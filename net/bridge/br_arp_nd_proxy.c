// SPDX-License-Identifier: GPL-2.0-or-later
/*
 *  Handle bridge arp/nd proxy/suppress
 *
 *  Copyright (C) 2017 Cumulus Networks
 *  Copyright (c) 2017 Roopa Prabhu <roopa@cumulusnetworks.com>
 *
 *  Authors:
 *	Roopa Prabhu <roopa@cumulusnetworks.com>
 */

#include <linux/kernel.h>
#include <linux/netdevice.h>
#include <linux/etherdevice.h>
#include <linux/neighbour.h>
#include <net/arp.h>
#include <linux/if_vlan.h>
#include <linux/inetdevice.h>
#include <net/addrconf.h>
#include <net/ipv6_stubs.h>
#if IS_ENABLED(CONFIG_IPV6)
#include <net/ip6_checksum.h>
#endif

#include "br_private.h"

void br_recalculate_neigh_suppress_enabled(struct net_bridge *br)
{
	struct net_bridge_port *p;
	bool neigh_suppress = false;

	list_for_each_entry(p, &br->port_list, list) {
		if (p->flags & (BR_NEIGH_SUPPRESS | BR_NEIGH_VLAN_SUPPRESS)) {
			neigh_suppress = true;
			break;
		}
	}

	br_opt_toggle(br, BROPT_NEIGH_SUPPRESS_ENABLED, neigh_suppress);
}

#if IS_ENABLED(CONFIG_INET)
/*执行arp响应*/
static void br_arp_send(struct net_bridge *br, struct net_bridge_port *p,
			struct net_device *dev, __be32 dest_ip, __be32 src_ip,
			const unsigned char *dest_hw,
			const unsigned char *src_hw,
			const unsigned char *target_hw,
			__be16 vlan_proto, u16 vlan_tci)
{
	struct net_bridge_vlan_group *vg;
	struct sk_buff *skb;
	u16 pvid;

	netdev_dbg(dev, "arp send dev %s dst %pI4 dst_hw %pM src %pI4 src_hw %pM\n",
		   dev->name, &dest_ip, dest_hw, &src_ip, src_hw);

	if (!vlan_tci) {
		arp_send(ARPOP_REPLY, ETH_P_ARP, dest_ip, dev, src_ip,
			 dest_hw, src_hw, target_hw);
		return;
	}

	skb = arp_create(ARPOP_REPLY, ETH_P_ARP, dest_ip, dev, src_ip,
			 dest_hw, src_hw, target_hw);
	if (!skb)
		return;

	if (p)
		vg = nbp_vlan_group_rcu(p);
	else
		vg = br_vlan_group_rcu(br);
	pvid = br_get_pvid(vg);
	/*针对pvid处理为vlan为0*/
	if (pvid == (vlan_tci & VLAN_VID_MASK))
		vlan_tci = 0;

	if (vlan_tci)
		__vlan_hwaccel_put_tag(skb, vlan_proto, vlan_tci);

	if (p) {
		/*指明了port,执行发送*/
		arp_xmit(skb);
	} else {
		/*未指明port，沿uplink口上三层*/
		skb_reset_mac_header(skb);
		__skb_pull(skb, skb_network_offset(skb));
		skb->ip_summed = CHECKSUM_UNNECESSARY;
		skb->pkt_type = PACKET_HOST;

		netif_rx(skb);
	}
}

static int br_chk_addr_ip(struct net_device *dev,
			  struct netdev_nested_priv *priv)
{
	__be32 ip = *(__be32 *)priv->data;
	struct in_device *in_dev;
	__be32 addr = 0;

	in_dev = __in_dev_get_rcu(dev);
	if (in_dev)
		addr = inet_confirm_addr(dev_net(dev), in_dev, 0, ip,
					 RT_SCOPE_HOST);

	if (addr == ip)
		return 1;

	return 0;
}

static bool br_is_local_ip(struct net_device *dev, __be32 ip)
{
	struct netdev_nested_priv priv = {
		.data = (void *)&ip,
	};

	if (br_chk_addr_ip(dev, &priv))
		return true;

	/* check if ip is configured on upper dev */
	if (netdev_walk_all_upper_dev_rcu(dev, br_chk_addr_ip, &priv))
		return true;

	return false;
}

/*处理arp抑制*/
void br_do_proxy_suppress_arp(struct sk_buff *skb, struct net_bridge *br,
			      u16 vid, struct net_bridge_port *p)
{
	struct net_device *dev = br->dev;
	struct net_device *vlandev = dev;
	struct neighbour *n;
	struct arphdr *parp;
	u8 *arpptr, *sha;
	__be32 sip, tip;

	BR_INPUT_SKB_CB(skb)->proxyarp_replied = 0;

	if ((dev->flags & IFF_NOARP) ||
	    !pskb_may_pull(skb, arp_hdr_len(dev)))
		return;

	parp = arp_hdr(skb);

	//仅支持以太网arp
	if (parp->ar_pro != htons(ETH_P_IP) ||
	    parp->ar_hln != dev->addr_len ||
	    parp->ar_pln != 4)
		return;

	//发送方mac地址
	arpptr = (u8 *)parp + sizeof(struct arphdr);
	sha = arpptr;
	arpptr += dev->addr_len;	/* sha */
	//发送方ip地址
	memcpy(&sip, arpptr, sizeof(sip));

	//target mac地址
	arpptr += sizeof(sip);
	arpptr += dev->addr_len;	/* tha */
	//target ip地址
	memcpy(&tip, arpptr, sizeof(tip));

	//target ip必须不能是loopback地址，组播地址
	if (ipv4_is_loopback(tip) ||
	    ipv4_is_multicast(tip))
		return;

	if (br_opt_get(br, BROPT_NEIGH_SUPPRESS_ENABLED)) {
<<<<<<< HEAD
		/*bridge开启了neigh suppress机制*/
		if (p && (p->flags & BR_NEIGH_SUPPRESS))
=======
		if (br_is_neigh_suppress_enabled(p, vid))
>>>>>>> 9d1694dc
			return;
		if (parp->ar_op != htons(ARPOP_RREQUEST) &&
		    parp->ar_op != htons(ARPOP_RREPLY) &&
		    (ipv4_is_zeronet(sip) || sip == tip)) {
			/* prevent flooding to neigh suppress ports */
			BR_INPUT_SKB_CB(skb)->proxyarp_replied = 1;
			return;
		}
	}

	if (parp->ar_op != htons(ARPOP_REQUEST))
		return;

	//取对应的vlan设备
	if (vid != 0) {
		vlandev = __vlan_find_dev_deep_rcu(br->dev, skb->vlan_proto,
						   vid);
		if (!vlandev)
			return;
	}

	if (br_opt_get(br, BROPT_NEIGH_SUPPRESS_ENABLED) &&
	    br_is_local_ip(vlandev, tip)) {
		/* its our local ip, so don't proxy reply
		 * and don't forward to neigh suppress ports
		 */
		BR_INPUT_SKB_CB(skb)->proxyarp_replied = 1;
		return;
	}

	/*查询领居表项*/
	n = neigh_lookup(&arp_tbl, &tip, vlandev);
	if (n) {
		struct net_bridge_fdb_entry *f;

		if (!(READ_ONCE(n->nud_state) & NUD_VALID)) {
			neigh_release(n);
			return;
		}

		f = br_fdb_find_rcu(br, n->ha, vid);
		if (f) {
			bool replied = false;

			//如果需要代理，则回复arp响应
			if ((p && (p->flags & BR_PROXYARP)) ||
			    (f->dst && (f->dst->flags & BR_PROXYARP_WIFI)) ||
			    br_is_neigh_suppress_enabled(f->dst, vid)) {
				if (!vid)
					/*无vlan的情况*/
					br_arp_send(br, p, skb->dev, sip, tip,
						    sha, n->ha, sha, 0, 0);
				else
					br_arp_send(br, p, skb->dev, sip, tip,
						    sha, n->ha, sha,
						    skb->vlan_proto,
						    skb_vlan_tag_get(skb));
				replied = true;
			}

			/* If we have replied or as long as we know the
			 * mac, indicate to arp replied
			 */
			if (replied ||
			    br_opt_get(br, BROPT_NEIGH_SUPPRESS_ENABLED))
				BR_INPUT_SKB_CB(skb)->proxyarp_replied = 1;
		}

		neigh_release(n);
	}
}
#endif

#if IS_ENABLED(CONFIG_IPV6)
/*检查是否为nd消息*/
struct nd_msg *br_is_nd_neigh_msg(struct sk_buff *skb, struct nd_msg *msg)
{
	struct nd_msg *m;

	m = skb_header_pointer(skb, skb_network_offset(skb) +
			       sizeof(struct ipv6hdr), sizeof(*msg), msg);
	if (!m)
		return NULL;

	if (m->icmph.icmp6_code != 0 ||
	    (m->icmph.icmp6_type != NDISC_NEIGHBOUR_SOLICITATION &&
	     m->icmph.icmp6_type != NDISC_NEIGHBOUR_ADVERTISEMENT))
		return NULL;

	return m;
}

static void br_nd_send(struct net_bridge *br, struct net_bridge_port *p,
		       struct sk_buff *request, struct neighbour *n,
		       __be16 vlan_proto, u16 vlan_tci, struct nd_msg *ns)
{
	struct net_device *dev = request->dev;
	struct net_bridge_vlan_group *vg;
	struct sk_buff *reply;
	struct nd_msg *na;
	struct ipv6hdr *pip6;
	int na_olen = 8; /* opt hdr + ETH_ALEN for target */
	int ns_olen;
	int i, len;
	u8 *daddr;
	u16 pvid;

	if (!dev)
		return;

	len = LL_RESERVED_SPACE(dev) + sizeof(struct ipv6hdr) +
		sizeof(*na) + na_olen + dev->needed_tailroom;

	reply = alloc_skb(len, GFP_ATOMIC);
	if (!reply)
		return;

	reply->protocol = htons(ETH_P_IPV6);
	reply->dev = dev;
	skb_reserve(reply, LL_RESERVED_SPACE(dev));
	skb_push(reply, sizeof(struct ethhdr));
	skb_set_mac_header(reply, 0);

	daddr = eth_hdr(request)->h_source;

	/* Do we need option processing ? */
	ns_olen = request->len - (skb_network_offset(request) +
				  sizeof(struct ipv6hdr)) - sizeof(*ns);
	for (i = 0; i < ns_olen - 1; i += (ns->opt[i + 1] << 3)) {
		if (!ns->opt[i + 1]) {
			kfree_skb(reply);
			return;
		}
		if (ns->opt[i] == ND_OPT_SOURCE_LL_ADDR) {
			daddr = ns->opt + i + sizeof(struct nd_opt_hdr);
			break;
		}
	}

	/* Ethernet header */
	ether_addr_copy(eth_hdr(reply)->h_dest, daddr);
	ether_addr_copy(eth_hdr(reply)->h_source, n->ha);
	eth_hdr(reply)->h_proto = htons(ETH_P_IPV6);
	reply->protocol = htons(ETH_P_IPV6);

	skb_pull(reply, sizeof(struct ethhdr));
	skb_set_network_header(reply, 0);
	skb_put(reply, sizeof(struct ipv6hdr));

	/* IPv6 header */
	pip6 = ipv6_hdr(reply);
	memset(pip6, 0, sizeof(struct ipv6hdr));
	pip6->version = 6;
	pip6->priority = ipv6_hdr(request)->priority;
	pip6->nexthdr = IPPROTO_ICMPV6;
	pip6->hop_limit = 255;
	pip6->daddr = ipv6_hdr(request)->saddr;
	pip6->saddr = *(struct in6_addr *)n->primary_key;

	skb_pull(reply, sizeof(struct ipv6hdr));
	skb_set_transport_header(reply, 0);

	na = (struct nd_msg *)skb_put(reply, sizeof(*na) + na_olen);

	/* Neighbor Advertisement */
	memset(na, 0, sizeof(*na) + na_olen);
	na->icmph.icmp6_type = NDISC_NEIGHBOUR_ADVERTISEMENT;
	na->icmph.icmp6_router = (n->flags & NTF_ROUTER) ? 1 : 0;
	na->icmph.icmp6_override = 1;
	na->icmph.icmp6_solicited = 1;
	na->target = ns->target;
	ether_addr_copy(&na->opt[2], n->ha);
	na->opt[0] = ND_OPT_TARGET_LL_ADDR;
	na->opt[1] = na_olen >> 3;

	na->icmph.icmp6_cksum = csum_ipv6_magic(&pip6->saddr,
						&pip6->daddr,
						sizeof(*na) + na_olen,
						IPPROTO_ICMPV6,
						csum_partial(na, sizeof(*na) + na_olen, 0));

	pip6->payload_len = htons(sizeof(*na) + na_olen);

	skb_push(reply, sizeof(struct ipv6hdr));
	skb_push(reply, sizeof(struct ethhdr));

	reply->ip_summed = CHECKSUM_UNNECESSARY;

	if (p)
		vg = nbp_vlan_group_rcu(p);
	else
		vg = br_vlan_group_rcu(br);
	pvid = br_get_pvid(vg);
	if (pvid == (vlan_tci & VLAN_VID_MASK))
		vlan_tci = 0;

	if (vlan_tci)
		__vlan_hwaccel_put_tag(reply, vlan_proto, vlan_tci);

	netdev_dbg(dev, "nd send dev %s dst %pI6 dst_hw %pM src %pI6 src_hw %pM\n",
		   dev->name, &pip6->daddr, daddr, &pip6->saddr, n->ha);

	if (p) {
		dev_queue_xmit(reply);
	} else {
		skb_reset_mac_header(reply);
		__skb_pull(reply, skb_network_offset(reply));
		reply->ip_summed = CHECKSUM_UNNECESSARY;
		reply->pkt_type = PACKET_HOST;

		netif_rx(reply);
	}
}

static int br_chk_addr_ip6(struct net_device *dev,
			   struct netdev_nested_priv *priv)
{
	struct in6_addr *addr = (struct in6_addr *)priv->data;

	if (ipv6_chk_addr(dev_net(dev), addr, dev, 0))
		return 1;

	return 0;
}

static bool br_is_local_ip6(struct net_device *dev, struct in6_addr *addr)

{
	struct netdev_nested_priv priv = {
		.data = (void *)addr,
	};

	if (br_chk_addr_ip6(dev, &priv))
		return true;

	/* check if ip is configured on upper dev */
	if (netdev_walk_all_upper_dev_rcu(dev, br_chk_addr_ip6, &priv))
		return true;

	return false;
}

void br_do_suppress_nd(struct sk_buff *skb, struct net_bridge *br,
		       u16 vid, struct net_bridge_port *p, struct nd_msg *msg)
{
	struct net_device *dev = br->dev;
	struct net_device *vlandev = NULL;
	struct in6_addr *saddr, *daddr;
	struct ipv6hdr *iphdr;
	struct neighbour *n;

	BR_INPUT_SKB_CB(skb)->proxyarp_replied = 0;

	if (br_is_neigh_suppress_enabled(p, vid))
		return;

	if (msg->icmph.icmp6_type == NDISC_NEIGHBOUR_ADVERTISEMENT &&
	    !msg->icmph.icmp6_solicited) {
		/* prevent flooding to neigh suppress ports */
		BR_INPUT_SKB_CB(skb)->proxyarp_replied = 1;
		return;
	}

	if (msg->icmph.icmp6_type != NDISC_NEIGHBOUR_SOLICITATION)
		return;

	iphdr = ipv6_hdr(skb);
	saddr = &iphdr->saddr;
	daddr = &iphdr->daddr;

	if (ipv6_addr_any(saddr) || !ipv6_addr_cmp(saddr, daddr)) {
		/* prevent flooding to neigh suppress ports */
		BR_INPUT_SKB_CB(skb)->proxyarp_replied = 1;
		return;
	}

	if (vid != 0) {
		/* build neigh table lookup on the vlan device */
		vlandev = __vlan_find_dev_deep_rcu(br->dev, skb->vlan_proto,
						   vid);
		if (!vlandev)
			return;
	} else {
		vlandev = dev;
	}

	if (br_is_local_ip6(vlandev, &msg->target)) {
		/* its our own ip, so don't proxy reply
		 * and don't forward to arp suppress ports
		 */
		BR_INPUT_SKB_CB(skb)->proxyarp_replied = 1;
		return;
	}

	n = neigh_lookup(ipv6_stub->nd_tbl, &msg->target, vlandev);
	if (n) {
		struct net_bridge_fdb_entry *f;

		if (!(READ_ONCE(n->nud_state) & NUD_VALID)) {
			neigh_release(n);
			return;
		}

		f = br_fdb_find_rcu(br, n->ha, vid);
		if (f) {
			bool replied = false;

			if (br_is_neigh_suppress_enabled(f->dst, vid)) {
				if (vid != 0)
					br_nd_send(br, p, skb, n,
						   skb->vlan_proto,
						   skb_vlan_tag_get(skb), msg);
				else
					br_nd_send(br, p, skb, n, 0, 0, msg);
				replied = true;
			}

			/* If we have replied or as long as we know the
			 * mac, indicate to NEIGH_SUPPRESS ports that we
			 * have replied
			 */
			if (replied ||
			    br_opt_get(br, BROPT_NEIGH_SUPPRESS_ENABLED))
				BR_INPUT_SKB_CB(skb)->proxyarp_replied = 1;
		}
		neigh_release(n);
	}
}
#endif

bool br_is_neigh_suppress_enabled(const struct net_bridge_port *p, u16 vid)
{
	if (!p)
		return false;

	if (!vid)
		return !!(p->flags & BR_NEIGH_SUPPRESS);

	if (p->flags & BR_NEIGH_VLAN_SUPPRESS) {
		struct net_bridge_vlan_group *vg = nbp_vlan_group_rcu(p);
		struct net_bridge_vlan *v;

		v = br_vlan_find(vg, vid);
		if (!v)
			return false;
		return !!(v->priv_flags & BR_VLFLAG_NEIGH_SUPPRESS_ENABLED);
	} else {
		return !!(p->flags & BR_NEIGH_SUPPRESS);
	}
}<|MERGE_RESOLUTION|>--- conflicted
+++ resolved
@@ -170,12 +170,8 @@
 		return;
 
 	if (br_opt_get(br, BROPT_NEIGH_SUPPRESS_ENABLED)) {
-<<<<<<< HEAD
 		/*bridge开启了neigh suppress机制*/
-		if (p && (p->flags & BR_NEIGH_SUPPRESS))
-=======
 		if (br_is_neigh_suppress_enabled(p, vid))
->>>>>>> 9d1694dc
 			return;
 		if (parp->ar_op != htons(ARPOP_RREQUEST) &&
 		    parp->ar_op != htons(ARPOP_RREPLY) &&
