--- conflicted
+++ resolved
@@ -249,12 +249,8 @@
 #endif
 
 #if IS_ENABLED(CONFIG_IPV6)
-<<<<<<< HEAD
 /*检查是否为nd消息*/
-struct nd_msg *br_is_nd_neigh_msg(struct sk_buff *skb, struct nd_msg *msg)
-=======
 struct nd_msg *br_is_nd_neigh_msg(const struct sk_buff *skb, struct nd_msg *msg)
->>>>>>> 155a3c00
 {
 	struct nd_msg *m;
 
