/*
 *	Forwarding database
 *	Linux ethernet bridge
 *
 *	Authors:
 *	Lennert Buytenhek		<buytenh@gnu.org>
 *
 *	This program is free software; you can redistribute it and/or
 *	modify it under the terms of the GNU General Public License
 *	as published by the Free Software Foundation; either version
 *	2 of the License, or (at your option) any later version.
 */

#include <linux/kernel.h>
#include <linux/init.h>
#include <linux/rculist.h>
#include <linux/spinlock.h>
#include <linux/times.h>
#include <linux/netdevice.h>
#include <linux/etherdevice.h>
#include <linux/jhash.h>
#include <linux/random.h>
#include <linux/slab.h>
#include <linux/atomic.h>
#include <asm/unaligned.h>
#include <linux/if_vlan.h>
#include <net/switchdev.h>
#include <trace/events/bridge.h>
#include "br_private.h"

static const struct rhashtable_params br_fdb_rht_params = {
	.head_offset = offsetof(struct net_bridge_fdb_entry, rhnode),
	.key_offset = offsetof(struct net_bridge_fdb_entry, key),
	.key_len = sizeof(struct net_bridge_fdb_key),
	.automatic_shrinking = true,
	.locks_mul = 1,
};

static struct kmem_cache *br_fdb_cache __read_mostly;
static int fdb_insert(struct net_bridge *br, struct net_bridge_port *source,
		      const unsigned char *addr, u16 vid);
static void fdb_notify(struct net_bridge *br,
		       const struct net_bridge_fdb_entry *, int, bool);

int __init br_fdb_init(void)
{
	br_fdb_cache = kmem_cache_create("bridge_fdb_cache",
					 sizeof(struct net_bridge_fdb_entry),
					 0,
					 SLAB_HWCACHE_ALIGN, NULL);
	if (!br_fdb_cache)
		return -ENOMEM;

	return 0;
}

void br_fdb_fini(void)
{
	kmem_cache_destroy(br_fdb_cache);
}

int br_fdb_hash_init(struct net_bridge *br)
{
	return rhashtable_init(&br->fdb_hash_tbl, &br_fdb_rht_params);
}

void br_fdb_hash_fini(struct net_bridge *br)
{
	rhashtable_destroy(&br->fdb_hash_tbl);
}

/* if topology_changing then use forward_delay (default 15 sec)
 * otherwise keep longer (default 5 minutes)
 */
static inline unsigned long hold_time(const struct net_bridge *br)
{
	return br->topology_change ? br->forward_delay : br->ageing_time;
}

static inline int has_expired(const struct net_bridge *br,
				  const struct net_bridge_fdb_entry *fdb)
{
	return !fdb->is_static && !fdb->added_by_external_learn &&
		time_before_eq(fdb->updated + hold_time(br), jiffies);
}

static void fdb_rcu_free(struct rcu_head *head)
{
	struct net_bridge_fdb_entry *ent
		= container_of(head, struct net_bridge_fdb_entry, rcu);
	kmem_cache_free(br_fdb_cache, ent);
}

static struct net_bridge_fdb_entry *fdb_find_rcu(struct rhashtable *tbl,
						 const unsigned char *addr,
						 __u16 vid)
{
	struct net_bridge_fdb_key key;

	WARN_ON_ONCE(!rcu_read_lock_held());

	//构造key
	key.vlan_id = vid;
	memcpy(key.addr.addr, addr, sizeof(key.addr.addr));

	//返回fdb
	return rhashtable_lookup(tbl, &key, br_fdb_rht_params);
}

/* requires bridge hash_lock */
static struct net_bridge_fdb_entry *br_fdb_find(struct net_bridge *br,
						const unsigned char *addr,
						__u16 vid)
{
	struct net_bridge_fdb_entry *fdb;

	lockdep_assert_held_once(&br->hash_lock);

	rcu_read_lock();
	fdb = fdb_find_rcu(&br->fdb_hash_tbl, addr, vid);
	rcu_read_unlock();

	return fdb;
}

struct net_device *br_fdb_find_port(const struct net_device *br_dev,
				    const unsigned char *addr,
				    __u16 vid)
{
	struct net_bridge_fdb_entry *f;
	struct net_device *dev = NULL;
	struct net_bridge *br;

	ASSERT_RTNL();

	if (!netif_is_bridge_master(br_dev))
		return NULL;

	br = netdev_priv(br_dev);
	rcu_read_lock();
	f = br_fdb_find_rcu(br, addr, vid);
	if (f && f->dst)
		dev = f->dst->dev;
	rcu_read_unlock();

	return dev;
}
EXPORT_SYMBOL_GPL(br_fdb_find_port);

struct net_bridge_fdb_entry *br_fdb_find_rcu(struct net_bridge *br,
					     const unsigned char *addr,
					     __u16 vid)
{
	return fdb_find_rcu(&br->fdb_hash_tbl, addr, vid);
}

/* When a static FDB entry is added, the mac address from the entry is
 * added to the bridge private HW address list and all required ports
 * are then updated with the new information.
 * Called under RTNL.
 */
static void fdb_add_hw_addr(struct net_bridge *br, const unsigned char *addr)
{
	int err;
	struct net_bridge_port *p;

	ASSERT_RTNL();

	list_for_each_entry(p, &br->port_list, list) {
		if (!br_promisc_port(p)) {
			err = dev_uc_add(p->dev, addr);
			if (err)
				goto undo;
		}
	}

	return;
undo:
	list_for_each_entry_continue_reverse(p, &br->port_list, list) {
		if (!br_promisc_port(p))
			dev_uc_del(p->dev, addr);
	}
}

/* When a static FDB entry is deleted, the HW address from that entry is
 * also removed from the bridge private HW address list and updates all
 * the ports with needed information.
 * Called under RTNL.
 */
static void fdb_del_hw_addr(struct net_bridge *br, const unsigned char *addr)
{
	struct net_bridge_port *p;

	ASSERT_RTNL();

	list_for_each_entry(p, &br->port_list, list) {
		if (!br_promisc_port(p))
			dev_uc_del(p->dev, addr);
	}
}

static void fdb_delete(struct net_bridge *br, struct net_bridge_fdb_entry *f,
		       bool swdev_notify)
{
	trace_fdb_delete(br, f);

	if (f->is_static)
		fdb_del_hw_addr(br, f->key.addr.addr);

	hlist_del_init_rcu(&f->fdb_node);
	//自hash表中删除，保证不能看见
	rhashtable_remove_fast(&br->fdb_hash_tbl, &f->rhnode,
			       br_fdb_rht_params);
	fdb_notify(br, f, RTM_DELNEIGH, swdev_notify);
	//注册rcu回调，释放fdb表项
	call_rcu(&f->rcu, fdb_rcu_free);
}

/* Delete a local entry if no other port had the same address. */
static void fdb_delete_local(struct net_bridge *br,
			     const struct net_bridge_port *p,
			     struct net_bridge_fdb_entry *f)
{
	const unsigned char *addr = f->key.addr.addr;
	struct net_bridge_vlan_group *vg;
	const struct net_bridge_vlan *v;
	struct net_bridge_port *op;
	u16 vid = f->key.vlan_id;

	/* Maybe another port has same hw addr? */
	list_for_each_entry(op, &br->port_list, list) {
		vg = nbp_vlan_group(op);
		if (op != p && ether_addr_equal(op->dev->dev_addr, addr) &&
		    (!vid || br_vlan_find(vg, vid))) {
			f->dst = op;
			f->added_by_user = 0;
			return;
		}
	}

	vg = br_vlan_group(br);
	v = br_vlan_find(vg, vid);
	/* Maybe bridge device has same hw addr? */
	if (p && ether_addr_equal(br->dev->dev_addr, addr) &&
	    (!vid || (v && br_vlan_should_use(v)))) {
		f->dst = NULL;
		f->added_by_user = 0;
		return;
	}

	fdb_delete(br, f, true);
}

void br_fdb_find_delete_local(struct net_bridge *br,
			      const struct net_bridge_port *p,
			      const unsigned char *addr, u16 vid)
{
	struct net_bridge_fdb_entry *f;

	spin_lock_bh(&br->hash_lock);
	f = br_fdb_find(br, addr, vid);
	if (f && f->is_local && !f->added_by_user && f->dst == p)
		fdb_delete_local(br, p, f);
	spin_unlock_bh(&br->hash_lock);
}

void br_fdb_changeaddr(struct net_bridge_port *p, const unsigned char *newaddr)
{
	struct net_bridge_vlan_group *vg;
	struct net_bridge_fdb_entry *f;
	struct net_bridge *br = p->br;
	struct net_bridge_vlan *v;

	spin_lock_bh(&br->hash_lock);
	vg = nbp_vlan_group(p);
	hlist_for_each_entry(f, &br->fdb_list, fdb_node) {
		if (f->dst == p && f->is_local && !f->added_by_user) {
			/* delete old one */
			fdb_delete_local(br, p, f);

			/* if this port has no vlan information
			 * configured, we can safely be done at
			 * this point.
			 */
			if (!vg || !vg->num_vlans)
				goto insert;
		}
	}

insert:
	/* insert new address,  may fail if invalid address or dup. */
	fdb_insert(br, p, newaddr, 0);

	if (!vg || !vg->num_vlans)
		goto done;

	/* Now add entries for every VLAN configured on the port.
	 * This function runs under RTNL so the bitmap will not change
	 * from under us.
	 */
	list_for_each_entry(v, &vg->vlan_list, vlist)
		fdb_insert(br, p, newaddr, v->vid);

done:
	spin_unlock_bh(&br->hash_lock);
}

void br_fdb_change_mac_address(struct net_bridge *br, const u8 *newaddr)
{
	struct net_bridge_vlan_group *vg;
	struct net_bridge_fdb_entry *f;
	struct net_bridge_vlan *v;

	spin_lock_bh(&br->hash_lock);

	/* If old entry was unassociated with any port, then delete it. */
	f = br_fdb_find(br, br->dev->dev_addr, 0);
	if (f && f->is_local && !f->dst && !f->added_by_user)
		fdb_delete_local(br, NULL, f);

	fdb_insert(br, NULL, newaddr, 0);
	vg = br_vlan_group(br);
	if (!vg || !vg->num_vlans)
		goto out;
	/* Now remove and add entries for every VLAN configured on the
	 * bridge.  This function runs under RTNL so the bitmap will not
	 * change from under us.
	 */
	list_for_each_entry(v, &vg->vlan_list, vlist) {
		if (!br_vlan_should_use(v))
			continue;
		f = br_fdb_find(br, br->dev->dev_addr, v->vid);
		if (f && f->is_local && !f->dst && !f->added_by_user)
			fdb_delete_local(br, NULL, f);
		fdb_insert(br, NULL, newaddr, v->vid);
	}
out:
	spin_unlock_bh(&br->hash_lock);
}

void br_fdb_cleanup(struct work_struct *work)
{
	//由work得出从属于那个bridge
	struct net_bridge *br = container_of(work, struct net_bridge,
					     gc_work.work);
	struct net_bridge_fdb_entry *f = NULL;
	unsigned long delay = hold_time(br);
	unsigned long work_delay = delay;
	unsigned long now = jiffies;

	/* this part is tricky, in order to avoid blocking learning and
	 * consequently forwarding, we rely on rcu to delete objects with
	 * delayed freeing allowing us to continue traversing
	 */
	rcu_read_lock();
	//遍历每个fdb表项
	hlist_for_each_entry_rcu(f, &br->fdb_list, fdb_node) {
		unsigned long this_timer;

		//跳过静态表项
		if (f->is_static || f->added_by_external_learn)
			continue;
		//老化时间
		this_timer = f->updated + delay;
		if (time_after(this_timer, now)) {
			//计算下次执行work的时间
			work_delay = min(work_delay, this_timer - now);
		} else {
			spin_lock_bh(&br->hash_lock);
			//删除掉加入到链的fdb表项
			if (!hlist_unhashed(&f->fdb_node))
				fdb_delete(br, f, true);
			spin_unlock_bh(&br->hash_lock);
		}
	}
	rcu_read_unlock();

	/* Cleanup minimum 10 milliseconds apart */
	//重启worker
	work_delay = max_t(unsigned long, work_delay, msecs_to_jiffies(10));
	mod_delayed_work(system_long_wq, &br->gc_work, work_delay);
}

/* Completely flush all dynamic entries in forwarding database.*/
void br_fdb_flush(struct net_bridge *br)
{
	struct net_bridge_fdb_entry *f;
	struct hlist_node *tmp;

	spin_lock_bh(&br->hash_lock);
	hlist_for_each_entry_safe(f, tmp, &br->fdb_list, fdb_node) {
		if (!f->is_static)
			fdb_delete(br, f, true);
	}
	spin_unlock_bh(&br->hash_lock);
}

/* Flush all entries referring to a specific port.
 * if do_all is set also flush static entries
 * if vid is set delete all entries that match the vlan_id
 */
void br_fdb_delete_by_port(struct net_bridge *br,
			   const struct net_bridge_port *p,
			   u16 vid,
			   int do_all)
{
	struct net_bridge_fdb_entry *f;
	struct hlist_node *tmp;

	spin_lock_bh(&br->hash_lock);
	hlist_for_each_entry_safe(f, tmp, &br->fdb_list, fdb_node) {
		if (f->dst != p)
			continue;

		if (!do_all)
			if (f->is_static || (vid && f->key.vlan_id != vid))
				continue;

		if (f->is_local)
			fdb_delete_local(br, p, f);
		else
			fdb_delete(br, f, true);
	}
	spin_unlock_bh(&br->hash_lock);
}

#if IS_ENABLED(CONFIG_ATM_LANE)
/* Interface used by ATM LANE hook to test
 * if an addr is on some other bridge port */
int br_fdb_test_addr(struct net_device *dev, unsigned char *addr)
{
	struct net_bridge_fdb_entry *fdb;
	struct net_bridge_port *port;
	int ret;

	rcu_read_lock();
	port = br_port_get_rcu(dev);
	if (!port)
		ret = 0;
	else {
		fdb = br_fdb_find_rcu(port->br, addr, 0);
		ret = fdb && fdb->dst && fdb->dst->dev != dev &&
			fdb->dst->state == BR_STATE_FORWARDING;
	}
	rcu_read_unlock();

	return ret;
}
#endif /* CONFIG_ATM_LANE */

/*
 * Fill buffer with forwarding table records in
 * the API format.
 */
int br_fdb_fillbuf(struct net_bridge *br, void *buf,
		   unsigned long maxnum, unsigned long skip)
{
	struct net_bridge_fdb_entry *f;
	struct __fdb_entry *fe = buf;
	int num = 0;

	memset(buf, 0, maxnum*sizeof(struct __fdb_entry));

	rcu_read_lock();
	hlist_for_each_entry_rcu(f, &br->fdb_list, fdb_node) {
		if (num >= maxnum)
			break;

		if (has_expired(br, f))
			continue;

		/* ignore pseudo entry for local MAC address */
		if (!f->dst)
			continue;

		if (skip) {
			--skip;
			continue;
		}

		/* convert from internal format to API */
		memcpy(fe->mac_addr, f->key.addr.addr, ETH_ALEN);

		/* due to ABI compat need to split into hi/lo */
		fe->port_no = f->dst->port_no;
		fe->port_hi = f->dst->port_no >> 8;

		fe->is_local = f->is_local;
		if (!f->is_static)
			fe->ageing_timer_value = jiffies_delta_to_clock_t(jiffies - f->updated);
		++fe;
		++num;
	}
	rcu_read_unlock();

	return num;
}

static struct net_bridge_fdb_entry *fdb_create(struct net_bridge *br,
					       struct net_bridge_port *source,
					       const unsigned char *addr,
					       __u16 vid,
					       unsigned char is_local,
					       unsigned char is_static)
{
	struct net_bridge_fdb_entry *fdb;

	//申请fdb表项
	fdb = kmem_cache_alloc(br_fdb_cache, GFP_ATOMIC);
	if (fdb) {
		memcpy(fdb->key.addr.addr, addr, ETH_ALEN);
		fdb->dst = source;
		fdb->key.vlan_id = vid;
		fdb->is_local = is_local;
		fdb->is_static = is_static;
		fdb->added_by_user = 0;
		fdb->added_by_external_learn = 0;
		fdb->offloaded = 0;
		fdb->is_sticky = 0;
		fdb->updated = fdb->used = jiffies;
		if (rhashtable_lookup_insert_fast(&br->fdb_hash_tbl,
						  &fdb->rhnode,
						  br_fdb_rht_params)) {
			//插入失败，返回NULL
			kmem_cache_free(br_fdb_cache, fdb);
			fdb = NULL;
		} else {
			//将fdb存在fdb_list中
			hlist_add_head_rcu(&fdb->fdb_node, &br->fdb_list);
		}
	}
	return fdb;
}

static int fdb_insert(struct net_bridge *br, struct net_bridge_port *source,
		  const unsigned char *addr, u16 vid)
{
	struct net_bridge_fdb_entry *fdb;

	if (!is_valid_ether_addr(addr))
		return -EINVAL;

	fdb = br_fdb_find(br, addr, vid);
	if (fdb) {
		/* it is okay to have multiple ports with same
		 * address, just use the first one.
		 */
		if (fdb->is_local)
			return 0;
		br_warn(br, "adding interface %s with same address as a received packet (addr:%pM, vlan:%u)\n",
		       source ? source->dev->name : br->dev->name, addr, vid);
		//将旧的先删除掉
		fdb_delete(br, fdb, true);
	}

	fdb = fdb_create(br, source, addr, vid, 1, 1);
	if (!fdb)
		return -ENOMEM;

	fdb_add_hw_addr(br, addr);
	fdb_notify(br, fdb, RTM_NEWNEIGH, true);
	return 0;
}

/* Add entry for local address of interface */
int br_fdb_insert(struct net_bridge *br, struct net_bridge_port *source,
		  const unsigned char *addr, u16 vid)
{
	int ret;

	spin_lock_bh(&br->hash_lock);
	ret = fdb_insert(br, source, addr, vid);
	spin_unlock_bh(&br->hash_lock);
	return ret;
}

//fdb学习
void br_fdb_update(struct net_bridge *br, struct net_bridge_port *source,
		   const unsigned char *addr, u16 vid, bool added_by_user)
{
	struct net_bridge_fdb_entry *fdb;
	bool fdb_modified = false;

	/* some users want to always flood. */
	if (hold_time(br) == 0)
		return;

	/* ignore packets unless we are using this port */
	if (!(source->state == BR_STATE_LEARNING ||
	      source->state == BR_STATE_FORWARDING))
		return;

	fdb = fdb_find_rcu(&br->fdb_hash_tbl, addr, vid);
	if (likely(fdb)) {
		//已存在对应的fdb表项，如果为用户配置的表项，则不容许更新
		/* attempt to update an entry for a local interface */
		if (unlikely(fdb->is_local)) {
			if (net_ratelimit())
				br_warn(br, "received packet on %s with own address as source address (addr:%pM, vlan:%u)\n",
					source->dev->name, addr, vid);
		} else {
			unsigned long now = jiffies;

			/* fastpath: update of existing entry */
<<<<<<< HEAD
			if (unlikely(source != fdb->dst)) {
				//更新出接口
=======
			if (unlikely(source != fdb->dst && !fdb->is_sticky)) {
>>>>>>> 01aa9d51
				fdb->dst = source;
				fdb_modified = true;
				/* Take over HW learned entry */
				if (unlikely(fdb->added_by_external_learn))
					fdb->added_by_external_learn = 0;
			}
			if (now != fdb->updated)
				fdb->updated = now;//更新时间
			if (unlikely(added_by_user))
				fdb->added_by_user = 1;
			if (unlikely(fdb_modified)) {
				//通知fdb更新
				trace_br_fdb_update(br, source, addr, vid, added_by_user);
				fdb_notify(br, fdb, RTM_NEWNEIGH, true);
			}
		}
	} else {
		//创建fdb表项
		spin_lock(&br->hash_lock);
		fdb = fdb_create(br, source, addr, vid, 0, 0);
		if (fdb) {
			if (unlikely(added_by_user))
				fdb->added_by_user = 1;
			trace_br_fdb_update(br, source, addr, vid,
					    added_by_user);
			fdb_notify(br, fdb, RTM_NEWNEIGH, true);
		}
		/* else  we lose race and someone else inserts
		 * it first, don't bother updating
		 */
		spin_unlock(&br->hash_lock);
	}
}

static int fdb_to_nud(const struct net_bridge *br,
		      const struct net_bridge_fdb_entry *fdb)
{
	if (fdb->is_local)
		return NUD_PERMANENT;
	else if (fdb->is_static)
		return NUD_NOARP;
	else if (has_expired(br, fdb))
		return NUD_STALE;
	else
		return NUD_REACHABLE;
}

static int fdb_fill_info(struct sk_buff *skb, const struct net_bridge *br,
			 const struct net_bridge_fdb_entry *fdb,
			 u32 portid, u32 seq, int type, unsigned int flags)
{
	unsigned long now = jiffies;
	struct nda_cacheinfo ci;
	struct nlmsghdr *nlh;
	struct ndmsg *ndm;

	nlh = nlmsg_put(skb, portid, seq, type, sizeof(*ndm), flags);
	if (nlh == NULL)
		return -EMSGSIZE;

	ndm = nlmsg_data(nlh);
	ndm->ndm_family	 = AF_BRIDGE;
	ndm->ndm_pad1    = 0;
	ndm->ndm_pad2    = 0;
	ndm->ndm_flags	 = 0;
	ndm->ndm_type	 = 0;
	ndm->ndm_ifindex = fdb->dst ? fdb->dst->dev->ifindex : br->dev->ifindex;
	ndm->ndm_state   = fdb_to_nud(br, fdb);

	if (fdb->offloaded)
		ndm->ndm_flags |= NTF_OFFLOADED;
	if (fdb->added_by_external_learn)
		ndm->ndm_flags |= NTF_EXT_LEARNED;
	if (fdb->is_sticky)
		ndm->ndm_flags |= NTF_STICKY;

	if (nla_put(skb, NDA_LLADDR, ETH_ALEN, &fdb->key.addr))
		goto nla_put_failure;
	if (nla_put_u32(skb, NDA_MASTER, br->dev->ifindex))
		goto nla_put_failure;
	ci.ndm_used	 = jiffies_to_clock_t(now - fdb->used);
	ci.ndm_confirmed = 0;
	ci.ndm_updated	 = jiffies_to_clock_t(now - fdb->updated);
	ci.ndm_refcnt	 = 0;
	if (nla_put(skb, NDA_CACHEINFO, sizeof(ci), &ci))
		goto nla_put_failure;

	if (fdb->key.vlan_id && nla_put(skb, NDA_VLAN, sizeof(u16),
					&fdb->key.vlan_id))
		goto nla_put_failure;

	nlmsg_end(skb, nlh);
	return 0;

nla_put_failure:
	nlmsg_cancel(skb, nlh);
	return -EMSGSIZE;
}

static inline size_t fdb_nlmsg_size(void)
{
	return NLMSG_ALIGN(sizeof(struct ndmsg))
		+ nla_total_size(ETH_ALEN) /* NDA_LLADDR */
		+ nla_total_size(sizeof(u32)) /* NDA_MASTER */
		+ nla_total_size(sizeof(u16)) /* NDA_VLAN */
		+ nla_total_size(sizeof(struct nda_cacheinfo));
}

static void fdb_notify(struct net_bridge *br,
		       const struct net_bridge_fdb_entry *fdb, int type,
		       bool swdev_notify)
{
	struct net *net = dev_net(br->dev);
	struct sk_buff *skb;
	int err = -ENOBUFS;

	if (swdev_notify)
		br_switchdev_fdb_notify(fdb, type);

	skb = nlmsg_new(fdb_nlmsg_size(), GFP_ATOMIC);
	if (skb == NULL)
		goto errout;

	err = fdb_fill_info(skb, br, fdb, 0, 0, type, 0);
	if (err < 0) {
		/* -EMSGSIZE implies BUG in fdb_nlmsg_size() */
		WARN_ON(err == -EMSGSIZE);
		kfree_skb(skb);
		goto errout;
	}
	//通知fdb更新事件给用户态
	rtnl_notify(skb, net, 0, RTNLGRP_NEIGH, NULL, GFP_ATOMIC);
	return;
errout:
	rtnl_set_sk_err(net, RTNLGRP_NEIGH, err);
}

/* Dump information about entries, in response to GETNEIGH */
int br_fdb_dump(struct sk_buff *skb,
		struct netlink_callback *cb,
		struct net_device *dev,
		struct net_device *filter_dev,
		int *idx)
{
	struct net_bridge *br = netdev_priv(dev);
	struct net_bridge_fdb_entry *f;
	int err = 0;

	if (!(dev->priv_flags & IFF_EBRIDGE))
		return err;

	if (!filter_dev) {
		err = ndo_dflt_fdb_dump(skb, cb, dev, NULL, idx);
		if (err < 0)
			return err;
	}

	rcu_read_lock();
	hlist_for_each_entry_rcu(f, &br->fdb_list, fdb_node) {
		if (*idx < cb->args[2])
			goto skip;
		if (filter_dev && (!f->dst || f->dst->dev != filter_dev)) {
			if (filter_dev != dev)
				goto skip;
			/* !f->dst is a special case for bridge
			 * It means the MAC belongs to the bridge
			 * Therefore need a little more filtering
			 * we only want to dump the !f->dst case
			 */
			if (f->dst)
				goto skip;
		}
		if (!filter_dev && f->dst)
			goto skip;

		err = fdb_fill_info(skb, br, f,
				    NETLINK_CB(cb->skb).portid,
				    cb->nlh->nlmsg_seq,
				    RTM_NEWNEIGH,
				    NLM_F_MULTI);
		if (err < 0)
			break;
skip:
		*idx += 1;
	}
	rcu_read_unlock();

	return err;
}

/* Update (create or replace) forwarding database entry */
static int fdb_add_entry(struct net_bridge *br, struct net_bridge_port *source,
			 const u8 *addr, u16 state, u16 flags, u16 vid,
			 u8 ndm_flags)
{
	u8 is_sticky = !!(ndm_flags & NTF_STICKY);
	struct net_bridge_fdb_entry *fdb;
	bool modified = false;

	/* If the port cannot learn allow only local and static entries */
	if (source && !(state & NUD_PERMANENT) && !(state & NUD_NOARP) &&
	    !(source->state == BR_STATE_LEARNING ||
	      source->state == BR_STATE_FORWARDING))
		return -EPERM;

	if (!source && !(state & NUD_PERMANENT)) {
		pr_info("bridge: RTM_NEWNEIGH %s without NUD_PERMANENT\n",
			br->dev->name);
		return -EINVAL;
	}

	if (is_sticky && (state & NUD_PERMANENT))
		return -EINVAL;

	fdb = br_fdb_find(br, addr, vid);
	if (fdb == NULL) {
		if (!(flags & NLM_F_CREATE))
			return -ENOENT;

		fdb = fdb_create(br, source, addr, vid, 0, 0);
		if (!fdb)
			return -ENOMEM;

		modified = true;
	} else {
		if (flags & NLM_F_EXCL)
			return -EEXIST;

		if (fdb->dst != source) {
			fdb->dst = source;
			modified = true;
		}
	}

	if (fdb_to_nud(br, fdb) != state) {
		if (state & NUD_PERMANENT) {
			fdb->is_local = 1;
			if (!fdb->is_static) {
				fdb->is_static = 1;
				fdb_add_hw_addr(br, addr);
			}
		} else if (state & NUD_NOARP) {
			fdb->is_local = 0;
			if (!fdb->is_static) {
				fdb->is_static = 1;
				fdb_add_hw_addr(br, addr);
			}
		} else {
			fdb->is_local = 0;
			if (fdb->is_static) {
				fdb->is_static = 0;
				fdb_del_hw_addr(br, addr);
			}
		}

		modified = true;
	}

	if (is_sticky != fdb->is_sticky) {
		fdb->is_sticky = is_sticky;
		modified = true;
	}

	fdb->added_by_user = 1;

	fdb->used = jiffies;
	if (modified) {
		fdb->updated = jiffies;
		fdb_notify(br, fdb, RTM_NEWNEIGH, true);
	}

	return 0;
}

static int __br_fdb_add(struct ndmsg *ndm, struct net_bridge *br,
			struct net_bridge_port *p, const unsigned char *addr,
			u16 nlh_flags, u16 vid)
{
	int err = 0;

	if (ndm->ndm_flags & NTF_USE) {
		if (!p) {
			pr_info("bridge: RTM_NEWNEIGH %s with NTF_USE is not supported\n",
				br->dev->name);
			return -EINVAL;
		}
		local_bh_disable();
		rcu_read_lock();
		br_fdb_update(br, p, addr, vid, true);
		rcu_read_unlock();
		local_bh_enable();
	} else if (ndm->ndm_flags & NTF_EXT_LEARNED) {
		err = br_fdb_external_learn_add(br, p, addr, vid, true);
	} else {
		spin_lock_bh(&br->hash_lock);
		err = fdb_add_entry(br, p, addr, ndm->ndm_state,
				    nlh_flags, vid, ndm->ndm_flags);
		spin_unlock_bh(&br->hash_lock);
	}

	return err;
}

/* Add new permanent fdb entry with RTM_NEWNEIGH */
int br_fdb_add(struct ndmsg *ndm, struct nlattr *tb[],
	       struct net_device *dev,
	       const unsigned char *addr, u16 vid, u16 nlh_flags)
{
	struct net_bridge_vlan_group *vg;
	struct net_bridge_port *p = NULL;
	struct net_bridge_vlan *v;
	struct net_bridge *br = NULL;
	int err = 0;

	trace_br_fdb_add(ndm, dev, addr, vid, nlh_flags);

	if (!(ndm->ndm_state & (NUD_PERMANENT|NUD_NOARP|NUD_REACHABLE))) {
		pr_info("bridge: RTM_NEWNEIGH with invalid state %#x\n", ndm->ndm_state);
		return -EINVAL;
	}

	if (is_zero_ether_addr(addr)) {
		pr_info("bridge: RTM_NEWNEIGH with invalid ether address\n");
		return -EINVAL;
	}

	if (dev->priv_flags & IFF_EBRIDGE) {
		br = netdev_priv(dev);
		vg = br_vlan_group(br);
	} else {
		p = br_port_get_rtnl(dev);
		if (!p) {
			pr_info("bridge: RTM_NEWNEIGH %s not a bridge port\n",
				dev->name);
			return -EINVAL;
		}
		br = p->br;
		vg = nbp_vlan_group(p);
	}

	if (vid) {
		v = br_vlan_find(vg, vid);
		if (!v || !br_vlan_should_use(v)) {
			pr_info("bridge: RTM_NEWNEIGH with unconfigured vlan %d on %s\n", vid, dev->name);
			return -EINVAL;
		}

		/* VID was specified, so use it. */
		err = __br_fdb_add(ndm, br, p, addr, nlh_flags, vid);
	} else {
		err = __br_fdb_add(ndm, br, p, addr, nlh_flags, 0);
		if (err || !vg || !vg->num_vlans)
			goto out;

		/* We have vlans configured on this port and user didn't
		 * specify a VLAN.  To be nice, add/update entry for every
		 * vlan on this port.
		 */
		list_for_each_entry(v, &vg->vlan_list, vlist) {
			if (!br_vlan_should_use(v))
				continue;
			err = __br_fdb_add(ndm, br, p, addr, nlh_flags, v->vid);
			if (err)
				goto out;
		}
	}

out:
	return err;
}

static int fdb_delete_by_addr_and_port(struct net_bridge *br,
				       const struct net_bridge_port *p,
				       const u8 *addr, u16 vlan)
{
	struct net_bridge_fdb_entry *fdb;

	fdb = br_fdb_find(br, addr, vlan);
	if (!fdb || fdb->dst != p)
		return -ENOENT;

	fdb_delete(br, fdb, true);

	return 0;
}

static int __br_fdb_delete(struct net_bridge *br,
			   const struct net_bridge_port *p,
			   const unsigned char *addr, u16 vid)
{
	int err;

	spin_lock_bh(&br->hash_lock);
	err = fdb_delete_by_addr_and_port(br, p, addr, vid);
	spin_unlock_bh(&br->hash_lock);

	return err;
}

/* Remove neighbor entry with RTM_DELNEIGH */
int br_fdb_delete(struct ndmsg *ndm, struct nlattr *tb[],
		  struct net_device *dev,
		  const unsigned char *addr, u16 vid)
{
	struct net_bridge_vlan_group *vg;
	struct net_bridge_port *p = NULL;
	struct net_bridge_vlan *v;
	struct net_bridge *br;
	int err;

	if (dev->priv_flags & IFF_EBRIDGE) {
		br = netdev_priv(dev);
		vg = br_vlan_group(br);
	} else {
		p = br_port_get_rtnl(dev);
		if (!p) {
			pr_info("bridge: RTM_DELNEIGH %s not a bridge port\n",
				dev->name);
			return -EINVAL;
		}
		vg = nbp_vlan_group(p);
		br = p->br;
	}

	if (vid) {
		v = br_vlan_find(vg, vid);
		if (!v) {
			pr_info("bridge: RTM_DELNEIGH with unconfigured vlan %d on %s\n", vid, dev->name);
			return -EINVAL;
		}

		err = __br_fdb_delete(br, p, addr, vid);
	} else {
		err = -ENOENT;
		err &= __br_fdb_delete(br, p, addr, 0);
		if (!vg || !vg->num_vlans)
			return err;

		list_for_each_entry(v, &vg->vlan_list, vlist) {
			if (!br_vlan_should_use(v))
				continue;
			err &= __br_fdb_delete(br, p, addr, v->vid);
		}
	}

	return err;
}

int br_fdb_sync_static(struct net_bridge *br, struct net_bridge_port *p)
{
	struct net_bridge_fdb_entry *f, *tmp;
	int err = 0;

	ASSERT_RTNL();

	/* the key here is that static entries change only under rtnl */
	rcu_read_lock();
	hlist_for_each_entry_rcu(f, &br->fdb_list, fdb_node) {
		/* We only care for static entries */
		if (!f->is_static)
			continue;
		err = dev_uc_add(p->dev, f->key.addr.addr);
		if (err)
			goto rollback;
	}
done:
	rcu_read_unlock();

	return err;

rollback:
	hlist_for_each_entry_rcu(tmp, &br->fdb_list, fdb_node) {
		/* We only care for static entries */
		if (!tmp->is_static)
			continue;
		if (tmp == f)
			break;
		dev_uc_del(p->dev, tmp->key.addr.addr);
	}

	goto done;
}

void br_fdb_unsync_static(struct net_bridge *br, struct net_bridge_port *p)
{
	struct net_bridge_fdb_entry *f;

	ASSERT_RTNL();

	rcu_read_lock();
	hlist_for_each_entry_rcu(f, &br->fdb_list, fdb_node) {
		/* We only care for static entries */
		if (!f->is_static)
			continue;

		dev_uc_del(p->dev, f->key.addr.addr);
	}
	rcu_read_unlock();
}

int br_fdb_external_learn_add(struct net_bridge *br, struct net_bridge_port *p,
			      const unsigned char *addr, u16 vid,
			      bool swdev_notify)
{
	struct net_bridge_fdb_entry *fdb;
	bool modified = false;
	int err = 0;

	trace_br_fdb_external_learn_add(br, p, addr, vid);

	spin_lock_bh(&br->hash_lock);

	fdb = br_fdb_find(br, addr, vid);
	if (!fdb) {
		fdb = fdb_create(br, p, addr, vid, 0, 0);
		if (!fdb) {
			err = -ENOMEM;
			goto err_unlock;
		}
		fdb->added_by_external_learn = 1;
		fdb_notify(br, fdb, RTM_NEWNEIGH, swdev_notify);
	} else {
		fdb->updated = jiffies;

		if (fdb->dst != p) {
			fdb->dst = p;
			modified = true;
		}

		if (fdb->added_by_external_learn) {
			/* Refresh entry */
			fdb->used = jiffies;
		} else if (!fdb->added_by_user) {
			/* Take over SW learned entry */
			fdb->added_by_external_learn = 1;
			modified = true;
		}

		if (modified)
			fdb_notify(br, fdb, RTM_NEWNEIGH, swdev_notify);
	}

err_unlock:
	spin_unlock_bh(&br->hash_lock);

	return err;
}

int br_fdb_external_learn_del(struct net_bridge *br, struct net_bridge_port *p,
			      const unsigned char *addr, u16 vid,
			      bool swdev_notify)
{
	struct net_bridge_fdb_entry *fdb;
	int err = 0;

	spin_lock_bh(&br->hash_lock);

	fdb = br_fdb_find(br, addr, vid);
	if (fdb && fdb->added_by_external_learn)
		fdb_delete(br, fdb, swdev_notify);
	else
		err = -ENOENT;

	spin_unlock_bh(&br->hash_lock);

	return err;
}

void br_fdb_offloaded_set(struct net_bridge *br, struct net_bridge_port *p,
			  const unsigned char *addr, u16 vid, bool offloaded)
{
	struct net_bridge_fdb_entry *fdb;

	spin_lock_bh(&br->hash_lock);

	fdb = br_fdb_find(br, addr, vid);
	if (fdb)
		fdb->offloaded = offloaded;

	spin_unlock_bh(&br->hash_lock);
}<|MERGE_RESOLUTION|>--- conflicted
+++ resolved
@@ -602,12 +602,8 @@
 			unsigned long now = jiffies;
 
 			/* fastpath: update of existing entry */
-<<<<<<< HEAD
-			if (unlikely(source != fdb->dst)) {
+			if (unlikely(source != fdb->dst && !fdb->is_sticky)) {
 				//更新出接口
-=======
-			if (unlikely(source != fdb->dst && !fdb->is_sticky)) {
->>>>>>> 01aa9d51
 				fdb->dst = source;
 				fdb_modified = true;
 				/* Take over HW learned entry */
