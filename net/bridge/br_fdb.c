--- conflicted
+++ resolved
@@ -369,13 +369,8 @@
 					fdb_notify(br, f, RTM_NEWNEIGH, false);
 			}
 			continue;
-<<<<<<< HEAD
-		//老化时间
-		this_timer = f->updated + delay;
-=======
-		}
-
->>>>>>> 00e4db51
+		}
+
 		if (time_after(this_timer, now)) {
 			//计算下次执行work的时间
 			work_delay = min(work_delay, this_timer - now);
@@ -584,9 +579,6 @@
 	return ret;
 }
 
-<<<<<<< HEAD
-//fdb学习
-=======
 /* returns true if the fdb was modified */
 static bool __fdb_mark_active(struct net_bridge_fdb_entry *fdb)
 {
@@ -594,7 +586,7 @@
 		  test_and_clear_bit(BR_FDB_NOTIFY_INACTIVE, &fdb->flags));
 }
 
->>>>>>> 00e4db51
+//fdb学习
 void br_fdb_update(struct net_bridge *br, struct net_bridge_port *source,
 		   const unsigned char *addr, u16 vid, unsigned long flags)
 {
@@ -633,12 +625,6 @@
 					clear_bit(BR_FDB_ADDED_BY_EXT_LEARN,
 						  &fdb->flags);
 			}
-<<<<<<< HEAD
-			if (now != fdb->updated)
-				fdb->updated = now;//更新时间
-=======
-
->>>>>>> 00e4db51
 			if (unlikely(test_bit(BR_FDB_ADDED_BY_USER, &flags)))
 				set_bit(BR_FDB_ADDED_BY_USER, &fdb->flags);
 			if (unlikely(fdb_modified)) {
