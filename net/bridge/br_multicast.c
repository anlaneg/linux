--- conflicted
+++ resolved
@@ -141,12 +141,8 @@
 }
 #endif
 
-<<<<<<< HEAD
 //查组播表
-struct net_bridge_mdb_entry *br_mdb_get(struct net_bridge *br,
-=======
 struct net_bridge_mdb_entry *br_mdb_get(struct net_bridge_mcast *brmctx,
->>>>>>> ce840177
 					struct sk_buff *skb, u16 vid)
 {
 	struct net_bridge *br = brmctx->br;
@@ -3631,14 +3627,9 @@
 	return 0;
 }
 
-<<<<<<< HEAD
 //桥处理ipv4的组播报文
-static int br_multicast_ipv4_rcv(struct net_bridge *br,
-				 struct net_bridge_port *port,
-=======
 static int br_multicast_ipv4_rcv(struct net_bridge_mcast *brmctx,
 				 struct net_bridge_mcast_port *pmctx,
->>>>>>> ce840177
 				 struct sk_buff *skb,
 				 u16 vid)
 {
@@ -3766,14 +3757,10 @@
 }
 #endif
 
-<<<<<<< HEAD
 //按协议处理收到的组播报文
-int br_multicast_rcv(struct net_bridge *br, struct net_bridge_port *port,
-=======
 int br_multicast_rcv(struct net_bridge_mcast **brmctx,
 		     struct net_bridge_mcast_port **pmctx,
 		     struct net_bridge_vlan *vlan,
->>>>>>> ce840177
 		     struct sk_buff *skb, u16 vid)
 {
 	int ret = 0;
@@ -3781,13 +3768,8 @@
 	BR_INPUT_SKB_CB(skb)->igmp = 0;
 	BR_INPUT_SKB_CB(skb)->mrouters_only = 0;
 
-<<<<<<< HEAD
-	if (!br_opt_get(br, BROPT_MULTICAST_ENABLED))
+	if (!br_opt_get((*brmctx)->br, BROPT_MULTICAST_ENABLED))
 		return 0;//组播禁用
-=======
-	if (!br_opt_get((*brmctx)->br, BROPT_MULTICAST_ENABLED))
-		return 0;
->>>>>>> ce840177
 
 	if (br_opt_get((*brmctx)->br, BROPT_MCAST_VLAN_SNOOPING_ENABLED) && vlan) {
 		const struct net_bridge_vlan *masterv;
