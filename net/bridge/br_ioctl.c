--- conflicted
+++ resolved
@@ -373,13 +373,9 @@
 	return -EOPNOTSUPP;
 }
 
-<<<<<<< HEAD
 //br对应的ioctl入口
-int br_ioctl_deviceless_stub(struct net *net, unsigned int cmd, void __user *uarg)
-=======
 int br_ioctl_stub(struct net *net, struct net_bridge *br, unsigned int cmd,
 		  struct ifreq *ifr, void __user *uarg)
->>>>>>> ce840177
 {
 	int ret = -EOPNOTSUPP;
 
@@ -388,14 +384,9 @@
 	switch (cmd) {
 	case SIOCGIFBR:
 	case SIOCSIFBR:
-<<<<<<< HEAD
-		return old_deviceless(net, uarg);
-
+		ret = old_deviceless(net, uarg);
+		break;
 	//创建移除br处理
-=======
-		ret = old_deviceless(net, uarg);
-		break;
->>>>>>> ce840177
 	case SIOCBRADDBR:
 	case SIOCBRDELBR:
 	{
@@ -417,31 +408,11 @@
 		else
 			ret = br_del_bridge(net, buf);
 	}
-<<<<<<< HEAD
-	return -EOPNOTSUPP;
-}
-
-//定义设备的ioctl
-int br_dev_ioctl(struct net_device *dev, struct ifreq *rq, int cmd)
-{
-	struct net_bridge *br = netdev_priv(dev);
-
-	switch (cmd) {
-	case SIOCDEVPRIVATE:
-		return old_dev_ioctl(dev, rq, cmd);
-
-	case SIOCBRADDIF:
-	case SIOCBRDELIF:
-		//为设备增加删除接口
-		return add_del_if(br, rq->ifr_ifindex, cmd == SIOCBRADDIF);
-
-=======
 		break;
 	case SIOCBRADDIF:
 	case SIOCBRDELIF:
 		ret = add_del_if(br, ifr->ifr_ifindex, cmd == SIOCBRADDIF);
 		break;
->>>>>>> ce840177
 	}
 
 	rtnl_unlock();
