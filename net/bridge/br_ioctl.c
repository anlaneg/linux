--- conflicted
+++ resolved
@@ -399,13 +399,8 @@
 	return -EOPNOTSUPP;
 }
 
-<<<<<<< HEAD
 //br对应的ioctl入口
-int br_ioctl_stub(struct net *net, struct net_bridge *br, unsigned int cmd,
-		  struct ifreq *ifr, void __user *uarg)
-=======
 int br_ioctl_stub(struct net *net, unsigned int cmd, void __user *uarg)
->>>>>>> 155a3c00
 {
 	int ret = -EOPNOTSUPP;
 	struct ifreq ifr;
