// SPDX-License-Identifier: GPL-2.0-or-later
/*
 *  ebtables
 *
 *  Author:
 *  Bart De Schuymer		<bdschuym@pandora.be>
 *
 *  ebtables.c,v 2.0, July, 2002
 *
 *  This code is strongly inspired by the iptables code which is
 *  Copyright (C) 1999 Paul `Rusty' Russell & Michael J. Neuling
 */
#define pr_fmt(fmt) KBUILD_MODNAME ": " fmt
#include <linux/kmod.h>
#include <linux/module.h>
#include <linux/vmalloc.h>
#include <linux/netfilter/x_tables.h>
#include <linux/netfilter_bridge/ebtables.h>
#include <linux/spinlock.h>
#include <linux/mutex.h>
#include <linux/slab.h>
#include <linux/uaccess.h>
#include <linux/smp.h>
#include <linux/cpumask.h>
#include <linux/audit.h>
#include <net/sock.h>
#include <net/netns/generic.h>
/* needed for logical [in,out]-dev filtering */
#include "../br_private.h"

/* Each cpu has its own set of counters, so there is no need for write_lock in
 * the softirq
 * For reading or updating the counters, the user context needs to
 * get a write_lock
 */

/* The size of each set of counters is altered to get cache alignment */
#define SMP_ALIGN(x) (((x) + SMP_CACHE_BYTES-1) & ~(SMP_CACHE_BYTES-1))
#define COUNTER_OFFSET(n) (SMP_ALIGN(n * sizeof(struct ebt_counter)))
#define COUNTER_BASE(c, n, cpu) ((struct ebt_counter *)(((char *)c) + \
				 COUNTER_OFFSET(n) * cpu))

struct ebt_pernet {
	struct list_head tables;
};

struct ebt_template {
	struct list_head list;
	char name[EBT_TABLE_MAXNAMELEN];
	struct module *owner;
	/* called when table is needed in the given netns */
	int (*table_init)(struct net *net);
};

static unsigned int ebt_pernet_id __read_mostly;
static LIST_HEAD(template_tables);
static DEFINE_MUTEX(ebt_mutex);

#ifdef CONFIG_NETFILTER_XTABLES_COMPAT
static void ebt_standard_compat_from_user(void *dst, const void *src)
{
	int v = *(compat_int_t *)src;

	if (v >= 0)
		v += xt_compat_calc_jump(NFPROTO_BRIDGE, v);
	memcpy(dst, &v, sizeof(v));
}

static int ebt_standard_compat_to_user(void __user *dst, const void *src)
{
	compat_int_t cv = *(int *)src;

	if (cv >= 0)
		cv -= xt_compat_calc_jump(NFPROTO_BRIDGE, cv);
	return copy_to_user(dst, &cv, sizeof(cv)) ? -EFAULT : 0;
}
#endif


static struct xt_target ebt_standard_target = {
	.name       = "standard",
	.revision   = 0,
	.family     = NFPROTO_BRIDGE,
	.targetsize = sizeof(int),
#ifdef CONFIG_NETFILTER_XTABLES_COMPAT
	.compatsize = sizeof(compat_int_t),
	.compat_from_user = ebt_standard_compat_from_user,
	.compat_to_user =  ebt_standard_compat_to_user,
#endif
};

static inline int
ebt_do_watcher(const struct ebt_entry_watcher *w, struct sk_buff *skb,
	       struct xt_action_param *par)
{
	par->target   = w->u.watcher;
	par->targinfo = w->data;
	w->u.watcher->target(skb, par);
	/* watchers don't give a verdict */
	return 0;
}

static inline int
ebt_do_match(struct ebt_entry_match *m, const struct sk_buff *skb,
	     struct xt_action_param *par)
{
	par->match     = m->u.match;
	par->matchinfo = m->data;
	return !m->u.match->match(skb, par);
}

static inline int
ebt_dev_check(const char *entry, const struct net_device *device)
{
	int i = 0;
	const char *devname;

	if (*entry == '\0')
		return 0;//entry为空，表示与任意devname匹配
	if (!device)
		return 1;
	devname = device->name;
	/* 1 is the wildcard token */
	//1被认为是通配符,检查devname是否已entry相匹配
	while (entry[i] != '\0' && entry[i] != 1 && entry[i] == devname[i])
		i++;
	//返回１表示不匹配，返回０表示匹配
	return devname[i] != entry[i] && entry[i] != 1;
}

/* process standard matches */
//实现基本匹配（二层协议，入出接口，逻辑入出接口，源目的mac区配）
static inline int
ebt_basic_match(const struct ebt_entry *e, const struct sk_buff *skb,
		const struct net_device *in, const struct net_device *out)
{
	const struct ethhdr *h = eth_hdr(skb);
	const struct net_bridge_port *p;
	__be16 ethproto;

	//取协议号
	if (skb_vlan_tag_present(skb))
		ethproto = htons(ETH_P_8021Q);
	else
		ethproto = h->h_proto;

	if (e->bitmask & EBT_802_3) {
		//802.3类型报文匹配
		if (NF_INVF(e, EBT_IPROTO, eth_proto_is_802_3(ethproto)))
			return 1;
	} else if (!(e->bitmask & EBT_NOPROTO) &&
		   NF_INVF(e, EBT_IPROTO, e->ethproto != ethproto))
		//二层协议号匹配
		return 1;

	//入接口匹配
	if (NF_INVF(e, EBT_IIN, ebt_dev_check(e->in, in)))
		return 1;
	//出接口匹配
	if (NF_INVF(e, EBT_IOUT, ebt_dev_check(e->out, out)))
		return 1;

	/* rcu_read_lock()ed by nf_hook_thresh */
	//逻辑入接口匹配（桥名称匹配）
	if (in && (p = br_port_get_rcu(in)) != NULL &&
	    NF_INVF(e, EBT_ILOGICALIN,
		    ebt_dev_check(e->logical_in, p->br->dev)))
		return 1;

	//逻辑出接口匹配（桥名称匹配）
	if (out && (p = br_port_get_rcu(out)) != NULL &&
	    NF_INVF(e, EBT_ILOGICALOUT,
		    ebt_dev_check(e->logical_out, p->br->dev)))
		return 1;

	//源mac匹配（支持mask方式）
	if (e->bitmask & EBT_SOURCEMAC) {
		if (NF_INVF(e, EBT_ISOURCE,
			    !ether_addr_equal_masked(h->h_source, e->sourcemac,
						     e->sourcemsk)))
			return 1;
	}

	//目的mac匹配（支持mask方式）
	if (e->bitmask & EBT_DESTMAC) {
		if (NF_INVF(e, EBT_IDEST,
			    !ether_addr_equal_masked(h->h_dest, e->destmac,
						     e->destmsk)))
			return 1;
	}
	return 0;
}

static inline
struct ebt_entry *ebt_next_entry(const struct ebt_entry *entry)
{
	return (void *)entry + entry->next_offset;
}

static inline const struct ebt_entry_target *
ebt_get_target_c(const struct ebt_entry *e)
{
	return ebt_get_target((struct ebt_entry *)e);
}

/* Do some firewalling */
<<<<<<< HEAD
//桥查表做target动作
unsigned int ebt_do_table(struct sk_buff *skb,
			  const struct nf_hook_state *state,
			  struct ebt_table *table)
{
	unsigned int hook = state->hook;//当前hook点编号
=======
unsigned int ebt_do_table(void *priv, struct sk_buff *skb,
			  const struct nf_hook_state *state)
{
	struct ebt_table *table = priv;
	unsigned int hook = state->hook;
>>>>>>> ce840177
	int i, nentries;
	struct ebt_entry *point;
	struct ebt_counter *counter_base, *cb_base;
	const struct ebt_entry_target *t;
	int verdict, sp = 0;
	struct ebt_chainstack *cs;
	struct ebt_entries *chaininfo;
	const char *base;
	const struct ebt_table_info *private;
	struct xt_action_param acpar;

	acpar.state   = state;
	acpar.hotdrop = false;

	//对表进行加锁
	read_lock_bh(&table->lock);
	private = table->private;
	cb_base = COUNTER_BASE(private->counters, private->nentries,
	   smp_processor_id());
	if (private->chainstack)
		cs = private->chainstack[smp_processor_id()];
	else
		cs = NULL;
	chaininfo = private->hook_entry[hook];
	nentries = private->hook_entry[hook]->nentries;
	point = (struct ebt_entry *)(private->hook_entry[hook]->data);
	counter_base = cb_base + private->hook_entry[hook]->counter_offset;
	/* base for chain jumps */
	base = private->entries;
	i = 0;
	while (i < nentries) {
		//基本字段匹配
		if (ebt_basic_match(point, skb, state->in, state->out))
			goto letscontinue;

		//自定义match函数调用
		if (EBT_MATCH_ITERATE(point, ebt_do_match, skb, &acpar) != 0)
			goto letscontinue;
		if (acpar.hotdrop) {
			read_unlock_bh(&table->lock);
			return NF_DROP;
		}

		//统计规则命中计数
		ADD_COUNTER(*(counter_base + i), skb->len, 1);

		/* these should only watch: not modify, nor tell us
		 * what to do with the packet
		 */
		//执行target
		EBT_WATCHER_ITERATE(point, ebt_do_watcher, skb, &acpar);

		t = ebt_get_target_c(point);
		/* standard target */
		if (!t->u.target->target)
			verdict = ((struct ebt_standard_target *)t)->verdict;
		else {
			acpar.target   = t->u.target;
			acpar.targinfo = t->data;
			verdict = t->u.target->target(skb, &acpar);
		}

		//按target结果处理报文
		if (verdict == EBT_ACCEPT) {
			read_unlock_bh(&table->lock);
			return NF_ACCEPT;
		}
		if (verdict == EBT_DROP) {
			read_unlock_bh(&table->lock);
			return NF_DROP;
		}
		if (verdict == EBT_RETURN) {
letsreturn:
			if (WARN(sp == 0, "RETURN on base chain")) {
				/* act like this is EBT_CONTINUE */
				goto letscontinue;
			}

			sp--;
			/* put all the local variables right */
			i = cs[sp].n;
			chaininfo = cs[sp].chaininfo;
			nentries = chaininfo->nentries;
			point = cs[sp].e;
			counter_base = cb_base +
			   chaininfo->counter_offset;
			continue;
		}
		if (verdict == EBT_CONTINUE)
			goto letscontinue;

		if (WARN(verdict < 0, "bogus standard verdict\n")) {
			read_unlock_bh(&table->lock);
			return NF_DROP;
		}

		/* jump to a udc */
		cs[sp].n = i + 1;
		cs[sp].chaininfo = chaininfo;
		cs[sp].e = ebt_next_entry(point);
		i = 0;
		chaininfo = (struct ebt_entries *) (base + verdict);

		if (WARN(chaininfo->distinguisher, "jump to non-chain\n")) {
			read_unlock_bh(&table->lock);
			return NF_DROP;
		}

		nentries = chaininfo->nentries;
		point = (struct ebt_entry *)chaininfo->data;
		counter_base = cb_base + chaininfo->counter_offset;
		sp++;
		continue;
letscontinue:
		point = ebt_next_entry(point);
		i++;
	}

	/* I actually like this :) */
	if (chaininfo->policy == EBT_RETURN)
		goto letsreturn;
	if (chaininfo->policy == EBT_ACCEPT) {
		read_unlock_bh(&table->lock);
		return NF_ACCEPT;
	}
	read_unlock_bh(&table->lock);
	return NF_DROP;
}

/* If it succeeds, returns element and locks mutex */
static inline void *
find_inlist_lock_noload(struct net *net, const char *name, int *error,
			struct mutex *mutex)
{
	struct ebt_pernet *ebt_net = net_generic(net, ebt_pernet_id);
	struct ebt_template *tmpl;
	struct ebt_table *table;

	mutex_lock(mutex);
	list_for_each_entry(table, &ebt_net->tables, list) {
		if (strcmp(table->name, name) == 0)
			return table;
	}

	list_for_each_entry(tmpl, &template_tables, list) {
		if (strcmp(name, tmpl->name) == 0) {
			struct module *owner = tmpl->owner;

			if (!try_module_get(owner))
				goto out;

			mutex_unlock(mutex);

			*error = tmpl->table_init(net);
			if (*error) {
				module_put(owner);
				return NULL;
			}

			mutex_lock(mutex);
			module_put(owner);
			break;
		}
	}

	list_for_each_entry(table, &ebt_net->tables, list) {
		if (strcmp(table->name, name) == 0)
			return table;
	}

out:
	*error = -ENOENT;
	mutex_unlock(mutex);
	return NULL;
}

static void *
find_inlist_lock(struct net *net, const char *name, const char *prefix,
		 int *error, struct mutex *mutex)
{
	return try_then_request_module(
			find_inlist_lock_noload(net, name, error, mutex),
			"%s%s", prefix, name);
}

static inline struct ebt_table *
find_table_lock(struct net *net, const char *name, int *error,
		struct mutex *mutex)
{
	return find_inlist_lock(net, name, "ebtable_", error, mutex);
}

static inline void ebt_free_table_info(struct ebt_table_info *info)
{
	int i;

	if (info->chainstack) {
		for_each_possible_cpu(i)
			vfree(info->chainstack[i]);
		vfree(info->chainstack);
	}
}
static inline int
ebt_check_match(struct ebt_entry_match *m, struct xt_mtchk_param *par,
		unsigned int *cnt)
{
	const struct ebt_entry *e = par->entryinfo;
	struct xt_match *match;
	size_t left = ((char *)e + e->watchers_offset) - (char *)m;
	int ret;

	if (left < sizeof(struct ebt_entry_match) ||
	    left - sizeof(struct ebt_entry_match) < m->match_size)
		return -EINVAL;

	match = xt_find_match(NFPROTO_BRIDGE, m->u.name, m->u.revision);
	if (IS_ERR(match) || match->family != NFPROTO_BRIDGE) {
		if (!IS_ERR(match))
			module_put(match->me);
		request_module("ebt_%s", m->u.name);
		match = xt_find_match(NFPROTO_BRIDGE, m->u.name, m->u.revision);
	}
	if (IS_ERR(match))
		return PTR_ERR(match);
	m->u.match = match;

	par->match     = match;
	par->matchinfo = m->data;
	ret = xt_check_match(par, m->match_size,
	      ntohs(e->ethproto), e->invflags & EBT_IPROTO);
	if (ret < 0) {
		module_put(match->me);
		return ret;
	}

	(*cnt)++;
	return 0;
}

static inline int
ebt_check_watcher(struct ebt_entry_watcher *w, struct xt_tgchk_param *par,
		  unsigned int *cnt)
{
	const struct ebt_entry *e = par->entryinfo;
	struct xt_target *watcher;
	size_t left = ((char *)e + e->target_offset) - (char *)w;
	int ret;

	if (left < sizeof(struct ebt_entry_watcher) ||
	   left - sizeof(struct ebt_entry_watcher) < w->watcher_size)
		return -EINVAL;

	watcher = xt_request_find_target(NFPROTO_BRIDGE, w->u.name, 0);
	if (IS_ERR(watcher))
		return PTR_ERR(watcher);

	if (watcher->family != NFPROTO_BRIDGE) {
		module_put(watcher->me);
		return -ENOENT;
	}

	w->u.watcher = watcher;

	par->target   = watcher;
	par->targinfo = w->data;
	ret = xt_check_target(par, w->watcher_size,
	      ntohs(e->ethproto), e->invflags & EBT_IPROTO);
	if (ret < 0) {
		module_put(watcher->me);
		return ret;
	}

	(*cnt)++;
	return 0;
}

static int ebt_verify_pointers(const struct ebt_replace *repl,
			       struct ebt_table_info *newinfo)
{
	unsigned int limit = repl->entries_size;
	unsigned int valid_hooks = repl->valid_hooks;
	unsigned int offset = 0;
	int i;

	for (i = 0; i < NF_BR_NUMHOOKS; i++)
		newinfo->hook_entry[i] = NULL;

	newinfo->entries_size = repl->entries_size;
	newinfo->nentries = repl->nentries;

	while (offset < limit) {
		size_t left = limit - offset;
		struct ebt_entry *e = (void *)newinfo->entries + offset;

		if (left < sizeof(unsigned int))
			break;

		for (i = 0; i < NF_BR_NUMHOOKS; i++) {
			if ((valid_hooks & (1 << i)) == 0)
				continue;
			if ((char __user *)repl->hook_entry[i] ==
			     repl->entries + offset)
				break;
		}

		if (i != NF_BR_NUMHOOKS || !(e->bitmask & EBT_ENTRY_OR_ENTRIES)) {
			if (e->bitmask != 0) {
				/* we make userspace set this right,
				 * so there is no misunderstanding
				 */
				return -EINVAL;
			}
			if (i != NF_BR_NUMHOOKS)
				newinfo->hook_entry[i] = (struct ebt_entries *)e;
			if (left < sizeof(struct ebt_entries))
				break;
			offset += sizeof(struct ebt_entries);
		} else {
			if (left < sizeof(struct ebt_entry))
				break;
			if (left < e->next_offset)
				break;
			if (e->next_offset < sizeof(struct ebt_entry))
				return -EINVAL;
			offset += e->next_offset;
		}
	}
	if (offset != limit)
		return -EINVAL;

	/* check if all valid hooks have a chain */
	for (i = 0; i < NF_BR_NUMHOOKS; i++) {
		if (!newinfo->hook_entry[i] &&
		   (valid_hooks & (1 << i)))
			return -EINVAL;
	}
	return 0;
}

/* this one is very careful, as it is the first function
 * to parse the userspace data
 */
static inline int
ebt_check_entry_size_and_hooks(const struct ebt_entry *e,
			       const struct ebt_table_info *newinfo,
			       unsigned int *n, unsigned int *cnt,
			       unsigned int *totalcnt, unsigned int *udc_cnt)
{
	int i;

	for (i = 0; i < NF_BR_NUMHOOKS; i++) {
		if ((void *)e == (void *)newinfo->hook_entry[i])
			break;
	}
	/* beginning of a new chain
	 * if i == NF_BR_NUMHOOKS it must be a user defined chain
	 */
	if (i != NF_BR_NUMHOOKS || !e->bitmask) {
		/* this checks if the previous chain has as many entries
		 * as it said it has
		 */
		if (*n != *cnt)
			return -EINVAL;

		if (((struct ebt_entries *)e)->policy != EBT_DROP &&
		   ((struct ebt_entries *)e)->policy != EBT_ACCEPT) {
			/* only RETURN from udc */
			if (i != NF_BR_NUMHOOKS ||
			   ((struct ebt_entries *)e)->policy != EBT_RETURN)
				return -EINVAL;
		}
		if (i == NF_BR_NUMHOOKS) /* it's a user defined chain */
			(*udc_cnt)++;
		if (((struct ebt_entries *)e)->counter_offset != *totalcnt)
			return -EINVAL;
		*n = ((struct ebt_entries *)e)->nentries;
		*cnt = 0;
		return 0;
	}
	/* a plain old entry, heh */
	if (sizeof(struct ebt_entry) > e->watchers_offset ||
	   e->watchers_offset > e->target_offset ||
	   e->target_offset >= e->next_offset)
		return -EINVAL;

	/* this is not checked anywhere else */
	if (e->next_offset - e->target_offset < sizeof(struct ebt_entry_target))
		return -EINVAL;

	(*cnt)++;
	(*totalcnt)++;
	return 0;
}

struct ebt_cl_stack {
	struct ebt_chainstack cs;
	int from;
	unsigned int hookmask;
};

/* We need these positions to check that the jumps to a different part of the
 * entries is a jump to the beginning of a new chain.
 */
static inline int
ebt_get_udc_positions(struct ebt_entry *e, struct ebt_table_info *newinfo,
		      unsigned int *n, struct ebt_cl_stack *udc)
{
	int i;

	/* we're only interested in chain starts */
	if (e->bitmask)
		return 0;
	for (i = 0; i < NF_BR_NUMHOOKS; i++) {
		if (newinfo->hook_entry[i] == (struct ebt_entries *)e)
			break;
	}
	/* only care about udc */
	if (i != NF_BR_NUMHOOKS)
		return 0;

	udc[*n].cs.chaininfo = (struct ebt_entries *)e;
	/* these initialisations are depended on later in check_chainloops() */
	udc[*n].cs.n = 0;
	udc[*n].hookmask = 0;

	(*n)++;
	return 0;
}

static inline int
ebt_cleanup_match(struct ebt_entry_match *m, struct net *net, unsigned int *i)
{
	struct xt_mtdtor_param par;

	if (i && (*i)-- == 0)
		return 1;

	par.net       = net;
	par.match     = m->u.match;
	par.matchinfo = m->data;
	par.family    = NFPROTO_BRIDGE;
	if (par.match->destroy != NULL)
		par.match->destroy(&par);
	module_put(par.match->me);
	return 0;
}

static inline int
ebt_cleanup_watcher(struct ebt_entry_watcher *w, struct net *net, unsigned int *i)
{
	struct xt_tgdtor_param par;

	if (i && (*i)-- == 0)
		return 1;

	par.net      = net;
	par.target   = w->u.watcher;
	par.targinfo = w->data;
	par.family   = NFPROTO_BRIDGE;
	if (par.target->destroy != NULL)
		par.target->destroy(&par);
	module_put(par.target->me);
	return 0;
}

static inline int
ebt_cleanup_entry(struct ebt_entry *e, struct net *net, unsigned int *cnt)
{
	struct xt_tgdtor_param par;
	struct ebt_entry_target *t;

	if (e->bitmask == 0)
		return 0;
	/* we're done */
	if (cnt && (*cnt)-- == 0)
		return 1;
	EBT_WATCHER_ITERATE(e, ebt_cleanup_watcher, net, NULL);
	EBT_MATCH_ITERATE(e, ebt_cleanup_match, net, NULL);
	t = ebt_get_target(e);

	par.net      = net;
	par.target   = t->u.target;
	par.targinfo = t->data;
	par.family   = NFPROTO_BRIDGE;
	if (par.target->destroy != NULL)
		par.target->destroy(&par);
	module_put(par.target->me);
	return 0;
}

static inline int
ebt_check_entry(struct ebt_entry *e, struct net *net,
		const struct ebt_table_info *newinfo,
		const char *name, unsigned int *cnt,
		struct ebt_cl_stack *cl_s, unsigned int udc_cnt)
{
	struct ebt_entry_target *t;
	struct xt_target *target;
	unsigned int i, j, hook = 0, hookmask = 0;
	size_t gap;
	int ret;
	struct xt_mtchk_param mtpar;
	struct xt_tgchk_param tgpar;

	/* don't mess with the struct ebt_entries */
	if (e->bitmask == 0)
		return 0;

	if (e->bitmask & ~EBT_F_MASK)
		return -EINVAL;

	if (e->invflags & ~EBT_INV_MASK)
		return -EINVAL;

	if ((e->bitmask & EBT_NOPROTO) && (e->bitmask & EBT_802_3))
		return -EINVAL;

	/* what hook do we belong to? */
	for (i = 0; i < NF_BR_NUMHOOKS; i++) {
		if (!newinfo->hook_entry[i])
			continue;
		if ((char *)newinfo->hook_entry[i] < (char *)e)
			hook = i;
		else
			break;
	}
	/* (1 << NF_BR_NUMHOOKS) tells the check functions the rule is on
	 * a base chain
	 */
	if (i < NF_BR_NUMHOOKS)
		hookmask = (1 << hook) | (1 << NF_BR_NUMHOOKS);
	else {
		for (i = 0; i < udc_cnt; i++)
			if ((char *)(cl_s[i].cs.chaininfo) > (char *)e)
				break;
		if (i == 0)
			hookmask = (1 << hook) | (1 << NF_BR_NUMHOOKS);
		else
			hookmask = cl_s[i - 1].hookmask;
	}
	i = 0;

	memset(&mtpar, 0, sizeof(mtpar));
	memset(&tgpar, 0, sizeof(tgpar));
	mtpar.net	= tgpar.net       = net;
	mtpar.table     = tgpar.table     = name;
	mtpar.entryinfo = tgpar.entryinfo = e;
	mtpar.hook_mask = tgpar.hook_mask = hookmask;
	mtpar.family    = tgpar.family    = NFPROTO_BRIDGE;
	ret = EBT_MATCH_ITERATE(e, ebt_check_match, &mtpar, &i);
	if (ret != 0)
		goto cleanup_matches;
	j = 0;
	ret = EBT_WATCHER_ITERATE(e, ebt_check_watcher, &tgpar, &j);
	if (ret != 0)
		goto cleanup_watchers;
	t = ebt_get_target(e);
	gap = e->next_offset - e->target_offset;

	target = xt_request_find_target(NFPROTO_BRIDGE, t->u.name, 0);
	if (IS_ERR(target)) {
		ret = PTR_ERR(target);
		goto cleanup_watchers;
	}

	/* Reject UNSPEC, xtables verdicts/return values are incompatible */
	if (target->family != NFPROTO_BRIDGE) {
		module_put(target->me);
		ret = -ENOENT;
		goto cleanup_watchers;
	}

	t->u.target = target;
	if (t->u.target == &ebt_standard_target) {
		if (gap < sizeof(struct ebt_standard_target)) {
			ret = -EFAULT;
			goto cleanup_watchers;
		}
		if (((struct ebt_standard_target *)t)->verdict <
		   -NUM_STANDARD_TARGETS) {
			ret = -EFAULT;
			goto cleanup_watchers;
		}
	} else if (t->target_size > gap - sizeof(struct ebt_entry_target)) {
		module_put(t->u.target->me);
		ret = -EFAULT;
		goto cleanup_watchers;
	}

	tgpar.target   = target;
	tgpar.targinfo = t->data;
	ret = xt_check_target(&tgpar, t->target_size,
	      ntohs(e->ethproto), e->invflags & EBT_IPROTO);
	if (ret < 0) {
		module_put(target->me);
		goto cleanup_watchers;
	}
	(*cnt)++;
	return 0;
cleanup_watchers:
	EBT_WATCHER_ITERATE(e, ebt_cleanup_watcher, net, &j);
cleanup_matches:
	EBT_MATCH_ITERATE(e, ebt_cleanup_match, net, &i);
	return ret;
}

/* checks for loops and sets the hook mask for udc
 * the hook mask for udc tells us from which base chains the udc can be
 * accessed. This mask is a parameter to the check() functions of the extensions
 */
static int check_chainloops(const struct ebt_entries *chain, struct ebt_cl_stack *cl_s,
			    unsigned int udc_cnt, unsigned int hooknr, char *base)
{
	int i, chain_nr = -1, pos = 0, nentries = chain->nentries, verdict;
	const struct ebt_entry *e = (struct ebt_entry *)chain->data;
	const struct ebt_entry_target *t;

	while (pos < nentries || chain_nr != -1) {
		/* end of udc, go back one 'recursion' step */
		if (pos == nentries) {
			/* put back values of the time when this chain was called */
			e = cl_s[chain_nr].cs.e;
			if (cl_s[chain_nr].from != -1)
				nentries =
				cl_s[cl_s[chain_nr].from].cs.chaininfo->nentries;
			else
				nentries = chain->nentries;
			pos = cl_s[chain_nr].cs.n;
			/* make sure we won't see a loop that isn't one */
			cl_s[chain_nr].cs.n = 0;
			chain_nr = cl_s[chain_nr].from;
			if (pos == nentries)
				continue;
		}
		t = ebt_get_target_c(e);
		if (strcmp(t->u.name, EBT_STANDARD_TARGET))
			goto letscontinue;
		if (e->target_offset + sizeof(struct ebt_standard_target) >
		   e->next_offset)
			return -1;

		verdict = ((struct ebt_standard_target *)t)->verdict;
		if (verdict >= 0) { /* jump to another chain */
			struct ebt_entries *hlp2 =
			   (struct ebt_entries *)(base + verdict);
			for (i = 0; i < udc_cnt; i++)
				if (hlp2 == cl_s[i].cs.chaininfo)
					break;
			/* bad destination or loop */
			if (i == udc_cnt)
				return -1;

			if (cl_s[i].cs.n)
				return -1;

			if (cl_s[i].hookmask & (1 << hooknr))
				goto letscontinue;
			/* this can't be 0, so the loop test is correct */
			cl_s[i].cs.n = pos + 1;
			pos = 0;
			cl_s[i].cs.e = ebt_next_entry(e);
			e = (struct ebt_entry *)(hlp2->data);
			nentries = hlp2->nentries;
			cl_s[i].from = chain_nr;
			chain_nr = i;
			/* this udc is accessible from the base chain for hooknr */
			cl_s[i].hookmask |= (1 << hooknr);
			continue;
		}
letscontinue:
		e = ebt_next_entry(e);
		pos++;
	}
	return 0;
}

/* do the parsing of the table/chains/entries/matches/watchers/targets, heh */
static int translate_table(struct net *net, const char *name,
			   struct ebt_table_info *newinfo)
{
	unsigned int i, j, k, udc_cnt;
	int ret;
	struct ebt_cl_stack *cl_s = NULL; /* used in the checking for chain loops */

	i = 0;
	while (i < NF_BR_NUMHOOKS && !newinfo->hook_entry[i])
		i++;
	if (i == NF_BR_NUMHOOKS)
		return -EINVAL;

	if (newinfo->hook_entry[i] != (struct ebt_entries *)newinfo->entries)
		return -EINVAL;

	/* make sure chains are ordered after each other in same order
	 * as their corresponding hooks
	 */
	for (j = i + 1; j < NF_BR_NUMHOOKS; j++) {
		if (!newinfo->hook_entry[j])
			continue;
		if (newinfo->hook_entry[j] <= newinfo->hook_entry[i])
			return -EINVAL;

		i = j;
	}

	/* do some early checkings and initialize some things */
	i = 0; /* holds the expected nr. of entries for the chain */
	j = 0; /* holds the up to now counted entries for the chain */
	k = 0; /* holds the total nr. of entries, should equal
		* newinfo->nentries afterwards
		*/
	udc_cnt = 0; /* will hold the nr. of user defined chains (udc) */
	ret = EBT_ENTRY_ITERATE(newinfo->entries, newinfo->entries_size,
	   ebt_check_entry_size_and_hooks, newinfo,
	   &i, &j, &k, &udc_cnt);

	if (ret != 0)
		return ret;

	if (i != j)
		return -EINVAL;

	if (k != newinfo->nentries)
		return -EINVAL;

	/* get the location of the udc, put them in an array
	 * while we're at it, allocate the chainstack
	 */
	if (udc_cnt) {
		/* this will get free'd in do_replace()/ebt_register_table()
		 * if an error occurs
		 */
		newinfo->chainstack =
			vmalloc(array_size(nr_cpu_ids,
					   sizeof(*(newinfo->chainstack))));
		if (!newinfo->chainstack)
			return -ENOMEM;
		for_each_possible_cpu(i) {
			newinfo->chainstack[i] =
			  vmalloc_node(array_size(udc_cnt,
					  sizeof(*(newinfo->chainstack[0]))),
				       cpu_to_node(i));
			if (!newinfo->chainstack[i]) {
				while (i)
					vfree(newinfo->chainstack[--i]);
				vfree(newinfo->chainstack);
				newinfo->chainstack = NULL;
				return -ENOMEM;
			}
		}

		cl_s = vmalloc(array_size(udc_cnt, sizeof(*cl_s)));
		if (!cl_s)
			return -ENOMEM;
		i = 0; /* the i'th udc */
		EBT_ENTRY_ITERATE(newinfo->entries, newinfo->entries_size,
		   ebt_get_udc_positions, newinfo, &i, cl_s);
		/* sanity check */
		if (i != udc_cnt) {
			vfree(cl_s);
			return -EFAULT;
		}
	}

	/* Check for loops */
	for (i = 0; i < NF_BR_NUMHOOKS; i++)
		if (newinfo->hook_entry[i])
			if (check_chainloops(newinfo->hook_entry[i],
			   cl_s, udc_cnt, i, newinfo->entries)) {
				vfree(cl_s);
				return -EINVAL;
			}

	/* we now know the following (along with E=mc²):
	 *  - the nr of entries in each chain is right
	 *  - the size of the allocated space is right
	 *  - all valid hooks have a corresponding chain
	 *  - there are no loops
	 *  - wrong data can still be on the level of a single entry
	 *  - could be there are jumps to places that are not the
	 *    beginning of a chain. This can only occur in chains that
	 *    are not accessible from any base chains, so we don't care.
	 */

	/* used to know what we need to clean up if something goes wrong */
	i = 0;
	ret = EBT_ENTRY_ITERATE(newinfo->entries, newinfo->entries_size,
	   ebt_check_entry, net, newinfo, name, &i, cl_s, udc_cnt);
	if (ret != 0) {
		EBT_ENTRY_ITERATE(newinfo->entries, newinfo->entries_size,
				  ebt_cleanup_entry, net, &i);
	}
	vfree(cl_s);
	return ret;
}

/* called under write_lock */
static void get_counters(const struct ebt_counter *oldcounters,
			 struct ebt_counter *counters, unsigned int nentries)
{
	int i, cpu;
	struct ebt_counter *counter_base;

	/* counters of cpu 0 */
	memcpy(counters, oldcounters,
	       sizeof(struct ebt_counter) * nentries);

	/* add other counters to those of cpu 0 */
	for_each_possible_cpu(cpu) {
		if (cpu == 0)
			continue;
		counter_base = COUNTER_BASE(oldcounters, nentries, cpu);
		for (i = 0; i < nentries; i++)
			ADD_COUNTER(counters[i], counter_base[i].bcnt,
				    counter_base[i].pcnt);
	}
}

static int do_replace_finish(struct net *net, struct ebt_replace *repl,
			      struct ebt_table_info *newinfo)
{
	int ret;
	struct ebt_counter *counterstmp = NULL;
	/* used to be able to unlock earlier */
	struct ebt_table_info *table;
	struct ebt_table *t;

	/* the user wants counters back
	 * the check on the size is done later, when we have the lock
	 */
	if (repl->num_counters) {
		unsigned long size = repl->num_counters * sizeof(*counterstmp);
		counterstmp = vmalloc(size);
		if (!counterstmp)
			return -ENOMEM;
	}

	newinfo->chainstack = NULL;
	ret = ebt_verify_pointers(repl, newinfo);
	if (ret != 0)
		goto free_counterstmp;

	ret = translate_table(net, repl->name, newinfo);

	if (ret != 0)
		goto free_counterstmp;

	t = find_table_lock(net, repl->name, &ret, &ebt_mutex);
	if (!t) {
		ret = -ENOENT;
		goto free_iterate;
	}

	/* the table doesn't like it */
	if (t->check && (ret = t->check(newinfo, repl->valid_hooks)))
		goto free_unlock;

	if (repl->num_counters && repl->num_counters != t->private->nentries) {
		ret = -EINVAL;
		goto free_unlock;
	}

	/* we have the mutex lock, so no danger in reading this pointer */
	table = t->private;
	/* make sure the table can only be rmmod'ed if it contains no rules */
	if (!table->nentries && newinfo->nentries && !try_module_get(t->me)) {
		ret = -ENOENT;
		goto free_unlock;
	} else if (table->nentries && !newinfo->nentries)
		module_put(t->me);
	/* we need an atomic snapshot of the counters */
	write_lock_bh(&t->lock);
	if (repl->num_counters)
		get_counters(t->private->counters, counterstmp,
		   t->private->nentries);

	t->private = newinfo;
	write_unlock_bh(&t->lock);
	mutex_unlock(&ebt_mutex);
	/* so, a user can change the chains while having messed up her counter
	 * allocation. Only reason why this is done is because this way the lock
	 * is held only once, while this doesn't bring the kernel into a
	 * dangerous state.
	 */
	if (repl->num_counters &&
	   copy_to_user(repl->counters, counterstmp,
	   array_size(repl->num_counters, sizeof(struct ebt_counter)))) {
		/* Silent error, can't fail, new table is already in place */
		net_warn_ratelimited("ebtables: counters copy to user failed while replacing table\n");
	}

	/* decrease module count and free resources */
	EBT_ENTRY_ITERATE(table->entries, table->entries_size,
			  ebt_cleanup_entry, net, NULL);

	vfree(table->entries);
	ebt_free_table_info(table);
	vfree(table);
	vfree(counterstmp);

	audit_log_nfcfg(repl->name, AF_BRIDGE, repl->nentries,
			AUDIT_XT_OP_REPLACE, GFP_KERNEL);
	return ret;

free_unlock:
	mutex_unlock(&ebt_mutex);
free_iterate:
	EBT_ENTRY_ITERATE(newinfo->entries, newinfo->entries_size,
			  ebt_cleanup_entry, net, NULL);
free_counterstmp:
	vfree(counterstmp);
	/* can be initialized in translate_table() */
	ebt_free_table_info(newinfo);
	return ret;
}

/* replace the table */
static int do_replace(struct net *net, sockptr_t arg, unsigned int len)
{
	int ret, countersize;
	struct ebt_table_info *newinfo;
	struct ebt_replace tmp;

	if (copy_from_sockptr(&tmp, arg, sizeof(tmp)) != 0)
		return -EFAULT;

	if (len != sizeof(tmp) + tmp.entries_size)
		return -EINVAL;

	if (tmp.entries_size == 0)
		return -EINVAL;

	/* overflow check */
	if (tmp.nentries >= ((INT_MAX - sizeof(struct ebt_table_info)) /
			NR_CPUS - SMP_CACHE_BYTES) / sizeof(struct ebt_counter))
		return -ENOMEM;
	if (tmp.num_counters >= INT_MAX / sizeof(struct ebt_counter))
		return -ENOMEM;

	tmp.name[sizeof(tmp.name) - 1] = 0;

	countersize = COUNTER_OFFSET(tmp.nentries) * nr_cpu_ids;
	newinfo = __vmalloc(sizeof(*newinfo) + countersize, GFP_KERNEL_ACCOUNT);
	if (!newinfo)
		return -ENOMEM;

	if (countersize)
		memset(newinfo->counters, 0, countersize);

	newinfo->entries = __vmalloc(tmp.entries_size, GFP_KERNEL_ACCOUNT);
	if (!newinfo->entries) {
		ret = -ENOMEM;
		goto free_newinfo;
	}
	if (copy_from_user(
	   newinfo->entries, tmp.entries, tmp.entries_size) != 0) {
		ret = -EFAULT;
		goto free_entries;
	}

	ret = do_replace_finish(net, &tmp, newinfo);
	if (ret == 0)
		return ret;
free_entries:
	vfree(newinfo->entries);
free_newinfo:
	vfree(newinfo);
	return ret;
}

static void __ebt_unregister_table(struct net *net, struct ebt_table *table)
{
	mutex_lock(&ebt_mutex);
	list_del(&table->list);
	mutex_unlock(&ebt_mutex);
	audit_log_nfcfg(table->name, AF_BRIDGE, table->private->nentries,
			AUDIT_XT_OP_UNREGISTER, GFP_KERNEL);
	EBT_ENTRY_ITERATE(table->private->entries, table->private->entries_size,
			  ebt_cleanup_entry, net, NULL);
	if (table->private->nentries)
		module_put(table->me);
	vfree(table->private->entries);
	ebt_free_table_info(table->private);
	vfree(table->private);
	kfree(table->ops);
	kfree(table);
}

int ebt_register_table(struct net *net, const struct ebt_table *input_table,
		       const struct nf_hook_ops *template_ops)
{
	struct ebt_pernet *ebt_net = net_generic(net, ebt_pernet_id);
	struct ebt_table_info *newinfo;
	struct ebt_table *t, *table;
	struct nf_hook_ops *ops;
	unsigned int num_ops;
	struct ebt_replace_kernel *repl;
	int ret, i, countersize;
	void *p;

	if (input_table == NULL || (repl = input_table->table) == NULL ||
	    repl->entries == NULL || repl->entries_size == 0 ||
	    repl->counters != NULL || input_table->private != NULL)
		return -EINVAL;

	/* Don't add one table to multiple lists. */
	table = kmemdup(input_table, sizeof(struct ebt_table), GFP_KERNEL);
	if (!table) {
		ret = -ENOMEM;
		goto out;
	}

	countersize = COUNTER_OFFSET(repl->nentries) * nr_cpu_ids;
	newinfo = vmalloc(sizeof(*newinfo) + countersize);
	ret = -ENOMEM;
	if (!newinfo)
		goto free_table;

	p = vmalloc(repl->entries_size);
	if (!p)
		goto free_newinfo;

	memcpy(p, repl->entries, repl->entries_size);
	newinfo->entries = p;

	newinfo->entries_size = repl->entries_size;
	newinfo->nentries = repl->nentries;

	if (countersize)
		memset(newinfo->counters, 0, countersize);

	/* fill in newinfo and parse the entries */
	newinfo->chainstack = NULL;
	for (i = 0; i < NF_BR_NUMHOOKS; i++) {
		if ((repl->valid_hooks & (1 << i)) == 0)
			newinfo->hook_entry[i] = NULL;
		else
			newinfo->hook_entry[i] = p +
				((char *)repl->hook_entry[i] - repl->entries);
	}
	ret = translate_table(net, repl->name, newinfo);
	if (ret != 0)
		goto free_chainstack;

	if (table->check && table->check(newinfo, table->valid_hooks)) {
		ret = -EINVAL;
		goto free_chainstack;
	}

	table->private = newinfo;
	rwlock_init(&table->lock);
	mutex_lock(&ebt_mutex);
	list_for_each_entry(t, &ebt_net->tables, list) {
		if (strcmp(t->name, table->name) == 0) {
			ret = -EEXIST;
			goto free_unlock;
		}
	}

	/* Hold a reference count if the chains aren't empty */
	if (newinfo->nentries && !try_module_get(table->me)) {
		ret = -ENOENT;
		goto free_unlock;
	}

	num_ops = hweight32(table->valid_hooks);
	if (num_ops == 0) {
		ret = -EINVAL;
		goto free_unlock;
	}

	ops = kmemdup(template_ops, sizeof(*ops) * num_ops, GFP_KERNEL);
	if (!ops) {
		ret = -ENOMEM;
		if (newinfo->nentries)
			module_put(table->me);
		goto free_unlock;
	}

	for (i = 0; i < num_ops; i++)
		ops[i].priv = table;

	list_add(&table->list, &ebt_net->tables);
	mutex_unlock(&ebt_mutex);

	table->ops = ops;
	ret = nf_register_net_hooks(net, ops, num_ops);
	if (ret)
		__ebt_unregister_table(net, table);

	audit_log_nfcfg(repl->name, AF_BRIDGE, repl->nentries,
			AUDIT_XT_OP_REGISTER, GFP_KERNEL);
	return ret;
free_unlock:
	mutex_unlock(&ebt_mutex);
free_chainstack:
	ebt_free_table_info(newinfo);
	vfree(newinfo->entries);
free_newinfo:
	vfree(newinfo);
free_table:
	kfree(table);
out:
	return ret;
}

int ebt_register_template(const struct ebt_table *t, int (*table_init)(struct net *net))
{
	struct ebt_template *tmpl;

	mutex_lock(&ebt_mutex);
	list_for_each_entry(tmpl, &template_tables, list) {
		if (WARN_ON_ONCE(strcmp(t->name, tmpl->name) == 0)) {
			mutex_unlock(&ebt_mutex);
			return -EEXIST;
		}
	}

	tmpl = kzalloc(sizeof(*tmpl), GFP_KERNEL);
	if (!tmpl) {
		mutex_unlock(&ebt_mutex);
		return -ENOMEM;
	}

	tmpl->table_init = table_init;
	strscpy(tmpl->name, t->name, sizeof(tmpl->name));
	tmpl->owner = t->me;
	list_add(&tmpl->list, &template_tables);

	mutex_unlock(&ebt_mutex);
	return 0;
}
EXPORT_SYMBOL(ebt_register_template);

void ebt_unregister_template(const struct ebt_table *t)
{
	struct ebt_template *tmpl;

	mutex_lock(&ebt_mutex);
	list_for_each_entry(tmpl, &template_tables, list) {
		if (strcmp(t->name, tmpl->name))
			continue;

		list_del(&tmpl->list);
		mutex_unlock(&ebt_mutex);
		kfree(tmpl);
		return;
	}

	mutex_unlock(&ebt_mutex);
	WARN_ON_ONCE(1);
}
EXPORT_SYMBOL(ebt_unregister_template);

static struct ebt_table *__ebt_find_table(struct net *net, const char *name)
{
	struct ebt_pernet *ebt_net = net_generic(net, ebt_pernet_id);
	struct ebt_table *t;

	mutex_lock(&ebt_mutex);

	list_for_each_entry(t, &ebt_net->tables, list) {
		if (strcmp(t->name, name) == 0) {
			mutex_unlock(&ebt_mutex);
			return t;
		}
	}

	mutex_unlock(&ebt_mutex);
	return NULL;
}

void ebt_unregister_table_pre_exit(struct net *net, const char *name)
{
	struct ebt_table *table = __ebt_find_table(net, name);

	if (table)
		nf_unregister_net_hooks(net, table->ops, hweight32(table->valid_hooks));
}
EXPORT_SYMBOL(ebt_unregister_table_pre_exit);

void ebt_unregister_table(struct net *net, const char *name)
{
	struct ebt_table *table = __ebt_find_table(net, name);

	if (table)
		__ebt_unregister_table(net, table);
}

/* userspace just supplied us with counters */
static int do_update_counters(struct net *net, const char *name,
			      struct ebt_counter __user *counters,
			      unsigned int num_counters, unsigned int len)
{
	int i, ret;
	struct ebt_counter *tmp;
	struct ebt_table *t;

	if (num_counters == 0)
		return -EINVAL;

	tmp = vmalloc(array_size(num_counters, sizeof(*tmp)));
	if (!tmp)
		return -ENOMEM;

	t = find_table_lock(net, name, &ret, &ebt_mutex);
	if (!t)
		goto free_tmp;

	if (num_counters != t->private->nentries) {
		ret = -EINVAL;
		goto unlock_mutex;
	}

	if (copy_from_user(tmp, counters,
			   array_size(num_counters, sizeof(*counters)))) {
		ret = -EFAULT;
		goto unlock_mutex;
	}

	/* we want an atomic add of the counters */
	write_lock_bh(&t->lock);

	/* we add to the counters of the first cpu */
	for (i = 0; i < num_counters; i++)
		ADD_COUNTER(t->private->counters[i], tmp[i].bcnt, tmp[i].pcnt);

	write_unlock_bh(&t->lock);
	ret = 0;
unlock_mutex:
	mutex_unlock(&ebt_mutex);
free_tmp:
	vfree(tmp);
	return ret;
}

static int update_counters(struct net *net, sockptr_t arg, unsigned int len)
{
	struct ebt_replace hlp;

	if (copy_from_sockptr(&hlp, arg, sizeof(hlp)))
		return -EFAULT;

	if (len != sizeof(hlp) + hlp.num_counters * sizeof(struct ebt_counter))
		return -EINVAL;

	return do_update_counters(net, hlp.name, hlp.counters,
				  hlp.num_counters, len);
}

static inline int ebt_obj_to_user(char __user *um, const char *_name,
				  const char *data, int entrysize,
				  int usersize, int datasize, u8 revision)
{
	char name[EBT_EXTENSION_MAXNAMELEN] = {0};

	/* ebtables expects 31 bytes long names but xt_match names are 29 bytes
	 * long. Copy 29 bytes and fill remaining bytes with zeroes.
	 */
	strlcpy(name, _name, sizeof(name));
	if (copy_to_user(um, name, EBT_EXTENSION_MAXNAMELEN) ||
	    put_user(revision, (u8 __user *)(um + EBT_EXTENSION_MAXNAMELEN)) ||
	    put_user(datasize, (int __user *)(um + EBT_EXTENSION_MAXNAMELEN + 1)) ||
	    xt_data_to_user(um + entrysize, data, usersize, datasize,
			    XT_ALIGN(datasize)))
		return -EFAULT;

	return 0;
}

static inline int ebt_match_to_user(const struct ebt_entry_match *m,
				    const char *base, char __user *ubase)
{
	return ebt_obj_to_user(ubase + ((char *)m - base),
			       m->u.match->name, m->data, sizeof(*m),
			       m->u.match->usersize, m->match_size,
			       m->u.match->revision);
}

static inline int ebt_watcher_to_user(const struct ebt_entry_watcher *w,
				      const char *base, char __user *ubase)
{
	return ebt_obj_to_user(ubase + ((char *)w - base),
			       w->u.watcher->name, w->data, sizeof(*w),
			       w->u.watcher->usersize, w->watcher_size,
			       w->u.watcher->revision);
}

static inline int ebt_entry_to_user(struct ebt_entry *e, const char *base,
				    char __user *ubase)
{
	int ret;
	char __user *hlp;
	const struct ebt_entry_target *t;

	if (e->bitmask == 0) {
		/* special case !EBT_ENTRY_OR_ENTRIES */
		if (copy_to_user(ubase + ((char *)e - base), e,
				 sizeof(struct ebt_entries)))
			return -EFAULT;
		return 0;
	}

	if (copy_to_user(ubase + ((char *)e - base), e, sizeof(*e)))
		return -EFAULT;

	hlp = ubase + (((char *)e + e->target_offset) - base);
	t = ebt_get_target_c(e);

	ret = EBT_MATCH_ITERATE(e, ebt_match_to_user, base, ubase);
	if (ret != 0)
		return ret;
	ret = EBT_WATCHER_ITERATE(e, ebt_watcher_to_user, base, ubase);
	if (ret != 0)
		return ret;
	ret = ebt_obj_to_user(hlp, t->u.target->name, t->data, sizeof(*t),
			      t->u.target->usersize, t->target_size,
			      t->u.target->revision);
	if (ret != 0)
		return ret;

	return 0;
}

static int copy_counters_to_user(struct ebt_table *t,
				 const struct ebt_counter *oldcounters,
				 void __user *user, unsigned int num_counters,
				 unsigned int nentries)
{
	struct ebt_counter *counterstmp;
	int ret = 0;

	/* userspace might not need the counters */
	if (num_counters == 0)
		return 0;

	if (num_counters != nentries)
		return -EINVAL;

	counterstmp = vmalloc(array_size(nentries, sizeof(*counterstmp)));
	if (!counterstmp)
		return -ENOMEM;

	write_lock_bh(&t->lock);
	get_counters(oldcounters, counterstmp, nentries);
	write_unlock_bh(&t->lock);

	if (copy_to_user(user, counterstmp,
	    array_size(nentries, sizeof(struct ebt_counter))))
		ret = -EFAULT;
	vfree(counterstmp);
	return ret;
}

/* called with ebt_mutex locked */
static int copy_everything_to_user(struct ebt_table *t, void __user *user,
				   const int *len, int cmd)
{
	struct ebt_replace tmp;
	const struct ebt_counter *oldcounters;
	unsigned int entries_size, nentries;
	int ret;
	char *entries;

	if (cmd == EBT_SO_GET_ENTRIES) {
		entries_size = t->private->entries_size;
		nentries = t->private->nentries;
		entries = t->private->entries;
		oldcounters = t->private->counters;
	} else {
		entries_size = t->table->entries_size;
		nentries = t->table->nentries;
		entries = t->table->entries;
		oldcounters = t->table->counters;
	}

	if (copy_from_user(&tmp, user, sizeof(tmp)))
		return -EFAULT;

	if (*len != sizeof(struct ebt_replace) + entries_size +
	   (tmp.num_counters ? nentries * sizeof(struct ebt_counter) : 0))
		return -EINVAL;

	if (tmp.nentries != nentries)
		return -EINVAL;

	if (tmp.entries_size != entries_size)
		return -EINVAL;

	ret = copy_counters_to_user(t, oldcounters, tmp.counters,
					tmp.num_counters, nentries);
	if (ret)
		return ret;

	/* set the match/watcher/target names right */
	return EBT_ENTRY_ITERATE(entries, entries_size,
	   ebt_entry_to_user, entries, tmp.entries);
}

#ifdef CONFIG_NETFILTER_XTABLES_COMPAT
/* 32 bit-userspace compatibility definitions. */
struct compat_ebt_replace {
	char name[EBT_TABLE_MAXNAMELEN];
	compat_uint_t valid_hooks;
	compat_uint_t nentries;
	compat_uint_t entries_size;
	/* start of the chains */
	compat_uptr_t hook_entry[NF_BR_NUMHOOKS];
	/* nr of counters userspace expects back */
	compat_uint_t num_counters;
	/* where the kernel will put the old counters. */
	compat_uptr_t counters;
	compat_uptr_t entries;
};

/* struct ebt_entry_match, _target and _watcher have same layout */
struct compat_ebt_entry_mwt {
	union {
		struct {
			char name[EBT_EXTENSION_MAXNAMELEN];
			u8 revision;
		};
		compat_uptr_t ptr;
	} u;
	compat_uint_t match_size;
	compat_uint_t data[] __aligned(__alignof__(struct compat_ebt_replace));
};

/* account for possible padding between match_size and ->data */
static int ebt_compat_entry_padsize(void)
{
	BUILD_BUG_ON(sizeof(struct ebt_entry_match) <
			sizeof(struct compat_ebt_entry_mwt));
	return (int) sizeof(struct ebt_entry_match) -
			sizeof(struct compat_ebt_entry_mwt);
}

static int ebt_compat_match_offset(const struct xt_match *match,
				   unsigned int userlen)
{
	/* ebt_among needs special handling. The kernel .matchsize is
	 * set to -1 at registration time; at runtime an EBT_ALIGN()ed
	 * value is expected.
	 * Example: userspace sends 4500, ebt_among.c wants 4504.
	 */
	if (unlikely(match->matchsize == -1))
		return XT_ALIGN(userlen) - COMPAT_XT_ALIGN(userlen);
	return xt_compat_match_offset(match);
}

static int compat_match_to_user(struct ebt_entry_match *m, void __user **dstptr,
				unsigned int *size)
{
	const struct xt_match *match = m->u.match;
	struct compat_ebt_entry_mwt __user *cm = *dstptr;
	int off = ebt_compat_match_offset(match, m->match_size);
	compat_uint_t msize = m->match_size - off;

	if (WARN_ON(off >= m->match_size))
		return -EINVAL;

	if (copy_to_user(cm->u.name, match->name, strlen(match->name) + 1) ||
	    put_user(match->revision, &cm->u.revision) ||
	    put_user(msize, &cm->match_size))
		return -EFAULT;

	if (match->compat_to_user) {
		if (match->compat_to_user(cm->data, m->data))
			return -EFAULT;
	} else {
		if (xt_data_to_user(cm->data, m->data, match->usersize, msize,
				    COMPAT_XT_ALIGN(msize)))
			return -EFAULT;
	}

	*size -= ebt_compat_entry_padsize() + off;
	*dstptr = cm->data;
	*dstptr += msize;
	return 0;
}

static int compat_target_to_user(struct ebt_entry_target *t,
				 void __user **dstptr,
				 unsigned int *size)
{
	const struct xt_target *target = t->u.target;
	struct compat_ebt_entry_mwt __user *cm = *dstptr;
	int off = xt_compat_target_offset(target);
	compat_uint_t tsize = t->target_size - off;

	if (WARN_ON(off >= t->target_size))
		return -EINVAL;

	if (copy_to_user(cm->u.name, target->name, strlen(target->name) + 1) ||
	    put_user(target->revision, &cm->u.revision) ||
	    put_user(tsize, &cm->match_size))
		return -EFAULT;

	if (target->compat_to_user) {
		if (target->compat_to_user(cm->data, t->data))
			return -EFAULT;
	} else {
		if (xt_data_to_user(cm->data, t->data, target->usersize, tsize,
				    COMPAT_XT_ALIGN(tsize)))
			return -EFAULT;
	}

	*size -= ebt_compat_entry_padsize() + off;
	*dstptr = cm->data;
	*dstptr += tsize;
	return 0;
}

static int compat_watcher_to_user(struct ebt_entry_watcher *w,
				  void __user **dstptr,
				  unsigned int *size)
{
	return compat_target_to_user((struct ebt_entry_target *)w,
							dstptr, size);
}

static int compat_copy_entry_to_user(struct ebt_entry *e, void __user **dstptr,
				unsigned int *size)
{
	struct ebt_entry_target *t;
	struct ebt_entry __user *ce;
	u32 watchers_offset, target_offset, next_offset;
	compat_uint_t origsize;
	int ret;

	if (e->bitmask == 0) {
		if (*size < sizeof(struct ebt_entries))
			return -EINVAL;
		if (copy_to_user(*dstptr, e, sizeof(struct ebt_entries)))
			return -EFAULT;

		*dstptr += sizeof(struct ebt_entries);
		*size -= sizeof(struct ebt_entries);
		return 0;
	}

	if (*size < sizeof(*ce))
		return -EINVAL;

	ce = *dstptr;
	if (copy_to_user(ce, e, sizeof(*ce)))
		return -EFAULT;

	origsize = *size;
	*dstptr += sizeof(*ce);

	ret = EBT_MATCH_ITERATE(e, compat_match_to_user, dstptr, size);
	if (ret)
		return ret;
	watchers_offset = e->watchers_offset - (origsize - *size);

	ret = EBT_WATCHER_ITERATE(e, compat_watcher_to_user, dstptr, size);
	if (ret)
		return ret;
	target_offset = e->target_offset - (origsize - *size);

	t = ebt_get_target(e);

	ret = compat_target_to_user(t, dstptr, size);
	if (ret)
		return ret;
	next_offset = e->next_offset - (origsize - *size);

	if (put_user(watchers_offset, &ce->watchers_offset) ||
	    put_user(target_offset, &ce->target_offset) ||
	    put_user(next_offset, &ce->next_offset))
		return -EFAULT;

	*size -= sizeof(*ce);
	return 0;
}

static int compat_calc_match(struct ebt_entry_match *m, int *off)
{
	*off += ebt_compat_match_offset(m->u.match, m->match_size);
	*off += ebt_compat_entry_padsize();
	return 0;
}

static int compat_calc_watcher(struct ebt_entry_watcher *w, int *off)
{
	*off += xt_compat_target_offset(w->u.watcher);
	*off += ebt_compat_entry_padsize();
	return 0;
}

static int compat_calc_entry(const struct ebt_entry *e,
			     const struct ebt_table_info *info,
			     const void *base,
			     struct compat_ebt_replace *newinfo)
{
	const struct ebt_entry_target *t;
	unsigned int entry_offset;
	int off, ret, i;

	if (e->bitmask == 0)
		return 0;

	off = 0;
	entry_offset = (void *)e - base;

	EBT_MATCH_ITERATE(e, compat_calc_match, &off);
	EBT_WATCHER_ITERATE(e, compat_calc_watcher, &off);

	t = ebt_get_target_c(e);

	off += xt_compat_target_offset(t->u.target);
	off += ebt_compat_entry_padsize();

	newinfo->entries_size -= off;

	ret = xt_compat_add_offset(NFPROTO_BRIDGE, entry_offset, off);
	if (ret)
		return ret;

	for (i = 0; i < NF_BR_NUMHOOKS; i++) {
		const void *hookptr = info->hook_entry[i];
		if (info->hook_entry[i] &&
		    (e < (struct ebt_entry *)(base - hookptr))) {
			newinfo->hook_entry[i] -= off;
			pr_debug("0x%08X -> 0x%08X\n",
					newinfo->hook_entry[i] + off,
					newinfo->hook_entry[i]);
		}
	}

	return 0;
}

static int ebt_compat_init_offsets(unsigned int number)
{
	if (number > INT_MAX)
		return -EINVAL;

	/* also count the base chain policies */
	number += NF_BR_NUMHOOKS;

	return xt_compat_init_offsets(NFPROTO_BRIDGE, number);
}

static int compat_table_info(const struct ebt_table_info *info,
			     struct compat_ebt_replace *newinfo)
{
	unsigned int size = info->entries_size;
	const void *entries = info->entries;
	int ret;

	newinfo->entries_size = size;
	ret = ebt_compat_init_offsets(info->nentries);
	if (ret)
		return ret;

	return EBT_ENTRY_ITERATE(entries, size, compat_calc_entry, info,
							entries, newinfo);
}

static int compat_copy_everything_to_user(struct ebt_table *t,
					  void __user *user, int *len, int cmd)
{
	struct compat_ebt_replace repl, tmp;
	struct ebt_counter *oldcounters;
	struct ebt_table_info tinfo;
	int ret;
	void __user *pos;

	memset(&tinfo, 0, sizeof(tinfo));

	if (cmd == EBT_SO_GET_ENTRIES) {
		tinfo.entries_size = t->private->entries_size;
		tinfo.nentries = t->private->nentries;
		tinfo.entries = t->private->entries;
		oldcounters = t->private->counters;
	} else {
		tinfo.entries_size = t->table->entries_size;
		tinfo.nentries = t->table->nentries;
		tinfo.entries = t->table->entries;
		oldcounters = t->table->counters;
	}

	if (copy_from_user(&tmp, user, sizeof(tmp)))
		return -EFAULT;

	if (tmp.nentries != tinfo.nentries ||
	   (tmp.num_counters && tmp.num_counters != tinfo.nentries))
		return -EINVAL;

	memcpy(&repl, &tmp, sizeof(repl));
	if (cmd == EBT_SO_GET_ENTRIES)
		ret = compat_table_info(t->private, &repl);
	else
		ret = compat_table_info(&tinfo, &repl);
	if (ret)
		return ret;

	if (*len != sizeof(tmp) + repl.entries_size +
	   (tmp.num_counters? tinfo.nentries * sizeof(struct ebt_counter): 0)) {
		pr_err("wrong size: *len %d, entries_size %u, replsz %d\n",
				*len, tinfo.entries_size, repl.entries_size);
		return -EINVAL;
	}

	/* userspace might not need the counters */
	ret = copy_counters_to_user(t, oldcounters, compat_ptr(tmp.counters),
					tmp.num_counters, tinfo.nentries);
	if (ret)
		return ret;

	pos = compat_ptr(tmp.entries);
	return EBT_ENTRY_ITERATE(tinfo.entries, tinfo.entries_size,
			compat_copy_entry_to_user, &pos, &tmp.entries_size);
}

struct ebt_entries_buf_state {
	char *buf_kern_start;	/* kernel buffer to copy (translated) data to */
	u32 buf_kern_len;	/* total size of kernel buffer */
	u32 buf_kern_offset;	/* amount of data copied so far */
	u32 buf_user_offset;	/* read position in userspace buffer */
};

static int ebt_buf_count(struct ebt_entries_buf_state *state, unsigned int sz)
{
	state->buf_kern_offset += sz;
	return state->buf_kern_offset >= sz ? 0 : -EINVAL;
}

static int ebt_buf_add(struct ebt_entries_buf_state *state,
		       const void *data, unsigned int sz)
{
	if (state->buf_kern_start == NULL)
		goto count_only;

	if (WARN_ON(state->buf_kern_offset + sz > state->buf_kern_len))
		return -EINVAL;

	memcpy(state->buf_kern_start + state->buf_kern_offset, data, sz);

 count_only:
	state->buf_user_offset += sz;
	return ebt_buf_count(state, sz);
}

static int ebt_buf_add_pad(struct ebt_entries_buf_state *state, unsigned int sz)
{
	char *b = state->buf_kern_start;

	if (WARN_ON(b && state->buf_kern_offset > state->buf_kern_len))
		return -EINVAL;

	if (b != NULL && sz > 0)
		memset(b + state->buf_kern_offset, 0, sz);
	/* do not adjust ->buf_user_offset here, we added kernel-side padding */
	return ebt_buf_count(state, sz);
}

enum compat_mwt {
	EBT_COMPAT_MATCH,
	EBT_COMPAT_WATCHER,
	EBT_COMPAT_TARGET,
};

static int compat_mtw_from_user(const struct compat_ebt_entry_mwt *mwt,
				enum compat_mwt compat_mwt,
				struct ebt_entries_buf_state *state,
				const unsigned char *base)
{
	char name[EBT_EXTENSION_MAXNAMELEN];
	struct xt_match *match;
	struct xt_target *wt;
	void *dst = NULL;
	int off, pad = 0;
	unsigned int size_kern, match_size = mwt->match_size;

	if (strscpy(name, mwt->u.name, sizeof(name)) < 0)
		return -EINVAL;

	if (state->buf_kern_start)
		dst = state->buf_kern_start + state->buf_kern_offset;

	switch (compat_mwt) {
	case EBT_COMPAT_MATCH:
		match = xt_request_find_match(NFPROTO_BRIDGE, name,
					      mwt->u.revision);
		if (IS_ERR(match))
			return PTR_ERR(match);

		off = ebt_compat_match_offset(match, match_size);
		if (dst) {
			if (match->compat_from_user)
				match->compat_from_user(dst, mwt->data);
			else
				memcpy(dst, mwt->data, match_size);
		}

		size_kern = match->matchsize;
		if (unlikely(size_kern == -1))
			size_kern = match_size;
		module_put(match->me);
		break;
	case EBT_COMPAT_WATCHER:
	case EBT_COMPAT_TARGET:
		wt = xt_request_find_target(NFPROTO_BRIDGE, name,
					    mwt->u.revision);
		if (IS_ERR(wt))
			return PTR_ERR(wt);
		off = xt_compat_target_offset(wt);

		if (dst) {
			if (wt->compat_from_user)
				wt->compat_from_user(dst, mwt->data);
			else
				memcpy(dst, mwt->data, match_size);
		}

		size_kern = wt->targetsize;
		module_put(wt->me);
		break;

	default:
		return -EINVAL;
	}

	state->buf_kern_offset += match_size + off;
	state->buf_user_offset += match_size;
	pad = XT_ALIGN(size_kern) - size_kern;

	if (pad > 0 && dst) {
		if (WARN_ON(state->buf_kern_len <= pad))
			return -EINVAL;
		if (WARN_ON(state->buf_kern_offset - (match_size + off) + size_kern > state->buf_kern_len - pad))
			return -EINVAL;
		memset(dst + size_kern, 0, pad);
	}
	return off + match_size;
}

/* return size of all matches, watchers or target, including necessary
 * alignment and padding.
 */
static int ebt_size_mwt(const struct compat_ebt_entry_mwt *match32,
			unsigned int size_left, enum compat_mwt type,
			struct ebt_entries_buf_state *state, const void *base)
{
	const char *buf = (const char *)match32;
	int growth = 0;

	if (size_left == 0)
		return 0;

	do {
		struct ebt_entry_match *match_kern;
		int ret;

		if (size_left < sizeof(*match32))
			return -EINVAL;

		match_kern = (struct ebt_entry_match *) state->buf_kern_start;
		if (match_kern) {
			char *tmp;
			tmp = state->buf_kern_start + state->buf_kern_offset;
			match_kern = (struct ebt_entry_match *) tmp;
		}
		ret = ebt_buf_add(state, buf, sizeof(*match32));
		if (ret < 0)
			return ret;
		size_left -= sizeof(*match32);

		/* add padding before match->data (if any) */
		ret = ebt_buf_add_pad(state, ebt_compat_entry_padsize());
		if (ret < 0)
			return ret;

		if (match32->match_size > size_left)
			return -EINVAL;

		size_left -= match32->match_size;

		ret = compat_mtw_from_user(match32, type, state, base);
		if (ret < 0)
			return ret;

		if (WARN_ON(ret < match32->match_size))
			return -EINVAL;
		growth += ret - match32->match_size;
		growth += ebt_compat_entry_padsize();

		buf += sizeof(*match32);
		buf += match32->match_size;

		if (match_kern)
			match_kern->match_size = ret;

		match32 = (struct compat_ebt_entry_mwt *) buf;
	} while (size_left);

	return growth;
}

/* called for all ebt_entry structures. */
static int size_entry_mwt(const struct ebt_entry *entry, const unsigned char *base,
			  unsigned int *total,
			  struct ebt_entries_buf_state *state)
{
	unsigned int i, j, startoff, next_expected_off, new_offset = 0;
	/* stores match/watchers/targets & offset of next struct ebt_entry: */
	unsigned int offsets[4];
	unsigned int *offsets_update = NULL;
	int ret;
	char *buf_start;

	if (*total < sizeof(struct ebt_entries))
		return -EINVAL;

	if (!entry->bitmask) {
		*total -= sizeof(struct ebt_entries);
		return ebt_buf_add(state, entry, sizeof(struct ebt_entries));
	}
	if (*total < sizeof(*entry) || entry->next_offset < sizeof(*entry))
		return -EINVAL;

	startoff = state->buf_user_offset;
	/* pull in most part of ebt_entry, it does not need to be changed. */
	ret = ebt_buf_add(state, entry,
			offsetof(struct ebt_entry, watchers_offset));
	if (ret < 0)
		return ret;

	offsets[0] = sizeof(struct ebt_entry); /* matches come first */
	memcpy(&offsets[1], &entry->watchers_offset,
			sizeof(offsets) - sizeof(offsets[0]));

	if (state->buf_kern_start) {
		buf_start = state->buf_kern_start + state->buf_kern_offset;
		offsets_update = (unsigned int *) buf_start;
	}
	ret = ebt_buf_add(state, &offsets[1],
			sizeof(offsets) - sizeof(offsets[0]));
	if (ret < 0)
		return ret;
	buf_start = (char *) entry;
	/* 0: matches offset, always follows ebt_entry.
	 * 1: watchers offset, from ebt_entry structure
	 * 2: target offset, from ebt_entry structure
	 * 3: next ebt_entry offset, from ebt_entry structure
	 *
	 * offsets are relative to beginning of struct ebt_entry (i.e., 0).
	 */
	for (i = 0; i < 4 ; ++i) {
		if (offsets[i] > *total)
			return -EINVAL;

		if (i < 3 && offsets[i] == *total)
			return -EINVAL;

		if (i == 0)
			continue;
		if (offsets[i-1] > offsets[i])
			return -EINVAL;
	}

	for (i = 0, j = 1 ; j < 4 ; j++, i++) {
		struct compat_ebt_entry_mwt *match32;
		unsigned int size;
		char *buf = buf_start + offsets[i];

		if (offsets[i] > offsets[j])
			return -EINVAL;

		match32 = (struct compat_ebt_entry_mwt *) buf;
		size = offsets[j] - offsets[i];
		ret = ebt_size_mwt(match32, size, i, state, base);
		if (ret < 0)
			return ret;
		new_offset += ret;
		if (offsets_update && new_offset) {
			pr_debug("change offset %d to %d\n",
				offsets_update[i], offsets[j] + new_offset);
			offsets_update[i] = offsets[j] + new_offset;
		}
	}

	if (state->buf_kern_start == NULL) {
		unsigned int offset = buf_start - (char *) base;

		ret = xt_compat_add_offset(NFPROTO_BRIDGE, offset, new_offset);
		if (ret < 0)
			return ret;
	}

	next_expected_off = state->buf_user_offset - startoff;
	if (next_expected_off != entry->next_offset)
		return -EINVAL;

	if (*total < entry->next_offset)
		return -EINVAL;
	*total -= entry->next_offset;
	return 0;
}

/* repl->entries_size is the size of the ebt_entry blob in userspace.
 * It might need more memory when copied to a 64 bit kernel in case
 * userspace is 32-bit. So, first task: find out how much memory is needed.
 *
 * Called before validation is performed.
 */
static int compat_copy_entries(unsigned char *data, unsigned int size_user,
				struct ebt_entries_buf_state *state)
{
	unsigned int size_remaining = size_user;
	int ret;

	ret = EBT_ENTRY_ITERATE(data, size_user, size_entry_mwt, data,
					&size_remaining, state);
	if (ret < 0)
		return ret;

	if (size_remaining)
		return -EINVAL;

	return state->buf_kern_offset;
}


static int compat_copy_ebt_replace_from_user(struct ebt_replace *repl,
					     sockptr_t arg, unsigned int len)
{
	struct compat_ebt_replace tmp;
	int i;

	if (len < sizeof(tmp))
		return -EINVAL;

	if (copy_from_sockptr(&tmp, arg, sizeof(tmp)))
		return -EFAULT;

	if (len != sizeof(tmp) + tmp.entries_size)
		return -EINVAL;

	if (tmp.entries_size == 0)
		return -EINVAL;

	if (tmp.nentries >= ((INT_MAX - sizeof(struct ebt_table_info)) /
			NR_CPUS - SMP_CACHE_BYTES) / sizeof(struct ebt_counter))
		return -ENOMEM;
	if (tmp.num_counters >= INT_MAX / sizeof(struct ebt_counter))
		return -ENOMEM;

	memcpy(repl, &tmp, offsetof(struct ebt_replace, hook_entry));

	/* starting with hook_entry, 32 vs. 64 bit structures are different */
	for (i = 0; i < NF_BR_NUMHOOKS; i++)
		repl->hook_entry[i] = compat_ptr(tmp.hook_entry[i]);

	repl->num_counters = tmp.num_counters;
	repl->counters = compat_ptr(tmp.counters);
	repl->entries = compat_ptr(tmp.entries);
	return 0;
}

static int compat_do_replace(struct net *net, sockptr_t arg, unsigned int len)
{
	int ret, i, countersize, size64;
	struct ebt_table_info *newinfo;
	struct ebt_replace tmp;
	struct ebt_entries_buf_state state;
	void *entries_tmp;

	ret = compat_copy_ebt_replace_from_user(&tmp, arg, len);
	if (ret) {
		/* try real handler in case userland supplied needed padding */
		if (ret == -EINVAL && do_replace(net, arg, len) == 0)
			ret = 0;
		return ret;
	}

	countersize = COUNTER_OFFSET(tmp.nentries) * nr_cpu_ids;
	newinfo = vmalloc(sizeof(*newinfo) + countersize);
	if (!newinfo)
		return -ENOMEM;

	if (countersize)
		memset(newinfo->counters, 0, countersize);

	memset(&state, 0, sizeof(state));

	newinfo->entries = vmalloc(tmp.entries_size);
	if (!newinfo->entries) {
		ret = -ENOMEM;
		goto free_newinfo;
	}
	if (copy_from_user(
	   newinfo->entries, tmp.entries, tmp.entries_size) != 0) {
		ret = -EFAULT;
		goto free_entries;
	}

	entries_tmp = newinfo->entries;

	xt_compat_lock(NFPROTO_BRIDGE);

	ret = ebt_compat_init_offsets(tmp.nentries);
	if (ret < 0)
		goto out_unlock;

	ret = compat_copy_entries(entries_tmp, tmp.entries_size, &state);
	if (ret < 0)
		goto out_unlock;

	pr_debug("tmp.entries_size %d, kern off %d, user off %d delta %d\n",
		tmp.entries_size, state.buf_kern_offset, state.buf_user_offset,
		xt_compat_calc_jump(NFPROTO_BRIDGE, tmp.entries_size));

	size64 = ret;
	newinfo->entries = vmalloc(size64);
	if (!newinfo->entries) {
		vfree(entries_tmp);
		ret = -ENOMEM;
		goto out_unlock;
	}

	memset(&state, 0, sizeof(state));
	state.buf_kern_start = newinfo->entries;
	state.buf_kern_len = size64;

	ret = compat_copy_entries(entries_tmp, tmp.entries_size, &state);
	if (WARN_ON(ret < 0)) {
		vfree(entries_tmp);
		goto out_unlock;
	}

	vfree(entries_tmp);
	tmp.entries_size = size64;

	for (i = 0; i < NF_BR_NUMHOOKS; i++) {
		char __user *usrptr;
		if (tmp.hook_entry[i]) {
			unsigned int delta;
			usrptr = (char __user *) tmp.hook_entry[i];
			delta = usrptr - tmp.entries;
			usrptr += xt_compat_calc_jump(NFPROTO_BRIDGE, delta);
			tmp.hook_entry[i] = (struct ebt_entries __user *)usrptr;
		}
	}

	xt_compat_flush_offsets(NFPROTO_BRIDGE);
	xt_compat_unlock(NFPROTO_BRIDGE);

	ret = do_replace_finish(net, &tmp, newinfo);
	if (ret == 0)
		return ret;
free_entries:
	vfree(newinfo->entries);
free_newinfo:
	vfree(newinfo);
	return ret;
out_unlock:
	xt_compat_flush_offsets(NFPROTO_BRIDGE);
	xt_compat_unlock(NFPROTO_BRIDGE);
	goto free_entries;
}

static int compat_update_counters(struct net *net, sockptr_t arg,
				  unsigned int len)
{
	struct compat_ebt_replace hlp;

	if (copy_from_sockptr(&hlp, arg, sizeof(hlp)))
		return -EFAULT;

	/* try real handler in case userland supplied needed padding */
	if (len != sizeof(hlp) + hlp.num_counters * sizeof(struct ebt_counter))
		return update_counters(net, arg, len);

	return do_update_counters(net, hlp.name, compat_ptr(hlp.counters),
				  hlp.num_counters, len);
}

static int compat_do_ebt_get_ctl(struct sock *sk, int cmd,
		void __user *user, int *len)
{
	int ret;
	struct compat_ebt_replace tmp;
	struct ebt_table *t;
	struct net *net = sock_net(sk);

	if ((cmd == EBT_SO_GET_INFO || cmd == EBT_SO_GET_INIT_INFO) &&
	    *len != sizeof(struct compat_ebt_replace))
		return -EINVAL;

	if (copy_from_user(&tmp, user, sizeof(tmp)))
		return -EFAULT;

	tmp.name[sizeof(tmp.name) - 1] = '\0';

	t = find_table_lock(net, tmp.name, &ret, &ebt_mutex);
	if (!t)
		return ret;

	xt_compat_lock(NFPROTO_BRIDGE);
	switch (cmd) {
	case EBT_SO_GET_INFO:
		tmp.nentries = t->private->nentries;
		ret = compat_table_info(t->private, &tmp);
		if (ret)
			goto out;
		tmp.valid_hooks = t->valid_hooks;

		if (copy_to_user(user, &tmp, *len) != 0) {
			ret = -EFAULT;
			break;
		}
		ret = 0;
		break;
	case EBT_SO_GET_INIT_INFO:
		tmp.nentries = t->table->nentries;
		tmp.entries_size = t->table->entries_size;
		tmp.valid_hooks = t->table->valid_hooks;

		if (copy_to_user(user, &tmp, *len) != 0) {
			ret = -EFAULT;
			break;
		}
		ret = 0;
		break;
	case EBT_SO_GET_ENTRIES:
	case EBT_SO_GET_INIT_ENTRIES:
		/* try real handler first in case of userland-side padding.
		 * in case we are dealing with an 'ordinary' 32 bit binary
		 * without 64bit compatibility padding, this will fail right
		 * after copy_from_user when the *len argument is validated.
		 *
		 * the compat_ variant needs to do one pass over the kernel
		 * data set to adjust for size differences before it the check.
		 */
		if (copy_everything_to_user(t, user, len, cmd) == 0)
			ret = 0;
		else
			ret = compat_copy_everything_to_user(t, user, len, cmd);
		break;
	default:
		ret = -EINVAL;
	}
 out:
	xt_compat_flush_offsets(NFPROTO_BRIDGE);
	xt_compat_unlock(NFPROTO_BRIDGE);
	mutex_unlock(&ebt_mutex);
	return ret;
}
#endif

static int do_ebt_get_ctl(struct sock *sk, int cmd, void __user *user, int *len)
{
	struct net *net = sock_net(sk);
	struct ebt_replace tmp;
	struct ebt_table *t;
	int ret;

	if (!ns_capable(net->user_ns, CAP_NET_ADMIN))
		return -EPERM;

#ifdef CONFIG_NETFILTER_XTABLES_COMPAT
	/* try real handler in case userland supplied needed padding */
	if (in_compat_syscall() &&
	    ((cmd != EBT_SO_GET_INFO && cmd != EBT_SO_GET_INIT_INFO) ||
	     *len != sizeof(tmp)))
		return compat_do_ebt_get_ctl(sk, cmd, user, len);
#endif

	if (copy_from_user(&tmp, user, sizeof(tmp)))
		return -EFAULT;

	tmp.name[sizeof(tmp.name) - 1] = '\0';

	t = find_table_lock(net, tmp.name, &ret, &ebt_mutex);
	if (!t)
		return ret;

	switch (cmd) {
	case EBT_SO_GET_INFO:
	case EBT_SO_GET_INIT_INFO:
		if (*len != sizeof(struct ebt_replace)) {
			ret = -EINVAL;
			mutex_unlock(&ebt_mutex);
			break;
		}
		if (cmd == EBT_SO_GET_INFO) {
			tmp.nentries = t->private->nentries;
			tmp.entries_size = t->private->entries_size;
			tmp.valid_hooks = t->valid_hooks;
		} else {
			tmp.nentries = t->table->nentries;
			tmp.entries_size = t->table->entries_size;
			tmp.valid_hooks = t->table->valid_hooks;
		}
		mutex_unlock(&ebt_mutex);
		if (copy_to_user(user, &tmp, *len) != 0) {
			ret = -EFAULT;
			break;
		}
		ret = 0;
		break;

	case EBT_SO_GET_ENTRIES:
	case EBT_SO_GET_INIT_ENTRIES:
		ret = copy_everything_to_user(t, user, len, cmd);
		mutex_unlock(&ebt_mutex);
		break;

	default:
		mutex_unlock(&ebt_mutex);
		ret = -EINVAL;
	}

	return ret;
}

static int do_ebt_set_ctl(struct sock *sk, int cmd, sockptr_t arg,
		unsigned int len)
{
	struct net *net = sock_net(sk);
	int ret;

	if (!ns_capable(net->user_ns, CAP_NET_ADMIN))
		return -EPERM;

	switch (cmd) {
	case EBT_SO_SET_ENTRIES:
#ifdef CONFIG_NETFILTER_XTABLES_COMPAT
		if (in_compat_syscall())
			ret = compat_do_replace(net, arg, len);
		else
#endif
			ret = do_replace(net, arg, len);
		break;
	case EBT_SO_SET_COUNTERS:
#ifdef CONFIG_NETFILTER_XTABLES_COMPAT
		if (in_compat_syscall())
			ret = compat_update_counters(net, arg, len);
		else
#endif
			ret = update_counters(net, arg, len);
		break;
	default:
		ret = -EINVAL;
	}
	return ret;
}

static struct nf_sockopt_ops ebt_sockopts = {
	.pf		= PF_INET,
	.set_optmin	= EBT_BASE_CTL,
	.set_optmax	= EBT_SO_SET_MAX + 1,
	.set		= do_ebt_set_ctl,
	.get_optmin	= EBT_BASE_CTL,
	.get_optmax	= EBT_SO_GET_MAX + 1,
	.get		= do_ebt_get_ctl,
	.owner		= THIS_MODULE,
};

static int __net_init ebt_pernet_init(struct net *net)
{
	struct ebt_pernet *ebt_net = net_generic(net, ebt_pernet_id);

	INIT_LIST_HEAD(&ebt_net->tables);
	return 0;
}

static struct pernet_operations ebt_net_ops = {
	.init = ebt_pernet_init,
	.id   = &ebt_pernet_id,
	.size = sizeof(struct ebt_pernet),
};

static int __init ebtables_init(void)
{
	int ret;

	ret = xt_register_target(&ebt_standard_target);
	if (ret < 0)
		return ret;
	ret = nf_register_sockopt(&ebt_sockopts);
	if (ret < 0) {
		xt_unregister_target(&ebt_standard_target);
		return ret;
	}

	ret = register_pernet_subsys(&ebt_net_ops);
	if (ret < 0) {
		nf_unregister_sockopt(&ebt_sockopts);
		xt_unregister_target(&ebt_standard_target);
		return ret;
	}

	return 0;
}

static void ebtables_fini(void)
{
	nf_unregister_sockopt(&ebt_sockopts);
	xt_unregister_target(&ebt_standard_target);
	unregister_pernet_subsys(&ebt_net_ops);
}

EXPORT_SYMBOL(ebt_register_table);
EXPORT_SYMBOL(ebt_unregister_table);
EXPORT_SYMBOL(ebt_do_table);
module_init(ebtables_init);
module_exit(ebtables_fini);
MODULE_LICENSE("GPL");<|MERGE_RESOLUTION|>--- conflicted
+++ resolved
@@ -204,20 +204,12 @@
 }
 
 /* Do some firewalling */
-<<<<<<< HEAD
 //桥查表做target动作
-unsigned int ebt_do_table(struct sk_buff *skb,
-			  const struct nf_hook_state *state,
-			  struct ebt_table *table)
-{
-	unsigned int hook = state->hook;//当前hook点编号
-=======
 unsigned int ebt_do_table(void *priv, struct sk_buff *skb,
 			  const struct nf_hook_state *state)
 {
 	struct ebt_table *table = priv;
-	unsigned int hook = state->hook;
->>>>>>> ce840177
+	unsigned int hook = state->hook;//当前hook点编号
 	int i, nentries;
 	struct ebt_entry *point;
 	struct ebt_counter *counter_base, *cb_base;
