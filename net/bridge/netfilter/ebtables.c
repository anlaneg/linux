--- conflicted
+++ resolved
@@ -240,12 +240,8 @@
 			return NF_DROP;
 		}
 
-<<<<<<< HEAD
 		//统计规则命中计数
-		ADD_COUNTER(*(counter_base + i), 1, skb->len);
-=======
 		ADD_COUNTER(*(counter_base + i), skb->len, 1);
->>>>>>> 4a64489c
 
 		/* these should only watch: not modify, nor tell us
 		 * what to do with the packet
