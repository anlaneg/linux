// SPDX-License-Identifier: GPL-2.0-only
/*
 *  ebtable_broute
 *
 *	Authors:
 *	Bart De Schuymer <bdschuym@pandora.be>
 *
 *  April, 2002
 *
 *  This table lets you choose between routing and bridging for frames
 *  entering on a bridge enslaved nic. This table is traversed before any
 *  other ebtables table. See net/bridge/br_input.c.
 */

#include <linux/netfilter_bridge/ebtables.h>
#include <linux/module.h>
#include <linux/if_bridge.h>

#include "../br_private.h"

/* EBT_ACCEPT means the frame will be bridged
 * EBT_DROP means the frame will be routed
 */
static struct ebt_entries initial_chain = {
	.name		= "BROUTING",
	.policy		= EBT_ACCEPT,
};

static struct ebt_replace_kernel initial_table = {
	.name		= "broute",
	.valid_hooks	= 1 << NF_BR_BROUTING,
	.entries_size	= sizeof(struct ebt_entries),
	.hook_entry	= {
		[NF_BR_BROUTING]	= &initial_chain,
	},
	.entries	= (char *)&initial_chain,
};

static int check(const struct ebt_table_info *info, unsigned int valid_hooks)
{
	if (valid_hooks & ~(1 << NF_BR_BROUTING))
		return -EINVAL;
	return 0;
}

static const struct ebt_table broute_table = {
	.name		= "broute",
	.table		= &initial_table,
	.valid_hooks	= 1 << NF_BR_BROUTING,
	.check		= check,
	.me		= THIS_MODULE,
};

static unsigned int ebt_broute(void *priv, struct sk_buff *skb,
			       const struct nf_hook_state *s)
{
	struct net_bridge_port *p = br_port_get_rcu(skb->dev);
	struct nf_hook_state state;
	unsigned char *dest;
	int ret;

	if (!p || p->state != BR_STATE_FORWARDING)
		return NF_ACCEPT;

	nf_hook_state_init(&state, NF_BR_BROUTING,
			   NFPROTO_BRIDGE, s->in, NULL, NULL,
			   s->net, NULL);

	//做规则表查询
	ret = ebt_do_table(skb, &state, state.net->xt.broute_table);

	if (ret != NF_DROP)
		return ret;

	/* DROP in ebtables -t broute means that the
	 * skb should be routed, not bridged.
	 * This is awkward, but can't be changed for compatibility
	 * reasons.
	 *
	 * We map DROP to ACCEPT and set the ->br_netfilter_broute flag.
	 */
	BR_INPUT_SKB_CB(skb)->br_netfilter_broute = 1;

	/* undo PACKET_HOST mangling done in br_input in case the dst
	 * address matches the logical bridge but not the port.
	 */
	dest = eth_hdr(skb)->h_dest;
	if (skb->pkt_type == PACKET_HOST &&
	    !ether_addr_equal(skb->dev->dev_addr, dest) &&
	     ether_addr_equal(p->br->dev->dev_addr, dest))
		skb->pkt_type = PACKET_OTHERHOST;

	return NF_ACCEPT;
}

<<<<<<< HEAD
//为对应的namespace注册规则表
=======
static const struct nf_hook_ops ebt_ops_broute = {
	.hook		= ebt_broute,
	.pf		= NFPROTO_BRIDGE,
	.hooknum	= NF_BR_PRE_ROUTING,
	.priority	= NF_BR_PRI_FIRST,
};

>>>>>>> 3ab4436f
static int __net_init broute_net_init(struct net *net)
{
	return ebt_register_table(net, &broute_table, &ebt_ops_broute,
				  &net->xt.broute_table);
}

//销毁对应的namespace注册规则表
static void __net_exit broute_net_exit(struct net *net)
{
	ebt_unregister_table(net, net->xt.broute_table, &ebt_ops_broute);
}

static struct pernet_operations broute_net_ops = {
	.init = broute_net_init,
	.exit = broute_net_exit,
};

static int __init ebtable_broute_init(void)
{
	return register_pernet_subsys(&broute_net_ops);
}

static void __exit ebtable_broute_fini(void)
{
	unregister_pernet_subsys(&broute_net_ops);
}

module_init(ebtable_broute_init);
module_exit(ebtable_broute_fini);
MODULE_LICENSE("GPL");<|MERGE_RESOLUTION|>--- conflicted
+++ resolved
@@ -93,9 +93,6 @@
 	return NF_ACCEPT;
 }
 
-<<<<<<< HEAD
-//为对应的namespace注册规则表
-=======
 static const struct nf_hook_ops ebt_ops_broute = {
 	.hook		= ebt_broute,
 	.pf		= NFPROTO_BRIDGE,
@@ -103,7 +100,7 @@
 	.priority	= NF_BR_PRI_FIRST,
 };
 
->>>>>>> 3ab4436f
+//为对应的namespace注册规则表
 static int __net_init broute_net_init(struct net *net)
 {
 	return ebt_register_table(net, &broute_table, &ebt_ops_broute,
