--- conflicted
+++ resolved
@@ -66,13 +66,8 @@
 			   NFPROTO_BRIDGE, s->in, NULL, NULL,
 			   s->net, NULL);
 
-<<<<<<< HEAD
 	//做规则表查询
-	ret = ebt_do_table(skb, &state, state.net->xt.broute_table);
-
-=======
 	ret = ebt_do_table(skb, &state, priv);
->>>>>>> 40226a3d
 	if (ret != NF_DROP)
 		return ret;
 
