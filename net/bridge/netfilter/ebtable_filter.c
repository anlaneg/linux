--- conflicted
+++ resolved
@@ -60,31 +60,19 @@
 
 static const struct nf_hook_ops ebt_ops_filter[] = {
 	{
-<<<<<<< HEAD
-		.hook		= ebt_filter_hook,//本机入filter
-=======
-		.hook		= ebt_do_table,
->>>>>>> ce840177
+		.hook		= ebt_do_table,//本机入filter
 		.pf		= NFPROTO_BRIDGE,
 		.hooknum	= NF_BR_LOCAL_IN,
 		.priority	= NF_BR_PRI_FILTER_BRIDGED,
 	},
 	{
-<<<<<<< HEAD
-		.hook		= ebt_filter_hook,//本机出filter
-=======
-		.hook		= ebt_do_table,
->>>>>>> ce840177
+		.hook		= ebt_do_table,//本机出filter
 		.pf		= NFPROTO_BRIDGE,
 		.hooknum	= NF_BR_FORWARD,
 		.priority	= NF_BR_PRI_FILTER_BRIDGED,
 	},
 	{
-<<<<<<< HEAD
-		.hook		= ebt_filter_hook,//本机出的报文做filter
-=======
-		.hook		= ebt_do_table,
->>>>>>> ce840177
+		.hook		= ebt_do_table,//本机出的报文做filter
 		.pf		= NFPROTO_BRIDGE,
 		.hooknum	= NF_BR_LOCAL_OUT,
 		.priority	= NF_BR_PRI_FILTER_OTHER,
