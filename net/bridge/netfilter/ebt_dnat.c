--- conflicted
+++ resolved
@@ -35,17 +35,11 @@
 		else
 			skb->pkt_type = PACKET_MULTICAST;
 	} else {
-<<<<<<< HEAD
-		//防止pkt_type变更
-		if (xt_hooknum(par) != NF_BR_BROUTING)
-			dev = br_port_get_rcu(xt_in(par))->br->dev;
-		else
-=======
 		const struct net_device *dev;
 
+		//防止pkt_type变更
 		switch (xt_hooknum(par)) {
 		case NF_BR_BROUTING:
->>>>>>> 0e3f1ad8
 			dev = xt_in(par);
 			break;
 		case NF_BR_PRE_ROUTING:
