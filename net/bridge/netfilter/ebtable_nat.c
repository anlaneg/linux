--- conflicted
+++ resolved
@@ -67,31 +67,19 @@
 //nat钩子配置(参见ebt_dnat.c,ebt_snat.c等相关target实现，用于修改报文的源目的mac）
 static const struct nf_hook_ops ebt_ops_nat[] = {
 	{
-<<<<<<< HEAD
-		.hook		= ebt_nat_out,//对本机出去的报文做dnat
-=======
-		.hook		= ebt_nat_hook,
->>>>>>> 40226a3d
+		.hook		= ebt_nat_hook,//对本机出去的报文做dnat
 		.pf		= NFPROTO_BRIDGE,
 		.hooknum	= NF_BR_LOCAL_OUT,
 		.priority	= NF_BR_PRI_NAT_DST_OTHER,
 	},
 	{
-<<<<<<< HEAD
-		.hook		= ebt_nat_out,//对出去的报文做snat
-=======
-		.hook		= ebt_nat_hook,
->>>>>>> 40226a3d
+		.hook		= ebt_nat_hook,//对出去的报文做snat
 		.pf		= NFPROTO_BRIDGE,
 		.hooknum	= NF_BR_POST_ROUTING,
 		.priority	= NF_BR_PRI_NAT_SRC,
 	},
 	{
-<<<<<<< HEAD
-		.hook		= ebt_nat_in,//对进来的报文做dnat
-=======
-		.hook		= ebt_nat_hook,
->>>>>>> 40226a3d
+		.hook		= ebt_nat_hook,//对进来的报文做dnat
 		.pf		= NFPROTO_BRIDGE,
 		.hooknum	= NF_BR_PRE_ROUTING,
 		.priority	= NF_BR_PRI_NAT_DST_BRIDGED,
@@ -100,18 +88,13 @@
 
 static int __net_init frame_nat_net_init(struct net *net)
 {
-<<<<<<< HEAD
 	//注册nat钩子
-	return ebt_register_table(net, &frame_nat, ebt_ops_nat,
-				  &net->xt.frame_nat);
-=======
 	return ebt_register_table(net, &frame_nat, ebt_ops_nat);
 }
 
 static void __net_exit frame_nat_net_pre_exit(struct net *net)
 {
 	ebt_unregister_table_pre_exit(net, "nat");
->>>>>>> 40226a3d
 }
 
 static void __net_exit frame_nat_net_exit(struct net *net)
