--- conflicted
+++ resolved
@@ -217,12 +217,8 @@
 	if (unlikely(ip_fast_csum((u8 *)iph, iph->ihl)))
 		goto csum_error;
 
-<<<<<<< HEAD
 	//长度字段检查
-	len = ntohs(iph->tot_len);
-=======
 	len = skb_ip_totlen(skb);
->>>>>>> fe15c26e
 	if (skb->len < len) {
 		__IP_INC_STATS(net, IPSTATS_MIB_INTRUNCATEDPKTS);
 		goto drop;
