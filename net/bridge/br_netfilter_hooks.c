--- conflicted
+++ resolved
@@ -428,14 +428,10 @@
 	return 0;
 }
 
-<<<<<<< HEAD
 //查找skb对应的vlanif(物理入接口为dev)
-static struct net_device *brnf_get_logical_dev(struct sk_buff *skb, const struct net_device *dev)
-=======
 static struct net_device *brnf_get_logical_dev(struct sk_buff *skb,
 					       const struct net_device *dev,
 					       const struct net *net)
->>>>>>> 5f9e832c
 {
 	struct net_device *vlan, *br;
 	struct brnf_net *brnet = net_generic(net, brnf_net_id);
@@ -462,14 +458,10 @@
 	}
 
 	nf_bridge->in_prerouting = 1;
-<<<<<<< HEAD
-	nf_bridge->physindev = skb->dev;//指明物理in设备
+	//指明物理in设备
+	nf_bridge->physindev = skb->dev;
 	//如果有vlan找此skb对应的vlanif
-	skb->dev = brnf_get_logical_dev(skb, skb->dev);
-=======
-	nf_bridge->physindev = skb->dev;
 	skb->dev = brnf_get_logical_dev(skb, skb->dev, net);
->>>>>>> 5f9e832c
 
 	if (skb->protocol == htons(ETH_P_8021Q))
 		nf_bridge->orig_proto = BRNF_PROTO_8021Q;
@@ -505,16 +497,11 @@
 		return NF_DROP;
 	br = p->br;
 
-<<<<<<< HEAD
+	brnet = net_generic(state->net, brnf_net_id);
 	//ipv6处理
-	if (IS_IPV6(skb) || IS_VLAN_IPV6(skb) || IS_PPPOE_IPV6(skb)) {
-		if (!brnf_call_ip6tables &&
-=======
-	brnet = net_generic(state->net, brnf_net_id);
 	if (IS_IPV6(skb) || is_vlan_ipv6(skb, state->net) ||
 	    is_pppoe_ipv6(skb, state->net)) {
 		if (!brnet->call_ip6tables &&
->>>>>>> 5f9e832c
 		    !br_opt_get(br, BROPT_NF_CALL_IP6TABLES))
 			return NF_ACCEPT;
 
@@ -525,13 +512,9 @@
 	if (!brnet->call_iptables && !br_opt_get(br, BROPT_NF_CALL_IPTABLES))
 		return NF_ACCEPT;
 
-<<<<<<< HEAD
 	//仅处理ip,vlan封装的ip,pppoe封装的ip报文
-	if (!IS_IP(skb) && !IS_VLAN_IP(skb) && !IS_PPPOE_IP(skb))
-=======
 	if (!IS_IP(skb) && !is_vlan_ip(skb, state->net) &&
 	    !is_pppoe_ip(skb, state->net))
->>>>>>> 5f9e832c
 		return NF_ACCEPT;
 
 	//将隧道头算入network中，用于辅助后面的ip校验
