--- conflicted
+++ resolved
@@ -177,14 +177,9 @@
 
 	struct net_bridge_fdb_key	key;
 	struct hlist_node		fdb_node;
-<<<<<<< HEAD
 	unsigned char			is_local:1,//是否为local fdb表项（即本机接口）
 					is_static:1,//是否为静态fdb表项
-=======
-	unsigned char			is_local:1,
-					is_static:1,
 					is_sticky:1,
->>>>>>> 01aa9d51
 					added_by_user:1,
 					added_by_external_learn:1,
 					offloaded:1;
@@ -397,12 +392,7 @@
 	unsigned long			multicast_query_response_interval;
 	unsigned long			multicast_startup_query_interval;
 
-<<<<<<< HEAD
-	spinlock_t			multicast_lock;
 	struct net_bridge_mdb_htable __rcu *mdb;//组播表
-=======
-	struct net_bridge_mdb_htable __rcu *mdb;
->>>>>>> 01aa9d51
 	struct hlist_head		router_list;
 
 	struct timer_list		multicast_router_timer;
