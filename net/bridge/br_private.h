/* SPDX-License-Identifier: GPL-2.0-or-later */
/*
 *	Linux ethernet bridge
 *
 *	Authors:
 *	Lennert Buytenhek		<buytenh@gnu.org>
 */

#ifndef _BR_PRIVATE_H
#define _BR_PRIVATE_H

#include <linux/netdevice.h>
#include <linux/if_bridge.h>
#include <linux/netpoll.h>
#include <linux/u64_stats_sync.h>
#include <net/route.h>
#include <net/ip6_fib.h>
#include <linux/if_vlan.h>
#include <linux/rhashtable.h>
#include <linux/refcount.h>

#define BR_HASH_BITS 8
#define BR_HASH_SIZE (1 << BR_HASH_BITS)

#define BR_HOLD_TIME (1*HZ)

#define BR_PORT_BITS	10
#define BR_MAX_PORTS	(1<<BR_PORT_BITS)

#define BR_MULTICAST_DEFAULT_HASH_MAX 4096

#define BR_VERSION	"2.3"

/* Control of forwarding link local multicast */
#define BR_GROUPFWD_DEFAULT	0
/* Don't allow forwarding of control protocols like STP, MAC PAUSE and LACP */
enum {
	BR_GROUPFWD_STP		= BIT(0),
	BR_GROUPFWD_MACPAUSE	= BIT(1),
	BR_GROUPFWD_LACP	= BIT(2),
};

#define BR_GROUPFWD_RESTRICTED (BR_GROUPFWD_STP | BR_GROUPFWD_MACPAUSE | \
				BR_GROUPFWD_LACP)
/* The Nearest Customer Bridge Group Address, 01-80-C2-00-00-[00,0B,0C,0D,0F] */
#define BR_GROUPFWD_8021AD	0xB801u

/* Path to usermode spanning tree program */
#define BR_STP_PROG	"/sbin/bridge-stp"

#define BR_FDB_NOTIFY_SETTABLE_BITS (FDB_NOTIFY_BIT | FDB_NOTIFY_INACTIVE_BIT)

typedef struct bridge_id bridge_id;
typedef struct mac_addr mac_addr;
typedef __u16 port_id;

struct bridge_id {
	unsigned char	prio[2];
	unsigned char	addr[ETH_ALEN];
};

struct mac_addr {
	unsigned char	addr[ETH_ALEN];
};

#ifdef CONFIG_BRIDGE_IGMP_SNOOPING
/* our own querier */
struct bridge_mcast_own_query {
	struct timer_list	timer;
	u32			startup_sent;
};

/* other querier */
struct bridge_mcast_other_query {
	struct timer_list		timer;
	unsigned long			delay_time;
};

/* selected querier */
struct bridge_mcast_querier {
	struct br_ip addr;
	struct net_bridge_port __rcu	*port;
};

/* IGMP/MLD statistics */
struct bridge_mcast_stats {
	struct br_mcast_stats mstats;
	struct u64_stats_sync syncp;
};
#endif

struct br_tunnel_info {
	__be64			tunnel_id;
	struct metadata_dst	*tunnel_dst;
};

/* private vlan flags */
enum {
	BR_VLFLAG_PER_PORT_STATS = BIT(0),
	BR_VLFLAG_ADDED_BY_SWITCHDEV = BIT(1),
};

/**
 * struct net_bridge_vlan - per-vlan entry
 *
 * @vnode: rhashtable member
 * @vid: VLAN id
 * @flags: bridge vlan flags
 * @priv_flags: private (in-kernel) bridge vlan flags
 * @state: STP state (e.g. blocking, learning, forwarding)
 * @stats: per-cpu VLAN statistics
 * @br: if MASTER flag set, this points to a bridge struct
 * @port: if MASTER flag unset, this points to a port struct
 * @refcnt: if MASTER flag set, this is bumped for each port referencing it
 * @brvlan: if MASTER flag unset, this points to the global per-VLAN context
 *          for this VLAN entry
 * @vlist: sorted list of VLAN entries
 * @rcu: used for entry destruction
 *
 * This structure is shared between the global per-VLAN entries contained in
 * the bridge rhashtable and the local per-port per-VLAN entries contained in
 * the port's rhashtable. The union entries should be interpreted depending on
 * the entry flags that are set.
 */
struct net_bridge_vlan {
	struct rhash_head		vnode;
	struct rhash_head		tnode;
	u16				vid;
	u16				flags;
	u16				priv_flags;
	u8				state;
	struct pcpu_sw_netstats __percpu *stats;
	union {
		struct net_bridge	*br;
		struct net_bridge_port	*port;
	};
	union {
		refcount_t		refcnt;
		struct net_bridge_vlan	*brvlan;
	};

	struct br_tunnel_info		tinfo;

	struct list_head		vlist;

	struct rcu_head			rcu;
};

/**
 * struct net_bridge_vlan_group
 *
 * @vlan_hash: VLAN entry rhashtable
 * @vlan_list: sorted VLAN entry list
 * @num_vlans: number of total VLAN entries
 * @pvid: PVID VLAN id
 * @pvid_state: PVID's STP state (e.g. forwarding, learning, blocking)
 *
 * IMPORTANT: Be careful when checking if there're VLAN entries using list
 *            primitives because the bridge can have entries in its list which
 *            are just for global context but not for filtering, i.e. they have
 *            the master flag set but not the brentry flag. If you have to check
 *            if there're "real" entries in the bridge please test @num_vlans
 */
struct net_bridge_vlan_group {
	struct rhashtable		vlan_hash;//按vlanid保存net_bridge_vlan结构
	struct rhashtable		tunnel_hash;
	struct list_head		vlan_list;
	u16				num_vlans;//子vlan数
	u16				pvid;//vlan id号
	u8				pvid_state;
};

/* bridge fdb flags */
enum {
	BR_FDB_LOCAL,
	BR_FDB_STATIC,
	BR_FDB_STICKY,
	BR_FDB_ADDED_BY_USER,
	BR_FDB_ADDED_BY_EXT_LEARN,
	BR_FDB_OFFLOADED,
	BR_FDB_NOTIFY,
	BR_FDB_NOTIFY_INACTIVE
};

struct net_bridge_fdb_key {
	mac_addr addr;
	u16 vlan_id;
};

struct net_bridge_fdb_entry {
	struct rhash_head		rhnode;
	struct net_bridge_port		*dst;

	struct net_bridge_fdb_key	key;
	struct hlist_node		fdb_node;
	//是否为local fdb表项（即本机接口）
	//是否为静态fdb表项
	unsigned long			flags;

	/* write-heavy members should not affect lookups */
	unsigned long			updated ____cacheline_aligned_in_smp;
	unsigned long			used;//上次查询到的时间

	struct rcu_head			rcu;
};

#define MDB_PG_FLAGS_PERMANENT	BIT(0)
#define MDB_PG_FLAGS_OFFLOAD	BIT(1)
#define MDB_PG_FLAGS_FAST_LEAVE	BIT(2)
#define MDB_PG_FLAGS_STAR_EXCL	BIT(3)
#define MDB_PG_FLAGS_BLOCKED	BIT(4)

#define PG_SRC_ENT_LIMIT	32

#define BR_SGRP_F_DELETE	BIT(0)
#define BR_SGRP_F_SEND		BIT(1)
#define BR_SGRP_F_INSTALLED	BIT(2)

struct net_bridge_mcast_gc {
	struct hlist_node		gc_node;
	void				(*destroy)(struct net_bridge_mcast_gc *gc);
};

struct net_bridge_group_src {
	struct hlist_node		node;

	struct br_ip			addr;
	struct net_bridge_port_group	*pg;
	u8				flags;
	u8				src_query_rexmit_cnt;
	struct timer_list		timer;

	struct net_bridge		*br;
	struct net_bridge_mcast_gc	mcast_gc;
	struct rcu_head			rcu;
};

struct net_bridge_port_group_sg_key {
	struct net_bridge_port		*port;
	struct br_ip			addr;
};

struct net_bridge_port_group {
	struct net_bridge_port_group __rcu *next;
	struct net_bridge_port_group_sg_key key;
	unsigned char			eth_addr[ETH_ALEN] __aligned(2);
	unsigned char			flags;
	unsigned char			filter_mode;
	unsigned char			grp_query_rexmit_cnt;
	unsigned char			rt_protocol;

	struct hlist_head		src_list;
	unsigned int			src_ents;
	struct timer_list		timer;
	struct timer_list		rexmit_timer;
	struct hlist_node		mglist;

	struct rhash_head		rhnode;
	struct net_bridge_mcast_gc	mcast_gc;
	struct rcu_head			rcu;
};

struct net_bridge_mdb_entry {
	struct rhash_head		rhnode;
	struct net_bridge		*br;
	struct net_bridge_port_group __rcu *ports;
	struct br_ip			addr;
	bool				host_joined;

	struct timer_list		timer;
	struct hlist_node		mdb_node;

	struct net_bridge_mcast_gc	mcast_gc;
	struct rcu_head			rcu;
};

struct net_bridge_port {
	struct net_bridge		*br;
	struct net_device		*dev;
	struct list_head		list;

	unsigned long			flags;
#ifdef CONFIG_BRIDGE_VLAN_FILTERING
	struct net_bridge_vlan_group	__rcu *vlgrp;
#endif
	struct net_bridge_port		__rcu *backup_port;

	/* STP */
	u8				priority;
	u8				state;
	u16				port_no;
	unsigned char			topology_change_ack;
	unsigned char			config_pending;
	port_id				port_id;
	port_id				designated_port;
	bridge_id			designated_root;
	bridge_id			designated_bridge;
	u32				path_cost;
	u32				designated_cost;
	unsigned long			designated_age;

	struct timer_list		forward_delay_timer;
	struct timer_list		hold_timer;
	struct timer_list		message_age_timer;
	struct kobject			kobj;
	struct rcu_head			rcu;

#ifdef CONFIG_BRIDGE_IGMP_SNOOPING
	struct bridge_mcast_own_query	ip4_own_query;
#if IS_ENABLED(CONFIG_IPV6)
	struct bridge_mcast_own_query	ip6_own_query;
#endif /* IS_ENABLED(CONFIG_IPV6) */
	unsigned char			multicast_router;
	struct bridge_mcast_stats	__percpu *mcast_stats;
	struct timer_list		multicast_router_timer;
	struct hlist_head		mglist;
	struct hlist_node		rlist;
#endif

#ifdef CONFIG_SYSFS
	char				sysfs_name[IFNAMSIZ];
#endif

#ifdef CONFIG_NET_POLL_CONTROLLER
	struct netpoll			*np;
#endif
#ifdef CONFIG_NET_SWITCHDEV
	int				offload_fwd_mark;
#endif
	//定义port是否转发link-layer的组播，看01-80-C2-00-00-00
	u16				group_fwd_mask;
	u16				backup_redirected_cnt;

	struct bridge_stp_xstats	stp_xstats;
};

#define kobj_to_brport(obj)	container_of(obj, struct net_bridge_port, kobj)

#define br_auto_port(p) ((p)->flags & BR_AUTO_MASK)
#define br_promisc_port(p) ((p)->flags & BR_PROMISC)

static inline struct net_bridge_port *br_port_get_rcu(const struct net_device *dev)
{
	return rcu_dereference(dev->rx_handler_data);
}

static inline struct net_bridge_port *br_port_get_rtnl(const struct net_device *dev)
{
	return netif_is_bridge_port(dev) ?
		rtnl_dereference(dev->rx_handler_data) : NULL;
}

static inline struct net_bridge_port *br_port_get_rtnl_rcu(const struct net_device *dev)
{
	return netif_is_bridge_port(dev) ?
		rcu_dereference_rtnl(dev->rx_handler_data) : NULL;
}

enum net_bridge_opts {
	BROPT_VLAN_ENABLED,
	BROPT_VLAN_STATS_ENABLED,
	BROPT_NF_CALL_IPTABLES,
	BROPT_NF_CALL_IP6TABLES,
	BROPT_NF_CALL_ARPTABLES,
	BROPT_GROUP_ADDR_SET,
	BROPT_MULTICAST_ENABLED,
	BROPT_MULTICAST_QUERIER,
	BROPT_MULTICAST_QUERY_USE_IFADDR,
	BROPT_MULTICAST_STATS_ENABLED,
	BROPT_HAS_IPV6_ADDR,
	BROPT_NEIGH_SUPPRESS_ENABLED,
	BROPT_MTU_SET_BY_USER,
	BROPT_VLAN_STATS_PER_PORT,
	BROPT_NO_LL_LEARN,
	BROPT_VLAN_BRIDGE_BINDING,
};

struct net_bridge {
	spinlock_t			lock;
	spinlock_t			hash_lock;
	struct hlist_head		frame_type_list;
	struct net_device		*dev;
<<<<<<< HEAD
	struct pcpu_sw_netstats		__percpu *stats;
	//用于标记各选项功能
=======
>>>>>>> e71ba945
	unsigned long			options;
	/* These fields are accessed on each packet */
#ifdef CONFIG_BRIDGE_VLAN_FILTERING
	__be16				vlan_proto;
	u16				default_pvid;
	struct net_bridge_vlan_group	__rcu *vlgrp;
#endif

<<<<<<< HEAD
	struct rhashtable		fdb_hash_tbl;//fdb表
=======
	struct rhashtable		fdb_hash_tbl;
	struct list_head		port_list;
>>>>>>> e71ba945
#if IS_ENABLED(CONFIG_BRIDGE_NETFILTER)
	union {
		struct rtable		fake_rtable;
		struct rt6_info		fake_rt6_info;
	};
#endif
	u16				group_fwd_mask;
	u16				group_fwd_mask_required;

	/* STP */
	bridge_id			designated_root;
	bridge_id			bridge_id;
	unsigned char			topology_change;
	unsigned char			topology_change_detected;
	u16				root_port;
	unsigned long			max_age;
	unsigned long			hello_time;
	unsigned long			forward_delay;
	unsigned long			ageing_time;
	unsigned long			bridge_max_age;
	unsigned long			bridge_hello_time;
	unsigned long			bridge_forward_delay;
	unsigned long			bridge_ageing_time;
	u32				root_path_cost;

	u8				group_addr[ETH_ALEN];

	enum {
		//STP未开启
		BR_NO_STP, 		/* no spanning tree */
		//kernel实现的stp
		BR_KERNEL_STP,		/* old STP in kernel */
		BR_USER_STP,		/* new RSTP in userspace */
	} stp_enabled;

#ifdef CONFIG_BRIDGE_IGMP_SNOOPING

	u32				hash_max;

	u32				multicast_last_member_count;
	u32				multicast_startup_query_count;

	u8				multicast_igmp_version;
	u8				multicast_router;
#if IS_ENABLED(CONFIG_IPV6)
	u8				multicast_mld_version;
#endif
	spinlock_t			multicast_lock;
	unsigned long			multicast_last_member_interval;
	unsigned long			multicast_membership_interval;
	unsigned long			multicast_querier_interval;
	unsigned long			multicast_query_interval;
	unsigned long			multicast_query_response_interval;
	unsigned long			multicast_startup_query_interval;

        //组播表
	struct rhashtable		mdb_hash_tbl;
	struct rhashtable		sg_port_tbl;

	struct hlist_head		mcast_gc_list;
	struct hlist_head		mdb_list;
	struct hlist_head		router_list;

	struct timer_list		multicast_router_timer;
	struct bridge_mcast_other_query	ip4_other_query;//ipv4查询器
	struct bridge_mcast_own_query	ip4_own_query;
	struct bridge_mcast_querier	ip4_querier;
	struct bridge_mcast_stats	__percpu *mcast_stats;
#if IS_ENABLED(CONFIG_IPV6)
	struct bridge_mcast_other_query	ip6_other_query;
	struct bridge_mcast_own_query	ip6_own_query;
	struct bridge_mcast_querier	ip6_querier;
#endif /* IS_ENABLED(CONFIG_IPV6) */
	struct work_struct		mcast_gc_work;
#endif

	struct timer_list		hello_timer;
	struct timer_list		tcn_timer;
	struct timer_list		topology_change_timer;
	struct delayed_work		gc_work;
	struct kobject			*ifobj;
	u32				auto_cnt;

#ifdef CONFIG_NET_SWITCHDEV
	int offload_fwd_mark;
#endif
	struct hlist_head		fdb_list;

#if IS_ENABLED(CONFIG_BRIDGE_MRP)
	struct hlist_head		mrp_list;
#endif
#if IS_ENABLED(CONFIG_BRIDGE_CFM)
	struct hlist_head		mep_list;
#endif
};

struct br_input_skb_cb {
	struct net_device *brdev;

	u16 frag_max_size;
#ifdef CONFIG_BRIDGE_IGMP_SNOOPING
	u8 igmp;
	u8 mrouters_only:1;
#endif
	u8 proxyarp_replied:1;
	u8 src_port_isolated:1;
#ifdef CONFIG_BRIDGE_VLAN_FILTERING
	u8 vlan_filtered:1;
#endif
#ifdef CONFIG_NETFILTER_FAMILY_BRIDGE
	u8 br_netfilter_broute:1;
#endif

#ifdef CONFIG_NET_SWITCHDEV
	int offload_fwd_mark;
#endif
};

#define BR_INPUT_SKB_CB(__skb)	((struct br_input_skb_cb *)(__skb)->cb)

#ifdef CONFIG_BRIDGE_IGMP_SNOOPING
# define BR_INPUT_SKB_CB_MROUTERS_ONLY(__skb)	(BR_INPUT_SKB_CB(__skb)->mrouters_only)
#else
# define BR_INPUT_SKB_CB_MROUTERS_ONLY(__skb)	(0)
#endif

#define br_printk(level, br, format, args...)	\
	printk(level "%s: " format, (br)->dev->name, ##args)

#define br_err(__br, format, args...)			\
	br_printk(KERN_ERR, __br, format, ##args)
#define br_warn(__br, format, args...)			\
	br_printk(KERN_WARNING, __br, format, ##args)
#define br_notice(__br, format, args...)		\
	br_printk(KERN_NOTICE, __br, format, ##args)
#define br_info(__br, format, args...)			\
	br_printk(KERN_INFO, __br, format, ##args)

#define br_debug(br, format, args...)			\
	pr_debug("%s: " format,  (br)->dev->name, ##args)

/* called under bridge lock */
static inline int br_is_root_bridge(const struct net_bridge *br)
{
	return !memcmp(&br->bridge_id, &br->designated_root, 8);
}

/* check if a VLAN entry is global */
static inline bool br_vlan_is_master(const struct net_bridge_vlan *v)
{
	return v->flags & BRIDGE_VLAN_INFO_MASTER;
}

/* check if a VLAN entry is used by the bridge */
static inline bool br_vlan_is_brentry(const struct net_bridge_vlan *v)
{
	return v->flags & BRIDGE_VLAN_INFO_BRENTRY;
}

/* check if we should use the vlan entry, returns false if it's only context */
static inline bool br_vlan_should_use(const struct net_bridge_vlan *v)
{
	if (br_vlan_is_master(v)) {
		if (br_vlan_is_brentry(v))
			return true;
		else
			return false;
	}

	return true;
}

static inline bool nbp_state_should_learn(const struct net_bridge_port *p)
{
	return p->state == BR_STATE_LEARNING || p->state == BR_STATE_FORWARDING;
}

static inline bool br_vlan_valid_id(u16 vid, struct netlink_ext_ack *extack)
{
	bool ret = vid > 0 && vid < VLAN_VID_MASK;

	if (!ret)
		NL_SET_ERR_MSG_MOD(extack, "Vlan id is invalid");

	return ret;
}

static inline bool br_vlan_valid_range(const struct bridge_vlan_info *cur,
				       const struct bridge_vlan_info *last,
				       struct netlink_ext_ack *extack)
{
	/* pvid flag is not allowed in ranges */
	if (cur->flags & BRIDGE_VLAN_INFO_PVID) {
		NL_SET_ERR_MSG_MOD(extack, "Pvid isn't allowed in a range");
		return false;
	}

	/* when cur is the range end, check if:
	 *  - it has range start flag
	 *  - range ids are invalid (end is equal to or before start)
	 */
	if (last) {
		if (cur->flags & BRIDGE_VLAN_INFO_RANGE_BEGIN) {
			NL_SET_ERR_MSG_MOD(extack, "Found a new vlan range start while processing one");
			return false;
		} else if (!(cur->flags & BRIDGE_VLAN_INFO_RANGE_END)) {
			NL_SET_ERR_MSG_MOD(extack, "Vlan range end flag is missing");
			return false;
		} else if (cur->vid <= last->vid) {
			NL_SET_ERR_MSG_MOD(extack, "End vlan id is less than or equal to start vlan id");
			return false;
		}
	}

	/* check for required range flags */
	if (!(cur->flags & (BRIDGE_VLAN_INFO_RANGE_BEGIN |
			    BRIDGE_VLAN_INFO_RANGE_END))) {
		NL_SET_ERR_MSG_MOD(extack, "Both vlan range flags are missing");
		return false;
	}

	return true;
}

static inline int br_afspec_cmd_to_rtm(int cmd)
{
	switch (cmd) {
	case RTM_SETLINK:
		return RTM_NEWVLAN;
	case RTM_DELLINK:
		return RTM_DELVLAN;
	}

	return 0;
}

//检查桥是否开启了opt选项
static inline int br_opt_get(const struct net_bridge *br,
			     enum net_bridge_opts opt)
{
	return test_bit(opt, &br->options);
}

int br_boolopt_toggle(struct net_bridge *br, enum br_boolopt_id opt, bool on,
		      struct netlink_ext_ack *extack);
int br_boolopt_get(const struct net_bridge *br, enum br_boolopt_id opt);
int br_boolopt_multi_toggle(struct net_bridge *br,
			    struct br_boolopt_multi *bm,
			    struct netlink_ext_ack *extack);
void br_boolopt_multi_get(const struct net_bridge *br,
			  struct br_boolopt_multi *bm);
void br_opt_toggle(struct net_bridge *br, enum net_bridge_opts opt, bool on);

/* br_device.c */
void br_dev_setup(struct net_device *dev);
void br_dev_delete(struct net_device *dev, struct list_head *list);
netdev_tx_t br_dev_xmit(struct sk_buff *skb, struct net_device *dev);
#ifdef CONFIG_NET_POLL_CONTROLLER
static inline void br_netpoll_send_skb(const struct net_bridge_port *p,
				       struct sk_buff *skb)
{
	netpoll_send_skb(p->np, skb);
}

int br_netpoll_enable(struct net_bridge_port *p);
void br_netpoll_disable(struct net_bridge_port *p);
#else
static inline void br_netpoll_send_skb(const struct net_bridge_port *p,
				       struct sk_buff *skb)
{
}

static inline int br_netpoll_enable(struct net_bridge_port *p)
{
	return 0;
}

static inline void br_netpoll_disable(struct net_bridge_port *p)
{
}
#endif

/* br_fdb.c */
int br_fdb_init(void);
void br_fdb_fini(void);
int br_fdb_hash_init(struct net_bridge *br);
void br_fdb_hash_fini(struct net_bridge *br);
void br_fdb_flush(struct net_bridge *br);
void br_fdb_find_delete_local(struct net_bridge *br,
			      const struct net_bridge_port *p,
			      const unsigned char *addr, u16 vid);
void br_fdb_changeaddr(struct net_bridge_port *p, const unsigned char *newaddr);
void br_fdb_change_mac_address(struct net_bridge *br, const u8 *newaddr);
void br_fdb_cleanup(struct work_struct *work);
void br_fdb_delete_by_port(struct net_bridge *br,
			   const struct net_bridge_port *p, u16 vid, int do_all);
struct net_bridge_fdb_entry *br_fdb_find_rcu(struct net_bridge *br,
					     const unsigned char *addr,
					     __u16 vid);
int br_fdb_test_addr(struct net_device *dev, unsigned char *addr);
int br_fdb_fillbuf(struct net_bridge *br, void *buf, unsigned long count,
		   unsigned long off);
int br_fdb_insert(struct net_bridge *br, struct net_bridge_port *source,
		  const unsigned char *addr, u16 vid);
void br_fdb_update(struct net_bridge *br, struct net_bridge_port *source,
		   const unsigned char *addr, u16 vid, unsigned long flags);

int br_fdb_delete(struct ndmsg *ndm, struct nlattr *tb[],
		  struct net_device *dev, const unsigned char *addr, u16 vid);
int br_fdb_add(struct ndmsg *nlh, struct nlattr *tb[], struct net_device *dev,
	       const unsigned char *addr, u16 vid, u16 nlh_flags,
	       struct netlink_ext_ack *extack);
int br_fdb_dump(struct sk_buff *skb, struct netlink_callback *cb,
		struct net_device *dev, struct net_device *fdev, int *idx);
int br_fdb_get(struct sk_buff *skb, struct nlattr *tb[], struct net_device *dev,
	       const unsigned char *addr, u16 vid, u32 portid, u32 seq,
	       struct netlink_ext_ack *extack);
int br_fdb_sync_static(struct net_bridge *br, struct net_bridge_port *p);
void br_fdb_unsync_static(struct net_bridge *br, struct net_bridge_port *p);
int br_fdb_external_learn_add(struct net_bridge *br, struct net_bridge_port *p,
			      const unsigned char *addr, u16 vid,
			      bool swdev_notify);
int br_fdb_external_learn_del(struct net_bridge *br, struct net_bridge_port *p,
			      const unsigned char *addr, u16 vid,
			      bool swdev_notify);
void br_fdb_offloaded_set(struct net_bridge *br, struct net_bridge_port *p,
			  const unsigned char *addr, u16 vid, bool offloaded);

/* br_forward.c */
enum br_pkt_type {
	BR_PKT_UNICAST,
	BR_PKT_MULTICAST,
	BR_PKT_BROADCAST
};
int br_dev_queue_push_xmit(struct net *net, struct sock *sk, struct sk_buff *skb);
void br_forward(const struct net_bridge_port *to, struct sk_buff *skb,
		bool local_rcv, bool local_orig);
int br_forward_finish(struct net *net, struct sock *sk, struct sk_buff *skb);
void br_flood(struct net_bridge *br, struct sk_buff *skb,
	      enum br_pkt_type pkt_type, bool local_rcv, bool local_orig);

/* return true if both source port and dest port are isolated */
static inline bool br_skb_isolated(const struct net_bridge_port *to,
				   const struct sk_buff *skb)
{
	return BR_INPUT_SKB_CB(skb)->src_port_isolated &&
	       (to->flags & BR_ISOLATED);
}

/* br_if.c */
void br_port_carrier_check(struct net_bridge_port *p, bool *notified);
int br_add_bridge(struct net *net, const char *name);
int br_del_bridge(struct net *net, const char *name);
int br_add_if(struct net_bridge *br, struct net_device *dev,
	      struct netlink_ext_ack *extack);
int br_del_if(struct net_bridge *br, struct net_device *dev);
void br_mtu_auto_adjust(struct net_bridge *br);
netdev_features_t br_features_recompute(struct net_bridge *br,
					netdev_features_t features);
void br_port_flags_change(struct net_bridge_port *port, unsigned long mask);
void br_manage_promisc(struct net_bridge *br);
int nbp_backup_change(struct net_bridge_port *p, struct net_device *backup_dev);

/* br_input.c */
int br_handle_frame_finish(struct net *net, struct sock *sk, struct sk_buff *skb);
rx_handler_func_t *br_get_rx_handler(const struct net_device *dev);

struct br_frame_type {
	__be16			type;
	int			(*frame_handler)(struct net_bridge_port *port,
						 struct sk_buff *skb);
	struct hlist_node	list;
};

void br_add_frame(struct net_bridge *br, struct br_frame_type *ft);
void br_del_frame(struct net_bridge *br, struct br_frame_type *ft);

static inline bool br_rx_handler_check_rcu(const struct net_device *dev)
{
	return rcu_dereference(dev->rx_handler) == br_get_rx_handler(dev);
}

static inline bool br_rx_handler_check_rtnl(const struct net_device *dev)
{
	return rcu_dereference_rtnl(dev->rx_handler) == br_get_rx_handler(dev);
}

static inline struct net_bridge_port *br_port_get_check_rcu(const struct net_device *dev)
{
	return br_rx_handler_check_rcu(dev) ? br_port_get_rcu(dev) : NULL;
}

static inline struct net_bridge_port *
br_port_get_check_rtnl(const struct net_device *dev)
{
	return br_rx_handler_check_rtnl(dev) ? br_port_get_rtnl_rcu(dev) : NULL;
}

/* br_ioctl.c */
int br_dev_ioctl(struct net_device *dev, struct ifreq *rq, int cmd);
int br_ioctl_deviceless_stub(struct net *net, unsigned int cmd,
			     void __user *arg);

/* br_multicast.c */
#ifdef CONFIG_BRIDGE_IGMP_SNOOPING
int br_multicast_rcv(struct net_bridge *br, struct net_bridge_port *port,
		     struct sk_buff *skb, u16 vid);
struct net_bridge_mdb_entry *br_mdb_get(struct net_bridge *br,
					struct sk_buff *skb, u16 vid);
int br_multicast_add_port(struct net_bridge_port *port);
void br_multicast_del_port(struct net_bridge_port *port);
void br_multicast_enable_port(struct net_bridge_port *port);
void br_multicast_disable_port(struct net_bridge_port *port);
void br_multicast_init(struct net_bridge *br);
void br_multicast_join_snoopers(struct net_bridge *br);
void br_multicast_leave_snoopers(struct net_bridge *br);
void br_multicast_open(struct net_bridge *br);
void br_multicast_stop(struct net_bridge *br);
void br_multicast_dev_del(struct net_bridge *br);
void br_multicast_flood(struct net_bridge_mdb_entry *mdst,
			struct sk_buff *skb, bool local_rcv, bool local_orig);
int br_multicast_set_router(struct net_bridge *br, unsigned long val);
int br_multicast_set_port_router(struct net_bridge_port *p, unsigned long val);
int br_multicast_toggle(struct net_bridge *br, unsigned long val);
int br_multicast_set_querier(struct net_bridge *br, unsigned long val);
int br_multicast_set_hash_max(struct net_bridge *br, unsigned long val);
int br_multicast_set_igmp_version(struct net_bridge *br, unsigned long val);
#if IS_ENABLED(CONFIG_IPV6)
int br_multicast_set_mld_version(struct net_bridge *br, unsigned long val);
#endif
struct net_bridge_mdb_entry *
br_mdb_ip_get(struct net_bridge *br, struct br_ip *dst);
struct net_bridge_mdb_entry *
br_multicast_new_group(struct net_bridge *br, struct br_ip *group);
struct net_bridge_port_group *
br_multicast_new_port_group(struct net_bridge_port *port, struct br_ip *group,
			    struct net_bridge_port_group __rcu *next,
			    unsigned char flags, const unsigned char *src,
			    u8 filter_mode, u8 rt_protocol);
int br_mdb_hash_init(struct net_bridge *br);
void br_mdb_hash_fini(struct net_bridge *br);
void br_mdb_notify(struct net_device *dev, struct net_bridge_mdb_entry *mp,
		   struct net_bridge_port_group *pg, int type);
void br_rtr_notify(struct net_device *dev, struct net_bridge_port *port,
		   int type);
void br_multicast_del_pg(struct net_bridge_mdb_entry *mp,
			 struct net_bridge_port_group *pg,
			 struct net_bridge_port_group __rcu **pp);
void br_multicast_count(struct net_bridge *br, const struct net_bridge_port *p,
			const struct sk_buff *skb, u8 type, u8 dir);
int br_multicast_init_stats(struct net_bridge *br);
void br_multicast_uninit_stats(struct net_bridge *br);
void br_multicast_get_stats(const struct net_bridge *br,
			    const struct net_bridge_port *p,
			    struct br_mcast_stats *dest);
void br_mdb_init(void);
void br_mdb_uninit(void);
void br_multicast_host_join(struct net_bridge_mdb_entry *mp, bool notify);
void br_multicast_host_leave(struct net_bridge_mdb_entry *mp, bool notify);
void br_multicast_star_g_handle_mode(struct net_bridge_port_group *pg,
				     u8 filter_mode);
void br_multicast_sg_add_exclude_ports(struct net_bridge_mdb_entry *star_mp,
				       struct net_bridge_port_group *sg);

static inline bool br_group_is_l2(const struct br_ip *group)
{
	return group->proto == 0;
}

#define mlock_dereference(X, br) \
	rcu_dereference_protected(X, lockdep_is_held(&br->multicast_lock))

static inline bool br_multicast_is_router(struct net_bridge *br)
{
	return br->multicast_router == 2 ||
	       (br->multicast_router == 1 &&
		timer_pending(&br->multicast_router_timer));
}

static inline bool
__br_multicast_querier_exists(struct net_bridge *br,
				struct bridge_mcast_other_query *querier,
				const bool is_ipv6)
{
	bool own_querier_enabled;

	if (br_opt_get(br, BROPT_MULTICAST_QUERIER)) {
		if (is_ipv6 && !br_opt_get(br, BROPT_HAS_IPV6_ADDR))
			own_querier_enabled = false;
		else
			own_querier_enabled = true;
	} else {
		own_querier_enabled = false;
	}

	return time_is_before_jiffies(querier->delay_time) &&
	       (own_querier_enabled || timer_pending(&querier->timer));
}

static inline bool br_multicast_querier_exists(struct net_bridge *br,
					       struct ethhdr *eth,
					       const struct net_bridge_mdb_entry *mdb)
{
	switch (eth->h_proto) {
	case (htons(ETH_P_IP)):
		//ip报文
		return __br_multicast_querier_exists(br,
			&br->ip4_other_query, false);
#if IS_ENABLED(CONFIG_IPV6)
	case (htons(ETH_P_IPV6)):
		//ipv6报文
		return __br_multicast_querier_exists(br,
			&br->ip6_other_query, true);
#endif
	default:
		return !!mdb && br_group_is_l2(&mdb->addr);
	}
}

static inline bool br_multicast_is_star_g(const struct br_ip *ip)
{
	switch (ip->proto) {
	case htons(ETH_P_IP):
		return ipv4_is_zeronet(ip->src.ip4);
#if IS_ENABLED(CONFIG_IPV6)
	case htons(ETH_P_IPV6):
		return ipv6_addr_any(&ip->src.ip6);
#endif
	default:
		return false;
	}
}

static inline bool br_multicast_should_handle_mode(const struct net_bridge *br,
						   __be16 proto)
{
	switch (proto) {
	case htons(ETH_P_IP):
		return !!(br->multicast_igmp_version == 3);
#if IS_ENABLED(CONFIG_IPV6)
	case htons(ETH_P_IPV6):
		return !!(br->multicast_mld_version == 2);
#endif
	default:
		return false;
	}
}

static inline int br_multicast_igmp_type(const struct sk_buff *skb)
{
	return BR_INPUT_SKB_CB(skb)->igmp;
}

static inline unsigned long br_multicast_lmqt(const struct net_bridge *br)
{
	return br->multicast_last_member_interval *
	       br->multicast_last_member_count;
}

static inline unsigned long br_multicast_gmi(const struct net_bridge *br)
{
	/* use the RFC default of 2 for QRV */
	return 2 * br->multicast_query_interval +
	       br->multicast_query_response_interval;
}
#else
static inline int br_multicast_rcv(struct net_bridge *br,
				   struct net_bridge_port *port,
				   struct sk_buff *skb,
				   u16 vid)
{
	return 0;
}

static inline struct net_bridge_mdb_entry *br_mdb_get(struct net_bridge *br,
						      struct sk_buff *skb, u16 vid)
{
	return NULL;
}

static inline int br_multicast_add_port(struct net_bridge_port *port)
{
	return 0;
}

static inline void br_multicast_del_port(struct net_bridge_port *port)
{
}

static inline void br_multicast_enable_port(struct net_bridge_port *port)
{
}

static inline void br_multicast_disable_port(struct net_bridge_port *port)
{
}

static inline void br_multicast_init(struct net_bridge *br)
{
}

static inline void br_multicast_join_snoopers(struct net_bridge *br)
{
}

static inline void br_multicast_leave_snoopers(struct net_bridge *br)
{
}

static inline void br_multicast_open(struct net_bridge *br)
{
}

static inline void br_multicast_stop(struct net_bridge *br)
{
}

static inline void br_multicast_dev_del(struct net_bridge *br)
{
}

static inline void br_multicast_flood(struct net_bridge_mdb_entry *mdst,
				      struct sk_buff *skb,
				      bool local_rcv, bool local_orig)
{
}

static inline bool br_multicast_is_router(struct net_bridge *br)
{
	return false;
}

static inline bool br_multicast_querier_exists(struct net_bridge *br,
					       struct ethhdr *eth,
					       const struct net_bridge_mdb_entry *mdb)
{
	return false;
}

static inline void br_mdb_init(void)
{
}

static inline void br_mdb_uninit(void)
{
}

static inline int br_mdb_hash_init(struct net_bridge *br)
{
	return 0;
}

static inline void br_mdb_hash_fini(struct net_bridge *br)
{
}

static inline void br_multicast_count(struct net_bridge *br,
				      const struct net_bridge_port *p,
				      const struct sk_buff *skb,
				      u8 type, u8 dir)
{
}

static inline int br_multicast_init_stats(struct net_bridge *br)
{
	return 0;
}

static inline void br_multicast_uninit_stats(struct net_bridge *br)
{
}

static inline int br_multicast_igmp_type(const struct sk_buff *skb)
{
	return 0;
}
#endif

/* br_vlan.c */
#ifdef CONFIG_BRIDGE_VLAN_FILTERING
bool br_allowed_ingress(const struct net_bridge *br,
			struct net_bridge_vlan_group *vg, struct sk_buff *skb,
			u16 *vid, u8 *state);
bool br_allowed_egress(struct net_bridge_vlan_group *vg,
		       const struct sk_buff *skb);
bool br_should_learn(struct net_bridge_port *p, struct sk_buff *skb, u16 *vid);
struct sk_buff *br_handle_vlan(struct net_bridge *br,
			       const struct net_bridge_port *port,
			       struct net_bridge_vlan_group *vg,
			       struct sk_buff *skb);
int br_vlan_add(struct net_bridge *br, u16 vid, u16 flags,
		bool *changed, struct netlink_ext_ack *extack);
int br_vlan_delete(struct net_bridge *br, u16 vid);
void br_vlan_flush(struct net_bridge *br);
struct net_bridge_vlan *br_vlan_find(struct net_bridge_vlan_group *vg, u16 vid);
void br_recalculate_fwd_mask(struct net_bridge *br);
int __br_vlan_filter_toggle(struct net_bridge *br, unsigned long val);
int br_vlan_filter_toggle(struct net_bridge *br, unsigned long val);
int __br_vlan_set_proto(struct net_bridge *br, __be16 proto);
int br_vlan_set_proto(struct net_bridge *br, unsigned long val);
int br_vlan_set_stats(struct net_bridge *br, unsigned long val);
int br_vlan_set_stats_per_port(struct net_bridge *br, unsigned long val);
int br_vlan_init(struct net_bridge *br);
int br_vlan_set_default_pvid(struct net_bridge *br, unsigned long val);
int __br_vlan_set_default_pvid(struct net_bridge *br, u16 pvid,
			       struct netlink_ext_ack *extack);
int nbp_vlan_add(struct net_bridge_port *port, u16 vid, u16 flags,
		 bool *changed, struct netlink_ext_ack *extack);
int nbp_vlan_delete(struct net_bridge_port *port, u16 vid);
void nbp_vlan_flush(struct net_bridge_port *port);
int nbp_vlan_init(struct net_bridge_port *port, struct netlink_ext_ack *extack);
int nbp_get_num_vlan_infos(struct net_bridge_port *p, u32 filter_mask);
void br_vlan_get_stats(const struct net_bridge_vlan *v,
		       struct pcpu_sw_netstats *stats);
void br_vlan_port_event(struct net_bridge_port *p, unsigned long event);
int br_vlan_bridge_event(struct net_device *dev, unsigned long event,
			 void *ptr);
void br_vlan_rtnl_init(void);
void br_vlan_rtnl_uninit(void);
void br_vlan_notify(const struct net_bridge *br,
		    const struct net_bridge_port *p,
		    u16 vid, u16 vid_range,
		    int cmd);
bool br_vlan_can_enter_range(const struct net_bridge_vlan *v_curr,
			     const struct net_bridge_vlan *range_end);

static inline struct net_bridge_vlan_group *br_vlan_group(
					const struct net_bridge *br)
{
	return rtnl_dereference(br->vlgrp);
}

static inline struct net_bridge_vlan_group *nbp_vlan_group(
					const struct net_bridge_port *p)
{
	return rtnl_dereference(p->vlgrp);
}

static inline struct net_bridge_vlan_group *br_vlan_group_rcu(
					const struct net_bridge *br)
{
	return rcu_dereference(br->vlgrp);
}

static inline struct net_bridge_vlan_group *nbp_vlan_group_rcu(
					const struct net_bridge_port *p)
{
	return rcu_dereference(p->vlgrp);
}

/* Since bridge now depends on 8021Q module, but the time bridge sees the
 * skb, the vlan tag will always be present if the frame was tagged.
 */
//取报文的vlanid
static inline int br_vlan_get_tag(const struct sk_buff *skb, u16 *vid)
{
	int err = 0;

	if (skb_vlan_tag_present(skb)) {
		//报文存在vlan,提取vlanid
		*vid = skb_vlan_tag_get_id(skb);
	} else {
		*vid = 0;
		err = -EINVAL;
	}

	return err;
}

static inline u16 br_get_pvid(const struct net_bridge_vlan_group *vg)
{
	if (!vg)
		return 0;

	smp_rmb();
	return vg->pvid;
}

static inline u16 br_vlan_flags(const struct net_bridge_vlan *v, u16 pvid)
{
	return v->vid == pvid ? v->flags | BRIDGE_VLAN_INFO_PVID : v->flags;
}
#else
static inline bool br_allowed_ingress(const struct net_bridge *br,
				      struct net_bridge_vlan_group *vg,
				      struct sk_buff *skb,
				      u16 *vid, u8 *state)
{
	return true;
}

static inline bool br_allowed_egress(struct net_bridge_vlan_group *vg,
				     const struct sk_buff *skb)
{
	return true;
}

static inline bool br_should_learn(struct net_bridge_port *p,
				   struct sk_buff *skb, u16 *vid)
{
	return true;
}

static inline struct sk_buff *br_handle_vlan(struct net_bridge *br,
					     const struct net_bridge_port *port,
					     struct net_bridge_vlan_group *vg,
					     struct sk_buff *skb)
{
	return skb;
}

static inline int br_vlan_add(struct net_bridge *br, u16 vid, u16 flags,
			      bool *changed, struct netlink_ext_ack *extack)
{
	*changed = false;
	return -EOPNOTSUPP;
}

static inline int br_vlan_delete(struct net_bridge *br, u16 vid)
{
	return -EOPNOTSUPP;
}

static inline void br_vlan_flush(struct net_bridge *br)
{
}

static inline void br_recalculate_fwd_mask(struct net_bridge *br)
{
}

static inline int br_vlan_init(struct net_bridge *br)
{
	return 0;
}

static inline int nbp_vlan_add(struct net_bridge_port *port, u16 vid, u16 flags,
			       bool *changed, struct netlink_ext_ack *extack)
{
	*changed = false;
	return -EOPNOTSUPP;
}

static inline int nbp_vlan_delete(struct net_bridge_port *port, u16 vid)
{
	return -EOPNOTSUPP;
}

static inline void nbp_vlan_flush(struct net_bridge_port *port)
{
}

static inline struct net_bridge_vlan *br_vlan_find(struct net_bridge_vlan_group *vg,
						   u16 vid)
{
	return NULL;
}

static inline int nbp_vlan_init(struct net_bridge_port *port,
				struct netlink_ext_ack *extack)
{
	return 0;
}

static inline u16 br_vlan_get_tag(const struct sk_buff *skb, u16 *tag)
{
	return 0;
}

static inline u16 br_get_pvid(const struct net_bridge_vlan_group *vg)
{
	return 0;
}

static inline int __br_vlan_filter_toggle(struct net_bridge *br,
					  unsigned long val)
{
	return -EOPNOTSUPP;
}

static inline int nbp_get_num_vlan_infos(struct net_bridge_port *p,
					 u32 filter_mask)
{
	return 0;
}

static inline struct net_bridge_vlan_group *br_vlan_group(
					const struct net_bridge *br)
{
	return NULL;
}

static inline struct net_bridge_vlan_group *nbp_vlan_group(
					const struct net_bridge_port *p)
{
	return NULL;
}

static inline struct net_bridge_vlan_group *br_vlan_group_rcu(
					const struct net_bridge *br)
{
	return NULL;
}

static inline struct net_bridge_vlan_group *nbp_vlan_group_rcu(
					const struct net_bridge_port *p)
{
	return NULL;
}

static inline void br_vlan_get_stats(const struct net_bridge_vlan *v,
				     struct pcpu_sw_netstats *stats)
{
}

static inline void br_vlan_port_event(struct net_bridge_port *p,
				      unsigned long event)
{
}

static inline int br_vlan_bridge_event(struct net_device *dev,
				       unsigned long event, void *ptr)
{
	return 0;
}

static inline void br_vlan_rtnl_init(void)
{
}

static inline void br_vlan_rtnl_uninit(void)
{
}

static inline void br_vlan_notify(const struct net_bridge *br,
				  const struct net_bridge_port *p,
				  u16 vid, u16 vid_range,
				  int cmd)
{
}

static inline bool br_vlan_can_enter_range(const struct net_bridge_vlan *v_curr,
					   const struct net_bridge_vlan *range_end)
{
	return true;
}
#endif

/* br_vlan_options.c */
#ifdef CONFIG_BRIDGE_VLAN_FILTERING
bool br_vlan_opts_eq_range(const struct net_bridge_vlan *v_curr,
			   const struct net_bridge_vlan *range_end);
bool br_vlan_opts_fill(struct sk_buff *skb, const struct net_bridge_vlan *v);
size_t br_vlan_opts_nl_size(void);
int br_vlan_process_options(const struct net_bridge *br,
			    const struct net_bridge_port *p,
			    struct net_bridge_vlan *range_start,
			    struct net_bridge_vlan *range_end,
			    struct nlattr **tb,
			    struct netlink_ext_ack *extack);

/* vlan state manipulation helpers using *_ONCE to annotate lock-free access */
static inline u8 br_vlan_get_state(const struct net_bridge_vlan *v)
{
	return READ_ONCE(v->state);
}

static inline void br_vlan_set_state(struct net_bridge_vlan *v, u8 state)
{
	WRITE_ONCE(v->state, state);
}

static inline u8 br_vlan_get_pvid_state(const struct net_bridge_vlan_group *vg)
{
	return READ_ONCE(vg->pvid_state);
}

static inline void br_vlan_set_pvid_state(struct net_bridge_vlan_group *vg,
					  u8 state)
{
	WRITE_ONCE(vg->pvid_state, state);
}

/* learn_allow is true at ingress and false at egress */
static inline bool br_vlan_state_allowed(u8 state, bool learn_allow)
{
	switch (state) {
	case BR_STATE_LEARNING:
		return learn_allow;
	case BR_STATE_FORWARDING:
		return true;
	default:
		return false;
	}
}
#endif

struct nf_br_ops {
	int (*br_dev_xmit_hook)(struct sk_buff *skb);
};
extern const struct nf_br_ops __rcu *nf_br_ops;

/* br_netfilter.c */
#if IS_ENABLED(CONFIG_BRIDGE_NETFILTER)
int br_nf_core_init(void);
void br_nf_core_fini(void);
void br_netfilter_rtable_init(struct net_bridge *);
#else
static inline int br_nf_core_init(void) { return 0; }
static inline void br_nf_core_fini(void) {}
#define br_netfilter_rtable_init(x)
#endif

/* br_stp.c */
void br_set_state(struct net_bridge_port *p, unsigned int state);
struct net_bridge_port *br_get_port(struct net_bridge *br, u16 port_no);
void br_init_port(struct net_bridge_port *p);
void br_become_designated_port(struct net_bridge_port *p);

void __br_set_forward_delay(struct net_bridge *br, unsigned long t);
int br_set_forward_delay(struct net_bridge *br, unsigned long x);
int br_set_hello_time(struct net_bridge *br, unsigned long x);
int br_set_max_age(struct net_bridge *br, unsigned long x);
int __set_ageing_time(struct net_device *dev, unsigned long t);
int br_set_ageing_time(struct net_bridge *br, clock_t ageing_time);


/* br_stp_if.c */
void br_stp_enable_bridge(struct net_bridge *br);
void br_stp_disable_bridge(struct net_bridge *br);
int br_stp_set_enabled(struct net_bridge *br, unsigned long val,
		       struct netlink_ext_ack *extack);
void br_stp_enable_port(struct net_bridge_port *p);
void br_stp_disable_port(struct net_bridge_port *p);
bool br_stp_recalculate_bridge_id(struct net_bridge *br);
void br_stp_change_bridge_id(struct net_bridge *br, const unsigned char *a);
void br_stp_set_bridge_priority(struct net_bridge *br, u16 newprio);
int br_stp_set_port_priority(struct net_bridge_port *p, unsigned long newprio);
int br_stp_set_path_cost(struct net_bridge_port *p, unsigned long path_cost);
ssize_t br_show_bridge_id(char *buf, const struct bridge_id *id);

/* br_stp_bpdu.c */
struct stp_proto;
void br_stp_rcv(const struct stp_proto *proto, struct sk_buff *skb,
		struct net_device *dev);

/* br_stp_timer.c */
void br_stp_timer_init(struct net_bridge *br);
void br_stp_port_timer_init(struct net_bridge_port *p);
unsigned long br_timer_value(const struct timer_list *timer);

/* br.c */
#if IS_ENABLED(CONFIG_ATM_LANE)
extern int (*br_fdb_test_addr_hook)(struct net_device *dev, unsigned char *addr);
#endif

/* br_mrp.c */
#if IS_ENABLED(CONFIG_BRIDGE_MRP)
int br_mrp_parse(struct net_bridge *br, struct net_bridge_port *p,
		 struct nlattr *attr, int cmd, struct netlink_ext_ack *extack);
bool br_mrp_enabled(struct net_bridge *br);
void br_mrp_port_del(struct net_bridge *br, struct net_bridge_port *p);
int br_mrp_fill_info(struct sk_buff *skb, struct net_bridge *br);
#else
static inline int br_mrp_parse(struct net_bridge *br, struct net_bridge_port *p,
			       struct nlattr *attr, int cmd,
			       struct netlink_ext_ack *extack)
{
	return -EOPNOTSUPP;
}

static inline bool br_mrp_enabled(struct net_bridge *br)
{
	return false;
}

static inline void br_mrp_port_del(struct net_bridge *br,
				   struct net_bridge_port *p)
{
}

static inline int br_mrp_fill_info(struct sk_buff *skb, struct net_bridge *br)
{
	return 0;
}

#endif

/* br_cfm.c */
#if IS_ENABLED(CONFIG_BRIDGE_CFM)
int br_cfm_parse(struct net_bridge *br, struct net_bridge_port *p,
		 struct nlattr *attr, int cmd, struct netlink_ext_ack *extack);
bool br_cfm_created(struct net_bridge *br);
void br_cfm_port_del(struct net_bridge *br, struct net_bridge_port *p);
int br_cfm_config_fill_info(struct sk_buff *skb, struct net_bridge *br);
int br_cfm_status_fill_info(struct sk_buff *skb,
			    struct net_bridge *br,
			    bool getlink);
int br_cfm_mep_count(struct net_bridge *br, u32 *count);
int br_cfm_peer_mep_count(struct net_bridge *br, u32 *count);
#else
static inline int br_cfm_parse(struct net_bridge *br, struct net_bridge_port *p,
			       struct nlattr *attr, int cmd,
			       struct netlink_ext_ack *extack)
{
	return -EOPNOTSUPP;
}

static inline bool br_cfm_created(struct net_bridge *br)
{
	return false;
}

static inline void br_cfm_port_del(struct net_bridge *br,
				   struct net_bridge_port *p)
{
}

static inline int br_cfm_config_fill_info(struct sk_buff *skb, struct net_bridge *br)
{
	return -EOPNOTSUPP;
}

static inline int br_cfm_status_fill_info(struct sk_buff *skb,
					  struct net_bridge *br,
					  bool getlink)
{
	return -EOPNOTSUPP;
}

static inline int br_cfm_mep_count(struct net_bridge *br, u32 *count)
{
	return -EOPNOTSUPP;
}

static inline int br_cfm_peer_mep_count(struct net_bridge *br, u32 *count)
{
	return -EOPNOTSUPP;
}
#endif

/* br_netlink.c */
extern struct rtnl_link_ops br_link_ops;
int br_netlink_init(void);
void br_netlink_fini(void);
void br_ifinfo_notify(int event, const struct net_bridge *br,
		      const struct net_bridge_port *port);
void br_info_notify(int event, const struct net_bridge *br,
		    const struct net_bridge_port *port, u32 filter);
int br_setlink(struct net_device *dev, struct nlmsghdr *nlmsg, u16 flags,
	       struct netlink_ext_ack *extack);
int br_dellink(struct net_device *dev, struct nlmsghdr *nlmsg, u16 flags);
int br_getlink(struct sk_buff *skb, u32 pid, u32 seq, struct net_device *dev,
	       u32 filter_mask, int nlflags);
int br_process_vlan_info(struct net_bridge *br,
			 struct net_bridge_port *p, int cmd,
			 struct bridge_vlan_info *vinfo_curr,
			 struct bridge_vlan_info **vinfo_last,
			 bool *changed,
			 struct netlink_ext_ack *extack);

#ifdef CONFIG_SYSFS
/* br_sysfs_if.c */
extern const struct sysfs_ops brport_sysfs_ops;
int br_sysfs_addif(struct net_bridge_port *p);
int br_sysfs_renameif(struct net_bridge_port *p);

/* br_sysfs_br.c */
int br_sysfs_addbr(struct net_device *dev);
void br_sysfs_delbr(struct net_device *dev);

#else

static inline int br_sysfs_addif(struct net_bridge_port *p) { return 0; }
static inline int br_sysfs_renameif(struct net_bridge_port *p) { return 0; }
static inline int br_sysfs_addbr(struct net_device *dev) { return 0; }
static inline void br_sysfs_delbr(struct net_device *dev) { return; }
#endif /* CONFIG_SYSFS */

/* br_switchdev.c */
#ifdef CONFIG_NET_SWITCHDEV
int nbp_switchdev_mark_set(struct net_bridge_port *p);
void nbp_switchdev_frame_mark(const struct net_bridge_port *p,
			      struct sk_buff *skb);
bool nbp_switchdev_allowed_egress(const struct net_bridge_port *p,
				  const struct sk_buff *skb);
int br_switchdev_set_port_flag(struct net_bridge_port *p,
			       unsigned long flags,
			       unsigned long mask);
void br_switchdev_fdb_notify(const struct net_bridge_fdb_entry *fdb,
			     int type);
int br_switchdev_port_vlan_add(struct net_device *dev, u16 vid, u16 flags,
			       struct netlink_ext_ack *extack);
int br_switchdev_port_vlan_del(struct net_device *dev, u16 vid);

static inline void br_switchdev_frame_unmark(struct sk_buff *skb)
{
	skb->offload_fwd_mark = 0;
}
#else
static inline int nbp_switchdev_mark_set(struct net_bridge_port *p)
{
	return 0;
}

static inline void nbp_switchdev_frame_mark(const struct net_bridge_port *p,
					    struct sk_buff *skb)
{
}

static inline bool nbp_switchdev_allowed_egress(const struct net_bridge_port *p,
						const struct sk_buff *skb)
{
	return true;
}

static inline int br_switchdev_set_port_flag(struct net_bridge_port *p,
					     unsigned long flags,
					     unsigned long mask)
{
	return 0;
}

static inline int br_switchdev_port_vlan_add(struct net_device *dev,
					     u16 vid, u16 flags,
					     struct netlink_ext_ack *extack)
{
	return -EOPNOTSUPP;
}

static inline int br_switchdev_port_vlan_del(struct net_device *dev, u16 vid)
{
	return -EOPNOTSUPP;
}

static inline void
br_switchdev_fdb_notify(const struct net_bridge_fdb_entry *fdb, int type)
{
}

static inline void br_switchdev_frame_unmark(struct sk_buff *skb)
{
}
#endif /* CONFIG_NET_SWITCHDEV */

/* br_arp_nd_proxy.c */
void br_recalculate_neigh_suppress_enabled(struct net_bridge *br);
void br_do_proxy_suppress_arp(struct sk_buff *skb, struct net_bridge *br,
			      u16 vid, struct net_bridge_port *p);
void br_do_suppress_nd(struct sk_buff *skb, struct net_bridge *br,
		       u16 vid, struct net_bridge_port *p, struct nd_msg *msg);
struct nd_msg *br_is_nd_neigh_msg(struct sk_buff *skb, struct nd_msg *m);
#endif<|MERGE_RESOLUTION|>--- conflicted
+++ resolved
@@ -380,11 +380,7 @@
 	spinlock_t			hash_lock;
 	struct hlist_head		frame_type_list;
 	struct net_device		*dev;
-<<<<<<< HEAD
-	struct pcpu_sw_netstats		__percpu *stats;
 	//用于标记各选项功能
-=======
->>>>>>> e71ba945
 	unsigned long			options;
 	/* These fields are accessed on each packet */
 #ifdef CONFIG_BRIDGE_VLAN_FILTERING
@@ -393,12 +389,8 @@
 	struct net_bridge_vlan_group	__rcu *vlgrp;
 #endif
 
-<<<<<<< HEAD
 	struct rhashtable		fdb_hash_tbl;//fdb表
-=======
-	struct rhashtable		fdb_hash_tbl;
 	struct list_head		port_list;
->>>>>>> e71ba945
 #if IS_ENABLED(CONFIG_BRIDGE_NETFILTER)
 	union {
 		struct rtable		fake_rtable;
