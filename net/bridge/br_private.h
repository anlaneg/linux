--- conflicted
+++ resolved
@@ -459,14 +459,9 @@
 	struct hlist_head		mcast_gc_list;
 	struct hlist_head		mdb_list;
 
-<<<<<<< HEAD
-	struct timer_list		multicast_router_timer;
-	struct bridge_mcast_other_query	ip4_other_query;//ipv4查询器
-=======
 	struct hlist_head		ip4_mc_router_list;
 	struct timer_list		ip4_mc_router_timer;
-	struct bridge_mcast_other_query	ip4_other_query;
->>>>>>> 40226a3d
+	struct bridge_mcast_other_query	ip4_other_query;//ipv4查询器
 	struct bridge_mcast_own_query	ip4_own_query;
 	struct bridge_mcast_querier	ip4_querier;
 	struct bridge_mcast_stats	__percpu *mcast_stats;
