/* SPDX-License-Identifier: GPL-2.0-or-later */
/*
 *	Linux ethernet bridge
 *
 *	Authors:
 *	Lennert Buytenhek		<buytenh@gnu.org>
 */

#ifndef _BR_PRIVATE_H
#define _BR_PRIVATE_H

#include <linux/netdevice.h>
#include <linux/if_bridge.h>
#include <linux/netpoll.h>
#include <linux/u64_stats_sync.h>
#include <net/route.h>
#include <net/ip6_fib.h>
#include <linux/if_vlan.h>
#include <linux/rhashtable.h>
#include <linux/refcount.h>

#define BR_HASH_BITS 8
#define BR_HASH_SIZE (1 << BR_HASH_BITS)

#define BR_HOLD_TIME (1*HZ)

#define BR_PORT_BITS	10
#define BR_MAX_PORTS	(1<<BR_PORT_BITS)

#define BR_MULTICAST_DEFAULT_HASH_MAX 4096

#define BR_HWDOM_MAX BITS_PER_LONG

#define BR_VERSION	"2.3"

/* Control of forwarding link local multicast */
#define BR_GROUPFWD_DEFAULT	0
/* Don't allow forwarding of control protocols like STP, MAC PAUSE and LACP */
enum {
	BR_GROUPFWD_STP		= BIT(0),
	BR_GROUPFWD_MACPAUSE	= BIT(1),
	BR_GROUPFWD_LACP	= BIT(2),
};

#define BR_GROUPFWD_RESTRICTED (BR_GROUPFWD_STP | BR_GROUPFWD_MACPAUSE | \
				BR_GROUPFWD_LACP)
/* The Nearest Customer Bridge Group Address, 01-80-C2-00-00-[00,0B,0C,0D,0F] */
#define BR_GROUPFWD_8021AD	0xB801u

/* Path to usermode spanning tree program */
#define BR_STP_PROG	"/sbin/bridge-stp"

#define BR_FDB_NOTIFY_SETTABLE_BITS (FDB_NOTIFY_BIT | FDB_NOTIFY_INACTIVE_BIT)

typedef struct bridge_id bridge_id;
typedef struct mac_addr mac_addr;
typedef __u16 port_id;

struct bridge_id {
	unsigned char	prio[2];
	unsigned char	addr[ETH_ALEN];
};

struct mac_addr {
	unsigned char	addr[ETH_ALEN];
};

#ifdef CONFIG_BRIDGE_IGMP_SNOOPING
/* our own querier */
struct bridge_mcast_own_query {
	struct timer_list	timer;
	u32			startup_sent;
};

/* other querier */
struct bridge_mcast_other_query {
	struct timer_list		timer;
	unsigned long			delay_time;
};

/* selected querier */
struct bridge_mcast_querier {
	struct br_ip addr;
	int port_ifidx;
	seqcount_spinlock_t seq;
};

/* IGMP/MLD statistics */
struct bridge_mcast_stats {
	struct br_mcast_stats mstats;
	struct u64_stats_sync syncp;
};
#endif

/* net_bridge_mcast_port must be always defined due to forwarding stubs */
struct net_bridge_mcast_port {
#ifdef CONFIG_BRIDGE_IGMP_SNOOPING
	struct net_bridge_port		*port;
	struct net_bridge_vlan		*vlan;

	struct bridge_mcast_own_query	ip4_own_query;
	struct timer_list		ip4_mc_router_timer;
	struct hlist_node		ip4_rlist;
#if IS_ENABLED(CONFIG_IPV6)
	struct bridge_mcast_own_query	ip6_own_query;
	struct timer_list		ip6_mc_router_timer;
	struct hlist_node		ip6_rlist;
#endif /* IS_ENABLED(CONFIG_IPV6) */
	unsigned char			multicast_router;
#endif /* CONFIG_BRIDGE_IGMP_SNOOPING */
};

/* net_bridge_mcast must be always defined due to forwarding stubs */
struct net_bridge_mcast {
#ifdef CONFIG_BRIDGE_IGMP_SNOOPING
	struct net_bridge		*br;
	struct net_bridge_vlan		*vlan;

	u32				multicast_last_member_count;
	u32				multicast_startup_query_count;

	u8				multicast_querier;
	u8				multicast_igmp_version;
	u8				multicast_router;
#if IS_ENABLED(CONFIG_IPV6)
	u8				multicast_mld_version;
#endif
	unsigned long			multicast_last_member_interval;
	unsigned long			multicast_membership_interval;
	unsigned long			multicast_querier_interval;
	unsigned long			multicast_query_interval;
	unsigned long			multicast_query_response_interval;
	unsigned long			multicast_startup_query_interval;
	struct hlist_head		ip4_mc_router_list;
	struct timer_list		ip4_mc_router_timer;
	struct bridge_mcast_other_query	ip4_other_query;
	struct bridge_mcast_own_query	ip4_own_query;
	struct bridge_mcast_querier	ip4_querier;
#if IS_ENABLED(CONFIG_IPV6)
	struct hlist_head		ip6_mc_router_list;
	struct timer_list		ip6_mc_router_timer;
	struct bridge_mcast_other_query	ip6_other_query;
	struct bridge_mcast_own_query	ip6_own_query;
	struct bridge_mcast_querier	ip6_querier;
#endif /* IS_ENABLED(CONFIG_IPV6) */
#endif /* CONFIG_BRIDGE_IGMP_SNOOPING */
};

struct br_tunnel_info {
	__be64				tunnel_id;
	struct metadata_dst __rcu	*tunnel_dst;
};

/* private vlan flags */
enum {
	BR_VLFLAG_PER_PORT_STATS = BIT(0),
	BR_VLFLAG_ADDED_BY_SWITCHDEV = BIT(1),
	BR_VLFLAG_MCAST_ENABLED = BIT(2),
	BR_VLFLAG_GLOBAL_MCAST_ENABLED = BIT(3),
};

/**
 * struct net_bridge_vlan - per-vlan entry
 *
 * @vnode: rhashtable member
 * @vid: VLAN id
 * @flags: bridge vlan flags
 * @priv_flags: private (in-kernel) bridge vlan flags
 * @state: STP state (e.g. blocking, learning, forwarding)
 * @stats: per-cpu VLAN statistics
 * @br: if MASTER flag set, this points to a bridge struct
 * @port: if MASTER flag unset, this points to a port struct
 * @refcnt: if MASTER flag set, this is bumped for each port referencing it
 * @brvlan: if MASTER flag unset, this points to the global per-VLAN context
 *          for this VLAN entry
 * @br_mcast_ctx: if MASTER flag set, this is the global vlan multicast context
 * @port_mcast_ctx: if MASTER flag unset, this is the per-port/vlan multicast
 *                  context
 * @vlist: sorted list of VLAN entries
 * @rcu: used for entry destruction
 *
 * This structure is shared between the global per-VLAN entries contained in
 * the bridge rhashtable and the local per-port per-VLAN entries contained in
 * the port's rhashtable. The union entries should be interpreted depending on
 * the entry flags that are set.
 */
struct net_bridge_vlan {
	struct rhash_head		vnode;
	struct rhash_head		tnode;
	u16				vid;
	u16				flags;
	u16				priv_flags;
	u8				state;
	struct pcpu_sw_netstats __percpu *stats;
	union {
		struct net_bridge	*br;
		struct net_bridge_port	*port;
	};
	union {
		refcount_t		refcnt;
		struct net_bridge_vlan	*brvlan;
	};

	struct br_tunnel_info		tinfo;

	union {
		struct net_bridge_mcast		br_mcast_ctx;
		struct net_bridge_mcast_port	port_mcast_ctx;
	};

	struct list_head		vlist;

	struct rcu_head			rcu;
};

/**
 * struct net_bridge_vlan_group
 *
 * @vlan_hash: VLAN entry rhashtable
 * @vlan_list: sorted VLAN entry list
 * @num_vlans: number of total VLAN entries
 * @pvid: PVID VLAN id
 * @pvid_state: PVID's STP state (e.g. forwarding, learning, blocking)
 *
 * IMPORTANT: Be careful when checking if there're VLAN entries using list
 *            primitives because the bridge can have entries in its list which
 *            are just for global context but not for filtering, i.e. they have
 *            the master flag set but not the brentry flag. If you have to check
 *            if there're "real" entries in the bridge please test @num_vlans
 */
struct net_bridge_vlan_group {
	struct rhashtable		vlan_hash;//按vlanid保存net_bridge_vlan结构
	struct rhashtable		tunnel_hash;
	struct list_head		vlan_list;
	u16				num_vlans;//子vlan数
	u16				pvid;//vlan id号
	u8				pvid_state;
};

/* bridge fdb flags */
enum {
	BR_FDB_LOCAL,
	BR_FDB_STATIC,
	BR_FDB_STICKY,
	BR_FDB_ADDED_BY_USER,
	BR_FDB_ADDED_BY_EXT_LEARN,
	BR_FDB_OFFLOADED,
	BR_FDB_NOTIFY,
	BR_FDB_NOTIFY_INACTIVE
};

struct net_bridge_fdb_key {
	mac_addr addr;
	u16 vlan_id;
};

struct net_bridge_fdb_entry {
	struct rhash_head		rhnode;
	struct net_bridge_port		*dst;

	struct net_bridge_fdb_key	key;
	struct hlist_node		fdb_node;
	//是否为local fdb表项（即本机接口）
	//是否为静态fdb表项
	unsigned long			flags;

	/* write-heavy members should not affect lookups */
	unsigned long			updated ____cacheline_aligned_in_smp;
	unsigned long			used;//上次查询到的时间

	struct rcu_head			rcu;
};

#define MDB_PG_FLAGS_PERMANENT	BIT(0)
#define MDB_PG_FLAGS_OFFLOAD	BIT(1)
#define MDB_PG_FLAGS_FAST_LEAVE	BIT(2)
#define MDB_PG_FLAGS_STAR_EXCL	BIT(3)
#define MDB_PG_FLAGS_BLOCKED	BIT(4)

#define PG_SRC_ENT_LIMIT	32

#define BR_SGRP_F_DELETE	BIT(0)
#define BR_SGRP_F_SEND		BIT(1)
#define BR_SGRP_F_INSTALLED	BIT(2)

struct net_bridge_mcast_gc {
	struct hlist_node		gc_node;
	void				(*destroy)(struct net_bridge_mcast_gc *gc);
};

struct net_bridge_group_src {
	struct hlist_node		node;

	struct br_ip			addr;
	struct net_bridge_port_group	*pg;
	u8				flags;
	u8				src_query_rexmit_cnt;
	struct timer_list		timer;

	struct net_bridge		*br;
	struct net_bridge_mcast_gc	mcast_gc;
	struct rcu_head			rcu;
};

struct net_bridge_port_group_sg_key {
	struct net_bridge_port		*port;
	struct br_ip			addr;
};

struct net_bridge_port_group {
	struct net_bridge_port_group __rcu *next;
	struct net_bridge_port_group_sg_key key;
	unsigned char			eth_addr[ETH_ALEN] __aligned(2);
	unsigned char			flags;
	unsigned char			filter_mode;
	unsigned char			grp_query_rexmit_cnt;
	unsigned char			rt_protocol;

	struct hlist_head		src_list;
	unsigned int			src_ents;
	struct timer_list		timer;
	struct timer_list		rexmit_timer;
	struct hlist_node		mglist;
	struct rb_root			eht_set_tree;
	struct rb_root			eht_host_tree;

	struct rhash_head		rhnode;
	struct net_bridge_mcast_gc	mcast_gc;
	struct rcu_head			rcu;
};

struct net_bridge_mdb_entry {
	struct rhash_head		rhnode;
	struct net_bridge		*br;
	struct net_bridge_port_group __rcu *ports;
	struct br_ip			addr;
	bool				host_joined;

	struct timer_list		timer;
	struct hlist_node		mdb_node;

	struct net_bridge_mcast_gc	mcast_gc;
	struct rcu_head			rcu;
};

struct net_bridge_port {
	struct net_bridge		*br;
	struct net_device		*dev;
	struct list_head		list;

	unsigned long			flags;
#ifdef CONFIG_BRIDGE_VLAN_FILTERING
	struct net_bridge_vlan_group	__rcu *vlgrp;
#endif
	struct net_bridge_port		__rcu *backup_port;

	/* STP */
	u8				priority;
	u8				state;
	u16				port_no;
	unsigned char			topology_change_ack;
	unsigned char			config_pending;
	port_id				port_id;
	port_id				designated_port;
	bridge_id			designated_root;
	bridge_id			designated_bridge;
	u32				path_cost;
	u32				designated_cost;
	unsigned long			designated_age;

	struct timer_list		forward_delay_timer;
	struct timer_list		hold_timer;
	struct timer_list		message_age_timer;
	struct kobject			kobj;
	struct rcu_head			rcu;

	struct net_bridge_mcast_port	multicast_ctx;

#ifdef CONFIG_BRIDGE_IGMP_SNOOPING
	struct bridge_mcast_stats	__percpu *mcast_stats;

	u32				multicast_eht_hosts_limit;
	u32				multicast_eht_hosts_cnt;
	struct hlist_head		mglist;
#endif

#ifdef CONFIG_SYSFS
	char				sysfs_name[IFNAMSIZ];
#endif

#ifdef CONFIG_NET_POLL_CONTROLLER
	struct netpoll			*np;
#endif
#ifdef CONFIG_NET_SWITCHDEV
	/* Identifier used to group ports that share the same switchdev
	 * hardware domain.
	 */
	int				hwdom;
	int				offload_count;
	struct netdev_phys_item_id	ppid;
#endif
	//定义port是否转发link-layer的组播，看01-80-C2-00-00-00
	u16				group_fwd_mask;
	u16				backup_redirected_cnt;

	struct bridge_stp_xstats	stp_xstats;
};

#define kobj_to_brport(obj)	container_of(obj, struct net_bridge_port, kobj)

#define br_auto_port(p) ((p)->flags & BR_AUTO_MASK)
#define br_promisc_port(p) ((p)->flags & BR_PROMISC)

static inline struct net_bridge_port *br_port_get_rcu(const struct net_device *dev)
{
	return rcu_dereference(dev->rx_handler_data);
}

static inline struct net_bridge_port *br_port_get_rtnl(const struct net_device *dev)
{
	return netif_is_bridge_port(dev) ?
		rtnl_dereference(dev->rx_handler_data) : NULL;
}

static inline struct net_bridge_port *br_port_get_rtnl_rcu(const struct net_device *dev)
{
	return netif_is_bridge_port(dev) ?
		rcu_dereference_rtnl(dev->rx_handler_data) : NULL;
}

enum net_bridge_opts {
	BROPT_VLAN_ENABLED,
	BROPT_VLAN_STATS_ENABLED,
	BROPT_NF_CALL_IPTABLES,
	BROPT_NF_CALL_IP6TABLES,
	BROPT_NF_CALL_ARPTABLES,
	BROPT_GROUP_ADDR_SET,
	BROPT_MULTICAST_ENABLED,
	BROPT_MULTICAST_QUERY_USE_IFADDR,
	BROPT_MULTICAST_STATS_ENABLED,
	BROPT_HAS_IPV6_ADDR,
	BROPT_NEIGH_SUPPRESS_ENABLED,
	BROPT_MTU_SET_BY_USER,
	BROPT_VLAN_STATS_PER_PORT,
	BROPT_NO_LL_LEARN,
	BROPT_VLAN_BRIDGE_BINDING,
	BROPT_MCAST_VLAN_SNOOPING_ENABLED,
};

struct net_bridge {
	spinlock_t			lock;
	spinlock_t			hash_lock;
	struct hlist_head		frame_type_list;
	struct net_device		*dev;
	//用于标记各选项功能
	unsigned long			options;
	/* These fields are accessed on each packet */
#ifdef CONFIG_BRIDGE_VLAN_FILTERING
	__be16				vlan_proto;
	u16				default_pvid;
	struct net_bridge_vlan_group	__rcu *vlgrp;
#endif

	struct rhashtable		fdb_hash_tbl;//fdb表
	struct list_head		port_list;
#if IS_ENABLED(CONFIG_BRIDGE_NETFILTER)
	union {
		struct rtable		fake_rtable;
		struct rt6_info		fake_rt6_info;
	};
#endif
	u16				group_fwd_mask;
	u16				group_fwd_mask_required;

	/* STP */
	bridge_id			designated_root;
	bridge_id			bridge_id;
	unsigned char			topology_change;
	unsigned char			topology_change_detected;
	u16				root_port;
	unsigned long			max_age;
	unsigned long			hello_time;
	unsigned long			forward_delay;
	unsigned long			ageing_time;
	unsigned long			bridge_max_age;
	unsigned long			bridge_hello_time;
	unsigned long			bridge_forward_delay;
	unsigned long			bridge_ageing_time;
	u32				root_path_cost;

	u8				group_addr[ETH_ALEN];

	enum {
		//STP未开启
		BR_NO_STP, 		/* no spanning tree */
		//kernel实现的stp
		BR_KERNEL_STP,		/* old STP in kernel */
		BR_USER_STP,		/* new RSTP in userspace */
	} stp_enabled;

	struct net_bridge_mcast		multicast_ctx;

#ifdef CONFIG_BRIDGE_IGMP_SNOOPING
	struct bridge_mcast_stats	__percpu *mcast_stats;

	u32				hash_max;

	spinlock_t			multicast_lock;

        //组播表
	struct rhashtable		mdb_hash_tbl;
	struct rhashtable		sg_port_tbl;

	struct hlist_head		mcast_gc_list;
	struct hlist_head		mdb_list;

<<<<<<< HEAD
	struct hlist_head		ip4_mc_router_list;
	struct timer_list		ip4_mc_router_timer;
	struct bridge_mcast_other_query	ip4_other_query;//ipv4查询器
	struct bridge_mcast_own_query	ip4_own_query;
	struct bridge_mcast_querier	ip4_querier;
	struct bridge_mcast_stats	__percpu *mcast_stats;
#if IS_ENABLED(CONFIG_IPV6)
	struct hlist_head		ip6_mc_router_list;
	struct timer_list		ip6_mc_router_timer;
	struct bridge_mcast_other_query	ip6_other_query;
	struct bridge_mcast_own_query	ip6_own_query;
	struct bridge_mcast_querier	ip6_querier;
#endif /* IS_ENABLED(CONFIG_IPV6) */
=======
>>>>>>> ce840177
	struct work_struct		mcast_gc_work;
#endif

	struct timer_list		hello_timer;
	struct timer_list		tcn_timer;
	struct timer_list		topology_change_timer;
	struct delayed_work		gc_work;
	struct kobject			*ifobj;
	u32				auto_cnt;

#ifdef CONFIG_NET_SWITCHDEV
	/* Counter used to make sure that hardware domains get unique
	 * identifiers in case a bridge spans multiple switchdev instances.
	 */
	int				last_hwdom;
	/* Bit mask of hardware domain numbers in use */
	unsigned long			busy_hwdoms;
#endif
	struct hlist_head		fdb_list;

#if IS_ENABLED(CONFIG_BRIDGE_MRP)
	struct hlist_head		mrp_list;
#endif
#if IS_ENABLED(CONFIG_BRIDGE_CFM)
	struct hlist_head		mep_list;
#endif
};

struct br_input_skb_cb {
	struct net_device *brdev;

	u16 frag_max_size;
#ifdef CONFIG_BRIDGE_IGMP_SNOOPING
	u8 igmp;
	u8 mrouters_only:1;
#endif
	u8 proxyarp_replied:1;
	u8 src_port_isolated:1;
#ifdef CONFIG_BRIDGE_VLAN_FILTERING
	u8 vlan_filtered:1;
#endif
#ifdef CONFIG_NETFILTER_FAMILY_BRIDGE
	u8 br_netfilter_broute:1;
#endif

#ifdef CONFIG_NET_SWITCHDEV
	/* Set if TX data plane offloading is used towards at least one
	 * hardware domain.
	 */
	u8 tx_fwd_offload:1;
	/* The switchdev hardware domain from which this packet was received.
	 * If skb->offload_fwd_mark was set, then this packet was already
	 * forwarded by hardware to the other ports in the source hardware
	 * domain, otherwise it wasn't.
	 */
	int src_hwdom;
	/* Bit mask of hardware domains towards this packet has already been
	 * transmitted using the TX data plane offload.
	 */
	unsigned long fwd_hwdoms;
#endif
};

#define BR_INPUT_SKB_CB(__skb)	((struct br_input_skb_cb *)(__skb)->cb)

#ifdef CONFIG_BRIDGE_IGMP_SNOOPING
# define BR_INPUT_SKB_CB_MROUTERS_ONLY(__skb)	(BR_INPUT_SKB_CB(__skb)->mrouters_only)
#else
# define BR_INPUT_SKB_CB_MROUTERS_ONLY(__skb)	(0)
#endif

#define br_printk(level, br, format, args...)	\
	printk(level "%s: " format, (br)->dev->name, ##args)

#define br_err(__br, format, args...)			\
	br_printk(KERN_ERR, __br, format, ##args)
#define br_warn(__br, format, args...)			\
	br_printk(KERN_WARNING, __br, format, ##args)
#define br_notice(__br, format, args...)		\
	br_printk(KERN_NOTICE, __br, format, ##args)
#define br_info(__br, format, args...)			\
	br_printk(KERN_INFO, __br, format, ##args)

#define br_debug(br, format, args...)			\
	pr_debug("%s: " format,  (br)->dev->name, ##args)

/* called under bridge lock */
static inline int br_is_root_bridge(const struct net_bridge *br)
{
	return !memcmp(&br->bridge_id, &br->designated_root, 8);
}

/* check if a VLAN entry is global */
static inline bool br_vlan_is_master(const struct net_bridge_vlan *v)
{
	return v->flags & BRIDGE_VLAN_INFO_MASTER;
}

/* check if a VLAN entry is used by the bridge */
static inline bool br_vlan_is_brentry(const struct net_bridge_vlan *v)
{
	return v->flags & BRIDGE_VLAN_INFO_BRENTRY;
}

/* check if we should use the vlan entry, returns false if it's only context */
static inline bool br_vlan_should_use(const struct net_bridge_vlan *v)
{
	if (br_vlan_is_master(v)) {
		if (br_vlan_is_brentry(v))
			return true;
		else
			return false;
	}

	return true;
}

static inline bool nbp_state_should_learn(const struct net_bridge_port *p)
{
	return p->state == BR_STATE_LEARNING || p->state == BR_STATE_FORWARDING;
}

static inline bool br_vlan_valid_id(u16 vid, struct netlink_ext_ack *extack)
{
	bool ret = vid > 0 && vid < VLAN_VID_MASK;

	if (!ret)
		NL_SET_ERR_MSG_MOD(extack, "Vlan id is invalid");

	return ret;
}

static inline bool br_vlan_valid_range(const struct bridge_vlan_info *cur,
				       const struct bridge_vlan_info *last,
				       struct netlink_ext_ack *extack)
{
	/* pvid flag is not allowed in ranges */
	if (cur->flags & BRIDGE_VLAN_INFO_PVID) {
		NL_SET_ERR_MSG_MOD(extack, "Pvid isn't allowed in a range");
		return false;
	}

	/* when cur is the range end, check if:
	 *  - it has range start flag
	 *  - range ids are invalid (end is equal to or before start)
	 */
	if (last) {
		if (cur->flags & BRIDGE_VLAN_INFO_RANGE_BEGIN) {
			NL_SET_ERR_MSG_MOD(extack, "Found a new vlan range start while processing one");
			return false;
		} else if (!(cur->flags & BRIDGE_VLAN_INFO_RANGE_END)) {
			NL_SET_ERR_MSG_MOD(extack, "Vlan range end flag is missing");
			return false;
		} else if (cur->vid <= last->vid) {
			NL_SET_ERR_MSG_MOD(extack, "End vlan id is less than or equal to start vlan id");
			return false;
		}
	}

	/* check for required range flags */
	if (!(cur->flags & (BRIDGE_VLAN_INFO_RANGE_BEGIN |
			    BRIDGE_VLAN_INFO_RANGE_END))) {
		NL_SET_ERR_MSG_MOD(extack, "Both vlan range flags are missing");
		return false;
	}

	return true;
}

static inline u8 br_vlan_multicast_router(const struct net_bridge_vlan *v)
{
	u8 mcast_router = MDB_RTR_TYPE_DISABLED;

#ifdef CONFIG_BRIDGE_IGMP_SNOOPING
	if (!br_vlan_is_master(v))
		mcast_router = v->port_mcast_ctx.multicast_router;
	else
		mcast_router = v->br_mcast_ctx.multicast_router;
#endif

	return mcast_router;
}

static inline int br_afspec_cmd_to_rtm(int cmd)
{
	switch (cmd) {
	case RTM_SETLINK:
		return RTM_NEWVLAN;
	case RTM_DELLINK:
		return RTM_DELVLAN;
	}

	return 0;
}

//检查桥是否开启了opt选项
static inline int br_opt_get(const struct net_bridge *br,
			     enum net_bridge_opts opt)
{
	return test_bit(opt, &br->options);
}

int br_boolopt_toggle(struct net_bridge *br, enum br_boolopt_id opt, bool on,
		      struct netlink_ext_ack *extack);
int br_boolopt_get(const struct net_bridge *br, enum br_boolopt_id opt);
int br_boolopt_multi_toggle(struct net_bridge *br,
			    struct br_boolopt_multi *bm,
			    struct netlink_ext_ack *extack);
void br_boolopt_multi_get(const struct net_bridge *br,
			  struct br_boolopt_multi *bm);
void br_opt_toggle(struct net_bridge *br, enum net_bridge_opts opt, bool on);

/* br_device.c */
void br_dev_setup(struct net_device *dev);
void br_dev_delete(struct net_device *dev, struct list_head *list);
netdev_tx_t br_dev_xmit(struct sk_buff *skb, struct net_device *dev);
#ifdef CONFIG_NET_POLL_CONTROLLER
static inline void br_netpoll_send_skb(const struct net_bridge_port *p,
				       struct sk_buff *skb)
{
	netpoll_send_skb(p->np, skb);
}

int br_netpoll_enable(struct net_bridge_port *p);
void br_netpoll_disable(struct net_bridge_port *p);
#else
static inline void br_netpoll_send_skb(const struct net_bridge_port *p,
				       struct sk_buff *skb)
{
}

static inline int br_netpoll_enable(struct net_bridge_port *p)
{
	return 0;
}

static inline void br_netpoll_disable(struct net_bridge_port *p)
{
}
#endif

/* br_fdb.c */
int br_fdb_init(void);
void br_fdb_fini(void);
int br_fdb_hash_init(struct net_bridge *br);
void br_fdb_hash_fini(struct net_bridge *br);
void br_fdb_flush(struct net_bridge *br);
void br_fdb_find_delete_local(struct net_bridge *br,
			      const struct net_bridge_port *p,
			      const unsigned char *addr, u16 vid);
void br_fdb_changeaddr(struct net_bridge_port *p, const unsigned char *newaddr);
void br_fdb_change_mac_address(struct net_bridge *br, const u8 *newaddr);
void br_fdb_cleanup(struct work_struct *work);
void br_fdb_delete_by_port(struct net_bridge *br,
			   const struct net_bridge_port *p, u16 vid, int do_all);
struct net_bridge_fdb_entry *br_fdb_find_rcu(struct net_bridge *br,
					     const unsigned char *addr,
					     __u16 vid);
int br_fdb_test_addr(struct net_device *dev, unsigned char *addr);
int br_fdb_fillbuf(struct net_bridge *br, void *buf, unsigned long count,
		   unsigned long off);
int br_fdb_add_local(struct net_bridge *br, struct net_bridge_port *source,
		     const unsigned char *addr, u16 vid);
void br_fdb_update(struct net_bridge *br, struct net_bridge_port *source,
		   const unsigned char *addr, u16 vid, unsigned long flags);

int br_fdb_delete(struct ndmsg *ndm, struct nlattr *tb[],
		  struct net_device *dev, const unsigned char *addr, u16 vid);
int br_fdb_add(struct ndmsg *nlh, struct nlattr *tb[], struct net_device *dev,
	       const unsigned char *addr, u16 vid, u16 nlh_flags,
	       struct netlink_ext_ack *extack);
int br_fdb_dump(struct sk_buff *skb, struct netlink_callback *cb,
		struct net_device *dev, struct net_device *fdev, int *idx);
int br_fdb_get(struct sk_buff *skb, struct nlattr *tb[], struct net_device *dev,
	       const unsigned char *addr, u16 vid, u32 portid, u32 seq,
	       struct netlink_ext_ack *extack);
int br_fdb_sync_static(struct net_bridge *br, struct net_bridge_port *p);
void br_fdb_unsync_static(struct net_bridge *br, struct net_bridge_port *p);
int br_fdb_external_learn_add(struct net_bridge *br, struct net_bridge_port *p,
			      const unsigned char *addr, u16 vid,
			      bool swdev_notify);
int br_fdb_external_learn_del(struct net_bridge *br, struct net_bridge_port *p,
			      const unsigned char *addr, u16 vid,
			      bool swdev_notify);
void br_fdb_offloaded_set(struct net_bridge *br, struct net_bridge_port *p,
			  const unsigned char *addr, u16 vid, bool offloaded);

/* br_forward.c */
enum br_pkt_type {
	BR_PKT_UNICAST,
	BR_PKT_MULTICAST,
	BR_PKT_BROADCAST
};
int br_dev_queue_push_xmit(struct net *net, struct sock *sk, struct sk_buff *skb);
void br_forward(const struct net_bridge_port *to, struct sk_buff *skb,
		bool local_rcv, bool local_orig);
int br_forward_finish(struct net *net, struct sock *sk, struct sk_buff *skb);
void br_flood(struct net_bridge *br, struct sk_buff *skb,
	      enum br_pkt_type pkt_type, bool local_rcv, bool local_orig);

/* return true if both source port and dest port are isolated */
static inline bool br_skb_isolated(const struct net_bridge_port *to,
				   const struct sk_buff *skb)
{
	return BR_INPUT_SKB_CB(skb)->src_port_isolated &&
	       (to->flags & BR_ISOLATED);
}

/* br_if.c */
void br_port_carrier_check(struct net_bridge_port *p, bool *notified);
int br_add_bridge(struct net *net, const char *name);
int br_del_bridge(struct net *net, const char *name);
int br_add_if(struct net_bridge *br, struct net_device *dev,
	      struct netlink_ext_ack *extack);
int br_del_if(struct net_bridge *br, struct net_device *dev);
void br_mtu_auto_adjust(struct net_bridge *br);
netdev_features_t br_features_recompute(struct net_bridge *br,
					netdev_features_t features);
void br_port_flags_change(struct net_bridge_port *port, unsigned long mask);
void br_manage_promisc(struct net_bridge *br);
int nbp_backup_change(struct net_bridge_port *p, struct net_device *backup_dev);

/* br_input.c */
int br_handle_frame_finish(struct net *net, struct sock *sk, struct sk_buff *skb);
rx_handler_func_t *br_get_rx_handler(const struct net_device *dev);

struct br_frame_type {
	__be16			type;
	int			(*frame_handler)(struct net_bridge_port *port,
						 struct sk_buff *skb);
	struct hlist_node	list;
};

void br_add_frame(struct net_bridge *br, struct br_frame_type *ft);
void br_del_frame(struct net_bridge *br, struct br_frame_type *ft);

static inline bool br_rx_handler_check_rcu(const struct net_device *dev)
{
	return rcu_dereference(dev->rx_handler) == br_get_rx_handler(dev);
}

static inline bool br_rx_handler_check_rtnl(const struct net_device *dev)
{
	return rcu_dereference_rtnl(dev->rx_handler) == br_get_rx_handler(dev);
}

static inline struct net_bridge_port *br_port_get_check_rcu(const struct net_device *dev)
{
	return br_rx_handler_check_rcu(dev) ? br_port_get_rcu(dev) : NULL;
}

static inline struct net_bridge_port *
br_port_get_check_rtnl(const struct net_device *dev)
{
	return br_rx_handler_check_rtnl(dev) ? br_port_get_rtnl_rcu(dev) : NULL;
}

/* br_ioctl.c */
int br_dev_siocdevprivate(struct net_device *dev, struct ifreq *rq,
			  void __user *data, int cmd);
int br_ioctl_stub(struct net *net, struct net_bridge *br, unsigned int cmd,
		  struct ifreq *ifr, void __user *uarg);

/* br_multicast.c */
#ifdef CONFIG_BRIDGE_IGMP_SNOOPING
int br_multicast_rcv(struct net_bridge_mcast **brmctx,
		     struct net_bridge_mcast_port **pmctx,
		     struct net_bridge_vlan *vlan,
		     struct sk_buff *skb, u16 vid);
struct net_bridge_mdb_entry *br_mdb_get(struct net_bridge_mcast *brmctx,
					struct sk_buff *skb, u16 vid);
int br_multicast_add_port(struct net_bridge_port *port);
void br_multicast_del_port(struct net_bridge_port *port);
void br_multicast_enable_port(struct net_bridge_port *port);
void br_multicast_disable_port(struct net_bridge_port *port);
void br_multicast_init(struct net_bridge *br);
void br_multicast_join_snoopers(struct net_bridge *br);
void br_multicast_leave_snoopers(struct net_bridge *br);
void br_multicast_open(struct net_bridge *br);
void br_multicast_stop(struct net_bridge *br);
void br_multicast_dev_del(struct net_bridge *br);
void br_multicast_flood(struct net_bridge_mdb_entry *mdst, struct sk_buff *skb,
			struct net_bridge_mcast *brmctx,
			bool local_rcv, bool local_orig);
int br_multicast_set_router(struct net_bridge_mcast *brmctx, unsigned long val);
int br_multicast_set_port_router(struct net_bridge_mcast_port *pmctx,
				 unsigned long val);
int br_multicast_set_vlan_router(struct net_bridge_vlan *v, u8 mcast_router);
int br_multicast_toggle(struct net_bridge *br, unsigned long val,
			struct netlink_ext_ack *extack);
int br_multicast_set_querier(struct net_bridge_mcast *brmctx, unsigned long val);
int br_multicast_set_hash_max(struct net_bridge *br, unsigned long val);
int br_multicast_set_igmp_version(struct net_bridge_mcast *brmctx,
				  unsigned long val);
#if IS_ENABLED(CONFIG_IPV6)
int br_multicast_set_mld_version(struct net_bridge_mcast *brmctx,
				 unsigned long val);
#endif
struct net_bridge_mdb_entry *
br_mdb_ip_get(struct net_bridge *br, struct br_ip *dst);
struct net_bridge_mdb_entry *
br_multicast_new_group(struct net_bridge *br, struct br_ip *group);
struct net_bridge_port_group *
br_multicast_new_port_group(struct net_bridge_port *port, struct br_ip *group,
			    struct net_bridge_port_group __rcu *next,
			    unsigned char flags, const unsigned char *src,
			    u8 filter_mode, u8 rt_protocol);
int br_mdb_hash_init(struct net_bridge *br);
void br_mdb_hash_fini(struct net_bridge *br);
void br_mdb_notify(struct net_device *dev, struct net_bridge_mdb_entry *mp,
		   struct net_bridge_port_group *pg, int type);
void br_rtr_notify(struct net_device *dev, struct net_bridge_mcast_port *pmctx,
		   int type);
void br_multicast_del_pg(struct net_bridge_mdb_entry *mp,
			 struct net_bridge_port_group *pg,
			 struct net_bridge_port_group __rcu **pp);
void br_multicast_count(struct net_bridge *br,
			const struct net_bridge_port *p,
			const struct sk_buff *skb, u8 type, u8 dir);
int br_multicast_init_stats(struct net_bridge *br);
void br_multicast_uninit_stats(struct net_bridge *br);
void br_multicast_get_stats(const struct net_bridge *br,
			    const struct net_bridge_port *p,
			    struct br_mcast_stats *dest);
void br_mdb_init(void);
void br_mdb_uninit(void);
void br_multicast_host_join(const struct net_bridge_mcast *brmctx,
			    struct net_bridge_mdb_entry *mp, bool notify);
void br_multicast_host_leave(struct net_bridge_mdb_entry *mp, bool notify);
void br_multicast_star_g_handle_mode(struct net_bridge_port_group *pg,
				     u8 filter_mode);
void br_multicast_sg_add_exclude_ports(struct net_bridge_mdb_entry *star_mp,
				       struct net_bridge_port_group *sg);
struct net_bridge_group_src *
br_multicast_find_group_src(struct net_bridge_port_group *pg, struct br_ip *ip);
void br_multicast_del_group_src(struct net_bridge_group_src *src,
				bool fastleave);
void br_multicast_ctx_init(struct net_bridge *br,
			   struct net_bridge_vlan *vlan,
			   struct net_bridge_mcast *brmctx);
void br_multicast_ctx_deinit(struct net_bridge_mcast *brmctx);
void br_multicast_port_ctx_init(struct net_bridge_port *port,
				struct net_bridge_vlan *vlan,
				struct net_bridge_mcast_port *pmctx);
void br_multicast_port_ctx_deinit(struct net_bridge_mcast_port *pmctx);
void br_multicast_toggle_one_vlan(struct net_bridge_vlan *vlan, bool on);
int br_multicast_toggle_vlan_snooping(struct net_bridge *br, bool on,
				      struct netlink_ext_ack *extack);
bool br_multicast_toggle_global_vlan(struct net_bridge_vlan *vlan, bool on);

int br_rports_fill_info(struct sk_buff *skb,
			const struct net_bridge_mcast *brmctx);
int br_multicast_dump_querier_state(struct sk_buff *skb,
				    const struct net_bridge_mcast *brmctx,
				    int nest_attr);
size_t br_multicast_querier_state_size(void);
size_t br_rports_size(const struct net_bridge_mcast *brmctx);

static inline bool br_group_is_l2(const struct br_ip *group)
{
	return group->proto == 0;
}

#define mlock_dereference(X, br) \
	rcu_dereference_protected(X, lockdep_is_held(&br->multicast_lock))

static inline struct hlist_node *
br_multicast_get_first_rport_node(struct net_bridge_mcast *brmctx,
				  struct sk_buff *skb)
{
#if IS_ENABLED(CONFIG_IPV6)
	if (skb->protocol == htons(ETH_P_IPV6))
		return rcu_dereference(hlist_first_rcu(&brmctx->ip6_mc_router_list));
#endif
	return rcu_dereference(hlist_first_rcu(&brmctx->ip4_mc_router_list));
}

static inline struct net_bridge_port *
br_multicast_rport_from_node_skb(struct hlist_node *rp, struct sk_buff *skb)
{
	struct net_bridge_mcast_port *mctx;

#if IS_ENABLED(CONFIG_IPV6)
	if (skb->protocol == htons(ETH_P_IPV6))
		mctx = hlist_entry_safe(rp, struct net_bridge_mcast_port,
					ip6_rlist);
	else
#endif
		mctx = hlist_entry_safe(rp, struct net_bridge_mcast_port,
					ip4_rlist);

	if (mctx)
		return mctx->port;
	else
		return NULL;
}

static inline bool br_ip4_multicast_is_router(struct net_bridge_mcast *brmctx)
{
	return timer_pending(&brmctx->ip4_mc_router_timer);
}

static inline bool br_ip6_multicast_is_router(struct net_bridge_mcast *brmctx)
{
#if IS_ENABLED(CONFIG_IPV6)
	return timer_pending(&brmctx->ip6_mc_router_timer);
#else
	return false;
#endif
}

static inline bool
br_multicast_is_router(struct net_bridge_mcast *brmctx, struct sk_buff *skb)
{
	switch (brmctx->multicast_router) {
	case MDB_RTR_TYPE_PERM:
		return true;
	case MDB_RTR_TYPE_TEMP_QUERY:
		if (skb) {
			if (skb->protocol == htons(ETH_P_IP))
				return br_ip4_multicast_is_router(brmctx);
			else if (skb->protocol == htons(ETH_P_IPV6))
				return br_ip6_multicast_is_router(brmctx);
		} else {
			return br_ip4_multicast_is_router(brmctx) ||
			       br_ip6_multicast_is_router(brmctx);
		}
		fallthrough;
	default:
		return false;
	}
}

static inline bool
__br_multicast_querier_exists(struct net_bridge_mcast *brmctx,
			      struct bridge_mcast_other_query *querier,
			      const bool is_ipv6)
{
	bool own_querier_enabled;

	if (brmctx->multicast_querier) {
		if (is_ipv6 && !br_opt_get(brmctx->br, BROPT_HAS_IPV6_ADDR))
			own_querier_enabled = false;
		else
			own_querier_enabled = true;
	} else {
		own_querier_enabled = false;
	}

	return time_is_before_jiffies(querier->delay_time) &&
	       (own_querier_enabled || timer_pending(&querier->timer));
}

static inline bool br_multicast_querier_exists(struct net_bridge_mcast *brmctx,
					       struct ethhdr *eth,
					       const struct net_bridge_mdb_entry *mdb)
{
	switch (eth->h_proto) {
	case (htons(ETH_P_IP)):
<<<<<<< HEAD
		//ip报文
		return __br_multicast_querier_exists(br,
			&br->ip4_other_query, false);
#if IS_ENABLED(CONFIG_IPV6)
	case (htons(ETH_P_IPV6)):
		//ipv6报文
		return __br_multicast_querier_exists(br,
			&br->ip6_other_query, true);
=======
		return __br_multicast_querier_exists(brmctx,
			&brmctx->ip4_other_query, false);
#if IS_ENABLED(CONFIG_IPV6)
	case (htons(ETH_P_IPV6)):
		return __br_multicast_querier_exists(brmctx,
			&brmctx->ip6_other_query, true);
>>>>>>> ce840177
#endif
	default:
		return !!mdb && br_group_is_l2(&mdb->addr);
	}
}

static inline bool br_multicast_is_star_g(const struct br_ip *ip)
{
	switch (ip->proto) {
	case htons(ETH_P_IP):
		return ipv4_is_zeronet(ip->src.ip4);
#if IS_ENABLED(CONFIG_IPV6)
	case htons(ETH_P_IPV6):
		return ipv6_addr_any(&ip->src.ip6);
#endif
	default:
		return false;
	}
}

static inline bool
br_multicast_should_handle_mode(const struct net_bridge_mcast *brmctx,
				__be16 proto)
{
	switch (proto) {
	case htons(ETH_P_IP):
		return !!(brmctx->multicast_igmp_version == 3);
#if IS_ENABLED(CONFIG_IPV6)
	case htons(ETH_P_IPV6):
		return !!(brmctx->multicast_mld_version == 2);
#endif
	default:
		return false;
	}
}

static inline int br_multicast_igmp_type(const struct sk_buff *skb)
{
	return BR_INPUT_SKB_CB(skb)->igmp;
}

static inline unsigned long br_multicast_lmqt(const struct net_bridge_mcast *brmctx)
{
	return brmctx->multicast_last_member_interval *
	       brmctx->multicast_last_member_count;
}

static inline unsigned long br_multicast_gmi(const struct net_bridge_mcast *brmctx)
{
	return brmctx->multicast_membership_interval;
}

static inline bool
br_multicast_ctx_is_vlan(const struct net_bridge_mcast *brmctx)
{
	return !!brmctx->vlan;
}

static inline bool
br_multicast_port_ctx_is_vlan(const struct net_bridge_mcast_port *pmctx)
{
	return !!pmctx->vlan;
}

static inline struct net_bridge_mcast *
br_multicast_port_ctx_get_global(const struct net_bridge_mcast_port *pmctx)
{
	if (!br_multicast_port_ctx_is_vlan(pmctx))
		return &pmctx->port->br->multicast_ctx;
	else
		return &pmctx->vlan->brvlan->br_mcast_ctx;
}

static inline bool
br_multicast_ctx_vlan_global_disabled(const struct net_bridge_mcast *brmctx)
{
	return br_opt_get(brmctx->br, BROPT_MCAST_VLAN_SNOOPING_ENABLED) &&
	       br_multicast_ctx_is_vlan(brmctx) &&
	       !(brmctx->vlan->priv_flags & BR_VLFLAG_GLOBAL_MCAST_ENABLED);
}

static inline bool
br_multicast_ctx_vlan_disabled(const struct net_bridge_mcast *brmctx)
{
	return br_multicast_ctx_is_vlan(brmctx) &&
	       !(brmctx->vlan->priv_flags & BR_VLFLAG_MCAST_ENABLED);
}

static inline bool
br_multicast_port_ctx_vlan_disabled(const struct net_bridge_mcast_port *pmctx)
{
	return br_multicast_port_ctx_is_vlan(pmctx) &&
	       !(pmctx->vlan->priv_flags & BR_VLFLAG_MCAST_ENABLED);
}

static inline bool
br_multicast_port_ctx_state_disabled(const struct net_bridge_mcast_port *pmctx)
{
	return pmctx->port->state == BR_STATE_DISABLED ||
	       (br_multicast_port_ctx_is_vlan(pmctx) &&
		(br_multicast_port_ctx_vlan_disabled(pmctx) ||
		 pmctx->vlan->state == BR_STATE_DISABLED));
}

static inline bool
br_multicast_port_ctx_state_stopped(const struct net_bridge_mcast_port *pmctx)
{
	return br_multicast_port_ctx_state_disabled(pmctx) ||
	       pmctx->port->state == BR_STATE_BLOCKING ||
	       (br_multicast_port_ctx_is_vlan(pmctx) &&
		pmctx->vlan->state == BR_STATE_BLOCKING);
}

static inline bool
br_rports_have_mc_router(const struct net_bridge_mcast *brmctx)
{
#if IS_ENABLED(CONFIG_IPV6)
	return !hlist_empty(&brmctx->ip4_mc_router_list) ||
	       !hlist_empty(&brmctx->ip6_mc_router_list);
#else
	return !hlist_empty(&brmctx->ip4_mc_router_list);
#endif
}

static inline bool
br_multicast_ctx_options_equal(const struct net_bridge_mcast *brmctx1,
			       const struct net_bridge_mcast *brmctx2)
{
	return brmctx1->multicast_igmp_version ==
	       brmctx2->multicast_igmp_version &&
	       brmctx1->multicast_last_member_count ==
	       brmctx2->multicast_last_member_count &&
	       brmctx1->multicast_startup_query_count ==
	       brmctx2->multicast_startup_query_count &&
	       brmctx1->multicast_last_member_interval ==
	       brmctx2->multicast_last_member_interval &&
	       brmctx1->multicast_membership_interval ==
	       brmctx2->multicast_membership_interval &&
	       brmctx1->multicast_querier_interval ==
	       brmctx2->multicast_querier_interval &&
	       brmctx1->multicast_query_interval ==
	       brmctx2->multicast_query_interval &&
	       brmctx1->multicast_query_response_interval ==
	       brmctx2->multicast_query_response_interval &&
	       brmctx1->multicast_startup_query_interval ==
	       brmctx2->multicast_startup_query_interval &&
	       brmctx1->multicast_querier == brmctx2->multicast_querier &&
	       brmctx1->multicast_router == brmctx2->multicast_router &&
	       !br_rports_have_mc_router(brmctx1) &&
	       !br_rports_have_mc_router(brmctx2) &&
#if IS_ENABLED(CONFIG_IPV6)
	       brmctx1->multicast_mld_version ==
	       brmctx2->multicast_mld_version &&
#endif
	       true;
}

static inline bool
br_multicast_ctx_matches_vlan_snooping(const struct net_bridge_mcast *brmctx)
{
	bool vlan_snooping_enabled;

	vlan_snooping_enabled = !!br_opt_get(brmctx->br,
					     BROPT_MCAST_VLAN_SNOOPING_ENABLED);

	return !!(vlan_snooping_enabled == br_multicast_ctx_is_vlan(brmctx));
}
#else
static inline int br_multicast_rcv(struct net_bridge_mcast **brmctx,
				   struct net_bridge_mcast_port **pmctx,
				   struct net_bridge_vlan *vlan,
				   struct sk_buff *skb,
				   u16 vid)
{
	return 0;
}

static inline struct net_bridge_mdb_entry *br_mdb_get(struct net_bridge_mcast *brmctx,
						      struct sk_buff *skb, u16 vid)
{
	return NULL;
}

static inline int br_multicast_add_port(struct net_bridge_port *port)
{
	return 0;
}

static inline void br_multicast_del_port(struct net_bridge_port *port)
{
}

static inline void br_multicast_enable_port(struct net_bridge_port *port)
{
}

static inline void br_multicast_disable_port(struct net_bridge_port *port)
{
}

static inline void br_multicast_init(struct net_bridge *br)
{
}

static inline void br_multicast_join_snoopers(struct net_bridge *br)
{
}

static inline void br_multicast_leave_snoopers(struct net_bridge *br)
{
}

static inline void br_multicast_open(struct net_bridge *br)
{
}

static inline void br_multicast_stop(struct net_bridge *br)
{
}

static inline void br_multicast_dev_del(struct net_bridge *br)
{
}

static inline void br_multicast_flood(struct net_bridge_mdb_entry *mdst,
				      struct sk_buff *skb,
				      struct net_bridge_mcast *brmctx,
				      bool local_rcv, bool local_orig)
{
}

static inline bool br_multicast_is_router(struct net_bridge_mcast *brmctx,
					  struct sk_buff *skb)
{
	return false;
}

static inline bool br_multicast_querier_exists(struct net_bridge_mcast *brmctx,
					       struct ethhdr *eth,
					       const struct net_bridge_mdb_entry *mdb)
{
	return false;
}

static inline void br_mdb_init(void)
{
}

static inline void br_mdb_uninit(void)
{
}

static inline int br_mdb_hash_init(struct net_bridge *br)
{
	return 0;
}

static inline void br_mdb_hash_fini(struct net_bridge *br)
{
}

static inline void br_multicast_count(struct net_bridge *br,
				      const struct net_bridge_port *p,
				      const struct sk_buff *skb,
				      u8 type, u8 dir)
{
}

static inline int br_multicast_init_stats(struct net_bridge *br)
{
	return 0;
}

static inline void br_multicast_uninit_stats(struct net_bridge *br)
{
}

static inline int br_multicast_igmp_type(const struct sk_buff *skb)
{
	return 0;
}

static inline void br_multicast_ctx_init(struct net_bridge *br,
					 struct net_bridge_vlan *vlan,
					 struct net_bridge_mcast *brmctx)
{
}

static inline void br_multicast_ctx_deinit(struct net_bridge_mcast *brmctx)
{
}

static inline void br_multicast_port_ctx_init(struct net_bridge_port *port,
					      struct net_bridge_vlan *vlan,
					      struct net_bridge_mcast_port *pmctx)
{
}

static inline void br_multicast_port_ctx_deinit(struct net_bridge_mcast_port *pmctx)
{
}

static inline void br_multicast_toggle_one_vlan(struct net_bridge_vlan *vlan,
						bool on)
{
}

static inline int br_multicast_toggle_vlan_snooping(struct net_bridge *br,
						    bool on,
						    struct netlink_ext_ack *extack)
{
	return -EOPNOTSUPP;
}

static inline bool br_multicast_toggle_global_vlan(struct net_bridge_vlan *vlan,
						   bool on)
{
	return false;
}

static inline bool
br_multicast_ctx_options_equal(const struct net_bridge_mcast *brmctx1,
			       const struct net_bridge_mcast *brmctx2)
{
	return true;
}
#endif

/* br_vlan.c */
#ifdef CONFIG_BRIDGE_VLAN_FILTERING
bool br_allowed_ingress(const struct net_bridge *br,
			struct net_bridge_vlan_group *vg, struct sk_buff *skb,
			u16 *vid, u8 *state,
			struct net_bridge_vlan **vlan);
bool br_allowed_egress(struct net_bridge_vlan_group *vg,
		       const struct sk_buff *skb);
bool br_should_learn(struct net_bridge_port *p, struct sk_buff *skb, u16 *vid);
struct sk_buff *br_handle_vlan(struct net_bridge *br,
			       const struct net_bridge_port *port,
			       struct net_bridge_vlan_group *vg,
			       struct sk_buff *skb);
int br_vlan_add(struct net_bridge *br, u16 vid, u16 flags,
		bool *changed, struct netlink_ext_ack *extack);
int br_vlan_delete(struct net_bridge *br, u16 vid);
void br_vlan_flush(struct net_bridge *br);
struct net_bridge_vlan *br_vlan_find(struct net_bridge_vlan_group *vg, u16 vid);
void br_recalculate_fwd_mask(struct net_bridge *br);
int br_vlan_filter_toggle(struct net_bridge *br, unsigned long val,
			  struct netlink_ext_ack *extack);
int __br_vlan_set_proto(struct net_bridge *br, __be16 proto,
			struct netlink_ext_ack *extack);
int br_vlan_set_proto(struct net_bridge *br, unsigned long val,
		      struct netlink_ext_ack *extack);
int br_vlan_set_stats(struct net_bridge *br, unsigned long val);
int br_vlan_set_stats_per_port(struct net_bridge *br, unsigned long val);
int br_vlan_init(struct net_bridge *br);
int br_vlan_set_default_pvid(struct net_bridge *br, unsigned long val,
			     struct netlink_ext_ack *extack);
int __br_vlan_set_default_pvid(struct net_bridge *br, u16 pvid,
			       struct netlink_ext_ack *extack);
int nbp_vlan_add(struct net_bridge_port *port, u16 vid, u16 flags,
		 bool *changed, struct netlink_ext_ack *extack);
int nbp_vlan_delete(struct net_bridge_port *port, u16 vid);
void nbp_vlan_flush(struct net_bridge_port *port);
int nbp_vlan_init(struct net_bridge_port *port, struct netlink_ext_ack *extack);
int nbp_get_num_vlan_infos(struct net_bridge_port *p, u32 filter_mask);
void br_vlan_get_stats(const struct net_bridge_vlan *v,
		       struct pcpu_sw_netstats *stats);
void br_vlan_port_event(struct net_bridge_port *p, unsigned long event);
int br_vlan_bridge_event(struct net_device *dev, unsigned long event,
			 void *ptr);
void br_vlan_rtnl_init(void);
void br_vlan_rtnl_uninit(void);
void br_vlan_notify(const struct net_bridge *br,
		    const struct net_bridge_port *p,
		    u16 vid, u16 vid_range,
		    int cmd);
bool br_vlan_can_enter_range(const struct net_bridge_vlan *v_curr,
			     const struct net_bridge_vlan *range_end);

void br_vlan_fill_forward_path_pvid(struct net_bridge *br,
				    struct net_device_path_ctx *ctx,
				    struct net_device_path *path);
int br_vlan_fill_forward_path_mode(struct net_bridge *br,
				   struct net_bridge_port *dst,
				   struct net_device_path *path);

static inline struct net_bridge_vlan_group *br_vlan_group(
					const struct net_bridge *br)
{
	return rtnl_dereference(br->vlgrp);
}

static inline struct net_bridge_vlan_group *nbp_vlan_group(
					const struct net_bridge_port *p)
{
	return rtnl_dereference(p->vlgrp);
}

static inline struct net_bridge_vlan_group *br_vlan_group_rcu(
					const struct net_bridge *br)
{
	return rcu_dereference(br->vlgrp);
}

static inline struct net_bridge_vlan_group *nbp_vlan_group_rcu(
					const struct net_bridge_port *p)
{
	return rcu_dereference(p->vlgrp);
}

/* Since bridge now depends on 8021Q module, but the time bridge sees the
 * skb, the vlan tag will always be present if the frame was tagged.
 */
//取报文的vlanid
static inline int br_vlan_get_tag(const struct sk_buff *skb, u16 *vid)
{
	int err = 0;

	if (skb_vlan_tag_present(skb)) {
		//报文存在vlan,提取vlanid
		*vid = skb_vlan_tag_get_id(skb);
	} else {
		*vid = 0;
		err = -EINVAL;
	}

	return err;
}

static inline u16 br_get_pvid(const struct net_bridge_vlan_group *vg)
{
	if (!vg)
		return 0;

	smp_rmb();
	return vg->pvid;
}

static inline u16 br_vlan_flags(const struct net_bridge_vlan *v, u16 pvid)
{
	return v->vid == pvid ? v->flags | BRIDGE_VLAN_INFO_PVID : v->flags;
}
#else
static inline bool br_allowed_ingress(const struct net_bridge *br,
				      struct net_bridge_vlan_group *vg,
				      struct sk_buff *skb,
				      u16 *vid, u8 *state,
				      struct net_bridge_vlan **vlan)

{
	*vlan = NULL;
	return true;
}

static inline bool br_allowed_egress(struct net_bridge_vlan_group *vg,
				     const struct sk_buff *skb)
{
	return true;
}

static inline bool br_should_learn(struct net_bridge_port *p,
				   struct sk_buff *skb, u16 *vid)
{
	return true;
}

static inline struct sk_buff *br_handle_vlan(struct net_bridge *br,
					     const struct net_bridge_port *port,
					     struct net_bridge_vlan_group *vg,
					     struct sk_buff *skb)
{
	return skb;
}

static inline int br_vlan_add(struct net_bridge *br, u16 vid, u16 flags,
			      bool *changed, struct netlink_ext_ack *extack)
{
	*changed = false;
	return -EOPNOTSUPP;
}

static inline int br_vlan_delete(struct net_bridge *br, u16 vid)
{
	return -EOPNOTSUPP;
}

static inline void br_vlan_flush(struct net_bridge *br)
{
}

static inline void br_recalculate_fwd_mask(struct net_bridge *br)
{
}

static inline int br_vlan_init(struct net_bridge *br)
{
	return 0;
}

static inline int nbp_vlan_add(struct net_bridge_port *port, u16 vid, u16 flags,
			       bool *changed, struct netlink_ext_ack *extack)
{
	*changed = false;
	return -EOPNOTSUPP;
}

static inline int nbp_vlan_delete(struct net_bridge_port *port, u16 vid)
{
	return -EOPNOTSUPP;
}

static inline void nbp_vlan_flush(struct net_bridge_port *port)
{
}

static inline struct net_bridge_vlan *br_vlan_find(struct net_bridge_vlan_group *vg,
						   u16 vid)
{
	return NULL;
}

static inline int nbp_vlan_init(struct net_bridge_port *port,
				struct netlink_ext_ack *extack)
{
	return 0;
}

static inline u16 br_vlan_get_tag(const struct sk_buff *skb, u16 *tag)
{
	return 0;
}

static inline u16 br_get_pvid(const struct net_bridge_vlan_group *vg)
{
	return 0;
}

static inline int br_vlan_filter_toggle(struct net_bridge *br,
					unsigned long val,
					struct netlink_ext_ack *extack)
{
	return -EOPNOTSUPP;
}

static inline int nbp_get_num_vlan_infos(struct net_bridge_port *p,
					 u32 filter_mask)
{
	return 0;
}

static inline void br_vlan_fill_forward_path_pvid(struct net_bridge *br,
						  struct net_device_path_ctx *ctx,
						  struct net_device_path *path)
{
}

static inline int br_vlan_fill_forward_path_mode(struct net_bridge *br,
						 struct net_bridge_port *dst,
						 struct net_device_path *path)
{
	return 0;
}

static inline struct net_bridge_vlan_group *br_vlan_group(
					const struct net_bridge *br)
{
	return NULL;
}

static inline struct net_bridge_vlan_group *nbp_vlan_group(
					const struct net_bridge_port *p)
{
	return NULL;
}

static inline struct net_bridge_vlan_group *br_vlan_group_rcu(
					const struct net_bridge *br)
{
	return NULL;
}

static inline struct net_bridge_vlan_group *nbp_vlan_group_rcu(
					const struct net_bridge_port *p)
{
	return NULL;
}

static inline void br_vlan_get_stats(const struct net_bridge_vlan *v,
				     struct pcpu_sw_netstats *stats)
{
}

static inline void br_vlan_port_event(struct net_bridge_port *p,
				      unsigned long event)
{
}

static inline int br_vlan_bridge_event(struct net_device *dev,
				       unsigned long event, void *ptr)
{
	return 0;
}

static inline void br_vlan_rtnl_init(void)
{
}

static inline void br_vlan_rtnl_uninit(void)
{
}

static inline void br_vlan_notify(const struct net_bridge *br,
				  const struct net_bridge_port *p,
				  u16 vid, u16 vid_range,
				  int cmd)
{
}

static inline bool br_vlan_can_enter_range(const struct net_bridge_vlan *v_curr,
					   const struct net_bridge_vlan *range_end)
{
	return true;
}

static inline u16 br_vlan_flags(const struct net_bridge_vlan *v, u16 pvid)
{
	return 0;
}

#endif

/* br_vlan_options.c */
#ifdef CONFIG_BRIDGE_VLAN_FILTERING
bool br_vlan_opts_eq_range(const struct net_bridge_vlan *v_curr,
			   const struct net_bridge_vlan *range_end);
bool br_vlan_opts_fill(struct sk_buff *skb, const struct net_bridge_vlan *v);
size_t br_vlan_opts_nl_size(void);
int br_vlan_process_options(const struct net_bridge *br,
			    const struct net_bridge_port *p,
			    struct net_bridge_vlan *range_start,
			    struct net_bridge_vlan *range_end,
			    struct nlattr **tb,
			    struct netlink_ext_ack *extack);
int br_vlan_rtm_process_global_options(struct net_device *dev,
				       const struct nlattr *attr,
				       int cmd,
				       struct netlink_ext_ack *extack);
bool br_vlan_global_opts_can_enter_range(const struct net_bridge_vlan *v_curr,
					 const struct net_bridge_vlan *r_end);
bool br_vlan_global_opts_fill(struct sk_buff *skb, u16 vid, u16 vid_range,
			      const struct net_bridge_vlan *v_opts);

/* vlan state manipulation helpers using *_ONCE to annotate lock-free access */
static inline u8 br_vlan_get_state(const struct net_bridge_vlan *v)
{
	return READ_ONCE(v->state);
}

static inline void br_vlan_set_state(struct net_bridge_vlan *v, u8 state)
{
	WRITE_ONCE(v->state, state);
}

static inline u8 br_vlan_get_pvid_state(const struct net_bridge_vlan_group *vg)
{
	return READ_ONCE(vg->pvid_state);
}

static inline void br_vlan_set_pvid_state(struct net_bridge_vlan_group *vg,
					  u8 state)
{
	WRITE_ONCE(vg->pvid_state, state);
}

/* learn_allow is true at ingress and false at egress */
static inline bool br_vlan_state_allowed(u8 state, bool learn_allow)
{
	switch (state) {
	case BR_STATE_LEARNING:
		return learn_allow;
	case BR_STATE_FORWARDING:
		return true;
	default:
		return false;
	}
}
#endif

struct nf_br_ops {
	int (*br_dev_xmit_hook)(struct sk_buff *skb);
};
extern const struct nf_br_ops __rcu *nf_br_ops;

/* br_netfilter.c */
#if IS_ENABLED(CONFIG_BRIDGE_NETFILTER)
int br_nf_core_init(void);
void br_nf_core_fini(void);
void br_netfilter_rtable_init(struct net_bridge *);
#else
static inline int br_nf_core_init(void) { return 0; }
static inline void br_nf_core_fini(void) {}
#define br_netfilter_rtable_init(x)
#endif

/* br_stp.c */
void br_set_state(struct net_bridge_port *p, unsigned int state);
struct net_bridge_port *br_get_port(struct net_bridge *br, u16 port_no);
void br_init_port(struct net_bridge_port *p);
void br_become_designated_port(struct net_bridge_port *p);

void __br_set_forward_delay(struct net_bridge *br, unsigned long t);
int br_set_forward_delay(struct net_bridge *br, unsigned long x);
int br_set_hello_time(struct net_bridge *br, unsigned long x);
int br_set_max_age(struct net_bridge *br, unsigned long x);
int __set_ageing_time(struct net_device *dev, unsigned long t);
int br_set_ageing_time(struct net_bridge *br, clock_t ageing_time);


/* br_stp_if.c */
void br_stp_enable_bridge(struct net_bridge *br);
void br_stp_disable_bridge(struct net_bridge *br);
int br_stp_set_enabled(struct net_bridge *br, unsigned long val,
		       struct netlink_ext_ack *extack);
void br_stp_enable_port(struct net_bridge_port *p);
void br_stp_disable_port(struct net_bridge_port *p);
bool br_stp_recalculate_bridge_id(struct net_bridge *br);
void br_stp_change_bridge_id(struct net_bridge *br, const unsigned char *a);
void br_stp_set_bridge_priority(struct net_bridge *br, u16 newprio);
int br_stp_set_port_priority(struct net_bridge_port *p, unsigned long newprio);
int br_stp_set_path_cost(struct net_bridge_port *p, unsigned long path_cost);
ssize_t br_show_bridge_id(char *buf, const struct bridge_id *id);

/* br_stp_bpdu.c */
struct stp_proto;
void br_stp_rcv(const struct stp_proto *proto, struct sk_buff *skb,
		struct net_device *dev);

/* br_stp_timer.c */
void br_stp_timer_init(struct net_bridge *br);
void br_stp_port_timer_init(struct net_bridge_port *p);
unsigned long br_timer_value(const struct timer_list *timer);

/* br.c */
#if IS_ENABLED(CONFIG_ATM_LANE)
extern int (*br_fdb_test_addr_hook)(struct net_device *dev, unsigned char *addr);
#endif

/* br_mrp.c */
#if IS_ENABLED(CONFIG_BRIDGE_MRP)
int br_mrp_parse(struct net_bridge *br, struct net_bridge_port *p,
		 struct nlattr *attr, int cmd, struct netlink_ext_ack *extack);
bool br_mrp_enabled(struct net_bridge *br);
void br_mrp_port_del(struct net_bridge *br, struct net_bridge_port *p);
int br_mrp_fill_info(struct sk_buff *skb, struct net_bridge *br);
#else
static inline int br_mrp_parse(struct net_bridge *br, struct net_bridge_port *p,
			       struct nlattr *attr, int cmd,
			       struct netlink_ext_ack *extack)
{
	return -EOPNOTSUPP;
}

static inline bool br_mrp_enabled(struct net_bridge *br)
{
	return false;
}

static inline void br_mrp_port_del(struct net_bridge *br,
				   struct net_bridge_port *p)
{
}

static inline int br_mrp_fill_info(struct sk_buff *skb, struct net_bridge *br)
{
	return 0;
}

#endif

/* br_cfm.c */
#if IS_ENABLED(CONFIG_BRIDGE_CFM)
int br_cfm_parse(struct net_bridge *br, struct net_bridge_port *p,
		 struct nlattr *attr, int cmd, struct netlink_ext_ack *extack);
bool br_cfm_created(struct net_bridge *br);
void br_cfm_port_del(struct net_bridge *br, struct net_bridge_port *p);
int br_cfm_config_fill_info(struct sk_buff *skb, struct net_bridge *br);
int br_cfm_status_fill_info(struct sk_buff *skb,
			    struct net_bridge *br,
			    bool getlink);
int br_cfm_mep_count(struct net_bridge *br, u32 *count);
int br_cfm_peer_mep_count(struct net_bridge *br, u32 *count);
#else
static inline int br_cfm_parse(struct net_bridge *br, struct net_bridge_port *p,
			       struct nlattr *attr, int cmd,
			       struct netlink_ext_ack *extack)
{
	return -EOPNOTSUPP;
}

static inline bool br_cfm_created(struct net_bridge *br)
{
	return false;
}

static inline void br_cfm_port_del(struct net_bridge *br,
				   struct net_bridge_port *p)
{
}

static inline int br_cfm_config_fill_info(struct sk_buff *skb, struct net_bridge *br)
{
	return -EOPNOTSUPP;
}

static inline int br_cfm_status_fill_info(struct sk_buff *skb,
					  struct net_bridge *br,
					  bool getlink)
{
	return -EOPNOTSUPP;
}

static inline int br_cfm_mep_count(struct net_bridge *br, u32 *count)
{
	*count = 0;
	return -EOPNOTSUPP;
}

static inline int br_cfm_peer_mep_count(struct net_bridge *br, u32 *count)
{
	*count = 0;
	return -EOPNOTSUPP;
}
#endif

/* br_netlink.c */
extern struct rtnl_link_ops br_link_ops;
int br_netlink_init(void);
void br_netlink_fini(void);
void br_ifinfo_notify(int event, const struct net_bridge *br,
		      const struct net_bridge_port *port);
void br_info_notify(int event, const struct net_bridge *br,
		    const struct net_bridge_port *port, u32 filter);
int br_setlink(struct net_device *dev, struct nlmsghdr *nlmsg, u16 flags,
	       struct netlink_ext_ack *extack);
int br_dellink(struct net_device *dev, struct nlmsghdr *nlmsg, u16 flags);
int br_getlink(struct sk_buff *skb, u32 pid, u32 seq, struct net_device *dev,
	       u32 filter_mask, int nlflags);
int br_process_vlan_info(struct net_bridge *br,
			 struct net_bridge_port *p, int cmd,
			 struct bridge_vlan_info *vinfo_curr,
			 struct bridge_vlan_info **vinfo_last,
			 bool *changed,
			 struct netlink_ext_ack *extack);

#ifdef CONFIG_SYSFS
/* br_sysfs_if.c */
extern const struct sysfs_ops brport_sysfs_ops;
int br_sysfs_addif(struct net_bridge_port *p);
int br_sysfs_renameif(struct net_bridge_port *p);

/* br_sysfs_br.c */
int br_sysfs_addbr(struct net_device *dev);
void br_sysfs_delbr(struct net_device *dev);

#else

static inline int br_sysfs_addif(struct net_bridge_port *p) { return 0; }
static inline int br_sysfs_renameif(struct net_bridge_port *p) { return 0; }
static inline int br_sysfs_addbr(struct net_device *dev) { return 0; }
static inline void br_sysfs_delbr(struct net_device *dev) { return; }
#endif /* CONFIG_SYSFS */

/* br_switchdev.c */
#ifdef CONFIG_NET_SWITCHDEV
int br_switchdev_port_offload(struct net_bridge_port *p,
			      struct net_device *dev, const void *ctx,
			      struct notifier_block *atomic_nb,
			      struct notifier_block *blocking_nb,
			      bool tx_fwd_offload,
			      struct netlink_ext_ack *extack);

void br_switchdev_port_unoffload(struct net_bridge_port *p, const void *ctx,
				 struct notifier_block *atomic_nb,
				 struct notifier_block *blocking_nb);

bool br_switchdev_frame_uses_tx_fwd_offload(struct sk_buff *skb);

void br_switchdev_frame_set_offload_fwd_mark(struct sk_buff *skb);

void nbp_switchdev_frame_mark_tx_fwd_offload(const struct net_bridge_port *p,
					     struct sk_buff *skb);
void nbp_switchdev_frame_mark_tx_fwd_to_hwdom(const struct net_bridge_port *p,
					      struct sk_buff *skb);
void nbp_switchdev_frame_mark(const struct net_bridge_port *p,
			      struct sk_buff *skb);
bool nbp_switchdev_allowed_egress(const struct net_bridge_port *p,
				  const struct sk_buff *skb);
int br_switchdev_set_port_flag(struct net_bridge_port *p,
			       unsigned long flags,
			       unsigned long mask,
			       struct netlink_ext_ack *extack);
void br_switchdev_fdb_notify(struct net_bridge *br,
			     const struct net_bridge_fdb_entry *fdb, int type);
void br_switchdev_mdb_notify(struct net_device *dev,
			     struct net_bridge_mdb_entry *mp,
			     struct net_bridge_port_group *pg,
			     int type);
int br_switchdev_port_vlan_add(struct net_device *dev, u16 vid, u16 flags,
			       struct netlink_ext_ack *extack);
int br_switchdev_port_vlan_del(struct net_device *dev, u16 vid);
void br_switchdev_init(struct net_bridge *br);

static inline void br_switchdev_frame_unmark(struct sk_buff *skb)
{
	skb->offload_fwd_mark = 0;
}
#else
static inline int
br_switchdev_port_offload(struct net_bridge_port *p,
			  struct net_device *dev, const void *ctx,
			  struct notifier_block *atomic_nb,
			  struct notifier_block *blocking_nb,
			  bool tx_fwd_offload,
			  struct netlink_ext_ack *extack)
{
	return -EOPNOTSUPP;
}

static inline void
br_switchdev_port_unoffload(struct net_bridge_port *p, const void *ctx,
			    struct notifier_block *atomic_nb,
			    struct notifier_block *blocking_nb)
{
}

static inline bool br_switchdev_frame_uses_tx_fwd_offload(struct sk_buff *skb)
{
	return false;
}

static inline void br_switchdev_frame_set_offload_fwd_mark(struct sk_buff *skb)
{
}

static inline void
nbp_switchdev_frame_mark_tx_fwd_offload(const struct net_bridge_port *p,
					struct sk_buff *skb)
{
}

static inline void
nbp_switchdev_frame_mark_tx_fwd_to_hwdom(const struct net_bridge_port *p,
					 struct sk_buff *skb)
{
}

static inline void nbp_switchdev_frame_mark(const struct net_bridge_port *p,
					    struct sk_buff *skb)
{
}

static inline bool nbp_switchdev_allowed_egress(const struct net_bridge_port *p,
						const struct sk_buff *skb)
{
	return true;
}

static inline int br_switchdev_set_port_flag(struct net_bridge_port *p,
					     unsigned long flags,
					     unsigned long mask,
					     struct netlink_ext_ack *extack)
{
	return 0;
}

static inline int br_switchdev_port_vlan_add(struct net_device *dev,
					     u16 vid, u16 flags,
					     struct netlink_ext_ack *extack)
{
	return -EOPNOTSUPP;
}

static inline int br_switchdev_port_vlan_del(struct net_device *dev, u16 vid)
{
	return -EOPNOTSUPP;
}

static inline void
br_switchdev_fdb_notify(struct net_bridge *br,
			const struct net_bridge_fdb_entry *fdb, int type)
{
}

static inline void br_switchdev_mdb_notify(struct net_device *dev,
					   struct net_bridge_mdb_entry *mp,
					   struct net_bridge_port_group *pg,
					   int type)
{
}

static inline void br_switchdev_frame_unmark(struct sk_buff *skb)
{
}

static inline void br_switchdev_init(struct net_bridge *br)
{
}

#endif /* CONFIG_NET_SWITCHDEV */

/* br_arp_nd_proxy.c */
void br_recalculate_neigh_suppress_enabled(struct net_bridge *br);
void br_do_proxy_suppress_arp(struct sk_buff *skb, struct net_bridge *br,
			      u16 vid, struct net_bridge_port *p);
void br_do_suppress_nd(struct sk_buff *skb, struct net_bridge *br,
		       u16 vid, struct net_bridge_port *p, struct nd_msg *msg);
struct nd_msg *br_is_nd_neigh_msg(struct sk_buff *skb, struct nd_msg *m);
#endif<|MERGE_RESOLUTION|>--- conflicted
+++ resolved
@@ -514,22 +514,6 @@
 	struct hlist_head		mcast_gc_list;
 	struct hlist_head		mdb_list;
 
-<<<<<<< HEAD
-	struct hlist_head		ip4_mc_router_list;
-	struct timer_list		ip4_mc_router_timer;
-	struct bridge_mcast_other_query	ip4_other_query;//ipv4查询器
-	struct bridge_mcast_own_query	ip4_own_query;
-	struct bridge_mcast_querier	ip4_querier;
-	struct bridge_mcast_stats	__percpu *mcast_stats;
-#if IS_ENABLED(CONFIG_IPV6)
-	struct hlist_head		ip6_mc_router_list;
-	struct timer_list		ip6_mc_router_timer;
-	struct bridge_mcast_other_query	ip6_other_query;
-	struct bridge_mcast_own_query	ip6_own_query;
-	struct bridge_mcast_querier	ip6_querier;
-#endif /* IS_ENABLED(CONFIG_IPV6) */
-=======
->>>>>>> ce840177
 	struct work_struct		mcast_gc_work;
 #endif
 
@@ -1089,23 +1073,13 @@
 {
 	switch (eth->h_proto) {
 	case (htons(ETH_P_IP)):
-<<<<<<< HEAD
 		//ip报文
-		return __br_multicast_querier_exists(br,
-			&br->ip4_other_query, false);
-#if IS_ENABLED(CONFIG_IPV6)
-	case (htons(ETH_P_IPV6)):
-		//ipv6报文
-		return __br_multicast_querier_exists(br,
-			&br->ip6_other_query, true);
-=======
 		return __br_multicast_querier_exists(brmctx,
 			&brmctx->ip4_other_query, false);
 #if IS_ENABLED(CONFIG_IPV6)
 	case (htons(ETH_P_IPV6)):
 		return __br_multicast_querier_exists(brmctx,
 			&brmctx->ip6_other_query, true);
->>>>>>> ce840177
 #endif
 	default:
 		return !!mdb && br_group_is_l2(&mdb->addr);
