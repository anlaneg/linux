/* SPDX-License-Identifier: GPL-2.0-or-later */
/*
 *	Linux ethernet bridge
 *
 *	Authors:
 *	Lennert Buytenhek		<buytenh@gnu.org>
 */

#ifndef _BR_PRIVATE_H
#define _BR_PRIVATE_H

#include <linux/netdevice.h>
#include <linux/if_bridge.h>
#include <linux/netpoll.h>
#include <linux/u64_stats_sync.h>
#include <net/route.h>
#include <net/ip6_fib.h>
#include <linux/if_vlan.h>
#include <linux/rhashtable.h>
#include <linux/refcount.h>

#define BR_HASH_BITS 8
#define BR_HASH_SIZE (1 << BR_HASH_BITS)

#define BR_HOLD_TIME (1*HZ)

#define BR_PORT_BITS	10
#define BR_MAX_PORTS	(1<<BR_PORT_BITS)

#define BR_MULTICAST_DEFAULT_HASH_MAX 4096

#define BR_VERSION	"2.3"

/* Control of forwarding link local multicast */
#define BR_GROUPFWD_DEFAULT	0
/* Don't allow forwarding of control protocols like STP, MAC PAUSE and LACP */
enum {
	BR_GROUPFWD_STP		= BIT(0),
	BR_GROUPFWD_MACPAUSE	= BIT(1),
	BR_GROUPFWD_LACP	= BIT(2),
};

#define BR_GROUPFWD_RESTRICTED (BR_GROUPFWD_STP | BR_GROUPFWD_MACPAUSE | \
				BR_GROUPFWD_LACP)
/* The Nearest Customer Bridge Group Address, 01-80-C2-00-00-[00,0B,0C,0D,0F] */
#define BR_GROUPFWD_8021AD	0xB801u

/* Path to usermode spanning tree program */
#define BR_STP_PROG	"/sbin/bridge-stp"

typedef struct bridge_id bridge_id;
typedef struct mac_addr mac_addr;
typedef __u16 port_id;

struct bridge_id {
	unsigned char	prio[2];
	unsigned char	addr[ETH_ALEN];
};

struct mac_addr {
	unsigned char	addr[ETH_ALEN];
};

#ifdef CONFIG_BRIDGE_IGMP_SNOOPING
/* our own querier */
struct bridge_mcast_own_query {
	struct timer_list	timer;
	u32			startup_sent;
};

/* other querier */
struct bridge_mcast_other_query {
	struct timer_list		timer;
	unsigned long			delay_time;
};

/* selected querier */
struct bridge_mcast_querier {
	struct br_ip addr;
	struct net_bridge_port __rcu	*port;
};

/* IGMP/MLD statistics */
struct bridge_mcast_stats {
	struct br_mcast_stats mstats;
	struct u64_stats_sync syncp;
};
#endif

struct br_vlan_stats {
	u64 rx_bytes;
	u64 rx_packets;
	u64 tx_bytes;
	u64 tx_packets;
	struct u64_stats_sync syncp;
};

struct br_tunnel_info {
	__be64			tunnel_id;
	struct metadata_dst	*tunnel_dst;
};

/* private vlan flags */
enum {
	BR_VLFLAG_PER_PORT_STATS = BIT(0),
	BR_VLFLAG_ADDED_BY_SWITCHDEV = BIT(1),
};

/**
 * struct net_bridge_vlan - per-vlan entry
 *
 * @vnode: rhashtable member
 * @vid: VLAN id
 * @flags: bridge vlan flags
 * @priv_flags: private (in-kernel) bridge vlan flags
 * @stats: per-cpu VLAN statistics
 * @br: if MASTER flag set, this points to a bridge struct
 * @port: if MASTER flag unset, this points to a port struct
 * @refcnt: if MASTER flag set, this is bumped for each port referencing it
 * @brvlan: if MASTER flag unset, this points to the global per-VLAN context
 *          for this VLAN entry
 * @vlist: sorted list of VLAN entries
 * @rcu: used for entry destruction
 *
 * This structure is shared between the global per-VLAN entries contained in
 * the bridge rhashtable and the local per-port per-VLAN entries contained in
 * the port's rhashtable. The union entries should be interpreted depending on
 * the entry flags that are set.
 */
struct net_bridge_vlan {
	struct rhash_head		vnode;
	struct rhash_head		tnode;
	u16				vid;
	u16				flags;
	u16				priv_flags;
	struct br_vlan_stats __percpu	*stats;
	union {
		struct net_bridge	*br;
		struct net_bridge_port	*port;
	};
	union {
		refcount_t		refcnt;
		struct net_bridge_vlan	*brvlan;
	};

	struct br_tunnel_info		tinfo;

	struct list_head		vlist;

	struct rcu_head			rcu;
};

/**
 * struct net_bridge_vlan_group
 *
 * @vlan_hash: VLAN entry rhashtable
 * @vlan_list: sorted VLAN entry list
 * @num_vlans: number of total VLAN entries
 * @pvid: PVID VLAN id
 *
 * IMPORTANT: Be careful when checking if there're VLAN entries using list
 *            primitives because the bridge can have entries in its list which
 *            are just for global context but not for filtering, i.e. they have
 *            the master flag set but not the brentry flag. If you have to check
 *            if there're "real" entries in the bridge please test @num_vlans
 */
struct net_bridge_vlan_group {
	struct rhashtable		vlan_hash;//按vlanid保存net_bridge_vlan结构
	struct rhashtable		tunnel_hash;
	struct list_head		vlan_list;
	u16				num_vlans;//子vlan数
	u16				pvid;//vlan id号
};

/* bridge fdb flags */
enum {
	BR_FDB_LOCAL,
	BR_FDB_STATIC,
	BR_FDB_STICKY,
	BR_FDB_ADDED_BY_USER,
	BR_FDB_ADDED_BY_EXT_LEARN,
	BR_FDB_OFFLOADED,
};

struct net_bridge_fdb_key {
	mac_addr addr;
	u16 vlan_id;
};

struct net_bridge_fdb_entry {
	struct rhash_head		rhnode;
	struct net_bridge_port		*dst;

	struct net_bridge_fdb_key	key;
	struct hlist_node		fdb_node;
<<<<<<< HEAD
	unsigned char			is_local:1,//是否为local fdb表项（即本机接口）
					is_static:1,//是否为静态fdb表项
					is_sticky:1,
					added_by_user:1,
					added_by_external_learn:1,
					offloaded:1;
=======
	unsigned long			flags;
>>>>>>> e42617b8

	/* write-heavy members should not affect lookups */
	unsigned long			updated ____cacheline_aligned_in_smp;
	unsigned long			used;//上次查询到的时间

	struct rcu_head			rcu;
};

#define MDB_PG_FLAGS_PERMANENT	BIT(0)
#define MDB_PG_FLAGS_OFFLOAD	BIT(1)
#define MDB_PG_FLAGS_FAST_LEAVE	BIT(2)

struct net_bridge_port_group {
	struct net_bridge_port		*port;
	struct net_bridge_port_group __rcu *next;
	struct hlist_node		mglist;
	struct rcu_head			rcu;
	struct timer_list		timer;
	struct br_ip			addr;
	unsigned char			flags;
	unsigned char			eth_addr[ETH_ALEN];
};

struct net_bridge_mdb_entry {
	struct rhash_head		rhnode;
	struct net_bridge		*br;
	struct net_bridge_port_group __rcu *ports;
	struct rcu_head			rcu;
	struct timer_list		timer;
	struct br_ip			addr;
	bool				host_joined;
	struct hlist_node		mdb_node;
};

struct net_bridge_port {
	struct net_bridge		*br;
	struct net_device		*dev;
	struct list_head		list;

	unsigned long			flags;
#ifdef CONFIG_BRIDGE_VLAN_FILTERING
	struct net_bridge_vlan_group	__rcu *vlgrp;
#endif
	struct net_bridge_port		__rcu *backup_port;

	/* STP */
	u8				priority;
	u8				state;
	u16				port_no;
	unsigned char			topology_change_ack;
	unsigned char			config_pending;
	port_id				port_id;
	port_id				designated_port;
	bridge_id			designated_root;
	bridge_id			designated_bridge;
	u32				path_cost;
	u32				designated_cost;
	unsigned long			designated_age;

	struct timer_list		forward_delay_timer;
	struct timer_list		hold_timer;
	struct timer_list		message_age_timer;
	struct kobject			kobj;
	struct rcu_head			rcu;

#ifdef CONFIG_BRIDGE_IGMP_SNOOPING
	struct bridge_mcast_own_query	ip4_own_query;
#if IS_ENABLED(CONFIG_IPV6)
	struct bridge_mcast_own_query	ip6_own_query;
#endif /* IS_ENABLED(CONFIG_IPV6) */
	unsigned char			multicast_router;
	struct bridge_mcast_stats	__percpu *mcast_stats;
	struct timer_list		multicast_router_timer;
	struct hlist_head		mglist;
	struct hlist_node		rlist;
#endif

#ifdef CONFIG_SYSFS
	char				sysfs_name[IFNAMSIZ];
#endif

#ifdef CONFIG_NET_POLL_CONTROLLER
	struct netpoll			*np;
#endif
#ifdef CONFIG_NET_SWITCHDEV
	int				offload_fwd_mark;
#endif
	//定义port是否转发link-layer的组播，看01-80-C2-00-00-00
	u16				group_fwd_mask;
	u16				backup_redirected_cnt;
};

#define kobj_to_brport(obj)	container_of(obj, struct net_bridge_port, kobj)

#define br_auto_port(p) ((p)->flags & BR_AUTO_MASK)
#define br_promisc_port(p) ((p)->flags & BR_PROMISC)

static inline struct net_bridge_port *br_port_get_rcu(const struct net_device *dev)
{
	return rcu_dereference(dev->rx_handler_data);
}

static inline struct net_bridge_port *br_port_get_rtnl(const struct net_device *dev)
{
	return netif_is_bridge_port(dev) ?
		rtnl_dereference(dev->rx_handler_data) : NULL;
}

static inline struct net_bridge_port *br_port_get_rtnl_rcu(const struct net_device *dev)
{
	return netif_is_bridge_port(dev) ?
		rcu_dereference_rtnl(dev->rx_handler_data) : NULL;
}

enum net_bridge_opts {
	BROPT_VLAN_ENABLED,
	BROPT_VLAN_STATS_ENABLED,
	BROPT_NF_CALL_IPTABLES,
	BROPT_NF_CALL_IP6TABLES,
	BROPT_NF_CALL_ARPTABLES,
	BROPT_GROUP_ADDR_SET,
	BROPT_MULTICAST_ENABLED,
	BROPT_MULTICAST_QUERIER,
	BROPT_MULTICAST_QUERY_USE_IFADDR,
	BROPT_MULTICAST_STATS_ENABLED,
	BROPT_HAS_IPV6_ADDR,
	BROPT_NEIGH_SUPPRESS_ENABLED,
	BROPT_MTU_SET_BY_USER,
	BROPT_VLAN_STATS_PER_PORT,
	BROPT_NO_LL_LEARN,
	BROPT_VLAN_BRIDGE_BINDING,
};

struct net_bridge {
	spinlock_t			lock;
	spinlock_t			hash_lock;
	struct list_head		port_list;
	struct net_device		*dev;
	struct pcpu_sw_netstats		__percpu *stats;
	unsigned long			options;
	/* These fields are accessed on each packet */
#ifdef CONFIG_BRIDGE_VLAN_FILTERING
	__be16				vlan_proto;
	u16				default_pvid;
	struct net_bridge_vlan_group	__rcu *vlgrp;
#endif

	struct rhashtable		fdb_hash_tbl;//fdb表
#if IS_ENABLED(CONFIG_BRIDGE_NETFILTER)
	union {
		struct rtable		fake_rtable;
		struct rt6_info		fake_rt6_info;
	};
#endif
	u16				group_fwd_mask;
	u16				group_fwd_mask_required;

	/* STP */
	bridge_id			designated_root;
	bridge_id			bridge_id;
	unsigned char			topology_change;
	unsigned char			topology_change_detected;
	u16				root_port;
	unsigned long			max_age;
	unsigned long			hello_time;
	unsigned long			forward_delay;
	unsigned long			ageing_time;
	unsigned long			bridge_max_age;
	unsigned long			bridge_hello_time;
	unsigned long			bridge_forward_delay;
	unsigned long			bridge_ageing_time;
	u32				root_path_cost;

	u8				group_addr[ETH_ALEN];

	enum {
		//STP未开启
		BR_NO_STP, 		/* no spanning tree */
		//kernel实现的stp
		BR_KERNEL_STP,		/* old STP in kernel */
		BR_USER_STP,		/* new RSTP in userspace */
	} stp_enabled;

#ifdef CONFIG_BRIDGE_IGMP_SNOOPING

	u32				hash_max;

	u32				multicast_last_member_count;
	u32				multicast_startup_query_count;

	u8				multicast_igmp_version;
	u8				multicast_router;
#if IS_ENABLED(CONFIG_IPV6)
	u8				multicast_mld_version;
#endif
	spinlock_t			multicast_lock;
	unsigned long			multicast_last_member_interval;
	unsigned long			multicast_membership_interval;
	unsigned long			multicast_querier_interval;
	unsigned long			multicast_query_interval;
	unsigned long			multicast_query_response_interval;
	unsigned long			multicast_startup_query_interval;

        //组播表
	struct rhashtable		mdb_hash_tbl;

	struct hlist_head		mdb_list;
	struct hlist_head		router_list;

	struct timer_list		multicast_router_timer;
	struct bridge_mcast_other_query	ip4_other_query;//ipv4查询器
	struct bridge_mcast_own_query	ip4_own_query;
	struct bridge_mcast_querier	ip4_querier;
	struct bridge_mcast_stats	__percpu *mcast_stats;
#if IS_ENABLED(CONFIG_IPV6)
	struct bridge_mcast_other_query	ip6_other_query;
	struct bridge_mcast_own_query	ip6_own_query;
	struct bridge_mcast_querier	ip6_querier;
#endif /* IS_ENABLED(CONFIG_IPV6) */
#endif

	struct timer_list		hello_timer;
	struct timer_list		tcn_timer;
	struct timer_list		topology_change_timer;
	struct delayed_work		gc_work;
	struct kobject			*ifobj;
	u32				auto_cnt;

#ifdef CONFIG_NET_SWITCHDEV
	int offload_fwd_mark;
#endif
	struct hlist_head		fdb_list;
};

struct br_input_skb_cb {
	struct net_device *brdev;

	u16 frag_max_size;
#ifdef CONFIG_BRIDGE_IGMP_SNOOPING
	u8 igmp;
	u8 mrouters_only:1;
#endif
	u8 proxyarp_replied:1;
	u8 src_port_isolated:1;
#ifdef CONFIG_BRIDGE_VLAN_FILTERING
	u8 vlan_filtered:1;
#endif
#ifdef CONFIG_NETFILTER_FAMILY_BRIDGE
	u8 br_netfilter_broute:1;
#endif

#ifdef CONFIG_NET_SWITCHDEV
	int offload_fwd_mark;
#endif
};

#define BR_INPUT_SKB_CB(__skb)	((struct br_input_skb_cb *)(__skb)->cb)

#ifdef CONFIG_BRIDGE_IGMP_SNOOPING
# define BR_INPUT_SKB_CB_MROUTERS_ONLY(__skb)	(BR_INPUT_SKB_CB(__skb)->mrouters_only)
#else
# define BR_INPUT_SKB_CB_MROUTERS_ONLY(__skb)	(0)
#endif

#define br_printk(level, br, format, args...)	\
	printk(level "%s: " format, (br)->dev->name, ##args)

#define br_err(__br, format, args...)			\
	br_printk(KERN_ERR, __br, format, ##args)
#define br_warn(__br, format, args...)			\
	br_printk(KERN_WARNING, __br, format, ##args)
#define br_notice(__br, format, args...)		\
	br_printk(KERN_NOTICE, __br, format, ##args)
#define br_info(__br, format, args...)			\
	br_printk(KERN_INFO, __br, format, ##args)

#define br_debug(br, format, args...)			\
	pr_debug("%s: " format,  (br)->dev->name, ##args)

/* called under bridge lock */
static inline int br_is_root_bridge(const struct net_bridge *br)
{
	return !memcmp(&br->bridge_id, &br->designated_root, 8);
}

/* check if a VLAN entry is global */
static inline bool br_vlan_is_master(const struct net_bridge_vlan *v)
{
	return v->flags & BRIDGE_VLAN_INFO_MASTER;
}

/* check if a VLAN entry is used by the bridge */
static inline bool br_vlan_is_brentry(const struct net_bridge_vlan *v)
{
	return v->flags & BRIDGE_VLAN_INFO_BRENTRY;
}

/* check if we should use the vlan entry, returns false if it's only context */
static inline bool br_vlan_should_use(const struct net_bridge_vlan *v)
{
	if (br_vlan_is_master(v)) {
		if (br_vlan_is_brentry(v))
			return true;
		else
			return false;
	}

	return true;
}

static inline bool nbp_state_should_learn(const struct net_bridge_port *p)
{
	return p->state == BR_STATE_LEARNING || p->state == BR_STATE_FORWARDING;
}

static inline int br_opt_get(const struct net_bridge *br,
			     enum net_bridge_opts opt)
{
	return test_bit(opt, &br->options);
}

int br_boolopt_toggle(struct net_bridge *br, enum br_boolopt_id opt, bool on,
		      struct netlink_ext_ack *extack);
int br_boolopt_get(const struct net_bridge *br, enum br_boolopt_id opt);
int br_boolopt_multi_toggle(struct net_bridge *br,
			    struct br_boolopt_multi *bm,
			    struct netlink_ext_ack *extack);
void br_boolopt_multi_get(const struct net_bridge *br,
			  struct br_boolopt_multi *bm);
void br_opt_toggle(struct net_bridge *br, enum net_bridge_opts opt, bool on);

/* br_device.c */
void br_dev_setup(struct net_device *dev);
void br_dev_delete(struct net_device *dev, struct list_head *list);
netdev_tx_t br_dev_xmit(struct sk_buff *skb, struct net_device *dev);
#ifdef CONFIG_NET_POLL_CONTROLLER
static inline void br_netpoll_send_skb(const struct net_bridge_port *p,
				       struct sk_buff *skb)
{
	struct netpoll *np = p->np;

	if (np)
		netpoll_send_skb(np, skb);
}

int br_netpoll_enable(struct net_bridge_port *p);
void br_netpoll_disable(struct net_bridge_port *p);
#else
static inline void br_netpoll_send_skb(const struct net_bridge_port *p,
				       struct sk_buff *skb)
{
}

static inline int br_netpoll_enable(struct net_bridge_port *p)
{
	return 0;
}

static inline void br_netpoll_disable(struct net_bridge_port *p)
{
}
#endif

/* br_fdb.c */
int br_fdb_init(void);
void br_fdb_fini(void);
int br_fdb_hash_init(struct net_bridge *br);
void br_fdb_hash_fini(struct net_bridge *br);
void br_fdb_flush(struct net_bridge *br);
void br_fdb_find_delete_local(struct net_bridge *br,
			      const struct net_bridge_port *p,
			      const unsigned char *addr, u16 vid);
void br_fdb_changeaddr(struct net_bridge_port *p, const unsigned char *newaddr);
void br_fdb_change_mac_address(struct net_bridge *br, const u8 *newaddr);
void br_fdb_cleanup(struct work_struct *work);
void br_fdb_delete_by_port(struct net_bridge *br,
			   const struct net_bridge_port *p, u16 vid, int do_all);
struct net_bridge_fdb_entry *br_fdb_find_rcu(struct net_bridge *br,
					     const unsigned char *addr,
					     __u16 vid);
int br_fdb_test_addr(struct net_device *dev, unsigned char *addr);
int br_fdb_fillbuf(struct net_bridge *br, void *buf, unsigned long count,
		   unsigned long off);
int br_fdb_insert(struct net_bridge *br, struct net_bridge_port *source,
		  const unsigned char *addr, u16 vid);
void br_fdb_update(struct net_bridge *br, struct net_bridge_port *source,
		   const unsigned char *addr, u16 vid, unsigned long flags);

int br_fdb_delete(struct ndmsg *ndm, struct nlattr *tb[],
		  struct net_device *dev, const unsigned char *addr, u16 vid);
int br_fdb_add(struct ndmsg *nlh, struct nlattr *tb[], struct net_device *dev,
	       const unsigned char *addr, u16 vid, u16 nlh_flags,
	       struct netlink_ext_ack *extack);
int br_fdb_dump(struct sk_buff *skb, struct netlink_callback *cb,
		struct net_device *dev, struct net_device *fdev, int *idx);
int br_fdb_get(struct sk_buff *skb, struct nlattr *tb[], struct net_device *dev,
	       const unsigned char *addr, u16 vid, u32 portid, u32 seq,
	       struct netlink_ext_ack *extack);
int br_fdb_sync_static(struct net_bridge *br, struct net_bridge_port *p);
void br_fdb_unsync_static(struct net_bridge *br, struct net_bridge_port *p);
int br_fdb_external_learn_add(struct net_bridge *br, struct net_bridge_port *p,
			      const unsigned char *addr, u16 vid,
			      bool swdev_notify);
int br_fdb_external_learn_del(struct net_bridge *br, struct net_bridge_port *p,
			      const unsigned char *addr, u16 vid,
			      bool swdev_notify);
void br_fdb_offloaded_set(struct net_bridge *br, struct net_bridge_port *p,
			  const unsigned char *addr, u16 vid, bool offloaded);

/* br_forward.c */
enum br_pkt_type {
	BR_PKT_UNICAST,
	BR_PKT_MULTICAST,
	BR_PKT_BROADCAST
};
int br_dev_queue_push_xmit(struct net *net, struct sock *sk, struct sk_buff *skb);
void br_forward(const struct net_bridge_port *to, struct sk_buff *skb,
		bool local_rcv, bool local_orig);
int br_forward_finish(struct net *net, struct sock *sk, struct sk_buff *skb);
void br_flood(struct net_bridge *br, struct sk_buff *skb,
	      enum br_pkt_type pkt_type, bool local_rcv, bool local_orig);

/* return true if both source port and dest port are isolated */
static inline bool br_skb_isolated(const struct net_bridge_port *to,
				   const struct sk_buff *skb)
{
	return BR_INPUT_SKB_CB(skb)->src_port_isolated &&
	       (to->flags & BR_ISOLATED);
}

/* br_if.c */
void br_port_carrier_check(struct net_bridge_port *p, bool *notified);
int br_add_bridge(struct net *net, const char *name);
int br_del_bridge(struct net *net, const char *name);
int br_add_if(struct net_bridge *br, struct net_device *dev,
	      struct netlink_ext_ack *extack);
int br_del_if(struct net_bridge *br, struct net_device *dev);
void br_mtu_auto_adjust(struct net_bridge *br);
netdev_features_t br_features_recompute(struct net_bridge *br,
					netdev_features_t features);
void br_port_flags_change(struct net_bridge_port *port, unsigned long mask);
void br_manage_promisc(struct net_bridge *br);
int nbp_backup_change(struct net_bridge_port *p, struct net_device *backup_dev);

/* br_input.c */
int br_handle_frame_finish(struct net *net, struct sock *sk, struct sk_buff *skb);
rx_handler_result_t br_handle_frame(struct sk_buff **pskb);

static inline bool br_rx_handler_check_rcu(const struct net_device *dev)
{
	return rcu_dereference(dev->rx_handler) == br_handle_frame;
}

static inline bool br_rx_handler_check_rtnl(const struct net_device *dev)
{
	return rcu_dereference_rtnl(dev->rx_handler) == br_handle_frame;
}

static inline struct net_bridge_port *br_port_get_check_rcu(const struct net_device *dev)
{
	return br_rx_handler_check_rcu(dev) ? br_port_get_rcu(dev) : NULL;
}

static inline struct net_bridge_port *
br_port_get_check_rtnl(const struct net_device *dev)
{
	return br_rx_handler_check_rtnl(dev) ? br_port_get_rtnl_rcu(dev) : NULL;
}

/* br_ioctl.c */
int br_dev_ioctl(struct net_device *dev, struct ifreq *rq, int cmd);
int br_ioctl_deviceless_stub(struct net *net, unsigned int cmd,
			     void __user *arg);

/* br_multicast.c */
#ifdef CONFIG_BRIDGE_IGMP_SNOOPING
int br_multicast_rcv(struct net_bridge *br, struct net_bridge_port *port,
		     struct sk_buff *skb, u16 vid);
struct net_bridge_mdb_entry *br_mdb_get(struct net_bridge *br,
					struct sk_buff *skb, u16 vid);
int br_multicast_add_port(struct net_bridge_port *port);
void br_multicast_del_port(struct net_bridge_port *port);
void br_multicast_enable_port(struct net_bridge_port *port);
void br_multicast_disable_port(struct net_bridge_port *port);
void br_multicast_init(struct net_bridge *br);
void br_multicast_open(struct net_bridge *br);
void br_multicast_stop(struct net_bridge *br);
void br_multicast_dev_del(struct net_bridge *br);
void br_multicast_flood(struct net_bridge_mdb_entry *mdst,
			struct sk_buff *skb, bool local_rcv, bool local_orig);
int br_multicast_set_router(struct net_bridge *br, unsigned long val);
int br_multicast_set_port_router(struct net_bridge_port *p, unsigned long val);
int br_multicast_toggle(struct net_bridge *br, unsigned long val);
int br_multicast_set_querier(struct net_bridge *br, unsigned long val);
int br_multicast_set_hash_max(struct net_bridge *br, unsigned long val);
int br_multicast_set_igmp_version(struct net_bridge *br, unsigned long val);
#if IS_ENABLED(CONFIG_IPV6)
int br_multicast_set_mld_version(struct net_bridge *br, unsigned long val);
#endif
struct net_bridge_mdb_entry *
br_mdb_ip_get(struct net_bridge *br, struct br_ip *dst);
struct net_bridge_mdb_entry *
br_multicast_new_group(struct net_bridge *br, struct br_ip *group);
struct net_bridge_port_group *
br_multicast_new_port_group(struct net_bridge_port *port, struct br_ip *group,
			    struct net_bridge_port_group __rcu *next,
			    unsigned char flags, const unsigned char *src);
int br_mdb_hash_init(struct net_bridge *br);
void br_mdb_hash_fini(struct net_bridge *br);
void br_mdb_notify(struct net_device *dev, struct net_bridge_port *port,
		   struct br_ip *group, int type, u8 flags);
void br_rtr_notify(struct net_device *dev, struct net_bridge_port *port,
		   int type);
void br_multicast_count(struct net_bridge *br, const struct net_bridge_port *p,
			const struct sk_buff *skb, u8 type, u8 dir);
int br_multicast_init_stats(struct net_bridge *br);
void br_multicast_uninit_stats(struct net_bridge *br);
void br_multicast_get_stats(const struct net_bridge *br,
			    const struct net_bridge_port *p,
			    struct br_mcast_stats *dest);
void br_mdb_init(void);
void br_mdb_uninit(void);
void br_multicast_host_join(struct net_bridge_mdb_entry *mp, bool notify);
void br_multicast_host_leave(struct net_bridge_mdb_entry *mp, bool notify);

#define mlock_dereference(X, br) \
	rcu_dereference_protected(X, lockdep_is_held(&br->multicast_lock))

static inline bool br_multicast_is_router(struct net_bridge *br)
{
	return br->multicast_router == 2 ||
	       (br->multicast_router == 1 &&
		timer_pending(&br->multicast_router_timer));
}

static inline bool
__br_multicast_querier_exists(struct net_bridge *br,
				struct bridge_mcast_other_query *querier,
				const bool is_ipv6)
{
	bool own_querier_enabled;

	if (br_opt_get(br, BROPT_MULTICAST_QUERIER)) {
		if (is_ipv6 && !br_opt_get(br, BROPT_HAS_IPV6_ADDR))
			own_querier_enabled = false;
		else
			own_querier_enabled = true;
	} else {
		own_querier_enabled = false;
	}

	return time_is_before_jiffies(querier->delay_time) &&
	       (own_querier_enabled || timer_pending(&querier->timer));
}

static inline bool br_multicast_querier_exists(struct net_bridge *br,
					       struct ethhdr *eth)
{
	switch (eth->h_proto) {
	case (htons(ETH_P_IP)):
		//ip报文
		return __br_multicast_querier_exists(br,
			&br->ip4_other_query, false);
#if IS_ENABLED(CONFIG_IPV6)
	case (htons(ETH_P_IPV6)):
		//ipv6报文
		return __br_multicast_querier_exists(br,
			&br->ip6_other_query, true);
#endif
	default:
		return false;
	}
}

static inline int br_multicast_igmp_type(const struct sk_buff *skb)
{
	return BR_INPUT_SKB_CB(skb)->igmp;
}
#else
static inline int br_multicast_rcv(struct net_bridge *br,
				   struct net_bridge_port *port,
				   struct sk_buff *skb,
				   u16 vid)
{
	return 0;
}

static inline struct net_bridge_mdb_entry *br_mdb_get(struct net_bridge *br,
						      struct sk_buff *skb, u16 vid)
{
	return NULL;
}

static inline int br_multicast_add_port(struct net_bridge_port *port)
{
	return 0;
}

static inline void br_multicast_del_port(struct net_bridge_port *port)
{
}

static inline void br_multicast_enable_port(struct net_bridge_port *port)
{
}

static inline void br_multicast_disable_port(struct net_bridge_port *port)
{
}

static inline void br_multicast_init(struct net_bridge *br)
{
}

static inline void br_multicast_open(struct net_bridge *br)
{
}

static inline void br_multicast_stop(struct net_bridge *br)
{
}

static inline void br_multicast_dev_del(struct net_bridge *br)
{
}

static inline void br_multicast_flood(struct net_bridge_mdb_entry *mdst,
				      struct sk_buff *skb,
				      bool local_rcv, bool local_orig)
{
}

static inline bool br_multicast_is_router(struct net_bridge *br)
{
	return false;
}

static inline bool br_multicast_querier_exists(struct net_bridge *br,
					       struct ethhdr *eth)
{
	return false;
}

static inline void br_mdb_init(void)
{
}

static inline void br_mdb_uninit(void)
{
}

static inline int br_mdb_hash_init(struct net_bridge *br)
{
	return 0;
}

static inline void br_mdb_hash_fini(struct net_bridge *br)
{
}

static inline void br_multicast_count(struct net_bridge *br,
				      const struct net_bridge_port *p,
				      const struct sk_buff *skb,
				      u8 type, u8 dir)
{
}

static inline int br_multicast_init_stats(struct net_bridge *br)
{
	return 0;
}

static inline void br_multicast_uninit_stats(struct net_bridge *br)
{
}

static inline int br_multicast_igmp_type(const struct sk_buff *skb)
{
	return 0;
}
#endif

/* br_vlan.c */
#ifdef CONFIG_BRIDGE_VLAN_FILTERING
bool br_allowed_ingress(const struct net_bridge *br,
			struct net_bridge_vlan_group *vg, struct sk_buff *skb,
			u16 *vid);
bool br_allowed_egress(struct net_bridge_vlan_group *vg,
		       const struct sk_buff *skb);
bool br_should_learn(struct net_bridge_port *p, struct sk_buff *skb, u16 *vid);
struct sk_buff *br_handle_vlan(struct net_bridge *br,
			       const struct net_bridge_port *port,
			       struct net_bridge_vlan_group *vg,
			       struct sk_buff *skb);
int br_vlan_add(struct net_bridge *br, u16 vid, u16 flags,
		bool *changed, struct netlink_ext_ack *extack);
int br_vlan_delete(struct net_bridge *br, u16 vid);
void br_vlan_flush(struct net_bridge *br);
struct net_bridge_vlan *br_vlan_find(struct net_bridge_vlan_group *vg, u16 vid);
void br_recalculate_fwd_mask(struct net_bridge *br);
int __br_vlan_filter_toggle(struct net_bridge *br, unsigned long val);
int br_vlan_filter_toggle(struct net_bridge *br, unsigned long val);
int __br_vlan_set_proto(struct net_bridge *br, __be16 proto);
int br_vlan_set_proto(struct net_bridge *br, unsigned long val);
int br_vlan_set_stats(struct net_bridge *br, unsigned long val);
int br_vlan_set_stats_per_port(struct net_bridge *br, unsigned long val);
int br_vlan_init(struct net_bridge *br);
int br_vlan_set_default_pvid(struct net_bridge *br, unsigned long val);
int __br_vlan_set_default_pvid(struct net_bridge *br, u16 pvid,
			       struct netlink_ext_ack *extack);
int nbp_vlan_add(struct net_bridge_port *port, u16 vid, u16 flags,
		 bool *changed, struct netlink_ext_ack *extack);
int nbp_vlan_delete(struct net_bridge_port *port, u16 vid);
void nbp_vlan_flush(struct net_bridge_port *port);
int nbp_vlan_init(struct net_bridge_port *port, struct netlink_ext_ack *extack);
int nbp_get_num_vlan_infos(struct net_bridge_port *p, u32 filter_mask);
void br_vlan_get_stats(const struct net_bridge_vlan *v,
		       struct br_vlan_stats *stats);
void br_vlan_port_event(struct net_bridge_port *p, unsigned long event);
int br_vlan_bridge_event(struct net_device *dev, unsigned long event,
			 void *ptr);

static inline struct net_bridge_vlan_group *br_vlan_group(
					const struct net_bridge *br)
{
	return rtnl_dereference(br->vlgrp);
}

static inline struct net_bridge_vlan_group *nbp_vlan_group(
					const struct net_bridge_port *p)
{
	return rtnl_dereference(p->vlgrp);
}

static inline struct net_bridge_vlan_group *br_vlan_group_rcu(
					const struct net_bridge *br)
{
	return rcu_dereference(br->vlgrp);
}

static inline struct net_bridge_vlan_group *nbp_vlan_group_rcu(
					const struct net_bridge_port *p)
{
	return rcu_dereference(p->vlgrp);
}

/* Since bridge now depends on 8021Q module, but the time bridge sees the
 * skb, the vlan tag will always be present if the frame was tagged.
 */
//取报文的vlanid
static inline int br_vlan_get_tag(const struct sk_buff *skb, u16 *vid)
{
	int err = 0;

	if (skb_vlan_tag_present(skb)) {
		//报文存在vlan,提取vlanid
		*vid = skb_vlan_tag_get_id(skb);
	} else {
		*vid = 0;
		err = -EINVAL;
	}

	return err;
}

static inline u16 br_get_pvid(const struct net_bridge_vlan_group *vg)
{
	if (!vg)
		return 0;

	smp_rmb();
	return vg->pvid;
}

#else
static inline bool br_allowed_ingress(const struct net_bridge *br,
				      struct net_bridge_vlan_group *vg,
				      struct sk_buff *skb,
				      u16 *vid)
{
	return true;
}

static inline bool br_allowed_egress(struct net_bridge_vlan_group *vg,
				     const struct sk_buff *skb)
{
	return true;
}

static inline bool br_should_learn(struct net_bridge_port *p,
				   struct sk_buff *skb, u16 *vid)
{
	return true;
}

static inline struct sk_buff *br_handle_vlan(struct net_bridge *br,
					     const struct net_bridge_port *port,
					     struct net_bridge_vlan_group *vg,
					     struct sk_buff *skb)
{
	return skb;
}

static inline int br_vlan_add(struct net_bridge *br, u16 vid, u16 flags,
			      bool *changed, struct netlink_ext_ack *extack)
{
	*changed = false;
	return -EOPNOTSUPP;
}

static inline int br_vlan_delete(struct net_bridge *br, u16 vid)
{
	return -EOPNOTSUPP;
}

static inline void br_vlan_flush(struct net_bridge *br)
{
}

static inline void br_recalculate_fwd_mask(struct net_bridge *br)
{
}

static inline int br_vlan_init(struct net_bridge *br)
{
	return 0;
}

static inline int nbp_vlan_add(struct net_bridge_port *port, u16 vid, u16 flags,
			       bool *changed, struct netlink_ext_ack *extack)
{
	*changed = false;
	return -EOPNOTSUPP;
}

static inline int nbp_vlan_delete(struct net_bridge_port *port, u16 vid)
{
	return -EOPNOTSUPP;
}

static inline void nbp_vlan_flush(struct net_bridge_port *port)
{
}

static inline struct net_bridge_vlan *br_vlan_find(struct net_bridge_vlan_group *vg,
						   u16 vid)
{
	return NULL;
}

static inline int nbp_vlan_init(struct net_bridge_port *port,
				struct netlink_ext_ack *extack)
{
	return 0;
}

static inline u16 br_vlan_get_tag(const struct sk_buff *skb, u16 *tag)
{
	return 0;
}

static inline u16 br_get_pvid(const struct net_bridge_vlan_group *vg)
{
	return 0;
}

static inline int __br_vlan_filter_toggle(struct net_bridge *br,
					  unsigned long val)
{
	return -EOPNOTSUPP;
}

static inline int nbp_get_num_vlan_infos(struct net_bridge_port *p,
					 u32 filter_mask)
{
	return 0;
}

static inline struct net_bridge_vlan_group *br_vlan_group(
					const struct net_bridge *br)
{
	return NULL;
}

static inline struct net_bridge_vlan_group *nbp_vlan_group(
					const struct net_bridge_port *p)
{
	return NULL;
}

static inline struct net_bridge_vlan_group *br_vlan_group_rcu(
					const struct net_bridge *br)
{
	return NULL;
}

static inline struct net_bridge_vlan_group *nbp_vlan_group_rcu(
					const struct net_bridge_port *p)
{
	return NULL;
}

static inline void br_vlan_get_stats(const struct net_bridge_vlan *v,
				     struct br_vlan_stats *stats)
{
}

static inline void br_vlan_port_event(struct net_bridge_port *p,
				      unsigned long event)
{
}

static inline int br_vlan_bridge_event(struct net_device *dev,
				       unsigned long event, void *ptr)
{
	return 0;
}
#endif

struct nf_br_ops {
	int (*br_dev_xmit_hook)(struct sk_buff *skb);
};
extern const struct nf_br_ops __rcu *nf_br_ops;

/* br_netfilter.c */
#if IS_ENABLED(CONFIG_BRIDGE_NETFILTER)
int br_nf_core_init(void);
void br_nf_core_fini(void);
void br_netfilter_rtable_init(struct net_bridge *);
#else
static inline int br_nf_core_init(void) { return 0; }
static inline void br_nf_core_fini(void) {}
#define br_netfilter_rtable_init(x)
#endif

/* br_stp.c */
void br_set_state(struct net_bridge_port *p, unsigned int state);
struct net_bridge_port *br_get_port(struct net_bridge *br, u16 port_no);
void br_init_port(struct net_bridge_port *p);
void br_become_designated_port(struct net_bridge_port *p);

void __br_set_forward_delay(struct net_bridge *br, unsigned long t);
int br_set_forward_delay(struct net_bridge *br, unsigned long x);
int br_set_hello_time(struct net_bridge *br, unsigned long x);
int br_set_max_age(struct net_bridge *br, unsigned long x);
int __set_ageing_time(struct net_device *dev, unsigned long t);
int br_set_ageing_time(struct net_bridge *br, clock_t ageing_time);


/* br_stp_if.c */
void br_stp_enable_bridge(struct net_bridge *br);
void br_stp_disable_bridge(struct net_bridge *br);
void br_stp_set_enabled(struct net_bridge *br, unsigned long val);
void br_stp_enable_port(struct net_bridge_port *p);
void br_stp_disable_port(struct net_bridge_port *p);
bool br_stp_recalculate_bridge_id(struct net_bridge *br);
void br_stp_change_bridge_id(struct net_bridge *br, const unsigned char *a);
void br_stp_set_bridge_priority(struct net_bridge *br, u16 newprio);
int br_stp_set_port_priority(struct net_bridge_port *p, unsigned long newprio);
int br_stp_set_path_cost(struct net_bridge_port *p, unsigned long path_cost);
ssize_t br_show_bridge_id(char *buf, const struct bridge_id *id);

/* br_stp_bpdu.c */
struct stp_proto;
void br_stp_rcv(const struct stp_proto *proto, struct sk_buff *skb,
		struct net_device *dev);

/* br_stp_timer.c */
void br_stp_timer_init(struct net_bridge *br);
void br_stp_port_timer_init(struct net_bridge_port *p);
unsigned long br_timer_value(const struct timer_list *timer);

/* br.c */
#if IS_ENABLED(CONFIG_ATM_LANE)
extern int (*br_fdb_test_addr_hook)(struct net_device *dev, unsigned char *addr);
#endif

/* br_netlink.c */
extern struct rtnl_link_ops br_link_ops;
int br_netlink_init(void);
void br_netlink_fini(void);
void br_ifinfo_notify(int event, const struct net_bridge *br,
		      const struct net_bridge_port *port);
int br_setlink(struct net_device *dev, struct nlmsghdr *nlmsg, u16 flags,
	       struct netlink_ext_ack *extack);
int br_dellink(struct net_device *dev, struct nlmsghdr *nlmsg, u16 flags);
int br_getlink(struct sk_buff *skb, u32 pid, u32 seq, struct net_device *dev,
	       u32 filter_mask, int nlflags);

#ifdef CONFIG_SYSFS
/* br_sysfs_if.c */
extern const struct sysfs_ops brport_sysfs_ops;
int br_sysfs_addif(struct net_bridge_port *p);
int br_sysfs_renameif(struct net_bridge_port *p);

/* br_sysfs_br.c */
int br_sysfs_addbr(struct net_device *dev);
void br_sysfs_delbr(struct net_device *dev);

#else

static inline int br_sysfs_addif(struct net_bridge_port *p) { return 0; }
static inline int br_sysfs_renameif(struct net_bridge_port *p) { return 0; }
static inline int br_sysfs_addbr(struct net_device *dev) { return 0; }
static inline void br_sysfs_delbr(struct net_device *dev) { return; }
#endif /* CONFIG_SYSFS */

/* br_switchdev.c */
#ifdef CONFIG_NET_SWITCHDEV
int nbp_switchdev_mark_set(struct net_bridge_port *p);
void nbp_switchdev_frame_mark(const struct net_bridge_port *p,
			      struct sk_buff *skb);
bool nbp_switchdev_allowed_egress(const struct net_bridge_port *p,
				  const struct sk_buff *skb);
int br_switchdev_set_port_flag(struct net_bridge_port *p,
			       unsigned long flags,
			       unsigned long mask);
void br_switchdev_fdb_notify(const struct net_bridge_fdb_entry *fdb,
			     int type);
int br_switchdev_port_vlan_add(struct net_device *dev, u16 vid, u16 flags,
			       struct netlink_ext_ack *extack);
int br_switchdev_port_vlan_del(struct net_device *dev, u16 vid);

static inline void br_switchdev_frame_unmark(struct sk_buff *skb)
{
	skb->offload_fwd_mark = 0;
}
#else
static inline int nbp_switchdev_mark_set(struct net_bridge_port *p)
{
	return 0;
}

static inline void nbp_switchdev_frame_mark(const struct net_bridge_port *p,
					    struct sk_buff *skb)
{
}

static inline bool nbp_switchdev_allowed_egress(const struct net_bridge_port *p,
						const struct sk_buff *skb)
{
	return true;
}

static inline int br_switchdev_set_port_flag(struct net_bridge_port *p,
					     unsigned long flags,
					     unsigned long mask)
{
	return 0;
}

static inline int br_switchdev_port_vlan_add(struct net_device *dev,
					     u16 vid, u16 flags,
					     struct netlink_ext_ack *extack)
{
	return -EOPNOTSUPP;
}

static inline int br_switchdev_port_vlan_del(struct net_device *dev, u16 vid)
{
	return -EOPNOTSUPP;
}

static inline void
br_switchdev_fdb_notify(const struct net_bridge_fdb_entry *fdb, int type)
{
}

static inline void br_switchdev_frame_unmark(struct sk_buff *skb)
{
}
#endif /* CONFIG_NET_SWITCHDEV */

/* br_arp_nd_proxy.c */
void br_recalculate_neigh_suppress_enabled(struct net_bridge *br);
void br_do_proxy_suppress_arp(struct sk_buff *skb, struct net_bridge *br,
			      u16 vid, struct net_bridge_port *p);
void br_do_suppress_nd(struct sk_buff *skb, struct net_bridge *br,
		       u16 vid, struct net_bridge_port *p, struct nd_msg *msg);
struct nd_msg *br_is_nd_neigh_msg(struct sk_buff *skb, struct nd_msg *m);
#endif<|MERGE_RESOLUTION|>--- conflicted
+++ resolved
@@ -193,16 +193,9 @@
 
 	struct net_bridge_fdb_key	key;
 	struct hlist_node		fdb_node;
-<<<<<<< HEAD
-	unsigned char			is_local:1,//是否为local fdb表项（即本机接口）
-					is_static:1,//是否为静态fdb表项
-					is_sticky:1,
-					added_by_user:1,
-					added_by_external_learn:1,
-					offloaded:1;
-=======
+	//是否为local fdb表项（即本机接口）
+	//是否为静态fdb表项
 	unsigned long			flags;
->>>>>>> e42617b8
 
 	/* write-heavy members should not affect lookups */
 	unsigned long			updated ____cacheline_aligned_in_smp;
