// SPDX-License-Identifier: GPL-2.0-or-later
/*
 *	Userspace interface
 *	Linux ethernet bridge
 *
 *	Authors:
 *	Lennert Buytenhek		<buytenh@gnu.org>
 */

#include <linux/kernel.h>
#include <linux/netdevice.h>
#include <linux/etherdevice.h>
#include <linux/netpoll.h>
#include <linux/ethtool.h>
#include <linux/if_arp.h>
#include <linux/module.h>
#include <linux/init.h>
#include <linux/rtnetlink.h>
#include <linux/if_ether.h>
#include <linux/slab.h>
#include <net/dsa.h>
#include <net/sock.h>
#include <linux/if_vlan.h>
#include <net/switchdev.h>
#include <net/net_namespace.h>

#include "br_private.h"

/*
 * Determine initial path cost based on speed.
 * using recommendations from 802.1d standard
 *
 * Since driver might sleep need to not be holding any locks.
 */
static int port_cost(struct net_device *dev)
{
	struct ethtool_link_ksettings ecmd;

	if (!__ethtool_get_link_ksettings(dev, &ecmd)) {
		switch (ecmd.base.speed) {
		case SPEED_10000:
			return 2;
		case SPEED_1000:
			return 4;
		case SPEED_100:
			return 19;
		case SPEED_10:
			return 100;
		}
	}

	/* Old silly heuristics based on name */
	if (!strncmp(dev->name, "lec", 3))
		return 7;

	if (!strncmp(dev->name, "plip", 4))
		return 2500;

	return 100;	/* assume old 10Mbps */
}


/* Check for port carrier transitions. */
void br_port_carrier_check(struct net_bridge_port *p, bool *notified)
{
	struct net_device *dev = p->dev;
	struct net_bridge *br = p->br;

	if (!(p->flags & BR_ADMIN_COST) &&
	    netif_running(dev) && netif_oper_up(dev))
		p->path_cost = port_cost(dev);

	*notified = false;
	if (!netif_running(br->dev))
		return;

	spin_lock_bh(&br->lock);
	if (netif_running(dev) && netif_oper_up(dev)) {
		if (p->state == BR_STATE_DISABLED) {
			br_stp_enable_port(p);
			*notified = true;
		}
	} else {
		if (p->state != BR_STATE_DISABLED) {
			br_stp_disable_port(p);
			*notified = true;
		}
	}
	spin_unlock_bh(&br->lock);
}

static void br_port_set_promisc(struct net_bridge_port *p)
{
	int err = 0;

	if (br_promisc_port(p))
		return;

	err = dev_set_promiscuity(p->dev, 1);
	if (err)
		return;

	br_fdb_unsync_static(p->br, p);
	p->flags |= BR_PROMISC;
}

static void br_port_clear_promisc(struct net_bridge_port *p)
{
	int err;

	/* Check if the port is already non-promisc or if it doesn't
	 * support UNICAST filtering.  Without unicast filtering support
	 * we'll end up re-enabling promisc mode anyway, so just check for
	 * it here.
	 */
	if (!br_promisc_port(p) || !(p->dev->priv_flags & IFF_UNICAST_FLT))
		return;

	/* Since we'll be clearing the promisc mode, program the port
	 * first so that we don't have interruption in traffic.
	 */
	err = br_fdb_sync_static(p->br, p);
	if (err)
		return;

	dev_set_promiscuity(p->dev, -1);
	p->flags &= ~BR_PROMISC;
}

/* When a port is added or removed or when certain port flags
 * change, this function is called to automatically manage
 * promiscuity setting of all the bridge ports.  We are always called
 * under RTNL so can skip using rcu primitives.
 */
void br_manage_promisc(struct net_bridge *br)
{
	struct net_bridge_port *p;
	bool set_all = false;

	/* If vlan filtering is disabled or bridge interface is placed
	 * into promiscuous mode, place all ports in promiscuous mode.
	 */
	if ((br->dev->flags & IFF_PROMISC) || !br_vlan_enabled(br->dev))
		set_all = true;

	list_for_each_entry(p, &br->port_list, list) {
		if (set_all) {
			br_port_set_promisc(p);
		} else {
			/* If the number of auto-ports is <= 1, then all other
			 * ports will have their output configuration
			 * statically specified through fdbs.  Since ingress
			 * on the auto-port becomes forwarding/egress to other
			 * ports and egress configuration is statically known,
			 * we can say that ingress configuration of the
			 * auto-port is also statically known.
			 * This lets us disable promiscuous mode and write
			 * this config to hw.
			 */
			if (br->auto_cnt == 0 ||
			    (br->auto_cnt == 1 && br_auto_port(p)))
				br_port_clear_promisc(p);
			else
				br_port_set_promisc(p);
		}
	}
}

int nbp_backup_change(struct net_bridge_port *p,
		      struct net_device *backup_dev)
{
	struct net_bridge_port *old_backup = rtnl_dereference(p->backup_port);
	struct net_bridge_port *backup_p = NULL;

	ASSERT_RTNL();

	if (backup_dev) {
		if (!netif_is_bridge_port(backup_dev))
			return -ENOENT;

		backup_p = br_port_get_rtnl(backup_dev);
		if (backup_p->br != p->br)
			return -EINVAL;
	}

	if (p == backup_p)
		return -EINVAL;

	if (old_backup == backup_p)
		return 0;

	/* if the backup link is already set, clear it */
	if (old_backup)
		old_backup->backup_redirected_cnt--;

	if (backup_p)
		backup_p->backup_redirected_cnt++;
	rcu_assign_pointer(p->backup_port, backup_p);

	return 0;
}

static void nbp_backup_clear(struct net_bridge_port *p)
{
	nbp_backup_change(p, NULL);
	if (p->backup_redirected_cnt) {
		struct net_bridge_port *cur_p;

		list_for_each_entry(cur_p, &p->br->port_list, list) {
			struct net_bridge_port *backup_p;

			backup_p = rtnl_dereference(cur_p->backup_port);
			if (backup_p == p)
				nbp_backup_change(cur_p, NULL);
		}
	}

	WARN_ON(rcu_access_pointer(p->backup_port) || p->backup_redirected_cnt);
}

static void nbp_update_port_count(struct net_bridge *br)
{
	struct net_bridge_port *p;
	u32 cnt = 0;

	list_for_each_entry(p, &br->port_list, list) {
		if (br_auto_port(p))
			cnt++;
	}
	if (br->auto_cnt != cnt) {
		br->auto_cnt = cnt;
		br_manage_promisc(br);
	}
}

static void nbp_delete_promisc(struct net_bridge_port *p)
{
	/* If port is currently promiscuous, unset promiscuity.
	 * Otherwise, it is a static port so remove all addresses
	 * from it.
	 */
	dev_set_allmulti(p->dev, -1);
	if (br_promisc_port(p))
		dev_set_promiscuity(p->dev, -1);
	else
		br_fdb_unsync_static(p->br, p);
}

static void release_nbp(struct kobject *kobj)
{
	struct net_bridge_port *p
		= container_of(kobj, struct net_bridge_port, kobj);
	kfree(p);
}

static void brport_get_ownership(struct kobject *kobj, kuid_t *uid, kgid_t *gid)
{
	struct net_bridge_port *p = kobj_to_brport(kobj);

	net_ns_get_ownership(dev_net(p->dev), uid, gid);
}

static struct kobj_type brport_ktype = {
#ifdef CONFIG_SYSFS
	.sysfs_ops = &brport_sysfs_ops,
#endif
	.release = release_nbp,
	.get_ownership = brport_get_ownership,
};

static void destroy_nbp(struct net_bridge_port *p)
{
	struct net_device *dev = p->dev;

	p->br = NULL;
	p->dev = NULL;
	dev_put(dev);

	kobject_put(&p->kobj);
}

static void destroy_nbp_rcu(struct rcu_head *head)
{
	struct net_bridge_port *p =
			container_of(head, struct net_bridge_port, rcu);
	destroy_nbp(p);
}

static unsigned get_max_headroom(struct net_bridge *br)
{
	unsigned max_headroom = 0;
	struct net_bridge_port *p;

	list_for_each_entry(p, &br->port_list, list) {
		unsigned dev_headroom = netdev_get_fwd_headroom(p->dev);

		if (dev_headroom > max_headroom)
			max_headroom = dev_headroom;
	}

	return max_headroom;
}

static void update_headroom(struct net_bridge *br, int new_hr)
{
	struct net_bridge_port *p;

	list_for_each_entry(p, &br->port_list, list)
		netdev_set_rx_headroom(p->dev, new_hr);

	br->dev->needed_headroom = new_hr;
}

/* Delete port(interface) from bridge is done in two steps.
 * via RCU. First step, marks device as down. That deletes
 * all the timers and stops new packets from flowing through.
 *
 * Final cleanup doesn't occur until after all CPU's finished
 * processing packets.
 *
 * Protected from multiple admin operations by RTNL mutex
 */
static void del_nbp(struct net_bridge_port *p)
{
	struct net_bridge *br = p->br;
	struct net_device *dev = p->dev;

	sysfs_remove_link(br->ifobj, p->dev->name);

	nbp_delete_promisc(p);

	spin_lock_bh(&br->lock);
	br_stp_disable_port(p);
	spin_unlock_bh(&br->lock);

	br_mrp_port_del(br, p);

	br_ifinfo_notify(RTM_DELLINK, NULL, p);

	list_del_rcu(&p->list);
	if (netdev_get_fwd_headroom(dev) == br->dev->needed_headroom)
		update_headroom(br, get_max_headroom(br));
	netdev_reset_rx_headroom(dev);

	nbp_vlan_flush(p);
	br_fdb_delete_by_port(br, p, 0, 1);
	switchdev_deferred_process();
	nbp_backup_clear(p);

	nbp_update_port_count(br);

	netdev_upper_dev_unlink(dev, br->dev);

	dev->priv_flags &= ~IFF_BRIDGE_PORT;

	netdev_rx_handler_unregister(dev);

	br_multicast_del_port(p);

	kobject_uevent(&p->kobj, KOBJ_REMOVE);
	kobject_del(&p->kobj);

	br_netpoll_disable(p);

	call_rcu(&p->rcu, destroy_nbp_rcu);
}

/* Delete bridge device */
void br_dev_delete(struct net_device *dev, struct list_head *head)
{
	struct net_bridge *br = netdev_priv(dev);
	struct net_bridge_port *p, *n;

	list_for_each_entry_safe(p, n, &br->port_list, list) {
		del_nbp(p);
	}

	br_recalculate_neigh_suppress_enabled(br);

	br_fdb_delete_by_port(br, NULL, 0, 1);

	cancel_delayed_work_sync(&br->gc_work);

	br_sysfs_delbr(br->dev);
	unregister_netdevice_queue(br->dev, head);
}

/* find an available port number */
static int find_portno(struct net_bridge *br)
{
	int index;
	struct net_bridge_port *p;
	unsigned long *inuse;

	inuse = bitmap_zalloc(BR_MAX_PORTS, GFP_KERNEL);
	if (!inuse)
		return -ENOMEM;

	set_bit(0, inuse);	/* zero is reserved */
	list_for_each_entry(p, &br->port_list, list) {
		set_bit(p->port_no, inuse);
	}
	index = find_first_zero_bit(inuse, BR_MAX_PORTS);
	bitmap_free(inuse);

	return (index >= BR_MAX_PORTS) ? -EXFULL : index;
}

/* called with RTNL but without bridge lock */
static struct net_bridge_port *new_nbp(struct net_bridge *br,
				       struct net_device *dev)
{
	struct net_bridge_port *p;
	int index, err;

	index = find_portno(br);
	if (index < 0)
		return ERR_PTR(index);

	p = kzalloc(sizeof(*p), GFP_KERNEL);
	if (p == NULL)
		return ERR_PTR(-ENOMEM);

	p->br = br;
	dev_hold(dev);
	p->dev = dev;
	p->path_cost = port_cost(dev);
	p->priority = 0x8000 >> BR_PORT_BITS;
	p->port_no = index;
	p->flags = BR_LEARNING | BR_FLOOD | BR_MCAST_FLOOD | BR_BCAST_FLOOD;
	br_init_port(p);
	br_set_state(p, BR_STATE_DISABLED);
	br_stp_port_timer_init(p);
	err = br_multicast_add_port(p);
	if (err) {
		dev_put(dev);
		kfree(p);
		p = ERR_PTR(err);
	}

	return p;
}

//创建桥设备
int br_add_bridge(struct net *net, const char *name)
{
	struct net_device *dev;
	int res;

	//创建名称为$name的网络设备，并调用br_dev_setup初始化它
	dev = alloc_netdev(sizeof(struct net_bridge), name, NET_NAME_UNKNOWN,
			   br_dev_setup);

	if (!dev)
		return -ENOMEM;

	dev_net_set(dev, net);
	dev->rtnl_link_ops = &br_link_ops;

	res = register_netdev(dev);
	if (res)
		free_netdev(dev);
	return res;
}

//删除桥设备
int br_del_bridge(struct net *net, const char *name)
{
	struct net_device *dev;
	int ret = 0;

	rtnl_lock();
	dev = __dev_get_by_name(net, name);
	if (dev == NULL)
		ret =  -ENXIO; 	/* Could not find device */

	else if (!(dev->priv_flags & IFF_EBRIDGE)) {
		/* Attempt to delete non bridge device! */
		ret = -EPERM;
	}

	else if (dev->flags & IFF_UP) {
		/* Not shutdown yet. */
		ret = -EBUSY;
	}

	else
		br_dev_delete(dev, NULL);

	rtnl_unlock();
	return ret;
}

/* MTU of the bridge pseudo-device: ETH_DATA_LEN or the minimum of the ports */
static int br_mtu_min(const struct net_bridge *br)
{
	const struct net_bridge_port *p;
	int ret_mtu = 0;

	list_for_each_entry(p, &br->port_list, list)
		if (!ret_mtu || ret_mtu > p->dev->mtu)
			ret_mtu = p->dev->mtu;

	return ret_mtu ? ret_mtu : ETH_DATA_LEN;
}

void br_mtu_auto_adjust(struct net_bridge *br)
{
	ASSERT_RTNL();

	/* if the bridge MTU was manually configured don't mess with it */
	if (br_opt_get(br, BROPT_MTU_SET_BY_USER))
		return;

	/* change to the minimum MTU and clear the flag which was set by
	 * the bridge ndo_change_mtu callback
	 */
	dev_set_mtu(br->dev, br_mtu_min(br));
	br_opt_toggle(br, BROPT_MTU_SET_BY_USER, false);
}

static void br_set_gso_limits(struct net_bridge *br)
{
	unsigned int gso_max_size = GSO_MAX_SIZE;
	u16 gso_max_segs = GSO_MAX_SEGS;
	const struct net_bridge_port *p;

	list_for_each_entry(p, &br->port_list, list) {
		gso_max_size = min(gso_max_size, p->dev->gso_max_size);
		gso_max_segs = min(gso_max_segs, p->dev->gso_max_segs);
	}
	br->dev->gso_max_size = gso_max_size;
	br->dev->gso_max_segs = gso_max_segs;
}

/*
 * Recomputes features using slave's features
 */
netdev_features_t br_features_recompute(struct net_bridge *br,
	netdev_features_t features)
{
	struct net_bridge_port *p;
	netdev_features_t mask;

	if (list_empty(&br->port_list))
		return features;

	mask = features;
	features &= ~NETIF_F_ONE_FOR_ALL;

	list_for_each_entry(p, &br->port_list, list) {
		features = netdev_increment_features(features,
						     p->dev->features, mask);
	}
	features = netdev_add_tso_features(features, mask);

	return features;
}

/* called with RTNL */
//在桥上添加一个接口
int br_add_if(struct net_bridge *br, struct net_device *dev,
	      struct netlink_ext_ack *extack)
{
	struct net_bridge_port *p;
	int err = 0;
	unsigned br_hr, dev_hr;
	bool changed_addr;

	/* Don't allow bridging non-ethernet like devices. */
	if ((dev->flags & IFF_LOOPBACK) ||
	    dev->type != ARPHRD_ETHER || dev->addr_len != ETH_ALEN ||
	    !is_valid_ether_addr(dev->dev_addr))
		return -EINVAL;

	/* Also don't allow bridging of net devices that are DSA masters, since
	 * the bridge layer rx_handler prevents the DSA fake ethertype handler
	 * to be invoked, so we don't get the chance to strip off and parse the
	 * DSA switch tag protocol header (the bridge layer just returns
	 * RX_HANDLER_CONSUMED, stopping RX processing for these frames).
	 * The only case where that would not be an issue is when bridging can
	 * already be offloaded, such as when the DSA master is itself a DSA
	 * or plain switchdev port, and is bridged only with other ports from
	 * the same hardware device.
	 */
	if (netdev_uses_dsa(dev)) {
		list_for_each_entry(p, &br->port_list, list) {
			if (!netdev_port_same_parent_id(dev, p->dev)) {
				NL_SET_ERR_MSG(extack,
					       "Cannot do software bridging with a DSA master");
				return -EINVAL;
			}
		}
	}

	/* No bridging of bridges */
	//不容将br加入到br中
	if (dev->netdev_ops->ndo_start_xmit == br_dev_xmit) {
		NL_SET_ERR_MSG(extack,
			       "Can not enslave a bridge to a bridge");
		return -ELOOP;
	}

	/* Device has master upper dev */
	//存有master的设备不能加入.但加入其master时可以的。
	if (netdev_master_upper_dev_get(dev))
		return -EBUSY;

	/* No bridging devices that dislike that (e.g. wireless) */
	if (dev->priv_flags & IFF_DONT_BRIDGE) {
		NL_SET_ERR_MSG(extack,
			       "Device does not allow enslaving to a bridge");
		return -EOPNOTSUPP;
	}

	//新创建桥接口
	p = new_nbp(br, dev);
	if (IS_ERR(p))
		return PTR_ERR(p);

	//通知桥接事件
	call_netdevice_notifiers(NETDEV_JOIN, dev);

	err = dev_set_allmulti(dev, 1);
	if (err) {
		kfree(p);	/* kobject not yet init'd, manually free */
		goto err1;
	}

	//kobj创建
	err = kobject_init_and_add(&p->kobj, &brport_ktype, &(dev->dev.kobj),
				   SYSFS_BRIDGE_PORT_ATTR);
	if (err)
		goto err2;

	err = br_sysfs_addif(p);
	if (err)
		goto err2;

	err = br_netpoll_enable(p);
	if (err)
		goto err3;

<<<<<<< HEAD
	//注册bridge所属设备收取报文接口br_handle_frame
	//注册此dev对应的rx_handler以便在驱动层向上传递报文时，可以走桥
	err = netdev_rx_handler_register(dev, br_handle_frame, p);
=======
	err = netdev_rx_handler_register(dev, br_get_rx_handler(dev), p);
>>>>>>> 64677779
	if (err)
		goto err4;

	dev->priv_flags |= IFF_BRIDGE_PORT;

	err = netdev_master_upper_dev_link(dev, br->dev, NULL, NULL, extack);
	if (err)
		goto err5;

	err = nbp_switchdev_mark_set(p);
	if (err)
		goto err6;

	dev_disable_lro(dev);

	list_add_rcu(&p->list, &br->port_list);

	nbp_update_port_count(br);

	netdev_update_features(br->dev);

	br_hr = br->dev->needed_headroom;
	dev_hr = netdev_get_fwd_headroom(dev);
	if (br_hr < dev_hr)
		update_headroom(br, dev_hr);
	else
		netdev_set_rx_headroom(dev, br_hr);

	//添加此接口对应的fdb表
	if (br_fdb_insert(br, p, dev->dev_addr, 0))
		netdev_err(dev, "failed insert local address bridge forwarding table\n");

	if (br->dev->addr_assign_type != NET_ADDR_SET) {
		/* Ask for permission to use this MAC address now, even if we
		 * don't end up choosing it below.
		 */
		err = dev_pre_changeaddr_notify(br->dev, dev->dev_addr, extack);
		if (err)
			goto err7;
	}

	err = nbp_vlan_init(p, extack);
	if (err) {
		netdev_err(dev, "failed to initialize vlan filtering on this port\n");
		goto err7;
	}

	spin_lock_bh(&br->lock);
	changed_addr = br_stp_recalculate_bridge_id(br);

	if (netif_running(dev) && netif_oper_up(dev) &&
	    (br->dev->flags & IFF_UP))
		br_stp_enable_port(p);
	spin_unlock_bh(&br->lock);

	br_ifinfo_notify(RTM_NEWLINK, NULL, p);

	if (changed_addr)
		call_netdevice_notifiers(NETDEV_CHANGEADDR, br->dev);

	br_mtu_auto_adjust(br);
	br_set_gso_limits(br);

	kobject_uevent(&p->kobj, KOBJ_ADD);

	return 0;

err7:
	list_del_rcu(&p->list);
	br_fdb_delete_by_port(br, p, 0, 1);
	nbp_update_port_count(br);
err6:
	netdev_upper_dev_unlink(dev, br->dev);
err5:
	dev->priv_flags &= ~IFF_BRIDGE_PORT;
	netdev_rx_handler_unregister(dev);
err4:
	br_netpoll_disable(p);
err3:
	sysfs_remove_link(br->ifobj, p->dev->name);
err2:
	kobject_put(&p->kobj);
	dev_set_allmulti(dev, -1);
err1:
	dev_put(dev);
	return err;
}

/* called with RTNL */
int br_del_if(struct net_bridge *br, struct net_device *dev)
{
	struct net_bridge_port *p;
	bool changed_addr;

	p = br_port_get_rtnl(dev);
	if (!p || p->br != br)
		return -EINVAL;

	/* Since more than one interface can be attached to a bridge,
	 * there still maybe an alternate path for netconsole to use;
	 * therefore there is no reason for a NETDEV_RELEASE event.
	 */
	del_nbp(p);

	br_mtu_auto_adjust(br);
	br_set_gso_limits(br);

	spin_lock_bh(&br->lock);
	changed_addr = br_stp_recalculate_bridge_id(br);
	spin_unlock_bh(&br->lock);

	if (changed_addr)
		call_netdevice_notifiers(NETDEV_CHANGEADDR, br->dev);

	netdev_update_features(br->dev);

	return 0;
}

void br_port_flags_change(struct net_bridge_port *p, unsigned long mask)
{
	struct net_bridge *br = p->br;

	if (mask & BR_AUTO_MASK)
		nbp_update_port_count(br);

	if (mask & BR_NEIGH_SUPPRESS)
		br_recalculate_neigh_suppress_enabled(br);
}

bool br_port_flag_is_set(const struct net_device *dev, unsigned long flag)
{
	struct net_bridge_port *p;

	p = br_port_get_rtnl_rcu(dev);
	if (!p)
		return false;

	return p->flags & flag;
}
EXPORT_SYMBOL_GPL(br_port_flag_is_set);<|MERGE_RESOLUTION|>--- conflicted
+++ resolved
@@ -641,13 +641,9 @@
 	if (err)
 		goto err3;
 
-<<<<<<< HEAD
 	//注册bridge所属设备收取报文接口br_handle_frame
 	//注册此dev对应的rx_handler以便在驱动层向上传递报文时，可以走桥
-	err = netdev_rx_handler_register(dev, br_handle_frame, p);
-=======
 	err = netdev_rx_handler_register(dev, br_get_rx_handler(dev), p);
->>>>>>> 64677779
 	if (err)
 		goto err4;
 
