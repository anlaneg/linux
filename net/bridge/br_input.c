/*
 *	Handle incoming frames
 *	Linux ethernet bridge
 *
 *	Authors:
 *	Lennert Buytenhek		<buytenh@gnu.org>
 *
 *	This program is free software; you can redistribute it and/or
 *	modify it under the terms of the GNU General Public License
 *	as published by the Free Software Foundation; either version
 *	2 of the License, or (at your option) any later version.
 */

#include <linux/slab.h>
#include <linux/kernel.h>
#include <linux/netdevice.h>
#include <linux/etherdevice.h>
#include <linux/netfilter_bridge.h>
#include <linux/neighbour.h>
#include <net/arp.h>
#include <linux/export.h>
#include <linux/rculist.h>
#include "br_private.h"
#include "br_private_tunnel.h"

/* Hook for brouter */
br_should_route_hook_t __rcu *br_should_route_hook __read_mostly;
EXPORT_SYMBOL(br_should_route_hook);

static int
br_netif_receive_skb(struct net *net, struct sock *sk, struct sk_buff *skb)
{
	br_drop_fake_rtable(skb);
	return netif_receive_skb(skb);
}

static int br_pass_frame_up(struct sk_buff *skb)
{
	struct net_device *indev, *brdev = BR_INPUT_SKB_CB(skb)->brdev;
	struct net_bridge *br = netdev_priv(brdev);
	struct net_bridge_vlan_group *vg;
	struct pcpu_sw_netstats *brstats = this_cpu_ptr(br->stats);

	u64_stats_update_begin(&brstats->syncp);
	brstats->rx_packets++;
	brstats->rx_bytes += skb->len;
	u64_stats_update_end(&brstats->syncp);

	vg = br_vlan_group_rcu(br);
	/* Bridge is just like any other port.  Make sure the
	 * packet is allowed except in promisc modue when someone
	 * may be running packet capture.
	 */
	if (!(brdev->flags & IFF_PROMISC) &&
	    !br_allowed_egress(vg, skb)) {
		kfree_skb(skb);
		return NET_RX_DROP;
	}

	indev = skb->dev;
	skb->dev = brdev;
	skb = br_handle_vlan(br, NULL, vg, skb);
	if (!skb)
		return NET_RX_DROP;
	/* update the multicast stats if the packet is IGMP/MLD */
	br_multicast_count(br, NULL, skb, br_multicast_igmp_type(skb),
			   BR_MCAST_DIR_TX);

	return NF_HOOK(NFPROTO_BRIDGE, NF_BR_LOCAL_IN,
		       dev_net(indev), NULL, skb, indev, NULL,
		       br_netif_receive_skb);
}

/* note: already called with rcu_read_lock */
int br_handle_frame_finish(struct net *net, struct sock *sk, struct sk_buff *skb)
{
	struct net_bridge_port *p = br_port_get_rcu(skb->dev);
	enum br_pkt_type pkt_type = BR_PKT_UNICAST;
	struct net_bridge_fdb_entry *dst = NULL;
	struct net_bridge_mdb_entry *mdst;
	bool local_rcv, mcast_hit = false;
	const unsigned char *dest;
	struct net_bridge *br;
	u16 vid = 0;

	//接口处于disable状态，丢包
	if (!p || p->state == BR_STATE_DISABLED)
		goto drop;

	if (!br_allowed_ingress(p->br, nbp_vlan_group_rcu(p), skb, &vid))
		goto out;

	nbp_switchdev_frame_mark(p, skb);

	/* insert into forwarding database after filtering to avoid spoofing */
	//brdige fdb学习
	br = p->br;
	if (p->flags & BR_LEARNING)
		//fdb学习
		br_fdb_update(br, p, eth_hdr(skb)->h_source, vid, false);

	local_rcv = !!(br->dev->flags & IFF_PROMISC);
	dest = eth_hdr(skb)->h_dest;
	if (is_multicast_ether_addr(dest)) {
		/* by definition the broadcast is also a multicast address */
		if (is_broadcast_ether_addr(dest)) {
			pkt_type = BR_PKT_BROADCAST;
			local_rcv = true;
		} else {
			pkt_type = BR_PKT_MULTICAST;
			//igmp snooping表项学习，pim snooping,mld表项学习
			//如果非ipv4的igmp,非ipv6的mld协议，则会返回0，而不合法igmp,mld会在此丢包
			if (br_multicast_rcv(br, p, skb, vid))
				goto drop;
		}
	}

	if (p->state == BR_STATE_LEARNING)
		goto drop;

	BR_INPUT_SKB_CB(skb)->brdev = br->dev;

	if (IS_ENABLED(CONFIG_INET) &&
	    (skb->protocol == htons(ETH_P_ARP) ||
	     skb->protocol == htons(ETH_P_RARP))) {
		br_do_proxy_suppress_arp(skb, br, vid, p);
	} else if (IS_ENABLED(CONFIG_IPV6) &&
		   skb->protocol == htons(ETH_P_IPV6) &&
		   br->neigh_suppress_enabled &&
		   pskb_may_pull(skb, sizeof(struct ipv6hdr) +
				 sizeof(struct nd_msg)) &&
		   ipv6_hdr(skb)->nexthdr == IPPROTO_ICMPV6) {
			struct nd_msg *msg, _msg;

			msg = br_is_nd_neigh_msg(skb, &_msg);
			if (msg)
				br_do_suppress_nd(skb, br, vid, p, msg);
	}

	switch (pkt_type) {
	case BR_PKT_MULTICAST:
		mdst = br_mdb_get(br, skb, vid);
		if ((mdst || BR_INPUT_SKB_CB_MROUTERS_ONLY(skb)) &&
		    br_multicast_querier_exists(br, eth_hdr(skb))) {
			if ((mdst && mdst->host_joined) ||
			    br_multicast_is_router(br)) {
				local_rcv = true;
				br->dev->stats.multicast++;
			}
			mcast_hit = true;
		} else {
			local_rcv = true;
			br->dev->stats.multicast++;
		}
		break;
	case BR_PKT_UNICAST:
		dst = br_fdb_find_rcu(br, dest, vid);
	default:
		break;
	}

	if (dst) {
		unsigned long now = jiffies;

		if (dst->is_local)
			return br_pass_frame_up(skb);

		if (now != dst->used)
			dst->used = now;
		br_forward(dst->dst, skb, local_rcv, false);
	} else {
		if (!mcast_hit)
			br_flood(br, skb, pkt_type, local_rcv, false);
		else
			//按mdst中对应的一组出接口进行flood
			br_multicast_flood(mdst, skb, local_rcv, false);
	}

	if (local_rcv)
		return br_pass_frame_up(skb);

out:
	return 0;
drop:
	kfree_skb(skb);
	goto out;
}
EXPORT_SYMBOL_GPL(br_handle_frame_finish);

static void __br_handle_local_finish(struct sk_buff *skb)
{
	struct net_bridge_port *p = br_port_get_rcu(skb->dev);
	u16 vid = 0;

	/* check if vlan is allowed, to avoid spoofing */
	if (p->flags & BR_LEARNING && br_should_learn(p, skb, &vid))
		br_fdb_update(p->br, p, eth_hdr(skb)->h_source, vid, false);
}

/* note: already called with rcu_read_lock */
static int br_handle_local_finish(struct net *net, struct sock *sk, struct sk_buff *skb)
{
	struct net_bridge_port *p = br_port_get_rcu(skb->dev);

	__br_handle_local_finish(skb);

	BR_INPUT_SKB_CB(skb)->brdev = p->br->dev;
	br_pass_frame_up(skb);
	return 0;
}

/*
 * Return NULL if skb is handled
 * note: already called with rcu_read_lock
 */
<<<<<<< HEAD
//桥设备接口收到报文回调
=======
//桥接口收到报文时此接口将被调用
>>>>>>> 58159c33
rx_handler_result_t br_handle_frame(struct sk_buff **pskb)
{
	struct net_bridge_port *p;
	struct sk_buff *skb = *pskb;
	const unsigned char *dest = eth_hdr(skb)->h_dest;
	br_should_route_hook_t *rhook;

	if (unlikely(skb->pkt_type == PACKET_LOOPBACK))
		return RX_HANDLER_PASS;

	if (!is_valid_ether_addr(eth_hdr(skb)->h_source))
		goto drop;

	skb = skb_share_check(skb, GFP_ATOMIC);
	if (!skb)
		return RX_HANDLER_CONSUMED;

	p = br_port_get_rcu(skb->dev);
	if (p->flags & BR_VLAN_TUNNEL) {
		if (br_handle_ingress_vlan_tunnel(skb, p,
						  nbp_vlan_group_rcu(p)))
			goto drop;
	}

	//如果是local链路以太地址（二层协议），则处理
	if (unlikely(is_link_local_ether_addr(dest))) {
		u16 fwd_mask = p->br->group_fwd_mask_required;

		/*
		 * See IEEE 802.1D Table 7-10 Reserved addresses
		 *
		 * Assignment		 		Value
		 * Bridge Group Address		01-80-C2-00-00-00
		 * (MAC Control) 802.3		01-80-C2-00-00-01
		 * (Link Aggregation) 802.3	01-80-C2-00-00-02
		 * 802.1X PAE address		01-80-C2-00-00-03
		 *
		 * 802.1AB LLDP 		01-80-C2-00-00-0E
		 *
		 * Others reserved for future standardization
		 */
		fwd_mask |= p->group_fwd_mask;
		switch (dest[5]) {
		case 0x00:	/* Bridge Group Address */
			/* If STP is turned off,
			   then must forward to keep loop detection */
			if (p->br->stp_enabled == BR_NO_STP ||
			    fwd_mask & (1u << dest[5]))
				goto forward;
			*pskb = skb;
			__br_handle_local_finish(skb);
			return RX_HANDLER_PASS;

		case 0x01:	/* IEEE MAC (Pause) */
			goto drop;

		case 0x0E:	/* 802.1AB LLDP */
			fwd_mask |= p->br->group_fwd_mask;
			if (fwd_mask & (1u << dest[5]))
				goto forward;
			*pskb = skb;
			__br_handle_local_finish(skb);
			return RX_HANDLER_PASS;

		default:
			/* Allow selective forwarding for most other protocols */
			fwd_mask |= p->br->group_fwd_mask;
			if (fwd_mask & (1u << dest[5]))
				goto forward;
		}

		/* Deliver packet to local host only */
<<<<<<< HEAD
		//bridge的local in hook点触发
=======
		//二层link local报文进来,设备直接处理
>>>>>>> 58159c33
		NF_HOOK(NFPROTO_BRIDGE, NF_BR_LOCAL_IN, dev_net(skb->dev),
			NULL, skb, skb->dev, NULL, br_handle_local_finish);
		return RX_HANDLER_CONSUMED;
	}

	//桥转发流量处理
forward:
	switch (p->state) {
	case BR_STATE_FORWARDING:
		rhook = rcu_dereference(br_should_route_hook);
		if (rhook) {
			if ((*rhook)(skb)) {
				*pskb = skb;
				return RX_HANDLER_PASS;
			}
			dest = eth_hdr(skb)->h_dest;
		}
		/* fall through */
	case BR_STATE_LEARNING:
		if (ether_addr_equal(p->br->dev->dev_addr, dest))
			skb->pkt_type = PACKET_HOST;

		//触发bridge路由前hook点
		NF_HOOK(NFPROTO_BRIDGE, NF_BR_PRE_ROUTING,
			dev_net(skb->dev), NULL, skb, skb->dev, NULL,
			br_handle_frame_finish);
		break;
	default:
drop:
		kfree_skb(skb);
	}
	return RX_HANDLER_CONSUMED;
}<|MERGE_RESOLUTION|>--- conflicted
+++ resolved
@@ -213,11 +213,7 @@
  * Return NULL if skb is handled
  * note: already called with rcu_read_lock
  */
-<<<<<<< HEAD
-//桥设备接口收到报文回调
-=======
 //桥接口收到报文时此接口将被调用
->>>>>>> 58159c33
 rx_handler_result_t br_handle_frame(struct sk_buff **pskb)
 {
 	struct net_bridge_port *p;
@@ -290,11 +286,8 @@
 		}
 
 		/* Deliver packet to local host only */
-<<<<<<< HEAD
 		//bridge的local in hook点触发
-=======
 		//二层link local报文进来,设备直接处理
->>>>>>> 58159c33
 		NF_HOOK(NFPROTO_BRIDGE, NF_BR_LOCAL_IN, dev_net(skb->dev),
 			NULL, skb, skb->dev, NULL, br_handle_local_finish);
 		return RX_HANDLER_CONSUMED;
