// SPDX-License-Identifier: GPL-2.0-or-later
/*
 *	Handle incoming frames
 *	Linux ethernet bridge
 *
 *	Authors:
 *	Lennert Buytenhek		<buytenh@gnu.org>
 */

#include <linux/slab.h>
#include <linux/kernel.h>
#include <linux/netdevice.h>
#include <linux/etherdevice.h>
#include <linux/netfilter_bridge.h>
#ifdef CONFIG_NETFILTER_FAMILY_BRIDGE
#include <net/netfilter/nf_queue.h>
#endif
#include <linux/neighbour.h>
#include <net/arp.h>
#include <net/dsa.h>
#include <linux/export.h>
#include <linux/rculist.h>
#include "br_private.h"
#include "br_private_tunnel.h"

static int
br_netif_receive_skb(struct net *net, struct sock *sk, struct sk_buff *skb)
{
	br_drop_fake_rtable(skb);
	return netif_receive_skb(skb);
}

//二层转三层处理
static int br_pass_frame_up(struct sk_buff *skb)
{
	struct net_device *indev, *brdev = BR_INPUT_SKB_CB(skb)->brdev;
	struct net_bridge *br = netdev_priv(brdev);
	struct net_bridge_vlan_group *vg;

	dev_sw_netstats_rx_add(brdev, skb->len);

	vg = br_vlan_group_rcu(br);

	/* Reset the offload_fwd_mark because there could be a stacked
	 * bridge above, and it should not think this bridge it doing
	 * that bridge's work forwarding out its ports.
	 */
	br_switchdev_frame_unmark(skb);

	/* Bridge is just like any other port.  Make sure the
	 * packet is allowed except in promisc mode when someone
	 * may be running packet capture.
	 */
	if (!(brdev->flags & IFF_PROMISC) &&
	    !br_allowed_egress(vg, skb)) {
		kfree_skb(skb);
		return NET_RX_DROP;
	}

	indev = skb->dev;
	//更新入接口为桥上连口，准备送三层
	skb->dev = brdev;
	skb = br_handle_vlan(br, NULL, vg, skb);
	if (!skb)
		return NET_RX_DROP;
	/* update the multicast stats if the packet is IGMP/MLD */
	br_multicast_count(br, NULL, skb, br_multicast_igmp_type(skb),
			   BR_MCAST_DIR_TX);

	//送本机处理
	return NF_HOOK(NFPROTO_BRIDGE, NF_BR_LOCAL_IN,
		       dev_net(indev), NULL, skb, indev, NULL,
		       br_netif_receive_skb);
}

/* note: already called with rcu_read_lock */
//pre routing钩子点执行完成后，此函数将被执行
int br_handle_frame_finish(struct net *net, struct sock *sk, struct sk_buff *skb)
{
	struct net_bridge_port *p = br_port_get_rcu(skb->dev);
	enum br_pkt_type pkt_type = BR_PKT_UNICAST;
	struct net_bridge_fdb_entry *dst = NULL;
	struct net_bridge_mcast_port *pmctx;
	struct net_bridge_mdb_entry *mdst;
	bool local_rcv, mcast_hit = false;
	struct net_bridge_mcast *brmctx;
	struct net_bridge_vlan *vlan;
	struct net_bridge *br;
	u16 vid = 0;
	u8 state;

	//接口处于disable状态，丢包
	if (!p)
		goto drop;

	br = p->br;

	if (br_mst_is_enabled(br)) {
		state = BR_STATE_FORWARDING;
	} else {
		if (p->state == BR_STATE_DISABLED)
			goto drop;

		state = p->state;
	}

	brmctx = &p->br->multicast_ctx;
	pmctx = &p->multicast_ctx;
	if (!br_allowed_ingress(p->br, nbp_vlan_group_rcu(p), skb, &vid/*出参，取vlan*/,
				&state, &vlan))
		goto out;

	if (p->flags & BR_PORT_LOCKED) {
	    /*利用smac,查询fdb表*/
		struct net_bridge_fdb_entry *fdb_src =
			br_fdb_find_rcu(br, eth_hdr(skb)->h_source, vid);

		if (!fdb_src) {
			/* FDB miss. Create locked FDB entry if MAB is enabled
			 * and drop the packet.
			 */
			if (p->flags & BR_PORT_MAB)
				br_fdb_update(br, p, eth_hdr(skb)->h_source,
					      vid, BIT(BR_FDB_LOCKED));
		    	/*没有查询到fdb表项，表项有local标记，表项的dst与入接口不相等，丢包*/
			goto drop;
		} else if (READ_ONCE(fdb_src->dst) != p ||
			   test_bit(BR_FDB_LOCAL, &fdb_src->flags)) {
			/* FDB mismatch. Drop the packet without roaming. */
			goto drop;
		} else if (test_bit(BR_FDB_LOCKED, &fdb_src->flags)) {
			/* FDB match, but entry is locked. Refresh it and drop
			 * the packet.
			 */
			br_fdb_update(br, p, eth_hdr(skb)->h_source, vid,
				      BIT(BR_FDB_LOCKED));
			goto drop;
		}
	}

	nbp_switchdev_frame_mark(p, skb);

	/* insert into forwarding database after filtering to avoid spoofing */
	if (p->flags & BR_LEARNING)
		//fdb学习
		br_fdb_update(br, p, eth_hdr(skb)->h_source, vid, 0);

	/*此设备是否开启混杂*/
	local_rcv = !!(br->dev->flags & IFF_PROMISC);
	if (is_multicast_ether_addr(eth_hdr(skb)->h_dest)) {
		//广播报文，组播报文标记处理
		/* by definition the broadcast is also a multicast address */
		if (is_broadcast_ether_addr(eth_hdr(skb)->h_dest)) {
			pkt_type = BR_PKT_BROADCAST;
			local_rcv = true;
		} else {
			pkt_type = BR_PKT_MULTICAST;
			//igmp snooping表项学习，pim snooping,mld表项学习
			//如果非ipv4的igmp,非ipv6的mld协议，则会返回0，而不合法igmp,mld会在此丢包
			if (br_multicast_rcv(&brmctx, &pmctx, vlan, skb, vid))
				goto drop;
		}
	}

	if (state == BR_STATE_LEARNING)
	    //当前不转发报文，但学习fdb
		goto drop;

	BR_INPUT_SKB_CB(skb)->brdev = br->dev;
	BR_INPUT_SKB_CB(skb)->src_port_isolated = !!(p->flags & BR_ISOLATED);

	if (IS_ENABLED(CONFIG_INET) &&
	    (skb->protocol == htons(ETH_P_ARP) ||
	     skb->protocol == htons(ETH_P_RARP))) {
		//arp抑制处理
		br_do_proxy_suppress_arp(skb, br, vid, p);
	} else if (IS_ENABLED(CONFIG_IPV6) &&
		   skb->protocol == htons(ETH_P_IPV6) &&
		   br_opt_get(br, BROPT_NEIGH_SUPPRESS_ENABLED) &&
		   pskb_may_pull(skb, sizeof(struct ipv6hdr) +
				 sizeof(struct nd_msg)) &&
		   ipv6_hdr(skb)->nexthdr == IPPROTO_ICMPV6) {

		    //ipv6 nd抑制处理
			struct nd_msg *msg, _msg;
			msg = br_is_nd_neigh_msg(skb, &_msg);
			if (msg)
				br_do_suppress_nd(skb, br, vid, p, msg);
	}

	switch (pkt_type) {
	case BR_PKT_MULTICAST:
<<<<<<< HEAD
		//组播表查询,执行组播转发
		mdst = br_mdb_get(brmctx, skb, vid);
=======
		mdst = br_mdb_entry_skb_get(brmctx, skb, vid);
>>>>>>> 9d1694dc
		if ((mdst || BR_INPUT_SKB_CB_MROUTERS_ONLY(skb)) &&
		    br_multicast_querier_exists(brmctx, eth_hdr(skb), mdst)) {
			if ((mdst && mdst->host_joined) ||
			    br_multicast_is_router(brmctx, skb)) {
				local_rcv = true;
				DEV_STATS_INC(br->dev, multicast);
			}
			mcast_hit = true;//组播命中
		} else {
			local_rcv = true;
			DEV_STATS_INC(br->dev, multicast);
		}
		break;
	case BR_PKT_UNICAST:
		//给定vlan,目的mac查fdb表
		dst = br_fdb_find_rcu(br, eth_hdr(skb)->h_dest, vid);
		break;
	default:
		break;
	}

	if (dst) {
		unsigned long now = jiffies;

		if (test_bit(BR_FDB_LOCAL, &dst->flags))
			//dst为local口，送三层处理
			return br_pass_frame_up(skb);

		//fdb时间刷新
		if (now != dst->used)
			dst->used = now;
		//执行单播报文转发
		br_forward(dst->dst, skb, local_rcv, false);
	} else {
		//未查询到出接口且非组播报文，执行flood
		if (!mcast_hit)
			br_flood(br, skb, pkt_type, local_rcv, false, vid);
		else
			//组播命中，按mdst中对应的一组出接口进行flood
			br_multicast_flood(mdst, skb, brmctx, local_rcv, false);
	}

	if (local_rcv)
	    /*送local*/
		return br_pass_frame_up(skb);

out:
	return 0;
drop:
	kfree_skb(skb);
	goto out;
}
EXPORT_SYMBOL_GPL(br_handle_frame_finish);

//bridge执行local报文处理
static void __br_handle_local_finish(struct sk_buff *skb)
{
	struct net_bridge_port *p = br_port_get_rcu(skb->dev);
	u16 vid = 0;

	/* check if vlan is allowed, to avoid spoofing */
	if ((p->flags & BR_LEARNING) &&
	    nbp_state_should_learn(p) &&
	    !br_opt_get(p->br, BROPT_NO_LL_LEARN) &&
	    br_should_learn(p, skb, &vid))
		//执行fdb更新
		br_fdb_update(p->br, p, eth_hdr(skb)->h_source, vid, 0);
}

/* note: already called with rcu_read_lock */
static int br_handle_local_finish(struct net *net, struct sock *sk, struct sk_buff *skb)
{
	__br_handle_local_finish(skb);

	/* return 1 to signal the okfn() was called so it's ok to use the skb */
	return 1;
}

static int nf_hook_bridge_pre(struct sk_buff *skb, struct sk_buff **pskb)
{
#ifdef CONFIG_NETFILTER_FAMILY_BRIDGE
	struct nf_hook_entries *e = NULL;
	struct nf_hook_state state;
	unsigned int verdict, i;
	struct net *net;
	int ret;

	net = dev_net(skb->dev);
#ifdef HAVE_JUMP_LABEL
	if (!static_key_false(&nf_hooks_needed[NFPROTO_BRIDGE][NF_BR_PRE_ROUTING]))
		goto frame_finish;
#endif

	//解发bridge的PRE_ROUTING钩子
	e = rcu_dereference(net->nf.hooks_bridge[NF_BR_PRE_ROUTING]);
	if (!e)
		goto frame_finish;

	/*1.1 初始化state*/
	nf_hook_state_init(&state, NF_BR_PRE_ROUTING,
			   NFPROTO_BRIDGE, skb->dev, NULL, NULL,
			   net, br_handle_frame_finish);

	/*1.2 逐个触发hook*/
	for (i = 0; i < e->num_hook_entries; i++) {
		verdict = nf_hook_entry_hookfn(&e->hooks[i], skb, &state);
		switch (verdict & NF_VERDICT_MASK) {
		case NF_ACCEPT:
			if (BR_INPUT_SKB_CB(skb)->br_netfilter_broute) {
				*pskb = skb;
				return RX_HANDLER_PASS;
			}
			break;
		case NF_DROP:
		    /*丢包处理*/
			kfree_skb(skb);
			return RX_HANDLER_CONSUMED;
		case NF_QUEUE:
		    /*入队处理*/
			ret = nf_queue(skb, &state, i, verdict);
			if (ret == 1)
				continue;
			return RX_HANDLER_CONSUMED;
		default: /* STOLEN */
			return RX_HANDLER_CONSUMED;
		}
	}
frame_finish:
    /*执行转发*/
	net = dev_net(skb->dev);
	br_handle_frame_finish(net, NULL, skb);
#else
	br_handle_frame_finish(dev_net(skb->dev), NULL, skb);
#endif
	return RX_HANDLER_CONSUMED;
}

/* Return 0 if the frame was not processed otherwise 1
 * note: already called with rcu_read_lock
 */
static int br_process_frame_type(struct net_bridge_port *p,
				 struct sk_buff *skb)
{
	struct br_frame_type *tmp;

	/*如果协议匹配，则此协议交由tmp对应的frame_handler进行处理，桥不再处理*/
	hlist_for_each_entry_rcu(tmp, &p->br->frame_type_list, list)
		if (unlikely(tmp->type == skb->protocol))
			return tmp->frame_handler(p, skb);

	return 0;
}

/*
 * Return NULL if skb is handled
 * note: already called with rcu_read_lock
 */
//桥接口收到报文时此接口将被调用（此接口被置为bridge的rx_handler回调）
static rx_handler_result_t br_handle_frame(struct sk_buff **pskb)
{
	struct net_bridge_port *p;
	struct sk_buff *skb = *pskb;
	const unsigned char *dest = eth_hdr(skb)->h_dest;//指向目的mac

	if (unlikely(skb->pkt_type == PACKET_LOOPBACK))
		return RX_HANDLER_PASS;//桥放通此报文，使之不被桥可见

	//进行源mac校验，srcmac必须为单播mac,且全0mac是无效的
	if (!is_valid_ether_addr(eth_hdr(skb)->h_source))
		goto drop;

	skb = skb_share_check(skb, GFP_ATOMIC);
	if (!skb)
		return RX_HANDLER_CONSUMED;//clone失败，报文已释放

	memset(skb->cb, 0, sizeof(struct br_input_skb_cb));
	br_tc_skb_miss_set(skb, false);

	p = br_port_get_rcu(skb->dev);
	if (p->flags & BR_VLAN_TUNNEL)
	    /*实现与tunnel到vlan的映射*/
		br_handle_ingress_vlan_tunnel(skb, p, nbp_vlan_group_rcu(p));

	//如果是local链路以太地址（二层协议），则处理
	if (unlikely(is_link_local_ether_addr(dest))) {
		u16 fwd_mask = p->br->group_fwd_mask_required;

		/*
		 * See IEEE 802.1D Table 7-10 Reserved addresses
		 *
		 * Assignment		 		Value
		 * Bridge Group Address		01-80-C2-00-00-00
		 * (MAC Control) 802.3		01-80-C2-00-00-01
		 * (Link Aggregation) 802.3	01-80-C2-00-00-02
		 * 802.1X PAE address		01-80-C2-00-00-03
		 *
		 * 802.1AB LLDP 		01-80-C2-00-00-0E
		 *
		 * Others reserved for future standardization
		 */
		fwd_mask |= p->group_fwd_mask;
		switch (dest[5]) {
		case 0x00:	/* Bridge Group Address */
			/* If STP is turned off,
			   then must forward to keep loop detection */
			if (p->br->stp_enabled == BR_NO_STP ||
			    fwd_mask & (1u << dest[5]))
				goto forward;//转发此报文
			*pskb = skb;
			//将报文送给local执行fdb更新，并发通stp协议报文
			__br_handle_local_finish(skb);
			return RX_HANDLER_PASS;

		case 0x01:	/* IEEE MAC (Pause) */
			goto drop;

		case 0x0E:	/* 802.1AB LLDP */
			fwd_mask |= p->br->group_fwd_mask;
			if (fwd_mask & (1u << dest[5]))
				goto forward;
			*pskb = skb;
			//放通lldp协议报文
			__br_handle_local_finish(skb);
			return RX_HANDLER_PASS;

		default:
			/* Allow selective forwarding for most other protocols */
			fwd_mask |= p->br->group_fwd_mask;
			if (fwd_mask & (1u << dest[5]))
				goto forward;
		}

		/* The else clause should be hit when nf_hook():
		 *   - returns < 0 (drop/error)
		 *   - returns = 0 (stolen/nf_queue)
		 * Thus return 1 from the okfn() to signal the skb is ok to pass
		 */
		//bridge的local in hook点触发
		//二层link local报文进来,设备直接处理
		if (NF_HOOK(NFPROTO_BRIDGE, NF_BR_LOCAL_IN,
			    dev_net(skb->dev), NULL, skb, skb->dev, NULL,
			    br_handle_local_finish) == 1) {
			return RX_HANDLER_PASS;
		} else {
			return RX_HANDLER_CONSUMED;
		}
	}

	/*检查此skb是否为预定的需特别处理的帧类型*/
	if (unlikely(br_process_frame_type(p, skb)))
		return RX_HANDLER_PASS;

forward:
	if (br_mst_is_enabled(p->br))
		goto defer_stp_filtering;

	switch (p->state) {
	//按端口状态，处理流量
	case BR_STATE_FORWARDING:
	case BR_STATE_LEARNING:
defer_stp_filtering:
		if (ether_addr_equal(p->br->dev->dev_addr, dest))
		    //目的地址与br上连口mac一致，送3层
			skb->pkt_type = PACKET_HOST;

		//触发bridge路由前hook点
		return nf_hook_bridge_pre(skb, pskb);
	default:
		//端口处于其它状态，丢包
drop:
		kfree_skb(skb);
	}
	return RX_HANDLER_CONSUMED;
}

/* This function has no purpose other than to appease the br_port_get_rcu/rtnl
 * helpers which identify bridged ports according to the rx_handler installed
 * on them (so there _needs_ to be a bridge rx_handler even if we don't need it
 * to do anything useful). This bridge won't support traffic to/from the stack,
 * but only hardware bridging. So return RX_HANDLER_PASS so we don't steal
 * frames from the ETH_P_XDSA packet_type handler.
 */
static rx_handler_result_t br_handle_frame_dummy(struct sk_buff **pskb)
{
	return RX_HANDLER_PASS;
}

rx_handler_func_t *br_get_rx_handler(const struct net_device *dev)
{
	if (netdev_uses_dsa(dev))
		return br_handle_frame_dummy;

	return br_handle_frame;
}

/*注册br要收取的不同type的帧*/
void br_add_frame(struct net_bridge *br, struct br_frame_type *ft)
{
	hlist_add_head_rcu(&ft->list, &br->frame_type_list);
}

/*移除br要收取的帧类型*/
void br_del_frame(struct net_bridge *br, struct br_frame_type *ft)
{
	struct br_frame_type *tmp;

	hlist_for_each_entry(tmp, &br->frame_type_list, list)
		if (ft == tmp) {
			hlist_del_rcu(&ft->list);
			return;
		}
}<|MERGE_RESOLUTION|>--- conflicted
+++ resolved
@@ -190,12 +190,8 @@
 
 	switch (pkt_type) {
 	case BR_PKT_MULTICAST:
-<<<<<<< HEAD
 		//组播表查询,执行组播转发
-		mdst = br_mdb_get(brmctx, skb, vid);
-=======
 		mdst = br_mdb_entry_skb_get(brmctx, skb, vid);
->>>>>>> 9d1694dc
 		if ((mdst || BR_INPUT_SKB_CB_MROUTERS_ONLY(skb)) &&
 		    br_multicast_querier_exists(brmctx, eth_hdr(skb), mdst)) {
 			if ((mdst && mdst->host_joined) ||
