--- conflicted
+++ resolved
@@ -280,12 +280,8 @@
  * Return NULL if skb is handled
  * note: already called with rcu_read_lock
  */
-<<<<<<< HEAD
 //桥接口收到报文时此接口将被调用（此接口被置为bridge的rx_handler回调）
-rx_handler_result_t br_handle_frame(struct sk_buff **pskb)
-=======
 static rx_handler_result_t br_handle_frame(struct sk_buff **pskb)
->>>>>>> 64677779
 {
 	struct net_bridge_port *p;
 	struct sk_buff *skb = *pskb;
