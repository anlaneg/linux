--- conflicted
+++ resolved
@@ -96,13 +96,8 @@
 		br_fdb_update(br, p, eth_hdr(skb)->h_source, vid, false);
 
 	local_rcv = !!(br->dev->flags & IFF_PROMISC);
-<<<<<<< HEAD
-	dest = eth_hdr(skb)->h_dest;
-	if (is_multicast_ether_addr(dest)) {
+	if (is_multicast_ether_addr(eth_hdr(skb)->h_dest)) {
 		//广播报文，组播报文标记处理
-=======
-	if (is_multicast_ether_addr(eth_hdr(skb)->h_dest)) {
->>>>>>> 5f9e832c
 		/* by definition the broadcast is also a multicast address */
 		if (is_broadcast_ether_addr(eth_hdr(skb)->h_dest)) {
 			pkt_type = BR_PKT_BROADCAST;
@@ -158,12 +153,8 @@
 		}
 		break;
 	case BR_PKT_UNICAST:
-<<<<<<< HEAD
 		//给定vlan,目的mac查fdb表
-		dst = br_fdb_find_rcu(br, dest, vid);
-=======
 		dst = br_fdb_find_rcu(br, eth_hdr(skb)->h_dest, vid);
->>>>>>> 5f9e832c
 	default:
 		break;
 	}
