--- conflicted
+++ resolved
@@ -273,12 +273,7 @@
 {
 	struct net_bridge_port *p;
 	struct sk_buff *skb = *pskb;
-<<<<<<< HEAD
 	const unsigned char *dest = eth_hdr(skb)->h_dest;//指向目的mac
-	br_should_route_hook_t *rhook;
-=======
-	const unsigned char *dest = eth_hdr(skb)->h_dest;
->>>>>>> 3ab4436f
 
 	if (unlikely(skb->pkt_type == PACKET_LOOPBACK))
 		return RX_HANDLER_PASS;//桥放通此报文，使之不被桥可见
@@ -367,33 +362,12 @@
 	switch (p->state) {
 	//按端口状态，处理流量
 	case BR_STATE_FORWARDING:
-<<<<<<< HEAD
-		//执行br_should_route钩子，确认报文是否需要自bridge中过滤掉
-		//执行规则
-		rhook = rcu_dereference(br_should_route_hook);
-		if (rhook) {
-			if ((*rhook)(skb)) {
-				*pskb = skb;
-				return RX_HANDLER_PASS;
-			}
-			dest = eth_hdr(skb)->h_dest;
-		}
-		/* fall through */
-=======
->>>>>>> 3ab4436f
 	case BR_STATE_LEARNING:
 		if (ether_addr_equal(p->br->dev->dev_addr, dest))
 			skb->pkt_type = PACKET_HOST;//目的地址与br上连口mac一致，送3层
 
-<<<<<<< HEAD
 		//触发bridge路由前hook点
-		NF_HOOK(NFPROTO_BRIDGE, NF_BR_PRE_ROUTING,
-			dev_net(skb->dev), NULL, skb, skb->dev, NULL,
-			br_handle_frame_finish);
-		break;
-=======
 		return nf_hook_bridge_pre(skb, pskb);
->>>>>>> 3ab4436f
 	default:
 drop:
 		kfree_skb(skb);
