/*
 *	Handle incoming frames
 *	Linux ethernet bridge
 *
 *	Authors:
 *	Lennert Buytenhek		<buytenh@gnu.org>
 *
 *	This program is free software; you can redistribute it and/or
 *	modify it under the terms of the GNU General Public License
 *	as published by the Free Software Foundation; either version
 *	2 of the License, or (at your option) any later version.
 */

#include <linux/slab.h>
#include <linux/kernel.h>
#include <linux/netdevice.h>
#include <linux/etherdevice.h>
#include <linux/netfilter_bridge.h>
#include <linux/neighbour.h>
#include <net/arp.h>
#include <linux/export.h>
#include <linux/rculist.h>
#include "br_private.h"
#include "br_private_tunnel.h"

/* Hook for brouter */
br_should_route_hook_t __rcu *br_should_route_hook __read_mostly;
EXPORT_SYMBOL(br_should_route_hook);

static int
br_netif_receive_skb(struct net *net, struct sock *sk, struct sk_buff *skb)
{
	br_drop_fake_rtable(skb);
	return netif_receive_skb(skb);
}

static int br_pass_frame_up(struct sk_buff *skb)
{
	struct net_device *indev, *brdev = BR_INPUT_SKB_CB(skb)->brdev;
	struct net_bridge *br = netdev_priv(brdev);
	struct net_bridge_vlan_group *vg;
	struct pcpu_sw_netstats *brstats = this_cpu_ptr(br->stats);

	u64_stats_update_begin(&brstats->syncp);
	brstats->rx_packets++;
	brstats->rx_bytes += skb->len;
	u64_stats_update_end(&brstats->syncp);

	vg = br_vlan_group_rcu(br);
	/* Bridge is just like any other port.  Make sure the
	 * packet is allowed except in promisc modue when someone
	 * may be running packet capture.
	 */
	if (!(brdev->flags & IFF_PROMISC) &&
	    !br_allowed_egress(vg, skb)) {
		kfree_skb(skb);
		return NET_RX_DROP;
	}

	indev = skb->dev;
	skb->dev = brdev;//更新入接口为桥上连口，准备送三层
	skb = br_handle_vlan(br, NULL, vg, skb);
	if (!skb)
		return NET_RX_DROP;
	/* update the multicast stats if the packet is IGMP/MLD */
	br_multicast_count(br, NULL, skb, br_multicast_igmp_type(skb),
			   BR_MCAST_DIR_TX);

	//送本机处理
	return NF_HOOK(NFPROTO_BRIDGE, NF_BR_LOCAL_IN,
		       dev_net(indev), NULL, skb, indev, NULL,
		       br_netif_receive_skb);
}

/* note: already called with rcu_read_lock */
//pre routing钩子点执行完成后，此函数将被执行
int br_handle_frame_finish(struct net *net, struct sock *sk, struct sk_buff *skb)
{
	struct net_bridge_port *p = br_port_get_rcu(skb->dev);
	enum br_pkt_type pkt_type = BR_PKT_UNICAST;
	struct net_bridge_fdb_entry *dst = NULL;
	struct net_bridge_mdb_entry *mdst;
	bool local_rcv, mcast_hit = false;
	const unsigned char *dest;
	struct net_bridge *br;
	u16 vid = 0;

	//接口处于disable状态，丢包
	if (!p || p->state == BR_STATE_DISABLED)
		goto drop;

	if (!br_allowed_ingress(p->br, nbp_vlan_group_rcu(p), skb, &vid))
		goto out;

	nbp_switchdev_frame_mark(p, skb);

	/* insert into forwarding database after filtering to avoid spoofing */
	//brdige fdb学习
	br = p->br;
	if (p->flags & BR_LEARNING)
		//fdb学习
		br_fdb_update(br, p, eth_hdr(skb)->h_source, vid, false);

	local_rcv = !!(br->dev->flags & IFF_PROMISC);
	dest = eth_hdr(skb)->h_dest;
	if (is_multicast_ether_addr(dest)) {
		//广播报文，组播报文标记处理
		/* by definition the broadcast is also a multicast address */
		if (is_broadcast_ether_addr(dest)) {
			pkt_type = BR_PKT_BROADCAST;
			local_rcv = true;
		} else {
			pkt_type = BR_PKT_MULTICAST;
			//igmp snooping表项学习，pim snooping,mld表项学习
			//如果非ipv4的igmp,非ipv6的mld协议，则会返回0，而不合法igmp,mld会在此丢包
			if (br_multicast_rcv(br, p, skb, vid))
				goto drop;
		}
	}

	if (p->state == BR_STATE_LEARNING)
		goto drop;//当前不转发报文，但学习fdb

	BR_INPUT_SKB_CB(skb)->brdev = br->dev;
	BR_INPUT_SKB_CB(skb)->src_port_isolated = !!(p->flags & BR_ISOLATED);

	if (IS_ENABLED(CONFIG_INET) &&
	    (skb->protocol == htons(ETH_P_ARP) ||
	     skb->protocol == htons(ETH_P_RARP))) {
		//arp抑制处理
		br_do_proxy_suppress_arp(skb, br, vid, p);
	} else if (IS_ENABLED(CONFIG_IPV6) &&
		   skb->protocol == htons(ETH_P_IPV6) &&
		   br_opt_get(br, BROPT_NEIGH_SUPPRESS_ENABLED) &&
		   pskb_may_pull(skb, sizeof(struct ipv6hdr) +
				 sizeof(struct nd_msg)) &&
		   ipv6_hdr(skb)->nexthdr == IPPROTO_ICMPV6) {

		    //nd抑制处理
			struct nd_msg *msg, _msg;
			msg = br_is_nd_neigh_msg(skb, &_msg);
			if (msg)
				br_do_suppress_nd(skb, br, vid, p, msg);
	}

	switch (pkt_type) {
	case BR_PKT_MULTICAST:
		mdst = br_mdb_get(br, skb, vid);//组播表查询
		if ((mdst || BR_INPUT_SKB_CB_MROUTERS_ONLY(skb)) &&
		    br_multicast_querier_exists(br, eth_hdr(skb))) {
			if ((mdst && mdst->host_joined) ||
			    br_multicast_is_router(br)) {
				local_rcv = true;
				br->dev->stats.multicast++;
			}
			mcast_hit = true;//组播命中
		} else {
			local_rcv = true;
			br->dev->stats.multicast++;
		}
		break;
	case BR_PKT_UNICAST:
		//给定vlan,目的mac查fdb表
		dst = br_fdb_find_rcu(br, dest, vid);
	default:
		break;
	}

	if (dst) {
		unsigned long now = jiffies;

		if (dst->is_local)
			//local口，送三层处理
			return br_pass_frame_up(skb);

		if (now != dst->used)
			dst->used = now;
		br_forward(dst->dst, skb, local_rcv, false);
	} else {
		if (!mcast_hit)
			br_flood(br, skb, pkt_type, local_rcv, false);
		else
			//组播命中，按mdst中对应的一组出接口进行flood
			br_multicast_flood(mdst, skb, local_rcv, false);
	}

	if (local_rcv)
		return br_pass_frame_up(skb);

out:
	return 0;
drop:
	kfree_skb(skb);
	goto out;
}
EXPORT_SYMBOL_GPL(br_handle_frame_finish);

static void __br_handle_local_finish(struct sk_buff *skb)
{
	struct net_bridge_port *p = br_port_get_rcu(skb->dev);
	u16 vid = 0;

	/* check if vlan is allowed, to avoid spoofing */
	if ((p->flags & BR_LEARNING) &&
	    !br_opt_get(p->br, BROPT_NO_LL_LEARN) &&
	    br_should_learn(p, skb, &vid))
		br_fdb_update(p->br, p, eth_hdr(skb)->h_source, vid, false);
}

/* note: already called with rcu_read_lock */
static int br_handle_local_finish(struct net *net, struct sock *sk, struct sk_buff *skb)
{
	__br_handle_local_finish(skb);

	/* return 1 to signal the okfn() was called so it's ok to use the skb */
	return 1;
}

/*
 * Return NULL if skb is handled
 * note: already called with rcu_read_lock
 */
//桥接口收到报文时此接口将被调用（此接口被置为bridge的rx_handler回调）
rx_handler_result_t br_handle_frame(struct sk_buff **pskb)
{
	struct net_bridge_port *p;
	struct sk_buff *skb = *pskb;
	const unsigned char *dest = eth_hdr(skb)->h_dest;//指向目的mac
	br_should_route_hook_t *rhook;

	if (unlikely(skb->pkt_type == PACKET_LOOPBACK))
		return RX_HANDLER_PASS;//桥放通此报文，使之不被桥可见

	//进行源mac校验，srcmac必须为单播mac,且全0mac是无效的
	if (!is_valid_ether_addr(eth_hdr(skb)->h_source))
		goto drop;

	skb = skb_share_check(skb, GFP_ATOMIC);
	if (!skb)
		return RX_HANDLER_CONSUMED;//clone失败，报文已释放

	p = br_port_get_rcu(skb->dev);
	if (p->flags & BR_VLAN_TUNNEL) {
		if (br_handle_ingress_vlan_tunnel(skb, p,
						  nbp_vlan_group_rcu(p)))
			goto drop;
	}

	//如果是local链路以太地址（二层协议），则处理
	if (unlikely(is_link_local_ether_addr(dest))) {
		u16 fwd_mask = p->br->group_fwd_mask_required;

		/*
		 * See IEEE 802.1D Table 7-10 Reserved addresses
		 *
		 * Assignment		 		Value
		 * Bridge Group Address		01-80-C2-00-00-00
		 * (MAC Control) 802.3		01-80-C2-00-00-01
		 * (Link Aggregation) 802.3	01-80-C2-00-00-02
		 * 802.1X PAE address		01-80-C2-00-00-03
		 *
		 * 802.1AB LLDP 		01-80-C2-00-00-0E
		 *
		 * Others reserved for future standardization
		 */
		fwd_mask |= p->group_fwd_mask;
		switch (dest[5]) {
		case 0x00:	/* Bridge Group Address */
			/* If STP is turned off,
			   then must forward to keep loop detection */
			if (p->br->stp_enabled == BR_NO_STP ||
			    fwd_mask & (1u << dest[5]))
				goto forward;
			*pskb = skb;
			__br_handle_local_finish(skb);
			return RX_HANDLER_PASS;

		case 0x01:	/* IEEE MAC (Pause) */
			goto drop;

		case 0x0E:	/* 802.1AB LLDP */
			fwd_mask |= p->br->group_fwd_mask;
			if (fwd_mask & (1u << dest[5]))
				goto forward;
			*pskb = skb;
			__br_handle_local_finish(skb);
			return RX_HANDLER_PASS;//放通lldp协议报文

		default:
			/* Allow selective forwarding for most other protocols */
			fwd_mask |= p->br->group_fwd_mask;
			if (fwd_mask & (1u << dest[5]))
				goto forward;
		}

<<<<<<< HEAD
		/* Deliver packet to local host only */
		//bridge的local in hook点触发
		//二层link local报文进来,设备直接处理
		NF_HOOK(NFPROTO_BRIDGE, NF_BR_LOCAL_IN, dev_net(skb->dev),
			NULL, skb, skb->dev, NULL, br_handle_local_finish);
		return RX_HANDLER_CONSUMED;
=======
		/* The else clause should be hit when nf_hook():
		 *   - returns < 0 (drop/error)
		 *   - returns = 0 (stolen/nf_queue)
		 * Thus return 1 from the okfn() to signal the skb is ok to pass
		 */
		if (NF_HOOK(NFPROTO_BRIDGE, NF_BR_LOCAL_IN,
			    dev_net(skb->dev), NULL, skb, skb->dev, NULL,
			    br_handle_local_finish) == 1) {
			return RX_HANDLER_PASS;
		} else {
			return RX_HANDLER_CONSUMED;
		}
>>>>>>> 6d906f99
	}

forward:
	switch (p->state) {
	//按端口状态，处理流量
	case BR_STATE_FORWARDING:
		//执行br_should_route钩子，确认报文是否需要自bridge中过滤掉
		//执行规则
		rhook = rcu_dereference(br_should_route_hook);
		if (rhook) {
			if ((*rhook)(skb)) {
				*pskb = skb;
				return RX_HANDLER_PASS;
			}
			dest = eth_hdr(skb)->h_dest;
		}
		/* fall through */
	case BR_STATE_LEARNING:
		if (ether_addr_equal(p->br->dev->dev_addr, dest))
			skb->pkt_type = PACKET_HOST;//目的地址与br上连口mac一致，送3层

		//触发bridge路由前hook点
		NF_HOOK(NFPROTO_BRIDGE, NF_BR_PRE_ROUTING,
			dev_net(skb->dev), NULL, skb, skb->dev, NULL,
			br_handle_frame_finish);
		break;
	default:
drop:
		kfree_skb(skb);
	}
	return RX_HANDLER_CONSUMED;
}<|MERGE_RESOLUTION|>--- conflicted
+++ resolved
@@ -293,19 +293,13 @@
 				goto forward;
 		}
 
-<<<<<<< HEAD
-		/* Deliver packet to local host only */
-		//bridge的local in hook点触发
-		//二层link local报文进来,设备直接处理
-		NF_HOOK(NFPROTO_BRIDGE, NF_BR_LOCAL_IN, dev_net(skb->dev),
-			NULL, skb, skb->dev, NULL, br_handle_local_finish);
-		return RX_HANDLER_CONSUMED;
-=======
 		/* The else clause should be hit when nf_hook():
 		 *   - returns < 0 (drop/error)
 		 *   - returns = 0 (stolen/nf_queue)
 		 * Thus return 1 from the okfn() to signal the skb is ok to pass
 		 */
+		//bridge的local in hook点触发
+		//二层link local报文进来,设备直接处理
 		if (NF_HOOK(NFPROTO_BRIDGE, NF_BR_LOCAL_IN,
 			    dev_net(skb->dev), NULL, skb, skb->dev, NULL,
 			    br_handle_local_finish) == 1) {
@@ -313,7 +307,6 @@
 		} else {
 			return RX_HANDLER_CONSUMED;
 		}
->>>>>>> 6d906f99
 	}
 
 forward:
