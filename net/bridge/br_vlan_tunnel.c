--- conflicted
+++ resolved
@@ -209,9 +209,6 @@
 	if (err)
 		return err;
 
-<<<<<<< HEAD
-	/*设置skb对应的tunnel metadata*/
-=======
 	if (BR_INPUT_SKB_CB(skb)->backup_nhid) {
 		tunnel_dst = __ip_tun_set_dst(0, 0, 0, 0, 0, TUNNEL_KEY,
 					      tunnel_id, 0);
@@ -227,7 +224,7 @@
 		return 0;
 	}
 
->>>>>>> 9d1694dc
+	/*设置skb对应的tunnel metadata*/
 	tunnel_dst = rcu_dereference(vlan->tinfo.tunnel_dst);
 	if (tunnel_dst && dst_hold_safe(&tunnel_dst->dst))
 		skb_dst_set(skb, &tunnel_dst->dst);
