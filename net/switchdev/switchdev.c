// SPDX-License-Identifier: GPL-2.0-or-later
/*
 * net/switchdev/switchdev.c - Switch device API
 * Copyright (c) 2014-2015 Jiri Pirko <jiri@resnulli.us>
 * Copyright (c) 2014-2015 Scott Feldman <sfeldma@gmail.com>
 */

#include <linux/kernel.h>
#include <linux/types.h>
#include <linux/init.h>
#include <linux/mutex.h>
#include <linux/notifier.h>
#include <linux/netdevice.h>
#include <linux/etherdevice.h>
#include <linux/if_bridge.h>
#include <linux/list.h>
#include <linux/workqueue.h>
#include <linux/if_vlan.h>
#include <linux/rtnetlink.h>
#include <net/switchdev.h>

//deferred链表及其锁
static LIST_HEAD(deferred);
static DEFINE_SPINLOCK(deferred_lock);

typedef void switchdev_deferred_func_t(struct net_device *dev,
				       const void *data);

struct switchdev_deferred_item {
	struct list_head list;
	struct net_device *dev;
	switchdev_deferred_func_t *func;
	unsigned long data[];
};

//移除deferred链表的首个元素
static struct switchdev_deferred_item *switchdev_deferred_dequeue(void)
{
	struct switchdev_deferred_item *dfitem;

	spin_lock_bh(&deferred_lock);
	if (list_empty(&deferred)) {
		dfitem = NULL;
		goto unlock;
	}
	dfitem = list_first_entry(&deferred,
				  struct switchdev_deferred_item, list);
	//自链表上移除
	list_del(&dfitem->list);
unlock:
	spin_unlock_bh(&deferred_lock);
	return dfitem;
}

/**
 *	switchdev_deferred_process - Process ops in deferred queue
 *
 *	Called to flush the ops currently queued in deferred ops queue.
 *	rtnl_lock must be held.
 */
void switchdev_deferred_process(void)
{
	struct switchdev_deferred_item *dfitem;

	ASSERT_RTNL();

	//自deferred链表中出所有元素，并调用每个远程的func回调
	while ((dfitem = switchdev_deferred_dequeue())) {
		dfitem->func(dfitem->dev, dfitem->data);
		dev_put(dfitem->dev);
		kfree(dfitem);
	}
}
EXPORT_SYMBOL_GPL(switchdev_deferred_process);

//deferred链表元素调用func回调
static void switchdev_deferred_process_work(struct work_struct *work)
{
	rtnl_lock();
	switchdev_deferred_process();
	rtnl_unlock();
}

//定义worker
static DECLARE_WORK(deferred_process_work, switchdev_deferred_process_work);

//向deferred链表中添加元素及回调
static int switchdev_deferred_enqueue(struct net_device *dev/*回调函数第一个参数*/,
				      const void *data/*回调函数第二个参数*/, size_t data_len,
				      switchdev_deferred_func_t *func/*设置回调函数*/)
{
	struct switchdev_deferred_item *dfitem;

	dfitem = kmalloc(sizeof(*dfitem) + data_len, GFP_ATOMIC);
	if (!dfitem)
		return -ENOMEM;
	dfitem->dev = dev;
	dfitem->func = func;
	memcpy(dfitem->data, data, data_len);
	dev_hold(dev);
	spin_lock_bh(&deferred_lock);
	list_add_tail(&dfitem->list, &deferred);
	spin_unlock_bh(&deferred_lock);
	//向deferred中添加了元素，并调度process_work
	schedule_work(&deferred_process_work);
	return 0;
}

static int switchdev_port_attr_notify(enum switchdev_notifier_type nt,
				      struct net_device *dev,
				      const struct switchdev_attr *attr,
				      struct netlink_ext_ack *extack)
{
	int err;
	int rc;

	struct switchdev_notifier_port_attr_info attr_info = {
		.attr = attr,
		.handled = false,
	};

	//触发blocking 通知链
	rc = call_switchdev_blocking_notifiers(nt, dev,
					       &attr_info.info, extack);
	err = notifier_to_errno(rc);
	if (err) {
		WARN_ON(!attr_info.handled);
		return err;
	}

	if (!attr_info.handled)
		return -EOPNOTSUPP;

	return 0;
}

//触发switch_port_attr_set通知，通知分两遍，第一遍为ph_prepare=True
static int switchdev_port_attr_set_now(struct net_device *dev,
				       const struct switchdev_attr *attr,
				       struct netlink_ext_ack *extack)
{
	return switchdev_port_attr_notify(SWITCHDEV_PORT_ATTR_SET, dev, attr,
					  extack);
}

static void switchdev_port_attr_set_deferred(struct net_device *dev,
					     const void *data)
{
	const struct switchdev_attr *attr = data;
	int err;

	err = switchdev_port_attr_set_now(dev, attr, NULL);
	if (err && err != -EOPNOTSUPP)
		netdev_err(dev, "failed (err=%d) to set attribute (id=%d)\n",
			   err, attr->id);
	/*有complete回调，调用complete*/
	if (attr->complete)
		attr->complete(dev, err, attr->complete_priv);
}

//为deferred链表添加元素，并置switchdev_port_attr_set_deferred回调
static int switchdev_port_attr_set_defer(struct net_device *dev,
					 const struct switchdev_attr *attr)
{
	return switchdev_deferred_enqueue(dev, attr, sizeof(*attr),
					  switchdev_port_attr_set_deferred);
}

/**
 *	switchdev_port_attr_set - Set port attribute
 *
 *	@dev: port device
 *	@attr: attribute to set
 *	@extack: netlink extended ack, for error message propagation
 *
 *	rtnl_lock must be held and must not be in atomic section,
 *	in case SWITCHDEV_F_DEFER flag is not set.
 */
int switchdev_port_attr_set(struct net_device *dev,
			    const struct switchdev_attr *attr,
			    struct netlink_ext_ack *extack)
{
	/*有延迟标记，通过defered链表和，延迟回调完成*/
	if (attr->flags & SWITCHDEV_F_DEFER)
		return switchdev_port_attr_set_defer(dev, attr);
	ASSERT_RTNL();
<<<<<<< HEAD
	//直接调用
	return switchdev_port_attr_set_now(dev, attr);
=======
	return switchdev_port_attr_set_now(dev, attr, extack);
>>>>>>> 52e44129
}
EXPORT_SYMBOL_GPL(switchdev_port_attr_set);

static size_t switchdev_obj_size(const struct switchdev_obj *obj)
{
	switch (obj->id) {
	case SWITCHDEV_OBJ_ID_PORT_VLAN:
		return sizeof(struct switchdev_obj_port_vlan);
	case SWITCHDEV_OBJ_ID_PORT_MDB:
		return sizeof(struct switchdev_obj_port_mdb);
	case SWITCHDEV_OBJ_ID_HOST_MDB:
		return sizeof(struct switchdev_obj_port_mdb);
	default:
		BUG();
	}
	return 0;
}

static int switchdev_port_obj_notify(enum switchdev_notifier_type nt,
				     struct net_device *dev,
				     const struct switchdev_obj *obj,
				     struct netlink_ext_ack *extack)
{
	int rc;
	int err;

	struct switchdev_notifier_port_obj_info obj_info = {
		.obj = obj,
		.handled = false,
	};

	rc = call_switchdev_blocking_notifiers(nt, dev, &obj_info.info, extack);
	err = notifier_to_errno(rc);
	if (err) {
		WARN_ON(!obj_info.handled);
		return err;
	}
	if (!obj_info.handled)
		return -EOPNOTSUPP;
	return 0;
}

<<<<<<< HEAD
//触发switch_port_obj_add通知，通知分两遍，第一遍为ph_prepare=True
static int switchdev_port_obj_add_now(struct net_device *dev,
				      const struct switchdev_obj *obj,
				      struct netlink_ext_ack *extack)
{
	struct switchdev_trans trans;
	int err;

	ASSERT_RTNL();

	/* Phase I: prepare for obj add. Driver/device should fail
	 * here if there are going to be issues in the commit phase,
	 * such as lack of resources or support.  The driver/device
	 * should reserve resources needed for the commit phase here,
	 * but should not commit the obj.
	 */

	trans.ph_prepare = true;
	err = switchdev_port_obj_notify(SWITCHDEV_PORT_OBJ_ADD,
					dev, obj, &trans, extack);
	if (err)
		return err;

	/* Phase II: commit obj add.  This cannot fail as a fault
	 * of driver/device.  If it does, it's a bug in the driver/device
	 * because the driver said everythings was OK in phase I.
	 */

	trans.ph_prepare = false;
	err = switchdev_port_obj_notify(SWITCHDEV_PORT_OBJ_ADD,
					dev, obj, &trans, extack);
	WARN(err, "%s: Commit of object (id=%d) failed.\n", dev->name, obj->id);

	return err;
}

=======
>>>>>>> 52e44129
static void switchdev_port_obj_add_deferred(struct net_device *dev,
					    const void *data)
{
	const struct switchdev_obj *obj = data;
	int err;

	ASSERT_RTNL();
	err = switchdev_port_obj_notify(SWITCHDEV_PORT_OBJ_ADD,
					dev, obj, NULL);
	if (err && err != -EOPNOTSUPP)
		netdev_err(dev, "failed (err=%d) to add object (id=%d)\n",
			   err, obj->id);
	/*有complete回调，调用complete*/
	if (obj->complete)
		obj->complete(dev, err, obj->complete_priv);
}

//switchdev port obj add延迟处理
static int switchdev_port_obj_add_defer(struct net_device *dev,
					const struct switchdev_obj *obj)
{
	return switchdev_deferred_enqueue(dev, obj, switchdev_obj_size(obj),
					  switchdev_port_obj_add_deferred);
}

/**
 *	switchdev_port_obj_add - Add port object
 *
 *	@dev: port device
 *	@obj: object to add
 *	@extack: netlink extended ack
 *
 *	rtnl_lock must be held and must not be in atomic section,
 *	in case SWITCHDEV_F_DEFER flag is not set.
 */
int switchdev_port_obj_add(struct net_device *dev,
			   const struct switchdev_obj *obj,
			   struct netlink_ext_ack *extack)
{
	/*有延迟标记，通过defered链表和，延迟回调完成*/
	if (obj->flags & SWITCHDEV_F_DEFER)
		return switchdev_port_obj_add_defer(dev, obj);
	ASSERT_RTNL();
	return switchdev_port_obj_notify(SWITCHDEV_PORT_OBJ_ADD,
					 dev, obj, extack);
}
EXPORT_SYMBOL_GPL(switchdev_port_obj_add);

static int switchdev_port_obj_del_now(struct net_device *dev,
				      const struct switchdev_obj *obj)
{
	return switchdev_port_obj_notify(SWITCHDEV_PORT_OBJ_DEL,
					 dev, obj, NULL);
}

static void switchdev_port_obj_del_deferred(struct net_device *dev,
					    const void *data)
{
	const struct switchdev_obj *obj = data;
	int err;

	err = switchdev_port_obj_del_now(dev, obj);
	if (err && err != -EOPNOTSUPP)
		netdev_err(dev, "failed (err=%d) to del object (id=%d)\n",
			   err, obj->id);
	if (obj->complete)
		obj->complete(dev, err, obj->complete_priv);
}

//switch port object delete延迟处理
static int switchdev_port_obj_del_defer(struct net_device *dev,
					const struct switchdev_obj *obj)
{
	return switchdev_deferred_enqueue(dev, obj, switchdev_obj_size(obj),
					  switchdev_port_obj_del_deferred);
}

/**
 *	switchdev_port_obj_del - Delete port object
 *
 *	@dev: port device
 *	@obj: object to delete
 *
 *	rtnl_lock must be held and must not be in atomic section,
 *	in case SWITCHDEV_F_DEFER flag is not set.
 */
int switchdev_port_obj_del(struct net_device *dev,
			   const struct switchdev_obj *obj)
{
	/*有延迟标记，通过defered链表和，延迟回调完成*/
	if (obj->flags & SWITCHDEV_F_DEFER)
		return switchdev_port_obj_del_defer(dev, obj);
	ASSERT_RTNL();
	return switchdev_port_obj_del_now(dev, obj);
}
EXPORT_SYMBOL_GPL(switchdev_port_obj_del);

//switchdev通知链
static ATOMIC_NOTIFIER_HEAD(switchdev_notif_chain);
//switchdev块通知链
static BLOCKING_NOTIFIER_HEAD(switchdev_blocking_notif_chain);

/**
 *	register_switchdev_notifier - Register notifier
 *	@nb: notifier_block
 *
 *	Register switch device notifier.
 */
int register_switchdev_notifier(struct notifier_block *nb)
{
	//switchdev通知链注册
	return atomic_notifier_chain_register(&switchdev_notif_chain, nb);
}
EXPORT_SYMBOL_GPL(register_switchdev_notifier);

/**
 *	unregister_switchdev_notifier - Unregister notifier
 *	@nb: notifier_block
 *
 *	Unregister switch device notifier.
 */
int unregister_switchdev_notifier(struct notifier_block *nb)
{
	//解注册switchdev通知链
	return atomic_notifier_chain_unregister(&switchdev_notif_chain, nb);
}
EXPORT_SYMBOL_GPL(unregister_switchdev_notifier);

/**
 *	call_switchdev_notifiers - Call notifiers
 *	@val: value passed unmodified to notifier function
 *	@dev: port device
 *	@info: notifier information data
 *	@extack: netlink extended ack
 *	Call all network notifier blocks.
 */
int call_switchdev_notifiers(unsigned long val, struct net_device *dev,
			     struct switchdev_notifier_info *info,
			     struct netlink_ext_ack *extack)
{
	//执行switchdev notif链通知
	info->dev = dev;
	info->extack = extack;
	return atomic_notifier_call_chain(&switchdev_notif_chain, val, info);
}
EXPORT_SYMBOL_GPL(call_switchdev_notifiers);

//switchdev blocking通知链注册
int register_switchdev_blocking_notifier(struct notifier_block *nb)
{
	struct blocking_notifier_head *chain = &switchdev_blocking_notif_chain;

	return blocking_notifier_chain_register(chain, nb);
}
EXPORT_SYMBOL_GPL(register_switchdev_blocking_notifier);

//switchdev blocking通知链解注册
int unregister_switchdev_blocking_notifier(struct notifier_block *nb)
{
	struct blocking_notifier_head *chain = &switchdev_blocking_notif_chain;

	return blocking_notifier_chain_unregister(chain, nb);
}
EXPORT_SYMBOL_GPL(unregister_switchdev_blocking_notifier);

//触发switchdev blocking通知链
int call_switchdev_blocking_notifiers(unsigned long val, struct net_device *dev,
				      struct switchdev_notifier_info *info,
				      struct netlink_ext_ack *extack)
{
	info->dev = dev;
	info->extack = extack;
	return blocking_notifier_call_chain(&switchdev_blocking_notif_chain,
					    val, info);
}
EXPORT_SYMBOL_GPL(call_switchdev_blocking_notifiers);

static int __switchdev_handle_port_obj_add(struct net_device *dev,
			struct switchdev_notifier_port_obj_info *port_obj_info,
			bool (*check_cb)(const struct net_device *dev),
			int (*add_cb)(struct net_device *dev,
				      const struct switchdev_obj *obj,
				      struct netlink_ext_ack *extack))
{
	struct netlink_ext_ack *extack;
	struct net_device *lower_dev;
	struct list_head *iter;
	int err = -EOPNOTSUPP;

	extack = switchdev_notifier_info_to_extack(&port_obj_info->info);

	if (check_cb(dev)) {
		err = add_cb(dev, port_obj_info->obj, extack);
		if (err != -EOPNOTSUPP)
			port_obj_info->handled = true;
		return err;
	}

	/* Switch ports might be stacked under e.g. a LAG. Ignore the
	 * unsupported devices, another driver might be able to handle them. But
	 * propagate to the callers any hard errors.
	 *
	 * If the driver does its own bookkeeping of stacked ports, it's not
	 * necessary to go through this helper.
	 */
	netdev_for_each_lower_dev(dev, lower_dev, iter) {
		if (netif_is_bridge_master(lower_dev))
			continue;

		err = __switchdev_handle_port_obj_add(lower_dev, port_obj_info,
						      check_cb, add_cb);
		if (err && err != -EOPNOTSUPP)
			return err;
	}

	return err;
}

int switchdev_handle_port_obj_add(struct net_device *dev,
			struct switchdev_notifier_port_obj_info *port_obj_info,
			bool (*check_cb)(const struct net_device *dev),
			int (*add_cb)(struct net_device *dev,
				      const struct switchdev_obj *obj,
				      struct netlink_ext_ack *extack))
{
	int err;

	err = __switchdev_handle_port_obj_add(dev, port_obj_info, check_cb,
					      add_cb);
	if (err == -EOPNOTSUPP)
		err = 0;
	return err;
}
EXPORT_SYMBOL_GPL(switchdev_handle_port_obj_add);

static int __switchdev_handle_port_obj_del(struct net_device *dev,
			struct switchdev_notifier_port_obj_info *port_obj_info,
			bool (*check_cb)(const struct net_device *dev),
			int (*del_cb)(struct net_device *dev,
				      const struct switchdev_obj *obj))
{
	struct net_device *lower_dev;
	struct list_head *iter;
	int err = -EOPNOTSUPP;

	if (check_cb(dev)) {
		err = del_cb(dev, port_obj_info->obj);
		if (err != -EOPNOTSUPP)
			port_obj_info->handled = true;
		return err;
	}

	/* Switch ports might be stacked under e.g. a LAG. Ignore the
	 * unsupported devices, another driver might be able to handle them. But
	 * propagate to the callers any hard errors.
	 *
	 * If the driver does its own bookkeeping of stacked ports, it's not
	 * necessary to go through this helper.
	 */
	netdev_for_each_lower_dev(dev, lower_dev, iter) {
		if (netif_is_bridge_master(lower_dev))
			continue;

		err = __switchdev_handle_port_obj_del(lower_dev, port_obj_info,
						      check_cb, del_cb);
		if (err && err != -EOPNOTSUPP)
			return err;
	}

	return err;
}

int switchdev_handle_port_obj_del(struct net_device *dev,
			struct switchdev_notifier_port_obj_info *port_obj_info,
			bool (*check_cb)(const struct net_device *dev),
			int (*del_cb)(struct net_device *dev,
				      const struct switchdev_obj *obj))
{
	int err;

	err = __switchdev_handle_port_obj_del(dev, port_obj_info, check_cb,
					      del_cb);
	if (err == -EOPNOTSUPP)
		err = 0;
	return err;
}
EXPORT_SYMBOL_GPL(switchdev_handle_port_obj_del);

static int __switchdev_handle_port_attr_set(struct net_device *dev,
			struct switchdev_notifier_port_attr_info *port_attr_info,
			bool (*check_cb)(const struct net_device *dev),
			int (*set_cb)(struct net_device *dev,
				      const struct switchdev_attr *attr,
				      struct netlink_ext_ack *extack))
{
	struct netlink_ext_ack *extack;
	struct net_device *lower_dev;
	struct list_head *iter;
	int err = -EOPNOTSUPP;

	extack = switchdev_notifier_info_to_extack(&port_attr_info->info);

	if (check_cb(dev)) {
		err = set_cb(dev, port_attr_info->attr, extack);
		if (err != -EOPNOTSUPP)
			port_attr_info->handled = true;
		return err;
	}

	/* Switch ports might be stacked under e.g. a LAG. Ignore the
	 * unsupported devices, another driver might be able to handle them. But
	 * propagate to the callers any hard errors.
	 *
	 * If the driver does its own bookkeeping of stacked ports, it's not
	 * necessary to go through this helper.
	 */
	netdev_for_each_lower_dev(dev, lower_dev, iter) {
		if (netif_is_bridge_master(lower_dev))
			continue;

		err = __switchdev_handle_port_attr_set(lower_dev, port_attr_info,
						       check_cb, set_cb);
		if (err && err != -EOPNOTSUPP)
			return err;
	}

	return err;
}

int switchdev_handle_port_attr_set(struct net_device *dev,
			struct switchdev_notifier_port_attr_info *port_attr_info,
			bool (*check_cb)(const struct net_device *dev),
			int (*set_cb)(struct net_device *dev,
				      const struct switchdev_attr *attr,
				      struct netlink_ext_ack *extack))
{
	int err;

	err = __switchdev_handle_port_attr_set(dev, port_attr_info, check_cb,
					       set_cb);
	if (err == -EOPNOTSUPP)
		err = 0;
	return err;
}
EXPORT_SYMBOL_GPL(switchdev_handle_port_attr_set);<|MERGE_RESOLUTION|>--- conflicted
+++ resolved
@@ -184,12 +184,8 @@
 	if (attr->flags & SWITCHDEV_F_DEFER)
 		return switchdev_port_attr_set_defer(dev, attr);
 	ASSERT_RTNL();
-<<<<<<< HEAD
 	//直接调用
-	return switchdev_port_attr_set_now(dev, attr);
-=======
 	return switchdev_port_attr_set_now(dev, attr, extack);
->>>>>>> 52e44129
 }
 EXPORT_SYMBOL_GPL(switchdev_port_attr_set);
 
@@ -232,45 +228,6 @@
 	return 0;
 }
 
-<<<<<<< HEAD
-//触发switch_port_obj_add通知，通知分两遍，第一遍为ph_prepare=True
-static int switchdev_port_obj_add_now(struct net_device *dev,
-				      const struct switchdev_obj *obj,
-				      struct netlink_ext_ack *extack)
-{
-	struct switchdev_trans trans;
-	int err;
-
-	ASSERT_RTNL();
-
-	/* Phase I: prepare for obj add. Driver/device should fail
-	 * here if there are going to be issues in the commit phase,
-	 * such as lack of resources or support.  The driver/device
-	 * should reserve resources needed for the commit phase here,
-	 * but should not commit the obj.
-	 */
-
-	trans.ph_prepare = true;
-	err = switchdev_port_obj_notify(SWITCHDEV_PORT_OBJ_ADD,
-					dev, obj, &trans, extack);
-	if (err)
-		return err;
-
-	/* Phase II: commit obj add.  This cannot fail as a fault
-	 * of driver/device.  If it does, it's a bug in the driver/device
-	 * because the driver said everythings was OK in phase I.
-	 */
-
-	trans.ph_prepare = false;
-	err = switchdev_port_obj_notify(SWITCHDEV_PORT_OBJ_ADD,
-					dev, obj, &trans, extack);
-	WARN(err, "%s: Commit of object (id=%d) failed.\n", dev->name, obj->id);
-
-	return err;
-}
-
-=======
->>>>>>> 52e44129
 static void switchdev_port_obj_add_deferred(struct net_device *dev,
 					    const void *data)
 {
