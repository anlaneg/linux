--- conflicted
+++ resolved
@@ -884,12 +884,7 @@
 	.ndo_start_xmit		= ieee80211_subif_start_xmit,/*报文发送（以太报文转802.11)*/
 	.ndo_set_rx_mode	= ieee80211_set_multicast_list,
 	.ndo_set_mac_address 	= ieee80211_change_mac,
-<<<<<<< HEAD
-	.ndo_get_stats64	= ieee80211_get_stats64,
 	.ndo_setup_tc		= ieee80211_netdev_setup_tc,/*居然支持ndo_setup_tc回调，促使无线驱动调用*/
-=======
-	.ndo_setup_tc		= ieee80211_netdev_setup_tc,
->>>>>>> 155a3c00
 };
 
 static u16 ieee80211_monitor_select_queue(struct net_device *dev,
@@ -2182,16 +2177,7 @@
 		/*设置netdev所属的netns*/
 		dev_net_set(ndev, wiphy_net(local->hw.wiphy));
 
-<<<<<<< HEAD
-		/*申请统计计数结构体*/
-		ndev->tstats = netdev_alloc_pcpu_stats(struct pcpu_sw_netstats);
-		if (!ndev->tstats) {
-			free_netdev(ndev);
-			return -ENOMEM;
-		}
-=======
 		ndev->pcpu_stat_type = NETDEV_PCPU_STAT_TSTATS;
->>>>>>> 155a3c00
 
 		ndev->needed_headroom = local->tx_headroom +
 					4*6 /* four MAC addresses */
