// SPDX-License-Identifier: GPL-2.0-only
/*
 * Copyright 2002-2005, Instant802 Networks, Inc.
 * Copyright 2005-2006, Devicescape Software, Inc.
 * Copyright 2006-2007	Jiri Benc <jbenc@suse.cz>
 * Copyright 2007-2010	Johannes Berg <johannes@sipsolutions.net>
 * Copyright 2013-2014  Intel Mobile Communications GmbH
 * Copyright(c) 2015 - 2017 Intel Deutschland GmbH
 * Copyright (C) 2018-2023 Intel Corporation
 */

#include <linux/jiffies.h>
#include <linux/slab.h>
#include <linux/kernel.h>
#include <linux/skbuff.h>
#include <linux/netdevice.h>
#include <linux/etherdevice.h>
#include <linux/rcupdate.h>
#include <linux/export.h>
#include <linux/kcov.h>
#include <linux/bitops.h>
#include <kunit/visibility.h>
#include <net/mac80211.h>
#include <net/ieee80211_radiotap.h>
#include <asm/unaligned.h>

#include "ieee80211_i.h"
#include "driver-ops.h"
#include "led.h"
#include "mesh.h"
#include "wep.h"
#include "wpa.h"
#include "tkip.h"
#include "wme.h"
#include "rate.h"

/*
 * monitor mode reception
 *
 * This function cleans up the SKB, i.e. it removes all the stuff
 * only useful for monitoring.
 */
static struct sk_buff *ieee80211_clean_skb(struct sk_buff *skb,
					   unsigned int present_fcs_len,
					   unsigned int rtap_space)
{
	struct ieee80211_rx_status *status = IEEE80211_SKB_RXCB(skb);
	struct ieee80211_hdr *hdr;
	unsigned int hdrlen;
	__le16 fc;

	if (present_fcs_len)
		__pskb_trim(skb, skb->len - present_fcs_len);
	pskb_pull(skb, rtap_space);

	/* After pulling radiotap header, clear all flags that indicate
	 * info in skb->data.
	 */
	status->flag &= ~(RX_FLAG_RADIOTAP_TLV_AT_END |
			  RX_FLAG_RADIOTAP_LSIG |
			  RX_FLAG_RADIOTAP_HE_MU |
			  RX_FLAG_RADIOTAP_HE);

	hdr = (void *)skb->data;
	fc = hdr->frame_control;

	/*
	 * Remove the HT-Control field (if present) on management
	 * frames after we've sent the frame to monitoring. We
	 * (currently) don't need it, and don't properly parse
	 * frames with it present, due to the assumption of a
	 * fixed management header length.
	 */
	if (likely(!ieee80211_is_mgmt(fc) || !ieee80211_has_order(fc)))
		return skb;

	hdrlen = ieee80211_hdrlen(fc);
	hdr->frame_control &= ~cpu_to_le16(IEEE80211_FCTL_ORDER);

	if (!pskb_may_pull(skb, hdrlen)) {
		dev_kfree_skb(skb);
		return NULL;
	}

	memmove(skb->data + IEEE80211_HT_CTL_LEN, skb->data,
		hdrlen - IEEE80211_HT_CTL_LEN);
	pskb_pull(skb, IEEE80211_HT_CTL_LEN);

	return skb;
}

static inline bool should_drop_frame(struct sk_buff *skb, int present_fcs_len,
				     unsigned int rtap_space)
{
	struct ieee80211_rx_status *status = IEEE80211_SKB_RXCB(skb);
	struct ieee80211_hdr *hdr;

	hdr = (void *)(skb->data + rtap_space);

	if (status->flag & (RX_FLAG_FAILED_FCS_CRC |
			    RX_FLAG_FAILED_PLCP_CRC |
			    RX_FLAG_ONLY_MONITOR |
			    RX_FLAG_NO_PSDU))
		return true;

	if (unlikely(skb->len < 16 + present_fcs_len + rtap_space))
		return true;

	if (ieee80211_is_ctl(hdr->frame_control) &&
	    !ieee80211_is_pspoll(hdr->frame_control) &&
	    !ieee80211_is_back_req(hdr->frame_control))
		return true;

	return false;
}

static int
ieee80211_rx_radiotap_hdrlen(struct ieee80211_local *local,
			     struct ieee80211_rx_status *status,
			     struct sk_buff *skb)
{
	int len;

	/* always present fields */
	len = sizeof(struct ieee80211_radiotap_header) + 8;

	/* allocate extra bitmaps */
	if (status->chains)
		len += 4 * hweight8(status->chains);

	if (ieee80211_have_rx_timestamp(status)) {
		len = ALIGN(len, 8);
		len += 8;
	}
	if (ieee80211_hw_check(&local->hw, SIGNAL_DBM))
		len += 1;

	/* antenna field, if we don't have per-chain info */
	if (!status->chains)
		len += 1;

	/* padding for RX_FLAGS if necessary */
	len = ALIGN(len, 2);

	if (status->encoding == RX_ENC_HT) /* HT info */
		len += 3;

	if (status->flag & RX_FLAG_AMPDU_DETAILS) {
		len = ALIGN(len, 4);
		len += 8;
	}

	if (status->encoding == RX_ENC_VHT) {
		len = ALIGN(len, 2);
		len += 12;
	}

	if (local->hw.radiotap_timestamp.units_pos >= 0) {
		len = ALIGN(len, 8);
		len += 12;
	}

	if (status->encoding == RX_ENC_HE &&
	    status->flag & RX_FLAG_RADIOTAP_HE) {
		len = ALIGN(len, 2);
		len += 12;
		BUILD_BUG_ON(sizeof(struct ieee80211_radiotap_he) != 12);
	}

	if (status->encoding == RX_ENC_HE &&
	    status->flag & RX_FLAG_RADIOTAP_HE_MU) {
		len = ALIGN(len, 2);
		len += 12;
		BUILD_BUG_ON(sizeof(struct ieee80211_radiotap_he_mu) != 12);
	}

	if (status->flag & RX_FLAG_NO_PSDU)
		len += 1;

	if (status->flag & RX_FLAG_RADIOTAP_LSIG) {
		len = ALIGN(len, 2);
		len += 4;
		BUILD_BUG_ON(sizeof(struct ieee80211_radiotap_lsig) != 4);
	}

	if (status->chains) {
		/* antenna and antenna signal fields */
		len += 2 * hweight8(status->chains);
	}

	if (status->flag & RX_FLAG_RADIOTAP_TLV_AT_END) {
		int tlv_offset = 0;

		/*
		 * The position to look at depends on the existence (or non-
		 * existence) of other elements, so take that into account...
		 */
		if (status->flag & RX_FLAG_RADIOTAP_HE)
			tlv_offset +=
				sizeof(struct ieee80211_radiotap_he);
		if (status->flag & RX_FLAG_RADIOTAP_HE_MU)
			tlv_offset +=
				sizeof(struct ieee80211_radiotap_he_mu);
		if (status->flag & RX_FLAG_RADIOTAP_LSIG)
			tlv_offset +=
				sizeof(struct ieee80211_radiotap_lsig);

		/* ensure 4 byte alignment for TLV */
		len = ALIGN(len, 4);

		/* TLVs until the mac header */
		len += skb_mac_header(skb) - &skb->data[tlv_offset];
	}

	return len;
}

static void __ieee80211_queue_skb_to_iface(struct ieee80211_sub_if_data *sdata,
					   int link_id,
					   struct sta_info *sta,
					   struct sk_buff *skb)
{
	struct ieee80211_rx_status *status = IEEE80211_SKB_RXCB(skb);

	if (link_id >= 0) {
		status->link_valid = 1;
		status->link_id = link_id;
	} else {
		status->link_valid = 0;
	}

	skb_queue_tail(&sdata->skb_queue, skb);
	wiphy_work_queue(sdata->local->hw.wiphy, &sdata->work);
	if (sta)
		sta->deflink.rx_stats.packets++;
}

static void ieee80211_queue_skb_to_iface(struct ieee80211_sub_if_data *sdata,
					 int link_id,
					 struct sta_info *sta,
					 struct sk_buff *skb)
{
	skb->protocol = 0;
	__ieee80211_queue_skb_to_iface(sdata, link_id, sta, skb);
}

static void ieee80211_handle_mu_mimo_mon(struct ieee80211_sub_if_data *sdata,
					 struct sk_buff *skb,
					 int rtap_space)
{
	struct {
		struct ieee80211_hdr_3addr hdr;
		u8 category;
		u8 action_code;
	} __packed __aligned(2) action;

	if (!sdata)
		return;

	BUILD_BUG_ON(sizeof(action) != IEEE80211_MIN_ACTION_SIZE + 1);

	if (skb->len < rtap_space + sizeof(action) +
		       VHT_MUMIMO_GROUPS_DATA_LEN)
		return;

	if (!is_valid_ether_addr(sdata->u.mntr.mu_follow_addr))
		return;

	skb_copy_bits(skb, rtap_space, &action, sizeof(action));

	if (!ieee80211_is_action(action.hdr.frame_control))
		return;

	if (action.category != WLAN_CATEGORY_VHT)
		return;

	if (action.action_code != WLAN_VHT_ACTION_GROUPID_MGMT)
		return;

	if (!ether_addr_equal(action.hdr.addr1, sdata->u.mntr.mu_follow_addr))
		return;

	skb = skb_copy(skb, GFP_ATOMIC);
	if (!skb)
		return;

	ieee80211_queue_skb_to_iface(sdata, -1, NULL, skb);
}

/*
 * ieee80211_add_rx_radiotap_header - add radiotap header
 *
 * add a radiotap header containing all the fields which the hardware provided.
 */
static void
ieee80211_add_rx_radiotap_header(struct ieee80211_local *local,
				 struct sk_buff *skb,
				 struct ieee80211_rate *rate,
				 int rtap_len, bool has_fcs)
{
	struct ieee80211_rx_status *status = IEEE80211_SKB_RXCB(skb);
	struct ieee80211_radiotap_header *rthdr;
	unsigned char *pos;
	__le32 *it_present;
	u32 it_present_val;
	u16 rx_flags = 0;
	u16 channel_flags = 0;
	u32 tlvs_len = 0;
	int mpdulen, chain;
	unsigned long chains = status->chains;
	struct ieee80211_radiotap_he he = {};
	struct ieee80211_radiotap_he_mu he_mu = {};
	struct ieee80211_radiotap_lsig lsig = {};

	if (status->flag & RX_FLAG_RADIOTAP_HE) {
		he = *(struct ieee80211_radiotap_he *)skb->data;
		skb_pull(skb, sizeof(he));
		WARN_ON_ONCE(status->encoding != RX_ENC_HE);
	}

	if (status->flag & RX_FLAG_RADIOTAP_HE_MU) {
		he_mu = *(struct ieee80211_radiotap_he_mu *)skb->data;
		skb_pull(skb, sizeof(he_mu));
	}

	if (status->flag & RX_FLAG_RADIOTAP_LSIG) {
		lsig = *(struct ieee80211_radiotap_lsig *)skb->data;
		skb_pull(skb, sizeof(lsig));
	}

	if (status->flag & RX_FLAG_RADIOTAP_TLV_AT_END) {
		/* data is pointer at tlv all other info was pulled off */
		tlvs_len = skb_mac_header(skb) - skb->data;
	}

	mpdulen = skb->len;
	if (!(has_fcs && ieee80211_hw_check(&local->hw, RX_INCLUDES_FCS)))
		mpdulen += FCS_LEN;

	rthdr = skb_push(skb, rtap_len - tlvs_len);
	memset(rthdr, 0, rtap_len - tlvs_len);
	it_present = &rthdr->it_present;

	/* radiotap header, set always present flags */
	rthdr->it_len = cpu_to_le16(rtap_len);
	it_present_val = BIT(IEEE80211_RADIOTAP_FLAGS) |
			 BIT(IEEE80211_RADIOTAP_CHANNEL) |
			 BIT(IEEE80211_RADIOTAP_RX_FLAGS);

	if (!status->chains)
		it_present_val |= BIT(IEEE80211_RADIOTAP_ANTENNA);

	for_each_set_bit(chain, &chains, IEEE80211_MAX_CHAINS) {
		it_present_val |=
			BIT(IEEE80211_RADIOTAP_EXT) |
			BIT(IEEE80211_RADIOTAP_RADIOTAP_NAMESPACE);
		put_unaligned_le32(it_present_val, it_present);
		it_present++;
		it_present_val = BIT(IEEE80211_RADIOTAP_ANTENNA) |
				 BIT(IEEE80211_RADIOTAP_DBM_ANTSIGNAL);
	}

	if (status->flag & RX_FLAG_RADIOTAP_TLV_AT_END)
		it_present_val |= BIT(IEEE80211_RADIOTAP_TLV);

	put_unaligned_le32(it_present_val, it_present);

	/* This references through an offset into it_optional[] rather
	 * than via it_present otherwise later uses of pos will cause
	 * the compiler to think we have walked past the end of the
	 * struct member.
	 */
	pos = (void *)&rthdr->it_optional[it_present + 1 - rthdr->it_optional];

	/* the order of the following fields is important */

	/* IEEE80211_RADIOTAP_TSFT */
	if (ieee80211_have_rx_timestamp(status)) {
		/* padding */
		while ((pos - (u8 *)rthdr) & 7)
			*pos++ = 0;
		put_unaligned_le64(
			ieee80211_calculate_rx_timestamp(local, status,
							 mpdulen, 0),
			pos);
		rthdr->it_present |= cpu_to_le32(BIT(IEEE80211_RADIOTAP_TSFT));
		pos += 8;
	}

	/* IEEE80211_RADIOTAP_FLAGS */
	if (has_fcs && ieee80211_hw_check(&local->hw, RX_INCLUDES_FCS))
		*pos |= IEEE80211_RADIOTAP_F_FCS;
	if (status->flag & (RX_FLAG_FAILED_FCS_CRC | RX_FLAG_FAILED_PLCP_CRC))
		*pos |= IEEE80211_RADIOTAP_F_BADFCS;
	if (status->enc_flags & RX_ENC_FLAG_SHORTPRE)
		*pos |= IEEE80211_RADIOTAP_F_SHORTPRE;
	pos++;

	/* IEEE80211_RADIOTAP_RATE */
	if (!rate || status->encoding != RX_ENC_LEGACY) {
		/*
		 * Without rate information don't add it. If we have,
		 * MCS information is a separate field in radiotap,
		 * added below. The byte here is needed as padding
		 * for the channel though, so initialise it to 0.
		 */
		*pos = 0;
	} else {
		int shift = 0;
		rthdr->it_present |= cpu_to_le32(BIT(IEEE80211_RADIOTAP_RATE));
		if (status->bw == RATE_INFO_BW_10)
			shift = 1;
		else if (status->bw == RATE_INFO_BW_5)
			shift = 2;
		*pos = DIV_ROUND_UP(rate->bitrate, 5 * (1 << shift));
	}
	pos++;

	/* IEEE80211_RADIOTAP_CHANNEL */
	/* TODO: frequency offset in KHz */
	put_unaligned_le16(status->freq, pos);
	pos += 2;
	if (status->bw == RATE_INFO_BW_10)
		channel_flags |= IEEE80211_CHAN_HALF;
	else if (status->bw == RATE_INFO_BW_5)
		channel_flags |= IEEE80211_CHAN_QUARTER;

	if (status->band == NL80211_BAND_5GHZ ||
	    status->band == NL80211_BAND_6GHZ)
		channel_flags |= IEEE80211_CHAN_OFDM | IEEE80211_CHAN_5GHZ;
	else if (status->encoding != RX_ENC_LEGACY)
		channel_flags |= IEEE80211_CHAN_DYN | IEEE80211_CHAN_2GHZ;
	else if (rate && rate->flags & IEEE80211_RATE_ERP_G)
		channel_flags |= IEEE80211_CHAN_OFDM | IEEE80211_CHAN_2GHZ;
	else if (rate)
		channel_flags |= IEEE80211_CHAN_CCK | IEEE80211_CHAN_2GHZ;
	else
		channel_flags |= IEEE80211_CHAN_2GHZ;
	put_unaligned_le16(channel_flags, pos);
	pos += 2;

	/* IEEE80211_RADIOTAP_DBM_ANTSIGNAL */
	if (ieee80211_hw_check(&local->hw, SIGNAL_DBM) &&
	    !(status->flag & RX_FLAG_NO_SIGNAL_VAL)) {
		*pos = status->signal;
		rthdr->it_present |=
			cpu_to_le32(BIT(IEEE80211_RADIOTAP_DBM_ANTSIGNAL));
		pos++;
	}

	/* IEEE80211_RADIOTAP_LOCK_QUALITY is missing */

	if (!status->chains) {
		/* IEEE80211_RADIOTAP_ANTENNA */
		*pos = status->antenna;
		pos++;
	}

	/* IEEE80211_RADIOTAP_DB_ANTNOISE is not used */

	/* IEEE80211_RADIOTAP_RX_FLAGS */
	/* ensure 2 byte alignment for the 2 byte field as required */
	if ((pos - (u8 *)rthdr) & 1)
		*pos++ = 0;
	if (status->flag & RX_FLAG_FAILED_PLCP_CRC)
		rx_flags |= IEEE80211_RADIOTAP_F_RX_BADPLCP;
	put_unaligned_le16(rx_flags, pos);
	pos += 2;

	if (status->encoding == RX_ENC_HT) {
		unsigned int stbc;

		rthdr->it_present |= cpu_to_le32(BIT(IEEE80211_RADIOTAP_MCS));
		*pos = local->hw.radiotap_mcs_details;
		if (status->enc_flags & RX_ENC_FLAG_HT_GF)
			*pos |= IEEE80211_RADIOTAP_MCS_HAVE_FMT;
		if (status->enc_flags & RX_ENC_FLAG_LDPC)
			*pos |= IEEE80211_RADIOTAP_MCS_HAVE_FEC;
		pos++;
		*pos = 0;
		if (status->enc_flags & RX_ENC_FLAG_SHORT_GI)
			*pos |= IEEE80211_RADIOTAP_MCS_SGI;
		if (status->bw == RATE_INFO_BW_40)
			*pos |= IEEE80211_RADIOTAP_MCS_BW_40;
		if (status->enc_flags & RX_ENC_FLAG_HT_GF)
			*pos |= IEEE80211_RADIOTAP_MCS_FMT_GF;
		if (status->enc_flags & RX_ENC_FLAG_LDPC)
			*pos |= IEEE80211_RADIOTAP_MCS_FEC_LDPC;
		stbc = (status->enc_flags & RX_ENC_FLAG_STBC_MASK) >> RX_ENC_FLAG_STBC_SHIFT;
		*pos |= stbc << IEEE80211_RADIOTAP_MCS_STBC_SHIFT;
		pos++;
		*pos++ = status->rate_idx;
	}

	if (status->flag & RX_FLAG_AMPDU_DETAILS) {
		u16 flags = 0;

		/* ensure 4 byte alignment */
		while ((pos - (u8 *)rthdr) & 3)
			pos++;
		rthdr->it_present |=
			cpu_to_le32(BIT(IEEE80211_RADIOTAP_AMPDU_STATUS));
		put_unaligned_le32(status->ampdu_reference, pos);
		pos += 4;
		if (status->flag & RX_FLAG_AMPDU_LAST_KNOWN)
			flags |= IEEE80211_RADIOTAP_AMPDU_LAST_KNOWN;
		if (status->flag & RX_FLAG_AMPDU_IS_LAST)
			flags |= IEEE80211_RADIOTAP_AMPDU_IS_LAST;
		if (status->flag & RX_FLAG_AMPDU_DELIM_CRC_ERROR)
			flags |= IEEE80211_RADIOTAP_AMPDU_DELIM_CRC_ERR;
		if (status->flag & RX_FLAG_AMPDU_DELIM_CRC_KNOWN)
			flags |= IEEE80211_RADIOTAP_AMPDU_DELIM_CRC_KNOWN;
		if (status->flag & RX_FLAG_AMPDU_EOF_BIT_KNOWN)
			flags |= IEEE80211_RADIOTAP_AMPDU_EOF_KNOWN;
		if (status->flag & RX_FLAG_AMPDU_EOF_BIT)
			flags |= IEEE80211_RADIOTAP_AMPDU_EOF;
		put_unaligned_le16(flags, pos);
		pos += 2;
		if (status->flag & RX_FLAG_AMPDU_DELIM_CRC_KNOWN)
			*pos++ = status->ampdu_delimiter_crc;
		else
			*pos++ = 0;
		*pos++ = 0;
	}

	if (status->encoding == RX_ENC_VHT) {
		u16 known = local->hw.radiotap_vht_details;

		rthdr->it_present |= cpu_to_le32(BIT(IEEE80211_RADIOTAP_VHT));
		put_unaligned_le16(known, pos);
		pos += 2;
		/* flags */
		if (status->enc_flags & RX_ENC_FLAG_SHORT_GI)
			*pos |= IEEE80211_RADIOTAP_VHT_FLAG_SGI;
		/* in VHT, STBC is binary */
		if (status->enc_flags & RX_ENC_FLAG_STBC_MASK)
			*pos |= IEEE80211_RADIOTAP_VHT_FLAG_STBC;
		if (status->enc_flags & RX_ENC_FLAG_BF)
			*pos |= IEEE80211_RADIOTAP_VHT_FLAG_BEAMFORMED;
		pos++;
		/* bandwidth */
		switch (status->bw) {
		case RATE_INFO_BW_80:
			*pos++ = 4;
			break;
		case RATE_INFO_BW_160:
			*pos++ = 11;
			break;
		case RATE_INFO_BW_40:
			*pos++ = 1;
			break;
		default:
			*pos++ = 0;
		}
		/* MCS/NSS */
		*pos = (status->rate_idx << 4) | status->nss;
		pos += 4;
		/* coding field */
		if (status->enc_flags & RX_ENC_FLAG_LDPC)
			*pos |= IEEE80211_RADIOTAP_CODING_LDPC_USER0;
		pos++;
		/* group ID */
		pos++;
		/* partial_aid */
		pos += 2;
	}

	if (local->hw.radiotap_timestamp.units_pos >= 0) {
		u16 accuracy = 0;
		u8 flags;
		u64 ts;

		rthdr->it_present |=
			cpu_to_le32(BIT(IEEE80211_RADIOTAP_TIMESTAMP));

		/* ensure 8 byte alignment */
		while ((pos - (u8 *)rthdr) & 7)
			pos++;

		if (status->flag & RX_FLAG_MACTIME_IS_RTAP_TS64) {
			flags = IEEE80211_RADIOTAP_TIMESTAMP_FLAG_64BIT;
			ts = status->mactime;
		} else {
			flags = IEEE80211_RADIOTAP_TIMESTAMP_FLAG_32BIT;
			ts = status->device_timestamp;
		}

		put_unaligned_le64(ts, pos);
		pos += sizeof(u64);

		if (local->hw.radiotap_timestamp.accuracy >= 0) {
			accuracy = local->hw.radiotap_timestamp.accuracy;
			flags |= IEEE80211_RADIOTAP_TIMESTAMP_FLAG_ACCURACY;
		}
		put_unaligned_le16(accuracy, pos);
		pos += sizeof(u16);

		*pos++ = local->hw.radiotap_timestamp.units_pos;
		*pos++ = flags;
	}

	if (status->encoding == RX_ENC_HE &&
	    status->flag & RX_FLAG_RADIOTAP_HE) {
#define HE_PREP(f, val)	le16_encode_bits(val, IEEE80211_RADIOTAP_HE_##f)

		if (status->enc_flags & RX_ENC_FLAG_STBC_MASK) {
			he.data6 |= HE_PREP(DATA6_NSTS,
					    FIELD_GET(RX_ENC_FLAG_STBC_MASK,
						      status->enc_flags));
			he.data3 |= HE_PREP(DATA3_STBC, 1);
		} else {
			he.data6 |= HE_PREP(DATA6_NSTS, status->nss);
		}

#define CHECK_GI(s) \
	BUILD_BUG_ON(IEEE80211_RADIOTAP_HE_DATA5_GI_##s != \
		     (int)NL80211_RATE_INFO_HE_GI_##s)

		CHECK_GI(0_8);
		CHECK_GI(1_6);
		CHECK_GI(3_2);

		he.data3 |= HE_PREP(DATA3_DATA_MCS, status->rate_idx);
		he.data3 |= HE_PREP(DATA3_DATA_DCM, status->he_dcm);
		he.data3 |= HE_PREP(DATA3_CODING,
				    !!(status->enc_flags & RX_ENC_FLAG_LDPC));

		he.data5 |= HE_PREP(DATA5_GI, status->he_gi);

		switch (status->bw) {
		case RATE_INFO_BW_20:
			he.data5 |= HE_PREP(DATA5_DATA_BW_RU_ALLOC,
					    IEEE80211_RADIOTAP_HE_DATA5_DATA_BW_RU_ALLOC_20MHZ);
			break;
		case RATE_INFO_BW_40:
			he.data5 |= HE_PREP(DATA5_DATA_BW_RU_ALLOC,
					    IEEE80211_RADIOTAP_HE_DATA5_DATA_BW_RU_ALLOC_40MHZ);
			break;
		case RATE_INFO_BW_80:
			he.data5 |= HE_PREP(DATA5_DATA_BW_RU_ALLOC,
					    IEEE80211_RADIOTAP_HE_DATA5_DATA_BW_RU_ALLOC_80MHZ);
			break;
		case RATE_INFO_BW_160:
			he.data5 |= HE_PREP(DATA5_DATA_BW_RU_ALLOC,
					    IEEE80211_RADIOTAP_HE_DATA5_DATA_BW_RU_ALLOC_160MHZ);
			break;
		case RATE_INFO_BW_HE_RU:
#define CHECK_RU_ALLOC(s) \
	BUILD_BUG_ON(IEEE80211_RADIOTAP_HE_DATA5_DATA_BW_RU_ALLOC_##s##T != \
		     NL80211_RATE_INFO_HE_RU_ALLOC_##s + 4)

			CHECK_RU_ALLOC(26);
			CHECK_RU_ALLOC(52);
			CHECK_RU_ALLOC(106);
			CHECK_RU_ALLOC(242);
			CHECK_RU_ALLOC(484);
			CHECK_RU_ALLOC(996);
			CHECK_RU_ALLOC(2x996);

			he.data5 |= HE_PREP(DATA5_DATA_BW_RU_ALLOC,
					    status->he_ru + 4);
			break;
		default:
			WARN_ONCE(1, "Invalid SU BW %d\n", status->bw);
		}

		/* ensure 2 byte alignment */
		while ((pos - (u8 *)rthdr) & 1)
			pos++;
		rthdr->it_present |= cpu_to_le32(BIT(IEEE80211_RADIOTAP_HE));
		memcpy(pos, &he, sizeof(he));
		pos += sizeof(he);
	}

	if (status->encoding == RX_ENC_HE &&
	    status->flag & RX_FLAG_RADIOTAP_HE_MU) {
		/* ensure 2 byte alignment */
		while ((pos - (u8 *)rthdr) & 1)
			pos++;
		rthdr->it_present |= cpu_to_le32(BIT(IEEE80211_RADIOTAP_HE_MU));
		memcpy(pos, &he_mu, sizeof(he_mu));
		pos += sizeof(he_mu);
	}

	if (status->flag & RX_FLAG_NO_PSDU) {
		rthdr->it_present |=
			cpu_to_le32(BIT(IEEE80211_RADIOTAP_ZERO_LEN_PSDU));
		*pos++ = status->zero_length_psdu_type;
	}

	if (status->flag & RX_FLAG_RADIOTAP_LSIG) {
		/* ensure 2 byte alignment */
		while ((pos - (u8 *)rthdr) & 1)
			pos++;
		rthdr->it_present |= cpu_to_le32(BIT(IEEE80211_RADIOTAP_LSIG));
		memcpy(pos, &lsig, sizeof(lsig));
		pos += sizeof(lsig);
	}

	for_each_set_bit(chain, &chains, IEEE80211_MAX_CHAINS) {
		*pos++ = status->chain_signal[chain];
		*pos++ = chain;
	}
}

static struct sk_buff *
ieee80211_make_monitor_skb(struct ieee80211_local *local,
			   struct sk_buff **origskb,
			   struct ieee80211_rate *rate,
			   int rtap_space, bool use_origskb)
{
	struct ieee80211_rx_status *status = IEEE80211_SKB_RXCB(*origskb);
	int rt_hdrlen, needed_headroom;
	struct sk_buff *skb;

	/* room for the radiotap header based on driver features */
	rt_hdrlen = ieee80211_rx_radiotap_hdrlen(local, status, *origskb);
	needed_headroom = rt_hdrlen - rtap_space;

	if (use_origskb) {
		/* only need to expand headroom if necessary */
		skb = *origskb;
		*origskb = NULL;

		/*
		 * This shouldn't trigger often because most devices have an
		 * RX header they pull before we get here, and that should
		 * be big enough for our radiotap information. We should
		 * probably export the length to drivers so that we can have
		 * them allocate enough headroom to start with.
		 */
		if (skb_headroom(skb) < needed_headroom &&
		    pskb_expand_head(skb, needed_headroom, 0, GFP_ATOMIC)) {
			dev_kfree_skb(skb);
			return NULL;
		}
	} else {
		/*
		 * Need to make a copy and possibly remove radiotap header
		 * and FCS from the original.
		 */
		skb = skb_copy_expand(*origskb, needed_headroom + NET_SKB_PAD,
				      0, GFP_ATOMIC);

		if (!skb)
			return NULL;
	}

	/* prepend radiotap information */
	ieee80211_add_rx_radiotap_header(local, skb, rate, rt_hdrlen, true);

	skb_reset_mac_header(skb);
	skb->ip_summed = CHECKSUM_UNNECESSARY;
	skb->pkt_type = PACKET_OTHERHOST;
	skb->protocol = htons(ETH_P_802_2);

	return skb;
}

/*
 * This function copies a received frame to all monitor interfaces and
 * returns a cleaned-up SKB that no longer includes the FCS nor the
 * radiotap header the driver might have added.
 */
static struct sk_buff *
ieee80211_rx_monitor(struct ieee80211_local *local, struct sk_buff *origskb,
		     struct ieee80211_rate *rate)
{
	struct ieee80211_rx_status *status = IEEE80211_SKB_RXCB(origskb);
	struct ieee80211_sub_if_data *sdata;
	struct sk_buff *monskb = NULL;
	int present_fcs_len = 0;
	unsigned int rtap_space = 0;
	struct ieee80211_sub_if_data *monitor_sdata =
		rcu_dereference(local->monitor_sdata);
	bool only_monitor = false;
	unsigned int min_head_len;

	if (WARN_ON_ONCE(status->flag & RX_FLAG_RADIOTAP_TLV_AT_END &&
			 !skb_mac_header_was_set(origskb))) {
		/* with this skb no way to know where frame payload starts */
		dev_kfree_skb(origskb);
		return NULL;
	}

	if (status->flag & RX_FLAG_RADIOTAP_HE)
		rtap_space += sizeof(struct ieee80211_radiotap_he);

	if (status->flag & RX_FLAG_RADIOTAP_HE_MU)
		rtap_space += sizeof(struct ieee80211_radiotap_he_mu);

	if (status->flag & RX_FLAG_RADIOTAP_LSIG)
		rtap_space += sizeof(struct ieee80211_radiotap_lsig);

	if (status->flag & RX_FLAG_RADIOTAP_TLV_AT_END)
		rtap_space += skb_mac_header(origskb) - &origskb->data[rtap_space];

	min_head_len = rtap_space;

	/*
	 * First, we may need to make a copy of the skb because
	 *  (1) we need to modify it for radiotap (if not present), and
	 *  (2) the other RX handlers will modify the skb we got.
	 *
	 * We don't need to, of course, if we aren't going to return
	 * the SKB because it has a bad FCS/PLCP checksum.
	 */

	if (!(status->flag & RX_FLAG_NO_PSDU)) {
		if (ieee80211_hw_check(&local->hw, RX_INCLUDES_FCS)) {
			if (unlikely(origskb->len <= FCS_LEN + rtap_space)) {
				/* driver bug */
				WARN_ON(1);
				dev_kfree_skb(origskb);
				return NULL;
			}
			present_fcs_len = FCS_LEN;
		}

		/* also consider the hdr->frame_control */
		min_head_len += 2;
	}

	/* ensure that the expected data elements are in skb head */
	if (!pskb_may_pull(origskb, min_head_len)) {
		dev_kfree_skb(origskb);
		return NULL;
	}

	only_monitor = should_drop_frame(origskb, present_fcs_len, rtap_space);

	if (!local->monitors || (status->flag & RX_FLAG_SKIP_MONITOR)) {
		if (only_monitor) {
			dev_kfree_skb(origskb);
			return NULL;
		}

		return ieee80211_clean_skb(origskb, present_fcs_len,
					   rtap_space);
	}

	ieee80211_handle_mu_mimo_mon(monitor_sdata, origskb, rtap_space);

	list_for_each_entry_rcu(sdata, &local->mon_list, u.mntr.list) {
		bool last_monitor = list_is_last(&sdata->u.mntr.list,
						 &local->mon_list);

		if (!monskb)
			monskb = ieee80211_make_monitor_skb(local, &origskb,
							    rate, rtap_space,
							    only_monitor &&
							    last_monitor);

		if (monskb) {
			struct sk_buff *skb;

			//除最后一个monitor设备外，其它均要clone报文
			if (last_monitor) {
				skb = monskb;
				monskb = NULL;
			} else {
				skb = skb_clone(monskb, GFP_ATOMIC);
			}

			if (skb) {
				skb->dev = sdata->dev;
				dev_sw_netstats_rx_add(skb->dev, skb->len);
				netif_receive_skb(skb);
			}
		}

		if (last_monitor)
			break;
	}

	/* this happens if last_monitor was erroneously false */
	dev_kfree_skb(monskb);

	/* ditto */
	if (!origskb)
		return NULL;

	return ieee80211_clean_skb(origskb, present_fcs_len, rtap_space);
}

static void ieee80211_parse_qos(struct ieee80211_rx_data *rx)
{
	struct ieee80211_hdr *hdr = (struct ieee80211_hdr *)rx->skb->data;
	struct ieee80211_rx_status *status = IEEE80211_SKB_RXCB(rx->skb);
	int tid, seqno_idx, security_idx;

	/* does the frame have a qos control field? */
	if (ieee80211_is_data_qos(hdr->frame_control)) {
		u8 *qc = ieee80211_get_qos_ctl(hdr);
		/* frame has qos control */
		tid = *qc & IEEE80211_QOS_CTL_TID_MASK;
		if (*qc & IEEE80211_QOS_CTL_A_MSDU_PRESENT)
			status->rx_flags |= IEEE80211_RX_AMSDU;

		seqno_idx = tid;
		security_idx = tid;
	} else {
		/*
		 * IEEE 802.11-2007, 7.1.3.4.1 ("Sequence Number field"):
		 *
		 *	Sequence numbers for management frames, QoS data
		 *	frames with a broadcast/multicast address in the
		 *	Address 1 field, and all non-QoS data frames sent
		 *	by QoS STAs are assigned using an additional single
		 *	modulo-4096 counter, [...]
		 *
		 * We also use that counter for non-QoS STAs.
		 */
		seqno_idx = IEEE80211_NUM_TIDS;
		security_idx = 0;
		if (ieee80211_is_mgmt(hdr->frame_control))
			security_idx = IEEE80211_NUM_TIDS;
		tid = 0;
	}

	rx->seqno_idx = seqno_idx;
	rx->security_idx = security_idx;
	/* Set skb->priority to 1d tag if highest order bit of TID is not set.
	 * For now, set skb->priority to 0 for other cases. */
	rx->skb->priority = (tid > 7) ? 0 : tid;
}

/**
 * DOC: Packet alignment
 *
 * Drivers always need to pass packets that are aligned to two-byte boundaries
 * to the stack.
 *
 * Additionally, they should, if possible, align the payload data in a way that
 * guarantees that the contained IP header is aligned to a four-byte
 * boundary. In the case of regular frames, this simply means aligning the
 * payload to a four-byte boundary (because either the IP header is directly
 * contained, or IV/RFC1042 headers that have a length divisible by four are
 * in front of it).  If the payload data is not properly aligned and the
 * architecture doesn't support efficient unaligned operations, mac80211
 * will align the data.
 *
 * With A-MSDU frames, however, the payload data address must yield two modulo
 * four because there are 14-byte 802.3 headers within the A-MSDU frames that
 * push the IP header further back to a multiple of four again. Thankfully, the
 * specs were sane enough this time around to require padding each A-MSDU
 * subframe to a length that is a multiple of four.
 *
 * Padding like Atheros hardware adds which is between the 802.11 header and
 * the payload is not supported; the driver is required to move the 802.11
 * header to be directly in front of the payload in that case.
 */
static void ieee80211_verify_alignment(struct ieee80211_rx_data *rx)
{
#ifdef CONFIG_MAC80211_VERBOSE_DEBUG
	WARN_ON_ONCE((unsigned long)rx->skb->data & 1);
#endif
}


/* rx handlers */

static int ieee80211_is_unicast_robust_mgmt_frame(struct sk_buff *skb)
{
	struct ieee80211_hdr *hdr = (struct ieee80211_hdr *) skb->data;

	if (is_multicast_ether_addr(hdr->addr1))
		return 0;

	return ieee80211_is_robust_mgmt_frame(skb);
}


static int ieee80211_is_multicast_robust_mgmt_frame(struct sk_buff *skb)
{
	struct ieee80211_hdr *hdr = (struct ieee80211_hdr *) skb->data;

	if (!is_multicast_ether_addr(hdr->addr1))
		return 0;

	return ieee80211_is_robust_mgmt_frame(skb);
}


/* Get the BIP key index from MMIE; return -1 if this is not a BIP frame */
static int ieee80211_get_mmie_keyidx(struct sk_buff *skb)
{
	struct ieee80211_mgmt *hdr = (struct ieee80211_mgmt *) skb->data;
	struct ieee80211_mmie *mmie;
	struct ieee80211_mmie_16 *mmie16;

	if (skb->len < 24 + sizeof(*mmie) || !is_multicast_ether_addr(hdr->da))
		return -1;

	if (!ieee80211_is_robust_mgmt_frame(skb) &&
	    !ieee80211_is_beacon(hdr->frame_control))
		return -1; /* not a robust management frame */

	mmie = (struct ieee80211_mmie *)
		(skb->data + skb->len - sizeof(*mmie));
	if (mmie->element_id == WLAN_EID_MMIE &&
	    mmie->length == sizeof(*mmie) - 2)
		return le16_to_cpu(mmie->key_id);

	mmie16 = (struct ieee80211_mmie_16 *)
		(skb->data + skb->len - sizeof(*mmie16));
	if (skb->len >= 24 + sizeof(*mmie16) &&
	    mmie16->element_id == WLAN_EID_MMIE &&
	    mmie16->length == sizeof(*mmie16) - 2)
		return le16_to_cpu(mmie16->key_id);

	return -1;
}

static int ieee80211_get_keyid(struct sk_buff *skb)
{
	struct ieee80211_hdr *hdr = (struct ieee80211_hdr *)skb->data;
	__le16 fc = hdr->frame_control;
	int hdrlen = ieee80211_hdrlen(fc);
	u8 keyid;

	/* WEP, TKIP, CCMP and GCMP */
	if (unlikely(skb->len < hdrlen + IEEE80211_WEP_IV_LEN))
		return -EINVAL;

	skb_copy_bits(skb, hdrlen + 3, &keyid, 1);

	keyid >>= 6;

	return keyid;
}

static ieee80211_rx_result ieee80211_rx_mesh_check(struct ieee80211_rx_data *rx)
{
	struct ieee80211_hdr *hdr = (struct ieee80211_hdr *)rx->skb->data;
	char *dev_addr = rx->sdata->vif.addr;

	if (ieee80211_is_data(hdr->frame_control)) {
		if (is_multicast_ether_addr(hdr->addr1)) {
			if (ieee80211_has_tods(hdr->frame_control) ||
			    !ieee80211_has_fromds(hdr->frame_control))
				return RX_DROP_MONITOR;
			if (ether_addr_equal(hdr->addr3, dev_addr))
				return RX_DROP_MONITOR;
		} else {
			if (!ieee80211_has_a4(hdr->frame_control))
				return RX_DROP_MONITOR;
			if (ether_addr_equal(hdr->addr4, dev_addr))
				return RX_DROP_MONITOR;
		}
	}

	/* If there is not an established peer link and this is not a peer link
	 * establisment frame, beacon or probe, drop the frame.
	 */

	if (!rx->sta || sta_plink_state(rx->sta) != NL80211_PLINK_ESTAB) {
		struct ieee80211_mgmt *mgmt;

		if (!ieee80211_is_mgmt(hdr->frame_control))
			return RX_DROP_MONITOR;

		if (ieee80211_is_action(hdr->frame_control)) {
			u8 category;

			/* make sure category field is present */
			if (rx->skb->len < IEEE80211_MIN_ACTION_SIZE)
				return RX_DROP_MONITOR;

			mgmt = (struct ieee80211_mgmt *)hdr;
			category = mgmt->u.action.category;
			if (category != WLAN_CATEGORY_MESH_ACTION &&
			    category != WLAN_CATEGORY_SELF_PROTECTED)
				return RX_DROP_MONITOR;
			return RX_CONTINUE;
		}

		if (ieee80211_is_probe_req(hdr->frame_control) ||
		    ieee80211_is_probe_resp(hdr->frame_control) ||
		    ieee80211_is_beacon(hdr->frame_control) ||
		    ieee80211_is_auth(hdr->frame_control))
			return RX_CONTINUE;

		return RX_DROP_MONITOR;
	}

	return RX_CONTINUE;
}

static inline bool ieee80211_rx_reorder_ready(struct tid_ampdu_rx *tid_agg_rx,
					      int index)
{
	struct sk_buff_head *frames = &tid_agg_rx->reorder_buf[index];
	struct sk_buff *tail = skb_peek_tail(frames);
	struct ieee80211_rx_status *status;

	if (tid_agg_rx->reorder_buf_filtered &&
	    tid_agg_rx->reorder_buf_filtered & BIT_ULL(index))
		return true;

	if (!tail)
		return false;

	status = IEEE80211_SKB_RXCB(tail);
	if (status->flag & RX_FLAG_AMSDU_MORE)
		return false;

	return true;
}

static void ieee80211_release_reorder_frame(struct ieee80211_sub_if_data *sdata,
					    struct tid_ampdu_rx *tid_agg_rx,
					    int index,
					    struct sk_buff_head *frames)
{
	struct sk_buff_head *skb_list = &tid_agg_rx->reorder_buf[index];
	struct sk_buff *skb;
	struct ieee80211_rx_status *status;

	lockdep_assert_held(&tid_agg_rx->reorder_lock);

	if (skb_queue_empty(skb_list))
		goto no_frame;

	if (!ieee80211_rx_reorder_ready(tid_agg_rx, index)) {
		__skb_queue_purge(skb_list);
		goto no_frame;
	}

	/* release frames from the reorder ring buffer */
	tid_agg_rx->stored_mpdu_num--;
	while ((skb = __skb_dequeue(skb_list))) {
		status = IEEE80211_SKB_RXCB(skb);
		status->rx_flags |= IEEE80211_RX_DEFERRED_RELEASE;
		__skb_queue_tail(frames, skb);
	}

no_frame:
	if (tid_agg_rx->reorder_buf_filtered)
		tid_agg_rx->reorder_buf_filtered &= ~BIT_ULL(index);
	tid_agg_rx->head_seq_num = ieee80211_sn_inc(tid_agg_rx->head_seq_num);
}

static void ieee80211_release_reorder_frames(struct ieee80211_sub_if_data *sdata,
					     struct tid_ampdu_rx *tid_agg_rx,
					     u16 head_seq_num,
					     struct sk_buff_head *frames)
{
	int index;

	lockdep_assert_held(&tid_agg_rx->reorder_lock);

	while (ieee80211_sn_less(tid_agg_rx->head_seq_num, head_seq_num)) {
		index = tid_agg_rx->head_seq_num % tid_agg_rx->buf_size;
		ieee80211_release_reorder_frame(sdata, tid_agg_rx, index,
						frames);
	}
}

/*
 * Timeout (in jiffies) for skb's that are waiting in the RX reorder buffer. If
 * the skb was added to the buffer longer than this time ago, the earlier
 * frames that have not yet been received are assumed to be lost and the skb
 * can be released for processing. This may also release other skb's from the
 * reorder buffer if there are no additional gaps between the frames.
 *
 * Callers must hold tid_agg_rx->reorder_lock.
 */
#define HT_RX_REORDER_BUF_TIMEOUT (HZ / 10)

static void ieee80211_sta_reorder_release(struct ieee80211_sub_if_data *sdata,
					  struct tid_ampdu_rx *tid_agg_rx,
					  struct sk_buff_head *frames)
{
	int index, i, j;

	lockdep_assert_held(&tid_agg_rx->reorder_lock);

	/* release the buffer until next missing frame */
	index = tid_agg_rx->head_seq_num % tid_agg_rx->buf_size;
	if (!ieee80211_rx_reorder_ready(tid_agg_rx, index) &&
	    tid_agg_rx->stored_mpdu_num) {
		/*
		 * No buffers ready to be released, but check whether any
		 * frames in the reorder buffer have timed out.
		 */
		int skipped = 1;
		for (j = (index + 1) % tid_agg_rx->buf_size; j != index;
		     j = (j + 1) % tid_agg_rx->buf_size) {
			if (!ieee80211_rx_reorder_ready(tid_agg_rx, j)) {
				skipped++;
				continue;
			}
			if (skipped &&
			    !time_after(jiffies, tid_agg_rx->reorder_time[j] +
					HT_RX_REORDER_BUF_TIMEOUT))
				goto set_release_timer;

			/* don't leave incomplete A-MSDUs around */
			for (i = (index + 1) % tid_agg_rx->buf_size; i != j;
			     i = (i + 1) % tid_agg_rx->buf_size)
				__skb_queue_purge(&tid_agg_rx->reorder_buf[i]);

			ht_dbg_ratelimited(sdata,
					   "release an RX reorder frame due to timeout on earlier frames\n");
			ieee80211_release_reorder_frame(sdata, tid_agg_rx, j,
							frames);

			/*
			 * Increment the head seq# also for the skipped slots.
			 */
			tid_agg_rx->head_seq_num =
				(tid_agg_rx->head_seq_num +
				 skipped) & IEEE80211_SN_MASK;
			skipped = 0;
		}
	} else while (ieee80211_rx_reorder_ready(tid_agg_rx, index)) {
		ieee80211_release_reorder_frame(sdata, tid_agg_rx, index,
						frames);
		index =	tid_agg_rx->head_seq_num % tid_agg_rx->buf_size;
	}

	if (tid_agg_rx->stored_mpdu_num) {
		j = index = tid_agg_rx->head_seq_num % tid_agg_rx->buf_size;

		for (; j != (index - 1) % tid_agg_rx->buf_size;
		     j = (j + 1) % tid_agg_rx->buf_size) {
			if (ieee80211_rx_reorder_ready(tid_agg_rx, j))
				break;
		}

 set_release_timer:

		if (!tid_agg_rx->removed)
			mod_timer(&tid_agg_rx->reorder_timer,
				  tid_agg_rx->reorder_time[j] + 1 +
				  HT_RX_REORDER_BUF_TIMEOUT);
	} else {
		del_timer(&tid_agg_rx->reorder_timer);
	}
}

/*
 * As this function belongs to the RX path it must be under
 * rcu_read_lock protection. It returns false if the frame
 * can be processed immediately, true if it was consumed.
 */
static bool ieee80211_sta_manage_reorder_buf(struct ieee80211_sub_if_data *sdata,
					     struct tid_ampdu_rx *tid_agg_rx,
					     struct sk_buff *skb,
					     struct sk_buff_head *frames)
{
	struct ieee80211_hdr *hdr = (struct ieee80211_hdr *) skb->data;
	struct ieee80211_rx_status *status = IEEE80211_SKB_RXCB(skb);
	u16 sc = le16_to_cpu(hdr->seq_ctrl);
	u16 mpdu_seq_num = (sc & IEEE80211_SCTL_SEQ) >> 4;
	u16 head_seq_num, buf_size;
	int index;
	bool ret = true;

	spin_lock(&tid_agg_rx->reorder_lock);

	/*
	 * Offloaded BA sessions have no known starting sequence number so pick
	 * one from first Rxed frame for this tid after BA was started.
	 */
	if (unlikely(tid_agg_rx->auto_seq)) {
		tid_agg_rx->auto_seq = false;
		tid_agg_rx->ssn = mpdu_seq_num;
		tid_agg_rx->head_seq_num = mpdu_seq_num;
	}

	buf_size = tid_agg_rx->buf_size;
	head_seq_num = tid_agg_rx->head_seq_num;

	/*
	 * If the current MPDU's SN is smaller than the SSN, it shouldn't
	 * be reordered.
	 */
	if (unlikely(!tid_agg_rx->started)) {
		if (ieee80211_sn_less(mpdu_seq_num, head_seq_num)) {
			ret = false;
			goto out;
		}
		tid_agg_rx->started = true;
	}

	/* frame with out of date sequence number */
	if (ieee80211_sn_less(mpdu_seq_num, head_seq_num)) {
		dev_kfree_skb(skb);
		goto out;
	}

	/*
	 * If frame the sequence number exceeds our buffering window
	 * size release some previous frames to make room for this one.
	 */
	if (!ieee80211_sn_less(mpdu_seq_num, head_seq_num + buf_size)) {
		head_seq_num = ieee80211_sn_inc(
				ieee80211_sn_sub(mpdu_seq_num, buf_size));
		/* release stored frames up to new head to stack */
		ieee80211_release_reorder_frames(sdata, tid_agg_rx,
						 head_seq_num, frames);
	}

	/* Now the new frame is always in the range of the reordering buffer */

	index = mpdu_seq_num % tid_agg_rx->buf_size;

	/* check if we already stored this frame */
	if (ieee80211_rx_reorder_ready(tid_agg_rx, index)) {
		dev_kfree_skb(skb);
		goto out;
	}

	/*
	 * If the current MPDU is in the right order and nothing else
	 * is stored we can process it directly, no need to buffer it.
	 * If it is first but there's something stored, we may be able
	 * to release frames after this one.
	 */
	if (mpdu_seq_num == tid_agg_rx->head_seq_num &&
	    tid_agg_rx->stored_mpdu_num == 0) {
		if (!(status->flag & RX_FLAG_AMSDU_MORE))
			tid_agg_rx->head_seq_num =
				ieee80211_sn_inc(tid_agg_rx->head_seq_num);
		ret = false;
		goto out;
	}

	/* put the frame in the reordering buffer */
	__skb_queue_tail(&tid_agg_rx->reorder_buf[index], skb);
	if (!(status->flag & RX_FLAG_AMSDU_MORE)) {
		tid_agg_rx->reorder_time[index] = jiffies;
		tid_agg_rx->stored_mpdu_num++;
		ieee80211_sta_reorder_release(sdata, tid_agg_rx, frames);
	}

 out:
	spin_unlock(&tid_agg_rx->reorder_lock);
	return ret;
}

/*
 * Reorder MPDUs from A-MPDUs, keeping them on a buffer. Returns
 * true if the MPDU was buffered, false if it should be processed.
 */
static void ieee80211_rx_reorder_ampdu(struct ieee80211_rx_data *rx,
				       struct sk_buff_head *frames)
{
	struct sk_buff *skb = rx->skb;
	struct ieee80211_hdr *hdr = (struct ieee80211_hdr *) skb->data;
	struct sta_info *sta = rx->sta;
	struct tid_ampdu_rx *tid_agg_rx;
	u16 sc;
	u8 tid, ack_policy;

	if (!ieee80211_is_data_qos(hdr->frame_control) ||
	    is_multicast_ether_addr(hdr->addr1))
		goto dont_reorder;

	/*
	 * filter the QoS data rx stream according to
	 * STA/TID and check if this STA/TID is on aggregation
	 */

	if (!sta)
		goto dont_reorder;

	ack_policy = *ieee80211_get_qos_ctl(hdr) &
		     IEEE80211_QOS_CTL_ACK_POLICY_MASK;
	tid = ieee80211_get_tid(hdr);

	tid_agg_rx = rcu_dereference(sta->ampdu_mlme.tid_rx[tid]);
	if (!tid_agg_rx) {
		if (ack_policy == IEEE80211_QOS_CTL_ACK_POLICY_BLOCKACK &&
		    !test_bit(tid, rx->sta->ampdu_mlme.agg_session_valid) &&
		    !test_and_set_bit(tid, rx->sta->ampdu_mlme.unexpected_agg))
			ieee80211_send_delba(rx->sdata, rx->sta->sta.addr, tid,
					     WLAN_BACK_RECIPIENT,
					     WLAN_REASON_QSTA_REQUIRE_SETUP);
		goto dont_reorder;
	}

	/* qos null data frames are excluded */
	if (unlikely(hdr->frame_control & cpu_to_le16(IEEE80211_STYPE_NULLFUNC)))
		goto dont_reorder;

	/* not part of a BA session */
	if (ack_policy == IEEE80211_QOS_CTL_ACK_POLICY_NOACK)
		goto dont_reorder;

	/* new, potentially un-ordered, ampdu frame - process it */

	/* reset session timer */
	if (tid_agg_rx->timeout)
		tid_agg_rx->last_rx = jiffies;

	/* if this mpdu is fragmented - terminate rx aggregation session */
	sc = le16_to_cpu(hdr->seq_ctrl);
	if (sc & IEEE80211_SCTL_FRAG) {
		ieee80211_queue_skb_to_iface(rx->sdata, rx->link_id, NULL, skb);
		return;
	}

	/*
	 * No locking needed -- we will only ever process one
	 * RX packet at a time, and thus own tid_agg_rx. All
	 * other code manipulating it needs to (and does) make
	 * sure that we cannot get to it any more before doing
	 * anything with it.
	 */
	if (ieee80211_sta_manage_reorder_buf(rx->sdata, tid_agg_rx, skb,
					     frames))
		return;

 dont_reorder:
	__skb_queue_tail(frames, skb);
}

static ieee80211_rx_result debug_noinline
ieee80211_rx_h_check_dup(struct ieee80211_rx_data *rx)
{
	struct ieee80211_hdr *hdr = (struct ieee80211_hdr *)rx->skb->data;
	struct ieee80211_rx_status *status = IEEE80211_SKB_RXCB(rx->skb);

	if (status->flag & RX_FLAG_DUP_VALIDATED)
		return RX_CONTINUE;

	/*
	 * Drop duplicate 802.11 retransmissions
	 * (IEEE 802.11-2012: 9.3.2.10 "Duplicate detection and recovery")
	 */

	if (rx->skb->len < 24)
		return RX_CONTINUE;

	if (ieee80211_is_ctl(hdr->frame_control) ||
	    ieee80211_is_any_nullfunc(hdr->frame_control) ||
	    is_multicast_ether_addr(hdr->addr1))
		return RX_CONTINUE;

	if (!rx->sta)
		return RX_CONTINUE;

	if (unlikely(ieee80211_has_retry(hdr->frame_control) &&
		     rx->sta->last_seq_ctrl[rx->seqno_idx] == hdr->seq_ctrl)) {
		I802_DEBUG_INC(rx->local->dot11FrameDuplicateCount);
		rx->link_sta->rx_stats.num_duplicates++;
		return RX_DROP_U_DUP;
	} else if (!(status->flag & RX_FLAG_AMSDU_MORE)) {
		rx->sta->last_seq_ctrl[rx->seqno_idx] = hdr->seq_ctrl;
	}

	return RX_CONTINUE;
}

static ieee80211_rx_result debug_noinline
ieee80211_rx_h_check(struct ieee80211_rx_data *rx)
{
	struct ieee80211_hdr *hdr = (struct ieee80211_hdr *)rx->skb->data;

	/* Drop disallowed frame classes based on STA auth/assoc state;
	 * IEEE 802.11, Chap 5.5.
	 *
	 * mac80211 filters only based on association state, i.e. it drops
	 * Class 3 frames from not associated stations. hostapd sends
	 * deauth/disassoc frames when needed. In addition, hostapd is
	 * responsible for filtering on both auth and assoc states.
	 */

	if (ieee80211_vif_is_mesh(&rx->sdata->vif))
		return ieee80211_rx_mesh_check(rx);

	if (unlikely((ieee80211_is_data(hdr->frame_control) ||
		      ieee80211_is_pspoll(hdr->frame_control)) &&
		     rx->sdata->vif.type != NL80211_IFTYPE_ADHOC &&
		     rx->sdata->vif.type != NL80211_IFTYPE_OCB &&
		     (!rx->sta || !test_sta_flag(rx->sta, WLAN_STA_ASSOC)))) {
		/*
		 * accept port control frames from the AP even when it's not
		 * yet marked ASSOC to prevent a race where we don't set the
		 * assoc bit quickly enough before it sends the first frame
		 */
		if (rx->sta && rx->sdata->vif.type == NL80211_IFTYPE_STATION &&
		    ieee80211_is_data_present(hdr->frame_control)) {
			unsigned int hdrlen;
			__be16 ethertype;

			hdrlen = ieee80211_hdrlen(hdr->frame_control);

			if (rx->skb->len < hdrlen + 8)
				return RX_DROP_MONITOR;

			skb_copy_bits(rx->skb, hdrlen + 6, &ethertype, 2);
			if (ethertype == rx->sdata->control_port_protocol)
				return RX_CONTINUE;
		}

		if (rx->sdata->vif.type == NL80211_IFTYPE_AP &&
		    cfg80211_rx_spurious_frame(rx->sdata->dev,
					       hdr->addr2,
					       GFP_ATOMIC))
			return RX_DROP_U_SPURIOUS;

		return RX_DROP_MONITOR;
	}

	return RX_CONTINUE;
}

//检查报文上是否有more标记，如果有，则向ap请求数据
static ieee80211_rx_result debug_noinline
ieee80211_rx_h_check_more_data(struct ieee80211_rx_data *rx)
{
	struct ieee80211_local *local;
	struct ieee80211_hdr *hdr;
	struct sk_buff *skb;

	local = rx->local;
	skb = rx->skb;
	hdr = (struct ieee80211_hdr *) skb->data;

	if (!local->pspolling)
		return RX_CONTINUE;

	if (!ieee80211_has_fromds(hdr->frame_control))
		/* this is not from AP */
		return RX_CONTINUE;

	if (!ieee80211_is_data(hdr->frame_control))
		return RX_CONTINUE;

	if (!ieee80211_has_moredata(hdr->frame_control)) {
		/* AP has no more frames buffered for us */
		local->pspolling = false;
		return RX_CONTINUE;
	}

	//有more data标记，向ap请求新的帧
	/* more data bit is set, let's request a new frame from the AP */
	ieee80211_send_pspoll(local, rx->sdata);

	return RX_CONTINUE;
}

static void sta_ps_start(struct sta_info *sta)
{
	struct ieee80211_sub_if_data *sdata = sta->sdata;
	struct ieee80211_local *local = sdata->local;
	struct ps_data *ps;
	int tid;

	if (sta->sdata->vif.type == NL80211_IFTYPE_AP ||
	    sta->sdata->vif.type == NL80211_IFTYPE_AP_VLAN)
		ps = &sdata->bss->ps;
	else
		return;

	atomic_inc(&ps->num_sta_ps);
	set_sta_flag(sta, WLAN_STA_PS_STA);
	if (!ieee80211_hw_check(&local->hw, AP_LINK_PS))
		drv_sta_notify(local, sdata, STA_NOTIFY_SLEEP, &sta->sta);
	ps_dbg(sdata, "STA %pM aid %d enters power save mode\n",
	       sta->sta.addr, sta->sta.aid);

	ieee80211_clear_fast_xmit(sta);

	for (tid = 0; tid < IEEE80211_NUM_TIDS; tid++) {
		struct ieee80211_txq *txq = sta->sta.txq[tid];
		struct txq_info *txqi = to_txq_info(txq);

		spin_lock(&local->active_txq_lock[txq->ac]);
		if (!list_empty(&txqi->schedule_order))
			list_del_init(&txqi->schedule_order);
		spin_unlock(&local->active_txq_lock[txq->ac]);

		if (txq_has_queue(txq))
			set_bit(tid, &sta->txq_buffered_tids);
		else
			clear_bit(tid, &sta->txq_buffered_tids);
	}
}

static void sta_ps_end(struct sta_info *sta)
{
	ps_dbg(sta->sdata, "STA %pM aid %d exits power save mode\n",
	       sta->sta.addr, sta->sta.aid);

	if (test_sta_flag(sta, WLAN_STA_PS_DRIVER)) {
		/*
		 * Clear the flag only if the other one is still set
		 * so that the TX path won't start TX'ing new frames
		 * directly ... In the case that the driver flag isn't
		 * set ieee80211_sta_ps_deliver_wakeup() will clear it.
		 */
		clear_sta_flag(sta, WLAN_STA_PS_STA);
		ps_dbg(sta->sdata, "STA %pM aid %d driver-ps-blocked\n",
		       sta->sta.addr, sta->sta.aid);
		return;
	}

	set_sta_flag(sta, WLAN_STA_PS_DELIVER);
	clear_sta_flag(sta, WLAN_STA_PS_STA);
	ieee80211_sta_ps_deliver_wakeup(sta);
}

int ieee80211_sta_ps_transition(struct ieee80211_sta *pubsta, bool start)
{
	struct sta_info *sta = container_of(pubsta, struct sta_info, sta);
	bool in_ps;

	WARN_ON(!ieee80211_hw_check(&sta->local->hw, AP_LINK_PS));

	/* Don't let the same PS state be set twice */
	in_ps = test_sta_flag(sta, WLAN_STA_PS_STA);
	if ((start && in_ps) || (!start && !in_ps))
		return -EINVAL;

	if (start)
		sta_ps_start(sta);
	else
		sta_ps_end(sta);

	return 0;
}
EXPORT_SYMBOL(ieee80211_sta_ps_transition);

void ieee80211_sta_pspoll(struct ieee80211_sta *pubsta)
{
	struct sta_info *sta = container_of(pubsta, struct sta_info, sta);

	if (test_sta_flag(sta, WLAN_STA_SP))
		return;

	if (!test_sta_flag(sta, WLAN_STA_PS_DRIVER))
		ieee80211_sta_ps_deliver_poll_response(sta);
	else
		set_sta_flag(sta, WLAN_STA_PSPOLL);
}
EXPORT_SYMBOL(ieee80211_sta_pspoll);

void ieee80211_sta_uapsd_trigger(struct ieee80211_sta *pubsta, u8 tid)
{
	struct sta_info *sta = container_of(pubsta, struct sta_info, sta);
	int ac = ieee80211_ac_from_tid(tid);

	/*
	 * If this AC is not trigger-enabled do nothing unless the
	 * driver is calling us after it already checked.
	 *
	 * NB: This could/should check a separate bitmap of trigger-
	 * enabled queues, but for now we only implement uAPSD w/o
	 * TSPEC changes to the ACs, so they're always the same.
	 */
	if (!(sta->sta.uapsd_queues & ieee80211_ac_to_qos_mask[ac]) &&
	    tid != IEEE80211_NUM_TIDS)
		return;

	/* if we are in a service period, do nothing */
	if (test_sta_flag(sta, WLAN_STA_SP))
		return;

	if (!test_sta_flag(sta, WLAN_STA_PS_DRIVER))
		ieee80211_sta_ps_deliver_uapsd(sta);
	else
		set_sta_flag(sta, WLAN_STA_UAPSD);
}
EXPORT_SYMBOL(ieee80211_sta_uapsd_trigger);

static ieee80211_rx_result debug_noinline
ieee80211_rx_h_uapsd_and_pspoll(struct ieee80211_rx_data *rx)
{
	struct ieee80211_sub_if_data *sdata = rx->sdata;
	struct ieee80211_hdr *hdr = (void *)rx->skb->data;
	struct ieee80211_rx_status *status = IEEE80211_SKB_RXCB(rx->skb);

	if (!rx->sta)
		return RX_CONTINUE;

	if (sdata->vif.type != NL80211_IFTYPE_AP &&
	    sdata->vif.type != NL80211_IFTYPE_AP_VLAN)
		return RX_CONTINUE;

	/*
	 * The device handles station powersave, so don't do anything about
	 * uAPSD and PS-Poll frames (the latter shouldn't even come up from
	 * it to mac80211 since they're handled.)
	 */
	if (ieee80211_hw_check(&sdata->local->hw, AP_LINK_PS))
		return RX_CONTINUE;

	/*
	 * Don't do anything if the station isn't already asleep. In
	 * the uAPSD case, the station will probably be marked asleep,
	 * in the PS-Poll case the station must be confused ...
	 */
	if (!test_sta_flag(rx->sta, WLAN_STA_PS_STA))
		return RX_CONTINUE;

	if (unlikely(ieee80211_is_pspoll(hdr->frame_control))) {
		ieee80211_sta_pspoll(&rx->sta->sta);

		/* Free PS Poll skb here instead of returning RX_DROP that would
		 * count as an dropped frame. */
		dev_kfree_skb(rx->skb);

		return RX_QUEUED;
	} else if (!ieee80211_has_morefrags(hdr->frame_control) &&
		   !(status->rx_flags & IEEE80211_RX_DEFERRED_RELEASE) &&
		   ieee80211_has_pm(hdr->frame_control) &&
		   (ieee80211_is_data_qos(hdr->frame_control) ||
		    ieee80211_is_qos_nullfunc(hdr->frame_control))) {
		u8 tid = ieee80211_get_tid(hdr);

		ieee80211_sta_uapsd_trigger(&rx->sta->sta, tid);
	}

	return RX_CONTINUE;
}

static ieee80211_rx_result debug_noinline
ieee80211_rx_h_sta_process(struct ieee80211_rx_data *rx)
{
	struct sta_info *sta = rx->sta;
	struct link_sta_info *link_sta = rx->link_sta;
	struct sk_buff *skb = rx->skb;
	struct ieee80211_rx_status *status = IEEE80211_SKB_RXCB(skb);
	struct ieee80211_hdr *hdr = (struct ieee80211_hdr *)skb->data;
	int i;

	if (!sta || !link_sta)
		return RX_CONTINUE;

	/*
	 * Update last_rx only for IBSS packets which are for the current
	 * BSSID and for station already AUTHORIZED to avoid keeping the
	 * current IBSS network alive in cases where other STAs start
	 * using different BSSID. This will also give the station another
	 * chance to restart the authentication/authorization in case
	 * something went wrong the first time.
	 */
	if (rx->sdata->vif.type == NL80211_IFTYPE_ADHOC) {
		u8 *bssid = ieee80211_get_bssid(hdr, rx->skb->len,
						NL80211_IFTYPE_ADHOC);
		if (ether_addr_equal(bssid, rx->sdata->u.ibss.bssid) &&
		    test_sta_flag(sta, WLAN_STA_AUTHORIZED)) {
			link_sta->rx_stats.last_rx = jiffies;
			if (ieee80211_is_data_present(hdr->frame_control) &&
			    !is_multicast_ether_addr(hdr->addr1))
				link_sta->rx_stats.last_rate =
					sta_stats_encode_rate(status);
		}
	} else if (rx->sdata->vif.type == NL80211_IFTYPE_OCB) {
		link_sta->rx_stats.last_rx = jiffies;
	} else if (!ieee80211_is_s1g_beacon(hdr->frame_control) &&
		   !is_multicast_ether_addr(hdr->addr1)) {
		/*
		 * Mesh beacons will update last_rx when if they are found to
		 * match the current local configuration when processed.
		 */
		link_sta->rx_stats.last_rx = jiffies;
		if (ieee80211_is_data_present(hdr->frame_control))
			link_sta->rx_stats.last_rate = sta_stats_encode_rate(status);
	}

	link_sta->rx_stats.fragments++;

	u64_stats_update_begin(&link_sta->rx_stats.syncp);
	link_sta->rx_stats.bytes += rx->skb->len;
	u64_stats_update_end(&link_sta->rx_stats.syncp);

	if (!(status->flag & RX_FLAG_NO_SIGNAL_VAL)) {
		link_sta->rx_stats.last_signal = status->signal;
		ewma_signal_add(&link_sta->rx_stats_avg.signal,
				-status->signal);
	}

	if (status->chains) {
		link_sta->rx_stats.chains = status->chains;
		for (i = 0; i < ARRAY_SIZE(status->chain_signal); i++) {
			int signal = status->chain_signal[i];

			if (!(status->chains & BIT(i)))
				continue;

			link_sta->rx_stats.chain_signal_last[i] = signal;
			ewma_signal_add(&link_sta->rx_stats_avg.chain_signal[i],
					-signal);
		}
	}

	if (ieee80211_is_s1g_beacon(hdr->frame_control))
		return RX_CONTINUE;

	/*
	 * Change STA power saving mode only at the end of a frame
	 * exchange sequence, and only for a data or management
	 * frame as specified in IEEE 802.11-2016 11.2.3.2
	 */
	if (!ieee80211_hw_check(&sta->local->hw, AP_LINK_PS) &&
	    !ieee80211_has_morefrags(hdr->frame_control) &&
	    !is_multicast_ether_addr(hdr->addr1) &&
	    (ieee80211_is_mgmt(hdr->frame_control) ||
	     ieee80211_is_data(hdr->frame_control)) &&
	    !(status->rx_flags & IEEE80211_RX_DEFERRED_RELEASE) &&
	    (rx->sdata->vif.type == NL80211_IFTYPE_AP ||
	     rx->sdata->vif.type == NL80211_IFTYPE_AP_VLAN)) {
		if (test_sta_flag(sta, WLAN_STA_PS_STA)) {
			if (!ieee80211_has_pm(hdr->frame_control))
				sta_ps_end(sta);
		} else {
			if (ieee80211_has_pm(hdr->frame_control))
				sta_ps_start(sta);
		}
	}

	/* mesh power save support */
	if (ieee80211_vif_is_mesh(&rx->sdata->vif))
		ieee80211_mps_rx_h_sta_process(sta, hdr);

	/*
	 * Drop (qos-)data::nullfunc frames silently, since they
	 * are used only to control station power saving mode.
	 */
	if (ieee80211_is_any_nullfunc(hdr->frame_control)) {
		I802_DEBUG_INC(rx->local->rx_handlers_drop_nullfunc);

		/*
		 * If we receive a 4-addr nullfunc frame from a STA
		 * that was not moved to a 4-addr STA vlan yet send
		 * the event to userspace and for older hostapd drop
		 * the frame to the monitor interface.
		 */
		if (ieee80211_has_a4(hdr->frame_control) &&
		    (rx->sdata->vif.type == NL80211_IFTYPE_AP ||
		     (rx->sdata->vif.type == NL80211_IFTYPE_AP_VLAN &&
		      !rx->sdata->u.vlan.sta))) {
			if (!test_and_set_sta_flag(sta, WLAN_STA_4ADDR_EVENT))
				cfg80211_rx_unexpected_4addr_frame(
					rx->sdata->dev, sta->sta.addr,
					GFP_ATOMIC);
			return RX_DROP_M_UNEXPECTED_4ADDR_FRAME;
		}
		/*
		 * Update counter and free packet here to avoid
		 * counting this as a dropped packed.
		 */
		link_sta->rx_stats.packets++;
		dev_kfree_skb(rx->skb);
		return RX_QUEUED;
	}

	return RX_CONTINUE;
} /* ieee80211_rx_h_sta_process */

static struct ieee80211_key *
ieee80211_rx_get_bigtk(struct ieee80211_rx_data *rx, int idx)
{
	struct ieee80211_key *key = NULL;
	int idx2;

	/* Make sure key gets set if either BIGTK key index is set so that
	 * ieee80211_drop_unencrypted_mgmt() can properly drop both unprotected
	 * Beacon frames and Beacon frames that claim to use another BIGTK key
	 * index (i.e., a key that we do not have).
	 */

	if (idx < 0) {
		idx = NUM_DEFAULT_KEYS + NUM_DEFAULT_MGMT_KEYS;
		idx2 = idx + 1;
	} else {
		if (idx == NUM_DEFAULT_KEYS + NUM_DEFAULT_MGMT_KEYS)
			idx2 = idx + 1;
		else
			idx2 = idx - 1;
	}

	if (rx->link_sta)
		key = rcu_dereference(rx->link_sta->gtk[idx]);
	if (!key)
		key = rcu_dereference(rx->link->gtk[idx]);
	if (!key && rx->link_sta)
		key = rcu_dereference(rx->link_sta->gtk[idx2]);
	if (!key)
		key = rcu_dereference(rx->link->gtk[idx2]);

	return key;
}

static ieee80211_rx_result debug_noinline
ieee80211_rx_h_decrypt(struct ieee80211_rx_data *rx)
{
	struct sk_buff *skb = rx->skb;
	struct ieee80211_rx_status *status = IEEE80211_SKB_RXCB(skb);
	struct ieee80211_hdr *hdr = (struct ieee80211_hdr *)skb->data;
	int keyidx;
	ieee80211_rx_result result = RX_DROP_U_DECRYPT_FAIL;
	struct ieee80211_key *sta_ptk = NULL;
	struct ieee80211_key *ptk_idx = NULL;
	int mmie_keyidx = -1;
	__le16 fc;

	if (ieee80211_is_ext(hdr->frame_control))
		return RX_CONTINUE;

	/*
	 * Key selection 101
	 *
	 * There are five types of keys:
	 *  - GTK (group keys)
	 *  - IGTK (group keys for management frames)
	 *  - BIGTK (group keys for Beacon frames)
	 *  - PTK (pairwise keys)
	 *  - STK (station-to-station pairwise keys)
	 *
	 * When selecting a key, we have to distinguish between multicast
	 * (including broadcast) and unicast frames, the latter can only
	 * use PTKs and STKs while the former always use GTKs, IGTKs, and
	 * BIGTKs. Unless, of course, actual WEP keys ("pre-RSNA") are used,
	 * then unicast frames can also use key indices like GTKs. Hence, if we
	 * don't have a PTK/STK we check the key index for a WEP key.
	 *
	 * Note that in a regular BSS, multicast frames are sent by the
	 * AP only, associated stations unicast the frame to the AP first
	 * which then multicasts it on their behalf.
	 *
	 * There is also a slight problem in IBSS mode: GTKs are negotiated
	 * with each station, that is something we don't currently handle.
	 * The spec seems to expect that one negotiates the same key with
	 * every station but there's no such requirement; VLANs could be
	 * possible.
	 */

	/* start without a key */
	rx->key = NULL;
	fc = hdr->frame_control;

	if (rx->sta) {
		int keyid = rx->sta->ptk_idx;
		sta_ptk = rcu_dereference(rx->sta->ptk[keyid]);

		if (ieee80211_has_protected(fc) &&
		    !(status->flag & RX_FLAG_IV_STRIPPED)) {
			keyid = ieee80211_get_keyid(rx->skb);

			if (unlikely(keyid < 0))
				return RX_DROP_U_NO_KEY_ID;

			ptk_idx = rcu_dereference(rx->sta->ptk[keyid]);
		}
	}

	if (!ieee80211_has_protected(fc))
		mmie_keyidx = ieee80211_get_mmie_keyidx(rx->skb);

	if (!is_multicast_ether_addr(hdr->addr1) && sta_ptk) {
		rx->key = ptk_idx ? ptk_idx : sta_ptk;
		if ((status->flag & RX_FLAG_DECRYPTED) &&
		    (status->flag & RX_FLAG_IV_STRIPPED))
			return RX_CONTINUE;
		/* Skip decryption if the frame is not protected. */
		if (!ieee80211_has_protected(fc))
			return RX_CONTINUE;
	} else if (mmie_keyidx >= 0 && ieee80211_is_beacon(fc)) {
		/* Broadcast/multicast robust management frame / BIP */
		if ((status->flag & RX_FLAG_DECRYPTED) &&
		    (status->flag & RX_FLAG_IV_STRIPPED))
			return RX_CONTINUE;

		if (mmie_keyidx < NUM_DEFAULT_KEYS + NUM_DEFAULT_MGMT_KEYS ||
		    mmie_keyidx >= NUM_DEFAULT_KEYS + NUM_DEFAULT_MGMT_KEYS +
				   NUM_DEFAULT_BEACON_KEYS) {
			if (rx->sdata->dev)
				cfg80211_rx_unprot_mlme_mgmt(rx->sdata->dev,
							     skb->data,
							     skb->len);
			return RX_DROP_M_BAD_BCN_KEYIDX;
		}

		rx->key = ieee80211_rx_get_bigtk(rx, mmie_keyidx);
		if (!rx->key)
			return RX_CONTINUE; /* Beacon protection not in use */
	} else if (mmie_keyidx >= 0) {
		/* Broadcast/multicast robust management frame / BIP */
		if ((status->flag & RX_FLAG_DECRYPTED) &&
		    (status->flag & RX_FLAG_IV_STRIPPED))
			return RX_CONTINUE;

		if (mmie_keyidx < NUM_DEFAULT_KEYS ||
		    mmie_keyidx >= NUM_DEFAULT_KEYS + NUM_DEFAULT_MGMT_KEYS)
			return RX_DROP_M_BAD_MGMT_KEYIDX; /* unexpected BIP keyidx */
		if (rx->link_sta) {
			if (ieee80211_is_group_privacy_action(skb) &&
			    test_sta_flag(rx->sta, WLAN_STA_MFP))
				return RX_DROP_MONITOR;

			rx->key = rcu_dereference(rx->link_sta->gtk[mmie_keyidx]);
		}
		if (!rx->key)
			rx->key = rcu_dereference(rx->link->gtk[mmie_keyidx]);
	} else if (!ieee80211_has_protected(fc)) {
		/*
		 * The frame was not protected, so skip decryption. However, we
		 * need to set rx->key if there is a key that could have been
		 * used so that the frame may be dropped if encryption would
		 * have been expected.
		 */
		struct ieee80211_key *key = NULL;
		int i;

		if (ieee80211_is_beacon(fc)) {
			key = ieee80211_rx_get_bigtk(rx, -1);
		} else if (ieee80211_is_mgmt(fc) &&
			   is_multicast_ether_addr(hdr->addr1)) {
			key = rcu_dereference(rx->link->default_mgmt_key);
		} else {
			if (rx->link_sta) {
				for (i = 0; i < NUM_DEFAULT_KEYS; i++) {
					key = rcu_dereference(rx->link_sta->gtk[i]);
					if (key)
						break;
				}
			}
			if (!key) {
				for (i = 0; i < NUM_DEFAULT_KEYS; i++) {
					key = rcu_dereference(rx->link->gtk[i]);
					if (key)
						break;
				}
			}
		}
		if (key)
			rx->key = key;
		return RX_CONTINUE;
	} else {
		/*
		 * The device doesn't give us the IV so we won't be
		 * able to look up the key. That's ok though, we
		 * don't need to decrypt the frame, we just won't
		 * be able to keep statistics accurate.
		 * Except for key threshold notifications, should
		 * we somehow allow the driver to tell us which key
		 * the hardware used if this flag is set?
		 */
		if ((status->flag & RX_FLAG_DECRYPTED) &&
		    (status->flag & RX_FLAG_IV_STRIPPED))
			return RX_CONTINUE;

		keyidx = ieee80211_get_keyid(rx->skb);

		if (unlikely(keyidx < 0))
			return RX_DROP_U_NO_KEY_ID;

		/* check per-station GTK first, if multicast packet */
		if (is_multicast_ether_addr(hdr->addr1) && rx->link_sta)
			rx->key = rcu_dereference(rx->link_sta->gtk[keyidx]);

		/* if not found, try default key */
		if (!rx->key) {
			if (is_multicast_ether_addr(hdr->addr1))
				rx->key = rcu_dereference(rx->link->gtk[keyidx]);
			if (!rx->key)
				rx->key = rcu_dereference(rx->sdata->keys[keyidx]);

			/*
			 * RSNA-protected unicast frames should always be
			 * sent with pairwise or station-to-station keys,
			 * but for WEP we allow using a key index as well.
			 */
			if (rx->key &&
			    rx->key->conf.cipher != WLAN_CIPHER_SUITE_WEP40 &&
			    rx->key->conf.cipher != WLAN_CIPHER_SUITE_WEP104 &&
			    !is_multicast_ether_addr(hdr->addr1))
				rx->key = NULL;
		}
	}

	if (rx->key) {
		if (unlikely(rx->key->flags & KEY_FLAG_TAINTED))
			return RX_DROP_MONITOR;

		/* TODO: add threshold stuff again */
	} else {
		return RX_DROP_MONITOR;
	}

	switch (rx->key->conf.cipher) {
	case WLAN_CIPHER_SUITE_WEP40:
	case WLAN_CIPHER_SUITE_WEP104:
		result = ieee80211_crypto_wep_decrypt(rx);
		break;
	case WLAN_CIPHER_SUITE_TKIP:
		result = ieee80211_crypto_tkip_decrypt(rx);
		break;
	case WLAN_CIPHER_SUITE_CCMP:
		result = ieee80211_crypto_ccmp_decrypt(
			rx, IEEE80211_CCMP_MIC_LEN);
		break;
	case WLAN_CIPHER_SUITE_CCMP_256:
		result = ieee80211_crypto_ccmp_decrypt(
			rx, IEEE80211_CCMP_256_MIC_LEN);
		break;
	case WLAN_CIPHER_SUITE_AES_CMAC:
		result = ieee80211_crypto_aes_cmac_decrypt(rx);
		break;
	case WLAN_CIPHER_SUITE_BIP_CMAC_256:
		result = ieee80211_crypto_aes_cmac_256_decrypt(rx);
		break;
	case WLAN_CIPHER_SUITE_BIP_GMAC_128:
	case WLAN_CIPHER_SUITE_BIP_GMAC_256:
		result = ieee80211_crypto_aes_gmac_decrypt(rx);
		break;
	case WLAN_CIPHER_SUITE_GCMP:
	case WLAN_CIPHER_SUITE_GCMP_256:
		result = ieee80211_crypto_gcmp_decrypt(rx);
		break;
	default:
		result = RX_DROP_U_BAD_CIPHER;
	}

	/* the hdr variable is invalid after the decrypt handlers */

	/* either the frame has been decrypted or will be dropped */
	status->flag |= RX_FLAG_DECRYPTED;

	if (unlikely(ieee80211_is_beacon(fc) && RX_RES_IS_UNUSABLE(result) &&
		     rx->sdata->dev))
		cfg80211_rx_unprot_mlme_mgmt(rx->sdata->dev,
					     skb->data, skb->len);

	return result;
}

void ieee80211_init_frag_cache(struct ieee80211_fragment_cache *cache)
{
	int i;

	for (i = 0; i < ARRAY_SIZE(cache->entries); i++)
		skb_queue_head_init(&cache->entries[i].skb_list);
}

void ieee80211_destroy_frag_cache(struct ieee80211_fragment_cache *cache)
{
	int i;

	for (i = 0; i < ARRAY_SIZE(cache->entries); i++)
		__skb_queue_purge(&cache->entries[i].skb_list);
}

static inline struct ieee80211_fragment_entry *
ieee80211_reassemble_add(struct ieee80211_fragment_cache *cache,
			 unsigned int frag, unsigned int seq, int rx_queue,
			 struct sk_buff **skb)
{
	struct ieee80211_fragment_entry *entry;

	entry = &cache->entries[cache->next++];
	if (cache->next >= IEEE80211_FRAGMENT_MAX)
		cache->next = 0;

	__skb_queue_purge(&entry->skb_list);

	__skb_queue_tail(&entry->skb_list, *skb); /* no need for locking */
	*skb = NULL;
	entry->first_frag_time = jiffies;
	entry->seq = seq;
	entry->rx_queue = rx_queue;
	entry->last_frag = frag;
	entry->check_sequential_pn = false;
	entry->extra_len = 0;

	return entry;
}

static inline struct ieee80211_fragment_entry *
ieee80211_reassemble_find(struct ieee80211_fragment_cache *cache,
			  unsigned int frag, unsigned int seq,
			  int rx_queue, struct ieee80211_hdr *hdr)
{
	struct ieee80211_fragment_entry *entry;
	int i, idx;

	idx = cache->next;
	for (i = 0; i < IEEE80211_FRAGMENT_MAX; i++) {
		struct ieee80211_hdr *f_hdr;
		struct sk_buff *f_skb;

		idx--;
		if (idx < 0)
			idx = IEEE80211_FRAGMENT_MAX - 1;

		entry = &cache->entries[idx];
		if (skb_queue_empty(&entry->skb_list) || entry->seq != seq ||
		    entry->rx_queue != rx_queue ||
		    entry->last_frag + 1 != frag)
			continue;

		f_skb = __skb_peek(&entry->skb_list);
		f_hdr = (struct ieee80211_hdr *) f_skb->data;

		/*
		 * Check ftype and addresses are equal, else check next fragment
		 */
		if (((hdr->frame_control ^ f_hdr->frame_control) &
		     cpu_to_le16(IEEE80211_FCTL_FTYPE)) ||
		    !ether_addr_equal(hdr->addr1, f_hdr->addr1) ||
		    !ether_addr_equal(hdr->addr2, f_hdr->addr2))
			continue;

		if (time_after(jiffies, entry->first_frag_time + 2 * HZ)) {
			__skb_queue_purge(&entry->skb_list);
			continue;
		}
		return entry;
	}

	return NULL;
}

static bool requires_sequential_pn(struct ieee80211_rx_data *rx, __le16 fc)
{
	return rx->key &&
		(rx->key->conf.cipher == WLAN_CIPHER_SUITE_CCMP ||
		 rx->key->conf.cipher == WLAN_CIPHER_SUITE_CCMP_256 ||
		 rx->key->conf.cipher == WLAN_CIPHER_SUITE_GCMP ||
		 rx->key->conf.cipher == WLAN_CIPHER_SUITE_GCMP_256) &&
		ieee80211_has_protected(fc);
}

static ieee80211_rx_result debug_noinline
ieee80211_rx_h_defragment(struct ieee80211_rx_data *rx)
{
	struct ieee80211_fragment_cache *cache = &rx->sdata->frags;
	struct ieee80211_hdr *hdr;
	u16 sc;
	__le16 fc;
	unsigned int frag, seq;
	struct ieee80211_fragment_entry *entry;
	struct sk_buff *skb;
	struct ieee80211_rx_status *status = IEEE80211_SKB_RXCB(rx->skb);

	hdr = (struct ieee80211_hdr *)rx->skb->data;
	fc = hdr->frame_control;

	if (ieee80211_is_ctl(fc) || ieee80211_is_ext(fc))
		return RX_CONTINUE;

	sc = le16_to_cpu(hdr->seq_ctrl);
	frag = sc & IEEE80211_SCTL_FRAG;

	if (rx->sta)
		cache = &rx->sta->frags;

	if (likely(!ieee80211_has_morefrags(fc) && frag == 0))
		goto out;

	if (is_multicast_ether_addr(hdr->addr1))
		return RX_DROP_MONITOR;

	I802_DEBUG_INC(rx->local->rx_handlers_fragments);

	if (skb_linearize(rx->skb))
		return RX_DROP_U_OOM;

	/*
	 *  skb_linearize() might change the skb->data and
	 *  previously cached variables (in this case, hdr) need to
	 *  be refreshed with the new data.
	 */
	hdr = (struct ieee80211_hdr *)rx->skb->data;
	seq = (sc & IEEE80211_SCTL_SEQ) >> 4;

	if (frag == 0) {
		/* This is the first fragment of a new frame. */
		entry = ieee80211_reassemble_add(cache, frag, seq,
						 rx->seqno_idx, &(rx->skb));
		if (requires_sequential_pn(rx, fc)) {
			int queue = rx->security_idx;

			/* Store CCMP/GCMP PN so that we can verify that the
			 * next fragment has a sequential PN value.
			 */
			entry->check_sequential_pn = true;
			entry->is_protected = true;
			entry->key_color = rx->key->color;
			memcpy(entry->last_pn,
			       rx->key->u.ccmp.rx_pn[queue],
			       IEEE80211_CCMP_PN_LEN);
			BUILD_BUG_ON(offsetof(struct ieee80211_key,
					      u.ccmp.rx_pn) !=
				     offsetof(struct ieee80211_key,
					      u.gcmp.rx_pn));
			BUILD_BUG_ON(sizeof(rx->key->u.ccmp.rx_pn[queue]) !=
				     sizeof(rx->key->u.gcmp.rx_pn[queue]));
			BUILD_BUG_ON(IEEE80211_CCMP_PN_LEN !=
				     IEEE80211_GCMP_PN_LEN);
		} else if (rx->key &&
			   (ieee80211_has_protected(fc) ||
			    (status->flag & RX_FLAG_DECRYPTED))) {
			entry->is_protected = true;
			entry->key_color = rx->key->color;
		}
		return RX_QUEUED;
	}

	/* This is a fragment for a frame that should already be pending in
	 * fragment cache. Add this fragment to the end of the pending entry.
	 */
	entry = ieee80211_reassemble_find(cache, frag, seq,
					  rx->seqno_idx, hdr);
	if (!entry) {
		I802_DEBUG_INC(rx->local->rx_handlers_drop_defrag);
		return RX_DROP_MONITOR;
	}

	/* "The receiver shall discard MSDUs and MMPDUs whose constituent
	 *  MPDU PN values are not incrementing in steps of 1."
	 * see IEEE P802.11-REVmc/D5.0, 12.5.3.4.4, item d (for CCMP)
	 * and IEEE P802.11-REVmc/D5.0, 12.5.5.4.4, item d (for GCMP)
	 */
	if (entry->check_sequential_pn) {
		int i;
		u8 pn[IEEE80211_CCMP_PN_LEN], *rpn;

		if (!requires_sequential_pn(rx, fc))
			return RX_DROP_U_NONSEQ_PN;

		/* Prevent mixed key and fragment cache attacks */
		if (entry->key_color != rx->key->color)
			return RX_DROP_U_BAD_KEY_COLOR;

		memcpy(pn, entry->last_pn, IEEE80211_CCMP_PN_LEN);
		for (i = IEEE80211_CCMP_PN_LEN - 1; i >= 0; i--) {
			pn[i]++;
			if (pn[i])
				break;
		}

		rpn = rx->ccm_gcm.pn;
		if (memcmp(pn, rpn, IEEE80211_CCMP_PN_LEN))
			return RX_DROP_U_REPLAY;
		memcpy(entry->last_pn, pn, IEEE80211_CCMP_PN_LEN);
	} else if (entry->is_protected &&
		   (!rx->key ||
		    (!ieee80211_has_protected(fc) &&
		     !(status->flag & RX_FLAG_DECRYPTED)) ||
		    rx->key->color != entry->key_color)) {
		/* Drop this as a mixed key or fragment cache attack, even
		 * if for TKIP Michael MIC should protect us, and WEP is a
		 * lost cause anyway.
		 */
		return RX_DROP_U_EXPECT_DEFRAG_PROT;
	} else if (entry->is_protected && rx->key &&
		   entry->key_color != rx->key->color &&
		   (status->flag & RX_FLAG_DECRYPTED)) {
		return RX_DROP_U_BAD_KEY_COLOR;
	}

	skb_pull(rx->skb, ieee80211_hdrlen(fc));
	__skb_queue_tail(&entry->skb_list, rx->skb);
	entry->last_frag = frag;
	entry->extra_len += rx->skb->len;
	if (ieee80211_has_morefrags(fc)) {
		rx->skb = NULL;
		return RX_QUEUED;
	}

	rx->skb = __skb_dequeue(&entry->skb_list);
	if (skb_tailroom(rx->skb) < entry->extra_len) {
		I802_DEBUG_INC(rx->local->rx_expand_skb_head_defrag);
		if (unlikely(pskb_expand_head(rx->skb, 0, entry->extra_len,
					      GFP_ATOMIC))) {
			I802_DEBUG_INC(rx->local->rx_handlers_drop_defrag);
			__skb_queue_purge(&entry->skb_list);
			return RX_DROP_U_OOM;
		}
	}
	while ((skb = __skb_dequeue(&entry->skb_list))) {
		skb_put_data(rx->skb, skb->data, skb->len);
		dev_kfree_skb(skb);
	}

 out:
	ieee80211_led_rx(rx->local);
	if (rx->sta)
		rx->link_sta->rx_stats.packets++;
	return RX_CONTINUE;
}

static int ieee80211_802_1x_port_control(struct ieee80211_rx_data *rx)
{
	if (unlikely(!rx->sta || !test_sta_flag(rx->sta, WLAN_STA_AUTHORIZED)))
		return -EACCES;

	return 0;
}

static int ieee80211_drop_unencrypted(struct ieee80211_rx_data *rx, __le16 fc)
{
	struct sk_buff *skb = rx->skb;
	struct ieee80211_rx_status *status = IEEE80211_SKB_RXCB(skb);

	/*
	 * Pass through unencrypted frames if the hardware has
	 * decrypted them already.
	 */
	if (status->flag & RX_FLAG_DECRYPTED)
		return 0;

	/* Drop unencrypted frames if key is set. */
	if (unlikely(!ieee80211_has_protected(fc) &&
		     !ieee80211_is_any_nullfunc(fc) &&
		     ieee80211_is_data(fc) && rx->key))
		return -EACCES;

	return 0;
}

VISIBLE_IF_MAC80211_KUNIT ieee80211_rx_result
ieee80211_drop_unencrypted_mgmt(struct ieee80211_rx_data *rx)
{
	struct ieee80211_rx_status *status = IEEE80211_SKB_RXCB(rx->skb);
	struct ieee80211_mgmt *mgmt = (void *)rx->skb->data;
	__le16 fc = mgmt->frame_control;

	/*
	 * Pass through unencrypted frames if the hardware has
	 * decrypted them already.
	 */
	if (status->flag & RX_FLAG_DECRYPTED)
		return RX_CONTINUE;

	/* drop unicast protected dual (that wasn't protected) */
	if (ieee80211_is_action(fc) &&
	    mgmt->u.action.category == WLAN_CATEGORY_PROTECTED_DUAL_OF_ACTION)
		return RX_DROP_U_UNPROT_DUAL;

	if (rx->sta && test_sta_flag(rx->sta, WLAN_STA_MFP)) {
		if (unlikely(!ieee80211_has_protected(fc) &&
			     ieee80211_is_unicast_robust_mgmt_frame(rx->skb))) {
			if (ieee80211_is_deauth(fc) ||
			    ieee80211_is_disassoc(fc)) {
				/*
				 * Permit unprotected deauth/disassoc frames
				 * during 4-way-HS (key is installed after HS).
				 */
				if (!rx->key)
					return RX_CONTINUE;

				cfg80211_rx_unprot_mlme_mgmt(rx->sdata->dev,
							     rx->skb->data,
							     rx->skb->len);
			}
			return RX_DROP_U_UNPROT_UCAST_MGMT;
		}
		/* BIP does not use Protected field, so need to check MMIE */
		if (unlikely(ieee80211_is_multicast_robust_mgmt_frame(rx->skb) &&
			     ieee80211_get_mmie_keyidx(rx->skb) < 0)) {
			if (ieee80211_is_deauth(fc) ||
			    ieee80211_is_disassoc(fc))
				cfg80211_rx_unprot_mlme_mgmt(rx->sdata->dev,
							     rx->skb->data,
							     rx->skb->len);
			return RX_DROP_U_UNPROT_MCAST_MGMT;
		}
		if (unlikely(ieee80211_is_beacon(fc) && rx->key &&
			     ieee80211_get_mmie_keyidx(rx->skb) < 0)) {
			cfg80211_rx_unprot_mlme_mgmt(rx->sdata->dev,
						     rx->skb->data,
						     rx->skb->len);
			return RX_DROP_U_UNPROT_BEACON;
		}
		/*
		 * When using MFP, Action frames are not allowed prior to
		 * having configured keys.
		 */
		if (unlikely(ieee80211_is_action(fc) && !rx->key &&
			     ieee80211_is_robust_mgmt_frame(rx->skb)))
			return RX_DROP_U_UNPROT_ACTION;

		/* drop unicast public action frames when using MPF */
		if (is_unicast_ether_addr(mgmt->da) &&
		    ieee80211_is_protected_dual_of_public_action(rx->skb))
			return RX_DROP_U_UNPROT_UNICAST_PUB_ACTION;
	}

	/*
	 * Drop robust action frames before assoc regardless of MFP state,
	 * after assoc we also have decided on MFP or not.
	 */
	if (ieee80211_is_action(fc) &&
	    ieee80211_is_robust_mgmt_frame(rx->skb) &&
	    (!rx->sta || !test_sta_flag(rx->sta, WLAN_STA_ASSOC)))
		return RX_DROP_U_UNPROT_ROBUST_ACTION;

	return RX_CONTINUE;
}
EXPORT_SYMBOL_IF_MAC80211_KUNIT(ieee80211_drop_unencrypted_mgmt);

<<<<<<< HEAD
//实现802.11数据帧转换为802.3(ether-type字段给出的是length)
static int
=======
static ieee80211_rx_result
>>>>>>> 9d1694dc
__ieee80211_data_to_8023(struct ieee80211_rx_data *rx, bool *port_control)
{
	struct ieee80211_sub_if_data *sdata = rx->sdata;
	struct ieee80211_hdr *hdr = (struct ieee80211_hdr *)rx->skb->data;
	bool check_port_control = false;
	struct ethhdr *ehdr;
	int ret;

	*port_control = false;
	if (ieee80211_has_a4(hdr->frame_control) &&
	    sdata->vif.type == NL80211_IFTYPE_AP_VLAN && !sdata->u.vlan.sta)
		return RX_DROP_U_UNEXPECTED_VLAN_4ADDR;

	if (sdata->vif.type == NL80211_IFTYPE_STATION &&
	    !!sdata->u.mgd.use_4addr != !!ieee80211_has_a4(hdr->frame_control)) {
		if (!sdata->u.mgd.use_4addr)
			return RX_DROP_U_UNEXPECTED_STA_4ADDR;
		else if (!ether_addr_equal(hdr->addr1, sdata->vif.addr))
			check_port_control = true;
	}

	if (is_multicast_ether_addr(hdr->addr1) &&
	    sdata->vif.type == NL80211_IFTYPE_AP_VLAN && sdata->u.vlan.sta)
		return RX_DROP_U_UNEXPECTED_VLAN_MCAST;

	//将802.11数据报文转换为802.3报文
	ret = ieee80211_data_to_8023(rx->skb, sdata->vif.addr, sdata->vif.type);
	if (ret < 0)
		return RX_DROP_U_INVALID_8023;

	ehdr = (struct ethhdr *) rx->skb->data;
	if (ehdr->h_proto == rx->sdata->control_port_protocol)
		*port_control = true;
	else if (check_port_control)
		return RX_DROP_U_NOT_PORT_CONTROL;

	return RX_CONTINUE;
}

bool ieee80211_is_our_addr(struct ieee80211_sub_if_data *sdata,
			   const u8 *addr, int *out_link_id)
{
	unsigned int link_id;

	/* non-MLO, or MLD address replaced by hardware */
	if (ether_addr_equal(sdata->vif.addr, addr))
		return true;

	if (!ieee80211_vif_is_mld(&sdata->vif))
		return false;

	for (link_id = 0; link_id < ARRAY_SIZE(sdata->vif.link_conf); link_id++) {
		struct ieee80211_bss_conf *conf;

		conf = rcu_dereference(sdata->vif.link_conf[link_id]);

		if (!conf)
			continue;
		if (ether_addr_equal(conf->addr, addr)) {
			if (out_link_id)
				*out_link_id = link_id;
			return true;
		}
	}

	return false;
}

/*
 * requires that rx->skb is a frame with ethernet header
 */
static bool ieee80211_frame_allowed(struct ieee80211_rx_data *rx, __le16 fc)
{
	static const u8 pae_group_addr[ETH_ALEN] __aligned(2)
		= { 0x01, 0x80, 0xC2, 0x00, 0x00, 0x03 };
	struct ethhdr *ehdr = (struct ethhdr *) rx->skb->data;

	/*
	 * Allow EAPOL frames to us/the PAE group address regardless of
	 * whether the frame was encrypted or not, and always disallow
	 * all other destination addresses for them.
	 */
	if (unlikely(ehdr->h_proto == rx->sdata->control_port_protocol))
		return ieee80211_is_our_addr(rx->sdata, ehdr->h_dest, NULL) ||
		       ether_addr_equal(ehdr->h_dest, pae_group_addr);

	if (ieee80211_802_1x_port_control(rx) ||
	    ieee80211_drop_unencrypted(rx, fc))
		return false;

	return true;
}

static void ieee80211_deliver_skb_to_local_stack(struct sk_buff *skb,
						 struct ieee80211_rx_data *rx)
{
	struct ieee80211_sub_if_data *sdata = rx->sdata;
	struct net_device *dev = sdata->dev;

	if (unlikely((skb->protocol == sdata->control_port_protocol ||
		     (skb->protocol == cpu_to_be16(ETH_P_PREAUTH) &&
		      !sdata->control_port_no_preauth)) &&
		     sdata->control_port_over_nl80211)) {
		struct ieee80211_rx_status *status = IEEE80211_SKB_RXCB(skb);
		bool noencrypt = !(status->flag & RX_FLAG_DECRYPTED);

		cfg80211_rx_control_port(dev, skb, noencrypt, rx->link_id);
		dev_kfree_skb(skb);
	} else {
		struct ethhdr *ehdr = (void *)skb_mac_header(skb);

		memset(skb->cb, 0, sizeof(skb->cb));

		/*
		 * 802.1X over 802.11 requires that the authenticator address
		 * be used for EAPOL frames. However, 802.1X allows the use of
		 * the PAE group address instead. If the interface is part of
		 * a bridge and we pass the frame with the PAE group address,
		 * then the bridge will forward it to the network (even if the
		 * client was not associated yet), which isn't supposed to
		 * happen.
		 * To avoid that, rewrite the destination address to our own
		 * address, so that the authenticator (e.g. hostapd) will see
		 * the frame, but bridge won't forward it anywhere else. Note
		 * that due to earlier filtering, the only other address can
		 * be the PAE group address, unless the hardware allowed them
		 * through in 802.3 offloaded mode.
		 */
		if (unlikely(skb->protocol == sdata->control_port_protocol &&
			     !ether_addr_equal(ehdr->h_dest, sdata->vif.addr)))
			ether_addr_copy(ehdr->h_dest, sdata->vif.addr);

		/* deliver to local stack */
		if (rx->list)
			list_add_tail(&skb->list, rx->list);
		else
			netif_receive_skb(skb);
	}
}

/*
 * requires that rx->skb is a frame with ethernet header
 */
static void
ieee80211_deliver_skb(struct ieee80211_rx_data *rx)
{
	struct ieee80211_sub_if_data *sdata = rx->sdata;
	struct net_device *dev = sdata->dev;
	struct sk_buff *skb, *xmit_skb;
	struct ethhdr *ehdr = (struct ethhdr *) rx->skb->data;
	struct sta_info *dsta;

	skb = rx->skb;
	xmit_skb = NULL;

	dev_sw_netstats_rx_add(dev, skb->len);

	if (rx->sta) {
		/* The seqno index has the same property as needed
		 * for the rx_msdu field, i.e. it is IEEE80211_NUM_TIDS
		 * for non-QoS-data frames. Here we know it's a data
		 * frame, so count MSDUs.
		 */
		u64_stats_update_begin(&rx->link_sta->rx_stats.syncp);
		rx->link_sta->rx_stats.msdu[rx->seqno_idx]++;
		u64_stats_update_end(&rx->link_sta->rx_stats.syncp);
	}

	if ((sdata->vif.type == NL80211_IFTYPE_AP ||
	     sdata->vif.type == NL80211_IFTYPE_AP_VLAN) &&
	    !(sdata->flags & IEEE80211_SDATA_DONT_BRIDGE_PACKETS) &&
	    ehdr->h_proto != rx->sdata->control_port_protocol &&
	    (sdata->vif.type != NL80211_IFTYPE_AP_VLAN || !sdata->u.vlan.sta)) {
		if (is_multicast_ether_addr(ehdr->h_dest) &&
		    ieee80211_vif_get_num_mcast_if(sdata) != 0) {
			/*
			 * send multicast frames both to higher layers in
			 * local net stack and back to the wireless medium
			 */
			xmit_skb = skb_copy(skb, GFP_ATOMIC);
			if (!xmit_skb)
				net_info_ratelimited("%s: failed to clone multicast frame\n",
						    dev->name);
		} else if (!is_multicast_ether_addr(ehdr->h_dest) &&
			   !ether_addr_equal(ehdr->h_dest, ehdr->h_source)) {
			dsta = sta_info_get(sdata, ehdr->h_dest);
			if (dsta) {
				/*
				 * The destination station is associated to
				 * this AP (in this VLAN), so send the frame
				 * directly to it and do not pass it to local
				 * net stack.
				 */
				xmit_skb = skb;
				skb = NULL;
			}
		}
	}

#ifndef CONFIG_HAVE_EFFICIENT_UNALIGNED_ACCESS
	if (skb) {
		/* 'align' will only take the values 0 or 2 here since all
		 * frames are required to be aligned to 2-byte boundaries
		 * when being passed to mac80211; the code here works just
		 * as well if that isn't true, but mac80211 assumes it can
		 * access fields as 2-byte aligned (e.g. for ether_addr_equal)
		 */
		int align;

		align = (unsigned long)(skb->data + sizeof(struct ethhdr)) & 3;
		if (align) {
			if (WARN_ON(skb_headroom(skb) < 3)) {
				dev_kfree_skb(skb);
				skb = NULL;
			} else {
				u8 *data = skb->data;
				size_t len = skb_headlen(skb);
				skb->data -= align;
				memmove(skb->data, data, len);
				skb_set_tail_pointer(skb, len);
			}
		}
	}
#endif

	if (skb) {
		skb->protocol = eth_type_trans(skb, dev);
		ieee80211_deliver_skb_to_local_stack(skb, rx);
	}

	if (xmit_skb) {
		/*
		 * Send to wireless media and increase priority by 256 to
		 * keep the received priority instead of reclassifying
		 * the frame (see cfg80211_classify8021d).
		 */
		xmit_skb->priority += 256;
		xmit_skb->protocol = htons(ETH_P_802_3);
		skb_reset_network_header(xmit_skb);
		skb_reset_mac_header(xmit_skb);
		dev_queue_xmit(xmit_skb);
	}
}

#ifdef CONFIG_MAC80211_MESH
static bool
ieee80211_rx_mesh_fast_forward(struct ieee80211_sub_if_data *sdata,
			       struct sk_buff *skb, int hdrlen)
{
	struct ieee80211_if_mesh *ifmsh = &sdata->u.mesh;
	struct ieee80211_mesh_fast_tx *entry = NULL;
	struct ieee80211s_hdr *mesh_hdr;
	struct tid_ampdu_tx *tid_tx;
	struct sta_info *sta;
	struct ethhdr eth;
	u8 tid;

	mesh_hdr = (struct ieee80211s_hdr *)(skb->data + sizeof(eth));
	if ((mesh_hdr->flags & MESH_FLAGS_AE) == MESH_FLAGS_AE_A5_A6)
		entry = mesh_fast_tx_get(sdata, mesh_hdr->eaddr1);
	else if (!(mesh_hdr->flags & MESH_FLAGS_AE))
		entry = mesh_fast_tx_get(sdata, skb->data);
	if (!entry)
		return false;

	sta = rcu_dereference(entry->mpath->next_hop);
	if (!sta)
		return false;

	if (skb_linearize(skb))
		return false;

	tid = skb->priority & IEEE80211_QOS_CTL_TAG1D_MASK;
	tid_tx = rcu_dereference(sta->ampdu_mlme.tid_tx[tid]);
	if (tid_tx) {
		if (!test_bit(HT_AGG_STATE_OPERATIONAL, &tid_tx->state))
			return false;

		if (tid_tx->timeout)
			tid_tx->last_tx = jiffies;
	}

	ieee80211_aggr_check(sdata, sta, skb);

	if (ieee80211_get_8023_tunnel_proto(skb->data + hdrlen,
					    &skb->protocol))
		hdrlen += ETH_ALEN;
	else
		skb->protocol = htons(skb->len - hdrlen);
	skb_set_network_header(skb, hdrlen + 2);

	skb->dev = sdata->dev;
	memcpy(&eth, skb->data, ETH_HLEN - 2);
	skb_pull(skb, 2);
	__ieee80211_xmit_fast(sdata, sta, &entry->fast_tx, skb, tid_tx,
			      eth.h_dest, eth.h_source);
	IEEE80211_IFSTA_MESH_CTR_INC(ifmsh, fwded_unicast);
	IEEE80211_IFSTA_MESH_CTR_INC(ifmsh, fwded_frames);

	return true;
}
#endif

static ieee80211_rx_result
ieee80211_rx_mesh_data(struct ieee80211_sub_if_data *sdata, struct sta_info *sta,
		       struct sk_buff *skb)
{
#ifdef CONFIG_MAC80211_MESH
	struct ieee80211_if_mesh *ifmsh = &sdata->u.mesh;
	struct ieee80211_local *local = sdata->local;
	uint16_t fc = IEEE80211_FTYPE_DATA | IEEE80211_STYPE_QOS_DATA;
	struct ieee80211_hdr hdr = {
		.frame_control = cpu_to_le16(fc)
	};
	struct ieee80211_hdr *fwd_hdr;
	struct ieee80211s_hdr *mesh_hdr;
	struct ieee80211_tx_info *info;
	struct sk_buff *fwd_skb;
	struct ethhdr *eth;
	bool multicast;
	int tailroom = 0;
	int hdrlen, mesh_hdrlen;
	u8 *qos;

	if (!ieee80211_vif_is_mesh(&sdata->vif))
		return RX_CONTINUE;

	if (!pskb_may_pull(skb, sizeof(*eth) + 6))
		return RX_DROP_MONITOR;

	mesh_hdr = (struct ieee80211s_hdr *)(skb->data + sizeof(*eth));
	mesh_hdrlen = ieee80211_get_mesh_hdrlen(mesh_hdr);

	if (!pskb_may_pull(skb, sizeof(*eth) + mesh_hdrlen))
		return RX_DROP_MONITOR;

	eth = (struct ethhdr *)skb->data;
	multicast = is_multicast_ether_addr(eth->h_dest);

	mesh_hdr = (struct ieee80211s_hdr *)(eth + 1);
	if (!mesh_hdr->ttl)
		return RX_DROP_MONITOR;

	/* frame is in RMC, don't forward */
	if (is_multicast_ether_addr(eth->h_dest) &&
	    mesh_rmc_check(sdata, eth->h_source, mesh_hdr))
		return RX_DROP_MONITOR;

	/* forward packet */
	if (sdata->crypto_tx_tailroom_needed_cnt)
		tailroom = IEEE80211_ENCRYPT_TAILROOM;

	if (mesh_hdr->flags & MESH_FLAGS_AE) {
		struct mesh_path *mppath;
		char *proxied_addr;
		bool update = false;

		if (multicast)
			proxied_addr = mesh_hdr->eaddr1;
		else if ((mesh_hdr->flags & MESH_FLAGS_AE) == MESH_FLAGS_AE_A5_A6)
			/* has_a4 already checked in ieee80211_rx_mesh_check */
			proxied_addr = mesh_hdr->eaddr2;
		else
			return RX_DROP_MONITOR;

		rcu_read_lock();
		mppath = mpp_path_lookup(sdata, proxied_addr);
		if (!mppath) {
			mpp_path_add(sdata, proxied_addr, eth->h_source);
		} else {
			spin_lock_bh(&mppath->state_lock);
			if (!ether_addr_equal(mppath->mpp, eth->h_source)) {
				memcpy(mppath->mpp, eth->h_source, ETH_ALEN);
				update = true;
			}
			mppath->exp_time = jiffies;
			spin_unlock_bh(&mppath->state_lock);
		}

		/* flush fast xmit cache if the address path changed */
		if (update)
			mesh_fast_tx_flush_addr(sdata, proxied_addr);

		rcu_read_unlock();
	}

	/* Frame has reached destination.  Don't forward */
	if (ether_addr_equal(sdata->vif.addr, eth->h_dest))
		goto rx_accept;

	if (!--mesh_hdr->ttl) {
		if (multicast)
			goto rx_accept;

		IEEE80211_IFSTA_MESH_CTR_INC(ifmsh, dropped_frames_ttl);
		return RX_DROP_MONITOR;
	}

	if (!ifmsh->mshcfg.dot11MeshForwarding) {
		if (is_multicast_ether_addr(eth->h_dest))
			goto rx_accept;

		return RX_DROP_MONITOR;
	}

	skb_set_queue_mapping(skb, ieee802_1d_to_ac[skb->priority]);

	if (!multicast &&
	    ieee80211_rx_mesh_fast_forward(sdata, skb, mesh_hdrlen))
		return RX_QUEUED;

	ieee80211_fill_mesh_addresses(&hdr, &hdr.frame_control,
				      eth->h_dest, eth->h_source);
	hdrlen = ieee80211_hdrlen(hdr.frame_control);
	if (multicast) {
		int extra_head = sizeof(struct ieee80211_hdr) - sizeof(*eth);

		fwd_skb = skb_copy_expand(skb, local->tx_headroom + extra_head +
					       IEEE80211_ENCRYPT_HEADROOM,
					  tailroom, GFP_ATOMIC);
		if (!fwd_skb)
			goto rx_accept;
	} else {
		fwd_skb = skb;
		skb = NULL;

		if (skb_cow_head(fwd_skb, hdrlen - sizeof(struct ethhdr)))
			return RX_DROP_U_OOM;

		if (skb_linearize(fwd_skb))
			return RX_DROP_U_OOM;
	}

	fwd_hdr = skb_push(fwd_skb, hdrlen - sizeof(struct ethhdr));
	memcpy(fwd_hdr, &hdr, hdrlen - 2);
	qos = ieee80211_get_qos_ctl(fwd_hdr);
	qos[0] = qos[1] = 0;

	skb_reset_mac_header(fwd_skb);
	hdrlen += mesh_hdrlen;
	if (ieee80211_get_8023_tunnel_proto(fwd_skb->data + hdrlen,
					    &fwd_skb->protocol))
		hdrlen += ETH_ALEN;
	else
		fwd_skb->protocol = htons(fwd_skb->len - hdrlen);
	skb_set_network_header(fwd_skb, hdrlen + 2);

	info = IEEE80211_SKB_CB(fwd_skb);
	memset(info, 0, sizeof(*info));
	info->control.flags |= IEEE80211_TX_INTCFL_NEED_TXPROCESSING;
	info->control.vif = &sdata->vif;
	info->control.jiffies = jiffies;
	fwd_skb->dev = sdata->dev;
	if (multicast) {
		IEEE80211_IFSTA_MESH_CTR_INC(ifmsh, fwded_mcast);
		memcpy(fwd_hdr->addr2, sdata->vif.addr, ETH_ALEN);
		/* update power mode indication when forwarding */
		ieee80211_mps_set_frame_flags(sdata, NULL, fwd_hdr);
	} else if (!mesh_nexthop_lookup(sdata, fwd_skb)) {
		/* mesh power mode flags updated in mesh_nexthop_lookup */
		IEEE80211_IFSTA_MESH_CTR_INC(ifmsh, fwded_unicast);
	} else {
		/* unable to resolve next hop */
		if (sta)
			mesh_path_error_tx(sdata, ifmsh->mshcfg.element_ttl,
					   hdr.addr3, 0,
					   WLAN_REASON_MESH_PATH_NOFORWARD,
					   sta->sta.addr);
		IEEE80211_IFSTA_MESH_CTR_INC(ifmsh, dropped_frames_no_route);
		kfree_skb(fwd_skb);
		goto rx_accept;
	}

	IEEE80211_IFSTA_MESH_CTR_INC(ifmsh, fwded_frames);
	ieee80211_add_pending_skb(local, fwd_skb);

rx_accept:
	if (!skb)
		return RX_QUEUED;

	ieee80211_strip_8023_mesh_hdr(skb);
#endif

	return RX_CONTINUE;
}

static ieee80211_rx_result debug_noinline
__ieee80211_rx_h_amsdu(struct ieee80211_rx_data *rx, u8 data_offset)
{
	struct net_device *dev = rx->sdata->dev;
	struct sk_buff *skb = rx->skb;
	struct ieee80211_hdr *hdr = (struct ieee80211_hdr *)skb->data;
	__le16 fc = hdr->frame_control;
	struct sk_buff_head frame_list;
	ieee80211_rx_result res;
	struct ethhdr ethhdr;
	const u8 *check_da = ethhdr.h_dest, *check_sa = ethhdr.h_source;

	if (unlikely(ieee80211_has_a4(hdr->frame_control))) {
		check_da = NULL;
		check_sa = NULL;
	} else switch (rx->sdata->vif.type) {
		case NL80211_IFTYPE_AP:
		case NL80211_IFTYPE_AP_VLAN:
			check_da = NULL;
			break;
		case NL80211_IFTYPE_STATION:
			if (!rx->sta ||
			    !test_sta_flag(rx->sta, WLAN_STA_TDLS_PEER))
				check_sa = NULL;
			break;
		case NL80211_IFTYPE_MESH_POINT:
			check_sa = NULL;
			check_da = NULL;
			break;
		default:
			break;
	}

	skb->dev = dev;
	__skb_queue_head_init(&frame_list);

	if (ieee80211_data_to_8023_exthdr(skb, &ethhdr,
					  rx->sdata->vif.addr,
					  rx->sdata->vif.type,
					  data_offset, true))
		return RX_DROP_U_BAD_AMSDU;

	if (rx->sta->amsdu_mesh_control < 0) {
		s8 valid = -1;
		int i;

		for (i = 0; i <= 2; i++) {
			if (!ieee80211_is_valid_amsdu(skb, i))
				continue;

			if (valid >= 0) {
				/* ambiguous */
				valid = -1;
				break;
			}

			valid = i;
		}

		rx->sta->amsdu_mesh_control = valid;
	}

	ieee80211_amsdu_to_8023s(skb, &frame_list, dev->dev_addr,
				 rx->sdata->vif.type,
				 rx->local->hw.extra_tx_headroom,
				 check_da, check_sa,
				 rx->sta->amsdu_mesh_control);

	while (!skb_queue_empty(&frame_list)) {
		rx->skb = __skb_dequeue(&frame_list);

		res = ieee80211_rx_mesh_data(rx->sdata, rx->sta, rx->skb);
		switch (res) {
		case RX_QUEUED:
			continue;
		case RX_CONTINUE:
			break;
		default:
			goto free;
		}

		if (!ieee80211_frame_allowed(rx, fc))
			goto free;

		ieee80211_deliver_skb(rx);
		continue;

free:
		dev_kfree_skb(rx->skb);
	}

	return RX_QUEUED;
}

static ieee80211_rx_result debug_noinline
ieee80211_rx_h_amsdu(struct ieee80211_rx_data *rx)
{
	struct sk_buff *skb = rx->skb;
	struct ieee80211_rx_status *status = IEEE80211_SKB_RXCB(skb);
	struct ieee80211_hdr *hdr = (struct ieee80211_hdr *)skb->data;
	__le16 fc = hdr->frame_control;

	if (!(status->rx_flags & IEEE80211_RX_AMSDU))
		return RX_CONTINUE;

	if (unlikely(!ieee80211_is_data(fc)))
		return RX_CONTINUE;

	if (unlikely(!ieee80211_is_data_present(fc)))
		return RX_DROP_MONITOR;

	if (unlikely(ieee80211_has_a4(hdr->frame_control))) {
		switch (rx->sdata->vif.type) {
		case NL80211_IFTYPE_AP_VLAN:
			if (!rx->sdata->u.vlan.sta)
				return RX_DROP_U_BAD_4ADDR;
			break;
		case NL80211_IFTYPE_STATION:
			if (!rx->sdata->u.mgd.use_4addr)
				return RX_DROP_U_BAD_4ADDR;
			break;
		case NL80211_IFTYPE_MESH_POINT:
			break;
		default:
			return RX_DROP_U_BAD_4ADDR;
		}
	}

	if (is_multicast_ether_addr(hdr->addr1) || !rx->sta)
		return RX_DROP_U_BAD_AMSDU;

	if (rx->key) {
		/*
		 * We should not receive A-MSDUs on pre-HT connections,
		 * and HT connections cannot use old ciphers. Thus drop
		 * them, as in those cases we couldn't even have SPP
		 * A-MSDUs or such.
		 */
		switch (rx->key->conf.cipher) {
		case WLAN_CIPHER_SUITE_WEP40:
		case WLAN_CIPHER_SUITE_WEP104:
		case WLAN_CIPHER_SUITE_TKIP:
			return RX_DROP_U_BAD_AMSDU_CIPHER;
		default:
			break;
		}
	}

	return __ieee80211_rx_h_amsdu(rx, 0);
}

static ieee80211_rx_result debug_noinline
ieee80211_rx_h_data(struct ieee80211_rx_data *rx)
{
	struct ieee80211_sub_if_data *sdata = rx->sdata;
	struct ieee80211_local *local = rx->local;
	struct net_device *dev = sdata->dev;
	struct ieee80211_hdr *hdr = (struct ieee80211_hdr *)rx->skb->data;
	__le16 fc = hdr->frame_control;
	ieee80211_rx_result res;
	bool port_control;

	if (unlikely(!ieee80211_is_data(hdr->frame_control)))
		return RX_CONTINUE;

	if (unlikely(!ieee80211_is_data_present(hdr->frame_control)))
		return RX_DROP_MONITOR;

	/*
	 * Send unexpected-4addr-frame event to hostapd. For older versions,
	 * also drop the frame to cooked monitor interfaces.
	 */
	if (ieee80211_has_a4(hdr->frame_control) &&
	    sdata->vif.type == NL80211_IFTYPE_AP) {
		if (rx->sta &&
		    !test_and_set_sta_flag(rx->sta, WLAN_STA_4ADDR_EVENT))
			cfg80211_rx_unexpected_4addr_frame(
				rx->sdata->dev, rx->sta->sta.addr, GFP_ATOMIC);
		return RX_DROP_MONITOR;
	}

	res = __ieee80211_data_to_8023(rx, &port_control);
	if (unlikely(res != RX_CONTINUE))
		return res;

	res = ieee80211_rx_mesh_data(rx->sdata, rx->sta, rx->skb);
	if (res != RX_CONTINUE)
		return res;

	if (!ieee80211_frame_allowed(rx, fc))
		return RX_DROP_MONITOR;

	/* directly handle TDLS channel switch requests/responses */
	if (unlikely(((struct ethhdr *)rx->skb->data)->h_proto ==
						cpu_to_be16(ETH_P_TDLS))) {
		struct ieee80211_tdls_data *tf = (void *)rx->skb->data;

		if (pskb_may_pull(rx->skb,
				  offsetof(struct ieee80211_tdls_data, u)) &&
		    tf->payload_type == WLAN_TDLS_SNAP_RFTYPE &&
		    tf->category == WLAN_CATEGORY_TDLS &&
		    (tf->action_code == WLAN_TDLS_CHANNEL_SWITCH_REQUEST ||
		     tf->action_code == WLAN_TDLS_CHANNEL_SWITCH_RESPONSE)) {
			rx->skb->protocol = cpu_to_be16(ETH_P_TDLS);
			__ieee80211_queue_skb_to_iface(sdata, rx->link_id,
						       rx->sta, rx->skb);
			return RX_QUEUED;
		}
	}

	if (rx->sdata->vif.type == NL80211_IFTYPE_AP_VLAN &&
	    unlikely(port_control) && sdata->bss) {
		sdata = container_of(sdata->bss, struct ieee80211_sub_if_data,
				     u.ap);
		dev = sdata->dev;
		rx->sdata = sdata;
	}

	rx->skb->dev = dev;

	if (!ieee80211_hw_check(&local->hw, SUPPORTS_DYNAMIC_PS) &&
	    local->ps_sdata && local->hw.conf.dynamic_ps_timeout > 0 &&
	    !is_multicast_ether_addr(
		    ((struct ethhdr *)rx->skb->data)->h_dest) &&
	    (!local->scanning &&
	     !test_bit(SDATA_STATE_OFFCHANNEL, &sdata->state)))
		mod_timer(&local->dynamic_ps_timer, jiffies +
			  msecs_to_jiffies(local->hw.conf.dynamic_ps_timeout));

	ieee80211_deliver_skb(rx);

	return RX_QUEUED;
}

static ieee80211_rx_result debug_noinline
ieee80211_rx_h_ctrl(struct ieee80211_rx_data *rx, struct sk_buff_head *frames)
{
	struct sk_buff *skb = rx->skb;
	struct ieee80211_bar *bar = (struct ieee80211_bar *)skb->data;
	struct tid_ampdu_rx *tid_agg_rx;
	u16 start_seq_num;
	u16 tid;

	if (likely(!ieee80211_is_ctl(bar->frame_control)))
		return RX_CONTINUE;

	if (ieee80211_is_back_req(bar->frame_control)) {
		struct {
			__le16 control, start_seq_num;
		} __packed bar_data;
		struct ieee80211_event event = {
			.type = BAR_RX_EVENT,
		};

		if (!rx->sta)
			return RX_DROP_MONITOR;

		if (skb_copy_bits(skb, offsetof(struct ieee80211_bar, control),
				  &bar_data, sizeof(bar_data)))
			return RX_DROP_MONITOR;

		tid = le16_to_cpu(bar_data.control) >> 12;

		if (!test_bit(tid, rx->sta->ampdu_mlme.agg_session_valid) &&
		    !test_and_set_bit(tid, rx->sta->ampdu_mlme.unexpected_agg))
			ieee80211_send_delba(rx->sdata, rx->sta->sta.addr, tid,
					     WLAN_BACK_RECIPIENT,
					     WLAN_REASON_QSTA_REQUIRE_SETUP);

		tid_agg_rx = rcu_dereference(rx->sta->ampdu_mlme.tid_rx[tid]);
		if (!tid_agg_rx)
			return RX_DROP_MONITOR;

		start_seq_num = le16_to_cpu(bar_data.start_seq_num) >> 4;
		event.u.ba.tid = tid;
		event.u.ba.ssn = start_seq_num;
		event.u.ba.sta = &rx->sta->sta;

		/* reset session timer */
		if (tid_agg_rx->timeout)
			mod_timer(&tid_agg_rx->session_timer,
				  TU_TO_EXP_TIME(tid_agg_rx->timeout));

		spin_lock(&tid_agg_rx->reorder_lock);
		/* release stored frames up to start of BAR */
		ieee80211_release_reorder_frames(rx->sdata, tid_agg_rx,
						 start_seq_num, frames);
		spin_unlock(&tid_agg_rx->reorder_lock);

		drv_event_callback(rx->local, rx->sdata, &event);

		kfree_skb(skb);
		return RX_QUEUED;
	}

	/*
	 * After this point, we only want management frames,
	 * so we can drop all remaining control frames to
	 * cooked monitor interfaces.
	 */
	return RX_DROP_MONITOR;
}

static void ieee80211_process_sa_query_req(struct ieee80211_sub_if_data *sdata,
					   struct ieee80211_mgmt *mgmt,
					   size_t len)
{
	struct ieee80211_local *local = sdata->local;
	struct sk_buff *skb;
	struct ieee80211_mgmt *resp;

	if (!ether_addr_equal(mgmt->da, sdata->vif.addr)) {
		/* Not to own unicast address */
		return;
	}

	if (!ether_addr_equal(mgmt->sa, sdata->deflink.u.mgd.bssid) ||
	    !ether_addr_equal(mgmt->bssid, sdata->deflink.u.mgd.bssid)) {
		/* Not from the current AP or not associated yet. */
		return;
	}

	if (len < 24 + 1 + sizeof(resp->u.action.u.sa_query)) {
		/* Too short SA Query request frame */
		return;
	}

	skb = dev_alloc_skb(sizeof(*resp) + local->hw.extra_tx_headroom);
	if (skb == NULL)
		return;

	skb_reserve(skb, local->hw.extra_tx_headroom);
	resp = skb_put_zero(skb, 24);
	memcpy(resp->da, mgmt->sa, ETH_ALEN);
	memcpy(resp->sa, sdata->vif.addr, ETH_ALEN);
	memcpy(resp->bssid, sdata->deflink.u.mgd.bssid, ETH_ALEN);
	resp->frame_control = cpu_to_le16(IEEE80211_FTYPE_MGMT |
					  IEEE80211_STYPE_ACTION);
	skb_put(skb, 1 + sizeof(resp->u.action.u.sa_query));
	resp->u.action.category = WLAN_CATEGORY_SA_QUERY;
	resp->u.action.u.sa_query.action = WLAN_ACTION_SA_QUERY_RESPONSE;
	memcpy(resp->u.action.u.sa_query.trans_id,
	       mgmt->u.action.u.sa_query.trans_id,
	       WLAN_SA_QUERY_TR_ID_LEN);

	ieee80211_tx_skb(sdata, skb);
}

static void
ieee80211_rx_check_bss_color_collision(struct ieee80211_rx_data *rx)
{
	struct ieee80211_mgmt *mgmt = (void *)rx->skb->data;
	const struct element *ie;
	size_t baselen;

	if (!wiphy_ext_feature_isset(rx->local->hw.wiphy,
				     NL80211_EXT_FEATURE_BSS_COLOR))
		return;

	if (ieee80211_hw_check(&rx->local->hw, DETECTS_COLOR_COLLISION))
		return;

	if (rx->sdata->vif.bss_conf.csa_active)
		return;

	baselen = mgmt->u.beacon.variable - rx->skb->data;
	if (baselen > rx->skb->len)
		return;

	ie = cfg80211_find_ext_elem(WLAN_EID_EXT_HE_OPERATION,
				    mgmt->u.beacon.variable,
				    rx->skb->len - baselen);
	if (ie && ie->datalen >= sizeof(struct ieee80211_he_operation) &&
	    ie->datalen >= ieee80211_he_oper_size(ie->data + 1)) {
		struct ieee80211_bss_conf *bss_conf = &rx->sdata->vif.bss_conf;
		const struct ieee80211_he_operation *he_oper;
		u8 color;

		he_oper = (void *)(ie->data + 1);
		if (le32_get_bits(he_oper->he_oper_params,
				  IEEE80211_HE_OPERATION_BSS_COLOR_DISABLED))
			return;

		color = le32_get_bits(he_oper->he_oper_params,
				      IEEE80211_HE_OPERATION_BSS_COLOR_MASK);
		if (color == bss_conf->he_bss_color.color)
			ieee80211_obss_color_collision_notify(&rx->sdata->vif,
							      BIT_ULL(color),
							      GFP_ATOMIC);
	}
}

static ieee80211_rx_result debug_noinline
ieee80211_rx_h_mgmt_check(struct ieee80211_rx_data *rx)
{
	struct ieee80211_mgmt *mgmt = (struct ieee80211_mgmt *) rx->skb->data;
	struct ieee80211_rx_status *status = IEEE80211_SKB_RXCB(rx->skb);

	if (ieee80211_is_s1g_beacon(mgmt->frame_control))
		return RX_CONTINUE;

	/*
	 * From here on, look only at management frames.
	 * Data and control frames are already handled,
	 * and unknown (reserved) frames are useless.
	 */
	if (rx->skb->len < 24)
		return RX_DROP_MONITOR;

	if (!ieee80211_is_mgmt(mgmt->frame_control))
		return RX_DROP_MONITOR;

	/* drop too small action frames */
	if (ieee80211_is_action(mgmt->frame_control) &&
	    rx->skb->len < IEEE80211_MIN_ACTION_SIZE)
		return RX_DROP_U_RUNT_ACTION;

	if (rx->sdata->vif.type == NL80211_IFTYPE_AP &&
	    ieee80211_is_beacon(mgmt->frame_control) &&
	    !(rx->flags & IEEE80211_RX_BEACON_REPORTED)) {
		int sig = 0;

		/* sw bss color collision detection */
		ieee80211_rx_check_bss_color_collision(rx);

		if (ieee80211_hw_check(&rx->local->hw, SIGNAL_DBM) &&
		    !(status->flag & RX_FLAG_NO_SIGNAL_VAL))
			sig = status->signal;

		cfg80211_report_obss_beacon_khz(rx->local->hw.wiphy,
						rx->skb->data, rx->skb->len,
						ieee80211_rx_status_to_khz(status),
						sig);
		rx->flags |= IEEE80211_RX_BEACON_REPORTED;
	}

	return ieee80211_drop_unencrypted_mgmt(rx);
}

static bool
ieee80211_process_rx_twt_action(struct ieee80211_rx_data *rx)
{
	struct ieee80211_mgmt *mgmt = (struct ieee80211_mgmt *)rx->skb->data;
	struct ieee80211_sub_if_data *sdata = rx->sdata;

	/* TWT actions are only supported in AP for the moment */
	if (sdata->vif.type != NL80211_IFTYPE_AP)
		return false;

	if (!rx->local->ops->add_twt_setup)
		return false;

	if (!sdata->vif.bss_conf.twt_responder)
		return false;

	if (!rx->sta)
		return false;

	switch (mgmt->u.action.u.s1g.action_code) {
	case WLAN_S1G_TWT_SETUP: {
		struct ieee80211_twt_setup *twt;

		if (rx->skb->len < IEEE80211_MIN_ACTION_SIZE +
				   1 + /* action code */
				   sizeof(struct ieee80211_twt_setup) +
				   2 /* TWT req_type agrt */)
			break;

		twt = (void *)mgmt->u.action.u.s1g.variable;
		if (twt->element_id != WLAN_EID_S1G_TWT)
			break;

		if (rx->skb->len < IEEE80211_MIN_ACTION_SIZE +
				   4 + /* action code + token + tlv */
				   twt->length)
			break;

		return true; /* queue the frame */
	}
	case WLAN_S1G_TWT_TEARDOWN:
		if (rx->skb->len < IEEE80211_MIN_ACTION_SIZE + 2)
			break;

		return true; /* queue the frame */
	default:
		break;
	}

	return false;
}

static ieee80211_rx_result debug_noinline
ieee80211_rx_h_action(struct ieee80211_rx_data *rx)
{
	struct ieee80211_local *local = rx->local;
	struct ieee80211_sub_if_data *sdata = rx->sdata;
	struct ieee80211_mgmt *mgmt = (struct ieee80211_mgmt *) rx->skb->data;
	struct ieee80211_rx_status *status = IEEE80211_SKB_RXCB(rx->skb);
	int len = rx->skb->len;

	if (!ieee80211_is_action(mgmt->frame_control))
		return RX_CONTINUE;

	if (!rx->sta && mgmt->u.action.category != WLAN_CATEGORY_PUBLIC &&
	    mgmt->u.action.category != WLAN_CATEGORY_SELF_PROTECTED &&
	    mgmt->u.action.category != WLAN_CATEGORY_SPECTRUM_MGMT)
		return RX_DROP_U_ACTION_UNKNOWN_SRC;

	switch (mgmt->u.action.category) {
	case WLAN_CATEGORY_HT:
		/* reject HT action frames from stations not supporting HT */
		if (!rx->link_sta->pub->ht_cap.ht_supported)
			goto invalid;

		if (sdata->vif.type != NL80211_IFTYPE_STATION &&
		    sdata->vif.type != NL80211_IFTYPE_MESH_POINT &&
		    sdata->vif.type != NL80211_IFTYPE_AP_VLAN &&
		    sdata->vif.type != NL80211_IFTYPE_AP &&
		    sdata->vif.type != NL80211_IFTYPE_ADHOC)
			break;

		/* verify action & smps_control/chanwidth are present */
		if (len < IEEE80211_MIN_ACTION_SIZE + 2)
			goto invalid;

		switch (mgmt->u.action.u.ht_smps.action) {
		case WLAN_HT_ACTION_SMPS: {
			struct ieee80211_supported_band *sband;
			enum ieee80211_smps_mode smps_mode;
			struct sta_opmode_info sta_opmode = {};

			if (sdata->vif.type != NL80211_IFTYPE_AP &&
			    sdata->vif.type != NL80211_IFTYPE_AP_VLAN)
				goto handled;

			/* convert to HT capability */
			switch (mgmt->u.action.u.ht_smps.smps_control) {
			case WLAN_HT_SMPS_CONTROL_DISABLED:
				smps_mode = IEEE80211_SMPS_OFF;
				break;
			case WLAN_HT_SMPS_CONTROL_STATIC:
				smps_mode = IEEE80211_SMPS_STATIC;
				break;
			case WLAN_HT_SMPS_CONTROL_DYNAMIC:
				smps_mode = IEEE80211_SMPS_DYNAMIC;
				break;
			default:
				goto invalid;
			}

			/* if no change do nothing */
			if (rx->link_sta->pub->smps_mode == smps_mode)
				goto handled;
			rx->link_sta->pub->smps_mode = smps_mode;
			sta_opmode.smps_mode =
				ieee80211_smps_mode_to_smps_mode(smps_mode);
			sta_opmode.changed = STA_OPMODE_SMPS_MODE_CHANGED;

			sband = rx->local->hw.wiphy->bands[status->band];

			rate_control_rate_update(local, sband, rx->sta, 0,
						 IEEE80211_RC_SMPS_CHANGED);
			cfg80211_sta_opmode_change_notify(sdata->dev,
							  rx->sta->addr,
							  &sta_opmode,
							  GFP_ATOMIC);
			goto handled;
		}
		case WLAN_HT_ACTION_NOTIFY_CHANWIDTH: {
			struct ieee80211_supported_band *sband;
			u8 chanwidth = mgmt->u.action.u.ht_notify_cw.chanwidth;
			enum ieee80211_sta_rx_bandwidth max_bw, new_bw;
			struct sta_opmode_info sta_opmode = {};

			/* If it doesn't support 40 MHz it can't change ... */
			if (!(rx->link_sta->pub->ht_cap.cap &
					IEEE80211_HT_CAP_SUP_WIDTH_20_40))
				goto handled;

			if (chanwidth == IEEE80211_HT_CHANWIDTH_20MHZ)
				max_bw = IEEE80211_STA_RX_BW_20;
			else
				max_bw = ieee80211_sta_cap_rx_bw(rx->link_sta);

			/* set cur_max_bandwidth and recalc sta bw */
			rx->link_sta->cur_max_bandwidth = max_bw;
			new_bw = ieee80211_sta_cur_vht_bw(rx->link_sta);

			if (rx->link_sta->pub->bandwidth == new_bw)
				goto handled;

			rx->link_sta->pub->bandwidth = new_bw;
			sband = rx->local->hw.wiphy->bands[status->band];
			sta_opmode.bw =
				ieee80211_sta_rx_bw_to_chan_width(rx->link_sta);
			sta_opmode.changed = STA_OPMODE_MAX_BW_CHANGED;

			rate_control_rate_update(local, sband, rx->sta, 0,
						 IEEE80211_RC_BW_CHANGED);
			cfg80211_sta_opmode_change_notify(sdata->dev,
							  rx->sta->addr,
							  &sta_opmode,
							  GFP_ATOMIC);
			goto handled;
		}
		default:
			goto invalid;
		}

		break;
	case WLAN_CATEGORY_PUBLIC:
		if (len < IEEE80211_MIN_ACTION_SIZE + 1)
			goto invalid;
		if (sdata->vif.type != NL80211_IFTYPE_STATION)
			break;
		if (!rx->sta)
			break;
		if (!ether_addr_equal(mgmt->bssid, sdata->deflink.u.mgd.bssid))
			break;
		if (mgmt->u.action.u.ext_chan_switch.action_code !=
				WLAN_PUB_ACTION_EXT_CHANSW_ANN)
			break;
		if (len < offsetof(struct ieee80211_mgmt,
				   u.action.u.ext_chan_switch.variable))
			goto invalid;
		goto queue;
	case WLAN_CATEGORY_VHT:
		if (sdata->vif.type != NL80211_IFTYPE_STATION &&
		    sdata->vif.type != NL80211_IFTYPE_MESH_POINT &&
		    sdata->vif.type != NL80211_IFTYPE_AP_VLAN &&
		    sdata->vif.type != NL80211_IFTYPE_AP &&
		    sdata->vif.type != NL80211_IFTYPE_ADHOC)
			break;

		/* verify action code is present */
		if (len < IEEE80211_MIN_ACTION_SIZE + 1)
			goto invalid;

		switch (mgmt->u.action.u.vht_opmode_notif.action_code) {
		case WLAN_VHT_ACTION_OPMODE_NOTIF: {
			/* verify opmode is present */
			if (len < IEEE80211_MIN_ACTION_SIZE + 2)
				goto invalid;
			goto queue;
		}
		case WLAN_VHT_ACTION_GROUPID_MGMT: {
			if (len < IEEE80211_MIN_ACTION_SIZE + 25)
				goto invalid;
			goto queue;
		}
		default:
			break;
		}
		break;
	case WLAN_CATEGORY_BACK:
		if (sdata->vif.type != NL80211_IFTYPE_STATION &&
		    sdata->vif.type != NL80211_IFTYPE_MESH_POINT &&
		    sdata->vif.type != NL80211_IFTYPE_AP_VLAN &&
		    sdata->vif.type != NL80211_IFTYPE_AP &&
		    sdata->vif.type != NL80211_IFTYPE_ADHOC)
			break;

		/* verify action_code is present */
		if (len < IEEE80211_MIN_ACTION_SIZE + 1)
			break;

		switch (mgmt->u.action.u.addba_req.action_code) {
		case WLAN_ACTION_ADDBA_REQ:
			if (len < (IEEE80211_MIN_ACTION_SIZE +
				   sizeof(mgmt->u.action.u.addba_req)))
				goto invalid;
			break;
		case WLAN_ACTION_ADDBA_RESP:
			if (len < (IEEE80211_MIN_ACTION_SIZE +
				   sizeof(mgmt->u.action.u.addba_resp)))
				goto invalid;
			break;
		case WLAN_ACTION_DELBA:
			if (len < (IEEE80211_MIN_ACTION_SIZE +
				   sizeof(mgmt->u.action.u.delba)))
				goto invalid;
			break;
		default:
			goto invalid;
		}

		goto queue;
	case WLAN_CATEGORY_SPECTRUM_MGMT:
		/* verify action_code is present */
		if (len < IEEE80211_MIN_ACTION_SIZE + 1)
			break;

		switch (mgmt->u.action.u.measurement.action_code) {
		case WLAN_ACTION_SPCT_MSR_REQ:
			if (status->band != NL80211_BAND_5GHZ)
				break;

			if (len < (IEEE80211_MIN_ACTION_SIZE +
				   sizeof(mgmt->u.action.u.measurement)))
				break;

			if (sdata->vif.type != NL80211_IFTYPE_STATION)
				break;

			ieee80211_process_measurement_req(sdata, mgmt, len);
			goto handled;
		case WLAN_ACTION_SPCT_CHL_SWITCH: {
			u8 *bssid;
			if (len < (IEEE80211_MIN_ACTION_SIZE +
				   sizeof(mgmt->u.action.u.chan_switch)))
				break;

			if (sdata->vif.type != NL80211_IFTYPE_STATION &&
			    sdata->vif.type != NL80211_IFTYPE_ADHOC &&
			    sdata->vif.type != NL80211_IFTYPE_MESH_POINT)
				break;

			if (sdata->vif.type == NL80211_IFTYPE_STATION)
				bssid = sdata->deflink.u.mgd.bssid;
			else if (sdata->vif.type == NL80211_IFTYPE_ADHOC)
				bssid = sdata->u.ibss.bssid;
			else if (sdata->vif.type == NL80211_IFTYPE_MESH_POINT)
				bssid = mgmt->sa;
			else
				break;

			if (!ether_addr_equal(mgmt->bssid, bssid))
				break;

			goto queue;
			}
		}
		break;
	case WLAN_CATEGORY_SELF_PROTECTED:
		if (len < (IEEE80211_MIN_ACTION_SIZE +
			   sizeof(mgmt->u.action.u.self_prot.action_code)))
			break;

		switch (mgmt->u.action.u.self_prot.action_code) {
		case WLAN_SP_MESH_PEERING_OPEN:
		case WLAN_SP_MESH_PEERING_CLOSE:
		case WLAN_SP_MESH_PEERING_CONFIRM:
			if (!ieee80211_vif_is_mesh(&sdata->vif))
				goto invalid;
			if (sdata->u.mesh.user_mpm)
				/* userspace handles this frame */
				break;
			goto queue;
		case WLAN_SP_MGK_INFORM:
		case WLAN_SP_MGK_ACK:
			if (!ieee80211_vif_is_mesh(&sdata->vif))
				goto invalid;
			break;
		}
		break;
	case WLAN_CATEGORY_MESH_ACTION:
		if (len < (IEEE80211_MIN_ACTION_SIZE +
			   sizeof(mgmt->u.action.u.mesh_action.action_code)))
			break;

		if (!ieee80211_vif_is_mesh(&sdata->vif))
			break;
		if (mesh_action_is_path_sel(mgmt) &&
		    !mesh_path_sel_is_hwmp(sdata))
			break;
		goto queue;
	case WLAN_CATEGORY_S1G:
		if (len < offsetofend(typeof(*mgmt),
				      u.action.u.s1g.action_code))
			break;

		switch (mgmt->u.action.u.s1g.action_code) {
		case WLAN_S1G_TWT_SETUP:
		case WLAN_S1G_TWT_TEARDOWN:
			if (ieee80211_process_rx_twt_action(rx))
				goto queue;
			break;
		default:
			break;
		}
		break;
	}

	return RX_CONTINUE;

 invalid:
	status->rx_flags |= IEEE80211_RX_MALFORMED_ACTION_FRM;
	/* will return in the next handlers */
	return RX_CONTINUE;

 handled:
	if (rx->sta)
		rx->link_sta->rx_stats.packets++;
	dev_kfree_skb(rx->skb);
	return RX_QUEUED;

 queue:
	ieee80211_queue_skb_to_iface(sdata, rx->link_id, rx->sta, rx->skb);
	return RX_QUEUED;
}

static ieee80211_rx_result debug_noinline
ieee80211_rx_h_userspace_mgmt(struct ieee80211_rx_data *rx)
{
	struct ieee80211_rx_status *status = IEEE80211_SKB_RXCB(rx->skb);
	struct cfg80211_rx_info info = {
		.freq = ieee80211_rx_status_to_khz(status),
		.buf = rx->skb->data,
		.len = rx->skb->len,
		.link_id = rx->link_id,
		.have_link_id = rx->link_id >= 0,
	};

	/* skip known-bad action frames and return them in the next handler */
	if (status->rx_flags & IEEE80211_RX_MALFORMED_ACTION_FRM)
		return RX_CONTINUE;

	/*
	 * Getting here means the kernel doesn't know how to handle
	 * it, but maybe userspace does ... include returned frames
	 * so userspace can register for those to know whether ones
	 * it transmitted were processed or returned.
	 */

	if (ieee80211_hw_check(&rx->local->hw, SIGNAL_DBM) &&
	    !(status->flag & RX_FLAG_NO_SIGNAL_VAL))
		info.sig_dbm = status->signal;

	if (ieee80211_is_timing_measurement(rx->skb) ||
	    ieee80211_is_ftm(rx->skb)) {
		info.rx_tstamp = ktime_to_ns(skb_hwtstamps(rx->skb)->hwtstamp);
		info.ack_tstamp = ktime_to_ns(status->ack_tx_hwtstamp);
	}

	if (cfg80211_rx_mgmt_ext(&rx->sdata->wdev, &info)) {
		if (rx->sta)
			rx->link_sta->rx_stats.packets++;
		dev_kfree_skb(rx->skb);
		return RX_QUEUED;
	}

	return RX_CONTINUE;
}

static ieee80211_rx_result debug_noinline
ieee80211_rx_h_action_post_userspace(struct ieee80211_rx_data *rx)
{
	struct ieee80211_sub_if_data *sdata = rx->sdata;
	struct ieee80211_mgmt *mgmt = (struct ieee80211_mgmt *) rx->skb->data;
	int len = rx->skb->len;

	if (!ieee80211_is_action(mgmt->frame_control))
		return RX_CONTINUE;

	switch (mgmt->u.action.category) {
	case WLAN_CATEGORY_SA_QUERY:
		if (len < (IEEE80211_MIN_ACTION_SIZE +
			   sizeof(mgmt->u.action.u.sa_query)))
			break;

		switch (mgmt->u.action.u.sa_query.action) {
		case WLAN_ACTION_SA_QUERY_REQUEST:
			if (sdata->vif.type != NL80211_IFTYPE_STATION)
				break;
			ieee80211_process_sa_query_req(sdata, mgmt, len);
			goto handled;
		}
		break;
	}

	return RX_CONTINUE;

 handled:
	if (rx->sta)
		rx->link_sta->rx_stats.packets++;
	dev_kfree_skb(rx->skb);
	return RX_QUEUED;
}

static ieee80211_rx_result debug_noinline
ieee80211_rx_h_action_return(struct ieee80211_rx_data *rx)
{
	struct ieee80211_local *local = rx->local;
	struct ieee80211_mgmt *mgmt = (struct ieee80211_mgmt *) rx->skb->data;
	struct sk_buff *nskb;
	struct ieee80211_sub_if_data *sdata = rx->sdata;
	struct ieee80211_rx_status *status = IEEE80211_SKB_RXCB(rx->skb);

	if (!ieee80211_is_action(mgmt->frame_control))
		return RX_CONTINUE;

	/*
	 * For AP mode, hostapd is responsible for handling any action
	 * frames that we didn't handle, including returning unknown
	 * ones. For all other modes we will return them to the sender,
	 * setting the 0x80 bit in the action category, as required by
	 * 802.11-2012 9.24.4.
	 * Newer versions of hostapd shall also use the management frame
	 * registration mechanisms, but older ones still use cooked
	 * monitor interfaces so push all frames there.
	 */
	if (!(status->rx_flags & IEEE80211_RX_MALFORMED_ACTION_FRM) &&
	    (sdata->vif.type == NL80211_IFTYPE_AP ||
	     sdata->vif.type == NL80211_IFTYPE_AP_VLAN))
		return RX_DROP_MONITOR;

	if (is_multicast_ether_addr(mgmt->da))
		return RX_DROP_MONITOR;

	/* do not return rejected action frames */
	if (mgmt->u.action.category & 0x80)
		return RX_DROP_U_REJECTED_ACTION_RESPONSE;

	nskb = skb_copy_expand(rx->skb, local->hw.extra_tx_headroom, 0,
			       GFP_ATOMIC);
	if (nskb) {
		struct ieee80211_mgmt *nmgmt = (void *)nskb->data;

		nmgmt->u.action.category |= 0x80;
		memcpy(nmgmt->da, nmgmt->sa, ETH_ALEN);
		memcpy(nmgmt->sa, rx->sdata->vif.addr, ETH_ALEN);

		memset(nskb->cb, 0, sizeof(nskb->cb));

		if (rx->sdata->vif.type == NL80211_IFTYPE_P2P_DEVICE) {
			struct ieee80211_tx_info *info = IEEE80211_SKB_CB(nskb);

			info->flags = IEEE80211_TX_CTL_TX_OFFCHAN |
				      IEEE80211_TX_INTFL_OFFCHAN_TX_OK |
				      IEEE80211_TX_CTL_NO_CCK_RATE;
			if (ieee80211_hw_check(&local->hw, QUEUE_CONTROL))
				info->hw_queue =
					local->hw.offchannel_tx_hw_queue;
		}

		__ieee80211_tx_skb_tid_band(rx->sdata, nskb, 7, -1,
					    status->band);
	}
	dev_kfree_skb(rx->skb);
	return RX_QUEUED;
}

static ieee80211_rx_result debug_noinline
ieee80211_rx_h_ext(struct ieee80211_rx_data *rx)
{
	struct ieee80211_sub_if_data *sdata = rx->sdata;
	struct ieee80211_hdr *hdr = (void *)rx->skb->data;

	if (!ieee80211_is_ext(hdr->frame_control))
		return RX_CONTINUE;

	if (sdata->vif.type != NL80211_IFTYPE_STATION)
		return RX_DROP_MONITOR;

	/* for now only beacons are ext, so queue them */
	ieee80211_queue_skb_to_iface(sdata, rx->link_id, rx->sta, rx->skb);

	return RX_QUEUED;
}

static ieee80211_rx_result debug_noinline
ieee80211_rx_h_mgmt(struct ieee80211_rx_data *rx)
{
	struct ieee80211_sub_if_data *sdata = rx->sdata;
	struct ieee80211_mgmt *mgmt = (void *)rx->skb->data;
	__le16 stype;

	stype = mgmt->frame_control & cpu_to_le16(IEEE80211_FCTL_STYPE);

	if (!ieee80211_vif_is_mesh(&sdata->vif) &&
	    sdata->vif.type != NL80211_IFTYPE_ADHOC &&
	    sdata->vif.type != NL80211_IFTYPE_OCB &&
	    sdata->vif.type != NL80211_IFTYPE_STATION)
		return RX_DROP_MONITOR;

	switch (stype) {
	case cpu_to_le16(IEEE80211_STYPE_AUTH):
	case cpu_to_le16(IEEE80211_STYPE_BEACON):
	case cpu_to_le16(IEEE80211_STYPE_PROBE_RESP):
		/* process for all: mesh, mlme, ibss */
		break;
	case cpu_to_le16(IEEE80211_STYPE_DEAUTH):
		if (is_multicast_ether_addr(mgmt->da) &&
		    !is_broadcast_ether_addr(mgmt->da))
			return RX_DROP_MONITOR;

		/* process only for station/IBSS */
		if (sdata->vif.type != NL80211_IFTYPE_STATION &&
		    sdata->vif.type != NL80211_IFTYPE_ADHOC)
			return RX_DROP_MONITOR;
		break;
	case cpu_to_le16(IEEE80211_STYPE_ASSOC_RESP):
	case cpu_to_le16(IEEE80211_STYPE_REASSOC_RESP):
	case cpu_to_le16(IEEE80211_STYPE_DISASSOC):
		if (is_multicast_ether_addr(mgmt->da) &&
		    !is_broadcast_ether_addr(mgmt->da))
			return RX_DROP_MONITOR;

		/* process only for station */
		if (sdata->vif.type != NL80211_IFTYPE_STATION)
			return RX_DROP_MONITOR;
		break;
	case cpu_to_le16(IEEE80211_STYPE_PROBE_REQ):
		/* process only for ibss and mesh */
		if (sdata->vif.type != NL80211_IFTYPE_ADHOC &&
		    sdata->vif.type != NL80211_IFTYPE_MESH_POINT)
			return RX_DROP_MONITOR;
		break;
	default:
		return RX_DROP_MONITOR;
	}

	ieee80211_queue_skb_to_iface(sdata, rx->link_id, rx->sta, rx->skb);

	return RX_QUEUED;
}

static void ieee80211_rx_cooked_monitor(struct ieee80211_rx_data *rx,
					struct ieee80211_rate *rate,
					ieee80211_rx_result reason)
{
	struct ieee80211_sub_if_data *sdata;
	struct ieee80211_local *local = rx->local;
	struct sk_buff *skb = rx->skb, *skb2;
	struct net_device *prev_dev = NULL;
	struct ieee80211_rx_status *status = IEEE80211_SKB_RXCB(skb);
	int needed_headroom;

	/*
	 * If cooked monitor has been processed already, then
	 * don't do it again. If not, set the flag.
	 */
	if (rx->flags & IEEE80211_RX_CMNTR)
		goto out_free_skb;
	rx->flags |= IEEE80211_RX_CMNTR;

	/* If there are no cooked monitor interfaces, just free the SKB */
	if (!local->cooked_mntrs)
		goto out_free_skb;

	/* room for the radiotap header based on driver features */
	needed_headroom = ieee80211_rx_radiotap_hdrlen(local, status, skb);

	if (skb_headroom(skb) < needed_headroom &&
	    pskb_expand_head(skb, needed_headroom, 0, GFP_ATOMIC))
		goto out_free_skb;

	/* prepend radiotap information */
	ieee80211_add_rx_radiotap_header(local, skb, rate, needed_headroom,
					 false);

	skb_reset_mac_header(skb);
	skb->ip_summed = CHECKSUM_UNNECESSARY;
	skb->pkt_type = PACKET_OTHERHOST;
	skb->protocol = htons(ETH_P_802_2);

	list_for_each_entry_rcu(sdata, &local->interfaces, list) {
		if (!ieee80211_sdata_running(sdata))
			continue;

		if (sdata->vif.type != NL80211_IFTYPE_MONITOR ||
		    !(sdata->u.mntr.flags & MONITOR_FLAG_COOK_FRAMES))
			continue;

		if (prev_dev) {
			skb2 = skb_clone(skb, GFP_ATOMIC);
			if (skb2) {
				skb2->dev = prev_dev;
				netif_receive_skb(skb2);
			}
		}

		prev_dev = sdata->dev;
		dev_sw_netstats_rx_add(sdata->dev, skb->len);
	}

	if (prev_dev) {
		skb->dev = prev_dev;
		netif_receive_skb(skb);
		return;
	}

 out_free_skb:
	kfree_skb_reason(skb, (__force u32)reason);
}

static void ieee80211_rx_handlers_result(struct ieee80211_rx_data *rx,
					 ieee80211_rx_result res)
{
	struct ieee80211_rx_status *status = IEEE80211_SKB_RXCB(rx->skb);
	struct ieee80211_supported_band *sband;
	struct ieee80211_rate *rate = NULL;

	if (res == RX_QUEUED) {
		I802_DEBUG_INC(rx->sdata->local->rx_handlers_queued);
		return;
	}

	if (res != RX_CONTINUE) {
		I802_DEBUG_INC(rx->sdata->local->rx_handlers_drop);
		if (rx->sta)
			rx->link_sta->rx_stats.dropped++;
	}

	if (u32_get_bits((__force u32)res, SKB_DROP_REASON_SUBSYS_MASK) ==
			SKB_DROP_REASON_SUBSYS_MAC80211_UNUSABLE) {
		kfree_skb_reason(rx->skb, (__force u32)res);
		return;
	}

	sband = rx->local->hw.wiphy->bands[status->band];
	if (status->encoding == RX_ENC_LEGACY)
		rate = &sband->bitrates[status->rate_idx];

	ieee80211_rx_cooked_monitor(rx, rate, res);
}

static void ieee80211_rx_handlers(struct ieee80211_rx_data *rx,
				  struct sk_buff_head *frames)
{
	ieee80211_rx_result res = RX_DROP_MONITOR;
	struct sk_buff *skb;

	/*定义辅助函数，如果返回值非continue,则直接跳过后续处理*/
#define CALL_RXH(rxh)			\
	do {				\
		res = rxh(rx);		\
		if (res != RX_CONTINUE)	\
			goto rxh_next;  \
	} while (0)

	/* Lock here to avoid hitting all of the data used in the RX
	 * path (e.g. key data, station data, ...) concurrently when
	 * a frame is released from the reorder buffer due to timeout
	 * from the timer, potentially concurrently with RX from the
	 * driver.
	 */
	spin_lock_bh(&rx->local->rx_path_lock);

	while ((skb = __skb_dequeue(frames))) {
		/*
		 * all the other fields are valid across frames
		 * that belong to an aMPDU since they are on the
		 * same TID from the same station
		 */
		rx->skb = skb;

		if (WARN_ON_ONCE(!rx->link))
			goto rxh_next;

		CALL_RXH(ieee80211_rx_h_check_more_data);
		CALL_RXH(ieee80211_rx_h_uapsd_and_pspoll);
		CALL_RXH(ieee80211_rx_h_sta_process);
		CALL_RXH(ieee80211_rx_h_decrypt);
		CALL_RXH(ieee80211_rx_h_defragment);
		CALL_RXH(ieee80211_rx_h_michael_mic_verify);
		/* must be after MMIC verify so header is counted in MPDU mic */
		CALL_RXH(ieee80211_rx_h_amsdu);
		CALL_RXH(ieee80211_rx_h_data);

		/* special treatment -- needs the queue */
		res = ieee80211_rx_h_ctrl(rx, frames);
		if (res != RX_CONTINUE)
			goto rxh_next;

		CALL_RXH(ieee80211_rx_h_mgmt_check);
		CALL_RXH(ieee80211_rx_h_action);
		CALL_RXH(ieee80211_rx_h_userspace_mgmt);
		CALL_RXH(ieee80211_rx_h_action_post_userspace);
		CALL_RXH(ieee80211_rx_h_action_return);
		CALL_RXH(ieee80211_rx_h_ext);
		CALL_RXH(ieee80211_rx_h_mgmt);

 rxh_next:
		ieee80211_rx_handlers_result(rx, res);

#undef CALL_RXH
	}

	spin_unlock_bh(&rx->local->rx_path_lock);
}

static void ieee80211_invoke_rx_handlers(struct ieee80211_rx_data *rx)
{
	struct sk_buff_head reorder_release;
	ieee80211_rx_result res = RX_DROP_MONITOR;

	__skb_queue_head_init(&reorder_release);

#define CALL_RXH(rxh)			\
	do {				\
		res = rxh(rx);		\
		if (res != RX_CONTINUE)	\
			goto rxh_next;  \
	} while (0)

	CALL_RXH(ieee80211_rx_h_check_dup);
	CALL_RXH(ieee80211_rx_h_check);

	ieee80211_rx_reorder_ampdu(rx, &reorder_release);

	ieee80211_rx_handlers(rx, &reorder_release);
	return;

 rxh_next:
	ieee80211_rx_handlers_result(rx, res);

#undef CALL_RXH
}

static bool
ieee80211_rx_is_valid_sta_link_id(struct ieee80211_sta *sta, u8 link_id)
{
	return !!(sta->valid_links & BIT(link_id));
}

static bool ieee80211_rx_data_set_link(struct ieee80211_rx_data *rx,
				       u8 link_id)
{
	rx->link_id = link_id;
	rx->link = rcu_dereference(rx->sdata->link[link_id]);

	if (!rx->sta)
		return rx->link;

	if (!ieee80211_rx_is_valid_sta_link_id(&rx->sta->sta, link_id))
		return false;

	rx->link_sta = rcu_dereference(rx->sta->link[link_id]);

	return rx->link && rx->link_sta;
}

static bool ieee80211_rx_data_set_sta(struct ieee80211_rx_data *rx,
				      struct sta_info *sta, int link_id)
{
	rx->link_id = link_id;
	rx->sta = sta;

	if (sta) {
		rx->local = sta->sdata->local;
		if (!rx->sdata)
			rx->sdata = sta->sdata;
		rx->link_sta = &sta->deflink;
	} else {
		rx->link_sta = NULL;
	}

	if (link_id < 0)
		rx->link = &rx->sdata->deflink;
	else if (!ieee80211_rx_data_set_link(rx, link_id))
		return false;

	return true;
}

/*
 * This function makes calls into the RX path, therefore
 * it has to be invoked under RCU read lock.
 */
void ieee80211_release_reorder_timeout(struct sta_info *sta, int tid)
{
	struct sk_buff_head frames;
	struct ieee80211_rx_data rx = {
		/* This is OK -- must be QoS data frame */
		.security_idx = tid,
		.seqno_idx = tid,
	};
	struct tid_ampdu_rx *tid_agg_rx;
	int link_id = -1;

	/* FIXME: statistics won't be right with this */
	if (sta->sta.valid_links)
		link_id = ffs(sta->sta.valid_links) - 1;

	if (!ieee80211_rx_data_set_sta(&rx, sta, link_id))
		return;

	tid_agg_rx = rcu_dereference(sta->ampdu_mlme.tid_rx[tid]);
	if (!tid_agg_rx)
		return;

	__skb_queue_head_init(&frames);

	spin_lock(&tid_agg_rx->reorder_lock);
	ieee80211_sta_reorder_release(sta->sdata, tid_agg_rx, &frames);
	spin_unlock(&tid_agg_rx->reorder_lock);

	if (!skb_queue_empty(&frames)) {
		struct ieee80211_event event = {
			.type = BA_FRAME_TIMEOUT,
			.u.ba.tid = tid,
			.u.ba.sta = &sta->sta,
		};
		drv_event_callback(rx.local, rx.sdata, &event);
	}

	ieee80211_rx_handlers(&rx, &frames);
}

void ieee80211_mark_rx_ba_filtered_frames(struct ieee80211_sta *pubsta, u8 tid,
					  u16 ssn, u64 filtered,
					  u16 received_mpdus)
{
	struct ieee80211_local *local;
	struct sta_info *sta;
	struct tid_ampdu_rx *tid_agg_rx;
	struct sk_buff_head frames;
	struct ieee80211_rx_data rx = {
		/* This is OK -- must be QoS data frame */
		.security_idx = tid,
		.seqno_idx = tid,
	};
	int i, diff;

	if (WARN_ON(!pubsta || tid >= IEEE80211_NUM_TIDS))
		return;

	__skb_queue_head_init(&frames);

	sta = container_of(pubsta, struct sta_info, sta);

	local = sta->sdata->local;
	WARN_ONCE(local->hw.max_rx_aggregation_subframes > 64,
		  "RX BA marker can't support max_rx_aggregation_subframes %u > 64\n",
		  local->hw.max_rx_aggregation_subframes);

	if (!ieee80211_rx_data_set_sta(&rx, sta, -1))
		return;

	rcu_read_lock();
	tid_agg_rx = rcu_dereference(sta->ampdu_mlme.tid_rx[tid]);
	if (!tid_agg_rx)
		goto out;

	spin_lock_bh(&tid_agg_rx->reorder_lock);

	if (received_mpdus >= IEEE80211_SN_MODULO >> 1) {
		int release;

		/* release all frames in the reorder buffer */
		release = (tid_agg_rx->head_seq_num + tid_agg_rx->buf_size) %
			   IEEE80211_SN_MODULO;
		ieee80211_release_reorder_frames(sta->sdata, tid_agg_rx,
						 release, &frames);
		/* update ssn to match received ssn */
		tid_agg_rx->head_seq_num = ssn;
	} else {
		ieee80211_release_reorder_frames(sta->sdata, tid_agg_rx, ssn,
						 &frames);
	}

	/* handle the case that received ssn is behind the mac ssn.
	 * it can be tid_agg_rx->buf_size behind and still be valid */
	diff = (tid_agg_rx->head_seq_num - ssn) & IEEE80211_SN_MASK;
	if (diff >= tid_agg_rx->buf_size) {
		tid_agg_rx->reorder_buf_filtered = 0;
		goto release;
	}
	filtered = filtered >> diff;
	ssn += diff;

	/* update bitmap */
	for (i = 0; i < tid_agg_rx->buf_size; i++) {
		int index = (ssn + i) % tid_agg_rx->buf_size;

		tid_agg_rx->reorder_buf_filtered &= ~BIT_ULL(index);
		if (filtered & BIT_ULL(i))
			tid_agg_rx->reorder_buf_filtered |= BIT_ULL(index);
	}

	/* now process also frames that the filter marking released */
	ieee80211_sta_reorder_release(sta->sdata, tid_agg_rx, &frames);

release:
	spin_unlock_bh(&tid_agg_rx->reorder_lock);

	ieee80211_rx_handlers(&rx, &frames);

 out:
	rcu_read_unlock();
}
EXPORT_SYMBOL(ieee80211_mark_rx_ba_filtered_frames);

/* main receive path */

static inline int ieee80211_bssid_match(const u8 *raddr, const u8 *addr)
{
	return ether_addr_equal(raddr, addr) ||
	       is_broadcast_ether_addr(raddr);
}

static bool ieee80211_accept_frame(struct ieee80211_rx_data *rx)
{
	struct ieee80211_sub_if_data *sdata = rx->sdata;
	struct sk_buff *skb = rx->skb;
	struct ieee80211_hdr *hdr = (void *)skb->data;
	struct ieee80211_rx_status *status = IEEE80211_SKB_RXCB(skb);
	//取ap的mac地址
	u8 *bssid = ieee80211_get_bssid(hdr, skb->len, sdata->vif.type);
	bool multicast = is_multicast_ether_addr(hdr->addr1) ||
			 ieee80211_is_s1g_beacon(hdr->frame_control);

	switch (sdata->vif.type) {
	case NL80211_IFTYPE_STATION:
		if (!bssid && !sdata->u.mgd.use_4addr)
			return false;
		if (ieee80211_is_first_frag(hdr->seq_ctrl) &&
		    ieee80211_is_robust_mgmt_frame(skb) && !rx->sta)
			return false;
		if (multicast)
			return true;
		return ieee80211_is_our_addr(sdata, hdr->addr1, &rx->link_id);
	case NL80211_IFTYPE_ADHOC:
		if (!bssid)
			return false;
		if (ether_addr_equal(sdata->vif.addr, hdr->addr2) ||
		    ether_addr_equal(sdata->u.ibss.bssid, hdr->addr2) ||
		    !is_valid_ether_addr(hdr->addr2))
			return false;
		if (ieee80211_is_beacon(hdr->frame_control))
			return true;
		if (!ieee80211_bssid_match(bssid, sdata->u.ibss.bssid))
			return false;
		if (!multicast &&
		    !ether_addr_equal(sdata->vif.addr, hdr->addr1))
			return false;
		if (!rx->sta) {
			int rate_idx;
			if (status->encoding != RX_ENC_LEGACY)
				rate_idx = 0; /* TODO: HT/VHT rates */
			else
				rate_idx = status->rate_idx;
			ieee80211_ibss_rx_no_sta(sdata, bssid, hdr->addr2,
						 BIT(rate_idx));
		}
		return true;
	case NL80211_IFTYPE_OCB:
		if (!bssid)
			return false;
		if (!ieee80211_is_data_present(hdr->frame_control))
			return false;
		if (!is_broadcast_ether_addr(bssid))
			return false;
		if (!multicast &&
		    !ether_addr_equal(sdata->dev->dev_addr, hdr->addr1))
			return false;
		if (!rx->sta) {
			int rate_idx;
			if (status->encoding != RX_ENC_LEGACY)
				rate_idx = 0; /* TODO: HT rates */
			else
				rate_idx = status->rate_idx;
			ieee80211_ocb_rx_no_sta(sdata, bssid, hdr->addr2,
						BIT(rate_idx));
		}
		return true;
	case NL80211_IFTYPE_MESH_POINT:
		if (ether_addr_equal(sdata->vif.addr, hdr->addr2))
			return false;
		if (multicast)
			return true;
		return ether_addr_equal(sdata->vif.addr, hdr->addr1);
	case NL80211_IFTYPE_AP_VLAN:
	case NL80211_IFTYPE_AP:
		if (!bssid)
			return ieee80211_is_our_addr(sdata, hdr->addr1,
						     &rx->link_id);

		if (!is_broadcast_ether_addr(bssid) &&
		    !ieee80211_is_our_addr(sdata, bssid, NULL)) {
			/*
			 * Accept public action frames even when the
			 * BSSID doesn't match, this is used for P2P
			 * and location updates. Note that mac80211
			 * itself never looks at these frames.
			 */
			if (!multicast &&
			    !ieee80211_is_our_addr(sdata, hdr->addr1,
						   &rx->link_id))
				return false;
			if (ieee80211_is_public_action(hdr, skb->len))
				return true;
			return ieee80211_is_beacon(hdr->frame_control);
		}

		if (!ieee80211_has_tods(hdr->frame_control)) {
			/* ignore data frames to TDLS-peers */
			if (ieee80211_is_data(hdr->frame_control))
				return false;
			/* ignore action frames to TDLS-peers */
			if (ieee80211_is_action(hdr->frame_control) &&
			    !is_broadcast_ether_addr(bssid) &&
			    !ether_addr_equal(bssid, hdr->addr1))
				return false;
		}

		/*
		 * 802.11-2016 Table 9-26 says that for data frames, A1 must be
		 * the BSSID - we've checked that already but may have accepted
		 * the wildcard (ff:ff:ff:ff:ff:ff).
		 *
		 * It also says:
		 *	The BSSID of the Data frame is determined as follows:
		 *	a) If the STA is contained within an AP or is associated
		 *	   with an AP, the BSSID is the address currently in use
		 *	   by the STA contained in the AP.
		 *
		 * So we should not accept data frames with an address that's
		 * multicast.
		 *
		 * Accepting it also opens a security problem because stations
		 * could encrypt it with the GTK and inject traffic that way.
		 */
		if (ieee80211_is_data(hdr->frame_control) && multicast)
			return false;

		return true;
	case NL80211_IFTYPE_P2P_DEVICE:
		return ieee80211_is_public_action(hdr, skb->len) ||
		       ieee80211_is_probe_req(hdr->frame_control) ||
		       ieee80211_is_probe_resp(hdr->frame_control) ||
		       ieee80211_is_beacon(hdr->frame_control);
	case NL80211_IFTYPE_NAN:
		/* Currently no frames on NAN interface are allowed */
		return false;
	default:
		break;
	}

	WARN_ON_ONCE(1);
	return false;
}

void ieee80211_check_fast_rx(struct sta_info *sta)
{
	struct ieee80211_sub_if_data *sdata = sta->sdata;
	struct ieee80211_local *local = sdata->local;
	struct ieee80211_key *key;
	struct ieee80211_fast_rx fastrx = {
		.dev = sdata->dev,
		.vif_type = sdata->vif.type,
		.control_port_protocol = sdata->control_port_protocol,
	}, *old, *new = NULL;
	u32 offload_flags;
	bool set_offload = false;
	bool assign = false;
	bool offload;

	/* use sparse to check that we don't return without updating */
	__acquire(check_fast_rx);

	BUILD_BUG_ON(sizeof(fastrx.rfc1042_hdr) != sizeof(rfc1042_header));
	BUILD_BUG_ON(sizeof(fastrx.rfc1042_hdr) != ETH_ALEN);
	ether_addr_copy(fastrx.rfc1042_hdr, rfc1042_header);
	ether_addr_copy(fastrx.vif_addr, sdata->vif.addr);

	fastrx.uses_rss = ieee80211_hw_check(&local->hw, USES_RSS);

	/* fast-rx doesn't do reordering */
	if (ieee80211_hw_check(&local->hw, AMPDU_AGGREGATION) &&
	    !ieee80211_hw_check(&local->hw, SUPPORTS_REORDERING_BUFFER))
		goto clear;

	switch (sdata->vif.type) {
	case NL80211_IFTYPE_STATION:
		if (sta->sta.tdls) {
			fastrx.da_offs = offsetof(struct ieee80211_hdr, addr1);
			fastrx.sa_offs = offsetof(struct ieee80211_hdr, addr2);
			fastrx.expected_ds_bits = 0;
		} else {
			fastrx.da_offs = offsetof(struct ieee80211_hdr, addr1);
			fastrx.sa_offs = offsetof(struct ieee80211_hdr, addr3);
			fastrx.expected_ds_bits =
				cpu_to_le16(IEEE80211_FCTL_FROMDS);
		}

		if (sdata->u.mgd.use_4addr && !sta->sta.tdls) {
			fastrx.expected_ds_bits |=
				cpu_to_le16(IEEE80211_FCTL_TODS);
			fastrx.da_offs = offsetof(struct ieee80211_hdr, addr3);
			fastrx.sa_offs = offsetof(struct ieee80211_hdr, addr4);
		}

		if (!sdata->u.mgd.powersave)
			break;

		/* software powersave is a huge mess, avoid all of it */
		if (ieee80211_hw_check(&local->hw, PS_NULLFUNC_STACK))
			goto clear;
		if (ieee80211_hw_check(&local->hw, SUPPORTS_PS) &&
		    !ieee80211_hw_check(&local->hw, SUPPORTS_DYNAMIC_PS))
			goto clear;
		break;
	case NL80211_IFTYPE_AP_VLAN:
	case NL80211_IFTYPE_AP:
		/* parallel-rx requires this, at least with calls to
		 * ieee80211_sta_ps_transition()
		 */
		if (!ieee80211_hw_check(&local->hw, AP_LINK_PS))
			goto clear;
		fastrx.da_offs = offsetof(struct ieee80211_hdr, addr3);
		fastrx.sa_offs = offsetof(struct ieee80211_hdr, addr2);
		fastrx.expected_ds_bits = cpu_to_le16(IEEE80211_FCTL_TODS);

		fastrx.internal_forward =
			!(sdata->flags & IEEE80211_SDATA_DONT_BRIDGE_PACKETS) &&
			(sdata->vif.type != NL80211_IFTYPE_AP_VLAN ||
			 !sdata->u.vlan.sta);

		if (sdata->vif.type == NL80211_IFTYPE_AP_VLAN &&
		    sdata->u.vlan.sta) {
			fastrx.expected_ds_bits |=
				cpu_to_le16(IEEE80211_FCTL_FROMDS);
			fastrx.sa_offs = offsetof(struct ieee80211_hdr, addr4);
			fastrx.internal_forward = 0;
		}

		break;
	case NL80211_IFTYPE_MESH_POINT:
		fastrx.expected_ds_bits = cpu_to_le16(IEEE80211_FCTL_FROMDS |
						      IEEE80211_FCTL_TODS);
		fastrx.da_offs = offsetof(struct ieee80211_hdr, addr3);
		fastrx.sa_offs = offsetof(struct ieee80211_hdr, addr4);
		break;
	default:
		goto clear;
	}

	if (!test_sta_flag(sta, WLAN_STA_AUTHORIZED))
		goto clear;

	rcu_read_lock();
	key = rcu_dereference(sta->ptk[sta->ptk_idx]);
	if (!key)
		key = rcu_dereference(sdata->default_unicast_key);
	if (key) {
		switch (key->conf.cipher) {
		case WLAN_CIPHER_SUITE_TKIP:
			/* we don't want to deal with MMIC in fast-rx */
			goto clear_rcu;
		case WLAN_CIPHER_SUITE_CCMP:
		case WLAN_CIPHER_SUITE_CCMP_256:
		case WLAN_CIPHER_SUITE_GCMP:
		case WLAN_CIPHER_SUITE_GCMP_256:
			break;
		default:
			/* We also don't want to deal with
			 * WEP or cipher scheme.
			 */
			goto clear_rcu;
		}

		fastrx.key = true;
		fastrx.icv_len = key->conf.icv_len;
	}

	assign = true;
 clear_rcu:
	rcu_read_unlock();
 clear:
	__release(check_fast_rx);

	if (assign)
		new = kmemdup(&fastrx, sizeof(fastrx), GFP_KERNEL);

	offload_flags = get_bss_sdata(sdata)->vif.offload_flags;
	offload = offload_flags & IEEE80211_OFFLOAD_DECAP_ENABLED;

	if (assign && offload)
		set_offload = !test_and_set_sta_flag(sta, WLAN_STA_DECAP_OFFLOAD);
	else
		set_offload = test_and_clear_sta_flag(sta, WLAN_STA_DECAP_OFFLOAD);

	if (set_offload)
		drv_sta_set_decap_offload(local, sdata, &sta->sta, assign);

	spin_lock_bh(&sta->lock);
	old = rcu_dereference_protected(sta->fast_rx, true);
	rcu_assign_pointer(sta->fast_rx, new);
	spin_unlock_bh(&sta->lock);

	if (old)
		kfree_rcu(old, rcu_head);
}

void ieee80211_clear_fast_rx(struct sta_info *sta)
{
	struct ieee80211_fast_rx *old;

	spin_lock_bh(&sta->lock);
	old = rcu_dereference_protected(sta->fast_rx, true);
	RCU_INIT_POINTER(sta->fast_rx, NULL);
	spin_unlock_bh(&sta->lock);

	if (old)
		kfree_rcu(old, rcu_head);
}

void __ieee80211_check_fast_rx_iface(struct ieee80211_sub_if_data *sdata)
{
	struct ieee80211_local *local = sdata->local;
	struct sta_info *sta;

	lockdep_assert_wiphy(local->hw.wiphy);

	list_for_each_entry(sta, &local->sta_list, list) {
		if (sdata != sta->sdata &&
		    (!sta->sdata->bss || sta->sdata->bss != sdata->bss))
			continue;
		ieee80211_check_fast_rx(sta);
	}
}

void ieee80211_check_fast_rx_iface(struct ieee80211_sub_if_data *sdata)
{
	struct ieee80211_local *local = sdata->local;

	lockdep_assert_wiphy(local->hw.wiphy);

	__ieee80211_check_fast_rx_iface(sdata);
}

static void ieee80211_rx_8023(struct ieee80211_rx_data *rx,
			      struct ieee80211_fast_rx *fast_rx,
			      int orig_len)
{
	struct ieee80211_sta_rx_stats *stats;
	struct ieee80211_rx_status *status = IEEE80211_SKB_RXCB(rx->skb);
	struct sta_info *sta = rx->sta;
	struct link_sta_info *link_sta;
	struct sk_buff *skb = rx->skb;
	void *sa = skb->data + ETH_ALEN;
	void *da = skb->data;

	if (rx->link_id >= 0) {
		link_sta = rcu_dereference(sta->link[rx->link_id]);
		if (WARN_ON_ONCE(!link_sta)) {
			dev_kfree_skb(rx->skb);
			return;
		}
	} else {
		link_sta = &sta->deflink;
	}

	stats = &link_sta->rx_stats;
	if (fast_rx->uses_rss)
		stats = this_cpu_ptr(link_sta->pcpu_rx_stats);

	/* statistics part of ieee80211_rx_h_sta_process() */
	if (!(status->flag & RX_FLAG_NO_SIGNAL_VAL)) {
		stats->last_signal = status->signal;
		if (!fast_rx->uses_rss)
			ewma_signal_add(&link_sta->rx_stats_avg.signal,
					-status->signal);
	}

	if (status->chains) {
		int i;

		stats->chains = status->chains;
		for (i = 0; i < ARRAY_SIZE(status->chain_signal); i++) {
			int signal = status->chain_signal[i];

			if (!(status->chains & BIT(i)))
				continue;

			stats->chain_signal_last[i] = signal;
			if (!fast_rx->uses_rss)
				ewma_signal_add(&link_sta->rx_stats_avg.chain_signal[i],
						-signal);
		}
	}
	/* end of statistics */

	stats->last_rx = jiffies;
	stats->last_rate = sta_stats_encode_rate(status);

	stats->fragments++;
	stats->packets++;

	skb->dev = fast_rx->dev;

	dev_sw_netstats_rx_add(fast_rx->dev, skb->len);

	/* The seqno index has the same property as needed
	 * for the rx_msdu field, i.e. it is IEEE80211_NUM_TIDS
	 * for non-QoS-data frames. Here we know it's a data
	 * frame, so count MSDUs.
	 */
	u64_stats_update_begin(&stats->syncp);
	stats->msdu[rx->seqno_idx]++;
	stats->bytes += orig_len;
	u64_stats_update_end(&stats->syncp);

	if (fast_rx->internal_forward) {
		struct sk_buff *xmit_skb = NULL;
		if (is_multicast_ether_addr(da)) {
			xmit_skb = skb_copy(skb, GFP_ATOMIC);
		} else if (!ether_addr_equal(da, sa) &&
			   sta_info_get(rx->sdata, da)) {
			xmit_skb = skb;
			skb = NULL;
		}

		if (xmit_skb) {
			/*
			 * Send to wireless media and increase priority by 256
			 * to keep the received priority instead of
			 * reclassifying the frame (see cfg80211_classify8021d).
			 */
			xmit_skb->priority += 256;
			xmit_skb->protocol = htons(ETH_P_802_3);
			skb_reset_network_header(xmit_skb);
			skb_reset_mac_header(xmit_skb);
			dev_queue_xmit(xmit_skb);
		}

		if (!skb)
			return;
	}

	/* deliver to local stack */
	skb->protocol = eth_type_trans(skb, fast_rx->dev);
	ieee80211_deliver_skb_to_local_stack(skb, rx);
}

static bool ieee80211_invoke_fast_rx(struct ieee80211_rx_data *rx,
				     struct ieee80211_fast_rx *fast_rx)
{
	struct sk_buff *skb = rx->skb;
	struct ieee80211_hdr *hdr = (void *)skb->data;
	struct ieee80211_rx_status *status = IEEE80211_SKB_RXCB(skb);
	static ieee80211_rx_result res;
	int orig_len = skb->len;
	//获取头部长度
	int hdrlen = ieee80211_hdrlen(hdr->frame_control);
	int snap_offs = hdrlen;
	struct {
		u8 snap[sizeof(rfc1042_header)];
		__be16 proto;
	} *payload __aligned(2);
	struct {
		u8 da[ETH_ALEN];
		u8 sa[ETH_ALEN];
	} addrs __aligned(2);
	struct ieee80211_sta_rx_stats *stats;

	/* for parallel-rx, we need to have DUP_VALIDATED, otherwise we write
	 * to a common data structure; drivers can implement that per queue
	 * but we don't have that information in mac80211
	 */
	if (!(status->flag & RX_FLAG_DUP_VALIDATED))
		return false;

#define FAST_RX_CRYPT_FLAGS	(RX_FLAG_PN_VALIDATED | RX_FLAG_DECRYPTED)

	/* If using encryption, we also need to have:
	 *  - PN_VALIDATED: similar, but the implementation is tricky
	 *  - DECRYPTED: necessary for PN_VALIDATED
	 */
	if (fast_rx->key &&
	    (status->flag & FAST_RX_CRYPT_FLAGS) != FAST_RX_CRYPT_FLAGS)
		return false;

	if (unlikely(!ieee80211_is_data_present(hdr->frame_control)))
		return false;

	if (unlikely(ieee80211_is_frag(hdr)))
		return false;

	/* Since our interface address cannot be multicast, this
	 * implicitly also rejects multicast frames without the
	 * explicit check.
	 *
	 * We shouldn't get any *data* frames not addressed to us
	 * (AP mode will accept multicast *management* frames), but
	 * punting here will make it go through the full checks in
	 * ieee80211_accept_frame().
	 */
	if (!ether_addr_equal(fast_rx->vif_addr, hdr->addr1))
		return false;

	if ((hdr->frame_control & cpu_to_le16(IEEE80211_FCTL_FROMDS |
					      IEEE80211_FCTL_TODS)) !=
	    fast_rx->expected_ds_bits)
		return false;

	/* assign the key to drop unencrypted frames (later)
	 * and strip the IV/MIC if necessary
	 */
	if (fast_rx->key && !(status->flag & RX_FLAG_IV_STRIPPED)) {
		/* GCMP header length is the same */
		snap_offs += IEEE80211_CCMP_HDR_LEN;
	}

	if (!ieee80211_vif_is_mesh(&rx->sdata->vif) &&
	    !(status->rx_flags & IEEE80211_RX_AMSDU)) {
		if (!pskb_may_pull(skb, snap_offs + sizeof(*payload)))
			return false;

		payload = (void *)(skb->data + snap_offs);

		if (!ether_addr_equal(payload->snap, fast_rx->rfc1042_hdr))
			return false;

		/* Don't handle these here since they require special code.
		 * Accept AARP and IPX even though they should come with a
		 * bridge-tunnel header - but if we get them this way then
		 * there's little point in discarding them.
		 */
		if (unlikely(payload->proto == cpu_to_be16(ETH_P_TDLS) ||
			     payload->proto == fast_rx->control_port_protocol))
			return false;
	}

	/* after this point, don't punt to the slowpath! */

	if (rx->key && !(status->flag & RX_FLAG_MIC_STRIPPED) &&
	    pskb_trim(skb, skb->len - fast_rx->icv_len))
		goto drop;

	if (rx->key && !ieee80211_has_protected(hdr->frame_control))
		goto drop;

	if (status->rx_flags & IEEE80211_RX_AMSDU) {
		if (__ieee80211_rx_h_amsdu(rx, snap_offs - hdrlen) !=
		    RX_QUEUED)
			goto drop;

		return true;
	}

	/* do the header conversion - first grab the addresses */
	//按照fast_rx中的源目的mac地址offset填充源目的mac
	ether_addr_copy(addrs.da, skb->data + fast_rx->da_offs);
	ether_addr_copy(addrs.sa, skb->data + fast_rx->sa_offs);
<<<<<<< HEAD
	skb_postpull_rcsum(skb, skb->data + snap_offs,
			   sizeof(rfc1042_header) + 2);
	/* remove the SNAP but leave the ethertype */
	//跳到负载前(使ethertype保留）
	skb_pull(skb, snap_offs + sizeof(rfc1042_header));
	//在负载前添加目的mac,源mac
=======
	if (ieee80211_vif_is_mesh(&rx->sdata->vif)) {
	    skb_pull(skb, snap_offs - 2);
	    put_unaligned_be16(skb->len - 2, skb->data);
	} else {
	    skb_postpull_rcsum(skb, skb->data + snap_offs,
			       sizeof(rfc1042_header) + 2);

	    /* remove the SNAP but leave the ethertype */
	    skb_pull(skb, snap_offs + sizeof(rfc1042_header));
	}
>>>>>>> 9d1694dc
	/* push the addresses in front */
	memcpy(skb_push(skb, sizeof(addrs)), &addrs, sizeof(addrs));

	res = ieee80211_rx_mesh_data(rx->sdata, rx->sta, rx->skb);
	switch (res) {
	case RX_QUEUED:
		return true;
	case RX_CONTINUE:
		break;
	default:
		goto drop;
	}

	ieee80211_rx_8023(rx, fast_rx, orig_len);

	return true;
 drop:
	dev_kfree_skb(skb);

	if (fast_rx->uses_rss)
		stats = this_cpu_ptr(rx->link_sta->pcpu_rx_stats);
	else
		stats = &rx->link_sta->rx_stats;

	stats->dropped++;
	return true;
}

/*
 * This function returns whether or not the SKB
 * was destined for RX processing or not, which,
 * if consume is true, is equivalent to whether
 * or not the skb was consumed.
 */
static bool ieee80211_prepare_and_rx_handle(struct ieee80211_rx_data *rx,
					    struct sk_buff *skb, bool consume)
{
	struct ieee80211_local *local = rx->local;
	struct ieee80211_sub_if_data *sdata = rx->sdata;
	struct ieee80211_hdr *hdr = (void *)skb->data;
	struct link_sta_info *link_sta = rx->link_sta;
	struct ieee80211_link_data *link = rx->link;

	rx->skb = skb;

	/* See if we can do fast-rx; if we have to copy we already lost,
	 * so punt in that case. We should never have to deliver a data
	 * frame to multiple interfaces anyway.
	 *
	 * We skip the ieee80211_accept_frame() call and do the necessary
	 * checking inside ieee80211_invoke_fast_rx().
	 */
	if (consume && rx->sta) {
		struct ieee80211_fast_rx *fast_rx;

		fast_rx = rcu_dereference(rx->sta->fast_rx);
		if (fast_rx && ieee80211_invoke_fast_rx(rx, fast_rx))
			return true;
	}

	//检查帧是否合法
	if (!ieee80211_accept_frame(rx))
		return false;

	if (!consume) {
		struct skb_shared_hwtstamps *shwt;

		//需要copy一份
		rx->skb = skb_copy(skb, GFP_ATOMIC);
		if (!rx->skb) {
			if (net_ratelimit())
				wiphy_debug(local->hw.wiphy,
					"failed to copy skb for %s\n",
					sdata->name);
			return true;
		}

		/* skb_copy() does not copy the hw timestamps, so copy it
		 * explicitly
		 */
		shwt = skb_hwtstamps(rx->skb);
		shwt->hwtstamp = skb_hwtstamps(skb)->hwtstamp;

		/* Update the hdr pointer to the new skb for translation below */
		hdr = (struct ieee80211_hdr *)rx->skb->data;
	}

	if (unlikely(rx->sta && rx->sta->sta.mlo) &&
	    is_unicast_ether_addr(hdr->addr1) &&
	    !ieee80211_is_probe_resp(hdr->frame_control) &&
	    !ieee80211_is_beacon(hdr->frame_control)) {
		/* translate to MLD addresses */
		if (ether_addr_equal(link->conf->addr, hdr->addr1))
			ether_addr_copy(hdr->addr1, rx->sdata->vif.addr);
		if (ether_addr_equal(link_sta->addr, hdr->addr2))
			ether_addr_copy(hdr->addr2, rx->sta->addr);
		/* translate A3 only if it's the BSSID */
		if (!ieee80211_has_tods(hdr->frame_control) &&
		    !ieee80211_has_fromds(hdr->frame_control)) {
			if (ether_addr_equal(link_sta->addr, hdr->addr3))
				ether_addr_copy(hdr->addr3, rx->sta->addr);
			else if (ether_addr_equal(link->conf->addr, hdr->addr3))
				ether_addr_copy(hdr->addr3, rx->sdata->vif.addr);
		}
		/* not needed for A4 since it can only carry the SA */
	}

	ieee80211_invoke_rx_handlers(rx);
	return true;
}

static void __ieee80211_rx_handle_8023(struct ieee80211_hw *hw,
				       struct ieee80211_sta *pubsta,
				       struct sk_buff *skb,
				       struct list_head *list)
{
	struct ieee80211_local *local = hw_to_local(hw);
	struct ieee80211_rx_status *status = IEEE80211_SKB_RXCB(skb);
	struct ieee80211_fast_rx *fast_rx;
	struct ieee80211_rx_data rx;
	struct sta_info *sta;
	int link_id = -1;

	memset(&rx, 0, sizeof(rx));
	rx.skb = skb;
	rx.local = local;
	rx.list = list;
	rx.link_id = -1;

	I802_DEBUG_INC(local->dot11ReceivedFragmentCount);

	/* drop frame if too short for header */
	if (skb->len < sizeof(struct ethhdr))
		goto drop;

	if (!pubsta)
		goto drop;

	if (status->link_valid)
		link_id = status->link_id;

	/*
	 * TODO: Should the frame be dropped if the right link_id is not
	 * available? Or may be it is fine in the current form to proceed with
	 * the frame processing because with frame being in 802.3 format,
	 * link_id is used only for stats purpose and updating the stats on
	 * the deflink is fine?
	 */
	sta = container_of(pubsta, struct sta_info, sta);
	if (!ieee80211_rx_data_set_sta(&rx, sta, link_id))
		goto drop;

	fast_rx = rcu_dereference(rx.sta->fast_rx);
	if (!fast_rx)
		goto drop;

	ieee80211_rx_8023(&rx, fast_rx, skb->len);
	return;

drop:
	dev_kfree_skb(skb);
}

static bool ieee80211_rx_for_interface(struct ieee80211_rx_data *rx,
				       struct sk_buff *skb, bool consume)
{
	struct link_sta_info *link_sta;
	struct ieee80211_hdr *hdr = (void *)skb->data;
	struct sta_info *sta;
	int link_id = -1;

	/*
	 * Look up link station first, in case there's a
	 * chance that they might have a link address that
	 * is identical to the MLD address, that way we'll
	 * have the link information if needed.
	 */
	link_sta = link_sta_info_get_bss(rx->sdata, hdr->addr2);
	if (link_sta) {
		sta = link_sta->sta;
		link_id = link_sta->link_id;
	} else {
		struct ieee80211_rx_status *status = IEEE80211_SKB_RXCB(skb);

		sta = sta_info_get_bss(rx->sdata, hdr->addr2);
		if (status->link_valid)
			link_id = status->link_id;
	}

	if (!ieee80211_rx_data_set_sta(rx, sta, link_id))
		return false;

	return ieee80211_prepare_and_rx_handle(rx, skb, consume);
}

/*
 * This is the actual Rx frames handler. as it belongs to Rx path it must
 * be called with rcu_read_lock protection.
 */
static void __ieee80211_rx_handle_packet(struct ieee80211_hw *hw,
					 struct ieee80211_sta *pubsta,
					 struct sk_buff *skb,
					 struct list_head *list)
{
	struct ieee80211_local *local = hw_to_local(hw);
	struct ieee80211_rx_status *status = IEEE80211_SKB_RXCB(skb);
	struct ieee80211_sub_if_data *sdata;
	struct ieee80211_hdr *hdr;
	__le16 fc;
	struct ieee80211_rx_data rx;
	struct ieee80211_sub_if_data *prev;
	struct rhlist_head *tmp;
	int err = 0;

	//取报文的fc字段
	fc = ((struct ieee80211_hdr *)skb->data)->frame_control;
	memset(&rx, 0, sizeof(rx));
	rx.skb = skb;
	rx.local = local;
	rx.list = list;
	rx.link_id = -1;

	if (ieee80211_is_data(fc) || ieee80211_is_mgmt(fc))
		I802_DEBUG_INC(local->dot11ReceivedFragmentCount);

	//对报文头部进行线性化
	if (ieee80211_is_mgmt(fc)) {
		/* drop frame if too short for header */
		if (skb->len < ieee80211_hdrlen(fc))
			err = -ENOBUFS;//丢掉过短的报文
		else
			err = skb_linearize(skb);
	} else {
		err = !pskb_may_pull(skb, ieee80211_hdrlen(fc));
	}

	if (err) {
		dev_kfree_skb(skb);
		return;
	}

	//指向802.11报文头
	hdr = (struct ieee80211_hdr *)skb->data;
	ieee80211_parse_qos(&rx);
	ieee80211_verify_alignment(&rx);

	if (unlikely(ieee80211_is_probe_resp(hdr->frame_control) ||
		     ieee80211_is_beacon(hdr->frame_control) ||
		     ieee80211_is_s1g_beacon(hdr->frame_control)))
		ieee80211_scan_rx(local, skb);

	if (ieee80211_is_data(fc)) {
		//收到数据报文
		struct sta_info *sta, *prev_sta;
		int link_id = -1;

		if (status->link_valid)
			link_id = status->link_id;

		if (pubsta) {
			sta = container_of(pubsta, struct sta_info, sta);
			if (!ieee80211_rx_data_set_sta(&rx, sta, link_id))
				goto out;

			/*
			 * In MLO connection, fetch the link_id using addr2
			 * when the driver does not pass link_id in status.
			 * When the address translation is already performed by
			 * driver/hw, the valid link_id must be passed in
			 * status.
			 */

			if (!status->link_valid && pubsta->mlo) {
				struct ieee80211_hdr *hdr = (void *)skb->data;
				struct link_sta_info *link_sta;

				link_sta = link_sta_info_get_bss(rx.sdata,
								 hdr->addr2);
				if (!link_sta)
					goto out;

				ieee80211_rx_data_set_link(&rx, link_sta->link_id);
			}

			if (ieee80211_prepare_and_rx_handle(&rx, skb, true))
				return;
			goto out;
		}

		prev_sta = NULL;

		for_each_sta_info(local, hdr->addr2, sta, tmp) {
			if (!prev_sta) {
				prev_sta = sta;
				continue;
			}

			rx.sdata = prev_sta->sdata;
			if (!ieee80211_rx_data_set_sta(&rx, prev_sta, link_id))
				goto out;

			if (!status->link_valid && prev_sta->sta.mlo)
				continue;

			ieee80211_prepare_and_rx_handle(&rx, skb, false);

			prev_sta = sta;
		}

		if (prev_sta) {
			rx.sdata = prev_sta->sdata;
			if (!ieee80211_rx_data_set_sta(&rx, prev_sta, link_id))
				goto out;

			if (!status->link_valid && prev_sta->sta.mlo)
				goto out;

			if (ieee80211_prepare_and_rx_handle(&rx, skb, true))
				return;
			goto out;
		}
	}

	prev = NULL;

	list_for_each_entry_rcu(sdata, &local->interfaces, list) {
		if (!ieee80211_sdata_running(sdata))
			continue;

		if (sdata->vif.type == NL80211_IFTYPE_MONITOR ||
		    sdata->vif.type == NL80211_IFTYPE_AP_VLAN)
			continue;

		/*
		 * frame is destined for this interface, but if it's
		 * not also for the previous one we handle that after
		 * the loop to avoid copying the SKB once too much
		 */

		if (!prev) {
			prev = sdata;
			continue;//跳过首个，防止仅一个时，需要copy报文
		}

		rx.sdata = prev;
		ieee80211_rx_for_interface(&rx, skb, false/*指明处理时报文需要copy*/);

		prev = sdata;
	}

	if (prev) {
		rx.sdata = prev;

		if (ieee80211_rx_for_interface(&rx, skb, true/*指明处理时报文不需要copy*/))
			return;
	}

 out:
	dev_kfree_skb(skb);
}

/*
 * This is the receive path handler. It is called by a low level driver when an
 * 802.11 MPDU is received from the hardware.
 */
void ieee80211_rx_list(struct ieee80211_hw *hw, struct ieee80211_sta *pubsta,
		       struct sk_buff *skb, struct list_head *list)
{
	struct ieee80211_local *local = hw_to_local(hw);
	struct ieee80211_rate *rate = NULL;
	struct ieee80211_supported_band *sband;
	struct ieee80211_rx_status *status = IEEE80211_SKB_RXCB(skb);
	struct ieee80211_hdr *hdr = (struct ieee80211_hdr *)skb->data;

	WARN_ON_ONCE(softirq_count() == 0);

	if (WARN_ON(status->band >= NUM_NL80211_BANDS))
		goto drop;

	sband = local->hw.wiphy->bands[status->band];
	if (WARN_ON(!sband))
		goto drop;

	/*
	 * If we're suspending, it is possible although not too likely
	 * that we'd be receiving frames after having already partially
	 * quiesced the stack. We can't process such frames then since
	 * that might, for example, cause stations to be added or other
	 * driver callbacks be invoked.
	 */
	if (unlikely(local->quiescing || local->suspended))
		goto drop;

	/* We might be during a HW reconfig, prevent Rx for the same reason */
	if (unlikely(local->in_reconfig))
		goto drop;

	/*
	 * The same happens when we're not even started,
	 * but that's worth a warning.
	 */
	if (WARN_ON(!local->started))
		goto drop;

	if (likely(!(status->flag & RX_FLAG_FAILED_PLCP_CRC))) {
		/*
		 * Validate the rate, unless a PLCP error means that
		 * we probably can't have a valid rate here anyway.
		 */

		switch (status->encoding) {
		case RX_ENC_HT:
			/*
			 * rate_idx is MCS index, which can be [0-76]
			 * as documented on:
			 *
			 * https://wireless.wiki.kernel.org/en/developers/Documentation/ieee80211/802.11n
			 *
			 * Anything else would be some sort of driver or
			 * hardware error. The driver should catch hardware
			 * errors.
			 */
			if (WARN(status->rate_idx > 76,
				 "Rate marked as an HT rate but passed "
				 "status->rate_idx is not "
				 "an MCS index [0-76]: %d (0x%02x)\n",
				 status->rate_idx,
				 status->rate_idx))
				goto drop;
			break;
		case RX_ENC_VHT:
			if (WARN_ONCE(status->rate_idx > 11 ||
				      !status->nss ||
				      status->nss > 8,
				      "Rate marked as a VHT rate but data is invalid: MCS: %d, NSS: %d\n",
				      status->rate_idx, status->nss))
				goto drop;
			break;
		case RX_ENC_HE:
			if (WARN_ONCE(status->rate_idx > 11 ||
				      !status->nss ||
				      status->nss > 8,
				      "Rate marked as an HE rate but data is invalid: MCS: %d, NSS: %d\n",
				      status->rate_idx, status->nss))
				goto drop;
			break;
		case RX_ENC_EHT:
			if (WARN_ONCE(status->rate_idx > 15 ||
				      !status->nss ||
				      status->nss > 8 ||
				      status->eht.gi > NL80211_RATE_INFO_EHT_GI_3_2,
				      "Rate marked as an EHT rate but data is invalid: MCS:%d, NSS:%d, GI:%d\n",
				      status->rate_idx, status->nss, status->eht.gi))
				goto drop;
			break;
		default:
			WARN_ON_ONCE(1);
			fallthrough;
		case RX_ENC_LEGACY:
			if (WARN_ON(status->rate_idx >= sband->n_bitrates))
				goto drop;
			rate = &sband->bitrates[status->rate_idx];
		}
	}

	if (WARN_ON_ONCE(status->link_id >= IEEE80211_LINK_UNSPECIFIED))
		goto drop;

	status->rx_flags = 0;

	kcov_remote_start_common(skb_get_kcov_handle(skb));

	/*
	 * Frames with failed FCS/PLCP checksum are not returned,
	 * all other frames are returned without radiotap header
	 * if it was previously present.
	 * Also, frames with less than 16 bytes are dropped.
	 */
	if (!(status->flag & RX_FLAG_8023))
		skb = ieee80211_rx_monitor(local, skb, rate);
	if (skb) {
		if ((status->flag & RX_FLAG_8023) ||
			ieee80211_is_data_present(hdr->frame_control))
			ieee80211_tpt_led_trig_rx(local, skb->len);

		//处理80211报文
		if (status->flag & RX_FLAG_8023)
			__ieee80211_rx_handle_8023(hw, pubsta, skb, list);
		else
			__ieee80211_rx_handle_packet(hw, pubsta, skb, list);
	}

	kcov_remote_stop();
	return;
 drop:
	kfree_skb(skb);
}
EXPORT_SYMBOL(ieee80211_rx_list);

void ieee80211_rx_napi(struct ieee80211_hw *hw, struct ieee80211_sta *pubsta,
		       struct sk_buff *skb, struct napi_struct *napi)
{
	struct sk_buff *tmp;
	LIST_HEAD(list);


	/*
	 * key references and virtual interfaces are protected using RCU
	 * and this requires that we are in a read-side RCU section during
	 * receive processing
	 */
	rcu_read_lock();
	ieee80211_rx_list(hw, pubsta, skb, &list);
	rcu_read_unlock();

	if (!napi) {
		netif_receive_skb_list(&list);
		return;
	}

	list_for_each_entry_safe(skb, tmp, &list, list) {
		skb_list_del_init(skb);
		napi_gro_receive(napi, skb);
	}
}
EXPORT_SYMBOL(ieee80211_rx_napi);

/* This is a version of the rx handler that can be called from hard irq
 * context. Post the skb on the queue and schedule the tasklet */
void ieee80211_rx_irqsafe(struct ieee80211_hw *hw, struct sk_buff *skb)
{
	struct ieee80211_local *local = hw_to_local(hw);

	BUILD_BUG_ON(sizeof(struct ieee80211_rx_status) > sizeof(skb->cb));

	skb->pkt_type = IEEE80211_RX_MSG;
	skb_queue_tail(&local->skb_queue, skb);
	tasklet_schedule(&local->tasklet);
}
EXPORT_SYMBOL(ieee80211_rx_irqsafe);<|MERGE_RESOLUTION|>--- conflicted
+++ resolved
@@ -2498,12 +2498,8 @@
 }
 EXPORT_SYMBOL_IF_MAC80211_KUNIT(ieee80211_drop_unencrypted_mgmt);
 
-<<<<<<< HEAD
+static ieee80211_rx_result
 //实现802.11数据帧转换为802.3(ether-type字段给出的是length)
-static int
-=======
-static ieee80211_rx_result
->>>>>>> 9d1694dc
 __ieee80211_data_to_8023(struct ieee80211_rx_data *rx, bool *port_control)
 {
 	struct ieee80211_sub_if_data *sdata = rx->sdata;
@@ -4927,14 +4923,7 @@
 	//按照fast_rx中的源目的mac地址offset填充源目的mac
 	ether_addr_copy(addrs.da, skb->data + fast_rx->da_offs);
 	ether_addr_copy(addrs.sa, skb->data + fast_rx->sa_offs);
-<<<<<<< HEAD
-	skb_postpull_rcsum(skb, skb->data + snap_offs,
-			   sizeof(rfc1042_header) + 2);
-	/* remove the SNAP but leave the ethertype */
 	//跳到负载前(使ethertype保留）
-	skb_pull(skb, snap_offs + sizeof(rfc1042_header));
-	//在负载前添加目的mac,源mac
-=======
 	if (ieee80211_vif_is_mesh(&rx->sdata->vif)) {
 	    skb_pull(skb, snap_offs - 2);
 	    put_unaligned_be16(skb->len - 2, skb->data);
@@ -4945,7 +4934,7 @@
 	    /* remove the SNAP but leave the ethertype */
 	    skb_pull(skb, snap_offs + sizeof(rfc1042_header));
 	}
->>>>>>> 9d1694dc
+	//在负载前添加目的mac,源mac
 	/* push the addresses in front */
 	memcpy(skb_push(skb, sizeof(addrs)), &addrs, sizeof(addrs));
 
