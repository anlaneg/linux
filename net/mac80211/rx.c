// SPDX-License-Identifier: GPL-2.0-only
/*
 * Copyright 2002-2005, Instant802 Networks, Inc.
 * Copyright 2005-2006, Devicescape Software, Inc.
 * Copyright 2006-2007	Jiri Benc <jbenc@suse.cz>
 * Copyright 2007-2010	Johannes Berg <johannes@sipsolutions.net>
 * Copyright 2013-2014  Intel Mobile Communications GmbH
 * Copyright(c) 2015 - 2017 Intel Deutschland GmbH
 * Copyright (C) 2018-2025 Intel Corporation
 */

#include <linux/jiffies.h>
#include <linux/slab.h>
#include <linux/kernel.h>
#include <linux/skbuff.h>
#include <linux/netdevice.h>
#include <linux/etherdevice.h>
#include <linux/rcupdate.h>
#include <linux/export.h>
#include <linux/kcov.h>
#include <linux/bitops.h>
#include <kunit/visibility.h>
#include <net/mac80211.h>
#include <net/ieee80211_radiotap.h>
#include <linux/unaligned.h>

#include "ieee80211_i.h"
#include "driver-ops.h"
#include "led.h"
#include "mesh.h"
#include "wep.h"
#include "wpa.h"
#include "tkip.h"
#include "wme.h"
#include "rate.h"

/*
 * monitor mode reception
 *
 * This function cleans up the SKB, i.e. it removes all the stuff
 * only useful for monitoring.
 */
static struct sk_buff *ieee80211_clean_skb(struct sk_buff *skb,
					   unsigned int present_fcs_len,
					   unsigned int rtap_space)
{
	struct ieee80211_rx_status *status = IEEE80211_SKB_RXCB(skb);
	struct ieee80211_hdr *hdr;
	unsigned int hdrlen;
	__le16 fc;

	if (present_fcs_len)
		__pskb_trim(skb, skb->len - present_fcs_len);
	pskb_pull(skb, rtap_space);

	/* After pulling radiotap header, clear all flags that indicate
	 * info in skb->data.
	 */
	status->flag &= ~(RX_FLAG_RADIOTAP_TLV_AT_END |
			  RX_FLAG_RADIOTAP_LSIG |
			  RX_FLAG_RADIOTAP_HE_MU |
			  RX_FLAG_RADIOTAP_HE);

	hdr = (void *)skb->data;
	fc = hdr->frame_control;

	/*
	 * Remove the HT-Control field (if present) on management
	 * frames after we've sent the frame to monitoring. We
	 * (currently) don't need it, and don't properly parse
	 * frames with it present, due to the assumption of a
	 * fixed management header length.
	 */
	if (likely(!ieee80211_is_mgmt(fc) || !ieee80211_has_order(fc)))
		return skb;

	hdrlen = ieee80211_hdrlen(fc);
	hdr->frame_control &= ~cpu_to_le16(IEEE80211_FCTL_ORDER);

	if (!pskb_may_pull(skb, hdrlen)) {
		dev_kfree_skb(skb);
		return NULL;
	}

	memmove(skb->data + IEEE80211_HT_CTL_LEN, skb->data,
		hdrlen - IEEE80211_HT_CTL_LEN);
	pskb_pull(skb, IEEE80211_HT_CTL_LEN);

	return skb;
}

static inline bool should_drop_frame(struct sk_buff *skb, int present_fcs_len,
				     unsigned int rtap_space)
{
	struct ieee80211_rx_status *status = IEEE80211_SKB_RXCB(skb);
	struct ieee80211_hdr *hdr;

	hdr = (void *)(skb->data + rtap_space);

	if (status->flag & (RX_FLAG_FAILED_FCS_CRC |
			    RX_FLAG_FAILED_PLCP_CRC |
			    RX_FLAG_ONLY_MONITOR |
			    RX_FLAG_NO_PSDU))
		return true;

	if (unlikely(skb->len < 16 + present_fcs_len + rtap_space))
		return true;

	if (ieee80211_is_ctl(hdr->frame_control) &&
	    !ieee80211_is_pspoll(hdr->frame_control) &&
	    !ieee80211_is_back_req(hdr->frame_control))
		return true;

	return false;
}

static int
ieee80211_rx_radiotap_hdrlen(struct ieee80211_local *local,
			     struct ieee80211_rx_status *status,
			     struct sk_buff *skb)
{
	int len;

	/* always present fields */
	len = sizeof(struct ieee80211_radiotap_header) + 8;

	/* allocate extra bitmaps */
	if (status->chains)
		len += 4 * hweight8(status->chains);

	if (ieee80211_have_rx_timestamp(status)) {
		len = ALIGN(len, 8);
		len += 8;
	}
	if (ieee80211_hw_check(&local->hw, SIGNAL_DBM))
		len += 1;

	/* antenna field, if we don't have per-chain info */
	if (!status->chains)
		len += 1;

	/* padding for RX_FLAGS if necessary */
	len = ALIGN(len, 2);

	if (status->encoding == RX_ENC_HT) /* HT info */
		len += 3;

	if (status->flag & RX_FLAG_AMPDU_DETAILS) {
		len = ALIGN(len, 4);
		len += 8;
	}

	if (status->encoding == RX_ENC_VHT) {
		len = ALIGN(len, 2);
		len += 12;
	}

	if (local->hw.radiotap_timestamp.units_pos >= 0) {
		len = ALIGN(len, 8);
		len += 12;
	}

	if (status->encoding == RX_ENC_HE &&
	    status->flag & RX_FLAG_RADIOTAP_HE) {
		len = ALIGN(len, 2);
		len += 12;
		BUILD_BUG_ON(sizeof(struct ieee80211_radiotap_he) != 12);
	}

	if (status->encoding == RX_ENC_HE &&
	    status->flag & RX_FLAG_RADIOTAP_HE_MU) {
		len = ALIGN(len, 2);
		len += 12;
		BUILD_BUG_ON(sizeof(struct ieee80211_radiotap_he_mu) != 12);
	}

	if (status->flag & RX_FLAG_NO_PSDU)
		len += 1;

	if (status->flag & RX_FLAG_RADIOTAP_LSIG) {
		len = ALIGN(len, 2);
		len += 4;
		BUILD_BUG_ON(sizeof(struct ieee80211_radiotap_lsig) != 4);
	}

	if (status->chains) {
		/* antenna and antenna signal fields */
		len += 2 * hweight8(status->chains);
	}

	if (status->flag & RX_FLAG_RADIOTAP_TLV_AT_END) {
		int tlv_offset = 0;

		/*
		 * The position to look at depends on the existence (or non-
		 * existence) of other elements, so take that into account...
		 */
		if (status->flag & RX_FLAG_RADIOTAP_HE)
			tlv_offset +=
				sizeof(struct ieee80211_radiotap_he);
		if (status->flag & RX_FLAG_RADIOTAP_HE_MU)
			tlv_offset +=
				sizeof(struct ieee80211_radiotap_he_mu);
		if (status->flag & RX_FLAG_RADIOTAP_LSIG)
			tlv_offset +=
				sizeof(struct ieee80211_radiotap_lsig);

		/* ensure 4 byte alignment for TLV */
		len = ALIGN(len, 4);

		/* TLVs until the mac header */
		len += skb_mac_header(skb) - &skb->data[tlv_offset];
	}

	return len;
}

static void __ieee80211_queue_skb_to_iface(struct ieee80211_sub_if_data *sdata,
					   int link_id,
					   struct sta_info *sta,
					   struct sk_buff *skb)
{
	struct ieee80211_rx_status *status = IEEE80211_SKB_RXCB(skb);

	if (link_id >= 0) {
		status->link_valid = 1;
		status->link_id = link_id;
	} else {
		status->link_valid = 0;
	}

	skb_queue_tail(&sdata->skb_queue, skb);
	wiphy_work_queue(sdata->local->hw.wiphy, &sdata->work);
	if (sta)
		sta->deflink.rx_stats.packets++;
}

static void ieee80211_queue_skb_to_iface(struct ieee80211_sub_if_data *sdata,
					 int link_id,
					 struct sta_info *sta,
					 struct sk_buff *skb)
{
	skb->protocol = 0;
	__ieee80211_queue_skb_to_iface(sdata, link_id, sta, skb);
}

static void ieee80211_handle_mu_mimo_mon(struct ieee80211_sub_if_data *sdata,
					 struct sk_buff *skb,
					 int rtap_space)
{
	struct {
		struct ieee80211_hdr_3addr hdr;
		u8 category;
		u8 action_code;
	} __packed __aligned(2) action;

	if (!sdata)
		return;

	BUILD_BUG_ON(sizeof(action) != IEEE80211_MIN_ACTION_SIZE + 1);

	if (skb->len < rtap_space + sizeof(action) +
		       VHT_MUMIMO_GROUPS_DATA_LEN)
		return;

	if (!is_valid_ether_addr(sdata->u.mntr.mu_follow_addr))
		return;

	skb_copy_bits(skb, rtap_space, &action, sizeof(action));

	if (!ieee80211_is_action(action.hdr.frame_control))
		return;

	if (action.category != WLAN_CATEGORY_VHT)
		return;

	if (action.action_code != WLAN_VHT_ACTION_GROUPID_MGMT)
		return;

	if (!ether_addr_equal(action.hdr.addr1, sdata->u.mntr.mu_follow_addr))
		return;

	skb = skb_copy(skb, GFP_ATOMIC);
	if (!skb)
		return;

	ieee80211_queue_skb_to_iface(sdata, -1, NULL, skb);
}

/*
 * ieee80211_add_rx_radiotap_header - add radiotap header
 *
 * add a radiotap header containing all the fields which the hardware provided.
 */
static void
ieee80211_add_rx_radiotap_header(struct ieee80211_local *local,
				 struct sk_buff *skb,
				 struct ieee80211_rate *rate,
				 int rtap_len, bool has_fcs)
{
	struct ieee80211_rx_status *status = IEEE80211_SKB_RXCB(skb);
	struct ieee80211_radiotap_header *rthdr;
	unsigned char *pos;
	__le32 *it_present;
	u32 it_present_val;
	u16 rx_flags = 0;
	u16 channel_flags = 0;
	u32 tlvs_len = 0;
	int mpdulen, chain;
	unsigned long chains = status->chains;
	struct ieee80211_radiotap_he he = {};
	struct ieee80211_radiotap_he_mu he_mu = {};
	struct ieee80211_radiotap_lsig lsig = {};

	if (status->flag & RX_FLAG_RADIOTAP_HE) {
		he = *(struct ieee80211_radiotap_he *)skb->data;
		skb_pull(skb, sizeof(he));
		WARN_ON_ONCE(status->encoding != RX_ENC_HE);
	}

	if (status->flag & RX_FLAG_RADIOTAP_HE_MU) {
		he_mu = *(struct ieee80211_radiotap_he_mu *)skb->data;
		skb_pull(skb, sizeof(he_mu));
	}

	if (status->flag & RX_FLAG_RADIOTAP_LSIG) {
		lsig = *(struct ieee80211_radiotap_lsig *)skb->data;
		skb_pull(skb, sizeof(lsig));
	}

	if (status->flag & RX_FLAG_RADIOTAP_TLV_AT_END) {
		/* data is pointer at tlv all other info was pulled off */
		tlvs_len = skb_mac_header(skb) - skb->data;
	}

	mpdulen = skb->len;
	if (!(has_fcs && ieee80211_hw_check(&local->hw, RX_INCLUDES_FCS)))
		mpdulen += FCS_LEN;

	rthdr = skb_push(skb, rtap_len - tlvs_len);
	memset(rthdr, 0, rtap_len - tlvs_len);
	it_present = &rthdr->it_present;

	/* radiotap header, set always present flags */
	rthdr->it_len = cpu_to_le16(rtap_len);
	it_present_val = BIT(IEEE80211_RADIOTAP_FLAGS) |
			 BIT(IEEE80211_RADIOTAP_CHANNEL) |
			 BIT(IEEE80211_RADIOTAP_RX_FLAGS);

	if (!status->chains)
		it_present_val |= BIT(IEEE80211_RADIOTAP_ANTENNA);

	for_each_set_bit(chain, &chains, IEEE80211_MAX_CHAINS) {
		it_present_val |=
			BIT(IEEE80211_RADIOTAP_EXT) |
			BIT(IEEE80211_RADIOTAP_RADIOTAP_NAMESPACE);
		put_unaligned_le32(it_present_val, it_present);
		it_present++;
		it_present_val = BIT(IEEE80211_RADIOTAP_ANTENNA) |
				 BIT(IEEE80211_RADIOTAP_DBM_ANTSIGNAL);
	}

	if (status->flag & RX_FLAG_RADIOTAP_TLV_AT_END)
		it_present_val |= BIT(IEEE80211_RADIOTAP_TLV);

	put_unaligned_le32(it_present_val, it_present);

	/* This references through an offset into it_optional[] rather
	 * than via it_present otherwise later uses of pos will cause
	 * the compiler to think we have walked past the end of the
	 * struct member.
	 */
	pos = (void *)&rthdr->it_optional[it_present + 1 - rthdr->it_optional];

	/* the order of the following fields is important */

	/* IEEE80211_RADIOTAP_TSFT */
	if (ieee80211_have_rx_timestamp(status)) {
		/* padding */
		while ((pos - (u8 *)rthdr) & 7)
			*pos++ = 0;
		put_unaligned_le64(
			ieee80211_calculate_rx_timestamp(local, status,
							 mpdulen, 0),
			pos);
		rthdr->it_present |= cpu_to_le32(BIT(IEEE80211_RADIOTAP_TSFT));
		pos += 8;
	}

	/* IEEE80211_RADIOTAP_FLAGS */
	if (has_fcs && ieee80211_hw_check(&local->hw, RX_INCLUDES_FCS))
		*pos |= IEEE80211_RADIOTAP_F_FCS;
	if (status->flag & (RX_FLAG_FAILED_FCS_CRC | RX_FLAG_FAILED_PLCP_CRC))
		*pos |= IEEE80211_RADIOTAP_F_BADFCS;
	if (status->enc_flags & RX_ENC_FLAG_SHORTPRE)
		*pos |= IEEE80211_RADIOTAP_F_SHORTPRE;
	pos++;

	/* IEEE80211_RADIOTAP_RATE */
	if (!rate || status->encoding != RX_ENC_LEGACY) {
		/*
		 * Without rate information don't add it. If we have,
		 * MCS information is a separate field in radiotap,
		 * added below. The byte here is needed as padding
		 * for the channel though, so initialise it to 0.
		 */
		*pos = 0;
	} else {
		int shift = 0;
		rthdr->it_present |= cpu_to_le32(BIT(IEEE80211_RADIOTAP_RATE));
		if (status->bw == RATE_INFO_BW_10)
			shift = 1;
		else if (status->bw == RATE_INFO_BW_5)
			shift = 2;
		*pos = DIV_ROUND_UP(rate->bitrate, 5 * (1 << shift));
	}
	pos++;

	/* IEEE80211_RADIOTAP_CHANNEL */
	/* TODO: frequency offset in KHz */
	put_unaligned_le16(status->freq, pos);
	pos += 2;
	if (status->bw == RATE_INFO_BW_10)
		channel_flags |= IEEE80211_CHAN_HALF;
	else if (status->bw == RATE_INFO_BW_5)
		channel_flags |= IEEE80211_CHAN_QUARTER;

	if (status->band == NL80211_BAND_5GHZ ||
	    status->band == NL80211_BAND_6GHZ)
		channel_flags |= IEEE80211_CHAN_OFDM | IEEE80211_CHAN_5GHZ;
	else if (status->encoding != RX_ENC_LEGACY)
		channel_flags |= IEEE80211_CHAN_DYN | IEEE80211_CHAN_2GHZ;
	else if (rate && rate->flags & IEEE80211_RATE_ERP_G)
		channel_flags |= IEEE80211_CHAN_OFDM | IEEE80211_CHAN_2GHZ;
	else if (rate)
		channel_flags |= IEEE80211_CHAN_CCK | IEEE80211_CHAN_2GHZ;
	else
		channel_flags |= IEEE80211_CHAN_2GHZ;
	put_unaligned_le16(channel_flags, pos);
	pos += 2;

	/* IEEE80211_RADIOTAP_DBM_ANTSIGNAL */
	if (ieee80211_hw_check(&local->hw, SIGNAL_DBM) &&
	    !(status->flag & RX_FLAG_NO_SIGNAL_VAL)) {
		*pos = status->signal;
		rthdr->it_present |=
			cpu_to_le32(BIT(IEEE80211_RADIOTAP_DBM_ANTSIGNAL));
		pos++;
	}

	/* IEEE80211_RADIOTAP_LOCK_QUALITY is missing */

	if (!status->chains) {
		/* IEEE80211_RADIOTAP_ANTENNA */
		*pos = status->antenna;
		pos++;
	}

	/* IEEE80211_RADIOTAP_DB_ANTNOISE is not used */

	/* IEEE80211_RADIOTAP_RX_FLAGS */
	/* ensure 2 byte alignment for the 2 byte field as required */
	if ((pos - (u8 *)rthdr) & 1)
		*pos++ = 0;
	if (status->flag & RX_FLAG_FAILED_PLCP_CRC)
		rx_flags |= IEEE80211_RADIOTAP_F_RX_BADPLCP;
	put_unaligned_le16(rx_flags, pos);
	pos += 2;

	if (status->encoding == RX_ENC_HT) {
		unsigned int stbc;

		rthdr->it_present |= cpu_to_le32(BIT(IEEE80211_RADIOTAP_MCS));
		*pos = local->hw.radiotap_mcs_details;
		if (status->enc_flags & RX_ENC_FLAG_HT_GF)
			*pos |= IEEE80211_RADIOTAP_MCS_HAVE_FMT;
		if (status->enc_flags & RX_ENC_FLAG_LDPC)
			*pos |= IEEE80211_RADIOTAP_MCS_HAVE_FEC;
		pos++;
		*pos = 0;
		if (status->enc_flags & RX_ENC_FLAG_SHORT_GI)
			*pos |= IEEE80211_RADIOTAP_MCS_SGI;
		if (status->bw == RATE_INFO_BW_40)
			*pos |= IEEE80211_RADIOTAP_MCS_BW_40;
		if (status->enc_flags & RX_ENC_FLAG_HT_GF)
			*pos |= IEEE80211_RADIOTAP_MCS_FMT_GF;
		if (status->enc_flags & RX_ENC_FLAG_LDPC)
			*pos |= IEEE80211_RADIOTAP_MCS_FEC_LDPC;
		stbc = (status->enc_flags & RX_ENC_FLAG_STBC_MASK) >> RX_ENC_FLAG_STBC_SHIFT;
		*pos |= stbc << IEEE80211_RADIOTAP_MCS_STBC_SHIFT;
		pos++;
		*pos++ = status->rate_idx;
	}

	if (status->flag & RX_FLAG_AMPDU_DETAILS) {
		u16 flags = 0;

		/* ensure 4 byte alignment */
		while ((pos - (u8 *)rthdr) & 3)
			pos++;
		rthdr->it_present |=
			cpu_to_le32(BIT(IEEE80211_RADIOTAP_AMPDU_STATUS));
		put_unaligned_le32(status->ampdu_reference, pos);
		pos += 4;
		if (status->flag & RX_FLAG_AMPDU_LAST_KNOWN)
			flags |= IEEE80211_RADIOTAP_AMPDU_LAST_KNOWN;
		if (status->flag & RX_FLAG_AMPDU_IS_LAST)
			flags |= IEEE80211_RADIOTAP_AMPDU_IS_LAST;
		if (status->flag & RX_FLAG_AMPDU_DELIM_CRC_ERROR)
			flags |= IEEE80211_RADIOTAP_AMPDU_DELIM_CRC_ERR;
		if (status->flag & RX_FLAG_AMPDU_EOF_BIT_KNOWN)
			flags |= IEEE80211_RADIOTAP_AMPDU_EOF_KNOWN;
		if (status->flag & RX_FLAG_AMPDU_EOF_BIT)
			flags |= IEEE80211_RADIOTAP_AMPDU_EOF;
		put_unaligned_le16(flags, pos);
		pos += 2;
		*pos++ = 0;
		*pos++ = 0;
	}

	if (status->encoding == RX_ENC_VHT) {
		u16 known = local->hw.radiotap_vht_details;

		rthdr->it_present |= cpu_to_le32(BIT(IEEE80211_RADIOTAP_VHT));
		put_unaligned_le16(known, pos);
		pos += 2;
		/* flags */
		if (status->enc_flags & RX_ENC_FLAG_SHORT_GI)
			*pos |= IEEE80211_RADIOTAP_VHT_FLAG_SGI;
		/* in VHT, STBC is binary */
		if (status->enc_flags & RX_ENC_FLAG_STBC_MASK)
			*pos |= IEEE80211_RADIOTAP_VHT_FLAG_STBC;
		if (status->enc_flags & RX_ENC_FLAG_BF)
			*pos |= IEEE80211_RADIOTAP_VHT_FLAG_BEAMFORMED;
		pos++;
		/* bandwidth */
		switch (status->bw) {
		case RATE_INFO_BW_80:
			*pos++ = 4;
			break;
		case RATE_INFO_BW_160:
			*pos++ = 11;
			break;
		case RATE_INFO_BW_40:
			*pos++ = 1;
			break;
		default:
			*pos++ = 0;
		}
		/* MCS/NSS */
		*pos = (status->rate_idx << 4) | status->nss;
		pos += 4;
		/* coding field */
		if (status->enc_flags & RX_ENC_FLAG_LDPC)
			*pos |= IEEE80211_RADIOTAP_CODING_LDPC_USER0;
		pos++;
		/* group ID */
		pos++;
		/* partial_aid */
		pos += 2;
	}

	if (local->hw.radiotap_timestamp.units_pos >= 0) {
		u16 accuracy = 0;
		u8 flags;
		u64 ts;

		rthdr->it_present |=
			cpu_to_le32(BIT(IEEE80211_RADIOTAP_TIMESTAMP));

		/* ensure 8 byte alignment */
		while ((pos - (u8 *)rthdr) & 7)
			pos++;

		if (status->flag & RX_FLAG_MACTIME_IS_RTAP_TS64) {
			flags = IEEE80211_RADIOTAP_TIMESTAMP_FLAG_64BIT;
			ts = status->mactime;
		} else {
			flags = IEEE80211_RADIOTAP_TIMESTAMP_FLAG_32BIT;
			ts = status->device_timestamp;
		}

		put_unaligned_le64(ts, pos);
		pos += sizeof(u64);

		if (local->hw.radiotap_timestamp.accuracy >= 0) {
			accuracy = local->hw.radiotap_timestamp.accuracy;
			flags |= IEEE80211_RADIOTAP_TIMESTAMP_FLAG_ACCURACY;
		}
		put_unaligned_le16(accuracy, pos);
		pos += sizeof(u16);

		*pos++ = local->hw.radiotap_timestamp.units_pos;
		*pos++ = flags;
	}

	if (status->encoding == RX_ENC_HE &&
	    status->flag & RX_FLAG_RADIOTAP_HE) {
#define HE_PREP(f, val)	le16_encode_bits(val, IEEE80211_RADIOTAP_HE_##f)

		if (status->enc_flags & RX_ENC_FLAG_STBC_MASK) {
			he.data6 |= HE_PREP(DATA6_NSTS,
					    FIELD_GET(RX_ENC_FLAG_STBC_MASK,
						      status->enc_flags));
			he.data3 |= HE_PREP(DATA3_STBC, 1);
		} else {
			he.data6 |= HE_PREP(DATA6_NSTS, status->nss);
		}

#define CHECK_GI(s) \
	BUILD_BUG_ON(IEEE80211_RADIOTAP_HE_DATA5_GI_##s != \
		     (int)NL80211_RATE_INFO_HE_GI_##s)

		CHECK_GI(0_8);
		CHECK_GI(1_6);
		CHECK_GI(3_2);

		he.data3 |= HE_PREP(DATA3_DATA_MCS, status->rate_idx);
		he.data3 |= HE_PREP(DATA3_DATA_DCM, status->he_dcm);
		he.data3 |= HE_PREP(DATA3_CODING,
				    !!(status->enc_flags & RX_ENC_FLAG_LDPC));

		he.data5 |= HE_PREP(DATA5_GI, status->he_gi);

		switch (status->bw) {
		case RATE_INFO_BW_20:
			he.data5 |= HE_PREP(DATA5_DATA_BW_RU_ALLOC,
					    IEEE80211_RADIOTAP_HE_DATA5_DATA_BW_RU_ALLOC_20MHZ);
			break;
		case RATE_INFO_BW_40:
			he.data5 |= HE_PREP(DATA5_DATA_BW_RU_ALLOC,
					    IEEE80211_RADIOTAP_HE_DATA5_DATA_BW_RU_ALLOC_40MHZ);
			break;
		case RATE_INFO_BW_80:
			he.data5 |= HE_PREP(DATA5_DATA_BW_RU_ALLOC,
					    IEEE80211_RADIOTAP_HE_DATA5_DATA_BW_RU_ALLOC_80MHZ);
			break;
		case RATE_INFO_BW_160:
			he.data5 |= HE_PREP(DATA5_DATA_BW_RU_ALLOC,
					    IEEE80211_RADIOTAP_HE_DATA5_DATA_BW_RU_ALLOC_160MHZ);
			break;
		case RATE_INFO_BW_HE_RU:
#define CHECK_RU_ALLOC(s) \
	BUILD_BUG_ON(IEEE80211_RADIOTAP_HE_DATA5_DATA_BW_RU_ALLOC_##s##T != \
		     NL80211_RATE_INFO_HE_RU_ALLOC_##s + 4)

			CHECK_RU_ALLOC(26);
			CHECK_RU_ALLOC(52);
			CHECK_RU_ALLOC(106);
			CHECK_RU_ALLOC(242);
			CHECK_RU_ALLOC(484);
			CHECK_RU_ALLOC(996);
			CHECK_RU_ALLOC(2x996);

			he.data5 |= HE_PREP(DATA5_DATA_BW_RU_ALLOC,
					    status->he_ru + 4);
			break;
		default:
			WARN_ONCE(1, "Invalid SU BW %d\n", status->bw);
		}

		/* ensure 2 byte alignment */
		while ((pos - (u8 *)rthdr) & 1)
			pos++;
		rthdr->it_present |= cpu_to_le32(BIT(IEEE80211_RADIOTAP_HE));
		memcpy(pos, &he, sizeof(he));
		pos += sizeof(he);
	}

	if (status->encoding == RX_ENC_HE &&
	    status->flag & RX_FLAG_RADIOTAP_HE_MU) {
		/* ensure 2 byte alignment */
		while ((pos - (u8 *)rthdr) & 1)
			pos++;
		rthdr->it_present |= cpu_to_le32(BIT(IEEE80211_RADIOTAP_HE_MU));
		memcpy(pos, &he_mu, sizeof(he_mu));
		pos += sizeof(he_mu);
	}

	if (status->flag & RX_FLAG_NO_PSDU) {
		rthdr->it_present |=
			cpu_to_le32(BIT(IEEE80211_RADIOTAP_ZERO_LEN_PSDU));
		*pos++ = status->zero_length_psdu_type;
	}

	if (status->flag & RX_FLAG_RADIOTAP_LSIG) {
		/* ensure 2 byte alignment */
		while ((pos - (u8 *)rthdr) & 1)
			pos++;
		rthdr->it_present |= cpu_to_le32(BIT(IEEE80211_RADIOTAP_LSIG));
		memcpy(pos, &lsig, sizeof(lsig));
		pos += sizeof(lsig);
	}

	for_each_set_bit(chain, &chains, IEEE80211_MAX_CHAINS) {
		*pos++ = status->chain_signal[chain];
		*pos++ = chain;
	}
}

static struct sk_buff *
ieee80211_make_monitor_skb(struct ieee80211_local *local,
			   struct sk_buff **origskb,
			   struct ieee80211_rate *rate,
			   int rtap_space, bool use_origskb)
{
	struct ieee80211_rx_status *status = IEEE80211_SKB_RXCB(*origskb);
	int rt_hdrlen, needed_headroom;
	struct sk_buff *skb;

	/* room for the radiotap header based on driver features */
	rt_hdrlen = ieee80211_rx_radiotap_hdrlen(local, status, *origskb);
	needed_headroom = rt_hdrlen - rtap_space;

	if (use_origskb) {
		/* only need to expand headroom if necessary */
		skb = *origskb;
		*origskb = NULL;

		/*
		 * This shouldn't trigger often because most devices have an
		 * RX header they pull before we get here, and that should
		 * be big enough for our radiotap information. We should
		 * probably export the length to drivers so that we can have
		 * them allocate enough headroom to start with.
		 */
		if (skb_headroom(skb) < needed_headroom &&
		    pskb_expand_head(skb, needed_headroom, 0, GFP_ATOMIC)) {
			dev_kfree_skb(skb);
			return NULL;
		}
	} else {
		/*
		 * Need to make a copy and possibly remove radiotap header
		 * and FCS from the original.
		 */
		skb = skb_copy_expand(*origskb, needed_headroom + NET_SKB_PAD,
				      0, GFP_ATOMIC);

		if (!skb)
			return NULL;
	}

	/* prepend radiotap information */
	ieee80211_add_rx_radiotap_header(local, skb, rate, rt_hdrlen, true);

	skb_reset_mac_header(skb);
	skb->ip_summed = CHECKSUM_UNNECESSARY;
	skb->pkt_type = PACKET_OTHERHOST;
	skb->protocol = htons(ETH_P_802_2);

	return skb;
}

/*
 * This function copies a received frame to all monitor interfaces and
 * returns a cleaned-up SKB that no longer includes the FCS nor the
 * radiotap header the driver might have added.
 */
static struct sk_buff *
ieee80211_rx_monitor(struct ieee80211_local *local, struct sk_buff *origskb,
		     struct ieee80211_rate *rate)
{
	struct ieee80211_rx_status *status = IEEE80211_SKB_RXCB(origskb);
	struct ieee80211_sub_if_data *sdata, *prev_sdata = NULL;
	struct sk_buff *skb, *monskb = NULL;
	int present_fcs_len = 0;
	unsigned int rtap_space = 0;
	struct ieee80211_sub_if_data *monitor_sdata =
		rcu_dereference(local->monitor_sdata);
	bool only_monitor = false;
	unsigned int min_head_len;

	if (WARN_ON_ONCE(status->flag & RX_FLAG_RADIOTAP_TLV_AT_END &&
			 !skb_mac_header_was_set(origskb))) {
		/* with this skb no way to know where frame payload starts */
		dev_kfree_skb(origskb);
		return NULL;
	}

	if (status->flag & RX_FLAG_RADIOTAP_HE)
		rtap_space += sizeof(struct ieee80211_radiotap_he);

	if (status->flag & RX_FLAG_RADIOTAP_HE_MU)
		rtap_space += sizeof(struct ieee80211_radiotap_he_mu);

	if (status->flag & RX_FLAG_RADIOTAP_LSIG)
		rtap_space += sizeof(struct ieee80211_radiotap_lsig);

	if (status->flag & RX_FLAG_RADIOTAP_TLV_AT_END)
		rtap_space += skb_mac_header(origskb) - &origskb->data[rtap_space];

	min_head_len = rtap_space;

	/*
	 * First, we may need to make a copy of the skb because
	 *  (1) we need to modify it for radiotap (if not present), and
	 *  (2) the other RX handlers will modify the skb we got.
	 *
	 * We don't need to, of course, if we aren't going to return
	 * the SKB because it has a bad FCS/PLCP checksum.
	 */

	if (!(status->flag & RX_FLAG_NO_PSDU)) {
		if (ieee80211_hw_check(&local->hw, RX_INCLUDES_FCS)) {
			if (unlikely(origskb->len <= FCS_LEN + rtap_space)) {
				/* driver bug */
				WARN_ON(1);
				dev_kfree_skb(origskb);
				return NULL;
			}
			present_fcs_len = FCS_LEN;
		}

		/* also consider the hdr->frame_control */
		min_head_len += 2;
	}

	/* ensure that the expected data elements are in skb head */
	if (!pskb_may_pull(origskb, min_head_len)) {
		dev_kfree_skb(origskb);
		return NULL;
	}

	only_monitor = should_drop_frame(origskb, present_fcs_len, rtap_space);

	if (!local->monitors || (status->flag & RX_FLAG_SKIP_MONITOR)) {
		if (only_monitor) {
			dev_kfree_skb(origskb);
			return NULL;
		}

		return ieee80211_clean_skb(origskb, present_fcs_len,
					   rtap_space);
	}

	ieee80211_handle_mu_mimo_mon(monitor_sdata, origskb, rtap_space);

	list_for_each_entry_rcu(sdata, &local->mon_list, u.mntr.list) {
		struct cfg80211_chan_def *chandef;

		chandef = &sdata->vif.bss_conf.chanreq.oper;
		if (chandef->chan &&
		    chandef->chan->center_freq != status->freq)
			continue;

		if (!prev_sdata) {
			prev_sdata = sdata;
			continue;
		}

		if (ieee80211_hw_check(&local->hw, NO_VIRTUAL_MONITOR))
			ieee80211_handle_mu_mimo_mon(sdata, origskb, rtap_space);

		if (!monskb)
			monskb = ieee80211_make_monitor_skb(local, &origskb,
							    rate, rtap_space,
							    false);
		if (!monskb)
			continue;

		skb = skb_clone(monskb, GFP_ATOMIC);
		if (!skb)
			continue;

<<<<<<< HEAD
			//除最后一个monitor设备外，其它均要clone报文
			if (last_monitor) {
				skb = monskb;
				monskb = NULL;
			} else {
				skb = skb_clone(monskb, GFP_ATOMIC);
			}

			if (skb) {
				skb->dev = sdata->dev;/*设置报文所属的dev*/
				dev_sw_netstats_rx_add(skb->dev, skb->len);
				netif_receive_skb(skb);
			}
=======
		skb->dev = prev_sdata->dev;
		dev_sw_netstats_rx_add(skb->dev, skb->len);
		netif_receive_skb(skb);
		prev_sdata = sdata;
	}

	if (prev_sdata) {
		if (monskb)
			skb = monskb;
		else
			skb = ieee80211_make_monitor_skb(local, &origskb,
							 rate, rtap_space,
							 only_monitor);
		if (skb) {
			skb->dev = prev_sdata->dev;
			dev_sw_netstats_rx_add(skb->dev, skb->len);
			netif_receive_skb(skb);
>>>>>>> 155a3c00
		}
	}

	if (!origskb)
		return NULL;

	return ieee80211_clean_skb(origskb, present_fcs_len, rtap_space);
}

static void ieee80211_parse_qos(struct ieee80211_rx_data *rx)
{
	struct ieee80211_hdr *hdr = (struct ieee80211_hdr *)rx->skb->data;
	struct ieee80211_rx_status *status = IEEE80211_SKB_RXCB(rx->skb);
	int tid, seqno_idx, security_idx;

	/* does the frame have a qos control field? */
	if (ieee80211_is_data_qos(hdr->frame_control)) {
		/*有qos controller field的情况*/
		u8 *qc = ieee80211_get_qos_ctl(hdr);/*取qos ctrl*/
		/* frame has qos control */
		tid = *qc & IEEE80211_QOS_CTL_TID_MASK;/*取tid*/
		if (*qc & IEEE80211_QOS_CTL_A_MSDU_PRESENT)
			status->rx_flags |= IEEE80211_RX_AMSDU;

		seqno_idx = tid;
		security_idx = tid;
	} else {
		/*
		 * IEEE 802.11-2007, 7.1.3.4.1 ("Sequence Number field"):
		 *
		 *	Sequence numbers for management frames, QoS data
		 *	frames with a broadcast/multicast address in the
		 *	Address 1 field, and all non-QoS data frames sent
		 *	by QoS STAs are assigned using an additional single
		 *	modulo-4096 counter, [...]
		 *
		 * We also use that counter for non-QoS STAs.
		 */
		seqno_idx = IEEE80211_NUM_TIDS;
		security_idx = 0;
		if (ieee80211_is_mgmt(hdr->frame_control))
			security_idx = IEEE80211_NUM_TIDS;
		tid = 0;
	}

	rx->seqno_idx = seqno_idx;
	rx->security_idx = security_idx;
	/* Set skb->priority to 1d tag if highest order bit of TID is not set.
	 * For now, set skb->priority to 0 for other cases. */
	rx->skb->priority = (tid > 7) ? 0 : tid;
}

/**
 * DOC: Packet alignment
 *
 * Drivers always need to pass packets that are aligned to two-byte boundaries
 * to the stack.
 *
 * Additionally, they should, if possible, align the payload data in a way that
 * guarantees that the contained IP header is aligned to a four-byte
 * boundary. In the case of regular frames, this simply means aligning the
 * payload to a four-byte boundary (because either the IP header is directly
 * contained, or IV/RFC1042 headers that have a length divisible by four are
 * in front of it).  If the payload data is not properly aligned and the
 * architecture doesn't support efficient unaligned operations, mac80211
 * will align the data.
 *
 * With A-MSDU frames, however, the payload data address must yield two modulo
 * four because there are 14-byte 802.3 headers within the A-MSDU frames that
 * push the IP header further back to a multiple of four again. Thankfully, the
 * specs were sane enough this time around to require padding each A-MSDU
 * subframe to a length that is a multiple of four.
 *
 * Padding like Atheros hardware adds which is between the 802.11 header and
 * the payload is not supported; the driver is required to move the 802.11
 * header to be directly in front of the payload in that case.
 */
static void ieee80211_verify_alignment(struct ieee80211_rx_data *rx)
{
#ifdef CONFIG_MAC80211_VERBOSE_DEBUG
	WARN_ON_ONCE((unsigned long)rx->skb->data & 1);
#endif
}


/* rx handlers */

static int ieee80211_is_unicast_robust_mgmt_frame(struct sk_buff *skb)
{
	struct ieee80211_hdr *hdr = (struct ieee80211_hdr *) skb->data;

	if (is_multicast_ether_addr(hdr->addr1))
		return 0;

	return ieee80211_is_robust_mgmt_frame(skb);
}


static int ieee80211_is_multicast_robust_mgmt_frame(struct sk_buff *skb)
{
	struct ieee80211_hdr *hdr = (struct ieee80211_hdr *) skb->data;

	if (!is_multicast_ether_addr(hdr->addr1))
		return 0;

	return ieee80211_is_robust_mgmt_frame(skb);
}


/* Get the BIP key index from MMIE; return -1 if this is not a BIP frame */
static int ieee80211_get_mmie_keyidx(struct sk_buff *skb)
{
	struct ieee80211_mgmt *hdr = (struct ieee80211_mgmt *) skb->data;
	struct ieee80211_mmie *mmie;
	struct ieee80211_mmie_16 *mmie16;

	if (skb->len < 24 + sizeof(*mmie) || !is_multicast_ether_addr(hdr->da))
		return -1;

	if (!ieee80211_is_robust_mgmt_frame(skb) &&
	    !ieee80211_is_beacon(hdr->frame_control))
		return -1; /* not a robust management frame */

	mmie = (struct ieee80211_mmie *)
		(skb->data + skb->len - sizeof(*mmie));
	if (mmie->element_id == WLAN_EID_MMIE &&
	    mmie->length == sizeof(*mmie) - 2)
		return le16_to_cpu(mmie->key_id);

	mmie16 = (struct ieee80211_mmie_16 *)
		(skb->data + skb->len - sizeof(*mmie16));
	if (skb->len >= 24 + sizeof(*mmie16) &&
	    mmie16->element_id == WLAN_EID_MMIE &&
	    mmie16->length == sizeof(*mmie16) - 2)
		return le16_to_cpu(mmie16->key_id);

	return -1;
}

static int ieee80211_get_keyid(struct sk_buff *skb)
{
	struct ieee80211_hdr *hdr = (struct ieee80211_hdr *)skb->data;
	__le16 fc = hdr->frame_control;
	int hdrlen = ieee80211_hdrlen(fc);
	u8 keyid;

	/* WEP, TKIP, CCMP and GCMP */
	if (unlikely(skb->len < hdrlen + IEEE80211_WEP_IV_LEN))
		return -EINVAL;

	skb_copy_bits(skb, hdrlen + 3, &keyid, 1);

	keyid >>= 6;

	return keyid;
}

static ieee80211_rx_result ieee80211_rx_mesh_check(struct ieee80211_rx_data *rx)
{
	struct ieee80211_hdr *hdr = (struct ieee80211_hdr *)rx->skb->data;
	char *dev_addr = rx->sdata->vif.addr;

	if (ieee80211_is_data(hdr->frame_control)) {
		if (is_multicast_ether_addr(hdr->addr1)) {
			if (ieee80211_has_tods(hdr->frame_control) ||
			    !ieee80211_has_fromds(hdr->frame_control))
				return RX_DROP;
			if (ether_addr_equal(hdr->addr3, dev_addr))
				return RX_DROP;
		} else {
			if (!ieee80211_has_a4(hdr->frame_control))
				return RX_DROP;
			if (ether_addr_equal(hdr->addr4, dev_addr))
				return RX_DROP;
		}
	}

	/* If there is not an established peer link and this is not a peer link
	 * establisment frame, beacon or probe, drop the frame.
	 */

	if (!rx->sta || sta_plink_state(rx->sta) != NL80211_PLINK_ESTAB) {
		struct ieee80211_mgmt *mgmt;

		if (!ieee80211_is_mgmt(hdr->frame_control))
			return RX_DROP;

		if (ieee80211_is_action(hdr->frame_control)) {
			u8 category;

			/* make sure category field is present */
			if (rx->skb->len < IEEE80211_MIN_ACTION_SIZE)
				return RX_DROP;

			mgmt = (struct ieee80211_mgmt *)hdr;
			category = mgmt->u.action.category;
			if (category != WLAN_CATEGORY_MESH_ACTION &&
			    category != WLAN_CATEGORY_SELF_PROTECTED)
				return RX_DROP;
			return RX_CONTINUE;
		}

		if (ieee80211_is_probe_req(hdr->frame_control) ||
		    ieee80211_is_probe_resp(hdr->frame_control) ||
		    ieee80211_is_beacon(hdr->frame_control) ||
		    ieee80211_is_auth(hdr->frame_control))
			return RX_CONTINUE;

		return RX_DROP;
	}

	return RX_CONTINUE;
}

static inline bool ieee80211_rx_reorder_ready(struct tid_ampdu_rx *tid_agg_rx,
					      int index)
{
	struct sk_buff_head *frames = &tid_agg_rx->reorder_buf[index];
	struct sk_buff *tail = skb_peek_tail(frames);
	struct ieee80211_rx_status *status;

	if (tid_agg_rx->reorder_buf_filtered &&
	    tid_agg_rx->reorder_buf_filtered & BIT_ULL(index))
		return true;

	if (!tail)
		return false;

	status = IEEE80211_SKB_RXCB(tail);
	if (status->flag & RX_FLAG_AMSDU_MORE)
		return false;

	return true;
}

static void ieee80211_release_reorder_frame(struct ieee80211_sub_if_data *sdata,
					    struct tid_ampdu_rx *tid_agg_rx,
					    int index,
					    struct sk_buff_head *frames)
{
	struct sk_buff_head *skb_list = &tid_agg_rx->reorder_buf[index];
	struct sk_buff *skb;
	struct ieee80211_rx_status *status;

	lockdep_assert_held(&tid_agg_rx->reorder_lock);

	if (skb_queue_empty(skb_list))
		goto no_frame;

	if (!ieee80211_rx_reorder_ready(tid_agg_rx, index)) {
		__skb_queue_purge(skb_list);
		goto no_frame;
	}

	/* release frames from the reorder ring buffer */
	tid_agg_rx->stored_mpdu_num--;
	while ((skb = __skb_dequeue(skb_list))) {
		status = IEEE80211_SKB_RXCB(skb);
		status->rx_flags |= IEEE80211_RX_DEFERRED_RELEASE;
		__skb_queue_tail(frames, skb);
	}

no_frame:
	if (tid_agg_rx->reorder_buf_filtered)
		tid_agg_rx->reorder_buf_filtered &= ~BIT_ULL(index);
	tid_agg_rx->head_seq_num = ieee80211_sn_inc(tid_agg_rx->head_seq_num);
}

static void ieee80211_release_reorder_frames(struct ieee80211_sub_if_data *sdata,
					     struct tid_ampdu_rx *tid_agg_rx,
					     u16 head_seq_num,
					     struct sk_buff_head *frames)
{
	int index;

	lockdep_assert_held(&tid_agg_rx->reorder_lock);

	while (ieee80211_sn_less(tid_agg_rx->head_seq_num, head_seq_num)) {
		index = tid_agg_rx->head_seq_num % tid_agg_rx->buf_size;
		ieee80211_release_reorder_frame(sdata, tid_agg_rx, index,
						frames);
	}
}

/*
 * Timeout (in jiffies) for skb's that are waiting in the RX reorder buffer. If
 * the skb was added to the buffer longer than this time ago, the earlier
 * frames that have not yet been received are assumed to be lost and the skb
 * can be released for processing. This may also release other skb's from the
 * reorder buffer if there are no additional gaps between the frames.
 *
 * Callers must hold tid_agg_rx->reorder_lock.
 */
#define HT_RX_REORDER_BUF_TIMEOUT (HZ / 10)

static void ieee80211_sta_reorder_release(struct ieee80211_sub_if_data *sdata,
					  struct tid_ampdu_rx *tid_agg_rx,
					  struct sk_buff_head *frames)
{
	int index, i, j;

	lockdep_assert_held(&tid_agg_rx->reorder_lock);

	/* release the buffer until next missing frame */
	index = tid_agg_rx->head_seq_num % tid_agg_rx->buf_size;
	if (!ieee80211_rx_reorder_ready(tid_agg_rx, index) &&
	    tid_agg_rx->stored_mpdu_num) {
		/*
		 * No buffers ready to be released, but check whether any
		 * frames in the reorder buffer have timed out.
		 */
		int skipped = 1;
		for (j = (index + 1) % tid_agg_rx->buf_size; j != index;
		     j = (j + 1) % tid_agg_rx->buf_size) {
			if (!ieee80211_rx_reorder_ready(tid_agg_rx, j)) {
				skipped++;
				continue;
			}
			if (skipped &&
			    !time_after(jiffies, tid_agg_rx->reorder_time[j] +
					HT_RX_REORDER_BUF_TIMEOUT))
				goto set_release_timer;

			/* don't leave incomplete A-MSDUs around */
			for (i = (index + 1) % tid_agg_rx->buf_size; i != j;
			     i = (i + 1) % tid_agg_rx->buf_size)
				__skb_queue_purge(&tid_agg_rx->reorder_buf[i]);

			ht_dbg_ratelimited(sdata,
					   "release an RX reorder frame due to timeout on earlier frames\n");
			ieee80211_release_reorder_frame(sdata, tid_agg_rx, j,
							frames);

			/*
			 * Increment the head seq# also for the skipped slots.
			 */
			tid_agg_rx->head_seq_num =
				(tid_agg_rx->head_seq_num +
				 skipped) & IEEE80211_SN_MASK;
			skipped = 0;
		}
	} else while (ieee80211_rx_reorder_ready(tid_agg_rx, index)) {
		ieee80211_release_reorder_frame(sdata, tid_agg_rx, index,
						frames);
		index =	tid_agg_rx->head_seq_num % tid_agg_rx->buf_size;
	}

	if (tid_agg_rx->stored_mpdu_num) {
		j = index = tid_agg_rx->head_seq_num % tid_agg_rx->buf_size;

		for (; j != (index - 1) % tid_agg_rx->buf_size;
		     j = (j + 1) % tid_agg_rx->buf_size) {
			if (ieee80211_rx_reorder_ready(tid_agg_rx, j))
				break;
		}

 set_release_timer:

		if (!tid_agg_rx->removed)
			mod_timer(&tid_agg_rx->reorder_timer,
				  tid_agg_rx->reorder_time[j] + 1 +
				  HT_RX_REORDER_BUF_TIMEOUT);
	} else {
		timer_delete(&tid_agg_rx->reorder_timer);
	}
}

/*
 * As this function belongs to the RX path it must be under
 * rcu_read_lock protection. It returns false if the frame
 * can be processed immediately, true if it was consumed.
 */
static bool ieee80211_sta_manage_reorder_buf(struct ieee80211_sub_if_data *sdata,
					     struct tid_ampdu_rx *tid_agg_rx,
					     struct sk_buff *skb,
					     struct sk_buff_head *frames)
{
	struct ieee80211_hdr *hdr = (struct ieee80211_hdr *) skb->data;
	struct ieee80211_rx_status *status = IEEE80211_SKB_RXCB(skb);
	u16 mpdu_seq_num = ieee80211_get_sn(hdr);
	u16 head_seq_num, buf_size;
	int index;
	bool ret = true;

	spin_lock(&tid_agg_rx->reorder_lock);

	/*
	 * Offloaded BA sessions have no known starting sequence number so pick
	 * one from first Rxed frame for this tid after BA was started.
	 */
	if (unlikely(tid_agg_rx->auto_seq)) {
		tid_agg_rx->auto_seq = false;
		tid_agg_rx->ssn = mpdu_seq_num;
		tid_agg_rx->head_seq_num = mpdu_seq_num;
	}

	buf_size = tid_agg_rx->buf_size;
	head_seq_num = tid_agg_rx->head_seq_num;

	/*
	 * If the current MPDU's SN is smaller than the SSN, it shouldn't
	 * be reordered.
	 */
	if (unlikely(!tid_agg_rx->started)) {
		if (ieee80211_sn_less(mpdu_seq_num, head_seq_num)) {
			ret = false;
			goto out;
		}
		tid_agg_rx->started = true;
	}

	/* frame with out of date sequence number */
	if (ieee80211_sn_less(mpdu_seq_num, head_seq_num)) {
		dev_kfree_skb(skb);
		goto out;
	}

	/*
	 * If frame the sequence number exceeds our buffering window
	 * size release some previous frames to make room for this one.
	 */
	if (!ieee80211_sn_less(mpdu_seq_num, head_seq_num + buf_size)) {
		head_seq_num = ieee80211_sn_inc(
				ieee80211_sn_sub(mpdu_seq_num, buf_size));
		/* release stored frames up to new head to stack */
		ieee80211_release_reorder_frames(sdata, tid_agg_rx,
						 head_seq_num, frames);
	}

	/* Now the new frame is always in the range of the reordering buffer */

	index = mpdu_seq_num % tid_agg_rx->buf_size;

	/* check if we already stored this frame */
	if (ieee80211_rx_reorder_ready(tid_agg_rx, index)) {
		dev_kfree_skb(skb);
		goto out;
	}

	/*
	 * If the current MPDU is in the right order and nothing else
	 * is stored we can process it directly, no need to buffer it.
	 * If it is first but there's something stored, we may be able
	 * to release frames after this one.
	 */
	if (mpdu_seq_num == tid_agg_rx->head_seq_num &&
	    tid_agg_rx->stored_mpdu_num == 0) {
		if (!(status->flag & RX_FLAG_AMSDU_MORE))
			tid_agg_rx->head_seq_num =
				ieee80211_sn_inc(tid_agg_rx->head_seq_num);
		ret = false;
		goto out;
	}

	/* put the frame in the reordering buffer */
	__skb_queue_tail(&tid_agg_rx->reorder_buf[index], skb);
	if (!(status->flag & RX_FLAG_AMSDU_MORE)) {
		tid_agg_rx->reorder_time[index] = jiffies;
		tid_agg_rx->stored_mpdu_num++;
		ieee80211_sta_reorder_release(sdata, tid_agg_rx, frames);
	}

 out:
	spin_unlock(&tid_agg_rx->reorder_lock);
	return ret;
}

/*
 * Reorder MPDUs from A-MPDUs, keeping them on a buffer. Returns
 * true if the MPDU was buffered, false if it should be processed.
 */
static void ieee80211_rx_reorder_ampdu(struct ieee80211_rx_data *rx,
				       struct sk_buff_head *frames)
{
	struct sk_buff *skb = rx->skb;
	struct ieee80211_hdr *hdr = (struct ieee80211_hdr *) skb->data;
	struct sta_info *sta = rx->sta;
	struct tid_ampdu_rx *tid_agg_rx;
	u16 sc;
	u8 tid, ack_policy;

	if (!ieee80211_is_data_qos(hdr->frame_control) ||
	    is_multicast_ether_addr(hdr->addr1))
		goto dont_reorder;

	/*
	 * filter the QoS data rx stream according to
	 * STA/TID and check if this STA/TID is on aggregation
	 */

	if (!sta)
		goto dont_reorder;

	ack_policy = *ieee80211_get_qos_ctl(hdr) &
		     IEEE80211_QOS_CTL_ACK_POLICY_MASK;
	tid = ieee80211_get_tid(hdr);

	tid_agg_rx = rcu_dereference(sta->ampdu_mlme.tid_rx[tid]);
	if (!tid_agg_rx) {
		if (ack_policy == IEEE80211_QOS_CTL_ACK_POLICY_BLOCKACK &&
		    !test_bit(tid, rx->sta->ampdu_mlme.agg_session_valid) &&
		    !test_and_set_bit(tid, rx->sta->ampdu_mlme.unexpected_agg))
			ieee80211_send_delba(rx->sdata, rx->sta->sta.addr, tid,
					     WLAN_BACK_RECIPIENT,
					     WLAN_REASON_QSTA_REQUIRE_SETUP);
		goto dont_reorder;
	}

	/* qos null data frames are excluded */
	if (unlikely(hdr->frame_control & cpu_to_le16(IEEE80211_STYPE_NULLFUNC)))
		goto dont_reorder;

	/* not part of a BA session */
	if (ack_policy == IEEE80211_QOS_CTL_ACK_POLICY_NOACK)
		goto dont_reorder;

	/* new, potentially un-ordered, ampdu frame - process it */

	/* reset session timer */
	if (tid_agg_rx->timeout)
		tid_agg_rx->last_rx = jiffies;

	/* if this mpdu is fragmented - terminate rx aggregation session */
	sc = le16_to_cpu(hdr->seq_ctrl);
	if (sc & IEEE80211_SCTL_FRAG) {
		ieee80211_queue_skb_to_iface(rx->sdata, rx->link_id, NULL, skb);
		return;
	}

	/*
	 * No locking needed -- we will only ever process one
	 * RX packet at a time, and thus own tid_agg_rx. All
	 * other code manipulating it needs to (and does) make
	 * sure that we cannot get to it any more before doing
	 * anything with it.
	 */
	if (ieee80211_sta_manage_reorder_buf(rx->sdata, tid_agg_rx, skb,
					     frames))
		return;

 dont_reorder:
	__skb_queue_tail(frames, skb);
}

static ieee80211_rx_result debug_noinline
ieee80211_rx_h_check_dup(struct ieee80211_rx_data *rx)
{
	struct ieee80211_hdr *hdr = (struct ieee80211_hdr *)rx->skb->data;
	struct ieee80211_rx_status *status = IEEE80211_SKB_RXCB(rx->skb);

	if (status->flag & RX_FLAG_DUP_VALIDATED)
		return RX_CONTINUE;

	/*
	 * Drop duplicate 802.11 retransmissions
	 * (IEEE 802.11-2012: 9.3.2.10 "Duplicate detection and recovery")
	 */

	if (rx->skb->len < 24)
		return RX_CONTINUE;

	if (ieee80211_is_ctl(hdr->frame_control) ||
	    ieee80211_is_any_nullfunc(hdr->frame_control))
		return RX_CONTINUE;

	if (!rx->sta)
		return RX_CONTINUE;

	if (unlikely(is_multicast_ether_addr(hdr->addr1))) {
		struct ieee80211_sub_if_data *sdata = rx->sdata;
		u16 sn = ieee80211_get_sn(hdr);

		if (!ieee80211_is_data_present(hdr->frame_control))
			return RX_CONTINUE;

		if (!ieee80211_vif_is_mld(&sdata->vif) ||
		    sdata->vif.type != NL80211_IFTYPE_STATION)
			return RX_CONTINUE;

		if (sdata->u.mgd.mcast_seq_last != IEEE80211_SN_MODULO &&
		    ieee80211_sn_less_eq(sn, sdata->u.mgd.mcast_seq_last))
			return RX_DROP_U_DUP;

		sdata->u.mgd.mcast_seq_last = sn;
		return RX_CONTINUE;
	}

	if (unlikely(ieee80211_has_retry(hdr->frame_control) &&
		     rx->sta->last_seq_ctrl[rx->seqno_idx] == hdr->seq_ctrl)) {
		I802_DEBUG_INC(rx->local->dot11FrameDuplicateCount);
		rx->link_sta->rx_stats.num_duplicates++;
		return RX_DROP_U_DUP;
	} else if (!(status->flag & RX_FLAG_AMSDU_MORE)) {
		rx->sta->last_seq_ctrl[rx->seqno_idx] = hdr->seq_ctrl;
	}

	return RX_CONTINUE;
}

static ieee80211_rx_result debug_noinline
ieee80211_rx_h_check(struct ieee80211_rx_data *rx)
{
	struct ieee80211_hdr *hdr = (struct ieee80211_hdr *)rx->skb->data;

	/* Drop disallowed frame classes based on STA auth/assoc state;
	 * IEEE 802.11, Chap 5.5.
	 *
	 * mac80211 filters only based on association state, i.e. it drops
	 * Class 3 frames from not associated stations. hostapd sends
	 * deauth/disassoc frames when needed. In addition, hostapd is
	 * responsible for filtering on both auth and assoc states.
	 */

	if (ieee80211_vif_is_mesh(&rx->sdata->vif))
		return ieee80211_rx_mesh_check(rx);

	if (unlikely((ieee80211_is_data(hdr->frame_control) ||
		      ieee80211_is_pspoll(hdr->frame_control)) &&
		     rx->sdata->vif.type != NL80211_IFTYPE_ADHOC &&
		     rx->sdata->vif.type != NL80211_IFTYPE_OCB &&
		     (!rx->sta || !test_sta_flag(rx->sta, WLAN_STA_ASSOC)))) {
		/*
		 * accept port control frames from the AP even when it's not
		 * yet marked ASSOC to prevent a race where we don't set the
		 * assoc bit quickly enough before it sends the first frame
		 */
		if (rx->sta && rx->sdata->vif.type == NL80211_IFTYPE_STATION &&
		    ieee80211_is_data_present(hdr->frame_control)) {
			unsigned int hdrlen;
			__be16 ethertype;

			hdrlen = ieee80211_hdrlen(hdr->frame_control);

			if (rx->skb->len < hdrlen + 8)
				return RX_DROP;

			skb_copy_bits(rx->skb, hdrlen + 6, &ethertype, 2);
			if (ethertype == rx->sdata->control_port_protocol)
				return RX_CONTINUE;
		}

		if (rx->sdata->vif.type == NL80211_IFTYPE_AP &&
		    cfg80211_rx_spurious_frame(rx->sdata->dev,
					       hdr->addr2,
					       GFP_ATOMIC))
			return RX_DROP_U_SPURIOUS;

		return RX_DROP;
	}

	return RX_CONTINUE;
}

//检查报文上是否有more标记，如果有，则向ap请求数据
static ieee80211_rx_result debug_noinline
ieee80211_rx_h_check_more_data(struct ieee80211_rx_data *rx)
{
	struct ieee80211_local *local;
	struct ieee80211_hdr *hdr;
	struct sk_buff *skb;

	local = rx->local;
	skb = rx->skb;
	hdr = (struct ieee80211_hdr *) skb->data;

	if (!local->pspolling)
		return RX_CONTINUE;

	if (!ieee80211_has_fromds(hdr->frame_control))
		/* this is not from AP */
		return RX_CONTINUE;

	if (!ieee80211_is_data(hdr->frame_control))
		return RX_CONTINUE;/*不是数据报文,直接下一个函数*/

	if (!ieee80211_has_moredata(hdr->frame_control)) {
		/* AP has no more frames buffered for us */
		local->pspolling = false;
		return RX_CONTINUE;
	}

	//有more data标记，向ap请求新的帧
	/* more data bit is set, let's request a new frame from the AP */
	ieee80211_send_pspoll(local, rx->sdata);

	return RX_CONTINUE;
}

static void sta_ps_start(struct sta_info *sta)
{
	struct ieee80211_sub_if_data *sdata = sta->sdata;
	struct ieee80211_local *local = sdata->local;
	struct ps_data *ps;
	int tid;

	if (sta->sdata->vif.type == NL80211_IFTYPE_AP ||
	    sta->sdata->vif.type == NL80211_IFTYPE_AP_VLAN)
		ps = &sdata->bss->ps;
	else
		return;

	atomic_inc(&ps->num_sta_ps);
	set_sta_flag(sta, WLAN_STA_PS_STA);
	if (!ieee80211_hw_check(&local->hw, AP_LINK_PS))
		drv_sta_notify(local, sdata, STA_NOTIFY_SLEEP, &sta->sta);
	ps_dbg(sdata, "STA %pM aid %d enters power save mode\n",
	       sta->sta.addr, sta->sta.aid);

	ieee80211_clear_fast_xmit(sta);

	for (tid = 0; tid < IEEE80211_NUM_TIDS; tid++) {
		struct ieee80211_txq *txq = sta->sta.txq[tid];
		struct txq_info *txqi = to_txq_info(txq);

		spin_lock(&local->active_txq_lock[txq->ac]);
		if (!list_empty(&txqi->schedule_order))
			list_del_init(&txqi->schedule_order);
		spin_unlock(&local->active_txq_lock[txq->ac]);

		if (txq_has_queue(txq))
			set_bit(tid, &sta->txq_buffered_tids);
		else
			clear_bit(tid, &sta->txq_buffered_tids);
	}
}

static void sta_ps_end(struct sta_info *sta)
{
	ps_dbg(sta->sdata, "STA %pM aid %d exits power save mode\n",
	       sta->sta.addr, sta->sta.aid);

	if (test_sta_flag(sta, WLAN_STA_PS_DRIVER)) {
		/*
		 * Clear the flag only if the other one is still set
		 * so that the TX path won't start TX'ing new frames
		 * directly ... In the case that the driver flag isn't
		 * set ieee80211_sta_ps_deliver_wakeup() will clear it.
		 */
		clear_sta_flag(sta, WLAN_STA_PS_STA);
		ps_dbg(sta->sdata, "STA %pM aid %d driver-ps-blocked\n",
		       sta->sta.addr, sta->sta.aid);
		return;
	}

	set_sta_flag(sta, WLAN_STA_PS_DELIVER);
	clear_sta_flag(sta, WLAN_STA_PS_STA);
	ieee80211_sta_ps_deliver_wakeup(sta);
}

int ieee80211_sta_ps_transition(struct ieee80211_sta *pubsta, bool start)
{
	struct sta_info *sta = container_of(pubsta, struct sta_info, sta);
	bool in_ps;

	WARN_ON(!ieee80211_hw_check(&sta->local->hw, AP_LINK_PS));

	/* Don't let the same PS state be set twice */
	in_ps = test_sta_flag(sta, WLAN_STA_PS_STA);
	if ((start && in_ps) || (!start && !in_ps))
		return -EINVAL;

	if (start)
		sta_ps_start(sta);
	else
		sta_ps_end(sta);

	return 0;
}
EXPORT_SYMBOL(ieee80211_sta_ps_transition);

void ieee80211_sta_pspoll(struct ieee80211_sta *pubsta)
{
	struct sta_info *sta = container_of(pubsta, struct sta_info, sta);

	if (test_sta_flag(sta, WLAN_STA_SP))
		return;

	if (!test_sta_flag(sta, WLAN_STA_PS_DRIVER))
		ieee80211_sta_ps_deliver_poll_response(sta);
	else
		set_sta_flag(sta, WLAN_STA_PSPOLL);
}
EXPORT_SYMBOL(ieee80211_sta_pspoll);

void ieee80211_sta_uapsd_trigger(struct ieee80211_sta *pubsta, u8 tid)
{
	struct sta_info *sta = container_of(pubsta, struct sta_info, sta);
	int ac = ieee80211_ac_from_tid(tid);

	/*
	 * If this AC is not trigger-enabled do nothing unless the
	 * driver is calling us after it already checked.
	 *
	 * NB: This could/should check a separate bitmap of trigger-
	 * enabled queues, but for now we only implement uAPSD w/o
	 * TSPEC changes to the ACs, so they're always the same.
	 */
	if (!(sta->sta.uapsd_queues & ieee80211_ac_to_qos_mask[ac]) &&
	    tid != IEEE80211_NUM_TIDS)
		return;

	/* if we are in a service period, do nothing */
	if (test_sta_flag(sta, WLAN_STA_SP))
		return;

	if (!test_sta_flag(sta, WLAN_STA_PS_DRIVER))
		ieee80211_sta_ps_deliver_uapsd(sta);
	else
		set_sta_flag(sta, WLAN_STA_UAPSD);
}
EXPORT_SYMBOL(ieee80211_sta_uapsd_trigger);

static ieee80211_rx_result debug_noinline
ieee80211_rx_h_uapsd_and_pspoll(struct ieee80211_rx_data *rx)
{
	struct ieee80211_sub_if_data *sdata = rx->sdata;
	struct ieee80211_hdr *hdr = (void *)rx->skb->data;
	struct ieee80211_rx_status *status = IEEE80211_SKB_RXCB(rx->skb);

	if (!rx->sta)
		return RX_CONTINUE;

	if (sdata->vif.type != NL80211_IFTYPE_AP &&
	    sdata->vif.type != NL80211_IFTYPE_AP_VLAN)
		return RX_CONTINUE;

	/*
	 * The device handles station powersave, so don't do anything about
	 * uAPSD and PS-Poll frames (the latter shouldn't even come up from
	 * it to mac80211 since they're handled.)
	 */
	if (ieee80211_hw_check(&sdata->local->hw, AP_LINK_PS))
		return RX_CONTINUE;

	/*
	 * Don't do anything if the station isn't already asleep. In
	 * the uAPSD case, the station will probably be marked asleep,
	 * in the PS-Poll case the station must be confused ...
	 */
	if (!test_sta_flag(rx->sta, WLAN_STA_PS_STA))
		return RX_CONTINUE;

	if (unlikely(ieee80211_is_pspoll(hdr->frame_control))) {
		ieee80211_sta_pspoll(&rx->sta->sta);

		/* Free PS Poll skb here instead of returning RX_DROP that would
		 * count as an dropped frame. */
		dev_kfree_skb(rx->skb);

		return RX_QUEUED;
	} else if (!ieee80211_has_morefrags(hdr->frame_control) &&
		   !(status->rx_flags & IEEE80211_RX_DEFERRED_RELEASE) &&
		   ieee80211_has_pm(hdr->frame_control) &&
		   (ieee80211_is_data_qos(hdr->frame_control) ||
		    ieee80211_is_qos_nullfunc(hdr->frame_control))) {
		u8 tid = ieee80211_get_tid(hdr);

		ieee80211_sta_uapsd_trigger(&rx->sta->sta, tid);
	}

	return RX_CONTINUE;
}

static ieee80211_rx_result debug_noinline
ieee80211_rx_h_sta_process(struct ieee80211_rx_data *rx)
{
	struct sta_info *sta = rx->sta;
	struct link_sta_info *link_sta = rx->link_sta;
	struct sk_buff *skb = rx->skb;
	struct ieee80211_rx_status *status = IEEE80211_SKB_RXCB(skb);
	struct ieee80211_hdr *hdr = (struct ieee80211_hdr *)skb->data;
	int i;

	if (!sta || !link_sta)
		return RX_CONTINUE;

	/*
	 * Update last_rx only for IBSS packets which are for the current
	 * BSSID and for station already AUTHORIZED to avoid keeping the
	 * current IBSS network alive in cases where other STAs start
	 * using different BSSID. This will also give the station another
	 * chance to restart the authentication/authorization in case
	 * something went wrong the first time.
	 */
	if (rx->sdata->vif.type == NL80211_IFTYPE_ADHOC) {
		u8 *bssid = ieee80211_get_bssid(hdr, rx->skb->len,
						NL80211_IFTYPE_ADHOC);
		if (ether_addr_equal(bssid, rx->sdata->u.ibss.bssid) &&
		    test_sta_flag(sta, WLAN_STA_AUTHORIZED)) {
			link_sta->rx_stats.last_rx = jiffies;
			if (ieee80211_is_data_present(hdr->frame_control) &&
			    !is_multicast_ether_addr(hdr->addr1))
				link_sta->rx_stats.last_rate =
					sta_stats_encode_rate(status);
		}
	} else if (rx->sdata->vif.type == NL80211_IFTYPE_OCB) {
		link_sta->rx_stats.last_rx = jiffies;
	} else if (!ieee80211_is_s1g_beacon(hdr->frame_control) &&
		   !is_multicast_ether_addr(hdr->addr1)) {
		/*
		 * Mesh beacons will update last_rx when if they are found to
		 * match the current local configuration when processed.
		 */
		link_sta->rx_stats.last_rx = jiffies;
		if (ieee80211_is_data_present(hdr->frame_control))
			link_sta->rx_stats.last_rate = sta_stats_encode_rate(status);
	}

	link_sta->rx_stats.fragments++;

	u64_stats_update_begin(&link_sta->rx_stats.syncp);
	link_sta->rx_stats.bytes += rx->skb->len;
	u64_stats_update_end(&link_sta->rx_stats.syncp);

	if (!(status->flag & RX_FLAG_NO_SIGNAL_VAL)) {
		link_sta->rx_stats.last_signal = status->signal;
		ewma_signal_add(&link_sta->rx_stats_avg.signal,
				-status->signal);
	}

	if (status->chains) {
		link_sta->rx_stats.chains = status->chains;
		for (i = 0; i < ARRAY_SIZE(status->chain_signal); i++) {
			int signal = status->chain_signal[i];

			if (!(status->chains & BIT(i)))
				continue;

			link_sta->rx_stats.chain_signal_last[i] = signal;
			ewma_signal_add(&link_sta->rx_stats_avg.chain_signal[i],
					-signal);
		}
	}

	if (ieee80211_is_s1g_beacon(hdr->frame_control))
		return RX_CONTINUE;

	/*
	 * Change STA power saving mode only at the end of a frame
	 * exchange sequence, and only for a data or management
	 * frame as specified in IEEE 802.11-2016 11.2.3.2
	 */
	if (!ieee80211_hw_check(&sta->local->hw, AP_LINK_PS) &&
	    !ieee80211_has_morefrags(hdr->frame_control) &&
	    !is_multicast_ether_addr(hdr->addr1) &&
	    (ieee80211_is_mgmt(hdr->frame_control) ||
	     ieee80211_is_data(hdr->frame_control)) &&
	    !(status->rx_flags & IEEE80211_RX_DEFERRED_RELEASE) &&
	    (rx->sdata->vif.type == NL80211_IFTYPE_AP ||
	     rx->sdata->vif.type == NL80211_IFTYPE_AP_VLAN)) {
		if (test_sta_flag(sta, WLAN_STA_PS_STA)) {
			if (!ieee80211_has_pm(hdr->frame_control))
				sta_ps_end(sta);
		} else {
			if (ieee80211_has_pm(hdr->frame_control))
				sta_ps_start(sta);
		}
	}

	/* mesh power save support */
	if (ieee80211_vif_is_mesh(&rx->sdata->vif))
		ieee80211_mps_rx_h_sta_process(sta, hdr);

	/*
	 * Drop (qos-)data::nullfunc frames silently, since they
	 * are used only to control station power saving mode.
	 */
	if (ieee80211_is_any_nullfunc(hdr->frame_control)) {
		I802_DEBUG_INC(rx->local->rx_handlers_drop_nullfunc);

		/*
		 * If we receive a 4-addr nullfunc frame from a STA
		 * that was not moved to a 4-addr STA vlan yet send
		 * the event to userspace and for older hostapd drop
		 * the frame to the monitor interface.
		 */
		if (ieee80211_has_a4(hdr->frame_control) &&
		    (rx->sdata->vif.type == NL80211_IFTYPE_AP ||
		     (rx->sdata->vif.type == NL80211_IFTYPE_AP_VLAN &&
		      !rx->sdata->u.vlan.sta))) {
			if (!test_and_set_sta_flag(sta, WLAN_STA_4ADDR_EVENT))
				cfg80211_rx_unexpected_4addr_frame(
					rx->sdata->dev, sta->sta.addr,
					GFP_ATOMIC);
			return RX_DROP_U_UNEXPECTED_4ADDR_FRAME;
		}
		/*
		 * Update counter and free packet here to avoid
		 * counting this as a dropped packed.
		 */
		link_sta->rx_stats.packets++;
		dev_kfree_skb(rx->skb);
		return RX_QUEUED;
	}

	return RX_CONTINUE;
} /* ieee80211_rx_h_sta_process */

static struct ieee80211_key *
ieee80211_rx_get_bigtk(struct ieee80211_rx_data *rx, int idx)
{
	struct ieee80211_key *key = NULL;
	int idx2;

	/* Make sure key gets set if either BIGTK key index is set so that
	 * ieee80211_drop_unencrypted_mgmt() can properly drop both unprotected
	 * Beacon frames and Beacon frames that claim to use another BIGTK key
	 * index (i.e., a key that we do not have).
	 */

	if (idx < 0) {
		idx = NUM_DEFAULT_KEYS + NUM_DEFAULT_MGMT_KEYS;
		idx2 = idx + 1;
	} else {
		if (idx == NUM_DEFAULT_KEYS + NUM_DEFAULT_MGMT_KEYS)
			idx2 = idx + 1;
		else
			idx2 = idx - 1;
	}

	if (rx->link_sta)
		key = rcu_dereference(rx->link_sta->gtk[idx]);
	if (!key)
		key = rcu_dereference(rx->link->gtk[idx]);
	if (!key && rx->link_sta)
		key = rcu_dereference(rx->link_sta->gtk[idx2]);
	if (!key)
		key = rcu_dereference(rx->link->gtk[idx2]);

	return key;
}

static ieee80211_rx_result debug_noinline
ieee80211_rx_h_decrypt(struct ieee80211_rx_data *rx)
{
	struct sk_buff *skb = rx->skb;
	struct ieee80211_rx_status *status = IEEE80211_SKB_RXCB(skb);
	struct ieee80211_hdr *hdr = (struct ieee80211_hdr *)skb->data;
	int keyidx;
	ieee80211_rx_result result = RX_DROP_U_DECRYPT_FAIL;
	struct ieee80211_key *sta_ptk = NULL;
	struct ieee80211_key *ptk_idx = NULL;
	int mmie_keyidx = -1;
	__le16 fc;

	if (ieee80211_is_ext(hdr->frame_control))
		return RX_CONTINUE;

	/*
	 * Key selection 101
	 *
	 * There are five types of keys:
	 *  - GTK (group keys)
	 *  - IGTK (group keys for management frames)
	 *  - BIGTK (group keys for Beacon frames)
	 *  - PTK (pairwise keys)
	 *  - STK (station-to-station pairwise keys)
	 *
	 * When selecting a key, we have to distinguish between multicast
	 * (including broadcast) and unicast frames, the latter can only
	 * use PTKs and STKs while the former always use GTKs, IGTKs, and
	 * BIGTKs. Unless, of course, actual WEP keys ("pre-RSNA") are used,
	 * then unicast frames can also use key indices like GTKs. Hence, if we
	 * don't have a PTK/STK we check the key index for a WEP key.
	 *
	 * Note that in a regular BSS, multicast frames are sent by the
	 * AP only, associated stations unicast the frame to the AP first
	 * which then multicasts it on their behalf.
	 *
	 * There is also a slight problem in IBSS mode: GTKs are negotiated
	 * with each station, that is something we don't currently handle.
	 * The spec seems to expect that one negotiates the same key with
	 * every station but there's no such requirement; VLANs could be
	 * possible.
	 */

	/* start without a key */
	rx->key = NULL;
	fc = hdr->frame_control;

	if (rx->sta) {
		int keyid = rx->sta->ptk_idx;
		sta_ptk = rcu_dereference(rx->sta->ptk[keyid]);

		if (ieee80211_has_protected(fc) &&
		    !(status->flag & RX_FLAG_IV_STRIPPED)) {
			keyid = ieee80211_get_keyid(rx->skb);

			if (unlikely(keyid < 0))
				return RX_DROP_U_NO_KEY_ID;

			ptk_idx = rcu_dereference(rx->sta->ptk[keyid]);
		}
	}

	if (!ieee80211_has_protected(fc))
		mmie_keyidx = ieee80211_get_mmie_keyidx(rx->skb);

	if (!is_multicast_ether_addr(hdr->addr1) && sta_ptk) {
		rx->key = ptk_idx ? ptk_idx : sta_ptk;
		if ((status->flag & RX_FLAG_DECRYPTED) &&
		    (status->flag & RX_FLAG_IV_STRIPPED))
			return RX_CONTINUE;
		/* Skip decryption if the frame is not protected. */
		if (!ieee80211_has_protected(fc))
			return RX_CONTINUE;
	} else if (mmie_keyidx >= 0 && ieee80211_is_beacon(fc)) {
		/* Broadcast/multicast robust management frame / BIP */
		if ((status->flag & RX_FLAG_DECRYPTED) &&
		    (status->flag & RX_FLAG_IV_STRIPPED))
			return RX_CONTINUE;

		if (mmie_keyidx < NUM_DEFAULT_KEYS + NUM_DEFAULT_MGMT_KEYS ||
		    mmie_keyidx >= NUM_DEFAULT_KEYS + NUM_DEFAULT_MGMT_KEYS +
				   NUM_DEFAULT_BEACON_KEYS) {
			if (rx->sdata->dev)
				cfg80211_rx_unprot_mlme_mgmt(rx->sdata->dev,
							     skb->data,
							     skb->len);
			return RX_DROP_U_BAD_BCN_KEYIDX;
		}

		rx->key = ieee80211_rx_get_bigtk(rx, mmie_keyidx);
		if (!rx->key)
			return RX_CONTINUE; /* Beacon protection not in use */
	} else if (mmie_keyidx >= 0) {
		/* Broadcast/multicast robust management frame / BIP */
		if ((status->flag & RX_FLAG_DECRYPTED) &&
		    (status->flag & RX_FLAG_IV_STRIPPED))
			return RX_CONTINUE;

		if (mmie_keyidx < NUM_DEFAULT_KEYS ||
		    mmie_keyidx >= NUM_DEFAULT_KEYS + NUM_DEFAULT_MGMT_KEYS)
			return RX_DROP_U_BAD_MGMT_KEYIDX; /* unexpected BIP keyidx */
		if (rx->link_sta) {
			if (ieee80211_is_group_privacy_action(skb) &&
			    test_sta_flag(rx->sta, WLAN_STA_MFP))
				return RX_DROP;

			rx->key = rcu_dereference(rx->link_sta->gtk[mmie_keyidx]);
		}
		if (!rx->key)
			rx->key = rcu_dereference(rx->link->gtk[mmie_keyidx]);
	} else if (!ieee80211_has_protected(fc)) {
		/*
		 * The frame was not protected, so skip decryption. However, we
		 * need to set rx->key if there is a key that could have been
		 * used so that the frame may be dropped if encryption would
		 * have been expected.
		 */
		struct ieee80211_key *key = NULL;
		int i;

		if (ieee80211_is_beacon(fc)) {
			key = ieee80211_rx_get_bigtk(rx, -1);
		} else if (ieee80211_is_mgmt(fc) &&
			   is_multicast_ether_addr(hdr->addr1)) {
			key = rcu_dereference(rx->link->default_mgmt_key);
		} else {
			if (rx->link_sta) {
				for (i = 0; i < NUM_DEFAULT_KEYS; i++) {
					key = rcu_dereference(rx->link_sta->gtk[i]);
					if (key)
						break;
				}
			}
			if (!key) {
				for (i = 0; i < NUM_DEFAULT_KEYS; i++) {
					key = rcu_dereference(rx->link->gtk[i]);
					if (key)
						break;
				}
			}
		}
		if (key)
			rx->key = key;
		return RX_CONTINUE;
	} else {
		/*
		 * The device doesn't give us the IV so we won't be
		 * able to look up the key. That's ok though, we
		 * don't need to decrypt the frame, we just won't
		 * be able to keep statistics accurate.
		 * Except for key threshold notifications, should
		 * we somehow allow the driver to tell us which key
		 * the hardware used if this flag is set?
		 */
		if ((status->flag & RX_FLAG_DECRYPTED) &&
		    (status->flag & RX_FLAG_IV_STRIPPED))
			return RX_CONTINUE;

		keyidx = ieee80211_get_keyid(rx->skb);

		if (unlikely(keyidx < 0))
			return RX_DROP_U_NO_KEY_ID;

		/* check per-station GTK first, if multicast packet */
		if (is_multicast_ether_addr(hdr->addr1) && rx->link_sta)
			rx->key = rcu_dereference(rx->link_sta->gtk[keyidx]);

		/* if not found, try default key */
		if (!rx->key) {
			if (is_multicast_ether_addr(hdr->addr1))
				rx->key = rcu_dereference(rx->link->gtk[keyidx]);
			if (!rx->key)
				rx->key = rcu_dereference(rx->sdata->keys[keyidx]);

			/*
			 * RSNA-protected unicast frames should always be
			 * sent with pairwise or station-to-station keys,
			 * but for WEP we allow using a key index as well.
			 */
			if (rx->key &&
			    rx->key->conf.cipher != WLAN_CIPHER_SUITE_WEP40 &&
			    rx->key->conf.cipher != WLAN_CIPHER_SUITE_WEP104 &&
			    !is_multicast_ether_addr(hdr->addr1))
				rx->key = NULL;
		}
	}

	if (rx->key) {
		if (unlikely(rx->key->flags & KEY_FLAG_TAINTED))
			return RX_DROP;

		/* TODO: add threshold stuff again */
	} else {
		return RX_DROP;
	}

	switch (rx->key->conf.cipher) {
	case WLAN_CIPHER_SUITE_WEP40:
	case WLAN_CIPHER_SUITE_WEP104:
		result = ieee80211_crypto_wep_decrypt(rx);
		break;
	case WLAN_CIPHER_SUITE_TKIP:
		result = ieee80211_crypto_tkip_decrypt(rx);
		break;
	case WLAN_CIPHER_SUITE_CCMP:
		result = ieee80211_crypto_ccmp_decrypt(
			rx, IEEE80211_CCMP_MIC_LEN);
		break;
	case WLAN_CIPHER_SUITE_CCMP_256:
		result = ieee80211_crypto_ccmp_decrypt(
			rx, IEEE80211_CCMP_256_MIC_LEN);
		break;
	case WLAN_CIPHER_SUITE_AES_CMAC:
		result = ieee80211_crypto_aes_cmac_decrypt(rx);
		break;
	case WLAN_CIPHER_SUITE_BIP_CMAC_256:
		result = ieee80211_crypto_aes_cmac_256_decrypt(rx);
		break;
	case WLAN_CIPHER_SUITE_BIP_GMAC_128:
	case WLAN_CIPHER_SUITE_BIP_GMAC_256:
		result = ieee80211_crypto_aes_gmac_decrypt(rx);
		break;
	case WLAN_CIPHER_SUITE_GCMP:
	case WLAN_CIPHER_SUITE_GCMP_256:
		result = ieee80211_crypto_gcmp_decrypt(rx);
		break;
	default:
		result = RX_DROP_U_BAD_CIPHER;
	}

	/* the hdr variable is invalid after the decrypt handlers */

	/* either the frame has been decrypted or will be dropped */
	status->flag |= RX_FLAG_DECRYPTED;

	if (unlikely(ieee80211_is_beacon(fc) && RX_RES_IS_UNUSABLE(result) &&
		     rx->sdata->dev))
		cfg80211_rx_unprot_mlme_mgmt(rx->sdata->dev,
					     skb->data, skb->len);

	return result;
}

void ieee80211_init_frag_cache(struct ieee80211_fragment_cache *cache)
{
	int i;

	for (i = 0; i < ARRAY_SIZE(cache->entries); i++)
		skb_queue_head_init(&cache->entries[i].skb_list);
}

void ieee80211_destroy_frag_cache(struct ieee80211_fragment_cache *cache)
{
	int i;

	for (i = 0; i < ARRAY_SIZE(cache->entries); i++)
		__skb_queue_purge(&cache->entries[i].skb_list);
}

static inline struct ieee80211_fragment_entry *
ieee80211_reassemble_add(struct ieee80211_fragment_cache *cache,
			 unsigned int frag, unsigned int seq, int rx_queue,
			 struct sk_buff **skb)
{
	struct ieee80211_fragment_entry *entry;

	entry = &cache->entries[cache->next++];
	if (cache->next >= IEEE80211_FRAGMENT_MAX)
		cache->next = 0;

	__skb_queue_purge(&entry->skb_list);

	__skb_queue_tail(&entry->skb_list, *skb); /* no need for locking */
	*skb = NULL;
	entry->first_frag_time = jiffies;
	entry->seq = seq;
	entry->rx_queue = rx_queue;
	entry->last_frag = frag;
	entry->check_sequential_pn = false;
	entry->extra_len = 0;

	return entry;
}

static inline struct ieee80211_fragment_entry *
ieee80211_reassemble_find(struct ieee80211_fragment_cache *cache,
			  unsigned int frag, unsigned int seq,
			  int rx_queue, struct ieee80211_hdr *hdr)
{
	struct ieee80211_fragment_entry *entry;
	int i, idx;

	idx = cache->next;
	for (i = 0; i < IEEE80211_FRAGMENT_MAX; i++) {
		struct ieee80211_hdr *f_hdr;
		struct sk_buff *f_skb;

		idx--;
		if (idx < 0)
			idx = IEEE80211_FRAGMENT_MAX - 1;

		entry = &cache->entries[idx];
		if (skb_queue_empty(&entry->skb_list) || entry->seq != seq ||
		    entry->rx_queue != rx_queue ||
		    entry->last_frag + 1 != frag)
			continue;

		f_skb = __skb_peek(&entry->skb_list);
		f_hdr = (struct ieee80211_hdr *) f_skb->data;

		/*
		 * Check ftype and addresses are equal, else check next fragment
		 */
		if (((hdr->frame_control ^ f_hdr->frame_control) &
		     cpu_to_le16(IEEE80211_FCTL_FTYPE)) ||
		    !ether_addr_equal(hdr->addr1, f_hdr->addr1) ||
		    !ether_addr_equal(hdr->addr2, f_hdr->addr2))
			continue;

		if (time_after(jiffies, entry->first_frag_time + 2 * HZ)) {
			__skb_queue_purge(&entry->skb_list);
			continue;
		}
		return entry;
	}

	return NULL;
}

static bool requires_sequential_pn(struct ieee80211_rx_data *rx, __le16 fc)
{
	return rx->key &&
		(rx->key->conf.cipher == WLAN_CIPHER_SUITE_CCMP ||
		 rx->key->conf.cipher == WLAN_CIPHER_SUITE_CCMP_256 ||
		 rx->key->conf.cipher == WLAN_CIPHER_SUITE_GCMP ||
		 rx->key->conf.cipher == WLAN_CIPHER_SUITE_GCMP_256) &&
		ieee80211_has_protected(fc);
}

static ieee80211_rx_result debug_noinline
ieee80211_rx_h_defragment(struct ieee80211_rx_data *rx)
{
	struct ieee80211_fragment_cache *cache = &rx->sdata->frags;
	struct ieee80211_hdr *hdr;
	u16 sc;
	__le16 fc;
	unsigned int frag, seq;
	struct ieee80211_fragment_entry *entry;
	struct sk_buff *skb;
	struct ieee80211_rx_status *status = IEEE80211_SKB_RXCB(rx->skb);

	hdr = (struct ieee80211_hdr *)rx->skb->data;
	fc = hdr->frame_control;

	if (ieee80211_is_ctl(fc) || ieee80211_is_ext(fc))
		return RX_CONTINUE;

	sc = le16_to_cpu(hdr->seq_ctrl);
	frag = sc & IEEE80211_SCTL_FRAG;

	if (rx->sta)
		cache = &rx->sta->frags;

	if (likely(!ieee80211_has_morefrags(fc) && frag == 0))
		goto out;

	if (is_multicast_ether_addr(hdr->addr1))
		return RX_DROP;

	I802_DEBUG_INC(rx->local->rx_handlers_fragments);

	if (skb_linearize(rx->skb))
		return RX_DROP_U_OOM;

	/*
	 *  skb_linearize() might change the skb->data and
	 *  previously cached variables (in this case, hdr) need to
	 *  be refreshed with the new data.
	 */
	hdr = (struct ieee80211_hdr *)rx->skb->data;
	seq = (sc & IEEE80211_SCTL_SEQ) >> 4;

	if (frag == 0) {
		/* This is the first fragment of a new frame. */
		entry = ieee80211_reassemble_add(cache, frag, seq,
						 rx->seqno_idx, &(rx->skb));
		if (requires_sequential_pn(rx, fc)) {
			int queue = rx->security_idx;

			/* Store CCMP/GCMP PN so that we can verify that the
			 * next fragment has a sequential PN value.
			 */
			entry->check_sequential_pn = true;
			entry->is_protected = true;
			entry->key_color = rx->key->color;
			memcpy(entry->last_pn,
			       rx->key->u.ccmp.rx_pn[queue],
			       IEEE80211_CCMP_PN_LEN);
			BUILD_BUG_ON(offsetof(struct ieee80211_key,
					      u.ccmp.rx_pn) !=
				     offsetof(struct ieee80211_key,
					      u.gcmp.rx_pn));
			BUILD_BUG_ON(sizeof(rx->key->u.ccmp.rx_pn[queue]) !=
				     sizeof(rx->key->u.gcmp.rx_pn[queue]));
			BUILD_BUG_ON(IEEE80211_CCMP_PN_LEN !=
				     IEEE80211_GCMP_PN_LEN);
		} else if (rx->key &&
			   (ieee80211_has_protected(fc) ||
			    (status->flag & RX_FLAG_DECRYPTED))) {
			entry->is_protected = true;
			entry->key_color = rx->key->color;
		}
		return RX_QUEUED;
	}

	/* This is a fragment for a frame that should already be pending in
	 * fragment cache. Add this fragment to the end of the pending entry.
	 */
	entry = ieee80211_reassemble_find(cache, frag, seq,
					  rx->seqno_idx, hdr);
	if (!entry) {
		I802_DEBUG_INC(rx->local->rx_handlers_drop_defrag);
		return RX_DROP;
	}

	/* "The receiver shall discard MSDUs and MMPDUs whose constituent
	 *  MPDU PN values are not incrementing in steps of 1."
	 * see IEEE P802.11-REVmc/D5.0, 12.5.3.4.4, item d (for CCMP)
	 * and IEEE P802.11-REVmc/D5.0, 12.5.5.4.4, item d (for GCMP)
	 */
	if (entry->check_sequential_pn) {
		int i;
		u8 pn[IEEE80211_CCMP_PN_LEN], *rpn;

		if (!requires_sequential_pn(rx, fc))
			return RX_DROP_U_NONSEQ_PN;

		/* Prevent mixed key and fragment cache attacks */
		if (entry->key_color != rx->key->color)
			return RX_DROP_U_BAD_KEY_COLOR;

		memcpy(pn, entry->last_pn, IEEE80211_CCMP_PN_LEN);
		for (i = IEEE80211_CCMP_PN_LEN - 1; i >= 0; i--) {
			pn[i]++;
			if (pn[i])
				break;
		}

		rpn = rx->ccm_gcm.pn;
		if (memcmp(pn, rpn, IEEE80211_CCMP_PN_LEN))
			return RX_DROP_U_REPLAY;
		memcpy(entry->last_pn, pn, IEEE80211_CCMP_PN_LEN);
	} else if (entry->is_protected &&
		   (!rx->key ||
		    (!ieee80211_has_protected(fc) &&
		     !(status->flag & RX_FLAG_DECRYPTED)) ||
		    rx->key->color != entry->key_color)) {
		/* Drop this as a mixed key or fragment cache attack, even
		 * if for TKIP Michael MIC should protect us, and WEP is a
		 * lost cause anyway.
		 */
		return RX_DROP_U_EXPECT_DEFRAG_PROT;
	} else if (entry->is_protected && rx->key &&
		   entry->key_color != rx->key->color &&
		   (status->flag & RX_FLAG_DECRYPTED)) {
		return RX_DROP_U_BAD_KEY_COLOR;
	}

	skb_pull(rx->skb, ieee80211_hdrlen(fc));
	__skb_queue_tail(&entry->skb_list, rx->skb);
	entry->last_frag = frag;
	entry->extra_len += rx->skb->len;
	if (ieee80211_has_morefrags(fc)) {
		rx->skb = NULL;
		return RX_QUEUED;
	}

	rx->skb = __skb_dequeue(&entry->skb_list);
	if (skb_tailroom(rx->skb) < entry->extra_len) {
		I802_DEBUG_INC(rx->local->rx_expand_skb_head_defrag);
		if (unlikely(pskb_expand_head(rx->skb, 0, entry->extra_len,
					      GFP_ATOMIC))) {
			I802_DEBUG_INC(rx->local->rx_handlers_drop_defrag);
			__skb_queue_purge(&entry->skb_list);
			return RX_DROP_U_OOM;
		}
	}
	while ((skb = __skb_dequeue(&entry->skb_list))) {
		skb_put_data(rx->skb, skb->data, skb->len);
		dev_kfree_skb(skb);
	}

 out:
	ieee80211_led_rx(rx->local);
	if (rx->sta)
		rx->link_sta->rx_stats.packets++;
	return RX_CONTINUE;
}

static int ieee80211_802_1x_port_control(struct ieee80211_rx_data *rx)
{
	if (unlikely(!rx->sta || !test_sta_flag(rx->sta, WLAN_STA_AUTHORIZED)))
		return -EACCES;

	return 0;
}

static int ieee80211_drop_unencrypted(struct ieee80211_rx_data *rx, __le16 fc)
{
	struct sk_buff *skb = rx->skb;
	struct ieee80211_rx_status *status = IEEE80211_SKB_RXCB(skb);

	/*
	 * Pass through unencrypted frames if the hardware has
	 * decrypted them already.
	 */
	if (status->flag & RX_FLAG_DECRYPTED)
		return 0;

	/* Drop unencrypted frames if key is set. */
	if (unlikely(!ieee80211_has_protected(fc) &&
		     !ieee80211_is_any_nullfunc(fc) &&
		     ieee80211_is_data(fc) && rx->key))
		return -EACCES;

	return 0;
}

VISIBLE_IF_MAC80211_KUNIT ieee80211_rx_result
ieee80211_drop_unencrypted_mgmt(struct ieee80211_rx_data *rx)
{
	struct ieee80211_rx_status *status = IEEE80211_SKB_RXCB(rx->skb);
	struct ieee80211_mgmt *mgmt = (void *)rx->skb->data;
	__le16 fc = mgmt->frame_control;

	/*
	 * Pass through unencrypted frames if the hardware has
	 * decrypted them already.
	 */
	if (status->flag & RX_FLAG_DECRYPTED)
		return RX_CONTINUE;

	/* drop unicast protected dual (that wasn't protected) */
	if (ieee80211_is_action(fc) &&
	    mgmt->u.action.category == WLAN_CATEGORY_PROTECTED_DUAL_OF_ACTION)
		return RX_DROP_U_UNPROT_DUAL;

	if (rx->sta && test_sta_flag(rx->sta, WLAN_STA_MFP)) {
		if (unlikely(!ieee80211_has_protected(fc) &&
			     ieee80211_is_unicast_robust_mgmt_frame(rx->skb))) {
			if (ieee80211_is_deauth(fc) ||
			    ieee80211_is_disassoc(fc)) {
				/*
				 * Permit unprotected deauth/disassoc frames
				 * during 4-way-HS (key is installed after HS).
				 */
				if (!rx->key)
					return RX_CONTINUE;

				cfg80211_rx_unprot_mlme_mgmt(rx->sdata->dev,
							     rx->skb->data,
							     rx->skb->len);
			}
			return RX_DROP_U_UNPROT_UCAST_MGMT;
		}
		/* BIP does not use Protected field, so need to check MMIE */
		if (unlikely(ieee80211_is_multicast_robust_mgmt_frame(rx->skb) &&
			     ieee80211_get_mmie_keyidx(rx->skb) < 0)) {
			if (ieee80211_is_deauth(fc) ||
			    ieee80211_is_disassoc(fc))
				cfg80211_rx_unprot_mlme_mgmt(rx->sdata->dev,
							     rx->skb->data,
							     rx->skb->len);
			return RX_DROP_U_UNPROT_MCAST_MGMT;
		}
		if (unlikely(ieee80211_is_beacon(fc) && rx->key &&
			     ieee80211_get_mmie_keyidx(rx->skb) < 0)) {
			cfg80211_rx_unprot_mlme_mgmt(rx->sdata->dev,
						     rx->skb->data,
						     rx->skb->len);
			return RX_DROP_U_UNPROT_BEACON;
		}
		/*
		 * When using MFP, Action frames are not allowed prior to
		 * having configured keys.
		 */
		if (unlikely(ieee80211_is_action(fc) && !rx->key &&
			     ieee80211_is_robust_mgmt_frame(rx->skb)))
			return RX_DROP_U_UNPROT_ACTION;

		/* drop unicast public action frames when using MPF */
		if (is_unicast_ether_addr(mgmt->da) &&
		    ieee80211_is_protected_dual_of_public_action(rx->skb))
			return RX_DROP_U_UNPROT_UNICAST_PUB_ACTION;
	}

	/*
	 * Drop robust action frames before assoc regardless of MFP state,
	 * after assoc we also have decided on MFP or not.
	 */
	if (ieee80211_is_action(fc) &&
	    ieee80211_is_robust_mgmt_frame(rx->skb) &&
	    (!rx->sta || !test_sta_flag(rx->sta, WLAN_STA_ASSOC)))
		return RX_DROP_U_UNPROT_ROBUST_ACTION;

	return RX_CONTINUE;
}
EXPORT_SYMBOL_IF_MAC80211_KUNIT(ieee80211_drop_unencrypted_mgmt);

static ieee80211_rx_result
//实现802.11数据帧转换为802.3(ether-type字段给出的是length)
__ieee80211_data_to_8023(struct ieee80211_rx_data *rx, bool *port_control)
{
	struct ieee80211_sub_if_data *sdata = rx->sdata;
	struct ieee80211_hdr *hdr = (struct ieee80211_hdr *)rx->skb->data;
	bool check_port_control = false;
	struct ethhdr *ehdr;
	int ret;

	*port_control = false;
	if (ieee80211_has_a4(hdr->frame_control) &&
	    sdata->vif.type == NL80211_IFTYPE_AP_VLAN && !sdata->u.vlan.sta)
		return RX_DROP_U_UNEXPECTED_VLAN_4ADDR;

	if (sdata->vif.type == NL80211_IFTYPE_STATION &&
	    !!sdata->u.mgd.use_4addr != !!ieee80211_has_a4(hdr->frame_control)) {
		if (!sdata->u.mgd.use_4addr)
			return RX_DROP_U_UNEXPECTED_STA_4ADDR;
		else if (!ether_addr_equal(hdr->addr1, sdata->vif.addr))
			check_port_control = true;
	}

	if (is_multicast_ether_addr(hdr->addr1) &&
	    sdata->vif.type == NL80211_IFTYPE_AP_VLAN && sdata->u.vlan.sta)
		return RX_DROP_U_UNEXPECTED_VLAN_MCAST;

	//将802.11数据报文转换为802.3报文
	ret = ieee80211_data_to_8023(rx->skb, sdata->vif.addr, sdata->vif.type);
	if (ret < 0)
		return RX_DROP_U_INVALID_8023;

	ehdr = (struct ethhdr *) rx->skb->data;
	if (ehdr->h_proto == rx->sdata->control_port_protocol)
		*port_control = true;
	else if (check_port_control)
		return RX_DROP_U_NOT_PORT_CONTROL;

	return RX_CONTINUE;
}

bool ieee80211_is_our_addr(struct ieee80211_sub_if_data *sdata,
			   const u8 *addr, int *out_link_id)
{
	unsigned int link_id;

	/* non-MLO, or MLD address replaced by hardware */
	if (ether_addr_equal(sdata->vif.addr, addr))
		return true;

	if (!ieee80211_vif_is_mld(&sdata->vif))
		return false;

	for (link_id = 0; link_id < ARRAY_SIZE(sdata->vif.link_conf); link_id++) {
		struct ieee80211_bss_conf *conf;

		conf = rcu_dereference(sdata->vif.link_conf[link_id]);

		if (!conf)
			continue;
		if (ether_addr_equal(conf->addr, addr)) {
			if (out_link_id)
				*out_link_id = link_id;
			return true;
		}
	}

	return false;
}

/*
 * requires that rx->skb is a frame with ethernet header
 */
static bool ieee80211_frame_allowed(struct ieee80211_rx_data *rx, __le16 fc)
{
	static const u8 pae_group_addr[ETH_ALEN] __aligned(2)
		= { 0x01, 0x80, 0xC2, 0x00, 0x00, 0x03 };
	struct ethhdr *ehdr = (struct ethhdr *) rx->skb->data;

	/*
	 * Allow EAPOL frames to us/the PAE group address regardless of
	 * whether the frame was encrypted or not, and always disallow
	 * all other destination addresses for them.
	 */
	if (unlikely(ehdr->h_proto == rx->sdata->control_port_protocol))
		return ieee80211_is_our_addr(rx->sdata, ehdr->h_dest, NULL) ||
		       ether_addr_equal(ehdr->h_dest, pae_group_addr);

	if (ieee80211_802_1x_port_control(rx) ||
	    ieee80211_drop_unencrypted(rx, fc))
		return false;

	return true;
}

static void ieee80211_deliver_skb_to_local_stack(struct sk_buff *skb,
						 struct ieee80211_rx_data *rx)
{
	struct ieee80211_sub_if_data *sdata = rx->sdata;
	struct net_device *dev = sdata->dev;

	if (unlikely((skb->protocol == sdata->control_port_protocol ||
		     (skb->protocol == cpu_to_be16(ETH_P_PREAUTH) &&
		      !sdata->control_port_no_preauth)) &&
		     sdata->control_port_over_nl80211)) {
		struct ieee80211_rx_status *status = IEEE80211_SKB_RXCB(skb);
		bool noencrypt = !(status->flag & RX_FLAG_DECRYPTED);

		cfg80211_rx_control_port(dev, skb, noencrypt, rx->link_id);
		dev_kfree_skb(skb);
	} else {
		struct ethhdr *ehdr = (void *)skb_mac_header(skb);

		memset(skb->cb, 0, sizeof(skb->cb));

		/*
		 * 802.1X over 802.11 requires that the authenticator address
		 * be used for EAPOL frames. However, 802.1X allows the use of
		 * the PAE group address instead. If the interface is part of
		 * a bridge and we pass the frame with the PAE group address,
		 * then the bridge will forward it to the network (even if the
		 * client was not associated yet), which isn't supposed to
		 * happen.
		 * To avoid that, rewrite the destination address to our own
		 * address, so that the authenticator (e.g. hostapd) will see
		 * the frame, but bridge won't forward it anywhere else. Note
		 * that due to earlier filtering, the only other address can
		 * be the PAE group address, unless the hardware allowed them
		 * through in 802.3 offloaded mode.
		 */
		if (unlikely(skb->protocol == sdata->control_port_protocol &&
			     !ether_addr_equal(ehdr->h_dest, sdata->vif.addr)))
			ether_addr_copy(ehdr->h_dest, sdata->vif.addr);

		/* deliver to local stack */
		if (rx->list)
			list_add_tail(&skb->list, rx->list);
		else
			netif_receive_skb(skb);
	}
}

/*
 * requires that rx->skb is a frame with ethernet header
 */
static void
ieee80211_deliver_skb(struct ieee80211_rx_data *rx)
{
	struct ieee80211_sub_if_data *sdata = rx->sdata;
	struct net_device *dev = sdata->dev;
	struct sk_buff *skb, *xmit_skb;
	struct ethhdr *ehdr = (struct ethhdr *) rx->skb->data;
	struct sta_info *dsta;

	skb = rx->skb;
	xmit_skb = NULL;

	dev_sw_netstats_rx_add(dev, skb->len);

	if (rx->sta) {
		/* The seqno index has the same property as needed
		 * for the rx_msdu field, i.e. it is IEEE80211_NUM_TIDS
		 * for non-QoS-data frames. Here we know it's a data
		 * frame, so count MSDUs.
		 */
		u64_stats_update_begin(&rx->link_sta->rx_stats.syncp);
		rx->link_sta->rx_stats.msdu[rx->seqno_idx]++;
		u64_stats_update_end(&rx->link_sta->rx_stats.syncp);
	}

	if ((sdata->vif.type == NL80211_IFTYPE_AP ||
	     sdata->vif.type == NL80211_IFTYPE_AP_VLAN) &&
	    !(sdata->flags & IEEE80211_SDATA_DONT_BRIDGE_PACKETS) &&
	    ehdr->h_proto != rx->sdata->control_port_protocol &&
	    (sdata->vif.type != NL80211_IFTYPE_AP_VLAN || !sdata->u.vlan.sta)) {
		if (is_multicast_ether_addr(ehdr->h_dest) &&
		    ieee80211_vif_get_num_mcast_if(sdata) != 0) {
			/*
			 * send multicast frames both to higher layers in
			 * local net stack and back to the wireless medium
			 */
			xmit_skb = skb_copy(skb, GFP_ATOMIC);
			if (!xmit_skb)
				net_info_ratelimited("%s: failed to clone multicast frame\n",
						    dev->name);
		} else if (!is_multicast_ether_addr(ehdr->h_dest) &&
			   !ether_addr_equal(ehdr->h_dest, ehdr->h_source)) {
			dsta = sta_info_get(sdata, ehdr->h_dest);
			if (dsta) {
				/*
				 * The destination station is associated to
				 * this AP (in this VLAN), so send the frame
				 * directly to it and do not pass it to local
				 * net stack.
				 */
				xmit_skb = skb;
				skb = NULL;
			}
		}
	}

#ifndef CONFIG_HAVE_EFFICIENT_UNALIGNED_ACCESS
	if (skb) {
		/* 'align' will only take the values 0 or 2 here since all
		 * frames are required to be aligned to 2-byte boundaries
		 * when being passed to mac80211; the code here works just
		 * as well if that isn't true, but mac80211 assumes it can
		 * access fields as 2-byte aligned (e.g. for ether_addr_equal)
		 */
		int align;

		align = (unsigned long)(skb->data + sizeof(struct ethhdr)) & 3;
		if (align) {
			if (WARN_ON(skb_headroom(skb) < 3)) {
				dev_kfree_skb(skb);
				skb = NULL;
			} else {
				u8 *data = skb->data;
				size_t len = skb_headlen(skb);
				skb->data -= align;
				memmove(skb->data, data, len);
				skb_set_tail_pointer(skb, len);
			}
		}
	}
#endif

	if (skb) {
		skb->protocol = eth_type_trans(skb, dev);
		ieee80211_deliver_skb_to_local_stack(skb, rx);
	}

	if (xmit_skb) {
		/*
		 * Send to wireless media and increase priority by 256 to
		 * keep the received priority instead of reclassifying
		 * the frame (see cfg80211_classify8021d).
		 */
		xmit_skb->priority += 256;
		xmit_skb->protocol = htons(ETH_P_802_3);
		skb_reset_network_header(xmit_skb);
		skb_reset_mac_header(xmit_skb);
		dev_queue_xmit(xmit_skb);
	}
}

#ifdef CONFIG_MAC80211_MESH
static bool
ieee80211_rx_mesh_fast_forward(struct ieee80211_sub_if_data *sdata,
			       struct sk_buff *skb, int hdrlen)
{
	struct ieee80211_if_mesh *ifmsh = &sdata->u.mesh;
	struct ieee80211_mesh_fast_tx_key key = {
		.type = MESH_FAST_TX_TYPE_FORWARDED
	};
	struct ieee80211_mesh_fast_tx *entry;
	struct ieee80211s_hdr *mesh_hdr;
	struct tid_ampdu_tx *tid_tx;
	struct sta_info *sta;
	struct ethhdr eth;
	u8 tid;

	mesh_hdr = (struct ieee80211s_hdr *)(skb->data + sizeof(eth));
	if ((mesh_hdr->flags & MESH_FLAGS_AE) == MESH_FLAGS_AE_A5_A6)
		ether_addr_copy(key.addr, mesh_hdr->eaddr1);
	else if (!(mesh_hdr->flags & MESH_FLAGS_AE))
		ether_addr_copy(key.addr, skb->data);
	else
		return false;

	entry = mesh_fast_tx_get(sdata, &key);
	if (!entry)
		return false;

	sta = rcu_dereference(entry->mpath->next_hop);
	if (!sta)
		return false;

	if (skb_linearize(skb))
		return false;

	tid = skb->priority & IEEE80211_QOS_CTL_TAG1D_MASK;
	tid_tx = rcu_dereference(sta->ampdu_mlme.tid_tx[tid]);
	if (tid_tx) {
		if (!test_bit(HT_AGG_STATE_OPERATIONAL, &tid_tx->state))
			return false;

		if (tid_tx->timeout)
			tid_tx->last_tx = jiffies;
	}

	ieee80211_aggr_check(sdata, sta, skb);

	if (ieee80211_get_8023_tunnel_proto(skb->data + hdrlen,
					    &skb->protocol))
		hdrlen += ETH_ALEN;
	else
		skb->protocol = htons(skb->len - hdrlen);
	skb_set_network_header(skb, hdrlen + 2);

	skb->dev = sdata->dev;
	memcpy(&eth, skb->data, ETH_HLEN - 2);
	skb_pull(skb, 2);
	__ieee80211_xmit_fast(sdata, sta, &entry->fast_tx, skb, tid_tx,
			      eth.h_dest, eth.h_source);
	IEEE80211_IFSTA_MESH_CTR_INC(ifmsh, fwded_unicast);
	IEEE80211_IFSTA_MESH_CTR_INC(ifmsh, fwded_frames);

	return true;
}
#endif

static ieee80211_rx_result
ieee80211_rx_mesh_data(struct ieee80211_sub_if_data *sdata, struct sta_info *sta,
		       struct sk_buff *skb)
{
#ifdef CONFIG_MAC80211_MESH
	struct ieee80211_if_mesh *ifmsh = &sdata->u.mesh;
	struct ieee80211_local *local = sdata->local;
	uint16_t fc = IEEE80211_FTYPE_DATA | IEEE80211_STYPE_QOS_DATA;
	struct ieee80211_hdr hdr = {
		.frame_control = cpu_to_le16(fc)
	};
	struct ieee80211_hdr *fwd_hdr;
	struct ieee80211s_hdr *mesh_hdr;
	struct ieee80211_tx_info *info;
	struct sk_buff *fwd_skb;
	struct ethhdr *eth;
	bool multicast;
	int tailroom = 0;
	int hdrlen, mesh_hdrlen;
	u8 *qos;

	if (!ieee80211_vif_is_mesh(&sdata->vif))
		return RX_CONTINUE;

	if (!pskb_may_pull(skb, sizeof(*eth) + 6))
		return RX_DROP;

	mesh_hdr = (struct ieee80211s_hdr *)(skb->data + sizeof(*eth));
	mesh_hdrlen = ieee80211_get_mesh_hdrlen(mesh_hdr);

	if (!pskb_may_pull(skb, sizeof(*eth) + mesh_hdrlen))
		return RX_DROP;

	eth = (struct ethhdr *)skb->data;
	multicast = is_multicast_ether_addr(eth->h_dest);

	mesh_hdr = (struct ieee80211s_hdr *)(eth + 1);
	if (!mesh_hdr->ttl)
		return RX_DROP;

	/* frame is in RMC, don't forward */
	if (is_multicast_ether_addr(eth->h_dest) &&
	    mesh_rmc_check(sdata, eth->h_source, mesh_hdr))
		return RX_DROP;

	/* forward packet */
	if (sdata->crypto_tx_tailroom_needed_cnt)
		tailroom = IEEE80211_ENCRYPT_TAILROOM;

	if (mesh_hdr->flags & MESH_FLAGS_AE) {
		struct mesh_path *mppath;
		char *proxied_addr;
		bool update = false;

		if (multicast)
			proxied_addr = mesh_hdr->eaddr1;
		else if ((mesh_hdr->flags & MESH_FLAGS_AE) == MESH_FLAGS_AE_A5_A6)
			/* has_a4 already checked in ieee80211_rx_mesh_check */
			proxied_addr = mesh_hdr->eaddr2;
		else
			return RX_DROP;

		rcu_read_lock();
		mppath = mpp_path_lookup(sdata, proxied_addr);
		if (!mppath) {
			mpp_path_add(sdata, proxied_addr, eth->h_source);
		} else {
			spin_lock_bh(&mppath->state_lock);
			if (!ether_addr_equal(mppath->mpp, eth->h_source)) {
				memcpy(mppath->mpp, eth->h_source, ETH_ALEN);
				update = true;
			}
			mppath->exp_time = jiffies;
			spin_unlock_bh(&mppath->state_lock);
		}

		/* flush fast xmit cache if the address path changed */
		if (update)
			mesh_fast_tx_flush_addr(sdata, proxied_addr);

		rcu_read_unlock();
	}

	/* Frame has reached destination.  Don't forward */
	if (ether_addr_equal(sdata->vif.addr, eth->h_dest))
		goto rx_accept;

	if (!--mesh_hdr->ttl) {
		if (multicast)
			goto rx_accept;

		IEEE80211_IFSTA_MESH_CTR_INC(ifmsh, dropped_frames_ttl);
		return RX_DROP;
	}

	if (!ifmsh->mshcfg.dot11MeshForwarding) {
		if (is_multicast_ether_addr(eth->h_dest))
			goto rx_accept;

		return RX_DROP;
	}

	skb_set_queue_mapping(skb, ieee802_1d_to_ac[skb->priority]);

	if (!multicast &&
	    ieee80211_rx_mesh_fast_forward(sdata, skb, mesh_hdrlen))
		return RX_QUEUED;

	ieee80211_fill_mesh_addresses(&hdr, &hdr.frame_control,
				      eth->h_dest, eth->h_source);
	hdrlen = ieee80211_hdrlen(hdr.frame_control);
	if (multicast) {
		int extra_head = sizeof(struct ieee80211_hdr) - sizeof(*eth);

		fwd_skb = skb_copy_expand(skb, local->tx_headroom + extra_head +
					       IEEE80211_ENCRYPT_HEADROOM,
					  tailroom, GFP_ATOMIC);
		if (!fwd_skb)
			goto rx_accept;
	} else {
		fwd_skb = skb;
		skb = NULL;

		if (skb_cow_head(fwd_skb, hdrlen - sizeof(struct ethhdr)))
			return RX_DROP_U_OOM;

		if (skb_linearize(fwd_skb))
			return RX_DROP_U_OOM;
	}

	fwd_hdr = skb_push(fwd_skb, hdrlen - sizeof(struct ethhdr));
	memcpy(fwd_hdr, &hdr, hdrlen - 2);
	qos = ieee80211_get_qos_ctl(fwd_hdr);
	qos[0] = qos[1] = 0;

	skb_reset_mac_header(fwd_skb);
	hdrlen += mesh_hdrlen;
	if (ieee80211_get_8023_tunnel_proto(fwd_skb->data + hdrlen,
					    &fwd_skb->protocol))
		hdrlen += ETH_ALEN;
	else
		fwd_skb->protocol = htons(fwd_skb->len - hdrlen);
	skb_set_network_header(fwd_skb, hdrlen + 2);

	info = IEEE80211_SKB_CB(fwd_skb);
	memset(info, 0, sizeof(*info));
	info->control.flags |= IEEE80211_TX_INTCFL_NEED_TXPROCESSING;
	info->control.vif = &sdata->vif;
	info->control.jiffies = jiffies;
	fwd_skb->dev = sdata->dev;
	if (multicast) {
		IEEE80211_IFSTA_MESH_CTR_INC(ifmsh, fwded_mcast);
		memcpy(fwd_hdr->addr2, sdata->vif.addr, ETH_ALEN);
		/* update power mode indication when forwarding */
		ieee80211_mps_set_frame_flags(sdata, NULL, fwd_hdr);
	} else if (!mesh_nexthop_lookup(sdata, fwd_skb)) {
		/* mesh power mode flags updated in mesh_nexthop_lookup */
		IEEE80211_IFSTA_MESH_CTR_INC(ifmsh, fwded_unicast);
	} else {
		/* unable to resolve next hop */
		if (sta)
			mesh_path_error_tx(sdata, ifmsh->mshcfg.element_ttl,
					   hdr.addr3, 0,
					   WLAN_REASON_MESH_PATH_NOFORWARD,
					   sta->sta.addr);
		IEEE80211_IFSTA_MESH_CTR_INC(ifmsh, dropped_frames_no_route);
		kfree_skb(fwd_skb);
		goto rx_accept;
	}

	IEEE80211_IFSTA_MESH_CTR_INC(ifmsh, fwded_frames);
	ieee80211_set_qos_hdr(sdata, fwd_skb);
	ieee80211_add_pending_skb(local, fwd_skb);

rx_accept:
	if (!skb)
		return RX_QUEUED;

	ieee80211_strip_8023_mesh_hdr(skb);
#endif

	return RX_CONTINUE;
}

static ieee80211_rx_result debug_noinline
__ieee80211_rx_h_amsdu(struct ieee80211_rx_data *rx, u8 data_offset)
{
	struct net_device *dev = rx->sdata->dev;
	struct sk_buff *skb = rx->skb;
	struct ieee80211_hdr *hdr = (struct ieee80211_hdr *)skb->data;
	__le16 fc = hdr->frame_control;
	struct sk_buff_head frame_list;
	ieee80211_rx_result res;
	struct ethhdr ethhdr;
	const u8 *check_da = ethhdr.h_dest, *check_sa = ethhdr.h_source;

	if (unlikely(ieee80211_has_a4(hdr->frame_control))) {
		check_da = NULL;
		check_sa = NULL;
	} else switch (rx->sdata->vif.type) {
		case NL80211_IFTYPE_AP:
		case NL80211_IFTYPE_AP_VLAN:
			check_da = NULL;
			break;
		case NL80211_IFTYPE_STATION:
			if (!test_sta_flag(rx->sta, WLAN_STA_TDLS_PEER))
				check_sa = NULL;
			break;
		case NL80211_IFTYPE_MESH_POINT:
			check_sa = NULL;
			check_da = NULL;
			break;
		default:
			break;
	}

	skb->dev = dev;
	__skb_queue_head_init(&frame_list);

	if (ieee80211_data_to_8023_exthdr(skb, &ethhdr,
					  rx->sdata->vif.addr,
					  rx->sdata->vif.type,
					  data_offset, true))
		return RX_DROP_U_BAD_AMSDU;

	if (rx->sta->amsdu_mesh_control < 0) {
		s8 valid = -1;
		int i;

		for (i = 0; i <= 2; i++) {
			if (!ieee80211_is_valid_amsdu(skb, i))
				continue;

			if (valid >= 0) {
				/* ambiguous */
				valid = -1;
				break;
			}

			valid = i;
		}

		rx->sta->amsdu_mesh_control = valid;
	}

	ieee80211_amsdu_to_8023s(skb, &frame_list, dev->dev_addr,
				 rx->sdata->vif.type,
				 rx->local->hw.extra_tx_headroom,
				 check_da, check_sa,
				 rx->sta->amsdu_mesh_control);

	while (!skb_queue_empty(&frame_list)) {
		rx->skb = __skb_dequeue(&frame_list);

		res = ieee80211_rx_mesh_data(rx->sdata, rx->sta, rx->skb);
		switch (res) {
		case RX_QUEUED:
			continue;
		case RX_CONTINUE:
			break;
		default:
			goto free;
		}

		if (!ieee80211_frame_allowed(rx, fc))
			goto free;

		ieee80211_deliver_skb(rx);
		continue;

free:
		dev_kfree_skb(rx->skb);
	}

	return RX_QUEUED;
}

static ieee80211_rx_result debug_noinline
ieee80211_rx_h_amsdu(struct ieee80211_rx_data *rx)
{
	struct sk_buff *skb = rx->skb;
	struct ieee80211_rx_status *status = IEEE80211_SKB_RXCB(skb);
	struct ieee80211_hdr *hdr = (struct ieee80211_hdr *)skb->data;
	__le16 fc = hdr->frame_control;

	if (!(status->rx_flags & IEEE80211_RX_AMSDU))
		return RX_CONTINUE;

	if (unlikely(!ieee80211_is_data(fc)))
		return RX_CONTINUE;

	if (unlikely(!ieee80211_is_data_present(fc)))
		return RX_DROP;

	if (unlikely(ieee80211_has_a4(hdr->frame_control))) {
		switch (rx->sdata->vif.type) {
		case NL80211_IFTYPE_AP_VLAN:
			if (!rx->sdata->u.vlan.sta)
				return RX_DROP_U_BAD_4ADDR;
			break;
		case NL80211_IFTYPE_STATION:
			if (!rx->sdata->u.mgd.use_4addr)
				return RX_DROP_U_BAD_4ADDR;
			break;
		case NL80211_IFTYPE_MESH_POINT:
			break;
		default:
			return RX_DROP_U_BAD_4ADDR;
		}
	}

	if (is_multicast_ether_addr(hdr->addr1) || !rx->sta)
		return RX_DROP_U_BAD_AMSDU;

	if (rx->key) {
		/*
		 * We should not receive A-MSDUs on pre-HT connections,
		 * and HT connections cannot use old ciphers. Thus drop
		 * them, as in those cases we couldn't even have SPP
		 * A-MSDUs or such.
		 */
		switch (rx->key->conf.cipher) {
		case WLAN_CIPHER_SUITE_WEP40:
		case WLAN_CIPHER_SUITE_WEP104:
		case WLAN_CIPHER_SUITE_TKIP:
			return RX_DROP_U_BAD_AMSDU_CIPHER;
		default:
			break;
		}
	}

	return __ieee80211_rx_h_amsdu(rx, 0);
}

static ieee80211_rx_result debug_noinline
ieee80211_rx_h_data(struct ieee80211_rx_data *rx)
{
	struct ieee80211_sub_if_data *sdata = rx->sdata;
	struct ieee80211_local *local = rx->local;
	struct net_device *dev = sdata->dev;
	struct ieee80211_hdr *hdr = (struct ieee80211_hdr *)rx->skb->data;
	__le16 fc = hdr->frame_control;
	ieee80211_rx_result res;
	bool port_control;

	if (unlikely(!ieee80211_is_data(hdr->frame_control)))
		return RX_CONTINUE;

	if (unlikely(!ieee80211_is_data_present(hdr->frame_control)))
		return RX_DROP;

	/* Send unexpected-4addr-frame event to hostapd */
	if (ieee80211_has_a4(hdr->frame_control) &&
	    sdata->vif.type == NL80211_IFTYPE_AP) {
		if (rx->sta &&
		    !test_and_set_sta_flag(rx->sta, WLAN_STA_4ADDR_EVENT))
			cfg80211_rx_unexpected_4addr_frame(
				rx->sdata->dev, rx->sta->sta.addr, GFP_ATOMIC);
		return RX_DROP;
	}

	res = __ieee80211_data_to_8023(rx, &port_control);
	if (unlikely(res != RX_CONTINUE))
		return res;

	res = ieee80211_rx_mesh_data(rx->sdata, rx->sta, rx->skb);
	if (res != RX_CONTINUE)
		return res;

	if (!ieee80211_frame_allowed(rx, fc))
		return RX_DROP;

	/* directly handle TDLS channel switch requests/responses */
	if (unlikely(((struct ethhdr *)rx->skb->data)->h_proto ==
						cpu_to_be16(ETH_P_TDLS))) {
		struct ieee80211_tdls_data *tf = (void *)rx->skb->data;

		if (pskb_may_pull(rx->skb,
				  offsetof(struct ieee80211_tdls_data, u)) &&
		    tf->payload_type == WLAN_TDLS_SNAP_RFTYPE &&
		    tf->category == WLAN_CATEGORY_TDLS &&
		    (tf->action_code == WLAN_TDLS_CHANNEL_SWITCH_REQUEST ||
		     tf->action_code == WLAN_TDLS_CHANNEL_SWITCH_RESPONSE)) {
			rx->skb->protocol = cpu_to_be16(ETH_P_TDLS);
			__ieee80211_queue_skb_to_iface(sdata, rx->link_id,
						       rx->sta, rx->skb);
			return RX_QUEUED;
		}
	}

	if (rx->sdata->vif.type == NL80211_IFTYPE_AP_VLAN &&
	    unlikely(port_control) && sdata->bss) {
		sdata = container_of(sdata->bss, struct ieee80211_sub_if_data,
				     u.ap);
		dev = sdata->dev;
		rx->sdata = sdata;
	}

	rx->skb->dev = dev;

	if (!ieee80211_hw_check(&local->hw, SUPPORTS_DYNAMIC_PS) &&
	    local->ps_sdata && local->hw.conf.dynamic_ps_timeout > 0 &&
	    !is_multicast_ether_addr(
		    ((struct ethhdr *)rx->skb->data)->h_dest) &&
	    (!local->scanning &&
	     !test_bit(SDATA_STATE_OFFCHANNEL, &sdata->state)))
		mod_timer(&local->dynamic_ps_timer, jiffies +
			  msecs_to_jiffies(local->hw.conf.dynamic_ps_timeout));

	ieee80211_deliver_skb(rx);

	return RX_QUEUED;
}

static ieee80211_rx_result debug_noinline
ieee80211_rx_h_ctrl(struct ieee80211_rx_data *rx, struct sk_buff_head *frames)
{
	struct sk_buff *skb = rx->skb;
	struct ieee80211_bar *bar = (struct ieee80211_bar *)skb->data;
	struct tid_ampdu_rx *tid_agg_rx;
	u16 start_seq_num;
	u16 tid;

	if (likely(!ieee80211_is_ctl(bar->frame_control)))
		return RX_CONTINUE;

	if (ieee80211_is_back_req(bar->frame_control)) {
		struct {
			__le16 control, start_seq_num;
		} __packed bar_data;
		struct ieee80211_event event = {
			.type = BAR_RX_EVENT,
		};

		if (!rx->sta)
			return RX_DROP;

		if (skb_copy_bits(skb, offsetof(struct ieee80211_bar, control),
				  &bar_data, sizeof(bar_data)))
			return RX_DROP;

		tid = le16_to_cpu(bar_data.control) >> 12;

		if (!test_bit(tid, rx->sta->ampdu_mlme.agg_session_valid) &&
		    !test_and_set_bit(tid, rx->sta->ampdu_mlme.unexpected_agg))
			ieee80211_send_delba(rx->sdata, rx->sta->sta.addr, tid,
					     WLAN_BACK_RECIPIENT,
					     WLAN_REASON_QSTA_REQUIRE_SETUP);

		tid_agg_rx = rcu_dereference(rx->sta->ampdu_mlme.tid_rx[tid]);
		if (!tid_agg_rx)
			return RX_DROP;

		start_seq_num = le16_to_cpu(bar_data.start_seq_num) >> 4;
		event.u.ba.tid = tid;
		event.u.ba.ssn = start_seq_num;
		event.u.ba.sta = &rx->sta->sta;

		/* reset session timer */
		if (tid_agg_rx->timeout)
			mod_timer(&tid_agg_rx->session_timer,
				  TU_TO_EXP_TIME(tid_agg_rx->timeout));

		spin_lock(&tid_agg_rx->reorder_lock);
		/* release stored frames up to start of BAR */
		ieee80211_release_reorder_frames(rx->sdata, tid_agg_rx,
						 start_seq_num, frames);
		spin_unlock(&tid_agg_rx->reorder_lock);

		drv_event_callback(rx->local, rx->sdata, &event);

		kfree_skb(skb);
		return RX_QUEUED;
	}

	return RX_DROP;
}

static void ieee80211_process_sa_query_req(struct ieee80211_sub_if_data *sdata,
					   struct ieee80211_mgmt *mgmt,
					   size_t len)
{
	struct ieee80211_local *local = sdata->local;
	struct sk_buff *skb;
	struct ieee80211_mgmt *resp;

	if (!ether_addr_equal(mgmt->da, sdata->vif.addr)) {
		/* Not to own unicast address */
		return;
	}

	if (!ether_addr_equal(mgmt->sa, sdata->vif.cfg.ap_addr) ||
	    !ether_addr_equal(mgmt->bssid, sdata->vif.cfg.ap_addr)) {
		/* Not from the current AP or not associated yet. */
		return;
	}

	if (len < 24 + 1 + sizeof(resp->u.action.u.sa_query)) {
		/* Too short SA Query request frame */
		return;
	}

	skb = dev_alloc_skb(sizeof(*resp) + local->hw.extra_tx_headroom);
	if (skb == NULL)
		return;

	skb_reserve(skb, local->hw.extra_tx_headroom);
	resp = skb_put_zero(skb, 24);
	memcpy(resp->da, sdata->vif.cfg.ap_addr, ETH_ALEN);
	memcpy(resp->sa, sdata->vif.addr, ETH_ALEN);
	memcpy(resp->bssid, sdata->vif.cfg.ap_addr, ETH_ALEN);
	resp->frame_control = cpu_to_le16(IEEE80211_FTYPE_MGMT |
					  IEEE80211_STYPE_ACTION);
	skb_put(skb, 1 + sizeof(resp->u.action.u.sa_query));
	resp->u.action.category = WLAN_CATEGORY_SA_QUERY;
	resp->u.action.u.sa_query.action = WLAN_ACTION_SA_QUERY_RESPONSE;
	memcpy(resp->u.action.u.sa_query.trans_id,
	       mgmt->u.action.u.sa_query.trans_id,
	       WLAN_SA_QUERY_TR_ID_LEN);

	ieee80211_tx_skb(sdata, skb);
}

static void
ieee80211_rx_check_bss_color_collision(struct ieee80211_rx_data *rx)
{
	struct ieee80211_mgmt *mgmt = (void *)rx->skb->data;
	struct ieee80211_bss_conf *bss_conf;
	const struct element *ie;
	size_t baselen;

	if (!wiphy_ext_feature_isset(rx->local->hw.wiphy,
				     NL80211_EXT_FEATURE_BSS_COLOR))
		return;

	if (ieee80211_hw_check(&rx->local->hw, DETECTS_COLOR_COLLISION))
		return;

	bss_conf = rx->link->conf;
	if (bss_conf->csa_active || bss_conf->color_change_active ||
	    !bss_conf->he_bss_color.enabled)
		return;

	baselen = mgmt->u.beacon.variable - rx->skb->data;
	if (baselen > rx->skb->len)
		return;

	ie = cfg80211_find_ext_elem(WLAN_EID_EXT_HE_OPERATION,
				    mgmt->u.beacon.variable,
				    rx->skb->len - baselen);
	if (ie && ie->datalen >= sizeof(struct ieee80211_he_operation) &&
	    ie->datalen >= ieee80211_he_oper_size(ie->data + 1)) {
		const struct ieee80211_he_operation *he_oper;
		u8 color;

		he_oper = (void *)(ie->data + 1);
		if (le32_get_bits(he_oper->he_oper_params,
				  IEEE80211_HE_OPERATION_BSS_COLOR_DISABLED))
			return;

		color = le32_get_bits(he_oper->he_oper_params,
				      IEEE80211_HE_OPERATION_BSS_COLOR_MASK);
		if (color == bss_conf->he_bss_color.color)
			ieee80211_obss_color_collision_notify(&rx->sdata->vif,
							      BIT_ULL(color),
							      bss_conf->link_id);
	}
}

static ieee80211_rx_result debug_noinline
ieee80211_rx_h_mgmt_check(struct ieee80211_rx_data *rx)
{
	struct ieee80211_mgmt *mgmt = (struct ieee80211_mgmt *) rx->skb->data;
	struct ieee80211_rx_status *status = IEEE80211_SKB_RXCB(rx->skb);

	if (ieee80211_is_s1g_beacon(mgmt->frame_control))
		return RX_CONTINUE;

	/*
	 * From here on, look only at management frames.
	 * Data and control frames are already handled,
	 * and unknown (reserved) frames are useless.
	 */
	if (rx->skb->len < 24)
		return RX_DROP;

	if (!ieee80211_is_mgmt(mgmt->frame_control))
		return RX_DROP;

	/* drop too small action frames */
	if (ieee80211_is_action(mgmt->frame_control) &&
	    rx->skb->len < IEEE80211_MIN_ACTION_SIZE)
		return RX_DROP_U_RUNT_ACTION;

	if (rx->sdata->vif.type == NL80211_IFTYPE_AP &&
	    ieee80211_is_beacon(mgmt->frame_control) &&
	    !(rx->flags & IEEE80211_RX_BEACON_REPORTED)) {
		int sig = 0;

		/* sw bss color collision detection */
		ieee80211_rx_check_bss_color_collision(rx);

		if (ieee80211_hw_check(&rx->local->hw, SIGNAL_DBM) &&
		    !(status->flag & RX_FLAG_NO_SIGNAL_VAL))
			sig = status->signal;

		cfg80211_report_obss_beacon_khz(rx->local->hw.wiphy,
						rx->skb->data, rx->skb->len,
						ieee80211_rx_status_to_khz(status),
						sig);
		rx->flags |= IEEE80211_RX_BEACON_REPORTED;
	}

	return ieee80211_drop_unencrypted_mgmt(rx);
}

static bool
ieee80211_process_rx_twt_action(struct ieee80211_rx_data *rx)
{
	struct ieee80211_mgmt *mgmt = (struct ieee80211_mgmt *)rx->skb->data;
	struct ieee80211_sub_if_data *sdata = rx->sdata;

	/* TWT actions are only supported in AP for the moment */
	if (sdata->vif.type != NL80211_IFTYPE_AP)
		return false;

	if (!rx->local->ops->add_twt_setup)
		return false;

	if (!sdata->vif.bss_conf.twt_responder)
		return false;

	if (!rx->sta)
		return false;

	switch (mgmt->u.action.u.s1g.action_code) {
	case WLAN_S1G_TWT_SETUP: {
		struct ieee80211_twt_setup *twt;

		if (rx->skb->len < IEEE80211_MIN_ACTION_SIZE +
				   1 + /* action code */
				   sizeof(struct ieee80211_twt_setup) +
				   2 /* TWT req_type agrt */)
			break;

		twt = (void *)mgmt->u.action.u.s1g.variable;
		if (twt->element_id != WLAN_EID_S1G_TWT)
			break;

		if (rx->skb->len < IEEE80211_MIN_ACTION_SIZE +
				   4 + /* action code + token + tlv */
				   twt->length)
			break;

		return true; /* queue the frame */
	}
	case WLAN_S1G_TWT_TEARDOWN:
		if (rx->skb->len < IEEE80211_MIN_ACTION_SIZE + 2)
			break;

		return true; /* queue the frame */
	default:
		break;
	}

	return false;
}

static ieee80211_rx_result debug_noinline
ieee80211_rx_h_action(struct ieee80211_rx_data *rx)
{
	struct ieee80211_local *local = rx->local;
	struct ieee80211_sub_if_data *sdata = rx->sdata;
	struct ieee80211_mgmt *mgmt = (struct ieee80211_mgmt *) rx->skb->data;
	struct ieee80211_rx_status *status = IEEE80211_SKB_RXCB(rx->skb);
	int len = rx->skb->len;

	if (!ieee80211_is_action(mgmt->frame_control))
		return RX_CONTINUE;

	if (!rx->sta && mgmt->u.action.category != WLAN_CATEGORY_PUBLIC &&
	    mgmt->u.action.category != WLAN_CATEGORY_SELF_PROTECTED &&
	    mgmt->u.action.category != WLAN_CATEGORY_SPECTRUM_MGMT)
		return RX_DROP_U_ACTION_UNKNOWN_SRC;

	switch (mgmt->u.action.category) {
	case WLAN_CATEGORY_HT:
		/* reject HT action frames from stations not supporting HT */
		if (!rx->link_sta->pub->ht_cap.ht_supported)
			goto invalid;

		if (sdata->vif.type != NL80211_IFTYPE_STATION &&
		    sdata->vif.type != NL80211_IFTYPE_MESH_POINT &&
		    sdata->vif.type != NL80211_IFTYPE_AP_VLAN &&
		    sdata->vif.type != NL80211_IFTYPE_AP &&
		    sdata->vif.type != NL80211_IFTYPE_ADHOC)
			break;

		/* verify action & smps_control/chanwidth are present */
		if (len < IEEE80211_MIN_ACTION_SIZE + 2)
			goto invalid;

		switch (mgmt->u.action.u.ht_smps.action) {
		case WLAN_HT_ACTION_SMPS: {
			struct ieee80211_supported_band *sband;
			enum ieee80211_smps_mode smps_mode;
			struct sta_opmode_info sta_opmode = {};

			if (sdata->vif.type != NL80211_IFTYPE_AP &&
			    sdata->vif.type != NL80211_IFTYPE_AP_VLAN)
				goto handled;

			/* convert to HT capability */
			switch (mgmt->u.action.u.ht_smps.smps_control) {
			case WLAN_HT_SMPS_CONTROL_DISABLED:
				smps_mode = IEEE80211_SMPS_OFF;
				break;
			case WLAN_HT_SMPS_CONTROL_STATIC:
				smps_mode = IEEE80211_SMPS_STATIC;
				break;
			case WLAN_HT_SMPS_CONTROL_DYNAMIC:
				smps_mode = IEEE80211_SMPS_DYNAMIC;
				break;
			default:
				goto invalid;
			}

			/* if no change do nothing */
			if (rx->link_sta->pub->smps_mode == smps_mode)
				goto handled;
			rx->link_sta->pub->smps_mode = smps_mode;
			sta_opmode.smps_mode =
				ieee80211_smps_mode_to_smps_mode(smps_mode);
			sta_opmode.changed = STA_OPMODE_SMPS_MODE_CHANGED;

			sband = rx->local->hw.wiphy->bands[status->band];

			rate_control_rate_update(local, sband, rx->link_sta,
						 IEEE80211_RC_SMPS_CHANGED);
			cfg80211_sta_opmode_change_notify(sdata->dev,
							  rx->sta->addr,
							  &sta_opmode,
							  GFP_ATOMIC);
			goto handled;
		}
		case WLAN_HT_ACTION_NOTIFY_CHANWIDTH: {
			struct ieee80211_supported_band *sband;
			u8 chanwidth = mgmt->u.action.u.ht_notify_cw.chanwidth;
			enum ieee80211_sta_rx_bandwidth max_bw, new_bw;
			struct sta_opmode_info sta_opmode = {};

			/* If it doesn't support 40 MHz it can't change ... */
			if (!(rx->link_sta->pub->ht_cap.cap &
					IEEE80211_HT_CAP_SUP_WIDTH_20_40))
				goto handled;

			if (chanwidth == IEEE80211_HT_CHANWIDTH_20MHZ)
				max_bw = IEEE80211_STA_RX_BW_20;
			else
				max_bw = ieee80211_sta_cap_rx_bw(rx->link_sta);

			/* set cur_max_bandwidth and recalc sta bw */
			rx->link_sta->cur_max_bandwidth = max_bw;
			new_bw = ieee80211_sta_cur_vht_bw(rx->link_sta);

			if (rx->link_sta->pub->bandwidth == new_bw)
				goto handled;

			rx->link_sta->pub->bandwidth = new_bw;
			sband = rx->local->hw.wiphy->bands[status->band];
			sta_opmode.bw =
				ieee80211_sta_rx_bw_to_chan_width(rx->link_sta);
			sta_opmode.changed = STA_OPMODE_MAX_BW_CHANGED;

			rate_control_rate_update(local, sband, rx->link_sta,
						 IEEE80211_RC_BW_CHANGED);
			cfg80211_sta_opmode_change_notify(sdata->dev,
							  rx->sta->addr,
							  &sta_opmode,
							  GFP_ATOMIC);
			goto handled;
		}
		default:
			goto invalid;
		}

		break;
	case WLAN_CATEGORY_PUBLIC:
	case WLAN_CATEGORY_PROTECTED_DUAL_OF_ACTION:
		if (len < IEEE80211_MIN_ACTION_SIZE + 1)
			goto invalid;
		if (sdata->vif.type != NL80211_IFTYPE_STATION)
			break;
		if (!rx->sta)
			break;
		if (!ether_addr_equal(mgmt->bssid, sdata->deflink.u.mgd.bssid))
			break;
		if (mgmt->u.action.u.ext_chan_switch.action_code !=
				WLAN_PUB_ACTION_EXT_CHANSW_ANN)
			break;
		if (len < offsetof(struct ieee80211_mgmt,
				   u.action.u.ext_chan_switch.variable))
			goto invalid;
		goto queue;
	case WLAN_CATEGORY_VHT:
		if (sdata->vif.type != NL80211_IFTYPE_STATION &&
		    sdata->vif.type != NL80211_IFTYPE_MESH_POINT &&
		    sdata->vif.type != NL80211_IFTYPE_AP_VLAN &&
		    sdata->vif.type != NL80211_IFTYPE_AP &&
		    sdata->vif.type != NL80211_IFTYPE_ADHOC)
			break;

		/* verify action code is present */
		if (len < IEEE80211_MIN_ACTION_SIZE + 1)
			goto invalid;

		switch (mgmt->u.action.u.vht_opmode_notif.action_code) {
		case WLAN_VHT_ACTION_OPMODE_NOTIF: {
			/* verify opmode is present */
			if (len < IEEE80211_MIN_ACTION_SIZE + 2)
				goto invalid;
			goto queue;
		}
		case WLAN_VHT_ACTION_GROUPID_MGMT: {
			if (len < IEEE80211_MIN_ACTION_SIZE + 25)
				goto invalid;
			goto queue;
		}
		default:
			break;
		}
		break;
	case WLAN_CATEGORY_BACK:
		if (sdata->vif.type != NL80211_IFTYPE_STATION &&
		    sdata->vif.type != NL80211_IFTYPE_MESH_POINT &&
		    sdata->vif.type != NL80211_IFTYPE_AP_VLAN &&
		    sdata->vif.type != NL80211_IFTYPE_AP &&
		    sdata->vif.type != NL80211_IFTYPE_ADHOC)
			break;

		/* verify action_code is present */
		if (len < IEEE80211_MIN_ACTION_SIZE + 1)
			break;

		switch (mgmt->u.action.u.addba_req.action_code) {
		case WLAN_ACTION_ADDBA_REQ:
			if (len < (IEEE80211_MIN_ACTION_SIZE +
				   sizeof(mgmt->u.action.u.addba_req)))
				goto invalid;
			break;
		case WLAN_ACTION_ADDBA_RESP:
			if (len < (IEEE80211_MIN_ACTION_SIZE +
				   sizeof(mgmt->u.action.u.addba_resp)))
				goto invalid;
			break;
		case WLAN_ACTION_DELBA:
			if (len < (IEEE80211_MIN_ACTION_SIZE +
				   sizeof(mgmt->u.action.u.delba)))
				goto invalid;
			break;
		default:
			goto invalid;
		}

		goto queue;
	case WLAN_CATEGORY_SPECTRUM_MGMT:
		/* verify action_code is present */
		if (len < IEEE80211_MIN_ACTION_SIZE + 1)
			break;

		switch (mgmt->u.action.u.measurement.action_code) {
		case WLAN_ACTION_SPCT_MSR_REQ:
			if (status->band != NL80211_BAND_5GHZ)
				break;

			if (len < (IEEE80211_MIN_ACTION_SIZE +
				   sizeof(mgmt->u.action.u.measurement)))
				break;

			if (sdata->vif.type != NL80211_IFTYPE_STATION)
				break;

			ieee80211_process_measurement_req(sdata, mgmt, len);
			goto handled;
		case WLAN_ACTION_SPCT_CHL_SWITCH: {
			u8 *bssid;
			if (len < (IEEE80211_MIN_ACTION_SIZE +
				   sizeof(mgmt->u.action.u.chan_switch)))
				break;

			if (sdata->vif.type != NL80211_IFTYPE_STATION &&
			    sdata->vif.type != NL80211_IFTYPE_ADHOC &&
			    sdata->vif.type != NL80211_IFTYPE_MESH_POINT)
				break;

			if (sdata->vif.type == NL80211_IFTYPE_STATION)
				bssid = sdata->deflink.u.mgd.bssid;
			else if (sdata->vif.type == NL80211_IFTYPE_ADHOC)
				bssid = sdata->u.ibss.bssid;
			else if (sdata->vif.type == NL80211_IFTYPE_MESH_POINT)
				bssid = mgmt->sa;
			else
				break;

			if (!ether_addr_equal(mgmt->bssid, bssid))
				break;

			goto queue;
			}
		}
		break;
	case WLAN_CATEGORY_SELF_PROTECTED:
		if (len < (IEEE80211_MIN_ACTION_SIZE +
			   sizeof(mgmt->u.action.u.self_prot.action_code)))
			break;

		switch (mgmt->u.action.u.self_prot.action_code) {
		case WLAN_SP_MESH_PEERING_OPEN:
		case WLAN_SP_MESH_PEERING_CLOSE:
		case WLAN_SP_MESH_PEERING_CONFIRM:
			if (!ieee80211_vif_is_mesh(&sdata->vif))
				goto invalid;
			if (sdata->u.mesh.user_mpm)
				/* userspace handles this frame */
				break;
			goto queue;
		case WLAN_SP_MGK_INFORM:
		case WLAN_SP_MGK_ACK:
			if (!ieee80211_vif_is_mesh(&sdata->vif))
				goto invalid;
			break;
		}
		break;
	case WLAN_CATEGORY_MESH_ACTION:
		if (len < (IEEE80211_MIN_ACTION_SIZE +
			   sizeof(mgmt->u.action.u.mesh_action.action_code)))
			break;

		if (!ieee80211_vif_is_mesh(&sdata->vif))
			break;
		if (mesh_action_is_path_sel(mgmt) &&
		    !mesh_path_sel_is_hwmp(sdata))
			break;
		goto queue;
	case WLAN_CATEGORY_S1G:
		if (len < offsetofend(typeof(*mgmt),
				      u.action.u.s1g.action_code))
			break;

		switch (mgmt->u.action.u.s1g.action_code) {
		case WLAN_S1G_TWT_SETUP:
		case WLAN_S1G_TWT_TEARDOWN:
			if (ieee80211_process_rx_twt_action(rx))
				goto queue;
			break;
		default:
			break;
		}
		break;
	case WLAN_CATEGORY_PROTECTED_EHT:
		if (len < offsetofend(typeof(*mgmt),
				      u.action.u.ttlm_req.action_code))
			break;

		switch (mgmt->u.action.u.ttlm_req.action_code) {
		case WLAN_PROTECTED_EHT_ACTION_TTLM_REQ:
			if (sdata->vif.type != NL80211_IFTYPE_STATION)
				break;

			if (len < offsetofend(typeof(*mgmt),
					      u.action.u.ttlm_req))
				goto invalid;
			goto queue;
		case WLAN_PROTECTED_EHT_ACTION_TTLM_RES:
			if (sdata->vif.type != NL80211_IFTYPE_STATION)
				break;

			if (len < offsetofend(typeof(*mgmt),
					      u.action.u.ttlm_res))
				goto invalid;
			goto queue;
		case WLAN_PROTECTED_EHT_ACTION_TTLM_TEARDOWN:
			if (sdata->vif.type != NL80211_IFTYPE_STATION)
				break;

			if (len < offsetofend(typeof(*mgmt),
					      u.action.u.ttlm_tear_down))
				goto invalid;
			goto queue;
		case WLAN_PROTECTED_EHT_ACTION_LINK_RECONFIG_RESP:
			if (sdata->vif.type != NL80211_IFTYPE_STATION)
				break;

			/* The reconfiguration response action frame must
			 * least one 'Status Duple' entry (3 octets)
			 */
			if (len <
			    offsetofend(typeof(*mgmt),
					u.action.u.ml_reconf_resp) + 3)
				goto invalid;
			goto queue;
		case WLAN_PROTECTED_EHT_ACTION_EPCS_ENABLE_RESP:
			if (sdata->vif.type != NL80211_IFTYPE_STATION)
				break;

			if (len < offsetofend(typeof(*mgmt),
					      u.action.u.epcs) +
			    IEEE80211_EPCS_ENA_RESP_BODY_LEN)
				goto invalid;
			goto queue;
		case WLAN_PROTECTED_EHT_ACTION_EPCS_ENABLE_TEARDOWN:
			if (sdata->vif.type != NL80211_IFTYPE_STATION)
				break;

			if (len < offsetofend(typeof(*mgmt),
					      u.action.u.epcs))
				goto invalid;
			goto queue;
		default:
			break;
		}
		break;
	}

	return RX_CONTINUE;

 invalid:
	status->rx_flags |= IEEE80211_RX_MALFORMED_ACTION_FRM;
	/* will return in the next handlers */
	return RX_CONTINUE;

 handled:
	if (rx->sta)
		rx->link_sta->rx_stats.packets++;
	dev_kfree_skb(rx->skb);
	return RX_QUEUED;

 queue:
	ieee80211_queue_skb_to_iface(sdata, rx->link_id, rx->sta, rx->skb);
	return RX_QUEUED;
}

static ieee80211_rx_result debug_noinline
ieee80211_rx_h_userspace_mgmt(struct ieee80211_rx_data *rx)
{
	struct ieee80211_rx_status *status = IEEE80211_SKB_RXCB(rx->skb);
	struct cfg80211_rx_info info = {
		.freq = ieee80211_rx_status_to_khz(status),
		.buf = rx->skb->data,
		.len = rx->skb->len,
		.link_id = rx->link_id,
		.have_link_id = rx->link_id >= 0,
	};

	/* skip known-bad action frames and return them in the next handler */
	if (status->rx_flags & IEEE80211_RX_MALFORMED_ACTION_FRM)
		return RX_CONTINUE;

	/*
	 * Getting here means the kernel doesn't know how to handle
	 * it, but maybe userspace does ... include returned frames
	 * so userspace can register for those to know whether ones
	 * it transmitted were processed or returned.
	 */

	if (ieee80211_hw_check(&rx->local->hw, SIGNAL_DBM) &&
	    !(status->flag & RX_FLAG_NO_SIGNAL_VAL))
		info.sig_dbm = status->signal;

	if (ieee80211_is_timing_measurement(rx->skb) ||
	    ieee80211_is_ftm(rx->skb)) {
		info.rx_tstamp = ktime_to_ns(skb_hwtstamps(rx->skb)->hwtstamp);
		info.ack_tstamp = ktime_to_ns(status->ack_tx_hwtstamp);
	}

	if (cfg80211_rx_mgmt_ext(&rx->sdata->wdev, &info)) {
		if (rx->sta)
			rx->link_sta->rx_stats.packets++;
		dev_kfree_skb(rx->skb);
		return RX_QUEUED;
	}

	return RX_CONTINUE;
}

static ieee80211_rx_result debug_noinline
ieee80211_rx_h_action_post_userspace(struct ieee80211_rx_data *rx)
{
	struct ieee80211_sub_if_data *sdata = rx->sdata;
	struct ieee80211_mgmt *mgmt = (struct ieee80211_mgmt *) rx->skb->data;
	int len = rx->skb->len;

	if (!ieee80211_is_action(mgmt->frame_control))
		return RX_CONTINUE;

	switch (mgmt->u.action.category) {
	case WLAN_CATEGORY_SA_QUERY:
		if (len < (IEEE80211_MIN_ACTION_SIZE +
			   sizeof(mgmt->u.action.u.sa_query)))
			break;

		switch (mgmt->u.action.u.sa_query.action) {
		case WLAN_ACTION_SA_QUERY_REQUEST:
			if (sdata->vif.type != NL80211_IFTYPE_STATION)
				break;
			ieee80211_process_sa_query_req(sdata, mgmt, len);
			goto handled;
		}
		break;
	}

	return RX_CONTINUE;

 handled:
	if (rx->sta)
		rx->link_sta->rx_stats.packets++;
	dev_kfree_skb(rx->skb);
	return RX_QUEUED;
}

static ieee80211_rx_result debug_noinline
ieee80211_rx_h_action_return(struct ieee80211_rx_data *rx)
{
	struct ieee80211_local *local = rx->local;
	struct ieee80211_mgmt *mgmt = (struct ieee80211_mgmt *) rx->skb->data;
	struct sk_buff *nskb;
	struct ieee80211_sub_if_data *sdata = rx->sdata;
	struct ieee80211_rx_status *status = IEEE80211_SKB_RXCB(rx->skb);

	if (!ieee80211_is_action(mgmt->frame_control))
		return RX_CONTINUE;

	/*
	 * For AP mode, hostapd is responsible for handling any action
	 * frames that we didn't handle, including returning unknown
	 * ones. For all other modes we will return them to the sender,
	 * setting the 0x80 bit in the action category, as required by
	 * 802.11-2012 9.24.4.
	 * Newer versions of hostapd use the management frame registration
	 * mechanisms and old cooked monitor interface is no longer supported.
	 */
	if (!(status->rx_flags & IEEE80211_RX_MALFORMED_ACTION_FRM) &&
	    (sdata->vif.type == NL80211_IFTYPE_AP ||
	     sdata->vif.type == NL80211_IFTYPE_AP_VLAN))
		return RX_DROP;

	if (is_multicast_ether_addr(mgmt->da))
		return RX_DROP;

	/* do not return rejected action frames */
	if (mgmt->u.action.category & 0x80)
		return RX_DROP_U_REJECTED_ACTION_RESPONSE;

	nskb = skb_copy_expand(rx->skb, local->hw.extra_tx_headroom, 0,
			       GFP_ATOMIC);
	if (nskb) {
		struct ieee80211_mgmt *nmgmt = (void *)nskb->data;

		nmgmt->u.action.category |= 0x80;
		memcpy(nmgmt->da, nmgmt->sa, ETH_ALEN);
		memcpy(nmgmt->sa, rx->sdata->vif.addr, ETH_ALEN);

		memset(nskb->cb, 0, sizeof(nskb->cb));

		if (rx->sdata->vif.type == NL80211_IFTYPE_P2P_DEVICE) {
			struct ieee80211_tx_info *info = IEEE80211_SKB_CB(nskb);

			info->flags = IEEE80211_TX_CTL_TX_OFFCHAN |
				      IEEE80211_TX_INTFL_OFFCHAN_TX_OK |
				      IEEE80211_TX_CTL_NO_CCK_RATE;
			if (ieee80211_hw_check(&local->hw, QUEUE_CONTROL))
				info->hw_queue =
					local->hw.offchannel_tx_hw_queue;
		}

		__ieee80211_tx_skb_tid_band(rx->sdata, nskb, 7, -1,
					    status->band);
	}

	return RX_DROP_U_UNKNOWN_ACTION_REJECTED;
}

static ieee80211_rx_result debug_noinline
ieee80211_rx_h_ext(struct ieee80211_rx_data *rx)
{
	struct ieee80211_sub_if_data *sdata = rx->sdata;
	struct ieee80211_hdr *hdr = (void *)rx->skb->data;

	if (!ieee80211_is_ext(hdr->frame_control))
		return RX_CONTINUE;

	if (sdata->vif.type != NL80211_IFTYPE_STATION)
		return RX_DROP;

	/* for now only beacons are ext, so queue them */
	ieee80211_queue_skb_to_iface(sdata, rx->link_id, rx->sta, rx->skb);

	return RX_QUEUED;
}

static ieee80211_rx_result debug_noinline
ieee80211_rx_h_mgmt(struct ieee80211_rx_data *rx)
{
	struct ieee80211_sub_if_data *sdata = rx->sdata;
	struct ieee80211_mgmt *mgmt = (void *)rx->skb->data;
	__le16 stype;

	stype = mgmt->frame_control & cpu_to_le16(IEEE80211_FCTL_STYPE);

	if (!ieee80211_vif_is_mesh(&sdata->vif) &&
	    sdata->vif.type != NL80211_IFTYPE_ADHOC &&
	    sdata->vif.type != NL80211_IFTYPE_OCB &&
	    sdata->vif.type != NL80211_IFTYPE_STATION)
		return RX_DROP;

	switch (stype) {
	case cpu_to_le16(IEEE80211_STYPE_AUTH):
	case cpu_to_le16(IEEE80211_STYPE_BEACON):
	case cpu_to_le16(IEEE80211_STYPE_PROBE_RESP):
		/* process for all: mesh, mlme, ibss */
		break;
	case cpu_to_le16(IEEE80211_STYPE_DEAUTH):
		if (is_multicast_ether_addr(mgmt->da) &&
		    !is_broadcast_ether_addr(mgmt->da))
			return RX_DROP;

		/* process only for station/IBSS */
		if (sdata->vif.type != NL80211_IFTYPE_STATION &&
		    sdata->vif.type != NL80211_IFTYPE_ADHOC)
			return RX_DROP;
		break;
	case cpu_to_le16(IEEE80211_STYPE_ASSOC_RESP):
	case cpu_to_le16(IEEE80211_STYPE_REASSOC_RESP):
	case cpu_to_le16(IEEE80211_STYPE_DISASSOC):
		if (is_multicast_ether_addr(mgmt->da) &&
		    !is_broadcast_ether_addr(mgmt->da))
			return RX_DROP;

		/* process only for station */
		if (sdata->vif.type != NL80211_IFTYPE_STATION)
			return RX_DROP;
		break;
	case cpu_to_le16(IEEE80211_STYPE_PROBE_REQ):
		/* process only for ibss and mesh */
		if (sdata->vif.type != NL80211_IFTYPE_ADHOC &&
		    sdata->vif.type != NL80211_IFTYPE_MESH_POINT)
			return RX_DROP;
		break;
	default:
		return RX_DROP;
	}

	ieee80211_queue_skb_to_iface(sdata, rx->link_id, rx->sta, rx->skb);

	return RX_QUEUED;
}

static void ieee80211_rx_handlers_result(struct ieee80211_rx_data *rx,
					 ieee80211_rx_result res)
{
	if (res == RX_QUEUED) {
		/*已入队,直接返回*/
		I802_DEBUG_INC(rx->sdata->local->rx_handlers_queued);
		return;
	}

	if (res != RX_CONTINUE) {
		/*报文已丢弃,丢弃计数增加*/
		I802_DEBUG_INC(rx->sdata->local->rx_handlers_drop);
		if (rx->sta)
			rx->link_sta->rx_stats.dropped++;
	}

	kfree_skb_reason(rx->skb, (__force u32)res);
}

static void ieee80211_rx_handlers(struct ieee80211_rx_data *rx,
				  struct sk_buff_head *frames)
{
	ieee80211_rx_result res = RX_DROP;
	struct sk_buff *skb;

	/*定义辅助函数，如果rxh函数返回值非continue,则直接跳过后续处理*/
#define CALL_RXH(rxh)			\
	do {				\
		res = rxh(rx);/*调用rxh函数*/		\
		if (res != RX_CONTINUE)	\
			/*返回值不为continue,直接执行完成,准备下一个报文*/\
			goto rxh_next;  \
	} while (0)

	/* Lock here to avoid hitting all of the data used in the RX
	 * path (e.g. key data, station data, ...) concurrently when
	 * a frame is released from the reorder buffer due to timeout
	 * from the timer, potentially concurrently with RX from the
	 * driver.
	 */
	spin_lock_bh(&rx->local->rx_path_lock);

	/*skb queue上出一个报文*/
	while ((skb = __skb_dequeue(frames))) {
		/*
		 * all the other fields are valid across frames
		 * that belong to an aMPDU since they are on the
		 * same TID from the same station
		 */
		rx->skb = skb;

		if (WARN_ON_ONCE(!rx->link))
			goto rxh_next;

		CALL_RXH(ieee80211_rx_h_check_more_data);
		CALL_RXH(ieee80211_rx_h_uapsd_and_pspoll);
		CALL_RXH(ieee80211_rx_h_sta_process);
		CALL_RXH(ieee80211_rx_h_decrypt);
		CALL_RXH(ieee80211_rx_h_defragment);
		CALL_RXH(ieee80211_rx_h_michael_mic_verify);
		/* must be after MMIC verify so header is counted in MPDU mic */
		CALL_RXH(ieee80211_rx_h_amsdu);
		CALL_RXH(ieee80211_rx_h_data);

		/* special treatment -- needs the queue */
		res = ieee80211_rx_h_ctrl(rx, frames);
		if (res != RX_CONTINUE)
			goto rxh_next;

		CALL_RXH(ieee80211_rx_h_mgmt_check);
		CALL_RXH(ieee80211_rx_h_action);
		CALL_RXH(ieee80211_rx_h_userspace_mgmt);
		CALL_RXH(ieee80211_rx_h_action_post_userspace);
		CALL_RXH(ieee80211_rx_h_action_return);
		CALL_RXH(ieee80211_rx_h_ext);
		CALL_RXH(ieee80211_rx_h_mgmt);

 rxh_next:
		ieee80211_rx_handlers_result(rx, res/*上一个执行的返回值*/);

#undef CALL_RXH
	}

	spin_unlock_bh(&rx->local->rx_path_lock);
}

static void ieee80211_invoke_rx_handlers(struct ieee80211_rx_data *rx)
{
	struct sk_buff_head reorder_release;
	ieee80211_rx_result res = RX_DROP;

	__skb_queue_head_init(&reorder_release);

#define CALL_RXH(rxh)			\
	do {				\
		res = rxh(rx);		\
		if (res != RX_CONTINUE)	\
			goto rxh_next;  \
	} while (0)

	CALL_RXH(ieee80211_rx_h_check_dup);
	CALL_RXH(ieee80211_rx_h_check);

	ieee80211_rx_reorder_ampdu(rx, &reorder_release);

	ieee80211_rx_handlers(rx, &reorder_release);
	return;

 rxh_next:
	ieee80211_rx_handlers_result(rx, res);

#undef CALL_RXH
}

static bool
ieee80211_rx_is_valid_sta_link_id(struct ieee80211_sta *sta, u8 link_id)
{
	return !!(sta->valid_links & BIT(link_id));
}

static bool ieee80211_rx_data_set_link(struct ieee80211_rx_data *rx,
				       u8 link_id)
{
	rx->link_id = link_id;
	rx->link = rcu_dereference(rx->sdata->link[link_id]);

	if (!rx->sta)
		return rx->link;

	if (!ieee80211_rx_is_valid_sta_link_id(&rx->sta->sta, link_id))
		return false;

	rx->link_sta = rcu_dereference(rx->sta->link[link_id]);

	return rx->link && rx->link_sta;
}

static bool ieee80211_rx_data_set_sta(struct ieee80211_rx_data *rx,
				      struct sta_info *sta, int link_id)
{
	rx->link_id = link_id;
	rx->sta = sta;/*设置rx的sta*/

	if (sta) {
		rx->local = sta->sdata->local;
		if (!rx->sdata)
			rx->sdata = sta->sdata;
		rx->link_sta = &sta->deflink;
	} else {
		rx->link_sta = NULL;
	}

	if (link_id < 0)
		rx->link = &rx->sdata->deflink;
	else if (!ieee80211_rx_data_set_link(rx, link_id))
		return false;

	return true;
}

/*
 * This function makes calls into the RX path, therefore
 * it has to be invoked under RCU read lock.
 */
void ieee80211_release_reorder_timeout(struct sta_info *sta, int tid)
{
	struct sk_buff_head frames;
	struct ieee80211_rx_data rx = {
		/* This is OK -- must be QoS data frame */
		.security_idx = tid,
		.seqno_idx = tid,
	};
	struct tid_ampdu_rx *tid_agg_rx;
	int link_id = -1;

	/* FIXME: statistics won't be right with this */
	if (sta->sta.valid_links)
		link_id = ffs(sta->sta.valid_links) - 1;

	if (!ieee80211_rx_data_set_sta(&rx, sta, link_id))
		return;

	tid_agg_rx = rcu_dereference(sta->ampdu_mlme.tid_rx[tid]);
	if (!tid_agg_rx)
		return;

	__skb_queue_head_init(&frames);

	spin_lock(&tid_agg_rx->reorder_lock);
	ieee80211_sta_reorder_release(sta->sdata, tid_agg_rx, &frames);
	spin_unlock(&tid_agg_rx->reorder_lock);

	if (!skb_queue_empty(&frames)) {
		struct ieee80211_event event = {
			.type = BA_FRAME_TIMEOUT,
			.u.ba.tid = tid,
			.u.ba.sta = &sta->sta,
		};
		drv_event_callback(rx.local, rx.sdata, &event);
	}

	ieee80211_rx_handlers(&rx, &frames);
}

void ieee80211_mark_rx_ba_filtered_frames(struct ieee80211_sta *pubsta, u8 tid,
					  u16 ssn, u64 filtered,
					  u16 received_mpdus)
{
	struct ieee80211_local *local;
	struct sta_info *sta;
	struct tid_ampdu_rx *tid_agg_rx;
	struct sk_buff_head frames;
	struct ieee80211_rx_data rx = {
		/* This is OK -- must be QoS data frame */
		.security_idx = tid,
		.seqno_idx = tid,
	};
	int i, diff;

	if (WARN_ON(!pubsta || tid >= IEEE80211_NUM_TIDS))
		return;

	__skb_queue_head_init(&frames);

	sta = container_of(pubsta, struct sta_info, sta);

	local = sta->sdata->local;
	WARN_ONCE(local->hw.max_rx_aggregation_subframes > 64,
		  "RX BA marker can't support max_rx_aggregation_subframes %u > 64\n",
		  local->hw.max_rx_aggregation_subframes);

	if (!ieee80211_rx_data_set_sta(&rx, sta, -1))
		return;

	rcu_read_lock();
	tid_agg_rx = rcu_dereference(sta->ampdu_mlme.tid_rx[tid]);
	if (!tid_agg_rx)
		goto out;

	spin_lock_bh(&tid_agg_rx->reorder_lock);

	if (received_mpdus >= IEEE80211_SN_MODULO >> 1) {
		int release;

		/* release all frames in the reorder buffer */
		release = (tid_agg_rx->head_seq_num + tid_agg_rx->buf_size) %
			   IEEE80211_SN_MODULO;
		ieee80211_release_reorder_frames(sta->sdata, tid_agg_rx,
						 release, &frames);
		/* update ssn to match received ssn */
		tid_agg_rx->head_seq_num = ssn;
	} else {
		ieee80211_release_reorder_frames(sta->sdata, tid_agg_rx, ssn,
						 &frames);
	}

	/* handle the case that received ssn is behind the mac ssn.
	 * it can be tid_agg_rx->buf_size behind and still be valid */
	diff = (tid_agg_rx->head_seq_num - ssn) & IEEE80211_SN_MASK;
	if (diff >= tid_agg_rx->buf_size) {
		tid_agg_rx->reorder_buf_filtered = 0;
		goto release;
	}
	filtered = filtered >> diff;
	ssn += diff;

	/* update bitmap */
	for (i = 0; i < tid_agg_rx->buf_size; i++) {
		int index = (ssn + i) % tid_agg_rx->buf_size;

		tid_agg_rx->reorder_buf_filtered &= ~BIT_ULL(index);
		if (filtered & BIT_ULL(i))
			tid_agg_rx->reorder_buf_filtered |= BIT_ULL(index);
	}

	/* now process also frames that the filter marking released */
	ieee80211_sta_reorder_release(sta->sdata, tid_agg_rx, &frames);

release:
	spin_unlock_bh(&tid_agg_rx->reorder_lock);

	ieee80211_rx_handlers(&rx, &frames);

 out:
	rcu_read_unlock();
}
EXPORT_SYMBOL(ieee80211_mark_rx_ba_filtered_frames);

/* main receive path */

static inline int ieee80211_bssid_match(const u8 *raddr, const u8 *addr)
{
	return ether_addr_equal(raddr, addr) ||
	       is_broadcast_ether_addr(raddr);
}

static bool ieee80211_accept_frame(struct ieee80211_rx_data *rx)
{
	struct ieee80211_sub_if_data *sdata = rx->sdata;
	struct sk_buff *skb = rx->skb;
	struct ieee80211_hdr *hdr = (void *)skb->data;/*取802.11 header*/
	struct ieee80211_rx_status *status = IEEE80211_SKB_RXCB(skb);
	//取ap的mac地址
	u8 *bssid = ieee80211_get_bssid(hdr, skb->len, sdata->vif.type);
	bool multicast = is_multicast_ether_addr(hdr->addr1) ||
			 ieee80211_is_s1g_beacon(hdr->frame_control);

	/*依据接口类型，检查是否可收取此报文*/
	switch (sdata->vif.type) {
	case NL80211_IFTYPE_STATION:
		if (!bssid && !sdata->u.mgd.use_4addr)
			return false;
		if (ieee80211_is_first_frag(hdr->seq_ctrl) &&
		    ieee80211_is_robust_mgmt_frame(skb) && !rx->sta)
			return false;
		if (multicast)
			return true;
		return ieee80211_is_our_addr(sdata, hdr->addr1, &rx->link_id);
	case NL80211_IFTYPE_ADHOC:
		if (!bssid)
			return false;
		if (ether_addr_equal(sdata->vif.addr, hdr->addr2) ||
		    ether_addr_equal(sdata->u.ibss.bssid, hdr->addr2) ||
		    !is_valid_ether_addr(hdr->addr2))
			return false;
		if (ieee80211_is_beacon(hdr->frame_control))
			return true;
		if (!ieee80211_bssid_match(bssid, sdata->u.ibss.bssid))
			return false;
		if (!multicast &&
		    !ether_addr_equal(sdata->vif.addr, hdr->addr1))
			return false;
		if (!rx->sta) {
			int rate_idx;
			if (status->encoding != RX_ENC_LEGACY)
				rate_idx = 0; /* TODO: HT/VHT rates */
			else
				rate_idx = status->rate_idx;
			ieee80211_ibss_rx_no_sta(sdata, bssid, hdr->addr2,
						 BIT(rate_idx));
		}
		return true;
	case NL80211_IFTYPE_OCB:
		if (!bssid)
			return false;
		if (!ieee80211_is_data_present(hdr->frame_control))
			return false;
		if (!is_broadcast_ether_addr(bssid))
			return false;
		if (!multicast &&
		    !ether_addr_equal(sdata->dev->dev_addr, hdr->addr1))
			return false;
		/* reject invalid/our STA address */
		if (!is_valid_ether_addr(hdr->addr2) ||
		    ether_addr_equal(sdata->dev->dev_addr, hdr->addr2))
			return false;
		if (!rx->sta) {
			int rate_idx;
			if (status->encoding != RX_ENC_LEGACY)
				rate_idx = 0; /* TODO: HT rates */
			else
				rate_idx = status->rate_idx;
			ieee80211_ocb_rx_no_sta(sdata, bssid, hdr->addr2,
						BIT(rate_idx));
		}
		return true;
	case NL80211_IFTYPE_MESH_POINT:
		if (ether_addr_equal(sdata->vif.addr, hdr->addr2))
			return false;
		if (multicast)
			return true;
		return ether_addr_equal(sdata->vif.addr, hdr->addr1);
	case NL80211_IFTYPE_AP_VLAN:
	case NL80211_IFTYPE_AP:
		if (!bssid)
			return ieee80211_is_our_addr(sdata, hdr->addr1,
						     &rx->link_id);

		if (!is_broadcast_ether_addr(bssid) &&
		    !ieee80211_is_our_addr(sdata, bssid, NULL)) {
			/*
			 * Accept public action frames even when the
			 * BSSID doesn't match, this is used for P2P
			 * and location updates. Note that mac80211
			 * itself never looks at these frames.
			 */
			if (!multicast &&
			    !ieee80211_is_our_addr(sdata, hdr->addr1,
						   &rx->link_id))
				return false;
			if (ieee80211_is_public_action(hdr, skb->len))
				return true;
			return ieee80211_is_beacon(hdr->frame_control);
		}

		if (!ieee80211_has_tods(hdr->frame_control)) {
			/* ignore data frames to TDLS-peers */
			if (ieee80211_is_data(hdr->frame_control))
				return false;
			/* ignore action frames to TDLS-peers */
			if (ieee80211_is_action(hdr->frame_control) &&
			    !is_broadcast_ether_addr(bssid) &&
			    !ether_addr_equal(bssid, hdr->addr1))
				return false;
		}

		/*
		 * 802.11-2016 Table 9-26 says that for data frames, A1 must be
		 * the BSSID - we've checked that already but may have accepted
		 * the wildcard (ff:ff:ff:ff:ff:ff).
		 *
		 * It also says:
		 *	The BSSID of the Data frame is determined as follows:
		 *	a) If the STA is contained within an AP or is associated
		 *	   with an AP, the BSSID is the address currently in use
		 *	   by the STA contained in the AP.
		 *
		 * So we should not accept data frames with an address that's
		 * multicast.
		 *
		 * Accepting it also opens a security problem because stations
		 * could encrypt it with the GTK and inject traffic that way.
		 */
		if (ieee80211_is_data(hdr->frame_control) && multicast)
			return false;

		return true;
	case NL80211_IFTYPE_P2P_DEVICE:
		/*p2p设备仅收取以下报文类型*/
		return ieee80211_is_public_action(hdr, skb->len) ||
		       ieee80211_is_probe_req(hdr->frame_control) ||
		       ieee80211_is_probe_resp(hdr->frame_control) ||
		       ieee80211_is_beacon(hdr->frame_control) ||
		       (ieee80211_is_auth(hdr->frame_control) &&
			ether_addr_equal(sdata->vif.addr, hdr->addr1));
	case NL80211_IFTYPE_NAN:
		/* Currently no frames on NAN interface are allowed */
		return false;
	default:
		break;
	}

	WARN_ON_ONCE(1);
	return false;
}

void ieee80211_check_fast_rx(struct sta_info *sta)
{
	struct ieee80211_sub_if_data *sdata = sta->sdata;
	struct ieee80211_local *local = sdata->local;
	struct ieee80211_key *key;
	struct ieee80211_fast_rx fastrx = {
		.dev = sdata->dev,
		.vif_type = sdata->vif.type,
		.control_port_protocol = sdata->control_port_protocol,
	}, *old, *new = NULL;
	u32 offload_flags;
	bool set_offload = false;
	bool assign = false;
	bool offload;

	/* use sparse to check that we don't return without updating */
	__acquire(check_fast_rx);

	BUILD_BUG_ON(sizeof(fastrx.rfc1042_hdr) != sizeof(rfc1042_header));
	BUILD_BUG_ON(sizeof(fastrx.rfc1042_hdr) != ETH_ALEN);
	ether_addr_copy(fastrx.rfc1042_hdr, rfc1042_header);
	ether_addr_copy(fastrx.vif_addr, sdata->vif.addr);

	fastrx.uses_rss = ieee80211_hw_check(&local->hw, USES_RSS);

	/* fast-rx doesn't do reordering */
	if (ieee80211_hw_check(&local->hw, AMPDU_AGGREGATION) &&
	    !ieee80211_hw_check(&local->hw, SUPPORTS_REORDERING_BUFFER))
		goto clear;

	switch (sdata->vif.type) {
	case NL80211_IFTYPE_STATION:
		if (sta->sta.tdls) {
			fastrx.da_offs = offsetof(struct ieee80211_hdr, addr1);
			fastrx.sa_offs = offsetof(struct ieee80211_hdr, addr2);
			fastrx.expected_ds_bits = 0;
		} else {
			fastrx.da_offs = offsetof(struct ieee80211_hdr, addr1);
			fastrx.sa_offs = offsetof(struct ieee80211_hdr, addr3);
			fastrx.expected_ds_bits =
				cpu_to_le16(IEEE80211_FCTL_FROMDS);
		}

		if (sdata->u.mgd.use_4addr && !sta->sta.tdls) {
			fastrx.expected_ds_bits |=
				cpu_to_le16(IEEE80211_FCTL_TODS);
			fastrx.da_offs = offsetof(struct ieee80211_hdr, addr3);
			fastrx.sa_offs = offsetof(struct ieee80211_hdr, addr4);
		}

		if (!sdata->u.mgd.powersave)
			break;

		/* software powersave is a huge mess, avoid all of it */
		if (ieee80211_hw_check(&local->hw, PS_NULLFUNC_STACK))
			goto clear;
		if (ieee80211_hw_check(&local->hw, SUPPORTS_PS) &&
		    !ieee80211_hw_check(&local->hw, SUPPORTS_DYNAMIC_PS))
			goto clear;
		break;
	case NL80211_IFTYPE_AP_VLAN:
	case NL80211_IFTYPE_AP:
		/* parallel-rx requires this, at least with calls to
		 * ieee80211_sta_ps_transition()
		 */
		if (!ieee80211_hw_check(&local->hw, AP_LINK_PS))
			goto clear;
		fastrx.da_offs = offsetof(struct ieee80211_hdr, addr3);
		fastrx.sa_offs = offsetof(struct ieee80211_hdr, addr2);
		fastrx.expected_ds_bits = cpu_to_le16(IEEE80211_FCTL_TODS);

		fastrx.internal_forward =
			!(sdata->flags & IEEE80211_SDATA_DONT_BRIDGE_PACKETS) &&
			(sdata->vif.type != NL80211_IFTYPE_AP_VLAN ||
			 !sdata->u.vlan.sta);

		if (sdata->vif.type == NL80211_IFTYPE_AP_VLAN &&
		    sdata->u.vlan.sta) {
			fastrx.expected_ds_bits |=
				cpu_to_le16(IEEE80211_FCTL_FROMDS);
			fastrx.sa_offs = offsetof(struct ieee80211_hdr, addr4);
			fastrx.internal_forward = 0;
		}

		break;
	case NL80211_IFTYPE_MESH_POINT:
		fastrx.expected_ds_bits = cpu_to_le16(IEEE80211_FCTL_FROMDS |
						      IEEE80211_FCTL_TODS);
		fastrx.da_offs = offsetof(struct ieee80211_hdr, addr3);
		fastrx.sa_offs = offsetof(struct ieee80211_hdr, addr4);
		break;
	default:
		goto clear;
	}

	if (!test_sta_flag(sta, WLAN_STA_AUTHORIZED))
		goto clear;

	rcu_read_lock();
	key = rcu_dereference(sta->ptk[sta->ptk_idx]);
	if (!key)
		key = rcu_dereference(sdata->default_unicast_key);
	if (key) {
		switch (key->conf.cipher) {
		case WLAN_CIPHER_SUITE_TKIP:
			/* we don't want to deal with MMIC in fast-rx */
			goto clear_rcu;
		case WLAN_CIPHER_SUITE_CCMP:
		case WLAN_CIPHER_SUITE_CCMP_256:
		case WLAN_CIPHER_SUITE_GCMP:
		case WLAN_CIPHER_SUITE_GCMP_256:
			break;
		default:
			/* We also don't want to deal with
			 * WEP or cipher scheme.
			 */
			goto clear_rcu;
		}

		fastrx.key = true;
		fastrx.icv_len = key->conf.icv_len;
	}

	assign = true;
 clear_rcu:
	rcu_read_unlock();
 clear:
	__release(check_fast_rx);

	if (assign)
		new = kmemdup(&fastrx, sizeof(fastrx), GFP_KERNEL);

	offload_flags = get_bss_sdata(sdata)->vif.offload_flags;
	offload = offload_flags & IEEE80211_OFFLOAD_DECAP_ENABLED;

	if (assign && offload)
		set_offload = !test_and_set_sta_flag(sta, WLAN_STA_DECAP_OFFLOAD);
	else
		set_offload = test_and_clear_sta_flag(sta, WLAN_STA_DECAP_OFFLOAD);

	if (set_offload)
		drv_sta_set_decap_offload(local, sdata, &sta->sta, assign);

	spin_lock_bh(&sta->lock);
	old = rcu_dereference_protected(sta->fast_rx, true);
	rcu_assign_pointer(sta->fast_rx, new);
	spin_unlock_bh(&sta->lock);

	if (old)
		kfree_rcu(old, rcu_head);
}

void ieee80211_clear_fast_rx(struct sta_info *sta)
{
	struct ieee80211_fast_rx *old;

	spin_lock_bh(&sta->lock);
	old = rcu_dereference_protected(sta->fast_rx, true);
	RCU_INIT_POINTER(sta->fast_rx, NULL);
	spin_unlock_bh(&sta->lock);

	if (old)
		kfree_rcu(old, rcu_head);
}

void __ieee80211_check_fast_rx_iface(struct ieee80211_sub_if_data *sdata)
{
	struct ieee80211_local *local = sdata->local;
	struct sta_info *sta;

	lockdep_assert_wiphy(local->hw.wiphy);

	list_for_each_entry(sta, &local->sta_list, list) {
		if (sdata != sta->sdata &&
		    (!sta->sdata->bss || sta->sdata->bss != sdata->bss))
			continue;
		ieee80211_check_fast_rx(sta);
	}
}

void ieee80211_check_fast_rx_iface(struct ieee80211_sub_if_data *sdata)
{
	struct ieee80211_local *local = sdata->local;

	lockdep_assert_wiphy(local->hw.wiphy);

	__ieee80211_check_fast_rx_iface(sdata);
}

static void ieee80211_rx_8023(struct ieee80211_rx_data *rx,
			      struct ieee80211_fast_rx *fast_rx,
			      int orig_len)
{
	struct ieee80211_sta_rx_stats *stats;
	struct ieee80211_rx_status *status = IEEE80211_SKB_RXCB(rx->skb);
	struct sta_info *sta = rx->sta;
	struct link_sta_info *link_sta;
	struct sk_buff *skb = rx->skb;
	void *sa = skb->data + ETH_ALEN;
	void *da = skb->data;

	if (rx->link_id >= 0) {
		link_sta = rcu_dereference(sta->link[rx->link_id]);
		if (WARN_ON_ONCE(!link_sta)) {
			dev_kfree_skb(rx->skb);
			return;
		}
	} else {
		link_sta = &sta->deflink;
	}

	stats = &link_sta->rx_stats;
	if (fast_rx->uses_rss)
		stats = this_cpu_ptr(link_sta->pcpu_rx_stats);

	/* statistics part of ieee80211_rx_h_sta_process() */
	if (!(status->flag & RX_FLAG_NO_SIGNAL_VAL)) {
		stats->last_signal = status->signal;
		if (!fast_rx->uses_rss)
			ewma_signal_add(&link_sta->rx_stats_avg.signal,
					-status->signal);
	}

	if (status->chains) {
		int i;

		stats->chains = status->chains;
		for (i = 0; i < ARRAY_SIZE(status->chain_signal); i++) {
			int signal = status->chain_signal[i];

			if (!(status->chains & BIT(i)))
				continue;

			stats->chain_signal_last[i] = signal;
			if (!fast_rx->uses_rss)
				ewma_signal_add(&link_sta->rx_stats_avg.chain_signal[i],
						-signal);
		}
	}
	/* end of statistics */

	stats->last_rx = jiffies;
	stats->last_rate = sta_stats_encode_rate(status);

	stats->fragments++;/*分片数*/
	stats->packets++;/*报文数*/

	skb->dev = fast_rx->dev;/*指明报文对应的设备*/

	dev_sw_netstats_rx_add(fast_rx->dev, skb->len);

	/* The seqno index has the same property as needed
	 * for the rx_msdu field, i.e. it is IEEE80211_NUM_TIDS
	 * for non-QoS-data frames. Here we know it's a data
	 * frame, so count MSDUs.
	 */
	u64_stats_update_begin(&stats->syncp);
	stats->msdu[rx->seqno_idx]++;
	stats->bytes += orig_len;
	u64_stats_update_end(&stats->syncp);

	if (fast_rx->internal_forward) {
		struct sk_buff *xmit_skb = NULL;
		if (is_multicast_ether_addr(da)) {
			xmit_skb = skb_copy(skb, GFP_ATOMIC);
		} else if (!ether_addr_equal(da, sa) &&
			   sta_info_get(rx->sdata, da)) {
			xmit_skb = skb;
			skb = NULL;
		}

		if (xmit_skb) {
			/*
			 * Send to wireless media and increase priority by 256
			 * to keep the received priority instead of
			 * reclassifying the frame (see cfg80211_classify8021d).
			 */
			xmit_skb->priority += 256;
			xmit_skb->protocol = htons(ETH_P_802_3);
			skb_reset_network_header(xmit_skb);
			skb_reset_mac_header(xmit_skb);
			dev_queue_xmit(xmit_skb);
		}

		if (!skb)
			return;
	}

	/* deliver to local stack */
	skb->protocol = eth_type_trans(skb, fast_rx->dev);
	ieee80211_deliver_skb_to_local_stack(skb, rx);
}

static bool ieee80211_invoke_fast_rx(struct ieee80211_rx_data *rx,
				     struct ieee80211_fast_rx *fast_rx)
{
	struct sk_buff *skb = rx->skb;
	struct ieee80211_hdr *hdr = (void *)skb->data;
	struct ieee80211_rx_status *status = IEEE80211_SKB_RXCB(skb);
	static ieee80211_rx_result res;
	int orig_len = skb->len;
	//获取头部长度
	int hdrlen = ieee80211_hdrlen(hdr->frame_control);
	int snap_offs = hdrlen;
	struct {
		u8 snap[sizeof(rfc1042_header)];
		__be16 proto;
	} *payload __aligned(2);
	struct {
		u8 da[ETH_ALEN];
		u8 sa[ETH_ALEN];
	} addrs __aligned(2);
	struct ieee80211_sta_rx_stats *stats;

	/* for parallel-rx, we need to have DUP_VALIDATED, otherwise we write
	 * to a common data structure; drivers can implement that per queue
	 * but we don't have that information in mac80211
	 */
	if (!(status->flag & RX_FLAG_DUP_VALIDATED))
		return false;

#define FAST_RX_CRYPT_FLAGS	(RX_FLAG_PN_VALIDATED | RX_FLAG_DECRYPTED)

	/* If using encryption, we also need to have:
	 *  - PN_VALIDATED: similar, but the implementation is tricky
	 *  - DECRYPTED: necessary for PN_VALIDATED
	 */
	if (fast_rx->key &&
	    (status->flag & FAST_RX_CRYPT_FLAGS) != FAST_RX_CRYPT_FLAGS)
		return false;

	if (unlikely(!ieee80211_is_data_present(hdr->frame_control)))
		return false;

	if (unlikely(ieee80211_is_frag(hdr)))
		return false;

	/* Since our interface address cannot be multicast, this
	 * implicitly also rejects multicast frames without the
	 * explicit check.
	 *
	 * We shouldn't get any *data* frames not addressed to us
	 * (AP mode will accept multicast *management* frames), but
	 * punting here will make it go through the full checks in
	 * ieee80211_accept_frame().
	 */
	if (!ether_addr_equal(fast_rx->vif_addr, hdr->addr1))
		return false;

	if ((hdr->frame_control & cpu_to_le16(IEEE80211_FCTL_FROMDS |
					      IEEE80211_FCTL_TODS)) !=
	    fast_rx->expected_ds_bits)
		return false;

	/* assign the key to drop unencrypted frames (later)
	 * and strip the IV/MIC if necessary
	 */
	if (fast_rx->key && !(status->flag & RX_FLAG_IV_STRIPPED)) {
		/* GCMP header length is the same */
		snap_offs += IEEE80211_CCMP_HDR_LEN;
	}

	if (!ieee80211_vif_is_mesh(&rx->sdata->vif) &&
	    !(status->rx_flags & IEEE80211_RX_AMSDU)) {
		if (!pskb_may_pull(skb, snap_offs + sizeof(*payload)))
			return false;

		payload = (void *)(skb->data + snap_offs);

		if (!ether_addr_equal(payload->snap, fast_rx->rfc1042_hdr))
			return false;

		/* Don't handle these here since they require special code.
		 * Accept AARP and IPX even though they should come with a
		 * bridge-tunnel header - but if we get them this way then
		 * there's little point in discarding them.
		 */
		if (unlikely(payload->proto == cpu_to_be16(ETH_P_TDLS) ||
			     payload->proto == fast_rx->control_port_protocol))
			return false;
	}

	/* after this point, don't punt to the slowpath! */

	if (rx->key && !(status->flag & RX_FLAG_MIC_STRIPPED) &&
	    pskb_trim(skb, skb->len - fast_rx->icv_len))
		goto drop;

	if (rx->key && !ieee80211_has_protected(hdr->frame_control))
		goto drop;

	if (status->rx_flags & IEEE80211_RX_AMSDU) {
		if (__ieee80211_rx_h_amsdu(rx, snap_offs - hdrlen) !=
		    RX_QUEUED)
			goto drop;

		return true;
	}

	/* do the header conversion - first grab the addresses */
	//按照fast_rx中的源目的mac地址offset填充源目的mac
	ether_addr_copy(addrs.da, skb->data + fast_rx->da_offs);
	ether_addr_copy(addrs.sa, skb->data + fast_rx->sa_offs);
	//跳到负载前(使ethertype保留）
	if (ieee80211_vif_is_mesh(&rx->sdata->vif)) {
	    skb_pull(skb, snap_offs - 2);
	    put_unaligned_be16(skb->len - 2, skb->data);
	} else {
	    skb_postpull_rcsum(skb, skb->data + snap_offs,
			       sizeof(rfc1042_header) + 2);

	    /* remove the SNAP but leave the ethertype */
	    skb_pull(skb, snap_offs + sizeof(rfc1042_header));
	}
	//在负载前添加目的mac,源mac
	/* push the addresses in front */
	memcpy(skb_push(skb, sizeof(addrs)), &addrs, sizeof(addrs));

	res = ieee80211_rx_mesh_data(rx->sdata, rx->sta, rx->skb);
	switch (res) {
	case RX_QUEUED:
		return true;
	case RX_CONTINUE:
		break;
	default:
		goto drop;
	}

	ieee80211_rx_8023(rx, fast_rx, orig_len);

	return true;
 drop:
	dev_kfree_skb(skb);

	if (fast_rx->uses_rss)
		stats = this_cpu_ptr(rx->link_sta->pcpu_rx_stats);
	else
		stats = &rx->link_sta->rx_stats;

	stats->dropped++;
	return true;
}

/*
 * This function returns whether or not the SKB
 * was destined for RX processing or not, which,
 * if consume is true, is equivalent to whether
 * or not the skb was consumed.
 */
static bool ieee80211_prepare_and_rx_handle(struct ieee80211_rx_data *rx,
					    struct sk_buff *skb, bool consume)
{
	struct ieee80211_local *local = rx->local;
	struct ieee80211_sub_if_data *sdata = rx->sdata;
	struct ieee80211_hdr *hdr = (void *)skb->data;
	struct link_sta_info *link_sta = rx->link_sta;
	struct ieee80211_link_data *link = rx->link;

	rx->skb = skb;

	/* See if we can do fast-rx; if we have to copy we already lost,
	 * so punt in that case. We should never have to deliver a data
	 * frame to multiple interfaces anyway.
	 *
	 * We skip the ieee80211_accept_frame() call and do the necessary
	 * checking inside ieee80211_invoke_fast_rx().
	 */
	if (consume && rx->sta) {
		struct ieee80211_fast_rx *fast_rx;

		fast_rx = rcu_dereference(rx->sta->fast_rx);
		if (fast_rx && ieee80211_invoke_fast_rx(rx, fast_rx))
			return true;
	}

	//检查帧是否合法（可收取）
	if (!ieee80211_accept_frame(rx))
		return false;

	if (!consume) {
		struct skb_shared_hwtstamps *shwt;

		//需要copy一份
		rx->skb = skb_copy(skb, GFP_ATOMIC);
		if (!rx->skb) {
			if (net_ratelimit())
				wiphy_debug(local->hw.wiphy,
					"failed to copy skb for %s\n",
					sdata->name);
			return true;
		}

		/* skb_copy() does not copy the hw timestamps, so copy it
		 * explicitly
		 */
		shwt = skb_hwtstamps(rx->skb);
		shwt->hwtstamp = skb_hwtstamps(skb)->hwtstamp;

		/* Update the hdr pointer to the new skb for translation below */
		hdr = (struct ieee80211_hdr *)rx->skb->data;
	}

	if (unlikely(rx->sta && rx->sta->sta.mlo) &&
	    is_unicast_ether_addr(hdr->addr1) &&
	    !ieee80211_is_probe_resp(hdr->frame_control) &&
	    !ieee80211_is_beacon(hdr->frame_control)) {
		/* translate to MLD addresses */
		if (ether_addr_equal(link->conf->addr, hdr->addr1))
			ether_addr_copy(hdr->addr1, rx->sdata->vif.addr);
		if (ether_addr_equal(link_sta->addr, hdr->addr2))
			ether_addr_copy(hdr->addr2, rx->sta->addr);
		/* translate A3 only if it's the BSSID */
		if (!ieee80211_has_tods(hdr->frame_control) &&
		    !ieee80211_has_fromds(hdr->frame_control)) {
			if (ether_addr_equal(link_sta->addr, hdr->addr3))
				ether_addr_copy(hdr->addr3, rx->sta->addr);
			else if (ether_addr_equal(link->conf->addr, hdr->addr3))
				ether_addr_copy(hdr->addr3, rx->sdata->vif.addr);
		}
		/* not needed for A4 since it can only carry the SA */
	}

	ieee80211_invoke_rx_handlers(rx);
	return true;
}

static void __ieee80211_rx_handle_8023(struct ieee80211_hw *hw,
				       struct ieee80211_sta *pubsta,
				       struct sk_buff *skb,
				       struct list_head *list)
{
	struct ieee80211_local *local = hw_to_local(hw);
	struct ieee80211_rx_status *status = IEEE80211_SKB_RXCB(skb);
	struct ieee80211_fast_rx *fast_rx;
	struct ieee80211_rx_data rx;
	struct sta_info *sta;
	int link_id = -1;

	memset(&rx, 0, sizeof(rx));
	rx.skb = skb;
	rx.local = local;
	rx.list = list;
	rx.link_id = -1;

	I802_DEBUG_INC(local->dot11ReceivedFragmentCount);

	/* drop frame if too short for header */
	if (skb->len < sizeof(struct ethhdr))
		/*报文长度过小*/
		goto drop;

	if (!pubsta)
		/*pubsta如果为空，直接drop*/
		goto drop;

	if (status->link_valid)
		link_id = status->link_id;

	/*
	 * TODO: Should the frame be dropped if the right link_id is not
	 * available? Or may be it is fine in the current form to proceed with
	 * the frame processing because with frame being in 802.3 format,
	 * link_id is used only for stats purpose and updating the stats on
	 * the deflink is fine?
	 */
	sta = container_of(pubsta, struct sta_info, sta);/*获得struct sta_info*/
	if (!ieee80211_rx_data_set_sta(&rx, sta, link_id))
		goto drop;

	fast_rx = rcu_dereference(rx.sta->fast_rx);
	if (!fast_rx)
		goto drop;

	ieee80211_rx_8023(&rx, fast_rx, skb->len);
	return;

drop:
	dev_kfree_skb(skb);
}

static bool ieee80211_rx_for_interface(struct ieee80211_rx_data *rx,
				       struct sk_buff *skb, bool consume)
{
	struct link_sta_info *link_sta;
	struct ieee80211_hdr *hdr = (void *)skb->data;
	struct sta_info *sta;
	int link_id = -1;

	/*
	 * Look up link station first, in case there's a
	 * chance that they might have a link address that
	 * is identical to the MLD address, that way we'll
	 * have the link information if needed.
	 */
	link_sta = link_sta_info_get_bss(rx->sdata, hdr->addr2);
	if (link_sta) {
		sta = link_sta->sta;
		link_id = link_sta->link_id;
	} else {
		struct ieee80211_rx_status *status = IEEE80211_SKB_RXCB(skb);

		sta = sta_info_get_bss(rx->sdata, hdr->addr2);
		if (status->link_valid)
			link_id = status->link_id;
	}

	if (!ieee80211_rx_data_set_sta(rx, sta, link_id))
		return false;

	return ieee80211_prepare_and_rx_handle(rx, skb, consume);
}

/*
 * This is the actual Rx frames handler. as it belongs to Rx path it must
 * be called with rcu_read_lock protection.
 */
static void __ieee80211_rx_handle_packet(struct ieee80211_hw *hw,
					 struct ieee80211_sta *pubsta,
					 struct sk_buff *skb,
					 struct list_head *list)
{
	struct ieee80211_local *local = hw_to_local(hw);
	struct ieee80211_rx_status *status = IEEE80211_SKB_RXCB(skb);
	struct ieee80211_sub_if_data *sdata;
	struct ieee80211_hdr *hdr;
	__le16 fc;
	struct ieee80211_rx_data rx;
	struct ieee80211_sub_if_data *prev;
	struct rhlist_head *tmp;
	int err = 0;

	//取报文的fc字段
	fc = ((struct ieee80211_hdr *)skb->data)->frame_control;
	memset(&rx, 0, sizeof(rx));/*rx结构体清空*/
	rx.skb = skb;
	rx.local = local;
	rx.list = list;
	rx.link_id = -1;

	if (ieee80211_is_data(fc) || ieee80211_is_mgmt(fc))
		/*mgmt,data类型的报文，增加统计计数*/
		I802_DEBUG_INC(local->dot11ReceivedFragmentCount);

	if (ieee80211_is_mgmt(fc)) {
		/*管理类报文*/
		/* drop frame if too short for header */
		if (skb->len < ieee80211_hdrlen(fc)/*各类型帧对应的header length*/)
			err = -ENOBUFS;//丢掉过短的报文
		else
			err = skb_linearize(skb);
	} else {
		err = !pskb_may_pull(skb, ieee80211_hdrlen(fc));
	}

	if (err) {
		dev_kfree_skb(skb);
		return;
	}

	//指向802.11报文头
	hdr = (struct ieee80211_hdr *)skb->data;
	ieee80211_parse_qos(&rx);
	ieee80211_verify_alignment(&rx);

	if (unlikely(ieee80211_is_probe_resp(hdr->frame_control) ||
		     ieee80211_is_beacon(hdr->frame_control) ||
		     ieee80211_is_s1g_beacon(hdr->frame_control)))
		/*处理probe resp报文；beacon报文；s1g-beacon报文*/
		ieee80211_scan_rx(local, skb);

	if (ieee80211_is_data(fc)) {
		//收到数据报文
		struct sta_info *sta, *prev_sta;
		int link_id = -1;

		if (status->link_valid)
			link_id = status->link_id;

		if (pubsta) {
			/*pubsta不为空时，由pubsta获取结构体struct sta_info*/
			sta = container_of(pubsta, struct sta_info, sta);
			if (!ieee80211_rx_data_set_sta(&rx, sta, link_id))
				goto out;

			/*
			 * In MLO connection, fetch the link_id using addr2
			 * when the driver does not pass link_id in status.
			 * When the address translation is already performed by
			 * driver/hw, the valid link_id must be passed in
			 * status.
			 */

			if (!status->link_valid && pubsta->mlo) {
				struct link_sta_info *link_sta;

				link_sta = link_sta_info_get_bss(rx.sdata,
								 hdr->addr2);
				if (!link_sta)
					goto out;

				ieee80211_rx_data_set_link(&rx, link_sta->link_id);
			}

			if (ieee80211_prepare_and_rx_handle(&rx, skb, true))
				return;
			goto out;
		}

		prev_sta = NULL;

		for_each_sta_info(local, hdr->addr2, sta, tmp) {
			if (!prev_sta) {
				prev_sta = sta;
				continue;
			}

			rx.sdata = prev_sta->sdata;
			if (!ieee80211_rx_data_set_sta(&rx, prev_sta, link_id))
				goto out;

			if (!status->link_valid && prev_sta->sta.mlo)
				continue;

			ieee80211_prepare_and_rx_handle(&rx, skb, false);

			prev_sta = sta;
		}

		if (prev_sta) {
			rx.sdata = prev_sta->sdata;
			if (!ieee80211_rx_data_set_sta(&rx, prev_sta, link_id))
				goto out;

			if (!status->link_valid && prev_sta->sta.mlo)
				goto out;

			if (ieee80211_prepare_and_rx_handle(&rx, skb, true))
				return;
			goto out;
		}
	}

	prev = NULL;

	list_for_each_entry_rcu(sdata, &local->interfaces, list) {
		if (!ieee80211_sdata_running(sdata))
			/*忽略掉非running的*/
			continue;

		if (sdata->vif.type == NL80211_IFTYPE_MONITOR ||
		    sdata->vif.type == NL80211_IFTYPE_AP_VLAN)
			continue;

		/*
		 * frame is destined for this interface, but if it's
		 * not also for the previous one we handle that after
		 * the loop to avoid copying the SKB once too much
		 */

		if (!prev) {
			prev = sdata;
			continue;//跳过首个，防止仅一个时，需要copy报文
		}

		rx.sdata = prev;
		ieee80211_rx_for_interface(&rx, skb, false/*指明处理时报文需要copy*/);

		prev = sdata;
	}

	if (prev) {
		rx.sdata = prev;

		if (ieee80211_rx_for_interface(&rx, skb, true/*指明处理时报文不需要copy*/))
			return;
	}

 out:
	dev_kfree_skb(skb);/*报文丢弃*/
}

/*
 * This is the receive path handler. It is called by a low level driver when an
 * 802.11 MPDU is received from the hardware.
 */
void ieee80211_rx_list(struct ieee80211_hw *hw, struct ieee80211_sta *pubsta,
		       struct sk_buff *skb/*收到的报文*/, struct list_head *list)
{
	struct ieee80211_local *local = hw_to_local(hw);
	struct ieee80211_rate *rate = NULL;
	struct ieee80211_supported_band *sband;
	struct ieee80211_rx_status *status = IEEE80211_SKB_RXCB(skb);
	/*data指向的是802.11 header*/
	struct ieee80211_hdr *hdr = (struct ieee80211_hdr *)skb->data;

	WARN_ON_ONCE(softirq_count() == 0);

	if (WARN_ON(status->band >= NUM_NL80211_BANDS))
		goto drop;

	sband = local->hw.wiphy->bands[status->band];
	if (WARN_ON(!sband))
		goto drop;

	/*
	 * If we're suspending, it is possible although not too likely
	 * that we'd be receiving frames after having already partially
	 * quiesced the stack. We can't process such frames then since
	 * that might, for example, cause stations to be added or other
	 * driver callbacks be invoked.
	 */
	if (unlikely(local->quiescing || local->suspended))
		goto drop;

	/* We might be during a HW reconfig, prevent Rx for the same reason */
	if (unlikely(local->in_reconfig))
		goto drop;

	/*
	 * The same happens when we're not even started,
	 * but that's worth a warning.
	 */
	if (WARN_ON(!local->started))
		goto drop;

	if (likely(!(status->flag & RX_FLAG_FAILED_PLCP_CRC))) {
		/*
		 * Validate the rate, unless a PLCP error means that
		 * we probably can't have a valid rate here anyway.
		 */

		switch (status->encoding) {
		case RX_ENC_HT:
			/*
			 * rate_idx is MCS index, which can be [0-76]
			 * as documented on:
			 *
			 * https://wireless.wiki.kernel.org/en/developers/Documentation/ieee80211/802.11n
			 *
			 * Anything else would be some sort of driver or
			 * hardware error. The driver should catch hardware
			 * errors.
			 */
			if (WARN(status->rate_idx > 76,
				 "Rate marked as an HT rate but passed "
				 "status->rate_idx is not "
				 "an MCS index [0-76]: %d (0x%02x)\n",
				 status->rate_idx,
				 status->rate_idx))
				goto drop;
			break;
		case RX_ENC_VHT:
			if (WARN_ONCE(status->rate_idx > 11 ||
				      !status->nss ||
				      status->nss > 8,
				      "Rate marked as a VHT rate but data is invalid: MCS: %d, NSS: %d\n",
				      status->rate_idx, status->nss))
				goto drop;
			break;
		case RX_ENC_HE:
			if (WARN_ONCE(status->rate_idx > 11 ||
				      !status->nss ||
				      status->nss > 8,
				      "Rate marked as an HE rate but data is invalid: MCS: %d, NSS: %d\n",
				      status->rate_idx, status->nss))
				goto drop;
			break;
		case RX_ENC_EHT:
			if (WARN_ONCE(status->rate_idx > 15 ||
				      !status->nss ||
				      status->nss > 8 ||
				      status->eht.gi > NL80211_RATE_INFO_EHT_GI_3_2,
				      "Rate marked as an EHT rate but data is invalid: MCS:%d, NSS:%d, GI:%d\n",
				      status->rate_idx, status->nss, status->eht.gi))
				goto drop;
			break;
		default:
			WARN_ON_ONCE(1);
			fallthrough;
		case RX_ENC_LEGACY:
			if (WARN_ON(status->rate_idx >= sband->n_bitrates))
				goto drop;
			rate = &sband->bitrates[status->rate_idx];
		}
	}

	if (WARN_ON_ONCE(status->link_id >= IEEE80211_LINK_UNSPECIFIED))
		goto drop;

	status->rx_flags = 0;

	kcov_remote_start_common(skb_get_kcov_handle(skb));

	/*
	 * Frames with failed FCS/PLCP checksum are not returned,
	 * all other frames are returned without radiotap header
	 * if it was previously present.
	 * Also, frames with less than 16 bytes are dropped.
	 */
	if (!(status->flag & RX_FLAG_8023))
		skb = ieee80211_rx_monitor(local, skb, rate);
	if (skb) {
		if ((status->flag & RX_FLAG_8023) ||
			ieee80211_is_data_present(hdr->frame_control))
			ieee80211_tpt_led_trig_rx(local, skb->len);

		//处理80211报文
		if (status->flag & RX_FLAG_8023)
			__ieee80211_rx_handle_8023(hw, pubsta, skb, list);
		else
			__ieee80211_rx_handle_packet(hw, pubsta, skb, list);
	}

	kcov_remote_stop();
	return;
 drop:
	kfree_skb(skb);
}
EXPORT_SYMBOL(ieee80211_rx_list);

//收到802.11报文(无线报文)
void ieee80211_rx_napi(struct ieee80211_hw *hw, struct ieee80211_sta *pubsta,
		       struct sk_buff *skb/*收到的报文*/, struct napi_struct *napi)
{
	struct sk_buff *tmp;
	LIST_HEAD(list);


	/*
	 * key references and virtual interfaces are protected using RCU
	 * and this requires that we are in a read-side RCU section during
	 * receive processing
	 */
	rcu_read_lock();
	ieee80211_rx_list(hw, pubsta, skb, &list);
	rcu_read_unlock();

	if (!napi) {
		/*将list一并上送*/
		netif_receive_skb_list(&list);
		return;
	}

	/*将list上skb逐个向上送到协议栈*/
	list_for_each_entry_safe(skb, tmp, &list, list) {
		skb_list_del_init(skb);
		napi_gro_receive(napi, skb);
	}
}
EXPORT_SYMBOL(ieee80211_rx_napi);

/* This is a version of the rx handler that can be called from hard irq
 * context. Post the skb on the queue and schedule the tasklet */
void ieee80211_rx_irqsafe(struct ieee80211_hw *hw, struct sk_buff *skb)
{
	struct ieee80211_local *local = hw_to_local(hw);

	BUILD_BUG_ON(sizeof(struct ieee80211_rx_status) > sizeof(skb->cb));

	skb->pkt_type = IEEE80211_RX_MSG;/*报文报文类型为IEEE80211_RX_MSG*/
	skb_queue_tail(&local->skb_queue, skb);/*将报文添加进skb_queue*/
	tasklet_schedule(&local->tasklet);/*触发tasklet,促使其收包*/
}
EXPORT_SYMBOL(ieee80211_rx_irqsafe);<|MERGE_RESOLUTION|>--- conflicted
+++ resolved
@@ -863,22 +863,7 @@
 		if (!skb)
 			continue;
 
-<<<<<<< HEAD
-			//除最后一个monitor设备外，其它均要clone报文
-			if (last_monitor) {
-				skb = monskb;
-				monskb = NULL;
-			} else {
-				skb = skb_clone(monskb, GFP_ATOMIC);
-			}
-
-			if (skb) {
-				skb->dev = sdata->dev;/*设置报文所属的dev*/
-				dev_sw_netstats_rx_add(skb->dev, skb->len);
-				netif_receive_skb(skb);
-			}
-=======
-		skb->dev = prev_sdata->dev;
+		skb->dev = prev_sdata->dev;/*设置报文所属的dev*/
 		dev_sw_netstats_rx_add(skb->dev, skb->len);
 		netif_receive_skb(skb);
 		prev_sdata = sdata;
@@ -895,7 +880,6 @@
 			skb->dev = prev_sdata->dev;
 			dev_sw_netstats_rx_add(skb->dev, skb->len);
 			netif_receive_skb(skb);
->>>>>>> 155a3c00
 		}
 	}
 
