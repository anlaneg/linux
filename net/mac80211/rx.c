// SPDX-License-Identifier: GPL-2.0-only
/*
 * Copyright 2002-2005, Instant802 Networks, Inc.
 * Copyright 2005-2006, Devicescape Software, Inc.
 * Copyright 2006-2007	Jiri Benc <jbenc@suse.cz>
 * Copyright 2007-2010	Johannes Berg <johannes@sipsolutions.net>
 * Copyright 2013-2014  Intel Mobile Communications GmbH
 * Copyright(c) 2015 - 2017 Intel Deutschland GmbH
 * Copyright (C) 2018-2020 Intel Corporation
 */

#include <linux/jiffies.h>
#include <linux/slab.h>
#include <linux/kernel.h>
#include <linux/skbuff.h>
#include <linux/netdevice.h>
#include <linux/etherdevice.h>
#include <linux/rcupdate.h>
#include <linux/export.h>
#include <linux/bitops.h>
#include <net/mac80211.h>
#include <net/ieee80211_radiotap.h>
#include <asm/unaligned.h>

#include "ieee80211_i.h"
#include "driver-ops.h"
#include "led.h"
#include "mesh.h"
#include "wep.h"
#include "wpa.h"
#include "tkip.h"
#include "wme.h"
#include "rate.h"

/*
 * monitor mode reception
 *
 * This function cleans up the SKB, i.e. it removes all the stuff
 * only useful for monitoring.
 */
static struct sk_buff *ieee80211_clean_skb(struct sk_buff *skb,
					   unsigned int present_fcs_len,
					   unsigned int rtap_space)
{
	struct ieee80211_hdr *hdr;
	unsigned int hdrlen;
	__le16 fc;

	if (present_fcs_len)
		__pskb_trim(skb, skb->len - present_fcs_len);
	__pskb_pull(skb, rtap_space);

	hdr = (void *)skb->data;
	fc = hdr->frame_control;

	/*
	 * Remove the HT-Control field (if present) on management
	 * frames after we've sent the frame to monitoring. We
	 * (currently) don't need it, and don't properly parse
	 * frames with it present, due to the assumption of a
	 * fixed management header length.
	 */
	if (likely(!ieee80211_is_mgmt(fc) || !ieee80211_has_order(fc)))
		return skb;

	hdrlen = ieee80211_hdrlen(fc);
	hdr->frame_control &= ~cpu_to_le16(IEEE80211_FCTL_ORDER);

	if (!pskb_may_pull(skb, hdrlen)) {
		dev_kfree_skb(skb);
		return NULL;
	}

	memmove(skb->data + IEEE80211_HT_CTL_LEN, skb->data,
		hdrlen - IEEE80211_HT_CTL_LEN);
	__pskb_pull(skb, IEEE80211_HT_CTL_LEN);

	return skb;
}

static inline bool should_drop_frame(struct sk_buff *skb, int present_fcs_len,
				     unsigned int rtap_space)
{
	struct ieee80211_rx_status *status = IEEE80211_SKB_RXCB(skb);
	struct ieee80211_hdr *hdr;

	hdr = (void *)(skb->data + rtap_space);

	if (status->flag & (RX_FLAG_FAILED_FCS_CRC |
			    RX_FLAG_FAILED_PLCP_CRC |
			    RX_FLAG_ONLY_MONITOR |
			    RX_FLAG_NO_PSDU))
		return true;

	if (unlikely(skb->len < 16 + present_fcs_len + rtap_space))
		return true;

	if (ieee80211_is_ctl(hdr->frame_control) &&
	    !ieee80211_is_pspoll(hdr->frame_control) &&
	    !ieee80211_is_back_req(hdr->frame_control))
		return true;

	return false;
}

static int
ieee80211_rx_radiotap_hdrlen(struct ieee80211_local *local,
			     struct ieee80211_rx_status *status,
			     struct sk_buff *skb)
{
	int len;

	/* always present fields */
	len = sizeof(struct ieee80211_radiotap_header) + 8;

	/* allocate extra bitmaps */
	if (status->chains)
		len += 4 * hweight8(status->chains);
	/* vendor presence bitmap */
	if (status->flag & RX_FLAG_RADIOTAP_VENDOR_DATA)
		len += 4;

	if (ieee80211_have_rx_timestamp(status)) {
		len = ALIGN(len, 8);
		len += 8;
	}
	if (ieee80211_hw_check(&local->hw, SIGNAL_DBM))
		len += 1;

	/* antenna field, if we don't have per-chain info */
	if (!status->chains)
		len += 1;

	/* padding for RX_FLAGS if necessary */
	len = ALIGN(len, 2);

	if (status->encoding == RX_ENC_HT) /* HT info */
		len += 3;

	if (status->flag & RX_FLAG_AMPDU_DETAILS) {
		len = ALIGN(len, 4);
		len += 8;
	}

	if (status->encoding == RX_ENC_VHT) {
		len = ALIGN(len, 2);
		len += 12;
	}

	if (local->hw.radiotap_timestamp.units_pos >= 0) {
		len = ALIGN(len, 8);
		len += 12;
	}

	if (status->encoding == RX_ENC_HE &&
	    status->flag & RX_FLAG_RADIOTAP_HE) {
		len = ALIGN(len, 2);
		len += 12;
		BUILD_BUG_ON(sizeof(struct ieee80211_radiotap_he) != 12);
	}

	if (status->encoding == RX_ENC_HE &&
	    status->flag & RX_FLAG_RADIOTAP_HE_MU) {
		len = ALIGN(len, 2);
		len += 12;
		BUILD_BUG_ON(sizeof(struct ieee80211_radiotap_he_mu) != 12);
	}

	if (status->flag & RX_FLAG_NO_PSDU)
		len += 1;

	if (status->flag & RX_FLAG_RADIOTAP_LSIG) {
		len = ALIGN(len, 2);
		len += 4;
		BUILD_BUG_ON(sizeof(struct ieee80211_radiotap_lsig) != 4);
	}

	if (status->chains) {
		/* antenna and antenna signal fields */
		len += 2 * hweight8(status->chains);
	}

	if (status->flag & RX_FLAG_RADIOTAP_VENDOR_DATA) {
		struct ieee80211_vendor_radiotap *rtap;
		int vendor_data_offset = 0;

		/*
		 * The position to look at depends on the existence (or non-
		 * existence) of other elements, so take that into account...
		 */
		if (status->flag & RX_FLAG_RADIOTAP_HE)
			vendor_data_offset +=
				sizeof(struct ieee80211_radiotap_he);
		if (status->flag & RX_FLAG_RADIOTAP_HE_MU)
			vendor_data_offset +=
				sizeof(struct ieee80211_radiotap_he_mu);
		if (status->flag & RX_FLAG_RADIOTAP_LSIG)
			vendor_data_offset +=
				sizeof(struct ieee80211_radiotap_lsig);

		rtap = (void *)&skb->data[vendor_data_offset];

		/* alignment for fixed 6-byte vendor data header */
		len = ALIGN(len, 2);
		/* vendor data header */
		len += 6;
		if (WARN_ON(rtap->align == 0))
			rtap->align = 1;
		len = ALIGN(len, rtap->align);
		len += rtap->len + rtap->pad;
	}

	return len;
}

static void ieee80211_handle_mu_mimo_mon(struct ieee80211_sub_if_data *sdata,
					 struct sk_buff *skb,
					 int rtap_space)
{
	struct {
		struct ieee80211_hdr_3addr hdr;
		u8 category;
		u8 action_code;
	} __packed __aligned(2) action;

	if (!sdata)
		return;

	BUILD_BUG_ON(sizeof(action) != IEEE80211_MIN_ACTION_SIZE + 1);

	if (skb->len < rtap_space + sizeof(action) +
		       VHT_MUMIMO_GROUPS_DATA_LEN)
		return;

	if (!is_valid_ether_addr(sdata->u.mntr.mu_follow_addr))
		return;

	skb_copy_bits(skb, rtap_space, &action, sizeof(action));

	if (!ieee80211_is_action(action.hdr.frame_control))
		return;

	if (action.category != WLAN_CATEGORY_VHT)
		return;

	if (action.action_code != WLAN_VHT_ACTION_GROUPID_MGMT)
		return;

	if (!ether_addr_equal(action.hdr.addr1, sdata->u.mntr.mu_follow_addr))
		return;

	skb = skb_copy(skb, GFP_ATOMIC);
	if (!skb)
		return;

	skb_queue_tail(&sdata->skb_queue, skb);
	ieee80211_queue_work(&sdata->local->hw, &sdata->work);
}

/*
 * ieee80211_add_rx_radiotap_header - add radiotap header
 *
 * add a radiotap header containing all the fields which the hardware provided.
 */
static void
ieee80211_add_rx_radiotap_header(struct ieee80211_local *local,
				 struct sk_buff *skb,
				 struct ieee80211_rate *rate,
				 int rtap_len, bool has_fcs)
{
	struct ieee80211_rx_status *status = IEEE80211_SKB_RXCB(skb);
	struct ieee80211_radiotap_header *rthdr;
	unsigned char *pos;
	__le32 *it_present;
	u32 it_present_val;
	u16 rx_flags = 0;
	u16 channel_flags = 0;
	int mpdulen, chain;
	unsigned long chains = status->chains;
	struct ieee80211_vendor_radiotap rtap = {};
	struct ieee80211_radiotap_he he = {};
	struct ieee80211_radiotap_he_mu he_mu = {};
	struct ieee80211_radiotap_lsig lsig = {};

	if (status->flag & RX_FLAG_RADIOTAP_HE) {
		he = *(struct ieee80211_radiotap_he *)skb->data;
		skb_pull(skb, sizeof(he));
		WARN_ON_ONCE(status->encoding != RX_ENC_HE);
	}

	if (status->flag & RX_FLAG_RADIOTAP_HE_MU) {
		he_mu = *(struct ieee80211_radiotap_he_mu *)skb->data;
		skb_pull(skb, sizeof(he_mu));
	}

	if (status->flag & RX_FLAG_RADIOTAP_LSIG) {
		lsig = *(struct ieee80211_radiotap_lsig *)skb->data;
		skb_pull(skb, sizeof(lsig));
	}

	if (status->flag & RX_FLAG_RADIOTAP_VENDOR_DATA) {
		rtap = *(struct ieee80211_vendor_radiotap *)skb->data;
		/* rtap.len and rtap.pad are undone immediately */
		skb_pull(skb, sizeof(rtap) + rtap.len + rtap.pad);
	}

	mpdulen = skb->len;
	if (!(has_fcs && ieee80211_hw_check(&local->hw, RX_INCLUDES_FCS)))
		mpdulen += FCS_LEN;

	rthdr = skb_push(skb, rtap_len);
	memset(rthdr, 0, rtap_len - rtap.len - rtap.pad);
	it_present = &rthdr->it_present;

	/* radiotap header, set always present flags */
	rthdr->it_len = cpu_to_le16(rtap_len);
	it_present_val = BIT(IEEE80211_RADIOTAP_FLAGS) |
			 BIT(IEEE80211_RADIOTAP_CHANNEL) |
			 BIT(IEEE80211_RADIOTAP_RX_FLAGS);

	if (!status->chains)
		it_present_val |= BIT(IEEE80211_RADIOTAP_ANTENNA);

	for_each_set_bit(chain, &chains, IEEE80211_MAX_CHAINS) {
		it_present_val |=
			BIT(IEEE80211_RADIOTAP_EXT) |
			BIT(IEEE80211_RADIOTAP_RADIOTAP_NAMESPACE);
		put_unaligned_le32(it_present_val, it_present);
		it_present++;
		it_present_val = BIT(IEEE80211_RADIOTAP_ANTENNA) |
				 BIT(IEEE80211_RADIOTAP_DBM_ANTSIGNAL);
	}

	if (status->flag & RX_FLAG_RADIOTAP_VENDOR_DATA) {
		it_present_val |= BIT(IEEE80211_RADIOTAP_VENDOR_NAMESPACE) |
				  BIT(IEEE80211_RADIOTAP_EXT);
		put_unaligned_le32(it_present_val, it_present);
		it_present++;
		it_present_val = rtap.present;
	}

	put_unaligned_le32(it_present_val, it_present);

	pos = (void *)(it_present + 1);

	/* the order of the following fields is important */

	/* IEEE80211_RADIOTAP_TSFT */
	if (ieee80211_have_rx_timestamp(status)) {
		/* padding */
		while ((pos - (u8 *)rthdr) & 7)
			*pos++ = 0;
		put_unaligned_le64(
			ieee80211_calculate_rx_timestamp(local, status,
							 mpdulen, 0),
			pos);
		rthdr->it_present |= cpu_to_le32(1 << IEEE80211_RADIOTAP_TSFT);
		pos += 8;
	}

	/* IEEE80211_RADIOTAP_FLAGS */
	if (has_fcs && ieee80211_hw_check(&local->hw, RX_INCLUDES_FCS))
		*pos |= IEEE80211_RADIOTAP_F_FCS;
	if (status->flag & (RX_FLAG_FAILED_FCS_CRC | RX_FLAG_FAILED_PLCP_CRC))
		*pos |= IEEE80211_RADIOTAP_F_BADFCS;
	if (status->enc_flags & RX_ENC_FLAG_SHORTPRE)
		*pos |= IEEE80211_RADIOTAP_F_SHORTPRE;
	pos++;

	/* IEEE80211_RADIOTAP_RATE */
	if (!rate || status->encoding != RX_ENC_LEGACY) {
		/*
		 * Without rate information don't add it. If we have,
		 * MCS information is a separate field in radiotap,
		 * added below. The byte here is needed as padding
		 * for the channel though, so initialise it to 0.
		 */
		*pos = 0;
	} else {
		int shift = 0;
		rthdr->it_present |= cpu_to_le32(1 << IEEE80211_RADIOTAP_RATE);
		if (status->bw == RATE_INFO_BW_10)
			shift = 1;
		else if (status->bw == RATE_INFO_BW_5)
			shift = 2;
		*pos = DIV_ROUND_UP(rate->bitrate, 5 * (1 << shift));
	}
	pos++;

	/* IEEE80211_RADIOTAP_CHANNEL */
	/* TODO: frequency offset in KHz */
	put_unaligned_le16(status->freq, pos);
	pos += 2;
	if (status->bw == RATE_INFO_BW_10)
		channel_flags |= IEEE80211_CHAN_HALF;
	else if (status->bw == RATE_INFO_BW_5)
		channel_flags |= IEEE80211_CHAN_QUARTER;

	if (status->band == NL80211_BAND_5GHZ ||
	    status->band == NL80211_BAND_6GHZ)
		channel_flags |= IEEE80211_CHAN_OFDM | IEEE80211_CHAN_5GHZ;
	else if (status->encoding != RX_ENC_LEGACY)
		channel_flags |= IEEE80211_CHAN_DYN | IEEE80211_CHAN_2GHZ;
	else if (rate && rate->flags & IEEE80211_RATE_ERP_G)
		channel_flags |= IEEE80211_CHAN_OFDM | IEEE80211_CHAN_2GHZ;
	else if (rate)
		channel_flags |= IEEE80211_CHAN_CCK | IEEE80211_CHAN_2GHZ;
	else
		channel_flags |= IEEE80211_CHAN_2GHZ;
	put_unaligned_le16(channel_flags, pos);
	pos += 2;

	/* IEEE80211_RADIOTAP_DBM_ANTSIGNAL */
	if (ieee80211_hw_check(&local->hw, SIGNAL_DBM) &&
	    !(status->flag & RX_FLAG_NO_SIGNAL_VAL)) {
		*pos = status->signal;
		rthdr->it_present |=
			cpu_to_le32(1 << IEEE80211_RADIOTAP_DBM_ANTSIGNAL);
		pos++;
	}

	/* IEEE80211_RADIOTAP_LOCK_QUALITY is missing */

	if (!status->chains) {
		/* IEEE80211_RADIOTAP_ANTENNA */
		*pos = status->antenna;
		pos++;
	}

	/* IEEE80211_RADIOTAP_DB_ANTNOISE is not used */

	/* IEEE80211_RADIOTAP_RX_FLAGS */
	/* ensure 2 byte alignment for the 2 byte field as required */
	if ((pos - (u8 *)rthdr) & 1)
		*pos++ = 0;
	if (status->flag & RX_FLAG_FAILED_PLCP_CRC)
		rx_flags |= IEEE80211_RADIOTAP_F_RX_BADPLCP;
	put_unaligned_le16(rx_flags, pos);
	pos += 2;

	if (status->encoding == RX_ENC_HT) {
		unsigned int stbc;

		rthdr->it_present |= cpu_to_le32(1 << IEEE80211_RADIOTAP_MCS);
		*pos++ = local->hw.radiotap_mcs_details;
		*pos = 0;
		if (status->enc_flags & RX_ENC_FLAG_SHORT_GI)
			*pos |= IEEE80211_RADIOTAP_MCS_SGI;
		if (status->bw == RATE_INFO_BW_40)
			*pos |= IEEE80211_RADIOTAP_MCS_BW_40;
		if (status->enc_flags & RX_ENC_FLAG_HT_GF)
			*pos |= IEEE80211_RADIOTAP_MCS_FMT_GF;
		if (status->enc_flags & RX_ENC_FLAG_LDPC)
			*pos |= IEEE80211_RADIOTAP_MCS_FEC_LDPC;
		stbc = (status->enc_flags & RX_ENC_FLAG_STBC_MASK) >> RX_ENC_FLAG_STBC_SHIFT;
		*pos |= stbc << IEEE80211_RADIOTAP_MCS_STBC_SHIFT;
		pos++;
		*pos++ = status->rate_idx;
	}

	if (status->flag & RX_FLAG_AMPDU_DETAILS) {
		u16 flags = 0;

		/* ensure 4 byte alignment */
		while ((pos - (u8 *)rthdr) & 3)
			pos++;
		rthdr->it_present |=
			cpu_to_le32(1 << IEEE80211_RADIOTAP_AMPDU_STATUS);
		put_unaligned_le32(status->ampdu_reference, pos);
		pos += 4;
		if (status->flag & RX_FLAG_AMPDU_LAST_KNOWN)
			flags |= IEEE80211_RADIOTAP_AMPDU_LAST_KNOWN;
		if (status->flag & RX_FLAG_AMPDU_IS_LAST)
			flags |= IEEE80211_RADIOTAP_AMPDU_IS_LAST;
		if (status->flag & RX_FLAG_AMPDU_DELIM_CRC_ERROR)
			flags |= IEEE80211_RADIOTAP_AMPDU_DELIM_CRC_ERR;
		if (status->flag & RX_FLAG_AMPDU_DELIM_CRC_KNOWN)
			flags |= IEEE80211_RADIOTAP_AMPDU_DELIM_CRC_KNOWN;
		if (status->flag & RX_FLAG_AMPDU_EOF_BIT_KNOWN)
			flags |= IEEE80211_RADIOTAP_AMPDU_EOF_KNOWN;
		if (status->flag & RX_FLAG_AMPDU_EOF_BIT)
			flags |= IEEE80211_RADIOTAP_AMPDU_EOF;
		put_unaligned_le16(flags, pos);
		pos += 2;
		if (status->flag & RX_FLAG_AMPDU_DELIM_CRC_KNOWN)
			*pos++ = status->ampdu_delimiter_crc;
		else
			*pos++ = 0;
		*pos++ = 0;
	}

	if (status->encoding == RX_ENC_VHT) {
		u16 known = local->hw.radiotap_vht_details;

		rthdr->it_present |= cpu_to_le32(1 << IEEE80211_RADIOTAP_VHT);
		put_unaligned_le16(known, pos);
		pos += 2;
		/* flags */
		if (status->enc_flags & RX_ENC_FLAG_SHORT_GI)
			*pos |= IEEE80211_RADIOTAP_VHT_FLAG_SGI;
		/* in VHT, STBC is binary */
		if (status->enc_flags & RX_ENC_FLAG_STBC_MASK)
			*pos |= IEEE80211_RADIOTAP_VHT_FLAG_STBC;
		if (status->enc_flags & RX_ENC_FLAG_BF)
			*pos |= IEEE80211_RADIOTAP_VHT_FLAG_BEAMFORMED;
		pos++;
		/* bandwidth */
		switch (status->bw) {
		case RATE_INFO_BW_80:
			*pos++ = 4;
			break;
		case RATE_INFO_BW_160:
			*pos++ = 11;
			break;
		case RATE_INFO_BW_40:
			*pos++ = 1;
			break;
		default:
			*pos++ = 0;
		}
		/* MCS/NSS */
		*pos = (status->rate_idx << 4) | status->nss;
		pos += 4;
		/* coding field */
		if (status->enc_flags & RX_ENC_FLAG_LDPC)
			*pos |= IEEE80211_RADIOTAP_CODING_LDPC_USER0;
		pos++;
		/* group ID */
		pos++;
		/* partial_aid */
		pos += 2;
	}

	if (local->hw.radiotap_timestamp.units_pos >= 0) {
		u16 accuracy = 0;
		u8 flags = IEEE80211_RADIOTAP_TIMESTAMP_FLAG_32BIT;

		rthdr->it_present |=
			cpu_to_le32(1 << IEEE80211_RADIOTAP_TIMESTAMP);

		/* ensure 8 byte alignment */
		while ((pos - (u8 *)rthdr) & 7)
			pos++;

		put_unaligned_le64(status->device_timestamp, pos);
		pos += sizeof(u64);

		if (local->hw.radiotap_timestamp.accuracy >= 0) {
			accuracy = local->hw.radiotap_timestamp.accuracy;
			flags |= IEEE80211_RADIOTAP_TIMESTAMP_FLAG_ACCURACY;
		}
		put_unaligned_le16(accuracy, pos);
		pos += sizeof(u16);

		*pos++ = local->hw.radiotap_timestamp.units_pos;
		*pos++ = flags;
	}

	if (status->encoding == RX_ENC_HE &&
	    status->flag & RX_FLAG_RADIOTAP_HE) {
#define HE_PREP(f, val)	le16_encode_bits(val, IEEE80211_RADIOTAP_HE_##f)

		if (status->enc_flags & RX_ENC_FLAG_STBC_MASK) {
			he.data6 |= HE_PREP(DATA6_NSTS,
					    FIELD_GET(RX_ENC_FLAG_STBC_MASK,
						      status->enc_flags));
			he.data3 |= HE_PREP(DATA3_STBC, 1);
		} else {
			he.data6 |= HE_PREP(DATA6_NSTS, status->nss);
		}

#define CHECK_GI(s) \
	BUILD_BUG_ON(IEEE80211_RADIOTAP_HE_DATA5_GI_##s != \
		     (int)NL80211_RATE_INFO_HE_GI_##s)

		CHECK_GI(0_8);
		CHECK_GI(1_6);
		CHECK_GI(3_2);

		he.data3 |= HE_PREP(DATA3_DATA_MCS, status->rate_idx);
		he.data3 |= HE_PREP(DATA3_DATA_DCM, status->he_dcm);
		he.data3 |= HE_PREP(DATA3_CODING,
				    !!(status->enc_flags & RX_ENC_FLAG_LDPC));

		he.data5 |= HE_PREP(DATA5_GI, status->he_gi);

		switch (status->bw) {
		case RATE_INFO_BW_20:
			he.data5 |= HE_PREP(DATA5_DATA_BW_RU_ALLOC,
					    IEEE80211_RADIOTAP_HE_DATA5_DATA_BW_RU_ALLOC_20MHZ);
			break;
		case RATE_INFO_BW_40:
			he.data5 |= HE_PREP(DATA5_DATA_BW_RU_ALLOC,
					    IEEE80211_RADIOTAP_HE_DATA5_DATA_BW_RU_ALLOC_40MHZ);
			break;
		case RATE_INFO_BW_80:
			he.data5 |= HE_PREP(DATA5_DATA_BW_RU_ALLOC,
					    IEEE80211_RADIOTAP_HE_DATA5_DATA_BW_RU_ALLOC_80MHZ);
			break;
		case RATE_INFO_BW_160:
			he.data5 |= HE_PREP(DATA5_DATA_BW_RU_ALLOC,
					    IEEE80211_RADIOTAP_HE_DATA5_DATA_BW_RU_ALLOC_160MHZ);
			break;
		case RATE_INFO_BW_HE_RU:
#define CHECK_RU_ALLOC(s) \
	BUILD_BUG_ON(IEEE80211_RADIOTAP_HE_DATA5_DATA_BW_RU_ALLOC_##s##T != \
		     NL80211_RATE_INFO_HE_RU_ALLOC_##s + 4)

			CHECK_RU_ALLOC(26);
			CHECK_RU_ALLOC(52);
			CHECK_RU_ALLOC(106);
			CHECK_RU_ALLOC(242);
			CHECK_RU_ALLOC(484);
			CHECK_RU_ALLOC(996);
			CHECK_RU_ALLOC(2x996);

			he.data5 |= HE_PREP(DATA5_DATA_BW_RU_ALLOC,
					    status->he_ru + 4);
			break;
		default:
			WARN_ONCE(1, "Invalid SU BW %d\n", status->bw);
		}

		/* ensure 2 byte alignment */
		while ((pos - (u8 *)rthdr) & 1)
			pos++;
		rthdr->it_present |= cpu_to_le32(1 << IEEE80211_RADIOTAP_HE);
		memcpy(pos, &he, sizeof(he));
		pos += sizeof(he);
	}

	if (status->encoding == RX_ENC_HE &&
	    status->flag & RX_FLAG_RADIOTAP_HE_MU) {
		/* ensure 2 byte alignment */
		while ((pos - (u8 *)rthdr) & 1)
			pos++;
		rthdr->it_present |= cpu_to_le32(1 << IEEE80211_RADIOTAP_HE_MU);
		memcpy(pos, &he_mu, sizeof(he_mu));
		pos += sizeof(he_mu);
	}

	if (status->flag & RX_FLAG_NO_PSDU) {
		rthdr->it_present |=
			cpu_to_le32(1 << IEEE80211_RADIOTAP_ZERO_LEN_PSDU);
		*pos++ = status->zero_length_psdu_type;
	}

	if (status->flag & RX_FLAG_RADIOTAP_LSIG) {
		/* ensure 2 byte alignment */
		while ((pos - (u8 *)rthdr) & 1)
			pos++;
		rthdr->it_present |= cpu_to_le32(1 << IEEE80211_RADIOTAP_LSIG);
		memcpy(pos, &lsig, sizeof(lsig));
		pos += sizeof(lsig);
	}

	for_each_set_bit(chain, &chains, IEEE80211_MAX_CHAINS) {
		*pos++ = status->chain_signal[chain];
		*pos++ = chain;
	}

	if (status->flag & RX_FLAG_RADIOTAP_VENDOR_DATA) {
		/* ensure 2 byte alignment for the vendor field as required */
		if ((pos - (u8 *)rthdr) & 1)
			*pos++ = 0;
		*pos++ = rtap.oui[0];
		*pos++ = rtap.oui[1];
		*pos++ = rtap.oui[2];
		*pos++ = rtap.subns;
		put_unaligned_le16(rtap.len, pos);
		pos += 2;
		/* align the actual payload as requested */
		while ((pos - (u8 *)rthdr) & (rtap.align - 1))
			*pos++ = 0;
		/* data (and possible padding) already follows */
	}
}

static struct sk_buff *
ieee80211_make_monitor_skb(struct ieee80211_local *local,
			   struct sk_buff **origskb,
			   struct ieee80211_rate *rate,
			   int rtap_space, bool use_origskb)
{
	struct ieee80211_rx_status *status = IEEE80211_SKB_RXCB(*origskb);
	int rt_hdrlen, needed_headroom;
	struct sk_buff *skb;

	/* room for the radiotap header based on driver features */
	rt_hdrlen = ieee80211_rx_radiotap_hdrlen(local, status, *origskb);
	needed_headroom = rt_hdrlen - rtap_space;

	if (use_origskb) {
		/* only need to expand headroom if necessary */
		skb = *origskb;
		*origskb = NULL;

		/*
		 * This shouldn't trigger often because most devices have an
		 * RX header they pull before we get here, and that should
		 * be big enough for our radiotap information. We should
		 * probably export the length to drivers so that we can have
		 * them allocate enough headroom to start with.
		 */
		if (skb_headroom(skb) < needed_headroom &&
		    pskb_expand_head(skb, needed_headroom, 0, GFP_ATOMIC)) {
			dev_kfree_skb(skb);
			return NULL;
		}
	} else {
		/*
		 * Need to make a copy and possibly remove radiotap header
		 * and FCS from the original.
		 */
		skb = skb_copy_expand(*origskb, needed_headroom, 0, GFP_ATOMIC);

		if (!skb)
			return NULL;
	}

	/* prepend radiotap information */
	ieee80211_add_rx_radiotap_header(local, skb, rate, rt_hdrlen, true);

	skb_reset_mac_header(skb);
	skb->ip_summed = CHECKSUM_UNNECESSARY;
	skb->pkt_type = PACKET_OTHERHOST;
	skb->protocol = htons(ETH_P_802_2);

	return skb;
}

/*
 * This function copies a received frame to all monitor interfaces and
 * returns a cleaned-up SKB that no longer includes the FCS nor the
 * radiotap header the driver might have added.
 */
static struct sk_buff *
ieee80211_rx_monitor(struct ieee80211_local *local, struct sk_buff *origskb,
		     struct ieee80211_rate *rate)
{
	struct ieee80211_rx_status *status = IEEE80211_SKB_RXCB(origskb);
	struct ieee80211_sub_if_data *sdata;
	struct sk_buff *monskb = NULL;
	int present_fcs_len = 0;
	unsigned int rtap_space = 0;
	struct ieee80211_sub_if_data *monitor_sdata =
		rcu_dereference(local->monitor_sdata);
	bool only_monitor = false;
	unsigned int min_head_len;

	if (status->flag & RX_FLAG_RADIOTAP_HE)
		rtap_space += sizeof(struct ieee80211_radiotap_he);

	if (status->flag & RX_FLAG_RADIOTAP_HE_MU)
		rtap_space += sizeof(struct ieee80211_radiotap_he_mu);

	if (status->flag & RX_FLAG_RADIOTAP_LSIG)
		rtap_space += sizeof(struct ieee80211_radiotap_lsig);

	if (unlikely(status->flag & RX_FLAG_RADIOTAP_VENDOR_DATA)) {
		struct ieee80211_vendor_radiotap *rtap =
			(void *)(origskb->data + rtap_space);

		rtap_space += sizeof(*rtap) + rtap->len + rtap->pad;
	}

	min_head_len = rtap_space;

	/*
	 * First, we may need to make a copy of the skb because
	 *  (1) we need to modify it for radiotap (if not present), and
	 *  (2) the other RX handlers will modify the skb we got.
	 *
	 * We don't need to, of course, if we aren't going to return
	 * the SKB because it has a bad FCS/PLCP checksum.
	 */

	if (!(status->flag & RX_FLAG_NO_PSDU)) {
		if (ieee80211_hw_check(&local->hw, RX_INCLUDES_FCS)) {
			if (unlikely(origskb->len <= FCS_LEN + rtap_space)) {
				/* driver bug */
				WARN_ON(1);
				dev_kfree_skb(origskb);
				return NULL;
			}
			present_fcs_len = FCS_LEN;
		}

		/* also consider the hdr->frame_control */
		min_head_len += 2;
	}

	/* ensure that the expected data elements are in skb head */
	if (!pskb_may_pull(origskb, min_head_len)) {
		dev_kfree_skb(origskb);
		return NULL;
	}

	only_monitor = should_drop_frame(origskb, present_fcs_len, rtap_space);

	if (!local->monitors || (status->flag & RX_FLAG_SKIP_MONITOR)) {
		if (only_monitor) {
			dev_kfree_skb(origskb);
			return NULL;
		}

		return ieee80211_clean_skb(origskb, present_fcs_len,
					   rtap_space);
	}

	ieee80211_handle_mu_mimo_mon(monitor_sdata, origskb, rtap_space);

	list_for_each_entry_rcu(sdata, &local->mon_list, u.mntr.list) {
		bool last_monitor = list_is_last(&sdata->u.mntr.list,
						 &local->mon_list);

		if (!monskb)
			monskb = ieee80211_make_monitor_skb(local, &origskb,
							    rate, rtap_space,
							    only_monitor &&
							    last_monitor);

		if (monskb) {
			struct sk_buff *skb;

			//除最后一个monitor设备外，其它均要clone报文
			if (last_monitor) {
				skb = monskb;
				monskb = NULL;
			} else {
				skb = skb_clone(monskb, GFP_ATOMIC);
			}

			if (skb) {
				skb->dev = sdata->dev;
				dev_sw_netstats_rx_add(skb->dev, skb->len);
				netif_receive_skb(skb);
			}
		}

		if (last_monitor)
			break;
	}

	/* this happens if last_monitor was erroneously false */
	dev_kfree_skb(monskb);

	/* ditto */
	if (!origskb)
		return NULL;

	return ieee80211_clean_skb(origskb, present_fcs_len, rtap_space);
}

static void ieee80211_parse_qos(struct ieee80211_rx_data *rx)
{
	struct ieee80211_hdr *hdr = (struct ieee80211_hdr *)rx->skb->data;
	struct ieee80211_rx_status *status = IEEE80211_SKB_RXCB(rx->skb);
	int tid, seqno_idx, security_idx;

	/* does the frame have a qos control field? */
	if (ieee80211_is_data_qos(hdr->frame_control)) {
		u8 *qc = ieee80211_get_qos_ctl(hdr);
		/* frame has qos control */
		tid = *qc & IEEE80211_QOS_CTL_TID_MASK;
		if (*qc & IEEE80211_QOS_CTL_A_MSDU_PRESENT)
			status->rx_flags |= IEEE80211_RX_AMSDU;

		seqno_idx = tid;
		security_idx = tid;
	} else {
		/*
		 * IEEE 802.11-2007, 7.1.3.4.1 ("Sequence Number field"):
		 *
		 *	Sequence numbers for management frames, QoS data
		 *	frames with a broadcast/multicast address in the
		 *	Address 1 field, and all non-QoS data frames sent
		 *	by QoS STAs are assigned using an additional single
		 *	modulo-4096 counter, [...]
		 *
		 * We also use that counter for non-QoS STAs.
		 */
		seqno_idx = IEEE80211_NUM_TIDS;
		security_idx = 0;
		if (ieee80211_is_mgmt(hdr->frame_control))
			security_idx = IEEE80211_NUM_TIDS;
		tid = 0;
	}

	rx->seqno_idx = seqno_idx;
	rx->security_idx = security_idx;
	/* Set skb->priority to 1d tag if highest order bit of TID is not set.
	 * For now, set skb->priority to 0 for other cases. */
	rx->skb->priority = (tid > 7) ? 0 : tid;
}

/**
 * DOC: Packet alignment
 *
 * Drivers always need to pass packets that are aligned to two-byte boundaries
 * to the stack.
 *
 * Additionally, should, if possible, align the payload data in a way that
 * guarantees that the contained IP header is aligned to a four-byte
 * boundary. In the case of regular frames, this simply means aligning the
 * payload to a four-byte boundary (because either the IP header is directly
 * contained, or IV/RFC1042 headers that have a length divisible by four are
 * in front of it).  If the payload data is not properly aligned and the
 * architecture doesn't support efficient unaligned operations, mac80211
 * will align the data.
 *
 * With A-MSDU frames, however, the payload data address must yield two modulo
 * four because there are 14-byte 802.3 headers within the A-MSDU frames that
 * push the IP header further back to a multiple of four again. Thankfully, the
 * specs were sane enough this time around to require padding each A-MSDU
 * subframe to a length that is a multiple of four.
 *
 * Padding like Atheros hardware adds which is between the 802.11 header and
 * the payload is not supported, the driver is required to move the 802.11
 * header to be directly in front of the payload in that case.
 */
static void ieee80211_verify_alignment(struct ieee80211_rx_data *rx)
{
#ifdef CONFIG_MAC80211_VERBOSE_DEBUG
	WARN_ON_ONCE((unsigned long)rx->skb->data & 1);
#endif
}


/* rx handlers */

static int ieee80211_is_unicast_robust_mgmt_frame(struct sk_buff *skb)
{
	struct ieee80211_hdr *hdr = (struct ieee80211_hdr *) skb->data;

	if (is_multicast_ether_addr(hdr->addr1))
		return 0;

	return ieee80211_is_robust_mgmt_frame(skb);
}


static int ieee80211_is_multicast_robust_mgmt_frame(struct sk_buff *skb)
{
	struct ieee80211_hdr *hdr = (struct ieee80211_hdr *) skb->data;

	if (!is_multicast_ether_addr(hdr->addr1))
		return 0;

	return ieee80211_is_robust_mgmt_frame(skb);
}


/* Get the BIP key index from MMIE; return -1 if this is not a BIP frame */
static int ieee80211_get_mmie_keyidx(struct sk_buff *skb)
{
	struct ieee80211_mgmt *hdr = (struct ieee80211_mgmt *) skb->data;
	struct ieee80211_mmie *mmie;
	struct ieee80211_mmie_16 *mmie16;

	if (skb->len < 24 + sizeof(*mmie) || !is_multicast_ether_addr(hdr->da))
		return -1;

	if (!ieee80211_is_robust_mgmt_frame(skb) &&
	    !ieee80211_is_beacon(hdr->frame_control))
		return -1; /* not a robust management frame */

	mmie = (struct ieee80211_mmie *)
		(skb->data + skb->len - sizeof(*mmie));
	if (mmie->element_id == WLAN_EID_MMIE &&
	    mmie->length == sizeof(*mmie) - 2)
		return le16_to_cpu(mmie->key_id);

	mmie16 = (struct ieee80211_mmie_16 *)
		(skb->data + skb->len - sizeof(*mmie16));
	if (skb->len >= 24 + sizeof(*mmie16) &&
	    mmie16->element_id == WLAN_EID_MMIE &&
	    mmie16->length == sizeof(*mmie16) - 2)
		return le16_to_cpu(mmie16->key_id);

	return -1;
}

static int ieee80211_get_keyid(struct sk_buff *skb,
			       const struct ieee80211_cipher_scheme *cs)
{
	struct ieee80211_hdr *hdr = (struct ieee80211_hdr *)skb->data;
	__le16 fc;
	int hdrlen;
	int minlen;
	u8 key_idx_off;
	u8 key_idx_shift;
	u8 keyid;

	fc = hdr->frame_control;
	hdrlen = ieee80211_hdrlen(fc);

	if (cs) {
		minlen = hdrlen + cs->hdr_len;
		key_idx_off = hdrlen + cs->key_idx_off;
		key_idx_shift = cs->key_idx_shift;
	} else {
		/* WEP, TKIP, CCMP and GCMP */
		minlen = hdrlen + IEEE80211_WEP_IV_LEN;
		key_idx_off = hdrlen + 3;
		key_idx_shift = 6;
	}

	if (unlikely(skb->len < minlen))
		return -EINVAL;

	skb_copy_bits(skb, key_idx_off, &keyid, 1);

	if (cs)
		keyid &= cs->key_idx_mask;
	keyid >>= key_idx_shift;

	/* cs could use more than the usual two bits for the keyid */
	if (unlikely(keyid >= NUM_DEFAULT_KEYS))
		return -EINVAL;

	return keyid;
}

static ieee80211_rx_result ieee80211_rx_mesh_check(struct ieee80211_rx_data *rx)
{
	struct ieee80211_hdr *hdr = (struct ieee80211_hdr *)rx->skb->data;
	char *dev_addr = rx->sdata->vif.addr;

	if (ieee80211_is_data(hdr->frame_control)) {
		if (is_multicast_ether_addr(hdr->addr1)) {
			if (ieee80211_has_tods(hdr->frame_control) ||
			    !ieee80211_has_fromds(hdr->frame_control))
				return RX_DROP_MONITOR;
			if (ether_addr_equal(hdr->addr3, dev_addr))
				return RX_DROP_MONITOR;
		} else {
			if (!ieee80211_has_a4(hdr->frame_control))
				return RX_DROP_MONITOR;
			if (ether_addr_equal(hdr->addr4, dev_addr))
				return RX_DROP_MONITOR;
		}
	}

	/* If there is not an established peer link and this is not a peer link
	 * establisment frame, beacon or probe, drop the frame.
	 */

	if (!rx->sta || sta_plink_state(rx->sta) != NL80211_PLINK_ESTAB) {
		struct ieee80211_mgmt *mgmt;

		if (!ieee80211_is_mgmt(hdr->frame_control))
			return RX_DROP_MONITOR;

		if (ieee80211_is_action(hdr->frame_control)) {
			u8 category;

			/* make sure category field is present */
			if (rx->skb->len < IEEE80211_MIN_ACTION_SIZE)
				return RX_DROP_MONITOR;

			mgmt = (struct ieee80211_mgmt *)hdr;
			category = mgmt->u.action.category;
			if (category != WLAN_CATEGORY_MESH_ACTION &&
			    category != WLAN_CATEGORY_SELF_PROTECTED)
				return RX_DROP_MONITOR;
			return RX_CONTINUE;
		}

		if (ieee80211_is_probe_req(hdr->frame_control) ||
		    ieee80211_is_probe_resp(hdr->frame_control) ||
		    ieee80211_is_beacon(hdr->frame_control) ||
		    ieee80211_is_auth(hdr->frame_control))
			return RX_CONTINUE;

		return RX_DROP_MONITOR;
	}

	return RX_CONTINUE;
}

static inline bool ieee80211_rx_reorder_ready(struct tid_ampdu_rx *tid_agg_rx,
					      int index)
{
	struct sk_buff_head *frames = &tid_agg_rx->reorder_buf[index];
	struct sk_buff *tail = skb_peek_tail(frames);
	struct ieee80211_rx_status *status;

	if (tid_agg_rx->reorder_buf_filtered & BIT_ULL(index))
		return true;

	if (!tail)
		return false;

	status = IEEE80211_SKB_RXCB(tail);
	if (status->flag & RX_FLAG_AMSDU_MORE)
		return false;

	return true;
}

static void ieee80211_release_reorder_frame(struct ieee80211_sub_if_data *sdata,
					    struct tid_ampdu_rx *tid_agg_rx,
					    int index,
					    struct sk_buff_head *frames)
{
	struct sk_buff_head *skb_list = &tid_agg_rx->reorder_buf[index];
	struct sk_buff *skb;
	struct ieee80211_rx_status *status;

	lockdep_assert_held(&tid_agg_rx->reorder_lock);

	if (skb_queue_empty(skb_list))
		goto no_frame;

	if (!ieee80211_rx_reorder_ready(tid_agg_rx, index)) {
		__skb_queue_purge(skb_list);
		goto no_frame;
	}

	/* release frames from the reorder ring buffer */
	tid_agg_rx->stored_mpdu_num--;
	while ((skb = __skb_dequeue(skb_list))) {
		status = IEEE80211_SKB_RXCB(skb);
		status->rx_flags |= IEEE80211_RX_DEFERRED_RELEASE;
		__skb_queue_tail(frames, skb);
	}

no_frame:
	tid_agg_rx->reorder_buf_filtered &= ~BIT_ULL(index);
	tid_agg_rx->head_seq_num = ieee80211_sn_inc(tid_agg_rx->head_seq_num);
}

static void ieee80211_release_reorder_frames(struct ieee80211_sub_if_data *sdata,
					     struct tid_ampdu_rx *tid_agg_rx,
					     u16 head_seq_num,
					     struct sk_buff_head *frames)
{
	int index;

	lockdep_assert_held(&tid_agg_rx->reorder_lock);

	while (ieee80211_sn_less(tid_agg_rx->head_seq_num, head_seq_num)) {
		index = tid_agg_rx->head_seq_num % tid_agg_rx->buf_size;
		ieee80211_release_reorder_frame(sdata, tid_agg_rx, index,
						frames);
	}
}

/*
 * Timeout (in jiffies) for skb's that are waiting in the RX reorder buffer. If
 * the skb was added to the buffer longer than this time ago, the earlier
 * frames that have not yet been received are assumed to be lost and the skb
 * can be released for processing. This may also release other skb's from the
 * reorder buffer if there are no additional gaps between the frames.
 *
 * Callers must hold tid_agg_rx->reorder_lock.
 */
#define HT_RX_REORDER_BUF_TIMEOUT (HZ / 10)

static void ieee80211_sta_reorder_release(struct ieee80211_sub_if_data *sdata,
					  struct tid_ampdu_rx *tid_agg_rx,
					  struct sk_buff_head *frames)
{
	int index, i, j;

	lockdep_assert_held(&tid_agg_rx->reorder_lock);

	/* release the buffer until next missing frame */
	index = tid_agg_rx->head_seq_num % tid_agg_rx->buf_size;
	if (!ieee80211_rx_reorder_ready(tid_agg_rx, index) &&
	    tid_agg_rx->stored_mpdu_num) {
		/*
		 * No buffers ready to be released, but check whether any
		 * frames in the reorder buffer have timed out.
		 */
		int skipped = 1;
		for (j = (index + 1) % tid_agg_rx->buf_size; j != index;
		     j = (j + 1) % tid_agg_rx->buf_size) {
			if (!ieee80211_rx_reorder_ready(tid_agg_rx, j)) {
				skipped++;
				continue;
			}
			if (skipped &&
			    !time_after(jiffies, tid_agg_rx->reorder_time[j] +
					HT_RX_REORDER_BUF_TIMEOUT))
				goto set_release_timer;

			/* don't leave incomplete A-MSDUs around */
			for (i = (index + 1) % tid_agg_rx->buf_size; i != j;
			     i = (i + 1) % tid_agg_rx->buf_size)
				__skb_queue_purge(&tid_agg_rx->reorder_buf[i]);

			ht_dbg_ratelimited(sdata,
					   "release an RX reorder frame due to timeout on earlier frames\n");
			ieee80211_release_reorder_frame(sdata, tid_agg_rx, j,
							frames);

			/*
			 * Increment the head seq# also for the skipped slots.
			 */
			tid_agg_rx->head_seq_num =
				(tid_agg_rx->head_seq_num +
				 skipped) & IEEE80211_SN_MASK;
			skipped = 0;
		}
	} else while (ieee80211_rx_reorder_ready(tid_agg_rx, index)) {
		ieee80211_release_reorder_frame(sdata, tid_agg_rx, index,
						frames);
		index =	tid_agg_rx->head_seq_num % tid_agg_rx->buf_size;
	}

	if (tid_agg_rx->stored_mpdu_num) {
		j = index = tid_agg_rx->head_seq_num % tid_agg_rx->buf_size;

		for (; j != (index - 1) % tid_agg_rx->buf_size;
		     j = (j + 1) % tid_agg_rx->buf_size) {
			if (ieee80211_rx_reorder_ready(tid_agg_rx, j))
				break;
		}

 set_release_timer:

		if (!tid_agg_rx->removed)
			mod_timer(&tid_agg_rx->reorder_timer,
				  tid_agg_rx->reorder_time[j] + 1 +
				  HT_RX_REORDER_BUF_TIMEOUT);
	} else {
		del_timer(&tid_agg_rx->reorder_timer);
	}
}

/*
 * As this function belongs to the RX path it must be under
 * rcu_read_lock protection. It returns false if the frame
 * can be processed immediately, true if it was consumed.
 */
static bool ieee80211_sta_manage_reorder_buf(struct ieee80211_sub_if_data *sdata,
					     struct tid_ampdu_rx *tid_agg_rx,
					     struct sk_buff *skb,
					     struct sk_buff_head *frames)
{
	struct ieee80211_hdr *hdr = (struct ieee80211_hdr *) skb->data;
	struct ieee80211_rx_status *status = IEEE80211_SKB_RXCB(skb);
	u16 sc = le16_to_cpu(hdr->seq_ctrl);
	u16 mpdu_seq_num = (sc & IEEE80211_SCTL_SEQ) >> 4;
	u16 head_seq_num, buf_size;
	int index;
	bool ret = true;

	spin_lock(&tid_agg_rx->reorder_lock);

	/*
	 * Offloaded BA sessions have no known starting sequence number so pick
	 * one from first Rxed frame for this tid after BA was started.
	 */
	if (unlikely(tid_agg_rx->auto_seq)) {
		tid_agg_rx->auto_seq = false;
		tid_agg_rx->ssn = mpdu_seq_num;
		tid_agg_rx->head_seq_num = mpdu_seq_num;
	}

	buf_size = tid_agg_rx->buf_size;
	head_seq_num = tid_agg_rx->head_seq_num;

	/*
	 * If the current MPDU's SN is smaller than the SSN, it shouldn't
	 * be reordered.
	 */
	if (unlikely(!tid_agg_rx->started)) {
		if (ieee80211_sn_less(mpdu_seq_num, head_seq_num)) {
			ret = false;
			goto out;
		}
		tid_agg_rx->started = true;
	}

	/* frame with out of date sequence number */
	if (ieee80211_sn_less(mpdu_seq_num, head_seq_num)) {
		dev_kfree_skb(skb);
		goto out;
	}

	/*
	 * If frame the sequence number exceeds our buffering window
	 * size release some previous frames to make room for this one.
	 */
	if (!ieee80211_sn_less(mpdu_seq_num, head_seq_num + buf_size)) {
		head_seq_num = ieee80211_sn_inc(
				ieee80211_sn_sub(mpdu_seq_num, buf_size));
		/* release stored frames up to new head to stack */
		ieee80211_release_reorder_frames(sdata, tid_agg_rx,
						 head_seq_num, frames);
	}

	/* Now the new frame is always in the range of the reordering buffer */

	index = mpdu_seq_num % tid_agg_rx->buf_size;

	/* check if we already stored this frame */
	if (ieee80211_rx_reorder_ready(tid_agg_rx, index)) {
		dev_kfree_skb(skb);
		goto out;
	}

	/*
	 * If the current MPDU is in the right order and nothing else
	 * is stored we can process it directly, no need to buffer it.
	 * If it is first but there's something stored, we may be able
	 * to release frames after this one.
	 */
	if (mpdu_seq_num == tid_agg_rx->head_seq_num &&
	    tid_agg_rx->stored_mpdu_num == 0) {
		if (!(status->flag & RX_FLAG_AMSDU_MORE))
			tid_agg_rx->head_seq_num =
				ieee80211_sn_inc(tid_agg_rx->head_seq_num);
		ret = false;
		goto out;
	}

	/* put the frame in the reordering buffer */
	__skb_queue_tail(&tid_agg_rx->reorder_buf[index], skb);
	if (!(status->flag & RX_FLAG_AMSDU_MORE)) {
		tid_agg_rx->reorder_time[index] = jiffies;
		tid_agg_rx->stored_mpdu_num++;
		ieee80211_sta_reorder_release(sdata, tid_agg_rx, frames);
	}

 out:
	spin_unlock(&tid_agg_rx->reorder_lock);
	return ret;
}

/*
 * Reorder MPDUs from A-MPDUs, keeping them on a buffer. Returns
 * true if the MPDU was buffered, false if it should be processed.
 */
static void ieee80211_rx_reorder_ampdu(struct ieee80211_rx_data *rx,
				       struct sk_buff_head *frames)
{
	struct sk_buff *skb = rx->skb;
	struct ieee80211_local *local = rx->local;
	struct ieee80211_hdr *hdr = (struct ieee80211_hdr *) skb->data;
	struct sta_info *sta = rx->sta;
	struct tid_ampdu_rx *tid_agg_rx;
	u16 sc;
	u8 tid, ack_policy;

	if (!ieee80211_is_data_qos(hdr->frame_control) ||
	    is_multicast_ether_addr(hdr->addr1))
		goto dont_reorder;

	/*
	 * filter the QoS data rx stream according to
	 * STA/TID and check if this STA/TID is on aggregation
	 */

	if (!sta)
		goto dont_reorder;

	ack_policy = *ieee80211_get_qos_ctl(hdr) &
		     IEEE80211_QOS_CTL_ACK_POLICY_MASK;
	tid = ieee80211_get_tid(hdr);

	tid_agg_rx = rcu_dereference(sta->ampdu_mlme.tid_rx[tid]);
	if (!tid_agg_rx) {
		if (ack_policy == IEEE80211_QOS_CTL_ACK_POLICY_BLOCKACK &&
		    !test_bit(tid, rx->sta->ampdu_mlme.agg_session_valid) &&
		    !test_and_set_bit(tid, rx->sta->ampdu_mlme.unexpected_agg))
			ieee80211_send_delba(rx->sdata, rx->sta->sta.addr, tid,
					     WLAN_BACK_RECIPIENT,
					     WLAN_REASON_QSTA_REQUIRE_SETUP);
		goto dont_reorder;
	}

	/* qos null data frames are excluded */
	if (unlikely(hdr->frame_control & cpu_to_le16(IEEE80211_STYPE_NULLFUNC)))
		goto dont_reorder;

	/* not part of a BA session */
	if (ack_policy != IEEE80211_QOS_CTL_ACK_POLICY_BLOCKACK &&
	    ack_policy != IEEE80211_QOS_CTL_ACK_POLICY_NORMAL)
		goto dont_reorder;

	/* new, potentially un-ordered, ampdu frame - process it */

	/* reset session timer */
	if (tid_agg_rx->timeout)
		tid_agg_rx->last_rx = jiffies;

	/* if this mpdu is fragmented - terminate rx aggregation session */
	sc = le16_to_cpu(hdr->seq_ctrl);
	if (sc & IEEE80211_SCTL_FRAG) {
		skb_queue_tail(&rx->sdata->skb_queue, skb);
		ieee80211_queue_work(&local->hw, &rx->sdata->work);
		return;
	}

	/*
	 * No locking needed -- we will only ever process one
	 * RX packet at a time, and thus own tid_agg_rx. All
	 * other code manipulating it needs to (and does) make
	 * sure that we cannot get to it any more before doing
	 * anything with it.
	 */
	if (ieee80211_sta_manage_reorder_buf(rx->sdata, tid_agg_rx, skb,
					     frames))
		return;

 dont_reorder:
	__skb_queue_tail(frames, skb);
}

static ieee80211_rx_result debug_noinline
ieee80211_rx_h_check_dup(struct ieee80211_rx_data *rx)
{
	struct ieee80211_hdr *hdr = (struct ieee80211_hdr *)rx->skb->data;
	struct ieee80211_rx_status *status = IEEE80211_SKB_RXCB(rx->skb);

	if (status->flag & RX_FLAG_DUP_VALIDATED)
		return RX_CONTINUE;

	/*
	 * Drop duplicate 802.11 retransmissions
	 * (IEEE 802.11-2012: 9.3.2.10 "Duplicate detection and recovery")
	 */

	if (rx->skb->len < 24)
		return RX_CONTINUE;

	if (ieee80211_is_ctl(hdr->frame_control) ||
	    ieee80211_is_any_nullfunc(hdr->frame_control) ||
	    is_multicast_ether_addr(hdr->addr1))
		return RX_CONTINUE;

	if (!rx->sta)
		return RX_CONTINUE;

	if (unlikely(ieee80211_has_retry(hdr->frame_control) &&
		     rx->sta->last_seq_ctrl[rx->seqno_idx] == hdr->seq_ctrl)) {
		I802_DEBUG_INC(rx->local->dot11FrameDuplicateCount);
		rx->sta->rx_stats.num_duplicates++;
		return RX_DROP_UNUSABLE;
	} else if (!(status->flag & RX_FLAG_AMSDU_MORE)) {
		rx->sta->last_seq_ctrl[rx->seqno_idx] = hdr->seq_ctrl;
	}

	return RX_CONTINUE;
}

static ieee80211_rx_result debug_noinline
ieee80211_rx_h_check(struct ieee80211_rx_data *rx)
{
	struct ieee80211_hdr *hdr = (struct ieee80211_hdr *)rx->skb->data;

	/* Drop disallowed frame classes based on STA auth/assoc state;
	 * IEEE 802.11, Chap 5.5.
	 *
	 * mac80211 filters only based on association state, i.e. it drops
	 * Class 3 frames from not associated stations. hostapd sends
	 * deauth/disassoc frames when needed. In addition, hostapd is
	 * responsible for filtering on both auth and assoc states.
	 */

	if (ieee80211_vif_is_mesh(&rx->sdata->vif))
		return ieee80211_rx_mesh_check(rx);

	if (unlikely((ieee80211_is_data(hdr->frame_control) ||
		      ieee80211_is_pspoll(hdr->frame_control)) &&
		     rx->sdata->vif.type != NL80211_IFTYPE_ADHOC &&
		     rx->sdata->vif.type != NL80211_IFTYPE_OCB &&
		     (!rx->sta || !test_sta_flag(rx->sta, WLAN_STA_ASSOC)))) {
		/*
		 * accept port control frames from the AP even when it's not
		 * yet marked ASSOC to prevent a race where we don't set the
		 * assoc bit quickly enough before it sends the first frame
		 */
		if (rx->sta && rx->sdata->vif.type == NL80211_IFTYPE_STATION &&
		    ieee80211_is_data_present(hdr->frame_control)) {
			unsigned int hdrlen;
			__be16 ethertype;

			hdrlen = ieee80211_hdrlen(hdr->frame_control);

			if (rx->skb->len < hdrlen + 8)
				return RX_DROP_MONITOR;

			skb_copy_bits(rx->skb, hdrlen + 6, &ethertype, 2);
			if (ethertype == rx->sdata->control_port_protocol)
				return RX_CONTINUE;
		}

		if (rx->sdata->vif.type == NL80211_IFTYPE_AP &&
		    cfg80211_rx_spurious_frame(rx->sdata->dev,
					       hdr->addr2,
					       GFP_ATOMIC))
			return RX_DROP_UNUSABLE;

		return RX_DROP_MONITOR;
	}

	return RX_CONTINUE;
}

//检查报文上是否有more标记，如果有，则向ap请求数据
static ieee80211_rx_result debug_noinline
ieee80211_rx_h_check_more_data(struct ieee80211_rx_data *rx)
{
	struct ieee80211_local *local;
	struct ieee80211_hdr *hdr;
	struct sk_buff *skb;

	local = rx->local;
	skb = rx->skb;
	hdr = (struct ieee80211_hdr *) skb->data;

	if (!local->pspolling)
		return RX_CONTINUE;

	if (!ieee80211_has_fromds(hdr->frame_control))
		/* this is not from AP */
		return RX_CONTINUE;

	if (!ieee80211_is_data(hdr->frame_control))
		return RX_CONTINUE;

	if (!ieee80211_has_moredata(hdr->frame_control)) {
		/* AP has no more frames buffered for us */
		local->pspolling = false;
		return RX_CONTINUE;
	}

	//有more data标记，向ap请求新的帧
	/* more data bit is set, let's request a new frame from the AP */
	ieee80211_send_pspoll(local, rx->sdata);

	return RX_CONTINUE;
}

static void sta_ps_start(struct sta_info *sta)
{
	struct ieee80211_sub_if_data *sdata = sta->sdata;
	struct ieee80211_local *local = sdata->local;
	struct ps_data *ps;
	int tid;

	if (sta->sdata->vif.type == NL80211_IFTYPE_AP ||
	    sta->sdata->vif.type == NL80211_IFTYPE_AP_VLAN)
		ps = &sdata->bss->ps;
	else
		return;

	atomic_inc(&ps->num_sta_ps);
	set_sta_flag(sta, WLAN_STA_PS_STA);
	if (!ieee80211_hw_check(&local->hw, AP_LINK_PS))
		drv_sta_notify(local, sdata, STA_NOTIFY_SLEEP, &sta->sta);
	ps_dbg(sdata, "STA %pM aid %d enters power save mode\n",
	       sta->sta.addr, sta->sta.aid);

	ieee80211_clear_fast_xmit(sta);

	if (!sta->sta.txq[0])
		return;

	for (tid = 0; tid < IEEE80211_NUM_TIDS; tid++) {
		struct ieee80211_txq *txq = sta->sta.txq[tid];
		struct txq_info *txqi = to_txq_info(txq);

		spin_lock(&local->active_txq_lock[txq->ac]);
		if (!list_empty(&txqi->schedule_order))
			list_del_init(&txqi->schedule_order);
		spin_unlock(&local->active_txq_lock[txq->ac]);

		if (txq_has_queue(txq))
			set_bit(tid, &sta->txq_buffered_tids);
		else
			clear_bit(tid, &sta->txq_buffered_tids);
	}
}

static void sta_ps_end(struct sta_info *sta)
{
	ps_dbg(sta->sdata, "STA %pM aid %d exits power save mode\n",
	       sta->sta.addr, sta->sta.aid);

	if (test_sta_flag(sta, WLAN_STA_PS_DRIVER)) {
		/*
		 * Clear the flag only if the other one is still set
		 * so that the TX path won't start TX'ing new frames
		 * directly ... In the case that the driver flag isn't
		 * set ieee80211_sta_ps_deliver_wakeup() will clear it.
		 */
		clear_sta_flag(sta, WLAN_STA_PS_STA);
		ps_dbg(sta->sdata, "STA %pM aid %d driver-ps-blocked\n",
		       sta->sta.addr, sta->sta.aid);
		return;
	}

	set_sta_flag(sta, WLAN_STA_PS_DELIVER);
	clear_sta_flag(sta, WLAN_STA_PS_STA);
	ieee80211_sta_ps_deliver_wakeup(sta);
}

int ieee80211_sta_ps_transition(struct ieee80211_sta *pubsta, bool start)
{
	struct sta_info *sta = container_of(pubsta, struct sta_info, sta);
	bool in_ps;

	WARN_ON(!ieee80211_hw_check(&sta->local->hw, AP_LINK_PS));

	/* Don't let the same PS state be set twice */
	in_ps = test_sta_flag(sta, WLAN_STA_PS_STA);
	if ((start && in_ps) || (!start && !in_ps))
		return -EINVAL;

	if (start)
		sta_ps_start(sta);
	else
		sta_ps_end(sta);

	return 0;
}
EXPORT_SYMBOL(ieee80211_sta_ps_transition);

void ieee80211_sta_pspoll(struct ieee80211_sta *pubsta)
{
	struct sta_info *sta = container_of(pubsta, struct sta_info, sta);

	if (test_sta_flag(sta, WLAN_STA_SP))
		return;

	if (!test_sta_flag(sta, WLAN_STA_PS_DRIVER))
		ieee80211_sta_ps_deliver_poll_response(sta);
	else
		set_sta_flag(sta, WLAN_STA_PSPOLL);
}
EXPORT_SYMBOL(ieee80211_sta_pspoll);

void ieee80211_sta_uapsd_trigger(struct ieee80211_sta *pubsta, u8 tid)
{
	struct sta_info *sta = container_of(pubsta, struct sta_info, sta);
	int ac = ieee80211_ac_from_tid(tid);

	/*
	 * If this AC is not trigger-enabled do nothing unless the
	 * driver is calling us after it already checked.
	 *
	 * NB: This could/should check a separate bitmap of trigger-
	 * enabled queues, but for now we only implement uAPSD w/o
	 * TSPEC changes to the ACs, so they're always the same.
	 */
	if (!(sta->sta.uapsd_queues & ieee80211_ac_to_qos_mask[ac]) &&
	    tid != IEEE80211_NUM_TIDS)
		return;

	/* if we are in a service period, do nothing */
	if (test_sta_flag(sta, WLAN_STA_SP))
		return;

	if (!test_sta_flag(sta, WLAN_STA_PS_DRIVER))
		ieee80211_sta_ps_deliver_uapsd(sta);
	else
		set_sta_flag(sta, WLAN_STA_UAPSD);
}
EXPORT_SYMBOL(ieee80211_sta_uapsd_trigger);

static ieee80211_rx_result debug_noinline
ieee80211_rx_h_uapsd_and_pspoll(struct ieee80211_rx_data *rx)
{
	struct ieee80211_sub_if_data *sdata = rx->sdata;
	struct ieee80211_hdr *hdr = (void *)rx->skb->data;
	struct ieee80211_rx_status *status = IEEE80211_SKB_RXCB(rx->skb);

	if (!rx->sta)
		return RX_CONTINUE;

	if (sdata->vif.type != NL80211_IFTYPE_AP &&
	    sdata->vif.type != NL80211_IFTYPE_AP_VLAN)
		return RX_CONTINUE;

	/*
	 * The device handles station powersave, so don't do anything about
	 * uAPSD and PS-Poll frames (the latter shouldn't even come up from
	 * it to mac80211 since they're handled.)
	 */
	if (ieee80211_hw_check(&sdata->local->hw, AP_LINK_PS))
		return RX_CONTINUE;

	/*
	 * Don't do anything if the station isn't already asleep. In
	 * the uAPSD case, the station will probably be marked asleep,
	 * in the PS-Poll case the station must be confused ...
	 */
	if (!test_sta_flag(rx->sta, WLAN_STA_PS_STA))
		return RX_CONTINUE;

	if (unlikely(ieee80211_is_pspoll(hdr->frame_control))) {
		ieee80211_sta_pspoll(&rx->sta->sta);

		/* Free PS Poll skb here instead of returning RX_DROP that would
		 * count as an dropped frame. */
		dev_kfree_skb(rx->skb);

		return RX_QUEUED;
	} else if (!ieee80211_has_morefrags(hdr->frame_control) &&
		   !(status->rx_flags & IEEE80211_RX_DEFERRED_RELEASE) &&
		   ieee80211_has_pm(hdr->frame_control) &&
		   (ieee80211_is_data_qos(hdr->frame_control) ||
		    ieee80211_is_qos_nullfunc(hdr->frame_control))) {
		u8 tid = ieee80211_get_tid(hdr);

		ieee80211_sta_uapsd_trigger(&rx->sta->sta, tid);
	}

	return RX_CONTINUE;
}

static ieee80211_rx_result debug_noinline
ieee80211_rx_h_sta_process(struct ieee80211_rx_data *rx)
{
	struct sta_info *sta = rx->sta;
	struct sk_buff *skb = rx->skb;
	struct ieee80211_rx_status *status = IEEE80211_SKB_RXCB(skb);
	struct ieee80211_hdr *hdr = (struct ieee80211_hdr *)skb->data;
	int i;

	if (!sta)
		return RX_CONTINUE;

	/*
	 * Update last_rx only for IBSS packets which are for the current
	 * BSSID and for station already AUTHORIZED to avoid keeping the
	 * current IBSS network alive in cases where other STAs start
	 * using different BSSID. This will also give the station another
	 * chance to restart the authentication/authorization in case
	 * something went wrong the first time.
	 */
	if (rx->sdata->vif.type == NL80211_IFTYPE_ADHOC) {
		u8 *bssid = ieee80211_get_bssid(hdr, rx->skb->len,
						NL80211_IFTYPE_ADHOC);
		if (ether_addr_equal(bssid, rx->sdata->u.ibss.bssid) &&
		    test_sta_flag(sta, WLAN_STA_AUTHORIZED)) {
			sta->rx_stats.last_rx = jiffies;
			if (ieee80211_is_data(hdr->frame_control) &&
			    !is_multicast_ether_addr(hdr->addr1))
				sta->rx_stats.last_rate =
					sta_stats_encode_rate(status);
		}
	} else if (rx->sdata->vif.type == NL80211_IFTYPE_OCB) {
		sta->rx_stats.last_rx = jiffies;
	} else if (!ieee80211_is_s1g_beacon(hdr->frame_control) &&
		   !is_multicast_ether_addr(hdr->addr1)) {
		/*
		 * Mesh beacons will update last_rx when if they are found to
		 * match the current local configuration when processed.
		 */
		sta->rx_stats.last_rx = jiffies;
		if (ieee80211_is_data(hdr->frame_control))
			sta->rx_stats.last_rate = sta_stats_encode_rate(status);
	}

	sta->rx_stats.fragments++;

	u64_stats_update_begin(&rx->sta->rx_stats.syncp);
	sta->rx_stats.bytes += rx->skb->len;
	u64_stats_update_end(&rx->sta->rx_stats.syncp);

	if (!(status->flag & RX_FLAG_NO_SIGNAL_VAL)) {
		sta->rx_stats.last_signal = status->signal;
		ewma_signal_add(&sta->rx_stats_avg.signal, -status->signal);
	}

	if (status->chains) {
		sta->rx_stats.chains = status->chains;
		for (i = 0; i < ARRAY_SIZE(status->chain_signal); i++) {
			int signal = status->chain_signal[i];

			if (!(status->chains & BIT(i)))
				continue;

			sta->rx_stats.chain_signal_last[i] = signal;
			ewma_signal_add(&sta->rx_stats_avg.chain_signal[i],
					-signal);
		}
	}

	if (ieee80211_is_s1g_beacon(hdr->frame_control))
		return RX_CONTINUE;

	/*
	 * Change STA power saving mode only at the end of a frame
	 * exchange sequence, and only for a data or management
	 * frame as specified in IEEE 802.11-2016 11.2.3.2
	 */
	if (!ieee80211_hw_check(&sta->local->hw, AP_LINK_PS) &&
	    !ieee80211_has_morefrags(hdr->frame_control) &&
	    !is_multicast_ether_addr(hdr->addr1) &&
	    (ieee80211_is_mgmt(hdr->frame_control) ||
	     ieee80211_is_data(hdr->frame_control)) &&
	    !(status->rx_flags & IEEE80211_RX_DEFERRED_RELEASE) &&
	    (rx->sdata->vif.type == NL80211_IFTYPE_AP ||
	     rx->sdata->vif.type == NL80211_IFTYPE_AP_VLAN)) {
		if (test_sta_flag(sta, WLAN_STA_PS_STA)) {
			if (!ieee80211_has_pm(hdr->frame_control))
				sta_ps_end(sta);
		} else {
			if (ieee80211_has_pm(hdr->frame_control))
				sta_ps_start(sta);
		}
	}

	/* mesh power save support */
	if (ieee80211_vif_is_mesh(&rx->sdata->vif))
		ieee80211_mps_rx_h_sta_process(sta, hdr);

	/*
	 * Drop (qos-)data::nullfunc frames silently, since they
	 * are used only to control station power saving mode.
	 */
	if (ieee80211_is_any_nullfunc(hdr->frame_control)) {
		I802_DEBUG_INC(rx->local->rx_handlers_drop_nullfunc);

		/*
		 * If we receive a 4-addr nullfunc frame from a STA
		 * that was not moved to a 4-addr STA vlan yet send
		 * the event to userspace and for older hostapd drop
		 * the frame to the monitor interface.
		 */
		if (ieee80211_has_a4(hdr->frame_control) &&
		    (rx->sdata->vif.type == NL80211_IFTYPE_AP ||
		     (rx->sdata->vif.type == NL80211_IFTYPE_AP_VLAN &&
		      !rx->sdata->u.vlan.sta))) {
			if (!test_and_set_sta_flag(sta, WLAN_STA_4ADDR_EVENT))
				cfg80211_rx_unexpected_4addr_frame(
					rx->sdata->dev, sta->sta.addr,
					GFP_ATOMIC);
			return RX_DROP_MONITOR;
		}
		/*
		 * Update counter and free packet here to avoid
		 * counting this as a dropped packed.
		 */
		sta->rx_stats.packets++;
		dev_kfree_skb(rx->skb);
		return RX_QUEUED;
	}

	return RX_CONTINUE;
} /* ieee80211_rx_h_sta_process */

static struct ieee80211_key *
ieee80211_rx_get_bigtk(struct ieee80211_rx_data *rx, int idx)
{
	struct ieee80211_key *key = NULL;
	struct ieee80211_sub_if_data *sdata = rx->sdata;
	int idx2;

	/* Make sure key gets set if either BIGTK key index is set so that
	 * ieee80211_drop_unencrypted_mgmt() can properly drop both unprotected
	 * Beacon frames and Beacon frames that claim to use another BIGTK key
	 * index (i.e., a key that we do not have).
	 */

	if (idx < 0) {
		idx = NUM_DEFAULT_KEYS + NUM_DEFAULT_MGMT_KEYS;
		idx2 = idx + 1;
	} else {
		if (idx == NUM_DEFAULT_KEYS + NUM_DEFAULT_MGMT_KEYS)
			idx2 = idx + 1;
		else
			idx2 = idx - 1;
	}

	if (rx->sta)
		key = rcu_dereference(rx->sta->gtk[idx]);
	if (!key)
		key = rcu_dereference(sdata->keys[idx]);
	if (!key && rx->sta)
		key = rcu_dereference(rx->sta->gtk[idx2]);
	if (!key)
		key = rcu_dereference(sdata->keys[idx2]);

	return key;
}

static ieee80211_rx_result debug_noinline
ieee80211_rx_h_decrypt(struct ieee80211_rx_data *rx)
{
	struct sk_buff *skb = rx->skb;
	struct ieee80211_rx_status *status = IEEE80211_SKB_RXCB(skb);
	struct ieee80211_hdr *hdr = (struct ieee80211_hdr *)skb->data;
	int keyidx;
	ieee80211_rx_result result = RX_DROP_UNUSABLE;
	struct ieee80211_key *sta_ptk = NULL;
	struct ieee80211_key *ptk_idx = NULL;
	int mmie_keyidx = -1;
	__le16 fc;
	const struct ieee80211_cipher_scheme *cs = NULL;

	if (ieee80211_is_ext(hdr->frame_control))
		return RX_CONTINUE;

	/*
	 * Key selection 101
	 *
	 * There are five types of keys:
	 *  - GTK (group keys)
	 *  - IGTK (group keys for management frames)
	 *  - BIGTK (group keys for Beacon frames)
	 *  - PTK (pairwise keys)
	 *  - STK (station-to-station pairwise keys)
	 *
	 * When selecting a key, we have to distinguish between multicast
	 * (including broadcast) and unicast frames, the latter can only
	 * use PTKs and STKs while the former always use GTKs, IGTKs, and
	 * BIGTKs. Unless, of course, actual WEP keys ("pre-RSNA") are used,
	 * then unicast frames can also use key indices like GTKs. Hence, if we
	 * don't have a PTK/STK we check the key index for a WEP key.
	 *
	 * Note that in a regular BSS, multicast frames are sent by the
	 * AP only, associated stations unicast the frame to the AP first
	 * which then multicasts it on their behalf.
	 *
	 * There is also a slight problem in IBSS mode: GTKs are negotiated
	 * with each station, that is something we don't currently handle.
	 * The spec seems to expect that one negotiates the same key with
	 * every station but there's no such requirement; VLANs could be
	 * possible.
	 */

	/* start without a key */
	rx->key = NULL;
	fc = hdr->frame_control;

	if (rx->sta) {
		int keyid = rx->sta->ptk_idx;
		sta_ptk = rcu_dereference(rx->sta->ptk[keyid]);

		if (ieee80211_has_protected(fc)) {
			cs = rx->sta->cipher_scheme;
			keyid = ieee80211_get_keyid(rx->skb, cs);

			if (unlikely(keyid < 0))
				return RX_DROP_UNUSABLE;

			ptk_idx = rcu_dereference(rx->sta->ptk[keyid]);
		}
	}

	if (!ieee80211_has_protected(fc))
		mmie_keyidx = ieee80211_get_mmie_keyidx(rx->skb);

	if (!is_multicast_ether_addr(hdr->addr1) && sta_ptk) {
		rx->key = ptk_idx ? ptk_idx : sta_ptk;
		if ((status->flag & RX_FLAG_DECRYPTED) &&
		    (status->flag & RX_FLAG_IV_STRIPPED))
			return RX_CONTINUE;
		/* Skip decryption if the frame is not protected. */
		if (!ieee80211_has_protected(fc))
			return RX_CONTINUE;
	} else if (mmie_keyidx >= 0 && ieee80211_is_beacon(fc)) {
		/* Broadcast/multicast robust management frame / BIP */
		if ((status->flag & RX_FLAG_DECRYPTED) &&
		    (status->flag & RX_FLAG_IV_STRIPPED))
			return RX_CONTINUE;

		if (mmie_keyidx < NUM_DEFAULT_KEYS + NUM_DEFAULT_MGMT_KEYS ||
		    mmie_keyidx >= NUM_DEFAULT_KEYS + NUM_DEFAULT_MGMT_KEYS +
		    NUM_DEFAULT_BEACON_KEYS) {
			cfg80211_rx_unprot_mlme_mgmt(rx->sdata->dev,
						     skb->data,
						     skb->len);
			return RX_DROP_MONITOR; /* unexpected BIP keyidx */
		}

		rx->key = ieee80211_rx_get_bigtk(rx, mmie_keyidx);
		if (!rx->key)
			return RX_CONTINUE; /* Beacon protection not in use */
	} else if (mmie_keyidx >= 0) {
		/* Broadcast/multicast robust management frame / BIP */
		if ((status->flag & RX_FLAG_DECRYPTED) &&
		    (status->flag & RX_FLAG_IV_STRIPPED))
			return RX_CONTINUE;

		if (mmie_keyidx < NUM_DEFAULT_KEYS ||
		    mmie_keyidx >= NUM_DEFAULT_KEYS + NUM_DEFAULT_MGMT_KEYS)
			return RX_DROP_MONITOR; /* unexpected BIP keyidx */
		if (rx->sta) {
			if (ieee80211_is_group_privacy_action(skb) &&
			    test_sta_flag(rx->sta, WLAN_STA_MFP))
				return RX_DROP_MONITOR;

			rx->key = rcu_dereference(rx->sta->gtk[mmie_keyidx]);
		}
		if (!rx->key)
			rx->key = rcu_dereference(rx->sdata->keys[mmie_keyidx]);
	} else if (!ieee80211_has_protected(fc)) {
		/*
		 * The frame was not protected, so skip decryption. However, we
		 * need to set rx->key if there is a key that could have been
		 * used so that the frame may be dropped if encryption would
		 * have been expected.
		 */
		struct ieee80211_key *key = NULL;
		struct ieee80211_sub_if_data *sdata = rx->sdata;
		int i;

		if (ieee80211_is_beacon(fc)) {
			key = ieee80211_rx_get_bigtk(rx, -1);
		} else if (ieee80211_is_mgmt(fc) &&
			   is_multicast_ether_addr(hdr->addr1)) {
			key = rcu_dereference(rx->sdata->default_mgmt_key);
		} else {
			if (rx->sta) {
				for (i = 0; i < NUM_DEFAULT_KEYS; i++) {
					key = rcu_dereference(rx->sta->gtk[i]);
					if (key)
						break;
				}
			}
			if (!key) {
				for (i = 0; i < NUM_DEFAULT_KEYS; i++) {
					key = rcu_dereference(sdata->keys[i]);
					if (key)
						break;
				}
			}
		}
		if (key)
			rx->key = key;
		return RX_CONTINUE;
	} else {
		/*
		 * The device doesn't give us the IV so we won't be
		 * able to look up the key. That's ok though, we
		 * don't need to decrypt the frame, we just won't
		 * be able to keep statistics accurate.
		 * Except for key threshold notifications, should
		 * we somehow allow the driver to tell us which key
		 * the hardware used if this flag is set?
		 */
		if ((status->flag & RX_FLAG_DECRYPTED) &&
		    (status->flag & RX_FLAG_IV_STRIPPED))
			return RX_CONTINUE;

		keyidx = ieee80211_get_keyid(rx->skb, cs);

		if (unlikely(keyidx < 0))
			return RX_DROP_UNUSABLE;

		/* check per-station GTK first, if multicast packet */
		if (is_multicast_ether_addr(hdr->addr1) && rx->sta)
			rx->key = rcu_dereference(rx->sta->gtk[keyidx]);

		/* if not found, try default key */
		if (!rx->key) {
			rx->key = rcu_dereference(rx->sdata->keys[keyidx]);

			/*
			 * RSNA-protected unicast frames should always be
			 * sent with pairwise or station-to-station keys,
			 * but for WEP we allow using a key index as well.
			 */
			if (rx->key &&
			    rx->key->conf.cipher != WLAN_CIPHER_SUITE_WEP40 &&
			    rx->key->conf.cipher != WLAN_CIPHER_SUITE_WEP104 &&
			    !is_multicast_ether_addr(hdr->addr1))
				rx->key = NULL;
		}
	}

	if (rx->key) {
		if (unlikely(rx->key->flags & KEY_FLAG_TAINTED))
			return RX_DROP_MONITOR;

		/* TODO: add threshold stuff again */
	} else {
		return RX_DROP_MONITOR;
	}

	switch (rx->key->conf.cipher) {
	case WLAN_CIPHER_SUITE_WEP40:
	case WLAN_CIPHER_SUITE_WEP104:
		result = ieee80211_crypto_wep_decrypt(rx);
		break;
	case WLAN_CIPHER_SUITE_TKIP:
		result = ieee80211_crypto_tkip_decrypt(rx);
		break;
	case WLAN_CIPHER_SUITE_CCMP:
		result = ieee80211_crypto_ccmp_decrypt(
			rx, IEEE80211_CCMP_MIC_LEN);
		break;
	case WLAN_CIPHER_SUITE_CCMP_256:
		result = ieee80211_crypto_ccmp_decrypt(
			rx, IEEE80211_CCMP_256_MIC_LEN);
		break;
	case WLAN_CIPHER_SUITE_AES_CMAC:
		result = ieee80211_crypto_aes_cmac_decrypt(rx);
		break;
	case WLAN_CIPHER_SUITE_BIP_CMAC_256:
		result = ieee80211_crypto_aes_cmac_256_decrypt(rx);
		break;
	case WLAN_CIPHER_SUITE_BIP_GMAC_128:
	case WLAN_CIPHER_SUITE_BIP_GMAC_256:
		result = ieee80211_crypto_aes_gmac_decrypt(rx);
		break;
	case WLAN_CIPHER_SUITE_GCMP:
	case WLAN_CIPHER_SUITE_GCMP_256:
		result = ieee80211_crypto_gcmp_decrypt(rx);
		break;
	default:
		result = ieee80211_crypto_hw_decrypt(rx);
	}

	/* the hdr variable is invalid after the decrypt handlers */

	/* either the frame has been decrypted or will be dropped */
	status->flag |= RX_FLAG_DECRYPTED;

	if (unlikely(ieee80211_is_beacon(fc) && result == RX_DROP_UNUSABLE))
		cfg80211_rx_unprot_mlme_mgmt(rx->sdata->dev,
					     skb->data, skb->len);

	return result;
}

static inline struct ieee80211_fragment_entry *
ieee80211_reassemble_add(struct ieee80211_sub_if_data *sdata,
			 unsigned int frag, unsigned int seq, int rx_queue,
			 struct sk_buff **skb)
{
	struct ieee80211_fragment_entry *entry;

	entry = &sdata->fragments[sdata->fragment_next++];
	if (sdata->fragment_next >= IEEE80211_FRAGMENT_MAX)
		sdata->fragment_next = 0;

	if (!skb_queue_empty(&entry->skb_list))
		__skb_queue_purge(&entry->skb_list);

	__skb_queue_tail(&entry->skb_list, *skb); /* no need for locking */
	*skb = NULL;
	entry->first_frag_time = jiffies;
	entry->seq = seq;
	entry->rx_queue = rx_queue;
	entry->last_frag = frag;
	entry->check_sequential_pn = false;
	entry->extra_len = 0;

	return entry;
}

static inline struct ieee80211_fragment_entry *
ieee80211_reassemble_find(struct ieee80211_sub_if_data *sdata,
			  unsigned int frag, unsigned int seq,
			  int rx_queue, struct ieee80211_hdr *hdr)
{
	struct ieee80211_fragment_entry *entry;
	int i, idx;

	idx = sdata->fragment_next;
	for (i = 0; i < IEEE80211_FRAGMENT_MAX; i++) {
		struct ieee80211_hdr *f_hdr;
		struct sk_buff *f_skb;

		idx--;
		if (idx < 0)
			idx = IEEE80211_FRAGMENT_MAX - 1;

		entry = &sdata->fragments[idx];
		if (skb_queue_empty(&entry->skb_list) || entry->seq != seq ||
		    entry->rx_queue != rx_queue ||
		    entry->last_frag + 1 != frag)
			continue;

		f_skb = __skb_peek(&entry->skb_list);
		f_hdr = (struct ieee80211_hdr *) f_skb->data;

		/*
		 * Check ftype and addresses are equal, else check next fragment
		 */
		if (((hdr->frame_control ^ f_hdr->frame_control) &
		     cpu_to_le16(IEEE80211_FCTL_FTYPE)) ||
		    !ether_addr_equal(hdr->addr1, f_hdr->addr1) ||
		    !ether_addr_equal(hdr->addr2, f_hdr->addr2))
			continue;

		if (time_after(jiffies, entry->first_frag_time + 2 * HZ)) {
			__skb_queue_purge(&entry->skb_list);
			continue;
		}
		return entry;
	}

	return NULL;
}

static ieee80211_rx_result debug_noinline
ieee80211_rx_h_defragment(struct ieee80211_rx_data *rx)
{
	struct ieee80211_hdr *hdr;
	u16 sc;
	__le16 fc;
	unsigned int frag, seq;
	struct ieee80211_fragment_entry *entry;
	struct sk_buff *skb;

	hdr = (struct ieee80211_hdr *)rx->skb->data;
	fc = hdr->frame_control;

	if (ieee80211_is_ctl(fc) || ieee80211_is_ext(fc))
		return RX_CONTINUE;

	sc = le16_to_cpu(hdr->seq_ctrl);
	frag = sc & IEEE80211_SCTL_FRAG;

	if (is_multicast_ether_addr(hdr->addr1)) {
		I802_DEBUG_INC(rx->local->dot11MulticastReceivedFrameCount);
		goto out_no_led;
	}

	if (likely(!ieee80211_has_morefrags(fc) && frag == 0))
		goto out;

	I802_DEBUG_INC(rx->local->rx_handlers_fragments);

	if (skb_linearize(rx->skb))
		return RX_DROP_UNUSABLE;

	/*
	 *  skb_linearize() might change the skb->data and
	 *  previously cached variables (in this case, hdr) need to
	 *  be refreshed with the new data.
	 */
	hdr = (struct ieee80211_hdr *)rx->skb->data;
	seq = (sc & IEEE80211_SCTL_SEQ) >> 4;

	if (frag == 0) {
		/* This is the first fragment of a new frame. */
		entry = ieee80211_reassemble_add(rx->sdata, frag, seq,
						 rx->seqno_idx, &(rx->skb));
		if (rx->key &&
		    (rx->key->conf.cipher == WLAN_CIPHER_SUITE_CCMP ||
		     rx->key->conf.cipher == WLAN_CIPHER_SUITE_CCMP_256 ||
		     rx->key->conf.cipher == WLAN_CIPHER_SUITE_GCMP ||
		     rx->key->conf.cipher == WLAN_CIPHER_SUITE_GCMP_256) &&
		    ieee80211_has_protected(fc)) {
			int queue = rx->security_idx;

			/* Store CCMP/GCMP PN so that we can verify that the
			 * next fragment has a sequential PN value.
			 */
			entry->check_sequential_pn = true;
			memcpy(entry->last_pn,
			       rx->key->u.ccmp.rx_pn[queue],
			       IEEE80211_CCMP_PN_LEN);
			BUILD_BUG_ON(offsetof(struct ieee80211_key,
					      u.ccmp.rx_pn) !=
				     offsetof(struct ieee80211_key,
					      u.gcmp.rx_pn));
			BUILD_BUG_ON(sizeof(rx->key->u.ccmp.rx_pn[queue]) !=
				     sizeof(rx->key->u.gcmp.rx_pn[queue]));
			BUILD_BUG_ON(IEEE80211_CCMP_PN_LEN !=
				     IEEE80211_GCMP_PN_LEN);
		}
		return RX_QUEUED;
	}

	/* This is a fragment for a frame that should already be pending in
	 * fragment cache. Add this fragment to the end of the pending entry.
	 */
	entry = ieee80211_reassemble_find(rx->sdata, frag, seq,
					  rx->seqno_idx, hdr);
	if (!entry) {
		I802_DEBUG_INC(rx->local->rx_handlers_drop_defrag);
		return RX_DROP_MONITOR;
	}

	/* "The receiver shall discard MSDUs and MMPDUs whose constituent
	 *  MPDU PN values are not incrementing in steps of 1."
	 * see IEEE P802.11-REVmc/D5.0, 12.5.3.4.4, item d (for CCMP)
	 * and IEEE P802.11-REVmc/D5.0, 12.5.5.4.4, item d (for GCMP)
	 */
	if (entry->check_sequential_pn) {
		int i;
		u8 pn[IEEE80211_CCMP_PN_LEN], *rpn;
		int queue;

		if (!rx->key ||
		    (rx->key->conf.cipher != WLAN_CIPHER_SUITE_CCMP &&
		     rx->key->conf.cipher != WLAN_CIPHER_SUITE_CCMP_256 &&
		     rx->key->conf.cipher != WLAN_CIPHER_SUITE_GCMP &&
		     rx->key->conf.cipher != WLAN_CIPHER_SUITE_GCMP_256))
			return RX_DROP_UNUSABLE;
		memcpy(pn, entry->last_pn, IEEE80211_CCMP_PN_LEN);
		for (i = IEEE80211_CCMP_PN_LEN - 1; i >= 0; i--) {
			pn[i]++;
			if (pn[i])
				break;
		}
		queue = rx->security_idx;
		rpn = rx->key->u.ccmp.rx_pn[queue];
		if (memcmp(pn, rpn, IEEE80211_CCMP_PN_LEN))
			return RX_DROP_UNUSABLE;
		memcpy(entry->last_pn, pn, IEEE80211_CCMP_PN_LEN);
	}

	skb_pull(rx->skb, ieee80211_hdrlen(fc));
	__skb_queue_tail(&entry->skb_list, rx->skb);
	entry->last_frag = frag;
	entry->extra_len += rx->skb->len;
	if (ieee80211_has_morefrags(fc)) {
		rx->skb = NULL;
		return RX_QUEUED;
	}

	rx->skb = __skb_dequeue(&entry->skb_list);
	if (skb_tailroom(rx->skb) < entry->extra_len) {
		I802_DEBUG_INC(rx->local->rx_expand_skb_head_defrag);
		if (unlikely(pskb_expand_head(rx->skb, 0, entry->extra_len,
					      GFP_ATOMIC))) {
			I802_DEBUG_INC(rx->local->rx_handlers_drop_defrag);
			__skb_queue_purge(&entry->skb_list);
			return RX_DROP_UNUSABLE;
		}
	}
	while ((skb = __skb_dequeue(&entry->skb_list))) {
		skb_put_data(rx->skb, skb->data, skb->len);
		dev_kfree_skb(skb);
	}

 out:
	ieee80211_led_rx(rx->local);
 out_no_led:
	if (rx->sta)
		rx->sta->rx_stats.packets++;
	return RX_CONTINUE;
}

static int ieee80211_802_1x_port_control(struct ieee80211_rx_data *rx)
{
	if (unlikely(!rx->sta || !test_sta_flag(rx->sta, WLAN_STA_AUTHORIZED)))
		return -EACCES;

	return 0;
}

static int ieee80211_drop_unencrypted(struct ieee80211_rx_data *rx, __le16 fc)
{
	struct ieee80211_hdr *hdr = (void *)rx->skb->data;
	struct sk_buff *skb = rx->skb;
	struct ieee80211_rx_status *status = IEEE80211_SKB_RXCB(skb);

	/*
	 * Pass through unencrypted frames if the hardware has
	 * decrypted them already.
	 */
	if (status->flag & RX_FLAG_DECRYPTED)
		return 0;

	/* check mesh EAPOL frames first */
	if (unlikely(rx->sta && ieee80211_vif_is_mesh(&rx->sdata->vif) &&
		     ieee80211_is_data(fc))) {
		struct ieee80211s_hdr *mesh_hdr;
		u16 hdr_len = ieee80211_hdrlen(fc);
		u16 ethertype_offset;
		__be16 ethertype;

		if (!ether_addr_equal(hdr->addr1, rx->sdata->vif.addr))
			goto drop_check;

		/* make sure fixed part of mesh header is there, also checks skb len */
		if (!pskb_may_pull(rx->skb, hdr_len + 6))
			goto drop_check;

		mesh_hdr = (struct ieee80211s_hdr *)(skb->data + hdr_len);
		ethertype_offset = hdr_len + ieee80211_get_mesh_hdrlen(mesh_hdr) +
				   sizeof(rfc1042_header);

		if (skb_copy_bits(rx->skb, ethertype_offset, &ethertype, 2) == 0 &&
		    ethertype == rx->sdata->control_port_protocol)
			return 0;
	}

drop_check:
	/* Drop unencrypted frames if key is set. */
	if (unlikely(!ieee80211_has_protected(fc) &&
		     !ieee80211_is_any_nullfunc(fc) &&
		     ieee80211_is_data(fc) && rx->key))
		return -EACCES;

	return 0;
}

static int ieee80211_drop_unencrypted_mgmt(struct ieee80211_rx_data *rx)
{
	struct ieee80211_hdr *hdr = (struct ieee80211_hdr *)rx->skb->data;
	struct ieee80211_rx_status *status = IEEE80211_SKB_RXCB(rx->skb);
	__le16 fc = hdr->frame_control;

	/*
	 * Pass through unencrypted frames if the hardware has
	 * decrypted them already.
	 */
	if (status->flag & RX_FLAG_DECRYPTED)
		return 0;

	if (rx->sta && test_sta_flag(rx->sta, WLAN_STA_MFP)) {
		if (unlikely(!ieee80211_has_protected(fc) &&
			     ieee80211_is_unicast_robust_mgmt_frame(rx->skb) &&
			     rx->key)) {
			if (ieee80211_is_deauth(fc) ||
			    ieee80211_is_disassoc(fc))
				cfg80211_rx_unprot_mlme_mgmt(rx->sdata->dev,
							     rx->skb->data,
							     rx->skb->len);
			return -EACCES;
		}
		/* BIP does not use Protected field, so need to check MMIE */
		if (unlikely(ieee80211_is_multicast_robust_mgmt_frame(rx->skb) &&
			     ieee80211_get_mmie_keyidx(rx->skb) < 0)) {
			if (ieee80211_is_deauth(fc) ||
			    ieee80211_is_disassoc(fc))
				cfg80211_rx_unprot_mlme_mgmt(rx->sdata->dev,
							     rx->skb->data,
							     rx->skb->len);
			return -EACCES;
		}
		if (unlikely(ieee80211_is_beacon(fc) && rx->key &&
			     ieee80211_get_mmie_keyidx(rx->skb) < 0)) {
			cfg80211_rx_unprot_mlme_mgmt(rx->sdata->dev,
						     rx->skb->data,
						     rx->skb->len);
			return -EACCES;
		}
		/*
		 * When using MFP, Action frames are not allowed prior to
		 * having configured keys.
		 */
		if (unlikely(ieee80211_is_action(fc) && !rx->key &&
			     ieee80211_is_robust_mgmt_frame(rx->skb)))
			return -EACCES;
	}

	return 0;
}

//实现802.11数据帧转换为802.3(ether-type字段给出的是length)
static int
__ieee80211_data_to_8023(struct ieee80211_rx_data *rx, bool *port_control)
{
	struct ieee80211_sub_if_data *sdata = rx->sdata;
	struct ieee80211_hdr *hdr = (struct ieee80211_hdr *)rx->skb->data;
	bool check_port_control = false;
	struct ethhdr *ehdr;
	int ret;

	*port_control = false;
	if (ieee80211_has_a4(hdr->frame_control) &&
	    sdata->vif.type == NL80211_IFTYPE_AP_VLAN && !sdata->u.vlan.sta)
		return -1;

	if (sdata->vif.type == NL80211_IFTYPE_STATION &&
	    !!sdata->u.mgd.use_4addr != !!ieee80211_has_a4(hdr->frame_control)) {

		if (!sdata->u.mgd.use_4addr)
			return -1;
		else if (!ether_addr_equal(hdr->addr1, sdata->vif.addr))
			check_port_control = true;
	}

	if (is_multicast_ether_addr(hdr->addr1) &&
	    sdata->vif.type == NL80211_IFTYPE_AP_VLAN && sdata->u.vlan.sta)
		return -1;

	//将802.11数据报文转换为802.3报文
	ret = ieee80211_data_to_8023(rx->skb, sdata->vif.addr, sdata->vif.type);
	if (ret < 0)
		return ret;

	ehdr = (struct ethhdr *) rx->skb->data;
	if (ehdr->h_proto == rx->sdata->control_port_protocol)
		*port_control = true;
	else if (check_port_control)
		return -1;

	return 0;
}

/*
 * requires that rx->skb is a frame with ethernet header
 */
static bool ieee80211_frame_allowed(struct ieee80211_rx_data *rx, __le16 fc)
{
	static const u8 pae_group_addr[ETH_ALEN] __aligned(2)
		= { 0x01, 0x80, 0xC2, 0x00, 0x00, 0x03 };
	struct ethhdr *ehdr = (struct ethhdr *) rx->skb->data;

	/*
	 * Allow EAPOL frames to us/the PAE group address regardless
	 * of whether the frame was encrypted or not.
	 */
	if (ehdr->h_proto == rx->sdata->control_port_protocol &&
	    (ether_addr_equal(ehdr->h_dest, rx->sdata->vif.addr) ||
	     ether_addr_equal(ehdr->h_dest, pae_group_addr)))
		return true;

	if (ieee80211_802_1x_port_control(rx) ||
	    ieee80211_drop_unencrypted(rx, fc))
		return false;

	return true;
}

static void ieee80211_deliver_skb_to_local_stack(struct sk_buff *skb,
						 struct ieee80211_rx_data *rx)
{
	struct ieee80211_sub_if_data *sdata = rx->sdata;
	struct net_device *dev = sdata->dev;

	if (unlikely((skb->protocol == sdata->control_port_protocol ||
		     (skb->protocol == cpu_to_be16(ETH_P_PREAUTH) &&
		      !sdata->control_port_no_preauth)) &&
		     sdata->control_port_over_nl80211)) {
		struct ieee80211_rx_status *status = IEEE80211_SKB_RXCB(skb);
		bool noencrypt = !(status->flag & RX_FLAG_DECRYPTED);

		cfg80211_rx_control_port(dev, skb, noencrypt);
		dev_kfree_skb(skb);
	} else {
		memset(skb->cb, 0, sizeof(skb->cb));

		/* deliver to local stack */
		if (rx->list)
			list_add_tail(&skb->list, rx->list);
		else
			netif_receive_skb(skb);
	}
}

/*
 * requires that rx->skb is a frame with ethernet header
 */
static void
ieee80211_deliver_skb(struct ieee80211_rx_data *rx)
{
	struct ieee80211_sub_if_data *sdata = rx->sdata;
	struct net_device *dev = sdata->dev;
	struct sk_buff *skb, *xmit_skb;
	struct ethhdr *ehdr = (struct ethhdr *) rx->skb->data;
	struct sta_info *dsta;

	skb = rx->skb;
	xmit_skb = NULL;

	dev_sw_netstats_rx_add(dev, skb->len);

	if (rx->sta) {
		/* The seqno index has the same property as needed
		 * for the rx_msdu field, i.e. it is IEEE80211_NUM_TIDS
		 * for non-QoS-data frames. Here we know it's a data
		 * frame, so count MSDUs.
		 */
		u64_stats_update_begin(&rx->sta->rx_stats.syncp);
		rx->sta->rx_stats.msdu[rx->seqno_idx]++;
		u64_stats_update_end(&rx->sta->rx_stats.syncp);
	}

	if ((sdata->vif.type == NL80211_IFTYPE_AP ||
	     sdata->vif.type == NL80211_IFTYPE_AP_VLAN) &&
	    !(sdata->flags & IEEE80211_SDATA_DONT_BRIDGE_PACKETS) &&
	    (sdata->vif.type != NL80211_IFTYPE_AP_VLAN || !sdata->u.vlan.sta)) {
		if (is_multicast_ether_addr(ehdr->h_dest) &&
		    ieee80211_vif_get_num_mcast_if(sdata) != 0) {
			/*
			 * send multicast frames both to higher layers in
			 * local net stack and back to the wireless medium
			 */
			xmit_skb = skb_copy(skb, GFP_ATOMIC);
			if (!xmit_skb)
				net_info_ratelimited("%s: failed to clone multicast frame\n",
						    dev->name);
		} else if (!is_multicast_ether_addr(ehdr->h_dest) &&
			   !ether_addr_equal(ehdr->h_dest, ehdr->h_source)) {
			dsta = sta_info_get(sdata, ehdr->h_dest);
			if (dsta) {
				/*
				 * The destination station is associated to
				 * this AP (in this VLAN), so send the frame
				 * directly to it and do not pass it to local
				 * net stack.
				 */
				xmit_skb = skb;
				skb = NULL;
			}
		}
	}

#ifndef CONFIG_HAVE_EFFICIENT_UNALIGNED_ACCESS
	if (skb) {
		/* 'align' will only take the values 0 or 2 here since all
		 * frames are required to be aligned to 2-byte boundaries
		 * when being passed to mac80211; the code here works just
		 * as well if that isn't true, but mac80211 assumes it can
		 * access fields as 2-byte aligned (e.g. for ether_addr_equal)
		 */
		int align;

		align = (unsigned long)(skb->data + sizeof(struct ethhdr)) & 3;
		if (align) {
			if (WARN_ON(skb_headroom(skb) < 3)) {
				dev_kfree_skb(skb);
				skb = NULL;
			} else {
				u8 *data = skb->data;
				size_t len = skb_headlen(skb);
				skb->data -= align;
				memmove(skb->data, data, len);
				skb_set_tail_pointer(skb, len);
			}
		}
	}
#endif

	if (skb) {
		skb->protocol = eth_type_trans(skb, dev);
		ieee80211_deliver_skb_to_local_stack(skb, rx);
	}

	if (xmit_skb) {
		/*
		 * Send to wireless media and increase priority by 256 to
		 * keep the received priority instead of reclassifying
		 * the frame (see cfg80211_classify8021d).
		 */
		xmit_skb->priority += 256;
		xmit_skb->protocol = htons(ETH_P_802_3);
		skb_reset_network_header(xmit_skb);
		skb_reset_mac_header(xmit_skb);
		dev_queue_xmit(xmit_skb);
	}
}

static ieee80211_rx_result debug_noinline
__ieee80211_rx_h_amsdu(struct ieee80211_rx_data *rx, u8 data_offset)
{
	struct net_device *dev = rx->sdata->dev;
	struct sk_buff *skb = rx->skb;
	struct ieee80211_hdr *hdr = (struct ieee80211_hdr *)skb->data;
	__le16 fc = hdr->frame_control;
	struct sk_buff_head frame_list;
	struct ethhdr ethhdr;
	const u8 *check_da = ethhdr.h_dest, *check_sa = ethhdr.h_source;

	if (unlikely(ieee80211_has_a4(hdr->frame_control))) {
		check_da = NULL;
		check_sa = NULL;
	} else switch (rx->sdata->vif.type) {
		case NL80211_IFTYPE_AP:
		case NL80211_IFTYPE_AP_VLAN:
			check_da = NULL;
			break;
		case NL80211_IFTYPE_STATION:
			if (!rx->sta ||
			    !test_sta_flag(rx->sta, WLAN_STA_TDLS_PEER))
				check_sa = NULL;
			break;
		case NL80211_IFTYPE_MESH_POINT:
			check_sa = NULL;
			break;
		default:
			break;
	}

	skb->dev = dev;
	__skb_queue_head_init(&frame_list);

	if (ieee80211_data_to_8023_exthdr(skb, &ethhdr,
					  rx->sdata->vif.addr,
					  rx->sdata->vif.type,
					  data_offset))
		return RX_DROP_UNUSABLE;

	ieee80211_amsdu_to_8023s(skb, &frame_list, dev->dev_addr,
				 rx->sdata->vif.type,
				 rx->local->hw.extra_tx_headroom,
				 check_da, check_sa);

	while (!skb_queue_empty(&frame_list)) {
		rx->skb = __skb_dequeue(&frame_list);

		if (!ieee80211_frame_allowed(rx, fc)) {
			dev_kfree_skb(rx->skb);
			continue;
		}

		ieee80211_deliver_skb(rx);
	}

	return RX_QUEUED;
}

static ieee80211_rx_result debug_noinline
ieee80211_rx_h_amsdu(struct ieee80211_rx_data *rx)
{
	struct sk_buff *skb = rx->skb;
	struct ieee80211_rx_status *status = IEEE80211_SKB_RXCB(skb);
	struct ieee80211_hdr *hdr = (struct ieee80211_hdr *)skb->data;
	__le16 fc = hdr->frame_control;

	if (!(status->rx_flags & IEEE80211_RX_AMSDU))
		return RX_CONTINUE;

	if (unlikely(!ieee80211_is_data(fc)))
		return RX_CONTINUE;

	if (unlikely(!ieee80211_is_data_present(fc)))
		return RX_DROP_MONITOR;

	if (unlikely(ieee80211_has_a4(hdr->frame_control))) {
		switch (rx->sdata->vif.type) {
		case NL80211_IFTYPE_AP_VLAN:
			if (!rx->sdata->u.vlan.sta)
				return RX_DROP_UNUSABLE;
			break;
		case NL80211_IFTYPE_STATION:
			if (!rx->sdata->u.mgd.use_4addr)
				return RX_DROP_UNUSABLE;
			break;
		default:
			return RX_DROP_UNUSABLE;
		}
	}

	if (is_multicast_ether_addr(hdr->addr1))
		return RX_DROP_UNUSABLE;

	return __ieee80211_rx_h_amsdu(rx, 0);
}

#ifdef CONFIG_MAC80211_MESH
static ieee80211_rx_result
ieee80211_rx_h_mesh_fwding(struct ieee80211_rx_data *rx)
{
	struct ieee80211_hdr *fwd_hdr, *hdr;
	struct ieee80211_tx_info *info;
	struct ieee80211s_hdr *mesh_hdr;
	struct sk_buff *skb = rx->skb, *fwd_skb;
	struct ieee80211_local *local = rx->local;
	struct ieee80211_sub_if_data *sdata = rx->sdata;
	struct ieee80211_if_mesh *ifmsh = &sdata->u.mesh;
	u16 ac, q, hdrlen;
	int tailroom = 0;

	hdr = (struct ieee80211_hdr *) skb->data;
	hdrlen = ieee80211_hdrlen(hdr->frame_control);

	/* make sure fixed part of mesh header is there, also checks skb len */
	if (!pskb_may_pull(rx->skb, hdrlen + 6))
		return RX_DROP_MONITOR;

	mesh_hdr = (struct ieee80211s_hdr *) (skb->data + hdrlen);

	/* make sure full mesh header is there, also checks skb len */
	if (!pskb_may_pull(rx->skb,
			   hdrlen + ieee80211_get_mesh_hdrlen(mesh_hdr)))
		return RX_DROP_MONITOR;

	/* reload pointers */
	hdr = (struct ieee80211_hdr *) skb->data;
	mesh_hdr = (struct ieee80211s_hdr *) (skb->data + hdrlen);

	if (ieee80211_drop_unencrypted(rx, hdr->frame_control))
		return RX_DROP_MONITOR;

	/* frame is in RMC, don't forward */
	if (ieee80211_is_data(hdr->frame_control) &&
	    is_multicast_ether_addr(hdr->addr1) &&
	    mesh_rmc_check(rx->sdata, hdr->addr3, mesh_hdr))
		return RX_DROP_MONITOR;

	if (!ieee80211_is_data(hdr->frame_control))
		return RX_CONTINUE;

	if (!mesh_hdr->ttl)
		return RX_DROP_MONITOR;

	if (mesh_hdr->flags & MESH_FLAGS_AE) {
		struct mesh_path *mppath;
		char *proxied_addr;
		char *mpp_addr;

		if (is_multicast_ether_addr(hdr->addr1)) {
			mpp_addr = hdr->addr3;
			proxied_addr = mesh_hdr->eaddr1;
		} else if ((mesh_hdr->flags & MESH_FLAGS_AE) ==
			    MESH_FLAGS_AE_A5_A6) {
			/* has_a4 already checked in ieee80211_rx_mesh_check */
			mpp_addr = hdr->addr4;
			proxied_addr = mesh_hdr->eaddr2;
		} else {
			return RX_DROP_MONITOR;
		}

		rcu_read_lock();
		mppath = mpp_path_lookup(sdata, proxied_addr);
		if (!mppath) {
			mpp_path_add(sdata, proxied_addr, mpp_addr);
		} else {
			spin_lock_bh(&mppath->state_lock);
			if (!ether_addr_equal(mppath->mpp, mpp_addr))
				memcpy(mppath->mpp, mpp_addr, ETH_ALEN);
			mppath->exp_time = jiffies;
			spin_unlock_bh(&mppath->state_lock);
		}
		rcu_read_unlock();
	}

	/* Frame has reached destination.  Don't forward */
	if (!is_multicast_ether_addr(hdr->addr1) &&
	    ether_addr_equal(sdata->vif.addr, hdr->addr3))
		return RX_CONTINUE;

	ac = ieee80211_select_queue_80211(sdata, skb, hdr);
	q = sdata->vif.hw_queue[ac];
	if (ieee80211_queue_stopped(&local->hw, q)) {
		IEEE80211_IFSTA_MESH_CTR_INC(ifmsh, dropped_frames_congestion);
		return RX_DROP_MONITOR;
	}
	skb_set_queue_mapping(skb, q);

	if (!--mesh_hdr->ttl) {
		if (!is_multicast_ether_addr(hdr->addr1))
			IEEE80211_IFSTA_MESH_CTR_INC(ifmsh,
						     dropped_frames_ttl);
		goto out;
	}

	if (!ifmsh->mshcfg.dot11MeshForwarding)
		goto out;

	if (sdata->crypto_tx_tailroom_needed_cnt)
		tailroom = IEEE80211_ENCRYPT_TAILROOM;

	fwd_skb = skb_copy_expand(skb, local->tx_headroom +
				       sdata->encrypt_headroom,
				  tailroom, GFP_ATOMIC);
	if (!fwd_skb)
		goto out;

	fwd_hdr =  (struct ieee80211_hdr *) fwd_skb->data;
	fwd_hdr->frame_control &= ~cpu_to_le16(IEEE80211_FCTL_RETRY);
	info = IEEE80211_SKB_CB(fwd_skb);
	memset(info, 0, sizeof(*info));
	info->control.flags |= IEEE80211_TX_INTCFL_NEED_TXPROCESSING;
	info->control.vif = &rx->sdata->vif;
	info->control.jiffies = jiffies;
	if (is_multicast_ether_addr(fwd_hdr->addr1)) {
		IEEE80211_IFSTA_MESH_CTR_INC(ifmsh, fwded_mcast);
		memcpy(fwd_hdr->addr2, sdata->vif.addr, ETH_ALEN);
		/* update power mode indication when forwarding */
		ieee80211_mps_set_frame_flags(sdata, NULL, fwd_hdr);
	} else if (!mesh_nexthop_lookup(sdata, fwd_skb)) {
		/* mesh power mode flags updated in mesh_nexthop_lookup */
		IEEE80211_IFSTA_MESH_CTR_INC(ifmsh, fwded_unicast);
	} else {
		/* unable to resolve next hop */
		mesh_path_error_tx(sdata, ifmsh->mshcfg.element_ttl,
				   fwd_hdr->addr3, 0,
				   WLAN_REASON_MESH_PATH_NOFORWARD,
				   fwd_hdr->addr2);
		IEEE80211_IFSTA_MESH_CTR_INC(ifmsh, dropped_frames_no_route);
		kfree_skb(fwd_skb);
		return RX_DROP_MONITOR;
	}

	IEEE80211_IFSTA_MESH_CTR_INC(ifmsh, fwded_frames);
	ieee80211_add_pending_skb(local, fwd_skb);
 out:
	if (is_multicast_ether_addr(hdr->addr1))
		return RX_CONTINUE;
	return RX_DROP_MONITOR;
}
#endif

static ieee80211_rx_result debug_noinline
ieee80211_rx_h_data(struct ieee80211_rx_data *rx)
{
	struct ieee80211_sub_if_data *sdata = rx->sdata;
	struct ieee80211_local *local = rx->local;
	struct net_device *dev = sdata->dev;
	struct ieee80211_hdr *hdr = (struct ieee80211_hdr *)rx->skb->data;
	__le16 fc = hdr->frame_control;
	bool port_control;
	int err;

	if (unlikely(!ieee80211_is_data(hdr->frame_control)))
		return RX_CONTINUE;

	if (unlikely(!ieee80211_is_data_present(hdr->frame_control)))
		return RX_DROP_MONITOR;

	/*
	 * Send unexpected-4addr-frame event to hostapd. For older versions,
	 * also drop the frame to cooked monitor interfaces.
	 */
	if (ieee80211_has_a4(hdr->frame_control) &&
	    sdata->vif.type == NL80211_IFTYPE_AP) {
		if (rx->sta &&
		    !test_and_set_sta_flag(rx->sta, WLAN_STA_4ADDR_EVENT))
			cfg80211_rx_unexpected_4addr_frame(
				rx->sdata->dev, rx->sta->sta.addr, GFP_ATOMIC);
		return RX_DROP_MONITOR;
	}

	err = __ieee80211_data_to_8023(rx, &port_control);
	if (unlikely(err))
		return RX_DROP_UNUSABLE;

	if (!ieee80211_frame_allowed(rx, fc))
		return RX_DROP_MONITOR;

	/* directly handle TDLS channel switch requests/responses */
	if (unlikely(((struct ethhdr *)rx->skb->data)->h_proto ==
						cpu_to_be16(ETH_P_TDLS))) {
		struct ieee80211_tdls_data *tf = (void *)rx->skb->data;

		if (pskb_may_pull(rx->skb,
				  offsetof(struct ieee80211_tdls_data, u)) &&
		    tf->payload_type == WLAN_TDLS_SNAP_RFTYPE &&
		    tf->category == WLAN_CATEGORY_TDLS &&
		    (tf->action_code == WLAN_TDLS_CHANNEL_SWITCH_REQUEST ||
		     tf->action_code == WLAN_TDLS_CHANNEL_SWITCH_RESPONSE)) {
			skb_queue_tail(&local->skb_queue_tdls_chsw, rx->skb);
			schedule_work(&local->tdls_chsw_work);
			if (rx->sta)
				rx->sta->rx_stats.packets++;

			return RX_QUEUED;
		}
	}

	if (rx->sdata->vif.type == NL80211_IFTYPE_AP_VLAN &&
	    unlikely(port_control) && sdata->bss) {
		sdata = container_of(sdata->bss, struct ieee80211_sub_if_data,
				     u.ap);
		dev = sdata->dev;
		rx->sdata = sdata;
	}

	rx->skb->dev = dev;

	if (!ieee80211_hw_check(&local->hw, SUPPORTS_DYNAMIC_PS) &&
	    local->ps_sdata && local->hw.conf.dynamic_ps_timeout > 0 &&
	    !is_multicast_ether_addr(
		    ((struct ethhdr *)rx->skb->data)->h_dest) &&
	    (!local->scanning &&
	     !test_bit(SDATA_STATE_OFFCHANNEL, &sdata->state)))
		mod_timer(&local->dynamic_ps_timer, jiffies +
			  msecs_to_jiffies(local->hw.conf.dynamic_ps_timeout));

	ieee80211_deliver_skb(rx);

	return RX_QUEUED;
}

static ieee80211_rx_result debug_noinline
ieee80211_rx_h_ctrl(struct ieee80211_rx_data *rx, struct sk_buff_head *frames)
{
	struct sk_buff *skb = rx->skb;
	struct ieee80211_bar *bar = (struct ieee80211_bar *)skb->data;
	struct tid_ampdu_rx *tid_agg_rx;
	u16 start_seq_num;
	u16 tid;

	if (likely(!ieee80211_is_ctl(bar->frame_control)))
		return RX_CONTINUE;

	if (ieee80211_is_back_req(bar->frame_control)) {
		struct {
			__le16 control, start_seq_num;
		} __packed bar_data;
		struct ieee80211_event event = {
			.type = BAR_RX_EVENT,
		};

		if (!rx->sta)
			return RX_DROP_MONITOR;

		if (skb_copy_bits(skb, offsetof(struct ieee80211_bar, control),
				  &bar_data, sizeof(bar_data)))
			return RX_DROP_MONITOR;

		tid = le16_to_cpu(bar_data.control) >> 12;

		if (!test_bit(tid, rx->sta->ampdu_mlme.agg_session_valid) &&
		    !test_and_set_bit(tid, rx->sta->ampdu_mlme.unexpected_agg))
			ieee80211_send_delba(rx->sdata, rx->sta->sta.addr, tid,
					     WLAN_BACK_RECIPIENT,
					     WLAN_REASON_QSTA_REQUIRE_SETUP);

		tid_agg_rx = rcu_dereference(rx->sta->ampdu_mlme.tid_rx[tid]);
		if (!tid_agg_rx)
			return RX_DROP_MONITOR;

		start_seq_num = le16_to_cpu(bar_data.start_seq_num) >> 4;
		event.u.ba.tid = tid;
		event.u.ba.ssn = start_seq_num;
		event.u.ba.sta = &rx->sta->sta;

		/* reset session timer */
		if (tid_agg_rx->timeout)
			mod_timer(&tid_agg_rx->session_timer,
				  TU_TO_EXP_TIME(tid_agg_rx->timeout));

		spin_lock(&tid_agg_rx->reorder_lock);
		/* release stored frames up to start of BAR */
		ieee80211_release_reorder_frames(rx->sdata, tid_agg_rx,
						 start_seq_num, frames);
		spin_unlock(&tid_agg_rx->reorder_lock);

		drv_event_callback(rx->local, rx->sdata, &event);

		kfree_skb(skb);
		return RX_QUEUED;
	}

	/*
	 * After this point, we only want management frames,
	 * so we can drop all remaining control frames to
	 * cooked monitor interfaces.
	 */
	return RX_DROP_MONITOR;
}

static void ieee80211_process_sa_query_req(struct ieee80211_sub_if_data *sdata,
					   struct ieee80211_mgmt *mgmt,
					   size_t len)
{
	struct ieee80211_local *local = sdata->local;
	struct sk_buff *skb;
	struct ieee80211_mgmt *resp;

	if (!ether_addr_equal(mgmt->da, sdata->vif.addr)) {
		/* Not to own unicast address */
		return;
	}

	if (!ether_addr_equal(mgmt->sa, sdata->u.mgd.bssid) ||
	    !ether_addr_equal(mgmt->bssid, sdata->u.mgd.bssid)) {
		/* Not from the current AP or not associated yet. */
		return;
	}

	if (len < 24 + 1 + sizeof(resp->u.action.u.sa_query)) {
		/* Too short SA Query request frame */
		return;
	}

	skb = dev_alloc_skb(sizeof(*resp) + local->hw.extra_tx_headroom);
	if (skb == NULL)
		return;

	skb_reserve(skb, local->hw.extra_tx_headroom);
	resp = skb_put_zero(skb, 24);
	memcpy(resp->da, mgmt->sa, ETH_ALEN);
	memcpy(resp->sa, sdata->vif.addr, ETH_ALEN);
	memcpy(resp->bssid, sdata->u.mgd.bssid, ETH_ALEN);
	resp->frame_control = cpu_to_le16(IEEE80211_FTYPE_MGMT |
					  IEEE80211_STYPE_ACTION);
	skb_put(skb, 1 + sizeof(resp->u.action.u.sa_query));
	resp->u.action.category = WLAN_CATEGORY_SA_QUERY;
	resp->u.action.u.sa_query.action = WLAN_ACTION_SA_QUERY_RESPONSE;
	memcpy(resp->u.action.u.sa_query.trans_id,
	       mgmt->u.action.u.sa_query.trans_id,
	       WLAN_SA_QUERY_TR_ID_LEN);

	ieee80211_tx_skb(sdata, skb);
}

static ieee80211_rx_result debug_noinline
ieee80211_rx_h_mgmt_check(struct ieee80211_rx_data *rx)
{
	struct ieee80211_mgmt *mgmt = (struct ieee80211_mgmt *) rx->skb->data;
	struct ieee80211_rx_status *status = IEEE80211_SKB_RXCB(rx->skb);

	if (ieee80211_is_s1g_beacon(mgmt->frame_control))
		return RX_CONTINUE;

	/*
	 * From here on, look only at management frames.
	 * Data and control frames are already handled,
	 * and unknown (reserved) frames are useless.
	 */
	if (rx->skb->len < 24)
		return RX_DROP_MONITOR;

	if (!ieee80211_is_mgmt(mgmt->frame_control))
		return RX_DROP_MONITOR;

	if (rx->sdata->vif.type == NL80211_IFTYPE_AP &&
	    ieee80211_is_beacon(mgmt->frame_control) &&
	    !(rx->flags & IEEE80211_RX_BEACON_REPORTED)) {
		int sig = 0;

		if (ieee80211_hw_check(&rx->local->hw, SIGNAL_DBM) &&
		    !(status->flag & RX_FLAG_NO_SIGNAL_VAL))
			sig = status->signal;

		cfg80211_report_obss_beacon_khz(rx->local->hw.wiphy,
						rx->skb->data, rx->skb->len,
						ieee80211_rx_status_to_khz(status),
						sig);
		rx->flags |= IEEE80211_RX_BEACON_REPORTED;
	}

	if (ieee80211_drop_unencrypted_mgmt(rx))
		return RX_DROP_UNUSABLE;

	return RX_CONTINUE;
}

static ieee80211_rx_result debug_noinline
ieee80211_rx_h_action(struct ieee80211_rx_data *rx)
{
	struct ieee80211_local *local = rx->local;
	struct ieee80211_sub_if_data *sdata = rx->sdata;
	struct ieee80211_mgmt *mgmt = (struct ieee80211_mgmt *) rx->skb->data;
	struct ieee80211_rx_status *status = IEEE80211_SKB_RXCB(rx->skb);
	int len = rx->skb->len;

	if (!ieee80211_is_action(mgmt->frame_control))
		return RX_CONTINUE;

	/* drop too small frames */
	if (len < IEEE80211_MIN_ACTION_SIZE)
		return RX_DROP_UNUSABLE;

	if (!rx->sta && mgmt->u.action.category != WLAN_CATEGORY_PUBLIC &&
	    mgmt->u.action.category != WLAN_CATEGORY_SELF_PROTECTED &&
	    mgmt->u.action.category != WLAN_CATEGORY_SPECTRUM_MGMT)
		return RX_DROP_UNUSABLE;

	switch (mgmt->u.action.category) {
	case WLAN_CATEGORY_HT:
		/* reject HT action frames from stations not supporting HT */
		if (!rx->sta->sta.ht_cap.ht_supported)
			goto invalid;

		if (sdata->vif.type != NL80211_IFTYPE_STATION &&
		    sdata->vif.type != NL80211_IFTYPE_MESH_POINT &&
		    sdata->vif.type != NL80211_IFTYPE_AP_VLAN &&
		    sdata->vif.type != NL80211_IFTYPE_AP &&
		    sdata->vif.type != NL80211_IFTYPE_ADHOC)
			break;

		/* verify action & smps_control/chanwidth are present */
		if (len < IEEE80211_MIN_ACTION_SIZE + 2)
			goto invalid;

		switch (mgmt->u.action.u.ht_smps.action) {
		case WLAN_HT_ACTION_SMPS: {
			struct ieee80211_supported_band *sband;
			enum ieee80211_smps_mode smps_mode;
			struct sta_opmode_info sta_opmode = {};

			if (sdata->vif.type != NL80211_IFTYPE_AP &&
			    sdata->vif.type != NL80211_IFTYPE_AP_VLAN)
				goto handled;

			/* convert to HT capability */
			switch (mgmt->u.action.u.ht_smps.smps_control) {
			case WLAN_HT_SMPS_CONTROL_DISABLED:
				smps_mode = IEEE80211_SMPS_OFF;
				break;
			case WLAN_HT_SMPS_CONTROL_STATIC:
				smps_mode = IEEE80211_SMPS_STATIC;
				break;
			case WLAN_HT_SMPS_CONTROL_DYNAMIC:
				smps_mode = IEEE80211_SMPS_DYNAMIC;
				break;
			default:
				goto invalid;
			}

			/* if no change do nothing */
			if (rx->sta->sta.smps_mode == smps_mode)
				goto handled;
			rx->sta->sta.smps_mode = smps_mode;
			sta_opmode.smps_mode =
				ieee80211_smps_mode_to_smps_mode(smps_mode);
			sta_opmode.changed = STA_OPMODE_SMPS_MODE_CHANGED;

			sband = rx->local->hw.wiphy->bands[status->band];

			rate_control_rate_update(local, sband, rx->sta,
						 IEEE80211_RC_SMPS_CHANGED);
			cfg80211_sta_opmode_change_notify(sdata->dev,
							  rx->sta->addr,
							  &sta_opmode,
							  GFP_ATOMIC);
			goto handled;
		}
		case WLAN_HT_ACTION_NOTIFY_CHANWIDTH: {
			struct ieee80211_supported_band *sband;
			u8 chanwidth = mgmt->u.action.u.ht_notify_cw.chanwidth;
			enum ieee80211_sta_rx_bandwidth max_bw, new_bw;
			struct sta_opmode_info sta_opmode = {};

			/* If it doesn't support 40 MHz it can't change ... */
			if (!(rx->sta->sta.ht_cap.cap &
					IEEE80211_HT_CAP_SUP_WIDTH_20_40))
				goto handled;

			if (chanwidth == IEEE80211_HT_CHANWIDTH_20MHZ)
				max_bw = IEEE80211_STA_RX_BW_20;
			else
				max_bw = ieee80211_sta_cap_rx_bw(rx->sta);

			/* set cur_max_bandwidth and recalc sta bw */
			rx->sta->cur_max_bandwidth = max_bw;
			new_bw = ieee80211_sta_cur_vht_bw(rx->sta);

			if (rx->sta->sta.bandwidth == new_bw)
				goto handled;

			rx->sta->sta.bandwidth = new_bw;
			sband = rx->local->hw.wiphy->bands[status->band];
			sta_opmode.bw =
				ieee80211_sta_rx_bw_to_chan_width(rx->sta);
			sta_opmode.changed = STA_OPMODE_MAX_BW_CHANGED;

			rate_control_rate_update(local, sband, rx->sta,
						 IEEE80211_RC_BW_CHANGED);
			cfg80211_sta_opmode_change_notify(sdata->dev,
							  rx->sta->addr,
							  &sta_opmode,
							  GFP_ATOMIC);
			goto handled;
		}
		default:
			goto invalid;
		}

		break;
	case WLAN_CATEGORY_PUBLIC:
		if (len < IEEE80211_MIN_ACTION_SIZE + 1)
			goto invalid;
		if (sdata->vif.type != NL80211_IFTYPE_STATION)
			break;
		if (!rx->sta)
			break;
		if (!ether_addr_equal(mgmt->bssid, sdata->u.mgd.bssid))
			break;
		if (mgmt->u.action.u.ext_chan_switch.action_code !=
				WLAN_PUB_ACTION_EXT_CHANSW_ANN)
			break;
		if (len < offsetof(struct ieee80211_mgmt,
				   u.action.u.ext_chan_switch.variable))
			goto invalid;
		goto queue;
	case WLAN_CATEGORY_VHT:
		if (sdata->vif.type != NL80211_IFTYPE_STATION &&
		    sdata->vif.type != NL80211_IFTYPE_MESH_POINT &&
		    sdata->vif.type != NL80211_IFTYPE_AP_VLAN &&
		    sdata->vif.type != NL80211_IFTYPE_AP &&
		    sdata->vif.type != NL80211_IFTYPE_ADHOC)
			break;

		/* verify action code is present */
		if (len < IEEE80211_MIN_ACTION_SIZE + 1)
			goto invalid;

		switch (mgmt->u.action.u.vht_opmode_notif.action_code) {
		case WLAN_VHT_ACTION_OPMODE_NOTIF: {
			/* verify opmode is present */
			if (len < IEEE80211_MIN_ACTION_SIZE + 2)
				goto invalid;
			goto queue;
		}
		case WLAN_VHT_ACTION_GROUPID_MGMT: {
			if (len < IEEE80211_MIN_ACTION_SIZE + 25)
				goto invalid;
			goto queue;
		}
		default:
			break;
		}
		break;
	case WLAN_CATEGORY_BACK:
		if (sdata->vif.type != NL80211_IFTYPE_STATION &&
		    sdata->vif.type != NL80211_IFTYPE_MESH_POINT &&
		    sdata->vif.type != NL80211_IFTYPE_AP_VLAN &&
		    sdata->vif.type != NL80211_IFTYPE_AP &&
		    sdata->vif.type != NL80211_IFTYPE_ADHOC)
			break;

		/* verify action_code is present */
		if (len < IEEE80211_MIN_ACTION_SIZE + 1)
			break;

		switch (mgmt->u.action.u.addba_req.action_code) {
		case WLAN_ACTION_ADDBA_REQ:
			if (len < (IEEE80211_MIN_ACTION_SIZE +
				   sizeof(mgmt->u.action.u.addba_req)))
				goto invalid;
			break;
		case WLAN_ACTION_ADDBA_RESP:
			if (len < (IEEE80211_MIN_ACTION_SIZE +
				   sizeof(mgmt->u.action.u.addba_resp)))
				goto invalid;
			break;
		case WLAN_ACTION_DELBA:
			if (len < (IEEE80211_MIN_ACTION_SIZE +
				   sizeof(mgmt->u.action.u.delba)))
				goto invalid;
			break;
		default:
			goto invalid;
		}

		goto queue;
	case WLAN_CATEGORY_SPECTRUM_MGMT:
		/* verify action_code is present */
		if (len < IEEE80211_MIN_ACTION_SIZE + 1)
			break;

		switch (mgmt->u.action.u.measurement.action_code) {
		case WLAN_ACTION_SPCT_MSR_REQ:
			if (status->band != NL80211_BAND_5GHZ)
				break;

			if (len < (IEEE80211_MIN_ACTION_SIZE +
				   sizeof(mgmt->u.action.u.measurement)))
				break;

			if (sdata->vif.type != NL80211_IFTYPE_STATION)
				break;

			ieee80211_process_measurement_req(sdata, mgmt, len);
			goto handled;
		case WLAN_ACTION_SPCT_CHL_SWITCH: {
			u8 *bssid;
			if (len < (IEEE80211_MIN_ACTION_SIZE +
				   sizeof(mgmt->u.action.u.chan_switch)))
				break;

			if (sdata->vif.type != NL80211_IFTYPE_STATION &&
			    sdata->vif.type != NL80211_IFTYPE_ADHOC &&
			    sdata->vif.type != NL80211_IFTYPE_MESH_POINT)
				break;

			if (sdata->vif.type == NL80211_IFTYPE_STATION)
				bssid = sdata->u.mgd.bssid;
			else if (sdata->vif.type == NL80211_IFTYPE_ADHOC)
				bssid = sdata->u.ibss.bssid;
			else if (sdata->vif.type == NL80211_IFTYPE_MESH_POINT)
				bssid = mgmt->sa;
			else
				break;

			if (!ether_addr_equal(mgmt->bssid, bssid))
				break;

			goto queue;
			}
		}
		break;
	case WLAN_CATEGORY_SELF_PROTECTED:
		if (len < (IEEE80211_MIN_ACTION_SIZE +
			   sizeof(mgmt->u.action.u.self_prot.action_code)))
			break;

		switch (mgmt->u.action.u.self_prot.action_code) {
		case WLAN_SP_MESH_PEERING_OPEN:
		case WLAN_SP_MESH_PEERING_CLOSE:
		case WLAN_SP_MESH_PEERING_CONFIRM:
			if (!ieee80211_vif_is_mesh(&sdata->vif))
				goto invalid;
			if (sdata->u.mesh.user_mpm)
				/* userspace handles this frame */
				break;
			goto queue;
		case WLAN_SP_MGK_INFORM:
		case WLAN_SP_MGK_ACK:
			if (!ieee80211_vif_is_mesh(&sdata->vif))
				goto invalid;
			break;
		}
		break;
	case WLAN_CATEGORY_MESH_ACTION:
		if (len < (IEEE80211_MIN_ACTION_SIZE +
			   sizeof(mgmt->u.action.u.mesh_action.action_code)))
			break;

		if (!ieee80211_vif_is_mesh(&sdata->vif))
			break;
		if (mesh_action_is_path_sel(mgmt) &&
		    !mesh_path_sel_is_hwmp(sdata))
			break;
		goto queue;
	}

	return RX_CONTINUE;

 invalid:
	status->rx_flags |= IEEE80211_RX_MALFORMED_ACTION_FRM;
	/* will return in the next handlers */
	return RX_CONTINUE;

 handled:
	if (rx->sta)
		rx->sta->rx_stats.packets++;
	dev_kfree_skb(rx->skb);
	return RX_QUEUED;

 queue:
	skb_queue_tail(&sdata->skb_queue, rx->skb);
	ieee80211_queue_work(&local->hw, &sdata->work);
	if (rx->sta)
		rx->sta->rx_stats.packets++;
	return RX_QUEUED;
}

static ieee80211_rx_result debug_noinline
ieee80211_rx_h_userspace_mgmt(struct ieee80211_rx_data *rx)
{
	struct ieee80211_rx_status *status = IEEE80211_SKB_RXCB(rx->skb);
	int sig = 0;

	/* skip known-bad action frames and return them in the next handler */
	if (status->rx_flags & IEEE80211_RX_MALFORMED_ACTION_FRM)
		return RX_CONTINUE;

	/*
	 * Getting here means the kernel doesn't know how to handle
	 * it, but maybe userspace does ... include returned frames
	 * so userspace can register for those to know whether ones
	 * it transmitted were processed or returned.
	 */

	if (ieee80211_hw_check(&rx->local->hw, SIGNAL_DBM) &&
	    !(status->flag & RX_FLAG_NO_SIGNAL_VAL))
		sig = status->signal;

	if (cfg80211_rx_mgmt_khz(&rx->sdata->wdev,
				 ieee80211_rx_status_to_khz(status), sig,
				 rx->skb->data, rx->skb->len, 0)) {
		if (rx->sta)
			rx->sta->rx_stats.packets++;
		dev_kfree_skb(rx->skb);
		return RX_QUEUED;
	}

	return RX_CONTINUE;
}

static ieee80211_rx_result debug_noinline
ieee80211_rx_h_action_post_userspace(struct ieee80211_rx_data *rx)
{
	struct ieee80211_sub_if_data *sdata = rx->sdata;
	struct ieee80211_mgmt *mgmt = (struct ieee80211_mgmt *) rx->skb->data;
	int len = rx->skb->len;

	if (!ieee80211_is_action(mgmt->frame_control))
		return RX_CONTINUE;

	switch (mgmt->u.action.category) {
	case WLAN_CATEGORY_SA_QUERY:
		if (len < (IEEE80211_MIN_ACTION_SIZE +
			   sizeof(mgmt->u.action.u.sa_query)))
			break;

		switch (mgmt->u.action.u.sa_query.action) {
		case WLAN_ACTION_SA_QUERY_REQUEST:
			if (sdata->vif.type != NL80211_IFTYPE_STATION)
				break;
			ieee80211_process_sa_query_req(sdata, mgmt, len);
			goto handled;
		}
		break;
	}

	return RX_CONTINUE;

 handled:
	if (rx->sta)
		rx->sta->rx_stats.packets++;
	dev_kfree_skb(rx->skb);
	return RX_QUEUED;
}

static ieee80211_rx_result debug_noinline
ieee80211_rx_h_action_return(struct ieee80211_rx_data *rx)
{
	struct ieee80211_local *local = rx->local;
	struct ieee80211_mgmt *mgmt = (struct ieee80211_mgmt *) rx->skb->data;
	struct sk_buff *nskb;
	struct ieee80211_sub_if_data *sdata = rx->sdata;
	struct ieee80211_rx_status *status = IEEE80211_SKB_RXCB(rx->skb);

	if (!ieee80211_is_action(mgmt->frame_control))
		return RX_CONTINUE;

	/*
	 * For AP mode, hostapd is responsible for handling any action
	 * frames that we didn't handle, including returning unknown
	 * ones. For all other modes we will return them to the sender,
	 * setting the 0x80 bit in the action category, as required by
	 * 802.11-2012 9.24.4.
	 * Newer versions of hostapd shall also use the management frame
	 * registration mechanisms, but older ones still use cooked
	 * monitor interfaces so push all frames there.
	 */
	if (!(status->rx_flags & IEEE80211_RX_MALFORMED_ACTION_FRM) &&
	    (sdata->vif.type == NL80211_IFTYPE_AP ||
	     sdata->vif.type == NL80211_IFTYPE_AP_VLAN))
		return RX_DROP_MONITOR;

	if (is_multicast_ether_addr(mgmt->da))
		return RX_DROP_MONITOR;

	/* do not return rejected action frames */
	if (mgmt->u.action.category & 0x80)
		return RX_DROP_UNUSABLE;

	nskb = skb_copy_expand(rx->skb, local->hw.extra_tx_headroom, 0,
			       GFP_ATOMIC);
	if (nskb) {
		struct ieee80211_mgmt *nmgmt = (void *)nskb->data;

		nmgmt->u.action.category |= 0x80;
		memcpy(nmgmt->da, nmgmt->sa, ETH_ALEN);
		memcpy(nmgmt->sa, rx->sdata->vif.addr, ETH_ALEN);

		memset(nskb->cb, 0, sizeof(nskb->cb));

		if (rx->sdata->vif.type == NL80211_IFTYPE_P2P_DEVICE) {
			struct ieee80211_tx_info *info = IEEE80211_SKB_CB(nskb);

			info->flags = IEEE80211_TX_CTL_TX_OFFCHAN |
				      IEEE80211_TX_INTFL_OFFCHAN_TX_OK |
				      IEEE80211_TX_CTL_NO_CCK_RATE;
			if (ieee80211_hw_check(&local->hw, QUEUE_CONTROL))
				info->hw_queue =
					local->hw.offchannel_tx_hw_queue;
		}

		__ieee80211_tx_skb_tid_band(rx->sdata, nskb, 7,
					    status->band);
	}
	dev_kfree_skb(rx->skb);
	return RX_QUEUED;
}

static ieee80211_rx_result debug_noinline
ieee80211_rx_h_ext(struct ieee80211_rx_data *rx)
{
	struct ieee80211_sub_if_data *sdata = rx->sdata;
	struct ieee80211_hdr *hdr = (void *)rx->skb->data;

	if (!ieee80211_is_ext(hdr->frame_control))
		return RX_CONTINUE;

	if (sdata->vif.type != NL80211_IFTYPE_STATION)
		return RX_DROP_MONITOR;

	/* for now only beacons are ext, so queue them */
	skb_queue_tail(&sdata->skb_queue, rx->skb);
	ieee80211_queue_work(&rx->local->hw, &sdata->work);
	if (rx->sta)
		rx->sta->rx_stats.packets++;

	return RX_QUEUED;
}

static ieee80211_rx_result debug_noinline
ieee80211_rx_h_mgmt(struct ieee80211_rx_data *rx)
{
	struct ieee80211_sub_if_data *sdata = rx->sdata;
	struct ieee80211_mgmt *mgmt = (void *)rx->skb->data;
	__le16 stype;

	stype = mgmt->frame_control & cpu_to_le16(IEEE80211_FCTL_STYPE);

	if (!ieee80211_vif_is_mesh(&sdata->vif) &&
	    sdata->vif.type != NL80211_IFTYPE_ADHOC &&
	    sdata->vif.type != NL80211_IFTYPE_OCB &&
	    sdata->vif.type != NL80211_IFTYPE_STATION)
		return RX_DROP_MONITOR;

	switch (stype) {
	case cpu_to_le16(IEEE80211_STYPE_AUTH):
	case cpu_to_le16(IEEE80211_STYPE_BEACON):
	case cpu_to_le16(IEEE80211_STYPE_PROBE_RESP):
		/* process for all: mesh, mlme, ibss */
		break;
	case cpu_to_le16(IEEE80211_STYPE_DEAUTH):
		if (is_multicast_ether_addr(mgmt->da) &&
		    !is_broadcast_ether_addr(mgmt->da))
			return RX_DROP_MONITOR;

		/* process only for station/IBSS */
		if (sdata->vif.type != NL80211_IFTYPE_STATION &&
		    sdata->vif.type != NL80211_IFTYPE_ADHOC)
			return RX_DROP_MONITOR;
		break;
	case cpu_to_le16(IEEE80211_STYPE_ASSOC_RESP):
	case cpu_to_le16(IEEE80211_STYPE_REASSOC_RESP):
	case cpu_to_le16(IEEE80211_STYPE_DISASSOC):
		if (is_multicast_ether_addr(mgmt->da) &&
		    !is_broadcast_ether_addr(mgmt->da))
			return RX_DROP_MONITOR;

		/* process only for station */
		if (sdata->vif.type != NL80211_IFTYPE_STATION)
			return RX_DROP_MONITOR;
		break;
	case cpu_to_le16(IEEE80211_STYPE_PROBE_REQ):
		/* process only for ibss and mesh */
		if (sdata->vif.type != NL80211_IFTYPE_ADHOC &&
		    sdata->vif.type != NL80211_IFTYPE_MESH_POINT)
			return RX_DROP_MONITOR;
		break;
	default:
		return RX_DROP_MONITOR;
	}

	/* queue up frame and kick off work to process it */
	skb_queue_tail(&sdata->skb_queue, rx->skb);
	ieee80211_queue_work(&rx->local->hw, &sdata->work);
	if (rx->sta)
		rx->sta->rx_stats.packets++;

	return RX_QUEUED;
}

static void ieee80211_rx_cooked_monitor(struct ieee80211_rx_data *rx,
					struct ieee80211_rate *rate)
{
	struct ieee80211_sub_if_data *sdata;
	struct ieee80211_local *local = rx->local;
	struct sk_buff *skb = rx->skb, *skb2;
	struct net_device *prev_dev = NULL;
	struct ieee80211_rx_status *status = IEEE80211_SKB_RXCB(skb);
	int needed_headroom;

	/*
	 * If cooked monitor has been processed already, then
	 * don't do it again. If not, set the flag.
	 */
	if (rx->flags & IEEE80211_RX_CMNTR)
		goto out_free_skb;
	rx->flags |= IEEE80211_RX_CMNTR;

	/* If there are no cooked monitor interfaces, just free the SKB */
	if (!local->cooked_mntrs)
		goto out_free_skb;

	/* vendor data is long removed here */
	status->flag &= ~RX_FLAG_RADIOTAP_VENDOR_DATA;
	/* room for the radiotap header based on driver features */
	needed_headroom = ieee80211_rx_radiotap_hdrlen(local, status, skb);

	if (skb_headroom(skb) < needed_headroom &&
	    pskb_expand_head(skb, needed_headroom, 0, GFP_ATOMIC))
		goto out_free_skb;

	/* prepend radiotap information */
	ieee80211_add_rx_radiotap_header(local, skb, rate, needed_headroom,
					 false);

	skb_reset_mac_header(skb);
	skb->ip_summed = CHECKSUM_UNNECESSARY;
	skb->pkt_type = PACKET_OTHERHOST;
	skb->protocol = htons(ETH_P_802_2);

	list_for_each_entry_rcu(sdata, &local->interfaces, list) {
		if (!ieee80211_sdata_running(sdata))
			continue;

		if (sdata->vif.type != NL80211_IFTYPE_MONITOR ||
		    !(sdata->u.mntr.flags & MONITOR_FLAG_COOK_FRAMES))
			continue;

		if (prev_dev) {
			skb2 = skb_clone(skb, GFP_ATOMIC);
			if (skb2) {
				skb2->dev = prev_dev;
				netif_receive_skb(skb2);
			}
		}

		prev_dev = sdata->dev;
		dev_sw_netstats_rx_add(sdata->dev, skb->len);
	}

	if (prev_dev) {
		skb->dev = prev_dev;
		netif_receive_skb(skb);
		return;
	}

 out_free_skb:
	dev_kfree_skb(skb);
}

static void ieee80211_rx_handlers_result(struct ieee80211_rx_data *rx,
					 ieee80211_rx_result res)
{
	switch (res) {
	case RX_DROP_MONITOR:
		I802_DEBUG_INC(rx->sdata->local->rx_handlers_drop);
		if (rx->sta)
			rx->sta->rx_stats.dropped++;
		fallthrough;
	case RX_CONTINUE: {
		struct ieee80211_rate *rate = NULL;
		struct ieee80211_supported_band *sband;
		struct ieee80211_rx_status *status;

		status = IEEE80211_SKB_RXCB((rx->skb));

		sband = rx->local->hw.wiphy->bands[status->band];
		if (status->encoding == RX_ENC_LEGACY)
			rate = &sband->bitrates[status->rate_idx];

		ieee80211_rx_cooked_monitor(rx, rate);
		break;
		}
	case RX_DROP_UNUSABLE:
		I802_DEBUG_INC(rx->sdata->local->rx_handlers_drop);
		if (rx->sta)
			rx->sta->rx_stats.dropped++;
		dev_kfree_skb(rx->skb);
		break;
	case RX_QUEUED:
		I802_DEBUG_INC(rx->sdata->local->rx_handlers_queued);
		break;
	}
}

static void ieee80211_rx_handlers(struct ieee80211_rx_data *rx,
				  struct sk_buff_head *frames)
{
	ieee80211_rx_result res = RX_DROP_MONITOR;
	struct sk_buff *skb;

	/*定义辅助函数，如果返回值非continue,则直接跳过后续处理*/
#define CALL_RXH(rxh)			\
	do {				\
		res = rxh(rx);		\
		if (res != RX_CONTINUE)	\
			goto rxh_next;  \
	} while (0)

	/* Lock here to avoid hitting all of the data used in the RX
	 * path (e.g. key data, station data, ...) concurrently when
	 * a frame is released from the reorder buffer due to timeout
	 * from the timer, potentially concurrently with RX from the
	 * driver.
	 */
	spin_lock_bh(&rx->local->rx_path_lock);

	while ((skb = __skb_dequeue(frames))) {
		/*
		 * all the other fields are valid across frames
		 * that belong to an aMPDU since they are on the
		 * same TID from the same station
		 */
		rx->skb = skb;

		CALL_RXH(ieee80211_rx_h_check_more_data);
		CALL_RXH(ieee80211_rx_h_uapsd_and_pspoll);
		CALL_RXH(ieee80211_rx_h_sta_process);
		CALL_RXH(ieee80211_rx_h_decrypt);
		CALL_RXH(ieee80211_rx_h_defragment);
		CALL_RXH(ieee80211_rx_h_michael_mic_verify);
		/* must be after MMIC verify so header is counted in MPDU mic */
#ifdef CONFIG_MAC80211_MESH
		if (ieee80211_vif_is_mesh(&rx->sdata->vif))
			CALL_RXH(ieee80211_rx_h_mesh_fwding);
#endif
		CALL_RXH(ieee80211_rx_h_amsdu);
		CALL_RXH(ieee80211_rx_h_data);

		/* special treatment -- needs the queue */
		res = ieee80211_rx_h_ctrl(rx, frames);
		if (res != RX_CONTINUE)
			goto rxh_next;

		CALL_RXH(ieee80211_rx_h_mgmt_check);
		CALL_RXH(ieee80211_rx_h_action);
		CALL_RXH(ieee80211_rx_h_userspace_mgmt);
		CALL_RXH(ieee80211_rx_h_action_post_userspace);
		CALL_RXH(ieee80211_rx_h_action_return);
		CALL_RXH(ieee80211_rx_h_ext);
		CALL_RXH(ieee80211_rx_h_mgmt);

 rxh_next:
		ieee80211_rx_handlers_result(rx, res);

#undef CALL_RXH
	}

	spin_unlock_bh(&rx->local->rx_path_lock);
}

static void ieee80211_invoke_rx_handlers(struct ieee80211_rx_data *rx)
{
	struct sk_buff_head reorder_release;
	ieee80211_rx_result res = RX_DROP_MONITOR;

	__skb_queue_head_init(&reorder_release);

#define CALL_RXH(rxh)			\
	do {				\
		res = rxh(rx);		\
		if (res != RX_CONTINUE)	\
			goto rxh_next;  \
	} while (0)

	CALL_RXH(ieee80211_rx_h_check_dup);
	CALL_RXH(ieee80211_rx_h_check);

	ieee80211_rx_reorder_ampdu(rx, &reorder_release);

	ieee80211_rx_handlers(rx, &reorder_release);
	return;

 rxh_next:
	ieee80211_rx_handlers_result(rx, res);

#undef CALL_RXH
}

/*
 * This function makes calls into the RX path, therefore
 * it has to be invoked under RCU read lock.
 */
void ieee80211_release_reorder_timeout(struct sta_info *sta, int tid)
{
	struct sk_buff_head frames;
	struct ieee80211_rx_data rx = {
		.sta = sta,
		.sdata = sta->sdata,
		.local = sta->local,
		/* This is OK -- must be QoS data frame */
		.security_idx = tid,
		.seqno_idx = tid,
	};
	struct tid_ampdu_rx *tid_agg_rx;

	tid_agg_rx = rcu_dereference(sta->ampdu_mlme.tid_rx[tid]);
	if (!tid_agg_rx)
		return;

	__skb_queue_head_init(&frames);

	spin_lock(&tid_agg_rx->reorder_lock);
	ieee80211_sta_reorder_release(sta->sdata, tid_agg_rx, &frames);
	spin_unlock(&tid_agg_rx->reorder_lock);

	if (!skb_queue_empty(&frames)) {
		struct ieee80211_event event = {
			.type = BA_FRAME_TIMEOUT,
			.u.ba.tid = tid,
			.u.ba.sta = &sta->sta,
		};
		drv_event_callback(rx.local, rx.sdata, &event);
	}

	ieee80211_rx_handlers(&rx, &frames);
}

void ieee80211_mark_rx_ba_filtered_frames(struct ieee80211_sta *pubsta, u8 tid,
					  u16 ssn, u64 filtered,
					  u16 received_mpdus)
{
	struct sta_info *sta;
	struct tid_ampdu_rx *tid_agg_rx;
	struct sk_buff_head frames;
	struct ieee80211_rx_data rx = {
		/* This is OK -- must be QoS data frame */
		.security_idx = tid,
		.seqno_idx = tid,
	};
	int i, diff;

	if (WARN_ON(!pubsta || tid >= IEEE80211_NUM_TIDS))
		return;

	__skb_queue_head_init(&frames);

	sta = container_of(pubsta, struct sta_info, sta);

	rx.sta = sta;
	rx.sdata = sta->sdata;
	rx.local = sta->local;

	rcu_read_lock();
	tid_agg_rx = rcu_dereference(sta->ampdu_mlme.tid_rx[tid]);
	if (!tid_agg_rx)
		goto out;

	spin_lock_bh(&tid_agg_rx->reorder_lock);

	if (received_mpdus >= IEEE80211_SN_MODULO >> 1) {
		int release;

		/* release all frames in the reorder buffer */
		release = (tid_agg_rx->head_seq_num + tid_agg_rx->buf_size) %
			   IEEE80211_SN_MODULO;
		ieee80211_release_reorder_frames(sta->sdata, tid_agg_rx,
						 release, &frames);
		/* update ssn to match received ssn */
		tid_agg_rx->head_seq_num = ssn;
	} else {
		ieee80211_release_reorder_frames(sta->sdata, tid_agg_rx, ssn,
						 &frames);
	}

	/* handle the case that received ssn is behind the mac ssn.
	 * it can be tid_agg_rx->buf_size behind and still be valid */
	diff = (tid_agg_rx->head_seq_num - ssn) & IEEE80211_SN_MASK;
	if (diff >= tid_agg_rx->buf_size) {
		tid_agg_rx->reorder_buf_filtered = 0;
		goto release;
	}
	filtered = filtered >> diff;
	ssn += diff;

	/* update bitmap */
	for (i = 0; i < tid_agg_rx->buf_size; i++) {
		int index = (ssn + i) % tid_agg_rx->buf_size;

		tid_agg_rx->reorder_buf_filtered &= ~BIT_ULL(index);
		if (filtered & BIT_ULL(i))
			tid_agg_rx->reorder_buf_filtered |= BIT_ULL(index);
	}

	/* now process also frames that the filter marking released */
	ieee80211_sta_reorder_release(sta->sdata, tid_agg_rx, &frames);

release:
	spin_unlock_bh(&tid_agg_rx->reorder_lock);

	ieee80211_rx_handlers(&rx, &frames);

 out:
	rcu_read_unlock();
}
EXPORT_SYMBOL(ieee80211_mark_rx_ba_filtered_frames);

/* main receive path */

static bool ieee80211_accept_frame(struct ieee80211_rx_data *rx)
{
	struct ieee80211_sub_if_data *sdata = rx->sdata;
	struct sk_buff *skb = rx->skb;
	struct ieee80211_hdr *hdr = (void *)skb->data;
	struct ieee80211_rx_status *status = IEEE80211_SKB_RXCB(skb);
	//取ap的mac地址
	u8 *bssid = ieee80211_get_bssid(hdr, skb->len, sdata->vif.type);
	bool multicast = is_multicast_ether_addr(hdr->addr1) ||
			 ieee80211_is_s1g_beacon(hdr->frame_control);

	switch (sdata->vif.type) {
	case NL80211_IFTYPE_STATION:
		if (!bssid && !sdata->u.mgd.use_4addr)
			return false;
		if (ieee80211_is_robust_mgmt_frame(skb) && !rx->sta)
			return false;
		if (multicast)
			return true;
		return ether_addr_equal(sdata->vif.addr, hdr->addr1);
	case NL80211_IFTYPE_ADHOC:
		if (!bssid)
			return false;
		if (ether_addr_equal(sdata->vif.addr, hdr->addr2) ||
		    ether_addr_equal(sdata->u.ibss.bssid, hdr->addr2))
			return false;
		if (ieee80211_is_beacon(hdr->frame_control))
			return true;
		if (!ieee80211_bssid_match(bssid, sdata->u.ibss.bssid))
			return false;
		if (!multicast &&
		    !ether_addr_equal(sdata->vif.addr, hdr->addr1))
			return false;
		if (!rx->sta) {
			int rate_idx;
			if (status->encoding != RX_ENC_LEGACY)
				rate_idx = 0; /* TODO: HT/VHT rates */
			else
				rate_idx = status->rate_idx;
			ieee80211_ibss_rx_no_sta(sdata, bssid, hdr->addr2,
						 BIT(rate_idx));
		}
		return true;
	case NL80211_IFTYPE_OCB:
		if (!bssid)
			return false;
		if (!ieee80211_is_data_present(hdr->frame_control))
			return false;
		if (!is_broadcast_ether_addr(bssid))
			return false;
		if (!multicast &&
		    !ether_addr_equal(sdata->dev->dev_addr, hdr->addr1))
			return false;
		if (!rx->sta) {
			int rate_idx;
			if (status->encoding != RX_ENC_LEGACY)
				rate_idx = 0; /* TODO: HT rates */
			else
				rate_idx = status->rate_idx;
			ieee80211_ocb_rx_no_sta(sdata, bssid, hdr->addr2,
						BIT(rate_idx));
		}
		return true;
	case NL80211_IFTYPE_MESH_POINT:
		if (ether_addr_equal(sdata->vif.addr, hdr->addr2))
			return false;
		if (multicast)
			return true;
		return ether_addr_equal(sdata->vif.addr, hdr->addr1);
	case NL80211_IFTYPE_AP_VLAN:
	case NL80211_IFTYPE_AP:
		if (!bssid)
			return ether_addr_equal(sdata->vif.addr, hdr->addr1);

		if (!ieee80211_bssid_match(bssid, sdata->vif.addr)) {
			/*
			 * Accept public action frames even when the
			 * BSSID doesn't match, this is used for P2P
			 * and location updates. Note that mac80211
			 * itself never looks at these frames.
			 */
			if (!multicast &&
			    !ether_addr_equal(sdata->vif.addr, hdr->addr1))
				return false;
			if (ieee80211_is_public_action(hdr, skb->len))
				return true;
			return ieee80211_is_beacon(hdr->frame_control);
		}

		if (!ieee80211_has_tods(hdr->frame_control)) {
			/* ignore data frames to TDLS-peers */
			if (ieee80211_is_data(hdr->frame_control))
				return false;
			/* ignore action frames to TDLS-peers */
			if (ieee80211_is_action(hdr->frame_control) &&
			    !is_broadcast_ether_addr(bssid) &&
			    !ether_addr_equal(bssid, hdr->addr1))
				return false;
		}

		/*
		 * 802.11-2016 Table 9-26 says that for data frames, A1 must be
		 * the BSSID - we've checked that already but may have accepted
		 * the wildcard (ff:ff:ff:ff:ff:ff).
		 *
		 * It also says:
		 *	The BSSID of the Data frame is determined as follows:
		 *	a) If the STA is contained within an AP or is associated
		 *	   with an AP, the BSSID is the address currently in use
		 *	   by the STA contained in the AP.
		 *
		 * So we should not accept data frames with an address that's
		 * multicast.
		 *
		 * Accepting it also opens a security problem because stations
		 * could encrypt it with the GTK and inject traffic that way.
		 */
		if (ieee80211_is_data(hdr->frame_control) && multicast)
			return false;

		return true;
	case NL80211_IFTYPE_P2P_DEVICE:
		return ieee80211_is_public_action(hdr, skb->len) ||
		       ieee80211_is_probe_req(hdr->frame_control) ||
		       ieee80211_is_probe_resp(hdr->frame_control) ||
		       ieee80211_is_beacon(hdr->frame_control);
	case NL80211_IFTYPE_NAN:
		/* Currently no frames on NAN interface are allowed */
		return false;
	default:
		break;
	}

	WARN_ON_ONCE(1);
	return false;
}

void ieee80211_check_fast_rx(struct sta_info *sta)
{
	struct ieee80211_sub_if_data *sdata = sta->sdata;
	struct ieee80211_local *local = sdata->local;
	struct ieee80211_key *key;
	struct ieee80211_fast_rx fastrx = {
		.dev = sdata->dev,
		.vif_type = sdata->vif.type,
		.control_port_protocol = sdata->control_port_protocol,
	}, *old, *new = NULL;
	bool set_offload = false;
	bool assign = false;
	bool offload;

	/* use sparse to check that we don't return without updating */
	__acquire(check_fast_rx);

	BUILD_BUG_ON(sizeof(fastrx.rfc1042_hdr) != sizeof(rfc1042_header));
	BUILD_BUG_ON(sizeof(fastrx.rfc1042_hdr) != ETH_ALEN);
	ether_addr_copy(fastrx.rfc1042_hdr, rfc1042_header);
	ether_addr_copy(fastrx.vif_addr, sdata->vif.addr);

	fastrx.uses_rss = ieee80211_hw_check(&local->hw, USES_RSS);

	/* fast-rx doesn't do reordering */
	if (ieee80211_hw_check(&local->hw, AMPDU_AGGREGATION) &&
	    !ieee80211_hw_check(&local->hw, SUPPORTS_REORDERING_BUFFER))
		goto clear;

	switch (sdata->vif.type) {
	case NL80211_IFTYPE_STATION:
		if (sta->sta.tdls) {
			fastrx.da_offs = offsetof(struct ieee80211_hdr, addr1);
			fastrx.sa_offs = offsetof(struct ieee80211_hdr, addr2);
			fastrx.expected_ds_bits = 0;
		} else {
			fastrx.da_offs = offsetof(struct ieee80211_hdr, addr1);
			fastrx.sa_offs = offsetof(struct ieee80211_hdr, addr3);
			fastrx.expected_ds_bits =
				cpu_to_le16(IEEE80211_FCTL_FROMDS);
		}

		if (sdata->u.mgd.use_4addr && !sta->sta.tdls) {
			fastrx.expected_ds_bits |=
				cpu_to_le16(IEEE80211_FCTL_TODS);
			fastrx.da_offs = offsetof(struct ieee80211_hdr, addr3);
			fastrx.sa_offs = offsetof(struct ieee80211_hdr, addr4);
		}

		if (!sdata->u.mgd.powersave)
			break;

		/* software powersave is a huge mess, avoid all of it */
		if (ieee80211_hw_check(&local->hw, PS_NULLFUNC_STACK))
			goto clear;
		if (ieee80211_hw_check(&local->hw, SUPPORTS_PS) &&
		    !ieee80211_hw_check(&local->hw, SUPPORTS_DYNAMIC_PS))
			goto clear;
		break;
	case NL80211_IFTYPE_AP_VLAN:
	case NL80211_IFTYPE_AP:
		/* parallel-rx requires this, at least with calls to
		 * ieee80211_sta_ps_transition()
		 */
		if (!ieee80211_hw_check(&local->hw, AP_LINK_PS))
			goto clear;
		fastrx.da_offs = offsetof(struct ieee80211_hdr, addr3);
		fastrx.sa_offs = offsetof(struct ieee80211_hdr, addr2);
		fastrx.expected_ds_bits = cpu_to_le16(IEEE80211_FCTL_TODS);

		fastrx.internal_forward =
			!(sdata->flags & IEEE80211_SDATA_DONT_BRIDGE_PACKETS) &&
			(sdata->vif.type != NL80211_IFTYPE_AP_VLAN ||
			 !sdata->u.vlan.sta);

		if (sdata->vif.type == NL80211_IFTYPE_AP_VLAN &&
		    sdata->u.vlan.sta) {
			fastrx.expected_ds_bits |=
				cpu_to_le16(IEEE80211_FCTL_FROMDS);
			fastrx.sa_offs = offsetof(struct ieee80211_hdr, addr4);
			fastrx.internal_forward = 0;
		}

		break;
	default:
		goto clear;
	}

	if (!test_sta_flag(sta, WLAN_STA_AUTHORIZED))
		goto clear;

	rcu_read_lock();
	key = rcu_dereference(sta->ptk[sta->ptk_idx]);
	if (!key)
		key = rcu_dereference(sdata->default_unicast_key);
	if (key) {
		switch (key->conf.cipher) {
		case WLAN_CIPHER_SUITE_TKIP:
			/* we don't want to deal with MMIC in fast-rx */
			goto clear_rcu;
		case WLAN_CIPHER_SUITE_CCMP:
		case WLAN_CIPHER_SUITE_CCMP_256:
		case WLAN_CIPHER_SUITE_GCMP:
		case WLAN_CIPHER_SUITE_GCMP_256:
			break;
		default:
			/* We also don't want to deal with
			 * WEP or cipher scheme.
			 */
			goto clear_rcu;
		}

		fastrx.key = true;
		fastrx.icv_len = key->conf.icv_len;
	}

	assign = true;
 clear_rcu:
	rcu_read_unlock();
 clear:
	__release(check_fast_rx);

	if (assign)
		new = kmemdup(&fastrx, sizeof(fastrx), GFP_KERNEL);

	offload = assign &&
		  (sdata->vif.offload_flags & IEEE80211_OFFLOAD_DECAP_ENABLED);

	if (offload)
		set_offload = !test_and_set_sta_flag(sta, WLAN_STA_DECAP_OFFLOAD);
	else
		set_offload = test_and_clear_sta_flag(sta, WLAN_STA_DECAP_OFFLOAD);

	if (set_offload)
		drv_sta_set_decap_offload(local, sdata, &sta->sta, assign);

	spin_lock_bh(&sta->lock);
	old = rcu_dereference_protected(sta->fast_rx, true);
	rcu_assign_pointer(sta->fast_rx, new);
	spin_unlock_bh(&sta->lock);

	if (old)
		kfree_rcu(old, rcu_head);
}

void ieee80211_clear_fast_rx(struct sta_info *sta)
{
	struct ieee80211_fast_rx *old;

	spin_lock_bh(&sta->lock);
	old = rcu_dereference_protected(sta->fast_rx, true);
	RCU_INIT_POINTER(sta->fast_rx, NULL);
	spin_unlock_bh(&sta->lock);

	if (old)
		kfree_rcu(old, rcu_head);
}

void __ieee80211_check_fast_rx_iface(struct ieee80211_sub_if_data *sdata)
{
	struct ieee80211_local *local = sdata->local;
	struct sta_info *sta;

	lockdep_assert_held(&local->sta_mtx);

	list_for_each_entry(sta, &local->sta_list, list) {
		if (sdata != sta->sdata &&
		    (!sta->sdata->bss || sta->sdata->bss != sdata->bss))
			continue;
		ieee80211_check_fast_rx(sta);
	}
}

void ieee80211_check_fast_rx_iface(struct ieee80211_sub_if_data *sdata)
{
	struct ieee80211_local *local = sdata->local;

	mutex_lock(&local->sta_mtx);
	__ieee80211_check_fast_rx_iface(sdata);
	mutex_unlock(&local->sta_mtx);
}

static void ieee80211_rx_8023(struct ieee80211_rx_data *rx,
			      struct ieee80211_fast_rx *fast_rx,
			      int orig_len)
{
	struct ieee80211_sta_rx_stats *stats;
	struct ieee80211_rx_status *status = IEEE80211_SKB_RXCB(rx->skb);
	struct sta_info *sta = rx->sta;
	struct sk_buff *skb = rx->skb;
	void *sa = skb->data + ETH_ALEN;
	void *da = skb->data;

	stats = &sta->rx_stats;
	if (fast_rx->uses_rss)
		stats = this_cpu_ptr(sta->pcpu_rx_stats);

	/* statistics part of ieee80211_rx_h_sta_process() */
	if (!(status->flag & RX_FLAG_NO_SIGNAL_VAL)) {
		stats->last_signal = status->signal;
		if (!fast_rx->uses_rss)
			ewma_signal_add(&sta->rx_stats_avg.signal,
					-status->signal);
	}

	if (status->chains) {
		int i;

		stats->chains = status->chains;
		for (i = 0; i < ARRAY_SIZE(status->chain_signal); i++) {
			int signal = status->chain_signal[i];

			if (!(status->chains & BIT(i)))
				continue;

			stats->chain_signal_last[i] = signal;
			if (!fast_rx->uses_rss)
				ewma_signal_add(&sta->rx_stats_avg.chain_signal[i],
						-signal);
		}
	}
	/* end of statistics */

	stats->last_rx = jiffies;
	stats->last_rate = sta_stats_encode_rate(status);

	stats->fragments++;
	stats->packets++;

	skb->dev = fast_rx->dev;

	dev_sw_netstats_rx_add(fast_rx->dev, skb->len);

	/* The seqno index has the same property as needed
	 * for the rx_msdu field, i.e. it is IEEE80211_NUM_TIDS
	 * for non-QoS-data frames. Here we know it's a data
	 * frame, so count MSDUs.
	 */
	u64_stats_update_begin(&stats->syncp);
	stats->msdu[rx->seqno_idx]++;
	stats->bytes += orig_len;
	u64_stats_update_end(&stats->syncp);

	if (fast_rx->internal_forward) {
		struct sk_buff *xmit_skb = NULL;
		if (is_multicast_ether_addr(da)) {
			xmit_skb = skb_copy(skb, GFP_ATOMIC);
		} else if (!ether_addr_equal(da, sa) &&
			   sta_info_get(rx->sdata, da)) {
			xmit_skb = skb;
			skb = NULL;
		}

		if (xmit_skb) {
			/*
			 * Send to wireless media and increase priority by 256
			 * to keep the received priority instead of
			 * reclassifying the frame (see cfg80211_classify8021d).
			 */
			xmit_skb->priority += 256;
			xmit_skb->protocol = htons(ETH_P_802_3);
			skb_reset_network_header(xmit_skb);
			skb_reset_mac_header(xmit_skb);
			dev_queue_xmit(xmit_skb);
		}

		if (!skb)
			return;
	}

	/* deliver to local stack */
	skb->protocol = eth_type_trans(skb, fast_rx->dev);
	memset(skb->cb, 0, sizeof(skb->cb));
	if (rx->list)
		list_add_tail(&skb->list, rx->list);
	else
		netif_receive_skb(skb);

}

static bool ieee80211_invoke_fast_rx(struct ieee80211_rx_data *rx,
				     struct ieee80211_fast_rx *fast_rx)
{
	struct sk_buff *skb = rx->skb;
	struct ieee80211_hdr *hdr = (void *)skb->data;
	struct ieee80211_rx_status *status = IEEE80211_SKB_RXCB(skb);
	struct sta_info *sta = rx->sta;
	int orig_len = skb->len;
	//获取头部长度
	int hdrlen = ieee80211_hdrlen(hdr->frame_control);
	int snap_offs = hdrlen;
	struct {
		u8 snap[sizeof(rfc1042_header)];
		__be16 proto;
	} *payload __aligned(2);
	struct {
		u8 da[ETH_ALEN];
		u8 sa[ETH_ALEN];
	} addrs __aligned(2);
	struct ieee80211_sta_rx_stats *stats = &sta->rx_stats;

	/* for parallel-rx, we need to have DUP_VALIDATED, otherwise we write
	 * to a common data structure; drivers can implement that per queue
	 * but we don't have that information in mac80211
	 */
	if (!(status->flag & RX_FLAG_DUP_VALIDATED))
		return false;

#define FAST_RX_CRYPT_FLAGS	(RX_FLAG_PN_VALIDATED | RX_FLAG_DECRYPTED)

	/* If using encryption, we also need to have:
	 *  - PN_VALIDATED: similar, but the implementation is tricky
	 *  - DECRYPTED: necessary for PN_VALIDATED
	 */
	if (fast_rx->key &&
	    (status->flag & FAST_RX_CRYPT_FLAGS) != FAST_RX_CRYPT_FLAGS)
		return false;

	if (unlikely(!ieee80211_is_data_present(hdr->frame_control)))
		return false;

	if (unlikely(ieee80211_is_frag(hdr)))
		return false;

	/* Since our interface address cannot be multicast, this
	 * implicitly also rejects multicast frames without the
	 * explicit check.
	 *
	 * We shouldn't get any *data* frames not addressed to us
	 * (AP mode will accept multicast *management* frames), but
	 * punting here will make it go through the full checks in
	 * ieee80211_accept_frame().
	 */
	if (!ether_addr_equal(fast_rx->vif_addr, hdr->addr1))
		return false;

	if ((hdr->frame_control & cpu_to_le16(IEEE80211_FCTL_FROMDS |
					      IEEE80211_FCTL_TODS)) !=
	    fast_rx->expected_ds_bits)
		return false;

	/* assign the key to drop unencrypted frames (later)
	 * and strip the IV/MIC if necessary
	 */
	if (fast_rx->key && !(status->flag & RX_FLAG_IV_STRIPPED)) {
		/* GCMP header length is the same */
		snap_offs += IEEE80211_CCMP_HDR_LEN;
	}

	if (!(status->rx_flags & IEEE80211_RX_AMSDU)) {
		if (!pskb_may_pull(skb, snap_offs + sizeof(*payload)))
			goto drop;

		payload = (void *)(skb->data + snap_offs);

		if (!ether_addr_equal(payload->snap, fast_rx->rfc1042_hdr))
			return false;

		/* Don't handle these here since they require special code.
		 * Accept AARP and IPX even though they should come with a
		 * bridge-tunnel header - but if we get them this way then
		 * there's little point in discarding them.
		 */
		if (unlikely(payload->proto == cpu_to_be16(ETH_P_TDLS) ||
			     payload->proto == fast_rx->control_port_protocol))
			return false;
	}

	/* after this point, don't punt to the slowpath! */

	if (rx->key && !(status->flag & RX_FLAG_MIC_STRIPPED) &&
	    pskb_trim(skb, skb->len - fast_rx->icv_len))
		goto drop;

	if (rx->key && !ieee80211_has_protected(hdr->frame_control))
		goto drop;

	if (status->rx_flags & IEEE80211_RX_AMSDU) {
		if (__ieee80211_rx_h_amsdu(rx, snap_offs - hdrlen) !=
		    RX_QUEUED)
			goto drop;

		return true;
	}

	/* do the header conversion - first grab the addresses */
	//按照fast_rx中的源目的mac地址offset填充源目的mac
	ether_addr_copy(addrs.da, skb->data + fast_rx->da_offs);
	ether_addr_copy(addrs.sa, skb->data + fast_rx->sa_offs);
	/* remove the SNAP but leave the ethertype */
	//跳到负载前(使ethertype保留）
	skb_pull(skb, snap_offs + sizeof(rfc1042_header));
	//在负载前添加目的mac,源mac
	/* push the addresses in front */
	memcpy(skb_push(skb, sizeof(addrs)), &addrs, sizeof(addrs));

<<<<<<< HEAD
	//到此报文已变换为802.3型帧
	skb->dev = fast_rx->dev;

	dev_sw_netstats_rx_add(fast_rx->dev, skb->len);

	/* The seqno index has the same property as needed
	 * for the rx_msdu field, i.e. it is IEEE80211_NUM_TIDS
	 * for non-QoS-data frames. Here we know it's a data
	 * frame, so count MSDUs.
	 */
	u64_stats_update_begin(&stats->syncp);
	stats->msdu[rx->seqno_idx]++;
	stats->bytes += orig_len;
	u64_stats_update_end(&stats->syncp);

	if (fast_rx->internal_forward) {
		struct sk_buff *xmit_skb = NULL;
		if (is_multicast_ether_addr(addrs.da)) {
			xmit_skb = skb_copy(skb, GFP_ATOMIC);
		} else if (!ether_addr_equal(addrs.da, addrs.sa) &&
			   sta_info_get(rx->sdata, addrs.da)) {
			xmit_skb = skb;
			skb = NULL;
		}

		if (xmit_skb) {
			/*
			 * Send to wireless media and increase priority by 256
			 * to keep the received priority instead of
			 * reclassifying the frame (see cfg80211_classify8021d).
			 */
			xmit_skb->priority += 256;
			xmit_skb->protocol = htons(ETH_P_802_3);
			skb_reset_network_header(xmit_skb);
			skb_reset_mac_header(xmit_skb);
			dev_queue_xmit(xmit_skb);
		}

		if (!skb)
			return true;
	}

	//将报文交给本地协议栈
	/* deliver to local stack */
	skb->protocol = eth_type_trans(skb, fast_rx->dev);
	memset(skb->cb, 0, sizeof(skb->cb));
	if (rx->list)
		list_add_tail(&skb->list, rx->list);
	else
		netif_receive_skb(skb);
=======
	ieee80211_rx_8023(rx, fast_rx, orig_len);
>>>>>>> 52e44129

	return true;
 drop:
	dev_kfree_skb(skb);
	if (fast_rx->uses_rss)
		stats = this_cpu_ptr(sta->pcpu_rx_stats);

	stats->dropped++;
	return true;
}

/*
 * This function returns whether or not the SKB
 * was destined for RX processing or not, which,
 * if consume is true, is equivalent to whether
 * or not the skb was consumed.
 */
static bool ieee80211_prepare_and_rx_handle(struct ieee80211_rx_data *rx,
					    struct sk_buff *skb, bool consume)
{
	struct ieee80211_local *local = rx->local;
	struct ieee80211_sub_if_data *sdata = rx->sdata;

	rx->skb = skb;

	/* See if we can do fast-rx; if we have to copy we already lost,
	 * so punt in that case. We should never have to deliver a data
	 * frame to multiple interfaces anyway.
	 *
	 * We skip the ieee80211_accept_frame() call and do the necessary
	 * checking inside ieee80211_invoke_fast_rx().
	 */
	if (consume && rx->sta) {
		struct ieee80211_fast_rx *fast_rx;

		fast_rx = rcu_dereference(rx->sta->fast_rx);
		if (fast_rx && ieee80211_invoke_fast_rx(rx, fast_rx))
			return true;
	}

	//检查帧是否合法
	if (!ieee80211_accept_frame(rx))
		return false;

	if (!consume) {
		//需要copy一份
		skb = skb_copy(skb, GFP_ATOMIC);
		if (!skb) {
			if (net_ratelimit())
				wiphy_debug(local->hw.wiphy,
					"failed to copy skb for %s\n",
					sdata->name);
			return true;
		}

		rx->skb = skb;
	}

	ieee80211_invoke_rx_handlers(rx);
	return true;
}

static void __ieee80211_rx_handle_8023(struct ieee80211_hw *hw,
				       struct ieee80211_sta *pubsta,
				       struct sk_buff *skb,
				       struct list_head *list)
{
	struct ieee80211_local *local = hw_to_local(hw);
	struct ieee80211_fast_rx *fast_rx;
	struct ieee80211_rx_data rx;

	memset(&rx, 0, sizeof(rx));
	rx.skb = skb;
	rx.local = local;
	rx.list = list;

	I802_DEBUG_INC(local->dot11ReceivedFragmentCount);

	/* drop frame if too short for header */
	if (skb->len < sizeof(struct ethhdr))
		goto drop;

	if (!pubsta)
		goto drop;

	rx.sta = container_of(pubsta, struct sta_info, sta);
	rx.sdata = rx.sta->sdata;

	fast_rx = rcu_dereference(rx.sta->fast_rx);
	if (!fast_rx)
		goto drop;

	ieee80211_rx_8023(&rx, fast_rx, skb->len);
	return;

drop:
	dev_kfree_skb(skb);
}

/*
 * This is the actual Rx frames handler. as it belongs to Rx path it must
 * be called with rcu_read_lock protection.
 */
static void __ieee80211_rx_handle_packet(struct ieee80211_hw *hw,
					 struct ieee80211_sta *pubsta,
					 struct sk_buff *skb,
					 struct list_head *list)
{
	struct ieee80211_local *local = hw_to_local(hw);
	struct ieee80211_sub_if_data *sdata;
	struct ieee80211_hdr *hdr;
	__le16 fc;
	struct ieee80211_rx_data rx;
	struct ieee80211_sub_if_data *prev;
	struct rhlist_head *tmp;
	int err = 0;

	//取报文的fc字段
	fc = ((struct ieee80211_hdr *)skb->data)->frame_control;
	memset(&rx, 0, sizeof(rx));
	rx.skb = skb;
	rx.local = local;
	rx.list = list;

	if (ieee80211_is_data(fc) || ieee80211_is_mgmt(fc))
		I802_DEBUG_INC(local->dot11ReceivedFragmentCount);

	//对报文头部进行线性化
	if (ieee80211_is_mgmt(fc)) {
		/* drop frame if too short for header */
		if (skb->len < ieee80211_hdrlen(fc))
			err = -ENOBUFS;//丢掉过短的报文
		else
			err = skb_linearize(skb);
	} else {
		err = !pskb_may_pull(skb, ieee80211_hdrlen(fc));
	}

	if (err) {
		dev_kfree_skb(skb);
		return;
	}

	//指向802.11报文头
	hdr = (struct ieee80211_hdr *)skb->data;
	ieee80211_parse_qos(&rx);
	ieee80211_verify_alignment(&rx);

	if (unlikely(ieee80211_is_probe_resp(hdr->frame_control) ||
		     ieee80211_is_beacon(hdr->frame_control) ||
		     ieee80211_is_s1g_beacon(hdr->frame_control)))
		ieee80211_scan_rx(local, skb);

	if (ieee80211_is_data(fc)) {
		//收到数据报文
		struct sta_info *sta, *prev_sta;

		if (pubsta) {
			rx.sta = container_of(pubsta, struct sta_info, sta);
			rx.sdata = rx.sta->sdata;
			if (ieee80211_prepare_and_rx_handle(&rx, skb, true))
				return;
			goto out;
		}

		prev_sta = NULL;

		for_each_sta_info(local, hdr->addr2, sta, tmp) {
			if (!prev_sta) {
				prev_sta = sta;
				continue;
			}

			rx.sta = prev_sta;
			rx.sdata = prev_sta->sdata;
			ieee80211_prepare_and_rx_handle(&rx, skb, false);

			prev_sta = sta;
		}

		if (prev_sta) {
			rx.sta = prev_sta;
			rx.sdata = prev_sta->sdata;

			if (ieee80211_prepare_and_rx_handle(&rx, skb, true))
				return;
			goto out;
		}
	}

	prev = NULL;

	list_for_each_entry_rcu(sdata, &local->interfaces, list) {
		if (!ieee80211_sdata_running(sdata))
			continue;

		if (sdata->vif.type == NL80211_IFTYPE_MONITOR ||
		    sdata->vif.type == NL80211_IFTYPE_AP_VLAN)
			continue;

		/*
		 * frame is destined for this interface, but if it's
		 * not also for the previous one we handle that after
		 * the loop to avoid copying the SKB once too much
		 */

		if (!prev) {
			prev = sdata;
			continue;//跳过首个，防止仅一个时，需要copy报文
		}

		rx.sta = sta_info_get_bss(prev, hdr->addr2);
		rx.sdata = prev;
		ieee80211_prepare_and_rx_handle(&rx, skb, false/*指明处理时报文需要copy*/);

		prev = sdata;
	}

	if (prev) {
		rx.sta = sta_info_get_bss(prev, hdr->addr2);
		rx.sdata = prev;

		if (ieee80211_prepare_and_rx_handle(&rx, skb, true/*指明处理时报文不需要copy*/))
			return;
	}

 out:
	dev_kfree_skb(skb);
}

/*
 * This is the receive path handler. It is called by a low level driver when an
 * 802.11 MPDU is received from the hardware.
 */
void ieee80211_rx_list(struct ieee80211_hw *hw, struct ieee80211_sta *pubsta,
		       struct sk_buff *skb, struct list_head *list)
{
	struct ieee80211_local *local = hw_to_local(hw);
	struct ieee80211_rate *rate = NULL;
	struct ieee80211_supported_band *sband;
	struct ieee80211_rx_status *status = IEEE80211_SKB_RXCB(skb);

	WARN_ON_ONCE(softirq_count() == 0);

	if (WARN_ON(status->band >= NUM_NL80211_BANDS))
		goto drop;

	sband = local->hw.wiphy->bands[status->band];
	if (WARN_ON(!sband))
		goto drop;

	/*
	 * If we're suspending, it is possible although not too likely
	 * that we'd be receiving frames after having already partially
	 * quiesced the stack. We can't process such frames then since
	 * that might, for example, cause stations to be added or other
	 * driver callbacks be invoked.
	 */
	if (unlikely(local->quiescing || local->suspended))
		goto drop;

	/* We might be during a HW reconfig, prevent Rx for the same reason */
	if (unlikely(local->in_reconfig))
		goto drop;

	/*
	 * The same happens when we're not even started,
	 * but that's worth a warning.
	 */
	if (WARN_ON(!local->started))
		goto drop;

	if (likely(!(status->flag & RX_FLAG_FAILED_PLCP_CRC))) {
		/*
		 * Validate the rate, unless a PLCP error means that
		 * we probably can't have a valid rate here anyway.
		 */

		switch (status->encoding) {
		case RX_ENC_HT:
			/*
			 * rate_idx is MCS index, which can be [0-76]
			 * as documented on:
			 *
			 * https://wireless.wiki.kernel.org/en/developers/Documentation/ieee80211/802.11n
			 *
			 * Anything else would be some sort of driver or
			 * hardware error. The driver should catch hardware
			 * errors.
			 */
			if (WARN(status->rate_idx > 76,
				 "Rate marked as an HT rate but passed "
				 "status->rate_idx is not "
				 "an MCS index [0-76]: %d (0x%02x)\n",
				 status->rate_idx,
				 status->rate_idx))
				goto drop;
			break;
		case RX_ENC_VHT:
			if (WARN_ONCE(status->rate_idx > 9 ||
				      !status->nss ||
				      status->nss > 8,
				      "Rate marked as a VHT rate but data is invalid: MCS: %d, NSS: %d\n",
				      status->rate_idx, status->nss))
				goto drop;
			break;
		case RX_ENC_HE:
			if (WARN_ONCE(status->rate_idx > 11 ||
				      !status->nss ||
				      status->nss > 8,
				      "Rate marked as an HE rate but data is invalid: MCS: %d, NSS: %d\n",
				      status->rate_idx, status->nss))
				goto drop;
			break;
		default:
			WARN_ON_ONCE(1);
			fallthrough;
		case RX_ENC_LEGACY:
			if (WARN_ON(status->rate_idx >= sband->n_bitrates))
				goto drop;
			rate = &sband->bitrates[status->rate_idx];
		}
	}

	status->rx_flags = 0;

	kcov_remote_start_common(skb_get_kcov_handle(skb));

	/*
	 * Frames with failed FCS/PLCP checksum are not returned,
	 * all other frames are returned without radiotap header
	 * if it was previously present.
	 * Also, frames with less than 16 bytes are dropped.
	 */
	if (!(status->flag & RX_FLAG_8023))
		skb = ieee80211_rx_monitor(local, skb, rate);
	if (skb) {
		ieee80211_tpt_led_trig_rx(local,
					  ((struct ieee80211_hdr *)skb->data)->frame_control,
					  skb->len);

<<<<<<< HEAD
		//处理80211报文
		__ieee80211_rx_handle_packet(hw, pubsta, skb, list);
=======
		if (status->flag & RX_FLAG_8023)
			__ieee80211_rx_handle_8023(hw, pubsta, skb, list);
		else
			__ieee80211_rx_handle_packet(hw, pubsta, skb, list);
>>>>>>> 52e44129
	}

	kcov_remote_stop();
	return;
 drop:
	kfree_skb(skb);
}
EXPORT_SYMBOL(ieee80211_rx_list);

void ieee80211_rx_napi(struct ieee80211_hw *hw, struct ieee80211_sta *pubsta,
		       struct sk_buff *skb, struct napi_struct *napi)
{
	struct sk_buff *tmp;
	LIST_HEAD(list);


	/*
	 * key references and virtual interfaces are protected using RCU
	 * and this requires that we are in a read-side RCU section during
	 * receive processing
	 */
	rcu_read_lock();
	ieee80211_rx_list(hw, pubsta, skb, &list);
	rcu_read_unlock();

	if (!napi) {
		netif_receive_skb_list(&list);
		return;
	}

	list_for_each_entry_safe(skb, tmp, &list, list) {
		skb_list_del_init(skb);
		napi_gro_receive(napi, skb);
	}
}
EXPORT_SYMBOL(ieee80211_rx_napi);

/* This is a version of the rx handler that can be called from hard irq
 * context. Post the skb on the queue and schedule the tasklet */
void ieee80211_rx_irqsafe(struct ieee80211_hw *hw, struct sk_buff *skb)
{
	struct ieee80211_local *local = hw_to_local(hw);

	BUILD_BUG_ON(sizeof(struct ieee80211_rx_status) > sizeof(skb->cb));

	skb->pkt_type = IEEE80211_RX_MSG;
	skb_queue_tail(&local->skb_queue, skb);
	tasklet_schedule(&local->tasklet);
}
EXPORT_SYMBOL(ieee80211_rx_irqsafe);<|MERGE_RESOLUTION|>--- conflicted
+++ resolved
@@ -4487,60 +4487,7 @@
 	/* push the addresses in front */
 	memcpy(skb_push(skb, sizeof(addrs)), &addrs, sizeof(addrs));
 
-<<<<<<< HEAD
-	//到此报文已变换为802.3型帧
-	skb->dev = fast_rx->dev;
-
-	dev_sw_netstats_rx_add(fast_rx->dev, skb->len);
-
-	/* The seqno index has the same property as needed
-	 * for the rx_msdu field, i.e. it is IEEE80211_NUM_TIDS
-	 * for non-QoS-data frames. Here we know it's a data
-	 * frame, so count MSDUs.
-	 */
-	u64_stats_update_begin(&stats->syncp);
-	stats->msdu[rx->seqno_idx]++;
-	stats->bytes += orig_len;
-	u64_stats_update_end(&stats->syncp);
-
-	if (fast_rx->internal_forward) {
-		struct sk_buff *xmit_skb = NULL;
-		if (is_multicast_ether_addr(addrs.da)) {
-			xmit_skb = skb_copy(skb, GFP_ATOMIC);
-		} else if (!ether_addr_equal(addrs.da, addrs.sa) &&
-			   sta_info_get(rx->sdata, addrs.da)) {
-			xmit_skb = skb;
-			skb = NULL;
-		}
-
-		if (xmit_skb) {
-			/*
-			 * Send to wireless media and increase priority by 256
-			 * to keep the received priority instead of
-			 * reclassifying the frame (see cfg80211_classify8021d).
-			 */
-			xmit_skb->priority += 256;
-			xmit_skb->protocol = htons(ETH_P_802_3);
-			skb_reset_network_header(xmit_skb);
-			skb_reset_mac_header(xmit_skb);
-			dev_queue_xmit(xmit_skb);
-		}
-
-		if (!skb)
-			return true;
-	}
-
-	//将报文交给本地协议栈
-	/* deliver to local stack */
-	skb->protocol = eth_type_trans(skb, fast_rx->dev);
-	memset(skb->cb, 0, sizeof(skb->cb));
-	if (rx->list)
-		list_add_tail(&skb->list, rx->list);
-	else
-		netif_receive_skb(skb);
-=======
 	ieee80211_rx_8023(rx, fast_rx, orig_len);
->>>>>>> 52e44129
 
 	return true;
  drop:
@@ -4882,15 +4829,11 @@
 					  ((struct ieee80211_hdr *)skb->data)->frame_control,
 					  skb->len);
 
-<<<<<<< HEAD
 		//处理80211报文
-		__ieee80211_rx_handle_packet(hw, pubsta, skb, list);
-=======
 		if (status->flag & RX_FLAG_8023)
 			__ieee80211_rx_handle_8023(hw, pubsta, skb, list);
 		else
 			__ieee80211_rx_handle_packet(hw, pubsta, skb, list);
->>>>>>> 52e44129
 	}
 
 	kcov_remote_stop();
