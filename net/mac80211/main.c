--- conflicted
+++ resolved
@@ -908,16 +908,11 @@
 	/*上面提到了local结构体后面才是驱动的私有结构体，指向它*/
 	local->hw.priv = (char *)local + ALIGN(sizeof(*local), NETDEV_ALIGN);
 
-<<<<<<< HEAD
 	local->ops = ops;/*设置驱动指明的ops*/
-	local->use_chanctx = use_chanctx;
-=======
-	local->ops = ops;
 	local->emulate_chanctx = emulate_chanctx;
 
 	if (emulate_chanctx)
 		ieee80211_hw_set(&local->hw, CHANCTX_STA_CSA);
->>>>>>> 155a3c00
 
 	/*
 	 * We need a bit of data queued to build aggregates properly, so
@@ -1108,9 +1103,6 @@
 	return 0;
 }
 
-<<<<<<< HEAD
-/*向linux系统注册hw*/
-=======
 static bool
 ieee80211_ifcomb_check(const struct ieee80211_iface_combination *c, int n_comb)
 {
@@ -1132,7 +1124,7 @@
 	return true;
 }
 
->>>>>>> 155a3c00
+/*向linux系统注册hw*/
 int ieee80211_register_hw(struct ieee80211_hw *hw)
 {
 	/*由hw获得包含它的local结构体*/
