--- conflicted
+++ resolved
@@ -278,16 +278,6 @@
 		    !ieee80211_scan_accept_presp(sdata2, sched_scan_req_flags,
 						 mgmt->da))
 			return;
-<<<<<<< HEAD
-
-		elements = mgmt->u.probe_resp.variable;
-		baselen = offsetof(struct ieee80211_mgmt, u.probe_resp.variable);
-	} else {
-		//信标报文
-		baselen = offsetof(struct ieee80211_mgmt, u.beacon.variable);
-		elements = mgmt->u.beacon.variable;
-=======
->>>>>>> 12ad143e
 	}
 
 	channel = ieee80211_get_channel(local->hw.wiphy, rx_status->freq);
