// SPDX-License-Identifier: GPL-2.0-only
/*
 * Scanning implementation
 *
 * Copyright 2003, Jouni Malinen <jkmaline@cc.hut.fi>
 * Copyright 2004, Instant802 Networks, Inc.
 * Copyright 2005, Devicescape Software, Inc.
 * Copyright 2006-2007	Jiri Benc <jbenc@suse.cz>
 * Copyright 2007, Michael Wu <flamingice@sourmilk.net>
 * Copyright 2013-2015  Intel Mobile Communications GmbH
 * Copyright 2016-2017  Intel Deutschland GmbH
 * Copyright (C) 2018-2024 Intel Corporation
 */

#include <linux/if_arp.h>
#include <linux/etherdevice.h>
#include <linux/rtnetlink.h>
#include <net/sch_generic.h>
#include <linux/slab.h>
#include <linux/export.h>
#include <linux/random.h>
#include <net/mac80211.h>

#include "ieee80211_i.h"
#include "driver-ops.h"
#include "mesh.h"

#define IEEE80211_PROBE_DELAY (HZ / 33)
#define IEEE80211_CHANNEL_TIME (HZ / 33)
#define IEEE80211_PASSIVE_CHANNEL_TIME (HZ / 9)

void ieee80211_rx_bss_put(struct ieee80211_local *local,
			  struct ieee80211_bss *bss)
{
	if (!bss)
		return;
	cfg80211_put_bss(local->hw.wiphy,
			 container_of((void *)bss, struct cfg80211_bss, priv));
}

static bool is_uapsd_supported(struct ieee802_11_elems *elems)
{
	u8 qos_info;

	if (elems->wmm_info && elems->wmm_info_len == 7
	    && elems->wmm_info[5] == 1)
		qos_info = elems->wmm_info[6];
	else if (elems->wmm_param && elems->wmm_param_len == 24
		 && elems->wmm_param[5] == 1)
		qos_info = elems->wmm_param[6];
	else
		/* no valid wmm information or parameter element found */
		return false;

	return qos_info & IEEE80211_WMM_IE_AP_QOSINFO_UAPSD;
}

struct inform_bss_update_data {
	struct ieee80211_rx_status *rx_status;
	bool beacon;
};

void ieee80211_inform_bss(struct wiphy *wiphy,
			  struct cfg80211_bss *cbss,
			  const struct cfg80211_bss_ies *ies,
			  void *data)
{
	struct ieee80211_local *local = wiphy_priv(wiphy);
	struct inform_bss_update_data *update_data = data;
	struct ieee80211_bss *bss = (void *)cbss->priv;
	struct ieee80211_rx_status *rx_status;
	struct ieee802_11_elems *elems;
	int clen, srlen;

	/* This happens while joining an IBSS */
	if (!update_data)
		return;

	elems = ieee802_11_parse_elems(ies->data, ies->len, false, NULL);
	if (!elems)
		return;

	rx_status = update_data->rx_status;

	if (update_data->beacon)
		bss->device_ts_beacon = rx_status->device_timestamp;
	else
		bss->device_ts_presp = rx_status->device_timestamp;

	if (elems->parse_error) {
		if (update_data->beacon)
			bss->corrupt_data |= IEEE80211_BSS_CORRUPT_BEACON;
		else
			bss->corrupt_data |= IEEE80211_BSS_CORRUPT_PROBE_RESP;
	} else {
		if (update_data->beacon)
			bss->corrupt_data &= ~IEEE80211_BSS_CORRUPT_BEACON;
		else
			bss->corrupt_data &= ~IEEE80211_BSS_CORRUPT_PROBE_RESP;
	}

	/* save the ERP value so that it is available at association time */
	if (elems->erp_info && (!elems->parse_error ||
				!(bss->valid_data & IEEE80211_BSS_VALID_ERP))) {
		bss->erp_value = elems->erp_info[0];
		bss->has_erp_value = true;
		if (!elems->parse_error)
			bss->valid_data |= IEEE80211_BSS_VALID_ERP;
	}

	/* replace old supported rates if we get new values */
	if (!elems->parse_error ||
	    !(bss->valid_data & IEEE80211_BSS_VALID_RATES)) {
		srlen = 0;
		if (elems->supp_rates) {
			clen = IEEE80211_MAX_SUPP_RATES;
			if (clen > elems->supp_rates_len)
				clen = elems->supp_rates_len;
			memcpy(bss->supp_rates, elems->supp_rates, clen);
			srlen += clen;
		}
		if (elems->ext_supp_rates) {
			clen = IEEE80211_MAX_SUPP_RATES - srlen;
			if (clen > elems->ext_supp_rates_len)
				clen = elems->ext_supp_rates_len;
			memcpy(bss->supp_rates + srlen, elems->ext_supp_rates,
			       clen);
			srlen += clen;
		}
		if (srlen) {
			bss->supp_rates_len = srlen;
			if (!elems->parse_error)
				bss->valid_data |= IEEE80211_BSS_VALID_RATES;
		}
	}

	if (!elems->parse_error ||
	    !(bss->valid_data & IEEE80211_BSS_VALID_WMM)) {
		bss->wmm_used = elems->wmm_param || elems->wmm_info;
		bss->uapsd_supported = is_uapsd_supported(elems);
		if (!elems->parse_error)
			bss->valid_data |= IEEE80211_BSS_VALID_WMM;
	}

	if (update_data->beacon) {
		struct ieee80211_supported_band *sband =
			local->hw.wiphy->bands[rx_status->band];
		if (!(rx_status->encoding == RX_ENC_HT) &&
		    !(rx_status->encoding == RX_ENC_VHT))
			bss->beacon_rate =
				&sband->bitrates[rx_status->rate_idx];
	}

	if (elems->vht_cap_elem)
		bss->vht_cap_info =
			le32_to_cpu(elems->vht_cap_elem->vht_cap_info);
	else
		bss->vht_cap_info = 0;

	kfree(elems);
}

struct ieee80211_bss *
ieee80211_bss_info_update(struct ieee80211_local *local,
			  struct ieee80211_rx_status *rx_status,
			  struct ieee80211_mgmt *mgmt, size_t len,
			  struct ieee80211_channel *channel)
{
	bool beacon = ieee80211_is_beacon(mgmt->frame_control) ||
		      ieee80211_is_s1g_beacon(mgmt->frame_control);
	struct cfg80211_bss *cbss;
	struct inform_bss_update_data update_data = {
		.rx_status = rx_status,
		.beacon = beacon,
	};
	struct cfg80211_inform_bss bss_meta = {
		.boottime_ns = rx_status->boottime_ns,
		.drv_data = (void *)&update_data,
	};
	bool signal_valid;
	struct ieee80211_sub_if_data *scan_sdata;

	if (rx_status->flag & RX_FLAG_NO_SIGNAL_VAL)
		bss_meta.signal = 0; /* invalid signal indication */
	else if (ieee80211_hw_check(&local->hw, SIGNAL_DBM))
		bss_meta.signal = rx_status->signal * 100;
	else if (ieee80211_hw_check(&local->hw, SIGNAL_UNSPEC))
		bss_meta.signal = (rx_status->signal * 100) / local->hw.max_signal;

	bss_meta.chan = channel;

	rcu_read_lock();
	scan_sdata = rcu_dereference(local->scan_sdata);
	if (scan_sdata && scan_sdata->vif.type == NL80211_IFTYPE_STATION &&
	    scan_sdata->vif.cfg.assoc &&
	    ieee80211_have_rx_timestamp(rx_status)) {
		struct ieee80211_bss_conf *link_conf = NULL;

		/* for an MLO connection, set the TSF data only in case we have
		 * an indication on which of the links the frame was received
		 */
		if (ieee80211_vif_is_mld(&scan_sdata->vif)) {
			if (rx_status->link_valid) {
				s8 link_id = rx_status->link_id;

				link_conf =
					rcu_dereference(scan_sdata->vif.link_conf[link_id]);
			}
		} else {
			link_conf = &scan_sdata->vif.bss_conf;
		}

		if (link_conf) {
			bss_meta.parent_tsf =
				ieee80211_calculate_rx_timestamp(local,
								 rx_status,
								 len + FCS_LEN,
								 24);

			ether_addr_copy(bss_meta.parent_bssid,
					link_conf->bssid);
		}
	}
	rcu_read_unlock();

	cbss = cfg80211_inform_bss_frame_data(local->hw.wiphy, &bss_meta,
					      mgmt, len, GFP_ATOMIC);
	if (!cbss)
		return NULL;

	/* In case the signal is invalid update the status */
	signal_valid = channel == cbss->channel;
	if (!signal_valid)
		rx_status->flag |= RX_FLAG_NO_SIGNAL_VAL;

	return (void *)cbss->priv;
}

static bool ieee80211_scan_accept_presp(struct ieee80211_sub_if_data *sdata,
					struct ieee80211_channel *channel,
					u32 scan_flags, const u8 *da)
{
	struct ieee80211_link_data *link_sdata;
	u8 link_id;

	if (!sdata)
		return false;

	/* accept broadcast on 6 GHz and for OCE */
	if (is_broadcast_ether_addr(da) &&
	    (channel->band == NL80211_BAND_6GHZ ||
	     scan_flags & NL80211_SCAN_FLAG_ACCEPT_BCAST_PROBE_RESP))
		return true;

	if (scan_flags & NL80211_SCAN_FLAG_RANDOM_ADDR)
		return true;

	if (ether_addr_equal(da, sdata->vif.addr))
		return true;

	for (link_id = 0; link_id < IEEE80211_MLD_MAX_NUM_LINKS; link_id++) {
		link_sdata = rcu_dereference(sdata->link[link_id]);
		if (!link_sdata)
			continue;

		if (ether_addr_equal(da, link_sdata->conf->addr))
			return true;
	}

	return false;
}

void ieee80211_scan_rx(struct ieee80211_local *local, struct sk_buff *skb)
{
	struct ieee80211_rx_status *rx_status = IEEE80211_SKB_RXCB(skb);
	struct ieee80211_mgmt *mgmt = (void *)skb->data;
	struct ieee80211_bss *bss;
	struct ieee80211_channel *channel;
	struct ieee80211_ext *ext;
	size_t min_hdr_len = offsetof(struct ieee80211_mgmt,
				      u.probe_resp.variable);

	if (!ieee80211_is_probe_resp(mgmt->frame_control) &&
	    !ieee80211_is_beacon(mgmt->frame_control) &&
	    !ieee80211_is_s1g_beacon(mgmt->frame_control))
		/*遇到其它报文，直接返回*/
		return;

	//只处理probe response,beacon报文
	if (ieee80211_is_s1g_beacon(mgmt->frame_control)) {
		ext = (struct ieee80211_ext *)mgmt;
		min_hdr_len =
			offsetof(struct ieee80211_ext, u.s1g_beacon.variable) +
			ieee80211_s1g_optional_len(ext->frame_control);
	}

	if (skb->len < min_hdr_len)
		/*报文长度有误，返回*/
		return;

	if (test_and_clear_bit(SCAN_BEACON_WAIT, &local->scanning)) {
		/*
		 * we were passive scanning because of radar/no-IR, but
		 * the beacon/proberesp rx gives us an opportunity to upgrade
		 * to active scan
		 */
		set_bit(SCAN_BEACON_DONE, &local->scanning);
		wiphy_delayed_work_queue(local->hw.wiphy, &local->scan_work, 0);
	}

	channel = ieee80211_get_channel_khz(local->hw.wiphy,
					    ieee80211_rx_status_to_khz(rx_status));

	if (!channel || channel->flags & IEEE80211_CHAN_DISABLED)
		return;

	if (ieee80211_is_probe_resp(mgmt->frame_control)) {
<<<<<<< HEAD
		/*处理probe response报文*/
=======
		struct ieee80211_sub_if_data *sdata1, *sdata2;
>>>>>>> 155a3c00
		struct cfg80211_scan_request *scan_req;
		struct cfg80211_sched_scan_request *sched_scan_req;
		u32 scan_req_flags = 0, sched_scan_req_flags = 0;

		sdata1 = rcu_dereference(local->scan_sdata);
		sdata2 = rcu_dereference(local->sched_scan_sdata);

		if (likely(!sdata1 && !sdata2))
			return;

		scan_req = rcu_dereference(local->scan_req);
		sched_scan_req = rcu_dereference(local->sched_scan_req);

		if (scan_req)
			scan_req_flags = scan_req->flags;

		if (sched_scan_req)
			sched_scan_req_flags = sched_scan_req->flags;

		/* ignore ProbeResp to foreign address or non-bcast (OCE)
		 * unless scanning with randomised address
		 */
		if (!ieee80211_scan_accept_presp(sdata1, channel,
						 scan_req_flags,
						 mgmt->da) &&
		    !ieee80211_scan_accept_presp(sdata2, channel,
						 sched_scan_req_flags,
						 mgmt->da))
			return;
	} else {
		/* Beacons are expected only with broadcast address */
		if (!is_broadcast_ether_addr(mgmt->da))
			return;
	}

	/* Do not update the BSS table in case of only monitor interfaces */
	if (local->open_count == local->monitors)
		return;

	bss = ieee80211_bss_info_update(local, rx_status,
					mgmt, skb->len,
					channel);
	if (bss)
		ieee80211_rx_bss_put(local, bss);
}

static void ieee80211_prepare_scan_chandef(struct cfg80211_chan_def *chandef)
{
	memset(chandef, 0, sizeof(*chandef));

	chandef->width = NL80211_CHAN_WIDTH_20_NOHT;
}

/* return false if no more work */
static bool ieee80211_prep_hw_scan(struct ieee80211_sub_if_data *sdata)
{
	struct ieee80211_local *local = sdata->local;
	struct cfg80211_scan_request *req;
	struct cfg80211_chan_def chandef;
	u8 bands_used = 0;
	int i, ielen;
	u32 *n_chans;
	u32 flags = 0;

	req = rcu_dereference_protected(local->scan_req,
					lockdep_is_held(&local->hw.wiphy->mtx));

	if (test_bit(SCAN_HW_CANCELLED, &local->scanning))
		return false;

	if (ieee80211_hw_check(&local->hw, SINGLE_SCAN_ON_ALL_BANDS)) {
		local->hw_scan_req->req.n_channels = req->n_channels;

		for (i = 0; i < req->n_channels; i++) {
			local->hw_scan_req->req.channels[i] = req->channels[i];
			bands_used |= BIT(req->channels[i]->band);
		}
	} else {
		do {
			if (local->hw_scan_band == NUM_NL80211_BANDS)
				return false;

			n_chans = &local->hw_scan_req->req.n_channels;
			*n_chans = 0;

			for (i = 0; i < req->n_channels; i++) {
				if (req->channels[i]->band !=
				    local->hw_scan_band)
					continue;
				local->hw_scan_req->req.channels[(*n_chans)++] =
							req->channels[i];

				bands_used |= BIT(req->channels[i]->band);
			}

			local->hw_scan_band++;
		} while (!*n_chans);
	}

	ieee80211_prepare_scan_chandef(&chandef);

	if (req->flags & NL80211_SCAN_FLAG_MIN_PREQ_CONTENT)
		flags |= IEEE80211_PROBE_FLAG_MIN_CONTENT;

	ielen = ieee80211_build_preq_ies(sdata,
					 (u8 *)local->hw_scan_req->req.ie,
					 local->hw_scan_ies_bufsize,
					 &local->hw_scan_req->ies,
					 req->ie, req->ie_len,
					 bands_used, req->rates, &chandef,
					 flags);
	if (ielen < 0)
		return false;
	local->hw_scan_req->req.ie_len = ielen;
	local->hw_scan_req->req.no_cck = req->no_cck;
	ether_addr_copy(local->hw_scan_req->req.mac_addr, req->mac_addr);
	ether_addr_copy(local->hw_scan_req->req.mac_addr_mask,
			req->mac_addr_mask);
	ether_addr_copy(local->hw_scan_req->req.bssid, req->bssid);

	return true;
}

static void __ieee80211_scan_completed(struct ieee80211_hw *hw, bool aborted)
{
	struct ieee80211_local *local = hw_to_local(hw);
	bool hw_scan = test_bit(SCAN_HW_SCANNING, &local->scanning);
	bool was_scanning = local->scanning;
	struct cfg80211_scan_request *scan_req;
	struct ieee80211_sub_if_data *scan_sdata;
	struct ieee80211_sub_if_data *sdata;

	lockdep_assert_wiphy(local->hw.wiphy);

	/*
	 * It's ok to abort a not-yet-running scan (that
	 * we have one at all will be verified by checking
	 * local->scan_req next), but not to complete it
	 * successfully.
	 */
	if (WARN_ON(!local->scanning && !aborted))
		aborted = true;

	if (WARN_ON(!local->scan_req))
		return;

	scan_sdata = rcu_dereference_protected(local->scan_sdata,
					       lockdep_is_held(&local->hw.wiphy->mtx));

	if (hw_scan && !aborted &&
	    !ieee80211_hw_check(&local->hw, SINGLE_SCAN_ON_ALL_BANDS) &&
	    ieee80211_prep_hw_scan(scan_sdata)) {
		int rc;

		rc = drv_hw_scan(local,
			rcu_dereference_protected(local->scan_sdata,
						  lockdep_is_held(&local->hw.wiphy->mtx)),
			local->hw_scan_req);

		if (rc == 0)
			return;

		/* HW scan failed and is going to be reported as aborted,
		 * so clear old scan info.
		 */
		memset(&local->scan_info, 0, sizeof(local->scan_info));
		aborted = true;
	}

	kfree(local->hw_scan_req);
	local->hw_scan_req = NULL;

	scan_req = rcu_dereference_protected(local->scan_req,
					     lockdep_is_held(&local->hw.wiphy->mtx));

	RCU_INIT_POINTER(local->scan_req, NULL);
	RCU_INIT_POINTER(local->scan_sdata, NULL);

	local->scanning = 0;
	local->scan_chandef.chan = NULL;

	synchronize_rcu();

	if (scan_req != local->int_scan_req) {
		local->scan_info.aborted = aborted;
		cfg80211_scan_done(scan_req, &local->scan_info);
	}

	/* Set power back to normal operating levels. */
	ieee80211_hw_conf_chan(local);

	if (!hw_scan && was_scanning) {
		ieee80211_configure_filter(local);
		drv_sw_scan_complete(local, scan_sdata);
		ieee80211_offchannel_return(local);
	}

	ieee80211_recalc_idle(local);

	ieee80211_mlme_notify_scan_completed(local);
	ieee80211_ibss_notify_scan_completed(local);

	/* Requeue all the work that might have been ignored while
	 * the scan was in progress; if there was none this will
	 * just be a no-op for the particular interface.
	 */
	list_for_each_entry(sdata, &local->interfaces, list) {
		if (ieee80211_sdata_running(sdata))
			wiphy_work_queue(sdata->local->hw.wiphy, &sdata->work);
	}

	if (was_scanning)
		ieee80211_start_next_roc(local);
}

void ieee80211_scan_completed(struct ieee80211_hw *hw,
			      struct cfg80211_scan_info *info)
{
	struct ieee80211_local *local = hw_to_local(hw);

	trace_api_scan_completed(local, info->aborted);

	set_bit(SCAN_COMPLETED, &local->scanning);
	if (info->aborted)
		set_bit(SCAN_ABORTED, &local->scanning);

	memcpy(&local->scan_info, info, sizeof(*info));

	wiphy_delayed_work_queue(local->hw.wiphy, &local->scan_work, 0);
}
EXPORT_SYMBOL(ieee80211_scan_completed);

static int ieee80211_start_sw_scan(struct ieee80211_local *local,
				   struct ieee80211_sub_if_data *sdata)
{
	/* Software scan is not supported in multi-channel cases */
	if (!local->emulate_chanctx)
		return -EOPNOTSUPP;

	/*
	 * Hardware/driver doesn't support hw_scan, so use software
	 * scanning instead. First send a nullfunc frame with power save
	 * bit on so that AP will buffer the frames for us while we are not
	 * listening, then send probe requests to each channel and wait for
	 * the responses. After all channels are scanned, tune back to the
	 * original channel and send a nullfunc frame with power save bit
	 * off to trigger the AP to send us all the buffered frames.
	 *
	 * Note that while local->sw_scanning is true everything else but
	 * nullfunc frames and probe requests will be dropped in
	 * ieee80211_tx_h_check_assoc().
	 */
	drv_sw_scan_start(local, sdata, local->scan_addr);

	local->leave_oper_channel_time = jiffies;
	local->next_scan_state = SCAN_DECISION;
	local->scan_channel_idx = 0;

	ieee80211_offchannel_stop_vifs(local);

	/* ensure nullfunc is transmitted before leaving operating channel */
	ieee80211_flush_queues(local, NULL, false);

	ieee80211_configure_filter(local);

	/* We need to set power level at maximum rate for scanning. */
	ieee80211_hw_conf_chan(local);

	wiphy_delayed_work_queue(local->hw.wiphy, &local->scan_work, 0);

	return 0;
}

static bool __ieee80211_can_leave_ch(struct ieee80211_sub_if_data *sdata)
{
	struct ieee80211_local *local = sdata->local;
	struct ieee80211_sub_if_data *sdata_iter;
	unsigned int link_id;

	lockdep_assert_wiphy(local->hw.wiphy);

	if (!ieee80211_is_radar_required(local))
		return true;

	if (!regulatory_pre_cac_allowed(local->hw.wiphy))
		return false;

	list_for_each_entry(sdata_iter, &local->interfaces, list) {
		for_each_valid_link(&sdata_iter->wdev, link_id)
			if (sdata_iter->wdev.links[link_id].cac_started)
				return false;
	}

	return true;
}

static bool ieee80211_can_scan(struct ieee80211_local *local,
			       struct ieee80211_sub_if_data *sdata)
{
	if (!__ieee80211_can_leave_ch(sdata))
		return false;

	if (!list_empty(&local->roc_list))
		return false;

	if (sdata->vif.type == NL80211_IFTYPE_STATION &&
	    sdata->u.mgd.flags & IEEE80211_STA_CONNECTION_POLL)
		return false;

	return true;
}

void ieee80211_run_deferred_scan(struct ieee80211_local *local)
{
	lockdep_assert_wiphy(local->hw.wiphy);

	if (!local->scan_req || local->scanning)
		return;

	if (!ieee80211_can_scan(local,
				rcu_dereference_protected(
					local->scan_sdata,
					lockdep_is_held(&local->hw.wiphy->mtx))))
		return;

	wiphy_delayed_work_queue(local->hw.wiphy, &local->scan_work,
				 round_jiffies_relative(0));
}

static void ieee80211_send_scan_probe_req(struct ieee80211_sub_if_data *sdata,
					  const u8 *src, const u8 *dst,
					  const u8 *ssid, size_t ssid_len,
					  const u8 *ie, size_t ie_len,
					  u32 ratemask, u32 flags, u32 tx_flags,
					  struct ieee80211_channel *channel)
{
	struct sk_buff *skb;

	skb = ieee80211_build_probe_req(sdata, src, dst, ratemask, channel,
					ssid, ssid_len,
					ie, ie_len, flags);

	if (skb) {
		if (flags & IEEE80211_PROBE_FLAG_RANDOM_SN) {
			struct ieee80211_hdr *hdr = (void *)skb->data;
			struct ieee80211_tx_info *info = IEEE80211_SKB_CB(skb);
			u16 sn = get_random_u16();

			info->control.flags |= IEEE80211_TX_CTRL_NO_SEQNO;
			hdr->seq_ctrl =
				cpu_to_le16(IEEE80211_SN_TO_SEQ(sn));
		}
		IEEE80211_SKB_CB(skb)->flags |= tx_flags;
		IEEE80211_SKB_CB(skb)->control.flags |= IEEE80211_TX_CTRL_DONT_USE_RATE_MASK;
		ieee80211_tx_skb_tid_band(sdata, skb, 7, channel->band);
	}
}

static void ieee80211_scan_state_send_probe(struct ieee80211_local *local,
					    unsigned long *next_delay)
{
	int i;
	struct ieee80211_sub_if_data *sdata;
	struct cfg80211_scan_request *scan_req;
	enum nl80211_band band = local->hw.conf.chandef.chan->band;
	u32 flags = 0, tx_flags;

	scan_req = rcu_dereference_protected(local->scan_req,
					     lockdep_is_held(&local->hw.wiphy->mtx));

	tx_flags = IEEE80211_TX_INTFL_OFFCHAN_TX_OK;
	if (scan_req->no_cck)
		tx_flags |= IEEE80211_TX_CTL_NO_CCK_RATE;
	if (scan_req->flags & NL80211_SCAN_FLAG_MIN_PREQ_CONTENT)
		flags |= IEEE80211_PROBE_FLAG_MIN_CONTENT;
	if (scan_req->flags & NL80211_SCAN_FLAG_RANDOM_SN)
		flags |= IEEE80211_PROBE_FLAG_RANDOM_SN;

	sdata = rcu_dereference_protected(local->scan_sdata,
					  lockdep_is_held(&local->hw.wiphy->mtx));

	for (i = 0; i < scan_req->n_ssids; i++)
		ieee80211_send_scan_probe_req(
			sdata, local->scan_addr, scan_req->bssid,
			scan_req->ssids[i].ssid, scan_req->ssids[i].ssid_len,
			scan_req->ie, scan_req->ie_len,
			scan_req->rates[band], flags,
			tx_flags, local->hw.conf.chandef.chan);

	/*
	 * After sending probe requests, wait for probe responses
	 * on the channel.
	 */
	*next_delay = msecs_to_jiffies(scan_req->duration) >
		      IEEE80211_PROBE_DELAY + IEEE80211_CHANNEL_TIME ?
		      msecs_to_jiffies(scan_req->duration) - IEEE80211_PROBE_DELAY :
		      IEEE80211_CHANNEL_TIME;
	local->next_scan_state = SCAN_DECISION;
}

static int __ieee80211_start_scan(struct ieee80211_sub_if_data *sdata,
				  struct cfg80211_scan_request *req)
{
	struct ieee80211_local *local = sdata->local;
	bool hw_scan = local->ops->hw_scan;
	int rc;

	lockdep_assert_wiphy(local->hw.wiphy);

	if (local->scan_req)
		return -EBUSY;

	/* For an MLO connection, if a link ID was specified, validate that it
	 * is indeed active.
	 */
	if (ieee80211_vif_is_mld(&sdata->vif) && req->tsf_report_link_id >= 0 &&
	    !(sdata->vif.active_links & BIT(req->tsf_report_link_id)))
		return -EINVAL;

	if (!__ieee80211_can_leave_ch(sdata))
		return -EBUSY;

	if (!ieee80211_can_scan(local, sdata)) {
		/* wait for the work to finish/time out */
		rcu_assign_pointer(local->scan_req, req);
		rcu_assign_pointer(local->scan_sdata, sdata);
		return 0;
	}

 again:
	if (hw_scan) {
		u8 *ies;

		local->hw_scan_ies_bufsize = local->scan_ies_len + req->ie_len;

		if (ieee80211_hw_check(&local->hw, SINGLE_SCAN_ON_ALL_BANDS)) {
			int i, n_bands = 0;
			u8 bands_counted = 0;

			for (i = 0; i < req->n_channels; i++) {
				if (bands_counted & BIT(req->channels[i]->band))
					continue;
				bands_counted |= BIT(req->channels[i]->band);
				n_bands++;
			}

			local->hw_scan_ies_bufsize *= n_bands;
		}

		local->hw_scan_req = kmalloc(struct_size(local->hw_scan_req,
							 req.channels,
							 req->n_channels) +
					     local->hw_scan_ies_bufsize,
					     GFP_KERNEL);
		if (!local->hw_scan_req)
			return -ENOMEM;

		local->hw_scan_req->req.ssids = req->ssids;
		local->hw_scan_req->req.n_ssids = req->n_ssids;
		/* None of the channels are actually set
		 * up but let UBSAN know the boundaries.
		 */
		local->hw_scan_req->req.n_channels = req->n_channels;

		ies = (u8 *)local->hw_scan_req +
			sizeof(*local->hw_scan_req) +
			req->n_channels * sizeof(req->channels[0]);
		local->hw_scan_req->req.ie = ies;
		local->hw_scan_req->req.flags = req->flags;
		eth_broadcast_addr(local->hw_scan_req->req.bssid);
		local->hw_scan_req->req.duration = req->duration;
		local->hw_scan_req->req.duration_mandatory =
			req->duration_mandatory;
		local->hw_scan_req->req.tsf_report_link_id =
			req->tsf_report_link_id;

		local->hw_scan_band = 0;
		local->hw_scan_req->req.n_6ghz_params = req->n_6ghz_params;
		local->hw_scan_req->req.scan_6ghz_params =
			req->scan_6ghz_params;
		local->hw_scan_req->req.scan_6ghz = req->scan_6ghz;

		/*
		 * After allocating local->hw_scan_req, we must
		 * go through until ieee80211_prep_hw_scan(), so
		 * anything that might be changed here and leave
		 * this function early must not go after this
		 * allocation.
		 */
	}

	rcu_assign_pointer(local->scan_req, req);
	rcu_assign_pointer(local->scan_sdata, sdata);

	if (req->flags & NL80211_SCAN_FLAG_RANDOM_ADDR)
		get_random_mask_addr(local->scan_addr,
				     req->mac_addr,
				     req->mac_addr_mask);
	else
		memcpy(local->scan_addr, sdata->vif.addr, ETH_ALEN);

	if (hw_scan) {
		__set_bit(SCAN_HW_SCANNING, &local->scanning);
	} else if ((req->n_channels == 1) &&
		   (req->channels[0] == local->hw.conf.chandef.chan)) {
		/*
		 * If we are scanning only on the operating channel
		 * then we do not need to stop normal activities
		 */
		unsigned long next_delay;

		__set_bit(SCAN_ONCHANNEL_SCANNING, &local->scanning);

		ieee80211_recalc_idle(local);

		/* Notify driver scan is starting, keep order of operations
		 * same as normal software scan, in case that matters. */
		drv_sw_scan_start(local, sdata, local->scan_addr);

		ieee80211_configure_filter(local); /* accept probe-responses */

		/* We need to ensure power level is at max for scanning. */
		ieee80211_hw_conf_chan(local);

		if ((req->channels[0]->flags & (IEEE80211_CHAN_NO_IR |
						IEEE80211_CHAN_RADAR)) ||
		    !req->n_ssids) {
			next_delay = IEEE80211_PASSIVE_CHANNEL_TIME;
			if (req->n_ssids)
				set_bit(SCAN_BEACON_WAIT, &local->scanning);
		} else {
			ieee80211_scan_state_send_probe(local, &next_delay);
			next_delay = IEEE80211_CHANNEL_TIME;
		}

		/* Now, just wait a bit and we are all done! */
		wiphy_delayed_work_queue(local->hw.wiphy, &local->scan_work,
					 next_delay);
		return 0;
	} else {
		/* Do normal software scan */
		__set_bit(SCAN_SW_SCANNING, &local->scanning);
	}

	ieee80211_recalc_idle(local);

	if (hw_scan) {
		WARN_ON(!ieee80211_prep_hw_scan(sdata));
		rc = drv_hw_scan(local, sdata, local->hw_scan_req);
	} else {
		rc = ieee80211_start_sw_scan(local, sdata);
	}

	if (rc) {
		kfree(local->hw_scan_req);
		local->hw_scan_req = NULL;
		local->scanning = 0;

		ieee80211_recalc_idle(local);

		local->scan_req = NULL;
		RCU_INIT_POINTER(local->scan_sdata, NULL);
	}

	if (hw_scan && rc == 1) {
		/*
		 * we can't fall back to software for P2P-GO
		 * as it must update NoA etc.
		 */
		if (ieee80211_vif_type_p2p(&sdata->vif) ==
				NL80211_IFTYPE_P2P_GO)
			return -EOPNOTSUPP;
		hw_scan = false;
		goto again;
	}

	return rc;
}

static unsigned long
ieee80211_scan_get_channel_time(struct ieee80211_channel *chan)
{
	/*
	 * TODO: channel switching also consumes quite some time,
	 * add that delay as well to get a better estimation
	 */
	if (chan->flags & (IEEE80211_CHAN_NO_IR | IEEE80211_CHAN_RADAR))
		return IEEE80211_PASSIVE_CHANNEL_TIME;
	return IEEE80211_PROBE_DELAY + IEEE80211_CHANNEL_TIME;
}

static void ieee80211_scan_state_decision(struct ieee80211_local *local,
					  unsigned long *next_delay)
{
	bool associated = false;
	bool tx_empty = true;
	bool bad_latency;
	struct ieee80211_sub_if_data *sdata;
	struct ieee80211_channel *next_chan;
	enum mac80211_scan_state next_scan_state;
	struct cfg80211_scan_request *scan_req;

	lockdep_assert_wiphy(local->hw.wiphy);

	/*
	 * check if at least one STA interface is associated,
	 * check if at least one STA interface has pending tx frames
	 * and grab the lowest used beacon interval
	 */
	list_for_each_entry(sdata, &local->interfaces, list) {
		if (!ieee80211_sdata_running(sdata))
			continue;

		if (sdata->vif.type == NL80211_IFTYPE_STATION) {
			if (sdata->u.mgd.associated) {
				associated = true;

				if (!qdisc_all_tx_empty(sdata->dev)) {
					tx_empty = false;
					break;
				}
			}
		}
	}

	scan_req = rcu_dereference_protected(local->scan_req,
					     lockdep_is_held(&local->hw.wiphy->mtx));

	next_chan = scan_req->channels[local->scan_channel_idx];

	/*
	 * we're currently scanning a different channel, let's
	 * see if we can scan another channel without interfering
	 * with the current traffic situation.
	 *
	 * Keep good latency, do not stay off-channel more than 125 ms.
	 */

	bad_latency = time_after(jiffies +
				 ieee80211_scan_get_channel_time(next_chan),
				 local->leave_oper_channel_time + HZ / 8);

	if (associated && !tx_empty) {
		if (scan_req->flags & NL80211_SCAN_FLAG_LOW_PRIORITY)
			next_scan_state = SCAN_ABORT;
		else
			next_scan_state = SCAN_SUSPEND;
	} else if (associated && bad_latency) {
		next_scan_state = SCAN_SUSPEND;
	} else {
		next_scan_state = SCAN_SET_CHANNEL;
	}

	local->next_scan_state = next_scan_state;

	*next_delay = 0;
}

static void ieee80211_scan_state_set_channel(struct ieee80211_local *local,
					     unsigned long *next_delay)
{
	int skip;
	struct ieee80211_channel *chan;
	struct cfg80211_scan_request *scan_req;

	scan_req = rcu_dereference_protected(local->scan_req,
					     lockdep_is_held(&local->hw.wiphy->mtx));

	skip = 0;
	chan = scan_req->channels[local->scan_channel_idx];

	local->scan_chandef.chan = chan;
	local->scan_chandef.center_freq1 = chan->center_freq;
	local->scan_chandef.freq1_offset = chan->freq_offset;
	local->scan_chandef.center_freq2 = 0;

	/* For scanning on the S1G band, detect the channel width according to
	 * the channel being scanned.
	 */
	if (chan->band == NL80211_BAND_S1GHZ) {
		local->scan_chandef.width = ieee80211_s1g_channel_width(chan);
		goto set_channel;
	}

	/* If scanning on oper channel, use whatever channel-type
	 * is currently in use.
	 */
	if (chan == local->hw.conf.chandef.chan)
		local->scan_chandef = local->hw.conf.chandef;
	else
		local->scan_chandef.width = NL80211_CHAN_WIDTH_20_NOHT;

set_channel:
	if (ieee80211_hw_conf_chan(local))
		skip = 1;

	/* advance state machine to next channel/band */
	local->scan_channel_idx++;

	if (skip) {
		/* if we skip this channel return to the decision state */
		local->next_scan_state = SCAN_DECISION;
		return;
	}

	/*
	 * Probe delay is used to update the NAV, cf. 11.1.3.2.2
	 * (which unfortunately doesn't say _why_ step a) is done,
	 * but it waits for the probe delay or until a frame is
	 * received - and the received frame would update the NAV).
	 * For now, we do not support waiting until a frame is
	 * received.
	 *
	 * In any case, it is not necessary for a passive scan.
	 */
	if ((chan->flags & (IEEE80211_CHAN_NO_IR | IEEE80211_CHAN_RADAR)) ||
	    !scan_req->n_ssids) {
		*next_delay = max(msecs_to_jiffies(scan_req->duration),
				  IEEE80211_PASSIVE_CHANNEL_TIME);
		local->next_scan_state = SCAN_DECISION;
		if (scan_req->n_ssids)
			set_bit(SCAN_BEACON_WAIT, &local->scanning);
		return;
	}

	/* active scan, send probes */
	*next_delay = IEEE80211_PROBE_DELAY;
	local->next_scan_state = SCAN_SEND_PROBE;
}

static void ieee80211_scan_state_suspend(struct ieee80211_local *local,
					 unsigned long *next_delay)
{
	/* switch back to the operating channel */
	local->scan_chandef.chan = NULL;
	ieee80211_hw_conf_chan(local);

	/* disable PS */
	ieee80211_offchannel_return(local);

	*next_delay = HZ / 5;
	/* afterwards, resume scan & go to next channel */
	local->next_scan_state = SCAN_RESUME;
}

static void ieee80211_scan_state_resume(struct ieee80211_local *local,
					unsigned long *next_delay)
{
	ieee80211_offchannel_stop_vifs(local);

	if (local->ops->flush) {
		ieee80211_flush_queues(local, NULL, false);
		*next_delay = 0;
	} else
		*next_delay = HZ / 10;

	/* remember when we left the operating channel */
	local->leave_oper_channel_time = jiffies;

	/* advance to the next channel to be scanned */
	local->next_scan_state = SCAN_SET_CHANNEL;
}

void ieee80211_scan_work(struct wiphy *wiphy, struct wiphy_work *work)
{
	struct ieee80211_local *local =
		container_of(work, struct ieee80211_local, scan_work.work);
	struct ieee80211_sub_if_data *sdata;
	struct cfg80211_scan_request *scan_req;
	unsigned long next_delay = 0;
	bool aborted;

	lockdep_assert_wiphy(local->hw.wiphy);

	if (!ieee80211_can_run_worker(local)) {
		aborted = true;
		goto out_complete;
	}

	sdata = rcu_dereference_protected(local->scan_sdata,
					  lockdep_is_held(&local->hw.wiphy->mtx));
	scan_req = rcu_dereference_protected(local->scan_req,
					     lockdep_is_held(&local->hw.wiphy->mtx));

	/* When scanning on-channel, the first-callback means completed. */
	if (test_bit(SCAN_ONCHANNEL_SCANNING, &local->scanning)) {
		aborted = test_and_clear_bit(SCAN_ABORTED, &local->scanning);
		goto out_complete;
	}

	if (test_and_clear_bit(SCAN_COMPLETED, &local->scanning)) {
		aborted = test_and_clear_bit(SCAN_ABORTED, &local->scanning);
		goto out_complete;
	}

	if (!sdata || !scan_req)
		return;

	if (!local->scanning) {
		int rc;

		RCU_INIT_POINTER(local->scan_req, NULL);
		RCU_INIT_POINTER(local->scan_sdata, NULL);

		rc = __ieee80211_start_scan(sdata, scan_req);
		if (!rc)
			return;
		/* need to complete scan in cfg80211 */
		rcu_assign_pointer(local->scan_req, scan_req);
		aborted = true;
		goto out_complete;
	}

	clear_bit(SCAN_BEACON_WAIT, &local->scanning);

	/*
	 * as long as no delay is required advance immediately
	 * without scheduling a new work
	 */
	do {
		if (!ieee80211_sdata_running(sdata)) {
			aborted = true;
			goto out_complete;
		}

		if (test_and_clear_bit(SCAN_BEACON_DONE, &local->scanning) &&
		    local->next_scan_state == SCAN_DECISION)
			local->next_scan_state = SCAN_SEND_PROBE;

		switch (local->next_scan_state) {
		case SCAN_DECISION:
			/* if no more bands/channels left, complete scan */
			if (local->scan_channel_idx >= scan_req->n_channels) {
				aborted = false;
				goto out_complete;
			}
			ieee80211_scan_state_decision(local, &next_delay);
			break;
		case SCAN_SET_CHANNEL:
			ieee80211_scan_state_set_channel(local, &next_delay);
			break;
		case SCAN_SEND_PROBE:
			ieee80211_scan_state_send_probe(local, &next_delay);
			break;
		case SCAN_SUSPEND:
			ieee80211_scan_state_suspend(local, &next_delay);
			break;
		case SCAN_RESUME:
			ieee80211_scan_state_resume(local, &next_delay);
			break;
		case SCAN_ABORT:
			aborted = true;
			goto out_complete;
		}
	} while (next_delay == 0);

	wiphy_delayed_work_queue(local->hw.wiphy, &local->scan_work,
				 next_delay);
	return;

out_complete:
	__ieee80211_scan_completed(&local->hw, aborted);
}

int ieee80211_request_scan(struct ieee80211_sub_if_data *sdata,
			   struct cfg80211_scan_request *req)
{
	lockdep_assert_wiphy(sdata->local->hw.wiphy);

	return __ieee80211_start_scan(sdata, req);
}

int ieee80211_request_ibss_scan(struct ieee80211_sub_if_data *sdata,
				const u8 *ssid, u8 ssid_len,
				struct ieee80211_channel **channels,
				unsigned int n_channels)
{
	struct ieee80211_local *local = sdata->local;
	int i, n_ch = 0;
	enum nl80211_band band;

	lockdep_assert_wiphy(local->hw.wiphy);

	/* busy scanning */
	if (local->scan_req)
		return -EBUSY;

	/* fill internal scan request */
	if (!channels) {
		int max_n;

		for (band = 0; band < NUM_NL80211_BANDS; band++) {
			if (!local->hw.wiphy->bands[band] ||
			    band == NL80211_BAND_6GHZ)
				continue;

			max_n = local->hw.wiphy->bands[band]->n_channels;
			for (i = 0; i < max_n; i++) {
				struct ieee80211_channel *tmp_ch =
				    &local->hw.wiphy->bands[band]->channels[i];

				if (tmp_ch->flags & (IEEE80211_CHAN_NO_IR |
						     IEEE80211_CHAN_DISABLED) ||
				    !cfg80211_wdev_channel_allowed(&sdata->wdev,
								   tmp_ch))
					continue;

				local->int_scan_req->channels[n_ch] = tmp_ch;
				n_ch++;
			}
		}

		if (WARN_ON_ONCE(n_ch == 0))
			return -EINVAL;

		local->int_scan_req->n_channels = n_ch;
	} else {
		for (i = 0; i < n_channels; i++) {
			if (channels[i]->flags & (IEEE80211_CHAN_NO_IR |
						  IEEE80211_CHAN_DISABLED) ||
			    !cfg80211_wdev_channel_allowed(&sdata->wdev,
							   channels[i]))
				continue;

			local->int_scan_req->channels[n_ch] = channels[i];
			n_ch++;
		}

		if (n_ch == 0)
			return -EINVAL;

		local->int_scan_req->n_channels = n_ch;
	}

	local->int_scan_req->ssids = &local->scan_ssid;
	local->int_scan_req->n_ssids = 1;
	memcpy(local->int_scan_req->ssids[0].ssid, ssid, IEEE80211_MAX_SSID_LEN);
	local->int_scan_req->ssids[0].ssid_len = ssid_len;

	return __ieee80211_start_scan(sdata, sdata->local->int_scan_req);
}

void ieee80211_scan_cancel(struct ieee80211_local *local)
{
	/* ensure a new scan cannot be queued */
	lockdep_assert_wiphy(local->hw.wiphy);

	/*
	 * We are canceling software scan, or deferred scan that was not
	 * yet really started (see __ieee80211_start_scan ).
	 *
	 * Regarding hardware scan:
	 * - we can not call  __ieee80211_scan_completed() as when
	 *   SCAN_HW_SCANNING bit is set this function change
	 *   local->hw_scan_req to operate on 5G band, what race with
	 *   driver which can use local->hw_scan_req
	 *
	 * - we can not cancel scan_work since driver can schedule it
	 *   by ieee80211_scan_completed(..., true) to finish scan
	 *
	 * Hence we only call the cancel_hw_scan() callback, but the low-level
	 * driver is still responsible for calling ieee80211_scan_completed()
	 * after the scan was completed/aborted.
	 */

	if (!local->scan_req)
		return;

	/*
	 * We have a scan running and the driver already reported completion,
	 * but the worker hasn't run yet or is stuck on the mutex - mark it as
	 * cancelled.
	 */
	if (test_bit(SCAN_HW_SCANNING, &local->scanning) &&
	    test_bit(SCAN_COMPLETED, &local->scanning)) {
		set_bit(SCAN_HW_CANCELLED, &local->scanning);
		return;
	}

	if (test_bit(SCAN_HW_SCANNING, &local->scanning)) {
		/*
		 * Make sure that __ieee80211_scan_completed doesn't trigger a
		 * scan on another band.
		 */
		set_bit(SCAN_HW_CANCELLED, &local->scanning);
		if (local->ops->cancel_hw_scan)
			drv_cancel_hw_scan(local,
				rcu_dereference_protected(local->scan_sdata,
						lockdep_is_held(&local->hw.wiphy->mtx)));
		return;
	}

	wiphy_delayed_work_cancel(local->hw.wiphy, &local->scan_work);
	/* and clean up */
	memset(&local->scan_info, 0, sizeof(local->scan_info));
	__ieee80211_scan_completed(&local->hw, true);
}

int __ieee80211_request_sched_scan_start(struct ieee80211_sub_if_data *sdata,
					struct cfg80211_sched_scan_request *req)
{
	struct ieee80211_local *local = sdata->local;
	struct ieee80211_scan_ies sched_scan_ies = {};
	struct cfg80211_chan_def chandef;
	int ret, i, iebufsz, num_bands = 0;
	u32 rate_masks[NUM_NL80211_BANDS] = {};
	u8 bands_used = 0;
	u8 *ie;
	u32 flags = 0;

	lockdep_assert_wiphy(local->hw.wiphy);

	iebufsz = local->scan_ies_len + req->ie_len;

	if (!local->ops->sched_scan_start)
		return -EOPNOTSUPP;

	for (i = 0; i < NUM_NL80211_BANDS; i++) {
		if (local->hw.wiphy->bands[i]) {
			bands_used |= BIT(i);
			rate_masks[i] = (u32) -1;
			num_bands++;
		}
	}

	if (req->flags & NL80211_SCAN_FLAG_MIN_PREQ_CONTENT)
		flags |= IEEE80211_PROBE_FLAG_MIN_CONTENT;

	ie = kcalloc(iebufsz, num_bands, GFP_KERNEL);
	if (!ie) {
		ret = -ENOMEM;
		goto out;
	}

	ieee80211_prepare_scan_chandef(&chandef);

	ret = ieee80211_build_preq_ies(sdata, ie, num_bands * iebufsz,
				       &sched_scan_ies, req->ie,
				       req->ie_len, bands_used, rate_masks,
				       &chandef, flags);
	if (ret < 0)
		goto error;

	ret = drv_sched_scan_start(local, sdata, req, &sched_scan_ies);
	if (ret == 0) {
		rcu_assign_pointer(local->sched_scan_sdata, sdata);
		rcu_assign_pointer(local->sched_scan_req, req);
	}

error:
	kfree(ie);
out:
	if (ret) {
		/* Clean in case of failure after HW restart or upon resume. */
		RCU_INIT_POINTER(local->sched_scan_sdata, NULL);
		RCU_INIT_POINTER(local->sched_scan_req, NULL);
	}

	return ret;
}

int ieee80211_request_sched_scan_start(struct ieee80211_sub_if_data *sdata,
				       struct cfg80211_sched_scan_request *req)
{
	struct ieee80211_local *local = sdata->local;

	lockdep_assert_wiphy(local->hw.wiphy);

	if (rcu_access_pointer(local->sched_scan_sdata))
		return -EBUSY;

	return __ieee80211_request_sched_scan_start(sdata, req);
}

int ieee80211_request_sched_scan_stop(struct ieee80211_local *local)
{
	struct ieee80211_sub_if_data *sched_scan_sdata;
	int ret = -ENOENT;

	lockdep_assert_wiphy(local->hw.wiphy);

	if (!local->ops->sched_scan_stop)
		return -EOPNOTSUPP;

	/* We don't want to restart sched scan anymore. */
	RCU_INIT_POINTER(local->sched_scan_req, NULL);

	sched_scan_sdata = rcu_dereference_protected(local->sched_scan_sdata,
						lockdep_is_held(&local->hw.wiphy->mtx));
	if (sched_scan_sdata) {
		ret = drv_sched_scan_stop(local, sched_scan_sdata);
		if (!ret)
			RCU_INIT_POINTER(local->sched_scan_sdata, NULL);
	}

	return ret;
}

void ieee80211_sched_scan_results(struct ieee80211_hw *hw)
{
	struct ieee80211_local *local = hw_to_local(hw);

	trace_api_sched_scan_results(local);

	cfg80211_sched_scan_results(hw->wiphy, 0);
}
EXPORT_SYMBOL(ieee80211_sched_scan_results);

void ieee80211_sched_scan_end(struct ieee80211_local *local)
{
	lockdep_assert_wiphy(local->hw.wiphy);

	if (!rcu_access_pointer(local->sched_scan_sdata))
		return;

	RCU_INIT_POINTER(local->sched_scan_sdata, NULL);

	/* If sched scan was aborted by the driver. */
	RCU_INIT_POINTER(local->sched_scan_req, NULL);

	cfg80211_sched_scan_stopped_locked(local->hw.wiphy, 0);
}

void ieee80211_sched_scan_stopped_work(struct wiphy *wiphy,
				       struct wiphy_work *work)
{
	struct ieee80211_local *local =
		container_of(work, struct ieee80211_local,
			     sched_scan_stopped_work);

	ieee80211_sched_scan_end(local);
}

void ieee80211_sched_scan_stopped(struct ieee80211_hw *hw)
{
	struct ieee80211_local *local = hw_to_local(hw);

	trace_api_sched_scan_stopped(local);

	/*
	 * this shouldn't really happen, so for simplicity
	 * simply ignore it, and let mac80211 reconfigure
	 * the sched scan later on.
	 */
	if (local->in_reconfig)
		return;

	wiphy_work_queue(hw->wiphy, &local->sched_scan_stopped_work);
}
EXPORT_SYMBOL(ieee80211_sched_scan_stopped);<|MERGE_RESOLUTION|>--- conflicted
+++ resolved
@@ -315,11 +315,8 @@
 		return;
 
 	if (ieee80211_is_probe_resp(mgmt->frame_control)) {
-<<<<<<< HEAD
+		struct ieee80211_sub_if_data *sdata1, *sdata2;
 		/*处理probe response报文*/
-=======
-		struct ieee80211_sub_if_data *sdata1, *sdata2;
->>>>>>> 155a3c00
 		struct cfg80211_scan_request *scan_req;
 		struct cfg80211_sched_scan_request *sched_scan_req;
 		u32 scan_req_flags = 0, sched_scan_req_flags = 0;
