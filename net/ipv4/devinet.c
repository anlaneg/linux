--- conflicted
+++ resolved
@@ -2024,12 +2024,8 @@
 	struct nlattr *a, *tb[IFLA_INET_MAX+1];
 	int err, rem;
 
-<<<<<<< HEAD
 	//设备必须为inet类型设备
-	if (dev && !__in_dev_get_rcu(dev))
-=======
 	if (dev && !__in_dev_get_rtnl(dev))
->>>>>>> 40226a3d
 		return -EAFNOSUPPORT;
 
 	err = nla_parse_nested_deprecated(tb, IFLA_INET_MAX, nla,
