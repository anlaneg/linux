// SPDX-License-Identifier: GPL-2.0-or-later
/*
 *	NET3	IP device support routines.
 *
 *	Derived from the IP parts of dev.c 1.0.19
 * 		Authors:	Ross Biro
 *				Fred N. van Kempen, <waltje@uWalt.NL.Mugnet.ORG>
 *				Mark Evans, <evansmp@uhura.aston.ac.uk>
 *
 *	Additional Authors:
 *		Alan Cox, <gw4pts@gw4pts.ampr.org>
 *		Alexey Kuznetsov, <kuznet@ms2.inr.ac.ru>
 *
 *	Changes:
 *		Alexey Kuznetsov:	pa_* fields are replaced with ifaddr
 *					lists.
 *		Cyrus Durgin:		updated for kmod
 *		Matthias Andree:	in devinet_ioctl, compare label and
 *					address (4.4BSD alias style support),
 *					fall back to comparing just the label
 *					if no match found.
 */


#include <linux/uaccess.h>
#include <linux/bitops.h>
#include <linux/capability.h>
#include <linux/module.h>
#include <linux/types.h>
#include <linux/kernel.h>
#include <linux/sched/signal.h>
#include <linux/string.h>
#include <linux/mm.h>
#include <linux/socket.h>
#include <linux/sockios.h>
#include <linux/in.h>
#include <linux/errno.h>
#include <linux/interrupt.h>
#include <linux/if_addr.h>
#include <linux/if_ether.h>
#include <linux/inet.h>
#include <linux/netdevice.h>
#include <linux/etherdevice.h>
#include <linux/skbuff.h>
#include <linux/init.h>
#include <linux/notifier.h>
#include <linux/inetdevice.h>
#include <linux/igmp.h>
#include "igmp_internal.h"
#include <linux/slab.h>
#include <linux/hash.h>
#ifdef CONFIG_SYSCTL
#include <linux/sysctl.h>
#endif
#include <linux/kmod.h>
#include <linux/netconf.h>

#include <net/arp.h>
#include <net/ip.h>
#include <net/route.h>
#include <net/ip_fib.h>
#include <net/rtnetlink.h>
#include <net/net_namespace.h>
#include <net/addrconf.h>

#define IPV6ONLY_FLAGS	\
		(IFA_F_NODAD | IFA_F_OPTIMISTIC | IFA_F_DADFAILED | \
		 IFA_F_HOMEADDRESS | IFA_F_TENTATIVE | \
		 IFA_F_MANAGETEMPADDR | IFA_F_STABLE_PRIVACY)

static struct ipv4_devconf ipv4_devconf = {
	.data = {
		[IPV4_DEVCONF_ACCEPT_REDIRECTS - 1] = 1,
		[IPV4_DEVCONF_SEND_REDIRECTS - 1] = 1,
		[IPV4_DEVCONF_SECURE_REDIRECTS - 1] = 1,
		[IPV4_DEVCONF_SHARED_MEDIA - 1] = 1,
		[IPV4_DEVCONF_IGMPV2_UNSOLICITED_REPORT_INTERVAL - 1] = 10000 /*ms*/,
		[IPV4_DEVCONF_IGMPV3_UNSOLICITED_REPORT_INTERVAL - 1] =  1000 /*ms*/,
		[IPV4_DEVCONF_ARP_EVICT_NOCARRIER - 1] = 1,
	},
};

static struct ipv4_devconf ipv4_devconf_dflt = {
	.data = {
		[IPV4_DEVCONF_ACCEPT_REDIRECTS - 1] = 1,
		[IPV4_DEVCONF_SEND_REDIRECTS - 1] = 1,
		[IPV4_DEVCONF_SECURE_REDIRECTS - 1] = 1,
		[IPV4_DEVCONF_SHARED_MEDIA - 1] = 1,
		[IPV4_DEVCONF_ACCEPT_SOURCE_ROUTE - 1] = 1,
		[IPV4_DEVCONF_IGMPV2_UNSOLICITED_REPORT_INTERVAL - 1] = 10000 /*ms*/,
		[IPV4_DEVCONF_IGMPV3_UNSOLICITED_REPORT_INTERVAL - 1] =  1000 /*ms*/,
		[IPV4_DEVCONF_ARP_EVICT_NOCARRIER - 1] = 1,
	},
};

#define IPV4_DEVCONF_DFLT(net, attr) \
	IPV4_DEVCONF((*net->ipv4.devconf_dflt), attr)

static const struct nla_policy ifa_ipv4_policy[IFA_MAX+1] = {
	[IFA_LOCAL]     	= { .type = NLA_U32 },//记录配置的地址
	[IFA_ADDRESS]   	= { .type = NLA_U32 },
	[IFA_BROADCAST] 	= { .type = NLA_U32 },
	[IFA_LABEL]     	= { .type = NLA_STRING, .len = IFNAMSIZ - 1 },
	[IFA_CACHEINFO]		= { .len = sizeof(struct ifa_cacheinfo) },
	[IFA_FLAGS]		= { .type = NLA_U32 },
	[IFA_RT_PRIORITY]	= { .type = NLA_U32 },
	[IFA_TARGET_NETNSID]	= { .type = NLA_S32 },
	[IFA_PROTO]		= { .type = NLA_U8 },
};

#define IN4_ADDR_HSIZE_SHIFT	8
#define IN4_ADDR_HSIZE		(1U << IN4_ADDR_HSIZE_SHIFT)

<<<<<<< HEAD
//记录系统所有namespace中的inet addr
static struct hlist_head inet_addr_lst[IN4_ADDR_HSIZE];

=======
>>>>>>> 155a3c00
static u32 inet_addr_hash(const struct net *net, __be32 addr)
{
	u32 val = __ipv4_addr_hash(addr, net_hash_mix(net));

	return hash_32(val, IN4_ADDR_HSIZE_SHIFT);
}

static void inet_hash_insert(struct net *net, struct in_ifaddr *ifa)
{
	u32 hash = inet_addr_hash(net, ifa->ifa_local);

	ASSERT_RTNL();
	hlist_add_head_rcu(&ifa->addr_lst, &net->ipv4.inet_addr_lst[hash]);
}

static void inet_hash_remove(struct in_ifaddr *ifa)
{
	ASSERT_RTNL();
	hlist_del_init_rcu(&ifa->addr_lst);
}

/**
 * __ip_dev_find - find the first device with a given source address.
 * @net: the net namespace
 * @addr: the source address
 * @devref: if true, take a reference on the found device
 *
 * If a caller uses devref=false, it should be protected by RCU, or RTNL
 */
struct net_device *__ip_dev_find(struct net *net, __be32 addr/*要查询的地址*/, bool devref)
{
	/*通过地址查询此地址对应（所属）的netdev*/
	struct net_device *result = NULL;
	struct in_ifaddr *ifa;

	rcu_read_lock();
	/*取此addr对应的ifa*/
	ifa = inet_lookup_ifaddr_rcu(net, addr);
	if (!ifa) {
	    /*未找到此地址对应的ifa,利用addr查询local表，
	     * 如果查询成功，则使用路由对应的net_device*/
		struct flowi4 fl4 = { .daddr = addr };
		struct fib_result res = { 0 };
		struct fib_table *local;

		/* Fallback to FIB local table so that communication
		 * over loopback subnets work.
		 */
		local = fib_get_table(net, RT_TABLE_LOCAL);/*取local表*/
		if (local &&
		    !fib_table_lookup(local, &fl4, &res, FIB_LOOKUP_NOREF) &&
		    res.type == RTN_LOCAL)
		    /*local表存在，且查local表成功，取出接口设备*/
			result = FIB_RES_DEV(res);
	} else {
	    /*ifa存在，自ifa中取ifa对应的网络设备*/
		result = ifa->ifa_dev->dev;
	}
	if (result && devref)
		dev_hold(result);
	rcu_read_unlock();
	return result;
}
EXPORT_SYMBOL(__ip_dev_find);

/* called under RCU lock */
/*通过addr查找其对应的ifaddr结构*/
struct in_ifaddr *inet_lookup_ifaddr_rcu(struct net *net, __be32 addr)
{
	u32 hash = inet_addr_hash(net, addr);
	struct in_ifaddr *ifa;

<<<<<<< HEAD
	/*检查inet_addr_lst中是否包含给定的addr，如包含则返回ifa，否则返回NULL*/
	hlist_for_each_entry_rcu(ifa, &inet_addr_lst[hash], hash)
		if (ifa->ifa_local == addr &&
		    net_eq(dev_net(ifa->ifa_dev->dev), net))
=======
	hlist_for_each_entry_rcu(ifa, &net->ipv4.inet_addr_lst[hash], addr_lst)
		if (ifa->ifa_local == addr)
>>>>>>> 155a3c00
			return ifa;

	return NULL;
}

static void rtmsg_ifa(int event, struct in_ifaddr *, struct nlmsghdr *, u32);

//注册inet addr地址添加删除通知chain
static BLOCKING_NOTIFIER_HEAD(inetaddr_chain);
//注册inet addr 地址添加校验通知chain
static BLOCKING_NOTIFIER_HEAD(inetaddr_validator_chain);
static void inet_del_ifa(struct in_device *in_dev,
			 struct in_ifaddr __rcu **ifap,
			 int destroy);
#ifdef CONFIG_SYSCTL
static int devinet_sysctl_register(struct in_device *idev);
static void devinet_sysctl_unregister(struct in_device *idev);
#else
static int devinet_sysctl_register(struct in_device *idev)
{
	return 0;
}
static void devinet_sysctl_unregister(struct in_device *idev)
{
}
#endif

/* Locks all the inet devices. */

static struct in_ifaddr *inet_alloc_ifa(struct in_device *in_dev)
{
<<<<<<< HEAD
	//申请inet接口地址内存
	return kzalloc(sizeof(struct in_ifaddr), GFP_KERNEL_ACCOUNT);
=======
	struct in_ifaddr *ifa;

	ifa = kzalloc(sizeof(*ifa), GFP_KERNEL_ACCOUNT);
	if (!ifa)
		return NULL;

	in_dev_hold(in_dev);
	ifa->ifa_dev = in_dev;

	INIT_HLIST_NODE(&ifa->addr_lst);

	return ifa;
>>>>>>> 155a3c00
}

static void inet_rcu_free_ifa(struct rcu_head *head)
{
	struct in_ifaddr *ifa = container_of(head, struct in_ifaddr, rcu_head);

	in_dev_put(ifa->ifa_dev);
	kfree(ifa);
}

static void inet_free_ifa(struct in_ifaddr *ifa)
{
	/* Our reference to ifa->ifa_dev must be freed ASAP
	 * to release the reference to the netdev the same way.
	 * in_dev_put() -> in_dev_finish_destroy() -> netdev_put()
	 */
	call_rcu_hurry(&ifa->rcu_head, inet_rcu_free_ifa);
}

static void in_dev_free_rcu(struct rcu_head *head)
{
	struct in_device *idev = container_of(head, struct in_device, rcu_head);

	kfree(rcu_dereference_protected(idev->mc_hash, 1));
	kfree(idev);
}

void in_dev_finish_destroy(struct in_device *idev)
{
	struct net_device *dev = idev->dev;

	WARN_ON(idev->ifa_list);
	WARN_ON(idev->mc_list);
#ifdef NET_REFCNT_DEBUG
	pr_debug("%s: %p=%s\n", __func__, idev, dev ? dev->name : "NIL");
#endif
	netdev_put(dev, &idev->dev_tracker);
	if (!idev->dead)
		pr_err("Freeing alive in_device %p\n", idev);
	else
		call_rcu(&idev->rcu_head, in_dev_free_rcu);
}
EXPORT_SYMBOL(in_dev_finish_destroy);

//初始化ipv4设备
static struct in_device *inetdev_init(struct net_device *dev)
{
	struct in_device *in_dev;
	int err = -ENOMEM;

	ASSERT_RTNL();

	//申请ipv4设备的内存
	in_dev = kzalloc(sizeof(*in_dev), GFP_KERNEL);
	if (!in_dev)
		goto out;

	//使用net namespace对应的dev default config来初始化配置
	memcpy(&in_dev->cnf, dev_net(dev)->ipv4.devconf_dflt,
			sizeof(in_dev->cnf));
	in_dev->cnf.sysctl = NULL;
	in_dev->dev = dev;
	in_dev->arp_parms = neigh_parms_alloc(dev, &arp_tbl);
	if (!in_dev->arp_parms)
		goto out_kfree;

	//设备未处于forwarding状态，禁止lro
	if (IPV4_DEVCONF(in_dev->cnf, FORWARDING))
		netif_disable_lro(dev);
	/* Reference in_dev->dev */
	netdev_hold(dev, &in_dev->dev_tracker, GFP_KERNEL);
	/* Account for reference dev->ip_ptr (below) */
	refcount_set(&in_dev->refcnt, 1);

	if (dev != blackhole_netdev) {
		err = devinet_sysctl_register(in_dev);
		if (err) {
			in_dev->dead = 1;
			neigh_parms_release(&arp_tbl, in_dev->arp_parms);
			in_dev_put(in_dev);
			in_dev = NULL;
			goto out;
		}
		ip_mc_init_dev(in_dev);
		if (dev->flags & IFF_UP)
			ip_mc_up(in_dev);
	}
<<<<<<< HEAD

	//组播初始化
	ip_mc_init_dev(in_dev);
	if (dev->flags & IFF_UP)
		ip_mc_up(in_dev);
=======
>>>>>>> 155a3c00

	/* we can receive as soon as ip_ptr is set -- do this last */
	//设置ipv4设备给net_device
	rcu_assign_pointer(dev->ip_ptr, in_dev);
out:
	return in_dev ?: ERR_PTR(err);
out_kfree:
	kfree(in_dev);
	in_dev = NULL;
	goto out;
}

static void inetdev_destroy(struct in_device *in_dev)
{
	struct net_device *dev;
	struct in_ifaddr *ifa;

	ASSERT_RTNL();

	dev = in_dev->dev;

	in_dev->dead = 1;

	ip_mc_destroy_dev(in_dev);

	while ((ifa = rtnl_dereference(in_dev->ifa_list)) != NULL) {
		inet_del_ifa(in_dev, &in_dev->ifa_list, 0);
		inet_free_ifa(ifa);
	}

	RCU_INIT_POINTER(dev->ip_ptr, NULL);

	devinet_sysctl_unregister(in_dev);
	neigh_parms_release(&arp_tbl, in_dev->arp_parms);
	arp_ifdown(dev);

	in_dev_put(in_dev);
}

static int __init inet_blackhole_dev_init(void)
{
	int err = 0;

	rtnl_lock();
	if (!inetdev_init(blackhole_netdev))
		err = -ENOMEM;
	rtnl_unlock();

	return err;
}
late_initcall(inet_blackhole_dev_init);

int inet_addr_onlink(struct in_device *in_dev, __be32 a, __be32 b)
{
	const struct in_ifaddr *ifa;

	rcu_read_lock();
	in_dev_for_each_ifa_rcu(ifa, in_dev) {
		if (inet_ifa_match(a, ifa)) {
			if (!b || inet_ifa_match(b, ifa)) {
				rcu_read_unlock();
				return 1;
			}
		}
	}
	rcu_read_unlock();
	return 0;
}

static void __inet_del_ifa(struct in_device *in_dev,
			   struct in_ifaddr __rcu **ifap,
			   int destroy, struct nlmsghdr *nlh, u32 portid)
{
	struct in_ifaddr *promote = NULL;
	struct in_ifaddr *ifa, *ifa1;
	struct in_ifaddr __rcu **last_prim;
	struct in_ifaddr *prev_prom = NULL;
	int do_promote = IN_DEV_PROMOTE_SECONDARIES(in_dev);

	ASSERT_RTNL();

	ifa1 = rtnl_dereference(*ifap);
	last_prim = ifap;
	if (in_dev->dead)
		goto no_promotions;

	/* 1. Deleting primary ifaddr forces deletion all secondaries
	 * unless alias promotion is set
	 **/

	if (!(ifa1->ifa_flags & IFA_F_SECONDARY)) {
		struct in_ifaddr __rcu **ifap1 = &ifa1->ifa_next;

		while ((ifa = rtnl_dereference(*ifap1)) != NULL) {
			if (!(ifa->ifa_flags & IFA_F_SECONDARY) &&
			    ifa1->ifa_scope <= ifa->ifa_scope)
				last_prim = &ifa->ifa_next;

			if (!(ifa->ifa_flags & IFA_F_SECONDARY) ||
			    ifa1->ifa_mask != ifa->ifa_mask ||
			    !inet_ifa_match(ifa1->ifa_address, ifa)) {
				ifap1 = &ifa->ifa_next;
				prev_prom = ifa;
				continue;
			}

			if (!do_promote) {
				inet_hash_remove(ifa);
				*ifap1 = ifa->ifa_next;

				rtmsg_ifa(RTM_DELADDR, ifa, nlh, portid);
				blocking_notifier_call_chain(&inetaddr_chain,
						NETDEV_DOWN, ifa);
				inet_free_ifa(ifa);
			} else {
				promote = ifa;
				break;
			}
		}
	}

	/* On promotion all secondaries from subnet are changing
	 * the primary IP, we must remove all their routes silently
	 * and later to add them back with new prefsrc. Do this
	 * while all addresses are on the device list.
	 */
	for (ifa = promote; ifa; ifa = rtnl_dereference(ifa->ifa_next)) {
		if (ifa1->ifa_mask == ifa->ifa_mask &&
		    inet_ifa_match(ifa1->ifa_address, ifa))
			fib_del_ifaddr(ifa, ifa1);
	}

no_promotions:
	/* 2. Unlink it */

	*ifap = ifa1->ifa_next;
	inet_hash_remove(ifa1);

	/* 3. Announce address deletion */

	/* Send message first, then call notifier.
	   At first sight, FIB update triggered by notifier
	   will refer to already deleted ifaddr, that could confuse
	   netlink listeners. It is not true: look, gated sees
	   that route deleted and if it still thinks that ifaddr
	   is valid, it will try to restore deleted routes... Grr.
	   So that, this order is correct.
	 */
	rtmsg_ifa(RTM_DELADDR, ifa1, nlh, portid);
	blocking_notifier_call_chain(&inetaddr_chain, NETDEV_DOWN, ifa1);

	if (promote) {
		struct in_ifaddr *next_sec;

		next_sec = rtnl_dereference(promote->ifa_next);
		if (prev_prom) {
			struct in_ifaddr *last_sec;

			rcu_assign_pointer(prev_prom->ifa_next, next_sec);

			last_sec = rtnl_dereference(*last_prim);
			rcu_assign_pointer(promote->ifa_next, last_sec);
			rcu_assign_pointer(*last_prim, promote);
		}

		promote->ifa_flags &= ~IFA_F_SECONDARY;
		rtmsg_ifa(RTM_NEWADDR, promote, nlh, portid);
		blocking_notifier_call_chain(&inetaddr_chain,
				NETDEV_UP, promote);
		for (ifa = next_sec; ifa;
		     ifa = rtnl_dereference(ifa->ifa_next)) {
			if (ifa1->ifa_mask != ifa->ifa_mask ||
			    !inet_ifa_match(ifa1->ifa_address, ifa))
					continue;
			fib_add_ifaddr(ifa);
		}

	}
	if (destroy)
		inet_free_ifa(ifa1);
}

static void inet_del_ifa(struct in_device *in_dev,
			 struct in_ifaddr __rcu **ifap,
			 int destroy)
{
	__inet_del_ifa(in_dev, ifap, destroy, NULL, 0);
}

static int __inet_insert_ifa(struct in_ifaddr *ifa, struct nlmsghdr *nlh,
			     u32 portid, struct netlink_ext_ack *extack)
{
	struct in_ifaddr __rcu **last_primary, **ifap;
	struct in_device *in_dev = ifa->ifa_dev;
	struct net *net = dev_net(in_dev->dev);
	struct in_validator_info ivi;
	struct in_ifaddr *ifa1;
	int ret;

	ASSERT_RTNL();

<<<<<<< HEAD
	//未配置本端地址，返回0
	if (!ifa->ifa_local) {
		inet_free_ifa(ifa);
		return 0;
	}

	/*清除掉从ip标记*/
=======
>>>>>>> 155a3c00
	ifa->ifa_flags &= ~IFA_F_SECONDARY;
	last_primary = &in_dev->ifa_list;

	/* Don't set IPv6 only flags to IPv4 addresses */
	ifa->ifa_flags &= ~IPV6ONLY_FLAGS;

	ifap = &in_dev->ifa_list;
	ifa1 = rtnl_dereference(*ifap);

	while (ifa1) {
	    /*记录最后一个primary地址，secondary地址在所有primary地址之后*/
		if (!(ifa1->ifa_flags & IFA_F_SECONDARY) &&
		    ifa->ifa_scope <= ifa1->ifa_scope)
			last_primary = &ifa1->ifa_next;

		if (ifa1->ifa_mask == ifa->ifa_mask &&
		    inet_ifa_match(ifa1->ifa_address, ifa)) {
		    /*掩码相等，且配置的地址与ifa1在同一个子网下*/
			if (ifa1->ifa_local == ifa->ifa_local) {
			    //本端地址完全相等，报错，地址已存在
				inet_free_ifa(ifa);
				return -EEXIST;
			}

			//同一子网下，但scope不相等，参数无效
			if (ifa1->ifa_scope != ifa->ifa_scope) {
				NL_SET_ERR_MSG(extack, "ipv4: Invalid scope value");
				inet_free_ifa(ifa);
				return -EINVAL;
			}

			//指明新加入的地址为备地址
			ifa->ifa_flags |= IFA_F_SECONDARY;
		}

		ifap = &ifa1->ifa_next;
		ifa1 = rtnl_dereference(*ifap);
	}

	/* Allow any devices that wish to register ifaddr validtors to weigh
	 * in now, before changes are committed.  The rntl lock is serializing
	 * access here, so the state should not change between a validator call
	 * and a final notify on commit.  This isn't invoked on promotion under
	 * the assumption that validators are checking the address itself, and
	 * not the flags.
	 */
	//检查设备ifa->ifa_dev是否可以使用ifa_address的remote(也可以是本端）地址
	ivi.ivi_addr = ifa->ifa_address;
	ivi.ivi_dev = ifa->ifa_dev;
	ivi.extack = extack;
	ret = blocking_notifier_call_chain(&inetaddr_validator_chain,
					   NETDEV_UP, &ivi);
	ret = notifier_to_errno(ret);
	if (ret) {
	    //校验失败，返回错误，地址不能加入
		inet_free_ifa(ifa);
		return ret;
	}

	//ifa不是一个secondary地址，将其加入到最后一个last_primary之后
	if (!(ifa->ifa_flags & IFA_F_SECONDARY))
		ifap = last_primary;

	//将ifa加入到*ifap之前（串连进ifa_list）
	rcu_assign_pointer(ifa->ifa_next, *ifap);
	rcu_assign_pointer(*ifap, ifa);

	//记录ifa到系统
	inet_hash_insert(dev_net(in_dev->dev), ifa);

<<<<<<< HEAD
	//取消lifetime_work,并重新开启
	cancel_delayed_work(&check_lifetime_work);
	queue_delayed_work(system_power_efficient_wq, &check_lifetime_work, 0);
=======
	cancel_delayed_work(&net->ipv4.addr_chk_work);
	queue_delayed_work(system_power_efficient_wq, &net->ipv4.addr_chk_work, 0);
>>>>>>> 155a3c00

	/* Send message first, then call notifier.
	   Notifier will trigger FIB update, so that
	   listeners of netlink will know about new ifaddr */
	rtmsg_ifa(RTM_NEWADDR, ifa, nlh, portid);

	//触发地址添加成功回调
	blocking_notifier_call_chain(&inetaddr_chain, NETDEV_UP, ifa);

	return 0;
}

static int inet_insert_ifa(struct in_ifaddr *ifa)
{
	if (!ifa->ifa_local) {
		inet_free_ifa(ifa);
		return 0;
	}

	return __inet_insert_ifa(ifa, NULL, 0, NULL);
}

static int inet_set_ifa(struct net_device *dev, struct in_ifaddr *ifa)
{
	struct in_device *in_dev = __in_dev_get_rtnl_net(dev);

	ipv4_devconf_setall(in_dev);
	neigh_parms_data_state_setall(in_dev->arp_parms);

	if (ipv4_is_loopback(ifa->ifa_local))
		ifa->ifa_scope = RT_SCOPE_HOST;
	return inet_insert_ifa(ifa);
}

/* Caller must hold RCU or RTNL :
 * We dont take a reference on found in_device
 */
struct in_device *inetdev_by_index(struct net *net, int ifindex)
{
	struct net_device *dev;
	struct in_device *in_dev = NULL;

	rcu_read_lock();
	//通过ifindex获得net_device,并返回此net_device对应的inet4_dev
	dev = dev_get_by_index_rcu(net, ifindex);
	if (dev)
		in_dev = rcu_dereference_rtnl(dev->ip_ptr);
	rcu_read_unlock();
	return in_dev;
}
EXPORT_SYMBOL(inetdev_by_index);

/* Called only from RTNL semaphored context. No locks. */

//通过前缀找第一个同网段的地址
struct in_ifaddr *inet_ifa_byprefix(struct in_device *in_dev, __be32 prefix,
				    __be32 mask)
{
	struct in_ifaddr *ifa;

	ASSERT_RTNL();

	//此inet4接口上找到的第一个同网段地址即为primary地址
	in_dev_for_each_ifa_rtnl(ifa, in_dev) {
		if (ifa->ifa_mask == mask && inet_ifa_match(prefix, ifa))
			return ifa;
	}
	return NULL;
}

static int ip_mc_autojoin_config(struct net *net, bool join,
				 const struct in_ifaddr *ifa)
{
#if defined(CONFIG_IP_MULTICAST)
	struct ip_mreqn mreq = {
		.imr_multiaddr.s_addr = ifa->ifa_address,
		.imr_ifindex = ifa->ifa_dev->dev->ifindex,
	};
	struct sock *sk = net->ipv4.mc_autojoin_sk;
	int ret;

	ASSERT_RTNL_NET(net);

	lock_sock(sk);
	if (join)
	    /*加入组播组*/
		ret = ip_mc_join_group(sk, &mreq);
	else
	    /*离开组播组*/
		ret = ip_mc_leave_group(sk, &mreq);
	release_sock(sk);

	return ret;
#else
	return -EOPNOTSUPP;
#endif
}

static int inet_rtm_deladdr(struct sk_buff *skb, struct nlmsghdr *nlh,
			    struct netlink_ext_ack *extack)
{
	struct net *net = sock_net(skb->sk);
	struct in_ifaddr __rcu **ifap;
	struct nlattr *tb[IFA_MAX+1];
	struct in_device *in_dev;
	struct ifaddrmsg *ifm;
	struct in_ifaddr *ifa;
	int err;

	err = nlmsg_parse_deprecated(nlh, sizeof(*ifm), tb, IFA_MAX,
				     ifa_ipv4_policy, extack);
	if (err < 0)
		goto out;

	ifm = nlmsg_data(nlh);

	rtnl_net_lock(net);

	in_dev = inetdev_by_index(net, ifm->ifa_index);
	if (!in_dev) {
		NL_SET_ERR_MSG(extack, "ipv4: Device not found");
		err = -ENODEV;
		goto unlock;
	}

	for (ifap = &in_dev->ifa_list;
	     (ifa = rtnl_net_dereference(net, *ifap)) != NULL;
	     ifap = &ifa->ifa_next) {
		if (tb[IFA_LOCAL] &&
		    ifa->ifa_local != nla_get_in_addr(tb[IFA_LOCAL]))
			continue;

		if (tb[IFA_LABEL] && nla_strcmp(tb[IFA_LABEL], ifa->ifa_label))
			continue;

		if (tb[IFA_ADDRESS] &&
		    (ifm->ifa_prefixlen != ifa->ifa_prefixlen ||
		    !inet_ifa_match(nla_get_in_addr(tb[IFA_ADDRESS]), ifa)))
			continue;

		if (ipv4_is_multicast(ifa->ifa_address))
			ip_mc_autojoin_config(net, false, ifa);

		__inet_del_ifa(in_dev, ifap, 1, nlh, NETLINK_CB(skb).portid);
		goto unlock;
	}

	NL_SET_ERR_MSG(extack, "ipv4: Address not found");
	err = -EADDRNOTAVAIL;
unlock:
	rtnl_net_unlock(net);
out:
	return err;
}

static void check_lifetime(struct work_struct *work)
{
	unsigned long now, next, next_sec, next_sched;
	struct in_ifaddr *ifa;
	struct hlist_node *n;
	struct net *net;
	int i;

	net = container_of(to_delayed_work(work), struct net, ipv4.addr_chk_work);
	now = jiffies;
	/*记录下次触发work的理论时间*/
	next = round_jiffies_up(now + ADDR_CHECK_FREQUENCY);

	for (i = 0; i < IN4_ADDR_HSIZE; i++) {
		struct hlist_head *head = &net->ipv4.inet_addr_lst[i];
		bool change_needed = false;

		rcu_read_lock();
<<<<<<< HEAD
		hlist_for_each_entry_rcu(ifa, &inet_addr_lst[i], hash) {
			unsigned long age;

			/*跳过临时的ifa*/
			if (ifa->ifa_flags & IFA_F_PERMANENT)
=======
		hlist_for_each_entry_rcu(ifa, head, addr_lst) {
			unsigned long age, tstamp;
			u32 preferred_lft;
			u32 valid_lft;
			u32 flags;

			flags = READ_ONCE(ifa->ifa_flags);
			if (flags & IFA_F_PERMANENT)
>>>>>>> 155a3c00
				continue;

			preferred_lft = READ_ONCE(ifa->ifa_preferred_lft);
			valid_lft = READ_ONCE(ifa->ifa_valid_lft);
			tstamp = READ_ONCE(ifa->ifa_tstamp);
			/* We try to batch several events at once. */
			age = (now - tstamp +
			       ADDRCONF_TIMER_FUZZ_MINUS) / HZ;

			if (valid_lft != INFINITY_LIFE_TIME &&
			    age >= valid_lft) {
				change_needed = true;
			} else if (preferred_lft ==
				   INFINITY_LIFE_TIME) {
				continue;
			} else if (age >= preferred_lft) {
				if (time_before(tstamp + valid_lft * HZ, next))
					next = tstamp + valid_lft * HZ;

				if (!(flags & IFA_F_DEPRECATED))
					change_needed = true;
			} else if (time_before(tstamp + preferred_lft * HZ,
					       next)) {
				next = tstamp + preferred_lft * HZ;
			}
		}
		rcu_read_unlock();
		if (!change_needed)
			continue;

		rtnl_net_lock(net);
		hlist_for_each_entry_safe(ifa, n, head, addr_lst) {
			unsigned long age;

			if (ifa->ifa_flags & IFA_F_PERMANENT)
				continue;

			/* We try to batch several events at once. */
			age = (now - ifa->ifa_tstamp +
			       ADDRCONF_TIMER_FUZZ_MINUS) / HZ;

			if (ifa->ifa_valid_lft != INFINITY_LIFE_TIME &&
			    age >= ifa->ifa_valid_lft) {
				struct in_ifaddr __rcu **ifap;
				struct in_ifaddr *tmp;

				ifap = &ifa->ifa_dev->ifa_list;
				tmp = rtnl_net_dereference(net, *ifap);
				while (tmp) {
					if (tmp == ifa) {
						inet_del_ifa(ifa->ifa_dev,
							     ifap, 1);
						break;
					}
					ifap = &tmp->ifa_next;
					tmp = rtnl_net_dereference(net, *ifap);
				}
			} else if (ifa->ifa_preferred_lft !=
				   INFINITY_LIFE_TIME &&
				   age >= ifa->ifa_preferred_lft &&
				   !(ifa->ifa_flags & IFA_F_DEPRECATED)) {
				ifa->ifa_flags |= IFA_F_DEPRECATED;
				rtmsg_ifa(RTM_NEWADDR, ifa, NULL, 0);
			}
		}
		rtnl_net_unlock(net);
	}

	next_sec = round_jiffies_up(next);
	next_sched = next;

	/* If rounded timeout is accurate enough, accept it. */
	if (time_before(next_sec, next + ADDRCONF_TIMER_FUZZ))
		next_sched = next_sec;

	now = jiffies;
	/* And minimum interval is ADDRCONF_TIMER_FUZZ_MAX. */
	if (time_before(next_sched, now + ADDRCONF_TIMER_FUZZ_MAX))
		next_sched = now + ADDRCONF_TIMER_FUZZ_MAX;

<<<<<<< HEAD
	/*重复work*/
	queue_delayed_work(system_power_efficient_wq, &check_lifetime_work,
			next_sched - now);
=======
	queue_delayed_work(system_power_efficient_wq, &net->ipv4.addr_chk_work,
			   next_sched - now);
>>>>>>> 155a3c00
}

static void set_ifa_lifetime(struct in_ifaddr *ifa, __u32 valid_lft,
			     __u32 prefered_lft)
{
	unsigned long timeout;
	u32 flags;

<<<<<<< HEAD
	/*清除这两个标记*/
	ifa->ifa_flags &= ~(IFA_F_PERMANENT | IFA_F_DEPRECATED);
=======
	flags = ifa->ifa_flags & ~(IFA_F_PERMANENT | IFA_F_DEPRECATED);
>>>>>>> 155a3c00

	timeout = addrconf_timeout_fixup(valid_lft, HZ);
	if (addrconf_finite_timeout(timeout))
		WRITE_ONCE(ifa->ifa_valid_lft, timeout);
	else
		flags |= IFA_F_PERMANENT;

	timeout = addrconf_timeout_fixup(prefered_lft, HZ);
	if (addrconf_finite_timeout(timeout)) {
		if (timeout == 0)
			flags |= IFA_F_DEPRECATED;
		WRITE_ONCE(ifa->ifa_preferred_lft, timeout);
	}
	WRITE_ONCE(ifa->ifa_flags, flags);
	WRITE_ONCE(ifa->ifa_tstamp, jiffies);
	if (!ifa->ifa_cstamp)
		WRITE_ONCE(ifa->ifa_cstamp, ifa->ifa_tstamp);
}

<<<<<<< HEAD
//申请inet4_ifaddr,并采用netlink的值填充它
static struct in_ifaddr *rtm_to_ifaddr(struct net *net, struct nlmsghdr *nlh,
				       __u32 *pvalid_lft, __u32 *pprefered_lft,
				       struct netlink_ext_ack *extack)
=======
static int inet_validate_rtm(struct nlmsghdr *nlh, struct nlattr **tb,
			     struct netlink_ext_ack *extack,
			     __u32 *valid_lft, __u32 *prefered_lft)
>>>>>>> 155a3c00
{
	struct ifaddrmsg *ifm = nlmsg_data(nlh);
	int err;

	err = nlmsg_parse_deprecated(nlh, sizeof(*ifm), tb, IFA_MAX,
				     ifa_ipv4_policy, extack);
	if (err < 0)
<<<<<<< HEAD
		goto errout;

	ifm = nlmsg_data(nlh);
	err = -EINVAL;
	//ipv4前缀必定小于等于32,必须指定要配置的地址
=======
		return err;

>>>>>>> 155a3c00
	if (ifm->ifa_prefixlen > 32) {
		NL_SET_ERR_MSG(extack, "ipv4: Invalid prefix length");
		return -EINVAL;
	}

	if (!tb[IFA_LOCAL]) {
		NL_SET_ERR_MSG(extack, "ipv4: Local address is not supplied");
		return -EINVAL;
	}

	if (tb[IFA_CACHEINFO]) {
		struct ifa_cacheinfo *ci;

		ci = nla_data(tb[IFA_CACHEINFO]);
		if (!ci->ifa_valid || ci->ifa_prefered > ci->ifa_valid) {
			NL_SET_ERR_MSG(extack, "ipv4: address lifetime invalid");
			return -EINVAL;
		}

		*valid_lft = ci->ifa_valid;
		*prefered_lft = ci->ifa_prefered;
	}

<<<<<<< HEAD
	//通过ifindex找到对应的dev
=======
	return 0;
}

static struct in_ifaddr *inet_rtm_to_ifa(struct net *net, struct nlmsghdr *nlh,
					 struct nlattr **tb,
					 struct netlink_ext_ack *extack)
{
	struct ifaddrmsg *ifm = nlmsg_data(nlh);
	struct in_device *in_dev;
	struct net_device *dev;
	struct in_ifaddr *ifa;
	int err;

>>>>>>> 155a3c00
	dev = __dev_get_by_index(net, ifm->ifa_index);
	err = -ENODEV;
	if (!dev) {
		NL_SET_ERR_MSG(extack, "ipv4: Device not found");
		goto errout;
	}

<<<<<<< HEAD
	//取dev对应的inet4_dev
	in_dev = __in_dev_get_rtnl(dev);
=======
	in_dev = __in_dev_get_rtnl_net(dev);
>>>>>>> 155a3c00
	err = -ENOBUFS;
	if (!in_dev)
		goto errout;

<<<<<<< HEAD
	//申请地址内存空间
	ifa = inet_alloc_ifa();
=======
	ifa = inet_alloc_ifa(in_dev);
>>>>>>> 155a3c00
	if (!ifa)
		/*
		 * A potential indev allocation can be left alive, it stays
		 * assigned to its device and is destroy with it.
		 */
		goto errout;

	ipv4_devconf_setall(in_dev);
	neigh_parms_data_state_setall(in_dev->arp_parms);

	//IFA_ADDRESS未指明，则使用IFA_LOCAL
	if (!tb[IFA_ADDRESS])
		tb[IFA_ADDRESS] = tb[IFA_LOCAL];

	ifa->ifa_prefixlen = ifm->ifa_prefixlen;
	ifa->ifa_mask = inet_make_mask(ifm->ifa_prefixlen);
	ifa->ifa_flags = nla_get_u32_default(tb[IFA_FLAGS], ifm->ifa_flags);
	ifa->ifa_scope = ifm->ifa_scope;
	ifa->ifa_local = nla_get_in_addr(tb[IFA_LOCAL]);
	ifa->ifa_address = nla_get_in_addr(tb[IFA_ADDRESS]);

	if (tb[IFA_BROADCAST])
		ifa->ifa_broadcast = nla_get_in_addr(tb[IFA_BROADCAST]);

	if (tb[IFA_LABEL])
		nla_strscpy(ifa->ifa_label, tb[IFA_LABEL], IFNAMSIZ);
	else
		memcpy(ifa->ifa_label, dev->name, IFNAMSIZ);

	if (tb[IFA_RT_PRIORITY])
		ifa->ifa_rt_priority = nla_get_u32(tb[IFA_RT_PRIORITY]);

	if (tb[IFA_PROTO])
		ifa->ifa_proto = nla_get_u8(tb[IFA_PROTO]);

	return ifa;

errout:
	return ERR_PTR(err);
}

static struct in_ifaddr *find_matching_ifa(struct net *net, struct in_ifaddr *ifa)
{
	struct in_device *in_dev = ifa->ifa_dev;
	struct in_ifaddr *ifa1;

<<<<<<< HEAD
	//此地址无本端地址，直接返回未查到
	if (!ifa->ifa_local)
		return NULL;

	in_dev_for_each_ifa_rtnl(ifa1, in_dev) {
	    //掩码相等，对端地址相等，本端地址相等，则匹配
=======
	in_dev_for_each_ifa_rtnl_net(net, ifa1, in_dev) {
>>>>>>> 155a3c00
		if (ifa1->ifa_mask == ifa->ifa_mask &&
		    inet_ifa_match(ifa1->ifa_address, ifa) &&
		    ifa1->ifa_local == ifa->ifa_local)
			return ifa1;
	}

	return NULL;
}

//ipv4处理地址添加，更新操作
static int inet_rtm_newaddr(struct sk_buff *skb, struct nlmsghdr *nlh,
			    struct netlink_ext_ack *extack)
{
	__u32 prefered_lft = INFINITY_LIFE_TIME;
	__u32 valid_lft = INFINITY_LIFE_TIME;
	struct net *net = sock_net(skb->sk);
	struct in_ifaddr *ifa_existing;
	struct nlattr *tb[IFA_MAX + 1];
	struct in_ifaddr *ifa;
	int ret;

	ret = inet_validate_rtm(nlh, tb, extack, &valid_lft, &prefered_lft);
	if (ret < 0)
		return ret;

	if (!nla_get_in_addr(tb[IFA_LOCAL]))
		return 0;

<<<<<<< HEAD
	//申请并填充接口地址ifa
	ifa = rtm_to_ifaddr(net, nlh, &valid_lft, &prefered_lft, extack);
	if (IS_ERR(ifa))
		return PTR_ERR(ifa);
=======
	rtnl_net_lock(net);
>>>>>>> 155a3c00

	ifa = inet_rtm_to_ifa(net, nlh, tb, extack);
	if (IS_ERR(ifa)) {
		ret = PTR_ERR(ifa);
		goto unlock;
	}

	ifa_existing = find_matching_ifa(net, ifa);
	if (!ifa_existing) {
	    //不存在与要添加的ifa相同的地址配置
		/* It would be best to check for !NLM_F_CREATE here but
		 * userspace already relies on not having to provide this.
		 */
		set_ifa_lifetime(ifa, valid_lft, prefered_lft);
		if (ifa->ifa_flags & IFA_F_MCAUTOJOIN) {
			ret = ip_mc_autojoin_config(net, true, ifa);
			if (ret < 0) {
				NL_SET_ERR_MSG(extack, "ipv4: Multicast auto join failed");
				inet_free_ifa(ifa);
				goto unlock;
			}
		}

		ret = __inet_insert_ifa(ifa, nlh, NETLINK_CB(skb).portid, extack);
	} else {
	    //找到匹配的接口地址
		u32 new_metric = ifa->ifa_rt_priority;
		u8 new_proto = ifa->ifa_proto;

		inet_free_ifa(ifa);

		if (nlh->nlmsg_flags & NLM_F_EXCL ||
		    !(nlh->nlmsg_flags & NLM_F_REPLACE)) {
			NL_SET_ERR_MSG(extack, "ipv4: Address already assigned");
			ret = -EEXIST;
			goto unlock;
		}
		ifa = ifa_existing;

		if (ifa->ifa_rt_priority != new_metric) {
			fib_modify_prefix_metric(ifa, new_metric);
			ifa->ifa_rt_priority = new_metric;
		}

		ifa->ifa_proto = new_proto;

		set_ifa_lifetime(ifa, valid_lft, prefered_lft);
		cancel_delayed_work(&net->ipv4.addr_chk_work);
		queue_delayed_work(system_power_efficient_wq,
				   &net->ipv4.addr_chk_work, 0);
		rtmsg_ifa(RTM_NEWADDR, ifa, nlh, NETLINK_CB(skb).portid);
	}

unlock:
	rtnl_net_unlock(net);

	return ret;
}

/*
 *	Determine a default network mask, based on the IP address.
 */

static int inet_abc_len(__be32 addr)
{
	int rc = -1;	/* Something else, probably a multicast. */

	if (ipv4_is_zeronet(addr) || ipv4_is_lbcast(addr))
		rc = 0;
	else {
		__u32 haddr = ntohl(addr);
		if (IN_CLASSA(haddr))
			rc = 8;
		else if (IN_CLASSB(haddr))
			rc = 16;
		else if (IN_CLASSC(haddr))
			rc = 24;
		else if (IN_CLASSE(haddr))
			rc = 32;
	}

	return rc;
}

/*inet4设备类 ioctl处理*/
int devinet_ioctl(struct net *net, unsigned int cmd, struct ifreq *ifr)
{
	struct sockaddr_in sin_orig;
	struct sockaddr_in *sin = (struct sockaddr_in *)&ifr->ifr_addr;
	struct in_ifaddr __rcu **ifap = NULL;
	struct in_device *in_dev;
	struct in_ifaddr *ifa = NULL;
	struct net_device *dev;
	char *colon;
	int ret = -EFAULT;
	int tryaddrmatch = 0;

	/*置字符串结束符*/
	ifr->ifr_name[IFNAMSIZ - 1] = 0;

	/* save original address for comparison */
	memcpy(&sin_orig, sin, sizeof(*sin));

	/*如果名称中有':'号，则取':'之前做为接口名称*/
	colon = strchr(ifr->ifr_name, ':');
	if (colon)
		*colon = 0;

	dev_load(net, ifr->ifr_name);

	switch (cmd) {
	case SIOCGIFADDR:	/* Get interface address */
	case SIOCGIFBRDADDR:	/* Get the broadcast address */
	case SIOCGIFDSTADDR:	/* Get the destination address */
	case SIOCGIFNETMASK:	/* Get the netmask for the interface */
		/* Note that these ioctls will not sleep,
		   so that we do not impose a lock.
		   One day we will be forced to put shlock here (I mean SMP)
		 */
		tryaddrmatch = (sin_orig.sin_family == AF_INET);
		memset(sin, 0, sizeof(*sin));
		sin->sin_family = AF_INET;
		break;

	case SIOCSIFFLAGS:
		ret = -EPERM;
		if (!ns_capable(net->user_ns, CAP_NET_ADMIN))
			goto out;
		break;
	case SIOCSIFADDR:	/* Set interface address (and family) */
	case SIOCSIFBRDADDR:	/* Set the broadcast address */
	case SIOCSIFDSTADDR:	/* Set the destination address */
	case SIOCSIFNETMASK: 	/* Set the netmask for the interface */
		ret = -EPERM;
		if (!ns_capable(net->user_ns, CAP_NET_ADMIN))
			goto out;
		ret = -EINVAL;
		if (sin->sin_family != AF_INET)
			goto out;
		break;
	default:
		ret = -EINVAL;
		goto out;
	}

	rtnl_net_lock(net);

	ret = -ENODEV;
	dev = __dev_get_by_name(net, ifr->ifr_name);
	if (!dev)
		goto done;

	if (colon)
		*colon = ':';

	in_dev = __in_dev_get_rtnl_net(dev);
	if (in_dev) {
		if (tryaddrmatch) {
			/* Matthias Andree */
			/* compare label and address (4.4BSD style) */
			/* note: we only do this for a limited set of ioctls
			   and only if the original address family was AF_INET.
			   This is checked above. */

			for (ifap = &in_dev->ifa_list;
			     (ifa = rtnl_net_dereference(net, *ifap)) != NULL;
			     ifap = &ifa->ifa_next) {
				if (!strcmp(ifr->ifr_name, ifa->ifa_label) &&
				    sin_orig.sin_addr.s_addr ==
							ifa->ifa_local) {
					break; /* found */
				}
			}
		}
		/* we didn't get a match, maybe the application is
		   4.3BSD-style and passed in junk so we fall back to
		   comparing just the label */
		if (!ifa) {
			for (ifap = &in_dev->ifa_list;
			     (ifa = rtnl_net_dereference(net, *ifap)) != NULL;
			     ifap = &ifa->ifa_next)
				if (!strcmp(ifr->ifr_name, ifa->ifa_label))
					break;
		}
	}

	ret = -EADDRNOTAVAIL;
	if (!ifa && cmd != SIOCSIFADDR && cmd != SIOCSIFFLAGS)
		goto done;

	switch (cmd) {
	case SIOCGIFADDR:	/* Get interface address */
		ret = 0;
		sin->sin_addr.s_addr = ifa->ifa_local;
		break;

	case SIOCGIFBRDADDR:	/* Get the broadcast address */
		ret = 0;
		sin->sin_addr.s_addr = ifa->ifa_broadcast;
		break;

	case SIOCGIFDSTADDR:	/* Get the destination address */
		ret = 0;
		sin->sin_addr.s_addr = ifa->ifa_address;
		break;

	case SIOCGIFNETMASK:	/* Get the netmask for the interface */
		ret = 0;
		sin->sin_addr.s_addr = ifa->ifa_mask;
		break;

	case SIOCSIFFLAGS:
		if (colon) {
			ret = -EADDRNOTAVAIL;
			if (!ifa)
				break;
			ret = 0;
			if (!(ifr->ifr_flags & IFF_UP))
				inet_del_ifa(in_dev, ifap, 1);
			break;
		}

		/* NETDEV_UP/DOWN/CHANGE could touch a peer dev */
		ASSERT_RTNL();
		ret = dev_change_flags(dev, ifr->ifr_flags, NULL);
		break;

	case SIOCSIFADDR:	/* Set interface address (and family) */
		ret = -EINVAL;
		if (inet_abc_len(sin->sin_addr.s_addr) < 0)
			break;

		if (!ifa) {
			ret = -ENOBUFS;
			if (!in_dev)
				break;
			ifa = inet_alloc_ifa(in_dev);
			if (!ifa)
				break;

			if (colon)
				memcpy(ifa->ifa_label, ifr->ifr_name, IFNAMSIZ);
			else
				memcpy(ifa->ifa_label, dev->name, IFNAMSIZ);
		} else {
			ret = 0;
			if (ifa->ifa_local == sin->sin_addr.s_addr)
				break;
			inet_del_ifa(in_dev, ifap, 0);
			ifa->ifa_broadcast = 0;
			ifa->ifa_scope = 0;
		}

		ifa->ifa_address = ifa->ifa_local = sin->sin_addr.s_addr;

		if (!(dev->flags & IFF_POINTOPOINT)) {
			ifa->ifa_prefixlen = inet_abc_len(ifa->ifa_address);
			ifa->ifa_mask = inet_make_mask(ifa->ifa_prefixlen);
			if ((dev->flags & IFF_BROADCAST) &&
			    ifa->ifa_prefixlen < 31)
				ifa->ifa_broadcast = ifa->ifa_address |
						     ~ifa->ifa_mask;
		} else {
			ifa->ifa_prefixlen = 32;
			ifa->ifa_mask = inet_make_mask(32);
		}
		set_ifa_lifetime(ifa, INFINITY_LIFE_TIME, INFINITY_LIFE_TIME);
		ret = inet_set_ifa(dev, ifa);
		break;

	case SIOCSIFBRDADDR:	/* Set the broadcast address */
		ret = 0;
		if (ifa->ifa_broadcast != sin->sin_addr.s_addr) {
			inet_del_ifa(in_dev, ifap, 0);
			ifa->ifa_broadcast = sin->sin_addr.s_addr;
			inet_insert_ifa(ifa);
		}
		break;

	case SIOCSIFDSTADDR:	/* Set the destination address */
		ret = 0;
		if (ifa->ifa_address == sin->sin_addr.s_addr)
			break;
		ret = -EINVAL;
		if (inet_abc_len(sin->sin_addr.s_addr) < 0)
			break;
		ret = 0;
		inet_del_ifa(in_dev, ifap, 0);
		ifa->ifa_address = sin->sin_addr.s_addr;
		inet_insert_ifa(ifa);
		break;

	case SIOCSIFNETMASK: 	/* Set the netmask for the interface */

		/*
		 *	The mask we set must be legal.
		 */
		ret = -EINVAL;
		if (bad_mask(sin->sin_addr.s_addr, 0))
			break;
		ret = 0;
		if (ifa->ifa_mask != sin->sin_addr.s_addr) {
			__be32 old_mask = ifa->ifa_mask;
			inet_del_ifa(in_dev, ifap, 0);
			ifa->ifa_mask = sin->sin_addr.s_addr;
			ifa->ifa_prefixlen = inet_mask_len(ifa->ifa_mask);

			/* See if current broadcast address matches
			 * with current netmask, then recalculate
			 * the broadcast address. Otherwise it's a
			 * funny address, so don't touch it since
			 * the user seems to know what (s)he's doing...
			 */
			if ((dev->flags & IFF_BROADCAST) &&
			    (ifa->ifa_prefixlen < 31) &&
			    (ifa->ifa_broadcast ==
			     (ifa->ifa_local|~old_mask))) {
				ifa->ifa_broadcast = (ifa->ifa_local |
						      ~sin->sin_addr.s_addr);
			}
			inet_insert_ifa(ifa);
		}
		break;
	}
done:
	rtnl_net_unlock(net);
out:
	return ret;
}

int inet_gifconf(struct net_device *dev, char __user *buf, int len, int size)
{
	struct in_device *in_dev = __in_dev_get_rtnl_net(dev);
	const struct in_ifaddr *ifa;
	struct ifreq ifr;
	int done = 0;

	if (WARN_ON(size > sizeof(struct ifreq)))
		goto out;

	if (!in_dev)
		goto out;

	in_dev_for_each_ifa_rtnl_net(dev_net(dev), ifa, in_dev) {
		if (!buf) {
			done += size;
			continue;
		}
		if (len < size)
			break;
		memset(&ifr, 0, sizeof(struct ifreq));
		strcpy(ifr.ifr_name, ifa->ifa_label);

		(*(struct sockaddr_in *)&ifr.ifr_addr).sin_family = AF_INET;
		(*(struct sockaddr_in *)&ifr.ifr_addr).sin_addr.s_addr =
								ifa->ifa_local;

		if (copy_to_user(buf + done, &ifr, size)) {
			done = -EFAULT;
			break;
		}
		len  -= size;
		done += size;
	}
out:
	return done;
}

/*遍历in_dev设备上的所有Ifa，查找合适scop的ifa*/
static __be32 in_dev_select_addr(const struct in_device *in_dev,
				 int scope)
{
	const struct in_ifaddr *ifa;

	in_dev_for_each_ifa_rcu(ifa, in_dev) {
<<<<<<< HEAD
		if (ifa->ifa_flags & IFA_F_SECONDARY)
		    /*跳过备地址*/
=======
		if (READ_ONCE(ifa->ifa_flags) & IFA_F_SECONDARY)
>>>>>>> 155a3c00
			continue;

		/*地址范围必须小于scop*/
		if (ifa->ifa_scope != RT_SCOPE_LINK &&
		    ifa->ifa_scope <= scope)
			return ifa->ifa_local;
	}

	return 0;
}

/*选择源地址，
 * 1。优先查找dev设备与dst同网段的地址；
 * 2.如果dst为0，则优先使用dev设备上首个ifa
 * 3。查dev对应的master设备上对应<=scope的ifa*/
__be32 inet_select_addr(const struct net_device *dev, __be32 dst, int scope)
{
	const struct in_ifaddr *ifa;
	__be32 addr = 0;
	unsigned char localnet_scope = RT_SCOPE_HOST;
	struct in_device *in_dev;
	struct net *net;
	int master_idx;

	rcu_read_lock();
	net = dev_net_rcu(dev);
	in_dev = __in_dev_get_rcu(dev);
	if (!in_dev)
	    /*此设备无ipv4设备*/
		goto no_in_dev;

	if (unlikely(IN_DEV_ROUTE_LOCALNET(in_dev)))
		localnet_scope = RT_SCOPE_LINK;

	/*在ipv4设备中查找满足要求地址*/
	in_dev_for_each_ifa_rcu(ifa, in_dev) {
<<<<<<< HEAD
		if (ifa->ifa_flags & IFA_F_SECONDARY)
		    /*跳过从地址*/
=======
		if (READ_ONCE(ifa->ifa_flags) & IFA_F_SECONDARY)
>>>>>>> 155a3c00
			continue;
		if (min(ifa->ifa_scope, localnet_scope) > scope)
		    /*跳过大于要求scope的地址*/
			continue;
		/*如果有dst,则使用与dst在同个网段的地址，如果没有dst,则使用第一个ifa*/
		if (!dst || inet_ifa_match(dst, ifa)) {
			addr = ifa->ifa_local;
			break;
		}
		/*没有选中地址，记录此地址*/
		if (!addr)
			addr = ifa->ifa_local;
	}

	if (addr)
	    /*选中地址，退出*/
		goto out_unlock;
no_in_dev:
	master_idx = l3mdev_master_ifindex_rcu(dev);

	/* For VRFs, the VRF device takes the place of the loopback device,
	 * with addresses on it being preferred.  Note in such cases the
	 * loopback device will be among the devices that fail the master_idx
	 * equality check in the loop below.
	 */
	if (master_idx &&
	    (dev = dev_get_by_index_rcu(net, master_idx)) &&
	    (in_dev = __in_dev_get_rcu(dev))) {
	    /*取为master设备对应的ipv4 device*/
		addr = in_dev_select_addr(in_dev, scope);
		if (addr)
			goto out_unlock;
	}

	/*master_idx存在，但其不通过dev_get_by_index_rcu获取*/
	/* Not loopback addresses on loopback should be preferred
	   in this case. It is important that lo is the first interface
	   in dev_base list.
	 */
	for_each_netdev_rcu(net, dev) {
		if (l3mdev_master_ifindex_rcu(dev) != master_idx)
		    /*跳过非master_idx*/
			continue;

		in_dev = __in_dev_get_rcu(dev);
		if (!in_dev)
		    /*跳过非ipv4 device*/
			continue;

		/*在master_idx上选择源地址*/
		addr = in_dev_select_addr(in_dev, scope);
		if (addr)
			goto out_unlock;
	}
out_unlock:
	rcu_read_unlock();
	return addr;
}
EXPORT_SYMBOL(inet_select_addr);

static __be32 confirm_addr_indev(struct in_device *in_dev, __be32 dst,
			      __be32 local/*本端ip*/, int scope)
{
	unsigned char localnet_scope = RT_SCOPE_HOST;
	const struct in_ifaddr *ifa;
	__be32 addr = 0;
	int same = 0;

	if (unlikely(IN_DEV_ROUTE_LOCALNET(in_dev)))
		localnet_scope = RT_SCOPE_LINK;

	/*遍历此接口上所有ip*/
	in_dev_for_each_ifa_rcu(ifa, in_dev) {
		unsigned char min_scope = min(ifa->ifa_scope, localnet_scope);

		if (!addr &&
		    (local == ifa->ifa_local || !local) &&
		    min_scope <= scope) {
			/*取接口ip*/
			addr = ifa->ifa_local;
			if (same)
				break;
		}
		if (!same) {
			same = (!local || inet_ifa_match(local, ifa)) &&
				(!dst || inet_ifa_match(dst, ifa));
			if (same && addr) {
				if (local || !dst)
					break;
				/* Is the selected addr into dst subnet? */
				if (inet_ifa_match(addr, ifa))
					break;
				/* No, then can we use new local src? */
				if (min_scope <= scope) {
					addr = ifa->ifa_local;
					break;
				}
				/* search for large dst subnet for addr */
				same = 0;
			}
		}
	}

	return same ? addr : 0;
}

/*
 * Confirm that local IP address exists using wildcards:
 * - net: netns to check, cannot be NULL
 * - in_dev: only on this interface, NULL=any interface
 * - dst: only in the same subnet as dst, 0=any dst
 * - local: address, 0=autoselect the local address
 * - scope: maximum allowed scope value for the local address
 */
__be32 inet_confirm_addr(struct net *net, struct in_device *in_dev,
			 __be32 dst, __be32 local, int scope)
{
	__be32 addr = 0;
	struct net_device *dev;

	if (in_dev)
		return confirm_addr_indev(in_dev, dst, local, scope);

	rcu_read_lock();
	/*遍历此dev上所有in_dev*/
	for_each_netdev_rcu(net, dev) {
		in_dev = __in_dev_get_rcu(dev);
		if (in_dev) {
			addr = confirm_addr_indev(in_dev, dst, local, scope);
			if (addr)
				break;
		}
	}
	rcu_read_unlock();

	return addr;
}
EXPORT_SYMBOL(inet_confirm_addr);

/*
 *	Device notifier
 */

int register_inetaddr_notifier(struct notifier_block *nb)
{
    //注册inetaddr地址add/delete事件链通知
	return blocking_notifier_chain_register(&inetaddr_chain, nb);
}
EXPORT_SYMBOL(register_inetaddr_notifier);

int unregister_inetaddr_notifier(struct notifier_block *nb)
{
    //解注册inetaddr地址add/delete事件链通知
	return blocking_notifier_chain_unregister(&inetaddr_chain, nb);
}
EXPORT_SYMBOL(unregister_inetaddr_notifier);

//注册回调到inet address校验通知，如果校验失败，则此地址不能被配置到设备
int register_inetaddr_validator_notifier(struct notifier_block *nb)
{
	return blocking_notifier_chain_register(&inetaddr_validator_chain, nb);
}
EXPORT_SYMBOL(register_inetaddr_validator_notifier);

int unregister_inetaddr_validator_notifier(struct notifier_block *nb)
{
	return blocking_notifier_chain_unregister(&inetaddr_validator_chain,
	    nb);
}
EXPORT_SYMBOL(unregister_inetaddr_validator_notifier);

/* Rename ifa_labels for a device name change. Make some effort to preserve
 * existing alias numbering and to create unique labels if possible.
*/
static void inetdev_changename(struct net_device *dev, struct in_device *in_dev)
{
	struct in_ifaddr *ifa;
	int named = 0;

	in_dev_for_each_ifa_rtnl(ifa, in_dev) {
		char old[IFNAMSIZ], *dot;

		memcpy(old, ifa->ifa_label, IFNAMSIZ);
		memcpy(ifa->ifa_label, dev->name, IFNAMSIZ);
		if (named++ == 0)
			goto skip;
		dot = strchr(old, ':');
		if (!dot) {
			sprintf(old, ":%d", named);
			dot = old;
		}
		if (strlen(dot) + strlen(dev->name) < IFNAMSIZ)
			strcat(ifa->ifa_label, dot);
		else
			strcpy(ifa->ifa_label + (IFNAMSIZ - strlen(dot) - 1), dot);
skip:
		rtmsg_ifa(RTM_NEWADDR, ifa, NULL, 0);
	}
}

static void inetdev_send_gratuitous_arp(struct net_device *dev,
					struct in_device *in_dev)

{
	const struct in_ifaddr *ifa;

	in_dev_for_each_ifa_rtnl(ifa, in_dev) {
		arp_send(ARPOP_REQUEST, ETH_P_ARP,
			 ifa->ifa_local, dev,
			 ifa->ifa_local, NULL,
			 dev->dev_addr, NULL);
	}
}

/* Called only under RTNL semaphore */

static int inetdev_event(struct notifier_block *this, unsigned long event,
			 void *ptr)
{
	struct net_device *dev = netdev_notifier_info_to_dev(ptr);
	struct in_device *in_dev = __in_dev_get_rtnl(dev);

	ASSERT_RTNL();

	if (!in_dev) {
		if (event == NETDEV_REGISTER) {
		    //netdev被注册时，收到register事件，完成inet4_dev创建
			in_dev = inetdev_init(dev);
			if (IS_ERR(in_dev))
				return notifier_from_errno(PTR_ERR(in_dev));
			if (dev->flags & IFF_LOOPBACK) {
				IN_DEV_CONF_SET(in_dev, NOXFRM, 1);
				IN_DEV_CONF_SET(in_dev, NOPOLICY, 1);
			}
		} else if (event == NETDEV_CHANGEMTU) {
			/* Re-enabling IP */
			if (inetdev_valid_mtu(dev->mtu))
				in_dev = inetdev_init(dev);
		}
		goto out;
	}

	switch (event) {
	case NETDEV_REGISTER:
		pr_debug("%s: bug\n", __func__);
		RCU_INIT_POINTER(dev->ip_ptr, NULL);
		break;
	case NETDEV_UP:
		if (!inetdev_valid_mtu(dev->mtu))
			break;
		if (dev->flags & IFF_LOOPBACK) {
			struct in_ifaddr *ifa = inet_alloc_ifa(in_dev);

			if (ifa) {
				ifa->ifa_local =
				  ifa->ifa_address = htonl(INADDR_LOOPBACK);
				ifa->ifa_prefixlen = 8;
				ifa->ifa_mask = inet_make_mask(8);
				ifa->ifa_scope = RT_SCOPE_HOST;
				memcpy(ifa->ifa_label, dev->name, IFNAMSIZ);
				set_ifa_lifetime(ifa, INFINITY_LIFE_TIME,
						 INFINITY_LIFE_TIME);
				ipv4_devconf_setall(in_dev);
				neigh_parms_data_state_setall(in_dev->arp_parms);
				inet_insert_ifa(ifa);
			}
		}
		ip_mc_up(in_dev);
		fallthrough;
	case NETDEV_CHANGEADDR:
		if (!IN_DEV_ARP_NOTIFY(in_dev))
			break;
		fallthrough;
	case NETDEV_NOTIFY_PEERS:
		/* Send gratuitous ARP to notify of link change */
		inetdev_send_gratuitous_arp(dev, in_dev);
		break;
	case NETDEV_DOWN:
		ip_mc_down(in_dev);
		break;
	case NETDEV_PRE_TYPE_CHANGE:
		ip_mc_unmap(in_dev);
		break;
	case NETDEV_POST_TYPE_CHANGE:
		ip_mc_remap(in_dev);
		break;
	case NETDEV_CHANGEMTU:
		if (inetdev_valid_mtu(dev->mtu))
			break;
		/* disable IP when MTU is not enough */
		fallthrough;
	case NETDEV_UNREGISTER:
		inetdev_destroy(in_dev);
		break;
	case NETDEV_CHANGENAME:
		/* Do not notify about label change, this event is
		 * not interesting to applications using netlink.
		 */
		inetdev_changename(dev, in_dev);

		devinet_sysctl_unregister(in_dev);
		devinet_sysctl_register(in_dev);
		break;
	}
out:
	return NOTIFY_DONE;
}

//netdev事件通知响应，用于创建inet4_dev
static struct notifier_block ip_netdev_notifier = {
	.notifier_call = inetdev_event,
};

static size_t inet_nlmsg_size(void)
{
	return NLMSG_ALIGN(sizeof(struct ifaddrmsg))
	       + nla_total_size(4) /* IFA_ADDRESS */
	       + nla_total_size(4) /* IFA_LOCAL */
	       + nla_total_size(4) /* IFA_BROADCAST */
	       + nla_total_size(IFNAMSIZ) /* IFA_LABEL */
	       + nla_total_size(4)  /* IFA_FLAGS */
	       + nla_total_size(1)  /* IFA_PROTO */
	       + nla_total_size(4)  /* IFA_RT_PRIORITY */
	       + nla_total_size(sizeof(struct ifa_cacheinfo)); /* IFA_CACHEINFO */
}

static inline u32 cstamp_delta(unsigned long cstamp)
{
	return (cstamp - INITIAL_JIFFIES) * 100UL / HZ;
}

static int put_cacheinfo(struct sk_buff *skb, unsigned long cstamp,
			 unsigned long tstamp, u32 preferred, u32 valid)
{
	struct ifa_cacheinfo ci;

	ci.cstamp = cstamp_delta(cstamp);
	ci.tstamp = cstamp_delta(tstamp);
	ci.ifa_prefered = preferred;
	ci.ifa_valid = valid;

	return nla_put(skb, IFA_CACHEINFO, sizeof(ci), &ci);
}

static int inet_fill_ifaddr(struct sk_buff *skb, const struct in_ifaddr *ifa,
			    struct inet_fill_args *args)
{
	struct ifaddrmsg *ifm;
	struct nlmsghdr  *nlh;
	unsigned long tstamp;
	u32 preferred, valid;
	u32 flags;

	nlh = nlmsg_put(skb, args->portid, args->seq, args->event, sizeof(*ifm),
			args->flags);
	if (!nlh)
		return -EMSGSIZE;

	ifm = nlmsg_data(nlh);
	ifm->ifa_family = AF_INET;
	ifm->ifa_prefixlen = ifa->ifa_prefixlen;

	flags = READ_ONCE(ifa->ifa_flags);
	/* Warning : ifm->ifa_flags is an __u8, it holds only 8 bits.
	 * The 32bit value is given in IFA_FLAGS attribute.
	 */
	ifm->ifa_flags = (__u8)flags;

	ifm->ifa_scope = ifa->ifa_scope;
	ifm->ifa_index = ifa->ifa_dev->dev->ifindex;

	if (args->netnsid >= 0 &&
	    nla_put_s32(skb, IFA_TARGET_NETNSID, args->netnsid))
		goto nla_put_failure;

	tstamp = READ_ONCE(ifa->ifa_tstamp);
	if (!(flags & IFA_F_PERMANENT)) {
		preferred = READ_ONCE(ifa->ifa_preferred_lft);
		valid = READ_ONCE(ifa->ifa_valid_lft);
		if (preferred != INFINITY_LIFE_TIME) {
			long tval = (jiffies - tstamp) / HZ;

			if (preferred > tval)
				preferred -= tval;
			else
				preferred = 0;
			if (valid != INFINITY_LIFE_TIME) {
				if (valid > tval)
					valid -= tval;
				else
					valid = 0;
			}
		}
	} else {
		preferred = INFINITY_LIFE_TIME;
		valid = INFINITY_LIFE_TIME;
	}
	if ((ifa->ifa_address &&
	     nla_put_in_addr(skb, IFA_ADDRESS, ifa->ifa_address)) ||
	    (ifa->ifa_local &&
	     nla_put_in_addr(skb, IFA_LOCAL, ifa->ifa_local)) ||
	    (ifa->ifa_broadcast &&
	     nla_put_in_addr(skb, IFA_BROADCAST, ifa->ifa_broadcast)) ||
	    (ifa->ifa_label[0] &&
	     nla_put_string(skb, IFA_LABEL, ifa->ifa_label)) ||
	    (ifa->ifa_proto &&
	     nla_put_u8(skb, IFA_PROTO, ifa->ifa_proto)) ||
	    nla_put_u32(skb, IFA_FLAGS, flags) ||
	    (ifa->ifa_rt_priority &&
	     nla_put_u32(skb, IFA_RT_PRIORITY, ifa->ifa_rt_priority)) ||
	    put_cacheinfo(skb, READ_ONCE(ifa->ifa_cstamp), tstamp,
			  preferred, valid))
		goto nla_put_failure;

	nlmsg_end(skb, nlh);
	return 0;

nla_put_failure:
	nlmsg_cancel(skb, nlh);
	return -EMSGSIZE;
}

static int inet_valid_dump_ifaddr_req(const struct nlmsghdr *nlh,
				      struct inet_fill_args *fillargs,
				      struct net **tgt_net, struct sock *sk,
				      struct netlink_callback *cb)
{
	struct netlink_ext_ack *extack = cb->extack;
	struct nlattr *tb[IFA_MAX+1];
	struct ifaddrmsg *ifm;
	int err, i;

	ifm = nlmsg_payload(nlh, sizeof(*ifm));
	if (!ifm) {
		NL_SET_ERR_MSG(extack, "ipv4: Invalid header for address dump request");
		return -EINVAL;
	}

	if (ifm->ifa_prefixlen || ifm->ifa_flags || ifm->ifa_scope) {
		NL_SET_ERR_MSG(extack, "ipv4: Invalid values in header for address dump request");
		return -EINVAL;
	}

	fillargs->ifindex = ifm->ifa_index;
	if (fillargs->ifindex) {
		cb->answer_flags |= NLM_F_DUMP_FILTERED;
		fillargs->flags |= NLM_F_DUMP_FILTERED;
	}

	err = nlmsg_parse_deprecated_strict(nlh, sizeof(*ifm), tb, IFA_MAX,
					    ifa_ipv4_policy, extack);
	if (err < 0)
		return err;

	for (i = 0; i <= IFA_MAX; ++i) {
		if (!tb[i])
			continue;

		if (i == IFA_TARGET_NETNSID) {
			struct net *net;

			fillargs->netnsid = nla_get_s32(tb[i]);

			net = rtnl_get_net_ns_capable(sk, fillargs->netnsid);
			if (IS_ERR(net)) {
				fillargs->netnsid = -1;
				NL_SET_ERR_MSG(extack, "ipv4: Invalid target network namespace id");
				return PTR_ERR(net);
			}
			*tgt_net = net;
		} else {
			NL_SET_ERR_MSG(extack, "ipv4: Unsupported attribute in dump request");
			return -EINVAL;
		}
	}

	return 0;
}

static int in_dev_dump_ifmcaddr(struct in_device *in_dev, struct sk_buff *skb,
				struct netlink_callback *cb, int *s_ip_idx,
				struct inet_fill_args *fillargs)
{
	struct ip_mc_list *im;
	int ip_idx = 0;
	int err;

	for (im = rcu_dereference(in_dev->mc_list);
	     im;
	     im = rcu_dereference(im->next_rcu)) {
		if (ip_idx < *s_ip_idx) {
			ip_idx++;
			continue;
		}
		err = inet_fill_ifmcaddr(skb, in_dev->dev, im, fillargs);
		if (err < 0)
			goto done;

		nl_dump_check_consistent(cb, nlmsg_hdr(skb));
		ip_idx++;
	}
	err = 0;
	ip_idx = 0;
done:
	*s_ip_idx = ip_idx;
	return err;
}

static int in_dev_dump_ifaddr(struct in_device *in_dev, struct sk_buff *skb,
			      struct netlink_callback *cb, int *s_ip_idx,
			      struct inet_fill_args *fillargs)
{
	struct in_ifaddr *ifa;
	int ip_idx = 0;
	int err;

	in_dev_for_each_ifa_rcu(ifa, in_dev) {
		if (ip_idx < *s_ip_idx) {
			ip_idx++;
			continue;
		}
		err = inet_fill_ifaddr(skb, ifa, fillargs);
		if (err < 0)
			goto done;

		nl_dump_check_consistent(cb, nlmsg_hdr(skb));
		ip_idx++;
	}
	err = 0;
	ip_idx = 0;
done:
	*s_ip_idx = ip_idx;

	return err;
}

static int in_dev_dump_addr(struct in_device *in_dev, struct sk_buff *skb,
			    struct netlink_callback *cb, int *s_ip_idx,
			    struct inet_fill_args *fillargs)
{
	switch (fillargs->event) {
	case RTM_NEWADDR:
		return in_dev_dump_ifaddr(in_dev, skb, cb, s_ip_idx, fillargs);
	case RTM_GETMULTICAST:
		return in_dev_dump_ifmcaddr(in_dev, skb, cb, s_ip_idx,
					    fillargs);
	default:
		return -EINVAL;
	}
}

/* Combine dev_addr_genid and dev_base_seq to detect changes.
 */
static u32 inet_base_seq(const struct net *net)
{
	u32 res = atomic_read(&net->ipv4.dev_addr_genid) +
		  READ_ONCE(net->dev_base_seq);

	/* Must not return 0 (see nl_dump_check_consistent()).
	 * Chose a value far away from 0.
	 */
	if (!res)
		res = 0x80000000;
	return res;
}

static int inet_dump_addr(struct sk_buff *skb, struct netlink_callback *cb,
			  int event)
{
	const struct nlmsghdr *nlh = cb->nlh;
	struct inet_fill_args fillargs = {
		.portid = NETLINK_CB(cb->skb).portid,
		.seq = nlh->nlmsg_seq,
		.event = event,
		.flags = NLM_F_MULTI,
		.netnsid = -1,
	};
	struct net *net = sock_net(skb->sk);
	struct net *tgt_net = net;
	struct {
		unsigned long ifindex;
		int ip_idx;
	} *ctx = (void *)cb->ctx;
	struct in_device *in_dev;
	struct net_device *dev;
	int err = 0;

	rcu_read_lock();
	if (cb->strict_check) {
		err = inet_valid_dump_ifaddr_req(nlh, &fillargs, &tgt_net,
						 skb->sk, cb);
		if (err < 0)
			goto done;

		if (fillargs.ifindex) {
			dev = dev_get_by_index_rcu(tgt_net, fillargs.ifindex);
			if (!dev) {
				err = -ENODEV;
				goto done;
			}
			in_dev = __in_dev_get_rcu(dev);
			if (!in_dev)
				goto done;
			err = in_dev_dump_addr(in_dev, skb, cb, &ctx->ip_idx,
					       &fillargs);
			goto done;
		}
	}

	cb->seq = inet_base_seq(tgt_net);

	for_each_netdev_dump(tgt_net, dev, ctx->ifindex) {
		in_dev = __in_dev_get_rcu(dev);
		if (!in_dev)
			continue;
		err = in_dev_dump_addr(in_dev, skb, cb, &ctx->ip_idx,
				       &fillargs);
		if (err < 0)
			goto done;
	}
done:
	if (fillargs.netnsid >= 0)
		put_net(tgt_net);
	rcu_read_unlock();
	return err;
}

static int inet_dump_ifaddr(struct sk_buff *skb, struct netlink_callback *cb)
{
	return inet_dump_addr(skb, cb, RTM_NEWADDR);
}

static int inet_dump_ifmcaddr(struct sk_buff *skb, struct netlink_callback *cb)
{
	return inet_dump_addr(skb, cb, RTM_GETMULTICAST);
}

static void rtmsg_ifa(int event, struct in_ifaddr *ifa, struct nlmsghdr *nlh,
		      u32 portid)
{
	struct inet_fill_args fillargs = {
		.portid = portid,
		.seq = nlh ? nlh->nlmsg_seq : 0,
		.event = event,
		.flags = 0,
		.netnsid = -1,
	};
	struct sk_buff *skb;
	int err = -ENOBUFS;
	struct net *net;

	net = dev_net(ifa->ifa_dev->dev);
	skb = nlmsg_new(inet_nlmsg_size(), GFP_KERNEL);
	if (!skb)
		goto errout;

	err = inet_fill_ifaddr(skb, ifa, &fillargs);
	if (err < 0) {
		/* -EMSGSIZE implies BUG in inet_nlmsg_size() */
		WARN_ON(err == -EMSGSIZE);
		kfree_skb(skb);
		goto errout;
	}
	rtnl_notify(skb, net, portid, RTNLGRP_IPV4_IFADDR, nlh, GFP_KERNEL);
	return;
errout:
	rtnl_set_sk_err(net, RTNLGRP_IPV4_IFADDR, err);
}

static size_t inet_get_link_af_size(const struct net_device *dev,
				    u32 ext_filter_mask)
{
	struct in_device *in_dev = rcu_dereference_rtnl(dev->ip_ptr);

	if (!in_dev)
		return 0;

	return nla_total_size(IPV4_DEVCONF_MAX * 4); /* IFLA_INET_CONF */
}

static int inet_fill_link_af(struct sk_buff *skb, const struct net_device *dev,
			     u32 ext_filter_mask)
{
	struct in_device *in_dev = rcu_dereference_rtnl(dev->ip_ptr);
	struct nlattr *nla;
	int i;

	if (!in_dev)
		return -ENODATA;

	//预留inet_conf空间，并自in_dev中获取且填充到此空间
	nla = nla_reserve(skb, IFLA_INET_CONF, IPV4_DEVCONF_MAX * 4);
	if (!nla)
		return -EMSGSIZE;

	for (i = 0; i < IPV4_DEVCONF_MAX; i++)
		((u32 *) nla_data(nla))[i] = READ_ONCE(in_dev->cnf.data[i]);

	return 0;
}

static const struct nla_policy inet_af_policy[IFLA_INET_MAX+1] = {
	[IFLA_INET_CONF]	= { .type = NLA_NESTED },
};

//inet协议独有的link校验回调
static int inet_validate_link_af(const struct net_device *dev,
				 const struct nlattr *nla,
				 struct netlink_ext_ack *extack)
{
	struct nlattr *a, *tb[IFLA_INET_MAX+1];
	int err, rem;

	//设备必须为inet类型设备
	if (dev && !__in_dev_get_rtnl(dev))
		return -EAFNOSUPPORT;

	err = nla_parse_nested_deprecated(tb, IFLA_INET_MAX, nla,
					  inet_af_policy, extack);
	if (err < 0)
		return err;

	//校验inet_conf是否合乎规范
	if (tb[IFLA_INET_CONF]) {
		nla_for_each_nested(a, tb[IFLA_INET_CONF], rem) {
			int cfgid = nla_type(a);

			if (nla_len(a) < 4)
				return -EINVAL;

			if (cfgid <= 0 || cfgid > IPV4_DEVCONF_MAX)
				return -EINVAL;
		}
	}

	return 0;
}

static int inet_set_link_af(struct net_device *dev, const struct nlattr *nla,
			    struct netlink_ext_ack *extack)
{
	struct in_device *in_dev = __in_dev_get_rtnl(dev);
	struct nlattr *a, *tb[IFLA_INET_MAX+1];
	int rem;

	if (!in_dev)
		return -EAFNOSUPPORT;

	if (nla_parse_nested_deprecated(tb, IFLA_INET_MAX, nla, NULL, NULL) < 0)
		return -EINVAL;

	//inet_conf容许有多个配置项
	if (tb[IFLA_INET_CONF]) {
		nla_for_each_nested(a, tb[IFLA_INET_CONF], rem)
			ipv4_devconf_set(in_dev, nla_type(a), nla_get_u32(a));
	}

	return 0;
}

static int inet_netconf_msgsize_devconf(int type)
{
	int size = NLMSG_ALIGN(sizeof(struct netconfmsg))
		   + nla_total_size(4);	/* NETCONFA_IFINDEX */
	bool all = false;

	if (type == NETCONFA_ALL)
		all = true;

	if (all || type == NETCONFA_FORWARDING)
		size += nla_total_size(4);
	if (all || type == NETCONFA_RP_FILTER)
		size += nla_total_size(4);
	if (all || type == NETCONFA_MC_FORWARDING)
		size += nla_total_size(4);
	if (all || type == NETCONFA_BC_FORWARDING)
		size += nla_total_size(4);
	if (all || type == NETCONFA_PROXY_NEIGH)
		size += nla_total_size(4);
	if (all || type == NETCONFA_IGNORE_ROUTES_WITH_LINKDOWN)
		size += nla_total_size(4);

	return size;
}

static int inet_netconf_fill_devconf(struct sk_buff *skb, int ifindex,
				     const struct ipv4_devconf *devconf,
				     u32 portid, u32 seq, int event,
				     unsigned int flags, int type)
{
	struct nlmsghdr  *nlh;
	struct netconfmsg *ncm;
	bool all = false;

	nlh = nlmsg_put(skb, portid, seq, event, sizeof(struct netconfmsg),
			flags);
	if (!nlh)
		return -EMSGSIZE;

	if (type == NETCONFA_ALL)
		all = true;

	ncm = nlmsg_data(nlh);
	ncm->ncm_family = AF_INET;

	if (nla_put_s32(skb, NETCONFA_IFINDEX, ifindex) < 0)
		goto nla_put_failure;

	if (!devconf)
		goto out;

	if ((all || type == NETCONFA_FORWARDING) &&
	    nla_put_s32(skb, NETCONFA_FORWARDING,
			IPV4_DEVCONF_RO(*devconf, FORWARDING)) < 0)
		goto nla_put_failure;
	if ((all || type == NETCONFA_RP_FILTER) &&
	    nla_put_s32(skb, NETCONFA_RP_FILTER,
			IPV4_DEVCONF_RO(*devconf, RP_FILTER)) < 0)
		goto nla_put_failure;
	if ((all || type == NETCONFA_MC_FORWARDING) &&
	    nla_put_s32(skb, NETCONFA_MC_FORWARDING,
			IPV4_DEVCONF_RO(*devconf, MC_FORWARDING)) < 0)
		goto nla_put_failure;
	if ((all || type == NETCONFA_BC_FORWARDING) &&
	    nla_put_s32(skb, NETCONFA_BC_FORWARDING,
			IPV4_DEVCONF_RO(*devconf, BC_FORWARDING)) < 0)
		goto nla_put_failure;
	if ((all || type == NETCONFA_PROXY_NEIGH) &&
	    nla_put_s32(skb, NETCONFA_PROXY_NEIGH,
			IPV4_DEVCONF_RO(*devconf, PROXY_ARP)) < 0)
		goto nla_put_failure;
	if ((all || type == NETCONFA_IGNORE_ROUTES_WITH_LINKDOWN) &&
	    nla_put_s32(skb, NETCONFA_IGNORE_ROUTES_WITH_LINKDOWN,
			IPV4_DEVCONF_RO(*devconf,
					IGNORE_ROUTES_WITH_LINKDOWN)) < 0)
		goto nla_put_failure;

out:
	nlmsg_end(skb, nlh);
	return 0;

nla_put_failure:
	nlmsg_cancel(skb, nlh);
	return -EMSGSIZE;
}

void inet_netconf_notify_devconf(struct net *net, int event, int type,
				 int ifindex, struct ipv4_devconf *devconf)
{
	struct sk_buff *skb;
	int err = -ENOBUFS;

	skb = nlmsg_new(inet_netconf_msgsize_devconf(type), GFP_KERNEL);
	if (!skb)
		goto errout;

	err = inet_netconf_fill_devconf(skb, ifindex, devconf, 0, 0,
					event, 0, type);
	if (err < 0) {
		/* -EMSGSIZE implies BUG in inet_netconf_msgsize_devconf() */
		WARN_ON(err == -EMSGSIZE);
		kfree_skb(skb);
		goto errout;
	}
	rtnl_notify(skb, net, 0, RTNLGRP_IPV4_NETCONF, NULL, GFP_KERNEL);
	return;
errout:
	rtnl_set_sk_err(net, RTNLGRP_IPV4_NETCONF, err);
}

static const struct nla_policy devconf_ipv4_policy[NETCONFA_MAX+1] = {
	[NETCONFA_IFINDEX]	= { .len = sizeof(int) },
	[NETCONFA_FORWARDING]	= { .len = sizeof(int) },
	[NETCONFA_RP_FILTER]	= { .len = sizeof(int) },
	[NETCONFA_PROXY_NEIGH]	= { .len = sizeof(int) },
	[NETCONFA_IGNORE_ROUTES_WITH_LINKDOWN]	= { .len = sizeof(int) },
};

static int inet_netconf_valid_get_req(struct sk_buff *skb,
				      const struct nlmsghdr *nlh,
				      struct nlattr **tb,
				      struct netlink_ext_ack *extack)
{
	int i, err;

	if (nlh->nlmsg_len < nlmsg_msg_size(sizeof(struct netconfmsg))) {
		NL_SET_ERR_MSG(extack, "ipv4: Invalid header for netconf get request");
		return -EINVAL;
	}

	if (!netlink_strict_get_check(skb))
		return nlmsg_parse_deprecated(nlh, sizeof(struct netconfmsg),
					      tb, NETCONFA_MAX,
					      devconf_ipv4_policy, extack);

	err = nlmsg_parse_deprecated_strict(nlh, sizeof(struct netconfmsg),
					    tb, NETCONFA_MAX,
					    devconf_ipv4_policy, extack);
	if (err)
		return err;

	for (i = 0; i <= NETCONFA_MAX; i++) {
		if (!tb[i])
			continue;

		switch (i) {
		case NETCONFA_IFINDEX:
			break;
		default:
			NL_SET_ERR_MSG(extack, "ipv4: Unsupported attribute in netconf get request");
			return -EINVAL;
		}
	}

	return 0;
}

static int inet_netconf_get_devconf(struct sk_buff *in_skb,
				    struct nlmsghdr *nlh,
				    struct netlink_ext_ack *extack)
{
	struct net *net = sock_net(in_skb->sk);
	struct nlattr *tb[NETCONFA_MAX + 1];
	const struct ipv4_devconf *devconf;
	struct in_device *in_dev = NULL;
	struct net_device *dev = NULL;
	struct sk_buff *skb;
	int ifindex;
	int err;

	err = inet_netconf_valid_get_req(in_skb, nlh, tb, extack);
	if (err)
		return err;

	if (!tb[NETCONFA_IFINDEX])
		return -EINVAL;

	ifindex = nla_get_s32(tb[NETCONFA_IFINDEX]);
	switch (ifindex) {
	case NETCONFA_IFINDEX_ALL:
		devconf = net->ipv4.devconf_all;
		break;
	case NETCONFA_IFINDEX_DEFAULT:
		devconf = net->ipv4.devconf_dflt;
		break;
	default:
		err = -ENODEV;
		dev = dev_get_by_index(net, ifindex);
		if (dev)
			in_dev = in_dev_get(dev);
		if (!in_dev)
			goto errout;
		devconf = &in_dev->cnf;
		break;
	}

	err = -ENOBUFS;
	skb = nlmsg_new(inet_netconf_msgsize_devconf(NETCONFA_ALL), GFP_KERNEL);
	if (!skb)
		goto errout;

	err = inet_netconf_fill_devconf(skb, ifindex, devconf,
					NETLINK_CB(in_skb).portid,
					nlh->nlmsg_seq, RTM_NEWNETCONF, 0,
					NETCONFA_ALL);
	if (err < 0) {
		/* -EMSGSIZE implies BUG in inet_netconf_msgsize_devconf() */
		WARN_ON(err == -EMSGSIZE);
		kfree_skb(skb);
		goto errout;
	}
	err = rtnl_unicast(skb, net, NETLINK_CB(in_skb).portid);
errout:
	if (in_dev)
		in_dev_put(in_dev);
	dev_put(dev);
	return err;
}

static int inet_netconf_dump_devconf(struct sk_buff *skb,
				     struct netlink_callback *cb)
{
	const struct nlmsghdr *nlh = cb->nlh;
	struct net *net = sock_net(skb->sk);
	struct {
		unsigned long ifindex;
		unsigned int all_default;
	} *ctx = (void *)cb->ctx;
	const struct in_device *in_dev;
	struct net_device *dev;
	int err = 0;

	if (cb->strict_check) {
		struct netlink_ext_ack *extack = cb->extack;
		struct netconfmsg *ncm;

		if (nlh->nlmsg_len < nlmsg_msg_size(sizeof(*ncm))) {
			NL_SET_ERR_MSG(extack, "ipv4: Invalid header for netconf dump request");
			return -EINVAL;
		}

		if (nlmsg_attrlen(nlh, sizeof(*ncm))) {
			NL_SET_ERR_MSG(extack, "ipv4: Invalid data after header in netconf dump request");
			return -EINVAL;
		}
	}

	rcu_read_lock();
	for_each_netdev_dump(net, dev, ctx->ifindex) {
		in_dev = __in_dev_get_rcu(dev);
		if (!in_dev)
			continue;
		err = inet_netconf_fill_devconf(skb, dev->ifindex,
						&in_dev->cnf,
						NETLINK_CB(cb->skb).portid,
						nlh->nlmsg_seq,
						RTM_NEWNETCONF, NLM_F_MULTI,
						NETCONFA_ALL);
		if (err < 0)
			goto done;
	}
	if (ctx->all_default == 0) {
		err = inet_netconf_fill_devconf(skb, NETCONFA_IFINDEX_ALL,
						net->ipv4.devconf_all,
						NETLINK_CB(cb->skb).portid,
						nlh->nlmsg_seq,
						RTM_NEWNETCONF, NLM_F_MULTI,
						NETCONFA_ALL);
		if (err < 0)
			goto done;
		ctx->all_default++;
	}
	if (ctx->all_default == 1) {
		err = inet_netconf_fill_devconf(skb, NETCONFA_IFINDEX_DEFAULT,
						net->ipv4.devconf_dflt,
						NETLINK_CB(cb->skb).portid,
						nlh->nlmsg_seq,
						RTM_NEWNETCONF, NLM_F_MULTI,
						NETCONFA_ALL);
		if (err < 0)
			goto done;
		ctx->all_default++;
	}
done:
	rcu_read_unlock();
	return err;
}

#ifdef CONFIG_SYSCTL

static void devinet_copy_dflt_conf(struct net *net, int i)
{
	struct net_device *dev;

	rcu_read_lock();
	for_each_netdev_rcu(net, dev) {
		struct in_device *in_dev;

		in_dev = __in_dev_get_rcu(dev);
		if (in_dev && !test_bit(i, in_dev->cnf.state))
			in_dev->cnf.data[i] = net->ipv4.devconf_dflt->data[i];
	}
	rcu_read_unlock();
}

/* called with RTNL locked */
static void inet_forward_change(struct net *net)
{
	struct net_device *dev;
	int on = IPV4_DEVCONF_ALL(net, FORWARDING);

	IPV4_DEVCONF_ALL(net, ACCEPT_REDIRECTS) = !on;
	IPV4_DEVCONF_DFLT(net, FORWARDING) = on;
	inet_netconf_notify_devconf(net, RTM_NEWNETCONF,
				    NETCONFA_FORWARDING,
				    NETCONFA_IFINDEX_ALL,
				    net->ipv4.devconf_all);
	inet_netconf_notify_devconf(net, RTM_NEWNETCONF,
				    NETCONFA_FORWARDING,
				    NETCONFA_IFINDEX_DEFAULT,
				    net->ipv4.devconf_dflt);

	for_each_netdev(net, dev) {
		struct in_device *in_dev;

		if (on)
			dev_disable_lro(dev);

		in_dev = __in_dev_get_rtnl_net(dev);
		if (in_dev) {
			IN_DEV_CONF_SET(in_dev, FORWARDING, on);
			inet_netconf_notify_devconf(net, RTM_NEWNETCONF,
						    NETCONFA_FORWARDING,
						    dev->ifindex, &in_dev->cnf);
		}
	}
}

static int devinet_conf_ifindex(struct net *net, struct ipv4_devconf *cnf)
{
	if (cnf == net->ipv4.devconf_dflt)
		return NETCONFA_IFINDEX_DEFAULT;
	else if (cnf == net->ipv4.devconf_all)
		return NETCONFA_IFINDEX_ALL;
	else {
		struct in_device *idev
			= container_of(cnf, struct in_device, cnf);
		return idev->dev->ifindex;
	}
}

static int devinet_conf_proc(const struct ctl_table *ctl, int write,
			     void *buffer, size_t *lenp, loff_t *ppos)
{
	int old_value = *(int *)ctl->data;
	int ret = proc_dointvec(ctl, write, buffer, lenp, ppos);
	int new_value = *(int *)ctl->data;

	if (write) {
		struct ipv4_devconf *cnf = ctl->extra1;
		struct net *net = ctl->extra2;
		int i = (int *)ctl->data - cnf->data;
		int ifindex;

		set_bit(i, cnf->state);

		if (cnf == net->ipv4.devconf_dflt)
			devinet_copy_dflt_conf(net, i);
		if (i == IPV4_DEVCONF_ACCEPT_LOCAL - 1 ||
		    i == IPV4_DEVCONF_ROUTE_LOCALNET - 1)
			if ((new_value == 0) && (old_value != 0))
				rt_cache_flush(net);

		if (i == IPV4_DEVCONF_BC_FORWARDING - 1 &&
		    new_value != old_value)
			rt_cache_flush(net);

		if (i == IPV4_DEVCONF_RP_FILTER - 1 &&
		    new_value != old_value) {
			ifindex = devinet_conf_ifindex(net, cnf);
			inet_netconf_notify_devconf(net, RTM_NEWNETCONF,
						    NETCONFA_RP_FILTER,
						    ifindex, cnf);
		}
		if (i == IPV4_DEVCONF_PROXY_ARP - 1 &&
		    new_value != old_value) {
			ifindex = devinet_conf_ifindex(net, cnf);
			inet_netconf_notify_devconf(net, RTM_NEWNETCONF,
						    NETCONFA_PROXY_NEIGH,
						    ifindex, cnf);
		}
		if (i == IPV4_DEVCONF_IGNORE_ROUTES_WITH_LINKDOWN - 1 &&
		    new_value != old_value) {
			ifindex = devinet_conf_ifindex(net, cnf);
			inet_netconf_notify_devconf(net, RTM_NEWNETCONF,
						    NETCONFA_IGNORE_ROUTES_WITH_LINKDOWN,
						    ifindex, cnf);
		}
	}

	return ret;
}

static int devinet_sysctl_forward(const struct ctl_table *ctl, int write,
				  void *buffer, size_t *lenp, loff_t *ppos)
{
	int *valp = ctl->data;
	int val = *valp;
	loff_t pos = *ppos;
	struct net *net = ctl->extra2;
	int ret;

	if (write && !ns_capable(net->user_ns, CAP_NET_ADMIN))
		return -EPERM;

	ret = proc_dointvec(ctl, write, buffer, lenp, ppos);

	if (write && *valp != val) {
		if (valp != &IPV4_DEVCONF_DFLT(net, FORWARDING)) {
			if (!rtnl_net_trylock(net)) {
				/* Restore the original values before restarting */
				*valp = val;
				*ppos = pos;
				return restart_syscall();
			}
			if (valp == &IPV4_DEVCONF_ALL(net, FORWARDING)) {
				inet_forward_change(net);
			} else {
				struct ipv4_devconf *cnf = ctl->extra1;
				struct in_device *idev =
					container_of(cnf, struct in_device, cnf);
				if (*valp)
					dev_disable_lro(idev->dev);
				inet_netconf_notify_devconf(net, RTM_NEWNETCONF,
							    NETCONFA_FORWARDING,
							    idev->dev->ifindex,
							    cnf);
			}
			rtnl_net_unlock(net);
			rt_cache_flush(net);
		} else
			inet_netconf_notify_devconf(net, RTM_NEWNETCONF,
						    NETCONFA_FORWARDING,
						    NETCONFA_IFINDEX_DEFAULT,
						    net->ipv4.devconf_dflt);
	}

	return ret;
}

static int ipv4_doint_and_flush(const struct ctl_table *ctl, int write,
				void *buffer, size_t *lenp, loff_t *ppos)
{
	int *valp = ctl->data;
	int val = *valp;
	int ret = proc_dointvec(ctl, write, buffer, lenp, ppos);
	struct net *net = ctl->extra2;

	if (write && *valp != val)
		rt_cache_flush(net);

	return ret;
}

#define DEVINET_SYSCTL_ENTRY(attr, name, mval, proc) \
	{ \
		.procname	= name, \
		.data		= ipv4_devconf.data + \
				  IPV4_DEVCONF_ ## attr - 1, \
		.maxlen		= sizeof(int), \
		.mode		= mval, \
		.proc_handler	= proc, \
		.extra1		= &ipv4_devconf, \
	}

#define DEVINET_SYSCTL_RW_ENTRY(attr, name) \
	DEVINET_SYSCTL_ENTRY(attr, name, 0644, devinet_conf_proc)

#define DEVINET_SYSCTL_RO_ENTRY(attr, name) \
	DEVINET_SYSCTL_ENTRY(attr, name, 0444, devinet_conf_proc)

/*更新ipv4设备配置(all设备，例如ipv4_devconf.data)*/
#define DEVINET_SYSCTL_COMPLEX_ENTRY(attr/*属性编号*/, name/*属性名称*/, proc/*属性处理函数*/) \
	DEVINET_SYSCTL_ENTRY(attr, name, 0644, proc)

#define DEVINET_SYSCTL_FLUSHING_ENTRY(attr, name) \
	DEVINET_SYSCTL_COMPLEX_ENTRY(attr, name, ipv4_doint_and_flush)

static struct devinet_sysctl_table {
	struct ctl_table_header *sysctl_header;
	struct ctl_table devinet_vars[IPV4_DEVCONF_MAX];
} devinet_sysctl = {
	.devinet_vars = {
		DEVINET_SYSCTL_COMPLEX_ENTRY(FORWARDING, "forwarding",
					     devinet_sysctl_forward),
		DEVINET_SYSCTL_RO_ENTRY(MC_FORWARDING, "mc_forwarding"),
		DEVINET_SYSCTL_RW_ENTRY(BC_FORWARDING, "bc_forwarding"),

		DEVINET_SYSCTL_RW_ENTRY(ACCEPT_REDIRECTS, "accept_redirects"),
		DEVINET_SYSCTL_RW_ENTRY(SECURE_REDIRECTS, "secure_redirects"),
		DEVINET_SYSCTL_RW_ENTRY(SHARED_MEDIA, "shared_media"),
		DEVINET_SYSCTL_RW_ENTRY(RP_FILTER, "rp_filter"),
		DEVINET_SYSCTL_RW_ENTRY(SEND_REDIRECTS, "send_redirects"),
		DEVINET_SYSCTL_RW_ENTRY(ACCEPT_SOURCE_ROUTE,
					"accept_source_route"),
		DEVINET_SYSCTL_RW_ENTRY(ACCEPT_LOCAL, "accept_local"),
		DEVINET_SYSCTL_RW_ENTRY(SRC_VMARK, "src_valid_mark"),
		DEVINET_SYSCTL_RW_ENTRY(PROXY_ARP, "proxy_arp"),
		DEVINET_SYSCTL_RW_ENTRY(MEDIUM_ID, "medium_id"),
		DEVINET_SYSCTL_RW_ENTRY(BOOTP_RELAY, "bootp_relay"),
		DEVINET_SYSCTL_RW_ENTRY(LOG_MARTIANS, "log_martians"),
		DEVINET_SYSCTL_RW_ENTRY(TAG, "tag"),
		DEVINET_SYSCTL_RW_ENTRY(ARPFILTER, "arp_filter"),
		DEVINET_SYSCTL_RW_ENTRY(ARP_ANNOUNCE, "arp_announce"),
		DEVINET_SYSCTL_RW_ENTRY(ARP_IGNORE, "arp_ignore"),
		DEVINET_SYSCTL_RW_ENTRY(ARP_ACCEPT, "arp_accept"),
		DEVINET_SYSCTL_RW_ENTRY(ARP_NOTIFY, "arp_notify"),
		DEVINET_SYSCTL_RW_ENTRY(ARP_EVICT_NOCARRIER,
					"arp_evict_nocarrier"),
		DEVINET_SYSCTL_RW_ENTRY(PROXY_ARP_PVLAN, "proxy_arp_pvlan"),
		DEVINET_SYSCTL_RW_ENTRY(FORCE_IGMP_VERSION,
					"force_igmp_version"),
		DEVINET_SYSCTL_RW_ENTRY(IGMPV2_UNSOLICITED_REPORT_INTERVAL,
					"igmpv2_unsolicited_report_interval"),
		DEVINET_SYSCTL_RW_ENTRY(IGMPV3_UNSOLICITED_REPORT_INTERVAL,
					"igmpv3_unsolicited_report_interval"),
		DEVINET_SYSCTL_RW_ENTRY(IGNORE_ROUTES_WITH_LINKDOWN,
					"ignore_routes_with_linkdown"),
		DEVINET_SYSCTL_RW_ENTRY(DROP_GRATUITOUS_ARP,
					"drop_gratuitous_arp"),

		DEVINET_SYSCTL_FLUSHING_ENTRY(NOXFRM, "disable_xfrm"),
		DEVINET_SYSCTL_FLUSHING_ENTRY(NOPOLICY, "disable_policy"),
		DEVINET_SYSCTL_FLUSHING_ENTRY(PROMOTE_SECONDARIES,
					      "promote_secondaries"),
		DEVINET_SYSCTL_FLUSHING_ENTRY(ROUTE_LOCALNET,
					      "route_localnet"),
		DEVINET_SYSCTL_FLUSHING_ENTRY(DROP_UNICAST_IN_L2_MULTICAST,
					      "drop_unicast_in_l2_multicast"),
	},
};

static int __devinet_sysctl_register(struct net *net, char *dev_name,
				     int ifindex, struct ipv4_devconf *p)
{
	int i;
	struct devinet_sysctl_table *t;
	char path[sizeof("net/ipv4/conf/") + IFNAMSIZ];

	t = kmemdup(&devinet_sysctl, sizeof(*t), GFP_KERNEL_ACCOUNT);
	if (!t)
		goto out;

	for (i = 0; i < ARRAY_SIZE(t->devinet_vars); i++) {
		t->devinet_vars[i].data += (char *)p - (char *)&ipv4_devconf;
		t->devinet_vars[i].extra1 = p;
		t->devinet_vars[i].extra2 = net;
	}

	snprintf(path, sizeof(path), "net/ipv4/conf/%s", dev_name);

	t->sysctl_header = register_net_sysctl(net, path, t->devinet_vars);
	if (!t->sysctl_header)
		goto free;

	p->sysctl = t;

	inet_netconf_notify_devconf(net, RTM_NEWNETCONF, NETCONFA_ALL,
				    ifindex, p);
	return 0;

free:
	kfree(t);
out:
	return -ENOMEM;
}

static void __devinet_sysctl_unregister(struct net *net,
					struct ipv4_devconf *cnf, int ifindex)
{
	struct devinet_sysctl_table *t = cnf->sysctl;

	if (t) {
		cnf->sysctl = NULL;
		unregister_net_sysctl_table(t->sysctl_header);
		kfree(t);
	}

	inet_netconf_notify_devconf(net, RTM_DELNETCONF, 0, ifindex, NULL);
}

static int devinet_sysctl_register(struct in_device *idev)
{
	int err;

	//检查dev名称是否合理
	if (!sysctl_dev_name_is_allowed(idev->dev->name))
		return -EINVAL;

	err = neigh_sysctl_register(idev->dev, idev->arp_parms, NULL);
	if (err)
		return err;
	err = __devinet_sysctl_register(dev_net(idev->dev), idev->dev->name,
					idev->dev->ifindex, &idev->cnf);
	if (err)
		neigh_sysctl_unregister(idev->arp_parms);
	return err;
}

static void devinet_sysctl_unregister(struct in_device *idev)
{
	struct net *net = dev_net(idev->dev);

	__devinet_sysctl_unregister(net, &idev->cnf, idev->dev->ifindex);
	neigh_sysctl_unregister(idev->arp_parms);
}

static struct ctl_table ctl_forward_entry[] = {
	{
		.procname	= "ip_forward",
		.data		= &ipv4_devconf.data[
					IPV4_DEVCONF_FORWARDING - 1],
		.maxlen		= sizeof(int),
		.mode		= 0644,
		.proc_handler	= devinet_sysctl_forward,
		.extra1		= &ipv4_devconf,
		.extra2		= &init_net,
	},
};
#endif

static __net_init int devinet_init_net(struct net *net)
{
#ifdef CONFIG_SYSCTL
	struct ctl_table_header *forw_hdr;
	struct ctl_table *tbl;
#endif
	struct ipv4_devconf *all, *dflt;
	int err;
	int i;

	err = -ENOMEM;
	net->ipv4.inet_addr_lst = kmalloc_array(IN4_ADDR_HSIZE,
						sizeof(struct hlist_head),
						GFP_KERNEL);
	if (!net->ipv4.inet_addr_lst)
		goto err_alloc_hash;

	all = kmemdup(&ipv4_devconf, sizeof(ipv4_devconf), GFP_KERNEL);
	if (!all)
		goto err_alloc_all;

	dflt = kmemdup(&ipv4_devconf_dflt, sizeof(ipv4_devconf_dflt), GFP_KERNEL);
	if (!dflt)
		goto err_alloc_dflt;

#ifdef CONFIG_SYSCTL
	tbl = kmemdup(ctl_forward_entry, sizeof(ctl_forward_entry), GFP_KERNEL);
	if (!tbl)
		goto err_alloc_ctl;

	tbl[0].data = &all->data[IPV4_DEVCONF_FORWARDING - 1];
	tbl[0].extra1 = all;
	tbl[0].extra2 = net;
#endif

	if (!net_eq(net, &init_net)) {
		switch (net_inherit_devconf()) {
		case 3:
			/* copy from the current netns */
			memcpy(all, current->nsproxy->net_ns->ipv4.devconf_all,
			       sizeof(ipv4_devconf));
			memcpy(dflt,
			       current->nsproxy->net_ns->ipv4.devconf_dflt,
			       sizeof(ipv4_devconf_dflt));
			break;
		case 0:
		case 1:
			/* copy from init_net */
			memcpy(all, init_net.ipv4.devconf_all,
			       sizeof(ipv4_devconf));
			memcpy(dflt, init_net.ipv4.devconf_dflt,
			       sizeof(ipv4_devconf_dflt));
			break;
		case 2:
			/* use compiled values */
			break;
		}
	}

#ifdef CONFIG_SYSCTL
	err = __devinet_sysctl_register(net, "all", NETCONFA_IFINDEX_ALL, all);
	if (err < 0)
		goto err_reg_all;

	err = __devinet_sysctl_register(net, "default",
					NETCONFA_IFINDEX_DEFAULT, dflt);
	if (err < 0)
		goto err_reg_dflt;

	err = -ENOMEM;
	forw_hdr = register_net_sysctl_sz(net, "net/ipv4", tbl,
					  ARRAY_SIZE(ctl_forward_entry));
	if (!forw_hdr)
		goto err_reg_ctl;
	net->ipv4.forw_hdr = forw_hdr;
#endif

	for (i = 0; i < IN4_ADDR_HSIZE; i++)
		INIT_HLIST_HEAD(&net->ipv4.inet_addr_lst[i]);

	INIT_DEFERRABLE_WORK(&net->ipv4.addr_chk_work, check_lifetime);

	net->ipv4.devconf_all = all;
	net->ipv4.devconf_dflt = dflt;
	return 0;

#ifdef CONFIG_SYSCTL
err_reg_ctl:
	__devinet_sysctl_unregister(net, dflt, NETCONFA_IFINDEX_DEFAULT);
err_reg_dflt:
	__devinet_sysctl_unregister(net, all, NETCONFA_IFINDEX_ALL);
err_reg_all:
	kfree(tbl);
err_alloc_ctl:
#endif
	kfree(dflt);
err_alloc_dflt:
	kfree(all);
err_alloc_all:
	kfree(net->ipv4.inet_addr_lst);
err_alloc_hash:
	return err;
}

static __net_exit void devinet_exit_net(struct net *net)
{
#ifdef CONFIG_SYSCTL
	const struct ctl_table *tbl;
#endif

	cancel_delayed_work_sync(&net->ipv4.addr_chk_work);

#ifdef CONFIG_SYSCTL
	tbl = net->ipv4.forw_hdr->ctl_table_arg;
	unregister_net_sysctl_table(net->ipv4.forw_hdr);
	__devinet_sysctl_unregister(net, net->ipv4.devconf_dflt,
				    NETCONFA_IFINDEX_DEFAULT);
	__devinet_sysctl_unregister(net, net->ipv4.devconf_all,
				    NETCONFA_IFINDEX_ALL);
	kfree(tbl);
#endif
	kfree(net->ipv4.devconf_dflt);
	kfree(net->ipv4.devconf_all);
	kfree(net->ipv4.inet_addr_lst);
}

static __net_initdata struct pernet_operations devinet_ops = {
	.init = devinet_init_net,
	.exit = devinet_exit_net,
};

static struct rtnl_af_ops inet_af_ops __read_mostly = {
	.family		  = AF_INET,
	.fill_link_af	  = inet_fill_link_af,
	.get_link_af_size = inet_get_link_af_size,
	.validate_link_af = inet_validate_link_af,
	.set_link_af	  = inet_set_link_af,
};

static const struct rtnl_msg_handler devinet_rtnl_msg_handlers[] __initconst = {
	{.protocol = PF_INET, .msgtype = RTM_NEWADDR, .doit = inet_rtm_newaddr,
	 .flags = RTNL_FLAG_DOIT_PERNET},
	{.protocol = PF_INET, .msgtype = RTM_DELADDR, .doit = inet_rtm_deladdr,
	 .flags = RTNL_FLAG_DOIT_PERNET},
	{.protocol = PF_INET, .msgtype = RTM_GETADDR, .dumpit = inet_dump_ifaddr,
	 .flags = RTNL_FLAG_DUMP_UNLOCKED | RTNL_FLAG_DUMP_SPLIT_NLM_DONE},
	{.protocol = PF_INET, .msgtype = RTM_GETNETCONF,
	 .doit = inet_netconf_get_devconf, .dumpit = inet_netconf_dump_devconf,
	 .flags = RTNL_FLAG_DOIT_UNLOCKED | RTNL_FLAG_DUMP_UNLOCKED},
	{.owner = THIS_MODULE, .protocol = PF_INET, .msgtype = RTM_GETMULTICAST,
	 .dumpit = inet_dump_ifmcaddr, .flags = RTNL_FLAG_DUMP_UNLOCKED},
};

void __init devinet_init(void)
{
	register_pernet_subsys(&devinet_ops);
	//注册通知链，用于创建inet4_dev设备
	register_netdevice_notifier(&ip_netdev_notifier);

	if (rtnl_af_register(&inet_af_ops))
		panic("Unable to register inet_af_ops\n");

<<<<<<< HEAD
	//ipv4地址的添加更新
	rtnl_register(PF_INET, RTM_NEWADDR, inet_rtm_newaddr, NULL, 0);
	//ipv4地址的删除
	rtnl_register(PF_INET, RTM_DELADDR, inet_rtm_deladdr, NULL, 0);
	rtnl_register(PF_INET, RTM_GETADDR, NULL, inet_dump_ifaddr, 0);
	rtnl_register(PF_INET, RTM_GETNETCONF, inet_netconf_get_devconf,
		      inet_netconf_dump_devconf, 0);
=======
	rtnl_register_many(devinet_rtnl_msg_handlers);
>>>>>>> 155a3c00
}<|MERGE_RESOLUTION|>--- conflicted
+++ resolved
@@ -111,12 +111,6 @@
 #define IN4_ADDR_HSIZE_SHIFT	8
 #define IN4_ADDR_HSIZE		(1U << IN4_ADDR_HSIZE_SHIFT)
 
-<<<<<<< HEAD
-//记录系统所有namespace中的inet addr
-static struct hlist_head inet_addr_lst[IN4_ADDR_HSIZE];
-
-=======
->>>>>>> 155a3c00
 static u32 inet_addr_hash(const struct net *net, __be32 addr)
 {
 	u32 val = __ipv4_addr_hash(addr, net_hash_mix(net));
@@ -189,15 +183,9 @@
 	u32 hash = inet_addr_hash(net, addr);
 	struct in_ifaddr *ifa;
 
-<<<<<<< HEAD
 	/*检查inet_addr_lst中是否包含给定的addr，如包含则返回ifa，否则返回NULL*/
-	hlist_for_each_entry_rcu(ifa, &inet_addr_lst[hash], hash)
-		if (ifa->ifa_local == addr &&
-		    net_eq(dev_net(ifa->ifa_dev->dev), net))
-=======
 	hlist_for_each_entry_rcu(ifa, &net->ipv4.inet_addr_lst[hash], addr_lst)
 		if (ifa->ifa_local == addr)
->>>>>>> 155a3c00
 			return ifa;
 
 	return NULL;
@@ -229,12 +217,9 @@
 
 static struct in_ifaddr *inet_alloc_ifa(struct in_device *in_dev)
 {
-<<<<<<< HEAD
+	struct in_ifaddr *ifa;
+
 	//申请inet接口地址内存
-	return kzalloc(sizeof(struct in_ifaddr), GFP_KERNEL_ACCOUNT);
-=======
-	struct in_ifaddr *ifa;
-
 	ifa = kzalloc(sizeof(*ifa), GFP_KERNEL_ACCOUNT);
 	if (!ifa)
 		return NULL;
@@ -245,7 +230,6 @@
 	INIT_HLIST_NODE(&ifa->addr_lst);
 
 	return ifa;
->>>>>>> 155a3c00
 }
 
 static void inet_rcu_free_ifa(struct rcu_head *head)
@@ -329,18 +313,11 @@
 			in_dev = NULL;
 			goto out;
 		}
+		//组播初始化
 		ip_mc_init_dev(in_dev);
 		if (dev->flags & IFF_UP)
 			ip_mc_up(in_dev);
 	}
-<<<<<<< HEAD
-
-	//组播初始化
-	ip_mc_init_dev(in_dev);
-	if (dev->flags & IFF_UP)
-		ip_mc_up(in_dev);
-=======
->>>>>>> 155a3c00
 
 	/* we can receive as soon as ip_ptr is set -- do this last */
 	//设置ipv4设备给net_device
@@ -542,16 +519,7 @@
 
 	ASSERT_RTNL();
 
-<<<<<<< HEAD
-	//未配置本端地址，返回0
-	if (!ifa->ifa_local) {
-		inet_free_ifa(ifa);
-		return 0;
-	}
-
 	/*清除掉从ip标记*/
-=======
->>>>>>> 155a3c00
 	ifa->ifa_flags &= ~IFA_F_SECONDARY;
 	last_primary = &in_dev->ifa_list;
 
@@ -622,14 +590,9 @@
 	//记录ifa到系统
 	inet_hash_insert(dev_net(in_dev->dev), ifa);
 
-<<<<<<< HEAD
 	//取消lifetime_work,并重新开启
-	cancel_delayed_work(&check_lifetime_work);
-	queue_delayed_work(system_power_efficient_wq, &check_lifetime_work, 0);
-=======
 	cancel_delayed_work(&net->ipv4.addr_chk_work);
 	queue_delayed_work(system_power_efficient_wq, &net->ipv4.addr_chk_work, 0);
->>>>>>> 155a3c00
 
 	/* Send message first, then call notifier.
 	   Notifier will trigger FIB update, so that
@@ -803,13 +766,6 @@
 		bool change_needed = false;
 
 		rcu_read_lock();
-<<<<<<< HEAD
-		hlist_for_each_entry_rcu(ifa, &inet_addr_lst[i], hash) {
-			unsigned long age;
-
-			/*跳过临时的ifa*/
-			if (ifa->ifa_flags & IFA_F_PERMANENT)
-=======
 		hlist_for_each_entry_rcu(ifa, head, addr_lst) {
 			unsigned long age, tstamp;
 			u32 preferred_lft;
@@ -817,8 +773,8 @@
 			u32 flags;
 
 			flags = READ_ONCE(ifa->ifa_flags);
+			/*跳过临时的ifa*/
 			if (flags & IFA_F_PERMANENT)
->>>>>>> 155a3c00
 				continue;
 
 			preferred_lft = READ_ONCE(ifa->ifa_preferred_lft);
@@ -899,14 +855,9 @@
 	if (time_before(next_sched, now + ADDRCONF_TIMER_FUZZ_MAX))
 		next_sched = now + ADDRCONF_TIMER_FUZZ_MAX;
 
-<<<<<<< HEAD
 	/*重复work*/
-	queue_delayed_work(system_power_efficient_wq, &check_lifetime_work,
-			next_sched - now);
-=======
 	queue_delayed_work(system_power_efficient_wq, &net->ipv4.addr_chk_work,
 			   next_sched - now);
->>>>>>> 155a3c00
 }
 
 static void set_ifa_lifetime(struct in_ifaddr *ifa, __u32 valid_lft,
@@ -915,12 +866,8 @@
 	unsigned long timeout;
 	u32 flags;
 
-<<<<<<< HEAD
 	/*清除这两个标记*/
-	ifa->ifa_flags &= ~(IFA_F_PERMANENT | IFA_F_DEPRECATED);
-=======
 	flags = ifa->ifa_flags & ~(IFA_F_PERMANENT | IFA_F_DEPRECATED);
->>>>>>> 155a3c00
 
 	timeout = addrconf_timeout_fixup(valid_lft, HZ);
 	if (addrconf_finite_timeout(timeout))
@@ -940,16 +887,10 @@
 		WRITE_ONCE(ifa->ifa_cstamp, ifa->ifa_tstamp);
 }
 
-<<<<<<< HEAD
 //申请inet4_ifaddr,并采用netlink的值填充它
-static struct in_ifaddr *rtm_to_ifaddr(struct net *net, struct nlmsghdr *nlh,
-				       __u32 *pvalid_lft, __u32 *pprefered_lft,
-				       struct netlink_ext_ack *extack)
-=======
 static int inet_validate_rtm(struct nlmsghdr *nlh, struct nlattr **tb,
 			     struct netlink_ext_ack *extack,
 			     __u32 *valid_lft, __u32 *prefered_lft)
->>>>>>> 155a3c00
 {
 	struct ifaddrmsg *ifm = nlmsg_data(nlh);
 	int err;
@@ -957,16 +898,9 @@
 	err = nlmsg_parse_deprecated(nlh, sizeof(*ifm), tb, IFA_MAX,
 				     ifa_ipv4_policy, extack);
 	if (err < 0)
-<<<<<<< HEAD
-		goto errout;
-
-	ifm = nlmsg_data(nlh);
-	err = -EINVAL;
+		return err;
+
 	//ipv4前缀必定小于等于32,必须指定要配置的地址
-=======
-		return err;
-
->>>>>>> 155a3c00
 	if (ifm->ifa_prefixlen > 32) {
 		NL_SET_ERR_MSG(extack, "ipv4: Invalid prefix length");
 		return -EINVAL;
@@ -990,9 +924,6 @@
 		*prefered_lft = ci->ifa_prefered;
 	}
 
-<<<<<<< HEAD
-	//通过ifindex找到对应的dev
-=======
 	return 0;
 }
 
@@ -1006,7 +937,7 @@
 	struct in_ifaddr *ifa;
 	int err;
 
->>>>>>> 155a3c00
+	//通过ifindex找到对应的dev
 	dev = __dev_get_by_index(net, ifm->ifa_index);
 	err = -ENODEV;
 	if (!dev) {
@@ -1014,22 +945,14 @@
 		goto errout;
 	}
 
-<<<<<<< HEAD
 	//取dev对应的inet4_dev
-	in_dev = __in_dev_get_rtnl(dev);
-=======
 	in_dev = __in_dev_get_rtnl_net(dev);
->>>>>>> 155a3c00
 	err = -ENOBUFS;
 	if (!in_dev)
 		goto errout;
 
-<<<<<<< HEAD
 	//申请地址内存空间
-	ifa = inet_alloc_ifa();
-=======
 	ifa = inet_alloc_ifa(in_dev);
->>>>>>> 155a3c00
 	if (!ifa)
 		/*
 		 * A potential indev allocation can be left alive, it stays
@@ -1076,16 +999,8 @@
 	struct in_device *in_dev = ifa->ifa_dev;
 	struct in_ifaddr *ifa1;
 
-<<<<<<< HEAD
-	//此地址无本端地址，直接返回未查到
-	if (!ifa->ifa_local)
-		return NULL;
-
-	in_dev_for_each_ifa_rtnl(ifa1, in_dev) {
-	    //掩码相等，对端地址相等，本端地址相等，则匹配
-=======
 	in_dev_for_each_ifa_rtnl_net(net, ifa1, in_dev) {
->>>>>>> 155a3c00
+	    	//掩码相等，对端地址相等，本端地址相等，则匹配
 		if (ifa1->ifa_mask == ifa->ifa_mask &&
 		    inet_ifa_match(ifa1->ifa_address, ifa) &&
 		    ifa1->ifa_local == ifa->ifa_local)
@@ -1114,14 +1029,7 @@
 	if (!nla_get_in_addr(tb[IFA_LOCAL]))
 		return 0;
 
-<<<<<<< HEAD
-	//申请并填充接口地址ifa
-	ifa = rtm_to_ifaddr(net, nlh, &valid_lft, &prefered_lft, extack);
-	if (IS_ERR(ifa))
-		return PTR_ERR(ifa);
-=======
 	rtnl_net_lock(net);
->>>>>>> 155a3c00
 
 	ifa = inet_rtm_to_ifa(net, nlh, tb, extack);
 	if (IS_ERR(ifa)) {
@@ -1497,12 +1405,8 @@
 	const struct in_ifaddr *ifa;
 
 	in_dev_for_each_ifa_rcu(ifa, in_dev) {
-<<<<<<< HEAD
-		if (ifa->ifa_flags & IFA_F_SECONDARY)
-		    /*跳过备地址*/
-=======
 		if (READ_ONCE(ifa->ifa_flags) & IFA_F_SECONDARY)
->>>>>>> 155a3c00
+		    	/*跳过备地址*/
 			continue;
 
 		/*地址范围必须小于scop*/
@@ -1539,12 +1443,8 @@
 
 	/*在ipv4设备中查找满足要求地址*/
 	in_dev_for_each_ifa_rcu(ifa, in_dev) {
-<<<<<<< HEAD
-		if (ifa->ifa_flags & IFA_F_SECONDARY)
-		    /*跳过从地址*/
-=======
 		if (READ_ONCE(ifa->ifa_flags) & IFA_F_SECONDARY)
->>>>>>> 155a3c00
+		    	/*跳过从地址*/
 			continue;
 		if (min(ifa->ifa_scope, localnet_scope) > scope)
 		    /*跳过大于要求scope的地址*/
@@ -3076,8 +2976,10 @@
 };
 
 static const struct rtnl_msg_handler devinet_rtnl_msg_handlers[] __initconst = {
+	//ipv4地址的添加更新
 	{.protocol = PF_INET, .msgtype = RTM_NEWADDR, .doit = inet_rtm_newaddr,
 	 .flags = RTNL_FLAG_DOIT_PERNET},
+	//ipv4地址的删除
 	{.protocol = PF_INET, .msgtype = RTM_DELADDR, .doit = inet_rtm_deladdr,
 	 .flags = RTNL_FLAG_DOIT_PERNET},
 	{.protocol = PF_INET, .msgtype = RTM_GETADDR, .dumpit = inet_dump_ifaddr,
@@ -3098,15 +3000,5 @@
 	if (rtnl_af_register(&inet_af_ops))
 		panic("Unable to register inet_af_ops\n");
 
-<<<<<<< HEAD
-	//ipv4地址的添加更新
-	rtnl_register(PF_INET, RTM_NEWADDR, inet_rtm_newaddr, NULL, 0);
-	//ipv4地址的删除
-	rtnl_register(PF_INET, RTM_DELADDR, inet_rtm_deladdr, NULL, 0);
-	rtnl_register(PF_INET, RTM_GETADDR, NULL, inet_dump_ifaddr, 0);
-	rtnl_register(PF_INET, RTM_GETNETCONF, inet_netconf_get_devconf,
-		      inet_netconf_dump_devconf, 0);
-=======
 	rtnl_register_many(devinet_rtnl_msg_handlers);
->>>>>>> 155a3c00
 }