--- conflicted
+++ resolved
@@ -995,12 +995,8 @@
 	case SIOCGIFNETMASK:
 	case SIOCGIFDSTADDR:
 	case SIOCGIFPFLAGS:
-<<<<<<< HEAD
-	    /*获取接口相关信息*/
-		if (copy_from_user(&ifr, p, sizeof(struct ifreq)))
-=======
+		/*获取接口相关信息*/
 		if (get_user_ifreq(&ifr, NULL, p))
->>>>>>> ce840177
 			return -EFAULT;
 		err = devinet_ioctl(net, cmd, &ifr);
 		if (!err && put_user_ifreq(&ifr, p))
@@ -1013,12 +1009,8 @@
 	case SIOCSIFDSTADDR:
 	case SIOCSIFPFLAGS:
 	case SIOCSIFFLAGS:
-<<<<<<< HEAD
-	    /*设置inet4设备接口相关信息*/
-		if (copy_from_user(&ifr, p, sizeof(struct ifreq)))
-=======
+		/*设置inet4设备接口相关信息*/
 		if (get_user_ifreq(&ifr, NULL, p))
->>>>>>> ce840177
 			return -EFAULT;
 		err = devinet_ioctl(net, cmd, &ifr);
 		break;
@@ -1747,16 +1739,7 @@
 }
 EXPORT_SYMBOL_GPL(inet_ctl_sock_create);
 
-<<<<<<< HEAD
 //返回当前cpu上mib在offt偏移量位置的统计信息
-u64 snmp_get_cpu_field(void __percpu *mib, int cpu, int offt)
-{
-	return  *(((unsigned long *)per_cpu_ptr(mib, cpu)) + offt);
-}
-EXPORT_SYMBOL_GPL(snmp_get_cpu_field);
-
-=======
->>>>>>> ce840177
 unsigned long snmp_fold_field(void __percpu *mib, int offt)
 {
 	unsigned long res = 0;
