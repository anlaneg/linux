--- conflicted
+++ resolved
@@ -1612,12 +1612,8 @@
 	.icmp_strict_tag_validation = 1,
 };
 
-<<<<<<< HEAD
 //注册udp协议
-static const struct net_protocol udp_protocol = {
-=======
 static struct net_protocol udp_protocol = {
->>>>>>> eb4125df
 	.early_demux =	udp_v4_early_demux,
 	.early_demux_handler =	udp_v4_early_demux,
 	.handler =	udp_rcv,
