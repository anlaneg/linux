--- conflicted
+++ resolved
@@ -1408,12 +1408,8 @@
 }
 EXPORT_SYMBOL(inet_gso_segment);
 
-<<<<<<< HEAD
 //ip层的gro收包处理
-struct sk_buff **inet_gro_receive(struct sk_buff **head, struct sk_buff *skb)
-=======
 struct sk_buff *inet_gro_receive(struct list_head *head, struct sk_buff *skb)
->>>>>>> 58c3f14f
 {
 	const struct net_offload *ops;
 	struct sk_buff *pp = NULL;
@@ -1459,12 +1455,8 @@
 	flush = (u16)((ntohl(*(__be32 *)iph) ^ skb_gro_len(skb)) | (id & ~IP_DF));
 	id >>= 16;
 
-<<<<<<< HEAD
 	//排除掉原来认为是同一条流的报文（现在这一层看的会更精确）
-	for (p = *head; p; p = p->next) {
-=======
 	list_for_each_entry(p, head, list) {
->>>>>>> 58c3f14f
 		struct iphdr *iph2;
 		u16 flush_id;
 
@@ -1928,12 +1920,8 @@
 
 static struct packet_type ip_packet_type __read_mostly = {
 	.type = cpu_to_be16(ETH_P_IP),
-<<<<<<< HEAD
 	.func = ip_rcv,//收到ip报文时处理
-=======
-	.func = ip_rcv,
 	.list_func = ip_list_rcv,
->>>>>>> 58c3f14f
 };
 
 static int __init inet_init(void)
