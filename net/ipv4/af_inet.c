// SPDX-License-Identifier: GPL-2.0-or-later
/*
 * INET		An implementation of the TCP/IP protocol suite for the LINUX
 *		operating system.  INET is implemented using the  BSD Socket
 *		interface as the means of communication with the user level.
 *
 *		PF_INET protocol family socket handler.
 *
 * Authors:	Ross Biro
 *		Fred N. van Kempen, <waltje@uWalt.NL.Mugnet.ORG>
 *		Florian La Roche, <flla@stud.uni-sb.de>
 *		Alan Cox, <A.Cox@swansea.ac.uk>
 *
 * Changes (see also sock.c)
 *
 *		piggy,
 *		Karl Knutson	:	Socket protocol table
 *		A.N.Kuznetsov	:	Socket death error in accept().
 *		John Richardson :	Fix non blocking error in connect()
 *					so sockets that fail to connect
 *					don't return -EINPROGRESS.
 *		Alan Cox	:	Asynchronous I/O support
 *		Alan Cox	:	Keep correct socket pointer on sock
 *					structures
 *					when accept() ed
 *		Alan Cox	:	Semantics of SO_LINGER aren't state
 *					moved to close when you look carefully.
 *					With this fixed and the accept bug fixed
 *					some RPC stuff seems happier.
 *		Niibe Yutaka	:	4.4BSD style write async I/O
 *		Alan Cox,
 *		Tony Gale 	:	Fixed reuse semantics.
 *		Alan Cox	:	bind() shouldn't abort existing but dead
 *					sockets. Stops FTP netin:.. I hope.
 *		Alan Cox	:	bind() works correctly for RAW sockets.
 *					Note that FreeBSD at least was broken
 *					in this respect so be careful with
 *					compatibility tests...
 *		Alan Cox	:	routing cache support
 *		Alan Cox	:	memzero the socket structure for
 *					compactness.
 *		Matt Day	:	nonblock connect error handler
 *		Alan Cox	:	Allow large numbers of pending sockets
 *					(eg for big web sites), but only if
 *					specifically application requested.
 *		Alan Cox	:	New buffering throughout IP. Used
 *					dumbly.
 *		Alan Cox	:	New buffering now used smartly.
 *		Alan Cox	:	BSD rather than common sense
 *					interpretation of listen.
 *		Germano Caronni	:	Assorted small races.
 *		Alan Cox	:	sendmsg/recvmsg basic support.
 *		Alan Cox	:	Only sendmsg/recvmsg now supported.
 *		Alan Cox	:	Locked down bind (see security list).
 *		Alan Cox	:	Loosened bind a little.
 *		Mike McLagan	:	ADD/DEL DLCI Ioctls
 *	Willy Konynenberg	:	Transparent proxying support.
 *		David S. Miller	:	New socket lookup architecture.
 *					Some other random speedups.
 *		Cyrus Durgin	:	Cleaned up file for kmod hacks.
 *		Andi Kleen	:	Fix inet_stream_connect TCP race.
 */

#define pr_fmt(fmt) "IPv4: " fmt

#include <linux/err.h>
#include <linux/errno.h>
#include <linux/types.h>
#include <linux/socket.h>
#include <linux/in.h>
#include <linux/kernel.h>
#include <linux/kmod.h>
#include <linux/sched.h>
#include <linux/timer.h>
#include <linux/string.h>
#include <linux/sockios.h>
#include <linux/net.h>
#include <linux/capability.h>
#include <linux/fcntl.h>
#include <linux/mm.h>
#include <linux/interrupt.h>
#include <linux/stat.h>
#include <linux/init.h>
#include <linux/poll.h>
#include <linux/netfilter_ipv4.h>
#include <linux/random.h>
#include <linux/slab.h>

#include <linux/uaccess.h>

#include <linux/inet.h>
#include <linux/igmp.h>
#include <linux/inetdevice.h>
#include <linux/netdevice.h>
#include <net/checksum.h>
#include <net/ip.h>
#include <net/protocol.h>
#include <net/arp.h>
#include <net/route.h>
#include <net/ip_fib.h>
#include <net/inet_connection_sock.h>
#include <net/tcp.h>
#include <net/udp.h>
#include <net/udplite.h>
#include <net/ping.h>
#include <linux/skbuff.h>
#include <net/sock.h>
#include <net/raw.h>
#include <net/icmp.h>
#include <net/inet_common.h>
#include <net/ip_tunnels.h>
#include <net/xfrm.h>
#include <net/net_namespace.h>
#include <net/secure_seq.h>
#ifdef CONFIG_IP_MROUTE
#include <linux/mroute.h>
#endif
#include <net/l3mdev.h>

#include <trace/events/sock.h>

/* The inetsw table contains everything that inet_create needs to
 * build a new socket.
 */
static struct list_head inetsw[SOCK_MAX];
static DEFINE_SPINLOCK(inetsw_lock);

/* New destruction routine */

void inet_sock_destruct(struct sock *sk)
{
	struct inet_sock *inet = inet_sk(sk);

	__skb_queue_purge(&sk->sk_receive_queue);
	if (sk->sk_rx_skb_cache) {
		__kfree_skb(sk->sk_rx_skb_cache);
		sk->sk_rx_skb_cache = NULL;
	}
	__skb_queue_purge(&sk->sk_error_queue);

	sk_mem_reclaim(sk);

	if (sk->sk_type == SOCK_STREAM && sk->sk_state != TCP_CLOSE) {
		pr_err("Attempt to release TCP socket in state %d %p\n",
		       sk->sk_state, sk);
		return;
	}
	if (!sock_flag(sk, SOCK_DEAD)) {
		pr_err("Attempt to release alive inet socket %p\n", sk);
		return;
	}

	WARN_ON(atomic_read(&sk->sk_rmem_alloc));
	WARN_ON(refcount_read(&sk->sk_wmem_alloc));
	WARN_ON(sk->sk_wmem_queued);
	WARN_ON(sk->sk_forward_alloc);

	kfree(rcu_dereference_protected(inet->inet_opt, 1));
	dst_release(rcu_dereference_protected(sk->sk_dst_cache, 1));
	dst_release(sk->sk_rx_dst);
	sk_refcnt_debug_dec(sk);
}
EXPORT_SYMBOL(inet_sock_destruct);

/*
 *	The routines beyond this point handle the behaviour of an AF_INET
 *	socket object. Mostly it punts to the subprotocols of IP to do
 *	the work.
 */

/*
 *	Automatically bind an unbound socket.
 */

static int inet_autobind(struct sock *sk)
{
	struct inet_sock *inet;
	/* We may need to bind the socket. */
	lock_sock(sk);
	inet = inet_sk(sk);
	if (!inet->inet_num) {
		if (sk->sk_prot->get_port(sk, 0)) {
			release_sock(sk);
			return -EAGAIN;
		}
		inet->inet_sport = htons(inet->inet_num);
	}
	release_sock(sk);
	return 0;
}

/*
 *	Move a socket into listening state.
 */
int inet_listen(struct socket *sock, int backlog)
{
	struct sock *sk = sock->sk;
	unsigned char old_state;
	int err, tcp_fastopen;

	lock_sock(sk);

	err = -EINVAL;
	if (sock->state != SS_UNCONNECTED || sock->type != SOCK_STREAM)
		goto out;

	old_state = sk->sk_state;
	if (!((1 << old_state) & (TCPF_CLOSE | TCPF_LISTEN)))
		goto out;

	sk->sk_max_ack_backlog = backlog;
	/* Really, if the socket is already in listen state
	 * we can only allow the backlog to be adjusted.
	 */
	if (old_state != TCP_LISTEN) {
		/* Enable TFO w/o requiring TCP_FASTOPEN socket option.
		 * Note that only TCP sockets (SOCK_STREAM) will reach here.
		 * Also fastopen backlog may already been set via the option
		 * because the socket was in TCP_LISTEN state previously but
		 * was shutdown() rather than close().
		 */
		tcp_fastopen = sock_net(sk)->ipv4.sysctl_tcp_fastopen;
		if ((tcp_fastopen & TFO_SERVER_WO_SOCKOPT1) &&
		    (tcp_fastopen & TFO_SERVER_ENABLE) &&
		    !inet_csk(sk)->icsk_accept_queue.fastopenq.max_qlen) {
			fastopen_queue_tune(sk, backlog);
			tcp_fastopen_init_key_once(sock_net(sk));
		}

		err = inet_csk_listen_start(sk, backlog);
		if (err)
			goto out;
		tcp_call_bpf(sk, BPF_SOCK_OPS_TCP_LISTEN_CB, 0, NULL);
	}
	err = 0;

out:
	release_sock(sk);
	return err;
}
EXPORT_SYMBOL(inet_listen);

/*
 *	Create an inet socket.
 */
//inet socket创建
static int inet_create(struct net *net, struct socket *sock, int protocol,
		       int kern)
{
	struct sock *sk;
	struct inet_protosw *answer;
	struct inet_sock *inet;
	struct proto *answer_prot;
	unsigned char answer_flags;
	int try_loading_module = 0;
	int err;

	if (protocol < 0 || protocol >= IPPROTO_MAX)
		return -EINVAL;

	sock->state = SS_UNCONNECTED;

	/* Look for the requested type/protocol pair. */
lookup_protocol:
	err = -ESOCKTNOSUPPORT;
	rcu_read_lock();
	list_for_each_entry_rcu(answer, &inetsw[sock->type], list) {

		err = 0;
		/* Check the non-wild match. */
		//常见的，我们在创建socket时指定的protocol为0
		//注：下文中IPPROTO_IP为0
		if (protocol == answer->protocol) {
			if (protocol != IPPROTO_IP)
				break;
		} else {
			/* Check for the two wild cases. */
			//如果协议为0，则将protocol更新为answer->protocol并认为匹配成功
			if (IPPROTO_IP == protocol) {
				protocol = answer->protocol;
				break;
			}
			if (IPPROTO_IP == answer->protocol)
				break;
		}
		err = -EPROTONOSUPPORT;
	}

	if (unlikely(err)) {
		//尝试加载module来支持
		if (try_loading_module < 2) {
			rcu_read_unlock();
			/*
			 * Be more specific, e.g. net-pf-2-proto-132-type-1
			 * (net-pf-PF_INET-proto-IPPROTO_SCTP-type-SOCK_STREAM)
			 */
			if (++try_loading_module == 1)
				request_module("net-pf-%d-proto-%d-type-%d",
					       PF_INET, protocol, sock->type);
			/*
			 * Fall back to generic, e.g. net-pf-2-proto-132
			 * (net-pf-PF_INET-proto-IPPROTO_SCTP)
			 */
			else
				request_module("net-pf-%d-proto-%d",
					       PF_INET, protocol);
			goto lookup_protocol;//已加载，重查
		} else
			goto out_rcu_unlock;//尝试后仍无法支持，返回错误
	}

	err = -EPERM;
	if (sock->type == SOCK_RAW && !kern &&
	    !ns_capable(net->user_ns, CAP_NET_RAW))
		goto out_rcu_unlock;

	sock->ops = answer->ops;//设置socket操作集
	answer_prot = answer->prot;
	answer_flags = answer->flags;
	rcu_read_unlock();

	WARN_ON(!answer_prot->slab);

	err = -ENOBUFS;
	//申请sk
	sk = sk_alloc(net, PF_INET, GFP_KERNEL, answer_prot, kern);
	if (!sk)
		goto out;

	err = 0;
	if (INET_PROTOSW_REUSE & answer_flags)
		sk->sk_reuse = SK_CAN_REUSE;

	//强转为inet的socket
	inet = inet_sk(sk);
	inet->is_icsk = (INET_PROTOSW_ICSK & answer_flags) != 0;

	inet->nodefrag = 0;

	if (SOCK_RAW == sock->type) {
		inet->inet_num = protocol;//raw socket时指定为协议号
		if (IPPROTO_RAW == protocol)
			inet->hdrincl = 1;
	}

	if (net->ipv4.sysctl_ip_no_pmtu_disc)
		inet->pmtudisc = IP_PMTUDISC_DONT;
	else
		inet->pmtudisc = IP_PMTUDISC_WANT;

	inet->inet_id = 0;

	sock_init_data(sock, sk);

	sk->sk_destruct	   = inet_sock_destruct;
	sk->sk_protocol	   = protocol;
	sk->sk_backlog_rcv = sk->sk_prot->backlog_rcv;

	inet->uc_ttl	= -1;
	inet->mc_loop	= 1;
	inet->mc_ttl	= 1;
	inet->mc_all	= 1;
	inet->mc_index	= 0;
	inet->mc_list	= NULL;
	inet->rcv_tos	= 0;

	sk_refcnt_debug_inc(sk);

	if (inet->inet_num) {
		/* It assumes that any protocol which allows
		 * the user to assign a number at socket
		 * creation time automatically
		 * shares.
		 */
		inet->inet_sport = htons(inet->inet_num);
		/* Add to protocol hash chains. */
		//将socket添加到hash表中
		err = sk->sk_prot->hash(sk);
		if (err) {
			sk_common_release(sk);
			goto out;
		}
	}

	//如果有init回调，则基于protocol来进行socket初始化
	if (sk->sk_prot->init) {
		err = sk->sk_prot->init(sk);
		if (err) {
			sk_common_release(sk);
			goto out;
		}
	}

	if (!kern) {
		err = BPF_CGROUP_RUN_PROG_INET_SOCK(sk);
		if (err) {
			sk_common_release(sk);
			goto out;
		}
	}
out:
	return err;
out_rcu_unlock:
	rcu_read_unlock();
	goto out;
}


/*
 *	The peer socket should always be NULL (or else). When we call this
 *	function we are destroying the object and from then on nobody
 *	should refer to it.
 */
int inet_release(struct socket *sock)
{
	struct sock *sk = sock->sk;

	if (sk) {
		long timeout;

		/* Applications forget to leave groups before exiting */
		ip_mc_drop_socket(sk);

		/* If linger is set, we don't return until the close
		 * is complete.  Otherwise we return immediately. The
		 * actually closing is done the same either way.
		 *
		 * If the close is due to the process exiting, we never
		 * linger..
		 */
		timeout = 0;
		if (sock_flag(sk, SOCK_LINGER) &&
		    !(current->flags & PF_EXITING))
			timeout = sk->sk_lingertime;
		sk->sk_prot->close(sk, timeout);
		sock->sk = NULL;
	}
	return 0;
}
EXPORT_SYMBOL(inet_release);

//实现af_inet bind系统调用
int inet_bind(struct socket *sock, struct sockaddr *uaddr, int addr_len)
{
	struct sock *sk = sock->sk;
	int err;

	/* If the socket has its own bind function then use it. (RAW) */
	if (sk->sk_prot->bind) {
		//如果协议有自已的bind函数，则调用bind
		return sk->sk_prot->bind(sk, uaddr, addr_len);
	}
	//如果协议未提供自已的bind函数，则使用默认的bind函数
	if (addr_len < sizeof(struct sockaddr_in))
		return -EINVAL;

	/* BPF prog is run before any checks are done so that if the prog
	 * changes context in a wrong way it will be caught.
	 */
	err = BPF_CGROUP_RUN_PROG_INET4_BIND(sk, uaddr);
	if (err)
		return err;

	return __inet_bind(sk, uaddr, addr_len, false, true);
}
EXPORT_SYMBOL(inet_bind);

//(实现udp,tcp的bind函数)
int __inet_bind(struct sock *sk, struct sockaddr *uaddr, int addr_len,
		bool force_bind_address_no_port, bool with_lock)
{
	struct sockaddr_in *addr = (struct sockaddr_in *)uaddr;
	struct inet_sock *inet = inet_sk(sk);
	struct net *net = sock_net(sk);
	unsigned short snum;
	int chk_addr_ret;
	u32 tb_id = RT_TABLE_LOCAL;
	int err;

	if (addr->sin_family != AF_INET) {
		/* Compatibility games : accept AF_UNSPEC (mapped to AF_INET)
		 * only if s_addr is INADDR_ANY.
		 */
		err = -EAFNOSUPPORT;
		if (addr->sin_family != AF_UNSPEC ||
		    addr->sin_addr.s_addr != htonl(INADDR_ANY))
			goto out;
	}

	tb_id = l3mdev_fib_table_by_index(net, sk->sk_bound_dev_if) ? : tb_id;
	chk_addr_ret = inet_addr_type_table(net, addr->sin_addr.s_addr, tb_id);

	/* Not specified by any standard per-se, however it breaks too
	 * many applications when removed.  It is unfortunate since
	 * allowing applications to make a non-local bind solves
	 * several problems with systems using dynamic addressing.
	 * (ie. your servers still start up even if your ISDN link
	 *  is temporarily down)
	 */
	err = -EADDRNOTAVAIL;
	if (!inet_can_nonlocal_bind(net, inet) &&
	    addr->sin_addr.s_addr != htonl(INADDR_ANY) &&
	    chk_addr_ret != RTN_LOCAL &&
	    chk_addr_ret != RTN_MULTICAST &&
	    chk_addr_ret != RTN_BROADCAST)
		goto out;

	//取出要bind的srcport
	snum = ntohs(addr->sin_port);
	err = -EACCES;
	if (snum && snum < inet_prot_sock(net) &&
	    !ns_capable(net->user_ns, CAP_NET_BIND_SERVICE))
		goto out;

	/*      We keep a pair of addresses. rcv_saddr is the one
	 *      used by hash lookups, and saddr is used for transmit.
	 *
	 *      In the BSD API these are the same except where it
	 *      would be illegal to use them (multicast/broadcast) in
	 *      which case the sending device address is used.
	 */
	if (with_lock)
		lock_sock(sk);

	/* Check these errors (active socket, double bind). */
	err = -EINVAL;
	if (sk->sk_state != TCP_CLOSE || inet->inet_num)
		goto out_release_sock;

	//设置bind的dstip
	inet->inet_rcv_saddr = inet->inet_saddr = addr->sin_addr.s_addr;
	if (chk_addr_ret == RTN_MULTICAST || chk_addr_ret == RTN_BROADCAST)
		inet->inet_saddr = 0;  /* Use device */

	/* Make sure we are allowed to bind here. */
	if (snum || !(inet->bind_address_no_port ||
		      force_bind_address_no_port)) {
		//检查此srcport是否已占用
		if (sk->sk_prot->get_port(sk, snum)) {
			inet->inet_saddr = inet->inet_rcv_saddr = 0;
			err = -EADDRINUSE;
			goto out_release_sock;//已占用，报错
		}
		err = BPF_CGROUP_RUN_PROG_INET4_POST_BIND(sk);
		if (err) {
			inet->inet_saddr = inet->inet_rcv_saddr = 0;
			goto out_release_sock;
		}
	}

	if (inet->inet_rcv_saddr)
		sk->sk_userlocks |= SOCK_BINDADDR_LOCK;
	if (snum)
		sk->sk_userlocks |= SOCK_BINDPORT_LOCK;
	inet->inet_sport = htons(inet->inet_num);
	inet->inet_daddr = 0;
	inet->inet_dport = 0;
	sk_dst_reset(sk);
	err = 0;
out_release_sock:
	if (with_lock)
		release_sock(sk);
out:
	return err;
}

//ip报文对应的connect,用于给出目的地址（例如ping运行时，ping 8.8.8.8，系统在创建socket后
//会调用connect拿到源ip地址）
//socket(PF_INET, SOCK_DGRAM, IPPROTO_IP) = 3
//connect(3, {sa_family=AF_INET, sin_port=htons(1025), sin_addr=inet_addr("8.8.8.8")}, 16) = 0
//getsockname(3, {sa_family=AF_INET, sin_port=htons(13929), sin_addr=inet_addr("10.224.11.91")}, [16]) = 0
int inet_dgram_connect(struct socket *sock, struct sockaddr *uaddr,
		       int addr_len, int flags)
{
	struct sock *sk = sock->sk;
	int err;

	if (addr_len < sizeof(uaddr->sa_family))
		return -EINVAL;
	if (uaddr->sa_family == AF_UNSPEC)
		return sk->sk_prot->disconnect(sk, flags);

	if (BPF_CGROUP_PRE_CONNECT_ENABLED(sk)) {
		err = sk->sk_prot->pre_connect(sk, uaddr, addr_len);
		if (err)
			return err;
	}

	if (!inet_sk(sk)->inet_num && inet_autobind(sk))
		return -EAGAIN;
	return sk->sk_prot->connect(sk, uaddr, addr_len);
}
EXPORT_SYMBOL(inet_dgram_connect);

static long inet_wait_for_connect(struct sock *sk, long timeo, int writebias)
{
	DEFINE_WAIT_FUNC(wait, woken_wake_function);

	add_wait_queue(sk_sleep(sk), &wait);
	sk->sk_write_pending += writebias;

	/* Basic assumption: if someone sets sk->sk_err, he _must_
	 * change state of the socket from TCP_SYN_*.
	 * Connect() does not allow to get error notifications
	 * without closing the socket.
	 */
	while ((1 << sk->sk_state) & (TCPF_SYN_SENT | TCPF_SYN_RECV)) {
		release_sock(sk);
		timeo = wait_woken(&wait, TASK_INTERRUPTIBLE, timeo);
		lock_sock(sk);
		if (signal_pending(current) || !timeo)
			break;
	}
	remove_wait_queue(sk_sleep(sk), &wait);
	sk->sk_write_pending -= writebias;
	return timeo;
}

/*
 *	Connect to a remote host. There is regrettably still a little
 *	TCP 'magic' in here.
 */
int __inet_stream_connect(struct socket *sock, struct sockaddr *uaddr,
			  int addr_len, int flags, int is_sendmsg)
{
	struct sock *sk = sock->sk;
	int err;
	long timeo;

	/*
	 * uaddr can be NULL and addr_len can be 0 if:
	 * sk is a TCP fastopen active socket and
	 * TCP_FASTOPEN_CONNECT sockopt is set and
	 * we already have a valid cookie for this socket.
	 * In this case, user can call write() after connect().
	 * write() will invoke tcp_sendmsg_fastopen() which calls
	 * __inet_stream_connect().
	 */
	if (uaddr) {
		if (addr_len < sizeof(uaddr->sa_family))
			return -EINVAL;

		if (uaddr->sa_family == AF_UNSPEC) {
			err = sk->sk_prot->disconnect(sk, flags);
			sock->state = err ? SS_DISCONNECTING : SS_UNCONNECTED;
			goto out;
		}
	}

	switch (sock->state) {
	default:
		err = -EINVAL;
		goto out;
	case SS_CONNECTED:
		err = -EISCONN;
		goto out;
	case SS_CONNECTING:
		if (inet_sk(sk)->defer_connect)
			err = is_sendmsg ? -EINPROGRESS : -EISCONN;
		else
			err = -EALREADY;
		/* Fall out of switch with err, set for this state */
		break;
	case SS_UNCONNECTED:
		err = -EISCONN;
		if (sk->sk_state != TCP_CLOSE)
			goto out;

		if (BPF_CGROUP_PRE_CONNECT_ENABLED(sk)) {
			err = sk->sk_prot->pre_connect(sk, uaddr, addr_len);
			if (err)
				goto out;
		}

		err = sk->sk_prot->connect(sk, uaddr, addr_len);
		if (err < 0)
			goto out;

		sock->state = SS_CONNECTING;

		if (!err && inet_sk(sk)->defer_connect)
			goto out;

		/* Just entered SS_CONNECTING state; the only
		 * difference is that return value in non-blocking
		 * case is EINPROGRESS, rather than EALREADY.
		 */
		err = -EINPROGRESS;
		break;
	}

	timeo = sock_sndtimeo(sk, flags & O_NONBLOCK);

	if ((1 << sk->sk_state) & (TCPF_SYN_SENT | TCPF_SYN_RECV)) {
		int writebias = (sk->sk_protocol == IPPROTO_TCP) &&
				tcp_sk(sk)->fastopen_req &&
				tcp_sk(sk)->fastopen_req->data ? 1 : 0;

		/* Error code is set above */
		if (!timeo || !inet_wait_for_connect(sk, timeo, writebias))
			goto out;

		err = sock_intr_errno(timeo);
		if (signal_pending(current))
			goto out;
	}

	/* Connection was closed by RST, timeout, ICMP error
	 * or another process disconnected us.
	 */
	if (sk->sk_state == TCP_CLOSE)
		goto sock_error;

	/* sk->sk_err may be not zero now, if RECVERR was ordered by user
	 * and error was received after socket entered established state.
	 * Hence, it is handled normally after connect() return successfully.
	 */

	sock->state = SS_CONNECTED;
	err = 0;
out:
	return err;

sock_error:
	err = sock_error(sk) ? : -ECONNABORTED;
	sock->state = SS_UNCONNECTED;
	if (sk->sk_prot->disconnect(sk, flags))
		sock->state = SS_DISCONNECTING;
	goto out;
}
EXPORT_SYMBOL(__inet_stream_connect);

int inet_stream_connect(struct socket *sock, struct sockaddr *uaddr,
			int addr_len, int flags)
{
	int err;

	lock_sock(sock->sk);
	err = __inet_stream_connect(sock, uaddr, addr_len, flags, 0);
	release_sock(sock->sk);
	return err;
}
EXPORT_SYMBOL(inet_stream_connect);

/*
 *	Accept a pending connection. The TCP layer now gives BSD semantics.
 */

int inet_accept(struct socket *sock, struct socket *newsock, int flags,
		bool kern)
{
	struct sock *sk1 = sock->sk;
	int err = -EINVAL;
	struct sock *sk2 = sk1->sk_prot->accept(sk1, flags, &err, kern);

	if (!sk2)
		goto do_err;

	lock_sock(sk2);

	sock_rps_record_flow(sk2);
	WARN_ON(!((1 << sk2->sk_state) &
		  (TCPF_ESTABLISHED | TCPF_SYN_RECV |
		  TCPF_CLOSE_WAIT | TCPF_CLOSE)));

	sock_graft(sk2, newsock);

	newsock->state = SS_CONNECTED;
	err = 0;
	release_sock(sk2);
do_err:
	return err;
}
EXPORT_SYMBOL(inet_accept);


/*
 *	This does both peername and sockname.
 */
int inet_getname(struct socket *sock, struct sockaddr *uaddr,
			int peer)
{
	struct sock *sk		= sock->sk;
	struct inet_sock *inet	= inet_sk(sk);
	DECLARE_SOCKADDR(struct sockaddr_in *, sin, uaddr);

	sin->sin_family = AF_INET;
	if (peer) {
		if (!inet->inet_dport ||
		    (((1 << sk->sk_state) & (TCPF_CLOSE | TCPF_SYN_SENT)) &&
		     peer == 1))
			return -ENOTCONN;
		sin->sin_port = inet->inet_dport;
		sin->sin_addr.s_addr = inet->inet_daddr;
	} else {
		__be32 addr = inet->inet_rcv_saddr;
		if (!addr)
			addr = inet->inet_saddr;
		sin->sin_port = inet->inet_sport;
		sin->sin_addr.s_addr = addr;
	}
	memset(sin->sin_zero, 0, sizeof(sin->sin_zero));
	return sizeof(*sin);
}
EXPORT_SYMBOL(inet_getname);

int inet_send_prepare(struct sock *sk)
{
	sock_rps_record_flow(sk);

	/* We may need to bind the socket. */
	if (!inet_sk(sk)->inet_num && !sk->sk_prot->no_autobind &&
	    inet_autobind(sk))
		return -EAGAIN;

	return 0;
}
EXPORT_SYMBOL_GPL(inet_send_prepare);

int inet_sendmsg(struct socket *sock, struct msghdr *msg, size_t size)
{
	struct sock *sk = sock->sk;

	if (unlikely(inet_send_prepare(sk)))
		return -EAGAIN;

	return INDIRECT_CALL_2(sk->sk_prot->sendmsg, tcp_sendmsg, udp_sendmsg,
			       sk, msg, size);
}
EXPORT_SYMBOL(inet_sendmsg);

ssize_t inet_sendpage(struct socket *sock, struct page *page, int offset,
		      size_t size, int flags)
{
	struct sock *sk = sock->sk;

	if (unlikely(inet_send_prepare(sk)))
		return -EAGAIN;

	if (sk->sk_prot->sendpage)
		return sk->sk_prot->sendpage(sk, page, offset, size, flags);
	return sock_no_sendpage(sock, page, offset, size, flags);
}
EXPORT_SYMBOL(inet_sendpage);

INDIRECT_CALLABLE_DECLARE(int udp_recvmsg(struct sock *, struct msghdr *,
					  size_t, int, int, int *));
int inet_recvmsg(struct socket *sock, struct msghdr *msg, size_t size,
		 int flags)
{
	struct sock *sk = sock->sk;
	int addr_len = 0;
	int err;

	if (likely(!(flags & MSG_ERRQUEUE)))
		sock_rps_record_flow(sk);

<<<<<<< HEAD
	//通过协议的recvmsg回调来完成
	err = sk->sk_prot->recvmsg(sk, msg, size, flags & MSG_DONTWAIT,
				   flags & ~MSG_DONTWAIT, &addr_len);
=======
	err = INDIRECT_CALL_2(sk->sk_prot->recvmsg, tcp_recvmsg, udp_recvmsg,
			      sk, msg, size, flags & MSG_DONTWAIT,
			      flags & ~MSG_DONTWAIT, &addr_len);
>>>>>>> 5f9e832c
	if (err >= 0)
		msg->msg_namelen = addr_len;
	return err;
}
EXPORT_SYMBOL(inet_recvmsg);

int inet_shutdown(struct socket *sock, int how)
{
	struct sock *sk = sock->sk;
	int err = 0;

	/* This should really check to make sure
	 * the socket is a TCP socket. (WHY AC...)
	 */
	how++; /* maps 0->1 has the advantage of making bit 1 rcvs and
		       1->2 bit 2 snds.
		       2->3 */
	if ((how & ~SHUTDOWN_MASK) || !how)	/* MAXINT->0 */
		return -EINVAL;

	lock_sock(sk);
	if (sock->state == SS_CONNECTING) {
		if ((1 << sk->sk_state) &
		    (TCPF_SYN_SENT | TCPF_SYN_RECV | TCPF_CLOSE))
			sock->state = SS_DISCONNECTING;
		else
			sock->state = SS_CONNECTED;
	}

	switch (sk->sk_state) {
	case TCP_CLOSE:
		err = -ENOTCONN;
		/* Hack to wake up other listeners, who can poll for
		   EPOLLHUP, even on eg. unconnected UDP sockets -- RR */
		/* fall through */
	default:
		sk->sk_shutdown |= how;
		if (sk->sk_prot->shutdown)
			sk->sk_prot->shutdown(sk, how);
		break;

	/* Remaining two branches are temporary solution for missing
	 * close() in multithreaded environment. It is _not_ a good idea,
	 * but we have no choice until close() is repaired at VFS level.
	 */
	case TCP_LISTEN:
		if (!(how & RCV_SHUTDOWN))
			break;
		/* fall through */
	case TCP_SYN_SENT:
		err = sk->sk_prot->disconnect(sk, O_NONBLOCK);
		sock->state = err ? SS_DISCONNECTING : SS_UNCONNECTED;
		break;
	}

	/* Wake up anyone sleeping in poll. */
	sk->sk_state_change(sk);
	release_sock(sk);
	return err;
}
EXPORT_SYMBOL(inet_shutdown);

/*
 *	ioctl() calls you can issue on an INET socket. Most of these are
 *	device configuration and stuff and very rarely used. Some ioctls
 *	pass on to the socket itself.
 *
 *	NOTE: I like the idea of a module for the config stuff. ie ifconfig
 *	loads the devconfigure module does its configuring and unloads it.
 *	There's a good 20K of config code hanging around the kernel.
 */

int inet_ioctl(struct socket *sock, unsigned int cmd, unsigned long arg)
{
	struct sock *sk = sock->sk;
	int err = 0;
	struct net *net = sock_net(sk);
	void __user *p = (void __user *)arg;
	struct ifreq ifr;
	struct rtentry rt;

	switch (cmd) {
	case SIOCADDRT:
	case SIOCDELRT:
		if (copy_from_user(&rt, p, sizeof(struct rtentry)))
			return -EFAULT;
		err = ip_rt_ioctl(net, cmd, &rt);
		break;
	case SIOCRTMSG:
		err = -EINVAL;
		break;
	case SIOCDARP:
	case SIOCGARP:
	case SIOCSARP:
		err = arp_ioctl(net, cmd, (void __user *)arg);
		break;
	case SIOCGIFADDR:
	case SIOCGIFBRDADDR:
	case SIOCGIFNETMASK:
	case SIOCGIFDSTADDR:
	case SIOCGIFPFLAGS:
		if (copy_from_user(&ifr, p, sizeof(struct ifreq)))
			return -EFAULT;
		err = devinet_ioctl(net, cmd, &ifr);
		if (!err && copy_to_user(p, &ifr, sizeof(struct ifreq)))
			err = -EFAULT;
		break;

	case SIOCSIFADDR:
	case SIOCSIFBRDADDR:
	case SIOCSIFNETMASK:
	case SIOCSIFDSTADDR:
	case SIOCSIFPFLAGS:
	case SIOCSIFFLAGS:
		if (copy_from_user(&ifr, p, sizeof(struct ifreq)))
			return -EFAULT;
		err = devinet_ioctl(net, cmd, &ifr);
		break;
	default:
		if (sk->sk_prot->ioctl)
			err = sk->sk_prot->ioctl(sk, cmd, arg);
		else
			err = -ENOIOCTLCMD;
		break;
	}
	return err;
}
EXPORT_SYMBOL(inet_ioctl);

#ifdef CONFIG_COMPAT
static int inet_compat_ioctl(struct socket *sock, unsigned int cmd, unsigned long arg)
{
	struct sock *sk = sock->sk;
	int err = -ENOIOCTLCMD;

	if (sk->sk_prot->compat_ioctl)
		err = sk->sk_prot->compat_ioctl(sk, cmd, arg);

	return err;
}
#endif

//tcp对应的socket操作集
const struct proto_ops inet_stream_ops = {
	.family		   = PF_INET,
	.owner		   = THIS_MODULE,
	.release	   = inet_release,
	.bind		   = inet_bind,
	.connect	   = inet_stream_connect,
	.socketpair	   = sock_no_socketpair,
	.accept		   = inet_accept,
	.getname	   = inet_getname,
	.poll		   = tcp_poll,
	.ioctl		   = inet_ioctl,
	.gettstamp	   = sock_gettstamp,
	.listen		   = inet_listen,
	.shutdown	   = inet_shutdown,
	.setsockopt	   = sock_common_setsockopt,
	.getsockopt	   = sock_common_getsockopt,
	.sendmsg	   = inet_sendmsg,
	.recvmsg	   = inet_recvmsg,
#ifdef CONFIG_MMU
	.mmap		   = tcp_mmap,
#endif
	.sendpage	   = inet_sendpage,
	.splice_read	   = tcp_splice_read,
	.read_sock	   = tcp_read_sock,
	.sendmsg_locked    = tcp_sendmsg_locked,
	.sendpage_locked   = tcp_sendpage_locked,
	.peek_len	   = tcp_peek_len,
#ifdef CONFIG_COMPAT
	.compat_setsockopt = compat_sock_common_setsockopt,
	.compat_getsockopt = compat_sock_common_getsockopt,
	.compat_ioctl	   = inet_compat_ioctl,
#endif
	.set_rcvlowat	   = tcp_set_rcvlowat,
};
EXPORT_SYMBOL(inet_stream_ops);

//udp对应的socket操作集
const struct proto_ops inet_dgram_ops = {
	.family		   = PF_INET,
	.owner		   = THIS_MODULE,
	.release	   = inet_release,
	.bind		   = inet_bind,
	.connect	   = inet_dgram_connect,
	.socketpair	   = sock_no_socketpair,
	.accept		   = sock_no_accept,
	.getname	   = inet_getname,
	.poll		   = udp_poll,
	.ioctl		   = inet_ioctl,
	.gettstamp	   = sock_gettstamp,
	.listen		   = sock_no_listen,
	.shutdown	   = inet_shutdown,
	.setsockopt	   = sock_common_setsockopt,
	.getsockopt	   = sock_common_getsockopt,
	.sendmsg	   = inet_sendmsg,
	.recvmsg	   = inet_recvmsg,
	.mmap		   = sock_no_mmap,
	.sendpage	   = inet_sendpage,
	.set_peek_off	   = sk_set_peek_off,
#ifdef CONFIG_COMPAT
	.compat_setsockopt = compat_sock_common_setsockopt,
	.compat_getsockopt = compat_sock_common_getsockopt,
	.compat_ioctl	   = inet_compat_ioctl,
#endif
};
EXPORT_SYMBOL(inet_dgram_ops);

/*
 * For SOCK_RAW sockets; should be the same as inet_dgram_ops but without
 * udp_poll
 */
//raw对应的socket操作集
static const struct proto_ops inet_sockraw_ops = {
	.family		   = PF_INET,
	.owner		   = THIS_MODULE,
	.release	   = inet_release,
	.bind		   = inet_bind,
	.connect	   = inet_dgram_connect,
	.socketpair	   = sock_no_socketpair,
	.accept		   = sock_no_accept,
	.getname	   = inet_getname,
	.poll		   = datagram_poll,
	.ioctl		   = inet_ioctl,
	.gettstamp	   = sock_gettstamp,
	.listen		   = sock_no_listen,
	.shutdown	   = inet_shutdown,
	.setsockopt	   = sock_common_setsockopt,
	.getsockopt	   = sock_common_getsockopt,
	.sendmsg	   = inet_sendmsg,
	.recvmsg	   = inet_recvmsg,
	.mmap		   = sock_no_mmap,
	.sendpage	   = inet_sendpage,
#ifdef CONFIG_COMPAT
	.compat_setsockopt = compat_sock_common_setsockopt,
	.compat_getsockopt = compat_sock_common_getsockopt,
	.compat_ioctl	   = inet_compat_ioctl,
#endif
};

//ipv4 socket创建函数
static const struct net_proto_family inet_family_ops = {
	.family = PF_INET,
	.create = inet_create,
	.owner	= THIS_MODULE,
};

/* Upon startup we insert all the elements in inetsw_array[] into
 * the linked list inetsw.
 */
static struct inet_protosw inetsw_array[] =
{
	{
		//注册tcp socket
		.type =       SOCK_STREAM,
		.protocol =   IPPROTO_TCP,
		.prot =       &tcp_prot,
		.ops =        &inet_stream_ops,
		.flags =      INET_PROTOSW_PERMANENT |
			      INET_PROTOSW_ICSK,
	},

	{
		//注册udp socket
		.type =       SOCK_DGRAM,
		.protocol =   IPPROTO_UDP,
		.prot =       &udp_prot,
		.ops =        &inet_dgram_ops,//udp协议对应的socket操作集
		.flags =      INET_PROTOSW_PERMANENT,
       },

       {
        //注册icmp socket
		.type =       SOCK_DGRAM,
		.protocol =   IPPROTO_ICMP,
		.prot =       &ping_prot,
		.ops =        &inet_sockraw_ops,
		.flags =      INET_PROTOSW_REUSE,
       },

       {
    	   //注册 ip raw socket
	       .type =       SOCK_RAW,
	       .protocol =   IPPROTO_IP,	/* wild card */
	       .prot =       &raw_prot,
	       .ops =        &inet_sockraw_ops,
	       .flags =      INET_PROTOSW_REUSE,
       }
};

#define INETSW_ARRAY_LEN ARRAY_SIZE(inetsw_array)

void inet_register_protosw(struct inet_protosw *p)
{
	struct list_head *lh;
	struct inet_protosw *answer;
	int protocol = p->protocol;
	struct list_head *last_perm;

	spin_lock_bh(&inetsw_lock);

	if (p->type >= SOCK_MAX)
		goto out_illegal;

	/* If we are trying to override a permanent protocol, bail. */
	last_perm = &inetsw[p->type];
	list_for_each(lh, &inetsw[p->type]) {
		answer = list_entry(lh, struct inet_protosw, list);
		/* Check only the non-wild match. */
		if ((INET_PROTOSW_PERMANENT & answer->flags) == 0)
			break;//无permanent标记,则忽略
		if (protocol == answer->protocol)
			goto out_permanent;//已存在
		last_perm = lh;
	}

	/* Add the new entry after the last permanent entry if any, so that
	 * the new entry does not override a permanent entry when matched with
	 * a wild-card protocol. But it is allowed to override any existing
	 * non-permanent entry.  This means that when we remove this entry, the
	 * system automatically returns to the old behavior.
	 */
	list_add_rcu(&p->list, last_perm);//将其加入
out:
	spin_unlock_bh(&inetsw_lock);

	return;

out_permanent:
	pr_err("Attempt to override permanent protocol %d\n", protocol);
	goto out;

out_illegal:
	pr_err("Ignoring attempt to register invalid socket type %d\n",
	       p->type);
	goto out;
}
EXPORT_SYMBOL(inet_register_protosw);

void inet_unregister_protosw(struct inet_protosw *p)
{
	if (INET_PROTOSW_PERMANENT & p->flags) {
		pr_err("Attempt to unregister permanent protocol %d\n",
		       p->protocol);
	} else {
		spin_lock_bh(&inetsw_lock);
		list_del_rcu(&p->list);
		spin_unlock_bh(&inetsw_lock);

		synchronize_net();
	}
}
EXPORT_SYMBOL(inet_unregister_protosw);

static int inet_sk_reselect_saddr(struct sock *sk)
{
	struct inet_sock *inet = inet_sk(sk);
	__be32 old_saddr = inet->inet_saddr;
	__be32 daddr = inet->inet_daddr;
	struct flowi4 *fl4;
	struct rtable *rt;
	__be32 new_saddr;
	struct ip_options_rcu *inet_opt;

	inet_opt = rcu_dereference_protected(inet->inet_opt,
					     lockdep_sock_is_held(sk));
	if (inet_opt && inet_opt->opt.srr)
		daddr = inet_opt->opt.faddr;

	/* Query new route. */
	fl4 = &inet->cork.fl.u.ip4;
	rt = ip_route_connect(fl4, daddr, 0, RT_CONN_FLAGS(sk),
			      sk->sk_bound_dev_if, sk->sk_protocol,
			      inet->inet_sport, inet->inet_dport, sk);
	if (IS_ERR(rt))
		return PTR_ERR(rt);

	sk_setup_caps(sk, &rt->dst);

	new_saddr = fl4->saddr;

	if (new_saddr == old_saddr)
		return 0;

	if (sock_net(sk)->ipv4.sysctl_ip_dynaddr > 1) {
		pr_info("%s(): shifting inet->saddr from %pI4 to %pI4\n",
			__func__, &old_saddr, &new_saddr);
	}

	inet->inet_saddr = inet->inet_rcv_saddr = new_saddr;

	/*
	 * XXX The only one ugly spot where we need to
	 * XXX really change the sockets identity after
	 * XXX it has entered the hashes. -DaveM
	 *
	 * Besides that, it does not check for connection
	 * uniqueness. Wait for troubles.
	 */
	return __sk_prot_rehash(sk);
}

int inet_sk_rebuild_header(struct sock *sk)
{
	struct inet_sock *inet = inet_sk(sk);
	struct rtable *rt = (struct rtable *)__sk_dst_check(sk, 0);
	__be32 daddr;
	struct ip_options_rcu *inet_opt;
	struct flowi4 *fl4;
	int err;

	/* Route is OK, nothing to do. */
	if (rt)
		return 0;

	/* Reroute. */
	rcu_read_lock();
	inet_opt = rcu_dereference(inet->inet_opt);
	daddr = inet->inet_daddr;
	if (inet_opt && inet_opt->opt.srr)
		daddr = inet_opt->opt.faddr;
	rcu_read_unlock();
	fl4 = &inet->cork.fl.u.ip4;
	rt = ip_route_output_ports(sock_net(sk), fl4, sk, daddr, inet->inet_saddr,
				   inet->inet_dport, inet->inet_sport,
				   sk->sk_protocol, RT_CONN_FLAGS(sk),
				   sk->sk_bound_dev_if);
	if (!IS_ERR(rt)) {
		err = 0;
		sk_setup_caps(sk, &rt->dst);
	} else {
		err = PTR_ERR(rt);

		/* Routing failed... */
		sk->sk_route_caps = 0;
		/*
		 * Other protocols have to map its equivalent state to TCP_SYN_SENT.
		 * DCCP maps its DCCP_REQUESTING state to TCP_SYN_SENT. -acme
		 */
		if (!sock_net(sk)->ipv4.sysctl_ip_dynaddr ||
		    sk->sk_state != TCP_SYN_SENT ||
		    (sk->sk_userlocks & SOCK_BINDADDR_LOCK) ||
		    (err = inet_sk_reselect_saddr(sk)) != 0)
			sk->sk_err_soft = -err;
	}

	return err;
}
EXPORT_SYMBOL(inet_sk_rebuild_header);

//设置socket状态
void inet_sk_set_state(struct sock *sk, int state)
{
	trace_inet_sock_set_state(sk, sk->sk_state, state);
	sk->sk_state = state;
}
EXPORT_SYMBOL(inet_sk_set_state);

void inet_sk_state_store(struct sock *sk, int newstate)
{
	trace_inet_sock_set_state(sk, sk->sk_state, newstate);
	smp_store_release(&sk->sk_state, newstate);
}

struct sk_buff *inet_gso_segment(struct sk_buff *skb,
				 netdev_features_t features)
{
	bool udpfrag = false, fixedid = false, gso_partial, encap;
	struct sk_buff *segs = ERR_PTR(-EINVAL);
	const struct net_offload *ops;
	unsigned int offset = 0;
	struct iphdr *iph;
	int proto, tot_len;
	int nhoff;
	int ihl;
	int id;

	skb_reset_network_header(skb);
	nhoff = skb_network_header(skb) - skb_mac_header(skb);
	if (unlikely(!pskb_may_pull(skb, sizeof(*iph))))
		goto out;

	iph = ip_hdr(skb);
	ihl = iph->ihl * 4;
	if (ihl < sizeof(*iph))
		goto out;

	id = ntohs(iph->id);
	proto = iph->protocol;

	/* Warning: after this point, iph might be no longer valid */
	if (unlikely(!pskb_may_pull(skb, ihl)))
		goto out;
	__skb_pull(skb, ihl);

	encap = SKB_GSO_CB(skb)->encap_level > 0;
	if (encap)
		features &= skb->dev->hw_enc_features;
	SKB_GSO_CB(skb)->encap_level += ihl;

	skb_reset_transport_header(skb);

	segs = ERR_PTR(-EPROTONOSUPPORT);

	if (!skb->encapsulation || encap) {
		udpfrag = !!(skb_shinfo(skb)->gso_type & SKB_GSO_UDP);
		fixedid = !!(skb_shinfo(skb)->gso_type & SKB_GSO_TCP_FIXEDID);

		/* fixed ID is invalid if DF bit is not set */
		if (fixedid && !(ip_hdr(skb)->frag_off & htons(IP_DF)))
			goto out;
	}

	ops = rcu_dereference(inet_offloads[proto]);
	if (likely(ops && ops->callbacks.gso_segment))
		segs = ops->callbacks.gso_segment(skb, features);

	if (IS_ERR_OR_NULL(segs))
		goto out;

	gso_partial = !!(skb_shinfo(segs)->gso_type & SKB_GSO_PARTIAL);

	skb = segs;
	do {
		iph = (struct iphdr *)(skb_mac_header(skb) + nhoff);
		if (udpfrag) {
			iph->frag_off = htons(offset >> 3);
			if (skb->next)
				iph->frag_off |= htons(IP_MF);
			offset += skb->len - nhoff - ihl;
			tot_len = skb->len - nhoff;
		} else if (skb_is_gso(skb)) {
			if (!fixedid) {
				iph->id = htons(id);
				id += skb_shinfo(skb)->gso_segs;
			}

			if (gso_partial)
				tot_len = skb_shinfo(skb)->gso_size +
					  SKB_GSO_CB(skb)->data_offset +
					  skb->head - (unsigned char *)iph;
			else
				tot_len = skb->len - nhoff;
		} else {
			if (!fixedid)
				iph->id = htons(id++);
			tot_len = skb->len - nhoff;
		}
		iph->tot_len = htons(tot_len);
		ip_send_check(iph);
		if (encap)
			skb_reset_inner_headers(skb);
		skb->network_header = (u8 *)iph - skb->head;
		skb_reset_mac_len(skb);
	} while ((skb = skb->next));

out:
	return segs;
}
EXPORT_SYMBOL(inet_gso_segment);

static struct sk_buff *ipip_gso_segment(struct sk_buff *skb,
					netdev_features_t features)
{
	if (!(skb_shinfo(skb)->gso_type & SKB_GSO_IPXIP4))
		return ERR_PTR(-EINVAL);

	return inet_gso_segment(skb, features);
}

INDIRECT_CALLABLE_DECLARE(struct sk_buff *tcp4_gro_receive(struct list_head *,
							   struct sk_buff *));
INDIRECT_CALLABLE_DECLARE(struct sk_buff *udp4_gro_receive(struct list_head *,
							   struct sk_buff *));
//ip层的gro收包处理
struct sk_buff *inet_gro_receive(struct list_head *head, struct sk_buff *skb)
{
	const struct net_offload *ops;
	struct sk_buff *pp = NULL;
	const struct iphdr *iph;
	struct sk_buff *p;
	unsigned int hlen;
	unsigned int off;
	unsigned int id;
	int flush = 1;
	int proto;

	//获取offset取得ip头部
	off = skb_gro_offset(skb);
	hlen = off + sizeof(*iph);
	iph = skb_gro_header_fast(skb, off);
	if (skb_gro_header_hard(skb, hlen)) {
		//skb长度不足hlen,需要平坦化后，再获取iph
		iph = skb_gro_header_slow(skb, hlen, off);
		if (unlikely(!iph))
			goto out;
	}

	//取ip层协议号（例如tcp,icmp,udp等）
	proto = iph->protocol;

	rcu_read_lock();
	//查上层协议对应的ops
	ops = rcu_dereference(inet_offloads[proto]);
	if (!ops || !ops->callbacks.gro_receive)
		//此协议不支持offload,直接输出
		goto out_unlock;

	if (*(u8 *)iph != 0x45)
		//如果ip头长度不为20(有选项），则直接向上传递，不offload
		goto out_unlock;

	if (ip_is_fragment(iph))
		//如果是分片，也直接向上传递
		goto out_unlock;

	//checksum校验不通过，也直接向上传递
	if (unlikely(ip_fast_csum((u8 *)iph, 5)))
		goto out_unlock;

	id = ntohl(*(__be32 *)&iph->id);
	flush = (u16)((ntohl(*(__be32 *)iph) ^ skb_gro_len(skb)) | (id & ~IP_DF));
	id >>= 16;

	//排除掉原来认为是同一条流的报文（现在这一层看的会更精确）
	list_for_each_entry(p, head, list) {
		struct iphdr *iph2;
		u16 flush_id;

		if (!NAPI_GRO_CB(p)->same_flow)
			continue;

		iph2 = (struct iphdr *)(p->data + off);
		/* The above works because, with the exception of the top
		 * (inner most) layer, we only aggregate pkts with the same
		 * hdr length so all the hdrs we'll need to verify will start
		 * at the same offset.
		 */
		if ((iph->protocol ^ iph2->protocol) |
		    ((__force u32)iph->saddr ^ (__force u32)iph2->saddr) |
		    ((__force u32)iph->daddr ^ (__force u32)iph2->daddr)) {
			//不是同一条流
			NAPI_GRO_CB(p)->same_flow = 0;
			continue;
		}

		/* All fields must match except length and checksum. */
		//ttl,tos,相同时，定义flush为1
		NAPI_GRO_CB(p)->flush |=
			(iph->ttl ^ iph2->ttl) |
			(iph->tos ^ iph2->tos) |
			((iph->frag_off ^ iph2->frag_off) & htons(IP_DF));

		NAPI_GRO_CB(p)->flush |= flush;

		/* We need to store of the IP ID check to be included later
		 * when we can verify that this packet does in fact belong
		 * to a given flow.
		 */
		flush_id = (u16)(id - ntohs(iph2->id));

		/* This bit of code makes it much easier for us to identify
		 * the cases where we are doing atomic vs non-atomic IP ID
		 * checks.  Specifically an atomic check can return IP ID
		 * values 0 - 0xFFFF, while a non-atomic check can only
		 * return 0 or 0xFFFF.
		 */
		if (!NAPI_GRO_CB(p)->is_atomic ||
		    !(iph->frag_off & htons(IP_DF))) {
			flush_id ^= NAPI_GRO_CB(p)->count;
			flush_id = flush_id ? 0xFFFF : 0;
		}

		/* If the previous IP ID value was based on an atomic
		 * datagram we can overwrite the value and ignore it.
		 */
		if (NAPI_GRO_CB(skb)->is_atomic)
			NAPI_GRO_CB(p)->flush_id = flush_id;
		else
			NAPI_GRO_CB(p)->flush_id |= flush_id;
	}

	NAPI_GRO_CB(skb)->is_atomic = !!(iph->frag_off & htons(IP_DF));
	NAPI_GRO_CB(skb)->flush |= flush;
	skb_set_network_header(skb, off);
	/* The above will be needed by the transport layer if there is one
	 * immediately following this IP hdr.
	 */

	/* Note : No need to call skb_gro_postpull_rcsum() here,
	 * as we already checked checksum over ipv4 header was 0
	 */
	skb_gro_pull(skb, sizeof(*iph));
	skb_set_transport_header(skb, skb_gro_offset(skb));

	//调用ip上层的协议gro处理
	pp = indirect_call_gro_receive(tcp4_gro_receive, udp4_gro_receive,
				       ops->callbacks.gro_receive, head, skb);

out_unlock:
	rcu_read_unlock();

out:
	skb_gro_flush_final(skb, pp, flush);

	return pp;
}
EXPORT_SYMBOL(inet_gro_receive);

static struct sk_buff *ipip_gro_receive(struct list_head *head,
					struct sk_buff *skb)
{
	if (NAPI_GRO_CB(skb)->encap_mark) {
		NAPI_GRO_CB(skb)->flush = 1;
		return NULL;
	}

	NAPI_GRO_CB(skb)->encap_mark = 1;

	return inet_gro_receive(head, skb);
}

#define SECONDS_PER_DAY	86400

/* inet_current_timestamp - Return IP network timestamp
 *
 * Return milliseconds since midnight in network byte order.
 */
__be32 inet_current_timestamp(void)
{
	u32 secs;
	u32 msecs;
	struct timespec64 ts;

	ktime_get_real_ts64(&ts);

	/* Get secs since midnight. */
	(void)div_u64_rem(ts.tv_sec, SECONDS_PER_DAY, &secs);
	/* Convert to msecs. */
	msecs = secs * MSEC_PER_SEC;
	/* Convert nsec to msec. */
	msecs += (u32)ts.tv_nsec / NSEC_PER_MSEC;

	/* Convert to network byte order. */
	return htonl(msecs);
}
EXPORT_SYMBOL(inet_current_timestamp);

int inet_recv_error(struct sock *sk, struct msghdr *msg, int len, int *addr_len)
{
	if (sk->sk_family == AF_INET)
		return ip_recv_error(sk, msg, len, addr_len);
#if IS_ENABLED(CONFIG_IPV6)
	if (sk->sk_family == AF_INET6)
		return pingv6_ops.ipv6_recv_error(sk, msg, len, addr_len);
#endif
	return -EINVAL;
}

INDIRECT_CALLABLE_DECLARE(int tcp4_gro_complete(struct sk_buff *, int));
INDIRECT_CALLABLE_DECLARE(int udp4_gro_complete(struct sk_buff *, int));
int inet_gro_complete(struct sk_buff *skb, int nhoff)
{
	__be16 newlen = htons(skb->len - nhoff);
	struct iphdr *iph = (struct iphdr *)(skb->data + nhoff);
	const struct net_offload *ops;
	int proto = iph->protocol;
	int err = -ENOSYS;

	if (skb->encapsulation) {
		skb_set_inner_protocol(skb, cpu_to_be16(ETH_P_IP));
		skb_set_inner_network_header(skb, nhoff);
	}

	csum_replace2(&iph->check, iph->tot_len, newlen);
	iph->tot_len = newlen;

	rcu_read_lock();
	ops = rcu_dereference(inet_offloads[proto]);
	if (WARN_ON(!ops || !ops->callbacks.gro_complete))
		goto out_unlock;

	/* Only need to add sizeof(*iph) to get to the next hdr below
	 * because any hdr with option will have been flushed in
	 * inet_gro_receive().
	 */
	err = INDIRECT_CALL_2(ops->callbacks.gro_complete,
			      tcp4_gro_complete, udp4_gro_complete,
			      skb, nhoff + sizeof(*iph));

out_unlock:
	rcu_read_unlock();

	return err;
}
EXPORT_SYMBOL(inet_gro_complete);

static int ipip_gro_complete(struct sk_buff *skb, int nhoff)
{
	skb->encapsulation = 1;
	skb_shinfo(skb)->gso_type |= SKB_GSO_IPXIP4;
	return inet_gro_complete(skb, nhoff);
}

int inet_ctl_sock_create(struct sock **sk, unsigned short family,
			 unsigned short type, unsigned char protocol,
			 struct net *net)
{
	struct socket *sock;
	int rc = sock_create_kern(net, family, type, protocol, &sock);

	if (rc == 0) {
		*sk = sock->sk;
		(*sk)->sk_allocation = GFP_ATOMIC;
		/*
		 * Unhash it so that IP input processing does not even see it,
		 * we do not wish this socket to see incoming packets.
		 */
		(*sk)->sk_prot->unhash(*sk);
	}
	return rc;
}
EXPORT_SYMBOL_GPL(inet_ctl_sock_create);

u64 snmp_get_cpu_field(void __percpu *mib, int cpu, int offt)
{
	return  *(((unsigned long *)per_cpu_ptr(mib, cpu)) + offt);
}
EXPORT_SYMBOL_GPL(snmp_get_cpu_field);

unsigned long snmp_fold_field(void __percpu *mib, int offt)
{
	unsigned long res = 0;
	int i;

	for_each_possible_cpu(i)
		res += snmp_get_cpu_field(mib, i, offt);
	return res;
}
EXPORT_SYMBOL_GPL(snmp_fold_field);

#if BITS_PER_LONG==32

u64 snmp_get_cpu_field64(void __percpu *mib, int cpu, int offt,
			 size_t syncp_offset)
{
	void *bhptr;
	struct u64_stats_sync *syncp;
	u64 v;
	unsigned int start;

	bhptr = per_cpu_ptr(mib, cpu);
	syncp = (struct u64_stats_sync *)(bhptr + syncp_offset);
	do {
		start = u64_stats_fetch_begin_irq(syncp);
		v = *(((u64 *)bhptr) + offt);
	} while (u64_stats_fetch_retry_irq(syncp, start));

	return v;
}
EXPORT_SYMBOL_GPL(snmp_get_cpu_field64);

u64 snmp_fold_field64(void __percpu *mib, int offt, size_t syncp_offset)
{
	u64 res = 0;
	int cpu;

	for_each_possible_cpu(cpu) {
		res += snmp_get_cpu_field64(mib, cpu, offt, syncp_offset);
	}
	return res;
}
EXPORT_SYMBOL_GPL(snmp_fold_field64);
#endif

#ifdef CONFIG_IP_MULTICAST
static const struct net_protocol igmp_protocol = {
	.handler =	igmp_rcv,
	.netns_ok =	1,
};
#endif

/* thinking of making this const? Don't.
 * early_demux can change based on sysctl.
 */
//tcp协议处理
static struct net_protocol tcp_protocol = {
	.early_demux	=	tcp_v4_early_demux,
	.early_demux_handler =  tcp_v4_early_demux,
	//指明tcp报文入口
	.handler	=	tcp_v4_rcv,
	.err_handler	=	tcp_v4_err,
	.no_policy	=	1,
	.netns_ok	=	1,
	.icmp_strict_tag_validation = 1,
};

/* thinking of making this const? Don't.
 * early_demux can change based on sysctl.
 */
//注册udp协议
static struct net_protocol udp_protocol = {
	.early_demux =	udp_v4_early_demux,
	.early_demux_handler =	udp_v4_early_demux,
	.handler =	udp_rcv,//udp报文入口
	.err_handler =	udp_err,
	.no_policy =	1,
	.netns_ok =	1,
};

//icmp协议注册
static const struct net_protocol icmp_protocol = {
	.handler =	icmp_rcv,
	.err_handler =	icmp_err,
	.no_policy =	1,
	.netns_ok =	1,
};

static __net_init int ipv4_mib_init_net(struct net *net)
{
	int i;

	net->mib.tcp_statistics = alloc_percpu(struct tcp_mib);
	if (!net->mib.tcp_statistics)
		goto err_tcp_mib;
	net->mib.ip_statistics = alloc_percpu(struct ipstats_mib);
	if (!net->mib.ip_statistics)
		goto err_ip_mib;

	for_each_possible_cpu(i) {
		struct ipstats_mib *af_inet_stats;
		af_inet_stats = per_cpu_ptr(net->mib.ip_statistics, i);
		u64_stats_init(&af_inet_stats->syncp);
	}

	net->mib.net_statistics = alloc_percpu(struct linux_mib);
	if (!net->mib.net_statistics)
		goto err_net_mib;
	net->mib.udp_statistics = alloc_percpu(struct udp_mib);
	if (!net->mib.udp_statistics)
		goto err_udp_mib;
	net->mib.udplite_statistics = alloc_percpu(struct udp_mib);
	if (!net->mib.udplite_statistics)
		goto err_udplite_mib;
	net->mib.icmp_statistics = alloc_percpu(struct icmp_mib);
	if (!net->mib.icmp_statistics)
		goto err_icmp_mib;
	net->mib.icmpmsg_statistics = kzalloc(sizeof(struct icmpmsg_mib),
					      GFP_KERNEL);
	if (!net->mib.icmpmsg_statistics)
		goto err_icmpmsg_mib;

	tcp_mib_init(net);
	return 0;

err_icmpmsg_mib:
	free_percpu(net->mib.icmp_statistics);
err_icmp_mib:
	free_percpu(net->mib.udplite_statistics);
err_udplite_mib:
	free_percpu(net->mib.udp_statistics);
err_udp_mib:
	free_percpu(net->mib.net_statistics);
err_net_mib:
	free_percpu(net->mib.ip_statistics);
err_ip_mib:
	free_percpu(net->mib.tcp_statistics);
err_tcp_mib:
	return -ENOMEM;
}

static __net_exit void ipv4_mib_exit_net(struct net *net)
{
	kfree(net->mib.icmpmsg_statistics);
	free_percpu(net->mib.icmp_statistics);
	free_percpu(net->mib.udplite_statistics);
	free_percpu(net->mib.udp_statistics);
	free_percpu(net->mib.net_statistics);
	free_percpu(net->mib.ip_statistics);
	free_percpu(net->mib.tcp_statistics);
}

static __net_initdata struct pernet_operations ipv4_mib_ops = {
	.init = ipv4_mib_init_net,
	.exit = ipv4_mib_exit_net,
};

static int __init init_ipv4_mibs(void)
{
	return register_pernet_subsys(&ipv4_mib_ops);
}

static __net_init int inet_init_net(struct net *net)
{
	/*
	 * Set defaults for local port range
	 */
	seqlock_init(&net->ipv4.ip_local_ports.lock);
	net->ipv4.ip_local_ports.range[0] =  32768;
	net->ipv4.ip_local_ports.range[1] =  60999;

	seqlock_init(&net->ipv4.ping_group_range.lock);
	/*
	 * Sane defaults - nobody may create ping sockets.
	 * Boot scripts should set this to distro-specific group.
	 */
	net->ipv4.ping_group_range.range[0] = make_kgid(&init_user_ns, 1);
	net->ipv4.ping_group_range.range[1] = make_kgid(&init_user_ns, 0);

	/* Default values for sysctl-controlled parameters.
	 * We set them here, in case sysctl is not compiled.
	 */
	net->ipv4.sysctl_ip_default_ttl = IPDEFTTL;
	net->ipv4.sysctl_ip_fwd_update_priority = 1;
	net->ipv4.sysctl_ip_dynaddr = 0;
	net->ipv4.sysctl_ip_early_demux = 1;
	net->ipv4.sysctl_udp_early_demux = 1;
	net->ipv4.sysctl_tcp_early_demux = 1;
#ifdef CONFIG_SYSCTL
	net->ipv4.sysctl_ip_prot_sock = PROT_SOCK;
#endif

	/* Some igmp sysctl, whose values are always used */
	net->ipv4.sysctl_igmp_max_memberships = 20;
	net->ipv4.sysctl_igmp_max_msf = 10;
	/* IGMP reports for link-local multicast groups are enabled by default */
	net->ipv4.sysctl_igmp_llm_reports = 1;
	net->ipv4.sysctl_igmp_qrv = 2;

	return 0;
}

static __net_exit void inet_exit_net(struct net *net)
{
}

static __net_initdata struct pernet_operations af_inet_ops = {
	.init = inet_init_net,
	.exit = inet_exit_net,
};

static int __init init_inet_pernet_ops(void)
{
	return register_pernet_subsys(&af_inet_ops);
}

static int ipv4_proc_init(void);

/*
 *	IP protocol layer initialiser
 */

//ip层offload初始化
static struct packet_offload ip_packet_offload __read_mostly = {
	.type = cpu_to_be16(ETH_P_IP),
	.callbacks = {
		.gso_segment = inet_gso_segment,
		.gro_receive = inet_gro_receive,
		.gro_complete = inet_gro_complete,
	},
};

static const struct net_offload ipip_offload = {
	.callbacks = {
		.gso_segment	= ipip_gso_segment,
		.gro_receive	= ipip_gro_receive,
		.gro_complete	= ipip_gro_complete,
	},
};

static int __init ipip_offload_init(void)
{
	return inet_add_offload(&ipip_offload, IPPROTO_IPIP);
}

static int __init ipv4_offload_init(void)
{
	/*
	 * Add offloads
	 */
	if (udpv4_offload_init() < 0)
		pr_crit("%s: Cannot add UDP protocol offload\n", __func__);
	if (tcpv4_offload_init() < 0)
		pr_crit("%s: Cannot add TCP protocol offload\n", __func__);
	if (ipip_offload_init() < 0)
		pr_crit("%s: Cannot add IPIP protocol offload\n", __func__);

	//添加ip层对应的缷载给dev
	dev_add_offload(&ip_packet_offload);
	return 0;
}

fs_initcall(ipv4_offload_init);

static struct packet_type ip_packet_type __read_mostly = {
	.type = cpu_to_be16(ETH_P_IP),
	.func = ip_rcv,//收到ip报文时处理
	.list_func = ip_list_rcv,//支持收取一组ip
};

static int __init inet_init(void)
{
	struct inet_protosw *q;
	struct list_head *r;
	int rc = -EINVAL;

	sock_skb_cb_check_size(sizeof(struct inet_skb_parm));

	//注册tcp协议
	rc = proto_register(&tcp_prot, 1);
	if (rc)
		goto out;

	rc = proto_register(&udp_prot, 1);
	if (rc)
		goto out_unregister_tcp_proto;

	rc = proto_register(&raw_prot, 1);
	if (rc)
		goto out_unregister_udp_proto;

	rc = proto_register(&ping_prot, 1);
	if (rc)
		goto out_unregister_raw_proto;

	/*
	 *	Tell SOCKET that we are alive...
	 */

	//注册inet的socket创建
	(void)sock_register(&inet_family_ops);

#ifdef CONFIG_SYSCTL
	ip_static_sysctl_init();
#endif

	/*
	 *	Add all the base protocols.
	 */

	//注册igmp协议
	if (inet_add_protocol(&icmp_protocol, IPPROTO_ICMP) < 0)
		pr_crit("%s: Cannot add ICMP protocol\n", __func__);

	//注册udp协议处理
	if (inet_add_protocol(&udp_protocol, IPPROTO_UDP) < 0)
		pr_crit("%s: Cannot add UDP protocol\n", __func__);

	//注册tcp协议处理
	if (inet_add_protocol(&tcp_protocol, IPPROTO_TCP) < 0)
		pr_crit("%s: Cannot add TCP protocol\n", __func__);

#ifdef CONFIG_IP_MULTICAST
	//注册igmp协议处理
	if (inet_add_protocol(&igmp_protocol, IPPROTO_IGMP) < 0)
		pr_crit("%s: Cannot add IGMP protocol\n", __func__);
#endif

	/* Register the socket-side information for inet_create. */
	for (r = &inetsw[0]; r < &inetsw[SOCK_MAX]; ++r)
		INIT_LIST_HEAD(r);

	//注册tcp,udp,icmp socket,raw socket
	for (q = inetsw_array; q < &inetsw_array[INETSW_ARRAY_LEN]; ++q)
		inet_register_protosw(q);

	/*
	 *	Set the ARP module up
	 */

	arp_init();

	/*
	 *	Set the IP module up
	 */

	ip_init();

	/* Setup TCP slab cache for open requests. */
	tcp_init();

	/* Setup UDP memory threshold */
	udp_init();

	/* Add UDP-Lite (RFC 3828) */
	udplite4_register();

	raw_init();

	ping_init();

	/*
	 *	Set the ICMP layer up
	 */

	if (icmp_init() < 0)
		panic("Failed to create the ICMP control socket.\n");

	/*
	 *	Initialise the multicast router
	 */
#if defined(CONFIG_IP_MROUTE)
	if (ip_mr_init())
		pr_crit("%s: Cannot init ipv4 mroute\n", __func__);
#endif

	if (init_inet_pernet_ops())
		pr_crit("%s: Cannot init ipv4 inet pernet ops\n", __func__);
	/*
	 *	Initialise per-cpu ipv4 mibs
	 */

	if (init_ipv4_mibs())
		pr_crit("%s: Cannot init ipv4 mibs\n", __func__);

	ipv4_proc_init();

	ipfrag_init();//分片表初始化

	dev_add_pack(&ip_packet_type);//ipv4报文处理器注册

	ip_tunnel_core_init();

	rc = 0;
out:
	return rc;
out_unregister_raw_proto:
	proto_unregister(&raw_prot);
out_unregister_udp_proto:
	proto_unregister(&udp_prot);
out_unregister_tcp_proto:
	proto_unregister(&tcp_prot);
	goto out;
}

fs_initcall(inet_init);

/* ------------------------------------------------------------------------ */

#ifdef CONFIG_PROC_FS
static int __init ipv4_proc_init(void)
{
	int rc = 0;

	if (raw_proc_init())
		goto out_raw;
	if (tcp4_proc_init())
		goto out_tcp;
	if (udp4_proc_init())
		goto out_udp;
	if (ping_proc_init())
		goto out_ping;
	if (ip_misc_proc_init())
		goto out_misc;
out:
	return rc;
out_misc:
	ping_proc_exit();
out_ping:
	udp4_proc_exit();
out_udp:
	tcp4_proc_exit();
out_tcp:
	raw_proc_exit();
out_raw:
	rc = -ENOMEM;
	goto out;
}

#else /* CONFIG_PROC_FS */
static int __init ipv4_proc_init(void)
{
	return 0;
}
#endif /* CONFIG_PROC_FS */<|MERGE_RESOLUTION|>--- conflicted
+++ resolved
@@ -855,15 +855,10 @@
 	if (likely(!(flags & MSG_ERRQUEUE)))
 		sock_rps_record_flow(sk);
 
-<<<<<<< HEAD
 	//通过协议的recvmsg回调来完成
-	err = sk->sk_prot->recvmsg(sk, msg, size, flags & MSG_DONTWAIT,
-				   flags & ~MSG_DONTWAIT, &addr_len);
-=======
 	err = INDIRECT_CALL_2(sk->sk_prot->recvmsg, tcp_recvmsg, udp_recvmsg,
 			      sk, msg, size, flags & MSG_DONTWAIT,
 			      flags & ~MSG_DONTWAIT, &addr_len);
->>>>>>> 5f9e832c
 	if (err >= 0)
 		msg->msg_namelen = addr_len;
 	return err;
