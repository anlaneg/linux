--- conflicted
+++ resolved
@@ -548,12 +548,8 @@
 
 	/* Make sure we are allowed to bind here. */
 	if (snum || !(inet->bind_address_no_port ||
-<<<<<<< HEAD
-		      force_bind_address_no_port)) {
+		      (flags & BIND_FORCE_ADDRESS_NO_PORT))) {
 		//检查此srcport是否已占用
-=======
-		      (flags & BIND_FORCE_ADDRESS_NO_PORT))) {
->>>>>>> 64677779
 		if (sk->sk_prot->get_port(sk, snum)) {
 			inet->inet_saddr = inet->inet_rcv_saddr = 0;
 			err = -EADDRINUSE;
