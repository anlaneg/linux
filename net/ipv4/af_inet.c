// SPDX-License-Identifier: GPL-2.0-or-later
/*
 * INET		An implementation of the TCP/IP protocol suite for the LINUX
 *		operating system.  INET is implemented using the  BSD Socket
 *		interface as the means of communication with the user level.
 *
 *		PF_INET protocol family socket handler.
 *
 * Authors:	Ross Biro
 *		Fred N. van Kempen, <waltje@uWalt.NL.Mugnet.ORG>
 *		Florian La Roche, <flla@stud.uni-sb.de>
 *		Alan Cox, <A.Cox@swansea.ac.uk>
 *
 * Changes (see also sock.c)
 *
 *		piggy,
 *		Karl Knutson	:	Socket protocol table
 *		A.N.Kuznetsov	:	Socket death error in accept().
 *		John Richardson :	Fix non blocking error in connect()
 *					so sockets that fail to connect
 *					don't return -EINPROGRESS.
 *		Alan Cox	:	Asynchronous I/O support
 *		Alan Cox	:	Keep correct socket pointer on sock
 *					structures
 *					when accept() ed
 *		Alan Cox	:	Semantics of SO_LINGER aren't state
 *					moved to close when you look carefully.
 *					With this fixed and the accept bug fixed
 *					some RPC stuff seems happier.
 *		Niibe Yutaka	:	4.4BSD style write async I/O
 *		Alan Cox,
 *		Tony Gale 	:	Fixed reuse semantics.
 *		Alan Cox	:	bind() shouldn't abort existing but dead
 *					sockets. Stops FTP netin:.. I hope.
 *		Alan Cox	:	bind() works correctly for RAW sockets.
 *					Note that FreeBSD at least was broken
 *					in this respect so be careful with
 *					compatibility tests...
 *		Alan Cox	:	routing cache support
 *		Alan Cox	:	memzero the socket structure for
 *					compactness.
 *		Matt Day	:	nonblock connect error handler
 *		Alan Cox	:	Allow large numbers of pending sockets
 *					(eg for big web sites), but only if
 *					specifically application requested.
 *		Alan Cox	:	New buffering throughout IP. Used
 *					dumbly.
 *		Alan Cox	:	New buffering now used smartly.
 *		Alan Cox	:	BSD rather than common sense
 *					interpretation of listen.
 *		Germano Caronni	:	Assorted small races.
 *		Alan Cox	:	sendmsg/recvmsg basic support.
 *		Alan Cox	:	Only sendmsg/recvmsg now supported.
 *		Alan Cox	:	Locked down bind (see security list).
 *		Alan Cox	:	Loosened bind a little.
 *		Mike McLagan	:	ADD/DEL DLCI Ioctls
 *	Willy Konynenberg	:	Transparent proxying support.
 *		David S. Miller	:	New socket lookup architecture.
 *					Some other random speedups.
 *		Cyrus Durgin	:	Cleaned up file for kmod hacks.
 *		Andi Kleen	:	Fix inet_stream_connect TCP race.
 */

#define pr_fmt(fmt) "IPv4: " fmt

#include <linux/err.h>
#include <linux/errno.h>
#include <linux/types.h>
#include <linux/socket.h>
#include <linux/in.h>
#include <linux/kernel.h>
#include <linux/kmod.h>
#include <linux/sched.h>
#include <linux/timer.h>
#include <linux/string.h>
#include <linux/sockios.h>
#include <linux/net.h>
#include <linux/capability.h>
#include <linux/fcntl.h>
#include <linux/mm.h>
#include <linux/interrupt.h>
#include <linux/stat.h>
#include <linux/init.h>
#include <linux/poll.h>
#include <linux/netfilter_ipv4.h>
#include <linux/random.h>
#include <linux/slab.h>

#include <linux/uaccess.h>

#include <linux/inet.h>
#include <linux/igmp.h>
#include <linux/inetdevice.h>
#include <linux/netdevice.h>
#include <net/checksum.h>
#include <net/ip.h>
#include <net/protocol.h>
#include <net/arp.h>
#include <net/route.h>
#include <net/ip_fib.h>
#include <net/inet_connection_sock.h>
#include <net/gro.h>
#include <net/gso.h>
#include <net/tcp.h>
#include <net/udp.h>
#include <net/udplite.h>
#include <net/ping.h>
#include <linux/skbuff.h>
#include <net/sock.h>
#include <net/raw.h>
#include <net/icmp.h>
#include <net/inet_common.h>
#include <net/ip_tunnels.h>
#include <net/xfrm.h>
#include <net/net_namespace.h>
#include <net/secure_seq.h>
#ifdef CONFIG_IP_MROUTE
#include <linux/mroute.h>
#endif
#include <net/l3mdev.h>
#include <net/compat.h>

#include <trace/events/sock.h>

/* The inetsw table contains everything that inet_create needs to
 * build a new socket.
 */
/*用于保存系统通过inet_register_protosw存入的所有inet_protosw*/
static struct list_head inetsw[SOCK_MAX];
static DEFINE_SPINLOCK(inetsw_lock);

/* New destruction routine */

void inet_sock_destruct(struct sock *sk)
{
	struct inet_sock *inet = inet_sk(sk);

	__skb_queue_purge(&sk->sk_receive_queue);
	__skb_queue_purge(&sk->sk_error_queue);

	sk_mem_reclaim_final(sk);

	if (sk->sk_type == SOCK_STREAM && sk->sk_state != TCP_CLOSE) {
		pr_err("Attempt to release TCP socket in state %d %p\n",
		       sk->sk_state, sk);
		return;
	}
	if (!sock_flag(sk, SOCK_DEAD)) {
		pr_err("Attempt to release alive inet socket %p\n", sk);
		return;
	}

	WARN_ON_ONCE(atomic_read(&sk->sk_rmem_alloc));
	WARN_ON_ONCE(refcount_read(&sk->sk_wmem_alloc));
	WARN_ON_ONCE(sk->sk_wmem_queued);
	WARN_ON_ONCE(sk_forward_alloc_get(sk));

	kfree(rcu_dereference_protected(inet->inet_opt, 1));
	dst_release(rcu_dereference_protected(sk->sk_dst_cache, 1));
	dst_release(rcu_dereference_protected(sk->sk_rx_dst, 1));
}
EXPORT_SYMBOL(inet_sock_destruct);

/*
 *	The routines beyond this point handle the behaviour of an AF_INET
 *	socket object. Mostly it punts to the subprotocols of IP to do
 *	the work.
 */

/*
 *	Automatically bind an unbound socket.
 */

static int inet_autobind(struct sock *sk)
{
	struct inet_sock *inet;
	/* We may need to bind the socket. */
	lock_sock(sk);
	inet = inet_sk(sk);
	if (!inet->inet_num) {
	    /*没有指定源端口，这里为其分配并绑定一个端口*/
		if (sk->sk_prot->get_port(sk, 0)) {
			release_sock(sk);
			return -EAGAIN;
		}
		/*使用分配的端口*/
		inet->inet_sport = htons(inet->inet_num);
	}
	release_sock(sk);
	return 0;
}

int __inet_listen_sk(struct sock *sk, int backlog)
{
	unsigned char old_state = sk->sk_state;
	int err, tcp_fastopen;

	if (!((1 << old_state) & (TCPF_CLOSE | TCPF_LISTEN)))
		return -EINVAL;

	WRITE_ONCE(sk->sk_max_ack_backlog, backlog);
	/* Really, if the socket is already in listen state
	 * we can only allow the backlog to be adjusted.
	 */
	if (old_state != TCP_LISTEN) {
		/* Enable TFO w/o requiring TCP_FASTOPEN socket option.
		 * Note that only TCP sockets (SOCK_STREAM) will reach here.
		 * Also fastopen backlog may already been set via the option
		 * because the socket was in TCP_LISTEN state previously but
		 * was shutdown() rather than close().
		 */
		tcp_fastopen = READ_ONCE(sock_net(sk)->ipv4.sysctl_tcp_fastopen);
		if ((tcp_fastopen & TFO_SERVER_WO_SOCKOPT1) &&
		    (tcp_fastopen & TFO_SERVER_ENABLE) &&
		    !inet_csk(sk)->icsk_accept_queue.fastopenq.max_qlen) {
			fastopen_queue_tune(sk, backlog);
			tcp_fastopen_init_key_once(sock_net(sk));
		}

		/*完成监听及socket注册成listen表*/
		err = inet_csk_listen_start(sk);
		if (err)
			return err;

		tcp_call_bpf(sk, BPF_SOCK_OPS_TCP_LISTEN_CB, 0, NULL);
	}
	return 0;
}

/*
 *	Move a socket into listening state.
 */
int inet_listen(struct socket *sock, int backlog)
{
	struct sock *sk = sock->sk;
	int err = -EINVAL;

	lock_sock(sk);

	if (sock->state != SS_UNCONNECTED || sock->type != SOCK_STREAM)
		goto out;

	err = __inet_listen_sk(sk, backlog);

out:
	release_sock(sk);
	return err;
}
EXPORT_SYMBOL(inet_listen);

/*
 *	Create an inet socket.
 */
//inet socket创建
static int inet_create(struct net *net, struct socket *sock/*出参*/, int protocol,
		       int kern/*是否创建kernel socket*/)
{
	struct sock *sk;
	struct inet_protosw *answer;
	struct inet_sock *inet;
	struct proto *answer_prot;
	unsigned char answer_flags;
	int try_loading_module = 0;
	int err;

	if (protocol < 0 || protocol >= IPPROTO_MAX)
		return -EINVAL;

	sock->state = SS_UNCONNECTED;

	/* Look for the requested type/protocol pair. */
lookup_protocol:
	err = -ESOCKTNOSUPPORT;
	rcu_read_lock();
	//遍历inet已注册的socket创建信息表
	list_for_each_entry_rcu(answer, &inetsw[sock->type], list) {

		err = 0;
		/* Check the non-wild match. */
		//常见的，我们在创建socket时指定的protocol为0
		//注：下文中IPPROTO_IP为0
		if (protocol == answer->protocol) {
			if (protocol != IPPROTO_IP)
				//非0的protocol匹配，不再检查
				break;
		} else {
			/* Check for the two wild cases. */
			//protocol未匹配，但指定的protocol如果协议为0，则将protocol更新为answer->protocol并认为匹配成功
			if (IPPROTO_IP == protocol) {
				protocol = answer->protocol;
				break;
			}

			//如果answer->protocol为0，则通配成功，也返回
			if (IPPROTO_IP == answer->protocol)
				break;
		}

		//继续匹配前，链表可以会为空，认为可能不支持
		err = -EPROTONOSUPPORT;
	}

	if (unlikely(err)) {
		//未找到对应的协议，尝试加载module来支持
		if (try_loading_module < 2) {
			rcu_read_unlock();
			/*
			 * Be more specific, e.g. net-pf-2-proto-132-type-1
			 * (net-pf-PF_INET-proto-IPPROTO_SCTP-type-SOCK_STREAM)
			 */
			if (++try_loading_module == 1)
				request_module("net-pf-%d-proto-%d-type-%d",
					       PF_INET, protocol, sock->type);
			/*
			 * Fall back to generic, e.g. net-pf-2-proto-132
			 * (net-pf-PF_INET-proto-IPPROTO_SCTP)
			 */
			else
				request_module("net-pf-%d-proto-%d",
					       PF_INET, protocol);
			goto lookup_protocol;//已加载，重查
		} else
			goto out_rcu_unlock;//尝试后仍无法支持，返回错误
	}

	err = -EPERM;
	if (sock->type == SOCK_RAW && !kern &&
	    !ns_capable(net->user_ns, CAP_NET_RAW))
		goto out_rcu_unlock;

	//匹配answer成功，设置socket操作集
	sock->ops = answer->ops;
	answer_prot = answer->prot;
	answer_flags = answer->flags;
	rcu_read_unlock();

	WARN_ON(!answer_prot->slab);

	err = -ENOMEM;
	//自answer_prot->slab中申请sk
	sk = sk_alloc(net, PF_INET, GFP_KERNEL, answer_prot, kern);
	if (!sk)
		goto out;

	err = 0;
	if (INET_PROTOSW_REUSE & answer_flags)
		sk->sk_reuse = SK_CAN_REUSE;

<<<<<<< HEAD
	//强转为inet的socket
=======
	if (INET_PROTOSW_ICSK & answer_flags)
		inet_init_csk_locks(sk);

>>>>>>> 1bbb19b6
	inet = inet_sk(sk);
	inet_assign_bit(IS_ICSK, sk, INET_PROTOSW_ICSK & answer_flags);

	inet_clear_bit(NODEFRAG, sk);

	if (SOCK_RAW == sock->type) {
		//raw socket时指定为协议号
		inet->inet_num = protocol;
		if (IPPROTO_RAW == protocol)
			inet_set_bit(HDRINCL, sk);
	}

	if (READ_ONCE(net->ipv4.sysctl_ip_no_pmtu_disc))
		inet->pmtudisc = IP_PMTUDISC_DONT;
	else
		inet->pmtudisc = IP_PMTUDISC_WANT;

	atomic_set(&inet->inet_id, 0);

	sock_init_data(sock, sk);

	sk->sk_destruct	   = inet_sock_destruct;
	sk->sk_protocol	   = protocol;
	sk->sk_backlog_rcv = sk->sk_prot->backlog_rcv;
	/*指明是否容许rehash*/
	sk->sk_txrehash = READ_ONCE(net->core.sysctl_txrehash);

	inet->uc_ttl	= -1;
	inet_set_bit(MC_LOOP, sk);
	inet->mc_ttl	= 1;
	inet_set_bit(MC_ALL, sk);
	inet->mc_index	= 0;
	inet->mc_list	= NULL;
	inet->rcv_tos	= 0;

	/*有协议号，执行表插入*/
	if (inet->inet_num) {
		/* It assumes that any protocol which allows
		 * the user to assign a number at socket
		 * creation time automatically
		 * shares.
		 */
		inet->inet_sport = htons(inet->inet_num);
		/* Add to protocol hash chains. */
		//将socket添加到hash表中
		err = sk->sk_prot->hash(sk);
		if (err) {
			sk_common_release(sk);
			goto out;
		}
	}

	//如果有init回调，则基于protocol来进行socket初始化
	if (sk->sk_prot->init) {
		err = sk->sk_prot->init(sk);
		if (err) {
			sk_common_release(sk);
			goto out;
		}
	}

	if (!kern) {
	    /*非kernel socket,执行cgroup对应的bpf钩子程序*/
		err = BPF_CGROUP_RUN_PROG_INET_SOCK(sk);
		if (err) {
			sk_common_release(sk);
			goto out;
		}
	}
out:
	return err;
out_rcu_unlock:
	rcu_read_unlock();
	goto out;
}


/*
 *	The peer socket should always be NULL (or else). When we call this
 *	function we are destroying the object and from then on nobody
 *	should refer to it.
 */
int inet_release(struct socket *sock)
{
	struct sock *sk = sock->sk;

	if (sk) {
		long timeout;

		if (!sk->sk_kern_sock)
			BPF_CGROUP_RUN_PROG_INET_SOCK_RELEASE(sk);

		/* Applications forget to leave groups before exiting */
		ip_mc_drop_socket(sk);

		/* If linger is set, we don't return until the close
		 * is complete.  Otherwise we return immediately. The
		 * actually closing is done the same either way.
		 *
		 * If the close is due to the process exiting, we never
		 * linger..
		 */
		timeout = 0;
		if (sock_flag(sk, SOCK_LINGER) &&
		    !(current->flags & PF_EXITING))
			timeout = sk->sk_lingertime;
		/*触发协议的close函数*/
		sk->sk_prot->close(sk, timeout);
		sock->sk = NULL;
	}
	return 0;
}
EXPORT_SYMBOL(inet_release);

//实现af_inet bind系统调用
int inet_bind_sk(struct sock *sk, struct sockaddr *uaddr, int addr_len)
{
	u32 flags = BIND_WITH_LOCK;
	int err;

	/* If the socket has its own bind function then use it. (RAW) */
	if (sk->sk_prot->bind) {
		//如果协议有自已的bind函数，则调用bind
		return sk->sk_prot->bind(sk, uaddr, addr_len);
	}

	//如果协议未提供自已的bind函数，则使用默认的bind函数
	if (addr_len < sizeof(struct sockaddr_in))
		return -EINVAL;

	/* BPF prog is run before any checks are done so that if the prog
	 * changes context in a wrong way it will be caught.
	 */
	err = BPF_CGROUP_RUN_PROG_INET_BIND_LOCK(sk, uaddr, &addr_len,
						 CGROUP_INET4_BIND, &flags);
	if (err)
		return err;

	return __inet_bind(sk, uaddr, addr_len, flags);
}

int inet_bind(struct socket *sock, struct sockaddr *uaddr, int addr_len)
{
	return inet_bind_sk(sock->sk, uaddr, addr_len);
}
EXPORT_SYMBOL(inet_bind);

//(实现udp,tcp的bind函数)
int __inet_bind(struct sock *sk, struct sockaddr *uaddr, int addr_len,
		u32 flags)
{
	struct sockaddr_in *addr = (struct sockaddr_in *)uaddr;
	struct inet_sock *inet = inet_sk(sk);
	struct net *net = sock_net(sk);
	unsigned short snum;
	int chk_addr_ret;
	u32 tb_id = RT_TABLE_LOCAL;
	int err;

	if (addr->sin_family != AF_INET) {
		/* Compatibility games : accept AF_UNSPEC (mapped to AF_INET)
		 * only if s_addr is INADDR_ANY.
		 */
		err = -EAFNOSUPPORT;
		if (addr->sin_family != AF_UNSPEC ||
		    addr->sin_addr.s_addr != htonl(INADDR_ANY))
			goto out;
	}

	tb_id = l3mdev_fib_table_by_index(net, sk->sk_bound_dev_if) ? : tb_id;
	chk_addr_ret = inet_addr_type_table(net, addr->sin_addr.s_addr, tb_id);

	/* Not specified by any standard per-se, however it breaks too
	 * many applications when removed.  It is unfortunate since
	 * allowing applications to make a non-local bind solves
	 * several problems with systems using dynamic addressing.
	 * (ie. your servers still start up even if your ISDN link
	 *  is temporarily down)
	 */
	err = -EADDRNOTAVAIL;
	if (!inet_addr_valid_or_nonlocal(net, inet, addr->sin_addr.s_addr,
	                                 chk_addr_ret))
		goto out;

	//取出要bind的srcport
	snum = ntohs(addr->sin_port);
	err = -EACCES;
	if (!(flags & BIND_NO_CAP_NET_BIND_SERVICE) &&
	    snum && inet_port_requires_bind_service(net, snum) &&
	    !ns_capable(net->user_ns, CAP_NET_BIND_SERVICE))
		goto out;

	/*      We keep a pair of addresses. rcv_saddr is the one
	 *      used by hash lookups, and saddr is used for transmit.
	 *
	 *      In the BSD API these are the same except where it
	 *      would be illegal to use them (multicast/broadcast) in
	 *      which case the sending device address is used.
	 */
	if (flags & BIND_WITH_LOCK)
		lock_sock(sk);

	/* Check these errors (active socket, double bind). */
	err = -EINVAL;
	if (sk->sk_state != TCP_CLOSE || inet->inet_num)
		goto out_release_sock;

	//设置bind的dstip
	inet->inet_rcv_saddr = inet->inet_saddr = addr->sin_addr.s_addr;
	//针对组播地址，广播地址，inet_saddr采用0
	if (chk_addr_ret == RTN_MULTICAST || chk_addr_ret == RTN_BROADCAST)
		inet->inet_saddr = 0;  /* Use device */

	/* Make sure we are allowed to bind here. */
	if (snum || !(inet_test_bit(BIND_ADDRESS_NO_PORT, sk) ||
		      (flags & BIND_FORCE_ADDRESS_NO_PORT))) {
		//检查此srcport是否可占用,实现端口绑定
		err = sk->sk_prot->get_port(sk, snum);
		if (err) {
			inet->inet_saddr = inet->inet_rcv_saddr = 0;
			goto out_release_sock;//已占用，报错
		}
		if (!(flags & BIND_FROM_BPF)) {
			err = BPF_CGROUP_RUN_PROG_INET4_POST_BIND(sk);
			if (err) {
				inet->inet_saddr = inet->inet_rcv_saddr = 0;
				if (sk->sk_prot->put_port)
					sk->sk_prot->put_port(sk);
				goto out_release_sock;
			}
		}
	}

	if (inet->inet_rcv_saddr)
		sk->sk_userlocks |= SOCK_BINDADDR_LOCK;
	if (snum)
		sk->sk_userlocks |= SOCK_BINDPORT_LOCK;
	inet->inet_sport = htons(inet->inet_num);
	inet->inet_daddr = 0;
	inet->inet_dport = 0;
	sk_dst_reset(sk);
	err = 0;
out_release_sock:
	if (flags & BIND_WITH_LOCK)
		release_sock(sk);
out:
	return err;
}

//ip报文对应的connect,用于给出目的地址（例如ping运行时，ping 8.8.8.8，系统在创建socket后
//会调用connect拿到源ip地址）
//socket(PF_INET, SOCK_DGRAM, IPPROTO_IP) = 3
//connect(3, {sa_family=AF_INET, sin_port=htons(1025), sin_addr=inet_addr("8.8.8.8")}, 16) = 0
//getsockname(3, {sa_family=AF_INET, sin_port=htons(13929), sin_addr=inet_addr("10.224.11.91")}, [16]) = 0
int inet_dgram_connect(struct socket *sock, struct sockaddr *uaddr,
		       int addr_len, int flags)
{
	struct sock *sk = sock->sk;
	const struct proto *prot;
	int err;

	if (addr_len < sizeof(uaddr->sa_family))
		return -EINVAL;

	/* IPV6_ADDRFORM can change sk->sk_prot under us. */
	prot = READ_ONCE(sk->sk_prot);

	if (uaddr->sa_family == AF_UNSPEC)
		return prot->disconnect(sk, flags);

	/*如有必要执行pre_connect进行bpf处理*/
	if (BPF_CGROUP_PRE_CONNECT_ENABLED(sk)) {
		err = prot->pre_connect(sk, uaddr, addr_len);
		if (err)
			return err;
	}

	if (data_race(!inet_sk(sk)->inet_num) && inet_autobind(sk))
		return -EAGAIN;
	/*交给各socket具体的协议完成报文方式的connect,例如ip4_datagram_connect*/
	return prot->connect(sk, uaddr, addr_len);
}
EXPORT_SYMBOL(inet_dgram_connect);

static long inet_wait_for_connect(struct sock *sk, long timeo, int writebias)
{
	DEFINE_WAIT_FUNC(wait, woken_wake_function);

	add_wait_queue(sk_sleep(sk), &wait);
	sk->sk_write_pending += writebias;

	/* Basic assumption: if someone sets sk->sk_err, he _must_
	 * change state of the socket from TCP_SYN_*.
	 * Connect() does not allow to get error notifications
	 * without closing the socket.
	 */
	while ((1 << sk->sk_state) & (TCPF_SYN_SENT | TCPF_SYN_RECV)) {
		release_sock(sk);
		timeo = wait_woken(&wait, TASK_INTERRUPTIBLE, timeo);
		lock_sock(sk);
		if (signal_pending(current) || !timeo)
			break;
	}
	remove_wait_queue(sk_sleep(sk), &wait);
	sk->sk_write_pending -= writebias;
	return timeo;
}

/*
 *	Connect to a remote host. There is regrettably still a little
 *	TCP 'magic' in here.
 */
int __inet_stream_connect(struct socket *sock, struct sockaddr *uaddr,
			  int addr_len, int flags, int is_sendmsg)
{
	struct sock *sk = sock->sk;
	int err;
	long timeo;

	/*
	 * uaddr can be NULL and addr_len can be 0 if:
	 * sk is a TCP fastopen active socket and
	 * TCP_FASTOPEN_CONNECT sockopt is set and
	 * we already have a valid cookie for this socket.
	 * In this case, user can call write() after connect().
	 * write() will invoke tcp_sendmsg_fastopen() which calls
	 * __inet_stream_connect().
	 */
	if (uaddr) {
		if (addr_len < sizeof(uaddr->sa_family))
			return -EINVAL;

		if (uaddr->sa_family == AF_UNSPEC) {
			sk->sk_disconnects++;
			err = sk->sk_prot->disconnect(sk, flags);
			sock->state = err ? SS_DISCONNECTING : SS_UNCONNECTED;
			goto out;
		}
	}

	/*检查socket当前状态*/
	switch (sock->state) {
	default:
		err = -EINVAL;
		goto out;
	case SS_CONNECTED:
		err = -EISCONN;
		goto out;
	case SS_CONNECTING:
		if (inet_test_bit(DEFER_CONNECT, sk))
			err = is_sendmsg ? -EINPROGRESS : -EISCONN;
		else
			err = -EALREADY;
		/* Fall out of switch with err, set for this state */
		break;
	case SS_UNCONNECTED:
		err = -EISCONN;
		if (sk->sk_state != TCP_CLOSE)
			goto out;

		/*如有必要执行pre_connect进行bpf处理*/
		if (BPF_CGROUP_PRE_CONNECT_ENABLED(sk)) {
			err = sk->sk_prot->pre_connect(sk, uaddr, addr_len);
			if (err)
				goto out;
		}

		/*交给各socket具体的协议完成stream方式的connect,例如tcp_v4_connect*/
		err = sk->sk_prot->connect(sk, uaddr, addr_len);
		if (err < 0)
			goto out;

		/*连接成功，指定为connecting状态*/
		sock->state = SS_CONNECTING;

		if (!err && inet_test_bit(DEFER_CONNECT, sk))
			goto out;

		/* Just entered SS_CONNECTING state; the only
		 * difference is that return value in non-blocking
		 * case is EINPROGRESS, rather than EALREADY.
		 */
		err = -EINPROGRESS;
		break;
	}

	timeo = sock_sndtimeo(sk, flags & O_NONBLOCK);

	if ((1 << sk->sk_state) & (TCPF_SYN_SENT | TCPF_SYN_RECV)) {
		int writebias = (sk->sk_protocol == IPPROTO_TCP) &&
				tcp_sk(sk)->fastopen_req &&
				tcp_sk(sk)->fastopen_req->data ? 1 : 0;
		int dis = sk->sk_disconnects;

		/* Error code is set above */
		if (!timeo || !inet_wait_for_connect(sk, timeo, writebias))
			goto out;

		err = sock_intr_errno(timeo);
		if (signal_pending(current))
			goto out;

		if (dis != sk->sk_disconnects) {
			err = -EPIPE;
			goto out;
		}
	}

	/* Connection was closed by RST, timeout, ICMP error
	 * or another process disconnected us.
	 */
	if (sk->sk_state == TCP_CLOSE)
		goto sock_error;

	/* sk->sk_err may be not zero now, if RECVERR was ordered by user
	 * and error was received after socket entered established state.
	 * Hence, it is handled normally after connect() return successfully.
	 */

	sock->state = SS_CONNECTED;
	err = 0;
out:
	return err;

sock_error:
	err = sock_error(sk) ? : -ECONNABORTED;
	sock->state = SS_UNCONNECTED;
	sk->sk_disconnects++;
	if (sk->sk_prot->disconnect(sk, flags))
		sock->state = SS_DISCONNECTING;
	goto out;
}
EXPORT_SYMBOL(__inet_stream_connect);

/*ipv4/ipv6处理stream方式的connect*/
int inet_stream_connect(struct socket *sock, struct sockaddr *uaddr,
			int addr_len, int flags)
{
	int err;

	lock_sock(sock->sk);
	err = __inet_stream_connect(sock, uaddr, addr_len, flags, 0);
	release_sock(sock->sk);
	return err;
}
EXPORT_SYMBOL(inet_stream_connect);

void __inet_accept(struct socket *sock, struct socket *newsock, struct sock *newsk)
{
	sock_rps_record_flow(newsk);
	WARN_ON(!((1 << newsk->sk_state) &
		  (TCPF_ESTABLISHED | TCPF_SYN_RECV |
		  TCPF_CLOSE_WAIT | TCPF_CLOSE)));

	if (test_bit(SOCK_SUPPORT_ZC, &sock->flags))
		set_bit(SOCK_SUPPORT_ZC, &newsock->flags);
	sock_graft(newsk, newsock);

	newsock->state = SS_CONNECTED;
}

/*
 *	Accept a pending connection. The TCP layer now gives BSD semantics.
 */

int inet_accept(struct socket *sock, struct socket *newsock, int flags,
		bool kern)
{
	struct sock *sk1 = sock->sk, *sk2;
	int err = -EINVAL;

	/* IPV6_ADDRFORM can change sk->sk_prot under us. */
	//调用proto的accept获得新接入的sock
	sk2 = READ_ONCE(sk1->sk_prot)->accept(sk1, flags, &err, kern);
	if (!sk2)
		return err;

	lock_sock(sk2);
	__inet_accept(sock, newsock, sk2);
	release_sock(sk2);
	return 0;
}
EXPORT_SYMBOL(inet_accept);

/*
 *	This does both peername and sockname.
 */
int inet_getname(struct socket *sock, struct sockaddr *uaddr,
		 int peer)
{
	struct sock *sk		= sock->sk;
	struct inet_sock *inet	= inet_sk(sk);
	DECLARE_SOCKADDR(struct sockaddr_in *, sin, uaddr);
	int sin_addr_len = sizeof(*sin);

	sin->sin_family = AF_INET;
	lock_sock(sk);
	if (peer) {
		if (!inet->inet_dport ||
		    (((1 << sk->sk_state) & (TCPF_CLOSE | TCPF_SYN_SENT)) &&
		     peer == 1)) {
			release_sock(sk);
			return -ENOTCONN;
		}
		sin->sin_port = inet->inet_dport;
		sin->sin_addr.s_addr = inet->inet_daddr;
		BPF_CGROUP_RUN_SA_PROG(sk, (struct sockaddr *)sin, &sin_addr_len,
				       CGROUP_INET4_GETPEERNAME);
	} else {
		__be32 addr = inet->inet_rcv_saddr;
		if (!addr)
			addr = inet->inet_saddr;
		sin->sin_port = inet->inet_sport;
		sin->sin_addr.s_addr = addr;
		BPF_CGROUP_RUN_SA_PROG(sk, (struct sockaddr *)sin, &sin_addr_len,
				       CGROUP_INET4_GETSOCKNAME);
	}
	release_sock(sk);
	memset(sin->sin_zero, 0, sizeof(sin->sin_zero));
	return sin_addr_len;
}
EXPORT_SYMBOL(inet_getname);

int inet_send_prepare(struct sock *sk)
{
    /*sk达到est状态，则在rfs情况下记录rxhash与cpu的映射关系*/
	sock_rps_record_flow(sk);

	/* We may need to bind the socket. */
	if (data_race(!inet_sk(sk)->inet_num) && !sk->sk_prot->no_autobind &&
	    inet_autobind(sk))
		return -EAGAIN;

	return 0;
}
EXPORT_SYMBOL_GPL(inet_send_prepare);

//ipv4 报文socket发送入口
int inet_sendmsg(struct socket *sock, struct msghdr *msg, size_t size)
{
	struct sock *sk = sock->sk;

	if (unlikely(inet_send_prepare(sk)))
		return -EAGAIN;

	//调用protocol执行sendmsg,快速分辨tcp,udp的sendmsg
	return INDIRECT_CALL_2(sk->sk_prot->sendmsg, tcp_sendmsg, udp_sendmsg,
			       sk, msg, size);
}
EXPORT_SYMBOL(inet_sendmsg);

void inet_splice_eof(struct socket *sock)
{
	const struct proto *prot;
	struct sock *sk = sock->sk;

	if (unlikely(inet_send_prepare(sk)))
		return;

	/* IPV6_ADDRFORM can change sk->sk_prot under us. */
	prot = READ_ONCE(sk->sk_prot);
	if (prot->splice_eof)
		prot->splice_eof(sock);
}
EXPORT_SYMBOL_GPL(inet_splice_eof);

INDIRECT_CALLABLE_DECLARE(int udp_recvmsg(struct sock *, struct msghdr *,
					  size_t, int, int *));
//ipv4 消息收取
int inet_recvmsg(struct socket *sock, struct msghdr *msg/*读取控制信息*/, size_t size/*要读取的内空长度*/,
		 int flags)
{
	struct sock *sk = sock->sk;
	int addr_len = 0;
	int err;

	if (likely(!(flags & MSG_ERRQUEUE)))
	    /*更新此socket读取的cpu*/
		sock_rps_record_flow(sk);

	//通过协议的recvmsg回调来完成
	err = INDIRECT_CALL_2(sk->sk_prot->recvmsg, tcp_recvmsg/*tcp消息读取*/, udp_recvmsg/*udp消息读取*/,
			      sk, msg, size/*要读取的内容长度*/, flags, &addr_len/*地址长度*/);
	if (err >= 0)
		msg->msg_namelen = addr_len;
	return err;
}
EXPORT_SYMBOL(inet_recvmsg);

int inet_shutdown(struct socket *sock, int how)
{
	struct sock *sk = sock->sk;
	int err = 0;

	/* This should really check to make sure
	 * the socket is a TCP socket. (WHY AC...)
	 */
	how++; /* maps 0->1 has the advantage of making bit 1 rcvs and
		       1->2 bit 2 snds.
		       2->3 */
	if ((how & ~SHUTDOWN_MASK) || !how)	/* MAXINT->0 */
		return -EINVAL;

	lock_sock(sk);
	if (sock->state == SS_CONNECTING) {
		if ((1 << sk->sk_state) &
		    (TCPF_SYN_SENT | TCPF_SYN_RECV | TCPF_CLOSE))
			sock->state = SS_DISCONNECTING;
		else
			sock->state = SS_CONNECTED;
	}

	switch (sk->sk_state) {
	case TCP_CLOSE:
		err = -ENOTCONN;
		/* Hack to wake up other listeners, who can poll for
		   EPOLLHUP, even on eg. unconnected UDP sockets -- RR */
		fallthrough;
	default:
		WRITE_ONCE(sk->sk_shutdown, sk->sk_shutdown | how);
		if (sk->sk_prot->shutdown)
			sk->sk_prot->shutdown(sk, how);
		break;

	/* Remaining two branches are temporary solution for missing
	 * close() in multithreaded environment. It is _not_ a good idea,
	 * but we have no choice until close() is repaired at VFS level.
	 */
	case TCP_LISTEN:
		if (!(how & RCV_SHUTDOWN))
			break;
		fallthrough;
	case TCP_SYN_SENT:
		err = sk->sk_prot->disconnect(sk, O_NONBLOCK);
		sock->state = err ? SS_DISCONNECTING : SS_UNCONNECTED;
		break;
	}

	/* Wake up anyone sleeping in poll. */
	sk->sk_state_change(sk);
	release_sock(sk);
	return err;
}
EXPORT_SYMBOL(inet_shutdown);

/*
 *	ioctl() calls you can issue on an INET socket. Most of these are
 *	device configuration and stuff and very rarely used. Some ioctls
 *	pass on to the socket itself.
 *
 *	NOTE: I like the idea of a module for the config stuff. ie ifconfig
 *	loads the devconfigure module does its configuring and unloads it.
 *	There's a good 20K of config code hanging around the kernel.
 */

int inet_ioctl(struct socket *sock, unsigned int cmd, unsigned long arg)
{
	struct sock *sk = sock->sk;
	int err = 0;
	struct net *net = sock_net(sk);
	void __user *p = (void __user *)arg;
	struct ifreq ifr;
	struct rtentry rt;

	switch (cmd) {
	case SIOCADDRT:
	case SIOCDELRT:
		if (copy_from_user(&rt, p, sizeof(struct rtentry)))
			return -EFAULT;
		err = ip_rt_ioctl(net, cmd, &rt);
		break;
	case SIOCRTMSG:
		err = -EINVAL;
		break;
	case SIOCDARP:
	case SIOCGARP:
	case SIOCSARP:
		err = arp_ioctl(net, cmd, (void __user *)arg);
		break;
	case SIOCGIFADDR:
	case SIOCGIFBRDADDR:
	case SIOCGIFNETMASK:
	case SIOCGIFDSTADDR:
	case SIOCGIFPFLAGS:
		/*获取接口相关信息*/
		if (get_user_ifreq(&ifr, NULL, p))
			return -EFAULT;
		err = devinet_ioctl(net, cmd, &ifr);
		if (!err && put_user_ifreq(&ifr, p))
			err = -EFAULT;
		break;

	case SIOCSIFADDR:
	case SIOCSIFBRDADDR:
	case SIOCSIFNETMASK:
	case SIOCSIFDSTADDR:
	case SIOCSIFPFLAGS:
	case SIOCSIFFLAGS:
		/*设置inet4设备接口相关信息*/
		if (get_user_ifreq(&ifr, NULL, p))
			return -EFAULT;
		err = devinet_ioctl(net, cmd, &ifr);
		break;
	default:
	    /*socket协议相关的ioctl*/
		if (sk->sk_prot->ioctl)
			err = sk_ioctl(sk, cmd, (void __user *)arg);
		else
			err = -ENOIOCTLCMD;
		break;
	}
	return err;
}
EXPORT_SYMBOL(inet_ioctl);

#ifdef CONFIG_COMPAT
static int inet_compat_routing_ioctl(struct sock *sk, unsigned int cmd,
		struct compat_rtentry __user *ur)
{
	compat_uptr_t rtdev;
	struct rtentry rt;

	if (copy_from_user(&rt.rt_dst, &ur->rt_dst,
			3 * sizeof(struct sockaddr)) ||
	    get_user(rt.rt_flags, &ur->rt_flags) ||
	    get_user(rt.rt_metric, &ur->rt_metric) ||
	    get_user(rt.rt_mtu, &ur->rt_mtu) ||
	    get_user(rt.rt_window, &ur->rt_window) ||
	    get_user(rt.rt_irtt, &ur->rt_irtt) ||
	    get_user(rtdev, &ur->rt_dev))
		return -EFAULT;

	rt.rt_dev = compat_ptr(rtdev);
	return ip_rt_ioctl(sock_net(sk), cmd, &rt);
}

static int inet_compat_ioctl(struct socket *sock, unsigned int cmd, unsigned long arg)
{
	void __user *argp = compat_ptr(arg);
	struct sock *sk = sock->sk;

	switch (cmd) {
	case SIOCADDRT:
	case SIOCDELRT:
		return inet_compat_routing_ioctl(sk, cmd, argp);
	default:
	    /*其它的ioctl命令处理由协议处理*/
		if (!sk->sk_prot->compat_ioctl)
			return -ENOIOCTLCMD;
		return sk->sk_prot->compat_ioctl(sk, cmd, arg);
	}
}
#endif /* CONFIG_COMPAT */

//inet stream对应的socket操作集
const struct proto_ops inet_stream_ops = {
	.family		   = PF_INET,
	.owner		   = THIS_MODULE,
	/*socket关闭时此函数将被调起*/
	.release	   = inet_release,
	.bind		   = inet_bind,/*地址绑定*/
	.connect	   = inet_stream_connect,/*ipv4/ipv6 stream方式connect实现*/
	.socketpair	   = sock_no_socketpair,
	.accept		   = inet_accept,
	.getname	   = inet_getname,
	.poll		   = tcp_poll,
	.ioctl		   = inet_ioctl,
	.gettstamp	   = sock_gettstamp,
	.listen		   = inet_listen,
	.shutdown	   = inet_shutdown,
	.setsockopt	   = sock_common_setsockopt,
	.getsockopt	   = sock_common_getsockopt,
	.sendmsg	   = inet_sendmsg,
	.recvmsg	   = inet_recvmsg,
#ifdef CONFIG_MMU
	.mmap		   = tcp_mmap,
#endif
	.splice_eof	   = inet_splice_eof,
	.splice_read	   = tcp_splice_read,
	.read_sock	   = tcp_read_sock,
	.read_skb	   = tcp_read_skb,
	.sendmsg_locked    = tcp_sendmsg_locked,
	.peek_len	   = tcp_peek_len,
#ifdef CONFIG_COMPAT
	.compat_ioctl	   = inet_compat_ioctl,
#endif
	.set_rcvlowat	   = tcp_set_rcvlowat,
};
EXPORT_SYMBOL(inet_stream_ops);

//udp对应的socket操作集
const struct proto_ops inet_dgram_ops = {
	.family		   = PF_INET,
	.owner		   = THIS_MODULE,
	.release	   = inet_release,
	.bind		   = inet_bind,
	.connect	   = inet_dgram_connect,
	.socketpair	   = sock_no_socketpair,
	.accept		   = sock_no_accept,//udp socket不支持accept
	.getname	   = inet_getname,
	.poll		   = udp_poll,
	.ioctl		   = inet_ioctl,
	.gettstamp	   = sock_gettstamp,
	.listen		   = sock_no_listen,//udp socket不支持listen
	.shutdown	   = inet_shutdown,
	.setsockopt	   = sock_common_setsockopt,
	.getsockopt	   = sock_common_getsockopt,
	.sendmsg	   = inet_sendmsg,
	.read_skb	   = udp_read_skb,
	.recvmsg	   = inet_recvmsg,
	.mmap		   = sock_no_mmap,/*udp socket不支持mmap*/
	.splice_eof	   = inet_splice_eof,
	.set_peek_off	   = sk_set_peek_off,
#ifdef CONFIG_COMPAT
	.compat_ioctl	   = inet_compat_ioctl,
#endif
};
EXPORT_SYMBOL(inet_dgram_ops);

/*
 * For SOCK_RAW sockets; should be the same as inet_dgram_ops but without
 * udp_poll
 */
//raw对应的socket操作集
static const struct proto_ops inet_sockraw_ops = {
	.family		   = PF_INET,
	.owner		   = THIS_MODULE,
	.release	   = inet_release,
	.bind		   = inet_bind,
	.connect	   = inet_dgram_connect,
	.socketpair	   = sock_no_socketpair,
	.accept		   = sock_no_accept,
	.getname	   = inet_getname,
	.poll		   = datagram_poll,
	.ioctl		   = inet_ioctl,
	.gettstamp	   = sock_gettstamp,
	.listen		   = sock_no_listen,
	.shutdown	   = inet_shutdown,
	.setsockopt	   = sock_common_setsockopt,
	.getsockopt	   = sock_common_getsockopt,
	.sendmsg	   = inet_sendmsg,
	.recvmsg	   = inet_recvmsg,
	.mmap		   = sock_no_mmap,
	.splice_eof	   = inet_splice_eof,
#ifdef CONFIG_COMPAT
	.compat_ioctl	   = inet_compat_ioctl,
#endif
};

//ipv4 socket创建函数
static const struct net_proto_family inet_family_ops = {
	.family = PF_INET,
	.create = inet_create,
	.owner	= THIS_MODULE,
};

/* Upon startup we insert all the elements in inetsw_array[] into
 * the linked list inetsw.
 */
static struct inet_protosw inetsw_array[] =
{
	{
		//注册tcp socket
		.type =       SOCK_STREAM,
		.protocol =   IPPROTO_TCP,
		.prot =       &tcp_prot,
		.ops =        &inet_stream_ops,
		.flags =      INET_PROTOSW_PERMANENT |
			      INET_PROTOSW_ICSK,
	},

	{
		//注册udp socket
		.type =       SOCK_DGRAM,
		.protocol =   IPPROTO_UDP,
		.prot =       &udp_prot,
		//udp协议对应的socket操作集
		.ops =        &inet_dgram_ops,
		.flags =      INET_PROTOSW_PERMANENT,
       },

       {
        //注册icmp dgram类socket（这种对多个ping程序友好，不需要下bpf filter)
		.type =       SOCK_DGRAM,
		.protocol =   IPPROTO_ICMP,
		.prot =       &ping_prot,
		.ops =        &inet_sockraw_ops,
		.flags =      INET_PROTOSW_REUSE,
       },

       {
         //注册 ip raw socket
	       .type =       SOCK_RAW,
	       .protocol =   IPPROTO_IP,	/* wild card */
	       .prot =       &raw_prot,
	       .ops =        &inet_sockraw_ops,
	       .flags =      INET_PROTOSW_REUSE,
       }
};

#define INETSW_ARRAY_LEN ARRAY_SIZE(inetsw_array)

//inet上层协议注册，例如tcp,udp,icmp,raw等格式
void inet_register_protosw(struct inet_protosw *p)
{
	struct list_head *lh;
	struct inet_protosw *answer;
	int protocol = p->protocol;
	struct list_head *last_perm;

	spin_lock_bh(&inetsw_lock);

	if (p->type >= SOCK_MAX)
		goto out_illegal;

	/* If we are trying to override a permanent protocol, bail. */
	//按socket类型选项不同的链表
	last_perm = &inetsw[p->type];
	list_for_each(lh, &inetsw[p->type]) {
		answer = list_entry(lh, struct inet_protosw, list);
		/* Check only the non-wild match. */
		if ((INET_PROTOSW_PERMANENT & answer->flags) == 0)
			//无permanent标记,不再查询，有permanent标记总在最前
			break;
		if (protocol == answer->protocol)
			goto out_permanent;//永久的已存在
		last_perm = lh;
	}

	/* Add the new entry after the last permanent entry if any, so that
	 * the new entry does not override a permanent entry when matched with
	 * a wild-card protocol. But it is allowed to override any existing
	 * non-permanent entry.  This means that when we remove this entry, the
	 * system automatically returns to the old behavior.
	 */
	list_add_rcu(&p->list, last_perm);//将其加入
out:
	spin_unlock_bh(&inetsw_lock);

	return;

out_permanent:
	pr_err("Attempt to override permanent protocol %d\n", protocol);
	goto out;

out_illegal:
	pr_err("Ignoring attempt to register invalid socket type %d\n",
	       p->type);
	goto out;
}
EXPORT_SYMBOL(inet_register_protosw);

void inet_unregister_protosw(struct inet_protosw *p)
{
	if (INET_PROTOSW_PERMANENT & p->flags) {
		pr_err("Attempt to unregister permanent protocol %d\n",
		       p->protocol);
	} else {
		spin_lock_bh(&inetsw_lock);
		list_del_rcu(&p->list);
		spin_unlock_bh(&inetsw_lock);

		synchronize_net();
	}
}
EXPORT_SYMBOL(inet_unregister_protosw);

static int inet_sk_reselect_saddr(struct sock *sk)
{
	struct inet_sock *inet = inet_sk(sk);
	__be32 old_saddr = inet->inet_saddr;
	__be32 daddr = inet->inet_daddr;
	struct flowi4 *fl4;
	struct rtable *rt;
	__be32 new_saddr;
	struct ip_options_rcu *inet_opt;
	int err;

	inet_opt = rcu_dereference_protected(inet->inet_opt,
					     lockdep_sock_is_held(sk));
	if (inet_opt && inet_opt->opt.srr)
		daddr = inet_opt->opt.faddr;

	/* Query new route. */
	fl4 = &inet->cork.fl.u.ip4;
	rt = ip_route_connect(fl4, daddr, 0, sk->sk_bound_dev_if,
			      sk->sk_protocol, inet->inet_sport,
			      inet->inet_dport, sk);
	if (IS_ERR(rt))
		return PTR_ERR(rt);

	new_saddr = fl4->saddr;

	if (new_saddr == old_saddr) {
		sk_setup_caps(sk, &rt->dst);
		return 0;
	}

	err = inet_bhash2_update_saddr(sk, &new_saddr, AF_INET);
	if (err) {
		ip_rt_put(rt);
		return err;
	}

	sk_setup_caps(sk, &rt->dst);

	if (READ_ONCE(sock_net(sk)->ipv4.sysctl_ip_dynaddr) > 1) {
		pr_info("%s(): shifting inet->saddr from %pI4 to %pI4\n",
			__func__, &old_saddr, &new_saddr);
	}

	/*
	 * XXX The only one ugly spot where we need to
	 * XXX really change the sockets identity after
	 * XXX it has entered the hashes. -DaveM
	 *
	 * Besides that, it does not check for connection
	 * uniqueness. Wait for troubles.
	 */
	return __sk_prot_rehash(sk);
}

int inet_sk_rebuild_header(struct sock *sk)
{
	struct inet_sock *inet = inet_sk(sk);
	struct rtable *rt = (struct rtable *)__sk_dst_check(sk, 0);
	__be32 daddr;
	struct ip_options_rcu *inet_opt;
	struct flowi4 *fl4;
	int err;

	/* Route is OK, nothing to do. */
	if (rt)
		return 0;

	/* Reroute. */
	rcu_read_lock();
	inet_opt = rcu_dereference(inet->inet_opt);
	daddr = inet->inet_daddr;
	if (inet_opt && inet_opt->opt.srr)
		daddr = inet_opt->opt.faddr;
	rcu_read_unlock();
	fl4 = &inet->cork.fl.u.ip4;
	rt = ip_route_output_ports(sock_net(sk), fl4, sk, daddr, inet->inet_saddr,
				   inet->inet_dport, inet->inet_sport,
				   sk->sk_protocol, RT_CONN_FLAGS(sk),
				   sk->sk_bound_dev_if);
	if (!IS_ERR(rt)) {
		err = 0;
		sk_setup_caps(sk, &rt->dst);
	} else {
		err = PTR_ERR(rt);

		/* Routing failed... */
		sk->sk_route_caps = 0;
		/*
		 * Other protocols have to map its equivalent state to TCP_SYN_SENT.
		 * DCCP maps its DCCP_REQUESTING state to TCP_SYN_SENT. -acme
		 */
		if (!READ_ONCE(sock_net(sk)->ipv4.sysctl_ip_dynaddr) ||
		    sk->sk_state != TCP_SYN_SENT ||
		    (sk->sk_userlocks & SOCK_BINDADDR_LOCK) ||
		    (err = inet_sk_reselect_saddr(sk)) != 0)
			WRITE_ONCE(sk->sk_err_soft, -err);
	}

	return err;
}
EXPORT_SYMBOL(inet_sk_rebuild_header);

//设置socket状态
void inet_sk_set_state(struct sock *sk, int state)
{
	trace_inet_sock_set_state(sk, sk->sk_state, state);
	sk->sk_state = state;
}
EXPORT_SYMBOL(inet_sk_set_state);

void inet_sk_state_store(struct sock *sk, int newstate)
{
	trace_inet_sock_set_state(sk, sk->sk_state, newstate);
	smp_store_release(&sk->sk_state, newstate);
}

struct sk_buff *inet_gso_segment(struct sk_buff *skb,
				 netdev_features_t features)
{
	bool udpfrag = false, fixedid = false, gso_partial, encap;
	struct sk_buff *segs = ERR_PTR(-EINVAL);
	const struct net_offload *ops;
	unsigned int offset = 0;
	struct iphdr *iph;
	int proto, tot_len;
	int nhoff;
	int ihl;
	int id;

	skb_reset_network_header(skb);
	nhoff = skb_network_header(skb) - skb_mac_header(skb);
	if (unlikely(!pskb_may_pull(skb, sizeof(*iph))))
		goto out;

	iph = ip_hdr(skb);
	ihl = iph->ihl * 4;
	if (ihl < sizeof(*iph))
		goto out;

	id = ntohs(iph->id);
	proto = iph->protocol;

	/* Warning: after this point, iph might be no longer valid */
	if (unlikely(!pskb_may_pull(skb, ihl)))
		goto out;
	__skb_pull(skb, ihl);

	encap = SKB_GSO_CB(skb)->encap_level > 0;
	if (encap)
		features &= skb->dev->hw_enc_features;
	SKB_GSO_CB(skb)->encap_level += ihl;

	skb_reset_transport_header(skb);

	segs = ERR_PTR(-EPROTONOSUPPORT);

	if (!skb->encapsulation || encap) {
		udpfrag = !!(skb_shinfo(skb)->gso_type & SKB_GSO_UDP);
		fixedid = !!(skb_shinfo(skb)->gso_type & SKB_GSO_TCP_FIXEDID);

		/* fixed ID is invalid if DF bit is not set */
		if (fixedid && !(ip_hdr(skb)->frag_off & htons(IP_DF)))
			goto out;
	}

	/*取此协议对应的gso 操作集*/
	ops = rcu_dereference(inet_offloads[proto]);
	if (likely(ops && ops->callbacks.gso_segment)) {
		/*执行gso分片*/
		segs = ops->callbacks.gso_segment(skb, features);
		if (!segs)
			skb->network_header = skb_mac_header(skb) + nhoff - skb->head;
	}

	if (IS_ERR_OR_NULL(segs))
		goto out;

	gso_partial = !!(skb_shinfo(segs)->gso_type & SKB_GSO_PARTIAL);

	skb = segs;
	do {
		iph = (struct iphdr *)(skb_mac_header(skb) + nhoff);
		if (udpfrag) {
			iph->frag_off = htons(offset >> 3);
			if (skb->next)
				iph->frag_off |= htons(IP_MF);
			offset += skb->len - nhoff - ihl;
			tot_len = skb->len - nhoff;
		} else if (skb_is_gso(skb)) {
			if (!fixedid) {
				iph->id = htons(id);
				id += skb_shinfo(skb)->gso_segs;
			}

			if (gso_partial)
				tot_len = skb_shinfo(skb)->gso_size +
					  SKB_GSO_CB(skb)->data_offset +
					  skb->head - (unsigned char *)iph;
			else
				tot_len = skb->len - nhoff;
		} else {
			if (!fixedid)
				iph->id = htons(id++);
			tot_len = skb->len - nhoff;
		}
		iph->tot_len = htons(tot_len);
		ip_send_check(iph);
		if (encap)
			skb_reset_inner_headers(skb);
		skb->network_header = (u8 *)iph - skb->head;
		skb_reset_mac_len(skb);
	} while ((skb = skb->next));

out:
	return segs;
}

static struct sk_buff *ipip_gso_segment(struct sk_buff *skb,
					netdev_features_t features)
{
	if (!(skb_shinfo(skb)->gso_type & SKB_GSO_IPXIP4))
		return ERR_PTR(-EINVAL);

	return inet_gso_segment(skb, features);
}

//ip层的gro收包处理
struct sk_buff *inet_gro_receive(struct list_head *head, struct sk_buff *skb)
{
	const struct net_offload *ops;
	struct sk_buff *pp = NULL;
	const struct iphdr *iph;
	struct sk_buff *p;
	unsigned int hlen;
	unsigned int off;
	unsigned int id;
	int flush = 1;
	int proto;

	//获取offset取得ip头部
	off = skb_gro_offset(skb);
	hlen = off + sizeof(*iph);
	//skb长度不足hlen,需要平坦化后，再获取iph
	iph = skb_gro_header(skb, hlen, off);
	if (unlikely(!iph))
		goto out;

	//取ip层协议号（例如tcp,icmp,udp等）
	proto = iph->protocol;

	//查ip层协议对应的gro ops
	ops = rcu_dereference(inet_offloads[proto]);
	if (!ops || !ops->callbacks.gro_receive)
		//此协议不支持offload,直接输出
		goto out;

	if (*(u8 *)iph != 0x45)
		//如果ip头长度不为20(有选项），则直接向上传递，不offload
		goto out;

	if (ip_is_fragment(iph))
		//如果是分片，也直接向上传递
		goto out;

	//checksum校验不通过，也直接向上传递
	if (unlikely(ip_fast_csum((u8 *)iph, 5)))
		goto out;

	NAPI_GRO_CB(skb)->proto = proto;
	id = ntohl(*(__be32 *)&iph->id);
	flush = (u16)((ntohl(*(__be32 *)iph) ^ skb_gro_len(skb)) | (id & ~IP_DF));
	id >>= 16;

	//排除掉原来认为是同一条流的报文（现在这一层看的会更精确）
	list_for_each_entry(p, head, list) {
		struct iphdr *iph2;
		u16 flush_id;

		//跳过已分辨不是同一条流的报文
		if (!NAPI_GRO_CB(p)->same_flow)
			continue;

		iph2 = (struct iphdr *)(p->data + off);
		/* The above works because, with the exception of the top
		 * (inner most) layer, we only aggregate pkts with the same
		 * hdr length so all the hdrs we'll need to verify will start
		 * at the same offset.
		 */
		if ((iph->protocol ^ iph2->protocol) |
		    ((__force u32)iph->saddr ^ (__force u32)iph2->saddr) |
		    ((__force u32)iph->daddr ^ (__force u32)iph2->daddr)) {
			//协议，源目的ip地址有不同时，认为不是同一条流
			NAPI_GRO_CB(p)->same_flow = 0;
			continue;
		}

		/* All fields must match except length and checksum. */
		//ttl,tos,相同时，定义flush为1
		NAPI_GRO_CB(p)->flush |=
			(iph->ttl ^ iph2->ttl) |
			(iph->tos ^ iph2->tos) |
			((iph->frag_off ^ iph2->frag_off) & htons(IP_DF));

		NAPI_GRO_CB(p)->flush |= flush;

		/* We need to store of the IP ID check to be included later
		 * when we can verify that this packet does in fact belong
		 * to a given flow.
		 */
		flush_id = (u16)(id - ntohs(iph2->id));

		/* This bit of code makes it much easier for us to identify
		 * the cases where we are doing atomic vs non-atomic IP ID
		 * checks.  Specifically an atomic check can return IP ID
		 * values 0 - 0xFFFF, while a non-atomic check can only
		 * return 0 or 0xFFFF.
		 */
		if (!NAPI_GRO_CB(p)->is_atomic ||
		    !(iph->frag_off & htons(IP_DF))) {
			flush_id ^= NAPI_GRO_CB(p)->count;
			flush_id = flush_id ? 0xFFFF : 0;
		}

		/* If the previous IP ID value was based on an atomic
		 * datagram we can overwrite the value and ignore it.
		 */
		if (NAPI_GRO_CB(skb)->is_atomic)
			NAPI_GRO_CB(p)->flush_id = flush_id;
		else
			NAPI_GRO_CB(p)->flush_id |= flush_id;
	}

	NAPI_GRO_CB(skb)->is_atomic = !!(iph->frag_off & htons(IP_DF));
	NAPI_GRO_CB(skb)->flush |= flush;
	skb_set_network_header(skb, off);
	/* The above will be needed by the transport layer if there is one
	 * immediately following this IP hdr.
	 */

	/* Note : No need to call skb_gro_postpull_rcsum() here,
	 * as we already checked checksum over ipv4 header was 0
	 */
	//剥离ip头部
	skb_gro_pull(skb, sizeof(*iph));
	skb_set_transport_header(skb, skb_gro_offset(skb));

	//调用ip上层的协议gro处理
	pp = indirect_call_gro_receive(tcp4_gro_receive, udp4_gro_receive/*udp层gro接收处理*/,
				       ops->callbacks.gro_receive, head, skb);

out:
	skb_gro_flush_final(skb, pp, flush);

	return pp;
}

static struct sk_buff *ipip_gro_receive(struct list_head *head,
					struct sk_buff *skb)
{
	if (NAPI_GRO_CB(skb)->encap_mark) {
		NAPI_GRO_CB(skb)->flush = 1;
		return NULL;
	}

	NAPI_GRO_CB(skb)->encap_mark = 1;

	return inet_gro_receive(head, skb);
}

#define SECONDS_PER_DAY	86400

/* inet_current_timestamp - Return IP network timestamp
 *
 * Return milliseconds since midnight in network byte order.
 */
__be32 inet_current_timestamp(void)
{
	u32 secs;
	u32 msecs;
	struct timespec64 ts;

	ktime_get_real_ts64(&ts);

	/* Get secs since midnight. */
	(void)div_u64_rem(ts.tv_sec, SECONDS_PER_DAY, &secs);
	/* Convert to msecs. */
	msecs = secs * MSEC_PER_SEC;
	/* Convert nsec to msec. */
	msecs += (u32)ts.tv_nsec / NSEC_PER_MSEC;

	/* Convert to network byte order. */
	return htonl(msecs);
}
EXPORT_SYMBOL(inet_current_timestamp);

int inet_recv_error(struct sock *sk, struct msghdr *msg, int len, int *addr_len)
{
	if (sk->sk_family == AF_INET)
		return ip_recv_error(sk, msg, len, addr_len);
#if IS_ENABLED(CONFIG_IPV6)
	if (sk->sk_family == AF_INET6)
		return pingv6_ops.ipv6_recv_error(sk, msg, len, addr_len);
#endif
	return -EINVAL;
}
EXPORT_SYMBOL(inet_recv_error);

int inet_gro_complete(struct sk_buff *skb, int nhoff)
{
	struct iphdr *iph = (struct iphdr *)(skb->data + nhoff);
	const struct net_offload *ops;
	__be16 totlen = iph->tot_len;
	int proto = iph->protocol;
	int err = -ENOSYS;

	if (skb->encapsulation) {
		skb_set_inner_protocol(skb, cpu_to_be16(ETH_P_IP));
		skb_set_inner_network_header(skb, nhoff);
	}

	/*因更新ip total len更新checksum*/
	iph_set_totlen(iph, skb->len - nhoff);
	csum_replace2(&iph->check, totlen, iph->tot_len);

	ops = rcu_dereference(inet_offloads[proto]);
	if (WARN_ON(!ops || !ops->callbacks.gro_complete))
		goto out;

	/* Only need to add sizeof(*iph) to get to the next hdr below
	 * because any hdr with option will have been flushed in
	 * inet_gro_receive().
	 */
	err = INDIRECT_CALL_2(ops->callbacks.gro_complete,
			      tcp4_gro_complete, udp4_gro_complete,
			      skb, nhoff + sizeof(*iph));

out:
	return err;
}

static int ipip_gro_complete(struct sk_buff *skb, int nhoff)
{
	skb->encapsulation = 1;
	skb_shinfo(skb)->gso_type |= SKB_GSO_IPXIP4;
	return inet_gro_complete(skb, nhoff);
}

int inet_ctl_sock_create(struct sock **sk, unsigned short family,
			 unsigned short type, unsigned char protocol,
			 struct net *net)
{
	struct socket *sock;
	/*创建kernel用socket*/
	int rc = sock_create_kern(net, family, type, protocol, &sock);

	if (rc == 0) {
		*sk = sock->sk;
		(*sk)->sk_allocation = GFP_ATOMIC;
		(*sk)->sk_use_task_frag = false;
		/*
		 * Unhash it so that IP input processing does not even see it,
		 * we do not wish this socket to see incoming packets.
		 */
		(*sk)->sk_prot->unhash(*sk);
	}
	return rc;
}
EXPORT_SYMBOL_GPL(inet_ctl_sock_create);

//返回当前cpu上mib在offt偏移量位置的统计信息
unsigned long snmp_fold_field(void __percpu *mib, int offt)
{
	unsigned long res = 0;
	int i;

	//汇总所有cpu上针对mib offt偏移上的统计信息
	for_each_possible_cpu(i)
		res += snmp_get_cpu_field(mib, i, offt);
	return res;
}
EXPORT_SYMBOL_GPL(snmp_fold_field);

#if BITS_PER_LONG==32

u64 snmp_get_cpu_field64(void __percpu *mib, int cpu, int offt,
			 size_t syncp_offset)
{
	void *bhptr;
	struct u64_stats_sync *syncp;
	u64 v;
	unsigned int start;

	bhptr = per_cpu_ptr(mib, cpu);
	syncp = (struct u64_stats_sync *)(bhptr + syncp_offset);
	do {
		start = u64_stats_fetch_begin(syncp);
		v = *(((u64 *)bhptr) + offt);
	} while (u64_stats_fetch_retry(syncp, start));

	return v;
}
EXPORT_SYMBOL_GPL(snmp_get_cpu_field64);

u64 snmp_fold_field64(void __percpu *mib, int offt, size_t syncp_offset)
{
	u64 res = 0;
	int cpu;

	for_each_possible_cpu(cpu) {
		res += snmp_get_cpu_field64(mib, cpu, offt, syncp_offset);
	}
	return res;
}
EXPORT_SYMBOL_GPL(snmp_fold_field64);
#endif

#ifdef CONFIG_IP_MULTICAST
static const struct net_protocol igmp_protocol = {
	.handler =	igmp_rcv,
};
#endif

//tcp协议处理
static const struct net_protocol tcp_protocol = {
	.handler	=	tcp_v4_rcv,//tcp报文处理入口
	.err_handler	=	tcp_v4_err,
	//不执行policy检查
	.no_policy	=	1,
	.icmp_strict_tag_validation = 1,
};

//注册udp协议
static const struct net_protocol udp_protocol = {
	.handler =	udp_rcv,//udp报文处理入口
	.err_handler =	udp_err,
	.no_policy =	1,
};

//icmp协议注册
static const struct net_protocol icmp_protocol = {
	.handler =	icmp_rcv,/*icmp报文处理入口*/
	.err_handler =	icmp_err,
	.no_policy =	1,
};

static __net_init int ipv4_mib_init_net(struct net *net)
{
	int i;

	net->mib.tcp_statistics = alloc_percpu(struct tcp_mib);
	if (!net->mib.tcp_statistics)
		goto err_tcp_mib;
	net->mib.ip_statistics = alloc_percpu(struct ipstats_mib);
	if (!net->mib.ip_statistics)
		goto err_ip_mib;

	for_each_possible_cpu(i) {
		struct ipstats_mib *af_inet_stats;
		af_inet_stats = per_cpu_ptr(net->mib.ip_statistics, i);
		u64_stats_init(&af_inet_stats->syncp);
	}

	net->mib.net_statistics = alloc_percpu(struct linux_mib);
	if (!net->mib.net_statistics)
		goto err_net_mib;
	net->mib.udp_statistics = alloc_percpu(struct udp_mib);
	if (!net->mib.udp_statistics)
		goto err_udp_mib;
	net->mib.udplite_statistics = alloc_percpu(struct udp_mib);
	if (!net->mib.udplite_statistics)
		goto err_udplite_mib;
	net->mib.icmp_statistics = alloc_percpu(struct icmp_mib);
	if (!net->mib.icmp_statistics)
		goto err_icmp_mib;
	net->mib.icmpmsg_statistics = kzalloc(sizeof(struct icmpmsg_mib),
					      GFP_KERNEL);
	if (!net->mib.icmpmsg_statistics)
		goto err_icmpmsg_mib;

	tcp_mib_init(net);
	return 0;

err_icmpmsg_mib:
	free_percpu(net->mib.icmp_statistics);
err_icmp_mib:
	free_percpu(net->mib.udplite_statistics);
err_udplite_mib:
	free_percpu(net->mib.udp_statistics);
err_udp_mib:
	free_percpu(net->mib.net_statistics);
err_net_mib:
	free_percpu(net->mib.ip_statistics);
err_ip_mib:
	free_percpu(net->mib.tcp_statistics);
err_tcp_mib:
	return -ENOMEM;
}

static __net_exit void ipv4_mib_exit_net(struct net *net)
{
	kfree(net->mib.icmpmsg_statistics);
	free_percpu(net->mib.icmp_statistics);
	free_percpu(net->mib.udplite_statistics);
	free_percpu(net->mib.udp_statistics);
	free_percpu(net->mib.net_statistics);
	free_percpu(net->mib.ip_statistics);
	free_percpu(net->mib.tcp_statistics);
#ifdef CONFIG_MPTCP
	/* allocated on demand, see mptcp_init_sock() */
	free_percpu(net->mib.mptcp_statistics);
#endif
}

static __net_initdata struct pernet_operations ipv4_mib_ops = {
	.init = ipv4_mib_init_net,
	.exit = ipv4_mib_exit_net,
};

static int __init init_ipv4_mibs(void)
{
	return register_pernet_subsys(&ipv4_mib_ops);
}

static __net_init int inet_init_net(struct net *net)
{
	/*
	 * Set defaults for local port range
	 */
	net->ipv4.ip_local_ports.range = 60999u << 16 | 32768u;

	seqlock_init(&net->ipv4.ping_group_range.lock);
	/*
	 * Sane defaults - nobody may create ping sockets.
	 * Boot scripts should set this to distro-specific group.
	 */
	/*设置默认range*/
	net->ipv4.ping_group_range.range[0] = make_kgid(&init_user_ns, 1);
	net->ipv4.ping_group_range.range[1] = make_kgid(&init_user_ns, 0);

	/* Default values for sysctl-controlled parameters.
	 * We set them here, in case sysctl is not compiled.
	 */
	net->ipv4.sysctl_ip_default_ttl = IPDEFTTL;
	net->ipv4.sysctl_ip_fwd_update_priority = 1;
	net->ipv4.sysctl_ip_dynaddr = 0;
	net->ipv4.sysctl_ip_early_demux = 1;
	net->ipv4.sysctl_udp_early_demux = 1;
	net->ipv4.sysctl_tcp_early_demux = 1;
	net->ipv4.sysctl_nexthop_compat_mode = 1;
#ifdef CONFIG_SYSCTL
	net->ipv4.sysctl_ip_prot_sock = PROT_SOCK;
#endif

	/* Some igmp sysctl, whose values are always used */
	net->ipv4.sysctl_igmp_max_memberships = 20;
	net->ipv4.sysctl_igmp_max_msf = 10;
	/* IGMP reports for link-local multicast groups are enabled by default */
	net->ipv4.sysctl_igmp_llm_reports = 1;
	net->ipv4.sysctl_igmp_qrv = 2;

	net->ipv4.sysctl_fib_notify_on_flag_change = 0;

	return 0;
}

static __net_initdata struct pernet_operations af_inet_ops = {
	.init = inet_init_net,
};

static int __init init_inet_pernet_ops(void)
{
	return register_pernet_subsys(&af_inet_ops);
}

static int ipv4_proc_init(void);

/*
 *	IP protocol layer initialiser
 */

//ip层offload初始化
static struct packet_offload ip_packet_offload __read_mostly = {
	.type = cpu_to_be16(ETH_P_IP),
	.callbacks = {
		.gso_segment = inet_gso_segment,
		.gro_receive = inet_gro_receive,
		.gro_complete = inet_gro_complete,
	},
};

static const struct net_offload ipip_offload = {
	.callbacks = {
		.gso_segment	= ipip_gso_segment,
		.gro_receive	= ipip_gro_receive,
		.gro_complete	= ipip_gro_complete,
	},
};

static int __init ipip_offload_init(void)
{
	return inet_add_offload(&ipip_offload, IPPROTO_IPIP);
}

static int __init ipv4_offload_init(void)
{
	/*
	 * Add offloads
	 */
	if (udpv4_offload_init() < 0)
		pr_crit("%s: Cannot add UDP protocol offload\n", __func__);
	if (tcpv4_offload_init() < 0)
		pr_crit("%s: Cannot add TCP protocol offload\n", __func__);
	if (ipip_offload_init() < 0)
		pr_crit("%s: Cannot add IPIP protocol offload\n", __func__);

	//添加ip层对应的缷载
	dev_add_offload(&ip_packet_offload);
	return 0;
}

fs_initcall(ipv4_offload_init);

//ipv4报文处理
static struct packet_type ip_packet_type __read_mostly = {
	.type = cpu_to_be16(ETH_P_IP),
	.func = ip_rcv,//收到ip报文时处理
	.list_func = ip_list_rcv,//支持收取一组ip
};

/*ipv4协议栈初始化*/
static int __init inet_init(void)
{
	struct inet_protosw *q;
	struct list_head *r;
	int rc;

	/*skb->cb必须大于sizeof(struct inet_skb_parm)*/
	sock_skb_cb_check_size(sizeof(struct inet_skb_parm));

	raw_hashinfo_init(&raw_v4_hashinfo);

	//注册tcp协议sock
	rc = proto_register(&tcp_prot, 1);
	if (rc)
		goto out;

	/*注册udp协议sock*/
	rc = proto_register(&udp_prot, 1);
	if (rc)
		goto out_unregister_tcp_proto;

	/*注册raw协议sock*/
	rc = proto_register(&raw_prot, 1);
	if (rc)
		goto out_unregister_udp_proto;

	/*注册ping协议sock*/
	rc = proto_register(&ping_prot, 1);
	if (rc)
		goto out_unregister_raw_proto;

	/*
	 *	Tell SOCKET that we are alive...
	 */

	//注册inet的socket创建
	(void)sock_register(&inet_family_ops);

#ifdef CONFIG_SYSCTL
	ip_static_sysctl_init();
#endif

	/*
	 *	Add all the base protocols.
	 */

	//注册igmp协议
	if (inet_add_protocol(&icmp_protocol, IPPROTO_ICMP) < 0)
		pr_crit("%s: Cannot add ICMP protocol\n", __func__);

	//注册udp协议处理
	if (inet_add_protocol(&udp_protocol, IPPROTO_UDP) < 0)
		pr_crit("%s: Cannot add UDP protocol\n", __func__);

	//注册tcp协议处理
	if (inet_add_protocol(&tcp_protocol, IPPROTO_TCP) < 0)
		pr_crit("%s: Cannot add TCP protocol\n", __func__);

#ifdef CONFIG_IP_MULTICAST
	//注册igmp协议处理
	if (inet_add_protocol(&igmp_protocol, IPPROTO_IGMP) < 0)
		pr_crit("%s: Cannot add IGMP protocol\n", __func__);
#endif

	/* Register the socket-side information for inet_create. */
	//初始化inetsw指针链表为空，用于注册各protosw
	for (r = &inetsw[0]; r < &inetsw[SOCK_MAX]; ++r)
		INIT_LIST_HEAD(r);

	//注册tcp,udp,icmp socket,raw socket
	for (q = inetsw_array; q < &inetsw_array[INETSW_ARRAY_LEN]; ++q)
		inet_register_protosw(q);

	/*
	 *	Set the ARP module up
	 */

	arp_init();

	/*
	 *	Set the IP module up
	 */

	ip_init();

	/* Initialise per-cpu ipv4 mibs */
	if (init_ipv4_mibs())
		panic("%s: Cannot init ipv4 mibs\n", __func__);

	/* Setup TCP slab cache for open requests. */
	tcp_init();

	/* Setup UDP memory threshold */
	udp_init();

	/* Add UDP-Lite (RFC 3828) */
	udplite4_register();

	raw_init();

	ping_init();

	/*
	 *	Set the ICMP layer up
	 */

	if (icmp_init() < 0)
		panic("Failed to create the ICMP control socket.\n");

	/*
	 *	Initialise the multicast router
	 */
#if defined(CONFIG_IP_MROUTE)
	if (ip_mr_init())
		pr_crit("%s: Cannot init ipv4 mroute\n", __func__);
#endif

	if (init_inet_pernet_ops())
		pr_crit("%s: Cannot init ipv4 inet pernet ops\n", __func__);

	ipv4_proc_init();

	//分片表初始化
	ipfrag_init();

	//ipv4报文处理器注册
	dev_add_pack(&ip_packet_type);

	ip_tunnel_core_init();

	rc = 0;
out:
	return rc;
out_unregister_raw_proto:
	proto_unregister(&raw_prot);
out_unregister_udp_proto:
	proto_unregister(&udp_prot);
out_unregister_tcp_proto:
	proto_unregister(&tcp_prot);
	goto out;
}

fs_initcall(inet_init);

/* ------------------------------------------------------------------------ */

#ifdef CONFIG_PROC_FS
static int __init ipv4_proc_init(void)
{
	int rc = 0;

	if (raw_proc_init())
		goto out_raw;
	if (tcp4_proc_init())
		goto out_tcp;
	if (udp4_proc_init())
		goto out_udp;
	if (ping_proc_init())
		goto out_ping;
	if (ip_misc_proc_init())
		goto out_misc;
out:
	return rc;
out_misc:
	ping_proc_exit();
out_ping:
	udp4_proc_exit();
out_udp:
	tcp4_proc_exit();
out_tcp:
	raw_proc_exit();
out_raw:
	rc = -ENOMEM;
	goto out;
}

#else /* CONFIG_PROC_FS */
static int __init ipv4_proc_init(void)
{
	return 0;
}
#endif /* CONFIG_PROC_FS */<|MERGE_RESOLUTION|>--- conflicted
+++ resolved
@@ -346,13 +346,10 @@
 	if (INET_PROTOSW_REUSE & answer_flags)
 		sk->sk_reuse = SK_CAN_REUSE;
 
-<<<<<<< HEAD
-	//强转为inet的socket
-=======
 	if (INET_PROTOSW_ICSK & answer_flags)
 		inet_init_csk_locks(sk);
 
->>>>>>> 1bbb19b6
+	//强转为inet的socket
 	inet = inet_sk(sk);
 	inet_assign_bit(IS_ICSK, sk, INET_PROTOSW_ICSK & answer_flags);
 
