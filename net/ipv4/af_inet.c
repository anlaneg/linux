--- conflicted
+++ resolved
@@ -374,12 +374,7 @@
 	inet->mc_list	= NULL;
 	inet->rcv_tos	= 0;
 
-<<<<<<< HEAD
-	sk_refcnt_debug_inc(sk);
-
 	/*有协议号，执行表插入*/
-=======
->>>>>>> fe15c26e
 	if (inet->inet_num) {
 		/* It assumes that any protocol which allows
 		 * the user to assign a number at socket
@@ -557,18 +552,11 @@
 	/* Make sure we are allowed to bind here. */
 	if (snum || !(inet->bind_address_no_port ||
 		      (flags & BIND_FORCE_ADDRESS_NO_PORT))) {
-<<<<<<< HEAD
 		//检查此srcport是否可占用,实现接口绑定
-		if (sk->sk_prot->get_port(sk, snum)) {
-			inet->inet_saddr = inet->inet_rcv_saddr = 0;
-			err = -EADDRINUSE;
-			goto out_release_sock;//已占用，报错
-=======
 		err = sk->sk_prot->get_port(sk, snum);
 		if (err) {
 			inet->inet_saddr = inet->inet_rcv_saddr = 0;
-			goto out_release_sock;
->>>>>>> fe15c26e
+			goto out_release_sock;//已占用，报错
 		}
 		if (!(flags & BIND_FROM_BPF)) {
 			err = BPF_CGROUP_RUN_PROG_INET4_POST_BIND(sk);
@@ -1725,14 +1713,9 @@
 		skb_set_inner_network_header(skb, nhoff);
 	}
 
-<<<<<<< HEAD
 	/*因更新ip total len更新checksum*/
-	csum_replace2(&iph->check, iph->tot_len, newlen);
-	iph->tot_len = newlen;
-=======
 	iph_set_totlen(iph, skb->len - nhoff);
 	csum_replace2(&iph->check, totlen, iph->tot_len);
->>>>>>> fe15c26e
 
 	ops = rcu_dereference(inet_offloads[proto]);
 	if (WARN_ON(!ops || !ops->callbacks.gro_complete))
