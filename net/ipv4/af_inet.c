// SPDX-License-Identifier: GPL-2.0-or-later
/*
 * INET		An implementation of the TCP/IP protocol suite for the LINUX
 *		operating system.  INET is implemented using the  BSD Socket
 *		interface as the means of communication with the user level.
 *
 *		PF_INET protocol family socket handler.
 *
 * Authors:	Ross Biro
 *		Fred N. van Kempen, <waltje@uWalt.NL.Mugnet.ORG>
 *		Florian La Roche, <flla@stud.uni-sb.de>
 *		Alan Cox, <A.Cox@swansea.ac.uk>
 *
 * Changes (see also sock.c)
 *
 *		piggy,
 *		Karl Knutson	:	Socket protocol table
 *		A.N.Kuznetsov	:	Socket death error in accept().
 *		John Richardson :	Fix non blocking error in connect()
 *					so sockets that fail to connect
 *					don't return -EINPROGRESS.
 *		Alan Cox	:	Asynchronous I/O support
 *		Alan Cox	:	Keep correct socket pointer on sock
 *					structures
 *					when accept() ed
 *		Alan Cox	:	Semantics of SO_LINGER aren't state
 *					moved to close when you look carefully.
 *					With this fixed and the accept bug fixed
 *					some RPC stuff seems happier.
 *		Niibe Yutaka	:	4.4BSD style write async I/O
 *		Alan Cox,
 *		Tony Gale 	:	Fixed reuse semantics.
 *		Alan Cox	:	bind() shouldn't abort existing but dead
 *					sockets. Stops FTP netin:.. I hope.
 *		Alan Cox	:	bind() works correctly for RAW sockets.
 *					Note that FreeBSD at least was broken
 *					in this respect so be careful with
 *					compatibility tests...
 *		Alan Cox	:	routing cache support
 *		Alan Cox	:	memzero the socket structure for
 *					compactness.
 *		Matt Day	:	nonblock connect error handler
 *		Alan Cox	:	Allow large numbers of pending sockets
 *					(eg for big web sites), but only if
 *					specifically application requested.
 *		Alan Cox	:	New buffering throughout IP. Used
 *					dumbly.
 *		Alan Cox	:	New buffering now used smartly.
 *		Alan Cox	:	BSD rather than common sense
 *					interpretation of listen.
 *		Germano Caronni	:	Assorted small races.
 *		Alan Cox	:	sendmsg/recvmsg basic support.
 *		Alan Cox	:	Only sendmsg/recvmsg now supported.
 *		Alan Cox	:	Locked down bind (see security list).
 *		Alan Cox	:	Loosened bind a little.
 *		Mike McLagan	:	ADD/DEL DLCI Ioctls
 *	Willy Konynenberg	:	Transparent proxying support.
 *		David S. Miller	:	New socket lookup architecture.
 *					Some other random speedups.
 *		Cyrus Durgin	:	Cleaned up file for kmod hacks.
 *		Andi Kleen	:	Fix inet_stream_connect TCP race.
 */

#define pr_fmt(fmt) "IPv4: " fmt

#include <linux/err.h>
#include <linux/errno.h>
#include <linux/types.h>
#include <linux/socket.h>
#include <linux/in.h>
#include <linux/kernel.h>
#include <linux/kmod.h>
#include <linux/sched.h>
#include <linux/timer.h>
#include <linux/string.h>
#include <linux/sockios.h>
#include <linux/net.h>
#include <linux/capability.h>
#include <linux/fcntl.h>
#include <linux/mm.h>
#include <linux/interrupt.h>
#include <linux/stat.h>
#include <linux/init.h>
#include <linux/poll.h>
#include <linux/netfilter_ipv4.h>
#include <linux/random.h>
#include <linux/slab.h>

#include <linux/uaccess.h>

#include <linux/inet.h>
#include <linux/igmp.h>
#include <linux/inetdevice.h>
#include <linux/netdevice.h>
#include <net/checksum.h>
#include <net/ip.h>
#include <net/protocol.h>
#include <net/arp.h>
#include <net/route.h>
#include <net/ip_fib.h>
#include <net/inet_connection_sock.h>
#include <net/tcp.h>
#include <net/udp.h>
#include <net/udplite.h>
#include <net/ping.h>
#include <linux/skbuff.h>
#include <net/sock.h>
#include <net/raw.h>
#include <net/icmp.h>
#include <net/inet_common.h>
#include <net/ip_tunnels.h>
#include <net/xfrm.h>
#include <net/net_namespace.h>
#include <net/secure_seq.h>
#ifdef CONFIG_IP_MROUTE
#include <linux/mroute.h>
#endif
#include <net/l3mdev.h>
#include <net/compat.h>

#include <trace/events/sock.h>

/* The inetsw table contains everything that inet_create needs to
 * build a new socket.
 */
static struct list_head inetsw[SOCK_MAX];
static DEFINE_SPINLOCK(inetsw_lock);

/* New destruction routine */

void inet_sock_destruct(struct sock *sk)
{
	struct inet_sock *inet = inet_sk(sk);

	__skb_queue_purge(&sk->sk_receive_queue);
	if (sk->sk_rx_skb_cache) {
		__kfree_skb(sk->sk_rx_skb_cache);
		sk->sk_rx_skb_cache = NULL;
	}
	__skb_queue_purge(&sk->sk_error_queue);

	sk_mem_reclaim(sk);

	if (sk->sk_type == SOCK_STREAM && sk->sk_state != TCP_CLOSE) {
		pr_err("Attempt to release TCP socket in state %d %p\n",
		       sk->sk_state, sk);
		return;
	}
	if (!sock_flag(sk, SOCK_DEAD)) {
		pr_err("Attempt to release alive inet socket %p\n", sk);
		return;
	}

	WARN_ON(atomic_read(&sk->sk_rmem_alloc));
	WARN_ON(refcount_read(&sk->sk_wmem_alloc));
	WARN_ON(sk->sk_wmem_queued);
	WARN_ON(sk->sk_forward_alloc);

	kfree(rcu_dereference_protected(inet->inet_opt, 1));
	dst_release(rcu_dereference_protected(sk->sk_dst_cache, 1));
	dst_release(sk->sk_rx_dst);
	sk_refcnt_debug_dec(sk);
}
EXPORT_SYMBOL(inet_sock_destruct);

/*
 *	The routines beyond this point handle the behaviour of an AF_INET
 *	socket object. Mostly it punts to the subprotocols of IP to do
 *	the work.
 */

/*
 *	Automatically bind an unbound socket.
 */

static int inet_autobind(struct sock *sk)
{
	struct inet_sock *inet;
	/* We may need to bind the socket. */
	lock_sock(sk);
	inet = inet_sk(sk);
	if (!inet->inet_num) {
		if (sk->sk_prot->get_port(sk, 0)) {
			release_sock(sk);
			return -EAGAIN;
		}
		inet->inet_sport = htons(inet->inet_num);
	}
	release_sock(sk);
	return 0;
}

/*
 *	Move a socket into listening state.
 */
int inet_listen(struct socket *sock, int backlog)
{
	struct sock *sk = sock->sk;
	unsigned char old_state;
	int err, tcp_fastopen;

	lock_sock(sk);

	err = -EINVAL;
	//仅unconnected状态下及 stream类型的socket容许listen
	if (sock->state != SS_UNCONNECTED || sock->type != SOCK_STREAM)
		goto out;

	old_state = sk->sk_state;
	if (!((1 << old_state) & (TCPF_CLOSE | TCPF_LISTEN)))
		goto out;

	WRITE_ONCE(sk->sk_max_ack_backlog, backlog);
	/* Really, if the socket is already in listen state
	 * we can only allow the backlog to be adjusted.
	 */
	if (old_state != TCP_LISTEN) {
		/* Enable TFO w/o requiring TCP_FASTOPEN socket option.
		 * Note that only TCP sockets (SOCK_STREAM) will reach here.
		 * Also fastopen backlog may already been set via the option
		 * because the socket was in TCP_LISTEN state previously but
		 * was shutdown() rather than close().
		 */
		tcp_fastopen = sock_net(sk)->ipv4.sysctl_tcp_fastopen;
		if ((tcp_fastopen & TFO_SERVER_WO_SOCKOPT1) &&
		    (tcp_fastopen & TFO_SERVER_ENABLE) &&
		    !inet_csk(sk)->icsk_accept_queue.fastopenq.max_qlen) {
			fastopen_queue_tune(sk, backlog);
			tcp_fastopen_init_key_once(sock_net(sk));
		}

		/*完成监听及socket注册成listen表*/
		err = inet_csk_listen_start(sk, backlog);
		if (err)
			goto out;
		tcp_call_bpf(sk, BPF_SOCK_OPS_TCP_LISTEN_CB, 0, NULL);
	}
	err = 0;

out:
	release_sock(sk);
	return err;
}
EXPORT_SYMBOL(inet_listen);

/*
 *	Create an inet socket.
 */
//inet socket创建
static int inet_create(struct net *net, struct socket *sock/*出参*/, int protocol,
		       int kern/*是否创建kernel socket*/)
{
	struct sock *sk;
	struct inet_protosw *answer;
	struct inet_sock *inet;
	struct proto *answer_prot;
	unsigned char answer_flags;
	int try_loading_module = 0;
	int err;

	if (protocol < 0 || protocol >= IPPROTO_MAX)
		return -EINVAL;

	sock->state = SS_UNCONNECTED;

	/* Look for the requested type/protocol pair. */
lookup_protocol:
	err = -ESOCKTNOSUPPORT;
	rcu_read_lock();
	//遍历inet已注册的socket创建信息表
	list_for_each_entry_rcu(answer, &inetsw[sock->type], list) {

		err = 0;
		/* Check the non-wild match. */
		//常见的，我们在创建socket时指定的protocol为0
		//注：下文中IPPROTO_IP为0
		if (protocol == answer->protocol) {
			if (protocol != IPPROTO_IP)
				//非0的protocol匹配，不再检查
				break;
		} else {
			/* Check for the two wild cases. */
			//protocol未匹配，但指定的protocol如果协议为0，则将protocol更新为answer->protocol并认为匹配成功
			if (IPPROTO_IP == protocol) {
				protocol = answer->protocol;
				break;
			}

			//如果answer->protocol为0，则通配成功，也返回
			if (IPPROTO_IP == answer->protocol)
				break;
		}

		//继续匹配前，链表可以会为空，认为可能不支持
		err = -EPROTONOSUPPORT;
	}

	if (unlikely(err)) {
		//未找到对应的协议，尝试加载module来支持
		if (try_loading_module < 2) {
			rcu_read_unlock();
			/*
			 * Be more specific, e.g. net-pf-2-proto-132-type-1
			 * (net-pf-PF_INET-proto-IPPROTO_SCTP-type-SOCK_STREAM)
			 */
			if (++try_loading_module == 1)
				request_module("net-pf-%d-proto-%d-type-%d",
					       PF_INET, protocol, sock->type);
			/*
			 * Fall back to generic, e.g. net-pf-2-proto-132
			 * (net-pf-PF_INET-proto-IPPROTO_SCTP)
			 */
			else
				request_module("net-pf-%d-proto-%d",
					       PF_INET, protocol);
			goto lookup_protocol;//已加载，重查
		} else
			goto out_rcu_unlock;//尝试后仍无法支持，返回错误
	}

	err = -EPERM;
	if (sock->type == SOCK_RAW && !kern &&
	    !ns_capable(net->user_ns, CAP_NET_RAW))
		goto out_rcu_unlock;

	//匹配answer成功，设置socket操作集
	sock->ops = answer->ops;
	answer_prot = answer->prot;
	answer_flags = answer->flags;
	rcu_read_unlock();

	WARN_ON(!answer_prot->slab);

<<<<<<< HEAD
	err = -ENOBUFS;
	//自answer_prot->slab中申请sk
=======
	err = -ENOMEM;
>>>>>>> 40226a3d
	sk = sk_alloc(net, PF_INET, GFP_KERNEL, answer_prot, kern);
	if (!sk)
		goto out;

	err = 0;
	if (INET_PROTOSW_REUSE & answer_flags)
		sk->sk_reuse = SK_CAN_REUSE;

	//强转为inet的socket
	inet = inet_sk(sk);
	inet->is_icsk = (INET_PROTOSW_ICSK & answer_flags) != 0;

	inet->nodefrag = 0;

	if (SOCK_RAW == sock->type) {
		//raw socket时指定为协议号
		inet->inet_num = protocol;
		if (IPPROTO_RAW == protocol)
			inet->hdrincl = 1;
	}

	if (net->ipv4.sysctl_ip_no_pmtu_disc)
		inet->pmtudisc = IP_PMTUDISC_DONT;
	else
		inet->pmtudisc = IP_PMTUDISC_WANT;

	inet->inet_id = 0;

	sock_init_data(sock, sk);

	sk->sk_destruct	   = inet_sock_destruct;
	sk->sk_protocol	   = protocol;
	sk->sk_backlog_rcv = sk->sk_prot->backlog_rcv;

	inet->uc_ttl	= -1;
	inet->mc_loop	= 1;
	inet->mc_ttl	= 1;
	inet->mc_all	= 1;
	inet->mc_index	= 0;
	inet->mc_list	= NULL;
	inet->rcv_tos	= 0;

	sk_refcnt_debug_inc(sk);

	if (inet->inet_num) {
		/* It assumes that any protocol which allows
		 * the user to assign a number at socket
		 * creation time automatically
		 * shares.
		 */
		inet->inet_sport = htons(inet->inet_num);
		/* Add to protocol hash chains. */
		//将socket添加到hash表中
		err = sk->sk_prot->hash(sk);
		if (err) {
			sk_common_release(sk);
			goto out;
		}
	}

	//如果有init回调，则基于protocol来进行socket初始化
	if (sk->sk_prot->init) {
		err = sk->sk_prot->init(sk);
		if (err) {
			sk_common_release(sk);
			goto out;
		}
	}

	if (!kern) {
		err = BPF_CGROUP_RUN_PROG_INET_SOCK(sk);
		if (err) {
			sk_common_release(sk);
			goto out;
		}
	}
out:
	return err;
out_rcu_unlock:
	rcu_read_unlock();
	goto out;
}


/*
 *	The peer socket should always be NULL (or else). When we call this
 *	function we are destroying the object and from then on nobody
 *	should refer to it.
 */
int inet_release(struct socket *sock)
{
	struct sock *sk = sock->sk;

	if (sk) {
		long timeout;

		if (!sk->sk_kern_sock)
			BPF_CGROUP_RUN_PROG_INET_SOCK_RELEASE(sk);

		/* Applications forget to leave groups before exiting */
		ip_mc_drop_socket(sk);

		/* If linger is set, we don't return until the close
		 * is complete.  Otherwise we return immediately. The
		 * actually closing is done the same either way.
		 *
		 * If the close is due to the process exiting, we never
		 * linger..
		 */
		timeout = 0;
		if (sock_flag(sk, SOCK_LINGER) &&
		    !(current->flags & PF_EXITING))
			timeout = sk->sk_lingertime;
		sk->sk_prot->close(sk, timeout);
		sock->sk = NULL;
	}
	return 0;
}
EXPORT_SYMBOL(inet_release);

//实现af_inet bind系统调用
int inet_bind(struct socket *sock, struct sockaddr *uaddr, int addr_len)
{
	//取对应的sock
	struct sock *sk = sock->sk;
	u32 flags = BIND_WITH_LOCK;
	int err;

	/* If the socket has its own bind function then use it. (RAW) */
	if (sk->sk_prot->bind) {
		//如果协议有自已的bind函数，则调用bind
		return sk->sk_prot->bind(sk, uaddr, addr_len);
	}

	//如果协议未提供自已的bind函数，则使用默认的bind函数
	if (addr_len < sizeof(struct sockaddr_in))
		return -EINVAL;

	/* BPF prog is run before any checks are done so that if the prog
	 * changes context in a wrong way it will be caught.
	 */
	err = BPF_CGROUP_RUN_PROG_INET_BIND_LOCK(sk, uaddr,
						 BPF_CGROUP_INET4_BIND, &flags);
	if (err)
		return err;

	return __inet_bind(sk, uaddr, addr_len, flags);
}
EXPORT_SYMBOL(inet_bind);

//(实现udp,tcp的bind函数)
int __inet_bind(struct sock *sk, struct sockaddr *uaddr, int addr_len,
		u32 flags)
{
	struct sockaddr_in *addr = (struct sockaddr_in *)uaddr;
	struct inet_sock *inet = inet_sk(sk);
	struct net *net = sock_net(sk);
	unsigned short snum;
	int chk_addr_ret;
	u32 tb_id = RT_TABLE_LOCAL;
	int err;

	if (addr->sin_family != AF_INET) {
		/* Compatibility games : accept AF_UNSPEC (mapped to AF_INET)
		 * only if s_addr is INADDR_ANY.
		 */
		err = -EAFNOSUPPORT;
		if (addr->sin_family != AF_UNSPEC ||
		    addr->sin_addr.s_addr != htonl(INADDR_ANY))
			goto out;
	}

	tb_id = l3mdev_fib_table_by_index(net, sk->sk_bound_dev_if) ? : tb_id;
	chk_addr_ret = inet_addr_type_table(net, addr->sin_addr.s_addr, tb_id);

	/* Not specified by any standard per-se, however it breaks too
	 * many applications when removed.  It is unfortunate since
	 * allowing applications to make a non-local bind solves
	 * several problems with systems using dynamic addressing.
	 * (ie. your servers still start up even if your ISDN link
	 *  is temporarily down)
	 */
	err = -EADDRNOTAVAIL;
	if (!inet_can_nonlocal_bind(net, inet) &&
	    addr->sin_addr.s_addr != htonl(INADDR_ANY) &&
	    chk_addr_ret != RTN_LOCAL &&
	    chk_addr_ret != RTN_MULTICAST &&
	    chk_addr_ret != RTN_BROADCAST)
		goto out;

	//取出要bind的srcport
	snum = ntohs(addr->sin_port);
	err = -EACCES;
	if (!(flags & BIND_NO_CAP_NET_BIND_SERVICE) &&
	    snum && inet_port_requires_bind_service(net, snum) &&
	    !ns_capable(net->user_ns, CAP_NET_BIND_SERVICE))
		goto out;

	/*      We keep a pair of addresses. rcv_saddr is the one
	 *      used by hash lookups, and saddr is used for transmit.
	 *
	 *      In the BSD API these are the same except where it
	 *      would be illegal to use them (multicast/broadcast) in
	 *      which case the sending device address is used.
	 */
	if (flags & BIND_WITH_LOCK)
		lock_sock(sk);

	/* Check these errors (active socket, double bind). */
	err = -EINVAL;
	if (sk->sk_state != TCP_CLOSE || inet->inet_num)
		goto out_release_sock;

	//设置bind的dstip
	inet->inet_rcv_saddr = inet->inet_saddr = addr->sin_addr.s_addr;
	//针对组播地址，广播地址，inet_saddr采用0
	if (chk_addr_ret == RTN_MULTICAST || chk_addr_ret == RTN_BROADCAST)
		inet->inet_saddr = 0;  /* Use device */

	/* Make sure we are allowed to bind here. */
	if (snum || !(inet->bind_address_no_port ||
		      (flags & BIND_FORCE_ADDRESS_NO_PORT))) {
		//检查此srcport是否已占用
		if (sk->sk_prot->get_port(sk, snum)) {
			inet->inet_saddr = inet->inet_rcv_saddr = 0;
			err = -EADDRINUSE;
			goto out_release_sock;//已占用，报错
		}
		if (!(flags & BIND_FROM_BPF)) {
			err = BPF_CGROUP_RUN_PROG_INET4_POST_BIND(sk);
			if (err) {
				inet->inet_saddr = inet->inet_rcv_saddr = 0;
				goto out_release_sock;
			}
		}
	}

	if (inet->inet_rcv_saddr)
		sk->sk_userlocks |= SOCK_BINDADDR_LOCK;
	if (snum)
		sk->sk_userlocks |= SOCK_BINDPORT_LOCK;
	inet->inet_sport = htons(inet->inet_num);
	inet->inet_daddr = 0;
	inet->inet_dport = 0;
	sk_dst_reset(sk);
	err = 0;
out_release_sock:
	if (flags & BIND_WITH_LOCK)
		release_sock(sk);
out:
	return err;
}

//ip报文对应的connect,用于给出目的地址（例如ping运行时，ping 8.8.8.8，系统在创建socket后
//会调用connect拿到源ip地址）
//socket(PF_INET, SOCK_DGRAM, IPPROTO_IP) = 3
//connect(3, {sa_family=AF_INET, sin_port=htons(1025), sin_addr=inet_addr("8.8.8.8")}, 16) = 0
//getsockname(3, {sa_family=AF_INET, sin_port=htons(13929), sin_addr=inet_addr("10.224.11.91")}, [16]) = 0
int inet_dgram_connect(struct socket *sock, struct sockaddr *uaddr,
		       int addr_len, int flags)
{
	struct sock *sk = sock->sk;
	int err;

	if (addr_len < sizeof(uaddr->sa_family))
		return -EINVAL;
	if (uaddr->sa_family == AF_UNSPEC)
		return sk->sk_prot->disconnect(sk, flags);

	if (BPF_CGROUP_PRE_CONNECT_ENABLED(sk)) {
		err = sk->sk_prot->pre_connect(sk, uaddr, addr_len);
		if (err)
			return err;
	}

	if (data_race(!inet_sk(sk)->inet_num) && inet_autobind(sk))
		return -EAGAIN;
	return sk->sk_prot->connect(sk, uaddr, addr_len);
}
EXPORT_SYMBOL(inet_dgram_connect);

static long inet_wait_for_connect(struct sock *sk, long timeo, int writebias)
{
	DEFINE_WAIT_FUNC(wait, woken_wake_function);

	add_wait_queue(sk_sleep(sk), &wait);
	sk->sk_write_pending += writebias;

	/* Basic assumption: if someone sets sk->sk_err, he _must_
	 * change state of the socket from TCP_SYN_*.
	 * Connect() does not allow to get error notifications
	 * without closing the socket.
	 */
	while ((1 << sk->sk_state) & (TCPF_SYN_SENT | TCPF_SYN_RECV)) {
		release_sock(sk);
		timeo = wait_woken(&wait, TASK_INTERRUPTIBLE, timeo);
		lock_sock(sk);
		if (signal_pending(current) || !timeo)
			break;
	}
	remove_wait_queue(sk_sleep(sk), &wait);
	sk->sk_write_pending -= writebias;
	return timeo;
}

/*
 *	Connect to a remote host. There is regrettably still a little
 *	TCP 'magic' in here.
 */
int __inet_stream_connect(struct socket *sock, struct sockaddr *uaddr,
			  int addr_len, int flags, int is_sendmsg)
{
	struct sock *sk = sock->sk;
	int err;
	long timeo;

	/*
	 * uaddr can be NULL and addr_len can be 0 if:
	 * sk is a TCP fastopen active socket and
	 * TCP_FASTOPEN_CONNECT sockopt is set and
	 * we already have a valid cookie for this socket.
	 * In this case, user can call write() after connect().
	 * write() will invoke tcp_sendmsg_fastopen() which calls
	 * __inet_stream_connect().
	 */
	if (uaddr) {
		if (addr_len < sizeof(uaddr->sa_family))
			return -EINVAL;

		if (uaddr->sa_family == AF_UNSPEC) {
			err = sk->sk_prot->disconnect(sk, flags);
			sock->state = err ? SS_DISCONNECTING : SS_UNCONNECTED;
			goto out;
		}
	}

	switch (sock->state) {
	default:
		err = -EINVAL;
		goto out;
	case SS_CONNECTED:
		err = -EISCONN;
		goto out;
	case SS_CONNECTING:
		if (inet_sk(sk)->defer_connect)
			err = is_sendmsg ? -EINPROGRESS : -EISCONN;
		else
			err = -EALREADY;
		/* Fall out of switch with err, set for this state */
		break;
	case SS_UNCONNECTED:
		err = -EISCONN;
		if (sk->sk_state != TCP_CLOSE)
			goto out;

		if (BPF_CGROUP_PRE_CONNECT_ENABLED(sk)) {
			err = sk->sk_prot->pre_connect(sk, uaddr, addr_len);
			if (err)
				goto out;
		}

		err = sk->sk_prot->connect(sk, uaddr, addr_len);
		if (err < 0)
			goto out;

		sock->state = SS_CONNECTING;

		if (!err && inet_sk(sk)->defer_connect)
			goto out;

		/* Just entered SS_CONNECTING state; the only
		 * difference is that return value in non-blocking
		 * case is EINPROGRESS, rather than EALREADY.
		 */
		err = -EINPROGRESS;
		break;
	}

	timeo = sock_sndtimeo(sk, flags & O_NONBLOCK);

	if ((1 << sk->sk_state) & (TCPF_SYN_SENT | TCPF_SYN_RECV)) {
		int writebias = (sk->sk_protocol == IPPROTO_TCP) &&
				tcp_sk(sk)->fastopen_req &&
				tcp_sk(sk)->fastopen_req->data ? 1 : 0;

		/* Error code is set above */
		if (!timeo || !inet_wait_for_connect(sk, timeo, writebias))
			goto out;

		err = sock_intr_errno(timeo);
		if (signal_pending(current))
			goto out;
	}

	/* Connection was closed by RST, timeout, ICMP error
	 * or another process disconnected us.
	 */
	if (sk->sk_state == TCP_CLOSE)
		goto sock_error;

	/* sk->sk_err may be not zero now, if RECVERR was ordered by user
	 * and error was received after socket entered established state.
	 * Hence, it is handled normally after connect() return successfully.
	 */

	sock->state = SS_CONNECTED;
	err = 0;
out:
	return err;

sock_error:
	err = sock_error(sk) ? : -ECONNABORTED;
	sock->state = SS_UNCONNECTED;
	if (sk->sk_prot->disconnect(sk, flags))
		sock->state = SS_DISCONNECTING;
	goto out;
}
EXPORT_SYMBOL(__inet_stream_connect);

int inet_stream_connect(struct socket *sock, struct sockaddr *uaddr,
			int addr_len, int flags)
{
	int err;

	lock_sock(sock->sk);
	err = __inet_stream_connect(sock, uaddr, addr_len, flags, 0);
	release_sock(sock->sk);
	return err;
}
EXPORT_SYMBOL(inet_stream_connect);

/*
 *	Accept a pending connection. The TCP layer now gives BSD semantics.
 */

int inet_accept(struct socket *sock, struct socket *newsock, int flags,
		bool kern)
{
	struct sock *sk1 = sock->sk;
	int err = -EINVAL;
	//调用proto的accept获得新接入的sock
	struct sock *sk2 = sk1->sk_prot->accept(sk1, flags, &err, kern);

	if (!sk2)
		goto do_err;

	lock_sock(sk2);

	sock_rps_record_flow(sk2);
	WARN_ON(!((1 << sk2->sk_state) &
		  (TCPF_ESTABLISHED | TCPF_SYN_RECV |
		  TCPF_CLOSE_WAIT | TCPF_CLOSE)));

	sock_graft(sk2, newsock);

	newsock->state = SS_CONNECTED;
	err = 0;
	release_sock(sk2);
do_err:
	return err;
}
EXPORT_SYMBOL(inet_accept);

/*
 *	This does both peername and sockname.
 */
int inet_getname(struct socket *sock, struct sockaddr *uaddr,
		 int peer)
{
	struct sock *sk		= sock->sk;
	struct inet_sock *inet	= inet_sk(sk);
	DECLARE_SOCKADDR(struct sockaddr_in *, sin, uaddr);

	sin->sin_family = AF_INET;
	if (peer) {
		if (!inet->inet_dport ||
		    (((1 << sk->sk_state) & (TCPF_CLOSE | TCPF_SYN_SENT)) &&
		     peer == 1))
			return -ENOTCONN;
		sin->sin_port = inet->inet_dport;
		sin->sin_addr.s_addr = inet->inet_daddr;
		BPF_CGROUP_RUN_SA_PROG_LOCK(sk, (struct sockaddr *)sin,
					    BPF_CGROUP_INET4_GETPEERNAME,
					    NULL);
	} else {
		__be32 addr = inet->inet_rcv_saddr;
		if (!addr)
			addr = inet->inet_saddr;
		sin->sin_port = inet->inet_sport;
		sin->sin_addr.s_addr = addr;
		BPF_CGROUP_RUN_SA_PROG_LOCK(sk, (struct sockaddr *)sin,
					    BPF_CGROUP_INET4_GETSOCKNAME,
					    NULL);
	}
	memset(sin->sin_zero, 0, sizeof(sin->sin_zero));
	return sizeof(*sin);
}
EXPORT_SYMBOL(inet_getname);

int inet_send_prepare(struct sock *sk)
{
    /*sk达到est状态，则在rfs情况下记录rxhash与cpu的映射关系*/
	sock_rps_record_flow(sk);

	/* We may need to bind the socket. */
	if (data_race(!inet_sk(sk)->inet_num) && !sk->sk_prot->no_autobind &&
	    inet_autobind(sk))
		return -EAGAIN;

	return 0;
}
EXPORT_SYMBOL_GPL(inet_send_prepare);

//ipv4 报文发送入口
int inet_sendmsg(struct socket *sock, struct msghdr *msg, size_t size)
{
	struct sock *sk = sock->sk;

	if (unlikely(inet_send_prepare(sk)))
		return -EAGAIN;

	//快速分辨tcp,udp的sendmsg
	return INDIRECT_CALL_2(sk->sk_prot->sendmsg, tcp_sendmsg, udp_sendmsg,
			       sk, msg, size);
}
EXPORT_SYMBOL(inet_sendmsg);

ssize_t inet_sendpage(struct socket *sock, struct page *page, int offset,
		      size_t size, int flags)
{
	struct sock *sk = sock->sk;

	if (unlikely(inet_send_prepare(sk)))
		return -EAGAIN;

	if (sk->sk_prot->sendpage)
		return sk->sk_prot->sendpage(sk, page, offset, size, flags);
	return sock_no_sendpage(sock, page, offset, size, flags);
}
EXPORT_SYMBOL(inet_sendpage);

INDIRECT_CALLABLE_DECLARE(int udp_recvmsg(struct sock *, struct msghdr *,
					  size_t, int, int, int *));
//ipv4 消息收取
int inet_recvmsg(struct socket *sock, struct msghdr *msg, size_t size,
		 int flags)
{
	struct sock *sk = sock->sk;
	int addr_len = 0;
	int err;

	if (likely(!(flags & MSG_ERRQUEUE)))
		sock_rps_record_flow(sk);

	//通过协议的recvmsg回调来完成
	err = INDIRECT_CALL_2(sk->sk_prot->recvmsg, tcp_recvmsg, udp_recvmsg,
			      sk, msg, size, flags & MSG_DONTWAIT,
			      flags & ~MSG_DONTWAIT, &addr_len);
	if (err >= 0)
		msg->msg_namelen = addr_len;
	return err;
}
EXPORT_SYMBOL(inet_recvmsg);

int inet_shutdown(struct socket *sock, int how)
{
	struct sock *sk = sock->sk;
	int err = 0;

	/* This should really check to make sure
	 * the socket is a TCP socket. (WHY AC...)
	 */
	how++; /* maps 0->1 has the advantage of making bit 1 rcvs and
		       1->2 bit 2 snds.
		       2->3 */
	if ((how & ~SHUTDOWN_MASK) || !how)	/* MAXINT->0 */
		return -EINVAL;

	lock_sock(sk);
	if (sock->state == SS_CONNECTING) {
		if ((1 << sk->sk_state) &
		    (TCPF_SYN_SENT | TCPF_SYN_RECV | TCPF_CLOSE))
			sock->state = SS_DISCONNECTING;
		else
			sock->state = SS_CONNECTED;
	}

	switch (sk->sk_state) {
	case TCP_CLOSE:
		err = -ENOTCONN;
		/* Hack to wake up other listeners, who can poll for
		   EPOLLHUP, even on eg. unconnected UDP sockets -- RR */
		fallthrough;
	default:
		sk->sk_shutdown |= how;
		if (sk->sk_prot->shutdown)
			sk->sk_prot->shutdown(sk, how);
		break;

	/* Remaining two branches are temporary solution for missing
	 * close() in multithreaded environment. It is _not_ a good idea,
	 * but we have no choice until close() is repaired at VFS level.
	 */
	case TCP_LISTEN:
		if (!(how & RCV_SHUTDOWN))
			break;
		fallthrough;
	case TCP_SYN_SENT:
		err = sk->sk_prot->disconnect(sk, O_NONBLOCK);
		sock->state = err ? SS_DISCONNECTING : SS_UNCONNECTED;
		break;
	}

	/* Wake up anyone sleeping in poll. */
	sk->sk_state_change(sk);
	release_sock(sk);
	return err;
}
EXPORT_SYMBOL(inet_shutdown);

/*
 *	ioctl() calls you can issue on an INET socket. Most of these are
 *	device configuration and stuff and very rarely used. Some ioctls
 *	pass on to the socket itself.
 *
 *	NOTE: I like the idea of a module for the config stuff. ie ifconfig
 *	loads the devconfigure module does its configuring and unloads it.
 *	There's a good 20K of config code hanging around the kernel.
 */

int inet_ioctl(struct socket *sock, unsigned int cmd, unsigned long arg)
{
	struct sock *sk = sock->sk;
	int err = 0;
	struct net *net = sock_net(sk);
	void __user *p = (void __user *)arg;
	struct ifreq ifr;
	struct rtentry rt;

	switch (cmd) {
	case SIOCADDRT:
	case SIOCDELRT:
		if (copy_from_user(&rt, p, sizeof(struct rtentry)))
			return -EFAULT;
		err = ip_rt_ioctl(net, cmd, &rt);
		break;
	case SIOCRTMSG:
		err = -EINVAL;
		break;
	case SIOCDARP:
	case SIOCGARP:
	case SIOCSARP:
		err = arp_ioctl(net, cmd, (void __user *)arg);
		break;
	case SIOCGIFADDR:
	case SIOCGIFBRDADDR:
	case SIOCGIFNETMASK:
	case SIOCGIFDSTADDR:
	case SIOCGIFPFLAGS:
	    /*获取接口相关信息*/
		if (copy_from_user(&ifr, p, sizeof(struct ifreq)))
			return -EFAULT;
		err = devinet_ioctl(net, cmd, &ifr);
		if (!err && copy_to_user(p, &ifr, sizeof(struct ifreq)))
			err = -EFAULT;
		break;

	case SIOCSIFADDR:
	case SIOCSIFBRDADDR:
	case SIOCSIFNETMASK:
	case SIOCSIFDSTADDR:
	case SIOCSIFPFLAGS:
	case SIOCSIFFLAGS:
	    /*设置inet4设备接口相关信息*/
		if (copy_from_user(&ifr, p, sizeof(struct ifreq)))
			return -EFAULT;
		err = devinet_ioctl(net, cmd, &ifr);
		break;
	default:
		if (sk->sk_prot->ioctl)
			err = sk->sk_prot->ioctl(sk, cmd, arg);
		else
			err = -ENOIOCTLCMD;
		break;
	}
	return err;
}
EXPORT_SYMBOL(inet_ioctl);

#ifdef CONFIG_COMPAT
static int inet_compat_routing_ioctl(struct sock *sk, unsigned int cmd,
		struct compat_rtentry __user *ur)
{
	compat_uptr_t rtdev;
	struct rtentry rt;

	if (copy_from_user(&rt.rt_dst, &ur->rt_dst,
			3 * sizeof(struct sockaddr)) ||
	    get_user(rt.rt_flags, &ur->rt_flags) ||
	    get_user(rt.rt_metric, &ur->rt_metric) ||
	    get_user(rt.rt_mtu, &ur->rt_mtu) ||
	    get_user(rt.rt_window, &ur->rt_window) ||
	    get_user(rt.rt_irtt, &ur->rt_irtt) ||
	    get_user(rtdev, &ur->rt_dev))
		return -EFAULT;

	rt.rt_dev = compat_ptr(rtdev);
	return ip_rt_ioctl(sock_net(sk), cmd, &rt);
}

static int inet_compat_ioctl(struct socket *sock, unsigned int cmd, unsigned long arg)
{
	void __user *argp = compat_ptr(arg);
	struct sock *sk = sock->sk;

	switch (cmd) {
	case SIOCADDRT:
	case SIOCDELRT:
		return inet_compat_routing_ioctl(sk, cmd, argp);
	default:
		if (!sk->sk_prot->compat_ioctl)
			return -ENOIOCTLCMD;
		return sk->sk_prot->compat_ioctl(sk, cmd, arg);
	}
}
#endif /* CONFIG_COMPAT */

//tcp对应的socket操作集
const struct proto_ops inet_stream_ops = {
	.family		   = PF_INET,
	.owner		   = THIS_MODULE,
	.release	   = inet_release,
	.bind		   = inet_bind,
	.connect	   = inet_stream_connect,
	.socketpair	   = sock_no_socketpair,
	.accept		   = inet_accept,
	.getname	   = inet_getname,
	.poll		   = tcp_poll,
	.ioctl		   = inet_ioctl,
	.gettstamp	   = sock_gettstamp,
	.listen		   = inet_listen,
	.shutdown	   = inet_shutdown,
	.setsockopt	   = sock_common_setsockopt,
	.getsockopt	   = sock_common_getsockopt,
	.sendmsg	   = inet_sendmsg,
	.recvmsg	   = inet_recvmsg,
#ifdef CONFIG_MMU
	.mmap		   = tcp_mmap,
#endif
	.sendpage	   = inet_sendpage,
	.splice_read	   = tcp_splice_read,
	.read_sock	   = tcp_read_sock,
	.sendmsg_locked    = tcp_sendmsg_locked,
	.sendpage_locked   = tcp_sendpage_locked,
	.peek_len	   = tcp_peek_len,
#ifdef CONFIG_COMPAT
	.compat_ioctl	   = inet_compat_ioctl,
#endif
	.set_rcvlowat	   = tcp_set_rcvlowat,
};
EXPORT_SYMBOL(inet_stream_ops);

//udp对应的socket操作集
const struct proto_ops inet_dgram_ops = {
	.family		   = PF_INET,
	.owner		   = THIS_MODULE,
	.release	   = inet_release,
	.bind		   = inet_bind,
	.connect	   = inet_dgram_connect,
	.socketpair	   = sock_no_socketpair,
	.accept		   = sock_no_accept,//udp socket不支持accept
	.getname	   = inet_getname,
	.poll		   = udp_poll,
	.ioctl		   = inet_ioctl,
	.gettstamp	   = sock_gettstamp,
	.listen		   = sock_no_listen,//udp socket不支持监听
	.shutdown	   = inet_shutdown,
	.setsockopt	   = sock_common_setsockopt,
	.getsockopt	   = sock_common_getsockopt,
	.sendmsg	   = inet_sendmsg,
	.read_sock	   = udp_read_sock,
	.recvmsg	   = inet_recvmsg,
	.mmap		   = sock_no_mmap,
	.sendpage	   = inet_sendpage,
	.set_peek_off	   = sk_set_peek_off,
#ifdef CONFIG_COMPAT
	.compat_ioctl	   = inet_compat_ioctl,
#endif
};
EXPORT_SYMBOL(inet_dgram_ops);

/*
 * For SOCK_RAW sockets; should be the same as inet_dgram_ops but without
 * udp_poll
 */
//raw对应的socket操作集
static const struct proto_ops inet_sockraw_ops = {
	.family		   = PF_INET,
	.owner		   = THIS_MODULE,
	.release	   = inet_release,
	.bind		   = inet_bind,
	.connect	   = inet_dgram_connect,
	.socketpair	   = sock_no_socketpair,
	.accept		   = sock_no_accept,
	.getname	   = inet_getname,
	.poll		   = datagram_poll,
	.ioctl		   = inet_ioctl,
	.gettstamp	   = sock_gettstamp,
	.listen		   = sock_no_listen,
	.shutdown	   = inet_shutdown,
	.setsockopt	   = sock_common_setsockopt,
	.getsockopt	   = sock_common_getsockopt,
	.sendmsg	   = inet_sendmsg,
	.recvmsg	   = inet_recvmsg,
	.mmap		   = sock_no_mmap,
	.sendpage	   = inet_sendpage,
#ifdef CONFIG_COMPAT
	.compat_ioctl	   = inet_compat_ioctl,
#endif
};

//ipv4 socket创建函数
static const struct net_proto_family inet_family_ops = {
	.family = PF_INET,
	.create = inet_create,
	.owner	= THIS_MODULE,
};

/* Upon startup we insert all the elements in inetsw_array[] into
 * the linked list inetsw.
 */
static struct inet_protosw inetsw_array[] =
{
	{
		//注册tcp socket
		.type =       SOCK_STREAM,
		.protocol =   IPPROTO_TCP,
		.prot =       &tcp_prot,
		.ops =        &inet_stream_ops,
		.flags =      INET_PROTOSW_PERMANENT |
			      INET_PROTOSW_ICSK,
	},

	{
		//注册udp socket
		.type =       SOCK_DGRAM,
		.protocol =   IPPROTO_UDP,
		.prot =       &udp_prot,
		//udp协议对应的socket操作集
		.ops =        &inet_dgram_ops,
		.flags =      INET_PROTOSW_PERMANENT,
       },

       {
        //注册icmp socket
		.type =       SOCK_DGRAM,
		.protocol =   IPPROTO_ICMP,
		.prot =       &ping_prot,
		.ops =        &inet_sockraw_ops,
		.flags =      INET_PROTOSW_REUSE,
       },

       {
    		   //注册 ip raw socket
	       .type =       SOCK_RAW,
	       .protocol =   IPPROTO_IP,	/* wild card */
	       .prot =       &raw_prot,
	       .ops =        &inet_sockraw_ops,
	       .flags =      INET_PROTOSW_REUSE,
       }
};

#define INETSW_ARRAY_LEN ARRAY_SIZE(inetsw_array)

//inet上层协议注册，例如tcp,udp,icmp,raw等格式
void inet_register_protosw(struct inet_protosw *p)
{
	struct list_head *lh;
	struct inet_protosw *answer;
	int protocol = p->protocol;
	struct list_head *last_perm;

	spin_lock_bh(&inetsw_lock);

	if (p->type >= SOCK_MAX)
		goto out_illegal;

	/* If we are trying to override a permanent protocol, bail. */
	//按socket类型选项不同的链表
	last_perm = &inetsw[p->type];
	list_for_each(lh, &inetsw[p->type]) {
		answer = list_entry(lh, struct inet_protosw, list);
		/* Check only the non-wild match. */
		if ((INET_PROTOSW_PERMANENT & answer->flags) == 0)
			//无permanent标记,不再查询，有permanent标记总在最前
			break;
		if (protocol == answer->protocol)
			goto out_permanent;//永久的已存在
		last_perm = lh;
	}

	/* Add the new entry after the last permanent entry if any, so that
	 * the new entry does not override a permanent entry when matched with
	 * a wild-card protocol. But it is allowed to override any existing
	 * non-permanent entry.  This means that when we remove this entry, the
	 * system automatically returns to the old behavior.
	 */
	list_add_rcu(&p->list, last_perm);//将其加入
out:
	spin_unlock_bh(&inetsw_lock);

	return;

out_permanent:
	pr_err("Attempt to override permanent protocol %d\n", protocol);
	goto out;

out_illegal:
	pr_err("Ignoring attempt to register invalid socket type %d\n",
	       p->type);
	goto out;
}
EXPORT_SYMBOL(inet_register_protosw);

void inet_unregister_protosw(struct inet_protosw *p)
{
	if (INET_PROTOSW_PERMANENT & p->flags) {
		pr_err("Attempt to unregister permanent protocol %d\n",
		       p->protocol);
	} else {
		spin_lock_bh(&inetsw_lock);
		list_del_rcu(&p->list);
		spin_unlock_bh(&inetsw_lock);

		synchronize_net();
	}
}
EXPORT_SYMBOL(inet_unregister_protosw);

static int inet_sk_reselect_saddr(struct sock *sk)
{
	struct inet_sock *inet = inet_sk(sk);
	__be32 old_saddr = inet->inet_saddr;
	__be32 daddr = inet->inet_daddr;
	struct flowi4 *fl4;
	struct rtable *rt;
	__be32 new_saddr;
	struct ip_options_rcu *inet_opt;

	inet_opt = rcu_dereference_protected(inet->inet_opt,
					     lockdep_sock_is_held(sk));
	if (inet_opt && inet_opt->opt.srr)
		daddr = inet_opt->opt.faddr;

	/* Query new route. */
	fl4 = &inet->cork.fl.u.ip4;
	rt = ip_route_connect(fl4, daddr, 0, RT_CONN_FLAGS(sk),
			      sk->sk_bound_dev_if, sk->sk_protocol,
			      inet->inet_sport, inet->inet_dport, sk);
	if (IS_ERR(rt))
		return PTR_ERR(rt);

	sk_setup_caps(sk, &rt->dst);

	new_saddr = fl4->saddr;

	if (new_saddr == old_saddr)
		return 0;

	if (sock_net(sk)->ipv4.sysctl_ip_dynaddr > 1) {
		pr_info("%s(): shifting inet->saddr from %pI4 to %pI4\n",
			__func__, &old_saddr, &new_saddr);
	}

	inet->inet_saddr = inet->inet_rcv_saddr = new_saddr;

	/*
	 * XXX The only one ugly spot where we need to
	 * XXX really change the sockets identity after
	 * XXX it has entered the hashes. -DaveM
	 *
	 * Besides that, it does not check for connection
	 * uniqueness. Wait for troubles.
	 */
	return __sk_prot_rehash(sk);
}

int inet_sk_rebuild_header(struct sock *sk)
{
	struct inet_sock *inet = inet_sk(sk);
	struct rtable *rt = (struct rtable *)__sk_dst_check(sk, 0);
	__be32 daddr;
	struct ip_options_rcu *inet_opt;
	struct flowi4 *fl4;
	int err;

	/* Route is OK, nothing to do. */
	if (rt)
		return 0;

	/* Reroute. */
	rcu_read_lock();
	inet_opt = rcu_dereference(inet->inet_opt);
	daddr = inet->inet_daddr;
	if (inet_opt && inet_opt->opt.srr)
		daddr = inet_opt->opt.faddr;
	rcu_read_unlock();
	fl4 = &inet->cork.fl.u.ip4;
	rt = ip_route_output_ports(sock_net(sk), fl4, sk, daddr, inet->inet_saddr,
				   inet->inet_dport, inet->inet_sport,
				   sk->sk_protocol, RT_CONN_FLAGS(sk),
				   sk->sk_bound_dev_if);
	if (!IS_ERR(rt)) {
		err = 0;
		sk_setup_caps(sk, &rt->dst);
	} else {
		err = PTR_ERR(rt);

		/* Routing failed... */
		sk->sk_route_caps = 0;
		/*
		 * Other protocols have to map its equivalent state to TCP_SYN_SENT.
		 * DCCP maps its DCCP_REQUESTING state to TCP_SYN_SENT. -acme
		 */
		if (!sock_net(sk)->ipv4.sysctl_ip_dynaddr ||
		    sk->sk_state != TCP_SYN_SENT ||
		    (sk->sk_userlocks & SOCK_BINDADDR_LOCK) ||
		    (err = inet_sk_reselect_saddr(sk)) != 0)
			sk->sk_err_soft = -err;
	}

	return err;
}
EXPORT_SYMBOL(inet_sk_rebuild_header);

//设置socket状态
void inet_sk_set_state(struct sock *sk, int state)
{
	trace_inet_sock_set_state(sk, sk->sk_state, state);
	sk->sk_state = state;
}
EXPORT_SYMBOL(inet_sk_set_state);

void inet_sk_state_store(struct sock *sk, int newstate)
{
	trace_inet_sock_set_state(sk, sk->sk_state, newstate);
	smp_store_release(&sk->sk_state, newstate);
}

struct sk_buff *inet_gso_segment(struct sk_buff *skb,
				 netdev_features_t features)
{
	bool udpfrag = false, fixedid = false, gso_partial, encap;
	struct sk_buff *segs = ERR_PTR(-EINVAL);
	const struct net_offload *ops;
	unsigned int offset = 0;
	struct iphdr *iph;
	int proto, tot_len;
	int nhoff;
	int ihl;
	int id;

	skb_reset_network_header(skb);
	nhoff = skb_network_header(skb) - skb_mac_header(skb);
	if (unlikely(!pskb_may_pull(skb, sizeof(*iph))))
		goto out;

	iph = ip_hdr(skb);
	ihl = iph->ihl * 4;
	if (ihl < sizeof(*iph))
		goto out;

	id = ntohs(iph->id);
	proto = iph->protocol;

	/* Warning: after this point, iph might be no longer valid */
	if (unlikely(!pskb_may_pull(skb, ihl)))
		goto out;
	__skb_pull(skb, ihl);

	encap = SKB_GSO_CB(skb)->encap_level > 0;
	if (encap)
		features &= skb->dev->hw_enc_features;
	SKB_GSO_CB(skb)->encap_level += ihl;

	skb_reset_transport_header(skb);

	segs = ERR_PTR(-EPROTONOSUPPORT);

	if (!skb->encapsulation || encap) {
		udpfrag = !!(skb_shinfo(skb)->gso_type & SKB_GSO_UDP);
		fixedid = !!(skb_shinfo(skb)->gso_type & SKB_GSO_TCP_FIXEDID);

		/* fixed ID is invalid if DF bit is not set */
		if (fixedid && !(ip_hdr(skb)->frag_off & htons(IP_DF)))
			goto out;
	}

	ops = rcu_dereference(inet_offloads[proto]);
	if (likely(ops && ops->callbacks.gso_segment))
		segs = ops->callbacks.gso_segment(skb, features);

	if (IS_ERR_OR_NULL(segs))
		goto out;

	gso_partial = !!(skb_shinfo(segs)->gso_type & SKB_GSO_PARTIAL);

	skb = segs;
	do {
		iph = (struct iphdr *)(skb_mac_header(skb) + nhoff);
		if (udpfrag) {
			iph->frag_off = htons(offset >> 3);
			if (skb->next)
				iph->frag_off |= htons(IP_MF);
			offset += skb->len - nhoff - ihl;
			tot_len = skb->len - nhoff;
		} else if (skb_is_gso(skb)) {
			if (!fixedid) {
				iph->id = htons(id);
				id += skb_shinfo(skb)->gso_segs;
			}

			if (gso_partial)
				tot_len = skb_shinfo(skb)->gso_size +
					  SKB_GSO_CB(skb)->data_offset +
					  skb->head - (unsigned char *)iph;
			else
				tot_len = skb->len - nhoff;
		} else {
			if (!fixedid)
				iph->id = htons(id++);
			tot_len = skb->len - nhoff;
		}
		iph->tot_len = htons(tot_len);
		ip_send_check(iph);
		if (encap)
			skb_reset_inner_headers(skb);
		skb->network_header = (u8 *)iph - skb->head;
		skb_reset_mac_len(skb);
	} while ((skb = skb->next));

out:
	return segs;
}

static struct sk_buff *ipip_gso_segment(struct sk_buff *skb,
					netdev_features_t features)
{
	if (!(skb_shinfo(skb)->gso_type & SKB_GSO_IPXIP4))
		return ERR_PTR(-EINVAL);

	return inet_gso_segment(skb, features);
}

//ip层的gro收包处理
struct sk_buff *inet_gro_receive(struct list_head *head, struct sk_buff *skb)
{
	const struct net_offload *ops;
	struct sk_buff *pp = NULL;
	const struct iphdr *iph;
	struct sk_buff *p;
	unsigned int hlen;
	unsigned int off;
	unsigned int id;
	int flush = 1;
	int proto;

	//获取offset取得ip头部
	off = skb_gro_offset(skb);
	hlen = off + sizeof(*iph);
	iph = skb_gro_header_fast(skb, off);
	if (skb_gro_header_hard(skb, hlen)) {
		//skb长度不足hlen,需要平坦化后，再获取iph
		iph = skb_gro_header_slow(skb, hlen, off);
		if (unlikely(!iph))
			goto out;
	}

	//取ip层协议号（例如tcp,icmp,udp等）
	proto = iph->protocol;

	rcu_read_lock();
	//查上层协议对应的gro ops
	ops = rcu_dereference(inet_offloads[proto]);
	if (!ops || !ops->callbacks.gro_receive)
		//此协议不支持offload,直接输出
		goto out_unlock;

	if (*(u8 *)iph != 0x45)
		//如果ip头长度不为20(有选项），则直接向上传递，不offload
		goto out_unlock;

	if (ip_is_fragment(iph))
		//如果是分片，也直接向上传递
		goto out_unlock;

	//checksum校验不通过，也直接向上传递
	if (unlikely(ip_fast_csum((u8 *)iph, 5)))
		goto out_unlock;

	id = ntohl(*(__be32 *)&iph->id);
	flush = (u16)((ntohl(*(__be32 *)iph) ^ skb_gro_len(skb)) | (id & ~IP_DF));
	id >>= 16;

	//排除掉原来认为是同一条流的报文（现在这一层看的会更精确）
	list_for_each_entry(p, head, list) {
		struct iphdr *iph2;
		u16 flush_id;

		//跳过已分辨不是同一条流的报文
		if (!NAPI_GRO_CB(p)->same_flow)
			continue;

		iph2 = (struct iphdr *)(p->data + off);
		/* The above works because, with the exception of the top
		 * (inner most) layer, we only aggregate pkts with the same
		 * hdr length so all the hdrs we'll need to verify will start
		 * at the same offset.
		 */
		if ((iph->protocol ^ iph2->protocol) |
		    ((__force u32)iph->saddr ^ (__force u32)iph2->saddr) |
		    ((__force u32)iph->daddr ^ (__force u32)iph2->daddr)) {
			//协议，源目的ip地址有不同时，认为不是同一条流
			NAPI_GRO_CB(p)->same_flow = 0;
			continue;
		}

		/* All fields must match except length and checksum. */
		//ttl,tos,相同时，定义flush为1
		NAPI_GRO_CB(p)->flush |=
			(iph->ttl ^ iph2->ttl) |
			(iph->tos ^ iph2->tos) |
			((iph->frag_off ^ iph2->frag_off) & htons(IP_DF));

		NAPI_GRO_CB(p)->flush |= flush;

		/* We need to store of the IP ID check to be included later
		 * when we can verify that this packet does in fact belong
		 * to a given flow.
		 */
		flush_id = (u16)(id - ntohs(iph2->id));

		/* This bit of code makes it much easier for us to identify
		 * the cases where we are doing atomic vs non-atomic IP ID
		 * checks.  Specifically an atomic check can return IP ID
		 * values 0 - 0xFFFF, while a non-atomic check can only
		 * return 0 or 0xFFFF.
		 */
		if (!NAPI_GRO_CB(p)->is_atomic ||
		    !(iph->frag_off & htons(IP_DF))) {
			flush_id ^= NAPI_GRO_CB(p)->count;
			flush_id = flush_id ? 0xFFFF : 0;
		}

		/* If the previous IP ID value was based on an atomic
		 * datagram we can overwrite the value and ignore it.
		 */
		if (NAPI_GRO_CB(skb)->is_atomic)
			NAPI_GRO_CB(p)->flush_id = flush_id;
		else
			NAPI_GRO_CB(p)->flush_id |= flush_id;
	}

	NAPI_GRO_CB(skb)->is_atomic = !!(iph->frag_off & htons(IP_DF));
	NAPI_GRO_CB(skb)->flush |= flush;
	skb_set_network_header(skb, off);
	/* The above will be needed by the transport layer if there is one
	 * immediately following this IP hdr.
	 */

	/* Note : No need to call skb_gro_postpull_rcsum() here,
	 * as we already checked checksum over ipv4 header was 0
	 */
	//剥离ip头部
	skb_gro_pull(skb, sizeof(*iph));
	skb_set_transport_header(skb, skb_gro_offset(skb));

	//调用ip上层的协议gro处理
	pp = indirect_call_gro_receive(tcp4_gro_receive, udp4_gro_receive,
				       ops->callbacks.gro_receive, head, skb);

out_unlock:
	rcu_read_unlock();

out:
	skb_gro_flush_final(skb, pp, flush);

	return pp;
}

static struct sk_buff *ipip_gro_receive(struct list_head *head,
					struct sk_buff *skb)
{
	if (NAPI_GRO_CB(skb)->encap_mark) {
		NAPI_GRO_CB(skb)->flush = 1;
		return NULL;
	}

	NAPI_GRO_CB(skb)->encap_mark = 1;

	return inet_gro_receive(head, skb);
}

#define SECONDS_PER_DAY	86400

/* inet_current_timestamp - Return IP network timestamp
 *
 * Return milliseconds since midnight in network byte order.
 */
__be32 inet_current_timestamp(void)
{
	u32 secs;
	u32 msecs;
	struct timespec64 ts;

	ktime_get_real_ts64(&ts);

	/* Get secs since midnight. */
	(void)div_u64_rem(ts.tv_sec, SECONDS_PER_DAY, &secs);
	/* Convert to msecs. */
	msecs = secs * MSEC_PER_SEC;
	/* Convert nsec to msec. */
	msecs += (u32)ts.tv_nsec / NSEC_PER_MSEC;

	/* Convert to network byte order. */
	return htonl(msecs);
}
EXPORT_SYMBOL(inet_current_timestamp);

int inet_recv_error(struct sock *sk, struct msghdr *msg, int len, int *addr_len)
{
	if (sk->sk_family == AF_INET)
		return ip_recv_error(sk, msg, len, addr_len);
#if IS_ENABLED(CONFIG_IPV6)
	if (sk->sk_family == AF_INET6)
		return pingv6_ops.ipv6_recv_error(sk, msg, len, addr_len);
#endif
	return -EINVAL;
}

int inet_gro_complete(struct sk_buff *skb, int nhoff)
{
	__be16 newlen = htons(skb->len - nhoff);
	struct iphdr *iph = (struct iphdr *)(skb->data + nhoff);
	const struct net_offload *ops;
	int proto = iph->protocol;
	int err = -ENOSYS;

	if (skb->encapsulation) {
		skb_set_inner_protocol(skb, cpu_to_be16(ETH_P_IP));
		skb_set_inner_network_header(skb, nhoff);
	}

	csum_replace2(&iph->check, iph->tot_len, newlen);
	iph->tot_len = newlen;

	rcu_read_lock();
	ops = rcu_dereference(inet_offloads[proto]);
	if (WARN_ON(!ops || !ops->callbacks.gro_complete))
		goto out_unlock;

	/* Only need to add sizeof(*iph) to get to the next hdr below
	 * because any hdr with option will have been flushed in
	 * inet_gro_receive().
	 */
	err = INDIRECT_CALL_2(ops->callbacks.gro_complete,
			      tcp4_gro_complete, udp4_gro_complete,
			      skb, nhoff + sizeof(*iph));

out_unlock:
	rcu_read_unlock();

	return err;
}

static int ipip_gro_complete(struct sk_buff *skb, int nhoff)
{
	skb->encapsulation = 1;
	skb_shinfo(skb)->gso_type |= SKB_GSO_IPXIP4;
	return inet_gro_complete(skb, nhoff);
}

int inet_ctl_sock_create(struct sock **sk, unsigned short family,
			 unsigned short type, unsigned char protocol,
			 struct net *net)
{
	struct socket *sock;
	int rc = sock_create_kern(net, family, type, protocol, &sock);

	if (rc == 0) {
		*sk = sock->sk;
		(*sk)->sk_allocation = GFP_ATOMIC;
		/*
		 * Unhash it so that IP input processing does not even see it,
		 * we do not wish this socket to see incoming packets.
		 */
		(*sk)->sk_prot->unhash(*sk);
	}
	return rc;
}
EXPORT_SYMBOL_GPL(inet_ctl_sock_create);

//返回当前cpu上mib在offt偏移量位置的统计信息
u64 snmp_get_cpu_field(void __percpu *mib, int cpu, int offt)
{
	return  *(((unsigned long *)per_cpu_ptr(mib, cpu)) + offt);
}
EXPORT_SYMBOL_GPL(snmp_get_cpu_field);

unsigned long snmp_fold_field(void __percpu *mib, int offt)
{
	unsigned long res = 0;
	int i;

	//汇总所有cpu上针对mib offt偏移上的统计信息
	for_each_possible_cpu(i)
		res += snmp_get_cpu_field(mib, i, offt);
	return res;
}
EXPORT_SYMBOL_GPL(snmp_fold_field);

#if BITS_PER_LONG==32

u64 snmp_get_cpu_field64(void __percpu *mib, int cpu, int offt,
			 size_t syncp_offset)
{
	void *bhptr;
	struct u64_stats_sync *syncp;
	u64 v;
	unsigned int start;

	bhptr = per_cpu_ptr(mib, cpu);
	syncp = (struct u64_stats_sync *)(bhptr + syncp_offset);
	do {
		start = u64_stats_fetch_begin_irq(syncp);
		v = *(((u64 *)bhptr) + offt);
	} while (u64_stats_fetch_retry_irq(syncp, start));

	return v;
}
EXPORT_SYMBOL_GPL(snmp_get_cpu_field64);

u64 snmp_fold_field64(void __percpu *mib, int offt, size_t syncp_offset)
{
	u64 res = 0;
	int cpu;

	for_each_possible_cpu(cpu) {
		res += snmp_get_cpu_field64(mib, cpu, offt, syncp_offset);
	}
	return res;
}
EXPORT_SYMBOL_GPL(snmp_fold_field64);
#endif

#ifdef CONFIG_IP_MULTICAST
static const struct net_protocol igmp_protocol = {
	.handler =	igmp_rcv,
};
#endif

/* thinking of making this const? Don't.
 * early_demux can change based on sysctl.
 */
//tcp协议处理
static struct net_protocol tcp_protocol = {
	.early_demux	=	tcp_v4_early_demux,
	.early_demux_handler =  tcp_v4_early_demux,
	//指明tcp报文入口
	.handler	=	tcp_v4_rcv,
	.err_handler	=	tcp_v4_err,
<<<<<<< HEAD
	.no_policy	=	1,//不执行policy检查
	.netns_ok	=	1,
=======
	.no_policy	=	1,
>>>>>>> 40226a3d
	.icmp_strict_tag_validation = 1,
};

/* thinking of making this const? Don't.
 * early_demux can change based on sysctl.
 */
//注册udp协议
static struct net_protocol udp_protocol = {
	.early_demux =	udp_v4_early_demux,
	.early_demux_handler =	udp_v4_early_demux,
	.handler =	udp_rcv,//udp报文入口
	.err_handler =	udp_err,
	.no_policy =	1,
};

//icmp协议注册
static const struct net_protocol icmp_protocol = {
	.handler =	icmp_rcv,/*icmp报文处理*/
	.err_handler =	icmp_err,
	.no_policy =	1,
};

static __net_init int ipv4_mib_init_net(struct net *net)
{
	int i;

	net->mib.tcp_statistics = alloc_percpu(struct tcp_mib);
	if (!net->mib.tcp_statistics)
		goto err_tcp_mib;
	net->mib.ip_statistics = alloc_percpu(struct ipstats_mib);
	if (!net->mib.ip_statistics)
		goto err_ip_mib;

	for_each_possible_cpu(i) {
		struct ipstats_mib *af_inet_stats;
		af_inet_stats = per_cpu_ptr(net->mib.ip_statistics, i);
		u64_stats_init(&af_inet_stats->syncp);
	}

	net->mib.net_statistics = alloc_percpu(struct linux_mib);
	if (!net->mib.net_statistics)
		goto err_net_mib;
	net->mib.udp_statistics = alloc_percpu(struct udp_mib);
	if (!net->mib.udp_statistics)
		goto err_udp_mib;
	net->mib.udplite_statistics = alloc_percpu(struct udp_mib);
	if (!net->mib.udplite_statistics)
		goto err_udplite_mib;
	net->mib.icmp_statistics = alloc_percpu(struct icmp_mib);
	if (!net->mib.icmp_statistics)
		goto err_icmp_mib;
	net->mib.icmpmsg_statistics = kzalloc(sizeof(struct icmpmsg_mib),
					      GFP_KERNEL);
	if (!net->mib.icmpmsg_statistics)
		goto err_icmpmsg_mib;

	tcp_mib_init(net);
	return 0;

err_icmpmsg_mib:
	free_percpu(net->mib.icmp_statistics);
err_icmp_mib:
	free_percpu(net->mib.udplite_statistics);
err_udplite_mib:
	free_percpu(net->mib.udp_statistics);
err_udp_mib:
	free_percpu(net->mib.net_statistics);
err_net_mib:
	free_percpu(net->mib.ip_statistics);
err_ip_mib:
	free_percpu(net->mib.tcp_statistics);
err_tcp_mib:
	return -ENOMEM;
}

static __net_exit void ipv4_mib_exit_net(struct net *net)
{
	kfree(net->mib.icmpmsg_statistics);
	free_percpu(net->mib.icmp_statistics);
	free_percpu(net->mib.udplite_statistics);
	free_percpu(net->mib.udp_statistics);
	free_percpu(net->mib.net_statistics);
	free_percpu(net->mib.ip_statistics);
	free_percpu(net->mib.tcp_statistics);
#ifdef CONFIG_MPTCP
	/* allocated on demand, see mptcp_init_sock() */
	free_percpu(net->mib.mptcp_statistics);
#endif
}

static __net_initdata struct pernet_operations ipv4_mib_ops = {
	.init = ipv4_mib_init_net,
	.exit = ipv4_mib_exit_net,
};

static int __init init_ipv4_mibs(void)
{
	return register_pernet_subsys(&ipv4_mib_ops);
}

static __net_init int inet_init_net(struct net *net)
{
	/*
	 * Set defaults for local port range
	 */
	seqlock_init(&net->ipv4.ip_local_ports.lock);
	net->ipv4.ip_local_ports.range[0] =  32768;
	net->ipv4.ip_local_ports.range[1] =  60999;

	seqlock_init(&net->ipv4.ping_group_range.lock);
	/*
	 * Sane defaults - nobody may create ping sockets.
	 * Boot scripts should set this to distro-specific group.
	 */
	net->ipv4.ping_group_range.range[0] = make_kgid(&init_user_ns, 1);
	net->ipv4.ping_group_range.range[1] = make_kgid(&init_user_ns, 0);

	/* Default values for sysctl-controlled parameters.
	 * We set them here, in case sysctl is not compiled.
	 */
	net->ipv4.sysctl_ip_default_ttl = IPDEFTTL;
	net->ipv4.sysctl_ip_fwd_update_priority = 1;
	net->ipv4.sysctl_ip_dynaddr = 0;
	net->ipv4.sysctl_ip_early_demux = 1;
	net->ipv4.sysctl_udp_early_demux = 1;
	net->ipv4.sysctl_tcp_early_demux = 1;
	net->ipv4.sysctl_nexthop_compat_mode = 1;
#ifdef CONFIG_SYSCTL
	net->ipv4.sysctl_ip_prot_sock = PROT_SOCK;
#endif

	/* Some igmp sysctl, whose values are always used */
	net->ipv4.sysctl_igmp_max_memberships = 20;
	net->ipv4.sysctl_igmp_max_msf = 10;
	/* IGMP reports for link-local multicast groups are enabled by default */
	net->ipv4.sysctl_igmp_llm_reports = 1;
	net->ipv4.sysctl_igmp_qrv = 2;

	net->ipv4.sysctl_fib_notify_on_flag_change = 0;

	return 0;
}

static __net_initdata struct pernet_operations af_inet_ops = {
	.init = inet_init_net,
};

static int __init init_inet_pernet_ops(void)
{
	return register_pernet_subsys(&af_inet_ops);
}

static int ipv4_proc_init(void);

/*
 *	IP protocol layer initialiser
 */

//ip层offload初始化
static struct packet_offload ip_packet_offload __read_mostly = {
	.type = cpu_to_be16(ETH_P_IP),
	.callbacks = {
		.gso_segment = inet_gso_segment,
		.gro_receive = inet_gro_receive,
		.gro_complete = inet_gro_complete,
	},
};

static const struct net_offload ipip_offload = {
	.callbacks = {
		.gso_segment	= ipip_gso_segment,
		.gro_receive	= ipip_gro_receive,
		.gro_complete	= ipip_gro_complete,
	},
};

static int __init ipip_offload_init(void)
{
	return inet_add_offload(&ipip_offload, IPPROTO_IPIP);
}

static int __init ipv4_offload_init(void)
{
	/*
	 * Add offloads
	 */
	if (udpv4_offload_init() < 0)
		pr_crit("%s: Cannot add UDP protocol offload\n", __func__);
	if (tcpv4_offload_init() < 0)
		pr_crit("%s: Cannot add TCP protocol offload\n", __func__);
	if (ipip_offload_init() < 0)
		pr_crit("%s: Cannot add IPIP protocol offload\n", __func__);

	//添加ip层对应的缷载给dev
	dev_add_offload(&ip_packet_offload);
	return 0;
}

fs_initcall(ipv4_offload_init);

//ipv4报文处理
static struct packet_type ip_packet_type __read_mostly = {
	.type = cpu_to_be16(ETH_P_IP),
	.func = ip_rcv,//收到ip报文时处理
	.list_func = ip_list_rcv,//支持收取一组ip
};

static int __init inet_init(void)
{
	struct inet_protosw *q;
	struct list_head *r;
	int rc;

	/*skb->cb必须大于sizeof(struct inet_skb_parm)*/
	sock_skb_cb_check_size(sizeof(struct inet_skb_parm));

	//注册tcp协议sock
	rc = proto_register(&tcp_prot, 1);
	if (rc)
		goto out;

	/*注册udp协议sock*/
	rc = proto_register(&udp_prot, 1);
	if (rc)
		goto out_unregister_tcp_proto;

	/*注册raw协议sock*/
	rc = proto_register(&raw_prot, 1);
	if (rc)
		goto out_unregister_udp_proto;

	/*注册ping协议sock*/
	rc = proto_register(&ping_prot, 1);
	if (rc)
		goto out_unregister_raw_proto;

	/*
	 *	Tell SOCKET that we are alive...
	 */

	//注册inet的socket创建
	(void)sock_register(&inet_family_ops);

#ifdef CONFIG_SYSCTL
	ip_static_sysctl_init();
#endif

	/*
	 *	Add all the base protocols.
	 */

	//注册igmp协议
	if (inet_add_protocol(&icmp_protocol, IPPROTO_ICMP) < 0)
		pr_crit("%s: Cannot add ICMP protocol\n", __func__);

	//注册udp协议处理
	if (inet_add_protocol(&udp_protocol, IPPROTO_UDP) < 0)
		pr_crit("%s: Cannot add UDP protocol\n", __func__);

	//注册tcp协议处理
	if (inet_add_protocol(&tcp_protocol, IPPROTO_TCP) < 0)
		pr_crit("%s: Cannot add TCP protocol\n", __func__);

#ifdef CONFIG_IP_MULTICAST
	//注册igmp协议处理
	if (inet_add_protocol(&igmp_protocol, IPPROTO_IGMP) < 0)
		pr_crit("%s: Cannot add IGMP protocol\n", __func__);
#endif

	/* Register the socket-side information for inet_create. */
	//初始化inetsw指针链表为空
	for (r = &inetsw[0]; r < &inetsw[SOCK_MAX]; ++r)
		INIT_LIST_HEAD(r);

	//注册tcp,udp,icmp socket,raw socket
	for (q = inetsw_array; q < &inetsw_array[INETSW_ARRAY_LEN]; ++q)
		inet_register_protosw(q);

	/*
	 *	Set the ARP module up
	 */

	arp_init();

	/*
	 *	Set the IP module up
	 */

	ip_init();

	/* Setup TCP slab cache for open requests. */
	tcp_init();

	/* Setup UDP memory threshold */
	udp_init();

	/* Add UDP-Lite (RFC 3828) */
	udplite4_register();

	raw_init();

	ping_init();

	/*
	 *	Set the ICMP layer up
	 */

	if (icmp_init() < 0)
		panic("Failed to create the ICMP control socket.\n");

	/*
	 *	Initialise the multicast router
	 */
#if defined(CONFIG_IP_MROUTE)
	if (ip_mr_init())
		pr_crit("%s: Cannot init ipv4 mroute\n", __func__);
#endif

	if (init_inet_pernet_ops())
		pr_crit("%s: Cannot init ipv4 inet pernet ops\n", __func__);
	/*
	 *	Initialise per-cpu ipv4 mibs
	 */

	if (init_ipv4_mibs())
		pr_crit("%s: Cannot init ipv4 mibs\n", __func__);

	ipv4_proc_init();

	//分片表初始化
	ipfrag_init();

	//ipv4报文处理器注册
	dev_add_pack(&ip_packet_type);

	ip_tunnel_core_init();

	rc = 0;
out:
	return rc;
out_unregister_raw_proto:
	proto_unregister(&raw_prot);
out_unregister_udp_proto:
	proto_unregister(&udp_prot);
out_unregister_tcp_proto:
	proto_unregister(&tcp_prot);
	goto out;
}

fs_initcall(inet_init);

/* ------------------------------------------------------------------------ */

#ifdef CONFIG_PROC_FS
static int __init ipv4_proc_init(void)
{
	int rc = 0;

	if (raw_proc_init())
		goto out_raw;
	if (tcp4_proc_init())
		goto out_tcp;
	if (udp4_proc_init())
		goto out_udp;
	if (ping_proc_init())
		goto out_ping;
	if (ip_misc_proc_init())
		goto out_misc;
out:
	return rc;
out_misc:
	ping_proc_exit();
out_ping:
	udp4_proc_exit();
out_udp:
	tcp4_proc_exit();
out_tcp:
	raw_proc_exit();
out_raw:
	rc = -ENOMEM;
	goto out;
}

#else /* CONFIG_PROC_FS */
static int __init ipv4_proc_init(void)
{
	return 0;
}
#endif /* CONFIG_PROC_FS */<|MERGE_RESOLUTION|>--- conflicted
+++ resolved
@@ -331,12 +331,8 @@
 
 	WARN_ON(!answer_prot->slab);
 
-<<<<<<< HEAD
-	err = -ENOBUFS;
+	err = -ENOMEM;
 	//自answer_prot->slab中申请sk
-=======
-	err = -ENOMEM;
->>>>>>> 40226a3d
 	sk = sk_alloc(net, PF_INET, GFP_KERNEL, answer_prot, kern);
 	if (!sk)
 		goto out;
@@ -1808,12 +1804,7 @@
 	//指明tcp报文入口
 	.handler	=	tcp_v4_rcv,
 	.err_handler	=	tcp_v4_err,
-<<<<<<< HEAD
 	.no_policy	=	1,//不执行policy检查
-	.netns_ok	=	1,
-=======
-	.no_policy	=	1,
->>>>>>> 40226a3d
 	.icmp_strict_tag_validation = 1,
 };
 
