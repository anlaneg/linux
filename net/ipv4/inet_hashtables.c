// SPDX-License-Identifier: GPL-2.0-or-later
/*
 * INET		An implementation of the TCP/IP protocol suite for the LINUX
 *		operating system.  INET is implemented using the BSD Socket
 *		interface as the means of communication with the user level.
 *
 *		Generic INET transport hashtables
 *
 * Authors:	Lotsa people, from code originally in tcp
 */

#include <linux/module.h>
#include <linux/random.h>
#include <linux/sched.h>
#include <linux/slab.h>
#include <linux/wait.h>
#include <linux/vmalloc.h>
#include <linux/memblock.h>

#include <net/addrconf.h>
#include <net/inet_connection_sock.h>
#include <net/inet_hashtables.h>
#include <net/secure_seq.h>
#include <net/ip.h>
#include <net/tcp.h>
#include <net/sock_reuseport.h>

static u32 inet_ehashfn(const struct net *net, const __be32 laddr,
			const __u16 lport, const __be32 faddr,
			const __be16 fport)
{
	static u32 inet_ehash_secret __read_mostly;

	net_get_random_once(&inet_ehash_secret, sizeof(inet_ehash_secret));

	return __inet_ehashfn(laddr, lport, faddr, fport,
			      inet_ehash_secret + net_hash_mix(net));
}

/* This function handles inet_sock, but also timewait and request sockets
 * for IPv4/IPv6.
 */
static u32 sk_ehashfn(const struct sock *sk)
{
#if IS_ENABLED(CONFIG_IPV6)
	if (sk->sk_family == AF_INET6 &&
	    !ipv6_addr_v4mapped(&sk->sk_v6_daddr))
		return inet6_ehashfn(sock_net(sk),
				     &sk->sk_v6_rcv_saddr, sk->sk_num,
				     &sk->sk_v6_daddr, sk->sk_dport);
#endif
	return inet_ehashfn(sock_net(sk),
			    sk->sk_rcv_saddr, sk->sk_num,
			    sk->sk_daddr, sk->sk_dport);
}

/*
 * Allocate and initialize a new local port bind bucket.
 * The bindhash mutex for snum's hash chain must be held here.
 */
struct inet_bind_bucket *inet_bind_bucket_create(struct kmem_cache *cachep,
						 struct net *net,
						 struct inet_bind_hashbucket *head,
						 const unsigned short snum,
						 int l3mdev)
{
	struct inet_bind_bucket *tb = kmem_cache_alloc(cachep, GFP_ATOMIC);

	if (tb) {
		write_pnet(&tb->ib_net, net);
		tb->l3mdev    = l3mdev;
		tb->port      = snum;
		tb->fastreuse = 0;
		tb->fastreuseport = 0;
		INIT_HLIST_HEAD(&tb->owners);
		hlist_add_head(&tb->node, &head->chain);
	}
	return tb;
}

/*
 * Caller must hold hashbucket lock for this tb with local BH disabled
 */
void inet_bind_bucket_destroy(struct kmem_cache *cachep, struct inet_bind_bucket *tb)
{
	if (hlist_empty(&tb->owners)) {
		__hlist_del(&tb->node);
		kmem_cache_free(cachep, tb);
	}
}

void inet_bind_hash(struct sock *sk, struct inet_bind_bucket *tb,
		    const unsigned short snum)
{
	inet_sk(sk)->inet_num = snum;
	sk_add_bind_node(sk, &tb->owners);
	inet_csk(sk)->icsk_bind_hash = tb;
}

/*
 * Get rid of any references to a local port held by the given sock.
 */
static void __inet_put_port(struct sock *sk)
{
	struct inet_hashinfo *hashinfo = sk->sk_prot->h.hashinfo;
	const int bhash = inet_bhashfn(sock_net(sk), inet_sk(sk)->inet_num,
			hashinfo->bhash_size);
	struct inet_bind_hashbucket *head = &hashinfo->bhash[bhash];
	struct inet_bind_bucket *tb;

	spin_lock(&head->lock);
	tb = inet_csk(sk)->icsk_bind_hash;
	__sk_del_bind_node(sk);
	inet_csk(sk)->icsk_bind_hash = NULL;
	inet_sk(sk)->inet_num = 0;
	inet_bind_bucket_destroy(hashinfo->bind_bucket_cachep, tb);
	spin_unlock(&head->lock);
}

void inet_put_port(struct sock *sk)
{
	local_bh_disable();
	__inet_put_port(sk);
	local_bh_enable();
}
EXPORT_SYMBOL(inet_put_port);

int __inet_inherit_port(const struct sock *sk, struct sock *child)
{
	struct inet_hashinfo *table = sk->sk_prot->h.hashinfo;
	unsigned short port = inet_sk(child)->inet_num;
	const int bhash = inet_bhashfn(sock_net(sk), port,
			table->bhash_size);
	struct inet_bind_hashbucket *head = &table->bhash[bhash];
	struct inet_bind_bucket *tb;
	int l3mdev;

	spin_lock(&head->lock);
	tb = inet_csk(sk)->icsk_bind_hash;
	if (unlikely(!tb)) {
		spin_unlock(&head->lock);
		return -ENOENT;
	}
	if (tb->port != port) {
		l3mdev = inet_sk_bound_l3mdev(sk);

		/* NOTE: using tproxy and redirecting skbs to a proxy
		 * on a different listener port breaks the assumption
		 * that the listener socket's icsk_bind_hash is the same
		 * as that of the child socket. We have to look up or
		 * create a new bind bucket for the child here. */
		inet_bind_bucket_for_each(tb, &head->chain) {
			if (net_eq(ib_net(tb), sock_net(sk)) &&
			    tb->l3mdev == l3mdev && tb->port == port)
				break;
		}
		if (!tb) {
			tb = inet_bind_bucket_create(table->bind_bucket_cachep,
						     sock_net(sk), head, port,
						     l3mdev);
			if (!tb) {
				spin_unlock(&head->lock);
				return -ENOMEM;
			}
		}
	}
	inet_bind_hash(child, tb, port);
	spin_unlock(&head->lock);

	return 0;
}
EXPORT_SYMBOL_GPL(__inet_inherit_port);

//取sk对应的listen哈希桶
static struct inet_listen_hashbucket *
inet_lhash2_bucket_sk(struct inet_hashinfo *h, struct sock *sk)
{
	u32 hash;

#if IS_ENABLED(CONFIG_IPV6)
	if (sk->sk_family == AF_INET6)
		hash = ipv6_portaddr_hash(sock_net(sk),
					  &sk->sk_v6_rcv_saddr,
					  inet_sk(sk)->inet_num);
	else
#endif
		hash = ipv4_portaddr_hash(sock_net(sk),
					  inet_sk(sk)->inet_rcv_saddr,
					  inet_sk(sk)->inet_num);
	return inet_lhash2_bucket(h, hash);
}

//将socket加入到lhash2表中（如果lhash2表未初始化，则跳过）
static void inet_hash2(struct inet_hashinfo *h, struct sock *sk)
{
	struct inet_listen_hashbucket *ilb2;

	//未初始化，直接返回
	if (!h->lhash2)
		return;

	/*取sk对应的桶*/
	ilb2 = inet_lhash2_bucket_sk(h, sk);

	spin_lock(&ilb2->lock);
	//加入socket到listen链
	if (sk->sk_reuseport && sk->sk_family == AF_INET6)
		hlist_add_tail_rcu(&inet_csk(sk)->icsk_listen_portaddr_node,
				   &ilb2->head);
	else
		hlist_add_head_rcu(&inet_csk(sk)->icsk_listen_portaddr_node,
				   &ilb2->head);
	ilb2->count++;
	spin_unlock(&ilb2->lock);
}

//删除已加入listen链的socket
static void inet_unhash2(struct inet_hashinfo *h, struct sock *sk)
{
	struct inet_listen_hashbucket *ilb2;

	if (!h->lhash2 ||
	    WARN_ON_ONCE(hlist_unhashed(&inet_csk(sk)->icsk_listen_portaddr_node)))
		return;

	ilb2 = inet_lhash2_bucket_sk(h, sk);

	spin_lock(&ilb2->lock);
	hlist_del_init_rcu(&inet_csk(sk)->icsk_listen_portaddr_node);
	ilb2->count--;
	spin_unlock(&ilb2->lock);
}

static inline int compute_score(struct sock *sk, struct net *net,
				const unsigned short hnum, const __be32 daddr,
				const int dif, const int sdif, bool exact_dif)
{
	int score = -1;

	if (net_eq(sock_net(sk), net) && sk->sk_num == hnum &&
			!ipv6_only_sock(sk)) {
	    	//端口号必须一致且非ipv6　socket,否则继续匹配
		if (sk->sk_rcv_saddr != daddr)
			return -1;

		if (!inet_sk_bound_dev_eq(net, sk->sk_bound_dev_if, dif, sdif))
			return -1;

		score = sk->sk_family == PF_INET ? 2 : 1;
		if (READ_ONCE(sk->sk_incoming_cpu) == raw_smp_processor_id())
			score++;
	}
	return score;
}

static inline struct sock *lookup_reuseport(struct net *net, struct sock *sk,
					    struct sk_buff *skb, int doff,
					    __be32 saddr, __be16 sport,
					    __be32 daddr, unsigned short hnum)
{
	struct sock *reuse_sk = NULL;
	u32 phash;

	if (sk->sk_reuseport) {
		phash = inet_ehashfn(net, daddr, hnum, saddr, sport);
		reuse_sk = reuseport_select_sock(sk, phash, skb, doff);
	}
	return reuse_sk;
}

/*
 * Here are some nice properties to exploit here. The BSD API
 * does not allow a listening sock to specify the remote port nor the
 * remote address for the connection. So always assume those are both
 * wildcarded during the search since they can never be otherwise.
 */

/* called with rcu_read_lock() : No refcount taken on the socket */
static struct sock *inet_lhash2_lookup(struct net *net,
				struct inet_listen_hashbucket *ilb2,
				struct sk_buff *skb, int doff,
				const __be32 saddr/*源ip地址*/, __be16 sport/*源端口*/,
				const __be32 daddr/*目的ip地址*/, const unsigned short hnum/*目的端口*/,
				const int dif, const int sdif)
{
	bool exact_dif = inet_exact_dif_match(net, skb);
	struct inet_connection_sock *icsk;
	struct sock *sk, *result = NULL;
	int score, hiscore = 0;

	inet_lhash2_for_each_icsk_rcu(icsk, &ilb2->head) {
		sk = (struct sock *)icsk;
		score = compute_score(sk, net, hnum, daddr,
				      dif, sdif, exact_dif);
		if (score > hiscore) {
			result = lookup_reuseport(net, sk, skb, doff,
						  saddr, sport, daddr, hnum);
			if (result)
				return result;

			result = sk;
			hiscore = score;
		}
	}

	return result;
}

<<<<<<< HEAD
//查询本地监听端口的sock
=======
static inline struct sock *inet_lookup_run_bpf(struct net *net,
					       struct inet_hashinfo *hashinfo,
					       struct sk_buff *skb, int doff,
					       __be32 saddr, __be16 sport,
					       __be32 daddr, u16 hnum)
{
	struct sock *sk, *reuse_sk;
	bool no_reuseport;

	if (hashinfo != &tcp_hashinfo)
		return NULL; /* only TCP is supported */

	no_reuseport = bpf_sk_lookup_run_v4(net, IPPROTO_TCP,
					    saddr, sport, daddr, hnum, &sk);
	if (no_reuseport || IS_ERR_OR_NULL(sk))
		return sk;

	reuse_sk = lookup_reuseport(net, sk, skb, doff, saddr, sport, daddr, hnum);
	if (reuse_sk)
		sk = reuse_sk;
	return sk;
}

>>>>>>> 00e4db51
struct sock *__inet_lookup_listener(struct net *net,
				    struct inet_hashinfo *hashinfo,
				    struct sk_buff *skb, int doff,
				    const __be32 saddr/*源ip*/, __be16 sport,/*源port*/
				    const __be32 daddr/*目的ip*/, const unsigned short hnum,/*目的port,主机序*/
				    const int dif, const int sdif)
{
	struct inet_listen_hashbucket *ilb2;
	struct sock *result = NULL;
	unsigned int hash2;

<<<<<<< HEAD
	//通过目的port及目的ip计算hash
=======
	/* Lookup redirect from BPF */
	if (static_branch_unlikely(&bpf_sk_lookup_enabled)) {
		result = inet_lookup_run_bpf(net, hashinfo, skb, doff,
					     saddr, sport, daddr, hnum);
		if (result)
			goto done;
	}

>>>>>>> 00e4db51
	hash2 = ipv4_portaddr_hash(net, daddr, hnum);
	ilb2 = inet_lhash2_bucket(hashinfo, hash2);

	result = inet_lhash2_lookup(net, ilb2/*待查询的hash桶*/, skb, doff,
				    saddr, sport, daddr, hnum,
				    dif, sdif);
	if (result)
		goto done;

	/* Lookup lhash2 with INADDR_ANY */
	//查询通过any绑定的socket
	hash2 = ipv4_portaddr_hash(net, htonl(INADDR_ANY), hnum);
	ilb2 = inet_lhash2_bucket(hashinfo, hash2);

	result = inet_lhash2_lookup(net, ilb2/*待查询的hash桶*/, skb, doff,
				    saddr, sport, htonl(INADDR_ANY), hnum,
				    dif, sdif);
done:
	if (IS_ERR(result))
		return NULL;
	return result;
}
EXPORT_SYMBOL_GPL(__inet_lookup_listener);

/* All sockets share common refcount, but have different destructors */
void sock_gen_put(struct sock *sk)
{
	if (!refcount_dec_and_test(&sk->sk_refcnt))
		return;

	if (sk->sk_state == TCP_TIME_WAIT)
		inet_twsk_free(inet_twsk(sk));
	else if (sk->sk_state == TCP_NEW_SYN_RECV)
		reqsk_free(inet_reqsk(sk));
	else
		sk_free(sk);
}
EXPORT_SYMBOL_GPL(sock_gen_put);

void sock_edemux(struct sk_buff *skb)
{
	sock_gen_put(skb->sk);
}
EXPORT_SYMBOL(sock_edemux);

//查询稳定连接对应的sock
struct sock *__inet_lookup_established(struct net *net,
				  struct inet_hashinfo *hashinfo,
				  const __be32 saddr, const __be16 sport,
				  const __be32 daddr, const u16 hnum/*目的端口，主机序*/,
				  const int dif, const int sdif)
{
	//生成地址pair(acookie),端口pair(ports)
	INET_ADDR_COOKIE(acookie, saddr, daddr);
	const __portpair ports = INET_COMBINED_PORTS(sport, hnum);
	struct sock *sk;
	const struct hlist_nulls_node *node;
	/* Optimize here for direct hit, only listening connections can
	 * have wildcards anyways.
	 */
	//查询稳定连接哈希表
	unsigned int hash = inet_ehashfn(net, daddr, hnum, saddr, sport);
	unsigned int slot = hash & hashinfo->ehash_mask;
	struct inet_ehash_bucket *head = &hashinfo->ehash[slot];

begin:
	sk_nulls_for_each_rcu(sk, node, &head->chain) {
		//hash比对
		if (sk->sk_hash != hash)
			continue;
		//hash值相等，与sk内部成员进行比对（地址pair,port pair及接口匹配）
		if (likely(INET_MATCH(sk, net, acookie,
				      saddr, daddr, ports, dif, sdif))) {

		    //增加此socket的引用
			if (unlikely(!refcount_inc_not_zero(&sk->sk_refcnt)))
				goto out;

			//增加socket引用成功，再查询一遍（为什么？）
			if (unlikely(!INET_MATCH(sk, net, acookie,
						 saddr, daddr, ports,
						 dif, sdif))) {
				sock_gen_put(sk);
				goto begin;
			}

			//找到匹配的sk
			goto found;
		}
	}
	/*
	 * if the nulls value we got at the end of this lookup is
	 * not the expected one, we must restart lookup.
	 * We probably met an item that was moved to another chain.
	 */
	if (get_nulls_value(node) != slot)
		goto begin;
out:
	sk = NULL;
found:
	return sk;
}
EXPORT_SYMBOL_GPL(__inet_lookup_established);

/* called with local bh disabled */
static int __inet_check_established(struct inet_timewait_death_row *death_row,
				    struct sock *sk, __u16 lport,
				    struct inet_timewait_sock **twp)
{
	struct inet_hashinfo *hinfo = death_row->hashinfo;
	struct inet_sock *inet = inet_sk(sk);
	__be32 daddr = inet->inet_rcv_saddr;
	__be32 saddr = inet->inet_daddr;
	int dif = sk->sk_bound_dev_if;
	struct net *net = sock_net(sk);
	int sdif = l3mdev_master_ifindex_by_index(net, dif);
	INET_ADDR_COOKIE(acookie, saddr, daddr);
	const __portpair ports = INET_COMBINED_PORTS(inet->inet_dport, lport);
	unsigned int hash = inet_ehashfn(net, daddr, lport,
					 saddr, inet->inet_dport);
	struct inet_ehash_bucket *head = inet_ehash_bucket(hinfo, hash);
	spinlock_t *lock = inet_ehash_lockp(hinfo, hash);
	struct sock *sk2;
	const struct hlist_nulls_node *node;
	struct inet_timewait_sock *tw = NULL;

	spin_lock(lock);

	sk_nulls_for_each(sk2, node, &head->chain) {
		if (sk2->sk_hash != hash)
			continue;

		if (likely(INET_MATCH(sk2, net, acookie,
					 saddr, daddr, ports, dif, sdif))) {
			if (sk2->sk_state == TCP_TIME_WAIT) {
				tw = inet_twsk(sk2);
				if (twsk_unique(sk, sk2, twp))
					break;
			}
			goto not_unique;
		}
	}

	/* Must record num and sport now. Otherwise we will see
	 * in hash table socket with a funny identity.
	 */
	inet->inet_num = lport;
	inet->inet_sport = htons(lport);
	sk->sk_hash = hash;
	WARN_ON(!sk_unhashed(sk));
	__sk_nulls_add_node_rcu(sk, &head->chain);
	if (tw) {
		sk_nulls_del_node_init_rcu((struct sock *)tw);
		__NET_INC_STATS(net, LINUX_MIB_TIMEWAITRECYCLED);
	}
	spin_unlock(lock);
	sock_prot_inuse_add(sock_net(sk), sk->sk_prot, 1);

	if (twp) {
		*twp = tw;
	} else if (tw) {
		/* Silly. Should hash-dance instead... */
		inet_twsk_deschedule_put(tw);
	}
	return 0;

not_unique:
	spin_unlock(lock);
	return -EADDRNOTAVAIL;
}

static u32 inet_sk_port_offset(const struct sock *sk)
{
	const struct inet_sock *inet = inet_sk(sk);

	return secure_ipv4_port_ephemeral(inet->inet_rcv_saddr,
					  inet->inet_daddr,
					  inet->inet_dport);
}

/* insert a socket into ehash, and eventually remove another one
 * (The another one can be a SYN_RECV or TIMEWAIT
 */
//将socket加入到ehash表中
bool inet_ehash_insert(struct sock *sk, struct sock *osk)
{
	struct inet_hashinfo *hashinfo = sk->sk_prot->h.hashinfo;
	struct hlist_nulls_head *list;
	struct inet_ehash_bucket *head;
	spinlock_t *lock;
	bool ret = true;

	WARN_ON_ONCE(!sk_unhashed(sk));

	sk->sk_hash = sk_ehashfn(sk);
	head = inet_ehash_bucket(hashinfo, sk->sk_hash);
	list = &head->chain;
	lock = inet_ehash_lockp(hashinfo, sk->sk_hash);

	spin_lock(lock);
	if (osk) {
		WARN_ON_ONCE(sk->sk_hash != osk->sk_hash);
		ret = sk_nulls_del_node_init_rcu(osk);
	}
	if (ret)
		__sk_nulls_add_node_rcu(sk, list);
	spin_unlock(lock);
	return ret;
}

bool inet_ehash_nolisten(struct sock *sk, struct sock *osk)
{
	bool ok = inet_ehash_insert(sk, osk);

	if (ok) {
		sock_prot_inuse_add(sock_net(sk), sk->sk_prot, 1);
	} else {
		percpu_counter_inc(sk->sk_prot->orphan_count);
		//置为TCP_CLOSE状态
		inet_sk_set_state(sk, TCP_CLOSE);
		sock_set_flag(sk, SOCK_DEAD);
		inet_csk_destroy_sock(sk);
	}
	return ok;
}
EXPORT_SYMBOL_GPL(inet_ehash_nolisten);

static int inet_reuseport_add_sock(struct sock *sk,
				   struct inet_listen_hashbucket *ilb)
{
	struct inet_bind_bucket *tb = inet_csk(sk)->icsk_bind_hash;
	const struct hlist_nulls_node *node;
	struct sock *sk2;
	kuid_t uid = sock_i_uid(sk);

	//遍历ilb->nulls_head
	sk_nulls_for_each_rcu(sk2, node, &ilb->nulls_head) {
		if (sk2 != sk &&
		    sk2->sk_family == sk->sk_family /*family一致*/&&
		    ipv6_only_sock(sk2) == ipv6_only_sock(sk) &&
		    sk2->sk_bound_dev_if == sk->sk_bound_dev_if &&
		    inet_csk(sk2)->icsk_bind_hash == tb &&
		    sk2->sk_reuseport && uid_eq(uid, sock_i_uid(sk2)) &&
		    inet_rcv_saddr_equal(sk, sk2, false))
		    /*找到与其相同的socket,将其加入sk_reuseport_cb*/
			return reuseport_add_sock(sk, sk2,
						  inet_rcv_saddr_any(sk));
	}

	return reuseport_alloc(sk, inet_rcv_saddr_any(sk));
}

//将sock加入到listening哈希表
int __inet_hash(struct sock *sk, struct sock *osk)
{
	struct inet_hashinfo *hashinfo = sk->sk_prot->h.hashinfo;
	struct inet_listen_hashbucket *ilb;
	int err = 0;

	//非listen状态处理
	if (sk->sk_state != TCP_LISTEN) {
		inet_ehash_nolisten(sk, osk);
		return 0;
	}

	//socket必须不能加入hash中
	WARN_ON(!sk_unhashed(sk));

	//取socket对应的listening_hash哈希桶
	ilb = &hashinfo->listening_hash[inet_sk_listen_hashfn(sk)];

	spin_lock(&ilb->lock);
	//如果此socket开启了port reuse,则将sock加入到reuseport中
	if (sk->sk_reuseport) {
		err = inet_reuseport_add_sock(sk, ilb);
		if (err)
			goto unlock;
	}

	//将sk加入到链表ilb->nulls_head
	if (IS_ENABLED(CONFIG_IPV6) && sk->sk_reuseport &&
		sk->sk_family == AF_INET6)
		__sk_nulls_add_node_tail_rcu(sk, &ilb->nulls_head);
	else
		__sk_nulls_add_node_rcu(sk, &ilb->nulls_head);

	//将sk加入到lhash2表中
	inet_hash2(hashinfo, sk);
	ilb->count++;
	sock_set_flag(sk, SOCK_RCU_FREE);
	sock_prot_inuse_add(sock_net(sk), sk->sk_prot, 1);
unlock:
	spin_unlock(&ilb->lock);

	return err;
}
EXPORT_SYMBOL(__inet_hash);

//socket注册
int inet_hash(struct sock *sk)
{
	int err = 0;

	//注册任何非close状态的socket
	if (sk->sk_state != TCP_CLOSE) {
		local_bh_disable();
		err = __inet_hash(sk, NULL);
		local_bh_enable();
	}

	return err;
}
EXPORT_SYMBOL_GPL(inet_hash);

void inet_unhash(struct sock *sk)
{
	struct inet_hashinfo *hashinfo = sk->sk_prot->h.hashinfo;
	struct inet_listen_hashbucket *ilb = NULL;
	spinlock_t *lock;

	if (sk_unhashed(sk))
		return;

	//socket为listen状态
	if (sk->sk_state == TCP_LISTEN) {
		ilb = &hashinfo->listening_hash[inet_sk_listen_hashfn(sk)];
		lock = &ilb->lock;
	} else {
		lock = inet_ehash_lockp(hashinfo, sk->sk_hash);
	}
	spin_lock_bh(lock);
	if (sk_unhashed(sk))
		goto unlock;

	if (rcu_access_pointer(sk->sk_reuseport_cb))
		reuseport_detach_sock(sk);
	if (ilb) {
		inet_unhash2(hashinfo, sk);
		ilb->count--;
	}
	__sk_nulls_del_node_init_rcu(sk);
	sock_prot_inuse_add(sock_net(sk), sk->sk_prot, -1);
unlock:
	spin_unlock_bh(lock);
}
EXPORT_SYMBOL_GPL(inet_unhash);

int __inet_hash_connect(struct inet_timewait_death_row *death_row,
		struct sock *sk, u32 port_offset,
		int (*check_established)(struct inet_timewait_death_row *,
			struct sock *, __u16, struct inet_timewait_sock **))
{
	struct inet_hashinfo *hinfo = death_row->hashinfo;
	struct inet_timewait_sock *tw = NULL;
	struct inet_bind_hashbucket *head;
	int port = inet_sk(sk)->inet_num;
	struct net *net = sock_net(sk);
	struct inet_bind_bucket *tb;
	u32 remaining, offset;
	int ret, i, low, high;
	static u32 hint;
	int l3mdev;

	if (port) {
		head = &hinfo->bhash[inet_bhashfn(net, port,
						  hinfo->bhash_size)];
		tb = inet_csk(sk)->icsk_bind_hash;
		spin_lock_bh(&head->lock);
		if (sk_head(&tb->owners) == sk && !sk->sk_bind_node.next) {
			inet_ehash_nolisten(sk, NULL);
			spin_unlock_bh(&head->lock);
			return 0;
		}
		spin_unlock(&head->lock);
		/* No definite answer... Walk to established hash table */
		ret = check_established(death_row, sk, port, NULL);
		local_bh_enable();
		return ret;
	}

	l3mdev = inet_sk_bound_l3mdev(sk);

	inet_get_local_port_range(net, &low, &high);
	high++; /* [32768, 60999] -> [32768, 61000[ */
	remaining = high - low;
	if (likely(remaining > 1))
		remaining &= ~1U;

	offset = (hint + port_offset) % remaining;
	/* In first pass we try ports of @low parity.
	 * inet_csk_get_port() does the opposite choice.
	 */
	offset &= ~1U;
other_parity_scan:
	port = low + offset;
	for (i = 0; i < remaining; i += 2, port += 2) {
		if (unlikely(port >= high))
			port -= remaining;
		if (inet_is_local_reserved_port(net, port))
			continue;
		head = &hinfo->bhash[inet_bhashfn(net, port,
						  hinfo->bhash_size)];
		spin_lock_bh(&head->lock);

		/* Does not bother with rcv_saddr checks, because
		 * the established check is already unique enough.
		 */
		inet_bind_bucket_for_each(tb, &head->chain) {
			if (net_eq(ib_net(tb), net) && tb->l3mdev == l3mdev &&
			    tb->port == port) {
				if (tb->fastreuse >= 0 ||
				    tb->fastreuseport >= 0)
					goto next_port;
				WARN_ON(hlist_empty(&tb->owners));
				if (!check_established(death_row, sk,
						       port, &tw))
					goto ok;
				goto next_port;
			}
		}

		tb = inet_bind_bucket_create(hinfo->bind_bucket_cachep,
					     net, head, port, l3mdev);
		if (!tb) {
			spin_unlock_bh(&head->lock);
			return -ENOMEM;
		}
		tb->fastreuse = -1;
		tb->fastreuseport = -1;
		goto ok;
next_port:
		spin_unlock_bh(&head->lock);
		cond_resched();
	}

	offset++;
	if ((offset & 1) && remaining > 1)
		goto other_parity_scan;

	return -EADDRNOTAVAIL;

ok:
	hint += i + 2;

	/* Head lock still held and bh's disabled */
	inet_bind_hash(sk, tb, port);
	if (sk_unhashed(sk)) {
		inet_sk(sk)->inet_sport = htons(port);
		inet_ehash_nolisten(sk, (struct sock *)tw);
	}
	if (tw)
		inet_twsk_bind_unhash(tw, hinfo);
	spin_unlock(&head->lock);
	if (tw)
		inet_twsk_deschedule_put(tw);
	local_bh_enable();
	return 0;
}

/*
 * Bind a port for a connect operation and hash it.
 */
int inet_hash_connect(struct inet_timewait_death_row *death_row,
		      struct sock *sk)
{
	u32 port_offset = 0;

	if (!inet_sk(sk)->inet_num)
		port_offset = inet_sk_port_offset(sk);
	return __inet_hash_connect(death_row, sk, port_offset,
				   __inet_check_established);
}
EXPORT_SYMBOL_GPL(inet_hash_connect);

//仅初始化listening_hash表
void inet_hashinfo_init(struct inet_hashinfo *h)
{
	int i;

	for (i = 0; i < INET_LHTABLE_SIZE; i++) {
		spin_lock_init(&h->listening_hash[i].lock);
		INIT_HLIST_NULLS_HEAD(&h->listening_hash[i].nulls_head,
				      i + LISTENING_NULLS_BASE);
		h->listening_hash[i].count = 0;
	}

	h->lhash2 = NULL;
}
EXPORT_SYMBOL_GPL(inet_hashinfo_init);

//初始化lhash2哈希表
static void init_hashinfo_lhash2(struct inet_hashinfo *h)
{
	int i;

	for (i = 0; i <= h->lhash2_mask; i++) {
		spin_lock_init(&h->lhash2[i].lock);
		INIT_HLIST_HEAD(&h->lhash2[i].head);
		h->lhash2[i].count = 0;
	}
}

//申请lhash2哈希表并初始化它
void __init inet_hashinfo2_init(struct inet_hashinfo *h, const char *name,
				unsigned long numentries, int scale,
				unsigned long low_limit,
				unsigned long high_limit)
{
	h->lhash2 = alloc_large_system_hash(name,
					    sizeof(*h->lhash2),
					    numentries,
					    scale,
					    0,
					    NULL,
					    &h->lhash2_mask,
					    low_limit,
					    high_limit);
	init_hashinfo_lhash2(h);
}

int inet_hashinfo2_init_mod(struct inet_hashinfo *h)
{
	h->lhash2 = kmalloc_array(INET_LHTABLE_SIZE, sizeof(*h->lhash2), GFP_KERNEL);
	if (!h->lhash2)
		return -ENOMEM;

	h->lhash2_mask = INET_LHTABLE_SIZE - 1;
	/* INET_LHTABLE_SIZE must be a power of 2 */
	BUG_ON(INET_LHTABLE_SIZE & h->lhash2_mask);

	init_hashinfo_lhash2(h);
	return 0;
}
EXPORT_SYMBOL_GPL(inet_hashinfo2_init_mod);

int inet_ehash_locks_alloc(struct inet_hashinfo *hashinfo)
{
	unsigned int locksz = sizeof(spinlock_t);
	unsigned int i, nblocks = 1;

	if (locksz != 0) {
		/* allocate 2 cache lines or at least one spinlock per cpu */
		nblocks = max(2U * L1_CACHE_BYTES / locksz, 1U);
		nblocks = roundup_pow_of_two(nblocks * num_possible_cpus());

		/* no more locks than number of hash buckets */
		nblocks = min(nblocks, hashinfo->ehash_mask + 1);

		hashinfo->ehash_locks = kvmalloc_array(nblocks, locksz, GFP_KERNEL);
		if (!hashinfo->ehash_locks)
			return -ENOMEM;

		for (i = 0; i < nblocks; i++)
			spin_lock_init(&hashinfo->ehash_locks[i]);
	}
	hashinfo->ehash_locks_mask = nblocks - 1;
	return 0;
}
EXPORT_SYMBOL_GPL(inet_ehash_locks_alloc);<|MERGE_RESOLUTION|>--- conflicted
+++ resolved
@@ -306,9 +306,6 @@
 	return result;
 }
 
-<<<<<<< HEAD
-//查询本地监听端口的sock
-=======
 static inline struct sock *inet_lookup_run_bpf(struct net *net,
 					       struct inet_hashinfo *hashinfo,
 					       struct sk_buff *skb, int doff,
@@ -332,7 +329,7 @@
 	return sk;
 }
 
->>>>>>> 00e4db51
+//查询本地监听端口的sock
 struct sock *__inet_lookup_listener(struct net *net,
 				    struct inet_hashinfo *hashinfo,
 				    struct sk_buff *skb, int doff,
@@ -344,9 +341,6 @@
 	struct sock *result = NULL;
 	unsigned int hash2;
 
-<<<<<<< HEAD
-	//通过目的port及目的ip计算hash
-=======
 	/* Lookup redirect from BPF */
 	if (static_branch_unlikely(&bpf_sk_lookup_enabled)) {
 		result = inet_lookup_run_bpf(net, hashinfo, skb, doff,
@@ -355,7 +349,7 @@
 			goto done;
 	}
 
->>>>>>> 00e4db51
+	//通过目的port及目的ip计算hash
 	hash2 = ipv4_portaddr_hash(net, daddr, hnum);
 	ilb2 = inet_lhash2_bucket(hashinfo, hash2);
 
