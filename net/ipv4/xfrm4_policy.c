--- conflicted
+++ resolved
@@ -71,21 +71,6 @@
 	return 0;
 }
 
-<<<<<<< HEAD
-static int xfrm4_get_tos(const struct flowi *fl)
-{
-	return IPTOS_RT_MASK & fl->u.ip4.flowi4_tos; /* Strip ECN bits */
-}
-
-//ipv4 初始化path
-static int xfrm4_init_path(struct xfrm_dst *path, struct dst_entry *dst,
-			   int nfheader_len)
-{
-	return 0;
-}
-
-=======
->>>>>>> 3ab4436f
 static int xfrm4_fill_dst(struct xfrm_dst *xdst, struct net_device *dev,
 			  const struct flowi *fl)
 {
@@ -116,130 +101,6 @@
 	return 0;
 }
 
-<<<<<<< HEAD
-//提取skb的流信息，将其填充到fl中，reverse用于表示是否提取反向
-static void
-_decode_session4(struct sk_buff *skb, struct flowi *fl, int reverse)
-{
-	const struct iphdr *iph = ip_hdr(skb);
-	//指向ipv4的运输层
-	u8 *xprth = skb_network_header(skb) + iph->ihl * 4;
-	struct flowi4 *fl4 = &fl->u.ip4;
-	int oif = 0;
-
-	if (skb_dst(skb))
-		oif = skb_dst(skb)->dev->ifindex;
-
-	memset(fl4, 0, sizeof(struct flowi4));
-	fl4->flowi4_mark = skb->mark;
-	fl4->flowi4_oif = reverse ? skb->skb_iif : oif;
-
-	if (!ip_is_fragment(iph)) {
-		switch (iph->protocol) {
-		case IPPROTO_UDP:
-		case IPPROTO_UDPLITE:
-		case IPPROTO_TCP:
-		case IPPROTO_SCTP:
-		case IPPROTO_DCCP:
-			//提取srcport,dstport
-			if (xprth + 4 < skb->data ||
-			    pskb_may_pull(skb, xprth + 4 - skb->data)) {
-				__be16 *ports;
-
-				xprth = skb_network_header(skb) + iph->ihl * 4;
-				ports = (__be16 *)xprth;
-
-				fl4->fl4_sport = ports[!!reverse];
-				fl4->fl4_dport = ports[!reverse];
-			}
-			break;
-
-		case IPPROTO_ICMP:
-			//icmp采用type,code
-			if (xprth + 2 < skb->data ||
-			    pskb_may_pull(skb, xprth + 2 - skb->data)) {
-				u8 *icmp;
-
-				xprth = skb_network_header(skb) + iph->ihl * 4;
-				icmp = xprth;
-
-				fl4->fl4_icmp_type = icmp[0];
-				fl4->fl4_icmp_code = icmp[1];
-			}
-			break;
-
-		case IPPROTO_ESP:
-			//esp协议时，提取spi
-			if (xprth + 4 < skb->data ||
-			    pskb_may_pull(skb, xprth + 4 - skb->data)) {
-				__be32 *ehdr;
-
-				xprth = skb_network_header(skb) + iph->ihl * 4;
-				ehdr = (__be32 *)xprth;
-
-				fl4->fl4_ipsec_spi = ehdr[0];
-			}
-			break;
-
-		case IPPROTO_AH:
-			//ah协议时，提取spi
-			if (xprth + 8 < skb->data ||
-			    pskb_may_pull(skb, xprth + 8 - skb->data)) {
-				__be32 *ah_hdr;
-
-				xprth = skb_network_header(skb) + iph->ihl * 4;
-				ah_hdr = (__be32 *)xprth;
-
-				fl4->fl4_ipsec_spi = ah_hdr[1];
-			}
-			break;
-
-		case IPPROTO_COMP:
-			if (xprth + 4 < skb->data ||
-			    pskb_may_pull(skb, xprth + 4 - skb->data)) {
-				__be16 *ipcomp_hdr;
-
-				xprth = skb_network_header(skb) + iph->ihl * 4;
-				ipcomp_hdr = (__be16 *)xprth;
-
-				fl4->fl4_ipsec_spi = htonl(ntohs(ipcomp_hdr[1]));
-			}
-			break;
-
-		case IPPROTO_GRE:
-			//gre协议时，提取key值（即gre隧道id)
-			if (xprth + 12 < skb->data ||
-			    pskb_may_pull(skb, xprth + 12 - skb->data)) {
-				__be16 *greflags;
-				__be32 *gre_hdr;
-
-				xprth = skb_network_header(skb) + iph->ihl * 4;
-				greflags = (__be16 *)xprth;
-				gre_hdr = (__be32 *)xprth;
-
-				if (greflags[0] & GRE_KEY) {
-					if (greflags[0] & GRE_CSUM)
-						gre_hdr++;
-					fl4->fl4_gre_key = gre_hdr[1];
-				}
-			}
-			break;
-
-		default:
-			fl4->fl4_ipsec_spi = 0;
-			break;
-		}
-	}
-
-	//提取saddr,daddr,protocol,tos
-	fl4->flowi4_proto = iph->protocol;
-	fl4->daddr = reverse ? iph->saddr : iph->daddr;
-	fl4->saddr = reverse ? iph->daddr : iph->saddr;
-	fl4->flowi4_tos = iph->tos;
-}
-
-=======
->>>>>>> 3ab4436f
 static void xfrm4_update_pmtu(struct dst_entry *dst, struct sock *sk,
 			      struct sk_buff *skb, u32 mtu)
 {
@@ -291,16 +152,8 @@
 //ipv4 policy信息
 static const struct xfrm_policy_afinfo xfrm4_policy_afinfo = {
 	.dst_ops =		&xfrm4_dst_ops_template,
-<<<<<<< HEAD
 	.dst_lookup =		xfrm4_dst_lookup,//查路由
 	.get_saddr =		xfrm4_get_saddr,//获取源地址
-	.decode_session =	_decode_session4,//流特证提取
-	.get_tos =		xfrm4_get_tos,
-	.init_path =		xfrm4_init_path,//path初始化函数
-=======
-	.dst_lookup =		xfrm4_dst_lookup,
-	.get_saddr =		xfrm4_get_saddr,
->>>>>>> 3ab4436f
 	.fill_dst =		xfrm4_fill_dst,
 	.blackhole_route =	ipv4_blackhole_route,
 };
