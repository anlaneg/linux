--- conflicted
+++ resolved
@@ -266,83 +266,51 @@
 	struct tcphdr *th2;
 	struct sk_buff *p;
 
-	list_for_each_entry(p, head, list) {
-		if (!NAPI_GRO_CB(p)->same_flow)
-			continue;
-
-		th2 = tcp_hdr(p);
-		if (*(u32 *)&th->source ^ *(u32 *)&th2->source) {
-			NAPI_GRO_CB(p)->same_flow = 0;
-			continue;
-		}
-
-		return p;
-	}
-
-	return NULL;
-}
-
-struct tcphdr *tcp_gro_pull_header(struct sk_buff *skb)
-{
-	unsigned int thlen, hlen, off;
-	struct tcphdr *th;
-<<<<<<< HEAD
-	struct tcphdr *th2;
-	unsigned int len;
-	unsigned int thlen;
-	__be32 flags;
-	unsigned int mss = 1;
-	unsigned int hlen;
-	unsigned int off;
-	int flush = 1;/*默认执行flush*/
-	int i;
-=======
->>>>>>> 155a3c00
-
-	off = skb_gro_offset(skb);
-	hlen = off + sizeof(*th);
-	//自skb->data+offset取tcp头部（不考虑选项）
-	th = skb_gro_header(skb, hlen, off);
-	if (unlikely(!th))
-		return NULL;
-
-	thlen = th->doff * 4;
-	if (thlen < sizeof(*th))
-<<<<<<< HEAD
-		//tcp头部长度不同，flush
-		goto out;
-
-	hlen = off + thlen;
-	if (skb_gro_header_hard(skb, hlen)) {
-		//自skb->data+offset取tcp头部（考虑选项）
-=======
-		return NULL;
-
-	hlen = off + thlen;
-	if (!skb_gro_may_pull(skb, hlen)) {
->>>>>>> 155a3c00
-		th = skb_gro_header_slow(skb, hlen, off);
-		if (unlikely(!th))
-			return NULL;
-	}
-
-	//使data_offset指向tcp负载
-	skb_gro_pull(skb, thlen);
-
-<<<<<<< HEAD
-	len = skb_gro_len(skb);
-	//取tcpflags
-	flags = tcp_flag_word(th);
-
 	//遍历head上缓存的skb,分辨当前skb是否与此链上的某一个skb是同一条流
 	list_for_each_entry(p, head, list) {
 		//跳过与本skb非同一条流的缓存
 		if (!NAPI_GRO_CB(p)->same_flow)
 			continue;
-=======
+
+		th2 = tcp_hdr(p);
+		//srcport不同，认为非同一条流
+		if (*(u32 *)&th->source ^ *(u32 *)&th2->source) {
+			NAPI_GRO_CB(p)->same_flow = 0;
+			continue;
+		}
+
+		return p;/*找到与本skb为同条流的skb2,下统称skb2*/
+	}
+
+	return NULL;
+}
+
+struct tcphdr *tcp_gro_pull_header(struct sk_buff *skb)
+{
+	unsigned int thlen, hlen, off;
+	struct tcphdr *th;
+
+	off = skb_gro_offset(skb);
+	hlen = off + sizeof(*th);
+	th = skb_gro_header(skb, hlen, off);
+	if (unlikely(!th))
+		return NULL;
+
+	thlen = th->doff * 4;
+	if (thlen < sizeof(*th))
+		return NULL;
+
+	hlen = off + thlen;
+	if (!skb_gro_may_pull(skb, hlen)) {
+		th = skb_gro_header_slow(skb, hlen, off);
+		if (unlikely(!th))
+			return NULL;
+	}
+
+	skb_gro_pull(skb, thlen);
+
 	return th;
 }
->>>>>>> 155a3c00
 
 struct sk_buff *tcp_gro_receive(struct list_head *head, struct sk_buff *skb,
 				struct tcphdr *th)
@@ -357,28 +325,6 @@
 	int flush = 1;
 	int i;
 
-<<<<<<< HEAD
-		//srcport不同，认为非同一条流
-		if (*(u32 *)&th->source ^ *(u32 *)&th2->source) {
-			NAPI_GRO_CB(p)->same_flow = 0;
-			continue;
-		}
-
-		goto found;/*找到与本skb为同条流的skb2,下统称skb2*/
-	}
-	p = NULL;
-	goto out_check_final;
-
-found:
-	/* Include the IP ID check below from the inner most IP hdr */
-	flush = NAPI_GRO_CB(p)->flush;
-	//如果当前报文有cwr标记,则flush置为1
-	flush |= (__force int)(flags & TCP_FLAG_CWR);
-	//如果当前skb与skb2 flags不同，且不同的flags中有非(cwr,fin,psh)标记，则flush置1
-	flush |= (__force int)((flags ^ tcp_flag_word(th2)) &
-		  ~(TCP_FLAG_CWR | TCP_FLAG_FIN | TCP_FLAG_PSH));
-	//如果skb与skb2 ack的seq不同，则flush置1
-=======
 	len = skb_gro_len(skb);
 	flags = tcp_flag_word(th);
 
@@ -390,7 +336,6 @@
 	flush = (__force int)(flags & TCP_FLAG_CWR);
 	flush |= (__force int)((flags ^ tcp_flag_word(th2)) &
 		  ~(TCP_FLAG_FIN | TCP_FLAG_PSH));
->>>>>>> 155a3c00
 	flush |= (__force int)(th->ack_seq ^ th2->ack_seq);
 	//skb与skb2的选项不同，则flush置1
 	for (i = sizeof(*th); i < thlen; i += 4)
@@ -510,20 +455,13 @@
 	/* Don't bother verifying checksum if we're going to flush anyway. */
 	if (!NAPI_GRO_CB(skb)->flush &&
 	    skb_gro_checksum_validate(skb, IPPROTO_TCP,
-<<<<<<< HEAD
-				      inet_gro_compute_pseudo)) {
+				      inet_gro_compute_pseudo))
 		//checksum有误的报文，直接flush
-		NAPI_GRO_CB(skb)->flush = 1;
-		return NULL;
-	}
-=======
-				      inet_gro_compute_pseudo))
 		goto flush;
 
 	th = tcp_gro_pull_header(skb);
 	if (!th)
 		goto flush;
->>>>>>> 155a3c00
 
 	tcp4_check_fraglist_gro(head, skb, th);
 
@@ -559,18 +497,7 @@
 	return 0;
 }
 
-<<<<<<< HEAD
-static const struct net_offload tcpv4_offload = {
-	.callbacks = {
-		.gso_segment	=	tcp4_gso_segment,
-		.gro_receive	=	tcp4_gro_receive,
-		.gro_complete	=	tcp4_gro_complete,
-	},
-};
-
 //添加tcp层的gro,gso offload功能
-=======
->>>>>>> 155a3c00
 int __init tcpv4_offload_init(void)
 {
 	net_hotdata.tcpv4_offload = (struct net_offload) {
