--- conflicted
+++ resolved
@@ -195,19 +195,10 @@
 
 	off = skb_gro_offset(skb);
 	hlen = off + sizeof(*th);
-<<<<<<< HEAD
-	th = skb_gro_header_fast(skb, off);
-	if (skb_gro_header_hard(skb, hlen)) {
-		//自skb->data+offset取tcp头部（不考虑选项）
-		th = skb_gro_header_slow(skb, hlen, off);
-		if (unlikely(!th))
-			goto out;
-	}
-=======
+	//自skb->data+offset取tcp头部（不考虑选项）
 	th = skb_gro_header(skb, hlen, off);
 	if (unlikely(!th))
 		goto out;
->>>>>>> 97ee9d1c
 
 	thlen = th->doff * 4;
 	if (thlen < sizeof(*th))
