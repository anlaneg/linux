--- conflicted
+++ resolved
@@ -384,15 +384,9 @@
 		 */
 		if (end < qp->q.len ||
 		    ((qp->q.flags & INET_FRAG_LAST_IN) && end != qp->q.len))
-<<<<<<< HEAD
-			goto err;
+			goto discard_qp;
 		qp->q.flags |= INET_FRAG_LAST_IN;//标记最后一片已到达
 		qp->q.len = end;//指出报文总长度
-=======
-			goto discard_qp;
-		qp->q.flags |= INET_FRAG_LAST_IN;
-		qp->q.len = end;
->>>>>>> 01aa9d51
 	} else {
 		if (end&7) {
 			end &= ~7;//end没有对齐
