// SPDX-License-Identifier: GPL-2.0
/*
 * INET		An implementation of the TCP/IP protocol suite for the LINUX
 *		operating system.  INET is implemented using the  BSD Socket
 *		interface as the means of communication with the user level.
 *
 *		The IP fragmentation functionality.
 *
 * Authors:	Fred N. van Kempen <waltje@uWalt.NL.Mugnet.ORG>
 *		Alan Cox <alan@lxorguk.ukuu.org.uk>
 *
 * Fixes:
 *		Alan Cox	:	Split from ip.c , see ip_input.c for history.
 *		David S. Miller :	Begin massive cleanup...
 *		Andi Kleen	:	Add sysctls.
 *		xxxx		:	Overlapfrag bug.
 *		Ultima          :       ip_expire() kernel panic.
 *		Bill Hawes	:	Frag accounting and evictor fixes.
 *		John McDonald	:	0 length frag bug.
 *		Alexey Kuznetsov:	SMP races, threading, cleanup.
 *		Patrick McHardy :	LRU queue of frag heads for evictor.
 */

#define pr_fmt(fmt) "IPv4: " fmt

#include <linux/compiler.h>
#include <linux/module.h>
#include <linux/types.h>
#include <linux/mm.h>
#include <linux/jiffies.h>
#include <linux/skbuff.h>
#include <linux/list.h>
#include <linux/ip.h>
#include <linux/icmp.h>
#include <linux/netdevice.h>
#include <linux/jhash.h>
#include <linux/random.h>
#include <linux/slab.h>
#include <net/route.h>
#include <net/dst.h>
#include <net/sock.h>
#include <net/ip.h>
#include <net/icmp.h>
#include <net/checksum.h>
#include <net/inetpeer.h>
#include <net/inet_frag.h>
#include <linux/tcp.h>
#include <linux/udp.h>
#include <linux/inet.h>
#include <linux/netfilter_ipv4.h>
#include <net/inet_ecn.h>
#include <net/l3mdev.h>

/* NOTE. Logic of IP defragmentation is parallel to corresponding IPv6
 * code now. If you change something here, _PLEASE_ update ipv6/reassembly.c
 * as well. Or notify me, at least. --ANK
 */
static const char ip_frag_cache_name[] = "ip4-frags";

/* Describe an entry in the "incomplete datagrams" queue. */
struct ipq {
	struct inet_frag_queue q;

	u8		ecn; /* RFC3168 support */
	u16		max_df_size; /* largest frag with DF set seen */
	int             iif;
	unsigned int    rid;
	struct inet_peer *peer;
};

static u8 ip4_frag_ecn(u8 tos)
{
	return 1 << (tos & INET_ECN_MASK);
}

static struct inet_frags ip4_frags;

static int ip_frag_reasm(struct ipq *qp, struct sk_buff *prev,
			 struct net_device *dev);


static void ip4_frag_init(struct inet_frag_queue *q, const void *a)
{
	struct ipq *qp = container_of(q, struct ipq, q);
	struct netns_ipv4 *ipv4 = container_of(q->net, struct netns_ipv4,
					       frags);
	struct net *net = container_of(ipv4, struct net, ipv4);

	const struct frag_v4_compare_key *key = a;

	q->key.v4 = *key;
	qp->ecn = 0;
	qp->peer = q->net->max_dist ?
		inet_getpeer_v4(net->ipv4.peers, key->saddr, key->vif, 1) :
		NULL;
}

static void ip4_frag_free(struct inet_frag_queue *q)
{
	struct ipq *qp;

	qp = container_of(q, struct ipq, q);
	if (qp->peer)
		inet_putpeer(qp->peer);
}


/* Destruction primitives. */

static void ipq_put(struct ipq *ipq)
{
	inet_frag_put(&ipq->q);
}

/* Kill ipq entry. It is not destroyed immediately,
 * because caller (and someone more) holds reference count.
 */
static void ipq_kill(struct ipq *ipq)
{
	inet_frag_kill(&ipq->q);
}

static bool frag_expire_skip_icmp(u32 user)
{
	return user == IP_DEFRAG_AF_PACKET ||
	       ip_defrag_user_in_between(user, IP_DEFRAG_CONNTRACK_IN,
					 __IP_DEFRAG_CONNTRACK_IN_END) ||
	       ip_defrag_user_in_between(user, IP_DEFRAG_CONNTRACK_BRIDGE_IN,
					 __IP_DEFRAG_CONNTRACK_BRIDGE_IN);
}

/*
 * Oops, a fragment queue timed out.  Kill it and send an ICMP reply.
 */
static void ip_expire(struct timer_list *t)
{
	struct inet_frag_queue *frag = from_timer(frag, t, timer);
	const struct iphdr *iph;
	struct sk_buff *head;
	struct net *net;
	struct ipq *qp;
	int err;

	qp = container_of(frag, struct ipq, q);
	net = container_of(qp->q.net, struct net, ipv4.frags);

	rcu_read_lock();
	spin_lock(&qp->q.lock);

	if (qp->q.flags & INET_FRAG_COMPLETE)
		goto out;

	ipq_kill(qp);
	__IP_INC_STATS(net, IPSTATS_MIB_REASMFAILS);

	head = qp->q.fragments;

	__IP_INC_STATS(net, IPSTATS_MIB_REASMTIMEOUT);

	if (!(qp->q.flags & INET_FRAG_FIRST_IN) || !head)
		goto out;

	head->dev = dev_get_by_index_rcu(net, qp->iif);
	if (!head->dev)
		goto out;


	/* skb has no dst, perform route lookup again */
	iph = ip_hdr(head);
	err = ip_route_input_noref(head, iph->daddr, iph->saddr,
					   iph->tos, head->dev);
	if (err)
		goto out;

	/* Only an end host needs to send an ICMP
	 * "Fragment Reassembly Timeout" message, per RFC792.
	 */
	if (frag_expire_skip_icmp(qp->q.key.v4.user) &&
	    (skb_rtable(head)->rt_type != RTN_LOCAL))
		goto out;

	skb_get(head);
	spin_unlock(&qp->q.lock);
	icmp_send(head, ICMP_TIME_EXCEEDED, ICMP_EXC_FRAGTIME, 0);
	kfree_skb(head);
	goto out_rcu_unlock;

out:
	spin_unlock(&qp->q.lock);
out_rcu_unlock:
	rcu_read_unlock();
	ipq_put(qp);
}

/* Find the correct entry in the "incomplete datagrams" queue for
 * this IP datagram, and create new one, if nothing is found.
 */
static struct ipq *ip_find(struct net *net, struct iphdr *iph,
			   u32 user, int vif)
{
	struct frag_v4_compare_key key = {
		.saddr = iph->saddr,
		.daddr = iph->daddr,
		.user = user,
		.vif = vif,
		.id = iph->id,
		.protocol = iph->protocol,
	};
	struct inet_frag_queue *q;

<<<<<<< HEAD
	hash = ipqhashfn(iph->id, iph->saddr, iph->daddr, iph->protocol);

	//查询分片表
	q = inet_frag_find(&net->ipv4.frags, &ip4_frags, &arg, hash);
	if (IS_ERR_OR_NULL(q)) {
		inet_frag_maybe_warn_overflow(q, pr_fmt());
=======
	q = inet_frag_find(&net->ipv4.frags, &key);
	if (!q)
>>>>>>> 80317579
		return NULL;

	return container_of(q, struct ipq, q);
}

/* Is the fragment too far ahead to be part of ipq? */
static int ip_frag_too_far(struct ipq *qp)
{
	struct inet_peer *peer = qp->peer;
	unsigned int max = qp->q.net->max_dist;
	unsigned int start, end;

	int rc;

	if (!peer || !max)
		return 0;

	start = qp->rid;
	end = atomic_inc_return(&peer->rid);
	qp->rid = end;

	rc = qp->q.fragments && (end - start) > max;

	if (rc) {
		struct net *net;

		net = container_of(qp->q.net, struct net, ipv4.frags);
		__IP_INC_STATS(net, IPSTATS_MIB_REASMFAILS);
	}

	return rc;
}

static int ip_frag_reinit(struct ipq *qp)
{
	struct sk_buff *fp;
	unsigned int sum_truesize = 0;

	if (!mod_timer(&qp->q.timer, jiffies + qp->q.net->timeout)) {
		refcount_inc(&qp->q.refcnt);
		return -ETIMEDOUT;
	}

	fp = qp->q.fragments;
	do {
		struct sk_buff *xp = fp->next;

		sum_truesize += fp->truesize;
		kfree_skb(fp);
		fp = xp;
	} while (fp);
	sub_frag_mem_limit(qp->q.net, sum_truesize);

	qp->q.flags = 0;
	qp->q.len = 0;
	qp->q.meat = 0;
	qp->q.fragments = NULL;
	qp->q.fragments_tail = NULL;
	qp->iif = 0;
	qp->ecn = 0;

	return 0;
}

/* Add new segment to existing queue. */
static int ip_frag_queue(struct ipq *qp, struct sk_buff *skb)
{
	struct sk_buff *prev, *next;
	struct net_device *dev;
	unsigned int fragsize;
	int flags, offset;
	int ihl, end;
	int err = -ENOENT;
	u8 ecn;

	if (qp->q.flags & INET_FRAG_COMPLETE)
		goto err;

	if (!(IPCB(skb)->flags & IPSKB_FRAG_COMPLETE) &&
	    unlikely(ip_frag_too_far(qp)) &&
	    unlikely(err = ip_frag_reinit(qp))) {
		ipq_kill(qp);
		goto err;
	}

	ecn = ip4_frag_ecn(ip_hdr(skb)->tos);
	offset = ntohs(ip_hdr(skb)->frag_off);
	flags = offset & ~IP_OFFSET;
	offset &= IP_OFFSET;
	offset <<= 3;		/* offset is in 8-byte chunks */
	ihl = ip_hdrlen(skb);

	/* Determine the position of this fragment. */
	end = offset + skb->len - skb_network_offset(skb) - ihl;
	err = -EINVAL;

	/* Is this the final fragment? */
	if ((flags & IP_MF) == 0) {
		/* If we already have some bits beyond end
		 * or have different end, the segment is corrupted.
		 */
		if (end < qp->q.len ||
		    ((qp->q.flags & INET_FRAG_LAST_IN) && end != qp->q.len))
			goto err;
		qp->q.flags |= INET_FRAG_LAST_IN;
		qp->q.len = end;
	} else {
		if (end&7) {
			end &= ~7;
			if (skb->ip_summed != CHECKSUM_UNNECESSARY)
				skb->ip_summed = CHECKSUM_NONE;
		}
		if (end > qp->q.len) {
			/* Some bits beyond end -> corruption. */
			if (qp->q.flags & INET_FRAG_LAST_IN)
				goto err;
			qp->q.len = end;
		}
	}
	if (end == offset)
		goto err;

	err = -ENOMEM;
	if (!pskb_pull(skb, skb_network_offset(skb) + ihl))
		goto err;

	err = pskb_trim_rcsum(skb, end - offset);
	if (err)
		goto err;

	/* Find out which fragments are in front and at the back of us
	 * in the chain of fragments so far.  We must know where to put
	 * this fragment, right?
	 */
	prev = qp->q.fragments_tail;
	if (!prev || prev->ip_defrag_offset < offset) {
		next = NULL;
		goto found;
	}
	prev = NULL;
	for (next = qp->q.fragments; next != NULL; next = next->next) {
		if (next->ip_defrag_offset >= offset)
			break;	/* bingo! */
		prev = next;
	}

found:
	/* We found where to put this one.  Check for overlap with
	 * preceding fragment, and, if needed, align things so that
	 * any overlaps are eliminated.
	 */
	if (prev) {
		int i = (prev->ip_defrag_offset + prev->len) - offset;

		if (i > 0) {
			offset += i;
			err = -EINVAL;
			if (end <= offset)
				goto err;
			err = -ENOMEM;
			if (!pskb_pull(skb, i))
				goto err;
			if (skb->ip_summed != CHECKSUM_UNNECESSARY)
				skb->ip_summed = CHECKSUM_NONE;
		}
	}

	err = -ENOMEM;

	while (next && next->ip_defrag_offset < end) {
		int i = end - next->ip_defrag_offset; /* overlap is 'i' bytes */

		if (i < next->len) {
			/* Eat head of the next overlapped fragment
			 * and leave the loop. The next ones cannot overlap.
			 */
			if (!pskb_pull(next, i))
				goto err;
			next->ip_defrag_offset += i;
			qp->q.meat -= i;
			if (next->ip_summed != CHECKSUM_UNNECESSARY)
				next->ip_summed = CHECKSUM_NONE;
			break;
		} else {
			struct sk_buff *free_it = next;

			/* Old fragment is completely overridden with
			 * new one drop it.
			 */
			next = next->next;

			if (prev)
				prev->next = next;
			else
				qp->q.fragments = next;

			qp->q.meat -= free_it->len;
			sub_frag_mem_limit(qp->q.net, free_it->truesize);
			kfree_skb(free_it);
		}
	}

	/* Note : skb->ip_defrag_offset and skb->dev share the same location */
	dev = skb->dev;
	if (dev)
		qp->iif = dev->ifindex;
	/* Makes sure compiler wont do silly aliasing games */
	barrier();
	skb->ip_defrag_offset = offset;

	/* Insert this fragment in the chain of fragments. */
	skb->next = next;
	if (!next)
		qp->q.fragments_tail = skb;
	if (prev)
		prev->next = skb;
	else
		qp->q.fragments = skb;

	qp->q.stamp = skb->tstamp;
	qp->q.meat += skb->len;
	qp->ecn |= ecn;
	add_frag_mem_limit(qp->q.net, skb->truesize);
	if (offset == 0)
		qp->q.flags |= INET_FRAG_FIRST_IN;

	fragsize = skb->len + ihl;

	if (fragsize > qp->q.max_size)
		qp->q.max_size = fragsize;

	if (ip_hdr(skb)->frag_off & htons(IP_DF) &&
	    fragsize > qp->max_df_size)
		qp->max_df_size = fragsize;

	if (qp->q.flags == (INET_FRAG_FIRST_IN | INET_FRAG_LAST_IN) &&
	    qp->q.meat == qp->q.len) {
		unsigned long orefdst = skb->_skb_refdst;

		skb->_skb_refdst = 0UL;
		err = ip_frag_reasm(qp, prev, dev);
		skb->_skb_refdst = orefdst;
		return err;
	}

	skb_dst_drop(skb);
	return -EINPROGRESS;

err:
	kfree_skb(skb);
	return err;
}


/* Build a new IP datagram from all its fragments. */

static int ip_frag_reasm(struct ipq *qp, struct sk_buff *prev,
			 struct net_device *dev)
{
	struct net *net = container_of(qp->q.net, struct net, ipv4.frags);
	struct iphdr *iph;
	struct sk_buff *fp, *head = qp->q.fragments;
	int len;
	int ihlen;
	int err;
	u8 ecn;

	ipq_kill(qp);

	ecn = ip_frag_ecn_table[qp->ecn];
	if (unlikely(ecn == 0xff)) {
		err = -EINVAL;
		goto out_fail;
	}
	/* Make the one we just received the head. */
	if (prev) {
		head = prev->next;
		fp = skb_clone(head, GFP_ATOMIC);
		if (!fp)
			goto out_nomem;

		fp->next = head->next;
		if (!fp->next)
			qp->q.fragments_tail = fp;
		prev->next = fp;

		skb_morph(head, qp->q.fragments);
		head->next = qp->q.fragments->next;

		consume_skb(qp->q.fragments);
		qp->q.fragments = head;
	}

	WARN_ON(!head);
	WARN_ON(head->ip_defrag_offset != 0);

	/* Allocate a new buffer for the datagram. */
	ihlen = ip_hdrlen(head);
	len = ihlen + qp->q.len;

	err = -E2BIG;
	if (len > 65535)
		goto out_oversize;

	/* Head of list must not be cloned. */
	if (skb_unclone(head, GFP_ATOMIC))
		goto out_nomem;

	/* If the first fragment is fragmented itself, we split
	 * it to two chunks: the first with data and paged part
	 * and the second, holding only fragments. */
	if (skb_has_frag_list(head)) {
		struct sk_buff *clone;
		int i, plen = 0;

		clone = alloc_skb(0, GFP_ATOMIC);
		if (!clone)
			goto out_nomem;
		clone->next = head->next;
		head->next = clone;
		skb_shinfo(clone)->frag_list = skb_shinfo(head)->frag_list;
		skb_frag_list_init(head);
		for (i = 0; i < skb_shinfo(head)->nr_frags; i++)
			plen += skb_frag_size(&skb_shinfo(head)->frags[i]);
		clone->len = clone->data_len = head->data_len - plen;
		head->data_len -= clone->len;
		head->len -= clone->len;
		clone->csum = 0;
		clone->ip_summed = head->ip_summed;
		add_frag_mem_limit(qp->q.net, clone->truesize);
	}

	skb_shinfo(head)->frag_list = head->next;
	skb_push(head, head->data - skb_network_header(head));

	for (fp=head->next; fp; fp = fp->next) {
		head->data_len += fp->len;
		head->len += fp->len;
		if (head->ip_summed != fp->ip_summed)
			head->ip_summed = CHECKSUM_NONE;
		else if (head->ip_summed == CHECKSUM_COMPLETE)
			head->csum = csum_add(head->csum, fp->csum);
		head->truesize += fp->truesize;
	}
	sub_frag_mem_limit(qp->q.net, head->truesize);

	head->next = NULL;
	head->dev = dev;
	head->tstamp = qp->q.stamp;
	IPCB(head)->frag_max_size = max(qp->max_df_size, qp->q.max_size);

	iph = ip_hdr(head);
	iph->tot_len = htons(len);
	iph->tos |= ecn;

	/* When we set IP_DF on a refragmented skb we must also force a
	 * call to ip_fragment to avoid forwarding a DF-skb of size s while
	 * original sender only sent fragments of size f (where f < s).
	 *
	 * We only set DF/IPSKB_FRAG_PMTU if such DF fragment was the largest
	 * frag seen to avoid sending tiny DF-fragments in case skb was built
	 * from one very small df-fragment and one large non-df frag.
	 */
	if (qp->max_df_size == qp->q.max_size) {
		IPCB(head)->flags |= IPSKB_FRAG_PMTU;
		iph->frag_off = htons(IP_DF);
	} else {
		iph->frag_off = 0;
	}

	ip_send_check(iph);

	__IP_INC_STATS(net, IPSTATS_MIB_REASMOKS);
	qp->q.fragments = NULL;
	qp->q.fragments_tail = NULL;
	return 0;

out_nomem:
	net_dbg_ratelimited("queue_glue: no memory for gluing queue %p\n", qp);
	err = -ENOMEM;
	goto out_fail;
out_oversize:
	net_info_ratelimited("Oversized IP packet from %pI4\n", &qp->q.key.v4.saddr);
out_fail:
	__IP_INC_STATS(net, IPSTATS_MIB_REASMFAILS);
	return err;
}

//分片重组
/* Process an incoming IP datagram fragment. */
int ip_defrag(struct net *net, struct sk_buff *skb, u32 user)
{
	struct net_device *dev = skb->dev ? : skb_dst(skb)->dev;
	int vif = l3mdev_master_ifindex_rcu(dev);
	struct ipq *qp;

	__IP_INC_STATS(net, IPSTATS_MIB_REASMREQDS);
	skb_orphan(skb);

	/* Lookup (or create) queue header */
	qp = ip_find(net, ip_hdr(skb), user, vif);
	if (qp) {
		int ret;

		spin_lock(&qp->q.lock);

		ret = ip_frag_queue(qp, skb);

		spin_unlock(&qp->q.lock);
		ipq_put(qp);
		return ret;
	}

	__IP_INC_STATS(net, IPSTATS_MIB_REASMFAILS);
	kfree_skb(skb);
	return -ENOMEM;
}
EXPORT_SYMBOL(ip_defrag);

struct sk_buff *ip_check_defrag(struct net *net, struct sk_buff *skb, u32 user)
{
	struct iphdr iph;
	int netoff;
	u32 len;

	if (skb->protocol != htons(ETH_P_IP))
		return skb;

	netoff = skb_network_offset(skb);

	if (skb_copy_bits(skb, netoff, &iph, sizeof(iph)) < 0)
		return skb;

	if (iph.ihl < 5 || iph.version != 4)
		return skb;

	len = ntohs(iph.tot_len);
	if (skb->len < netoff + len || len < (iph.ihl * 4))
		return skb;

	if (ip_is_fragment(&iph)) {
		skb = skb_share_check(skb, GFP_ATOMIC);
		if (skb) {
			if (!pskb_may_pull(skb, netoff + iph.ihl * 4))
				return skb;
			if (pskb_trim_rcsum(skb, netoff + len))
				return skb;
			memset(IPCB(skb), 0, sizeof(struct inet_skb_parm));
			if (ip_defrag(net, skb, user))
				return NULL;
			skb_clear_hash(skb);
		}
	}
	return skb;
}
EXPORT_SYMBOL(ip_check_defrag);

#ifdef CONFIG_SYSCTL
static int dist_min;

static struct ctl_table ip4_frags_ns_ctl_table[] = {
	{
		.procname	= "ipfrag_high_thresh",
		.data		= &init_net.ipv4.frags.high_thresh,
		.maxlen		= sizeof(unsigned long),
		.mode		= 0644,
		.proc_handler	= proc_doulongvec_minmax,
		.extra1		= &init_net.ipv4.frags.low_thresh
	},
	{
		.procname	= "ipfrag_low_thresh",
		.data		= &init_net.ipv4.frags.low_thresh,
		.maxlen		= sizeof(unsigned long),
		.mode		= 0644,
		.proc_handler	= proc_doulongvec_minmax,
		.extra2		= &init_net.ipv4.frags.high_thresh
	},
	{
		.procname	= "ipfrag_time",
		.data		= &init_net.ipv4.frags.timeout,
		.maxlen		= sizeof(int),
		.mode		= 0644,
		.proc_handler	= proc_dointvec_jiffies,
	},
	{
		.procname	= "ipfrag_max_dist",
		.data		= &init_net.ipv4.frags.max_dist,
		.maxlen		= sizeof(int),
		.mode		= 0644,
		.proc_handler	= proc_dointvec_minmax,
		.extra1		= &dist_min,
	},
	{ }
};

/* secret interval has been deprecated */
static int ip4_frags_secret_interval_unused;
static struct ctl_table ip4_frags_ctl_table[] = {
	{
		.procname	= "ipfrag_secret_interval",
		.data		= &ip4_frags_secret_interval_unused,
		.maxlen		= sizeof(int),
		.mode		= 0644,
		.proc_handler	= proc_dointvec_jiffies,
	},
	{ }
};

static int __net_init ip4_frags_ns_ctl_register(struct net *net)
{
	struct ctl_table *table;
	struct ctl_table_header *hdr;

	table = ip4_frags_ns_ctl_table;
	if (!net_eq(net, &init_net)) {
		table = kmemdup(table, sizeof(ip4_frags_ns_ctl_table), GFP_KERNEL);
		if (!table)
			goto err_alloc;

		table[0].data = &net->ipv4.frags.high_thresh;
		table[0].extra1 = &net->ipv4.frags.low_thresh;
		table[0].extra2 = &init_net.ipv4.frags.high_thresh;
		table[1].data = &net->ipv4.frags.low_thresh;
		table[1].extra2 = &net->ipv4.frags.high_thresh;
		table[2].data = &net->ipv4.frags.timeout;
		table[3].data = &net->ipv4.frags.max_dist;
	}

	hdr = register_net_sysctl(net, "net/ipv4", table);
	if (!hdr)
		goto err_reg;

	net->ipv4.frags_hdr = hdr;
	return 0;

err_reg:
	if (!net_eq(net, &init_net))
		kfree(table);
err_alloc:
	return -ENOMEM;
}

static void __net_exit ip4_frags_ns_ctl_unregister(struct net *net)
{
	struct ctl_table *table;

	table = net->ipv4.frags_hdr->ctl_table_arg;
	unregister_net_sysctl_table(net->ipv4.frags_hdr);
	kfree(table);
}

static void __init ip4_frags_ctl_register(void)
{
	register_net_sysctl(&init_net, "net/ipv4", ip4_frags_ctl_table);
}
#else
static int ip4_frags_ns_ctl_register(struct net *net)
{
	return 0;
}

static void ip4_frags_ns_ctl_unregister(struct net *net)
{
}

static void __init ip4_frags_ctl_register(void)
{
}
#endif

static int __net_init ipv4_frags_init_net(struct net *net)
{
	int res;

	/* Fragment cache limits.
	 *
	 * The fragment memory accounting code, (tries to) account for
	 * the real memory usage, by measuring both the size of frag
	 * queue struct (inet_frag_queue (ipv4:ipq/ipv6:frag_queue))
	 * and the SKB's truesize.
	 *
	 * A 64K fragment consumes 129736 bytes (44*2944)+200
	 * (1500 truesize == 2944, sizeof(struct ipq) == 200)
	 *
	 * We will commit 4MB at one time. Should we cross that limit
	 * we will prune down to 3MB, making room for approx 8 big 64K
	 * fragments 8x128k.
	 */
	net->ipv4.frags.high_thresh = 4 * 1024 * 1024;
	net->ipv4.frags.low_thresh  = 3 * 1024 * 1024;
	/*
	 * Important NOTE! Fragment queue must be destroyed before MSL expires.
	 * RFC791 is wrong proposing to prolongate timer each fragment arrival
	 * by TTL.
	 */
	net->ipv4.frags.timeout = IP_FRAG_TIME;

	net->ipv4.frags.max_dist = 64;
	net->ipv4.frags.f = &ip4_frags;

	res = inet_frags_init_net(&net->ipv4.frags);
	if (res < 0)
		return res;
	res = ip4_frags_ns_ctl_register(net);
	if (res < 0)
		inet_frags_exit_net(&net->ipv4.frags);
	return res;
}

static void __net_exit ipv4_frags_exit_net(struct net *net)
{
	ip4_frags_ns_ctl_unregister(net);
	inet_frags_exit_net(&net->ipv4.frags);
}

static struct pernet_operations ip4_frags_ops = {
	.init = ipv4_frags_init_net,
	.exit = ipv4_frags_exit_net,
};


static u32 ip4_key_hashfn(const void *data, u32 len, u32 seed)
{
	return jhash2(data,
		      sizeof(struct frag_v4_compare_key) / sizeof(u32), seed);
}

static u32 ip4_obj_hashfn(const void *data, u32 len, u32 seed)
{
	const struct inet_frag_queue *fq = data;

	return jhash2((const u32 *)&fq->key.v4,
		      sizeof(struct frag_v4_compare_key) / sizeof(u32), seed);
}

static int ip4_obj_cmpfn(struct rhashtable_compare_arg *arg, const void *ptr)
{
	const struct frag_v4_compare_key *key = arg->key;
	const struct inet_frag_queue *fq = ptr;

	return !!memcmp(&fq->key, key, sizeof(*key));
}

static const struct rhashtable_params ip4_rhash_params = {
	.head_offset		= offsetof(struct inet_frag_queue, node),
	.key_offset		= offsetof(struct inet_frag_queue, key),
	.key_len		= sizeof(struct frag_v4_compare_key),
	.hashfn			= ip4_key_hashfn,
	.obj_hashfn		= ip4_obj_hashfn,
	.obj_cmpfn		= ip4_obj_cmpfn,
	.automatic_shrinking	= true,
};

void __init ipfrag_init(void)
{
	ip4_frags.constructor = ip4_frag_init;
	ip4_frags.destructor = ip4_frag_free;
	ip4_frags.qsize = sizeof(struct ipq);
	ip4_frags.frag_expire = ip_expire;
	ip4_frags.frags_cache_name = ip_frag_cache_name;
	ip4_frags.rhash_params = ip4_rhash_params;
	if (inet_frags_init(&ip4_frags))
		panic("IP: failed to allocate ip4_frags cache\n");
	ip4_frags_ctl_register();
	register_pernet_subsys(&ip4_frags_ops);
}<|MERGE_RESOLUTION|>--- conflicted
+++ resolved
@@ -208,17 +208,9 @@
 	};
 	struct inet_frag_queue *q;
 
-<<<<<<< HEAD
-	hash = ipqhashfn(iph->id, iph->saddr, iph->daddr, iph->protocol);
-
 	//查询分片表
-	q = inet_frag_find(&net->ipv4.frags, &ip4_frags, &arg, hash);
-	if (IS_ERR_OR_NULL(q)) {
-		inet_frag_maybe_warn_overflow(q, pr_fmt());
-=======
 	q = inet_frag_find(&net->ipv4.frags, &key);
 	if (!q)
->>>>>>> 80317579
 		return NULL;
 
 	return container_of(q, struct ipq, q);
