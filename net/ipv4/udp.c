--- conflicted
+++ resolved
@@ -1929,12 +1929,8 @@
 		goto drop;
 	nf_reset(skb);
 
-<<<<<<< HEAD
 	//检查是否需要encap处理
-	if (static_key_false(&udp_encap_needed) && up->encap_type) {
-=======
 	if (static_branch_unlikely(&udp_encap_needed_key) && up->encap_type) {
->>>>>>> 3ca24ce9
 		int (*encap_rcv)(struct sock *sk, struct sk_buff *skb);
 
 		/*
