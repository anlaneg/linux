--- conflicted
+++ resolved
@@ -1495,12 +1495,8 @@
 	 */
 	//尝试原子加，并在加后进行检查（由于上面的检查不是原子的）
 	rmem = atomic_add_return(size, &sk->sk_rmem_alloc);
-<<<<<<< HEAD
-	if (rmem > (size + sk->sk_rcvbuf))
+	if (rmem > (size + (unsigned int)sk->sk_rcvbuf))
 		//超过门限，且超过自身，说明有线程在我们之前，已超，我们竞争失败
-=======
-	if (rmem > (size + (unsigned int)sk->sk_rcvbuf))
->>>>>>> 3a562aee
 		goto uncharge_drop;
 
 	spin_lock(&list->lock);
