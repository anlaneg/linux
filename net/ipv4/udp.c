// SPDX-License-Identifier: GPL-2.0-or-later
/*
 * INET		An implementation of the TCP/IP protocol suite for the LINUX
 *		operating system.  INET is implemented using the  BSD Socket
 *		interface as the means of communication with the user level.
 *
 *		The User Datagram Protocol (UDP).
 *
 * Authors:	Ross Biro
 *		Fred N. van Kempen, <waltje@uWalt.NL.Mugnet.ORG>
 *		Arnt Gulbrandsen, <agulbra@nvg.unit.no>
 *		Alan Cox, <alan@lxorguk.ukuu.org.uk>
 *		Hirokazu Takahashi, <taka@valinux.co.jp>
 *
 * Fixes:
 *		Alan Cox	:	verify_area() calls
 *		Alan Cox	: 	stopped close while in use off icmp
 *					messages. Not a fix but a botch that
 *					for udp at least is 'valid'.
 *		Alan Cox	:	Fixed icmp handling properly
 *		Alan Cox	: 	Correct error for oversized datagrams
 *		Alan Cox	:	Tidied select() semantics.
 *		Alan Cox	:	udp_err() fixed properly, also now
 *					select and read wake correctly on errors
 *		Alan Cox	:	udp_send verify_area moved to avoid mem leak
 *		Alan Cox	:	UDP can count its memory
 *		Alan Cox	:	send to an unknown connection causes
 *					an ECONNREFUSED off the icmp, but
 *					does NOT close.
 *		Alan Cox	:	Switched to new sk_buff handlers. No more backlog!
 *		Alan Cox	:	Using generic datagram code. Even smaller and the PEEK
 *					bug no longer crashes it.
 *		Fred Van Kempen	: 	Net2e support for sk->broadcast.
 *		Alan Cox	:	Uses skb_free_datagram
 *		Alan Cox	:	Added get/set sockopt support.
 *		Alan Cox	:	Broadcasting without option set returns EACCES.
 *		Alan Cox	:	No wakeup calls. Instead we now use the callbacks.
 *		Alan Cox	:	Use ip_tos and ip_ttl
 *		Alan Cox	:	SNMP Mibs
 *		Alan Cox	:	MSG_DONTROUTE, and 0.0.0.0 support.
 *		Matt Dillon	:	UDP length checks.
 *		Alan Cox	:	Smarter af_inet used properly.
 *		Alan Cox	:	Use new kernel side addressing.
 *		Alan Cox	:	Incorrect return on truncated datagram receive.
 *	Arnt Gulbrandsen 	:	New udp_send and stuff
 *		Alan Cox	:	Cache last socket
 *		Alan Cox	:	Route cache
 *		Jon Peatfield	:	Minor efficiency fix to sendto().
 *		Mike Shaver	:	RFC1122 checks.
 *		Alan Cox	:	Nonblocking error fix.
 *	Willy Konynenberg	:	Transparent proxying support.
 *		Mike McLagan	:	Routing by source
 *		David S. Miller	:	New socket lookup architecture.
 *					Last socket cache retained as it
 *					does have a high hit rate.
 *		Olaf Kirch	:	Don't linearise iovec on sendmsg.
 *		Andi Kleen	:	Some cleanups, cache destination entry
 *					for connect.
 *	Vitaly E. Lavrov	:	Transparent proxy revived after year coma.
 *		Melvin Smith	:	Check msg_name not msg_namelen in sendto(),
 *					return ENOTCONN for unconnected sockets (POSIX)
 *		Janos Farkas	:	don't deliver multi/broadcasts to a different
 *					bound-to-device socket
 *	Hirokazu Takahashi	:	HW checksumming for outgoing UDP
 *					datagrams.
 *	Hirokazu Takahashi	:	sendfile() on UDP works now.
 *		Arnaldo C. Melo :	convert /proc/net/udp to seq_file
 *	YOSHIFUJI Hideaki @USAGI and:	Support IPV6_V6ONLY socket option, which
 *	Alexey Kuznetsov:		allow both IPv4 and IPv6 sockets to bind
 *					a single port at the same time.
 *	Derek Atkins <derek@ihtfp.com>: Add Encapulation Support
 *	James Chapman		:	Add L2TP encapsulation type.
 */

#define pr_fmt(fmt) "UDP: " fmt

#include <linux/bpf-cgroup.h>
#include <linux/uaccess.h>
#include <asm/ioctls.h>
#include <linux/memblock.h>
#include <linux/highmem.h>
#include <linux/types.h>
#include <linux/fcntl.h>
#include <linux/module.h>
#include <linux/socket.h>
#include <linux/sockios.h>
#include <linux/igmp.h>
#include <linux/inetdevice.h>
#include <linux/in.h>
#include <linux/errno.h>
#include <linux/timer.h>
#include <linux/mm.h>
#include <linux/inet.h>
#include <linux/netdevice.h>
#include <linux/slab.h>
#include <linux/sock_diag.h>
#include <net/tcp_states.h>
#include <linux/skbuff.h>
#include <linux/proc_fs.h>
#include <linux/seq_file.h>
#include <net/net_namespace.h>
#include <net/icmp.h>
#include <net/inet_hashtables.h>
#include <net/ip.h>
#include <net/ip_tunnels.h>
#include <net/route.h>
#include <net/checksum.h>
#include <net/gso.h>
#include <net/xfrm.h>
#include <trace/events/udp.h>
#include <linux/static_key.h>
#include <linux/btf_ids.h>
#include <trace/events/skb.h>
#include <net/busy_poll.h>
#include "udp_impl.h"
#include <net/sock_reuseport.h>
#include <net/addrconf.h>
#include <net/udp_tunnel.h>
#include <net/gro.h>
#if IS_ENABLED(CONFIG_IPV6)
#include <net/ipv6_stubs.h>
#endif
#include <net/rps.h>

//保存udp协议的sockets
struct udp_table udp_table __read_mostly;

long sysctl_udp_mem[3] __read_mostly;
EXPORT_IPV6_MOD(sysctl_udp_mem);

DEFINE_PER_CPU(int, udp_memory_per_cpu_fw_alloc);
EXPORT_PER_CPU_SYMBOL_GPL(udp_memory_per_cpu_fw_alloc);

#define MAX_UDP_PORTS 65536
#define PORTS_PER_CHAIN (MAX_UDP_PORTS / UDP_HTABLE_SIZE_MIN_PERNET)

static struct udp_table *udp_get_table_prot(struct sock *sk)
{
	return sk->sk_prot->h.udp_table ? : sock_net(sk)->ipv4.udp_table;
}

static int udp_lib_lport_inuse(struct net *net, __u16 num,
			       const struct udp_hslot *hslot,
			       unsigned long *bitmap,
			       struct sock *sk, unsigned int log)
{
	kuid_t uid = sk_uid(sk);
	struct sock *sk2;

	sk_for_each(sk2, &hslot->head) {
	    /*net namespace必须相等，*/
		if (net_eq(sock_net(sk2), net) &&
		    sk2 != sk /*查找的不能是当前的sk*/&&
		    (bitmap || udp_sk(sk2)->udp_port_hash == num/*udp socket必须采用此port*/) &&
		    (!sk2->sk_reuse || !sk->sk_reuse/*必须没有地址reuse标记*/) &&
		    (!sk2->sk_bound_dev_if || !sk->sk_bound_dev_if ||
		     sk2->sk_bound_dev_if == sk->sk_bound_dev_if/*接口if确保相等，容许为0*/) &&
		    inet_rcv_saddr_equal(sk, sk2, true)/*rcv_saddr确保相等（容许为0）*/) {
			if (sk2->sk_reuseport && sk->sk_reuseport &&
			    !rcu_access_pointer(sk->sk_reuseport_cb) &&
			    uid_eq(uid, sk_uid(sk2))) {
				if (!bitmap)
					return 0;
			} else {
				if (!bitmap)
					return 1;
				__set_bit(udp_sk(sk2)->udp_port_hash >> log,
					  bitmap);
			}
		}
	}
	return 0;
}

/*
 * Note: we still hold spinlock of primary hash chain, so no other writer
 * can insert/delete a socket with local_port == num
 */
static int udp_lib_lport_inuse2(struct net *net, __u16 num,
				struct udp_hslot *hslot2,
				struct sock *sk)
{
	kuid_t uid = sk_uid(sk);
	struct sock *sk2;
	int res = 0;

	spin_lock(&hslot2->lock);
	udp_portaddr_for_each_entry(sk2, &hslot2->head) {
		if (net_eq(sock_net(sk2), net) &&
		    sk2 != sk &&
		    (udp_sk(sk2)->udp_port_hash == num) &&
		    (!sk2->sk_reuse || !sk->sk_reuse) &&
		    (!sk2->sk_bound_dev_if || !sk->sk_bound_dev_if ||
		     sk2->sk_bound_dev_if == sk->sk_bound_dev_if) &&
		    inet_rcv_saddr_equal(sk, sk2, true)) {
			if (sk2->sk_reuseport && sk->sk_reuseport &&
			    !rcu_access_pointer(sk->sk_reuseport_cb) &&
			    uid_eq(uid, sk_uid(sk2))) {
				res = 0;
			} else {
				res = 1;
			}
			break;
		}
	}
	spin_unlock(&hslot2->lock);
	return res;
}

static int udp_reuseport_add_sock(struct sock *sk, struct udp_hslot *hslot)
{
	struct net *net = sock_net(sk);
	kuid_t uid = sk_uid(sk);
	struct sock *sk2;

	sk_for_each(sk2, &hslot->head) {
		if (net_eq(sock_net(sk2), net) &&
		    sk2 != sk &&
		    sk2->sk_family == sk->sk_family &&
		    ipv6_only_sock(sk2) == ipv6_only_sock(sk) &&
		    (udp_sk(sk2)->udp_port_hash == udp_sk(sk)->udp_port_hash) &&
		    (sk2->sk_bound_dev_if == sk->sk_bound_dev_if) &&
		    sk2->sk_reuseport && uid_eq(uid, sk_uid(sk2)) &&
		    inet_rcv_saddr_equal(sk, sk2, false)) {
			return reuseport_add_sock(sk, sk2,
						  inet_rcv_saddr_any(sk));
		}
	}

	return reuseport_alloc(sk, inet_rcv_saddr_any(sk));
}

/**
 *  udp_lib_get_port  -  UDP/-Lite port lookup for IPv4 and IPv6
 *
 *  @sk:          socket struct in question
 *  @snum:        port number to look up
 *  @hash2_nulladdr: AF-dependent hash value in secondary hash chains,
 *                   with NULL address
 */
int udp_lib_get_port(struct sock *sk, unsigned short snum,
		     unsigned int hash2_nulladdr/*无ip地址情况下的hashcode*/)
{
	struct udp_table *udptable = udp_get_table_prot(sk);
	struct udp_hslot *hslot, *hslot2;
	/*取此socket对应的udptable*/
	struct net *net = sock_net(sk);
	int error = -EADDRINUSE;

	if (!snum) {
		DECLARE_BITMAP(bitmap, PORTS_PER_CHAIN);
		unsigned short first, last;
		//未指定port的情况，自动分配port并进行绑定
		int low, high, remaining;
		unsigned int rand;

		/*取local可用的port range*/
		inet_sk_get_local_port_range(sk, &low, &high);
		remaining = (high - low) + 1;

		/*随机选一个查询起始点*/
		rand = get_random_u32();
		first = reciprocal_scale(rand, remaining) + low;
		/*
		 * force rand to be an odd multiple of UDP_HTABLE_SIZE
		 */
		rand = (rand | 1) * (udptable->mask + 1);/*确保不会为0*/
		last = first + udptable->mask + 1;
		do {
			hslot = udp_hashslot(udptable, net, first);
			bitmap_zero(bitmap, PORTS_PER_CHAIN);
			spin_lock_bh(&hslot->lock);
			/*在bitmap中标记出，当前hslot桶上，已被占用的各个port
			 * （注：此桶上有一些port会被放进来，如果没有在bitmap中标记出来，则其可被占用）*/
			udp_lib_lport_inuse(net, snum, hslot, bitmap, sk,
					    udptable->log);

			snum = first;
			/*
			 * Iterate on all possible values of snum for this hash.
			 * Using steps of an odd multiple of UDP_HTABLE_SIZE
			 * give us randomization and full range coverage.
			 */
			do {
				if (low <= snum && snum <= high /*snum在范围以内*/&&
				    !test_bit(snum >> udptable->log, bitmap) /*未被占用*/&&
				    !inet_is_local_reserved_port(net, snum)) /*未被预留*/
				    /*找没有被占用的port*/
					goto found;
				/*跳到下一个位于本桶的port上，进行检测*/
				snum += rand;
			} while (snum != first);
			spin_unlock_bh(&hslot->lock);
			cond_resched();
		} while (++first != last);
		goto fail;/*实在是找不到合适的port*/
	} else {
	    /*函数指定了snum,查询此udp port对应的slot*/
		hslot = udp_hashslot(udptable, net, snum);
		spin_lock_bh(&hslot->lock);
		if (hslot->count > 10) {
			int exist;
			unsigned int slot2 = udp_sk(sk)->udp_portaddr_hash ^ snum;

			slot2          &= udptable->mask;
			hash2_nulladdr &= udptable->mask;

			/*查询对应的slot2*/
			hslot2 = udp_hashslot2(udptable, slot2);
			if (hslot->count < hslot2->count)
				goto scan_primary_hash;

			exist = udp_lib_lport_inuse2(net, snum, hslot2, sk);
			if (!exist && (hash2_nulladdr != slot2)) {
				hslot2 = udp_hashslot2(udptable, hash2_nulladdr);
				exist = udp_lib_lport_inuse2(net, snum, hslot2,
							     sk);
			}
			if (exist)
				goto fail_unlock;
			else
				goto found;
		}
scan_primary_hash:
		if (udp_lib_lport_inuse(net, snum, hslot/*桶头*/, NULL, sk, 0))
			goto fail_unlock;
	}
found:
	inet_sk(sk)->inet_num = snum;
	udp_sk(sk)->udp_port_hash = snum;
	udp_sk(sk)->udp_portaddr_hash ^= snum;/*合上后一半hash*/
	if (sk_unhashed(sk)) {
		/*socket没有加入到hash table中，如果需要，则将其加入到table中*/
		if (sk->sk_reuseport &&
		    udp_reuseport_add_sock(sk, hslot)) {
			inet_sk(sk)->inet_num = 0;
			udp_sk(sk)->udp_port_hash = 0;
			udp_sk(sk)->udp_portaddr_hash ^= snum;
			goto fail_unlock;
		}

		sock_set_flag(sk, SOCK_RCU_FREE);

		/*将此sk加入到hslot对应的list上*/
		sk_add_node_rcu(sk, &hslot->head);
		hslot->count++;
		sock_prot_inuse_add(sock_net(sk), sk->sk_prot, 1);

		/*通过port+address查询slot2*/
		hslot2 = udp_hashslot2(udptable, udp_sk(sk)->udp_portaddr_hash);
		spin_lock(&hslot2->lock);
		/*添加sk到slot2*/
		if (IS_ENABLED(CONFIG_IPV6) && sk->sk_reuseport &&
		    sk->sk_family == AF_INET6)
			hlist_add_tail_rcu(&udp_sk(sk)->udp_portaddr_node,
					   &hslot2->head);
		else
			hlist_add_head_rcu(&udp_sk(sk)->udp_portaddr_node,
					   &hslot2->head);
		hslot2->count++;
		spin_unlock(&hslot2->lock);
	}

	error = 0;
fail_unlock:
	spin_unlock_bh(&hslot->lock);
fail:
	return error;
}
EXPORT_IPV6_MOD(udp_lib_get_port);

int udp_v4_get_port(struct sock *sk, unsigned short snum/*待检查的srcport*/)
{
	//算两个hash,一个按bind地址为0考虑，一种bind地址为非0考虑，这里仅计算一半
	unsigned int hash2_nulladdr =
		ipv4_portaddr_hash(sock_net(sk), htonl(INADDR_ANY), snum);
	unsigned int hash2_partial =
		ipv4_portaddr_hash(sock_net(sk), inet_sk(sk)->inet_rcv_saddr, 0);

	/* precompute partial secondary hash */
	udp_sk(sk)->udp_portaddr_hash = hash2_partial;/*填充部分hash2*/
	return udp_lib_get_port(sk, snum, hash2_nulladdr);
}

static int compute_score(struct sock *sk, const struct net *net,
			 __be32 saddr, __be16 sport,
			 __be32 daddr, unsigned short hnum,
			 int dif, int sdif)
{
	int score;
	struct inet_sock *inet;
	bool dev_match;

	/*net namespace与net不相等，或者udp_port不相等，或者socket仅使能了ipv6,则不能匹配*/
	if (!net_eq(sock_net(sk), net) ||
	    udp_sk(sk)->udp_port_hash != hnum ||
	    ipv6_only_sock(sk))
		return -1;

	/*socket指定的接收地址，非本目的地址*/
	if (sk->sk_rcv_saddr != daddr)
		return -1;

	//优先选inet的socket
	score = (sk->sk_family == PF_INET) ? 2 : 1;

	//以下每命中一项，则+4分

	inet = inet_sk(sk);
	//socket指定了daddr,检查daddr是否匹配
	if (inet->inet_daddr) {
		if (inet->inet_daddr != saddr)
			return -1;
		score += 4;
	}

	//socket指定了sport,检查sport是否匹配
	if (inet->inet_dport) {
		if (inet->inet_dport != sport)
			return -1;
		score += 4;
	}

	dev_match = udp_sk_bound_dev_eq(net, sk->sk_bound_dev_if,
					dif, sdif);
	if (!dev_match)
		return -1;
	if (sk->sk_bound_dev_if)
		score += 4;

	//如果socket入口的cpu与当前cpu相等，则加1分
	if (READ_ONCE(sk->sk_incoming_cpu) == raw_smp_processor_id())
		score++;
	return score;
}

//udp 哈希计算函数
u32 udp_ehashfn(const struct net *net, const __be32 laddr, const __u16 lport,
		const __be32 faddr, const __be16 fport)
{
	net_get_random_once(&udp_ehash_secret, sizeof(udp_ehash_secret));

	return __inet_ehashfn(laddr, lport, faddr, fport,
			      udp_ehash_secret + net_hash_mix(net));
}
EXPORT_IPV6_MOD(udp_ehashfn);

/**
 * udp4_lib_lookup1() - Simplified lookup using primary hash (destination port)
 * @net:	Network namespace
 * @saddr:	Source address, network order
 * @sport:	Source port, network order
 * @daddr:	Destination address, network order
 * @hnum:	Destination port, host order
 * @dif:	Destination interface index
 * @sdif:	Destination bridge port index, if relevant
 * @udptable:	Set of UDP hash tables
 *
 * Simplified lookup to be used as fallback if no sockets are found due to a
 * potential race between (receive) address change, and lookup happening before
 * the rehash operation. This function ignores SO_REUSEPORT groups while scoring
 * result sockets, because if we have one, we don't need the fallback at all.
 *
 * Called under rcu_read_lock().
 *
 * Return: socket with highest matching score if any, NULL if none
 */
static struct sock *udp4_lib_lookup1(const struct net *net,
				     __be32 saddr, __be16 sport,
				     __be32 daddr, unsigned int hnum,
				     int dif, int sdif,
				     const struct udp_table *udptable)
{
	unsigned int slot = udp_hashfn(net, hnum, udptable->mask);
	struct udp_hslot *hslot = &udptable->hash[slot];
	struct sock *sk, *result = NULL;
	int score, badness = 0;

	sk_for_each_rcu(sk, &hslot->head) {
		score = compute_score(sk, net,
				      saddr, sport, daddr, hnum, dif, sdif);
		if (score > badness) {
			result = sk;
			badness = score;
		}
	}

	return result;
}

/*给定参数，检查hslot2,确认对应的udp socket*/
/* called with rcu_read_lock() */
static struct sock *udp4_lib_lookup2(const struct net *net,
				     __be32 saddr/*源地址*/, __be16 sport/*源端口*/,
				     __be32 daddr/*目的地址*/, unsigned int hnum/*目的端口（主机序）*/,
				     int dif, int sdif,
				     struct udp_hslot *hslot2,
				     struct sk_buff *skb)
{
	struct sock *sk, *result;
	int score, badness;
	bool need_rescore;

	result = NULL;
	badness = 0;

	//遍历hslot2桶上的元素,选择最匹配的一个socket
	udp_portaddr_for_each_entry_rcu(sk, &hslot2->head) {
		need_rescore = false;
rescore:
		//记录得分，继续查找
		score = compute_score(need_rescore ? result : sk, net, saddr,
				      sport, daddr, hnum, dif, sdif);
		if (score > badness) {
			badness = score;

			if (need_rescore)
				continue;

			if (sk->sk_state == TCP_ESTABLISHED) {
				result = sk;
				continue;
			}

			result = inet_lookup_reuseport(net, sk, skb, sizeof(struct udphdr),
						       saddr, sport, daddr, hnum, udp_ehashfn);
			if (!result) {
				result = sk;
				continue;
			}

			/* Fall back to scoring if group has connections */
			if (!reuseport_has_conns(sk))
				return result;

			/* Reuseport logic returned an error, keep original score. */
			if (IS_ERR(result))
				continue;

			/* compute_score is too long of a function to be
			 * inlined, and calling it again here yields
			 * measureable overhead for some
			 * workloads. Work around it by jumping
			 * backwards to rescore 'result'.
			 */
			need_rescore = true;
			goto rescore;
		}
	}
	return result;
}

#if IS_ENABLED(CONFIG_BASE_SMALL)
static struct sock *udp4_lib_lookup4(const struct net *net,
				     __be32 saddr, __be16 sport,
				     __be32 daddr, unsigned int hnum,
				     int dif, int sdif,
				     struct udp_table *udptable)
{
	return NULL;
}

static void udp_rehash4(struct udp_table *udptable, struct sock *sk,
			u16 newhash4)
{
}

static void udp_unhash4(struct udp_table *udptable, struct sock *sk)
{
}
#else /* !CONFIG_BASE_SMALL */
static struct sock *udp4_lib_lookup4(const struct net *net,
				     __be32 saddr, __be16 sport,
				     __be32 daddr, unsigned int hnum,
				     int dif, int sdif,
				     struct udp_table *udptable)
{
	const __portpair ports = INET_COMBINED_PORTS(sport, hnum);
	const struct hlist_nulls_node *node;
	struct udp_hslot *hslot4;
	unsigned int hash4, slot;
	struct udp_sock *up;
	struct sock *sk;

	hash4 = udp_ehashfn(net, daddr, hnum, saddr, sport);
	slot = hash4 & udptable->mask;
	hslot4 = &udptable->hash4[slot];
	INET_ADDR_COOKIE(acookie, saddr, daddr);

begin:
	/* SLAB_TYPESAFE_BY_RCU not used, so we don't need to touch sk_refcnt */
	udp_lrpa_for_each_entry_rcu(up, node, &hslot4->nulls_head) {
		sk = (struct sock *)up;
		if (inet_match(net, sk, acookie, ports, dif, sdif))
			return sk;
	}

	/* if the nulls value we got at the end of this lookup is not the
	 * expected one, we must restart lookup. We probably met an item that
	 * was moved to another chain due to rehash.
	 */
	if (get_nulls_value(node) != slot)
		goto begin;

	return NULL;
}

/* udp_rehash4() only checks hslot4, and hash4_cnt is not processed. */
static void udp_rehash4(struct udp_table *udptable, struct sock *sk,
			u16 newhash4)
{
	struct udp_hslot *hslot4, *nhslot4;

	hslot4 = udp_hashslot4(udptable, udp_sk(sk)->udp_lrpa_hash);
	nhslot4 = udp_hashslot4(udptable, newhash4);
	udp_sk(sk)->udp_lrpa_hash = newhash4;

	if (hslot4 != nhslot4) {
		spin_lock_bh(&hslot4->lock);
		hlist_nulls_del_init_rcu(&udp_sk(sk)->udp_lrpa_node);
		hslot4->count--;
		spin_unlock_bh(&hslot4->lock);

		spin_lock_bh(&nhslot4->lock);
		hlist_nulls_add_head_rcu(&udp_sk(sk)->udp_lrpa_node,
					 &nhslot4->nulls_head);
		nhslot4->count++;
		spin_unlock_bh(&nhslot4->lock);
	}
}

static void udp_unhash4(struct udp_table *udptable, struct sock *sk)
{
	struct udp_hslot *hslot2, *hslot4;

	if (udp_hashed4(sk)) {
		hslot2 = udp_hashslot2(udptable, udp_sk(sk)->udp_portaddr_hash);
		hslot4 = udp_hashslot4(udptable, udp_sk(sk)->udp_lrpa_hash);

		spin_lock(&hslot4->lock);
		hlist_nulls_del_init_rcu(&udp_sk(sk)->udp_lrpa_node);
		hslot4->count--;
		spin_unlock(&hslot4->lock);

		spin_lock(&hslot2->lock);
		udp_hash4_dec(hslot2);
		spin_unlock(&hslot2->lock);
	}
}

void udp_lib_hash4(struct sock *sk, u16 hash)
{
	struct udp_hslot *hslot, *hslot2, *hslot4;
	struct net *net = sock_net(sk);
	struct udp_table *udptable;

	/* Connected udp socket can re-connect to another remote address, which
	 * will be handled by rehash. Thus no need to redo hash4 here.
	 */
	if (udp_hashed4(sk))
		return;

	udptable = net->ipv4.udp_table;
	hslot = udp_hashslot(udptable, net, udp_sk(sk)->udp_port_hash);
	hslot2 = udp_hashslot2(udptable, udp_sk(sk)->udp_portaddr_hash);
	hslot4 = udp_hashslot4(udptable, hash);
	udp_sk(sk)->udp_lrpa_hash = hash;

	spin_lock_bh(&hslot->lock);
	if (rcu_access_pointer(sk->sk_reuseport_cb))
		reuseport_detach_sock(sk);

	spin_lock(&hslot4->lock);
	hlist_nulls_add_head_rcu(&udp_sk(sk)->udp_lrpa_node,
				 &hslot4->nulls_head);
	hslot4->count++;
	spin_unlock(&hslot4->lock);

	spin_lock(&hslot2->lock);
	udp_hash4_inc(hslot2);
	spin_unlock(&hslot2->lock);

	spin_unlock_bh(&hslot->lock);
}
EXPORT_IPV6_MOD(udp_lib_hash4);

/* call with sock lock */
void udp4_hash4(struct sock *sk)
{
	struct net *net = sock_net(sk);
	unsigned int hash;

	if (sk_unhashed(sk) || sk->sk_rcv_saddr == htonl(INADDR_ANY))
		return;

	hash = udp_ehashfn(net, sk->sk_rcv_saddr, sk->sk_num,
			   sk->sk_daddr, sk->sk_dport);

	udp_lib_hash4(sk, hash);
}
EXPORT_IPV6_MOD(udp4_hash4);
#endif /* CONFIG_BASE_SMALL */

/* UDP is nearly always wildcards out the wazoo, it makes no sense to try
 * harder than this. -DaveM
 */
struct sock *__udp4_lib_lookup(const struct net *net, __be32 saddr/*源地址*/,
		__be16 sport/*源端口*/, __be32 daddr/*目的地址*/, __be16 dport/*目的端口*/, int dif,
		int sdif/*源接口*/, struct udp_table *udptable/*udp socket哈希表*/, struct sk_buff *skb)
{
	unsigned short hnum = ntohs(dport);/*目的地址转主机序*/
	struct udp_hslot *hslot2;
	struct sock *result, *sk;
	unsigned int hash2;

	//利用{目的地址,目的端口（主机序）}做为hash2
	hash2 = ipv4_portaddr_hash(net, daddr, hnum);
	/*找到hash2对应的slot2*/
	/*确认hash2对应的bucket即hslot2*/
	hslot2 = udp_hashslot2(udptable, hash2);

	if (udp_has_hash4(hslot2)) {
		result = udp4_lib_lookup4(net, saddr, sport, daddr, hnum,
					  dif, sdif, udptable);
		if (result) /* udp4_lib_lookup4 return sk or NULL */
			return result;
	}

	/* Lookup connected or non-wildcard socket */
	//通过得分方式，优先用非0的目地地址，在hslot2链表上选一个合适的socket
	result = udp4_lib_lookup2(net, saddr, sport,
				  daddr, hnum, dif, sdif,
				  hslot2, skb);
	if (!IS_ERR_OR_NULL(result) && result->sk_state == TCP_ESTABLISHED)
		/*查找到est状态的socket,准备返回*/
		goto done;

	/* Lookup redirect from BPF */
	if (static_branch_unlikely(&bpf_sk_lookup_enabled) &&
	    udptable == net->ipv4.udp_table) {
		/*通过bpf程序进行查询并返回*/
		sk = inet_lookup_run_sk_lookup(net, IPPROTO_UDP, skb, sizeof(struct udphdr),
					       saddr, sport, daddr, hnum, dif,
					       udp_ehashfn);
		if (sk) {
			result = sk;
			goto done;
		}
	}

	/* Got non-wildcard socket or error on first lookup */
	if (result)
		goto done;

	//如果没有找到对应的socket,则目的地址更换为any,再执行一次查询
	/* Lookup wildcard sockets */
	hash2 = ipv4_portaddr_hash(net, htonl(INADDR_ANY), hnum);
	hslot2 = udp_hashslot2(udptable, hash2);

	result = udp4_lib_lookup2(net, saddr, sport,
				  htonl(INADDR_ANY), hnum, dif, sdif,
				  hslot2, skb);
	if (!IS_ERR_OR_NULL(result))
		goto done;

	/* Primary hash (destination port) lookup as fallback for this race:
	 *   1. __ip4_datagram_connect() sets sk_rcv_saddr
	 *   2. lookup (this function): new sk_rcv_saddr, hashes not updated yet
	 *   3. rehash operation updating _secondary and four-tuple_ hashes
	 * The primary hash doesn't need an update after 1., so, thanks to this
	 * further step, 1. and 3. don't need to be atomic against the lookup.
	 */
	result = udp4_lib_lookup1(net, saddr, sport, daddr, hnum, dif, sdif,
				  udptable);

done:
	if (IS_ERR(result))
		return NULL;
	return result;
}
EXPORT_SYMBOL_GPL(__udp4_lib_lookup);

//通过源port,目的port查询skb对应的socket
static inline struct sock *__udp4_lib_lookup_skb(struct sk_buff *skb,
						 __be16 sport, __be16 dport,
						 struct udp_table *udptable)
{
	const struct iphdr *iph = ip_hdr(skb);

	//查询udp对应的socket
	return __udp4_lib_lookup(dev_net(skb->dev), iph->saddr, sport,
				 iph->daddr, dport, inet_iif(skb),
				 inet_sdif(skb), udptable, skb);
}

struct sock *udp4_lib_lookup_skb(const struct sk_buff *skb,
				 __be16 sport, __be16 dport)
{
	const u16 offset = NAPI_GRO_CB(skb)->network_offsets[skb->encapsulation];
	const struct iphdr *iph = (struct iphdr *)(skb->data + offset);
	struct net *net = dev_net(skb->dev);
	int iif, sdif;

	inet_get_iif_sdif(skb, &iif, &sdif);

	return __udp4_lib_lookup(net, iph->saddr, sport,
				 iph->daddr, dport, iif,
				 sdif, net->ipv4.udp_table, NULL);
}

/* Must be called under rcu_read_lock().
 * Does increment socket refcount.
 */
#if IS_ENABLED(CONFIG_NF_TPROXY_IPV4) || IS_ENABLED(CONFIG_NF_SOCKET_IPV4)
struct sock *udp4_lib_lookup(const struct net *net, __be32 saddr, __be16 sport,
			     __be32 daddr, __be16 dport, int dif)
{
	struct sock *sk;

	sk = __udp4_lib_lookup(net, saddr, sport, daddr, dport,
			       dif, 0, net->ipv4.udp_table, NULL);
	if (sk && !refcount_inc_not_zero(&sk->sk_refcnt))
		sk = NULL;
	return sk;
}
EXPORT_SYMBOL_GPL(udp4_lib_lookup);
#endif

static inline bool __udp_is_mcast_sock(struct net *net, const struct sock *sk,
				       __be16 loc_port, __be32 loc_addr,//本地port,本地ip
				       __be16 rmt_port, __be32 rmt_addr,//远端port,远端ip
				       int dif, int sdif, unsigned short hnum)
{
	const struct inet_sock *inet = inet_sk(sk);

	//需要net相同，本端ip,远端ip,本端port,远端port，
	//hash,srcif,dstif相同
	if (!net_eq(sock_net(sk), net) ||
	    udp_sk(sk)->udp_port_hash != hnum ||
	    (inet->inet_daddr && inet->inet_daddr != rmt_addr) ||
	    (inet->inet_dport != rmt_port && inet->inet_dport) ||
	    (inet->inet_rcv_saddr && inet->inet_rcv_saddr != loc_addr) ||
	    ipv6_only_sock(sk) ||
	    !udp_sk_bound_dev_eq(net, sk->sk_bound_dev_if, dif, sdif))
		return false;
	//检查本地是否容许接受此组播地址（igmp协议负责此块）
	if (!ip_mc_sf_allow(sk, loc_addr, rmt_addr, dif, sdif))
		return false;
	return true;
}

DEFINE_STATIC_KEY_FALSE(udp_encap_needed_key);
EXPORT_IPV6_MOD(udp_encap_needed_key);

#if IS_ENABLED(CONFIG_IPV6)
DEFINE_STATIC_KEY_FALSE(udpv6_encap_needed_key);
EXPORT_IPV6_MOD(udpv6_encap_needed_key);
#endif

void udp_encap_enable(void)
{
	static_branch_inc(&udp_encap_needed_key);
}
EXPORT_SYMBOL(udp_encap_enable);

void udp_encap_disable(void)
{
	static_branch_dec(&udp_encap_needed_key);
}
EXPORT_SYMBOL(udp_encap_disable);

/* Handler for tunnels with arbitrary destination ports: no socket lookup, go
 * through error handlers in encapsulations looking for a match.
 */
static int __udp4_lib_err_encap_no_sk(struct sk_buff *skb, u32 info)
{
	int i;

	for (i = 0; i < MAX_IPTUN_ENCAP_OPS; i++) {
		int (*handler)(struct sk_buff *skb, u32 info);
		const struct ip_tunnel_encap_ops *encap;

		encap = rcu_dereference(iptun_encaps[i]);
		if (!encap)
			continue;
		handler = encap->err_handler;
		if (handler && !handler(skb, info))
			return 0;
	}

	return -ENOENT;
}

/* Try to match ICMP errors to UDP tunnels by looking up a socket without
 * reversing source and destination port: this will match tunnels that force the
 * same destination port on both endpoints (e.g. VXLAN, GENEVE). Note that
 * lwtunnels might actually break this assumption by being configured with
 * different destination ports on endpoints, in this case we won't be able to
 * trace ICMP messages back to them.
 *
 * If this doesn't match any socket, probe tunnels with arbitrary destination
 * ports (e.g. FoU, GUE): there, the receiving socket is useless, as the port
 * we've sent packets to won't necessarily match the local destination port.
 *
 * Then ask the tunnel implementation to match the error against a valid
 * association.
 *
 * Return an error if we can't find a match, the socket if we need further
 * processing, zero otherwise.
 */
static struct sock *__udp4_lib_err_encap(struct net *net,
					 const struct iphdr *iph,
					 struct udphdr *uh,
					 struct udp_table *udptable,
					 struct sock *sk,
					 struct sk_buff *skb, u32 info)
{
	int (*lookup)(struct sock *sk, struct sk_buff *skb);
	int network_offset, transport_offset;
	struct udp_sock *up;

	network_offset = skb_network_offset(skb);
	transport_offset = skb_transport_offset(skb);

	/* Network header needs to point to the outer IPv4 header inside ICMP */
	skb_reset_network_header(skb);

	/* Transport header needs to point to the UDP header */
	skb_set_transport_header(skb, iph->ihl << 2);

	if (sk) {
		up = udp_sk(sk);

		lookup = READ_ONCE(up->encap_err_lookup);
		if (lookup && lookup(sk, skb))
			sk = NULL;

		goto out;
	}

	sk = __udp4_lib_lookup(net, iph->daddr, uh->source,
			       iph->saddr, uh->dest, skb->dev->ifindex, 0,
			       udptable, NULL);
	if (sk) {
		up = udp_sk(sk);

		lookup = READ_ONCE(up->encap_err_lookup);
		if (!lookup || lookup(sk, skb))
			sk = NULL;
	}

out:
	if (!sk)
		sk = ERR_PTR(__udp4_lib_err_encap_no_sk(skb, info));

	skb_set_transport_header(skb, transport_offset);
	skb_set_network_header(skb, network_offset);

	return sk;
}

/*
 * This routine is called by the ICMP module when it gets some
 * sort of error condition.  If err < 0 then the socket should
 * be closed and the error returned to the user.  If err > 0
 * it's just the icmp type << 8 | icmp code.
 * Header points to the ip header of the error packet. We move
 * on past this. Then (as it used to claim before adjustment)
 * header points to the first 8 bytes of the udp header.  We need
 * to find the appropriate port.
 */

int __udp4_lib_err(struct sk_buff *skb, u32 info, struct udp_table *udptable)
{
	struct inet_sock *inet;
	const struct iphdr *iph = (const struct iphdr *)skb->data;
	struct udphdr *uh = (struct udphdr *)(skb->data+(iph->ihl<<2));
	const int type = icmp_hdr(skb)->type;
	const int code = icmp_hdr(skb)->code;
	bool tunnel = false;
	struct sock *sk;
	int harderr;
	int err;
	struct net *net = dev_net(skb->dev);

	sk = __udp4_lib_lookup(net, iph->daddr, uh->dest,
			       iph->saddr, uh->source, skb->dev->ifindex,
			       inet_sdif(skb), udptable, NULL);

	if (!sk || READ_ONCE(udp_sk(sk)->encap_type)) {
		/* No socket for error: try tunnels before discarding */
		if (static_branch_unlikely(&udp_encap_needed_key)) {
			sk = __udp4_lib_err_encap(net, iph, uh, udptable, sk, skb,
						  info);
			if (!sk)
				return 0;
		} else
			sk = ERR_PTR(-ENOENT);

		if (IS_ERR(sk)) {
			__ICMP_INC_STATS(net, ICMP_MIB_INERRORS);
			return PTR_ERR(sk);
		}

		tunnel = true;
	}

	err = 0;
	harderr = 0;
	inet = inet_sk(sk);

	switch (type) {
	default:
	case ICMP_TIME_EXCEEDED:
		err = EHOSTUNREACH;
		break;
	case ICMP_SOURCE_QUENCH:
		goto out;
	case ICMP_PARAMETERPROB:
		err = EPROTO;
		harderr = 1;
		break;
	case ICMP_DEST_UNREACH:
		if (code == ICMP_FRAG_NEEDED) { /* Path MTU discovery */
			ipv4_sk_update_pmtu(skb, sk, info);
			if (READ_ONCE(inet->pmtudisc) != IP_PMTUDISC_DONT) {
				err = EMSGSIZE;
				harderr = 1;
				break;
			}
			goto out;
		}
		err = EHOSTUNREACH;
		if (code <= NR_ICMP_UNREACH) {
			harderr = icmp_err_convert[code].fatal;
			err = icmp_err_convert[code].errno;
		}
		break;
	case ICMP_REDIRECT:
		ipv4_sk_redirect(skb, sk);
		goto out;
	}

	/*
	 *      RFC1122: OK.  Passes ICMP errors back to application, as per
	 *	4.1.3.3.
	 */
	if (tunnel) {
		/* ...not for tunnels though: we don't have a sending socket */
		if (udp_sk(sk)->encap_err_rcv)
			udp_sk(sk)->encap_err_rcv(sk, skb, err, uh->dest, info,
						  (u8 *)(uh+1));
		goto out;
	}
	if (!inet_test_bit(RECVERR, sk)) {
		if (!harderr || sk->sk_state != TCP_ESTABLISHED)
			goto out;
	} else
		ip_icmp_error(sk, skb, err, uh->dest, info, (u8 *)(uh+1));

	sk->sk_err = err;
	sk_error_report(sk);
out:
	return 0;
}

int udp_err(struct sk_buff *skb, u32 info)
{
	return __udp4_lib_err(skb, info, dev_net(skb->dev)->ipv4.udp_table);
}

/*
 * Throw away all pending data and cancel the corking. Socket is locked.
 */
void udp_flush_pending_frames(struct sock *sk)
{
	struct udp_sock *up = udp_sk(sk);

	if (up->pending) {
		up->len = 0;
		WRITE_ONCE(up->pending, 0);
		ip_flush_pending_frames(sk);
	}
}
EXPORT_IPV6_MOD(udp_flush_pending_frames);

/**
 * 	udp4_hwcsum  -  handle outgoing HW checksumming
 * 	@skb: 	sk_buff containing the filled-in UDP header
 * 	        (checksum field must be zeroed out)
 *	@src:	source IP address
 *	@dst:	destination IP address
 */
void udp4_hwcsum(struct sk_buff *skb, __be32 src, __be32 dst)
{
	struct udphdr *uh = udp_hdr(skb);
	int offset = skb_transport_offset(skb);
	int len = skb->len - offset;
	int hlen = len;
	__wsum csum = 0;

	if (!skb_has_frag_list(skb)) {
		/*
		 * Only one fragment on the socket.
		 */
		skb->csum_start = skb_transport_header(skb) - skb->head;
		skb->csum_offset = offsetof(struct udphdr, check);
		uh->check = ~csum_tcpudp_magic(src, dst, len,
					       IPPROTO_UDP, 0);
	} else {
		struct sk_buff *frags;

		/*
		 * HW-checksum won't work as there are two or more
		 * fragments on the socket so that all csums of sk_buffs
		 * should be together
		 */
		skb_walk_frags(skb, frags) {
			csum = csum_add(csum, frags->csum);
			hlen -= frags->len;
		}

		csum = skb_checksum(skb, offset, hlen, csum);
		skb->ip_summed = CHECKSUM_NONE;

		uh->check = csum_tcpudp_magic(src, dst, len, IPPROTO_UDP, csum);
		if (uh->check == 0)
			uh->check = CSUM_MANGLED_0;
	}
}
EXPORT_SYMBOL_GPL(udp4_hwcsum);

/* Function to set UDP checksum for an IPv4 UDP packet. This is intended
 * for the simple case like when setting the checksum for a UDP tunnel.
 */
void udp_set_csum(bool nocheck, struct sk_buff *skb,
		  __be32 saddr, __be32 daddr, int len)
{
	struct udphdr *uh = udp_hdr(skb);

	if (nocheck) {
	    /*不检查，udp checksum填写为0*/
		uh->check = 0;
	} else if (skb_is_gso(skb)) {
		uh->check = ~udp_v4_check(len, saddr, daddr, 0);
	} else if (skb->ip_summed == CHECKSUM_PARTIAL) {
		uh->check = 0;
		uh->check = udp_v4_check(len, saddr, daddr, lco_csum(skb));
		if (uh->check == 0)
			uh->check = CSUM_MANGLED_0;
	} else {
		skb->ip_summed = CHECKSUM_PARTIAL;
		skb->csum_start = skb_transport_header(skb) - skb->head;
		skb->csum_offset = offsetof(struct udphdr, check);
		uh->check = ~udp_v4_check(len, saddr, daddr, 0);
	}
}
EXPORT_SYMBOL(udp_set_csum);

static int udp_send_skb(struct sk_buff *skb, struct flowi4 *fl4,
			struct inet_cork *cork)
{
	struct sock *sk = skb->sk;
	struct inet_sock *inet = inet_sk(sk);
	struct udphdr *uh;
	int err;
	int is_udplite = IS_UDPLITE(sk);
	int offset = skb_transport_offset(skb);
	int len = skb->len - offset;
	int datalen = len - sizeof(*uh);
	__wsum csum = 0;

	/*
	 * Create a UDP header
	 */
	uh = udp_hdr(skb);
	uh->source = inet->inet_sport;
	uh->dest = fl4->fl4_dport;
	uh->len = htons(len);/*udp负载长度*/
	uh->check = 0;

	if (cork->gso_size) {
		const int hlen = skb_network_header_len(skb) +
				 sizeof(struct udphdr);

		if (hlen + min(datalen, cork->gso_size) > cork->fragsize) {
			kfree_skb(skb);
			return -EMSGSIZE;
		}
		if (datalen > cork->gso_size * UDP_MAX_SEGMENTS) {
			kfree_skb(skb);
			return -EINVAL;
		}
		if (sk->sk_no_check_tx) {
			kfree_skb(skb);
			return -EINVAL;
		}
		if (is_udplite || dst_xfrm(skb_dst(skb))) {
			kfree_skb(skb);
			return -EIO;
		}

		if (datalen > cork->gso_size) {
			skb_shinfo(skb)->gso_size = cork->gso_size;
			skb_shinfo(skb)->gso_type = SKB_GSO_UDP_L4;
			skb_shinfo(skb)->gso_segs = DIV_ROUND_UP(datalen,
								 cork->gso_size);

			/* Don't checksum the payload, skb will get segmented */
			goto csum_partial;
		}
	}

	if (is_udplite)  				 /*     UDP-Lite      */
		csum = udplite_csum(skb);

	else if (sk->sk_no_check_tx) {			 /* UDP csum off */

		skb->ip_summed = CHECKSUM_NONE;
		goto send;

	} else if (skb->ip_summed == CHECKSUM_PARTIAL) { /* UDP hardware csum */
csum_partial:

		/*计算udp头部的checksum*/
		udp4_hwcsum(skb, fl4->saddr, fl4->daddr);
		goto send;

	} else
		csum = udp_csum(skb);

	/* add protocol-dependent pseudo-header */
	uh->check = csum_tcpudp_magic(fl4->saddr, fl4->daddr, len,
				      sk->sk_protocol, csum);
	if (uh->check == 0)
		uh->check = CSUM_MANGLED_0;

send:
	err = ip_send_skb(sock_net(sk), skb);
	if (err) {
		if (err == -ENOBUFS &&
		    !inet_test_bit(RECVERR, sk)) {
			UDP_INC_STATS(sock_net(sk),
				      UDP_MIB_SNDBUFERRORS, is_udplite);
			err = 0;
		}
	} else
		UDP_INC_STATS(sock_net(sk),
			      UDP_MIB_OUTDATAGRAMS, is_udplite);
	return err;
}

/*
 * Push out all pending data as one UDP datagram. Socket is locked.
 */
int udp_push_pending_frames(struct sock *sk)
{
	struct udp_sock  *up = udp_sk(sk);
	struct inet_sock *inet = inet_sk(sk);
	struct flowi4 *fl4 = &inet->cork.fl.u.ip4;
	struct sk_buff *skb;
	int err = 0;

	/*完成未决报文整理*/
	skb = ip_finish_skb(sk, fl4);
	if (!skb)
		goto out;

	/*udp向下发送报文*/
	err = udp_send_skb(skb, fl4, &inet->cork.base);

out:
	up->len = 0;
	WRITE_ONCE(up->pending, 0);
	return err;
}
EXPORT_IPV6_MOD(udp_push_pending_frames);

static int __udp_cmsg_send(struct cmsghdr *cmsg, u16 *gso_size)
{
	switch (cmsg->cmsg_type) {
	case UDP_SEGMENT:
		if (cmsg->cmsg_len != CMSG_LEN(sizeof(__u16)))
			return -EINVAL;
		*gso_size = *(__u16 *)CMSG_DATA(cmsg);
		return 0;
	default:
		return -EINVAL;
	}
}

int udp_cmsg_send(struct sock *sk, struct msghdr *msg, u16 *gso_size)
{
	struct cmsghdr *cmsg;
	bool need_ip = false;
	int err;

	for_each_cmsghdr(cmsg, msg) {
		if (!CMSG_OK(msg, cmsg))
			return -EINVAL;

		if (cmsg->cmsg_level != SOL_UDP) {
			need_ip = true;
			continue;
		}

		err = __udp_cmsg_send(cmsg, gso_size);
		if (err)
			return err;
	}

	return need_ip;
}
EXPORT_IPV6_MOD_GPL(udp_cmsg_send);

//针对udp socket的报文发送
int udp_sendmsg(struct sock *sk, struct msghdr *msg, size_t len/*要发送的长度*/)
{
	struct inet_sock *inet = inet_sk(sk);
	struct udp_sock *up = udp_sk(sk);
	/*取目的端地址*/
	DECLARE_SOCKADDR(struct sockaddr_in *, usin, msg->msg_name);
	struct flowi4 fl4_stack;
	struct flowi4 *fl4;
	/*要发送的报文长度*/
	int ulen = len;
	struct ipcm_cookie ipc;
	struct rtable *rt = NULL;
	int free = 0;
	int connected = 0;
	__be32 daddr/*目的地址*/, faddr, saddr;
	u8 scope;
	__be16 dport/*udp 目的端口*/;
	int err, is_udplite = IS_UDPLITE(sk);
	int corkreq = udp_test_bit(CORK, sk) || msg->msg_flags & MSG_MORE;
	int (*getfrag)(void *, char *, int, int, int, struct sk_buff *);
	struct sk_buff *skb;
	struct ip_options_data opt_copy;
	int uc_index;

	/*msg长度过大*/
	if (len > 0xFFFF)
		return -EMSGSIZE;

	/*
	 *	Check the flags.
	 */

	if (msg->msg_flags & MSG_OOB) /* Mirror BSD error message compatibility */
	    /*oob标记不支持*/
		return -EOPNOTSUPP;

	getfrag = is_udplite ? udplite_getfrag : ip_generic_getfrag/*udp对应的分片回调*/;

	fl4 = &inet->cork.fl.u.ip4;
	if (READ_ONCE(up->pending)) {
		/*
		 * There are pending frames.
		 * The socket lock must be held while it's corked.
		 */
		lock_sock(sk);
		if (likely(up->pending)) {
			if (unlikely(up->pending != AF_INET)) {
				release_sock(sk);
				return -EINVAL;
			}
			goto do_append_data;
		}
		release_sock(sk);
	}

	/*增加udp header,获得udp报文总长度*/
	ulen += sizeof(struct udphdr);

	/*
	 *	Get and verify the address.
	 */
	if (usin) {
	    /*usin不为空，则校验指定的目的地址*/
		if (msg->msg_namelen < sizeof(*usin))
			return -EINVAL;
		if (usin->sin_family != AF_INET) {
			if (usin->sin_family != AF_UNSPEC)
				return -EAFNOSUPPORT;
		}

		/*取用户指定的目的地址及目的端口*/
		daddr = usin->sin_addr.s_addr;
		dport = usin->sin_port;
		if (dport == 0)
			return -EINVAL;
	} else {
	    /*未指定目的地址时，sock必须已双向通信*/
		if (sk->sk_state != TCP_ESTABLISHED)
			return -EDESTADDRREQ;
		/*取socket对应的目的地址及目的端口*/
		daddr = inet->inet_daddr;
		dport = inet->inet_dport;
		/* Open fast path for connected socket.
		   Route will not be used, if at least one option is set.
		 */
		connected = 1;/*已建立起连接*/
	}

	ipcm_init_sk(&ipc, inet);
	ipc.gso_size = READ_ONCE(up->gso_size);

	if (msg->msg_controllen) {
		err = udp_cmsg_send(sk, msg, &ipc.gso_size);
		if (err > 0) {
			err = ip_cmsg_send(sk, msg, &ipc,
					   sk->sk_family == AF_INET6);
			connected = 0;
		}
		if (unlikely(err < 0)) {
			kfree(ipc.opt);
			return err;
		}
		if (ipc.opt)
			free = 1;
	}
	if (!ipc.opt) {
		struct ip_options_rcu *inet_opt;

		rcu_read_lock();
		inet_opt = rcu_dereference(inet->inet_opt);
		if (inet_opt) {
			memcpy(&opt_copy, inet_opt,
			       sizeof(*inet_opt) + inet_opt->opt.optlen);
			ipc.opt = &opt_copy.opt;
		}
		rcu_read_unlock();
	}

	if (cgroup_bpf_enabled(CGROUP_UDP4_SENDMSG) && !connected) {
		err = BPF_CGROUP_RUN_PROG_UDP4_SENDMSG_LOCK(sk,
					    (struct sockaddr *)usin,
					    &msg->msg_namelen,
					    &ipc.addr);
		if (err)
			goto out_free;
		if (usin) {
			if (usin->sin_port == 0) {
				/* BPF program set invalid port. Reject it. */
				err = -EINVAL;
				goto out_free;
			}
			daddr = usin->sin_addr.s_addr;
			dport = usin->sin_port;
		}
	}

	saddr = ipc.addr;
	ipc.addr = faddr = daddr;

	if (ipc.opt && ipc.opt->opt.srr) {
		if (!daddr) {
			err = -EINVAL;
			goto out_free;
		}
		faddr = ipc.opt->opt.faddr;
		connected = 0;
	}
	scope = ip_sendmsg_scope(inet, &ipc, msg);
	if (scope == RT_SCOPE_LINK)
		connected = 0;

	uc_index = READ_ONCE(inet->uc_index);
	/*目的地址为组播情况*/
	if (ipv4_is_multicast(daddr)) {
		if (!ipc.oif || netif_index_is_l3_master(sock_net(sk), ipc.oif))
			ipc.oif = READ_ONCE(inet->mc_index);
		if (!saddr)
			saddr = READ_ONCE(inet->mc_addr);
		connected = 0;
	} else if (!ipc.oif) {
		ipc.oif = uc_index;
	} else if (ipv4_is_lbcast(daddr) && uc_index) {
		/* oif is set, packet is to local broadcast and
		 * uc_index is set. oif is most likely set
		 * by sk_bound_dev_if. If uc_index != oif check if the
		 * oif is an L3 master and uc_index is an L3 slave.
		 * If so, we want to allow the send using the uc_index.
		 */
		if (ipc.oif != uc_index &&
		    ipc.oif == l3mdev_master_ifindex_by_index(sock_net(sk),
							      uc_index)) {
			ipc.oif = uc_index;
		}
	}

	if (connected)
		rt = dst_rtable(sk_dst_check(sk, 0));

	if (!rt) {
	    /*rt未指定，查询rt并设置*/
		struct net *net = sock_net(sk);
		__u8 flow_flags = inet_sk_flowi_flags(sk);

		fl4 = &fl4_stack;

		flowi4_init_output(fl4, ipc.oif, ipc.sockc.mark,
				   ipc.tos & INET_DSCP_MASK, scope,
				   sk->sk_protocol, flow_flags, faddr, saddr,
				   dport, inet->inet_sport,
				   sk_uid(sk));

		security_sk_classify_flow(sk, flowi4_to_flowi_common(fl4));

		/*查路由*/
		rt = ip_route_output_flow(net, fl4, sk);
		if (IS_ERR(rt)) {
			err = PTR_ERR(rt);
			rt = NULL;
			if (err == -ENETUNREACH)
				IP_INC_STATS(net, IPSTATS_MIB_OUTNOROUTES);
			goto out;
		}

		err = -EACCES;
		if ((rt->rt_flags & RTCF_BROADCAST) &&
		    !sock_flag(sk, SOCK_BROADCAST))
			goto out;
		if (connected)
			sk_dst_set(sk, dst_clone(&rt->dst));
	}

	if (msg->msg_flags&MSG_CONFIRM)
		goto do_confirm;
back_from_confirm:

	saddr = fl4->saddr;
	if (!ipc.addr)
		daddr = ipc.addr = fl4->daddr;

	/* Lockless fast path for the non-corking case. */
	if (!corkreq) {
		struct inet_cork cork;

		/*构造skb*/
		skb = ip_make_skb(sk, fl4, getfrag, msg, ulen,
				  sizeof(struct udphdr), &ipc, &rt,
				  &cork, msg->msg_flags);
		err = PTR_ERR(skb);
		if (!IS_ERR_OR_NULL(skb))
		    /*执行skb发送*/
			err = udp_send_skb(skb, fl4, &cork);
		goto out;
	}

	lock_sock(sk);
	if (unlikely(up->pending)) {
		/* The socket is already corked while preparing it. */
		/* ... which is an evident application bug. --ANK */
		release_sock(sk);

		net_dbg_ratelimited("socket already corked\n");
		err = -EINVAL;
		goto out;
	}
	/*
	 *	Now cork the socket to pend data.
	 */
	fl4 = &inet->cork.fl.u.ip4;
	fl4->daddr = daddr;
	fl4->saddr = saddr;
	fl4->fl4_dport = dport;
	fl4->fl4_sport = inet->inet_sport;
	WRITE_ONCE(up->pending, AF_INET);

do_append_data:
	up->len += ulen;
	/*有未决报文，将其直接添加到链上*/
	err = ip_append_data(sk, fl4, getfrag/*负责分片*/, msg, ulen,
			     sizeof(struct udphdr), &ipc, &rt,
			     corkreq ? msg->msg_flags|MSG_MORE : msg->msg_flags);
	if (err)
		udp_flush_pending_frames(sk);
	else if (!corkreq)
		/*完成udp未决报文发送*/
		err = udp_push_pending_frames(sk);
	else if (unlikely(skb_queue_empty(&sk->sk_write_queue)))
		WRITE_ONCE(up->pending, 0);
	release_sock(sk);

out:
	ip_rt_put(rt);
out_free:
	if (free)
		kfree(ipc.opt);
	if (!err)
		return len;
	/*
	 * ENOBUFS = no kernel mem, SOCK_NOSPACE = no sndbuf space.  Reporting
	 * ENOBUFS might not be good (it's not tunable per se), but otherwise
	 * we don't have a good statistic (IpOutDiscards but it can be too many
	 * things).  We could add another new stat but at least for now that
	 * seems like overkill.
	 */
	if (err == -ENOBUFS || test_bit(SOCK_NOSPACE, &sk->sk_socket->flags)) {
		UDP_INC_STATS(sock_net(sk),
			      UDP_MIB_SNDBUFERRORS, is_udplite);
	}
	return err;

do_confirm:
	if (msg->msg_flags & MSG_PROBE)
		dst_confirm_neigh(&rt->dst, &fl4->daddr);
	if (!(msg->msg_flags&MSG_PROBE) || len)
		goto back_from_confirm;
	err = 0;
	goto out;
}
EXPORT_SYMBOL(udp_sendmsg);

void udp_splice_eof(struct socket *sock)
{
	/*取udp socket*/
	struct sock *sk = sock->sk;
	struct udp_sock *up = udp_sk(sk);

	if (!READ_ONCE(up->pending) || udp_test_bit(CORK, sk))
		return;

	lock_sock(sk);
	if (up->pending && !udp_test_bit(CORK, sk))
		udp_push_pending_frames(sk);
	release_sock(sk);
}
EXPORT_IPV6_MOD_GPL(udp_splice_eof);

#define UDP_SKB_IS_STATELESS 0x80000000

/* all head states (dst, sk, nf conntrack) except skb extensions are
 * cleared by udp_rcv().
 *
 * We need to preserve secpath, if present, to eventually process
 * IP_CMSG_PASSSEC at recvmsg() time.
 *
 * Other extensions can be cleared.
 */
static bool udp_try_make_stateless(struct sk_buff *skb)
{
	if (!skb_has_extensions(skb))
		return true;

	if (!secpath_exists(skb)) {
		skb_ext_reset(skb);
		return true;
	}

	return false;
}

static void udp_set_dev_scratch(struct sk_buff *skb)
{
	struct udp_dev_scratch *scratch = udp_skb_scratch(skb);

	BUILD_BUG_ON(sizeof(struct udp_dev_scratch) > sizeof(long));
	scratch->_tsize_state = skb->truesize;
#if BITS_PER_LONG == 64
	scratch->len = skb->len;
	scratch->csum_unnecessary = !!skb_csum_unnecessary(skb);
	scratch->is_linear = !skb_is_nonlinear(skb);
#endif
	if (udp_try_make_stateless(skb))
		scratch->_tsize_state |= UDP_SKB_IS_STATELESS;
}

static void udp_skb_csum_unnecessary_set(struct sk_buff *skb)
{
	/* We come here after udp_lib_checksum_complete() returned 0.
	 * This means that __skb_checksum_complete() might have
	 * set skb->csum_valid to 1.
	 * On 64bit platforms, we can set csum_unnecessary
	 * to true, but only if the skb is not shared.
	 */
#if BITS_PER_LONG == 64
	if (!skb_shared(skb))
		udp_skb_scratch(skb)->csum_unnecessary = true;
#endif
}

static int udp_skb_truesize(struct sk_buff *skb)
{
	return udp_skb_scratch(skb)->_tsize_state & ~UDP_SKB_IS_STATELESS;
}

static bool udp_skb_has_head_state(struct sk_buff *skb)
{
	return !(udp_skb_scratch(skb)->_tsize_state & UDP_SKB_IS_STATELESS);
}

/* fully reclaim rmem/fwd memory allocated for skb */
static void udp_rmem_release(struct sock *sk, unsigned int size,
			     int partial, bool rx_queue_lock_held)
{
	struct udp_sock *up = udp_sk(sk);
	struct sk_buff_head *sk_queue;
	unsigned int amt;

	if (likely(partial)) {
		up->forward_deficit += size;
		size = up->forward_deficit;
		if (size < READ_ONCE(up->forward_threshold) &&
		    !skb_queue_empty(&up->reader_queue))
			return;
	} else {
		size += up->forward_deficit;
	}
	up->forward_deficit = 0;

	/* acquire the sk_receive_queue for fwd allocated memory scheduling,
	 * if the called don't held it already
	 */
	sk_queue = &sk->sk_receive_queue;
	if (!rx_queue_lock_held)
		spin_lock(&sk_queue->lock);

	amt = (size + sk->sk_forward_alloc - partial) & ~(PAGE_SIZE - 1);
	sk_forward_alloc_add(sk, size - amt);

	if (amt)
		__sk_mem_reduce_allocated(sk, amt >> PAGE_SHIFT);

	atomic_sub(size, &sk->sk_rmem_alloc);

	/* this can save us from acquiring the rx queue lock on next receive */
	skb_queue_splice_tail_init(sk_queue, &up->reader_queue);

	if (!rx_queue_lock_held)
		spin_unlock(&sk_queue->lock);
}

/* Note: called with reader_queue.lock held.
 * Instead of using skb->truesize here, find a copy of it in skb->dev_scratch
 * This avoids a cache line miss while receive_queue lock is held.
 * Look at __udp_enqueue_schedule_skb() to find where this copy is done.
 */
void udp_skb_destructor(struct sock *sk, struct sk_buff *skb)
{
	prefetch(&skb->data);
	udp_rmem_release(sk, udp_skb_truesize(skb), 1, false);
}
EXPORT_IPV6_MOD(udp_skb_destructor);

/* as above, but the caller held the rx queue lock, too */
static void udp_skb_dtor_locked(struct sock *sk, struct sk_buff *skb)
{
	prefetch(&skb->data);
	udp_rmem_release(sk, udp_skb_truesize(skb), 1, true);
}

/* Idea of busylocks is to let producers grab an extra spinlock
 * to relieve pressure on the receive_queue spinlock shared by consumer.
 * Under flood, this means that only one producer can be in line
 * trying to acquire the receive_queue spinlock.
 * These busylock can be allocated on a per cpu manner, instead of a
 * per socket one (that would consume a cache line per socket)
 */
static int udp_busylocks_log __read_mostly;
static spinlock_t *udp_busylocks __read_mostly;

static spinlock_t *busylock_acquire(void *ptr)
{
	spinlock_t *busy;

	busy = udp_busylocks + hash_ptr(ptr, udp_busylocks_log);
	spin_lock(busy);
	return busy;
}

static void busylock_release(spinlock_t *busy)
{
	if (busy)
		spin_unlock(busy);
}

static int udp_rmem_schedule(struct sock *sk, int size)
{
	int delta;

	delta = size - sk->sk_forward_alloc;
	if (delta > 0 && !__sk_mem_schedule(sk, delta, SK_MEM_RECV))
		return -ENOBUFS;

	return 0;
}

int __udp_enqueue_schedule_skb(struct sock *sk, struct sk_buff *skb)
{
	struct sk_buff_head *list = &sk->sk_receive_queue;
	unsigned int rmem, rcvbuf;
	spinlock_t *busy = NULL;
	int size, err = -ENOMEM;

	rmem = atomic_read(&sk->sk_rmem_alloc);
	rcvbuf = READ_ONCE(sk->sk_rcvbuf);
	size = skb->truesize;

	/* Immediately drop when the receive queue is full.
	 * Cast to unsigned int performs the boundary check for INT_MAX.
	 */
	if (rmem + size > rcvbuf) {
		if (rcvbuf > INT_MAX >> 1)
			goto drop;

		/* Always allow at least one packet for small buffer. */
		if (rmem > rcvbuf)
			//超过接受缓冲区门限rcvbuf，丢包
			goto drop;
	}

	/* Under mem pressure, it might be helpful to help udp_recvmsg()
	 * having linear skbs :
	 * - Reduce memory overhead and thus increase receive queue capacity
	 * - Less cache line misses at copyout() time
	 * - Less work at consume_skb() (less alien page frag freeing)
	 */
	//超过接收缓冲区门限的一半
	if (rmem > (rcvbuf >> 1)) {
		skb_condense(skb);
		size = skb->truesize;
		busy = busylock_acquire(sk);
	}

	//记录报文有多少字节
	udp_set_dev_scratch(skb);

	//尝试原子加，并在加后进行检查（由于上面的检查不是原子的）
	atomic_add(size, &sk->sk_rmem_alloc);

	spin_lock(&list->lock);
	err = udp_rmem_schedule(sk, size);
	if (err) {
		spin_unlock(&list->lock);
		goto uncharge_drop;
	}

	sk_forward_alloc_add(sk, -size);

	/* no need to setup a destructor, we will explicitly release the
	 * forward allocated memory on dequeue
	 */
	sock_skb_set_dropcount(sk, skb);

	//将skb放置在报文接受队列上。
	__skb_queue_tail(list, skb);
	spin_unlock(&list->lock);

	//如果socket无dead标记，则知会socket数据ready
	if (!sock_flag(sk, SOCK_DEAD))
		INDIRECT_CALL_1(sk->sk_data_ready, sock_def_readable, sk);

	busylock_release(busy);
	return 0;

uncharge_drop:
	atomic_sub(skb->truesize, &sk->sk_rmem_alloc);

drop:
	atomic_inc(&sk->sk_drops);
	busylock_release(busy);
	return err;
}
EXPORT_IPV6_MOD_GPL(__udp_enqueue_schedule_skb);

void udp_destruct_common(struct sock *sk)
{
	/* reclaim completely the forward allocated memory */
	struct udp_sock *up = udp_sk(sk);
	unsigned int total = 0;
	struct sk_buff *skb;

	skb_queue_splice_tail_init(&sk->sk_receive_queue, &up->reader_queue);
	while ((skb = __skb_dequeue(&up->reader_queue)) != NULL) {
		total += skb->truesize;
		kfree_skb(skb);
	}
	udp_rmem_release(sk, total, 0, true);
}
EXPORT_IPV6_MOD_GPL(udp_destruct_common);

static void udp_destruct_sock(struct sock *sk)
{
	udp_destruct_common(sk);
	inet_sock_destruct(sk);
}

//udp的socket初始化函数，socket创建期间调用
int udp_init_sock(struct sock *sk)
{
    /*初始化reader_queue*/
	udp_lib_init_sock(sk);
	sk->sk_destruct = udp_destruct_sock;
	set_bit(SOCK_SUPPORT_ZC, &sk->sk_socket->flags);
	return 0;
}

void skb_consume_udp(struct sock *sk, struct sk_buff *skb, int len)
{
	if (unlikely(READ_ONCE(udp_sk(sk)->peeking_with_offset)))
		sk_peek_offset_bwd(sk, len);

	if (!skb_unref(skb))
		return;

	/* In the more common cases we cleared the head states previously,
	 * see __udp_queue_rcv_skb().
	 */
	if (unlikely(udp_skb_has_head_state(skb)))
		skb_release_head_state(skb);
	__consume_stateless_skb(skb);
}
EXPORT_IPV6_MOD_GPL(skb_consume_udp);

static struct sk_buff *__first_packet_length(struct sock *sk,
					     struct sk_buff_head *rcvq,
					     unsigned int *total)
{
	struct sk_buff *skb;

	while ((skb = skb_peek(rcvq)) != NULL) {
		if (udp_lib_checksum_complete(skb)) {
			__UDP_INC_STATS(sock_net(sk), UDP_MIB_CSUMERRORS,
					IS_UDPLITE(sk));
			__UDP_INC_STATS(sock_net(sk), UDP_MIB_INERRORS,
					IS_UDPLITE(sk));
			atomic_inc(&sk->sk_drops);
			__skb_unlink(skb, rcvq);
			*total += skb->truesize;
			kfree_skb_reason(skb, SKB_DROP_REASON_UDP_CSUM);
		} else {
			udp_skb_csum_unnecessary_set(skb);
			break;
		}
	}
	return skb;
}

/**
 *	first_packet_length	- return length of first packet in receive queue
 *	@sk: socket
 *
 *	Drops all bad checksum frames, until a valid one is found.
 *	Returns the length of found skb, or -1 if none is found.
 */
static int first_packet_length(struct sock *sk)
{
	struct sk_buff_head *rcvq = &udp_sk(sk)->reader_queue;
	struct sk_buff_head *sk_queue = &sk->sk_receive_queue;
	unsigned int total = 0;
	struct sk_buff *skb;
	int res;

	spin_lock_bh(&rcvq->lock);
	skb = __first_packet_length(sk, rcvq, &total);
	if (!skb && !skb_queue_empty_lockless(sk_queue)) {
		spin_lock(&sk_queue->lock);
		skb_queue_splice_tail_init(sk_queue, rcvq);
		spin_unlock(&sk_queue->lock);

		skb = __first_packet_length(sk, rcvq, &total);
	}
	res = skb ? skb->len : -1;
	if (total)
		udp_rmem_release(sk, total, 1, false);
	spin_unlock_bh(&rcvq->lock);
	return res;
}

/*
 *	IOCTL requests applicable to the UDP protocol
 */

int udp_ioctl(struct sock *sk, int cmd, int *karg)
{
	switch (cmd) {
	case SIOCOUTQ:
	{
		*karg = sk_wmem_alloc_get(sk);
		return 0;
	}

	case SIOCINQ:
	{
		*karg = max_t(int, 0, first_packet_length(sk));
		return 0;
	}

	default:
		return -ENOIOCTLCMD;
	}

	return 0;
}
EXPORT_IPV6_MOD(udp_ioctl);

/*自udp_sk(sk)->reader_queue收取skb,如果其为空，则将sk->sk_receive_queue移动到此队列，再尝试重新收取*/
struct sk_buff *__skb_recv_udp(struct sock *sk, unsigned int flags,
			       int *off, int *err)
{
    /*取接收队列*/
	struct sk_buff_head *sk_queue = &sk->sk_receive_queue;
	struct sk_buff_head *queue;
	struct sk_buff *last;
	long timeo;
	int error;

	queue = &udp_sk(sk)->reader_queue;
	timeo = sock_rcvtimeo(sk, flags & MSG_DONTWAIT);
	do {
		struct sk_buff *skb;

		/*检查socket是否处于error状态*/
		error = sock_error(sk);
		if (error)
			break;

		error = -EAGAIN;
		do {
			spin_lock_bh(&queue->lock);
			//自队列上收取skb
			skb = __skb_try_recv_from_queue(queue, flags, off, err,
							&last);
			if (skb) {
			    /*返回此队列上对应的一个skb*/
				if (!(flags & MSG_PEEK))
					udp_skb_destructor(sk, skb);
				spin_unlock_bh(&queue->lock);
				return skb;
			}

			if (skb_queue_empty_lockless(sk_queue)) {
				//没有自queue上收到报文，并且sk_queue队列目前为空，可能需要阻塞，以便等待报文来
				spin_unlock_bh(&queue->lock);
				goto busy_check;
			}

			//接收队列上有报文，将其交换到读取队列上
			/* refill the reader queue and walk it again
			 * keep both queues locked to avoid re-acquiring
			 * the sk_receive_queue lock if fwd memory scheduling
			 * is needed.
			 */
			spin_lock(&sk_queue->lock);
			//sk_queue的内容移动到queue队列，并初始化sk_queue为空
			skb_queue_splice_tail_init(sk_queue, queue);

			//重新尝试自read queue上并进行读取
			skb = __skb_try_recv_from_queue(queue, flags, off, err,
							&last);
			if (skb && !(flags & MSG_PEEK))
				udp_skb_dtor_locked(sk, skb);
			spin_unlock(&sk_queue->lock);
			spin_unlock_bh(&queue->lock);
			if (skb)
			    /*读取到一个skb,返回*/
				return skb;

busy_check:
			if (!sk_can_busy_loop(sk))
				break;

			/*触发网卡poll一次*/
			sk_busy_loop(sk, flags & MSG_DONTWAIT);
		} while (!skb_queue_empty_lockless(sk_queue));

		/* sk_queue is empty, reader_queue may contain peeked packets */
	} while (timeo &&
		 !__skb_wait_for_more_packets(sk, &sk->sk_receive_queue,
					      &error, &timeo,
					      (struct sk_buff *)sk_queue));

	*err = error;
	return NULL;
}
EXPORT_SYMBOL(__skb_recv_udp);

int udp_read_skb(struct sock *sk, skb_read_actor_t recv_actor)
{
	struct sk_buff *skb;
	int err;

try_again:
	skb = skb_recv_udp(sk, MSG_DONTWAIT, &err);
	if (!skb)
		return err;

	if (udp_lib_checksum_complete(skb)) {
		int is_udplite = IS_UDPLITE(sk);
		struct net *net = sock_net(sk);

		__UDP_INC_STATS(net, UDP_MIB_CSUMERRORS, is_udplite);
		__UDP_INC_STATS(net, UDP_MIB_INERRORS, is_udplite);
		atomic_inc(&sk->sk_drops);
		kfree_skb_reason(skb, SKB_DROP_REASON_UDP_CSUM);
		goto try_again;
	}

	WARN_ON_ONCE(!skb_set_owner_sk_safe(skb, sk));
	return recv_actor(sk, skb);
}
EXPORT_IPV6_MOD(udp_read_skb);

/*
 * 	This should be easy, if there is something there we
 * 	return it, otherwise we block.
 */

/*udp消息读取*/
int udp_recvmsg(struct sock *sk/*待读取的udp socket*/, struct msghdr *msg, size_t len/*要读取的长度*/, int flags,
		int *addr_len/*出参，地址长度*/)
{
	struct inet_sock *inet = inet_sk(sk);
	DECLARE_SOCKADDR(struct sockaddr_in *, sin, msg->msg_name);
	struct sk_buff *skb;
	unsigned int ulen, copied;
	int off, err, peeking = flags & MSG_PEEK;
	int is_udplite = IS_UDPLITE(sk);/*是否udp lite socket*/
	bool checksum_valid = false;

	if (flags & MSG_ERRQUEUE)
		return ip_recv_error(sk, msg, len, addr_len);

try_again:
	off = sk_peek_offset(sk, flags);
	/*选择要收取的skb*/
	skb = __skb_recv_udp(sk, flags, &off, &err);
	if (!skb)
	    /*取skb失败，报错*/
		return err;

	ulen = udp_skb_len(skb);/*udp负载长度*/
	/*确定可复制的内容长度（如果可复制的内容长度小于报文实长，则返回MSG_TRUNC标记)*/
	copied = len;
	if (copied > ulen - off)
		copied = ulen - off;
	else if (copied < ulen)
		msg->msg_flags |= MSG_TRUNC;

	/*
	 * If checksum is needed at all, try to do it while copying the
	 * data.  If the data is truncated, or if we only want a partial
	 * coverage checksum (UDP-Lite), do it before the copy.
	 */

	if (copied < ulen || peeking ||
	    (is_udplite && UDP_SKB_CB(skb)->partial_cov)) {
		checksum_valid = udp_skb_csum_unnecessary(skb) ||
				!__udp_lib_checksum_complete(skb);
		if (!checksum_valid)
			goto csum_copy_err;
	}

	if (checksum_valid || udp_skb_csum_unnecessary(skb)) {
		if (udp_skb_is_linear(skb))
		    /*复制内容到msg->msg_iter中*/
			err = copy_linear_skb(skb, copied, off, &msg->msg_iter);
		else
			err = skb_copy_datagram_msg(skb, off, msg, copied);
	} else {
		err = skb_copy_and_csum_datagram_msg(skb, off, msg);

		if (err == -EINVAL)
			goto csum_copy_err;
	}

	if (unlikely(err)) {
		if (!peeking) {
			atomic_inc(&sk->sk_drops);
			UDP_INC_STATS(sock_net(sk),
				      UDP_MIB_INERRORS, is_udplite);
		}
		kfree_skb(skb);
		return err;
	}

	if (!peeking)
		UDP_INC_STATS(sock_net(sk),
			      UDP_MIB_INDATAGRAMS, is_udplite);

	sock_recv_cmsgs(msg, sk, skb);

	/* Copy the address. */
	if (sin) {
	    /*复制src地址*/
		sin->sin_family = AF_INET;
		sin->sin_port = udp_hdr(skb)->source;
		sin->sin_addr.s_addr = ip_hdr(skb)->saddr;
		memset(sin->sin_zero, 0, sizeof(sin->sin_zero));
		*addr_len = sizeof(*sin);

		BPF_CGROUP_RUN_PROG_UDP4_RECVMSG_LOCK(sk,
						      (struct sockaddr *)sin,
						      addr_len);
	}

	if (udp_test_bit(GRO_ENABLED, sk))
		udp_cmsg_recv(msg, sk, skb);

	if (inet_cmsg_flags(inet))
	    	/*按flags要求，填充其它额外信息*/
		ip_cmsg_recv_offset(msg, sk, skb, sizeof(struct udphdr), off);

	err = copied;
	if (flags & MSG_TRUNC)
		err = ulen;

	skb_consume_udp(sk, skb, peeking ? -err : err);
	return err;

csum_copy_err:
	if (!__sk_queue_drop_skb(sk, &udp_sk(sk)->reader_queue, skb, flags,
				 udp_skb_destructor)) {
		UDP_INC_STATS(sock_net(sk), UDP_MIB_CSUMERRORS, is_udplite);
		UDP_INC_STATS(sock_net(sk), UDP_MIB_INERRORS, is_udplite);
	}
	kfree_skb_reason(skb, SKB_DROP_REASON_UDP_CSUM);

	/* starting over for a new packet, but check if we need to yield */
	cond_resched();
	msg->msg_flags &= ~MSG_TRUNC;
	goto try_again;
}

int udp_pre_connect(struct sock *sk, struct sockaddr *uaddr, int addr_len)
{
	/* This check is replicated from __ip4_datagram_connect() and
	 * intended to prevent BPF program called below from accessing bytes
	 * that are out of the bound specified by user in addr_len.
	 */
	if (addr_len < sizeof(struct sockaddr_in))
		return -EINVAL;

	/*执行bpf程序*/
	return BPF_CGROUP_RUN_PROG_INET4_CONNECT_LOCK(sk, uaddr, &addr_len);
}
EXPORT_IPV6_MOD(udp_pre_connect);

static int udp_connect(struct sock *sk, struct sockaddr *uaddr, int addr_len)
{
	int res;

	lock_sock(sk);
	res = __ip4_datagram_connect(sk, uaddr, addr_len);
	if (!res)
		udp4_hash4(sk);
	release_sock(sk);
	return res;
}

int __udp_disconnect(struct sock *sk, int flags)
{
	struct inet_sock *inet = inet_sk(sk);
	/*
	 *	1003.1g - break association.
	 */

	sk->sk_state = TCP_CLOSE;
	inet->inet_daddr = 0;
	inet->inet_dport = 0;
	sock_rps_reset_rxhash(sk);
	sk->sk_bound_dev_if = 0;
	if (!(sk->sk_userlocks & SOCK_BINDADDR_LOCK)) {
		inet_reset_saddr(sk);
		if (sk->sk_prot->rehash &&
		    (sk->sk_userlocks & SOCK_BINDPORT_LOCK))
			sk->sk_prot->rehash(sk);
	}

	if (!(sk->sk_userlocks & SOCK_BINDPORT_LOCK)) {
		sk->sk_prot->unhash(sk);
		inet->inet_sport = 0;
	}
	sk_dst_reset(sk);
	return 0;
}
EXPORT_SYMBOL(__udp_disconnect);

int udp_disconnect(struct sock *sk, int flags)
{
	lock_sock(sk);
	__udp_disconnect(sk, flags);
	release_sock(sk);
	return 0;
}
EXPORT_IPV6_MOD(udp_disconnect);

void udp_lib_unhash(struct sock *sk)
{
	if (sk_hashed(sk)) {
		/*取udp table*/
		struct udp_table *udptable = udp_get_table_prot(sk);
		struct udp_hslot *hslot, *hslot2;

		sock_rps_delete_flow(sk);
		/*按port进行hash*/
		hslot  = udp_hashslot(udptable, sock_net(sk),
				      udp_sk(sk)->udp_port_hash);
		/*按addr + port进行hash*/
		hslot2 = udp_hashslot2(udptable, udp_sk(sk)->udp_portaddr_hash);

		spin_lock_bh(&hslot->lock);
		if (rcu_access_pointer(sk->sk_reuseport_cb))
			reuseport_detach_sock(sk);
		if (sk_del_node_init_rcu(sk)) {
			hslot->count--;
			inet_sk(sk)->inet_num = 0;
			sock_prot_inuse_add(sock_net(sk), sk->sk_prot, -1);

			spin_lock(&hslot2->lock);
			hlist_del_init_rcu(&udp_sk(sk)->udp_portaddr_node);
			hslot2->count--;
			spin_unlock(&hslot2->lock);

			udp_unhash4(udptable, sk);
		}
		spin_unlock_bh(&hslot->lock);
	}
}
EXPORT_IPV6_MOD(udp_lib_unhash);

/*
 * inet_rcv_saddr was changed, we must rehash secondary hash
 */
void udp_lib_rehash(struct sock *sk, u16 newhash, u16 newhash4)
{
	if (sk_hashed(sk)) {
		/*取此socket保存对应的hashtable*/
		struct udp_table *udptable = udp_get_table_prot(sk);
		struct udp_hslot *hslot, *hslot2, *nhslot2;

		hslot = udp_hashslot(udptable, sock_net(sk),
				     udp_sk(sk)->udp_port_hash);
		/*先采用旧的hash找到hslot2,再通过newhash找到nhslot2,并记录socket对应的hash*/
		hslot2 = udp_hashslot2(udptable, udp_sk(sk)->udp_portaddr_hash);
		nhslot2 = udp_hashslot2(udptable, newhash);
		udp_sk(sk)->udp_portaddr_hash = newhash;

		/*新旧的slot不相等，需要先移除再添加*/
		if (hslot2 != nhslot2 ||
		    rcu_access_pointer(sk->sk_reuseport_cb)) {
			/* we must lock primary chain too */
			spin_lock_bh(&hslot->lock);
			if (rcu_access_pointer(sk->sk_reuseport_cb))
				reuseport_detach_sock(sk);

			if (hslot2 != nhslot2) {
				spin_lock(&hslot2->lock);
				hlist_del_init_rcu(&udp_sk(sk)->udp_portaddr_node);
				/*将旧的引用计数减一*/
				hslot2->count--;
				spin_unlock(&hslot2->lock);

				spin_lock(&nhslot2->lock);
				/*将新的slot引用计数加一*/
				hlist_add_head_rcu(&udp_sk(sk)->udp_portaddr_node,
							 &nhslot2->head);
				nhslot2->count++;
				spin_unlock(&nhslot2->lock);
			}

			spin_unlock_bh(&hslot->lock);
		}

		/* Now process hash4 if necessary:
		 * (1) update hslot4;
		 * (2) update hslot2->hash4_cnt.
		 * Note that hslot2/hslot4 should be checked separately, as
		 * either of them may change with the other unchanged.
		 */
		if (udp_hashed4(sk)) {
			spin_lock_bh(&hslot->lock);

			udp_rehash4(udptable, sk, newhash4);
			if (hslot2 != nhslot2) {
				spin_lock(&hslot2->lock);
				udp_hash4_dec(hslot2);
				spin_unlock(&hslot2->lock);

				spin_lock(&nhslot2->lock);
				udp_hash4_inc(nhslot2);
				spin_unlock(&nhslot2->lock);
			}

			spin_unlock_bh(&hslot->lock);
		}
	}
}
EXPORT_IPV6_MOD(udp_lib_rehash);

void udp_v4_rehash(struct sock *sk)
{
    /*依据新的inet-rcv_addr,inet_num重新进行hash*/
	u16 new_hash = ipv4_portaddr_hash(sock_net(sk),
					  inet_sk(sk)->inet_rcv_saddr,
					  inet_sk(sk)->inet_num);
	u16 new_hash4 = udp_ehashfn(sock_net(sk),
				    sk->sk_rcv_saddr, sk->sk_num,
				    sk->sk_daddr, sk->sk_dport);

	udp_lib_rehash(sk, new_hash, new_hash4);
}

static int __udp_queue_rcv_skb(struct sock *sk, struct sk_buff *skb)
{
	int rc;

	if (inet_sk(sk)->inet_daddr) {
		sock_rps_save_rxhash(sk, skb);
		sk_mark_napi_id(sk, skb);
		sk_incoming_cpu_update(sk);
	} else {
		sk_mark_napi_id_once(sk, skb);
	}

	//将skb入队列socket中
	rc = __udp_enqueue_schedule_skb(sk, skb);
	if (rc < 0) {
		int is_udplite = IS_UDPLITE(sk);
		int drop_reason;

		/* Note that an ENOMEM error is charged twice */
		if (rc == -ENOMEM) {
			UDP_INC_STATS(sock_net(sk), UDP_MIB_RCVBUFERRORS,
					is_udplite);
			drop_reason = SKB_DROP_REASON_SOCKET_RCVBUFF;
		} else {
			UDP_INC_STATS(sock_net(sk), UDP_MIB_MEMERRORS,
				      is_udplite);
			drop_reason = SKB_DROP_REASON_PROTO_MEM;
		}
		UDP_INC_STATS(sock_net(sk), UDP_MIB_INERRORS, is_udplite);
		trace_udp_fail_queue_rcv_skb(rc, sk, skb);
		sk_skb_reason_drop(sk, skb, drop_reason);
		return -1;
	}

	return 0;
}

/* returns:
 *  -1: error
 *   0: success
 *  >0: "udp encap" protocol resubmission
 *
 * Note that in the success and error cases, the skb is assumed to
 * have either been requeued or freed.
 */
static int udp_queue_rcv_one_skb(struct sock *sk, struct sk_buff *skb)
{
<<<<<<< HEAD
	int drop_reason = SKB_DROP_REASON_NOT_SPECIFIED;
	/*转为udp socket*/
=======
	enum skb_drop_reason drop_reason = SKB_DROP_REASON_NOT_SPECIFIED;
>>>>>>> f2d282e1
	struct udp_sock *up = udp_sk(sk);
	int is_udplite = IS_UDPLITE(sk);

	/*
	 *	Charge it to the socket, dropping if the queue is full.
	 */
	if (!xfrm4_policy_check(sk, XFRM_POLICY_IN, skb)) {
		drop_reason = SKB_DROP_REASON_XFRM_POLICY;
		goto drop;
	}
	/*报文准备入队列，skb上引用的ct计数需要释放*/
	nf_reset_ct(skb);

	//检查是否需要encap处理
	if (static_branch_unlikely(&udp_encap_needed_key) &&
	    READ_ONCE(up->encap_type)) {
		int (*encap_rcv)(struct sock *sk, struct sk_buff *skb);

		/*
		 * This is an encapsulation socket so pass the skb to
		 * the socket's udp_encap_rcv() hook. Otherwise, just
		 * fall through and pass this up the UDP socket.
		 * up->encap_rcv() returns the following value:
		 * =0 if skb was successfully passed to the encap
		 *    handler or was discarded by it.
		 * >0 if skb should be passed on to UDP.
		 * <0 if skb should be resubmitted as proto -N
		 */

		/* if we're overly short, let UDP handle it */
		//此报文对应的socket是一个封装socket,走解封装流程,例如vxlan报文收取
		encap_rcv = READ_ONCE(up->encap_rcv);
		if (encap_rcv) {
			int ret;

			/* Verify checksum before giving to encap */
			if (udp_lib_checksum_complete(skb))
				goto csum_error;

			//encap接口收到封装后报文
			ret = encap_rcv(sk, skb);
			if (ret <= 0) {
				__UDP_INC_STATS(sock_net(sk),
						UDP_MIB_INDATAGRAMS,
						is_udplite);
				return -ret;
			}
		}

		/* FALLTHROUGH -- it's a UDP Packet */
	}

	/*
	 * 	UDP-Lite specific tests, ignored on UDP sockets
	 */
	if (udp_test_bit(UDPLITE_RECV_CC, sk) && UDP_SKB_CB(skb)->partial_cov) {
		u16 pcrlen = READ_ONCE(up->pcrlen);

		/*
		 * MIB statistics other than incrementing the error count are
		 * disabled for the following two types of errors: these depend
		 * on the application settings, not on the functioning of the
		 * protocol stack as such.
		 *
		 * RFC 3828 here recommends (sec 3.3): "There should also be a
		 * way ... to ... at least let the receiving application block
		 * delivery of packets with coverage values less than a value
		 * provided by the application."
		 */
		if (pcrlen == 0) {          /* full coverage was set  */
			net_dbg_ratelimited("UDPLite: partial coverage %d while full coverage %d requested\n",
					    UDP_SKB_CB(skb)->cscov, skb->len);
			goto drop;
		}
		/* The next case involves violating the min. coverage requested
		 * by the receiver. This is subtle: if receiver wants x and x is
		 * greater than the buffersize/MTU then receiver will complain
		 * that it wants x while sender emits packets of smaller size y.
		 * Therefore the above ...()->partial_cov statement is essential.
		 */
		if (UDP_SKB_CB(skb)->cscov < pcrlen) {
			net_dbg_ratelimited("UDPLite: coverage %d too small, need min %d\n",
					    UDP_SKB_CB(skb)->cscov, pcrlen);
			goto drop;
		}
	}

	prefetch(&sk->sk_rmem_alloc);
	if (rcu_access_pointer(sk->sk_filter) &&
	    udp_lib_checksum_complete(skb))
			goto csum_error;

	if (sk_filter_trim_cap(sk, skb, sizeof(struct udphdr), &drop_reason))
		goto drop;

	udp_csum_pull_header(skb);

	ipv4_pktinfo_prepare(sk, skb, true);
	return __udp_queue_rcv_skb(sk, skb);

csum_error:
	drop_reason = SKB_DROP_REASON_UDP_CSUM;
	__UDP_INC_STATS(sock_net(sk), UDP_MIB_CSUMERRORS, is_udplite);
drop:
	__UDP_INC_STATS(sock_net(sk), UDP_MIB_INERRORS, is_udplite);
	atomic_inc(&sk->sk_drops);
	sk_skb_reason_drop(sk, skb, drop_reason);
	return -1;
}

static int udp_queue_rcv_skb(struct sock *sk, struct sk_buff *skb)
{
	struct sk_buff *next, *segs;
	int ret;

	if (likely(!udp_unexpected_gso(sk, skb)))
		/*udp socket队列收取一个报文*/
		return udp_queue_rcv_one_skb(sk, skb);

	BUILD_BUG_ON(sizeof(struct udp_skb_cb) > SKB_GSO_CB_OFFSET);
	__skb_push(skb, -skb_mac_offset(skb));
	//取gro收到的一组segs,遍历segs逐个执行入队
	segs = udp_rcv_segment(sk, skb, true);
	skb_list_walk_safe(segs, skb, next) {
		__skb_pull(skb, skb_transport_offset(skb));

		udp_post_segment_fix_csum(skb);
		ret = udp_queue_rcv_one_skb(sk, skb);
		if (ret > 0)
			ip_protocol_deliver_rcu(dev_net(skb->dev), skb, ret);
	}
	return 0;
}

/* For TCP sockets, sk_rx_dst is protected by socket lock
 * For UDP, we use xchg() to guard against concurrent changes.
 */
bool udp_sk_rx_dst_set(struct sock *sk, struct dst_entry *dst)
{
	struct dst_entry *old;

	if (dst_hold_safe(dst)) {
		old = unrcu_pointer(xchg(&sk->sk_rx_dst, RCU_INITIALIZER(dst)));
		dst_release(old);
		return old != dst;
	}
	return false;
}
EXPORT_IPV6_MOD(udp_sk_rx_dst_set);

/*
 *	Multicasts and broadcasts go to each listener.
 *
 *	Note: called only from the BH handler context.
 */
//udp组播投递
static int __udp4_lib_mcast_deliver(struct net *net, struct sk_buff *skb,
				    struct udphdr  *uh,
				    __be32 saddr, __be32 daddr,
				    struct udp_table *udptable,
				    int proto)
{
	struct sock *sk, *first = NULL;
	unsigned short hnum = ntohs(uh->dest);//目的端口
	//用net,dstport查对应的hash桶
	struct udp_hslot *hslot = udp_hashslot(udptable, net, hnum);
	unsigned int hash2 = 0, hash2_any = 0, use_hash2 = (hslot->count > 10);
	unsigned int offset = offsetof(typeof(*sk), sk_node);
	int dif = skb->dev->ifindex;
	int sdif = inet_sdif(skb);
	struct hlist_node *node;
	struct sk_buff *nskb;

	//当桶中冲突数目大于10时，使用hash2
	if (use_hash2) {
		hash2_any = ipv4_portaddr_hash(net, htonl(INADDR_ANY), hnum) &
			    udptable->mask;
		hash2 = ipv4_portaddr_hash(net, daddr, hnum) & udptable->mask;
start_lookup:
		hslot = &udptable->hash2[hash2].hslot;
		offset = offsetof(typeof(*sk), __sk_common.skc_portaddr_node);
	}

	//遍历冲突链
	sk_for_each_entry_offset_rcu(sk, node, &hslot->head, offset) {
		if (!__udp_is_mcast_sock(net, sk, uh->dest, daddr,
					 uh->source, saddr, dif, sdif, hnum))
			continue;

		if (!first) {
			first = sk;//记录首个
			continue;
		}
		//非首个时进入
		nskb = skb_clone(skb, GFP_ATOMIC);

		if (unlikely(!nskb)) {
			//没有copy成功
			atomic_inc(&sk->sk_drops);
			__UDP_INC_STATS(net, UDP_MIB_RCVBUFERRORS,
					IS_UDPLITE(sk));
			__UDP_INC_STATS(net, UDP_MIB_INERRORS,
					IS_UDPLITE(sk));
			continue;
		}
		//处理非first情况，有监听者，处理
		if (udp_queue_rcv_skb(sk, nskb) > 0)
			consume_skb(nskb);
	}

	/* Also lookup *:port if we are using hash2 and haven't done so yet. */
	//由于有两种hash故再查一次
	if (use_hash2 && hash2 != hash2_any) {
		hash2 = hash2_any;
		goto start_lookup;
	}

	if (first) {
		//处理first情况
		if (udp_queue_rcv_skb(first, skb) > 0)
			consume_skb(skb);
	} else {
		//未找到收取的，丢包
		kfree_skb(skb);
		__UDP_INC_STATS(net, UDP_MIB_IGNOREDMULTI,
				proto == IPPROTO_UDPLITE);
	}
	return 0;
}

/* Initialize UDP checksum. If exited with zero value (success),
 * CHECKSUM_UNNECESSARY means, that no more checks are required.
 * Otherwise, csum completion requires checksumming packet body,
 * including udp header and folding it to skb->csum.
 */
static inline int udp4_csum_init(struct sk_buff *skb, struct udphdr *uh,
				 int proto)
{
	int err;

	UDP_SKB_CB(skb)->partial_cov = 0;
	UDP_SKB_CB(skb)->cscov = skb->len;

	if (proto == IPPROTO_UDPLITE) {
		err = udplite_checksum_init(skb, uh);
		if (err)
			return err;

		if (UDP_SKB_CB(skb)->partial_cov) {
			skb->csum = inet_compute_pseudo(skb, proto);
			return 0;
		}
	}

	/* Note, we are only interested in != 0 or == 0, thus the
	 * force to int.
	 */
	err = (__force int)skb_checksum_init_zero_check(skb, proto, uh->check,
							inet_compute_pseudo);
	if (err)
		return err;

	if (skb->ip_summed == CHECKSUM_COMPLETE && !skb->csum_valid) {
		/* If SW calculated the value, we know it's bad */
		if (skb->csum_complete_sw)
			return 1;

		/* HW says the value is bad. Let's validate that.
		 * skb->csum is no longer the full packet checksum,
		 * so don't treat it as such.
		 */
		skb_checksum_complete_unset(skb);
	}

	return 0;
}

/* wrapper for udp_queue_rcv_skb tacking care of csum conversion and
 * return code conversion for ip layer consumption
 */
//收到udp skb,且查找到此skb对应的socket,处理此单播报文
static int udp_unicast_rcv_skb(struct sock *sk, struct sk_buff *skb,
			       struct udphdr *uh)
{
	int ret;

	if (inet_get_convert_csum(sk) && uh->check && !IS_UDPLITE(sk))
		skb_checksum_try_convert(skb, IPPROTO_UDP, inet_compute_pseudo);

	/*将收到的报文入队列udp socket*/
	ret = udp_queue_rcv_skb(sk, skb);

	/* a return value > 0 means to resubmit the input, but
	 * it wants the return to be -protocol, or 0
	 */
	if (ret > 0)
		return -ret;
	return 0;
}

/*
 *	All we need to do is get the socket, and then do a checksum.
 */

int __udp4_lib_rcv(struct sk_buff *skb, struct udp_table *udptable,
		   int proto)
{
	struct sock *sk = NULL;
	struct udphdr *uh;
	unsigned short ulen;
	struct rtable *rt = skb_rtable(skb);
	__be32 saddr, daddr;
	struct net *net = dev_net(skb->dev);
	bool refcounted;
	int drop_reason;

	drop_reason = SKB_DROP_REASON_NOT_SPECIFIED;

	/*
	 *  Validate the packet.
	 */
	//校验报文长度
	if (!pskb_may_pull(skb, sizeof(struct udphdr)))
		goto drop;		/* No space for header. */

	uh   = udp_hdr(skb);
	ulen = ntohs(uh->len);
	saddr = ip_hdr(skb)->saddr;
	daddr = ip_hdr(skb)->daddr;

	//报文长度过小
	if (ulen > skb->len)
		goto short_packet;

	if (proto == IPPROTO_UDP) {
		/* UDP validates ulen. */
		if (ulen < sizeof(*uh) || pskb_trim_rcsum(skb, ulen))
			goto short_packet;
		//偏移至udp头
		uh = udp_hdr(skb);
	}

	/*udp checksum校验*/
	if (udp4_csum_init(skb, uh, proto))
		goto csum_error;

	sk = inet_steal_sock(net, skb, sizeof(struct udphdr), saddr, uh->source, daddr, uh->dest,
			     &refcounted, udp_ehashfn);
	if (IS_ERR(sk))
		goto no_sk;

	if (sk) {
		struct dst_entry *dst = skb_dst(skb);
		int ret;

		if (unlikely(rcu_dereference(sk->sk_rx_dst) != dst))
			udp_sk_rx_dst_set(sk, dst);

		ret = udp_unicast_rcv_skb(sk, skb, uh);
		if (refcounted)
			sock_put(sk);
		return ret;
	}

	//组播广播投递
	if (rt->rt_flags & (RTCF_BROADCAST|RTCF_MULTICAST))
		return __udp4_lib_mcast_deliver(net, skb, uh,
						saddr, daddr, udptable, proto);

	//在udptable中查找此udp报文对应的socket
	sk = __udp4_lib_lookup_skb(skb, uh->source, uh->dest, udptable);
	if (sk)
	    //找到了此报文对应的sock,执行udp单播收包
		return udp_unicast_rcv_skb(sk, skb, uh);
no_sk:
	//未找到此skb对应的socket

	//查policy_in
	if (!xfrm4_policy_check(NULL, XFRM_POLICY_IN, skb))
		goto drop;
	nf_reset_ct(skb);

	/* No socket. Drop packet silently, if checksum is wrong */
	if (udp_lib_checksum_complete(skb))
		goto csum_error;

	drop_reason = SKB_DROP_REASON_NO_SOCKET;
	//无对应的socket,发送icmp目的不可达
	__UDP_INC_STATS(net, UDP_MIB_NOPORTS, proto == IPPROTO_UDPLITE);
	icmp_send(skb, ICMP_DEST_UNREACH, ICMP_PORT_UNREACH, 0);

	/*
	 * Hmm.  We got an UDP packet to a port to which we
	 * don't wanna listen.  Ignore it.
	 */
	sk_skb_reason_drop(sk, skb, drop_reason);
	return 0;

short_packet:
	drop_reason = SKB_DROP_REASON_PKT_TOO_SMALL;
	/*报文长度过短告警*/
	net_dbg_ratelimited("UDP%s: short packet: From %pI4:%u %d/%d to %pI4:%u\n",
			    proto == IPPROTO_UDPLITE ? "Lite" : "",
			    &saddr, ntohs(uh->source),
			    ulen, skb->len,
			    &daddr, ntohs(uh->dest));
	goto drop;

csum_error:
	/*
	 * RFC1122: OK.  Discards the bad packet silently (as far as
	 * the network is concerned, anyway) as per 4.1.3.4 (MUST).
	 */
	drop_reason = SKB_DROP_REASON_UDP_CSUM;
	net_dbg_ratelimited("UDP%s: bad checksum. From %pI4:%u to %pI4:%u ulen %d\n",
			    proto == IPPROTO_UDPLITE ? "Lite" : "",
			    &saddr, ntohs(uh->source), &daddr, ntohs(uh->dest),
			    ulen);
	__UDP_INC_STATS(net, UDP_MIB_CSUMERRORS, proto == IPPROTO_UDPLITE);
drop:
	__UDP_INC_STATS(net, UDP_MIB_INERRORS, proto == IPPROTO_UDPLITE);
	sk_skb_reason_drop(sk, skb, drop_reason);
	return 0;
}

/* We can only early demux multicast if there is a single matching socket.
 * If more than one socket found returns NULL
 */
static struct sock *__udp4_lib_mcast_demux_lookup(struct net *net,
						  __be16 loc_port, __be32 loc_addr,
						  __be16 rmt_port, __be32 rmt_addr,
						  int dif, int sdif)
{
	struct udp_table *udptable = net->ipv4.udp_table;
	unsigned short hnum = ntohs(loc_port);
	struct sock *sk, *result;
	struct udp_hslot *hslot;
	unsigned int slot;

	slot = udp_hashfn(net, hnum, udptable->mask);
	hslot = &udptable->hash[slot];

	/* Do not bother scanning a too big list */
	if (hslot->count > 10)
		return NULL;

	result = NULL;
	sk_for_each_rcu(sk, &hslot->head) {
		if (__udp_is_mcast_sock(net, sk, loc_port, loc_addr,
					rmt_port, rmt_addr, dif, sdif, hnum)) {
			if (result)
				return NULL;
			result = sk;
		}
	}

	return result;
}

/* For unicast we should only early demux connected sockets or we can
 * break forwarding setups.  The chains here can be long so only check
 * if the first socket is an exact match and if not move on.
 */
static struct sock *__udp4_lib_demux_lookup(struct net *net,
					    __be16 loc_port, __be32 loc_addr,
					    __be16 rmt_port, __be32 rmt_addr,
					    int dif, int sdif)
{
	struct udp_table *udptable = net->ipv4.udp_table;
	INET_ADDR_COOKIE(acookie, rmt_addr, loc_addr);
	unsigned short hnum = ntohs(loc_port);
	struct udp_hslot *hslot2;
	unsigned int hash2;
	__portpair ports;
	struct sock *sk;

	hash2 = ipv4_portaddr_hash(net, loc_addr, hnum);
	hslot2 = udp_hashslot2(udptable, hash2);
	ports = INET_COMBINED_PORTS(rmt_port, hnum);

	udp_portaddr_for_each_entry_rcu(sk, &hslot2->head) {
		if (inet_match(net, sk, acookie, ports, dif, sdif))
			return sk;
		/* Only check first socket in chain */
		break;
	}
	return NULL;
}

int udp_v4_early_demux(struct sk_buff *skb)
{
	struct net *net = dev_net(skb->dev);
	struct in_device *in_dev = NULL;
	const struct iphdr *iph;
	const struct udphdr *uh;
	struct sock *sk = NULL;
	struct dst_entry *dst;
	int dif = skb->dev->ifindex;
	int sdif = inet_sdif(skb);
	int ours;

	/* validate the packet */
	if (!pskb_may_pull(skb, skb_transport_offset(skb) + sizeof(struct udphdr)))
		return 0;

	iph = ip_hdr(skb);
	uh = udp_hdr(skb);

	//报文是广播或者组播报文
	if (skb->pkt_type == PACKET_MULTICAST) {
		in_dev = __in_dev_get_rcu(skb->dev);

		if (!in_dev)
			return 0;

		ours = ip_check_mc_rcu(in_dev, iph->daddr, iph->saddr,
				       iph->protocol);
		if (!ours)
			return 0;

		sk = __udp4_lib_mcast_demux_lookup(net, uh->dest, iph->daddr,
						   uh->source, iph->saddr,
						   dif, sdif);
	} else if (skb->pkt_type == PACKET_HOST) {
		//报文是送给本机，查对应的socket
		sk = __udp4_lib_demux_lookup(net, uh->dest, iph->daddr,
					     uh->source, iph->saddr, dif, sdif);
	}

	if (!sk)
		return 0;

	skb->sk = sk;
	DEBUG_NET_WARN_ON_ONCE(sk_is_refcounted(sk));
	skb->destructor = sock_pfree;
	dst = rcu_dereference(sk->sk_rx_dst);

	if (dst)
		dst = dst_check(dst, 0);
	if (dst) {
		u32 itag = 0;

		/* set noref for now.
		 * any place which wants to hold dst has to call
		 * dst_hold_safe()
		 */
		skb_dst_set_noref(skb, dst);

		/* for unconnected multicast sockets we need to validate
		 * the source on each packet
		 */
		if (!inet_sk(sk)->inet_daddr && in_dev)
			return ip_mc_validate_source(skb, iph->daddr,
						     iph->saddr,
						     ip4h_dscp(iph),
						     skb->dev, in_dev, &itag);
	}
	return 0;
}

//udp协议处理(收到udp报文）
int udp_rcv(struct sk_buff *skb)
{
	return __udp4_lib_rcv(skb, dev_net(skb->dev)->ipv4.udp_table, IPPROTO_UDP);
}

void udp_destroy_sock(struct sock *sk)
{
	struct udp_sock *up = udp_sk(sk);
	bool slow = lock_sock_fast(sk);

	/* protects from races with udp_abort() */
	sock_set_flag(sk, SOCK_DEAD);
	udp_flush_pending_frames(sk);
	unlock_sock_fast(sk, slow);
	if (static_branch_unlikely(&udp_encap_needed_key)) {
		if (up->encap_type) {
			void (*encap_destroy)(struct sock *sk);
			encap_destroy = READ_ONCE(up->encap_destroy);
			if (encap_destroy)
				encap_destroy(sk);
		}
		if (udp_test_bit(ENCAP_ENABLED, sk)) {
			static_branch_dec(&udp_encap_needed_key);
			udp_tunnel_cleanup_gro(sk);
		}
	}
}

typedef struct sk_buff *(*udp_gro_receive_t)(struct sock *sk,
					     struct list_head *head,
					     struct sk_buff *skb);

static void set_xfrm_gro_udp_encap_rcv(__u16 encap_type, unsigned short family,
				       struct sock *sk)
{
#ifdef CONFIG_XFRM
	udp_gro_receive_t new_gro_receive;

	if (udp_test_bit(GRO_ENABLED, sk) && encap_type == UDP_ENCAP_ESPINUDP) {
		if (IS_ENABLED(CONFIG_IPV6) && family == AF_INET6)
			new_gro_receive = ipv6_stub->xfrm6_gro_udp_encap_rcv;
		else
			new_gro_receive = xfrm4_gro_udp_encap_rcv;

		if (udp_sk(sk)->gro_receive != new_gro_receive) {
			/*
			 * With IPV6_ADDRFORM the gro callback could change
			 * after being set, unregister the old one, if valid.
			 */
			if (udp_sk(sk)->gro_receive)
				udp_tunnel_update_gro_rcv(sk, false);

			WRITE_ONCE(udp_sk(sk)->gro_receive, new_gro_receive);
			udp_tunnel_update_gro_rcv(sk, true);
		}
	}
#endif
}

/*
 *	Socket option code for UDP
 */
int udp_lib_setsockopt(struct sock *sk, int level, int optname,
		       sockptr_t optval, unsigned int optlen,
		       int (*push_pending_frames)(struct sock *))
{
	struct udp_sock *up = udp_sk(sk);
	int val, valbool;
	int err = 0;
	int is_udplite = IS_UDPLITE(sk);

	if (level == SOL_SOCKET) {
		err = sk_setsockopt(sk, level, optname, optval, optlen);

		if (optname == SO_RCVBUF || optname == SO_RCVBUFFORCE) {
			sockopt_lock_sock(sk);
			/* paired with READ_ONCE in udp_rmem_release() */
			WRITE_ONCE(up->forward_threshold, sk->sk_rcvbuf >> 2);
			sockopt_release_sock(sk);
		}
		return err;
	}

	if (optlen < sizeof(int))
		return -EINVAL;

	if (copy_from_sockptr(&val, optval, sizeof(val)))
		return -EFAULT;

	valbool = val ? 1 : 0;

	switch (optname) {
	case UDP_CORK:
		if (val != 0) {
			udp_set_bit(CORK, sk);
		} else {
			udp_clear_bit(CORK, sk);
			lock_sock(sk);
			push_pending_frames(sk);
			release_sock(sk);
		}
		break;

	case UDP_ENCAP:
		sockopt_lock_sock(sk);
		switch (val) {
		case 0:
#ifdef CONFIG_XFRM
		case UDP_ENCAP_ESPINUDP:
			set_xfrm_gro_udp_encap_rcv(val, sk->sk_family, sk);
#if IS_ENABLED(CONFIG_IPV6)
			if (sk->sk_family == AF_INET6)
				WRITE_ONCE(up->encap_rcv,
					   ipv6_stub->xfrm6_udp_encap_rcv);
			else
#endif
				WRITE_ONCE(up->encap_rcv,
					   xfrm4_udp_encap_rcv);
#endif
			fallthrough;
		case UDP_ENCAP_L2TPINUDP:
			WRITE_ONCE(up->encap_type, val);
			udp_tunnel_encap_enable(sk);
			break;
		default:
			err = -ENOPROTOOPT;
			break;
		}
		sockopt_release_sock(sk);
		break;

	case UDP_NO_CHECK6_TX:
		udp_set_no_check6_tx(sk, valbool);
		break;

	case UDP_NO_CHECK6_RX:
		udp_set_no_check6_rx(sk, valbool);
		break;

	case UDP_SEGMENT:
		if (val < 0 || val > USHRT_MAX)
			return -EINVAL;
		WRITE_ONCE(up->gso_size, val);
		break;

	case UDP_GRO:
		sockopt_lock_sock(sk);
		/* when enabling GRO, accept the related GSO packet type */
		if (valbool)
			udp_tunnel_encap_enable(sk);
		udp_assign_bit(GRO_ENABLED, sk, valbool);
		udp_assign_bit(ACCEPT_L4, sk, valbool);
		set_xfrm_gro_udp_encap_rcv(up->encap_type, sk->sk_family, sk);
		sockopt_release_sock(sk);
		break;

	/*
	 * 	UDP-Lite's partial checksum coverage (RFC 3828).
	 */
	/* The sender sets actual checksum coverage length via this option.
	 * The case coverage > packet length is handled by send module. */
	case UDPLITE_SEND_CSCOV:
		if (!is_udplite)         /* Disable the option on UDP sockets */
			return -ENOPROTOOPT;
		if (val != 0 && val < 8) /* Illegal coverage: use default (8) */
			val = 8;
		else if (val > USHRT_MAX)
			val = USHRT_MAX;
		WRITE_ONCE(up->pcslen, val);
		udp_set_bit(UDPLITE_SEND_CC, sk);
		break;

	/* The receiver specifies a minimum checksum coverage value. To make
	 * sense, this should be set to at least 8 (as done below). If zero is
	 * used, this again means full checksum coverage.                     */
	case UDPLITE_RECV_CSCOV:
		if (!is_udplite)         /* Disable the option on UDP sockets */
			return -ENOPROTOOPT;
		if (val != 0 && val < 8) /* Avoid silly minimal values.       */
			val = 8;
		else if (val > USHRT_MAX)
			val = USHRT_MAX;
		WRITE_ONCE(up->pcrlen, val);
		udp_set_bit(UDPLITE_RECV_CC, sk);
		break;

	default:
		err = -ENOPROTOOPT;
		break;
	}

	return err;
}
EXPORT_IPV6_MOD(udp_lib_setsockopt);

/*udp socket选项设置*/
int udp_setsockopt(struct sock *sk, int level, int optname, sockptr_t optval,
		   unsigned int optlen)
{
	/*SOL_UDP/SOL_UDPLITE选项设置*/
	if (level == SOL_UDP  ||  level == SOL_UDPLITE || level == SOL_SOCKET)
		return udp_lib_setsockopt(sk, level, optname,
					  optval, optlen,
					  udp_push_pending_frames);
	/*其它level选项设置*/
	return ip_setsockopt(sk, level, optname, optval, optlen);
}

int udp_lib_getsockopt(struct sock *sk, int level, int optname,
		       char __user *optval, int __user *optlen)
{
	struct udp_sock *up = udp_sk(sk);
	int val, len;

	if (get_user(len, optlen))
		return -EFAULT;

	if (len < 0)
		return -EINVAL;

	len = min_t(unsigned int, len, sizeof(int));

	switch (optname) {
	case UDP_CORK:
		val = udp_test_bit(CORK, sk);
		break;

	case UDP_ENCAP:
		val = READ_ONCE(up->encap_type);
		break;

	case UDP_NO_CHECK6_TX:
		val = udp_get_no_check6_tx(sk);
		break;

	case UDP_NO_CHECK6_RX:
		val = udp_get_no_check6_rx(sk);
		break;

	case UDP_SEGMENT:
		val = READ_ONCE(up->gso_size);
		break;

	case UDP_GRO:
		val = udp_test_bit(GRO_ENABLED, sk);
		break;

	/* The following two cannot be changed on UDP sockets, the return is
	 * always 0 (which corresponds to the full checksum coverage of UDP). */
	case UDPLITE_SEND_CSCOV:
		val = READ_ONCE(up->pcslen);
		break;

	case UDPLITE_RECV_CSCOV:
		val = READ_ONCE(up->pcrlen);
		break;

	default:
		return -ENOPROTOOPT;
	}

	if (put_user(len, optlen))
		return -EFAULT;
	if (copy_to_user(optval, &val, len))
		return -EFAULT;
	return 0;
}
EXPORT_IPV6_MOD(udp_lib_getsockopt);

/*udp socket选项值获取*/
int udp_getsockopt(struct sock *sk, int level, int optname,
		   char __user *optval, int __user *optlen)
{
	if (level == SOL_UDP  ||  level == SOL_UDPLITE)
		return udp_lib_getsockopt(sk, level, optname, optval, optlen);
	return ip_getsockopt(sk, level, optname, optval, optlen);
}

/**
 * 	udp_poll - wait for a UDP event.
 *	@file: - file struct
 *	@sock: - socket
 *	@wait: - poll table
 *
 *	This is same as datagram poll, except for the special case of
 *	blocking sockets. If application is using a blocking fd
 *	and a packet with checksum error is in the queue;
 *	then it could get return from select indicating data available
 *	but then block when reading it. Add special case code
 *	to work around these arguably broken applications.
 */
__poll_t udp_poll(struct file *file, struct socket *sock, poll_table *wait)
{
	__poll_t mask = datagram_poll(file, sock, wait);
	struct sock *sk = sock->sk;

	if (!skb_queue_empty_lockless(&udp_sk(sk)->reader_queue))
		mask |= EPOLLIN | EPOLLRDNORM;

	/* Check for false positives due to checksum errors */
	if ((mask & EPOLLRDNORM) && !(file->f_flags & O_NONBLOCK) &&
	    !(sk->sk_shutdown & RCV_SHUTDOWN) && first_packet_length(sk) == -1)
		mask &= ~(EPOLLIN | EPOLLRDNORM);

	/* psock ingress_msg queue should not contain any bad checksum frames */
	if (sk_is_readable(sk))
		mask |= EPOLLIN | EPOLLRDNORM;
	return mask;

}
EXPORT_IPV6_MOD(udp_poll);

int udp_abort(struct sock *sk, int err)
{
	if (!has_current_bpf_ctx())
		lock_sock(sk);

	/* udp{v6}_destroy_sock() sets it under the sk lock, avoid racing
	 * with close()
	 */
	if (sock_flag(sk, SOCK_DEAD))
		goto out;

	sk->sk_err = err;
	sk_error_report(sk);
	__udp_disconnect(sk, 0);

out:
	if (!has_current_bpf_ctx())
		release_sock(sk);

	return 0;
}
EXPORT_IPV6_MOD_GPL(udp_abort);

struct proto udp_prot = {
	.name			= "UDP",
	.owner			= THIS_MODULE,
	.close			= udp_lib_close,
	.pre_connect		= udp_pre_connect,
	.connect		= udp_connect,
	.disconnect		= udp_disconnect,
	.ioctl			= udp_ioctl,
	.init			= udp_init_sock,
	.destroy		= udp_destroy_sock,
	.setsockopt		= udp_setsockopt,
	.getsockopt		= udp_getsockopt,
	.sendmsg		= udp_sendmsg,
	.recvmsg		= udp_recvmsg,//实现针对socket的recvfrom回调
	.splice_eof		= udp_splice_eof,
	.release_cb		= ip4_datagram_release_cb,
	.hash			= udp_lib_hash,
	.unhash			= udp_lib_unhash,
	.rehash			= udp_v4_rehash,
	.get_port		= udp_v4_get_port,
	.put_port		= udp_lib_unhash,
#ifdef CONFIG_BPF_SYSCALL
	.psock_update_sk_prot	= udp_bpf_update_proto,
#endif
	.memory_allocated	= &net_aligned_data.udp_memory_allocated,
	.per_cpu_fw_alloc	= &udp_memory_per_cpu_fw_alloc,

	.sysctl_mem		= sysctl_udp_mem,
	.sysctl_wmem_offset	= offsetof(struct net, ipv4.sysctl_udp_wmem_min),
	.sysctl_rmem_offset	= offsetof(struct net, ipv4.sysctl_udp_rmem_min),
	.obj_size		= sizeof(struct udp_sock),/*udp socket结构*/
	.h.udp_table		= NULL,/*udp socket对应的存储socket的hashtable*/
	.diag_destroy		= udp_abort,
};
EXPORT_SYMBOL(udp_prot);

/* ------------------------------------------------------------------------ */
#ifdef CONFIG_PROC_FS

static unsigned short seq_file_family(const struct seq_file *seq);
static bool seq_sk_match(struct seq_file *seq, const struct sock *sk)
{
	unsigned short family = seq_file_family(seq);

	/* AF_UNSPEC is used as a match all */
	return ((family == AF_UNSPEC || family == sk->sk_family) &&
		net_eq(sock_net(sk), seq_file_net(seq)));
}

#ifdef CONFIG_BPF_SYSCALL
static const struct seq_operations bpf_iter_udp_seq_ops;
#endif
static struct udp_table *udp_get_table_seq(struct seq_file *seq,
					   struct net *net)
{
	const struct udp_seq_afinfo *afinfo;

#ifdef CONFIG_BPF_SYSCALL
	if (seq->op == &bpf_iter_udp_seq_ops)
		return net->ipv4.udp_table;
#endif

	afinfo = pde_data(file_inode(seq->file));
	return afinfo->udp_table ? : net->ipv4.udp_table;
}

static struct sock *udp_get_first(struct seq_file *seq, int start)
{
	struct udp_iter_state *state = seq->private;
	struct net *net = seq_file_net(seq);
	struct udp_table *udptable;
	struct sock *sk;

	udptable = udp_get_table_seq(seq, net);

	for (state->bucket = start; state->bucket <= udptable->mask;
	     ++state->bucket) {
		struct udp_hslot *hslot = &udptable->hash[state->bucket];

		if (hlist_empty(&hslot->head))
			continue;

		spin_lock_bh(&hslot->lock);
		sk_for_each(sk, &hslot->head) {
			if (seq_sk_match(seq, sk))
				goto found;
		}
		spin_unlock_bh(&hslot->lock);
	}
	sk = NULL;
found:
	return sk;
}

static struct sock *udp_get_next(struct seq_file *seq, struct sock *sk)
{
	struct udp_iter_state *state = seq->private;
	struct net *net = seq_file_net(seq);
	struct udp_table *udptable;

	do {
		sk = sk_next(sk);
	} while (sk && !seq_sk_match(seq, sk));

	if (!sk) {
		udptable = udp_get_table_seq(seq, net);

		if (state->bucket <= udptable->mask)
			spin_unlock_bh(&udptable->hash[state->bucket].lock);

		return udp_get_first(seq, state->bucket + 1);
	}
	return sk;
}

static struct sock *udp_get_idx(struct seq_file *seq, loff_t pos)
{
	struct sock *sk = udp_get_first(seq, 0);

	if (sk)
		while (pos && (sk = udp_get_next(seq, sk)) != NULL)
			--pos;
	return pos ? NULL : sk;
}

void *udp_seq_start(struct seq_file *seq, loff_t *pos)
{
	struct udp_iter_state *state = seq->private;
	state->bucket = MAX_UDP_PORTS;

	return *pos ? udp_get_idx(seq, *pos-1) : SEQ_START_TOKEN;
}
EXPORT_IPV6_MOD(udp_seq_start);

void *udp_seq_next(struct seq_file *seq, void *v, loff_t *pos)
{
	struct sock *sk;

	if (v == SEQ_START_TOKEN)
		sk = udp_get_idx(seq, 0);
	else
		sk = udp_get_next(seq, v);

	++*pos;
	return sk;
}
EXPORT_IPV6_MOD(udp_seq_next);

void udp_seq_stop(struct seq_file *seq, void *v)
{
	struct udp_iter_state *state = seq->private;
	struct udp_table *udptable;

	udptable = udp_get_table_seq(seq, seq_file_net(seq));

	if (state->bucket <= udptable->mask)
		spin_unlock_bh(&udptable->hash[state->bucket].lock);
}
EXPORT_IPV6_MOD(udp_seq_stop);

/* ------------------------------------------------------------------------ */
static void udp4_format_sock(struct sock *sp, struct seq_file *f,
		int bucket)
{
	struct inet_sock *inet = inet_sk(sp);
	__be32 dest = inet->inet_daddr;
	__be32 src  = inet->inet_rcv_saddr;
	__u16 destp	  = ntohs(inet->inet_dport);
	__u16 srcp	  = ntohs(inet->inet_sport);

	seq_printf(f, "%5d: %08X:%04X %08X:%04X"
		" %02X %08X:%08X %02X:%08lX %08X %5u %8d %lu %d %pK %u",
		bucket, src, srcp, dest, destp, sp->sk_state,
		sk_wmem_alloc_get(sp),
		udp_rqueue_get(sp),
		0, 0L, 0,
		from_kuid_munged(seq_user_ns(f), sk_uid(sp)),
		0, sock_i_ino(sp),
		refcount_read(&sp->sk_refcnt), sp,
		atomic_read(&sp->sk_drops));
}

int udp4_seq_show(struct seq_file *seq, void *v)
{
	seq_setwidth(seq, 127);
	if (v == SEQ_START_TOKEN)
		seq_puts(seq, "   sl  local_address rem_address   st tx_queue "
			   "rx_queue tr tm->when retrnsmt   uid  timeout "
			   "inode ref pointer drops");
	else {
		struct udp_iter_state *state = seq->private;

		udp4_format_sock(v, seq, state->bucket);
	}
	seq_pad(seq, '\n');
	return 0;
}

#ifdef CONFIG_BPF_SYSCALL
struct bpf_iter__udp {
	__bpf_md_ptr(struct bpf_iter_meta *, meta);
	__bpf_md_ptr(struct udp_sock *, udp_sk);
	uid_t uid __aligned(8);
	int bucket __aligned(8);
};

union bpf_udp_iter_batch_item {
	struct sock *sk;
	__u64 cookie;
};

struct bpf_udp_iter_state {
	struct udp_iter_state state;
	unsigned int cur_sk;
	unsigned int end_sk;
	unsigned int max_sk;
	union bpf_udp_iter_batch_item *batch;
};

static int bpf_iter_udp_realloc_batch(struct bpf_udp_iter_state *iter,
				      unsigned int new_batch_sz, gfp_t flags);
static struct sock *bpf_iter_udp_resume(struct sock *first_sk,
					union bpf_udp_iter_batch_item *cookies,
					int n_cookies)
{
	struct sock *sk = NULL;
	int i;

	for (i = 0; i < n_cookies; i++) {
		sk = first_sk;
		udp_portaddr_for_each_entry_from(sk)
			if (cookies[i].cookie == atomic64_read(&sk->sk_cookie))
				goto done;
	}
done:
	return sk;
}

static struct sock *bpf_iter_udp_batch(struct seq_file *seq)
{
	struct bpf_udp_iter_state *iter = seq->private;
	struct udp_iter_state *state = &iter->state;
	unsigned int find_cookie, end_cookie;
	struct net *net = seq_file_net(seq);
	struct udp_table *udptable;
	unsigned int batch_sks = 0;
	int resume_bucket;
	int resizes = 0;
	struct sock *sk;
	int err = 0;

	resume_bucket = state->bucket;

	/* The current batch is done, so advance the bucket. */
	if (iter->cur_sk == iter->end_sk)
		state->bucket++;

	udptable = udp_get_table_seq(seq, net);

again:
	/* New batch for the next bucket.
	 * Iterate over the hash table to find a bucket with sockets matching
	 * the iterator attributes, and return the first matching socket from
	 * the bucket. The remaining matched sockets from the bucket are batched
	 * before releasing the bucket lock. This allows BPF programs that are
	 * called in seq_show to acquire the bucket lock if needed.
	 */
	find_cookie = iter->cur_sk;
	end_cookie = iter->end_sk;
	iter->cur_sk = 0;
	iter->end_sk = 0;
	batch_sks = 0;

	for (; state->bucket <= udptable->mask; state->bucket++) {
		struct udp_hslot *hslot2 = &udptable->hash2[state->bucket].hslot;

		if (hlist_empty(&hslot2->head))
			goto next_bucket;

		spin_lock_bh(&hslot2->lock);
		sk = hlist_entry_safe(hslot2->head.first, struct sock,
				      __sk_common.skc_portaddr_node);
		/* Resume from the first (in iteration order) unseen socket from
		 * the last batch that still exists in resume_bucket. Most of
		 * the time this will just be where the last iteration left off
		 * in resume_bucket unless that socket disappeared between
		 * reads.
		 */
		if (state->bucket == resume_bucket)
			sk = bpf_iter_udp_resume(sk, &iter->batch[find_cookie],
						 end_cookie - find_cookie);
fill_batch:
		udp_portaddr_for_each_entry_from(sk) {
			if (seq_sk_match(seq, sk)) {
				if (iter->end_sk < iter->max_sk) {
					sock_hold(sk);
					iter->batch[iter->end_sk++].sk = sk;
				}
				batch_sks++;
			}
		}

		/* Allocate a larger batch and try again. */
		if (unlikely(resizes <= 1 && iter->end_sk &&
			     iter->end_sk != batch_sks)) {
			resizes++;

			/* First, try with GFP_USER to maximize the chances of
			 * grabbing more memory.
			 */
			if (resizes == 1) {
				spin_unlock_bh(&hslot2->lock);
				err = bpf_iter_udp_realloc_batch(iter,
								 batch_sks * 3 / 2,
								 GFP_USER);
				if (err)
					return ERR_PTR(err);
				/* Start over. */
				goto again;
			}

			/* Next, hold onto the lock, so the bucket doesn't
			 * change while we get the rest of the sockets.
			 */
			err = bpf_iter_udp_realloc_batch(iter, batch_sks,
							 GFP_NOWAIT);
			if (err) {
				spin_unlock_bh(&hslot2->lock);
				return ERR_PTR(err);
			}

			/* Pick up where we left off. */
			sk = iter->batch[iter->end_sk - 1].sk;
			sk = hlist_entry_safe(sk->__sk_common.skc_portaddr_node.next,
					      struct sock,
					      __sk_common.skc_portaddr_node);
			batch_sks = iter->end_sk;
			goto fill_batch;
		}

		spin_unlock_bh(&hslot2->lock);

		if (iter->end_sk)
			break;
next_bucket:
		resizes = 0;
	}

	WARN_ON_ONCE(iter->end_sk != batch_sks);
	return iter->end_sk ? iter->batch[0].sk : NULL;
}

static void *bpf_iter_udp_seq_next(struct seq_file *seq, void *v, loff_t *pos)
{
	struct bpf_udp_iter_state *iter = seq->private;
	struct sock *sk;

	/* Whenever seq_next() is called, the iter->cur_sk is
	 * done with seq_show(), so unref the iter->cur_sk.
	 */
	if (iter->cur_sk < iter->end_sk)
		sock_put(iter->batch[iter->cur_sk++].sk);

	/* After updating iter->cur_sk, check if there are more sockets
	 * available in the current bucket batch.
	 */
	if (iter->cur_sk < iter->end_sk)
		sk = iter->batch[iter->cur_sk].sk;
	else
		/* Prepare a new batch. */
		sk = bpf_iter_udp_batch(seq);

	++*pos;
	return sk;
}

static void *bpf_iter_udp_seq_start(struct seq_file *seq, loff_t *pos)
{
	/* bpf iter does not support lseek, so it always
	 * continue from where it was stop()-ped.
	 */
	if (*pos)
		return bpf_iter_udp_batch(seq);

	return SEQ_START_TOKEN;
}

static int udp_prog_seq_show(struct bpf_prog *prog, struct bpf_iter_meta *meta,
			     struct udp_sock *udp_sk, uid_t uid, int bucket)
{
	struct bpf_iter__udp ctx;

	meta->seq_num--;  /* skip SEQ_START_TOKEN */
	ctx.meta = meta;
	ctx.udp_sk = udp_sk;
	ctx.uid = uid;
	ctx.bucket = bucket;
	return bpf_iter_run_prog(prog, &ctx);
}

static int bpf_iter_udp_seq_show(struct seq_file *seq, void *v)
{
	struct udp_iter_state *state = seq->private;
	struct bpf_iter_meta meta;
	struct bpf_prog *prog;
	struct sock *sk = v;
	uid_t uid;
	int ret;

	if (v == SEQ_START_TOKEN)
		return 0;

	lock_sock(sk);

	if (unlikely(sk_unhashed(sk))) {
		ret = SEQ_SKIP;
		goto unlock;
	}

	uid = from_kuid_munged(seq_user_ns(seq), sk_uid(sk));
	meta.seq = seq;
	prog = bpf_iter_get_info(&meta, false);
	ret = udp_prog_seq_show(prog, &meta, v, uid, state->bucket);

unlock:
	release_sock(sk);
	return ret;
}

static void bpf_iter_udp_put_batch(struct bpf_udp_iter_state *iter)
{
	union bpf_udp_iter_batch_item *item;
	unsigned int cur_sk = iter->cur_sk;
	__u64 cookie;

	/* Remember the cookies of the sockets we haven't seen yet, so we can
	 * pick up where we left off next time around.
	 */
	while (cur_sk < iter->end_sk) {
		item = &iter->batch[cur_sk++];
		cookie = sock_gen_cookie(item->sk);
		sock_put(item->sk);
		item->cookie = cookie;
	}
}

static void bpf_iter_udp_seq_stop(struct seq_file *seq, void *v)
{
	struct bpf_udp_iter_state *iter = seq->private;
	struct bpf_iter_meta meta;
	struct bpf_prog *prog;

	if (!v) {
		meta.seq = seq;
		prog = bpf_iter_get_info(&meta, true);
		if (prog)
			(void)udp_prog_seq_show(prog, &meta, v, 0, 0);
	}

	if (iter->cur_sk < iter->end_sk)
		bpf_iter_udp_put_batch(iter);
}

static const struct seq_operations bpf_iter_udp_seq_ops = {
	.start		= bpf_iter_udp_seq_start,
	.next		= bpf_iter_udp_seq_next,
	.stop		= bpf_iter_udp_seq_stop,
	.show		= bpf_iter_udp_seq_show,
};
#endif

static unsigned short seq_file_family(const struct seq_file *seq)
{
	const struct udp_seq_afinfo *afinfo;

#ifdef CONFIG_BPF_SYSCALL
	/* BPF iterator: bpf programs to filter sockets. */
	if (seq->op == &bpf_iter_udp_seq_ops)
		return AF_UNSPEC;
#endif

	/* Proc fs iterator */
	afinfo = pde_data(file_inode(seq->file));
	return afinfo->family;
}

const struct seq_operations udp_seq_ops = {
	.start		= udp_seq_start,
	.next		= udp_seq_next,
	.stop		= udp_seq_stop,
	.show		= udp4_seq_show,
};
EXPORT_IPV6_MOD(udp_seq_ops);

static struct udp_seq_afinfo udp4_seq_afinfo = {
	.family		= AF_INET,
	.udp_table	= NULL,
};

static int __net_init udp4_proc_init_net(struct net *net)
{
	if (!proc_create_net_data("udp", 0444, net->proc_net, &udp_seq_ops,
			sizeof(struct udp_iter_state), &udp4_seq_afinfo))
		return -ENOMEM;
	return 0;
}

static void __net_exit udp4_proc_exit_net(struct net *net)
{
	remove_proc_entry("udp", net->proc_net);
}

static struct pernet_operations udp4_net_ops = {
	.init = udp4_proc_init_net,
	.exit = udp4_proc_exit_net,
};

int __init udp4_proc_init(void)
{
	return register_pernet_subsys(&udp4_net_ops);
}

void udp4_proc_exit(void)
{
	unregister_pernet_subsys(&udp4_net_ops);
}
#endif /* CONFIG_PROC_FS */

static __initdata unsigned long uhash_entries;
static int __init set_uhash_entries(char *str)
{
	ssize_t ret;

	if (!str)
		return 0;

	ret = kstrtoul(str, 0, &uhash_entries);
	if (ret)
		return 0;

	if (uhash_entries && uhash_entries < UDP_HTABLE_SIZE_MIN)
		uhash_entries = UDP_HTABLE_SIZE_MIN;
	return 1;
}
__setup("uhash_entries=", set_uhash_entries);

void __init udp_table_init(struct udp_table *table, const char *name)
{
	unsigned int i, slot_size;

	slot_size = sizeof(struct udp_hslot) + sizeof(struct udp_hslot_main) +
		    udp_hash4_slot_size();
	table->hash = alloc_large_system_hash(name,
					      slot_size,
					      uhash_entries,
					      21, /* one slot per 2 MB */
					      0,
					      &table->log,
					      &table->mask,
					      UDP_HTABLE_SIZE_MIN,
					      UDP_HTABLE_SIZE_MAX);

	/*初始化table->hash2*/
	table->hash2 = (void *)(table->hash + (table->mask + 1));
	/*table->hash表初始化*/
	for (i = 0; i <= table->mask; i++) {
		INIT_HLIST_HEAD(&table->hash[i].head);
		table->hash[i].count = 0;
		spin_lock_init(&table->hash[i].lock);
	}

	/*tablee->hash2表初始化*/
	for (i = 0; i <= table->mask; i++) {
		INIT_HLIST_HEAD(&table->hash2[i].hslot.head);
		table->hash2[i].hslot.count = 0;
		spin_lock_init(&table->hash2[i].hslot.lock);
	}
	udp_table_hash4_init(table);
}

u32 udp_flow_hashrnd(void)
{
	static u32 hashrnd __read_mostly;

	net_get_random_once(&hashrnd, sizeof(hashrnd));

	return hashrnd;
}
EXPORT_SYMBOL(udp_flow_hashrnd);

static void __net_init udp_sysctl_init(struct net *net)
{
	net->ipv4.sysctl_udp_rmem_min = PAGE_SIZE;
	net->ipv4.sysctl_udp_wmem_min = PAGE_SIZE;

#ifdef CONFIG_NET_L3_MASTER_DEV
	net->ipv4.sysctl_udp_l3mdev_accept = 0;
#endif
}

static struct udp_table __net_init *udp_pernet_table_alloc(unsigned int hash_entries)
{
	struct udp_table *udptable;
	unsigned int slot_size;
	int i;

	udptable = kmalloc(sizeof(*udptable), GFP_KERNEL);
	if (!udptable)
		goto out;

	slot_size = sizeof(struct udp_hslot) + sizeof(struct udp_hslot_main) +
		    udp_hash4_slot_size();
	udptable->hash = vmalloc_huge(hash_entries * slot_size,
				      GFP_KERNEL_ACCOUNT);
	if (!udptable->hash)
		goto free_table;

	udptable->hash2 = (void *)(udptable->hash + hash_entries);
	udptable->mask = hash_entries - 1;
	udptable->log = ilog2(hash_entries);

	for (i = 0; i < hash_entries; i++) {
		INIT_HLIST_HEAD(&udptable->hash[i].head);
		udptable->hash[i].count = 0;
		spin_lock_init(&udptable->hash[i].lock);

		INIT_HLIST_HEAD(&udptable->hash2[i].hslot.head);
		udptable->hash2[i].hslot.count = 0;
		spin_lock_init(&udptable->hash2[i].hslot.lock);
	}
	udp_table_hash4_init(udptable);

	return udptable;

free_table:
	kfree(udptable);
out:
	return NULL;
}

static void __net_exit udp_pernet_table_free(struct net *net)
{
	struct udp_table *udptable = net->ipv4.udp_table;

	if (udptable == &udp_table)
		return;

	kvfree(udptable->hash);
	kfree(udptable);
}

static void __net_init udp_set_table(struct net *net)
{
	struct udp_table *udptable;
	unsigned int hash_entries;
	struct net *old_net;

	if (net_eq(net, &init_net))
		goto fallback;

	old_net = current->nsproxy->net_ns;
	hash_entries = READ_ONCE(old_net->ipv4.sysctl_udp_child_hash_entries);
	if (!hash_entries)
		goto fallback;

	/* Set min to keep the bitmap on stack in udp_lib_get_port() */
	if (hash_entries < UDP_HTABLE_SIZE_MIN_PERNET)
		hash_entries = UDP_HTABLE_SIZE_MIN_PERNET;
	else
		hash_entries = roundup_pow_of_two(hash_entries);

	udptable = udp_pernet_table_alloc(hash_entries);
	if (udptable) {
		net->ipv4.udp_table = udptable;
	} else {
		pr_warn("Failed to allocate UDP hash table (entries: %u) "
			"for a netns, fallback to the global one\n",
			hash_entries);
fallback:
		net->ipv4.udp_table = &udp_table;
	}
}

static int __net_init udp_pernet_init(struct net *net)
{
#if IS_ENABLED(CONFIG_NET_UDP_TUNNEL)
	int i;

	/* No tunnel is configured */
	for (i = 0; i < ARRAY_SIZE(net->ipv4.udp_tunnel_gro); ++i) {
		INIT_HLIST_HEAD(&net->ipv4.udp_tunnel_gro[i].list);
		RCU_INIT_POINTER(net->ipv4.udp_tunnel_gro[i].sk, NULL);
	}
#endif
	udp_sysctl_init(net);
	udp_set_table(net);

	return 0;
}

static void __net_exit udp_pernet_exit(struct net *net)
{
	udp_pernet_table_free(net);
}

static struct pernet_operations __net_initdata udp_sysctl_ops = {
	.init	= udp_pernet_init,
	.exit	= udp_pernet_exit,
};

#if defined(CONFIG_BPF_SYSCALL) && defined(CONFIG_PROC_FS)
DEFINE_BPF_ITER_FUNC(udp, struct bpf_iter_meta *meta,
		     struct udp_sock *udp_sk, uid_t uid, int bucket)

static int bpf_iter_udp_realloc_batch(struct bpf_udp_iter_state *iter,
				      unsigned int new_batch_sz, gfp_t flags)
{
	union bpf_udp_iter_batch_item *new_batch;

	new_batch = kvmalloc_array(new_batch_sz, sizeof(*new_batch),
				   flags | __GFP_NOWARN);
	if (!new_batch)
		return -ENOMEM;

	if (flags != GFP_NOWAIT)
		bpf_iter_udp_put_batch(iter);

	memcpy(new_batch, iter->batch, sizeof(*iter->batch) * iter->end_sk);
	kvfree(iter->batch);
	iter->batch = new_batch;
	iter->max_sk = new_batch_sz;

	return 0;
}

#define INIT_BATCH_SZ 16

static int bpf_iter_init_udp(void *priv_data, struct bpf_iter_aux_info *aux)
{
	struct bpf_udp_iter_state *iter = priv_data;
	int ret;

	ret = bpf_iter_init_seq_net(priv_data, aux);
	if (ret)
		return ret;

	ret = bpf_iter_udp_realloc_batch(iter, INIT_BATCH_SZ, GFP_USER);
	if (ret)
		bpf_iter_fini_seq_net(priv_data);

	iter->state.bucket = -1;

	return ret;
}

static void bpf_iter_fini_udp(void *priv_data)
{
	struct bpf_udp_iter_state *iter = priv_data;

	bpf_iter_fini_seq_net(priv_data);
	kvfree(iter->batch);
}

static const struct bpf_iter_seq_info udp_seq_info = {
	.seq_ops		= &bpf_iter_udp_seq_ops,
	.init_seq_private	= bpf_iter_init_udp,
	.fini_seq_private	= bpf_iter_fini_udp,
	.seq_priv_size		= sizeof(struct bpf_udp_iter_state),
};

static struct bpf_iter_reg udp_reg_info = {
	.target			= "udp",
	.ctx_arg_info_size	= 1,
	.ctx_arg_info		= {
		{ offsetof(struct bpf_iter__udp, udp_sk),
		  PTR_TO_BTF_ID_OR_NULL | PTR_TRUSTED },
	},
	.seq_info		= &udp_seq_info,
};

static void __init bpf_iter_register(void)
{
	udp_reg_info.ctx_arg_info[0].btf_id = btf_sock_ids[BTF_SOCK_TYPE_UDP];
	if (bpf_iter_reg_target(&udp_reg_info))
		pr_warn("Warning: could not register bpf iterator udp\n");
}
#endif

void __init udp_init(void)
{
	unsigned long limit;
	unsigned int i;

	udp_table_init(&udp_table, "UDP");
	limit = nr_free_buffer_pages() / 8;
	limit = max(limit, 128UL);
	sysctl_udp_mem[0] = limit / 4 * 3;
	sysctl_udp_mem[1] = limit;
	sysctl_udp_mem[2] = sysctl_udp_mem[0] * 2;

	/* 16 spinlocks per cpu */
	udp_busylocks_log = ilog2(nr_cpu_ids) + 4;
	udp_busylocks = kmalloc(sizeof(spinlock_t) << udp_busylocks_log,
				GFP_KERNEL);
	if (!udp_busylocks)
		panic("UDP: failed to alloc udp_busylocks\n");
	for (i = 0; i < (1U << udp_busylocks_log); i++)
		spin_lock_init(udp_busylocks + i);

	if (register_pernet_subsys(&udp_sysctl_ops))
		panic("UDP: failed to init sysctl parameters.\n");

#if defined(CONFIG_BPF_SYSCALL) && defined(CONFIG_PROC_FS)
	bpf_iter_register();
#endif
}<|MERGE_RESOLUTION|>--- conflicted
+++ resolved
@@ -2450,12 +2450,8 @@
  */
 static int udp_queue_rcv_one_skb(struct sock *sk, struct sk_buff *skb)
 {
-<<<<<<< HEAD
-	int drop_reason = SKB_DROP_REASON_NOT_SPECIFIED;
+	enum skb_drop_reason drop_reason = SKB_DROP_REASON_NOT_SPECIFIED;
 	/*转为udp socket*/
-=======
-	enum skb_drop_reason drop_reason = SKB_DROP_REASON_NOT_SPECIFIED;
->>>>>>> f2d282e1
 	struct udp_sock *up = udp_sk(sk);
 	int is_udplite = IS_UDPLITE(sk);
 
