--- conflicted
+++ resolved
@@ -341,12 +341,9 @@
 			goto fail_unlock;
 		}
 
-<<<<<<< HEAD
+		sock_set_flag(sk, SOCK_RCU_FREE);
+
 		/*将此sk加入到hslot对应的list上*/
-=======
-		sock_set_flag(sk, SOCK_RCU_FREE);
-
->>>>>>> 155a3c00
 		sk_add_node_rcu(sk, &hslot->head);
 		hslot->count++;
 		sock_prot_inuse_add(sock_net(sk), sk->sk_prot, 1);
@@ -439,11 +436,7 @@
 	return score;
 }
 
-<<<<<<< HEAD
 //udp 哈希计算函数
-INDIRECT_CALLABLE_SCOPE
-=======
->>>>>>> 155a3c00
 u32 udp_ehashfn(const struct net *net, const __be32 laddr, const __u16 lport,
 		const __be32 faddr, const __be16 fport)
 {
@@ -499,15 +492,9 @@
 
 /*给定参数，检查hslot2,确认对应的udp socket*/
 /* called with rcu_read_lock() */
-<<<<<<< HEAD
-static struct sock *udp4_lib_lookup2(struct net *net,
+static struct sock *udp4_lib_lookup2(const struct net *net,
 				     __be32 saddr/*源地址*/, __be16 sport/*源端口*/,
 				     __be32 daddr/*目的地址*/, unsigned int hnum/*目的端口（主机序）*/,
-=======
-static struct sock *udp4_lib_lookup2(const struct net *net,
-				     __be32 saddr, __be16 sport,
-				     __be32 daddr, unsigned int hnum,
->>>>>>> 155a3c00
 				     int dif, int sdif,
 				     struct udp_hslot *hslot2,
 				     struct sk_buff *skb)
@@ -523,6 +510,7 @@
 	udp_portaddr_for_each_entry_rcu(sk, &hslot2->head) {
 		need_rescore = false;
 rescore:
+		//记录得分，继续查找
 		score = compute_score(need_rescore ? result : sk, net, saddr,
 				      sport, daddr, hnum, dif, sdif);
 		if (score > badness) {
@@ -551,12 +539,6 @@
 			if (IS_ERR(result))
 				continue;
 
-<<<<<<< HEAD
-			//记录得分，继续查找
-			badness = compute_score(result, net, saddr, sport,
-						daddr, hnum, dif, sdif);
-
-=======
 			/* compute_score is too long of a function to be
 			 * inlined, and calling it again here yields
 			 * measureable overhead for some
@@ -565,7 +547,6 @@
 			 */
 			need_rescore = true;
 			goto rescore;
->>>>>>> 155a3c00
 		}
 	}
 	return result;
@@ -725,32 +706,19 @@
 /* UDP is nearly always wildcards out the wazoo, it makes no sense to try
  * harder than this. -DaveM
  */
-<<<<<<< HEAD
-struct sock *__udp4_lib_lookup(struct net *net, __be32 saddr/*源地址*/,
+struct sock *__udp4_lib_lookup(const struct net *net, __be32 saddr/*源地址*/,
 		__be16 sport/*源端口*/, __be32 daddr/*目的地址*/, __be16 dport/*目的端口*/, int dif,
 		int sdif/*源接口*/, struct udp_table *udptable/*udp socket哈希表*/, struct sk_buff *skb)
 {
 	unsigned short hnum = ntohs(dport);/*目的地址转主机序*/
-	unsigned int hash2, slot2;
-=======
-struct sock *__udp4_lib_lookup(const struct net *net, __be32 saddr,
-		__be16 sport, __be32 daddr, __be16 dport, int dif,
-		int sdif, struct udp_table *udptable, struct sk_buff *skb)
-{
-	unsigned short hnum = ntohs(dport);
->>>>>>> 155a3c00
 	struct udp_hslot *hslot2;
 	struct sock *result, *sk;
 	unsigned int hash2;
 
 	//利用{目的地址,目的端口（主机序）}做为hash2
 	hash2 = ipv4_portaddr_hash(net, daddr, hnum);
-<<<<<<< HEAD
 	/*找到hash2对应的slot2*/
-	slot2 = hash2 & udptable->mask;
 	/*确认hash2对应的bucket即hslot2*/
-	hslot2 = &udptable->hash2[slot2];
-=======
 	hslot2 = udp_hashslot2(udptable, hash2);
 
 	if (udp_has_hash4(hslot2)) {
@@ -759,7 +727,6 @@
 		if (result) /* udp4_lib_lookup4 return sk or NULL */
 			return result;
 	}
->>>>>>> 155a3c00
 
 	/* Lookup connected or non-wildcard socket */
 	//通过得分方式，优先用非0的目地地址，在hslot2链表上选一个合适的socket
@@ -1363,15 +1330,9 @@
 	struct rtable *rt = NULL;
 	int free = 0;
 	int connected = 0;
-<<<<<<< HEAD
 	__be32 daddr/*目的地址*/, faddr, saddr;
-	u8 tos, scope;
-	__be16 dport;/*udp 目的端口*/
-=======
-	__be32 daddr, faddr, saddr;
 	u8 scope;
-	__be16 dport;
->>>>>>> 155a3c00
+	__be16 dport/*udp 目的端口*/;
 	int err, is_udplite = IS_UDPLITE(sk);
 	int corkreq = udp_test_bit(CORK, sk) || msg->msg_flags & MSG_MORE;
 	int (*getfrag)(void *, char *, int, int, int, struct sk_buff *);
@@ -1502,12 +1463,6 @@
 		faddr = ipc.opt->opt.faddr;
 		connected = 0;
 	}
-<<<<<<< HEAD
-
-	/*决定tos取值*/
-	tos = get_rttos(&ipc, inet);
-=======
->>>>>>> 155a3c00
 	scope = ip_sendmsg_scope(inet, &ipc, msg);
 	if (scope == RT_SCOPE_LINK)
 		connected = 0;
@@ -1841,11 +1796,6 @@
 	int size, err = -ENOMEM;
 
 	rmem = atomic_read(&sk->sk_rmem_alloc);
-<<<<<<< HEAD
-	if (rmem > sk->sk_rcvbuf)
-		//超过接受缓冲区门限rcvbuf，丢包
-		goto drop;
-=======
 	rcvbuf = READ_ONCE(sk->sk_rcvbuf);
 	size = skb->truesize;
 
@@ -1858,9 +1808,9 @@
 
 		/* Always allow at least one packet for small buffer. */
 		if (rmem > rcvbuf)
+			//超过接受缓冲区门限rcvbuf，丢包
 			goto drop;
 	}
->>>>>>> 155a3c00
 
 	/* Under mem pressure, it might be helpful to help udp_recvmsg()
 	 * having linear skbs :
@@ -1868,35 +1818,18 @@
 	 * - Less cache line misses at copyout() time
 	 * - Less work at consume_skb() (less alien page frag freeing)
 	 */
-<<<<<<< HEAD
 	//超过接收缓冲区门限的一半
-	if (rmem > (sk->sk_rcvbuf >> 1)) {
-=======
 	if (rmem > (rcvbuf >> 1)) {
->>>>>>> 155a3c00
 		skb_condense(skb);
 		size = skb->truesize;
 		busy = busylock_acquire(sk);
 	}
 
-<<<<<<< HEAD
 	//记录报文有多少字节
-	size = skb->truesize;
 	udp_set_dev_scratch(skb);
 
-	/* we drop only if the receive buf is full and the receive
-	 * queue contains some other skb
-	 */
 	//尝试原子加，并在加后进行检查（由于上面的检查不是原子的）
-	rmem = atomic_add_return(size, &sk->sk_rmem_alloc);
-	if (rmem > (size + (unsigned int)sk->sk_rcvbuf))
-		//超过门限，且超过自身，说明有线程在我们之前，已超，我们竞争失败
-		goto uncharge_drop;
-=======
-	udp_set_dev_scratch(skb);
-
 	atomic_add(size, &sk->sk_rmem_alloc);
->>>>>>> 155a3c00
 
 	spin_lock(&list->lock);
 	err = udp_rmem_schedule(sk, size);
@@ -2088,14 +2021,9 @@
 		error = -EAGAIN;
 		do {
 			spin_lock_bh(&queue->lock);
-<<<<<<< HEAD
 			//自队列上收取skb
-			skb = __skb_try_recv_from_queue(sk, queue, flags, off,
-							err, &last);
-=======
 			skb = __skb_try_recv_from_queue(queue, flags, off, err,
 							&last);
->>>>>>> 155a3c00
 			if (skb) {
 			    /*返回此队列上对应的一个skb*/
 				if (!(flags & MSG_PEEK))
@@ -2120,14 +2048,9 @@
 			//sk_queue的内容移动到queue队列，并初始化sk_queue为空
 			skb_queue_splice_tail_init(sk_queue, queue);
 
-<<<<<<< HEAD
 			//重新尝试自read queue上并进行读取
-			skb = __skb_try_recv_from_queue(sk, queue, flags, off,
-							err, &last);
-=======
 			skb = __skb_try_recv_from_queue(queue, flags, off, err,
 							&last);
->>>>>>> 155a3c00
 			if (skb && !(flags & MSG_PEEK))
 				udp_skb_dtor_locked(sk, skb);
 			spin_unlock(&sk_queue->lock);
@@ -2372,11 +2295,8 @@
 		struct udp_table *udptable = udp_get_table_prot(sk);
 		struct udp_hslot *hslot, *hslot2;
 
-<<<<<<< HEAD
+		sock_rps_delete_flow(sk);
 		/*按port进行hash*/
-=======
-		sock_rps_delete_flow(sk);
->>>>>>> 155a3c00
 		hslot  = udp_hashslot(udptable, sock_net(sk),
 				      udp_sk(sk)->udp_port_hash);
 		/*按addr + port进行hash*/
@@ -2412,12 +2332,9 @@
 		struct udp_table *udptable = udp_get_table_prot(sk);
 		struct udp_hslot *hslot, *hslot2, *nhslot2;
 
-<<<<<<< HEAD
-		/*先采用旧的hash找到hslot2,再通过newhash找到nhslot2,并记录socket对应的hash*/
-=======
 		hslot = udp_hashslot(udptable, sock_net(sk),
 				     udp_sk(sk)->udp_port_hash);
->>>>>>> 155a3c00
+		/*先采用旧的hash找到hslot2,再通过newhash找到nhslot2,并记录socket对应的hash*/
 		hslot2 = udp_hashslot2(udptable, udp_sk(sk)->udp_portaddr_hash);
 		nhslot2 = udp_hashslot2(udptable, newhash);
 		udp_sk(sk)->udp_portaddr_hash = newhash;
@@ -3996,14 +3913,9 @@
 					      UDP_HTABLE_SIZE_MIN,
 					      UDP_HTABLE_SIZE_MAX);
 
-<<<<<<< HEAD
 	/*初始化table->hash2*/
-	table->hash2 = table->hash + (table->mask + 1);
-
+	table->hash2 = (void *)(table->hash + (table->mask + 1));
 	/*table->hash表初始化*/
-=======
-	table->hash2 = (void *)(table->hash + (table->mask + 1));
->>>>>>> 155a3c00
 	for (i = 0; i <= table->mask; i++) {
 		INIT_HLIST_HEAD(&table->hash[i].head);
 		table->hash[i].count = 0;
