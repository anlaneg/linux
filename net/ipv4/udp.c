--- conflicted
+++ resolved
@@ -432,16 +432,10 @@
 	return score;
 }
 
-<<<<<<< HEAD
 //udp 哈希计算函数
-static u32 udp_ehashfn(const struct net *net, const __be32 laddr,
-		       const __u16 lport, const __be32 faddr,
-		       const __be16 fport)
-=======
 INDIRECT_CALLABLE_SCOPE
 u32 udp_ehashfn(const struct net *net, const __be32 laddr, const __u16 lport,
 		const __be32 faddr, const __be16 fport)
->>>>>>> 9d1694dc
 {
 	static u32 udp_ehash_secret __read_mostly;
 
@@ -451,30 +445,7 @@
 			      udp_ehash_secret + net_hash_mix(net));
 }
 
-<<<<<<< HEAD
-static struct sock *lookup_reuseport(struct net *net, struct sock *sk,
-				     struct sk_buff *skb,
-				     __be32 saddr, __be16 sport,
-				     __be32 daddr, unsigned short hnum)
-{
-	struct sock *reuse_sk = NULL;
-	u32 hash;
-
-	//得分大于之前匹配的socket,则优先使用此匹配
-	if (sk->sk_reuseport && sk->sk_state != TCP_ESTABLISHED) {
-		//此socket容许port reuse,且状态不为EST状态
-		//计算hash，并自其中选一个socket出来
-		hash = udp_ehashfn(net, daddr, hnum, saddr, sport);
-		//选出了一个sokcet,且此socket还没有连接，则直接返回（最优结果）
-		reuse_sk = reuseport_select_sock(sk, hash, skb,
-						 sizeof(struct udphdr));
-	}
-	return reuse_sk;
-}
-
 /*给定参数，检查hslot2,确认对应的udp socket*/
-=======
->>>>>>> 9d1694dc
 /* called with rcu_read_lock() */
 static struct sock *udp4_lib_lookup2(struct net *net,
 				     __be32 saddr/*源地址*/, __be16 sport/*源端口*/,
@@ -512,19 +483,14 @@
 			if (!reuseport_has_conns(sk))
 				return result;
 
-<<<<<<< HEAD
-			result = result ? : sk;
-			//记录得分，继续查找
-			badness = score;
-=======
 			/* Reuseport logic returned an error, keep original score. */
 			if (IS_ERR(result))
 				continue;
 
+			//记录得分，继续查找
 			badness = compute_score(result, net, saddr, sport,
 						daddr, hnum, dif, sdif);
 
->>>>>>> 9d1694dc
 		}
 	}
 	return result;
@@ -559,18 +525,12 @@
 		goto done;
 
 	/* Lookup redirect from BPF */
-<<<<<<< HEAD
-	if (static_branch_unlikely(&bpf_sk_lookup_enabled)) {
-		/*通过bpf程序进行查询并返回*/
-		sk = udp4_lookup_run_bpf(net, udptable, skb,
-					 saddr, sport, daddr, hnum, dif);
-=======
 	if (static_branch_unlikely(&bpf_sk_lookup_enabled) &&
 	    udptable == net->ipv4.udp_table) {
+		/*通过bpf程序进行查询并返回*/
 		sk = inet_lookup_run_sk_lookup(net, IPPROTO_UDP, skb, sizeof(struct udphdr),
 					       saddr, sport, daddr, hnum, dif,
 					       udp_ehashfn);
->>>>>>> 9d1694dc
 		if (sk) {
 			result = sk;
 			goto done;
@@ -642,15 +602,9 @@
 EXPORT_SYMBOL_GPL(udp4_lib_lookup);
 #endif
 
-<<<<<<< HEAD
-static inline bool __udp_is_mcast_sock(struct net *net, struct sock *sk,
+static inline bool __udp_is_mcast_sock(struct net *net, const struct sock *sk,
 				       __be16 loc_port, __be32 loc_addr,//本地port,本地ip
 				       __be16 rmt_port, __be32 rmt_addr,//远端port,远端ip
-=======
-static inline bool __udp_is_mcast_sock(struct net *net, const struct sock *sk,
-				       __be16 loc_port, __be32 loc_addr,
-				       __be16 rmt_port, __be32 rmt_addr,
->>>>>>> 9d1694dc
 				       int dif, int sdif, unsigned short hnum)
 {
 	const struct inet_sock *inet = inet_sk(sk);
@@ -1036,7 +990,7 @@
 	} else if (skb->ip_summed == CHECKSUM_PARTIAL) { /* UDP hardware csum */
 csum_partial:
 
-        /*计算udp头部的checksum*/
+		/*计算udp头部的checksum*/
 		udp4_hwcsum(skb, fl4->saddr, fl4->daddr);
 		goto send;
 
@@ -1142,15 +1096,9 @@
 	struct rtable *rt = NULL;
 	int free = 0;
 	int connected = 0;
-<<<<<<< HEAD
 	__be32 daddr/*目的地址*/, faddr, saddr;
-	__be16 dport/*udp 目的端口*/;
-	u8  tos;
-=======
-	__be32 daddr, faddr, saddr;
 	u8 tos, scope;
-	__be16 dport;
->>>>>>> 9d1694dc
+	__be16 dport;/*udp 目的端口*/
 	int err, is_udplite = IS_UDPLITE(sk);
 	int corkreq = udp_test_bit(CORK, sk) || msg->msg_flags & MSG_MORE;
 	int (*getfrag)(void *, char *, int, int, int, struct sk_buff *);
@@ -1287,11 +1235,8 @@
 	if (scope == RT_SCOPE_LINK)
 		connected = 0;
 
-<<<<<<< HEAD
+	uc_index = READ_ONCE(inet->uc_index);
 	/*目的地址为组播情况*/
-=======
-	uc_index = READ_ONCE(inet->uc_index);
->>>>>>> 9d1694dc
 	if (ipv4_is_multicast(daddr)) {
 		if (!ipc.oif || netif_index_is_l3_master(sock_net(sk), ipc.oif))
 			ipc.oif = READ_ONCE(inet->mc_index);
@@ -1438,50 +1383,16 @@
 
 void udp_splice_eof(struct socket *sock)
 {
-<<<<<<< HEAD
 	/*取udp socket*/
-	struct inet_sock *inet = inet_sk(sk);
-=======
 	struct sock *sk = sock->sk;
->>>>>>> 9d1694dc
 	struct udp_sock *up = udp_sk(sk);
 
 	if (!READ_ONCE(up->pending) || udp_test_bit(CORK, sk))
 		return;
 
 	lock_sock(sk);
-<<<<<<< HEAD
-
-	if (unlikely(!up->pending)) {
-		release_sock(sk);
-
-		net_dbg_ratelimited("cork failed\n");
-		return -EINVAL;
-	}
-
-	/*udp有未决数据，执行append*/
-	ret = ip_append_page(sk, &inet->cork.fl.u.ip4,
-			     page, offset, size, flags);
-	if (ret == -EOPNOTSUPP) {
-		release_sock(sk);
-		return sock_no_sendpage(sk->sk_socket, page, offset,
-					size, flags);
-	}
-	if (ret < 0) {
-		udp_flush_pending_frames(sk);
-		goto out;
-	}
-
-	up->len += size;
-	if (!(READ_ONCE(up->corkflag) || (flags&MSG_MORE)))
-		ret = udp_push_pending_frames(sk);
-	if (!ret)
-		ret = size;
-out:
-=======
 	if (up->pending && !udp_test_bit(CORK, sk))
 		udp_push_pending_frames(sk);
->>>>>>> 9d1694dc
 	release_sock(sk);
 }
 EXPORT_SYMBOL_GPL(udp_splice_eof);
@@ -2060,12 +1971,8 @@
 	if (udp_test_bit(GRO_ENABLED, sk))
 		udp_cmsg_recv(msg, sk, skb);
 
-<<<<<<< HEAD
-	if (inet->cmsg_flags)
-	    /*按flags要求，填充其它额外信息*/
-=======
 	if (inet_cmsg_flags(inet))
->>>>>>> 9d1694dc
+	    	/*按flags要求，填充其它额外信息*/
 		ip_cmsg_recv_offset(msg, sk, skb, sizeof(struct udphdr), off);
 
 	err = copied;
@@ -2098,12 +2005,8 @@
 	if (addr_len < sizeof(struct sockaddr_in))
 		return -EINVAL;
 
-<<<<<<< HEAD
 	/*执行bpf程序*/
-	return BPF_CGROUP_RUN_PROG_INET4_CONNECT_LOCK(sk, uaddr);
-=======
 	return BPF_CGROUP_RUN_PROG_INET4_CONNECT_LOCK(sk, uaddr, &addr_len);
->>>>>>> 9d1694dc
 }
 EXPORT_SYMBOL(udp_pre_connect);
 
@@ -2292,13 +2195,9 @@
 	/*报文准备入队列，skb上引用的ct计数需要释放*/
 	nf_reset_ct(skb);
 
-<<<<<<< HEAD
 	//检查是否需要encap处理
-	if (static_branch_unlikely(&udp_encap_needed_key) && up->encap_type) {
-=======
 	if (static_branch_unlikely(&udp_encap_needed_key) &&
 	    READ_ONCE(up->encap_type)) {
->>>>>>> 9d1694dc
 		int (*encap_rcv)(struct sock *sk, struct sk_buff *skb);
 
 		/*
@@ -2659,14 +2558,10 @@
 	if (sk)
 	    //找到了此报文对应的sock,执行udp单播收包
 		return udp_unicast_rcv_skb(sk, skb, uh);
-<<<<<<< HEAD
-
+no_sk:
 	//未找到此skb对应的socket
 
 	//查policy_in
-=======
-no_sk:
->>>>>>> 9d1694dc
 	if (!xfrm4_policy_check(NULL, XFRM_POLICY_IN, skb))
 		goto drop;
 	nf_reset_ct(skb);
@@ -3177,13 +3072,8 @@
 	.setsockopt		= udp_setsockopt,
 	.getsockopt		= udp_getsockopt,
 	.sendmsg		= udp_sendmsg,
-<<<<<<< HEAD
 	.recvmsg		= udp_recvmsg,//实现针对socket的recvfrom回调
-	.sendpage		= udp_sendpage,
-=======
-	.recvmsg		= udp_recvmsg,
 	.splice_eof		= udp_splice_eof,
->>>>>>> 9d1694dc
 	.release_cb		= ip4_datagram_release_cb,
 	.hash			= udp_lib_hash,
 	.unhash			= udp_lib_unhash,
