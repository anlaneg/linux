--- conflicted
+++ resolved
@@ -401,12 +401,8 @@
 		tunnel->i_seqno = ntohl(tpi->seq) + 1;
 	}
 
-<<<<<<< HEAD
 	//将当前位置更新为network头部
-	skb_reset_network_header(skb);
-=======
 	skb_set_network_header(skb, (tunnel->dev->type == ARPHRD_ETHER) ? ETH_HLEN : 0);
->>>>>>> ce840177
 
 	err = IP_ECN_decapsulate(iph, skb);
 	if (unlikely(err)) {
