--- conflicted
+++ resolved
@@ -293,13 +293,9 @@
 	if (icmpv4_mask_allow(net, type, code))
 		return true;
 
-<<<<<<< HEAD
 	/*执行全局限速*/
-	if (icmp_global_allow())
-=======
 	if (icmp_global_allow(net)) {
 		*apply_ratelimit = true;
->>>>>>> 155a3c00
 		return true;
 	}
 	__ICMP_INC_STATS(net, ICMP_MIB_RATELIMITGLOBAL);
@@ -843,12 +839,8 @@
 	 * avoid additional coding at protocol handlers.
 	 */
 	if (!pskb_may_pull(skb, iph->ihl * 4 + 8)) {
-<<<<<<< HEAD
 		/*报文不足icmp头，忽略，增加错误计数*/
-		__ICMP_INC_STATS(dev_net(skb->dev), ICMP_MIB_INERRORS);
-=======
 		__ICMP_INC_STATS(dev_net_rcu(skb->dev), ICMP_MIB_INERRORS);
->>>>>>> 155a3c00
 		return;
 	}
 
@@ -1280,26 +1272,6 @@
 		goto reason_check;
 	}
 
-<<<<<<< HEAD
-	if (icmph->type == ICMP_EXT_ECHOREPLY) {
-		reason = ping_rcv(skb);
-		goto reason_check;
-	}
-
-	/*
-	 *	18 is the highest 'known' ICMP type. Anything else is a mystery
-	 *
-	 *	RFC 1122: 3.2.2  Unknown ICMP messages types MUST be silently
-	 *		  discarded.
-	 */
-	//icmp消息类型校验,非已知type,丢包
-	if (icmph->type > NR_ICMP_TYPES) {
-		reason = SKB_DROP_REASON_UNHANDLED_PROTO;
-		goto error;
-	}
-
-=======
->>>>>>> 155a3c00
 	/*
 	 *	Parse the ICMP message
 	 */
@@ -1327,9 +1299,6 @@
 		}
 	}
 
-<<<<<<< HEAD
-	//按icmp消息类型处理对应skb
-=======
 	if (icmph->type == ICMP_EXT_ECHOREPLY ||
 	    icmph->type == ICMP_ECHOREPLY) {
 		reason = ping_rcv(skb);
@@ -1347,7 +1316,7 @@
 		goto error;
 	}
 
->>>>>>> 155a3c00
+	//按icmp消息类型处理对应skb
 	reason = icmp_pointers[icmph->type].handler(skb);
 reason_check:
 	if (!reason)  {
