// SPDX-License-Identifier: GPL-2.0-or-later
/*
 *	Linux NET3:	GRE over IP protocol decoder.
 *
 *	Authors: Alexey Kuznetsov (kuznet@ms2.inr.ac.ru)
 */

#define pr_fmt(fmt) KBUILD_MODNAME ": " fmt

#include <linux/capability.h>
#include <linux/module.h>
#include <linux/types.h>
#include <linux/kernel.h>
#include <linux/slab.h>
#include <linux/uaccess.h>
#include <linux/skbuff.h>
#include <linux/netdevice.h>
#include <linux/in.h>
#include <linux/tcp.h>
#include <linux/udp.h>
#include <linux/if_arp.h>
#include <linux/if_vlan.h>
#include <linux/init.h>
#include <linux/in6.h>
#include <linux/inetdevice.h>
#include <linux/igmp.h>
#include <linux/netfilter_ipv4.h>
#include <linux/etherdevice.h>
#include <linux/if_ether.h>

#include <net/sock.h>
#include <net/ip.h>
#include <net/icmp.h>
#include <net/protocol.h>
#include <net/ip_tunnels.h>
#include <net/arp.h>
#include <net/checksum.h>
#include <net/dsfield.h>
#include <net/inet_ecn.h>
#include <net/xfrm.h>
#include <net/net_namespace.h>
#include <net/netns/generic.h>
#include <net/rtnetlink.h>
#include <net/gre.h>
#include <net/dst_metadata.h>
#include <net/erspan.h>
#include <net/inet_dscp.h>

/*
   Problems & solutions
   --------------------

   1. The most important issue is detecting local dead loops.
   They would cause complete host lockup in transmit, which
   would be "resolved" by stack overflow or, if queueing is enabled,
   with infinite looping in net_bh.

   We cannot track such dead loops during route installation,
   it is infeasible task. The most general solutions would be
   to keep skb->encapsulation counter (sort of local ttl),
   and silently drop packet when it expires. It is a good
   solution, but it supposes maintaining new variable in ALL
   skb, even if no tunneling is used.

   Current solution: xmit_recursion breaks dead loops. This is a percpu
   counter, since when we enter the first ndo_xmit(), cpu migration is
   forbidden. We force an exit if this counter reaches RECURSION_LIMIT

   2. Networking dead loops would not kill routers, but would really
   kill network. IP hop limit plays role of "t->recursion" in this case,
   if we copy it from packet being encapsulated to upper header.
   It is very good solution, but it introduces two problems:

   - Routing protocols, using packets with ttl=1 (OSPF, RIP2),
     do not work over tunnels.
   - traceroute does not work. I planned to relay ICMP from tunnel,
     so that this problem would be solved and traceroute output
     would even more informative. This idea appeared to be wrong:
     only Linux complies to rfc1812 now (yes, guys, Linux is the only
     true router now :-)), all routers (at least, in neighbourhood of mine)
     return only 8 bytes of payload. It is the end.

   Hence, if we want that OSPF worked or traceroute said something reasonable,
   we should search for another solution.

   One of them is to parse packet trying to detect inner encapsulation
   made by our node. It is difficult or even impossible, especially,
   taking into account fragmentation. TO be short, ttl is not solution at all.

   Current solution: The solution was UNEXPECTEDLY SIMPLE.
   We force DF flag on tunnels with preconfigured hop limit,
   that is ALL. :-) Well, it does not remove the problem completely,
   but exponential growth of network traffic is changed to linear
   (branches, that exceed pmtu are pruned) and tunnel mtu
   rapidly degrades to value <68, where looping stops.
   Yes, it is not good if there exists a router in the loop,
   which does not force DF, even when encapsulating packets have DF set.
   But it is not our problem! Nobody could accuse us, we made
   all that we could make. Even if it is your gated who injected
   fatal route to network, even if it were you who configured
   fatal static route: you are innocent. :-)

   Alexey Kuznetsov.
 */

static bool log_ecn_error = true;
module_param(log_ecn_error, bool, 0644);
MODULE_PARM_DESC(log_ecn_error, "Log packets received with corrupted ECN");

static struct rtnl_link_ops ipgre_link_ops __read_mostly;
static const struct header_ops ipgre_header_ops;

static int ipgre_tunnel_init(struct net_device *dev);
static void erspan_build_header(struct sk_buff *skb,
				u32 id, u32 index,
				bool truncate, bool is_ipv4);

static unsigned int ipgre_net_id __read_mostly;
static unsigned int gre_tap_net_id __read_mostly;
static unsigned int erspan_net_id __read_mostly;

static int ipgre_err(struct sk_buff *skb, u32 info,
		     const struct tnl_ptk_info *tpi)
{

	/* All the routers (except for Linux) return only
	   8 bytes of packet payload. It means, that precise relaying of
	   ICMP in the real Internet is absolutely infeasible.

	   Moreover, Cisco "wise men" put GRE key to the third word
	   in GRE header. It makes impossible maintaining even soft
	   state for keyed GRE tunnels with enabled checksum. Tell
	   them "thank you".

	   Well, I wonder, rfc1812 was written by Cisco employee,
	   what the hell these idiots break standards established
	   by themselves???
	   */
	struct net *net = dev_net(skb->dev);
	struct ip_tunnel_net *itn;
	const struct iphdr *iph;
	const int type = icmp_hdr(skb)->type;
	const int code = icmp_hdr(skb)->code;
	struct ip_tunnel *t;

	if (tpi->proto == htons(ETH_P_TEB))
		itn = net_generic(net, gre_tap_net_id);
	else if (tpi->proto == htons(ETH_P_ERSPAN) ||
		 tpi->proto == htons(ETH_P_ERSPAN2))
		itn = net_generic(net, erspan_net_id);
	else
		itn = net_generic(net, ipgre_net_id);

	iph = (const struct iphdr *)(icmp_hdr(skb) + 1);
	t = ip_tunnel_lookup(itn, skb->dev->ifindex, tpi->flags,
			     iph->daddr, iph->saddr, tpi->key);

	if (!t)
		return -ENOENT;

	switch (type) {
	default:
	case ICMP_PARAMETERPROB:
		return 0;

	case ICMP_DEST_UNREACH:
		switch (code) {
		case ICMP_SR_FAILED:
		case ICMP_PORT_UNREACH:
			/* Impossible event. */
			return 0;
		default:
			/* All others are translated to HOST_UNREACH.
			   rfc2003 contains "deep thoughts" about NET_UNREACH,
			   I believe they are just ether pollution. --ANK
			 */
			break;
		}
		break;

	case ICMP_TIME_EXCEEDED:
		if (code != ICMP_EXC_TTL)
			return 0;
		break;

	case ICMP_REDIRECT:
		break;
	}

#if IS_ENABLED(CONFIG_IPV6)
	if (tpi->proto == htons(ETH_P_IPV6)) {
		unsigned int data_len = 0;

		if (type == ICMP_TIME_EXCEEDED)
			data_len = icmp_hdr(skb)->un.reserved[1] * 4; /* RFC 4884 4.1 */

		if (!ip6_err_gen_icmpv6_unreach(skb, iph->ihl * 4 + tpi->hdr_len,
						type, data_len))
			return 0;
	}
#endif

	if (t->parms.iph.daddr == 0 ||
	    ipv4_is_multicast(t->parms.iph.daddr))
		return 0;

	if (t->parms.iph.ttl == 0 && type == ICMP_TIME_EXCEEDED)
		return 0;

	if (time_before(jiffies, t->err_time + IPTUNNEL_ERR_TIMEO))
		t->err_count++;
	else
		t->err_count = 1;
	t->err_time = jiffies;

	return 0;
}

static void gre_err(struct sk_buff *skb, u32 info)
{
	/* All the routers (except for Linux) return only
	 * 8 bytes of packet payload. It means, that precise relaying of
	 * ICMP in the real Internet is absolutely infeasible.
	 *
	 * Moreover, Cisco "wise men" put GRE key to the third word
	 * in GRE header. It makes impossible maintaining even soft
	 * state for keyed
	 * GRE tunnels with enabled checksum. Tell them "thank you".
	 *
	 * Well, I wonder, rfc1812 was written by Cisco employee,
	 * what the hell these idiots break standards established
	 * by themselves???
	 */

	const struct iphdr *iph = (struct iphdr *)skb->data;
	const int type = icmp_hdr(skb)->type;
	const int code = icmp_hdr(skb)->code;
	struct tnl_ptk_info tpi;

	if (gre_parse_header(skb, &tpi, NULL, htons(ETH_P_IP),
			     iph->ihl * 4) < 0)
		return;

	if (type == ICMP_DEST_UNREACH && code == ICMP_FRAG_NEEDED) {
		ipv4_update_pmtu(skb, dev_net(skb->dev), info,
				 skb->dev->ifindex, IPPROTO_GRE);
		return;
	}
	if (type == ICMP_REDIRECT) {
		ipv4_redirect(skb, dev_net(skb->dev), skb->dev->ifindex,
			      IPPROTO_GRE);
		return;
	}

	ipgre_err(skb, info, &tpi);
}

static bool is_erspan_type1(int gre_hdr_len)
{
	/* Both ERSPAN type I (version 0) and type II (version 1) use
	 * protocol 0x88BE, but the type I has only 4-byte GRE header,
	 * while type II has 8-byte.
	 */
	return gre_hdr_len == 4;
}

static int erspan_rcv(struct sk_buff *skb, struct tnl_ptk_info *tpi,
		      int gre_hdr_len)
{
	struct net *net = dev_net(skb->dev);
	struct metadata_dst *tun_dst = NULL;
	struct erspan_base_hdr *ershdr;
	IP_TUNNEL_DECLARE_FLAGS(flags);
	struct ip_tunnel_net *itn;
	struct ip_tunnel *tunnel;
	const struct iphdr *iph;
	struct erspan_md2 *md2;
	int ver;
	int len;

	ip_tunnel_flags_copy(flags, tpi->flags);

	itn = net_generic(net, erspan_net_id);
	iph = ip_hdr(skb);
	if (is_erspan_type1(gre_hdr_len)) {
		ver = 0;
		__set_bit(IP_TUNNEL_NO_KEY_BIT, flags);
		tunnel = ip_tunnel_lookup(itn, skb->dev->ifindex, flags,
					  iph->saddr, iph->daddr, 0);
	} else {
		if (unlikely(!pskb_may_pull(skb,
					    gre_hdr_len + sizeof(*ershdr))))
			return PACKET_REJECT;

		ershdr = (struct erspan_base_hdr *)(skb->data + gre_hdr_len);
		ver = ershdr->ver;
		iph = ip_hdr(skb);
		__set_bit(IP_TUNNEL_KEY_BIT, flags);
		tunnel = ip_tunnel_lookup(itn, skb->dev->ifindex, flags,
					  iph->saddr, iph->daddr, tpi->key);
	}

	if (tunnel) {
		if (is_erspan_type1(gre_hdr_len))
			len = gre_hdr_len;
		else
			len = gre_hdr_len + erspan_hdr_len(ver);

		if (unlikely(!pskb_may_pull(skb, len)))
			return PACKET_REJECT;

		if (__iptunnel_pull_header(skb,
					   len,
					   htons(ETH_P_TEB),
					   false, false) < 0)
			goto drop;

		if (tunnel->collect_md) {
			struct erspan_metadata *pkt_md, *md;
			struct ip_tunnel_info *info;
			unsigned char *gh;
			__be64 tun_id;

			__set_bit(IP_TUNNEL_KEY_BIT, tpi->flags);
			ip_tunnel_flags_copy(flags, tpi->flags);
			tun_id = key32_to_tunnel_id(tpi->key);

			tun_dst = ip_tun_rx_dst(skb, flags,
						tun_id, sizeof(*md));
			if (!tun_dst)
				return PACKET_REJECT;

			/* skb can be uncloned in __iptunnel_pull_header, so
			 * old pkt_md is no longer valid and we need to reset
			 * it
			 */
			gh = skb_network_header(skb) +
			     skb_network_header_len(skb);
			pkt_md = (struct erspan_metadata *)(gh + gre_hdr_len +
							    sizeof(*ershdr));
			md = ip_tunnel_info_opts(&tun_dst->u.tun_info);
			md->version = ver;
			md2 = &md->u.md2;
			memcpy(md2, pkt_md, ver == 1 ? ERSPAN_V1_MDSIZE :
						       ERSPAN_V2_MDSIZE);

			info = &tun_dst->u.tun_info;
			__set_bit(IP_TUNNEL_ERSPAN_OPT_BIT,
				  info->key.tun_flags);
			info->options_len = sizeof(*md);
		}

		skb_reset_mac_header(skb);
		ip_tunnel_rcv(tunnel, skb, tpi, tun_dst, log_ecn_error);
		return PACKET_RCVD;
	}
	return PACKET_REJECT;

drop:
	kfree_skb(skb);
	return PACKET_RCVD;
}

static int __ipgre_rcv(struct sk_buff *skb, const struct tnl_ptk_info *tpi,
		       struct ip_tunnel_net *itn, int hdr_len, bool raw_proto)
{
	struct metadata_dst *tun_dst = NULL;
	const struct iphdr *iph;
	struct ip_tunnel *tunnel;

	iph = ip_hdr(skb);
	//查找报文对应的tunnel,通过报文入接口，标记，隧道外层的源目的ip及key值
	tunnel = ip_tunnel_lookup(itn, skb->dev->ifindex, tpi->flags,
				  iph->saddr, iph->daddr, tpi->key);//key值仅被用于确定隧道设备

	if (tunnel) {
		const struct iphdr *tnl_params;

		//有报文相关的tunnel,解开隧道，开始处理报文
		if (__iptunnel_pull_header(skb, hdr_len, tpi->proto,
					   raw_proto, false) < 0)
			goto drop;

		/* Special case for ipgre_header_parse(), which expects the
		 * mac_header to point to the outer IP header.
		 */
		if (tunnel->dev->header_ops == &ipgre_header_ops)
			skb_pop_mac_header(skb);
		else
			skb_reset_mac_header(skb);

		tnl_params = &tunnel->parms.iph;
		if (tunnel->collect_md || tnl_params->daddr == 0) {
			IP_TUNNEL_DECLARE_FLAGS(flags) = { };
			__be64 tun_id;

<<<<<<< HEAD
			flags = tpi->flags & (TUNNEL_CSUM | TUNNEL_KEY);
			tun_id = key32_to_tunnel_id(tpi->key);//将key扩充为tunnel_id
=======
			__set_bit(IP_TUNNEL_CSUM_BIT, flags);
			__set_bit(IP_TUNNEL_KEY_BIT, flags);
			ip_tunnel_flags_and(flags, tpi->flags, flags);

			tun_id = key32_to_tunnel_id(tpi->key);
>>>>>>> 155a3c00
			tun_dst = ip_tun_rx_dst(skb, flags, tun_id, 0);
			if (!tun_dst)
				return PACKET_REJECT;
		}

		ip_tunnel_rcv(tunnel, skb, tpi, tun_dst, log_ecn_error);
		return PACKET_RCVD;
	}
	return PACKET_NEXT;

drop:
	kfree_skb(skb);
	return PACKET_RCVD;
}

//gre隧道解封装
static int ipgre_rcv(struct sk_buff *skb, const struct tnl_ptk_info *tpi,
		     int hdr_len)
{
	struct net *net = dev_net(skb->dev);
	struct ip_tunnel_net *itn;
	int res;

	if (tpi->proto == htons(ETH_P_TEB))
		itn = net_generic(net, gre_tap_net_id);
	else
		itn = net_generic(net, ipgre_net_id);

	res = __ipgre_rcv(skb, tpi, itn, hdr_len, false);
	if (res == PACKET_NEXT && tpi->proto == htons(ETH_P_TEB)) {
		//没有找到隧道，且内层为以太网封装，换ipgre_net_id重新查itn
		/* ipgre tunnels in collect metadata mode should receive
		 * also ETH_P_TEB traffic.
		 */
		itn = net_generic(net, ipgre_net_id);
		res = __ipgre_rcv(skb, tpi, itn, hdr_len, true);
	}
	return res;
}

//0号版本gre收取函数
static int gre_rcv(struct sk_buff *skb)
{
	struct tnl_ptk_info tpi;
	bool csum_err = false;
	int hdr_len;

#ifdef CONFIG_NET_IPGRE_BROADCAST
	if (ipv4_is_multicast(ip_hdr(skb)->daddr)) {
		/* Looped back packet, drop it! */
		if (rt_is_output_route(skb_rtable(skb)))
			goto drop;
	}
#endif

	//解析隧道，获得tpi　（这里没有使用上csum_err,csum_err为true时返回了<0的数）
	hdr_len = gre_parse_header(skb, &tpi, &csum_err, htons(ETH_P_IP), 0);
	if (hdr_len < 0)
		goto drop;

	//对一种不认识的封装的处理（业务上没遇到过）
	if (unlikely(tpi.proto == htons(ETH_P_ERSPAN) ||
		     tpi.proto == htons(ETH_P_ERSPAN2))) {
		if (erspan_rcv(skb, &tpi, hdr_len) == PACKET_RCVD)
			return 0;
		goto out;
	}

	//其它封装处理（例如TEB)
	if (ipgre_rcv(skb, &tpi, hdr_len) == PACKET_RCVD)
		return 0;

out:
	//未找可处理的隧道口，发送目的不可达
	icmp_send(skb, ICMP_DEST_UNREACH, ICMP_PORT_UNREACH, 0);
drop:
	kfree_skb(skb);
	return 0;
}

static void __gre_xmit(struct sk_buff *skb, struct net_device *dev,
		       const struct iphdr *tnl_params,
		       __be16 proto)
{
	struct ip_tunnel *tunnel = netdev_priv(dev);
	IP_TUNNEL_DECLARE_FLAGS(flags);

	ip_tunnel_flags_copy(flags, tunnel->parms.o_flags);

	/* Push GRE header. */
	gre_build_header(skb, tunnel->tun_hlen,
			 flags, proto, tunnel->parms.o_key,
			 test_bit(IP_TUNNEL_SEQ_BIT, flags) ?
			 htonl(atomic_fetch_inc(&tunnel->o_seqno)) : 0);

	ip_tunnel_xmit(skb, dev, tnl_params, tnl_params->protocol);
}

static int gre_handle_offloads(struct sk_buff *skb, bool csum)
{
	return iptunnel_handle_offloads(skb, csum ? SKB_GSO_GRE_CSUM : SKB_GSO_GRE);
}

static void gre_fb_xmit(struct sk_buff *skb, struct net_device *dev,
			__be16 proto)
{
	struct ip_tunnel *tunnel = netdev_priv(dev);
	IP_TUNNEL_DECLARE_FLAGS(flags) = { };
	struct ip_tunnel_info *tun_info;
	const struct ip_tunnel_key *key;
	int tunnel_hlen;

	tun_info = skb_tunnel_info(skb);
	if (unlikely(!tun_info || !(tun_info->mode & IP_TUNNEL_INFO_TX) ||
		     ip_tunnel_info_af(tun_info) != AF_INET))
		goto err_free_skb;

	key = &tun_info->key;
	tunnel_hlen = gre_calc_hlen(key->tun_flags);

	if (skb_cow_head(skb, dev->needed_headroom))
		goto err_free_skb;

	/* Push Tunnel header. */
	if (gre_handle_offloads(skb, test_bit(IP_TUNNEL_CSUM_BIT,
					      tunnel->parms.o_flags)))
		goto err_free_skb;

	__set_bit(IP_TUNNEL_CSUM_BIT, flags);
	__set_bit(IP_TUNNEL_KEY_BIT, flags);
	__set_bit(IP_TUNNEL_SEQ_BIT, flags);
	ip_tunnel_flags_and(flags, tun_info->key.tun_flags, flags);

	gre_build_header(skb, tunnel_hlen, flags, proto,
			 tunnel_id_to_key32(tun_info->key.tun_id),
			 test_bit(IP_TUNNEL_SEQ_BIT, flags) ?
			 htonl(atomic_fetch_inc(&tunnel->o_seqno)) : 0);

	ip_md_tunnel_xmit(skb, dev, IPPROTO_GRE, tunnel_hlen);

	return;

err_free_skb:
	kfree_skb(skb);
	DEV_STATS_INC(dev, tx_dropped);
}

static void erspan_fb_xmit(struct sk_buff *skb, struct net_device *dev)
{
	struct ip_tunnel *tunnel = netdev_priv(dev);
	IP_TUNNEL_DECLARE_FLAGS(flags) = { };
	struct ip_tunnel_info *tun_info;
	const struct ip_tunnel_key *key;
	struct erspan_metadata *md;
	bool truncate = false;
	__be16 proto;
	int tunnel_hlen;
	int version;
	int nhoff;

	tun_info = skb_tunnel_info(skb);
	if (unlikely(!tun_info || !(tun_info->mode & IP_TUNNEL_INFO_TX) ||
		     ip_tunnel_info_af(tun_info) != AF_INET))
		goto err_free_skb;

	key = &tun_info->key;
	if (!test_bit(IP_TUNNEL_ERSPAN_OPT_BIT, tun_info->key.tun_flags))
		goto err_free_skb;
	if (tun_info->options_len < sizeof(*md))
		goto err_free_skb;
	md = ip_tunnel_info_opts(tun_info);

	/* ERSPAN has fixed 8 byte GRE header */
	version = md->version;
	tunnel_hlen = 8 + erspan_hdr_len(version);

	if (skb_cow_head(skb, dev->needed_headroom))
		goto err_free_skb;

	if (gre_handle_offloads(skb, false))
		goto err_free_skb;

	if (skb->len > dev->mtu + dev->hard_header_len) {
		if (pskb_trim(skb, dev->mtu + dev->hard_header_len))
			goto err_free_skb;
		truncate = true;
	}

	nhoff = skb_network_offset(skb);
	if (skb->protocol == htons(ETH_P_IP) &&
	    (ntohs(ip_hdr(skb)->tot_len) > skb->len - nhoff))
		truncate = true;

	if (skb->protocol == htons(ETH_P_IPV6)) {
		int thoff;

		if (skb_transport_header_was_set(skb))
			thoff = skb_transport_offset(skb);
		else
			thoff = nhoff + sizeof(struct ipv6hdr);
		if (ntohs(ipv6_hdr(skb)->payload_len) > skb->len - thoff)
			truncate = true;
	}

	if (version == 1) {
		erspan_build_header(skb, ntohl(tunnel_id_to_key32(key->tun_id)),
				    ntohl(md->u.index), truncate, true);
		proto = htons(ETH_P_ERSPAN);
	} else if (version == 2) {
		erspan_build_header_v2(skb,
				       ntohl(tunnel_id_to_key32(key->tun_id)),
				       md->u.md2.dir,
				       get_hwid(&md->u.md2),
				       truncate, true);
		proto = htons(ETH_P_ERSPAN2);
	} else {
		goto err_free_skb;
	}

	__set_bit(IP_TUNNEL_SEQ_BIT, flags);
	gre_build_header(skb, 8, flags, proto, 0,
			 htonl(atomic_fetch_inc(&tunnel->o_seqno)));

	ip_md_tunnel_xmit(skb, dev, IPPROTO_GRE, tunnel_hlen);

	return;

err_free_skb:
	kfree_skb(skb);
	DEV_STATS_INC(dev, tx_dropped);
}

static int gre_fill_metadata_dst(struct net_device *dev, struct sk_buff *skb)
{
	struct ip_tunnel_info *info = skb_tunnel_info(skb);
	const struct ip_tunnel_key *key;
	struct rtable *rt;
	struct flowi4 fl4;

	if (ip_tunnel_info_af(info) != AF_INET)
		return -EINVAL;

	key = &info->key;
	ip_tunnel_init_flow(&fl4, IPPROTO_GRE, key->u.ipv4.dst, key->u.ipv4.src,
			    tunnel_id_to_key32(key->tun_id),
			    key->tos & ~INET_ECN_MASK, dev_net(dev), 0,
			    skb->mark, skb_get_hash(skb), key->flow_flags);
	rt = ip_route_output_key(dev_net(dev), &fl4);
	if (IS_ERR(rt))
		return PTR_ERR(rt);

	ip_rt_put(rt);
	info->key.u.ipv4.src = fl4.saddr;
	return 0;
}

static netdev_tx_t ipgre_xmit(struct sk_buff *skb,
			      struct net_device *dev)
{
	struct ip_tunnel *tunnel = netdev_priv(dev);
	const struct iphdr *tnl_params;

	if (!pskb_inet_may_pull(skb))
		goto free_skb;

	if (tunnel->collect_md) {
		gre_fb_xmit(skb, dev, skb->protocol);
		return NETDEV_TX_OK;
	}

	if (dev->header_ops) {
		int pull_len = tunnel->hlen + sizeof(struct iphdr);

		if (skb_cow_head(skb, 0))
			goto free_skb;

		if (!pskb_may_pull(skb, pull_len))
			goto free_skb;

		tnl_params = (const struct iphdr *)skb->data;

		/* ip_tunnel_xmit() needs skb->data pointing to gre header. */
		skb_pull(skb, pull_len);
		skb_reset_mac_header(skb);

		if (skb->ip_summed == CHECKSUM_PARTIAL &&
		    skb_checksum_start(skb) < skb->data)
			goto free_skb;
	} else {
		if (skb_cow_head(skb, dev->needed_headroom))
			goto free_skb;

		tnl_params = &tunnel->parms.iph;
	}

	if (gre_handle_offloads(skb, test_bit(IP_TUNNEL_CSUM_BIT,
					      tunnel->parms.o_flags)))
		goto free_skb;

	__gre_xmit(skb, dev, tnl_params, skb->protocol);
	return NETDEV_TX_OK;

free_skb:
	kfree_skb(skb);
	DEV_STATS_INC(dev, tx_dropped);
	return NETDEV_TX_OK;
}

static netdev_tx_t erspan_xmit(struct sk_buff *skb,
			       struct net_device *dev)
{
	struct ip_tunnel *tunnel = netdev_priv(dev);
	bool truncate = false;
	__be16 proto;

	if (!pskb_inet_may_pull(skb))
		goto free_skb;

	if (tunnel->collect_md) {
		erspan_fb_xmit(skb, dev);
		return NETDEV_TX_OK;
	}

	if (gre_handle_offloads(skb, false))
		goto free_skb;

	if (skb_cow_head(skb, dev->needed_headroom))
		goto free_skb;

	if (skb->len > dev->mtu + dev->hard_header_len) {
		if (pskb_trim(skb, dev->mtu + dev->hard_header_len))
			goto free_skb;
		truncate = true;
	}

	/* Push ERSPAN header */
	if (tunnel->erspan_ver == 0) {
		proto = htons(ETH_P_ERSPAN);
		__clear_bit(IP_TUNNEL_SEQ_BIT, tunnel->parms.o_flags);
	} else if (tunnel->erspan_ver == 1) {
		erspan_build_header(skb, ntohl(tunnel->parms.o_key),
				    tunnel->index,
				    truncate, true);
		proto = htons(ETH_P_ERSPAN);
	} else if (tunnel->erspan_ver == 2) {
		erspan_build_header_v2(skb, ntohl(tunnel->parms.o_key),
				       tunnel->dir, tunnel->hwid,
				       truncate, true);
		proto = htons(ETH_P_ERSPAN2);
	} else {
		goto free_skb;
	}

	__clear_bit(IP_TUNNEL_KEY_BIT, tunnel->parms.o_flags);
	__gre_xmit(skb, dev, &tunnel->parms.iph, proto);
	return NETDEV_TX_OK;

free_skb:
	kfree_skb(skb);
	DEV_STATS_INC(dev, tx_dropped);
	return NETDEV_TX_OK;
}

static netdev_tx_t gre_tap_xmit(struct sk_buff *skb,
				struct net_device *dev)
{
	struct ip_tunnel *tunnel = netdev_priv(dev);

	if (!pskb_inet_may_pull(skb))
		goto free_skb;

	if (tunnel->collect_md) {
		gre_fb_xmit(skb, dev, htons(ETH_P_TEB));
		return NETDEV_TX_OK;
	}

	if (gre_handle_offloads(skb, test_bit(IP_TUNNEL_CSUM_BIT,
					      tunnel->parms.o_flags)))
		goto free_skb;

	if (skb_cow_head(skb, dev->needed_headroom))
		goto free_skb;

	__gre_xmit(skb, dev, &tunnel->parms.iph, htons(ETH_P_TEB));
	return NETDEV_TX_OK;

free_skb:
	kfree_skb(skb);
	DEV_STATS_INC(dev, tx_dropped);
	return NETDEV_TX_OK;
}

static void ipgre_link_update(struct net_device *dev, bool set_mtu)
{
	struct ip_tunnel *tunnel = netdev_priv(dev);
	int len;

	len = tunnel->tun_hlen;
	tunnel->tun_hlen = gre_calc_hlen(tunnel->parms.o_flags);
	len = tunnel->tun_hlen - len;
	tunnel->hlen = tunnel->hlen + len;

	if (dev->header_ops)
		dev->hard_header_len += len;
	else
		dev->needed_headroom += len;

	if (set_mtu)
		WRITE_ONCE(dev->mtu, max_t(int, dev->mtu - len, 68));

	if (test_bit(IP_TUNNEL_SEQ_BIT, tunnel->parms.o_flags) ||
	    (test_bit(IP_TUNNEL_CSUM_BIT, tunnel->parms.o_flags) &&
	     tunnel->encap.type != TUNNEL_ENCAP_NONE)) {
		dev->features &= ~NETIF_F_GSO_SOFTWARE;
		dev->hw_features &= ~NETIF_F_GSO_SOFTWARE;
	} else {
		dev->features |= NETIF_F_GSO_SOFTWARE;
		dev->hw_features |= NETIF_F_GSO_SOFTWARE;
	}
}

static int ipgre_tunnel_ctl(struct net_device *dev,
			    struct ip_tunnel_parm_kern *p,
			    int cmd)
{
	__be16 i_flags, o_flags;
	int err;

	if (!ip_tunnel_flags_is_be16_compat(p->i_flags) ||
	    !ip_tunnel_flags_is_be16_compat(p->o_flags))
		return -EOVERFLOW;

	i_flags = ip_tunnel_flags_to_be16(p->i_flags);
	o_flags = ip_tunnel_flags_to_be16(p->o_flags);

	if (cmd == SIOCADDTUNNEL || cmd == SIOCCHGTUNNEL) {
		if (p->iph.version != 4 || p->iph.protocol != IPPROTO_GRE ||
		    p->iph.ihl != 5 || (p->iph.frag_off & htons(~IP_DF)) ||
		    ((i_flags | o_flags) & (GRE_VERSION | GRE_ROUTING)))
			return -EINVAL;
	}

	gre_flags_to_tnl_flags(p->i_flags, i_flags);
	gre_flags_to_tnl_flags(p->o_flags, o_flags);

	err = ip_tunnel_ctl(dev, p, cmd);
	if (err)
		return err;

	if (cmd == SIOCCHGTUNNEL) {
		struct ip_tunnel *t = netdev_priv(dev);

		ip_tunnel_flags_copy(t->parms.i_flags, p->i_flags);
		ip_tunnel_flags_copy(t->parms.o_flags, p->o_flags);

		if (strcmp(dev->rtnl_link_ops->kind, "erspan"))
			ipgre_link_update(dev, true);
	}

	i_flags = gre_tnl_flags_to_gre_flags(p->i_flags);
	ip_tunnel_flags_from_be16(p->i_flags, i_flags);
	o_flags = gre_tnl_flags_to_gre_flags(p->o_flags);
	ip_tunnel_flags_from_be16(p->o_flags, o_flags);

	return 0;
}

/* Nice toy. Unfortunately, useless in real life :-)
   It allows to construct virtual multiprotocol broadcast "LAN"
   over the Internet, provided multicast routing is tuned.


   I have no idea was this bicycle invented before me,
   so that I had to set ARPHRD_IPGRE to a random value.
   I have an impression, that Cisco could make something similar,
   but this feature is apparently missing in IOS<=11.2(8).

   I set up 10.66.66/24 and fec0:6666:6666::0/96 as virtual networks
   with broadcast 224.66.66.66. If you have access to mbone, play with me :-)

   ping -t 255 224.66.66.66

   If nobody answers, mbone does not work.

   ip tunnel add Universe mode gre remote 224.66.66.66 local <Your_real_addr> ttl 255
   ip addr add 10.66.66.<somewhat>/24 dev Universe
   ifconfig Universe up
   ifconfig Universe add fe80::<Your_real_addr>/10
   ifconfig Universe add fec0:6666:6666::<Your_real_addr>/96
   ftp 10.66.66.66
   ...
   ftp fec0:6666:6666::193.233.7.65
   ...
 */
static int ipgre_header(struct sk_buff *skb, struct net_device *dev,
			unsigned short type,
			const void *daddr, const void *saddr, unsigned int len)
{
	struct ip_tunnel *t = netdev_priv(dev);
	struct iphdr *iph;
	struct gre_base_hdr *greh;

	iph = skb_push(skb, t->hlen + sizeof(*iph));
	greh = (struct gre_base_hdr *)(iph+1);
	greh->flags = gre_tnl_flags_to_gre_flags(t->parms.o_flags);
	greh->protocol = htons(type);

	memcpy(iph, &t->parms.iph, sizeof(struct iphdr));

	/* Set the source hardware address. */
	if (saddr)
		memcpy(&iph->saddr, saddr, 4);
	if (daddr)
		memcpy(&iph->daddr, daddr, 4);
	if (iph->daddr)
		return t->hlen + sizeof(*iph);

	return -(t->hlen + sizeof(*iph));
}

static int ipgre_header_parse(const struct sk_buff *skb, unsigned char *haddr)
{
	const struct iphdr *iph = (const struct iphdr *) skb_mac_header(skb);
	memcpy(haddr, &iph->saddr, 4);
	return 4;
}

static const struct header_ops ipgre_header_ops = {
	.create	= ipgre_header,
	.parse	= ipgre_header_parse,
};

#ifdef CONFIG_NET_IPGRE_BROADCAST
static int ipgre_open(struct net_device *dev)
{
	struct ip_tunnel *t = netdev_priv(dev);

	if (ipv4_is_multicast(t->parms.iph.daddr)) {
		struct flowi4 fl4 = {
			.flowi4_oif = t->parms.link,
			.flowi4_tos = inet_dscp_to_dsfield(ip4h_dscp(&t->parms.iph)),
			.flowi4_scope = RT_SCOPE_UNIVERSE,
			.flowi4_proto = IPPROTO_GRE,
			.saddr = t->parms.iph.saddr,
			.daddr = t->parms.iph.daddr,
			.fl4_gre_key = t->parms.o_key,
		};
		struct rtable *rt;

		rt = ip_route_output_key(t->net, &fl4);
		if (IS_ERR(rt))
			return -EADDRNOTAVAIL;
		dev = rt->dst.dev;
		ip_rt_put(rt);
		if (!__in_dev_get_rtnl(dev))
			return -EADDRNOTAVAIL;
		t->mlink = dev->ifindex;
		ip_mc_inc_group(__in_dev_get_rtnl(dev), t->parms.iph.daddr);
	}
	return 0;
}

static int ipgre_close(struct net_device *dev)
{
	struct ip_tunnel *t = netdev_priv(dev);

	if (ipv4_is_multicast(t->parms.iph.daddr) && t->mlink) {
		struct in_device *in_dev;
		in_dev = inetdev_by_index(t->net, t->mlink);
		if (in_dev)
			ip_mc_dec_group(in_dev, t->parms.iph.daddr);
	}
	return 0;
}
#endif

static const struct net_device_ops ipgre_netdev_ops = {
	.ndo_init		= ipgre_tunnel_init,
	.ndo_uninit		= ip_tunnel_uninit,
#ifdef CONFIG_NET_IPGRE_BROADCAST
	.ndo_open		= ipgre_open,
	.ndo_stop		= ipgre_close,
#endif
	.ndo_start_xmit		= ipgre_xmit,
	.ndo_siocdevprivate	= ip_tunnel_siocdevprivate,
	.ndo_change_mtu		= ip_tunnel_change_mtu,
	.ndo_get_stats64	= dev_get_tstats64,
	.ndo_get_iflink		= ip_tunnel_get_iflink,
	.ndo_tunnel_ctl		= ipgre_tunnel_ctl,
};

#define GRE_FEATURES (NETIF_F_SG |		\
		      NETIF_F_FRAGLIST |	\
		      NETIF_F_HIGHDMA |		\
		      NETIF_F_HW_CSUM)

static void ipgre_tunnel_setup(struct net_device *dev)
{
	dev->netdev_ops		= &ipgre_netdev_ops;
	dev->type		= ARPHRD_IPGRE;
	ip_tunnel_setup(dev, ipgre_net_id);
}

static void __gre_tunnel_init(struct net_device *dev)
{
	struct ip_tunnel *tunnel;

	tunnel = netdev_priv(dev);
	tunnel->tun_hlen = gre_calc_hlen(tunnel->parms.o_flags);
	tunnel->parms.iph.protocol = IPPROTO_GRE;

	tunnel->hlen = tunnel->tun_hlen + tunnel->encap_hlen;
	dev->needed_headroom = tunnel->hlen + sizeof(tunnel->parms.iph);

	dev->features		|= GRE_FEATURES;
	dev->hw_features	|= GRE_FEATURES;

	/* TCP offload with GRE SEQ is not supported, nor can we support 2
	 * levels of outer headers requiring an update.
	 */
	if (test_bit(IP_TUNNEL_SEQ_BIT, tunnel->parms.o_flags))
		return;
	if (test_bit(IP_TUNNEL_CSUM_BIT, tunnel->parms.o_flags) &&
	    tunnel->encap.type != TUNNEL_ENCAP_NONE)
		return;

	dev->features |= NETIF_F_GSO_SOFTWARE;
	dev->hw_features |= NETIF_F_GSO_SOFTWARE;

	dev->lltx = true;
}

static int ipgre_tunnel_init(struct net_device *dev)
{
	struct ip_tunnel *tunnel = netdev_priv(dev);
	struct iphdr *iph = &tunnel->parms.iph;

	__gre_tunnel_init(dev);

	__dev_addr_set(dev, &iph->saddr, 4);
	memcpy(dev->broadcast, &iph->daddr, 4);

	dev->flags		= IFF_NOARP;
	netif_keep_dst(dev);
	dev->addr_len		= 4;

	if (iph->daddr && !tunnel->collect_md) {
#ifdef CONFIG_NET_IPGRE_BROADCAST
		if (ipv4_is_multicast(iph->daddr)) {
			if (!iph->saddr)
				return -EINVAL;
			dev->flags = IFF_BROADCAST;
			dev->header_ops = &ipgre_header_ops;
			dev->hard_header_len = tunnel->hlen + sizeof(*iph);
			dev->needed_headroom = 0;
		}
#endif
	} else if (!tunnel->collect_md) {
		dev->header_ops = &ipgre_header_ops;
		dev->hard_header_len = tunnel->hlen + sizeof(*iph);
		dev->needed_headroom = 0;
	}

	return ip_tunnel_init(dev);
}

//0号版本的gre协议
static const struct gre_protocol ipgre_protocol = {
	.handler     = gre_rcv,
	.err_handler = gre_err,
};

static int __net_init ipgre_init_net(struct net *net)
{
	return ip_tunnel_init_net(net, ipgre_net_id, &ipgre_link_ops, NULL);
}

static void __net_exit ipgre_exit_rtnl(struct net *net,
				       struct list_head *dev_to_kill)
{
	ip_tunnel_delete_net(net, ipgre_net_id, &ipgre_link_ops, dev_to_kill);
}

static struct pernet_operations ipgre_net_ops = {
	.init = ipgre_init_net,
	.exit_rtnl = ipgre_exit_rtnl,
	.id   = &ipgre_net_id,
	.size = sizeof(struct ip_tunnel_net),
};

static int ipgre_tunnel_validate(struct nlattr *tb[], struct nlattr *data[],
				 struct netlink_ext_ack *extack)
{
	__be16 flags;

	if (!data)
		return 0;

	flags = 0;
	if (data[IFLA_GRE_IFLAGS])
		flags |= nla_get_be16(data[IFLA_GRE_IFLAGS]);
	if (data[IFLA_GRE_OFLAGS])
		flags |= nla_get_be16(data[IFLA_GRE_OFLAGS]);
	if (flags & (GRE_VERSION|GRE_ROUTING))
		return -EINVAL;

	if (data[IFLA_GRE_COLLECT_METADATA] &&
	    data[IFLA_GRE_ENCAP_TYPE] &&
	    nla_get_u16(data[IFLA_GRE_ENCAP_TYPE]) != TUNNEL_ENCAP_NONE)
		return -EINVAL;

	return 0;
}

static int ipgre_tap_validate(struct nlattr *tb[], struct nlattr *data[],
			      struct netlink_ext_ack *extack)
{
	__be32 daddr;

	if (tb[IFLA_ADDRESS]) {
		if (nla_len(tb[IFLA_ADDRESS]) != ETH_ALEN)
			return -EINVAL;
		if (!is_valid_ether_addr(nla_data(tb[IFLA_ADDRESS])))
			return -EADDRNOTAVAIL;
	}

	if (!data)
		goto out;

	if (data[IFLA_GRE_REMOTE]) {
		memcpy(&daddr, nla_data(data[IFLA_GRE_REMOTE]), 4);
		if (!daddr)
			return -EINVAL;
	}

out:
	return ipgre_tunnel_validate(tb, data, extack);
}

static int erspan_validate(struct nlattr *tb[], struct nlattr *data[],
			   struct netlink_ext_ack *extack)
{
	__be16 flags = 0;
	int ret;

	if (!data)
		return 0;

	ret = ipgre_tap_validate(tb, data, extack);
	if (ret)
		return ret;

	if (data[IFLA_GRE_ERSPAN_VER] &&
	    nla_get_u8(data[IFLA_GRE_ERSPAN_VER]) == 0)
		return 0;

	/* ERSPAN type II/III should only have GRE sequence and key flag */
	if (data[IFLA_GRE_OFLAGS])
		flags |= nla_get_be16(data[IFLA_GRE_OFLAGS]);
	if (data[IFLA_GRE_IFLAGS])
		flags |= nla_get_be16(data[IFLA_GRE_IFLAGS]);
	if (!data[IFLA_GRE_COLLECT_METADATA] &&
	    flags != (GRE_SEQ | GRE_KEY))
		return -EINVAL;

	/* ERSPAN Session ID only has 10-bit. Since we reuse
	 * 32-bit key field as ID, check it's range.
	 */
	if (data[IFLA_GRE_IKEY] &&
	    (ntohl(nla_get_be32(data[IFLA_GRE_IKEY])) & ~ID_MASK))
		return -EINVAL;

	if (data[IFLA_GRE_OKEY] &&
	    (ntohl(nla_get_be32(data[IFLA_GRE_OKEY])) & ~ID_MASK))
		return -EINVAL;

	return 0;
}

static int ipgre_netlink_parms(struct net_device *dev,
				struct nlattr *data[],
				struct nlattr *tb[],
				struct ip_tunnel_parm_kern *parms,
				__u32 *fwmark)
{
	struct ip_tunnel *t = netdev_priv(dev);

	memset(parms, 0, sizeof(*parms));

	parms->iph.protocol = IPPROTO_GRE;

	if (!data)
		return 0;

	if (data[IFLA_GRE_LINK])
		parms->link = nla_get_u32(data[IFLA_GRE_LINK]);

	if (data[IFLA_GRE_IFLAGS])
		gre_flags_to_tnl_flags(parms->i_flags,
				       nla_get_be16(data[IFLA_GRE_IFLAGS]));

	if (data[IFLA_GRE_OFLAGS])
		gre_flags_to_tnl_flags(parms->o_flags,
				       nla_get_be16(data[IFLA_GRE_OFLAGS]));

	if (data[IFLA_GRE_IKEY])
		parms->i_key = nla_get_be32(data[IFLA_GRE_IKEY]);

	if (data[IFLA_GRE_OKEY])
		parms->o_key = nla_get_be32(data[IFLA_GRE_OKEY]);

	if (data[IFLA_GRE_LOCAL])
		parms->iph.saddr = nla_get_in_addr(data[IFLA_GRE_LOCAL]);

	if (data[IFLA_GRE_REMOTE])
		parms->iph.daddr = nla_get_in_addr(data[IFLA_GRE_REMOTE]);

	if (data[IFLA_GRE_TTL])
		parms->iph.ttl = nla_get_u8(data[IFLA_GRE_TTL]);

	if (data[IFLA_GRE_TOS])
		parms->iph.tos = nla_get_u8(data[IFLA_GRE_TOS]);

	if (!data[IFLA_GRE_PMTUDISC] || nla_get_u8(data[IFLA_GRE_PMTUDISC])) {
		if (t->ignore_df)
			return -EINVAL;
		parms->iph.frag_off = htons(IP_DF);
	}

	if (data[IFLA_GRE_COLLECT_METADATA]) {
		t->collect_md = true;
		if (dev->type == ARPHRD_IPGRE)
			dev->type = ARPHRD_NONE;
	}

	if (data[IFLA_GRE_IGNORE_DF]) {
		if (nla_get_u8(data[IFLA_GRE_IGNORE_DF])
		  && (parms->iph.frag_off & htons(IP_DF)))
			return -EINVAL;
		t->ignore_df = !!nla_get_u8(data[IFLA_GRE_IGNORE_DF]);
	}

	if (data[IFLA_GRE_FWMARK])
		*fwmark = nla_get_u32(data[IFLA_GRE_FWMARK]);

	return 0;
}

static int erspan_netlink_parms(struct net_device *dev,
				struct nlattr *data[],
				struct nlattr *tb[],
				struct ip_tunnel_parm_kern *parms,
				__u32 *fwmark)
{
	struct ip_tunnel *t = netdev_priv(dev);
	int err;

	err = ipgre_netlink_parms(dev, data, tb, parms, fwmark);
	if (err)
		return err;
	if (!data)
		return 0;

	if (data[IFLA_GRE_ERSPAN_VER]) {
		t->erspan_ver = nla_get_u8(data[IFLA_GRE_ERSPAN_VER]);

		if (t->erspan_ver > 2)
			return -EINVAL;
	}

	if (t->erspan_ver == 1) {
		if (data[IFLA_GRE_ERSPAN_INDEX]) {
			t->index = nla_get_u32(data[IFLA_GRE_ERSPAN_INDEX]);
			if (t->index & ~INDEX_MASK)
				return -EINVAL;
		}
	} else if (t->erspan_ver == 2) {
		if (data[IFLA_GRE_ERSPAN_DIR]) {
			t->dir = nla_get_u8(data[IFLA_GRE_ERSPAN_DIR]);
			if (t->dir & ~(DIR_MASK >> DIR_OFFSET))
				return -EINVAL;
		}
		if (data[IFLA_GRE_ERSPAN_HWID]) {
			t->hwid = nla_get_u16(data[IFLA_GRE_ERSPAN_HWID]);
			if (t->hwid & ~(HWID_MASK >> HWID_OFFSET))
				return -EINVAL;
		}
	}

	return 0;
}

/* This function returns true when ENCAP attributes are present in the nl msg */
static bool ipgre_netlink_encap_parms(struct nlattr *data[],
				      struct ip_tunnel_encap *ipencap)
{
	bool ret = false;

	memset(ipencap, 0, sizeof(*ipencap));

	if (!data)
		return ret;

	if (data[IFLA_GRE_ENCAP_TYPE]) {
		ret = true;
		ipencap->type = nla_get_u16(data[IFLA_GRE_ENCAP_TYPE]);
	}

	if (data[IFLA_GRE_ENCAP_FLAGS]) {
		ret = true;
		ipencap->flags = nla_get_u16(data[IFLA_GRE_ENCAP_FLAGS]);
	}

	if (data[IFLA_GRE_ENCAP_SPORT]) {
		ret = true;
		ipencap->sport = nla_get_be16(data[IFLA_GRE_ENCAP_SPORT]);
	}

	if (data[IFLA_GRE_ENCAP_DPORT]) {
		ret = true;
		ipencap->dport = nla_get_be16(data[IFLA_GRE_ENCAP_DPORT]);
	}

	return ret;
}

static int gre_tap_init(struct net_device *dev)
{
	__gre_tunnel_init(dev);
	dev->priv_flags |= IFF_LIVE_ADDR_CHANGE;
	netif_keep_dst(dev);

	return ip_tunnel_init(dev);
}

static const struct net_device_ops gre_tap_netdev_ops = {
	.ndo_init		= gre_tap_init,
	.ndo_uninit		= ip_tunnel_uninit,
	.ndo_start_xmit		= gre_tap_xmit,
	.ndo_set_mac_address 	= eth_mac_addr,
	.ndo_validate_addr	= eth_validate_addr,
	.ndo_change_mtu		= ip_tunnel_change_mtu,
	.ndo_get_stats64	= dev_get_tstats64,
	.ndo_get_iflink		= ip_tunnel_get_iflink,
	.ndo_fill_metadata_dst	= gre_fill_metadata_dst,
};

static int erspan_tunnel_init(struct net_device *dev)
{
	struct ip_tunnel *tunnel = netdev_priv(dev);

	if (tunnel->erspan_ver == 0)
		tunnel->tun_hlen = 4; /* 4-byte GRE hdr. */
	else
		tunnel->tun_hlen = 8; /* 8-byte GRE hdr. */

	tunnel->parms.iph.protocol = IPPROTO_GRE;
	tunnel->hlen = tunnel->tun_hlen + tunnel->encap_hlen +
		       erspan_hdr_len(tunnel->erspan_ver);

	dev->features		|= GRE_FEATURES;
	dev->hw_features	|= GRE_FEATURES;
	dev->priv_flags		|= IFF_LIVE_ADDR_CHANGE;
	netif_keep_dst(dev);

	return ip_tunnel_init(dev);
}

static const struct net_device_ops erspan_netdev_ops = {
	.ndo_init		= erspan_tunnel_init,
	.ndo_uninit		= ip_tunnel_uninit,
	.ndo_start_xmit		= erspan_xmit,//发包回调
	.ndo_set_mac_address	= eth_mac_addr,
	.ndo_validate_addr	= eth_validate_addr,
	.ndo_change_mtu		= ip_tunnel_change_mtu,
	.ndo_get_stats64	= dev_get_tstats64,
	.ndo_get_iflink		= ip_tunnel_get_iflink,
	.ndo_fill_metadata_dst	= gre_fill_metadata_dst,
};

static void ipgre_tap_setup(struct net_device *dev)
{
	ether_setup(dev);
	dev->max_mtu = 0;
	dev->netdev_ops	= &gre_tap_netdev_ops;
	dev->priv_flags &= ~IFF_TX_SKB_SHARING;
	dev->priv_flags	|= IFF_LIVE_ADDR_CHANGE;
	ip_tunnel_setup(dev, gre_tap_net_id);
}

static int
ipgre_newlink_encap_setup(struct net_device *dev, struct nlattr *data[])
{
	struct ip_tunnel_encap ipencap;

	if (ipgre_netlink_encap_parms(data, &ipencap)) {
		struct ip_tunnel *t = netdev_priv(dev);
		int err = ip_tunnel_encap_setup(t, &ipencap);

		if (err < 0)
			return err;
	}

	return 0;
}

static int ipgre_newlink(struct net_device *dev,
			 struct rtnl_newlink_params *params,
			 struct netlink_ext_ack *extack)
{
	struct nlattr **data = params->data;
	struct nlattr **tb = params->tb;
	struct ip_tunnel_parm_kern p;
	__u32 fwmark = 0;
	int err;

	err = ipgre_newlink_encap_setup(dev, data);
	if (err)
		return err;

	err = ipgre_netlink_parms(dev, data, tb, &p, &fwmark);
	if (err < 0)
		return err;
	return ip_tunnel_newlink(params->link_net ? : dev_net(dev), dev, tb, &p,
				 fwmark);
}

static int erspan_newlink(struct net_device *dev,
			  struct rtnl_newlink_params *params,
			  struct netlink_ext_ack *extack)
{
	struct nlattr **data = params->data;
	struct nlattr **tb = params->tb;
	struct ip_tunnel_parm_kern p;
	__u32 fwmark = 0;
	int err;

	err = ipgre_newlink_encap_setup(dev, data);
	if (err)
		return err;

	err = erspan_netlink_parms(dev, data, tb, &p, &fwmark);
	if (err)
		return err;
	return ip_tunnel_newlink(params->link_net ? : dev_net(dev), dev, tb, &p,
				 fwmark);
}

static int ipgre_changelink(struct net_device *dev, struct nlattr *tb[],
			    struct nlattr *data[],
			    struct netlink_ext_ack *extack)
{
	struct ip_tunnel *t = netdev_priv(dev);
	struct ip_tunnel_parm_kern p;
	__u32 fwmark = t->fwmark;
	int err;

	err = ipgre_newlink_encap_setup(dev, data);
	if (err)
		return err;

	err = ipgre_netlink_parms(dev, data, tb, &p, &fwmark);
	if (err < 0)
		return err;

	err = ip_tunnel_changelink(dev, tb, &p, fwmark);
	if (err < 0)
		return err;

	ip_tunnel_flags_copy(t->parms.i_flags, p.i_flags);
	ip_tunnel_flags_copy(t->parms.o_flags, p.o_flags);

	ipgre_link_update(dev, !tb[IFLA_MTU]);

	return 0;
}

static int erspan_changelink(struct net_device *dev, struct nlattr *tb[],
			     struct nlattr *data[],
			     struct netlink_ext_ack *extack)
{
	struct ip_tunnel *t = netdev_priv(dev);
	struct ip_tunnel_parm_kern p;
	__u32 fwmark = t->fwmark;
	int err;

	err = ipgre_newlink_encap_setup(dev, data);
	if (err)
		return err;

	err = erspan_netlink_parms(dev, data, tb, &p, &fwmark);
	if (err < 0)
		return err;

	err = ip_tunnel_changelink(dev, tb, &p, fwmark);
	if (err < 0)
		return err;

	ip_tunnel_flags_copy(t->parms.i_flags, p.i_flags);
	ip_tunnel_flags_copy(t->parms.o_flags, p.o_flags);

	return 0;
}

static size_t ipgre_get_size(const struct net_device *dev)
{
	return
		/* IFLA_GRE_LINK */
		nla_total_size(4) +
		/* IFLA_GRE_IFLAGS */
		nla_total_size(2) +
		/* IFLA_GRE_OFLAGS */
		nla_total_size(2) +
		/* IFLA_GRE_IKEY */
		nla_total_size(4) +
		/* IFLA_GRE_OKEY */
		nla_total_size(4) +
		/* IFLA_GRE_LOCAL */
		nla_total_size(4) +
		/* IFLA_GRE_REMOTE */
		nla_total_size(4) +
		/* IFLA_GRE_TTL */
		nla_total_size(1) +
		/* IFLA_GRE_TOS */
		nla_total_size(1) +
		/* IFLA_GRE_PMTUDISC */
		nla_total_size(1) +
		/* IFLA_GRE_ENCAP_TYPE */
		nla_total_size(2) +
		/* IFLA_GRE_ENCAP_FLAGS */
		nla_total_size(2) +
		/* IFLA_GRE_ENCAP_SPORT */
		nla_total_size(2) +
		/* IFLA_GRE_ENCAP_DPORT */
		nla_total_size(2) +
		/* IFLA_GRE_COLLECT_METADATA */
		nla_total_size(0) +
		/* IFLA_GRE_IGNORE_DF */
		nla_total_size(1) +
		/* IFLA_GRE_FWMARK */
		nla_total_size(4) +
		/* IFLA_GRE_ERSPAN_INDEX */
		nla_total_size(4) +
		/* IFLA_GRE_ERSPAN_VER */
		nla_total_size(1) +
		/* IFLA_GRE_ERSPAN_DIR */
		nla_total_size(1) +
		/* IFLA_GRE_ERSPAN_HWID */
		nla_total_size(2) +
		0;
}

static int ipgre_fill_info(struct sk_buff *skb, const struct net_device *dev)
{
	struct ip_tunnel *t = netdev_priv(dev);
	struct ip_tunnel_parm_kern *p = &t->parms;
	IP_TUNNEL_DECLARE_FLAGS(o_flags);

	ip_tunnel_flags_copy(o_flags, p->o_flags);

	if (nla_put_u32(skb, IFLA_GRE_LINK, p->link) ||
	    nla_put_be16(skb, IFLA_GRE_IFLAGS,
			 gre_tnl_flags_to_gre_flags(p->i_flags)) ||
	    nla_put_be16(skb, IFLA_GRE_OFLAGS,
			 gre_tnl_flags_to_gre_flags(o_flags)) ||
	    nla_put_be32(skb, IFLA_GRE_IKEY, p->i_key) ||
	    nla_put_be32(skb, IFLA_GRE_OKEY, p->o_key) ||
	    nla_put_in_addr(skb, IFLA_GRE_LOCAL, p->iph.saddr) ||
	    nla_put_in_addr(skb, IFLA_GRE_REMOTE, p->iph.daddr) ||
	    nla_put_u8(skb, IFLA_GRE_TTL, p->iph.ttl) ||
	    nla_put_u8(skb, IFLA_GRE_TOS, p->iph.tos) ||
	    nla_put_u8(skb, IFLA_GRE_PMTUDISC,
		       !!(p->iph.frag_off & htons(IP_DF))) ||
	    nla_put_u32(skb, IFLA_GRE_FWMARK, t->fwmark))
		goto nla_put_failure;

	if (nla_put_u16(skb, IFLA_GRE_ENCAP_TYPE,
			t->encap.type) ||
	    nla_put_be16(skb, IFLA_GRE_ENCAP_SPORT,
			 t->encap.sport) ||
	    nla_put_be16(skb, IFLA_GRE_ENCAP_DPORT,
			 t->encap.dport) ||
	    nla_put_u16(skb, IFLA_GRE_ENCAP_FLAGS,
			t->encap.flags))
		goto nla_put_failure;

	if (nla_put_u8(skb, IFLA_GRE_IGNORE_DF, t->ignore_df))
		goto nla_put_failure;

	if (t->collect_md) {
		if (nla_put_flag(skb, IFLA_GRE_COLLECT_METADATA))
			goto nla_put_failure;
	}

	return 0;

nla_put_failure:
	return -EMSGSIZE;
}

static int erspan_fill_info(struct sk_buff *skb, const struct net_device *dev)
{
	struct ip_tunnel *t = netdev_priv(dev);

	if (t->erspan_ver <= 2) {
		if (t->erspan_ver != 0 && !t->collect_md)
			__set_bit(IP_TUNNEL_KEY_BIT, t->parms.o_flags);

		if (nla_put_u8(skb, IFLA_GRE_ERSPAN_VER, t->erspan_ver))
			goto nla_put_failure;

		if (t->erspan_ver == 1) {
			if (nla_put_u32(skb, IFLA_GRE_ERSPAN_INDEX, t->index))
				goto nla_put_failure;
		} else if (t->erspan_ver == 2) {
			if (nla_put_u8(skb, IFLA_GRE_ERSPAN_DIR, t->dir))
				goto nla_put_failure;
			if (nla_put_u16(skb, IFLA_GRE_ERSPAN_HWID, t->hwid))
				goto nla_put_failure;
		}
	}

	return ipgre_fill_info(skb, dev);

nla_put_failure:
	return -EMSGSIZE;
}

static void erspan_setup(struct net_device *dev)
{
	struct ip_tunnel *t = netdev_priv(dev);

	ether_setup(dev);
	dev->max_mtu = 0;
	dev->netdev_ops = &erspan_netdev_ops;
	dev->priv_flags &= ~IFF_TX_SKB_SHARING;
	dev->priv_flags |= IFF_LIVE_ADDR_CHANGE;
	ip_tunnel_setup(dev, erspan_net_id);
	t->erspan_ver = 1;
}

static const struct nla_policy ipgre_policy[IFLA_GRE_MAX + 1] = {
	[IFLA_GRE_LINK]		= { .type = NLA_U32 },
	[IFLA_GRE_IFLAGS]	= { .type = NLA_U16 },
	[IFLA_GRE_OFLAGS]	= { .type = NLA_U16 },
	[IFLA_GRE_IKEY]		= { .type = NLA_U32 },
	[IFLA_GRE_OKEY]		= { .type = NLA_U32 },
	[IFLA_GRE_LOCAL]	= { .len = sizeof_field(struct iphdr, saddr) },
	[IFLA_GRE_REMOTE]	= { .len = sizeof_field(struct iphdr, daddr) },
	[IFLA_GRE_TTL]		= { .type = NLA_U8 },
	[IFLA_GRE_TOS]		= { .type = NLA_U8 },
	[IFLA_GRE_PMTUDISC]	= { .type = NLA_U8 },
	[IFLA_GRE_ENCAP_TYPE]	= { .type = NLA_U16 },
	[IFLA_GRE_ENCAP_FLAGS]	= { .type = NLA_U16 },
	[IFLA_GRE_ENCAP_SPORT]	= { .type = NLA_U16 },
	[IFLA_GRE_ENCAP_DPORT]	= { .type = NLA_U16 },
	[IFLA_GRE_COLLECT_METADATA]	= { .type = NLA_FLAG },
	[IFLA_GRE_IGNORE_DF]	= { .type = NLA_U8 },
	[IFLA_GRE_FWMARK]	= { .type = NLA_U32 },
	[IFLA_GRE_ERSPAN_INDEX]	= { .type = NLA_U32 },
	[IFLA_GRE_ERSPAN_VER]	= { .type = NLA_U8 },
	[IFLA_GRE_ERSPAN_DIR]	= { .type = NLA_U8 },
	[IFLA_GRE_ERSPAN_HWID]	= { .type = NLA_U16 },
};

static struct rtnl_link_ops ipgre_link_ops __read_mostly = {
	.kind		= "gre",
	.maxtype	= IFLA_GRE_MAX,
	.policy		= ipgre_policy,
	.priv_size	= sizeof(struct ip_tunnel),
	.setup		= ipgre_tunnel_setup,
	.validate	= ipgre_tunnel_validate,
	.newlink	= ipgre_newlink,//gre类型的link
	.changelink	= ipgre_changelink,
	.dellink	= ip_tunnel_dellink,
	.get_size	= ipgre_get_size,
	.fill_info	= ipgre_fill_info,
	.get_link_net	= ip_tunnel_get_link_net,
};

static struct rtnl_link_ops ipgre_tap_ops __read_mostly = {
	.kind		= "gretap",
	.maxtype	= IFLA_GRE_MAX,
	.policy		= ipgre_policy,
	.priv_size	= sizeof(struct ip_tunnel),
	.setup		= ipgre_tap_setup,
	.validate	= ipgre_tap_validate,
	.newlink	= ipgre_newlink,
	.changelink	= ipgre_changelink,
	.dellink	= ip_tunnel_dellink,
	.get_size	= ipgre_get_size,
	.fill_info	= ipgre_fill_info,
	.get_link_net	= ip_tunnel_get_link_net,
};

//定义相应link设备erspan
static struct rtnl_link_ops erspan_link_ops __read_mostly = {
	.kind		= "erspan",
	.maxtype	= IFLA_GRE_MAX,
	.policy		= ipgre_policy,
	.priv_size	= sizeof(struct ip_tunnel),
	.setup		= erspan_setup,
	.validate	= erspan_validate,
	.newlink	= erspan_newlink,
	.changelink	= erspan_changelink,
	.dellink	= ip_tunnel_dellink,
	.get_size	= ipgre_get_size,
	.fill_info	= erspan_fill_info,
	.get_link_net	= ip_tunnel_get_link_net,
};

struct net_device *gretap_fb_dev_create(struct net *net, const char *name,
					u8 name_assign_type)
{
	struct rtnl_newlink_params params = { .src_net = net };
	struct nlattr *tb[IFLA_MAX + 1];
	struct net_device *dev;
	LIST_HEAD(list_kill);
	struct ip_tunnel *t;
	int err;

	memset(&tb, 0, sizeof(tb));
	params.tb = tb;

	dev = rtnl_create_link(net, name, name_assign_type,
			       &ipgre_tap_ops, tb, NULL);
	if (IS_ERR(dev))
		return dev;

	/* Configure flow based GRE device. */
	t = netdev_priv(dev);
	t->collect_md = true;

	err = ipgre_newlink(dev, &params, NULL);
	if (err < 0) {
		free_netdev(dev);
		return ERR_PTR(err);
	}

	/* openvswitch users expect packet sizes to be unrestricted,
	 * so set the largest MTU we can.
	 */
	err = __ip_tunnel_change_mtu(dev, IP_MAX_MTU, false);
	if (err)
		goto out;

	err = rtnl_configure_link(dev, NULL, 0, NULL);
	if (err < 0)
		goto out;

	return dev;
out:
	ip_tunnel_dellink(dev, &list_kill);
	unregister_netdevice_many(&list_kill);
	return ERR_PTR(err);
}
EXPORT_SYMBOL_GPL(gretap_fb_dev_create);

static int __net_init ipgre_tap_init_net(struct net *net)
{
	return ip_tunnel_init_net(net, gre_tap_net_id, &ipgre_tap_ops, "gretap0");
}

static void __net_exit ipgre_tap_exit_rtnl(struct net *net,
					   struct list_head *dev_to_kill)
{
	ip_tunnel_delete_net(net, gre_tap_net_id, &ipgre_tap_ops, dev_to_kill);
}

static struct pernet_operations ipgre_tap_net_ops = {
	.init = ipgre_tap_init_net,
	.exit_rtnl = ipgre_tap_exit_rtnl,
	.id   = &gre_tap_net_id,
	.size = sizeof(struct ip_tunnel_net),
};

static int __net_init erspan_init_net(struct net *net)
{
	return ip_tunnel_init_net(net, erspan_net_id,
				  &erspan_link_ops, "erspan0");
}

static void __net_exit erspan_exit_rtnl(struct net *net,
					struct list_head *dev_to_kill)
{
	ip_tunnel_delete_net(net, erspan_net_id, &erspan_link_ops, dev_to_kill);
}

static struct pernet_operations erspan_net_ops = {
	.init = erspan_init_net,
	.exit_rtnl = erspan_exit_rtnl,
	.id   = &erspan_net_id,
	.size = sizeof(struct ip_tunnel_net),
};

static int __init ipgre_init(void)
{
	int err;

	pr_info("GRE over IPv4 tunneling driver\n");

	err = register_pernet_device(&ipgre_net_ops);
	if (err < 0)
		return err;

	err = register_pernet_device(&ipgre_tap_net_ops);
	if (err < 0)
		goto pnet_tap_failed;

	err = register_pernet_device(&erspan_net_ops);
	if (err < 0)
		goto pnet_erspan_failed;

	//注册版本为GREPROTO_CISCO的gre解析处理函数（版本为０）
	err = gre_add_protocol(&ipgre_protocol, GREPROTO_CISCO);
	if (err < 0) {
		pr_info("%s: can't add protocol\n", __func__);
		goto add_proto_failed;
	}

	err = rtnl_link_register(&ipgre_link_ops);
	if (err < 0)
		goto rtnl_link_failed;

	err = rtnl_link_register(&ipgre_tap_ops);
	if (err < 0)
		goto tap_ops_failed;

	err = rtnl_link_register(&erspan_link_ops);
	if (err < 0)
		goto erspan_link_failed;

	return 0;

erspan_link_failed:
	rtnl_link_unregister(&ipgre_tap_ops);
tap_ops_failed:
	rtnl_link_unregister(&ipgre_link_ops);
rtnl_link_failed:
	gre_del_protocol(&ipgre_protocol, GREPROTO_CISCO);
add_proto_failed:
	unregister_pernet_device(&erspan_net_ops);
pnet_erspan_failed:
	unregister_pernet_device(&ipgre_tap_net_ops);
pnet_tap_failed:
	unregister_pernet_device(&ipgre_net_ops);
	return err;
}

static void __exit ipgre_fini(void)
{
	rtnl_link_unregister(&ipgre_tap_ops);
	rtnl_link_unregister(&ipgre_link_ops);
	rtnl_link_unregister(&erspan_link_ops);
	gre_del_protocol(&ipgre_protocol, GREPROTO_CISCO);
	unregister_pernet_device(&ipgre_tap_net_ops);
	unregister_pernet_device(&ipgre_net_ops);
	unregister_pernet_device(&erspan_net_ops);
}

module_init(ipgre_init);
module_exit(ipgre_fini);
MODULE_DESCRIPTION("IPv4 GRE tunnels over IP library");
MODULE_LICENSE("GPL");
MODULE_ALIAS_RTNL_LINK("gre");
MODULE_ALIAS_RTNL_LINK("gretap");
MODULE_ALIAS_RTNL_LINK("erspan");
MODULE_ALIAS_NETDEV("gre0");
MODULE_ALIAS_NETDEV("gretap0");
MODULE_ALIAS_NETDEV("erspan0");<|MERGE_RESOLUTION|>--- conflicted
+++ resolved
@@ -394,16 +394,11 @@
 			IP_TUNNEL_DECLARE_FLAGS(flags) = { };
 			__be64 tun_id;
 
-<<<<<<< HEAD
-			flags = tpi->flags & (TUNNEL_CSUM | TUNNEL_KEY);
-			tun_id = key32_to_tunnel_id(tpi->key);//将key扩充为tunnel_id
-=======
 			__set_bit(IP_TUNNEL_CSUM_BIT, flags);
 			__set_bit(IP_TUNNEL_KEY_BIT, flags);
 			ip_tunnel_flags_and(flags, tpi->flags, flags);
 
-			tun_id = key32_to_tunnel_id(tpi->key);
->>>>>>> 155a3c00
+			tun_id = key32_to_tunnel_id(tpi->key);//将key扩充为tunnel_id
 			tun_dst = ip_tun_rx_dst(skb, flags, tun_id, 0);
 			if (!tun_dst)
 				return PACKET_REJECT;
