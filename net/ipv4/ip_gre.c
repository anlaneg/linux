--- conflicted
+++ resolved
@@ -341,12 +341,9 @@
 				  iph->saddr, iph->daddr, tpi->key);//key值仅被用于确定隧道设备
 
 	if (tunnel) {
-<<<<<<< HEAD
+		const struct iphdr *tnl_params;
+
 		//有报文相关的tunnel,解开隧道，开始处理报文
-=======
-		const struct iphdr *tnl_params;
-
->>>>>>> e42617b8
 		if (__iptunnel_pull_header(skb, hdr_len, tpi->proto,
 					   raw_proto, false) < 0)
 			goto drop;
