/*
 *	GRE over IPv4 demultiplexer driver
 *
 *	Authors: Dmitry Kozlov (xeb@mail.ru)
 *
 *	This program is free software; you can redistribute it and/or
 *	modify it under the terms of the GNU General Public License
 *	as published by the Free Software Foundation; either version
 *	2 of the License, or (at your option) any later version.
 *
 */

#define pr_fmt(fmt) KBUILD_MODNAME ": " fmt

#include <linux/module.h>
#include <linux/if.h>
#include <linux/icmp.h>
#include <linux/kernel.h>
#include <linux/kmod.h>
#include <linux/skbuff.h>
#include <linux/in.h>
#include <linux/ip.h>
#include <linux/netdevice.h>
#include <linux/if_tunnel.h>
#include <linux/spinlock.h>
#include <net/protocol.h>
#include <net/gre.h>

#include <net/icmp.h>
#include <net/route.h>
#include <net/xfrm.h>

//注册不同gre协议处理函数
static const struct gre_protocol __rcu *gre_proto[GREPROTO_MAX] __read_mostly;

//注册指定版本的gre协议处理
int gre_add_protocol(const struct gre_protocol *proto, u8 version)
{
	if (version >= GREPROTO_MAX)
		return -EINVAL;

	return (cmpxchg((const struct gre_protocol **)&gre_proto[version], NULL, proto) == NULL) ?
		0 : -EBUSY;
}
EXPORT_SYMBOL_GPL(gre_add_protocol);

//删除指定版本的gre协议处理
int gre_del_protocol(const struct gre_protocol *proto, u8 version)
{
	int ret;

	if (version >= GREPROTO_MAX)
		return -EINVAL;

	ret = (cmpxchg((const struct gre_protocol **)&gre_proto[version], proto, NULL) == proto) ?
		0 : -EBUSY;

	if (ret)
		return ret;

	synchronize_rcu();
	return 0;
}
EXPORT_SYMBOL_GPL(gre_del_protocol);

/* Fills in tpi and returns header length to be pulled. */
int gre_parse_header(struct sk_buff *skb, struct tnl_ptk_info *tpi,
		     bool *csum_err, __be16 proto, int nhs)
{
	const struct gre_base_hdr *greh;
	__be32 *options;
	int hdr_len;

	if (unlikely(!pskb_may_pull(skb, nhs + sizeof(struct gre_base_hdr))))
		return -EINVAL;

	//取gre协议头（nhs到头部的偏移量）
	greh = (struct gre_base_hdr *)(skb->data + nhs);
	//如果版本不为０，或者含路由标记则无法解析
	if (unlikely(greh->flags & (GRE_VERSION | GRE_ROUTING)))
		return -EINVAL;

	//依据gre协议头的flags字段，决定gre头部的长度
	tpi->flags = gre_flags_to_tnl_flags(greh->flags);
	hdr_len = gre_calc_hlen(tpi->flags);

	//要求整个gre均在平坦内存中
	if (!pskb_may_pull(skb, nhs + hdr_len))
		return -EINVAL;

	//记录封装协议
	greh = (struct gre_base_hdr *)(skb->data + nhs);
	tpi->proto = greh->protocol;

	//指向选项
	options = (__be32 *)(greh + 1);
	if (greh->flags & GRE_CSUM) {
<<<<<<< HEAD
		//有checksum标记，校验gre checksum
		if (skb_checksum_simple_validate(skb)) {
=======
		if (!skb_checksum_simple_validate(skb)) {
			skb_checksum_try_convert(skb, IPPROTO_GRE, 0,
						 null_compute_pseudo);
		} else if (csum_err) {
>>>>>>> 01aa9d51
			*csum_err = true;
			return -EINVAL;
		}

		options++;
	}

	//有key标记，提取key
	if (greh->flags & GRE_KEY) {
		tpi->key = *options;
		options++;
	} else {
		tpi->key = 0;
	}

	//有seq标记，提取seq
	if (unlikely(greh->flags & GRE_SEQ)) {
		tpi->seq = *options;
		options++;
	} else {
		tpi->seq = 0;
	}
	/* WCCP version 1 and 2 protocol decoding.
	 * - Change protocol to IPv4/IPv6
	 * - When dealing with WCCPv2, Skip extra 4 bytes in GRE header
	 */
	if (greh->flags == 0 && tpi->proto == htons(ETH_P_WCCP)) {
		tpi->proto = proto;
		if ((*(u8 *)options & 0xF0) != 0x40)
			hdr_len += 4;
	}
	//指明头部长度
	tpi->hdr_len = hdr_len;
	return hdr_len;
}
EXPORT_SYMBOL(gre_parse_header);

//如果ip的上层协议为gre，则此函数将被调用，用于解析处理gre报文
//此函数会根据gre协议的版本号，调用对应版本的gre处理函数
static int gre_rcv(struct sk_buff *skb)
{
	const struct gre_protocol *proto;
	u8 ver;
	int ret;

	if (!pskb_may_pull(skb, 12))
		goto drop;

	//取gre协议版本号
	ver = skb->data[1]&0x7f;
	if (ver >= GREPROTO_MAX)
		goto drop;//遇到不支持的gre版本，丢包

	//取解析ver版本的gre处理函数
	rcu_read_lock();
	proto = rcu_dereference(gre_proto[ver]);//取对应版本的gre处理函数

	//没有此版本gre协议的处理函数，丢包
	if (!proto || !proto->handler)
		goto drop_unlock;

	//gre报文处理
	ret = proto->handler(skb);
	rcu_read_unlock();
	return ret;

drop_unlock:
	rcu_read_unlock();
drop:
	kfree_skb(skb);
	return NET_RX_DROP;
}

//依据不同版本的gre，处理相应的gre_err
static void gre_err(struct sk_buff *skb, u32 info)
{
	const struct gre_protocol *proto;
	const struct iphdr *iph = (const struct iphdr *)skb->data;
	u8 ver = skb->data[(iph->ihl<<2) + 1]&0x7f;

	if (ver >= GREPROTO_MAX)
		return;

	rcu_read_lock();
	proto = rcu_dereference(gre_proto[ver]);
	if (proto && proto->err_handler)
		proto->err_handler(skb, info);
	rcu_read_unlock();
}

//gre协议处理
static const struct net_protocol net_gre_protocol = {
	.handler     = gre_rcv,
	.err_handler = gre_err,
	.netns_ok    = 1,
};

static int __init gre_init(void)
{
	pr_info("GRE over IPv4 demultiplexor driver\n");

	//为ip层注册gre协议的处理回调，收到gre协议报文后gre_rcv将被调用
	if (inet_add_protocol(&net_gre_protocol, IPPROTO_GRE) < 0) {
		pr_err("can't add protocol\n");
		return -EAGAIN;
	}
	return 0;
}

static void __exit gre_exit(void)
{
	inet_del_protocol(&net_gre_protocol, IPPROTO_GRE);
}

module_init(gre_init);
module_exit(gre_exit);

MODULE_DESCRIPTION("GRE over IPv4 demultiplexer driver");
MODULE_AUTHOR("D. Kozlov (xeb@mail.ru)");
MODULE_LICENSE("GPL");<|MERGE_RESOLUTION|>--- conflicted
+++ resolved
@@ -95,15 +95,11 @@
 	//指向选项
 	options = (__be32 *)(greh + 1);
 	if (greh->flags & GRE_CSUM) {
-<<<<<<< HEAD
 		//有checksum标记，校验gre checksum
-		if (skb_checksum_simple_validate(skb)) {
-=======
 		if (!skb_checksum_simple_validate(skb)) {
 			skb_checksum_try_convert(skb, IPPROTO_GRE, 0,
 						 null_compute_pseudo);
 		} else if (csum_err) {
->>>>>>> 01aa9d51
 			*csum_err = true;
 			return -EINVAL;
 		}
