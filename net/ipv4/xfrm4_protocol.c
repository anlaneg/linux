// SPDX-License-Identifier: GPL-2.0-or-later
/* xfrm4_protocol.c - Generic xfrm protocol multiplexer.
 *
 * Copyright (C) 2013 secunet Security Networks AG
 *
 * Author:
 * Steffen Klassert <steffen.klassert@secunet.com>
 *
 * Based on:
 * net/ipv4/tunnel4.c
 */

#include <linux/init.h>
#include <linux/mutex.h>
#include <linux/skbuff.h>
#include <net/icmp.h>
#include <net/ip.h>
#include <net/protocol.h>
#include <net/xfrm.h>

static struct xfrm4_protocol __rcu *esp4_handlers __read_mostly;
static struct xfrm4_protocol __rcu *ah4_handlers __read_mostly;
static struct xfrm4_protocol __rcu *ipcomp4_handlers __read_mostly;
static DEFINE_MUTEX(xfrm4_protocol_mutex);

//查询esp,ah,comp的报文处理链
static inline struct xfrm4_protocol __rcu **proto_handlers(u8 protocol)
{
	switch (protocol) {
	case IPPROTO_ESP:
		return &esp4_handlers;
	case IPPROTO_AH:
		return &ah4_handlers;
	case IPPROTO_COMP:
		return &ipcomp4_handlers;
	}

	return NULL;
}

#define for_each_protocol_rcu(head, handler)		\
	for (handler = rcu_dereference(head);		\
	     handler != NULL;				\
	     handler = rcu_dereference(handler->next))	\

<<<<<<< HEAD
//xfm4 协议收包回调
int xfrm4_rcv_cb(struct sk_buff *skb, u8 protocol, int err)
=======
static int xfrm4_rcv_cb(struct sk_buff *skb, u8 protocol, int err)
>>>>>>> 3ab4436f
{
	int ret;
	struct xfrm4_protocol *handler;
	//找对应协议的cb链，并逐个执行
	struct xfrm4_protocol __rcu **head = proto_handlers(protocol);

	if (!head)
		return 0;

	for_each_protocol_rcu(*head, handler)
		if ((ret = handler->cb_handler(skb, err)) <= 0)
			return ret;

	return 0;
}

int xfrm4_rcv_encap(struct sk_buff *skb, int nexthdr, __be32 spi,
		    int encap_type)
{
	int ret;
	struct xfrm4_protocol *handler;
	struct xfrm4_protocol __rcu **head = proto_handlers(nexthdr);

	XFRM_TUNNEL_SKB_CB(skb)->tunnel.ip4 = NULL;
	XFRM_SPI_SKB_CB(skb)->family = AF_INET;
	XFRM_SPI_SKB_CB(skb)->daddroff = offsetof(struct iphdr, daddr);

	if (!head)
		goto out;

	//遍历*head链表上的每个handler,执行input_handler回调
	for_each_protocol_rcu(*head, handler)
		if ((ret = handler->input_handler(skb, nexthdr, spi, encap_type)) != -EINVAL)
			return ret;

out:
	icmp_send(skb, ICMP_DEST_UNREACH, ICMP_PORT_UNREACH, 0);

	kfree_skb(skb);
	return 0;
}
EXPORT_SYMBOL(xfrm4_rcv_encap);

static int xfrm4_esp_rcv(struct sk_buff *skb)
{
	int ret;
	struct xfrm4_protocol *handler;

	XFRM_TUNNEL_SKB_CB(skb)->tunnel.ip4 = NULL;

	for_each_protocol_rcu(esp4_handlers, handler)
		if ((ret = handler->handler(skb)) != -EINVAL)
			return ret;

	icmp_send(skb, ICMP_DEST_UNREACH, ICMP_PORT_UNREACH, 0);

	kfree_skb(skb);
	return 0;
}

static int xfrm4_esp_err(struct sk_buff *skb, u32 info)
{
	struct xfrm4_protocol *handler;

	for_each_protocol_rcu(esp4_handlers, handler)
		if (!handler->err_handler(skb, info))
			return 0;

	return -ENOENT;
}

//kernel在ip_local_deliver_finish处检查发现ip->protocol为ah协议时，此函数将被调用
static int xfrm4_ah_rcv(struct sk_buff *skb)
{
	int ret;
	struct xfrm4_protocol *handler;

	XFRM_TUNNEL_SKB_CB(skb)->tunnel.ip4 = NULL;

	//遍历指定ah4 handler的handler函数，完成报文处理
	for_each_protocol_rcu(ah4_handlers, handler)
		if ((ret = handler->handler(skb)) != -EINVAL)
			return ret;

	//报文无效，发送目的不可达icmp报文
	icmp_send(skb, ICMP_DEST_UNREACH, ICMP_PORT_UNREACH, 0);

	kfree_skb(skb);
	return 0;
}

static int xfrm4_ah_err(struct sk_buff *skb, u32 info)
{
	struct xfrm4_protocol *handler;

	for_each_protocol_rcu(ah4_handlers, handler)
		if (!handler->err_handler(skb, info))
			return 0;

	return -ENOENT;
}

static int xfrm4_ipcomp_rcv(struct sk_buff *skb)
{
	int ret;
	struct xfrm4_protocol *handler;

	XFRM_TUNNEL_SKB_CB(skb)->tunnel.ip4 = NULL;

	for_each_protocol_rcu(ipcomp4_handlers, handler)
		if ((ret = handler->handler(skb)) != -EINVAL)
			return ret;

	icmp_send(skb, ICMP_DEST_UNREACH, ICMP_PORT_UNREACH, 0);

	kfree_skb(skb);
	return 0;
}

static int xfrm4_ipcomp_err(struct sk_buff *skb, u32 info)
{
	struct xfrm4_protocol *handler;

	for_each_protocol_rcu(ipcomp4_handlers, handler)
		if (!handler->err_handler(skb, info))
			return 0;

	return -ENOENT;
}

static const struct net_protocol esp4_protocol = {
	.handler	=	xfrm4_esp_rcv,
	.err_handler	=	xfrm4_esp_err,
	.no_policy	=	1,
	.netns_ok	=	1,
};

//ah报文入口
static const struct net_protocol ah4_protocol = {
	.handler	=	xfrm4_ah_rcv,
	.err_handler	=	xfrm4_ah_err,
	.no_policy	=	1,
	.netns_ok	=	1,
};

static const struct net_protocol ipcomp4_protocol = {
	.handler	=	xfrm4_ipcomp_rcv,
	.err_handler	=	xfrm4_ipcomp_err,
	.no_policy	=	1,
	.netns_ok	=	1,
};

static const struct xfrm_input_afinfo xfrm4_input_afinfo = {
	.family		=	AF_INET,
	.callback	=	xfrm4_rcv_cb,//ipv4收取入
};

//依据不同的protocol返回，esp,ah,comp协议的协议栈入理入口
static inline const struct net_protocol *netproto(unsigned char protocol)
{
	switch (protocol) {
	case IPPROTO_ESP:
		return &esp4_protocol;
	case IPPROTO_AH:
		return &ah4_protocol;
	case IPPROTO_COMP:
		return &ipcomp4_protocol;
	}

	return NULL;
}

//按优先级将handler插入到合适的proto_handlers中
int xfrm4_protocol_register(struct xfrm4_protocol *handler,
			    unsigned char protocol)
{
	struct xfrm4_protocol __rcu **pprev;
	struct xfrm4_protocol *t;
	bool add_netproto = false;
	int ret = -EEXIST;
	int priority = handler->priority;

	//xfrm如果不支持此协议，返回失败
	if (!proto_handlers(protocol) || !netproto(protocol))
		return -EINVAL;

	mutex_lock(&xfrm4_protocol_mutex);

	//如果此协议未注册，则要求将报文rcv函数注册inet协议报文处理
	if (!rcu_dereference_protected(*proto_handlers(protocol),
				       lockdep_is_held(&xfrm4_protocol_mutex)))
		add_netproto = true;

	//注册handler
	for (pprev = proto_handlers(protocol);
	     (t = rcu_dereference_protected(*pprev,
			lockdep_is_held(&xfrm4_protocol_mutex))) != NULL;
	     pprev = &t->next) {
		if (t->priority < priority)
			break;
		if (t->priority == priority)
			goto err;
	}

	handler->next = *pprev;
	rcu_assign_pointer(*pprev, handler);

	ret = 0;

err:
	mutex_unlock(&xfrm4_protocol_mutex);

	//需要添加到协议栈，则注册到４层协议栈中
	if (add_netproto) {
		if (inet_add_protocol(netproto(protocol), protocol)) {
			pr_err("%s: can't add protocol\n", __func__);
			ret = -EAGAIN;
		}
	}

	return ret;
}
EXPORT_SYMBOL(xfrm4_protocol_register);

int xfrm4_protocol_deregister(struct xfrm4_protocol *handler,
			      unsigned char protocol)
{
	struct xfrm4_protocol __rcu **pprev;
	struct xfrm4_protocol *t;
	int ret = -ENOENT;

	if (!proto_handlers(protocol) || !netproto(protocol))
		return -EINVAL;

	mutex_lock(&xfrm4_protocol_mutex);

	for (pprev = proto_handlers(protocol);
	     (t = rcu_dereference_protected(*pprev,
			lockdep_is_held(&xfrm4_protocol_mutex))) != NULL;
	     pprev = &t->next) {
		if (t == handler) {
			*pprev = handler->next;
			ret = 0;
			break;
		}
	}

	if (!rcu_dereference_protected(*proto_handlers(protocol),
				       lockdep_is_held(&xfrm4_protocol_mutex))) {
		if (inet_del_protocol(netproto(protocol), protocol) < 0) {
			pr_err("%s: can't remove protocol\n", __func__);
			ret = -EAGAIN;
		}
	}

	mutex_unlock(&xfrm4_protocol_mutex);

	synchronize_net();

	return ret;
}
EXPORT_SYMBOL(xfrm4_protocol_deregister);

void __init xfrm4_protocol_init(void)
{
	xfrm_input_register_afinfo(&xfrm4_input_afinfo);
}
EXPORT_SYMBOL(xfrm4_protocol_init);<|MERGE_RESOLUTION|>--- conflicted
+++ resolved
@@ -43,12 +43,8 @@
 	     handler != NULL;				\
 	     handler = rcu_dereference(handler->next))	\
 
-<<<<<<< HEAD
 //xfm4 协议收包回调
-int xfrm4_rcv_cb(struct sk_buff *skb, u8 protocol, int err)
-=======
 static int xfrm4_rcv_cb(struct sk_buff *skb, u8 protocol, int err)
->>>>>>> 3ab4436f
 {
 	int ret;
 	struct xfrm4_protocol *handler;
