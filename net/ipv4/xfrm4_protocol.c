// SPDX-License-Identifier: GPL-2.0-or-later
/* xfrm4_protocol.c - Generic xfrm protocol multiplexer.
 *
 * Copyright (C) 2013 secunet Security Networks AG
 *
 * Author:
 * Steffen Klassert <steffen.klassert@secunet.com>
 *
 * Based on:
 * net/ipv4/tunnel4.c
 */

#include <linux/init.h>
#include <linux/mutex.h>
#include <linux/skbuff.h>
#include <net/icmp.h>
#include <net/ip.h>
#include <net/protocol.h>
#include <net/xfrm.h>

static struct xfrm4_protocol __rcu *esp4_handlers __read_mostly;
static struct xfrm4_protocol __rcu *ah4_handlers __read_mostly;
static struct xfrm4_protocol __rcu *ipcomp4_handlers __read_mostly;
static DEFINE_MUTEX(xfrm4_protocol_mutex);

//查询esp,ah,comp的报文处理链
static inline struct xfrm4_protocol __rcu **proto_handlers(u8 protocol)
{
	switch (protocol) {
	case IPPROTO_ESP:
		return &esp4_handlers;
	case IPPROTO_AH:
		return &ah4_handlers;
	case IPPROTO_COMP:
		return &ipcomp4_handlers;
	}

	return NULL;
}

#define for_each_protocol_rcu(head, handler)		\
	for (handler = rcu_dereference(head);		\
	     handler != NULL;				\
	     handler = rcu_dereference(handler->next))	\

//xfm4 协议收包回调
static int xfrm4_rcv_cb(struct sk_buff *skb, u8 protocol, int err)
{
	int ret;
	struct xfrm4_protocol *handler;
	//找对应协议的cb链，并逐个执行
	struct xfrm4_protocol __rcu **head = proto_handlers(protocol);

	if (!head)
		return 0;

	for_each_protocol_rcu(*head, handler)
		if ((ret = handler->cb_handler(skb, err)) <= 0)
			return ret;

	return 0;
}

int xfrm4_rcv_encap(struct sk_buff *skb, int nexthdr, __be32 spi,
		    int encap_type)
{
	int ret;
	struct xfrm4_protocol *handler;
	struct xfrm4_protocol __rcu **head = proto_handlers(nexthdr);

	XFRM_TUNNEL_SKB_CB(skb)->tunnel.ip4 = NULL;
	XFRM_SPI_SKB_CB(skb)->family = AF_INET;
	XFRM_SPI_SKB_CB(skb)->daddroff = offsetof(struct iphdr, daddr);

	if (!head)
		goto out;

<<<<<<< HEAD
	//遍历*head链表上的每个handler,执行input_handler回调
=======
	if (!skb_dst(skb)) {
		const struct iphdr *iph = ip_hdr(skb);

		if (ip_route_input_noref(skb, iph->daddr, iph->saddr,
					 iph->tos, skb->dev))
			goto drop;
	}

>>>>>>> ccaaaf6f
	for_each_protocol_rcu(*head, handler)
		if ((ret = handler->input_handler(skb, nexthdr, spi, encap_type)) != -EINVAL)
			return ret;

out:
	icmp_send(skb, ICMP_DEST_UNREACH, ICMP_PORT_UNREACH, 0);

drop:
	kfree_skb(skb);
	return 0;
}
EXPORT_SYMBOL(xfrm4_rcv_encap);

static int xfrm4_esp_rcv(struct sk_buff *skb)
{
	int ret;
	struct xfrm4_protocol *handler;

	XFRM_TUNNEL_SKB_CB(skb)->tunnel.ip4 = NULL;

	for_each_protocol_rcu(esp4_handlers, handler)
		if ((ret = handler->handler(skb)) != -EINVAL)
			return ret;

	icmp_send(skb, ICMP_DEST_UNREACH, ICMP_PORT_UNREACH, 0);

	kfree_skb(skb);
	return 0;
}

static int xfrm4_esp_err(struct sk_buff *skb, u32 info)
{
	struct xfrm4_protocol *handler;

	for_each_protocol_rcu(esp4_handlers, handler)
		if (!handler->err_handler(skb, info))
			return 0;

	return -ENOENT;
}

//kernel在ip_local_deliver_finish处检查发现ip->protocol为ah协议时，此函数将被调用
static int xfrm4_ah_rcv(struct sk_buff *skb)
{
	int ret;
	struct xfrm4_protocol *handler;

	XFRM_TUNNEL_SKB_CB(skb)->tunnel.ip4 = NULL;

	//遍历指定ah4 handler的handler函数，完成报文处理
	for_each_protocol_rcu(ah4_handlers, handler)
		if ((ret = handler->handler(skb)) != -EINVAL)
			return ret;

	//报文无效，发送目的不可达icmp报文
	icmp_send(skb, ICMP_DEST_UNREACH, ICMP_PORT_UNREACH, 0);

	kfree_skb(skb);
	return 0;
}

static int xfrm4_ah_err(struct sk_buff *skb, u32 info)
{
	struct xfrm4_protocol *handler;

	for_each_protocol_rcu(ah4_handlers, handler)
		if (!handler->err_handler(skb, info))
			return 0;

	return -ENOENT;
}

static int xfrm4_ipcomp_rcv(struct sk_buff *skb)
{
	int ret;
	struct xfrm4_protocol *handler;

	XFRM_TUNNEL_SKB_CB(skb)->tunnel.ip4 = NULL;

	for_each_protocol_rcu(ipcomp4_handlers, handler)
		if ((ret = handler->handler(skb)) != -EINVAL)
			return ret;

	icmp_send(skb, ICMP_DEST_UNREACH, ICMP_PORT_UNREACH, 0);

	kfree_skb(skb);
	return 0;
}

static int xfrm4_ipcomp_err(struct sk_buff *skb, u32 info)
{
	struct xfrm4_protocol *handler;

	for_each_protocol_rcu(ipcomp4_handlers, handler)
		if (!handler->err_handler(skb, info))
			return 0;

	return -ENOENT;
}

static const struct net_protocol esp4_protocol = {
	.handler	=	xfrm4_esp_rcv,
	.err_handler	=	xfrm4_esp_err,
	.no_policy	=	1,
	.netns_ok	=	1,
};

//ah报文入口
static const struct net_protocol ah4_protocol = {
	.handler	=	xfrm4_ah_rcv,
	.err_handler	=	xfrm4_ah_err,
	.no_policy	=	1,
	.netns_ok	=	1,
};

static const struct net_protocol ipcomp4_protocol = {
	.handler	=	xfrm4_ipcomp_rcv,
	.err_handler	=	xfrm4_ipcomp_err,
	.no_policy	=	1,
	.netns_ok	=	1,
};

static const struct xfrm_input_afinfo xfrm4_input_afinfo = {
	.family		=	AF_INET,
	.callback	=	xfrm4_rcv_cb,//ipv4收取入
};

//依据不同的protocol返回，esp,ah,comp协议的协议栈入理入口
static inline const struct net_protocol *netproto(unsigned char protocol)
{
	switch (protocol) {
	case IPPROTO_ESP:
		return &esp4_protocol;
	case IPPROTO_AH:
		return &ah4_protocol;
	case IPPROTO_COMP:
		return &ipcomp4_protocol;
	}

	return NULL;
}

//按优先级将handler插入到合适的proto_handlers中
int xfrm4_protocol_register(struct xfrm4_protocol *handler,
			    unsigned char protocol)
{
	struct xfrm4_protocol __rcu **pprev;
	struct xfrm4_protocol *t;
	bool add_netproto = false;
	int ret = -EEXIST;
	int priority = handler->priority;

	//xfrm如果不支持此协议，返回失败
	if (!proto_handlers(protocol) || !netproto(protocol))
		return -EINVAL;

	mutex_lock(&xfrm4_protocol_mutex);

	//如果此协议未注册，则要求将报文rcv函数注册inet协议报文处理
	if (!rcu_dereference_protected(*proto_handlers(protocol),
				       lockdep_is_held(&xfrm4_protocol_mutex)))
		add_netproto = true;

	//注册handler
	for (pprev = proto_handlers(protocol);
	     (t = rcu_dereference_protected(*pprev,
			lockdep_is_held(&xfrm4_protocol_mutex))) != NULL;
	     pprev = &t->next) {
		if (t->priority < priority)
			break;
		if (t->priority == priority)
			goto err;
	}

	handler->next = *pprev;
	rcu_assign_pointer(*pprev, handler);

	ret = 0;

err:
	mutex_unlock(&xfrm4_protocol_mutex);

	//需要添加到协议栈，则注册到４层协议栈中
	if (add_netproto) {
		if (inet_add_protocol(netproto(protocol), protocol)) {
			pr_err("%s: can't add protocol\n", __func__);
			ret = -EAGAIN;
		}
	}

	return ret;
}
EXPORT_SYMBOL(xfrm4_protocol_register);

int xfrm4_protocol_deregister(struct xfrm4_protocol *handler,
			      unsigned char protocol)
{
	struct xfrm4_protocol __rcu **pprev;
	struct xfrm4_protocol *t;
	int ret = -ENOENT;

	if (!proto_handlers(protocol) || !netproto(protocol))
		return -EINVAL;

	mutex_lock(&xfrm4_protocol_mutex);

	for (pprev = proto_handlers(protocol);
	     (t = rcu_dereference_protected(*pprev,
			lockdep_is_held(&xfrm4_protocol_mutex))) != NULL;
	     pprev = &t->next) {
		if (t == handler) {
			*pprev = handler->next;
			ret = 0;
			break;
		}
	}

	if (!rcu_dereference_protected(*proto_handlers(protocol),
				       lockdep_is_held(&xfrm4_protocol_mutex))) {
		if (inet_del_protocol(netproto(protocol), protocol) < 0) {
			pr_err("%s: can't remove protocol\n", __func__);
			ret = -EAGAIN;
		}
	}

	mutex_unlock(&xfrm4_protocol_mutex);

	synchronize_net();

	return ret;
}
EXPORT_SYMBOL(xfrm4_protocol_deregister);

void __init xfrm4_protocol_init(void)
{
	xfrm_input_register_afinfo(&xfrm4_input_afinfo);
}
EXPORT_SYMBOL(xfrm4_protocol_init);<|MERGE_RESOLUTION|>--- conflicted
+++ resolved
@@ -75,9 +75,6 @@
 	if (!head)
 		goto out;
 
-<<<<<<< HEAD
-	//遍历*head链表上的每个handler,执行input_handler回调
-=======
 	if (!skb_dst(skb)) {
 		const struct iphdr *iph = ip_hdr(skb);
 
@@ -86,7 +83,7 @@
 			goto drop;
 	}
 
->>>>>>> ccaaaf6f
+	//遍历*head链表上的每个handler,执行input_handler回调
 	for_each_protocol_rcu(*head, handler)
 		if ((ret = handler->input_handler(skb, nexthdr, spi, encap_type)) != -EINVAL)
 			return ret;
