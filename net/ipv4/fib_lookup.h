--- conflicted
+++ resolved
@@ -12,13 +12,9 @@
 	struct hlist_node	fa_list;
 	/*路由对应的配置信息*/
 	struct fib_info		*fa_info;
-<<<<<<< HEAD
 	/*路由配置项指定的tos*/
-	u8			fa_tos;
+	dscp_t			fa_dscp;
 	////路由类型（看rtnetlink.h中RTN_LOCAL对应结构体）
-=======
-	dscp_t			fa_dscp;
->>>>>>> 028192fe
 	u8			fa_type;
 	u8			fa_state;
 	//后缀长度（目的地址减去前缀后剩余长度）
