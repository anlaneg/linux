--- conflicted
+++ resolved
@@ -1393,26 +1393,6 @@
 	.func =	arp_rcv,
 };
 
-<<<<<<< HEAD
-static int arp_proc_init(void);
-
-void __init arp_init(void)
-{
-	//初始化arp表
-	neigh_table_init(NEIGH_ARP_TABLE, &arp_tbl);
-
-	//arp报文处理器注册
-	dev_add_pack(&arp_packet_type);
-	arp_proc_init();
-#ifdef CONFIG_SYSCTL
-	neigh_sysctl_register(NULL, &arp_tbl.parms, NULL);
-#endif
-	register_netdevice_notifier(&arp_netdev_notifier);
-}
-
-#ifdef CONFIG_PROC_FS
-=======
->>>>>>> 028192fe
 #if IS_ENABLED(CONFIG_AX25)
 
 /* ------------------------------------------------------------------------ */
@@ -1535,6 +1515,7 @@
 
 /* ------------------------------------------------------------------------ */
 
+//每一个net namespace均有一个独立的/proc/net/arp表信息
 static int __net_init arp_net_init(struct net *net)
 {
 	//注册/proc/net/arp 文件，并提供arp表的显示
@@ -1554,19 +1535,7 @@
 	.exit = arp_net_exit,
 };
 
-<<<<<<< HEAD
-//每一个net namespace均有一个独立的/proc/net/arp表信息
-static int __init arp_proc_init(void)
-{
-	return register_pernet_subsys(&arp_net_ops);
-}
-
-#else /* CONFIG_PROC_FS */
-
-static int __init arp_proc_init(void)
-=======
 void __init arp_init(void)
->>>>>>> 028192fe
 {
 	neigh_table_init(NEIGH_ARP_TABLE, &arp_tbl);
 
