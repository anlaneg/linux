--- conflicted
+++ resolved
@@ -934,14 +934,9 @@
 			    (arp_fwd_proxy(in_dev, dev, rt) ||
 			     arp_fwd_pvlan(in_dev, dev, rt, sip, tip) ||
 			     (rt->dst.dev != dev &&
-<<<<<<< HEAD
 			      /*执行代理邻居表项查询*/
-			      pneigh_lookup(&arp_tbl, net, &tip, dev, 0)))) {
-
-			    //tip当前被我们代理，现在收到针对tip的请求，我们更新（创建）发送方ip及发送方mac地址
-=======
 			      pneigh_lookup(&arp_tbl, net, &tip, dev)))) {
->>>>>>> f2d282e1
+				//tip当前被我们代理，现在收到针对tip的请求，我们更新（创建）发送方ip及发送方mac地址
 				n = neigh_event_ns(&arp_tbl, sha, &sip, dev);
 				if (n)
 					neigh_release(n);
@@ -1066,25 +1061,16 @@
 		goto out_of_mem;
 
 	/* ARP header, plus 2 device addresses, plus 2 IP addresses.  */
-<<<<<<< HEAD
 	//不足arp协议头部所需字段，丢包
-	if (!pskb_may_pull(skb, arp_hdr_len(dev)))
-=======
 	drop_reason = pskb_may_pull_reason(skb, arp_hdr_len(dev));
 	if (drop_reason != SKB_NOT_DROPPED_YET)
->>>>>>> f2d282e1
 		goto freeskb;
 
 	//偏移到arp头部
 	arp = arp_hdr(skb);
-<<<<<<< HEAD
-
 	//丢弃掉设备不支持的arp报文（例如以太网只支持硬件长度为6，协议地址长度为4的arp)
-	if (arp->ar_hln != dev->addr_len || arp->ar_pln != 4)
-=======
 	if (arp->ar_hln != dev->addr_len || arp->ar_pln != 4) {
 		drop_reason = SKB_DROP_REASON_NOT_SPECIFIED;
->>>>>>> f2d282e1
 		goto freeskb;
 	}
 
