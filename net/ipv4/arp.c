--- conflicted
+++ resolved
@@ -453,9 +453,6 @@
 	return !inet_confirm_addr(net, in_dev, sip, tip, scope);
 }
 
-<<<<<<< HEAD
-//查路由，检查到sip的报文，出接口是否为dev设备
-=======
 static int arp_accept(struct in_device *in_dev, __be32 sip)
 {
 	struct net *net = dev_net(in_dev->dev);
@@ -476,7 +473,7 @@
 	}
 }
 
->>>>>>> 97ee9d1c
+//查路由，检查到sip的报文，出接口是否为dev设备
 static int arp_filter(__be32 sip, __be32 tip, struct net_device *dev)
 {
 	struct rtable *rt;
@@ -965,12 +962,8 @@
 	n = __neigh_lookup(&arp_tbl, &sip, dev, 0);
 
 	addr_type = -1;
-<<<<<<< HEAD
-	if (n || IN_DEV_ARP_ACCEPT(in_dev)) {
+	if (n || arp_accept(in_dev, sip)) {
 		//检查是否为免费arp
-=======
-	if (n || arp_accept(in_dev, sip)) {
->>>>>>> 97ee9d1c
 		is_garp = arp_is_garp(net, dev, &addr_type, arp->ar_op,
 				      sip, tip, sha, tha);
 	}
@@ -1531,12 +1524,7 @@
 	return neigh_seq_start(seq, pos, &arp_tbl, NEIGH_SEQ_SKIP_NOARP);
 }
 
-<<<<<<< HEAD
-/* ------------------------------------------------------------------------ */
-
 //用于/proc/net/arp表显示
-=======
->>>>>>> 97ee9d1c
 static const struct seq_operations arp_seq_ops = {
 	.start	= arp_seq_start,
 	.next	= neigh_seq_next,
