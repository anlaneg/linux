--- conflicted
+++ resolved
@@ -22,14 +22,7 @@
 
 static DEFINE_MUTEX(defrag4_mutex);
 
-<<<<<<< HEAD
-struct defrag4_pernet {
-	unsigned int users;
-};
-
 //实现分片重组
-=======
->>>>>>> ce840177
 static int nf_ct_ipv4_gather_frags(struct net *net, struct sk_buff *skb,
 				   u_int32_t user)
 {
