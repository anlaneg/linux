// SPDX-License-Identifier: GPL-2.0-only
/* (C) 1999-2001 Paul `Rusty' Russell
 * (C) 2002-2004 Netfilter Core Team <coreteam@netfilter.org>
 */

#include <linux/types.h>
#include <linux/ip.h>
#include <linux/netfilter.h>
#include <linux/module.h>
#include <linux/skbuff.h>
#include <net/netns/generic.h>
#include <net/route.h>
#include <net/ip.h>

#include <linux/netfilter_bridge.h>
#include <linux/netfilter_ipv4.h>
#include <net/netfilter/ipv4/nf_defrag_ipv4.h>
#if IS_ENABLED(CONFIG_NF_CONNTRACK)
#include <net/netfilter/nf_conntrack.h>
#endif
#include <net/netfilter/nf_conntrack_zones.h>

static unsigned int defrag4_pernet_id __read_mostly;
static DEFINE_MUTEX(defrag4_mutex);

<<<<<<< HEAD
//实现分片重组
=======
struct defrag4_pernet {
	unsigned int users;
};

>>>>>>> 40226a3d
static int nf_ct_ipv4_gather_frags(struct net *net, struct sk_buff *skb,
				   u_int32_t user)
{
	int err;

	local_bh_disable();
	err = ip_defrag(net, skb, user);
	local_bh_enable();

	if (!err)
		skb->ignore_df = 1;

	return err;
}

static enum ip_defrag_users nf_ct_defrag_user(unsigned int hooknum,
					      struct sk_buff *skb)
{
	u16 zone_id = NF_CT_DEFAULT_ZONE_ID;
#if IS_ENABLED(CONFIG_NF_CONNTRACK)
	if (skb_nfct(skb)) {
		enum ip_conntrack_info ctinfo;
		const struct nf_conn *ct = nf_ct_get(skb, &ctinfo);

		zone_id = nf_ct_zone_id(nf_ct_zone(ct), CTINFO2DIR(ctinfo));
	}
#endif
	if (nf_bridge_in_prerouting(skb))
		return IP_DEFRAG_CONNTRACK_BRIDGE_IN + zone_id;

	if (hooknum == NF_INET_PRE_ROUTING)
		return IP_DEFRAG_CONNTRACK_IN + zone_id;
	else
		return IP_DEFRAG_CONNTRACK_OUT + zone_id;
}

//实现分片重组
static unsigned int ipv4_conntrack_defrag(void *priv,
					  struct sk_buff *skb,
					  const struct nf_hook_state *state)
{
	struct sock *sk = skb->sk;

	if (sk && sk_fullsock(sk) && (sk->sk_family == PF_INET) &&
	    inet_sk(sk)->nodefrag)
		return NF_ACCEPT;

#if IS_ENABLED(CONFIG_NF_CONNTRACK)
#if !IS_ENABLED(CONFIG_NF_NAT)
	/* Previously seen (loopback)?  Ignore.  Do this before
	   fragment check. */
	if (skb_nfct(skb) && !nf_ct_is_template((struct nf_conn *)skb_nfct(skb)))
		return NF_ACCEPT;
#endif
	if (skb->_nfct == IP_CT_UNTRACKED)
		return NF_ACCEPT;
#endif
	/* Gather fragments. */
	if (ip_is_fragment(ip_hdr(skb))) {
		//skb是分片报文
		enum ip_defrag_users user =
			nf_ct_defrag_user(state->hook, skb);

		//完成分片重组
		if (nf_ct_ipv4_gather_frags(state->net, skb, user))
			return NF_STOLEN;
	}
	return NF_ACCEPT;
}

static const struct nf_hook_ops ipv4_defrag_ops[] = {
	{
		.hook		= ipv4_conntrack_defrag,//完成分片重组(查路由前）
		.pf		= NFPROTO_IPV4,
		.hooknum	= NF_INET_PRE_ROUTING,
		.priority	= NF_IP_PRI_CONNTRACK_DEFRAG,
	},
	{
		.hook           = ipv4_conntrack_defrag,//完成分片重组（本机发送前）
		.pf             = NFPROTO_IPV4,
		.hooknum        = NF_INET_LOCAL_OUT,
		.priority       = NF_IP_PRI_CONNTRACK_DEFRAG,
	},
};

static void __net_exit defrag4_net_exit(struct net *net)
{
	struct defrag4_pernet *nf_defrag = net_generic(net, defrag4_pernet_id);

	if (nf_defrag->users) {
		nf_unregister_net_hooks(net, ipv4_defrag_ops,
					ARRAY_SIZE(ipv4_defrag_ops));
		nf_defrag->users = 0;
	}
}

static struct pernet_operations defrag4_net_ops = {
	.exit = defrag4_net_exit,
	.id   = &defrag4_pernet_id,
	.size = sizeof(struct defrag4_pernet),
};

static int __init nf_defrag_init(void)
{
	return register_pernet_subsys(&defrag4_net_ops);
}

static void __exit nf_defrag_fini(void)
{
	unregister_pernet_subsys(&defrag4_net_ops);
}

//开启分片重组功能
int nf_defrag_ipv4_enable(struct net *net)
{
	struct defrag4_pernet *nf_defrag = net_generic(net, defrag4_pernet_id);
	int err = 0;

	mutex_lock(&defrag4_mutex);
	if (nf_defrag->users == UINT_MAX) {
		err = -EOVERFLOW;
		goto out_unlock;
	}

	if (nf_defrag->users) {
		nf_defrag->users++;
		goto out_unlock;
	}

	//注册分片重组业务到hook点
	err = nf_register_net_hooks(net, ipv4_defrag_ops,
				    ARRAY_SIZE(ipv4_defrag_ops));
	if (err == 0)
		nf_defrag->users = 1;

 out_unlock:
	mutex_unlock(&defrag4_mutex);
	return err;
}
EXPORT_SYMBOL_GPL(nf_defrag_ipv4_enable);

void nf_defrag_ipv4_disable(struct net *net)
{
	struct defrag4_pernet *nf_defrag = net_generic(net, defrag4_pernet_id);

	mutex_lock(&defrag4_mutex);
	if (nf_defrag->users) {
		nf_defrag->users--;
		if (nf_defrag->users == 0)
			nf_unregister_net_hooks(net, ipv4_defrag_ops,
						ARRAY_SIZE(ipv4_defrag_ops));
	}

	mutex_unlock(&defrag4_mutex);
}
EXPORT_SYMBOL_GPL(nf_defrag_ipv4_disable);

module_init(nf_defrag_init);
module_exit(nf_defrag_fini);

MODULE_LICENSE("GPL");<|MERGE_RESOLUTION|>--- conflicted
+++ resolved
@@ -23,14 +23,11 @@
 static unsigned int defrag4_pernet_id __read_mostly;
 static DEFINE_MUTEX(defrag4_mutex);
 
-<<<<<<< HEAD
-//实现分片重组
-=======
 struct defrag4_pernet {
 	unsigned int users;
 };
 
->>>>>>> 40226a3d
+//实现分片重组
 static int nf_ct_ipv4_gather_frags(struct net *net, struct sk_buff *skb,
 				   u_int32_t user)
 {
