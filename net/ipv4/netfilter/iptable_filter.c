--- conflicted
+++ resolved
@@ -29,19 +29,7 @@
 	.priority	= NF_IP_PRI_FILTER,
 };
 
-<<<<<<< HEAD
-//实现报文过滤,为local_in,forward,local_out三个hook点注册的hook实现函数
-//其中local_in,forward为路由查询后，local_out为主机向上发送时
-static unsigned int
-iptable_filter_hook(void *priv, struct sk_buff *skb,
-		    const struct nf_hook_state *state)
-{
-	return ipt_do_table(skb, state, priv);
-}
-
 //要注册的filter的hook ops数组
-=======
->>>>>>> ce840177
 static struct nf_hook_ops *filter_ops __read_mostly;
 
 /* Default to forward because I got too much mail already. */
@@ -98,18 +86,13 @@
 	int ret = xt_register_template(&packet_filter,
 				       iptable_filter_table_init);
 
-<<<<<<< HEAD
-	//创建filter的netfilter的filter_ops
-	filter_ops = xt_hook_ops_alloc(&packet_filter, iptable_filter_hook);
-	if (IS_ERR(filter_ops))
-=======
 	if (ret < 0)
 		return ret;
 
+	//创建filter的netfilter的filter_ops
 	filter_ops = xt_hook_ops_alloc(&packet_filter, ipt_do_table);
 	if (IS_ERR(filter_ops)) {
 		xt_unregister_template(&packet_filter);
->>>>>>> ce840177
 		return PTR_ERR(filter_ops);
 	}
 
