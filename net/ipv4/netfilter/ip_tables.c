// SPDX-License-Identifier: GPL-2.0-only
/*
 * Packet matching code.
 *
 * Copyright (C) 1999 Paul `Rusty' Russell & Michael J. Neuling
 * Copyright (C) 2000-2005 Netfilter Core Team <coreteam@netfilter.org>
 * Copyright (C) 2006-2010 Patrick McHardy <kaber@trash.net>
 */
#define pr_fmt(fmt) KBUILD_MODNAME ": " fmt
#include <linux/cache.h>
#include <linux/capability.h>
#include <linux/skbuff.h>
#include <linux/kmod.h>
#include <linux/vmalloc.h>
#include <linux/netdevice.h>
#include <linux/module.h>
#include <linux/icmp.h>
#include <net/ip.h>
#include <net/compat.h>
#include <linux/uaccess.h>
#include <linux/mutex.h>
#include <linux/proc_fs.h>
#include <linux/err.h>
#include <linux/cpumask.h>

#include <linux/netfilter/x_tables.h>
#include <linux/netfilter_ipv4/ip_tables.h>
#include <net/netfilter/nf_log.h>
#include "../../netfilter/xt_repldata.h"

MODULE_LICENSE("GPL");
MODULE_AUTHOR("Netfilter Core Team <coreteam@netfilter.org>");
MODULE_DESCRIPTION("IPv4 packet filter");
MODULE_ALIAS("ipt_icmp");

void *ipt_alloc_initial_table(const struct xt_table *info)
{
	return xt_alloc_initial_table(ipt, IPT);
}
EXPORT_SYMBOL_GPL(ipt_alloc_initial_table);

/* Returns whether matches rule or not. */
/* Performance critical - called for every packet */
static inline bool
ip_packet_match(const struct iphdr *ip,
		const char *indev,
		const char *outdev,
		const struct ipt_ip *ipinfo,
		int isfrag)
{
	unsigned long ret;

	//校验src,dst的ip地址是否匹配(通过invflags可控制是否取反转结果)
	if (NF_INVF(ipinfo, IPT_INV_SRCIP,
		    (ip->saddr & ipinfo->smsk.s_addr) != ipinfo->src.s_addr) ||
	    NF_INVF(ipinfo, IPT_INV_DSTIP,
		    (ip->daddr & ipinfo->dmsk.s_addr) != ipinfo->dst.s_addr))
		return false;

	//入接口匹配
	ret = ifname_compare_aligned(indev, ipinfo->iniface, ipinfo->iniface_mask);
	if (NF_INVF(ipinfo, IPT_INV_VIA_IN, ret != 0))
		return false;

	//出接口匹配
	ret = ifname_compare_aligned(outdev, ipinfo->outiface, ipinfo->outiface_mask);
	if (NF_INVF(ipinfo, IPT_INV_VIA_OUT, ret != 0))
		return false;

	//协议匹配
	/* Check specific protocol */
	if (ipinfo->proto &&
	    NF_INVF(ipinfo, IPT_INV_PROTO, ip->protocol != ipinfo->proto))
		return false;

	/* If we have a fragment rule but the packet is not a fragment
	 * then we return zero */
	//匹配是否分片报文
	if (NF_INVF(ipinfo, IPT_INV_FRAG,
		    (ipinfo->flags & IPT_F_FRAG) && !isfrag))
		return false;

	return true;
}

static bool
ip_checkentry(const struct ipt_ip *ip)
{
	//flag是否存在不认识的flag
	if (ip->flags & ~IPT_F_MASK)
		return false;
	//invflags是否存在不认识的flag
	if (ip->invflags & ~IPT_INV_MASK)
		return false;
	return true;
}

static unsigned int
ipt_error(struct sk_buff *skb, const struct xt_action_param *par)
{
	net_info_ratelimited("error: `%s'\n", (const char *)par->targinfo);

	return NF_DROP;
}

/* Performance critical */
static inline struct ipt_entry *
get_entry(const void *base, unsigned int offset)
{
	return (struct ipt_entry *)(base + offset);
}

/* All zeroes == unconditional rule. */
/* Mildly perf critical (only if packet tracing is on) */
//无条件规则
static inline bool unconditional(const struct ipt_entry *e)
{
	static const struct ipt_ip uncond;

	//没有附加的match，且ip匹配any时返回真
	return e->target_offset == sizeof(struct ipt_entry) &&
	       memcmp(&e->ip, &uncond, sizeof(uncond)) == 0;
}

/* for const-correctness */
static inline const struct xt_entry_target *
ipt_get_target_c(const struct ipt_entry *e)
{
	return ipt_get_target((struct ipt_entry *)e);
}

#if IS_ENABLED(CONFIG_NETFILTER_XT_TARGET_TRACE)
static const char *const hooknames[] = {
	[NF_INET_PRE_ROUTING]		= "PREROUTING",
	[NF_INET_LOCAL_IN]		= "INPUT",
	[NF_INET_FORWARD]		= "FORWARD",
	[NF_INET_LOCAL_OUT]		= "OUTPUT",
	[NF_INET_POST_ROUTING]		= "POSTROUTING",
};

enum nf_ip_trace_comments {
	NF_IP_TRACE_COMMENT_RULE,
	NF_IP_TRACE_COMMENT_RETURN,
	NF_IP_TRACE_COMMENT_POLICY,
};

static const char *const comments[] = {
	[NF_IP_TRACE_COMMENT_RULE]	= "rule",
	[NF_IP_TRACE_COMMENT_RETURN]	= "return",
	[NF_IP_TRACE_COMMENT_POLICY]	= "policy",
};

static const struct nf_loginfo trace_loginfo = {
	.type = NF_LOG_TYPE_LOG,
	.u = {
		.log = {
			.level = 4,
			.logflags = NF_LOG_DEFAULT_MASK,
		},
	},
};

/* Mildly perf critical (only if packet tracing is on) */
static inline int
get_chainname_rulenum(const struct ipt_entry *s, const struct ipt_entry *e,
		      const char *hookname, const char **chainname,
		      const char **comment, unsigned int *rulenum)
{
	const struct xt_standard_target *t = (void *)ipt_get_target_c(s);

	if (strcmp(t->target.u.kernel.target->name, XT_ERROR_TARGET) == 0) {
		/* Head of user chain: ERROR target with chainname */
		*chainname = t->target.data;
		(*rulenum) = 0;
	} else if (s == e) {
		(*rulenum)++;

		if (unconditional(s) &&
		    strcmp(t->target.u.kernel.target->name,
			   XT_STANDARD_TARGET) == 0 &&
		   t->verdict < 0) {
			/* Tail of chains: STANDARD target (return/policy) */
			*comment = *chainname == hookname
				? comments[NF_IP_TRACE_COMMENT_POLICY]
				: comments[NF_IP_TRACE_COMMENT_RETURN];
		}
		return 1;
	} else
		(*rulenum)++;

	return 0;
}

static void trace_packet(struct net *net,
			 const struct sk_buff *skb,
			 unsigned int hook,
			 const struct net_device *in,
			 const struct net_device *out,
			 const char *tablename,
			 const struct xt_table_info *private,
			 const struct ipt_entry *e)
{
	const struct ipt_entry *root;
	const char *hookname, *chainname, *comment;
	const struct ipt_entry *iter;
	unsigned int rulenum = 0;

	root = get_entry(private->entries, private->hook_entry[hook]);

	hookname = chainname = hooknames[hook];
	comment = comments[NF_IP_TRACE_COMMENT_RULE];

	xt_entry_foreach(iter, root, private->size - private->hook_entry[hook])
		if (get_chainname_rulenum(iter, e, hookname,
		    &chainname, &comment, &rulenum) != 0)
			break;

	nf_log_trace(net, AF_INET, hook, skb, in, out, &trace_loginfo,
		     "TRACE: %s:%s:%s:%u ",
		     tablename, chainname, comment, rulenum);
}
#endif

static inline
struct ipt_entry *ipt_next_entry(const struct ipt_entry *entry)
{
	return (void *)entry + entry->next_offset;
}

/* Returns one of the generic firewall policies, like NF_ACCEPT. */
//这个函数完成规则的match,及target的执行（属于iptables下的重要框架函数）
unsigned int
ipt_do_table(void *priv,
	     struct sk_buff *skb,
	     const struct nf_hook_state *state)
{
<<<<<<< HEAD
	unsigned int hook = state->hook;//当前执行table的hook点（决定了用哪些规则）
=======
	const struct xt_table *table = priv;
	unsigned int hook = state->hook;
>>>>>>> ce840177
	static const char nulldevname[IFNAMSIZ] __attribute__((aligned(sizeof(long))));
	const struct iphdr *ip;
	/* Initializing verdict to NF_DROP keeps gcc happy. */
	unsigned int verdict = NF_DROP;
	const char *indev, *outdev;
	const void *table_base;
	struct ipt_entry *e, **jumpstack;
	unsigned int stackidx, cpu;
	const struct xt_table_info *private;
	struct xt_action_param acpar;
	unsigned int addend;

	/* Initialization */
	stackidx = 0;
	ip = ip_hdr(skb);//取报文ip头
	indev = state->in ? state->in->name : nulldevname;//入接口名称
	outdev = state->out ? state->out->name : nulldevname;//出接名称
	/* We handle fragments by dealing with the first fragment as
	 * if it was a normal packet.  All other fragments are treated
	 * normally, except that they will NEVER match rules that ask
	 * things we don't know, ie. tcp syn flag or ports).  If the
	 * rule is also a fragment-specific rule, non-fragments won't
	 * match it. */
	acpar.fragoff = ntohs(ip->frag_off) & IP_OFFSET;//分片的offset
	acpar.thoff   = ip_hdrlen(skb);//传输层offset
	acpar.hotdrop = false;
	acpar.state   = state;

	WARN_ON(!(table->valid_hooks & (1 << hook)));
	local_bh_disable();
	addend = xt_write_recseq_begin();
	private = READ_ONCE(table->private); /* Address dependency. */
	cpu        = smp_processor_id();
	table_base = private->entries;
	jumpstack  = (struct ipt_entry **)private->jumpstack[cpu];

	/* Switch to alternate jumpstack if we're being invoked via TEE.
	 * TEE issues XT_CONTINUE verdict on original skb so we must not
	 * clobber the jumpstack.
	 *
	 * For recursion via REJECT or SYNPROXY the stack will be clobbered
	 * but it is no problem since absolute verdict is issued by these.
	 */
	if (static_key_false(&xt_tee_enabled))
		jumpstack += private->stacksize * __this_cpu_read(nf_skb_duplicated);

	//取此hook点首个规则
	e = get_entry(table_base, private->hook_entry[hook]);

	//按顺序遍历所有规则，并执行
	do {
		const struct xt_entry_target *t;
		const struct xt_entry_match *ematch;
		struct xt_counters *counter;

		WARN_ON(!e);
		//检查规则是否可匹配
		if (!ip_packet_match(ip, indev, outdev,
		    &e->ip, acpar.fragoff)) {
 no_match:
 	 	    //如果未匹配，则尝试下一条规则
			e = ipt_next_entry(e);
			continue;
		}

		//遍历所有match项（由于是kernel情况下，故直接使用ematch->u.kernel)
		xt_ematch_foreach(ematch, e) {
			acpar.match     = ematch->u.kernel.match;
			acpar.matchinfo = ematch->data;
			//检查是否可匹配
			if (!acpar.match->match(skb, &acpar))
				goto no_match;
		}

		//规则匹配，增加规则匹配的包数据字节数
		counter = xt_get_this_cpu_counter(&e->counters);
		ADD_COUNTER(*counter, skb->len, 1);

		//取此规则对应的target
		t = ipt_get_target_c(e);
		WARN_ON(!t->u.kernel.target);

#if IS_ENABLED(CONFIG_NETFILTER_XT_TARGET_TRACE)
		/* The packet is traced: log it */
		if (unlikely(skb->nf_trace))
			trace_packet(state->net, skb, hook, state->in,
				     state->out, table->name, private, e);
#endif
		/* Standard target? */
		if (!t->u.kernel.target->target) {
			int v;

			v = ((struct xt_standard_target *)t)->verdict;
			if (v < 0) {
				/* Pop from stack? */
				if (v != XT_RETURN) {
					verdict = (unsigned int)(-v) - 1;
					break;
				}
				if (stackidx == 0) {
					e = get_entry(table_base,
					    private->underflow[hook]);
				} else {
					e = jumpstack[--stackidx];
					e = ipt_next_entry(e);
				}
				continue;
			}
			if (table_base + v != ipt_next_entry(e) &&
			    !(e->ip.flags & IPT_F_GOTO)) {
				if (unlikely(stackidx >= private->stacksize)) {
					verdict = NF_DROP;
					break;
				}
				jumpstack[stackidx++] = e;
			}

			e = get_entry(table_base, v);
			continue;
		}

		acpar.target   = t->u.kernel.target;
		acpar.targinfo = t->data;

		//执行target对应的处理
		verdict = t->u.kernel.target->target(skb, &acpar);
		if (verdict == XT_CONTINUE) {
			//继续匹配
			/* Target might have changed stuff. */
			ip = ip_hdr(skb);
			e = ipt_next_entry(e);
		} else {
			/* Verdict */
			break;//按verdict进行处理
		}
	} while (!acpar.hotdrop);

	xt_write_recseq_end(addend);
	local_bh_enable();

	if (acpar.hotdrop)
		return NF_DROP;
	else return verdict;
}

/* Figures out from what hook each rule can be called: returns 0 if
   there are loops.  Puts hook bitmask in comefrom. */
//链检查
static int
mark_source_chains(const struct xt_table_info *newinfo,
		   unsigned int valid_hooks, void *entry0,
		   unsigned int *offsets)
{
	unsigned int hook;

	/* No recursion; use packet counter to save back ptrs (reset
	   to 0 as we leave), and comefrom to save source hook bitmask */
	for (hook = 0; hook < NF_INET_NUMHOOKS; hook++) {
		unsigned int pos = newinfo->hook_entry[hook];
		struct ipt_entry *e = entry0 + pos;

		if (!(valid_hooks & (1 << hook)))
			continue;//跳过未设置hook点

		/* Set initial back pointer. */
		e->counters.pcnt = pos;//注：当临时变量使

		for (;;) {
			const struct xt_standard_target *t
				= (void *)ipt_get_target_c(e);
			int visited = e->comefrom & (1 << hook);

			if (e->comefrom & (1 << NF_INET_NUMHOOKS))
				return 0;

			e->comefrom |= ((1 << hook) | (1 << NF_INET_NUMHOOKS));

			/* Unconditional return/END. */
			if ((unconditional(e) &&
			     (strcmp(t->target.u.user.name,
				     XT_STANDARD_TARGET) == 0) &&
			     t->verdict < 0) || visited) {
				//兜底规则是最后一条规则，遇见则返回或者结束
				unsigned int oldpos, size;

				/* Return: backtrack through the last
				   big jump. */
				do {
					e->comefrom ^= (1<<NF_INET_NUMHOOKS);
					oldpos = pos;
					pos = e->counters.pcnt;
					e->counters.pcnt = 0;

					/* We're at the start. */
					if (pos == oldpos)
						goto next;

					e = entry0 + pos;
				} while (oldpos == pos + e->next_offset);

				/* Move along one */
				size = e->next_offset;
				e = entry0 + pos + size;
				if (pos + size >= newinfo->size)
					return 0;//超过限制
				e->counters.pcnt = pos;
				pos += size;
			} else {
				int newpos = t->verdict;

				//检查此target是否为跳转
				if (strcmp(t->target.u.user.name,
					   XT_STANDARD_TARGET) == 0 &&
				    newpos >= 0) {
					//跳规则的verdict>=0且target name为“”
					/* This a jump; chase it. */
					if (!xt_find_jump_offset(offsets, newpos,
								 newinfo->number))
						return 0;//跳转无效，返回错误
				} else {
					//此target是fall through(如果上一条不能匹配，则会达到本条）
					//检查其offset是否正确
					/* ... this is a fallthru */
					newpos = pos + e->next_offset;
					if (newpos >= newinfo->size)
						return 0;//指出了下一条的offset，但是是错误的，返回错误
				}
				e = entry0 + newpos;
				e->counters.pcnt = pos;
				pos = newpos;
			}
		}
next:		;
	}
	return 1;
}

static void cleanup_match(struct xt_entry_match *m, struct net *net)
{
	struct xt_mtdtor_param par;

	par.net       = net;
	par.match     = m->u.kernel.match;
	par.matchinfo = m->data;
	par.family    = NFPROTO_IPV4;
	if (par.match->destroy != NULL)
		par.match->destroy(&par);
	module_put(par.match->me);
}

static int
check_match(struct xt_entry_match *m, struct xt_mtchk_param *par)
{
	const struct ipt_ip *ip = par->entryinfo;

	par->match     = m->u.kernel.match;
	par->matchinfo = m->data;

	//检查用户配置的匹配参数
	return xt_check_match(par, m->u.match_size - sizeof(*m),
			      ip->proto, ip->invflags & IPT_INV_PROTO);
}

//查找并设置,校验match
static int
find_check_match(struct xt_entry_match *m, struct xt_mtchk_param *par)
{
	struct xt_match *match;
	int ret;

	//查询对应的扩展字段的match
	match = xt_request_find_match(NFPROTO_IPV4, m->u.user.name,
				      m->u.user.revision);
	if (IS_ERR(match))
		return PTR_ERR(match);
	m->u.kernel.match = match;//设置扩展字段match

	ret = check_match(m, par);
	if (ret)
		goto err;

	return 0;
err:
	module_put(m->u.kernel.match->me);
	return ret;
}

static int check_target(struct ipt_entry *e, struct net *net, const char *name)
{
	struct xt_entry_target *t = ipt_get_target(e);
	struct xt_tgchk_param par = {
		.net       = net,
		.table     = name,
		.entryinfo = e,
		.target    = t->u.kernel.target,
		.targinfo  = t->data,
		.hook_mask = e->comefrom,
		.family    = NFPROTO_IPV4,
	};

	return xt_check_target(&par, t->u.target_size - sizeof(*t),
			       e->ip.proto, e->ip.invflags & IPT_INV_PROTO);
}

static int
find_check_entry(struct ipt_entry *e, struct net *net, const char *name,
		 unsigned int size,
		 struct xt_percpu_counter_alloc_state *alloc_state)
{
	struct xt_entry_target *t;
	struct xt_target *target;
	int ret;
	unsigned int j;
	struct xt_mtchk_param mtpar;
	struct xt_entry_match *ematch;

	//统计的percpu内存申请
	if (!xt_percpu_counter_alloc(alloc_state, &e->counters))
		return -ENOMEM;

	j = 0;
	memset(&mtpar, 0, sizeof(mtpar));
	mtpar.net	= net;
	mtpar.table     = name;
	mtpar.entryinfo = &e->ip;
	mtpar.hook_mask = e->comefrom;
	mtpar.family    = NFPROTO_IPV4;
	//遍历e的所有matchs，为其找到kernel对应的回调（用户态需要通过名称来指定）
	xt_ematch_foreach(ematch, e) {
		ret = find_check_match(ematch, &mtpar);
		if (ret != 0)
			goto cleanup_matches;
		++j;
	}

	//查找并设置target
	t = ipt_get_target(e);
	target = xt_request_find_target(NFPROTO_IPV4, t->u.user.name,
					t->u.user.revision);
	if (IS_ERR(target)) {
		ret = PTR_ERR(target);
		goto cleanup_matches;
	}

	//设置查询到的target,并进行target检查
	t->u.kernel.target = target;

	ret = check_target(e, net, name);
	if (ret)
		goto err;

	return 0;
 err:
	module_put(t->u.kernel.target->me);
 cleanup_matches:
	xt_ematch_foreach(ematch, e) {
		if (j-- == 0)
			break;
		cleanup_match(ematch, net);
	}

	xt_percpu_counter_free(&e->counters);

	return ret;
}

//兜底规则
static bool check_underflow(const struct ipt_entry *e)
{
	const struct xt_entry_target *t;
	unsigned int verdict;

	if (!unconditional(e))
		return false;//如果有匹配条件，则返回false
	t = ipt_get_target_c(e);//取规则对应的target
	if (strcmp(t->u.user.name, XT_STANDARD_TARGET) != 0)
		return false;//target名称不为空，返回false
	verdict = ((struct xt_standard_target *)t)->verdict;
	verdict = -verdict - 1;
	//无条件规则只容许drop或者accept
	return verdict == NF_DROP || verdict == NF_ACCEPT;
}

static int
check_entry_size_and_hooks(struct ipt_entry *e,
			   struct xt_table_info *newinfo,
			   const unsigned char *base,//内存基址
			   const unsigned char *limit,//内存终点
			   const unsigned int *hook_entries,
			   const unsigned int *underflows,
			   unsigned int valid_hooks)
{
	unsigned int h;
	int err;

	//e的有效性检测（1。必须对齐，2。必须在base,limit范围内;3.基next也必须在范围内）
	//最后一个元素的next_offset指向的是limit
	if ((unsigned long)e % __alignof__(struct ipt_entry) != 0 ||
	    (unsigned char *)e + sizeof(struct ipt_entry) >= limit ||
	    (unsigned char *)e + e->next_offset > limit)
		return -EINVAL;

	//next_offset过小
	if (e->next_offset
	    < sizeof(struct ipt_entry) + sizeof(struct xt_entry_target))
		return -EINVAL;

	//掩码必须有效
	if (!ip_checkentry(&e->ip))
		return -EINVAL;

	//内部offset检查（防止数据有误）
	err = xt_check_entry_offsets(e, e->elems, e->target_offset,
				     e->next_offset);
	if (err)
		return err;

	/* Check hooks & underflows */
	//目前NF_INET为５，即“路由前”，“去往本机","转发“，”来自本机", "路由后“
	//检查更新hook点
	for (h = 0; h < NF_INET_NUMHOOKS; h++) {
		if (!(valid_hooks & (1 << h)))
			continue;//跳过不存在的hook
		if ((unsigned char *)e - base == hook_entries[h])
			//如果e时h hook点的首个元素，则记录offset
			newinfo->hook_entry[h] = hook_entries[h];
		if ((unsigned char *)e - base == underflows[h]) {
			if (!check_underflow(e))
				return -EINVAL;//e必须是合法的兜底规则（常见的网络设备中的默认规则）

			//记录兜底规则的offset
			newinfo->underflow[h] = underflows[h];
		}
	}

	/* Clear counters and comefrom */
	//初始化计数
	e->counters = ((struct xt_counters) { 0, 0 });
	e->comefrom = 0;
	return 0;
}

static void
cleanup_entry(struct ipt_entry *e, struct net *net)
{
	struct xt_tgdtor_param par;
	struct xt_entry_target *t;
	struct xt_entry_match *ematch;

	/* Cleanup all matches */
	xt_ematch_foreach(ematch, e)
		cleanup_match(ematch, net);
	t = ipt_get_target(e);

	par.net      = net;
	par.target   = t->u.kernel.target;
	par.targinfo = t->data;
	par.family   = NFPROTO_IPV4;
	if (par.target->destroy != NULL)
		par.target->destroy(&par);
	module_put(par.target->me);
	xt_percpu_counter_free(&e->counters);
}

/* Checks and translates the user-supplied table segment (held in
   newinfo) */
static int
translate_table(struct net *net, struct xt_table_info *newinfo, void *entry0,
		const struct ipt_replace *repl)
{
	struct xt_percpu_counter_alloc_state alloc_state = { 0 };
	struct ipt_entry *iter;
	unsigned int *offsets;
	unsigned int i;
	int ret = 0;

	newinfo->size = repl->size;
	newinfo->number = repl->num_entries;

	/* Init all hooks to impossible value. */
	//初始化offset为不可能的值
	for (i = 0; i < NF_INET_NUMHOOKS; i++) {
		newinfo->hook_entry[i] = 0xFFFFFFFF;
		newinfo->underflow[i] = 0xFFFFFFFF;
	}

	//申请offset数组
	offsets = xt_alloc_entry_offsets(newinfo->number);
	if (!offsets)
		return -ENOMEM;
	i = 0;
	/* Walk through entries, checking offsets. */
	//遍历entry,entry是一个iter结构的数组，数组大小为newinfo->size
	//按next_offset指出下一个iter的位置
	xt_entry_foreach(iter, entry0, newinfo->size) {
		ret = check_entry_size_and_hooks(iter, newinfo, entry0,//entry0数组头
						 entry0 + repl->size,//entry0数组结尾
						 repl->hook_entry,//各hook首规则偏移量
						 repl->underflow,//各hook兜底规则偏移量
						 repl->valid_hooks);
		if (ret != 0)
			goto out_free;
		if (i < repl->num_entries)
			//填充各ipt的offset
			offsets[i] = (void *)iter - entry0;
		++i;
		//如果target的名称为"ERROR"时stacksize加１
		if (strcmp(ipt_get_target(iter)->u.user.name,
		    XT_ERROR_TARGET) == 0)
			++newinfo->stacksize;
	}

	ret = -EINVAL;
	if (i != repl->num_entries)
		goto out_free;

	ret = xt_check_table_hooks(newinfo, repl->valid_hooks);
	if (ret)
		goto out_free;

	//检查发现chains会出现loop情况，报错
	if (!mark_source_chains(newinfo, repl->valid_hooks, entry0, offsets)) {
		ret = -ELOOP;
		goto out_free;
	}
	kvfree(offsets);

	/* Finally, each sanity check must pass */
	//遍历规则表中每个ipt_entry，设置match,target
	i = 0;
	xt_entry_foreach(iter, entry0, newinfo->size) {
		ret = find_check_entry(iter, net, repl->name, repl->size,
				       &alloc_state);
		if (ret != 0)
			break;
		++i;
	}

	//出错，进行错误恢复
	if (ret != 0) {
		xt_entry_foreach(iter, entry0, newinfo->size) {
			if (i-- == 0)
				break;
			cleanup_entry(iter, net);
		}
		return ret;
	}

	return ret;
 out_free:
	kvfree(offsets);
	return ret;
}

//获取计数信息
static void
get_counters(const struct xt_table_info *t,
	     struct xt_counters counters[])
{
	struct ipt_entry *iter;
	unsigned int cpu;
	unsigned int i;

	for_each_possible_cpu(cpu) {
		seqcount_t *s = &per_cpu(xt_recseq, cpu);

		i = 0;
		xt_entry_foreach(iter, t->entries, t->size) {
			struct xt_counters *tmp;
			u64 bcnt, pcnt;
			unsigned int start;

			tmp = xt_get_per_cpu_counter(&iter->counters, cpu);
			do {
				start = read_seqcount_begin(s);
				bcnt = tmp->bcnt;
				pcnt = tmp->pcnt;
			} while (read_seqcount_retry(s, start));

			ADD_COUNTER(counters[i], bcnt, pcnt);
			++i; /* macro does multi eval of i */
			cond_resched();
		}
	}
}

static void get_old_counters(const struct xt_table_info *t,
			     struct xt_counters counters[])
{
	struct ipt_entry *iter;
	unsigned int cpu, i;

	for_each_possible_cpu(cpu) {
		i = 0;
		xt_entry_foreach(iter, t->entries, t->size) {
			const struct xt_counters *tmp;

			tmp = xt_get_per_cpu_counter(&iter->counters, cpu);
			ADD_COUNTER(counters[i], tmp->bcnt, tmp->pcnt);
			++i; /* macro does multi eval of i */
		}

		cond_resched();
	}
}

static struct xt_counters *alloc_counters(const struct xt_table *table)
{
	unsigned int countersize;
	struct xt_counters *counters;
	const struct xt_table_info *private = table->private;

	/* We need atomic snapshot of counters: rest doesn't change
	   (other than comefrom, which userspace doesn't care
	   about). */
	countersize = sizeof(struct xt_counters) * private->number;
	counters = vzalloc(countersize);

	if (counters == NULL)
		return ERR_PTR(-ENOMEM);

	get_counters(private, counters);

	return counters;
}

static int
copy_entries_to_user(unsigned int total_size,
		     const struct xt_table *table,
		     void __user *userptr)
{
	unsigned int off, num;
	const struct ipt_entry *e;
	struct xt_counters *counters;
	const struct xt_table_info *private = table->private;
	int ret = 0;
	const void *loc_cpu_entry;

	counters = alloc_counters(table);
	if (IS_ERR(counters))
		return PTR_ERR(counters);

	loc_cpu_entry = private->entries;

	/* FIXME: use iterator macros --RR */
	/* ... then go back and fix counters and names */
	for (off = 0, num = 0; off < total_size; off += e->next_offset, num++){
		unsigned int i;
		const struct xt_entry_match *m;
		const struct xt_entry_target *t;

		e = loc_cpu_entry + off;
		if (copy_to_user(userptr + off, e, sizeof(*e))) {
			ret = -EFAULT;
			goto free_counters;
		}
		if (copy_to_user(userptr + off
				 + offsetof(struct ipt_entry, counters),
				 &counters[num],
				 sizeof(counters[num])) != 0) {
			ret = -EFAULT;
			goto free_counters;
		}

		for (i = sizeof(struct ipt_entry);
		     i < e->target_offset;
		     i += m->u.match_size) {
			m = (void *)e + i;

			if (xt_match_to_user(m, userptr + off + i)) {
				ret = -EFAULT;
				goto free_counters;
			}
		}

		t = ipt_get_target_c(e);
		if (xt_target_to_user(t, userptr + off + e->target_offset)) {
			ret = -EFAULT;
			goto free_counters;
		}
	}

 free_counters:
	vfree(counters);
	return ret;
}

#ifdef CONFIG_NETFILTER_XTABLES_COMPAT
static void compat_standard_from_user(void *dst, const void *src)
{
	int v = *(compat_int_t *)src;

	if (v > 0)
		v += xt_compat_calc_jump(AF_INET, v);
	memcpy(dst, &v, sizeof(v));
}

static int compat_standard_to_user(void __user *dst, const void *src)
{
	compat_int_t cv = *(int *)src;

	if (cv > 0)
		cv -= xt_compat_calc_jump(AF_INET, cv);
	return copy_to_user(dst, &cv, sizeof(cv)) ? -EFAULT : 0;
}

static int compat_calc_entry(const struct ipt_entry *e,
			     const struct xt_table_info *info,
			     const void *base, struct xt_table_info *newinfo)
{
	const struct xt_entry_match *ematch;
	const struct xt_entry_target *t;
	unsigned int entry_offset;
	int off, i, ret;

	off = sizeof(struct ipt_entry) - sizeof(struct compat_ipt_entry);
	entry_offset = (void *)e - base;
	xt_ematch_foreach(ematch, e)
		off += xt_compat_match_offset(ematch->u.kernel.match);
	t = ipt_get_target_c(e);
	off += xt_compat_target_offset(t->u.kernel.target);
	newinfo->size -= off;
	ret = xt_compat_add_offset(AF_INET, entry_offset, off);
	if (ret)
		return ret;

	for (i = 0; i < NF_INET_NUMHOOKS; i++) {
		if (info->hook_entry[i] &&
		    (e < (struct ipt_entry *)(base + info->hook_entry[i])))
			newinfo->hook_entry[i] -= off;
		if (info->underflow[i] &&
		    (e < (struct ipt_entry *)(base + info->underflow[i])))
			newinfo->underflow[i] -= off;
	}
	return 0;
}

static int compat_table_info(const struct xt_table_info *info,
			     struct xt_table_info *newinfo)
{
	struct ipt_entry *iter;
	const void *loc_cpu_entry;
	int ret;

	if (!newinfo || !info)
		return -EINVAL;

	/* we dont care about newinfo->entries */
	memcpy(newinfo, info, offsetof(struct xt_table_info, entries));
	newinfo->initial_entries = 0;
	loc_cpu_entry = info->entries;
	ret = xt_compat_init_offsets(AF_INET, info->number);
	if (ret)
		return ret;
	xt_entry_foreach(iter, loc_cpu_entry, info->size) {
		ret = compat_calc_entry(iter, info, loc_cpu_entry, newinfo);
		if (ret != 0)
			return ret;
	}
	return 0;
}
#endif

static int get_info(struct net *net, void __user *user, const int *len)
{
	char name[XT_TABLE_MAXNAMELEN];
	struct xt_table *t;
	int ret;

	if (*len != sizeof(struct ipt_getinfo))
		return -EINVAL;

	if (copy_from_user(name, user, sizeof(name)) != 0)
		return -EFAULT;

	name[XT_TABLE_MAXNAMELEN-1] = '\0';
#ifdef CONFIG_NETFILTER_XTABLES_COMPAT
	if (in_compat_syscall())
		xt_compat_lock(AF_INET);
#endif
	t = xt_request_find_table_lock(net, AF_INET, name);
	if (!IS_ERR(t)) {
		struct ipt_getinfo info;
		const struct xt_table_info *private = t->private;
#ifdef CONFIG_NETFILTER_XTABLES_COMPAT
		struct xt_table_info tmp;

		if (in_compat_syscall()) {
			ret = compat_table_info(private, &tmp);
			xt_compat_flush_offsets(AF_INET);
			private = &tmp;
		}
#endif
		memset(&info, 0, sizeof(info));
		info.valid_hooks = t->valid_hooks;
		memcpy(info.hook_entry, private->hook_entry,
		       sizeof(info.hook_entry));
		memcpy(info.underflow, private->underflow,
		       sizeof(info.underflow));
		info.num_entries = private->number;
		info.size = private->size;
		strcpy(info.name, name);

		if (copy_to_user(user, &info, *len) != 0)
			ret = -EFAULT;
		else
			ret = 0;

		xt_table_unlock(t);
		module_put(t->me);
	} else
		ret = PTR_ERR(t);
#ifdef CONFIG_NETFILTER_XTABLES_COMPAT
	if (in_compat_syscall())
		xt_compat_unlock(AF_INET);
#endif
	return ret;
}

static int
get_entries(struct net *net, struct ipt_get_entries __user *uptr,
	    const int *len)
{
	int ret;
	struct ipt_get_entries get;
	struct xt_table *t;

	if (*len < sizeof(get))
		return -EINVAL;
	if (copy_from_user(&get, uptr, sizeof(get)) != 0)
		return -EFAULT;
	if (*len != sizeof(struct ipt_get_entries) + get.size)
		return -EINVAL;
	get.name[sizeof(get.name) - 1] = '\0';

	t = xt_find_table_lock(net, AF_INET, get.name);
	if (!IS_ERR(t)) {
		const struct xt_table_info *private = t->private;
		if (get.size == private->size)
			ret = copy_entries_to_user(private->size,
						   t, uptr->entrytable);
		else
			ret = -EAGAIN;

		module_put(t->me);
		xt_table_unlock(t);
	} else
		ret = PTR_ERR(t);

	return ret;
}

static int
__do_replace(struct net *net, const char *name, unsigned int valid_hooks,
	     struct xt_table_info *newinfo, unsigned int num_counters,
	     void __user *counters_ptr)
{
	int ret;
	struct xt_table *t;
	struct xt_table_info *oldinfo;
	struct xt_counters *counters;
	struct ipt_entry *iter;

	ret = 0;
	counters = xt_counters_alloc(num_counters);
	if (!counters) {
		ret = -ENOMEM;
		goto out;
	}

	t = xt_request_find_table_lock(net, AF_INET, name);
	if (IS_ERR(t)) {
		ret = PTR_ERR(t);
		goto free_newinfo_counters_untrans;
	}

	/* You lied! */
	if (valid_hooks != t->valid_hooks) {
		ret = -EINVAL;
		goto put_module;
	}

	oldinfo = xt_replace_table(t, num_counters, newinfo, &ret);
	if (!oldinfo)
		goto put_module;

	/* Update module usage count based on number of rules */
	if ((oldinfo->number > oldinfo->initial_entries) ||
	    (newinfo->number <= oldinfo->initial_entries))
		module_put(t->me);
	if ((oldinfo->number > oldinfo->initial_entries) &&
	    (newinfo->number <= oldinfo->initial_entries))
		module_put(t->me);

	xt_table_unlock(t);

	get_old_counters(oldinfo, counters);

	/* Decrease module usage counts and free resource */
	xt_entry_foreach(iter, oldinfo->entries, oldinfo->size)
		cleanup_entry(iter, net);

	xt_free_table_info(oldinfo);
	if (copy_to_user(counters_ptr, counters,
			 sizeof(struct xt_counters) * num_counters) != 0) {
		/* Silent error, can't fail, new table is already in place */
		net_warn_ratelimited("iptables: counters copy to user failed while replacing table\n");
	}
	vfree(counters);
	return ret;

 put_module:
	module_put(t->me);
	xt_table_unlock(t);
 free_newinfo_counters_untrans:
	vfree(counters);
 out:
	return ret;
}

//替换规则表
static int
do_replace(struct net *net, sockptr_t arg, unsigned int len)
{
	int ret;
	struct ipt_replace tmp;
	struct xt_table_info *newinfo;
	void *loc_cpu_entry;
	struct ipt_entry *iter;

	//采用user space数据填充tmp
	if (copy_from_sockptr(&tmp, arg, sizeof(tmp)) != 0)
		return -EFAULT;

	/* overflow check */
	if (tmp.num_counters >= INT_MAX / sizeof(struct xt_counters))
		return -ENOMEM;
	if (tmp.num_counters == 0)
		return -EINVAL;

	tmp.name[sizeof(tmp.name)-1] = 0;

	newinfo = xt_alloc_table_info(tmp.size);
	if (!newinfo)
		return -ENOMEM;

	//采用user space数据填充规则表
	loc_cpu_entry = newinfo->entries;
	if (copy_from_sockptr_offset(loc_cpu_entry, arg, sizeof(tmp),
			tmp.size) != 0) {
		ret = -EFAULT;
		goto free_newinfo;
	}

	ret = translate_table(net, newinfo, loc_cpu_entry, &tmp);
	if (ret != 0)
		goto free_newinfo;

	ret = __do_replace(net, tmp.name, tmp.valid_hooks, newinfo,
			   tmp.num_counters, tmp.counters);
	if (ret)
		goto free_newinfo_untrans;
	return 0;

 free_newinfo_untrans:
	xt_entry_foreach(iter, loc_cpu_entry, newinfo->size)
		cleanup_entry(iter, net);
 free_newinfo:
	xt_free_table_info(newinfo);
	return ret;
}

static int
do_add_counters(struct net *net, sockptr_t arg, unsigned int len)
{
	unsigned int i;
	struct xt_counters_info tmp;
	struct xt_counters *paddc;
	struct xt_table *t;
	const struct xt_table_info *private;
	int ret = 0;
	struct ipt_entry *iter;
	unsigned int addend;

	paddc = xt_copy_counters(arg, len, &tmp);
	if (IS_ERR(paddc))
		return PTR_ERR(paddc);

	t = xt_find_table_lock(net, AF_INET, tmp.name);
	if (IS_ERR(t)) {
		ret = PTR_ERR(t);
		goto free;
	}

	local_bh_disable();
	private = t->private;
	if (private->number != tmp.num_counters) {
		ret = -EINVAL;
		goto unlock_up_free;
	}

	i = 0;
	addend = xt_write_recseq_begin();
	xt_entry_foreach(iter, private->entries, private->size) {
		struct xt_counters *tmp;

		tmp = xt_get_this_cpu_counter(&iter->counters);
		ADD_COUNTER(*tmp, paddc[i].bcnt, paddc[i].pcnt);
		++i;
	}
	xt_write_recseq_end(addend);
 unlock_up_free:
	local_bh_enable();
	xt_table_unlock(t);
	module_put(t->me);
 free:
	vfree(paddc);

	return ret;
}

#ifdef CONFIG_NETFILTER_XTABLES_COMPAT
struct compat_ipt_replace {
	char			name[XT_TABLE_MAXNAMELEN];
	u32			valid_hooks;
	u32			num_entries;
	u32			size;
	u32			hook_entry[NF_INET_NUMHOOKS];
	u32			underflow[NF_INET_NUMHOOKS];
	u32			num_counters;
	compat_uptr_t		counters;	/* struct xt_counters * */
	struct compat_ipt_entry	entries[];
};

static int
compat_copy_entry_to_user(struct ipt_entry *e, void __user **dstptr,
			  unsigned int *size, struct xt_counters *counters,
			  unsigned int i)
{
	struct xt_entry_target *t;
	struct compat_ipt_entry __user *ce;
	u_int16_t target_offset, next_offset;
	compat_uint_t origsize;
	const struct xt_entry_match *ematch;
	int ret = 0;

	origsize = *size;
	ce = *dstptr;
	if (copy_to_user(ce, e, sizeof(struct ipt_entry)) != 0 ||
	    copy_to_user(&ce->counters, &counters[i],
	    sizeof(counters[i])) != 0)
		return -EFAULT;

	*dstptr += sizeof(struct compat_ipt_entry);
	*size -= sizeof(struct ipt_entry) - sizeof(struct compat_ipt_entry);

	xt_ematch_foreach(ematch, e) {
		ret = xt_compat_match_to_user(ematch, dstptr, size);
		if (ret != 0)
			return ret;
	}
	target_offset = e->target_offset - (origsize - *size);
	t = ipt_get_target(e);
	ret = xt_compat_target_to_user(t, dstptr, size);
	if (ret)
		return ret;
	next_offset = e->next_offset - (origsize - *size);
	if (put_user(target_offset, &ce->target_offset) != 0 ||
	    put_user(next_offset, &ce->next_offset) != 0)
		return -EFAULT;
	return 0;
}

static int
compat_find_calc_match(struct xt_entry_match *m,
		       const struct ipt_ip *ip,
		       int *size)
{
	struct xt_match *match;

	match = xt_request_find_match(NFPROTO_IPV4, m->u.user.name,
				      m->u.user.revision);
	if (IS_ERR(match))
		return PTR_ERR(match);

	m->u.kernel.match = match;
	*size += xt_compat_match_offset(match);
	return 0;
}

static void compat_release_entry(struct compat_ipt_entry *e)
{
	struct xt_entry_target *t;
	struct xt_entry_match *ematch;

	/* Cleanup all matches */
	xt_ematch_foreach(ematch, e)
		module_put(ematch->u.kernel.match->me);
	t = compat_ipt_get_target(e);
	module_put(t->u.kernel.target->me);
}

static int
check_compat_entry_size_and_hooks(struct compat_ipt_entry *e,
				  struct xt_table_info *newinfo,
				  unsigned int *size,
				  const unsigned char *base,
				  const unsigned char *limit)
{
	struct xt_entry_match *ematch;
	struct xt_entry_target *t;
	struct xt_target *target;
	unsigned int entry_offset;
	unsigned int j;
	int ret, off;

	if ((unsigned long)e % __alignof__(struct compat_ipt_entry) != 0 ||
	    (unsigned char *)e + sizeof(struct compat_ipt_entry) >= limit ||
	    (unsigned char *)e + e->next_offset > limit)
		return -EINVAL;

	if (e->next_offset < sizeof(struct compat_ipt_entry) +
			     sizeof(struct compat_xt_entry_target))
		return -EINVAL;

	if (!ip_checkentry(&e->ip))
		return -EINVAL;

	ret = xt_compat_check_entry_offsets(e, e->elems,
					    e->target_offset, e->next_offset);
	if (ret)
		return ret;

	off = sizeof(struct ipt_entry) - sizeof(struct compat_ipt_entry);
	entry_offset = (void *)e - (void *)base;
	j = 0;
	xt_ematch_foreach(ematch, e) {
		ret = compat_find_calc_match(ematch, &e->ip, &off);
		if (ret != 0)
			goto release_matches;
		++j;
	}

	t = compat_ipt_get_target(e);
	target = xt_request_find_target(NFPROTO_IPV4, t->u.user.name,
					t->u.user.revision);
	if (IS_ERR(target)) {
		ret = PTR_ERR(target);
		goto release_matches;
	}
	t->u.kernel.target = target;

	off += xt_compat_target_offset(target);
	*size += off;
	ret = xt_compat_add_offset(AF_INET, entry_offset, off);
	if (ret)
		goto out;

	return 0;

out:
	module_put(t->u.kernel.target->me);
release_matches:
	xt_ematch_foreach(ematch, e) {
		if (j-- == 0)
			break;
		module_put(ematch->u.kernel.match->me);
	}
	return ret;
}

static void
compat_copy_entry_from_user(struct compat_ipt_entry *e, void **dstptr,
			    unsigned int *size,
			    struct xt_table_info *newinfo, unsigned char *base)
{
	struct xt_entry_target *t;
	struct ipt_entry *de;
	unsigned int origsize;
	int h;
	struct xt_entry_match *ematch;

	origsize = *size;
	de = *dstptr;
	memcpy(de, e, sizeof(struct ipt_entry));
	memcpy(&de->counters, &e->counters, sizeof(e->counters));

	*dstptr += sizeof(struct ipt_entry);
	*size += sizeof(struct ipt_entry) - sizeof(struct compat_ipt_entry);

	xt_ematch_foreach(ematch, e)
		xt_compat_match_from_user(ematch, dstptr, size);

	de->target_offset = e->target_offset - (origsize - *size);
	t = compat_ipt_get_target(e);
	xt_compat_target_from_user(t, dstptr, size);

	de->next_offset = e->next_offset - (origsize - *size);

	for (h = 0; h < NF_INET_NUMHOOKS; h++) {
		if ((unsigned char *)de - base < newinfo->hook_entry[h])
			newinfo->hook_entry[h] -= origsize - *size;
		if ((unsigned char *)de - base < newinfo->underflow[h])
			newinfo->underflow[h] -= origsize - *size;
	}
}

static int
translate_compat_table(struct net *net,
		       struct xt_table_info **pinfo,
		       void **pentry0,
		       const struct compat_ipt_replace *compatr)
{
	unsigned int i, j;
	struct xt_table_info *newinfo, *info;
	void *pos, *entry0, *entry1;
	struct compat_ipt_entry *iter0;
	struct ipt_replace repl;
	unsigned int size;
	int ret;

	info = *pinfo;
	entry0 = *pentry0;
	size = compatr->size;
	info->number = compatr->num_entries;

	j = 0;
	xt_compat_lock(AF_INET);
	ret = xt_compat_init_offsets(AF_INET, compatr->num_entries);
	if (ret)
		goto out_unlock;
	/* Walk through entries, checking offsets. */
	xt_entry_foreach(iter0, entry0, compatr->size) {
		ret = check_compat_entry_size_and_hooks(iter0, info, &size,
							entry0,
							entry0 + compatr->size);
		if (ret != 0)
			goto out_unlock;
		++j;
	}

	ret = -EINVAL;
	if (j != compatr->num_entries)
		goto out_unlock;

	ret = -ENOMEM;
	newinfo = xt_alloc_table_info(size);
	if (!newinfo)
		goto out_unlock;

	memset(newinfo->entries, 0, size);

	newinfo->number = compatr->num_entries;
	for (i = 0; i < NF_INET_NUMHOOKS; i++) {
		newinfo->hook_entry[i] = compatr->hook_entry[i];
		newinfo->underflow[i] = compatr->underflow[i];
	}
	entry1 = newinfo->entries;
	pos = entry1;
	size = compatr->size;
	xt_entry_foreach(iter0, entry0, compatr->size)
		compat_copy_entry_from_user(iter0, &pos, &size,
					    newinfo, entry1);

	/* all module references in entry0 are now gone.
	 * entry1/newinfo contains a 64bit ruleset that looks exactly as
	 * generated by 64bit userspace.
	 *
	 * Call standard translate_table() to validate all hook_entrys,
	 * underflows, check for loops, etc.
	 */
	xt_compat_flush_offsets(AF_INET);
	xt_compat_unlock(AF_INET);

	memcpy(&repl, compatr, sizeof(*compatr));

	for (i = 0; i < NF_INET_NUMHOOKS; i++) {
		repl.hook_entry[i] = newinfo->hook_entry[i];
		repl.underflow[i] = newinfo->underflow[i];
	}

	repl.num_counters = 0;
	repl.counters = NULL;
	repl.size = newinfo->size;
	ret = translate_table(net, newinfo, entry1, &repl);
	if (ret)
		goto free_newinfo;

	*pinfo = newinfo;
	*pentry0 = entry1;
	xt_free_table_info(info);
	return 0;

free_newinfo:
	xt_free_table_info(newinfo);
	return ret;
out_unlock:
	xt_compat_flush_offsets(AF_INET);
	xt_compat_unlock(AF_INET);
	xt_entry_foreach(iter0, entry0, compatr->size) {
		if (j-- == 0)
			break;
		compat_release_entry(iter0);
	}
	return ret;
}

static int
compat_do_replace(struct net *net, sockptr_t arg, unsigned int len)
{
	int ret;
	struct compat_ipt_replace tmp;
	struct xt_table_info *newinfo;
	void *loc_cpu_entry;
	struct ipt_entry *iter;

	if (copy_from_sockptr(&tmp, arg, sizeof(tmp)) != 0)
		return -EFAULT;

	/* overflow check */
	if (tmp.num_counters >= INT_MAX / sizeof(struct xt_counters))
		return -ENOMEM;
	if (tmp.num_counters == 0)
		return -EINVAL;

	tmp.name[sizeof(tmp.name)-1] = 0;

	newinfo = xt_alloc_table_info(tmp.size);
	if (!newinfo)
		return -ENOMEM;

	loc_cpu_entry = newinfo->entries;
	if (copy_from_sockptr_offset(loc_cpu_entry, arg, sizeof(tmp),
			tmp.size) != 0) {
		ret = -EFAULT;
		goto free_newinfo;
	}

	ret = translate_compat_table(net, &newinfo, &loc_cpu_entry, &tmp);
	if (ret != 0)
		goto free_newinfo;

	ret = __do_replace(net, tmp.name, tmp.valid_hooks, newinfo,
			   tmp.num_counters, compat_ptr(tmp.counters));
	if (ret)
		goto free_newinfo_untrans;
	return 0;

 free_newinfo_untrans:
	xt_entry_foreach(iter, loc_cpu_entry, newinfo->size)
		cleanup_entry(iter, net);
 free_newinfo:
	xt_free_table_info(newinfo);
	return ret;
}

struct compat_ipt_get_entries {
	char name[XT_TABLE_MAXNAMELEN];
	compat_uint_t size;
	struct compat_ipt_entry entrytable[];
};

static int
compat_copy_entries_to_user(unsigned int total_size, struct xt_table *table,
			    void __user *userptr)
{
	struct xt_counters *counters;
	const struct xt_table_info *private = table->private;
	void __user *pos;
	unsigned int size;
	int ret = 0;
	unsigned int i = 0;
	struct ipt_entry *iter;

	counters = alloc_counters(table);
	if (IS_ERR(counters))
		return PTR_ERR(counters);

	pos = userptr;
	size = total_size;
	xt_entry_foreach(iter, private->entries, total_size) {
		ret = compat_copy_entry_to_user(iter, &pos,
						&size, counters, i++);
		if (ret != 0)
			break;
	}

	vfree(counters);
	return ret;
}

static int
compat_get_entries(struct net *net, struct compat_ipt_get_entries __user *uptr,
		   int *len)
{
	int ret;
	struct compat_ipt_get_entries get;
	struct xt_table *t;

	if (*len < sizeof(get))
		return -EINVAL;

	if (copy_from_user(&get, uptr, sizeof(get)) != 0)
		return -EFAULT;

	if (*len != sizeof(struct compat_ipt_get_entries) + get.size)
		return -EINVAL;

	get.name[sizeof(get.name) - 1] = '\0';

	xt_compat_lock(AF_INET);
	t = xt_find_table_lock(net, AF_INET, get.name);
	if (!IS_ERR(t)) {
		const struct xt_table_info *private = t->private;
		struct xt_table_info info;
		ret = compat_table_info(private, &info);
		if (!ret && get.size == info.size)
			ret = compat_copy_entries_to_user(private->size,
							  t, uptr->entrytable);
		else if (!ret)
			ret = -EAGAIN;

		xt_compat_flush_offsets(AF_INET);
		module_put(t->me);
		xt_table_unlock(t);
	} else
		ret = PTR_ERR(t);

	xt_compat_unlock(AF_INET);
	return ret;
}
#endif

static int
do_ipt_set_ctl(struct sock *sk, int cmd, sockptr_t arg, unsigned int len)
{
	int ret;

	if (!ns_capable(sock_net(sk)->user_ns, CAP_NET_ADMIN))
		return -EPERM;

	switch (cmd) {
	case IPT_SO_SET_REPLACE:
#ifdef CONFIG_NETFILTER_XTABLES_COMPAT
		if (in_compat_syscall())
			ret = compat_do_replace(sock_net(sk), arg, len);
		else
#endif
			ret = do_replace(sock_net(sk), arg, len);
		break;

	case IPT_SO_SET_ADD_COUNTERS:
		ret = do_add_counters(sock_net(sk), arg, len);
		break;

	default:
		ret = -EINVAL;
	}

	return ret;
}

static int
do_ipt_get_ctl(struct sock *sk, int cmd, void __user *user, int *len)
{
	int ret;

	if (!ns_capable(sock_net(sk)->user_ns, CAP_NET_ADMIN))
		return -EPERM;

	switch (cmd) {
	case IPT_SO_GET_INFO:
		ret = get_info(sock_net(sk), user, len);
		break;

	case IPT_SO_GET_ENTRIES:
#ifdef CONFIG_NETFILTER_XTABLES_COMPAT
		if (in_compat_syscall())
			ret = compat_get_entries(sock_net(sk), user, len);
		else
#endif
			ret = get_entries(sock_net(sk), user, len);
		break;

	case IPT_SO_GET_REVISION_MATCH:
	case IPT_SO_GET_REVISION_TARGET: {
		struct xt_get_revision rev;
		int target;

		if (*len != sizeof(rev)) {
			ret = -EINVAL;
			break;
		}
		if (copy_from_user(&rev, user, sizeof(rev)) != 0) {
			ret = -EFAULT;
			break;
		}
		rev.name[sizeof(rev.name)-1] = 0;

		if (cmd == IPT_SO_GET_REVISION_TARGET)
			target = 1;
		else
			target = 0;

		try_then_request_module(xt_find_revision(AF_INET, rev.name,
							 rev.revision,
							 target, &ret),
					"ipt_%s", rev.name);
		break;
	}

	default:
		ret = -EINVAL;
	}

	return ret;
}

static void __ipt_unregister_table(struct net *net, struct xt_table *table)
{
	struct xt_table_info *private;
	void *loc_cpu_entry;
	struct module *table_owner = table->me;
	struct ipt_entry *iter;

	private = xt_unregister_table(table);

	/* Decrease module usage counts and free resources */
	loc_cpu_entry = private->entries;
	xt_entry_foreach(iter, loc_cpu_entry, private->size)
		cleanup_entry(iter, net);
	if (private->number > private->initial_entries)
		module_put(table_owner);
	xt_free_table_info(private);
}

int ipt_register_table(struct net *net, const struct xt_table *table,
		       const struct ipt_replace *repl,
		       const struct nf_hook_ops *template_ops)
{
	struct nf_hook_ops *ops;
	unsigned int num_ops;
	int ret, i;
	struct xt_table_info *newinfo;
	struct xt_table_info bootstrap = {0};
	void *loc_cpu_entry;
	struct xt_table *new_table;

	newinfo = xt_alloc_table_info(repl->size);
	if (!newinfo)
		return -ENOMEM;

	//填充entries表
	loc_cpu_entry = newinfo->entries;
	memcpy(loc_cpu_entry, repl->entries, repl->size);

	//转换为kernel匹配用的表
	ret = translate_table(net, newinfo, loc_cpu_entry, repl);
	if (ret != 0) {
		xt_free_table_info(newinfo);
		return ret;
	}

	//用new_table替换,完成表注册
	new_table = xt_register_table(net, table, &bootstrap, newinfo);
	if (IS_ERR(new_table)) {
		xt_free_table_info(newinfo);
		return PTR_ERR(new_table);
	}

	/* No template? No need to do anything. This is used by 'nat' table, it registers
	 * with the nat core instead of the netfilter core.
	 */
	if (!template_ops)
		return 0;

	num_ops = hweight32(table->valid_hooks);
	if (num_ops == 0) {
		ret = -EINVAL;
		goto out_free;
	}

	ops = kmemdup(template_ops, sizeof(*ops) * num_ops, GFP_KERNEL);
	if (!ops) {
		ret = -ENOMEM;
		goto out_free;
	}

	for (i = 0; i < num_ops; i++)
		ops[i].priv = new_table;

	new_table->ops = ops;

	ret = nf_register_net_hooks(net, ops, num_ops);
	if (ret != 0)
		goto out_free;

	return ret;

out_free:
	__ipt_unregister_table(net, new_table);
	return ret;
}

void ipt_unregister_table_pre_exit(struct net *net, const char *name)
{
	struct xt_table *table = xt_find_table(net, NFPROTO_IPV4, name);

	if (table)
		nf_unregister_net_hooks(net, table->ops, hweight32(table->valid_hooks));
}

void ipt_unregister_table_exit(struct net *net, const char *name)
{
	struct xt_table *table = xt_find_table(net, NFPROTO_IPV4, name);

	if (table)
		__ipt_unregister_table(net, table);
}

/* Returns 1 if the type and code is matched by the range, 0 otherwise */
static inline bool
icmp_type_code_match(u_int8_t test_type, u_int8_t min_code, u_int8_t max_code,
		     u_int8_t type, u_int8_t code,
		     bool invert)
{
	return ((test_type == 0xFF) ||
		(type == test_type && code >= min_code && code <= max_code))
		^ invert;
}

static bool
icmp_match(const struct sk_buff *skb, struct xt_action_param *par)
{
	const struct icmphdr *ic;
	struct icmphdr _icmph;
	const struct ipt_icmp *icmpinfo = par->matchinfo;

	/* Must not be a fragment. */
	if (par->fragoff != 0)
		return false;

	ic = skb_header_pointer(skb, par->thoff, sizeof(_icmph), &_icmph);
	if (ic == NULL) {
		/* We've been asked to examine this packet, and we
		 * can't.  Hence, no choice but to drop.
		 */
		par->hotdrop = true;
		return false;
	}

	return icmp_type_code_match(icmpinfo->type,
				    icmpinfo->code[0],
				    icmpinfo->code[1],
				    ic->type, ic->code,
				    !!(icmpinfo->invflags&IPT_ICMP_INV));
}

static int icmp_checkentry(const struct xt_mtchk_param *par)
{
	const struct ipt_icmp *icmpinfo = par->matchinfo;

	/* Must specify no unknown invflags */
	return (icmpinfo->invflags & ~IPT_ICMP_INV) ? -EINVAL : 0;
}

static struct xt_target ipt_builtin_tg[] __read_mostly = {
	{
		.name             = XT_STANDARD_TARGET,
		.targetsize       = sizeof(int),
		.family           = NFPROTO_IPV4,
#ifdef CONFIG_NETFILTER_XTABLES_COMPAT
		.compatsize       = sizeof(compat_int_t),
		.compat_from_user = compat_standard_from_user,
		.compat_to_user   = compat_standard_to_user,
#endif
	},
	{
		.name             = XT_ERROR_TARGET,
		.target           = ipt_error,
		.targetsize       = XT_FUNCTION_MAXNAMELEN,
		.family           = NFPROTO_IPV4,
	},
};

static struct nf_sockopt_ops ipt_sockopts = {
	.pf		= PF_INET,
	.set_optmin	= IPT_BASE_CTL,
	.set_optmax	= IPT_SO_SET_MAX+1,
	.set		= do_ipt_set_ctl,
	.get_optmin	= IPT_BASE_CTL,
	.get_optmax	= IPT_SO_GET_MAX+1,
	.get		= do_ipt_get_ctl,
	.owner		= THIS_MODULE,
};

static struct xt_match ipt_builtin_mt[] __read_mostly = {
	{
		.name       = "icmp",
		.match      = icmp_match,
		.matchsize  = sizeof(struct ipt_icmp),
		.checkentry = icmp_checkentry,
		.proto      = IPPROTO_ICMP,
		.family     = NFPROTO_IPV4,
		.me	    = THIS_MODULE,
	},
};

static int __net_init ip_tables_net_init(struct net *net)
{
	return xt_proto_init(net, NFPROTO_IPV4);
}

static void __net_exit ip_tables_net_exit(struct net *net)
{
	xt_proto_fini(net, NFPROTO_IPV4);
}

static struct pernet_operations ip_tables_net_ops = {
	.init = ip_tables_net_init,
	.exit = ip_tables_net_exit,
};

static int __init ip_tables_init(void)
{
	int ret;

	ret = register_pernet_subsys(&ip_tables_net_ops);
	if (ret < 0)
		goto err1;

	/* No one else will be downing sem now, so we won't sleep */
	ret = xt_register_targets(ipt_builtin_tg, ARRAY_SIZE(ipt_builtin_tg));
	if (ret < 0)
		goto err2;
	ret = xt_register_matches(ipt_builtin_mt, ARRAY_SIZE(ipt_builtin_mt));
	if (ret < 0)
		goto err4;

	/* Register setsockopt */
	ret = nf_register_sockopt(&ipt_sockopts);
	if (ret < 0)
		goto err5;

	return 0;

err5:
	xt_unregister_matches(ipt_builtin_mt, ARRAY_SIZE(ipt_builtin_mt));
err4:
	xt_unregister_targets(ipt_builtin_tg, ARRAY_SIZE(ipt_builtin_tg));
err2:
	unregister_pernet_subsys(&ip_tables_net_ops);
err1:
	return ret;
}

static void __exit ip_tables_fini(void)
{
	nf_unregister_sockopt(&ipt_sockopts);

	xt_unregister_matches(ipt_builtin_mt, ARRAY_SIZE(ipt_builtin_mt));
	xt_unregister_targets(ipt_builtin_tg, ARRAY_SIZE(ipt_builtin_tg));
	unregister_pernet_subsys(&ip_tables_net_ops);
}

EXPORT_SYMBOL(ipt_register_table);
EXPORT_SYMBOL(ipt_unregister_table_pre_exit);
EXPORT_SYMBOL(ipt_unregister_table_exit);
EXPORT_SYMBOL(ipt_do_table);
module_init(ip_tables_init);
module_exit(ip_tables_fini);<|MERGE_RESOLUTION|>--- conflicted
+++ resolved
@@ -234,12 +234,8 @@
 	     struct sk_buff *skb,
 	     const struct nf_hook_state *state)
 {
-<<<<<<< HEAD
+	const struct xt_table *table = priv;
 	unsigned int hook = state->hook;//当前执行table的hook点（决定了用哪些规则）
-=======
-	const struct xt_table *table = priv;
-	unsigned int hook = state->hook;
->>>>>>> ce840177
 	static const char nulldevname[IFNAMSIZ] __attribute__((aligned(sizeof(long))));
 	const struct iphdr *ip;
 	/* Initializing verdict to NF_DROP keeps gcc happy. */
