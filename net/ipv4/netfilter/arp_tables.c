--- conflicted
+++ resolved
@@ -179,16 +179,10 @@
 	return (void *)entry + entry->next_offset;
 }
 
-<<<<<<< HEAD
 //arp 表处理
-unsigned int arpt_do_table(struct sk_buff *skb,
-			   const struct nf_hook_state *state,
-			   struct xt_table *table)
-=======
 unsigned int arpt_do_table(void *priv,
 			   struct sk_buff *skb,
 			   const struct nf_hook_state *state)
->>>>>>> ce840177
 {
 	const struct xt_table *table = priv;
 	unsigned int hook = state->hook;
