--- conflicted
+++ resolved
@@ -222,29 +222,14 @@
 	}
 
 	rcu_read_lock_bh();
-<<<<<<< HEAD
-	//确定下一跳，网关或者报文里的目的ip
-	nexthop = (__force u32) rt_nexthop(rt, ip_hdr(skb)->daddr);
-	//查下一跳对应的领居表项
-	neigh = __ipv4_neigh_lookup_noref(dev, nexthop);
-	if (unlikely(!neigh))
-		//查找不到邻居表项，创建领居表项
-		neigh = __neigh_create(&arp_tbl, &nexthop, dev, false);
-=======
 	neigh = ip_neigh_for_gw(rt, skb, &is_v6gw);
->>>>>>> 3ab4436f
 	if (!IS_ERR(neigh)) {
 		int res;
 
 		sock_confirm_neigh(skb, neigh);
-<<<<<<< HEAD
+		/* if crossing protocols, can not use the cached header */
 		//借助目的地址，输出
-		res = neigh_output(neigh, skb);
-
-=======
-		/* if crossing protocols, can not use the cached header */
 		res = neigh_output(neigh, skb, is_v6gw);
->>>>>>> 3ab4436f
 		rcu_read_unlock_bh();
 		return res;
 	}
