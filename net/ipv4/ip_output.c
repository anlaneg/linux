// SPDX-License-Identifier: GPL-2.0-only
/*
 * INET		An implementation of the TCP/IP protocol suite for the LINUX
 *		operating system.  INET is implemented using the  BSD Socket
 *		interface as the means of communication with the user level.
 *
 *		The Internet Protocol (IP) output module.
 *
 * Authors:	Ross Biro
 *		Fred N. van Kempen, <waltje@uWalt.NL.Mugnet.ORG>
 *		Donald Becker, <becker@super.org>
 *		Alan Cox, <Alan.Cox@linux.org>
 *		Richard Underwood
 *		Stefan Becker, <stefanb@yello.ping.de>
 *		Jorge Cwik, <jorge@laser.satlink.net>
 *		Arnt Gulbrandsen, <agulbra@nvg.unit.no>
 *		Hirokazu Takahashi, <taka@valinux.co.jp>
 *
 *	See ip_input.c for original log
 *
 *	Fixes:
 *		Alan Cox	:	Missing nonblock feature in ip_build_xmit.
 *		Mike Kilburn	:	htons() missing in ip_build_xmit.
 *		Bradford Johnson:	Fix faulty handling of some frames when
 *					no route is found.
 *		Alexander Demenshin:	Missing sk/skb free in ip_queue_xmit
 *					(in case if packet not accepted by
 *					output firewall rules)
 *		Mike McLagan	:	Routing by source
 *		Alexey Kuznetsov:	use new route cache
 *		Andi Kleen:		Fix broken PMTU recovery and remove
 *					some redundant tests.
 *	Vitaly E. Lavrov	:	Transparent proxy revived after year coma.
 *		Andi Kleen	: 	Replace ip_reply with ip_send_reply.
 *		Andi Kleen	:	Split fast and slow ip_build_xmit path
 *					for decreased register pressure on x86
 *					and more readability.
 *		Marc Boucher	:	When call_out_firewall returns FW_QUEUE,
 *					silently drop skb instead of failing with -EPERM.
 *		Detlev Wengorz	:	Copy protocol for fragments.
 *		Hirokazu Takahashi:	HW checksumming for outgoing UDP
 *					datagrams.
 *		Hirokazu Takahashi:	sendfile() on UDP works now.
 */

#include <linux/uaccess.h>
#include <linux/module.h>
#include <linux/types.h>
#include <linux/kernel.h>
#include <linux/mm.h>
#include <linux/string.h>
#include <linux/errno.h>
#include <linux/highmem.h>
#include <linux/slab.h>

#include <linux/socket.h>
#include <linux/sockios.h>
#include <linux/in.h>
#include <linux/inet.h>
#include <linux/netdevice.h>
#include <linux/etherdevice.h>
#include <linux/proc_fs.h>
#include <linux/stat.h>
#include <linux/init.h>

#include <net/snmp.h>
#include <net/ip.h>
#include <net/protocol.h>
#include <net/route.h>
#include <net/xfrm.h>
#include <linux/skbuff.h>
#include <net/sock.h>
#include <net/arp.h>
#include <net/icmp.h>
#include <net/checksum.h>
#include <net/gso.h>
#include <net/inetpeer.h>
#include <net/inet_ecn.h>
#include <net/lwtunnel.h>
#include <linux/bpf-cgroup.h>
#include <linux/igmp.h>
#include <linux/netfilter_ipv4.h>
#include <linux/netfilter_bridge.h>
#include <linux/netlink.h>
#include <linux/tcp.h>

static int
ip_fragment(struct net *net, struct sock *sk, struct sk_buff *skb,
	    unsigned int mtu,
	    int (*output)(struct net *, struct sock *, struct sk_buff *));

/* Generate a checksum for an outgoing IP datagram. */
void ip_send_check(struct iphdr *iph)
{
	//更新ip层checksum
	iph->check = 0;
	iph->check = ip_fast_csum((unsigned char *)iph, iph->ihl);
}
EXPORT_SYMBOL(ip_send_check);

//本地报文外出，走local_out钩子点
int __ip_local_out(struct net *net, struct sock *sk, struct sk_buff *skb)
{
	struct iphdr *iph = ip_hdr(skb);

	IP_INC_STATS(net, IPSTATS_MIB_OUTREQUESTS);

	iph_set_totlen(iph, skb->len);
	ip_send_check(iph);

	/* if egress device is enslaved to an L3 master device pass the
	 * skb to its handler for processing
	 */
	skb = l3mdev_ip_out(sk, skb);
	if (unlikely(!skb))
		return 0;

	//指明链路层协议为0x800
	skb->protocol = htons(ETH_P_IP);

	//调用本机out钩子点
	return nf_hook(NFPROTO_IPV4, NF_INET_LOCAL_OUT,
		       net, sk, skb, NULL/*入设备为空*/, skb_dst(skb)->dev,
		       dst_output);
}

//完成local out
int ip_local_out(struct net *net, struct sock *sk, struct sk_buff *skb)
{
	int err;

	err = __ip_local_out(net, sk, skb);
	if (likely(err == 1))
		err = dst_output(net, sk, skb);

	return err;
}
EXPORT_SYMBOL_GPL(ip_local_out);

static inline int ip_select_ttl(const struct inet_sock *inet,
				const struct dst_entry *dst)
{
	int ttl = READ_ONCE(inet->uc_ttl);

	if (ttl < 0)
	    /*用户未指定ttl,*/
		ttl = ip4_dst_hoplimit(dst);
	return ttl;
}

/*
 *		Add an ip header to a skbuff and send it out.
 *
 */
//构造ip报文并发送
int ip_build_and_send_pkt(struct sk_buff *skb, const struct sock *sk,
			  __be32 saddr, __be32 daddr, struct ip_options_rcu *opt,
			  u8 tos)
{
	const struct inet_sock *inet = inet_sk(sk);
	struct rtable *rt = skb_rtable(skb);
	struct net *net = sock_net(sk);
	struct iphdr *iph;

	/* Build the IP header. */
	skb_push(skb, sizeof(struct iphdr) + (opt ? opt->opt.optlen : 0));
	skb_reset_network_header(skb);
	iph = ip_hdr(skb);
	iph->version  = 4;
	iph->ihl      = 5;/*明确ip头长度*/
	iph->tos      = tos;/*来源于socket的tos*/
	iph->ttl      = ip_select_ttl(inet, &rt->dst);
	iph->daddr    = (opt && opt->opt.srr ? opt->opt.faddr : daddr);
	iph->saddr    = saddr;
	iph->protocol = sk->sk_protocol;
	/* Do not bother generating IPID for small packets (eg SYNACK) */
	if (skb->len <= IPV4_MIN_MTU || ip_dont_fragment(sk, &rt->dst)) {
		iph->frag_off = htons(IP_DF);
		iph->id = 0;
	} else {
		iph->frag_off = 0;
		/* TCP packets here are SYNACK with fat IPv4/TCP options.
		 * Avoid using the hashed IP ident generator.
		 */
		if (sk->sk_protocol == IPPROTO_TCP)
			iph->id = (__force __be16)get_random_u16();
		else
			__ip_select_ident(net, iph, 1);
	}

	//如果有选项，则构造ip选项
	if (opt && opt->opt.optlen) {
		iph->ihl += opt->opt.optlen>>2;/*增加选项多出的ipheader长度*/
		ip_options_build(skb, &opt->opt, daddr, rt);
	}

	skb->priority = READ_ONCE(sk->sk_priority);
	if (!skb->mark)
		skb->mark = READ_ONCE(sk->sk_mark);

	/* Send it out. */
	//local向外发送ip报文
	return ip_local_out(net, skb->sk, skb);
}
EXPORT_SYMBOL_GPL(ip_build_and_send_pkt);

static int ip_finish_output2(struct net *net, struct sock *sk, struct sk_buff *skb)
{
	struct dst_entry *dst = skb_dst(skb);
	struct rtable *rt = (struct rtable *)dst;
	struct net_device *dev = dst->dev;
	unsigned int hh_len = LL_RESERVED_SPACE(dev);
	struct neighbour *neigh;
	bool is_v6gw = false;

	//组播，广播报文统计
	if (rt->rt_type == RTN_MULTICAST) {
		IP_UPD_PO_STATS(net, IPSTATS_MIB_OUTMCAST, skb->len);
	} else if (rt->rt_type == RTN_BROADCAST)
		IP_UPD_PO_STATS(net, IPSTATS_MIB_OUTBCAST, skb->len);

	/* OUTOCTETS should be counted after fragment */
	IP_UPD_PO_STATS(net, IPSTATS_MIB_OUT, skb->len);

	if (unlikely(skb_headroom(skb) < hh_len && dev->header_ops)) {
		skb = skb_expand_head(skb, hh_len);
		if (!skb)
			return -ENOMEM;
	}

	if (lwtunnel_xmit_redirect(dst->lwtstate)) {
	    /*轻量级隧道xmit钩子点入口*/
		int res = lwtunnel_xmit(skb);

		if (res != LWTUNNEL_XMIT_CONTINUE)
			return res;
	}

<<<<<<< HEAD
	rcu_read_lock_bh();

	//查询报文对应的neighbour表项
=======
	rcu_read_lock();
>>>>>>> 9d1694dc
	neigh = ip_neigh_for_gw(rt, skb, &is_v6gw);
	if (!IS_ERR(neigh)) {
		int res;

		sock_confirm_neigh(skb, neigh);
		/* if crossing protocols, can not use the cached header */
		//借助目的地址，输出
		res = neigh_output(neigh, skb, is_v6gw);
		rcu_read_unlock();
		return res;
	}
	rcu_read_unlock();

	//获取及创建邻居表项失败，丢包
	net_dbg_ratelimited("%s: No header cache and no neighbour!\n",
			    __func__);
	kfree_skb_reason(skb, SKB_DROP_REASON_NEIGH_CREATEFAIL);
	return PTR_ERR(neigh);
}

static int ip_finish_output_gso(struct net *net, struct sock *sk,
				struct sk_buff *skb, unsigned int mtu)
{
	struct sk_buff *segs, *nskb;
	netdev_features_t features;
	int ret = 0;

	/* common case: seglen is <= mtu
	 */
	if (skb_gso_validate_network_len(skb, mtu))
		/*gso报文长度小于mtu,走普通发送*/
		return ip_finish_output2(net, sk, skb);

	/* Slowpath -  GSO segment length exceeds the egress MTU.
	 *
	 * This can happen in several cases:
	 *  - Forwarding of a TCP GRO skb, when DF flag is not set.
	 *  - Forwarding of an skb that arrived on a virtualization interface
	 *    (virtio-net/vhost/tap) with TSO/GSO size set by other network
	 *    stack.
	 *  - Local GSO skb transmitted on an NETIF_F_TSO tunnel stacked over an
	 *    interface with a smaller MTU.
	 *  - Arriving GRO skb (or GSO skb in a virtualized environment) that is
	 *    bridged to a NETIF_F_TSO tunnel stacked over an interface with an
	 *    insufficient MTU.
	 */
	features = netif_skb_features(skb);
	BUILD_BUG_ON(sizeof(*IPCB(skb)) > SKB_GSO_CB_OFFSET);
	segs = skb_gso_segment(skb, features & ~NETIF_F_GSO_MASK);
	if (IS_ERR_OR_NULL(segs)) {
		kfree_skb(skb);
		return -ENOMEM;
	}

	consume_skb(skb);

	skb_list_walk_safe(segs, segs, nskb) {
		int err;

		skb_mark_not_on_list(segs);
		err = ip_fragment(net, sk, segs, mtu, ip_finish_output2);

		if (err && ret == 0)
			ret = err;
	}

	return ret;
}

//post routing钩子点后，此函数完成报文发送
static int __ip_finish_output(struct net *net, struct sock *sk, struct sk_buff *skb)
{
	unsigned int mtu;

#if defined(CONFIG_NETFILTER) && defined(CONFIG_XFRM)
	/* Policy lookup after SNAT yielded a new policy */
	if (skb_dst(skb)->xfrm) {
		IPCB(skb)->flags |= IPSKB_REROUTED;
		return dst_output(net, sk, skb);
	}
#endif
	mtu = ip_skb_dst_mtu(sk, skb);
	if (skb_is_gso(skb))
	    /*gso分片处理*/
		return ip_finish_output_gso(net, sk, skb, mtu);

	//分片处理
	if (skb->len > mtu || IPCB(skb)->frag_max_size)
		return ip_fragment(net, sk, skb, mtu, ip_finish_output2);

	//普通非分片报文输出
	return ip_finish_output2(net, sk, skb);
}

/*postrouting钩子点后执行此函数*/
static int ip_finish_output(struct net *net, struct sock *sk, struct sk_buff *skb)
{
	int ret;

	ret = BPF_CGROUP_RUN_PROG_INET_EGRESS(sk, skb);
	switch (ret) {
	case NET_XMIT_SUCCESS:
		return __ip_finish_output(net, sk, skb);
	case NET_XMIT_CN:
		return __ip_finish_output(net, sk, skb) ? : ret;
	default:
		kfree_skb_reason(skb, SKB_DROP_REASON_BPF_CGROUP_EGRESS);
		return ret;
	}
}

static int ip_mc_finish_output(struct net *net, struct sock *sk,
			       struct sk_buff *skb)
{
	struct rtable *new_rt;
	bool do_cn = false;
	int ret, err;

	ret = BPF_CGROUP_RUN_PROG_INET_EGRESS(sk, skb);
	switch (ret) {
	case NET_XMIT_CN:
		do_cn = true;
		fallthrough;
	case NET_XMIT_SUCCESS:
		break;
	default:
		kfree_skb_reason(skb, SKB_DROP_REASON_BPF_CGROUP_EGRESS);
		return ret;
	}

	/* Reset rt_iif so that inet_iif() will return skb->skb_iif. Setting
	 * this to non-zero causes ipi_ifindex in in_pktinfo to be overwritten,
	 * see ipv4_pktinfo_prepare().
	 */
	new_rt = rt_dst_clone(net->loopback_dev, skb_rtable(skb));
	if (new_rt) {
		new_rt->rt_iif = 0;
		skb_dst_drop(skb);
		skb_dst_set(skb, &new_rt->dst);
	}

	err = dev_loopback_xmit(net, sk, skb);
	return (do_cn && err) ? ret : err;
}

//组播报文输出回调
int ip_mc_output(struct net *net, struct sock *sk, struct sk_buff *skb)
{
	struct rtable *rt = skb_rtable(skb);
	struct net_device *dev = rt->dst.dev;

	/*
	 *	If the indicated interface is up and running, send the packet.
	 */
	skb->dev = dev;
	skb->protocol = htons(ETH_P_IP);

	/*
	 *	Multicasts are looped back for other local users
	 */

	if (rt->rt_flags&RTCF_MULTICAST) {
		if (sk_mc_loop(sk)
#ifdef CONFIG_IP_MROUTE
		/* Small optimization: do not loopback not local frames,
		   which returned after forwarding; they will be  dropped
		   by ip_mr_input in any case.
		   Note, that local frames are looped back to be delivered
		   to local recipients.

		   This check is duplicated in ip_mr_input at the moment.
		 */
		    &&
		    ((rt->rt_flags & RTCF_LOCAL) ||
		     !(IPCB(skb)->flags & IPSKB_FORWARDED))
#endif
		   ) {
			struct sk_buff *newskb = skb_clone(skb, GFP_ATOMIC);
			if (newskb)
				NF_HOOK(NFPROTO_IPV4, NF_INET_POST_ROUTING,
					net, sk, newskb, NULL, newskb->dev,
					ip_mc_finish_output);
		}

		/* Multicasts with ttl 0 must not go beyond the host */

		if (ip_hdr(skb)->ttl == 0) {
			kfree_skb(skb);
			return 0;
		}
	}

	if (rt->rt_flags&RTCF_BROADCAST) {
		struct sk_buff *newskb = skb_clone(skb, GFP_ATOMIC);
		if (newskb)
			NF_HOOK(NFPROTO_IPV4, NF_INET_POST_ROUTING,
				net, sk, newskb, NULL, newskb->dev,
				ip_mc_finish_output);
	}

	return NF_HOOK_COND(NFPROTO_IPV4, NF_INET_POST_ROUTING,
			    net, sk, skb, NULL, skb->dev,
			    ip_finish_output,
			    !(IPCB(skb)->flags & IPSKB_REROUTED));
}

//非本机报文ipv4输出回调
int ip_output(struct net *net, struct sock *sk, struct sk_buff *skb)
{
	struct net_device *dev = skb_dst(skb)->dev, *indev = skb->dev;

<<<<<<< HEAD
	IP_UPD_PO_STATS(net, IPSTATS_MIB_OUT, skb->len);

	skb->dev = dev;//设置出口设备
=======
	skb->dev = dev;
>>>>>>> 9d1694dc
	skb->protocol = htons(ETH_P_IP);

	//路由后钩子点执行
	return NF_HOOK_COND(NFPROTO_IPV4, NF_INET_POST_ROUTING,
			    net, sk, skb, indev, dev,
			    ip_finish_output/*最终报文发送*/,
			    !(IPCB(skb)->flags & IPSKB_REROUTED));
}
EXPORT_SYMBOL(ip_output);

/*
 * copy saddr and daddr, possibly using 64bit load/stores
 * Equivalent to :
 *   iph->saddr = fl4->saddr;
 *   iph->daddr = fl4->daddr;
 */
static void ip_copy_addrs(struct iphdr *iph, const struct flowi4 *fl4)
{
	BUILD_BUG_ON(offsetof(typeof(*fl4), daddr) !=
		     offsetof(typeof(*fl4), saddr) + sizeof(fl4->saddr));

	iph->saddr = fl4->saddr;
	iph->daddr = fl4->daddr;
}

/* Note: skb->sk can be different from sk, in case of tunnels */
int __ip_queue_xmit(struct sock *sk, struct sk_buff *skb, struct flowi *fl,
		    __u8 tos/*ip报文对应的tos值*/)
{
	struct inet_sock *inet = inet_sk(sk);
	struct net *net = sock_net(sk);
	struct ip_options_rcu *inet_opt;
	struct flowi4 *fl4;
	struct rtable *rt;
	struct iphdr *iph;
	int res;

	/* Skip all of this if the packet is already routed,
	 * f.e. by something like SCTP.
	 */
	rcu_read_lock();
	inet_opt = rcu_dereference(inet->inet_opt);
	fl4 = &fl->u.ip4;
	rt = skb_rtable(skb);
	if (rt)
	    /*报文中如已有rtable,则跳过此处理*/
		goto packet_routed;

	/* Make sure we can route this packet. */
	rt = (struct rtable *)__sk_dst_check(sk, 0);
	if (!rt) {
	    /*rt不存在，执行rt查询*/
		__be32 daddr;

		/* Use correct destination address if we have options. */
		//确定对端目的ip
		daddr = inet->inet_daddr;
		if (inet_opt && inet_opt->opt.srr)
			daddr = inet_opt->opt.faddr;

		/* If this fails, retransmit mechanism of transport layer will
		 * keep trying until route appears or the connection times
		 * itself out.
		 */
		//查询路由
		rt = ip_route_output_ports(net, fl4, sk,
					   daddr, inet->inet_saddr,
					   inet->inet_dport,
					   inet->inet_sport,
					   sk->sk_protocol,
					   RT_CONN_FLAGS_TOS(sk, tos),
					   sk->sk_bound_dev_if);
		if (IS_ERR(rt))
			goto no_route;//无路由，丢包
		sk_setup_caps(sk, &rt->dst);
	}
	/*在skb中缓存dst_entry*/
	skb_dst_set_noref(skb, &rt->dst);

packet_routed:
	if (inet_opt && inet_opt->opt.is_strictroute && rt->rt_uses_gateway)
		goto no_route;

	/* OK, we know where to send it, allocate and build IP header. */
	//构造ip头，并填充（如有ip选项，则使用ip层选项总长度）
	skb_push(skb, sizeof(struct iphdr) + (inet_opt ? inet_opt->opt.optlen : 0));
	skb_reset_network_header(skb);
	iph = ip_hdr(skb);
	/*填充ip版本，头部长度（初始值），tos*/
	*((__be16 *)iph) = htons((4 << 12) | (5 << 8) | (tos & 0xff));
	if (ip_dont_fragment(sk, &rt->dst) && !skb->ignore_df)
	    /*指明不容许分片*/
		iph->frag_off = htons(IP_DF);
	else
		iph->frag_off = 0;
	/*填充ttl,l4层协议*/
	iph->ttl      = ip_select_ttl(inet, &rt->dst);
	iph->protocol = sk->sk_protocol;
	/*填充src-addr,dst-addr*/
	ip_copy_addrs(iph, fl4);

	/* Transport layer set skb->h.foo itself. */

	//填充ip选项
	if (inet_opt && inet_opt->opt.optlen) {
		iph->ihl += inet_opt->opt.optlen >> 2;
		ip_options_build(skb, &inet_opt->opt, inet->inet_daddr, rt);
	}

	ip_select_ident_segs(net, skb, sk,
			     skb_shinfo(skb)->gso_segs ?: 1);

	/* TODO : should we use skb->sk here instead of sk ? */
	skb->priority = READ_ONCE(sk->sk_priority);
	skb->mark = READ_ONCE(sk->sk_mark);

	//走本机报文出口
	res = ip_local_out(net, sk, skb);
	rcu_read_unlock();
	return res;

no_route:
	rcu_read_unlock();
	IP_INC_STATS(net, IPSTATS_MIB_OUTNOROUTES);
	kfree_skb_reason(skb, SKB_DROP_REASON_IP_OUTNOROUTES);
	return -EHOSTUNREACH;
}
EXPORT_SYMBOL(__ip_queue_xmit);

/*上层协议栈送报文到ip协议栈(处理封ipv4头）*/
int ip_queue_xmit(struct sock *sk, struct sk_buff *skb, struct flowi *fl)
{
	return __ip_queue_xmit(sk, skb, fl, READ_ONCE(inet_sk(sk)->tos));
}
EXPORT_SYMBOL(ip_queue_xmit);

static void ip_copy_metadata(struct sk_buff *to, struct sk_buff *from)
{
	to->pkt_type = from->pkt_type;
	to->priority = from->priority;
	to->protocol = from->protocol;
	to->skb_iif = from->skb_iif;
	skb_dst_drop(to);
	skb_dst_copy(to, from);
	to->dev = from->dev;
	to->mark = from->mark;

	skb_copy_hash(to, from);

#ifdef CONFIG_NET_SCHED
	to->tc_index = from->tc_index;
#endif
	nf_copy(to, from);
	skb_ext_copy(to, from);
#if IS_ENABLED(CONFIG_IP_VS)
	to->ipvs_property = from->ipvs_property;
#endif
	skb_copy_secmark(to, from);
}

static int ip_fragment(struct net *net, struct sock *sk, struct sk_buff *skb,
		       unsigned int mtu,
		       int (*output)(struct net *, struct sock *, struct sk_buff *))
{
	struct iphdr *iph = ip_hdr(skb);

	if ((iph->frag_off & htons(IP_DF)) == 0)
		return ip_do_fragment(net, sk, skb, output);

	if (unlikely(!skb->ignore_df ||
		     (IPCB(skb)->frag_max_size &&
		      IPCB(skb)->frag_max_size > mtu))) {
		IP_INC_STATS(net, IPSTATS_MIB_FRAGFAILS);
		icmp_send(skb, ICMP_DEST_UNREACH, ICMP_FRAG_NEEDED,
			  htonl(mtu));
		kfree_skb(skb);
		return -EMSGSIZE;
	}

	return ip_do_fragment(net, sk, skb, output);
}

void ip_fraglist_init(struct sk_buff *skb, struct iphdr *iph,
		      unsigned int hlen, struct ip_fraglist_iter *iter)
{
	unsigned int first_len = skb_pagelen(skb);

	iter->frag = skb_shinfo(skb)->frag_list;
	skb_frag_list_init(skb);

	iter->offset = 0;
	iter->iph = iph;
	iter->hlen = hlen;

	skb->data_len = first_len - skb_headlen(skb);
	skb->len = first_len;
	iph->tot_len = htons(first_len);
	iph->frag_off = htons(IP_MF);
	ip_send_check(iph);
}
EXPORT_SYMBOL(ip_fraglist_init);

void ip_fraglist_prepare(struct sk_buff *skb, struct ip_fraglist_iter *iter)
{
	unsigned int hlen = iter->hlen;
	struct iphdr *iph = iter->iph;
	struct sk_buff *frag;

	frag = iter->frag;
	frag->ip_summed = CHECKSUM_NONE;
	skb_reset_transport_header(frag);
	__skb_push(frag, hlen);
	skb_reset_network_header(frag);
	memcpy(skb_network_header(frag), iph, hlen);
	iter->iph = ip_hdr(frag);
	iph = iter->iph;
	iph->tot_len = htons(frag->len);
	ip_copy_metadata(frag, skb);
	iter->offset += skb->len - hlen;
	iph->frag_off = htons(iter->offset >> 3);
	if (frag->next)
		iph->frag_off |= htons(IP_MF);
	/* Ready, complete checksum */
	ip_send_check(iph);
}
EXPORT_SYMBOL(ip_fraglist_prepare);

void ip_frag_init(struct sk_buff *skb, unsigned int hlen,
		  unsigned int ll_rs, unsigned int mtu, bool DF,
		  struct ip_frag_state *state)
{
	struct iphdr *iph = ip_hdr(skb);

	state->DF = DF;
	state->hlen = hlen;
	state->ll_rs = ll_rs;
	state->mtu = mtu;

	state->left = skb->len - hlen;	/* Space per frame */
	state->ptr = hlen;		/* Where to start from */

	state->offset = (ntohs(iph->frag_off) & IP_OFFSET) << 3;
	state->not_last_frag = iph->frag_off & htons(IP_MF);
}
EXPORT_SYMBOL(ip_frag_init);

static void ip_frag_ipcb(struct sk_buff *from, struct sk_buff *to,
			 bool first_frag)
{
	/* Copy the flags to each fragment. */
	IPCB(to)->flags = IPCB(from)->flags;

	/* ANK: dirty, but effective trick. Upgrade options only if
	 * the segment to be fragmented was THE FIRST (otherwise,
	 * options are already fixed) and make it ONCE
	 * on the initial skb, so that all the following fragments
	 * will inherit fixed options.
	 */
	if (first_frag)
		ip_options_fragment(from);
}

struct sk_buff *ip_frag_next(struct sk_buff *skb, struct ip_frag_state *state)
{
	unsigned int len = state->left;
	struct sk_buff *skb2;
	struct iphdr *iph;

	/* IF: it doesn't fit, use 'mtu' - the data space left */
	if (len > state->mtu)
		len = state->mtu;
	/* IF: we are not sending up to and including the packet end
	   then align the next start on an eight byte boundary */
	if (len < state->left)	{
		len &= ~7;
	}

	/* Allocate buffer */
	skb2 = alloc_skb(len + state->hlen + state->ll_rs, GFP_ATOMIC);
	if (!skb2)
		return ERR_PTR(-ENOMEM);

	/*
	 *	Set up data on packet
	 */

	ip_copy_metadata(skb2, skb);
	skb_reserve(skb2, state->ll_rs);
	skb_put(skb2, len + state->hlen);
	skb_reset_network_header(skb2);
	skb2->transport_header = skb2->network_header + state->hlen;

	/*
	 *	Charge the memory for the fragment to any owner
	 *	it might possess
	 */

	if (skb->sk)
		skb_set_owner_w(skb2, skb->sk);

	/*
	 *	Copy the packet header into the new buffer.
	 */

	skb_copy_from_linear_data(skb, skb_network_header(skb2), state->hlen);

	/*
	 *	Copy a block of the IP datagram.
	 */
	if (skb_copy_bits(skb, state->ptr, skb_transport_header(skb2), len))
		BUG();
	state->left -= len;

	/*
	 *	Fill in the new header fields.
	 */
	iph = ip_hdr(skb2);
	iph->frag_off = htons((state->offset >> 3));
	if (state->DF)
		iph->frag_off |= htons(IP_DF);

	/*
	 *	Added AC : If we are fragmenting a fragment that's not the
	 *		   last fragment then keep MF on each bit
	 */
	if (state->left > 0 || state->not_last_frag)
		iph->frag_off |= htons(IP_MF);
	state->ptr += len;
	state->offset += len;

	iph->tot_len = htons(len + state->hlen);

	ip_send_check(iph);

	return skb2;
}
EXPORT_SYMBOL(ip_frag_next);

/*
 *	This IP datagram is too large to be sent in one piece.  Break it up into
 *	smaller pieces (each of size equal to IP header plus
 *	a block of the data of the original IP data part) that will yet fit in a
 *	single device frame, and queue such a frame for sending.
 */

int ip_do_fragment(struct net *net, struct sock *sk, struct sk_buff *skb,
		   int (*output/*分片后报文的发送函数*/)(struct net *, struct sock *, struct sk_buff *))
{
	struct iphdr *iph;
	struct sk_buff *skb2;
	bool mono_delivery_time = skb->mono_delivery_time;
	struct rtable *rt = skb_rtable(skb);
	unsigned int mtu, hlen, ll_rs;
	struct ip_fraglist_iter iter;
	ktime_t tstamp = skb->tstamp;
	struct ip_frag_state state;
	int err = 0;

	/* for offloaded checksums cleanup checksum before fragmentation */
	if (skb->ip_summed == CHECKSUM_PARTIAL &&
	    (err = skb_checksum_help(skb)))
		goto fail;

	/*
	 *	Point into the IP datagram header.
	 */

	iph = ip_hdr(skb);

	mtu = ip_skb_dst_mtu(sk, skb);
	if (IPCB(skb)->frag_max_size && IPCB(skb)->frag_max_size < mtu)
		mtu = IPCB(skb)->frag_max_size;

	/*
	 *	Setup starting values.
	 */

	hlen = iph->ihl * 4;
	mtu = mtu - hlen;	/* Size of data space */
	IPCB(skb)->flags |= IPSKB_FRAG_COMPLETE;
	ll_rs = LL_RESERVED_SPACE(rt->dst.dev);

	/* When frag_list is given, use it. First, check its validity:
	 * some transformers could create wrong frag_list or break existing
	 * one, it is not prohibited. In this case fall back to copying.
	 *
	 * LATER: this step can be merged to real generation of fragments,
	 * we can switch to copy when see the first bad fragment.
	 */
	if (skb_has_frag_list(skb)) {
		struct sk_buff *frag, *frag2;
		unsigned int first_len = skb_pagelen(skb);

		if (first_len - hlen > mtu ||
		    ((first_len - hlen) & 7) ||
		    ip_is_fragment(iph) ||
		    skb_cloned(skb) ||
		    skb_headroom(skb) < ll_rs)
			goto slow_path;

		skb_walk_frags(skb, frag) {
			/* Correct geometry. */
			if (frag->len > mtu ||
			    ((frag->len & 7) && frag->next) ||
			    skb_headroom(frag) < hlen + ll_rs)
				goto slow_path_clean;

			/* Partially cloned skb? */
			if (skb_shared(frag))
				goto slow_path_clean;

			BUG_ON(frag->sk);
			if (skb->sk) {
				frag->sk = skb->sk;
				frag->destructor = sock_wfree;
			}
			skb->truesize -= frag->truesize;
		}

		/* Everything is OK. Generate! */
		ip_fraglist_init(skb, iph, hlen, &iter);

		for (;;) {
			/* Prepare header of the next frame,
			 * before previous one went down. */
			if (iter.frag) {
				bool first_frag = (iter.offset == 0);

				IPCB(iter.frag)->flags = IPCB(skb)->flags;
				ip_fraglist_prepare(skb, &iter);
				if (first_frag && IPCB(skb)->opt.optlen) {
					/* ipcb->opt is not populated for frags
					 * coming from __ip_make_skb(),
					 * ip_options_fragment() needs optlen
					 */
					IPCB(iter.frag)->opt.optlen =
						IPCB(skb)->opt.optlen;
					ip_options_fragment(iter.frag);
					ip_send_check(iter.iph);
				}
			}

			skb_set_delivery_time(skb, tstamp, mono_delivery_time);
			//针对分片后的报文，采用output完成报文发送
			err = output(net, sk, skb);

			if (!err)
				IP_INC_STATS(net, IPSTATS_MIB_FRAGCREATES);
			if (err || !iter.frag)
				break;

			skb = ip_fraglist_next(&iter);
		}

		if (err == 0) {
			IP_INC_STATS(net, IPSTATS_MIB_FRAGOKS);
			return 0;
		}

		kfree_skb_list(iter.frag);

		IP_INC_STATS(net, IPSTATS_MIB_FRAGFAILS);
		return err;

slow_path_clean:
		skb_walk_frags(skb, frag2) {
			if (frag2 == frag)
				break;
			frag2->sk = NULL;
			frag2->destructor = NULL;
			skb->truesize += frag2->truesize;
		}
	}

slow_path:
	/*
	 *	Fragment the datagram.
	 */

	ip_frag_init(skb, hlen, ll_rs, mtu, IPCB(skb)->flags & IPSKB_FRAG_PMTU,
		     &state);

	/*
	 *	Keep copying data until we run out.
	 */

	while (state.left > 0) {
		bool first_frag = (state.offset == 0);

		skb2 = ip_frag_next(skb, &state);
		if (IS_ERR(skb2)) {
			err = PTR_ERR(skb2);
			goto fail;
		}
		ip_frag_ipcb(skb, skb2, first_frag);

		/*
		 *	Put this fragment into the sending queue.
		 */
		skb_set_delivery_time(skb2, tstamp, mono_delivery_time);
		err = output(net, sk, skb2);
		if (err)
			goto fail;

		IP_INC_STATS(net, IPSTATS_MIB_FRAGCREATES);
	}
	consume_skb(skb);
	IP_INC_STATS(net, IPSTATS_MIB_FRAGOKS);
	return err;

fail:
	kfree_skb(skb);
	IP_INC_STATS(net, IPSTATS_MIB_FRAGFAILS);
	return err;
}
EXPORT_SYMBOL(ip_do_fragment);

int
ip_generic_getfrag(void *from, char *to, int offset, int len, int odd, struct sk_buff *skb)
{
	struct msghdr *msg = from;

	if (skb->ip_summed == CHECKSUM_PARTIAL) {
		if (!copy_from_iter_full(to, len, &msg->msg_iter))
			return -EFAULT;
	} else {
		__wsum csum = 0;
		if (!csum_and_copy_from_iter_full(to, len, &csum, &msg->msg_iter))
			return -EFAULT;
		skb->csum = csum_block_add(skb->csum, csum, odd);
	}
	return 0;
}
EXPORT_SYMBOL(ip_generic_getfrag);

static int __ip_append_data(struct sock *sk,
			    struct flowi4 *fl4,
			    struct sk_buff_head *queue,
			    struct inet_cork *cork,
			    struct page_frag *pfrag,
			    int getfrag(void *from, char *to, int offset,
					int len, int odd, struct sk_buff *skb),
			    void *from, int length, int transhdrlen,
			    unsigned int flags)
{
	struct inet_sock *inet = inet_sk(sk);
	struct ubuf_info *uarg = NULL;
	struct sk_buff *skb;
	struct ip_options *opt = cork->opt;
	int hh_len;
	int exthdrlen;
	int mtu;
	int copy;
	int err;
	int offset = 0;
	bool zc = false;
	unsigned int maxfraglen, fragheaderlen, maxnonfragsize;
	int csummode = CHECKSUM_NONE;
	struct rtable *rt = (struct rtable *)cork->dst;
	unsigned int wmem_alloc_delta = 0;
	bool paged, extra_uref = false;
	u32 tskey = 0;

	skb = skb_peek_tail(queue);

	exthdrlen = !skb ? rt->dst.header_len : 0;
	mtu = cork->gso_size ? IP_MAX_MTU : cork->fragsize;
	paged = !!cork->gso_size;

	if (cork->tx_flags & SKBTX_ANY_TSTAMP &&
	    READ_ONCE(sk->sk_tsflags) & SOF_TIMESTAMPING_OPT_ID)
		tskey = atomic_inc_return(&sk->sk_tskey) - 1;

	hh_len = LL_RESERVED_SPACE(rt->dst.dev);

	/*ip分片头长度+ip选项头*/
	fragheaderlen = sizeof(struct iphdr) + (opt ? opt->optlen : 0);
	/*分片报文的最大大小*/
	maxfraglen = ((mtu - fragheaderlen) & ~7) + fragheaderlen;
	/*非分片报文的最大大小*/
	maxnonfragsize = ip_sk_ignore_df(sk) ? IP_MAX_MTU : mtu;

	if (cork->length + length > maxnonfragsize - fragheaderlen) {
		ip_local_error(sk, EMSGSIZE, fl4->daddr, inet->inet_dport,
			       mtu - (opt ? opt->optlen : 0));
		return -EMSGSIZE;
	}

	/*
	 * transhdrlen > 0 means that this is the first fragment and we wish
	 * it won't be fragmented in the future.
	 */
	if (transhdrlen &&
	    length + fragheaderlen <= mtu &&
	    rt->dst.dev->features & (NETIF_F_HW_CSUM | NETIF_F_IP_CSUM) &&
	    (!(flags & MSG_MORE) || cork->gso_size) &&
	    (!exthdrlen || (rt->dst.dev->features & NETIF_F_HW_ESP_TX_CSUM)))
		csummode = CHECKSUM_PARTIAL;

	if ((flags & MSG_ZEROCOPY) && length) {
		struct msghdr *msg = from;

		if (getfrag == ip_generic_getfrag && msg->msg_ubuf) {
			if (skb_zcopy(skb) && msg->msg_ubuf != skb_zcopy(skb))
				return -EINVAL;

			/* Leave uarg NULL if can't zerocopy, callers should
			 * be able to handle it.
			 */
			if ((rt->dst.dev->features & NETIF_F_SG) &&
			    csummode == CHECKSUM_PARTIAL) {
				paged = true;
				zc = true;
				uarg = msg->msg_ubuf;
			}
		} else if (sock_flag(sk, SOCK_ZEROCOPY)) {
			uarg = msg_zerocopy_realloc(sk, length, skb_zcopy(skb));
			if (!uarg)
				return -ENOBUFS;
			extra_uref = !skb_zcopy(skb);	/* only ref on new uarg */
			if (rt->dst.dev->features & NETIF_F_SG &&
			    csummode == CHECKSUM_PARTIAL) {
				paged = true;
				zc = true;
			} else {
				uarg_to_msgzc(uarg)->zerocopy = 0;
				skb_zcopy_set(skb, uarg, &extra_uref);
			}
		}
	} else if ((flags & MSG_SPLICE_PAGES) && length) {
		if (inet_test_bit(HDRINCL, sk))
			return -EPERM;
		if (rt->dst.dev->features & NETIF_F_SG &&
		    getfrag == ip_generic_getfrag)
			/* We need an empty buffer to attach stuff to */
			paged = true;
		else
			flags &= ~MSG_SPLICE_PAGES;
	}

	cork->length += length;

	/* So, what's going on in the loop below?
	 *
	 * We use calculated fragment length to generate chained skb,
	 * each of segments is IP fragment ready for sending to network after
	 * adding appropriate IP header.
	 */

	if (!skb)
		goto alloc_new_skb;

	/*要发送的数据为length*/
	while (length > 0) {
		/* Check if the remaining data fits into current packet. */
		copy = mtu - skb->len;/*skb中可存放的报文*/
		if (copy < length)
			copy = maxfraglen - skb->len;
		if (copy <= 0) {
			char *data;
			unsigned int datalen;
			unsigned int fraglen;
			unsigned int fraggap;
			unsigned int alloclen, alloc_extra;
			unsigned int pagedlen;
			struct sk_buff *skb_prev;
alloc_new_skb:
			skb_prev = skb;
			if (skb_prev)
				fraggap = skb_prev->len - maxfraglen;
			else
				fraggap = 0;

			/*
			 * If remaining data exceeds the mtu,
			 * we know we need more fragment(s).
			 */
			datalen = length + fraggap;
			if (datalen > mtu - fragheaderlen)
				datalen = maxfraglen - fragheaderlen;
			fraglen = datalen + fragheaderlen;
			pagedlen = 0;

			alloc_extra = hh_len + 15;
			alloc_extra += exthdrlen;

			/* The last fragment gets additional space at tail.
			 * Note, with MSG_MORE we overallocate on fragments,
			 * because we have no idea what fragment will be
			 * the last.
			 */
			if (datalen == length + fraggap)
				alloc_extra += rt->dst.trailer_len;

			if ((flags & MSG_MORE) &&
			    !(rt->dst.dev->features&NETIF_F_SG))
				alloclen = mtu;
			else if (!paged &&
				 (fraglen + alloc_extra < SKB_MAX_ALLOC ||
				  !(rt->dst.dev->features & NETIF_F_SG)))
				alloclen = fraglen;
			else {
				alloclen = fragheaderlen + transhdrlen;
				pagedlen = datalen - transhdrlen;
			}

			alloclen += alloc_extra;

			if (transhdrlen) {
				skb = sock_alloc_send_skb(sk, alloclen,
						(flags & MSG_DONTWAIT), &err);
			} else {
				skb = NULL;
				if (refcount_read(&sk->sk_wmem_alloc) + wmem_alloc_delta <=
				    2 * sk->sk_sndbuf)
					skb = alloc_skb(alloclen,
							sk->sk_allocation);
				if (unlikely(!skb))
					err = -ENOBUFS;
			}
			if (!skb)
				goto error;

			/*
			 *	Fill in the control structures
			 */
			skb->ip_summed = csummode;
			skb->csum = 0;
			skb_reserve(skb, hh_len);

			/*
			 *	Find where to start putting bytes.
			 */
			data = skb_put(skb, fraglen + exthdrlen - pagedlen);
			skb_set_network_header(skb, exthdrlen);
			skb->transport_header = (skb->network_header +
						 fragheaderlen);
			data += fragheaderlen + exthdrlen;

			if (fraggap) {
				skb->csum = skb_copy_and_csum_bits(
					skb_prev, maxfraglen,
					data + transhdrlen, fraggap);
				skb_prev->csum = csum_sub(skb_prev->csum,
							  skb->csum);
				data += fraggap;
				pskb_trim_unique(skb_prev, maxfraglen);
			}

			copy = datalen - transhdrlen - fraggap - pagedlen;
			/* [!] NOTE: copy will be negative if pagedlen>0
			 * because then the equation reduces to -fraggap.
			 */
			if (copy > 0 && getfrag(from, data + transhdrlen, offset, copy, fraggap, skb) < 0) {
				err = -EFAULT;
				kfree_skb(skb);
				goto error;
			} else if (flags & MSG_SPLICE_PAGES) {
				copy = 0;
			}

			offset += copy;
			length -= copy + transhdrlen;
			transhdrlen = 0;
			exthdrlen = 0;
			csummode = CHECKSUM_NONE;

			/* only the initial fragment is time stamped */
			skb_shinfo(skb)->tx_flags = cork->tx_flags;
			cork->tx_flags = 0;
			skb_shinfo(skb)->tskey = tskey;
			tskey = 0;
			skb_zcopy_set(skb, uarg, &extra_uref);

			if ((flags & MSG_CONFIRM) && !skb_prev)
				skb_set_dst_pending_confirm(skb, 1);

			/*
			 * Put the packet on the pending queue.
			 */
			if (!skb->destructor) {
				skb->destructor = sock_wfree;
				skb->sk = sk;
				wmem_alloc_delta += skb->truesize;
			}
			__skb_queue_tail(queue, skb);
			continue;
		}

		if (copy > length)
			copy = length;

		if (!(rt->dst.dev->features&NETIF_F_SG) &&
		    skb_tailroom(skb) >= copy) {
			unsigned int off;

			off = skb->len;
			if (getfrag(from, skb_put(skb, copy),
					offset, copy, off, skb) < 0) {
				__skb_trim(skb, off);
				err = -EFAULT;
				goto error;
			}
		} else if (flags & MSG_SPLICE_PAGES) {
			struct msghdr *msg = from;

			err = -EIO;
			if (WARN_ON_ONCE(copy > msg->msg_iter.count))
				goto error;

			err = skb_splice_from_iter(skb, &msg->msg_iter, copy,
						   sk->sk_allocation);
			if (err < 0)
				goto error;
			copy = err;
			wmem_alloc_delta += copy;
		} else if (!zc) {
			int i = skb_shinfo(skb)->nr_frags;

			err = -ENOMEM;
			if (!sk_page_frag_refill(sk, pfrag))
				goto error;

			skb_zcopy_downgrade_managed(skb);
			if (!skb_can_coalesce(skb, i, pfrag->page,
					      pfrag->offset)) {
				err = -EMSGSIZE;
				if (i == MAX_SKB_FRAGS)
					goto error;

				__skb_fill_page_desc(skb, i, pfrag->page,
						     pfrag->offset, 0);
				skb_shinfo(skb)->nr_frags = ++i;
				get_page(pfrag->page);
			}
			copy = min_t(int, copy, pfrag->size - pfrag->offset);
			if (getfrag(from,
				    page_address(pfrag->page) + pfrag->offset,
				    offset, copy, skb->len, skb) < 0)
				goto error_efault;

			pfrag->offset += copy;
			skb_frag_size_add(&skb_shinfo(skb)->frags[i - 1], copy);
			skb_len_add(skb, copy);
			wmem_alloc_delta += copy;
		} else {
			err = skb_zerocopy_iter_dgram(skb, from, copy);
			if (err < 0)
				goto error;
		}
		offset += copy;
		length -= copy;
	}

	if (wmem_alloc_delta)
		refcount_add(wmem_alloc_delta, &sk->sk_wmem_alloc);
	return 0;

error_efault:
	err = -EFAULT;
error:
	net_zcopy_put_abort(uarg, extra_uref);
	cork->length -= length;
	IP_INC_STATS(sock_net(sk), IPSTATS_MIB_OUTDISCARDS);
	refcount_add(wmem_alloc_delta, &sk->sk_wmem_alloc);
	return err;
}

static int ip_setup_cork(struct sock *sk, struct inet_cork *cork,
			 struct ipcm_cookie *ipc, struct rtable **rtp)
{
	struct ip_options_rcu *opt;
	struct rtable *rt;

	rt = *rtp;
	if (unlikely(!rt))
		return -EFAULT;

	/*
	 * setup for corking.
	 */
	opt = ipc->opt;
	if (opt) {
		if (!cork->opt) {
			cork->opt = kmalloc(sizeof(struct ip_options) + 40,
					    sk->sk_allocation);
			if (unlikely(!cork->opt))
				return -ENOBUFS;
		}
		memcpy(cork->opt, &opt->opt, sizeof(struct ip_options) + opt->opt.optlen);
		cork->flags |= IPCORK_OPT;
		cork->addr = ipc->addr;
	}

	cork->fragsize = ip_sk_use_pmtu(sk) ?
			 dst_mtu(&rt->dst) : READ_ONCE(rt->dst.dev->mtu);

	if (!inetdev_valid_mtu(cork->fragsize))
		return -ENETUNREACH;

	cork->gso_size = ipc->gso_size;

	cork->dst = &rt->dst;
	/* We stole this route, caller should not release it. */
	*rtp = NULL;

	cork->length = 0;
	cork->ttl = ipc->ttl;
	cork->tos = ipc->tos;
	cork->mark = ipc->sockc.mark;
	cork->priority = ipc->priority;
	cork->transmit_time = ipc->sockc.transmit_time;
	cork->tx_flags = 0;
	sock_tx_timestamp(sk, ipc->sockc.tsflags, &cork->tx_flags);

	return 0;
}

/*
 *	ip_append_data() can make one large IP datagram from many pieces of
 *	data.  Each piece will be held on the socket until
 *	ip_push_pending_frames() is called. Each piece can be a page or
 *	non-page data.
 *
 *	Not only UDP, other transport protocols - e.g. raw sockets - can use
 *	this interface potentially.
 *
 *	LATER: length must be adjusted by pad at tail, when it is required.
 */
int ip_append_data(struct sock *sk, struct flowi4 *fl4,
		   int getfrag(void *from, char *to, int offset, int len,
			       int odd, struct sk_buff *skb),
		   void *from, int length, int transhdrlen,
		   struct ipcm_cookie *ipc, struct rtable **rtp,
		   unsigned int flags)
{
	/*如注释言，将多块数据组合成一个大的ip报文，直到ip_push_pending_frames被调用*/
	struct inet_sock *inet = inet_sk(sk);
	int err;

	if (flags&MSG_PROBE)
		return 0;

	if (skb_queue_empty(&sk->sk_write_queue)) {
		err = ip_setup_cork(sk, &inet->cork.base, ipc, rtp);
		if (err)
			return err;
	} else {
		transhdrlen = 0;
	}

	return __ip_append_data(sk, fl4, &sk->sk_write_queue, &inet->cork.base,
				sk_page_frag(sk), getfrag,
				from, length, transhdrlen, flags);
}

<<<<<<< HEAD
ssize_t	ip_append_page(struct sock *sk, struct flowi4 *fl4, struct page *page/*要添加的数据*/,
		       int offset, size_t size/*数据长度*/, int flags)
{
	struct inet_sock *inet = inet_sk(sk);
	struct sk_buff *skb;
	struct rtable *rt;
	struct ip_options *opt = NULL;
	struct inet_cork *cork;
	int hh_len;
	int mtu;
	int len;
	int err;
	unsigned int maxfraglen, fragheaderlen, fraggap, maxnonfragsize;

	if (inet->hdrincl)
		return -EPERM;

	if (flags&MSG_PROBE)
		return 0;

	/*写队列为空，无数据可发，报错*/
	if (skb_queue_empty(&sk->sk_write_queue))
		return -EINVAL;

	cork = &inet->cork.base;
	rt = (struct rtable *)cork->dst;
	if (cork->flags & IPCORK_OPT)
		opt = cork->opt;

	if (!(rt->dst.dev->features & NETIF_F_SG))
		return -EOPNOTSUPP;

	hh_len = LL_RESERVED_SPACE(rt->dst.dev);
	mtu = cork->gso_size ? IP_MAX_MTU : cork->fragsize;

	/*ip及ip选项长度*/
	fragheaderlen = sizeof(struct iphdr) + (opt ? opt->optlen : 0);
	/*IP负载最大长度*/
	maxfraglen = ((mtu - fragheaderlen) & ~7) + fragheaderlen;
	maxnonfragsize = ip_sk_ignore_df(sk) ? 0xFFFF : mtu;

	if (cork->length + size > maxnonfragsize - fragheaderlen) {
		ip_local_error(sk, EMSGSIZE, fl4->daddr, inet->inet_dport,
			       mtu - (opt ? opt->optlen : 0));
		return -EMSGSIZE;
	}

	/*取write_queue的最后一个元素,检查其内部是否还能存一些数据*/
	skb = skb_peek_tail(&sk->sk_write_queue);
	if (!skb)
		return -EINVAL;

	cork->length += size;

	while (size > 0) {
		/* Check if the remaining data fits into current packet. */
		len = mtu - skb->len;
		if (len < size)
			len = maxfraglen - skb->len;

		if (len <= 0) {
			struct sk_buff *skb_prev;
			int alloclen;

			skb_prev = skb;
			fraggap = skb_prev->len - maxfraglen;

			alloclen = fragheaderlen + hh_len + fraggap + 15;
			/*强制申请alloclen长度skb做为写报文buffer*/
			skb = sock_wmalloc(sk, alloclen, 1, sk->sk_allocation);
			if (unlikely(!skb)) {
				err = -ENOBUFS;
				goto error;
			}

			/*
			 *	Fill in the control structures
			 */
			skb->ip_summed = CHECKSUM_NONE;
			skb->csum = 0;
			skb_reserve(skb, hh_len);

			/*
			 *	Find where to start putting bytes.
			 */
			skb_put(skb, fragheaderlen + fraggap);
			skb_reset_network_header(skb);
			skb->transport_header = (skb->network_header +
						 fragheaderlen);
			if (fraggap) {
				skb->csum = skb_copy_and_csum_bits(skb_prev,
								   maxfraglen,
						    skb_transport_header(skb),
								   fraggap);
				skb_prev->csum = csum_sub(skb_prev->csum,
							  skb->csum);
				pskb_trim_unique(skb_prev, maxfraglen);
			}

			/*
			 * Put the packet on the pending queue.
			 */
			__skb_queue_tail(&sk->sk_write_queue, skb);/*将新申请的skb存于结尾,待填充*/
			continue;
		}

		if (len > size)
			len = size;

		/*向skb中存入数据*/
		if (skb_append_pagefrags(skb, page, offset, len)) {
			err = -EMSGSIZE;
			goto error;
		}

		if (skb->ip_summed == CHECKSUM_NONE) {
			__wsum csum;
			csum = csum_page(page, offset, len);
			skb->csum = csum_block_add(skb->csum, csum, skb->len);
		}

		skb_len_add(skb, len);
		/*写buffer申请字长增加*/
		refcount_add(len, &sk->sk_wmem_alloc);
		offset += len;
		size -= len;
	}
	return 0;

error:
	cork->length -= size;
	IP_INC_STATS(sock_net(sk), IPSTATS_MIB_OUTDISCARDS);
	return err;
}

=======
>>>>>>> 9d1694dc
static void ip_cork_release(struct inet_cork *cork)
{
	cork->flags &= ~IPCORK_OPT;
	kfree(cork->opt);
	cork->opt = NULL;
	dst_release(cork->dst);
	cork->dst = NULL;
}

/*
 *	Combined all pending IP fragments on the socket as one IP datagram
 *	and push them out.
 */
struct sk_buff *__ip_make_skb(struct sock *sk,
			      struct flowi4 *fl4,
			      struct sk_buff_head *queue,
			      struct inet_cork *cork)
{
	struct sk_buff *skb, *tmp_skb;
	struct sk_buff **tail_skb;
	struct inet_sock *inet = inet_sk(sk);
	struct net *net = sock_net(sk);
	struct ip_options *opt = NULL;
	struct rtable *rt = (struct rtable *)cork->dst;
	struct iphdr *iph;
	u8 pmtudisc, ttl;
	__be16 df = 0;

	/*自队列出一个skb*/
	skb = __skb_dequeue(queue);
	if (!skb)
		goto out;
	tail_skb = &(skb_shinfo(skb)->frag_list);

	/* move skb->data to ip header from ext header */
	if (skb->data < skb_network_header(skb))
		__skb_pull(skb, skb_network_offset(skb));

	/*将队列中所有tmp_skb移出,串成next链,由skb->frag_list指向*/
	while ((tmp_skb = __skb_dequeue(queue)) != NULL) {
		__skb_pull(tmp_skb, skb_network_header_len(skb));
		*tail_skb = tmp_skb;
		tail_skb = &(tmp_skb->next);
		skb->len += tmp_skb->len;
		skb->data_len += tmp_skb->len;
		skb->truesize += tmp_skb->truesize;
		tmp_skb->destructor = NULL;
		tmp_skb->sk = NULL;
	}

	/* Unless user demanded real pmtu discovery (IP_PMTUDISC_DO), we allow
	 * to fragment the frame generated here. No matter, what transforms
	 * how transforms change size of the packet, it will come out.
	 */
	skb->ignore_df = ip_sk_ignore_df(sk);

	/* DF bit is set when we want to see DF on outgoing frames.
	 * If ignore_df is set too, we still allow to fragment this frame
	 * locally. */
	pmtudisc = READ_ONCE(inet->pmtudisc);
	if (pmtudisc == IP_PMTUDISC_DO ||
	    pmtudisc == IP_PMTUDISC_PROBE ||
	    (skb->len <= dst_mtu(&rt->dst) &&
	     ip_dont_fragment(sk, &rt->dst)))
		df = htons(IP_DF);

	if (cork->flags & IPCORK_OPT)
		opt = cork->opt;

	if (cork->ttl != 0)
		ttl = cork->ttl;
	else if (rt->rt_type == RTN_MULTICAST)
		ttl = READ_ONCE(inet->mc_ttl);
	else
		ttl = ip_select_ttl(inet, &rt->dst);

	/*填充ip header*/
	iph = ip_hdr(skb);
	iph->version = 4;
	iph->ihl = 5;
	iph->tos = (cork->tos != -1) ? cork->tos : READ_ONCE(inet->tos);
	iph->frag_off = df;
	iph->ttl = ttl;
	iph->protocol = sk->sk_protocol;
	ip_copy_addrs(iph, fl4);/*使用fl4的源目的ip*/
	ip_select_ident(net, skb, sk);

	/*构造ip选项*/
	if (opt) {
		iph->ihl += opt->optlen >> 2;
		ip_options_build(skb, opt, cork->addr, rt);
	}

	skb->priority = (cork->tos != -1) ? cork->priority: READ_ONCE(sk->sk_priority);
	skb->mark = cork->mark;
	skb->tstamp = cork->transmit_time;
	/*
	 * Steal rt from cork.dst to avoid a pair of atomic_inc/atomic_dec
	 * on dst refcount
	 */
	cork->dst = NULL;
	skb_dst_set(skb, &rt->dst);

	if (iph->protocol == IPPROTO_ICMP) {
		u8 icmp_type;

		/* For such sockets, transhdrlen is zero when do ip_append_data(),
		 * so icmphdr does not in skb linear region and can not get icmp_type
		 * by icmp_hdr(skb)->type.
		 */
		if (sk->sk_type == SOCK_RAW &&
		    !inet_test_bit(HDRINCL, sk))
			icmp_type = fl4->fl4_icmp_type;
		else
			icmp_type = icmp_hdr(skb)->type;
		icmp_out_count(net, icmp_type);
	}

	ip_cork_release(cork);
out:
	return skb;
}

//走local向外发送skb
int ip_send_skb(struct net *net, struct sk_buff *skb)
{
	int err;

	err = ip_local_out(net, skb->sk, skb);
	if (err) {
		if (err > 0)
			err = net_xmit_errno(err);
		if (err)
			IP_INC_STATS(net, IPSTATS_MIB_OUTDISCARDS);
	}

	return err;
}

/*将sk上未决报文收集整体成大的skb,并完成发送*/
int ip_push_pending_frames(struct sock *sk, struct flowi4 *fl4)
{
	struct sk_buff *skb;

	/*将未决的报文返回为skb*/
	skb = ip_finish_skb(sk, fl4);
	if (!skb)
		return 0;

	/* Netfilter gets whole the not fragmented skb. */
	/*ip层报文发送*/
	return ip_send_skb(sock_net(sk), skb);
}

/*
 *	Throw away all pending data on the socket.
 */
static void __ip_flush_pending_frames(struct sock *sk,
				      struct sk_buff_head *queue,
				      struct inet_cork *cork)
{
	/*丢弃此sock存放在queue中的skb*/
	struct sk_buff *skb;

	while ((skb = __skb_dequeue_tail(queue)) != NULL)
		kfree_skb(skb);

	ip_cork_release(cork);
}

void ip_flush_pending_frames(struct sock *sk)
{
	__ip_flush_pending_frames(sk, &sk->sk_write_queue, &inet_sk(sk)->cork.base);
}

struct sk_buff *ip_make_skb(struct sock *sk,
			    struct flowi4 *fl4,
			    int getfrag(void *from, char *to, int offset,
					int len, int odd, struct sk_buff *skb),
			    void *from, int length, int transhdrlen,
			    struct ipcm_cookie *ipc, struct rtable **rtp,
			    struct inet_cork *cork, unsigned int flags)
{
	struct sk_buff_head queue;
	int err;

	if (flags & MSG_PROBE)
		return NULL;

	__skb_queue_head_init(&queue);

	cork->flags = 0;
	cork->addr = 0;
	cork->opt = NULL;
	err = ip_setup_cork(sk, cork, ipc, rtp);
	if (err)
		return ERR_PTR(err);

	/*申请skb并填充挂接在queue*/
	err = __ip_append_data(sk, fl4, &queue, cork,
			       &current->task_frag, getfrag,
			       from, length, transhdrlen, flags);
	if (err) {
		__ip_flush_pending_frames(sk, &queue, cork);
		return ERR_PTR(err);
	}

	/*将queue上的内容构造成一个skb返回*/
	return __ip_make_skb(sk, fl4, &queue, cork);
}

/*
 *	Fetch data from kernel space and fill in checksum if needed.
 */
static int ip_reply_glue_bits(void *dptr, char *to, int offset,
			      int len, int odd, struct sk_buff *skb)
{
	__wsum csum;

	csum = csum_partial_copy_nocheck(dptr+offset, to, len);
	skb->csum = csum_block_add(skb->csum, csum, odd);
	return 0;
}

/*
 *	Generic function to send a packet as reply to another packet.
 *	Used to send some TCP resets/acks so far.
 */
void ip_send_unicast_reply(struct sock *sk, struct sk_buff *skb,
			   const struct ip_options *sopt,
			   __be32 daddr, __be32 saddr,
			   const struct ip_reply_arg *arg,
			   unsigned int len, u64 transmit_time, u32 txhash)
{
	struct ip_options_data replyopts;
	struct ipcm_cookie ipc;
	struct flowi4 fl4;
	struct rtable *rt = skb_rtable(skb);
	struct net *net = sock_net(sk);
	struct sk_buff *nskb;
	int err;
	int oif;

	if (__ip_options_echo(net, &replyopts.opt.opt, skb, sopt))
		return;

	ipcm_init(&ipc);
	ipc.addr = daddr;
	ipc.sockc.transmit_time = transmit_time;

	if (replyopts.opt.opt.optlen) {
		ipc.opt = &replyopts.opt;

		if (replyopts.opt.opt.srr)
			daddr = replyopts.opt.opt.faddr;
	}

	oif = arg->bound_dev_if;
	if (!oif && netif_index_is_l3_master(net, skb->skb_iif))
		oif = skb->skb_iif;

	flowi4_init_output(&fl4, oif,
			   IP4_REPLY_MARK(net, skb->mark) ?: sk->sk_mark,
			   RT_TOS(arg->tos),
			   RT_SCOPE_UNIVERSE, ip_hdr(skb)->protocol,
			   ip_reply_arg_flowi_flags(arg),
			   daddr, saddr,
			   tcp_hdr(skb)->source, tcp_hdr(skb)->dest,
			   arg->uid);
	security_skb_classify_flow(skb, flowi4_to_flowi_common(&fl4));
	rt = ip_route_output_flow(net, &fl4, sk);
	if (IS_ERR(rt))
		return;

	inet_sk(sk)->tos = arg->tos & ~INET_ECN_MASK;

	sk->sk_protocol = ip_hdr(skb)->protocol;
	sk->sk_bound_dev_if = arg->bound_dev_if;
	sk->sk_sndbuf = READ_ONCE(sysctl_wmem_default);
	ipc.sockc.mark = fl4.flowi4_mark;
	err = ip_append_data(sk, &fl4, ip_reply_glue_bits, arg->iov->iov_base,
			     len, 0, &ipc, &rt, MSG_DONTWAIT);
	if (unlikely(err)) {
		/*丢掉未决报文*/
		ip_flush_pending_frames(sk);
		goto out;
	}

	nskb = skb_peek(&sk->sk_write_queue);
	if (nskb) {
		if (arg->csumoffset >= 0)
			*((__sum16 *)skb_transport_header(nskb) +
			  arg->csumoffset) = csum_fold(csum_add(nskb->csum,
								arg->csum));
		nskb->ip_summed = CHECKSUM_NONE;
		nskb->mono_delivery_time = !!transmit_time;
<<<<<<< HEAD
		/*将未决报文推出*/
=======
		if (txhash)
			skb_set_hash(nskb, txhash, PKT_HASH_TYPE_L4);
>>>>>>> 9d1694dc
		ip_push_pending_frames(sk, &fl4);
	}
out:
	ip_rt_put(rt);
}

void __init ip_init(void)
{
	ip_rt_init();
	inet_initpeers();

#if defined(CONFIG_IP_MULTICAST)
	igmp_mc_init();
#endif
}<|MERGE_RESOLUTION|>--- conflicted
+++ resolved
@@ -236,13 +236,8 @@
 			return res;
 	}
 
-<<<<<<< HEAD
-	rcu_read_lock_bh();
-
+	rcu_read_lock();
 	//查询报文对应的neighbour表项
-=======
-	rcu_read_lock();
->>>>>>> 9d1694dc
 	neigh = ip_neigh_for_gw(rt, skb, &is_v6gw);
 	if (!IS_ERR(neigh)) {
 		int res;
@@ -454,13 +449,7 @@
 {
 	struct net_device *dev = skb_dst(skb)->dev, *indev = skb->dev;
 
-<<<<<<< HEAD
-	IP_UPD_PO_STATS(net, IPSTATS_MIB_OUT, skb->len);
-
 	skb->dev = dev;//设置出口设备
-=======
-	skb->dev = dev;
->>>>>>> 9d1694dc
 	skb->protocol = htons(ETH_P_IP);
 
 	//路由后钩子点执行
@@ -1417,144 +1406,6 @@
 				from, length, transhdrlen, flags);
 }
 
-<<<<<<< HEAD
-ssize_t	ip_append_page(struct sock *sk, struct flowi4 *fl4, struct page *page/*要添加的数据*/,
-		       int offset, size_t size/*数据长度*/, int flags)
-{
-	struct inet_sock *inet = inet_sk(sk);
-	struct sk_buff *skb;
-	struct rtable *rt;
-	struct ip_options *opt = NULL;
-	struct inet_cork *cork;
-	int hh_len;
-	int mtu;
-	int len;
-	int err;
-	unsigned int maxfraglen, fragheaderlen, fraggap, maxnonfragsize;
-
-	if (inet->hdrincl)
-		return -EPERM;
-
-	if (flags&MSG_PROBE)
-		return 0;
-
-	/*写队列为空，无数据可发，报错*/
-	if (skb_queue_empty(&sk->sk_write_queue))
-		return -EINVAL;
-
-	cork = &inet->cork.base;
-	rt = (struct rtable *)cork->dst;
-	if (cork->flags & IPCORK_OPT)
-		opt = cork->opt;
-
-	if (!(rt->dst.dev->features & NETIF_F_SG))
-		return -EOPNOTSUPP;
-
-	hh_len = LL_RESERVED_SPACE(rt->dst.dev);
-	mtu = cork->gso_size ? IP_MAX_MTU : cork->fragsize;
-
-	/*ip及ip选项长度*/
-	fragheaderlen = sizeof(struct iphdr) + (opt ? opt->optlen : 0);
-	/*IP负载最大长度*/
-	maxfraglen = ((mtu - fragheaderlen) & ~7) + fragheaderlen;
-	maxnonfragsize = ip_sk_ignore_df(sk) ? 0xFFFF : mtu;
-
-	if (cork->length + size > maxnonfragsize - fragheaderlen) {
-		ip_local_error(sk, EMSGSIZE, fl4->daddr, inet->inet_dport,
-			       mtu - (opt ? opt->optlen : 0));
-		return -EMSGSIZE;
-	}
-
-	/*取write_queue的最后一个元素,检查其内部是否还能存一些数据*/
-	skb = skb_peek_tail(&sk->sk_write_queue);
-	if (!skb)
-		return -EINVAL;
-
-	cork->length += size;
-
-	while (size > 0) {
-		/* Check if the remaining data fits into current packet. */
-		len = mtu - skb->len;
-		if (len < size)
-			len = maxfraglen - skb->len;
-
-		if (len <= 0) {
-			struct sk_buff *skb_prev;
-			int alloclen;
-
-			skb_prev = skb;
-			fraggap = skb_prev->len - maxfraglen;
-
-			alloclen = fragheaderlen + hh_len + fraggap + 15;
-			/*强制申请alloclen长度skb做为写报文buffer*/
-			skb = sock_wmalloc(sk, alloclen, 1, sk->sk_allocation);
-			if (unlikely(!skb)) {
-				err = -ENOBUFS;
-				goto error;
-			}
-
-			/*
-			 *	Fill in the control structures
-			 */
-			skb->ip_summed = CHECKSUM_NONE;
-			skb->csum = 0;
-			skb_reserve(skb, hh_len);
-
-			/*
-			 *	Find where to start putting bytes.
-			 */
-			skb_put(skb, fragheaderlen + fraggap);
-			skb_reset_network_header(skb);
-			skb->transport_header = (skb->network_header +
-						 fragheaderlen);
-			if (fraggap) {
-				skb->csum = skb_copy_and_csum_bits(skb_prev,
-								   maxfraglen,
-						    skb_transport_header(skb),
-								   fraggap);
-				skb_prev->csum = csum_sub(skb_prev->csum,
-							  skb->csum);
-				pskb_trim_unique(skb_prev, maxfraglen);
-			}
-
-			/*
-			 * Put the packet on the pending queue.
-			 */
-			__skb_queue_tail(&sk->sk_write_queue, skb);/*将新申请的skb存于结尾,待填充*/
-			continue;
-		}
-
-		if (len > size)
-			len = size;
-
-		/*向skb中存入数据*/
-		if (skb_append_pagefrags(skb, page, offset, len)) {
-			err = -EMSGSIZE;
-			goto error;
-		}
-
-		if (skb->ip_summed == CHECKSUM_NONE) {
-			__wsum csum;
-			csum = csum_page(page, offset, len);
-			skb->csum = csum_block_add(skb->csum, csum, skb->len);
-		}
-
-		skb_len_add(skb, len);
-		/*写buffer申请字长增加*/
-		refcount_add(len, &sk->sk_wmem_alloc);
-		offset += len;
-		size -= len;
-	}
-	return 0;
-
-error:
-	cork->length -= size;
-	IP_INC_STATS(sock_net(sk), IPSTATS_MIB_OUTDISCARDS);
-	return err;
-}
-
-=======
->>>>>>> 9d1694dc
 static void ip_cork_release(struct inet_cork *cork)
 {
 	cork->flags &= ~IPCORK_OPT;
@@ -1851,12 +1702,9 @@
 								arg->csum));
 		nskb->ip_summed = CHECKSUM_NONE;
 		nskb->mono_delivery_time = !!transmit_time;
-<<<<<<< HEAD
-		/*将未决报文推出*/
-=======
 		if (txhash)
 			skb_set_hash(nskb, txhash, PKT_HASH_TYPE_L4);
->>>>>>> 9d1694dc
+		/*将未决报文推出*/
 		ip_push_pending_frames(sk, &fl4);
 	}
 out:
