// SPDX-License-Identifier: GPL-2.0-only
/*
 * INET		An implementation of the TCP/IP protocol suite for the LINUX
 *		operating system.  INET is implemented using the  BSD Socket
 *		interface as the means of communication with the user level.
 *
 *		The Internet Protocol (IP) output module.
 *
 * Authors:	Ross Biro
 *		Fred N. van Kempen, <waltje@uWalt.NL.Mugnet.ORG>
 *		Donald Becker, <becker@super.org>
 *		Alan Cox, <Alan.Cox@linux.org>
 *		Richard Underwood
 *		Stefan Becker, <stefanb@yello.ping.de>
 *		Jorge Cwik, <jorge@laser.satlink.net>
 *		Arnt Gulbrandsen, <agulbra@nvg.unit.no>
 *		Hirokazu Takahashi, <taka@valinux.co.jp>
 *
 *	See ip_input.c for original log
 *
 *	Fixes:
 *		Alan Cox	:	Missing nonblock feature in ip_build_xmit.
 *		Mike Kilburn	:	htons() missing in ip_build_xmit.
 *		Bradford Johnson:	Fix faulty handling of some frames when
 *					no route is found.
 *		Alexander Demenshin:	Missing sk/skb free in ip_queue_xmit
 *					(in case if packet not accepted by
 *					output firewall rules)
 *		Mike McLagan	:	Routing by source
 *		Alexey Kuznetsov:	use new route cache
 *		Andi Kleen:		Fix broken PMTU recovery and remove
 *					some redundant tests.
 *	Vitaly E. Lavrov	:	Transparent proxy revived after year coma.
 *		Andi Kleen	: 	Replace ip_reply with ip_send_reply.
 *		Andi Kleen	:	Split fast and slow ip_build_xmit path
 *					for decreased register pressure on x86
 *					and more readibility.
 *		Marc Boucher	:	When call_out_firewall returns FW_QUEUE,
 *					silently drop skb instead of failing with -EPERM.
 *		Detlev Wengorz	:	Copy protocol for fragments.
 *		Hirokazu Takahashi:	HW checksumming for outgoing UDP
 *					datagrams.
 *		Hirokazu Takahashi:	sendfile() on UDP works now.
 */

#include <linux/uaccess.h>
#include <linux/module.h>
#include <linux/types.h>
#include <linux/kernel.h>
#include <linux/mm.h>
#include <linux/string.h>
#include <linux/errno.h>
#include <linux/highmem.h>
#include <linux/slab.h>

#include <linux/socket.h>
#include <linux/sockios.h>
#include <linux/in.h>
#include <linux/inet.h>
#include <linux/netdevice.h>
#include <linux/etherdevice.h>
#include <linux/proc_fs.h>
#include <linux/stat.h>
#include <linux/init.h>

#include <net/snmp.h>
#include <net/ip.h>
#include <net/protocol.h>
#include <net/route.h>
#include <net/xfrm.h>
#include <linux/skbuff.h>
#include <net/sock.h>
#include <net/arp.h>
#include <net/icmp.h>
#include <net/checksum.h>
#include <net/inetpeer.h>
#include <net/lwtunnel.h>
#include <linux/bpf-cgroup.h>
#include <linux/igmp.h>
#include <linux/netfilter_ipv4.h>
#include <linux/netfilter_bridge.h>
#include <linux/netlink.h>
#include <linux/tcp.h>

static int
ip_fragment(struct net *net, struct sock *sk, struct sk_buff *skb,
	    unsigned int mtu,
	    int (*output)(struct net *, struct sock *, struct sk_buff *));

/* Generate a checksum for an outgoing IP datagram. */
void ip_send_check(struct iphdr *iph)
{
	iph->check = 0;
	iph->check = ip_fast_csum((unsigned char *)iph, iph->ihl);
}
EXPORT_SYMBOL(ip_send_check);

//本地报文外出，走local_out钩子点
int __ip_local_out(struct net *net, struct sock *sk, struct sk_buff *skb)
{
	struct iphdr *iph = ip_hdr(skb);

	iph->tot_len = htons(skb->len);
	ip_send_check(iph);

	/* if egress device is enslaved to an L3 master device pass the
	 * skb to its handler for processing
	 */
	skb = l3mdev_ip_out(sk, skb);
	if (unlikely(!skb))
		return 0;

	//指明链路层协议为0x800
	skb->protocol = htons(ETH_P_IP);

	//调用本机out钩子点
	return nf_hook(NFPROTO_IPV4, NF_INET_LOCAL_OUT,
		       net, sk, skb, NULL/*入设备为空*/, skb_dst(skb)->dev,
		       dst_output);
}

//完成local out
int ip_local_out(struct net *net, struct sock *sk, struct sk_buff *skb)
{
	int err;

	err = __ip_local_out(net, sk, skb);
	if (likely(err == 1))
		err = dst_output(net, sk, skb);

	return err;
}
EXPORT_SYMBOL_GPL(ip_local_out);

static inline int ip_select_ttl(struct inet_sock *inet, struct dst_entry *dst)
{
	int ttl = inet->uc_ttl;

	if (ttl < 0)
		ttl = ip4_dst_hoplimit(dst);
	return ttl;
}

/*
 *		Add an ip header to a skbuff and send it out.
 *
 */
int ip_build_and_send_pkt(struct sk_buff *skb, const struct sock *sk,
			  __be32 saddr, __be32 daddr, struct ip_options_rcu *opt)
{
	struct inet_sock *inet = inet_sk(sk);
	struct rtable *rt = skb_rtable(skb);
	struct net *net = sock_net(sk);
	struct iphdr *iph;

	/* Build the IP header. */
	skb_push(skb, sizeof(struct iphdr) + (opt ? opt->opt.optlen : 0));
	skb_reset_network_header(skb);
	iph = ip_hdr(skb);
	iph->version  = 4;
	iph->ihl      = 5;
	iph->tos      = inet->tos;
	iph->ttl      = ip_select_ttl(inet, &rt->dst);
	iph->daddr    = (opt && opt->opt.srr ? opt->opt.faddr : daddr);
	iph->saddr    = saddr;
	iph->protocol = sk->sk_protocol;
	if (ip_dont_fragment(sk, &rt->dst)) {
		iph->frag_off = htons(IP_DF);
		iph->id = 0;
	} else {
		iph->frag_off = 0;
		__ip_select_ident(net, iph, 1);
	}

	if (opt && opt->opt.optlen) {
		iph->ihl += opt->opt.optlen>>2;
		ip_options_build(skb, &opt->opt, daddr, rt, 0);
	}

	skb->priority = sk->sk_priority;
	if (!skb->mark)
		skb->mark = sk->sk_mark;

	/* Send it out. */
	return ip_local_out(net, skb->sk, skb);
}
EXPORT_SYMBOL_GPL(ip_build_and_send_pkt);

static int ip_finish_output2(struct net *net, struct sock *sk, struct sk_buff *skb)
{
	struct dst_entry *dst = skb_dst(skb);
	struct rtable *rt = (struct rtable *)dst;
	struct net_device *dev = dst->dev;
	unsigned int hh_len = LL_RESERVED_SPACE(dev);
	struct neighbour *neigh;
	bool is_v6gw = false;

	if (rt->rt_type == RTN_MULTICAST) {
		IP_UPD_PO_STATS(net, IPSTATS_MIB_OUTMCAST, skb->len);
	} else if (rt->rt_type == RTN_BROADCAST)
		IP_UPD_PO_STATS(net, IPSTATS_MIB_OUTBCAST, skb->len);

	/* Be paranoid, rather than too clever. */
	if (unlikely(skb_headroom(skb) < hh_len && dev->header_ops)) {
		struct sk_buff *skb2;

		skb2 = skb_realloc_headroom(skb, LL_RESERVED_SPACE(dev));
		if (!skb2) {
			kfree_skb(skb);
			return -ENOMEM;
		}
		if (skb->sk)
			skb_set_owner_w(skb2, skb->sk);
		consume_skb(skb);
		skb = skb2;
	}

	if (lwtunnel_xmit_redirect(dst->lwtstate)) {
		int res = lwtunnel_xmit(skb);

		if (res < 0 || res == LWTUNNEL_XMIT_DONE)
			return res;
	}

	rcu_read_lock_bh();
	neigh = ip_neigh_for_gw(rt, skb, &is_v6gw);
	if (!IS_ERR(neigh)) {
		int res;

		sock_confirm_neigh(skb, neigh);
		/* if crossing protocols, can not use the cached header */
		//借助目的地址，输出
		res = neigh_output(neigh, skb, is_v6gw);
		rcu_read_unlock_bh();
		return res;
	}
	rcu_read_unlock_bh();

	net_dbg_ratelimited("%s: No header cache and no neighbour!\n",
			    __func__);
	kfree_skb(skb);
	return -EINVAL;
}

static int ip_finish_output_gso(struct net *net, struct sock *sk,
				struct sk_buff *skb, unsigned int mtu)
{
	netdev_features_t features;
	struct sk_buff *segs;
	int ret = 0;

	/* common case: seglen is <= mtu
	 */
	if (skb_gso_validate_network_len(skb, mtu))
		return ip_finish_output2(net, sk, skb);

	/* Slowpath -  GSO segment length exceeds the egress MTU.
	 *
	 * This can happen in several cases:
	 *  - Forwarding of a TCP GRO skb, when DF flag is not set.
	 *  - Forwarding of an skb that arrived on a virtualization interface
	 *    (virtio-net/vhost/tap) with TSO/GSO size set by other network
	 *    stack.
	 *  - Local GSO skb transmitted on an NETIF_F_TSO tunnel stacked over an
	 *    interface with a smaller MTU.
	 *  - Arriving GRO skb (or GSO skb in a virtualized environment) that is
	 *    bridged to a NETIF_F_TSO tunnel stacked over an interface with an
	 *    insufficent MTU.
	 */
	features = netif_skb_features(skb);
	BUILD_BUG_ON(sizeof(*IPCB(skb)) > SKB_SGO_CB_OFFSET);
	segs = skb_gso_segment(skb, features & ~NETIF_F_GSO_MASK);
	if (IS_ERR_OR_NULL(segs)) {
		kfree_skb(skb);
		return -ENOMEM;
	}

	consume_skb(skb);

	do {
		struct sk_buff *nskb = segs->next;
		int err;

		skb_mark_not_on_list(segs);
		err = ip_fragment(net, sk, segs, mtu, ip_finish_output2);

		if (err && ret == 0)
			ret = err;
		segs = nskb;
	} while (segs);

	return ret;
}

<<<<<<< HEAD
//post routing钩子点后，此函数完成报文发送
static int ip_finish_output(struct net *net, struct sock *sk, struct sk_buff *skb)
=======
static int __ip_finish_output(struct net *net, struct sock *sk, struct sk_buff *skb)
>>>>>>> 5f9e832c
{
	unsigned int mtu;

#if defined(CONFIG_NETFILTER) && defined(CONFIG_XFRM)
	/* Policy lookup after SNAT yielded a new policy */
	if (skb_dst(skb)->xfrm) {
		IPCB(skb)->flags |= IPSKB_REROUTED;
		return dst_output(net, sk, skb);
	}
#endif
	mtu = ip_skb_dst_mtu(sk, skb);
	if (skb_is_gso(skb))
		return ip_finish_output_gso(net, sk, skb, mtu);

	//分片处理
	if (skb->len > mtu || (IPCB(skb)->flags & IPSKB_FRAG_PMTU))
		return ip_fragment(net, sk, skb, mtu, ip_finish_output2);

	//普通非分片报文输出
	return ip_finish_output2(net, sk, skb);
}

static int ip_finish_output(struct net *net, struct sock *sk, struct sk_buff *skb)
{
	int ret;

	ret = BPF_CGROUP_RUN_PROG_INET_EGRESS(sk, skb);
	switch (ret) {
	case NET_XMIT_SUCCESS:
		return __ip_finish_output(net, sk, skb);
	case NET_XMIT_CN:
		return __ip_finish_output(net, sk, skb) ? : ret;
	default:
		kfree_skb(skb);
		return ret;
	}
}

static int ip_mc_finish_output(struct net *net, struct sock *sk,
			       struct sk_buff *skb)
{
	struct rtable *new_rt;
	bool do_cn = false;
	int ret, err;

	ret = BPF_CGROUP_RUN_PROG_INET_EGRESS(sk, skb);
	switch (ret) {
	case NET_XMIT_CN:
		do_cn = true;
		/* fall through */
	case NET_XMIT_SUCCESS:
		break;
	default:
		kfree_skb(skb);
		return ret;
	}

	/* Reset rt_iif so that inet_iif() will return skb->skb_iif. Setting
	 * this to non-zero causes ipi_ifindex in in_pktinfo to be overwritten,
	 * see ipv4_pktinfo_prepare().
	 */
	new_rt = rt_dst_clone(net->loopback_dev, skb_rtable(skb));
	if (new_rt) {
		new_rt->rt_iif = 0;
		skb_dst_drop(skb);
		skb_dst_set(skb, &new_rt->dst);
	}

	err = dev_loopback_xmit(net, sk, skb);
	return (do_cn && err) ? ret : err;
}

//组播报文输出回调
int ip_mc_output(struct net *net, struct sock *sk, struct sk_buff *skb)
{
	struct rtable *rt = skb_rtable(skb);
	struct net_device *dev = rt->dst.dev;

	/*
	 *	If the indicated interface is up and running, send the packet.
	 */
	IP_UPD_PO_STATS(net, IPSTATS_MIB_OUT, skb->len);

	skb->dev = dev;
	skb->protocol = htons(ETH_P_IP);

	/*
	 *	Multicasts are looped back for other local users
	 */

	if (rt->rt_flags&RTCF_MULTICAST) {
		if (sk_mc_loop(sk)
#ifdef CONFIG_IP_MROUTE
		/* Small optimization: do not loopback not local frames,
		   which returned after forwarding; they will be  dropped
		   by ip_mr_input in any case.
		   Note, that local frames are looped back to be delivered
		   to local recipients.

		   This check is duplicated in ip_mr_input at the moment.
		 */
		    &&
		    ((rt->rt_flags & RTCF_LOCAL) ||
		     !(IPCB(skb)->flags & IPSKB_FORWARDED))
#endif
		   ) {
			struct sk_buff *newskb = skb_clone(skb, GFP_ATOMIC);
			if (newskb)
				NF_HOOK(NFPROTO_IPV4, NF_INET_POST_ROUTING,
					net, sk, newskb, NULL, newskb->dev,
					ip_mc_finish_output);
		}

		/* Multicasts with ttl 0 must not go beyond the host */

		if (ip_hdr(skb)->ttl == 0) {
			kfree_skb(skb);
			return 0;
		}
	}

	if (rt->rt_flags&RTCF_BROADCAST) {
		struct sk_buff *newskb = skb_clone(skb, GFP_ATOMIC);
		if (newskb)
			NF_HOOK(NFPROTO_IPV4, NF_INET_POST_ROUTING,
				net, sk, newskb, NULL, newskb->dev,
				ip_mc_finish_output);
	}

	return NF_HOOK_COND(NFPROTO_IPV4, NF_INET_POST_ROUTING,
			    net, sk, skb, NULL, skb->dev,
			    ip_finish_output,
			    !(IPCB(skb)->flags & IPSKB_REROUTED));
}

//非本机报文输出回调
int ip_output(struct net *net, struct sock *sk, struct sk_buff *skb)
{
	struct net_device *dev = skb_dst(skb)->dev;

	IP_UPD_PO_STATS(net, IPSTATS_MIB_OUT, skb->len);

	skb->dev = dev;//设置出口设备
	skb->protocol = htons(ETH_P_IP);

	//路由后钩子点执行
	return NF_HOOK_COND(NFPROTO_IPV4, NF_INET_POST_ROUTING,
			    net, sk, skb, NULL, dev,
			    ip_finish_output/*总终报文发送*/,
			    !(IPCB(skb)->flags & IPSKB_REROUTED));
}

/*
 * copy saddr and daddr, possibly using 64bit load/stores
 * Equivalent to :
 *   iph->saddr = fl4->saddr;
 *   iph->daddr = fl4->daddr;
 */
static void ip_copy_addrs(struct iphdr *iph, const struct flowi4 *fl4)
{
	BUILD_BUG_ON(offsetof(typeof(*fl4), daddr) !=
		     offsetof(typeof(*fl4), saddr) + sizeof(fl4->saddr));
	memcpy(&iph->saddr, &fl4->saddr,
	       sizeof(fl4->saddr) + sizeof(fl4->daddr));
}

/* Note: skb->sk can be different from sk, in case of tunnels */
int __ip_queue_xmit(struct sock *sk, struct sk_buff *skb, struct flowi *fl,
		    __u8 tos)
{
	struct inet_sock *inet = inet_sk(sk);
	struct net *net = sock_net(sk);
	struct ip_options_rcu *inet_opt;
	struct flowi4 *fl4;
	struct rtable *rt;
	struct iphdr *iph;
	int res;

	/* Skip all of this if the packet is already routed,
	 * f.e. by something like SCTP.
	 */
	rcu_read_lock();
	inet_opt = rcu_dereference(inet->inet_opt);
	fl4 = &fl->u.ip4;
	rt = skb_rtable(skb);
	if (rt)
		goto packet_routed;

	/* Make sure we can route this packet. */
	rt = (struct rtable *)__sk_dst_check(sk, 0);
	if (!rt) {
		__be32 daddr;

		/* Use correct destination address if we have options. */
		//确定对端目的ip
		daddr = inet->inet_daddr;
		if (inet_opt && inet_opt->opt.srr)
			daddr = inet_opt->opt.faddr;

		/* If this fails, retransmit mechanism of transport layer will
		 * keep trying until route appears or the connection times
		 * itself out.
		 */
		//查询路由
		rt = ip_route_output_ports(net, fl4, sk,
					   daddr, inet->inet_saddr,
					   inet->inet_dport,
					   inet->inet_sport,
					   sk->sk_protocol,
					   RT_CONN_FLAGS_TOS(sk, tos),
					   sk->sk_bound_dev_if);
		if (IS_ERR(rt))
			goto no_route;//无路由，丢包
		sk_setup_caps(sk, &rt->dst);
	}
	skb_dst_set_noref(skb, &rt->dst);

packet_routed:
	if (inet_opt && inet_opt->opt.is_strictroute && rt->rt_gw_family)
		goto no_route;

	/* OK, we know where to send it, allocate and build IP header. */
	//构造ip头，并填充
	skb_push(skb, sizeof(struct iphdr) + (inet_opt ? inet_opt->opt.optlen : 0));
	skb_reset_network_header(skb);
	iph = ip_hdr(skb);
	*((__be16 *)iph) = htons((4 << 12) | (5 << 8) | (tos & 0xff));
	if (ip_dont_fragment(sk, &rt->dst) && !skb->ignore_df)
		iph->frag_off = htons(IP_DF);
	else
		iph->frag_off = 0;
	iph->ttl      = ip_select_ttl(inet, &rt->dst);
	iph->protocol = sk->sk_protocol;
	ip_copy_addrs(iph, fl4);

	/* Transport layer set skb->h.foo itself. */

	//填充ip选项
	if (inet_opt && inet_opt->opt.optlen) {
		iph->ihl += inet_opt->opt.optlen >> 2;
		ip_options_build(skb, &inet_opt->opt, inet->inet_daddr, rt, 0);
	}

	ip_select_ident_segs(net, skb, sk,
			     skb_shinfo(skb)->gso_segs ?: 1);

	/* TODO : should we use skb->sk here instead of sk ? */
	skb->priority = sk->sk_priority;
	skb->mark = sk->sk_mark;

	//走本机报文出口
	res = ip_local_out(net, sk, skb);
	rcu_read_unlock();
	return res;

no_route:
	rcu_read_unlock();
	IP_INC_STATS(net, IPSTATS_MIB_OUTNOROUTES);
	kfree_skb(skb);
	return -EHOSTUNREACH;
}
EXPORT_SYMBOL(__ip_queue_xmit);

static void ip_copy_metadata(struct sk_buff *to, struct sk_buff *from)
{
	to->pkt_type = from->pkt_type;
	to->priority = from->priority;
	to->protocol = from->protocol;
	to->skb_iif = from->skb_iif;
	skb_dst_drop(to);
	skb_dst_copy(to, from);
	to->dev = from->dev;
	to->mark = from->mark;

	skb_copy_hash(to, from);

#ifdef CONFIG_NET_SCHED
	to->tc_index = from->tc_index;
#endif
	nf_copy(to, from);
	skb_ext_copy(to, from);
#if IS_ENABLED(CONFIG_IP_VS)
	to->ipvs_property = from->ipvs_property;
#endif
	skb_copy_secmark(to, from);
}

static int ip_fragment(struct net *net, struct sock *sk, struct sk_buff *skb,
		       unsigned int mtu,
		       int (*output)(struct net *, struct sock *, struct sk_buff *))
{
	struct iphdr *iph = ip_hdr(skb);

	if ((iph->frag_off & htons(IP_DF)) == 0)
		return ip_do_fragment(net, sk, skb, output);

	if (unlikely(!skb->ignore_df ||
		     (IPCB(skb)->frag_max_size &&
		      IPCB(skb)->frag_max_size > mtu))) {
		IP_INC_STATS(net, IPSTATS_MIB_FRAGFAILS);
		icmp_send(skb, ICMP_DEST_UNREACH, ICMP_FRAG_NEEDED,
			  htonl(mtu));
		kfree_skb(skb);
		return -EMSGSIZE;
	}

	return ip_do_fragment(net, sk, skb, output);
}

void ip_fraglist_init(struct sk_buff *skb, struct iphdr *iph,
		      unsigned int hlen, struct ip_fraglist_iter *iter)
{
	unsigned int first_len = skb_pagelen(skb);

	iter->frag = skb_shinfo(skb)->frag_list;
	skb_frag_list_init(skb);

	iter->offset = 0;
	iter->iph = iph;
	iter->hlen = hlen;

	skb->data_len = first_len - skb_headlen(skb);
	skb->len = first_len;
	iph->tot_len = htons(first_len);
	iph->frag_off = htons(IP_MF);
	ip_send_check(iph);
}
EXPORT_SYMBOL(ip_fraglist_init);

static void ip_fraglist_ipcb_prepare(struct sk_buff *skb,
				     struct ip_fraglist_iter *iter)
{
	struct sk_buff *to = iter->frag;

	/* Copy the flags to each fragment. */
	IPCB(to)->flags = IPCB(skb)->flags;

	if (iter->offset == 0)
		ip_options_fragment(to);
}

void ip_fraglist_prepare(struct sk_buff *skb, struct ip_fraglist_iter *iter)
{
	unsigned int hlen = iter->hlen;
	struct iphdr *iph = iter->iph;
	struct sk_buff *frag;

	frag = iter->frag;
	frag->ip_summed = CHECKSUM_NONE;
	skb_reset_transport_header(frag);
	__skb_push(frag, hlen);
	skb_reset_network_header(frag);
	memcpy(skb_network_header(frag), iph, hlen);
	iter->iph = ip_hdr(frag);
	iph = iter->iph;
	iph->tot_len = htons(frag->len);
	ip_copy_metadata(frag, skb);
	iter->offset += skb->len - hlen;
	iph->frag_off = htons(iter->offset >> 3);
	if (frag->next)
		iph->frag_off |= htons(IP_MF);
	/* Ready, complete checksum */
	ip_send_check(iph);
}
EXPORT_SYMBOL(ip_fraglist_prepare);

void ip_frag_init(struct sk_buff *skb, unsigned int hlen,
		  unsigned int ll_rs, unsigned int mtu,
		  struct ip_frag_state *state)
{
	struct iphdr *iph = ip_hdr(skb);

	state->hlen = hlen;
	state->ll_rs = ll_rs;
	state->mtu = mtu;

	state->left = skb->len - hlen;	/* Space per frame */
	state->ptr = hlen;		/* Where to start from */

	state->offset = (ntohs(iph->frag_off) & IP_OFFSET) << 3;
	state->not_last_frag = iph->frag_off & htons(IP_MF);
}
EXPORT_SYMBOL(ip_frag_init);

static void ip_frag_ipcb(struct sk_buff *from, struct sk_buff *to,
			 bool first_frag, struct ip_frag_state *state)
{
	/* Copy the flags to each fragment. */
	IPCB(to)->flags = IPCB(from)->flags;

	if (IPCB(from)->flags & IPSKB_FRAG_PMTU)
		state->iph->frag_off |= htons(IP_DF);

	/* ANK: dirty, but effective trick. Upgrade options only if
	 * the segment to be fragmented was THE FIRST (otherwise,
	 * options are already fixed) and make it ONCE
	 * on the initial skb, so that all the following fragments
	 * will inherit fixed options.
	 */
	if (first_frag)
		ip_options_fragment(from);
}

struct sk_buff *ip_frag_next(struct sk_buff *skb, struct ip_frag_state *state)
{
	unsigned int len = state->left;
	struct sk_buff *skb2;
	struct iphdr *iph;

	len = state->left;
	/* IF: it doesn't fit, use 'mtu' - the data space left */
	if (len > state->mtu)
		len = state->mtu;
	/* IF: we are not sending up to and including the packet end
	   then align the next start on an eight byte boundary */
	if (len < state->left)	{
		len &= ~7;
	}

	/* Allocate buffer */
	skb2 = alloc_skb(len + state->hlen + state->ll_rs, GFP_ATOMIC);
	if (!skb2)
		return ERR_PTR(-ENOMEM);

	/*
	 *	Set up data on packet
	 */

	ip_copy_metadata(skb2, skb);
	skb_reserve(skb2, state->ll_rs);
	skb_put(skb2, len + state->hlen);
	skb_reset_network_header(skb2);
	skb2->transport_header = skb2->network_header + state->hlen;

	/*
	 *	Charge the memory for the fragment to any owner
	 *	it might possess
	 */

	if (skb->sk)
		skb_set_owner_w(skb2, skb->sk);

	/*
	 *	Copy the packet header into the new buffer.
	 */

	skb_copy_from_linear_data(skb, skb_network_header(skb2), state->hlen);

	/*
	 *	Copy a block of the IP datagram.
	 */
	if (skb_copy_bits(skb, state->ptr, skb_transport_header(skb2), len))
		BUG();
	state->left -= len;

	/*
	 *	Fill in the new header fields.
	 */
	iph = ip_hdr(skb2);
	iph->frag_off = htons((state->offset >> 3));

	/*
	 *	Added AC : If we are fragmenting a fragment that's not the
	 *		   last fragment then keep MF on each bit
	 */
	if (state->left > 0 || state->not_last_frag)
		iph->frag_off |= htons(IP_MF);
	state->ptr += len;
	state->offset += len;

	iph->tot_len = htons(len + state->hlen);

	ip_send_check(iph);

	return skb2;
}
EXPORT_SYMBOL(ip_frag_next);

/*
 *	This IP datagram is too large to be sent in one piece.  Break it up into
 *	smaller pieces (each of size equal to IP header plus
 *	a block of the data of the original IP data part) that will yet fit in a
 *	single device frame, and queue such a frame for sending.
 */

int ip_do_fragment(struct net *net, struct sock *sk, struct sk_buff *skb,
		   int (*output/*分片后报文的发送函数*/)(struct net *, struct sock *, struct sk_buff *))
{
	struct iphdr *iph;
	struct sk_buff *skb2;
	struct rtable *rt = skb_rtable(skb);
	unsigned int mtu, hlen, ll_rs;
	struct ip_fraglist_iter iter;
	struct ip_frag_state state;
	int err = 0;

	/* for offloaded checksums cleanup checksum before fragmentation */
	if (skb->ip_summed == CHECKSUM_PARTIAL &&
	    (err = skb_checksum_help(skb)))
		goto fail;

	/*
	 *	Point into the IP datagram header.
	 */

	iph = ip_hdr(skb);

	mtu = ip_skb_dst_mtu(sk, skb);
	if (IPCB(skb)->frag_max_size && IPCB(skb)->frag_max_size < mtu)
		mtu = IPCB(skb)->frag_max_size;

	/*
	 *	Setup starting values.
	 */

	hlen = iph->ihl * 4;
	mtu = mtu - hlen;	/* Size of data space */
	IPCB(skb)->flags |= IPSKB_FRAG_COMPLETE;
	ll_rs = LL_RESERVED_SPACE(rt->dst.dev);

	/* When frag_list is given, use it. First, check its validity:
	 * some transformers could create wrong frag_list or break existing
	 * one, it is not prohibited. In this case fall back to copying.
	 *
	 * LATER: this step can be merged to real generation of fragments,
	 * we can switch to copy when see the first bad fragment.
	 */
	if (skb_has_frag_list(skb)) {
		struct sk_buff *frag, *frag2;
		unsigned int first_len = skb_pagelen(skb);

		if (first_len - hlen > mtu ||
		    ((first_len - hlen) & 7) ||
		    ip_is_fragment(iph) ||
		    skb_cloned(skb) ||
		    skb_headroom(skb) < ll_rs)
			goto slow_path;

		skb_walk_frags(skb, frag) {
			/* Correct geometry. */
			if (frag->len > mtu ||
			    ((frag->len & 7) && frag->next) ||
			    skb_headroom(frag) < hlen + ll_rs)
				goto slow_path_clean;

			/* Partially cloned skb? */
			if (skb_shared(frag))
				goto slow_path_clean;

			BUG_ON(frag->sk);
			if (skb->sk) {
				frag->sk = skb->sk;
				frag->destructor = sock_wfree;
			}
			skb->truesize -= frag->truesize;
		}

		/* Everything is OK. Generate! */
		ip_fraglist_init(skb, iph, hlen, &iter);

		for (;;) {
			/* Prepare header of the next frame,
			 * before previous one went down. */
			if (iter.frag) {
				ip_fraglist_ipcb_prepare(skb, &iter);
				ip_fraglist_prepare(skb, &iter);
			}

			//针对分片后的报文，采用output完成报文发送
			err = output(net, sk, skb);

			if (!err)
				IP_INC_STATS(net, IPSTATS_MIB_FRAGCREATES);
			if (err || !iter.frag)
				break;

			skb = ip_fraglist_next(&iter);
		}

		if (err == 0) {
			IP_INC_STATS(net, IPSTATS_MIB_FRAGOKS);
			return 0;
		}

		kfree_skb_list(iter.frag);

		IP_INC_STATS(net, IPSTATS_MIB_FRAGFAILS);
		return err;

slow_path_clean:
		skb_walk_frags(skb, frag2) {
			if (frag2 == frag)
				break;
			frag2->sk = NULL;
			frag2->destructor = NULL;
			skb->truesize += frag2->truesize;
		}
	}

slow_path:
	/*
	 *	Fragment the datagram.
	 */

	ip_frag_init(skb, hlen, ll_rs, mtu, &state);

	/*
	 *	Keep copying data until we run out.
	 */

	while (state.left > 0) {
		bool first_frag = (state.offset == 0);

		skb2 = ip_frag_next(skb, &state);
		if (IS_ERR(skb2)) {
			err = PTR_ERR(skb2);
			goto fail;
		}
		ip_frag_ipcb(skb, skb2, first_frag, &state);

		/*
		 *	Put this fragment into the sending queue.
		 */
		err = output(net, sk, skb2);
		if (err)
			goto fail;

		IP_INC_STATS(net, IPSTATS_MIB_FRAGCREATES);
	}
	consume_skb(skb);
	IP_INC_STATS(net, IPSTATS_MIB_FRAGOKS);
	return err;

fail:
	kfree_skb(skb);
	IP_INC_STATS(net, IPSTATS_MIB_FRAGFAILS);
	return err;
}
EXPORT_SYMBOL(ip_do_fragment);

int
ip_generic_getfrag(void *from, char *to, int offset, int len, int odd, struct sk_buff *skb)
{
	struct msghdr *msg = from;

	if (skb->ip_summed == CHECKSUM_PARTIAL) {
		if (!copy_from_iter_full(to, len, &msg->msg_iter))
			return -EFAULT;
	} else {
		__wsum csum = 0;
		if (!csum_and_copy_from_iter_full(to, len, &csum, &msg->msg_iter))
			return -EFAULT;
		skb->csum = csum_block_add(skb->csum, csum, odd);
	}
	return 0;
}
EXPORT_SYMBOL(ip_generic_getfrag);

static inline __wsum
csum_page(struct page *page, int offset, int copy)
{
	char *kaddr;
	__wsum csum;
	kaddr = kmap(page);
	csum = csum_partial(kaddr + offset, copy, 0);
	kunmap(page);
	return csum;
}

static int __ip_append_data(struct sock *sk,
			    struct flowi4 *fl4,
			    struct sk_buff_head *queue,
			    struct inet_cork *cork,
			    struct page_frag *pfrag,
			    int getfrag(void *from, char *to, int offset,
					int len, int odd, struct sk_buff *skb),
			    void *from, int length, int transhdrlen,
			    unsigned int flags)
{
	struct inet_sock *inet = inet_sk(sk);
	struct ubuf_info *uarg = NULL;
	struct sk_buff *skb;

	struct ip_options *opt = cork->opt;
	int hh_len;
	int exthdrlen;
	int mtu;
	int copy;
	int err;
	int offset = 0;
	unsigned int maxfraglen, fragheaderlen, maxnonfragsize;
	int csummode = CHECKSUM_NONE;
	struct rtable *rt = (struct rtable *)cork->dst;
	unsigned int wmem_alloc_delta = 0;
	bool paged, extra_uref = false;
	u32 tskey = 0;

	skb = skb_peek_tail(queue);

	exthdrlen = !skb ? rt->dst.header_len : 0;
	mtu = cork->gso_size ? IP_MAX_MTU : cork->fragsize;
	paged = !!cork->gso_size;

	if (cork->tx_flags & SKBTX_ANY_SW_TSTAMP &&
	    sk->sk_tsflags & SOF_TIMESTAMPING_OPT_ID)
		tskey = sk->sk_tskey++;

	hh_len = LL_RESERVED_SPACE(rt->dst.dev);

	fragheaderlen = sizeof(struct iphdr) + (opt ? opt->optlen : 0);
	maxfraglen = ((mtu - fragheaderlen) & ~7) + fragheaderlen;
	maxnonfragsize = ip_sk_ignore_df(sk) ? 0xFFFF : mtu;

	if (cork->length + length > maxnonfragsize - fragheaderlen) {
		ip_local_error(sk, EMSGSIZE, fl4->daddr, inet->inet_dport,
			       mtu - (opt ? opt->optlen : 0));
		return -EMSGSIZE;
	}

	/*
	 * transhdrlen > 0 means that this is the first fragment and we wish
	 * it won't be fragmented in the future.
	 */
	if (transhdrlen &&
	    length + fragheaderlen <= mtu &&
	    rt->dst.dev->features & (NETIF_F_HW_CSUM | NETIF_F_IP_CSUM) &&
	    (!(flags & MSG_MORE) || cork->gso_size) &&
	    (!exthdrlen || (rt->dst.dev->features & NETIF_F_HW_ESP_TX_CSUM)))
		csummode = CHECKSUM_PARTIAL;

	if (flags & MSG_ZEROCOPY && length && sock_flag(sk, SOCK_ZEROCOPY)) {
		uarg = sock_zerocopy_realloc(sk, length, skb_zcopy(skb));
		if (!uarg)
			return -ENOBUFS;
		extra_uref = !skb_zcopy(skb);	/* only ref on new uarg */
		if (rt->dst.dev->features & NETIF_F_SG &&
		    csummode == CHECKSUM_PARTIAL) {
			paged = true;
		} else {
			uarg->zerocopy = 0;
			skb_zcopy_set(skb, uarg, &extra_uref);
		}
	}

	cork->length += length;

	/* So, what's going on in the loop below?
	 *
	 * We use calculated fragment length to generate chained skb,
	 * each of segments is IP fragment ready for sending to network after
	 * adding appropriate IP header.
	 */

	if (!skb)
		goto alloc_new_skb;

	while (length > 0) {
		/* Check if the remaining data fits into current packet. */
		copy = mtu - skb->len;
		if (copy < length)
			copy = maxfraglen - skb->len;
		if (copy <= 0) {
			char *data;
			unsigned int datalen;
			unsigned int fraglen;
			unsigned int fraggap;
			unsigned int alloclen;
			unsigned int pagedlen;
			struct sk_buff *skb_prev;
alloc_new_skb:
			skb_prev = skb;
			if (skb_prev)
				fraggap = skb_prev->len - maxfraglen;
			else
				fraggap = 0;

			/*
			 * If remaining data exceeds the mtu,
			 * we know we need more fragment(s).
			 */
			datalen = length + fraggap;
			if (datalen > mtu - fragheaderlen)
				datalen = maxfraglen - fragheaderlen;
			fraglen = datalen + fragheaderlen;
			pagedlen = 0;

			if ((flags & MSG_MORE) &&
			    !(rt->dst.dev->features&NETIF_F_SG))
				alloclen = mtu;
			else if (!paged)
				alloclen = fraglen;
			else {
				alloclen = min_t(int, fraglen, MAX_HEADER);
				pagedlen = fraglen - alloclen;
			}

			alloclen += exthdrlen;

			/* The last fragment gets additional space at tail.
			 * Note, with MSG_MORE we overallocate on fragments,
			 * because we have no idea what fragment will be
			 * the last.
			 */
			if (datalen == length + fraggap)
				alloclen += rt->dst.trailer_len;

			if (transhdrlen) {
				skb = sock_alloc_send_skb(sk,
						alloclen + hh_len + 15,
						(flags & MSG_DONTWAIT), &err);
			} else {
				skb = NULL;
				if (refcount_read(&sk->sk_wmem_alloc) + wmem_alloc_delta <=
				    2 * sk->sk_sndbuf)
					skb = alloc_skb(alloclen + hh_len + 15,
							sk->sk_allocation);
				if (unlikely(!skb))
					err = -ENOBUFS;
			}
			if (!skb)
				goto error;

			/*
			 *	Fill in the control structures
			 */
			skb->ip_summed = csummode;
			skb->csum = 0;
			skb_reserve(skb, hh_len);

			/*
			 *	Find where to start putting bytes.
			 */
			data = skb_put(skb, fraglen + exthdrlen - pagedlen);
			skb_set_network_header(skb, exthdrlen);
			skb->transport_header = (skb->network_header +
						 fragheaderlen);
			data += fragheaderlen + exthdrlen;

			if (fraggap) {
				skb->csum = skb_copy_and_csum_bits(
					skb_prev, maxfraglen,
					data + transhdrlen, fraggap, 0);
				skb_prev->csum = csum_sub(skb_prev->csum,
							  skb->csum);
				data += fraggap;
				pskb_trim_unique(skb_prev, maxfraglen);
			}

			copy = datalen - transhdrlen - fraggap - pagedlen;
			if (copy > 0 && getfrag(from, data + transhdrlen, offset, copy, fraggap, skb) < 0) {
				err = -EFAULT;
				kfree_skb(skb);
				goto error;
			}

			offset += copy;
			length -= copy + transhdrlen;
			transhdrlen = 0;
			exthdrlen = 0;
			csummode = CHECKSUM_NONE;

			/* only the initial fragment is time stamped */
			skb_shinfo(skb)->tx_flags = cork->tx_flags;
			cork->tx_flags = 0;
			skb_shinfo(skb)->tskey = tskey;
			tskey = 0;
			skb_zcopy_set(skb, uarg, &extra_uref);

			if ((flags & MSG_CONFIRM) && !skb_prev)
				skb_set_dst_pending_confirm(skb, 1);

			/*
			 * Put the packet on the pending queue.
			 */
			if (!skb->destructor) {
				skb->destructor = sock_wfree;
				skb->sk = sk;
				wmem_alloc_delta += skb->truesize;
			}
			__skb_queue_tail(queue, skb);
			continue;
		}

		if (copy > length)
			copy = length;

		if (!(rt->dst.dev->features&NETIF_F_SG) &&
		    skb_tailroom(skb) >= copy) {
			unsigned int off;

			off = skb->len;
			if (getfrag(from, skb_put(skb, copy),
					offset, copy, off, skb) < 0) {
				__skb_trim(skb, off);
				err = -EFAULT;
				goto error;
			}
		} else if (!uarg || !uarg->zerocopy) {
			int i = skb_shinfo(skb)->nr_frags;

			err = -ENOMEM;
			if (!sk_page_frag_refill(sk, pfrag))
				goto error;

			if (!skb_can_coalesce(skb, i, pfrag->page,
					      pfrag->offset)) {
				err = -EMSGSIZE;
				if (i == MAX_SKB_FRAGS)
					goto error;

				__skb_fill_page_desc(skb, i, pfrag->page,
						     pfrag->offset, 0);
				skb_shinfo(skb)->nr_frags = ++i;
				get_page(pfrag->page);
			}
			copy = min_t(int, copy, pfrag->size - pfrag->offset);
			if (getfrag(from,
				    page_address(pfrag->page) + pfrag->offset,
				    offset, copy, skb->len, skb) < 0)
				goto error_efault;

			pfrag->offset += copy;
			skb_frag_size_add(&skb_shinfo(skb)->frags[i - 1], copy);
			skb->len += copy;
			skb->data_len += copy;
			skb->truesize += copy;
			wmem_alloc_delta += copy;
		} else {
			err = skb_zerocopy_iter_dgram(skb, from, copy);
			if (err < 0)
				goto error;
		}
		offset += copy;
		length -= copy;
	}

	if (wmem_alloc_delta)
		refcount_add(wmem_alloc_delta, &sk->sk_wmem_alloc);
	return 0;

error_efault:
	err = -EFAULT;
error:
	if (uarg)
		sock_zerocopy_put_abort(uarg, extra_uref);
	cork->length -= length;
	IP_INC_STATS(sock_net(sk), IPSTATS_MIB_OUTDISCARDS);
	refcount_add(wmem_alloc_delta, &sk->sk_wmem_alloc);
	return err;
}

static int ip_setup_cork(struct sock *sk, struct inet_cork *cork,
			 struct ipcm_cookie *ipc, struct rtable **rtp)
{
	struct ip_options_rcu *opt;
	struct rtable *rt;

	rt = *rtp;
	if (unlikely(!rt))
		return -EFAULT;

	/*
	 * setup for corking.
	 */
	opt = ipc->opt;
	if (opt) {
		if (!cork->opt) {
			cork->opt = kmalloc(sizeof(struct ip_options) + 40,
					    sk->sk_allocation);
			if (unlikely(!cork->opt))
				return -ENOBUFS;
		}
		memcpy(cork->opt, &opt->opt, sizeof(struct ip_options) + opt->opt.optlen);
		cork->flags |= IPCORK_OPT;
		cork->addr = ipc->addr;
	}

	/*
	 * We steal reference to this route, caller should not release it
	 */
	*rtp = NULL;
	cork->fragsize = ip_sk_use_pmtu(sk) ?
			 dst_mtu(&rt->dst) : rt->dst.dev->mtu;

	cork->gso_size = ipc->gso_size;
	cork->dst = &rt->dst;
	cork->length = 0;
	cork->ttl = ipc->ttl;
	cork->tos = ipc->tos;
	cork->priority = ipc->priority;
	cork->transmit_time = ipc->sockc.transmit_time;
	cork->tx_flags = 0;
	sock_tx_timestamp(sk, ipc->sockc.tsflags, &cork->tx_flags);

	return 0;
}

/*
 *	ip_append_data() and ip_append_page() can make one large IP datagram
 *	from many pieces of data. Each pieces will be holded on the socket
 *	until ip_push_pending_frames() is called. Each piece can be a page
 *	or non-page data.
 *
 *	Not only UDP, other transport protocols - e.g. raw sockets - can use
 *	this interface potentially.
 *
 *	LATER: length must be adjusted by pad at tail, when it is required.
 */
int ip_append_data(struct sock *sk, struct flowi4 *fl4,
		   int getfrag(void *from, char *to, int offset, int len,
			       int odd, struct sk_buff *skb),
		   void *from, int length, int transhdrlen,
		   struct ipcm_cookie *ipc, struct rtable **rtp,
		   unsigned int flags)
{
	struct inet_sock *inet = inet_sk(sk);
	int err;

	if (flags&MSG_PROBE)
		return 0;

	if (skb_queue_empty(&sk->sk_write_queue)) {
		err = ip_setup_cork(sk, &inet->cork.base, ipc, rtp);
		if (err)
			return err;
	} else {
		transhdrlen = 0;
	}

	return __ip_append_data(sk, fl4, &sk->sk_write_queue, &inet->cork.base,
				sk_page_frag(sk), getfrag,
				from, length, transhdrlen, flags);
}

ssize_t	ip_append_page(struct sock *sk, struct flowi4 *fl4, struct page *page,
		       int offset, size_t size, int flags)
{
	struct inet_sock *inet = inet_sk(sk);
	struct sk_buff *skb;
	struct rtable *rt;
	struct ip_options *opt = NULL;
	struct inet_cork *cork;
	int hh_len;
	int mtu;
	int len;
	int err;
	unsigned int maxfraglen, fragheaderlen, fraggap, maxnonfragsize;

	if (inet->hdrincl)
		return -EPERM;

	if (flags&MSG_PROBE)
		return 0;

	if (skb_queue_empty(&sk->sk_write_queue))
		return -EINVAL;

	cork = &inet->cork.base;
	rt = (struct rtable *)cork->dst;
	if (cork->flags & IPCORK_OPT)
		opt = cork->opt;

	if (!(rt->dst.dev->features&NETIF_F_SG))
		return -EOPNOTSUPP;

	hh_len = LL_RESERVED_SPACE(rt->dst.dev);
	mtu = cork->gso_size ? IP_MAX_MTU : cork->fragsize;

	fragheaderlen = sizeof(struct iphdr) + (opt ? opt->optlen : 0);
	maxfraglen = ((mtu - fragheaderlen) & ~7) + fragheaderlen;
	maxnonfragsize = ip_sk_ignore_df(sk) ? 0xFFFF : mtu;

	if (cork->length + size > maxnonfragsize - fragheaderlen) {
		ip_local_error(sk, EMSGSIZE, fl4->daddr, inet->inet_dport,
			       mtu - (opt ? opt->optlen : 0));
		return -EMSGSIZE;
	}

	skb = skb_peek_tail(&sk->sk_write_queue);
	if (!skb)
		return -EINVAL;

	cork->length += size;

	while (size > 0) {
		/* Check if the remaining data fits into current packet. */
		len = mtu - skb->len;
		if (len < size)
			len = maxfraglen - skb->len;

		if (len <= 0) {
			struct sk_buff *skb_prev;
			int alloclen;

			skb_prev = skb;
			fraggap = skb_prev->len - maxfraglen;

			alloclen = fragheaderlen + hh_len + fraggap + 15;
			skb = sock_wmalloc(sk, alloclen, 1, sk->sk_allocation);
			if (unlikely(!skb)) {
				err = -ENOBUFS;
				goto error;
			}

			/*
			 *	Fill in the control structures
			 */
			skb->ip_summed = CHECKSUM_NONE;
			skb->csum = 0;
			skb_reserve(skb, hh_len);

			/*
			 *	Find where to start putting bytes.
			 */
			skb_put(skb, fragheaderlen + fraggap);
			skb_reset_network_header(skb);
			skb->transport_header = (skb->network_header +
						 fragheaderlen);
			if (fraggap) {
				skb->csum = skb_copy_and_csum_bits(skb_prev,
								   maxfraglen,
						    skb_transport_header(skb),
								   fraggap, 0);
				skb_prev->csum = csum_sub(skb_prev->csum,
							  skb->csum);
				pskb_trim_unique(skb_prev, maxfraglen);
			}

			/*
			 * Put the packet on the pending queue.
			 */
			__skb_queue_tail(&sk->sk_write_queue, skb);
			continue;
		}

		if (len > size)
			len = size;

		if (skb_append_pagefrags(skb, page, offset, len)) {
			err = -EMSGSIZE;
			goto error;
		}

		if (skb->ip_summed == CHECKSUM_NONE) {
			__wsum csum;
			csum = csum_page(page, offset, len);
			skb->csum = csum_block_add(skb->csum, csum, skb->len);
		}

		skb->len += len;
		skb->data_len += len;
		skb->truesize += len;
		refcount_add(len, &sk->sk_wmem_alloc);
		offset += len;
		size -= len;
	}
	return 0;

error:
	cork->length -= size;
	IP_INC_STATS(sock_net(sk), IPSTATS_MIB_OUTDISCARDS);
	return err;
}

static void ip_cork_release(struct inet_cork *cork)
{
	cork->flags &= ~IPCORK_OPT;
	kfree(cork->opt);
	cork->opt = NULL;
	dst_release(cork->dst);
	cork->dst = NULL;
}

/*
 *	Combined all pending IP fragments on the socket as one IP datagram
 *	and push them out.
 */
struct sk_buff *__ip_make_skb(struct sock *sk,
			      struct flowi4 *fl4,
			      struct sk_buff_head *queue,
			      struct inet_cork *cork)
{
	struct sk_buff *skb, *tmp_skb;
	struct sk_buff **tail_skb;
	struct inet_sock *inet = inet_sk(sk);
	struct net *net = sock_net(sk);
	struct ip_options *opt = NULL;
	struct rtable *rt = (struct rtable *)cork->dst;
	struct iphdr *iph;
	__be16 df = 0;
	__u8 ttl;

	skb = __skb_dequeue(queue);
	if (!skb)
		goto out;
	tail_skb = &(skb_shinfo(skb)->frag_list);

	/* move skb->data to ip header from ext header */
	if (skb->data < skb_network_header(skb))
		__skb_pull(skb, skb_network_offset(skb));
	while ((tmp_skb = __skb_dequeue(queue)) != NULL) {
		__skb_pull(tmp_skb, skb_network_header_len(skb));
		*tail_skb = tmp_skb;
		tail_skb = &(tmp_skb->next);
		skb->len += tmp_skb->len;
		skb->data_len += tmp_skb->len;
		skb->truesize += tmp_skb->truesize;
		tmp_skb->destructor = NULL;
		tmp_skb->sk = NULL;
	}

	/* Unless user demanded real pmtu discovery (IP_PMTUDISC_DO), we allow
	 * to fragment the frame generated here. No matter, what transforms
	 * how transforms change size of the packet, it will come out.
	 */
	skb->ignore_df = ip_sk_ignore_df(sk);

	/* DF bit is set when we want to see DF on outgoing frames.
	 * If ignore_df is set too, we still allow to fragment this frame
	 * locally. */
	if (inet->pmtudisc == IP_PMTUDISC_DO ||
	    inet->pmtudisc == IP_PMTUDISC_PROBE ||
	    (skb->len <= dst_mtu(&rt->dst) &&
	     ip_dont_fragment(sk, &rt->dst)))
		df = htons(IP_DF);

	if (cork->flags & IPCORK_OPT)
		opt = cork->opt;

	if (cork->ttl != 0)
		ttl = cork->ttl;
	else if (rt->rt_type == RTN_MULTICAST)
		ttl = inet->mc_ttl;
	else
		ttl = ip_select_ttl(inet, &rt->dst);

	iph = ip_hdr(skb);
	iph->version = 4;
	iph->ihl = 5;
	iph->tos = (cork->tos != -1) ? cork->tos : inet->tos;
	iph->frag_off = df;
	iph->ttl = ttl;
	iph->protocol = sk->sk_protocol;
	ip_copy_addrs(iph, fl4);
	ip_select_ident(net, skb, sk);

	if (opt) {
		iph->ihl += opt->optlen>>2;
		ip_options_build(skb, opt, cork->addr, rt, 0);
	}

	skb->priority = (cork->tos != -1) ? cork->priority: sk->sk_priority;
	skb->mark = sk->sk_mark;
	skb->tstamp = cork->transmit_time;
	/*
	 * Steal rt from cork.dst to avoid a pair of atomic_inc/atomic_dec
	 * on dst refcount
	 */
	cork->dst = NULL;
	skb_dst_set(skb, &rt->dst);

	if (iph->protocol == IPPROTO_ICMP)
		icmp_out_count(net, ((struct icmphdr *)
			skb_transport_header(skb))->type);

	ip_cork_release(cork);
out:
	return skb;
}

int ip_send_skb(struct net *net, struct sk_buff *skb)
{
	int err;

	err = ip_local_out(net, skb->sk, skb);
	if (err) {
		if (err > 0)
			err = net_xmit_errno(err);
		if (err)
			IP_INC_STATS(net, IPSTATS_MIB_OUTDISCARDS);
	}

	return err;
}

int ip_push_pending_frames(struct sock *sk, struct flowi4 *fl4)
{
	struct sk_buff *skb;

	skb = ip_finish_skb(sk, fl4);
	if (!skb)
		return 0;

	/* Netfilter gets whole the not fragmented skb. */
	return ip_send_skb(sock_net(sk), skb);
}

/*
 *	Throw away all pending data on the socket.
 */
static void __ip_flush_pending_frames(struct sock *sk,
				      struct sk_buff_head *queue,
				      struct inet_cork *cork)
{
	struct sk_buff *skb;

	while ((skb = __skb_dequeue_tail(queue)) != NULL)
		kfree_skb(skb);

	ip_cork_release(cork);
}

void ip_flush_pending_frames(struct sock *sk)
{
	__ip_flush_pending_frames(sk, &sk->sk_write_queue, &inet_sk(sk)->cork.base);
}

struct sk_buff *ip_make_skb(struct sock *sk,
			    struct flowi4 *fl4,
			    int getfrag(void *from, char *to, int offset,
					int len, int odd, struct sk_buff *skb),
			    void *from, int length, int transhdrlen,
			    struct ipcm_cookie *ipc, struct rtable **rtp,
			    struct inet_cork *cork, unsigned int flags)
{
	struct sk_buff_head queue;
	int err;

	if (flags & MSG_PROBE)
		return NULL;

	__skb_queue_head_init(&queue);

	cork->flags = 0;
	cork->addr = 0;
	cork->opt = NULL;
	err = ip_setup_cork(sk, cork, ipc, rtp);
	if (err)
		return ERR_PTR(err);

	err = __ip_append_data(sk, fl4, &queue, cork,
			       &current->task_frag, getfrag,
			       from, length, transhdrlen, flags);
	if (err) {
		__ip_flush_pending_frames(sk, &queue, cork);
		return ERR_PTR(err);
	}

	return __ip_make_skb(sk, fl4, &queue, cork);
}

/*
 *	Fetch data from kernel space and fill in checksum if needed.
 */
static int ip_reply_glue_bits(void *dptr, char *to, int offset,
			      int len, int odd, struct sk_buff *skb)
{
	__wsum csum;

	csum = csum_partial_copy_nocheck(dptr+offset, to, len, 0);
	skb->csum = csum_block_add(skb->csum, csum, odd);
	return 0;
}

/*
 *	Generic function to send a packet as reply to another packet.
 *	Used to send some TCP resets/acks so far.
 */
void ip_send_unicast_reply(struct sock *sk, struct sk_buff *skb,
			   const struct ip_options *sopt,
			   __be32 daddr, __be32 saddr,
			   const struct ip_reply_arg *arg,
			   unsigned int len, u64 transmit_time)
{
	struct ip_options_data replyopts;
	struct ipcm_cookie ipc;
	struct flowi4 fl4;
	struct rtable *rt = skb_rtable(skb);
	struct net *net = sock_net(sk);
	struct sk_buff *nskb;
	int err;
	int oif;

	if (__ip_options_echo(net, &replyopts.opt.opt, skb, sopt))
		return;

	ipcm_init(&ipc);
	ipc.addr = daddr;
	ipc.sockc.transmit_time = transmit_time;

	if (replyopts.opt.opt.optlen) {
		ipc.opt = &replyopts.opt;

		if (replyopts.opt.opt.srr)
			daddr = replyopts.opt.opt.faddr;
	}

	oif = arg->bound_dev_if;
	if (!oif && netif_index_is_l3_master(net, skb->skb_iif))
		oif = skb->skb_iif;

	flowi4_init_output(&fl4, oif,
			   IP4_REPLY_MARK(net, skb->mark) ?: sk->sk_mark,
			   RT_TOS(arg->tos),
			   RT_SCOPE_UNIVERSE, ip_hdr(skb)->protocol,
			   ip_reply_arg_flowi_flags(arg),
			   daddr, saddr,
			   tcp_hdr(skb)->source, tcp_hdr(skb)->dest,
			   arg->uid);
	security_skb_classify_flow(skb, flowi4_to_flowi(&fl4));
	rt = ip_route_output_key(net, &fl4);
	if (IS_ERR(rt))
		return;

	inet_sk(sk)->tos = arg->tos;

	sk->sk_priority = skb->priority;
	sk->sk_protocol = ip_hdr(skb)->protocol;
	sk->sk_bound_dev_if = arg->bound_dev_if;
	sk->sk_sndbuf = sysctl_wmem_default;
	sk->sk_mark = fl4.flowi4_mark;
	err = ip_append_data(sk, &fl4, ip_reply_glue_bits, arg->iov->iov_base,
			     len, 0, &ipc, &rt, MSG_DONTWAIT);
	if (unlikely(err)) {
		ip_flush_pending_frames(sk);
		goto out;
	}

	nskb = skb_peek(&sk->sk_write_queue);
	if (nskb) {
		if (arg->csumoffset >= 0)
			*((__sum16 *)skb_transport_header(nskb) +
			  arg->csumoffset) = csum_fold(csum_add(nskb->csum,
								arg->csum));
		nskb->ip_summed = CHECKSUM_NONE;
		ip_push_pending_frames(sk, &fl4);
	}
out:
	ip_rt_put(rt);
}

void __init ip_init(void)
{
	ip_rt_init();
	inet_initpeers();

#if defined(CONFIG_IP_MULTICAST)
	igmp_mc_init();
#endif
}<|MERGE_RESOLUTION|>--- conflicted
+++ resolved
@@ -292,12 +292,8 @@
 	return ret;
 }
 
-<<<<<<< HEAD
 //post routing钩子点后，此函数完成报文发送
-static int ip_finish_output(struct net *net, struct sock *sk, struct sk_buff *skb)
-=======
 static int __ip_finish_output(struct net *net, struct sock *sk, struct sk_buff *skb)
->>>>>>> 5f9e832c
 {
 	unsigned int mtu;
 
