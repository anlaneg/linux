--- conflicted
+++ resolved
@@ -889,12 +889,8 @@
 				}
 			}
 
-<<<<<<< HEAD
-			skb->tstamp = tstamp;
+			skb_set_delivery_time(skb, tstamp, mono_delivery_time);
 			//针对分片后的报文，采用output完成报文发送
-=======
-			skb_set_delivery_time(skb, tstamp, mono_delivery_time);
->>>>>>> 028192fe
 			err = output(net, sk, skb);
 
 			if (!err)
@@ -1794,11 +1790,8 @@
 			  arg->csumoffset) = csum_fold(csum_add(nskb->csum,
 								arg->csum));
 		nskb->ip_summed = CHECKSUM_NONE;
-<<<<<<< HEAD
+		nskb->mono_delivery_time = !!transmit_time;
 		/*将未决报文推出*/
-=======
-		nskb->mono_delivery_time = !!transmit_time;
->>>>>>> 028192fe
 		ip_push_pending_frames(sk, &fl4);
 	}
 out:
