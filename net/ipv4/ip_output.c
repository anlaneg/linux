--- conflicted
+++ resolved
@@ -224,15 +224,11 @@
 	if (unlikely(!neigh))
 		neigh = __neigh_create(&arp_tbl, &nexthop, dev, false);
 	if (!IS_ERR(neigh)) {
-<<<<<<< HEAD
+		int res;
+
+		sock_confirm_neigh(skb, neigh);
 		//借助目的地址，输出
-		int res = dst_neigh_output(dst, neigh, skb);
-=======
-		int res;
-
-		sock_confirm_neigh(skb, neigh);
 		res = neigh_output(neigh, skb);
->>>>>>> 78d91a75
 
 		rcu_read_unlock_bh();
 		return res;
