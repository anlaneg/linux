--- conflicted
+++ resolved
@@ -867,11 +867,8 @@
 				ip_fraglist_prepare(skb, &iter);
 			}
 
-<<<<<<< HEAD
+			skb->tstamp = tstamp;
 			//针对分片后的报文，采用output完成报文发送
-=======
-			skb->tstamp = tstamp;
->>>>>>> 56cfd250
 			err = output(net, sk, skb);
 
 			if (!err)
