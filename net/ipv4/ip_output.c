// SPDX-License-Identifier: GPL-2.0-only
/*
 * INET		An implementation of the TCP/IP protocol suite for the LINUX
 *		operating system.  INET is implemented using the  BSD Socket
 *		interface as the means of communication with the user level.
 *
 *		The Internet Protocol (IP) output module.
 *
 * Authors:	Ross Biro
 *		Fred N. van Kempen, <waltje@uWalt.NL.Mugnet.ORG>
 *		Donald Becker, <becker@super.org>
 *		Alan Cox, <Alan.Cox@linux.org>
 *		Richard Underwood
 *		Stefan Becker, <stefanb@yello.ping.de>
 *		Jorge Cwik, <jorge@laser.satlink.net>
 *		Arnt Gulbrandsen, <agulbra@nvg.unit.no>
 *		Hirokazu Takahashi, <taka@valinux.co.jp>
 *
 *	See ip_input.c for original log
 *
 *	Fixes:
 *		Alan Cox	:	Missing nonblock feature in ip_build_xmit.
 *		Mike Kilburn	:	htons() missing in ip_build_xmit.
 *		Bradford Johnson:	Fix faulty handling of some frames when
 *					no route is found.
 *		Alexander Demenshin:	Missing sk/skb free in ip_queue_xmit
 *					(in case if packet not accepted by
 *					output firewall rules)
 *		Mike McLagan	:	Routing by source
 *		Alexey Kuznetsov:	use new route cache
 *		Andi Kleen:		Fix broken PMTU recovery and remove
 *					some redundant tests.
 *	Vitaly E. Lavrov	:	Transparent proxy revived after year coma.
 *		Andi Kleen	: 	Replace ip_reply with ip_send_reply.
 *		Andi Kleen	:	Split fast and slow ip_build_xmit path
 *					for decreased register pressure on x86
 *					and more readibility.
 *		Marc Boucher	:	When call_out_firewall returns FW_QUEUE,
 *					silently drop skb instead of failing with -EPERM.
 *		Detlev Wengorz	:	Copy protocol for fragments.
 *		Hirokazu Takahashi:	HW checksumming for outgoing UDP
 *					datagrams.
 *		Hirokazu Takahashi:	sendfile() on UDP works now.
 */

#include <linux/uaccess.h>
#include <linux/module.h>
#include <linux/types.h>
#include <linux/kernel.h>
#include <linux/mm.h>
#include <linux/string.h>
#include <linux/errno.h>
#include <linux/highmem.h>
#include <linux/slab.h>

#include <linux/socket.h>
#include <linux/sockios.h>
#include <linux/in.h>
#include <linux/inet.h>
#include <linux/netdevice.h>
#include <linux/etherdevice.h>
#include <linux/proc_fs.h>
#include <linux/stat.h>
#include <linux/init.h>

#include <net/snmp.h>
#include <net/ip.h>
#include <net/protocol.h>
#include <net/route.h>
#include <net/xfrm.h>
#include <linux/skbuff.h>
#include <net/sock.h>
#include <net/arp.h>
#include <net/icmp.h>
#include <net/checksum.h>
#include <net/inetpeer.h>
#include <net/inet_ecn.h>
#include <net/lwtunnel.h>
#include <linux/bpf-cgroup.h>
#include <linux/igmp.h>
#include <linux/netfilter_ipv4.h>
#include <linux/netfilter_bridge.h>
#include <linux/netlink.h>
#include <linux/tcp.h>

static int
ip_fragment(struct net *net, struct sock *sk, struct sk_buff *skb,
	    unsigned int mtu,
	    int (*output)(struct net *, struct sock *, struct sk_buff *));

/* Generate a checksum for an outgoing IP datagram. */
void ip_send_check(struct iphdr *iph)
{
	//更新ip层checksum
	iph->check = 0;
	iph->check = ip_fast_csum((unsigned char *)iph, iph->ihl);
}
EXPORT_SYMBOL(ip_send_check);

//本地报文外出，走local_out钩子点
int __ip_local_out(struct net *net, struct sock *sk, struct sk_buff *skb)
{
	struct iphdr *iph = ip_hdr(skb);

	iph->tot_len = htons(skb->len);
	ip_send_check(iph);

	/* if egress device is enslaved to an L3 master device pass the
	 * skb to its handler for processing
	 */
	skb = l3mdev_ip_out(sk, skb);
	if (unlikely(!skb))
		return 0;

	//指明链路层协议为0x800
	skb->protocol = htons(ETH_P_IP);

	//调用本机out钩子点
	return nf_hook(NFPROTO_IPV4, NF_INET_LOCAL_OUT,
		       net, sk, skb, NULL/*入设备为空*/, skb_dst(skb)->dev,
		       dst_output);
}

//完成local out
int ip_local_out(struct net *net, struct sock *sk, struct sk_buff *skb)
{
	int err;

	err = __ip_local_out(net, sk, skb);
	if (likely(err == 1))
		err = dst_output(net, sk, skb);

	return err;
}
EXPORT_SYMBOL_GPL(ip_local_out);

static inline int ip_select_ttl(struct inet_sock *inet, struct dst_entry *dst)
{
	int ttl = inet->uc_ttl;

	if (ttl < 0)
	    /*用户未指定ttl,*/
		ttl = ip4_dst_hoplimit(dst);
	return ttl;
}

/*
 *		Add an ip header to a skbuff and send it out.
 *
 */
//构造ip报文并发送
int ip_build_and_send_pkt(struct sk_buff *skb, const struct sock *sk,
			  __be32 saddr, __be32 daddr, struct ip_options_rcu *opt,
			  u8 tos)
{
	struct inet_sock *inet = inet_sk(sk);
	struct rtable *rt = skb_rtable(skb);
	struct net *net = sock_net(sk);
	struct iphdr *iph;

	/* Build the IP header. */
	skb_push(skb, sizeof(struct iphdr) + (opt ? opt->opt.optlen : 0));
	skb_reset_network_header(skb);
	iph = ip_hdr(skb);
	iph->version  = 4;
	iph->ihl      = 5;
	iph->tos      = tos;/*来源于socket的tos*/
	iph->ttl      = ip_select_ttl(inet, &rt->dst);
	iph->daddr    = (opt && opt->opt.srr ? opt->opt.faddr : daddr);
	iph->saddr    = saddr;
	iph->protocol = sk->sk_protocol;
	if (ip_dont_fragment(sk, &rt->dst)) {
		iph->frag_off = htons(IP_DF);
		iph->id = 0;
	} else {
		iph->frag_off = 0;
		__ip_select_ident(net, iph, 1);
	}

	//如果有选项，则构造ip选项
	if (opt && opt->opt.optlen) {
		iph->ihl += opt->opt.optlen>>2;
		ip_options_build(skb, &opt->opt, daddr, rt, 0);
	}

	skb->priority = sk->sk_priority;
	if (!skb->mark)
		skb->mark = sk->sk_mark;

	/* Send it out. */
	//向外发送ip报文
	return ip_local_out(net, skb->sk, skb);
}
EXPORT_SYMBOL_GPL(ip_build_and_send_pkt);

static int ip_finish_output2(struct net *net, struct sock *sk, struct sk_buff *skb)
{
	struct dst_entry *dst = skb_dst(skb);
	struct rtable *rt = (struct rtable *)dst;
	struct net_device *dev = dst->dev;
	unsigned int hh_len = LL_RESERVED_SPACE(dev);
	struct neighbour *neigh;
	bool is_v6gw = false;

	//组播，广播报文统计
	if (rt->rt_type == RTN_MULTICAST) {
		IP_UPD_PO_STATS(net, IPSTATS_MIB_OUTMCAST, skb->len);
	} else if (rt->rt_type == RTN_BROADCAST)
		IP_UPD_PO_STATS(net, IPSTATS_MIB_OUTBCAST, skb->len);

	/* Be paranoid, rather than too clever. */
	if (unlikely(skb_headroom(skb) < hh_len && dev->header_ops)) {
		struct sk_buff *skb2;

		skb2 = skb_realloc_headroom(skb, LL_RESERVED_SPACE(dev));
		if (!skb2) {
			kfree_skb(skb);
			return -ENOMEM;
		}
		if (skb->sk)
			skb_set_owner_w(skb2, skb->sk);
		consume_skb(skb);
		skb = skb2;
	}

	if (lwtunnel_xmit_redirect(dst->lwtstate)) {
		int res = lwtunnel_xmit(skb);

		if (res < 0 || res == LWTUNNEL_XMIT_DONE)
			return res;
	}

	rcu_read_lock_bh();

	//查询报文对应的neighbour表项
	neigh = ip_neigh_for_gw(rt, skb, &is_v6gw);
	if (!IS_ERR(neigh)) {
		int res;

		sock_confirm_neigh(skb, neigh);
		/* if crossing protocols, can not use the cached header */
		//借助目的地址，输出
		res = neigh_output(neigh, skb, is_v6gw);
		rcu_read_unlock_bh();
		return res;
	}
	rcu_read_unlock_bh();

	//获取及创建邻居表项失败，丢包
	net_dbg_ratelimited("%s: No header cache and no neighbour!\n",
			    __func__);
	kfree_skb(skb);
	return -EINVAL;
}

static int ip_finish_output_gso(struct net *net, struct sock *sk,
				struct sk_buff *skb, unsigned int mtu)
{
	struct sk_buff *segs, *nskb;
	netdev_features_t features;
	int ret = 0;

	/* common case: seglen is <= mtu
	 */
	if (skb_gso_validate_network_len(skb, mtu))
		return ip_finish_output2(net, sk, skb);

	/* Slowpath -  GSO segment length exceeds the egress MTU.
	 *
	 * This can happen in several cases:
	 *  - Forwarding of a TCP GRO skb, when DF flag is not set.
	 *  - Forwarding of an skb that arrived on a virtualization interface
	 *    (virtio-net/vhost/tap) with TSO/GSO size set by other network
	 *    stack.
	 *  - Local GSO skb transmitted on an NETIF_F_TSO tunnel stacked over an
	 *    interface with a smaller MTU.
	 *  - Arriving GRO skb (or GSO skb in a virtualized environment) that is
	 *    bridged to a NETIF_F_TSO tunnel stacked over an interface with an
	 *    insufficent MTU.
	 */
	features = netif_skb_features(skb);
	BUILD_BUG_ON(sizeof(*IPCB(skb)) > SKB_GSO_CB_OFFSET);
	segs = skb_gso_segment(skb, features & ~NETIF_F_GSO_MASK);
	if (IS_ERR_OR_NULL(segs)) {
		kfree_skb(skb);
		return -ENOMEM;
	}

	consume_skb(skb);

	skb_list_walk_safe(segs, segs, nskb) {
		int err;

		skb_mark_not_on_list(segs);
		err = ip_fragment(net, sk, segs, mtu, ip_finish_output2);

		if (err && ret == 0)
			ret = err;
	}

	return ret;
}

//post routing钩子点后，此函数完成报文发送
static int __ip_finish_output(struct net *net, struct sock *sk, struct sk_buff *skb)
{
	unsigned int mtu;

#if defined(CONFIG_NETFILTER) && defined(CONFIG_XFRM)
	/* Policy lookup after SNAT yielded a new policy */
	if (skb_dst(skb)->xfrm) {
		IPCB(skb)->flags |= IPSKB_REROUTED;
		return dst_output(net, sk, skb);
	}
#endif
	mtu = ip_skb_dst_mtu(sk, skb);
	if (skb_is_gso(skb))
		return ip_finish_output_gso(net, sk, skb, mtu);

<<<<<<< HEAD
	//分片处理
	if (skb->len > mtu || (IPCB(skb)->flags & IPSKB_FRAG_PMTU))
=======
	if (skb->len > mtu || IPCB(skb)->frag_max_size)
>>>>>>> 52e44129
		return ip_fragment(net, sk, skb, mtu, ip_finish_output2);

	//普通非分片报文输出
	return ip_finish_output2(net, sk, skb);
}

/*postrouting钩子点后执行此函数*/
static int ip_finish_output(struct net *net, struct sock *sk, struct sk_buff *skb)
{
	int ret;

	ret = BPF_CGROUP_RUN_PROG_INET_EGRESS(sk, skb);
	switch (ret) {
	case NET_XMIT_SUCCESS:
		return __ip_finish_output(net, sk, skb);
	case NET_XMIT_CN:
		return __ip_finish_output(net, sk, skb) ? : ret;
	default:
		kfree_skb(skb);
		return ret;
	}
}

static int ip_mc_finish_output(struct net *net, struct sock *sk,
			       struct sk_buff *skb)
{
	struct rtable *new_rt;
	bool do_cn = false;
	int ret, err;

	ret = BPF_CGROUP_RUN_PROG_INET_EGRESS(sk, skb);
	switch (ret) {
	case NET_XMIT_CN:
		do_cn = true;
		fallthrough;
	case NET_XMIT_SUCCESS:
		break;
	default:
		kfree_skb(skb);
		return ret;
	}

	/* Reset rt_iif so that inet_iif() will return skb->skb_iif. Setting
	 * this to non-zero causes ipi_ifindex in in_pktinfo to be overwritten,
	 * see ipv4_pktinfo_prepare().
	 */
	new_rt = rt_dst_clone(net->loopback_dev, skb_rtable(skb));
	if (new_rt) {
		new_rt->rt_iif = 0;
		skb_dst_drop(skb);
		skb_dst_set(skb, &new_rt->dst);
	}

	err = dev_loopback_xmit(net, sk, skb);
	return (do_cn && err) ? ret : err;
}

//组播报文输出回调
int ip_mc_output(struct net *net, struct sock *sk, struct sk_buff *skb)
{
	struct rtable *rt = skb_rtable(skb);
	struct net_device *dev = rt->dst.dev;

	/*
	 *	If the indicated interface is up and running, send the packet.
	 */
	IP_UPD_PO_STATS(net, IPSTATS_MIB_OUT, skb->len);

	skb->dev = dev;
	skb->protocol = htons(ETH_P_IP);

	/*
	 *	Multicasts are looped back for other local users
	 */

	if (rt->rt_flags&RTCF_MULTICAST) {
		if (sk_mc_loop(sk)
#ifdef CONFIG_IP_MROUTE
		/* Small optimization: do not loopback not local frames,
		   which returned after forwarding; they will be  dropped
		   by ip_mr_input in any case.
		   Note, that local frames are looped back to be delivered
		   to local recipients.

		   This check is duplicated in ip_mr_input at the moment.
		 */
		    &&
		    ((rt->rt_flags & RTCF_LOCAL) ||
		     !(IPCB(skb)->flags & IPSKB_FORWARDED))
#endif
		   ) {
			struct sk_buff *newskb = skb_clone(skb, GFP_ATOMIC);
			if (newskb)
				NF_HOOK(NFPROTO_IPV4, NF_INET_POST_ROUTING,
					net, sk, newskb, NULL, newskb->dev,
					ip_mc_finish_output);
		}

		/* Multicasts with ttl 0 must not go beyond the host */

		if (ip_hdr(skb)->ttl == 0) {
			kfree_skb(skb);
			return 0;
		}
	}

	if (rt->rt_flags&RTCF_BROADCAST) {
		struct sk_buff *newskb = skb_clone(skb, GFP_ATOMIC);
		if (newskb)
			NF_HOOK(NFPROTO_IPV4, NF_INET_POST_ROUTING,
				net, sk, newskb, NULL, newskb->dev,
				ip_mc_finish_output);
	}

	return NF_HOOK_COND(NFPROTO_IPV4, NF_INET_POST_ROUTING,
			    net, sk, skb, NULL, skb->dev,
			    ip_finish_output,
			    !(IPCB(skb)->flags & IPSKB_REROUTED));
}

//非本机报文输出回调
int ip_output(struct net *net, struct sock *sk, struct sk_buff *skb)
{
	struct net_device *dev = skb_dst(skb)->dev, *indev = skb->dev;

	IP_UPD_PO_STATS(net, IPSTATS_MIB_OUT, skb->len);

	skb->dev = dev;//设置出口设备
	skb->protocol = htons(ETH_P_IP);

	//路由后钩子点执行
	return NF_HOOK_COND(NFPROTO_IPV4, NF_INET_POST_ROUTING,
			    net, sk, skb, indev, dev,
			    ip_finish_output/*最终报文发送*/,
			    !(IPCB(skb)->flags & IPSKB_REROUTED));
}
EXPORT_SYMBOL(ip_output);

/*
 * copy saddr and daddr, possibly using 64bit load/stores
 * Equivalent to :
 *   iph->saddr = fl4->saddr;
 *   iph->daddr = fl4->daddr;
 */
static void ip_copy_addrs(struct iphdr *iph, const struct flowi4 *fl4)
{
	BUILD_BUG_ON(offsetof(typeof(*fl4), daddr) !=
		     offsetof(typeof(*fl4), saddr) + sizeof(fl4->saddr));
	memcpy(&iph->saddr, &fl4->saddr,
	       sizeof(fl4->saddr) + sizeof(fl4->daddr));
}

/* Note: skb->sk can be different from sk, in case of tunnels */
int __ip_queue_xmit(struct sock *sk, struct sk_buff *skb, struct flowi *fl,
		    __u8 tos/*ip报文对应的tos值*/)
{
	struct inet_sock *inet = inet_sk(sk);
	struct net *net = sock_net(sk);
	struct ip_options_rcu *inet_opt;
	struct flowi4 *fl4;
	struct rtable *rt;
	struct iphdr *iph;
	int res;

	/* Skip all of this if the packet is already routed,
	 * f.e. by something like SCTP.
	 */
	rcu_read_lock();
	inet_opt = rcu_dereference(inet->inet_opt);
	fl4 = &fl->u.ip4;
	rt = skb_rtable(skb);
	if (rt)
	    /*报文中如已有rtable,则跳过此处理*/
		goto packet_routed;

	/* Make sure we can route this packet. */
	rt = (struct rtable *)__sk_dst_check(sk, 0);
	if (!rt) {
	    /*rt不存在，执行rt查询*/
		__be32 daddr;

		/* Use correct destination address if we have options. */
		//确定对端目的ip
		daddr = inet->inet_daddr;
		if (inet_opt && inet_opt->opt.srr)
			daddr = inet_opt->opt.faddr;

		/* If this fails, retransmit mechanism of transport layer will
		 * keep trying until route appears or the connection times
		 * itself out.
		 */
		//查询路由
		rt = ip_route_output_ports(net, fl4, sk,
					   daddr, inet->inet_saddr,
					   inet->inet_dport,
					   inet->inet_sport,
					   sk->sk_protocol,
					   RT_CONN_FLAGS_TOS(sk, tos),
					   sk->sk_bound_dev_if);
		if (IS_ERR(rt))
			goto no_route;//无路由，丢包
		sk_setup_caps(sk, &rt->dst);
	}
	/*在skb中缓存dst_entry*/
	skb_dst_set_noref(skb, &rt->dst);

packet_routed:
	if (inet_opt && inet_opt->opt.is_strictroute && rt->rt_uses_gateway)
		goto no_route;

	/* OK, we know where to send it, allocate and build IP header. */
	//构造ip头，并填充（如有ip选项，则使用ip层选项总长度）
	skb_push(skb, sizeof(struct iphdr) + (inet_opt ? inet_opt->opt.optlen : 0));
	skb_reset_network_header(skb);
	iph = ip_hdr(skb);
	/*填充ip版本，头部长度（初始值），tos*/
	*((__be16 *)iph) = htons((4 << 12) | (5 << 8) | (tos & 0xff));
	if (ip_dont_fragment(sk, &rt->dst) && !skb->ignore_df)
	    /*指明不容许分片*/
		iph->frag_off = htons(IP_DF);
	else
		iph->frag_off = 0;
	/*填充ttl,l4层协议*/
	iph->ttl      = ip_select_ttl(inet, &rt->dst);
	iph->protocol = sk->sk_protocol;
	/*填充src-addr,dst-addr*/
	ip_copy_addrs(iph, fl4);

	/* Transport layer set skb->h.foo itself. */

	//填充ip选项
	if (inet_opt && inet_opt->opt.optlen) {
		iph->ihl += inet_opt->opt.optlen >> 2;
		ip_options_build(skb, &inet_opt->opt, inet->inet_daddr, rt, 0);
	}

	ip_select_ident_segs(net, skb, sk,
			     skb_shinfo(skb)->gso_segs ?: 1);

	/* TODO : should we use skb->sk here instead of sk ? */
	skb->priority = sk->sk_priority;
	skb->mark = sk->sk_mark;

	//走本机报文出口
	res = ip_local_out(net, sk, skb);
	rcu_read_unlock();
	return res;

no_route:
	rcu_read_unlock();
	IP_INC_STATS(net, IPSTATS_MIB_OUTNOROUTES);
	kfree_skb(skb);
	return -EHOSTUNREACH;
}
EXPORT_SYMBOL(__ip_queue_xmit);

/*上层协议栈送报文到ip协议栈*/
int ip_queue_xmit(struct sock *sk, struct sk_buff *skb, struct flowi *fl)
{
	return __ip_queue_xmit(sk, skb, fl, inet_sk(sk)->tos);
}
EXPORT_SYMBOL(ip_queue_xmit);

static void ip_copy_metadata(struct sk_buff *to, struct sk_buff *from)
{
	to->pkt_type = from->pkt_type;
	to->priority = from->priority;
	to->protocol = from->protocol;
	to->skb_iif = from->skb_iif;
	skb_dst_drop(to);
	skb_dst_copy(to, from);
	to->dev = from->dev;
	to->mark = from->mark;

	skb_copy_hash(to, from);

#ifdef CONFIG_NET_SCHED
	to->tc_index = from->tc_index;
#endif
	nf_copy(to, from);
	skb_ext_copy(to, from);
#if IS_ENABLED(CONFIG_IP_VS)
	to->ipvs_property = from->ipvs_property;
#endif
	skb_copy_secmark(to, from);
}

static int ip_fragment(struct net *net, struct sock *sk, struct sk_buff *skb,
		       unsigned int mtu,
		       int (*output)(struct net *, struct sock *, struct sk_buff *))
{
	struct iphdr *iph = ip_hdr(skb);

	if ((iph->frag_off & htons(IP_DF)) == 0)
		return ip_do_fragment(net, sk, skb, output);

	if (unlikely(!skb->ignore_df ||
		     (IPCB(skb)->frag_max_size &&
		      IPCB(skb)->frag_max_size > mtu))) {
		IP_INC_STATS(net, IPSTATS_MIB_FRAGFAILS);
		icmp_send(skb, ICMP_DEST_UNREACH, ICMP_FRAG_NEEDED,
			  htonl(mtu));
		kfree_skb(skb);
		return -EMSGSIZE;
	}

	return ip_do_fragment(net, sk, skb, output);
}

void ip_fraglist_init(struct sk_buff *skb, struct iphdr *iph,
		      unsigned int hlen, struct ip_fraglist_iter *iter)
{
	unsigned int first_len = skb_pagelen(skb);

	iter->frag = skb_shinfo(skb)->frag_list;
	skb_frag_list_init(skb);

	iter->offset = 0;
	iter->iph = iph;
	iter->hlen = hlen;

	skb->data_len = first_len - skb_headlen(skb);
	skb->len = first_len;
	iph->tot_len = htons(first_len);
	iph->frag_off = htons(IP_MF);
	ip_send_check(iph);
}
EXPORT_SYMBOL(ip_fraglist_init);

static void ip_fraglist_ipcb_prepare(struct sk_buff *skb,
				     struct ip_fraglist_iter *iter)
{
	struct sk_buff *to = iter->frag;

	/* Copy the flags to each fragment. */
	IPCB(to)->flags = IPCB(skb)->flags;

	if (iter->offset == 0)
		ip_options_fragment(to);
}

void ip_fraglist_prepare(struct sk_buff *skb, struct ip_fraglist_iter *iter)
{
	unsigned int hlen = iter->hlen;
	struct iphdr *iph = iter->iph;
	struct sk_buff *frag;

	frag = iter->frag;
	frag->ip_summed = CHECKSUM_NONE;
	skb_reset_transport_header(frag);
	__skb_push(frag, hlen);
	skb_reset_network_header(frag);
	memcpy(skb_network_header(frag), iph, hlen);
	iter->iph = ip_hdr(frag);
	iph = iter->iph;
	iph->tot_len = htons(frag->len);
	ip_copy_metadata(frag, skb);
	iter->offset += skb->len - hlen;
	iph->frag_off = htons(iter->offset >> 3);
	if (frag->next)
		iph->frag_off |= htons(IP_MF);
	/* Ready, complete checksum */
	ip_send_check(iph);
}
EXPORT_SYMBOL(ip_fraglist_prepare);

void ip_frag_init(struct sk_buff *skb, unsigned int hlen,
		  unsigned int ll_rs, unsigned int mtu, bool DF,
		  struct ip_frag_state *state)
{
	struct iphdr *iph = ip_hdr(skb);

	state->DF = DF;
	state->hlen = hlen;
	state->ll_rs = ll_rs;
	state->mtu = mtu;

	state->left = skb->len - hlen;	/* Space per frame */
	state->ptr = hlen;		/* Where to start from */

	state->offset = (ntohs(iph->frag_off) & IP_OFFSET) << 3;
	state->not_last_frag = iph->frag_off & htons(IP_MF);
}
EXPORT_SYMBOL(ip_frag_init);

static void ip_frag_ipcb(struct sk_buff *from, struct sk_buff *to,
			 bool first_frag, struct ip_frag_state *state)
{
	/* Copy the flags to each fragment. */
	IPCB(to)->flags = IPCB(from)->flags;

	/* ANK: dirty, but effective trick. Upgrade options only if
	 * the segment to be fragmented was THE FIRST (otherwise,
	 * options are already fixed) and make it ONCE
	 * on the initial skb, so that all the following fragments
	 * will inherit fixed options.
	 */
	if (first_frag)
		ip_options_fragment(from);
}

struct sk_buff *ip_frag_next(struct sk_buff *skb, struct ip_frag_state *state)
{
	unsigned int len = state->left;
	struct sk_buff *skb2;
	struct iphdr *iph;

	len = state->left;
	/* IF: it doesn't fit, use 'mtu' - the data space left */
	if (len > state->mtu)
		len = state->mtu;
	/* IF: we are not sending up to and including the packet end
	   then align the next start on an eight byte boundary */
	if (len < state->left)	{
		len &= ~7;
	}

	/* Allocate buffer */
	skb2 = alloc_skb(len + state->hlen + state->ll_rs, GFP_ATOMIC);
	if (!skb2)
		return ERR_PTR(-ENOMEM);

	/*
	 *	Set up data on packet
	 */

	ip_copy_metadata(skb2, skb);
	skb_reserve(skb2, state->ll_rs);
	skb_put(skb2, len + state->hlen);
	skb_reset_network_header(skb2);
	skb2->transport_header = skb2->network_header + state->hlen;

	/*
	 *	Charge the memory for the fragment to any owner
	 *	it might possess
	 */

	if (skb->sk)
		skb_set_owner_w(skb2, skb->sk);

	/*
	 *	Copy the packet header into the new buffer.
	 */

	skb_copy_from_linear_data(skb, skb_network_header(skb2), state->hlen);

	/*
	 *	Copy a block of the IP datagram.
	 */
	if (skb_copy_bits(skb, state->ptr, skb_transport_header(skb2), len))
		BUG();
	state->left -= len;

	/*
	 *	Fill in the new header fields.
	 */
	iph = ip_hdr(skb2);
	iph->frag_off = htons((state->offset >> 3));
	if (state->DF)
		iph->frag_off |= htons(IP_DF);

	/*
	 *	Added AC : If we are fragmenting a fragment that's not the
	 *		   last fragment then keep MF on each bit
	 */
	if (state->left > 0 || state->not_last_frag)
		iph->frag_off |= htons(IP_MF);
	state->ptr += len;
	state->offset += len;

	iph->tot_len = htons(len + state->hlen);

	ip_send_check(iph);

	return skb2;
}
EXPORT_SYMBOL(ip_frag_next);

/*
 *	This IP datagram is too large to be sent in one piece.  Break it up into
 *	smaller pieces (each of size equal to IP header plus
 *	a block of the data of the original IP data part) that will yet fit in a
 *	single device frame, and queue such a frame for sending.
 */

int ip_do_fragment(struct net *net, struct sock *sk, struct sk_buff *skb,
		   int (*output/*分片后报文的发送函数*/)(struct net *, struct sock *, struct sk_buff *))
{
	struct iphdr *iph;
	struct sk_buff *skb2;
	struct rtable *rt = skb_rtable(skb);
	unsigned int mtu, hlen, ll_rs;
	struct ip_fraglist_iter iter;
	ktime_t tstamp = skb->tstamp;
	struct ip_frag_state state;
	int err = 0;

	/* for offloaded checksums cleanup checksum before fragmentation */
	if (skb->ip_summed == CHECKSUM_PARTIAL &&
	    (err = skb_checksum_help(skb)))
		goto fail;

	/*
	 *	Point into the IP datagram header.
	 */

	iph = ip_hdr(skb);

	mtu = ip_skb_dst_mtu(sk, skb);
	if (IPCB(skb)->frag_max_size && IPCB(skb)->frag_max_size < mtu)
		mtu = IPCB(skb)->frag_max_size;

	/*
	 *	Setup starting values.
	 */

	hlen = iph->ihl * 4;
	mtu = mtu - hlen;	/* Size of data space */
	IPCB(skb)->flags |= IPSKB_FRAG_COMPLETE;
	ll_rs = LL_RESERVED_SPACE(rt->dst.dev);

	/* When frag_list is given, use it. First, check its validity:
	 * some transformers could create wrong frag_list or break existing
	 * one, it is not prohibited. In this case fall back to copying.
	 *
	 * LATER: this step can be merged to real generation of fragments,
	 * we can switch to copy when see the first bad fragment.
	 */
	if (skb_has_frag_list(skb)) {
		struct sk_buff *frag, *frag2;
		unsigned int first_len = skb_pagelen(skb);

		if (first_len - hlen > mtu ||
		    ((first_len - hlen) & 7) ||
		    ip_is_fragment(iph) ||
		    skb_cloned(skb) ||
		    skb_headroom(skb) < ll_rs)
			goto slow_path;

		skb_walk_frags(skb, frag) {
			/* Correct geometry. */
			if (frag->len > mtu ||
			    ((frag->len & 7) && frag->next) ||
			    skb_headroom(frag) < hlen + ll_rs)
				goto slow_path_clean;

			/* Partially cloned skb? */
			if (skb_shared(frag))
				goto slow_path_clean;

			BUG_ON(frag->sk);
			if (skb->sk) {
				frag->sk = skb->sk;
				frag->destructor = sock_wfree;
			}
			skb->truesize -= frag->truesize;
		}

		/* Everything is OK. Generate! */
		ip_fraglist_init(skb, iph, hlen, &iter);

		for (;;) {
			/* Prepare header of the next frame,
			 * before previous one went down. */
			if (iter.frag) {
				ip_fraglist_ipcb_prepare(skb, &iter);
				ip_fraglist_prepare(skb, &iter);
			}

			skb->tstamp = tstamp;
			//针对分片后的报文，采用output完成报文发送
			err = output(net, sk, skb);

			if (!err)
				IP_INC_STATS(net, IPSTATS_MIB_FRAGCREATES);
			if (err || !iter.frag)
				break;

			skb = ip_fraglist_next(&iter);
		}

		if (err == 0) {
			IP_INC_STATS(net, IPSTATS_MIB_FRAGOKS);
			return 0;
		}

		kfree_skb_list(iter.frag);

		IP_INC_STATS(net, IPSTATS_MIB_FRAGFAILS);
		return err;

slow_path_clean:
		skb_walk_frags(skb, frag2) {
			if (frag2 == frag)
				break;
			frag2->sk = NULL;
			frag2->destructor = NULL;
			skb->truesize += frag2->truesize;
		}
	}

slow_path:
	/*
	 *	Fragment the datagram.
	 */

	ip_frag_init(skb, hlen, ll_rs, mtu, IPCB(skb)->flags & IPSKB_FRAG_PMTU,
		     &state);

	/*
	 *	Keep copying data until we run out.
	 */

	while (state.left > 0) {
		bool first_frag = (state.offset == 0);

		skb2 = ip_frag_next(skb, &state);
		if (IS_ERR(skb2)) {
			err = PTR_ERR(skb2);
			goto fail;
		}
		ip_frag_ipcb(skb, skb2, first_frag, &state);

		/*
		 *	Put this fragment into the sending queue.
		 */
		skb2->tstamp = tstamp;
		err = output(net, sk, skb2);
		if (err)
			goto fail;

		IP_INC_STATS(net, IPSTATS_MIB_FRAGCREATES);
	}
	consume_skb(skb);
	IP_INC_STATS(net, IPSTATS_MIB_FRAGOKS);
	return err;

fail:
	kfree_skb(skb);
	IP_INC_STATS(net, IPSTATS_MIB_FRAGFAILS);
	return err;
}
EXPORT_SYMBOL(ip_do_fragment);

int
ip_generic_getfrag(void *from, char *to, int offset, int len, int odd, struct sk_buff *skb)
{
	struct msghdr *msg = from;

	if (skb->ip_summed == CHECKSUM_PARTIAL) {
		if (!copy_from_iter_full(to, len, &msg->msg_iter))
			return -EFAULT;
	} else {
		__wsum csum = 0;
		if (!csum_and_copy_from_iter_full(to, len, &csum, &msg->msg_iter))
			return -EFAULT;
		skb->csum = csum_block_add(skb->csum, csum, odd);
	}
	return 0;
}
EXPORT_SYMBOL(ip_generic_getfrag);

static inline __wsum
csum_page(struct page *page, int offset, int copy)
{
	char *kaddr;
	__wsum csum;
	kaddr = kmap(page);
	csum = csum_partial(kaddr + offset, copy, 0);
	kunmap(page);
	return csum;
}

static int __ip_append_data(struct sock *sk,
			    struct flowi4 *fl4,
			    struct sk_buff_head *queue,
			    struct inet_cork *cork,
			    struct page_frag *pfrag,
			    int getfrag(void *from, char *to, int offset,
					int len, int odd, struct sk_buff *skb),
			    void *from, int length, int transhdrlen,
			    unsigned int flags)
{
	struct inet_sock *inet = inet_sk(sk);
	struct ubuf_info *uarg = NULL;
	struct sk_buff *skb;

	struct ip_options *opt = cork->opt;
	int hh_len;
	int exthdrlen;
	int mtu;
	int copy;
	int err;
	int offset = 0;
	unsigned int maxfraglen, fragheaderlen, maxnonfragsize;
	int csummode = CHECKSUM_NONE;
	struct rtable *rt = (struct rtable *)cork->dst;
	unsigned int wmem_alloc_delta = 0;
	bool paged, extra_uref = false;
	u32 tskey = 0;

	skb = skb_peek_tail(queue);

	exthdrlen = !skb ? rt->dst.header_len : 0;
	mtu = cork->gso_size ? IP_MAX_MTU : cork->fragsize;
	paged = !!cork->gso_size;

	if (cork->tx_flags & SKBTX_ANY_SW_TSTAMP &&
	    sk->sk_tsflags & SOF_TIMESTAMPING_OPT_ID)
		tskey = sk->sk_tskey++;

	hh_len = LL_RESERVED_SPACE(rt->dst.dev);

	fragheaderlen = sizeof(struct iphdr) + (opt ? opt->optlen : 0);
	maxfraglen = ((mtu - fragheaderlen) & ~7) + fragheaderlen;
	maxnonfragsize = ip_sk_ignore_df(sk) ? IP_MAX_MTU : mtu;

	if (cork->length + length > maxnonfragsize - fragheaderlen) {
		ip_local_error(sk, EMSGSIZE, fl4->daddr, inet->inet_dport,
			       mtu - (opt ? opt->optlen : 0));
		return -EMSGSIZE;
	}

	/*
	 * transhdrlen > 0 means that this is the first fragment and we wish
	 * it won't be fragmented in the future.
	 */
	if (transhdrlen &&
	    length + fragheaderlen <= mtu &&
	    rt->dst.dev->features & (NETIF_F_HW_CSUM | NETIF_F_IP_CSUM) &&
	    (!(flags & MSG_MORE) || cork->gso_size) &&
	    (!exthdrlen || (rt->dst.dev->features & NETIF_F_HW_ESP_TX_CSUM)))
		csummode = CHECKSUM_PARTIAL;

	if (flags & MSG_ZEROCOPY && length && sock_flag(sk, SOCK_ZEROCOPY)) {
		uarg = msg_zerocopy_realloc(sk, length, skb_zcopy(skb));
		if (!uarg)
			return -ENOBUFS;
		extra_uref = !skb_zcopy(skb);	/* only ref on new uarg */
		if (rt->dst.dev->features & NETIF_F_SG &&
		    csummode == CHECKSUM_PARTIAL) {
			paged = true;
		} else {
			uarg->zerocopy = 0;
			skb_zcopy_set(skb, uarg, &extra_uref);
		}
	}

	cork->length += length;

	/* So, what's going on in the loop below?
	 *
	 * We use calculated fragment length to generate chained skb,
	 * each of segments is IP fragment ready for sending to network after
	 * adding appropriate IP header.
	 */

	if (!skb)
		goto alloc_new_skb;

	while (length > 0) {
		/* Check if the remaining data fits into current packet. */
		copy = mtu - skb->len;
		if (copy < length)
			copy = maxfraglen - skb->len;
		if (copy <= 0) {
			char *data;
			unsigned int datalen;
			unsigned int fraglen;
			unsigned int fraggap;
			unsigned int alloclen;
			unsigned int pagedlen;
			struct sk_buff *skb_prev;
alloc_new_skb:
			skb_prev = skb;
			if (skb_prev)
				fraggap = skb_prev->len - maxfraglen;
			else
				fraggap = 0;

			/*
			 * If remaining data exceeds the mtu,
			 * we know we need more fragment(s).
			 */
			datalen = length + fraggap;
			if (datalen > mtu - fragheaderlen)
				datalen = maxfraglen - fragheaderlen;
			fraglen = datalen + fragheaderlen;
			pagedlen = 0;

			if ((flags & MSG_MORE) &&
			    !(rt->dst.dev->features&NETIF_F_SG))
				alloclen = mtu;
			else if (!paged)
				alloclen = fraglen;
			else {
				alloclen = min_t(int, fraglen, MAX_HEADER);
				pagedlen = fraglen - alloclen;
			}

			alloclen += exthdrlen;

			/* The last fragment gets additional space at tail.
			 * Note, with MSG_MORE we overallocate on fragments,
			 * because we have no idea what fragment will be
			 * the last.
			 */
			if (datalen == length + fraggap)
				alloclen += rt->dst.trailer_len;

			if (transhdrlen) {
				skb = sock_alloc_send_skb(sk,
						alloclen + hh_len + 15,
						(flags & MSG_DONTWAIT), &err);
			} else {
				skb = NULL;
				if (refcount_read(&sk->sk_wmem_alloc) + wmem_alloc_delta <=
				    2 * sk->sk_sndbuf)
					skb = alloc_skb(alloclen + hh_len + 15,
							sk->sk_allocation);
				if (unlikely(!skb))
					err = -ENOBUFS;
			}
			if (!skb)
				goto error;

			/*
			 *	Fill in the control structures
			 */
			skb->ip_summed = csummode;
			skb->csum = 0;
			skb_reserve(skb, hh_len);

			/*
			 *	Find where to start putting bytes.
			 */
			data = skb_put(skb, fraglen + exthdrlen - pagedlen);
			skb_set_network_header(skb, exthdrlen);
			skb->transport_header = (skb->network_header +
						 fragheaderlen);
			data += fragheaderlen + exthdrlen;

			if (fraggap) {
				skb->csum = skb_copy_and_csum_bits(
					skb_prev, maxfraglen,
					data + transhdrlen, fraggap);
				skb_prev->csum = csum_sub(skb_prev->csum,
							  skb->csum);
				data += fraggap;
				pskb_trim_unique(skb_prev, maxfraglen);
			}

			copy = datalen - transhdrlen - fraggap - pagedlen;
			if (copy > 0 && getfrag(from, data + transhdrlen, offset, copy, fraggap, skb) < 0) {
				err = -EFAULT;
				kfree_skb(skb);
				goto error;
			}

			offset += copy;
			length -= copy + transhdrlen;
			transhdrlen = 0;
			exthdrlen = 0;
			csummode = CHECKSUM_NONE;

			/* only the initial fragment is time stamped */
			skb_shinfo(skb)->tx_flags = cork->tx_flags;
			cork->tx_flags = 0;
			skb_shinfo(skb)->tskey = tskey;
			tskey = 0;
			skb_zcopy_set(skb, uarg, &extra_uref);

			if ((flags & MSG_CONFIRM) && !skb_prev)
				skb_set_dst_pending_confirm(skb, 1);

			/*
			 * Put the packet on the pending queue.
			 */
			if (!skb->destructor) {
				skb->destructor = sock_wfree;
				skb->sk = sk;
				wmem_alloc_delta += skb->truesize;
			}
			__skb_queue_tail(queue, skb);
			continue;
		}

		if (copy > length)
			copy = length;

		if (!(rt->dst.dev->features&NETIF_F_SG) &&
		    skb_tailroom(skb) >= copy) {
			unsigned int off;

			off = skb->len;
			if (getfrag(from, skb_put(skb, copy),
					offset, copy, off, skb) < 0) {
				__skb_trim(skb, off);
				err = -EFAULT;
				goto error;
			}
		} else if (!uarg || !uarg->zerocopy) {
			int i = skb_shinfo(skb)->nr_frags;

			err = -ENOMEM;
			if (!sk_page_frag_refill(sk, pfrag))
				goto error;

			if (!skb_can_coalesce(skb, i, pfrag->page,
					      pfrag->offset)) {
				err = -EMSGSIZE;
				if (i == MAX_SKB_FRAGS)
					goto error;

				__skb_fill_page_desc(skb, i, pfrag->page,
						     pfrag->offset, 0);
				skb_shinfo(skb)->nr_frags = ++i;
				get_page(pfrag->page);
			}
			copy = min_t(int, copy, pfrag->size - pfrag->offset);
			if (getfrag(from,
				    page_address(pfrag->page) + pfrag->offset,
				    offset, copy, skb->len, skb) < 0)
				goto error_efault;

			pfrag->offset += copy;
			skb_frag_size_add(&skb_shinfo(skb)->frags[i - 1], copy);
			skb->len += copy;
			skb->data_len += copy;
			skb->truesize += copy;
			wmem_alloc_delta += copy;
		} else {
			err = skb_zerocopy_iter_dgram(skb, from, copy);
			if (err < 0)
				goto error;
		}
		offset += copy;
		length -= copy;
	}

	if (wmem_alloc_delta)
		refcount_add(wmem_alloc_delta, &sk->sk_wmem_alloc);
	return 0;

error_efault:
	err = -EFAULT;
error:
	net_zcopy_put_abort(uarg, extra_uref);
	cork->length -= length;
	IP_INC_STATS(sock_net(sk), IPSTATS_MIB_OUTDISCARDS);
	refcount_add(wmem_alloc_delta, &sk->sk_wmem_alloc);
	return err;
}

static int ip_setup_cork(struct sock *sk, struct inet_cork *cork,
			 struct ipcm_cookie *ipc, struct rtable **rtp)
{
	struct ip_options_rcu *opt;
	struct rtable *rt;

	rt = *rtp;
	if (unlikely(!rt))
		return -EFAULT;

	/*
	 * setup for corking.
	 */
	opt = ipc->opt;
	if (opt) {
		if (!cork->opt) {
			cork->opt = kmalloc(sizeof(struct ip_options) + 40,
					    sk->sk_allocation);
			if (unlikely(!cork->opt))
				return -ENOBUFS;
		}
		memcpy(cork->opt, &opt->opt, sizeof(struct ip_options) + opt->opt.optlen);
		cork->flags |= IPCORK_OPT;
		cork->addr = ipc->addr;
	}

	cork->fragsize = ip_sk_use_pmtu(sk) ?
			 dst_mtu(&rt->dst) : READ_ONCE(rt->dst.dev->mtu);

	if (!inetdev_valid_mtu(cork->fragsize))
		return -ENETUNREACH;

	cork->gso_size = ipc->gso_size;

	cork->dst = &rt->dst;
	/* We stole this route, caller should not release it. */
	*rtp = NULL;

	cork->length = 0;
	cork->ttl = ipc->ttl;
	cork->tos = ipc->tos;
	cork->mark = ipc->sockc.mark;
	cork->priority = ipc->priority;
	cork->transmit_time = ipc->sockc.transmit_time;
	cork->tx_flags = 0;
	sock_tx_timestamp(sk, ipc->sockc.tsflags, &cork->tx_flags);

	return 0;
}

/*
 *	ip_append_data() and ip_append_page() can make one large IP datagram
 *	from many pieces of data. Each pieces will be holded on the socket
 *	until ip_push_pending_frames() is called. Each piece can be a page
 *	or non-page data.
 *
 *	Not only UDP, other transport protocols - e.g. raw sockets - can use
 *	this interface potentially.
 *
 *	LATER: length must be adjusted by pad at tail, when it is required.
 */
int ip_append_data(struct sock *sk, struct flowi4 *fl4,
		   int getfrag(void *from, char *to, int offset, int len,
			       int odd, struct sk_buff *skb),
		   void *from, int length, int transhdrlen,
		   struct ipcm_cookie *ipc, struct rtable **rtp,
		   unsigned int flags)
{
	struct inet_sock *inet = inet_sk(sk);
	int err;

	if (flags&MSG_PROBE)
		return 0;

	if (skb_queue_empty(&sk->sk_write_queue)) {
		err = ip_setup_cork(sk, &inet->cork.base, ipc, rtp);
		if (err)
			return err;
	} else {
		transhdrlen = 0;
	}

	return __ip_append_data(sk, fl4, &sk->sk_write_queue, &inet->cork.base,
				sk_page_frag(sk), getfrag,
				from, length, transhdrlen, flags);
}

ssize_t	ip_append_page(struct sock *sk, struct flowi4 *fl4, struct page *page,
		       int offset, size_t size, int flags)
{
	struct inet_sock *inet = inet_sk(sk);
	struct sk_buff *skb;
	struct rtable *rt;
	struct ip_options *opt = NULL;
	struct inet_cork *cork;
	int hh_len;
	int mtu;
	int len;
	int err;
	unsigned int maxfraglen, fragheaderlen, fraggap, maxnonfragsize;

	if (inet->hdrincl)
		return -EPERM;

	if (flags&MSG_PROBE)
		return 0;

	if (skb_queue_empty(&sk->sk_write_queue))
		return -EINVAL;

	cork = &inet->cork.base;
	rt = (struct rtable *)cork->dst;
	if (cork->flags & IPCORK_OPT)
		opt = cork->opt;

	if (!(rt->dst.dev->features & NETIF_F_SG))
		return -EOPNOTSUPP;

	hh_len = LL_RESERVED_SPACE(rt->dst.dev);
	mtu = cork->gso_size ? IP_MAX_MTU : cork->fragsize;

	fragheaderlen = sizeof(struct iphdr) + (opt ? opt->optlen : 0);
	maxfraglen = ((mtu - fragheaderlen) & ~7) + fragheaderlen;
	maxnonfragsize = ip_sk_ignore_df(sk) ? 0xFFFF : mtu;

	if (cork->length + size > maxnonfragsize - fragheaderlen) {
		ip_local_error(sk, EMSGSIZE, fl4->daddr, inet->inet_dport,
			       mtu - (opt ? opt->optlen : 0));
		return -EMSGSIZE;
	}

	skb = skb_peek_tail(&sk->sk_write_queue);
	if (!skb)
		return -EINVAL;

	cork->length += size;

	while (size > 0) {
		/* Check if the remaining data fits into current packet. */
		len = mtu - skb->len;
		if (len < size)
			len = maxfraglen - skb->len;

		if (len <= 0) {
			struct sk_buff *skb_prev;
			int alloclen;

			skb_prev = skb;
			fraggap = skb_prev->len - maxfraglen;

			alloclen = fragheaderlen + hh_len + fraggap + 15;
			skb = sock_wmalloc(sk, alloclen, 1, sk->sk_allocation);
			if (unlikely(!skb)) {
				err = -ENOBUFS;
				goto error;
			}

			/*
			 *	Fill in the control structures
			 */
			skb->ip_summed = CHECKSUM_NONE;
			skb->csum = 0;
			skb_reserve(skb, hh_len);

			/*
			 *	Find where to start putting bytes.
			 */
			skb_put(skb, fragheaderlen + fraggap);
			skb_reset_network_header(skb);
			skb->transport_header = (skb->network_header +
						 fragheaderlen);
			if (fraggap) {
				skb->csum = skb_copy_and_csum_bits(skb_prev,
								   maxfraglen,
						    skb_transport_header(skb),
								   fraggap);
				skb_prev->csum = csum_sub(skb_prev->csum,
							  skb->csum);
				pskb_trim_unique(skb_prev, maxfraglen);
			}

			/*
			 * Put the packet on the pending queue.
			 */
			__skb_queue_tail(&sk->sk_write_queue, skb);
			continue;
		}

		if (len > size)
			len = size;

		if (skb_append_pagefrags(skb, page, offset, len)) {
			err = -EMSGSIZE;
			goto error;
		}

		if (skb->ip_summed == CHECKSUM_NONE) {
			__wsum csum;
			csum = csum_page(page, offset, len);
			skb->csum = csum_block_add(skb->csum, csum, skb->len);
		}

		skb->len += len;
		skb->data_len += len;
		skb->truesize += len;
		refcount_add(len, &sk->sk_wmem_alloc);
		offset += len;
		size -= len;
	}
	return 0;

error:
	cork->length -= size;
	IP_INC_STATS(sock_net(sk), IPSTATS_MIB_OUTDISCARDS);
	return err;
}

static void ip_cork_release(struct inet_cork *cork)
{
	cork->flags &= ~IPCORK_OPT;
	kfree(cork->opt);
	cork->opt = NULL;
	dst_release(cork->dst);
	cork->dst = NULL;
}

/*
 *	Combined all pending IP fragments on the socket as one IP datagram
 *	and push them out.
 */
struct sk_buff *__ip_make_skb(struct sock *sk,
			      struct flowi4 *fl4,
			      struct sk_buff_head *queue,
			      struct inet_cork *cork)
{
	struct sk_buff *skb, *tmp_skb;
	struct sk_buff **tail_skb;
	struct inet_sock *inet = inet_sk(sk);
	struct net *net = sock_net(sk);
	struct ip_options *opt = NULL;
	struct rtable *rt = (struct rtable *)cork->dst;
	struct iphdr *iph;
	__be16 df = 0;
	__u8 ttl;

	skb = __skb_dequeue(queue);
	if (!skb)
		goto out;
	tail_skb = &(skb_shinfo(skb)->frag_list);

	/* move skb->data to ip header from ext header */
	if (skb->data < skb_network_header(skb))
		__skb_pull(skb, skb_network_offset(skb));
	while ((tmp_skb = __skb_dequeue(queue)) != NULL) {
		__skb_pull(tmp_skb, skb_network_header_len(skb));
		*tail_skb = tmp_skb;
		tail_skb = &(tmp_skb->next);
		skb->len += tmp_skb->len;
		skb->data_len += tmp_skb->len;
		skb->truesize += tmp_skb->truesize;
		tmp_skb->destructor = NULL;
		tmp_skb->sk = NULL;
	}

	/* Unless user demanded real pmtu discovery (IP_PMTUDISC_DO), we allow
	 * to fragment the frame generated here. No matter, what transforms
	 * how transforms change size of the packet, it will come out.
	 */
	skb->ignore_df = ip_sk_ignore_df(sk);

	/* DF bit is set when we want to see DF on outgoing frames.
	 * If ignore_df is set too, we still allow to fragment this frame
	 * locally. */
	if (inet->pmtudisc == IP_PMTUDISC_DO ||
	    inet->pmtudisc == IP_PMTUDISC_PROBE ||
	    (skb->len <= dst_mtu(&rt->dst) &&
	     ip_dont_fragment(sk, &rt->dst)))
		df = htons(IP_DF);

	if (cork->flags & IPCORK_OPT)
		opt = cork->opt;

	if (cork->ttl != 0)
		ttl = cork->ttl;
	else if (rt->rt_type == RTN_MULTICAST)
		ttl = inet->mc_ttl;
	else
		ttl = ip_select_ttl(inet, &rt->dst);

	iph = ip_hdr(skb);
	iph->version = 4;
	iph->ihl = 5;
	iph->tos = (cork->tos != -1) ? cork->tos : inet->tos;
	iph->frag_off = df;
	iph->ttl = ttl;
	iph->protocol = sk->sk_protocol;
	ip_copy_addrs(iph, fl4);
	ip_select_ident(net, skb, sk);

	if (opt) {
		iph->ihl += opt->optlen >> 2;
		ip_options_build(skb, opt, cork->addr, rt, 0);
	}

	skb->priority = (cork->tos != -1) ? cork->priority: sk->sk_priority;
	skb->mark = cork->mark;
	skb->tstamp = cork->transmit_time;
	/*
	 * Steal rt from cork.dst to avoid a pair of atomic_inc/atomic_dec
	 * on dst refcount
	 */
	cork->dst = NULL;
	skb_dst_set(skb, &rt->dst);

	if (iph->protocol == IPPROTO_ICMP)
		icmp_out_count(net, ((struct icmphdr *)
			skb_transport_header(skb))->type);

	ip_cork_release(cork);
out:
	return skb;
}

//走local向外发送skb
int ip_send_skb(struct net *net, struct sk_buff *skb)
{
	int err;

	err = ip_local_out(net, skb->sk, skb);
	if (err) {
		if (err > 0)
			err = net_xmit_errno(err);
		if (err)
			IP_INC_STATS(net, IPSTATS_MIB_OUTDISCARDS);
	}

	return err;
}

int ip_push_pending_frames(struct sock *sk, struct flowi4 *fl4)
{
	struct sk_buff *skb;

	skb = ip_finish_skb(sk, fl4);
	if (!skb)
		return 0;

	/* Netfilter gets whole the not fragmented skb. */
	return ip_send_skb(sock_net(sk), skb);
}

/*
 *	Throw away all pending data on the socket.
 */
static void __ip_flush_pending_frames(struct sock *sk,
				      struct sk_buff_head *queue,
				      struct inet_cork *cork)
{
	struct sk_buff *skb;

	while ((skb = __skb_dequeue_tail(queue)) != NULL)
		kfree_skb(skb);

	ip_cork_release(cork);
}

void ip_flush_pending_frames(struct sock *sk)
{
	__ip_flush_pending_frames(sk, &sk->sk_write_queue, &inet_sk(sk)->cork.base);
}

struct sk_buff *ip_make_skb(struct sock *sk,
			    struct flowi4 *fl4,
			    int getfrag(void *from, char *to, int offset,
					int len, int odd, struct sk_buff *skb),
			    void *from, int length, int transhdrlen,
			    struct ipcm_cookie *ipc, struct rtable **rtp,
			    struct inet_cork *cork, unsigned int flags)
{
	struct sk_buff_head queue;
	int err;

	if (flags & MSG_PROBE)
		return NULL;

	__skb_queue_head_init(&queue);

	cork->flags = 0;
	cork->addr = 0;
	cork->opt = NULL;
	err = ip_setup_cork(sk, cork, ipc, rtp);
	if (err)
		return ERR_PTR(err);

	err = __ip_append_data(sk, fl4, &queue, cork,
			       &current->task_frag, getfrag,
			       from, length, transhdrlen, flags);
	if (err) {
		__ip_flush_pending_frames(sk, &queue, cork);
		return ERR_PTR(err);
	}

	return __ip_make_skb(sk, fl4, &queue, cork);
}

/*
 *	Fetch data from kernel space and fill in checksum if needed.
 */
static int ip_reply_glue_bits(void *dptr, char *to, int offset,
			      int len, int odd, struct sk_buff *skb)
{
	__wsum csum;

	csum = csum_partial_copy_nocheck(dptr+offset, to, len);
	skb->csum = csum_block_add(skb->csum, csum, odd);
	return 0;
}

/*
 *	Generic function to send a packet as reply to another packet.
 *	Used to send some TCP resets/acks so far.
 */
void ip_send_unicast_reply(struct sock *sk, struct sk_buff *skb,
			   const struct ip_options *sopt,
			   __be32 daddr, __be32 saddr,
			   const struct ip_reply_arg *arg,
			   unsigned int len, u64 transmit_time)
{
	struct ip_options_data replyopts;
	struct ipcm_cookie ipc;
	struct flowi4 fl4;
	struct rtable *rt = skb_rtable(skb);
	struct net *net = sock_net(sk);
	struct sk_buff *nskb;
	int err;
	int oif;

	if (__ip_options_echo(net, &replyopts.opt.opt, skb, sopt))
		return;

	ipcm_init(&ipc);
	ipc.addr = daddr;
	ipc.sockc.transmit_time = transmit_time;

	if (replyopts.opt.opt.optlen) {
		ipc.opt = &replyopts.opt;

		if (replyopts.opt.opt.srr)
			daddr = replyopts.opt.opt.faddr;
	}

	oif = arg->bound_dev_if;
	if (!oif && netif_index_is_l3_master(net, skb->skb_iif))
		oif = skb->skb_iif;

	flowi4_init_output(&fl4, oif,
			   IP4_REPLY_MARK(net, skb->mark) ?: sk->sk_mark,
			   RT_TOS(arg->tos),
			   RT_SCOPE_UNIVERSE, ip_hdr(skb)->protocol,
			   ip_reply_arg_flowi_flags(arg),
			   daddr, saddr,
			   tcp_hdr(skb)->source, tcp_hdr(skb)->dest,
			   arg->uid);
	security_skb_classify_flow(skb, flowi4_to_flowi_common(&fl4));
	rt = ip_route_output_key(net, &fl4);
	if (IS_ERR(rt))
		return;

	inet_sk(sk)->tos = arg->tos & ~INET_ECN_MASK;

	sk->sk_protocol = ip_hdr(skb)->protocol;
	sk->sk_bound_dev_if = arg->bound_dev_if;
	sk->sk_sndbuf = sysctl_wmem_default;
	ipc.sockc.mark = fl4.flowi4_mark;
	err = ip_append_data(sk, &fl4, ip_reply_glue_bits, arg->iov->iov_base,
			     len, 0, &ipc, &rt, MSG_DONTWAIT);
	if (unlikely(err)) {
		ip_flush_pending_frames(sk);
		goto out;
	}

	nskb = skb_peek(&sk->sk_write_queue);
	if (nskb) {
		if (arg->csumoffset >= 0)
			*((__sum16 *)skb_transport_header(nskb) +
			  arg->csumoffset) = csum_fold(csum_add(nskb->csum,
								arg->csum));
		nskb->ip_summed = CHECKSUM_NONE;
		ip_push_pending_frames(sk, &fl4);
	}
out:
	ip_rt_put(rt);
}

void __init ip_init(void)
{
	ip_rt_init();
	inet_initpeers();

#if defined(CONFIG_IP_MULTICAST)
	igmp_mc_init();
#endif
}<|MERGE_RESOLUTION|>--- conflicted
+++ resolved
@@ -317,12 +317,8 @@
 	if (skb_is_gso(skb))
 		return ip_finish_output_gso(net, sk, skb, mtu);
 
-<<<<<<< HEAD
 	//分片处理
-	if (skb->len > mtu || (IPCB(skb)->flags & IPSKB_FRAG_PMTU))
-=======
 	if (skb->len > mtu || IPCB(skb)->frag_max_size)
->>>>>>> 52e44129
 		return ip_fragment(net, sk, skb, mtu, ip_finish_output2);
 
 	//普通非分片报文输出
