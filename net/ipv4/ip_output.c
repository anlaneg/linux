--- conflicted
+++ resolved
@@ -1508,14 +1508,8 @@
 			skb->csum = csum_block_add(skb->csum, csum, skb->len);
 		}
 
-<<<<<<< HEAD
-		skb->len += len;
-		skb->data_len += len;
-		skb->truesize += len;
+		skb_len_add(skb, len);
 		/*写buffer申请字长增加*/
-=======
-		skb_len_add(skb, len);
->>>>>>> 97ee9d1c
 		refcount_add(len, &sk->sk_wmem_alloc);
 		offset += len;
 		size -= len;
