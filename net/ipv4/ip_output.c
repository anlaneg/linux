--- conflicted
+++ resolved
@@ -120,11 +120,7 @@
 
 	//调用本机out钩子点
 	return nf_hook(NFPROTO_IPV4, NF_INET_LOCAL_OUT,
-<<<<<<< HEAD
-		       net, sk, skb, NULL/*入设备为空*/, skb_dst(skb)->dev,
-=======
-		       net, sk, skb, NULL, skb_dst_dev(skb),
->>>>>>> f2d282e1
+		       net, sk, skb, NULL/*入设备为空*/, skb_dst_dev(skb),
 		       dst_output);
 }
 
