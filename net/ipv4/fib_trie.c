/*
 *   This program is free software; you can redistribute it and/or
 *   modify it under the terms of the GNU General Public License
 *   as published by the Free Software Foundation; either version
 *   2 of the License, or (at your option) any later version.
 *
 *   Robert Olsson <robert.olsson@its.uu.se> Uppsala Universitet
 *     & Swedish University of Agricultural Sciences.
 *
 *   Jens Laas <jens.laas@data.slu.se> Swedish University of
 *     Agricultural Sciences.
 *
 *   Hans Liss <hans.liss@its.uu.se>  Uppsala Universitet
 *
 * This work is based on the LPC-trie which is originally described in:
 *
 * An experimental study of compression methods for dynamic tries
 * Stefan Nilsson and Matti Tikkanen. Algorithmica, 33(1):19-33, 2002.
 * http://www.csc.kth.se/~snilsson/software/dyntrie2/
 *
 *
 * IP-address lookup using LC-tries. Stefan Nilsson and Gunnar Karlsson
 * IEEE Journal on Selected Areas in Communications, 17(6):1083-1092, June 1999
 *
 *
 * Code from fib_hash has been reused which includes the following header:
 *
 *
 * INET		An implementation of the TCP/IP protocol suite for the LINUX
 *		operating system.  INET is implemented using the  BSD Socket
 *		interface as the means of communication with the user level.
 *
 *		IPv4 FIB: lookup engine and maintenance routines.
 *
 *
 * Authors:	Alexey Kuznetsov, <kuznet@ms2.inr.ac.ru>
 *
 *		This program is free software; you can redistribute it and/or
 *		modify it under the terms of the GNU General Public License
 *		as published by the Free Software Foundation; either version
 *		2 of the License, or (at your option) any later version.
 *
 * Substantial contributions to this work comes from:
 *
 *		David S. Miller, <davem@davemloft.net>
 *		Stephen Hemminger <shemminger@osdl.org>
 *		Paul E. McKenney <paulmck@us.ibm.com>
 *		Patrick McHardy <kaber@trash.net>
 */

#define VERSION "0.409"

#include <linux/cache.h>
#include <linux/uaccess.h>
#include <linux/bitops.h>
#include <linux/types.h>
#include <linux/kernel.h>
#include <linux/mm.h>
#include <linux/string.h>
#include <linux/socket.h>
#include <linux/sockios.h>
#include <linux/errno.h>
#include <linux/in.h>
#include <linux/inet.h>
#include <linux/inetdevice.h>
#include <linux/netdevice.h>
#include <linux/if_arp.h>
#include <linux/proc_fs.h>
#include <linux/rcupdate.h>
#include <linux/skbuff.h>
#include <linux/netlink.h>
#include <linux/init.h>
#include <linux/list.h>
#include <linux/slab.h>
#include <linux/export.h>
#include <linux/vmalloc.h>
#include <linux/notifier.h>
#include <net/net_namespace.h>
#include <net/ip.h>
#include <net/protocol.h>
#include <net/route.h>
#include <net/tcp.h>
#include <net/sock.h>
#include <net/ip_fib.h>
#include <net/fib_notifier.h>
#include <trace/events/fib.h>
#include "fib_lookup.h"

static int call_fib_entry_notifier(struct notifier_block *nb, struct net *net,
				   enum fib_event_type event_type, u32 dst,
				   int dst_len, struct fib_alias *fa)
{
	struct fib_entry_notifier_info info = {
		.dst = dst,
		.dst_len = dst_len,
		.fi = fa->fa_info,
		.tos = fa->fa_tos,
		.type = fa->fa_type,
		.tb_id = fa->tb_id,
	};
	return call_fib4_notifier(nb, net, event_type, &info.info);
}

static int call_fib_entry_notifiers(struct net *net,
				    enum fib_event_type event_type, u32 dst,
				    int dst_len, struct fib_alias *fa,
				    struct netlink_ext_ack *extack)
{
	struct fib_entry_notifier_info info = {
		.info.extack = extack,
		.dst = dst,
		.dst_len = dst_len,
		.fi = fa->fa_info,
		.tos = fa->fa_tos,
		.type = fa->fa_type,
		.tb_id = fa->tb_id,
	};
	return call_fib4_notifiers(net, event_type, &info.info);
}

#define MAX_STAT_DEPTH 32

#define KEYLENGTH	(8*sizeof(t_key))
#define KEY_MAX		((t_key)~0)

typedef unsigned int t_key;//无符号整数被义定为t_key(32位）

#define IS_TRIE(n)	((n)->pos >= KEYLENGTH)
#define IS_TNODE(n)	((n)->bits)
#define IS_LEAF(n)	(!(n)->bits)

struct key_vector {
	t_key key;//检测位取值（如果是叶子，则为目的网段）
	unsigned char pos;		/* 2log(KEYLENGTH) bits needed */ //检测位起始位置（如果是叶子，则为0）
	unsigned char bits;		/* 2log(KEYLENGTH) bits needed */ //检测位长度（如果是叶子，则为0）
	unsigned char slen;//后缀长度（如果非叶子，则与pos相同）
	union {
		/* This list pointer if valid if (pos | bits) == 0 (LEAF) */
		//这个注释指明了，如何分辨当前节点是叶子，还是tnode
		struct hlist_head leaf;
		/* This array is valid if (pos | bits) > 0 (TNODE) */
		struct key_vector __rcu *tnode[0];
	};
};

struct tnode {
	struct rcu_head rcu;
	t_key empty_children;		/* KEYLENGTH bits needed */
	t_key full_children;		/* KEYLENGTH bits needed */
	struct key_vector __rcu *parent;
	struct key_vector kv[1];
#define tn_bits kv[0].bits
};

#define TNODE_SIZE(n)	offsetof(struct tnode, kv[0].tnode[n])
#define LEAF_SIZE	TNODE_SIZE(1)

#ifdef CONFIG_IP_FIB_TRIE_STATS
struct trie_use_stats {
	unsigned int gets;
	unsigned int backtrack;
	unsigned int semantic_match_passed;
	unsigned int semantic_match_miss;
	unsigned int null_node_hit;
	unsigned int resize_node_skipped;
};
#endif

struct trie_stat {
	unsigned int totdepth;
	unsigned int maxdepth;
	unsigned int tnodes;
	unsigned int leaves;
	unsigned int nullpointers;
	unsigned int prefixes;
	unsigned int nodesizes[MAX_STAT_DEPTH];
};

struct trie {
	struct key_vector kv[1];
#ifdef CONFIG_IP_FIB_TRIE_STATS
	struct trie_use_stats __percpu *stats;
#endif
};

static struct key_vector *resize(struct trie *t, struct key_vector *tn);
static size_t tnode_free_size;

/*
 * synchronize_rcu after call_rcu for that many pages; it should be especially
 * useful before resizing the root node with PREEMPT_NONE configs; the value was
 * obtained experimentally, aiming to avoid visible slowdown.
 */
static const int sync_pages = 128;

static struct kmem_cache *fn_alias_kmem __ro_after_init;
static struct kmem_cache *trie_leaf_kmem __ro_after_init;

static inline struct tnode *tn_info(struct key_vector *kv)
{
	return container_of(kv, struct tnode, kv[0]);
}

/* caller must hold RTNL */
#define node_parent(tn) rtnl_dereference(tn_info(tn)->parent)
#define get_child(tn, i) rtnl_dereference((tn)->tnode[i])

/* caller must hold RCU read lock or RTNL */
#define node_parent_rcu(tn) rcu_dereference_rtnl(tn_info(tn)->parent)
#define get_child_rcu(tn, i) rcu_dereference_rtnl((tn)->tnode[i])

/* wrapper for rcu_assign_pointer */
static inline void node_set_parent(struct key_vector *n, struct key_vector *tp)
{
	if (n)
		rcu_assign_pointer(tn_info(n)->parent, tp);
}

#define NODE_INIT_PARENT(n, p) RCU_INIT_POINTER(tn_info(n)->parent, p)

/* This provides us with the number of children in this node, in the case of a
 * leaf this will return 0 meaning none of the children are accessible.
 */
static inline unsigned long child_length(const struct key_vector *tn)
{
	return (1ul << tn->bits) & ~(1ul);
}

#define get_cindex(key, kv) (((key) ^ (kv)->key) >> (kv)->pos)

static inline unsigned long get_index(t_key key, struct key_vector *kv)
{
	unsigned long index = key ^ kv->key;

	if ((BITS_PER_LONG <= KEYLENGTH) && (KEYLENGTH == kv->pos))
		return 0;

	return index >> kv->pos;
}

/* To understand this stuff, an understanding of keys and all their bits is
 * necessary. Every node in the trie has a key associated with it, but not
 * all of the bits in that key are significant.
 *
 * Consider a node 'n' and its parent 'tp'.
 *
 * If n is a leaf, every bit in its key is significant. Its presence is
 * necessitated by path compression, since during a tree traversal (when
 * searching for a leaf - unless we are doing an insertion) we will completely
 * ignore all skipped bits we encounter. Thus we need to verify, at the end of
 * a potentially successful search, that we have indeed been walking the
 * correct key path.
 *
 * Note that we can never "miss" the correct key in the tree if present by
 * following the wrong path. Path compression ensures that segments of the key
 * that are the same for all keys with a given prefix are skipped, but the
 * skipped part *is* identical for each node in the subtrie below the skipped
 * bit! trie_insert() in this implementation takes care of that.
 *
 * if n is an internal node - a 'tnode' here, the various parts of its key
 * have many different meanings.
 *
 * Example:
 * _________________________________________________________________
 * | i | i | i | i | i | i | i | N | N | N | S | S | S | S | S | C |
 * -----------------------------------------------------------------
 *  31  30  29  28  27  26  25  24  23  22  21  20  19  18  17  16
 *
 * _________________________________________________________________
 * | C | C | C | u | u | u | u | u | u | u | u | u | u | u | u | u |
 * -----------------------------------------------------------------
 *  15  14  13  12  11  10   9   8   7   6   5   4   3   2   1   0
 *
 * tp->pos = 22
 * tp->bits = 3
 * n->pos = 13
 * n->bits = 4
 *
 * First, let's just ignore the bits that come before the parent tp, that is
 * the bits from (tp->pos + tp->bits) to 31. They are *known* but at this
 * point we do not use them for anything.
 *
 * The bits from (tp->pos) to (tp->pos + tp->bits - 1) - "N", above - are the
 * index into the parent's child array. That is, they will be used to find
 * 'n' among tp's children.
 *
 * The bits from (n->pos + n->bits) to (tp->pos - 1) - "S" - are skipped bits
 * for the node n.
 *
 * All the bits we have seen so far are significant to the node n. The rest
 * of the bits are really not needed or indeed known in n->key.
 *
 * The bits from (n->pos) to (n->pos + n->bits - 1) - "C" - are the index into
 * n's child array, and will of course be different for each child.
 *
 * The rest of the bits, from 0 to (n->pos -1) - "u" - are completely unknown
 * at this point.
 */

static const int halve_threshold = 25;
static const int inflate_threshold = 50;
static const int halve_threshold_root = 15;
static const int inflate_threshold_root = 30;

static void __alias_free_mem(struct rcu_head *head)
{
	struct fib_alias *fa = container_of(head, struct fib_alias, rcu);
	kmem_cache_free(fn_alias_kmem, fa);
}

static inline void alias_free_mem_rcu(struct fib_alias *fa)
{
	call_rcu(&fa->rcu, __alias_free_mem);
}

#define TNODE_KMALLOC_MAX \
	ilog2((PAGE_SIZE - TNODE_SIZE(0)) / sizeof(struct key_vector *))
#define TNODE_VMALLOC_MAX \
	ilog2((SIZE_MAX - TNODE_SIZE(0)) / sizeof(struct key_vector *))

static void __node_free_rcu(struct rcu_head *head)
{
	struct tnode *n = container_of(head, struct tnode, rcu);

	if (!n->tn_bits)
		kmem_cache_free(trie_leaf_kmem, n);
	else
		kvfree(n);
}

#define node_free(n) call_rcu(&tn_info(n)->rcu, __node_free_rcu)

//申请一个tnode结构
static struct tnode *tnode_alloc(int bits)
{
	size_t size;

	/* verify bits is within bounds */
	if (bits > TNODE_VMALLOC_MAX)
		return NULL;

	/* determine size and verify it is non-zero and didn't overflow */
	size = TNODE_SIZE(1ul << bits);

	if (size <= PAGE_SIZE)
		return kzalloc(size, GFP_KERNEL);
	else
		return vzalloc(size);
}

static inline void empty_child_inc(struct key_vector *n)
{
	++tn_info(n)->empty_children ? : ++tn_info(n)->full_children;
}

static inline void empty_child_dec(struct key_vector *n)
{
	tn_info(n)->empty_children-- ? : tn_info(n)->full_children--;
}

//新建叶子节点
static struct key_vector *leaf_new(t_key key, struct fib_alias *fa)
{
	struct key_vector *l;
	struct tnode *kv;

	//生成一个kv节点
	kv = kmem_cache_alloc(trie_leaf_kmem, GFP_KERNEL);
	if (!kv)
		return NULL;

	/* initialize key vector */
	l = kv->kv;
	l->key = key;
	//用两个0表明是叶子节点
	l->pos = 0;
	l->bits = 0;
	l->slen = fa->fa_slen;

	/* link leaf to fib alias */
	INIT_HLIST_HEAD(&l->leaf);
	hlist_add_head(&fa->fa_list, &l->leaf);

	return l;
}

//非叶子节点创建
static struct key_vector *tnode_new(t_key key, int pos, int bits)
{
	unsigned int shift = pos + bits;
	struct key_vector *tn;
	struct tnode *tnode;

	/* verify bits and pos their msb bits clear and values are valid */
	BUG_ON(!bits || (shift > KEYLENGTH));

	tnode = tnode_alloc(bits);
	if (!tnode)
		return NULL;

	pr_debug("AT %p s=%zu %zu\n", tnode, TNODE_SIZE(0),
		 sizeof(struct key_vector *) << bits);

	if (bits == KEYLENGTH)
		tnode->full_children = 1;
	else
		tnode->empty_children = 1ul << bits;

	tn = tnode->kv;
	tn->key = (shift < KEYLENGTH) ? (key >> shift) << shift : 0;
	tn->pos = pos;
	tn->bits = bits;
	tn->slen = pos;

	return tn;
}

/* Check whether a tnode 'n' is "full", i.e. it is an internal node
 * and no bits are skipped. See discussion in dyntree paper p. 6
 */
static inline int tnode_full(struct key_vector *tn, struct key_vector *n)
{
	return n && ((n->pos + n->bits) == tn->pos) && IS_TNODE(n);
}

/* Add a child at position i overwriting the old value.
 * Update the value of full_children and empty_children.
 */
static void put_child(struct key_vector *tn, unsigned long i,
		      struct key_vector *n)
{
	struct key_vector *chi = get_child(tn, i);//取tn中的第i个元素
	int isfull, wasfull;

	BUG_ON(i >= child_length(tn));

	/* update emptyChildren, overflow into fullChildren */
	if (!n && chi)
		empty_child_inc(tn);
	if (n && !chi)
		empty_child_dec(tn);

	/* update fullChildren */
	wasfull = tnode_full(tn, chi);
	isfull = tnode_full(tn, n);

	if (wasfull && !isfull)
		tn_info(tn)->full_children--;
	else if (!wasfull && isfull)
		tn_info(tn)->full_children++;

	if (n && (tn->slen < n->slen))
		tn->slen = n->slen;

	rcu_assign_pointer(tn->tnode[i], n);//赋值
}

static void update_children(struct key_vector *tn)
{
	unsigned long i;

	/* update all of the child parent pointers */
	for (i = child_length(tn); i;) {
		struct key_vector *inode = get_child(tn, --i);

		if (!inode)
			continue;

		/* Either update the children of a tnode that
		 * already belongs to us or update the child
		 * to point to ourselves.
		 */
		if (node_parent(inode) == tn)
			update_children(inode);
		else
			node_set_parent(inode, tn);
	}
}

static inline void put_child_root(struct key_vector *tp, t_key key,
				  struct key_vector *n)
{
	if (IS_TRIE(tp))
		rcu_assign_pointer(tp->tnode[0], n);
	else
		put_child(tp, get_index(key, tp), n);
}

static inline void tnode_free_init(struct key_vector *tn)
{
	tn_info(tn)->rcu.next = NULL;
}

static inline void tnode_free_append(struct key_vector *tn,
				     struct key_vector *n)
{
	tn_info(n)->rcu.next = tn_info(tn)->rcu.next;
	tn_info(tn)->rcu.next = &tn_info(n)->rcu;
}

static void tnode_free(struct key_vector *tn)
{
	struct callback_head *head = &tn_info(tn)->rcu;

	while (head) {
		head = head->next;
		tnode_free_size += TNODE_SIZE(1ul << tn->bits);
		node_free(tn);

		tn = container_of(head, struct tnode, rcu)->kv;
	}

	if (tnode_free_size >= PAGE_SIZE * sync_pages) {
		tnode_free_size = 0;
		synchronize_rcu();
	}
}

static struct key_vector *replace(struct trie *t,
				  struct key_vector *oldtnode,
				  struct key_vector *tn)
{
	struct key_vector *tp = node_parent(oldtnode);
	unsigned long i;

	/* setup the parent pointer out of and back into this node */
	NODE_INIT_PARENT(tn, tp);
	put_child_root(tp, tn->key, tn);

	/* update all of the child parent pointers */
	update_children(tn);

	/* all pointers should be clean so we are done */
	tnode_free(oldtnode);

	/* resize children now that oldtnode is freed */
	for (i = child_length(tn); i;) {
		struct key_vector *inode = get_child(tn, --i);

		/* resize child node */
		if (tnode_full(tn, inode))
			tn = resize(t, inode);
	}

	return tp;
}

static struct key_vector *inflate(struct trie *t,
				  struct key_vector *oldtnode)
{
	struct key_vector *tn;
	unsigned long i;
	t_key m;

	pr_debug("In inflate\n");

	tn = tnode_new(oldtnode->key, oldtnode->pos - 1, oldtnode->bits + 1);
	if (!tn)
		goto notnode;

	/* prepare oldtnode to be freed */
	tnode_free_init(oldtnode);

	/* Assemble all of the pointers in our cluster, in this case that
	 * represents all of the pointers out of our allocated nodes that
	 * point to existing tnodes and the links between our allocated
	 * nodes.
	 */
	for (i = child_length(oldtnode), m = 1u << tn->pos; i;) {
		struct key_vector *inode = get_child(oldtnode, --i);
		struct key_vector *node0, *node1;
		unsigned long j, k;

		/* An empty child */
		if (!inode)
			continue;

		/* A leaf or an internal node with skipped bits */
		if (!tnode_full(oldtnode, inode)) {
			put_child(tn, get_index(inode->key, tn), inode);
			continue;
		}

		/* drop the node in the old tnode free list */
		tnode_free_append(oldtnode, inode);

		/* An internal node with two children */
		if (inode->bits == 1) {
			put_child(tn, 2 * i + 1, get_child(inode, 1));
			put_child(tn, 2 * i, get_child(inode, 0));
			continue;
		}

		/* We will replace this node 'inode' with two new
		 * ones, 'node0' and 'node1', each with half of the
		 * original children. The two new nodes will have
		 * a position one bit further down the key and this
		 * means that the "significant" part of their keys
		 * (see the discussion near the top of this file)
		 * will differ by one bit, which will be "0" in
		 * node0's key and "1" in node1's key. Since we are
		 * moving the key position by one step, the bit that
		 * we are moving away from - the bit at position
		 * (tn->pos) - is the one that will differ between
		 * node0 and node1. So... we synthesize that bit in the
		 * two new keys.
		 */
		node1 = tnode_new(inode->key | m, inode->pos, inode->bits - 1);
		if (!node1)
			goto nomem;
		node0 = tnode_new(inode->key, inode->pos, inode->bits - 1);

		tnode_free_append(tn, node1);
		if (!node0)
			goto nomem;
		tnode_free_append(tn, node0);

		/* populate child pointers in new nodes */
		for (k = child_length(inode), j = k / 2; j;) {
			put_child(node1, --j, get_child(inode, --k));
			put_child(node0, j, get_child(inode, j));
			put_child(node1, --j, get_child(inode, --k));
			put_child(node0, j, get_child(inode, j));
		}

		/* link new nodes to parent */
		NODE_INIT_PARENT(node1, tn);
		NODE_INIT_PARENT(node0, tn);

		/* link parent to nodes */
		put_child(tn, 2 * i + 1, node1);
		put_child(tn, 2 * i, node0);
	}

	/* setup the parent pointers into and out of this node */
	return replace(t, oldtnode, tn);
nomem:
	/* all pointers should be clean so we are done */
	tnode_free(tn);
notnode:
	return NULL;
}

static struct key_vector *halve(struct trie *t,
				struct key_vector *oldtnode)
{
	struct key_vector *tn;
	unsigned long i;

	pr_debug("In halve\n");

	tn = tnode_new(oldtnode->key, oldtnode->pos + 1, oldtnode->bits - 1);
	if (!tn)
		goto notnode;

	/* prepare oldtnode to be freed */
	tnode_free_init(oldtnode);

	/* Assemble all of the pointers in our cluster, in this case that
	 * represents all of the pointers out of our allocated nodes that
	 * point to existing tnodes and the links between our allocated
	 * nodes.
	 */
	for (i = child_length(oldtnode); i;) {
		struct key_vector *node1 = get_child(oldtnode, --i);
		struct key_vector *node0 = get_child(oldtnode, --i);
		struct key_vector *inode;

		/* At least one of the children is empty */
		if (!node1 || !node0) {
			put_child(tn, i / 2, node1 ? : node0);
			continue;
		}

		/* Two nonempty children */
		inode = tnode_new(node0->key, oldtnode->pos, 1);
		if (!inode)
			goto nomem;
		tnode_free_append(tn, inode);

		/* initialize pointers out of node */
		put_child(inode, 1, node1);
		put_child(inode, 0, node0);
		NODE_INIT_PARENT(inode, tn);

		/* link parent to node */
		put_child(tn, i / 2, inode);
	}

	/* setup the parent pointers into and out of this node */
	return replace(t, oldtnode, tn);
nomem:
	/* all pointers should be clean so we are done */
	tnode_free(tn);
notnode:
	return NULL;
}

static struct key_vector *collapse(struct trie *t,
				   struct key_vector *oldtnode)
{
	struct key_vector *n, *tp;
	unsigned long i;

	/* scan the tnode looking for that one child that might still exist */
	for (n = NULL, i = child_length(oldtnode); !n && i;)
		n = get_child(oldtnode, --i);

	/* compress one level */
	tp = node_parent(oldtnode);
	put_child_root(tp, oldtnode->key, n);
	node_set_parent(n, tp);

	/* drop dead node */
	node_free(oldtnode);

	return tp;
}

static unsigned char update_suffix(struct key_vector *tn)
{
	unsigned char slen = tn->pos;
	unsigned long stride, i;
	unsigned char slen_max;

	/* only vector 0 can have a suffix length greater than or equal to
	 * tn->pos + tn->bits, the second highest node will have a suffix
	 * length at most of tn->pos + tn->bits - 1
	 */
	slen_max = min_t(unsigned char, tn->pos + tn->bits - 1, tn->slen);

	/* search though the list of children looking for nodes that might
	 * have a suffix greater than the one we currently have.  This is
	 * why we start with a stride of 2 since a stride of 1 would
	 * represent the nodes with suffix length equal to tn->pos
	 */
	for (i = 0, stride = 0x2ul ; i < child_length(tn); i += stride) {
		struct key_vector *n = get_child(tn, i);

		if (!n || (n->slen <= slen))
			continue;

		/* update stride and slen based on new value */
		stride <<= (n->slen - slen);
		slen = n->slen;
		i &= ~(stride - 1);

		/* stop searching if we have hit the maximum possible value */
		if (slen >= slen_max)
			break;
	}

	tn->slen = slen;

	return slen;
}

/* From "Implementing a dynamic compressed trie" by Stefan Nilsson of
 * the Helsinki University of Technology and Matti Tikkanen of Nokia
 * Telecommunications, page 6:
 * "A node is doubled if the ratio of non-empty children to all
 * children in the *doubled* node is at least 'high'."
 *
 * 'high' in this instance is the variable 'inflate_threshold'. It
 * is expressed as a percentage, so we multiply it with
 * child_length() and instead of multiplying by 2 (since the
 * child array will be doubled by inflate()) and multiplying
 * the left-hand side by 100 (to handle the percentage thing) we
 * multiply the left-hand side by 50.
 *
 * The left-hand side may look a bit weird: child_length(tn)
 * - tn->empty_children is of course the number of non-null children
 * in the current node. tn->full_children is the number of "full"
 * children, that is non-null tnodes with a skip value of 0.
 * All of those will be doubled in the resulting inflated tnode, so
 * we just count them one extra time here.
 *
 * A clearer way to write this would be:
 *
 * to_be_doubled = tn->full_children;
 * not_to_be_doubled = child_length(tn) - tn->empty_children -
 *     tn->full_children;
 *
 * new_child_length = child_length(tn) * 2;
 *
 * new_fill_factor = 100 * (not_to_be_doubled + 2*to_be_doubled) /
 *      new_child_length;
 * if (new_fill_factor >= inflate_threshold)
 *
 * ...and so on, tho it would mess up the while () loop.
 *
 * anyway,
 * 100 * (not_to_be_doubled + 2*to_be_doubled) / new_child_length >=
 *      inflate_threshold
 *
 * avoid a division:
 * 100 * (not_to_be_doubled + 2*to_be_doubled) >=
 *      inflate_threshold * new_child_length
 *
 * expand not_to_be_doubled and to_be_doubled, and shorten:
 * 100 * (child_length(tn) - tn->empty_children +
 *    tn->full_children) >= inflate_threshold * new_child_length
 *
 * expand new_child_length:
 * 100 * (child_length(tn) - tn->empty_children +
 *    tn->full_children) >=
 *      inflate_threshold * child_length(tn) * 2
 *
 * shorten again:
 * 50 * (tn->full_children + child_length(tn) -
 *    tn->empty_children) >= inflate_threshold *
 *    child_length(tn)
 *
 */
static inline bool should_inflate(struct key_vector *tp, struct key_vector *tn)
{
	unsigned long used = child_length(tn);
	unsigned long threshold = used;

	/* Keep root node larger */
	threshold *= IS_TRIE(tp) ? inflate_threshold_root : inflate_threshold;
	used -= tn_info(tn)->empty_children;
	used += tn_info(tn)->full_children;

	/* if bits == KEYLENGTH then pos = 0, and will fail below */

	return (used > 1) && tn->pos && ((50 * used) >= threshold);
}

static inline bool should_halve(struct key_vector *tp, struct key_vector *tn)
{
	unsigned long used = child_length(tn);
	unsigned long threshold = used;

	/* Keep root node larger */
	threshold *= IS_TRIE(tp) ? halve_threshold_root : halve_threshold;
	used -= tn_info(tn)->empty_children;

	/* if bits == KEYLENGTH then used = 100% on wrap, and will fail below */

	return (used > 1) && (tn->bits > 1) && ((100 * used) < threshold);
}

static inline bool should_collapse(struct key_vector *tn)
{
	unsigned long used = child_length(tn);

	used -= tn_info(tn)->empty_children;

	/* account for bits == KEYLENGTH case */
	if ((tn->bits == KEYLENGTH) && tn_info(tn)->full_children)
		used -= KEY_MAX;

	/* One child or none, time to drop us from the trie */
	return used < 2;
}

#define MAX_WORK 10
static struct key_vector *resize(struct trie *t, struct key_vector *tn)
{
#ifdef CONFIG_IP_FIB_TRIE_STATS
	struct trie_use_stats __percpu *stats = t->stats;
#endif
	struct key_vector *tp = node_parent(tn);
	unsigned long cindex = get_index(tn->key, tp);
	int max_work = MAX_WORK;

	pr_debug("In tnode_resize %p inflate_threshold=%d threshold=%d\n",
		 tn, inflate_threshold, halve_threshold);

	/* track the tnode via the pointer from the parent instead of
	 * doing it ourselves.  This way we can let RCU fully do its
	 * thing without us interfering
	 */
	BUG_ON(tn != get_child(tp, cindex));

	/* Double as long as the resulting node has a number of
	 * nonempty nodes that are above the threshold.
	 */
	while (should_inflate(tp, tn) && max_work) {
		tp = inflate(t, tn);
		if (!tp) {
#ifdef CONFIG_IP_FIB_TRIE_STATS
			this_cpu_inc(stats->resize_node_skipped);
#endif
			break;
		}

		max_work--;
		tn = get_child(tp, cindex);
	}

	/* update parent in case inflate failed */
	tp = node_parent(tn);

	/* Return if at least one inflate is run */
	if (max_work != MAX_WORK)
		return tp;

	/* Halve as long as the number of empty children in this
	 * node is above threshold.
	 */
	while (should_halve(tp, tn) && max_work) {
		tp = halve(t, tn);
		if (!tp) {
#ifdef CONFIG_IP_FIB_TRIE_STATS
			this_cpu_inc(stats->resize_node_skipped);
#endif
			break;
		}

		max_work--;
		tn = get_child(tp, cindex);
	}

	/* Only one child remains */
	if (should_collapse(tn))
		return collapse(t, tn);

	/* update parent in case halve failed */
	return node_parent(tn);
}

static void node_pull_suffix(struct key_vector *tn, unsigned char slen)
{
	unsigned char node_slen = tn->slen;

	while ((node_slen > tn->pos) && (node_slen > slen)) {
		slen = update_suffix(tn);
		if (node_slen == slen)
			break;

		tn = node_parent(tn);
		node_slen = tn->slen;
	}
}

static void node_push_suffix(struct key_vector *tn, unsigned char slen)
{
	while (tn->slen < slen) {
		tn->slen = slen;//更新为大的slen
		tn = node_parent(tn);//取父节点，一路向上更新
	}
}

/* rcu_read_lock needs to be hold by caller from readside */
static struct key_vector *fib_find_node(struct trie *t,
					struct key_vector **tp, u32 key)
{
	struct key_vector *pn, *n = t->kv;
	unsigned long index = 0;

	do {
		pn = n;
		n = get_child_rcu(n, index);

		if (!n)
			break;

		index = get_cindex(key, n);

		/* This bit of code is a bit tricky but it combines multiple
		 * checks into a single check.  The prefix consists of the
		 * prefix plus zeros for the bits in the cindex. The index
		 * is the difference between the key and this value.  From
		 * this we can actually derive several pieces of data.
		 *   if (index >= (1ul << bits))
		 *     we have a mismatch in skip bits and failed
		 *   else
		 *     we know the value is cindex
		 *
		 * This check is safe even if bits == KEYLENGTH due to the
		 * fact that we can only allocate a node with 32 bits if a
		 * long is greater than 32 bits.
		 */
		if (index >= (1ul << n->bits)) {
			n = NULL;
			break;
		}

		/* keep searching until we find a perfect match leaf or NULL */
	} while (IS_TNODE(n));

	*tp = pn;

	return n;
}

/* Return the first fib alias matching TOS with
 * priority less than or equal to PRIO.
 */
static struct fib_alias *fib_find_alias(struct hlist_head *fah, u8 slen,
					u8 tos, u32 prio, u32 tb_id)
{
	struct fib_alias *fa;

	if (!fah)
		return NULL;

	hlist_for_each_entry(fa, fah, fa_list) {
		if (fa->fa_slen < slen)
			continue;
		if (fa->fa_slen != slen)
			break;
		if (fa->tb_id > tb_id)
			continue;
		if (fa->tb_id != tb_id)
			break;
		if (fa->fa_tos > tos)
			continue;
		if (fa->fa_info->fib_priority >= prio || fa->fa_tos < tos)
			return fa;
	}

	return NULL;
}

static void trie_rebalance(struct trie *t, struct key_vector *tn)
{
	while (!IS_TRIE(tn))
		tn = resize(t, tn);
}

static int fib_insert_node(struct trie *t, struct key_vector *tp,
			   struct fib_alias *new, t_key key)
{
	struct key_vector *n, *l;

	l = leaf_new(key, new);
	if (!l)
		//申请叶子节点失败
		goto noleaf;

	/* retrieve child from parent node */
	//从父节点中取指定index的node
	n = get_child(tp, get_index(key, tp));

	/* Case 2: n is a LEAF or a TNODE and the key doesn't match.
	 *
	 *  Add a new tnode here
	 *  first tnode need some special handling
	 *  leaves us in position for handling as case 3
	 */
	if (n) {
		struct key_vector *tn;

		tn = tnode_new(key, __fls(key ^ n->key), 1);
		if (!tn)
			goto notnode;

		/* initialize routes out of node */
		NODE_INIT_PARENT(tn, tp);
		put_child(tn, get_index(key, tn) ^ 1, n);

		/* start adding routes into the node */
		put_child_root(tp, key, tn);
		node_set_parent(n, tn);

		/* parent now has a NULL spot where the leaf can go */
		tp = tn;
	}

	/* Case 3: n is NULL, and will just insert a new leaf */
	node_push_suffix(tp, new->fa_slen);
	NODE_INIT_PARENT(l, tp);
	put_child_root(tp, key, l);
	trie_rebalance(t, tp);

	return 0;
notnode:
	node_free(l);
noleaf:
	return -ENOMEM;
}

/* fib notifier for ADD is sent before calling fib_insert_alias with
 * the expectation that the only possible failure ENOMEM
 */
static int fib_insert_alias(struct trie *t, struct key_vector *tp,
			    struct key_vector *l, struct fib_alias *new,
			    struct fib_alias *fa, t_key key)
{
	if (!l)
		//没有对应的tnode，创建它，并在其下插入key(叶子节点）
		return fib_insert_node(t, tp, new, key);

	if (fa) {
		hlist_add_before_rcu(&new->fa_list, &fa->fa_list);
	} else {
		struct fib_alias *last;

		hlist_for_each_entry(last, &l->leaf, fa_list) {
			if (new->fa_slen < last->fa_slen)
				break;
			if ((new->fa_slen == last->fa_slen) &&
			    (new->tb_id > last->tb_id))
				break;
			fa = last;
		}

		if (fa)
			hlist_add_behind_rcu(&new->fa_list, &fa->fa_list);
		else
			hlist_add_head_rcu(&new->fa_list, &l->leaf);
	}

	/* if we added to the tail node then we need to update slen */
	if (l->slen < new->fa_slen) {
		l->slen = new->fa_slen;
		node_push_suffix(tp, new->fa_slen);
	}

	return 0;
}

static bool fib_valid_key_len(u32 key, u8 plen, struct netlink_ext_ack *extack)
{
	if (plen > KEYLENGTH) {
		NL_SET_ERR_MSG(extack, "Invalid prefix length");
		return false;
	}

	if ((plen < KEYLENGTH) && (key << plen)) {
		NL_SET_ERR_MSG(extack,
			       "Invalid prefix for given prefix length");
		return false;
	}

	return true;
}

/* Caller must hold RTNL. */
int fib_table_insert(struct net *net, struct fib_table *tb,
		     struct fib_config *cfg, struct netlink_ext_ack *extack)
{
	enum fib_event_type event = FIB_EVENT_ENTRY_ADD;
	struct trie *t = (struct trie *)tb->tb_data;//trie根节点
	struct fib_alias *fa, *new_fa;
	struct key_vector *l, *tp;
	u16 nlflags = NLM_F_EXCL;
	struct fib_info *fi;
	u8 plen = cfg->fc_dst_len;//前缀长度
	u8 slen = KEYLENGTH - plen;//后缀长度(suffix)
	u8 tos = cfg->fc_tos;
	u32 key;
	int err;

	key = ntohl(cfg->fc_dst);

	if (!fib_valid_key_len(key, plen, extack))
		return -EINVAL;

	//打出debug,向表tb_id中插入 target为key,掩码长度为plen的的路由
	pr_debug("Insert table=%u %08x/%d\n", tb->tb_id, key, plen);

	fi = fib_create_info(cfg, extack);
	if (IS_ERR(fi)) {
		err = PTR_ERR(fi);
		goto err;
	}

	//在trie表中，查找key,出参为tp(指向l的父节点），l为能存放key的节点
	l = fib_find_node(t, &tp, key);
	fa = l ? fib_find_alias(&l->leaf, slen, tos, fi->fib_priority,
				tb->tb_id) : NULL;

	/* Now fa, if non-NULL, points to the first fib alias
	 * with the same keys [prefix,tos,priority], if such key already
	 * exists or to the node before which we will insert new one.
	 *
	 * If fa is NULL, we will need to allocate a new one and
	 * insert to the tail of the section matching the suffix length
	 * of the new alias.
	 */

	if (fa && fa->fa_tos == tos &&
	    fa->fa_info->fib_priority == fi->fib_priority) {
		struct fib_alias *fa_first, *fa_match;

		err = -EEXIST;
		if (cfg->fc_nlflags & NLM_F_EXCL)
			goto out;

		nlflags &= ~NLM_F_EXCL;

		/* We have 2 goals:
		 * 1. Find exact match for type, scope, fib_info to avoid
		 * duplicate routes
		 * 2. Find next 'fa' (or head), NLM_F_APPEND inserts before it
		 */
		fa_match = NULL;
		fa_first = fa;
		hlist_for_each_entry_from(fa, fa_list) {
			if ((fa->fa_slen != slen) ||
			    (fa->tb_id != tb->tb_id) ||
			    (fa->fa_tos != tos))
				break;
			if (fa->fa_info->fib_priority != fi->fib_priority)
				break;
			if (fa->fa_type == cfg->fc_type &&
			    fa->fa_info == fi) {
				fa_match = fa;
				break;
			}
		}

		if (cfg->fc_nlflags & NLM_F_REPLACE) {
			struct fib_info *fi_drop;
			u8 state;

			nlflags |= NLM_F_REPLACE;
			fa = fa_first;
			if (fa_match) {
				if (fa == fa_match)
					err = 0;
				goto out;
			}
			err = -ENOBUFS;
			new_fa = kmem_cache_alloc(fn_alias_kmem, GFP_KERNEL);
			if (!new_fa)
				goto out;

			fi_drop = fa->fa_info;
			new_fa->fa_tos = fa->fa_tos;
			new_fa->fa_info = fi;
			new_fa->fa_type = cfg->fc_type;
			state = fa->fa_state;
			new_fa->fa_state = state & ~FA_S_ACCESSED;
			new_fa->fa_slen = fa->fa_slen;
			new_fa->tb_id = tb->tb_id;
			new_fa->fa_default = -1;

			err = call_fib_entry_notifiers(net,
						       FIB_EVENT_ENTRY_REPLACE,
						       key, plen, new_fa,
						       extack);
			if (err)
				goto out_free_new_fa;

			rtmsg_fib(RTM_NEWROUTE, htonl(key), new_fa, plen,
				  tb->tb_id, &cfg->fc_nlinfo, nlflags);

			hlist_replace_rcu(&fa->fa_list, &new_fa->fa_list);

			alias_free_mem_rcu(fa);

			fib_release_info(fi_drop);
			if (state & FA_S_ACCESSED)
				rt_cache_flush(cfg->fc_nlinfo.nl_net);

			goto succeeded;
		}
		/* Error if we find a perfect match which
		 * uses the same scope, type, and nexthop
		 * information.
		 */
		if (fa_match)
			goto out;

		if (cfg->fc_nlflags & NLM_F_APPEND) {
			event = FIB_EVENT_ENTRY_APPEND;
			nlflags |= NLM_F_APPEND;
		} else {
			fa = fa_first;
		}
	}
	err = -ENOENT;
	if (!(cfg->fc_nlflags & NLM_F_CREATE))
		goto out;

	nlflags |= NLM_F_CREATE;
	err = -ENOBUFS;
	//为new_fa申请节点空间
	new_fa = kmem_cache_alloc(fn_alias_kmem, GFP_KERNEL);
	if (!new_fa)
		goto out;

	new_fa->fa_info = fi;
	new_fa->fa_tos = tos;
	new_fa->fa_type = cfg->fc_type;
	new_fa->fa_state = 0;
	new_fa->fa_slen = slen;
	new_fa->tb_id = tb->tb_id;
	new_fa->fa_default = -1;

	err = call_fib_entry_notifiers(net, event, key, plen, new_fa, extack);
	if (err)
		goto out_free_new_fa;

	/* Insert new entry to the list. */
	err = fib_insert_alias(t, tp, l, new_fa, fa, key);
	if (err)
		goto out_fib_notif;

	if (!plen)
		tb->tb_num_default++;

	rt_cache_flush(cfg->fc_nlinfo.nl_net);
	rtmsg_fib(RTM_NEWROUTE, htonl(key), new_fa, plen, new_fa->tb_id,
		  &cfg->fc_nlinfo, nlflags);
succeeded:
	return 0;

out_fib_notif:
	/* notifier was sent that entry would be added to trie, but
	 * the add failed and need to recover. Only failure for
	 * fib_insert_alias is ENOMEM.
	 */
	NL_SET_ERR_MSG(extack, "Failed to insert route into trie");
	call_fib_entry_notifiers(net, FIB_EVENT_ENTRY_DEL, key,
				 plen, new_fa, NULL);
out_free_new_fa:
	kmem_cache_free(fn_alias_kmem, new_fa);
out:
	fib_release_info(fi);
err:
	return err;
}

static inline t_key prefix_mismatch(t_key key, struct key_vector *n)
{
	t_key prefix = n->key;

	return (key ^ prefix) & (prefix | -prefix);
}

/* should be called with rcu_read_lock */
//trie表查询(负责实现路由表查询）
int fib_table_lookup(struct fib_table *tb, const struct flowi4 *flp,
		     struct fib_result *res, int fib_flags)
{
	struct trie *t = (struct trie *) tb->tb_data;//取trie树
#ifdef CONFIG_IP_FIB_TRIE_STATS
	struct trie_use_stats __percpu *stats = t->stats;
#endif
	const t_key key = ntohl(flp->daddr);//取目的地址
	struct key_vector *n, *pn;
	struct fib_alias *fa;
	unsigned long index;
	t_key cindex;

<<<<<<< HEAD
	trace_fib_table_lookup(tb->tb_id, flp);

	pn = t->kv;//取trie树的key_vector
=======
	pn = t->kv;
>>>>>>> 3ca24ce9
	cindex = 0;

	//trie树上的pn只有1个空间。
	n = get_child_rcu(pn, cindex);
	if (!n) {
		trace_fib_table_lookup(tb->tb_id, flp, NULL, -EAGAIN);
		return -EAGAIN;
	}

#ifdef CONFIG_IP_FIB_TRIE_STATS
	this_cpu_inc(stats->gets);
#endif

	/* Step 1: Travel to the longest prefix match in the trie */
	for (;;) {
		index = get_cindex(key, n);//取n与key的不同位

		/* This bit of code is a bit tricky but it combines multiple
		 * checks into a single check.  The prefix consists of the
		 * prefix plus zeros for the "bits" in the prefix. The index
		 * is the difference between the key and this value.  From
		 * this we can actually derive several pieces of data.
		 *   if (index >= (1ul << bits))
		 *     we have a mismatch in skip bits and failed
		 *   else
		 *     we know the value is cindex
		 *
		 * This check is safe even if bits == KEYLENGTH due to the
		 * fact that we can only allocate a node with 32 bits if a
		 * long is greater than 32 bits.
		 */
		if (index >= (1ul << n->bits))
			break;//当前key与n不现有前缀不一致

		/* we have found a leaf. Prefixes have already been compared */
		if (IS_LEAF(n))
			goto found;//前缀相等，是一个叶子，找到了

		/* only record pn and cindex if we are going to be chopping
		 * bits later.  Otherwise we are just wasting cycles.
		 */
		if (n->slen > n->pos) {
			pn = n;
			cindex = index;
		}

		//取n的下一层，index内部
		n = get_child_rcu(n, index);
		if (unlikely(!n))
			goto backtrace;//下一层，没有找到，回朔
	}

	/* Step 2: Sort out leaves and begin backtracing for longest prefix */
	for (;;) {
		/* record the pointer where our next node pointer is stored */
		struct key_vector __rcu **cptr = n->tnode;

		/* This test verifies that none of the bits that differ
		 * between the key and the prefix exist in the region of
		 * the lsb and higher in the prefix.
		 */
		if (unlikely(prefix_mismatch(key, n)) || (n->slen == n->pos))
			goto backtrace;

		/* exit out and process leaf */
		if (unlikely(IS_LEAF(n)))
			break;

		/* Don't bother recording parent info.  Since we are in
		 * prefix match mode we will have to come back to wherever
		 * we started this traversal anyway
		 */

		while ((n = rcu_dereference(*cptr)) == NULL) {
backtrace://回朔处理
#ifdef CONFIG_IP_FIB_TRIE_STATS
			if (!n)
				this_cpu_inc(stats->null_node_hit);
#endif
			/* If we are at cindex 0 there are no more bits for
			 * us to strip at this level so we must ascend back
			 * up one level to see if there are any more bits to
			 * be stripped there.
			 */
			while (!cindex) {
				t_key pkey = pn->key;

				/* If we don't have a parent then there is
				 * nothing for us to do as we do not have any
				 * further nodes to parse.
				 */
				if (IS_TRIE(pn)) {
					trace_fib_table_lookup(tb->tb_id, flp,
							       NULL, -EAGAIN);
					return -EAGAIN;
				}
#ifdef CONFIG_IP_FIB_TRIE_STATS
				this_cpu_inc(stats->backtrack);
#endif
				/* Get Child's index */
				pn = node_parent_rcu(pn);
				cindex = get_index(pkey, pn);
			}

			/* strip the least significant bit from the cindex */
			cindex &= cindex - 1;

			/* grab pointer for next child node */
			cptr = &pn->tnode[cindex];
		}
	}

found:
	/* this line carries forward the xor from earlier in the function */
	index = key ^ n->key;

	/* Step 3: Process the leaf, if that fails fall back to backtracing */
	hlist_for_each_entry_rcu(fa, &n->leaf, fa_list) {
		struct fib_info *fi = fa->fa_info;
		int nhsel, err;

		if ((BITS_PER_LONG > KEYLENGTH) || (fa->fa_slen < KEYLENGTH)) {
			if (index >= (1ul << fa->fa_slen))
				continue;
		}
		if (fa->fa_tos && fa->fa_tos != flp->flowi4_tos)
			continue;
		if (fi->fib_dead)
			continue;
		if (fa->fa_info->fib_scope < flp->flowi4_scope)
			continue;
		fib_alias_accessed(fa);
		err = fib_props[fa->fa_type].error;
		if (unlikely(err < 0)) {
#ifdef CONFIG_IP_FIB_TRIE_STATS
			this_cpu_inc(stats->semantic_match_passed);
#endif
			trace_fib_table_lookup(tb->tb_id, flp, NULL, err);
			return err;
		}
		if (fi->fib_flags & RTNH_F_DEAD)
			continue;
		for (nhsel = 0; nhsel < fi->fib_nhs; nhsel++) {
			const struct fib_nh *nh = &fi->fib_nh[nhsel];
			struct in_device *in_dev = __in_dev_get_rcu(nh->nh_dev);

			if (nh->nh_flags & RTNH_F_DEAD)
				continue;
			if (in_dev &&
			    IN_DEV_IGNORE_ROUTES_WITH_LINKDOWN(in_dev) &&
			    nh->nh_flags & RTNH_F_LINKDOWN &&
			    !(fib_flags & FIB_LOOKUP_IGNORE_LINKSTATE))
				continue;
			if (!(flp->flowi4_flags & FLOWI_FLAG_SKIP_NH_OIF)) {
				if (flp->flowi4_oif &&
				    flp->flowi4_oif != nh->nh_oif)
					continue;
			}

			if (!(fib_flags & FIB_LOOKUP_NOREF))
				refcount_inc(&fi->fib_clntref);

			res->prefix = htonl(n->key);
			res->prefixlen = KEYLENGTH - fa->fa_slen;
			res->nh_sel = nhsel;
			res->type = fa->fa_type;
			res->scope = fi->fib_scope;
			res->fi = fi;
			res->table = tb;
			res->fa_head = &n->leaf;
#ifdef CONFIG_IP_FIB_TRIE_STATS
			this_cpu_inc(stats->semantic_match_passed);
#endif
			trace_fib_table_lookup(tb->tb_id, flp, nh, err);

			return err;
		}
	}
#ifdef CONFIG_IP_FIB_TRIE_STATS
	this_cpu_inc(stats->semantic_match_miss);
#endif
	goto backtrace;
}
EXPORT_SYMBOL_GPL(fib_table_lookup);

static void fib_remove_alias(struct trie *t, struct key_vector *tp,
			     struct key_vector *l, struct fib_alias *old)
{
	/* record the location of the previous list_info entry */
	struct hlist_node **pprev = old->fa_list.pprev;
	struct fib_alias *fa = hlist_entry(pprev, typeof(*fa), fa_list.next);

	/* remove the fib_alias from the list */
	hlist_del_rcu(&old->fa_list);

	/* if we emptied the list this leaf will be freed and we can sort
	 * out parent suffix lengths as a part of trie_rebalance
	 */
	if (hlist_empty(&l->leaf)) {
		if (tp->slen == l->slen)
			node_pull_suffix(tp, tp->pos);
		put_child_root(tp, l->key, NULL);
		node_free(l);
		trie_rebalance(t, tp);
		return;
	}

	/* only access fa if it is pointing at the last valid hlist_node */
	if (*pprev)
		return;

	/* update the trie with the latest suffix length */
	l->slen = fa->fa_slen;
	node_pull_suffix(tp, fa->fa_slen);
}

/* Caller must hold RTNL. */
int fib_table_delete(struct net *net, struct fib_table *tb,
		     struct fib_config *cfg, struct netlink_ext_ack *extack)
{
	struct trie *t = (struct trie *) tb->tb_data;
	struct fib_alias *fa, *fa_to_delete;
	struct key_vector *l, *tp;
	u8 plen = cfg->fc_dst_len;
	u8 slen = KEYLENGTH - plen;
	u8 tos = cfg->fc_tos;
	u32 key;

	key = ntohl(cfg->fc_dst);

	if (!fib_valid_key_len(key, plen, extack))
		return -EINVAL;

	l = fib_find_node(t, &tp, key);
	if (!l)
		return -ESRCH;

	fa = fib_find_alias(&l->leaf, slen, tos, 0, tb->tb_id);
	if (!fa)
		return -ESRCH;

	pr_debug("Deleting %08x/%d tos=%d t=%p\n", key, plen, tos, t);

	fa_to_delete = NULL;
	hlist_for_each_entry_from(fa, fa_list) {
		struct fib_info *fi = fa->fa_info;

		if ((fa->fa_slen != slen) ||
		    (fa->tb_id != tb->tb_id) ||
		    (fa->fa_tos != tos))
			break;

		if ((!cfg->fc_type || fa->fa_type == cfg->fc_type) &&
		    (cfg->fc_scope == RT_SCOPE_NOWHERE ||
		     fa->fa_info->fib_scope == cfg->fc_scope) &&
		    (!cfg->fc_prefsrc ||
		     fi->fib_prefsrc == cfg->fc_prefsrc) &&
		    (!cfg->fc_protocol ||
		     fi->fib_protocol == cfg->fc_protocol) &&
		    fib_nh_match(cfg, fi, extack) == 0 &&
		    fib_metrics_match(cfg, fi)) {
			fa_to_delete = fa;
			break;
		}
	}

	if (!fa_to_delete)
		return -ESRCH;

	call_fib_entry_notifiers(net, FIB_EVENT_ENTRY_DEL, key, plen,
				 fa_to_delete, extack);
	rtmsg_fib(RTM_DELROUTE, htonl(key), fa_to_delete, plen, tb->tb_id,
		  &cfg->fc_nlinfo, 0);

	if (!plen)
		tb->tb_num_default--;

	fib_remove_alias(t, tp, l, fa_to_delete);

	if (fa_to_delete->fa_state & FA_S_ACCESSED)
		rt_cache_flush(cfg->fc_nlinfo.nl_net);

	fib_release_info(fa_to_delete->fa_info);
	alias_free_mem_rcu(fa_to_delete);
	return 0;
}

/* Scan for the next leaf starting at the provided key value */
static struct key_vector *leaf_walk_rcu(struct key_vector **tn, t_key key)
{
	struct key_vector *pn, *n = *tn;
	unsigned long cindex;

	/* this loop is meant to try and find the key in the trie */
	do {
		/* record parent and next child index */
		pn = n;
		cindex = (key > pn->key) ? get_index(key, pn) : 0;

		if (cindex >> pn->bits)
			break;

		/* descend into the next child */
		n = get_child_rcu(pn, cindex++);
		if (!n)
			break;

		/* guarantee forward progress on the keys */
		if (IS_LEAF(n) && (n->key >= key))
			goto found;
	} while (IS_TNODE(n));

	/* this loop will search for the next leaf with a greater key */
	while (!IS_TRIE(pn)) {
		/* if we exhausted the parent node we will need to climb */
		if (cindex >= (1ul << pn->bits)) {
			t_key pkey = pn->key;

			pn = node_parent_rcu(pn);
			cindex = get_index(pkey, pn) + 1;
			continue;
		}

		/* grab the next available node */
		n = get_child_rcu(pn, cindex++);
		if (!n)
			continue;

		/* no need to compare keys since we bumped the index */
		if (IS_LEAF(n))
			goto found;

		/* Rescan start scanning in new node */
		pn = n;
		cindex = 0;
	}

	*tn = pn;
	return NULL; /* Root of trie */
found:
	/* if we are at the limit for keys just return NULL for the tnode */
	*tn = pn;
	return n;
}

static void fib_trie_free(struct fib_table *tb)
{
	struct trie *t = (struct trie *)tb->tb_data;
	struct key_vector *pn = t->kv;
	unsigned long cindex = 1;
	struct hlist_node *tmp;
	struct fib_alias *fa;

	/* walk trie in reverse order and free everything */
	for (;;) {
		struct key_vector *n;

		if (!(cindex--)) {
			t_key pkey = pn->key;

			if (IS_TRIE(pn))
				break;

			n = pn;
			pn = node_parent(pn);

			/* drop emptied tnode */
			put_child_root(pn, n->key, NULL);
			node_free(n);

			cindex = get_index(pkey, pn);

			continue;
		}

		/* grab the next available node */
		n = get_child(pn, cindex);
		if (!n)
			continue;

		if (IS_TNODE(n)) {
			/* record pn and cindex for leaf walking */
			pn = n;
			cindex = 1ul << n->bits;

			continue;
		}

		hlist_for_each_entry_safe(fa, tmp, &n->leaf, fa_list) {
			hlist_del_rcu(&fa->fa_list);
			alias_free_mem_rcu(fa);
		}

		put_child_root(pn, n->key, NULL);
		node_free(n);
	}

#ifdef CONFIG_IP_FIB_TRIE_STATS
	free_percpu(t->stats);
#endif
	kfree(tb);
}

struct fib_table *fib_trie_unmerge(struct fib_table *oldtb)
{
	struct trie *ot = (struct trie *)oldtb->tb_data;
	struct key_vector *l, *tp = ot->kv;
	struct fib_table *local_tb;
	struct fib_alias *fa;
	struct trie *lt;
	t_key key = 0;

	if (oldtb->tb_data == oldtb->__data)
		return oldtb;

	local_tb = fib_trie_table(RT_TABLE_LOCAL, NULL);
	if (!local_tb)
		return NULL;

	lt = (struct trie *)local_tb->tb_data;

	while ((l = leaf_walk_rcu(&tp, key)) != NULL) {
		struct key_vector *local_l = NULL, *local_tp;

		hlist_for_each_entry_rcu(fa, &l->leaf, fa_list) {
			struct fib_alias *new_fa;

			if (local_tb->tb_id != fa->tb_id)
				continue;

			/* clone fa for new local table */
			new_fa = kmem_cache_alloc(fn_alias_kmem, GFP_KERNEL);
			if (!new_fa)
				goto out;

			memcpy(new_fa, fa, sizeof(*fa));

			/* insert clone into table */
			if (!local_l)
				local_l = fib_find_node(lt, &local_tp, l->key);

			if (fib_insert_alias(lt, local_tp, local_l, new_fa,
					     NULL, l->key)) {
				kmem_cache_free(fn_alias_kmem, new_fa);
				goto out;
			}
		}

		/* stop loop if key wrapped back to 0 */
		key = l->key + 1;
		if (key < l->key)
			break;
	}

	return local_tb;
out:
	fib_trie_free(local_tb);

	return NULL;
}

/* Caller must hold RTNL */
void fib_table_flush_external(struct fib_table *tb)
{
	struct trie *t = (struct trie *)tb->tb_data;
	struct key_vector *pn = t->kv;
	unsigned long cindex = 1;
	struct hlist_node *tmp;
	struct fib_alias *fa;

	/* walk trie in reverse order */
	for (;;) {
		unsigned char slen = 0;
		struct key_vector *n;

		if (!(cindex--)) {
			t_key pkey = pn->key;

			/* cannot resize the trie vector */
			if (IS_TRIE(pn))
				break;

			/* update the suffix to address pulled leaves */
			if (pn->slen > pn->pos)
				update_suffix(pn);

			/* resize completed node */
			pn = resize(t, pn);
			cindex = get_index(pkey, pn);

			continue;
		}

		/* grab the next available node */
		n = get_child(pn, cindex);
		if (!n)
			continue;

		if (IS_TNODE(n)) {
			/* record pn and cindex for leaf walking */
			pn = n;
			cindex = 1ul << n->bits;

			continue;
		}

		hlist_for_each_entry_safe(fa, tmp, &n->leaf, fa_list) {
			/* if alias was cloned to local then we just
			 * need to remove the local copy from main
			 */
			if (tb->tb_id != fa->tb_id) {
				hlist_del_rcu(&fa->fa_list);
				alias_free_mem_rcu(fa);
				continue;
			}

			/* record local slen */
			slen = fa->fa_slen;
		}

		/* update leaf slen */
		n->slen = slen;

		if (hlist_empty(&n->leaf)) {
			put_child_root(pn, n->key, NULL);
			node_free(n);
		}
	}
}

/* Caller must hold RTNL. */
int fib_table_flush(struct net *net, struct fib_table *tb)
{
	struct trie *t = (struct trie *)tb->tb_data;
	struct key_vector *pn = t->kv;
	unsigned long cindex = 1;
	struct hlist_node *tmp;
	struct fib_alias *fa;
	int found = 0;

	/* walk trie in reverse order */
	for (;;) {
		unsigned char slen = 0;
		struct key_vector *n;

		if (!(cindex--)) {
			t_key pkey = pn->key;

			/* cannot resize the trie vector */
			if (IS_TRIE(pn))
				break;

			/* update the suffix to address pulled leaves */
			if (pn->slen > pn->pos)
				update_suffix(pn);

			/* resize completed node */
			pn = resize(t, pn);
			cindex = get_index(pkey, pn);

			continue;
		}

		/* grab the next available node */
		n = get_child(pn, cindex);
		if (!n)
			continue;

		if (IS_TNODE(n)) {
			/* record pn and cindex for leaf walking */
			pn = n;
			cindex = 1ul << n->bits;

			continue;
		}

		hlist_for_each_entry_safe(fa, tmp, &n->leaf, fa_list) {
			struct fib_info *fi = fa->fa_info;

			if (!fi || !(fi->fib_flags & RTNH_F_DEAD) ||
			    tb->tb_id != fa->tb_id) {
				slen = fa->fa_slen;
				continue;
			}

			call_fib_entry_notifiers(net, FIB_EVENT_ENTRY_DEL,
						 n->key,
						 KEYLENGTH - fa->fa_slen, fa,
						 NULL);
			hlist_del_rcu(&fa->fa_list);
			fib_release_info(fa->fa_info);
			alias_free_mem_rcu(fa);
			found++;
		}

		/* update leaf slen */
		n->slen = slen;

		if (hlist_empty(&n->leaf)) {
			put_child_root(pn, n->key, NULL);
			node_free(n);
		}
	}

	pr_debug("trie_flush found=%d\n", found);
	return found;
}

static void fib_leaf_notify(struct net *net, struct key_vector *l,
			    struct fib_table *tb, struct notifier_block *nb)
{
	struct fib_alias *fa;

	hlist_for_each_entry_rcu(fa, &l->leaf, fa_list) {
		struct fib_info *fi = fa->fa_info;

		if (!fi)
			continue;

		/* local and main table can share the same trie,
		 * so don't notify twice for the same entry.
		 */
		if (tb->tb_id != fa->tb_id)
			continue;

		call_fib_entry_notifier(nb, net, FIB_EVENT_ENTRY_ADD, l->key,
					KEYLENGTH - fa->fa_slen, fa);
	}
}

static void fib_table_notify(struct net *net, struct fib_table *tb,
			     struct notifier_block *nb)
{
	struct trie *t = (struct trie *)tb->tb_data;
	struct key_vector *l, *tp = t->kv;
	t_key key = 0;

	while ((l = leaf_walk_rcu(&tp, key)) != NULL) {
		fib_leaf_notify(net, l, tb, nb);

		key = l->key + 1;
		/* stop in case of wrap around */
		if (key < l->key)
			break;
	}
}

void fib_notify(struct net *net, struct notifier_block *nb)
{
	unsigned int h;

	for (h = 0; h < FIB_TABLE_HASHSZ; h++) {
		struct hlist_head *head = &net->ipv4.fib_table_hash[h];
		struct fib_table *tb;

		hlist_for_each_entry_rcu(tb, head, tb_hlist)
			fib_table_notify(net, tb, nb);
	}
}

static void __trie_free_rcu(struct rcu_head *head)
{
	struct fib_table *tb = container_of(head, struct fib_table, rcu);
#ifdef CONFIG_IP_FIB_TRIE_STATS
	struct trie *t = (struct trie *)tb->tb_data;

	if (tb->tb_data == tb->__data)
		free_percpu(t->stats);
#endif /* CONFIG_IP_FIB_TRIE_STATS */
	kfree(tb);
}

void fib_free_table(struct fib_table *tb)
{
	call_rcu(&tb->rcu, __trie_free_rcu);
}

static int fn_trie_dump_leaf(struct key_vector *l, struct fib_table *tb,
			     struct sk_buff *skb, struct netlink_callback *cb)
{
	__be32 xkey = htonl(l->key);
	struct fib_alias *fa;
	int i, s_i;

	s_i = cb->args[4];
	i = 0;

	/* rcu_read_lock is hold by caller */
	hlist_for_each_entry_rcu(fa, &l->leaf, fa_list) {
		int err;

		if (i < s_i) {
			i++;
			continue;
		}

		if (tb->tb_id != fa->tb_id) {
			i++;
			continue;
		}

		err = fib_dump_info(skb, NETLINK_CB(cb->skb).portid,
				    cb->nlh->nlmsg_seq, RTM_NEWROUTE,
				    tb->tb_id, fa->fa_type,
				    xkey, KEYLENGTH - fa->fa_slen,
				    fa->fa_tos, fa->fa_info, NLM_F_MULTI);
		if (err < 0) {
			cb->args[4] = i;
			return err;
		}
		i++;
	}

	cb->args[4] = i;
	return skb->len;
}

/* rcu_read_lock needs to be hold by caller from readside */
int fib_table_dump(struct fib_table *tb, struct sk_buff *skb,
		   struct netlink_callback *cb)
{
	struct trie *t = (struct trie *)tb->tb_data;
	struct key_vector *l, *tp = t->kv;
	/* Dump starting at last key.
	 * Note: 0.0.0.0/0 (ie default) is first key.
	 */
	int count = cb->args[2];
	t_key key = cb->args[3];

	while ((l = leaf_walk_rcu(&tp, key)) != NULL) {
		int err;

		err = fn_trie_dump_leaf(l, tb, skb, cb);
		if (err < 0) {
			cb->args[3] = key;
			cb->args[2] = count;
			return err;
		}

		++count;
		key = l->key + 1;

		memset(&cb->args[4], 0,
		       sizeof(cb->args) - 4*sizeof(cb->args[0]));

		/* stop loop if key wrapped back to 0 */
		if (key < l->key)
			break;
	}

	cb->args[3] = key;
	cb->args[2] = count;

	return skb->len;
}

void __init fib_trie_init(void)
{
	fn_alias_kmem = kmem_cache_create("ip_fib_alias",
					  sizeof(struct fib_alias),
					  0, SLAB_PANIC, NULL);

	trie_leaf_kmem = kmem_cache_create("ip_fib_trie",
					   LEAF_SIZE,
					   0, SLAB_PANIC, NULL);
}

struct fib_table *fib_trie_table(u32 id, struct fib_table *alias)
{
	struct fib_table *tb;
	struct trie *t;
	size_t sz = sizeof(*tb);

	if (!alias)
		//如果不共享，则需要多申请一个trie节点
		sz += sizeof(struct trie);

	tb = kzalloc(sz, GFP_KERNEL);
	if (!tb)
		return NULL;

	tb->tb_id = id;//表编号
	tb->tb_num_default = 0;
	//如果另名存在，则直接指向别名的数据，否则指向tb结构的结尾
	tb->tb_data = (alias ? alias->__data : tb->__data);

	if (alias)
		return tb;

	t = (struct trie *) tb->tb_data;
	t->kv[0].pos = KEYLENGTH;
	t->kv[0].slen = KEYLENGTH;
#ifdef CONFIG_IP_FIB_TRIE_STATS
	t->stats = alloc_percpu(struct trie_use_stats);
	if (!t->stats) {
		kfree(tb);
		tb = NULL;
	}
#endif

	return tb;
}

#ifdef CONFIG_PROC_FS
/* Depth first Trie walk iterator */
struct fib_trie_iter {
	struct seq_net_private p;
	struct fib_table *tb;
	struct key_vector *tnode;
	unsigned int index;
	unsigned int depth;
};

static struct key_vector *fib_trie_get_next(struct fib_trie_iter *iter)
{
	unsigned long cindex = iter->index;
	struct key_vector *pn = iter->tnode;
	t_key pkey;

	pr_debug("get_next iter={node=%p index=%d depth=%d}\n",
		 iter->tnode, iter->index, iter->depth);

	while (!IS_TRIE(pn)) {
		while (cindex < child_length(pn)) {
			struct key_vector *n = get_child_rcu(pn, cindex++);

			if (!n)
				continue;

			if (IS_LEAF(n)) {
				iter->tnode = pn;
				iter->index = cindex;
			} else {
				/* push down one level */
				iter->tnode = n;
				iter->index = 0;
				++iter->depth;
			}

			return n;
		}

		/* Current node exhausted, pop back up */
		pkey = pn->key;
		pn = node_parent_rcu(pn);
		cindex = get_index(pkey, pn) + 1;
		--iter->depth;
	}

	/* record root node so further searches know we are done */
	iter->tnode = pn;
	iter->index = 0;

	return NULL;
}

static struct key_vector *fib_trie_get_first(struct fib_trie_iter *iter,
					     struct trie *t)
{
	struct key_vector *n, *pn;

	if (!t)
		return NULL;

	pn = t->kv;
	n = rcu_dereference(pn->tnode[0]);
	if (!n)
		return NULL;

	if (IS_TNODE(n)) {
		iter->tnode = n;
		iter->index = 0;
		iter->depth = 1;
	} else {
		iter->tnode = pn;
		iter->index = 0;
		iter->depth = 0;
	}

	return n;
}

static void trie_collect_stats(struct trie *t, struct trie_stat *s)
{
	struct key_vector *n;
	struct fib_trie_iter iter;

	memset(s, 0, sizeof(*s));

	rcu_read_lock();
	for (n = fib_trie_get_first(&iter, t); n; n = fib_trie_get_next(&iter)) {
		if (IS_LEAF(n)) {
			struct fib_alias *fa;

			s->leaves++;
			s->totdepth += iter.depth;
			if (iter.depth > s->maxdepth)
				s->maxdepth = iter.depth;

			hlist_for_each_entry_rcu(fa, &n->leaf, fa_list)
				++s->prefixes;
		} else {
			s->tnodes++;
			if (n->bits < MAX_STAT_DEPTH)
				s->nodesizes[n->bits]++;
			s->nullpointers += tn_info(n)->empty_children;
		}
	}
	rcu_read_unlock();
}

/*
 *	This outputs /proc/net/fib_triestats
 */
static void trie_show_stats(struct seq_file *seq, struct trie_stat *stat)
{
	unsigned int i, max, pointers, bytes, avdepth;

	if (stat->leaves)
		avdepth = stat->totdepth*100 / stat->leaves;
	else
		avdepth = 0;

	seq_printf(seq, "\tAver depth:     %u.%02d\n",
		   avdepth / 100, avdepth % 100);
	seq_printf(seq, "\tMax depth:      %u\n", stat->maxdepth);

	seq_printf(seq, "\tLeaves:         %u\n", stat->leaves);
	bytes = LEAF_SIZE * stat->leaves;

	seq_printf(seq, "\tPrefixes:       %u\n", stat->prefixes);
	bytes += sizeof(struct fib_alias) * stat->prefixes;

	seq_printf(seq, "\tInternal nodes: %u\n\t", stat->tnodes);
	bytes += TNODE_SIZE(0) * stat->tnodes;

	max = MAX_STAT_DEPTH;
	while (max > 0 && stat->nodesizes[max-1] == 0)
		max--;

	pointers = 0;
	for (i = 1; i < max; i++)
		if (stat->nodesizes[i] != 0) {
			seq_printf(seq, "  %u: %u",  i, stat->nodesizes[i]);
			pointers += (1<<i) * stat->nodesizes[i];
		}
	seq_putc(seq, '\n');
	seq_printf(seq, "\tPointers: %u\n", pointers);

	bytes += sizeof(struct key_vector *) * pointers;
	seq_printf(seq, "Null ptrs: %u\n", stat->nullpointers);
	seq_printf(seq, "Total size: %u  kB\n", (bytes + 1023) / 1024);
}

#ifdef CONFIG_IP_FIB_TRIE_STATS
static void trie_show_usage(struct seq_file *seq,
			    const struct trie_use_stats __percpu *stats)
{
	struct trie_use_stats s = { 0 };
	int cpu;

	/* loop through all of the CPUs and gather up the stats */
	for_each_possible_cpu(cpu) {
		const struct trie_use_stats *pcpu = per_cpu_ptr(stats, cpu);

		s.gets += pcpu->gets;
		s.backtrack += pcpu->backtrack;
		s.semantic_match_passed += pcpu->semantic_match_passed;
		s.semantic_match_miss += pcpu->semantic_match_miss;
		s.null_node_hit += pcpu->null_node_hit;
		s.resize_node_skipped += pcpu->resize_node_skipped;
	}

	seq_printf(seq, "\nCounters:\n---------\n");
	seq_printf(seq, "gets = %u\n", s.gets);
	seq_printf(seq, "backtracks = %u\n", s.backtrack);
	seq_printf(seq, "semantic match passed = %u\n",
		   s.semantic_match_passed);
	seq_printf(seq, "semantic match miss = %u\n", s.semantic_match_miss);
	seq_printf(seq, "null node hit= %u\n", s.null_node_hit);
	seq_printf(seq, "skipped node resize = %u\n\n", s.resize_node_skipped);
}
#endif /*  CONFIG_IP_FIB_TRIE_STATS */

static void fib_table_print(struct seq_file *seq, struct fib_table *tb)
{
	if (tb->tb_id == RT_TABLE_LOCAL)
		seq_puts(seq, "Local:\n");
	else if (tb->tb_id == RT_TABLE_MAIN)
		seq_puts(seq, "Main:\n");
	else
		seq_printf(seq, "Id %d:\n", tb->tb_id);
}


static int fib_triestat_seq_show(struct seq_file *seq, void *v)
{
	struct net *net = (struct net *)seq->private;
	unsigned int h;

	seq_printf(seq,
		   "Basic info: size of leaf:"
		   " %zd bytes, size of tnode: %zd bytes.\n",
		   LEAF_SIZE, TNODE_SIZE(0));

	for (h = 0; h < FIB_TABLE_HASHSZ; h++) {
		struct hlist_head *head = &net->ipv4.fib_table_hash[h];
		struct fib_table *tb;

		hlist_for_each_entry_rcu(tb, head, tb_hlist) {
			struct trie *t = (struct trie *) tb->tb_data;
			struct trie_stat stat;

			if (!t)
				continue;

			fib_table_print(seq, tb);

			trie_collect_stats(t, &stat);
			trie_show_stats(seq, &stat);
#ifdef CONFIG_IP_FIB_TRIE_STATS
			trie_show_usage(seq, t->stats);
#endif
		}
	}

	return 0;
}

static struct key_vector *fib_trie_get_idx(struct seq_file *seq, loff_t pos)
{
	struct fib_trie_iter *iter = seq->private;
	struct net *net = seq_file_net(seq);
	loff_t idx = 0;
	unsigned int h;

	for (h = 0; h < FIB_TABLE_HASHSZ; h++) {
		struct hlist_head *head = &net->ipv4.fib_table_hash[h];
		struct fib_table *tb;

		hlist_for_each_entry_rcu(tb, head, tb_hlist) {
			struct key_vector *n;

			for (n = fib_trie_get_first(iter,
						    (struct trie *) tb->tb_data);
			     n; n = fib_trie_get_next(iter))
				if (pos == idx++) {
					iter->tb = tb;
					return n;
				}
		}
	}

	return NULL;
}

static void *fib_trie_seq_start(struct seq_file *seq, loff_t *pos)
	__acquires(RCU)
{
	rcu_read_lock();
	return fib_trie_get_idx(seq, *pos);
}

static void *fib_trie_seq_next(struct seq_file *seq, void *v, loff_t *pos)
{
	struct fib_trie_iter *iter = seq->private;
	struct net *net = seq_file_net(seq);
	struct fib_table *tb = iter->tb;
	struct hlist_node *tb_node;
	unsigned int h;
	struct key_vector *n;

	++*pos;
	/* next node in same table */
	n = fib_trie_get_next(iter);
	if (n)
		return n;

	/* walk rest of this hash chain */
	h = tb->tb_id & (FIB_TABLE_HASHSZ - 1);
	while ((tb_node = rcu_dereference(hlist_next_rcu(&tb->tb_hlist)))) {
		tb = hlist_entry(tb_node, struct fib_table, tb_hlist);
		n = fib_trie_get_first(iter, (struct trie *) tb->tb_data);
		if (n)
			goto found;
	}

	/* new hash chain */
	while (++h < FIB_TABLE_HASHSZ) {
		struct hlist_head *head = &net->ipv4.fib_table_hash[h];
		hlist_for_each_entry_rcu(tb, head, tb_hlist) {
			n = fib_trie_get_first(iter, (struct trie *) tb->tb_data);
			if (n)
				goto found;
		}
	}
	return NULL;

found:
	iter->tb = tb;
	return n;
}

static void fib_trie_seq_stop(struct seq_file *seq, void *v)
	__releases(RCU)
{
	rcu_read_unlock();
}

static void seq_indent(struct seq_file *seq, int n)
{
	while (n-- > 0)
		seq_puts(seq, "   ");
}

static inline const char *rtn_scope(char *buf, size_t len, enum rt_scope_t s)
{
	switch (s) {
	case RT_SCOPE_UNIVERSE: return "universe";
	case RT_SCOPE_SITE:	return "site";
	case RT_SCOPE_LINK:	return "link";
	case RT_SCOPE_HOST:	return "host";
	case RT_SCOPE_NOWHERE:	return "nowhere";
	default:
		snprintf(buf, len, "scope=%d", s);
		return buf;
	}
}

static const char *const rtn_type_names[__RTN_MAX] = {
	[RTN_UNSPEC] = "UNSPEC",
	[RTN_UNICAST] = "UNICAST",
	[RTN_LOCAL] = "LOCAL",
	[RTN_BROADCAST] = "BROADCAST",
	[RTN_ANYCAST] = "ANYCAST",
	[RTN_MULTICAST] = "MULTICAST",
	[RTN_BLACKHOLE] = "BLACKHOLE",
	[RTN_UNREACHABLE] = "UNREACHABLE",
	[RTN_PROHIBIT] = "PROHIBIT",
	[RTN_THROW] = "THROW",
	[RTN_NAT] = "NAT",
	[RTN_XRESOLVE] = "XRESOLVE",
};

static inline const char *rtn_type(char *buf, size_t len, unsigned int t)
{
	if (t < __RTN_MAX && rtn_type_names[t])
		return rtn_type_names[t];
	snprintf(buf, len, "type %u", t);
	return buf;
}

/* Pretty print the trie */
static int fib_trie_seq_show(struct seq_file *seq, void *v)
{
	const struct fib_trie_iter *iter = seq->private;
	struct key_vector *n = v;

	if (IS_TRIE(node_parent_rcu(n)))
		fib_table_print(seq, iter->tb);

	if (IS_TNODE(n)) {
		__be32 prf = htonl(n->key);

		seq_indent(seq, iter->depth-1);
		seq_printf(seq, "  +-- %pI4/%zu %u %u %u\n",
			   &prf, KEYLENGTH - n->pos - n->bits, n->bits,
			   tn_info(n)->full_children,
			   tn_info(n)->empty_children);
	} else {
		__be32 val = htonl(n->key);
		struct fib_alias *fa;

		seq_indent(seq, iter->depth);
		seq_printf(seq, "  |-- %pI4\n", &val);

		hlist_for_each_entry_rcu(fa, &n->leaf, fa_list) {
			char buf1[32], buf2[32];

			seq_indent(seq, iter->depth + 1);
			seq_printf(seq, "  /%zu %s %s",
				   KEYLENGTH - fa->fa_slen,
				   rtn_scope(buf1, sizeof(buf1),
					     fa->fa_info->fib_scope),
				   rtn_type(buf2, sizeof(buf2),
					    fa->fa_type));
			if (fa->fa_tos)
				seq_printf(seq, " tos=%d", fa->fa_tos);
			seq_putc(seq, '\n');
		}
	}

	return 0;
}

static const struct seq_operations fib_trie_seq_ops = {
	.start  = fib_trie_seq_start,
	.next   = fib_trie_seq_next,
	.stop   = fib_trie_seq_stop,
	.show   = fib_trie_seq_show,
};

struct fib_route_iter {
	struct seq_net_private p;
	struct fib_table *main_tb;
	struct key_vector *tnode;
	loff_t	pos;
	t_key	key;
};

static struct key_vector *fib_route_get_idx(struct fib_route_iter *iter,
					    loff_t pos)
{
	struct key_vector *l, **tp = &iter->tnode;
	t_key key;

	/* use cached location of previously found key */
	if (iter->pos > 0 && pos >= iter->pos) {
		key = iter->key;
	} else {
		iter->pos = 1;
		key = 0;
	}

	pos -= iter->pos;

	while ((l = leaf_walk_rcu(tp, key)) && (pos-- > 0)) {
		key = l->key + 1;
		iter->pos++;
		l = NULL;

		/* handle unlikely case of a key wrap */
		if (!key)
			break;
	}

	if (l)
		iter->key = l->key;	/* remember it */
	else
		iter->pos = 0;		/* forget it */

	return l;
}

static void *fib_route_seq_start(struct seq_file *seq, loff_t *pos)
	__acquires(RCU)
{
	struct fib_route_iter *iter = seq->private;
	struct fib_table *tb;
	struct trie *t;

	rcu_read_lock();

	tb = fib_get_table(seq_file_net(seq), RT_TABLE_MAIN);
	if (!tb)
		return NULL;

	iter->main_tb = tb;
	t = (struct trie *)tb->tb_data;
	iter->tnode = t->kv;

	if (*pos != 0)
		return fib_route_get_idx(iter, *pos);

	iter->pos = 0;
	iter->key = KEY_MAX;

	return SEQ_START_TOKEN;
}

static void *fib_route_seq_next(struct seq_file *seq, void *v, loff_t *pos)
{
	struct fib_route_iter *iter = seq->private;
	struct key_vector *l = NULL;
	t_key key = iter->key + 1;

	++*pos;

	/* only allow key of 0 for start of sequence */
	if ((v == SEQ_START_TOKEN) || key)
		l = leaf_walk_rcu(&iter->tnode, key);

	if (l) {
		iter->key = l->key;
		iter->pos++;
	} else {
		iter->pos = 0;
	}

	return l;
}

static void fib_route_seq_stop(struct seq_file *seq, void *v)
	__releases(RCU)
{
	rcu_read_unlock();
}

static unsigned int fib_flag_trans(int type, __be32 mask, const struct fib_info *fi)
{
	unsigned int flags = 0;

	if (type == RTN_UNREACHABLE || type == RTN_PROHIBIT)
		flags = RTF_REJECT;
	if (fi && fi->fib_nh->nh_gw)
		flags |= RTF_GATEWAY;
	if (mask == htonl(0xFFFFFFFF))
		flags |= RTF_HOST;
	flags |= RTF_UP;
	return flags;
}

/*
 *	This outputs /proc/net/route.
 *	The format of the file is not supposed to be changed
 *	and needs to be same as fib_hash output to avoid breaking
 *	legacy utilities
 */
static int fib_route_seq_show(struct seq_file *seq, void *v)
{
	struct fib_route_iter *iter = seq->private;
	struct fib_table *tb = iter->main_tb;
	struct fib_alias *fa;
	struct key_vector *l = v;
	__be32 prefix;

	if (v == SEQ_START_TOKEN) {
		seq_printf(seq, "%-127s\n", "Iface\tDestination\tGateway "
			   "\tFlags\tRefCnt\tUse\tMetric\tMask\t\tMTU"
			   "\tWindow\tIRTT");
		return 0;
	}

	prefix = htonl(l->key);

	hlist_for_each_entry_rcu(fa, &l->leaf, fa_list) {
		const struct fib_info *fi = fa->fa_info;
		__be32 mask = inet_make_mask(KEYLENGTH - fa->fa_slen);
		unsigned int flags = fib_flag_trans(fa->fa_type, mask, fi);

		if ((fa->fa_type == RTN_BROADCAST) ||
		    (fa->fa_type == RTN_MULTICAST))
			continue;

		if (fa->tb_id != tb->tb_id)
			continue;

		seq_setwidth(seq, 127);

		if (fi)
			seq_printf(seq,
				   "%s\t%08X\t%08X\t%04X\t%d\t%u\t"
				   "%d\t%08X\t%d\t%u\t%u",
				   fi->fib_dev ? fi->fib_dev->name : "*",
				   prefix,
				   fi->fib_nh->nh_gw, flags, 0, 0,
				   fi->fib_priority,
				   mask,
				   (fi->fib_advmss ?
				    fi->fib_advmss + 40 : 0),
				   fi->fib_window,
				   fi->fib_rtt >> 3);
		else
			seq_printf(seq,
				   "*\t%08X\t%08X\t%04X\t%d\t%u\t"
				   "%d\t%08X\t%d\t%u\t%u",
				   prefix, 0, flags, 0, 0, 0,
				   mask, 0, 0, 0);

		seq_pad(seq, '\n');
	}

	return 0;
}

static const struct seq_operations fib_route_seq_ops = {
	.start  = fib_route_seq_start,
	.next   = fib_route_seq_next,
	.stop   = fib_route_seq_stop,
	.show   = fib_route_seq_show,
};

int __net_init fib_proc_init(struct net *net)
{
	if (!proc_create_net("fib_trie", 0444, net->proc_net, &fib_trie_seq_ops,
			sizeof(struct fib_trie_iter)))
		goto out1;

	if (!proc_create_net_single("fib_triestat", 0444, net->proc_net,
			fib_triestat_seq_show, NULL))
		goto out2;

	if (!proc_create_net("route", 0444, net->proc_net, &fib_route_seq_ops,
			sizeof(struct fib_route_iter)))
		goto out3;

	return 0;

out3:
	remove_proc_entry("fib_triestat", net->proc_net);
out2:
	remove_proc_entry("fib_trie", net->proc_net);
out1:
	return -ENOMEM;
}

void __net_exit fib_proc_exit(struct net *net)
{
	remove_proc_entry("fib_trie", net->proc_net);
	remove_proc_entry("fib_triestat", net->proc_net);
	remove_proc_entry("route", net->proc_net);
}

#endif /* CONFIG_PROC_FS */<|MERGE_RESOLUTION|>--- conflicted
+++ resolved
@@ -1339,13 +1339,7 @@
 	unsigned long index;
 	t_key cindex;
 
-<<<<<<< HEAD
-	trace_fib_table_lookup(tb->tb_id, flp);
-
 	pn = t->kv;//取trie树的key_vector
-=======
-	pn = t->kv;
->>>>>>> 3ca24ce9
 	cindex = 0;
 
 	//trie树上的pn只有1个空间。
