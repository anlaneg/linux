/*
 *   This program is free software; you can redistribute it and/or
 *   modify it under the terms of the GNU General Public License
 *   as published by the Free Software Foundation; either version
 *   2 of the License, or (at your option) any later version.
 *
 *   Robert Olsson <robert.olsson@its.uu.se> Uppsala Universitet
 *     & Swedish University of Agricultural Sciences.
 *
 *   Jens Laas <jens.laas@data.slu.se> Swedish University of
 *     Agricultural Sciences.
 *
 *   Hans Liss <hans.liss@its.uu.se>  Uppsala Universitet
 *
 * This work is based on the LPC-trie which is originally described in:
 *
 * An experimental study of compression methods for dynamic tries
 * Stefan Nilsson and Matti Tikkanen. Algorithmica, 33(1):19-33, 2002.
 * http://www.csc.kth.se/~snilsson/software/dyntrie2/
 *
 *
 * IP-address lookup using LC-tries. Stefan Nilsson and Gunnar Karlsson
 * IEEE Journal on Selected Areas in Communications, 17(6):1083-1092, June 1999
 *
 *
 * Code from fib_hash has been reused which includes the following header:
 *
 *
 * INET		An implementation of the TCP/IP protocol suite for the LINUX
 *		operating system.  INET is implemented using the  BSD Socket
 *		interface as the means of communication with the user level.
 *
 *		IPv4 FIB: lookup engine and maintenance routines.
 *
 *
 * Authors:	Alexey Kuznetsov, <kuznet@ms2.inr.ac.ru>
 *
 *		This program is free software; you can redistribute it and/or
 *		modify it under the terms of the GNU General Public License
 *		as published by the Free Software Foundation; either version
 *		2 of the License, or (at your option) any later version.
 *
 * Substantial contributions to this work comes from:
 *
 *		David S. Miller, <davem@davemloft.net>
 *		Stephen Hemminger <shemminger@osdl.org>
 *		Paul E. McKenney <paulmck@us.ibm.com>
 *		Patrick McHardy <kaber@trash.net>
 */

#define VERSION "0.409"

#include <linux/uaccess.h>
#include <linux/bitops.h>
#include <linux/types.h>
#include <linux/kernel.h>
#include <linux/mm.h>
#include <linux/string.h>
#include <linux/socket.h>
#include <linux/sockios.h>
#include <linux/errno.h>
#include <linux/in.h>
#include <linux/inet.h>
#include <linux/inetdevice.h>
#include <linux/netdevice.h>
#include <linux/if_arp.h>
#include <linux/proc_fs.h>
#include <linux/rcupdate.h>
#include <linux/skbuff.h>
#include <linux/netlink.h>
#include <linux/init.h>
#include <linux/list.h>
#include <linux/slab.h>
#include <linux/export.h>
#include <linux/vmalloc.h>
#include <linux/notifier.h>
#include <net/net_namespace.h>
#include <net/ip.h>
#include <net/protocol.h>
#include <net/route.h>
#include <net/tcp.h>
#include <net/sock.h>
#include <net/ip_fib.h>
#include <net/fib_notifier.h>
#include <trace/events/fib.h>
#include "fib_lookup.h"

static int call_fib_entry_notifier(struct notifier_block *nb, struct net *net,
				   enum fib_event_type event_type, u32 dst,
				   int dst_len, struct fib_info *fi,
				   u8 tos, u8 type, u32 tb_id)
{
	struct fib_entry_notifier_info info = {
		.dst = dst,
		.dst_len = dst_len,
		.fi = fi,
		.tos = tos,
		.type = type,
		.tb_id = tb_id,
	};
	return call_fib4_notifier(nb, net, event_type, &info.info);
}

static int call_fib_entry_notifiers(struct net *net,
				    enum fib_event_type event_type, u32 dst,
				    int dst_len, struct fib_info *fi,
				    u8 tos, u8 type, u32 tb_id)
{
	struct fib_entry_notifier_info info = {
		.dst = dst,
		.dst_len = dst_len,
		.fi = fi,
		.tos = tos,
		.type = type,
		.tb_id = tb_id,
	};
	return call_fib4_notifiers(net, event_type, &info.info);
}

#define MAX_STAT_DEPTH 32

#define KEYLENGTH	(8*sizeof(t_key))
#define KEY_MAX		((t_key)~0)

typedef unsigned int t_key;//无符号整数被义定为t_key(32位）

#define IS_TRIE(n)	((n)->pos >= KEYLENGTH)
#define IS_TNODE(n)	((n)->bits)
#define IS_LEAF(n)	(!(n)->bits)

struct key_vector {
	t_key key;//检测位取值（如果是叶子，则为目的网段）
	unsigned char pos;		/* 2log(KEYLENGTH) bits needed */ //检测位起始位置（如果是叶子，则为0）
	unsigned char bits;		/* 2log(KEYLENGTH) bits needed */ //检测位长度（如果是叶子，则为0）
	unsigned char slen;//后缀长度（如果非叶子，则与pos相同）
	union {
		/* This list pointer if valid if (pos | bits) == 0 (LEAF) */
		//这个注释指明了，如何分辨当前节点是叶子，还是tnode
		struct hlist_head leaf;
		/* This array is valid if (pos | bits) > 0 (TNODE) */
		struct key_vector __rcu *tnode[0];
	};
};

struct tnode {
	struct rcu_head rcu;
	t_key empty_children;		/* KEYLENGTH bits needed */
	t_key full_children;		/* KEYLENGTH bits needed */
	struct key_vector __rcu *parent;
	struct key_vector kv[1];
#define tn_bits kv[0].bits
};

#define TNODE_SIZE(n)	offsetof(struct tnode, kv[0].tnode[n])
#define LEAF_SIZE	TNODE_SIZE(1)

#ifdef CONFIG_IP_FIB_TRIE_STATS
struct trie_use_stats {
	unsigned int gets;
	unsigned int backtrack;
	unsigned int semantic_match_passed;
	unsigned int semantic_match_miss;
	unsigned int null_node_hit;
	unsigned int resize_node_skipped;
};
#endif

struct trie_stat {
	unsigned int totdepth;
	unsigned int maxdepth;
	unsigned int tnodes;
	unsigned int leaves;
	unsigned int nullpointers;
	unsigned int prefixes;
	unsigned int nodesizes[MAX_STAT_DEPTH];
};

struct trie {
	struct key_vector kv[1];
#ifdef CONFIG_IP_FIB_TRIE_STATS
	struct trie_use_stats __percpu *stats;
#endif
};

static struct key_vector *resize(struct trie *t, struct key_vector *tn);
static size_t tnode_free_size;

/*
 * synchronize_rcu after call_rcu for that many pages; it should be especially
 * useful before resizing the root node with PREEMPT_NONE configs; the value was
 * obtained experimentally, aiming to avoid visible slowdown.
 */
static const int sync_pages = 128;

static struct kmem_cache *fn_alias_kmem __read_mostly;
static struct kmem_cache *trie_leaf_kmem __read_mostly;

static inline struct tnode *tn_info(struct key_vector *kv)
{
	return container_of(kv, struct tnode, kv[0]);
}

/* caller must hold RTNL */
#define node_parent(tn) rtnl_dereference(tn_info(tn)->parent)
#define get_child(tn, i) rtnl_dereference((tn)->tnode[i])

/* caller must hold RCU read lock or RTNL */
#define node_parent_rcu(tn) rcu_dereference_rtnl(tn_info(tn)->parent)
#define get_child_rcu(tn, i) rcu_dereference_rtnl((tn)->tnode[i])

/* wrapper for rcu_assign_pointer */
static inline void node_set_parent(struct key_vector *n, struct key_vector *tp)
{
	if (n)
		rcu_assign_pointer(tn_info(n)->parent, tp);
}

#define NODE_INIT_PARENT(n, p) RCU_INIT_POINTER(tn_info(n)->parent, p)

/* This provides us with the number of children in this node, in the case of a
 * leaf this will return 0 meaning none of the children are accessible.
 */
static inline unsigned long child_length(const struct key_vector *tn)
{
	return (1ul << tn->bits) & ~(1ul);
}

#define get_cindex(key, kv) (((key) ^ (kv)->key) >> (kv)->pos)

static inline unsigned long get_index(t_key key, struct key_vector *kv)
{
	unsigned long index = key ^ kv->key;

	if ((BITS_PER_LONG <= KEYLENGTH) && (KEYLENGTH == kv->pos))
		return 0;

	return index >> kv->pos;
}

/* To understand this stuff, an understanding of keys and all their bits is
 * necessary. Every node in the trie has a key associated with it, but not
 * all of the bits in that key are significant.
 *
 * Consider a node 'n' and its parent 'tp'.
 *
 * If n is a leaf, every bit in its key is significant. Its presence is
 * necessitated by path compression, since during a tree traversal (when
 * searching for a leaf - unless we are doing an insertion) we will completely
 * ignore all skipped bits we encounter. Thus we need to verify, at the end of
 * a potentially successful search, that we have indeed been walking the
 * correct key path.
 *
 * Note that we can never "miss" the correct key in the tree if present by
 * following the wrong path. Path compression ensures that segments of the key
 * that are the same for all keys with a given prefix are skipped, but the
 * skipped part *is* identical for each node in the subtrie below the skipped
 * bit! trie_insert() in this implementation takes care of that.
 *
 * if n is an internal node - a 'tnode' here, the various parts of its key
 * have many different meanings.
 *
 * Example:
 * _________________________________________________________________
 * | i | i | i | i | i | i | i | N | N | N | S | S | S | S | S | C |
 * -----------------------------------------------------------------
 *  31  30  29  28  27  26  25  24  23  22  21  20  19  18  17  16
 *
 * _________________________________________________________________
 * | C | C | C | u | u | u | u | u | u | u | u | u | u | u | u | u |
 * -----------------------------------------------------------------
 *  15  14  13  12  11  10   9   8   7   6   5   4   3   2   1   0
 *
 * tp->pos = 22
 * tp->bits = 3
 * n->pos = 13
 * n->bits = 4
 *
 * First, let's just ignore the bits that come before the parent tp, that is
 * the bits from (tp->pos + tp->bits) to 31. They are *known* but at this
 * point we do not use them for anything.
 *
 * The bits from (tp->pos) to (tp->pos + tp->bits - 1) - "N", above - are the
 * index into the parent's child array. That is, they will be used to find
 * 'n' among tp's children.
 *
 * The bits from (n->pos + n->bits) to (tp->pos - 1) - "S" - are skipped bits
 * for the node n.
 *
 * All the bits we have seen so far are significant to the node n. The rest
 * of the bits are really not needed or indeed known in n->key.
 *
 * The bits from (n->pos) to (n->pos + n->bits - 1) - "C" - are the index into
 * n's child array, and will of course be different for each child.
 *
 * The rest of the bits, from 0 to (n->pos -1) - "u" - are completely unknown
 * at this point.
 */

static const int halve_threshold = 25;
static const int inflate_threshold = 50;
static const int halve_threshold_root = 15;
static const int inflate_threshold_root = 30;

static void __alias_free_mem(struct rcu_head *head)
{
	struct fib_alias *fa = container_of(head, struct fib_alias, rcu);
	kmem_cache_free(fn_alias_kmem, fa);
}

static inline void alias_free_mem_rcu(struct fib_alias *fa)
{
	call_rcu(&fa->rcu, __alias_free_mem);
}

#define TNODE_KMALLOC_MAX \
	ilog2((PAGE_SIZE - TNODE_SIZE(0)) / sizeof(struct key_vector *))
#define TNODE_VMALLOC_MAX \
	ilog2((SIZE_MAX - TNODE_SIZE(0)) / sizeof(struct key_vector *))

static void __node_free_rcu(struct rcu_head *head)
{
	struct tnode *n = container_of(head, struct tnode, rcu);

	if (!n->tn_bits)
		kmem_cache_free(trie_leaf_kmem, n);
	else
		kvfree(n);
}

#define node_free(n) call_rcu(&tn_info(n)->rcu, __node_free_rcu)

//申请一个tnode结构
static struct tnode *tnode_alloc(int bits)
{
	size_t size;

	/* verify bits is within bounds */
	if (bits > TNODE_VMALLOC_MAX)
		return NULL;

	/* determine size and verify it is non-zero and didn't overflow */
	size = TNODE_SIZE(1ul << bits);

	if (size <= PAGE_SIZE)
		return kzalloc(size, GFP_KERNEL);
	else
		return vzalloc(size);
}

static inline void empty_child_inc(struct key_vector *n)
{
	++tn_info(n)->empty_children ? : ++tn_info(n)->full_children;
}

static inline void empty_child_dec(struct key_vector *n)
{
	tn_info(n)->empty_children-- ? : tn_info(n)->full_children--;
}

//新建叶子节点
static struct key_vector *leaf_new(t_key key, struct fib_alias *fa)
{
	struct key_vector *l;
	struct tnode *kv;

	//生成一个kv节点
	kv = kmem_cache_alloc(trie_leaf_kmem, GFP_KERNEL);
	if (!kv)
		return NULL;

	/* initialize key vector */
	l = kv->kv;
	l->key = key;
	//用两个0表明是叶子节点
	l->pos = 0;
	l->bits = 0;
	l->slen = fa->fa_slen;

	/* link leaf to fib alias */
	INIT_HLIST_HEAD(&l->leaf);
	hlist_add_head(&fa->fa_list, &l->leaf);

	return l;
}

//非叶子节点创建
static struct key_vector *tnode_new(t_key key, int pos, int bits)
{
	unsigned int shift = pos + bits;
	struct key_vector *tn;
	struct tnode *tnode;

	/* verify bits and pos their msb bits clear and values are valid */
	BUG_ON(!bits || (shift > KEYLENGTH));

	tnode = tnode_alloc(bits);
	if (!tnode)
		return NULL;

	pr_debug("AT %p s=%zu %zu\n", tnode, TNODE_SIZE(0),
		 sizeof(struct key_vector *) << bits);

	if (bits == KEYLENGTH)
		tnode->full_children = 1;
	else
		tnode->empty_children = 1ul << bits;

	tn = tnode->kv;
	tn->key = (shift < KEYLENGTH) ? (key >> shift) << shift : 0;
	tn->pos = pos;
	tn->bits = bits;
	tn->slen = pos;

	return tn;
}

/* Check whether a tnode 'n' is "full", i.e. it is an internal node
 * and no bits are skipped. See discussion in dyntree paper p. 6
 */
static inline int tnode_full(struct key_vector *tn, struct key_vector *n)
{
	return n && ((n->pos + n->bits) == tn->pos) && IS_TNODE(n);
}

/* Add a child at position i overwriting the old value.
 * Update the value of full_children and empty_children.
 */
static void put_child(struct key_vector *tn, unsigned long i,
		      struct key_vector *n)
{
	struct key_vector *chi = get_child(tn, i);//取tn中的第i个元素
	int isfull, wasfull;

	BUG_ON(i >= child_length(tn));

	/* update emptyChildren, overflow into fullChildren */
	if (!n && chi)
		empty_child_inc(tn);
	if (n && !chi)
		empty_child_dec(tn);

	/* update fullChildren */
	wasfull = tnode_full(tn, chi);
	isfull = tnode_full(tn, n);

	if (wasfull && !isfull)
		tn_info(tn)->full_children--;
	else if (!wasfull && isfull)
		tn_info(tn)->full_children++;

	if (n && (tn->slen < n->slen))
		tn->slen = n->slen;

	rcu_assign_pointer(tn->tnode[i], n);//赋值
}

static void update_children(struct key_vector *tn)
{
	unsigned long i;

	/* update all of the child parent pointers */
	for (i = child_length(tn); i;) {
		struct key_vector *inode = get_child(tn, --i);

		if (!inode)
			continue;

		/* Either update the children of a tnode that
		 * already belongs to us or update the child
		 * to point to ourselves.
		 */
		if (node_parent(inode) == tn)
			update_children(inode);
		else
			node_set_parent(inode, tn);
	}
}

static inline void put_child_root(struct key_vector *tp, t_key key,
				  struct key_vector *n)
{
	if (IS_TRIE(tp))
		rcu_assign_pointer(tp->tnode[0], n);
	else
		put_child(tp, get_index(key, tp), n);
}

static inline void tnode_free_init(struct key_vector *tn)
{
	tn_info(tn)->rcu.next = NULL;
}

static inline void tnode_free_append(struct key_vector *tn,
				     struct key_vector *n)
{
	tn_info(n)->rcu.next = tn_info(tn)->rcu.next;
	tn_info(tn)->rcu.next = &tn_info(n)->rcu;
}

static void tnode_free(struct key_vector *tn)
{
	struct callback_head *head = &tn_info(tn)->rcu;

	while (head) {
		head = head->next;
		tnode_free_size += TNODE_SIZE(1ul << tn->bits);
		node_free(tn);

		tn = container_of(head, struct tnode, rcu)->kv;
	}

	if (tnode_free_size >= PAGE_SIZE * sync_pages) {
		tnode_free_size = 0;
		synchronize_rcu();
	}
}

static struct key_vector *replace(struct trie *t,
				  struct key_vector *oldtnode,
				  struct key_vector *tn)
{
	struct key_vector *tp = node_parent(oldtnode);
	unsigned long i;

	/* setup the parent pointer out of and back into this node */
	NODE_INIT_PARENT(tn, tp);
	put_child_root(tp, tn->key, tn);

	/* update all of the child parent pointers */
	update_children(tn);

	/* all pointers should be clean so we are done */
	tnode_free(oldtnode);

	/* resize children now that oldtnode is freed */
	for (i = child_length(tn); i;) {
		struct key_vector *inode = get_child(tn, --i);

		/* resize child node */
		if (tnode_full(tn, inode))
			tn = resize(t, inode);
	}

	return tp;
}

static struct key_vector *inflate(struct trie *t,
				  struct key_vector *oldtnode)
{
	struct key_vector *tn;
	unsigned long i;
	t_key m;

	pr_debug("In inflate\n");

	tn = tnode_new(oldtnode->key, oldtnode->pos - 1, oldtnode->bits + 1);
	if (!tn)
		goto notnode;

	/* prepare oldtnode to be freed */
	tnode_free_init(oldtnode);

	/* Assemble all of the pointers in our cluster, in this case that
	 * represents all of the pointers out of our allocated nodes that
	 * point to existing tnodes and the links between our allocated
	 * nodes.
	 */
	for (i = child_length(oldtnode), m = 1u << tn->pos; i;) {
		struct key_vector *inode = get_child(oldtnode, --i);
		struct key_vector *node0, *node1;
		unsigned long j, k;

		/* An empty child */
		if (!inode)
			continue;

		/* A leaf or an internal node with skipped bits */
		if (!tnode_full(oldtnode, inode)) {
			put_child(tn, get_index(inode->key, tn), inode);
			continue;
		}

		/* drop the node in the old tnode free list */
		tnode_free_append(oldtnode, inode);

		/* An internal node with two children */
		if (inode->bits == 1) {
			put_child(tn, 2 * i + 1, get_child(inode, 1));
			put_child(tn, 2 * i, get_child(inode, 0));
			continue;
		}

		/* We will replace this node 'inode' with two new
		 * ones, 'node0' and 'node1', each with half of the
		 * original children. The two new nodes will have
		 * a position one bit further down the key and this
		 * means that the "significant" part of their keys
		 * (see the discussion near the top of this file)
		 * will differ by one bit, which will be "0" in
		 * node0's key and "1" in node1's key. Since we are
		 * moving the key position by one step, the bit that
		 * we are moving away from - the bit at position
		 * (tn->pos) - is the one that will differ between
		 * node0 and node1. So... we synthesize that bit in the
		 * two new keys.
		 */
		node1 = tnode_new(inode->key | m, inode->pos, inode->bits - 1);
		if (!node1)
			goto nomem;
		node0 = tnode_new(inode->key, inode->pos, inode->bits - 1);

		tnode_free_append(tn, node1);
		if (!node0)
			goto nomem;
		tnode_free_append(tn, node0);

		/* populate child pointers in new nodes */
		for (k = child_length(inode), j = k / 2; j;) {
			put_child(node1, --j, get_child(inode, --k));
			put_child(node0, j, get_child(inode, j));
			put_child(node1, --j, get_child(inode, --k));
			put_child(node0, j, get_child(inode, j));
		}

		/* link new nodes to parent */
		NODE_INIT_PARENT(node1, tn);
		NODE_INIT_PARENT(node0, tn);

		/* link parent to nodes */
		put_child(tn, 2 * i + 1, node1);
		put_child(tn, 2 * i, node0);
	}

	/* setup the parent pointers into and out of this node */
	return replace(t, oldtnode, tn);
nomem:
	/* all pointers should be clean so we are done */
	tnode_free(tn);
notnode:
	return NULL;
}

static struct key_vector *halve(struct trie *t,
				struct key_vector *oldtnode)
{
	struct key_vector *tn;
	unsigned long i;

	pr_debug("In halve\n");

	tn = tnode_new(oldtnode->key, oldtnode->pos + 1, oldtnode->bits - 1);
	if (!tn)
		goto notnode;

	/* prepare oldtnode to be freed */
	tnode_free_init(oldtnode);

	/* Assemble all of the pointers in our cluster, in this case that
	 * represents all of the pointers out of our allocated nodes that
	 * point to existing tnodes and the links between our allocated
	 * nodes.
	 */
	for (i = child_length(oldtnode); i;) {
		struct key_vector *node1 = get_child(oldtnode, --i);
		struct key_vector *node0 = get_child(oldtnode, --i);
		struct key_vector *inode;

		/* At least one of the children is empty */
		if (!node1 || !node0) {
			put_child(tn, i / 2, node1 ? : node0);
			continue;
		}

		/* Two nonempty children */
		inode = tnode_new(node0->key, oldtnode->pos, 1);
		if (!inode)
			goto nomem;
		tnode_free_append(tn, inode);

		/* initialize pointers out of node */
		put_child(inode, 1, node1);
		put_child(inode, 0, node0);
		NODE_INIT_PARENT(inode, tn);

		/* link parent to node */
		put_child(tn, i / 2, inode);
	}

	/* setup the parent pointers into and out of this node */
	return replace(t, oldtnode, tn);
nomem:
	/* all pointers should be clean so we are done */
	tnode_free(tn);
notnode:
	return NULL;
}

static struct key_vector *collapse(struct trie *t,
				   struct key_vector *oldtnode)
{
	struct key_vector *n, *tp;
	unsigned long i;

	/* scan the tnode looking for that one child that might still exist */
	for (n = NULL, i = child_length(oldtnode); !n && i;)
		n = get_child(oldtnode, --i);

	/* compress one level */
	tp = node_parent(oldtnode);
	put_child_root(tp, oldtnode->key, n);
	node_set_parent(n, tp);

	/* drop dead node */
	node_free(oldtnode);

	return tp;
}

static unsigned char update_suffix(struct key_vector *tn)
{
	unsigned char slen = tn->pos;
	unsigned long stride, i;
	unsigned char slen_max;

	/* only vector 0 can have a suffix length greater than or equal to
	 * tn->pos + tn->bits, the second highest node will have a suffix
	 * length at most of tn->pos + tn->bits - 1
	 */
	slen_max = min_t(unsigned char, tn->pos + tn->bits - 1, tn->slen);

	/* search though the list of children looking for nodes that might
	 * have a suffix greater than the one we currently have.  This is
	 * why we start with a stride of 2 since a stride of 1 would
	 * represent the nodes with suffix length equal to tn->pos
	 */
	for (i = 0, stride = 0x2ul ; i < child_length(tn); i += stride) {
		struct key_vector *n = get_child(tn, i);

		if (!n || (n->slen <= slen))
			continue;

		/* update stride and slen based on new value */
		stride <<= (n->slen - slen);
		slen = n->slen;
		i &= ~(stride - 1);

		/* stop searching if we have hit the maximum possible value */
		if (slen >= slen_max)
			break;
	}

	tn->slen = slen;

	return slen;
}

/* From "Implementing a dynamic compressed trie" by Stefan Nilsson of
 * the Helsinki University of Technology and Matti Tikkanen of Nokia
 * Telecommunications, page 6:
 * "A node is doubled if the ratio of non-empty children to all
 * children in the *doubled* node is at least 'high'."
 *
 * 'high' in this instance is the variable 'inflate_threshold'. It
 * is expressed as a percentage, so we multiply it with
 * child_length() and instead of multiplying by 2 (since the
 * child array will be doubled by inflate()) and multiplying
 * the left-hand side by 100 (to handle the percentage thing) we
 * multiply the left-hand side by 50.
 *
 * The left-hand side may look a bit weird: child_length(tn)
 * - tn->empty_children is of course the number of non-null children
 * in the current node. tn->full_children is the number of "full"
 * children, that is non-null tnodes with a skip value of 0.
 * All of those will be doubled in the resulting inflated tnode, so
 * we just count them one extra time here.
 *
 * A clearer way to write this would be:
 *
 * to_be_doubled = tn->full_children;
 * not_to_be_doubled = child_length(tn) - tn->empty_children -
 *     tn->full_children;
 *
 * new_child_length = child_length(tn) * 2;
 *
 * new_fill_factor = 100 * (not_to_be_doubled + 2*to_be_doubled) /
 *      new_child_length;
 * if (new_fill_factor >= inflate_threshold)
 *
 * ...and so on, tho it would mess up the while () loop.
 *
 * anyway,
 * 100 * (not_to_be_doubled + 2*to_be_doubled) / new_child_length >=
 *      inflate_threshold
 *
 * avoid a division:
 * 100 * (not_to_be_doubled + 2*to_be_doubled) >=
 *      inflate_threshold * new_child_length
 *
 * expand not_to_be_doubled and to_be_doubled, and shorten:
 * 100 * (child_length(tn) - tn->empty_children +
 *    tn->full_children) >= inflate_threshold * new_child_length
 *
 * expand new_child_length:
 * 100 * (child_length(tn) - tn->empty_children +
 *    tn->full_children) >=
 *      inflate_threshold * child_length(tn) * 2
 *
 * shorten again:
 * 50 * (tn->full_children + child_length(tn) -
 *    tn->empty_children) >= inflate_threshold *
 *    child_length(tn)
 *
 */
static inline bool should_inflate(struct key_vector *tp, struct key_vector *tn)
{
	unsigned long used = child_length(tn);
	unsigned long threshold = used;

	/* Keep root node larger */
	threshold *= IS_TRIE(tp) ? inflate_threshold_root : inflate_threshold;
	used -= tn_info(tn)->empty_children;
	used += tn_info(tn)->full_children;

	/* if bits == KEYLENGTH then pos = 0, and will fail below */

	return (used > 1) && tn->pos && ((50 * used) >= threshold);
}

static inline bool should_halve(struct key_vector *tp, struct key_vector *tn)
{
	unsigned long used = child_length(tn);
	unsigned long threshold = used;

	/* Keep root node larger */
	threshold *= IS_TRIE(tp) ? halve_threshold_root : halve_threshold;
	used -= tn_info(tn)->empty_children;

	/* if bits == KEYLENGTH then used = 100% on wrap, and will fail below */

	return (used > 1) && (tn->bits > 1) && ((100 * used) < threshold);
}

static inline bool should_collapse(struct key_vector *tn)
{
	unsigned long used = child_length(tn);

	used -= tn_info(tn)->empty_children;

	/* account for bits == KEYLENGTH case */
	if ((tn->bits == KEYLENGTH) && tn_info(tn)->full_children)
		used -= KEY_MAX;

	/* One child or none, time to drop us from the trie */
	return used < 2;
}

#define MAX_WORK 10
static struct key_vector *resize(struct trie *t, struct key_vector *tn)
{
#ifdef CONFIG_IP_FIB_TRIE_STATS
	struct trie_use_stats __percpu *stats = t->stats;
#endif
	struct key_vector *tp = node_parent(tn);
	unsigned long cindex = get_index(tn->key, tp);
	int max_work = MAX_WORK;

	pr_debug("In tnode_resize %p inflate_threshold=%d threshold=%d\n",
		 tn, inflate_threshold, halve_threshold);

	/* track the tnode via the pointer from the parent instead of
	 * doing it ourselves.  This way we can let RCU fully do its
	 * thing without us interfering
	 */
	BUG_ON(tn != get_child(tp, cindex));

	/* Double as long as the resulting node has a number of
	 * nonempty nodes that are above the threshold.
	 */
	while (should_inflate(tp, tn) && max_work) {
		tp = inflate(t, tn);
		if (!tp) {
#ifdef CONFIG_IP_FIB_TRIE_STATS
			this_cpu_inc(stats->resize_node_skipped);
#endif
			break;
		}

		max_work--;
		tn = get_child(tp, cindex);
	}

	/* update parent in case inflate failed */
	tp = node_parent(tn);

	/* Return if at least one inflate is run */
	if (max_work != MAX_WORK)
		return tp;

	/* Halve as long as the number of empty children in this
	 * node is above threshold.
	 */
	while (should_halve(tp, tn) && max_work) {
		tp = halve(t, tn);
		if (!tp) {
#ifdef CONFIG_IP_FIB_TRIE_STATS
			this_cpu_inc(stats->resize_node_skipped);
#endif
			break;
		}

		max_work--;
		tn = get_child(tp, cindex);
	}

	/* Only one child remains */
	if (should_collapse(tn))
		return collapse(t, tn);

	/* update parent in case halve failed */
	return node_parent(tn);
}

static void node_pull_suffix(struct key_vector *tn, unsigned char slen)
{
	unsigned char node_slen = tn->slen;

	while ((node_slen > tn->pos) && (node_slen > slen)) {
		slen = update_suffix(tn);
		if (node_slen == slen)
			break;

		tn = node_parent(tn);
		node_slen = tn->slen;
	}
}

static void node_push_suffix(struct key_vector *tn, unsigned char slen)
{
	while (tn->slen < slen) {
		tn->slen = slen;//更新为大的slen
		tn = node_parent(tn);//取父节点，一路向上更新
	}
}

/* rcu_read_lock needs to be hold by caller from readside */
static struct key_vector *fib_find_node(struct trie *t,
					struct key_vector **tp, u32 key)
{
	struct key_vector *pn, *n = t->kv;
	unsigned long index = 0;

	do {
		pn = n;
		n = get_child_rcu(n, index);

		if (!n)
			break;

		index = get_cindex(key, n);

		/* This bit of code is a bit tricky but it combines multiple
		 * checks into a single check.  The prefix consists of the
		 * prefix plus zeros for the bits in the cindex. The index
		 * is the difference between the key and this value.  From
		 * this we can actually derive several pieces of data.
		 *   if (index >= (1ul << bits))
		 *     we have a mismatch in skip bits and failed
		 *   else
		 *     we know the value is cindex
		 *
		 * This check is safe even if bits == KEYLENGTH due to the
		 * fact that we can only allocate a node with 32 bits if a
		 * long is greater than 32 bits.
		 */
		if (index >= (1ul << n->bits)) {
			n = NULL;
			break;
		}

		/* keep searching until we find a perfect match leaf or NULL */
	} while (IS_TNODE(n));

	*tp = pn;

	return n;
}

/* Return the first fib alias matching TOS with
 * priority less than or equal to PRIO.
 */
static struct fib_alias *fib_find_alias(struct hlist_head *fah, u8 slen,
					u8 tos, u32 prio, u32 tb_id)
{
	struct fib_alias *fa;

	if (!fah)
		return NULL;

	hlist_for_each_entry(fa, fah, fa_list) {
		if (fa->fa_slen < slen)
			continue;
		if (fa->fa_slen != slen)
			break;
		if (fa->tb_id > tb_id)
			continue;
		if (fa->tb_id != tb_id)
			break;
		if (fa->fa_tos > tos)
			continue;
		if (fa->fa_info->fib_priority >= prio || fa->fa_tos < tos)
			return fa;
	}

	return NULL;
}

static void trie_rebalance(struct trie *t, struct key_vector *tn)
{
	while (!IS_TRIE(tn))
		tn = resize(t, tn);
}

static int fib_insert_node(struct trie *t, struct key_vector *tp,
			   struct fib_alias *new, t_key key)
{
	struct key_vector *n, *l;

	l = leaf_new(key, new);
	if (!l)
		//申请叶子节点失败
		goto noleaf;

	/* retrieve child from parent node */
	//从父节点中取指定index的node
	n = get_child(tp, get_index(key, tp));

	/* Case 2: n is a LEAF or a TNODE and the key doesn't match.
	 *
	 *  Add a new tnode here
	 *  first tnode need some special handling
	 *  leaves us in position for handling as case 3
	 */
	if (n) {
		struct key_vector *tn;

		tn = tnode_new(key, __fls(key ^ n->key), 1);
		if (!tn)
			goto notnode;

		/* initialize routes out of node */
		NODE_INIT_PARENT(tn, tp);
		put_child(tn, get_index(key, tn) ^ 1, n);

		/* start adding routes into the node */
		put_child_root(tp, key, tn);
		node_set_parent(n, tn);

		/* parent now has a NULL spot where the leaf can go */
		tp = tn;
	}

	/* Case 3: n is NULL, and will just insert a new leaf */
	node_push_suffix(tp, new->fa_slen);
	NODE_INIT_PARENT(l, tp);
	put_child_root(tp, key, l);
	trie_rebalance(t, tp);

	return 0;
notnode:
	node_free(l);
noleaf:
	return -ENOMEM;
}

static int fib_insert_alias(struct trie *t, struct key_vector *tp,
			    struct key_vector *l, struct fib_alias *new,
			    struct fib_alias *fa, t_key key)
{
	if (!l)
		//没有对应的tnode，创建它，并在其下插入key(叶子节点）
		return fib_insert_node(t, tp, new, key);

	if (fa) {
		hlist_add_before_rcu(&new->fa_list, &fa->fa_list);
	} else {
		struct fib_alias *last;

		hlist_for_each_entry(last, &l->leaf, fa_list) {
			if (new->fa_slen < last->fa_slen)
				break;
			if ((new->fa_slen == last->fa_slen) &&
			    (new->tb_id > last->tb_id))
				break;
			fa = last;
		}

		if (fa)
			hlist_add_behind_rcu(&new->fa_list, &fa->fa_list);
		else
			hlist_add_head_rcu(&new->fa_list, &l->leaf);
	}

	/* if we added to the tail node then we need to update slen */
	if (l->slen < new->fa_slen) {
		l->slen = new->fa_slen;
		node_push_suffix(tp, new->fa_slen);
	}

	return 0;
}

static bool fib_valid_key_len(u32 key, u8 plen, struct netlink_ext_ack *extack)
{
	if (plen > KEYLENGTH) {
		NL_SET_ERR_MSG(extack, "Invalid prefix length");
		return false;
	}

	if ((plen < KEYLENGTH) && (key << plen)) {
		NL_SET_ERR_MSG(extack,
			       "Invalid prefix for given prefix length");
		return false;
	}

	return true;
}

/* Caller must hold RTNL. */
int fib_table_insert(struct net *net, struct fib_table *tb,
		     struct fib_config *cfg, struct netlink_ext_ack *extack)
{
	enum fib_event_type event = FIB_EVENT_ENTRY_ADD;
	struct trie *t = (struct trie *)tb->tb_data;//trie根节点
	struct fib_alias *fa, *new_fa;
	struct key_vector *l, *tp;
	u16 nlflags = NLM_F_EXCL;
	struct fib_info *fi;
	u8 plen = cfg->fc_dst_len;//前缀长度
	u8 slen = KEYLENGTH - plen;//后缀长度(suffix)
	u8 tos = cfg->fc_tos;
	u32 key;
	int err;

<<<<<<< HEAD
	//前缀长度不能超过keylength
	if (plen > KEYLENGTH)
		return -EINVAL;

	key = ntohl(cfg->fc_dst);

	//打出debug,向表tb_id中插入 target为key,掩码长度为plen的的路由
	pr_debug("Insert table=%u %08x/%d\n", tb->tb_id, key, plen);

	//key掩码之后的值必须为0
	if ((plen < KEYLENGTH) && (key << plen))
=======
	key = ntohl(cfg->fc_dst);

	if (!fib_valid_key_len(key, plen, extack))
>>>>>>> 5cb0512c
		return -EINVAL;

	pr_debug("Insert table=%u %08x/%d\n", tb->tb_id, key, plen);

	fi = fib_create_info(cfg, extack);
	if (IS_ERR(fi)) {
		err = PTR_ERR(fi);
		goto err;
	}

	//在trie表中，查找key,出参为tp(指向l的父节点），l为能存放key的节点
	l = fib_find_node(t, &tp, key);
	fa = l ? fib_find_alias(&l->leaf, slen, tos, fi->fib_priority,
				tb->tb_id) : NULL;

	/* Now fa, if non-NULL, points to the first fib alias
	 * with the same keys [prefix,tos,priority], if such key already
	 * exists or to the node before which we will insert new one.
	 *
	 * If fa is NULL, we will need to allocate a new one and
	 * insert to the tail of the section matching the suffix length
	 * of the new alias.
	 */

	if (fa && fa->fa_tos == tos &&
	    fa->fa_info->fib_priority == fi->fib_priority) {
		struct fib_alias *fa_first, *fa_match;

		err = -EEXIST;
		if (cfg->fc_nlflags & NLM_F_EXCL)
			goto out;

		nlflags &= ~NLM_F_EXCL;

		/* We have 2 goals:
		 * 1. Find exact match for type, scope, fib_info to avoid
		 * duplicate routes
		 * 2. Find next 'fa' (or head), NLM_F_APPEND inserts before it
		 */
		fa_match = NULL;
		fa_first = fa;
		hlist_for_each_entry_from(fa, fa_list) {
			if ((fa->fa_slen != slen) ||
			    (fa->tb_id != tb->tb_id) ||
			    (fa->fa_tos != tos))
				break;
			if (fa->fa_info->fib_priority != fi->fib_priority)
				break;
			if (fa->fa_type == cfg->fc_type &&
			    fa->fa_info == fi) {
				fa_match = fa;
				break;
			}
		}

		if (cfg->fc_nlflags & NLM_F_REPLACE) {
			struct fib_info *fi_drop;
			u8 state;

			nlflags |= NLM_F_REPLACE;
			fa = fa_first;
			if (fa_match) {
				if (fa == fa_match)
					err = 0;
				goto out;
			}
			err = -ENOBUFS;
			new_fa = kmem_cache_alloc(fn_alias_kmem, GFP_KERNEL);
			if (!new_fa)
				goto out;

			fi_drop = fa->fa_info;
			new_fa->fa_tos = fa->fa_tos;
			new_fa->fa_info = fi;
			new_fa->fa_type = cfg->fc_type;
			state = fa->fa_state;
			new_fa->fa_state = state & ~FA_S_ACCESSED;
			new_fa->fa_slen = fa->fa_slen;
			new_fa->tb_id = tb->tb_id;
			new_fa->fa_default = -1;

			call_fib_entry_notifiers(net, FIB_EVENT_ENTRY_REPLACE,
						 key, plen, fi,
						 new_fa->fa_tos, cfg->fc_type,
						 tb->tb_id);
			rtmsg_fib(RTM_NEWROUTE, htonl(key), new_fa, plen,
				  tb->tb_id, &cfg->fc_nlinfo, nlflags);

			hlist_replace_rcu(&fa->fa_list, &new_fa->fa_list);

			alias_free_mem_rcu(fa);

			fib_release_info(fi_drop);
			if (state & FA_S_ACCESSED)
				rt_cache_flush(cfg->fc_nlinfo.nl_net);

			goto succeeded;
		}
		/* Error if we find a perfect match which
		 * uses the same scope, type, and nexthop
		 * information.
		 */
		if (fa_match)
			goto out;

		if (cfg->fc_nlflags & NLM_F_APPEND) {
			event = FIB_EVENT_ENTRY_APPEND;
			nlflags |= NLM_F_APPEND;
		} else {
			fa = fa_first;
		}
	}
	err = -ENOENT;
	if (!(cfg->fc_nlflags & NLM_F_CREATE))
		goto out;

	nlflags |= NLM_F_CREATE;
	err = -ENOBUFS;
	//为new_fa申请节点空间
	new_fa = kmem_cache_alloc(fn_alias_kmem, GFP_KERNEL);
	if (!new_fa)
		goto out;

	new_fa->fa_info = fi;
	new_fa->fa_tos = tos;
	new_fa->fa_type = cfg->fc_type;
	new_fa->fa_state = 0;
	new_fa->fa_slen = slen;
	new_fa->tb_id = tb->tb_id;
	new_fa->fa_default = -1;

	/* Insert new entry to the list. */
	err = fib_insert_alias(t, tp, l, new_fa, fa, key);
	if (err)
		goto out_free_new_fa;

	if (!plen)
		tb->tb_num_default++;

	rt_cache_flush(cfg->fc_nlinfo.nl_net);
	call_fib_entry_notifiers(net, event, key, plen, fi, tos, cfg->fc_type,
				 tb->tb_id);
	rtmsg_fib(RTM_NEWROUTE, htonl(key), new_fa, plen, new_fa->tb_id,
		  &cfg->fc_nlinfo, nlflags);
succeeded:
	return 0;

out_free_new_fa:
	kmem_cache_free(fn_alias_kmem, new_fa);
out:
	fib_release_info(fi);
err:
	return err;
}

static inline t_key prefix_mismatch(t_key key, struct key_vector *n)
{
	t_key prefix = n->key;

	return (key ^ prefix) & (prefix | -prefix);
}

/* should be called with rcu_read_lock */
//trie表查询
int fib_table_lookup(struct fib_table *tb, const struct flowi4 *flp,
		     struct fib_result *res, int fib_flags)
{
	struct trie *t = (struct trie *) tb->tb_data;//取trie树
#ifdef CONFIG_IP_FIB_TRIE_STATS
	struct trie_use_stats __percpu *stats = t->stats;
#endif
	const t_key key = ntohl(flp->daddr);
	struct key_vector *n, *pn;
	struct fib_alias *fa;
	unsigned long index;
	t_key cindex;

	trace_fib_table_lookup(tb->tb_id, flp);

	pn = t->kv;//取trie树的key_vector
	cindex = 0;

	//trie树上的pn只有1个空间。
	n = get_child_rcu(pn, cindex);
	if (!n)
		return -EAGAIN;

#ifdef CONFIG_IP_FIB_TRIE_STATS
	this_cpu_inc(stats->gets);
#endif

	/* Step 1: Travel to the longest prefix match in the trie */
	for (;;) {
		index = get_cindex(key, n);//取n与key的不同位

		/* This bit of code is a bit tricky but it combines multiple
		 * checks into a single check.  The prefix consists of the
		 * prefix plus zeros for the "bits" in the prefix. The index
		 * is the difference between the key and this value.  From
		 * this we can actually derive several pieces of data.
		 *   if (index >= (1ul << bits))
		 *     we have a mismatch in skip bits and failed
		 *   else
		 *     we know the value is cindex
		 *
		 * This check is safe even if bits == KEYLENGTH due to the
		 * fact that we can only allocate a node with 32 bits if a
		 * long is greater than 32 bits.
		 */
		if (index >= (1ul << n->bits))
			break;//当前key与n不现有前缀不一致

		/* we have found a leaf. Prefixes have already been compared */
		if (IS_LEAF(n))
			goto found;//前缀相等，是一个叶子，找到了

		/* only record pn and cindex if we are going to be chopping
		 * bits later.  Otherwise we are just wasting cycles.
		 */
		if (n->slen > n->pos) {
			pn = n;
			cindex = index;
		}

		//取n的下一层，index内部
		n = get_child_rcu(n, index);
		if (unlikely(!n))
			goto backtrace;//下一层，没有找到，回朔
	}

	/* Step 2: Sort out leaves and begin backtracing for longest prefix */
	for (;;) {
		/* record the pointer where our next node pointer is stored */
		struct key_vector __rcu **cptr = n->tnode;

		/* This test verifies that none of the bits that differ
		 * between the key and the prefix exist in the region of
		 * the lsb and higher in the prefix.
		 */
		if (unlikely(prefix_mismatch(key, n)) || (n->slen == n->pos))
			goto backtrace;

		/* exit out and process leaf */
		if (unlikely(IS_LEAF(n)))
			break;

		/* Don't bother recording parent info.  Since we are in
		 * prefix match mode we will have to come back to wherever
		 * we started this traversal anyway
		 */

		while ((n = rcu_dereference(*cptr)) == NULL) {
backtrace://回朔处理
#ifdef CONFIG_IP_FIB_TRIE_STATS
			if (!n)
				this_cpu_inc(stats->null_node_hit);
#endif
			/* If we are at cindex 0 there are no more bits for
			 * us to strip at this level so we must ascend back
			 * up one level to see if there are any more bits to
			 * be stripped there.
			 */
			while (!cindex) {
				t_key pkey = pn->key;

				/* If we don't have a parent then there is
				 * nothing for us to do as we do not have any
				 * further nodes to parse.
				 */
				if (IS_TRIE(pn))
					return -EAGAIN;
#ifdef CONFIG_IP_FIB_TRIE_STATS
				this_cpu_inc(stats->backtrack);
#endif
				/* Get Child's index */
				pn = node_parent_rcu(pn);
				cindex = get_index(pkey, pn);
			}

			/* strip the least significant bit from the cindex */
			cindex &= cindex - 1;

			/* grab pointer for next child node */
			cptr = &pn->tnode[cindex];
		}
	}

found:
	/* this line carries forward the xor from earlier in the function */
	index = key ^ n->key;

	/* Step 3: Process the leaf, if that fails fall back to backtracing */
	hlist_for_each_entry_rcu(fa, &n->leaf, fa_list) {
		struct fib_info *fi = fa->fa_info;
		int nhsel, err;

		if ((BITS_PER_LONG > KEYLENGTH) || (fa->fa_slen < KEYLENGTH)) {
			if (index >= (1ul << fa->fa_slen))
				continue;
		}
		if (fa->fa_tos && fa->fa_tos != flp->flowi4_tos)
			continue;
		if (fi->fib_dead)
			continue;
		if (fa->fa_info->fib_scope < flp->flowi4_scope)
			continue;
		fib_alias_accessed(fa);
		err = fib_props[fa->fa_type].error;
		if (unlikely(err < 0)) {
#ifdef CONFIG_IP_FIB_TRIE_STATS
			this_cpu_inc(stats->semantic_match_passed);
#endif
			return err;
		}
		if (fi->fib_flags & RTNH_F_DEAD)
			continue;
		for (nhsel = 0; nhsel < fi->fib_nhs; nhsel++) {
			const struct fib_nh *nh = &fi->fib_nh[nhsel];
			struct in_device *in_dev = __in_dev_get_rcu(nh->nh_dev);

			if (nh->nh_flags & RTNH_F_DEAD)
				continue;
			if (in_dev &&
			    IN_DEV_IGNORE_ROUTES_WITH_LINKDOWN(in_dev) &&
			    nh->nh_flags & RTNH_F_LINKDOWN &&
			    !(fib_flags & FIB_LOOKUP_IGNORE_LINKSTATE))
				continue;
			if (!(flp->flowi4_flags & FLOWI_FLAG_SKIP_NH_OIF)) {
				if (flp->flowi4_oif &&
				    flp->flowi4_oif != nh->nh_oif)
					continue;
			}

			if (!(fib_flags & FIB_LOOKUP_NOREF))
				refcount_inc(&fi->fib_clntref);

			res->prefix = htonl(n->key);
			res->prefixlen = KEYLENGTH - fa->fa_slen;
			res->nh_sel = nhsel;
			res->type = fa->fa_type;
			res->scope = fi->fib_scope;
			res->fi = fi;
			res->table = tb;
			res->fa_head = &n->leaf;
#ifdef CONFIG_IP_FIB_TRIE_STATS
			this_cpu_inc(stats->semantic_match_passed);
#endif
			trace_fib_table_lookup_nh(nh);

			return err;
		}
	}
#ifdef CONFIG_IP_FIB_TRIE_STATS
	this_cpu_inc(stats->semantic_match_miss);
#endif
	goto backtrace;
}
EXPORT_SYMBOL_GPL(fib_table_lookup);

static void fib_remove_alias(struct trie *t, struct key_vector *tp,
			     struct key_vector *l, struct fib_alias *old)
{
	/* record the location of the previous list_info entry */
	struct hlist_node **pprev = old->fa_list.pprev;
	struct fib_alias *fa = hlist_entry(pprev, typeof(*fa), fa_list.next);

	/* remove the fib_alias from the list */
	hlist_del_rcu(&old->fa_list);

	/* if we emptied the list this leaf will be freed and we can sort
	 * out parent suffix lengths as a part of trie_rebalance
	 */
	if (hlist_empty(&l->leaf)) {
		if (tp->slen == l->slen)
			node_pull_suffix(tp, tp->pos);
		put_child_root(tp, l->key, NULL);
		node_free(l);
		trie_rebalance(t, tp);
		return;
	}

	/* only access fa if it is pointing at the last valid hlist_node */
	if (*pprev)
		return;

	/* update the trie with the latest suffix length */
	l->slen = fa->fa_slen;
	node_pull_suffix(tp, fa->fa_slen);
}

/* Caller must hold RTNL. */
int fib_table_delete(struct net *net, struct fib_table *tb,
		     struct fib_config *cfg, struct netlink_ext_ack *extack)
{
	struct trie *t = (struct trie *) tb->tb_data;
	struct fib_alias *fa, *fa_to_delete;
	struct key_vector *l, *tp;
	u8 plen = cfg->fc_dst_len;
	u8 slen = KEYLENGTH - plen;
	u8 tos = cfg->fc_tos;
	u32 key;

	key = ntohl(cfg->fc_dst);

	if (!fib_valid_key_len(key, plen, extack))
		return -EINVAL;

	l = fib_find_node(t, &tp, key);
	if (!l)
		return -ESRCH;

	fa = fib_find_alias(&l->leaf, slen, tos, 0, tb->tb_id);
	if (!fa)
		return -ESRCH;

	pr_debug("Deleting %08x/%d tos=%d t=%p\n", key, plen, tos, t);

	fa_to_delete = NULL;
	hlist_for_each_entry_from(fa, fa_list) {
		struct fib_info *fi = fa->fa_info;

		if ((fa->fa_slen != slen) ||
		    (fa->tb_id != tb->tb_id) ||
		    (fa->fa_tos != tos))
			break;

		if ((!cfg->fc_type || fa->fa_type == cfg->fc_type) &&
		    (cfg->fc_scope == RT_SCOPE_NOWHERE ||
		     fa->fa_info->fib_scope == cfg->fc_scope) &&
		    (!cfg->fc_prefsrc ||
		     fi->fib_prefsrc == cfg->fc_prefsrc) &&
		    (!cfg->fc_protocol ||
		     fi->fib_protocol == cfg->fc_protocol) &&
		    fib_nh_match(cfg, fi, extack) == 0 &&
		    fib_metrics_match(cfg, fi)) {
			fa_to_delete = fa;
			break;
		}
	}

	if (!fa_to_delete)
		return -ESRCH;

	call_fib_entry_notifiers(net, FIB_EVENT_ENTRY_DEL, key, plen,
				 fa_to_delete->fa_info, tos,
				 fa_to_delete->fa_type, tb->tb_id);
	rtmsg_fib(RTM_DELROUTE, htonl(key), fa_to_delete, plen, tb->tb_id,
		  &cfg->fc_nlinfo, 0);

	if (!plen)
		tb->tb_num_default--;

	fib_remove_alias(t, tp, l, fa_to_delete);

	if (fa_to_delete->fa_state & FA_S_ACCESSED)
		rt_cache_flush(cfg->fc_nlinfo.nl_net);

	fib_release_info(fa_to_delete->fa_info);
	alias_free_mem_rcu(fa_to_delete);
	return 0;
}

/* Scan for the next leaf starting at the provided key value */
static struct key_vector *leaf_walk_rcu(struct key_vector **tn, t_key key)
{
	struct key_vector *pn, *n = *tn;
	unsigned long cindex;

	/* this loop is meant to try and find the key in the trie */
	do {
		/* record parent and next child index */
		pn = n;
		cindex = (key > pn->key) ? get_index(key, pn) : 0;

		if (cindex >> pn->bits)
			break;

		/* descend into the next child */
		n = get_child_rcu(pn, cindex++);
		if (!n)
			break;

		/* guarantee forward progress on the keys */
		if (IS_LEAF(n) && (n->key >= key))
			goto found;
	} while (IS_TNODE(n));

	/* this loop will search for the next leaf with a greater key */
	while (!IS_TRIE(pn)) {
		/* if we exhausted the parent node we will need to climb */
		if (cindex >= (1ul << pn->bits)) {
			t_key pkey = pn->key;

			pn = node_parent_rcu(pn);
			cindex = get_index(pkey, pn) + 1;
			continue;
		}

		/* grab the next available node */
		n = get_child_rcu(pn, cindex++);
		if (!n)
			continue;

		/* no need to compare keys since we bumped the index */
		if (IS_LEAF(n))
			goto found;

		/* Rescan start scanning in new node */
		pn = n;
		cindex = 0;
	}

	*tn = pn;
	return NULL; /* Root of trie */
found:
	/* if we are at the limit for keys just return NULL for the tnode */
	*tn = pn;
	return n;
}

static void fib_trie_free(struct fib_table *tb)
{
	struct trie *t = (struct trie *)tb->tb_data;
	struct key_vector *pn = t->kv;
	unsigned long cindex = 1;
	struct hlist_node *tmp;
	struct fib_alias *fa;

	/* walk trie in reverse order and free everything */
	for (;;) {
		struct key_vector *n;

		if (!(cindex--)) {
			t_key pkey = pn->key;

			if (IS_TRIE(pn))
				break;

			n = pn;
			pn = node_parent(pn);

			/* drop emptied tnode */
			put_child_root(pn, n->key, NULL);
			node_free(n);

			cindex = get_index(pkey, pn);

			continue;
		}

		/* grab the next available node */
		n = get_child(pn, cindex);
		if (!n)
			continue;

		if (IS_TNODE(n)) {
			/* record pn and cindex for leaf walking */
			pn = n;
			cindex = 1ul << n->bits;

			continue;
		}

		hlist_for_each_entry_safe(fa, tmp, &n->leaf, fa_list) {
			hlist_del_rcu(&fa->fa_list);
			alias_free_mem_rcu(fa);
		}

		put_child_root(pn, n->key, NULL);
		node_free(n);
	}

#ifdef CONFIG_IP_FIB_TRIE_STATS
	free_percpu(t->stats);
#endif
	kfree(tb);
}

struct fib_table *fib_trie_unmerge(struct fib_table *oldtb)
{
	struct trie *ot = (struct trie *)oldtb->tb_data;
	struct key_vector *l, *tp = ot->kv;
	struct fib_table *local_tb;
	struct fib_alias *fa;
	struct trie *lt;
	t_key key = 0;

	if (oldtb->tb_data == oldtb->__data)
		return oldtb;

	local_tb = fib_trie_table(RT_TABLE_LOCAL, NULL);
	if (!local_tb)
		return NULL;

	lt = (struct trie *)local_tb->tb_data;

	while ((l = leaf_walk_rcu(&tp, key)) != NULL) {
		struct key_vector *local_l = NULL, *local_tp;

		hlist_for_each_entry_rcu(fa, &l->leaf, fa_list) {
			struct fib_alias *new_fa;

			if (local_tb->tb_id != fa->tb_id)
				continue;

			/* clone fa for new local table */
			new_fa = kmem_cache_alloc(fn_alias_kmem, GFP_KERNEL);
			if (!new_fa)
				goto out;

			memcpy(new_fa, fa, sizeof(*fa));

			/* insert clone into table */
			if (!local_l)
				local_l = fib_find_node(lt, &local_tp, l->key);

			if (fib_insert_alias(lt, local_tp, local_l, new_fa,
					     NULL, l->key)) {
				kmem_cache_free(fn_alias_kmem, new_fa);
				goto out;
			}
		}

		/* stop loop if key wrapped back to 0 */
		key = l->key + 1;
		if (key < l->key)
			break;
	}

	return local_tb;
out:
	fib_trie_free(local_tb);

	return NULL;
}

/* Caller must hold RTNL */
void fib_table_flush_external(struct fib_table *tb)
{
	struct trie *t = (struct trie *)tb->tb_data;
	struct key_vector *pn = t->kv;
	unsigned long cindex = 1;
	struct hlist_node *tmp;
	struct fib_alias *fa;

	/* walk trie in reverse order */
	for (;;) {
		unsigned char slen = 0;
		struct key_vector *n;

		if (!(cindex--)) {
			t_key pkey = pn->key;

			/* cannot resize the trie vector */
			if (IS_TRIE(pn))
				break;

			/* update the suffix to address pulled leaves */
			if (pn->slen > pn->pos)
				update_suffix(pn);

			/* resize completed node */
			pn = resize(t, pn);
			cindex = get_index(pkey, pn);

			continue;
		}

		/* grab the next available node */
		n = get_child(pn, cindex);
		if (!n)
			continue;

		if (IS_TNODE(n)) {
			/* record pn and cindex for leaf walking */
			pn = n;
			cindex = 1ul << n->bits;

			continue;
		}

		hlist_for_each_entry_safe(fa, tmp, &n->leaf, fa_list) {
			/* if alias was cloned to local then we just
			 * need to remove the local copy from main
			 */
			if (tb->tb_id != fa->tb_id) {
				hlist_del_rcu(&fa->fa_list);
				alias_free_mem_rcu(fa);
				continue;
			}

			/* record local slen */
			slen = fa->fa_slen;
		}

		/* update leaf slen */
		n->slen = slen;

		if (hlist_empty(&n->leaf)) {
			put_child_root(pn, n->key, NULL);
			node_free(n);
		}
	}
}

/* Caller must hold RTNL. */
int fib_table_flush(struct net *net, struct fib_table *tb)
{
	struct trie *t = (struct trie *)tb->tb_data;
	struct key_vector *pn = t->kv;
	unsigned long cindex = 1;
	struct hlist_node *tmp;
	struct fib_alias *fa;
	int found = 0;

	/* walk trie in reverse order */
	for (;;) {
		unsigned char slen = 0;
		struct key_vector *n;

		if (!(cindex--)) {
			t_key pkey = pn->key;

			/* cannot resize the trie vector */
			if (IS_TRIE(pn))
				break;

			/* update the suffix to address pulled leaves */
			if (pn->slen > pn->pos)
				update_suffix(pn);

			/* resize completed node */
			pn = resize(t, pn);
			cindex = get_index(pkey, pn);

			continue;
		}

		/* grab the next available node */
		n = get_child(pn, cindex);
		if (!n)
			continue;

		if (IS_TNODE(n)) {
			/* record pn and cindex for leaf walking */
			pn = n;
			cindex = 1ul << n->bits;

			continue;
		}

		hlist_for_each_entry_safe(fa, tmp, &n->leaf, fa_list) {
			struct fib_info *fi = fa->fa_info;

			if (!fi || !(fi->fib_flags & RTNH_F_DEAD) ||
			    tb->tb_id != fa->tb_id) {
				slen = fa->fa_slen;
				continue;
			}

			call_fib_entry_notifiers(net, FIB_EVENT_ENTRY_DEL,
						 n->key,
						 KEYLENGTH - fa->fa_slen,
						 fi, fa->fa_tos, fa->fa_type,
						 tb->tb_id);
			hlist_del_rcu(&fa->fa_list);
			fib_release_info(fa->fa_info);
			alias_free_mem_rcu(fa);
			found++;
		}

		/* update leaf slen */
		n->slen = slen;

		if (hlist_empty(&n->leaf)) {
			put_child_root(pn, n->key, NULL);
			node_free(n);
		}
	}

	pr_debug("trie_flush found=%d\n", found);
	return found;
}

static void fib_leaf_notify(struct net *net, struct key_vector *l,
			    struct fib_table *tb, struct notifier_block *nb)
{
	struct fib_alias *fa;

	hlist_for_each_entry_rcu(fa, &l->leaf, fa_list) {
		struct fib_info *fi = fa->fa_info;

		if (!fi)
			continue;

		/* local and main table can share the same trie,
		 * so don't notify twice for the same entry.
		 */
		if (tb->tb_id != fa->tb_id)
			continue;

		call_fib_entry_notifier(nb, net, FIB_EVENT_ENTRY_ADD, l->key,
					KEYLENGTH - fa->fa_slen, fi, fa->fa_tos,
					fa->fa_type, fa->tb_id);
	}
}

static void fib_table_notify(struct net *net, struct fib_table *tb,
			     struct notifier_block *nb)
{
	struct trie *t = (struct trie *)tb->tb_data;
	struct key_vector *l, *tp = t->kv;
	t_key key = 0;

	while ((l = leaf_walk_rcu(&tp, key)) != NULL) {
		fib_leaf_notify(net, l, tb, nb);

		key = l->key + 1;
		/* stop in case of wrap around */
		if (key < l->key)
			break;
	}
}

void fib_notify(struct net *net, struct notifier_block *nb)
{
	unsigned int h;

	for (h = 0; h < FIB_TABLE_HASHSZ; h++) {
		struct hlist_head *head = &net->ipv4.fib_table_hash[h];
		struct fib_table *tb;

		hlist_for_each_entry_rcu(tb, head, tb_hlist)
			fib_table_notify(net, tb, nb);
	}
}

static void __trie_free_rcu(struct rcu_head *head)
{
	struct fib_table *tb = container_of(head, struct fib_table, rcu);
#ifdef CONFIG_IP_FIB_TRIE_STATS
	struct trie *t = (struct trie *)tb->tb_data;

	if (tb->tb_data == tb->__data)
		free_percpu(t->stats);
#endif /* CONFIG_IP_FIB_TRIE_STATS */
	kfree(tb);
}

void fib_free_table(struct fib_table *tb)
{
	call_rcu(&tb->rcu, __trie_free_rcu);
}

static int fn_trie_dump_leaf(struct key_vector *l, struct fib_table *tb,
			     struct sk_buff *skb, struct netlink_callback *cb)
{
	__be32 xkey = htonl(l->key);
	struct fib_alias *fa;
	int i, s_i;

	s_i = cb->args[4];
	i = 0;

	/* rcu_read_lock is hold by caller */
	hlist_for_each_entry_rcu(fa, &l->leaf, fa_list) {
		int err;

		if (i < s_i) {
			i++;
			continue;
		}

		if (tb->tb_id != fa->tb_id) {
			i++;
			continue;
		}

		err = fib_dump_info(skb, NETLINK_CB(cb->skb).portid,
				    cb->nlh->nlmsg_seq, RTM_NEWROUTE,
				    tb->tb_id, fa->fa_type,
				    xkey, KEYLENGTH - fa->fa_slen,
				    fa->fa_tos, fa->fa_info, NLM_F_MULTI);
		if (err < 0) {
			cb->args[4] = i;
			return err;
		}
		i++;
	}

	cb->args[4] = i;
	return skb->len;
}

/* rcu_read_lock needs to be hold by caller from readside */
int fib_table_dump(struct fib_table *tb, struct sk_buff *skb,
		   struct netlink_callback *cb)
{
	struct trie *t = (struct trie *)tb->tb_data;
	struct key_vector *l, *tp = t->kv;
	/* Dump starting at last key.
	 * Note: 0.0.0.0/0 (ie default) is first key.
	 */
	int count = cb->args[2];
	t_key key = cb->args[3];

	while ((l = leaf_walk_rcu(&tp, key)) != NULL) {
		int err;

		err = fn_trie_dump_leaf(l, tb, skb, cb);
		if (err < 0) {
			cb->args[3] = key;
			cb->args[2] = count;
			return err;
		}

		++count;
		key = l->key + 1;

		memset(&cb->args[4], 0,
		       sizeof(cb->args) - 4*sizeof(cb->args[0]));

		/* stop loop if key wrapped back to 0 */
		if (key < l->key)
			break;
	}

	cb->args[3] = key;
	cb->args[2] = count;

	return skb->len;
}

void __init fib_trie_init(void)
{
	fn_alias_kmem = kmem_cache_create("ip_fib_alias",
					  sizeof(struct fib_alias),
					  0, SLAB_PANIC, NULL);

	trie_leaf_kmem = kmem_cache_create("ip_fib_trie",
					   LEAF_SIZE,
					   0, SLAB_PANIC, NULL);
}

struct fib_table *fib_trie_table(u32 id, struct fib_table *alias)
{
	struct fib_table *tb;
	struct trie *t;
	size_t sz = sizeof(*tb);

	if (!alias)
		//如果不共享，则需要多申请一个trie节点
		sz += sizeof(struct trie);

	tb = kzalloc(sz, GFP_KERNEL);
	if (!tb)
		return NULL;

	tb->tb_id = id;//表编号
	tb->tb_num_default = 0;
	//如果另名存在，则直接指向别名的数据，否则指向tb结构的结尾
	tb->tb_data = (alias ? alias->__data : tb->__data);

	if (alias)
		return tb;

	t = (struct trie *) tb->tb_data;
	t->kv[0].pos = KEYLENGTH;
	t->kv[0].slen = KEYLENGTH;
#ifdef CONFIG_IP_FIB_TRIE_STATS
	t->stats = alloc_percpu(struct trie_use_stats);
	if (!t->stats) {
		kfree(tb);
		tb = NULL;
	}
#endif

	return tb;
}

#ifdef CONFIG_PROC_FS
/* Depth first Trie walk iterator */
struct fib_trie_iter {
	struct seq_net_private p;
	struct fib_table *tb;
	struct key_vector *tnode;
	unsigned int index;
	unsigned int depth;
};

static struct key_vector *fib_trie_get_next(struct fib_trie_iter *iter)
{
	unsigned long cindex = iter->index;
	struct key_vector *pn = iter->tnode;
	t_key pkey;

	pr_debug("get_next iter={node=%p index=%d depth=%d}\n",
		 iter->tnode, iter->index, iter->depth);

	while (!IS_TRIE(pn)) {
		while (cindex < child_length(pn)) {
			struct key_vector *n = get_child_rcu(pn, cindex++);

			if (!n)
				continue;

			if (IS_LEAF(n)) {
				iter->tnode = pn;
				iter->index = cindex;
			} else {
				/* push down one level */
				iter->tnode = n;
				iter->index = 0;
				++iter->depth;
			}

			return n;
		}

		/* Current node exhausted, pop back up */
		pkey = pn->key;
		pn = node_parent_rcu(pn);
		cindex = get_index(pkey, pn) + 1;
		--iter->depth;
	}

	/* record root node so further searches know we are done */
	iter->tnode = pn;
	iter->index = 0;

	return NULL;
}

static struct key_vector *fib_trie_get_first(struct fib_trie_iter *iter,
					     struct trie *t)
{
	struct key_vector *n, *pn;

	if (!t)
		return NULL;

	pn = t->kv;
	n = rcu_dereference(pn->tnode[0]);
	if (!n)
		return NULL;

	if (IS_TNODE(n)) {
		iter->tnode = n;
		iter->index = 0;
		iter->depth = 1;
	} else {
		iter->tnode = pn;
		iter->index = 0;
		iter->depth = 0;
	}

	return n;
}

static void trie_collect_stats(struct trie *t, struct trie_stat *s)
{
	struct key_vector *n;
	struct fib_trie_iter iter;

	memset(s, 0, sizeof(*s));

	rcu_read_lock();
	for (n = fib_trie_get_first(&iter, t); n; n = fib_trie_get_next(&iter)) {
		if (IS_LEAF(n)) {
			struct fib_alias *fa;

			s->leaves++;
			s->totdepth += iter.depth;
			if (iter.depth > s->maxdepth)
				s->maxdepth = iter.depth;

			hlist_for_each_entry_rcu(fa, &n->leaf, fa_list)
				++s->prefixes;
		} else {
			s->tnodes++;
			if (n->bits < MAX_STAT_DEPTH)
				s->nodesizes[n->bits]++;
			s->nullpointers += tn_info(n)->empty_children;
		}
	}
	rcu_read_unlock();
}

/*
 *	This outputs /proc/net/fib_triestats
 */
static void trie_show_stats(struct seq_file *seq, struct trie_stat *stat)
{
	unsigned int i, max, pointers, bytes, avdepth;

	if (stat->leaves)
		avdepth = stat->totdepth*100 / stat->leaves;
	else
		avdepth = 0;

	seq_printf(seq, "\tAver depth:     %u.%02d\n",
		   avdepth / 100, avdepth % 100);
	seq_printf(seq, "\tMax depth:      %u\n", stat->maxdepth);

	seq_printf(seq, "\tLeaves:         %u\n", stat->leaves);
	bytes = LEAF_SIZE * stat->leaves;

	seq_printf(seq, "\tPrefixes:       %u\n", stat->prefixes);
	bytes += sizeof(struct fib_alias) * stat->prefixes;

	seq_printf(seq, "\tInternal nodes: %u\n\t", stat->tnodes);
	bytes += TNODE_SIZE(0) * stat->tnodes;

	max = MAX_STAT_DEPTH;
	while (max > 0 && stat->nodesizes[max-1] == 0)
		max--;

	pointers = 0;
	for (i = 1; i < max; i++)
		if (stat->nodesizes[i] != 0) {
			seq_printf(seq, "  %u: %u",  i, stat->nodesizes[i]);
			pointers += (1<<i) * stat->nodesizes[i];
		}
	seq_putc(seq, '\n');
	seq_printf(seq, "\tPointers: %u\n", pointers);

	bytes += sizeof(struct key_vector *) * pointers;
	seq_printf(seq, "Null ptrs: %u\n", stat->nullpointers);
	seq_printf(seq, "Total size: %u  kB\n", (bytes + 1023) / 1024);
}

#ifdef CONFIG_IP_FIB_TRIE_STATS
static void trie_show_usage(struct seq_file *seq,
			    const struct trie_use_stats __percpu *stats)
{
	struct trie_use_stats s = { 0 };
	int cpu;

	/* loop through all of the CPUs and gather up the stats */
	for_each_possible_cpu(cpu) {
		const struct trie_use_stats *pcpu = per_cpu_ptr(stats, cpu);

		s.gets += pcpu->gets;
		s.backtrack += pcpu->backtrack;
		s.semantic_match_passed += pcpu->semantic_match_passed;
		s.semantic_match_miss += pcpu->semantic_match_miss;
		s.null_node_hit += pcpu->null_node_hit;
		s.resize_node_skipped += pcpu->resize_node_skipped;
	}

	seq_printf(seq, "\nCounters:\n---------\n");
	seq_printf(seq, "gets = %u\n", s.gets);
	seq_printf(seq, "backtracks = %u\n", s.backtrack);
	seq_printf(seq, "semantic match passed = %u\n",
		   s.semantic_match_passed);
	seq_printf(seq, "semantic match miss = %u\n", s.semantic_match_miss);
	seq_printf(seq, "null node hit= %u\n", s.null_node_hit);
	seq_printf(seq, "skipped node resize = %u\n\n", s.resize_node_skipped);
}
#endif /*  CONFIG_IP_FIB_TRIE_STATS */

static void fib_table_print(struct seq_file *seq, struct fib_table *tb)
{
	if (tb->tb_id == RT_TABLE_LOCAL)
		seq_puts(seq, "Local:\n");
	else if (tb->tb_id == RT_TABLE_MAIN)
		seq_puts(seq, "Main:\n");
	else
		seq_printf(seq, "Id %d:\n", tb->tb_id);
}


static int fib_triestat_seq_show(struct seq_file *seq, void *v)
{
	struct net *net = (struct net *)seq->private;
	unsigned int h;

	seq_printf(seq,
		   "Basic info: size of leaf:"
		   " %zd bytes, size of tnode: %zd bytes.\n",
		   LEAF_SIZE, TNODE_SIZE(0));

	for (h = 0; h < FIB_TABLE_HASHSZ; h++) {
		struct hlist_head *head = &net->ipv4.fib_table_hash[h];
		struct fib_table *tb;

		hlist_for_each_entry_rcu(tb, head, tb_hlist) {
			struct trie *t = (struct trie *) tb->tb_data;
			struct trie_stat stat;

			if (!t)
				continue;

			fib_table_print(seq, tb);

			trie_collect_stats(t, &stat);
			trie_show_stats(seq, &stat);
#ifdef CONFIG_IP_FIB_TRIE_STATS
			trie_show_usage(seq, t->stats);
#endif
		}
	}

	return 0;
}

static int fib_triestat_seq_open(struct inode *inode, struct file *file)
{
	return single_open_net(inode, file, fib_triestat_seq_show);
}

static const struct file_operations fib_triestat_fops = {
	.owner	= THIS_MODULE,
	.open	= fib_triestat_seq_open,
	.read	= seq_read,
	.llseek	= seq_lseek,
	.release = single_release_net,
};

static struct key_vector *fib_trie_get_idx(struct seq_file *seq, loff_t pos)
{
	struct fib_trie_iter *iter = seq->private;
	struct net *net = seq_file_net(seq);
	loff_t idx = 0;
	unsigned int h;

	for (h = 0; h < FIB_TABLE_HASHSZ; h++) {
		struct hlist_head *head = &net->ipv4.fib_table_hash[h];
		struct fib_table *tb;

		hlist_for_each_entry_rcu(tb, head, tb_hlist) {
			struct key_vector *n;

			for (n = fib_trie_get_first(iter,
						    (struct trie *) tb->tb_data);
			     n; n = fib_trie_get_next(iter))
				if (pos == idx++) {
					iter->tb = tb;
					return n;
				}
		}
	}

	return NULL;
}

static void *fib_trie_seq_start(struct seq_file *seq, loff_t *pos)
	__acquires(RCU)
{
	rcu_read_lock();
	return fib_trie_get_idx(seq, *pos);
}

static void *fib_trie_seq_next(struct seq_file *seq, void *v, loff_t *pos)
{
	struct fib_trie_iter *iter = seq->private;
	struct net *net = seq_file_net(seq);
	struct fib_table *tb = iter->tb;
	struct hlist_node *tb_node;
	unsigned int h;
	struct key_vector *n;

	++*pos;
	/* next node in same table */
	n = fib_trie_get_next(iter);
	if (n)
		return n;

	/* walk rest of this hash chain */
	h = tb->tb_id & (FIB_TABLE_HASHSZ - 1);
	while ((tb_node = rcu_dereference(hlist_next_rcu(&tb->tb_hlist)))) {
		tb = hlist_entry(tb_node, struct fib_table, tb_hlist);
		n = fib_trie_get_first(iter, (struct trie *) tb->tb_data);
		if (n)
			goto found;
	}

	/* new hash chain */
	while (++h < FIB_TABLE_HASHSZ) {
		struct hlist_head *head = &net->ipv4.fib_table_hash[h];
		hlist_for_each_entry_rcu(tb, head, tb_hlist) {
			n = fib_trie_get_first(iter, (struct trie *) tb->tb_data);
			if (n)
				goto found;
		}
	}
	return NULL;

found:
	iter->tb = tb;
	return n;
}

static void fib_trie_seq_stop(struct seq_file *seq, void *v)
	__releases(RCU)
{
	rcu_read_unlock();
}

static void seq_indent(struct seq_file *seq, int n)
{
	while (n-- > 0)
		seq_puts(seq, "   ");
}

static inline const char *rtn_scope(char *buf, size_t len, enum rt_scope_t s)
{
	switch (s) {
	case RT_SCOPE_UNIVERSE: return "universe";
	case RT_SCOPE_SITE:	return "site";
	case RT_SCOPE_LINK:	return "link";
	case RT_SCOPE_HOST:	return "host";
	case RT_SCOPE_NOWHERE:	return "nowhere";
	default:
		snprintf(buf, len, "scope=%d", s);
		return buf;
	}
}

static const char *const rtn_type_names[__RTN_MAX] = {
	[RTN_UNSPEC] = "UNSPEC",
	[RTN_UNICAST] = "UNICAST",
	[RTN_LOCAL] = "LOCAL",
	[RTN_BROADCAST] = "BROADCAST",
	[RTN_ANYCAST] = "ANYCAST",
	[RTN_MULTICAST] = "MULTICAST",
	[RTN_BLACKHOLE] = "BLACKHOLE",
	[RTN_UNREACHABLE] = "UNREACHABLE",
	[RTN_PROHIBIT] = "PROHIBIT",
	[RTN_THROW] = "THROW",
	[RTN_NAT] = "NAT",
	[RTN_XRESOLVE] = "XRESOLVE",
};

static inline const char *rtn_type(char *buf, size_t len, unsigned int t)
{
	if (t < __RTN_MAX && rtn_type_names[t])
		return rtn_type_names[t];
	snprintf(buf, len, "type %u", t);
	return buf;
}

/* Pretty print the trie */
static int fib_trie_seq_show(struct seq_file *seq, void *v)
{
	const struct fib_trie_iter *iter = seq->private;
	struct key_vector *n = v;

	if (IS_TRIE(node_parent_rcu(n)))
		fib_table_print(seq, iter->tb);

	if (IS_TNODE(n)) {
		__be32 prf = htonl(n->key);

		seq_indent(seq, iter->depth-1);
		seq_printf(seq, "  +-- %pI4/%zu %u %u %u\n",
			   &prf, KEYLENGTH - n->pos - n->bits, n->bits,
			   tn_info(n)->full_children,
			   tn_info(n)->empty_children);
	} else {
		__be32 val = htonl(n->key);
		struct fib_alias *fa;

		seq_indent(seq, iter->depth);
		seq_printf(seq, "  |-- %pI4\n", &val);

		hlist_for_each_entry_rcu(fa, &n->leaf, fa_list) {
			char buf1[32], buf2[32];

			seq_indent(seq, iter->depth + 1);
			seq_printf(seq, "  /%zu %s %s",
				   KEYLENGTH - fa->fa_slen,
				   rtn_scope(buf1, sizeof(buf1),
					     fa->fa_info->fib_scope),
				   rtn_type(buf2, sizeof(buf2),
					    fa->fa_type));
			if (fa->fa_tos)
				seq_printf(seq, " tos=%d", fa->fa_tos);
			seq_putc(seq, '\n');
		}
	}

	return 0;
}

static const struct seq_operations fib_trie_seq_ops = {
	.start  = fib_trie_seq_start,
	.next   = fib_trie_seq_next,
	.stop   = fib_trie_seq_stop,
	.show   = fib_trie_seq_show,
};

static int fib_trie_seq_open(struct inode *inode, struct file *file)
{
	return seq_open_net(inode, file, &fib_trie_seq_ops,
			    sizeof(struct fib_trie_iter));
}

static const struct file_operations fib_trie_fops = {
	.owner  = THIS_MODULE,
	.open   = fib_trie_seq_open,
	.read   = seq_read,
	.llseek = seq_lseek,
	.release = seq_release_net,
};

struct fib_route_iter {
	struct seq_net_private p;
	struct fib_table *main_tb;
	struct key_vector *tnode;
	loff_t	pos;
	t_key	key;
};

static struct key_vector *fib_route_get_idx(struct fib_route_iter *iter,
					    loff_t pos)
{
	struct key_vector *l, **tp = &iter->tnode;
	t_key key;

	/* use cached location of previously found key */
	if (iter->pos > 0 && pos >= iter->pos) {
		key = iter->key;
	} else {
		iter->pos = 1;
		key = 0;
	}

	pos -= iter->pos;

	while ((l = leaf_walk_rcu(tp, key)) && (pos-- > 0)) {
		key = l->key + 1;
		iter->pos++;
		l = NULL;

		/* handle unlikely case of a key wrap */
		if (!key)
			break;
	}

	if (l)
		iter->key = l->key;	/* remember it */
	else
		iter->pos = 0;		/* forget it */

	return l;
}

static void *fib_route_seq_start(struct seq_file *seq, loff_t *pos)
	__acquires(RCU)
{
	struct fib_route_iter *iter = seq->private;
	struct fib_table *tb;
	struct trie *t;

	rcu_read_lock();

	tb = fib_get_table(seq_file_net(seq), RT_TABLE_MAIN);
	if (!tb)
		return NULL;

	iter->main_tb = tb;
	t = (struct trie *)tb->tb_data;
	iter->tnode = t->kv;

	if (*pos != 0)
		return fib_route_get_idx(iter, *pos);

	iter->pos = 0;
	iter->key = KEY_MAX;

	return SEQ_START_TOKEN;
}

static void *fib_route_seq_next(struct seq_file *seq, void *v, loff_t *pos)
{
	struct fib_route_iter *iter = seq->private;
	struct key_vector *l = NULL;
	t_key key = iter->key + 1;

	++*pos;

	/* only allow key of 0 for start of sequence */
	if ((v == SEQ_START_TOKEN) || key)
		l = leaf_walk_rcu(&iter->tnode, key);

	if (l) {
		iter->key = l->key;
		iter->pos++;
	} else {
		iter->pos = 0;
	}

	return l;
}

static void fib_route_seq_stop(struct seq_file *seq, void *v)
	__releases(RCU)
{
	rcu_read_unlock();
}

static unsigned int fib_flag_trans(int type, __be32 mask, const struct fib_info *fi)
{
	unsigned int flags = 0;

	if (type == RTN_UNREACHABLE || type == RTN_PROHIBIT)
		flags = RTF_REJECT;
	if (fi && fi->fib_nh->nh_gw)
		flags |= RTF_GATEWAY;
	if (mask == htonl(0xFFFFFFFF))
		flags |= RTF_HOST;
	flags |= RTF_UP;
	return flags;
}

/*
 *	This outputs /proc/net/route.
 *	The format of the file is not supposed to be changed
 *	and needs to be same as fib_hash output to avoid breaking
 *	legacy utilities
 */
static int fib_route_seq_show(struct seq_file *seq, void *v)
{
	struct fib_route_iter *iter = seq->private;
	struct fib_table *tb = iter->main_tb;
	struct fib_alias *fa;
	struct key_vector *l = v;
	__be32 prefix;

	if (v == SEQ_START_TOKEN) {
		seq_printf(seq, "%-127s\n", "Iface\tDestination\tGateway "
			   "\tFlags\tRefCnt\tUse\tMetric\tMask\t\tMTU"
			   "\tWindow\tIRTT");
		return 0;
	}

	prefix = htonl(l->key);

	hlist_for_each_entry_rcu(fa, &l->leaf, fa_list) {
		const struct fib_info *fi = fa->fa_info;
		__be32 mask = inet_make_mask(KEYLENGTH - fa->fa_slen);
		unsigned int flags = fib_flag_trans(fa->fa_type, mask, fi);

		if ((fa->fa_type == RTN_BROADCAST) ||
		    (fa->fa_type == RTN_MULTICAST))
			continue;

		if (fa->tb_id != tb->tb_id)
			continue;

		seq_setwidth(seq, 127);

		if (fi)
			seq_printf(seq,
				   "%s\t%08X\t%08X\t%04X\t%d\t%u\t"
				   "%d\t%08X\t%d\t%u\t%u",
				   fi->fib_dev ? fi->fib_dev->name : "*",
				   prefix,
				   fi->fib_nh->nh_gw, flags, 0, 0,
				   fi->fib_priority,
				   mask,
				   (fi->fib_advmss ?
				    fi->fib_advmss + 40 : 0),
				   fi->fib_window,
				   fi->fib_rtt >> 3);
		else
			seq_printf(seq,
				   "*\t%08X\t%08X\t%04X\t%d\t%u\t"
				   "%d\t%08X\t%d\t%u\t%u",
				   prefix, 0, flags, 0, 0, 0,
				   mask, 0, 0, 0);

		seq_pad(seq, '\n');
	}

	return 0;
}

static const struct seq_operations fib_route_seq_ops = {
	.start  = fib_route_seq_start,
	.next   = fib_route_seq_next,
	.stop   = fib_route_seq_stop,
	.show   = fib_route_seq_show,
};

static int fib_route_seq_open(struct inode *inode, struct file *file)
{
	return seq_open_net(inode, file, &fib_route_seq_ops,
			    sizeof(struct fib_route_iter));
}

static const struct file_operations fib_route_fops = {
	.owner  = THIS_MODULE,
	.open   = fib_route_seq_open,
	.read   = seq_read,
	.llseek = seq_lseek,
	.release = seq_release_net,
};

int __net_init fib_proc_init(struct net *net)
{
	if (!proc_create("fib_trie", S_IRUGO, net->proc_net, &fib_trie_fops))
		goto out1;

	if (!proc_create("fib_triestat", S_IRUGO, net->proc_net,
			 &fib_triestat_fops))
		goto out2;

	if (!proc_create("route", S_IRUGO, net->proc_net, &fib_route_fops))
		goto out3;

	return 0;

out3:
	remove_proc_entry("fib_triestat", net->proc_net);
out2:
	remove_proc_entry("fib_trie", net->proc_net);
out1:
	return -ENOMEM;
}

void __net_exit fib_proc_exit(struct net *net)
{
	remove_proc_entry("fib_trie", net->proc_net);
	remove_proc_entry("fib_triestat", net->proc_net);
	remove_proc_entry("route", net->proc_net);
}

#endif /* CONFIG_PROC_FS */<|MERGE_RESOLUTION|>--- conflicted
+++ resolved
@@ -1141,25 +1141,12 @@
 	u32 key;
 	int err;
 
-<<<<<<< HEAD
-	//前缀长度不能超过keylength
-	if (plen > KEYLENGTH)
+	key = ntohl(cfg->fc_dst);
+
+	if (!fib_valid_key_len(key, plen, extack))
 		return -EINVAL;
 
-	key = ntohl(cfg->fc_dst);
-
 	//打出debug,向表tb_id中插入 target为key,掩码长度为plen的的路由
-	pr_debug("Insert table=%u %08x/%d\n", tb->tb_id, key, plen);
-
-	//key掩码之后的值必须为0
-	if ((plen < KEYLENGTH) && (key << plen))
-=======
-	key = ntohl(cfg->fc_dst);
-
-	if (!fib_valid_key_len(key, plen, extack))
->>>>>>> 5cb0512c
-		return -EINVAL;
-
 	pr_debug("Insert table=%u %08x/%d\n", tb->tb_id, key, plen);
 
 	fi = fib_create_info(cfg, extack);
