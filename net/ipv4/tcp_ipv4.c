// SPDX-License-Identifier: GPL-2.0-or-later
/*
 * INET		An implementation of the TCP/IP protocol suite for the LINUX
 *		operating system.  INET is implemented using the  BSD Socket
 *		interface as the means of communication with the user level.
 *
 *		Implementation of the Transmission Control Protocol(TCP).
 *
 *		IPv4 specific functions
 *
 *		code split from:
 *		linux/ipv4/tcp.c
 *		linux/ipv4/tcp_input.c
 *		linux/ipv4/tcp_output.c
 *
 *		See tcp.c for author information
 */

/*
 * Changes:
 *		David S. Miller	:	New socket lookup architecture.
 *					This code is dedicated to John Dyson.
 *		David S. Miller :	Change semantics of established hash,
 *					half is devoted to TIME_WAIT sockets
 *					and the rest go in the other half.
 *		Andi Kleen :		Add support for syncookies and fixed
 *					some bugs: ip options weren't passed to
 *					the TCP layer, missed a check for an
 *					ACK bit.
 *		Andi Kleen :		Implemented fast path mtu discovery.
 *	     				Fixed many serious bugs in the
 *					request_sock handling and moved
 *					most of it into the af independent code.
 *					Added tail drop and some other bugfixes.
 *					Added new listen semantics.
 *		Mike McLagan	:	Routing by source
 *	Juan Jose Ciarlante:		ip_dynaddr bits
 *		Andi Kleen:		various fixes.
 *	Vitaly E. Lavrov	:	Transparent proxy revived after year
 *					coma.
 *	Andi Kleen		:	Fix new listen.
 *	Andi Kleen		:	Fix accept error reporting.
 *	YOSHIFUJI Hideaki @USAGI and:	Support IPV6_V6ONLY socket option, which
 *	Alexey Kuznetsov		allow both IPv4 and IPv6 sockets to bind
 *					a single port at the same time.
 */

#define pr_fmt(fmt) "TCP: " fmt

#include <linux/bottom_half.h>
#include <linux/types.h>
#include <linux/fcntl.h>
#include <linux/module.h>
#include <linux/random.h>
#include <linux/cache.h>
#include <linux/jhash.h>
#include <linux/init.h>
#include <linux/times.h>
#include <linux/slab.h>

#include <net/net_namespace.h>
#include <net/icmp.h>
#include <net/inet_hashtables.h>
#include <net/tcp.h>
#include <net/transp_v6.h>
#include <net/ipv6.h>
#include <net/inet_common.h>
#include <net/timewait_sock.h>
#include <net/xfrm.h>
#include <net/secure_seq.h>
#include <net/busy_poll.h>

#include <linux/inet.h>
#include <linux/ipv6.h>
#include <linux/stddef.h>
#include <linux/proc_fs.h>
#include <linux/seq_file.h>
#include <linux/inetdevice.h>
#include <linux/btf_ids.h>

#include <crypto/hash.h>
#include <linux/scatterlist.h>

#include <trace/events/tcp.h>

#ifdef CONFIG_TCP_MD5SIG
static int tcp_v4_md5_hash_hdr(char *md5_hash, const struct tcp_md5sig_key *key,
			       __be32 daddr, __be32 saddr, const struct tcphdr *th);
#endif

struct inet_hashinfo tcp_hashinfo;
EXPORT_SYMBOL(tcp_hashinfo);

/*生成tcp seq*/
static u32 tcp_v4_init_seq(const struct sk_buff *skb)
{
	return secure_tcp_seq(ip_hdr(skb)->daddr,
			      ip_hdr(skb)->saddr,
			      tcp_hdr(skb)->dest,
			      tcp_hdr(skb)->source);
}

//利用daddr,saddr生成ts_offset
static u32 tcp_v4_init_ts_off(const struct net *net, const struct sk_buff *skb)
{
	return secure_tcp_ts_off(net, ip_hdr(skb)->daddr, ip_hdr(skb)->saddr);
}

int tcp_twsk_unique(struct sock *sk, struct sock *sktw, void *twp)
{
	const struct inet_timewait_sock *tw = inet_twsk(sktw);
	const struct tcp_timewait_sock *tcptw = tcp_twsk(sktw);
	struct tcp_sock *tp = tcp_sk(sk);
	int reuse = sock_net(sk)->ipv4.sysctl_tcp_tw_reuse;

	if (reuse == 2) {
		/* Still does not detect *everything* that goes through
		 * lo, since we require a loopback src or dst address
		 * or direct binding to 'lo' interface.
		 */
		bool loopback = false;
		if (tw->tw_bound_dev_if == LOOPBACK_IFINDEX)
			loopback = true;
#if IS_ENABLED(CONFIG_IPV6)
		if (tw->tw_family == AF_INET6) {
			if (ipv6_addr_loopback(&tw->tw_v6_daddr) ||
			    ipv6_addr_v4mapped_loopback(&tw->tw_v6_daddr) ||
			    ipv6_addr_loopback(&tw->tw_v6_rcv_saddr) ||
			    ipv6_addr_v4mapped_loopback(&tw->tw_v6_rcv_saddr))
				loopback = true;
		} else
#endif
		{
			if (ipv4_is_loopback(tw->tw_daddr) ||
			    ipv4_is_loopback(tw->tw_rcv_saddr))
				loopback = true;
		}
		if (!loopback)
			reuse = 0;
	}

	/* With PAWS, it is safe from the viewpoint
	   of data integrity. Even without PAWS it is safe provided sequence
	   spaces do not overlap i.e. at data rates <= 80Mbit/sec.

	   Actually, the idea is close to VJ's one, only timestamp cache is
	   held not per host, but per port pair and TW bucket is used as state
	   holder.

	   If TW bucket has been already destroyed we fall back to VJ's scheme
	   and use initial timestamp retrieved from peer table.
	 */
	if (tcptw->tw_ts_recent_stamp &&
	    (!twp || (reuse && time_after32(ktime_get_seconds(),
					    tcptw->tw_ts_recent_stamp)))) {
		/* In case of repair and re-using TIME-WAIT sockets we still
		 * want to be sure that it is safe as above but honor the
		 * sequence numbers and time stamps set as part of the repair
		 * process.
		 *
		 * Without this check re-using a TIME-WAIT socket with TCP
		 * repair would accumulate a -1 on the repair assigned
		 * sequence number. The first time it is reused the sequence
		 * is -1, the second time -2, etc. This fixes that issue
		 * without appearing to create any others.
		 */
		if (likely(!tp->repair)) {
			u32 seq = tcptw->tw_snd_nxt + 65535 + 2;

			if (!seq)
				seq = 1;
			WRITE_ONCE(tp->write_seq, seq);
			tp->rx_opt.ts_recent	   = tcptw->tw_ts_recent;
			tp->rx_opt.ts_recent_stamp = tcptw->tw_ts_recent_stamp;
		}
		sock_hold(sktw);
		return 1;
	}

	return 0;
}
EXPORT_SYMBOL_GPL(tcp_twsk_unique);

static int tcp_v4_pre_connect(struct sock *sk, struct sockaddr *uaddr,
			      int addr_len)
{
	/* This check is replicated from tcp_v4_connect() and intended to
	 * prevent BPF program called below from accessing bytes that are out
	 * of the bound specified by user in addr_len.
	 */
	if (addr_len < sizeof(struct sockaddr_in))
		return -EINVAL;

	sock_owned_by_me(sk);

	return BPF_CGROUP_RUN_PROG_INET4_CONNECT(sk, uaddr);
}

/* This will initiate an outgoing connection. */
/*实现tcp v4连接到远端*/
int tcp_v4_connect(struct sock *sk, struct sockaddr *uaddr, int addr_len)
{
	struct sockaddr_in *usin = (struct sockaddr_in *)uaddr;
	struct inet_sock *inet = inet_sk(sk);
	struct tcp_sock *tp = tcp_sk(sk);
	__be16 orig_sport, orig_dport;
	__be32 daddr, nexthop;
	struct flowi4 *fl4;
	struct rtable *rt;
	int err;
	struct ip_options_rcu *inet_opt;
	struct inet_timewait_death_row *tcp_death_row = &sock_net(sk)->ipv4.tcp_death_row;

	if (addr_len < sizeof(struct sockaddr_in))
		return -EINVAL;

	/*远端地址必须为ipv4*/
	if (usin->sin_family != AF_INET)
		return -EAFNOSUPPORT;

	/*记录目的地址*/
	nexthop = daddr = usin->sin_addr.s_addr;
	inet_opt = rcu_dereference_protected(inet->inet_opt,
					     lockdep_sock_is_held(sk));
	if (inet_opt && inet_opt->opt.srr) {
		if (!daddr)
			return -EINVAL;
		nexthop = inet_opt->opt.faddr;
	}

	orig_sport = inet->inet_sport;/*目端端口*/
	orig_dport = usin->sin_port;/*远端的目的port*/
	fl4 = &inet->cork.fl.u.ip4;
	rt = ip_route_connect(fl4, nexthop, inet->inet_saddr/*本端地址*/,
			      RT_CONN_FLAGS(sk), sk->sk_bound_dev_if,
			      IPPROTO_TCP,
			      orig_sport, orig_dport, sk);
	if (IS_ERR(rt)) {
		err = PTR_ERR(rt);
		if (err == -ENETUNREACH)
			IP_INC_STATS(sock_net(sk), IPSTATS_MIB_OUTNOROUTES);
		return err;
	}

	/*tcp无法支持组播，广播*/
	if (rt->rt_flags & (RTCF_MULTICAST | RTCF_BROADCAST)) {
		ip_rt_put(rt);
		return -ENETUNREACH;
	}

	if (!inet_opt || !inet_opt->opt.srr)
		daddr = fl4->daddr;

	/*如果当时源地址为0.0.0.0,则更正为出接口ip*/
	if (!inet->inet_saddr)
		inet->inet_saddr = fl4->saddr;
	sk_rcv_saddr_set(sk, inet->inet_saddr);

	if (tp->rx_opt.ts_recent_stamp && inet->inet_daddr != daddr) {
		/* Reset inherited state */
		tp->rx_opt.ts_recent	   = 0;
		tp->rx_opt.ts_recent_stamp = 0;
		if (likely(!tp->repair))
			WRITE_ONCE(tp->write_seq, 0);
	}

	/*设置目的端port及目的ip地址*/
	inet->inet_dport = usin->sin_port;
	sk_daddr_set(sk, daddr);

	inet_csk(sk)->icsk_ext_hdr_len = 0;
	if (inet_opt)
		inet_csk(sk)->icsk_ext_hdr_len = inet_opt->opt.optlen;

	tp->rx_opt.mss_clamp = TCP_MSS_DEFAULT;

	/* Socket identity is still unknown (sport may be zero).
	 * However we set state to SYN-SENT and not releasing socket
	 * lock select source port, enter ourselves into the hash tables and
	 * complete initialization after this.
	 */
	tcp_set_state(sk, TCP_SYN_SENT);
	err = inet_hash_connect(tcp_death_row, sk);
	if (err)
		goto failure;

	sk_set_txhash(sk);

	rt = ip_route_newports(fl4, rt, orig_sport, orig_dport,
			       inet->inet_sport, inet->inet_dport, sk);
	if (IS_ERR(rt)) {
		err = PTR_ERR(rt);
		rt = NULL;
		goto failure;
	}
	/* OK, now commit destination to socket.  */
	sk->sk_gso_type = SKB_GSO_TCPV4;
	sk_setup_caps(sk, &rt->dst);
	rt = NULL;

	if (likely(!tp->repair)) {
		if (!tp->write_seq)
			WRITE_ONCE(tp->write_seq,
				   secure_tcp_seq(inet->inet_saddr,
						  inet->inet_daddr,
						  inet->inet_sport,
						  usin->sin_port));
		tp->tsoffset = secure_tcp_ts_off(sock_net(sk),
						 inet->inet_saddr,
						 inet->inet_daddr);
	}

	inet->inet_id = prandom_u32();

	if (tcp_fastopen_defer_connect(sk, &err))
		return err;
	if (err)
		goto failure;

	/*构造syn包并发送*/
	err = tcp_connect(sk);

	if (err)
		goto failure;

	return 0;

failure:
	/*
	 * This unhashes the socket and releases the local port,
	 * if necessary.
	 */
	tcp_set_state(sk, TCP_CLOSE);
	ip_rt_put(rt);
	sk->sk_route_caps = 0;
	inet->inet_dport = 0;
	return err;
}
EXPORT_SYMBOL(tcp_v4_connect);

/*
 * This routine reacts to ICMP_FRAG_NEEDED mtu indications as defined in RFC1191.
 * It can be called through tcp_release_cb() if socket was owned by user
 * at the time tcp_v4_err() was called to handle ICMP message.
 */
void tcp_v4_mtu_reduced(struct sock *sk)
{
	struct inet_sock *inet = inet_sk(sk);
	struct dst_entry *dst;
	u32 mtu;

	if ((1 << sk->sk_state) & (TCPF_LISTEN | TCPF_CLOSE))
		return;
	mtu = READ_ONCE(tcp_sk(sk)->mtu_info);
	dst = inet_csk_update_pmtu(sk, mtu);
	if (!dst)
		return;

	/* Something is about to be wrong... Remember soft error
	 * for the case, if this connection will not able to recover.
	 */
	if (mtu < dst_mtu(dst) && ip_dont_fragment(sk, dst))
		sk->sk_err_soft = EMSGSIZE;

	mtu = dst_mtu(dst);

	if (inet->pmtudisc != IP_PMTUDISC_DONT &&
	    ip_sk_accept_pmtu(sk) &&
	    inet_csk(sk)->icsk_pmtu_cookie > mtu) {
		tcp_sync_mss(sk, mtu);

		/* Resend the TCP packet because it's
		 * clear that the old packet has been
		 * dropped. This is the new "fast" path mtu
		 * discovery.
		 */
		tcp_simple_retransmit(sk);
	} /* else let the usual retransmit timer handle it */
}
EXPORT_SYMBOL(tcp_v4_mtu_reduced);

static void do_redirect(struct sk_buff *skb, struct sock *sk)
{
	struct dst_entry *dst = __sk_dst_check(sk, 0);

	if (dst)
		dst->ops->redirect(dst, sk, skb);
}


/* handle ICMP messages on TCP_NEW_SYN_RECV request sockets */
void tcp_req_err(struct sock *sk, u32 seq, bool abort)
{
	struct request_sock *req = inet_reqsk(sk);
	struct net *net = sock_net(sk);

	/* ICMPs are not backlogged, hence we cannot get
	 * an established socket here.
	 */
	if (seq != tcp_rsk(req)->snt_isn) {
		__NET_INC_STATS(net, LINUX_MIB_OUTOFWINDOWICMPS);
	} else if (abort) {
		/*
		 * Still in SYN_RECV, just remove it silently.
		 * There is no good way to pass the error to the newly
		 * created socket, and POSIX does not want network
		 * errors returned from accept().
		 */
		inet_csk_reqsk_queue_drop(req->rsk_listener, req);
		tcp_listendrop(req->rsk_listener);
	}
	reqsk_put(req);
}
EXPORT_SYMBOL(tcp_req_err);

/* TCP-LD (RFC 6069) logic */
void tcp_ld_RTO_revert(struct sock *sk, u32 seq)
{
	struct inet_connection_sock *icsk = inet_csk(sk);
	struct tcp_sock *tp = tcp_sk(sk);
	struct sk_buff *skb;
	s32 remaining;
	u32 delta_us;

	if (sock_owned_by_user(sk))
		return;

	if (seq != tp->snd_una  || !icsk->icsk_retransmits ||
	    !icsk->icsk_backoff)
		return;

	skb = tcp_rtx_queue_head(sk);
	if (WARN_ON_ONCE(!skb))
		return;

	icsk->icsk_backoff--;
	icsk->icsk_rto = tp->srtt_us ? __tcp_set_rto(tp) : TCP_TIMEOUT_INIT;
	icsk->icsk_rto = inet_csk_rto_backoff(icsk, TCP_RTO_MAX);

	tcp_mstamp_refresh(tp);
	delta_us = (u32)(tp->tcp_mstamp - tcp_skb_timestamp_us(skb));
	remaining = icsk->icsk_rto - usecs_to_jiffies(delta_us);

	if (remaining > 0) {
		inet_csk_reset_xmit_timer(sk, ICSK_TIME_RETRANS,
					  remaining, TCP_RTO_MAX);
	} else {
		/* RTO revert clocked out retransmission.
		 * Will retransmit now.
		 */
		tcp_retransmit_timer(sk);
	}
}
EXPORT_SYMBOL(tcp_ld_RTO_revert);

/*
 * This routine is called by the ICMP module when it gets some
 * sort of error condition.  If err < 0 then the socket should
 * be closed and the error returned to the user.  If err > 0
 * it's just the icmp type << 8 | icmp code.  After adjustment
 * header points to the first 8 bytes of the tcp header.  We need
 * to find the appropriate port.
 *
 * The locking strategy used here is very "optimistic". When
 * someone else accesses the socket the ICMP is just dropped
 * and for some paths there is no check at all.
 * A more general error queue to queue errors for later handling
 * is probably better.
 *
 */

int tcp_v4_err(struct sk_buff *skb, u32 info)
{
	const struct iphdr *iph = (const struct iphdr *)skb->data;
	struct tcphdr *th = (struct tcphdr *)(skb->data + (iph->ihl << 2));
	struct tcp_sock *tp;
	struct inet_sock *inet;
	const int type = icmp_hdr(skb)->type;
	const int code = icmp_hdr(skb)->code;
	struct sock *sk;
	struct request_sock *fastopen;
	u32 seq, snd_una;
	int err;
	struct net *net = dev_net(skb->dev);

	sk = __inet_lookup_established(net, &tcp_hashinfo, iph->daddr,
				       th->dest, iph->saddr, ntohs(th->source),
				       inet_iif(skb), 0);
	if (!sk) {
		__ICMP_INC_STATS(net, ICMP_MIB_INERRORS);
		return -ENOENT;
	}
	if (sk->sk_state == TCP_TIME_WAIT) {
		inet_twsk_put(inet_twsk(sk));
		return 0;
	}
	seq = ntohl(th->seq);
	if (sk->sk_state == TCP_NEW_SYN_RECV) {
		tcp_req_err(sk, seq, type == ICMP_PARAMETERPROB ||
				     type == ICMP_TIME_EXCEEDED ||
				     (type == ICMP_DEST_UNREACH &&
				      (code == ICMP_NET_UNREACH ||
				       code == ICMP_HOST_UNREACH)));
		return 0;
	}

	bh_lock_sock(sk);
	/* If too many ICMPs get dropped on busy
	 * servers this needs to be solved differently.
	 * We do take care of PMTU discovery (RFC1191) special case :
	 * we can receive locally generated ICMP messages while socket is held.
	 */
	if (sock_owned_by_user(sk)) {
		if (!(type == ICMP_DEST_UNREACH && code == ICMP_FRAG_NEEDED))
			__NET_INC_STATS(net, LINUX_MIB_LOCKDROPPEDICMPS);
	}
	if (sk->sk_state == TCP_CLOSE)
		goto out;

	if (static_branch_unlikely(&ip4_min_ttl)) {
		/* min_ttl can be changed concurrently from do_ip_setsockopt() */
		if (unlikely(iph->ttl < READ_ONCE(inet_sk(sk)->min_ttl))) {
			__NET_INC_STATS(net, LINUX_MIB_TCPMINTTLDROP);
			goto out;
		}
	}

	tp = tcp_sk(sk);
	/* XXX (TFO) - tp->snd_una should be ISN (tcp_create_openreq_child() */
	fastopen = rcu_dereference(tp->fastopen_rsk);
	snd_una = fastopen ? tcp_rsk(fastopen)->snt_isn : tp->snd_una;
	if (sk->sk_state != TCP_LISTEN &&
	    !between(seq, snd_una, tp->snd_nxt)) {
		__NET_INC_STATS(net, LINUX_MIB_OUTOFWINDOWICMPS);
		goto out;
	}

	switch (type) {
	case ICMP_REDIRECT:
		if (!sock_owned_by_user(sk))
			do_redirect(skb, sk);
		goto out;
	case ICMP_SOURCE_QUENCH:
		/* Just silently ignore these. */
		goto out;
	case ICMP_PARAMETERPROB:
		err = EPROTO;
		break;
	case ICMP_DEST_UNREACH:
		if (code > NR_ICMP_UNREACH)
			goto out;

		if (code == ICMP_FRAG_NEEDED) { /* PMTU discovery (RFC1191) */
			/* We are not interested in TCP_LISTEN and open_requests
			 * (SYN-ACKs send out by Linux are always <576bytes so
			 * they should go through unfragmented).
			 */
			if (sk->sk_state == TCP_LISTEN)
				goto out;

			WRITE_ONCE(tp->mtu_info, info);
			if (!sock_owned_by_user(sk)) {
				tcp_v4_mtu_reduced(sk);
			} else {
				if (!test_and_set_bit(TCP_MTU_REDUCED_DEFERRED, &sk->sk_tsq_flags))
					sock_hold(sk);
			}
			goto out;
		}

		err = icmp_err_convert[code].errno;
		/* check if this ICMP message allows revert of backoff.
		 * (see RFC 6069)
		 */
		if (!fastopen &&
		    (code == ICMP_NET_UNREACH || code == ICMP_HOST_UNREACH))
			tcp_ld_RTO_revert(sk, seq);
		break;
	case ICMP_TIME_EXCEEDED:
		err = EHOSTUNREACH;
		break;
	default:
		goto out;
	}

	switch (sk->sk_state) {
	case TCP_SYN_SENT:
	case TCP_SYN_RECV:
		/* Only in fast or simultaneous open. If a fast open socket is
		 * already accepted it is treated as a connected one below.
		 */
		if (fastopen && !fastopen->sk)
			break;

		ip_icmp_error(sk, skb, err, th->dest, info, (u8 *)th);

		if (!sock_owned_by_user(sk)) {
			sk->sk_err = err;

			sk_error_report(sk);

			tcp_done(sk);
		} else {
			sk->sk_err_soft = err;
		}
		goto out;
	}

	/* If we've already connected we will keep trying
	 * until we time out, or the user gives up.
	 *
	 * rfc1122 4.2.3.9 allows to consider as hard errors
	 * only PROTO_UNREACH and PORT_UNREACH (well, FRAG_FAILED too,
	 * but it is obsoleted by pmtu discovery).
	 *
	 * Note, that in modern internet, where routing is unreliable
	 * and in each dark corner broken firewalls sit, sending random
	 * errors ordered by their masters even this two messages finally lose
	 * their original sense (even Linux sends invalid PORT_UNREACHs)
	 *
	 * Now we are in compliance with RFCs.
	 *							--ANK (980905)
	 */

	inet = inet_sk(sk);
	if (!sock_owned_by_user(sk) && inet->recverr) {
		sk->sk_err = err;
		sk_error_report(sk);
	} else	{ /* Only an error on timeout */
		sk->sk_err_soft = err;
	}

out:
	bh_unlock_sock(sk);
	sock_put(sk);
	return 0;
}

void __tcp_v4_send_check(struct sk_buff *skb, __be32 saddr, __be32 daddr)
{
	struct tcphdr *th = tcp_hdr(skb);

	/*计算tcp伪头的checksum*/
	th->check = ~tcp_v4_check(skb->len, saddr, daddr, 0);
	skb->csum_start = skb_transport_header(skb) - skb->head;
	skb->csum_offset = offsetof(struct tcphdr, check);
}

/* This routine computes an IPv4 TCP checksum. */
void tcp_v4_send_check(struct sock *sk, struct sk_buff *skb)
{
	const struct inet_sock *inet = inet_sk(sk);

	__tcp_v4_send_check(skb, inet->inet_saddr, inet->inet_daddr);
}
EXPORT_SYMBOL(tcp_v4_send_check);

/*
 *	This routine will send an RST to the other tcp.
 *
 *	Someone asks: why I NEVER use socket parameters (TOS, TTL etc.)
 *		      for reset.
 *	Answer: if a packet caused RST, it is not for a socket
 *		existing in our system, if it is matched to a socket,
 *		it is just duplicate segment or bug in other side's TCP.
 *		So that we build reply only basing on parameters
 *		arrived with segment.
 *	Exception: precedence violation. We do not implement it in any case.
 */

#ifdef CONFIG_TCP_MD5SIG
#define OPTION_BYTES TCPOLEN_MD5SIG_ALIGNED
#else
#define OPTION_BYTES sizeof(__be32)
#endif

//tcp报文执行reset发送
static void tcp_v4_send_reset(const struct sock *sk, struct sk_buff *skb)
{
	const struct tcphdr *th = tcp_hdr(skb);
	struct {
		struct tcphdr th;
		__be32 opt[OPTION_BYTES / sizeof(__be32)];
	} rep;
	struct ip_reply_arg arg;
#ifdef CONFIG_TCP_MD5SIG
	struct tcp_md5sig_key *key = NULL;
	const __u8 *hash_location = NULL;
	unsigned char newhash[16];
	int genhash;
	struct sock *sk1 = NULL;
#endif
	u64 transmit_time = 0;
	struct sock *ctl_sk;
	struct net *net;

	/* Never send a reset in response to a reset. */
	//skb已是reset报文，不再发送rst
	if (th->rst)
		return;

	/* If sk not NULL, it means we did a successful lookup and incoming
	 * route had to be correct. prequeue might have dropped our dst.
	 */
	//只为本机回复rst
	if (!sk && skb_rtable(skb)->rt_type != RTN_LOCAL)
		return;

	/* Swap the send and the receive. */
	memset(&rep, 0, sizeof(rep));
	rep.th.dest   = th->source;
	rep.th.source = th->dest;
	rep.th.doff   = sizeof(struct tcphdr) / 4;
	rep.th.rst    = 1;

	if (th->ack) {
		rep.th.seq = th->ack_seq;
	} else {
		rep.th.ack = 1;
		rep.th.ack_seq = htonl(ntohl(th->seq) + th->syn + th->fin +
				       skb->len - (th->doff << 2));
	}

	memset(&arg, 0, sizeof(arg));
	arg.iov[0].iov_base = (unsigned char *)&rep;
	arg.iov[0].iov_len  = sizeof(rep.th);

	net = sk ? sock_net(sk) : dev_net(skb_dst(skb)->dev);
#ifdef CONFIG_TCP_MD5SIG
	rcu_read_lock();
	hash_location = tcp_parse_md5sig_option(th);
	if (sk && sk_fullsock(sk)) {
		const union tcp_md5_addr *addr;
		int l3index;

		/* sdif set, means packet ingressed via a device
		 * in an L3 domain and inet_iif is set to it.
		 */
		l3index = tcp_v4_sdif(skb) ? inet_iif(skb) : 0;
		addr = (union tcp_md5_addr *)&ip_hdr(skb)->saddr;
		key = tcp_md5_do_lookup(sk, l3index, addr, AF_INET);
	} else if (hash_location) {
		const union tcp_md5_addr *addr;
		int sdif = tcp_v4_sdif(skb);
		int dif = inet_iif(skb);
		int l3index;

		/*
		 * active side is lost. Try to find listening socket through
		 * source port, and then find md5 key through listening socket.
		 * we are not loose security here:
		 * Incoming packet is checked with md5 hash with finding key,
		 * no RST generated if md5 hash doesn't match.
		 */
		sk1 = __inet_lookup_listener(net, &tcp_hashinfo, NULL, 0,
					     ip_hdr(skb)->saddr,
					     th->source, ip_hdr(skb)->daddr,
					     ntohs(th->source), dif, sdif);
		/* don't send rst if it can't find key */
		if (!sk1)
			goto out;

		/* sdif set, means packet ingressed via a device
		 * in an L3 domain and dif is set to it.
		 */
		l3index = sdif ? dif : 0;
		addr = (union tcp_md5_addr *)&ip_hdr(skb)->saddr;
		key = tcp_md5_do_lookup(sk1, l3index, addr, AF_INET);
		if (!key)
			goto out;


		genhash = tcp_v4_md5_hash_skb(newhash, key, NULL, skb);
		if (genhash || memcmp(hash_location, newhash, 16) != 0)
			goto out;

	}

	if (key) {
		rep.opt[0] = htonl((TCPOPT_NOP << 24) |
				   (TCPOPT_NOP << 16) |
				   (TCPOPT_MD5SIG << 8) |
				   TCPOLEN_MD5SIG);
		/* Update length and the length the header thinks exists */
		arg.iov[0].iov_len += TCPOLEN_MD5SIG_ALIGNED;
		rep.th.doff = arg.iov[0].iov_len / 4;

		tcp_v4_md5_hash_hdr((__u8 *) &rep.opt[1],
				     key, ip_hdr(skb)->saddr,
				     ip_hdr(skb)->daddr, &rep.th);
	}
#endif
	/* Can't co-exist with TCPMD5, hence check rep.opt[0] */
	if (rep.opt[0] == 0) {
		__be32 mrst = mptcp_reset_option(skb);

		if (mrst) {
			rep.opt[0] = mrst;
			arg.iov[0].iov_len += sizeof(mrst);
			rep.th.doff = arg.iov[0].iov_len / 4;
		}
	}

	arg.csum = csum_tcpudp_nofold(ip_hdr(skb)->daddr,
				      ip_hdr(skb)->saddr, /* XXX */
				      arg.iov[0].iov_len, IPPROTO_TCP, 0);
	arg.csumoffset = offsetof(struct tcphdr, check) / 2;
	arg.flags = (sk && inet_sk_transparent(sk)) ? IP_REPLY_ARG_NOSRCCHECK : 0;

	/* When socket is gone, all binding information is lost.
	 * routing might fail in this case. No choice here, if we choose to force
	 * input interface, we will misroute in case of asymmetric route.
	 */
	if (sk) {
		arg.bound_dev_if = sk->sk_bound_dev_if;
		if (sk_fullsock(sk))
			trace_tcp_send_reset(sk, skb);
	}

	BUILD_BUG_ON(offsetof(struct sock, sk_bound_dev_if) !=
		     offsetof(struct inet_timewait_sock, tw_bound_dev_if));

	arg.tos = ip_hdr(skb)->tos;
	arg.uid = sock_net_uid(net, sk && sk_fullsock(sk) ? sk : NULL);
	local_bh_disable();
	ctl_sk = this_cpu_read(*net->ipv4.tcp_sk);
	if (sk) {
		ctl_sk->sk_mark = (sk->sk_state == TCP_TIME_WAIT) ?
				   inet_twsk(sk)->tw_mark : sk->sk_mark;
		ctl_sk->sk_priority = (sk->sk_state == TCP_TIME_WAIT) ?
				   inet_twsk(sk)->tw_priority : sk->sk_priority;
		transmit_time = tcp_transmit_time(sk);
	}

	//响应单播报文
	ip_send_unicast_reply(ctl_sk,
			      skb, &TCP_SKB_CB(skb)->header.h4.opt,
			      ip_hdr(skb)->saddr, ip_hdr(skb)->daddr,
			      &arg, arg.iov[0].iov_len,
			      transmit_time);

	ctl_sk->sk_mark = 0;
	__TCP_INC_STATS(net, TCP_MIB_OUTSEGS);
	__TCP_INC_STATS(net, TCP_MIB_OUTRSTS);
	local_bh_enable();

#ifdef CONFIG_TCP_MD5SIG
out:
	rcu_read_unlock();
#endif
}

/* The code following below sending ACKs in SYN-RECV and TIME-WAIT states
   outside socket context is ugly, certainly. What can I do?
 */

static void tcp_v4_send_ack(const struct sock *sk,
			    struct sk_buff *skb, u32 seq, u32 ack,
			    u32 win, u32 tsval, u32 tsecr, int oif,
			    struct tcp_md5sig_key *key,
			    int reply_flags, u8 tos)
{
	const struct tcphdr *th = tcp_hdr(skb);
	struct {
		struct tcphdr th;
		__be32 opt[(TCPOLEN_TSTAMP_ALIGNED >> 2)
#ifdef CONFIG_TCP_MD5SIG
			   + (TCPOLEN_MD5SIG_ALIGNED >> 2)
#endif
			];
	} rep;
	struct net *net = sock_net(sk);
	struct ip_reply_arg arg;
	struct sock *ctl_sk;
	u64 transmit_time;

	memset(&rep.th, 0, sizeof(struct tcphdr));
	memset(&arg, 0, sizeof(arg));

	arg.iov[0].iov_base = (unsigned char *)&rep;
	arg.iov[0].iov_len  = sizeof(rep.th);
	if (tsecr) {
		rep.opt[0] = htonl((TCPOPT_NOP << 24) | (TCPOPT_NOP << 16) |
				   (TCPOPT_TIMESTAMP << 8) |
				   TCPOLEN_TIMESTAMP);
		rep.opt[1] = htonl(tsval);
		rep.opt[2] = htonl(tsecr);
		arg.iov[0].iov_len += TCPOLEN_TSTAMP_ALIGNED;
	}

	/* Swap the send and the receive. */
	rep.th.dest    = th->source;
	rep.th.source  = th->dest;
	rep.th.doff    = arg.iov[0].iov_len / 4;
	rep.th.seq     = htonl(seq);
	rep.th.ack_seq = htonl(ack);
	rep.th.ack     = 1;
	rep.th.window  = htons(win);

#ifdef CONFIG_TCP_MD5SIG
	if (key) {
		int offset = (tsecr) ? 3 : 0;

		rep.opt[offset++] = htonl((TCPOPT_NOP << 24) |
					  (TCPOPT_NOP << 16) |
					  (TCPOPT_MD5SIG << 8) |
					  TCPOLEN_MD5SIG);
		arg.iov[0].iov_len += TCPOLEN_MD5SIG_ALIGNED;
		rep.th.doff = arg.iov[0].iov_len/4;

		tcp_v4_md5_hash_hdr((__u8 *) &rep.opt[offset],
				    key, ip_hdr(skb)->saddr,
				    ip_hdr(skb)->daddr, &rep.th);
	}
#endif
	arg.flags = reply_flags;
	arg.csum = csum_tcpudp_nofold(ip_hdr(skb)->daddr,
				      ip_hdr(skb)->saddr, /* XXX */
				      arg.iov[0].iov_len, IPPROTO_TCP, 0);
	arg.csumoffset = offsetof(struct tcphdr, check) / 2;
	if (oif)
		arg.bound_dev_if = oif;
	arg.tos = tos;
	arg.uid = sock_net_uid(net, sk_fullsock(sk) ? sk : NULL);
	local_bh_disable();
	ctl_sk = this_cpu_read(*net->ipv4.tcp_sk);
	ctl_sk->sk_mark = (sk->sk_state == TCP_TIME_WAIT) ?
			   inet_twsk(sk)->tw_mark : sk->sk_mark;
	ctl_sk->sk_priority = (sk->sk_state == TCP_TIME_WAIT) ?
			   inet_twsk(sk)->tw_priority : sk->sk_priority;
	transmit_time = tcp_transmit_time(sk);
	ip_send_unicast_reply(ctl_sk,
			      skb, &TCP_SKB_CB(skb)->header.h4.opt,
			      ip_hdr(skb)->saddr, ip_hdr(skb)->daddr,
			      &arg, arg.iov[0].iov_len,
			      transmit_time);

	ctl_sk->sk_mark = 0;
	__TCP_INC_STATS(net, TCP_MIB_OUTSEGS);
	local_bh_enable();
}

static void tcp_v4_timewait_ack(struct sock *sk, struct sk_buff *skb)
{
	struct inet_timewait_sock *tw = inet_twsk(sk);
	struct tcp_timewait_sock *tcptw = tcp_twsk(sk);

	tcp_v4_send_ack(sk, skb,
			tcptw->tw_snd_nxt, tcptw->tw_rcv_nxt,
			tcptw->tw_rcv_wnd >> tw->tw_rcv_wscale,
			tcp_time_stamp_raw() + tcptw->tw_ts_offset,
			tcptw->tw_ts_recent,
			tw->tw_bound_dev_if,
			tcp_twsk_md5_key(tcptw),
			tw->tw_transparent ? IP_REPLY_ARG_NOSRCCHECK : 0,
			tw->tw_tos
			);

	inet_twsk_put(tw);
}

static void tcp_v4_reqsk_send_ack(const struct sock *sk, struct sk_buff *skb,
				  struct request_sock *req)
{
	const union tcp_md5_addr *addr;
	int l3index;

	/* sk->sk_state == TCP_LISTEN -> for regular TCP_SYN_RECV
	 * sk->sk_state == TCP_SYN_RECV -> for Fast Open.
	 */
	u32 seq = (sk->sk_state == TCP_LISTEN) ? tcp_rsk(req)->snt_isn + 1 :
					     tcp_sk(sk)->snd_nxt;

	/* RFC 7323 2.3
	 * The window field (SEG.WND) of every outgoing segment, with the
	 * exception of <SYN> segments, MUST be right-shifted by
	 * Rcv.Wind.Shift bits:
	 */
	addr = (union tcp_md5_addr *)&ip_hdr(skb)->saddr;
	l3index = tcp_v4_sdif(skb) ? inet_iif(skb) : 0;
	tcp_v4_send_ack(sk, skb, seq,
			tcp_rsk(req)->rcv_nxt,
			req->rsk_rcv_wnd >> inet_rsk(req)->rcv_wscale,
			tcp_time_stamp_raw() + tcp_rsk(req)->ts_off,
			req->ts_recent,
			0,
			tcp_md5_do_lookup(sk, l3index, addr, AF_INET),
			inet_rsk(req)->no_srccheck ? IP_REPLY_ARG_NOSRCCHECK : 0,
			ip_hdr(skb)->tos);
}

/*
 *	Send a SYN-ACK after having received a SYN.
 *	This still operates on a request_sock only, not on a big
 *	socket.
 */
static int tcp_v4_send_synack(const struct sock *sk, struct dst_entry *dst,
			      struct flowi *fl,
			      struct request_sock *req,
			      struct tcp_fastopen_cookie *foc,
			      enum tcp_synack_type synack_type,
			      struct sk_buff *syn_skb)
{
	const struct inet_request_sock *ireq = inet_rsk(req);
	struct flowi4 fl4;
	int err = -1;
	struct sk_buff *skb;
	u8 tos;

	/* First, grab a route. */
	//检查到对端的路由是否存在
	if (!dst && (dst = inet_csk_route_req(sk, &fl4, req)) == NULL)
		return -1;

	//按synack_type来构造synack报文
	skb = tcp_make_synack(sk, dst, req, foc, synack_type, syn_skb);

	if (skb) {
	    //如果skb构造成功，执行checksum计算
		__tcp_v4_send_check(skb, ireq->ir_loc_addr, ireq->ir_rmt_addr);

		tos = sock_net(sk)->ipv4.sysctl_tcp_reflect_tos ?
				(tcp_rsk(req)->syn_tos & ~INET_ECN_MASK) |
				(inet_sk(sk)->tos & INET_ECN_MASK) :
				inet_sk(sk)->tos;

		if (!INET_ECN_is_capable(tos) &&
		    tcp_bpf_ca_needs_ecn((struct sock *)req))
			tos |= INET_ECN_ECT_0;

		rcu_read_lock();
		//构造ip报文，并发送pkt到ip层
		err = ip_build_and_send_pkt(skb, sk, ireq->ir_loc_addr,
					    ireq->ir_rmt_addr,
					    rcu_dereference(ireq->ireq_opt),
					    tos);
		rcu_read_unlock();
		err = net_xmit_eval(err);
	}

	return err;
}

/*
 *	IPv4 request_sock destructor.
 */
static void tcp_v4_reqsk_destructor(struct request_sock *req)
{
	kfree(rcu_dereference_protected(inet_rsk(req)->ireq_opt, 1));
}

#ifdef CONFIG_TCP_MD5SIG
/*
 * RFC2385 MD5 checksumming requires a mapping of
 * IP address->MD5 Key.
 * We need to maintain these in the sk structure.
 */

DEFINE_STATIC_KEY_FALSE(tcp_md5_needed);
EXPORT_SYMBOL(tcp_md5_needed);

static bool better_md5_match(struct tcp_md5sig_key *old, struct tcp_md5sig_key *new)
{
	if (!old)
		return true;

	/* l3index always overrides non-l3index */
	if (old->l3index && new->l3index == 0)
		return false;
	if (old->l3index == 0 && new->l3index)
		return true;

	return old->prefixlen < new->prefixlen;
}

/* Find the Key structure for an address.  */
struct tcp_md5sig_key *__tcp_md5_do_lookup(const struct sock *sk, int l3index,
					   const union tcp_md5_addr *addr,
					   int family)
{
	const struct tcp_sock *tp = tcp_sk(sk);
	struct tcp_md5sig_key *key;
	const struct tcp_md5sig_info *md5sig;
	__be32 mask;
	struct tcp_md5sig_key *best_match = NULL;
	bool match;

	/* caller either holds rcu_read_lock() or socket lock */
	md5sig = rcu_dereference_check(tp->md5sig_info,
				       lockdep_sock_is_held(sk));
	if (!md5sig)
		return NULL;

	hlist_for_each_entry_rcu(key, &md5sig->head, node,
				 lockdep_sock_is_held(sk)) {
		if (key->family != family)
			continue;
		if (key->flags & TCP_MD5SIG_FLAG_IFINDEX && key->l3index != l3index)
			continue;
		if (family == AF_INET) {
			mask = inet_make_mask(key->prefixlen);
			match = (key->addr.a4.s_addr & mask) ==
				(addr->a4.s_addr & mask);
#if IS_ENABLED(CONFIG_IPV6)
		} else if (family == AF_INET6) {
			match = ipv6_prefix_equal(&key->addr.a6, &addr->a6,
						  key->prefixlen);
#endif
		} else {
			match = false;
		}

		if (match && better_md5_match(best_match, key))
			best_match = key;
	}
	return best_match;
}
EXPORT_SYMBOL(__tcp_md5_do_lookup);

static struct tcp_md5sig_key *tcp_md5_do_lookup_exact(const struct sock *sk,
						      const union tcp_md5_addr *addr,
						      int family, u8 prefixlen,
						      int l3index, u8 flags)
{
	const struct tcp_sock *tp = tcp_sk(sk);
	struct tcp_md5sig_key *key;
	unsigned int size = sizeof(struct in_addr);
	const struct tcp_md5sig_info *md5sig;

	/* caller either holds rcu_read_lock() or socket lock */
	md5sig = rcu_dereference_check(tp->md5sig_info,
				       lockdep_sock_is_held(sk));
	if (!md5sig)
		return NULL;
#if IS_ENABLED(CONFIG_IPV6)
	if (family == AF_INET6)
		size = sizeof(struct in6_addr);
#endif
	hlist_for_each_entry_rcu(key, &md5sig->head, node,
				 lockdep_sock_is_held(sk)) {
		if (key->family != family)
			continue;
		if ((key->flags & TCP_MD5SIG_FLAG_IFINDEX) != (flags & TCP_MD5SIG_FLAG_IFINDEX))
			continue;
		if (key->l3index != l3index)
			continue;
		if (!memcmp(&key->addr, addr, size) &&
		    key->prefixlen == prefixlen)
			return key;
	}
	return NULL;
}

struct tcp_md5sig_key *tcp_v4_md5_lookup(const struct sock *sk,
					 const struct sock *addr_sk)
{
	const union tcp_md5_addr *addr;
	int l3index;

	l3index = l3mdev_master_ifindex_by_index(sock_net(sk),
						 addr_sk->sk_bound_dev_if);
	addr = (const union tcp_md5_addr *)&addr_sk->sk_daddr;
	return tcp_md5_do_lookup(sk, l3index, addr, AF_INET);
}
EXPORT_SYMBOL(tcp_v4_md5_lookup);

/* This can be called on a newly created socket, from other files */
int tcp_md5_do_add(struct sock *sk, const union tcp_md5_addr *addr,
		   int family, u8 prefixlen, int l3index, u8 flags,
		   const u8 *newkey, u8 newkeylen, gfp_t gfp)
{
	/* Add Key to the list */
	struct tcp_md5sig_key *key;
	struct tcp_sock *tp = tcp_sk(sk);
	struct tcp_md5sig_info *md5sig;

	key = tcp_md5_do_lookup_exact(sk, addr, family, prefixlen, l3index, flags);
	if (key) {
		/* Pre-existing entry - just update that one.
		 * Note that the key might be used concurrently.
		 * data_race() is telling kcsan that we do not care of
		 * key mismatches, since changing MD5 key on live flows
		 * can lead to packet drops.
		 */
		data_race(memcpy(key->key, newkey, newkeylen));

		/* Pairs with READ_ONCE() in tcp_md5_hash_key().
		 * Also note that a reader could catch new key->keylen value
		 * but old key->key[], this is the reason we use __GFP_ZERO
		 * at sock_kmalloc() time below these lines.
		 */
		WRITE_ONCE(key->keylen, newkeylen);

		return 0;
	}

	md5sig = rcu_dereference_protected(tp->md5sig_info,
					   lockdep_sock_is_held(sk));
	if (!md5sig) {
		md5sig = kmalloc(sizeof(*md5sig), gfp);
		if (!md5sig)
			return -ENOMEM;

		sk_nocaps_add(sk, NETIF_F_GSO_MASK);
		INIT_HLIST_HEAD(&md5sig->head);
		rcu_assign_pointer(tp->md5sig_info, md5sig);
	}

	key = sock_kmalloc(sk, sizeof(*key), gfp | __GFP_ZERO);
	if (!key)
		return -ENOMEM;
	if (!tcp_alloc_md5sig_pool()) {
		sock_kfree_s(sk, key, sizeof(*key));
		return -ENOMEM;
	}

	memcpy(key->key, newkey, newkeylen);
	key->keylen = newkeylen;
	key->family = family;
	key->prefixlen = prefixlen;
	key->l3index = l3index;
	key->flags = flags;
	memcpy(&key->addr, addr,
	       (family == AF_INET6) ? sizeof(struct in6_addr) :
				      sizeof(struct in_addr));
	hlist_add_head_rcu(&key->node, &md5sig->head);
	return 0;
}
EXPORT_SYMBOL(tcp_md5_do_add);

int tcp_md5_do_del(struct sock *sk, const union tcp_md5_addr *addr, int family,
		   u8 prefixlen, int l3index, u8 flags)
{
	struct tcp_md5sig_key *key;

	key = tcp_md5_do_lookup_exact(sk, addr, family, prefixlen, l3index, flags);
	if (!key)
		return -ENOENT;
	hlist_del_rcu(&key->node);
	atomic_sub(sizeof(*key), &sk->sk_omem_alloc);
	kfree_rcu(key, rcu);
	return 0;
}
EXPORT_SYMBOL(tcp_md5_do_del);

static void tcp_clear_md5_list(struct sock *sk)
{
	struct tcp_sock *tp = tcp_sk(sk);
	struct tcp_md5sig_key *key;
	struct hlist_node *n;
	struct tcp_md5sig_info *md5sig;

	md5sig = rcu_dereference_protected(tp->md5sig_info, 1);

	hlist_for_each_entry_safe(key, n, &md5sig->head, node) {
		hlist_del_rcu(&key->node);
		atomic_sub(sizeof(*key), &sk->sk_omem_alloc);
		kfree_rcu(key, rcu);
	}
}

static int tcp_v4_parse_md5_keys(struct sock *sk, int optname,
				 sockptr_t optval, int optlen)
{
	struct tcp_md5sig cmd;
	struct sockaddr_in *sin = (struct sockaddr_in *)&cmd.tcpm_addr;
	const union tcp_md5_addr *addr;
	u8 prefixlen = 32;
	int l3index = 0;
	u8 flags;

	if (optlen < sizeof(cmd))
		return -EINVAL;

	if (copy_from_sockptr(&cmd, optval, sizeof(cmd)))
		return -EFAULT;

	if (sin->sin_family != AF_INET)
		return -EINVAL;

	flags = cmd.tcpm_flags & TCP_MD5SIG_FLAG_IFINDEX;

	if (optname == TCP_MD5SIG_EXT &&
	    cmd.tcpm_flags & TCP_MD5SIG_FLAG_PREFIX) {
		prefixlen = cmd.tcpm_prefixlen;
		if (prefixlen > 32)
			return -EINVAL;
	}

	if (optname == TCP_MD5SIG_EXT && cmd.tcpm_ifindex &&
	    cmd.tcpm_flags & TCP_MD5SIG_FLAG_IFINDEX) {
		struct net_device *dev;

		rcu_read_lock();
		dev = dev_get_by_index_rcu(sock_net(sk), cmd.tcpm_ifindex);
		if (dev && netif_is_l3_master(dev))
			l3index = dev->ifindex;

		rcu_read_unlock();

		/* ok to reference set/not set outside of rcu;
		 * right now device MUST be an L3 master
		 */
		if (!dev || !l3index)
			return -EINVAL;
	}

	addr = (union tcp_md5_addr *)&sin->sin_addr.s_addr;

	if (!cmd.tcpm_keylen)
		return tcp_md5_do_del(sk, addr, AF_INET, prefixlen, l3index, flags);

	if (cmd.tcpm_keylen > TCP_MD5SIG_MAXKEYLEN)
		return -EINVAL;

	return tcp_md5_do_add(sk, addr, AF_INET, prefixlen, l3index, flags,
			      cmd.tcpm_key, cmd.tcpm_keylen, GFP_KERNEL);
}

static int tcp_v4_md5_hash_headers(struct tcp_md5sig_pool *hp,
				   __be32 daddr, __be32 saddr,
				   const struct tcphdr *th, int nbytes)
{
	struct tcp4_pseudohdr *bp;
	struct scatterlist sg;
	struct tcphdr *_th;

	bp = hp->scratch;
	bp->saddr = saddr;
	bp->daddr = daddr;
	bp->pad = 0;
	bp->protocol = IPPROTO_TCP;
	bp->len = cpu_to_be16(nbytes);

	_th = (struct tcphdr *)(bp + 1);
	memcpy(_th, th, sizeof(*th));
	_th->check = 0;

	sg_init_one(&sg, bp, sizeof(*bp) + sizeof(*th));
	ahash_request_set_crypt(hp->md5_req, &sg, NULL,
				sizeof(*bp) + sizeof(*th));
	return crypto_ahash_update(hp->md5_req);
}

static int tcp_v4_md5_hash_hdr(char *md5_hash, const struct tcp_md5sig_key *key,
			       __be32 daddr, __be32 saddr, const struct tcphdr *th)
{
	struct tcp_md5sig_pool *hp;
	struct ahash_request *req;

	hp = tcp_get_md5sig_pool();
	if (!hp)
		goto clear_hash_noput;
	req = hp->md5_req;

	if (crypto_ahash_init(req))
		goto clear_hash;
	if (tcp_v4_md5_hash_headers(hp, daddr, saddr, th, th->doff << 2))
		goto clear_hash;
	if (tcp_md5_hash_key(hp, key))
		goto clear_hash;
	ahash_request_set_crypt(req, NULL, md5_hash, 0);
	if (crypto_ahash_final(req))
		goto clear_hash;

	tcp_put_md5sig_pool();
	return 0;

clear_hash:
	tcp_put_md5sig_pool();
clear_hash_noput:
	memset(md5_hash, 0, 16);
	return 1;
}

int tcp_v4_md5_hash_skb(char *md5_hash, const struct tcp_md5sig_key *key,
			const struct sock *sk,
			const struct sk_buff *skb)
{
	struct tcp_md5sig_pool *hp;
	struct ahash_request *req;
	const struct tcphdr *th = tcp_hdr(skb);
	__be32 saddr, daddr;

	if (sk) { /* valid for establish/request sockets */
		saddr = sk->sk_rcv_saddr;
		daddr = sk->sk_daddr;
	} else {
		const struct iphdr *iph = ip_hdr(skb);
		saddr = iph->saddr;
		daddr = iph->daddr;
	}

	hp = tcp_get_md5sig_pool();
	if (!hp)
		goto clear_hash_noput;
	req = hp->md5_req;

	if (crypto_ahash_init(req))
		goto clear_hash;

	if (tcp_v4_md5_hash_headers(hp, daddr, saddr, th, skb->len))
		goto clear_hash;
	if (tcp_md5_hash_skb_data(hp, skb, th->doff << 2))
		goto clear_hash;
	if (tcp_md5_hash_key(hp, key))
		goto clear_hash;
	ahash_request_set_crypt(req, NULL, md5_hash, 0);
	if (crypto_ahash_final(req))
		goto clear_hash;

	tcp_put_md5sig_pool();
	return 0;

clear_hash:
	tcp_put_md5sig_pool();
clear_hash_noput:
	memset(md5_hash, 0, 16);
	return 1;
}
EXPORT_SYMBOL(tcp_v4_md5_hash_skb);

#endif

/* Called with rcu_read_lock() */
static bool tcp_v4_inbound_md5_hash(const struct sock *sk,
				    const struct sk_buff *skb,
				    int dif, int sdif)
{
#ifdef CONFIG_TCP_MD5SIG
	/*
	 * This gets called for each TCP segment that arrives
	 * so we want to be efficient.
	 * We have 3 drop cases:
	 * o No MD5 hash and one expected.
	 * o MD5 hash and we're not expecting one.
	 * o MD5 hash and its wrong.
	 */
	const __u8 *hash_location = NULL;
	struct tcp_md5sig_key *hash_expected;
	const struct iphdr *iph = ip_hdr(skb);
	const struct tcphdr *th = tcp_hdr(skb);
	const union tcp_md5_addr *addr;
	unsigned char newhash[16];
	int genhash, l3index;

	/* sdif set, means packet ingressed via a device
	 * in an L3 domain and dif is set to the l3mdev
	 */
	l3index = sdif ? dif : 0;

	addr = (union tcp_md5_addr *)&iph->saddr;
	hash_expected = tcp_md5_do_lookup(sk, l3index, addr, AF_INET);
	hash_location = tcp_parse_md5sig_option(th);

	/* We've parsed the options - do we have a hash? */
	if (!hash_expected && !hash_location)
		return false;

	if (hash_expected && !hash_location) {
		NET_INC_STATS(sock_net(sk), LINUX_MIB_TCPMD5NOTFOUND);
		return true;
	}

	if (!hash_expected && hash_location) {
		NET_INC_STATS(sock_net(sk), LINUX_MIB_TCPMD5UNEXPECTED);
		return true;
	}

	/* Okay, so this is hash_expected and hash_location -
	 * so we need to calculate the checksum.
	 */
	genhash = tcp_v4_md5_hash_skb(newhash,
				      hash_expected,
				      NULL, skb);

	if (genhash || memcmp(hash_location, newhash, 16) != 0) {
		NET_INC_STATS(sock_net(sk), LINUX_MIB_TCPMD5FAILURE);
		net_info_ratelimited("MD5 Hash failed for (%pI4, %d)->(%pI4, %d)%s L3 index %d\n",
				     &iph->saddr, ntohs(th->source),
				     &iph->daddr, ntohs(th->dest),
				     genhash ? " tcp_v4_calc_md5_hash failed"
				     : "", l3index);
		return true;
	}
	return false;
#endif
	return false;
}

static void tcp_v4_init_req(struct request_sock *req,
			    const struct sock *sk_listener,
			    struct sk_buff *skb)
{
	struct inet_request_sock *ireq = inet_rsk(req);
	struct net *net = sock_net(sk_listener);

	//置rcv方的源ip为报文中的目的ip
	sk_rcv_saddr_set(req_to_sk(req), ip_hdr(skb)->daddr);
	//置报文中的源ip为目的ip
	sk_daddr_set(req_to_sk(req), ip_hdr(skb)->saddr);
	RCU_INIT_POINTER(ireq->ireq_opt, tcp_v4_save_options(net, skb));
}

static struct dst_entry *tcp_v4_route_req(const struct sock *sk,
					  struct sk_buff *skb,
					  struct flowi *fl,
					  struct request_sock *req)
{
	tcp_v4_init_req(req, sk, skb);

	if (security_inet_conn_request(sk, skb, req))
		return NULL;

	return inet_csk_route_req(sk, &fl->u.ip4, req);
}

struct request_sock_ops tcp_request_sock_ops __read_mostly = {
	.family		=	PF_INET,
	.obj_size	=	sizeof(struct tcp_request_sock),
	.rtx_syn_ack	=	tcp_rtx_synack,
	.send_ack	=	tcp_v4_reqsk_send_ack,
	.destructor	=	tcp_v4_reqsk_destructor,
	.send_reset	=	tcp_v4_send_reset,
	.syn_ack_timeout =	tcp_syn_ack_timeout,
};

const struct tcp_request_sock_ops tcp_request_sock_ipv4_ops = {
	.mss_clamp	=	TCP_MSS_DEFAULT,
#ifdef CONFIG_TCP_MD5SIG
	.req_md5_lookup	=	tcp_v4_md5_lookup,
	.calc_md5_hash	=	tcp_v4_md5_hash_skb,
#endif
#ifdef CONFIG_SYN_COOKIES
	.cookie_init_seq =	cookie_v4_init_sequence,
#endif
	.route_req	=	tcp_v4_route_req,//查询到对应的路由
	.init_seq	=	tcp_v4_init_seq,//生成seq号
	.init_ts_off	=	tcp_v4_init_ts_off,//生成ts offset
	.send_synack	=	tcp_v4_send_synack,//向外发送syn+ack报文
};

//收到syn标记，处理tcp连接请求
int tcp_v4_conn_request(struct sock *sk, struct sk_buff *skb)
{
	/* Never answer to SYNs send to broadcast or multicast */
	//目的地址为组播或者广播的tcp报文，直接丢弃
	if (skb_rtable(skb)->rt_flags & (RTCF_BROADCAST | RTCF_MULTICAST))
		goto drop;

	//处理tcp连接请求
	return tcp_conn_request(&tcp_request_sock_ops,
				&tcp_request_sock_ipv4_ops, sk, skb);

drop:
	tcp_listendrop(sk);
	return 0;
}
EXPORT_SYMBOL(tcp_v4_conn_request);


/*
 * The three way handshake has completed - we got a valid synack -
 * now create the new socket.
 */
struct sock *tcp_v4_syn_recv_sock(const struct sock *sk, struct sk_buff *skb,
				  struct request_sock *req,
				  struct dst_entry *dst,
				  struct request_sock *req_unhash,
				  bool *own_req)
{
	struct inet_request_sock *ireq;
	bool found_dup_sk = false;
	struct inet_sock *newinet;
	struct tcp_sock *newtp;
	struct sock *newsk;
#ifdef CONFIG_TCP_MD5SIG
	const union tcp_md5_addr *addr;
	struct tcp_md5sig_key *key;
	int l3index;
#endif
	struct ip_options_rcu *inet_opt;

	if (sk_acceptq_is_full(sk))
		goto exit_overflow;

	newsk = tcp_create_openreq_child(sk, req, skb);
	if (!newsk)
		goto exit_nonewsk;

	newsk->sk_gso_type = SKB_GSO_TCPV4;
	inet_sk_rx_dst_set(newsk, skb);

	newtp		      = tcp_sk(newsk);
	newinet		      = inet_sk(newsk);
	ireq		      = inet_rsk(req);
	sk_daddr_set(newsk, ireq->ir_rmt_addr);
	sk_rcv_saddr_set(newsk, ireq->ir_loc_addr);
	newsk->sk_bound_dev_if = ireq->ir_iif;
	newinet->inet_saddr   = ireq->ir_loc_addr;
	inet_opt	      = rcu_dereference(ireq->ireq_opt);
	RCU_INIT_POINTER(newinet->inet_opt, inet_opt);
	newinet->mc_index     = inet_iif(skb);
	newinet->mc_ttl	      = ip_hdr(skb)->ttl;
	newinet->rcv_tos      = ip_hdr(skb)->tos;
	inet_csk(newsk)->icsk_ext_hdr_len = 0;
	if (inet_opt)
		inet_csk(newsk)->icsk_ext_hdr_len = inet_opt->opt.optlen;
	newinet->inet_id = prandom_u32();

	/* Set ToS of the new socket based upon the value of incoming SYN.
	 * ECT bits are set later in tcp_init_transfer().
	 */
	if (sock_net(sk)->ipv4.sysctl_tcp_reflect_tos)
		newinet->tos = tcp_rsk(req)->syn_tos & ~INET_ECN_MASK;

	if (!dst) {
		dst = inet_csk_route_child_sock(sk, newsk, req);
		if (!dst)
			goto put_and_exit;
	} else {
		/* syncookie case : see end of cookie_v4_check() */
	}
	sk_setup_caps(newsk, dst);

	tcp_ca_openreq_child(newsk, dst);

	tcp_sync_mss(newsk, dst_mtu(dst));
	newtp->advmss = tcp_mss_clamp(tcp_sk(sk), dst_metric_advmss(dst));

	tcp_initialize_rcv_mss(newsk);

#ifdef CONFIG_TCP_MD5SIG
	l3index = l3mdev_master_ifindex_by_index(sock_net(sk), ireq->ir_iif);
	/* Copy over the MD5 key from the original socket */
	addr = (union tcp_md5_addr *)&newinet->inet_daddr;
	key = tcp_md5_do_lookup(sk, l3index, addr, AF_INET);
	if (key) {
		/*
		 * We're using one, so create a matching key
		 * on the newsk structure. If we fail to get
		 * memory, then we end up not copying the key
		 * across. Shucks.
		 */
		tcp_md5_do_add(newsk, addr, AF_INET, 32, l3index, key->flags,
			       key->key, key->keylen, GFP_ATOMIC);
		sk_nocaps_add(newsk, NETIF_F_GSO_MASK);
	}
#endif

	if (__inet_inherit_port(sk, newsk) < 0)
		goto put_and_exit;
	*own_req = inet_ehash_nolisten(newsk, req_to_sk(req_unhash),
				       &found_dup_sk);
	if (likely(*own_req)) {
		tcp_move_syn(newtp, req);
		ireq->ireq_opt = NULL;
	} else {
		newinet->inet_opt = NULL;

		if (!req_unhash && found_dup_sk) {
			/* This code path should only be executed in the
			 * syncookie case only
			 */
			bh_unlock_sock(newsk);
			sock_put(newsk);
			newsk = NULL;
		}
	}
	return newsk;

exit_overflow:
	NET_INC_STATS(sock_net(sk), LINUX_MIB_LISTENOVERFLOWS);
exit_nonewsk:
	dst_release(dst);
exit:
	tcp_listendrop(sk);
	return NULL;
put_and_exit:
	newinet->inet_opt = NULL;
	inet_csk_prepare_forced_close(newsk);
	tcp_done(newsk);
	goto exit;
}
EXPORT_SYMBOL(tcp_v4_syn_recv_sock);

static struct sock *tcp_v4_cookie_check(struct sock *sk, struct sk_buff *skb)
{
#ifdef CONFIG_SYN_COOKIES
	const struct tcphdr *th = tcp_hdr(skb);

	//进来的报文无syn标记（且未达到稳定状态），执行cookie检查
	if (!th->syn)
		sk = cookie_v4_check(sk, skb);
#endif
	return sk;
}

u16 tcp_v4_get_syncookie(struct sock *sk, struct iphdr *iph,
			 struct tcphdr *th, u32 *cookie)
{
	u16 mss = 0;
#ifdef CONFIG_SYN_COOKIES
	mss = tcp_get_syncookie_mss(&tcp_request_sock_ops,
				    &tcp_request_sock_ipv4_ops, sk, th);
	if (mss) {
		*cookie = __cookie_v4_init_sequence(iph, th, &mss);
		tcp_synq_overflow(sk);
	}
#endif
	return mss;
}

INDIRECT_CALLABLE_DECLARE(struct dst_entry *ipv4_dst_check(struct dst_entry *,
							   u32));
/* The socket must have it's spinlock held when we get
 * here, unless it is a TCP_LISTEN socket.
 *
 * We have a potential double-lock case here, so even when
 * doing backlog processing we use the BH locking scheme.
 * This is because we cannot sleep with the original spinlock
 * held.
 */
int tcp_v4_do_rcv(struct sock *sk, struct sk_buff *skb)
{
	struct sock *rsk;

	if (sk->sk_state == TCP_ESTABLISHED) { /* Fast path */
		//双方已达到稳定连接状态，执行快路处理
		struct dst_entry *dst = sk->sk_rx_dst;

		sock_rps_save_rxhash(sk, skb);
		sk_mark_napi_id(sk, skb);
		if (dst) {
			if (sk->sk_rx_dst_ifindex != skb->skb_iif ||
			    !INDIRECT_CALL_1(dst->ops->check, ipv4_dst_check,
					     dst, 0)) {
				dst_release(dst);
				sk->sk_rx_dst = NULL;
			}
		}
		tcp_rcv_established(sk, skb);
		return 0;
	}

	//未达到稳定状态，慢路径处理
	//tcp checksum校验
	if (tcp_checksum_complete(skb))
		goto csum_err;

	if (sk->sk_state == TCP_LISTEN) {
		//socket处于listen状态上，执行cookie检查
		struct sock *nsk = tcp_v4_cookie_check(sk, skb);

		if (!nsk)
			//syn cookie检查不通过，丢包
			goto discard;
		if (nsk != sk) {
			if (tcp_child_process(sk, nsk, skb)) {
				rsk = nsk;
				goto reset;
			}
			return 0;
		}
	} else
		sock_rps_save_rxhash(sk, skb);

	//检查tcp状态，是否可接受此报文
	if (tcp_rcv_state_process(sk, skb)) {
		//协议不合适的报文，回复rest
		rsk = sk;
		goto reset;
	}
	return 0;

reset:
	//向对端发送reset报文
	tcp_v4_send_reset(rsk, skb);
discard:
	kfree_skb(skb);
	/* Be careful here. If this function gets more complicated and
	 * gcc suffers from register pressure on the x86, sk (in %ebx)
	 * might be destroyed here. This current version compiles correctly,
	 * but you have been warned.
	 */
	return 0;

csum_err:
	trace_tcp_bad_csum(skb);
	TCP_INC_STATS(sock_net(sk), TCP_MIB_CSUMERRORS);
	TCP_INC_STATS(sock_net(sk), TCP_MIB_INERRS);
	goto discard;
}
EXPORT_SYMBOL(tcp_v4_do_rcv);

int tcp_v4_early_demux(struct sk_buff *skb)
{
	const struct iphdr *iph;
	const struct tcphdr *th;
	struct sock *sk;

	if (skb->pkt_type != PACKET_HOST)
		return 0;

	if (!pskb_may_pull(skb, skb_transport_offset(skb) + sizeof(struct tcphdr)))
		return 0;

	iph = ip_hdr(skb);
	th = tcp_hdr(skb);

	if (th->doff < sizeof(struct tcphdr) / 4)
		return 0;

	//查询是否已包含对应的socket
	sk = __inet_lookup_established(dev_net(skb->dev), &tcp_hashinfo,
				       iph->saddr, th->source,
				       iph->daddr, ntohs(th->dest),
				       skb->skb_iif, inet_sdif(skb));
	if (sk) {
		skb->sk = sk;
		skb->destructor = sock_edemux;
		if (sk_fullsock(sk)) {
			struct dst_entry *dst = READ_ONCE(sk->sk_rx_dst);

			if (dst)
				dst = dst_check(dst, 0);
			if (dst &&
			    sk->sk_rx_dst_ifindex == skb->skb_iif)
				skb_dst_set_noref(skb, dst);
		}
	}
	return 0;
}

bool tcp_add_backlog(struct sock *sk, struct sk_buff *skb)
{
	u32 limit = READ_ONCE(sk->sk_rcvbuf) + READ_ONCE(sk->sk_sndbuf);
	u32 tail_gso_size, tail_gso_segs;
	struct skb_shared_info *shinfo;
	const struct tcphdr *th;
	struct tcphdr *thtail;
	struct sk_buff *tail;
	unsigned int hdrlen;
	bool fragstolen;
	u32 gso_segs;
	u32 gso_size;
	int delta;

	/* In case all data was pulled from skb frags (in __pskb_pull_tail()),
	 * we can fix skb->truesize to its real value to avoid future drops.
	 * This is valid because skb is not yet charged to the socket.
	 * It has been noticed pure SACK packets were sometimes dropped
	 * (if cooked by drivers without copybreak feature).
	 */
	skb_condense(skb);

	skb_dst_drop(skb);

	if (unlikely(tcp_checksum_complete(skb))) {
		bh_unlock_sock(sk);
		trace_tcp_bad_csum(skb);
		__TCP_INC_STATS(sock_net(sk), TCP_MIB_CSUMERRORS);
		__TCP_INC_STATS(sock_net(sk), TCP_MIB_INERRS);
		return true;
	}

	/* Attempt coalescing to last skb in backlog, even if we are
	 * above the limits.
	 * This is okay because skb capacity is limited to MAX_SKB_FRAGS.
	 */
	th = (const struct tcphdr *)skb->data;
	hdrlen = th->doff * 4;

	tail = sk->sk_backlog.tail;
	if (!tail)
		goto no_coalesce;
	thtail = (struct tcphdr *)tail->data;

	if (TCP_SKB_CB(tail)->end_seq != TCP_SKB_CB(skb)->seq ||
	    TCP_SKB_CB(tail)->ip_dsfield != TCP_SKB_CB(skb)->ip_dsfield ||
	    ((TCP_SKB_CB(tail)->tcp_flags |
	      TCP_SKB_CB(skb)->tcp_flags) & (TCPHDR_SYN | TCPHDR_RST | TCPHDR_URG)) ||
	    !((TCP_SKB_CB(tail)->tcp_flags &
	      TCP_SKB_CB(skb)->tcp_flags) & TCPHDR_ACK) ||
	    ((TCP_SKB_CB(tail)->tcp_flags ^
	      TCP_SKB_CB(skb)->tcp_flags) & (TCPHDR_ECE | TCPHDR_CWR)) ||
#ifdef CONFIG_TLS_DEVICE
	    tail->decrypted != skb->decrypted ||
#endif
	    thtail->doff != th->doff ||
	    memcmp(thtail + 1, th + 1, hdrlen - sizeof(*th)))
		goto no_coalesce;

	__skb_pull(skb, hdrlen);

	shinfo = skb_shinfo(skb);
	gso_size = shinfo->gso_size ?: skb->len;
	gso_segs = shinfo->gso_segs ?: 1;

	shinfo = skb_shinfo(tail);
	tail_gso_size = shinfo->gso_size ?: (tail->len - hdrlen);
	tail_gso_segs = shinfo->gso_segs ?: 1;

	if (skb_try_coalesce(tail, skb, &fragstolen, &delta)) {
		TCP_SKB_CB(tail)->end_seq = TCP_SKB_CB(skb)->end_seq;

		if (likely(!before(TCP_SKB_CB(skb)->ack_seq, TCP_SKB_CB(tail)->ack_seq))) {
			TCP_SKB_CB(tail)->ack_seq = TCP_SKB_CB(skb)->ack_seq;
			thtail->window = th->window;
		}

		/* We have to update both TCP_SKB_CB(tail)->tcp_flags and
		 * thtail->fin, so that the fast path in tcp_rcv_established()
		 * is not entered if we append a packet with a FIN.
		 * SYN, RST, URG are not present.
		 * ACK is set on both packets.
		 * PSH : we do not really care in TCP stack,
		 *       at least for 'GRO' packets.
		 */
		thtail->fin |= th->fin;
		TCP_SKB_CB(tail)->tcp_flags |= TCP_SKB_CB(skb)->tcp_flags;

		if (TCP_SKB_CB(skb)->has_rxtstamp) {
			TCP_SKB_CB(tail)->has_rxtstamp = true;
			tail->tstamp = skb->tstamp;
			skb_hwtstamps(tail)->hwtstamp = skb_hwtstamps(skb)->hwtstamp;
		}

		/* Not as strict as GRO. We only need to carry mss max value */
		shinfo->gso_size = max(gso_size, tail_gso_size);
		shinfo->gso_segs = min_t(u32, gso_segs + tail_gso_segs, 0xFFFF);

		sk->sk_backlog.len += delta;
		__NET_INC_STATS(sock_net(sk),
				LINUX_MIB_TCPBACKLOGCOALESCE);
		kfree_skb_partial(skb, fragstolen);
		return false;
	}
	__skb_push(skb, hdrlen);

no_coalesce:
	/* Only socket owner can try to collapse/prune rx queues
	 * to reduce memory overhead, so add a little headroom here.
	 * Few sockets backlog are possibly concurrently non empty.
	 */
	limit += 64*1024;

	if (unlikely(sk_add_backlog(sk, skb, limit))) {
		bh_unlock_sock(sk);
		__NET_INC_STATS(sock_net(sk), LINUX_MIB_TCPBACKLOGDROP);
		return true;
	}
	return false;
}
EXPORT_SYMBOL(tcp_add_backlog);

int tcp_filter(struct sock *sk, struct sk_buff *skb)
{
	struct tcphdr *th = (struct tcphdr *)skb->data;

	return sk_filter_trim_cap(sk, skb, th->doff * 4);
}
EXPORT_SYMBOL(tcp_filter);

static void tcp_v4_restore_cb(struct sk_buff *skb)
{
	memmove(IPCB(skb), &TCP_SKB_CB(skb)->header.h4,
		sizeof(struct inet_skb_parm));
}

static void tcp_v4_fill_cb(struct sk_buff *skb, const struct iphdr *iph,
			   const struct tcphdr *th)
{
	/* This is tricky : We move IPCB at its correct location into TCP_SKB_CB()
	 * barrier() makes sure compiler wont play fool^Waliasing games.
	 */
	memmove(&TCP_SKB_CB(skb)->header.h4, IPCB(skb),
		sizeof(struct inet_skb_parm));
	barrier();

	TCP_SKB_CB(skb)->seq = ntohl(th->seq);
	TCP_SKB_CB(skb)->end_seq = (TCP_SKB_CB(skb)->seq + th->syn + th->fin +
				    skb->len - th->doff * 4);
	TCP_SKB_CB(skb)->ack_seq = ntohl(th->ack_seq);
	TCP_SKB_CB(skb)->tcp_flags = tcp_flag_byte(th);
	TCP_SKB_CB(skb)->tcp_tw_isn = 0;
	TCP_SKB_CB(skb)->ip_dsfield = ipv4_get_dsfield(iph);
	TCP_SKB_CB(skb)->sacked	 = 0;
	TCP_SKB_CB(skb)->has_rxtstamp =
			skb->tstamp || skb_hwtstamps(skb)->hwtstamp;
}

/*
 *	From tcp_input.c
 */
//tcp报文处理入口
int tcp_v4_rcv(struct sk_buff *skb)
{
	struct net *net = dev_net(skb->dev);
	int sdif = inet_sdif(skb);
	int dif = inet_iif(skb);
	const struct iphdr *iph;
	const struct tcphdr *th;
	bool refcounted;
	struct sock *sk;
	int ret;

	//只处理到本机的tcp报文
	if (skb->pkt_type != PACKET_HOST)
		goto discard_it;

	/* Count it even if it's bad */
	__TCP_INC_STATS(net, TCP_MIB_INSEGS);/*tcp总入报数*/

	//报文长度不足tcp头长度，丢包
	if (!pskb_may_pull(skb, sizeof(struct tcphdr)))
		goto discard_it;

	th = (const struct tcphdr *)skb->data;

	//tcp头部长度非4字节对齐
	if (unlikely(th->doff < sizeof(struct tcphdr) / 4))
		goto bad_packet;

	//报文长度不足tcp头长度（含选项）
	if (!pskb_may_pull(skb, th->doff * 4))
		goto discard_it;

	/* An explanation is required here, I think.
	 * Packet length and doff are validated by header prediction,
	 * provided case of th->doff==0 is eliminated.
	 * So, we defer the checks. */

	//checksum校验
	if (skb_checksum_init(skb, IPPROTO_TCP, inet_compute_pseudo))
		goto csum_error;

	/*取报文tcp头部，ip头部*/
	th = (const struct tcphdr *)skb->data;
	iph = ip_hdr(skb);

lookup:
    //查询此报文对应的socket
	sk = __inet_lookup_skb(&tcp_hashinfo, skb, __tcp_hdrlen(th)/*tcp头部长度*/, th->source/*源端口*/,
			       th->dest/*目的端口*/, sdif/*报文入接口*/, &refcounted);
	if (!sk)
	    //不存在对应的socket,（含listen socket）
		goto no_tcp_socket;

process:
	if (sk->sk_state == TCP_TIME_WAIT)
		//当前已转为time_wait状态，但仍收到报文
		//如果是syn则可能创建新的socket
		//如果是其它报文，则可能是之前重发的报文，丢弃
		goto do_time_wait;

	//socket已收到syn报文,并回复了syn+ack时处理此状态
	if (sk->sk_state == TCP_NEW_SYN_RECV) {
		struct request_sock *req = inet_reqsk(sk);
		bool req_stolen = false;
		struct sock *nsk;

		sk = req->rsk_listener;
		if (unlikely(tcp_v4_inbound_md5_hash(sk, skb, dif, sdif))) {
			sk_drops_add(sk, skb);
			reqsk_put(req);
			goto discard_it;
		}
		if (tcp_checksum_complete(skb)) {
			reqsk_put(req);
			goto csum_error;
		}
		if (unlikely(sk->sk_state != TCP_LISTEN)) {
			nsk = reuseport_migrate_sock(sk, req_to_sk(req), skb);
			if (!nsk) {
				inet_csk_reqsk_queue_drop_and_put(sk, req);
				goto lookup;
			}
			sk = nsk;
			/* reuseport_migrate_sock() has already held one sk_refcnt
			 * before returning.
			 */
		} else {
			/* We own a reference on the listener, increase it again
			 * as we might lose it too soon.
			 */
			sock_hold(sk);
		}
		refcounted = true;
		nsk = NULL;
		if (!tcp_filter(sk, skb)) {
			th = (const struct tcphdr *)skb->data;
			iph = ip_hdr(skb);
			tcp_v4_fill_cb(skb, iph, th);
			nsk = tcp_check_req(sk, skb, req, false, &req_stolen);
		}
		if (!nsk) {
			reqsk_put(req);
			if (req_stolen) {
				/* Another cpu got exclusive access to req
				 * and created a full blown socket.
				 * Try to feed this packet to this socket
				 * instead of discarding it.
				 */
				tcp_v4_restore_cb(skb);
				sock_put(sk);
				goto lookup;
			}
			goto discard_and_relse;
		}
		if (nsk == sk) {
			reqsk_put(req);
			tcp_v4_restore_cb(skb);
		} else if (tcp_child_process(sk, nsk, skb)) {
			tcp_v4_send_reset(nsk, skb);
			goto discard_and_relse;
		} else {
			sock_put(sk);
			return 0;
		}
	}

<<<<<<< HEAD
	//ttl检查
	if (unlikely(iph->ttl < inet_sk(sk)->min_ttl)) {
		__NET_INC_STATS(net, LINUX_MIB_TCPMINTTLDROP);
		goto discard_and_relse;
=======
	if (static_branch_unlikely(&ip4_min_ttl)) {
		/* min_ttl can be changed concurrently from do_ip_setsockopt() */
		if (unlikely(iph->ttl < READ_ONCE(inet_sk(sk)->min_ttl))) {
			__NET_INC_STATS(net, LINUX_MIB_TCPMINTTLDROP);
			goto discard_and_relse;
		}
>>>>>>> ce840177
	}

	if (!xfrm4_policy_check(sk, XFRM_POLICY_IN, skb))
		goto discard_and_relse;

	if (tcp_v4_inbound_md5_hash(sk, skb, dif, sdif))
		goto discard_and_relse;

	nf_reset_ct(skb);

	//tcp bpf处理(可通过此调整性能）
	if (tcp_filter(sk, skb))
		goto discard_and_relse;

	th = (const struct tcphdr *)skb->data;
	iph = ip_hdr(skb);
	//skb cb初始化
	tcp_v4_fill_cb(skb, iph, th);

	skb->dev = NULL;

	//当前sock处于listen状态，收到报文
	//客户端主动打开连接，此时只收取syn报文
	if (sk->sk_state == TCP_LISTEN) {
		ret = tcp_v4_do_rcv(sk, skb);
		goto put_and_return;
	}

	sk_incoming_cpu_update(sk);

	bh_lock_sock_nested(sk);
	tcp_segs_in(tcp_sk(sk), skb);
	ret = 0;
	if (!sock_owned_by_user(sk)) {
		ret = tcp_v4_do_rcv(sk, skb);
	} else {
	    /*kernel正在执行函数lock_sock_fast来操作此socket*/
		if (tcp_add_backlog(sk, skb))
			goto discard_and_relse;
	}
	bh_unlock_sock(sk);

put_and_return:
	if (refcounted)
		sock_put(sk);

	return ret;

no_tcp_socket:
    //没有查询到此流对应的socket，也未监听，如果checksum正确，则回复reset报文
	if (!xfrm4_policy_check(NULL, XFRM_POLICY_IN, skb))
		goto discard_it;

	tcp_v4_fill_cb(skb, iph, th);

	if (tcp_checksum_complete(skb)) {
csum_error:
		trace_tcp_bad_csum(skb);
		__TCP_INC_STATS(net, TCP_MIB_CSUMERRORS);
bad_packet:
		__TCP_INC_STATS(net, TCP_MIB_INERRS);
	} else {
		//本地没有监听目的接口，回复rst
		tcp_v4_send_reset(NULL, skb);
	}

discard_it:/*直接丢包*/
	/* Discard frame. */
	kfree_skb(skb);
	return 0;

discard_and_relse:
    /*增加socket丢包计数，释放socket并丢包*/
	sk_drops_add(sk, skb);
	if (refcounted)
		sock_put(sk);
	goto discard_it;

do_time_wait:
	if (!xfrm4_policy_check(NULL, XFRM_POLICY_IN, skb)) {
		inet_twsk_put(inet_twsk(sk));
		goto discard_it;
	}

	tcp_v4_fill_cb(skb, iph, th);

	if (tcp_checksum_complete(skb)) {
		inet_twsk_put(inet_twsk(sk));
		goto csum_error;
	}
	switch (tcp_timewait_state_process(inet_twsk(sk), skb, th)) {
	case TCP_TW_SYN: {
		struct sock *sk2 = inet_lookup_listener(dev_net(skb->dev),
							&tcp_hashinfo, skb,
							__tcp_hdrlen(th),
							iph->saddr, th->source,
							iph->daddr, th->dest,
							inet_iif(skb),
							sdif);
		if (sk2) {
			inet_twsk_deschedule_put(inet_twsk(sk));
			sk = sk2;
			tcp_v4_restore_cb(skb);
			refcounted = false;
			goto process;
		}
	}
		/* to ACK */
		fallthrough;
	case TCP_TW_ACK:
		tcp_v4_timewait_ack(sk, skb);
		break;
	case TCP_TW_RST:
		tcp_v4_send_reset(sk, skb);
		inet_twsk_deschedule_put(inet_twsk(sk));
		goto discard_it;
	case TCP_TW_SUCCESS:;
	}
	goto discard_it;
}

static struct timewait_sock_ops tcp_timewait_sock_ops = {
	.twsk_obj_size	= sizeof(struct tcp_timewait_sock),
	.twsk_unique	= tcp_twsk_unique,
	.twsk_destructor= tcp_twsk_destructor,
};

void inet_sk_rx_dst_set(struct sock *sk, const struct sk_buff *skb)
{
	struct dst_entry *dst = skb_dst(skb);

	if (dst && dst_hold_safe(dst)) {
		sk->sk_rx_dst = dst;
		sk->sk_rx_dst_ifindex = skb->skb_iif;
	}
}
EXPORT_SYMBOL(inet_sk_rx_dst_set);

const struct inet_connection_sock_af_ops ipv4_specific = {
	.queue_xmit	   = ip_queue_xmit,//报文发送到ip层
	.send_check	   = tcp_v4_send_check,
	.rebuild_header	   = inet_sk_rebuild_header,
	.sk_rx_dst_set	   = inet_sk_rx_dst_set,
	//处理tcp连接请求
	.conn_request	   = tcp_v4_conn_request,
	.syn_recv_sock	   = tcp_v4_syn_recv_sock,
	.net_header_len	   = sizeof(struct iphdr),
	.setsockopt	   = ip_setsockopt,
	.getsockopt	   = ip_getsockopt,
	.addr2sockaddr	   = inet_csk_addr2sockaddr,
	.sockaddr_len	   = sizeof(struct sockaddr_in),
	.mtu_reduced	   = tcp_v4_mtu_reduced,
};
EXPORT_SYMBOL(ipv4_specific);

#ifdef CONFIG_TCP_MD5SIG
static const struct tcp_sock_af_ops tcp_sock_ipv4_specific = {
	.md5_lookup		= tcp_v4_md5_lookup,
	.calc_md5_hash		= tcp_v4_md5_hash_skb,
	.md5_parse		= tcp_v4_parse_md5_keys,
};
#endif

/* NOTE: A lot of things set to zero explicitly by call to
 *       sk_alloc() so need not be done here.
 */
static int tcp_v4_init_sock(struct sock *sk)
{
	struct inet_connection_sock *icsk = inet_csk(sk);

	tcp_init_sock(sk);

	icsk->icsk_af_ops = &ipv4_specific;

#ifdef CONFIG_TCP_MD5SIG
	tcp_sk(sk)->af_specific = &tcp_sock_ipv4_specific;
#endif

	return 0;
}

void tcp_v4_destroy_sock(struct sock *sk)
{
	struct tcp_sock *tp = tcp_sk(sk);

	trace_tcp_destroy_sock(sk);

	tcp_clear_xmit_timers(sk);

	tcp_cleanup_congestion_control(sk);

	tcp_cleanup_ulp(sk);

	/* Cleanup up the write buffer. */
	tcp_write_queue_purge(sk);

	/* Check if we want to disable active TFO */
	tcp_fastopen_active_disable_ofo_check(sk);

	/* Cleans up our, hopefully empty, out_of_order_queue. */
	skb_rbtree_purge(&tp->out_of_order_queue);

#ifdef CONFIG_TCP_MD5SIG
	/* Clean up the MD5 key list, if any */
	if (tp->md5sig_info) {
		tcp_clear_md5_list(sk);
		kfree_rcu(rcu_dereference_protected(tp->md5sig_info, 1), rcu);
		tp->md5sig_info = NULL;
	}
#endif

	/* Clean up a referenced TCP bind bucket. */
	if (inet_csk(sk)->icsk_bind_hash)
		inet_put_port(sk);

	BUG_ON(rcu_access_pointer(tp->fastopen_rsk));

	/* If socket is aborted during connect operation */
	tcp_free_fastopen_req(tp);
	tcp_fastopen_destroy_cipher(sk);
	tcp_saved_syn_free(tp);

	sk_sockets_allocated_dec(sk);
}
EXPORT_SYMBOL(tcp_v4_destroy_sock);

#ifdef CONFIG_PROC_FS
/* Proc filesystem TCP sock list dumping. */

static unsigned short seq_file_family(const struct seq_file *seq);

static bool seq_sk_match(struct seq_file *seq, const struct sock *sk)
{
	unsigned short family = seq_file_family(seq);

	/* AF_UNSPEC is used as a match all */
	return ((family == AF_UNSPEC || family == sk->sk_family) &&
		net_eq(sock_net(sk), seq_file_net(seq)));
}

/* Find a non empty bucket (starting from st->bucket)
 * and return the first sk from it.
 */
static void *listening_get_first(struct seq_file *seq)
{
	struct tcp_iter_state *st = seq->private;

	st->offset = 0;
	for (; st->bucket <= tcp_hashinfo.lhash2_mask; st->bucket++) {
		struct inet_listen_hashbucket *ilb2;
		struct inet_connection_sock *icsk;
		struct sock *sk;

		ilb2 = &tcp_hashinfo.lhash2[st->bucket];
		if (hlist_empty(&ilb2->head))
			continue;

		spin_lock(&ilb2->lock);
		inet_lhash2_for_each_icsk(icsk, &ilb2->head) {
			sk = (struct sock *)icsk;
			if (seq_sk_match(seq, sk))
				return sk;
		}
		spin_unlock(&ilb2->lock);
	}

	return NULL;
}

/* Find the next sk of "cur" within the same bucket (i.e. st->bucket).
 * If "cur" is the last one in the st->bucket,
 * call listening_get_first() to return the first sk of the next
 * non empty bucket.
 */
static void *listening_get_next(struct seq_file *seq, void *cur)
{
	struct tcp_iter_state *st = seq->private;
	struct inet_listen_hashbucket *ilb2;
	struct inet_connection_sock *icsk;
	struct sock *sk = cur;

	++st->num;
	++st->offset;

	icsk = inet_csk(sk);
	inet_lhash2_for_each_icsk_continue(icsk) {
		sk = (struct sock *)icsk;
		if (seq_sk_match(seq, sk))
			return sk;
	}

	ilb2 = &tcp_hashinfo.lhash2[st->bucket];
	spin_unlock(&ilb2->lock);
	++st->bucket;
	return listening_get_first(seq);
}

static void *listening_get_idx(struct seq_file *seq, loff_t *pos)
{
	struct tcp_iter_state *st = seq->private;
	void *rc;

	st->bucket = 0;
	st->offset = 0;
	rc = listening_get_first(seq);

	while (rc && *pos) {
		rc = listening_get_next(seq, rc);
		--*pos;
	}
	return rc;
}

static inline bool empty_bucket(const struct tcp_iter_state *st)
{
	return hlist_nulls_empty(&tcp_hashinfo.ehash[st->bucket].chain);
}

/*
 * Get first established socket starting from bucket given in st->bucket.
 * If st->bucket is zero, the very first socket in the hash is returned.
 */
static void *established_get_first(struct seq_file *seq)
{
	struct tcp_iter_state *st = seq->private;

	st->offset = 0;
	for (; st->bucket <= tcp_hashinfo.ehash_mask; ++st->bucket) {
		struct sock *sk;
		struct hlist_nulls_node *node;
		spinlock_t *lock = inet_ehash_lockp(&tcp_hashinfo, st->bucket);

		/* Lockless fast path for the common case of empty buckets */
		if (empty_bucket(st))
			continue;

		spin_lock_bh(lock);
		sk_nulls_for_each(sk, node, &tcp_hashinfo.ehash[st->bucket].chain) {
			if (seq_sk_match(seq, sk))
				return sk;
		}
		spin_unlock_bh(lock);
	}

	return NULL;
}

static void *established_get_next(struct seq_file *seq, void *cur)
{
	struct sock *sk = cur;
	struct hlist_nulls_node *node;
	struct tcp_iter_state *st = seq->private;

	++st->num;
	++st->offset;

	sk = sk_nulls_next(sk);

	sk_nulls_for_each_from(sk, node) {
		if (seq_sk_match(seq, sk))
			return sk;
	}

	spin_unlock_bh(inet_ehash_lockp(&tcp_hashinfo, st->bucket));
	++st->bucket;
	return established_get_first(seq);
}

static void *established_get_idx(struct seq_file *seq, loff_t pos)
{
	struct tcp_iter_state *st = seq->private;
	void *rc;

	st->bucket = 0;
	rc = established_get_first(seq);

	while (rc && pos) {
		rc = established_get_next(seq, rc);
		--pos;
	}
	return rc;
}

static void *tcp_get_idx(struct seq_file *seq, loff_t pos)
{
	void *rc;
	struct tcp_iter_state *st = seq->private;

	st->state = TCP_SEQ_STATE_LISTENING;
	rc	  = listening_get_idx(seq, &pos);

	if (!rc) {
		st->state = TCP_SEQ_STATE_ESTABLISHED;
		rc	  = established_get_idx(seq, pos);
	}

	return rc;
}

static void *tcp_seek_last_pos(struct seq_file *seq)
{
	struct tcp_iter_state *st = seq->private;
	int bucket = st->bucket;
	int offset = st->offset;
	int orig_num = st->num;
	void *rc = NULL;

	switch (st->state) {
	case TCP_SEQ_STATE_LISTENING:
		if (st->bucket > tcp_hashinfo.lhash2_mask)
			break;
		st->state = TCP_SEQ_STATE_LISTENING;
		rc = listening_get_first(seq);
		while (offset-- && rc && bucket == st->bucket)
			rc = listening_get_next(seq, rc);
		if (rc)
			break;
		st->bucket = 0;
		st->state = TCP_SEQ_STATE_ESTABLISHED;
		fallthrough;
	case TCP_SEQ_STATE_ESTABLISHED:
		if (st->bucket > tcp_hashinfo.ehash_mask)
			break;
		rc = established_get_first(seq);
		while (offset-- && rc && bucket == st->bucket)
			rc = established_get_next(seq, rc);
	}

	st->num = orig_num;

	return rc;
}

void *tcp_seq_start(struct seq_file *seq, loff_t *pos)
{
	struct tcp_iter_state *st = seq->private;
	void *rc;

	if (*pos && *pos == st->last_pos) {
		rc = tcp_seek_last_pos(seq);
		if (rc)
			goto out;
	}

	st->state = TCP_SEQ_STATE_LISTENING;
	st->num = 0;
	st->bucket = 0;
	st->offset = 0;
	rc = *pos ? tcp_get_idx(seq, *pos - 1) : SEQ_START_TOKEN;

out:
	st->last_pos = *pos;
	return rc;
}
EXPORT_SYMBOL(tcp_seq_start);

void *tcp_seq_next(struct seq_file *seq, void *v, loff_t *pos)
{
	struct tcp_iter_state *st = seq->private;
	void *rc = NULL;

	if (v == SEQ_START_TOKEN) {
		rc = tcp_get_idx(seq, 0);
		goto out;
	}

	switch (st->state) {
	case TCP_SEQ_STATE_LISTENING:
		rc = listening_get_next(seq, v);
		if (!rc) {
			st->state = TCP_SEQ_STATE_ESTABLISHED;
			st->bucket = 0;
			st->offset = 0;
			rc	  = established_get_first(seq);
		}
		break;
	case TCP_SEQ_STATE_ESTABLISHED:
		rc = established_get_next(seq, v);
		break;
	}
out:
	++*pos;
	st->last_pos = *pos;
	return rc;
}
EXPORT_SYMBOL(tcp_seq_next);

void tcp_seq_stop(struct seq_file *seq, void *v)
{
	struct tcp_iter_state *st = seq->private;

	switch (st->state) {
	case TCP_SEQ_STATE_LISTENING:
		if (v != SEQ_START_TOKEN)
			spin_unlock(&tcp_hashinfo.lhash2[st->bucket].lock);
		break;
	case TCP_SEQ_STATE_ESTABLISHED:
		if (v)
			spin_unlock_bh(inet_ehash_lockp(&tcp_hashinfo, st->bucket));
		break;
	}
}
EXPORT_SYMBOL(tcp_seq_stop);

static void get_openreq4(const struct request_sock *req,
			 struct seq_file *f, int i)
{
	const struct inet_request_sock *ireq = inet_rsk(req);
	long delta = req->rsk_timer.expires - jiffies;

	seq_printf(f, "%4d: %08X:%04X %08X:%04X"
		" %02X %08X:%08X %02X:%08lX %08X %5u %8d %u %d %pK",
		i,
		ireq->ir_loc_addr,
		ireq->ir_num,
		ireq->ir_rmt_addr,
		ntohs(ireq->ir_rmt_port),
		TCP_SYN_RECV,
		0, 0, /* could print option size, but that is af dependent. */
		1,    /* timers active (only the expire timer) */
		jiffies_delta_to_clock_t(delta),
		req->num_timeout,
		from_kuid_munged(seq_user_ns(f),
				 sock_i_uid(req->rsk_listener)),
		0,  /* non standard timer */
		0, /* open_requests have no inode */
		0,
		req);
}

static void get_tcp4_sock(struct sock *sk, struct seq_file *f, int i)
{
	int timer_active;
	unsigned long timer_expires;
	const struct tcp_sock *tp = tcp_sk(sk);
	const struct inet_connection_sock *icsk = inet_csk(sk);
	const struct inet_sock *inet = inet_sk(sk);
	const struct fastopen_queue *fastopenq = &icsk->icsk_accept_queue.fastopenq;
	__be32 dest = inet->inet_daddr;
	__be32 src = inet->inet_rcv_saddr;
	__u16 destp = ntohs(inet->inet_dport);
	__u16 srcp = ntohs(inet->inet_sport);
	int rx_queue;
	int state;

	if (icsk->icsk_pending == ICSK_TIME_RETRANS ||
	    icsk->icsk_pending == ICSK_TIME_REO_TIMEOUT ||
	    icsk->icsk_pending == ICSK_TIME_LOSS_PROBE) {
		timer_active	= 1;
		timer_expires	= icsk->icsk_timeout;
	} else if (icsk->icsk_pending == ICSK_TIME_PROBE0) {
		timer_active	= 4;
		timer_expires	= icsk->icsk_timeout;
	} else if (timer_pending(&sk->sk_timer)) {
		timer_active	= 2;
		timer_expires	= sk->sk_timer.expires;
	} else {
		timer_active	= 0;
		timer_expires = jiffies;
	}

	state = inet_sk_state_load(sk);
	if (state == TCP_LISTEN)
		rx_queue = READ_ONCE(sk->sk_ack_backlog);
	else
		/* Because we don't lock the socket,
		 * we might find a transient negative value.
		 */
		rx_queue = max_t(int, READ_ONCE(tp->rcv_nxt) -
				      READ_ONCE(tp->copied_seq), 0);

	seq_printf(f, "%4d: %08X:%04X %08X:%04X %02X %08X:%08X %02X:%08lX "
			"%08X %5u %8d %lu %d %pK %lu %lu %u %u %d",
		i, src, srcp, dest, destp, state,
		READ_ONCE(tp->write_seq) - tp->snd_una,
		rx_queue,
		timer_active,
		jiffies_delta_to_clock_t(timer_expires - jiffies),
		icsk->icsk_retransmits,
		from_kuid_munged(seq_user_ns(f), sock_i_uid(sk)),
		icsk->icsk_probes_out,
		sock_i_ino(sk),
		refcount_read(&sk->sk_refcnt), sk,
		jiffies_to_clock_t(icsk->icsk_rto),
		jiffies_to_clock_t(icsk->icsk_ack.ato),
		(icsk->icsk_ack.quick << 1) | inet_csk_in_pingpong_mode(sk),
		tp->snd_cwnd,
		state == TCP_LISTEN ?
		    fastopenq->max_qlen :
		    (tcp_in_initial_slowstart(tp) ? -1 : tp->snd_ssthresh));
}

static void get_timewait4_sock(const struct inet_timewait_sock *tw,
			       struct seq_file *f, int i)
{
	long delta = tw->tw_timer.expires - jiffies;
	__be32 dest, src;
	__u16 destp, srcp;

	dest  = tw->tw_daddr;
	src   = tw->tw_rcv_saddr;
	destp = ntohs(tw->tw_dport);
	srcp  = ntohs(tw->tw_sport);

	seq_printf(f, "%4d: %08X:%04X %08X:%04X"
		" %02X %08X:%08X %02X:%08lX %08X %5d %8d %d %d %pK",
		i, src, srcp, dest, destp, tw->tw_substate, 0, 0,
		3, jiffies_delta_to_clock_t(delta), 0, 0, 0, 0,
		refcount_read(&tw->tw_refcnt), tw);
}

#define TMPSZ 150

static int tcp4_seq_show(struct seq_file *seq, void *v)
{
	struct tcp_iter_state *st;
	struct sock *sk = v;

	seq_setwidth(seq, TMPSZ - 1);
	if (v == SEQ_START_TOKEN) {
		seq_puts(seq, "  sl  local_address rem_address   st tx_queue "
			   "rx_queue tr tm->when retrnsmt   uid  timeout "
			   "inode");
		goto out;
	}
	st = seq->private;

	if (sk->sk_state == TCP_TIME_WAIT)
		get_timewait4_sock(v, seq, st->num);
	else if (sk->sk_state == TCP_NEW_SYN_RECV)
		get_openreq4(v, seq, st->num);
	else
		get_tcp4_sock(v, seq, st->num);
out:
	seq_pad(seq, '\n');
	return 0;
}

#ifdef CONFIG_BPF_SYSCALL
struct bpf_tcp_iter_state {
	struct tcp_iter_state state;
	unsigned int cur_sk;
	unsigned int end_sk;
	unsigned int max_sk;
	struct sock **batch;
	bool st_bucket_done;
};

struct bpf_iter__tcp {
	__bpf_md_ptr(struct bpf_iter_meta *, meta);
	__bpf_md_ptr(struct sock_common *, sk_common);
	uid_t uid __aligned(8);
};

static int tcp_prog_seq_show(struct bpf_prog *prog, struct bpf_iter_meta *meta,
			     struct sock_common *sk_common, uid_t uid)
{
	struct bpf_iter__tcp ctx;

	meta->seq_num--;  /* skip SEQ_START_TOKEN */
	ctx.meta = meta;
	ctx.sk_common = sk_common;
	ctx.uid = uid;
	return bpf_iter_run_prog(prog, &ctx);
}

static void bpf_iter_tcp_put_batch(struct bpf_tcp_iter_state *iter)
{
	while (iter->cur_sk < iter->end_sk)
		sock_put(iter->batch[iter->cur_sk++]);
}

static int bpf_iter_tcp_realloc_batch(struct bpf_tcp_iter_state *iter,
				      unsigned int new_batch_sz)
{
	struct sock **new_batch;

	new_batch = kvmalloc(sizeof(*new_batch) * new_batch_sz,
			     GFP_USER | __GFP_NOWARN);
	if (!new_batch)
		return -ENOMEM;

	bpf_iter_tcp_put_batch(iter);
	kvfree(iter->batch);
	iter->batch = new_batch;
	iter->max_sk = new_batch_sz;

	return 0;
}

static unsigned int bpf_iter_tcp_listening_batch(struct seq_file *seq,
						 struct sock *start_sk)
{
	struct bpf_tcp_iter_state *iter = seq->private;
	struct tcp_iter_state *st = &iter->state;
	struct inet_connection_sock *icsk;
	unsigned int expected = 1;
	struct sock *sk;

	sock_hold(start_sk);
	iter->batch[iter->end_sk++] = start_sk;

	icsk = inet_csk(start_sk);
	inet_lhash2_for_each_icsk_continue(icsk) {
		sk = (struct sock *)icsk;
		if (seq_sk_match(seq, sk)) {
			if (iter->end_sk < iter->max_sk) {
				sock_hold(sk);
				iter->batch[iter->end_sk++] = sk;
			}
			expected++;
		}
	}
	spin_unlock(&tcp_hashinfo.lhash2[st->bucket].lock);

	return expected;
}

static unsigned int bpf_iter_tcp_established_batch(struct seq_file *seq,
						   struct sock *start_sk)
{
	struct bpf_tcp_iter_state *iter = seq->private;
	struct tcp_iter_state *st = &iter->state;
	struct hlist_nulls_node *node;
	unsigned int expected = 1;
	struct sock *sk;

	sock_hold(start_sk);
	iter->batch[iter->end_sk++] = start_sk;

	sk = sk_nulls_next(start_sk);
	sk_nulls_for_each_from(sk, node) {
		if (seq_sk_match(seq, sk)) {
			if (iter->end_sk < iter->max_sk) {
				sock_hold(sk);
				iter->batch[iter->end_sk++] = sk;
			}
			expected++;
		}
	}
	spin_unlock_bh(inet_ehash_lockp(&tcp_hashinfo, st->bucket));

	return expected;
}

static struct sock *bpf_iter_tcp_batch(struct seq_file *seq)
{
	struct bpf_tcp_iter_state *iter = seq->private;
	struct tcp_iter_state *st = &iter->state;
	unsigned int expected;
	bool resized = false;
	struct sock *sk;

	/* The st->bucket is done.  Directly advance to the next
	 * bucket instead of having the tcp_seek_last_pos() to skip
	 * one by one in the current bucket and eventually find out
	 * it has to advance to the next bucket.
	 */
	if (iter->st_bucket_done) {
		st->offset = 0;
		st->bucket++;
		if (st->state == TCP_SEQ_STATE_LISTENING &&
		    st->bucket > tcp_hashinfo.lhash2_mask) {
			st->state = TCP_SEQ_STATE_ESTABLISHED;
			st->bucket = 0;
		}
	}

again:
	/* Get a new batch */
	iter->cur_sk = 0;
	iter->end_sk = 0;
	iter->st_bucket_done = false;

	sk = tcp_seek_last_pos(seq);
	if (!sk)
		return NULL; /* Done */

	if (st->state == TCP_SEQ_STATE_LISTENING)
		expected = bpf_iter_tcp_listening_batch(seq, sk);
	else
		expected = bpf_iter_tcp_established_batch(seq, sk);

	if (iter->end_sk == expected) {
		iter->st_bucket_done = true;
		return sk;
	}

	if (!resized && !bpf_iter_tcp_realloc_batch(iter, expected * 3 / 2)) {
		resized = true;
		goto again;
	}

	return sk;
}

static void *bpf_iter_tcp_seq_start(struct seq_file *seq, loff_t *pos)
{
	/* bpf iter does not support lseek, so it always
	 * continue from where it was stop()-ped.
	 */
	if (*pos)
		return bpf_iter_tcp_batch(seq);

	return SEQ_START_TOKEN;
}

static void *bpf_iter_tcp_seq_next(struct seq_file *seq, void *v, loff_t *pos)
{
	struct bpf_tcp_iter_state *iter = seq->private;
	struct tcp_iter_state *st = &iter->state;
	struct sock *sk;

	/* Whenever seq_next() is called, the iter->cur_sk is
	 * done with seq_show(), so advance to the next sk in
	 * the batch.
	 */
	if (iter->cur_sk < iter->end_sk) {
		/* Keeping st->num consistent in tcp_iter_state.
		 * bpf_iter_tcp does not use st->num.
		 * meta.seq_num is used instead.
		 */
		st->num++;
		/* Move st->offset to the next sk in the bucket such that
		 * the future start() will resume at st->offset in
		 * st->bucket.  See tcp_seek_last_pos().
		 */
		st->offset++;
		sock_put(iter->batch[iter->cur_sk++]);
	}

	if (iter->cur_sk < iter->end_sk)
		sk = iter->batch[iter->cur_sk];
	else
		sk = bpf_iter_tcp_batch(seq);

	++*pos;
	/* Keeping st->last_pos consistent in tcp_iter_state.
	 * bpf iter does not do lseek, so st->last_pos always equals to *pos.
	 */
	st->last_pos = *pos;
	return sk;
}

static int bpf_iter_tcp_seq_show(struct seq_file *seq, void *v)
{
	struct bpf_iter_meta meta;
	struct bpf_prog *prog;
	struct sock *sk = v;
	bool slow;
	uid_t uid;
	int ret;

	if (v == SEQ_START_TOKEN)
		return 0;

	if (sk_fullsock(sk))
		slow = lock_sock_fast(sk);

	if (unlikely(sk_unhashed(sk))) {
		ret = SEQ_SKIP;
		goto unlock;
	}

	if (sk->sk_state == TCP_TIME_WAIT) {
		uid = 0;
	} else if (sk->sk_state == TCP_NEW_SYN_RECV) {
		const struct request_sock *req = v;

		uid = from_kuid_munged(seq_user_ns(seq),
				       sock_i_uid(req->rsk_listener));
	} else {
		uid = from_kuid_munged(seq_user_ns(seq), sock_i_uid(sk));
	}

	meta.seq = seq;
	prog = bpf_iter_get_info(&meta, false);
	ret = tcp_prog_seq_show(prog, &meta, v, uid);

unlock:
	if (sk_fullsock(sk))
		unlock_sock_fast(sk, slow);
	return ret;

}

static void bpf_iter_tcp_seq_stop(struct seq_file *seq, void *v)
{
	struct bpf_tcp_iter_state *iter = seq->private;
	struct bpf_iter_meta meta;
	struct bpf_prog *prog;

	if (!v) {
		meta.seq = seq;
		prog = bpf_iter_get_info(&meta, true);
		if (prog)
			(void)tcp_prog_seq_show(prog, &meta, v, 0);
	}

	if (iter->cur_sk < iter->end_sk) {
		bpf_iter_tcp_put_batch(iter);
		iter->st_bucket_done = false;
	}
}

static const struct seq_operations bpf_iter_tcp_seq_ops = {
	.show		= bpf_iter_tcp_seq_show,
	.start		= bpf_iter_tcp_seq_start,
	.next		= bpf_iter_tcp_seq_next,
	.stop		= bpf_iter_tcp_seq_stop,
};
#endif
static unsigned short seq_file_family(const struct seq_file *seq)
{
	const struct tcp_seq_afinfo *afinfo;

#ifdef CONFIG_BPF_SYSCALL
	/* Iterated from bpf_iter.  Let the bpf prog to filter instead. */
	if (seq->op == &bpf_iter_tcp_seq_ops)
		return AF_UNSPEC;
#endif

	/* Iterated from proc fs */
	afinfo = PDE_DATA(file_inode(seq->file));
	return afinfo->family;
}

static const struct seq_operations tcp4_seq_ops = {
	.show		= tcp4_seq_show,
	.start		= tcp_seq_start,
	.next		= tcp_seq_next,
	.stop		= tcp_seq_stop,
};

static struct tcp_seq_afinfo tcp4_seq_afinfo = {
	.family		= AF_INET,
};

static int __net_init tcp4_proc_init_net(struct net *net)
{
	if (!proc_create_net_data("tcp", 0444, net->proc_net, &tcp4_seq_ops,
			sizeof(struct tcp_iter_state), &tcp4_seq_afinfo))
		return -ENOMEM;
	return 0;
}

static void __net_exit tcp4_proc_exit_net(struct net *net)
{
	remove_proc_entry("tcp", net->proc_net);
}

static struct pernet_operations tcp4_net_ops = {
	.init = tcp4_proc_init_net,
	.exit = tcp4_proc_exit_net,
};

int __init tcp4_proc_init(void)
{
	return register_pernet_subsys(&tcp4_net_ops);
}

void tcp4_proc_exit(void)
{
	unregister_pernet_subsys(&tcp4_net_ops);
}
#endif /* CONFIG_PROC_FS */

/* @wake is one when sk_stream_write_space() calls us.
 * This sends EPOLLOUT only if notsent_bytes is half the limit.
 * This mimics the strategy used in sock_def_write_space().
 */
bool tcp_stream_memory_free(const struct sock *sk, int wake)
{
	const struct tcp_sock *tp = tcp_sk(sk);
	u32 notsent_bytes = READ_ONCE(tp->write_seq) -
			    READ_ONCE(tp->snd_nxt);

	return (notsent_bytes << wake) < tcp_notsent_lowat(tp);
}
EXPORT_SYMBOL(tcp_stream_memory_free);

struct proto tcp_prot = {
	.name			= "TCP",
	.owner			= THIS_MODULE,
	.close			= tcp_close,
	.pre_connect		= tcp_v4_pre_connect,
	.connect		= tcp_v4_connect,/*实现tcp v4连接到远端*/
	.disconnect		= tcp_disconnect,
	.accept			= inet_csk_accept,
	.ioctl			= tcp_ioctl,
	.init			= tcp_v4_init_sock,
	.destroy		= tcp_v4_destroy_sock,
	.shutdown		= tcp_shutdown,
	.setsockopt		= tcp_setsockopt,
	.getsockopt		= tcp_getsockopt,
	.bpf_bypass_getsockopt	= tcp_bpf_bypass_getsockopt,
	.keepalive		= tcp_set_keepalive,
	.recvmsg		= tcp_recvmsg,
	.sendmsg		= tcp_sendmsg,
	.sendpage		= tcp_sendpage,/*page数据发送*/
	.backlog_rcv		= tcp_v4_do_rcv,
	.release_cb		= tcp_release_cb,
	//注册tcp socket
	.hash			= inet_hash,
	.unhash			= inet_unhash,
	/*动态生成port并绑定 或者绑定指定port*/
	.get_port		= inet_csk_get_port,
#ifdef CONFIG_BPF_SYSCALL
	.psock_update_sk_prot	= tcp_bpf_update_proto,
#endif
	.enter_memory_pressure	= tcp_enter_memory_pressure,
	.leave_memory_pressure	= tcp_leave_memory_pressure,
	.stream_memory_free	= tcp_stream_memory_free,
	.sockets_allocated	= &tcp_sockets_allocated,
	.orphan_count		= &tcp_orphan_count,
	.memory_allocated	= &tcp_memory_allocated,
	.memory_pressure	= &tcp_memory_pressure,
	.sysctl_mem		= sysctl_tcp_mem,
	.sysctl_wmem_offset	= offsetof(struct net, ipv4.sysctl_tcp_wmem),
	.sysctl_rmem_offset	= offsetof(struct net, ipv4.sysctl_tcp_rmem),
	.max_header		= MAX_TCP_HEADER,
	.obj_size		= sizeof(struct tcp_sock),
	.slab_flags		= SLAB_TYPESAFE_BY_RCU,
	/*timewait sock*/
	.twsk_prot		= &tcp_timewait_sock_ops,
	/*request sock*/
	.rsk_prot		= &tcp_request_sock_ops,
	.h.hashinfo		= &tcp_hashinfo,
	.no_autobind		= true,
	.diag_destroy		= tcp_abort,
};
EXPORT_SYMBOL(tcp_prot);

static void __net_exit tcp_sk_exit(struct net *net)
{
	int cpu;

	if (net->ipv4.tcp_congestion_control)
		bpf_module_put(net->ipv4.tcp_congestion_control,
			       net->ipv4.tcp_congestion_control->owner);

	for_each_possible_cpu(cpu)
		inet_ctl_sock_destroy(*per_cpu_ptr(net->ipv4.tcp_sk, cpu));
	free_percpu(net->ipv4.tcp_sk);
}

static int __net_init tcp_sk_init(struct net *net)
{
	int res, cpu, cnt;

	net->ipv4.tcp_sk = alloc_percpu(struct sock *);
	if (!net->ipv4.tcp_sk)
		return -ENOMEM;

	for_each_possible_cpu(cpu) {
		struct sock *sk;

		res = inet_ctl_sock_create(&sk, PF_INET, SOCK_RAW,
					   IPPROTO_TCP, net);
		if (res)
			goto fail;
		sock_set_flag(sk, SOCK_USE_WRITE_QUEUE);

		/* Please enforce IP_DF and IPID==0 for RST and
		 * ACK sent in SYN-RECV and TIME-WAIT state.
		 */
		inet_sk(sk)->pmtudisc = IP_PMTUDISC_DO;

		*per_cpu_ptr(net->ipv4.tcp_sk, cpu) = sk;
	}

	net->ipv4.sysctl_tcp_ecn = 2;
	net->ipv4.sysctl_tcp_ecn_fallback = 1;

	net->ipv4.sysctl_tcp_base_mss = TCP_BASE_MSS;
	net->ipv4.sysctl_tcp_min_snd_mss = TCP_MIN_SND_MSS;
	net->ipv4.sysctl_tcp_probe_threshold = TCP_PROBE_THRESHOLD;
	net->ipv4.sysctl_tcp_probe_interval = TCP_PROBE_INTERVAL;
	net->ipv4.sysctl_tcp_mtu_probe_floor = TCP_MIN_SND_MSS;

	net->ipv4.sysctl_tcp_keepalive_time = TCP_KEEPALIVE_TIME;
	net->ipv4.sysctl_tcp_keepalive_probes = TCP_KEEPALIVE_PROBES;
	net->ipv4.sysctl_tcp_keepalive_intvl = TCP_KEEPALIVE_INTVL;

	net->ipv4.sysctl_tcp_syn_retries = TCP_SYN_RETRIES;
	net->ipv4.sysctl_tcp_synack_retries = TCP_SYNACK_RETRIES;
	net->ipv4.sysctl_tcp_syncookies = 1;
	net->ipv4.sysctl_tcp_reordering = TCP_FASTRETRANS_THRESH;
	net->ipv4.sysctl_tcp_retries1 = TCP_RETR1;
	net->ipv4.sysctl_tcp_retries2 = TCP_RETR2;
	net->ipv4.sysctl_tcp_orphan_retries = 0;
	net->ipv4.sysctl_tcp_fin_timeout = TCP_FIN_TIMEOUT;
	net->ipv4.sysctl_tcp_notsent_lowat = UINT_MAX;
	net->ipv4.sysctl_tcp_tw_reuse = 2;
	net->ipv4.sysctl_tcp_no_ssthresh_metrics_save = 1;

	cnt = tcp_hashinfo.ehash_mask + 1;
	net->ipv4.tcp_death_row.sysctl_max_tw_buckets = cnt / 2;
	net->ipv4.tcp_death_row.hashinfo = &tcp_hashinfo;

	net->ipv4.sysctl_max_syn_backlog = max(128, cnt / 128);
	net->ipv4.sysctl_tcp_sack = 1;
	net->ipv4.sysctl_tcp_window_scaling = 1;
	net->ipv4.sysctl_tcp_timestamps = 1;
	net->ipv4.sysctl_tcp_early_retrans = 3;
	net->ipv4.sysctl_tcp_recovery = TCP_RACK_LOSS_DETECTION;
	net->ipv4.sysctl_tcp_slow_start_after_idle = 1; /* By default, RFC2861 behavior.  */
	net->ipv4.sysctl_tcp_retrans_collapse = 1;
	net->ipv4.sysctl_tcp_max_reordering = 300;
	net->ipv4.sysctl_tcp_dsack = 1;
	net->ipv4.sysctl_tcp_app_win = 31;
	net->ipv4.sysctl_tcp_adv_win_scale = 1;
	net->ipv4.sysctl_tcp_frto = 2;
	net->ipv4.sysctl_tcp_moderate_rcvbuf = 1;
	/* This limits the percentage of the congestion window which we
	 * will allow a single TSO frame to consume.  Building TSO frames
	 * which are too large can cause TCP streams to be bursty.
	 */
	net->ipv4.sysctl_tcp_tso_win_divisor = 3;
	/* Default TSQ limit of 16 TSO segments */
	net->ipv4.sysctl_tcp_limit_output_bytes = 16 * 65536;
	/* rfc5961 challenge ack rate limiting */
	net->ipv4.sysctl_tcp_challenge_ack_limit = 1000;
	net->ipv4.sysctl_tcp_min_tso_segs = 2;
	net->ipv4.sysctl_tcp_min_rtt_wlen = 300;
	net->ipv4.sysctl_tcp_autocorking = 1;
	net->ipv4.sysctl_tcp_invalid_ratelimit = HZ/2;
	net->ipv4.sysctl_tcp_pacing_ss_ratio = 200;
	net->ipv4.sysctl_tcp_pacing_ca_ratio = 120;
	if (net != &init_net) {
		memcpy(net->ipv4.sysctl_tcp_rmem,
		       init_net.ipv4.sysctl_tcp_rmem,
		       sizeof(init_net.ipv4.sysctl_tcp_rmem));
		memcpy(net->ipv4.sysctl_tcp_wmem,
		       init_net.ipv4.sysctl_tcp_wmem,
		       sizeof(init_net.ipv4.sysctl_tcp_wmem));
	}
	net->ipv4.sysctl_tcp_comp_sack_delay_ns = NSEC_PER_MSEC;
	net->ipv4.sysctl_tcp_comp_sack_slack_ns = 100 * NSEC_PER_USEC;
	net->ipv4.sysctl_tcp_comp_sack_nr = 44;
	net->ipv4.sysctl_tcp_fastopen = TFO_CLIENT_ENABLE;
	net->ipv4.sysctl_tcp_fastopen_blackhole_timeout = 0;
	atomic_set(&net->ipv4.tfo_active_disable_times, 0);

	/* Reno is always built in */
	if (!net_eq(net, &init_net) &&
	    bpf_try_module_get(init_net.ipv4.tcp_congestion_control,
			       init_net.ipv4.tcp_congestion_control->owner))
		net->ipv4.tcp_congestion_control = init_net.ipv4.tcp_congestion_control;
	else
	    /*init默认使用 reno算法*/
		net->ipv4.tcp_congestion_control = &tcp_reno;

	return 0;
fail:
	tcp_sk_exit(net);

	return res;
}

static void __net_exit tcp_sk_exit_batch(struct list_head *net_exit_list)
{
	struct net *net;

	inet_twsk_purge(&tcp_hashinfo, AF_INET);

	list_for_each_entry(net, net_exit_list, exit_list)
		tcp_fastopen_ctx_destroy(net);
}

static struct pernet_operations __net_initdata tcp_sk_ops = {
       .init	   = tcp_sk_init,
       .exit	   = tcp_sk_exit,
       .exit_batch = tcp_sk_exit_batch,
};

#if defined(CONFIG_BPF_SYSCALL) && defined(CONFIG_PROC_FS)
DEFINE_BPF_ITER_FUNC(tcp, struct bpf_iter_meta *meta,
		     struct sock_common *sk_common, uid_t uid)

#define INIT_BATCH_SZ 16

static int bpf_iter_init_tcp(void *priv_data, struct bpf_iter_aux_info *aux)
{
	struct bpf_tcp_iter_state *iter = priv_data;
	int err;

	err = bpf_iter_init_seq_net(priv_data, aux);
	if (err)
		return err;

	err = bpf_iter_tcp_realloc_batch(iter, INIT_BATCH_SZ);
	if (err) {
		bpf_iter_fini_seq_net(priv_data);
		return err;
	}

	return 0;
}

static void bpf_iter_fini_tcp(void *priv_data)
{
	struct bpf_tcp_iter_state *iter = priv_data;

	bpf_iter_fini_seq_net(priv_data);
	kvfree(iter->batch);
}

static const struct bpf_iter_seq_info tcp_seq_info = {
	.seq_ops		= &bpf_iter_tcp_seq_ops,
	.init_seq_private	= bpf_iter_init_tcp,
	.fini_seq_private	= bpf_iter_fini_tcp,
	.seq_priv_size		= sizeof(struct bpf_tcp_iter_state),
};

static const struct bpf_func_proto *
bpf_iter_tcp_get_func_proto(enum bpf_func_id func_id,
			    const struct bpf_prog *prog)
{
	switch (func_id) {
	case BPF_FUNC_setsockopt:
		return &bpf_sk_setsockopt_proto;
	case BPF_FUNC_getsockopt:
		return &bpf_sk_getsockopt_proto;
	default:
		return NULL;
	}
}

static struct bpf_iter_reg tcp_reg_info = {
	.target			= "tcp",
	.ctx_arg_info_size	= 1,
	.ctx_arg_info		= {
		{ offsetof(struct bpf_iter__tcp, sk_common),
		  PTR_TO_BTF_ID_OR_NULL },
	},
	.get_func_proto		= bpf_iter_tcp_get_func_proto,
	.seq_info		= &tcp_seq_info,
};

static void __init bpf_iter_register(void)
{
	tcp_reg_info.ctx_arg_info[0].btf_id = btf_sock_ids[BTF_SOCK_TYPE_SOCK_COMMON];
	if (bpf_iter_reg_target(&tcp_reg_info))
		pr_warn("Warning: could not register bpf iterator tcp\n");
}

#endif

void __init tcp_v4_init(void)
{
	if (register_pernet_subsys(&tcp_sk_ops))
		panic("Failed to create the TCP control socket.\n");

#if defined(CONFIG_BPF_SYSCALL) && defined(CONFIG_PROC_FS)
	bpf_iter_register();
#endif
}<|MERGE_RESOLUTION|>--- conflicted
+++ resolved
@@ -2120,19 +2120,13 @@
 		}
 	}
 
-<<<<<<< HEAD
 	//ttl检查
-	if (unlikely(iph->ttl < inet_sk(sk)->min_ttl)) {
-		__NET_INC_STATS(net, LINUX_MIB_TCPMINTTLDROP);
-		goto discard_and_relse;
-=======
 	if (static_branch_unlikely(&ip4_min_ttl)) {
 		/* min_ttl can be changed concurrently from do_ip_setsockopt() */
 		if (unlikely(iph->ttl < READ_ONCE(inet_sk(sk)->min_ttl))) {
 			__NET_INC_STATS(net, LINUX_MIB_TCPMINTTLDROP);
 			goto discard_and_relse;
 		}
->>>>>>> ce840177
 	}
 
 	if (!xfrm4_policy_check(sk, XFRM_POLICY_IN, skb))
