--- conflicted
+++ resolved
@@ -235,16 +235,9 @@
 	orig_sport = inet->inet_sport;/*目端端口*/
 	orig_dport = usin->sin_port;/*远端的目的port*/
 	fl4 = &inet->cork.fl.u.ip4;
-<<<<<<< HEAD
 	rt = ip_route_connect(fl4, nexthop, inet->inet_saddr/*本端地址*/,
-			      RT_CONN_FLAGS(sk), sk->sk_bound_dev_if,
-			      IPPROTO_TCP,
-			      orig_sport, orig_dport, sk);
-=======
-	rt = ip_route_connect(fl4, nexthop, inet->inet_saddr,
 			      sk->sk_bound_dev_if, IPPROTO_TCP, orig_sport,
 			      orig_dport, sk);
->>>>>>> 97ee9d1c
 	if (IS_ERR(rt)) {
 		err = PTR_ERR(rt);
 		if (err == -ENETUNREACH)
@@ -261,14 +254,9 @@
 	if (!inet_opt || !inet_opt->opt.srr)
 		daddr = fl4->daddr;
 
-<<<<<<< HEAD
+	tcp_death_row = &sock_net(sk)->ipv4.tcp_death_row;
+
 	/*如果当时源地址为0.0.0.0,则更正为出接口ip*/
-	if (!inet->inet_saddr)
-		inet->inet_saddr = fl4->saddr;
-	sk_rcv_saddr_set(sk, inet->inet_saddr);
-=======
-	tcp_death_row = &sock_net(sk)->ipv4.tcp_death_row;
-
 	if (!inet->inet_saddr) {
 		err = inet_bhash2_update_saddr(sk,  &fl4->saddr, AF_INET);
 		if (err) {
@@ -278,7 +266,6 @@
 	} else {
 		sk_rcv_saddr_set(sk, inet->inet_saddr);
 	}
->>>>>>> 97ee9d1c
 
 	if (tp->rx_opt.ts_recent_stamp && inet->inet_daddr != daddr) {
 		/* Reset inherited state */
@@ -1782,12 +1769,8 @@
 	if (th->doff < sizeof(struct tcphdr) / 4)
 		return 0;
 
-<<<<<<< HEAD
 	//查询是否已包含对应的socket
-	sk = __inet_lookup_established(dev_net(skb->dev), &tcp_hashinfo,
-=======
 	sk = __inet_lookup_established(net, net->ipv4.tcp_death_row.hashinfo,
->>>>>>> 97ee9d1c
 				       iph->saddr, th->source,
 				       iph->daddr, ntohs(th->dest),
 				       skb->skb_iif, inet_sdif(skb));
@@ -2023,15 +2006,10 @@
 	iph = ip_hdr(skb);
 
 lookup:
-<<<<<<< HEAD
-    //查询此报文对应的socket
-	sk = __inet_lookup_skb(&tcp_hashinfo, skb, __tcp_hdrlen(th)/*tcp头部长度*/, th->source/*源端口*/,
+	//查询此报文对应的socket
+	sk = __inet_lookup_skb(net->ipv4.tcp_death_row.hashinfo,
+			       skb, __tcp_hdrlen(th)/*tcp头部长度*/, th->source/*源端口*/,
 			       th->dest/*目的端口*/, sdif/*报文入接口*/, &refcounted);
-=======
-	sk = __inet_lookup_skb(net->ipv4.tcp_death_row.hashinfo,
-			       skb, __tcp_hdrlen(th), th->source,
-			       th->dest, sdif, &refcounted);
->>>>>>> 97ee9d1c
 	if (!sk)
 	    //不存在对应的socket,（含listen socket）
 		goto no_tcp_socket;
@@ -2198,12 +2176,8 @@
 		tcp_v4_send_reset(NULL, skb);
 	}
 
-<<<<<<< HEAD
 discard_it:/*直接丢包*/
-=======
-discard_it:
 	SKB_DR_OR(drop_reason, NOT_SPECIFIED);
->>>>>>> 97ee9d1c
 	/* Discard frame. */
 	kfree_skb_reason(skb, drop_reason);
 	return 0;
