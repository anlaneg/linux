--- conflicted
+++ resolved
@@ -91,12 +91,9 @@
 struct inet_hashinfo tcp_hashinfo;
 EXPORT_SYMBOL(tcp_hashinfo);
 
-<<<<<<< HEAD
+static DEFINE_PER_CPU(struct sock *, ipv4_tcp_sk);
+
 /*生成tcp seq*/
-=======
-static DEFINE_PER_CPU(struct sock *, ipv4_tcp_sk);
-
->>>>>>> 028192fe
 static u32 tcp_v4_init_seq(const struct sk_buff *skb)
 {
 	return secure_tcp_seq(ip_hdr(skb)->daddr,
@@ -1670,15 +1667,11 @@
 	struct sock *rsk;
 
 	if (sk->sk_state == TCP_ESTABLISHED) { /* Fast path */
-<<<<<<< HEAD
+		struct dst_entry *dst;
+
 		//双方已达到稳定连接状态，执行快路处理
-		struct dst_entry *dst = sk->sk_rx_dst;
-=======
-		struct dst_entry *dst;
-
 		dst = rcu_dereference_protected(sk->sk_rx_dst,
 						lockdep_sock_is_held(sk));
->>>>>>> 028192fe
 
 		sock_rps_save_rxhash(sk, skb);
 		sk_mark_napi_id(sk, skb);
@@ -1694,12 +1687,9 @@
 		return 0;
 	}
 
-<<<<<<< HEAD
+	reason = SKB_DROP_REASON_NOT_SPECIFIED;
 	//未达到稳定状态，慢路径处理
 	//tcp checksum校验
-=======
-	reason = SKB_DROP_REASON_NOT_SPECIFIED;
->>>>>>> 028192fe
 	if (tcp_checksum_complete(skb))
 		goto csum_err;
 
@@ -1964,11 +1954,8 @@
 	struct sock *sk;
 	int ret;
 
-<<<<<<< HEAD
+	drop_reason = SKB_DROP_REASON_NOT_SPECIFIED;
 	//只处理到本机的tcp报文
-=======
-	drop_reason = SKB_DROP_REASON_NOT_SPECIFIED;
->>>>>>> 028192fe
 	if (skb->pkt_type != PACKET_HOST)
 		goto discard_it;
 
@@ -1981,18 +1968,13 @@
 
 	th = (const struct tcphdr *)skb->data;
 
-<<<<<<< HEAD
 	//tcp头部长度非4字节对齐
-	if (unlikely(th->doff < sizeof(struct tcphdr) / 4))
-		goto bad_packet;
-
-	//报文长度不足tcp头长度（含选项）
-=======
 	if (unlikely(th->doff < sizeof(struct tcphdr) / 4)) {
 		drop_reason = SKB_DROP_REASON_PKT_TOO_SMALL;
 		goto bad_packet;
 	}
->>>>>>> 028192fe
+
+	//报文长度不足tcp头长度（含选项）
 	if (!pskb_may_pull(skb, th->doff * 4))
 		goto discard_it;
 
@@ -2116,17 +2098,11 @@
 
 	nf_reset_ct(skb);
 
-<<<<<<< HEAD
 	//tcp bpf处理(可通过此调整性能）
-	if (tcp_filter(sk, skb))
-		goto discard_and_relse;
-
-=======
 	if (tcp_filter(sk, skb)) {
 		drop_reason = SKB_DROP_REASON_SOCKET_FILTER;
 		goto discard_and_relse;
 	}
->>>>>>> 028192fe
 	th = (const struct tcphdr *)skb->data;
 	iph = ip_hdr(skb);
 	//skb cb初始化
@@ -2150,12 +2126,8 @@
 	if (!sock_owned_by_user(sk)) {
 		ret = tcp_v4_do_rcv(sk, skb);
 	} else {
-<<<<<<< HEAD
-	    /*kernel正在执行函数lock_sock_fast来操作此socket*/
-		if (tcp_add_backlog(sk, skb))
-=======
+		/*kernel正在执行函数lock_sock_fast来操作此socket*/
 		if (tcp_add_backlog(sk, skb, &drop_reason))
->>>>>>> 028192fe
 			goto discard_and_relse;
 	}
 	bh_unlock_sock(sk);
@@ -2167,11 +2139,8 @@
 	return ret;
 
 no_tcp_socket:
-<<<<<<< HEAD
-    //没有查询到此流对应的socket，也未监听，如果checksum正确，则回复reset报文
-=======
 	drop_reason = SKB_DROP_REASON_NO_SOCKET;
->>>>>>> 028192fe
+	//没有查询到此流对应的socket，也未监听，如果checksum正确，则回复reset报文
 	if (!xfrm4_policy_check(NULL, XFRM_POLICY_IN, skb))
 		goto discard_it;
 
