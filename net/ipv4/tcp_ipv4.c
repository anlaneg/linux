--- conflicted
+++ resolved
@@ -1668,27 +1668,6 @@
 
 	th = (const struct tcphdr *)skb->data;
 	iph = ip_hdr(skb);
-<<<<<<< HEAD
-	/* This is tricky : We move IPCB at its correct location into TCP_SKB_CB()
-	 * barrier() makes sure compiler wont play fool^Waliasing games.
-	 */
-	memmove(&TCP_SKB_CB(skb)->header.h4, IPCB(skb),
-		sizeof(struct inet_skb_parm));
-	barrier();
-
-	TCP_SKB_CB(skb)->seq = ntohl(th->seq);
-	TCP_SKB_CB(skb)->end_seq = (TCP_SKB_CB(skb)->seq + th->syn + th->fin +
-				    skb->len - th->doff * 4);
-	TCP_SKB_CB(skb)->ack_seq = ntohl(th->ack_seq);
-	TCP_SKB_CB(skb)->tcp_flags = tcp_flag_byte(th);//提取th[13]字节
-	TCP_SKB_CB(skb)->tcp_tw_isn = 0;
-	TCP_SKB_CB(skb)->ip_dsfield = ipv4_get_dsfield(iph);//取ip中的tos
-	TCP_SKB_CB(skb)->sacked	 = 0;
-	TCP_SKB_CB(skb)->has_rxtstamp =
-			skb->tstamp || skb_hwtstamps(skb)->hwtstamp;
-
-=======
->>>>>>> 50c4c4e2
 lookup:
 	sk = __inet_lookup_skb(&tcp_hashinfo, skb, __tcp_hdrlen(th), th->source,
 			       th->dest, sdif, &refcounted);
