--- conflicted
+++ resolved
@@ -849,12 +849,8 @@
 	opts->mss = tcp_advertise_mss(sk);/*取mss值*/
 	remaining -= TCPOLEN_MSS_ALIGNED;/*使mss对齐*/
 
-<<<<<<< HEAD
-	if (likely(READ_ONCE(sock_net(sk)->ipv4.sysctl_tcp_timestamps) && !*md5)) {
+	if (likely(timestamps)) {
 	    /*开启了tcp的时间签，选项中填充时间*/
-=======
-	if (likely(timestamps)) {
->>>>>>> 9d1694dc
 		opts->options |= OPTION_TS;
 		opts->tsval = tcp_skb_timestamp_ts(tp->tcp_usec_ts, skb) + tp->tsoffset;
 		opts->tsecr = tp->rx_opt.ts_recent;
@@ -908,13 +904,8 @@
 static unsigned int tcp_synack_options(const struct sock *sk,
 				       struct request_sock *req,
 				       unsigned int mss, struct sk_buff *skb,
-<<<<<<< HEAD
 				       struct tcp_out_options *opts/*出参，待填充的tcp选项*/,
-				       const struct tcp_md5sig_key *md5,
-=======
-				       struct tcp_out_options *opts,
 				       const struct tcp_key *key,
->>>>>>> 9d1694dc
 				       struct tcp_fastopen_cookie *foc,
 				       enum tcp_synack_type synack_type,
 				       struct sk_buff *syn_skb)
@@ -1350,18 +1341,11 @@
 
 	tcp_get_current_key(sk, &key);
 	if (unlikely(tcb->tcp_flags & TCPHDR_SYN)) {
-<<<<<<< HEAD
-	    /*发送的报文将带有syn标记，填充opts,并返回选项长度*/
-		tcp_options_size = tcp_syn_options(sk, skb, &opts, &md5);
-	} else {
-	    /*发送的报文带有其它非syn标记，填充opts*/
-		tcp_options_size = tcp_established_options(sk, skb, &opts,
-							   &md5);
-=======
+		/*发送的报文将带有syn标记，填充opts,并返回选项长度*/
 		tcp_options_size = tcp_syn_options(sk, skb, &opts, &key);
 	} else {
+		/*发送的报文带有其它非syn标记，填充opts*/
 		tcp_options_size = tcp_established_options(sk, skb, &opts, &key);
->>>>>>> 9d1694dc
 		/* Force a PSH flag on all (GSO) packets to expedite GRO flush
 		 * at receiver : This slightly improve GRO performance.
 		 * Note that we do not force the PSH flag for non GSO packets,
@@ -1447,12 +1431,8 @@
 		th->window	= htons(min(tp->rcv_wnd, 65535U));
 	}
 
-<<<<<<< HEAD
 	/*填充tcp选项*/
-	tcp_options_write(th, tp, &opts);
-=======
 	tcp_options_write(th, tp, NULL, &opts, &key);
->>>>>>> 9d1694dc
 
 	if (tcp_key_is_md5(&key)) {
 #ifdef CONFIG_TCP_MD5SIG
@@ -1481,12 +1461,8 @@
 			   sk, skb);
 
 	if (likely(tcb->tcp_flags & TCPHDR_ACK))
-<<<<<<< HEAD
-	    /*发送的报文包含ack标记*/
-		tcp_event_ack_sent(sk, tcp_skb_pcount(skb), rcv_nxt);
-=======
+		/*发送的报文包含ack标记*/
 		tcp_event_ack_sent(sk, rcv_nxt);
->>>>>>> 9d1694dc
 
 	if (skb->len != tcp_header_size) {
 		tcp_event_data_sent(tp, sk);
@@ -3818,16 +3794,10 @@
 	skb_set_hash(skb, READ_ONCE(tcp_rsk(req)->txhash), PKT_HASH_TYPE_L4);
 	/* bpf program will be interested in the tcp_flags */
 	TCP_SKB_CB(skb)->tcp_flags = TCPHDR_SYN | TCPHDR_ACK;
-<<<<<<< HEAD
 	//填充tcp选项字段opts,加上tcp头，得出tcp头部总长度
-	tcp_header_size = tcp_synack_options(sk, req, mss, skb, &opts, md5,
-					     foc, synack_type,
-					     syn_skb) + sizeof(*th);
-=======
 	tcp_header_size = tcp_synack_options(sk, req, mss, skb, &opts,
 					     &key, foc, synack_type, syn_skb)
 					+ sizeof(*th);
->>>>>>> 9d1694dc
 
 	//空出tcp待填充位置
 	skb_push(skb, tcp_header_size);
@@ -3849,15 +3819,9 @@
 
 	/* RFC1323: The window in SYN & SYN/ACK segments is never scaled. */
 	th->window = htons(min(req->rsk_rcv_wnd, 65535U));
-<<<<<<< HEAD
-	tcp_options_write(th, NULL, &opts);//写入选项
+	tcp_options_write(th, NULL, tcp_rsk(req), &opts, &key);//写入选项
 	th->doff = (tcp_header_size >> 2);//更新tcp header长度
-	__TCP_INC_STATS(sock_net(sk), TCP_MIB_OUTSEGS);
-=======
-	tcp_options_write(th, NULL, tcp_rsk(req), &opts, &key);
-	th->doff = (tcp_header_size >> 2);
 	TCP_INC_STATS(sock_net(sk), TCP_MIB_OUTSEGS);
->>>>>>> 9d1694dc
 
 	/* Okay, we have all we need - do the md5 hash if needed */
 	if (tcp_key_is_md5(&key)) {
@@ -4451,13 +4415,9 @@
 
 	/* Paired with WRITE_ONCE() in sock_setsockopt() */
 	if (READ_ONCE(sk->sk_txrehash) == SOCK_TXREHASH_ENABLED)
-<<<<<<< HEAD
 		/*如果开启tx rehash,则重新生成txhash(随机值）*/
-		tcp_rsk(req)->txhash = net_tx_rndhash();
+		WRITE_ONCE(tcp_rsk(req)->txhash, net_tx_rndhash());
 	/*响应syn ack*/
-=======
-		WRITE_ONCE(tcp_rsk(req)->txhash, net_tx_rndhash());
->>>>>>> 9d1694dc
 	res = af_ops->send_synack(sk, NULL, &fl, req, NULL, TCP_SYNACK_NORMAL,
 				  NULL);
 	if (!res) {
