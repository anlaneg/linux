// SPDX-License-Identifier: GPL-2.0-only
/*
 * INET		An implementation of the TCP/IP protocol suite for the LINUX
 *		operating system.  INET is implemented using the  BSD Socket
 *		interface as the means of communication with the user level.
 *
 *		Implementation of the Transmission Control Protocol(TCP).
 *
 * Authors:	Ross Biro
 *		Fred N. van Kempen, <waltje@uWalt.NL.Mugnet.ORG>
 *		Mark Evans, <evansmp@uhura.aston.ac.uk>
 *		Corey Minyard <wf-rch!minyard@relay.EU.net>
 *		Florian La Roche, <flla@stud.uni-sb.de>
 *		Charles Hedrick, <hedrick@klinzhai.rutgers.edu>
 *		Linus Torvalds, <torvalds@cs.helsinki.fi>
 *		Alan Cox, <gw4pts@gw4pts.ampr.org>
 *		Matthew Dillon, <dillon@apollo.west.oic.com>
 *		Arnt Gulbrandsen, <agulbra@nvg.unit.no>
 *		Jorge Cwik, <jorge@laser.satlink.net>
 */

/*
 * Changes:	Pedro Roque	:	Retransmit queue handled by TCP.
 *				:	Fragmentation on mtu decrease
 *				:	Segment collapse on retransmit
 *				:	AF independence
 *
 *		Linus Torvalds	:	send_delayed_ack
 *		David S. Miller	:	Charge memory using the right skb
 *					during syn/ack processing.
 *		David S. Miller :	Output engine completely rewritten.
 *		Andrea Arcangeli:	SYNACK carry ts_recent in tsecr.
 *		Cacophonix Gaul :	draft-minshall-nagle-01
 *		J Hadi Salim	:	ECN support
 *
 */

#define pr_fmt(fmt) "TCP: " fmt

#include <net/tcp.h>
#include <net/mptcp.h>

#include <linux/compiler.h>
#include <linux/gfp.h>
#include <linux/module.h>
#include <linux/static_key.h>

#include <trace/events/tcp.h>

/* Refresh clocks of a TCP socket,
 * ensuring monotically increasing values.
 */
void tcp_mstamp_refresh(struct tcp_sock *tp)
{
	u64 val = tcp_clock_ns();

	tp->tcp_clock_cache = val;
	tp->tcp_mstamp = div_u64(val, NSEC_PER_USEC);
}

static bool tcp_write_xmit(struct sock *sk, unsigned int mss_now, int nonagle,
			   int push_one, gfp_t gfp);

/* Account for new data that has been sent to the network. */
static void tcp_event_new_data_sent(struct sock *sk, struct sk_buff *skb)
{
	struct inet_connection_sock *icsk = inet_csk(sk);
	struct tcp_sock *tp = tcp_sk(sk);
	unsigned int prior_packets = tp->packets_out;

	WRITE_ONCE(tp->snd_nxt, TCP_SKB_CB(skb)->end_seq);

	__skb_unlink(skb, &sk->sk_write_queue);
	tcp_rbtree_insert(&sk->tcp_rtx_queue, skb);

	if (tp->highest_sack == NULL)
		tp->highest_sack = skb;

	tp->packets_out += tcp_skb_pcount(skb);
	if (!prior_packets || icsk->icsk_pending == ICSK_TIME_LOSS_PROBE)
		tcp_rearm_rto(sk);

	NET_ADD_STATS(sock_net(sk), LINUX_MIB_TCPORIGDATASENT,
		      tcp_skb_pcount(skb));
}

/* SND.NXT, if window was not shrunk or the amount of shrunk was less than one
 * window scaling factor due to loss of precision.
 * If window has been shrunk, what should we make? It is not clear at all.
 * Using SND.UNA we will fail to open window, SND.NXT is out of window. :-(
 * Anything in between SND.UNA...SND.UNA+SND.WND also can be already
 * invalid. OK, let's make this for now:
 */
static inline __u32 tcp_acceptable_seq(const struct sock *sk)
{
	const struct tcp_sock *tp = tcp_sk(sk);

	if (!before(tcp_wnd_end(tp), tp->snd_nxt) ||
	    (tp->rx_opt.wscale_ok &&
	     ((tp->snd_nxt - tcp_wnd_end(tp)) < (1 << tp->rx_opt.rcv_wscale))))
		return tp->snd_nxt;
	else
		return tcp_wnd_end(tp);
}

/* Calculate mss to advertise in SYN segment.
 * RFC1122, RFC1063, draft-ietf-tcpimpl-pmtud-01 state that:
 *
 * 1. It is independent of path mtu.
 * 2. Ideally, it is maximal possible segment size i.e. 65535-40.
 * 3. For IPv4 it is reasonable to calculate it from maximal MTU of
 *    attached devices, because some buggy hosts are confused by
 *    large MSS.
 * 4. We do not make 3, we advertise MSS, calculated from first
 *    hop device mtu, but allow to raise it to ip_rt_min_advmss.
 *    This may be overridden via information stored in routing table.
 * 5. Value 65535 for MSS is valid in IPv6 and means "as large as possible,
 *    probably even Jumbo".
 */
static __u16 tcp_advertise_mss(struct sock *sk)
{
	struct tcp_sock *tp = tcp_sk(sk);
	const struct dst_entry *dst = __sk_dst_get(sk);
	int mss = tp->advmss;

	if (dst) {
		unsigned int metric = dst_metric_advmss(dst);

		if (metric < mss) {
			mss = metric;
			tp->advmss = mss;
		}
	}

	return (__u16)mss;
}

/* RFC2861. Reset CWND after idle period longer RTO to "restart window".
 * This is the first part of cwnd validation mechanism.
 */
void tcp_cwnd_restart(struct sock *sk, s32 delta)
{
	struct tcp_sock *tp = tcp_sk(sk);
	u32 restart_cwnd = tcp_init_cwnd(tp, __sk_dst_get(sk));
	u32 cwnd = tp->snd_cwnd;

	tcp_ca_event(sk, CA_EVENT_CWND_RESTART);

	tp->snd_ssthresh = tcp_current_ssthresh(sk);
	restart_cwnd = min(restart_cwnd, cwnd);

	while ((delta -= inet_csk(sk)->icsk_rto) > 0 && cwnd > restart_cwnd)
		cwnd >>= 1;
	tp->snd_cwnd = max(cwnd, restart_cwnd);
	tp->snd_cwnd_stamp = tcp_jiffies32;
	tp->snd_cwnd_used = 0;
}

/* Congestion state accounting after a packet has been sent. */
static void tcp_event_data_sent(struct tcp_sock *tp,
				struct sock *sk)
{
	struct inet_connection_sock *icsk = inet_csk(sk);
	const u32 now = tcp_jiffies32;

	if (tcp_packets_in_flight(tp) == 0)
		tcp_ca_event(sk, CA_EVENT_TX_START);

	/* If this is the first data packet sent in response to the
	 * previous received data,
	 * and it is a reply for ato after last received packet,
	 * increase pingpong count.
	 */
	if (before(tp->lsndtime, icsk->icsk_ack.lrcvtime) &&
	    (u32)(now - icsk->icsk_ack.lrcvtime) < icsk->icsk_ack.ato)
		inet_csk_inc_pingpong_cnt(sk);

	tp->lsndtime = now;
}

/* Account for an ACK we sent. */
static inline void tcp_event_ack_sent(struct sock *sk, unsigned int pkts,
				      u32 rcv_nxt)
{
	struct tcp_sock *tp = tcp_sk(sk);

	if (unlikely(tp->compressed_ack)) {
		NET_ADD_STATS(sock_net(sk), LINUX_MIB_TCPACKCOMPRESSED,
			      tp->compressed_ack);
		tp->compressed_ack = 0;
		if (hrtimer_try_to_cancel(&tp->compressed_ack_timer) == 1)
			__sock_put(sk);
	}

	if (unlikely(rcv_nxt != tp->rcv_nxt))
		return;  /* Special ACK sent by DCTCP to reflect ECN */
	tcp_dec_quickack_mode(sk, pkts);
	inet_csk_clear_xmit_timer(sk, ICSK_TIME_DACK);
}

/* Determine a window scaling and initial window to offer.
 * Based on the assumption that the given amount of space
 * will be offered. Store the results in the tp structure.
 * NOTE: for smooth operation initial space offering should
 * be a multiple of mss if possible. We assume here that mss >= 1.
 * This MUST be enforced by all callers.
 */
void tcp_select_initial_window(const struct sock *sk, int __space, __u32 mss,
			       __u32 *rcv_wnd, __u32 *window_clamp,
			       int wscale_ok, __u8 *rcv_wscale,
			       __u32 init_rcv_wnd)
{
	unsigned int space = (__space < 0 ? 0 : __space);

	/* If no clamp set the clamp to the max possible scaled window */
	if (*window_clamp == 0)
		(*window_clamp) = (U16_MAX << TCP_MAX_WSCALE);
	space = min(*window_clamp, space);

	/* Quantize space offering to a multiple of mss if possible. */
	//实现按mss对齐
	if (space > mss)
		space = rounddown(space, mss);

	/* NOTE: offering an initial window larger than 32767
	 * will break some buggy TCP stacks. If the admin tells us
	 * it is likely we could be speaking with such a buggy stack
	 * we will truncate our initial window offering to 32K-1
	 * unless the remote has sent us a window scaling option,
	 * which we interpret as a sign the remote TCP is not
	 * misinterpreting the window field as a signed quantity.
	 */
	//检查是否需要照顾buggy的tcp协议栈
	if (sock_net(sk)->ipv4.sysctl_tcp_workaround_signed_windows)
		(*rcv_wnd) = min(space, MAX_TCP_WINDOW);
	else
		(*rcv_wnd) = min_t(u32, space, U16_MAX);

	if (init_rcv_wnd)
		*rcv_wnd = min(*rcv_wnd, init_rcv_wnd * mss);

	*rcv_wscale = 0;
	if (wscale_ok) {
		/* Set window scaling on max possible window */
		space = max_t(u32, space, sock_net(sk)->ipv4.sysctl_tcp_rmem[2]);
		space = max_t(u32, space, sysctl_rmem_max);
		space = min_t(u32, space, *window_clamp);
		*rcv_wscale = clamp_t(int, ilog2(space) - 15,
				      0, TCP_MAX_WSCALE);
	}
	/* Set the clamp no higher than max representable value */
	(*window_clamp) = min_t(__u32, U16_MAX << (*rcv_wscale), *window_clamp);
}
EXPORT_SYMBOL(tcp_select_initial_window);

/* Chose a new window to advertise, update state in tcp_sock for the
 * socket, and return result with RFC1323 scaling applied.  The return
 * value can be stuffed directly into th->window for an outgoing
 * frame.
 */
static u16 tcp_select_window(struct sock *sk)
{
	struct tcp_sock *tp = tcp_sk(sk);
	u32 old_win = tp->rcv_wnd;
	u32 cur_win = tcp_receive_window(tp);
	u32 new_win = __tcp_select_window(sk);

	/* Never shrink the offered window */
	if (new_win < cur_win) {
		/* Danger Will Robinson!
		 * Don't update rcv_wup/rcv_wnd here or else
		 * we will not be able to advertise a zero
		 * window in time.  --DaveM
		 *
		 * Relax Will Robinson.
		 */
		if (new_win == 0)
			NET_INC_STATS(sock_net(sk),
				      LINUX_MIB_TCPWANTZEROWINDOWADV);
		new_win = ALIGN(cur_win, 1 << tp->rx_opt.rcv_wscale);
	}
	tp->rcv_wnd = new_win;
	tp->rcv_wup = tp->rcv_nxt;

	/* Make sure we do not exceed the maximum possible
	 * scaled window.
	 */
	if (!tp->rx_opt.rcv_wscale &&
	    sock_net(sk)->ipv4.sysctl_tcp_workaround_signed_windows)
		new_win = min(new_win, MAX_TCP_WINDOW);
	else
		new_win = min(new_win, (65535U << tp->rx_opt.rcv_wscale));

	/* RFC1323 scaling applied */
	new_win >>= tp->rx_opt.rcv_wscale;

	/* If we advertise zero window, disable fast path. */
	if (new_win == 0) {
		tp->pred_flags = 0;
		if (old_win)
			NET_INC_STATS(sock_net(sk),
				      LINUX_MIB_TCPTOZEROWINDOWADV);
	} else if (old_win == 0) {
		NET_INC_STATS(sock_net(sk), LINUX_MIB_TCPFROMZEROWINDOWADV);
	}

	return new_win;
}

/* Packet ECN state for a SYN-ACK */
static void tcp_ecn_send_synack(struct sock *sk, struct sk_buff *skb)
{
	const struct tcp_sock *tp = tcp_sk(sk);

	TCP_SKB_CB(skb)->tcp_flags &= ~TCPHDR_CWR;
	if (!(tp->ecn_flags & TCP_ECN_OK))
		TCP_SKB_CB(skb)->tcp_flags &= ~TCPHDR_ECE;
	else if (tcp_ca_needs_ecn(sk) ||
		 tcp_bpf_ca_needs_ecn(sk))
		INET_ECN_xmit(sk);
}

/* Packet ECN state for a SYN.  */
static void tcp_ecn_send_syn(struct sock *sk, struct sk_buff *skb)
{
	struct tcp_sock *tp = tcp_sk(sk);
	bool bpf_needs_ecn = tcp_bpf_ca_needs_ecn(sk);
	bool use_ecn = sock_net(sk)->ipv4.sysctl_tcp_ecn == 1 ||
		tcp_ca_needs_ecn(sk) || bpf_needs_ecn;

	if (!use_ecn) {
		const struct dst_entry *dst = __sk_dst_get(sk);

		if (dst && dst_feature(dst, RTAX_FEATURE_ECN))
			use_ecn = true;
	}

	tp->ecn_flags = 0;

	if (use_ecn) {
		TCP_SKB_CB(skb)->tcp_flags |= TCPHDR_ECE | TCPHDR_CWR;
		tp->ecn_flags = TCP_ECN_OK;
		if (tcp_ca_needs_ecn(sk) || bpf_needs_ecn)
			INET_ECN_xmit(sk);
	}
}

static void tcp_ecn_clear_syn(struct sock *sk, struct sk_buff *skb)
{
	if (sock_net(sk)->ipv4.sysctl_tcp_ecn_fallback)
		/* tp->ecn_flags are cleared at a later point in time when
		 * SYN ACK is ultimatively being received.
		 */
		TCP_SKB_CB(skb)->tcp_flags &= ~(TCPHDR_ECE | TCPHDR_CWR);
}

//如果enc_ok,则在tcp上打上ece标记
static void
tcp_ecn_make_synack(const struct request_sock *req, struct tcphdr *th)
{
	if (inet_rsk(req)->ecn_ok)
		th->ece = 1;
}

/* Set up ECN state for a packet on a ESTABLISHED socket that is about to
 * be sent.
 */
static void tcp_ecn_send(struct sock *sk, struct sk_buff *skb,
			 struct tcphdr *th, int tcp_header_len)
{
	struct tcp_sock *tp = tcp_sk(sk);

	if (tp->ecn_flags & TCP_ECN_OK) {
		/* Not-retransmitted data segment: set ECT and inject CWR. */
		if (skb->len != tcp_header_len &&
		    !before(TCP_SKB_CB(skb)->seq, tp->snd_nxt)) {
			INET_ECN_xmit(sk);
			if (tp->ecn_flags & TCP_ECN_QUEUE_CWR) {
				tp->ecn_flags &= ~TCP_ECN_QUEUE_CWR;
				th->cwr = 1;
				skb_shinfo(skb)->gso_type |= SKB_GSO_TCP_ECN;
			}
		} else if (!tcp_ca_needs_ecn(sk)) {
			/* ACK or retransmitted segment: clear ECT|CE */
			INET_ECN_dontxmit(sk);
		}
		if (tp->ecn_flags & TCP_ECN_DEMAND_CWR)
			th->ece = 1;
	}
}

/* Constructs common control bits of non-data skb. If SYN/FIN is present,
 * auto increment end seqno.
 */
static void tcp_init_nondata_skb(struct sk_buff *skb, u32 seq, u8 flags)
{
	skb->ip_summed = CHECKSUM_PARTIAL;

	TCP_SKB_CB(skb)->tcp_flags = flags;
	TCP_SKB_CB(skb)->sacked = 0;

	tcp_skb_pcount_set(skb, 1);

	TCP_SKB_CB(skb)->seq = seq;
	if (flags & (TCPHDR_SYN | TCPHDR_FIN))
		seq++;
	TCP_SKB_CB(skb)->end_seq = seq;
}

static inline bool tcp_urg_mode(const struct tcp_sock *tp)
{
	return tp->snd_una != tp->snd_up;
}

#define OPTION_SACK_ADVERTISE	(1 << 0)
#define OPTION_TS		(1 << 1)
#define OPTION_MD5		(1 << 2)
#define OPTION_WSCALE		(1 << 3)
#define OPTION_FAST_OPEN_COOKIE	(1 << 8)
#define OPTION_SMC		(1 << 9)
#define OPTION_MPTCP		(1 << 10)

static void smc_options_write(__be32 *ptr, u16 *options)
{
#if IS_ENABLED(CONFIG_SMC)
	if (static_branch_unlikely(&tcp_have_smc)) {
		if (unlikely(OPTION_SMC & *options)) {
			*ptr++ = htonl((TCPOPT_NOP  << 24) |
				       (TCPOPT_NOP  << 16) |
				       (TCPOPT_EXP <<  8) |
				       (TCPOLEN_EXP_SMC_BASE));
			*ptr++ = htonl(TCPOPT_SMC_MAGIC);
		}
	}
#endif
}

struct tcp_out_options {
	u16 options;		/* bit field of OPTION_* */
	u16 mss;		/* 0 to disable */
	u8 ws;			/* window scale, 0 to disable */
	u8 num_sack_blocks;	/* number of SACK blocks to include */
	u8 hash_size;		/* bytes in hash_location */
	u8 bpf_opt_len;		/* length of BPF hdr option */
	__u8 *hash_location;	/* temporary pointer, overloaded */
	__u32 tsval, tsecr;	/* need to include OPTION_TS */
	struct tcp_fastopen_cookie *fastopen_cookie;	/* Fast open cookie */
	struct mptcp_out_options mptcp;
};

static void mptcp_options_write(__be32 *ptr, struct tcp_out_options *opts)
{
#if IS_ENABLED(CONFIG_MPTCP)
	if (unlikely(OPTION_MPTCP & opts->options))
		mptcp_write_options(ptr, &opts->mptcp);
#endif
}

#ifdef CONFIG_CGROUP_BPF
static int bpf_skops_write_hdr_opt_arg0(struct sk_buff *skb,
					enum tcp_synack_type synack_type)
{
	if (unlikely(!skb))
		return BPF_WRITE_HDR_TCP_CURRENT_MSS;

	if (unlikely(synack_type == TCP_SYNACK_COOKIE))
		return BPF_WRITE_HDR_TCP_SYNACK_COOKIE;

	return 0;
}

/* req, syn_skb and synack_type are used when writing synack */
static void bpf_skops_hdr_opt_len(struct sock *sk, struct sk_buff *skb,
				  struct request_sock *req,
				  struct sk_buff *syn_skb,
				  enum tcp_synack_type synack_type,
				  struct tcp_out_options *opts,
				  unsigned int *remaining)
{
	struct bpf_sock_ops_kern sock_ops;
	int err;

	if (likely(!BPF_SOCK_OPS_TEST_FLAG(tcp_sk(sk),
					   BPF_SOCK_OPS_WRITE_HDR_OPT_CB_FLAG)) ||
	    !*remaining)
		return;

	/* *remaining has already been aligned to 4 bytes, so *remaining >= 4 */

	/* init sock_ops */
	memset(&sock_ops, 0, offsetof(struct bpf_sock_ops_kern, temp));

	sock_ops.op = BPF_SOCK_OPS_HDR_OPT_LEN_CB;

	if (req) {
		/* The listen "sk" cannot be passed here because
		 * it is not locked.  It would not make too much
		 * sense to do bpf_setsockopt(listen_sk) based
		 * on individual connection request also.
		 *
		 * Thus, "req" is passed here and the cgroup-bpf-progs
		 * of the listen "sk" will be run.
		 *
		 * "req" is also used here for fastopen even the "sk" here is
		 * a fullsock "child" sk.  It is to keep the behavior
		 * consistent between fastopen and non-fastopen on
		 * the bpf programming side.
		 */
		sock_ops.sk = (struct sock *)req;
		sock_ops.syn_skb = syn_skb;
	} else {
		sock_owned_by_me(sk);

		sock_ops.is_fullsock = 1;
		sock_ops.sk = sk;
	}

	sock_ops.args[0] = bpf_skops_write_hdr_opt_arg0(skb, synack_type);
	sock_ops.remaining_opt_len = *remaining;
	/* tcp_current_mss() does not pass a skb */
	if (skb)
		bpf_skops_init_skb(&sock_ops, skb, 0);

	err = BPF_CGROUP_RUN_PROG_SOCK_OPS_SK(&sock_ops, sk);

	if (err || sock_ops.remaining_opt_len == *remaining)
		return;

	opts->bpf_opt_len = *remaining - sock_ops.remaining_opt_len;
	/* round up to 4 bytes */
	opts->bpf_opt_len = (opts->bpf_opt_len + 3) & ~3;

	*remaining -= opts->bpf_opt_len;
}

static void bpf_skops_write_hdr_opt(struct sock *sk, struct sk_buff *skb,
				    struct request_sock *req,
				    struct sk_buff *syn_skb,
				    enum tcp_synack_type synack_type,
				    struct tcp_out_options *opts)
{
	u8 first_opt_off, nr_written, max_opt_len = opts->bpf_opt_len;
	struct bpf_sock_ops_kern sock_ops;
	int err;

	if (likely(!max_opt_len))
		return;

	memset(&sock_ops, 0, offsetof(struct bpf_sock_ops_kern, temp));

	sock_ops.op = BPF_SOCK_OPS_WRITE_HDR_OPT_CB;

	if (req) {
		sock_ops.sk = (struct sock *)req;
		sock_ops.syn_skb = syn_skb;
	} else {
		sock_owned_by_me(sk);

		sock_ops.is_fullsock = 1;
		sock_ops.sk = sk;
	}

	sock_ops.args[0] = bpf_skops_write_hdr_opt_arg0(skb, synack_type);
	sock_ops.remaining_opt_len = max_opt_len;
	first_opt_off = tcp_hdrlen(skb) - max_opt_len;
	bpf_skops_init_skb(&sock_ops, skb, first_opt_off);

	err = BPF_CGROUP_RUN_PROG_SOCK_OPS_SK(&sock_ops, sk);

	if (err)
		nr_written = 0;
	else
		nr_written = max_opt_len - sock_ops.remaining_opt_len;

	if (nr_written < max_opt_len)
		memset(skb->data + first_opt_off + nr_written, TCPOPT_NOP,
		       max_opt_len - nr_written);
}
#else
static void bpf_skops_hdr_opt_len(struct sock *sk, struct sk_buff *skb,
				  struct request_sock *req,
				  struct sk_buff *syn_skb,
				  enum tcp_synack_type synack_type,
				  struct tcp_out_options *opts,
				  unsigned int *remaining)
{
}

static void bpf_skops_write_hdr_opt(struct sock *sk, struct sk_buff *skb,
				    struct request_sock *req,
				    struct sk_buff *syn_skb,
				    enum tcp_synack_type synack_type,
				    struct tcp_out_options *opts)
{
}
#endif

/* Write previously computed TCP options to the packet.
 *
 * Beware: Something in the Internet is very sensitive to the ordering of
 * TCP options, we learned this through the hard way, so be careful here.
 * Luckily we can at least blame others for their non-compliance but from
 * inter-operability perspective it seems that we're somewhat stuck with
 * the ordering which we have been using if we want to keep working with
 * those broken things (not that it currently hurts anybody as there isn't
 * particular reason why the ordering would need to be changed).
 *
 * At least SACK_PERM as the first option is known to lead to a disaster
 * (but it may well be that other scenarios fail similarly).
 */
static void tcp_options_write(__be32 *ptr, struct tcp_sock *tp,
			      struct tcp_out_options *opts)
{
	u16 options = opts->options;	/* mungable copy */

	if (unlikely(OPTION_MD5 & options)) {
		*ptr++ = htonl((TCPOPT_NOP << 24) | (TCPOPT_NOP << 16) |
			       (TCPOPT_MD5SIG << 8) | TCPOLEN_MD5SIG);
		/* overload cookie hash location */
		opts->hash_location = (__u8 *)ptr;
		ptr += 4;
	}

	if (unlikely(opts->mss)) {
		*ptr++ = htonl((TCPOPT_MSS << 24) |
			       (TCPOLEN_MSS << 16) |
			       opts->mss);
	}

	if (likely(OPTION_TS & options)) {
		if (unlikely(OPTION_SACK_ADVERTISE & options)) {
			*ptr++ = htonl((TCPOPT_SACK_PERM << 24) |
				       (TCPOLEN_SACK_PERM << 16) |
				       (TCPOPT_TIMESTAMP << 8) |
				       TCPOLEN_TIMESTAMP);
			options &= ~OPTION_SACK_ADVERTISE;
		} else {
			*ptr++ = htonl((TCPOPT_NOP << 24) |
				       (TCPOPT_NOP << 16) |
				       (TCPOPT_TIMESTAMP << 8) |
				       TCPOLEN_TIMESTAMP);
		}
		*ptr++ = htonl(opts->tsval);
		*ptr++ = htonl(opts->tsecr);
	}

	if (unlikely(OPTION_SACK_ADVERTISE & options)) {
		*ptr++ = htonl((TCPOPT_NOP << 24) |
			       (TCPOPT_NOP << 16) |
			       (TCPOPT_SACK_PERM << 8) |
			       TCPOLEN_SACK_PERM);
	}

	if (unlikely(OPTION_WSCALE & options)) {
		*ptr++ = htonl((TCPOPT_NOP << 24) |
			       (TCPOPT_WINDOW << 16) |
			       (TCPOLEN_WINDOW << 8) |
			       opts->ws);
	}

	if (unlikely(opts->num_sack_blocks)) {
		struct tcp_sack_block *sp = tp->rx_opt.dsack ?
			tp->duplicate_sack : tp->selective_acks;
		int this_sack;

		*ptr++ = htonl((TCPOPT_NOP  << 24) |
			       (TCPOPT_NOP  << 16) |
			       (TCPOPT_SACK <<  8) |
			       (TCPOLEN_SACK_BASE + (opts->num_sack_blocks *
						     TCPOLEN_SACK_PERBLOCK)));

		for (this_sack = 0; this_sack < opts->num_sack_blocks;
		     ++this_sack) {
			*ptr++ = htonl(sp[this_sack].start_seq);
			*ptr++ = htonl(sp[this_sack].end_seq);
		}

		tp->rx_opt.dsack = 0;
	}

	if (unlikely(OPTION_FAST_OPEN_COOKIE & options)) {
		struct tcp_fastopen_cookie *foc = opts->fastopen_cookie;
		u8 *p = (u8 *)ptr;
		u32 len; /* Fast Open option length */

		if (foc->exp) {
			len = TCPOLEN_EXP_FASTOPEN_BASE + foc->len;
			*ptr = htonl((TCPOPT_EXP << 24) | (len << 16) |
				     TCPOPT_FASTOPEN_MAGIC);
			p += TCPOLEN_EXP_FASTOPEN_BASE;
		} else {
			len = TCPOLEN_FASTOPEN_BASE + foc->len;
			*p++ = TCPOPT_FASTOPEN;
			*p++ = len;
		}

		memcpy(p, foc->val, foc->len);
		if ((len & 3) == 2) {
			p[foc->len] = TCPOPT_NOP;
			p[foc->len + 1] = TCPOPT_NOP;
		}
		ptr += (len + 3) >> 2;
	}

	smc_options_write(ptr, &options);

	mptcp_options_write(ptr, opts);
}

static void smc_set_option(const struct tcp_sock *tp,
			   struct tcp_out_options *opts,
			   unsigned int *remaining)
{
#if IS_ENABLED(CONFIG_SMC)
	if (static_branch_unlikely(&tcp_have_smc)) {
		if (tp->syn_smc) {
			if (*remaining >= TCPOLEN_EXP_SMC_BASE_ALIGNED) {
				opts->options |= OPTION_SMC;
				*remaining -= TCPOLEN_EXP_SMC_BASE_ALIGNED;
			}
		}
	}
#endif
}

static void smc_set_option_cond(const struct tcp_sock *tp,
				const struct inet_request_sock *ireq,
				struct tcp_out_options *opts,
				unsigned int *remaining)
{
#if IS_ENABLED(CONFIG_SMC)
	if (static_branch_unlikely(&tcp_have_smc)) {
		if (tp->syn_smc && ireq->smc_ok) {
			if (*remaining >= TCPOLEN_EXP_SMC_BASE_ALIGNED) {
				opts->options |= OPTION_SMC;
				*remaining -= TCPOLEN_EXP_SMC_BASE_ALIGNED;
			}
		}
	}
#endif
}

static void mptcp_set_option_cond(const struct request_sock *req,
				  struct tcp_out_options *opts,
				  unsigned int *remaining)
{
	if (rsk_is_mptcp(req)) {
		unsigned int size;

		if (mptcp_synack_options(req, &size, &opts->mptcp)) {
			if (*remaining >= size) {
				opts->options |= OPTION_MPTCP;
				*remaining -= size;
			}
		}
	}
}

/* Compute TCP options for SYN packets. This is not the final
 * network wire format yet.
 */
static unsigned int tcp_syn_options(struct sock *sk, struct sk_buff *skb,
				struct tcp_out_options *opts,
				struct tcp_md5sig_key **md5)
{
	struct tcp_sock *tp = tcp_sk(sk);
	unsigned int remaining = MAX_TCP_OPTION_SPACE;
	struct tcp_fastopen_request *fastopen = tp->fastopen_req;

	*md5 = NULL;
#ifdef CONFIG_TCP_MD5SIG
	if (static_branch_unlikely(&tcp_md5_needed) &&
	    rcu_access_pointer(tp->md5sig_info)) {
		*md5 = tp->af_specific->md5_lookup(sk, sk);
		if (*md5) {
			opts->options |= OPTION_MD5;
			remaining -= TCPOLEN_MD5SIG_ALIGNED;
		}
	}
#endif

	/* We always get an MSS option.  The option bytes which will be seen in
	 * normal data packets should timestamps be used, must be in the MSS
	 * advertised.  But we subtract them from tp->mss_cache so that
	 * calculations in tcp_sendmsg are simpler etc.  So account for this
	 * fact here if necessary.  If we don't do this correctly, as a
	 * receiver we won't recognize data packets as being full sized when we
	 * should, and thus we won't abide by the delayed ACK rules correctly.
	 * SACKs don't matter, we never delay an ACK when we have any of those
	 * going out.  */
	opts->mss = tcp_advertise_mss(sk);
	remaining -= TCPOLEN_MSS_ALIGNED;

	if (likely(sock_net(sk)->ipv4.sysctl_tcp_timestamps && !*md5)) {
		opts->options |= OPTION_TS;
		opts->tsval = tcp_skb_timestamp(skb) + tp->tsoffset;
		opts->tsecr = tp->rx_opt.ts_recent;
		remaining -= TCPOLEN_TSTAMP_ALIGNED;
	}
	if (likely(sock_net(sk)->ipv4.sysctl_tcp_window_scaling)) {
		opts->ws = tp->rx_opt.rcv_wscale;
		opts->options |= OPTION_WSCALE;
		remaining -= TCPOLEN_WSCALE_ALIGNED;
	}
	if (likely(sock_net(sk)->ipv4.sysctl_tcp_sack)) {
		opts->options |= OPTION_SACK_ADVERTISE;
		if (unlikely(!(OPTION_TS & opts->options)))
			remaining -= TCPOLEN_SACKPERM_ALIGNED;
	}

	if (fastopen && fastopen->cookie.len >= 0) {
		u32 need = fastopen->cookie.len;

		need += fastopen->cookie.exp ? TCPOLEN_EXP_FASTOPEN_BASE :
					       TCPOLEN_FASTOPEN_BASE;
		need = (need + 3) & ~3U;  /* Align to 32 bits */
		if (remaining >= need) {
			opts->options |= OPTION_FAST_OPEN_COOKIE;
			opts->fastopen_cookie = &fastopen->cookie;
			remaining -= need;
			tp->syn_fastopen = 1;
			tp->syn_fastopen_exp = fastopen->cookie.exp ? 1 : 0;
		}
	}

	smc_set_option(tp, opts, &remaining);

	if (sk_is_mptcp(sk)) {
		unsigned int size;

		if (mptcp_syn_options(sk, skb, &size, &opts->mptcp)) {
			opts->options |= OPTION_MPTCP;
			remaining -= size;
		}
	}

	bpf_skops_hdr_opt_len(sk, skb, NULL, NULL, 0, opts, &remaining);

	return MAX_TCP_OPTION_SPACE - remaining;
}

/* Set up TCP options for SYN-ACKs. */
//填充tcp选项，返回选项长度
static unsigned int tcp_synack_options(const struct sock *sk,
				       struct request_sock *req,
				       unsigned int mss, struct sk_buff *skb,
				       struct tcp_out_options *opts/*出参，待填充的tcp选项*/,
				       const struct tcp_md5sig_key *md5,
				       struct tcp_fastopen_cookie *foc,
				       enum tcp_synack_type synack_type,
				       struct sk_buff *syn_skb)
{
	struct inet_request_sock *ireq = inet_rsk(req);
	/*tcp选项最大空间*/
	unsigned int remaining = MAX_TCP_OPTION_SPACE;

#ifdef CONFIG_TCP_MD5SIG
	if (md5) {
		opts->options |= OPTION_MD5;
		remaining -= TCPOLEN_MD5SIG_ALIGNED;

		/* We can't fit any SACK blocks in a packet with MD5 + TS
		 * options. There was discussion about disabling SACK
		 * rather than TS in order to fit in better with old,
		 * buggy kernels, but that was deemed to be unnecessary.
		 */
		if (synack_type != TCP_SYNACK_COOKIE)
			ireq->tstamp_ok &= !ireq->sack_ok;
	}
#endif

	/* We always send an MSS option. */
	opts->mss = mss;/*填充mss*/
	remaining -= TCPOLEN_MSS_ALIGNED;

	//使能窗口扩大因子
	if (likely(ireq->wscale_ok)) {
		opts->ws = ireq->rcv_wscale;
		opts->options |= OPTION_WSCALE;
		remaining -= TCPOLEN_WSCALE_ALIGNED;
	}

	//使能时间签
	if (likely(ireq->tstamp_ok)) {
		opts->options |= OPTION_TS;
		opts->tsval = tcp_skb_timestamp(skb) + tcp_rsk(req)->ts_off;
		opts->tsecr = req->ts_recent;
		remaining -= TCPOLEN_TSTAMP_ALIGNED;
	}

	//使能sack
	if (likely(ireq->sack_ok)) {
		opts->options |= OPTION_SACK_ADVERTISE;
		if (unlikely(!ireq->tstamp_ok))
			remaining -= TCPOLEN_SACKPERM_ALIGNED;
	}
	if (foc != NULL && foc->len >= 0) {
		u32 need = foc->len;

		need += foc->exp ? TCPOLEN_EXP_FASTOPEN_BASE :
				   TCPOLEN_FASTOPEN_BASE;
		need = (need + 3) & ~3U;  /* Align to 32 bits */
		if (remaining >= need) {
			opts->options |= OPTION_FAST_OPEN_COOKIE;
			opts->fastopen_cookie = foc;
			remaining -= need;
		}
	}

	mptcp_set_option_cond(req, opts, &remaining);

	smc_set_option_cond(tcp_sk(sk), ireq, opts, &remaining);

	bpf_skops_hdr_opt_len((struct sock *)sk, skb, req, syn_skb,
			      synack_type, opts, &remaining);

	return MAX_TCP_OPTION_SPACE - remaining;
}

/* Compute TCP options for ESTABLISHED sockets. This is not the
 * final wire format yet.
 */
static unsigned int tcp_established_options(struct sock *sk, struct sk_buff *skb,
					struct tcp_out_options *opts,
					struct tcp_md5sig_key **md5)
{
	struct tcp_sock *tp = tcp_sk(sk);
	unsigned int size = 0;
	unsigned int eff_sacks;

	opts->options = 0;

	*md5 = NULL;
#ifdef CONFIG_TCP_MD5SIG
	if (static_branch_unlikely(&tcp_md5_needed) &&
	    rcu_access_pointer(tp->md5sig_info)) {
		*md5 = tp->af_specific->md5_lookup(sk, sk);
		if (*md5) {
			opts->options |= OPTION_MD5;
			size += TCPOLEN_MD5SIG_ALIGNED;
		}
	}
#endif

	if (likely(tp->rx_opt.tstamp_ok)) {
		opts->options |= OPTION_TS;
		opts->tsval = skb ? tcp_skb_timestamp(skb) + tp->tsoffset : 0;
		opts->tsecr = tp->rx_opt.ts_recent;
		size += TCPOLEN_TSTAMP_ALIGNED;
	}

	/* MPTCP options have precedence over SACK for the limited TCP
	 * option space because a MPTCP connection would be forced to
	 * fall back to regular TCP if a required multipath option is
	 * missing. SACK still gets a chance to use whatever space is
	 * left.
	 */
	if (sk_is_mptcp(sk)) {
		unsigned int remaining = MAX_TCP_OPTION_SPACE - size;
		unsigned int opt_size = 0;

		if (mptcp_established_options(sk, skb, &opt_size, remaining,
					      &opts->mptcp)) {
			opts->options |= OPTION_MPTCP;
			size += opt_size;
		}
	}

	eff_sacks = tp->rx_opt.num_sacks + tp->rx_opt.dsack;
	if (unlikely(eff_sacks)) {
		const unsigned int remaining = MAX_TCP_OPTION_SPACE - size;
		if (unlikely(remaining < TCPOLEN_SACK_BASE_ALIGNED +
					 TCPOLEN_SACK_PERBLOCK))
			return size;

		opts->num_sack_blocks =
			min_t(unsigned int, eff_sacks,
			      (remaining - TCPOLEN_SACK_BASE_ALIGNED) /
			      TCPOLEN_SACK_PERBLOCK);

		size += TCPOLEN_SACK_BASE_ALIGNED +
			opts->num_sack_blocks * TCPOLEN_SACK_PERBLOCK;
	}

	if (unlikely(BPF_SOCK_OPS_TEST_FLAG(tp,
					    BPF_SOCK_OPS_WRITE_HDR_OPT_CB_FLAG))) {
		unsigned int remaining = MAX_TCP_OPTION_SPACE - size;

		bpf_skops_hdr_opt_len(sk, skb, NULL, NULL, 0, opts, &remaining);

		size = MAX_TCP_OPTION_SPACE - remaining;
	}

	return size;
}


/* TCP SMALL QUEUES (TSQ)
 *
 * TSQ goal is to keep small amount of skbs per tcp flow in tx queues (qdisc+dev)
 * to reduce RTT and bufferbloat.
 * We do this using a special skb destructor (tcp_wfree).
 *
 * Its important tcp_wfree() can be replaced by sock_wfree() in the event skb
 * needs to be reallocated in a driver.
 * The invariant being skb->truesize subtracted from sk->sk_wmem_alloc
 *
 * Since transmit from skb destructor is forbidden, we use a tasklet
 * to process all sockets that eventually need to send more skbs.
 * We use one tasklet per cpu, with its own queue of sockets.
 */
struct tsq_tasklet {
	struct tasklet_struct	tasklet;
	struct list_head	head; /* queue of tcp sockets */
};
static DEFINE_PER_CPU(struct tsq_tasklet, tsq_tasklet);

static void tcp_tsq_write(struct sock *sk)
{
	if ((1 << sk->sk_state) &
	    (TCPF_ESTABLISHED | TCPF_FIN_WAIT1 | TCPF_CLOSING |
	     TCPF_CLOSE_WAIT  | TCPF_LAST_ACK)) {
		struct tcp_sock *tp = tcp_sk(sk);

		if (tp->lost_out > tp->retrans_out &&
		    tp->snd_cwnd > tcp_packets_in_flight(tp)) {
			tcp_mstamp_refresh(tp);
			tcp_xmit_retransmit_queue(sk);
		}

		tcp_write_xmit(sk, tcp_current_mss(sk), tp->nonagle,
			       0, GFP_ATOMIC);
	}
}

static void tcp_tsq_handler(struct sock *sk)
{
	bh_lock_sock(sk);
	if (!sock_owned_by_user(sk))
		tcp_tsq_write(sk);
	else if (!test_and_set_bit(TCP_TSQ_DEFERRED, &sk->sk_tsq_flags))
		sock_hold(sk);
	bh_unlock_sock(sk);
}
/*
 * One tasklet per cpu tries to send more skbs.
 * We run in tasklet context but need to disable irqs when
 * transferring tsq->head because tcp_wfree() might
 * interrupt us (non NAPI drivers)
 */
static void tcp_tasklet_func(unsigned long data)
{
	struct tsq_tasklet *tsq = (struct tsq_tasklet *)data;
	LIST_HEAD(list);
	unsigned long flags;
	struct list_head *q, *n;
	struct tcp_sock *tp;
	struct sock *sk;

	local_irq_save(flags);
	list_splice_init(&tsq->head, &list);
	local_irq_restore(flags);

	list_for_each_safe(q, n, &list) {
		tp = list_entry(q, struct tcp_sock, tsq_node);
		list_del(&tp->tsq_node);

		sk = (struct sock *)tp;
		smp_mb__before_atomic();
		clear_bit(TSQ_QUEUED, &sk->sk_tsq_flags);

		tcp_tsq_handler(sk);
		sk_free(sk);
	}
}

#define TCP_DEFERRED_ALL (TCPF_TSQ_DEFERRED |		\
			  TCPF_WRITE_TIMER_DEFERRED |	\
			  TCPF_DELACK_TIMER_DEFERRED |	\
			  TCPF_MTU_REDUCED_DEFERRED)
/**
 * tcp_release_cb - tcp release_sock() callback
 * @sk: socket
 *
 * called from release_sock() to perform protocol dependent
 * actions before socket release.
 */
void tcp_release_cb(struct sock *sk)
{
	unsigned long flags, nflags;

	/* perform an atomic operation only if at least one flag is set */
	do {
		flags = sk->sk_tsq_flags;
		if (!(flags & TCP_DEFERRED_ALL))
			return;
		nflags = flags & ~TCP_DEFERRED_ALL;
	} while (cmpxchg(&sk->sk_tsq_flags, flags, nflags) != flags);

	if (flags & TCPF_TSQ_DEFERRED) {
		tcp_tsq_write(sk);
		__sock_put(sk);
	}
	/* Here begins the tricky part :
	 * We are called from release_sock() with :
	 * 1) BH disabled
	 * 2) sk_lock.slock spinlock held
	 * 3) socket owned by us (sk->sk_lock.owned == 1)
	 *
	 * But following code is meant to be called from BH handlers,
	 * so we should keep BH disabled, but early release socket ownership
	 */
	sock_release_ownership(sk);

	if (flags & TCPF_WRITE_TIMER_DEFERRED) {
		tcp_write_timer_handler(sk);
		__sock_put(sk);
	}
	if (flags & TCPF_DELACK_TIMER_DEFERRED) {
		tcp_delack_timer_handler(sk);
		__sock_put(sk);
	}
	if (flags & TCPF_MTU_REDUCED_DEFERRED) {
		inet_csk(sk)->icsk_af_ops->mtu_reduced(sk);
		__sock_put(sk);
	}
}
EXPORT_SYMBOL(tcp_release_cb);

void __init tcp_tasklet_init(void)
{
	int i;

	for_each_possible_cpu(i) {
		struct tsq_tasklet *tsq = &per_cpu(tsq_tasklet, i);

		INIT_LIST_HEAD(&tsq->head);
		tasklet_init(&tsq->tasklet,
			     tcp_tasklet_func,
			     (unsigned long)tsq);
	}
}

/*
 * Write buffer destructor automatically called from kfree_skb.
 * We can't xmit new skbs from this context, as we might already
 * hold qdisc lock.
 */
void tcp_wfree(struct sk_buff *skb)
{
	struct sock *sk = skb->sk;
	struct tcp_sock *tp = tcp_sk(sk);
	unsigned long flags, nval, oval;

	/* Keep one reference on sk_wmem_alloc.
	 * Will be released by sk_free() from here or tcp_tasklet_func()
	 */
	WARN_ON(refcount_sub_and_test(skb->truesize - 1, &sk->sk_wmem_alloc));

	/* If this softirq is serviced by ksoftirqd, we are likely under stress.
	 * Wait until our queues (qdisc + devices) are drained.
	 * This gives :
	 * - less callbacks to tcp_write_xmit(), reducing stress (batches)
	 * - chance for incoming ACK (processed by another cpu maybe)
	 *   to migrate this flow (skb->ooo_okay will be eventually set)
	 */
	if (refcount_read(&sk->sk_wmem_alloc) >= SKB_TRUESIZE(1) && this_cpu_ksoftirqd() == current)
		goto out;

	for (oval = READ_ONCE(sk->sk_tsq_flags);; oval = nval) {
		struct tsq_tasklet *tsq;
		bool empty;

		if (!(oval & TSQF_THROTTLED) || (oval & TSQF_QUEUED))
			goto out;

		nval = (oval & ~TSQF_THROTTLED) | TSQF_QUEUED;
		nval = cmpxchg(&sk->sk_tsq_flags, oval, nval);
		if (nval != oval)
			continue;

		/* queue this socket to tasklet queue */
		local_irq_save(flags);
		tsq = this_cpu_ptr(&tsq_tasklet);
		empty = list_empty(&tsq->head);
		list_add(&tp->tsq_node, &tsq->head);
		if (empty)
			tasklet_schedule(&tsq->tasklet);
		local_irq_restore(flags);
		return;
	}
out:
	sk_free(sk);
}

/* Note: Called under soft irq.
 * We can call TCP stack right away, unless socket is owned by user.
 */
enum hrtimer_restart tcp_pace_kick(struct hrtimer *timer)
{
	struct tcp_sock *tp = container_of(timer, struct tcp_sock, pacing_timer);
	struct sock *sk = (struct sock *)tp;

	tcp_tsq_handler(sk);
	sock_put(sk);

	return HRTIMER_NORESTART;
}

static void tcp_update_skb_after_send(struct sock *sk, struct sk_buff *skb,
				      u64 prior_wstamp)
{
	struct tcp_sock *tp = tcp_sk(sk);

	if (sk->sk_pacing_status != SK_PACING_NONE) {
		unsigned long rate = sk->sk_pacing_rate;

		/* Original sch_fq does not pace first 10 MSS
		 * Note that tp->data_segs_out overflows after 2^32 packets,
		 * this is a minor annoyance.
		 */
		if (rate != ~0UL && rate && tp->data_segs_out >= 10) {
			u64 len_ns = div64_ul((u64)skb->len * NSEC_PER_SEC, rate);
			u64 credit = tp->tcp_wstamp_ns - prior_wstamp;

			/* take into account OS jitter */
			len_ns -= min_t(u64, len_ns / 2, credit);
			tp->tcp_wstamp_ns += len_ns;
		}
	}
	list_move_tail(&skb->tcp_tsorted_anchor, &tp->tsorted_sent_queue);
}

INDIRECT_CALLABLE_DECLARE(int ip_queue_xmit(struct sock *sk, struct sk_buff *skb, struct flowi *fl));
INDIRECT_CALLABLE_DECLARE(int inet6_csk_xmit(struct sock *sk, struct sk_buff *skb, struct flowi *fl));
INDIRECT_CALLABLE_DECLARE(void tcp_v4_send_check(struct sock *sk, struct sk_buff *skb));

/* This routine actually transmits TCP packets queued in by
 * tcp_do_sendmsg().  This is used by both the initial
 * transmission and possible later retransmissions.
 * All SKB's seen here are completely headerless.  It is our
 * job to build the TCP header, and pass the packet down to
 * IP so it can do the same plus pass the packet off to the
 * device.
 *
 * We are working here with either a clone of the original
 * SKB, or a fresh unique copy made by the retransmit engine.
 */
static int __tcp_transmit_skb(struct sock *sk, struct sk_buff *skb,
			      int clone_it, gfp_t gfp_mask, u32 rcv_nxt)
{
	const struct inet_connection_sock *icsk = inet_csk(sk);
	struct inet_sock *inet;
	struct tcp_sock *tp;
	struct tcp_skb_cb *tcb;
	struct tcp_out_options opts;
	unsigned int tcp_options_size, tcp_header_size;
	struct sk_buff *oskb = NULL;
	struct tcp_md5sig_key *md5;
	struct tcphdr *th;
	u64 prior_wstamp;
	int err;

	BUG_ON(!skb || !tcp_skb_pcount(skb));
	tp = tcp_sk(sk);
	prior_wstamp = tp->tcp_wstamp_ns;
	tp->tcp_wstamp_ns = max(tp->tcp_wstamp_ns, tp->tcp_clock_cache);
	skb->skb_mstamp_ns = tp->tcp_wstamp_ns;
	if (clone_it) {
		TCP_SKB_CB(skb)->tx.in_flight = TCP_SKB_CB(skb)->end_seq
			- tp->snd_una;
		oskb = skb;

		tcp_skb_tsorted_save(oskb) {
			if (unlikely(skb_cloned(oskb)))
				skb = pskb_copy(oskb, gfp_mask);
			else
				skb = skb_clone(oskb, gfp_mask);
		} tcp_skb_tsorted_restore(oskb);

		if (unlikely(!skb))
			return -ENOBUFS;
		/* retransmit skbs might have a non zero value in skb->dev
		 * because skb->dev is aliased with skb->rbnode.rb_left
		 */
		skb->dev = NULL;
	}

	inet = inet_sk(sk);
	tcb = TCP_SKB_CB(skb);
	memset(&opts, 0, sizeof(opts));

	if (unlikely(tcb->tcp_flags & TCPHDR_SYN)) {
		tcp_options_size = tcp_syn_options(sk, skb, &opts, &md5);
	} else {
		tcp_options_size = tcp_established_options(sk, skb, &opts,
							   &md5);
		/* Force a PSH flag on all (GSO) packets to expedite GRO flush
		 * at receiver : This slightly improve GRO performance.
		 * Note that we do not force the PSH flag for non GSO packets,
		 * because they might be sent under high congestion events,
		 * and in this case it is better to delay the delivery of 1-MSS
		 * packets and thus the corresponding ACK packet that would
		 * release the following packet.
		 */
		if (tcp_skb_pcount(skb) > 1)
			tcb->tcp_flags |= TCPHDR_PSH;
	}
	tcp_header_size = tcp_options_size + sizeof(struct tcphdr);

	/* if no packet is in qdisc/device queue, then allow XPS to select
	 * another queue. We can be called from tcp_tsq_handler()
	 * which holds one reference to sk.
	 *
	 * TODO: Ideally, in-flight pure ACK packets should not matter here.
	 * One way to get this would be to set skb->truesize = 2 on them.
	 */
	skb->ooo_okay = sk_wmem_alloc_get(sk) < SKB_TRUESIZE(1);

	/* If we had to use memory reserve to allocate this skb,
	 * this might cause drops if packet is looped back :
	 * Other socket might not have SOCK_MEMALLOC.
	 * Packets not looped back do not care about pfmemalloc.
	 */
	skb->pfmemalloc = 0;

	skb_push(skb, tcp_header_size);
	skb_reset_transport_header(skb);

	skb_orphan(skb);
	skb->sk = sk;
	skb->destructor = skb_is_tcp_pure_ack(skb) ? __sock_wfree : tcp_wfree;
	skb_set_hash_from_sk(skb, sk);
	refcount_add(skb->truesize, &sk->sk_wmem_alloc);

	skb_set_dst_pending_confirm(skb, sk->sk_dst_pending_confirm);

	/* Build TCP header and checksum it. */
	th = (struct tcphdr *)skb->data;
	th->source		= inet->inet_sport;
	th->dest		= inet->inet_dport;
	th->seq			= htonl(tcb->seq);
	th->ack_seq		= htonl(rcv_nxt);
	*(((__be16 *)th) + 6)	= htons(((tcp_header_size >> 2) << 12) |
					tcb->tcp_flags);

	th->check		= 0;
	th->urg_ptr		= 0;

	/* The urg_mode check is necessary during a below snd_una win probe */
	if (unlikely(tcp_urg_mode(tp) && before(tcb->seq, tp->snd_up))) {
		if (before(tp->snd_up, tcb->seq + 0x10000)) {
			th->urg_ptr = htons(tp->snd_up - tcb->seq);
			th->urg = 1;
		} else if (after(tcb->seq + 0xFFFF, tp->snd_nxt)) {
			th->urg_ptr = htons(0xFFFF);
			th->urg = 1;
		}
	}

	tcp_options_write((__be32 *)(th + 1), tp, &opts);
	skb_shinfo(skb)->gso_type = sk->sk_gso_type;
	if (likely(!(tcb->tcp_flags & TCPHDR_SYN))) {
		th->window      = htons(tcp_select_window(sk));
		tcp_ecn_send(sk, skb, th, tcp_header_size);
	} else {
		/* RFC1323: The window in SYN & SYN/ACK segments
		 * is never scaled.
		 */
		th->window	= htons(min(tp->rcv_wnd, 65535U));
	}
#ifdef CONFIG_TCP_MD5SIG
	/* Calculate the MD5 hash, as we have all we need now */
	if (md5) {
		sk_nocaps_add(sk, NETIF_F_GSO_MASK);
		tp->af_specific->calc_md5_hash(opts.hash_location,
					       md5, sk, skb);
	}
#endif

	/* BPF prog is the last one writing header option */
	bpf_skops_write_hdr_opt(sk, skb, NULL, NULL, 0, &opts);

	INDIRECT_CALL_INET(icsk->icsk_af_ops->send_check,
			   tcp_v6_send_check, tcp_v4_send_check,
			   sk, skb);

	if (likely(tcb->tcp_flags & TCPHDR_ACK))
		tcp_event_ack_sent(sk, tcp_skb_pcount(skb), rcv_nxt);

	if (skb->len != tcp_header_size) {
		tcp_event_data_sent(tp, sk);
		tp->data_segs_out += tcp_skb_pcount(skb);
		tp->bytes_sent += skb->len - tcp_header_size;
	}

	if (after(tcb->end_seq, tp->snd_nxt) || tcb->seq == tcb->end_seq)
		TCP_ADD_STATS(sock_net(sk), TCP_MIB_OUTSEGS,
			      tcp_skb_pcount(skb));

	tp->segs_out += tcp_skb_pcount(skb);
	/* OK, its time to fill skb_shinfo(skb)->gso_{segs|size} */
	skb_shinfo(skb)->gso_segs = tcp_skb_pcount(skb);
	skb_shinfo(skb)->gso_size = tcp_skb_mss(skb);

	/* Leave earliest departure time in skb->tstamp (skb->skb_mstamp_ns) */

	/* Cleanup our debris for IP stacks */
	memset(skb->cb, 0, max(sizeof(struct inet_skb_parm),
			       sizeof(struct inet6_skb_parm)));

	tcp_add_tx_delay(skb, tp);

	err = INDIRECT_CALL_INET(icsk->icsk_af_ops->queue_xmit,
				 inet6_csk_xmit, ip_queue_xmit,
				 sk, skb, &inet->cork.fl);

	if (unlikely(err > 0)) {
		tcp_enter_cwr(sk);
		err = net_xmit_eval(err);
	}
	if (!err && oskb) {
		tcp_update_skb_after_send(sk, oskb, prior_wstamp);
		tcp_rate_skb_sent(sk, oskb);
	}
	return err;
}

static int tcp_transmit_skb(struct sock *sk, struct sk_buff *skb, int clone_it,
			    gfp_t gfp_mask)
{
	return __tcp_transmit_skb(sk, skb, clone_it, gfp_mask,
				  tcp_sk(sk)->rcv_nxt);
}

/* This routine just queues the buffer for sending.
 *
 * NOTE: probe0 timer is not checked, do not forget tcp_push_pending_frames,
 * otherwise socket can stall.
 */
static void tcp_queue_skb(struct sock *sk, struct sk_buff *skb)
{
	struct tcp_sock *tp = tcp_sk(sk);

	/* Advance write_seq and place onto the write_queue. */
	WRITE_ONCE(tp->write_seq, TCP_SKB_CB(skb)->end_seq);
	__skb_header_release(skb);
	tcp_add_write_queue_tail(sk, skb);
	sk_wmem_queued_add(sk, skb->truesize);
	sk_mem_charge(sk, skb->truesize);
}

/* Initialize TSO segments for a packet. */
static void tcp_set_skb_tso_segs(struct sk_buff *skb, unsigned int mss_now)
{
	if (skb->len <= mss_now) {
		/* Avoid the costly divide in the normal
		 * non-TSO case.
		 */
		tcp_skb_pcount_set(skb, 1);
		TCP_SKB_CB(skb)->tcp_gso_size = 0;
	} else {
		tcp_skb_pcount_set(skb, DIV_ROUND_UP(skb->len, mss_now));
		TCP_SKB_CB(skb)->tcp_gso_size = mss_now;
	}
}

/* Pcount in the middle of the write queue got changed, we need to do various
 * tweaks to fix counters
 */
static void tcp_adjust_pcount(struct sock *sk, const struct sk_buff *skb, int decr)
{
	struct tcp_sock *tp = tcp_sk(sk);

	tp->packets_out -= decr;

	if (TCP_SKB_CB(skb)->sacked & TCPCB_SACKED_ACKED)
		tp->sacked_out -= decr;
	if (TCP_SKB_CB(skb)->sacked & TCPCB_SACKED_RETRANS)
		tp->retrans_out -= decr;
	if (TCP_SKB_CB(skb)->sacked & TCPCB_LOST)
		tp->lost_out -= decr;

	/* Reno case is special. Sigh... */
	if (tcp_is_reno(tp) && decr > 0)
		tp->sacked_out -= min_t(u32, tp->sacked_out, decr);

	if (tp->lost_skb_hint &&
	    before(TCP_SKB_CB(skb)->seq, TCP_SKB_CB(tp->lost_skb_hint)->seq) &&
	    (TCP_SKB_CB(skb)->sacked & TCPCB_SACKED_ACKED))
		tp->lost_cnt_hint -= decr;

	tcp_verify_left_out(tp);
}

static bool tcp_has_tx_tstamp(const struct sk_buff *skb)
{
	return TCP_SKB_CB(skb)->txstamp_ack ||
		(skb_shinfo(skb)->tx_flags & SKBTX_ANY_TSTAMP);
}

static void tcp_fragment_tstamp(struct sk_buff *skb, struct sk_buff *skb2)
{
	struct skb_shared_info *shinfo = skb_shinfo(skb);

	if (unlikely(tcp_has_tx_tstamp(skb)) &&
	    !before(shinfo->tskey, TCP_SKB_CB(skb2)->seq)) {
		struct skb_shared_info *shinfo2 = skb_shinfo(skb2);
		u8 tsflags = shinfo->tx_flags & SKBTX_ANY_TSTAMP;

		shinfo->tx_flags &= ~tsflags;
		shinfo2->tx_flags |= tsflags;
		swap(shinfo->tskey, shinfo2->tskey);
		TCP_SKB_CB(skb2)->txstamp_ack = TCP_SKB_CB(skb)->txstamp_ack;
		TCP_SKB_CB(skb)->txstamp_ack = 0;
	}
}

static void tcp_skb_fragment_eor(struct sk_buff *skb, struct sk_buff *skb2)
{
	TCP_SKB_CB(skb2)->eor = TCP_SKB_CB(skb)->eor;
	TCP_SKB_CB(skb)->eor = 0;
}

/* Insert buff after skb on the write or rtx queue of sk.  */
static void tcp_insert_write_queue_after(struct sk_buff *skb,
					 struct sk_buff *buff,
					 struct sock *sk,
					 enum tcp_queue tcp_queue)
{
	if (tcp_queue == TCP_FRAG_IN_WRITE_QUEUE)
		__skb_queue_after(&sk->sk_write_queue, skb, buff);
	else
		tcp_rbtree_insert(&sk->tcp_rtx_queue, buff);
}

/* Function to create two new TCP segments.  Shrinks the given segment
 * to the specified size and appends a new segment with the rest of the
 * packet to the list.  This won't be called frequently, I hope.
 * Remember, these are still headerless SKBs at this point.
 */
int tcp_fragment(struct sock *sk, enum tcp_queue tcp_queue,
		 struct sk_buff *skb, u32 len,
		 unsigned int mss_now, gfp_t gfp)
{
	struct tcp_sock *tp = tcp_sk(sk);
	struct sk_buff *buff;
	int nsize, old_factor;
	long limit;
	int nlen;
	u8 flags;

	if (WARN_ON(len > skb->len))
		return -EINVAL;

	nsize = skb_headlen(skb) - len;
	if (nsize < 0)
		nsize = 0;

	/* tcp_sendmsg() can overshoot sk_wmem_queued by one full size skb.
	 * We need some allowance to not penalize applications setting small
	 * SO_SNDBUF values.
	 * Also allow first and last skb in retransmit queue to be split.
	 */
	limit = sk->sk_sndbuf + 2 * SKB_TRUESIZE(GSO_MAX_SIZE);
	if (unlikely((sk->sk_wmem_queued >> 1) > limit &&
		     tcp_queue != TCP_FRAG_IN_WRITE_QUEUE &&
		     skb != tcp_rtx_queue_head(sk) &&
		     skb != tcp_rtx_queue_tail(sk))) {
		NET_INC_STATS(sock_net(sk), LINUX_MIB_TCPWQUEUETOOBIG);
		return -ENOMEM;
	}

	if (skb_unclone(skb, gfp))
		return -ENOMEM;

	/* Get a new skb... force flag on. */
	buff = sk_stream_alloc_skb(sk, nsize, gfp, true);
	if (!buff)
		return -ENOMEM; /* We'll just try again later. */
	skb_copy_decrypted(buff, skb);

	sk_wmem_queued_add(sk, buff->truesize);
	sk_mem_charge(sk, buff->truesize);
	nlen = skb->len - len - nsize;
	buff->truesize += nlen;
	skb->truesize -= nlen;

	/* Correct the sequence numbers. */
	TCP_SKB_CB(buff)->seq = TCP_SKB_CB(skb)->seq + len;
	TCP_SKB_CB(buff)->end_seq = TCP_SKB_CB(skb)->end_seq;
	TCP_SKB_CB(skb)->end_seq = TCP_SKB_CB(buff)->seq;

	/* PSH and FIN should only be set in the second packet. */
	flags = TCP_SKB_CB(skb)->tcp_flags;
	TCP_SKB_CB(skb)->tcp_flags = flags & ~(TCPHDR_FIN | TCPHDR_PSH);
	TCP_SKB_CB(buff)->tcp_flags = flags;
	TCP_SKB_CB(buff)->sacked = TCP_SKB_CB(skb)->sacked;
	tcp_skb_fragment_eor(skb, buff);

	skb_split(skb, buff, len);

	buff->ip_summed = CHECKSUM_PARTIAL;

	buff->tstamp = skb->tstamp;
	tcp_fragment_tstamp(skb, buff);

	old_factor = tcp_skb_pcount(skb);

	/* Fix up tso_factor for both original and new SKB.  */
	tcp_set_skb_tso_segs(skb, mss_now);
	tcp_set_skb_tso_segs(buff, mss_now);

	/* Update delivered info for the new segment */
	TCP_SKB_CB(buff)->tx = TCP_SKB_CB(skb)->tx;

	/* If this packet has been sent out already, we must
	 * adjust the various packet counters.
	 */
	if (!before(tp->snd_nxt, TCP_SKB_CB(buff)->end_seq)) {
		int diff = old_factor - tcp_skb_pcount(skb) -
			tcp_skb_pcount(buff);

		if (diff)
			tcp_adjust_pcount(sk, skb, diff);
	}

	/* Link BUFF into the send queue. */
	__skb_header_release(buff);
	tcp_insert_write_queue_after(skb, buff, sk, tcp_queue);
	if (tcp_queue == TCP_FRAG_IN_RTX_QUEUE)
		list_add(&buff->tcp_tsorted_anchor, &skb->tcp_tsorted_anchor);

	return 0;
}

/* This is similar to __pskb_pull_tail(). The difference is that pulled
 * data is not copied, but immediately discarded.
 */
static int __pskb_trim_head(struct sk_buff *skb, int len)
{
	struct skb_shared_info *shinfo;
	int i, k, eat;

	eat = min_t(int, len, skb_headlen(skb));
	if (eat) {
		__skb_pull(skb, eat);
		len -= eat;
		if (!len)
			return 0;
	}
	eat = len;
	k = 0;
	shinfo = skb_shinfo(skb);
	for (i = 0; i < shinfo->nr_frags; i++) {
		int size = skb_frag_size(&shinfo->frags[i]);

		if (size <= eat) {
			skb_frag_unref(skb, i);
			eat -= size;
		} else {
			shinfo->frags[k] = shinfo->frags[i];
			if (eat) {
				skb_frag_off_add(&shinfo->frags[k], eat);
				skb_frag_size_sub(&shinfo->frags[k], eat);
				eat = 0;
			}
			k++;
		}
	}
	shinfo->nr_frags = k;

	skb->data_len -= len;
	skb->len = skb->data_len;
	return len;
}

/* Remove acked data from a packet in the transmit queue. */
int tcp_trim_head(struct sock *sk, struct sk_buff *skb, u32 len)
{
	u32 delta_truesize;

	if (skb_unclone(skb, GFP_ATOMIC))
		return -ENOMEM;

	delta_truesize = __pskb_trim_head(skb, len);

	TCP_SKB_CB(skb)->seq += len;
	skb->ip_summed = CHECKSUM_PARTIAL;

	if (delta_truesize) {
		skb->truesize	   -= delta_truesize;
		sk_wmem_queued_add(sk, -delta_truesize);
		sk_mem_uncharge(sk, delta_truesize);
	}

	/* Any change of skb->len requires recalculation of tso factor. */
	if (tcp_skb_pcount(skb) > 1)
		tcp_set_skb_tso_segs(skb, tcp_skb_mss(skb));

	return 0;
}

/* Calculate MSS not accounting any TCP options.  */
static inline int __tcp_mtu_to_mss(struct sock *sk, int pmtu)
{
	const struct tcp_sock *tp = tcp_sk(sk);
	const struct inet_connection_sock *icsk = inet_csk(sk);
	int mss_now;

	/* Calculate base mss without TCP options:
	   It is MMS_S - sizeof(tcphdr) of rfc1122
	 */
	mss_now = pmtu - icsk->icsk_af_ops->net_header_len - sizeof(struct tcphdr);

	/* IPv6 adds a frag_hdr in case RTAX_FEATURE_ALLFRAG is set */
	if (icsk->icsk_af_ops->net_frag_header_len) {
		const struct dst_entry *dst = __sk_dst_get(sk);

		if (dst && dst_allfrag(dst))
			mss_now -= icsk->icsk_af_ops->net_frag_header_len;
	}

	/* Clamp it (mss_clamp does not include tcp options) */
	if (mss_now > tp->rx_opt.mss_clamp)
		mss_now = tp->rx_opt.mss_clamp;

	/* Now subtract optional transport overhead */
	mss_now -= icsk->icsk_ext_hdr_len;

	/* Then reserve room for full set of TCP options and 8 bytes of data */
	mss_now = max(mss_now, sock_net(sk)->ipv4.sysctl_tcp_min_snd_mss);
	return mss_now;
}

/* Calculate MSS. Not accounting for SACKs here.  */
int tcp_mtu_to_mss(struct sock *sk, int pmtu)
{
	/* Subtract TCP options size, not including SACKs */
	return __tcp_mtu_to_mss(sk, pmtu) -
	       (tcp_sk(sk)->tcp_header_len - sizeof(struct tcphdr));
}

/* Inverse of above */
int tcp_mss_to_mtu(struct sock *sk, int mss)
{
	const struct tcp_sock *tp = tcp_sk(sk);
	const struct inet_connection_sock *icsk = inet_csk(sk);
	int mtu;

	mtu = mss +
	      tp->tcp_header_len +
	      icsk->icsk_ext_hdr_len +
	      icsk->icsk_af_ops->net_header_len;

	/* IPv6 adds a frag_hdr in case RTAX_FEATURE_ALLFRAG is set */
	if (icsk->icsk_af_ops->net_frag_header_len) {
		const struct dst_entry *dst = __sk_dst_get(sk);

		if (dst && dst_allfrag(dst))
			mtu += icsk->icsk_af_ops->net_frag_header_len;
	}
	return mtu;
}
EXPORT_SYMBOL(tcp_mss_to_mtu);

/* MTU probing init per socket */
void tcp_mtup_init(struct sock *sk)
{
	struct tcp_sock *tp = tcp_sk(sk);
	struct inet_connection_sock *icsk = inet_csk(sk);
	struct net *net = sock_net(sk);

	icsk->icsk_mtup.enabled = net->ipv4.sysctl_tcp_mtu_probing > 1;
	icsk->icsk_mtup.search_high = tp->rx_opt.mss_clamp + sizeof(struct tcphdr) +
			       icsk->icsk_af_ops->net_header_len;
	icsk->icsk_mtup.search_low = tcp_mss_to_mtu(sk, net->ipv4.sysctl_tcp_base_mss);
	icsk->icsk_mtup.probe_size = 0;
	if (icsk->icsk_mtup.enabled)
		icsk->icsk_mtup.probe_timestamp = tcp_jiffies32;
}
EXPORT_SYMBOL(tcp_mtup_init);

/* This function synchronize snd mss to current pmtu/exthdr set.

   tp->rx_opt.user_mss is mss set by user by TCP_MAXSEG. It does NOT counts
   for TCP options, but includes only bare TCP header.

   tp->rx_opt.mss_clamp is mss negotiated at connection setup.
   It is minimum of user_mss and mss received with SYN.
   It also does not include TCP options.

   inet_csk(sk)->icsk_pmtu_cookie is last pmtu, seen by this function.

   tp->mss_cache is current effective sending mss, including
   all tcp options except for SACKs. It is evaluated,
   taking into account current pmtu, but never exceeds
   tp->rx_opt.mss_clamp.

   NOTE1. rfc1122 clearly states that advertised MSS
   DOES NOT include either tcp or ip options.

   NOTE2. inet_csk(sk)->icsk_pmtu_cookie and tp->mss_cache
   are READ ONLY outside this function.		--ANK (980731)
 */
unsigned int tcp_sync_mss(struct sock *sk, u32 pmtu)
{
	struct tcp_sock *tp = tcp_sk(sk);
	struct inet_connection_sock *icsk = inet_csk(sk);
	int mss_now;

	if (icsk->icsk_mtup.search_high > pmtu)
		icsk->icsk_mtup.search_high = pmtu;

	mss_now = tcp_mtu_to_mss(sk, pmtu);
	mss_now = tcp_bound_to_half_wnd(tp, mss_now);

	/* And store cached results */
	icsk->icsk_pmtu_cookie = pmtu;
	if (icsk->icsk_mtup.enabled)
		mss_now = min(mss_now, tcp_mtu_to_mss(sk, icsk->icsk_mtup.search_low));
	tp->mss_cache = mss_now;

	return mss_now;
}
EXPORT_SYMBOL(tcp_sync_mss);

/* Compute the current effective MSS, taking SACKs and IP options,
 * and even PMTU discovery events into account.
 */
unsigned int tcp_current_mss(struct sock *sk)
{
	const struct tcp_sock *tp = tcp_sk(sk);
	const struct dst_entry *dst = __sk_dst_get(sk);
	u32 mss_now;
	unsigned int header_len;
	struct tcp_out_options opts;
	struct tcp_md5sig_key *md5;

	mss_now = tp->mss_cache;

	if (dst) {
		u32 mtu = dst_mtu(dst);
		if (mtu != inet_csk(sk)->icsk_pmtu_cookie)
			mss_now = tcp_sync_mss(sk, mtu);
	}

	header_len = tcp_established_options(sk, NULL, &opts, &md5) +
		     sizeof(struct tcphdr);
	/* The mss_cache is sized based on tp->tcp_header_len, which assumes
	 * some common options. If this is an odd packet (because we have SACK
	 * blocks etc) then our calculated header_len will be different, and
	 * we have to adjust mss_now correspondingly */
	if (header_len != tp->tcp_header_len) {
		int delta = (int) header_len - tp->tcp_header_len;
		mss_now -= delta;
	}

	return mss_now;
}

/* RFC2861, slow part. Adjust cwnd, after it was not full during one rto.
 * As additional protections, we do not touch cwnd in retransmission phases,
 * and if application hit its sndbuf limit recently.
 */
static void tcp_cwnd_application_limited(struct sock *sk)
{
	struct tcp_sock *tp = tcp_sk(sk);

	if (inet_csk(sk)->icsk_ca_state == TCP_CA_Open &&
	    sk->sk_socket && !test_bit(SOCK_NOSPACE, &sk->sk_socket->flags)) {
		/* Limited by application or receiver window. */
		u32 init_win = tcp_init_cwnd(tp, __sk_dst_get(sk));
		u32 win_used = max(tp->snd_cwnd_used, init_win);
		if (win_used < tp->snd_cwnd) {
			tp->snd_ssthresh = tcp_current_ssthresh(sk);
			tp->snd_cwnd = (tp->snd_cwnd + win_used) >> 1;
		}
		tp->snd_cwnd_used = 0;
	}
	tp->snd_cwnd_stamp = tcp_jiffies32;
}

static void tcp_cwnd_validate(struct sock *sk, bool is_cwnd_limited)
{
	const struct tcp_congestion_ops *ca_ops = inet_csk(sk)->icsk_ca_ops;
	struct tcp_sock *tp = tcp_sk(sk);

	/* Track the maximum number of outstanding packets in each
	 * window, and remember whether we were cwnd-limited then.
	 */
	if (!before(tp->snd_una, tp->max_packets_seq) ||
	    tp->packets_out > tp->max_packets_out) {
		tp->max_packets_out = tp->packets_out;
		tp->max_packets_seq = tp->snd_nxt;
		tp->is_cwnd_limited = is_cwnd_limited;
	}

	if (tcp_is_cwnd_limited(sk)) {
		/* Network is feed fully. */
		tp->snd_cwnd_used = 0;
		tp->snd_cwnd_stamp = tcp_jiffies32;
	} else {
		/* Network starves. */
		if (tp->packets_out > tp->snd_cwnd_used)
			tp->snd_cwnd_used = tp->packets_out;

		if (sock_net(sk)->ipv4.sysctl_tcp_slow_start_after_idle &&
		    (s32)(tcp_jiffies32 - tp->snd_cwnd_stamp) >= inet_csk(sk)->icsk_rto &&
		    !ca_ops->cong_control)
			tcp_cwnd_application_limited(sk);

		/* The following conditions together indicate the starvation
		 * is caused by insufficient sender buffer:
		 * 1) just sent some data (see tcp_write_xmit)
		 * 2) not cwnd limited (this else condition)
		 * 3) no more data to send (tcp_write_queue_empty())
		 * 4) application is hitting buffer limit (SOCK_NOSPACE)
		 */
		if (tcp_write_queue_empty(sk) && sk->sk_socket &&
		    test_bit(SOCK_NOSPACE, &sk->sk_socket->flags) &&
		    (1 << sk->sk_state) & (TCPF_ESTABLISHED | TCPF_CLOSE_WAIT))
			tcp_chrono_start(sk, TCP_CHRONO_SNDBUF_LIMITED);
	}
}

/* Minshall's variant of the Nagle send check. */
static bool tcp_minshall_check(const struct tcp_sock *tp)
{
	return after(tp->snd_sml, tp->snd_una) &&
		!after(tp->snd_sml, tp->snd_nxt);
}

/* Update snd_sml if this skb is under mss
 * Note that a TSO packet might end with a sub-mss segment
 * The test is really :
 * if ((skb->len % mss) != 0)
 *        tp->snd_sml = TCP_SKB_CB(skb)->end_seq;
 * But we can avoid doing the divide again given we already have
 *  skb_pcount = skb->len / mss_now
 */
static void tcp_minshall_update(struct tcp_sock *tp, unsigned int mss_now,
				const struct sk_buff *skb)
{
	if (skb->len < tcp_skb_pcount(skb) * mss_now)
		tp->snd_sml = TCP_SKB_CB(skb)->end_seq;
}

/* Return false, if packet can be sent now without violation Nagle's rules:
 * 1. It is full sized. (provided by caller in %partial bool)
 * 2. Or it contains FIN. (already checked by caller)
 * 3. Or TCP_CORK is not set, and TCP_NODELAY is set.
 * 4. Or TCP_CORK is not set, and all sent packets are ACKed.
 *    With Minshall's modification: all sent small packets are ACKed.
 */
static bool tcp_nagle_check(bool partial, const struct tcp_sock *tp,
			    int nonagle)
{
	return partial &&
		((nonagle & TCP_NAGLE_CORK) ||
		 (!nonagle && tp->packets_out && tcp_minshall_check(tp)));
}

/* Return how many segs we'd like on a TSO packet,
 * to send one TSO packet per ms
 */
static u32 tcp_tso_autosize(const struct sock *sk, unsigned int mss_now,
			    int min_tso_segs)
{
	u32 bytes, segs;

	bytes = min_t(unsigned long,
		      sk->sk_pacing_rate >> READ_ONCE(sk->sk_pacing_shift),
		      sk->sk_gso_max_size - 1 - MAX_TCP_HEADER);

	/* Goal is to send at least one packet per ms,
	 * not one big TSO packet every 100 ms.
	 * This preserves ACK clocking and is consistent
	 * with tcp_tso_should_defer() heuristic.
	 */
	segs = max_t(u32, bytes / mss_now, min_tso_segs);

	return segs;
}

/* Return the number of segments we want in the skb we are transmitting.
 * See if congestion control module wants to decide; otherwise, autosize.
 */
static u32 tcp_tso_segs(struct sock *sk, unsigned int mss_now)
{
	const struct tcp_congestion_ops *ca_ops = inet_csk(sk)->icsk_ca_ops;
	u32 min_tso, tso_segs;

	min_tso = ca_ops->min_tso_segs ?
			ca_ops->min_tso_segs(sk) :
			sock_net(sk)->ipv4.sysctl_tcp_min_tso_segs;

	tso_segs = tcp_tso_autosize(sk, mss_now, min_tso);
	return min_t(u32, tso_segs, sk->sk_gso_max_segs);
}

/* Returns the portion of skb which can be sent right away */
static unsigned int tcp_mss_split_point(const struct sock *sk,
					const struct sk_buff *skb,
					unsigned int mss_now,
					unsigned int max_segs,
					int nonagle)
{
	const struct tcp_sock *tp = tcp_sk(sk);
	u32 partial, needed, window, max_len;

	window = tcp_wnd_end(tp) - TCP_SKB_CB(skb)->seq;
	max_len = mss_now * max_segs;

	if (likely(max_len <= window && skb != tcp_write_queue_tail(sk)))
		return max_len;

	needed = min(skb->len, window);

	if (max_len <= needed)
		return max_len;

	partial = needed % mss_now;
	/* If last segment is not a full MSS, check if Nagle rules allow us
	 * to include this last segment in this skb.
	 * Otherwise, we'll split the skb at last MSS boundary
	 */
	if (tcp_nagle_check(partial != 0, tp, nonagle))
		return needed - partial;

	return needed;
}

/* Can at least one segment of SKB be sent right now, according to the
 * congestion window rules?  If so, return how many segments are allowed.
 */
static inline unsigned int tcp_cwnd_test(const struct tcp_sock *tp,
					 const struct sk_buff *skb)
{
	u32 in_flight, cwnd, halfcwnd;

	/* Don't be strict about the congestion window for the final FIN.  */
	if ((TCP_SKB_CB(skb)->tcp_flags & TCPHDR_FIN) &&
	    tcp_skb_pcount(skb) == 1)
		return 1;

	in_flight = tcp_packets_in_flight(tp);
	cwnd = tp->snd_cwnd;
	if (in_flight >= cwnd)
		return 0;

	/* For better scheduling, ensure we have at least
	 * 2 GSO packets in flight.
	 */
	halfcwnd = max(cwnd >> 1, 1U);
	return min(halfcwnd, cwnd - in_flight);
}

/* Initialize TSO state of a skb.
 * This must be invoked the first time we consider transmitting
 * SKB onto the wire.
 */
static int tcp_init_tso_segs(struct sk_buff *skb, unsigned int mss_now)
{
	int tso_segs = tcp_skb_pcount(skb);

	if (!tso_segs || (tso_segs > 1 && tcp_skb_mss(skb) != mss_now)) {
		tcp_set_skb_tso_segs(skb, mss_now);
		tso_segs = tcp_skb_pcount(skb);
	}
	return tso_segs;
}


/* Return true if the Nagle test allows this packet to be
 * sent now.
 */
static inline bool tcp_nagle_test(const struct tcp_sock *tp, const struct sk_buff *skb,
				  unsigned int cur_mss, int nonagle)
{
	/* Nagle rule does not apply to frames, which sit in the middle of the
	 * write_queue (they have no chances to get new data).
	 *
	 * This is implemented in the callers, where they modify the 'nonagle'
	 * argument based upon the location of SKB in the send queue.
	 */
	if (nonagle & TCP_NAGLE_PUSH)
		return true;

	/* Don't use the nagle rule for urgent data (or for the final FIN). */
	if (tcp_urg_mode(tp) || (TCP_SKB_CB(skb)->tcp_flags & TCPHDR_FIN))
		return true;

	if (!tcp_nagle_check(skb->len < cur_mss, tp, nonagle))
		return true;

	return false;
}

/* Does at least the first segment of SKB fit into the send window? */
static bool tcp_snd_wnd_test(const struct tcp_sock *tp,
			     const struct sk_buff *skb,
			     unsigned int cur_mss)
{
	u32 end_seq = TCP_SKB_CB(skb)->end_seq;

	if (skb->len > cur_mss)
		end_seq = TCP_SKB_CB(skb)->seq + cur_mss;

	return !after(end_seq, tcp_wnd_end(tp));
}

/* Trim TSO SKB to LEN bytes, put the remaining data into a new packet
 * which is put after SKB on the list.  It is very much like
 * tcp_fragment() except that it may make several kinds of assumptions
 * in order to speed up the splitting operation.  In particular, we
 * know that all the data is in scatter-gather pages, and that the
 * packet has never been sent out before (and thus is not cloned).
 */
static int tso_fragment(struct sock *sk, struct sk_buff *skb, unsigned int len,
			unsigned int mss_now, gfp_t gfp)
{
	int nlen = skb->len - len;
	struct sk_buff *buff;
	u8 flags;

	/* All of a TSO frame must be composed of paged data.  */
	if (skb->len != skb->data_len)
		return tcp_fragment(sk, TCP_FRAG_IN_WRITE_QUEUE,
				    skb, len, mss_now, gfp);

	buff = sk_stream_alloc_skb(sk, 0, gfp, true);
	if (unlikely(!buff))
		return -ENOMEM;
	skb_copy_decrypted(buff, skb);

	sk_wmem_queued_add(sk, buff->truesize);
	sk_mem_charge(sk, buff->truesize);
	buff->truesize += nlen;
	skb->truesize -= nlen;

	/* Correct the sequence numbers. */
	TCP_SKB_CB(buff)->seq = TCP_SKB_CB(skb)->seq + len;
	TCP_SKB_CB(buff)->end_seq = TCP_SKB_CB(skb)->end_seq;
	TCP_SKB_CB(skb)->end_seq = TCP_SKB_CB(buff)->seq;

	/* PSH and FIN should only be set in the second packet. */
	flags = TCP_SKB_CB(skb)->tcp_flags;
	TCP_SKB_CB(skb)->tcp_flags = flags & ~(TCPHDR_FIN | TCPHDR_PSH);
	TCP_SKB_CB(buff)->tcp_flags = flags;

	/* This packet was never sent out yet, so no SACK bits. */
	TCP_SKB_CB(buff)->sacked = 0;

	tcp_skb_fragment_eor(skb, buff);

	buff->ip_summed = CHECKSUM_PARTIAL;
	skb_split(skb, buff, len);
	tcp_fragment_tstamp(skb, buff);

	/* Fix up tso_factor for both original and new SKB.  */
	tcp_set_skb_tso_segs(skb, mss_now);
	tcp_set_skb_tso_segs(buff, mss_now);

	/* Link BUFF into the send queue. */
	__skb_header_release(buff);
	tcp_insert_write_queue_after(skb, buff, sk, TCP_FRAG_IN_WRITE_QUEUE);

	return 0;
}

/* Try to defer sending, if possible, in order to minimize the amount
 * of TSO splitting we do.  View it as a kind of TSO Nagle test.
 *
 * This algorithm is from John Heffner.
 */
static bool tcp_tso_should_defer(struct sock *sk, struct sk_buff *skb,
				 bool *is_cwnd_limited,
				 bool *is_rwnd_limited,
				 u32 max_segs)
{
	const struct inet_connection_sock *icsk = inet_csk(sk);
	u32 send_win, cong_win, limit, in_flight;
	struct tcp_sock *tp = tcp_sk(sk);
	struct sk_buff *head;
	int win_divisor;
	s64 delta;

	if (icsk->icsk_ca_state >= TCP_CA_Recovery)
		goto send_now;

	/* Avoid bursty behavior by allowing defer
	 * only if the last write was recent (1 ms).
	 * Note that tp->tcp_wstamp_ns can be in the future if we have
	 * packets waiting in a qdisc or device for EDT delivery.
	 */
	delta = tp->tcp_clock_cache - tp->tcp_wstamp_ns - NSEC_PER_MSEC;
	if (delta > 0)
		goto send_now;

	in_flight = tcp_packets_in_flight(tp);

	BUG_ON(tcp_skb_pcount(skb) <= 1);
	BUG_ON(tp->snd_cwnd <= in_flight);

	send_win = tcp_wnd_end(tp) - TCP_SKB_CB(skb)->seq;

	/* From in_flight test above, we know that cwnd > in_flight.  */
	cong_win = (tp->snd_cwnd - in_flight) * tp->mss_cache;

	limit = min(send_win, cong_win);

	/* If a full-sized TSO skb can be sent, do it. */
	if (limit >= max_segs * tp->mss_cache)
		goto send_now;

	/* Middle in queue won't get any more data, full sendable already? */
	if ((skb != tcp_write_queue_tail(sk)) && (limit >= skb->len))
		goto send_now;

	win_divisor = READ_ONCE(sock_net(sk)->ipv4.sysctl_tcp_tso_win_divisor);
	if (win_divisor) {
		u32 chunk = min(tp->snd_wnd, tp->snd_cwnd * tp->mss_cache);

		/* If at least some fraction of a window is available,
		 * just use it.
		 */
		chunk /= win_divisor;
		if (limit >= chunk)
			goto send_now;
	} else {
		/* Different approach, try not to defer past a single
		 * ACK.  Receiver should ACK every other full sized
		 * frame, so if we have space for more than 3 frames
		 * then send now.
		 */
		if (limit > tcp_max_tso_deferred_mss(tp) * tp->mss_cache)
			goto send_now;
	}

	/* TODO : use tsorted_sent_queue ? */
	head = tcp_rtx_queue_head(sk);
	if (!head)
		goto send_now;
	delta = tp->tcp_clock_cache - head->tstamp;
	/* If next ACK is likely to come too late (half srtt), do not defer */
	if ((s64)(delta - (u64)NSEC_PER_USEC * (tp->srtt_us >> 4)) < 0)
		goto send_now;

	/* Ok, it looks like it is advisable to defer.
	 * Three cases are tracked :
	 * 1) We are cwnd-limited
	 * 2) We are rwnd-limited
	 * 3) We are application limited.
	 */
	if (cong_win < send_win) {
		if (cong_win <= skb->len) {
			*is_cwnd_limited = true;
			return true;
		}
	} else {
		if (send_win <= skb->len) {
			*is_rwnd_limited = true;
			return true;
		}
	}

	/* If this packet won't get more data, do not wait. */
	if ((TCP_SKB_CB(skb)->tcp_flags & TCPHDR_FIN) ||
	    TCP_SKB_CB(skb)->eor)
		goto send_now;

	return true;

send_now:
	return false;
}

static inline void tcp_mtu_check_reprobe(struct sock *sk)
{
	struct inet_connection_sock *icsk = inet_csk(sk);
	struct tcp_sock *tp = tcp_sk(sk);
	struct net *net = sock_net(sk);
	u32 interval;
	s32 delta;

	interval = net->ipv4.sysctl_tcp_probe_interval;
	delta = tcp_jiffies32 - icsk->icsk_mtup.probe_timestamp;
	if (unlikely(delta >= interval * HZ)) {
		int mss = tcp_current_mss(sk);

		/* Update current search range */
		icsk->icsk_mtup.probe_size = 0;
		icsk->icsk_mtup.search_high = tp->rx_opt.mss_clamp +
			sizeof(struct tcphdr) +
			icsk->icsk_af_ops->net_header_len;
		icsk->icsk_mtup.search_low = tcp_mss_to_mtu(sk, mss);

		/* Update probe time stamp */
		icsk->icsk_mtup.probe_timestamp = tcp_jiffies32;
	}
}

static bool tcp_can_coalesce_send_queue_head(struct sock *sk, int len)
{
	struct sk_buff *skb, *next;

	skb = tcp_send_head(sk);
	tcp_for_write_queue_from_safe(skb, next, sk) {
		if (len <= skb->len)
			break;

		if (unlikely(TCP_SKB_CB(skb)->eor) || tcp_has_tx_tstamp(skb))
			return false;

		len -= skb->len;
	}

	return true;
}

/* Create a new MTU probe if we are ready.
 * MTU probe is regularly attempting to increase the path MTU by
 * deliberately sending larger packets.  This discovers routing
 * changes resulting in larger path MTUs.
 *
 * Returns 0 if we should wait to probe (no cwnd available),
 *         1 if a probe was sent,
 *         -1 otherwise
 */
static int tcp_mtu_probe(struct sock *sk)
{
	struct inet_connection_sock *icsk = inet_csk(sk);
	struct tcp_sock *tp = tcp_sk(sk);
	struct sk_buff *skb, *nskb, *next;
	struct net *net = sock_net(sk);
	int probe_size;
	int size_needed;
	int copy, len;
	int mss_now;
	int interval;

	/* Not currently probing/verifying,
	 * not in recovery,
	 * have enough cwnd, and
	 * not SACKing (the variable headers throw things off)
	 */
	if (likely(!icsk->icsk_mtup.enabled ||
		   icsk->icsk_mtup.probe_size ||
		   inet_csk(sk)->icsk_ca_state != TCP_CA_Open ||
		   tp->snd_cwnd < 11 ||
		   tp->rx_opt.num_sacks || tp->rx_opt.dsack))
		return -1;

	/* Use binary search for probe_size between tcp_mss_base,
	 * and current mss_clamp. if (search_high - search_low)
	 * smaller than a threshold, backoff from probing.
	 */
	mss_now = tcp_current_mss(sk);
	probe_size = tcp_mtu_to_mss(sk, (icsk->icsk_mtup.search_high +
				    icsk->icsk_mtup.search_low) >> 1);
	size_needed = probe_size + (tp->reordering + 1) * tp->mss_cache;
	interval = icsk->icsk_mtup.search_high - icsk->icsk_mtup.search_low;
	/* When misfortune happens, we are reprobing actively,
	 * and then reprobe timer has expired. We stick with current
	 * probing process by not resetting search range to its orignal.
	 */
	if (probe_size > tcp_mtu_to_mss(sk, icsk->icsk_mtup.search_high) ||
		interval < net->ipv4.sysctl_tcp_probe_threshold) {
		/* Check whether enough time has elaplased for
		 * another round of probing.
		 */
		tcp_mtu_check_reprobe(sk);
		return -1;
	}

	/* Have enough data in the send queue to probe? */
	if (tp->write_seq - tp->snd_nxt < size_needed)
		return -1;

	if (tp->snd_wnd < size_needed)
		return -1;
	if (after(tp->snd_nxt + size_needed, tcp_wnd_end(tp)))
		return 0;

	/* Do we need to wait to drain cwnd? With none in flight, don't stall */
	if (tcp_packets_in_flight(tp) + 2 > tp->snd_cwnd) {
		if (!tcp_packets_in_flight(tp))
			return -1;
		else
			return 0;
	}

	if (!tcp_can_coalesce_send_queue_head(sk, probe_size))
		return -1;

	/* We're allowed to probe.  Build it now. */
	nskb = sk_stream_alloc_skb(sk, probe_size, GFP_ATOMIC, false);
	if (!nskb)
		return -1;
	sk_wmem_queued_add(sk, nskb->truesize);
	sk_mem_charge(sk, nskb->truesize);

	skb = tcp_send_head(sk);
	skb_copy_decrypted(nskb, skb);

	TCP_SKB_CB(nskb)->seq = TCP_SKB_CB(skb)->seq;
	TCP_SKB_CB(nskb)->end_seq = TCP_SKB_CB(skb)->seq + probe_size;
	TCP_SKB_CB(nskb)->tcp_flags = TCPHDR_ACK;
	TCP_SKB_CB(nskb)->sacked = 0;
	nskb->csum = 0;
	nskb->ip_summed = CHECKSUM_PARTIAL;

	tcp_insert_write_queue_before(nskb, skb, sk);
	tcp_highest_sack_replace(sk, skb, nskb);

	len = 0;
	tcp_for_write_queue_from_safe(skb, next, sk) {
		copy = min_t(int, skb->len, probe_size - len);
		skb_copy_bits(skb, 0, skb_put(nskb, copy), copy);

		if (skb->len <= copy) {
			/* We've eaten all the data from this skb.
			 * Throw it away. */
			TCP_SKB_CB(nskb)->tcp_flags |= TCP_SKB_CB(skb)->tcp_flags;
			/* If this is the last SKB we copy and eor is set
			 * we need to propagate it to the new skb.
			 */
			TCP_SKB_CB(nskb)->eor = TCP_SKB_CB(skb)->eor;
			tcp_skb_collapse_tstamp(nskb, skb);
			tcp_unlink_write_queue(skb, sk);
			sk_wmem_free_skb(sk, skb);
		} else {
			TCP_SKB_CB(nskb)->tcp_flags |= TCP_SKB_CB(skb)->tcp_flags &
						   ~(TCPHDR_FIN|TCPHDR_PSH);
			if (!skb_shinfo(skb)->nr_frags) {
				skb_pull(skb, copy);
			} else {
				__pskb_trim_head(skb, copy);
				tcp_set_skb_tso_segs(skb, mss_now);
			}
			TCP_SKB_CB(skb)->seq += copy;
		}

		len += copy;

		if (len >= probe_size)
			break;
	}
	tcp_init_tso_segs(nskb, nskb->len);

	/* We're ready to send.  If this fails, the probe will
	 * be resegmented into mss-sized pieces by tcp_write_xmit().
	 */
	if (!tcp_transmit_skb(sk, nskb, 1, GFP_ATOMIC)) {
		/* Decrement cwnd here because we are sending
		 * effectively two packets. */
		tp->snd_cwnd--;
		tcp_event_new_data_sent(sk, nskb);

		icsk->icsk_mtup.probe_size = tcp_mss_to_mtu(sk, nskb->len);
		tp->mtu_probe.probe_seq_start = TCP_SKB_CB(nskb)->seq;
		tp->mtu_probe.probe_seq_end = TCP_SKB_CB(nskb)->end_seq;

		return 1;
	}

	return -1;
}

static bool tcp_pacing_check(struct sock *sk)
{
	struct tcp_sock *tp = tcp_sk(sk);

	if (!tcp_needs_internal_pacing(sk))
		return false;

	if (tp->tcp_wstamp_ns <= tp->tcp_clock_cache)
		return false;

	if (!hrtimer_is_queued(&tp->pacing_timer)) {
		hrtimer_start(&tp->pacing_timer,
			      ns_to_ktime(tp->tcp_wstamp_ns),
			      HRTIMER_MODE_ABS_PINNED_SOFT);
		sock_hold(sk);
	}
	return true;
}

/* TCP Small Queues :
 * Control number of packets in qdisc/devices to two packets / or ~1 ms.
 * (These limits are doubled for retransmits)
 * This allows for :
 *  - better RTT estimation and ACK scheduling
 *  - faster recovery
 *  - high rates
 * Alas, some drivers / subsystems require a fair amount
 * of queued bytes to ensure line rate.
 * One example is wifi aggregation (802.11 AMPDU)
 */
static bool tcp_small_queue_check(struct sock *sk, const struct sk_buff *skb,
				  unsigned int factor)
{
	unsigned long limit;

	limit = max_t(unsigned long,
		      2 * skb->truesize,
		      sk->sk_pacing_rate >> READ_ONCE(sk->sk_pacing_shift));
	if (sk->sk_pacing_status == SK_PACING_NONE)
		limit = min_t(unsigned long, limit,
			      sock_net(sk)->ipv4.sysctl_tcp_limit_output_bytes);
	limit <<= factor;

	if (static_branch_unlikely(&tcp_tx_delay_enabled) &&
	    tcp_sk(sk)->tcp_tx_delay) {
		u64 extra_bytes = (u64)sk->sk_pacing_rate * tcp_sk(sk)->tcp_tx_delay;

		/* TSQ is based on skb truesize sum (sk_wmem_alloc), so we
		 * approximate our needs assuming an ~100% skb->truesize overhead.
		 * USEC_PER_SEC is approximated by 2^20.
		 * do_div(extra_bytes, USEC_PER_SEC/2) is replaced by a right shift.
		 */
		extra_bytes >>= (20 - 1);
		limit += extra_bytes;
	}
	if (refcount_read(&sk->sk_wmem_alloc) > limit) {
		/* Always send skb if rtx queue is empty.
		 * No need to wait for TX completion to call us back,
		 * after softirq/tasklet schedule.
		 * This helps when TX completions are delayed too much.
		 */
		if (tcp_rtx_queue_empty(sk))
			return false;

		set_bit(TSQ_THROTTLED, &sk->sk_tsq_flags);
		/* It is possible TX completion already happened
		 * before we set TSQ_THROTTLED, so we must
		 * test again the condition.
		 */
		smp_mb__after_atomic();
		if (refcount_read(&sk->sk_wmem_alloc) > limit)
			return true;
	}
	return false;
}

static void tcp_chrono_set(struct tcp_sock *tp, const enum tcp_chrono new)
{
	const u32 now = tcp_jiffies32;
	enum tcp_chrono old = tp->chrono_type;

	if (old > TCP_CHRONO_UNSPEC)
		tp->chrono_stat[old - 1] += now - tp->chrono_start;
	tp->chrono_start = now;
	tp->chrono_type = new;
}

void tcp_chrono_start(struct sock *sk, const enum tcp_chrono type)
{
	struct tcp_sock *tp = tcp_sk(sk);

	/* If there are multiple conditions worthy of tracking in a
	 * chronograph then the highest priority enum takes precedence
	 * over the other conditions. So that if something "more interesting"
	 * starts happening, stop the previous chrono and start a new one.
	 */
	if (type > tp->chrono_type)
		tcp_chrono_set(tp, type);
}

void tcp_chrono_stop(struct sock *sk, const enum tcp_chrono type)
{
	struct tcp_sock *tp = tcp_sk(sk);


	/* There are multiple conditions worthy of tracking in a
	 * chronograph, so that the highest priority enum takes
	 * precedence over the other conditions (see tcp_chrono_start).
	 * If a condition stops, we only stop chrono tracking if
	 * it's the "most interesting" or current chrono we are
	 * tracking and starts busy chrono if we have pending data.
	 */
	if (tcp_rtx_and_write_queues_empty(sk))
		tcp_chrono_set(tp, TCP_CHRONO_UNSPEC);
	else if (type == tp->chrono_type)
		tcp_chrono_set(tp, TCP_CHRONO_BUSY);
}

/* This routine writes packets to the network.  It advances the
 * send_head.  This happens as incoming acks open up the remote
 * window for us.
 *
 * LARGESEND note: !tcp_urg_mode is overkill, only frames between
 * snd_up-64k-mss .. snd_up cannot be large. However, taking into
 * account rare use of URG, this is not a big flaw.
 *
 * Send at most one packet when push_one > 0. Temporarily ignore
 * cwnd limit to force at most one packet out when push_one == 2.

 * Returns true, if no segments are in flight and we have queued segments,
 * but cannot send anything now because of SWS or another problem.
 */
static bool tcp_write_xmit(struct sock *sk, unsigned int mss_now, int nonagle,
			   int push_one, gfp_t gfp)
{
	struct tcp_sock *tp = tcp_sk(sk);
	struct sk_buff *skb;
	unsigned int tso_segs, sent_pkts;
	int cwnd_quota;
	int result;
	bool is_cwnd_limited = false, is_rwnd_limited = false;
	u32 max_segs;

	sent_pkts = 0;

	tcp_mstamp_refresh(tp);
	if (!push_one) {
		/* Do MTU probing. */
		result = tcp_mtu_probe(sk);
		if (!result) {
			return false;
		} else if (result > 0) {
			sent_pkts = 1;
		}
	}

	max_segs = tcp_tso_segs(sk, mss_now);
	while ((skb = tcp_send_head(sk))) {
		unsigned int limit;

		if (unlikely(tp->repair) && tp->repair_queue == TCP_SEND_QUEUE) {
			/* "skb_mstamp_ns" is used as a start point for the retransmit timer */
			skb->skb_mstamp_ns = tp->tcp_wstamp_ns = tp->tcp_clock_cache;
			list_move_tail(&skb->tcp_tsorted_anchor, &tp->tsorted_sent_queue);
			tcp_init_tso_segs(skb, mss_now);
			goto repair; /* Skip network transmission */
		}

		if (tcp_pacing_check(sk))
			break;

		tso_segs = tcp_init_tso_segs(skb, mss_now);
		BUG_ON(!tso_segs);

		cwnd_quota = tcp_cwnd_test(tp, skb);
		if (!cwnd_quota) {
			if (push_one == 2)
				/* Force out a loss probe pkt. */
				cwnd_quota = 1;
			else
				break;
		}

		if (unlikely(!tcp_snd_wnd_test(tp, skb, mss_now))) {
			is_rwnd_limited = true;
			break;
		}

		if (tso_segs == 1) {
			if (unlikely(!tcp_nagle_test(tp, skb, mss_now,
						     (tcp_skb_is_last(sk, skb) ?
						      nonagle : TCP_NAGLE_PUSH))))
				break;
		} else {
			if (!push_one &&
			    tcp_tso_should_defer(sk, skb, &is_cwnd_limited,
						 &is_rwnd_limited, max_segs))
				break;
		}

		limit = mss_now;
		if (tso_segs > 1 && !tcp_urg_mode(tp))
			limit = tcp_mss_split_point(sk, skb, mss_now,
						    min_t(unsigned int,
							  cwnd_quota,
							  max_segs),
						    nonagle);

		if (skb->len > limit &&
		    unlikely(tso_fragment(sk, skb, limit, mss_now, gfp)))
			break;

		if (tcp_small_queue_check(sk, skb, 0))
			break;

		/* Argh, we hit an empty skb(), presumably a thread
		 * is sleeping in sendmsg()/sk_stream_wait_memory().
		 * We do not want to send a pure-ack packet and have
		 * a strange looking rtx queue with empty packet(s).
		 */
		if (TCP_SKB_CB(skb)->end_seq == TCP_SKB_CB(skb)->seq)
			break;

		if (unlikely(tcp_transmit_skb(sk, skb, 1, gfp)))
			break;

repair:
		/* Advance the send_head.  This one is sent out.
		 * This call will increment packets_out.
		 */
		tcp_event_new_data_sent(sk, skb);

		tcp_minshall_update(tp, mss_now, skb);
		sent_pkts += tcp_skb_pcount(skb);

		if (push_one)
			break;
	}

	if (is_rwnd_limited)
		tcp_chrono_start(sk, TCP_CHRONO_RWND_LIMITED);
	else
		tcp_chrono_stop(sk, TCP_CHRONO_RWND_LIMITED);

	if (likely(sent_pkts)) {
		if (tcp_in_cwnd_reduction(sk))
			tp->prr_out += sent_pkts;

		/* Send one loss probe per tail loss episode. */
		if (push_one != 2)
			tcp_schedule_loss_probe(sk, false);
		is_cwnd_limited |= (tcp_packets_in_flight(tp) >= tp->snd_cwnd);
		tcp_cwnd_validate(sk, is_cwnd_limited);
		return false;
	}
	return !tp->packets_out && !tcp_write_queue_empty(sk);
}

bool tcp_schedule_loss_probe(struct sock *sk, bool advancing_rto)
{
	struct inet_connection_sock *icsk = inet_csk(sk);
	struct tcp_sock *tp = tcp_sk(sk);
	u32 timeout, rto_delta_us;
	int early_retrans;

	/* Don't do any loss probe on a Fast Open connection before 3WHS
	 * finishes.
	 */
	if (rcu_access_pointer(tp->fastopen_rsk))
		return false;

	early_retrans = sock_net(sk)->ipv4.sysctl_tcp_early_retrans;
	/* Schedule a loss probe in 2*RTT for SACK capable connections
	 * not in loss recovery, that are either limited by cwnd or application.
	 */
	if ((early_retrans != 3 && early_retrans != 4) ||
	    !tp->packets_out || !tcp_is_sack(tp) ||
	    (icsk->icsk_ca_state != TCP_CA_Open &&
	     icsk->icsk_ca_state != TCP_CA_CWR))
		return false;

	/* Probe timeout is 2*rtt. Add minimum RTO to account
	 * for delayed ack when there's one outstanding packet. If no RTT
	 * sample is available then probe after TCP_TIMEOUT_INIT.
	 */
	if (tp->srtt_us) {
		timeout = usecs_to_jiffies(tp->srtt_us >> 2);
		if (tp->packets_out == 1)
			timeout += TCP_RTO_MIN;
		else
			timeout += TCP_TIMEOUT_MIN;
	} else {
		timeout = TCP_TIMEOUT_INIT;
	}

	/* If the RTO formula yields an earlier time, then use that time. */
	rto_delta_us = advancing_rto ?
			jiffies_to_usecs(inet_csk(sk)->icsk_rto) :
			tcp_rto_delta_us(sk);  /* How far in future is RTO? */
	if (rto_delta_us > 0)
		timeout = min_t(u32, timeout, usecs_to_jiffies(rto_delta_us));

	tcp_reset_xmit_timer(sk, ICSK_TIME_LOSS_PROBE, timeout, TCP_RTO_MAX);
	return true;
}

/* Thanks to skb fast clones, we can detect if a prior transmit of
 * a packet is still in a qdisc or driver queue.
 * In this case, there is very little point doing a retransmit !
 */
static bool skb_still_in_host_queue(const struct sock *sk,
				    const struct sk_buff *skb)
{
	if (unlikely(skb_fclone_busy(sk, skb))) {
		NET_INC_STATS(sock_net(sk),
			      LINUX_MIB_TCPSPURIOUS_RTX_HOSTQUEUES);
		return true;
	}
	return false;
}

/* When probe timeout (PTO) fires, try send a new segment if possible, else
 * retransmit the last segment.
 */
void tcp_send_loss_probe(struct sock *sk)
{
	struct tcp_sock *tp = tcp_sk(sk);
	struct sk_buff *skb;
	int pcount;
	int mss = tcp_current_mss(sk);

	/* At most one outstanding TLP */
	if (tp->tlp_high_seq)
		goto rearm_timer;

	tp->tlp_retrans = 0;
	skb = tcp_send_head(sk);
	if (skb && tcp_snd_wnd_test(tp, skb, mss)) {
		pcount = tp->packets_out;
		tcp_write_xmit(sk, mss, TCP_NAGLE_OFF, 2, GFP_ATOMIC);
		if (tp->packets_out > pcount)
			goto probe_sent;
		goto rearm_timer;
	}
	skb = skb_rb_last(&sk->tcp_rtx_queue);
	if (unlikely(!skb)) {
		WARN_ONCE(tp->packets_out,
			  "invalid inflight: %u state %u cwnd %u mss %d\n",
			  tp->packets_out, sk->sk_state, tp->snd_cwnd, mss);
		inet_csk(sk)->icsk_pending = 0;
		return;
	}

	if (skb_still_in_host_queue(sk, skb))
		goto rearm_timer;

	pcount = tcp_skb_pcount(skb);
	if (WARN_ON(!pcount))
		goto rearm_timer;

	if ((pcount > 1) && (skb->len > (pcount - 1) * mss)) {
		if (unlikely(tcp_fragment(sk, TCP_FRAG_IN_RTX_QUEUE, skb,
					  (pcount - 1) * mss, mss,
					  GFP_ATOMIC)))
			goto rearm_timer;
		skb = skb_rb_next(skb);
	}

	if (WARN_ON(!skb || !tcp_skb_pcount(skb)))
		goto rearm_timer;

	if (__tcp_retransmit_skb(sk, skb, 1))
		goto rearm_timer;

	tp->tlp_retrans = 1;

probe_sent:
	/* Record snd_nxt for loss detection. */
	tp->tlp_high_seq = tp->snd_nxt;

	NET_INC_STATS(sock_net(sk), LINUX_MIB_TCPLOSSPROBES);
	/* Reset s.t. tcp_rearm_rto will restart timer from now */
	inet_csk(sk)->icsk_pending = 0;
rearm_timer:
	tcp_rearm_rto(sk);
}

/* Push out any pending frames which were held back due to
 * TCP_CORK or attempt at coalescing tiny packets.
 * The socket must be locked by the caller.
 */
void __tcp_push_pending_frames(struct sock *sk, unsigned int cur_mss,
			       int nonagle)
{
	/* If we are closed, the bytes will have to remain here.
	 * In time closedown will finish, we empty the write queue and
	 * all will be happy.
	 */
	if (unlikely(sk->sk_state == TCP_CLOSE))
		return;

	if (tcp_write_xmit(sk, cur_mss, nonagle, 0,
			   sk_gfp_mask(sk, GFP_ATOMIC)))
		tcp_check_probe_timer(sk);
}

/* Send _single_ skb sitting at the send head. This function requires
 * true push pending frames to setup probe timer etc.
 */
void tcp_push_one(struct sock *sk, unsigned int mss_now)
{
	struct sk_buff *skb = tcp_send_head(sk);

	BUG_ON(!skb || skb->len < mss_now);

	tcp_write_xmit(sk, mss_now, TCP_NAGLE_PUSH, 1, sk->sk_allocation);
}

/* This function returns the amount that we can raise the
 * usable window based on the following constraints
 *
 * 1. The window can never be shrunk once it is offered (RFC 793)
 * 2. We limit memory per socket
 *
 * RFC 1122:
 * "the suggested [SWS] avoidance algorithm for the receiver is to keep
 *  RECV.NEXT + RCV.WIN fixed until:
 *  RCV.BUFF - RCV.USER - RCV.WINDOW >= min(1/2 RCV.BUFF, MSS)"
 *
 * i.e. don't raise the right edge of the window until you can raise
 * it at least MSS bytes.
 *
 * Unfortunately, the recommended algorithm breaks header prediction,
 * since header prediction assumes th->window stays fixed.
 *
 * Strictly speaking, keeping th->window fixed violates the receiver
 * side SWS prevention criteria. The problem is that under this rule
 * a stream of single byte packets will cause the right side of the
 * window to always advance by a single byte.
 *
 * Of course, if the sender implements sender side SWS prevention
 * then this will not be a problem.
 *
 * BSD seems to make the following compromise:
 *
 *	If the free space is less than the 1/4 of the maximum
 *	space available and the free space is less than 1/2 mss,
 *	then set the window to 0.
 *	[ Actually, bsd uses MSS and 1/4 of maximal _window_ ]
 *	Otherwise, just prevent the window from shrinking
 *	and from being larger than the largest representable value.
 *
 * This prevents incremental opening of the window in the regime
 * where TCP is limited by the speed of the reader side taking
 * data out of the TCP receive queue. It does nothing about
 * those cases where the window is constrained on the sender side
 * because the pipeline is full.
 *
 * BSD also seems to "accidentally" limit itself to windows that are a
 * multiple of MSS, at least until the free space gets quite small.
 * This would appear to be a side effect of the mbuf implementation.
 * Combining these two algorithms results in the observed behavior
 * of having a fixed window size at almost all times.
 *
 * Below we obtain similar behavior by forcing the offered window to
 * a multiple of the mss when it is feasible to do so.
 *
 * Note, we don't "adjust" for TIMESTAMP or SACK option bytes.
 * Regular options like TIMESTAMP are taken into account.
 */
u32 __tcp_select_window(struct sock *sk)
{
	struct inet_connection_sock *icsk = inet_csk(sk);
	struct tcp_sock *tp = tcp_sk(sk);
	/* MSS for the peer's data.  Previous versions used mss_clamp
	 * here.  I don't know if the value based on our guesses
	 * of peer's MSS is better for the performance.  It's more correct
	 * but may be worse for the performance because of rcv_mss
	 * fluctuations.  --SAW  1998/11/1
	 */
	int mss = icsk->icsk_ack.rcv_mss;
	int free_space = tcp_space(sk);
	int allowed_space = tcp_full_space(sk);
	int full_space, window;

	if (sk_is_mptcp(sk))
		mptcp_space(sk, &free_space, &allowed_space);

	full_space = min_t(int, tp->window_clamp, allowed_space);

	if (unlikely(mss > full_space)) {
		mss = full_space;
		if (mss <= 0)
			return 0;
	}
	if (free_space < (full_space >> 1)) {
		icsk->icsk_ack.quick = 0;

		if (tcp_under_memory_pressure(sk))
			tp->rcv_ssthresh = min(tp->rcv_ssthresh,
					       4U * tp->advmss);

		/* free_space might become our new window, make sure we don't
		 * increase it due to wscale.
		 */
		free_space = round_down(free_space, 1 << tp->rx_opt.rcv_wscale);

		/* if free space is less than mss estimate, or is below 1/16th
		 * of the maximum allowed, try to move to zero-window, else
		 * tcp_clamp_window() will grow rcv buf up to tcp_rmem[2], and
		 * new incoming data is dropped due to memory limits.
		 * With large window, mss test triggers way too late in order
		 * to announce zero window in time before rmem limit kicks in.
		 */
		if (free_space < (allowed_space >> 4) || free_space < mss)
			return 0;
	}

	if (free_space > tp->rcv_ssthresh)
		free_space = tp->rcv_ssthresh;

	/* Don't do rounding if we are using window scaling, since the
	 * scaled window will not line up with the MSS boundary anyway.
	 */
	if (tp->rx_opt.rcv_wscale) {
		window = free_space;

		/* Advertise enough space so that it won't get scaled away.
		 * Import case: prevent zero window announcement if
		 * 1<<rcv_wscale > mss.
		 */
		window = ALIGN(window, (1 << tp->rx_opt.rcv_wscale));
	} else {
		window = tp->rcv_wnd;
		/* Get the largest window that is a nice multiple of mss.
		 * Window clamp already applied above.
		 * If our current window offering is within 1 mss of the
		 * free space we just keep it. This prevents the divide
		 * and multiply from happening most of the time.
		 * We also don't do any window rounding when the free space
		 * is too small.
		 */
		if (window <= free_space - mss || window > free_space)
			window = rounddown(free_space, mss);
		else if (mss == full_space &&
			 free_space > window + (full_space >> 1))
			window = free_space;
	}

	return window;
}

void tcp_skb_collapse_tstamp(struct sk_buff *skb,
			     const struct sk_buff *next_skb)
{
	if (unlikely(tcp_has_tx_tstamp(next_skb))) {
		const struct skb_shared_info *next_shinfo =
			skb_shinfo(next_skb);
		struct skb_shared_info *shinfo = skb_shinfo(skb);

		shinfo->tx_flags |= next_shinfo->tx_flags & SKBTX_ANY_TSTAMP;
		shinfo->tskey = next_shinfo->tskey;
		TCP_SKB_CB(skb)->txstamp_ack |=
			TCP_SKB_CB(next_skb)->txstamp_ack;
	}
}

/* Collapses two adjacent SKB's during retransmission. */
static bool tcp_collapse_retrans(struct sock *sk, struct sk_buff *skb)
{
	struct tcp_sock *tp = tcp_sk(sk);
	struct sk_buff *next_skb = skb_rb_next(skb);
	int next_skb_size;

	next_skb_size = next_skb->len;

	BUG_ON(tcp_skb_pcount(skb) != 1 || tcp_skb_pcount(next_skb) != 1);

	if (next_skb_size) {
		if (next_skb_size <= skb_availroom(skb))
			skb_copy_bits(next_skb, 0, skb_put(skb, next_skb_size),
				      next_skb_size);
		else if (!tcp_skb_shift(skb, next_skb, 1, next_skb_size))
			return false;
	}
	tcp_highest_sack_replace(sk, next_skb, skb);

	/* Update sequence range on original skb. */
	TCP_SKB_CB(skb)->end_seq = TCP_SKB_CB(next_skb)->end_seq;

	/* Merge over control information. This moves PSH/FIN etc. over */
	TCP_SKB_CB(skb)->tcp_flags |= TCP_SKB_CB(next_skb)->tcp_flags;

	/* All done, get rid of second SKB and account for it so
	 * packet counting does not break.
	 */
	TCP_SKB_CB(skb)->sacked |= TCP_SKB_CB(next_skb)->sacked & TCPCB_EVER_RETRANS;
	TCP_SKB_CB(skb)->eor = TCP_SKB_CB(next_skb)->eor;

	/* changed transmit queue under us so clear hints */
	tcp_clear_retrans_hints_partial(tp);
	if (next_skb == tp->retransmit_skb_hint)
		tp->retransmit_skb_hint = skb;

	tcp_adjust_pcount(sk, next_skb, tcp_skb_pcount(next_skb));

	tcp_skb_collapse_tstamp(skb, next_skb);

	tcp_rtx_queue_unlink_and_free(next_skb, sk);
	return true;
}

/* Check if coalescing SKBs is legal. */
static bool tcp_can_collapse(const struct sock *sk, const struct sk_buff *skb)
{
	if (tcp_skb_pcount(skb) > 1)
		return false;
	if (skb_cloned(skb))
		return false;
	/* Some heuristics for collapsing over SACK'd could be invented */
	if (TCP_SKB_CB(skb)->sacked & TCPCB_SACKED_ACKED)
		return false;

	return true;
}

/* Collapse packets in the retransmit queue to make to create
 * less packets on the wire. This is only done on retransmission.
 */
static void tcp_retrans_try_collapse(struct sock *sk, struct sk_buff *to,
				     int space)
{
	struct tcp_sock *tp = tcp_sk(sk);
	struct sk_buff *skb = to, *tmp;
	bool first = true;

	if (!sock_net(sk)->ipv4.sysctl_tcp_retrans_collapse)
		return;
	if (TCP_SKB_CB(skb)->tcp_flags & TCPHDR_SYN)
		return;

	skb_rbtree_walk_from_safe(skb, tmp) {
		if (!tcp_can_collapse(sk, skb))
			break;

		if (!tcp_skb_can_collapse(to, skb))
			break;

		space -= skb->len;

		if (first) {
			first = false;
			continue;
		}

		if (space < 0)
			break;

		if (after(TCP_SKB_CB(skb)->end_seq, tcp_wnd_end(tp)))
			break;

		if (!tcp_collapse_retrans(sk, to))
			break;
	}
}

/* This retransmits one SKB.  Policy decisions and retransmit queue
 * state updates are done by the caller.  Returns non-zero if an
 * error occurred which prevented the send.
 */
int __tcp_retransmit_skb(struct sock *sk, struct sk_buff *skb, int segs)
{
	struct inet_connection_sock *icsk = inet_csk(sk);
	struct tcp_sock *tp = tcp_sk(sk);
	unsigned int cur_mss;
	int diff, len, err;


	/* Inconclusive MTU probe */
	if (icsk->icsk_mtup.probe_size)
		icsk->icsk_mtup.probe_size = 0;

	/* Do not sent more than we queued. 1/4 is reserved for possible
	 * copying overhead: fragmentation, tunneling, mangling etc.
	 */
	if (refcount_read(&sk->sk_wmem_alloc) >
	    min_t(u32, sk->sk_wmem_queued + (sk->sk_wmem_queued >> 2),
		  sk->sk_sndbuf))
		return -EAGAIN;

	if (skb_still_in_host_queue(sk, skb))
		return -EBUSY;

	if (before(TCP_SKB_CB(skb)->seq, tp->snd_una)) {
		if (unlikely(before(TCP_SKB_CB(skb)->end_seq, tp->snd_una))) {
			WARN_ON_ONCE(1);
			return -EINVAL;
		}
		if (tcp_trim_head(sk, skb, tp->snd_una - TCP_SKB_CB(skb)->seq))
			return -ENOMEM;
	}

	if (inet_csk(sk)->icsk_af_ops->rebuild_header(sk))
		return -EHOSTUNREACH; /* Routing failure or similar. */

	cur_mss = tcp_current_mss(sk);

	/* If receiver has shrunk his window, and skb is out of
	 * new window, do not retransmit it. The exception is the
	 * case, when window is shrunk to zero. In this case
	 * our retransmit serves as a zero window probe.
	 */
	if (!before(TCP_SKB_CB(skb)->seq, tcp_wnd_end(tp)) &&
	    TCP_SKB_CB(skb)->seq != tp->snd_una)
		return -EAGAIN;

	len = cur_mss * segs;
	if (skb->len > len) {
		if (tcp_fragment(sk, TCP_FRAG_IN_RTX_QUEUE, skb, len,
				 cur_mss, GFP_ATOMIC))
			return -ENOMEM; /* We'll try again later. */
	} else {
		if (skb_unclone(skb, GFP_ATOMIC))
			return -ENOMEM;

		diff = tcp_skb_pcount(skb);
		tcp_set_skb_tso_segs(skb, cur_mss);
		diff -= tcp_skb_pcount(skb);
		if (diff)
			tcp_adjust_pcount(sk, skb, diff);
		if (skb->len < cur_mss)
			tcp_retrans_try_collapse(sk, skb, cur_mss);
	}

	/* RFC3168, section 6.1.1.1. ECN fallback */
	if ((TCP_SKB_CB(skb)->tcp_flags & TCPHDR_SYN_ECN) == TCPHDR_SYN_ECN)
		tcp_ecn_clear_syn(sk, skb);

	/* Update global and local TCP statistics. */
	segs = tcp_skb_pcount(skb);
	TCP_ADD_STATS(sock_net(sk), TCP_MIB_RETRANSSEGS, segs);
	if (TCP_SKB_CB(skb)->tcp_flags & TCPHDR_SYN)
		__NET_INC_STATS(sock_net(sk), LINUX_MIB_TCPSYNRETRANS);
	tp->total_retrans += segs;
	tp->bytes_retrans += skb->len;

	/* make sure skb->data is aligned on arches that require it
	 * and check if ack-trimming & collapsing extended the headroom
	 * beyond what csum_start can cover.
	 */
	if (unlikely((NET_IP_ALIGN && ((unsigned long)skb->data & 3)) ||
		     skb_headroom(skb) >= 0xFFFF)) {
		struct sk_buff *nskb;

		tcp_skb_tsorted_save(skb) {
			nskb = __pskb_copy(skb, MAX_TCP_HEADER, GFP_ATOMIC);
			if (nskb) {
				nskb->dev = NULL;
				err = tcp_transmit_skb(sk, nskb, 0, GFP_ATOMIC);
			} else {
				err = -ENOBUFS;
			}
		} tcp_skb_tsorted_restore(skb);

		if (!err) {
			tcp_update_skb_after_send(sk, skb, tp->tcp_wstamp_ns);
			tcp_rate_skb_sent(sk, skb);
		}
	} else {
		err = tcp_transmit_skb(sk, skb, 1, GFP_ATOMIC);
	}

	/* To avoid taking spuriously low RTT samples based on a timestamp
	 * for a transmit that never happened, always mark EVER_RETRANS
	 */
	TCP_SKB_CB(skb)->sacked |= TCPCB_EVER_RETRANS;

	if (BPF_SOCK_OPS_TEST_FLAG(tp, BPF_SOCK_OPS_RETRANS_CB_FLAG))
		tcp_call_bpf_3arg(sk, BPF_SOCK_OPS_RETRANS_CB,
				  TCP_SKB_CB(skb)->seq, segs, err);

	if (likely(!err)) {
		trace_tcp_retransmit_skb(sk, skb);
	} else if (err != -EBUSY) {
		NET_ADD_STATS(sock_net(sk), LINUX_MIB_TCPRETRANSFAIL, segs);
	}
	return err;
}

int tcp_retransmit_skb(struct sock *sk, struct sk_buff *skb, int segs)
{
	struct tcp_sock *tp = tcp_sk(sk);
	int err = __tcp_retransmit_skb(sk, skb, segs);

	if (err == 0) {
#if FASTRETRANS_DEBUG > 0
		if (TCP_SKB_CB(skb)->sacked & TCPCB_SACKED_RETRANS) {
			net_dbg_ratelimited("retrans_out leaked\n");
		}
#endif
		TCP_SKB_CB(skb)->sacked |= TCPCB_RETRANS;
		tp->retrans_out += tcp_skb_pcount(skb);
	}

	/* Save stamp of the first (attempted) retransmit. */
	if (!tp->retrans_stamp)
		tp->retrans_stamp = tcp_skb_timestamp(skb);

	if (tp->undo_retrans < 0)
		tp->undo_retrans = 0;
	tp->undo_retrans += tcp_skb_pcount(skb);
	return err;
}

/* This gets called after a retransmit timeout, and the initially
 * retransmitted data is acknowledged.  It tries to continue
 * resending the rest of the retransmit queue, until either
 * we've sent it all or the congestion window limit is reached.
 */
void tcp_xmit_retransmit_queue(struct sock *sk)
{
	const struct inet_connection_sock *icsk = inet_csk(sk);
	struct sk_buff *skb, *rtx_head, *hole = NULL;
	struct tcp_sock *tp = tcp_sk(sk);
	bool rearm_timer = false;
	u32 max_segs;
	int mib_idx;

	if (!tp->packets_out)
		return;

	rtx_head = tcp_rtx_queue_head(sk);
	skb = tp->retransmit_skb_hint ?: rtx_head;
	max_segs = tcp_tso_segs(sk, tcp_current_mss(sk));
	skb_rbtree_walk_from(skb) {
		__u8 sacked;
		int segs;

		if (tcp_pacing_check(sk))
			break;

		/* we could do better than to assign each time */
		if (!hole)
			tp->retransmit_skb_hint = skb;

		segs = tp->snd_cwnd - tcp_packets_in_flight(tp);
		if (segs <= 0)
			break;
		sacked = TCP_SKB_CB(skb)->sacked;
		/* In case tcp_shift_skb_data() have aggregated large skbs,
		 * we need to make sure not sending too bigs TSO packets
		 */
		segs = min_t(int, segs, max_segs);

		if (tp->retrans_out >= tp->lost_out) {
			break;
		} else if (!(sacked & TCPCB_LOST)) {
			if (!hole && !(sacked & (TCPCB_SACKED_RETRANS|TCPCB_SACKED_ACKED)))
				hole = skb;
			continue;

		} else {
			if (icsk->icsk_ca_state != TCP_CA_Loss)
				mib_idx = LINUX_MIB_TCPFASTRETRANS;
			else
				mib_idx = LINUX_MIB_TCPSLOWSTARTRETRANS;
		}

		if (sacked & (TCPCB_SACKED_ACKED|TCPCB_SACKED_RETRANS))
			continue;

		if (tcp_small_queue_check(sk, skb, 1))
			break;

		if (tcp_retransmit_skb(sk, skb, segs))
			break;

		NET_ADD_STATS(sock_net(sk), mib_idx, tcp_skb_pcount(skb));

		if (tcp_in_cwnd_reduction(sk))
			tp->prr_out += tcp_skb_pcount(skb);

		if (skb == rtx_head &&
		    icsk->icsk_pending != ICSK_TIME_REO_TIMEOUT)
			rearm_timer = true;

	}
	if (rearm_timer)
		tcp_reset_xmit_timer(sk, ICSK_TIME_RETRANS,
				     inet_csk(sk)->icsk_rto,
				     TCP_RTO_MAX);
}

/* We allow to exceed memory limits for FIN packets to expedite
 * connection tear down and (memory) recovery.
 * Otherwise tcp_send_fin() could be tempted to either delay FIN
 * or even be forced to close flow without any FIN.
 * In general, we want to allow one skb per socket to avoid hangs
 * with edge trigger epoll()
 */
void sk_forced_mem_schedule(struct sock *sk, int size)
{
	int amt;

	if (size <= sk->sk_forward_alloc)
		return;
	amt = sk_mem_pages(size);
	sk->sk_forward_alloc += amt * SK_MEM_QUANTUM;
	sk_memory_allocated_add(sk, amt);

	if (mem_cgroup_sockets_enabled && sk->sk_memcg)
		mem_cgroup_charge_skmem(sk->sk_memcg, amt);
}

/* Send a FIN. The caller locks the socket for us.
 * We should try to send a FIN packet really hard, but eventually give up.
 */
void tcp_send_fin(struct sock *sk)
{
	struct sk_buff *skb, *tskb, *tail = tcp_write_queue_tail(sk);
	struct tcp_sock *tp = tcp_sk(sk);

	/* Optimization, tack on the FIN if we have one skb in write queue and
	 * this skb was not yet sent, or we are under memory pressure.
	 * Note: in the latter case, FIN packet will be sent after a timeout,
	 * as TCP stack thinks it has already been transmitted.
	 */
	tskb = tail;
	if (!tskb && tcp_under_memory_pressure(sk))
		tskb = skb_rb_last(&sk->tcp_rtx_queue);

	if (tskb) {
		TCP_SKB_CB(tskb)->tcp_flags |= TCPHDR_FIN;
		TCP_SKB_CB(tskb)->end_seq++;
		tp->write_seq++;
		if (!tail) {
			/* This means tskb was already sent.
			 * Pretend we included the FIN on previous transmit.
			 * We need to set tp->snd_nxt to the value it would have
			 * if FIN had been sent. This is because retransmit path
			 * does not change tp->snd_nxt.
			 */
			WRITE_ONCE(tp->snd_nxt, tp->snd_nxt + 1);
			return;
		}
	} else {
		skb = alloc_skb_fclone(MAX_TCP_HEADER, sk->sk_allocation);
		if (unlikely(!skb))
			return;

		INIT_LIST_HEAD(&skb->tcp_tsorted_anchor);
		skb_reserve(skb, MAX_TCP_HEADER);
		sk_forced_mem_schedule(sk, skb->truesize);
		/* FIN eats a sequence byte, write_seq advanced by tcp_queue_skb(). */
		tcp_init_nondata_skb(skb, tp->write_seq,
				     TCPHDR_ACK | TCPHDR_FIN);
		tcp_queue_skb(sk, skb);
	}
	__tcp_push_pending_frames(sk, tcp_current_mss(sk), TCP_NAGLE_OFF);
}

/* We get here when a process closes a file descriptor (either due to
 * an explicit close() or as a byproduct of exit()'ing) and there
 * was unread data in the receive queue.  This behavior is recommended
 * by RFC 2525, section 2.17.  -DaveM
 */
void tcp_send_active_reset(struct sock *sk, gfp_t priority)
{
	struct sk_buff *skb;

	TCP_INC_STATS(sock_net(sk), TCP_MIB_OUTRSTS);

	/* NOTE: No TCP options attached and we never retransmit this. */
	skb = alloc_skb(MAX_TCP_HEADER, priority);
	if (!skb) {
		NET_INC_STATS(sock_net(sk), LINUX_MIB_TCPABORTFAILED);
		return;
	}

	/* Reserve space for headers and prepare control bits. */
	skb_reserve(skb, MAX_TCP_HEADER);
	tcp_init_nondata_skb(skb, tcp_acceptable_seq(sk),
			     TCPHDR_ACK | TCPHDR_RST);
	tcp_mstamp_refresh(tcp_sk(sk));
	/* Send it off. */
	if (tcp_transmit_skb(sk, skb, 0, priority))
		NET_INC_STATS(sock_net(sk), LINUX_MIB_TCPABORTFAILED);

	/* skb of trace_tcp_send_reset() keeps the skb that caused RST,
	 * skb here is different to the troublesome skb, so use NULL
	 */
	trace_tcp_send_reset(sk, NULL);
}

/* Send a crossed SYN-ACK during socket establishment.
 * WARNING: This routine must only be called when we have already sent
 * a SYN packet that crossed the incoming SYN that caused this routine
 * to get called. If this assumption fails then the initial rcv_wnd
 * and rcv_wscale values will not be correct.
 */
int tcp_send_synack(struct sock *sk)
{
	struct sk_buff *skb;

	skb = tcp_rtx_queue_head(sk);
	if (!skb || !(TCP_SKB_CB(skb)->tcp_flags & TCPHDR_SYN)) {
		pr_err("%s: wrong queue state\n", __func__);
		return -EFAULT;
	}
	if (!(TCP_SKB_CB(skb)->tcp_flags & TCPHDR_ACK)) {
		if (skb_cloned(skb)) {
			struct sk_buff *nskb;

			tcp_skb_tsorted_save(skb) {
				nskb = skb_copy(skb, GFP_ATOMIC);
			} tcp_skb_tsorted_restore(skb);
			if (!nskb)
				return -ENOMEM;
			INIT_LIST_HEAD(&nskb->tcp_tsorted_anchor);
			tcp_highest_sack_replace(sk, skb, nskb);
			tcp_rtx_queue_unlink_and_free(skb, sk);
			__skb_header_release(nskb);
			tcp_rbtree_insert(&sk->tcp_rtx_queue, nskb);
			sk_wmem_queued_add(sk, nskb->truesize);
			sk_mem_charge(sk, nskb->truesize);
			skb = nskb;
		}

		TCP_SKB_CB(skb)->tcp_flags |= TCPHDR_ACK;
		tcp_ecn_send_synack(sk, skb);
	}
	return tcp_transmit_skb(sk, skb, 1, GFP_ATOMIC);
}

/**
 * tcp_make_synack - Allocate one skb and build a SYNACK packet.
 * @sk: listener socket
 * @dst: dst entry attached to the SYNACK. It is consumed and caller
 *       should not use it again.
 * @req: request_sock pointer
 * @foc: cookie for tcp fast open
 * @synack_type: Type of synack to prepare
 * @syn_skb: SYN packet just received.  It could be NULL for rtx case.
 */
//构造syn+ack格式的skb
struct sk_buff *tcp_make_synack(const struct sock *sk, struct dst_entry *dst,
				struct request_sock *req,
				struct tcp_fastopen_cookie *foc,
				enum tcp_synack_type synack_type,
				struct sk_buff *syn_skb)
{
	struct inet_request_sock *ireq = inet_rsk(req);
	const struct tcp_sock *tp = tcp_sk(sk);
	struct tcp_md5sig_key *md5 = NULL;
	struct tcp_out_options opts;
	struct sk_buff *skb;
	int tcp_header_size;
	struct tcphdr *th;
	int mss;
	u64 now;

	//申请skb
	skb = alloc_skb(MAX_TCP_HEADER, GFP_ATOMIC);
	if (unlikely(!skb)) {
		dst_release(dst);
		return NULL;
	}
	/* Reserve space for headers. */
	skb_reserve(skb, MAX_TCP_HEADER);

	switch (synack_type) {
	case TCP_SYNACK_NORMAL:
		skb_set_owner_w(skb, req_to_sk(req));
		break;
	case TCP_SYNACK_COOKIE:
		/* Under synflood, we do not attach skb to a socket,
		 * to avoid false sharing.
		 */
		break;
	case TCP_SYNACK_FASTOPEN:
		/* sk is a const pointer, because we want to express multiple
		 * cpu might call us concurrently.
		 * sk->sk_wmem_alloc in an atomic, we can promote to rw.
		 */
		skb_set_owner_w(skb, (struct sock *)sk);
		break;
	}
	/*设置路由项*/
	skb_dst_set(skb, dst);

	//选择合适的mss
	mss = tcp_mss_clamp(tp, dst_metric_advmss(dst));

	memset(&opts, 0, sizeof(opts));
	now = tcp_clock_ns();
#ifdef CONFIG_SYN_COOKIES
	if (unlikely(synack_type == TCP_SYNACK_COOKIE && ireq->tstamp_ok))
		skb->skb_mstamp_ns = cookie_init_timestamp(req, now);
	else
#endif
	{
		skb->skb_mstamp_ns = now;
		if (!tcp_rsk(req)->snt_synack) /* Timestamp first SYNACK */
			tcp_rsk(req)->snt_synack = tcp_skb_timestamp_us(skb);
	}

#ifdef CONFIG_TCP_MD5SIG
	rcu_read_lock();
	md5 = tcp_rsk(req)->af_specific->req_md5_lookup(sk, req_to_sk(req));
#endif
	skb_set_hash(skb, tcp_rsk(req)->txhash, PKT_HASH_TYPE_L4);
<<<<<<< HEAD
	//填充tcp选项字段opts,加上tcp头，得出tcp头部总长度
=======
	/* bpf program will be interested in the tcp_flags */
	TCP_SKB_CB(skb)->tcp_flags = TCPHDR_SYN | TCPHDR_ACK;
>>>>>>> c4d6fe73
	tcp_header_size = tcp_synack_options(sk, req, mss, skb, &opts, md5,
					     foc, synack_type,
					     syn_skb) + sizeof(*th);

	//空出tcp待填充位置
	skb_push(skb, tcp_header_size);
	skb_reset_transport_header(skb);

	//填充tcp
	th = (struct tcphdr *)skb->data;
	memset(th, 0, sizeof(struct tcphdr));
	th->syn = 1;
	th->ack = 1;
	tcp_ecn_make_synack(req, th);
	th->source = htons(ireq->ir_num);
	th->dest = ireq->ir_rmt_port;
	skb->mark = ireq->ir_mark;//设置skb mark
	skb->ip_summed = CHECKSUM_PARTIAL;
	th->seq = htonl(tcp_rsk(req)->snt_isn);//填充seq
	/* XXX data is queued and acked as is. No buffer/window check */
	th->ack_seq = htonl(tcp_rsk(req)->rcv_nxt);

	/* RFC1323: The window in SYN & SYN/ACK segments is never scaled. */
	th->window = htons(min(req->rsk_rcv_wnd, 65535U));
	tcp_options_write((__be32 *)(th + 1), NULL, &opts);//写入选项
	th->doff = (tcp_header_size >> 2);//更新tcp header长度
	__TCP_INC_STATS(sock_net(sk), TCP_MIB_OUTSEGS);

#ifdef CONFIG_TCP_MD5SIG
	/* Okay, we have all we need - do the md5 hash if needed */
	if (md5)
		tcp_rsk(req)->af_specific->calc_md5_hash(opts.hash_location,
					       md5, req_to_sk(req), skb);
	rcu_read_unlock();
#endif

	bpf_skops_write_hdr_opt((struct sock *)sk, skb, req, syn_skb,
				synack_type, &opts);

	skb->skb_mstamp_ns = now;
	tcp_add_tx_delay(skb, tp);

	return skb;
}
EXPORT_SYMBOL(tcp_make_synack);

static void tcp_ca_dst_init(struct sock *sk, const struct dst_entry *dst)
{
	struct inet_connection_sock *icsk = inet_csk(sk);
	const struct tcp_congestion_ops *ca;
	u32 ca_key = dst_metric(dst, RTAX_CC_ALGO);

	if (ca_key == TCP_CA_UNSPEC)
		return;

	rcu_read_lock();
	ca = tcp_ca_find_key(ca_key);
	if (likely(ca && bpf_try_module_get(ca, ca->owner))) {
		bpf_module_put(icsk->icsk_ca_ops, icsk->icsk_ca_ops->owner);
		icsk->icsk_ca_dst_locked = tcp_ca_dst_locked(dst);
		icsk->icsk_ca_ops = ca;
	}
	rcu_read_unlock();
}

/* Do all connect socket setups that can be done AF independent. */
static void tcp_connect_init(struct sock *sk)
{
	const struct dst_entry *dst = __sk_dst_get(sk);
	struct tcp_sock *tp = tcp_sk(sk);
	__u8 rcv_wscale;
	u32 rcv_wnd;

	/* We'll fix this up when we get a response from the other end.
	 * See tcp_input.c:tcp_rcv_state_process case TCP_SYN_SENT.
	 */
	tp->tcp_header_len = sizeof(struct tcphdr);
	if (sock_net(sk)->ipv4.sysctl_tcp_timestamps)
		tp->tcp_header_len += TCPOLEN_TSTAMP_ALIGNED;

#ifdef CONFIG_TCP_MD5SIG
	if (tp->af_specific->md5_lookup(sk, sk))
		tp->tcp_header_len += TCPOLEN_MD5SIG_ALIGNED;
#endif

	/* If user gave his TCP_MAXSEG, record it to clamp */
	if (tp->rx_opt.user_mss)
		tp->rx_opt.mss_clamp = tp->rx_opt.user_mss;
	tp->max_window = 0;
	tcp_mtup_init(sk);
	tcp_sync_mss(sk, dst_mtu(dst));

	tcp_ca_dst_init(sk, dst);

	if (!tp->window_clamp)
		tp->window_clamp = dst_metric(dst, RTAX_WINDOW);
	tp->advmss = tcp_mss_clamp(tp, dst_metric_advmss(dst));

	tcp_initialize_rcv_mss(sk);

	/* limit the window selection if the user enforce a smaller rx buffer */
	if (sk->sk_userlocks & SOCK_RCVBUF_LOCK &&
	    (tp->window_clamp > tcp_full_space(sk) || tp->window_clamp == 0))
		tp->window_clamp = tcp_full_space(sk);

	rcv_wnd = tcp_rwnd_init_bpf(sk);
	if (rcv_wnd == 0)
		rcv_wnd = dst_metric(dst, RTAX_INITRWND);

	tcp_select_initial_window(sk, tcp_full_space(sk),
				  tp->advmss - (tp->rx_opt.ts_recent_stamp ? tp->tcp_header_len - sizeof(struct tcphdr) : 0),
				  &tp->rcv_wnd,
				  &tp->window_clamp,
				  sock_net(sk)->ipv4.sysctl_tcp_window_scaling,
				  &rcv_wscale,
				  rcv_wnd);

	tp->rx_opt.rcv_wscale = rcv_wscale;
	tp->rcv_ssthresh = tp->rcv_wnd;

	sk->sk_err = 0;
	sock_reset_flag(sk, SOCK_DONE);
	tp->snd_wnd = 0;
	tcp_init_wl(tp, 0);
	tcp_write_queue_purge(sk);
	tp->snd_una = tp->write_seq;
	tp->snd_sml = tp->write_seq;
	tp->snd_up = tp->write_seq;
	WRITE_ONCE(tp->snd_nxt, tp->write_seq);

	if (likely(!tp->repair))
		tp->rcv_nxt = 0;
	else
		tp->rcv_tstamp = tcp_jiffies32;
	tp->rcv_wup = tp->rcv_nxt;
	WRITE_ONCE(tp->copied_seq, tp->rcv_nxt);

	inet_csk(sk)->icsk_rto = tcp_timeout_init(sk);
	inet_csk(sk)->icsk_retransmits = 0;
	tcp_clear_retrans(tp);
}

static void tcp_connect_queue_skb(struct sock *sk, struct sk_buff *skb)
{
	struct tcp_sock *tp = tcp_sk(sk);
	struct tcp_skb_cb *tcb = TCP_SKB_CB(skb);

	tcb->end_seq += skb->len;
	__skb_header_release(skb);
	sk_wmem_queued_add(sk, skb->truesize);
	sk_mem_charge(sk, skb->truesize);
	WRITE_ONCE(tp->write_seq, tcb->end_seq);
	tp->packets_out += tcp_skb_pcount(skb);
}

/* Build and send a SYN with data and (cached) Fast Open cookie. However,
 * queue a data-only packet after the regular SYN, such that regular SYNs
 * are retransmitted on timeouts. Also if the remote SYN-ACK acknowledges
 * only the SYN sequence, the data are retransmitted in the first ACK.
 * If cookie is not cached or other error occurs, falls back to send a
 * regular SYN with Fast Open cookie request option.
 */
static int tcp_send_syn_data(struct sock *sk, struct sk_buff *syn)
{
	struct tcp_sock *tp = tcp_sk(sk);
	struct tcp_fastopen_request *fo = tp->fastopen_req;
	int space, err = 0;
	struct sk_buff *syn_data;

	tp->rx_opt.mss_clamp = tp->advmss;  /* If MSS is not cached */
	if (!tcp_fastopen_cookie_check(sk, &tp->rx_opt.mss_clamp, &fo->cookie))
		goto fallback;

	/* MSS for SYN-data is based on cached MSS and bounded by PMTU and
	 * user-MSS. Reserve maximum option space for middleboxes that add
	 * private TCP options. The cost is reduced data space in SYN :(
	 */
	tp->rx_opt.mss_clamp = tcp_mss_clamp(tp, tp->rx_opt.mss_clamp);

	space = __tcp_mtu_to_mss(sk, inet_csk(sk)->icsk_pmtu_cookie) -
		MAX_TCP_OPTION_SPACE;

	space = min_t(size_t, space, fo->size);

	/* limit to order-0 allocations */
	space = min_t(size_t, space, SKB_MAX_HEAD(MAX_TCP_HEADER));

	syn_data = sk_stream_alloc_skb(sk, space, sk->sk_allocation, false);
	if (!syn_data)
		goto fallback;
	syn_data->ip_summed = CHECKSUM_PARTIAL;
	memcpy(syn_data->cb, syn->cb, sizeof(syn->cb));
	if (space) {
		int copied = copy_from_iter(skb_put(syn_data, space), space,
					    &fo->data->msg_iter);
		if (unlikely(!copied)) {
			tcp_skb_tsorted_anchor_cleanup(syn_data);
			kfree_skb(syn_data);
			goto fallback;
		}
		if (copied != space) {
			skb_trim(syn_data, copied);
			space = copied;
		}
		skb_zcopy_set(syn_data, fo->uarg, NULL);
	}
	/* No more data pending in inet_wait_for_connect() */
	if (space == fo->size)
		fo->data = NULL;
	fo->copied = space;

	tcp_connect_queue_skb(sk, syn_data);
	if (syn_data->len)
		tcp_chrono_start(sk, TCP_CHRONO_BUSY);

	err = tcp_transmit_skb(sk, syn_data, 1, sk->sk_allocation);

	syn->skb_mstamp_ns = syn_data->skb_mstamp_ns;

	/* Now full SYN+DATA was cloned and sent (or not),
	 * remove the SYN from the original skb (syn_data)
	 * we keep in write queue in case of a retransmit, as we
	 * also have the SYN packet (with no data) in the same queue.
	 */
	TCP_SKB_CB(syn_data)->seq++;
	TCP_SKB_CB(syn_data)->tcp_flags = TCPHDR_ACK | TCPHDR_PSH;
	if (!err) {
		tp->syn_data = (fo->copied > 0);
		tcp_rbtree_insert(&sk->tcp_rtx_queue, syn_data);
		NET_INC_STATS(sock_net(sk), LINUX_MIB_TCPORIGDATASENT);
		goto done;
	}

	/* data was not sent, put it in write_queue */
	__skb_queue_tail(&sk->sk_write_queue, syn_data);
	tp->packets_out -= tcp_skb_pcount(syn_data);

fallback:
	/* Send a regular SYN with Fast Open cookie request option */
	if (fo->cookie.len > 0)
		fo->cookie.len = 0;
	err = tcp_transmit_skb(sk, syn, 1, sk->sk_allocation);
	if (err)
		tp->syn_fastopen = 0;
done:
	fo->cookie.len = -1;  /* Exclude Fast Open option for SYN retries */
	return err;
}

/* Build a SYN and send it off. */
int tcp_connect(struct sock *sk)
{
	struct tcp_sock *tp = tcp_sk(sk);
	struct sk_buff *buff;
	int err;

	tcp_call_bpf(sk, BPF_SOCK_OPS_TCP_CONNECT_CB, 0, NULL);

	if (inet_csk(sk)->icsk_af_ops->rebuild_header(sk))
		return -EHOSTUNREACH; /* Routing failure or similar. */

	tcp_connect_init(sk);

	if (unlikely(tp->repair)) {
		tcp_finish_connect(sk, NULL);
		return 0;
	}

	buff = sk_stream_alloc_skb(sk, 0, sk->sk_allocation, true);
	if (unlikely(!buff))
		return -ENOBUFS;

	tcp_init_nondata_skb(buff, tp->write_seq++, TCPHDR_SYN);
	tcp_mstamp_refresh(tp);
	tp->retrans_stamp = tcp_time_stamp(tp);
	tcp_connect_queue_skb(sk, buff);
	tcp_ecn_send_syn(sk, buff);
	tcp_rbtree_insert(&sk->tcp_rtx_queue, buff);

	/* Send off SYN; include data in Fast Open. */
	err = tp->fastopen_req ? tcp_send_syn_data(sk, buff) :
	      tcp_transmit_skb(sk, buff, 1, sk->sk_allocation);
	if (err == -ECONNREFUSED)
		return err;

	/* We change tp->snd_nxt after the tcp_transmit_skb() call
	 * in order to make this packet get counted in tcpOutSegs.
	 */
	WRITE_ONCE(tp->snd_nxt, tp->write_seq);
	tp->pushed_seq = tp->write_seq;
	buff = tcp_send_head(sk);
	if (unlikely(buff)) {
		WRITE_ONCE(tp->snd_nxt, TCP_SKB_CB(buff)->seq);
		tp->pushed_seq	= TCP_SKB_CB(buff)->seq;
	}
	TCP_INC_STATS(sock_net(sk), TCP_MIB_ACTIVEOPENS);

	/* Timer for repeating the SYN until an answer. */
	inet_csk_reset_xmit_timer(sk, ICSK_TIME_RETRANS,
				  inet_csk(sk)->icsk_rto, TCP_RTO_MAX);
	return 0;
}
EXPORT_SYMBOL(tcp_connect);

/* Send out a delayed ack, the caller does the policy checking
 * to see if we should even be here.  See tcp_input.c:tcp_ack_snd_check()
 * for details.
 */
void tcp_send_delayed_ack(struct sock *sk)
{
	struct inet_connection_sock *icsk = inet_csk(sk);
	int ato = icsk->icsk_ack.ato;
	unsigned long timeout;

	if (ato > TCP_DELACK_MIN) {
		const struct tcp_sock *tp = tcp_sk(sk);
		int max_ato = HZ / 2;

		if (inet_csk_in_pingpong_mode(sk) ||
		    (icsk->icsk_ack.pending & ICSK_ACK_PUSHED))
			max_ato = TCP_DELACK_MAX;

		/* Slow path, intersegment interval is "high". */

		/* If some rtt estimate is known, use it to bound delayed ack.
		 * Do not use inet_csk(sk)->icsk_rto here, use results of rtt measurements
		 * directly.
		 */
		if (tp->srtt_us) {
			int rtt = max_t(int, usecs_to_jiffies(tp->srtt_us >> 3),
					TCP_DELACK_MIN);

			if (rtt < max_ato)
				max_ato = rtt;
		}

		ato = min(ato, max_ato);
	}

	ato = min_t(u32, ato, inet_csk(sk)->icsk_delack_max);

	/* Stay within the limit we were given */
	timeout = jiffies + ato;

	/* Use new timeout only if there wasn't a older one earlier. */
	if (icsk->icsk_ack.pending & ICSK_ACK_TIMER) {
		/* If delack timer is about to expire, send ACK now. */
		if (time_before_eq(icsk->icsk_ack.timeout, jiffies + (ato >> 2))) {
			tcp_send_ack(sk);
			return;
		}

		if (!time_before(timeout, icsk->icsk_ack.timeout))
			timeout = icsk->icsk_ack.timeout;
	}
	icsk->icsk_ack.pending |= ICSK_ACK_SCHED | ICSK_ACK_TIMER;
	icsk->icsk_ack.timeout = timeout;
	sk_reset_timer(sk, &icsk->icsk_delack_timer, timeout);
}

/* This routine sends an ack and also updates the window. */
void __tcp_send_ack(struct sock *sk, u32 rcv_nxt)
{
	struct sk_buff *buff;

	/* If we have been reset, we may not send again. */
	if (sk->sk_state == TCP_CLOSE)
		return;

	/* We are not putting this on the write queue, so
	 * tcp_transmit_skb() will set the ownership to this
	 * sock.
	 */
	buff = alloc_skb(MAX_TCP_HEADER,
			 sk_gfp_mask(sk, GFP_ATOMIC | __GFP_NOWARN));
	if (unlikely(!buff)) {
		struct inet_connection_sock *icsk = inet_csk(sk);
		unsigned long delay;

		delay = TCP_DELACK_MAX << icsk->icsk_ack.retry;
		if (delay < TCP_RTO_MAX)
			icsk->icsk_ack.retry++;
		inet_csk_schedule_ack(sk);
		icsk->icsk_ack.ato = TCP_ATO_MIN;
		inet_csk_reset_xmit_timer(sk, ICSK_TIME_DACK, delay, TCP_RTO_MAX);
		return;
	}

	/* Reserve space for headers and prepare control bits. */
	skb_reserve(buff, MAX_TCP_HEADER);
	tcp_init_nondata_skb(buff, tcp_acceptable_seq(sk), TCPHDR_ACK);

	/* We do not want pure acks influencing TCP Small Queues or fq/pacing
	 * too much.
	 * SKB_TRUESIZE(max(1 .. 66, MAX_TCP_HEADER)) is unfortunately ~784
	 */
	skb_set_tcp_pure_ack(buff);

	/* Send it off, this clears delayed acks for us. */
	__tcp_transmit_skb(sk, buff, 0, (__force gfp_t)0, rcv_nxt);
}
EXPORT_SYMBOL_GPL(__tcp_send_ack);

void tcp_send_ack(struct sock *sk)
{
	__tcp_send_ack(sk, tcp_sk(sk)->rcv_nxt);
}

/* This routine sends a packet with an out of date sequence
 * number. It assumes the other end will try to ack it.
 *
 * Question: what should we make while urgent mode?
 * 4.4BSD forces sending single byte of data. We cannot send
 * out of window data, because we have SND.NXT==SND.MAX...
 *
 * Current solution: to send TWO zero-length segments in urgent mode:
 * one is with SEG.SEQ=SND.UNA to deliver urgent pointer, another is
 * out-of-date with SND.UNA-1 to probe window.
 */
static int tcp_xmit_probe_skb(struct sock *sk, int urgent, int mib)
{
	struct tcp_sock *tp = tcp_sk(sk);
	struct sk_buff *skb;

	/* We don't queue it, tcp_transmit_skb() sets ownership. */
	skb = alloc_skb(MAX_TCP_HEADER,
			sk_gfp_mask(sk, GFP_ATOMIC | __GFP_NOWARN));
	if (!skb)
		return -1;

	/* Reserve space for headers and set control bits. */
	skb_reserve(skb, MAX_TCP_HEADER);
	/* Use a previous sequence.  This should cause the other
	 * end to send an ack.  Don't queue or clone SKB, just
	 * send it.
	 */
	tcp_init_nondata_skb(skb, tp->snd_una - !urgent, TCPHDR_ACK);
	NET_INC_STATS(sock_net(sk), mib);
	return tcp_transmit_skb(sk, skb, 0, (__force gfp_t)0);
}

/* Called from setsockopt( ... TCP_REPAIR ) */
void tcp_send_window_probe(struct sock *sk)
{
	if (sk->sk_state == TCP_ESTABLISHED) {
		tcp_sk(sk)->snd_wl1 = tcp_sk(sk)->rcv_nxt - 1;
		tcp_mstamp_refresh(tcp_sk(sk));
		tcp_xmit_probe_skb(sk, 0, LINUX_MIB_TCPWINPROBE);
	}
}

/* Initiate keepalive or window probe from timer. */
int tcp_write_wakeup(struct sock *sk, int mib)
{
	struct tcp_sock *tp = tcp_sk(sk);
	struct sk_buff *skb;

	if (sk->sk_state == TCP_CLOSE)
		return -1;

	skb = tcp_send_head(sk);
	if (skb && before(TCP_SKB_CB(skb)->seq, tcp_wnd_end(tp))) {
		int err;
		unsigned int mss = tcp_current_mss(sk);
		unsigned int seg_size = tcp_wnd_end(tp) - TCP_SKB_CB(skb)->seq;

		if (before(tp->pushed_seq, TCP_SKB_CB(skb)->end_seq))
			tp->pushed_seq = TCP_SKB_CB(skb)->end_seq;

		/* We are probing the opening of a window
		 * but the window size is != 0
		 * must have been a result SWS avoidance ( sender )
		 */
		if (seg_size < TCP_SKB_CB(skb)->end_seq - TCP_SKB_CB(skb)->seq ||
		    skb->len > mss) {
			seg_size = min(seg_size, mss);
			TCP_SKB_CB(skb)->tcp_flags |= TCPHDR_PSH;
			if (tcp_fragment(sk, TCP_FRAG_IN_WRITE_QUEUE,
					 skb, seg_size, mss, GFP_ATOMIC))
				return -1;
		} else if (!tcp_skb_pcount(skb))
			tcp_set_skb_tso_segs(skb, mss);

		TCP_SKB_CB(skb)->tcp_flags |= TCPHDR_PSH;
		err = tcp_transmit_skb(sk, skb, 1, GFP_ATOMIC);
		if (!err)
			tcp_event_new_data_sent(sk, skb);
		return err;
	} else {
		if (between(tp->snd_up, tp->snd_una + 1, tp->snd_una + 0xFFFF))
			tcp_xmit_probe_skb(sk, 1, mib);
		return tcp_xmit_probe_skb(sk, 0, mib);
	}
}

/* A window probe timeout has occurred.  If window is not closed send
 * a partial packet else a zero probe.
 */
void tcp_send_probe0(struct sock *sk)
{
	struct inet_connection_sock *icsk = inet_csk(sk);
	struct tcp_sock *tp = tcp_sk(sk);
	struct net *net = sock_net(sk);
	unsigned long timeout;
	int err;

	err = tcp_write_wakeup(sk, LINUX_MIB_TCPWINPROBE);

	if (tp->packets_out || tcp_write_queue_empty(sk)) {
		/* Cancel probe timer, if it is not required. */
		icsk->icsk_probes_out = 0;
		icsk->icsk_backoff = 0;
		return;
	}

	icsk->icsk_probes_out++;
	if (err <= 0) {
		if (icsk->icsk_backoff < net->ipv4.sysctl_tcp_retries2)
			icsk->icsk_backoff++;
		timeout = tcp_probe0_when(sk, TCP_RTO_MAX);
	} else {
		/* If packet was not sent due to local congestion,
		 * Let senders fight for local resources conservatively.
		 */
		timeout = TCP_RESOURCE_PROBE_INTERVAL;
	}
	tcp_reset_xmit_timer(sk, ICSK_TIME_PROBE0, timeout, TCP_RTO_MAX);
}

int tcp_rtx_synack(const struct sock *sk, struct request_sock *req)
{
	const struct tcp_request_sock_ops *af_ops = tcp_rsk(req)->af_specific;
	struct flowi fl;
	int res;

	tcp_rsk(req)->txhash = net_tx_rndhash();
	res = af_ops->send_synack(sk, NULL, &fl, req, NULL, TCP_SYNACK_NORMAL,
				  NULL);
	if (!res) {
		__TCP_INC_STATS(sock_net(sk), TCP_MIB_RETRANSSEGS);
		__NET_INC_STATS(sock_net(sk), LINUX_MIB_TCPSYNRETRANS);
		if (unlikely(tcp_passive_fastopen(sk)))
			tcp_sk(sk)->total_retrans++;
		trace_tcp_retransmit_synack(sk, req);
	}
	return res;
}
EXPORT_SYMBOL(tcp_rtx_synack);<|MERGE_RESOLUTION|>--- conflicted
+++ resolved
@@ -3579,12 +3579,9 @@
 	md5 = tcp_rsk(req)->af_specific->req_md5_lookup(sk, req_to_sk(req));
 #endif
 	skb_set_hash(skb, tcp_rsk(req)->txhash, PKT_HASH_TYPE_L4);
-<<<<<<< HEAD
-	//填充tcp选项字段opts,加上tcp头，得出tcp头部总长度
-=======
 	/* bpf program will be interested in the tcp_flags */
 	TCP_SKB_CB(skb)->tcp_flags = TCPHDR_SYN | TCPHDR_ACK;
->>>>>>> c4d6fe73
+	//填充tcp选项字段opts,加上tcp头，得出tcp头部总长度
 	tcp_header_size = tcp_synack_options(sk, req, mss, skb, &opts, md5,
 					     foc, synack_type,
 					     syn_skb) + sizeof(*th);
