// SPDX-License-Identifier: GPL-2.0-only
/*
 * INET		An implementation of the TCP/IP protocol suite for the LINUX
 *		operating system.  INET is implemented using the  BSD Socket
 *		interface as the means of communication with the user level.
 *
 *		Implementation of the Transmission Control Protocol(TCP).
 *
 * Authors:	Ross Biro
 *		Fred N. van Kempen, <waltje@uWalt.NL.Mugnet.ORG>
 *		Mark Evans, <evansmp@uhura.aston.ac.uk>
 *		Corey Minyard <wf-rch!minyard@relay.EU.net>
 *		Florian La Roche, <flla@stud.uni-sb.de>
 *		Charles Hedrick, <hedrick@klinzhai.rutgers.edu>
 *		Linus Torvalds, <torvalds@cs.helsinki.fi>
 *		Alan Cox, <gw4pts@gw4pts.ampr.org>
 *		Matthew Dillon, <dillon@apollo.west.oic.com>
 *		Arnt Gulbrandsen, <agulbra@nvg.unit.no>
 *		Jorge Cwik, <jorge@laser.satlink.net>
 */

/*
 * Changes:	Pedro Roque	:	Retransmit queue handled by TCP.
 *				:	Fragmentation on mtu decrease
 *				:	Segment collapse on retransmit
 *				:	AF independence
 *
 *		Linus Torvalds	:	send_delayed_ack
 *		David S. Miller	:	Charge memory using the right skb
 *					during syn/ack processing.
 *		David S. Miller :	Output engine completely rewritten.
 *		Andrea Arcangeli:	SYNACK carry ts_recent in tsecr.
 *		Cacophonix Gaul :	draft-minshall-nagle-01
 *		J Hadi Salim	:	ECN support
 *
 */

#define pr_fmt(fmt) "TCP: " fmt

#include <net/tcp.h>
#include <net/mptcp.h>
#include <net/proto_memory.h>

#include <linux/compiler.h>
#include <linux/gfp.h>
#include <linux/module.h>
#include <linux/static_key.h>
#include <linux/skbuff_ref.h>

#include <trace/events/tcp.h>

/* Refresh clocks of a TCP socket,
 * ensuring monotically increasing values.
 */
void tcp_mstamp_refresh(struct tcp_sock *tp)
{
	u64 val = tcp_clock_ns();

	/*记录当前时间*/
	tp->tcp_clock_cache = val;
	/*将时间签设置换算成us单位*/
	tp->tcp_mstamp = div_u64(val, NSEC_PER_USEC);
}

static bool tcp_write_xmit(struct sock *sk, unsigned int mss_now, int nonagle,
			   int push_one, gfp_t gfp);

/* Account for new data that has been sent to the network. */
static void tcp_event_new_data_sent(struct sock *sk, struct sk_buff *skb)
{
	struct inet_connection_sock *icsk = inet_csk(sk);
	struct tcp_sock *tp = tcp_sk(sk);
	unsigned int prior_packets = tp->packets_out;

	WRITE_ONCE(tp->snd_nxt, TCP_SKB_CB(skb)->end_seq);

	__skb_unlink(skb, &sk->sk_write_queue);
	tcp_rbtree_insert(&sk->tcp_rtx_queue, skb);

	if (tp->highest_sack == NULL)
		tp->highest_sack = skb;

	tp->packets_out += tcp_skb_pcount(skb);
	if (!prior_packets || icsk->icsk_pending == ICSK_TIME_LOSS_PROBE)
		tcp_rearm_rto(sk);

	NET_ADD_STATS(sock_net(sk), LINUX_MIB_TCPORIGDATASENT,
		      tcp_skb_pcount(skb));
	tcp_check_space(sk);
}

/* SND.NXT, if window was not shrunk or the amount of shrunk was less than one
 * window scaling factor due to loss of precision.
 * If window has been shrunk, what should we make? It is not clear at all.
 * Using SND.UNA we will fail to open window, SND.NXT is out of window. :-(
 * Anything in between SND.UNA...SND.UNA+SND.WND also can be already
 * invalid. OK, let's make this for now:
 */
static inline __u32 tcp_acceptable_seq(const struct sock *sk)
{
	const struct tcp_sock *tp = tcp_sk(sk);

	if (!before(tcp_wnd_end(tp), tp->snd_nxt) ||
	    (tp->rx_opt.wscale_ok &&
	     ((tp->snd_nxt - tcp_wnd_end(tp)) < (1 << tp->rx_opt.rcv_wscale))))
		return tp->snd_nxt;
	else
		return tcp_wnd_end(tp);
}

/* Calculate mss to advertise in SYN segment.
 * RFC1122, RFC1063, draft-ietf-tcpimpl-pmtud-01 state that:
 *
 * 1. It is independent of path mtu.
 * 2. Ideally, it is maximal possible segment size i.e. 65535-40.
 * 3. For IPv4 it is reasonable to calculate it from maximal MTU of
 *    attached devices, because some buggy hosts are confused by
 *    large MSS.
 * 4. We do not make 3, we advertise MSS, calculated from first
 *    hop device mtu, but allow to raise it to ip_rt_min_advmss.
 *    This may be overridden via information stored in routing table.
 * 5. Value 65535 for MSS is valid in IPv6 and means "as large as possible,
 *    probably even Jumbo".
 */
static __u16 tcp_advertise_mss(struct sock *sk)
{
	struct tcp_sock *tp = tcp_sk(sk);
	const struct dst_entry *dst = __sk_dst_get(sk);
	int mss = tp->advmss;

	if (dst) {
		unsigned int metric = dst_metric_advmss(dst);

		if (metric < mss) {
		    /*小于当前记录的mss,则更新mss*/
			mss = metric;
			tp->advmss = mss;
		}
	}

	/*返回此sock对应的mss*/
	return (__u16)mss;
}

/* RFC2861. Reset CWND after idle period longer RTO to "restart window".
 * This is the first part of cwnd validation mechanism.
 */
void tcp_cwnd_restart(struct sock *sk, s32 delta)
{
	struct tcp_sock *tp = tcp_sk(sk);
	u32 restart_cwnd = tcp_init_cwnd(tp, __sk_dst_get(sk));
	u32 cwnd = tcp_snd_cwnd(tp);

	tcp_ca_event(sk, CA_EVENT_CWND_RESTART);

	tp->snd_ssthresh = tcp_current_ssthresh(sk);
	restart_cwnd = min(restart_cwnd, cwnd);

	while ((delta -= inet_csk(sk)->icsk_rto) > 0 && cwnd > restart_cwnd)
		cwnd >>= 1;
	tcp_snd_cwnd_set(tp, max(cwnd, restart_cwnd));
	tp->snd_cwnd_stamp = tcp_jiffies32;
	tp->snd_cwnd_used = 0;
}

/* Congestion state accounting after a packet has been sent. */
static void tcp_event_data_sent(struct tcp_sock *tp,
				struct sock *sk)
{
	struct inet_connection_sock *icsk = inet_csk(sk);
	const u32 now = tcp_jiffies32;

	if (tcp_packets_in_flight(tp) == 0)
		tcp_ca_event(sk, CA_EVENT_TX_START);

	tp->lsndtime = now;

	/* If it is a reply for ato after last received
	 * packet, increase pingpong count.
	 */
	if ((u32)(now - icsk->icsk_ack.lrcvtime) < icsk->icsk_ack.ato)
		inet_csk_inc_pingpong_cnt(sk);
}

/* Account for an ACK we sent. */
static inline void tcp_event_ack_sent(struct sock *sk, u32 rcv_nxt)
{
	struct tcp_sock *tp = tcp_sk(sk);

	if (unlikely(tp->compressed_ack)) {
		NET_ADD_STATS(sock_net(sk), LINUX_MIB_TCPACKCOMPRESSED,
			      tp->compressed_ack);
		tp->compressed_ack = 0;
		if (hrtimer_try_to_cancel(&tp->compressed_ack_timer) == 1)
			__sock_put(sk);
	}

	if (unlikely(rcv_nxt != tp->rcv_nxt))
		return;  /* Special ACK sent by DCTCP to reflect ECN */
	tcp_dec_quickack_mode(sk);
	inet_csk_clear_xmit_timer(sk, ICSK_TIME_DACK);
}

/* Determine a window scaling and initial window to offer.
 * Based on the assumption that the given amount of space
 * will be offered. Store the results in the tp structure.
 * NOTE: for smooth operation initial space offering should
 * be a multiple of mss if possible. We assume here that mss >= 1.
 * This MUST be enforced by all callers.
 */
void tcp_select_initial_window(const struct sock *sk, int __space, __u32 mss,
			       __u32 *rcv_wnd, __u32 *__window_clamp,
			       int wscale_ok, __u8 *rcv_wscale,
			       __u32 init_rcv_wnd)
{
	unsigned int space = (__space < 0 ? 0 : __space);
	u32 window_clamp = READ_ONCE(*__window_clamp);

	/* If no clamp set the clamp to the max possible scaled window */
	if (window_clamp == 0)
		window_clamp = (U16_MAX << TCP_MAX_WSCALE);
	space = min(window_clamp, space);

	/* Quantize space offering to a multiple of mss if possible. */
	//实现按mss对齐
	if (space > mss)
		space = rounddown(space, mss);

	/* NOTE: offering an initial window larger than 32767
	 * will break some buggy TCP stacks. If the admin tells us
	 * it is likely we could be speaking with such a buggy stack
	 * we will truncate our initial window offering to 32K-1
	 * unless the remote has sent us a window scaling option,
	 * which we interpret as a sign the remote TCP is not
	 * misinterpreting the window field as a signed quantity.
	 */
	//检查是否需要照顾buggy的tcp协议栈
	if (READ_ONCE(sock_net(sk)->ipv4.sysctl_tcp_workaround_signed_windows))
		(*rcv_wnd) = min(space, MAX_TCP_WINDOW);
	else
		(*rcv_wnd) = space;

	if (init_rcv_wnd)
		*rcv_wnd = min(*rcv_wnd, init_rcv_wnd * mss);

	*rcv_wscale = 0;
	if (wscale_ok) {
		/* Set window scaling on max possible window */
		space = max_t(u32, space, READ_ONCE(sock_net(sk)->ipv4.sysctl_tcp_rmem[2]));
		space = max_t(u32, space, READ_ONCE(sysctl_rmem_max));
		space = min_t(u32, space, window_clamp);
		*rcv_wscale = clamp_t(int, ilog2(space) - 15,
				      0, TCP_MAX_WSCALE);
	}
	/* Set the clamp no higher than max representable value */
	WRITE_ONCE(*__window_clamp,
		   min_t(__u32, U16_MAX << (*rcv_wscale), window_clamp));
}
EXPORT_IPV6_MOD(tcp_select_initial_window);

/* Chose a new window to advertise, update state in tcp_sock for the
 * socket, and return result with RFC1323 scaling applied.  The return
 * value can be stuffed directly into th->window for an outgoing
 * frame.
 */
static u16 tcp_select_window(struct sock *sk)
{
	struct tcp_sock *tp = tcp_sk(sk);
	struct net *net = sock_net(sk);
	u32 old_win = tp->rcv_wnd;
	u32 cur_win, new_win;

	/* Make the window 0 if we failed to queue the data because we
	 * are out of memory.
	 */
	if (unlikely(inet_csk(sk)->icsk_ack.pending & ICSK_ACK_NOMEM)) {
		tp->pred_flags = 0;
		tp->rcv_wnd = 0;
		tp->rcv_wup = tp->rcv_nxt;
		return 0;
	}

	cur_win = tcp_receive_window(tp);
	new_win = __tcp_select_window(sk);
	if (new_win < cur_win) {
		/* Danger Will Robinson!
		 * Don't update rcv_wup/rcv_wnd here or else
		 * we will not be able to advertise a zero
		 * window in time.  --DaveM
		 *
		 * Relax Will Robinson.
		 */
		if (!READ_ONCE(net->ipv4.sysctl_tcp_shrink_window) || !tp->rx_opt.rcv_wscale) {
			/* Never shrink the offered window */
			if (new_win == 0)
				NET_INC_STATS(net, LINUX_MIB_TCPWANTZEROWINDOWADV);
			new_win = ALIGN(cur_win, 1 << tp->rx_opt.rcv_wscale);
		}
	}

	tp->rcv_wnd = new_win;
	tp->rcv_wup = tp->rcv_nxt;

	/* Make sure we do not exceed the maximum possible
	 * scaled window.
	 */
	if (!tp->rx_opt.rcv_wscale &&
	    READ_ONCE(net->ipv4.sysctl_tcp_workaround_signed_windows))
		new_win = min(new_win, MAX_TCP_WINDOW);
	else
		new_win = min(new_win, (65535U << tp->rx_opt.rcv_wscale));

	/* RFC1323 scaling applied */
	new_win >>= tp->rx_opt.rcv_wscale;

	/* If we advertise zero window, disable fast path. */
	if (new_win == 0) {
		tp->pred_flags = 0;
		if (old_win)
			NET_INC_STATS(net, LINUX_MIB_TCPTOZEROWINDOWADV);
	} else if (old_win == 0) {
		NET_INC_STATS(net, LINUX_MIB_TCPFROMZEROWINDOWADV);
	}

	return new_win;
}

/* Packet ECN state for a SYN-ACK */
static void tcp_ecn_send_synack(struct sock *sk, struct sk_buff *skb)
{
	const struct tcp_sock *tp = tcp_sk(sk);

	TCP_SKB_CB(skb)->tcp_flags &= ~TCPHDR_CWR;
	if (tcp_ecn_disabled(tp))
		TCP_SKB_CB(skb)->tcp_flags &= ~TCPHDR_ECE;
	else if (tcp_ca_needs_ecn(sk) ||
		 tcp_bpf_ca_needs_ecn(sk))
		INET_ECN_xmit(sk);
}

/* Packet ECN state for a SYN.  */
static void tcp_ecn_send_syn(struct sock *sk, struct sk_buff *skb)
{
	struct tcp_sock *tp = tcp_sk(sk);
	bool bpf_needs_ecn = tcp_bpf_ca_needs_ecn(sk);
	bool use_ecn = READ_ONCE(sock_net(sk)->ipv4.sysctl_tcp_ecn) == 1 ||
		tcp_ca_needs_ecn(sk) || bpf_needs_ecn;

	if (!use_ecn) {
		const struct dst_entry *dst = __sk_dst_get(sk);

		if (dst && dst_feature(dst, RTAX_FEATURE_ECN))
			use_ecn = true;
	}

	tp->ecn_flags = 0;

	if (use_ecn) {
		TCP_SKB_CB(skb)->tcp_flags |= TCPHDR_ECE | TCPHDR_CWR;
		tcp_ecn_mode_set(tp, TCP_ECN_MODE_RFC3168);
		if (tcp_ca_needs_ecn(sk) || bpf_needs_ecn)
			INET_ECN_xmit(sk);
	}
}

static void tcp_ecn_clear_syn(struct sock *sk, struct sk_buff *skb)
{
	if (READ_ONCE(sock_net(sk)->ipv4.sysctl_tcp_ecn_fallback))
		/* tp->ecn_flags are cleared at a later point in time when
		 * SYN ACK is ultimatively being received.
		 */
		TCP_SKB_CB(skb)->tcp_flags &= ~(TCPHDR_ECE | TCPHDR_CWR);
}

//如果enc_ok,则在tcp上打上ece标记
static void
tcp_ecn_make_synack(const struct request_sock *req, struct tcphdr *th)
{
	if (inet_rsk(req)->ecn_ok)
		th->ece = 1;
}

/* Set up ECN state for a packet on a ESTABLISHED socket that is about to
 * be sent.
 */
static void tcp_ecn_send(struct sock *sk, struct sk_buff *skb,
			 struct tcphdr *th, int tcp_header_len)
{
	struct tcp_sock *tp = tcp_sk(sk);

	if (tcp_ecn_mode_rfc3168(tp)) {
		/* Not-retransmitted data segment: set ECT and inject CWR. */
		if (skb->len != tcp_header_len &&
		    !before(TCP_SKB_CB(skb)->seq, tp->snd_nxt)) {
			INET_ECN_xmit(sk);
			if (tp->ecn_flags & TCP_ECN_QUEUE_CWR) {
				tp->ecn_flags &= ~TCP_ECN_QUEUE_CWR;
				th->cwr = 1;
				skb_shinfo(skb)->gso_type |= SKB_GSO_TCP_ECN;
			}
		} else if (!tcp_ca_needs_ecn(sk)) {
			/* ACK or retransmitted segment: clear ECT|CE */
			INET_ECN_dontxmit(sk);
		}
		if (tp->ecn_flags & TCP_ECN_DEMAND_CWR)
			th->ece = 1;
	}
}

/* Constructs common control bits of non-data skb. If SYN/FIN is present,
 * auto increment end seqno.
 */
static void tcp_init_nondata_skb(struct sk_buff *skb, u32 seq, u16 flags)
{
    /*无数据，设置cb*/
	skb->ip_summed = CHECKSUM_PARTIAL;

	TCP_SKB_CB(skb)->tcp_flags = flags;

	tcp_skb_pcount_set(skb, 1);/*报文数1个*/

	TCP_SKB_CB(skb)->seq = seq;/*报文对应的序号*/
	if (flags & (TCPHDR_SYN | TCPHDR_FIN))
		seq++;/*fin及syn会占用一个seq*/
	TCP_SKB_CB(skb)->end_seq = seq;/*报文未带数据，故仍使用此seq(只考虑syn,fin)*/
}

static inline bool tcp_urg_mode(const struct tcp_sock *tp)
{
	return tp->snd_una != tp->snd_up;
}

#define OPTION_SACK_ADVERTISE	BIT(0)
#define OPTION_TS		BIT(1)
#define OPTION_MD5		BIT(2)
#define OPTION_WSCALE		BIT(3)
#define OPTION_FAST_OPEN_COOKIE	BIT(8)
#define OPTION_SMC		BIT(9)
#define OPTION_MPTCP		BIT(10)
#define OPTION_AO		BIT(11)

static void smc_options_write(__be32 *ptr, u16 *options)
{
#if IS_ENABLED(CONFIG_SMC)
	if (static_branch_unlikely(&tcp_have_smc)) {
		if (unlikely(OPTION_SMC & *options)) {
			*ptr++ = htonl((TCPOPT_NOP  << 24) |
				       (TCPOPT_NOP  << 16) |
				       (TCPOPT_EXP <<  8) |
				       (TCPOLEN_EXP_SMC_BASE));
			*ptr++ = htonl(TCPOPT_SMC_MAGIC);
		}
	}
#endif
}

struct tcp_out_options {
	u16 options;		/* bit field of OPTION_* */
	u16 mss;		/* 0 to disable */
	u8 ws;			/* window scale, 0 to disable */
	u8 num_sack_blocks;	/* number of SACK blocks to include */
	u8 hash_size;		/* bytes in hash_location */
	u8 bpf_opt_len;		/* length of BPF hdr option */
	__u8 *hash_location;	/* temporary pointer, overloaded */
	__u32 tsval, tsecr;	/* need to include OPTION_TS */
	struct tcp_fastopen_cookie *fastopen_cookie;	/* Fast open cookie */
	struct mptcp_out_options mptcp;
};

static void mptcp_options_write(struct tcphdr *th, __be32 *ptr,
				struct tcp_sock *tp,
				struct tcp_out_options *opts)
{
#if IS_ENABLED(CONFIG_MPTCP)
	if (unlikely(OPTION_MPTCP & opts->options))
		mptcp_write_options(th, ptr, tp, &opts->mptcp);
#endif
}

#ifdef CONFIG_CGROUP_BPF
static int bpf_skops_write_hdr_opt_arg0(struct sk_buff *skb,
					enum tcp_synack_type synack_type)
{
	if (unlikely(!skb))
		return BPF_WRITE_HDR_TCP_CURRENT_MSS;

	if (unlikely(synack_type == TCP_SYNACK_COOKIE))
		return BPF_WRITE_HDR_TCP_SYNACK_COOKIE;

	return 0;
}

/* req, syn_skb and synack_type are used when writing synack */
static void bpf_skops_hdr_opt_len(struct sock *sk, struct sk_buff *skb,
				  struct request_sock *req,
				  struct sk_buff *syn_skb,
				  enum tcp_synack_type synack_type,
				  struct tcp_out_options *opts,
				  unsigned int *remaining)
{
	struct bpf_sock_ops_kern sock_ops;
	int err;

	if (likely(!BPF_SOCK_OPS_TEST_FLAG(tcp_sk(sk),
					   BPF_SOCK_OPS_WRITE_HDR_OPT_CB_FLAG)) ||
	    !*remaining)
		return;

	/* *remaining has already been aligned to 4 bytes, so *remaining >= 4 */

	/* init sock_ops */
	memset(&sock_ops, 0, offsetof(struct bpf_sock_ops_kern, temp));

	sock_ops.op = BPF_SOCK_OPS_HDR_OPT_LEN_CB;

	if (req) {
		/* The listen "sk" cannot be passed here because
		 * it is not locked.  It would not make too much
		 * sense to do bpf_setsockopt(listen_sk) based
		 * on individual connection request also.
		 *
		 * Thus, "req" is passed here and the cgroup-bpf-progs
		 * of the listen "sk" will be run.
		 *
		 * "req" is also used here for fastopen even the "sk" here is
		 * a fullsock "child" sk.  It is to keep the behavior
		 * consistent between fastopen and non-fastopen on
		 * the bpf programming side.
		 */
		sock_ops.sk = (struct sock *)req;
		sock_ops.syn_skb = syn_skb;
	} else {
		sock_owned_by_me(sk);

		sock_ops.is_fullsock = 1;
		sock_ops.is_locked_tcp_sock = 1;
		sock_ops.sk = sk;
	}

	sock_ops.args[0] = bpf_skops_write_hdr_opt_arg0(skb, synack_type);
	sock_ops.remaining_opt_len = *remaining;
	/* tcp_current_mss() does not pass a skb */
	if (skb)
		bpf_skops_init_skb(&sock_ops, skb, 0);

	err = BPF_CGROUP_RUN_PROG_SOCK_OPS_SK(&sock_ops, sk);

	if (err || sock_ops.remaining_opt_len == *remaining)
		return;

	opts->bpf_opt_len = *remaining - sock_ops.remaining_opt_len;
	/* round up to 4 bytes */
	opts->bpf_opt_len = (opts->bpf_opt_len + 3) & ~3;

	*remaining -= opts->bpf_opt_len;
}

static void bpf_skops_write_hdr_opt(struct sock *sk, struct sk_buff *skb,
				    struct request_sock *req,
				    struct sk_buff *syn_skb,
				    enum tcp_synack_type synack_type,
				    struct tcp_out_options *opts)
{
	u8 first_opt_off, nr_written, max_opt_len = opts->bpf_opt_len;
	struct bpf_sock_ops_kern sock_ops;
	int err;

	if (likely(!max_opt_len))
		return;

	memset(&sock_ops, 0, offsetof(struct bpf_sock_ops_kern, temp));

	sock_ops.op = BPF_SOCK_OPS_WRITE_HDR_OPT_CB;

	if (req) {
		sock_ops.sk = (struct sock *)req;
		sock_ops.syn_skb = syn_skb;
	} else {
		sock_owned_by_me(sk);

		sock_ops.is_fullsock = 1;
		sock_ops.is_locked_tcp_sock = 1;
		sock_ops.sk = sk;
	}

	sock_ops.args[0] = bpf_skops_write_hdr_opt_arg0(skb, synack_type);
	sock_ops.remaining_opt_len = max_opt_len;
	first_opt_off = tcp_hdrlen(skb) - max_opt_len;
	bpf_skops_init_skb(&sock_ops, skb, first_opt_off);

	err = BPF_CGROUP_RUN_PROG_SOCK_OPS_SK(&sock_ops, sk);

	if (err)
		nr_written = 0;
	else
		nr_written = max_opt_len - sock_ops.remaining_opt_len;

	if (nr_written < max_opt_len)
		memset(skb->data + first_opt_off + nr_written, TCPOPT_NOP,
		       max_opt_len - nr_written);
}
#else
static void bpf_skops_hdr_opt_len(struct sock *sk, struct sk_buff *skb,
				  struct request_sock *req,
				  struct sk_buff *syn_skb,
				  enum tcp_synack_type synack_type,
				  struct tcp_out_options *opts,
				  unsigned int *remaining)
{
}

static void bpf_skops_write_hdr_opt(struct sock *sk, struct sk_buff *skb,
				    struct request_sock *req,
				    struct sk_buff *syn_skb,
				    enum tcp_synack_type synack_type,
				    struct tcp_out_options *opts)
{
}
#endif

static __be32 *process_tcp_ao_options(struct tcp_sock *tp,
				      const struct tcp_request_sock *tcprsk,
				      struct tcp_out_options *opts,
				      struct tcp_key *key, __be32 *ptr)
{
#ifdef CONFIG_TCP_AO
	u8 maclen = tcp_ao_maclen(key->ao_key);

	if (tcprsk) {
		u8 aolen = maclen + sizeof(struct tcp_ao_hdr);

		*ptr++ = htonl((TCPOPT_AO << 24) | (aolen << 16) |
			       (tcprsk->ao_keyid << 8) |
			       (tcprsk->ao_rcv_next));
	} else {
		struct tcp_ao_key *rnext_key;
		struct tcp_ao_info *ao_info;

		ao_info = rcu_dereference_check(tp->ao_info,
			lockdep_sock_is_held(&tp->inet_conn.icsk_inet.sk));
		rnext_key = READ_ONCE(ao_info->rnext_key);
		if (WARN_ON_ONCE(!rnext_key))
			return ptr;
		*ptr++ = htonl((TCPOPT_AO << 24) |
			       (tcp_ao_len(key->ao_key) << 16) |
			       (key->ao_key->sndid << 8) |
			       (rnext_key->rcvid));
	}
	opts->hash_location = (__u8 *)ptr;
	ptr += maclen / sizeof(*ptr);
	if (unlikely(maclen % sizeof(*ptr))) {
		memset(ptr, TCPOPT_NOP, sizeof(*ptr));
		ptr++;
	}
#endif
	return ptr;
}

/* Write previously computed TCP options to the packet.
 *
 * Beware: Something in the Internet is very sensitive to the ordering of
 * TCP options, we learned this through the hard way, so be careful here.
 * Luckily we can at least blame others for their non-compliance but from
 * inter-operability perspective it seems that we're somewhat stuck with
 * the ordering which we have been using if we want to keep working with
 * those broken things (not that it currently hurts anybody as there isn't
 * particular reason why the ordering would need to be changed).
 *
 * At least SACK_PERM as the first option is known to lead to a disaster
 * (but it may well be that other scenarios fail similarly).
 */
static void tcp_options_write(struct tcphdr *th, struct tcp_sock *tp,
			      const struct tcp_request_sock *tcprsk,
			      struct tcp_out_options *opts,
			      struct tcp_key *key)
{
	__be32 *ptr = (__be32 *)(th + 1);
	u16 options = opts->options;	/* mungable copy */

	if (tcp_key_is_md5(key)) {
		*ptr++ = htonl((TCPOPT_NOP << 24) | (TCPOPT_NOP << 16) |
			       (TCPOPT_MD5SIG << 8) | TCPOLEN_MD5SIG);
		/* overload cookie hash location */
		opts->hash_location = (__u8 *)ptr;
		ptr += 4;
	} else if (tcp_key_is_ao(key)) {
		ptr = process_tcp_ao_options(tp, tcprsk, opts, key, ptr);
	}
	if (unlikely(opts->mss)) {
		*ptr++ = htonl((TCPOPT_MSS << 24) |
			       (TCPOLEN_MSS << 16) |
			       opts->mss);
	}

	if (likely(OPTION_TS & options)) {
		if (unlikely(OPTION_SACK_ADVERTISE & options)) {
			*ptr++ = htonl((TCPOPT_SACK_PERM << 24) |
				       (TCPOLEN_SACK_PERM << 16) |
				       (TCPOPT_TIMESTAMP << 8) |
				       TCPOLEN_TIMESTAMP);
			options &= ~OPTION_SACK_ADVERTISE;
		} else {
			*ptr++ = htonl((TCPOPT_NOP << 24) |
				       (TCPOPT_NOP << 16) |
				       (TCPOPT_TIMESTAMP << 8) |
				       TCPOLEN_TIMESTAMP);
		}
		*ptr++ = htonl(opts->tsval);
		*ptr++ = htonl(opts->tsecr);
	}

	if (unlikely(OPTION_SACK_ADVERTISE & options)) {
		*ptr++ = htonl((TCPOPT_NOP << 24) |
			       (TCPOPT_NOP << 16) |
			       (TCPOPT_SACK_PERM << 8) |
			       TCPOLEN_SACK_PERM);
	}

	if (unlikely(OPTION_WSCALE & options)) {
		*ptr++ = htonl((TCPOPT_NOP << 24) |
			       (TCPOPT_WINDOW << 16) |
			       (TCPOLEN_WINDOW << 8) |
			       opts->ws);
	}

	if (unlikely(opts->num_sack_blocks)) {
		struct tcp_sack_block *sp = tp->rx_opt.dsack ?
			tp->duplicate_sack : tp->selective_acks;
		int this_sack;

		*ptr++ = htonl((TCPOPT_NOP  << 24) |
			       (TCPOPT_NOP  << 16) |
			       (TCPOPT_SACK <<  8) |
			       (TCPOLEN_SACK_BASE + (opts->num_sack_blocks *
						     TCPOLEN_SACK_PERBLOCK)));

		for (this_sack = 0; this_sack < opts->num_sack_blocks;
		     ++this_sack) {
			*ptr++ = htonl(sp[this_sack].start_seq);
			*ptr++ = htonl(sp[this_sack].end_seq);
		}

		tp->rx_opt.dsack = 0;
	}

	if (unlikely(OPTION_FAST_OPEN_COOKIE & options)) {
		struct tcp_fastopen_cookie *foc = opts->fastopen_cookie;
		u8 *p = (u8 *)ptr;
		u32 len; /* Fast Open option length */

		if (foc->exp) {
			len = TCPOLEN_EXP_FASTOPEN_BASE + foc->len;
			*ptr = htonl((TCPOPT_EXP << 24) | (len << 16) |
				     TCPOPT_FASTOPEN_MAGIC);
			p += TCPOLEN_EXP_FASTOPEN_BASE;
		} else {
			len = TCPOLEN_FASTOPEN_BASE + foc->len;
			*p++ = TCPOPT_FASTOPEN;
			*p++ = len;
		}

		memcpy(p, foc->val, foc->len);
		if ((len & 3) == 2) {
			p[foc->len] = TCPOPT_NOP;
			p[foc->len + 1] = TCPOPT_NOP;
		}
		ptr += (len + 3) >> 2;
	}

	smc_options_write(ptr, &options);

	mptcp_options_write(th, ptr, tp, opts);
}

static void smc_set_option(const struct tcp_sock *tp,
			   struct tcp_out_options *opts,
			   unsigned int *remaining)
{
#if IS_ENABLED(CONFIG_SMC)
	if (static_branch_unlikely(&tcp_have_smc)) {
		if (tp->syn_smc) {
			if (*remaining >= TCPOLEN_EXP_SMC_BASE_ALIGNED) {
				opts->options |= OPTION_SMC;
				*remaining -= TCPOLEN_EXP_SMC_BASE_ALIGNED;
			}
		}
	}
#endif
}

static void smc_set_option_cond(const struct tcp_sock *tp,
				const struct inet_request_sock *ireq,
				struct tcp_out_options *opts,
				unsigned int *remaining)
{
#if IS_ENABLED(CONFIG_SMC)
	if (static_branch_unlikely(&tcp_have_smc)) {
		if (tp->syn_smc && ireq->smc_ok) {
			if (*remaining >= TCPOLEN_EXP_SMC_BASE_ALIGNED) {
				opts->options |= OPTION_SMC;
				*remaining -= TCPOLEN_EXP_SMC_BASE_ALIGNED;
			}
		}
	}
#endif
}

static void mptcp_set_option_cond(const struct request_sock *req,
				  struct tcp_out_options *opts,
				  unsigned int *remaining)
{
	if (rsk_is_mptcp(req)) {
		unsigned int size;

		if (mptcp_synack_options(req, &size, &opts->mptcp)) {
			if (*remaining >= size) {
				opts->options |= OPTION_MPTCP;
				*remaining -= size;
			}
		}
	}
}

/* Compute TCP options for SYN packets. This is not the final
 * network wire format yet.
 */
static unsigned int tcp_syn_options(struct sock *sk, struct sk_buff *skb,
				struct tcp_out_options *opts,
				struct tcp_key *key)
{
	struct tcp_sock *tp = tcp_sk(sk);
	unsigned int remaining = MAX_TCP_OPTION_SPACE;/*tcp选项最大值*/
	struct tcp_fastopen_request *fastopen = tp->fastopen_req;
	bool timestamps;

	/* Better than switch (key.type) as it has static branches */
	if (tcp_key_is_md5(key)) {
		timestamps = false;
		opts->options |= OPTION_MD5;
		remaining -= TCPOLEN_MD5SIG_ALIGNED;
	} else {
		timestamps = READ_ONCE(sock_net(sk)->ipv4.sysctl_tcp_timestamps);
		if (tcp_key_is_ao(key)) {
			opts->options |= OPTION_AO;
			remaining -= tcp_ao_len_aligned(key->ao_key);
		}
	}

	/* We always get an MSS option.  The option bytes which will be seen in
	 * normal data packets should timestamps be used, must be in the MSS
	 * advertised.  But we subtract them from tp->mss_cache so that
	 * calculations in tcp_sendmsg are simpler etc.  So account for this
	 * fact here if necessary.  If we don't do this correctly, as a
	 * receiver we won't recognize data packets as being full sized when we
	 * should, and thus we won't abide by the delayed ACK rules correctly.
	 * SACKs don't matter, we never delay an ACK when we have any of those
	 * going out.  */
	opts->mss = tcp_advertise_mss(sk);/*取mss值*/
	remaining -= TCPOLEN_MSS_ALIGNED;/*使mss对齐*/

	if (likely(timestamps)) {
	    /*开启了tcp的时间签，选项中填充时间*/
		opts->options |= OPTION_TS;
		opts->tsval = tcp_skb_timestamp_ts(tp->tcp_usec_ts, skb) + tp->tsoffset;
		opts->tsecr = tp->rx_opt.ts_recent;
		remaining -= TCPOLEN_TSTAMP_ALIGNED;
	}
	if (likely(READ_ONCE(sock_net(sk)->ipv4.sysctl_tcp_window_scaling))) {
		opts->ws = tp->rx_opt.rcv_wscale;
		opts->options |= OPTION_WSCALE;
		remaining -= TCPOLEN_WSCALE_ALIGNED;
	}
	if (likely(READ_ONCE(sock_net(sk)->ipv4.sysctl_tcp_sack))) {
		opts->options |= OPTION_SACK_ADVERTISE;
		if (unlikely(!(OPTION_TS & opts->options)))
			remaining -= TCPOLEN_SACKPERM_ALIGNED;
	}

	if (fastopen && fastopen->cookie.len >= 0) {
		u32 need = fastopen->cookie.len;

		need += fastopen->cookie.exp ? TCPOLEN_EXP_FASTOPEN_BASE :
					       TCPOLEN_FASTOPEN_BASE;
		need = (need + 3) & ~3U;  /* Align to 32 bits */
		if (remaining >= need) {
			opts->options |= OPTION_FAST_OPEN_COOKIE;
			opts->fastopen_cookie = &fastopen->cookie;
			remaining -= need;
			tp->syn_fastopen = 1;
			tp->syn_fastopen_exp = fastopen->cookie.exp ? 1 : 0;
		}
	}

	smc_set_option(tp, opts, &remaining);

	if (sk_is_mptcp(sk)) {
	    /*mptcp sync选项填充*/
		unsigned int size;

		if (mptcp_syn_options(sk, skb, &size, &opts->mptcp)) {
			if (remaining >= size) {
				opts->options |= OPTION_MPTCP;
				remaining -= size;
			}
		}
	}

	bpf_skops_hdr_opt_len(sk, skb, NULL, NULL, 0, opts, &remaining);

	return MAX_TCP_OPTION_SPACE - remaining;
}

/* Set up TCP options for SYN-ACKs. */
//填充tcp选项，返回选项长度
static unsigned int tcp_synack_options(const struct sock *sk,
				       struct request_sock *req,
				       unsigned int mss, struct sk_buff *skb,
				       struct tcp_out_options *opts/*出参，待填充的tcp选项*/,
				       const struct tcp_key *key,
				       struct tcp_fastopen_cookie *foc,
				       enum tcp_synack_type synack_type,
				       struct sk_buff *syn_skb)
{
	struct inet_request_sock *ireq = inet_rsk(req);
	/*tcp选项最大空间*/
	unsigned int remaining = MAX_TCP_OPTION_SPACE;

	if (tcp_key_is_md5(key)) {
		opts->options |= OPTION_MD5;
		remaining -= TCPOLEN_MD5SIG_ALIGNED;

		/* We can't fit any SACK blocks in a packet with MD5 + TS
		 * options. There was discussion about disabling SACK
		 * rather than TS in order to fit in better with old,
		 * buggy kernels, but that was deemed to be unnecessary.
		 */
		if (synack_type != TCP_SYNACK_COOKIE)
			ireq->tstamp_ok &= !ireq->sack_ok;
	} else if (tcp_key_is_ao(key)) {
		opts->options |= OPTION_AO;
		remaining -= tcp_ao_len_aligned(key->ao_key);
		ireq->tstamp_ok &= !ireq->sack_ok;
	}

	/* We always send an MSS option. */
	opts->mss = mss;/*填充mss*/
	remaining -= TCPOLEN_MSS_ALIGNED;

	//使能窗口扩大因子
	if (likely(ireq->wscale_ok)) {
		opts->ws = ireq->rcv_wscale;
		opts->options |= OPTION_WSCALE;
		remaining -= TCPOLEN_WSCALE_ALIGNED;
	}

	//使能时间签
	if (likely(ireq->tstamp_ok)) {
		opts->options |= OPTION_TS;
		opts->tsval = tcp_skb_timestamp_ts(tcp_rsk(req)->req_usec_ts, skb) +
			      tcp_rsk(req)->ts_off;
		if (!tcp_rsk(req)->snt_tsval_first) {
			if (!opts->tsval)
				opts->tsval = ~0U;
			tcp_rsk(req)->snt_tsval_first = opts->tsval;
		}
		WRITE_ONCE(tcp_rsk(req)->snt_tsval_last, opts->tsval);
		opts->tsecr = req->ts_recent;
		remaining -= TCPOLEN_TSTAMP_ALIGNED;
	}

	//使能sack
	if (likely(ireq->sack_ok)) {
		opts->options |= OPTION_SACK_ADVERTISE;
		if (unlikely(!ireq->tstamp_ok))
			remaining -= TCPOLEN_SACKPERM_ALIGNED;
	}
	if (foc != NULL && foc->len >= 0) {
		u32 need = foc->len;

		need += foc->exp ? TCPOLEN_EXP_FASTOPEN_BASE :
				   TCPOLEN_FASTOPEN_BASE;
		need = (need + 3) & ~3U;  /* Align to 32 bits */
		if (remaining >= need) {
			opts->options |= OPTION_FAST_OPEN_COOKIE;
			opts->fastopen_cookie = foc;
			remaining -= need;
		}
	}

	mptcp_set_option_cond(req, opts, &remaining);

	smc_set_option_cond(tcp_sk(sk), ireq, opts, &remaining);

	bpf_skops_hdr_opt_len((struct sock *)sk, skb, req, syn_skb,
			      synack_type, opts, &remaining);

	return MAX_TCP_OPTION_SPACE - remaining;
}

/* Compute TCP options for ESTABLISHED sockets. This is not the
 * final wire format yet.
 */
static unsigned int tcp_established_options(struct sock *sk, struct sk_buff *skb,
					struct tcp_out_options *opts,
					struct tcp_key *key)
{
	struct tcp_sock *tp = tcp_sk(sk);
	unsigned int size = 0;
	unsigned int eff_sacks;

	opts->options = 0;

	/* Better than switch (key.type) as it has static branches */
	if (tcp_key_is_md5(key)) {
		opts->options |= OPTION_MD5;
		size += TCPOLEN_MD5SIG_ALIGNED;
	} else if (tcp_key_is_ao(key)) {
		opts->options |= OPTION_AO;
		size += tcp_ao_len_aligned(key->ao_key);
	}

	if (likely(tp->rx_opt.tstamp_ok)) {
	    /*接收的报文中有时间签，选项中必包含*/
		opts->options |= OPTION_TS;
		opts->tsval = skb ? tcp_skb_timestamp_ts(tp->tcp_usec_ts, skb) +
				tp->tsoffset : 0;
		opts->tsecr = tp->rx_opt.ts_recent;
		size += TCPOLEN_TSTAMP_ALIGNED;
	}

	/* MPTCP options have precedence over SACK for the limited TCP
	 * option space because a MPTCP connection would be forced to
	 * fall back to regular TCP if a required multipath option is
	 * missing. SACK still gets a chance to use whatever space is
	 * left.
	 */
	if (sk_is_mptcp(sk)) {
		unsigned int remaining = MAX_TCP_OPTION_SPACE - size;
		unsigned int opt_size = 0;

		if (mptcp_established_options(sk, skb, &opt_size, remaining,
					      &opts->mptcp)) {
			opts->options |= OPTION_MPTCP;
			size += opt_size;
		}
	}

	eff_sacks = tp->rx_opt.num_sacks + tp->rx_opt.dsack;
	if (unlikely(eff_sacks)) {
		const unsigned int remaining = MAX_TCP_OPTION_SPACE - size;
		if (unlikely(remaining < TCPOLEN_SACK_BASE_ALIGNED +
					 TCPOLEN_SACK_PERBLOCK))
			return size;

		opts->num_sack_blocks =
			min_t(unsigned int, eff_sacks,
			      (remaining - TCPOLEN_SACK_BASE_ALIGNED) /
			      TCPOLEN_SACK_PERBLOCK);

		size += TCPOLEN_SACK_BASE_ALIGNED +
			opts->num_sack_blocks * TCPOLEN_SACK_PERBLOCK;
	}

	if (unlikely(BPF_SOCK_OPS_TEST_FLAG(tp,
					    BPF_SOCK_OPS_WRITE_HDR_OPT_CB_FLAG))) {
		unsigned int remaining = MAX_TCP_OPTION_SPACE - size;

		bpf_skops_hdr_opt_len(sk, skb, NULL, NULL, 0, opts, &remaining);

		size = MAX_TCP_OPTION_SPACE - remaining;
	}

	return size;
}


/* TCP SMALL QUEUES (TSQ)
 *
 * TSQ goal is to keep small amount of skbs per tcp flow in tx queues (qdisc+dev)
 * to reduce RTT and bufferbloat.
 * We do this using a special skb destructor (tcp_wfree).
 *
 * Its important tcp_wfree() can be replaced by sock_wfree() in the event skb
 * needs to be reallocated in a driver.
 * The invariant being skb->truesize subtracted from sk->sk_wmem_alloc
 *
 * Since transmit from skb destructor is forbidden, we use a tasklet
 * to process all sockets that eventually need to send more skbs.
 * We use one tasklet per cpu, with its own queue of sockets.
 */
struct tsq_tasklet {
	struct tasklet_struct	tasklet;
	struct list_head	head; /* queue of tcp sockets */
};
static DEFINE_PER_CPU(struct tsq_tasklet, tsq_tasklet);

static void tcp_tsq_write(struct sock *sk)
{
	if ((1 << sk->sk_state) &
	    (TCPF_ESTABLISHED | TCPF_FIN_WAIT1 | TCPF_CLOSING |
	     TCPF_CLOSE_WAIT  | TCPF_LAST_ACK)) {
		struct tcp_sock *tp = tcp_sk(sk);

		if (tp->lost_out > tp->retrans_out &&
		    tcp_snd_cwnd(tp) > tcp_packets_in_flight(tp)) {
			tcp_mstamp_refresh(tp);
			tcp_xmit_retransmit_queue(sk);
		}

		tcp_write_xmit(sk, tcp_current_mss(sk), tp->nonagle,
			       0, GFP_ATOMIC);
	}
}

static void tcp_tsq_handler(struct sock *sk)
{
	bh_lock_sock(sk);
	if (!sock_owned_by_user(sk))
		tcp_tsq_write(sk);
	else if (!test_and_set_bit(TCP_TSQ_DEFERRED, &sk->sk_tsq_flags))
		sock_hold(sk);
	bh_unlock_sock(sk);
}
/*
 * One tasklet per cpu tries to send more skbs.
 * We run in tasklet context but need to disable irqs when
 * transferring tsq->head because tcp_wfree() might
 * interrupt us (non NAPI drivers)
 */
static void tcp_tasklet_func(struct tasklet_struct *t)
{
	struct tsq_tasklet *tsq = from_tasklet(tsq,  t, tasklet);
	LIST_HEAD(list);
	unsigned long flags;
	struct list_head *q, *n;
	struct tcp_sock *tp;
	struct sock *sk;

	local_irq_save(flags);
	list_splice_init(&tsq->head, &list);
	local_irq_restore(flags);

	list_for_each_safe(q, n, &list) {
		tp = list_entry(q, struct tcp_sock, tsq_node);
		list_del(&tp->tsq_node);

		sk = (struct sock *)tp;
		smp_mb__before_atomic();
		clear_bit(TSQ_QUEUED, &sk->sk_tsq_flags);

		tcp_tsq_handler(sk);
		sk_free(sk);
	}
}

#define TCP_DEFERRED_ALL (TCPF_TSQ_DEFERRED |		\
			  TCPF_WRITE_TIMER_DEFERRED |	\
			  TCPF_DELACK_TIMER_DEFERRED |	\
			  TCPF_MTU_REDUCED_DEFERRED |	\
			  TCPF_ACK_DEFERRED)
/**
 * tcp_release_cb - tcp release_sock() callback
 * @sk: socket
 *
 * called from release_sock() to perform protocol dependent
 * actions before socket release.
 */
void tcp_release_cb(struct sock *sk)
{
	unsigned long flags = smp_load_acquire(&sk->sk_tsq_flags);
	unsigned long nflags;

	/* perform an atomic operation only if at least one flag is set */
	do {
		if (!(flags & TCP_DEFERRED_ALL))
			return;
		nflags = flags & ~TCP_DEFERRED_ALL;
	} while (!try_cmpxchg(&sk->sk_tsq_flags, &flags, nflags));

	if (flags & TCPF_TSQ_DEFERRED) {
		tcp_tsq_write(sk);
		__sock_put(sk);
	}

	if (flags & TCPF_WRITE_TIMER_DEFERRED) {
		tcp_write_timer_handler(sk);
		__sock_put(sk);
	}
	if (flags & TCPF_DELACK_TIMER_DEFERRED) {
		tcp_delack_timer_handler(sk);
		__sock_put(sk);
	}
	if (flags & TCPF_MTU_REDUCED_DEFERRED) {
		inet_csk(sk)->icsk_af_ops->mtu_reduced(sk);
		__sock_put(sk);
	}
	if ((flags & TCPF_ACK_DEFERRED) && inet_csk_ack_scheduled(sk))
		tcp_send_ack(sk);
}
EXPORT_IPV6_MOD(tcp_release_cb);

void __init tcp_tasklet_init(void)
{
	int i;

	for_each_possible_cpu(i) {
		struct tsq_tasklet *tsq = &per_cpu(tsq_tasklet, i);

		INIT_LIST_HEAD(&tsq->head);
		tasklet_setup(&tsq->tasklet, tcp_tasklet_func);
	}
}

/*
 * Write buffer destructor automatically called from kfree_skb.
 * We can't xmit new skbs from this context, as we might already
 * hold qdisc lock.
 */
void tcp_wfree(struct sk_buff *skb)
{
	struct sock *sk = skb->sk;
	struct tcp_sock *tp = tcp_sk(sk);
	unsigned long flags, nval, oval;
	struct tsq_tasklet *tsq;
	bool empty;

	/* Keep one reference on sk_wmem_alloc.
	 * Will be released by sk_free() from here or tcp_tasklet_func()
	 */
	WARN_ON(refcount_sub_and_test(skb->truesize - 1, &sk->sk_wmem_alloc));

	/* If this softirq is serviced by ksoftirqd, we are likely under stress.
	 * Wait until our queues (qdisc + devices) are drained.
	 * This gives :
	 * - less callbacks to tcp_write_xmit(), reducing stress (batches)
	 * - chance for incoming ACK (processed by another cpu maybe)
	 *   to migrate this flow (skb->ooo_okay will be eventually set)
	 */
	if (refcount_read(&sk->sk_wmem_alloc) >= SKB_TRUESIZE(1) && this_cpu_ksoftirqd() == current)
		goto out;

	oval = smp_load_acquire(&sk->sk_tsq_flags);
	do {
		if (!(oval & TSQF_THROTTLED) || (oval & TSQF_QUEUED))
			goto out;

		nval = (oval & ~TSQF_THROTTLED) | TSQF_QUEUED;
	} while (!try_cmpxchg(&sk->sk_tsq_flags, &oval, nval));

	/* queue this socket to tasklet queue */
	local_irq_save(flags);
	tsq = this_cpu_ptr(&tsq_tasklet);
	empty = list_empty(&tsq->head);
	list_add(&tp->tsq_node, &tsq->head);
	if (empty)
		tasklet_schedule(&tsq->tasklet);
	local_irq_restore(flags);
	return;
out:
	sk_free(sk);
}

/* Note: Called under soft irq.
 * We can call TCP stack right away, unless socket is owned by user.
 */
enum hrtimer_restart tcp_pace_kick(struct hrtimer *timer)
{
	struct tcp_sock *tp = container_of(timer, struct tcp_sock, pacing_timer);
	struct sock *sk = (struct sock *)tp;

	tcp_tsq_handler(sk);
	sock_put(sk);

	return HRTIMER_NORESTART;
}

static void tcp_update_skb_after_send(struct sock *sk, struct sk_buff *skb,
				      u64 prior_wstamp)
{
	struct tcp_sock *tp = tcp_sk(sk);

	if (sk->sk_pacing_status != SK_PACING_NONE) {
		unsigned long rate = READ_ONCE(sk->sk_pacing_rate);

		/* Original sch_fq does not pace first 10 MSS
		 * Note that tp->data_segs_out overflows after 2^32 packets,
		 * this is a minor annoyance.
		 */
		if (rate != ~0UL && rate && tp->data_segs_out >= 10) {
			u64 len_ns = div64_ul((u64)skb->len * NSEC_PER_SEC, rate);
			u64 credit = tp->tcp_wstamp_ns - prior_wstamp;

			/* take into account OS jitter */
			len_ns -= min_t(u64, len_ns / 2, credit);
			tp->tcp_wstamp_ns += len_ns;
		}
	}
	list_move_tail(&skb->tcp_tsorted_anchor, &tp->tsorted_sent_queue);
}

INDIRECT_CALLABLE_DECLARE(int ip_queue_xmit(struct sock *sk, struct sk_buff *skb, struct flowi *fl));
INDIRECT_CALLABLE_DECLARE(int inet6_csk_xmit(struct sock *sk, struct sk_buff *skb, struct flowi *fl));
INDIRECT_CALLABLE_DECLARE(void tcp_v4_send_check(struct sock *sk, struct sk_buff *skb));

/* This routine actually transmits TCP packets queued in by
 * tcp_do_sendmsg().  This is used by both the initial
 * transmission and possible later retransmissions.
 * All SKB's seen here are completely headerless.  It is our
 * job to build the TCP header, and pass the packet down to
 * IP so it can do the same plus pass the packet off to the
 * device.
 *
 * We are working here with either a clone of the original
 * SKB, or a fresh unique copy made by the retransmit engine.
 */
static int __tcp_transmit_skb(struct sock *sk, struct sk_buff *skb,
			      int clone_it, gfp_t gfp_mask, u32 rcv_nxt/*收方向下次期待的序号*/)
{
	const struct inet_connection_sock *icsk = inet_csk(sk);
	struct inet_sock *inet;
	struct tcp_sock *tp;
	struct tcp_skb_cb *tcb;
	struct tcp_out_options opts;
	unsigned int tcp_options_size, tcp_header_size;
	struct sk_buff *oskb = NULL;
	struct tcp_key key;
	struct tcphdr *th;
	u64 prior_wstamp;
	int err;

	BUG_ON(!skb || !tcp_skb_pcount(skb));
	tp = tcp_sk(sk);
	prior_wstamp = tp->tcp_wstamp_ns;
	tp->tcp_wstamp_ns = max(tp->tcp_wstamp_ns, tp->tcp_clock_cache);
	skb_set_delivery_time(skb, tp->tcp_wstamp_ns, SKB_CLOCK_MONOTONIC);
	if (clone_it) {
		oskb = skb;

		tcp_skb_tsorted_save(oskb) {
			if (unlikely(skb_cloned(oskb)))
				skb = pskb_copy(oskb, gfp_mask);
			else
				skb = skb_clone(oskb, gfp_mask);
		} tcp_skb_tsorted_restore(oskb);

		if (unlikely(!skb))
			return -ENOBUFS;
		/* retransmit skbs might have a non zero value in skb->dev
		 * because skb->dev is aliased with skb->rbnode.rb_left
		 */
		skb->dev = NULL;
	}

	inet = inet_sk(sk);
	/*取skb中的tcp控制数据*/
	tcb = TCP_SKB_CB(skb);
	memset(&opts, 0, sizeof(opts));

	tcp_get_current_key(sk, &key);
	if (unlikely(tcb->tcp_flags & TCPHDR_SYN)) {
		/*发送的报文将带有syn标记，填充opts,并返回选项长度*/
		tcp_options_size = tcp_syn_options(sk, skb, &opts, &key);
	} else {
		/*发送的报文带有其它非syn标记，填充opts*/
		tcp_options_size = tcp_established_options(sk, skb, &opts, &key);
		/* Force a PSH flag on all (GSO) packets to expedite GRO flush
		 * at receiver : This slightly improve GRO performance.
		 * Note that we do not force the PSH flag for non GSO packets,
		 * because they might be sent under high congestion events,
		 * and in this case it is better to delay the delivery of 1-MSS
		 * packets and thus the corresponding ACK packet that would
		 * release the following packet.
		 */
		if (tcp_skb_pcount(skb) > 1)
		    /*针对gso报文数大于1的强制带psh标记*/
			tcb->tcp_flags |= TCPHDR_PSH;
	}

	/*实际tcp头部长度*/
	tcp_header_size = tcp_options_size + sizeof(struct tcphdr);

	/* We set skb->ooo_okay to one if this packet can select
	 * a different TX queue than prior packets of this flow,
	 * to avoid self inflicted reorders.
	 * The 'other' queue decision is based on current cpu number
	 * if XPS is enabled, or sk->sk_txhash otherwise.
	 * We can switch to another (and better) queue if:
	 * 1) No packet with payload is in qdisc/device queues.
	 *    Delays in TX completion can defeat the test
	 *    even if packets were already sent.
	 * 2) Or rtx queue is empty.
	 *    This mitigates above case if ACK packets for
	 *    all prior packets were already processed.
	 */
	skb->ooo_okay = sk_wmem_alloc_get(sk) < SKB_TRUESIZE(1) ||
			tcp_rtx_queue_empty(sk);

	/* If we had to use memory reserve to allocate this skb,
	 * this might cause drops if packet is looped back :
	 * Other socket might not have SOCK_MEMALLOC.
	 * Packets not looped back do not care about pfmemalloc.
	 */
	skb->pfmemalloc = 0;

	/*空出tcp位置*/
	skb_push(skb, tcp_header_size);
	skb_reset_transport_header(skb);/*指向传输层*/

	skb_orphan(skb);
	skb->sk = sk;
	skb->destructor = skb_is_tcp_pure_ack(skb) ? __sock_wfree : tcp_wfree;
	refcount_add(skb->truesize, &sk->sk_wmem_alloc);

	skb_set_dst_pending_confirm(skb, READ_ONCE(sk->sk_dst_pending_confirm));

	/* Build TCP header and checksum it. */
	th = (struct tcphdr *)skb->data;
	th->source		= inet->inet_sport;
	th->dest		= inet->inet_dport;
	th->seq			= htonl(tcb->seq);/*tcp对应的seq*/
	th->ack_seq		= htonl(rcv_nxt);
	/*填充flags + data offset*/
	*(((__be16 *)th) + 6)	= htons(((tcp_header_size >> 2) << 12) |
					(tcb->tcp_flags & TCPHDR_FLAGS_MASK));

	th->check		= 0;/*checksum填充为零*/
	th->urg_ptr		= 0;/*紧急指针为零*/

	/* The urg_mode check is necessary during a below snd_una win probe */
	if (unlikely(tcp_urg_mode(tp) && before(tcb->seq, tp->snd_up))) {
		if (before(tp->snd_up, tcb->seq + 0x10000)) {
			th->urg_ptr = htons(tp->snd_up - tcb->seq);
			th->urg = 1;
		} else if (after(tcb->seq + 0xFFFF, tp->snd_nxt)) {
			th->urg_ptr = htons(0xFFFF);
			th->urg = 1;
		}
	}

	skb_shinfo(skb)->gso_type = sk->sk_gso_type;
	if (likely(!(tcb->tcp_flags & TCPHDR_SYN))) {
		th->window      = htons(tcp_select_window(sk));
		tcp_ecn_send(sk, skb, th, tcp_header_size);
	} else {
		/* RFC1323: The window in SYN & SYN/ACK segments
		 * is never scaled.
		 */
		th->window	= htons(min(tp->rcv_wnd, 65535U));
	}

	/*填充tcp选项*/
	tcp_options_write(th, tp, NULL, &opts, &key);

	if (tcp_key_is_md5(&key)) {
#ifdef CONFIG_TCP_MD5SIG
		/* Calculate the MD5 hash, as we have all we need now */
		sk_gso_disable(sk);
		tp->af_specific->calc_md5_hash(opts.hash_location,
					       key.md5_key, sk, skb);
#endif
	} else if (tcp_key_is_ao(&key)) {
		int err;

		err = tcp_ao_transmit_skb(sk, skb, key.ao_key, th,
					  opts.hash_location);
		if (err) {
			kfree_skb_reason(skb, SKB_DROP_REASON_NOT_SPECIFIED);
			return -ENOMEM;
		}
	}

	/* BPF prog is the last one writing header option */
	bpf_skops_write_hdr_opt(sk, skb, NULL, NULL, 0, &opts);

	/*tcp发送前checksum处理*/
	INDIRECT_CALL_INET(icsk->icsk_af_ops->send_check,
			   tcp_v6_send_check, tcp_v4_send_check,
			   sk, skb);

	if (likely(tcb->tcp_flags & TCPHDR_ACK))
		/*发送的报文包含ack标记*/
		tcp_event_ack_sent(sk, rcv_nxt);

	if (skb->len != tcp_header_size) {
		tcp_event_data_sent(tp, sk);
		tp->data_segs_out += tcp_skb_pcount(skb);
		tp->bytes_sent += skb->len - tcp_header_size;
	}

	if (after(tcb->end_seq, tp->snd_nxt) || tcb->seq == tcb->end_seq)
		TCP_ADD_STATS(sock_net(sk), TCP_MIB_OUTSEGS,
			      tcp_skb_pcount(skb));

	tp->segs_out += tcp_skb_pcount(skb);
	skb_set_hash_from_sk(skb, sk);/*利用sk中的信息更新skb*/
	/* OK, its time to fill skb_shinfo(skb)->gso_{segs|size} */
	skb_shinfo(skb)->gso_segs = tcp_skb_pcount(skb);
	skb_shinfo(skb)->gso_size = tcp_skb_mss(skb);

	/* Leave earliest departure time in skb->tstamp (skb->skb_mstamp_ns) */

	/* Cleanup our debris for IP stacks */
	memset(skb->cb, 0, max(sizeof(struct inet_skb_parm),
			       sizeof(struct inet6_skb_parm)));

	tcp_add_tx_delay(skb, tp);

	/*报文送ip协议栈，并封装ip头*/
	err = INDIRECT_CALL_INET(icsk->icsk_af_ops->queue_xmit,
				 inet6_csk_xmit, ip_queue_xmit,
				 sk, skb, &inet->cork.fl);

	if (unlikely(err > 0)) {
		tcp_enter_cwr(sk);
		err = net_xmit_eval(err);
	}
	if (!err && oskb) {
		tcp_update_skb_after_send(sk, oskb, prior_wstamp);
		tcp_rate_skb_sent(sk, oskb);
	}
	return err;
}

/*构造tcp头部，并将数据传输给ip层*/
static int tcp_transmit_skb(struct sock *sk, struct sk_buff *skb, int clone_it,
			    gfp_t gfp_mask)
{
	return __tcp_transmit_skb(sk, skb, clone_it, gfp_mask,
				  tcp_sk(sk)->rcv_nxt);
}

/* This routine just queues the buffer for sending.
 *
 * NOTE: probe0 timer is not checked, do not forget tcp_push_pending_frames,
 * otherwise socket can stall.
 */
static void tcp_queue_skb(struct sock *sk, struct sk_buff *skb)
{
	struct tcp_sock *tp = tcp_sk(sk);

	/* Advance write_seq and place onto the write_queue. */
	WRITE_ONCE(tp->write_seq, TCP_SKB_CB(skb)->end_seq);
	__skb_header_release(skb);
	tcp_add_write_queue_tail(sk, skb);
	sk_wmem_queued_add(sk, skb->truesize);
	sk_mem_charge(sk, skb->truesize);
}

/* Initialize TSO segments for a packet. */
static int tcp_set_skb_tso_segs(struct sk_buff *skb, unsigned int mss_now)
{
	int tso_segs;

	if (skb->len <= mss_now) {
		/* Avoid the costly divide in the normal
		 * non-TSO case.
		 */
		TCP_SKB_CB(skb)->tcp_gso_size = 0;
		tcp_skb_pcount_set(skb, 1);
		return 1;
	}
	TCP_SKB_CB(skb)->tcp_gso_size = mss_now;
	tso_segs = DIV_ROUND_UP(skb->len, mss_now);
	tcp_skb_pcount_set(skb, tso_segs);
	return tso_segs;
}

/* Pcount in the middle of the write queue got changed, we need to do various
 * tweaks to fix counters
 */
static void tcp_adjust_pcount(struct sock *sk, const struct sk_buff *skb, int decr)
{
	struct tcp_sock *tp = tcp_sk(sk);

	tp->packets_out -= decr;

	if (TCP_SKB_CB(skb)->sacked & TCPCB_SACKED_ACKED)
		tp->sacked_out -= decr;
	if (TCP_SKB_CB(skb)->sacked & TCPCB_SACKED_RETRANS)
		tp->retrans_out -= decr;
	if (TCP_SKB_CB(skb)->sacked & TCPCB_LOST)
		tp->lost_out -= decr;

	/* Reno case is special. Sigh... */
	if (tcp_is_reno(tp) && decr > 0)
		tp->sacked_out -= min_t(u32, tp->sacked_out, decr);

	if (tp->lost_skb_hint &&
	    before(TCP_SKB_CB(skb)->seq, TCP_SKB_CB(tp->lost_skb_hint)->seq) &&
	    (TCP_SKB_CB(skb)->sacked & TCPCB_SACKED_ACKED))
		tp->lost_cnt_hint -= decr;

	tcp_verify_left_out(tp);
}

static bool tcp_has_tx_tstamp(const struct sk_buff *skb)
{
	return TCP_SKB_CB(skb)->txstamp_ack ||
		(skb_shinfo(skb)->tx_flags & SKBTX_ANY_TSTAMP);
}

static void tcp_fragment_tstamp(struct sk_buff *skb, struct sk_buff *skb2)
{
	struct skb_shared_info *shinfo = skb_shinfo(skb);

	if (unlikely(tcp_has_tx_tstamp(skb)) &&
	    !before(shinfo->tskey, TCP_SKB_CB(skb2)->seq)) {
		struct skb_shared_info *shinfo2 = skb_shinfo(skb2);
		u8 tsflags = shinfo->tx_flags & SKBTX_ANY_TSTAMP;

		shinfo->tx_flags &= ~tsflags;
		shinfo2->tx_flags |= tsflags;
		swap(shinfo->tskey, shinfo2->tskey);
		TCP_SKB_CB(skb2)->txstamp_ack = TCP_SKB_CB(skb)->txstamp_ack;
		TCP_SKB_CB(skb)->txstamp_ack = 0;
	}
}

static void tcp_skb_fragment_eor(struct sk_buff *skb, struct sk_buff *skb2)
{
	TCP_SKB_CB(skb2)->eor = TCP_SKB_CB(skb)->eor;
	TCP_SKB_CB(skb)->eor = 0;
}

/* Insert buff after skb on the write or rtx queue of sk.  */
static void tcp_insert_write_queue_after(struct sk_buff *skb,
					 struct sk_buff *buff,
					 struct sock *sk,
					 enum tcp_queue tcp_queue)
{
	if (tcp_queue == TCP_FRAG_IN_WRITE_QUEUE)
		__skb_queue_after(&sk->sk_write_queue, skb, buff);
	else
		tcp_rbtree_insert(&sk->tcp_rtx_queue, buff);
}

/* Function to create two new TCP segments.  Shrinks the given segment
 * to the specified size and appends a new segment with the rest of the
 * packet to the list.  This won't be called frequently, I hope.
 * Remember, these are still headerless SKBs at this point.
 */
int tcp_fragment(struct sock *sk, enum tcp_queue tcp_queue,
		 struct sk_buff *skb, u32 len,
		 unsigned int mss_now, gfp_t gfp)
{
	struct tcp_sock *tp = tcp_sk(sk);
	struct sk_buff *buff;
	int old_factor;
	long limit;
	u16 flags;
	int nlen;

	if (WARN_ON(len > skb->len))
		return -EINVAL;

	DEBUG_NET_WARN_ON_ONCE(skb_headlen(skb));

	/* tcp_sendmsg() can overshoot sk_wmem_queued by one full size skb.
	 * We need some allowance to not penalize applications setting small
	 * SO_SNDBUF values.
	 * Also allow first and last skb in retransmit queue to be split.
	 */
	limit = sk->sk_sndbuf + 2 * SKB_TRUESIZE(GSO_LEGACY_MAX_SIZE);
	if (unlikely((sk->sk_wmem_queued >> 1) > limit &&
		     tcp_queue != TCP_FRAG_IN_WRITE_QUEUE &&
		     skb != tcp_rtx_queue_head(sk) &&
		     skb != tcp_rtx_queue_tail(sk))) {
		NET_INC_STATS(sock_net(sk), LINUX_MIB_TCPWQUEUETOOBIG);
		return -ENOMEM;
	}

	if (skb_unclone_keeptruesize(skb, gfp))
		return -ENOMEM;

	/* Get a new skb... force flag on. */
	buff = tcp_stream_alloc_skb(sk, gfp, true);
	if (!buff)
		return -ENOMEM; /* We'll just try again later. */
	skb_copy_decrypted(buff, skb);
	mptcp_skb_ext_copy(buff, skb);

	sk_wmem_queued_add(sk, buff->truesize);
	sk_mem_charge(sk, buff->truesize);
	nlen = skb->len - len;
	buff->truesize += nlen;
	skb->truesize -= nlen;

	/* Correct the sequence numbers. */
	TCP_SKB_CB(buff)->seq = TCP_SKB_CB(skb)->seq + len;
	TCP_SKB_CB(buff)->end_seq = TCP_SKB_CB(skb)->end_seq;
	TCP_SKB_CB(skb)->end_seq = TCP_SKB_CB(buff)->seq;

	/* PSH and FIN should only be set in the second packet. */
	flags = TCP_SKB_CB(skb)->tcp_flags;
	TCP_SKB_CB(skb)->tcp_flags = flags & ~(TCPHDR_FIN | TCPHDR_PSH);
	TCP_SKB_CB(buff)->tcp_flags = flags;
	TCP_SKB_CB(buff)->sacked = TCP_SKB_CB(skb)->sacked;
	tcp_skb_fragment_eor(skb, buff);

	skb_split(skb, buff, len);

	skb_set_delivery_time(buff, skb->tstamp, SKB_CLOCK_MONOTONIC);
	tcp_fragment_tstamp(skb, buff);

	old_factor = tcp_skb_pcount(skb);

	/* Fix up tso_factor for both original and new SKB.  */
	tcp_set_skb_tso_segs(skb, mss_now);
	tcp_set_skb_tso_segs(buff, mss_now);

	/* Update delivered info for the new segment */
	TCP_SKB_CB(buff)->tx = TCP_SKB_CB(skb)->tx;

	/* If this packet has been sent out already, we must
	 * adjust the various packet counters.
	 */
	if (!before(tp->snd_nxt, TCP_SKB_CB(buff)->end_seq)) {
		int diff = old_factor - tcp_skb_pcount(skb) -
			tcp_skb_pcount(buff);

		if (diff)
			tcp_adjust_pcount(sk, skb, diff);
	}

	/* Link BUFF into the send queue. */
	__skb_header_release(buff);
	tcp_insert_write_queue_after(skb, buff, sk, tcp_queue);
	if (tcp_queue == TCP_FRAG_IN_RTX_QUEUE)
		list_add(&buff->tcp_tsorted_anchor, &skb->tcp_tsorted_anchor);

	return 0;
}

/* This is similar to __pskb_pull_tail(). The difference is that pulled
 * data is not copied, but immediately discarded.
 */
static int __pskb_trim_head(struct sk_buff *skb, int len)
{
	struct skb_shared_info *shinfo;
	int i, k, eat;

	DEBUG_NET_WARN_ON_ONCE(skb_headlen(skb));
	eat = len;
	k = 0;
	shinfo = skb_shinfo(skb);
	for (i = 0; i < shinfo->nr_frags; i++) {
		int size = skb_frag_size(&shinfo->frags[i]);

		if (size <= eat) {
			skb_frag_unref(skb, i);
			eat -= size;
		} else {
			shinfo->frags[k] = shinfo->frags[i];
			if (eat) {
				skb_frag_off_add(&shinfo->frags[k], eat);
				skb_frag_size_sub(&shinfo->frags[k], eat);
				eat = 0;
			}
			k++;
		}
	}
	shinfo->nr_frags = k;

	skb->data_len -= len;
	skb->len = skb->data_len;
	return len;
}

/* Remove acked data from a packet in the transmit queue. */
int tcp_trim_head(struct sock *sk, struct sk_buff *skb, u32 len)
{
	u32 delta_truesize;

	if (skb_unclone_keeptruesize(skb, GFP_ATOMIC))
		return -ENOMEM;

	delta_truesize = __pskb_trim_head(skb, len);

	TCP_SKB_CB(skb)->seq += len;

	skb->truesize	   -= delta_truesize;
	sk_wmem_queued_add(sk, -delta_truesize);
	if (!skb_zcopy_pure(skb))
		sk_mem_uncharge(sk, delta_truesize);

	/* Any change of skb->len requires recalculation of tso factor. */
	if (tcp_skb_pcount(skb) > 1)
		tcp_set_skb_tso_segs(skb, tcp_skb_mss(skb));

	return 0;
}

/* Calculate MSS not accounting any TCP options.  */
static inline int __tcp_mtu_to_mss(struct sock *sk, int pmtu)
{
	const struct tcp_sock *tp = tcp_sk(sk);
	const struct inet_connection_sock *icsk = inet_csk(sk);
	int mss_now;

	/* Calculate base mss without TCP options:
	   It is MMS_S - sizeof(tcphdr) of rfc1122
	 */
	mss_now = pmtu - icsk->icsk_af_ops->net_header_len - sizeof(struct tcphdr);

	/* Clamp it (mss_clamp does not include tcp options) */
	if (mss_now > tp->rx_opt.mss_clamp)
		mss_now = tp->rx_opt.mss_clamp;

	/* Now subtract optional transport overhead */
	mss_now -= icsk->icsk_ext_hdr_len;

	/* Then reserve room for full set of TCP options and 8 bytes of data */
	mss_now = max(mss_now,
		      READ_ONCE(sock_net(sk)->ipv4.sysctl_tcp_min_snd_mss));
	return mss_now;
}

/* Calculate MSS. Not accounting for SACKs here.  */
int tcp_mtu_to_mss(struct sock *sk, int pmtu)
{
	/* Subtract TCP options size, not including SACKs */
	return __tcp_mtu_to_mss(sk, pmtu) -
	       (tcp_sk(sk)->tcp_header_len - sizeof(struct tcphdr));
}
EXPORT_IPV6_MOD(tcp_mtu_to_mss);

/* Inverse of above */
int tcp_mss_to_mtu(struct sock *sk, int mss)
{
	const struct tcp_sock *tp = tcp_sk(sk);
	const struct inet_connection_sock *icsk = inet_csk(sk);

	return mss +
	      tp->tcp_header_len +
	      icsk->icsk_ext_hdr_len +
	      icsk->icsk_af_ops->net_header_len;
}
EXPORT_SYMBOL(tcp_mss_to_mtu);

/* MTU probing init per socket */
void tcp_mtup_init(struct sock *sk)
{
	struct tcp_sock *tp = tcp_sk(sk);
	struct inet_connection_sock *icsk = inet_csk(sk);
	struct net *net = sock_net(sk);

	icsk->icsk_mtup.enabled = READ_ONCE(net->ipv4.sysctl_tcp_mtu_probing) > 1;
	icsk->icsk_mtup.search_high = tp->rx_opt.mss_clamp + sizeof(struct tcphdr) +
			       icsk->icsk_af_ops->net_header_len;
	icsk->icsk_mtup.search_low = tcp_mss_to_mtu(sk, READ_ONCE(net->ipv4.sysctl_tcp_base_mss));
	icsk->icsk_mtup.probe_size = 0;
	if (icsk->icsk_mtup.enabled)
		icsk->icsk_mtup.probe_timestamp = tcp_jiffies32;
}

/* This function synchronize snd mss to current pmtu/exthdr set.

   tp->rx_opt.user_mss is mss set by user by TCP_MAXSEG. It does NOT counts
   for TCP options, but includes only bare TCP header.

   tp->rx_opt.mss_clamp is mss negotiated at connection setup.
   It is minimum of user_mss and mss received with SYN.
   It also does not include TCP options.

   inet_csk(sk)->icsk_pmtu_cookie is last pmtu, seen by this function.

   tp->mss_cache is current effective sending mss, including
   all tcp options except for SACKs. It is evaluated,
   taking into account current pmtu, but never exceeds
   tp->rx_opt.mss_clamp.

   NOTE1. rfc1122 clearly states that advertised MSS
   DOES NOT include either tcp or ip options.

   NOTE2. inet_csk(sk)->icsk_pmtu_cookie and tp->mss_cache
   are READ ONLY outside this function.		--ANK (980731)
 */
unsigned int tcp_sync_mss(struct sock *sk, u32 pmtu)
{
	struct tcp_sock *tp = tcp_sk(sk);
	struct inet_connection_sock *icsk = inet_csk(sk);
	int mss_now;

	if (icsk->icsk_mtup.search_high > pmtu)
		icsk->icsk_mtup.search_high = pmtu;

	mss_now = tcp_mtu_to_mss(sk, pmtu);
	mss_now = tcp_bound_to_half_wnd(tp, mss_now);

	/* And store cached results */
	icsk->icsk_pmtu_cookie = pmtu;
	if (icsk->icsk_mtup.enabled)
		mss_now = min(mss_now, tcp_mtu_to_mss(sk, icsk->icsk_mtup.search_low));
	tp->mss_cache = mss_now;

	return mss_now;
}
EXPORT_IPV6_MOD(tcp_sync_mss);

/* Compute the current effective MSS, taking SACKs and IP options,
 * and even PMTU discovery events into account.
 */
unsigned int tcp_current_mss(struct sock *sk)
{
	const struct tcp_sock *tp = tcp_sk(sk);
	const struct dst_entry *dst = __sk_dst_get(sk);
	u32 mss_now;
	unsigned int header_len;
	struct tcp_out_options opts;
	struct tcp_key key;

	mss_now = tp->mss_cache;

	if (dst) {
		u32 mtu = dst_mtu(dst);
		if (mtu != inet_csk(sk)->icsk_pmtu_cookie)
			mss_now = tcp_sync_mss(sk, mtu);
	}
	tcp_get_current_key(sk, &key);
	header_len = tcp_established_options(sk, NULL, &opts, &key) +
		     sizeof(struct tcphdr);
	/* The mss_cache is sized based on tp->tcp_header_len, which assumes
	 * some common options. If this is an odd packet (because we have SACK
	 * blocks etc) then our calculated header_len will be different, and
	 * we have to adjust mss_now correspondingly */
	if (header_len != tp->tcp_header_len) {
		int delta = (int) header_len - tp->tcp_header_len;
		mss_now -= delta;
	}

	return mss_now;
}

/* RFC2861, slow part. Adjust cwnd, after it was not full during one rto.
 * As additional protections, we do not touch cwnd in retransmission phases,
 * and if application hit its sndbuf limit recently.
 */
static void tcp_cwnd_application_limited(struct sock *sk)
{
	struct tcp_sock *tp = tcp_sk(sk);

	if (inet_csk(sk)->icsk_ca_state == TCP_CA_Open &&
	    sk->sk_socket && !test_bit(SOCK_NOSPACE, &sk->sk_socket->flags)) {
		/* Limited by application or receiver window. */
		u32 init_win = tcp_init_cwnd(tp, __sk_dst_get(sk));
		u32 win_used = max(tp->snd_cwnd_used, init_win);
		if (win_used < tcp_snd_cwnd(tp)) {
			tp->snd_ssthresh = tcp_current_ssthresh(sk);
			tcp_snd_cwnd_set(tp, (tcp_snd_cwnd(tp) + win_used) >> 1);
		}
		tp->snd_cwnd_used = 0;
	}
	tp->snd_cwnd_stamp = tcp_jiffies32;
}

static void tcp_cwnd_validate(struct sock *sk, bool is_cwnd_limited)
{
	const struct tcp_congestion_ops *ca_ops = inet_csk(sk)->icsk_ca_ops;
	struct tcp_sock *tp = tcp_sk(sk);

	/* Track the strongest available signal of the degree to which the cwnd
	 * is fully utilized. If cwnd-limited then remember that fact for the
	 * current window. If not cwnd-limited then track the maximum number of
	 * outstanding packets in the current window. (If cwnd-limited then we
	 * chose to not update tp->max_packets_out to avoid an extra else
	 * clause with no functional impact.)
	 */
	if (!before(tp->snd_una, tp->cwnd_usage_seq) ||
	    is_cwnd_limited ||
	    (!tp->is_cwnd_limited &&
	     tp->packets_out > tp->max_packets_out)) {
		tp->is_cwnd_limited = is_cwnd_limited;
		tp->max_packets_out = tp->packets_out;
		tp->cwnd_usage_seq = tp->snd_nxt;
	}

	if (tcp_is_cwnd_limited(sk)) {
		/* Network is feed fully. */
		tp->snd_cwnd_used = 0;
		tp->snd_cwnd_stamp = tcp_jiffies32;
	} else {
		/* Network starves. */
		if (tp->packets_out > tp->snd_cwnd_used)
			tp->snd_cwnd_used = tp->packets_out;

		if (READ_ONCE(sock_net(sk)->ipv4.sysctl_tcp_slow_start_after_idle) &&
		    (s32)(tcp_jiffies32 - tp->snd_cwnd_stamp) >= inet_csk(sk)->icsk_rto &&
		    !ca_ops->cong_control)
			tcp_cwnd_application_limited(sk);

		/* The following conditions together indicate the starvation
		 * is caused by insufficient sender buffer:
		 * 1) just sent some data (see tcp_write_xmit)
		 * 2) not cwnd limited (this else condition)
		 * 3) no more data to send (tcp_write_queue_empty())
		 * 4) application is hitting buffer limit (SOCK_NOSPACE)
		 */
		if (tcp_write_queue_empty(sk) && sk->sk_socket &&
		    test_bit(SOCK_NOSPACE, &sk->sk_socket->flags) &&
		    (1 << sk->sk_state) & (TCPF_ESTABLISHED | TCPF_CLOSE_WAIT))
			tcp_chrono_start(sk, TCP_CHRONO_SNDBUF_LIMITED);
	}
}

/* Minshall's variant of the Nagle send check. */
static bool tcp_minshall_check(const struct tcp_sock *tp)
{
	return after(tp->snd_sml, tp->snd_una) &&
		!after(tp->snd_sml, tp->snd_nxt);
}

/* Update snd_sml if this skb is under mss
 * Note that a TSO packet might end with a sub-mss segment
 * The test is really :
 * if ((skb->len % mss) != 0)
 *        tp->snd_sml = TCP_SKB_CB(skb)->end_seq;
 * But we can avoid doing the divide again given we already have
 *  skb_pcount = skb->len / mss_now
 */
static void tcp_minshall_update(struct tcp_sock *tp, unsigned int mss_now,
				const struct sk_buff *skb)
{
	if (skb->len < tcp_skb_pcount(skb) * mss_now)
		tp->snd_sml = TCP_SKB_CB(skb)->end_seq;
}

/* Return false, if packet can be sent now without violation Nagle's rules:
 * 1. It is full sized. (provided by caller in %partial bool)
 * 2. Or it contains FIN. (already checked by caller)
 * 3. Or TCP_CORK is not set, and TCP_NODELAY is set.
 * 4. Or TCP_CORK is not set, and all sent packets are ACKed.
 *    With Minshall's modification: all sent small packets are ACKed.
 */
static bool tcp_nagle_check(bool partial, const struct tcp_sock *tp,
			    int nonagle)
{
	return partial &&
		((nonagle & TCP_NAGLE_CORK) ||
		 (!nonagle && tp->packets_out && tcp_minshall_check(tp)));
}

/* Return how many segs we'd like on a TSO packet,
 * depending on current pacing rate, and how close the peer is.
 *
 * Rationale is:
 * - For close peers, we rather send bigger packets to reduce
 *   cpu costs, because occasional losses will be repaired fast.
 * - For long distance/rtt flows, we would like to get ACK clocking
 *   with 1 ACK per ms.
 *
 * Use min_rtt to help adapt TSO burst size, with smaller min_rtt resulting
 * in bigger TSO bursts. We we cut the RTT-based allowance in half
 * for every 2^9 usec (aka 512 us) of RTT, so that the RTT-based allowance
 * is below 1500 bytes after 6 * ~500 usec = 3ms.
 */
static u32 tcp_tso_autosize(const struct sock *sk, unsigned int mss_now,
			    int min_tso_segs)
{
	unsigned long bytes;
	u32 r;

	bytes = READ_ONCE(sk->sk_pacing_rate) >> READ_ONCE(sk->sk_pacing_shift);

	r = tcp_min_rtt(tcp_sk(sk)) >> READ_ONCE(sock_net(sk)->ipv4.sysctl_tcp_tso_rtt_log);
	if (r < BITS_PER_TYPE(sk->sk_gso_max_size))
		bytes += sk->sk_gso_max_size >> r;

	bytes = min_t(unsigned long, bytes, sk->sk_gso_max_size);

	return max_t(u32, bytes / mss_now, min_tso_segs);
}

/* Return the number of segments we want in the skb we are transmitting.
 * See if congestion control module wants to decide; otherwise, autosize.
 */
static u32 tcp_tso_segs(struct sock *sk, unsigned int mss_now)
{
	const struct tcp_congestion_ops *ca_ops = inet_csk(sk)->icsk_ca_ops;
	u32 min_tso, tso_segs;

	min_tso = ca_ops->min_tso_segs ?
			ca_ops->min_tso_segs(sk) :
			READ_ONCE(sock_net(sk)->ipv4.sysctl_tcp_min_tso_segs);

	tso_segs = tcp_tso_autosize(sk, mss_now, min_tso);
	return min_t(u32, tso_segs, sk->sk_gso_max_segs);
}

/* Returns the portion of skb which can be sent right away */
static unsigned int tcp_mss_split_point(const struct sock *sk,
					const struct sk_buff *skb,
					unsigned int mss_now,
					unsigned int max_segs,
					int nonagle)
{
	const struct tcp_sock *tp = tcp_sk(sk);
	u32 partial, needed, window, max_len;

	window = tcp_wnd_end(tp) - TCP_SKB_CB(skb)->seq;
	max_len = mss_now * max_segs;

	if (likely(max_len <= window && skb != tcp_write_queue_tail(sk)))
		return max_len;

	needed = min(skb->len, window);

	if (max_len <= needed)
		return max_len;

	partial = needed % mss_now;
	/* If last segment is not a full MSS, check if Nagle rules allow us
	 * to include this last segment in this skb.
	 * Otherwise, we'll split the skb at last MSS boundary
	 */
	if (tcp_nagle_check(partial != 0, tp, nonagle))
		return needed - partial;

	return needed;
}

/* Can at least one segment of SKB be sent right now, according to the
 * congestion window rules?  If so, return how many segments are allowed.
 */
static u32 tcp_cwnd_test(const struct tcp_sock *tp)
{
	u32 in_flight, cwnd, halfcwnd;

	in_flight = tcp_packets_in_flight(tp);
	cwnd = tcp_snd_cwnd(tp);
	if (in_flight >= cwnd)
		return 0;

	/* For better scheduling, ensure we have at least
	 * 2 GSO packets in flight.
	 */
	halfcwnd = max(cwnd >> 1, 1U);
	return min(halfcwnd, cwnd - in_flight);
}

/* Initialize TSO state of a skb.
 * This must be invoked the first time we consider transmitting
 * SKB onto the wire.
 */
static int tcp_init_tso_segs(struct sk_buff *skb, unsigned int mss_now)
{
	int tso_segs = tcp_skb_pcount(skb);

	if (!tso_segs || (tso_segs > 1 && tcp_skb_mss(skb) != mss_now))
		return tcp_set_skb_tso_segs(skb, mss_now);

	return tso_segs;
}


/* Return true if the Nagle test allows this packet to be
 * sent now.
 */
static inline bool tcp_nagle_test(const struct tcp_sock *tp, const struct sk_buff *skb,
				  unsigned int cur_mss, int nonagle)
{
	/* Nagle rule does not apply to frames, which sit in the middle of the
	 * write_queue (they have no chances to get new data).
	 *
	 * This is implemented in the callers, where they modify the 'nonagle'
	 * argument based upon the location of SKB in the send queue.
	 */
	if (nonagle & TCP_NAGLE_PUSH)
		return true;

	/* Don't use the nagle rule for urgent data (or for the final FIN). */
	if (tcp_urg_mode(tp) || (TCP_SKB_CB(skb)->tcp_flags & TCPHDR_FIN))
		return true;

	if (!tcp_nagle_check(skb->len < cur_mss, tp, nonagle))
		return true;

	return false;
}

/* Does at least the first segment of SKB fit into the send window? */
static bool tcp_snd_wnd_test(const struct tcp_sock *tp,
			     const struct sk_buff *skb,
			     unsigned int cur_mss)
{
	u32 end_seq = TCP_SKB_CB(skb)->end_seq;

	if (skb->len > cur_mss)
		end_seq = TCP_SKB_CB(skb)->seq + cur_mss;

	return !after(end_seq, tcp_wnd_end(tp));
}

/* Trim TSO SKB to LEN bytes, put the remaining data into a new packet
 * which is put after SKB on the list.  It is very much like
 * tcp_fragment() except that it may make several kinds of assumptions
 * in order to speed up the splitting operation.  In particular, we
 * know that all the data is in scatter-gather pages, and that the
 * packet has never been sent out before (and thus is not cloned).
 */
static int tso_fragment(struct sock *sk, struct sk_buff *skb, unsigned int len,
			unsigned int mss_now, gfp_t gfp)
{
	int nlen = skb->len - len;
	struct sk_buff *buff;
	u16 flags;

	/* All of a TSO frame must be composed of paged data.  */
	DEBUG_NET_WARN_ON_ONCE(skb->len != skb->data_len);

	buff = tcp_stream_alloc_skb(sk, gfp, true);
	if (unlikely(!buff))
		return -ENOMEM;
	skb_copy_decrypted(buff, skb);
	mptcp_skb_ext_copy(buff, skb);

	sk_wmem_queued_add(sk, buff->truesize);
	sk_mem_charge(sk, buff->truesize);
	buff->truesize += nlen;
	skb->truesize -= nlen;

	/* Correct the sequence numbers. */
	TCP_SKB_CB(buff)->seq = TCP_SKB_CB(skb)->seq + len;
	TCP_SKB_CB(buff)->end_seq = TCP_SKB_CB(skb)->end_seq;
	TCP_SKB_CB(skb)->end_seq = TCP_SKB_CB(buff)->seq;

	/* PSH and FIN should only be set in the second packet. */
	flags = TCP_SKB_CB(skb)->tcp_flags;
	TCP_SKB_CB(skb)->tcp_flags = flags & ~(TCPHDR_FIN | TCPHDR_PSH);
	TCP_SKB_CB(buff)->tcp_flags = flags;

	tcp_skb_fragment_eor(skb, buff);

	skb_split(skb, buff, len);
	tcp_fragment_tstamp(skb, buff);

	/* Fix up tso_factor for both original and new SKB.  */
	tcp_set_skb_tso_segs(skb, mss_now);
	tcp_set_skb_tso_segs(buff, mss_now);

	/* Link BUFF into the send queue. */
	__skb_header_release(buff);
	tcp_insert_write_queue_after(skb, buff, sk, TCP_FRAG_IN_WRITE_QUEUE);

	return 0;
}

/* Try to defer sending, if possible, in order to minimize the amount
 * of TSO splitting we do.  View it as a kind of TSO Nagle test.
 *
 * This algorithm is from John Heffner.
 */
static bool tcp_tso_should_defer(struct sock *sk, struct sk_buff *skb,
				 bool *is_cwnd_limited,
				 bool *is_rwnd_limited,
				 u32 max_segs)
{
	const struct inet_connection_sock *icsk = inet_csk(sk);
	u32 send_win, cong_win, limit, in_flight;
	struct tcp_sock *tp = tcp_sk(sk);
	struct sk_buff *head;
	int win_divisor;
	s64 delta;

	if (icsk->icsk_ca_state >= TCP_CA_Recovery)
		goto send_now;

	/* Avoid bursty behavior by allowing defer
	 * only if the last write was recent (1 ms).
	 * Note that tp->tcp_wstamp_ns can be in the future if we have
	 * packets waiting in a qdisc or device for EDT delivery.
	 */
	delta = tp->tcp_clock_cache - tp->tcp_wstamp_ns - NSEC_PER_MSEC;
	if (delta > 0)
		goto send_now;

	in_flight = tcp_packets_in_flight(tp);

	BUG_ON(tcp_skb_pcount(skb) <= 1);
	BUG_ON(tcp_snd_cwnd(tp) <= in_flight);

	send_win = tcp_wnd_end(tp) - TCP_SKB_CB(skb)->seq;

	/* From in_flight test above, we know that cwnd > in_flight.  */
	cong_win = (tcp_snd_cwnd(tp) - in_flight) * tp->mss_cache;

	limit = min(send_win, cong_win);

	/* If a full-sized TSO skb can be sent, do it. */
	if (limit >= max_segs * tp->mss_cache)
		goto send_now;

	/* Middle in queue won't get any more data, full sendable already? */
	if ((skb != tcp_write_queue_tail(sk)) && (limit >= skb->len))
		goto send_now;

	win_divisor = READ_ONCE(sock_net(sk)->ipv4.sysctl_tcp_tso_win_divisor);
	if (win_divisor) {
		u32 chunk = min(tp->snd_wnd, tcp_snd_cwnd(tp) * tp->mss_cache);

		/* If at least some fraction of a window is available,
		 * just use it.
		 */
		chunk /= win_divisor;
		if (limit >= chunk)
			goto send_now;
	} else {
		/* Different approach, try not to defer past a single
		 * ACK.  Receiver should ACK every other full sized
		 * frame, so if we have space for more than 3 frames
		 * then send now.
		 */
		if (limit > tcp_max_tso_deferred_mss(tp) * tp->mss_cache)
			goto send_now;
	}

	/* TODO : use tsorted_sent_queue ? */
	head = tcp_rtx_queue_head(sk);
	if (!head)
		goto send_now;
	delta = tp->tcp_clock_cache - head->tstamp;
	/* If next ACK is likely to come too late (half srtt), do not defer */
	if ((s64)(delta - (u64)NSEC_PER_USEC * (tp->srtt_us >> 4)) < 0)
		goto send_now;

	/* Ok, it looks like it is advisable to defer.
	 * Three cases are tracked :
	 * 1) We are cwnd-limited
	 * 2) We are rwnd-limited
	 * 3) We are application limited.
	 */
	if (cong_win < send_win) {
		if (cong_win <= skb->len) {
			*is_cwnd_limited = true;
			return true;
		}
	} else {
		if (send_win <= skb->len) {
			*is_rwnd_limited = true;
			return true;
		}
	}

	/* If this packet won't get more data, do not wait. */
	if ((TCP_SKB_CB(skb)->tcp_flags & TCPHDR_FIN) ||
	    TCP_SKB_CB(skb)->eor)
		goto send_now;

	return true;

send_now:
	return false;
}

static inline void tcp_mtu_check_reprobe(struct sock *sk)
{
	struct inet_connection_sock *icsk = inet_csk(sk);
	struct tcp_sock *tp = tcp_sk(sk);
	struct net *net = sock_net(sk);
	u32 interval;
	s32 delta;

	interval = READ_ONCE(net->ipv4.sysctl_tcp_probe_interval);
	delta = tcp_jiffies32 - icsk->icsk_mtup.probe_timestamp;
	if (unlikely(delta >= interval * HZ)) {
		int mss = tcp_current_mss(sk);

		/* Update current search range */
		icsk->icsk_mtup.probe_size = 0;
		icsk->icsk_mtup.search_high = tp->rx_opt.mss_clamp +
			sizeof(struct tcphdr) +
			icsk->icsk_af_ops->net_header_len;
		icsk->icsk_mtup.search_low = tcp_mss_to_mtu(sk, mss);

		/* Update probe time stamp */
		icsk->icsk_mtup.probe_timestamp = tcp_jiffies32;
	}
}

static bool tcp_can_coalesce_send_queue_head(struct sock *sk, int len)
{
	struct sk_buff *skb, *next;

	skb = tcp_send_head(sk);
	tcp_for_write_queue_from_safe(skb, next, sk) {
		if (len <= skb->len)
			break;

		if (tcp_has_tx_tstamp(skb) || !tcp_skb_can_collapse(skb, next))
			return false;

		len -= skb->len;
	}

	return true;
}

static int tcp_clone_payload(struct sock *sk, struct sk_buff *to,
			     int probe_size)
{
	skb_frag_t *lastfrag = NULL, *fragto = skb_shinfo(to)->frags;
	int i, todo, len = 0, nr_frags = 0;
	const struct sk_buff *skb;

	if (!sk_wmem_schedule(sk, to->truesize + probe_size))
		return -ENOMEM;

	skb_queue_walk(&sk->sk_write_queue, skb) {
		const skb_frag_t *fragfrom = skb_shinfo(skb)->frags;

		if (skb_headlen(skb))
			return -EINVAL;

		for (i = 0; i < skb_shinfo(skb)->nr_frags; i++, fragfrom++) {
			if (len >= probe_size)
				goto commit;
			todo = min_t(int, skb_frag_size(fragfrom),
				     probe_size - len);
			len += todo;
			if (lastfrag &&
			    skb_frag_page(fragfrom) == skb_frag_page(lastfrag) &&
			    skb_frag_off(fragfrom) == skb_frag_off(lastfrag) +
						      skb_frag_size(lastfrag)) {
				skb_frag_size_add(lastfrag, todo);
				continue;
			}
			if (unlikely(nr_frags == MAX_SKB_FRAGS))
				return -E2BIG;
			skb_frag_page_copy(fragto, fragfrom);
			skb_frag_off_copy(fragto, fragfrom);
			skb_frag_size_set(fragto, todo);
			nr_frags++;
			lastfrag = fragto++;
		}
	}
commit:
	WARN_ON_ONCE(len != probe_size);
	for (i = 0; i < nr_frags; i++)
		skb_frag_ref(to, i);

	skb_shinfo(to)->nr_frags = nr_frags;
	to->truesize += probe_size;
	to->len += probe_size;
	to->data_len += probe_size;
	__skb_header_release(to);
	return 0;
}

/* tcp_mtu_probe() and tcp_grow_skb() can both eat an skb (src) if
 * all its payload was moved to another one (dst).
 * Make sure to transfer tcp_flags, eor, and tstamp.
 */
static void tcp_eat_one_skb(struct sock *sk,
			    struct sk_buff *dst,
			    struct sk_buff *src)
{
	TCP_SKB_CB(dst)->tcp_flags |= TCP_SKB_CB(src)->tcp_flags;
	TCP_SKB_CB(dst)->eor = TCP_SKB_CB(src)->eor;
	tcp_skb_collapse_tstamp(dst, src);
	tcp_unlink_write_queue(src, sk);
	tcp_wmem_free_skb(sk, src);
}

/* Create a new MTU probe if we are ready.
 * MTU probe is regularly attempting to increase the path MTU by
 * deliberately sending larger packets.  This discovers routing
 * changes resulting in larger path MTUs.
 *
 * Returns 0 if we should wait to probe (no cwnd available),
 *         1 if a probe was sent,
 *         -1 otherwise
 */
static int tcp_mtu_probe(struct sock *sk)
{
	struct inet_connection_sock *icsk = inet_csk(sk);
	struct tcp_sock *tp = tcp_sk(sk);
	struct sk_buff *skb, *nskb, *next;
	struct net *net = sock_net(sk);
	int probe_size;
	int size_needed;
	int copy, len;
	int mss_now;
	int interval;

	/* Not currently probing/verifying,
	 * not in recovery,
	 * have enough cwnd, and
	 * not SACKing (the variable headers throw things off)
	 */
	if (likely(!icsk->icsk_mtup.enabled ||
		   icsk->icsk_mtup.probe_size ||
		   inet_csk(sk)->icsk_ca_state != TCP_CA_Open ||
		   tcp_snd_cwnd(tp) < 11 ||
		   tp->rx_opt.num_sacks || tp->rx_opt.dsack))
		return -1;

	/* Use binary search for probe_size between tcp_mss_base,
	 * and current mss_clamp. if (search_high - search_low)
	 * smaller than a threshold, backoff from probing.
	 */
	mss_now = tcp_current_mss(sk);
	probe_size = tcp_mtu_to_mss(sk, (icsk->icsk_mtup.search_high +
				    icsk->icsk_mtup.search_low) >> 1);
	size_needed = probe_size + (tp->reordering + 1) * tp->mss_cache;
	interval = icsk->icsk_mtup.search_high - icsk->icsk_mtup.search_low;
	/* When misfortune happens, we are reprobing actively,
	 * and then reprobe timer has expired. We stick with current
	 * probing process by not resetting search range to its orignal.
	 */
	if (probe_size > tcp_mtu_to_mss(sk, icsk->icsk_mtup.search_high) ||
	    interval < READ_ONCE(net->ipv4.sysctl_tcp_probe_threshold)) {
		/* Check whether enough time has elaplased for
		 * another round of probing.
		 */
		tcp_mtu_check_reprobe(sk);
		return -1;
	}

	/* Have enough data in the send queue to probe? */
	if (tp->write_seq - tp->snd_nxt < size_needed)
		return -1;

	if (tp->snd_wnd < size_needed)
		return -1;
	if (after(tp->snd_nxt + size_needed, tcp_wnd_end(tp)))
		return 0;

	/* Do we need to wait to drain cwnd? With none in flight, don't stall */
	if (tcp_packets_in_flight(tp) + 2 > tcp_snd_cwnd(tp)) {
		if (!tcp_packets_in_flight(tp))
			return -1;
		else
			return 0;
	}

	if (!tcp_can_coalesce_send_queue_head(sk, probe_size))
		return -1;

	/* We're allowed to probe.  Build it now. */
	nskb = tcp_stream_alloc_skb(sk, GFP_ATOMIC, false);
	if (!nskb)
		return -1;

	/* build the payload, and be prepared to abort if this fails. */
	if (tcp_clone_payload(sk, nskb, probe_size)) {
		tcp_skb_tsorted_anchor_cleanup(nskb);
		consume_skb(nskb);
		return -1;
	}
	sk_wmem_queued_add(sk, nskb->truesize);
	sk_mem_charge(sk, nskb->truesize);

	skb = tcp_send_head(sk);
	skb_copy_decrypted(nskb, skb);
	mptcp_skb_ext_copy(nskb, skb);

	TCP_SKB_CB(nskb)->seq = TCP_SKB_CB(skb)->seq;
	TCP_SKB_CB(nskb)->end_seq = TCP_SKB_CB(skb)->seq + probe_size;
	TCP_SKB_CB(nskb)->tcp_flags = TCPHDR_ACK;

	tcp_insert_write_queue_before(nskb, skb, sk);
	tcp_highest_sack_replace(sk, skb, nskb);

	len = 0;
	tcp_for_write_queue_from_safe(skb, next, sk) {
		copy = min_t(int, skb->len, probe_size - len);

		if (skb->len <= copy) {
			tcp_eat_one_skb(sk, nskb, skb);
		} else {
			TCP_SKB_CB(nskb)->tcp_flags |= TCP_SKB_CB(skb)->tcp_flags &
						   ~(TCPHDR_FIN|TCPHDR_PSH);
			__pskb_trim_head(skb, copy);
			tcp_set_skb_tso_segs(skb, mss_now);
			TCP_SKB_CB(skb)->seq += copy;
		}

		len += copy;

		if (len >= probe_size)
			break;
	}
	tcp_init_tso_segs(nskb, nskb->len);

	/* We're ready to send.  If this fails, the probe will
	 * be resegmented into mss-sized pieces by tcp_write_xmit().
	 */
	if (!tcp_transmit_skb(sk, nskb, 1, GFP_ATOMIC)) {
		/* Decrement cwnd here because we are sending
		 * effectively two packets. */
		tcp_snd_cwnd_set(tp, tcp_snd_cwnd(tp) - 1);
		tcp_event_new_data_sent(sk, nskb);

		icsk->icsk_mtup.probe_size = tcp_mss_to_mtu(sk, nskb->len);
		tp->mtu_probe.probe_seq_start = TCP_SKB_CB(nskb)->seq;
		tp->mtu_probe.probe_seq_end = TCP_SKB_CB(nskb)->end_seq;

		return 1;
	}

	return -1;
}

static bool tcp_pacing_check(struct sock *sk)
{
	struct tcp_sock *tp = tcp_sk(sk);

	if (!tcp_needs_internal_pacing(sk))
		return false;

	if (tp->tcp_wstamp_ns <= tp->tcp_clock_cache)
		return false;

	if (!hrtimer_is_queued(&tp->pacing_timer)) {
		hrtimer_start(&tp->pacing_timer,
			      ns_to_ktime(tp->tcp_wstamp_ns),
			      HRTIMER_MODE_ABS_PINNED_SOFT);
		sock_hold(sk);
	}
	return true;
}

static bool tcp_rtx_queue_empty_or_single_skb(const struct sock *sk)
{
	const struct rb_node *node = sk->tcp_rtx_queue.rb_node;

	/* No skb in the rtx queue. */
	if (!node)
		return true;

	/* Only one skb in rtx queue. */
	return !node->rb_left && !node->rb_right;
}

/* TCP Small Queues :
 * Control number of packets in qdisc/devices to two packets / or ~1 ms.
 * (These limits are doubled for retransmits)
 * This allows for :
 *  - better RTT estimation and ACK scheduling
 *  - faster recovery
 *  - high rates
 * Alas, some drivers / subsystems require a fair amount
 * of queued bytes to ensure line rate.
 * One example is wifi aggregation (802.11 AMPDU)
 */
static bool tcp_small_queue_check(struct sock *sk, const struct sk_buff *skb,
				  unsigned int factor)
{
	unsigned long limit;

	limit = max_t(unsigned long,
		      2 * skb->truesize,
		      READ_ONCE(sk->sk_pacing_rate) >> READ_ONCE(sk->sk_pacing_shift));
	limit = min_t(unsigned long, limit,
		      READ_ONCE(sock_net(sk)->ipv4.sysctl_tcp_limit_output_bytes));
	limit <<= factor;

	if (static_branch_unlikely(&tcp_tx_delay_enabled) &&
	    tcp_sk(sk)->tcp_tx_delay) {
		u64 extra_bytes = (u64)READ_ONCE(sk->sk_pacing_rate) *
				  tcp_sk(sk)->tcp_tx_delay;

		/* TSQ is based on skb truesize sum (sk_wmem_alloc), so we
		 * approximate our needs assuming an ~100% skb->truesize overhead.
		 * USEC_PER_SEC is approximated by 2^20.
		 * do_div(extra_bytes, USEC_PER_SEC/2) is replaced by a right shift.
		 */
		extra_bytes >>= (20 - 1);
		limit += extra_bytes;
	}
	if (refcount_read(&sk->sk_wmem_alloc) > limit) {
		/* Always send skb if rtx queue is empty or has one skb.
		 * No need to wait for TX completion to call us back,
		 * after softirq/tasklet schedule.
		 * This helps when TX completions are delayed too much.
		 */
		if (tcp_rtx_queue_empty_or_single_skb(sk))
			return false;

		set_bit(TSQ_THROTTLED, &sk->sk_tsq_flags);
		/* It is possible TX completion already happened
		 * before we set TSQ_THROTTLED, so we must
		 * test again the condition.
		 */
		smp_mb__after_atomic();
		if (refcount_read(&sk->sk_wmem_alloc) > limit)
			return true;
	}
	return false;
}

static void tcp_chrono_set(struct tcp_sock *tp, const enum tcp_chrono new)
{
	const u32 now = tcp_jiffies32;
	enum tcp_chrono old = tp->chrono_type;

	if (old > TCP_CHRONO_UNSPEC)
		tp->chrono_stat[old - 1] += now - tp->chrono_start;
	tp->chrono_start = now;
	tp->chrono_type = new;
}

void tcp_chrono_start(struct sock *sk, const enum tcp_chrono type)
{
	struct tcp_sock *tp = tcp_sk(sk);

	/* If there are multiple conditions worthy of tracking in a
	 * chronograph then the highest priority enum takes precedence
	 * over the other conditions. So that if something "more interesting"
	 * starts happening, stop the previous chrono and start a new one.
	 */
	if (type > tp->chrono_type)
		tcp_chrono_set(tp, type);
}

void tcp_chrono_stop(struct sock *sk, const enum tcp_chrono type)
{
	struct tcp_sock *tp = tcp_sk(sk);


	/* There are multiple conditions worthy of tracking in a
	 * chronograph, so that the highest priority enum takes
	 * precedence over the other conditions (see tcp_chrono_start).
	 * If a condition stops, we only stop chrono tracking if
	 * it's the "most interesting" or current chrono we are
	 * tracking and starts busy chrono if we have pending data.
	 */
	if (tcp_rtx_and_write_queues_empty(sk))
		tcp_chrono_set(tp, TCP_CHRONO_UNSPEC);
	else if (type == tp->chrono_type)
		tcp_chrono_set(tp, TCP_CHRONO_BUSY);
}

/* First skb in the write queue is smaller than ideal packet size.
 * Check if we can move payload from the second skb in the queue.
 */
static void tcp_grow_skb(struct sock *sk, struct sk_buff *skb, int amount)
{
	struct sk_buff *next_skb = skb->next;
	unsigned int nlen;

	if (tcp_skb_is_last(sk, skb))
		return;

	if (!tcp_skb_can_collapse(skb, next_skb))
		return;

	nlen = min_t(u32, amount, next_skb->len);
	if (!nlen || !skb_shift(skb, next_skb, nlen))
		return;

	TCP_SKB_CB(skb)->end_seq += nlen;
	TCP_SKB_CB(next_skb)->seq += nlen;

	if (!next_skb->len) {
		/* In case FIN is set, we need to update end_seq */
		TCP_SKB_CB(skb)->end_seq = TCP_SKB_CB(next_skb)->end_seq;

		tcp_eat_one_skb(sk, skb, next_skb);
	}
}

/* This routine writes packets to the network.  It advances the
 * send_head.  This happens as incoming acks open up the remote
 * window for us.
 *
 * LARGESEND note: !tcp_urg_mode is overkill, only frames between
 * snd_up-64k-mss .. snd_up cannot be large. However, taking into
 * account rare use of URG, this is not a big flaw.
 *
 * Send at most one packet when push_one > 0. Temporarily ignore
 * cwnd limit to force at most one packet out when push_one == 2.

 * Returns true, if no segments are in flight and we have queued segments,
 * but cannot send anything now because of SWS or another problem.
 */
static bool tcp_write_xmit(struct sock *sk, unsigned int mss_now, int nonagle,
			   int push_one, gfp_t gfp)
{
	struct tcp_sock *tp = tcp_sk(sk);
	struct sk_buff *skb;
	unsigned int tso_segs, sent_pkts;
	u32 cwnd_quota, max_segs;
	int result;
	bool is_cwnd_limited = false, is_rwnd_limited = false;

	sent_pkts = 0;

	tcp_mstamp_refresh(tp);
	if (!push_one) {
		/* Do MTU probing. */
		result = tcp_mtu_probe(sk);
		if (!result) {
			return false;
		} else if (result > 0) {
			sent_pkts = 1;
		}
	}

	max_segs = tcp_tso_segs(sk, mss_now);
	while ((skb = tcp_send_head(sk))) {
		unsigned int limit;
		int missing_bytes;

		if (unlikely(tp->repair) && tp->repair_queue == TCP_SEND_QUEUE) {
			/* "skb_mstamp_ns" is used as a start point for the retransmit timer */
			tp->tcp_wstamp_ns = tp->tcp_clock_cache;
			skb_set_delivery_time(skb, tp->tcp_wstamp_ns, SKB_CLOCK_MONOTONIC);
			list_move_tail(&skb->tcp_tsorted_anchor, &tp->tsorted_sent_queue);
			tcp_init_tso_segs(skb, mss_now);
			goto repair; /* Skip network transmission */
		}

		if (tcp_pacing_check(sk))
			break;

		cwnd_quota = tcp_cwnd_test(tp);
		if (!cwnd_quota) {
			if (push_one == 2)
				/* Force out a loss probe pkt. */
				cwnd_quota = 1;
			else
				break;
		}
		cwnd_quota = min(cwnd_quota, max_segs);
		missing_bytes = cwnd_quota * mss_now - skb->len;
		if (missing_bytes > 0)
			tcp_grow_skb(sk, skb, missing_bytes);

		tso_segs = tcp_set_skb_tso_segs(skb, mss_now);

		if (unlikely(!tcp_snd_wnd_test(tp, skb, mss_now))) {
			is_rwnd_limited = true;
			break;
		}

		if (tso_segs == 1) {
			if (unlikely(!tcp_nagle_test(tp, skb, mss_now,
						     (tcp_skb_is_last(sk, skb) ?
						      nonagle : TCP_NAGLE_PUSH))))
				break;
		} else {
			if (!push_one &&
			    tcp_tso_should_defer(sk, skb, &is_cwnd_limited,
						 &is_rwnd_limited, max_segs))
				break;
		}

		limit = mss_now;
		if (tso_segs > 1 && !tcp_urg_mode(tp))
			limit = tcp_mss_split_point(sk, skb, mss_now,
						    cwnd_quota,
						    nonagle);

		if (skb->len > limit &&
		    unlikely(tso_fragment(sk, skb, limit, mss_now, gfp)))
			break;

		if (tcp_small_queue_check(sk, skb, 0))
			break;

		/* Argh, we hit an empty skb(), presumably a thread
		 * is sleeping in sendmsg()/sk_stream_wait_memory().
		 * We do not want to send a pure-ack packet and have
		 * a strange looking rtx queue with empty packet(s).
		 */
		if (TCP_SKB_CB(skb)->end_seq == TCP_SKB_CB(skb)->seq)
			break;

		if (unlikely(tcp_transmit_skb(sk, skb, 1, gfp)))
			break;

repair:
		/* Advance the send_head.  This one is sent out.
		 * This call will increment packets_out.
		 */
		tcp_event_new_data_sent(sk, skb);

		tcp_minshall_update(tp, mss_now, skb);
		sent_pkts += tcp_skb_pcount(skb);

		if (push_one)
			break;
	}

	if (is_rwnd_limited)
		tcp_chrono_start(sk, TCP_CHRONO_RWND_LIMITED);
	else
		tcp_chrono_stop(sk, TCP_CHRONO_RWND_LIMITED);

	is_cwnd_limited |= (tcp_packets_in_flight(tp) >= tcp_snd_cwnd(tp));
	if (likely(sent_pkts || is_cwnd_limited))
		tcp_cwnd_validate(sk, is_cwnd_limited);

	if (likely(sent_pkts)) {
		if (tcp_in_cwnd_reduction(sk))
			tp->prr_out += sent_pkts;

		/* Send one loss probe per tail loss episode. */
		if (push_one != 2)
			tcp_schedule_loss_probe(sk, false);
		return false;
	}
	return !tp->packets_out && !tcp_write_queue_empty(sk);
}

bool tcp_schedule_loss_probe(struct sock *sk, bool advancing_rto)
{
	struct inet_connection_sock *icsk = inet_csk(sk);
	struct tcp_sock *tp = tcp_sk(sk);
	u32 timeout, timeout_us, rto_delta_us;
	int early_retrans;

	/* Don't do any loss probe on a Fast Open connection before 3WHS
	 * finishes.
	 */
	if (rcu_access_pointer(tp->fastopen_rsk))
		return false;

	early_retrans = READ_ONCE(sock_net(sk)->ipv4.sysctl_tcp_early_retrans);
	/* Schedule a loss probe in 2*RTT for SACK capable connections
	 * not in loss recovery, that are either limited by cwnd or application.
	 */
	if ((early_retrans != 3 && early_retrans != 4) ||
	    !tp->packets_out || !tcp_is_sack(tp) ||
	    (icsk->icsk_ca_state != TCP_CA_Open &&
	     icsk->icsk_ca_state != TCP_CA_CWR))
		return false;

	/* Probe timeout is 2*rtt. Add minimum RTO to account
	 * for delayed ack when there's one outstanding packet. If no RTT
	 * sample is available then probe after TCP_TIMEOUT_INIT.
	 */
	if (tp->srtt_us) {
		timeout_us = tp->srtt_us >> 2;
		if (tp->packets_out == 1)
			timeout_us += tcp_rto_min_us(sk);
		else
			timeout_us += TCP_TIMEOUT_MIN_US;
		timeout = usecs_to_jiffies(timeout_us);
	} else {
		timeout = TCP_TIMEOUT_INIT;
	}

	/* If the RTO formula yields an earlier time, then use that time. */
	rto_delta_us = advancing_rto ?
			jiffies_to_usecs(inet_csk(sk)->icsk_rto) :
			tcp_rto_delta_us(sk);  /* How far in future is RTO? */
	if (rto_delta_us > 0)
		timeout = min_t(u32, timeout, usecs_to_jiffies(rto_delta_us));

	tcp_reset_xmit_timer(sk, ICSK_TIME_LOSS_PROBE, timeout, true);
	return true;
}

/* Thanks to skb fast clones, we can detect if a prior transmit of
 * a packet is still in a qdisc or driver queue.
 * In this case, there is very little point doing a retransmit !
 */
static bool skb_still_in_host_queue(struct sock *sk,
				    const struct sk_buff *skb)
{
	if (unlikely(skb_fclone_busy(sk, skb))) {
		set_bit(TSQ_THROTTLED, &sk->sk_tsq_flags);
		smp_mb__after_atomic();
		if (skb_fclone_busy(sk, skb)) {
			NET_INC_STATS(sock_net(sk),
				      LINUX_MIB_TCPSPURIOUS_RTX_HOSTQUEUES);
			return true;
		}
	}
	return false;
}

/* When probe timeout (PTO) fires, try send a new segment if possible, else
 * retransmit the last segment.
 */
void tcp_send_loss_probe(struct sock *sk)
{
	struct tcp_sock *tp = tcp_sk(sk);
	struct sk_buff *skb;
	int pcount;
	int mss = tcp_current_mss(sk);

	/* At most one outstanding TLP */
	if (tp->tlp_high_seq)
		goto rearm_timer;

	tp->tlp_retrans = 0;
	skb = tcp_send_head(sk);
	if (skb && tcp_snd_wnd_test(tp, skb, mss)) {
		pcount = tp->packets_out;
		tcp_write_xmit(sk, mss, TCP_NAGLE_OFF, 2, GFP_ATOMIC);
		if (tp->packets_out > pcount)
			goto probe_sent;
		goto rearm_timer;
	}
	skb = skb_rb_last(&sk->tcp_rtx_queue);
	if (unlikely(!skb)) {
		tcp_warn_once(sk, tp->packets_out, "invalid inflight: ");
		smp_store_release(&inet_csk(sk)->icsk_pending, 0);
		return;
	}

	if (skb_still_in_host_queue(sk, skb))
		goto rearm_timer;

	pcount = tcp_skb_pcount(skb);
	if (WARN_ON(!pcount))
		goto rearm_timer;

	if ((pcount > 1) && (skb->len > (pcount - 1) * mss)) {
		if (unlikely(tcp_fragment(sk, TCP_FRAG_IN_RTX_QUEUE, skb,
					  (pcount - 1) * mss, mss,
					  GFP_ATOMIC)))
			goto rearm_timer;
		skb = skb_rb_next(skb);
	}

	if (WARN_ON(!skb || !tcp_skb_pcount(skb)))
		goto rearm_timer;

	if (__tcp_retransmit_skb(sk, skb, 1))
		goto rearm_timer;

	tp->tlp_retrans = 1;

probe_sent:
	/* Record snd_nxt for loss detection. */
	tp->tlp_high_seq = tp->snd_nxt;

	NET_INC_STATS(sock_net(sk), LINUX_MIB_TCPLOSSPROBES);
	/* Reset s.t. tcp_rearm_rto will restart timer from now */
	smp_store_release(&inet_csk(sk)->icsk_pending, 0);
rearm_timer:
	tcp_rearm_rto(sk);
}

/* Push out any pending frames which were held back due to
 * TCP_CORK or attempt at coalescing tiny packets.
 * The socket must be locked by the caller.
 */
void __tcp_push_pending_frames(struct sock *sk, unsigned int cur_mss,
			       int nonagle)
{
	/* If we are closed, the bytes will have to remain here.
	 * In time closedown will finish, we empty the write queue and
	 * all will be happy.
	 */
	if (unlikely(sk->sk_state == TCP_CLOSE))
		return;

	if (tcp_write_xmit(sk, cur_mss, nonagle, 0,
			   sk_gfp_mask(sk, GFP_ATOMIC)))
		tcp_check_probe_timer(sk);
}

/* Send _single_ skb sitting at the send head. This function requires
 * true push pending frames to setup probe timer etc.
 */
void tcp_push_one(struct sock *sk, unsigned int mss_now)
{
	struct sk_buff *skb = tcp_send_head(sk);

	BUG_ON(!skb || skb->len < mss_now);

	tcp_write_xmit(sk, mss_now, TCP_NAGLE_PUSH, 1, sk->sk_allocation);
}

/* This function returns the amount that we can raise the
 * usable window based on the following constraints
 *
 * 1. The window can never be shrunk once it is offered (RFC 793)
 * 2. We limit memory per socket
 *
 * RFC 1122:
 * "the suggested [SWS] avoidance algorithm for the receiver is to keep
 *  RECV.NEXT + RCV.WIN fixed until:
 *  RCV.BUFF - RCV.USER - RCV.WINDOW >= min(1/2 RCV.BUFF, MSS)"
 *
 * i.e. don't raise the right edge of the window until you can raise
 * it at least MSS bytes.
 *
 * Unfortunately, the recommended algorithm breaks header prediction,
 * since header prediction assumes th->window stays fixed.
 *
 * Strictly speaking, keeping th->window fixed violates the receiver
 * side SWS prevention criteria. The problem is that under this rule
 * a stream of single byte packets will cause the right side of the
 * window to always advance by a single byte.
 *
 * Of course, if the sender implements sender side SWS prevention
 * then this will not be a problem.
 *
 * BSD seems to make the following compromise:
 *
 *	If the free space is less than the 1/4 of the maximum
 *	space available and the free space is less than 1/2 mss,
 *	then set the window to 0.
 *	[ Actually, bsd uses MSS and 1/4 of maximal _window_ ]
 *	Otherwise, just prevent the window from shrinking
 *	and from being larger than the largest representable value.
 *
 * This prevents incremental opening of the window in the regime
 * where TCP is limited by the speed of the reader side taking
 * data out of the TCP receive queue. It does nothing about
 * those cases where the window is constrained on the sender side
 * because the pipeline is full.
 *
 * BSD also seems to "accidentally" limit itself to windows that are a
 * multiple of MSS, at least until the free space gets quite small.
 * This would appear to be a side effect of the mbuf implementation.
 * Combining these two algorithms results in the observed behavior
 * of having a fixed window size at almost all times.
 *
 * Below we obtain similar behavior by forcing the offered window to
 * a multiple of the mss when it is feasible to do so.
 *
 * Note, we don't "adjust" for TIMESTAMP or SACK option bytes.
 * Regular options like TIMESTAMP are taken into account.
 */
u32 __tcp_select_window(struct sock *sk)
{
	struct inet_connection_sock *icsk = inet_csk(sk);
	struct tcp_sock *tp = tcp_sk(sk);
	struct net *net = sock_net(sk);
	/* MSS for the peer's data.  Previous versions used mss_clamp
	 * here.  I don't know if the value based on our guesses
	 * of peer's MSS is better for the performance.  It's more correct
	 * but may be worse for the performance because of rcv_mss
	 * fluctuations.  --SAW  1998/11/1
	 */
	int mss = icsk->icsk_ack.rcv_mss;
	int free_space = tcp_space(sk);
	int allowed_space = tcp_full_space(sk);
	int full_space, window;

	if (sk_is_mptcp(sk))
		mptcp_space(sk, &free_space, &allowed_space);

	full_space = min_t(int, tp->window_clamp, allowed_space);

	if (unlikely(mss > full_space)) {
		mss = full_space;
		if (mss <= 0)
			return 0;
	}

	/* Only allow window shrink if the sysctl is enabled and we have
	 * a non-zero scaling factor in effect.
	 */
	if (READ_ONCE(net->ipv4.sysctl_tcp_shrink_window) && tp->rx_opt.rcv_wscale)
		goto shrink_window_allowed;

	/* do not allow window to shrink */

	if (free_space < (full_space >> 1)) {
		icsk->icsk_ack.quick = 0;

		if (tcp_under_memory_pressure(sk))
			tcp_adjust_rcv_ssthresh(sk);

		/* free_space might become our new window, make sure we don't
		 * increase it due to wscale.
		 */
		free_space = round_down(free_space, 1 << tp->rx_opt.rcv_wscale);

		/* if free space is less than mss estimate, or is below 1/16th
		 * of the maximum allowed, try to move to zero-window, else
		 * tcp_clamp_window() will grow rcv buf up to tcp_rmem[2], and
		 * new incoming data is dropped due to memory limits.
		 * With large window, mss test triggers way too late in order
		 * to announce zero window in time before rmem limit kicks in.
		 */
		if (free_space < (allowed_space >> 4) || free_space < mss)
			return 0;
	}

	if (free_space > tp->rcv_ssthresh)
		free_space = tp->rcv_ssthresh;

	/* Don't do rounding if we are using window scaling, since the
	 * scaled window will not line up with the MSS boundary anyway.
	 */
	if (tp->rx_opt.rcv_wscale) {
		window = free_space;

		/* Advertise enough space so that it won't get scaled away.
		 * Import case: prevent zero window announcement if
		 * 1<<rcv_wscale > mss.
		 */
		window = ALIGN(window, (1 << tp->rx_opt.rcv_wscale));
	} else {
		window = tp->rcv_wnd;
		/* Get the largest window that is a nice multiple of mss.
		 * Window clamp already applied above.
		 * If our current window offering is within 1 mss of the
		 * free space we just keep it. This prevents the divide
		 * and multiply from happening most of the time.
		 * We also don't do any window rounding when the free space
		 * is too small.
		 */
		if (window <= free_space - mss || window > free_space)
			window = rounddown(free_space, mss);
		else if (mss == full_space &&
			 free_space > window + (full_space >> 1))
			window = free_space;
	}

	return window;

shrink_window_allowed:
	/* new window should always be an exact multiple of scaling factor */
	free_space = round_down(free_space, 1 << tp->rx_opt.rcv_wscale);

	if (free_space < (full_space >> 1)) {
		icsk->icsk_ack.quick = 0;

		if (tcp_under_memory_pressure(sk))
			tcp_adjust_rcv_ssthresh(sk);

		/* if free space is too low, return a zero window */
		if (free_space < (allowed_space >> 4) || free_space < mss ||
			free_space < (1 << tp->rx_opt.rcv_wscale))
			return 0;
	}

	if (free_space > tp->rcv_ssthresh) {
		free_space = tp->rcv_ssthresh;
		/* new window should always be an exact multiple of scaling factor
		 *
		 * For this case, we ALIGN "up" (increase free_space) because
		 * we know free_space is not zero here, it has been reduced from
		 * the memory-based limit, and rcv_ssthresh is not a hard limit
		 * (unlike sk_rcvbuf).
		 */
		free_space = ALIGN(free_space, (1 << tp->rx_opt.rcv_wscale));
	}

	return free_space;
}

void tcp_skb_collapse_tstamp(struct sk_buff *skb,
			     const struct sk_buff *next_skb)
{
	if (unlikely(tcp_has_tx_tstamp(next_skb))) {
		const struct skb_shared_info *next_shinfo =
			skb_shinfo(next_skb);
		struct skb_shared_info *shinfo = skb_shinfo(skb);

		shinfo->tx_flags |= next_shinfo->tx_flags & SKBTX_ANY_TSTAMP;
		shinfo->tskey = next_shinfo->tskey;
		TCP_SKB_CB(skb)->txstamp_ack |=
			TCP_SKB_CB(next_skb)->txstamp_ack;
	}
}

/* Collapses two adjacent SKB's during retransmission. */
static bool tcp_collapse_retrans(struct sock *sk, struct sk_buff *skb)
{
	struct tcp_sock *tp = tcp_sk(sk);
	struct sk_buff *next_skb = skb_rb_next(skb);
	int next_skb_size;

	next_skb_size = next_skb->len;

	BUG_ON(tcp_skb_pcount(skb) != 1 || tcp_skb_pcount(next_skb) != 1);

	if (next_skb_size && !tcp_skb_shift(skb, next_skb, 1, next_skb_size))
		return false;

	tcp_highest_sack_replace(sk, next_skb, skb);

	/* Update sequence range on original skb. */
	TCP_SKB_CB(skb)->end_seq = TCP_SKB_CB(next_skb)->end_seq;

	/* Merge over control information. This moves PSH/FIN etc. over */
	TCP_SKB_CB(skb)->tcp_flags |= TCP_SKB_CB(next_skb)->tcp_flags;

	/* All done, get rid of second SKB and account for it so
	 * packet counting does not break.
	 */
	TCP_SKB_CB(skb)->sacked |= TCP_SKB_CB(next_skb)->sacked & TCPCB_EVER_RETRANS;
	TCP_SKB_CB(skb)->eor = TCP_SKB_CB(next_skb)->eor;

	/* changed transmit queue under us so clear hints */
	tcp_clear_retrans_hints_partial(tp);
	if (next_skb == tp->retransmit_skb_hint)
		tp->retransmit_skb_hint = skb;

	tcp_adjust_pcount(sk, next_skb, tcp_skb_pcount(next_skb));

	tcp_skb_collapse_tstamp(skb, next_skb);

	tcp_rtx_queue_unlink_and_free(next_skb, sk);
	return true;
}

/* Check if coalescing SKBs is legal. */
static bool tcp_can_collapse(const struct sock *sk, const struct sk_buff *skb)
{
	if (tcp_skb_pcount(skb) > 1)
		return false;
	if (skb_cloned(skb))
		return false;
	if (!skb_frags_readable(skb))
		return false;
	/* Some heuristics for collapsing over SACK'd could be invented */
	if (TCP_SKB_CB(skb)->sacked & TCPCB_SACKED_ACKED)
		return false;

	return true;
}

/* Collapse packets in the retransmit queue to make to create
 * less packets on the wire. This is only done on retransmission.
 */
static void tcp_retrans_try_collapse(struct sock *sk, struct sk_buff *to,
				     int space)
{
	struct tcp_sock *tp = tcp_sk(sk);
	struct sk_buff *skb = to, *tmp;
	bool first = true;

	if (!READ_ONCE(sock_net(sk)->ipv4.sysctl_tcp_retrans_collapse))
		return;
	if (TCP_SKB_CB(skb)->tcp_flags & TCPHDR_SYN)
		return;

	skb_rbtree_walk_from_safe(skb, tmp) {
		if (!tcp_can_collapse(sk, skb))
			break;

		if (!tcp_skb_can_collapse(to, skb))
			break;

		space -= skb->len;

		if (first) {
			first = false;
			continue;
		}

		if (space < 0)
			break;

		if (after(TCP_SKB_CB(skb)->end_seq, tcp_wnd_end(tp)))
			break;

		if (!tcp_collapse_retrans(sk, to))
			break;
	}
}

/* This retransmits one SKB.  Policy decisions and retransmit queue
 * state updates are done by the caller.  Returns non-zero if an
 * error occurred which prevented the send.
 */
int __tcp_retransmit_skb(struct sock *sk, struct sk_buff *skb, int segs)
{
	struct inet_connection_sock *icsk = inet_csk(sk);
	struct tcp_sock *tp = tcp_sk(sk);
	unsigned int cur_mss;
	int diff, len, err;
	int avail_wnd;

	/* Inconclusive MTU probe */
	if (icsk->icsk_mtup.probe_size)
		icsk->icsk_mtup.probe_size = 0;

	if (skb_still_in_host_queue(sk, skb))
		return -EBUSY;

start:
	if (before(TCP_SKB_CB(skb)->seq, tp->snd_una)) {
		if (unlikely(TCP_SKB_CB(skb)->tcp_flags & TCPHDR_SYN)) {
			TCP_SKB_CB(skb)->tcp_flags &= ~TCPHDR_SYN;
			TCP_SKB_CB(skb)->seq++;
			goto start;
		}
		if (unlikely(before(TCP_SKB_CB(skb)->end_seq, tp->snd_una))) {
			WARN_ON_ONCE(1);
			return -EINVAL;
		}
		if (tcp_trim_head(sk, skb, tp->snd_una - TCP_SKB_CB(skb)->seq))
			return -ENOMEM;
	}

	if (inet_csk(sk)->icsk_af_ops->rebuild_header(sk))
		return -EHOSTUNREACH; /* Routing failure or similar. */

	cur_mss = tcp_current_mss(sk);
	avail_wnd = tcp_wnd_end(tp) - TCP_SKB_CB(skb)->seq;

	/* If receiver has shrunk his window, and skb is out of
	 * new window, do not retransmit it. The exception is the
	 * case, when window is shrunk to zero. In this case
	 * our retransmit of one segment serves as a zero window probe.
	 */
	if (avail_wnd <= 0) {
		if (TCP_SKB_CB(skb)->seq != tp->snd_una)
			return -EAGAIN;
		avail_wnd = cur_mss;
	}

	len = cur_mss * segs;
	if (len > avail_wnd) {
		len = rounddown(avail_wnd, cur_mss);
		if (!len)
			len = avail_wnd;
	}
	if (skb->len > len) {
		if (tcp_fragment(sk, TCP_FRAG_IN_RTX_QUEUE, skb, len,
				 cur_mss, GFP_ATOMIC))
			return -ENOMEM; /* We'll try again later. */
	} else {
		if (skb_unclone_keeptruesize(skb, GFP_ATOMIC))
			return -ENOMEM;

		diff = tcp_skb_pcount(skb);
		tcp_set_skb_tso_segs(skb, cur_mss);
		diff -= tcp_skb_pcount(skb);
		if (diff)
			tcp_adjust_pcount(sk, skb, diff);
		avail_wnd = min_t(int, avail_wnd, cur_mss);
		if (skb->len < avail_wnd)
			tcp_retrans_try_collapse(sk, skb, avail_wnd);
	}

	/* RFC3168, section 6.1.1.1. ECN fallback */
	if ((TCP_SKB_CB(skb)->tcp_flags & TCPHDR_SYN_ECN) == TCPHDR_SYN_ECN)
		tcp_ecn_clear_syn(sk, skb);

	/* Update global and local TCP statistics. */
	segs = tcp_skb_pcount(skb);
	TCP_ADD_STATS(sock_net(sk), TCP_MIB_RETRANSSEGS, segs);
	if (TCP_SKB_CB(skb)->tcp_flags & TCPHDR_SYN)
		__NET_INC_STATS(sock_net(sk), LINUX_MIB_TCPSYNRETRANS);
	tp->total_retrans += segs;
	tp->bytes_retrans += skb->len;

	/* make sure skb->data is aligned on arches that require it
	 * and check if ack-trimming & collapsing extended the headroom
	 * beyond what csum_start can cover.
	 */
	if (unlikely((NET_IP_ALIGN && ((unsigned long)skb->data & 3)) ||
		     skb_headroom(skb) >= 0xFFFF)) {
		struct sk_buff *nskb;

		tcp_skb_tsorted_save(skb) {
			nskb = __pskb_copy(skb, MAX_TCP_HEADER, GFP_ATOMIC);
			if (nskb) {
				nskb->dev = NULL;
				err = tcp_transmit_skb(sk, nskb, 0, GFP_ATOMIC);
			} else {
				err = -ENOBUFS;
			}
		} tcp_skb_tsorted_restore(skb);

		if (!err) {
			tcp_update_skb_after_send(sk, skb, tp->tcp_wstamp_ns);
			tcp_rate_skb_sent(sk, skb);
		}
	} else {
		err = tcp_transmit_skb(sk, skb, 1, GFP_ATOMIC);
	}

	if (BPF_SOCK_OPS_TEST_FLAG(tp, BPF_SOCK_OPS_RETRANS_CB_FLAG))
		tcp_call_bpf_3arg(sk, BPF_SOCK_OPS_RETRANS_CB,
				  TCP_SKB_CB(skb)->seq, segs, err);

	if (likely(!err)) {
		trace_tcp_retransmit_skb(sk, skb);
	} else if (err != -EBUSY) {
		NET_ADD_STATS(sock_net(sk), LINUX_MIB_TCPRETRANSFAIL, segs);
	}

	/* To avoid taking spuriously low RTT samples based on a timestamp
	 * for a transmit that never happened, always mark EVER_RETRANS
	 */
	TCP_SKB_CB(skb)->sacked |= TCPCB_EVER_RETRANS;

	return err;
}

int tcp_retransmit_skb(struct sock *sk, struct sk_buff *skb, int segs)
{
	struct tcp_sock *tp = tcp_sk(sk);
	int err = __tcp_retransmit_skb(sk, skb, segs);

	if (err == 0) {
#if FASTRETRANS_DEBUG > 0
		if (TCP_SKB_CB(skb)->sacked & TCPCB_SACKED_RETRANS) {
			net_dbg_ratelimited("retrans_out leaked\n");
		}
#endif
		TCP_SKB_CB(skb)->sacked |= TCPCB_RETRANS;
		tp->retrans_out += tcp_skb_pcount(skb);
	}

	/* Save stamp of the first (attempted) retransmit. */
	if (!tp->retrans_stamp)
		tp->retrans_stamp = tcp_skb_timestamp_ts(tp->tcp_usec_ts, skb);

	if (tp->undo_retrans < 0)
		tp->undo_retrans = 0;
	tp->undo_retrans += tcp_skb_pcount(skb);
	return err;
}

/* This gets called after a retransmit timeout, and the initially
 * retransmitted data is acknowledged.  It tries to continue
 * resending the rest of the retransmit queue, until either
 * we've sent it all or the congestion window limit is reached.
 */
void tcp_xmit_retransmit_queue(struct sock *sk)
{
	const struct inet_connection_sock *icsk = inet_csk(sk);
	struct sk_buff *skb, *rtx_head, *hole = NULL;
	struct tcp_sock *tp = tcp_sk(sk);
	bool rearm_timer = false;
	u32 max_segs;
	int mib_idx;

	if (!tp->packets_out)
		return;

	rtx_head = tcp_rtx_queue_head(sk);
	skb = tp->retransmit_skb_hint ?: rtx_head;
	max_segs = tcp_tso_segs(sk, tcp_current_mss(sk));
	skb_rbtree_walk_from(skb) {
		__u8 sacked;
		int segs;

		if (tcp_pacing_check(sk))
			break;

		/* we could do better than to assign each time */
		if (!hole)
			tp->retransmit_skb_hint = skb;

		segs = tcp_snd_cwnd(tp) - tcp_packets_in_flight(tp);
		if (segs <= 0)
			break;
		sacked = TCP_SKB_CB(skb)->sacked;
		/* In case tcp_shift_skb_data() have aggregated large skbs,
		 * we need to make sure not sending too bigs TSO packets
		 */
		segs = min_t(int, segs, max_segs);

		if (tp->retrans_out >= tp->lost_out) {
			break;
		} else if (!(sacked & TCPCB_LOST)) {
			if (!hole && !(sacked & (TCPCB_SACKED_RETRANS|TCPCB_SACKED_ACKED)))
				hole = skb;
			continue;

		} else {
			if (icsk->icsk_ca_state != TCP_CA_Loss)
			    /*快速重传*/
				mib_idx = LINUX_MIB_TCPFASTRETRANS;
			else
			    /*慢启动*/
				mib_idx = LINUX_MIB_TCPSLOWSTARTRETRANS;
		}

		if (sacked & (TCPCB_SACKED_ACKED|TCPCB_SACKED_RETRANS))
			continue;

		if (tcp_small_queue_check(sk, skb, 1))
			break;

		if (tcp_retransmit_skb(sk, skb, segs))
			break;

		NET_ADD_STATS(sock_net(sk), mib_idx, tcp_skb_pcount(skb));

		if (tcp_in_cwnd_reduction(sk))
			tp->prr_out += tcp_skb_pcount(skb);

		if (skb == rtx_head &&
		    icsk->icsk_pending != ICSK_TIME_REO_TIMEOUT)
			rearm_timer = true;

	}
	if (rearm_timer)
	    /*重置重传定时器*/
		tcp_reset_xmit_timer(sk, ICSK_TIME_RETRANS,
				     inet_csk(sk)->icsk_rto, true);
}

/* We allow to exceed memory limits for FIN packets to expedite
 * connection tear down and (memory) recovery.
 * Otherwise tcp_send_fin() could be tempted to either delay FIN
 * or even be forced to close flow without any FIN.
 * In general, we want to allow one skb per socket to avoid hangs
 * with edge trigger epoll()
 */
void sk_forced_mem_schedule(struct sock *sk, int size)
{
	int delta, amt;

	delta = size - sk->sk_forward_alloc;
	if (delta <= 0)
		return;
	amt = sk_mem_pages(delta);
	sk_forward_alloc_add(sk, amt << PAGE_SHIFT);
	sk_memory_allocated_add(sk, amt);

	if (mem_cgroup_sockets_enabled && sk->sk_memcg)
		mem_cgroup_charge_skmem(sk->sk_memcg, amt,
					gfp_memcg_charge() | __GFP_NOFAIL);
}

/* Send a FIN. The caller locks the socket for us.
 * We should try to send a FIN packet really hard, but eventually give up.
 */
void tcp_send_fin(struct sock *sk)
{
	struct sk_buff *skb, *tskb, *tail = tcp_write_queue_tail(sk);
	struct tcp_sock *tp = tcp_sk(sk);

	/* Optimization, tack on the FIN if we have one skb in write queue and
	 * this skb was not yet sent, or we are under memory pressure.
	 * Note: in the latter case, FIN packet will be sent after a timeout,
	 * as TCP stack thinks it has already been transmitted.
	 */
	tskb = tail;
	if (!tskb && tcp_under_memory_pressure(sk))
		tskb = skb_rb_last(&sk->tcp_rtx_queue);

	if (tskb) {
		TCP_SKB_CB(tskb)->tcp_flags |= TCPHDR_FIN;
		TCP_SKB_CB(tskb)->end_seq++;
		tp->write_seq++;
		if (!tail) {
			/* This means tskb was already sent.
			 * Pretend we included the FIN on previous transmit.
			 * We need to set tp->snd_nxt to the value it would have
			 * if FIN had been sent. This is because retransmit path
			 * does not change tp->snd_nxt.
			 */
			WRITE_ONCE(tp->snd_nxt, tp->snd_nxt + 1);
			return;
		}
	} else {
		skb = alloc_skb_fclone(MAX_TCP_HEADER,
				       sk_gfp_mask(sk, GFP_ATOMIC |
						       __GFP_NOWARN));
		if (unlikely(!skb))
			return;

		INIT_LIST_HEAD(&skb->tcp_tsorted_anchor);
		skb_reserve(skb, MAX_TCP_HEADER);
		sk_forced_mem_schedule(sk, skb->truesize);
		/* FIN eats a sequence byte, write_seq advanced by tcp_queue_skb(). */
		tcp_init_nondata_skb(skb, tp->write_seq,
				     TCPHDR_ACK | TCPHDR_FIN);
		tcp_queue_skb(sk, skb);
	}
	__tcp_push_pending_frames(sk, tcp_current_mss(sk), TCP_NAGLE_OFF);
}

/* We get here when a process closes a file descriptor (either due to
 * an explicit close() or as a byproduct of exit()'ing) and there
 * was unread data in the receive queue.  This behavior is recommended
 * by RFC 2525, section 2.17.  -DaveM
 */
void tcp_send_active_reset(struct sock *sk, gfp_t priority,
			   enum sk_rst_reason reason)
{
	struct sk_buff *skb;

	TCP_INC_STATS(sock_net(sk), TCP_MIB_OUTRSTS);

	/* NOTE: No TCP options attached and we never retransmit this. */
	skb = alloc_skb(MAX_TCP_HEADER, priority);
	if (!skb) {
		NET_INC_STATS(sock_net(sk), LINUX_MIB_TCPABORTFAILED);
		return;
	}

	/* Reserve space for headers and prepare control bits. */
	skb_reserve(skb, MAX_TCP_HEADER);
	tcp_init_nondata_skb(skb, tcp_acceptable_seq(sk),
			     TCPHDR_ACK | TCPHDR_RST);
	tcp_mstamp_refresh(tcp_sk(sk));
	/* Send it off. */
	if (tcp_transmit_skb(sk, skb, 0, priority))
		NET_INC_STATS(sock_net(sk), LINUX_MIB_TCPABORTFAILED);

	/* skb of trace_tcp_send_reset() keeps the skb that caused RST,
	 * skb here is different to the troublesome skb, so use NULL
	 */
	trace_tcp_send_reset(sk, NULL, reason);
}

/* Send a crossed SYN-ACK during socket establishment.
 * WARNING: This routine must only be called when we have already sent
 * a SYN packet that crossed the incoming SYN that caused this routine
 * to get called. If this assumption fails then the initial rcv_wnd
 * and rcv_wscale values will not be correct.
 */
int tcp_send_synack(struct sock *sk)
{
	struct sk_buff *skb;

	skb = tcp_rtx_queue_head(sk);
	if (!skb || !(TCP_SKB_CB(skb)->tcp_flags & TCPHDR_SYN)) {
		pr_err("%s: wrong queue state\n", __func__);
		return -EFAULT;
	}
	if (!(TCP_SKB_CB(skb)->tcp_flags & TCPHDR_ACK)) {
		if (skb_cloned(skb)) {
			struct sk_buff *nskb;

			tcp_skb_tsorted_save(skb) {
				nskb = skb_copy(skb, GFP_ATOMIC);
			} tcp_skb_tsorted_restore(skb);
			if (!nskb)
				return -ENOMEM;
			INIT_LIST_HEAD(&nskb->tcp_tsorted_anchor);
			tcp_highest_sack_replace(sk, skb, nskb);
			tcp_rtx_queue_unlink_and_free(skb, sk);
			__skb_header_release(nskb);
			tcp_rbtree_insert(&sk->tcp_rtx_queue, nskb);
			sk_wmem_queued_add(sk, nskb->truesize);
			sk_mem_charge(sk, nskb->truesize);
			skb = nskb;
		}

		TCP_SKB_CB(skb)->tcp_flags |= TCPHDR_ACK;
		tcp_ecn_send_synack(sk, skb);
	}
	return tcp_transmit_skb(sk, skb, 1, GFP_ATOMIC);
}

/**
 * tcp_make_synack - Allocate one skb and build a SYNACK packet.
 * @sk: listener socket
 * @dst: dst entry attached to the SYNACK. It is consumed and caller
 *       should not use it again.
 * @req: request_sock pointer
 * @foc: cookie for tcp fast open
 * @synack_type: Type of synack to prepare
 * @syn_skb: SYN packet just received.  It could be NULL for rtx case.
 */
//构造syn+ack格式的skb
struct sk_buff *tcp_make_synack(const struct sock *sk, struct dst_entry *dst,
				struct request_sock *req,
				struct tcp_fastopen_cookie *foc,
				enum tcp_synack_type synack_type,
				struct sk_buff *syn_skb)
{
	struct inet_request_sock *ireq = inet_rsk(req);
	const struct tcp_sock *tp = tcp_sk(sk);
	struct tcp_out_options opts;
	struct tcp_key key = {};
	struct sk_buff *skb;
	int tcp_header_size;
	struct tcphdr *th;
	int mss;
	u64 now;

	//申请skb
	skb = alloc_skb(MAX_TCP_HEADER, GFP_ATOMIC);
	if (unlikely(!skb)) {
		dst_release(dst);
		return NULL;
	}
	/* Reserve space for headers. */
	skb_reserve(skb, MAX_TCP_HEADER);

	switch (synack_type) {
	case TCP_SYNACK_NORMAL:
		skb_set_owner_edemux(skb, req_to_sk(req));
		break;
	case TCP_SYNACK_COOKIE:
		/* Under synflood, we do not attach skb to a socket,
		 * to avoid false sharing.
		 */
		break;
	case TCP_SYNACK_FASTOPEN:
		/* sk is a const pointer, because we want to express multiple
		 * cpu might call us concurrently.
		 * sk->sk_wmem_alloc in an atomic, we can promote to rw.
		 */
		skb_set_owner_w(skb, (struct sock *)sk);
		break;
	}
	/*设置路由项*/
	skb_dst_set(skb, dst);

	//选择合适的mss
	mss = tcp_mss_clamp(tp, dst_metric_advmss(dst));

	memset(&opts, 0, sizeof(opts));
	now = tcp_clock_ns();/*取当前时间*/
#ifdef CONFIG_SYN_COOKIES
	if (unlikely(synack_type == TCP_SYNACK_COOKIE && ireq->tstamp_ok))
		skb_set_delivery_time(skb, cookie_init_timestamp(req, now),
				      SKB_CLOCK_MONOTONIC);
	else
#endif
	{
		skb_set_delivery_time(skb, now, SKB_CLOCK_MONOTONIC);
		if (!tcp_rsk(req)->snt_synack) /* Timestamp first SYNACK */
			tcp_rsk(req)->snt_synack = tcp_skb_timestamp_us(skb);
	}

#if defined(CONFIG_TCP_MD5SIG) || defined(CONFIG_TCP_AO)
	rcu_read_lock();
#endif
	if (tcp_rsk_used_ao(req)) {
#ifdef CONFIG_TCP_AO
		struct tcp_ao_key *ao_key = NULL;
		u8 keyid = tcp_rsk(req)->ao_keyid;
		u8 rnext = tcp_rsk(req)->ao_rcv_next;

		ao_key = tcp_sk(sk)->af_specific->ao_lookup(sk, req_to_sk(req),
							    keyid, -1);
		/* If there is no matching key - avoid sending anything,
		 * especially usigned segments. It could try harder and lookup
		 * for another peer-matching key, but the peer has requested
		 * ao_keyid (RFC5925 RNextKeyID), so let's keep it simple here.
		 */
		if (unlikely(!ao_key)) {
			trace_tcp_ao_synack_no_key(sk, keyid, rnext);
			rcu_read_unlock();
			kfree_skb(skb);
			net_warn_ratelimited("TCP-AO: the keyid %u from SYN packet is not present - not sending SYNACK\n",
					     keyid);
			return NULL;
		}
		key.ao_key = ao_key;
		key.type = TCP_KEY_AO;
#endif
	} else {
#ifdef CONFIG_TCP_MD5SIG
		key.md5_key = tcp_rsk(req)->af_specific->req_md5_lookup(sk,
					req_to_sk(req));
		if (key.md5_key)
			key.type = TCP_KEY_MD5;
#endif
	}
	skb_set_hash(skb, READ_ONCE(tcp_rsk(req)->txhash), PKT_HASH_TYPE_L4);
	/* bpf program will be interested in the tcp_flags */
	TCP_SKB_CB(skb)->tcp_flags = TCPHDR_SYN | TCPHDR_ACK;
	//填充tcp选项字段opts,加上tcp头，得出tcp头部总长度
	tcp_header_size = tcp_synack_options(sk, req, mss, skb, &opts,
					     &key, foc, synack_type, syn_skb)
					+ sizeof(*th);

	//空出tcp待填充位置
	skb_push(skb, tcp_header_size);
	skb_reset_transport_header(skb);

	//填充tcp
	th = (struct tcphdr *)skb->data;
	memset(th, 0, sizeof(struct tcphdr));
	th->syn = 1;
	th->ack = 1;
	tcp_ecn_make_synack(req, th);
	th->source = htons(ireq->ir_num);
	th->dest = ireq->ir_rmt_port;
	skb->mark = ireq->ir_mark;//设置skb mark
	skb->ip_summed = CHECKSUM_PARTIAL;
	th->seq = htonl(tcp_rsk(req)->snt_isn);//填充seq
	/* XXX data is queued and acked as is. No buffer/window check */
	th->ack_seq = htonl(tcp_rsk(req)->rcv_nxt);/*填充对方ack*/

	/* RFC1323: The window in SYN & SYN/ACK segments is never scaled. */
	th->window = htons(min(req->rsk_rcv_wnd, 65535U));
	tcp_options_write(th, NULL, tcp_rsk(req), &opts, &key);//写入选项
	th->doff = (tcp_header_size >> 2);//更新tcp header长度
	TCP_INC_STATS(sock_net(sk), TCP_MIB_OUTSEGS);

	/* Okay, we have all we need - do the md5 hash if needed */
	if (tcp_key_is_md5(&key)) {
#ifdef CONFIG_TCP_MD5SIG
		tcp_rsk(req)->af_specific->calc_md5_hash(opts.hash_location,
					key.md5_key, req_to_sk(req), skb);
#endif
	} else if (tcp_key_is_ao(&key)) {
#ifdef CONFIG_TCP_AO
		tcp_rsk(req)->af_specific->ao_synack_hash(opts.hash_location,
					key.ao_key, req, skb,
					opts.hash_location - (u8 *)th, 0);
#endif
	}
#if defined(CONFIG_TCP_MD5SIG) || defined(CONFIG_TCP_AO)
	rcu_read_unlock();
#endif

	bpf_skops_write_hdr_opt((struct sock *)sk, skb, req, syn_skb,
				synack_type, &opts);

	skb_set_delivery_time(skb, now, SKB_CLOCK_MONOTONIC);
	tcp_add_tx_delay(skb, tp);

	return skb;
}
EXPORT_IPV6_MOD(tcp_make_synack);

static void tcp_ca_dst_init(struct sock *sk, const struct dst_entry *dst)
{
	struct inet_connection_sock *icsk = inet_csk(sk);
	const struct tcp_congestion_ops *ca;
	u32 ca_key = dst_metric(dst, RTAX_CC_ALGO);

	if (ca_key == TCP_CA_UNSPEC)
		return;

	rcu_read_lock();
	ca = tcp_ca_find_key(ca_key);
	if (likely(ca && bpf_try_module_get(ca, ca->owner))) {
		bpf_module_put(icsk->icsk_ca_ops, icsk->icsk_ca_ops->owner);
		icsk->icsk_ca_dst_locked = tcp_ca_dst_locked(dst);
		icsk->icsk_ca_ops = ca;
	}
	rcu_read_unlock();
}

/* Do all connect socket setups that can be done AF independent. */
static void tcp_connect_init(struct sock *sk)
{
	const struct dst_entry *dst = __sk_dst_get(sk);
	struct tcp_sock *tp = tcp_sk(sk);
	__u8 rcv_wscale;
	u32 rcv_wnd;

	/* We'll fix this up when we get a response from the other end.
	 * See tcp_input.c:tcp_rcv_state_process case TCP_SYN_SENT.
	 */
	tp->tcp_header_len = sizeof(struct tcphdr);
	if (READ_ONCE(sock_net(sk)->ipv4.sysctl_tcp_timestamps))
		tp->tcp_header_len += TCPOLEN_TSTAMP_ALIGNED;

	tcp_ao_connect_init(sk);

	/* If user gave his TCP_MAXSEG, record it to clamp */
	if (tp->rx_opt.user_mss)
		tp->rx_opt.mss_clamp = tp->rx_opt.user_mss;
	tp->max_window = 0;
	tcp_mtup_init(sk);
	tcp_sync_mss(sk, dst_mtu(dst));

	tcp_ca_dst_init(sk, dst);

	if (!tp->window_clamp)
		WRITE_ONCE(tp->window_clamp, dst_metric(dst, RTAX_WINDOW));
	tp->advmss = tcp_mss_clamp(tp, dst_metric_advmss(dst));

	tcp_initialize_rcv_mss(sk);

	/* limit the window selection if the user enforce a smaller rx buffer */
	if (sk->sk_userlocks & SOCK_RCVBUF_LOCK &&
	    (tp->window_clamp > tcp_full_space(sk) || tp->window_clamp == 0))
		WRITE_ONCE(tp->window_clamp, tcp_full_space(sk));

	rcv_wnd = tcp_rwnd_init_bpf(sk);
	if (rcv_wnd == 0)
		rcv_wnd = dst_metric(dst, RTAX_INITRWND);

	tcp_select_initial_window(sk, tcp_full_space(sk),
				  tp->advmss - (tp->rx_opt.ts_recent_stamp ? tp->tcp_header_len - sizeof(struct tcphdr) : 0),
				  &tp->rcv_wnd,
				  &tp->window_clamp,
				  READ_ONCE(sock_net(sk)->ipv4.sysctl_tcp_window_scaling),
				  &rcv_wscale,
				  rcv_wnd);

	tp->rx_opt.rcv_wscale = rcv_wscale;
	tp->rcv_ssthresh = tp->rcv_wnd;

	WRITE_ONCE(sk->sk_err, 0);
	sock_reset_flag(sk, SOCK_DONE);
	tp->snd_wnd = 0;
	tcp_init_wl(tp, 0);
	tcp_write_queue_purge(sk);
	tp->snd_una = tp->write_seq;
	tp->snd_sml = tp->write_seq;
	tp->snd_up = tp->write_seq;
	WRITE_ONCE(tp->snd_nxt, tp->write_seq);

	if (likely(!tp->repair))
		tp->rcv_nxt = 0;
	else
		tp->rcv_tstamp = tcp_jiffies32;
	tp->rcv_wup = tp->rcv_nxt;
	WRITE_ONCE(tp->copied_seq, tp->rcv_nxt);

	inet_csk(sk)->icsk_rto = tcp_timeout_init(sk);
	inet_csk(sk)->icsk_retransmits = 0;
	tcp_clear_retrans(tp);
}

static void tcp_connect_queue_skb(struct sock *sk, struct sk_buff *skb)
{
	struct tcp_sock *tp = tcp_sk(sk);
	struct tcp_skb_cb *tcb = TCP_SKB_CB(skb);

	tcb->end_seq += skb->len;
	__skb_header_release(skb);
	sk_wmem_queued_add(sk, skb->truesize);
	sk_mem_charge(sk, skb->truesize);
	WRITE_ONCE(tp->write_seq, tcb->end_seq);
	tp->packets_out += tcp_skb_pcount(skb);
}

/* Build and send a SYN with data and (cached) Fast Open cookie. However,
 * queue a data-only packet after the regular SYN, such that regular SYNs
 * are retransmitted on timeouts. Also if the remote SYN-ACK acknowledges
 * only the SYN sequence, the data are retransmitted in the first ACK.
 * If cookie is not cached or other error occurs, falls back to send a
 * regular SYN with Fast Open cookie request option.
 */
static int tcp_send_syn_data(struct sock *sk, struct sk_buff *syn)
{
	struct inet_connection_sock *icsk = inet_csk(sk);
	struct tcp_sock *tp = tcp_sk(sk);
	struct tcp_fastopen_request *fo = tp->fastopen_req;
	struct page_frag *pfrag = sk_page_frag(sk);
	struct sk_buff *syn_data;
	int space, err = 0;

	tp->rx_opt.mss_clamp = tp->advmss;  /* If MSS is not cached */
	if (!tcp_fastopen_cookie_check(sk, &tp->rx_opt.mss_clamp, &fo->cookie))
		goto fallback;

	/* MSS for SYN-data is based on cached MSS and bounded by PMTU and
	 * user-MSS. Reserve maximum option space for middleboxes that add
	 * private TCP options. The cost is reduced data space in SYN :(
	 */
	tp->rx_opt.mss_clamp = tcp_mss_clamp(tp, tp->rx_opt.mss_clamp);
	/* Sync mss_cache after updating the mss_clamp */
	tcp_sync_mss(sk, icsk->icsk_pmtu_cookie);

	space = __tcp_mtu_to_mss(sk, icsk->icsk_pmtu_cookie) -
		MAX_TCP_OPTION_SPACE;

	space = min_t(size_t, space, fo->size);

	if (space &&
	    !skb_page_frag_refill(min_t(size_t, space, PAGE_SIZE),
				  pfrag, sk->sk_allocation))
		goto fallback;
	syn_data = tcp_stream_alloc_skb(sk, sk->sk_allocation, false);
	if (!syn_data)
		goto fallback;
	memcpy(syn_data->cb, syn->cb, sizeof(syn->cb));
	if (space) {
		space = min_t(size_t, space, pfrag->size - pfrag->offset);
		space = tcp_wmem_schedule(sk, space);
	}
	if (space) {
		space = copy_page_from_iter(pfrag->page, pfrag->offset,
					    space, &fo->data->msg_iter);
		if (unlikely(!space)) {
			tcp_skb_tsorted_anchor_cleanup(syn_data);
			kfree_skb(syn_data);
			goto fallback;
		}
		skb_fill_page_desc(syn_data, 0, pfrag->page,
				   pfrag->offset, space);
		page_ref_inc(pfrag->page);
		pfrag->offset += space;
		skb_len_add(syn_data, space);
		skb_zcopy_set(syn_data, fo->uarg, NULL);
	}
	/* No more data pending in inet_wait_for_connect() */
	if (space == fo->size)
		fo->data = NULL;
	fo->copied = space;

	tcp_connect_queue_skb(sk, syn_data);
	if (syn_data->len)
		tcp_chrono_start(sk, TCP_CHRONO_BUSY);

	err = tcp_transmit_skb(sk, syn_data, 1, sk->sk_allocation);

	skb_set_delivery_time(syn, syn_data->skb_mstamp_ns, SKB_CLOCK_MONOTONIC);

	/* Now full SYN+DATA was cloned and sent (or not),
	 * remove the SYN from the original skb (syn_data)
	 * we keep in write queue in case of a retransmit, as we
	 * also have the SYN packet (with no data) in the same queue.
	 */
	TCP_SKB_CB(syn_data)->seq++;
	TCP_SKB_CB(syn_data)->tcp_flags = TCPHDR_ACK | TCPHDR_PSH;
	if (!err) {
		tp->syn_data = (fo->copied > 0);
		tcp_rbtree_insert(&sk->tcp_rtx_queue, syn_data);
		NET_INC_STATS(sock_net(sk), LINUX_MIB_TCPORIGDATASENT);
		goto done;
	}

	/* data was not sent, put it in write_queue */
	__skb_queue_tail(&sk->sk_write_queue, syn_data);
	tp->packets_out -= tcp_skb_pcount(syn_data);

fallback:
	/* Send a regular SYN with Fast Open cookie request option */
	if (fo->cookie.len > 0)
		fo->cookie.len = 0;
	err = tcp_transmit_skb(sk, syn, 1, sk->sk_allocation);
	if (err)
		tp->syn_fastopen = 0;
done:
	fo->cookie.len = -1;  /* Exclude Fast Open option for SYN retries */
	return err;
}

/* Build a SYN and send it off. */
int tcp_connect(struct sock *sk)
{
	struct tcp_sock *tp = tcp_sk(sk);
	struct sk_buff *buff;
	int err;

	tcp_call_bpf(sk, BPF_SOCK_OPS_TCP_CONNECT_CB, 0, NULL);

#if defined(CONFIG_TCP_MD5SIG) && defined(CONFIG_TCP_AO)
	/* Has to be checked late, after setting daddr/saddr/ops.
	 * Return error if the peer has both a md5 and a tcp-ao key
	 * configured as this is ambiguous.
	 */
	if (unlikely(rcu_dereference_protected(tp->md5sig_info,
					       lockdep_sock_is_held(sk)))) {
		bool needs_ao = !!tp->af_specific->ao_lookup(sk, sk, -1, -1);
		bool needs_md5 = !!tp->af_specific->md5_lookup(sk, sk);
		struct tcp_ao_info *ao_info;

		ao_info = rcu_dereference_check(tp->ao_info,
						lockdep_sock_is_held(sk));
		if (ao_info) {
			/* This is an extra check: tcp_ao_required() in
			 * tcp_v{4,6}_parse_md5_keys() should prevent adding
			 * md5 keys on ao_required socket.
			 */
			needs_ao |= ao_info->ao_required;
			WARN_ON_ONCE(ao_info->ao_required && needs_md5);
		}
		if (needs_md5 && needs_ao)
			return -EKEYREJECTED;

		/* If we have a matching md5 key and no matching tcp-ao key
		 * then free up ao_info if allocated.
		 */
		if (needs_md5) {
			tcp_ao_destroy_sock(sk, false);
		} else if (needs_ao) {
			tcp_clear_md5_list(sk);
			kfree(rcu_replace_pointer(tp->md5sig_info, NULL,
						  lockdep_sock_is_held(sk)));
		}
	}
#endif
#ifdef CONFIG_TCP_AO
	if (unlikely(rcu_dereference_protected(tp->ao_info,
					       lockdep_sock_is_held(sk)))) {
		/* Don't allow connecting if ao is configured but no
		 * matching key is found.
		 */
		if (!tp->af_specific->ao_lookup(sk, sk, -1, -1))
			return -EKEYREJECTED;
	}
#endif

	if (inet_csk(sk)->icsk_af_ops->rebuild_header(sk))
		return -EHOSTUNREACH; /* Routing failure or similar. */

	tcp_connect_init(sk);

	if (unlikely(tp->repair)) {
		tcp_finish_connect(sk, NULL);
		return 0;
	}

	buff = tcp_stream_alloc_skb(sk, sk->sk_allocation, true);
	if (unlikely(!buff))
		return -ENOBUFS;

<<<<<<< HEAD
	/*指明构造syn报文*/
	tcp_init_nondata_skb(buff, tp->write_seq++, TCPHDR_SYN);
=======
	/* SYN eats a sequence byte, write_seq updated by
	 * tcp_connect_queue_skb().
	 */
	tcp_init_nondata_skb(buff, tp->write_seq, TCPHDR_SYN);
>>>>>>> 155a3c00
	tcp_mstamp_refresh(tp);
	tp->retrans_stamp = tcp_time_stamp_ts(tp);
	tcp_connect_queue_skb(sk, buff);
	tcp_ecn_send_syn(sk, buff);
	tcp_rbtree_insert(&sk->tcp_rtx_queue, buff);

	/* Send off SYN; include data in Fast Open. */
	err = tp->fastopen_req ? tcp_send_syn_data(sk, buff) :
	      tcp_transmit_skb(sk, buff, 1, sk->sk_allocation);
	if (err == -ECONNREFUSED)
		return err;

	/* We change tp->snd_nxt after the tcp_transmit_skb() call
	 * in order to make this packet get counted in tcpOutSegs.
	 */
	WRITE_ONCE(tp->snd_nxt, tp->write_seq);
	tp->pushed_seq = tp->write_seq;
	buff = tcp_send_head(sk);
	if (unlikely(buff)) {
		WRITE_ONCE(tp->snd_nxt, TCP_SKB_CB(buff)->seq);
		tp->pushed_seq	= TCP_SKB_CB(buff)->seq;
	}
	TCP_INC_STATS(sock_net(sk), TCP_MIB_ACTIVEOPENS);

	/* Timer for repeating the SYN until an answer. */
	tcp_reset_xmit_timer(sk, ICSK_TIME_RETRANS,
			     inet_csk(sk)->icsk_rto, false);
	return 0;
}
EXPORT_SYMBOL(tcp_connect);

u32 tcp_delack_max(const struct sock *sk)
{
	u32 delack_from_rto_min = max(tcp_rto_min(sk), 2) - 1;

	return min(READ_ONCE(inet_csk(sk)->icsk_delack_max), delack_from_rto_min);
}

/* Send out a delayed ack, the caller does the policy checking
 * to see if we should even be here.  See tcp_input.c:tcp_ack_snd_check()
 * for details.
 */
void tcp_send_delayed_ack(struct sock *sk)
{
	struct inet_connection_sock *icsk = inet_csk(sk);
	int ato = icsk->icsk_ack.ato;
	unsigned long timeout;

	if (ato > TCP_DELACK_MIN) {
		const struct tcp_sock *tp = tcp_sk(sk);
		int max_ato = HZ / 2;

		if (inet_csk_in_pingpong_mode(sk) ||
		    (icsk->icsk_ack.pending & ICSK_ACK_PUSHED))
			max_ato = TCP_DELACK_MAX;

		/* Slow path, intersegment interval is "high". */

		/* If some rtt estimate is known, use it to bound delayed ack.
		 * Do not use inet_csk(sk)->icsk_rto here, use results of rtt measurements
		 * directly.
		 */
		if (tp->srtt_us) {
			int rtt = max_t(int, usecs_to_jiffies(tp->srtt_us >> 3),
					TCP_DELACK_MIN);

			if (rtt < max_ato)
				max_ato = rtt;
		}

		ato = min(ato, max_ato);
	}

	ato = min_t(u32, ato, tcp_delack_max(sk));

	/* Stay within the limit we were given */
	timeout = jiffies + ato;

	/* Use new timeout only if there wasn't a older one earlier. */
	if (icsk->icsk_ack.pending & ICSK_ACK_TIMER) {
		/* If delack timer is about to expire, send ACK now. */
		if (time_before_eq(icsk_delack_timeout(icsk), jiffies + (ato >> 2))) {
			tcp_send_ack(sk);
			return;
		}

		if (!time_before(timeout, icsk_delack_timeout(icsk)))
			timeout = icsk_delack_timeout(icsk);
	}
	smp_store_release(&icsk->icsk_ack.pending,
			  icsk->icsk_ack.pending | ICSK_ACK_SCHED | ICSK_ACK_TIMER);
	sk_reset_timer(sk, &icsk->icsk_delack_timer, timeout);
}

/* This routine sends an ack and also updates the window. */
<<<<<<< HEAD
void __tcp_send_ack(struct sock *sk, u32 rcv_nxt/*收方向下次期待的序号*/)
=======
void __tcp_send_ack(struct sock *sk, u32 rcv_nxt, u16 flags)
>>>>>>> 155a3c00
{
	struct sk_buff *buff;

	/* If we have been reset, we may not send again. */
	if (sk->sk_state == TCP_CLOSE)
		return;

	/* We are not putting this on the write queue, so
	 * tcp_transmit_skb() will set the ownership to this
	 * sock.
	 */
	buff = alloc_skb(MAX_TCP_HEADER,
			 sk_gfp_mask(sk, GFP_ATOMIC | __GFP_NOWARN));
	if (unlikely(!buff)) {
	    /*申请buffer失败*/
		struct inet_connection_sock *icsk = inet_csk(sk);
		unsigned long delay;

		delay = TCP_DELACK_MAX << icsk->icsk_ack.retry;
		if (delay < tcp_rto_max(sk))
			icsk->icsk_ack.retry++;
		inet_csk_schedule_ack(sk);
		icsk->icsk_ack.ato = TCP_ATO_MIN;
		tcp_reset_xmit_timer(sk, ICSK_TIME_DACK, delay, false);
		return;
	}

	/* Reserve space for headers and prepare control bits. */
	skb_reserve(buff, MAX_TCP_HEADER);
<<<<<<< HEAD
	/*指明为ack报文，指明本端的seq*/
	tcp_init_nondata_skb(buff, tcp_acceptable_seq(sk), TCPHDR_ACK);
=======
	tcp_init_nondata_skb(buff, tcp_acceptable_seq(sk), TCPHDR_ACK | flags);
>>>>>>> 155a3c00

	/* We do not want pure acks influencing TCP Small Queues or fq/pacing
	 * too much.
	 * SKB_TRUESIZE(max(1 .. 66, MAX_TCP_HEADER)) is unfortunately ~784
	 */
	skb_set_tcp_pure_ack(buff);

	/* Send it off, this clears delayed acks for us. */
	__tcp_transmit_skb(sk, buff, 0, (__force gfp_t)0, rcv_nxt);
}
EXPORT_SYMBOL_GPL(__tcp_send_ack);

/*针对此socket发送ack报文*/
void tcp_send_ack(struct sock *sk)
{
	__tcp_send_ack(sk, tcp_sk(sk)->rcv_nxt, 0);
}

/* This routine sends a packet with an out of date sequence
 * number. It assumes the other end will try to ack it.
 *
 * Question: what should we make while urgent mode?
 * 4.4BSD forces sending single byte of data. We cannot send
 * out of window data, because we have SND.NXT==SND.MAX...
 *
 * Current solution: to send TWO zero-length segments in urgent mode:
 * one is with SEG.SEQ=SND.UNA to deliver urgent pointer, another is
 * out-of-date with SND.UNA-1 to probe window.
 */
static int tcp_xmit_probe_skb(struct sock *sk, int urgent, int mib)
{
	struct tcp_sock *tp = tcp_sk(sk);
	struct sk_buff *skb;

	/* We don't queue it, tcp_transmit_skb() sets ownership. */
	skb = alloc_skb(MAX_TCP_HEADER,
			sk_gfp_mask(sk, GFP_ATOMIC | __GFP_NOWARN));
	if (!skb)
		return -1;

	/* Reserve space for headers and set control bits. */
	skb_reserve(skb, MAX_TCP_HEADER);
	/* Use a previous sequence.  This should cause the other
	 * end to send an ack.  Don't queue or clone SKB, just
	 * send it.
	 */
	tcp_init_nondata_skb(skb, tp->snd_una - !urgent, TCPHDR_ACK);
	NET_INC_STATS(sock_net(sk), mib);
	return tcp_transmit_skb(sk, skb, 0, (__force gfp_t)0);
}

/* Called from setsockopt( ... TCP_REPAIR ) */
void tcp_send_window_probe(struct sock *sk)
{
	if (sk->sk_state == TCP_ESTABLISHED) {
		tcp_sk(sk)->snd_wl1 = tcp_sk(sk)->rcv_nxt - 1;
		tcp_mstamp_refresh(tcp_sk(sk));
		tcp_xmit_probe_skb(sk, 0, LINUX_MIB_TCPWINPROBE);
	}
}

/* Initiate keepalive or window probe from timer. */
int tcp_write_wakeup(struct sock *sk, int mib)
{
	struct tcp_sock *tp = tcp_sk(sk);
	struct sk_buff *skb;

	if (sk->sk_state == TCP_CLOSE)
		return -1;

	skb = tcp_send_head(sk);
	if (skb && before(TCP_SKB_CB(skb)->seq, tcp_wnd_end(tp))) {
		int err;
		unsigned int mss = tcp_current_mss(sk);
		unsigned int seg_size = tcp_wnd_end(tp) - TCP_SKB_CB(skb)->seq;

		if (before(tp->pushed_seq, TCP_SKB_CB(skb)->end_seq))
			tp->pushed_seq = TCP_SKB_CB(skb)->end_seq;

		/* We are probing the opening of a window
		 * but the window size is != 0
		 * must have been a result SWS avoidance ( sender )
		 */
		if (seg_size < TCP_SKB_CB(skb)->end_seq - TCP_SKB_CB(skb)->seq ||
		    skb->len > mss) {
			seg_size = min(seg_size, mss);
			TCP_SKB_CB(skb)->tcp_flags |= TCPHDR_PSH;
			if (tcp_fragment(sk, TCP_FRAG_IN_WRITE_QUEUE,
					 skb, seg_size, mss, GFP_ATOMIC))
				return -1;
		} else if (!tcp_skb_pcount(skb))
			tcp_set_skb_tso_segs(skb, mss);

		TCP_SKB_CB(skb)->tcp_flags |= TCPHDR_PSH;
		err = tcp_transmit_skb(sk, skb, 1, GFP_ATOMIC);
		if (!err)
			tcp_event_new_data_sent(sk, skb);
		return err;
	} else {
		if (between(tp->snd_up, tp->snd_una + 1, tp->snd_una + 0xFFFF))
			tcp_xmit_probe_skb(sk, 1, mib);
		return tcp_xmit_probe_skb(sk, 0, mib);
	}
}

/* A window probe timeout has occurred.  If window is not closed send
 * a partial packet else a zero probe.
 */
void tcp_send_probe0(struct sock *sk)
{
	struct inet_connection_sock *icsk = inet_csk(sk);
	struct tcp_sock *tp = tcp_sk(sk);
	struct net *net = sock_net(sk);
	unsigned long timeout;
	int err;

	err = tcp_write_wakeup(sk, LINUX_MIB_TCPWINPROBE);

	if (tp->packets_out || tcp_write_queue_empty(sk)) {
		/* Cancel probe timer, if it is not required. */
		icsk->icsk_probes_out = 0;
		icsk->icsk_backoff = 0;
		icsk->icsk_probes_tstamp = 0;
		return;
	}

	icsk->icsk_probes_out++;
	if (err <= 0) {
		if (icsk->icsk_backoff < READ_ONCE(net->ipv4.sysctl_tcp_retries2))
			icsk->icsk_backoff++;
		timeout = tcp_probe0_when(sk, tcp_rto_max(sk));
	} else {
		/* If packet was not sent due to local congestion,
		 * Let senders fight for local resources conservatively.
		 */
		timeout = TCP_RESOURCE_PROBE_INTERVAL;
	}

	timeout = tcp_clamp_probe0_to_user_timeout(sk, timeout);
	tcp_reset_xmit_timer(sk, ICSK_TIME_PROBE0, timeout, true);
}

int tcp_rtx_synack(const struct sock *sk, struct request_sock *req)
{
	const struct tcp_request_sock_ops *af_ops = tcp_rsk(req)->af_specific;
	struct flowi fl;
	int res;

	/* Paired with WRITE_ONCE() in sock_setsockopt() */
	if (READ_ONCE(sk->sk_txrehash) == SOCK_TXREHASH_ENABLED)
		/*如果开启tx rehash,则重新生成txhash(随机值）*/
		WRITE_ONCE(tcp_rsk(req)->txhash, net_tx_rndhash());
	/*响应syn ack*/
	res = af_ops->send_synack(sk, NULL, &fl, req, NULL, TCP_SYNACK_NORMAL,
				  NULL);
	if (!res) {
		TCP_INC_STATS(sock_net(sk), TCP_MIB_RETRANSSEGS);
		NET_INC_STATS(sock_net(sk), LINUX_MIB_TCPSYNRETRANS);
		if (unlikely(tcp_passive_fastopen(sk))) {
			/* sk has const attribute because listeners are lockless.
			 * However in this case, we are dealing with a passive fastopen
			 * socket thus we can change total_retrans value.
			 */
			tcp_sk_rw(sk)->total_retrans++;
		}
		trace_tcp_retransmit_synack(sk, req);
	}
	return res;
}
EXPORT_IPV6_MOD(tcp_rtx_synack);<|MERGE_RESOLUTION|>--- conflicted
+++ resolved
@@ -4180,15 +4180,11 @@
 	if (unlikely(!buff))
 		return -ENOBUFS;
 
-<<<<<<< HEAD
-	/*指明构造syn报文*/
-	tcp_init_nondata_skb(buff, tp->write_seq++, TCPHDR_SYN);
-=======
 	/* SYN eats a sequence byte, write_seq updated by
 	 * tcp_connect_queue_skb().
 	 */
+	/*指明构造syn报文*/
 	tcp_init_nondata_skb(buff, tp->write_seq, TCPHDR_SYN);
->>>>>>> 155a3c00
 	tcp_mstamp_refresh(tp);
 	tp->retrans_stamp = tcp_time_stamp_ts(tp);
 	tcp_connect_queue_skb(sk, buff);
@@ -4284,11 +4280,7 @@
 }
 
 /* This routine sends an ack and also updates the window. */
-<<<<<<< HEAD
-void __tcp_send_ack(struct sock *sk, u32 rcv_nxt/*收方向下次期待的序号*/)
-=======
-void __tcp_send_ack(struct sock *sk, u32 rcv_nxt, u16 flags)
->>>>>>> 155a3c00
+void __tcp_send_ack(struct sock *sk, u32 rcv_nxt/*收方向下次期待的序号*/, u16 flags)
 {
 	struct sk_buff *buff;
 
@@ -4318,12 +4310,8 @@
 
 	/* Reserve space for headers and prepare control bits. */
 	skb_reserve(buff, MAX_TCP_HEADER);
-<<<<<<< HEAD
 	/*指明为ack报文，指明本端的seq*/
-	tcp_init_nondata_skb(buff, tcp_acceptable_seq(sk), TCPHDR_ACK);
-=======
 	tcp_init_nondata_skb(buff, tcp_acceptable_seq(sk), TCPHDR_ACK | flags);
->>>>>>> 155a3c00
 
 	/* We do not want pure acks influencing TCP Small Queues or fq/pacing
 	 * too much.
