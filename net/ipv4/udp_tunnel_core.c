// SPDX-License-Identifier: GPL-2.0-only
#include <linux/module.h>
#include <linux/errno.h>
#include <linux/socket.h>
#include <linux/kernel.h>
#include <net/dst_metadata.h>
#include <net/udp.h>
#include <net/udp_tunnel.h>
#include <net/inet_dscp.h>

//kernel创建udp socket(ipv4)
int udp_sock_create4(struct net *net, struct udp_port_cfg *cfg,
		     struct socket **sockp/*出参，创建的socket*/)
{
	int err;
	struct socket *sock = NULL;
	struct sockaddr_in udp_addr;

	//创建kernel使用的udp socket
	err = sock_create_kern(net, AF_INET, SOCK_DGRAM, 0, &sock);
	if (err < 0)
		goto error;

	if (cfg->bind_ifindex) {
		//如果指定了待绑定的接口，则完成接口绑定
		err = sock_bindtoindex(sock->sk, cfg->bind_ifindex, true);
		if (err < 0)
			goto error;
	}

	/*实现地址绑定*/
	udp_addr.sin_family = AF_INET;
	udp_addr.sin_addr = cfg->local_ip;
	udp_addr.sin_port = cfg->local_udp_port;
	err = kernel_bind(sock, (struct sockaddr *)&udp_addr,
			  sizeof(udp_addr));
	if (err < 0)
		goto error;

	//如果指定了对端port,则进行连接
	if (cfg->peer_udp_port) {
		udp_addr.sin_family = AF_INET;
		udp_addr.sin_addr = cfg->peer_ip;
		udp_addr.sin_port = cfg->peer_udp_port;
		err = kernel_connect(sock, (struct sockaddr *)&udp_addr,
				     sizeof(udp_addr), 0);
		if (err < 0)
			goto error;
	}

	sock->sk->sk_no_check_tx = !cfg->use_udp_checksums;

	*sockp = sock;
	return 0;

error:
	if (sock) {
		kernel_sock_shutdown(sock, SHUT_RDWR);
		sock_release(sock);
	}
	*sockp = NULL;
	return err;
}
EXPORT_SYMBOL(udp_sock_create4);

static bool sk_saddr_any(struct sock *sk)
{
#if IS_ENABLED(CONFIG_IPV6)
	return ipv6_addr_any(&sk->sk_v6_rcv_saddr);
#else
	return !sk->sk_rcv_saddr;
#endif
}

void setup_udp_tunnel_sock(struct net *net, struct socket *sock,
			   struct udp_tunnel_sock_cfg *cfg/*udp隧道socket配置*/)
{
	struct sock *sk = sock->sk;

	/* Disable multicast loopback */
	inet_clear_bit(MC_LOOP, sk);

	/* Enable CHECKSUM_UNNECESSARY to CHECKSUM_COMPLETE conversion */
	inet_inc_convert_csum(sk);

	rcu_assign_sk_user_data(sk, cfg->sk_user_data);

	udp_sk(sk)->encap_type = cfg->encap_type;
	//设置隧道口封装后报文rcv函数
	udp_sk(sk)->encap_rcv = cfg->encap_rcv;
	udp_sk(sk)->encap_err_rcv = cfg->encap_err_rcv;
	udp_sk(sk)->encap_err_lookup = cfg->encap_err_lookup;
	udp_sk(sk)->encap_destroy = cfg->encap_destroy;
	udp_sk(sk)->gro_receive = cfg->gro_receive;
	udp_sk(sk)->gro_complete = cfg->gro_complete;

	udp_tunnel_encap_enable(sk);

	udp_tunnel_update_gro_rcv(sk, true);

	if (!sk->sk_dport && !sk->sk_bound_dev_if && sk_saddr_any(sk) &&
	    sk->sk_kern_sock)
		udp_tunnel_update_gro_lookup(net, sk, true);
}
EXPORT_SYMBOL_GPL(setup_udp_tunnel_sock);

void udp_tunnel_push_rx_port(struct net_device *dev, struct socket *sock,
			     unsigned short type)
{
	struct sock *sk = sock->sk;
	struct udp_tunnel_info ti;

	ti.type = type;
	ti.sa_family = sk->sk_family;
	ti.port = inet_sk(sk)->inet_sport;

	udp_tunnel_nic_add_port(dev, &ti);
}
EXPORT_SYMBOL_GPL(udp_tunnel_push_rx_port);

void udp_tunnel_drop_rx_port(struct net_device *dev, struct socket *sock,
			     unsigned short type)
{
	struct sock *sk = sock->sk;
	struct udp_tunnel_info ti;

	ti.type = type;
	ti.sa_family = sk->sk_family;
	ti.port = inet_sk(sk)->inet_sport;

	udp_tunnel_nic_del_port(dev, &ti);
}
EXPORT_SYMBOL_GPL(udp_tunnel_drop_rx_port);

/* Notify netdevs that UDP port started listening */
void udp_tunnel_notify_add_rx_port(struct socket *sock, unsigned short type)
{
	struct sock *sk = sock->sk;
	struct net *net = sock_net(sk);
	struct udp_tunnel_info ti;
	struct net_device *dev;

	ti.type = type;
	ti.sa_family = sk->sk_family;
	ti.port = inet_sk(sk)->inet_sport;

	rcu_read_lock();
	for_each_netdev_rcu(net, dev) {
		udp_tunnel_nic_add_port(dev, &ti);
	}
	rcu_read_unlock();
}
EXPORT_SYMBOL_GPL(udp_tunnel_notify_add_rx_port);

/* Notify netdevs that UDP port is no more listening */
void udp_tunnel_notify_del_rx_port(struct socket *sock, unsigned short type)
{
	struct sock *sk = sock->sk;
	struct net *net = sock_net(sk);
	struct udp_tunnel_info ti;
	struct net_device *dev;

	ti.type = type;
	ti.sa_family = sk->sk_family;
	ti.port = inet_sk(sk)->inet_sport;

	rcu_read_lock();
	for_each_netdev_rcu(net, dev) {
		udp_tunnel_nic_del_port(dev, &ti);
	}
	rcu_read_unlock();
}
EXPORT_SYMBOL_GPL(udp_tunnel_notify_del_rx_port);

void udp_tunnel_xmit_skb(struct rtable *rt, struct sock *sk, struct sk_buff *skb,
			 __be32 src, __be32 dst, __u8 tos, __u8 ttl,
			 __be16 df, __be16 src_port, __be16 dst_port,
			 bool xnet, bool nocheck/*是否填充checksum*/)
{
	struct udphdr *uh;

	__skb_push(skb, sizeof(*uh));
	skb_reset_transport_header(skb);
	uh = udp_hdr(skb);

	//填充udp头部
	uh->dest = dst_port;
	uh->source = src_port;
	uh->len = htons(skb->len);

	memset(&(IPCB(skb)->opt), 0, sizeof(IPCB(skb)->opt));

	udp_set_csum(nocheck, skb, src, dst, skb->len);

	//使下层完成ip封装，并发送
	iptunnel_xmit(sk, rt, skb, src, dst, IPPROTO_UDP, tos, ttl, df, xnet);
}
EXPORT_SYMBOL_GPL(udp_tunnel_xmit_skb);

void udp_tunnel_sock_release(struct socket *sock)
{
	rcu_assign_sk_user_data(sock->sk, NULL);
	synchronize_rcu();
	kernel_sock_shutdown(sock, SHUT_RDWR);
	sock_release(sock);
}
EXPORT_SYMBOL_GPL(udp_tunnel_sock_release);

/*创建udp tunnel的metadata dst*/
struct metadata_dst *udp_tun_rx_dst(struct sk_buff *skb,  unsigned short family,
<<<<<<< HEAD
				    __be16 flags, __be64 tunnel_id/*tunnel id*/, int md_size)
=======
				    const unsigned long *flags,
				    __be64 tunnel_id, int md_size)
>>>>>>> 155a3c00
{
	struct metadata_dst *tun_dst;
	struct ip_tunnel_info *info;

	//按协议族申请并初始化metadata_dst
	if (family == AF_INET)
		tun_dst = ip_tun_rx_dst(skb, flags, tunnel_id, md_size);
	else
		tun_dst = ipv6_tun_rx_dst(skb, flags, tunnel_id, md_size);
	if (!tun_dst)
		return NULL;

	info = &tun_dst->u.tun_info;
	info->key.tp_src = udp_hdr(skb)->source;
	info->key.tp_dst = udp_hdr(skb)->dest;
	/*如果udp开启checksum,则打上tunnel checksum标记*/
	if (udp_hdr(skb)->check)
		__set_bit(IP_TUNNEL_CSUM_BIT, info->key.tun_flags);
	return tun_dst;
}
EXPORT_SYMBOL_GPL(udp_tun_rx_dst);

struct rtable *udp_tunnel_dst_lookup(struct sk_buff *skb,
				     struct net_device *dev,
				     struct net *net, int oif,
				     __be32 *saddr,
				     const struct ip_tunnel_key *key,
				     __be16 sport, __be16 dport, u8 tos,
				     struct dst_cache *dst_cache)
{
	struct rtable *rt = NULL;
	struct flowi4 fl4;

#ifdef CONFIG_DST_CACHE
	if (dst_cache) {
		rt = dst_cache_get_ip4(dst_cache, saddr);
		if (rt)
			return rt;
	}
#endif

	memset(&fl4, 0, sizeof(fl4));
	fl4.flowi4_mark = skb->mark;
	fl4.flowi4_proto = IPPROTO_UDP;
	fl4.flowi4_oif = oif;
	fl4.daddr = key->u.ipv4.dst;
	fl4.saddr = key->u.ipv4.src;
	fl4.fl4_dport = dport;
	fl4.fl4_sport = sport;
	fl4.flowi4_tos = tos & INET_DSCP_MASK;
	fl4.flowi4_flags = key->flow_flags;

	rt = ip_route_output_key(net, &fl4);
	if (IS_ERR(rt)) {
		netdev_dbg(dev, "no route to %pI4\n", &fl4.daddr);
		return ERR_PTR(-ENETUNREACH);
	}
	if (rt->dst.dev == dev) { /* is this necessary? */
		netdev_dbg(dev, "circular route to %pI4\n", &fl4.daddr);
		ip_rt_put(rt);
		return ERR_PTR(-ELOOP);
	}
#ifdef CONFIG_DST_CACHE
	if (dst_cache)
		dst_cache_set_ip4(dst_cache, &rt->dst, fl4.saddr);
#endif
	*saddr = fl4.saddr;
	return rt;
}
EXPORT_SYMBOL_GPL(udp_tunnel_dst_lookup);

MODULE_DESCRIPTION("IPv4 Foo over UDP tunnel driver");
MODULE_LICENSE("GPL");<|MERGE_RESOLUTION|>--- conflicted
+++ resolved
@@ -208,12 +208,8 @@
 
 /*创建udp tunnel的metadata dst*/
 struct metadata_dst *udp_tun_rx_dst(struct sk_buff *skb,  unsigned short family,
-<<<<<<< HEAD
-				    __be16 flags, __be64 tunnel_id/*tunnel id*/, int md_size)
-=======
 				    const unsigned long *flags,
 				    __be64 tunnel_id, int md_size)
->>>>>>> 155a3c00
 {
 	struct metadata_dst *tun_dst;
 	struct ip_tunnel_info *info;
