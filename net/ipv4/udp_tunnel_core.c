--- conflicted
+++ resolved
@@ -179,11 +179,7 @@
 void udp_tunnel_xmit_skb(struct rtable *rt, struct sock *sk, struct sk_buff *skb,
 			 __be32 src, __be32 dst, __u8 tos, __u8 ttl,
 			 __be16 df, __be16 src_port, __be16 dst_port,
-<<<<<<< HEAD
-			 bool xnet, bool nocheck/*是否填充checksum*/)
-=======
-			 bool xnet, bool nocheck, u16 ipcb_flags)
->>>>>>> f2d282e1
+			 bool xnet, bool nocheck/*是否填充checksum*/, u16 ipcb_flags)
 {
 	struct udphdr *uh;
 
@@ -200,13 +196,9 @@
 
 	udp_set_csum(nocheck, skb, src, dst, skb->len);
 
-<<<<<<< HEAD
 	//使下层完成ip封装，并发送
-	iptunnel_xmit(sk, rt, skb, src, dst, IPPROTO_UDP, tos, ttl, df, xnet);
-=======
 	iptunnel_xmit(sk, rt, skb, src, dst, IPPROTO_UDP, tos, ttl, df, xnet,
 		      ipcb_flags);
->>>>>>> f2d282e1
 }
 EXPORT_SYMBOL_GPL(udp_tunnel_xmit_skb);
 
