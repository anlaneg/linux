// SPDX-License-Identifier: GPL-2.0-only
#define pr_fmt(fmt) "IPsec: " fmt

#include <crypto/aead.h>
#include <crypto/authenc.h>
#include <linux/err.h>
#include <linux/module.h>
#include <net/ip.h>
#include <net/xfrm.h>
#include <net/esp.h>
#include <linux/scatterlist.h>
#include <linux/kernel.h>
#include <linux/pfkeyv2.h>
#include <linux/rtnetlink.h>
#include <linux/slab.h>
#include <linux/spinlock.h>
#include <linux/in6.h>
#include <net/icmp.h>
#include <net/protocol.h>
#include <net/udp.h>
#include <net/tcp.h>
#include <net/espintcp.h>
#include <linux/skbuff_ref.h>

#include <linux/highmem.h>

struct esp_skb_cb {
	struct xfrm_skb_cb xfrm;
	void *tmp;
};

struct esp_output_extra {
	__be32 seqhi;
	u32 esphoff;
};

#define ESP_SKB_CB(__skb) ((struct esp_skb_cb *)&((__skb)->cb[0]))

/*
 * Allocate an AEAD request structure with extra space for SG and IV.
 *
 * For alignment considerations the IV is placed at the front, followed
 * by the request and finally the SG list.
 *
 * TODO: Use spare space in skb for this where possible.
 */
static void *esp_alloc_tmp(struct crypto_aead *aead, int nfrags, int extralen)
{
	unsigned int len;

	len = extralen;

	len += crypto_aead_ivsize(aead);

	if (len) {
		len += crypto_aead_alignmask(aead) &
		       ~(crypto_tfm_ctx_alignment() - 1);
		len = ALIGN(len, crypto_tfm_ctx_alignment());
	}

	len += sizeof(struct aead_request) + crypto_aead_reqsize(aead);
	len = ALIGN(len, __alignof__(struct scatterlist));

	len += sizeof(struct scatterlist) * nfrags;

	return kmalloc(len, GFP_ATOMIC);
}

static inline void *esp_tmp_extra(void *tmp)
{
	return PTR_ALIGN(tmp, __alignof__(struct esp_output_extra));
}

static inline u8 *esp_tmp_iv(struct crypto_aead *aead, void *tmp, int extralen)
{
	return crypto_aead_ivsize(aead) ?
	       PTR_ALIGN((u8 *)tmp + extralen,
			 crypto_aead_alignmask(aead) + 1) : tmp + extralen;
}

static inline struct aead_request *esp_tmp_req(struct crypto_aead *aead, u8 *iv)
{
	struct aead_request *req;

	req = (void *)PTR_ALIGN(iv + crypto_aead_ivsize(aead),
				crypto_tfm_ctx_alignment());
	aead_request_set_tfm(req, aead);
	return req;
}

static inline struct scatterlist *esp_req_sg(struct crypto_aead *aead,
					     struct aead_request *req)
{
	return (void *)ALIGN((unsigned long)(req + 1) +
			     crypto_aead_reqsize(aead),
			     __alignof__(struct scatterlist));
}

static void esp_ssg_unref(struct xfrm_state *x, void *tmp, struct sk_buff *skb)
{
	struct crypto_aead *aead = x->data;
	int extralen = 0;
	u8 *iv;
	struct aead_request *req;
	struct scatterlist *sg;

	if (x->props.flags & XFRM_STATE_ESN)
		extralen += sizeof(struct esp_output_extra);

	iv = esp_tmp_iv(aead, tmp, extralen);
	req = esp_tmp_req(aead, iv);

	/* Unref skb_frag_pages in the src scatterlist if necessary.
	 * Skip the first sg which comes from skb->data.
	 */
	if (req->src != req->dst)
		for (sg = sg_next(req->src); sg; sg = sg_next(sg))
			skb_page_unref(page_to_netmem(sg_page(sg)),
				       skb->pp_recycle);
}

#ifdef CONFIG_INET_ESPINTCP
static struct sock *esp_find_tcp_sk(struct xfrm_state *x)
{
	struct xfrm_encap_tmpl *encap = x->encap;
	struct net *net = xs_net(x);
	__be16 sport, dport;
	struct sock *sk;

	spin_lock_bh(&x->lock);
	sport = encap->encap_sport;
	dport = encap->encap_dport;
	spin_unlock_bh(&x->lock);

	sk = inet_lookup_established(net, net->ipv4.tcp_death_row.hashinfo, x->id.daddr.a4,
				     dport, x->props.saddr.a4, sport, 0);
	if (!sk)
		return ERR_PTR(-ENOENT);

	if (!tcp_is_ulp_esp(sk)) {
		sock_put(sk);
		return ERR_PTR(-EINVAL);
	}

	return sk;
}

static int esp_output_tcp_finish(struct xfrm_state *x, struct sk_buff *skb)
{
	struct sock *sk;
	int err;

	rcu_read_lock();

	sk = esp_find_tcp_sk(x);
	err = PTR_ERR_OR_ZERO(sk);
	if (err) {
		kfree_skb(skb);
		goto out;
	}

	bh_lock_sock(sk);
	if (sock_owned_by_user(sk))
		err = espintcp_queue_out(sk, skb);
	else
		err = espintcp_push_skb(sk, skb);
	bh_unlock_sock(sk);

	sock_put(sk);

out:
	rcu_read_unlock();
	return err;
}

static int esp_output_tcp_encap_cb(struct net *net, struct sock *sk,
				   struct sk_buff *skb)
{
	struct dst_entry *dst = skb_dst(skb);
	struct xfrm_state *x = dst->xfrm;

	return esp_output_tcp_finish(x, skb);
}

static int esp_output_tail_tcp(struct xfrm_state *x, struct sk_buff *skb)
{
	int err;

	local_bh_disable();
	err = xfrm_trans_queue_net(xs_net(x), skb, esp_output_tcp_encap_cb);
	local_bh_enable();

	/* EINPROGRESS just happens to do the right thing.  It
	 * actually means that the skb has been consumed and
	 * isn't coming back.
	 */
	return err ?: -EINPROGRESS;
}
#else
static int esp_output_tail_tcp(struct xfrm_state *x, struct sk_buff *skb)
{
	WARN_ON(1);
	return -EOPNOTSUPP;
}
#endif

static void esp_output_done(void *data, int err)
{
	struct sk_buff *skb = data;
	struct xfrm_offload *xo = xfrm_offload(skb);
	void *tmp;
	struct xfrm_state *x;

	if (xo && (xo->flags & XFRM_DEV_RESUME)) {
		struct sec_path *sp = skb_sec_path(skb);

		x = sp->xvec[sp->len - 1];
	} else {
		x = skb_dst(skb)->xfrm;
	}

	tmp = ESP_SKB_CB(skb)->tmp;
	esp_ssg_unref(x, tmp, skb);
	kfree(tmp);

	if (xo && (xo->flags & XFRM_DEV_RESUME)) {
		if (err) {
			XFRM_INC_STATS(xs_net(x), LINUX_MIB_XFRMOUTSTATEPROTOERROR);
			kfree_skb(skb);
			return;
		}

		skb_push(skb, skb->data - skb_mac_header(skb));
		secpath_reset(skb);
		xfrm_dev_resume(skb);
	} else {
		if (!err &&
		    x->encap && x->encap->encap_type == TCP_ENCAP_ESPINTCP)
			esp_output_tail_tcp(x, skb);
		else
			xfrm_output_resume(skb_to_full_sk(skb), skb, err);
	}
}

/* Move ESP header back into place. */
static void esp_restore_header(struct sk_buff *skb, unsigned int offset)
{
	struct ip_esp_hdr *esph = (void *)(skb->data + offset);
	void *tmp = ESP_SKB_CB(skb)->tmp;
	__be32 *seqhi = esp_tmp_extra(tmp);

	esph->seq_no = esph->spi;
	esph->spi = *seqhi;
}

static void esp_output_restore_header(struct sk_buff *skb)
{
	void *tmp = ESP_SKB_CB(skb)->tmp;
	struct esp_output_extra *extra = esp_tmp_extra(tmp);

	esp_restore_header(skb, skb_transport_offset(skb) + extra->esphoff -
				sizeof(__be32));
}

static struct ip_esp_hdr *esp_output_set_extra(struct sk_buff *skb,
					       struct xfrm_state *x,
					       struct ip_esp_hdr *esph,
					       struct esp_output_extra *extra)
{
	/* For ESN we move the header forward by 4 bytes to
	 * accommodate the high bits.  We will move it back after
	 * encryption.
	 */
	if ((x->props.flags & XFRM_STATE_ESN)) {
		__u32 seqhi;
		struct xfrm_offload *xo = xfrm_offload(skb);

		if (xo)
			seqhi = xo->seq.hi;
		else
			seqhi = XFRM_SKB_CB(skb)->seq.output.hi;

		extra->esphoff = (unsigned char *)esph -
				 skb_transport_header(skb);
		esph = (struct ip_esp_hdr *)((unsigned char *)esph - 4);
		extra->seqhi = esph->spi;
		esph->seq_no = htonl(seqhi);
	}

	esph->spi = x->id.spi;

	return esph;
}

static void esp_output_done_esn(void *data, int err)
{
	struct sk_buff *skb = data;

	esp_output_restore_header(skb);
	esp_output_done(data, err);
}

static struct ip_esp_hdr *esp_output_udp_encap(struct sk_buff *skb,
					       int encap_type,
					       struct esp_info *esp,
					       __be16 sport,
					       __be16 dport)
{
	struct udphdr *uh;
	unsigned int len;
	struct xfrm_offload *xo = xfrm_offload(skb);

	len = skb->len + esp->tailen - skb_transport_offset(skb);
	if (len + sizeof(struct iphdr) > IP_MAX_MTU)
		return ERR_PTR(-EMSGSIZE);

	uh = (struct udphdr *)esp->esph;
	uh->source = sport;
	uh->dest = dport;
	uh->len = htons(len);
	uh->check = 0;

	/* For IPv4 ESP with UDP encapsulation, if xo is not null, the skb is in the crypto offload
	 * data path, which means that esp_output_udp_encap is called outside of the XFRM stack.
	 * In this case, the mac header doesn't point to the IPv4 protocol field, so don't set it.
	 */
	if (!xo || encap_type != UDP_ENCAP_ESPINUDP)
		*skb_mac_header(skb) = IPPROTO_UDP;

	return (struct ip_esp_hdr *)(uh + 1);
}

#ifdef CONFIG_INET_ESPINTCP
static struct ip_esp_hdr *esp_output_tcp_encap(struct xfrm_state *x,
						    struct sk_buff *skb,
						    struct esp_info *esp)
{
	__be16 *lenp = (void *)esp->esph;
	struct ip_esp_hdr *esph;
	unsigned int len;
	struct sock *sk;

	len = skb->len + esp->tailen - skb_transport_offset(skb);
	if (len > IP_MAX_MTU)
		return ERR_PTR(-EMSGSIZE);

	rcu_read_lock();
	sk = esp_find_tcp_sk(x);
	rcu_read_unlock();

	if (IS_ERR(sk))
		return ERR_CAST(sk);

	sock_put(sk);

	*lenp = htons(len);
	esph = (struct ip_esp_hdr *)(lenp + 1);

	return esph;
}
#else
static struct ip_esp_hdr *esp_output_tcp_encap(struct xfrm_state *x,
						    struct sk_buff *skb,
						    struct esp_info *esp)
{
	return ERR_PTR(-EOPNOTSUPP);
}
#endif

static int esp_output_encap(struct xfrm_state *x, struct sk_buff *skb,
			    struct esp_info *esp)
{
	struct xfrm_encap_tmpl *encap = x->encap;
	struct ip_esp_hdr *esph;
	__be16 sport, dport;
	int encap_type;

	spin_lock_bh(&x->lock);
	sport = encap->encap_sport;
	dport = encap->encap_dport;
	encap_type = encap->encap_type;
	spin_unlock_bh(&x->lock);

	switch (encap_type) {
	default:
	case UDP_ENCAP_ESPINUDP:
		esph = esp_output_udp_encap(skb, encap_type, esp, sport, dport);
		break;
	case TCP_ENCAP_ESPINTCP:
		esph = esp_output_tcp_encap(x, skb, esp);
		break;
	}

	if (IS_ERR(esph))
		return PTR_ERR(esph);

	esp->esph = esph;

	return 0;
}

int esp_output_head(struct xfrm_state *x, struct sk_buff *skb, struct esp_info *esp)
{
	u8 *tail;
	int nfrags;
	int esph_offset;
	struct page *page;
	struct sk_buff *trailer;
	int tailen = esp->tailen;

	/* this is non-NULL only with TCP/UDP Encapsulation */
	if (x->encap) {
		int err = esp_output_encap(x, skb, esp);

		if (err < 0)
			return err;
	}

	if (ALIGN(tailen, L1_CACHE_BYTES) > PAGE_SIZE ||
	    ALIGN(skb->data_len, L1_CACHE_BYTES) > PAGE_SIZE)
		goto cow;

	if (!skb_cloned(skb)) {
		if (tailen <= skb_tailroom(skb)) {
			nfrags = 1;
			trailer = skb;
			tail = skb_tail_pointer(trailer);

			goto skip_cow;
		} else if ((skb_shinfo(skb)->nr_frags < MAX_SKB_FRAGS)
			   && !skb_has_frag_list(skb)) {
			int allocsize;
			struct sock *sk = skb->sk;
			struct page_frag *pfrag = &x->xfrag;

			esp->inplace = false;

			allocsize = ALIGN(tailen, L1_CACHE_BYTES);

			spin_lock_bh(&x->lock);

			if (unlikely(!skb_page_frag_refill(allocsize, pfrag, GFP_ATOMIC))) {
				spin_unlock_bh(&x->lock);
				goto cow;
			}

			page = pfrag->page;
			get_page(page);

			tail = page_address(page) + pfrag->offset;

			esp_output_fill_trailer(tail, esp->tfclen, esp->plen, esp->proto);

			nfrags = skb_shinfo(skb)->nr_frags;

			__skb_fill_page_desc(skb, nfrags, page, pfrag->offset,
					     tailen);
			skb_shinfo(skb)->nr_frags = ++nfrags;

			pfrag->offset = pfrag->offset + allocsize;

			spin_unlock_bh(&x->lock);

			nfrags++;

			skb_len_add(skb, tailen);
			if (sk && sk_fullsock(sk))
				refcount_add(tailen, &sk->sk_wmem_alloc);

			goto out;
		}
	}

cow:
	esph_offset = (unsigned char *)esp->esph - skb_transport_header(skb);

	nfrags = skb_cow_data(skb, tailen, &trailer);
	if (nfrags < 0)
		goto out;
	tail = skb_tail_pointer(trailer);
	esp->esph = (struct ip_esp_hdr *)(skb_transport_header(skb) + esph_offset);

skip_cow:
	esp_output_fill_trailer(tail, esp->tfclen, esp->plen, esp->proto);
	pskb_put(skb, trailer, tailen);

out:
	return nfrags;
}
EXPORT_SYMBOL_GPL(esp_output_head);

int esp_output_tail(struct xfrm_state *x, struct sk_buff *skb, struct esp_info *esp)
{
	u8 *iv;
	int alen;
	void *tmp;
	int ivlen;
	int assoclen;
	int extralen;
	struct page *page;
	struct ip_esp_hdr *esph;
	struct crypto_aead *aead;
	struct aead_request *req;
	struct scatterlist *sg, *dsg;
	struct esp_output_extra *extra;
	int err = -ENOMEM;

	assoclen = sizeof(struct ip_esp_hdr);
	extralen = 0;

	if (x->props.flags & XFRM_STATE_ESN) {
		extralen += sizeof(*extra);
		assoclen += sizeof(__be32);
	}

	aead = x->data;
	alen = crypto_aead_authsize(aead);
	ivlen = crypto_aead_ivsize(aead);

	tmp = esp_alloc_tmp(aead, esp->nfrags + 2, extralen);
	if (!tmp)
		goto error;

	extra = esp_tmp_extra(tmp);
	iv = esp_tmp_iv(aead, tmp, extralen);
	req = esp_tmp_req(aead, iv);
	sg = esp_req_sg(aead, req);

	if (esp->inplace)
		dsg = sg;
	else
		dsg = &sg[esp->nfrags];

	esph = esp_output_set_extra(skb, x, esp->esph, extra);
	esp->esph = esph;

	sg_init_table(sg, esp->nfrags);
	err = skb_to_sgvec(skb, sg,
		           (unsigned char *)esph - skb->data,
		           assoclen + ivlen + esp->clen + alen);
	if (unlikely(err < 0))
		goto error_free;

	if (!esp->inplace) {
		int allocsize;
		struct page_frag *pfrag = &x->xfrag;

		allocsize = ALIGN(skb->data_len, L1_CACHE_BYTES);

		spin_lock_bh(&x->lock);
		if (unlikely(!skb_page_frag_refill(allocsize, pfrag, GFP_ATOMIC))) {
			spin_unlock_bh(&x->lock);
			goto error_free;
		}

		skb_shinfo(skb)->nr_frags = 1;

		page = pfrag->page;
		get_page(page);
		/* replace page frags in skb with new page */
		__skb_fill_page_desc(skb, 0, page, pfrag->offset, skb->data_len);
		pfrag->offset = pfrag->offset + allocsize;
		spin_unlock_bh(&x->lock);

		sg_init_table(dsg, skb_shinfo(skb)->nr_frags + 1);
		err = skb_to_sgvec(skb, dsg,
			           (unsigned char *)esph - skb->data,
			           assoclen + ivlen + esp->clen + alen);
		if (unlikely(err < 0))
			goto error_free;
	}

	if ((x->props.flags & XFRM_STATE_ESN))
		aead_request_set_callback(req, 0, esp_output_done_esn, skb);
	else
		aead_request_set_callback(req, 0, esp_output_done, skb);

	aead_request_set_crypt(req, sg, dsg, ivlen + esp->clen, iv);
	aead_request_set_ad(req, assoclen);

	memset(iv, 0, ivlen);
	memcpy(iv + ivlen - min(ivlen, 8), (u8 *)&esp->seqno + 8 - min(ivlen, 8),
	       min(ivlen, 8));

	ESP_SKB_CB(skb)->tmp = tmp;
	err = crypto_aead_encrypt(req);

	switch (err) {
	case -EINPROGRESS:
		goto error;

	case -ENOSPC:
		err = NET_XMIT_DROP;
		break;

	case 0:
		if ((x->props.flags & XFRM_STATE_ESN))
			esp_output_restore_header(skb);
	}

	if (sg != dsg)
		esp_ssg_unref(x, tmp, skb);

	if (!err && x->encap && x->encap->encap_type == TCP_ENCAP_ESPINTCP)
		err = esp_output_tail_tcp(x, skb);

error_free:
	kfree(tmp);
error:
	return err;
}
EXPORT_SYMBOL_GPL(esp_output_tail);

static int esp_output(struct xfrm_state *x, struct sk_buff *skb)
{
	int alen;
	int blksize;
	struct ip_esp_hdr *esph;
	struct crypto_aead *aead;
	struct esp_info esp;

	esp.inplace = true;

	esp.proto = *skb_mac_header(skb);
	*skb_mac_header(skb) = IPPROTO_ESP;

	/* skb is pure payload to encrypt */

	aead = x->data;
	alen = crypto_aead_authsize(aead);

	esp.tfclen = 0;
	if (x->tfcpad) {
		struct xfrm_dst *dst = (struct xfrm_dst *)skb_dst(skb);
		u32 padto;

		padto = min(x->tfcpad, xfrm_state_mtu(x, dst->child_mtu_cached));
		if (skb->len < padto)
			esp.tfclen = padto - skb->len;
	}
	blksize = ALIGN(crypto_aead_blocksize(aead), 4);
	esp.clen = ALIGN(skb->len + 2 + esp.tfclen, blksize);
	esp.plen = esp.clen - skb->len - esp.tfclen;
	esp.tailen = esp.tfclen + esp.plen + alen;

	esp.esph = ip_esp_hdr(skb);

	esp.nfrags = esp_output_head(x, skb, &esp);
	if (esp.nfrags < 0)
		return esp.nfrags;

	esph = esp.esph;
	esph->spi = x->id.spi;//设置spi

	//设置seq编号
	esph->seq_no = htonl(XFRM_SKB_CB(skb)->seq.output.low);
	esp.seqno = cpu_to_be64(XFRM_SKB_CB(skb)->seq.output.low +
				 ((u64)XFRM_SKB_CB(skb)->seq.output.hi << 32));

	skb_push(skb, -skb_network_offset(skb));

	return esp_output_tail(x, skb, &esp);
}

static inline int esp_remove_trailer(struct sk_buff *skb)
{
	struct xfrm_state *x = xfrm_input_state(skb);
	struct crypto_aead *aead = x->data;
	int alen, hlen, elen;
	int padlen, trimlen;
	__wsum csumdiff;
	u8 nexthdr[2];
	int ret;

	alen = crypto_aead_authsize(aead);
	hlen = sizeof(struct ip_esp_hdr) + crypto_aead_ivsize(aead);
	elen = skb->len - hlen;

	if (skb_copy_bits(skb, skb->len - alen - 2, nexthdr, 2))
		BUG();

	ret = -EINVAL;
	padlen = nexthdr[0];
	if (padlen + 2 + alen >= elen) {
		net_dbg_ratelimited("ipsec esp packet is garbage padlen=%d, elen=%d\n",
				    padlen + 2, elen - alen);
		goto out;
	}

	trimlen = alen + padlen + 2;
	if (skb->ip_summed == CHECKSUM_COMPLETE) {
		csumdiff = skb_checksum(skb, skb->len - trimlen, trimlen, 0);
		skb->csum = csum_block_sub(skb->csum, csumdiff,
					   skb->len - trimlen);
	}
	ret = pskb_trim(skb, skb->len - trimlen);
	if (unlikely(ret))
		return ret;

	ret = nexthdr[1];

out:
	return ret;
}

int esp_input_done2(struct sk_buff *skb, int err)
{
	const struct iphdr *iph;
	struct xfrm_state *x = xfrm_input_state(skb);
	struct xfrm_offload *xo = xfrm_offload(skb);
	struct crypto_aead *aead = x->data;
	int hlen = sizeof(struct ip_esp_hdr) + crypto_aead_ivsize(aead);
	int ihl;

	if (!xo || !(xo->flags & CRYPTO_DONE))
		kfree(ESP_SKB_CB(skb)->tmp);

	if (unlikely(err))
		goto out;

	err = esp_remove_trailer(skb);
	if (unlikely(err < 0))
		goto out;

	iph = ip_hdr(skb);
	ihl = iph->ihl * 4;

	if (x->encap) {
		struct xfrm_encap_tmpl *encap = x->encap;
		struct tcphdr *th = (void *)(skb_network_header(skb) + ihl);
		struct udphdr *uh = (void *)(skb_network_header(skb) + ihl);
		__be16 source;

		switch (x->encap->encap_type) {
		case TCP_ENCAP_ESPINTCP:
			source = th->source;
			break;
		case UDP_ENCAP_ESPINUDP:
			source = uh->source;
			break;
		default:
			WARN_ON_ONCE(1);
			err = -EINVAL;
			goto out;
		}

		/*
		 * 1) if the NAT-T peer's IP or port changed then
		 *    advertise the change to the keying daemon.
		 *    This is an inbound SA, so just compare
		 *    SRC ports.
		 */
		if (iph->saddr != x->props.saddr.a4 ||
		    source != encap->encap_sport) {
			xfrm_address_t ipaddr;

			ipaddr.a4 = iph->saddr;
			km_new_mapping(x, &ipaddr, source);

			/* XXX: perhaps add an extra
			 * policy check here, to see
			 * if we should allow or
			 * reject a packet from a
			 * different source
			 * address/port.
			 */
		}

		/*
		 * 2) ignore UDP/TCP checksums in case
		 *    of NAT-T in Transport Mode, or
		 *    perform other post-processing fixes
		 *    as per draft-ietf-ipsec-udp-encaps-06,
		 *    section 3.1.2
		 */
		if (x->props.mode == XFRM_MODE_TRANSPORT)
			skb->ip_summed = CHECKSUM_UNNECESSARY;
	}

	skb_pull_rcsum(skb, hlen);
<<<<<<< HEAD
	if (x->props.mode == XFRM_MODE_TUNNEL)
		//隧道模式，剥离隧道
=======
	if (x->props.mode == XFRM_MODE_TUNNEL ||
	    x->props.mode == XFRM_MODE_IPTFS)
>>>>>>> 155a3c00
		skb_reset_transport_header(skb);
	else
		skb_set_transport_header(skb, -ihl);

	/* RFC4303: Drop dummy packets without any error */
	if (err == IPPROTO_NONE)
		err = -EINVAL;

out:
	return err;
}
EXPORT_SYMBOL_GPL(esp_input_done2);

static void esp_input_done(void *data, int err)
{
	struct sk_buff *skb = data;

	xfrm_input_resume(skb, esp_input_done2(skb, err));
}

static void esp_input_restore_header(struct sk_buff *skb)
{
	esp_restore_header(skb, 0);
	__skb_pull(skb, 4);
}

static void esp_input_set_header(struct sk_buff *skb, __be32 *seqhi)
{
	struct xfrm_state *x = xfrm_input_state(skb);
	struct ip_esp_hdr *esph;

	/* For ESN we move the header forward by 4 bytes to
	 * accommodate the high bits.  We will move it back after
	 * decryption.
	 */
	if ((x->props.flags & XFRM_STATE_ESN)) {
		esph = skb_push(skb, 4);
		*seqhi = esph->spi;
		esph->spi = esph->seq_no;
		esph->seq_no = XFRM_SKB_CB(skb)->seq.input.hi;
	}
}

static void esp_input_done_esn(void *data, int err)
{
	struct sk_buff *skb = data;

	esp_input_restore_header(skb);
	esp_input_done(data, err);
}

/*
 * Note: detecting truncated vs. non-truncated authentication data is very
 * expensive, so we only support truncated data, which is the recommended
 * and common case.
 */
static int esp_input(struct xfrm_state *x, struct sk_buff *skb)
{
	struct crypto_aead *aead = x->data;
	struct aead_request *req;
	struct sk_buff *trailer;
	int ivlen = crypto_aead_ivsize(aead);
	int elen = skb->len - sizeof(struct ip_esp_hdr) - ivlen;
	int nfrags;
	int assoclen;
	int seqhilen;
	__be32 *seqhi;
	void *tmp;
	u8 *iv;
	struct scatterlist *sg;
	int err = -EINVAL;

	if (!pskb_may_pull(skb, sizeof(struct ip_esp_hdr) + ivlen))
		goto out;//不足esp协议头固定长度＋

	if (elen <= 0)
		goto out;

	assoclen = sizeof(struct ip_esp_hdr);
	seqhilen = 0;

	if (x->props.flags & XFRM_STATE_ESN) {
		seqhilen += sizeof(__be32);
		assoclen += seqhilen;
	}

	if (!skb_cloned(skb)) {
		if (!skb_is_nonlinear(skb)) {
			nfrags = 1;

			goto skip_cow;
		} else if (!skb_has_frag_list(skb)) {
			nfrags = skb_shinfo(skb)->nr_frags;
			nfrags++;

			goto skip_cow;
		}
	}

	err = skb_cow_data(skb, 0, &trailer);
	if (err < 0)
		goto out;

	nfrags = err;

skip_cow:
	err = -ENOMEM;
	tmp = esp_alloc_tmp(aead, nfrags, seqhilen);
	if (!tmp)
		goto out;

	ESP_SKB_CB(skb)->tmp = tmp;
	seqhi = esp_tmp_extra(tmp);
	iv = esp_tmp_iv(aead, tmp, seqhilen);
	req = esp_tmp_req(aead, iv);
	sg = esp_req_sg(aead, req);

	esp_input_set_header(skb, seqhi);

	sg_init_table(sg, nfrags);
	err = skb_to_sgvec(skb, sg, 0, skb->len);
	if (unlikely(err < 0)) {
		kfree(tmp);
		goto out;
	}

	skb->ip_summed = CHECKSUM_NONE;

	if ((x->props.flags & XFRM_STATE_ESN))
		aead_request_set_callback(req, 0, esp_input_done_esn, skb);
	else
		aead_request_set_callback(req, 0, esp_input_done, skb);

	aead_request_set_crypt(req, sg, sg, elen + ivlen, iv);
	aead_request_set_ad(req, assoclen);

	//解密
	err = crypto_aead_decrypt(req);
	if (err == -EINPROGRESS)
		goto out;

	if ((x->props.flags & XFRM_STATE_ESN))
		esp_input_restore_header(skb);

	err = esp_input_done2(skb, err);

out:
	return err;
}

static int esp4_err(struct sk_buff *skb, u32 info)
{
	struct net *net = dev_net(skb->dev);
	const struct iphdr *iph = (const struct iphdr *)skb->data;
	struct ip_esp_hdr *esph = (struct ip_esp_hdr *)(skb->data+(iph->ihl<<2));
	struct xfrm_state *x;

	switch (icmp_hdr(skb)->type) {
	case ICMP_DEST_UNREACH:
		if (icmp_hdr(skb)->code != ICMP_FRAG_NEEDED)
			return 0;
		break;
	case ICMP_REDIRECT:
		break;
	default:
		return 0;
	}

	x = xfrm_state_lookup(net, skb->mark, (const xfrm_address_t *)&iph->daddr,
			      esph->spi, IPPROTO_ESP, AF_INET);
	if (!x)
		return 0;

	if (icmp_hdr(skb)->type == ICMP_DEST_UNREACH)
		ipv4_update_pmtu(skb, net, info, 0, IPPROTO_ESP);
	else
		ipv4_redirect(skb, net, 0, IPPROTO_ESP);
	xfrm_state_put(x);

	return 0;
}

static void esp_destroy(struct xfrm_state *x)
{
	struct crypto_aead *aead = x->data;

	if (!aead)
		return;

	crypto_free_aead(aead);
}

static int esp_init_aead(struct xfrm_state *x, struct netlink_ext_ack *extack)
{
	char aead_name[CRYPTO_MAX_ALG_NAME];
	struct crypto_aead *aead;
	int err;

	if (snprintf(aead_name, CRYPTO_MAX_ALG_NAME, "%s(%s)",
		     x->geniv, x->aead->alg_name) >= CRYPTO_MAX_ALG_NAME) {
		NL_SET_ERR_MSG(extack, "Algorithm name is too long");
		return -ENAMETOOLONG;
	}

	aead = crypto_alloc_aead(aead_name, 0, 0);
	err = PTR_ERR(aead);
	if (IS_ERR(aead))
		goto error;

	x->data = aead;

	err = crypto_aead_setkey(aead, x->aead->alg_key,
				 (x->aead->alg_key_len + 7) / 8);
	if (err)
		goto error;

	err = crypto_aead_setauthsize(aead, x->aead->alg_icv_len / 8);
	if (err)
		goto error;

	return 0;

error:
	NL_SET_ERR_MSG(extack, "Kernel was unable to initialize cryptographic operations");
	return err;
}

static int esp_init_authenc(struct xfrm_state *x,
			    struct netlink_ext_ack *extack)
{
	struct crypto_aead *aead;
	struct crypto_authenc_key_param *param;
	struct rtattr *rta;
	char *key;
	char *p;
	char authenc_name[CRYPTO_MAX_ALG_NAME];
	unsigned int keylen;
	int err;

	err = -ENAMETOOLONG;

	if ((x->props.flags & XFRM_STATE_ESN)) {
		if (snprintf(authenc_name, CRYPTO_MAX_ALG_NAME,
			     "%s%sauthencesn(%s,%s)%s",
			     x->geniv ?: "", x->geniv ? "(" : "",
			     x->aalg ? x->aalg->alg_name : "digest_null",
			     x->ealg->alg_name,
			     x->geniv ? ")" : "") >= CRYPTO_MAX_ALG_NAME) {
			NL_SET_ERR_MSG(extack, "Algorithm name is too long");
			goto error;
		}
	} else {
		if (snprintf(authenc_name, CRYPTO_MAX_ALG_NAME,
			     "%s%sauthenc(%s,%s)%s",
			     x->geniv ?: "", x->geniv ? "(" : "",
			     x->aalg ? x->aalg->alg_name : "digest_null",
			     x->ealg->alg_name,
			     x->geniv ? ")" : "") >= CRYPTO_MAX_ALG_NAME) {
			NL_SET_ERR_MSG(extack, "Algorithm name is too long");
			goto error;
		}
	}

	aead = crypto_alloc_aead(authenc_name, 0, 0);
	err = PTR_ERR(aead);
	if (IS_ERR(aead)) {
		NL_SET_ERR_MSG(extack, "Kernel was unable to initialize cryptographic operations");
		goto error;
	}

	x->data = aead;

	keylen = (x->aalg ? (x->aalg->alg_key_len + 7) / 8 : 0) +
		 (x->ealg->alg_key_len + 7) / 8 + RTA_SPACE(sizeof(*param));
	err = -ENOMEM;
	key = kmalloc(keylen, GFP_KERNEL);
	if (!key)
		goto error;

	p = key;
	rta = (void *)p;
	rta->rta_type = CRYPTO_AUTHENC_KEYA_PARAM;
	rta->rta_len = RTA_LENGTH(sizeof(*param));
	param = RTA_DATA(rta);
	p += RTA_SPACE(sizeof(*param));

	if (x->aalg) {
		struct xfrm_algo_desc *aalg_desc;

		memcpy(p, x->aalg->alg_key, (x->aalg->alg_key_len + 7) / 8);
		p += (x->aalg->alg_key_len + 7) / 8;

		aalg_desc = xfrm_aalg_get_byname(x->aalg->alg_name, 0);
		BUG_ON(!aalg_desc);

		err = -EINVAL;
		if (aalg_desc->uinfo.auth.icv_fullbits / 8 !=
		    crypto_aead_authsize(aead)) {
			NL_SET_ERR_MSG(extack, "Kernel was unable to initialize cryptographic operations");
			goto free_key;
		}

		err = crypto_aead_setauthsize(
			aead, x->aalg->alg_trunc_len / 8);
		if (err) {
			NL_SET_ERR_MSG(extack, "Kernel was unable to initialize cryptographic operations");
			goto free_key;
		}
	}

	param->enckeylen = cpu_to_be32((x->ealg->alg_key_len + 7) / 8);
	memcpy(p, x->ealg->alg_key, (x->ealg->alg_key_len + 7) / 8);

	err = crypto_aead_setkey(aead, key, keylen);

free_key:
	kfree_sensitive(key);

error:
	return err;
}

static int esp_init_state(struct xfrm_state *x, struct netlink_ext_ack *extack)
{
	struct crypto_aead *aead;
	u32 align;
	int err;

	x->data = NULL;

	if (x->aead) {
		err = esp_init_aead(x, extack);
	} else if (x->ealg) {
		err = esp_init_authenc(x, extack);
	} else {
		NL_SET_ERR_MSG(extack, "ESP: AEAD or CRYPT must be provided");
		err = -EINVAL;
	}

	if (err)
		goto error;

	aead = x->data;

	x->props.header_len = sizeof(struct ip_esp_hdr) +
			      crypto_aead_ivsize(aead);
	if (x->props.mode == XFRM_MODE_TUNNEL)
		x->props.header_len += sizeof(struct iphdr);
	else if (x->props.mode == XFRM_MODE_BEET && x->sel.family != AF_INET6)
		x->props.header_len += IPV4_BEET_PHMAXLEN;
	if (x->encap) {
		struct xfrm_encap_tmpl *encap = x->encap;

		switch (encap->encap_type) {
		default:
			NL_SET_ERR_MSG(extack, "Unsupported encapsulation type for ESP");
			err = -EINVAL;
			goto error;
		case UDP_ENCAP_ESPINUDP:
			x->props.header_len += sizeof(struct udphdr);
			break;
#ifdef CONFIG_INET_ESPINTCP
		case TCP_ENCAP_ESPINTCP:
			/* only the length field, TCP encap is done by
			 * the socket
			 */
			x->props.header_len += 2;
			break;
#endif
		}
	}

	align = ALIGN(crypto_aead_blocksize(aead), 4);
	x->props.trailer_len = align + 1 + crypto_aead_authsize(aead);

error:
	return err;
}

static int esp4_rcv_cb(struct sk_buff *skb, int err)
{
	return 0;
}

static const struct xfrm_type esp_type =
{
	.owner		= THIS_MODULE,
	.proto	     	= IPPROTO_ESP,
	.flags		= XFRM_TYPE_REPLAY_PROT,
	.init_state	= esp_init_state,
	.destructor	= esp_destroy,
	.input		= esp_input,
	.output		= esp_output,
};

static struct xfrm4_protocol esp4_protocol = {
	.handler	=	xfrm4_rcv,
	.input_handler	=	xfrm_input,
	.cb_handler	=	esp4_rcv_cb,
	.err_handler	=	esp4_err,
	.priority	=	0,
};

static int __init esp4_init(void)
{
	if (xfrm_register_type(&esp_type, AF_INET) < 0) {
		pr_info("%s: can't add xfrm type\n", __func__);
		return -EAGAIN;
	}
	if (xfrm4_protocol_register(&esp4_protocol, IPPROTO_ESP) < 0) {
		pr_info("%s: can't add protocol\n", __func__);
		xfrm_unregister_type(&esp_type, AF_INET);
		return -EAGAIN;
	}
	return 0;
}

static void __exit esp4_fini(void)
{
	if (xfrm4_protocol_deregister(&esp4_protocol, IPPROTO_ESP) < 0)
		pr_info("%s: can't remove protocol\n", __func__);
	xfrm_unregister_type(&esp_type, AF_INET);
}

module_init(esp4_init);
module_exit(esp4_fini);
MODULE_DESCRIPTION("IPv4 ESP transformation library");
MODULE_LICENSE("GPL");
MODULE_ALIAS_XFRM_TYPE(AF_INET, XFRM_PROTO_ESP);<|MERGE_RESOLUTION|>--- conflicted
+++ resolved
@@ -778,13 +778,9 @@
 	}
 
 	skb_pull_rcsum(skb, hlen);
-<<<<<<< HEAD
-	if (x->props.mode == XFRM_MODE_TUNNEL)
-		//隧道模式，剥离隧道
-=======
 	if (x->props.mode == XFRM_MODE_TUNNEL ||
 	    x->props.mode == XFRM_MODE_IPTFS)
->>>>>>> 155a3c00
+		//隧道模式，剥离隧道
 		skb_reset_transport_header(skb);
 	else
 		skb_set_transport_header(skb, -ihl);
