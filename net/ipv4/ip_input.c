// SPDX-License-Identifier: GPL-2.0-or-later
/*
 * INET		An implementation of the TCP/IP protocol suite for the LINUX
 *		operating system.  INET is implemented using the  BSD Socket
 *		interface as the means of communication with the user level.
 *
 *		The Internet Protocol (IP) module.
 *
 * Authors:	Ross Biro
 *		Fred N. van Kempen, <waltje@uWalt.NL.Mugnet.ORG>
 *		Donald Becker, <becker@super.org>
 *		Alan Cox, <alan@lxorguk.ukuu.org.uk>
 *		Richard Underwood
 *		Stefan Becker, <stefanb@yello.ping.de>
 *		Jorge Cwik, <jorge@laser.satlink.net>
 *		Arnt Gulbrandsen, <agulbra@nvg.unit.no>
 *
 * Fixes:
 *		Alan Cox	:	Commented a couple of minor bits of surplus code
 *		Alan Cox	:	Undefining IP_FORWARD doesn't include the code
 *					(just stops a compiler warning).
 *		Alan Cox	:	Frames with >=MAX_ROUTE record routes, strict routes or loose routes
 *					are junked rather than corrupting things.
 *		Alan Cox	:	Frames to bad broadcast subnets are dumped
 *					We used to process them non broadcast and
 *					boy could that cause havoc.
 *		Alan Cox	:	ip_forward sets the free flag on the
 *					new frame it queues. Still crap because
 *					it copies the frame but at least it
 *					doesn't eat memory too.
 *		Alan Cox	:	Generic queue code and memory fixes.
 *		Fred Van Kempen :	IP fragment support (borrowed from NET2E)
 *		Gerhard Koerting:	Forward fragmented frames correctly.
 *		Gerhard Koerting: 	Fixes to my fix of the above 8-).
 *		Gerhard Koerting:	IP interface addressing fix.
 *		Linus Torvalds	:	More robustness checks
 *		Alan Cox	:	Even more checks: Still not as robust as it ought to be
 *		Alan Cox	:	Save IP header pointer for later
 *		Alan Cox	:	ip option setting
 *		Alan Cox	:	Use ip_tos/ip_ttl settings
 *		Alan Cox	:	Fragmentation bogosity removed
 *					(Thanks to Mark.Bush@prg.ox.ac.uk)
 *		Dmitry Gorodchanin :	Send of a raw packet crash fix.
 *		Alan Cox	:	Silly ip bug when an overlength
 *					fragment turns up. Now frees the
 *					queue.
 *		Linus Torvalds/ :	Memory leakage on fragmentation
 *		Alan Cox	:	handling.
 *		Gerhard Koerting:	Forwarding uses IP priority hints
 *		Teemu Rantanen	:	Fragment problems.
 *		Alan Cox	:	General cleanup, comments and reformat
 *		Alan Cox	:	SNMP statistics
 *		Alan Cox	:	BSD address rule semantics. Also see
 *					UDP as there is a nasty checksum issue
 *					if you do things the wrong way.
 *		Alan Cox	:	Always defrag, moved IP_FORWARD to the config.in file
 *		Alan Cox	: 	IP options adjust sk->priority.
 *		Pedro Roque	:	Fix mtu/length error in ip_forward.
 *		Alan Cox	:	Avoid ip_chk_addr when possible.
 *	Richard Underwood	:	IP multicasting.
 *		Alan Cox	:	Cleaned up multicast handlers.
 *		Alan Cox	:	RAW sockets demultiplex in the BSD style.
 *		Gunther Mayer	:	Fix the SNMP reporting typo
 *		Alan Cox	:	Always in group 224.0.0.1
 *	Pauline Middelink	:	Fast ip_checksum update when forwarding
 *					Masquerading support.
 *		Alan Cox	:	Multicast loopback error for 224.0.0.1
 *		Alan Cox	:	IP_MULTICAST_LOOP option.
 *		Alan Cox	:	Use notifiers.
 *		Bjorn Ekwall	:	Removed ip_csum (from slhc.c too)
 *		Bjorn Ekwall	:	Moved ip_fast_csum to ip.h (inline!)
 *		Stefan Becker   :       Send out ICMP HOST REDIRECT
 *	Arnt Gulbrandsen	:	ip_build_xmit
 *		Alan Cox	:	Per socket routing cache
 *		Alan Cox	:	Fixed routing cache, added header cache.
 *		Alan Cox	:	Loopback didn't work right in original ip_build_xmit - fixed it.
 *		Alan Cox	:	Only send ICMP_REDIRECT if src/dest are the same net.
 *		Alan Cox	:	Incoming IP option handling.
 *		Alan Cox	:	Set saddr on raw output frames as per BSD.
 *		Alan Cox	:	Stopped broadcast source route explosions.
 *		Alan Cox	:	Can disable source routing
 *		Takeshi Sone    :	Masquerading didn't work.
 *	Dave Bonn,Alan Cox	:	Faster IP forwarding whenever possible.
 *		Alan Cox	:	Memory leaks, tramples, misc debugging.
 *		Alan Cox	:	Fixed multicast (by popular demand 8))
 *		Alan Cox	:	Fixed forwarding (by even more popular demand 8))
 *		Alan Cox	:	Fixed SNMP statistics [I think]
 *	Gerhard Koerting	:	IP fragmentation forwarding fix
 *		Alan Cox	:	Device lock against page fault.
 *		Alan Cox	:	IP_HDRINCL facility.
 *	Werner Almesberger	:	Zero fragment bug
 *		Alan Cox	:	RAW IP frame length bug
 *		Alan Cox	:	Outgoing firewall on build_xmit
 *		A.N.Kuznetsov	:	IP_OPTIONS support throughout the kernel
 *		Alan Cox	:	Multicast routing hooks
 *		Jos Vos		:	Do accounting *before* call_in_firewall
 *	Willy Konynenberg	:	Transparent proxying support
 *
 * To Fix:
 *		IP fragmentation wants rewriting cleanly. The RFC815 algorithm is much more efficient
 *		and could be made very efficient with the addition of some virtual memory hacks to permit
 *		the allocation of a buffer that can then be 'grown' by twiddling page tables.
 *		Output fragmentation wants updating along with the buffer management to use a single
 *		interleaved copy algorithm so that fragmenting has a one copy overhead. Actual packet
 *		output should probably do its own fragmentation at the UDP/RAW layer. TCP shouldn't cause
 *		fragmentation anyway.
 */

#define pr_fmt(fmt) "IPv4: " fmt

#include <linux/module.h>
#include <linux/types.h>
#include <linux/kernel.h>
#include <linux/string.h>
#include <linux/errno.h>
#include <linux/slab.h>

#include <linux/net.h>
#include <linux/socket.h>
#include <linux/sockios.h>
#include <linux/in.h>
#include <linux/inet.h>
#include <linux/inetdevice.h>
#include <linux/netdevice.h>
#include <linux/etherdevice.h>
#include <linux/indirect_call_wrapper.h>

#include <net/snmp.h>
#include <net/ip.h>
#include <net/protocol.h>
#include <net/route.h>
#include <linux/skbuff.h>
#include <net/sock.h>
#include <net/arp.h>
#include <net/icmp.h>
#include <net/raw.h>
#include <net/checksum.h>
#include <net/inet_ecn.h>
#include <linux/netfilter_ipv4.h>
#include <net/xfrm.h>
#include <linux/mroute.h>
#include <linux/netlink.h>
#include <net/dst_metadata.h>

/*
 *	Process Router Attention IP option (RFC 2113)
 */
bool ip_call_ra_chain(struct sk_buff *skb)
{
	struct ip_ra_chain *ra;
	u8 protocol = ip_hdr(skb)->protocol;
	struct sock *last = NULL;
	struct net_device *dev = skb->dev;
	struct net *net = dev_net(dev);

	for (ra = rcu_dereference(net->ipv4.ra_chain); ra; ra = rcu_dereference(ra->next)) {
		struct sock *sk = ra->sk;

		/* If socket is bound to an interface, only report
		 * the packet if it came  from that interface.
		 */
		if (sk && inet_sk(sk)->inet_num == protocol &&
		    (!sk->sk_bound_dev_if ||
		     sk->sk_bound_dev_if == dev->ifindex)) {
			if (ip_is_fragment(ip_hdr(skb))) {
				if (ip_defrag(net, skb, IP_DEFRAG_CALL_RA_CHAIN))
					return true;
			}
			if (last) {
				struct sk_buff *skb2 = skb_clone(skb, GFP_ATOMIC);
				if (skb2)
					raw_rcv(last, skb2);
			}
			last = sk;
		}
	}

	if (last) {
		raw_rcv(last, skb);
		return true;
	}
	return false;
}

INDIRECT_CALLABLE_DECLARE(int udp_rcv(struct sk_buff *));
INDIRECT_CALLABLE_DECLARE(int tcp_v4_rcv(struct sk_buff *));

//处理要送往本机的ip报文
void ip_protocol_deliver_rcu(struct net *net, struct sk_buff *skb, int protocol)
{
	const struct net_protocol *ipprot;
	int raw, ret;

resubmit:
	//尝试raw socket传递(复制传递）
	raw = raw_local_deliver(skb, protocol);

	//按ip->protocol查找协议处理函数(例如：tcp_protocol，udp_protocol，igmp_protocol）
	ipprot = rcu_dereference(inet_protos[protocol]);
	if (ipprot) {
		//协议栈上有对应的协议处理模块
		if (!ipprot->no_policy) {
			//协议打未打上 no_policy标记，则执行xfrm4_policy_check
			if (!xfrm4_policy_check(NULL, XFRM_POLICY_IN, skb)) {
				kfree_skb_reason(skb,
						 SKB_DROP_REASON_XFRM_POLICY);
				return;
			}
			nf_reset_ct(skb);
		}
		//协议报文处理(交给ip上层协议进行处理）
		ret = INDIRECT_CALL_2(ipprot->handler, tcp_v4_rcv, udp_rcv,
				      skb);
		if (ret < 0) {
			//如果handle返回负数，则取abs后会得到相应的协议，并将
			//用指定的协议进行重新处理。
			protocol = -ret;
			goto resubmit;
		}
		__IP_INC_STATS(net, IPSTATS_MIB_INDELIVERS);
	} else {
		if (!raw) {
		    //无raw socket收取情况
			if (xfrm4_policy_check(NULL, XFRM_POLICY_IN, skb)) {
				__IP_INC_STATS(net, IPSTATS_MIB_INUNKNOWNPROTOS);
				//目的不可达，端口不可达
				icmp_send(skb, ICMP_DEST_UNREACH,
					  ICMP_PROT_UNREACH, 0);
			}
<<<<<<< HEAD
			//释放报文
			kfree_skb(skb);
=======
			kfree_skb_reason(skb, SKB_DROP_REASON_IP_NOPROTO);
>>>>>>> 028192fe
		} else {
			__IP_INC_STATS(net, IPSTATS_MIB_INDELIVERS);
			consume_skb(skb);
		}
	}
}

static int ip_local_deliver_finish(struct net *net, struct sock *sk, struct sk_buff *skb)
{
<<<<<<< HEAD
	//使data跳过ip头部，指向传输层
=======
	skb_clear_delivery_time(skb);
>>>>>>> 028192fe
	__skb_pull(skb, skb_network_header_len(skb));

	rcu_read_lock();
	ip_protocol_deliver_rcu(net, skb, ip_hdr(skb)->protocol);
	rcu_read_unlock();

	return 0;
}

/*
 * 	Deliver IP Packets to the higher protocol layers.
 */
//本地报文处理（送高层协议去处理）
int ip_local_deliver(struct sk_buff *skb)
{
	/*
	 *	Reassemble IP fragments.
	 */
	//分片组装
	struct net *net = dev_net(skb->dev);

	if (ip_is_fragment(ip_hdr(skb))) {
		//分片报文，处理分片重组
		if (ip_defrag(net, skb, IP_DEFRAG_LOCAL_DELIVER))
			return 0;
	}

	//往本地协议栈钩子点（local_in)
	return NF_HOOK(NFPROTO_IPV4, NF_INET_LOCAL_IN,
		       net, NULL, skb, skb->dev, NULL,
		       ip_local_deliver_finish);
}
EXPORT_SYMBOL(ip_local_deliver);

//ip层选项处理
static inline bool ip_rcv_options(struct sk_buff *skb, struct net_device *dev)
{
	struct ip_options *opt;
	const struct iphdr *iph;

	/* It looks as overkill, because not all
	   IP options require packet mangling.
	   But it is the easiest for now, especially taking
	   into account that combination of IP options
	   and running sniffer is extremely rare condition.
					      --ANK (980813)
	*/
	if (skb_cow(skb, skb_headroom(skb))) {
		__IP_INC_STATS(dev_net(dev), IPSTATS_MIB_INDISCARDS);
		goto drop;
	}

	iph = ip_hdr(skb);
	opt = &(IPCB(skb)->opt);
	//设置Ip层选项总长度，含补齐
	opt->optlen = iph->ihl*4 - sizeof(struct iphdr);

	if (ip_options_compile(dev_net(dev), opt, skb)) {
		__IP_INC_STATS(dev_net(dev), IPSTATS_MIB_INHDRERRORS);
		goto drop;
	}

	if (unlikely(opt->srr)) {
		struct in_device *in_dev = __in_dev_get_rcu(dev);

		if (in_dev) {
			if (!IN_DEV_SOURCE_ROUTE(in_dev)) {
				if (IN_DEV_LOG_MARTIANS(in_dev))
					net_info_ratelimited("source route option %pI4 -> %pI4\n",
							     &iph->saddr,
							     &iph->daddr);
				goto drop;
			}
		}

		if (ip_options_rcv_srr(skb, dev))
			goto drop;
	}

	return false;
drop:
	return true;
}

static bool ip_can_use_hint(const struct sk_buff *skb, const struct iphdr *iph,
			    const struct sk_buff *hint)
{
	return hint && !skb_dst(skb) && ip_hdr(hint)->daddr == iph->daddr &&
	       ip_hdr(hint)->tos == iph->tos;
}

INDIRECT_CALLABLE_DECLARE(int udp_v4_early_demux(struct sk_buff *));
INDIRECT_CALLABLE_DECLARE(int tcp_v4_early_demux(struct sk_buff *));
//准备进行路由处理
static int ip_rcv_finish_core(struct net *net, struct sock *sk,
			      struct sk_buff *skb, struct net_device *dev,
			      const struct sk_buff *hint)
{
	const struct iphdr *iph = ip_hdr(skb);
	int (*edemux)(struct sk_buff *skb);
	int err, drop_reason;
	struct rtable *rt;

	drop_reason = SKB_DROP_REASON_NOT_SPECIFIED;

	if (ip_can_use_hint(skb, iph, hint)) {
		err = ip_route_use_hint(skb, iph->daddr, iph->saddr, iph->tos,
					dev, hint);
		if (unlikely(err))
			goto drop_error;
	}

	//默认情况下sysctl_ip_early_demux为１
	if (net->ipv4.sysctl_ip_early_demux &&
	    !skb_dst(skb) &&
	    !skb->sk &&
	    !ip_is_fragment(iph)) {
		const struct net_protocol *ipprot;
		int protocol = iph->protocol;

		//执行上层协议的early_demux回调（udp,tcp主要是提前查询对应的socket)
		ipprot = rcu_dereference(inet_protos[protocol]);
		if (ipprot && (edemux = READ_ONCE(ipprot->early_demux))) {
			err = INDIRECT_CALL_2(edemux, tcp_v4_early_demux,
					      udp_v4_early_demux, skb);
			if (unlikely(err))
				goto drop_error;
			/* must reload iph, skb->head might have changed */
			iph = ip_hdr(skb);
		}
	}

	/*
	 *	Initialise the virtual path cache for the packet. It describes
	 *	how the packet travels inside Linux networking.
	 */
	if (!skb_valid_dst(skb)) {
		//传入目的地址，源地址，tos,报文入口设备,查询路由
		//单播时:skb->dst.input=ip_forword将被设置
		//组播时:skb->dst.input=ip_mr_input将被设置
		//路由未命中时：skb->dst.input=ip_error将被设置
		err = ip_route_input_noref(skb, iph->daddr, iph->saddr,
					   iph->tos, dev);
		if (unlikely(err))
			goto drop_error;
	}

#ifdef CONFIG_IP_ROUTE_CLASSID
	if (unlikely(skb_dst(skb)->tclassid)) {
		struct ip_rt_acct *st = this_cpu_ptr(ip_rt_acct);
		u32 idx = skb_dst(skb)->tclassid;
		st[idx&0xFF].o_packets++;
		st[idx&0xFF].o_bytes += skb->len;
		st[(idx>>16)&0xFF].i_packets++;
		st[(idx>>16)&0xFF].i_bytes += skb->len;
	}
#endif

	//ip有选项，处理ip选项
	if (iph->ihl > 5 && ip_rcv_options(skb, dev))
		goto drop;

	//取路由查询结果
	rt = skb_rtable(skb);
	if (rt->rt_type == RTN_MULTICAST) {
		//组播转发
		__IP_UPD_PO_STATS(net, IPSTATS_MIB_INMCAST, skb->len);
	} else if (rt->rt_type == RTN_BROADCAST) {
		//广播转发
		__IP_UPD_PO_STATS(net, IPSTATS_MIB_INBCAST, skb->len);
	} else if (skb->pkt_type == PACKET_BROADCAST ||
		   skb->pkt_type == PACKET_MULTICAST) {
		//二层采用的是广播或者组播mac
		struct in_device *in_dev = __in_dev_get_rcu(dev);

		/* RFC 1122 3.3.6:
		 *
		 *   When a host sends a datagram to a link-layer broadcast
		 *   address, the IP destination address MUST be a legal IP
		 *   broadcast or IP multicast address.
		 *   当一个主机采用链路层广播地址发送一个报文，ip目的地址必须是一个合法的广播或者组播ip
		 *
		 *   A host SHOULD silently discard a datagram that is received
		 *   via a link-layer broadcast (see Section 2.4) but does not
		 *   specify an IP multicast or broadcast destination address.
		 *   主机应安静的丢弃，链路层广播，但ip目的地址不是广播或者组播的报文。
		 *
		 * This doesn't explicitly say L2 *broadcast*, but broadcast is
		 * in a way a form of multicast and the most common use case for
		 * this is 802.11 protecting against cross-station spoofing (the
		 * so-called "hole-196" attack) so do it for both.
		 */
		if (in_dev &&
<<<<<<< HEAD
		    IN_DEV_ORCONF(in_dev, DROP_UNICAST_IN_L2_MULTICAST))
			//如果接口配直了丢弃，则丢弃，否则忽略
=======
		    IN_DEV_ORCONF(in_dev, DROP_UNICAST_IN_L2_MULTICAST)) {
			drop_reason = SKB_DROP_REASON_UNICAST_IN_L2_MULTICAST;
>>>>>>> 028192fe
			goto drop;
		}
	}

	return NET_RX_SUCCESS;
drop:
	kfree_skb_reason(skb, drop_reason);
	return NET_RX_DROP;

drop_error:
	if (err == -EXDEV) {
		drop_reason = SKB_DROP_REASON_IP_RPFILTER;
		__NET_INC_STATS(net, LINUX_MIB_IPRPFILTER);
	}
	goto drop;
}

static int ip_rcv_finish(struct net *net, struct sock *sk, struct sk_buff *skb)
{
	struct net_device *dev = skb->dev;
	int ret;

	/* if ingress device is enslaved to an L3 master device pass the
	 * skb to its handler for processing
	 */
	//如果入接口设备从属于l3 master device,则更换设备
	skb = l3mdev_ip_rcv(skb);
	if (!skb)
		return NET_RX_SUCCESS;

	ret = ip_rcv_finish_core(net, sk, skb, dev, NULL);
	if (ret != NET_RX_DROP)
		//单播在查到路由后且非本机时，在此处走ip_forward
		//单播在查到路由后且为本机时，在此处走ip_local_deliver
		//组播在查到路由后，在此处走ip_mr_input
		//路由未命中时，在此处走ip_error
		ret = dst_input(skb);
	return ret;
}

/*
 * 	Main IP Receive routine.
 */
//ip报文接收入口(主要做了ip头部合法性校验）
static struct sk_buff *ip_rcv_core(struct sk_buff *skb, struct net *net)
{
	const struct iphdr *iph;
	int drop_reason;
	u32 len;

	/* When the interface is in promisc. mode, drop all the crap
	 * that it receives, do not try to analyse it.
	 */
<<<<<<< HEAD
	if (skb->pkt_type == PACKET_OTHERHOST)
		//现在我们在处理三层，故如果mac不是我们的,则不处理
=======
	if (skb->pkt_type == PACKET_OTHERHOST) {
		drop_reason = SKB_DROP_REASON_OTHERHOST;
>>>>>>> 028192fe
		goto drop;
	}

	//统计入口包数，入口字节数
	__IP_UPD_PO_STATS(net, IPSTATS_MIB_IN, skb->len);

	skb = skb_share_check(skb, GFP_ATOMIC);
	if (!skb) {
		__IP_INC_STATS(net, IPSTATS_MIB_INDISCARDS);
		goto out;
	}

<<<<<<< HEAD
	//报文长度检查
=======
	drop_reason = SKB_DROP_REASON_NOT_SPECIFIED;
>>>>>>> 028192fe
	if (!pskb_may_pull(skb, sizeof(struct iphdr)))
		goto inhdr_error;

	iph = ip_hdr(skb);

	/*
	 *	RFC1122: 3.2.1.2 MUST silently discard any IP frame that fails the checksum.
	 *
	 *	Is the datagram acceptable?
	 *
	 *	1.	Length at least the size of an ip header
	 *	2.	Version of 4
	 *	3.	Checksums correctly. [Speed optimisation for later, skip loopback checksums]
	 *	4.	Doesn't have a bogus length
	 */
	//ip头部长度至少20字节，此函数仅处理ipv4
	if (iph->ihl < 5 || iph->version != 4)
		goto inhdr_error;

	BUILD_BUG_ON(IPSTATS_MIB_ECT1PKTS != IPSTATS_MIB_NOECTPKTS + INET_ECN_ECT_1);
	BUILD_BUG_ON(IPSTATS_MIB_ECT0PKTS != IPSTATS_MIB_NOECTPKTS + INET_ECN_ECT_0);
	BUILD_BUG_ON(IPSTATS_MIB_CEPKTS != IPSTATS_MIB_NOECTPKTS + INET_ECN_CE);
	__IP_ADD_STATS(net,
		       IPSTATS_MIB_NOECTPKTS + (iph->tos & INET_ECN_MASK),
		       max_t(unsigned short, 1, skb_shinfo(skb)->gso_segs));

	//通过ip总头长度，再检查一遍
	if (!pskb_may_pull(skb, iph->ihl*4))
		goto inhdr_error;

	iph = ip_hdr(skb);

	//ip头部校验
	if (unlikely(ip_fast_csum((u8 *)iph, iph->ihl)))
		goto csum_error;

	//ip层总长度
	len = ntohs(iph->tot_len);
	if (skb->len < len) {
<<<<<<< HEAD
		//待分析的报文长度小于len,报文格式有误
=======
		drop_reason = SKB_DROP_REASON_PKT_TOO_SMALL;
>>>>>>> 028192fe
		__IP_INC_STATS(net, IPSTATS_MIB_INTRUNCATEDPKTS);
		goto drop;
	} else if (len < (iph->ihl*4))
		//total length比ip头部长度还要小，报文格式有误
		goto inhdr_error;

	/* Our transport medium may have padded the buffer out. Now we know it
	 * is IP we can trim to the true length of the frame.
	 * Note this now means skb->len holds ntohs(iph->tot_len).
	 */
	if (pskb_trim_rcsum(skb, len)) {
		__IP_INC_STATS(net, IPSTATS_MIB_INDISCARDS);
		goto drop;
	}

	//设置传输层偏移量
	iph = ip_hdr(skb);
	skb->transport_header = skb->network_header + iph->ihl*4;

	/* Remove any debris in the socket control block */
	memset(IPCB(skb), 0, sizeof(struct inet_skb_parm));
	IPCB(skb)->iif = skb->skb_iif;

	/* Must drop socket now because of tproxy. */
	if (!skb_sk_is_prefetched(skb))
		skb_orphan(skb);

	return skb;
csum_error:
	drop_reason = SKB_DROP_REASON_IP_CSUM;
	__IP_INC_STATS(net, IPSTATS_MIB_CSUMERRORS);
inhdr_error:
	if (drop_reason == SKB_DROP_REASON_NOT_SPECIFIED)
		drop_reason = SKB_DROP_REASON_IP_INHDR;
	__IP_INC_STATS(net, IPSTATS_MIB_INHDRERRORS);
drop:
	kfree_skb_reason(skb, drop_reason);
out:
	return NULL;
}

/*
 * IP receive entry point
 */
int ip_rcv(struct sk_buff *skb, struct net_device *dev, struct packet_type *pt,
	   struct net_device *orig_dev)
{
	struct net *net = dev_net(dev);

	skb = ip_rcv_core(skb, net);
	if (skb == NULL)
		return NET_RX_DROP;

	//触发PRE_ROUTING钩子点
	return NF_HOOK(NFPROTO_IPV4, NF_INET_PRE_ROUTING,
		       net, NULL, skb, dev, NULL,
		       ip_rcv_finish);
}

static void ip_sublist_rcv_finish(struct list_head *head)
{
	struct sk_buff *skb, *next;

	list_for_each_entry_safe(skb, next, head, list) {
		skb_list_del_init(skb);
		dst_input(skb);
	}
}

static struct sk_buff *ip_extract_route_hint(const struct net *net,
					     struct sk_buff *skb, int rt_type)
{
	if (fib4_has_custom_rules(net) || rt_type == RTN_BROADCAST)
		return NULL;

	return skb;
}

static void ip_list_rcv_finish(struct net *net, struct sock *sk,
			       struct list_head *head)
{
	struct sk_buff *skb, *next, *hint = NULL;
	struct dst_entry *curr_dst = NULL;
	struct list_head sublist;

	INIT_LIST_HEAD(&sublist);
	list_for_each_entry_safe(skb, next, head, list) {
		struct net_device *dev = skb->dev;
		struct dst_entry *dst;

		skb_list_del_init(skb);
		/* if ingress device is enslaved to an L3 master device pass the
		 * skb to its handler for processing
		 */
		skb = l3mdev_ip_rcv(skb);
		if (!skb)
			continue;
		if (ip_rcv_finish_core(net, sk, skb, dev, hint) == NET_RX_DROP)
			continue;

		dst = skb_dst(skb);
		if (curr_dst != dst) {
			hint = ip_extract_route_hint(net, skb,
					       ((struct rtable *)dst)->rt_type);

			/* dispatch old sublist */
			if (!list_empty(&sublist))
				ip_sublist_rcv_finish(&sublist);
			/* start new sublist */
			INIT_LIST_HEAD(&sublist);
			curr_dst = dst;
		}
		list_add_tail(&skb->list, &sublist);
	}
	/* dispatch final sublist */
	ip_sublist_rcv_finish(&sublist);
}

static void ip_sublist_rcv(struct list_head *head, struct net_device *dev,
			   struct net *net)
{
	NF_HOOK_LIST(NFPROTO_IPV4, NF_INET_PRE_ROUTING, net, NULL,
		     head, dev, NULL, ip_rcv_finish);
	ip_list_rcv_finish(net, NULL, head);
}

/* Receive a list of IP packets */
//收取到一组ip报文
void ip_list_rcv(struct list_head *head, struct packet_type *pt,
		 struct net_device *orig_dev)
{
	struct net_device *curr_dev = NULL;
	struct net *curr_net = NULL;
	struct sk_buff *skb, *next;
	struct list_head sublist;

	INIT_LIST_HEAD(&sublist);
	list_for_each_entry_safe(skb, next, head, list) {
		struct net_device *dev = skb->dev;
		struct net *net = dev_net(dev);

		skb_list_del_init(skb);
		skb = ip_rcv_core(skb, net);
		if (skb == NULL)
			continue;

		if (curr_dev != dev || curr_net != net) {
			/* dispatch old sublist */
			if (!list_empty(&sublist))
				ip_sublist_rcv(&sublist, curr_dev, curr_net);
			/* start new sublist */
			INIT_LIST_HEAD(&sublist);
			curr_dev = dev;
			curr_net = net;
		}
		list_add_tail(&skb->list, &sublist);
	}
	/* dispatch final sublist */
	if (!list_empty(&sublist))
		ip_sublist_rcv(&sublist, curr_dev, curr_net);
}<|MERGE_RESOLUTION|>--- conflicted
+++ resolved
@@ -227,12 +227,8 @@
 				icmp_send(skb, ICMP_DEST_UNREACH,
 					  ICMP_PROT_UNREACH, 0);
 			}
-<<<<<<< HEAD
 			//释放报文
-			kfree_skb(skb);
-=======
 			kfree_skb_reason(skb, SKB_DROP_REASON_IP_NOPROTO);
->>>>>>> 028192fe
 		} else {
 			__IP_INC_STATS(net, IPSTATS_MIB_INDELIVERS);
 			consume_skb(skb);
@@ -242,11 +238,8 @@
 
 static int ip_local_deliver_finish(struct net *net, struct sock *sk, struct sk_buff *skb)
 {
-<<<<<<< HEAD
+	skb_clear_delivery_time(skb);
 	//使data跳过ip头部，指向传输层
-=======
-	skb_clear_delivery_time(skb);
->>>>>>> 028192fe
 	__skb_pull(skb, skb_network_header_len(skb));
 
 	rcu_read_lock();
@@ -440,13 +433,9 @@
 		 * so-called "hole-196" attack) so do it for both.
 		 */
 		if (in_dev &&
-<<<<<<< HEAD
-		    IN_DEV_ORCONF(in_dev, DROP_UNICAST_IN_L2_MULTICAST))
+		    IN_DEV_ORCONF(in_dev, DROP_UNICAST_IN_L2_MULTICAST)) {
 			//如果接口配直了丢弃，则丢弃，否则忽略
-=======
-		    IN_DEV_ORCONF(in_dev, DROP_UNICAST_IN_L2_MULTICAST)) {
 			drop_reason = SKB_DROP_REASON_UNICAST_IN_L2_MULTICAST;
->>>>>>> 028192fe
 			goto drop;
 		}
 	}
@@ -500,13 +489,9 @@
 	/* When the interface is in promisc. mode, drop all the crap
 	 * that it receives, do not try to analyse it.
 	 */
-<<<<<<< HEAD
-	if (skb->pkt_type == PACKET_OTHERHOST)
+	if (skb->pkt_type == PACKET_OTHERHOST) {
 		//现在我们在处理三层，故如果mac不是我们的,则不处理
-=======
-	if (skb->pkt_type == PACKET_OTHERHOST) {
 		drop_reason = SKB_DROP_REASON_OTHERHOST;
->>>>>>> 028192fe
 		goto drop;
 	}
 
@@ -519,11 +504,8 @@
 		goto out;
 	}
 
-<<<<<<< HEAD
+	drop_reason = SKB_DROP_REASON_NOT_SPECIFIED;
 	//报文长度检查
-=======
-	drop_reason = SKB_DROP_REASON_NOT_SPECIFIED;
->>>>>>> 028192fe
 	if (!pskb_may_pull(skb, sizeof(struct iphdr)))
 		goto inhdr_error;
 
@@ -563,11 +545,8 @@
 	//ip层总长度
 	len = ntohs(iph->tot_len);
 	if (skb->len < len) {
-<<<<<<< HEAD
+		drop_reason = SKB_DROP_REASON_PKT_TOO_SMALL;
 		//待分析的报文长度小于len,报文格式有误
-=======
-		drop_reason = SKB_DROP_REASON_PKT_TOO_SMALL;
->>>>>>> 028192fe
 		__IP_INC_STATS(net, IPSTATS_MIB_INTRUNCATEDPKTS);
 		goto drop;
 	} else if (len < (iph->ihl*4))
