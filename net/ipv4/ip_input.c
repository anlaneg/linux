// SPDX-License-Identifier: GPL-2.0-or-later
/*
 * INET		An implementation of the TCP/IP protocol suite for the LINUX
 *		operating system.  INET is implemented using the  BSD Socket
 *		interface as the means of communication with the user level.
 *
 *		The Internet Protocol (IP) module.
 *
 * Authors:	Ross Biro
 *		Fred N. van Kempen, <waltje@uWalt.NL.Mugnet.ORG>
 *		Donald Becker, <becker@super.org>
 *		Alan Cox, <alan@lxorguk.ukuu.org.uk>
 *		Richard Underwood
 *		Stefan Becker, <stefanb@yello.ping.de>
 *		Jorge Cwik, <jorge@laser.satlink.net>
 *		Arnt Gulbrandsen, <agulbra@nvg.unit.no>
 *
 * Fixes:
 *		Alan Cox	:	Commented a couple of minor bits of surplus code
 *		Alan Cox	:	Undefining IP_FORWARD doesn't include the code
 *					(just stops a compiler warning).
 *		Alan Cox	:	Frames with >=MAX_ROUTE record routes, strict routes or loose routes
 *					are junked rather than corrupting things.
 *		Alan Cox	:	Frames to bad broadcast subnets are dumped
 *					We used to process them non broadcast and
 *					boy could that cause havoc.
 *		Alan Cox	:	ip_forward sets the free flag on the
 *					new frame it queues. Still crap because
 *					it copies the frame but at least it
 *					doesn't eat memory too.
 *		Alan Cox	:	Generic queue code and memory fixes.
 *		Fred Van Kempen :	IP fragment support (borrowed from NET2E)
 *		Gerhard Koerting:	Forward fragmented frames correctly.
 *		Gerhard Koerting: 	Fixes to my fix of the above 8-).
 *		Gerhard Koerting:	IP interface addressing fix.
 *		Linus Torvalds	:	More robustness checks
 *		Alan Cox	:	Even more checks: Still not as robust as it ought to be
 *		Alan Cox	:	Save IP header pointer for later
 *		Alan Cox	:	ip option setting
 *		Alan Cox	:	Use ip_tos/ip_ttl settings
 *		Alan Cox	:	Fragmentation bogosity removed
 *					(Thanks to Mark.Bush@prg.ox.ac.uk)
 *		Dmitry Gorodchanin :	Send of a raw packet crash fix.
 *		Alan Cox	:	Silly ip bug when an overlength
 *					fragment turns up. Now frees the
 *					queue.
 *		Linus Torvalds/ :	Memory leakage on fragmentation
 *		Alan Cox	:	handling.
 *		Gerhard Koerting:	Forwarding uses IP priority hints
 *		Teemu Rantanen	:	Fragment problems.
 *		Alan Cox	:	General cleanup, comments and reformat
 *		Alan Cox	:	SNMP statistics
 *		Alan Cox	:	BSD address rule semantics. Also see
 *					UDP as there is a nasty checksum issue
 *					if you do things the wrong way.
 *		Alan Cox	:	Always defrag, moved IP_FORWARD to the config.in file
 *		Alan Cox	: 	IP options adjust sk->priority.
 *		Pedro Roque	:	Fix mtu/length error in ip_forward.
 *		Alan Cox	:	Avoid ip_chk_addr when possible.
 *	Richard Underwood	:	IP multicasting.
 *		Alan Cox	:	Cleaned up multicast handlers.
 *		Alan Cox	:	RAW sockets demultiplex in the BSD style.
 *		Gunther Mayer	:	Fix the SNMP reporting typo
 *		Alan Cox	:	Always in group 224.0.0.1
 *	Pauline Middelink	:	Fast ip_checksum update when forwarding
 *					Masquerading support.
 *		Alan Cox	:	Multicast loopback error for 224.0.0.1
 *		Alan Cox	:	IP_MULTICAST_LOOP option.
 *		Alan Cox	:	Use notifiers.
 *		Bjorn Ekwall	:	Removed ip_csum (from slhc.c too)
 *		Bjorn Ekwall	:	Moved ip_fast_csum to ip.h (inline!)
 *		Stefan Becker   :       Send out ICMP HOST REDIRECT
 *	Arnt Gulbrandsen	:	ip_build_xmit
 *		Alan Cox	:	Per socket routing cache
 *		Alan Cox	:	Fixed routing cache, added header cache.
 *		Alan Cox	:	Loopback didn't work right in original ip_build_xmit - fixed it.
 *		Alan Cox	:	Only send ICMP_REDIRECT if src/dest are the same net.
 *		Alan Cox	:	Incoming IP option handling.
 *		Alan Cox	:	Set saddr on raw output frames as per BSD.
 *		Alan Cox	:	Stopped broadcast source route explosions.
 *		Alan Cox	:	Can disable source routing
 *		Takeshi Sone    :	Masquerading didn't work.
 *	Dave Bonn,Alan Cox	:	Faster IP forwarding whenever possible.
 *		Alan Cox	:	Memory leaks, tramples, misc debugging.
 *		Alan Cox	:	Fixed multicast (by popular demand 8))
 *		Alan Cox	:	Fixed forwarding (by even more popular demand 8))
 *		Alan Cox	:	Fixed SNMP statistics [I think]
 *	Gerhard Koerting	:	IP fragmentation forwarding fix
 *		Alan Cox	:	Device lock against page fault.
 *		Alan Cox	:	IP_HDRINCL facility.
 *	Werner Almesberger	:	Zero fragment bug
 *		Alan Cox	:	RAW IP frame length bug
 *		Alan Cox	:	Outgoing firewall on build_xmit
 *		A.N.Kuznetsov	:	IP_OPTIONS support throughout the kernel
 *		Alan Cox	:	Multicast routing hooks
 *		Jos Vos		:	Do accounting *before* call_in_firewall
 *	Willy Konynenberg	:	Transparent proxying support
 *
 * To Fix:
 *		IP fragmentation wants rewriting cleanly. The RFC815 algorithm is much more efficient
 *		and could be made very efficient with the addition of some virtual memory hacks to permit
 *		the allocation of a buffer that can then be 'grown' by twiddling page tables.
 *		Output fragmentation wants updating along with the buffer management to use a single
 *		interleaved copy algorithm so that fragmenting has a one copy overhead. Actual packet
 *		output should probably do its own fragmentation at the UDP/RAW layer. TCP shouldn't cause
 *		fragmentation anyway.
 */

#define pr_fmt(fmt) "IPv4: " fmt

#include <linux/module.h>
#include <linux/types.h>
#include <linux/kernel.h>
#include <linux/string.h>
#include <linux/errno.h>
#include <linux/slab.h>

#include <linux/net.h>
#include <linux/socket.h>
#include <linux/sockios.h>
#include <linux/in.h>
#include <linux/inet.h>
#include <linux/inetdevice.h>
#include <linux/netdevice.h>
#include <linux/etherdevice.h>
#include <linux/indirect_call_wrapper.h>

#include <net/snmp.h>
#include <net/ip.h>
#include <net/protocol.h>
#include <net/route.h>
#include <linux/skbuff.h>
#include <net/sock.h>
#include <net/arp.h>
#include <net/icmp.h>
#include <net/raw.h>
#include <net/checksum.h>
#include <net/inet_ecn.h>
#include <linux/netfilter_ipv4.h>
#include <net/xfrm.h>
#include <linux/mroute.h>
#include <linux/netlink.h>
#include <net/dst_metadata.h>

/*
 *	Process Router Attention IP option (RFC 2113)
 */
bool ip_call_ra_chain(struct sk_buff *skb)
{
	struct ip_ra_chain *ra;
	u8 protocol = ip_hdr(skb)->protocol;
	struct sock *last = NULL;
	struct net_device *dev = skb->dev;
	struct net *net = dev_net(dev);

	for (ra = rcu_dereference(net->ipv4.ra_chain); ra; ra = rcu_dereference(ra->next)) {
		struct sock *sk = ra->sk;

		/* If socket is bound to an interface, only report
		 * the packet if it came  from that interface.
		 */
		if (sk && inet_sk(sk)->inet_num == protocol &&
		    (!sk->sk_bound_dev_if ||
		     sk->sk_bound_dev_if == dev->ifindex)) {
			if (ip_is_fragment(ip_hdr(skb))) {
				if (ip_defrag(net, skb, IP_DEFRAG_CALL_RA_CHAIN))
					return true;
			}
			if (last) {
				struct sk_buff *skb2 = skb_clone(skb, GFP_ATOMIC);
				if (skb2)
					raw_rcv(last, skb2);
			}
			last = sk;
		}
	}

	if (last) {
		raw_rcv(last, skb);
		return true;
	}
	return false;
}

INDIRECT_CALLABLE_DECLARE(int udp_rcv(struct sk_buff *));
INDIRECT_CALLABLE_DECLARE(int tcp_v4_rcv(struct sk_buff *));
//处理要送往本机的ip报文
void ip_protocol_deliver_rcu(struct net *net, struct sk_buff *skb, int protocol)
{
	const struct net_protocol *ipprot;
	int raw, ret;

resubmit:
	//尝试raw socket传递
	raw = raw_local_deliver(skb, protocol);

	//按ip->protocol查找协议处理函数(例如：tcp_protocol，udp_protocol，igmp_protocol）
	ipprot = rcu_dereference(inet_protos[protocol]);
	if (ipprot) {
		//协议栈上有对应的协议处理模块
		if (!ipprot->no_policy) {
			//协议打未打上 no_policy标记，则执行xfrm4_policy_check
			if (!xfrm4_policy_check(NULL, XFRM_POLICY_IN, skb)) {
				kfree_skb(skb);
				return;
			}
			nf_reset_ct(skb);
		}
		//协议报文处理(交给ip上层协议进行处理）
		ret = INDIRECT_CALL_2(ipprot->handler, tcp_v4_rcv, udp_rcv,
				      skb);
		if (ret < 0) {
			//如果handle返回负数，则取abs后会得到相应的协议，并将
			//用指定的协议进行重新处理。
			protocol = -ret;
			goto resubmit;
		}
		__IP_INC_STATS(net, IPSTATS_MIB_INDELIVERS);
	} else {
		if (!raw) {
			if (xfrm4_policy_check(NULL, XFRM_POLICY_IN, skb)) {
				__IP_INC_STATS(net, IPSTATS_MIB_INUNKNOWNPROTOS);
				icmp_send(skb, ICMP_DEST_UNREACH,
					  ICMP_PROT_UNREACH, 0);
			}
			kfree_skb(skb);
		} else {
			__IP_INC_STATS(net, IPSTATS_MIB_INDELIVERS);
			consume_skb(skb);
		}
	}
}

static int ip_local_deliver_finish(struct net *net, struct sock *sk, struct sk_buff *skb)
{
	//使data跳过ip头部
	__skb_pull(skb, skb_network_header_len(skb));

	rcu_read_lock();
	ip_protocol_deliver_rcu(net, skb, ip_hdr(skb)->protocol);
	rcu_read_unlock();

	return 0;
}

/*
 * 	Deliver IP Packets to the higher protocol layers.
 */
//本地报文处理（送高层协议去处理）
int ip_local_deliver(struct sk_buff *skb)
{
	/*
	 *	Reassemble IP fragments.
	 */
	//分片组装
	struct net *net = dev_net(skb->dev);

	if (ip_is_fragment(ip_hdr(skb))) {
		//分片报文，处理分片重组
		if (ip_defrag(net, skb, IP_DEFRAG_LOCAL_DELIVER))
			return 0;
	}

	//往本地协议栈钩子点（local_in)
	return NF_HOOK(NFPROTO_IPV4, NF_INET_LOCAL_IN,
		       net, NULL, skb, skb->dev, NULL,
		       ip_local_deliver_finish);
}

//ip层选项处理
static inline bool ip_rcv_options(struct sk_buff *skb, struct net_device *dev)
{
	struct ip_options *opt;
	const struct iphdr *iph;

	/* It looks as overkill, because not all
	   IP options require packet mangling.
	   But it is the easiest for now, especially taking
	   into account that combination of IP options
	   and running sniffer is extremely rare condition.
					      --ANK (980813)
	*/
	if (skb_cow(skb, skb_headroom(skb))) {
		__IP_INC_STATS(dev_net(dev), IPSTATS_MIB_INDISCARDS);
		goto drop;
	}

	iph = ip_hdr(skb);
	opt = &(IPCB(skb)->opt);
	//设置Ip层选项总长度，含补齐
	opt->optlen = iph->ihl*4 - sizeof(struct iphdr);

	if (ip_options_compile(dev_net(dev), opt, skb)) {
		__IP_INC_STATS(dev_net(dev), IPSTATS_MIB_INHDRERRORS);
		goto drop;
	}

	if (unlikely(opt->srr)) {
		struct in_device *in_dev = __in_dev_get_rcu(dev);

		if (in_dev) {
			if (!IN_DEV_SOURCE_ROUTE(in_dev)) {
				if (IN_DEV_LOG_MARTIANS(in_dev))
					net_info_ratelimited("source route option %pI4 -> %pI4\n",
							     &iph->saddr,
							     &iph->daddr);
				goto drop;
			}
		}

		if (ip_options_rcv_srr(skb, dev))
			goto drop;
	}

	return false;
drop:
	return true;
}

static bool ip_can_use_hint(const struct sk_buff *skb, const struct iphdr *iph,
			    const struct sk_buff *hint)
{
	return hint && !skb_dst(skb) && ip_hdr(hint)->daddr == iph->daddr &&
	       ip_hdr(hint)->tos == iph->tos;
}

INDIRECT_CALLABLE_DECLARE(int udp_v4_early_demux(struct sk_buff *));
INDIRECT_CALLABLE_DECLARE(int tcp_v4_early_demux(struct sk_buff *));
//准备进行路由处理
static int ip_rcv_finish_core(struct net *net, struct sock *sk,
			      struct sk_buff *skb, struct net_device *dev,
			      const struct sk_buff *hint)
{
	const struct iphdr *iph = ip_hdr(skb);
	int (*edemux)(struct sk_buff *skb);
	struct rtable *rt;
	int err;

<<<<<<< HEAD
	//默认情况下sysctl_ip_early_demux为１
=======
	if (ip_can_use_hint(skb, iph, hint)) {
		err = ip_route_use_hint(skb, iph->daddr, iph->saddr, iph->tos,
					dev, hint);
		if (unlikely(err))
			goto drop_error;
	}

>>>>>>> e42617b8
	if (net->ipv4.sysctl_ip_early_demux &&
	    !skb_dst(skb) &&
	    !skb->sk &&
	    !ip_is_fragment(iph)) {
		const struct net_protocol *ipprot;
		int protocol = iph->protocol;

		//执行上层协议的early_demux回调（udp,tcp主要是提前查询对应的socket)
		ipprot = rcu_dereference(inet_protos[protocol]);
		if (ipprot && (edemux = READ_ONCE(ipprot->early_demux))) {
			err = INDIRECT_CALL_2(edemux, tcp_v4_early_demux,
					      udp_v4_early_demux, skb);
			if (unlikely(err))
				goto drop_error;
			/* must reload iph, skb->head might have changed */
			iph = ip_hdr(skb);
		}
	}

	/*
	 *	Initialise the virtual path cache for the packet. It describes
	 *	how the packet travels inside Linux networking.
	 */
	if (!skb_valid_dst(skb)) {
		//传入目的地址，源地址，tos,报文入口设备,查询路由
		//单播时:skb->dst.input=ip_forword将被设置
		//组播时:skb->dst.input=ip_mr_input将被设置
		//路由未命中时：skb->dst.input=ip_error将被设置
		err = ip_route_input_noref(skb, iph->daddr, iph->saddr,
					   iph->tos, dev);
		if (unlikely(err))
			goto drop_error;
	}

#ifdef CONFIG_IP_ROUTE_CLASSID
	if (unlikely(skb_dst(skb)->tclassid)) {
		struct ip_rt_acct *st = this_cpu_ptr(ip_rt_acct);
		u32 idx = skb_dst(skb)->tclassid;
		st[idx&0xFF].o_packets++;
		st[idx&0xFF].o_bytes += skb->len;
		st[(idx>>16)&0xFF].i_packets++;
		st[(idx>>16)&0xFF].i_bytes += skb->len;
	}
#endif

	//ip有选项，处理ip选项
	if (iph->ihl > 5 && ip_rcv_options(skb, dev))
		goto drop;

	//取路由查询结果
	rt = skb_rtable(skb);
	if (rt->rt_type == RTN_MULTICAST) {
		//组播转发
		__IP_UPD_PO_STATS(net, IPSTATS_MIB_INMCAST, skb->len);
	} else if (rt->rt_type == RTN_BROADCAST) {
		//广播转发
		__IP_UPD_PO_STATS(net, IPSTATS_MIB_INBCAST, skb->len);
	} else if (skb->pkt_type == PACKET_BROADCAST ||
		   skb->pkt_type == PACKET_MULTICAST) {
		//二层采用的是广播或者组播mac
		struct in_device *in_dev = __in_dev_get_rcu(dev);

		/* RFC 1122 3.3.6:
		 *
		 *   When a host sends a datagram to a link-layer broadcast
		 *   address, the IP destination address MUST be a legal IP
		 *   broadcast or IP multicast address.
		 *   当一个主机采用链路层广播地址发送一个报文，ip目的地址必须是一个合法的广播或者组播ip
		 *
		 *   A host SHOULD silently discard a datagram that is received
		 *   via a link-layer broadcast (see Section 2.4) but does not
		 *   specify an IP multicast or broadcast destination address.
		 *   主机应安静的丢弃，链路层广播，但ip目的地址不是广播或者组播的报文。
		 *
		 * This doesn't explicitly say L2 *broadcast*, but broadcast is
		 * in a way a form of multicast and the most common use case for
		 * this is 802.11 protecting against cross-station spoofing (the
		 * so-called "hole-196" attack) so do it for both.
		 */
		if (in_dev &&
		    IN_DEV_ORCONF(in_dev, DROP_UNICAST_IN_L2_MULTICAST))
			//如果接口配直了丢弃，则丢弃，否则忽略
			goto drop;
	}

	return NET_RX_SUCCESS;
drop:
	kfree_skb(skb);
	return NET_RX_DROP;

drop_error:
	if (err == -EXDEV)
		__NET_INC_STATS(net, LINUX_MIB_IPRPFILTER);
	goto drop;
}

static int ip_rcv_finish(struct net *net, struct sock *sk, struct sk_buff *skb)
{
	struct net_device *dev = skb->dev;
	int ret;

	/* if ingress device is enslaved to an L3 master device pass the
	 * skb to its handler for processing
	 */
	//如果入接口设备从属于l3 master device,则更换设备
	skb = l3mdev_ip_rcv(skb);
	if (!skb)
		return NET_RX_SUCCESS;

	ret = ip_rcv_finish_core(net, sk, skb, dev, NULL);
	if (ret != NET_RX_DROP)
		//单播在查到路由后且非本机时，在此处走ip_forward
		//单播在查到路由后且为本机时，在此处走ip_local_deliver
		//组播在查到路由后，在此处走ip_mr_input
		//路由未命中时，在此处走ip_error
		ret = dst_input(skb);
	return ret;
}

/*
 * 	Main IP Receive routine.
 */
//ip报文接收入口(主要做了ip头部合法性校验）
static struct sk_buff *ip_rcv_core(struct sk_buff *skb, struct net *net)
{
	const struct iphdr *iph;
	u32 len;

	/* When the interface is in promisc. mode, drop all the crap
	 * that it receives, do not try to analyse it.
	 */
	if (skb->pkt_type == PACKET_OTHERHOST)
		//现在我们在处理三层，故如果mac不是我们的,则不处理
		goto drop;

	//统计入口包数，入口字节数
	__IP_UPD_PO_STATS(net, IPSTATS_MIB_IN, skb->len);

	skb = skb_share_check(skb, GFP_ATOMIC);
	if (!skb) {
		__IP_INC_STATS(net, IPSTATS_MIB_INDISCARDS);
		goto out;
	}

	//报文长度检查
	if (!pskb_may_pull(skb, sizeof(struct iphdr)))
		goto inhdr_error;

	iph = ip_hdr(skb);

	/*
	 *	RFC1122: 3.2.1.2 MUST silently discard any IP frame that fails the checksum.
	 *
	 *	Is the datagram acceptable?
	 *
	 *	1.	Length at least the size of an ip header
	 *	2.	Version of 4
	 *	3.	Checksums correctly. [Speed optimisation for later, skip loopback checksums]
	 *	4.	Doesn't have a bogus length
	 */
	//ip头部长度至少20字节，此函数仅处理ipv4
	if (iph->ihl < 5 || iph->version != 4)
		goto inhdr_error;

	BUILD_BUG_ON(IPSTATS_MIB_ECT1PKTS != IPSTATS_MIB_NOECTPKTS + INET_ECN_ECT_1);
	BUILD_BUG_ON(IPSTATS_MIB_ECT0PKTS != IPSTATS_MIB_NOECTPKTS + INET_ECN_ECT_0);
	BUILD_BUG_ON(IPSTATS_MIB_CEPKTS != IPSTATS_MIB_NOECTPKTS + INET_ECN_CE);
	__IP_ADD_STATS(net,
		       IPSTATS_MIB_NOECTPKTS + (iph->tos & INET_ECN_MASK),
		       max_t(unsigned short, 1, skb_shinfo(skb)->gso_segs));

	//通过ip总头长度，再检查一遍
	if (!pskb_may_pull(skb, iph->ihl*4))
		goto inhdr_error;

	iph = ip_hdr(skb);

	//ip头部校验
	if (unlikely(ip_fast_csum((u8 *)iph, iph->ihl)))
		goto csum_error;

	//ip层总长度
	len = ntohs(iph->tot_len);
	if (skb->len < len) {
		//待分析的报文长度小于len,报文格式有误
		__IP_INC_STATS(net, IPSTATS_MIB_INTRUNCATEDPKTS);
		goto drop;
	} else if (len < (iph->ihl*4))
		//total length比ip头部长度还要小，报文格式有误
		goto inhdr_error;

	/* Our transport medium may have padded the buffer out. Now we know it
	 * is IP we can trim to the true length of the frame.
	 * Note this now means skb->len holds ntohs(iph->tot_len).
	 */
	if (pskb_trim_rcsum(skb, len)) {
		__IP_INC_STATS(net, IPSTATS_MIB_INDISCARDS);
		goto drop;
	}

	iph = ip_hdr(skb);
	//设置传输层偏移量
	skb->transport_header = skb->network_header + iph->ihl*4;

	/* Remove any debris in the socket control block */
	memset(IPCB(skb), 0, sizeof(struct inet_skb_parm));
	IPCB(skb)->iif = skb->skb_iif;

	/* Must drop socket now because of tproxy. */
	skb_orphan(skb);

	return skb;
csum_error:
	__IP_INC_STATS(net, IPSTATS_MIB_CSUMERRORS);
inhdr_error:
	__IP_INC_STATS(net, IPSTATS_MIB_INHDRERRORS);
drop:
	kfree_skb(skb);
out:
	return NULL;
}

/*
 * IP receive entry point
 */
int ip_rcv(struct sk_buff *skb, struct net_device *dev, struct packet_type *pt,
	   struct net_device *orig_dev)
{
	struct net *net = dev_net(dev);

	skb = ip_rcv_core(skb, net);
	if (skb == NULL)
		return NET_RX_DROP;

	//触发PRE_ROUTING钩子点
	return NF_HOOK(NFPROTO_IPV4, NF_INET_PRE_ROUTING,
		       net, NULL, skb, dev, NULL,
		       ip_rcv_finish);
}

static void ip_sublist_rcv_finish(struct list_head *head)
{
	struct sk_buff *skb, *next;

	list_for_each_entry_safe(skb, next, head, list) {
		skb_list_del_init(skb);
		dst_input(skb);
	}
}

static struct sk_buff *ip_extract_route_hint(const struct net *net,
					     struct sk_buff *skb, int rt_type)
{
	if (fib4_has_custom_rules(net) || rt_type == RTN_BROADCAST)
		return NULL;

	return skb;
}

static void ip_list_rcv_finish(struct net *net, struct sock *sk,
			       struct list_head *head)
{
	struct sk_buff *skb, *next, *hint = NULL;
	struct dst_entry *curr_dst = NULL;
	struct list_head sublist;

	INIT_LIST_HEAD(&sublist);
	list_for_each_entry_safe(skb, next, head, list) {
		struct net_device *dev = skb->dev;
		struct dst_entry *dst;

		skb_list_del_init(skb);
		/* if ingress device is enslaved to an L3 master device pass the
		 * skb to its handler for processing
		 */
		skb = l3mdev_ip_rcv(skb);
		if (!skb)
			continue;
		if (ip_rcv_finish_core(net, sk, skb, dev, hint) == NET_RX_DROP)
			continue;

		dst = skb_dst(skb);
		if (curr_dst != dst) {
			hint = ip_extract_route_hint(net, skb,
					       ((struct rtable *)dst)->rt_type);

			/* dispatch old sublist */
			if (!list_empty(&sublist))
				ip_sublist_rcv_finish(&sublist);
			/* start new sublist */
			INIT_LIST_HEAD(&sublist);
			curr_dst = dst;
		}
		list_add_tail(&skb->list, &sublist);
	}
	/* dispatch final sublist */
	ip_sublist_rcv_finish(&sublist);
}

static void ip_sublist_rcv(struct list_head *head, struct net_device *dev,
			   struct net *net)
{
	NF_HOOK_LIST(NFPROTO_IPV4, NF_INET_PRE_ROUTING, net, NULL,
		     head, dev, NULL, ip_rcv_finish);
	ip_list_rcv_finish(net, NULL, head);
}

/* Receive a list of IP packets */
//收取到一组ip报文
void ip_list_rcv(struct list_head *head, struct packet_type *pt,
		 struct net_device *orig_dev)
{
	struct net_device *curr_dev = NULL;
	struct net *curr_net = NULL;
	struct sk_buff *skb, *next;
	struct list_head sublist;

	INIT_LIST_HEAD(&sublist);
	list_for_each_entry_safe(skb, next, head, list) {
		struct net_device *dev = skb->dev;
		struct net *net = dev_net(dev);

		skb_list_del_init(skb);
		skb = ip_rcv_core(skb, net);
		if (skb == NULL)
			continue;

		if (curr_dev != dev || curr_net != net) {
			/* dispatch old sublist */
			if (!list_empty(&sublist))
				ip_sublist_rcv(&sublist, curr_dev, curr_net);
			/* start new sublist */
			INIT_LIST_HEAD(&sublist);
			curr_dev = dev;
			curr_net = net;
		}
		list_add_tail(&skb->list, &sublist);
	}
	/* dispatch final sublist */
	if (!list_empty(&sublist))
		ip_sublist_rcv(&sublist, curr_dev, curr_net);
}<|MERGE_RESOLUTION|>--- conflicted
+++ resolved
@@ -336,9 +336,6 @@
 	struct rtable *rt;
 	int err;
 
-<<<<<<< HEAD
-	//默认情况下sysctl_ip_early_demux为１
-=======
 	if (ip_can_use_hint(skb, iph, hint)) {
 		err = ip_route_use_hint(skb, iph->daddr, iph->saddr, iph->tos,
 					dev, hint);
@@ -346,7 +343,7 @@
 			goto drop_error;
 	}
 
->>>>>>> e42617b8
+	//默认情况下sysctl_ip_early_demux为１
 	if (net->ipv4.sysctl_ip_early_demux &&
 	    !skb_dst(skb) &&
 	    !skb->sk &&
