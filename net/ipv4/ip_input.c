--- conflicted
+++ resolved
@@ -334,12 +334,8 @@
 
 int tcp_v4_early_demux(struct sk_buff *skb);
 int udp_v4_early_demux(struct sk_buff *skb);
-<<<<<<< HEAD
 //准备进行路由处理
-static int ip_rcv_finish_core(struct net *net, struct sock *sk,
-=======
 static int ip_rcv_finish_core(struct net *net,
->>>>>>> 155a3c00
 			      struct sk_buff *skb, struct net_device *dev,
 			      const struct sk_buff *hint)
 {
@@ -354,12 +350,9 @@
 			goto drop_error;
 	}
 
-<<<<<<< HEAD
+	drop_reason = SKB_DROP_REASON_NOT_SPECIFIED;
 	//默认情况下sysctl_ip_early_demux为１
 	//执行上层协议的early_demux回调（udp,tcp主要是提前查询对应的socket)
-=======
-	drop_reason = SKB_DROP_REASON_NOT_SPECIFIED;
->>>>>>> 155a3c00
 	if (READ_ONCE(net->ipv4.sysctl_ip_early_demux) &&
 	    !skb_dst(skb) &&
 	    !skb->sk &&
@@ -392,20 +385,14 @@
 	 *	how the packet travels inside Linux networking.
 	 */
 	if (!skb_valid_dst(skb)) {
-<<<<<<< HEAD
 		/*此分支情况下仅在skb没有dst下进入*/
 		//传入目的地址，源地址，tos,报文入口设备,查询路由
 		//单播时:skb->dst.input=ip_forword将被设置
 		//组播时:skb->dst.input=ip_mr_input将被设置
 		//路由未命中时：skb->dst.input=ip_error将被设置
-		err = ip_route_input_noref(skb, iph->daddr, iph->saddr,
-					   iph->tos, dev);
-		if (unlikely(err))
-=======
 		drop_reason = ip_route_input_noref(skb, iph->daddr, iph->saddr,
 						   ip4h_dscp(iph), dev);
 		if (unlikely(drop_reason))
->>>>>>> 155a3c00
 			goto drop_error;
 		drop_reason = SKB_DROP_REASON_NOT_SPECIFIED;
 	} else {
