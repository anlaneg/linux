--- conflicted
+++ resolved
@@ -182,12 +182,9 @@
 	return false;
 }
 
-<<<<<<< HEAD
-//处理要送往本机的ip报文
-=======
 INDIRECT_CALLABLE_DECLARE(int udp_rcv(struct sk_buff *));
 INDIRECT_CALLABLE_DECLARE(int tcp_v4_rcv(struct sk_buff *));
->>>>>>> 3ab4436f
+//处理要送往本机的ip报文
 void ip_protocol_deliver_rcu(struct net *net, struct sk_buff *skb, int protocol)
 {
 	const struct net_protocol *ipprot;
@@ -208,13 +205,9 @@
 			}
 			nf_reset(skb);
 		}
-<<<<<<< HEAD
 		//协议报文处理(交给ip上层进行处理）
-		ret = ipprot->handler(skb);
-=======
 		ret = INDIRECT_CALL_2(ipprot->handler, tcp_v4_rcv, udp_rcv,
 				      skb);
->>>>>>> 3ab4436f
 		if (ret < 0) {
 			//如果handle返回负数，则取abs后会得到相应的协议，并将
 			//用指定的协议进行重新处理。
@@ -322,12 +315,9 @@
 	return true;
 }
 
-<<<<<<< HEAD
-//准备进行路由处理
-=======
 INDIRECT_CALLABLE_DECLARE(int udp_v4_early_demux(struct sk_buff *));
 INDIRECT_CALLABLE_DECLARE(int tcp_v4_early_demux(struct sk_buff *));
->>>>>>> 3ab4436f
+//准备进行路由处理
 static int ip_rcv_finish_core(struct net *net, struct sock *sk,
 			      struct sk_buff *skb, struct net_device *dev)
 {
