--- conflicted
+++ resolved
@@ -323,13 +323,9 @@
 	return true;
 }
 
-<<<<<<< HEAD
 //准备进行路由处理
-static int ip_rcv_finish(struct net *net, struct sock *sk, struct sk_buff *skb)
-=======
 static int ip_rcv_finish_core(struct net *net, struct sock *sk,
 			      struct sk_buff *skb)
->>>>>>> 58c3f14f
 {
 	const struct iphdr *iph = ip_hdr(skb);
 	int (*edemux)(struct sk_buff *skb);
@@ -420,16 +416,11 @@
 			goto drop;
 	}
 
-<<<<<<< HEAD
 	//单播在查到路由后且非本机时，在此处走ip_forward
 	//单播在查到路由后且为本机时，在此处走ip_local_deliver
 	//组播在查到路由后，在此处走ip_mr_input
 	//路由未命中时，在此处走ip_error
-	return dst_input(skb);
-=======
 	return NET_RX_SUCCESS;
->>>>>>> 58c3f14f
-
 drop:
 	kfree_skb(skb);
 	return NET_RX_DROP;
@@ -460,12 +451,8 @@
 /*
  * 	Main IP Receive routine.
  */
-<<<<<<< HEAD
 //ip报文接收入口(主要做了ip头部合法性校验）
-int ip_rcv(struct sk_buff *skb, struct net_device *dev, struct packet_type *pt, struct net_device *orig_dev)
-=======
 static struct sk_buff *ip_rcv_core(struct sk_buff *skb, struct net *net)
->>>>>>> 58c3f14f
 {
 	const struct iphdr *iph;
 	u32 len;
@@ -478,11 +465,7 @@
 		goto drop;
 
 
-<<<<<<< HEAD
-	net = dev_net(dev);
 	//统计入口包数，入口字节数
-=======
->>>>>>> 58c3f14f
 	__IP_UPD_PO_STATS(net, IPSTATS_MIB_IN, skb->len);
 
 	skb = skb_share_check(skb, GFP_ATOMIC);
@@ -557,15 +540,7 @@
 	/* Must drop socket now because of tproxy. */
 	skb_orphan(skb);
 
-<<<<<<< HEAD
-	//路由前钩子点
-	return NF_HOOK(NFPROTO_IPV4, NF_INET_PRE_ROUTING,
-		       net, NULL/*sock为NULL*/, skb, dev/*入设备*/, NULL,//出设备为NULL
-		       ip_rcv_finish);
-=======
 	return skb;
->>>>>>> 58c3f14f
-
 csum_error:
 	__IP_INC_STATS(net, IPSTATS_MIB_CSUMERRORS);
 inhdr_error:
