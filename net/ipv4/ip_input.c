/*
 * INET		An implementation of the TCP/IP protocol suite for the LINUX
 *		operating system.  INET is implemented using the  BSD Socket
 *		interface as the means of communication with the user level.
 *
 *		The Internet Protocol (IP) module.
 *
 * Authors:	Ross Biro
 *		Fred N. van Kempen, <waltje@uWalt.NL.Mugnet.ORG>
 *		Donald Becker, <becker@super.org>
 *		Alan Cox, <alan@lxorguk.ukuu.org.uk>
 *		Richard Underwood
 *		Stefan Becker, <stefanb@yello.ping.de>
 *		Jorge Cwik, <jorge@laser.satlink.net>
 *		Arnt Gulbrandsen, <agulbra@nvg.unit.no>
 *
 *
 * Fixes:
 *		Alan Cox	:	Commented a couple of minor bits of surplus code
 *		Alan Cox	:	Undefining IP_FORWARD doesn't include the code
 *					(just stops a compiler warning).
 *		Alan Cox	:	Frames with >=MAX_ROUTE record routes, strict routes or loose routes
 *					are junked rather than corrupting things.
 *		Alan Cox	:	Frames to bad broadcast subnets are dumped
 *					We used to process them non broadcast and
 *					boy could that cause havoc.
 *		Alan Cox	:	ip_forward sets the free flag on the
 *					new frame it queues. Still crap because
 *					it copies the frame but at least it
 *					doesn't eat memory too.
 *		Alan Cox	:	Generic queue code and memory fixes.
 *		Fred Van Kempen :	IP fragment support (borrowed from NET2E)
 *		Gerhard Koerting:	Forward fragmented frames correctly.
 *		Gerhard Koerting: 	Fixes to my fix of the above 8-).
 *		Gerhard Koerting:	IP interface addressing fix.
 *		Linus Torvalds	:	More robustness checks
 *		Alan Cox	:	Even more checks: Still not as robust as it ought to be
 *		Alan Cox	:	Save IP header pointer for later
 *		Alan Cox	:	ip option setting
 *		Alan Cox	:	Use ip_tos/ip_ttl settings
 *		Alan Cox	:	Fragmentation bogosity removed
 *					(Thanks to Mark.Bush@prg.ox.ac.uk)
 *		Dmitry Gorodchanin :	Send of a raw packet crash fix.
 *		Alan Cox	:	Silly ip bug when an overlength
 *					fragment turns up. Now frees the
 *					queue.
 *		Linus Torvalds/ :	Memory leakage on fragmentation
 *		Alan Cox	:	handling.
 *		Gerhard Koerting:	Forwarding uses IP priority hints
 *		Teemu Rantanen	:	Fragment problems.
 *		Alan Cox	:	General cleanup, comments and reformat
 *		Alan Cox	:	SNMP statistics
 *		Alan Cox	:	BSD address rule semantics. Also see
 *					UDP as there is a nasty checksum issue
 *					if you do things the wrong way.
 *		Alan Cox	:	Always defrag, moved IP_FORWARD to the config.in file
 *		Alan Cox	: 	IP options adjust sk->priority.
 *		Pedro Roque	:	Fix mtu/length error in ip_forward.
 *		Alan Cox	:	Avoid ip_chk_addr when possible.
 *	Richard Underwood	:	IP multicasting.
 *		Alan Cox	:	Cleaned up multicast handlers.
 *		Alan Cox	:	RAW sockets demultiplex in the BSD style.
 *		Gunther Mayer	:	Fix the SNMP reporting typo
 *		Alan Cox	:	Always in group 224.0.0.1
 *	Pauline Middelink	:	Fast ip_checksum update when forwarding
 *					Masquerading support.
 *		Alan Cox	:	Multicast loopback error for 224.0.0.1
 *		Alan Cox	:	IP_MULTICAST_LOOP option.
 *		Alan Cox	:	Use notifiers.
 *		Bjorn Ekwall	:	Removed ip_csum (from slhc.c too)
 *		Bjorn Ekwall	:	Moved ip_fast_csum to ip.h (inline!)
 *		Stefan Becker   :       Send out ICMP HOST REDIRECT
 *	Arnt Gulbrandsen	:	ip_build_xmit
 *		Alan Cox	:	Per socket routing cache
 *		Alan Cox	:	Fixed routing cache, added header cache.
 *		Alan Cox	:	Loopback didn't work right in original ip_build_xmit - fixed it.
 *		Alan Cox	:	Only send ICMP_REDIRECT if src/dest are the same net.
 *		Alan Cox	:	Incoming IP option handling.
 *		Alan Cox	:	Set saddr on raw output frames as per BSD.
 *		Alan Cox	:	Stopped broadcast source route explosions.
 *		Alan Cox	:	Can disable source routing
 *		Takeshi Sone    :	Masquerading didn't work.
 *	Dave Bonn,Alan Cox	:	Faster IP forwarding whenever possible.
 *		Alan Cox	:	Memory leaks, tramples, misc debugging.
 *		Alan Cox	:	Fixed multicast (by popular demand 8))
 *		Alan Cox	:	Fixed forwarding (by even more popular demand 8))
 *		Alan Cox	:	Fixed SNMP statistics [I think]
 *	Gerhard Koerting	:	IP fragmentation forwarding fix
 *		Alan Cox	:	Device lock against page fault.
 *		Alan Cox	:	IP_HDRINCL facility.
 *	Werner Almesberger	:	Zero fragment bug
 *		Alan Cox	:	RAW IP frame length bug
 *		Alan Cox	:	Outgoing firewall on build_xmit
 *		A.N.Kuznetsov	:	IP_OPTIONS support throughout the kernel
 *		Alan Cox	:	Multicast routing hooks
 *		Jos Vos		:	Do accounting *before* call_in_firewall
 *	Willy Konynenberg	:	Transparent proxying support
 *
 *
 *
 * To Fix:
 *		IP fragmentation wants rewriting cleanly. The RFC815 algorithm is much more efficient
 *		and could be made very efficient with the addition of some virtual memory hacks to permit
 *		the allocation of a buffer that can then be 'grown' by twiddling page tables.
 *		Output fragmentation wants updating along with the buffer management to use a single
 *		interleaved copy algorithm so that fragmenting has a one copy overhead. Actual packet
 *		output should probably do its own fragmentation at the UDP/RAW layer. TCP shouldn't cause
 *		fragmentation anyway.
 *
 *		This program is free software; you can redistribute it and/or
 *		modify it under the terms of the GNU General Public License
 *		as published by the Free Software Foundation; either version
 *		2 of the License, or (at your option) any later version.
 */

#define pr_fmt(fmt) "IPv4: " fmt

#include <linux/module.h>
#include <linux/types.h>
#include <linux/kernel.h>
#include <linux/string.h>
#include <linux/errno.h>
#include <linux/slab.h>

#include <linux/net.h>
#include <linux/socket.h>
#include <linux/sockios.h>
#include <linux/in.h>
#include <linux/inet.h>
#include <linux/inetdevice.h>
#include <linux/netdevice.h>
#include <linux/etherdevice.h>

#include <net/snmp.h>
#include <net/ip.h>
#include <net/protocol.h>
#include <net/route.h>
#include <linux/skbuff.h>
#include <net/sock.h>
#include <net/arp.h>
#include <net/icmp.h>
#include <net/raw.h>
#include <net/checksum.h>
#include <net/inet_ecn.h>
#include <linux/netfilter_ipv4.h>
#include <net/xfrm.h>
#include <linux/mroute.h>
#include <linux/netlink.h>
#include <net/dst_metadata.h>

/*
 *	Process Router Attention IP option (RFC 2113)
 */
bool ip_call_ra_chain(struct sk_buff *skb)
{
	struct ip_ra_chain *ra;
	u8 protocol = ip_hdr(skb)->protocol;
	struct sock *last = NULL;
	struct net_device *dev = skb->dev;
	struct net *net = dev_net(dev);

	for (ra = rcu_dereference(net->ipv4.ra_chain); ra; ra = rcu_dereference(ra->next)) {
		struct sock *sk = ra->sk;

		/* If socket is bound to an interface, only report
		 * the packet if it came  from that interface.
		 */
		if (sk && inet_sk(sk)->inet_num == protocol &&
		    (!sk->sk_bound_dev_if ||
		     sk->sk_bound_dev_if == dev->ifindex)) {
			if (ip_is_fragment(ip_hdr(skb))) {
				if (ip_defrag(net, skb, IP_DEFRAG_CALL_RA_CHAIN))
					return true;
			}
			if (last) {
				struct sk_buff *skb2 = skb_clone(skb, GFP_ATOMIC);
				if (skb2)
					raw_rcv(last, skb2);
			}
			last = sk;
		}
	}

	if (last) {
		raw_rcv(last, skb);
		return true;
	}
	return false;
}

//处理要送往本机的ip报文
void ip_protocol_deliver_rcu(struct net *net, struct sk_buff *skb, int protocol)
{
	const struct net_protocol *ipprot;
	int raw, ret;

resubmit:
	//尝试raw socket传递
	raw = raw_local_deliver(skb, protocol);

	//按ip->protocol查找协议处理函数(例如：tcp_protocol，udp_protocol，igmp_protocol）
	ipprot = rcu_dereference(inet_protos[protocol]);
	if (ipprot) {
		//协议栈上有对应的协议处理模块
		if (!ipprot->no_policy) {
			if (!xfrm4_policy_check(NULL, XFRM_POLICY_IN, skb)) {
				kfree_skb(skb);
				return;
			}
			nf_reset(skb);
		}
		//协议报文处理(交给ip上层进行处理）
		ret = ipprot->handler(skb);
		if (ret < 0) {
			//如果handle返回负数，则取abs后会得到相应的协议，并将
			//用指定的协议进行重新处理。
			protocol = -ret;
			goto resubmit;
		}
		__IP_INC_STATS(net, IPSTATS_MIB_INDELIVERS);
	} else {
		if (!raw) {
			if (xfrm4_policy_check(NULL, XFRM_POLICY_IN, skb)) {
				__IP_INC_STATS(net, IPSTATS_MIB_INUNKNOWNPROTOS);
				icmp_send(skb, ICMP_DEST_UNREACH,
					  ICMP_PROT_UNREACH, 0);
			}
			kfree_skb(skb);
		} else {
			__IP_INC_STATS(net, IPSTATS_MIB_INDELIVERS);
			consume_skb(skb);
		}
	}
}

static int ip_local_deliver_finish(struct net *net, struct sock *sk, struct sk_buff *skb)
{
	__skb_pull(skb, skb_network_header_len(skb));

	rcu_read_lock();
	ip_protocol_deliver_rcu(net, skb, ip_hdr(skb)->protocol);
	rcu_read_unlock();

	return 0;
}

/*
 * 	Deliver IP Packets to the higher protocol layers.
 */
//本地报文处理（送高层协议去处理）
int ip_local_deliver(struct sk_buff *skb)
{
	/*
	 *	Reassemble IP fragments.
	 */
	//分片组装
	struct net *net = dev_net(skb->dev);

	if (ip_is_fragment(ip_hdr(skb))) {
		//分片报文，处理分片重组
		if (ip_defrag(net, skb, IP_DEFRAG_LOCAL_DELIVER))
			return 0;
	}

	//往本地协议栈钩子点（local_in)
	return NF_HOOK(NFPROTO_IPV4, NF_INET_LOCAL_IN,
		       net, NULL, skb, skb->dev, NULL,
		       ip_local_deliver_finish);
}

//ip层选项处理
static inline bool ip_rcv_options(struct sk_buff *skb)
{
	struct ip_options *opt;
	const struct iphdr *iph;
	struct net_device *dev = skb->dev;

	/* It looks as overkill, because not all
	   IP options require packet mangling.
	   But it is the easiest for now, especially taking
	   into account that combination of IP options
	   and running sniffer is extremely rare condition.
					      --ANK (980813)
	*/
	if (skb_cow(skb, skb_headroom(skb))) {
		__IP_INC_STATS(dev_net(dev), IPSTATS_MIB_INDISCARDS);
		goto drop;
	}

	iph = ip_hdr(skb);
	opt = &(IPCB(skb)->opt);
	//设置Ip层选项总长度，含补齐
	opt->optlen = iph->ihl*4 - sizeof(struct iphdr);

	if (ip_options_compile(dev_net(dev), opt, skb)) {
		__IP_INC_STATS(dev_net(dev), IPSTATS_MIB_INHDRERRORS);
		goto drop;
	}

	if (unlikely(opt->srr)) {
		struct in_device *in_dev = __in_dev_get_rcu(dev);

		if (in_dev) {
			if (!IN_DEV_SOURCE_ROUTE(in_dev)) {
				if (IN_DEV_LOG_MARTIANS(in_dev))
					net_info_ratelimited("source route option %pI4 -> %pI4\n",
							     &iph->saddr,
							     &iph->daddr);
				goto drop;
			}
		}

		if (ip_options_rcv_srr(skb))
			goto drop;
	}

	return false;
drop:
	return true;
}

//准备进行路由处理
static int ip_rcv_finish_core(struct net *net, struct sock *sk,
			      struct sk_buff *skb, struct net_device *dev)
{
	const struct iphdr *iph = ip_hdr(skb);
	int (*edemux)(struct sk_buff *skb);
	struct rtable *rt;
	int err;

	//默认情况下sysctl_ip_early_demux为１
	if (net->ipv4.sysctl_ip_early_demux &&
	    !skb_dst(skb) &&
	    !skb->sk &&
	    !ip_is_fragment(iph)) {
		const struct net_protocol *ipprot;
		int protocol = iph->protocol;

		//执行上层协议的early_demux回调（udp,tcp主要是提前查询对应的socket)
		ipprot = rcu_dereference(inet_protos[protocol]);
		if (ipprot && (edemux = READ_ONCE(ipprot->early_demux))) {
			err = edemux(skb);
			if (unlikely(err))
				goto drop_error;
			/* must reload iph, skb->head might have changed */
			iph = ip_hdr(skb);
		}
	}

	/*
	 *	Initialise the virtual path cache for the packet. It describes
	 *	how the packet travels inside Linux networking.
	 */
	if (!skb_valid_dst(skb)) {
		//传入目的地址，源地址，tos,报文入口设备,查询路由
		//单播时:skb->dst.input=ip_forword将被设置
		//组播时:skb->dst.input=ip_mr_input将被设置
		//路由未命中时：skb->dst.input=ip_error将被设置
		err = ip_route_input_noref(skb, iph->daddr, iph->saddr,
					   iph->tos, dev);
		if (unlikely(err))
			goto drop_error;
	}

#ifdef CONFIG_IP_ROUTE_CLASSID
	if (unlikely(skb_dst(skb)->tclassid)) {
		struct ip_rt_acct *st = this_cpu_ptr(ip_rt_acct);
		u32 idx = skb_dst(skb)->tclassid;
		st[idx&0xFF].o_packets++;
		st[idx&0xFF].o_bytes += skb->len;
		st[(idx>>16)&0xFF].i_packets++;
		st[(idx>>16)&0xFF].i_bytes += skb->len;
	}
#endif

	//ip有选项，处理ip选项
	if (iph->ihl > 5 && ip_rcv_options(skb))
		goto drop;

	//取路由查询结果
	rt = skb_rtable(skb);
	if (rt->rt_type == RTN_MULTICAST) {
		//组播转发
		__IP_UPD_PO_STATS(net, IPSTATS_MIB_INMCAST, skb->len);
	} else if (rt->rt_type == RTN_BROADCAST) {
		//广播转发
		__IP_UPD_PO_STATS(net, IPSTATS_MIB_INBCAST, skb->len);
	} else if (skb->pkt_type == PACKET_BROADCAST ||
		   skb->pkt_type == PACKET_MULTICAST) {
		//二层采用的是广播或者组播mac
		struct in_device *in_dev = __in_dev_get_rcu(dev);

		/* RFC 1122 3.3.6:
		 *
		 *   When a host sends a datagram to a link-layer broadcast
		 *   address, the IP destination address MUST be a legal IP
		 *   broadcast or IP multicast address.
		 *   当一个主机采用链路层广播地址发送一个报文，ip目的地址必须是一个合法的广播或者组播ip
		 *
		 *   A host SHOULD silently discard a datagram that is received
		 *   via a link-layer broadcast (see Section 2.4) but does not
		 *   specify an IP multicast or broadcast destination address.
		 *   主机应安静的丢弃，链路层广播，但ip目的地址不是广播或者组播的报文。
		 *
		 * This doesn't explicitly say L2 *broadcast*, but broadcast is
		 * in a way a form of multicast and the most common use case for
		 * this is 802.11 protecting against cross-station spoofing (the
		 * so-called "hole-196" attack) so do it for both.
		 */
		if (in_dev &&
		    IN_DEV_ORCONF(in_dev, DROP_UNICAST_IN_L2_MULTICAST))
			//如果接口配直了丢弃，则丢弃，否则忽略
			goto drop;
	}

	return NET_RX_SUCCESS;
drop:
	kfree_skb(skb);
	return NET_RX_DROP;

drop_error:
	if (err == -EXDEV)
		__NET_INC_STATS(net, LINUX_MIB_IPRPFILTER);
	goto drop;
}

static int ip_rcv_finish(struct net *net, struct sock *sk, struct sk_buff *skb)
{
	struct net_device *dev = skb->dev;
	int ret;

	/* if ingress device is enslaved to an L3 master device pass the
	 * skb to its handler for processing
	 */
	//如果入接口设备从属于l3 master device,则更换设备
	skb = l3mdev_ip_rcv(skb);
	if (!skb)
		return NET_RX_SUCCESS;

	ret = ip_rcv_finish_core(net, sk, skb, dev);
	if (ret != NET_RX_DROP)
		//单播在查到路由后且非本机时，在此处走ip_forward
		//单播在查到路由后且为本机时，在此处走ip_local_deliver
		//组播在查到路由后，在此处走ip_mr_input
		//路由未命中时，在此处走ip_error
		ret = dst_input(skb);
	return ret;
}

/*
 * 	Main IP Receive routine.
 */
//ip报文接收入口(主要做了ip头部合法性校验）
static struct sk_buff *ip_rcv_core(struct sk_buff *skb, struct net *net)
{
	const struct iphdr *iph;
	u32 len;

	/* When the interface is in promisc. mode, drop all the crap
	 * that it receives, do not try to analyse it.
	 */
	if (skb->pkt_type == PACKET_OTHERHOST)
		//现在我们在处理三层，故如果mac不是我们的单播报文不处理
		goto drop;

<<<<<<< HEAD

	//统计入口包数，入口字节数
=======
>>>>>>> 12ad143e
	__IP_UPD_PO_STATS(net, IPSTATS_MIB_IN, skb->len);

	skb = skb_share_check(skb, GFP_ATOMIC);
	if (!skb) {
		__IP_INC_STATS(net, IPSTATS_MIB_INDISCARDS);
		goto out;
	}

	//报文长度检查
	if (!pskb_may_pull(skb, sizeof(struct iphdr)))
		goto inhdr_error;

	iph = ip_hdr(skb);

	/*
	 *	RFC1122: 3.2.1.2 MUST silently discard any IP frame that fails the checksum.
	 *
	 *	Is the datagram acceptable?
	 *
	 *	1.	Length at least the size of an ip header
	 *	2.	Version of 4
	 *	3.	Checksums correctly. [Speed optimisation for later, skip loopback checksums]
	 *	4.	Doesn't have a bogus length
	 */
	//ip头部长度至少20字节，此函数仅处理ipv4
	if (iph->ihl < 5 || iph->version != 4)
		goto inhdr_error;

	BUILD_BUG_ON(IPSTATS_MIB_ECT1PKTS != IPSTATS_MIB_NOECTPKTS + INET_ECN_ECT_1);
	BUILD_BUG_ON(IPSTATS_MIB_ECT0PKTS != IPSTATS_MIB_NOECTPKTS + INET_ECN_ECT_0);
	BUILD_BUG_ON(IPSTATS_MIB_CEPKTS != IPSTATS_MIB_NOECTPKTS + INET_ECN_CE);
	__IP_ADD_STATS(net,
		       IPSTATS_MIB_NOECTPKTS + (iph->tos & INET_ECN_MASK),
		       max_t(unsigned short, 1, skb_shinfo(skb)->gso_segs));

	//通过ip总头长度，再检查一遍
	if (!pskb_may_pull(skb, iph->ihl*4))
		goto inhdr_error;

	iph = ip_hdr(skb);

	//ip头部校验
	if (unlikely(ip_fast_csum((u8 *)iph, iph->ihl)))
		goto csum_error;

	//ip层总长度
	len = ntohs(iph->tot_len);
	if (skb->len < len) {
		//待分析的报文长度小于len,报文格式有误
		__IP_INC_STATS(net, IPSTATS_MIB_INTRUNCATEDPKTS);
		goto drop;
	} else if (len < (iph->ihl*4))
		//total length比ip头部长度还要小，报文格式有误
		goto inhdr_error;

	/* Our transport medium may have padded the buffer out. Now we know it
	 * is IP we can trim to the true length of the frame.
	 * Note this now means skb->len holds ntohs(iph->tot_len).
	 */
	if (pskb_trim_rcsum(skb, len)) {
		__IP_INC_STATS(net, IPSTATS_MIB_INDISCARDS);
		goto drop;
	}

	iph = ip_hdr(skb);
	//设置传输层偏移量
	skb->transport_header = skb->network_header + iph->ihl*4;

	/* Remove any debris in the socket control block */
	memset(IPCB(skb), 0, sizeof(struct inet_skb_parm));
	IPCB(skb)->iif = skb->skb_iif;

	/* Must drop socket now because of tproxy. */
	skb_orphan(skb);

	return skb;
csum_error:
	__IP_INC_STATS(net, IPSTATS_MIB_CSUMERRORS);
inhdr_error:
	__IP_INC_STATS(net, IPSTATS_MIB_INHDRERRORS);
drop:
	kfree_skb(skb);
out:
	return NULL;
}

/*
 * IP receive entry point
 */
int ip_rcv(struct sk_buff *skb, struct net_device *dev, struct packet_type *pt,
	   struct net_device *orig_dev)
{
	struct net *net = dev_net(dev);

	skb = ip_rcv_core(skb, net);
	if (skb == NULL)
		return NET_RX_DROP;
<<<<<<< HEAD
	//触发PRE_ROUTING钩子点
=======

>>>>>>> 12ad143e
	return NF_HOOK(NFPROTO_IPV4, NF_INET_PRE_ROUTING,
		       net, NULL, skb, dev, NULL,
		       ip_rcv_finish);
}

static void ip_sublist_rcv_finish(struct list_head *head)
{
	struct sk_buff *skb, *next;

	list_for_each_entry_safe(skb, next, head, list) {
		skb_list_del_init(skb);
		dst_input(skb);
	}
}

static void ip_list_rcv_finish(struct net *net, struct sock *sk,
			       struct list_head *head)
{
	struct dst_entry *curr_dst = NULL;
	struct sk_buff *skb, *next;
	struct list_head sublist;

	INIT_LIST_HEAD(&sublist);
	list_for_each_entry_safe(skb, next, head, list) {
		struct net_device *dev = skb->dev;
		struct dst_entry *dst;

		skb_list_del_init(skb);
		/* if ingress device is enslaved to an L3 master device pass the
		 * skb to its handler for processing
		 */
		skb = l3mdev_ip_rcv(skb);
		if (!skb)
			continue;
		if (ip_rcv_finish_core(net, sk, skb, dev) == NET_RX_DROP)
			continue;

		dst = skb_dst(skb);
		if (curr_dst != dst) {
			/* dispatch old sublist */
			if (!list_empty(&sublist))
				ip_sublist_rcv_finish(&sublist);
			/* start new sublist */
			INIT_LIST_HEAD(&sublist);
			curr_dst = dst;
		}
		list_add_tail(&skb->list, &sublist);
	}
	/* dispatch final sublist */
	ip_sublist_rcv_finish(&sublist);
}

static void ip_sublist_rcv(struct list_head *head, struct net_device *dev,
			   struct net *net)
{
	NF_HOOK_LIST(NFPROTO_IPV4, NF_INET_PRE_ROUTING, net, NULL,
		     head, dev, NULL, ip_rcv_finish);
	ip_list_rcv_finish(net, NULL, head);
}

/* Receive a list of IP packets */
//收取到一组ip报文
void ip_list_rcv(struct list_head *head, struct packet_type *pt,
		 struct net_device *orig_dev)
{
	struct net_device *curr_dev = NULL;
	struct net *curr_net = NULL;
	struct sk_buff *skb, *next;
	struct list_head sublist;

	INIT_LIST_HEAD(&sublist);
	list_for_each_entry_safe(skb, next, head, list) {
		struct net_device *dev = skb->dev;
		struct net *net = dev_net(dev);

		skb_list_del_init(skb);
		skb = ip_rcv_core(skb, net);
		if (skb == NULL)
			continue;

		if (curr_dev != dev || curr_net != net) {
			/* dispatch old sublist */
			if (!list_empty(&sublist))
				ip_sublist_rcv(&sublist, curr_dev, curr_net);
			/* start new sublist */
			INIT_LIST_HEAD(&sublist);
			curr_dev = dev;
			curr_net = net;
		}
		list_add_tail(&skb->list, &sublist);
	}
	/* dispatch final sublist */
	ip_sublist_rcv(&sublist, curr_dev, curr_net);
}<|MERGE_RESOLUTION|>--- conflicted
+++ resolved
@@ -463,11 +463,7 @@
 		//现在我们在处理三层，故如果mac不是我们的单播报文不处理
 		goto drop;
 
-<<<<<<< HEAD
-
 	//统计入口包数，入口字节数
-=======
->>>>>>> 12ad143e
 	__IP_UPD_PO_STATS(net, IPSTATS_MIB_IN, skb->len);
 
 	skb = skb_share_check(skb, GFP_ATOMIC);
@@ -565,11 +561,8 @@
 	skb = ip_rcv_core(skb, net);
 	if (skb == NULL)
 		return NET_RX_DROP;
-<<<<<<< HEAD
+
 	//触发PRE_ROUTING钩子点
-=======
-
->>>>>>> 12ad143e
 	return NF_HOOK(NFPROTO_IPV4, NF_INET_PRE_ROUTING,
 		       net, NULL, skb, dev, NULL,
 		       ip_rcv_finish);
