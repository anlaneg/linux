--- conflicted
+++ resolved
@@ -979,197 +979,6 @@
 	return min(copy, sk->sk_forward_alloc);
 }
 
-<<<<<<< HEAD
-static struct sk_buff *tcp_build_frag(struct sock *sk, int size_goal, int flags,
-				      struct page *page, int offset, size_t *size)
-{
-	struct sk_buff *skb = tcp_write_queue_tail(sk);
-	struct tcp_sock *tp = tcp_sk(sk);
-	bool can_coalesce;
-	int copy, i;
-
-	if (!skb || (copy = size_goal - skb->len) <= 0 ||
-	    !tcp_skb_can_collapse_to(skb)) {
-new_segment:
-		if (!sk_stream_memory_free(sk))
-			return NULL;
-
-		skb = tcp_stream_alloc_skb(sk, 0, sk->sk_allocation,
-					   tcp_rtx_and_write_queues_empty(sk));
-		if (!skb)
-			return NULL;
-
-#ifdef CONFIG_TLS_DEVICE
-		skb->decrypted = !!(flags & MSG_SENDPAGE_DECRYPTED);
-#endif
-		tcp_skb_entail(sk, skb);
-		copy = size_goal;
-	}
-
-	if (copy > *size)
-		copy = *size;
-
-	i = skb_shinfo(skb)->nr_frags;
-	can_coalesce = skb_can_coalesce(skb, i, page, offset);
-	if (!can_coalesce && i >= READ_ONCE(sysctl_max_skb_frags)) {
-		tcp_mark_push(tp, skb);
-		goto new_segment;
-	}
-	if (tcp_downgrade_zcopy_pure(sk, skb))
-		return NULL;
-
-	copy = tcp_wmem_schedule(sk, copy);
-	if (!copy)
-		return NULL;
-
-	if (can_coalesce) {
-		skb_frag_size_add(&skb_shinfo(skb)->frags[i - 1], copy);
-	} else {
-		get_page(page);
-		skb_fill_page_desc_noacc(skb, i, page, offset, copy);
-	}
-
-	if (!(flags & MSG_NO_SHARED_FRAGS))
-		skb_shinfo(skb)->flags |= SKBFL_SHARED_FRAG;
-
-	skb->len += copy;
-	skb->data_len += copy;
-	skb->truesize += copy;
-	sk_wmem_queued_add(sk, copy);
-	sk_mem_charge(sk, copy);
-	WRITE_ONCE(tp->write_seq, tp->write_seq + copy);
-	TCP_SKB_CB(skb)->end_seq += copy;
-	tcp_skb_pcount_set(skb, 0);
-
-	*size = copy;
-	return skb;
-}
-
-ssize_t do_tcp_sendpages(struct sock *sk, struct page *page, int offset,
-			 size_t size, int flags)
-{
-	struct tcp_sock *tp = tcp_sk(sk);
-	int mss_now, size_goal;
-	int err;
-	ssize_t copied;
-	/*取发送超时时间*/
-	long timeo = sock_sndtimeo(sk, flags & MSG_DONTWAIT);
-
-	if (IS_ENABLED(CONFIG_DEBUG_VM) &&
-	    WARN_ONCE(!sendpage_ok(page),
-		      "page must not be a Slab one and have page_count > 0"))
-		return -EINVAL;
-
-	/* Wait for a connection to finish. One exception is TCP Fast Open
-	 * (passive side) where data is allowed to be sent before a connection
-	 * is fully established.
-	 */
-	if (((1 << sk->sk_state) & ~(TCPF_ESTABLISHED | TCPF_CLOSE_WAIT)) &&
-	    !tcp_passive_fastopen(sk)) {
-		err = sk_stream_wait_connect(sk, &timeo);
-		if (err != 0)
-			goto out_err;
-	}
-
-	sk_clear_bit(SOCKWQ_ASYNC_NOSPACE, sk);
-
-	mss_now = tcp_send_mss(sk, &size_goal, flags);
-	copied = 0;
-
-	err = -EPIPE;
-	if (sk->sk_err || (sk->sk_shutdown & SEND_SHUTDOWN))
-		goto out_err;
-
-	while (size > 0) {
-		struct sk_buff *skb;
-		size_t copy = size;
-
-		skb = tcp_build_frag(sk, size_goal, flags, page, offset, &copy);
-		if (!skb)
-			goto wait_for_space;
-
-		if (!copied)
-			TCP_SKB_CB(skb)->tcp_flags &= ~TCPHDR_PSH;
-
-		copied += copy;
-		offset += copy;
-		size -= copy;
-		if (!size)
-			goto out;
-
-		if (skb->len < size_goal || (flags & MSG_OOB))
-			continue;
-
-		if (forced_push(tp)) {
-			tcp_mark_push(tp, skb);
-			__tcp_push_pending_frames(sk, mss_now, TCP_NAGLE_PUSH);
-		} else if (skb == tcp_send_head(sk))
-			tcp_push_one(sk, mss_now);
-		continue;
-
-wait_for_space:
-		set_bit(SOCK_NOSPACE, &sk->sk_socket->flags);
-		tcp_push(sk, flags & ~MSG_MORE, mss_now,
-			 TCP_NAGLE_PUSH, size_goal);
-
-		err = sk_stream_wait_memory(sk, &timeo);
-		if (err != 0)
-			goto do_error;
-
-		mss_now = tcp_send_mss(sk, &size_goal, flags);
-	}
-
-out:
-	if (copied) {
-		tcp_tx_timestamp(sk, sk->sk_tsflags);
-		if (!(flags & MSG_SENDPAGE_NOTLAST))
-			tcp_push(sk, flags, mss_now, tp->nonagle, size_goal);
-	}
-	return copied;
-
-do_error:
-	tcp_remove_empty_skb(sk);
-	if (copied)
-		goto out;
-out_err:
-	/* make sure we wake any epoll edge trigger waiter */
-	if (unlikely(tcp_rtx_and_write_queues_empty(sk) && err == -EAGAIN)) {
-		sk->sk_write_space(sk);
-		tcp_chrono_stop(sk, TCP_CHRONO_SNDBUF_LIMITED);
-	}
-	return sk_stream_error(sk, flags, err);
-}
-EXPORT_SYMBOL_GPL(do_tcp_sendpages);
-
-int tcp_sendpage_locked(struct sock *sk, struct page *page, int offset,
-			size_t size, int flags)
-{
-	if (!(sk->sk_route_caps & NETIF_F_SG))
-		return sock_no_sendpage_locked(sk, page, offset, size, flags);
-
-	tcp_rate_check_app_limited(sk);  /* is sending application-limited? */
-
-	/*具体完成page发送*/
-	return do_tcp_sendpages(sk, page, offset, size, flags);
-}
-EXPORT_SYMBOL_GPL(tcp_sendpage_locked);
-
-/*tcp page数据发送*/
-int tcp_sendpage(struct sock *sk, struct page *page, int offset/*起始偏移量*/,
-		 size_t size/*页内存大小*/, int flags)
-{
-	int ret;
-
-	lock_sock(sk);
-	ret = tcp_sendpage_locked(sk, page, offset, size, flags);
-	release_sock(sk);
-
-	return ret;
-}
-EXPORT_SYMBOL(tcp_sendpage);
-
-=======
->>>>>>> 9d1694dc
 void tcp_free_fastopen_req(struct tcp_sock *tp)
 {
 	if (tp->fastopen_req) {
@@ -1241,17 +1050,12 @@
 	flags = msg->msg_flags;
 
 	if ((flags & MSG_ZEROCOPY) && size) {
-<<<<<<< HEAD
-		//有zero copy标记，且socket有zero copy标记，则进入
-		skb = tcp_write_queue_tail(sk);
-
-=======
->>>>>>> 9d1694dc
 		if (msg->msg_ubuf) {
 			uarg = msg->msg_ubuf;
 			if (sk->sk_route_caps & NETIF_F_SG)
 				zc = MSG_ZEROCOPY;
 		} else if (sock_flag(sk, SOCK_ZEROCOPY)) {
+			//有zero copy标记，且socket有zero copy标记，则进入
 			skb = tcp_write_queue_tail(sk);
 			uarg = msg_zerocopy_realloc(sk, size, skb_zcopy(skb));
 			if (!uarg) {
@@ -1349,12 +1153,8 @@
 					goto restart;
 			}
 			first_skb = tcp_rtx_and_write_queues_empty(sk);
-<<<<<<< HEAD
 			/*申请skb准备写数据*/
-			skb = tcp_stream_alloc_skb(sk, 0, sk->sk_allocation,
-=======
 			skb = tcp_stream_alloc_skb(sk, sk->sk_allocation,
->>>>>>> 9d1694dc
 						   first_skb);
 			if (!skb)
 				goto wait_for_space;
@@ -2310,17 +2110,9 @@
 		return 0;
 	}
 
-<<<<<<< HEAD
-	mmap_read_lock(current->mm);
-
 	//找此地址在kernel中的vma
-	vma = vma_lookup(current->mm, address);
-	if (!vma || vma->vm_ops != &tcp_vm_ops) {
-		mmap_read_unlock(current->mm);
-=======
 	vma = find_tcp_vma(current->mm, address, &mmap_locked);
 	if (!vma)
->>>>>>> 9d1694dc
 		return -EINVAL;
 
 	vma_len = min_t(unsigned long, zc->length, vma->vm_end - address);
@@ -2667,16 +2459,12 @@
 			__sk_flush_backlog(sk);
 		} else {
 			tcp_cleanup_rbuf(sk, copied);
-<<<<<<< HEAD
 			//等待队列中来数据
-			sk_wait_data(sk, &timeo, last);
-=======
 			err = sk_wait_data(sk, &timeo, last);
 			if (err < 0) {
 				err = copied ? : err;
 				goto out;
 			}
->>>>>>> 9d1694dc
 		}
 
 		if ((flags & MSG_PEEK) &&
