--- conflicted
+++ resolved
@@ -1228,12 +1228,8 @@
 
 	flags = msg->msg_flags;
 
-<<<<<<< HEAD
-	if (flags & MSG_ZEROCOPY && size && sock_flag(sk, SOCK_ZEROCOPY)) {
-	    //有zero copy标记，且socket有zero copy标记，则进入
-=======
 	if ((flags & MSG_ZEROCOPY) && size) {
->>>>>>> 97ee9d1c
+		//有zero copy标记，且socket有zero copy标记，则进入
 		skb = tcp_write_queue_tail(sk);
 
 		if (msg->msg_ubuf) {
@@ -2583,11 +2579,7 @@
 			__sk_flush_backlog(sk);
 		} else {
 			tcp_cleanup_rbuf(sk, copied);
-<<<<<<< HEAD
-			sk_defer_free_flush(sk);
 			//等待队列中来数据
-=======
->>>>>>> 97ee9d1c
 			sk_wait_data(sk, &timeo, last);
 		}
 
@@ -2694,14 +2686,9 @@
 	goto out;
 }
 
-<<<<<<< HEAD
 /*tcp消息接收*/
-int tcp_recvmsg(struct sock *sk, struct msghdr *msg, size_t len, int nonblock,
-		int flags, int *addr_len)
-=======
 int tcp_recvmsg(struct sock *sk, struct msghdr *msg, size_t len, int flags,
 		int *addr_len)
->>>>>>> 97ee9d1c
 {
 	int cmsg_flags = 0, ret;
 	struct scm_timestamping_internal tss;
@@ -4158,12 +4145,8 @@
 		len = min_t(unsigned int, len, sizeof(info));
 		if (copy_to_sockptr(optlen, &len, sizeof(int)))
 			return -EFAULT;
-<<<<<<< HEAD
 		//将返回值copy到用户态指定的指针
-		if (copy_to_user(optval, &info, len))
-=======
 		if (copy_to_sockptr(optval, &info, len))
->>>>>>> 97ee9d1c
 			return -EFAULT;
 		return 0;
 	}
