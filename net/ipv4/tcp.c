// SPDX-License-Identifier: GPL-2.0-or-later
/*
 * INET		An implementation of the TCP/IP protocol suite for the LINUX
 *		operating system.  INET is implemented using the  BSD Socket
 *		interface as the means of communication with the user level.
 *
 *		Implementation of the Transmission Control Protocol(TCP).
 *
 * Authors:	Ross Biro
 *		Fred N. van Kempen, <waltje@uWalt.NL.Mugnet.ORG>
 *		Mark Evans, <evansmp@uhura.aston.ac.uk>
 *		Corey Minyard <wf-rch!minyard@relay.EU.net>
 *		Florian La Roche, <flla@stud.uni-sb.de>
 *		Charles Hedrick, <hedrick@klinzhai.rutgers.edu>
 *		Linus Torvalds, <torvalds@cs.helsinki.fi>
 *		Alan Cox, <gw4pts@gw4pts.ampr.org>
 *		Matthew Dillon, <dillon@apollo.west.oic.com>
 *		Arnt Gulbrandsen, <agulbra@nvg.unit.no>
 *		Jorge Cwik, <jorge@laser.satlink.net>
 *
 * Fixes:
 *		Alan Cox	:	Numerous verify_area() calls
 *		Alan Cox	:	Set the ACK bit on a reset
 *		Alan Cox	:	Stopped it crashing if it closed while
 *					sk->inuse=1 and was trying to connect
 *					(tcp_err()).
 *		Alan Cox	:	All icmp error handling was broken
 *					pointers passed where wrong and the
 *					socket was looked up backwards. Nobody
 *					tested any icmp error code obviously.
 *		Alan Cox	:	tcp_err() now handled properly. It
 *					wakes people on errors. poll
 *					behaves and the icmp error race
 *					has gone by moving it into sock.c
 *		Alan Cox	:	tcp_send_reset() fixed to work for
 *					everything not just packets for
 *					unknown sockets.
 *		Alan Cox	:	tcp option processing.
 *		Alan Cox	:	Reset tweaked (still not 100%) [Had
 *					syn rule wrong]
 *		Herp Rosmanith  :	More reset fixes
 *		Alan Cox	:	No longer acks invalid rst frames.
 *					Acking any kind of RST is right out.
 *		Alan Cox	:	Sets an ignore me flag on an rst
 *					receive otherwise odd bits of prattle
 *					escape still
 *		Alan Cox	:	Fixed another acking RST frame bug.
 *					Should stop LAN workplace lockups.
 *		Alan Cox	: 	Some tidyups using the new skb list
 *					facilities
 *		Alan Cox	:	sk->keepopen now seems to work
 *		Alan Cox	:	Pulls options out correctly on accepts
 *		Alan Cox	:	Fixed assorted sk->rqueue->next errors
 *		Alan Cox	:	PSH doesn't end a TCP read. Switched a
 *					bit to skb ops.
 *		Alan Cox	:	Tidied tcp_data to avoid a potential
 *					nasty.
 *		Alan Cox	:	Added some better commenting, as the
 *					tcp is hard to follow
 *		Alan Cox	:	Removed incorrect check for 20 * psh
 *	Michael O'Reilly	:	ack < copied bug fix.
 *	Johannes Stille		:	Misc tcp fixes (not all in yet).
 *		Alan Cox	:	FIN with no memory -> CRASH
 *		Alan Cox	:	Added socket option proto entries.
 *					Also added awareness of them to accept.
 *		Alan Cox	:	Added TCP options (SOL_TCP)
 *		Alan Cox	:	Switched wakeup calls to callbacks,
 *					so the kernel can layer network
 *					sockets.
 *		Alan Cox	:	Use ip_tos/ip_ttl settings.
 *		Alan Cox	:	Handle FIN (more) properly (we hope).
 *		Alan Cox	:	RST frames sent on unsynchronised
 *					state ack error.
 *		Alan Cox	:	Put in missing check for SYN bit.
 *		Alan Cox	:	Added tcp_select_window() aka NET2E
 *					window non shrink trick.
 *		Alan Cox	:	Added a couple of small NET2E timer
 *					fixes
 *		Charles Hedrick :	TCP fixes
 *		Toomas Tamm	:	TCP window fixes
 *		Alan Cox	:	Small URG fix to rlogin ^C ack fight
 *		Charles Hedrick	:	Rewrote most of it to actually work
 *		Linus		:	Rewrote tcp_read() and URG handling
 *					completely
 *		Gerhard Koerting:	Fixed some missing timer handling
 *		Matthew Dillon  :	Reworked TCP machine states as per RFC
 *		Gerhard Koerting:	PC/TCP workarounds
 *		Adam Caldwell	:	Assorted timer/timing errors
 *		Matthew Dillon	:	Fixed another RST bug
 *		Alan Cox	:	Move to kernel side addressing changes.
 *		Alan Cox	:	Beginning work on TCP fastpathing
 *					(not yet usable)
 *		Arnt Gulbrandsen:	Turbocharged tcp_check() routine.
 *		Alan Cox	:	TCP fast path debugging
 *		Alan Cox	:	Window clamping
 *		Michael Riepe	:	Bug in tcp_check()
 *		Matt Dillon	:	More TCP improvements and RST bug fixes
 *		Matt Dillon	:	Yet more small nasties remove from the
 *					TCP code (Be very nice to this man if
 *					tcp finally works 100%) 8)
 *		Alan Cox	:	BSD accept semantics.
 *		Alan Cox	:	Reset on closedown bug.
 *	Peter De Schrijver	:	ENOTCONN check missing in tcp_sendto().
 *		Michael Pall	:	Handle poll() after URG properly in
 *					all cases.
 *		Michael Pall	:	Undo the last fix in tcp_read_urg()
 *					(multi URG PUSH broke rlogin).
 *		Michael Pall	:	Fix the multi URG PUSH problem in
 *					tcp_readable(), poll() after URG
 *					works now.
 *		Michael Pall	:	recv(...,MSG_OOB) never blocks in the
 *					BSD api.
 *		Alan Cox	:	Changed the semantics of sk->socket to
 *					fix a race and a signal problem with
 *					accept() and async I/O.
 *		Alan Cox	:	Relaxed the rules on tcp_sendto().
 *		Yury Shevchuk	:	Really fixed accept() blocking problem.
 *		Craig I. Hagan  :	Allow for BSD compatible TIME_WAIT for
 *					clients/servers which listen in on
 *					fixed ports.
 *		Alan Cox	:	Cleaned the above up and shrank it to
 *					a sensible code size.
 *		Alan Cox	:	Self connect lockup fix.
 *		Alan Cox	:	No connect to multicast.
 *		Ross Biro	:	Close unaccepted children on master
 *					socket close.
 *		Alan Cox	:	Reset tracing code.
 *		Alan Cox	:	Spurious resets on shutdown.
 *		Alan Cox	:	Giant 15 minute/60 second timer error
 *		Alan Cox	:	Small whoops in polling before an
 *					accept.
 *		Alan Cox	:	Kept the state trace facility since
 *					it's handy for debugging.
 *		Alan Cox	:	More reset handler fixes.
 *		Alan Cox	:	Started rewriting the code based on
 *					the RFC's for other useful protocol
 *					references see: Comer, KA9Q NOS, and
 *					for a reference on the difference
 *					between specifications and how BSD
 *					works see the 4.4lite source.
 *		A.N.Kuznetsov	:	Don't time wait on completion of tidy
 *					close.
 *		Linus Torvalds	:	Fin/Shutdown & copied_seq changes.
 *		Linus Torvalds	:	Fixed BSD port reuse to work first syn
 *		Alan Cox	:	Reimplemented timers as per the RFC
 *					and using multiple timers for sanity.
 *		Alan Cox	:	Small bug fixes, and a lot of new
 *					comments.
 *		Alan Cox	:	Fixed dual reader crash by locking
 *					the buffers (much like datagram.c)
 *		Alan Cox	:	Fixed stuck sockets in probe. A probe
 *					now gets fed up of retrying without
 *					(even a no space) answer.
 *		Alan Cox	:	Extracted closing code better
 *		Alan Cox	:	Fixed the closing state machine to
 *					resemble the RFC.
 *		Alan Cox	:	More 'per spec' fixes.
 *		Jorge Cwik	:	Even faster checksumming.
 *		Alan Cox	:	tcp_data() doesn't ack illegal PSH
 *					only frames. At least one pc tcp stack
 *					generates them.
 *		Alan Cox	:	Cache last socket.
 *		Alan Cox	:	Per route irtt.
 *		Matt Day	:	poll()->select() match BSD precisely on error
 *		Alan Cox	:	New buffers
 *		Marc Tamsky	:	Various sk->prot->retransmits and
 *					sk->retransmits misupdating fixed.
 *					Fixed tcp_write_timeout: stuck close,
 *					and TCP syn retries gets used now.
 *		Mark Yarvis	:	In tcp_read_wakeup(), don't send an
 *					ack if state is TCP_CLOSED.
 *		Alan Cox	:	Look up device on a retransmit - routes may
 *					change. Doesn't yet cope with MSS shrink right
 *					but it's a start!
 *		Marc Tamsky	:	Closing in closing fixes.
 *		Mike Shaver	:	RFC1122 verifications.
 *		Alan Cox	:	rcv_saddr errors.
 *		Alan Cox	:	Block double connect().
 *		Alan Cox	:	Small hooks for enSKIP.
 *		Alexey Kuznetsov:	Path MTU discovery.
 *		Alan Cox	:	Support soft errors.
 *		Alan Cox	:	Fix MTU discovery pathological case
 *					when the remote claims no mtu!
 *		Marc Tamsky	:	TCP_CLOSE fix.
 *		Colin (G3TNE)	:	Send a reset on syn ack replies in
 *					window but wrong (fixes NT lpd problems)
 *		Pedro Roque	:	Better TCP window handling, delayed ack.
 *		Joerg Reuter	:	No modification of locked buffers in
 *					tcp_do_retransmit()
 *		Eric Schenk	:	Changed receiver side silly window
 *					avoidance algorithm to BSD style
 *					algorithm. This doubles throughput
 *					against machines running Solaris,
 *					and seems to result in general
 *					improvement.
 *	Stefan Magdalinski	:	adjusted tcp_readable() to fix FIONREAD
 *	Willy Konynenberg	:	Transparent proxying support.
 *	Mike McLagan		:	Routing by source
 *		Keith Owens	:	Do proper merging with partial SKB's in
 *					tcp_do_sendmsg to avoid burstiness.
 *		Eric Schenk	:	Fix fast close down bug with
 *					shutdown() followed by close().
 *		Andi Kleen 	:	Make poll agree with SIGIO
 *	Salvatore Sanfilippo	:	Support SO_LINGER with linger == 1 and
 *					lingertime == 0 (RFC 793 ABORT Call)
 *	Hirokazu Takahashi	:	Use copy_from_user() instead of
 *					csum_and_copy_from_user() if possible.
 *
 * Description of States:
 *
 *	TCP_SYN_SENT		sent a connection request, waiting for ack
 *
 *	TCP_SYN_RECV		received a connection request, sent ack,
 *				waiting for final ack in three-way handshake.
 *
 *	TCP_ESTABLISHED		connection established
 *
 *	TCP_FIN_WAIT1		our side has shutdown, waiting to complete
 *				transmission of remaining buffered data
 *
 *	TCP_FIN_WAIT2		all buffered data sent, waiting for remote
 *				to shutdown
 *
 *	TCP_CLOSING		both sides have shutdown but we still have
 *				data we have to finish sending
 *
 *	TCP_TIME_WAIT		timeout to catch resent junk before entering
 *				closed, can only be entered from FIN_WAIT2
 *				or CLOSING.  Required because the other end
 *				may not have gotten our last ACK causing it
 *				to retransmit the data packet (which we ignore)
 *
 *	TCP_CLOSE_WAIT		remote side has shutdown and is waiting for
 *				us to finish writing our data and to shutdown
 *				(we have to close() to move on to LAST_ACK)
 *
 *	TCP_LAST_ACK		out side has shutdown after remote has
 *				shutdown.  There may still be data in our
 *				buffer that we have to finish sending
 *
 *	TCP_CLOSE		socket is finished
 */

#define pr_fmt(fmt) "TCP: " fmt

#include <crypto/hash.h>
#include <linux/kernel.h>
#include <linux/module.h>
#include <linux/types.h>
#include <linux/fcntl.h>
#include <linux/poll.h>
#include <linux/inet_diag.h>
#include <linux/init.h>
#include <linux/fs.h>
#include <linux/skbuff.h>
#include <linux/scatterlist.h>
#include <linux/splice.h>
#include <linux/net.h>
#include <linux/socket.h>
#include <linux/random.h>
#include <linux/memblock.h>
#include <linux/highmem.h>
#include <linux/cache.h>
#include <linux/err.h>
#include <linux/time.h>
#include <linux/slab.h>
#include <linux/errqueue.h>
#include <linux/static_key.h>
#include <linux/btf.h>

#include <net/icmp.h>
#include <net/inet_common.h>
#include <net/tcp.h>
#include <net/mptcp.h>
#include <net/proto_memory.h>
#include <net/xfrm.h>
#include <net/ip.h>
#include <net/sock.h>
#include <net/rstreason.h>

#include <linux/uaccess.h>
#include <asm/ioctls.h>
#include <net/busy_poll.h>
#include <net/hotdata.h>
#include <trace/events/tcp.h>
#include <net/rps.h>

#include "../core/devmem.h"

/* Track pending CMSGs. */
enum {
	TCP_CMSG_INQ = 1,
	TCP_CMSG_TS = 2
};

DEFINE_PER_CPU(unsigned int, tcp_orphan_count);
EXPORT_PER_CPU_SYMBOL_GPL(tcp_orphan_count);

DEFINE_PER_CPU(u32, tcp_tw_isn);
EXPORT_PER_CPU_SYMBOL_GPL(tcp_tw_isn);

long sysctl_tcp_mem[3] __read_mostly;
EXPORT_IPV6_MOD(sysctl_tcp_mem);

atomic_long_t tcp_memory_allocated ____cacheline_aligned_in_smp;	/* Current allocated memory. */
EXPORT_IPV6_MOD(tcp_memory_allocated);
DEFINE_PER_CPU(int, tcp_memory_per_cpu_fw_alloc);
EXPORT_PER_CPU_SYMBOL_GPL(tcp_memory_per_cpu_fw_alloc);

#if IS_ENABLED(CONFIG_SMC)
DEFINE_STATIC_KEY_FALSE(tcp_have_smc);
EXPORT_SYMBOL(tcp_have_smc);
#endif

/*
 * Current number of TCP sockets.
 */
struct percpu_counter tcp_sockets_allocated ____cacheline_aligned_in_smp;
EXPORT_IPV6_MOD(tcp_sockets_allocated);

/*
 * TCP splice context
 */
struct tcp_splice_state {
	struct pipe_inode_info *pipe;
	size_t len;
	unsigned int flags;
};

/*
 * Pressure flag: try to collapse.
 * Technical note: it is used by multiple contexts non atomically.
 * All the __sk_mem_schedule() is of this nature: accounting
 * is strict, actions are advisory and have some latency.
 */
unsigned long tcp_memory_pressure __read_mostly;
EXPORT_SYMBOL_GPL(tcp_memory_pressure);

void tcp_enter_memory_pressure(struct sock *sk)
{
	unsigned long val;

	if (READ_ONCE(tcp_memory_pressure))
		return;
	val = jiffies;

	if (!val)
		val--;
	if (!cmpxchg(&tcp_memory_pressure, 0, val))
		NET_INC_STATS(sock_net(sk), LINUX_MIB_TCPMEMORYPRESSURES);
}
EXPORT_IPV6_MOD_GPL(tcp_enter_memory_pressure);

void tcp_leave_memory_pressure(struct sock *sk)
{
	unsigned long val;

	if (!READ_ONCE(tcp_memory_pressure))
		return;
	val = xchg(&tcp_memory_pressure, 0);
	if (val)
		NET_ADD_STATS(sock_net(sk), LINUX_MIB_TCPMEMORYPRESSURESCHRONO,
			      jiffies_to_msecs(jiffies - val));
}
EXPORT_IPV6_MOD_GPL(tcp_leave_memory_pressure);

/* Convert seconds to retransmits based on initial and max timeout */
static u8 secs_to_retrans(int seconds, int timeout, int rto_max)
{
	u8 res = 0;

	if (seconds > 0) {
		int period = timeout;

		res = 1;
		while (seconds > period && res < 255) {
			res++;
			timeout <<= 1;
			if (timeout > rto_max)
				timeout = rto_max;
			period += timeout;
		}
	}
	return res;
}

/* Convert retransmits to seconds based on initial and max timeout */
static int retrans_to_secs(u8 retrans, int timeout, int rto_max)
{
	int period = 0;

	if (retrans > 0) {
		period = timeout;
		while (--retrans) {
			timeout <<= 1;
			if (timeout > rto_max)
				timeout = rto_max;
			period += timeout;
		}
	}
	return period;
}

static u64 tcp_compute_delivery_rate(const struct tcp_sock *tp)
{
	u32 rate = READ_ONCE(tp->rate_delivered);
	u32 intv = READ_ONCE(tp->rate_interval_us);
	u64 rate64 = 0;

	if (rate && intv) {
		rate64 = (u64)rate * tp->mss_cache * USEC_PER_SEC;
		do_div(rate64, intv);
	}
	return rate64;
}

/* Address-family independent initialization for a tcp_sock.
 *
 * NOTE: A lot of things set to zero explicitly by call to
 *       sk_alloc() so need not be done here.
 */
void tcp_init_sock(struct sock *sk)
{
	struct inet_connection_sock *icsk = inet_csk(sk);
	struct tcp_sock *tp = tcp_sk(sk);
	int rto_min_us, rto_max_ms;

	tp->out_of_order_queue = RB_ROOT;
	sk->tcp_rtx_queue = RB_ROOT;
	tcp_init_xmit_timers(sk);
	INIT_LIST_HEAD(&tp->tsq_node);
	INIT_LIST_HEAD(&tp->tsorted_sent_queue);

	icsk->icsk_rto = TCP_TIMEOUT_INIT;

	rto_max_ms = READ_ONCE(sock_net(sk)->ipv4.sysctl_tcp_rto_max_ms);
	icsk->icsk_rto_max = msecs_to_jiffies(rto_max_ms);

	rto_min_us = READ_ONCE(sock_net(sk)->ipv4.sysctl_tcp_rto_min_us);
	icsk->icsk_rto_min = usecs_to_jiffies(rto_min_us);
	icsk->icsk_delack_max = TCP_DELACK_MAX;
	tp->mdev_us = jiffies_to_usecs(TCP_TIMEOUT_INIT);
	minmax_reset(&tp->rtt_min, tcp_jiffies32, ~0U);

	/* So many TCP implementations out there (incorrectly) count the
	 * initial SYN frame in their delayed-ACK and congestion control
	 * algorithms that we must have the following bandaid to talk
	 * efficiently to them.  -DaveM
	 */
	tcp_snd_cwnd_set(tp, TCP_INIT_CWND);

	/* There's a bubble in the pipe until at least the first ACK. */
	tp->app_limited = ~0U;
	tp->rate_app_limited = 1;

	/* See draft-stevens-tcpca-spec-01 for discussion of the
	 * initialization of these values.
	 */
	tp->snd_ssthresh = TCP_INFINITE_SSTHRESH;
	tp->snd_cwnd_clamp = ~0;
	tp->mss_cache = TCP_MSS_DEFAULT;

	tp->reordering = READ_ONCE(sock_net(sk)->ipv4.sysctl_tcp_reordering);
	tcp_assign_congestion_control(sk);

	tp->tsoffset = 0;
	tp->rack.reo_wnd_steps = 1;

	sk->sk_write_space = sk_stream_write_space;
	sock_set_flag(sk, SOCK_USE_WRITE_QUEUE);

	icsk->icsk_sync_mss = tcp_sync_mss;

	WRITE_ONCE(sk->sk_sndbuf, READ_ONCE(sock_net(sk)->ipv4.sysctl_tcp_wmem[1]));
	WRITE_ONCE(sk->sk_rcvbuf, READ_ONCE(sock_net(sk)->ipv4.sysctl_tcp_rmem[1]));
	tcp_scaling_ratio_init(sk);

	set_bit(SOCK_SUPPORT_ZC, &sk->sk_socket->flags);
	sk_sockets_allocated_inc(sk);
	xa_init_flags(&sk->sk_user_frags, XA_FLAGS_ALLOC1);
}
EXPORT_IPV6_MOD(tcp_init_sock);

static void tcp_tx_timestamp(struct sock *sk, struct sockcm_cookie *sockc)
{
	struct sk_buff *skb = tcp_write_queue_tail(sk);
	u32 tsflags = sockc->tsflags;

	if (tsflags && skb) {
		struct skb_shared_info *shinfo = skb_shinfo(skb);
		struct tcp_skb_cb *tcb = TCP_SKB_CB(skb);

		sock_tx_timestamp(sk, sockc, &shinfo->tx_flags);
		if (tsflags & SOF_TIMESTAMPING_TX_ACK)
			tcb->txstamp_ack |= TSTAMP_ACK_SK;
		if (tsflags & SOF_TIMESTAMPING_TX_RECORD_MASK)
			shinfo->tskey = TCP_SKB_CB(skb)->seq + skb->len - 1;
	}

	if (cgroup_bpf_enabled(CGROUP_SOCK_OPS) &&
	    SK_BPF_CB_FLAG_TEST(sk, SK_BPF_CB_TX_TIMESTAMPING) && skb)
		bpf_skops_tx_timestamping(sk, skb, BPF_SOCK_OPS_TSTAMP_SENDMSG_CB);
}

static bool tcp_stream_is_readable(struct sock *sk, int target)
{
	if (tcp_epollin_ready(sk, target))
		return true;
	return sk_is_readable(sk);
}

/*
 *	Wait for a TCP event.
 *
 *	Note that we don't need to lock the socket, as the upper poll layers
 *	take care of normal races (between the test and the event) and we don't
 *	go look at any of the socket buffers directly.
 */
__poll_t tcp_poll(struct file *file, struct socket *sock, poll_table *wait)
{
	__poll_t mask;
	struct sock *sk = sock->sk;
	const struct tcp_sock *tp = tcp_sk(sk);
	u8 shutdown;
	int state;

	sock_poll_wait(file, sock, wait);

	state = inet_sk_state_load(sk);
	if (state == TCP_LISTEN)
		return inet_csk_listen_poll(sk);

	/* Socket is not locked. We are protected from async events
	 * by poll logic and correct handling of state changes
	 * made by other threads is impossible in any case.
	 */

	mask = 0;

	/*
	 * EPOLLHUP is certainly not done right. But poll() doesn't
	 * have a notion of HUP in just one direction, and for a
	 * socket the read side is more interesting.
	 *
	 * Some poll() documentation says that EPOLLHUP is incompatible
	 * with the EPOLLOUT/POLLWR flags, so somebody should check this
	 * all. But careful, it tends to be safer to return too many
	 * bits than too few, and you can easily break real applications
	 * if you don't tell them that something has hung up!
	 *
	 * Check-me.
	 *
	 * Check number 1. EPOLLHUP is _UNMASKABLE_ event (see UNIX98 and
	 * our fs/select.c). It means that after we received EOF,
	 * poll always returns immediately, making impossible poll() on write()
	 * in state CLOSE_WAIT. One solution is evident --- to set EPOLLHUP
	 * if and only if shutdown has been made in both directions.
	 * Actually, it is interesting to look how Solaris and DUX
	 * solve this dilemma. I would prefer, if EPOLLHUP were maskable,
	 * then we could set it on SND_SHUTDOWN. BTW examples given
	 * in Stevens' books assume exactly this behaviour, it explains
	 * why EPOLLHUP is incompatible with EPOLLOUT.	--ANK
	 *
	 * NOTE. Check for TCP_CLOSE is added. The goal is to prevent
	 * blocking on fresh not-connected or disconnected socket. --ANK
	 */
	shutdown = READ_ONCE(sk->sk_shutdown);
	if (shutdown == SHUTDOWN_MASK || state == TCP_CLOSE)
		mask |= EPOLLHUP;
	if (shutdown & RCV_SHUTDOWN)
		mask |= EPOLLIN | EPOLLRDNORM | EPOLLRDHUP;

	/* Connected or passive Fast Open socket? */
	if (state != TCP_SYN_SENT &&
	    (state != TCP_SYN_RECV || rcu_access_pointer(tp->fastopen_rsk))) {
		int target = sock_rcvlowat(sk, 0, INT_MAX);
		u16 urg_data = READ_ONCE(tp->urg_data);

		if (unlikely(urg_data) &&
		    READ_ONCE(tp->urg_seq) == READ_ONCE(tp->copied_seq) &&
		    !sock_flag(sk, SOCK_URGINLINE))
			target++;

		if (tcp_stream_is_readable(sk, target))
			mask |= EPOLLIN | EPOLLRDNORM;

		if (!(shutdown & SEND_SHUTDOWN)) {
			if (__sk_stream_is_writeable(sk, 1)) {
				mask |= EPOLLOUT | EPOLLWRNORM;
			} else {  /* send SIGIO later */
				sk_set_bit(SOCKWQ_ASYNC_NOSPACE, sk);
				set_bit(SOCK_NOSPACE, &sk->sk_socket->flags);

				/* Race breaker. If space is freed after
				 * wspace test but before the flags are set,
				 * IO signal will be lost. Memory barrier
				 * pairs with the input side.
				 */
				smp_mb__after_atomic();
				if (__sk_stream_is_writeable(sk, 1))
					mask |= EPOLLOUT | EPOLLWRNORM;
			}
		} else
			mask |= EPOLLOUT | EPOLLWRNORM;

		if (urg_data & TCP_URG_VALID)
			mask |= EPOLLPRI;
	} else if (state == TCP_SYN_SENT &&
		   inet_test_bit(DEFER_CONNECT, sk)) {
		/* Active TCP fastopen socket with defer_connect
		 * Return EPOLLOUT so application can call write()
		 * in order for kernel to generate SYN+data
		 */
		mask |= EPOLLOUT | EPOLLWRNORM;
	}
	/* This barrier is coupled with smp_wmb() in tcp_done_with_error() */
	smp_rmb();
	if (READ_ONCE(sk->sk_err) ||
	    !skb_queue_empty_lockless(&sk->sk_error_queue))
		mask |= EPOLLERR;

	return mask;
}
EXPORT_SYMBOL(tcp_poll);

int tcp_ioctl(struct sock *sk, int cmd, int *karg)
{
	struct tcp_sock *tp = tcp_sk(sk);
	int answ;
	bool slow;

	switch (cmd) {
	case SIOCINQ:
		if (sk->sk_state == TCP_LISTEN)
			return -EINVAL;

		slow = lock_sock_fast(sk);
		answ = tcp_inq(sk);
		unlock_sock_fast(sk, slow);
		break;
	case SIOCATMARK:
		answ = READ_ONCE(tp->urg_data) &&
		       READ_ONCE(tp->urg_seq) == READ_ONCE(tp->copied_seq);
		break;
	case SIOCOUTQ:
		if (sk->sk_state == TCP_LISTEN)
			return -EINVAL;

		if ((1 << sk->sk_state) & (TCPF_SYN_SENT | TCPF_SYN_RECV))
			answ = 0;
		else
			answ = READ_ONCE(tp->write_seq) - tp->snd_una;
		break;
	case SIOCOUTQNSD:
		if (sk->sk_state == TCP_LISTEN)
			return -EINVAL;

		if ((1 << sk->sk_state) & (TCPF_SYN_SENT | TCPF_SYN_RECV))
			answ = 0;
		else
			answ = READ_ONCE(tp->write_seq) -
			       READ_ONCE(tp->snd_nxt);
		break;
	default:
		return -ENOIOCTLCMD;
	}

	*karg = answ;
	return 0;
}
EXPORT_IPV6_MOD(tcp_ioctl);

void tcp_mark_push(struct tcp_sock *tp, struct sk_buff *skb)
{
	TCP_SKB_CB(skb)->tcp_flags |= TCPHDR_PSH;
	tp->pushed_seq = tp->write_seq;
}

static inline bool forced_push(const struct tcp_sock *tp)
{
	return after(tp->write_seq, tp->pushed_seq + (tp->max_window >> 1));
}

void tcp_skb_entail(struct sock *sk, struct sk_buff *skb)
{
	struct tcp_sock *tp = tcp_sk(sk);
	struct tcp_skb_cb *tcb = TCP_SKB_CB(skb);

	tcb->seq     = tcb->end_seq = tp->write_seq;
	tcb->tcp_flags = TCPHDR_ACK;
	__skb_header_release(skb);
	tcp_add_write_queue_tail(sk, skb);
	sk_wmem_queued_add(sk, skb->truesize);
	sk_mem_charge(sk, skb->truesize);
	if (tp->nonagle & TCP_NAGLE_PUSH)
		tp->nonagle &= ~TCP_NAGLE_PUSH;

	tcp_slow_start_after_idle_check(sk);
}

static inline void tcp_mark_urg(struct tcp_sock *tp, int flags)
{
	if (flags & MSG_OOB)
		tp->snd_up = tp->write_seq;
}

/* If a not yet filled skb is pushed, do not send it if
 * we have data packets in Qdisc or NIC queues :
 * Because TX completion will happen shortly, it gives a chance
 * to coalesce future sendmsg() payload into this skb, without
 * need for a timer, and with no latency trade off.
 * As packets containing data payload have a bigger truesize
 * than pure acks (dataless) packets, the last checks prevent
 * autocorking if we only have an ACK in Qdisc/NIC queues,
 * or if TX completion was delayed after we processed ACK packet.
 */
static bool tcp_should_autocork(struct sock *sk, struct sk_buff *skb,
				int size_goal)
{
	return skb->len < size_goal &&
	       READ_ONCE(sock_net(sk)->ipv4.sysctl_tcp_autocorking) &&
	       !tcp_rtx_queue_empty(sk) &&
	       refcount_read(&sk->sk_wmem_alloc) > skb->truesize &&
	       tcp_skb_can_collapse_to(skb);
}

void tcp_push(struct sock *sk, int flags, int mss_now,
	      int nonagle, int size_goal)
{
	struct tcp_sock *tp = tcp_sk(sk);
	struct sk_buff *skb;

	skb = tcp_write_queue_tail(sk);
	if (!skb)
		return;
	if (!(flags & MSG_MORE) || forced_push(tp))
		tcp_mark_push(tp, skb);

	tcp_mark_urg(tp, flags);

	if (tcp_should_autocork(sk, skb, size_goal)) {

		/* avoid atomic op if TSQ_THROTTLED bit is already set */
		if (!test_bit(TSQ_THROTTLED, &sk->sk_tsq_flags)) {
			NET_INC_STATS(sock_net(sk), LINUX_MIB_TCPAUTOCORKING);
			set_bit(TSQ_THROTTLED, &sk->sk_tsq_flags);
			smp_mb__after_atomic();
		}
		/* It is possible TX completion already happened
		 * before we set TSQ_THROTTLED.
		 */
		if (refcount_read(&sk->sk_wmem_alloc) > skb->truesize)
			return;
	}

	if (flags & MSG_MORE)
		nonagle = TCP_NAGLE_CORK;

	__tcp_push_pending_frames(sk, mss_now, nonagle);
}

static int tcp_splice_data_recv(read_descriptor_t *rd_desc, struct sk_buff *skb,
				unsigned int offset, size_t len)
{
	struct tcp_splice_state *tss = rd_desc->arg.data;
	int ret;

	ret = skb_splice_bits(skb, skb->sk, offset, tss->pipe,
			      min(rd_desc->count, len), tss->flags);
	if (ret > 0)
		rd_desc->count -= ret;
	return ret;
}

static int __tcp_splice_read(struct sock *sk, struct tcp_splice_state *tss)
{
	/* Store TCP splice context information in read_descriptor_t. */
	read_descriptor_t rd_desc = {
		.arg.data = tss,
		.count	  = tss->len,
	};

	return tcp_read_sock(sk, &rd_desc, tcp_splice_data_recv);
}

/**
 *  tcp_splice_read - splice data from TCP socket to a pipe
 * @sock:	socket to splice from
 * @ppos:	position (not valid)
 * @pipe:	pipe to splice to
 * @len:	number of bytes to splice
 * @flags:	splice modifier flags
 *
 * Description:
 *    Will read pages from given socket and fill them into a pipe.
 *
 **/
ssize_t tcp_splice_read(struct socket *sock, loff_t *ppos,
			struct pipe_inode_info *pipe, size_t len,
			unsigned int flags)
{
	struct sock *sk = sock->sk;
	struct tcp_splice_state tss = {
		.pipe = pipe,
		.len = len,
		.flags = flags,
	};
	long timeo;
	ssize_t spliced;
	int ret;

	sock_rps_record_flow(sk);
	/*
	 * We can't seek on a socket input
	 */
	if (unlikely(*ppos))
		return -ESPIPE;

	ret = spliced = 0;

	lock_sock(sk);

	timeo = sock_rcvtimeo(sk, sock->file->f_flags & O_NONBLOCK);
	while (tss.len) {
		ret = __tcp_splice_read(sk, &tss);
		if (ret < 0)
			break;
		else if (!ret) {
			if (spliced)
				break;
			if (sock_flag(sk, SOCK_DONE))
				break;
			if (sk->sk_err) {
				ret = sock_error(sk);
				break;
			}
			if (sk->sk_shutdown & RCV_SHUTDOWN)
				break;
			if (sk->sk_state == TCP_CLOSE) {
				/*
				 * This occurs when user tries to read
				 * from never connected socket.
				 */
				ret = -ENOTCONN;
				break;
			}
			if (!timeo) {
				ret = -EAGAIN;
				break;
			}
			/* if __tcp_splice_read() got nothing while we have
			 * an skb in receive queue, we do not want to loop.
			 * This might happen with URG data.
			 */
			if (!skb_queue_empty(&sk->sk_receive_queue))
				break;
			ret = sk_wait_data(sk, &timeo, NULL);
			if (ret < 0)
				break;
			if (signal_pending(current)) {
				ret = sock_intr_errno(timeo);
				break;
			}
			continue;
		}
		tss.len -= ret;
		spliced += ret;

		if (!tss.len || !timeo)
			break;
		release_sock(sk);
		lock_sock(sk);

		if (sk->sk_err || sk->sk_state == TCP_CLOSE ||
		    (sk->sk_shutdown & RCV_SHUTDOWN) ||
		    signal_pending(current))
			break;
	}

	release_sock(sk);

	if (spliced)
		return spliced;

	return ret;
}
EXPORT_IPV6_MOD(tcp_splice_read);

struct sk_buff *tcp_stream_alloc_skb(struct sock *sk, gfp_t gfp,
				     bool force_schedule)
{
	struct sk_buff *skb;

	skb = alloc_skb_fclone(MAX_TCP_HEADER, gfp);
	if (likely(skb)) {
		bool mem_scheduled;

		skb->truesize = SKB_TRUESIZE(skb_end_offset(skb));
		if (force_schedule) {
			mem_scheduled = true;
			sk_forced_mem_schedule(sk, skb->truesize);
		} else {
			mem_scheduled = sk_wmem_schedule(sk, skb->truesize);
		}
		if (likely(mem_scheduled)) {
			skb_reserve(skb, MAX_TCP_HEADER);
			skb->ip_summed = CHECKSUM_PARTIAL;
			INIT_LIST_HEAD(&skb->tcp_tsorted_anchor);
			return skb;
		}
		__kfree_skb(skb);
	} else {
		sk->sk_prot->enter_memory_pressure(sk);
		sk_stream_moderate_sndbuf(sk);
	}
	return NULL;
}

static unsigned int tcp_xmit_size_goal(struct sock *sk, u32 mss_now,
				       int large_allowed)
{
	struct tcp_sock *tp = tcp_sk(sk);
	u32 new_size_goal, size_goal;

	if (!large_allowed)
		return mss_now;

	/* Note : tcp_tso_autosize() will eventually split this later */
	new_size_goal = tcp_bound_to_half_wnd(tp, sk->sk_gso_max_size);

	/* We try hard to avoid divides here */
	size_goal = tp->gso_segs * mss_now;
	if (unlikely(new_size_goal < size_goal ||
		     new_size_goal >= size_goal + mss_now)) {
		tp->gso_segs = min_t(u16, new_size_goal / mss_now,
				     sk->sk_gso_max_segs);
		size_goal = tp->gso_segs * mss_now;
	}

	return max(size_goal, mss_now);
}

int tcp_send_mss(struct sock *sk, int *size_goal, int flags)
{
	int mss_now;

	mss_now = tcp_current_mss(sk);
	*size_goal = tcp_xmit_size_goal(sk, mss_now, !(flags & MSG_OOB));

	return mss_now;
}

/* In some cases, sendmsg() could have added an skb to the write queue,
 * but failed adding payload on it. We need to remove it to consume less
 * memory, but more importantly be able to generate EPOLLOUT for Edge Trigger
 * epoll() users. Another reason is that tcp_write_xmit() does not like
 * finding an empty skb in the write queue.
 */
void tcp_remove_empty_skb(struct sock *sk)
{
	struct sk_buff *skb = tcp_write_queue_tail(sk);

	if (skb && TCP_SKB_CB(skb)->seq == TCP_SKB_CB(skb)->end_seq) {
		tcp_unlink_write_queue(skb, sk);
		if (tcp_write_queue_empty(sk))
			tcp_chrono_stop(sk, TCP_CHRONO_BUSY);
		tcp_wmem_free_skb(sk, skb);
	}
}

/* skb changing from pure zc to mixed, must charge zc */
static int tcp_downgrade_zcopy_pure(struct sock *sk, struct sk_buff *skb)
{
	if (unlikely(skb_zcopy_pure(skb))) {
		u32 extra = skb->truesize -
			    SKB_TRUESIZE(skb_end_offset(skb));

		if (!sk_wmem_schedule(sk, extra))
			return -ENOMEM;

		sk_mem_charge(sk, extra);
		skb_shinfo(skb)->flags &= ~SKBFL_PURE_ZEROCOPY;
	}
	return 0;
}


int tcp_wmem_schedule(struct sock *sk, int copy)
{
	int left;

	if (likely(sk_wmem_schedule(sk, copy)))
		return copy;

	/* We could be in trouble if we have nothing queued.
	 * Use whatever is left in sk->sk_forward_alloc and tcp_wmem[0]
	 * to guarantee some progress.
	 */
	left = READ_ONCE(sock_net(sk)->ipv4.sysctl_tcp_wmem[0]) - sk->sk_wmem_queued;
	if (left > 0)
		sk_forced_mem_schedule(sk, min(left, copy));
	return min(copy, sk->sk_forward_alloc);
}

void tcp_free_fastopen_req(struct tcp_sock *tp)
{
	if (tp->fastopen_req) {
		kfree(tp->fastopen_req);
		tp->fastopen_req = NULL;
	}
}

int tcp_sendmsg_fastopen(struct sock *sk, struct msghdr *msg, int *copied,
			 size_t size, struct ubuf_info *uarg)
{
	struct tcp_sock *tp = tcp_sk(sk);
	struct inet_sock *inet = inet_sk(sk);
	struct sockaddr *uaddr = msg->msg_name;
	int err, flags;

	if (!(READ_ONCE(sock_net(sk)->ipv4.sysctl_tcp_fastopen) &
	      TFO_CLIENT_ENABLE) ||
	    (uaddr && msg->msg_namelen >= sizeof(uaddr->sa_family) &&
	     uaddr->sa_family == AF_UNSPEC))
		return -EOPNOTSUPP;
	if (tp->fastopen_req)
		return -EALREADY; /* Another Fast Open is in progress */

	tp->fastopen_req = kzalloc(sizeof(struct tcp_fastopen_request),
				   sk->sk_allocation);
	if (unlikely(!tp->fastopen_req))
		return -ENOBUFS;
	tp->fastopen_req->data = msg;
	tp->fastopen_req->size = size;
	tp->fastopen_req->uarg = uarg;

	if (inet_test_bit(DEFER_CONNECT, sk)) {
		err = tcp_connect(sk);
		/* Same failure procedure as in tcp_v4/6_connect */
		if (err) {
			tcp_set_state(sk, TCP_CLOSE);
			inet->inet_dport = 0;
			sk->sk_route_caps = 0;
		}
	}
	flags = (msg->msg_flags & MSG_DONTWAIT) ? O_NONBLOCK : 0;
	err = __inet_stream_connect(sk->sk_socket, uaddr,
				    msg->msg_namelen, flags, 1);
	/* fastopen_req could already be freed in __inet_stream_connect
	 * if the connection times out or gets rst
	 */
	if (tp->fastopen_req) {
		*copied = tp->fastopen_req->copied;
		tcp_free_fastopen_req(tp);
		inet_clear_bit(DEFER_CONNECT, sk);
	}
	return err;
}

/*tcp消息发送（加锁的）*/
int tcp_sendmsg_locked(struct sock *sk, struct msghdr *msg, size_t size)
{
	struct net_devmem_dmabuf_binding *binding = NULL;
	struct tcp_sock *tp = tcp_sk(sk);
	struct ubuf_info *uarg = NULL;
	struct sk_buff *skb;
	struct sockcm_cookie sockc;
	int flags, err, copied = 0;
	int mss_now = 0, size_goal, copied_syn = 0;
	int process_backlog = 0;
	int sockc_err = 0;
	int zc = 0;
	long timeo;

	flags = msg->msg_flags;

	sockc = (struct sockcm_cookie){ .tsflags = READ_ONCE(sk->sk_tsflags) };
	if (msg->msg_controllen) {
		sockc_err = sock_cmsg_send(sk, msg, &sockc);
		/* Don't return error until MSG_FASTOPEN has been processed;
		 * that may succeed even if the cmsg is invalid.
		 */
	}

	if ((flags & MSG_ZEROCOPY) && size) {
		if (msg->msg_ubuf) {
			uarg = msg->msg_ubuf;
			if (sk->sk_route_caps & NETIF_F_SG)
				zc = MSG_ZEROCOPY;
		} else if (sock_flag(sk, SOCK_ZEROCOPY)) {
			//有zero copy标记，且socket有zero copy标记，则进入
			skb = tcp_write_queue_tail(sk);
			uarg = msg_zerocopy_realloc(sk, size, skb_zcopy(skb),
						    !sockc_err && sockc.dmabuf_id);
			if (!uarg) {
				err = -ENOBUFS;
				goto out_err;
			}
			if (sk->sk_route_caps & NETIF_F_SG)
				zc = MSG_ZEROCOPY;
			else
				uarg_to_msgzc(uarg)->zerocopy = 0;

			if (!sockc_err && sockc.dmabuf_id) {
				binding = net_devmem_get_binding(sk, sockc.dmabuf_id);
				if (IS_ERR(binding)) {
					err = PTR_ERR(binding);
					binding = NULL;
					goto out_err;
				}
			}
		}
	} else if (unlikely(msg->msg_flags & MSG_SPLICE_PAGES) && size) {
		if (sk->sk_route_caps & NETIF_F_SG)
			zc = MSG_SPLICE_PAGES;
	}

	if (!sockc_err && sockc.dmabuf_id &&
	    (!(flags & MSG_ZEROCOPY) || !sock_flag(sk, SOCK_ZEROCOPY))) {
		err = -EINVAL;
		goto out_err;
	}

	if (unlikely(flags & MSG_FASTOPEN ||
		     inet_test_bit(DEFER_CONNECT, sk)) &&
	    !tp->repair) {
		err = tcp_sendmsg_fastopen(sk, msg, &copied_syn, size, uarg);
		if (err == -EINPROGRESS && copied_syn > 0)
			goto out;
		else if (err)
			goto out_err;
	}

	/*取sock发送超时时间*/
	timeo = sock_sndtimeo(sk, flags & MSG_DONTWAIT);

	tcp_rate_check_app_limited(sk);  /* is sending application-limited? */

	/* Wait for a connection to finish. One exception is TCP Fast Open
	 * (passive side) where data is allowed to be sent before a connection
	 * is fully established.
	 */
	if (((1 << sk->sk_state) & ~(TCPF_ESTABLISHED | TCPF_CLOSE_WAIT)) &&
	    !tcp_passive_fastopen(sk)) {
		err = sk_stream_wait_connect(sk, &timeo);
		if (err != 0)
			goto do_error;
	}

	if (unlikely(tp->repair)) {
		if (tp->repair_queue == TCP_RECV_QUEUE) {
			copied = tcp_send_rcvq(sk, msg, size);
			goto out_nopush;
		}

		err = -EINVAL;
		if (tp->repair_queue == TCP_NO_QUEUE)
			goto out_err;

		/* 'common' sending to sendq */
	}

	if (sockc_err) {
		err = sockc_err;
		goto out_err;
	}

	/* This should be in poll */
	sk_clear_bit(SOCKWQ_ASYNC_NOSPACE, sk);

	/* Ok commence sending. */
	copied = 0;

restart:
	mss_now = tcp_send_mss(sk, &size_goal, flags);

	err = -EPIPE;
	if (sk->sk_err || (sk->sk_shutdown & SEND_SHUTDOWN))
		goto do_error;

	while (msg_data_left(msg)) {
		int copy = 0;

		skb = tcp_write_queue_tail(sk);
		if (skb)
			copy = size_goal - skb->len;

		trace_tcp_sendmsg_locked(sk, msg, skb, size_goal);

		if (copy <= 0 || !tcp_skb_can_collapse_to(skb)) {
			bool first_skb;

new_segment:
			if (!sk_stream_memory_free(sk))
				goto wait_for_space;

			if (unlikely(process_backlog >= 16)) {
				process_backlog = 0;
				if (sk_flush_backlog(sk))
					goto restart;
			}
			first_skb = tcp_rtx_and_write_queues_empty(sk);
			/*申请skb准备写数据*/
			skb = tcp_stream_alloc_skb(sk, sk->sk_allocation,
						   first_skb);
			if (!skb)
				goto wait_for_space;

			process_backlog++;

#ifdef CONFIG_SKB_DECRYPTED
			skb->decrypted = !!(flags & MSG_SENDPAGE_DECRYPTED);
#endif
			tcp_skb_entail(sk, skb);
			copy = size_goal;

			/* All packets are restored as if they have
			 * already been sent. skb_mstamp_ns isn't set to
			 * avoid wrong rtt estimation.
			 */
			if (tp->repair)
				TCP_SKB_CB(skb)->sacked |= TCPCB_REPAIRED;
		}

		/* Try to append data to the end of skb. */
		if (copy > msg_data_left(msg))
			copy = msg_data_left(msg);

		if (zc == 0) {
			bool merge = true;
			int i = skb_shinfo(skb)->nr_frags;
			struct page_frag *pfrag = sk_page_frag(sk);

			if (!sk_page_frag_refill(sk, pfrag))
				goto wait_for_space;

			if (!skb_can_coalesce(skb, i, pfrag->page,
					      pfrag->offset)) {
				if (i >= READ_ONCE(net_hotdata.sysctl_max_skb_frags)) {
					tcp_mark_push(tp, skb);
					goto new_segment;
				}
				merge = false;
			}

			copy = min_t(int, copy, pfrag->size - pfrag->offset);

			if (unlikely(skb_zcopy_pure(skb) || skb_zcopy_managed(skb))) {
				if (tcp_downgrade_zcopy_pure(sk, skb))
					goto wait_for_space;
				skb_zcopy_downgrade_managed(skb);
			}

			copy = tcp_wmem_schedule(sk, copy);
			if (!copy)
				goto wait_for_space;

			err = skb_copy_to_page_nocache(sk, &msg->msg_iter, skb,
						       pfrag->page,
						       pfrag->offset,
						       copy);
			if (err)
				goto do_error;

			/* Update the skb. */
			if (merge) {
				skb_frag_size_add(&skb_shinfo(skb)->frags[i - 1], copy);
			} else {
				skb_fill_page_desc(skb, i, pfrag->page,
						   pfrag->offset, copy);
				page_ref_inc(pfrag->page);
			}
			pfrag->offset += copy;
		} else if (zc == MSG_ZEROCOPY)  {
			/* First append to a fragless skb builds initial
			 * pure zerocopy skb
			 */
			if (!skb->len)
				skb_shinfo(skb)->flags |= SKBFL_PURE_ZEROCOPY;

			if (!skb_zcopy_pure(skb)) {
				copy = tcp_wmem_schedule(sk, copy);
				if (!copy)
					goto wait_for_space;
			}

			err = skb_zerocopy_iter_stream(sk, skb, msg, copy, uarg,
						       binding);
			if (err == -EMSGSIZE || err == -EEXIST) {
				tcp_mark_push(tp, skb);
				goto new_segment;
			}
			if (err < 0)
				goto do_error;
			copy = err;
		} else if (zc == MSG_SPLICE_PAGES) {
			/* Splice in data if we can; copy if we can't. */
			if (tcp_downgrade_zcopy_pure(sk, skb))
				goto wait_for_space;
			copy = tcp_wmem_schedule(sk, copy);
			if (!copy)
				goto wait_for_space;

			err = skb_splice_from_iter(skb, &msg->msg_iter, copy,
						   sk->sk_allocation);
			if (err < 0) {
				if (err == -EMSGSIZE) {
					tcp_mark_push(tp, skb);
					goto new_segment;
				}
				goto do_error;
			}
			copy = err;

			if (!(flags & MSG_NO_SHARED_FRAGS))
				skb_shinfo(skb)->flags |= SKBFL_SHARED_FRAG;

			sk_wmem_queued_add(sk, copy);
			sk_mem_charge(sk, copy);
		}

		if (!copied)
			TCP_SKB_CB(skb)->tcp_flags &= ~TCPHDR_PSH;

		WRITE_ONCE(tp->write_seq, tp->write_seq + copy);
		TCP_SKB_CB(skb)->end_seq += copy;
		tcp_skb_pcount_set(skb, 0);

		copied += copy;
		if (!msg_data_left(msg)) {
			if (unlikely(flags & MSG_EOR))
				TCP_SKB_CB(skb)->eor = 1;
			goto out;
		}

		if (skb->len < size_goal || (flags & MSG_OOB) || unlikely(tp->repair))
			continue;

		if (forced_push(tp)) {
			tcp_mark_push(tp, skb);
			__tcp_push_pending_frames(sk, mss_now, TCP_NAGLE_PUSH);
		} else if (skb == tcp_send_head(sk))
			tcp_push_one(sk, mss_now);
		continue;

wait_for_space:
		set_bit(SOCK_NOSPACE, &sk->sk_socket->flags);
		tcp_remove_empty_skb(sk);
		if (copied)
			tcp_push(sk, flags & ~MSG_MORE, mss_now,
				 TCP_NAGLE_PUSH, size_goal);

		err = sk_stream_wait_memory(sk, &timeo);
		if (err != 0)
			goto do_error;

		mss_now = tcp_send_mss(sk, &size_goal, flags);
	}

out:
	if (copied) {
		tcp_tx_timestamp(sk, &sockc);
		tcp_push(sk, flags, mss_now, tp->nonagle, size_goal);
	}
out_nopush:
	/* msg->msg_ubuf is pinned by the caller so we don't take extra refs */
	if (uarg && !msg->msg_ubuf)
		net_zcopy_put(uarg);
	if (binding)
		net_devmem_dmabuf_binding_put(binding);
	return copied + copied_syn;

do_error:
	tcp_remove_empty_skb(sk);

	if (copied + copied_syn)
		goto out;
out_err:
	/* msg->msg_ubuf is pinned by the caller so we don't take extra refs */
	if (uarg && !msg->msg_ubuf)
		net_zcopy_put_abort(uarg, true);
	err = sk_stream_error(sk, flags, err);
	/* make sure we wake any epoll edge trigger waiter */
	if (unlikely(tcp_rtx_and_write_queues_empty(sk) && err == -EAGAIN)) {
		sk->sk_write_space(sk);
		tcp_chrono_stop(sk, TCP_CHRONO_SNDBUF_LIMITED);
	}
	if (binding)
		net_devmem_dmabuf_binding_put(binding);

	return err;
}
EXPORT_SYMBOL_GPL(tcp_sendmsg_locked);

//tcp数据socket发送入口
int tcp_sendmsg(struct sock *sk, struct msghdr *msg, size_t size)
{
	int ret;

	lock_sock(sk);
	//针对socket加锁后，执行发送
	ret = tcp_sendmsg_locked(sk, msg, size);
	release_sock(sk);

	return ret;
}
EXPORT_SYMBOL(tcp_sendmsg);

void tcp_splice_eof(struct socket *sock)
{
	struct sock *sk = sock->sk;
	struct tcp_sock *tp = tcp_sk(sk);
	int mss_now, size_goal;

	if (!tcp_write_queue_tail(sk))
		return;

	lock_sock(sk);
	mss_now = tcp_send_mss(sk, &size_goal, 0);
	tcp_push(sk, 0, mss_now, tp->nonagle, size_goal);
	release_sock(sk);
}
EXPORT_IPV6_MOD_GPL(tcp_splice_eof);

/*
 *	Handle reading urgent data. BSD has very simple semantics for
 *	this, no blocking and very strange errors 8)
 */

static int tcp_recv_urg(struct sock *sk, struct msghdr *msg, int len, int flags)
{
	struct tcp_sock *tp = tcp_sk(sk);

	/* No URG data to read. */
	if (sock_flag(sk, SOCK_URGINLINE) || !tp->urg_data ||
	    tp->urg_data == TCP_URG_READ)
		return -EINVAL;	/* Yes this is right ! */

	if (sk->sk_state == TCP_CLOSE && !sock_flag(sk, SOCK_DONE))
		return -ENOTCONN;

	if (tp->urg_data & TCP_URG_VALID) {
		int err = 0;
		char c = tp->urg_data;

		if (!(flags & MSG_PEEK))
			WRITE_ONCE(tp->urg_data, TCP_URG_READ);

		/* Read urgent data. */
		msg->msg_flags |= MSG_OOB;

		if (len > 0) {
			if (!(flags & MSG_TRUNC))
				err = memcpy_to_msg(msg, &c, 1);
			len = 1;
		} else
			msg->msg_flags |= MSG_TRUNC;

		return err ? -EFAULT : len;
	}

	if (sk->sk_state == TCP_CLOSE || (sk->sk_shutdown & RCV_SHUTDOWN))
		return 0;

	/* Fixed the recv(..., MSG_OOB) behaviour.  BSD docs and
	 * the available implementations agree in this case:
	 * this call should never block, independent of the
	 * blocking state of the socket.
	 * Mike <pall@rz.uni-karlsruhe.de>
	 */
	return -EAGAIN;
}

static int tcp_peek_sndq(struct sock *sk, struct msghdr *msg, int len)
{
	struct sk_buff *skb;
	int copied = 0, err = 0;

	skb_rbtree_walk(skb, &sk->tcp_rtx_queue) {
		err = skb_copy_datagram_msg(skb, 0, msg, skb->len);
		if (err)
			return err;
		copied += skb->len;
	}

	skb_queue_walk(&sk->sk_write_queue, skb) {
		err = skb_copy_datagram_msg(skb, 0, msg, skb->len);
		if (err)
			break;

		copied += skb->len;
	}

	return err ?: copied;
}

/* Clean up the receive buffer for full frames taken by the user,
 * then send an ACK if necessary.  COPIED is the number of bytes
 * tcp_recvmsg has given to the user so far, it speeds up the
 * calculation of whether or not we must ACK for the sake of
 * a window update.
 */
void __tcp_cleanup_rbuf(struct sock *sk, int copied)
{
	struct tcp_sock *tp = tcp_sk(sk);
	bool time_to_ack = false;

	if (inet_csk_ack_scheduled(sk)) {
		const struct inet_connection_sock *icsk = inet_csk(sk);

		if (/* Once-per-two-segments ACK was not sent by tcp_input.c */
		    tp->rcv_nxt - tp->rcv_wup > icsk->icsk_ack.rcv_mss ||
		    /*
		     * If this read emptied read buffer, we send ACK, if
		     * connection is not bidirectional, user drained
		     * receive buffer and there was a small segment
		     * in queue.
		     */
		    (copied > 0 &&
		     ((icsk->icsk_ack.pending & ICSK_ACK_PUSHED2) ||
		      ((icsk->icsk_ack.pending & ICSK_ACK_PUSHED) &&
		       !inet_csk_in_pingpong_mode(sk))) &&
		      !atomic_read(&sk->sk_rmem_alloc)))
			time_to_ack = true;
	}

	/* We send an ACK if we can now advertise a non-zero window
	 * which has been raised "significantly".
	 *
	 * Even if window raised up to infinity, do not send window open ACK
	 * in states, where we will not receive more. It is useless.
	 */
	if (copied > 0 && !time_to_ack && !(sk->sk_shutdown & RCV_SHUTDOWN)) {
		__u32 rcv_window_now = tcp_receive_window(tp);

		/* Optimize, __tcp_select_window() is not cheap. */
		if (2*rcv_window_now <= tp->window_clamp) {
			__u32 new_window = __tcp_select_window(sk);

			/* Send ACK now, if this read freed lots of space
			 * in our buffer. Certainly, new_window is new window.
			 * We can advertise it now, if it is not less than current one.
			 * "Lots" means "at least twice" here.
			 */
			if (new_window && new_window >= 2 * rcv_window_now)
				time_to_ack = true;
		}
	}
	if (time_to_ack)
		tcp_send_ack(sk);
}

void tcp_cleanup_rbuf(struct sock *sk, int copied)
{
	struct sk_buff *skb = skb_peek(&sk->sk_receive_queue);
	struct tcp_sock *tp = tcp_sk(sk);

	WARN(skb && !before(tp->copied_seq, TCP_SKB_CB(skb)->end_seq),
	     "cleanup rbuf bug: copied %X seq %X rcvnxt %X\n",
	     tp->copied_seq, TCP_SKB_CB(skb)->end_seq, tp->rcv_nxt);
	__tcp_cleanup_rbuf(sk, copied);
}

static void tcp_eat_recv_skb(struct sock *sk, struct sk_buff *skb)
{
	__skb_unlink(skb, &sk->sk_receive_queue);
	if (likely(skb->destructor == sock_rfree)) {
		sock_rfree(skb);
		skb->destructor = NULL;
		skb->sk = NULL;
		return skb_attempt_defer_free(skb);
	}
	__kfree_skb(skb);
}

struct sk_buff *tcp_recv_skb(struct sock *sk, u32 seq, u32 *off)
{
	struct sk_buff *skb;
	u32 offset;

	while ((skb = skb_peek(&sk->sk_receive_queue)) != NULL) {
		offset = seq - TCP_SKB_CB(skb)->seq;
		if (unlikely(TCP_SKB_CB(skb)->tcp_flags & TCPHDR_SYN)) {
			pr_err_once("%s: found a SYN, please report !\n", __func__);
			offset--;
		}
		if (offset < skb->len || (TCP_SKB_CB(skb)->tcp_flags & TCPHDR_FIN)) {
			*off = offset;
			return skb;
		}
		/* This looks weird, but this can happen if TCP collapsing
		 * splitted a fat GRO packet, while we released socket lock
		 * in skb_splice_bits()
		 */
		tcp_eat_recv_skb(sk, skb);
	}
	return NULL;
}
EXPORT_SYMBOL(tcp_recv_skb);

/*
 * This routine provides an alternative to tcp_recvmsg() for routines
 * that would like to handle copying from skbuffs directly in 'sendfile'
 * fashion.
 * Note:
 *	- It is assumed that the socket was locked by the caller.
 *	- The routine does not block.
 *	- At present, there is no support for reading OOB data
 *	  or for 'peeking' the socket using this routine
 *	  (although both would be easy to implement).
 */
static int __tcp_read_sock(struct sock *sk, read_descriptor_t *desc,
			   sk_read_actor_t recv_actor, bool noack,
			   u32 *copied_seq)
{
	struct sk_buff *skb;
	struct tcp_sock *tp = tcp_sk(sk);
	u32 seq = *copied_seq;
	u32 offset;
	int copied = 0;

	if (sk->sk_state == TCP_LISTEN)
		return -ENOTCONN;
	while ((skb = tcp_recv_skb(sk, seq, &offset)) != NULL) {
		if (offset < skb->len) {
			int used;
			size_t len;

			len = skb->len - offset;
			/* Stop reading if we hit a patch of urgent data */
			if (unlikely(tp->urg_data)) {
				u32 urg_offset = tp->urg_seq - seq;
				if (urg_offset < len)
					len = urg_offset;
				if (!len)
					break;
			}
			used = recv_actor(desc, skb, offset, len);
			if (used <= 0) {
				if (!copied)
					copied = used;
				break;
			}
			if (WARN_ON_ONCE(used > len))
				used = len;
			seq += used;
			copied += used;
			offset += used;

			/* If recv_actor drops the lock (e.g. TCP splice
			 * receive) the skb pointer might be invalid when
			 * getting here: tcp_collapse might have deleted it
			 * while aggregating skbs from the socket queue.
			 */
			skb = tcp_recv_skb(sk, seq - 1, &offset);
			if (!skb)
				break;
			/* TCP coalescing might have appended data to the skb.
			 * Try to splice more frags
			 */
			if (offset + 1 != skb->len)
				continue;
		}
		if (TCP_SKB_CB(skb)->tcp_flags & TCPHDR_FIN) {
			tcp_eat_recv_skb(sk, skb);
			++seq;
			break;
		}
		tcp_eat_recv_skb(sk, skb);
		if (!desc->count)
			break;
		WRITE_ONCE(*copied_seq, seq);
	}
	WRITE_ONCE(*copied_seq, seq);

	if (noack)
		goto out;

	tcp_rcv_space_adjust(sk);

	/* Clean up data we have read: This will do ACK frames. */
	if (copied > 0) {
		tcp_recv_skb(sk, seq, &offset);
		tcp_cleanup_rbuf(sk, copied);
	}
out:
	return copied;
}

int tcp_read_sock(struct sock *sk, read_descriptor_t *desc,
		  sk_read_actor_t recv_actor)
{
	return __tcp_read_sock(sk, desc, recv_actor, false,
			       &tcp_sk(sk)->copied_seq);
}
EXPORT_SYMBOL(tcp_read_sock);

int tcp_read_sock_noack(struct sock *sk, read_descriptor_t *desc,
			sk_read_actor_t recv_actor, bool noack,
			u32 *copied_seq)
{
	return __tcp_read_sock(sk, desc, recv_actor, noack, copied_seq);
}

int tcp_read_skb(struct sock *sk, skb_read_actor_t recv_actor)
{
	struct sk_buff *skb;
	int copied = 0;

	if (sk->sk_state == TCP_LISTEN)
		return -ENOTCONN;

	while ((skb = skb_peek(&sk->sk_receive_queue)) != NULL) {
		u8 tcp_flags;
		int used;

		__skb_unlink(skb, &sk->sk_receive_queue);
		WARN_ON_ONCE(!skb_set_owner_sk_safe(skb, sk));
		tcp_flags = TCP_SKB_CB(skb)->tcp_flags;
		used = recv_actor(sk, skb);
		if (used < 0) {
			if (!copied)
				copied = used;
			break;
		}
		copied += used;

		if (tcp_flags & TCPHDR_FIN)
			break;
	}
	return copied;
}
EXPORT_IPV6_MOD(tcp_read_skb);

void tcp_read_done(struct sock *sk, size_t len)
{
	struct tcp_sock *tp = tcp_sk(sk);
	u32 seq = tp->copied_seq;
	struct sk_buff *skb;
	size_t left;
	u32 offset;

	if (sk->sk_state == TCP_LISTEN)
		return;

	left = len;
	while (left && (skb = tcp_recv_skb(sk, seq, &offset)) != NULL) {
		int used;

		used = min_t(size_t, skb->len - offset, left);
		seq += used;
		left -= used;

		if (skb->len > offset + used)
			break;

		if (TCP_SKB_CB(skb)->tcp_flags & TCPHDR_FIN) {
			tcp_eat_recv_skb(sk, skb);
			++seq;
			break;
		}
		tcp_eat_recv_skb(sk, skb);
	}
	WRITE_ONCE(tp->copied_seq, seq);

	tcp_rcv_space_adjust(sk);

	/* Clean up data we have read: This will do ACK frames. */
	if (left != len)
		tcp_cleanup_rbuf(sk, len - left);
}
EXPORT_SYMBOL(tcp_read_done);

int tcp_peek_len(struct socket *sock)
{
	return tcp_inq(sock->sk);
}
EXPORT_IPV6_MOD(tcp_peek_len);

/* Make sure sk_rcvbuf is big enough to satisfy SO_RCVLOWAT hint */
int tcp_set_rcvlowat(struct sock *sk, int val)
{
	int space, cap;

	if (sk->sk_userlocks & SOCK_RCVBUF_LOCK)
		cap = sk->sk_rcvbuf >> 1;
	else
		cap = READ_ONCE(sock_net(sk)->ipv4.sysctl_tcp_rmem[2]) >> 1;
	val = min(val, cap);
	WRITE_ONCE(sk->sk_rcvlowat, val ? : 1);

	/* Check if we need to signal EPOLLIN right now */
	tcp_data_ready(sk);

	if (sk->sk_userlocks & SOCK_RCVBUF_LOCK)
		return 0;

	space = tcp_space_from_win(sk, val);
	if (space > sk->sk_rcvbuf) {
		WRITE_ONCE(sk->sk_rcvbuf, space);
		WRITE_ONCE(tcp_sk(sk)->window_clamp, val);
	}
	return 0;
}
EXPORT_IPV6_MOD(tcp_set_rcvlowat);

void tcp_update_recv_tstamps(struct sk_buff *skb,
			     struct scm_timestamping_internal *tss)
{
	if (skb->tstamp)
		tss->ts[0] = ktime_to_timespec64(skb->tstamp);
	else
		tss->ts[0] = (struct timespec64) {0};

	if (skb_hwtstamps(skb)->hwtstamp)
		tss->ts[2] = ktime_to_timespec64(skb_hwtstamps(skb)->hwtstamp);
	else
		tss->ts[2] = (struct timespec64) {0};
}

#ifdef CONFIG_MMU
static const struct vm_operations_struct tcp_vm_ops = {
};

int tcp_mmap(struct file *file, struct socket *sock,
	     struct vm_area_struct *vma)
{
	if (vma->vm_flags & (VM_WRITE | VM_EXEC))
		return -EPERM;
	vm_flags_clear(vma, VM_MAYWRITE | VM_MAYEXEC);

	/* Instruct vm_insert_page() to not mmap_read_lock(mm) */
	vm_flags_set(vma, VM_MIXEDMAP);

	vma->vm_ops = &tcp_vm_ops;
	return 0;
}
EXPORT_IPV6_MOD(tcp_mmap);

static skb_frag_t *skb_advance_to_frag(struct sk_buff *skb, u32 offset_skb,
				       u32 *offset_frag)
{
	skb_frag_t *frag;

	if (unlikely(offset_skb >= skb->len))
		return NULL;

	offset_skb -= skb_headlen(skb);
	if ((int)offset_skb < 0 || skb_has_frag_list(skb))
		return NULL;

	frag = skb_shinfo(skb)->frags;
	while (offset_skb) {
		if (skb_frag_size(frag) > offset_skb) {
			*offset_frag = offset_skb;
			return frag;
		}
		offset_skb -= skb_frag_size(frag);
		++frag;
	}
	*offset_frag = 0;
	return frag;
}

static bool can_map_frag(const skb_frag_t *frag)
{
	struct page *page;

	if (skb_frag_size(frag) != PAGE_SIZE || skb_frag_off(frag))
		return false;

	page = skb_frag_page(frag);

	if (PageCompound(page) || page->mapping)
		return false;

	return true;
}

static int find_next_mappable_frag(const skb_frag_t *frag,
				   int remaining_in_skb)
{
	int offset = 0;

	if (likely(can_map_frag(frag)))
		return 0;

	while (offset < remaining_in_skb && !can_map_frag(frag)) {
		offset += skb_frag_size(frag);
		++frag;
	}
	return offset;
}

static void tcp_zerocopy_set_hint_for_skb(struct sock *sk,
					  struct tcp_zerocopy_receive *zc,
					  struct sk_buff *skb, u32 offset)
{
	u32 frag_offset, partial_frag_remainder = 0;
	int mappable_offset;
	skb_frag_t *frag;

	/* worst case: skip to next skb. try to improve on this case below */
	zc->recv_skip_hint = skb->len - offset;

	/* Find the frag containing this offset (and how far into that frag) */
	frag = skb_advance_to_frag(skb, offset, &frag_offset);
	if (!frag)
		return;

	if (frag_offset) {
		struct skb_shared_info *info = skb_shinfo(skb);

		/* We read part of the last frag, must recvmsg() rest of skb. */
		if (frag == &info->frags[info->nr_frags - 1])
			return;

		/* Else, we must at least read the remainder in this frag. */
		partial_frag_remainder = skb_frag_size(frag) - frag_offset;
		zc->recv_skip_hint -= partial_frag_remainder;
		++frag;
	}

	/* partial_frag_remainder: If part way through a frag, must read rest.
	 * mappable_offset: Bytes till next mappable frag, *not* counting bytes
	 * in partial_frag_remainder.
	 */
	mappable_offset = find_next_mappable_frag(frag, zc->recv_skip_hint);
	zc->recv_skip_hint = mappable_offset + partial_frag_remainder;
}

static int tcp_recvmsg_locked(struct sock *sk, struct msghdr *msg, size_t len,
			      int flags, struct scm_timestamping_internal *tss,
			      int *cmsg_flags);
static int receive_fallback_to_copy(struct sock *sk,
				    struct tcp_zerocopy_receive *zc, int inq,
				    struct scm_timestamping_internal *tss)
{
	unsigned long copy_address = (unsigned long)zc->copybuf_address;
	struct msghdr msg = {};
	int err;

	zc->length = 0;
	zc->recv_skip_hint = 0;

	if (copy_address != zc->copybuf_address)
		return -EINVAL;

	err = import_ubuf(ITER_DEST, (void __user *)copy_address, inq,
			  &msg.msg_iter);
	if (err)
		return err;

	err = tcp_recvmsg_locked(sk, &msg, inq, MSG_DONTWAIT,
				 tss, &zc->msg_flags);
	if (err < 0)
		return err;

	zc->copybuf_len = err;
	if (likely(zc->copybuf_len)) {
		struct sk_buff *skb;
		u32 offset;

		skb = tcp_recv_skb(sk, tcp_sk(sk)->copied_seq, &offset);
		if (skb)
			tcp_zerocopy_set_hint_for_skb(sk, zc, skb, offset);
	}
	return 0;
}

static int tcp_copy_straggler_data(struct tcp_zerocopy_receive *zc,
				   struct sk_buff *skb, u32 copylen,
				   u32 *offset, u32 *seq)
{
	unsigned long copy_address = (unsigned long)zc->copybuf_address;
	struct msghdr msg = {};
	int err;

	if (copy_address != zc->copybuf_address)
		return -EINVAL;

	err = import_ubuf(ITER_DEST, (void __user *)copy_address, copylen,
			  &msg.msg_iter);
	if (err)
		return err;
	err = skb_copy_datagram_msg(skb, *offset, &msg, copylen);
	if (err)
		return err;
	zc->recv_skip_hint -= copylen;
	*offset += copylen;
	*seq += copylen;
	return (__s32)copylen;
}

static int tcp_zc_handle_leftover(struct tcp_zerocopy_receive *zc,
				  struct sock *sk,
				  struct sk_buff *skb,
				  u32 *seq,
				  s32 copybuf_len,
				  struct scm_timestamping_internal *tss)
{
	u32 offset, copylen = min_t(u32, copybuf_len, zc->recv_skip_hint);

	if (!copylen)
		return 0;
	/* skb is null if inq < PAGE_SIZE. */
	if (skb) {
		offset = *seq - TCP_SKB_CB(skb)->seq;
	} else {
		skb = tcp_recv_skb(sk, *seq, &offset);
		if (TCP_SKB_CB(skb)->has_rxtstamp) {
			tcp_update_recv_tstamps(skb, tss);
			zc->msg_flags |= TCP_CMSG_TS;
		}
	}

	zc->copybuf_len = tcp_copy_straggler_data(zc, skb, copylen, &offset,
						  seq);
	return zc->copybuf_len < 0 ? 0 : copylen;
}

static int tcp_zerocopy_vm_insert_batch_error(struct vm_area_struct *vma,
					      struct page **pending_pages,
					      unsigned long pages_remaining,
					      unsigned long *address,
					      u32 *length,
					      u32 *seq,
					      struct tcp_zerocopy_receive *zc,
					      u32 total_bytes_to_map,
					      int err)
{
	/* At least one page did not map. Try zapping if we skipped earlier. */
	if (err == -EBUSY &&
	    zc->flags & TCP_RECEIVE_ZEROCOPY_FLAG_TLB_CLEAN_HINT) {
		u32 maybe_zap_len;

		maybe_zap_len = total_bytes_to_map -  /* All bytes to map */
				*length + /* Mapped or pending */
				(pages_remaining * PAGE_SIZE); /* Failed map. */
		zap_page_range_single(vma, *address, maybe_zap_len, NULL);
		err = 0;
	}

	if (!err) {
		unsigned long leftover_pages = pages_remaining;
		int bytes_mapped;

		/* We called zap_page_range_single, try to reinsert. */
		err = vm_insert_pages(vma, *address,
				      pending_pages,
				      &pages_remaining);
		bytes_mapped = PAGE_SIZE * (leftover_pages - pages_remaining);
		*seq += bytes_mapped;
		*address += bytes_mapped;
	}
	if (err) {
		/* Either we were unable to zap, OR we zapped, retried an
		 * insert, and still had an issue. Either ways, pages_remaining
		 * is the number of pages we were unable to map, and we unroll
		 * some state we speculatively touched before.
		 */
		const int bytes_not_mapped = PAGE_SIZE * pages_remaining;

		*length -= bytes_not_mapped;
		zc->recv_skip_hint += bytes_not_mapped;
	}
	return err;
}

static int tcp_zerocopy_vm_insert_batch(struct vm_area_struct *vma,
					struct page **pages,
					unsigned int pages_to_map,
					unsigned long *address,
					u32 *length,
					u32 *seq,
					struct tcp_zerocopy_receive *zc,
					u32 total_bytes_to_map)
{
	unsigned long pages_remaining = pages_to_map;
	unsigned int pages_mapped;
	unsigned int bytes_mapped;
	int err;

	err = vm_insert_pages(vma, *address, pages, &pages_remaining);
	pages_mapped = pages_to_map - (unsigned int)pages_remaining;
	bytes_mapped = PAGE_SIZE * pages_mapped;
	/* Even if vm_insert_pages fails, it may have partially succeeded in
	 * mapping (some but not all of the pages).
	 */
	*seq += bytes_mapped;
	*address += bytes_mapped;

	if (likely(!err))
		return 0;

	/* Error: maybe zap and retry + rollback state for failed inserts. */
	return tcp_zerocopy_vm_insert_batch_error(vma, pages + pages_mapped,
		pages_remaining, address, length, seq, zc, total_bytes_to_map,
		err);
}

#define TCP_VALID_ZC_MSG_FLAGS   (TCP_CMSG_TS)
static void tcp_zc_finalize_rx_tstamp(struct sock *sk,
				      struct tcp_zerocopy_receive *zc,
				      struct scm_timestamping_internal *tss)
{
	unsigned long msg_control_addr;
	struct msghdr cmsg_dummy;

	msg_control_addr = (unsigned long)zc->msg_control;
	cmsg_dummy.msg_control_user = (void __user *)msg_control_addr;
	cmsg_dummy.msg_controllen =
		(__kernel_size_t)zc->msg_controllen;
	cmsg_dummy.msg_flags = in_compat_syscall()
		? MSG_CMSG_COMPAT : 0;
	cmsg_dummy.msg_control_is_user = true;
	zc->msg_flags = 0;
	if (zc->msg_control == msg_control_addr &&
	    zc->msg_controllen == cmsg_dummy.msg_controllen) {
		tcp_recv_timestamp(&cmsg_dummy, sk, tss);
		zc->msg_control = (__u64)
			((uintptr_t)cmsg_dummy.msg_control_user);
		zc->msg_controllen =
			(__u64)cmsg_dummy.msg_controllen;
		zc->msg_flags = (__u32)cmsg_dummy.msg_flags;
	}
}

static struct vm_area_struct *find_tcp_vma(struct mm_struct *mm,
					   unsigned long address,
					   bool *mmap_locked)
{
	struct vm_area_struct *vma = lock_vma_under_rcu(mm, address);

	if (vma) {
		if (vma->vm_ops != &tcp_vm_ops) {
			vma_end_read(vma);
			return NULL;
		}
		*mmap_locked = false;
		return vma;
	}

	mmap_read_lock(mm);
	vma = vma_lookup(mm, address);
	if (!vma || vma->vm_ops != &tcp_vm_ops) {
		mmap_read_unlock(mm);
		return NULL;
	}
	*mmap_locked = true;
	return vma;
}

#define TCP_ZEROCOPY_PAGE_BATCH_SIZE 32
static int tcp_zerocopy_receive(struct sock *sk,
				struct tcp_zerocopy_receive *zc,
				struct scm_timestamping_internal *tss)
{
	u32 length = 0, offset, vma_len, avail_len, copylen = 0;
	unsigned long address = (unsigned long)zc->address;
	struct page *pages[TCP_ZEROCOPY_PAGE_BATCH_SIZE];
	s32 copybuf_len = zc->copybuf_len;
	struct tcp_sock *tp = tcp_sk(sk);
	const skb_frag_t *frags = NULL;
	unsigned int pages_to_map = 0;
	struct vm_area_struct *vma;
	struct sk_buff *skb = NULL;
	u32 seq = tp->copied_seq;
	u32 total_bytes_to_map;
	int inq = tcp_inq(sk);
	bool mmap_locked;
	int ret;

	zc->copybuf_len = 0;
	zc->msg_flags = 0;

	if (address & (PAGE_SIZE - 1) || address != zc->address)
		return -EINVAL;

	if (sk->sk_state == TCP_LISTEN)
		return -ENOTCONN;

	sock_rps_record_flow(sk);

	if (inq && inq <= copybuf_len)
		return receive_fallback_to_copy(sk, zc, inq, tss);

	if (inq < PAGE_SIZE) {
		zc->length = 0;
		zc->recv_skip_hint = inq;
		if (!inq && sock_flag(sk, SOCK_DONE))
			return -EIO;
		return 0;
	}

	//找此地址在kernel中的vma
	vma = find_tcp_vma(current->mm, address, &mmap_locked);
	if (!vma)
		return -EINVAL;

	vma_len = min_t(unsigned long, zc->length, vma->vm_end - address);
	avail_len = min_t(u32, vma_len, inq);
	total_bytes_to_map = avail_len & ~(PAGE_SIZE - 1);
	if (total_bytes_to_map) {
		if (!(zc->flags & TCP_RECEIVE_ZEROCOPY_FLAG_TLB_CLEAN_HINT))
			zap_page_range_single(vma, address, total_bytes_to_map,
					      NULL);
		zc->length = total_bytes_to_map;
		zc->recv_skip_hint = 0;
	} else {
		zc->length = avail_len;
		zc->recv_skip_hint = avail_len;
	}
	ret = 0;
	while (length + PAGE_SIZE <= zc->length) {
		int mappable_offset;
		struct page *page;

		if (zc->recv_skip_hint < PAGE_SIZE) {
			u32 offset_frag;

			if (skb) {
				if (zc->recv_skip_hint > 0)
					break;
				skb = skb->next;
				offset = seq - TCP_SKB_CB(skb)->seq;
			} else {
				skb = tcp_recv_skb(sk, seq, &offset);
			}

			if (!skb_frags_readable(skb))
				break;

			if (TCP_SKB_CB(skb)->has_rxtstamp) {
				tcp_update_recv_tstamps(skb, tss);
				zc->msg_flags |= TCP_CMSG_TS;
			}
			zc->recv_skip_hint = skb->len - offset;
			frags = skb_advance_to_frag(skb, offset, &offset_frag);
			if (!frags || offset_frag)
				break;
		}

		mappable_offset = find_next_mappable_frag(frags,
							  zc->recv_skip_hint);
		if (mappable_offset) {
			zc->recv_skip_hint = mappable_offset;
			break;
		}
		page = skb_frag_page(frags);
		if (WARN_ON_ONCE(!page))
			break;

		prefetchw(page);
		pages[pages_to_map++] = page;
		length += PAGE_SIZE;
		zc->recv_skip_hint -= PAGE_SIZE;
		frags++;
		if (pages_to_map == TCP_ZEROCOPY_PAGE_BATCH_SIZE ||
		    zc->recv_skip_hint < PAGE_SIZE) {
			/* Either full batch, or we're about to go to next skb
			 * (and we cannot unroll failed ops across skbs).
			 */
			ret = tcp_zerocopy_vm_insert_batch(vma, pages,
							   pages_to_map,
							   &address, &length,
							   &seq, zc,
							   total_bytes_to_map);
			if (ret)
				goto out;
			pages_to_map = 0;
		}
	}
	if (pages_to_map) {
		ret = tcp_zerocopy_vm_insert_batch(vma, pages, pages_to_map,
						   &address, &length, &seq,
						   zc, total_bytes_to_map);
	}
out:
	if (mmap_locked)
		mmap_read_unlock(current->mm);
	else
		vma_end_read(vma);
	/* Try to copy straggler data. */
	if (!ret)
		copylen = tcp_zc_handle_leftover(zc, sk, skb, &seq, copybuf_len, tss);

	if (length + copylen) {
		WRITE_ONCE(tp->copied_seq, seq);
		tcp_rcv_space_adjust(sk);

		/* Clean up data we have read: This will do ACK frames. */
		tcp_recv_skb(sk, seq, &offset);
		tcp_cleanup_rbuf(sk, length + copylen);
		ret = 0;
		if (length == zc->length)
			zc->recv_skip_hint = 0;
	} else {
		if (!zc->recv_skip_hint && sock_flag(sk, SOCK_DONE))
			ret = -EIO;
	}
	zc->length = length;
	return ret;
}
#endif

/* Similar to __sock_recv_timestamp, but does not require an skb */
void tcp_recv_timestamp(struct msghdr *msg, const struct sock *sk,
			struct scm_timestamping_internal *tss)
{
	int new_tstamp = sock_flag(sk, SOCK_TSTAMP_NEW);
	u32 tsflags = READ_ONCE(sk->sk_tsflags);
	bool has_timestamping = false;

	if (tss->ts[0].tv_sec || tss->ts[0].tv_nsec) {
		if (sock_flag(sk, SOCK_RCVTSTAMP)) {
			if (sock_flag(sk, SOCK_RCVTSTAMPNS)) {
				if (new_tstamp) {
					struct __kernel_timespec kts = {
						.tv_sec = tss->ts[0].tv_sec,
						.tv_nsec = tss->ts[0].tv_nsec,
					};
					put_cmsg(msg, SOL_SOCKET, SO_TIMESTAMPNS_NEW,
						 sizeof(kts), &kts);
				} else {
					struct __kernel_old_timespec ts_old = {
						.tv_sec = tss->ts[0].tv_sec,
						.tv_nsec = tss->ts[0].tv_nsec,
					};
					put_cmsg(msg, SOL_SOCKET, SO_TIMESTAMPNS_OLD,
						 sizeof(ts_old), &ts_old);
				}
			} else {
				if (new_tstamp) {
					struct __kernel_sock_timeval stv = {
						.tv_sec = tss->ts[0].tv_sec,
						.tv_usec = tss->ts[0].tv_nsec / 1000,
					};
					put_cmsg(msg, SOL_SOCKET, SO_TIMESTAMP_NEW,
						 sizeof(stv), &stv);
				} else {
					struct __kernel_old_timeval tv = {
						.tv_sec = tss->ts[0].tv_sec,
						.tv_usec = tss->ts[0].tv_nsec / 1000,
					};
					put_cmsg(msg, SOL_SOCKET, SO_TIMESTAMP_OLD,
						 sizeof(tv), &tv);
				}
			}
		}

		if (tsflags & SOF_TIMESTAMPING_SOFTWARE &&
		    (tsflags & SOF_TIMESTAMPING_RX_SOFTWARE ||
		     !(tsflags & SOF_TIMESTAMPING_OPT_RX_FILTER)))
			has_timestamping = true;
		else
			tss->ts[0] = (struct timespec64) {0};
	}

	if (tss->ts[2].tv_sec || tss->ts[2].tv_nsec) {
		if (tsflags & SOF_TIMESTAMPING_RAW_HARDWARE &&
		    (tsflags & SOF_TIMESTAMPING_RX_HARDWARE ||
		     !(tsflags & SOF_TIMESTAMPING_OPT_RX_FILTER)))
			has_timestamping = true;
		else
			tss->ts[2] = (struct timespec64) {0};
	}

	if (has_timestamping) {
		tss->ts[1] = (struct timespec64) {0};
		if (sock_flag(sk, SOCK_TSTAMP_NEW))
			put_cmsg_scm_timestamping64(msg, tss);
		else
			put_cmsg_scm_timestamping(msg, tss);
	}
}

static int tcp_inq_hint(struct sock *sk)
{
	const struct tcp_sock *tp = tcp_sk(sk);
	u32 copied_seq = READ_ONCE(tp->copied_seq);
	u32 rcv_nxt = READ_ONCE(tp->rcv_nxt);
	int inq;

	inq = rcv_nxt - copied_seq;
	if (unlikely(inq < 0 || copied_seq != READ_ONCE(tp->copied_seq))) {
		lock_sock(sk);
		inq = tp->rcv_nxt - tp->copied_seq;
		release_sock(sk);
	}
	/* After receiving a FIN, tell the user-space to continue reading
	 * by returning a non-zero inq.
	 */
	if (inq == 0 && sock_flag(sk, SOCK_DONE))
		inq = 1;
	return inq;
}

/* batch __xa_alloc() calls and reduce xa_lock()/xa_unlock() overhead. */
struct tcp_xa_pool {
	u8		max; /* max <= MAX_SKB_FRAGS */
	u8		idx; /* idx <= max */
	__u32		tokens[MAX_SKB_FRAGS];
	netmem_ref	netmems[MAX_SKB_FRAGS];
};

static void tcp_xa_pool_commit_locked(struct sock *sk, struct tcp_xa_pool *p)
{
	int i;

	/* Commit part that has been copied to user space. */
	for (i = 0; i < p->idx; i++)
		__xa_cmpxchg(&sk->sk_user_frags, p->tokens[i], XA_ZERO_ENTRY,
			     (__force void *)p->netmems[i], GFP_KERNEL);
	/* Rollback what has been pre-allocated and is no longer needed. */
	for (; i < p->max; i++)
		__xa_erase(&sk->sk_user_frags, p->tokens[i]);

	p->max = 0;
	p->idx = 0;
}

static void tcp_xa_pool_commit(struct sock *sk, struct tcp_xa_pool *p)
{
	if (!p->max)
		return;

	xa_lock_bh(&sk->sk_user_frags);

	tcp_xa_pool_commit_locked(sk, p);

	xa_unlock_bh(&sk->sk_user_frags);
}

static int tcp_xa_pool_refill(struct sock *sk, struct tcp_xa_pool *p,
			      unsigned int max_frags)
{
	int err, k;

	if (p->idx < p->max)
		return 0;

	xa_lock_bh(&sk->sk_user_frags);

	tcp_xa_pool_commit_locked(sk, p);

	for (k = 0; k < max_frags; k++) {
		err = __xa_alloc(&sk->sk_user_frags, &p->tokens[k],
				 XA_ZERO_ENTRY, xa_limit_31b, GFP_KERNEL);
		if (err)
			break;
	}

	xa_unlock_bh(&sk->sk_user_frags);

	p->max = k;
	p->idx = 0;
	return k ? 0 : err;
}

/* On error, returns the -errno. On success, returns number of bytes sent to the
 * user. May not consume all of @remaining_len.
 */
static int tcp_recvmsg_dmabuf(struct sock *sk, const struct sk_buff *skb,
			      unsigned int offset, struct msghdr *msg,
			      int remaining_len)
{
	struct dmabuf_cmsg dmabuf_cmsg = { 0 };
	struct tcp_xa_pool tcp_xa_pool;
	unsigned int start;
	int i, copy, n;
	int sent = 0;
	int err = 0;

	tcp_xa_pool.max = 0;
	tcp_xa_pool.idx = 0;
	do {
		start = skb_headlen(skb);

		if (skb_frags_readable(skb)) {
			err = -ENODEV;
			goto out;
		}

		/* Copy header. */
		copy = start - offset;
		if (copy > 0) {
			copy = min(copy, remaining_len);

			n = copy_to_iter(skb->data + offset, copy,
					 &msg->msg_iter);
			if (n != copy) {
				err = -EFAULT;
				goto out;
			}

			offset += copy;
			remaining_len -= copy;

			/* First a dmabuf_cmsg for # bytes copied to user
			 * buffer.
			 */
			memset(&dmabuf_cmsg, 0, sizeof(dmabuf_cmsg));
			dmabuf_cmsg.frag_size = copy;
			err = put_cmsg_notrunc(msg, SOL_SOCKET,
					       SO_DEVMEM_LINEAR,
					       sizeof(dmabuf_cmsg),
					       &dmabuf_cmsg);
			if (err)
				goto out;

			sent += copy;

			if (remaining_len == 0)
				goto out;
		}

		/* after that, send information of dmabuf pages through a
		 * sequence of cmsg
		 */
		for (i = 0; i < skb_shinfo(skb)->nr_frags; i++) {
			skb_frag_t *frag = &skb_shinfo(skb)->frags[i];
			struct net_iov *niov;
			u64 frag_offset;
			int end;

			/* !skb_frags_readable() should indicate that ALL the
			 * frags in this skb are dmabuf net_iovs. We're checking
			 * for that flag above, but also check individual frags
			 * here. If the tcp stack is not setting
			 * skb_frags_readable() correctly, we still don't want
			 * to crash here.
			 */
			if (!skb_frag_net_iov(frag)) {
				net_err_ratelimited("Found non-dmabuf skb with net_iov");
				err = -ENODEV;
				goto out;
			}

			niov = skb_frag_net_iov(frag);
			if (!net_is_devmem_iov(niov)) {
				err = -ENODEV;
				goto out;
			}

			end = start + skb_frag_size(frag);
			copy = end - offset;

			if (copy > 0) {
				copy = min(copy, remaining_len);

				frag_offset = net_iov_virtual_addr(niov) +
					      skb_frag_off(frag) + offset -
					      start;
				dmabuf_cmsg.frag_offset = frag_offset;
				dmabuf_cmsg.frag_size = copy;
				err = tcp_xa_pool_refill(sk, &tcp_xa_pool,
							 skb_shinfo(skb)->nr_frags - i);
				if (err)
					goto out;

				/* Will perform the exchange later */
				dmabuf_cmsg.frag_token = tcp_xa_pool.tokens[tcp_xa_pool.idx];
				dmabuf_cmsg.dmabuf_id = net_devmem_iov_binding_id(niov);

				offset += copy;
				remaining_len -= copy;

				err = put_cmsg_notrunc(msg, SOL_SOCKET,
						       SO_DEVMEM_DMABUF,
						       sizeof(dmabuf_cmsg),
						       &dmabuf_cmsg);
				if (err)
					goto out;

				atomic_long_inc(&niov->pp_ref_count);
				tcp_xa_pool.netmems[tcp_xa_pool.idx++] = skb_frag_netmem(frag);

				sent += copy;

				if (remaining_len == 0)
					goto out;
			}
			start = end;
		}

		tcp_xa_pool_commit(sk, &tcp_xa_pool);
		if (!remaining_len)
			goto out;

		/* if remaining_len is not satisfied yet, we need to go to the
		 * next frag in the frag_list to satisfy remaining_len.
		 */
		skb = skb_shinfo(skb)->frag_list ?: skb->next;

		offset = offset - start;
	} while (skb);

	if (remaining_len) {
		err = -EFAULT;
		goto out;
	}

out:
	tcp_xa_pool_commit(sk, &tcp_xa_pool);
	if (!sent)
		sent = err;

	return sent;
}

/*
 *	This routine copies from a sock struct into the user buffer.
 *
 *	Technical note: in 2.3 we work on _locked_ socket, so that
 *	tricks with *seq access order and skb->users are not required.
 *	Probably, code can be easily improved even more.
 */
//tcp层报文收取
static int tcp_recvmsg_locked(struct sock *sk, struct msghdr *msg, size_t len,
			      int flags, struct scm_timestamping_internal *tss,
			      int *cmsg_flags)
{
	struct tcp_sock *tp = tcp_sk(sk);
	int last_copied_dmabuf = -1; /* uninitialized */
	int copied = 0;
	u32 peek_seq;
	u32 *seq;
	unsigned long used;
	int err;
	int target;		/* Read at least this many bytes */
	long timeo;
	struct sk_buff *skb, *last;
	u32 peek_offset = 0;
	u32 urg_hole = 0;

	err = -ENOTCONN;
	//不能自listen状态的socket收取报文
	if (sk->sk_state == TCP_LISTEN)
		goto out;

	if (tp->recvmsg_inq) {
		*cmsg_flags = TCP_CMSG_INQ;
		msg->msg_get_inq = 1;
	}
	timeo = sock_rcvtimeo(sk, flags & MSG_DONTWAIT);

	/* Urgent data needs to be handled specially. */
	if (flags & MSG_OOB)
		goto recv_urg;

	if (unlikely(tp->repair)) {
		err = -EPERM;
		if (!(flags & MSG_PEEK))
			goto out;

		if (tp->repair_queue == TCP_SEND_QUEUE)
			goto recv_sndq;

		err = -EINVAL;
		if (tp->repair_queue == TCP_NO_QUEUE)
			goto out;

		/* 'common' recv queue MSG_PEEK-ing */
	}

	seq = &tp->copied_seq;
	if (flags & MSG_PEEK) {
<<<<<<< HEAD
		/*有peek选项时，seq变更用于修改临时变量，不真实修改tp->copied_seq*/
		peek_seq = tp->copied_seq;
=======
		peek_offset = max(sk_peek_offset(sk, flags), 0);
		peek_seq = tp->copied_seq + peek_offset;
>>>>>>> 155a3c00
		seq = &peek_seq;
	}

	target = sock_rcvlowat(sk, flags & MSG_WAITALL, len);

	do {
		u32 offset;

		/* Are we at urgent data? Stop if we have read anything or have SIGURG pending. */
		if (unlikely(tp->urg_data) && tp->urg_seq == *seq) {
			if (copied)
				break;
			if (signal_pending(current)) {
				copied = timeo ? sock_intr_errno(timeo) : -EAGAIN;
				break;
			}
		}

		/* Next get a buffer. */

		last = skb_peek_tail(&sk->sk_receive_queue);
		skb_queue_walk(&sk->sk_receive_queue, skb) {
			last = skb;
			/* Now that we have two receive queues this
			 * shouldn't happen.
			 */
			//待copy的位置一次大于等于skb->seq
			if (WARN(before(*seq, TCP_SKB_CB(skb)->seq),
				 "TCP recvmsg seq # bug: copied %X, seq %X, rcvnxt %X, fl %X\n",
				 *seq, TCP_SKB_CB(skb)->seq, tp->rcv_nxt,
				 flags))
				break;

			offset = *seq - TCP_SKB_CB(skb)->seq;
			if (unlikely(TCP_SKB_CB(skb)->tcp_flags & TCPHDR_SYN)) {
				//syn报文不应含数据
				pr_err_once("%s: found a SYN, please report !\n", __func__);
				offset--;
			}

			if (offset < skb->len)
				/*正常数据*/
				goto found_ok_skb;

			//遇到fin标记
			if (TCP_SKB_CB(skb)->tcp_flags & TCPHDR_FIN)
				goto found_fin_ok;
			WARN(!(flags & MSG_PEEK),
			     "TCP recvmsg seq # bug 2: copied %X, seq %X, rcvnxt %X, fl %X\n",
			     *seq, TCP_SKB_CB(skb)->seq, tp->rcv_nxt, flags);
		}

		/* Well, if we have backlog, try to process it now yet. */

		if (copied >= target && !READ_ONCE(sk->sk_backlog.tail))
			break;

		if (copied) {
			if (!timeo ||
			    sk->sk_err ||
			    sk->sk_state == TCP_CLOSE ||
			    (sk->sk_shutdown & RCV_SHUTDOWN) ||
			    signal_pending(current))
				break;
		} else {
			if (sock_flag(sk, SOCK_DONE))
				break;

			if (sk->sk_err) {
				copied = sock_error(sk);
				break;
			}

			if (sk->sk_shutdown & RCV_SHUTDOWN)
				break;

			if (sk->sk_state == TCP_CLOSE) {
				/* This occurs when user tries to read
				 * from never connected socket.
				 */
				copied = -ENOTCONN;
				break;
			}

			if (!timeo) {
				copied = -EAGAIN;
				break;
			}

			if (signal_pending(current)) {
				copied = sock_intr_errno(timeo);
				break;
			}
		}

		if (copied >= target) {
			/* Do not sleep, just process backlog. */
			__sk_flush_backlog(sk);
		} else {
			tcp_cleanup_rbuf(sk, copied);
			//等待队列中来数据
			err = sk_wait_data(sk, &timeo, last);
			if (err < 0) {
				err = copied ? : err;
				goto out;
			}
		}

		if ((flags & MSG_PEEK) &&
		    (peek_seq - peek_offset - copied - urg_hole != tp->copied_seq)) {
			net_dbg_ratelimited("TCP(%s:%d): Application bug, race in MSG_PEEK\n",
					    current->comm,
					    task_pid_nr(current));
			peek_seq = tp->copied_seq + peek_offset;
		}
		continue;

found_ok_skb:
		/* Ok so how much can we use? */
		//我们可以读的字节为used个，要读取的字节len小于used时，更新used为len
		used = skb->len - offset;
		if (len < used)
			used = len;

		/* Do we have urgent data here? */
		if (unlikely(tp->urg_data)) {
			//紧急数据处理
			u32 urg_offset = tp->urg_seq - *seq;
			if (urg_offset < used) {
				if (!urg_offset) {
					if (!sock_flag(sk, SOCK_URGINLINE)) {
						WRITE_ONCE(*seq, *seq + 1);
						urg_hole++;
						offset++;
						used--;
						if (!used)
							goto skip_copy;
					}
				} else
					used = urg_offset;
			}
		}

		if (!(flags & MSG_TRUNC)) {
<<<<<<< HEAD
			//自skb的offset位置开始取数据，取used个
			err = skb_copy_datagram_msg(skb, offset, msg, used);
			if (err) {
				/* Exception. Bailout! */
				if (!copied)
					copied = -EFAULT;
=======
			if (last_copied_dmabuf != -1 &&
			    last_copied_dmabuf != !skb_frags_readable(skb))
>>>>>>> 155a3c00
				break;

			if (skb_frags_readable(skb)) {
				err = skb_copy_datagram_msg(skb, offset, msg,
							    used);
				if (err) {
					/* Exception. Bailout! */
					if (!copied)
						copied = -EFAULT;
					break;
				}
			} else {
				if (!(flags & MSG_SOCK_DEVMEM)) {
					/* dmabuf skbs can only be received
					 * with the MSG_SOCK_DEVMEM flag.
					 */
					if (!copied)
						copied = -EFAULT;

					break;
				}

				err = tcp_recvmsg_dmabuf(sk, skb, offset, msg,
							 used);
				if (err <= 0) {
					if (!copied)
						copied = -EFAULT;

					break;
				}
				used = err;
			}
		}

<<<<<<< HEAD
		//更新读写头
=======
		last_copied_dmabuf = !skb_frags_readable(skb);

>>>>>>> 155a3c00
		WRITE_ONCE(*seq, *seq + used);
		//读取了多少字节
		copied += used;
		//需求长度减used
		len -= used;
		if (flags & MSG_PEEK)
			sk_peek_offset_fwd(sk, used);
		else
			sk_peek_offset_bwd(sk, used);
		tcp_rcv_space_adjust(sk);

skip_copy:
		if (unlikely(tp->urg_data) && after(tp->copied_seq, tp->urg_seq)) {
			WRITE_ONCE(tp->urg_data, 0);
			tcp_fast_path_check(sk);
		}

		if (TCP_SKB_CB(skb)->has_rxtstamp) {
			tcp_update_recv_tstamps(skb, tss);
			*cmsg_flags |= TCP_CMSG_TS;
		}

		if (used + offset < skb->len)
			continue;

		if (TCP_SKB_CB(skb)->tcp_flags & TCPHDR_FIN)
			goto found_fin_ok;
		if (!(flags & MSG_PEEK))
			tcp_eat_recv_skb(sk, skb);
		continue;

found_fin_ok:
		/* Process the FIN. */
		WRITE_ONCE(*seq, *seq + 1);
		if (!(flags & MSG_PEEK))
			tcp_eat_recv_skb(sk, skb);
		break;
	} while (len > 0);

	/* According to UNIX98, msg_name/msg_namelen are ignored
	 * on connected socket. I was just happy when found this 8) --ANK
	 */

	/* Clean up data we have read: This will do ACK frames. */
	tcp_cleanup_rbuf(sk, copied);
	return copied;

out:
	return err;

recv_urg:
	err = tcp_recv_urg(sk, msg, len, flags);
	goto out;

recv_sndq:
	err = tcp_peek_sndq(sk, msg, len);
	goto out;
}

/*tcp消息接收*/
int tcp_recvmsg(struct sock *sk, struct msghdr *msg, size_t len, int flags,
		int *addr_len)
{
	int cmsg_flags = 0, ret;
	struct scm_timestamping_internal tss;

	if (unlikely(flags & MSG_ERRQUEUE))
		return inet_recv_error(sk, msg, len, addr_len);

	if (sk_can_busy_loop(sk) &&
	    skb_queue_empty_lockless(&sk->sk_receive_queue) &&
	    sk->sk_state == TCP_ESTABLISHED)
		sk_busy_loop(sk, flags & MSG_DONTWAIT);

	lock_sock(sk);
	ret = tcp_recvmsg_locked(sk, msg, len, flags, &tss, &cmsg_flags);
	release_sock(sk);

	if ((cmsg_flags || msg->msg_get_inq) && ret >= 0) {
		if (cmsg_flags & TCP_CMSG_TS)
			tcp_recv_timestamp(msg, sk, &tss);
		if (msg->msg_get_inq) {
			msg->msg_inq = tcp_inq_hint(sk);
			if (cmsg_flags & TCP_CMSG_INQ)
				put_cmsg(msg, SOL_TCP, TCP_CM_INQ,
					 sizeof(msg->msg_inq), &msg->msg_inq);
		}
	}
	return ret;
}
EXPORT_IPV6_MOD(tcp_recvmsg);

void tcp_set_state(struct sock *sk, int state)
{
	int oldstate = sk->sk_state;

	/* We defined a new enum for TCP states that are exported in BPF
	 * so as not force the internal TCP states to be frozen. The
	 * following checks will detect if an internal state value ever
	 * differs from the BPF value. If this ever happens, then we will
	 * need to remap the internal value to the BPF value before calling
	 * tcp_call_bpf_2arg.
	 */
	BUILD_BUG_ON((int)BPF_TCP_ESTABLISHED != (int)TCP_ESTABLISHED);
	BUILD_BUG_ON((int)BPF_TCP_SYN_SENT != (int)TCP_SYN_SENT);
	BUILD_BUG_ON((int)BPF_TCP_SYN_RECV != (int)TCP_SYN_RECV);
	BUILD_BUG_ON((int)BPF_TCP_FIN_WAIT1 != (int)TCP_FIN_WAIT1);
	BUILD_BUG_ON((int)BPF_TCP_FIN_WAIT2 != (int)TCP_FIN_WAIT2);
	BUILD_BUG_ON((int)BPF_TCP_TIME_WAIT != (int)TCP_TIME_WAIT);
	BUILD_BUG_ON((int)BPF_TCP_CLOSE != (int)TCP_CLOSE);
	BUILD_BUG_ON((int)BPF_TCP_CLOSE_WAIT != (int)TCP_CLOSE_WAIT);
	BUILD_BUG_ON((int)BPF_TCP_LAST_ACK != (int)TCP_LAST_ACK);
	BUILD_BUG_ON((int)BPF_TCP_LISTEN != (int)TCP_LISTEN);
	BUILD_BUG_ON((int)BPF_TCP_CLOSING != (int)TCP_CLOSING);
	BUILD_BUG_ON((int)BPF_TCP_NEW_SYN_RECV != (int)TCP_NEW_SYN_RECV);
	BUILD_BUG_ON((int)BPF_TCP_BOUND_INACTIVE != (int)TCP_BOUND_INACTIVE);
	BUILD_BUG_ON((int)BPF_TCP_MAX_STATES != (int)TCP_MAX_STATES);

	/* bpf uapi header bpf.h defines an anonymous enum with values
	 * BPF_TCP_* used by bpf programs. Currently gcc built vmlinux
	 * is able to emit this enum in DWARF due to the above BUILD_BUG_ON.
	 * But clang built vmlinux does not have this enum in DWARF
	 * since clang removes the above code before generating IR/debuginfo.
	 * Let us explicitly emit the type debuginfo to ensure the
	 * above-mentioned anonymous enum in the vmlinux DWARF and hence BTF
	 * regardless of which compiler is used.
	 */
	BTF_TYPE_EMIT_ENUM(BPF_TCP_ESTABLISHED);

	if (BPF_SOCK_OPS_TEST_FLAG(tcp_sk(sk), BPF_SOCK_OPS_STATE_CB_FLAG))
		/*socket有ebpf cb标记，触发ebpf*/
		tcp_call_bpf_2arg(sk, BPF_SOCK_OPS_STATE_CB, oldstate, state);

	switch (state) {
	case TCP_ESTABLISHED:
		if (oldstate != TCP_ESTABLISHED)
			TCP_INC_STATS(sock_net(sk), TCP_MIB_CURRESTAB);
		break;
	case TCP_CLOSE_WAIT:
		if (oldstate == TCP_SYN_RECV)
			TCP_INC_STATS(sock_net(sk), TCP_MIB_CURRESTAB);
		break;

	case TCP_CLOSE:
		if (oldstate == TCP_CLOSE_WAIT || oldstate == TCP_ESTABLISHED)
			TCP_INC_STATS(sock_net(sk), TCP_MIB_ESTABRESETS);

		sk->sk_prot->unhash(sk);
		if (inet_csk(sk)->icsk_bind_hash &&
		    !(sk->sk_userlocks & SOCK_BINDPORT_LOCK))
			inet_put_port(sk);
		fallthrough;
	default:
		if (oldstate == TCP_ESTABLISHED || oldstate == TCP_CLOSE_WAIT)
			TCP_DEC_STATS(sock_net(sk), TCP_MIB_CURRESTAB);
	}

	/* Change state AFTER socket is unhashed to avoid closed
	 * socket sitting in hash tables.
	 */
	inet_sk_state_store(sk, state);/*更新socket状态*/
}
EXPORT_SYMBOL_GPL(tcp_set_state);

/*
 *	State processing on a close. This implements the state shift for
 *	sending our FIN frame. Note that we only send a FIN for some
 *	states. A shutdown() may have already sent the FIN, or we may be
 *	closed.
 */

static const unsigned char new_state[16] = {
  /* current state:        new state:      action:	*/
  [0 /* (Invalid) */]	= TCP_CLOSE,
  [TCP_ESTABLISHED]	= TCP_FIN_WAIT1 | TCP_ACTION_FIN,
  [TCP_SYN_SENT]	= TCP_CLOSE,
  [TCP_SYN_RECV]	= TCP_FIN_WAIT1 | TCP_ACTION_FIN,
  [TCP_FIN_WAIT1]	= TCP_FIN_WAIT1,
  [TCP_FIN_WAIT2]	= TCP_FIN_WAIT2,
  [TCP_TIME_WAIT]	= TCP_CLOSE,
  [TCP_CLOSE]		= TCP_CLOSE,
  [TCP_CLOSE_WAIT]	= TCP_LAST_ACK  | TCP_ACTION_FIN,
  [TCP_LAST_ACK]	= TCP_LAST_ACK,
  [TCP_LISTEN]		= TCP_CLOSE,
  [TCP_CLOSING]		= TCP_CLOSING,
  [TCP_NEW_SYN_RECV]	= TCP_CLOSE,	/* should not happen ! */
};

static int tcp_close_state(struct sock *sk)
{
	int next = (int)new_state[sk->sk_state];
	int ns = next & TCP_STATE_MASK;

	tcp_set_state(sk, ns);/*设置状态*/

	return next & TCP_ACTION_FIN;
}

/*
 *	Shutdown the sending side of a connection. Much like close except
 *	that we don't receive shut down or sock_set_flag(sk, SOCK_DEAD).
 */

void tcp_shutdown(struct sock *sk, int how)
{
	/*	We need to grab some memory, and put together a FIN,
	 *	and then put it into the queue to be sent.
	 *		Tim MacKenzie(tym@dibbler.cs.monash.edu.au) 4 Dec '92.
	 */
	if (!(how & SEND_SHUTDOWN))
		return;

	/* If we've already sent a FIN, or it's a closed state, skip this. */
	if ((1 << sk->sk_state) &
	    (TCPF_ESTABLISHED | TCPF_SYN_SENT |
	     TCPF_CLOSE_WAIT)) {
		/* Clear out any half completed packets.  FIN if needed. */
		if (tcp_close_state(sk))
			tcp_send_fin(sk);/*发送fin*/
	}
}
EXPORT_IPV6_MOD(tcp_shutdown);

int tcp_orphan_count_sum(void)
{
	int i, total = 0;

	for_each_possible_cpu(i)
		total += per_cpu(tcp_orphan_count, i);

	return max(total, 0);
}

static int tcp_orphan_cache;
static struct timer_list tcp_orphan_timer;
#define TCP_ORPHAN_TIMER_PERIOD msecs_to_jiffies(100)

static void tcp_orphan_update(struct timer_list *unused)
{
	WRITE_ONCE(tcp_orphan_cache, tcp_orphan_count_sum());
	mod_timer(&tcp_orphan_timer, jiffies + TCP_ORPHAN_TIMER_PERIOD);
}

static bool tcp_too_many_orphans(int shift)
{
	return READ_ONCE(tcp_orphan_cache) << shift >
		READ_ONCE(sysctl_tcp_max_orphans);
}

static bool tcp_out_of_memory(const struct sock *sk)
{
	if (sk->sk_wmem_queued > SOCK_MIN_SNDBUF &&
	    sk_memory_allocated(sk) > sk_prot_mem_limits(sk, 2))
		return true;
	return false;
}

bool tcp_check_oom(const struct sock *sk, int shift)
{
	bool too_many_orphans, out_of_socket_memory;

	too_many_orphans = tcp_too_many_orphans(shift);
	out_of_socket_memory = tcp_out_of_memory(sk);

	if (too_many_orphans)
		net_info_ratelimited("too many orphaned sockets\n");
	if (out_of_socket_memory)
		net_info_ratelimited("out of memory -- consider tuning tcp_mem\n");
	return too_many_orphans || out_of_socket_memory;
}

void __tcp_close(struct sock *sk, long timeout)
{
	struct sk_buff *skb;
	int data_was_unread = 0;
	int state;

	WRITE_ONCE(sk->sk_shutdown, SHUTDOWN_MASK);

	if (sk->sk_state == TCP_LISTEN) {
		tcp_set_state(sk, TCP_CLOSE);

		/* Special case. */
		inet_csk_listen_stop(sk);

		goto adjudge_to_death;
	}

	/*  We need to flush the recv. buffs.  We do this only on the
	 *  descriptor close, not protocol-sourced closes, because the
	 *  reader process may not have drained the data yet!
	 */
	while ((skb = __skb_dequeue(&sk->sk_receive_queue)) != NULL) {
		u32 len = TCP_SKB_CB(skb)->end_seq - TCP_SKB_CB(skb)->seq;

		if (TCP_SKB_CB(skb)->tcp_flags & TCPHDR_FIN)
			len--;
		data_was_unread += len;
		__kfree_skb(skb);
	}

	/* If socket has been already reset (e.g. in tcp_reset()) - kill it. */
	if (sk->sk_state == TCP_CLOSE)
		goto adjudge_to_death;

	/* As outlined in RFC 2525, section 2.17, we send a RST here because
	 * data was lost. To witness the awful effects of the old behavior of
	 * always doing a FIN, run an older 2.1.x kernel or 2.0.x, start a bulk
	 * GET in an FTP client, suspend the process, wait for the client to
	 * advertise a zero window, then kill -9 the FTP client, wheee...
	 * Note: timeout is always zero in such a case.
	 */
	if (unlikely(tcp_sk(sk)->repair)) {
		sk->sk_prot->disconnect(sk, 0);
	} else if (data_was_unread) {
		/* Unread data was tossed, zap the connection. */
		NET_INC_STATS(sock_net(sk), LINUX_MIB_TCPABORTONCLOSE);
		tcp_set_state(sk, TCP_CLOSE);
		tcp_send_active_reset(sk, sk->sk_allocation,
				      SK_RST_REASON_TCP_ABORT_ON_CLOSE);
	} else if (sock_flag(sk, SOCK_LINGER) && !sk->sk_lingertime) {
		/* Check zero linger _after_ checking for unread data. */
		sk->sk_prot->disconnect(sk, 0);
		NET_INC_STATS(sock_net(sk), LINUX_MIB_TCPABORTONDATA);
	} else if (tcp_close_state(sk)) {
		/* We FIN if the application ate all the data before
		 * zapping the connection.
		 */

		/* RED-PEN. Formally speaking, we have broken TCP state
		 * machine. State transitions:
		 *
		 * TCP_ESTABLISHED -> TCP_FIN_WAIT1
		 * TCP_SYN_RECV	-> TCP_FIN_WAIT1 (it is difficult)
		 * TCP_CLOSE_WAIT -> TCP_LAST_ACK
		 *
		 * are legal only when FIN has been sent (i.e. in window),
		 * rather than queued out of window. Purists blame.
		 *
		 * F.e. "RFC state" is ESTABLISHED,
		 * if Linux state is FIN-WAIT-1, but FIN is still not sent.
		 *
		 * The visible declinations are that sometimes
		 * we enter time-wait state, when it is not required really
		 * (harmless), do not send active resets, when they are
		 * required by specs (TCP_ESTABLISHED, TCP_CLOSE_WAIT, when
		 * they look as CLOSING or LAST_ACK for Linux)
		 * Probably, I missed some more holelets.
		 * 						--ANK
		 * XXX (TFO) - To start off we don't support SYN+ACK+FIN
		 * in a single packet! (May consider it later but will
		 * probably need API support or TCP_CORK SYN-ACK until
		 * data is written and socket is closed.)
		 */
		tcp_send_fin(sk);
	}

	sk_stream_wait_close(sk, timeout);

adjudge_to_death:
	state = sk->sk_state;
	sock_hold(sk);
	sock_orphan(sk);

	local_bh_disable();
	bh_lock_sock(sk);
	/* remove backlog if any, without releasing ownership. */
	__release_sock(sk);

	this_cpu_inc(tcp_orphan_count);

	/* Have we already been destroyed by a softirq or backlog? */
	if (state != TCP_CLOSE && sk->sk_state == TCP_CLOSE)
		goto out;

	/*	This is a (useful) BSD violating of the RFC. There is a
	 *	problem with TCP as specified in that the other end could
	 *	keep a socket open forever with no application left this end.
	 *	We use a 1 minute timeout (about the same as BSD) then kill
	 *	our end. If they send after that then tough - BUT: long enough
	 *	that we won't make the old 4*rto = almost no time - whoops
	 *	reset mistake.
	 *
	 *	Nope, it was not mistake. It is really desired behaviour
	 *	f.e. on http servers, when such sockets are useless, but
	 *	consume significant resources. Let's do it with special
	 *	linger2	option.					--ANK
	 */

	if (sk->sk_state == TCP_FIN_WAIT2) {
		struct tcp_sock *tp = tcp_sk(sk);
		if (READ_ONCE(tp->linger2) < 0) {
			tcp_set_state(sk, TCP_CLOSE);
			tcp_send_active_reset(sk, GFP_ATOMIC,
					      SK_RST_REASON_TCP_ABORT_ON_LINGER);
			__NET_INC_STATS(sock_net(sk),
					LINUX_MIB_TCPABORTONLINGER);
		} else {
			const int tmo = tcp_fin_time(sk);

			if (tmo > TCP_TIMEWAIT_LEN) {
				tcp_reset_keepalive_timer(sk,
						tmo - TCP_TIMEWAIT_LEN);
			} else {
				tcp_time_wait(sk, TCP_FIN_WAIT2, tmo);
				goto out;
			}
		}
	}
	if (sk->sk_state != TCP_CLOSE) {
		if (tcp_check_oom(sk, 0)) {
			tcp_set_state(sk, TCP_CLOSE);
			tcp_send_active_reset(sk, GFP_ATOMIC,
					      SK_RST_REASON_TCP_ABORT_ON_MEMORY);
			__NET_INC_STATS(sock_net(sk),
					LINUX_MIB_TCPABORTONMEMORY);
		} else if (!check_net(sock_net(sk))) {
			/* Not possible to send reset; just close */
			tcp_set_state(sk, TCP_CLOSE);
		}
	}

	if (sk->sk_state == TCP_CLOSE) {
		struct request_sock *req;

		req = rcu_dereference_protected(tcp_sk(sk)->fastopen_rsk,
						lockdep_sock_is_held(sk));
		/* We could get here with a non-NULL req if the socket is
		 * aborted (e.g., closed with unread data) before 3WHS
		 * finishes.
		 */
		if (req)
			reqsk_fastopen_remove(sk, req, false);
		inet_csk_destroy_sock(sk);
	}
	/* Otherwise, socket is reprieved until protocol close. */

out:
	bh_unlock_sock(sk);
	local_bh_enable();
}

void tcp_close(struct sock *sk, long timeout)
{
	lock_sock(sk);
	__tcp_close(sk, timeout);
	release_sock(sk);
	if (!sk->sk_net_refcnt)
		inet_csk_clear_xmit_timers_sync(sk);
	sock_put(sk);
}
EXPORT_SYMBOL(tcp_close);

/* These states need RST on ABORT according to RFC793 */

static inline bool tcp_need_reset(int state)
{
	return (1 << state) &
	       (TCPF_ESTABLISHED | TCPF_CLOSE_WAIT | TCPF_FIN_WAIT1 |
		TCPF_FIN_WAIT2 | TCPF_SYN_RECV);
}

static void tcp_rtx_queue_purge(struct sock *sk)
{
	struct rb_node *p = rb_first(&sk->tcp_rtx_queue);

	tcp_sk(sk)->highest_sack = NULL;
	while (p) {
		struct sk_buff *skb = rb_to_skb(p);

		p = rb_next(p);
		/* Since we are deleting whole queue, no need to
		 * list_del(&skb->tcp_tsorted_anchor)
		 */
		tcp_rtx_queue_unlink(skb, sk);
		tcp_wmem_free_skb(sk, skb);
	}
}

void tcp_write_queue_purge(struct sock *sk)
{
	struct sk_buff *skb;

	tcp_chrono_stop(sk, TCP_CHRONO_BUSY);
	while ((skb = __skb_dequeue(&sk->sk_write_queue)) != NULL) {
		tcp_skb_tsorted_anchor_cleanup(skb);
		tcp_wmem_free_skb(sk, skb);
	}
	tcp_rtx_queue_purge(sk);
	INIT_LIST_HEAD(&tcp_sk(sk)->tsorted_sent_queue);
	tcp_clear_all_retrans_hints(tcp_sk(sk));
	tcp_sk(sk)->packets_out = 0;
	inet_csk(sk)->icsk_backoff = 0;
}

int tcp_disconnect(struct sock *sk, int flags)
{
	struct inet_sock *inet = inet_sk(sk);
	struct inet_connection_sock *icsk = inet_csk(sk);
	struct tcp_sock *tp = tcp_sk(sk);
	int old_state = sk->sk_state;
	u32 seq;

	if (old_state != TCP_CLOSE)
		tcp_set_state(sk, TCP_CLOSE);

	/* ABORT function of RFC793 */
	if (old_state == TCP_LISTEN) {
		inet_csk_listen_stop(sk);
	} else if (unlikely(tp->repair)) {
		WRITE_ONCE(sk->sk_err, ECONNABORTED);
	} else if (tcp_need_reset(old_state)) {
		tcp_send_active_reset(sk, gfp_any(), SK_RST_REASON_TCP_STATE);
		WRITE_ONCE(sk->sk_err, ECONNRESET);
	} else if (tp->snd_nxt != tp->write_seq &&
		   (1 << old_state) & (TCPF_CLOSING | TCPF_LAST_ACK)) {
		/* The last check adjusts for discrepancy of Linux wrt. RFC
		 * states
		 */
		tcp_send_active_reset(sk, gfp_any(),
				      SK_RST_REASON_TCP_DISCONNECT_WITH_DATA);
		WRITE_ONCE(sk->sk_err, ECONNRESET);
	} else if (old_state == TCP_SYN_SENT)
		WRITE_ONCE(sk->sk_err, ECONNRESET);

	tcp_clear_xmit_timers(sk);
	__skb_queue_purge(&sk->sk_receive_queue);
	WRITE_ONCE(tp->copied_seq, tp->rcv_nxt);
	WRITE_ONCE(tp->urg_data, 0);
	sk_set_peek_off(sk, -1);
	tcp_write_queue_purge(sk);
	tcp_fastopen_active_disable_ofo_check(sk);
	skb_rbtree_purge(&tp->out_of_order_queue);

	inet->inet_dport = 0;

	inet_bhash2_reset_saddr(sk);

	WRITE_ONCE(sk->sk_shutdown, 0);
	sock_reset_flag(sk, SOCK_DONE);
	tp->srtt_us = 0;
	tp->mdev_us = jiffies_to_usecs(TCP_TIMEOUT_INIT);
	tp->rcv_rtt_last_tsecr = 0;

	seq = tp->write_seq + tp->max_window + 2;
	if (!seq)
		seq = 1;
	WRITE_ONCE(tp->write_seq, seq);

	icsk->icsk_backoff = 0;
	icsk->icsk_probes_out = 0;
	icsk->icsk_probes_tstamp = 0;
	icsk->icsk_rto = TCP_TIMEOUT_INIT;
	WRITE_ONCE(icsk->icsk_rto_min, TCP_RTO_MIN);
	WRITE_ONCE(icsk->icsk_delack_max, TCP_DELACK_MAX);
	tp->snd_ssthresh = TCP_INFINITE_SSTHRESH;
	tcp_snd_cwnd_set(tp, TCP_INIT_CWND);
	tp->snd_cwnd_cnt = 0;
	tp->is_cwnd_limited = 0;
	tp->max_packets_out = 0;
	tp->window_clamp = 0;
	tp->delivered = 0;
	tp->delivered_ce = 0;
	if (icsk->icsk_ca_initialized && icsk->icsk_ca_ops->release)
		icsk->icsk_ca_ops->release(sk);
	memset(icsk->icsk_ca_priv, 0, sizeof(icsk->icsk_ca_priv));
	icsk->icsk_ca_initialized = 0;
	tcp_set_ca_state(sk, TCP_CA_Open);
	tp->is_sack_reneg = 0;
	tcp_clear_retrans(tp);
	tp->total_retrans = 0;
	inet_csk_delack_init(sk);
	/* Initialize rcv_mss to TCP_MIN_MSS to avoid division by 0
	 * issue in __tcp_select_window()
	 */
	icsk->icsk_ack.rcv_mss = TCP_MIN_MSS;
	memset(&tp->rx_opt, 0, sizeof(tp->rx_opt));
	__sk_dst_reset(sk);
	dst_release(unrcu_pointer(xchg(&sk->sk_rx_dst, NULL)));
	tcp_saved_syn_free(tp);
	tp->compressed_ack = 0;
	tp->segs_in = 0;
	tp->segs_out = 0;
	tp->bytes_sent = 0;
	tp->bytes_acked = 0;
	tp->bytes_received = 0;
	tp->bytes_retrans = 0;
	tp->data_segs_in = 0;
	tp->data_segs_out = 0;
	tp->duplicate_sack[0].start_seq = 0;
	tp->duplicate_sack[0].end_seq = 0;
	tp->dsack_dups = 0;
	tp->reord_seen = 0;
	tp->retrans_out = 0;
	tp->sacked_out = 0;
	tp->tlp_high_seq = 0;
	tp->last_oow_ack_time = 0;
	tp->plb_rehash = 0;
	/* There's a bubble in the pipe until at least the first ACK. */
	tp->app_limited = ~0U;
	tp->rate_app_limited = 1;
	tp->rack.mstamp = 0;
	tp->rack.advanced = 0;
	tp->rack.reo_wnd_steps = 1;
	tp->rack.last_delivered = 0;
	tp->rack.reo_wnd_persist = 0;
	tp->rack.dsack_seen = 0;
	tp->syn_data_acked = 0;
	tp->syn_fastopen_child = 0;
	tp->rx_opt.saw_tstamp = 0;
	tp->rx_opt.dsack = 0;
	tp->rx_opt.num_sacks = 0;
	tp->rcv_ooopack = 0;


	/* Clean up fastopen related fields */
	tcp_free_fastopen_req(tp);
	inet_clear_bit(DEFER_CONNECT, sk);
	tp->fastopen_client_fail = 0;

	WARN_ON(inet->inet_num && !icsk->icsk_bind_hash);

	if (sk->sk_frag.page) {
		put_page(sk->sk_frag.page);
		sk->sk_frag.page = NULL;
		sk->sk_frag.offset = 0;
	}
	sk_error_report(sk);
	return 0;
}
EXPORT_SYMBOL(tcp_disconnect);

static inline bool tcp_can_repair_sock(const struct sock *sk)
{
	return sockopt_ns_capable(sock_net(sk)->user_ns, CAP_NET_ADMIN) &&
		(sk->sk_state != TCP_LISTEN);
}

static int tcp_repair_set_window(struct tcp_sock *tp, sockptr_t optbuf, int len)
{
	struct tcp_repair_window opt;

	if (!tp->repair)
		return -EPERM;

	if (len != sizeof(opt))
		return -EINVAL;

	if (copy_from_sockptr(&opt, optbuf, sizeof(opt)))
		return -EFAULT;

	if (opt.max_window < opt.snd_wnd)
		return -EINVAL;

	if (after(opt.snd_wl1, tp->rcv_nxt + opt.rcv_wnd))
		return -EINVAL;

	if (after(opt.rcv_wup, tp->rcv_nxt))
		return -EINVAL;

	tp->snd_wl1	= opt.snd_wl1;
	tp->snd_wnd	= opt.snd_wnd;
	tp->max_window	= opt.max_window;

	tp->rcv_wnd	= opt.rcv_wnd;
	tp->rcv_wup	= opt.rcv_wup;

	return 0;
}

static int tcp_repair_options_est(struct sock *sk, sockptr_t optbuf,
		unsigned int len)
{
	struct tcp_sock *tp = tcp_sk(sk);
	struct tcp_repair_opt opt;
	size_t offset = 0;

	while (len >= sizeof(opt)) {
		if (copy_from_sockptr_offset(&opt, optbuf, offset, sizeof(opt)))
			return -EFAULT;

		offset += sizeof(opt);
		len -= sizeof(opt);

		switch (opt.opt_code) {
		case TCPOPT_MSS:
			tp->rx_opt.mss_clamp = opt.opt_val;
			tcp_mtup_init(sk);
			break;
		case TCPOPT_WINDOW:
			{
				u16 snd_wscale = opt.opt_val & 0xFFFF;
				u16 rcv_wscale = opt.opt_val >> 16;

				if (snd_wscale > TCP_MAX_WSCALE || rcv_wscale > TCP_MAX_WSCALE)
					return -EFBIG;

				tp->rx_opt.snd_wscale = snd_wscale;
				tp->rx_opt.rcv_wscale = rcv_wscale;
				tp->rx_opt.wscale_ok = 1;
			}
			break;
		case TCPOPT_SACK_PERM:
			if (opt.opt_val != 0)
				return -EINVAL;

			tp->rx_opt.sack_ok |= TCP_SACK_SEEN;
			break;
		case TCPOPT_TIMESTAMP:
			if (opt.opt_val != 0)
				return -EINVAL;

			tp->rx_opt.tstamp_ok = 1;
			break;
		}
	}

	return 0;
}

DEFINE_STATIC_KEY_FALSE(tcp_tx_delay_enabled);
EXPORT_IPV6_MOD(tcp_tx_delay_enabled);

static void tcp_enable_tx_delay(void)
{
	if (!static_branch_unlikely(&tcp_tx_delay_enabled)) {
		static int __tcp_tx_delay_enabled = 0;

		if (cmpxchg(&__tcp_tx_delay_enabled, 0, 1) == 0) {
			static_branch_enable(&tcp_tx_delay_enabled);
			pr_info("TCP_TX_DELAY enabled\n");
		}
	}
}

/* When set indicates to always queue non-full frames.  Later the user clears
 * this option and we transmit any pending partial frames in the queue.  This is
 * meant to be used alongside sendfile() to get properly filled frames when the
 * user (for example) must write out headers with a write() call first and then
 * use sendfile to send out the data parts.
 *
 * TCP_CORK can be set together with TCP_NODELAY and it is stronger than
 * TCP_NODELAY.
 */
void __tcp_sock_set_cork(struct sock *sk, bool on)
{
	struct tcp_sock *tp = tcp_sk(sk);

	if (on) {
		tp->nonagle |= TCP_NAGLE_CORK;
	} else {
		tp->nonagle &= ~TCP_NAGLE_CORK;
		if (tp->nonagle & TCP_NAGLE_OFF)
			tp->nonagle |= TCP_NAGLE_PUSH;
		tcp_push_pending_frames(sk);
	}
}

void tcp_sock_set_cork(struct sock *sk, bool on)
{
	lock_sock(sk);
	__tcp_sock_set_cork(sk, on);
	release_sock(sk);
}
EXPORT_SYMBOL(tcp_sock_set_cork);

/* TCP_NODELAY is weaker than TCP_CORK, so that this option on corked socket is
 * remembered, but it is not activated until cork is cleared.
 *
 * However, when TCP_NODELAY is set we make an explicit push, which overrides
 * even TCP_CORK for currently queued segments.
 */
void __tcp_sock_set_nodelay(struct sock *sk, bool on)
{
	if (on) {
		tcp_sk(sk)->nonagle |= TCP_NAGLE_OFF|TCP_NAGLE_PUSH;
		tcp_push_pending_frames(sk);
	} else {
		tcp_sk(sk)->nonagle &= ~TCP_NAGLE_OFF;
	}
}

void tcp_sock_set_nodelay(struct sock *sk)
{
	lock_sock(sk);
	__tcp_sock_set_nodelay(sk, true);
	release_sock(sk);
}
EXPORT_SYMBOL(tcp_sock_set_nodelay);

static void __tcp_sock_set_quickack(struct sock *sk, int val)
{
	if (!val) {
		inet_csk_enter_pingpong_mode(sk);
		return;
	}

	inet_csk_exit_pingpong_mode(sk);
	if ((1 << sk->sk_state) & (TCPF_ESTABLISHED | TCPF_CLOSE_WAIT) &&
	    inet_csk_ack_scheduled(sk)) {
		inet_csk(sk)->icsk_ack.pending |= ICSK_ACK_PUSHED;
		tcp_cleanup_rbuf(sk, 1);
		if (!(val & 1))
			inet_csk_enter_pingpong_mode(sk);
	}
}

void tcp_sock_set_quickack(struct sock *sk, int val)
{
	lock_sock(sk);
	__tcp_sock_set_quickack(sk, val);
	release_sock(sk);
}
EXPORT_SYMBOL(tcp_sock_set_quickack);

int tcp_sock_set_syncnt(struct sock *sk, int val)
{
	if (val < 1 || val > MAX_TCP_SYNCNT)
		return -EINVAL;

	WRITE_ONCE(inet_csk(sk)->icsk_syn_retries, val);
	return 0;
}
EXPORT_SYMBOL(tcp_sock_set_syncnt);

int tcp_sock_set_user_timeout(struct sock *sk, int val)
{
	/* Cap the max time in ms TCP will retry or probe the window
	 * before giving up and aborting (ETIMEDOUT) a connection.
	 */
	if (val < 0)
		return -EINVAL;

	WRITE_ONCE(inet_csk(sk)->icsk_user_timeout, val);
	return 0;
}
EXPORT_SYMBOL(tcp_sock_set_user_timeout);

int tcp_sock_set_keepidle_locked(struct sock *sk, int val)
{
	struct tcp_sock *tp = tcp_sk(sk);

	if (val < 1 || val > MAX_TCP_KEEPIDLE)
		return -EINVAL;

	/* Paired with WRITE_ONCE() in keepalive_time_when() */
	WRITE_ONCE(tp->keepalive_time, val * HZ);
	if (sock_flag(sk, SOCK_KEEPOPEN) &&
	    !((1 << sk->sk_state) & (TCPF_CLOSE | TCPF_LISTEN))) {
		u32 elapsed = keepalive_time_elapsed(tp);

		if (tp->keepalive_time > elapsed)
			elapsed = tp->keepalive_time - elapsed;
		else
			elapsed = 0;
		tcp_reset_keepalive_timer(sk, elapsed);
	}

	return 0;
}

int tcp_sock_set_keepidle(struct sock *sk, int val)
{
	int err;

	lock_sock(sk);
	err = tcp_sock_set_keepidle_locked(sk, val);
	release_sock(sk);
	return err;
}
EXPORT_SYMBOL(tcp_sock_set_keepidle);

int tcp_sock_set_keepintvl(struct sock *sk, int val)
{
	if (val < 1 || val > MAX_TCP_KEEPINTVL)
		return -EINVAL;

	WRITE_ONCE(tcp_sk(sk)->keepalive_intvl, val * HZ);
	return 0;
}
EXPORT_SYMBOL(tcp_sock_set_keepintvl);

int tcp_sock_set_keepcnt(struct sock *sk, int val)
{
	if (val < 1 || val > MAX_TCP_KEEPCNT)
		return -EINVAL;

	/* Paired with READ_ONCE() in keepalive_probes() */
	WRITE_ONCE(tcp_sk(sk)->keepalive_probes, val);
	return 0;
}
EXPORT_SYMBOL(tcp_sock_set_keepcnt);

int tcp_set_window_clamp(struct sock *sk, int val)
{
	u32 old_window_clamp, new_window_clamp, new_rcv_ssthresh;
	struct tcp_sock *tp = tcp_sk(sk);

	if (!val) {
		if (sk->sk_state != TCP_CLOSE)
			return -EINVAL;
		WRITE_ONCE(tp->window_clamp, 0);
		return 0;
	}

	old_window_clamp = tp->window_clamp;
	new_window_clamp = max_t(int, SOCK_MIN_RCVBUF / 2, val);

	if (new_window_clamp == old_window_clamp)
		return 0;

	WRITE_ONCE(tp->window_clamp, new_window_clamp);

	/* Need to apply the reserved mem provisioning only
	 * when shrinking the window clamp.
	 */
	if (new_window_clamp < old_window_clamp) {
		__tcp_adjust_rcv_ssthresh(sk, new_window_clamp);
	} else {
		new_rcv_ssthresh = min(tp->rcv_wnd, new_window_clamp);
		tp->rcv_ssthresh = max(new_rcv_ssthresh, tp->rcv_ssthresh);
	}
	return 0;
}

/*
 *	Socket option code for TCP.
 */
int do_tcp_setsockopt(struct sock *sk, int level, int optname,
		      sockptr_t optval, unsigned int optlen)
{
	struct tcp_sock *tp = tcp_sk(sk);
	struct inet_connection_sock *icsk = inet_csk(sk);
	struct net *net = sock_net(sk);
	int val;
	int err = 0;

	/* These are data/string values, all the others are ints */
	switch (optname) {
	//设置拥塞控制算法名
	case TCP_CONGESTION: {
		char name[TCP_CA_NAME_MAX];

		if (optlen < 1)
			return -EINVAL;

		//取用户配置的拥塞算法名称
		val = strncpy_from_sockptr(name, optval,
					min_t(long, TCP_CA_NAME_MAX-1, optlen));
		if (val < 0)
			return -EFAULT;
		name[val] = 0;

		sockopt_lock_sock(sk);
		/*设置拥塞算法*/
		err = tcp_set_congestion_control(sk, name, !has_current_bpf_ctx(),
						 sockopt_ns_capable(sock_net(sk)->user_ns,
								    CAP_NET_ADMIN));
		sockopt_release_sock(sk);
		return err;
	}
	case TCP_ULP: {
		/*指明按名称替代更正socket*/
		char name[TCP_ULP_NAME_MAX];

		if (optlen < 1)
			return -EINVAL;

		val = strncpy_from_sockptr(name, optval,
					min_t(long, TCP_ULP_NAME_MAX - 1,
					      optlen));
		if (val < 0)
			return -EFAULT;
		name[val] = 0;

		sockopt_lock_sock(sk);
		err = tcp_set_ulp(sk, name);/*更正socket为上层协议*/
		sockopt_release_sock(sk);
		return err;
	}
	case TCP_FASTOPEN_KEY: {
		__u8 key[TCP_FASTOPEN_KEY_BUF_LENGTH];
		__u8 *backup_key = NULL;

		/* Allow a backup key as well to facilitate key rotation
		 * First key is the active one.
		 */
		if (optlen != TCP_FASTOPEN_KEY_LENGTH &&
		    optlen != TCP_FASTOPEN_KEY_BUF_LENGTH)
			return -EINVAL;

		if (copy_from_sockptr(key, optval, optlen))
			return -EFAULT;

		if (optlen == TCP_FASTOPEN_KEY_BUF_LENGTH)
			backup_key = key + TCP_FASTOPEN_KEY_LENGTH;

		return tcp_fastopen_reset_cipher(net, sk, key, backup_key);
	}
	default:
		/* fallthru */
		break;
	}

	if (optlen < sizeof(int))
		return -EINVAL;

	if (copy_from_sockptr(&val, optval, sizeof(val)))
		return -EFAULT;

	/* Handle options that can be set without locking the socket. */
	switch (optname) {
	case TCP_SYNCNT:
		return tcp_sock_set_syncnt(sk, val);
	case TCP_USER_TIMEOUT:
		return tcp_sock_set_user_timeout(sk, val);
	case TCP_KEEPINTVL:
		return tcp_sock_set_keepintvl(sk, val);
	case TCP_KEEPCNT:
		return tcp_sock_set_keepcnt(sk, val);
	case TCP_LINGER2:
		if (val < 0)
			WRITE_ONCE(tp->linger2, -1);
		else if (val > TCP_FIN_TIMEOUT_MAX / HZ)
			WRITE_ONCE(tp->linger2, TCP_FIN_TIMEOUT_MAX);
		else
			WRITE_ONCE(tp->linger2, val * HZ);
		return 0;
	case TCP_DEFER_ACCEPT:
		/* Translate value in seconds to number of retransmits */
		WRITE_ONCE(icsk->icsk_accept_queue.rskq_defer_accept,
			   secs_to_retrans(val, TCP_TIMEOUT_INIT / HZ,
					   TCP_RTO_MAX / HZ));
		return 0;
	case TCP_RTO_MAX_MS:
		if (val < MSEC_PER_SEC || val > TCP_RTO_MAX_SEC * MSEC_PER_SEC)
			return -EINVAL;
		WRITE_ONCE(inet_csk(sk)->icsk_rto_max, msecs_to_jiffies(val));
		return 0;
	case TCP_RTO_MIN_US: {
		int rto_min = usecs_to_jiffies(val);

		if (rto_min > TCP_RTO_MIN || rto_min < TCP_TIMEOUT_MIN)
			return -EINVAL;
		WRITE_ONCE(inet_csk(sk)->icsk_rto_min, rto_min);
		return 0;
	}
	case TCP_DELACK_MAX_US: {
		int delack_max = usecs_to_jiffies(val);

		if (delack_max > TCP_DELACK_MAX || delack_max < TCP_TIMEOUT_MIN)
			return -EINVAL;
		WRITE_ONCE(inet_csk(sk)->icsk_delack_max, delack_max);
		return 0;
	}
	}

	sockopt_lock_sock(sk);

	switch (optname) {
	case TCP_MAXSEG:
		/* Values greater than interface MTU won't take effect. However
		 * at the point when this call is done we typically don't yet
		 * know which interface is going to be used
		 */
		if (val && (val < TCP_MIN_MSS || val > MAX_TCP_WINDOW)) {
			err = -EINVAL;
			break;
		}
		tp->rx_opt.user_mss = val;
		break;

	case TCP_NODELAY:
		__tcp_sock_set_nodelay(sk, val);
		break;

	case TCP_THIN_LINEAR_TIMEOUTS:
		if (val < 0 || val > 1)
			err = -EINVAL;
		else
			tp->thin_lto = val;
		break;

	case TCP_THIN_DUPACK:
		if (val < 0 || val > 1)
			err = -EINVAL;
		break;

	case TCP_REPAIR:
		if (!tcp_can_repair_sock(sk))
			err = -EPERM;
		else if (val == TCP_REPAIR_ON) {
			tp->repair = 1;
			sk->sk_reuse = SK_FORCE_REUSE;
			tp->repair_queue = TCP_NO_QUEUE;
		} else if (val == TCP_REPAIR_OFF) {
			tp->repair = 0;
			sk->sk_reuse = SK_NO_REUSE;
			tcp_send_window_probe(sk);
		} else if (val == TCP_REPAIR_OFF_NO_WP) {
			tp->repair = 0;
			sk->sk_reuse = SK_NO_REUSE;
		} else
			err = -EINVAL;

		break;

	case TCP_REPAIR_QUEUE:
		if (!tp->repair)
			err = -EPERM;
		else if ((unsigned int)val < TCP_QUEUES_NR)
			tp->repair_queue = val;
		else
			err = -EINVAL;
		break;

	case TCP_QUEUE_SEQ:
		if (sk->sk_state != TCP_CLOSE) {
			err = -EPERM;
		} else if (tp->repair_queue == TCP_SEND_QUEUE) {
			if (!tcp_rtx_queue_empty(sk))
				err = -EPERM;
			else
				WRITE_ONCE(tp->write_seq, val);
		} else if (tp->repair_queue == TCP_RECV_QUEUE) {
			if (tp->rcv_nxt != tp->copied_seq) {
				err = -EPERM;
			} else {
				WRITE_ONCE(tp->rcv_nxt, val);
				WRITE_ONCE(tp->copied_seq, val);
			}
		} else {
			err = -EINVAL;
		}
		break;

	case TCP_REPAIR_OPTIONS:
		if (!tp->repair)
			err = -EINVAL;
		else if (sk->sk_state == TCP_ESTABLISHED && !tp->bytes_sent)
			err = tcp_repair_options_est(sk, optval, optlen);
		else
			err = -EPERM;
		break;

	case TCP_CORK:
		__tcp_sock_set_cork(sk, val);
		break;

	case TCP_KEEPIDLE:
		err = tcp_sock_set_keepidle_locked(sk, val);
		break;
	case TCP_SAVE_SYN:
		/* 0: disable, 1: enable, 2: start from ether_header */
		if (val < 0 || val > 2)
			err = -EINVAL;
		else
			tp->save_syn = val;
		break;

	case TCP_WINDOW_CLAMP:
		err = tcp_set_window_clamp(sk, val);
		break;

	case TCP_QUICKACK:
		__tcp_sock_set_quickack(sk, val);
		break;

	case TCP_AO_REPAIR:
		if (!tcp_can_repair_sock(sk)) {
			err = -EPERM;
			break;
		}
		err = tcp_ao_set_repair(sk, optval, optlen);
		break;
#ifdef CONFIG_TCP_AO
	case TCP_AO_ADD_KEY:
	case TCP_AO_DEL_KEY:
	case TCP_AO_INFO: {
		/* If this is the first TCP-AO setsockopt() on the socket,
		 * sk_state has to be LISTEN or CLOSE. Allow TCP_REPAIR
		 * in any state.
		 */
		if ((1 << sk->sk_state) & (TCPF_LISTEN | TCPF_CLOSE))
			goto ao_parse;
		if (rcu_dereference_protected(tcp_sk(sk)->ao_info,
					      lockdep_sock_is_held(sk)))
			goto ao_parse;
		if (tp->repair)
			goto ao_parse;
		err = -EISCONN;
		break;
ao_parse:
		err = tp->af_specific->ao_parse(sk, optname, optval, optlen);
		break;
	}
#endif
#ifdef CONFIG_TCP_MD5SIG
	case TCP_MD5SIG:
	case TCP_MD5SIG_EXT:
		err = tp->af_specific->md5_parse(sk, optname, optval, optlen);
		break;
#endif
	case TCP_FASTOPEN:
		if (val >= 0 && ((1 << sk->sk_state) & (TCPF_CLOSE |
		    TCPF_LISTEN))) {
			tcp_fastopen_init_key_once(net);

			fastopen_queue_tune(sk, val);
		} else {
			err = -EINVAL;
		}
		break;
	case TCP_FASTOPEN_CONNECT:
		if (val > 1 || val < 0) {
			err = -EINVAL;
		} else if (READ_ONCE(net->ipv4.sysctl_tcp_fastopen) &
			   TFO_CLIENT_ENABLE) {
			if (sk->sk_state == TCP_CLOSE)
				tp->fastopen_connect = val;
			else
				err = -EINVAL;
		} else {
			err = -EOPNOTSUPP;
		}
		break;
	case TCP_FASTOPEN_NO_COOKIE:
		if (val > 1 || val < 0)
			err = -EINVAL;
		else if (!((1 << sk->sk_state) & (TCPF_CLOSE | TCPF_LISTEN)))
			err = -EINVAL;
		else
			tp->fastopen_no_cookie = val;
		break;
	case TCP_TIMESTAMP:
		if (!tp->repair) {
			err = -EPERM;
			break;
		}
		/* val is an opaque field,
		 * and low order bit contains usec_ts enable bit.
		 * Its a best effort, and we do not care if user makes an error.
		 */
		tp->tcp_usec_ts = val & 1;
		WRITE_ONCE(tp->tsoffset, val - tcp_clock_ts(tp->tcp_usec_ts));
		break;
	case TCP_REPAIR_WINDOW:
		err = tcp_repair_set_window(tp, optval, optlen);
		break;
	case TCP_NOTSENT_LOWAT:
		WRITE_ONCE(tp->notsent_lowat, val);
		sk->sk_write_space(sk);
		break;
	case TCP_INQ:
		if (val > 1 || val < 0)
			err = -EINVAL;
		else
			tp->recvmsg_inq = val;
		break;
	case TCP_TX_DELAY:
		if (val)
			tcp_enable_tx_delay();
		WRITE_ONCE(tp->tcp_tx_delay, val);
		break;
	default:
		err = -ENOPROTOOPT;
		break;
	}

	sockopt_release_sock(sk);
	return err;
}

int tcp_setsockopt(struct sock *sk, int level, int optname, sockptr_t optval,
		   unsigned int optlen)
{
	const struct inet_connection_sock *icsk = inet_csk(sk);

	if (level != SOL_TCP)
		/* Paired with WRITE_ONCE() in do_ipv6_setsockopt() and tcp_v6_connect() */
		return READ_ONCE(icsk->icsk_af_ops)->setsockopt(sk, level, optname,
								optval, optlen);
	return do_tcp_setsockopt(sk, level, optname, optval, optlen);
}
EXPORT_IPV6_MOD(tcp_setsockopt);

static void tcp_get_info_chrono_stats(const struct tcp_sock *tp,
				      struct tcp_info *info)
{
	u64 stats[__TCP_CHRONO_MAX], total = 0;
	enum tcp_chrono i;

	for (i = TCP_CHRONO_BUSY; i < __TCP_CHRONO_MAX; ++i) {
		stats[i] = tp->chrono_stat[i - 1];
		if (i == tp->chrono_type)
			stats[i] += tcp_jiffies32 - tp->chrono_start;
		stats[i] *= USEC_PER_SEC / HZ;
		total += stats[i];
	}

	info->tcpi_busy_time = total;
	info->tcpi_rwnd_limited = stats[TCP_CHRONO_RWND_LIMITED];
	info->tcpi_sndbuf_limited = stats[TCP_CHRONO_SNDBUF_LIMITED];
}

/* Return information about state of tcp endpoint in API format. */
void tcp_get_info(struct sock *sk, struct tcp_info *info)
{
	const struct tcp_sock *tp = tcp_sk(sk); /* iff sk_type == SOCK_STREAM */
	const struct inet_connection_sock *icsk = inet_csk(sk);
	unsigned long rate;
	u32 now;
	u64 rate64;
	bool slow;

	memset(info, 0, sizeof(*info));
	if (sk->sk_type != SOCK_STREAM)
		return;

	info->tcpi_state = inet_sk_state_load(sk);

	/* Report meaningful fields for all TCP states, including listeners */
	rate = READ_ONCE(sk->sk_pacing_rate);
	rate64 = (rate != ~0UL) ? rate : ~0ULL;
	info->tcpi_pacing_rate = rate64;

	rate = READ_ONCE(sk->sk_max_pacing_rate);
	rate64 = (rate != ~0UL) ? rate : ~0ULL;
	info->tcpi_max_pacing_rate = rate64;

	info->tcpi_reordering = tp->reordering;
	info->tcpi_snd_cwnd = tcp_snd_cwnd(tp);

	if (info->tcpi_state == TCP_LISTEN) {
		/* listeners aliased fields :
		 * tcpi_unacked -> Number of children ready for accept()
		 * tcpi_sacked  -> max backlog
		 */
		info->tcpi_unacked = READ_ONCE(sk->sk_ack_backlog);
		info->tcpi_sacked = READ_ONCE(sk->sk_max_ack_backlog);
		return;
	}

	slow = lock_sock_fast(sk);

	info->tcpi_ca_state = icsk->icsk_ca_state;
	info->tcpi_retransmits = icsk->icsk_retransmits;
	info->tcpi_probes = icsk->icsk_probes_out;
	info->tcpi_backoff = icsk->icsk_backoff;

	if (tp->rx_opt.tstamp_ok)
		info->tcpi_options |= TCPI_OPT_TIMESTAMPS;
	if (tcp_is_sack(tp))
		info->tcpi_options |= TCPI_OPT_SACK;
	if (tp->rx_opt.wscale_ok) {
		info->tcpi_options |= TCPI_OPT_WSCALE;
		info->tcpi_snd_wscale = tp->rx_opt.snd_wscale;
		info->tcpi_rcv_wscale = tp->rx_opt.rcv_wscale;
	}

	if (tcp_ecn_mode_any(tp))
		info->tcpi_options |= TCPI_OPT_ECN;
	if (tp->ecn_flags & TCP_ECN_SEEN)
		info->tcpi_options |= TCPI_OPT_ECN_SEEN;
	if (tp->syn_data_acked)
		info->tcpi_options |= TCPI_OPT_SYN_DATA;
	if (tp->tcp_usec_ts)
		info->tcpi_options |= TCPI_OPT_USEC_TS;
	if (tp->syn_fastopen_child)
		info->tcpi_options |= TCPI_OPT_TFO_CHILD;

	info->tcpi_rto = jiffies_to_usecs(icsk->icsk_rto);
	info->tcpi_ato = jiffies_to_usecs(min_t(u32, icsk->icsk_ack.ato,
						tcp_delack_max(sk)));
	info->tcpi_snd_mss = tp->mss_cache;
	info->tcpi_rcv_mss = icsk->icsk_ack.rcv_mss;

	info->tcpi_unacked = tp->packets_out;
	info->tcpi_sacked = tp->sacked_out;

	info->tcpi_lost = tp->lost_out;
	info->tcpi_retrans = tp->retrans_out;

	now = tcp_jiffies32;
	info->tcpi_last_data_sent = jiffies_to_msecs(now - tp->lsndtime);
	info->tcpi_last_data_recv = jiffies_to_msecs(now - icsk->icsk_ack.lrcvtime);
	info->tcpi_last_ack_recv = jiffies_to_msecs(now - tp->rcv_tstamp);

	info->tcpi_pmtu = icsk->icsk_pmtu_cookie;
	info->tcpi_rcv_ssthresh = tp->rcv_ssthresh;
	info->tcpi_rtt = tp->srtt_us >> 3;
	info->tcpi_rttvar = tp->mdev_us >> 2;
	info->tcpi_snd_ssthresh = tp->snd_ssthresh;
	info->tcpi_advmss = tp->advmss;

	info->tcpi_rcv_rtt = tp->rcv_rtt_est.rtt_us >> 3;
	info->tcpi_rcv_space = tp->rcvq_space.space;

	info->tcpi_total_retrans = tp->total_retrans;

	info->tcpi_bytes_acked = tp->bytes_acked;
	info->tcpi_bytes_received = tp->bytes_received;
	info->tcpi_notsent_bytes = max_t(int, 0, tp->write_seq - tp->snd_nxt);
	tcp_get_info_chrono_stats(tp, info);

	info->tcpi_segs_out = tp->segs_out;

	/* segs_in and data_segs_in can be updated from tcp_segs_in() from BH */
	info->tcpi_segs_in = READ_ONCE(tp->segs_in);
	info->tcpi_data_segs_in = READ_ONCE(tp->data_segs_in);

	info->tcpi_min_rtt = tcp_min_rtt(tp);
	info->tcpi_data_segs_out = tp->data_segs_out;

	info->tcpi_delivery_rate_app_limited = tp->rate_app_limited ? 1 : 0;
	rate64 = tcp_compute_delivery_rate(tp);
	if (rate64)
		info->tcpi_delivery_rate = rate64;
	info->tcpi_delivered = tp->delivered;
	info->tcpi_delivered_ce = tp->delivered_ce;
	info->tcpi_bytes_sent = tp->bytes_sent;
	info->tcpi_bytes_retrans = tp->bytes_retrans;
	info->tcpi_dsack_dups = tp->dsack_dups;
	info->tcpi_reord_seen = tp->reord_seen;
	info->tcpi_rcv_ooopack = tp->rcv_ooopack;
	info->tcpi_snd_wnd = tp->snd_wnd;
	info->tcpi_rcv_wnd = tp->rcv_wnd;
	info->tcpi_rehash = tp->plb_rehash + tp->timeout_rehash;
	info->tcpi_fastopen_client_fail = tp->fastopen_client_fail;

	info->tcpi_total_rto = tp->total_rto;
	info->tcpi_total_rto_recoveries = tp->total_rto_recoveries;
	info->tcpi_total_rto_time = tp->total_rto_time;
	if (tp->rto_stamp)
		info->tcpi_total_rto_time += tcp_clock_ms() - tp->rto_stamp;

	unlock_sock_fast(sk, slow);
}
EXPORT_SYMBOL_GPL(tcp_get_info);

static size_t tcp_opt_stats_get_size(void)
{
	return
		nla_total_size_64bit(sizeof(u64)) + /* TCP_NLA_BUSY */
		nla_total_size_64bit(sizeof(u64)) + /* TCP_NLA_RWND_LIMITED */
		nla_total_size_64bit(sizeof(u64)) + /* TCP_NLA_SNDBUF_LIMITED */
		nla_total_size_64bit(sizeof(u64)) + /* TCP_NLA_DATA_SEGS_OUT */
		nla_total_size_64bit(sizeof(u64)) + /* TCP_NLA_TOTAL_RETRANS */
		nla_total_size_64bit(sizeof(u64)) + /* TCP_NLA_PACING_RATE */
		nla_total_size_64bit(sizeof(u64)) + /* TCP_NLA_DELIVERY_RATE */
		nla_total_size(sizeof(u32)) + /* TCP_NLA_SND_CWND */
		nla_total_size(sizeof(u32)) + /* TCP_NLA_REORDERING */
		nla_total_size(sizeof(u32)) + /* TCP_NLA_MIN_RTT */
		nla_total_size(sizeof(u8)) + /* TCP_NLA_RECUR_RETRANS */
		nla_total_size(sizeof(u8)) + /* TCP_NLA_DELIVERY_RATE_APP_LMT */
		nla_total_size(sizeof(u32)) + /* TCP_NLA_SNDQ_SIZE */
		nla_total_size(sizeof(u8)) + /* TCP_NLA_CA_STATE */
		nla_total_size(sizeof(u32)) + /* TCP_NLA_SND_SSTHRESH */
		nla_total_size(sizeof(u32)) + /* TCP_NLA_DELIVERED */
		nla_total_size(sizeof(u32)) + /* TCP_NLA_DELIVERED_CE */
		nla_total_size_64bit(sizeof(u64)) + /* TCP_NLA_BYTES_SENT */
		nla_total_size_64bit(sizeof(u64)) + /* TCP_NLA_BYTES_RETRANS */
		nla_total_size(sizeof(u32)) + /* TCP_NLA_DSACK_DUPS */
		nla_total_size(sizeof(u32)) + /* TCP_NLA_REORD_SEEN */
		nla_total_size(sizeof(u32)) + /* TCP_NLA_SRTT */
		nla_total_size(sizeof(u16)) + /* TCP_NLA_TIMEOUT_REHASH */
		nla_total_size(sizeof(u32)) + /* TCP_NLA_BYTES_NOTSENT */
		nla_total_size_64bit(sizeof(u64)) + /* TCP_NLA_EDT */
		nla_total_size(sizeof(u8)) + /* TCP_NLA_TTL */
		nla_total_size(sizeof(u32)) + /* TCP_NLA_REHASH */
		0;
}

/* Returns TTL or hop limit of an incoming packet from skb. */
static u8 tcp_skb_ttl_or_hop_limit(const struct sk_buff *skb)
{
	if (skb->protocol == htons(ETH_P_IP))
		return ip_hdr(skb)->ttl;
	else if (skb->protocol == htons(ETH_P_IPV6))
		return ipv6_hdr(skb)->hop_limit;
	else
		return 0;
}

struct sk_buff *tcp_get_timestamping_opt_stats(const struct sock *sk,
					       const struct sk_buff *orig_skb,
					       const struct sk_buff *ack_skb)
{
	const struct tcp_sock *tp = tcp_sk(sk);
	struct sk_buff *stats;
	struct tcp_info info;
	unsigned long rate;
	u64 rate64;

	stats = alloc_skb(tcp_opt_stats_get_size(), GFP_ATOMIC);
	if (!stats)
		return NULL;

	tcp_get_info_chrono_stats(tp, &info);
	nla_put_u64_64bit(stats, TCP_NLA_BUSY,
			  info.tcpi_busy_time, TCP_NLA_PAD);
	nla_put_u64_64bit(stats, TCP_NLA_RWND_LIMITED,
			  info.tcpi_rwnd_limited, TCP_NLA_PAD);
	nla_put_u64_64bit(stats, TCP_NLA_SNDBUF_LIMITED,
			  info.tcpi_sndbuf_limited, TCP_NLA_PAD);
	nla_put_u64_64bit(stats, TCP_NLA_DATA_SEGS_OUT,
			  tp->data_segs_out, TCP_NLA_PAD);
	nla_put_u64_64bit(stats, TCP_NLA_TOTAL_RETRANS,
			  tp->total_retrans, TCP_NLA_PAD);

	rate = READ_ONCE(sk->sk_pacing_rate);
	rate64 = (rate != ~0UL) ? rate : ~0ULL;
	nla_put_u64_64bit(stats, TCP_NLA_PACING_RATE, rate64, TCP_NLA_PAD);

	rate64 = tcp_compute_delivery_rate(tp);
	nla_put_u64_64bit(stats, TCP_NLA_DELIVERY_RATE, rate64, TCP_NLA_PAD);

	nla_put_u32(stats, TCP_NLA_SND_CWND, tcp_snd_cwnd(tp));
	nla_put_u32(stats, TCP_NLA_REORDERING, tp->reordering);
	nla_put_u32(stats, TCP_NLA_MIN_RTT, tcp_min_rtt(tp));

	nla_put_u8(stats, TCP_NLA_RECUR_RETRANS, inet_csk(sk)->icsk_retransmits);
	nla_put_u8(stats, TCP_NLA_DELIVERY_RATE_APP_LMT, !!tp->rate_app_limited);
	nla_put_u32(stats, TCP_NLA_SND_SSTHRESH, tp->snd_ssthresh);
	nla_put_u32(stats, TCP_NLA_DELIVERED, tp->delivered);
	nla_put_u32(stats, TCP_NLA_DELIVERED_CE, tp->delivered_ce);

	nla_put_u32(stats, TCP_NLA_SNDQ_SIZE, tp->write_seq - tp->snd_una);
	nla_put_u8(stats, TCP_NLA_CA_STATE, inet_csk(sk)->icsk_ca_state);

	nla_put_u64_64bit(stats, TCP_NLA_BYTES_SENT, tp->bytes_sent,
			  TCP_NLA_PAD);
	nla_put_u64_64bit(stats, TCP_NLA_BYTES_RETRANS, tp->bytes_retrans,
			  TCP_NLA_PAD);
	nla_put_u32(stats, TCP_NLA_DSACK_DUPS, tp->dsack_dups);
	nla_put_u32(stats, TCP_NLA_REORD_SEEN, tp->reord_seen);
	nla_put_u32(stats, TCP_NLA_SRTT, tp->srtt_us >> 3);
	nla_put_u16(stats, TCP_NLA_TIMEOUT_REHASH, tp->timeout_rehash);
	nla_put_u32(stats, TCP_NLA_BYTES_NOTSENT,
		    max_t(int, 0, tp->write_seq - tp->snd_nxt));
	nla_put_u64_64bit(stats, TCP_NLA_EDT, orig_skb->skb_mstamp_ns,
			  TCP_NLA_PAD);
	if (ack_skb)
		nla_put_u8(stats, TCP_NLA_TTL,
			   tcp_skb_ttl_or_hop_limit(ack_skb));

	nla_put_u32(stats, TCP_NLA_REHASH, tp->plb_rehash + tp->timeout_rehash);
	return stats;
}

int do_tcp_getsockopt(struct sock *sk, int level,
		      int optname, sockptr_t optval, sockptr_t optlen)
{
	struct inet_connection_sock *icsk = inet_csk(sk);
	struct tcp_sock *tp = tcp_sk(sk);
	struct net *net = sock_net(sk);
	int val, len;

	if (copy_from_sockptr(&len, optlen, sizeof(int)))
		return -EFAULT;

	if (len < 0)
		return -EINVAL;

	len = min_t(unsigned int, len, sizeof(int));

	switch (optname) {
	case TCP_MAXSEG:
		val = tp->mss_cache;
		if (tp->rx_opt.user_mss &&
		    ((1 << sk->sk_state) & (TCPF_CLOSE | TCPF_LISTEN)))
			val = tp->rx_opt.user_mss;
		if (tp->repair)
			val = tp->rx_opt.mss_clamp;
		break;
	case TCP_NODELAY:
		val = !!(tp->nonagle&TCP_NAGLE_OFF);
		break;
	case TCP_CORK:
		val = !!(tp->nonagle&TCP_NAGLE_CORK);
		break;
	case TCP_KEEPIDLE:
		val = keepalive_time_when(tp) / HZ;
		break;
	case TCP_KEEPINTVL:
		val = keepalive_intvl_when(tp) / HZ;
		break;
	case TCP_KEEPCNT:
		val = keepalive_probes(tp);
		break;
	case TCP_SYNCNT:
		val = READ_ONCE(icsk->icsk_syn_retries) ? :
			READ_ONCE(net->ipv4.sysctl_tcp_syn_retries);
		break;
	case TCP_LINGER2:
		val = READ_ONCE(tp->linger2);
		if (val >= 0)
			val = (val ? : READ_ONCE(net->ipv4.sysctl_tcp_fin_timeout)) / HZ;
		break;
	case TCP_DEFER_ACCEPT:
		val = READ_ONCE(icsk->icsk_accept_queue.rskq_defer_accept);
		val = retrans_to_secs(val, TCP_TIMEOUT_INIT / HZ,
				      TCP_RTO_MAX / HZ);
		break;
	case TCP_WINDOW_CLAMP:
		val = READ_ONCE(tp->window_clamp);
		break;
	case TCP_INFO: {
		struct tcp_info info;

		if (copy_from_sockptr(&len, optlen, sizeof(int)))
			return -EFAULT;

		tcp_get_info(sk, &info);

		len = min_t(unsigned int, len, sizeof(info));
		if (copy_to_sockptr(optlen, &len, sizeof(int)))
			return -EFAULT;
		//将返回值copy到用户态指定的指针
		if (copy_to_sockptr(optval, &info, len))
			return -EFAULT;
		return 0;
	}
	case TCP_CC_INFO: {
		const struct tcp_congestion_ops *ca_ops;
		union tcp_cc_info info;
		size_t sz = 0;
		int attr;

		if (copy_from_sockptr(&len, optlen, sizeof(int)))
			return -EFAULT;

		/*填写cc（拥塞）相关的信息*/
		ca_ops = icsk->icsk_ca_ops;
		if (ca_ops && ca_ops->get_info)
			sz = ca_ops->get_info(sk, ~0U, &attr, &info);

		len = min_t(unsigned int, len, sz);
		if (copy_to_sockptr(optlen, &len, sizeof(int)))
			return -EFAULT;
		if (copy_to_sockptr(optval, &info, len))
			return -EFAULT;
		return 0;
	}
	case TCP_QUICKACK:
		val = !inet_csk_in_pingpong_mode(sk);
		break;

	case TCP_CONGESTION:
		if (copy_from_sockptr(&len, optlen, sizeof(int)))
			return -EFAULT;
		len = min_t(unsigned int, len, TCP_CA_NAME_MAX);
		if (copy_to_sockptr(optlen, &len, sizeof(int)))
			return -EFAULT;
		if (copy_to_sockptr(optval, icsk->icsk_ca_ops->name, len))
			return -EFAULT;
		return 0;

	case TCP_ULP:
		if (copy_from_sockptr(&len, optlen, sizeof(int)))
			return -EFAULT;
		len = min_t(unsigned int, len, TCP_ULP_NAME_MAX);
		if (!icsk->icsk_ulp_ops) {
			len = 0;
			if (copy_to_sockptr(optlen, &len, sizeof(int)))
				return -EFAULT;
			return 0;
		}
		if (copy_to_sockptr(optlen, &len, sizeof(int)))
			return -EFAULT;
		if (copy_to_sockptr(optval, icsk->icsk_ulp_ops->name, len))
			return -EFAULT;
		return 0;

	case TCP_FASTOPEN_KEY: {
		u64 key[TCP_FASTOPEN_KEY_BUF_LENGTH / sizeof(u64)];
		unsigned int key_len;

		if (copy_from_sockptr(&len, optlen, sizeof(int)))
			return -EFAULT;

		key_len = tcp_fastopen_get_cipher(net, icsk, key) *
				TCP_FASTOPEN_KEY_LENGTH;
		len = min_t(unsigned int, len, key_len);
		if (copy_to_sockptr(optlen, &len, sizeof(int)))
			return -EFAULT;
		if (copy_to_sockptr(optval, key, len))
			return -EFAULT;
		return 0;
	}
	case TCP_THIN_LINEAR_TIMEOUTS:
		val = tp->thin_lto;
		break;

	case TCP_THIN_DUPACK:
		val = 0;
		break;

	case TCP_REPAIR:
		val = tp->repair;
		break;

	case TCP_REPAIR_QUEUE:
		if (tp->repair)
			val = tp->repair_queue;
		else
			return -EINVAL;
		break;

	case TCP_REPAIR_WINDOW: {
		struct tcp_repair_window opt;

		if (copy_from_sockptr(&len, optlen, sizeof(int)))
			return -EFAULT;

		if (len != sizeof(opt))
			return -EINVAL;

		if (!tp->repair)
			return -EPERM;

		opt.snd_wl1	= tp->snd_wl1;
		opt.snd_wnd	= tp->snd_wnd;
		opt.max_window	= tp->max_window;
		opt.rcv_wnd	= tp->rcv_wnd;
		opt.rcv_wup	= tp->rcv_wup;

		if (copy_to_sockptr(optval, &opt, len))
			return -EFAULT;
		return 0;
	}
	case TCP_QUEUE_SEQ:
		if (tp->repair_queue == TCP_SEND_QUEUE)
			val = tp->write_seq;
		else if (tp->repair_queue == TCP_RECV_QUEUE)
			val = tp->rcv_nxt;
		else
			return -EINVAL;
		break;

	case TCP_USER_TIMEOUT:
		val = READ_ONCE(icsk->icsk_user_timeout);
		break;

	case TCP_FASTOPEN:
		val = READ_ONCE(icsk->icsk_accept_queue.fastopenq.max_qlen);
		break;

	case TCP_FASTOPEN_CONNECT:
		val = tp->fastopen_connect;
		break;

	case TCP_FASTOPEN_NO_COOKIE:
		val = tp->fastopen_no_cookie;
		break;

	case TCP_TX_DELAY:
		val = READ_ONCE(tp->tcp_tx_delay);
		break;

	case TCP_TIMESTAMP:
		val = tcp_clock_ts(tp->tcp_usec_ts) + READ_ONCE(tp->tsoffset);
		if (tp->tcp_usec_ts)
			val |= 1;
		else
			val &= ~1;
		break;
	case TCP_NOTSENT_LOWAT:
		val = READ_ONCE(tp->notsent_lowat);
		break;
	case TCP_INQ:
		val = tp->recvmsg_inq;
		break;
	case TCP_SAVE_SYN:
		val = tp->save_syn;
		break;
	case TCP_SAVED_SYN: {
		if (copy_from_sockptr(&len, optlen, sizeof(int)))
			return -EFAULT;

		sockopt_lock_sock(sk);
		if (tp->saved_syn) {
			if (len < tcp_saved_syn_len(tp->saved_syn)) {
				len = tcp_saved_syn_len(tp->saved_syn);
				if (copy_to_sockptr(optlen, &len, sizeof(int))) {
					sockopt_release_sock(sk);
					return -EFAULT;
				}
				sockopt_release_sock(sk);
				return -EINVAL;
			}
			len = tcp_saved_syn_len(tp->saved_syn);
			if (copy_to_sockptr(optlen, &len, sizeof(int))) {
				sockopt_release_sock(sk);
				return -EFAULT;
			}
			if (copy_to_sockptr(optval, tp->saved_syn->data, len)) {
				sockopt_release_sock(sk);
				return -EFAULT;
			}
			tcp_saved_syn_free(tp);
			sockopt_release_sock(sk);
		} else {
			sockopt_release_sock(sk);
			len = 0;
			if (copy_to_sockptr(optlen, &len, sizeof(int)))
				return -EFAULT;
		}
		return 0;
	}
#ifdef CONFIG_MMU
	case TCP_ZEROCOPY_RECEIVE: {
		struct scm_timestamping_internal tss;
		struct tcp_zerocopy_receive zc = {};
		int err;

		if (copy_from_sockptr(&len, optlen, sizeof(int)))
			return -EFAULT;
		if (len < 0 ||
		    len < offsetofend(struct tcp_zerocopy_receive, length))
			return -EINVAL;
		if (unlikely(len > sizeof(zc))) {
			err = check_zeroed_sockptr(optval, sizeof(zc),
						   len - sizeof(zc));
			if (err < 1)
				return err == 0 ? -EINVAL : err;
			len = sizeof(zc);
			if (copy_to_sockptr(optlen, &len, sizeof(int)))
				return -EFAULT;
		}
		if (copy_from_sockptr(&zc, optval, len))
			return -EFAULT;
		if (zc.reserved)
			return -EINVAL;
		if (zc.msg_flags &  ~(TCP_VALID_ZC_MSG_FLAGS))
			return -EINVAL;
		sockopt_lock_sock(sk);
		err = tcp_zerocopy_receive(sk, &zc, &tss);
		err = BPF_CGROUP_RUN_PROG_GETSOCKOPT_KERN(sk, level, optname,
							  &zc, &len, err);
		sockopt_release_sock(sk);
		if (len >= offsetofend(struct tcp_zerocopy_receive, msg_flags))
			goto zerocopy_rcv_cmsg;
		switch (len) {
		case offsetofend(struct tcp_zerocopy_receive, msg_flags):
			goto zerocopy_rcv_cmsg;
		case offsetofend(struct tcp_zerocopy_receive, msg_controllen):
		case offsetofend(struct tcp_zerocopy_receive, msg_control):
		case offsetofend(struct tcp_zerocopy_receive, flags):
		case offsetofend(struct tcp_zerocopy_receive, copybuf_len):
		case offsetofend(struct tcp_zerocopy_receive, copybuf_address):
		case offsetofend(struct tcp_zerocopy_receive, err):
			goto zerocopy_rcv_sk_err;
		case offsetofend(struct tcp_zerocopy_receive, inq):
			goto zerocopy_rcv_inq;
		case offsetofend(struct tcp_zerocopy_receive, length):
		default:
			goto zerocopy_rcv_out;
		}
zerocopy_rcv_cmsg:
		if (zc.msg_flags & TCP_CMSG_TS)
			tcp_zc_finalize_rx_tstamp(sk, &zc, &tss);
		else
			zc.msg_flags = 0;
zerocopy_rcv_sk_err:
		if (!err)
			zc.err = sock_error(sk);
zerocopy_rcv_inq:
		zc.inq = tcp_inq_hint(sk);
zerocopy_rcv_out:
		if (!err && copy_to_sockptr(optval, &zc, len))
			err = -EFAULT;
		return err;
	}
#endif
	case TCP_AO_REPAIR:
		if (!tcp_can_repair_sock(sk))
			return -EPERM;
		return tcp_ao_get_repair(sk, optval, optlen);
	case TCP_AO_GET_KEYS:
	case TCP_AO_INFO: {
		int err;

		sockopt_lock_sock(sk);
		if (optname == TCP_AO_GET_KEYS)
			err = tcp_ao_get_mkts(sk, optval, optlen);
		else
			err = tcp_ao_get_sock_info(sk, optval, optlen);
		sockopt_release_sock(sk);

		return err;
	}
	case TCP_IS_MPTCP:
		val = 0;
		break;
	case TCP_RTO_MAX_MS:
		val = jiffies_to_msecs(tcp_rto_max(sk));
		break;
	case TCP_RTO_MIN_US:
		val = jiffies_to_usecs(READ_ONCE(inet_csk(sk)->icsk_rto_min));
		break;
	case TCP_DELACK_MAX_US:
		val = jiffies_to_usecs(READ_ONCE(inet_csk(sk)->icsk_delack_max));
		break;
	default:
		return -ENOPROTOOPT;
	}

	if (copy_to_sockptr(optlen, &len, sizeof(int)))
		return -EFAULT;
	if (copy_to_sockptr(optval, &val, len))
		return -EFAULT;
	return 0;
}

bool tcp_bpf_bypass_getsockopt(int level, int optname)
{
	/* TCP do_tcp_getsockopt has optimized getsockopt implementation
	 * to avoid extra socket lock for TCP_ZEROCOPY_RECEIVE.
	 */
	if (level == SOL_TCP && optname == TCP_ZEROCOPY_RECEIVE)
		return true;

	return false;
}
EXPORT_IPV6_MOD(tcp_bpf_bypass_getsockopt);

int tcp_getsockopt(struct sock *sk, int level, int optname, char __user *optval,
		   int __user *optlen)
{
	struct inet_connection_sock *icsk = inet_csk(sk);

	if (level != SOL_TCP)
		/* Paired with WRITE_ONCE() in do_ipv6_setsockopt() and tcp_v6_connect() */
		return READ_ONCE(icsk->icsk_af_ops)->getsockopt(sk, level, optname,
								optval, optlen);
	return do_tcp_getsockopt(sk, level, optname, USER_SOCKPTR(optval),
				 USER_SOCKPTR(optlen));
}
EXPORT_IPV6_MOD(tcp_getsockopt);

#ifdef CONFIG_TCP_MD5SIG
int tcp_md5_sigpool_id = -1;
EXPORT_IPV6_MOD_GPL(tcp_md5_sigpool_id);

int tcp_md5_alloc_sigpool(void)
{
	size_t scratch_size;
	int ret;

	scratch_size = sizeof(union tcp_md5sum_block) + sizeof(struct tcphdr);
	ret = tcp_sigpool_alloc_ahash("md5", scratch_size);
	if (ret >= 0) {
		/* As long as any md5 sigpool was allocated, the return
		 * id would stay the same. Re-write the id only for the case
		 * when previously all MD5 keys were deleted and this call
		 * allocates the first MD5 key, which may return a different
		 * sigpool id than was used previously.
		 */
		WRITE_ONCE(tcp_md5_sigpool_id, ret); /* Avoids the compiler potentially being smart here */
		return 0;
	}
	return ret;
}

void tcp_md5_release_sigpool(void)
{
	tcp_sigpool_release(READ_ONCE(tcp_md5_sigpool_id));
}

void tcp_md5_add_sigpool(void)
{
	tcp_sigpool_get(READ_ONCE(tcp_md5_sigpool_id));
}

int tcp_md5_hash_key(struct tcp_sigpool *hp,
		     const struct tcp_md5sig_key *key)
{
	u8 keylen = READ_ONCE(key->keylen); /* paired with WRITE_ONCE() in tcp_md5_do_add */
	struct scatterlist sg;

	sg_init_one(&sg, key->key, keylen);
	ahash_request_set_crypt(hp->req, &sg, NULL, keylen);

	/* We use data_race() because tcp_md5_do_add() might change
	 * key->key under us
	 */
	return data_race(crypto_ahash_update(hp->req));
}
EXPORT_IPV6_MOD(tcp_md5_hash_key);

/* Called with rcu_read_lock() */
static enum skb_drop_reason
tcp_inbound_md5_hash(const struct sock *sk, const struct sk_buff *skb,
		     const void *saddr, const void *daddr,
		     int family, int l3index, const __u8 *hash_location)
{
	/* This gets called for each TCP segment that has TCP-MD5 option.
	 * We have 3 drop cases:
	 * o No MD5 hash and one expected.
	 * o MD5 hash and we're not expecting one.
	 * o MD5 hash and its wrong.
	 */
	const struct tcp_sock *tp = tcp_sk(sk);
	struct tcp_md5sig_key *key;
	u8 newhash[16];
	int genhash;

	key = tcp_md5_do_lookup(sk, l3index, saddr, family);

	if (!key && hash_location) {
		NET_INC_STATS(sock_net(sk), LINUX_MIB_TCPMD5UNEXPECTED);
		trace_tcp_hash_md5_unexpected(sk, skb);
		return SKB_DROP_REASON_TCP_MD5UNEXPECTED;
	}

	/* Check the signature.
	 * To support dual stack listeners, we need to handle
	 * IPv4-mapped case.
	 */
	if (family == AF_INET)
		genhash = tcp_v4_md5_hash_skb(newhash, key, NULL, skb);
	else
		genhash = tp->af_specific->calc_md5_hash(newhash, key,
							 NULL, skb);
	if (genhash || memcmp(hash_location, newhash, 16) != 0) {
		NET_INC_STATS(sock_net(sk), LINUX_MIB_TCPMD5FAILURE);
		trace_tcp_hash_md5_mismatch(sk, skb);
		return SKB_DROP_REASON_TCP_MD5FAILURE;
	}
	return SKB_NOT_DROPPED_YET;
}
#else
static inline enum skb_drop_reason
tcp_inbound_md5_hash(const struct sock *sk, const struct sk_buff *skb,
		     const void *saddr, const void *daddr,
		     int family, int l3index, const __u8 *hash_location)
{
	return SKB_NOT_DROPPED_YET;
}

#endif

/* Called with rcu_read_lock() */
enum skb_drop_reason
tcp_inbound_hash(struct sock *sk, const struct request_sock *req,
		 const struct sk_buff *skb,
		 const void *saddr, const void *daddr,
		 int family, int dif, int sdif)
{
	const struct tcphdr *th = tcp_hdr(skb);
	const struct tcp_ao_hdr *aoh;
	const __u8 *md5_location;
	int l3index;

	/* Invalid option or two times meet any of auth options */
	if (tcp_parse_auth_options(th, &md5_location, &aoh)) {
		trace_tcp_hash_bad_header(sk, skb);
		return SKB_DROP_REASON_TCP_AUTH_HDR;
	}

	if (req) {
		if (tcp_rsk_used_ao(req) != !!aoh) {
			u8 keyid, rnext, maclen;

			if (aoh) {
				keyid = aoh->keyid;
				rnext = aoh->rnext_keyid;
				maclen = tcp_ao_hdr_maclen(aoh);
			} else {
				keyid = rnext = maclen = 0;
			}

			NET_INC_STATS(sock_net(sk), LINUX_MIB_TCPAOBAD);
			trace_tcp_ao_handshake_failure(sk, skb, keyid, rnext, maclen);
			return SKB_DROP_REASON_TCP_AOFAILURE;
		}
	}

	/* sdif set, means packet ingressed via a device
	 * in an L3 domain and dif is set to the l3mdev
	 */
	l3index = sdif ? dif : 0;

	/* Fast path: unsigned segments */
	if (likely(!md5_location && !aoh)) {
		/* Drop if there's TCP-MD5 or TCP-AO key with any rcvid/sndid
		 * for the remote peer. On TCP-AO established connection
		 * the last key is impossible to remove, so there's
		 * always at least one current_key.
		 */
		if (tcp_ao_required(sk, saddr, family, l3index, true)) {
			trace_tcp_hash_ao_required(sk, skb);
			return SKB_DROP_REASON_TCP_AONOTFOUND;
		}
		if (unlikely(tcp_md5_do_lookup(sk, l3index, saddr, family))) {
			NET_INC_STATS(sock_net(sk), LINUX_MIB_TCPMD5NOTFOUND);
			trace_tcp_hash_md5_required(sk, skb);
			return SKB_DROP_REASON_TCP_MD5NOTFOUND;
		}
		return SKB_NOT_DROPPED_YET;
	}

	if (aoh)
		return tcp_inbound_ao_hash(sk, skb, family, req, l3index, aoh);

	return tcp_inbound_md5_hash(sk, skb, saddr, daddr, family,
				    l3index, md5_location);
}
EXPORT_IPV6_MOD_GPL(tcp_inbound_hash);

void tcp_done(struct sock *sk)
{
	struct request_sock *req;

	/* We might be called with a new socket, after
	 * inet_csk_prepare_forced_close() has been called
	 * so we can not use lockdep_sock_is_held(sk)
	 */
	req = rcu_dereference_protected(tcp_sk(sk)->fastopen_rsk, 1);

	if (sk->sk_state == TCP_SYN_SENT || sk->sk_state == TCP_SYN_RECV)
		TCP_INC_STATS(sock_net(sk), TCP_MIB_ATTEMPTFAILS);

	tcp_set_state(sk, TCP_CLOSE);
	tcp_clear_xmit_timers(sk);
	if (req)
		reqsk_fastopen_remove(sk, req, false);

	WRITE_ONCE(sk->sk_shutdown, SHUTDOWN_MASK);

	if (!sock_flag(sk, SOCK_DEAD))
		sk->sk_state_change(sk);
	else
		inet_csk_destroy_sock(sk);
}
EXPORT_SYMBOL_GPL(tcp_done);

int tcp_abort(struct sock *sk, int err)
{
	int state = inet_sk_state_load(sk);

	if (state == TCP_NEW_SYN_RECV) {
		struct request_sock *req = inet_reqsk(sk);

		local_bh_disable();
		inet_csk_reqsk_queue_drop(req->rsk_listener, req);
		local_bh_enable();
		return 0;
	}
	if (state == TCP_TIME_WAIT) {
		struct inet_timewait_sock *tw = inet_twsk(sk);

		refcount_inc(&tw->tw_refcnt);
		local_bh_disable();
		inet_twsk_deschedule_put(tw);
		local_bh_enable();
		return 0;
	}

	/* BPF context ensures sock locking. */
	if (!has_current_bpf_ctx())
		/* Don't race with userspace socket closes such as tcp_close. */
		lock_sock(sk);

	/* Avoid closing the same socket twice. */
	if (sk->sk_state == TCP_CLOSE) {
		if (!has_current_bpf_ctx())
			release_sock(sk);
		return -ENOENT;
	}

	if (sk->sk_state == TCP_LISTEN) {
		tcp_set_state(sk, TCP_CLOSE);
		inet_csk_listen_stop(sk);
	}

	/* Don't race with BH socket closes such as inet_csk_listen_stop. */
	local_bh_disable();
	bh_lock_sock(sk);

	if (tcp_need_reset(sk->sk_state))
		tcp_send_active_reset(sk, GFP_ATOMIC,
				      SK_RST_REASON_TCP_STATE);
	tcp_done_with_error(sk, err);

	bh_unlock_sock(sk);
	local_bh_enable();
	if (!has_current_bpf_ctx())
		release_sock(sk);
	return 0;
}
EXPORT_SYMBOL_GPL(tcp_abort);

extern struct tcp_congestion_ops tcp_reno;

static __initdata unsigned long thash_entries;
static int __init set_thash_entries(char *str)
{
	ssize_t ret;

	if (!str)
		return 0;

	ret = kstrtoul(str, 0, &thash_entries);
	if (ret)
		return 0;

	return 1;
}
__setup("thash_entries=", set_thash_entries);

static void __init tcp_init_mem(void)
{
	unsigned long limit = nr_free_buffer_pages() / 16;

	limit = max(limit, 128UL);
	sysctl_tcp_mem[0] = limit / 4 * 3;		/* 4.68 % */
	sysctl_tcp_mem[1] = limit;			/* 6.25 % */
	sysctl_tcp_mem[2] = sysctl_tcp_mem[0] * 2;	/* 9.37 % */
}

static void __init tcp_struct_check(void)
{
	/* TX read-mostly hotpath cache lines */
	CACHELINE_ASSERT_GROUP_MEMBER(struct tcp_sock, tcp_sock_read_tx, max_window);
	CACHELINE_ASSERT_GROUP_MEMBER(struct tcp_sock, tcp_sock_read_tx, rcv_ssthresh);
	CACHELINE_ASSERT_GROUP_MEMBER(struct tcp_sock, tcp_sock_read_tx, reordering);
	CACHELINE_ASSERT_GROUP_MEMBER(struct tcp_sock, tcp_sock_read_tx, notsent_lowat);
	CACHELINE_ASSERT_GROUP_MEMBER(struct tcp_sock, tcp_sock_read_tx, gso_segs);
	CACHELINE_ASSERT_GROUP_MEMBER(struct tcp_sock, tcp_sock_read_tx, lost_skb_hint);
	CACHELINE_ASSERT_GROUP_MEMBER(struct tcp_sock, tcp_sock_read_tx, retransmit_skb_hint);
	CACHELINE_ASSERT_GROUP_SIZE(struct tcp_sock, tcp_sock_read_tx, 40);

	/* TXRX read-mostly hotpath cache lines */
	CACHELINE_ASSERT_GROUP_MEMBER(struct tcp_sock, tcp_sock_read_txrx, tsoffset);
	CACHELINE_ASSERT_GROUP_MEMBER(struct tcp_sock, tcp_sock_read_txrx, snd_wnd);
	CACHELINE_ASSERT_GROUP_MEMBER(struct tcp_sock, tcp_sock_read_txrx, mss_cache);
	CACHELINE_ASSERT_GROUP_MEMBER(struct tcp_sock, tcp_sock_read_txrx, snd_cwnd);
	CACHELINE_ASSERT_GROUP_MEMBER(struct tcp_sock, tcp_sock_read_txrx, prr_out);
	CACHELINE_ASSERT_GROUP_MEMBER(struct tcp_sock, tcp_sock_read_txrx, lost_out);
	CACHELINE_ASSERT_GROUP_MEMBER(struct tcp_sock, tcp_sock_read_txrx, sacked_out);
	CACHELINE_ASSERT_GROUP_MEMBER(struct tcp_sock, tcp_sock_read_txrx, scaling_ratio);
	CACHELINE_ASSERT_GROUP_SIZE(struct tcp_sock, tcp_sock_read_txrx, 32);

	/* RX read-mostly hotpath cache lines */
	CACHELINE_ASSERT_GROUP_MEMBER(struct tcp_sock, tcp_sock_read_rx, copied_seq);
	CACHELINE_ASSERT_GROUP_MEMBER(struct tcp_sock, tcp_sock_read_rx, rcv_tstamp);
	CACHELINE_ASSERT_GROUP_MEMBER(struct tcp_sock, tcp_sock_read_rx, snd_wl1);
	CACHELINE_ASSERT_GROUP_MEMBER(struct tcp_sock, tcp_sock_read_rx, tlp_high_seq);
	CACHELINE_ASSERT_GROUP_MEMBER(struct tcp_sock, tcp_sock_read_rx, rttvar_us);
	CACHELINE_ASSERT_GROUP_MEMBER(struct tcp_sock, tcp_sock_read_rx, retrans_out);
	CACHELINE_ASSERT_GROUP_MEMBER(struct tcp_sock, tcp_sock_read_rx, advmss);
	CACHELINE_ASSERT_GROUP_MEMBER(struct tcp_sock, tcp_sock_read_rx, urg_data);
	CACHELINE_ASSERT_GROUP_MEMBER(struct tcp_sock, tcp_sock_read_rx, lost);
	CACHELINE_ASSERT_GROUP_MEMBER(struct tcp_sock, tcp_sock_read_rx, rtt_min);
	CACHELINE_ASSERT_GROUP_MEMBER(struct tcp_sock, tcp_sock_read_rx, out_of_order_queue);
	CACHELINE_ASSERT_GROUP_MEMBER(struct tcp_sock, tcp_sock_read_rx, snd_ssthresh);
#if IS_ENABLED(CONFIG_TLS_DEVICE)
	CACHELINE_ASSERT_GROUP_MEMBER(struct tcp_sock, tcp_sock_read_rx, tcp_clean_acked);
	CACHELINE_ASSERT_GROUP_SIZE(struct tcp_sock, tcp_sock_read_rx, 77);
#else
	CACHELINE_ASSERT_GROUP_SIZE(struct tcp_sock, tcp_sock_read_rx, 69);
#endif

	/* TX read-write hotpath cache lines */
	CACHELINE_ASSERT_GROUP_MEMBER(struct tcp_sock, tcp_sock_write_tx, segs_out);
	CACHELINE_ASSERT_GROUP_MEMBER(struct tcp_sock, tcp_sock_write_tx, data_segs_out);
	CACHELINE_ASSERT_GROUP_MEMBER(struct tcp_sock, tcp_sock_write_tx, bytes_sent);
	CACHELINE_ASSERT_GROUP_MEMBER(struct tcp_sock, tcp_sock_write_tx, snd_sml);
	CACHELINE_ASSERT_GROUP_MEMBER(struct tcp_sock, tcp_sock_write_tx, chrono_start);
	CACHELINE_ASSERT_GROUP_MEMBER(struct tcp_sock, tcp_sock_write_tx, chrono_stat);
	CACHELINE_ASSERT_GROUP_MEMBER(struct tcp_sock, tcp_sock_write_tx, write_seq);
	CACHELINE_ASSERT_GROUP_MEMBER(struct tcp_sock, tcp_sock_write_tx, pushed_seq);
	CACHELINE_ASSERT_GROUP_MEMBER(struct tcp_sock, tcp_sock_write_tx, lsndtime);
	CACHELINE_ASSERT_GROUP_MEMBER(struct tcp_sock, tcp_sock_write_tx, mdev_us);
	CACHELINE_ASSERT_GROUP_MEMBER(struct tcp_sock, tcp_sock_write_tx, tcp_wstamp_ns);
	CACHELINE_ASSERT_GROUP_MEMBER(struct tcp_sock, tcp_sock_write_tx, rtt_seq);
	CACHELINE_ASSERT_GROUP_MEMBER(struct tcp_sock, tcp_sock_write_tx, tsorted_sent_queue);
	CACHELINE_ASSERT_GROUP_MEMBER(struct tcp_sock, tcp_sock_write_tx, highest_sack);
	CACHELINE_ASSERT_GROUP_MEMBER(struct tcp_sock, tcp_sock_write_tx, ecn_flags);
	CACHELINE_ASSERT_GROUP_SIZE(struct tcp_sock, tcp_sock_write_tx, 89);

	/* TXRX read-write hotpath cache lines */
	CACHELINE_ASSERT_GROUP_MEMBER(struct tcp_sock, tcp_sock_write_txrx, pred_flags);
	CACHELINE_ASSERT_GROUP_MEMBER(struct tcp_sock, tcp_sock_write_txrx, tcp_clock_cache);
	CACHELINE_ASSERT_GROUP_MEMBER(struct tcp_sock, tcp_sock_write_txrx, tcp_mstamp);
	CACHELINE_ASSERT_GROUP_MEMBER(struct tcp_sock, tcp_sock_write_txrx, rcv_nxt);
	CACHELINE_ASSERT_GROUP_MEMBER(struct tcp_sock, tcp_sock_write_txrx, snd_nxt);
	CACHELINE_ASSERT_GROUP_MEMBER(struct tcp_sock, tcp_sock_write_txrx, snd_una);
	CACHELINE_ASSERT_GROUP_MEMBER(struct tcp_sock, tcp_sock_write_txrx, window_clamp);
	CACHELINE_ASSERT_GROUP_MEMBER(struct tcp_sock, tcp_sock_write_txrx, srtt_us);
	CACHELINE_ASSERT_GROUP_MEMBER(struct tcp_sock, tcp_sock_write_txrx, packets_out);
	CACHELINE_ASSERT_GROUP_MEMBER(struct tcp_sock, tcp_sock_write_txrx, snd_up);
	CACHELINE_ASSERT_GROUP_MEMBER(struct tcp_sock, tcp_sock_write_txrx, delivered);
	CACHELINE_ASSERT_GROUP_MEMBER(struct tcp_sock, tcp_sock_write_txrx, delivered_ce);
	CACHELINE_ASSERT_GROUP_MEMBER(struct tcp_sock, tcp_sock_write_txrx, app_limited);
	CACHELINE_ASSERT_GROUP_MEMBER(struct tcp_sock, tcp_sock_write_txrx, rcv_wnd);
	CACHELINE_ASSERT_GROUP_MEMBER(struct tcp_sock, tcp_sock_write_txrx, rx_opt);

	/* 32bit arches with 8byte alignment on u64 fields might need padding
	 * before tcp_clock_cache.
	 */
	CACHELINE_ASSERT_GROUP_SIZE(struct tcp_sock, tcp_sock_write_txrx, 92 + 4);

	/* RX read-write hotpath cache lines */
	CACHELINE_ASSERT_GROUP_MEMBER(struct tcp_sock, tcp_sock_write_rx, bytes_received);
	CACHELINE_ASSERT_GROUP_MEMBER(struct tcp_sock, tcp_sock_write_rx, segs_in);
	CACHELINE_ASSERT_GROUP_MEMBER(struct tcp_sock, tcp_sock_write_rx, data_segs_in);
	CACHELINE_ASSERT_GROUP_MEMBER(struct tcp_sock, tcp_sock_write_rx, rcv_wup);
	CACHELINE_ASSERT_GROUP_MEMBER(struct tcp_sock, tcp_sock_write_rx, max_packets_out);
	CACHELINE_ASSERT_GROUP_MEMBER(struct tcp_sock, tcp_sock_write_rx, cwnd_usage_seq);
	CACHELINE_ASSERT_GROUP_MEMBER(struct tcp_sock, tcp_sock_write_rx, rate_delivered);
	CACHELINE_ASSERT_GROUP_MEMBER(struct tcp_sock, tcp_sock_write_rx, rate_interval_us);
	CACHELINE_ASSERT_GROUP_MEMBER(struct tcp_sock, tcp_sock_write_rx, rcv_rtt_last_tsecr);
	CACHELINE_ASSERT_GROUP_MEMBER(struct tcp_sock, tcp_sock_write_rx, first_tx_mstamp);
	CACHELINE_ASSERT_GROUP_MEMBER(struct tcp_sock, tcp_sock_write_rx, delivered_mstamp);
	CACHELINE_ASSERT_GROUP_MEMBER(struct tcp_sock, tcp_sock_write_rx, bytes_acked);
	CACHELINE_ASSERT_GROUP_MEMBER(struct tcp_sock, tcp_sock_write_rx, rcv_rtt_est);
	CACHELINE_ASSERT_GROUP_MEMBER(struct tcp_sock, tcp_sock_write_rx, rcvq_space);
	CACHELINE_ASSERT_GROUP_SIZE(struct tcp_sock, tcp_sock_write_rx, 99);
}

void __init tcp_init(void)
{
	int max_rshare, max_wshare, cnt;
	unsigned long limit;
	unsigned int i;

	BUILD_BUG_ON(TCP_MIN_SND_MSS <= MAX_TCP_OPTION_SPACE);
	BUILD_BUG_ON(sizeof(struct tcp_skb_cb) >
		     sizeof_field(struct sk_buff, cb));

	tcp_struct_check();

	percpu_counter_init(&tcp_sockets_allocated, 0, GFP_KERNEL);

	timer_setup(&tcp_orphan_timer, tcp_orphan_update, TIMER_DEFERRABLE);
	mod_timer(&tcp_orphan_timer, jiffies + TCP_ORPHAN_TIMER_PERIOD);

	inet_hashinfo2_init(&tcp_hashinfo, "tcp_listen_portaddr_hash",
			    thash_entries, 21,  /* one slot per 2 MB*/
			    0, 64 * 1024);
	tcp_hashinfo.bind_bucket_cachep =
		kmem_cache_create("tcp_bind_bucket",
				  sizeof(struct inet_bind_bucket), 0,
				  SLAB_HWCACHE_ALIGN | SLAB_PANIC |
				  SLAB_ACCOUNT,
				  NULL);
	tcp_hashinfo.bind2_bucket_cachep =
		kmem_cache_create("tcp_bind2_bucket",
				  sizeof(struct inet_bind2_bucket), 0,
				  SLAB_HWCACHE_ALIGN | SLAB_PANIC |
				  SLAB_ACCOUNT,
				  NULL);

	/* Size and allocate the main established and bind bucket
	 * hash tables.
	 *
	 * The methodology is similar to that of the buffer cache.
	 */
	tcp_hashinfo.ehash =
		alloc_large_system_hash("TCP established",
					sizeof(struct inet_ehash_bucket),
					thash_entries,
					17, /* one slot per 128 KB of memory */
					0,
					NULL,
					&tcp_hashinfo.ehash_mask,
					0,
					thash_entries ? 0 : 512 * 1024);
	for (i = 0; i <= tcp_hashinfo.ehash_mask; i++)
		INIT_HLIST_NULLS_HEAD(&tcp_hashinfo.ehash[i].chain, i);

	if (inet_ehash_locks_alloc(&tcp_hashinfo))
		panic("TCP: failed to alloc ehash_locks");
	tcp_hashinfo.bhash =
		alloc_large_system_hash("TCP bind",
					2 * sizeof(struct inet_bind_hashbucket),
					tcp_hashinfo.ehash_mask + 1,
					17, /* one slot per 128 KB of memory */
					0,
					&tcp_hashinfo.bhash_size,
					NULL,
					0,
					64 * 1024);
	tcp_hashinfo.bhash_size = 1U << tcp_hashinfo.bhash_size;
	tcp_hashinfo.bhash2 = tcp_hashinfo.bhash + tcp_hashinfo.bhash_size;
	for (i = 0; i < tcp_hashinfo.bhash_size; i++) {
		spin_lock_init(&tcp_hashinfo.bhash[i].lock);
		INIT_HLIST_HEAD(&tcp_hashinfo.bhash[i].chain);
		spin_lock_init(&tcp_hashinfo.bhash2[i].lock);
		INIT_HLIST_HEAD(&tcp_hashinfo.bhash2[i].chain);
	}

	tcp_hashinfo.pernet = false;

	cnt = tcp_hashinfo.ehash_mask + 1;
	sysctl_tcp_max_orphans = cnt / 2;

	tcp_init_mem();
	/* Set per-socket limits to no more than 1/128 the pressure threshold */
	limit = nr_free_buffer_pages() << (PAGE_SHIFT - 7);
	max_wshare = min(4UL*1024*1024, limit);
	max_rshare = min(32UL*1024*1024, limit);

	init_net.ipv4.sysctl_tcp_wmem[0] = PAGE_SIZE;
	init_net.ipv4.sysctl_tcp_wmem[1] = 16*1024;
	init_net.ipv4.sysctl_tcp_wmem[2] = max(64*1024, max_wshare);

	init_net.ipv4.sysctl_tcp_rmem[0] = PAGE_SIZE;
	init_net.ipv4.sysctl_tcp_rmem[1] = 131072;
	init_net.ipv4.sysctl_tcp_rmem[2] = max(131072, max_rshare);

	pr_info("Hash tables configured (established %u bind %u)\n",
		tcp_hashinfo.ehash_mask + 1, tcp_hashinfo.bhash_size);

	tcp_v4_init();
	tcp_metrics_init();
	/*注册reno算法*/
	BUG_ON(tcp_register_congestion_control(&tcp_reno) != 0);
	tcp_tasklet_init();
	/*mptcp初始化*/
	mptcp_init();
}<|MERGE_RESOLUTION|>--- conflicted
+++ resolved
@@ -2666,13 +2666,9 @@
 
 	seq = &tp->copied_seq;
 	if (flags & MSG_PEEK) {
-<<<<<<< HEAD
+		peek_offset = max(sk_peek_offset(sk, flags), 0);
 		/*有peek选项时，seq变更用于修改临时变量，不真实修改tp->copied_seq*/
-		peek_seq = tp->copied_seq;
-=======
-		peek_offset = max(sk_peek_offset(sk, flags), 0);
 		peek_seq = tp->copied_seq + peek_offset;
->>>>>>> 155a3c00
 		seq = &peek_seq;
 	}
 
@@ -2817,20 +2813,12 @@
 		}
 
 		if (!(flags & MSG_TRUNC)) {
-<<<<<<< HEAD
-			//自skb的offset位置开始取数据，取used个
-			err = skb_copy_datagram_msg(skb, offset, msg, used);
-			if (err) {
-				/* Exception. Bailout! */
-				if (!copied)
-					copied = -EFAULT;
-=======
 			if (last_copied_dmabuf != -1 &&
 			    last_copied_dmabuf != !skb_frags_readable(skb))
->>>>>>> 155a3c00
 				break;
 
 			if (skb_frags_readable(skb)) {
+			//自skb的offset位置开始取数据，取used个
 				err = skb_copy_datagram_msg(skb, offset, msg,
 							    used);
 				if (err) {
@@ -2862,12 +2850,9 @@
 			}
 		}
 
-<<<<<<< HEAD
+		last_copied_dmabuf = !skb_frags_readable(skb);
+
 		//更新读写头
-=======
-		last_copied_dmabuf = !skb_frags_readable(skb);
-
->>>>>>> 155a3c00
 		WRITE_ONCE(*seq, *seq + used);
 		//读取了多少字节
 		copied += used;
