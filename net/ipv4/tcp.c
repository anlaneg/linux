// SPDX-License-Identifier: GPL-2.0-or-later
/*
 * INET		An implementation of the TCP/IP protocol suite for the LINUX
 *		operating system.  INET is implemented using the  BSD Socket
 *		interface as the means of communication with the user level.
 *
 *		Implementation of the Transmission Control Protocol(TCP).
 *
 * Authors:	Ross Biro
 *		Fred N. van Kempen, <waltje@uWalt.NL.Mugnet.ORG>
 *		Mark Evans, <evansmp@uhura.aston.ac.uk>
 *		Corey Minyard <wf-rch!minyard@relay.EU.net>
 *		Florian La Roche, <flla@stud.uni-sb.de>
 *		Charles Hedrick, <hedrick@klinzhai.rutgers.edu>
 *		Linus Torvalds, <torvalds@cs.helsinki.fi>
 *		Alan Cox, <gw4pts@gw4pts.ampr.org>
 *		Matthew Dillon, <dillon@apollo.west.oic.com>
 *		Arnt Gulbrandsen, <agulbra@nvg.unit.no>
 *		Jorge Cwik, <jorge@laser.satlink.net>
 *
 * Fixes:
 *		Alan Cox	:	Numerous verify_area() calls
 *		Alan Cox	:	Set the ACK bit on a reset
 *		Alan Cox	:	Stopped it crashing if it closed while
 *					sk->inuse=1 and was trying to connect
 *					(tcp_err()).
 *		Alan Cox	:	All icmp error handling was broken
 *					pointers passed where wrong and the
 *					socket was looked up backwards. Nobody
 *					tested any icmp error code obviously.
 *		Alan Cox	:	tcp_err() now handled properly. It
 *					wakes people on errors. poll
 *					behaves and the icmp error race
 *					has gone by moving it into sock.c
 *		Alan Cox	:	tcp_send_reset() fixed to work for
 *					everything not just packets for
 *					unknown sockets.
 *		Alan Cox	:	tcp option processing.
 *		Alan Cox	:	Reset tweaked (still not 100%) [Had
 *					syn rule wrong]
 *		Herp Rosmanith  :	More reset fixes
 *		Alan Cox	:	No longer acks invalid rst frames.
 *					Acking any kind of RST is right out.
 *		Alan Cox	:	Sets an ignore me flag on an rst
 *					receive otherwise odd bits of prattle
 *					escape still
 *		Alan Cox	:	Fixed another acking RST frame bug.
 *					Should stop LAN workplace lockups.
 *		Alan Cox	: 	Some tidyups using the new skb list
 *					facilities
 *		Alan Cox	:	sk->keepopen now seems to work
 *		Alan Cox	:	Pulls options out correctly on accepts
 *		Alan Cox	:	Fixed assorted sk->rqueue->next errors
 *		Alan Cox	:	PSH doesn't end a TCP read. Switched a
 *					bit to skb ops.
 *		Alan Cox	:	Tidied tcp_data to avoid a potential
 *					nasty.
 *		Alan Cox	:	Added some better commenting, as the
 *					tcp is hard to follow
 *		Alan Cox	:	Removed incorrect check for 20 * psh
 *	Michael O'Reilly	:	ack < copied bug fix.
 *	Johannes Stille		:	Misc tcp fixes (not all in yet).
 *		Alan Cox	:	FIN with no memory -> CRASH
 *		Alan Cox	:	Added socket option proto entries.
 *					Also added awareness of them to accept.
 *		Alan Cox	:	Added TCP options (SOL_TCP)
 *		Alan Cox	:	Switched wakeup calls to callbacks,
 *					so the kernel can layer network
 *					sockets.
 *		Alan Cox	:	Use ip_tos/ip_ttl settings.
 *		Alan Cox	:	Handle FIN (more) properly (we hope).
 *		Alan Cox	:	RST frames sent on unsynchronised
 *					state ack error.
 *		Alan Cox	:	Put in missing check for SYN bit.
 *		Alan Cox	:	Added tcp_select_window() aka NET2E
 *					window non shrink trick.
 *		Alan Cox	:	Added a couple of small NET2E timer
 *					fixes
 *		Charles Hedrick :	TCP fixes
 *		Toomas Tamm	:	TCP window fixes
 *		Alan Cox	:	Small URG fix to rlogin ^C ack fight
 *		Charles Hedrick	:	Rewrote most of it to actually work
 *		Linus		:	Rewrote tcp_read() and URG handling
 *					completely
 *		Gerhard Koerting:	Fixed some missing timer handling
 *		Matthew Dillon  :	Reworked TCP machine states as per RFC
 *		Gerhard Koerting:	PC/TCP workarounds
 *		Adam Caldwell	:	Assorted timer/timing errors
 *		Matthew Dillon	:	Fixed another RST bug
 *		Alan Cox	:	Move to kernel side addressing changes.
 *		Alan Cox	:	Beginning work on TCP fastpathing
 *					(not yet usable)
 *		Arnt Gulbrandsen:	Turbocharged tcp_check() routine.
 *		Alan Cox	:	TCP fast path debugging
 *		Alan Cox	:	Window clamping
 *		Michael Riepe	:	Bug in tcp_check()
 *		Matt Dillon	:	More TCP improvements and RST bug fixes
 *		Matt Dillon	:	Yet more small nasties remove from the
 *					TCP code (Be very nice to this man if
 *					tcp finally works 100%) 8)
 *		Alan Cox	:	BSD accept semantics.
 *		Alan Cox	:	Reset on closedown bug.
 *	Peter De Schrijver	:	ENOTCONN check missing in tcp_sendto().
 *		Michael Pall	:	Handle poll() after URG properly in
 *					all cases.
 *		Michael Pall	:	Undo the last fix in tcp_read_urg()
 *					(multi URG PUSH broke rlogin).
 *		Michael Pall	:	Fix the multi URG PUSH problem in
 *					tcp_readable(), poll() after URG
 *					works now.
 *		Michael Pall	:	recv(...,MSG_OOB) never blocks in the
 *					BSD api.
 *		Alan Cox	:	Changed the semantics of sk->socket to
 *					fix a race and a signal problem with
 *					accept() and async I/O.
 *		Alan Cox	:	Relaxed the rules on tcp_sendto().
 *		Yury Shevchuk	:	Really fixed accept() blocking problem.
 *		Craig I. Hagan  :	Allow for BSD compatible TIME_WAIT for
 *					clients/servers which listen in on
 *					fixed ports.
 *		Alan Cox	:	Cleaned the above up and shrank it to
 *					a sensible code size.
 *		Alan Cox	:	Self connect lockup fix.
 *		Alan Cox	:	No connect to multicast.
 *		Ross Biro	:	Close unaccepted children on master
 *					socket close.
 *		Alan Cox	:	Reset tracing code.
 *		Alan Cox	:	Spurious resets on shutdown.
 *		Alan Cox	:	Giant 15 minute/60 second timer error
 *		Alan Cox	:	Small whoops in polling before an
 *					accept.
 *		Alan Cox	:	Kept the state trace facility since
 *					it's handy for debugging.
 *		Alan Cox	:	More reset handler fixes.
 *		Alan Cox	:	Started rewriting the code based on
 *					the RFC's for other useful protocol
 *					references see: Comer, KA9Q NOS, and
 *					for a reference on the difference
 *					between specifications and how BSD
 *					works see the 4.4lite source.
 *		A.N.Kuznetsov	:	Don't time wait on completion of tidy
 *					close.
 *		Linus Torvalds	:	Fin/Shutdown & copied_seq changes.
 *		Linus Torvalds	:	Fixed BSD port reuse to work first syn
 *		Alan Cox	:	Reimplemented timers as per the RFC
 *					and using multiple timers for sanity.
 *		Alan Cox	:	Small bug fixes, and a lot of new
 *					comments.
 *		Alan Cox	:	Fixed dual reader crash by locking
 *					the buffers (much like datagram.c)
 *		Alan Cox	:	Fixed stuck sockets in probe. A probe
 *					now gets fed up of retrying without
 *					(even a no space) answer.
 *		Alan Cox	:	Extracted closing code better
 *		Alan Cox	:	Fixed the closing state machine to
 *					resemble the RFC.
 *		Alan Cox	:	More 'per spec' fixes.
 *		Jorge Cwik	:	Even faster checksumming.
 *		Alan Cox	:	tcp_data() doesn't ack illegal PSH
 *					only frames. At least one pc tcp stack
 *					generates them.
 *		Alan Cox	:	Cache last socket.
 *		Alan Cox	:	Per route irtt.
 *		Matt Day	:	poll()->select() match BSD precisely on error
 *		Alan Cox	:	New buffers
 *		Marc Tamsky	:	Various sk->prot->retransmits and
 *					sk->retransmits misupdating fixed.
 *					Fixed tcp_write_timeout: stuck close,
 *					and TCP syn retries gets used now.
 *		Mark Yarvis	:	In tcp_read_wakeup(), don't send an
 *					ack if state is TCP_CLOSED.
 *		Alan Cox	:	Look up device on a retransmit - routes may
 *					change. Doesn't yet cope with MSS shrink right
 *					but it's a start!
 *		Marc Tamsky	:	Closing in closing fixes.
 *		Mike Shaver	:	RFC1122 verifications.
 *		Alan Cox	:	rcv_saddr errors.
 *		Alan Cox	:	Block double connect().
 *		Alan Cox	:	Small hooks for enSKIP.
 *		Alexey Kuznetsov:	Path MTU discovery.
 *		Alan Cox	:	Support soft errors.
 *		Alan Cox	:	Fix MTU discovery pathological case
 *					when the remote claims no mtu!
 *		Marc Tamsky	:	TCP_CLOSE fix.
 *		Colin (G3TNE)	:	Send a reset on syn ack replies in
 *					window but wrong (fixes NT lpd problems)
 *		Pedro Roque	:	Better TCP window handling, delayed ack.
 *		Joerg Reuter	:	No modification of locked buffers in
 *					tcp_do_retransmit()
 *		Eric Schenk	:	Changed receiver side silly window
 *					avoidance algorithm to BSD style
 *					algorithm. This doubles throughput
 *					against machines running Solaris,
 *					and seems to result in general
 *					improvement.
 *	Stefan Magdalinski	:	adjusted tcp_readable() to fix FIONREAD
 *	Willy Konynenberg	:	Transparent proxying support.
 *	Mike McLagan		:	Routing by source
 *		Keith Owens	:	Do proper merging with partial SKB's in
 *					tcp_do_sendmsg to avoid burstiness.
 *		Eric Schenk	:	Fix fast close down bug with
 *					shutdown() followed by close().
 *		Andi Kleen 	:	Make poll agree with SIGIO
 *	Salvatore Sanfilippo	:	Support SO_LINGER with linger == 1 and
 *					lingertime == 0 (RFC 793 ABORT Call)
 *	Hirokazu Takahashi	:	Use copy_from_user() instead of
 *					csum_and_copy_from_user() if possible.
 *
 * Description of States:
 *
 *	TCP_SYN_SENT		sent a connection request, waiting for ack
 *
 *	TCP_SYN_RECV		received a connection request, sent ack,
 *				waiting for final ack in three-way handshake.
 *
 *	TCP_ESTABLISHED		connection established
 *
 *	TCP_FIN_WAIT1		our side has shutdown, waiting to complete
 *				transmission of remaining buffered data
 *
 *	TCP_FIN_WAIT2		all buffered data sent, waiting for remote
 *				to shutdown
 *
 *	TCP_CLOSING		both sides have shutdown but we still have
 *				data we have to finish sending
 *
 *	TCP_TIME_WAIT		timeout to catch resent junk before entering
 *				closed, can only be entered from FIN_WAIT2
 *				or CLOSING.  Required because the other end
 *				may not have gotten our last ACK causing it
 *				to retransmit the data packet (which we ignore)
 *
 *	TCP_CLOSE_WAIT		remote side has shutdown and is waiting for
 *				us to finish writing our data and to shutdown
 *				(we have to close() to move on to LAST_ACK)
 *
 *	TCP_LAST_ACK		out side has shutdown after remote has
 *				shutdown.  There may still be data in our
 *				buffer that we have to finish sending
 *
 *	TCP_CLOSE		socket is finished
 */

#define pr_fmt(fmt) "TCP: " fmt

#include <crypto/hash.h>
#include <linux/kernel.h>
#include <linux/module.h>
#include <linux/types.h>
#include <linux/fcntl.h>
#include <linux/poll.h>
#include <linux/inet_diag.h>
#include <linux/init.h>
#include <linux/fs.h>
#include <linux/skbuff.h>
#include <linux/scatterlist.h>
#include <linux/splice.h>
#include <linux/net.h>
#include <linux/socket.h>
#include <linux/random.h>
#include <linux/memblock.h>
#include <linux/highmem.h>
#include <linux/swap.h>
#include <linux/cache.h>
#include <linux/err.h>
#include <linux/time.h>
#include <linux/slab.h>
#include <linux/errqueue.h>
#include <linux/static_key.h>
#include <linux/btf.h>

#include <net/icmp.h>
#include <net/inet_common.h>
#include <net/tcp.h>
#include <net/mptcp.h>
#include <net/xfrm.h>
#include <net/ip.h>
#include <net/sock.h>

#include <linux/uaccess.h>
#include <asm/ioctls.h>
#include <net/busy_poll.h>

/* Track pending CMSGs. */
enum {
	TCP_CMSG_INQ = 1,
	TCP_CMSG_TS = 2
};

struct percpu_counter tcp_orphan_count;
EXPORT_SYMBOL_GPL(tcp_orphan_count);

long sysctl_tcp_mem[3] __read_mostly;
EXPORT_SYMBOL(sysctl_tcp_mem);

atomic_long_t tcp_memory_allocated;	/* Current allocated memory. */
EXPORT_SYMBOL(tcp_memory_allocated);

#if IS_ENABLED(CONFIG_SMC)
DEFINE_STATIC_KEY_FALSE(tcp_have_smc);
EXPORT_SYMBOL(tcp_have_smc);
#endif

/*
 * Current number of TCP sockets.
 */
struct percpu_counter tcp_sockets_allocated;
EXPORT_SYMBOL(tcp_sockets_allocated);

/*
 * TCP splice context
 */
struct tcp_splice_state {
	struct pipe_inode_info *pipe;
	size_t len;
	unsigned int flags;
};

/*
 * Pressure flag: try to collapse.
 * Technical note: it is used by multiple contexts non atomically.
 * All the __sk_mem_schedule() is of this nature: accounting
 * is strict, actions are advisory and have some latency.
 */
unsigned long tcp_memory_pressure __read_mostly;
EXPORT_SYMBOL_GPL(tcp_memory_pressure);

DEFINE_STATIC_KEY_FALSE(tcp_rx_skb_cache_key);
EXPORT_SYMBOL(tcp_rx_skb_cache_key);

DEFINE_STATIC_KEY_FALSE(tcp_tx_skb_cache_key);

void tcp_enter_memory_pressure(struct sock *sk)
{
	unsigned long val;

	if (READ_ONCE(tcp_memory_pressure))
		return;
	val = jiffies;

	if (!val)
		val--;
	if (!cmpxchg(&tcp_memory_pressure, 0, val))
		NET_INC_STATS(sock_net(sk), LINUX_MIB_TCPMEMORYPRESSURES);
}
EXPORT_SYMBOL_GPL(tcp_enter_memory_pressure);

void tcp_leave_memory_pressure(struct sock *sk)
{
	unsigned long val;

	if (!READ_ONCE(tcp_memory_pressure))
		return;
	val = xchg(&tcp_memory_pressure, 0);
	if (val)
		NET_ADD_STATS(sock_net(sk), LINUX_MIB_TCPMEMORYPRESSURESCHRONO,
			      jiffies_to_msecs(jiffies - val));
}
EXPORT_SYMBOL_GPL(tcp_leave_memory_pressure);

/* Convert seconds to retransmits based on initial and max timeout */
static u8 secs_to_retrans(int seconds, int timeout, int rto_max)
{
	u8 res = 0;

	if (seconds > 0) {
		int period = timeout;

		res = 1;
		while (seconds > period && res < 255) {
			res++;
			timeout <<= 1;
			if (timeout > rto_max)
				timeout = rto_max;
			period += timeout;
		}
	}
	return res;
}

/* Convert retransmits to seconds based on initial and max timeout */
static int retrans_to_secs(u8 retrans, int timeout, int rto_max)
{
	int period = 0;

	if (retrans > 0) {
		period = timeout;
		while (--retrans) {
			timeout <<= 1;
			if (timeout > rto_max)
				timeout = rto_max;
			period += timeout;
		}
	}
	return period;
}

static u64 tcp_compute_delivery_rate(const struct tcp_sock *tp)
{
	u32 rate = READ_ONCE(tp->rate_delivered);
	u32 intv = READ_ONCE(tp->rate_interval_us);
	u64 rate64 = 0;

	if (rate && intv) {
		rate64 = (u64)rate * tp->mss_cache * USEC_PER_SEC;
		do_div(rate64, intv);
	}
	return rate64;
}

/* Address-family independent initialization for a tcp_sock.
 *
 * NOTE: A lot of things set to zero explicitly by call to
 *       sk_alloc() so need not be done here.
 */
void tcp_init_sock(struct sock *sk)
{
	struct inet_connection_sock *icsk = inet_csk(sk);
	struct tcp_sock *tp = tcp_sk(sk);

	tp->out_of_order_queue = RB_ROOT;
	sk->tcp_rtx_queue = RB_ROOT;
	tcp_init_xmit_timers(sk);
	INIT_LIST_HEAD(&tp->tsq_node);
	INIT_LIST_HEAD(&tp->tsorted_sent_queue);

	icsk->icsk_rto = TCP_TIMEOUT_INIT;
	icsk->icsk_rto_min = TCP_RTO_MIN;
	icsk->icsk_delack_max = TCP_DELACK_MAX;
	tp->mdev_us = jiffies_to_usecs(TCP_TIMEOUT_INIT);
	minmax_reset(&tp->rtt_min, tcp_jiffies32, ~0U);

	/* So many TCP implementations out there (incorrectly) count the
	 * initial SYN frame in their delayed-ACK and congestion control
	 * algorithms that we must have the following bandaid to talk
	 * efficiently to them.  -DaveM
	 */
	tp->snd_cwnd = TCP_INIT_CWND;

	/* There's a bubble in the pipe until at least the first ACK. */
	tp->app_limited = ~0U;

	/* See draft-stevens-tcpca-spec-01 for discussion of the
	 * initialization of these values.
	 */
	tp->snd_ssthresh = TCP_INFINITE_SSTHRESH;
	tp->snd_cwnd_clamp = ~0;
	tp->mss_cache = TCP_MSS_DEFAULT;

	tp->reordering = sock_net(sk)->ipv4.sysctl_tcp_reordering;
	tcp_assign_congestion_control(sk);

	tp->tsoffset = 0;
	tp->rack.reo_wnd_steps = 1;

	sk->sk_write_space = sk_stream_write_space;
	sock_set_flag(sk, SOCK_USE_WRITE_QUEUE);

	icsk->icsk_sync_mss = tcp_sync_mss;

	WRITE_ONCE(sk->sk_sndbuf, sock_net(sk)->ipv4.sysctl_tcp_wmem[1]);
	WRITE_ONCE(sk->sk_rcvbuf, sock_net(sk)->ipv4.sysctl_tcp_rmem[1]);

	sk_sockets_allocated_inc(sk);
	sk->sk_route_forced_caps = NETIF_F_GSO;
}
EXPORT_SYMBOL(tcp_init_sock);

static void tcp_tx_timestamp(struct sock *sk, u16 tsflags)
{
	struct sk_buff *skb = tcp_write_queue_tail(sk);

	if (tsflags && skb) {
		struct skb_shared_info *shinfo = skb_shinfo(skb);
		struct tcp_skb_cb *tcb = TCP_SKB_CB(skb);

		sock_tx_timestamp(sk, tsflags, &shinfo->tx_flags);
		if (tsflags & SOF_TIMESTAMPING_TX_ACK)
			tcb->txstamp_ack = 1;
		if (tsflags & SOF_TIMESTAMPING_TX_RECORD_MASK)
			shinfo->tskey = TCP_SKB_CB(skb)->seq + skb->len - 1;
	}
}

static bool tcp_stream_is_readable(struct sock *sk, int target)
{
	if (tcp_epollin_ready(sk, target))
		return true;

	if (sk->sk_prot->stream_memory_read)
		return sk->sk_prot->stream_memory_read(sk);
	return false;
}

/*
 *	Wait for a TCP event.
 *
 *	Note that we don't need to lock the socket, as the upper poll layers
 *	take care of normal races (between the test and the event) and we don't
 *	go look at any of the socket buffers directly.
 */
__poll_t tcp_poll(struct file *file, struct socket *sock, poll_table *wait)
{
	__poll_t mask;
	struct sock *sk = sock->sk;
	const struct tcp_sock *tp = tcp_sk(sk);
	int state;

	sock_poll_wait(file, sock, wait);

	state = inet_sk_state_load(sk);
	if (state == TCP_LISTEN)
		return inet_csk_listen_poll(sk);

	/* Socket is not locked. We are protected from async events
	 * by poll logic and correct handling of state changes
	 * made by other threads is impossible in any case.
	 */

	mask = 0;

	/*
	 * EPOLLHUP is certainly not done right. But poll() doesn't
	 * have a notion of HUP in just one direction, and for a
	 * socket the read side is more interesting.
	 *
	 * Some poll() documentation says that EPOLLHUP is incompatible
	 * with the EPOLLOUT/POLLWR flags, so somebody should check this
	 * all. But careful, it tends to be safer to return too many
	 * bits than too few, and you can easily break real applications
	 * if you don't tell them that something has hung up!
	 *
	 * Check-me.
	 *
	 * Check number 1. EPOLLHUP is _UNMASKABLE_ event (see UNIX98 and
	 * our fs/select.c). It means that after we received EOF,
	 * poll always returns immediately, making impossible poll() on write()
	 * in state CLOSE_WAIT. One solution is evident --- to set EPOLLHUP
	 * if and only if shutdown has been made in both directions.
	 * Actually, it is interesting to look how Solaris and DUX
	 * solve this dilemma. I would prefer, if EPOLLHUP were maskable,
	 * then we could set it on SND_SHUTDOWN. BTW examples given
	 * in Stevens' books assume exactly this behaviour, it explains
	 * why EPOLLHUP is incompatible with EPOLLOUT.	--ANK
	 *
	 * NOTE. Check for TCP_CLOSE is added. The goal is to prevent
	 * blocking on fresh not-connected or disconnected socket. --ANK
	 */
	if (sk->sk_shutdown == SHUTDOWN_MASK || state == TCP_CLOSE)
		mask |= EPOLLHUP;
	if (sk->sk_shutdown & RCV_SHUTDOWN)
		mask |= EPOLLIN | EPOLLRDNORM | EPOLLRDHUP;

	/* Connected or passive Fast Open socket? */
	if (state != TCP_SYN_SENT &&
	    (state != TCP_SYN_RECV || rcu_access_pointer(tp->fastopen_rsk))) {
		int target = sock_rcvlowat(sk, 0, INT_MAX);

		if (READ_ONCE(tp->urg_seq) == READ_ONCE(tp->copied_seq) &&
		    !sock_flag(sk, SOCK_URGINLINE) &&
		    tp->urg_data)
			target++;

		if (tcp_stream_is_readable(sk, target))
			mask |= EPOLLIN | EPOLLRDNORM;

		if (!(sk->sk_shutdown & SEND_SHUTDOWN)) {
			if (__sk_stream_is_writeable(sk, 1)) {
				mask |= EPOLLOUT | EPOLLWRNORM;
			} else {  /* send SIGIO later */
				sk_set_bit(SOCKWQ_ASYNC_NOSPACE, sk);
				set_bit(SOCK_NOSPACE, &sk->sk_socket->flags);

				/* Race breaker. If space is freed after
				 * wspace test but before the flags are set,
				 * IO signal will be lost. Memory barrier
				 * pairs with the input side.
				 */
				smp_mb__after_atomic();
				if (__sk_stream_is_writeable(sk, 1))
					mask |= EPOLLOUT | EPOLLWRNORM;
			}
		} else
			mask |= EPOLLOUT | EPOLLWRNORM;

		if (tp->urg_data & TCP_URG_VALID)
			mask |= EPOLLPRI;
	} else if (state == TCP_SYN_SENT && inet_sk(sk)->defer_connect) {
		/* Active TCP fastopen socket with defer_connect
		 * Return EPOLLOUT so application can call write()
		 * in order for kernel to generate SYN+data
		 */
		mask |= EPOLLOUT | EPOLLWRNORM;
	}
	/* This barrier is coupled with smp_wmb() in tcp_reset() */
	smp_rmb();
	if (sk->sk_err || !skb_queue_empty_lockless(&sk->sk_error_queue))
		mask |= EPOLLERR;

	return mask;
}
EXPORT_SYMBOL(tcp_poll);

int tcp_ioctl(struct sock *sk, int cmd, unsigned long arg)
{
	struct tcp_sock *tp = tcp_sk(sk);
	int answ;
	bool slow;

	switch (cmd) {
	case SIOCINQ:
		if (sk->sk_state == TCP_LISTEN)
			return -EINVAL;

		slow = lock_sock_fast(sk);
		answ = tcp_inq(sk);
		unlock_sock_fast(sk, slow);
		break;
	case SIOCATMARK:
		answ = tp->urg_data &&
		       READ_ONCE(tp->urg_seq) == READ_ONCE(tp->copied_seq);
		break;
	case SIOCOUTQ:
		if (sk->sk_state == TCP_LISTEN)
			return -EINVAL;

		if ((1 << sk->sk_state) & (TCPF_SYN_SENT | TCPF_SYN_RECV))
			answ = 0;
		else
			answ = READ_ONCE(tp->write_seq) - tp->snd_una;
		break;
	case SIOCOUTQNSD:
		if (sk->sk_state == TCP_LISTEN)
			return -EINVAL;

		if ((1 << sk->sk_state) & (TCPF_SYN_SENT | TCPF_SYN_RECV))
			answ = 0;
		else
			answ = READ_ONCE(tp->write_seq) -
			       READ_ONCE(tp->snd_nxt);
		break;
	default:
		return -ENOIOCTLCMD;
	}

	return put_user(answ, (int __user *)arg);
}
EXPORT_SYMBOL(tcp_ioctl);

static inline void tcp_mark_push(struct tcp_sock *tp, struct sk_buff *skb)
{
	TCP_SKB_CB(skb)->tcp_flags |= TCPHDR_PSH;
	tp->pushed_seq = tp->write_seq;
}

static inline bool forced_push(const struct tcp_sock *tp)
{
	return after(tp->write_seq, tp->pushed_seq + (tp->max_window >> 1));
}

static void skb_entail(struct sock *sk, struct sk_buff *skb)
{
	struct tcp_sock *tp = tcp_sk(sk);
	struct tcp_skb_cb *tcb = TCP_SKB_CB(skb);

	skb->csum    = 0;
	tcb->seq     = tcb->end_seq = tp->write_seq;
	tcb->tcp_flags = TCPHDR_ACK;
	tcb->sacked  = 0;
	__skb_header_release(skb);
	tcp_add_write_queue_tail(sk, skb);
	sk_wmem_queued_add(sk, skb->truesize);
	sk_mem_charge(sk, skb->truesize);
	if (tp->nonagle & TCP_NAGLE_PUSH)
		tp->nonagle &= ~TCP_NAGLE_PUSH;

	tcp_slow_start_after_idle_check(sk);
}

static inline void tcp_mark_urg(struct tcp_sock *tp, int flags)
{
	if (flags & MSG_OOB)
		tp->snd_up = tp->write_seq;
}

/* If a not yet filled skb is pushed, do not send it if
 * we have data packets in Qdisc or NIC queues :
 * Because TX completion will happen shortly, it gives a chance
 * to coalesce future sendmsg() payload into this skb, without
 * need for a timer, and with no latency trade off.
 * As packets containing data payload have a bigger truesize
 * than pure acks (dataless) packets, the last checks prevent
 * autocorking if we only have an ACK in Qdisc/NIC queues,
 * or if TX completion was delayed after we processed ACK packet.
 */
static bool tcp_should_autocork(struct sock *sk, struct sk_buff *skb,
				int size_goal)
{
	return skb->len < size_goal &&
	       sock_net(sk)->ipv4.sysctl_tcp_autocorking &&
	       !tcp_rtx_queue_empty(sk) &&
	       refcount_read(&sk->sk_wmem_alloc) > skb->truesize;
}

void tcp_push(struct sock *sk, int flags, int mss_now,
	      int nonagle, int size_goal)
{
	struct tcp_sock *tp = tcp_sk(sk);
	struct sk_buff *skb;

	skb = tcp_write_queue_tail(sk);
	if (!skb)
		return;
	if (!(flags & MSG_MORE) || forced_push(tp))
		tcp_mark_push(tp, skb);

	tcp_mark_urg(tp, flags);

	if (tcp_should_autocork(sk, skb, size_goal)) {

		/* avoid atomic op if TSQ_THROTTLED bit is already set */
		if (!test_bit(TSQ_THROTTLED, &sk->sk_tsq_flags)) {
			NET_INC_STATS(sock_net(sk), LINUX_MIB_TCPAUTOCORKING);
			set_bit(TSQ_THROTTLED, &sk->sk_tsq_flags);
		}
		/* It is possible TX completion already happened
		 * before we set TSQ_THROTTLED.
		 */
		if (refcount_read(&sk->sk_wmem_alloc) > skb->truesize)
			return;
	}

	if (flags & MSG_MORE)
		nonagle = TCP_NAGLE_CORK;

	__tcp_push_pending_frames(sk, mss_now, nonagle);
}

static int tcp_splice_data_recv(read_descriptor_t *rd_desc, struct sk_buff *skb,
				unsigned int offset, size_t len)
{
	struct tcp_splice_state *tss = rd_desc->arg.data;
	int ret;

	ret = skb_splice_bits(skb, skb->sk, offset, tss->pipe,
			      min(rd_desc->count, len), tss->flags);
	if (ret > 0)
		rd_desc->count -= ret;
	return ret;
}

static int __tcp_splice_read(struct sock *sk, struct tcp_splice_state *tss)
{
	/* Store TCP splice context information in read_descriptor_t. */
	read_descriptor_t rd_desc = {
		.arg.data = tss,
		.count	  = tss->len,
	};

	return tcp_read_sock(sk, &rd_desc, tcp_splice_data_recv);
}

/**
 *  tcp_splice_read - splice data from TCP socket to a pipe
 * @sock:	socket to splice from
 * @ppos:	position (not valid)
 * @pipe:	pipe to splice to
 * @len:	number of bytes to splice
 * @flags:	splice modifier flags
 *
 * Description:
 *    Will read pages from given socket and fill them into a pipe.
 *
 **/
ssize_t tcp_splice_read(struct socket *sock, loff_t *ppos,
			struct pipe_inode_info *pipe, size_t len,
			unsigned int flags)
{
	struct sock *sk = sock->sk;
	struct tcp_splice_state tss = {
		.pipe = pipe,
		.len = len,
		.flags = flags,
	};
	long timeo;
	ssize_t spliced;
	int ret;

	sock_rps_record_flow(sk);
	/*
	 * We can't seek on a socket input
	 */
	if (unlikely(*ppos))
		return -ESPIPE;

	ret = spliced = 0;

	lock_sock(sk);

	timeo = sock_rcvtimeo(sk, sock->file->f_flags & O_NONBLOCK);
	while (tss.len) {
		ret = __tcp_splice_read(sk, &tss);
		if (ret < 0)
			break;
		else if (!ret) {
			if (spliced)
				break;
			if (sock_flag(sk, SOCK_DONE))
				break;
			if (sk->sk_err) {
				ret = sock_error(sk);
				break;
			}
			if (sk->sk_shutdown & RCV_SHUTDOWN)
				break;
			if (sk->sk_state == TCP_CLOSE) {
				/*
				 * This occurs when user tries to read
				 * from never connected socket.
				 */
				ret = -ENOTCONN;
				break;
			}
			if (!timeo) {
				ret = -EAGAIN;
				break;
			}
			/* if __tcp_splice_read() got nothing while we have
			 * an skb in receive queue, we do not want to loop.
			 * This might happen with URG data.
			 */
			if (!skb_queue_empty(&sk->sk_receive_queue))
				break;
			sk_wait_data(sk, &timeo, NULL);
			if (signal_pending(current)) {
				ret = sock_intr_errno(timeo);
				break;
			}
			continue;
		}
		tss.len -= ret;
		spliced += ret;

		if (!timeo)
			break;
		release_sock(sk);
		lock_sock(sk);

		if (sk->sk_err || sk->sk_state == TCP_CLOSE ||
		    (sk->sk_shutdown & RCV_SHUTDOWN) ||
		    signal_pending(current))
			break;
	}

	release_sock(sk);

	if (spliced)
		return spliced;

	return ret;
}
EXPORT_SYMBOL(tcp_splice_read);

struct sk_buff *sk_stream_alloc_skb(struct sock *sk, int size, gfp_t gfp,
				    bool force_schedule)
{
	struct sk_buff *skb;

	if (likely(!size)) {
		skb = sk->sk_tx_skb_cache;
		if (skb) {
			skb->truesize = SKB_TRUESIZE(skb_end_offset(skb));
			sk->sk_tx_skb_cache = NULL;
			pskb_trim(skb, 0);
			INIT_LIST_HEAD(&skb->tcp_tsorted_anchor);
			skb_shinfo(skb)->tx_flags = 0;
			memset(TCP_SKB_CB(skb), 0, sizeof(struct tcp_skb_cb));
			return skb;
		}
	}
	/* The TCP header must be at least 32-bit aligned.  */
	size = ALIGN(size, 4);

	if (unlikely(tcp_under_memory_pressure(sk)))
		sk_mem_reclaim_partial(sk);

	skb = alloc_skb_fclone(size + sk->sk_prot->max_header, gfp);
	if (likely(skb)) {
		bool mem_scheduled;

		if (force_schedule) {
			mem_scheduled = true;
			sk_forced_mem_schedule(sk, skb->truesize);
		} else {
			mem_scheduled = sk_wmem_schedule(sk, skb->truesize);
		}
		if (likely(mem_scheduled)) {
			skb_reserve(skb, sk->sk_prot->max_header);
			/*
			 * Make sure that we have exactly size bytes
			 * available to the caller, no more, no less.
			 */
			skb->reserved_tailroom = skb->end - skb->tail - size;
			INIT_LIST_HEAD(&skb->tcp_tsorted_anchor);
			return skb;
		}
		__kfree_skb(skb);
	} else {
		sk->sk_prot->enter_memory_pressure(sk);
		sk_stream_moderate_sndbuf(sk);
	}
	return NULL;
}

static unsigned int tcp_xmit_size_goal(struct sock *sk, u32 mss_now,
				       int large_allowed)
{
	struct tcp_sock *tp = tcp_sk(sk);
	u32 new_size_goal, size_goal;

	if (!large_allowed)
		return mss_now;

	/* Note : tcp_tso_autosize() will eventually split this later */
	new_size_goal = sk->sk_gso_max_size - 1 - MAX_TCP_HEADER;
	new_size_goal = tcp_bound_to_half_wnd(tp, new_size_goal);

	/* We try hard to avoid divides here */
	size_goal = tp->gso_segs * mss_now;
	if (unlikely(new_size_goal < size_goal ||
		     new_size_goal >= size_goal + mss_now)) {
		tp->gso_segs = min_t(u16, new_size_goal / mss_now,
				     sk->sk_gso_max_segs);
		size_goal = tp->gso_segs * mss_now;
	}

	return max(size_goal, mss_now);
}

int tcp_send_mss(struct sock *sk, int *size_goal, int flags)
{
	int mss_now;

	mss_now = tcp_current_mss(sk);
	*size_goal = tcp_xmit_size_goal(sk, mss_now, !(flags & MSG_OOB));

	return mss_now;
}

/* In some cases, both sendpage() and sendmsg() could have added
 * an skb to the write queue, but failed adding payload on it.
 * We need to remove it to consume less memory, but more
 * importantly be able to generate EPOLLOUT for Edge Trigger epoll()
 * users.
 */
void tcp_remove_empty_skb(struct sock *sk, struct sk_buff *skb)
{
	if (skb && !skb->len) {
		tcp_unlink_write_queue(skb, sk);
		if (tcp_write_queue_empty(sk))
			tcp_chrono_stop(sk, TCP_CHRONO_BUSY);
		sk_wmem_free_skb(sk, skb);
	}
}

struct sk_buff *tcp_build_frag(struct sock *sk, int size_goal, int flags,
			       struct page *page, int offset, size_t *size)
{
	struct sk_buff *skb = tcp_write_queue_tail(sk);
	struct tcp_sock *tp = tcp_sk(sk);
	bool can_coalesce;
	int copy, i;

	if (!skb || (copy = size_goal - skb->len) <= 0 ||
	    !tcp_skb_can_collapse_to(skb)) {
new_segment:
		if (!sk_stream_memory_free(sk))
			return NULL;

		skb = sk_stream_alloc_skb(sk, 0, sk->sk_allocation,
					  tcp_rtx_and_write_queues_empty(sk));
		if (!skb)
			return NULL;

#ifdef CONFIG_TLS_DEVICE
		skb->decrypted = !!(flags & MSG_SENDPAGE_DECRYPTED);
#endif
		skb_entail(sk, skb);
		copy = size_goal;
	}

	if (copy > *size)
		copy = *size;

	i = skb_shinfo(skb)->nr_frags;
	can_coalesce = skb_can_coalesce(skb, i, page, offset);
	if (!can_coalesce && i >= sysctl_max_skb_frags) {
		tcp_mark_push(tp, skb);
		goto new_segment;
	}
	if (!sk_wmem_schedule(sk, copy))
		return NULL;

	if (can_coalesce) {
		skb_frag_size_add(&skb_shinfo(skb)->frags[i - 1], copy);
	} else {
		get_page(page);
		skb_fill_page_desc(skb, i, page, offset, copy);
	}

	if (!(flags & MSG_NO_SHARED_FRAGS))
		skb_shinfo(skb)->flags |= SKBFL_SHARED_FRAG;

	skb->len += copy;
	skb->data_len += copy;
	skb->truesize += copy;
	sk_wmem_queued_add(sk, copy);
	sk_mem_charge(sk, copy);
	skb->ip_summed = CHECKSUM_PARTIAL;
	WRITE_ONCE(tp->write_seq, tp->write_seq + copy);
	TCP_SKB_CB(skb)->end_seq += copy;
	tcp_skb_pcount_set(skb, 0);

	*size = copy;
	return skb;
}

ssize_t do_tcp_sendpages(struct sock *sk, struct page *page, int offset,
			 size_t size, int flags)
{
	struct tcp_sock *tp = tcp_sk(sk);
	int mss_now, size_goal;
	int err;
	ssize_t copied;
	long timeo = sock_sndtimeo(sk, flags & MSG_DONTWAIT);

	if (IS_ENABLED(CONFIG_DEBUG_VM) &&
	    WARN_ONCE(!sendpage_ok(page),
		      "page must not be a Slab one and have page_count > 0"))
		return -EINVAL;

	/* Wait for a connection to finish. One exception is TCP Fast Open
	 * (passive side) where data is allowed to be sent before a connection
	 * is fully established.
	 */
	if (((1 << sk->sk_state) & ~(TCPF_ESTABLISHED | TCPF_CLOSE_WAIT)) &&
	    !tcp_passive_fastopen(sk)) {
		err = sk_stream_wait_connect(sk, &timeo);
		if (err != 0)
			goto out_err;
	}

	sk_clear_bit(SOCKWQ_ASYNC_NOSPACE, sk);

	mss_now = tcp_send_mss(sk, &size_goal, flags);
	copied = 0;

	err = -EPIPE;
	if (sk->sk_err || (sk->sk_shutdown & SEND_SHUTDOWN))
		goto out_err;

	while (size > 0) {
		struct sk_buff *skb;
		size_t copy = size;

		skb = tcp_build_frag(sk, size_goal, flags, page, offset, &copy);
		if (!skb)
			goto wait_for_space;

		if (!copied)
			TCP_SKB_CB(skb)->tcp_flags &= ~TCPHDR_PSH;

		copied += copy;
		offset += copy;
		size -= copy;
		if (!size)
			goto out;

		if (skb->len < size_goal || (flags & MSG_OOB))
			continue;

		if (forced_push(tp)) {
			tcp_mark_push(tp, skb);
			__tcp_push_pending_frames(sk, mss_now, TCP_NAGLE_PUSH);
		} else if (skb == tcp_send_head(sk))
			tcp_push_one(sk, mss_now);
		continue;

wait_for_space:
		set_bit(SOCK_NOSPACE, &sk->sk_socket->flags);
		tcp_push(sk, flags & ~MSG_MORE, mss_now,
			 TCP_NAGLE_PUSH, size_goal);

		err = sk_stream_wait_memory(sk, &timeo);
		if (err != 0)
			goto do_error;

		mss_now = tcp_send_mss(sk, &size_goal, flags);
	}

out:
	if (copied) {
		tcp_tx_timestamp(sk, sk->sk_tsflags);
		if (!(flags & MSG_SENDPAGE_NOTLAST))
			tcp_push(sk, flags, mss_now, tp->nonagle, size_goal);
	}
	return copied;

do_error:
	tcp_remove_empty_skb(sk, tcp_write_queue_tail(sk));
	if (copied)
		goto out;
out_err:
	/* make sure we wake any epoll edge trigger waiter */
	if (unlikely(tcp_rtx_and_write_queues_empty(sk) && err == -EAGAIN)) {
		sk->sk_write_space(sk);
		tcp_chrono_stop(sk, TCP_CHRONO_SNDBUF_LIMITED);
	}
	return sk_stream_error(sk, flags, err);
}
EXPORT_SYMBOL_GPL(do_tcp_sendpages);

int tcp_sendpage_locked(struct sock *sk, struct page *page, int offset,
			size_t size, int flags)
{
	if (!(sk->sk_route_caps & NETIF_F_SG))
		return sock_no_sendpage_locked(sk, page, offset, size, flags);

	tcp_rate_check_app_limited(sk);  /* is sending application-limited? */

	return do_tcp_sendpages(sk, page, offset, size, flags);
}
EXPORT_SYMBOL_GPL(tcp_sendpage_locked);

int tcp_sendpage(struct sock *sk, struct page *page, int offset,
		 size_t size, int flags)
{
	int ret;

	lock_sock(sk);
	ret = tcp_sendpage_locked(sk, page, offset, size, flags);
	release_sock(sk);

	return ret;
}
EXPORT_SYMBOL(tcp_sendpage);

void tcp_free_fastopen_req(struct tcp_sock *tp)
{
	if (tp->fastopen_req) {
		kfree(tp->fastopen_req);
		tp->fastopen_req = NULL;
	}
}

static int tcp_sendmsg_fastopen(struct sock *sk, struct msghdr *msg,
				int *copied, size_t size,
				struct ubuf_info *uarg)
{
	struct tcp_sock *tp = tcp_sk(sk);
	struct inet_sock *inet = inet_sk(sk);
	struct sockaddr *uaddr = msg->msg_name;
	int err, flags;

	if (!(sock_net(sk)->ipv4.sysctl_tcp_fastopen & TFO_CLIENT_ENABLE) ||
	    (uaddr && msg->msg_namelen >= sizeof(uaddr->sa_family) &&
	     uaddr->sa_family == AF_UNSPEC))
		return -EOPNOTSUPP;
	if (tp->fastopen_req)
		return -EALREADY; /* Another Fast Open is in progress */

	tp->fastopen_req = kzalloc(sizeof(struct tcp_fastopen_request),
				   sk->sk_allocation);
	if (unlikely(!tp->fastopen_req))
		return -ENOBUFS;
	tp->fastopen_req->data = msg;
	tp->fastopen_req->size = size;
	tp->fastopen_req->uarg = uarg;

	if (inet->defer_connect) {
		err = tcp_connect(sk);
		/* Same failure procedure as in tcp_v4/6_connect */
		if (err) {
			tcp_set_state(sk, TCP_CLOSE);
			inet->inet_dport = 0;
			sk->sk_route_caps = 0;
		}
	}
	flags = (msg->msg_flags & MSG_DONTWAIT) ? O_NONBLOCK : 0;
	err = __inet_stream_connect(sk->sk_socket, uaddr,
				    msg->msg_namelen, flags, 1);
	/* fastopen_req could already be freed in __inet_stream_connect
	 * if the connection times out or gets rst
	 */
	if (tp->fastopen_req) {
		*copied = tp->fastopen_req->copied;
		tcp_free_fastopen_req(tp);
		inet->defer_connect = 0;
	}
	return err;
}

int tcp_sendmsg_locked(struct sock *sk, struct msghdr *msg, size_t size)
{
	struct tcp_sock *tp = tcp_sk(sk);
	struct ubuf_info *uarg = NULL;
	struct sk_buff *skb;
	struct sockcm_cookie sockc;
	int flags, err, copied = 0;
	int mss_now = 0, size_goal, copied_syn = 0;
	int process_backlog = 0;
	bool zc = false;
	long timeo;

	flags = msg->msg_flags;

	if (flags & MSG_ZEROCOPY && size && sock_flag(sk, SOCK_ZEROCOPY)) {
	    //有zero copy标记，且socket有zero copy标记，则进入
		skb = tcp_write_queue_tail(sk);
		uarg = msg_zerocopy_realloc(sk, size, skb_zcopy(skb));
		if (!uarg) {
			err = -ENOBUFS;
			goto out_err;
		}

		zc = sk->sk_route_caps & NETIF_F_SG;
		if (!zc)
			uarg->zerocopy = 0;
	}

	if (unlikely(flags & MSG_FASTOPEN || inet_sk(sk)->defer_connect) &&
	    !tp->repair) {
		err = tcp_sendmsg_fastopen(sk, msg, &copied_syn, size, uarg);
		if (err == -EINPROGRESS && copied_syn > 0)
			goto out;
		else if (err)
			goto out_err;
	}

	timeo = sock_sndtimeo(sk, flags & MSG_DONTWAIT);

	tcp_rate_check_app_limited(sk);  /* is sending application-limited? */

	/* Wait for a connection to finish. One exception is TCP Fast Open
	 * (passive side) where data is allowed to be sent before a connection
	 * is fully established.
	 */
	if (((1 << sk->sk_state) & ~(TCPF_ESTABLISHED | TCPF_CLOSE_WAIT)) &&
	    !tcp_passive_fastopen(sk)) {
		err = sk_stream_wait_connect(sk, &timeo);
		if (err != 0)
			goto do_error;
	}

	if (unlikely(tp->repair)) {
		if (tp->repair_queue == TCP_RECV_QUEUE) {
			copied = tcp_send_rcvq(sk, msg, size);
			goto out_nopush;
		}

		err = -EINVAL;
		if (tp->repair_queue == TCP_NO_QUEUE)
			goto out_err;

		/* 'common' sending to sendq */
	}

	sockcm_init(&sockc, sk);
	if (msg->msg_controllen) {
		err = sock_cmsg_send(sk, msg, &sockc);
		if (unlikely(err)) {
			err = -EINVAL;
			goto out_err;
		}
	}

	/* This should be in poll */
	sk_clear_bit(SOCKWQ_ASYNC_NOSPACE, sk);

	/* Ok commence sending. */
	copied = 0;

restart:
	mss_now = tcp_send_mss(sk, &size_goal, flags);

	err = -EPIPE;
	if (sk->sk_err || (sk->sk_shutdown & SEND_SHUTDOWN))
		goto do_error;

	while (msg_data_left(msg)) {
		int copy = 0;

		skb = tcp_write_queue_tail(sk);
		if (skb)
			copy = size_goal - skb->len;

		if (copy <= 0 || !tcp_skb_can_collapse_to(skb)) {
			bool first_skb;

new_segment:
			if (!sk_stream_memory_free(sk))
				goto wait_for_space;

			if (unlikely(process_backlog >= 16)) {
				process_backlog = 0;
				if (sk_flush_backlog(sk))
					goto restart;
			}
			first_skb = tcp_rtx_and_write_queues_empty(sk);
			/*申请skb准备写数据*/
			skb = sk_stream_alloc_skb(sk, 0, sk->sk_allocation,
						  first_skb);
			if (!skb)
				goto wait_for_space;

			process_backlog++;
			skb->ip_summed = CHECKSUM_PARTIAL;

			skb_entail(sk, skb);
			copy = size_goal;

			/* All packets are restored as if they have
			 * already been sent. skb_mstamp_ns isn't set to
			 * avoid wrong rtt estimation.
			 */
			if (tp->repair)
				TCP_SKB_CB(skb)->sacked |= TCPCB_REPAIRED;
		}

		/* Try to append data to the end of skb. */
		if (copy > msg_data_left(msg))
			copy = msg_data_left(msg);

		/* Where to copy to? */
		if (skb_availroom(skb) > 0 && !zc) {
			/* We have some space in skb head. Superb! */
			copy = min_t(int, copy, skb_availroom(skb));
			err = skb_add_data_nocache(sk, skb, &msg->msg_iter, copy);
			if (err)
				goto do_fault;
		} else if (!zc) {
			bool merge = true;
			int i = skb_shinfo(skb)->nr_frags;
			struct page_frag *pfrag = sk_page_frag(sk);

			if (!sk_page_frag_refill(sk, pfrag))
				goto wait_for_space;

			if (!skb_can_coalesce(skb, i, pfrag->page,
					      pfrag->offset)) {
				if (i >= sysctl_max_skb_frags) {
					tcp_mark_push(tp, skb);
					goto new_segment;
				}
				merge = false;
			}

			copy = min_t(int, copy, pfrag->size - pfrag->offset);

			if (!sk_wmem_schedule(sk, copy))
				goto wait_for_space;

			err = skb_copy_to_page_nocache(sk, &msg->msg_iter, skb,
						       pfrag->page,
						       pfrag->offset,
						       copy);
			if (err)
				goto do_error;

			/* Update the skb. */
			if (merge) {
				skb_frag_size_add(&skb_shinfo(skb)->frags[i - 1], copy);
			} else {
				skb_fill_page_desc(skb, i, pfrag->page,
						   pfrag->offset, copy);
				page_ref_inc(pfrag->page);
			}
			pfrag->offset += copy;
		} else {
			err = skb_zerocopy_iter_stream(sk, skb, msg, copy, uarg);
			if (err == -EMSGSIZE || err == -EEXIST) {
				tcp_mark_push(tp, skb);
				goto new_segment;
			}
			if (err < 0)
				goto do_error;
			copy = err;
		}

		if (!copied)
			TCP_SKB_CB(skb)->tcp_flags &= ~TCPHDR_PSH;

		WRITE_ONCE(tp->write_seq, tp->write_seq + copy);
		TCP_SKB_CB(skb)->end_seq += copy;
		tcp_skb_pcount_set(skb, 0);

		copied += copy;
		if (!msg_data_left(msg)) {
			if (unlikely(flags & MSG_EOR))
				TCP_SKB_CB(skb)->eor = 1;
			goto out;
		}

		if (skb->len < size_goal || (flags & MSG_OOB) || unlikely(tp->repair))
			continue;

		if (forced_push(tp)) {
			tcp_mark_push(tp, skb);
			__tcp_push_pending_frames(sk, mss_now, TCP_NAGLE_PUSH);
		} else if (skb == tcp_send_head(sk))
			tcp_push_one(sk, mss_now);
		continue;

wait_for_space:
		set_bit(SOCK_NOSPACE, &sk->sk_socket->flags);
		if (copied)
			tcp_push(sk, flags & ~MSG_MORE, mss_now,
				 TCP_NAGLE_PUSH, size_goal);

		err = sk_stream_wait_memory(sk, &timeo);
		if (err != 0)
			goto do_error;

		mss_now = tcp_send_mss(sk, &size_goal, flags);
	}

out:
	if (copied) {
		tcp_tx_timestamp(sk, sockc.tsflags);
		tcp_push(sk, flags, mss_now, tp->nonagle, size_goal);
	}
out_nopush:
	net_zcopy_put(uarg);
	return copied + copied_syn;

do_error:
	skb = tcp_write_queue_tail(sk);
do_fault:
	tcp_remove_empty_skb(sk, skb);

	if (copied + copied_syn)
		goto out;
out_err:
	net_zcopy_put_abort(uarg, true);
	err = sk_stream_error(sk, flags, err);
	/* make sure we wake any epoll edge trigger waiter */
	if (unlikely(tcp_rtx_and_write_queues_empty(sk) && err == -EAGAIN)) {
		sk->sk_write_space(sk);
		tcp_chrono_stop(sk, TCP_CHRONO_SNDBUF_LIMITED);
	}
	return err;
}
EXPORT_SYMBOL_GPL(tcp_sendmsg_locked);

//tcp数据发送入口
int tcp_sendmsg(struct sock *sk, struct msghdr *msg, size_t size)
{
	int ret;

	lock_sock(sk);
	//针对socket加锁后，执行发送
	ret = tcp_sendmsg_locked(sk, msg, size);
	release_sock(sk);

	return ret;
}
EXPORT_SYMBOL(tcp_sendmsg);

/*
 *	Handle reading urgent data. BSD has very simple semantics for
 *	this, no blocking and very strange errors 8)
 */

static int tcp_recv_urg(struct sock *sk, struct msghdr *msg, int len, int flags)
{
	struct tcp_sock *tp = tcp_sk(sk);

	/* No URG data to read. */
	if (sock_flag(sk, SOCK_URGINLINE) || !tp->urg_data ||
	    tp->urg_data == TCP_URG_READ)
		return -EINVAL;	/* Yes this is right ! */

	if (sk->sk_state == TCP_CLOSE && !sock_flag(sk, SOCK_DONE))
		return -ENOTCONN;

	if (tp->urg_data & TCP_URG_VALID) {
		int err = 0;
		char c = tp->urg_data;

		if (!(flags & MSG_PEEK))
			tp->urg_data = TCP_URG_READ;

		/* Read urgent data. */
		msg->msg_flags |= MSG_OOB;

		if (len > 0) {
			if (!(flags & MSG_TRUNC))
				err = memcpy_to_msg(msg, &c, 1);
			len = 1;
		} else
			msg->msg_flags |= MSG_TRUNC;

		return err ? -EFAULT : len;
	}

	if (sk->sk_state == TCP_CLOSE || (sk->sk_shutdown & RCV_SHUTDOWN))
		return 0;

	/* Fixed the recv(..., MSG_OOB) behaviour.  BSD docs and
	 * the available implementations agree in this case:
	 * this call should never block, independent of the
	 * blocking state of the socket.
	 * Mike <pall@rz.uni-karlsruhe.de>
	 */
	return -EAGAIN;
}

static int tcp_peek_sndq(struct sock *sk, struct msghdr *msg, int len)
{
	struct sk_buff *skb;
	int copied = 0, err = 0;

	/* XXX -- need to support SO_PEEK_OFF */

	skb_rbtree_walk(skb, &sk->tcp_rtx_queue) {
		err = skb_copy_datagram_msg(skb, 0, msg, skb->len);
		if (err)
			return err;
		copied += skb->len;
	}

	skb_queue_walk(&sk->sk_write_queue, skb) {
		err = skb_copy_datagram_msg(skb, 0, msg, skb->len);
		if (err)
			break;

		copied += skb->len;
	}

	return err ?: copied;
}

/* Clean up the receive buffer for full frames taken by the user,
 * then send an ACK if necessary.  COPIED is the number of bytes
 * tcp_recvmsg has given to the user so far, it speeds up the
 * calculation of whether or not we must ACK for the sake of
 * a window update.
 */
void tcp_cleanup_rbuf(struct sock *sk, int copied)
{
	struct tcp_sock *tp = tcp_sk(sk);
	bool time_to_ack = false;

	struct sk_buff *skb = skb_peek(&sk->sk_receive_queue);

	WARN(skb && !before(tp->copied_seq, TCP_SKB_CB(skb)->end_seq),
	     "cleanup rbuf bug: copied %X seq %X rcvnxt %X\n",
	     tp->copied_seq, TCP_SKB_CB(skb)->end_seq, tp->rcv_nxt);

	if (inet_csk_ack_scheduled(sk)) {
		const struct inet_connection_sock *icsk = inet_csk(sk);

		if (/* Once-per-two-segments ACK was not sent by tcp_input.c */
		    tp->rcv_nxt - tp->rcv_wup > icsk->icsk_ack.rcv_mss ||
		    /*
		     * If this read emptied read buffer, we send ACK, if
		     * connection is not bidirectional, user drained
		     * receive buffer and there was a small segment
		     * in queue.
		     */
		    (copied > 0 &&
		     ((icsk->icsk_ack.pending & ICSK_ACK_PUSHED2) ||
		      ((icsk->icsk_ack.pending & ICSK_ACK_PUSHED) &&
		       !inet_csk_in_pingpong_mode(sk))) &&
		      !atomic_read(&sk->sk_rmem_alloc)))
			time_to_ack = true;
	}

	/* We send an ACK if we can now advertise a non-zero window
	 * which has been raised "significantly".
	 *
	 * Even if window raised up to infinity, do not send window open ACK
	 * in states, where we will not receive more. It is useless.
	 */
	if (copied > 0 && !time_to_ack && !(sk->sk_shutdown & RCV_SHUTDOWN)) {
		__u32 rcv_window_now = tcp_receive_window(tp);

		/* Optimize, __tcp_select_window() is not cheap. */
		if (2*rcv_window_now <= tp->window_clamp) {
			__u32 new_window = __tcp_select_window(sk);

			/* Send ACK now, if this read freed lots of space
			 * in our buffer. Certainly, new_window is new window.
			 * We can advertise it now, if it is not less than current one.
			 * "Lots" means "at least twice" here.
			 */
			if (new_window && new_window >= 2 * rcv_window_now)
				time_to_ack = true;
		}
	}
	if (time_to_ack)
		tcp_send_ack(sk);
}

static struct sk_buff *tcp_recv_skb(struct sock *sk, u32 seq, u32 *off)
{
	struct sk_buff *skb;
	u32 offset;

	while ((skb = skb_peek(&sk->sk_receive_queue)) != NULL) {
		offset = seq - TCP_SKB_CB(skb)->seq;
		if (unlikely(TCP_SKB_CB(skb)->tcp_flags & TCPHDR_SYN)) {
			pr_err_once("%s: found a SYN, please report !\n", __func__);
			offset--;
		}
		if (offset < skb->len || (TCP_SKB_CB(skb)->tcp_flags & TCPHDR_FIN)) {
			*off = offset;
			return skb;
		}
		/* This looks weird, but this can happen if TCP collapsing
		 * splitted a fat GRO packet, while we released socket lock
		 * in skb_splice_bits()
		 */
		sk_eat_skb(sk, skb);
	}
	return NULL;
}

/*
 * This routine provides an alternative to tcp_recvmsg() for routines
 * that would like to handle copying from skbuffs directly in 'sendfile'
 * fashion.
 * Note:
 *	- It is assumed that the socket was locked by the caller.
 *	- The routine does not block.
 *	- At present, there is no support for reading OOB data
 *	  or for 'peeking' the socket using this routine
 *	  (although both would be easy to implement).
 */
int tcp_read_sock(struct sock *sk, read_descriptor_t *desc,
		  sk_read_actor_t recv_actor)
{
	struct sk_buff *skb;
	struct tcp_sock *tp = tcp_sk(sk);
	u32 seq = tp->copied_seq;
	u32 offset;
	int copied = 0;

	if (sk->sk_state == TCP_LISTEN)
		return -ENOTCONN;
	while ((skb = tcp_recv_skb(sk, seq, &offset)) != NULL) {
		if (offset < skb->len) {
			int used;
			size_t len;

			len = skb->len - offset;
			/* Stop reading if we hit a patch of urgent data */
			if (tp->urg_data) {
				u32 urg_offset = tp->urg_seq - seq;
				if (urg_offset < len)
					len = urg_offset;
				if (!len)
					break;
			}
			used = recv_actor(desc, skb, offset, len);
			if (used <= 0) {
				if (!copied)
					copied = used;
				break;
			} else if (used <= len) {
				seq += used;
				copied += used;
				offset += used;
			}
			/* If recv_actor drops the lock (e.g. TCP splice
			 * receive) the skb pointer might be invalid when
			 * getting here: tcp_collapse might have deleted it
			 * while aggregating skbs from the socket queue.
			 */
			skb = tcp_recv_skb(sk, seq - 1, &offset);
			if (!skb)
				break;
			/* TCP coalescing might have appended data to the skb.
			 * Try to splice more frags
			 */
			if (offset + 1 != skb->len)
				continue;
		}
		if (TCP_SKB_CB(skb)->tcp_flags & TCPHDR_FIN) {
			sk_eat_skb(sk, skb);
			++seq;
			break;
		}
		sk_eat_skb(sk, skb);
		if (!desc->count)
			break;
		WRITE_ONCE(tp->copied_seq, seq);
	}
	WRITE_ONCE(tp->copied_seq, seq);

	tcp_rcv_space_adjust(sk);

	/* Clean up data we have read: This will do ACK frames. */
	if (copied > 0) {
		tcp_recv_skb(sk, seq, &offset);
		tcp_cleanup_rbuf(sk, copied);
	}
	return copied;
}
EXPORT_SYMBOL(tcp_read_sock);

int tcp_peek_len(struct socket *sock)
{
	return tcp_inq(sock->sk);
}
EXPORT_SYMBOL(tcp_peek_len);

/* Make sure sk_rcvbuf is big enough to satisfy SO_RCVLOWAT hint */
int tcp_set_rcvlowat(struct sock *sk, int val)
{
	int cap;

	if (sk->sk_userlocks & SOCK_RCVBUF_LOCK)
		cap = sk->sk_rcvbuf >> 1;
	else
		cap = sock_net(sk)->ipv4.sysctl_tcp_rmem[2] >> 1;
	val = min(val, cap);
	WRITE_ONCE(sk->sk_rcvlowat, val ? : 1);

	/* Check if we need to signal EPOLLIN right now */
	tcp_data_ready(sk);

	if (sk->sk_userlocks & SOCK_RCVBUF_LOCK)
		return 0;

	val <<= 1;
	if (val > sk->sk_rcvbuf) {
		WRITE_ONCE(sk->sk_rcvbuf, val);
		tcp_sk(sk)->window_clamp = tcp_win_from_space(sk, val);
	}
	return 0;
}
EXPORT_SYMBOL(tcp_set_rcvlowat);

void tcp_update_recv_tstamps(struct sk_buff *skb,
			     struct scm_timestamping_internal *tss)
{
	if (skb->tstamp)
		tss->ts[0] = ktime_to_timespec64(skb->tstamp);
	else
		tss->ts[0] = (struct timespec64) {0};

	if (skb_hwtstamps(skb)->hwtstamp)
		tss->ts[2] = ktime_to_timespec64(skb_hwtstamps(skb)->hwtstamp);
	else
		tss->ts[2] = (struct timespec64) {0};
}

#ifdef CONFIG_MMU
static const struct vm_operations_struct tcp_vm_ops = {
};

int tcp_mmap(struct file *file, struct socket *sock,
	     struct vm_area_struct *vma)
{
	if (vma->vm_flags & (VM_WRITE | VM_EXEC))
		return -EPERM;
	vma->vm_flags &= ~(VM_MAYWRITE | VM_MAYEXEC);

	/* Instruct vm_insert_page() to not mmap_read_lock(mm) */
	vma->vm_flags |= VM_MIXEDMAP;

	vma->vm_ops = &tcp_vm_ops;
	return 0;
}
EXPORT_SYMBOL(tcp_mmap);

static skb_frag_t *skb_advance_to_frag(struct sk_buff *skb, u32 offset_skb,
				       u32 *offset_frag)
{
	skb_frag_t *frag;

	offset_skb -= skb_headlen(skb);
	if ((int)offset_skb < 0 || skb_has_frag_list(skb))
		return NULL;

	frag = skb_shinfo(skb)->frags;
	while (offset_skb) {
		if (skb_frag_size(frag) > offset_skb) {
			*offset_frag = offset_skb;
			return frag;
		}
		offset_skb -= skb_frag_size(frag);
		++frag;
	}
	*offset_frag = 0;
	return frag;
}

static bool can_map_frag(const skb_frag_t *frag)
{
	return skb_frag_size(frag) == PAGE_SIZE && !skb_frag_off(frag);
}

static int find_next_mappable_frag(const skb_frag_t *frag,
				   int remaining_in_skb)
{
	int offset = 0;

	if (likely(can_map_frag(frag)))
		return 0;

	while (offset < remaining_in_skb && !can_map_frag(frag)) {
		offset += skb_frag_size(frag);
		++frag;
	}
	return offset;
}

static void tcp_zerocopy_set_hint_for_skb(struct sock *sk,
					  struct tcp_zerocopy_receive *zc,
					  struct sk_buff *skb, u32 offset)
{
	u32 frag_offset, partial_frag_remainder = 0;
	int mappable_offset;
	skb_frag_t *frag;

	/* worst case: skip to next skb. try to improve on this case below */
	zc->recv_skip_hint = skb->len - offset;

	/* Find the frag containing this offset (and how far into that frag) */
	frag = skb_advance_to_frag(skb, offset, &frag_offset);
	if (!frag)
		return;

	if (frag_offset) {
		struct skb_shared_info *info = skb_shinfo(skb);

		/* We read part of the last frag, must recvmsg() rest of skb. */
		if (frag == &info->frags[info->nr_frags - 1])
			return;

		/* Else, we must at least read the remainder in this frag. */
		partial_frag_remainder = skb_frag_size(frag) - frag_offset;
		zc->recv_skip_hint -= partial_frag_remainder;
		++frag;
	}

	/* partial_frag_remainder: If part way through a frag, must read rest.
	 * mappable_offset: Bytes till next mappable frag, *not* counting bytes
	 * in partial_frag_remainder.
	 */
	mappable_offset = find_next_mappable_frag(frag, zc->recv_skip_hint);
	zc->recv_skip_hint = mappable_offset + partial_frag_remainder;
}

static int tcp_recvmsg_locked(struct sock *sk, struct msghdr *msg, size_t len,
			      int nonblock, int flags,
			      struct scm_timestamping_internal *tss,
			      int *cmsg_flags);
static int receive_fallback_to_copy(struct sock *sk,
				    struct tcp_zerocopy_receive *zc, int inq,
				    struct scm_timestamping_internal *tss)
{
	unsigned long copy_address = (unsigned long)zc->copybuf_address;
	struct msghdr msg = {};
	struct iovec iov;
	int err;

	zc->length = 0;
	zc->recv_skip_hint = 0;

	if (copy_address != zc->copybuf_address)
		return -EINVAL;

	err = import_single_range(READ, (void __user *)copy_address,
				  inq, &iov, &msg.msg_iter);
	if (err)
		return err;

	err = tcp_recvmsg_locked(sk, &msg, inq, /*nonblock=*/1, /*flags=*/0,
				 tss, &zc->msg_flags);
	if (err < 0)
		return err;

	zc->copybuf_len = err;
	if (likely(zc->copybuf_len)) {
		struct sk_buff *skb;
		u32 offset;

		skb = tcp_recv_skb(sk, tcp_sk(sk)->copied_seq, &offset);
		if (skb)
			tcp_zerocopy_set_hint_for_skb(sk, zc, skb, offset);
	}
	return 0;
}

static int tcp_copy_straggler_data(struct tcp_zerocopy_receive *zc,
				   struct sk_buff *skb, u32 copylen,
				   u32 *offset, u32 *seq)
{
	unsigned long copy_address = (unsigned long)zc->copybuf_address;
	struct msghdr msg = {};
	struct iovec iov;
	int err;

	if (copy_address != zc->copybuf_address)
		return -EINVAL;

	err = import_single_range(READ, (void __user *)copy_address,
				  copylen, &iov, &msg.msg_iter);
	if (err)
		return err;
	err = skb_copy_datagram_msg(skb, *offset, &msg, copylen);
	if (err)
		return err;
	zc->recv_skip_hint -= copylen;
	*offset += copylen;
	*seq += copylen;
	return (__s32)copylen;
}

static int tcp_zc_handle_leftover(struct tcp_zerocopy_receive *zc,
				  struct sock *sk,
				  struct sk_buff *skb,
				  u32 *seq,
				  s32 copybuf_len,
				  struct scm_timestamping_internal *tss)
{
	u32 offset, copylen = min_t(u32, copybuf_len, zc->recv_skip_hint);

	if (!copylen)
		return 0;
	/* skb is null if inq < PAGE_SIZE. */
	if (skb) {
		offset = *seq - TCP_SKB_CB(skb)->seq;
	} else {
		skb = tcp_recv_skb(sk, *seq, &offset);
		if (TCP_SKB_CB(skb)->has_rxtstamp) {
			tcp_update_recv_tstamps(skb, tss);
			zc->msg_flags |= TCP_CMSG_TS;
		}
	}

	zc->copybuf_len = tcp_copy_straggler_data(zc, skb, copylen, &offset,
						  seq);
	return zc->copybuf_len < 0 ? 0 : copylen;
}

static int tcp_zerocopy_vm_insert_batch_error(struct vm_area_struct *vma,
					      struct page **pending_pages,
					      unsigned long pages_remaining,
					      unsigned long *address,
					      u32 *length,
					      u32 *seq,
					      struct tcp_zerocopy_receive *zc,
					      u32 total_bytes_to_map,
					      int err)
{
	/* At least one page did not map. Try zapping if we skipped earlier. */
	if (err == -EBUSY &&
	    zc->flags & TCP_RECEIVE_ZEROCOPY_FLAG_TLB_CLEAN_HINT) {
		u32 maybe_zap_len;

		maybe_zap_len = total_bytes_to_map -  /* All bytes to map */
				*length + /* Mapped or pending */
				(pages_remaining * PAGE_SIZE); /* Failed map. */
		zap_page_range(vma, *address, maybe_zap_len);
		err = 0;
	}

	if (!err) {
		unsigned long leftover_pages = pages_remaining;
		int bytes_mapped;

		/* We called zap_page_range, try to reinsert. */
		err = vm_insert_pages(vma, *address,
				      pending_pages,
				      &pages_remaining);
		bytes_mapped = PAGE_SIZE * (leftover_pages - pages_remaining);
		*seq += bytes_mapped;
		*address += bytes_mapped;
	}
	if (err) {
		/* Either we were unable to zap, OR we zapped, retried an
		 * insert, and still had an issue. Either ways, pages_remaining
		 * is the number of pages we were unable to map, and we unroll
		 * some state we speculatively touched before.
		 */
		const int bytes_not_mapped = PAGE_SIZE * pages_remaining;

		*length -= bytes_not_mapped;
		zc->recv_skip_hint += bytes_not_mapped;
	}
	return err;
}

static int tcp_zerocopy_vm_insert_batch(struct vm_area_struct *vma,
					struct page **pages,
					unsigned int pages_to_map,
					unsigned long *address,
					u32 *length,
					u32 *seq,
					struct tcp_zerocopy_receive *zc,
					u32 total_bytes_to_map)
{
	unsigned long pages_remaining = pages_to_map;
	unsigned int pages_mapped;
	unsigned int bytes_mapped;
	int err;

	err = vm_insert_pages(vma, *address, pages, &pages_remaining);
	pages_mapped = pages_to_map - (unsigned int)pages_remaining;
	bytes_mapped = PAGE_SIZE * pages_mapped;
	/* Even if vm_insert_pages fails, it may have partially succeeded in
	 * mapping (some but not all of the pages).
	 */
	*seq += bytes_mapped;
	*address += bytes_mapped;

	if (likely(!err))
		return 0;

	/* Error: maybe zap and retry + rollback state for failed inserts. */
	return tcp_zerocopy_vm_insert_batch_error(vma, pages + pages_mapped,
		pages_remaining, address, length, seq, zc, total_bytes_to_map,
		err);
}

#define TCP_VALID_ZC_MSG_FLAGS   (TCP_CMSG_TS)
static void tcp_zc_finalize_rx_tstamp(struct sock *sk,
				      struct tcp_zerocopy_receive *zc,
				      struct scm_timestamping_internal *tss)
{
	unsigned long msg_control_addr;
	struct msghdr cmsg_dummy;

	msg_control_addr = (unsigned long)zc->msg_control;
	cmsg_dummy.msg_control = (void *)msg_control_addr;
	cmsg_dummy.msg_controllen =
		(__kernel_size_t)zc->msg_controllen;
	cmsg_dummy.msg_flags = in_compat_syscall()
		? MSG_CMSG_COMPAT : 0;
	cmsg_dummy.msg_control_is_user = true;
	zc->msg_flags = 0;
	if (zc->msg_control == msg_control_addr &&
	    zc->msg_controllen == cmsg_dummy.msg_controllen) {
		tcp_recv_timestamp(&cmsg_dummy, sk, tss);
		zc->msg_control = (__u64)
			((uintptr_t)cmsg_dummy.msg_control);
		zc->msg_controllen =
			(__u64)cmsg_dummy.msg_controllen;
		zc->msg_flags = (__u32)cmsg_dummy.msg_flags;
	}
}

#define TCP_ZEROCOPY_PAGE_BATCH_SIZE 32
static int tcp_zerocopy_receive(struct sock *sk,
				struct tcp_zerocopy_receive *zc,
				struct scm_timestamping_internal *tss)
{
	u32 length = 0, offset, vma_len, avail_len, copylen = 0;
	unsigned long address = (unsigned long)zc->address;
	struct page *pages[TCP_ZEROCOPY_PAGE_BATCH_SIZE];
	s32 copybuf_len = zc->copybuf_len;
	struct tcp_sock *tp = tcp_sk(sk);
	const skb_frag_t *frags = NULL;
	unsigned int pages_to_map = 0;
	struct vm_area_struct *vma;
	struct sk_buff *skb = NULL;
	u32 seq = tp->copied_seq;
	u32 total_bytes_to_map;
	int inq = tcp_inq(sk);
	int ret;

	zc->copybuf_len = 0;
	zc->msg_flags = 0;

	if (address & (PAGE_SIZE - 1) || address != zc->address)
		return -EINVAL;

	if (sk->sk_state == TCP_LISTEN)
		return -ENOTCONN;

	sock_rps_record_flow(sk);

	if (inq && inq <= copybuf_len)
		return receive_fallback_to_copy(sk, zc, inq, tss);

	if (inq < PAGE_SIZE) {
		zc->length = 0;
		zc->recv_skip_hint = inq;
		if (!inq && sock_flag(sk, SOCK_DONE))
			return -EIO;
		return 0;
	}

	mmap_read_lock(current->mm);

<<<<<<< HEAD
	//找此地址在kernel中的vma
	vma = find_vma(current->mm, address);
	if (!vma || vma->vm_start > address || vma->vm_ops != &tcp_vm_ops) {
=======
	vma = vma_lookup(current->mm, address);
	if (!vma || vma->vm_ops != &tcp_vm_ops) {
>>>>>>> 40226a3d
		mmap_read_unlock(current->mm);
		return -EINVAL;
	}
	vma_len = min_t(unsigned long, zc->length, vma->vm_end - address);
	avail_len = min_t(u32, vma_len, inq);
	total_bytes_to_map = avail_len & ~(PAGE_SIZE - 1);
	if (total_bytes_to_map) {
		if (!(zc->flags & TCP_RECEIVE_ZEROCOPY_FLAG_TLB_CLEAN_HINT))
			zap_page_range(vma, address, total_bytes_to_map);
		zc->length = total_bytes_to_map;
		zc->recv_skip_hint = 0;
	} else {
		zc->length = avail_len;
		zc->recv_skip_hint = avail_len;
	}
	ret = 0;
	while (length + PAGE_SIZE <= zc->length) {
		int mappable_offset;
		struct page *page;

		if (zc->recv_skip_hint < PAGE_SIZE) {
			u32 offset_frag;

			if (skb) {
				if (zc->recv_skip_hint > 0)
					break;
				skb = skb->next;
				offset = seq - TCP_SKB_CB(skb)->seq;
			} else {
				skb = tcp_recv_skb(sk, seq, &offset);
			}

			if (TCP_SKB_CB(skb)->has_rxtstamp) {
				tcp_update_recv_tstamps(skb, tss);
				zc->msg_flags |= TCP_CMSG_TS;
			}
			zc->recv_skip_hint = skb->len - offset;
			frags = skb_advance_to_frag(skb, offset, &offset_frag);
			if (!frags || offset_frag)
				break;
		}

		mappable_offset = find_next_mappable_frag(frags,
							  zc->recv_skip_hint);
		if (mappable_offset) {
			zc->recv_skip_hint = mappable_offset;
			break;
		}
		page = skb_frag_page(frags);
		prefetchw(page);
		pages[pages_to_map++] = page;
		length += PAGE_SIZE;
		zc->recv_skip_hint -= PAGE_SIZE;
		frags++;
		if (pages_to_map == TCP_ZEROCOPY_PAGE_BATCH_SIZE ||
		    zc->recv_skip_hint < PAGE_SIZE) {
			/* Either full batch, or we're about to go to next skb
			 * (and we cannot unroll failed ops across skbs).
			 */
			ret = tcp_zerocopy_vm_insert_batch(vma, pages,
							   pages_to_map,
							   &address, &length,
							   &seq, zc,
							   total_bytes_to_map);
			if (ret)
				goto out;
			pages_to_map = 0;
		}
	}
	if (pages_to_map) {
		ret = tcp_zerocopy_vm_insert_batch(vma, pages, pages_to_map,
						   &address, &length, &seq,
						   zc, total_bytes_to_map);
	}
out:
	mmap_read_unlock(current->mm);
	/* Try to copy straggler data. */
	if (!ret)
		copylen = tcp_zc_handle_leftover(zc, sk, skb, &seq, copybuf_len, tss);

	if (length + copylen) {
		WRITE_ONCE(tp->copied_seq, seq);
		tcp_rcv_space_adjust(sk);

		/* Clean up data we have read: This will do ACK frames. */
		tcp_recv_skb(sk, seq, &offset);
		tcp_cleanup_rbuf(sk, length + copylen);
		ret = 0;
		if (length == zc->length)
			zc->recv_skip_hint = 0;
	} else {
		if (!zc->recv_skip_hint && sock_flag(sk, SOCK_DONE))
			ret = -EIO;
	}
	zc->length = length;
	return ret;
}
#endif

/* Similar to __sock_recv_timestamp, but does not require an skb */
void tcp_recv_timestamp(struct msghdr *msg, const struct sock *sk,
			struct scm_timestamping_internal *tss)
{
	int new_tstamp = sock_flag(sk, SOCK_TSTAMP_NEW);
	bool has_timestamping = false;

	if (tss->ts[0].tv_sec || tss->ts[0].tv_nsec) {
		if (sock_flag(sk, SOCK_RCVTSTAMP)) {
			if (sock_flag(sk, SOCK_RCVTSTAMPNS)) {
				if (new_tstamp) {
					struct __kernel_timespec kts = {
						.tv_sec = tss->ts[0].tv_sec,
						.tv_nsec = tss->ts[0].tv_nsec,
					};
					put_cmsg(msg, SOL_SOCKET, SO_TIMESTAMPNS_NEW,
						 sizeof(kts), &kts);
				} else {
					struct __kernel_old_timespec ts_old = {
						.tv_sec = tss->ts[0].tv_sec,
						.tv_nsec = tss->ts[0].tv_nsec,
					};
					put_cmsg(msg, SOL_SOCKET, SO_TIMESTAMPNS_OLD,
						 sizeof(ts_old), &ts_old);
				}
			} else {
				if (new_tstamp) {
					struct __kernel_sock_timeval stv = {
						.tv_sec = tss->ts[0].tv_sec,
						.tv_usec = tss->ts[0].tv_nsec / 1000,
					};
					put_cmsg(msg, SOL_SOCKET, SO_TIMESTAMP_NEW,
						 sizeof(stv), &stv);
				} else {
					struct __kernel_old_timeval tv = {
						.tv_sec = tss->ts[0].tv_sec,
						.tv_usec = tss->ts[0].tv_nsec / 1000,
					};
					put_cmsg(msg, SOL_SOCKET, SO_TIMESTAMP_OLD,
						 sizeof(tv), &tv);
				}
			}
		}

		if (sk->sk_tsflags & SOF_TIMESTAMPING_SOFTWARE)
			has_timestamping = true;
		else
			tss->ts[0] = (struct timespec64) {0};
	}

	if (tss->ts[2].tv_sec || tss->ts[2].tv_nsec) {
		if (sk->sk_tsflags & SOF_TIMESTAMPING_RAW_HARDWARE)
			has_timestamping = true;
		else
			tss->ts[2] = (struct timespec64) {0};
	}

	if (has_timestamping) {
		tss->ts[1] = (struct timespec64) {0};
		if (sock_flag(sk, SOCK_TSTAMP_NEW))
			put_cmsg_scm_timestamping64(msg, tss);
		else
			put_cmsg_scm_timestamping(msg, tss);
	}
}

static int tcp_inq_hint(struct sock *sk)
{
	const struct tcp_sock *tp = tcp_sk(sk);
	u32 copied_seq = READ_ONCE(tp->copied_seq);
	u32 rcv_nxt = READ_ONCE(tp->rcv_nxt);
	int inq;

	inq = rcv_nxt - copied_seq;
	if (unlikely(inq < 0 || copied_seq != READ_ONCE(tp->copied_seq))) {
		lock_sock(sk);
		inq = tp->rcv_nxt - tp->copied_seq;
		release_sock(sk);
	}
	/* After receiving a FIN, tell the user-space to continue reading
	 * by returning a non-zero inq.
	 */
	if (inq == 0 && sock_flag(sk, SOCK_DONE))
		inq = 1;
	return inq;
}

/*
 *	This routine copies from a sock struct into the user buffer.
 *
 *	Technical note: in 2.3 we work on _locked_ socket, so that
 *	tricks with *seq access order and skb->users are not required.
 *	Probably, code can be easily improved even more.
 */
//tcp层报文收取
static int tcp_recvmsg_locked(struct sock *sk, struct msghdr *msg, size_t len,
			      int nonblock, int flags,
			      struct scm_timestamping_internal *tss,
			      int *cmsg_flags)
{
	struct tcp_sock *tp = tcp_sk(sk);
	int copied = 0;
	u32 peek_seq;
	u32 *seq;
	unsigned long used;
	int err;
	int target;		/* Read at least this many bytes */
	long timeo;
	struct sk_buff *skb, *last;
	u32 urg_hole = 0;

	err = -ENOTCONN;
	//不能自listen状态的socket收取报文
	if (sk->sk_state == TCP_LISTEN)
		goto out;

	if (tp->recvmsg_inq)
		*cmsg_flags = TCP_CMSG_INQ;
	timeo = sock_rcvtimeo(sk, nonblock);

	/* Urgent data needs to be handled specially. */
	if (flags & MSG_OOB)
		goto recv_urg;

	if (unlikely(tp->repair)) {
		err = -EPERM;
		if (!(flags & MSG_PEEK))
			goto out;

		if (tp->repair_queue == TCP_SEND_QUEUE)
			goto recv_sndq;

		err = -EINVAL;
		if (tp->repair_queue == TCP_NO_QUEUE)
			goto out;

		/* 'common' recv queue MSG_PEEK-ing */
	}

	seq = &tp->copied_seq;
	if (flags & MSG_PEEK) {
		/*有peek选项时，seq变更用于修改临时变量，不真实修改tp->copied_seq*/
		peek_seq = tp->copied_seq;
		seq = &peek_seq;
	}

	target = sock_rcvlowat(sk, flags & MSG_WAITALL, len);

	do {
		u32 offset;

		/* Are we at urgent data? Stop if we have read anything or have SIGURG pending. */
		if (tp->urg_data && tp->urg_seq == *seq) {
			if (copied)
				break;
			if (signal_pending(current)) {
				copied = timeo ? sock_intr_errno(timeo) : -EAGAIN;
				break;
			}
		}

		/* Next get a buffer. */

		last = skb_peek_tail(&sk->sk_receive_queue);
		skb_queue_walk(&sk->sk_receive_queue, skb) {
			last = skb;
			/* Now that we have two receive queues this
			 * shouldn't happen.
			 */
			//待copy的位置一次大于等于skb->seq
			if (WARN(before(*seq, TCP_SKB_CB(skb)->seq),
				 "TCP recvmsg seq # bug: copied %X, seq %X, rcvnxt %X, fl %X\n",
				 *seq, TCP_SKB_CB(skb)->seq, tp->rcv_nxt,
				 flags))
				break;

			offset = *seq - TCP_SKB_CB(skb)->seq;
			if (unlikely(TCP_SKB_CB(skb)->tcp_flags & TCPHDR_SYN)) {
				//syn报文不应含数据
				pr_err_once("%s: found a SYN, please report !\n", __func__);
				offset--;
			}

			if (offset < skb->len)
				/*正常数据*/
				goto found_ok_skb;

			//遇到fin标记
			if (TCP_SKB_CB(skb)->tcp_flags & TCPHDR_FIN)
				goto found_fin_ok;
			WARN(!(flags & MSG_PEEK),
			     "TCP recvmsg seq # bug 2: copied %X, seq %X, rcvnxt %X, fl %X\n",
			     *seq, TCP_SKB_CB(skb)->seq, tp->rcv_nxt, flags);
		}

		/* Well, if we have backlog, try to process it now yet. */

		if (copied >= target && !READ_ONCE(sk->sk_backlog.tail))
			break;

		if (copied) {
			if (sk->sk_err ||
			    sk->sk_state == TCP_CLOSE ||
			    (sk->sk_shutdown & RCV_SHUTDOWN) ||
			    !timeo ||
			    signal_pending(current))
				break;
		} else {
			if (sock_flag(sk, SOCK_DONE))
				break;

			if (sk->sk_err) {
				copied = sock_error(sk);
				break;
			}

			if (sk->sk_shutdown & RCV_SHUTDOWN)
				break;

			if (sk->sk_state == TCP_CLOSE) {
				/* This occurs when user tries to read
				 * from never connected socket.
				 */
				copied = -ENOTCONN;
				break;
			}

			if (!timeo) {
				copied = -EAGAIN;
				break;
			}

			if (signal_pending(current)) {
				copied = sock_intr_errno(timeo);
				break;
			}
		}

		tcp_cleanup_rbuf(sk, copied);

		if (copied >= target) {
			/* Do not sleep, just process backlog. */
			release_sock(sk);
			lock_sock(sk);
		} else {
			//等待队列中来数据
			sk_wait_data(sk, &timeo, last);
		}

		if ((flags & MSG_PEEK) &&
		    (peek_seq - copied - urg_hole != tp->copied_seq)) {
			net_dbg_ratelimited("TCP(%s:%d): Application bug, race in MSG_PEEK\n",
					    current->comm,
					    task_pid_nr(current));
			peek_seq = tp->copied_seq;
		}
		continue;

found_ok_skb:
		/* Ok so how much can we use? */
		//我们可以读的字节为used个，要读取的字节len小于used时，更新used为len
		used = skb->len - offset;
		if (len < used)
			used = len;

		/* Do we have urgent data here? */
		if (tp->urg_data) {
			//紧急数据处理
			u32 urg_offset = tp->urg_seq - *seq;
			if (urg_offset < used) {
				if (!urg_offset) {
					if (!sock_flag(sk, SOCK_URGINLINE)) {
						WRITE_ONCE(*seq, *seq + 1);
						urg_hole++;
						offset++;
						used--;
						if (!used)
							goto skip_copy;
					}
				} else
					used = urg_offset;
			}
		}

		if (!(flags & MSG_TRUNC)) {
			//自skb的offset位置开始取数据，取used个
			err = skb_copy_datagram_msg(skb, offset, msg, used);
			if (err) {
				/* Exception. Bailout! */
				if (!copied)
					copied = -EFAULT;
				break;
			}
		}

		//更新读写头
		WRITE_ONCE(*seq, *seq + used);
		//读取了多少字节
		copied += used;
		//需求长度减used
		len -= used;

		tcp_rcv_space_adjust(sk);

skip_copy:
		if (tp->urg_data && after(tp->copied_seq, tp->urg_seq)) {
			tp->urg_data = 0;
			tcp_fast_path_check(sk);
		}

		if (TCP_SKB_CB(skb)->has_rxtstamp) {
			tcp_update_recv_tstamps(skb, tss);
			*cmsg_flags |= TCP_CMSG_TS;
		}

		if (used + offset < skb->len)
			continue;

		if (TCP_SKB_CB(skb)->tcp_flags & TCPHDR_FIN)
			goto found_fin_ok;
		if (!(flags & MSG_PEEK))
			sk_eat_skb(sk, skb);
		continue;

found_fin_ok:
		/* Process the FIN. */
		WRITE_ONCE(*seq, *seq + 1);
		if (!(flags & MSG_PEEK))
			sk_eat_skb(sk, skb);
		break;
	} while (len > 0);

	/* According to UNIX98, msg_name/msg_namelen are ignored
	 * on connected socket. I was just happy when found this 8) --ANK
	 */

	/* Clean up data we have read: This will do ACK frames. */
	tcp_cleanup_rbuf(sk, copied);
	return copied;

out:
	return err;

recv_urg:
	err = tcp_recv_urg(sk, msg, len, flags);
	goto out;

recv_sndq:
	err = tcp_peek_sndq(sk, msg, len);
	goto out;
}

int tcp_recvmsg(struct sock *sk, struct msghdr *msg, size_t len, int nonblock,
		int flags, int *addr_len)
{
	int cmsg_flags = 0, ret, inq;
	struct scm_timestamping_internal tss;

	if (unlikely(flags & MSG_ERRQUEUE))
		return inet_recv_error(sk, msg, len, addr_len);

	if (sk_can_busy_loop(sk) &&
	    skb_queue_empty_lockless(&sk->sk_receive_queue) &&
	    sk->sk_state == TCP_ESTABLISHED)
		sk_busy_loop(sk, nonblock);

	lock_sock(sk);
	ret = tcp_recvmsg_locked(sk, msg, len, nonblock, flags, &tss,
				 &cmsg_flags);
	release_sock(sk);

	if (cmsg_flags && ret >= 0) {
		if (cmsg_flags & TCP_CMSG_TS)
			tcp_recv_timestamp(msg, sk, &tss);
		if (cmsg_flags & TCP_CMSG_INQ) {
			inq = tcp_inq_hint(sk);
			put_cmsg(msg, SOL_TCP, TCP_CM_INQ, sizeof(inq), &inq);
		}
	}
	return ret;
}
EXPORT_SYMBOL(tcp_recvmsg);

void tcp_set_state(struct sock *sk, int state)
{
	int oldstate = sk->sk_state;

	/* We defined a new enum for TCP states that are exported in BPF
	 * so as not force the internal TCP states to be frozen. The
	 * following checks will detect if an internal state value ever
	 * differs from the BPF value. If this ever happens, then we will
	 * need to remap the internal value to the BPF value before calling
	 * tcp_call_bpf_2arg.
	 */
	BUILD_BUG_ON((int)BPF_TCP_ESTABLISHED != (int)TCP_ESTABLISHED);
	BUILD_BUG_ON((int)BPF_TCP_SYN_SENT != (int)TCP_SYN_SENT);
	BUILD_BUG_ON((int)BPF_TCP_SYN_RECV != (int)TCP_SYN_RECV);
	BUILD_BUG_ON((int)BPF_TCP_FIN_WAIT1 != (int)TCP_FIN_WAIT1);
	BUILD_BUG_ON((int)BPF_TCP_FIN_WAIT2 != (int)TCP_FIN_WAIT2);
	BUILD_BUG_ON((int)BPF_TCP_TIME_WAIT != (int)TCP_TIME_WAIT);
	BUILD_BUG_ON((int)BPF_TCP_CLOSE != (int)TCP_CLOSE);
	BUILD_BUG_ON((int)BPF_TCP_CLOSE_WAIT != (int)TCP_CLOSE_WAIT);
	BUILD_BUG_ON((int)BPF_TCP_LAST_ACK != (int)TCP_LAST_ACK);
	BUILD_BUG_ON((int)BPF_TCP_LISTEN != (int)TCP_LISTEN);
	BUILD_BUG_ON((int)BPF_TCP_CLOSING != (int)TCP_CLOSING);
	BUILD_BUG_ON((int)BPF_TCP_NEW_SYN_RECV != (int)TCP_NEW_SYN_RECV);
	BUILD_BUG_ON((int)BPF_TCP_MAX_STATES != (int)TCP_MAX_STATES);

	/* bpf uapi header bpf.h defines an anonymous enum with values
	 * BPF_TCP_* used by bpf programs. Currently gcc built vmlinux
	 * is able to emit this enum in DWARF due to the above BUILD_BUG_ON.
	 * But clang built vmlinux does not have this enum in DWARF
	 * since clang removes the above code before generating IR/debuginfo.
	 * Let us explicitly emit the type debuginfo to ensure the
	 * above-mentioned anonymous enum in the vmlinux DWARF and hence BTF
	 * regardless of which compiler is used.
	 */
	BTF_TYPE_EMIT_ENUM(BPF_TCP_ESTABLISHED);

	if (BPF_SOCK_OPS_TEST_FLAG(tcp_sk(sk), BPF_SOCK_OPS_STATE_CB_FLAG))
		tcp_call_bpf_2arg(sk, BPF_SOCK_OPS_STATE_CB, oldstate, state);

	switch (state) {
	case TCP_ESTABLISHED:
		if (oldstate != TCP_ESTABLISHED)
			TCP_INC_STATS(sock_net(sk), TCP_MIB_CURRESTAB);
		break;

	case TCP_CLOSE:
		if (oldstate == TCP_CLOSE_WAIT || oldstate == TCP_ESTABLISHED)
			TCP_INC_STATS(sock_net(sk), TCP_MIB_ESTABRESETS);

		sk->sk_prot->unhash(sk);
		if (inet_csk(sk)->icsk_bind_hash &&
		    !(sk->sk_userlocks & SOCK_BINDPORT_LOCK))
			inet_put_port(sk);
		fallthrough;
	default:
		if (oldstate == TCP_ESTABLISHED)
			TCP_DEC_STATS(sock_net(sk), TCP_MIB_CURRESTAB);
	}

	/* Change state AFTER socket is unhashed to avoid closed
	 * socket sitting in hash tables.
	 */
	inet_sk_state_store(sk, state);
}
EXPORT_SYMBOL_GPL(tcp_set_state);

/*
 *	State processing on a close. This implements the state shift for
 *	sending our FIN frame. Note that we only send a FIN for some
 *	states. A shutdown() may have already sent the FIN, or we may be
 *	closed.
 */

static const unsigned char new_state[16] = {
  /* current state:        new state:      action:	*/
  [0 /* (Invalid) */]	= TCP_CLOSE,
  [TCP_ESTABLISHED]	= TCP_FIN_WAIT1 | TCP_ACTION_FIN,
  [TCP_SYN_SENT]	= TCP_CLOSE,
  [TCP_SYN_RECV]	= TCP_FIN_WAIT1 | TCP_ACTION_FIN,
  [TCP_FIN_WAIT1]	= TCP_FIN_WAIT1,
  [TCP_FIN_WAIT2]	= TCP_FIN_WAIT2,
  [TCP_TIME_WAIT]	= TCP_CLOSE,
  [TCP_CLOSE]		= TCP_CLOSE,
  [TCP_CLOSE_WAIT]	= TCP_LAST_ACK  | TCP_ACTION_FIN,
  [TCP_LAST_ACK]	= TCP_LAST_ACK,
  [TCP_LISTEN]		= TCP_CLOSE,
  [TCP_CLOSING]		= TCP_CLOSING,
  [TCP_NEW_SYN_RECV]	= TCP_CLOSE,	/* should not happen ! */
};

static int tcp_close_state(struct sock *sk)
{
	int next = (int)new_state[sk->sk_state];
	int ns = next & TCP_STATE_MASK;

	tcp_set_state(sk, ns);

	return next & TCP_ACTION_FIN;
}

/*
 *	Shutdown the sending side of a connection. Much like close except
 *	that we don't receive shut down or sock_set_flag(sk, SOCK_DEAD).
 */

void tcp_shutdown(struct sock *sk, int how)
{
	/*	We need to grab some memory, and put together a FIN,
	 *	and then put it into the queue to be sent.
	 *		Tim MacKenzie(tym@dibbler.cs.monash.edu.au) 4 Dec '92.
	 */
	if (!(how & SEND_SHUTDOWN))
		return;

	/* If we've already sent a FIN, or it's a closed state, skip this. */
	if ((1 << sk->sk_state) &
	    (TCPF_ESTABLISHED | TCPF_SYN_SENT |
	     TCPF_SYN_RECV | TCPF_CLOSE_WAIT)) {
		/* Clear out any half completed packets.  FIN if needed. */
		if (tcp_close_state(sk))
			tcp_send_fin(sk);
	}
}
EXPORT_SYMBOL(tcp_shutdown);

bool tcp_check_oom(struct sock *sk, int shift)
{
	bool too_many_orphans, out_of_socket_memory;

	too_many_orphans = tcp_too_many_orphans(sk, shift);
	out_of_socket_memory = tcp_out_of_memory(sk);

	if (too_many_orphans)
		net_info_ratelimited("too many orphaned sockets\n");
	if (out_of_socket_memory)
		net_info_ratelimited("out of memory -- consider tuning tcp_mem\n");
	return too_many_orphans || out_of_socket_memory;
}

void __tcp_close(struct sock *sk, long timeout)
{
	struct sk_buff *skb;
	int data_was_unread = 0;
	int state;

	sk->sk_shutdown = SHUTDOWN_MASK;

	if (sk->sk_state == TCP_LISTEN) {
		tcp_set_state(sk, TCP_CLOSE);

		/* Special case. */
		inet_csk_listen_stop(sk);

		goto adjudge_to_death;
	}

	/*  We need to flush the recv. buffs.  We do this only on the
	 *  descriptor close, not protocol-sourced closes, because the
	 *  reader process may not have drained the data yet!
	 */
	while ((skb = __skb_dequeue(&sk->sk_receive_queue)) != NULL) {
		u32 len = TCP_SKB_CB(skb)->end_seq - TCP_SKB_CB(skb)->seq;

		if (TCP_SKB_CB(skb)->tcp_flags & TCPHDR_FIN)
			len--;
		data_was_unread += len;
		__kfree_skb(skb);
	}

	sk_mem_reclaim(sk);

	/* If socket has been already reset (e.g. in tcp_reset()) - kill it. */
	if (sk->sk_state == TCP_CLOSE)
		goto adjudge_to_death;

	/* As outlined in RFC 2525, section 2.17, we send a RST here because
	 * data was lost. To witness the awful effects of the old behavior of
	 * always doing a FIN, run an older 2.1.x kernel or 2.0.x, start a bulk
	 * GET in an FTP client, suspend the process, wait for the client to
	 * advertise a zero window, then kill -9 the FTP client, wheee...
	 * Note: timeout is always zero in such a case.
	 */
	if (unlikely(tcp_sk(sk)->repair)) {
		sk->sk_prot->disconnect(sk, 0);
	} else if (data_was_unread) {
		/* Unread data was tossed, zap the connection. */
		NET_INC_STATS(sock_net(sk), LINUX_MIB_TCPABORTONCLOSE);
		tcp_set_state(sk, TCP_CLOSE);
		tcp_send_active_reset(sk, sk->sk_allocation);
	} else if (sock_flag(sk, SOCK_LINGER) && !sk->sk_lingertime) {
		/* Check zero linger _after_ checking for unread data. */
		sk->sk_prot->disconnect(sk, 0);
		NET_INC_STATS(sock_net(sk), LINUX_MIB_TCPABORTONDATA);
	} else if (tcp_close_state(sk)) {
		/* We FIN if the application ate all the data before
		 * zapping the connection.
		 */

		/* RED-PEN. Formally speaking, we have broken TCP state
		 * machine. State transitions:
		 *
		 * TCP_ESTABLISHED -> TCP_FIN_WAIT1
		 * TCP_SYN_RECV	-> TCP_FIN_WAIT1 (forget it, it's impossible)
		 * TCP_CLOSE_WAIT -> TCP_LAST_ACK
		 *
		 * are legal only when FIN has been sent (i.e. in window),
		 * rather than queued out of window. Purists blame.
		 *
		 * F.e. "RFC state" is ESTABLISHED,
		 * if Linux state is FIN-WAIT-1, but FIN is still not sent.
		 *
		 * The visible declinations are that sometimes
		 * we enter time-wait state, when it is not required really
		 * (harmless), do not send active resets, when they are
		 * required by specs (TCP_ESTABLISHED, TCP_CLOSE_WAIT, when
		 * they look as CLOSING or LAST_ACK for Linux)
		 * Probably, I missed some more holelets.
		 * 						--ANK
		 * XXX (TFO) - To start off we don't support SYN+ACK+FIN
		 * in a single packet! (May consider it later but will
		 * probably need API support or TCP_CORK SYN-ACK until
		 * data is written and socket is closed.)
		 */
		tcp_send_fin(sk);
	}

	sk_stream_wait_close(sk, timeout);

adjudge_to_death:
	state = sk->sk_state;
	sock_hold(sk);
	sock_orphan(sk);

	local_bh_disable();
	bh_lock_sock(sk);
	/* remove backlog if any, without releasing ownership. */
	__release_sock(sk);

	percpu_counter_inc(sk->sk_prot->orphan_count);

	/* Have we already been destroyed by a softirq or backlog? */
	if (state != TCP_CLOSE && sk->sk_state == TCP_CLOSE)
		goto out;

	/*	This is a (useful) BSD violating of the RFC. There is a
	 *	problem with TCP as specified in that the other end could
	 *	keep a socket open forever with no application left this end.
	 *	We use a 1 minute timeout (about the same as BSD) then kill
	 *	our end. If they send after that then tough - BUT: long enough
	 *	that we won't make the old 4*rto = almost no time - whoops
	 *	reset mistake.
	 *
	 *	Nope, it was not mistake. It is really desired behaviour
	 *	f.e. on http servers, when such sockets are useless, but
	 *	consume significant resources. Let's do it with special
	 *	linger2	option.					--ANK
	 */

	if (sk->sk_state == TCP_FIN_WAIT2) {
		struct tcp_sock *tp = tcp_sk(sk);
		if (tp->linger2 < 0) {
			tcp_set_state(sk, TCP_CLOSE);
			tcp_send_active_reset(sk, GFP_ATOMIC);
			__NET_INC_STATS(sock_net(sk),
					LINUX_MIB_TCPABORTONLINGER);
		} else {
			const int tmo = tcp_fin_time(sk);

			if (tmo > TCP_TIMEWAIT_LEN) {
				inet_csk_reset_keepalive_timer(sk,
						tmo - TCP_TIMEWAIT_LEN);
			} else {
				tcp_time_wait(sk, TCP_FIN_WAIT2, tmo);
				goto out;
			}
		}
	}
	if (sk->sk_state != TCP_CLOSE) {
		sk_mem_reclaim(sk);
		if (tcp_check_oom(sk, 0)) {
			tcp_set_state(sk, TCP_CLOSE);
			tcp_send_active_reset(sk, GFP_ATOMIC);
			__NET_INC_STATS(sock_net(sk),
					LINUX_MIB_TCPABORTONMEMORY);
		} else if (!check_net(sock_net(sk))) {
			/* Not possible to send reset; just close */
			tcp_set_state(sk, TCP_CLOSE);
		}
	}

	if (sk->sk_state == TCP_CLOSE) {
		struct request_sock *req;

		req = rcu_dereference_protected(tcp_sk(sk)->fastopen_rsk,
						lockdep_sock_is_held(sk));
		/* We could get here with a non-NULL req if the socket is
		 * aborted (e.g., closed with unread data) before 3WHS
		 * finishes.
		 */
		if (req)
			reqsk_fastopen_remove(sk, req, false);
		inet_csk_destroy_sock(sk);
	}
	/* Otherwise, socket is reprieved until protocol close. */

out:
	bh_unlock_sock(sk);
	local_bh_enable();
}

void tcp_close(struct sock *sk, long timeout)
{
	lock_sock(sk);
	__tcp_close(sk, timeout);
	release_sock(sk);
	sock_put(sk);
}
EXPORT_SYMBOL(tcp_close);

/* These states need RST on ABORT according to RFC793 */

static inline bool tcp_need_reset(int state)
{
	return (1 << state) &
	       (TCPF_ESTABLISHED | TCPF_CLOSE_WAIT | TCPF_FIN_WAIT1 |
		TCPF_FIN_WAIT2 | TCPF_SYN_RECV);
}

static void tcp_rtx_queue_purge(struct sock *sk)
{
	struct rb_node *p = rb_first(&sk->tcp_rtx_queue);

	tcp_sk(sk)->highest_sack = NULL;
	while (p) {
		struct sk_buff *skb = rb_to_skb(p);

		p = rb_next(p);
		/* Since we are deleting whole queue, no need to
		 * list_del(&skb->tcp_tsorted_anchor)
		 */
		tcp_rtx_queue_unlink(skb, sk);
		sk_wmem_free_skb(sk, skb);
	}
}

void tcp_write_queue_purge(struct sock *sk)
{
	struct sk_buff *skb;

	tcp_chrono_stop(sk, TCP_CHRONO_BUSY);
	while ((skb = __skb_dequeue(&sk->sk_write_queue)) != NULL) {
		tcp_skb_tsorted_anchor_cleanup(skb);
		sk_wmem_free_skb(sk, skb);
	}
	tcp_rtx_queue_purge(sk);
	skb = sk->sk_tx_skb_cache;
	if (skb) {
		__kfree_skb(skb);
		sk->sk_tx_skb_cache = NULL;
	}
	INIT_LIST_HEAD(&tcp_sk(sk)->tsorted_sent_queue);
	sk_mem_reclaim(sk);
	tcp_clear_all_retrans_hints(tcp_sk(sk));
	tcp_sk(sk)->packets_out = 0;
	inet_csk(sk)->icsk_backoff = 0;
}

int tcp_disconnect(struct sock *sk, int flags)
{
	struct inet_sock *inet = inet_sk(sk);
	struct inet_connection_sock *icsk = inet_csk(sk);
	struct tcp_sock *tp = tcp_sk(sk);
	int old_state = sk->sk_state;
	u32 seq;

	if (old_state != TCP_CLOSE)
		tcp_set_state(sk, TCP_CLOSE);

	/* ABORT function of RFC793 */
	if (old_state == TCP_LISTEN) {
		inet_csk_listen_stop(sk);
	} else if (unlikely(tp->repair)) {
		sk->sk_err = ECONNABORTED;
	} else if (tcp_need_reset(old_state) ||
		   (tp->snd_nxt != tp->write_seq &&
		    (1 << old_state) & (TCPF_CLOSING | TCPF_LAST_ACK))) {
		/* The last check adjusts for discrepancy of Linux wrt. RFC
		 * states
		 */
		tcp_send_active_reset(sk, gfp_any());
		sk->sk_err = ECONNRESET;
	} else if (old_state == TCP_SYN_SENT)
		sk->sk_err = ECONNRESET;

	tcp_clear_xmit_timers(sk);
	__skb_queue_purge(&sk->sk_receive_queue);
	if (sk->sk_rx_skb_cache) {
		__kfree_skb(sk->sk_rx_skb_cache);
		sk->sk_rx_skb_cache = NULL;
	}
	WRITE_ONCE(tp->copied_seq, tp->rcv_nxt);
	tp->urg_data = 0;
	tcp_write_queue_purge(sk);
	tcp_fastopen_active_disable_ofo_check(sk);
	skb_rbtree_purge(&tp->out_of_order_queue);

	inet->inet_dport = 0;

	if (!(sk->sk_userlocks & SOCK_BINDADDR_LOCK))
		inet_reset_saddr(sk);

	sk->sk_shutdown = 0;
	sock_reset_flag(sk, SOCK_DONE);
	tp->srtt_us = 0;
	tp->mdev_us = jiffies_to_usecs(TCP_TIMEOUT_INIT);
	tp->rcv_rtt_last_tsecr = 0;

	seq = tp->write_seq + tp->max_window + 2;
	if (!seq)
		seq = 1;
	WRITE_ONCE(tp->write_seq, seq);

	icsk->icsk_backoff = 0;
	icsk->icsk_probes_out = 0;
	icsk->icsk_probes_tstamp = 0;
	icsk->icsk_rto = TCP_TIMEOUT_INIT;
	icsk->icsk_rto_min = TCP_RTO_MIN;
	icsk->icsk_delack_max = TCP_DELACK_MAX;
	tp->snd_ssthresh = TCP_INFINITE_SSTHRESH;
	tp->snd_cwnd = TCP_INIT_CWND;
	tp->snd_cwnd_cnt = 0;
	tp->window_clamp = 0;
	tp->delivered = 0;
	tp->delivered_ce = 0;
	if (icsk->icsk_ca_ops->release)
		icsk->icsk_ca_ops->release(sk);
	memset(icsk->icsk_ca_priv, 0, sizeof(icsk->icsk_ca_priv));
	icsk->icsk_ca_initialized = 0;
	tcp_set_ca_state(sk, TCP_CA_Open);
	tp->is_sack_reneg = 0;
	tcp_clear_retrans(tp);
	tp->total_retrans = 0;
	inet_csk_delack_init(sk);
	/* Initialize rcv_mss to TCP_MIN_MSS to avoid division by 0
	 * issue in __tcp_select_window()
	 */
	icsk->icsk_ack.rcv_mss = TCP_MIN_MSS;
	memset(&tp->rx_opt, 0, sizeof(tp->rx_opt));
	__sk_dst_reset(sk);
	dst_release(sk->sk_rx_dst);
	sk->sk_rx_dst = NULL;
	tcp_saved_syn_free(tp);
	tp->compressed_ack = 0;
	tp->segs_in = 0;
	tp->segs_out = 0;
	tp->bytes_sent = 0;
	tp->bytes_acked = 0;
	tp->bytes_received = 0;
	tp->bytes_retrans = 0;
	tp->data_segs_in = 0;
	tp->data_segs_out = 0;
	tp->duplicate_sack[0].start_seq = 0;
	tp->duplicate_sack[0].end_seq = 0;
	tp->dsack_dups = 0;
	tp->reord_seen = 0;
	tp->retrans_out = 0;
	tp->sacked_out = 0;
	tp->tlp_high_seq = 0;
	tp->last_oow_ack_time = 0;
	/* There's a bubble in the pipe until at least the first ACK. */
	tp->app_limited = ~0U;
	tp->rack.mstamp = 0;
	tp->rack.advanced = 0;
	tp->rack.reo_wnd_steps = 1;
	tp->rack.last_delivered = 0;
	tp->rack.reo_wnd_persist = 0;
	tp->rack.dsack_seen = 0;
	tp->syn_data_acked = 0;
	tp->rx_opt.saw_tstamp = 0;
	tp->rx_opt.dsack = 0;
	tp->rx_opt.num_sacks = 0;
	tp->rcv_ooopack = 0;


	/* Clean up fastopen related fields */
	tcp_free_fastopen_req(tp);
	inet->defer_connect = 0;
	tp->fastopen_client_fail = 0;

	WARN_ON(inet->inet_num && !icsk->icsk_bind_hash);

	if (sk->sk_frag.page) {
		put_page(sk->sk_frag.page);
		sk->sk_frag.page = NULL;
		sk->sk_frag.offset = 0;
	}

	sk_error_report(sk);
	return 0;
}
EXPORT_SYMBOL(tcp_disconnect);

static inline bool tcp_can_repair_sock(const struct sock *sk)
{
	return ns_capable(sock_net(sk)->user_ns, CAP_NET_ADMIN) &&
		(sk->sk_state != TCP_LISTEN);
}

static int tcp_repair_set_window(struct tcp_sock *tp, sockptr_t optbuf, int len)
{
	struct tcp_repair_window opt;

	if (!tp->repair)
		return -EPERM;

	if (len != sizeof(opt))
		return -EINVAL;

	if (copy_from_sockptr(&opt, optbuf, sizeof(opt)))
		return -EFAULT;

	if (opt.max_window < opt.snd_wnd)
		return -EINVAL;

	if (after(opt.snd_wl1, tp->rcv_nxt + opt.rcv_wnd))
		return -EINVAL;

	if (after(opt.rcv_wup, tp->rcv_nxt))
		return -EINVAL;

	tp->snd_wl1	= opt.snd_wl1;
	tp->snd_wnd	= opt.snd_wnd;
	tp->max_window	= opt.max_window;

	tp->rcv_wnd	= opt.rcv_wnd;
	tp->rcv_wup	= opt.rcv_wup;

	return 0;
}

static int tcp_repair_options_est(struct sock *sk, sockptr_t optbuf,
		unsigned int len)
{
	struct tcp_sock *tp = tcp_sk(sk);
	struct tcp_repair_opt opt;
	size_t offset = 0;

	while (len >= sizeof(opt)) {
		if (copy_from_sockptr_offset(&opt, optbuf, offset, sizeof(opt)))
			return -EFAULT;

		offset += sizeof(opt);
		len -= sizeof(opt);

		switch (opt.opt_code) {
		case TCPOPT_MSS:
			tp->rx_opt.mss_clamp = opt.opt_val;
			tcp_mtup_init(sk);
			break;
		case TCPOPT_WINDOW:
			{
				u16 snd_wscale = opt.opt_val & 0xFFFF;
				u16 rcv_wscale = opt.opt_val >> 16;

				if (snd_wscale > TCP_MAX_WSCALE || rcv_wscale > TCP_MAX_WSCALE)
					return -EFBIG;

				tp->rx_opt.snd_wscale = snd_wscale;
				tp->rx_opt.rcv_wscale = rcv_wscale;
				tp->rx_opt.wscale_ok = 1;
			}
			break;
		case TCPOPT_SACK_PERM:
			if (opt.opt_val != 0)
				return -EINVAL;

			tp->rx_opt.sack_ok |= TCP_SACK_SEEN;
			break;
		case TCPOPT_TIMESTAMP:
			if (opt.opt_val != 0)
				return -EINVAL;

			tp->rx_opt.tstamp_ok = 1;
			break;
		}
	}

	return 0;
}

DEFINE_STATIC_KEY_FALSE(tcp_tx_delay_enabled);
EXPORT_SYMBOL(tcp_tx_delay_enabled);

static void tcp_enable_tx_delay(void)
{
	if (!static_branch_unlikely(&tcp_tx_delay_enabled)) {
		static int __tcp_tx_delay_enabled = 0;

		if (cmpxchg(&__tcp_tx_delay_enabled, 0, 1) == 0) {
			static_branch_enable(&tcp_tx_delay_enabled);
			pr_info("TCP_TX_DELAY enabled\n");
		}
	}
}

/* When set indicates to always queue non-full frames.  Later the user clears
 * this option and we transmit any pending partial frames in the queue.  This is
 * meant to be used alongside sendfile() to get properly filled frames when the
 * user (for example) must write out headers with a write() call first and then
 * use sendfile to send out the data parts.
 *
 * TCP_CORK can be set together with TCP_NODELAY and it is stronger than
 * TCP_NODELAY.
 */
static void __tcp_sock_set_cork(struct sock *sk, bool on)
{
	struct tcp_sock *tp = tcp_sk(sk);

	if (on) {
		tp->nonagle |= TCP_NAGLE_CORK;
	} else {
		tp->nonagle &= ~TCP_NAGLE_CORK;
		if (tp->nonagle & TCP_NAGLE_OFF)
			tp->nonagle |= TCP_NAGLE_PUSH;
		tcp_push_pending_frames(sk);
	}
}

void tcp_sock_set_cork(struct sock *sk, bool on)
{
	lock_sock(sk);
	__tcp_sock_set_cork(sk, on);
	release_sock(sk);
}
EXPORT_SYMBOL(tcp_sock_set_cork);

/* TCP_NODELAY is weaker than TCP_CORK, so that this option on corked socket is
 * remembered, but it is not activated until cork is cleared.
 *
 * However, when TCP_NODELAY is set we make an explicit push, which overrides
 * even TCP_CORK for currently queued segments.
 */
static void __tcp_sock_set_nodelay(struct sock *sk, bool on)
{
	if (on) {
		tcp_sk(sk)->nonagle |= TCP_NAGLE_OFF|TCP_NAGLE_PUSH;
		tcp_push_pending_frames(sk);
	} else {
		tcp_sk(sk)->nonagle &= ~TCP_NAGLE_OFF;
	}
}

void tcp_sock_set_nodelay(struct sock *sk)
{
	lock_sock(sk);
	__tcp_sock_set_nodelay(sk, true);
	release_sock(sk);
}
EXPORT_SYMBOL(tcp_sock_set_nodelay);

static void __tcp_sock_set_quickack(struct sock *sk, int val)
{
	if (!val) {
		inet_csk_enter_pingpong_mode(sk);
		return;
	}

	inet_csk_exit_pingpong_mode(sk);
	if ((1 << sk->sk_state) & (TCPF_ESTABLISHED | TCPF_CLOSE_WAIT) &&
	    inet_csk_ack_scheduled(sk)) {
		inet_csk(sk)->icsk_ack.pending |= ICSK_ACK_PUSHED;
		tcp_cleanup_rbuf(sk, 1);
		if (!(val & 1))
			inet_csk_enter_pingpong_mode(sk);
	}
}

void tcp_sock_set_quickack(struct sock *sk, int val)
{
	lock_sock(sk);
	__tcp_sock_set_quickack(sk, val);
	release_sock(sk);
}
EXPORT_SYMBOL(tcp_sock_set_quickack);

int tcp_sock_set_syncnt(struct sock *sk, int val)
{
	if (val < 1 || val > MAX_TCP_SYNCNT)
		return -EINVAL;

	lock_sock(sk);
	inet_csk(sk)->icsk_syn_retries = val;
	release_sock(sk);
	return 0;
}
EXPORT_SYMBOL(tcp_sock_set_syncnt);

void tcp_sock_set_user_timeout(struct sock *sk, u32 val)
{
	lock_sock(sk);
	inet_csk(sk)->icsk_user_timeout = val;
	release_sock(sk);
}
EXPORT_SYMBOL(tcp_sock_set_user_timeout);

int tcp_sock_set_keepidle_locked(struct sock *sk, int val)
{
	struct tcp_sock *tp = tcp_sk(sk);

	if (val < 1 || val > MAX_TCP_KEEPIDLE)
		return -EINVAL;

	tp->keepalive_time = val * HZ;
	if (sock_flag(sk, SOCK_KEEPOPEN) &&
	    !((1 << sk->sk_state) & (TCPF_CLOSE | TCPF_LISTEN))) {
		u32 elapsed = keepalive_time_elapsed(tp);

		if (tp->keepalive_time > elapsed)
			elapsed = tp->keepalive_time - elapsed;
		else
			elapsed = 0;
		inet_csk_reset_keepalive_timer(sk, elapsed);
	}

	return 0;
}

int tcp_sock_set_keepidle(struct sock *sk, int val)
{
	int err;

	lock_sock(sk);
	err = tcp_sock_set_keepidle_locked(sk, val);
	release_sock(sk);
	return err;
}
EXPORT_SYMBOL(tcp_sock_set_keepidle);

int tcp_sock_set_keepintvl(struct sock *sk, int val)
{
	if (val < 1 || val > MAX_TCP_KEEPINTVL)
		return -EINVAL;

	lock_sock(sk);
	tcp_sk(sk)->keepalive_intvl = val * HZ;
	release_sock(sk);
	return 0;
}
EXPORT_SYMBOL(tcp_sock_set_keepintvl);

int tcp_sock_set_keepcnt(struct sock *sk, int val)
{
	if (val < 1 || val > MAX_TCP_KEEPCNT)
		return -EINVAL;

	lock_sock(sk);
	tcp_sk(sk)->keepalive_probes = val;
	release_sock(sk);
	return 0;
}
EXPORT_SYMBOL(tcp_sock_set_keepcnt);

int tcp_set_window_clamp(struct sock *sk, int val)
{
	struct tcp_sock *tp = tcp_sk(sk);

	if (!val) {
		if (sk->sk_state != TCP_CLOSE)
			return -EINVAL;
		tp->window_clamp = 0;
	} else {
		tp->window_clamp = val < SOCK_MIN_RCVBUF / 2 ?
			SOCK_MIN_RCVBUF / 2 : val;
	}
	return 0;
}

/*
 *	Socket option code for TCP.
 */
static int do_tcp_setsockopt(struct sock *sk, int level, int optname,
		sockptr_t optval, unsigned int optlen)
{
	struct tcp_sock *tp = tcp_sk(sk);
	struct inet_connection_sock *icsk = inet_csk(sk);
	struct net *net = sock_net(sk);
	int val;
	int err = 0;

	/* These are data/string values, all the others are ints */
	switch (optname) {
	//设置拥塞控制算法名
	case TCP_CONGESTION: {
		char name[TCP_CA_NAME_MAX];

		if (optlen < 1)
			return -EINVAL;

		//取用户配置的名称
		val = strncpy_from_sockptr(name, optval,
					min_t(long, TCP_CA_NAME_MAX-1, optlen));
		if (val < 0)
			return -EFAULT;
		name[val] = 0;

		lock_sock(sk);
		err = tcp_set_congestion_control(sk, name, true,
						 ns_capable(sock_net(sk)->user_ns,
							    CAP_NET_ADMIN));
		release_sock(sk);
		return err;
	}
	case TCP_ULP: {
		char name[TCP_ULP_NAME_MAX];

		if (optlen < 1)
			return -EINVAL;

		val = strncpy_from_sockptr(name, optval,
					min_t(long, TCP_ULP_NAME_MAX - 1,
					      optlen));
		if (val < 0)
			return -EFAULT;
		name[val] = 0;

		lock_sock(sk);
		err = tcp_set_ulp(sk, name);
		release_sock(sk);
		return err;
	}
	case TCP_FASTOPEN_KEY: {
		__u8 key[TCP_FASTOPEN_KEY_BUF_LENGTH];
		__u8 *backup_key = NULL;

		/* Allow a backup key as well to facilitate key rotation
		 * First key is the active one.
		 */
		if (optlen != TCP_FASTOPEN_KEY_LENGTH &&
		    optlen != TCP_FASTOPEN_KEY_BUF_LENGTH)
			return -EINVAL;

		if (copy_from_sockptr(key, optval, optlen))
			return -EFAULT;

		if (optlen == TCP_FASTOPEN_KEY_BUF_LENGTH)
			backup_key = key + TCP_FASTOPEN_KEY_LENGTH;

		return tcp_fastopen_reset_cipher(net, sk, key, backup_key);
	}
	default:
		/* fallthru */
		break;
	}

	if (optlen < sizeof(int))
		return -EINVAL;

	if (copy_from_sockptr(&val, optval, sizeof(val)))
		return -EFAULT;

	lock_sock(sk);

	switch (optname) {
	case TCP_MAXSEG:
		/* Values greater than interface MTU won't take effect. However
		 * at the point when this call is done we typically don't yet
		 * know which interface is going to be used
		 */
		if (val && (val < TCP_MIN_MSS || val > MAX_TCP_WINDOW)) {
			err = -EINVAL;
			break;
		}
		tp->rx_opt.user_mss = val;
		break;

	case TCP_NODELAY:
		__tcp_sock_set_nodelay(sk, val);
		break;

	case TCP_THIN_LINEAR_TIMEOUTS:
		if (val < 0 || val > 1)
			err = -EINVAL;
		else
			tp->thin_lto = val;
		break;

	case TCP_THIN_DUPACK:
		if (val < 0 || val > 1)
			err = -EINVAL;
		break;

	case TCP_REPAIR:
		if (!tcp_can_repair_sock(sk))
			err = -EPERM;
		else if (val == TCP_REPAIR_ON) {
			tp->repair = 1;
			sk->sk_reuse = SK_FORCE_REUSE;
			tp->repair_queue = TCP_NO_QUEUE;
		} else if (val == TCP_REPAIR_OFF) {
			tp->repair = 0;
			sk->sk_reuse = SK_NO_REUSE;
			tcp_send_window_probe(sk);
		} else if (val == TCP_REPAIR_OFF_NO_WP) {
			tp->repair = 0;
			sk->sk_reuse = SK_NO_REUSE;
		} else
			err = -EINVAL;

		break;

	case TCP_REPAIR_QUEUE:
		if (!tp->repair)
			err = -EPERM;
		else if ((unsigned int)val < TCP_QUEUES_NR)
			tp->repair_queue = val;
		else
			err = -EINVAL;
		break;

	case TCP_QUEUE_SEQ:
		if (sk->sk_state != TCP_CLOSE) {
			err = -EPERM;
		} else if (tp->repair_queue == TCP_SEND_QUEUE) {
			if (!tcp_rtx_queue_empty(sk))
				err = -EPERM;
			else
				WRITE_ONCE(tp->write_seq, val);
		} else if (tp->repair_queue == TCP_RECV_QUEUE) {
			if (tp->rcv_nxt != tp->copied_seq) {
				err = -EPERM;
			} else {
				WRITE_ONCE(tp->rcv_nxt, val);
				WRITE_ONCE(tp->copied_seq, val);
			}
		} else {
			err = -EINVAL;
		}
		break;

	case TCP_REPAIR_OPTIONS:
		if (!tp->repair)
			err = -EINVAL;
		else if (sk->sk_state == TCP_ESTABLISHED)
			err = tcp_repair_options_est(sk, optval, optlen);
		else
			err = -EPERM;
		break;

	case TCP_CORK:
		__tcp_sock_set_cork(sk, val);
		break;

	case TCP_KEEPIDLE:
		err = tcp_sock_set_keepidle_locked(sk, val);
		break;
	case TCP_KEEPINTVL:
		if (val < 1 || val > MAX_TCP_KEEPINTVL)
			err = -EINVAL;
		else
			tp->keepalive_intvl = val * HZ;
		break;
	case TCP_KEEPCNT:
		if (val < 1 || val > MAX_TCP_KEEPCNT)
			err = -EINVAL;
		else
			tp->keepalive_probes = val;
		break;
	case TCP_SYNCNT:
		if (val < 1 || val > MAX_TCP_SYNCNT)
			err = -EINVAL;
		else
			icsk->icsk_syn_retries = val;
		break;

	case TCP_SAVE_SYN:
		/* 0: disable, 1: enable, 2: start from ether_header */
		if (val < 0 || val > 2)
			err = -EINVAL;
		else
			tp->save_syn = val;
		break;

	case TCP_LINGER2:
		if (val < 0)
			tp->linger2 = -1;
		else if (val > TCP_FIN_TIMEOUT_MAX / HZ)
			tp->linger2 = TCP_FIN_TIMEOUT_MAX;
		else
			tp->linger2 = val * HZ;
		break;

	case TCP_DEFER_ACCEPT:
		/* Translate value in seconds to number of retransmits */
		icsk->icsk_accept_queue.rskq_defer_accept =
			secs_to_retrans(val, TCP_TIMEOUT_INIT / HZ,
					TCP_RTO_MAX / HZ);
		break;

	case TCP_WINDOW_CLAMP:
		err = tcp_set_window_clamp(sk, val);
		break;

	case TCP_QUICKACK:
		__tcp_sock_set_quickack(sk, val);
		break;

#ifdef CONFIG_TCP_MD5SIG
	case TCP_MD5SIG:
	case TCP_MD5SIG_EXT:
		err = tp->af_specific->md5_parse(sk, optname, optval, optlen);
		break;
#endif
	case TCP_USER_TIMEOUT:
		/* Cap the max time in ms TCP will retry or probe the window
		 * before giving up and aborting (ETIMEDOUT) a connection.
		 */
		if (val < 0)
			err = -EINVAL;
		else
			icsk->icsk_user_timeout = val;
		break;

	case TCP_FASTOPEN:
		if (val >= 0 && ((1 << sk->sk_state) & (TCPF_CLOSE |
		    TCPF_LISTEN))) {
			tcp_fastopen_init_key_once(net);

			fastopen_queue_tune(sk, val);
		} else {
			err = -EINVAL;
		}
		break;
	case TCP_FASTOPEN_CONNECT:
		if (val > 1 || val < 0) {
			err = -EINVAL;
		} else if (net->ipv4.sysctl_tcp_fastopen & TFO_CLIENT_ENABLE) {
			if (sk->sk_state == TCP_CLOSE)
				tp->fastopen_connect = val;
			else
				err = -EINVAL;
		} else {
			err = -EOPNOTSUPP;
		}
		break;
	case TCP_FASTOPEN_NO_COOKIE:
		if (val > 1 || val < 0)
			err = -EINVAL;
		else if (!((1 << sk->sk_state) & (TCPF_CLOSE | TCPF_LISTEN)))
			err = -EINVAL;
		else
			tp->fastopen_no_cookie = val;
		break;
	case TCP_TIMESTAMP:
		if (!tp->repair)
			err = -EPERM;
		else
			tp->tsoffset = val - tcp_time_stamp_raw();
		break;
	case TCP_REPAIR_WINDOW:
		err = tcp_repair_set_window(tp, optval, optlen);
		break;
	case TCP_NOTSENT_LOWAT:
		tp->notsent_lowat = val;
		sk->sk_write_space(sk);
		break;
	case TCP_INQ:
		if (val > 1 || val < 0)
			err = -EINVAL;
		else
			tp->recvmsg_inq = val;
		break;
	case TCP_TX_DELAY:
		if (val)
			tcp_enable_tx_delay();
		tp->tcp_tx_delay = val;
		break;
	default:
		err = -ENOPROTOOPT;
		break;
	}

	release_sock(sk);
	return err;
}

int tcp_setsockopt(struct sock *sk, int level, int optname, sockptr_t optval,
		   unsigned int optlen)
{
	const struct inet_connection_sock *icsk = inet_csk(sk);

	if (level != SOL_TCP)
		return icsk->icsk_af_ops->setsockopt(sk, level, optname,
						     optval, optlen);
	return do_tcp_setsockopt(sk, level, optname, optval, optlen);
}
EXPORT_SYMBOL(tcp_setsockopt);

static void tcp_get_info_chrono_stats(const struct tcp_sock *tp,
				      struct tcp_info *info)
{
	u64 stats[__TCP_CHRONO_MAX], total = 0;
	enum tcp_chrono i;

	for (i = TCP_CHRONO_BUSY; i < __TCP_CHRONO_MAX; ++i) {
		stats[i] = tp->chrono_stat[i - 1];
		if (i == tp->chrono_type)
			stats[i] += tcp_jiffies32 - tp->chrono_start;
		stats[i] *= USEC_PER_SEC / HZ;
		total += stats[i];
	}

	info->tcpi_busy_time = total;
	info->tcpi_rwnd_limited = stats[TCP_CHRONO_RWND_LIMITED];
	info->tcpi_sndbuf_limited = stats[TCP_CHRONO_SNDBUF_LIMITED];
}

/* Return information about state of tcp endpoint in API format. */
void tcp_get_info(struct sock *sk, struct tcp_info *info)
{
	const struct tcp_sock *tp = tcp_sk(sk); /* iff sk_type == SOCK_STREAM */
	const struct inet_connection_sock *icsk = inet_csk(sk);
	unsigned long rate;
	u32 now;
	u64 rate64;
	bool slow;

	memset(info, 0, sizeof(*info));
	if (sk->sk_type != SOCK_STREAM)
		return;

	info->tcpi_state = inet_sk_state_load(sk);

	/* Report meaningful fields for all TCP states, including listeners */
	rate = READ_ONCE(sk->sk_pacing_rate);
	rate64 = (rate != ~0UL) ? rate : ~0ULL;
	info->tcpi_pacing_rate = rate64;

	rate = READ_ONCE(sk->sk_max_pacing_rate);
	rate64 = (rate != ~0UL) ? rate : ~0ULL;
	info->tcpi_max_pacing_rate = rate64;

	info->tcpi_reordering = tp->reordering;
	info->tcpi_snd_cwnd = tp->snd_cwnd;

	if (info->tcpi_state == TCP_LISTEN) {
		/* listeners aliased fields :
		 * tcpi_unacked -> Number of children ready for accept()
		 * tcpi_sacked  -> max backlog
		 */
		info->tcpi_unacked = READ_ONCE(sk->sk_ack_backlog);
		info->tcpi_sacked = READ_ONCE(sk->sk_max_ack_backlog);
		return;
	}

	slow = lock_sock_fast(sk);

	info->tcpi_ca_state = icsk->icsk_ca_state;
	info->tcpi_retransmits = icsk->icsk_retransmits;
	info->tcpi_probes = icsk->icsk_probes_out;
	info->tcpi_backoff = icsk->icsk_backoff;

	if (tp->rx_opt.tstamp_ok)
		info->tcpi_options |= TCPI_OPT_TIMESTAMPS;
	if (tcp_is_sack(tp))
		info->tcpi_options |= TCPI_OPT_SACK;
	if (tp->rx_opt.wscale_ok) {
		info->tcpi_options |= TCPI_OPT_WSCALE;
		info->tcpi_snd_wscale = tp->rx_opt.snd_wscale;
		info->tcpi_rcv_wscale = tp->rx_opt.rcv_wscale;
	}

	if (tp->ecn_flags & TCP_ECN_OK)
		info->tcpi_options |= TCPI_OPT_ECN;
	if (tp->ecn_flags & TCP_ECN_SEEN)
		info->tcpi_options |= TCPI_OPT_ECN_SEEN;
	if (tp->syn_data_acked)
		info->tcpi_options |= TCPI_OPT_SYN_DATA;

	info->tcpi_rto = jiffies_to_usecs(icsk->icsk_rto);
	info->tcpi_ato = jiffies_to_usecs(icsk->icsk_ack.ato);
	info->tcpi_snd_mss = tp->mss_cache;
	info->tcpi_rcv_mss = icsk->icsk_ack.rcv_mss;

	info->tcpi_unacked = tp->packets_out;
	info->tcpi_sacked = tp->sacked_out;

	info->tcpi_lost = tp->lost_out;
	info->tcpi_retrans = tp->retrans_out;

	now = tcp_jiffies32;
	info->tcpi_last_data_sent = jiffies_to_msecs(now - tp->lsndtime);
	info->tcpi_last_data_recv = jiffies_to_msecs(now - icsk->icsk_ack.lrcvtime);
	info->tcpi_last_ack_recv = jiffies_to_msecs(now - tp->rcv_tstamp);

	info->tcpi_pmtu = icsk->icsk_pmtu_cookie;
	info->tcpi_rcv_ssthresh = tp->rcv_ssthresh;
	info->tcpi_rtt = tp->srtt_us >> 3;
	info->tcpi_rttvar = tp->mdev_us >> 2;
	info->tcpi_snd_ssthresh = tp->snd_ssthresh;
	info->tcpi_advmss = tp->advmss;

	info->tcpi_rcv_rtt = tp->rcv_rtt_est.rtt_us >> 3;
	info->tcpi_rcv_space = tp->rcvq_space.space;

	info->tcpi_total_retrans = tp->total_retrans;

	info->tcpi_bytes_acked = tp->bytes_acked;
	info->tcpi_bytes_received = tp->bytes_received;
	info->tcpi_notsent_bytes = max_t(int, 0, tp->write_seq - tp->snd_nxt);
	tcp_get_info_chrono_stats(tp, info);

	info->tcpi_segs_out = tp->segs_out;
	info->tcpi_segs_in = tp->segs_in;

	info->tcpi_min_rtt = tcp_min_rtt(tp);
	info->tcpi_data_segs_in = tp->data_segs_in;
	info->tcpi_data_segs_out = tp->data_segs_out;

	info->tcpi_delivery_rate_app_limited = tp->rate_app_limited ? 1 : 0;
	rate64 = tcp_compute_delivery_rate(tp);
	if (rate64)
		info->tcpi_delivery_rate = rate64;
	info->tcpi_delivered = tp->delivered;
	info->tcpi_delivered_ce = tp->delivered_ce;
	info->tcpi_bytes_sent = tp->bytes_sent;
	info->tcpi_bytes_retrans = tp->bytes_retrans;
	info->tcpi_dsack_dups = tp->dsack_dups;
	info->tcpi_reord_seen = tp->reord_seen;
	info->tcpi_rcv_ooopack = tp->rcv_ooopack;
	info->tcpi_snd_wnd = tp->snd_wnd;
	info->tcpi_fastopen_client_fail = tp->fastopen_client_fail;
	unlock_sock_fast(sk, slow);
}
EXPORT_SYMBOL_GPL(tcp_get_info);

static size_t tcp_opt_stats_get_size(void)
{
	return
		nla_total_size_64bit(sizeof(u64)) + /* TCP_NLA_BUSY */
		nla_total_size_64bit(sizeof(u64)) + /* TCP_NLA_RWND_LIMITED */
		nla_total_size_64bit(sizeof(u64)) + /* TCP_NLA_SNDBUF_LIMITED */
		nla_total_size_64bit(sizeof(u64)) + /* TCP_NLA_DATA_SEGS_OUT */
		nla_total_size_64bit(sizeof(u64)) + /* TCP_NLA_TOTAL_RETRANS */
		nla_total_size_64bit(sizeof(u64)) + /* TCP_NLA_PACING_RATE */
		nla_total_size_64bit(sizeof(u64)) + /* TCP_NLA_DELIVERY_RATE */
		nla_total_size(sizeof(u32)) + /* TCP_NLA_SND_CWND */
		nla_total_size(sizeof(u32)) + /* TCP_NLA_REORDERING */
		nla_total_size(sizeof(u32)) + /* TCP_NLA_MIN_RTT */
		nla_total_size(sizeof(u8)) + /* TCP_NLA_RECUR_RETRANS */
		nla_total_size(sizeof(u8)) + /* TCP_NLA_DELIVERY_RATE_APP_LMT */
		nla_total_size(sizeof(u32)) + /* TCP_NLA_SNDQ_SIZE */
		nla_total_size(sizeof(u8)) + /* TCP_NLA_CA_STATE */
		nla_total_size(sizeof(u32)) + /* TCP_NLA_SND_SSTHRESH */
		nla_total_size(sizeof(u32)) + /* TCP_NLA_DELIVERED */
		nla_total_size(sizeof(u32)) + /* TCP_NLA_DELIVERED_CE */
		nla_total_size_64bit(sizeof(u64)) + /* TCP_NLA_BYTES_SENT */
		nla_total_size_64bit(sizeof(u64)) + /* TCP_NLA_BYTES_RETRANS */
		nla_total_size(sizeof(u32)) + /* TCP_NLA_DSACK_DUPS */
		nla_total_size(sizeof(u32)) + /* TCP_NLA_REORD_SEEN */
		nla_total_size(sizeof(u32)) + /* TCP_NLA_SRTT */
		nla_total_size(sizeof(u16)) + /* TCP_NLA_TIMEOUT_REHASH */
		nla_total_size(sizeof(u32)) + /* TCP_NLA_BYTES_NOTSENT */
		nla_total_size_64bit(sizeof(u64)) + /* TCP_NLA_EDT */
		nla_total_size(sizeof(u8)) + /* TCP_NLA_TTL */
		0;
}

/* Returns TTL or hop limit of an incoming packet from skb. */
static u8 tcp_skb_ttl_or_hop_limit(const struct sk_buff *skb)
{
	if (skb->protocol == htons(ETH_P_IP))
		return ip_hdr(skb)->ttl;
	else if (skb->protocol == htons(ETH_P_IPV6))
		return ipv6_hdr(skb)->hop_limit;
	else
		return 0;
}

struct sk_buff *tcp_get_timestamping_opt_stats(const struct sock *sk,
					       const struct sk_buff *orig_skb,
					       const struct sk_buff *ack_skb)
{
	const struct tcp_sock *tp = tcp_sk(sk);
	struct sk_buff *stats;
	struct tcp_info info;
	unsigned long rate;
	u64 rate64;

	stats = alloc_skb(tcp_opt_stats_get_size(), GFP_ATOMIC);
	if (!stats)
		return NULL;

	tcp_get_info_chrono_stats(tp, &info);
	nla_put_u64_64bit(stats, TCP_NLA_BUSY,
			  info.tcpi_busy_time, TCP_NLA_PAD);
	nla_put_u64_64bit(stats, TCP_NLA_RWND_LIMITED,
			  info.tcpi_rwnd_limited, TCP_NLA_PAD);
	nla_put_u64_64bit(stats, TCP_NLA_SNDBUF_LIMITED,
			  info.tcpi_sndbuf_limited, TCP_NLA_PAD);
	nla_put_u64_64bit(stats, TCP_NLA_DATA_SEGS_OUT,
			  tp->data_segs_out, TCP_NLA_PAD);
	nla_put_u64_64bit(stats, TCP_NLA_TOTAL_RETRANS,
			  tp->total_retrans, TCP_NLA_PAD);

	rate = READ_ONCE(sk->sk_pacing_rate);
	rate64 = (rate != ~0UL) ? rate : ~0ULL;
	nla_put_u64_64bit(stats, TCP_NLA_PACING_RATE, rate64, TCP_NLA_PAD);

	rate64 = tcp_compute_delivery_rate(tp);
	nla_put_u64_64bit(stats, TCP_NLA_DELIVERY_RATE, rate64, TCP_NLA_PAD);

	nla_put_u32(stats, TCP_NLA_SND_CWND, tp->snd_cwnd);
	nla_put_u32(stats, TCP_NLA_REORDERING, tp->reordering);
	nla_put_u32(stats, TCP_NLA_MIN_RTT, tcp_min_rtt(tp));

	nla_put_u8(stats, TCP_NLA_RECUR_RETRANS, inet_csk(sk)->icsk_retransmits);
	nla_put_u8(stats, TCP_NLA_DELIVERY_RATE_APP_LMT, !!tp->rate_app_limited);
	nla_put_u32(stats, TCP_NLA_SND_SSTHRESH, tp->snd_ssthresh);
	nla_put_u32(stats, TCP_NLA_DELIVERED, tp->delivered);
	nla_put_u32(stats, TCP_NLA_DELIVERED_CE, tp->delivered_ce);

	nla_put_u32(stats, TCP_NLA_SNDQ_SIZE, tp->write_seq - tp->snd_una);
	nla_put_u8(stats, TCP_NLA_CA_STATE, inet_csk(sk)->icsk_ca_state);

	nla_put_u64_64bit(stats, TCP_NLA_BYTES_SENT, tp->bytes_sent,
			  TCP_NLA_PAD);
	nla_put_u64_64bit(stats, TCP_NLA_BYTES_RETRANS, tp->bytes_retrans,
			  TCP_NLA_PAD);
	nla_put_u32(stats, TCP_NLA_DSACK_DUPS, tp->dsack_dups);
	nla_put_u32(stats, TCP_NLA_REORD_SEEN, tp->reord_seen);
	nla_put_u32(stats, TCP_NLA_SRTT, tp->srtt_us >> 3);
	nla_put_u16(stats, TCP_NLA_TIMEOUT_REHASH, tp->timeout_rehash);
	nla_put_u32(stats, TCP_NLA_BYTES_NOTSENT,
		    max_t(int, 0, tp->write_seq - tp->snd_nxt));
	nla_put_u64_64bit(stats, TCP_NLA_EDT, orig_skb->skb_mstamp_ns,
			  TCP_NLA_PAD);
	if (ack_skb)
		nla_put_u8(stats, TCP_NLA_TTL,
			   tcp_skb_ttl_or_hop_limit(ack_skb));

	return stats;
}

static int do_tcp_getsockopt(struct sock *sk, int level,
		int optname, char __user *optval, int __user *optlen)
{
	struct inet_connection_sock *icsk = inet_csk(sk);
	struct tcp_sock *tp = tcp_sk(sk);
	struct net *net = sock_net(sk);
	int val, len;

	if (get_user(len, optlen))
		return -EFAULT;

	len = min_t(unsigned int, len, sizeof(int));

	if (len < 0)
		return -EINVAL;

	switch (optname) {
	case TCP_MAXSEG:
		val = tp->mss_cache;
		if (!val && ((1 << sk->sk_state) & (TCPF_CLOSE | TCPF_LISTEN)))
			val = tp->rx_opt.user_mss;
		if (tp->repair)
			val = tp->rx_opt.mss_clamp;
		break;
	case TCP_NODELAY:
		val = !!(tp->nonagle&TCP_NAGLE_OFF);
		break;
	case TCP_CORK:
		val = !!(tp->nonagle&TCP_NAGLE_CORK);
		break;
	case TCP_KEEPIDLE:
		val = keepalive_time_when(tp) / HZ;
		break;
	case TCP_KEEPINTVL:
		val = keepalive_intvl_when(tp) / HZ;
		break;
	case TCP_KEEPCNT:
		val = keepalive_probes(tp);
		break;
	case TCP_SYNCNT:
		val = icsk->icsk_syn_retries ? : net->ipv4.sysctl_tcp_syn_retries;
		break;
	case TCP_LINGER2:
		val = tp->linger2;
		if (val >= 0)
			val = (val ? : net->ipv4.sysctl_tcp_fin_timeout) / HZ;
		break;
	case TCP_DEFER_ACCEPT:
		val = retrans_to_secs(icsk->icsk_accept_queue.rskq_defer_accept,
				      TCP_TIMEOUT_INIT / HZ, TCP_RTO_MAX / HZ);
		break;
	case TCP_WINDOW_CLAMP:
		val = tp->window_clamp;
		break;
	case TCP_INFO: {
		struct tcp_info info;

		if (get_user(len, optlen))
			return -EFAULT;

		tcp_get_info(sk, &info);

		len = min_t(unsigned int, len, sizeof(info));
		if (put_user(len, optlen))
			return -EFAULT;
		//将返回值copy到用户态指定的指针
		if (copy_to_user(optval, &info, len))
			return -EFAULT;
		return 0;
	}
	case TCP_CC_INFO: {
		const struct tcp_congestion_ops *ca_ops;
		union tcp_cc_info info;
		size_t sz = 0;
		int attr;

		if (get_user(len, optlen))
			return -EFAULT;

		ca_ops = icsk->icsk_ca_ops;
		if (ca_ops && ca_ops->get_info)
			sz = ca_ops->get_info(sk, ~0U, &attr, &info);

		len = min_t(unsigned int, len, sz);
		if (put_user(len, optlen))
			return -EFAULT;
		if (copy_to_user(optval, &info, len))
			return -EFAULT;
		return 0;
	}
	case TCP_QUICKACK:
		val = !inet_csk_in_pingpong_mode(sk);
		break;

	case TCP_CONGESTION:
		if (get_user(len, optlen))
			return -EFAULT;
		len = min_t(unsigned int, len, TCP_CA_NAME_MAX);
		if (put_user(len, optlen))
			return -EFAULT;
		if (copy_to_user(optval, icsk->icsk_ca_ops->name, len))
			return -EFAULT;
		return 0;

	case TCP_ULP:
		if (get_user(len, optlen))
			return -EFAULT;
		len = min_t(unsigned int, len, TCP_ULP_NAME_MAX);
		if (!icsk->icsk_ulp_ops) {
			if (put_user(0, optlen))
				return -EFAULT;
			return 0;
		}
		if (put_user(len, optlen))
			return -EFAULT;
		if (copy_to_user(optval, icsk->icsk_ulp_ops->name, len))
			return -EFAULT;
		return 0;

	case TCP_FASTOPEN_KEY: {
		u64 key[TCP_FASTOPEN_KEY_BUF_LENGTH / sizeof(u64)];
		unsigned int key_len;

		if (get_user(len, optlen))
			return -EFAULT;

		key_len = tcp_fastopen_get_cipher(net, icsk, key) *
				TCP_FASTOPEN_KEY_LENGTH;
		len = min_t(unsigned int, len, key_len);
		if (put_user(len, optlen))
			return -EFAULT;
		if (copy_to_user(optval, key, len))
			return -EFAULT;
		return 0;
	}
	case TCP_THIN_LINEAR_TIMEOUTS:
		val = tp->thin_lto;
		break;

	case TCP_THIN_DUPACK:
		val = 0;
		break;

	case TCP_REPAIR:
		val = tp->repair;
		break;

	case TCP_REPAIR_QUEUE:
		if (tp->repair)
			val = tp->repair_queue;
		else
			return -EINVAL;
		break;

	case TCP_REPAIR_WINDOW: {
		struct tcp_repair_window opt;

		if (get_user(len, optlen))
			return -EFAULT;

		if (len != sizeof(opt))
			return -EINVAL;

		if (!tp->repair)
			return -EPERM;

		opt.snd_wl1	= tp->snd_wl1;
		opt.snd_wnd	= tp->snd_wnd;
		opt.max_window	= tp->max_window;
		opt.rcv_wnd	= tp->rcv_wnd;
		opt.rcv_wup	= tp->rcv_wup;

		if (copy_to_user(optval, &opt, len))
			return -EFAULT;
		return 0;
	}
	case TCP_QUEUE_SEQ:
		if (tp->repair_queue == TCP_SEND_QUEUE)
			val = tp->write_seq;
		else if (tp->repair_queue == TCP_RECV_QUEUE)
			val = tp->rcv_nxt;
		else
			return -EINVAL;
		break;

	case TCP_USER_TIMEOUT:
		val = icsk->icsk_user_timeout;
		break;

	case TCP_FASTOPEN:
		val = icsk->icsk_accept_queue.fastopenq.max_qlen;
		break;

	case TCP_FASTOPEN_CONNECT:
		val = tp->fastopen_connect;
		break;

	case TCP_FASTOPEN_NO_COOKIE:
		val = tp->fastopen_no_cookie;
		break;

	case TCP_TX_DELAY:
		val = tp->tcp_tx_delay;
		break;

	case TCP_TIMESTAMP:
		val = tcp_time_stamp_raw() + tp->tsoffset;
		break;
	case TCP_NOTSENT_LOWAT:
		val = tp->notsent_lowat;
		break;
	case TCP_INQ:
		val = tp->recvmsg_inq;
		break;
	case TCP_SAVE_SYN:
		val = tp->save_syn;
		break;
	case TCP_SAVED_SYN: {
		if (get_user(len, optlen))
			return -EFAULT;

		lock_sock(sk);
		if (tp->saved_syn) {
			if (len < tcp_saved_syn_len(tp->saved_syn)) {
				if (put_user(tcp_saved_syn_len(tp->saved_syn),
					     optlen)) {
					release_sock(sk);
					return -EFAULT;
				}
				release_sock(sk);
				return -EINVAL;
			}
			len = tcp_saved_syn_len(tp->saved_syn);
			if (put_user(len, optlen)) {
				release_sock(sk);
				return -EFAULT;
			}
			if (copy_to_user(optval, tp->saved_syn->data, len)) {
				release_sock(sk);
				return -EFAULT;
			}
			tcp_saved_syn_free(tp);
			release_sock(sk);
		} else {
			release_sock(sk);
			len = 0;
			if (put_user(len, optlen))
				return -EFAULT;
		}
		return 0;
	}
#ifdef CONFIG_MMU
	case TCP_ZEROCOPY_RECEIVE: {
		struct scm_timestamping_internal tss;
		struct tcp_zerocopy_receive zc = {};
		int err;

		if (get_user(len, optlen))
			return -EFAULT;
		if (len < 0 ||
		    len < offsetofend(struct tcp_zerocopy_receive, length))
			return -EINVAL;
		if (unlikely(len > sizeof(zc))) {
			err = check_zeroed_user(optval + sizeof(zc),
						len - sizeof(zc));
			if (err < 1)
				return err == 0 ? -EINVAL : err;
			len = sizeof(zc);
			if (put_user(len, optlen))
				return -EFAULT;
		}
		if (copy_from_user(&zc, optval, len))
			return -EFAULT;
		if (zc.reserved)
			return -EINVAL;
		if (zc.msg_flags &  ~(TCP_VALID_ZC_MSG_FLAGS))
			return -EINVAL;
		lock_sock(sk);
		err = tcp_zerocopy_receive(sk, &zc, &tss);
		err = BPF_CGROUP_RUN_PROG_GETSOCKOPT_KERN(sk, level, optname,
							  &zc, &len, err);
		release_sock(sk);
		if (len >= offsetofend(struct tcp_zerocopy_receive, msg_flags))
			goto zerocopy_rcv_cmsg;
		switch (len) {
		case offsetofend(struct tcp_zerocopy_receive, msg_flags):
			goto zerocopy_rcv_cmsg;
		case offsetofend(struct tcp_zerocopy_receive, msg_controllen):
		case offsetofend(struct tcp_zerocopy_receive, msg_control):
		case offsetofend(struct tcp_zerocopy_receive, flags):
		case offsetofend(struct tcp_zerocopy_receive, copybuf_len):
		case offsetofend(struct tcp_zerocopy_receive, copybuf_address):
		case offsetofend(struct tcp_zerocopy_receive, err):
			goto zerocopy_rcv_sk_err;
		case offsetofend(struct tcp_zerocopy_receive, inq):
			goto zerocopy_rcv_inq;
		case offsetofend(struct tcp_zerocopy_receive, length):
		default:
			goto zerocopy_rcv_out;
		}
zerocopy_rcv_cmsg:
		if (zc.msg_flags & TCP_CMSG_TS)
			tcp_zc_finalize_rx_tstamp(sk, &zc, &tss);
		else
			zc.msg_flags = 0;
zerocopy_rcv_sk_err:
		if (!err)
			zc.err = sock_error(sk);
zerocopy_rcv_inq:
		zc.inq = tcp_inq_hint(sk);
zerocopy_rcv_out:
		if (!err && copy_to_user(optval, &zc, len))
			err = -EFAULT;
		return err;
	}
#endif
	default:
		return -ENOPROTOOPT;
	}

	if (put_user(len, optlen))
		return -EFAULT;
	if (copy_to_user(optval, &val, len))
		return -EFAULT;
	return 0;
}

bool tcp_bpf_bypass_getsockopt(int level, int optname)
{
	/* TCP do_tcp_getsockopt has optimized getsockopt implementation
	 * to avoid extra socket lock for TCP_ZEROCOPY_RECEIVE.
	 */
	if (level == SOL_TCP && optname == TCP_ZEROCOPY_RECEIVE)
		return true;

	return false;
}
EXPORT_SYMBOL(tcp_bpf_bypass_getsockopt);

int tcp_getsockopt(struct sock *sk, int level, int optname, char __user *optval,
		   int __user *optlen)
{
	struct inet_connection_sock *icsk = inet_csk(sk);

	if (level != SOL_TCP)
		return icsk->icsk_af_ops->getsockopt(sk, level, optname,
						     optval, optlen);
	return do_tcp_getsockopt(sk, level, optname, optval, optlen);
}
EXPORT_SYMBOL(tcp_getsockopt);

#ifdef CONFIG_TCP_MD5SIG
static DEFINE_PER_CPU(struct tcp_md5sig_pool, tcp_md5sig_pool);
static DEFINE_MUTEX(tcp_md5sig_mutex);
static bool tcp_md5sig_pool_populated = false;

static void __tcp_alloc_md5sig_pool(void)
{
	struct crypto_ahash *hash;
	int cpu;

	hash = crypto_alloc_ahash("md5", 0, CRYPTO_ALG_ASYNC);
	if (IS_ERR(hash))
		return;

	for_each_possible_cpu(cpu) {
		void *scratch = per_cpu(tcp_md5sig_pool, cpu).scratch;
		struct ahash_request *req;

		if (!scratch) {
			scratch = kmalloc_node(sizeof(union tcp_md5sum_block) +
					       sizeof(struct tcphdr),
					       GFP_KERNEL,
					       cpu_to_node(cpu));
			if (!scratch)
				return;
			per_cpu(tcp_md5sig_pool, cpu).scratch = scratch;
		}
		if (per_cpu(tcp_md5sig_pool, cpu).md5_req)
			continue;

		req = ahash_request_alloc(hash, GFP_KERNEL);
		if (!req)
			return;

		ahash_request_set_callback(req, 0, NULL, NULL);

		per_cpu(tcp_md5sig_pool, cpu).md5_req = req;
	}
	/* before setting tcp_md5sig_pool_populated, we must commit all writes
	 * to memory. See smp_rmb() in tcp_get_md5sig_pool()
	 */
	smp_wmb();
	tcp_md5sig_pool_populated = true;
}

bool tcp_alloc_md5sig_pool(void)
{
	if (unlikely(!tcp_md5sig_pool_populated)) {
		mutex_lock(&tcp_md5sig_mutex);

		if (!tcp_md5sig_pool_populated) {
			__tcp_alloc_md5sig_pool();
			if (tcp_md5sig_pool_populated)
				static_branch_inc(&tcp_md5_needed);
		}

		mutex_unlock(&tcp_md5sig_mutex);
	}
	return tcp_md5sig_pool_populated;
}
EXPORT_SYMBOL(tcp_alloc_md5sig_pool);


/**
 *	tcp_get_md5sig_pool - get md5sig_pool for this user
 *
 *	We use percpu structure, so if we succeed, we exit with preemption
 *	and BH disabled, to make sure another thread or softirq handling
 *	wont try to get same context.
 */
struct tcp_md5sig_pool *tcp_get_md5sig_pool(void)
{
	local_bh_disable();

	if (tcp_md5sig_pool_populated) {
		/* coupled with smp_wmb() in __tcp_alloc_md5sig_pool() */
		smp_rmb();
		return this_cpu_ptr(&tcp_md5sig_pool);
	}
	local_bh_enable();
	return NULL;
}
EXPORT_SYMBOL(tcp_get_md5sig_pool);

int tcp_md5_hash_skb_data(struct tcp_md5sig_pool *hp,
			  const struct sk_buff *skb, unsigned int header_len)
{
	struct scatterlist sg;
	const struct tcphdr *tp = tcp_hdr(skb);
	struct ahash_request *req = hp->md5_req;
	unsigned int i;
	const unsigned int head_data_len = skb_headlen(skb) > header_len ?
					   skb_headlen(skb) - header_len : 0;
	const struct skb_shared_info *shi = skb_shinfo(skb);
	struct sk_buff *frag_iter;

	sg_init_table(&sg, 1);

	sg_set_buf(&sg, ((u8 *) tp) + header_len, head_data_len);
	ahash_request_set_crypt(req, &sg, NULL, head_data_len);
	if (crypto_ahash_update(req))
		return 1;

	for (i = 0; i < shi->nr_frags; ++i) {
		const skb_frag_t *f = &shi->frags[i];
		unsigned int offset = skb_frag_off(f);
		struct page *page = skb_frag_page(f) + (offset >> PAGE_SHIFT);

		sg_set_page(&sg, page, skb_frag_size(f),
			    offset_in_page(offset));
		ahash_request_set_crypt(req, &sg, NULL, skb_frag_size(f));
		if (crypto_ahash_update(req))
			return 1;
	}

	skb_walk_frags(skb, frag_iter)
		if (tcp_md5_hash_skb_data(hp, frag_iter, 0))
			return 1;

	return 0;
}
EXPORT_SYMBOL(tcp_md5_hash_skb_data);

int tcp_md5_hash_key(struct tcp_md5sig_pool *hp, const struct tcp_md5sig_key *key)
{
	u8 keylen = READ_ONCE(key->keylen); /* paired with WRITE_ONCE() in tcp_md5_do_add */
	struct scatterlist sg;

	sg_init_one(&sg, key->key, keylen);
	ahash_request_set_crypt(hp->md5_req, &sg, NULL, keylen);

	/* We use data_race() because tcp_md5_do_add() might change key->key under us */
	return data_race(crypto_ahash_update(hp->md5_req));
}
EXPORT_SYMBOL(tcp_md5_hash_key);

#endif

void tcp_done(struct sock *sk)
{
	struct request_sock *req;

	/* We might be called with a new socket, after
	 * inet_csk_prepare_forced_close() has been called
	 * so we can not use lockdep_sock_is_held(sk)
	 */
	req = rcu_dereference_protected(tcp_sk(sk)->fastopen_rsk, 1);

	if (sk->sk_state == TCP_SYN_SENT || sk->sk_state == TCP_SYN_RECV)
		TCP_INC_STATS(sock_net(sk), TCP_MIB_ATTEMPTFAILS);

	tcp_set_state(sk, TCP_CLOSE);
	tcp_clear_xmit_timers(sk);
	if (req)
		reqsk_fastopen_remove(sk, req, false);

	sk->sk_shutdown = SHUTDOWN_MASK;

	if (!sock_flag(sk, SOCK_DEAD))
		sk->sk_state_change(sk);
	else
		inet_csk_destroy_sock(sk);
}
EXPORT_SYMBOL_GPL(tcp_done);

int tcp_abort(struct sock *sk, int err)
{
	if (!sk_fullsock(sk)) {
		if (sk->sk_state == TCP_NEW_SYN_RECV) {
			struct request_sock *req = inet_reqsk(sk);

			local_bh_disable();
			inet_csk_reqsk_queue_drop(req->rsk_listener, req);
			local_bh_enable();
			return 0;
		}
		return -EOPNOTSUPP;
	}

	/* Don't race with userspace socket closes such as tcp_close. */
	lock_sock(sk);

	if (sk->sk_state == TCP_LISTEN) {
		tcp_set_state(sk, TCP_CLOSE);
		inet_csk_listen_stop(sk);
	}

	/* Don't race with BH socket closes such as inet_csk_listen_stop. */
	local_bh_disable();
	bh_lock_sock(sk);

	if (!sock_flag(sk, SOCK_DEAD)) {
		sk->sk_err = err;
		/* This barrier is coupled with smp_rmb() in tcp_poll() */
		smp_wmb();
		sk_error_report(sk);
		if (tcp_need_reset(sk->sk_state))
			tcp_send_active_reset(sk, GFP_ATOMIC);
		tcp_done(sk);
	}

	bh_unlock_sock(sk);
	local_bh_enable();
	tcp_write_queue_purge(sk);
	release_sock(sk);
	return 0;
}
EXPORT_SYMBOL_GPL(tcp_abort);

extern struct tcp_congestion_ops tcp_reno;

static __initdata unsigned long thash_entries;
static int __init set_thash_entries(char *str)
{
	ssize_t ret;

	if (!str)
		return 0;

	ret = kstrtoul(str, 0, &thash_entries);
	if (ret)
		return 0;

	return 1;
}
__setup("thash_entries=", set_thash_entries);

static void __init tcp_init_mem(void)
{
	unsigned long limit = nr_free_buffer_pages() / 16;

	limit = max(limit, 128UL);
	sysctl_tcp_mem[0] = limit / 4 * 3;		/* 4.68 % */
	sysctl_tcp_mem[1] = limit;			/* 6.25 % */
	sysctl_tcp_mem[2] = sysctl_tcp_mem[0] * 2;	/* 9.37 % */
}

void __init tcp_init(void)
{
	int max_rshare, max_wshare, cnt;
	unsigned long limit;
	unsigned int i;

	BUILD_BUG_ON(TCP_MIN_SND_MSS <= MAX_TCP_OPTION_SPACE);
	BUILD_BUG_ON(sizeof(struct tcp_skb_cb) >
		     sizeof_field(struct sk_buff, cb));

	percpu_counter_init(&tcp_sockets_allocated, 0, GFP_KERNEL);
	percpu_counter_init(&tcp_orphan_count, 0, GFP_KERNEL);
	inet_hashinfo_init(&tcp_hashinfo);
	inet_hashinfo2_init(&tcp_hashinfo, "tcp_listen_portaddr_hash",
			    thash_entries, 21,  /* one slot per 2 MB*/
			    0, 64 * 1024);
	tcp_hashinfo.bind_bucket_cachep =
		kmem_cache_create("tcp_bind_bucket",
				  sizeof(struct inet_bind_bucket), 0,
				  SLAB_HWCACHE_ALIGN|SLAB_PANIC, NULL);

	/* Size and allocate the main established and bind bucket
	 * hash tables.
	 *
	 * The methodology is similar to that of the buffer cache.
	 */
	tcp_hashinfo.ehash =
		alloc_large_system_hash("TCP established",
					sizeof(struct inet_ehash_bucket),
					thash_entries,
					17, /* one slot per 128 KB of memory */
					0,
					NULL,
					&tcp_hashinfo.ehash_mask,
					0,
					thash_entries ? 0 : 512 * 1024);
	for (i = 0; i <= tcp_hashinfo.ehash_mask; i++)
		INIT_HLIST_NULLS_HEAD(&tcp_hashinfo.ehash[i].chain, i);

	if (inet_ehash_locks_alloc(&tcp_hashinfo))
		panic("TCP: failed to alloc ehash_locks");
	tcp_hashinfo.bhash =
		alloc_large_system_hash("TCP bind",
					sizeof(struct inet_bind_hashbucket),
					tcp_hashinfo.ehash_mask + 1,
					17, /* one slot per 128 KB of memory */
					0,
					&tcp_hashinfo.bhash_size,
					NULL,
					0,
					64 * 1024);
	tcp_hashinfo.bhash_size = 1U << tcp_hashinfo.bhash_size;
	for (i = 0; i < tcp_hashinfo.bhash_size; i++) {
		spin_lock_init(&tcp_hashinfo.bhash[i].lock);
		INIT_HLIST_HEAD(&tcp_hashinfo.bhash[i].chain);
	}


	cnt = tcp_hashinfo.ehash_mask + 1;
	sysctl_tcp_max_orphans = cnt / 2;

	tcp_init_mem();
	/* Set per-socket limits to no more than 1/128 the pressure threshold */
	limit = nr_free_buffer_pages() << (PAGE_SHIFT - 7);
	max_wshare = min(4UL*1024*1024, limit);
	max_rshare = min(6UL*1024*1024, limit);

	init_net.ipv4.sysctl_tcp_wmem[0] = SK_MEM_QUANTUM;
	init_net.ipv4.sysctl_tcp_wmem[1] = 16*1024;
	init_net.ipv4.sysctl_tcp_wmem[2] = max(64*1024, max_wshare);

	init_net.ipv4.sysctl_tcp_rmem[0] = SK_MEM_QUANTUM;
	init_net.ipv4.sysctl_tcp_rmem[1] = 131072;
	init_net.ipv4.sysctl_tcp_rmem[2] = max(131072, max_rshare);

	pr_info("Hash tables configured (established %u bind %u)\n",
		tcp_hashinfo.ehash_mask + 1, tcp_hashinfo.bhash_size);

	tcp_v4_init();
	tcp_metrics_init();
	BUG_ON(tcp_register_congestion_control(&tcp_reno) != 0);
	tcp_tasklet_init();
	mptcp_init();
}<|MERGE_RESOLUTION|>--- conflicted
+++ resolved
@@ -2097,14 +2097,9 @@
 
 	mmap_read_lock(current->mm);
 
-<<<<<<< HEAD
 	//找此地址在kernel中的vma
-	vma = find_vma(current->mm, address);
-	if (!vma || vma->vm_start > address || vma->vm_ops != &tcp_vm_ops) {
-=======
 	vma = vma_lookup(current->mm, address);
 	if (!vma || vma->vm_ops != &tcp_vm_ops) {
->>>>>>> 40226a3d
 		mmap_read_unlock(current->mm);
 		return -EINVAL;
 	}
