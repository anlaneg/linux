// SPDX-License-Identifier: GPL-2.0-only
#include <linux/netlink.h>
#include <linux/nospec.h>
#include <linux/rtnetlink.h>
#include <linux/types.h>
#include <net/ip.h>
#include <net/net_namespace.h>
#include <net/tcp.h>

<<<<<<< HEAD
/*将fc_mx中的配置解析出来，校验后，填充到metrics中，对应的type进行了减一处理*/
static int ip_metrics_convert(struct net *net, struct nlattr *fc_mx,
=======
static int ip_metrics_convert(struct nlattr *fc_mx,
>>>>>>> 155a3c00
			      int fc_mx_len, u32 *metrics,
			      struct netlink_ext_ack *extack)
{
	bool ecn_ca = false;
	struct nlattr *nla;
	int remaining;

	nla_for_each_attr(nla, fc_mx, fc_mx_len, remaining) {
		int type = nla_type(nla);
		u32 val;

		/*无效metrics type排除*/
		if (!type)
			continue;
		if (type > RTAX_MAX) {
			NL_SET_ERR_MSG(extack, "Invalid metric type");
			return -EINVAL;
		}

		type = array_index_nospec(type, RTAX_MAX + 1);
		if (type == RTAX_CC_ALGO) {
		    /*处理拥塞算法，其为字符串，长度非u32*/
			char tmp[TCP_CA_NAME_MAX];

			nla_strscpy(tmp, nla, sizeof(tmp));
			val = tcp_ca_get_key_by_name(tmp, &ecn_ca);
			if (val == TCP_CA_UNSPEC) {
			    /*遇到未注册的拥塞算法*/
				NL_SET_ERR_MSG(extack, "Unknown tcp congestion algorithm");
				return -EINVAL;
			}
		} else {
		    /*处理其它杂项，这些配置值长度均为u32*/
			if (nla_len(nla) != sizeof(u32)) {
				NL_SET_ERR_MSG_ATTR(extack, nla,
						    "Invalid attribute in metrics");
				return -EINVAL;
			}
			val = nla_get_u32(nla);
		}
		/*建议的mss值*/
		if (type == RTAX_ADVMSS && val > 65535 - 40)
			val = 65535 - 40;
		/*mtu值，mtu这里为何是减去15?*/
		if (type == RTAX_MTU && val > 65535 - 15)
			val = 65535 - 15;
		if (type == RTAX_HOPLIMIT && val > 255)
			val = 255;
		/*features相关的掩码须保证是认识的feature*/
		if (type == RTAX_FEATURES && (val & ~RTAX_FEATURE_MASK)) {
			NL_SET_ERR_MSG(extack, "Unknown flag set in feature mask in metrics attribute");
			return -EINVAL;
		}
		/*记录各杂项的配置值（注：type进行了减一处理）*/
		metrics[type - 1] = val;
	}

	if (ecn_ca)
	    /*支持ecn拥塞*/
		metrics[RTAX_FEATURES - 1] |= DST_FEATURE_ECN_CA;

	return 0;
}

struct dst_metrics *ip_fib_metrics_init(struct nlattr *fc_mx,
					int fc_mx_len,
					struct netlink_ext_ack *extack)
{
	struct dst_metrics *fib_metrics;
	int err;

	if (!fc_mx)
	    /*没有配置metric，使用default metric*/
		return (struct dst_metrics *)&dst_default_metrics;

	/*申请dst_metrics*/
	fib_metrics = kzalloc(sizeof(*fib_metrics), GFP_KERNEL);
	if (unlikely(!fib_metrics))
		return ERR_PTR(-ENOMEM);

<<<<<<< HEAD
	/*利用fc_mx配置，填充fib_metrics->metrics*/
	err = ip_metrics_convert(net, fc_mx, fc_mx_len, fib_metrics->metrics/*出参，填充此结构*/,
=======
	err = ip_metrics_convert(fc_mx, fc_mx_len, fib_metrics->metrics,
>>>>>>> 155a3c00
				 extack);
	if (!err) {
		refcount_set(&fib_metrics->refcnt, 1);
	} else {
		kfree(fib_metrics);
		fib_metrics = ERR_PTR(err);
	}

	return fib_metrics;
}
EXPORT_SYMBOL_GPL(ip_fib_metrics_init);<|MERGE_RESOLUTION|>--- conflicted
+++ resolved
@@ -7,12 +7,8 @@
 #include <net/net_namespace.h>
 #include <net/tcp.h>
 
-<<<<<<< HEAD
 /*将fc_mx中的配置解析出来，校验后，填充到metrics中，对应的type进行了减一处理*/
-static int ip_metrics_convert(struct net *net, struct nlattr *fc_mx,
-=======
 static int ip_metrics_convert(struct nlattr *fc_mx,
->>>>>>> 155a3c00
 			      int fc_mx_len, u32 *metrics,
 			      struct netlink_ext_ack *extack)
 {
@@ -93,12 +89,8 @@
 	if (unlikely(!fib_metrics))
 		return ERR_PTR(-ENOMEM);
 
-<<<<<<< HEAD
 	/*利用fc_mx配置，填充fib_metrics->metrics*/
-	err = ip_metrics_convert(net, fc_mx, fc_mx_len, fib_metrics->metrics/*出参，填充此结构*/,
-=======
-	err = ip_metrics_convert(fc_mx, fc_mx_len, fib_metrics->metrics,
->>>>>>> 155a3c00
+	err = ip_metrics_convert(fc_mx, fc_mx_len, fib_metrics->metrics/*出参，填充此结构*/,
 				 extack);
 	if (!err) {
 		refcount_set(&fib_metrics->refcnt, 1);
