// SPDX-License-Identifier: GPL-2.0-or-later
/*
 * INET		An implementation of the TCP/IP protocol suite for the LINUX
 *		operating system.  INET is implemented using the  BSD Socket
 *		interface as the means of communication with the user level.
 *
 *		RAW - implementation of IP "raw" sockets.
 *
 * Authors:	Ross Biro
 *		Fred N. van Kempen, <waltje@uWalt.NL.Mugnet.ORG>
 *
 * Fixes:
 *		Alan Cox	:	verify_area() fixed up
 *		Alan Cox	:	ICMP error handling
 *		Alan Cox	:	EMSGSIZE if you send too big a packet
 *		Alan Cox	: 	Now uses generic datagrams and shared
 *					skbuff library. No more peek crashes,
 *					no more backlogs
 *		Alan Cox	:	Checks sk->broadcast.
 *		Alan Cox	:	Uses skb_free_datagram/skb_copy_datagram
 *		Alan Cox	:	Raw passes ip options too
 *		Alan Cox	:	Setsocketopt added
 *		Alan Cox	:	Fixed error return for broadcasts
 *		Alan Cox	:	Removed wake_up calls
 *		Alan Cox	:	Use ttl/tos
 *		Alan Cox	:	Cleaned up old debugging
 *		Alan Cox	:	Use new kernel side addresses
 *	Arnt Gulbrandsen	:	Fixed MSG_DONTROUTE in raw sockets.
 *		Alan Cox	:	BSD style RAW socket demultiplexing.
 *		Alan Cox	:	Beginnings of mrouted support.
 *		Alan Cox	:	Added IP_HDRINCL option.
 *		Alan Cox	:	Skip broadcast check if BSDism set.
 *		David S. Miller	:	New socket lookup architecture.
 */

#include <linux/types.h>
#include <linux/atomic.h>
#include <asm/byteorder.h>
#include <asm/current.h>
#include <linux/uaccess.h>
#include <asm/ioctls.h>
#include <linux/stddef.h>
#include <linux/slab.h>
#include <linux/errno.h>
#include <linux/kernel.h>
#include <linux/export.h>
#include <linux/spinlock.h>
#include <linux/sockios.h>
#include <linux/socket.h>
#include <linux/in.h>
#include <linux/mroute.h>
#include <linux/netdevice.h>
#include <linux/in_route.h>
#include <linux/route.h>
#include <linux/skbuff.h>
#include <linux/igmp.h>
#include <net/net_namespace.h>
#include <net/dst.h>
#include <net/sock.h>
#include <linux/ip.h>
#include <linux/net.h>
#include <net/ip.h>
#include <net/icmp.h>
#include <net/udp.h>
#include <net/raw.h>
#include <net/snmp.h>
#include <net/tcp_states.h>
#include <net/inet_common.h>
#include <net/checksum.h>
#include <net/xfrm.h>
#include <linux/rtnetlink.h>
#include <linux/proc_fs.h>
#include <linux/seq_file.h>
#include <linux/netfilter.h>
#include <linux/netfilter_ipv4.h>
#include <linux/compat.h>
#include <linux/uio.h>

struct raw_frag_vec {
	struct msghdr *msg;
	union {
		struct icmphdr icmph;
		char c[1];
	} hdr;
	int hlen;
};

struct raw_hashinfo raw_v4_hashinfo;
EXPORT_SYMBOL_GPL(raw_v4_hashinfo);

int raw_hash_sk(struct sock *sk)
{
	//取存放raw socket的哈希表
	struct raw_hashinfo *h = sk->sk_prot->h.raw_hash;
	struct hlist_head *hlist;

	hlist = &h->ht[raw_hashfunc(sock_net(sk), inet_sk(sk)->inet_num)];

	spin_lock(&h->lock);
	sk_add_node_rcu(sk, hlist);//将raw socket加入到链表
	sock_set_flag(sk, SOCK_RCU_FREE);
	spin_unlock(&h->lock);
	sock_prot_inuse_add(sock_net(sk), sk->sk_prot, 1);

	return 0;
}
EXPORT_SYMBOL_GPL(raw_hash_sk);

void raw_unhash_sk(struct sock *sk)
{
	struct raw_hashinfo *h = sk->sk_prot->h.raw_hash;

	spin_lock(&h->lock);
	if (sk_del_node_init_rcu(sk))
		sock_prot_inuse_add(sock_net(sk), sk->sk_prot, -1);
	spin_unlock(&h->lock);
}
EXPORT_SYMBOL_GPL(raw_unhash_sk);

bool raw_v4_match(struct net *net, const struct sock *sk, unsigned short num,
		  __be32 raddr, __be32 laddr, int dif, int sdif)
{
	const struct inet_sock *inet = inet_sk(sk);

	//namespace相等，协议num相等（ipv4/ipv6),目的地址相等(如有），源地址相等(如有），
	//接口相等时认为找到对应socket
	if (net_eq(sock_net(sk), net) && inet->inet_num == num	&&
	    !(inet->inet_daddr && inet->inet_daddr != raddr) 	&&
	    !(inet->inet_rcv_saddr && inet->inet_rcv_saddr != laddr) &&
	    raw_sk_bound_dev_eq(net, sk->sk_bound_dev_if, dif, sdif))
		return true;
	return false;
}
EXPORT_SYMBOL_GPL(raw_v4_match);

/*
 *	0 - deliver
 *	1 - block
 */
static int icmp_filter(const struct sock *sk, const struct sk_buff *skb)
{
	struct icmphdr _hdr;
	const struct icmphdr *hdr;

	hdr = skb_header_pointer(skb, skb_transport_offset(skb),
				 sizeof(_hdr), &_hdr);
	if (!hdr)
		return 1;

	if (hdr->type < 32) {
		__u32 data = raw_sk(sk)->filter.data;

		return ((1U << hdr->type) & data) != 0;
	}

	/* Do not block unknown ICMP types */
	return 0;
}

/* IP input processing comes here for RAW socket delivery.
 * Caller owns SKB, so we must make clones.
 *
 * RFC 1122: SHOULD pass TOS value up to the transport layer.
 * -> It does. And not only TOS, but all IP header.
 */
//将报文送给inet的raw socket
static int raw_v4_input(struct net *net, struct sk_buff *skb,
			const struct iphdr *iph, int hash)
{
	int sdif = inet_sdif(skb);
	struct hlist_head *hlist;
	int dif = inet_iif(skb);
	int delivered = 0;
	struct sock *sk;

	//查找收取此协议的raw socket
	hlist = &raw_v4_hashinfo.ht[hash];
	rcu_read_lock();
	sk_for_each_rcu(sk, hlist) {
		if (!raw_v4_match(net, sk, iph->protocol,
				  iph->saddr, iph->daddr, dif, sdif))
			continue;

		if (atomic_read(&sk->sk_rmem_alloc) >=
		    READ_ONCE(sk->sk_rcvbuf)) {
			atomic_inc(&sk->sk_drops);
			continue;
		}

		delivered = 1;
		//组播检查
		if ((iph->protocol != IPPROTO_ICMP || !icmp_filter(sk, skb)) &&
		    ip_mc_sf_allow(sk, iph->daddr, iph->saddr,
				   skb->dev->ifindex, sdif)) {
			struct sk_buff *clone = skb_clone(skb, GFP_ATOMIC);

			/* Not releasing hash table! */
			if (clone)
				//走raw socket收包流程
				raw_rcv(sk, clone);
		}
	}
	rcu_read_unlock();
	return delivered;
}

int raw_local_deliver(struct sk_buff *skb, int protocol)
{
	struct net *net = dev_net(skb->dev);

	//有raw_socket收取此协议，则检查，并送给相应的socket
	return raw_v4_input(net, skb, ip_hdr(skb),
			    raw_hashfunc(net, protocol));
}

static void raw_err(struct sock *sk, struct sk_buff *skb, u32 info)
{
	struct inet_sock *inet = inet_sk(sk);
	const int type = icmp_hdr(skb)->type;
	const int code = icmp_hdr(skb)->code;
	int harderr = 0;
	bool recverr;
	int err = 0;

	if (type == ICMP_DEST_UNREACH && code == ICMP_FRAG_NEEDED)
		ipv4_sk_update_pmtu(skb, sk, info);
	else if (type == ICMP_REDIRECT) {
		ipv4_sk_redirect(skb, sk);
		return;
	}

	/* Report error on raw socket, if:
	   1. User requested ip_recverr.
	   2. Socket is connected (otherwise the error indication
	      is useless without ip_recverr and error is hard.
	 */
	recverr = inet_test_bit(RECVERR, sk);
	if (!recverr && sk->sk_state != TCP_ESTABLISHED)
		return;

	switch (type) {
	default:
	case ICMP_TIME_EXCEEDED:
		err = EHOSTUNREACH;
		break;
	case ICMP_SOURCE_QUENCH:
		return;
	case ICMP_PARAMETERPROB:
		err = EPROTO;
		harderr = 1;
		break;
	case ICMP_DEST_UNREACH:
		err = EHOSTUNREACH;
		if (code > NR_ICMP_UNREACH)
			break;
		if (code == ICMP_FRAG_NEEDED) {
			harderr = READ_ONCE(inet->pmtudisc) != IP_PMTUDISC_DONT;
			err = EMSGSIZE;
		} else {
			err = icmp_err_convert[code].errno;
			harderr = icmp_err_convert[code].fatal;
		}
	}

	if (recverr) {
		const struct iphdr *iph = (const struct iphdr *)skb->data;
		u8 *payload = skb->data + (iph->ihl << 2);

		if (inet_test_bit(HDRINCL, sk))
			payload = skb->data;
		ip_icmp_error(sk, skb, err, 0, info, payload);
	}

	if (recverr || harderr) {
		sk->sk_err = err;
		sk_error_report(sk);
	}
}

void raw_icmp_error(struct sk_buff *skb, int protocol, u32 info)
{
	struct net *net = dev_net(skb->dev);
	int dif = skb->dev->ifindex;
	int sdif = inet_sdif(skb);
	struct hlist_head *hlist;
	const struct iphdr *iph;
	struct sock *sk;
	int hash;

	/*按协议计算hash*/
	hash = raw_hashfunc(net, protocol);
	hlist = &raw_v4_hashinfo.ht[hash];

	rcu_read_lock();
	sk_for_each_rcu(sk, hlist) {
		iph = (const struct iphdr *)skb->data;
		if (!raw_v4_match(net, sk, iph->protocol,
				  iph->daddr, iph->saddr, dif, sdif))
			continue;
		/*检查找一个raw socket关心此报文，则投递*/
		raw_err(sk, skb, info);
	}
	rcu_read_unlock();
}

static int raw_rcv_skb(struct sock *sk, struct sk_buff *skb)
{
	enum skb_drop_reason reason;

	/* Charge it to the socket. */

	ipv4_pktinfo_prepare(sk, skb, true);
	if (sock_queue_rcv_skb_reason(sk, skb, &reason) < 0) {
		sk_skb_reason_drop(sk, skb, reason);
		return NET_RX_DROP;
	}

	return NET_RX_SUCCESS;
}

//raw socket收包入口
int raw_rcv(struct sock *sk, struct sk_buff *skb)
{
	if (!xfrm4_policy_check(sk, XFRM_POLICY_IN, skb)) {
		atomic_inc(&sk->sk_drops);
		sk_skb_reason_drop(sk, skb, SKB_DROP_REASON_XFRM_POLICY);
		return NET_RX_DROP;
	}
	nf_reset_ct(skb);

	skb_push(skb, -skb_network_offset(skb));

	raw_rcv_skb(sk, skb);
	return 0;
}

static int raw_send_hdrinc(struct sock *sk, struct flowi4 *fl4,
			   struct msghdr *msg, size_t length,
			   struct rtable **rtp, unsigned int flags,
			   const struct sockcm_cookie *sockc)
{
	struct inet_sock *inet = inet_sk(sk);
	struct net *net = sock_net(sk);
	struct iphdr *iph;
	struct sk_buff *skb;
	unsigned int iphlen;
	int err;
	struct rtable *rt = *rtp;
	int hlen, tlen;

	if (length > rt->dst.dev->mtu) {
		/*要发送的长度超过mtu*/
		ip_local_error(sk, EMSGSIZE, fl4->daddr, inet->inet_dport,
			       rt->dst.dev->mtu);
		return -EMSGSIZE;
	}
	if (length < sizeof(struct iphdr))
		return -EINVAL;

	if (flags&MSG_PROBE)
		goto out;

	hlen = LL_RESERVED_SPACE(rt->dst.dev);
	tlen = rt->dst.dev->needed_tailroom;
	/*申请发送用的skb*/
	skb = sock_alloc_send_skb(sk,
				  length + hlen + tlen + 15,
				  flags & MSG_DONTWAIT, &err);
	if (!skb)
		goto error;
	skb_reserve(skb, hlen);

	skb->protocol = htons(ETH_P_IP);
	skb->priority = sockc->priority;
	skb->mark = sockc->mark;
	skb_set_delivery_type_by_clockid(skb, sockc->transmit_time, sk->sk_clockid);
	skb_dst_set(skb, &rt->dst);
	*rtp = NULL;

	skb_reset_network_header(skb);
	iph = ip_hdr(skb);/*获得网络头*/
	skb_put(skb, length);

	skb->ip_summed = CHECKSUM_NONE;

	skb_setup_tx_timestamp(skb, sockc);

	if (flags & MSG_CONFIRM)
		skb_set_dst_pending_confirm(skb, 1);

	skb->transport_header = skb->network_header;
	err = -EFAULT;
	/*将msg中的ip信息复制到iph中*/
	if (memcpy_from_msg(iph, msg, length))
		goto error_free;

	iphlen = iph->ihl * 4;

	/*
	 * We don't want to modify the ip header, but we do need to
	 * be sure that it won't cause problems later along the network
	 * stack.  Specifically we want to make sure that iph->ihl is a
	 * sane value.  If ihl points beyond the length of the buffer passed
	 * in, reject the frame as invalid
	 */
	err = -EINVAL;
	if (iphlen > length)
		goto error_free;

	if (iphlen >= sizeof(*iph)) {
		if (!iph->saddr)
			iph->saddr = fl4->saddr;
		iph->check   = 0;
		iph->tot_len = htons(length);
		if (!iph->id)
			ip_select_ident(net, skb, NULL);

		iph->check = ip_fast_csum((unsigned char *)iph, iph->ihl);
		skb->transport_header += iphlen;
		if (iph->protocol == IPPROTO_ICMP &&
		    length >= iphlen + sizeof(struct icmphdr))
			icmp_out_count(net, ((struct icmphdr *)
				skb_transport_header(skb))->type);
	}

	err = NF_HOOK(NFPROTO_IPV4, NF_INET_LOCAL_OUT,
		      net, sk, skb, NULL, rt->dst.dev,
		      dst_output);
	if (err > 0)
		err = net_xmit_errno(err);
	if (err)
		goto error;
out:
	return 0;

error_free:
	kfree_skb(skb);
error:
	IP_INC_STATS(net, IPSTATS_MIB_OUTDISCARDS);
	if (err == -ENOBUFS && !inet_test_bit(RECVERR, sk))
		err = 0;
	return err;
}

static int raw_probe_proto_opt(struct raw_frag_vec *rfv, struct flowi4 *fl4)
{
	int err;

	if (fl4->flowi4_proto != IPPROTO_ICMP)
		return 0;

	/* We only need the first two bytes. */
	rfv->hlen = 2;

	err = memcpy_from_msg(rfv->hdr.c, rfv->msg, rfv->hlen);
	if (err)
		return err;

	fl4->fl4_icmp_type = rfv->hdr.icmph.type;
	fl4->fl4_icmp_code = rfv->hdr.icmph.code;

	return 0;
}

static int raw_getfrag(void *from, char *to, int offset, int len, int odd,
		       struct sk_buff *skb)
{
	struct raw_frag_vec *rfv = from;

	if (offset < rfv->hlen) {
		int copy = min(rfv->hlen - offset, len);

		if (skb->ip_summed == CHECKSUM_PARTIAL)
			memcpy(to, rfv->hdr.c + offset, copy);
		else
			skb->csum = csum_block_add(
				skb->csum,
				csum_partial_copy_nocheck(rfv->hdr.c + offset,
							  to, copy),
				odd);

		odd = 0;
		offset += copy;
		to += copy;
		len -= copy;

		if (!len)
			return 0;
	}

	offset -= rfv->hlen;

	return ip_generic_getfrag(rfv->msg, to, offset, len, odd, skb);
}

//af-inet的raw socket向kernel发送消息入口
static int raw_sendmsg(struct sock *sk, struct msghdr *msg, size_t len)
{
	struct inet_sock *inet = inet_sk(sk);
	struct net *net = sock_net(sk);
	struct ipcm_cookie ipc;
	struct rtable *rt = NULL;
	struct flowi4 fl4;
	u8 scope;
	int free = 0;
	__be32 daddr;
	__be32 saddr;
	int uc_index, err;
	struct ip_options_data opt_copy;
	struct raw_frag_vec rfv;
	int hdrincl;

	err = -EMSGSIZE;
	if (len > 0xFFFF)
		goto out;

	hdrincl = inet_test_bit(HDRINCL, sk);

	/*
	 *	Check the flags.
	 */

	err = -EOPNOTSUPP;
	if (msg->msg_flags & MSG_OOB)	/* Mirror BSD error message */
		goto out;               /* compatibility */

	/*
	 *	Get and verify the address.
	 */

	if (msg->msg_namelen) {
	    /*自msg中取目的地址*/
		DECLARE_SOCKADDR(struct sockaddr_in *, usin, msg->msg_name);
		err = -EINVAL;

		/*结构体长度有误*/
		if (msg->msg_namelen < sizeof(*usin))
			goto out;

		/*此socket只考虑ipv4类型地址*/
		if (usin->sin_family != AF_INET) {
			pr_info_once("%s: %s forgot to set AF_INET. Fix it!\n",
				     __func__, current->comm);
			err = -EAFNOSUPPORT;
			if (usin->sin_family)
				goto out;
		}

		/*取目的地址*/
		daddr = usin->sin_addr.s_addr;
		/* ANK: I did not forget to get protocol from port field.
		 * I just do not know, who uses this weirdness.
		 * IP_HDRINCL is much more convenient.
		 */
	} else {
		/*自socket中提取目的地址*/
		err = -EDESTADDRREQ;
		if (sk->sk_state != TCP_ESTABLISHED)
			goto out;
		daddr = inet->inet_daddr;
	}

	ipcm_init_sk(&ipc, inet);
	/* Keep backward compat */
	if (hdrincl)
		ipc.protocol = IPPROTO_RAW;

	if (msg->msg_controllen) {
		err = ip_cmsg_send(sk, msg, &ipc, false);
		if (unlikely(err)) {
			kfree(ipc.opt);
			goto out;
		}
		if (ipc.opt)
			free = 1;
	}

	/*取源地址*/
	saddr = ipc.addr;
	ipc.addr = daddr;

	if (!ipc.opt) {
		struct ip_options_rcu *inet_opt;

		rcu_read_lock();
		inet_opt = rcu_dereference(inet->inet_opt);
		if (inet_opt) {
			memcpy(&opt_copy, inet_opt,
			       sizeof(*inet_opt) + inet_opt->opt.optlen);
			ipc.opt = &opt_copy.opt;
		}
		rcu_read_unlock();
	}

	if (ipc.opt) {
		err = -EINVAL;
		/* Linux does not mangle headers on raw sockets,
		 * so that IP options + IP_HDRINCL is non-sense.
		 */
		if (hdrincl)
			goto done;
		if (ipc.opt->opt.srr) {
			if (!daddr)
				goto done;
			daddr = ipc.opt->opt.faddr;
		}
	}
	scope = ip_sendmsg_scope(inet, &ipc, msg);

	uc_index = READ_ONCE(inet->uc_index);
	if (ipv4_is_multicast(daddr)) {
		/*目的地址是组播*/
		if (!ipc.oif || netif_index_is_l3_master(sock_net(sk), ipc.oif))
			ipc.oif = READ_ONCE(inet->mc_index);
		if (!saddr)
			saddr = READ_ONCE(inet->mc_addr);
	} else if (!ipc.oif) {
		ipc.oif = uc_index;
	} else if (ipv4_is_lbcast(daddr) && uc_index) {
		/* oif is set, packet is to local broadcast
		 * and uc_index is set. oif is most likely set
		 * by sk_bound_dev_if. If uc_index != oif check if the
		 * oif is an L3 master and uc_index is an L3 slave.
		 * If so, we want to allow the send using the uc_index.
		 */
		if (ipc.oif != uc_index &&
		    ipc.oif == l3mdev_master_ifindex_by_index(sock_net(sk),
							      uc_index)) {
			ipc.oif = uc_index;
		}
	}

	flowi4_init_output(&fl4, ipc.oif/*出设备*/, ipc.sockc.mark,
			   ipc.tos & INET_DSCP_MASK, scope,
			   hdrincl ? ipc.protocol : sk->sk_protocol,
			   inet_sk_flowi_flags(sk) |
			    (hdrincl ? FLOWI_FLAG_KNOWN_NH : 0),
<<<<<<< HEAD
			   daddr/*目的地址*/, saddr/*源地址*/, 0/*目的port*/, 0/*源port*/, sk->sk_uid);
=======
			   daddr, saddr, 0, 0, sk_uid(sk));
>>>>>>> f2d282e1

	fl4.fl4_icmp_type = 0;
	fl4.fl4_icmp_code = 0;

	if (!hdrincl) {
		rfv.msg = msg;
		rfv.hlen = 0;

		err = raw_probe_proto_opt(&rfv, &fl4);
		if (err)
			goto done;
	}

	security_sk_classify_flow(sk, flowi4_to_flowi_common(&fl4));
	rt = ip_route_output_flow(net, &fl4, sk);/*查询路由*/
	if (IS_ERR(rt)) {
		err = PTR_ERR(rt);
		rt = NULL;
		goto done;
	}

	err = -EACCES;
	if (rt->rt_flags & RTCF_BROADCAST && !sock_flag(sk, SOCK_BROADCAST))
		/*路由对应的是广播，但sk没有标记广播，直接退*/
		goto done;

	if (msg->msg_flags & MSG_CONFIRM)
		goto do_confirm;
back_from_confirm:

	if (hdrincl)
		err = raw_send_hdrinc(sk, &fl4, msg, len,
				      &rt, msg->msg_flags, &ipc.sockc);

	 else {
		if (!ipc.addr)
			ipc.addr = fl4.daddr;
		lock_sock(sk);
		err = ip_append_data(sk, &fl4, raw_getfrag,
				     &rfv, len, 0,
				     &ipc, &rt, msg->msg_flags);
		if (err)
			ip_flush_pending_frames(sk);
		else if (!(msg->msg_flags & MSG_MORE)) {
			/*没有更多数据了,IP层向下发送*/
			err = ip_push_pending_frames(sk, &fl4);
			if (err == -ENOBUFS && !inet_test_bit(RECVERR, sk))
				err = 0;
		}
		release_sock(sk);
	}
done:
	if (free)
		kfree(ipc.opt);
	ip_rt_put(rt);

out:
	if (err < 0)
		return err;
	return len;

do_confirm:
	if (msg->msg_flags & MSG_PROBE)
		dst_confirm_neigh(&rt->dst, &fl4.daddr);
	if (!(msg->msg_flags & MSG_PROBE) || len)
		goto back_from_confirm;
	err = 0;
	goto done;
}

static void raw_close(struct sock *sk, long timeout)
{
	/*
	 * Raw sockets may have direct kernel references. Kill them.
	 */
	ip_ra_control(sk, 0, NULL);

	sk_common_release(sk);
}

static void raw_destroy(struct sock *sk)
{
	lock_sock(sk);
	ip_flush_pending_frames(sk);
	release_sock(sk);
}

/* This gets rid of all the nasties in af_inet. -DaveM */
static int raw_bind(struct sock *sk, struct sockaddr *uaddr, int addr_len)
{
	struct inet_sock *inet = inet_sk(sk);
	struct sockaddr_in *addr = (struct sockaddr_in *) uaddr;/*要绑定的地址*/
	struct net *net = sock_net(sk);
	u32 tb_id = RT_TABLE_LOCAL;
	int ret = -EINVAL;
	int chk_addr_ret;

	lock_sock(sk);
	if (sk->sk_state != TCP_CLOSE || addr_len < sizeof(struct sockaddr_in))
		goto out;

	if (sk->sk_bound_dev_if)
		tb_id = l3mdev_fib_table_by_index(net,
						  sk->sk_bound_dev_if) ? : tb_id;

	chk_addr_ret = inet_addr_type_table(net, addr->sin_addr.s_addr, tb_id);

	ret = -EADDRNOTAVAIL;
	if (!inet_addr_valid_or_nonlocal(net, inet, addr->sin_addr.s_addr,
					 chk_addr_ret))
		goto out;

	inet->inet_rcv_saddr = inet->inet_saddr = addr->sin_addr.s_addr;
	if (chk_addr_ret == RTN_MULTICAST || chk_addr_ret == RTN_BROADCAST)
		inet->inet_saddr = 0;  /* Use device */
	sk_dst_reset(sk);
	ret = 0;
out:
	release_sock(sk);
	return ret;
}

/*
 *	This should be easy, if there is something there
 *	we return it, otherwise we block.
 */

static int raw_recvmsg(struct sock *sk, struct msghdr *msg, size_t len,
		       int flags, int *addr_len)
{
	struct inet_sock *inet = inet_sk(sk);
	size_t copied = 0;
	int err = -EOPNOTSUPP;
	DECLARE_SOCKADDR(struct sockaddr_in *, sin, msg->msg_name);
	struct sk_buff *skb;

	if (flags & MSG_OOB)
		goto out;

	if (flags & MSG_ERRQUEUE) {
		err = ip_recv_error(sk, msg, len, addr_len);
		goto out;
	}

	skb = skb_recv_datagram(sk, flags, &err);
	if (!skb)
		goto out;

	copied = skb->len;
	if (len < copied) {
		msg->msg_flags |= MSG_TRUNC;
		copied = len;
	}

	err = skb_copy_datagram_msg(skb, 0, msg, copied);
	if (err)
		goto done;

	sock_recv_cmsgs(msg, sk, skb);

	/* Copy the address. */
	if (sin) {
		sin->sin_family = AF_INET;
		sin->sin_addr.s_addr = ip_hdr(skb)->saddr;
		sin->sin_port = 0;
		memset(&sin->sin_zero, 0, sizeof(sin->sin_zero));
		*addr_len = sizeof(*sin);
	}
	if (inet_cmsg_flags(inet))
		ip_cmsg_recv(msg, skb);
	if (flags & MSG_TRUNC)
		copied = skb->len;
done:
	skb_free_datagram(sk, skb);
out:
	if (err)
		return err;
	return copied;
}

static int raw_sk_init(struct sock *sk)
{
	struct raw_sock *rp = raw_sk(sk);

	if (inet_sk(sk)->inet_num == IPPROTO_ICMP)
		memset(&rp->filter, 0, sizeof(rp->filter));
	return 0;
}

static int raw_seticmpfilter(struct sock *sk, sockptr_t optval, int optlen)
{
	if (optlen > sizeof(struct icmp_filter))
		optlen = sizeof(struct icmp_filter);
	if (copy_from_sockptr(&raw_sk(sk)->filter, optval, optlen))
		return -EFAULT;
	return 0;
}

static int raw_geticmpfilter(struct sock *sk, char __user *optval, int __user *optlen)
{
	int len, ret = -EFAULT;

	if (get_user(len, optlen))
		goto out;
	ret = -EINVAL;
	if (len < 0)
		goto out;
	if (len > sizeof(struct icmp_filter))
		len = sizeof(struct icmp_filter);
	ret = -EFAULT;
	if (put_user(len, optlen) ||
	    copy_to_user(optval, &raw_sk(sk)->filter, len))
		goto out;
	ret = 0;
out:	return ret;
}

static int do_raw_setsockopt(struct sock *sk, int optname,
			     sockptr_t optval, unsigned int optlen)
{
	if (optname == ICMP_FILTER) {
		if (inet_sk(sk)->inet_num != IPPROTO_ICMP)
			return -EOPNOTSUPP;
		else
			return raw_seticmpfilter(sk, optval, optlen);
	}
	return -ENOPROTOOPT;
}

static int raw_setsockopt(struct sock *sk, int level, int optname,
			  sockptr_t optval, unsigned int optlen)
{
	if (level != SOL_RAW)
		return ip_setsockopt(sk, level, optname, optval, optlen);
	return do_raw_setsockopt(sk, optname, optval, optlen);
}

static int do_raw_getsockopt(struct sock *sk, int optname,
			     char __user *optval, int __user *optlen)
{
	if (optname == ICMP_FILTER) {
		if (inet_sk(sk)->inet_num != IPPROTO_ICMP)
			return -EOPNOTSUPP;
		else
			return raw_geticmpfilter(sk, optval, optlen);
	}
	return -ENOPROTOOPT;
}

static int raw_getsockopt(struct sock *sk, int level, int optname,
			  char __user *optval, int __user *optlen)
{
	if (level != SOL_RAW)
		return ip_getsockopt(sk, level, optname, optval, optlen);
	return do_raw_getsockopt(sk, optname, optval, optlen);
}

static int raw_ioctl(struct sock *sk, int cmd, int *karg)
{
	switch (cmd) {
	case SIOCOUTQ: {
		*karg = sk_wmem_alloc_get(sk);
		return 0;
	}
	case SIOCINQ: {
		struct sk_buff *skb;

		spin_lock_bh(&sk->sk_receive_queue.lock);
		skb = skb_peek(&sk->sk_receive_queue);
		if (skb)
			*karg = skb->len;
		else
			*karg = 0;
		spin_unlock_bh(&sk->sk_receive_queue.lock);
		return 0;
	}

	default:
#ifdef CONFIG_IP_MROUTE
		return ipmr_ioctl(sk, cmd, karg);
#else
		return -ENOIOCTLCMD;
#endif
	}
}

#ifdef CONFIG_COMPAT
static int compat_raw_ioctl(struct sock *sk, unsigned int cmd, unsigned long arg)
{
	switch (cmd) {
	case SIOCOUTQ:
	case SIOCINQ:
		return -ENOIOCTLCMD;
	default:
#ifdef CONFIG_IP_MROUTE
		return ipmr_compat_ioctl(sk, cmd, compat_ptr(arg));
#else
		return -ENOIOCTLCMD;
#endif
	}
}
#endif

int raw_abort(struct sock *sk, int err)
{
	lock_sock(sk);

	sk->sk_err = err;
	sk_error_report(sk);
	__udp_disconnect(sk, 0);

	release_sock(sk);

	return 0;
}
EXPORT_SYMBOL_GPL(raw_abort);

struct proto raw_prot = {
	.name		   = "RAW",
	.owner		   = THIS_MODULE,
	.close		   = raw_close,
	.destroy	   = raw_destroy,
	.connect	   = ip4_datagram_connect,
	.disconnect	   = __udp_disconnect,
	.ioctl		   = raw_ioctl,
	.init		   = raw_sk_init,
	.setsockopt	   = raw_setsockopt,
	.getsockopt	   = raw_getsockopt,
	.sendmsg	   = raw_sendmsg,/*raw socket发包*/
	.recvmsg	   = raw_recvmsg,/*raw socket收包*/
	.bind		   = raw_bind,/*绑定到指定地址/ip*/
	.backlog_rcv	   = raw_rcv_skb,
	.release_cb	   = ip4_datagram_release_cb,
	.hash		   = raw_hash_sk,
	.unhash		   = raw_unhash_sk,
	.obj_size	   = sizeof(struct raw_sock),
	.useroffset	   = offsetof(struct raw_sock, filter),
	.usersize	   = sizeof_field(struct raw_sock, filter),
	.h.raw_hash	   = &raw_v4_hashinfo,//设置raw hash
#ifdef CONFIG_COMPAT
	.compat_ioctl	   = compat_raw_ioctl,
#endif
	.diag_destroy	   = raw_abort,
};

#ifdef CONFIG_PROC_FS
static struct sock *raw_get_first(struct seq_file *seq, int bucket)
{
	struct raw_hashinfo *h = pde_data(file_inode(seq->file));
	struct raw_iter_state *state = raw_seq_private(seq);
	struct hlist_head *hlist;
	struct sock *sk;

	for (state->bucket = bucket; state->bucket < RAW_HTABLE_SIZE;
			++state->bucket) {
		hlist = &h->ht[state->bucket];
		sk_for_each(sk, hlist) {
			if (sock_net(sk) == seq_file_net(seq))
				return sk;
		}
	}
	return NULL;
}

static struct sock *raw_get_next(struct seq_file *seq, struct sock *sk)
{
	struct raw_iter_state *state = raw_seq_private(seq);

	do {
		sk = sk_next(sk);
	} while (sk && sock_net(sk) != seq_file_net(seq));

	if (!sk)
		return raw_get_first(seq, state->bucket + 1);
	return sk;
}

static struct sock *raw_get_idx(struct seq_file *seq, loff_t pos)
{
	struct sock *sk = raw_get_first(seq, 0);

	if (sk)
		while (pos && (sk = raw_get_next(seq, sk)) != NULL)
			--pos;
	return pos ? NULL : sk;
}

void *raw_seq_start(struct seq_file *seq, loff_t *pos)
	__acquires(&h->lock)
{
	struct raw_hashinfo *h = pde_data(file_inode(seq->file));

	spin_lock(&h->lock);

	return *pos ? raw_get_idx(seq, *pos - 1) : SEQ_START_TOKEN;
}
EXPORT_SYMBOL_GPL(raw_seq_start);

void *raw_seq_next(struct seq_file *seq, void *v, loff_t *pos)
{
	struct sock *sk;

	if (v == SEQ_START_TOKEN)
		sk = raw_get_first(seq, 0);
	else
		sk = raw_get_next(seq, v);
	++*pos;
	return sk;
}
EXPORT_SYMBOL_GPL(raw_seq_next);

void raw_seq_stop(struct seq_file *seq, void *v)
	__releases(&h->lock)
{
	struct raw_hashinfo *h = pde_data(file_inode(seq->file));

	spin_unlock(&h->lock);
}
EXPORT_SYMBOL_GPL(raw_seq_stop);

static void raw_sock_seq_show(struct seq_file *seq, struct sock *sp, int i)
{
	struct inet_sock *inet = inet_sk(sp);
	__be32 dest = inet->inet_daddr,
	       src = inet->inet_rcv_saddr;
	__u16 destp = 0,
	      srcp  = inet->inet_num;

	seq_printf(seq, "%4d: %08X:%04X %08X:%04X"
		" %02X %08X:%08X %02X:%08lX %08X %5u %8d %lu %d %pK %u\n",
		i, src, srcp, dest, destp, sp->sk_state,
		sk_wmem_alloc_get(sp),
		sk_rmem_alloc_get(sp),
		0, 0L, 0,
		from_kuid_munged(seq_user_ns(seq), sk_uid(sp)),
		0, sock_i_ino(sp),
		refcount_read(&sp->sk_refcnt), sp, atomic_read(&sp->sk_drops));
}

static int raw_seq_show(struct seq_file *seq, void *v)
{
	if (v == SEQ_START_TOKEN)
		seq_printf(seq, "  sl  local_address rem_address   st tx_queue "
				"rx_queue tr tm->when retrnsmt   uid  timeout "
				"inode ref pointer drops\n");
	else
		raw_sock_seq_show(seq, v, raw_seq_private(seq)->bucket);
	return 0;
}

static const struct seq_operations raw_seq_ops = {
	.start = raw_seq_start,
	.next  = raw_seq_next,
	.stop  = raw_seq_stop,
	.show  = raw_seq_show,
};

static __net_init int raw_init_net(struct net *net)
{
	if (!proc_create_net_data("raw", 0444, net->proc_net, &raw_seq_ops,
			sizeof(struct raw_iter_state), &raw_v4_hashinfo))
		return -ENOMEM;

	return 0;
}

static __net_exit void raw_exit_net(struct net *net)
{
	remove_proc_entry("raw", net->proc_net);
}

static __net_initdata struct pernet_operations raw_net_ops = {
	.init = raw_init_net,
	.exit = raw_exit_net,
};

int __init raw_proc_init(void)
{

	return register_pernet_subsys(&raw_net_ops);
}

void __init raw_proc_exit(void)
{
	unregister_pernet_subsys(&raw_net_ops);
}
#endif /* CONFIG_PROC_FS */

static void raw_sysctl_init_net(struct net *net)
{
#ifdef CONFIG_NET_L3_MASTER_DEV
	net->ipv4.sysctl_raw_l3mdev_accept = 1;
#endif
}

static int __net_init raw_sysctl_init(struct net *net)
{
	raw_sysctl_init_net(net);
	return 0;
}

static struct pernet_operations __net_initdata raw_sysctl_ops = {
	.init	= raw_sysctl_init,
};

void __init raw_init(void)
{
	raw_sysctl_init_net(&init_net);
	if (register_pernet_subsys(&raw_sysctl_ops))
		panic("RAW: failed to init sysctl parameters.\n");
}<|MERGE_RESOLUTION|>--- conflicted
+++ resolved
@@ -635,11 +635,7 @@
 			   hdrincl ? ipc.protocol : sk->sk_protocol,
 			   inet_sk_flowi_flags(sk) |
 			    (hdrincl ? FLOWI_FLAG_KNOWN_NH : 0),
-<<<<<<< HEAD
-			   daddr/*目的地址*/, saddr/*源地址*/, 0/*目的port*/, 0/*源port*/, sk->sk_uid);
-=======
-			   daddr, saddr, 0, 0, sk_uid(sk));
->>>>>>> f2d282e1
+			   daddr/*目的地址*/, saddr/*源地址*/, 0/*目的port*/, 0/*源port*/, sk_uid(sk));
 
 	fl4.fl4_icmp_type = 0;
 	fl4.fl4_icmp_code = 0;
