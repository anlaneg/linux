--- conflicted
+++ resolved
@@ -99,12 +99,7 @@
 	head = &h->ht[inet_sk(sk)->inet_num & (RAW_HTABLE_SIZE - 1)];
 
 	write_lock_bh(&h->lock);
-<<<<<<< HEAD
 	sk_add_node(sk, head);//将raw socket加入到链表
-	sock_prot_inuse_add(sock_net(sk), sk->sk_prot, 1);
-=======
-	sk_add_node(sk, head);
->>>>>>> 028192fe
 	write_unlock_bh(&h->lock);
 	sock_prot_inuse_add(sock_net(sk), sk->sk_prot, 1);
 
