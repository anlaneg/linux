// SPDX-License-Identifier: GPL-2.0-or-later
/*
 * INET		An implementation of the TCP/IP protocol suite for the LINUX
 *		operating system.  INET is implemented using the  BSD Socket
 *		interface as the means of communication with the user level.
 *
 *		RAW - implementation of IP "raw" sockets.
 *
 * Authors:	Ross Biro
 *		Fred N. van Kempen, <waltje@uWalt.NL.Mugnet.ORG>
 *
 * Fixes:
 *		Alan Cox	:	verify_area() fixed up
 *		Alan Cox	:	ICMP error handling
 *		Alan Cox	:	EMSGSIZE if you send too big a packet
 *		Alan Cox	: 	Now uses generic datagrams and shared
 *					skbuff library. No more peek crashes,
 *					no more backlogs
 *		Alan Cox	:	Checks sk->broadcast.
 *		Alan Cox	:	Uses skb_free_datagram/skb_copy_datagram
 *		Alan Cox	:	Raw passes ip options too
 *		Alan Cox	:	Setsocketopt added
 *		Alan Cox	:	Fixed error return for broadcasts
 *		Alan Cox	:	Removed wake_up calls
 *		Alan Cox	:	Use ttl/tos
 *		Alan Cox	:	Cleaned up old debugging
 *		Alan Cox	:	Use new kernel side addresses
 *	Arnt Gulbrandsen	:	Fixed MSG_DONTROUTE in raw sockets.
 *		Alan Cox	:	BSD style RAW socket demultiplexing.
 *		Alan Cox	:	Beginnings of mrouted support.
 *		Alan Cox	:	Added IP_HDRINCL option.
 *		Alan Cox	:	Skip broadcast check if BSDism set.
 *		David S. Miller	:	New socket lookup architecture.
 */

#include <linux/types.h>
#include <linux/atomic.h>
#include <asm/byteorder.h>
#include <asm/current.h>
#include <linux/uaccess.h>
#include <asm/ioctls.h>
#include <linux/stddef.h>
#include <linux/slab.h>
#include <linux/errno.h>
#include <linux/kernel.h>
#include <linux/export.h>
#include <linux/spinlock.h>
#include <linux/sockios.h>
#include <linux/socket.h>
#include <linux/in.h>
#include <linux/mroute.h>
#include <linux/netdevice.h>
#include <linux/in_route.h>
#include <linux/route.h>
#include <linux/skbuff.h>
#include <linux/igmp.h>
#include <net/net_namespace.h>
#include <net/dst.h>
#include <net/sock.h>
#include <linux/ip.h>
#include <linux/net.h>
#include <net/ip.h>
#include <net/icmp.h>
#include <net/udp.h>
#include <net/raw.h>
#include <net/snmp.h>
#include <net/tcp_states.h>
#include <net/inet_common.h>
#include <net/checksum.h>
#include <net/xfrm.h>
#include <linux/rtnetlink.h>
#include <linux/proc_fs.h>
#include <linux/seq_file.h>
#include <linux/netfilter.h>
#include <linux/netfilter_ipv4.h>
#include <linux/compat.h>
#include <linux/uio.h>

struct raw_frag_vec {
	struct msghdr *msg;
	union {
		struct icmphdr icmph;
		char c[1];
	} hdr;
	int hlen;
};

struct raw_hashinfo raw_v4_hashinfo;
EXPORT_SYMBOL_GPL(raw_v4_hashinfo);

int raw_hash_sk(struct sock *sk)
{
	//取存放raw socket的哈希表
	struct raw_hashinfo *h = sk->sk_prot->h.raw_hash;
	struct hlist_nulls_head *hlist;

	hlist = &h->ht[inet_sk(sk)->inet_num & (RAW_HTABLE_SIZE - 1)];

<<<<<<< HEAD
	write_lock_bh(&h->lock);
	sk_add_node(sk, head);//将raw socket加入到链表
	write_unlock_bh(&h->lock);
=======
	spin_lock(&h->lock);
	__sk_nulls_add_node_rcu(sk, hlist);
	sock_set_flag(sk, SOCK_RCU_FREE);
	spin_unlock(&h->lock);
>>>>>>> 97ee9d1c
	sock_prot_inuse_add(sock_net(sk), sk->sk_prot, 1);

	return 0;
}
EXPORT_SYMBOL_GPL(raw_hash_sk);

void raw_unhash_sk(struct sock *sk)
{
	struct raw_hashinfo *h = sk->sk_prot->h.raw_hash;

	spin_lock(&h->lock);
	if (__sk_nulls_del_node_init_rcu(sk))
		sock_prot_inuse_add(sock_net(sk), sk->sk_prot, -1);
	spin_unlock(&h->lock);
}
EXPORT_SYMBOL_GPL(raw_unhash_sk);

bool raw_v4_match(struct net *net, struct sock *sk, unsigned short num,
		  __be32 raddr, __be32 laddr, int dif, int sdif)
{
<<<<<<< HEAD
	sk_for_each_from(sk) {
		struct inet_sock *inet = inet_sk(sk);

		//namespace相等，协议num相等（ipv4/ipv6),目的地址相等(如有），源地址相等(如有），
		//接口相等时认为找到对应socket
		if (net_eq(sock_net(sk), net) && inet->inet_num == num	&&
		    !(inet->inet_daddr && inet->inet_daddr != raddr) 	&&
		    !(inet->inet_rcv_saddr && inet->inet_rcv_saddr != laddr) &&
		    raw_sk_bound_dev_eq(net, sk->sk_bound_dev_if, dif, sdif))
			goto found; /* gotcha */
	}
	sk = NULL;
found:
	return sk;
=======
	struct inet_sock *inet = inet_sk(sk);

	if (net_eq(sock_net(sk), net) && inet->inet_num == num	&&
	    !(inet->inet_daddr && inet->inet_daddr != raddr) 	&&
	    !(inet->inet_rcv_saddr && inet->inet_rcv_saddr != laddr) &&
	    raw_sk_bound_dev_eq(net, sk->sk_bound_dev_if, dif, sdif))
		return true;
	return false;
>>>>>>> 97ee9d1c
}
EXPORT_SYMBOL_GPL(raw_v4_match);

/*
 *	0 - deliver
 *	1 - block
 */
static int icmp_filter(const struct sock *sk, const struct sk_buff *skb)
{
	struct icmphdr _hdr;
	const struct icmphdr *hdr;

	hdr = skb_header_pointer(skb, skb_transport_offset(skb),
				 sizeof(_hdr), &_hdr);
	if (!hdr)
		return 1;

	if (hdr->type < 32) {
		__u32 data = raw_sk(sk)->filter.data;

		return ((1U << hdr->type) & data) != 0;
	}

	/* Do not block unknown ICMP types */
	return 0;
}

/* IP input processing comes here for RAW socket delivery.
 * Caller owns SKB, so we must make clones.
 *
 * RFC 1122: SHOULD pass TOS value up to the transport layer.
 * -> It does. And not only TOS, but all IP header.
 */
//将报文送给inet的raw socket
static int raw_v4_input(struct sk_buff *skb, const struct iphdr *iph, int hash)
{
	struct net *net = dev_net(skb->dev);
	struct hlist_nulls_head *hlist;
	struct hlist_nulls_node *hnode;
	int sdif = inet_sdif(skb);
	int dif = inet_iif(skb);
	int delivered = 0;
<<<<<<< HEAD
	struct net *net;

	read_lock(&raw_v4_hashinfo.lock);
	head = &raw_v4_hashinfo.ht[hash];
	if (hlist_empty(head))
		goto out;

	//查找收取此协议的raw socket
	net = dev_net(skb->dev);
	sk = __raw_v4_lookup(net, __sk_head(head), iph->protocol,
			     iph->saddr, iph->daddr, dif, sdif);
=======
	struct sock *sk;
>>>>>>> 97ee9d1c

	hlist = &raw_v4_hashinfo.ht[hash];
	rcu_read_lock();
	sk_nulls_for_each(sk, hnode, hlist) {
		if (!raw_v4_match(net, sk, iph->protocol,
				  iph->saddr, iph->daddr, dif, sdif))
			continue;
		delivered = 1;
		//组播检查
		if ((iph->protocol != IPPROTO_ICMP || !icmp_filter(sk, skb)) &&
		    ip_mc_sf_allow(sk, iph->daddr, iph->saddr,
				   skb->dev->ifindex, sdif)) {
			struct sk_buff *clone = skb_clone(skb, GFP_ATOMIC);

			/* Not releasing hash table! */
			if (clone)
				//走raw socket收包流程
				raw_rcv(sk, clone);
		}
<<<<<<< HEAD
		//检查是否有其它socket也关心此报文
		sk = __raw_v4_lookup(net, sk_next(sk), iph->protocol,
				     iph->saddr, iph->daddr,
				     dif, sdif);
=======
>>>>>>> 97ee9d1c
	}
	rcu_read_unlock();
	return delivered;
}

int raw_local_deliver(struct sk_buff *skb, int protocol)
{
<<<<<<< HEAD
	int hash;
	struct sock *raw_sk;

	hash = protocol & (RAW_HTABLE_SIZE - 1);
	raw_sk = sk_head(&raw_v4_hashinfo.ht[hash]);

	/* If there maybe a raw socket we must check - if not we
	 * don't care less
	 */
	//有raw_socket收取此协议，则检查，并送给相应的socket
	if (raw_sk && !raw_v4_input(skb, ip_hdr(skb), hash))
		raw_sk = NULL;

	return raw_sk != NULL;
=======
	int hash = protocol & (RAW_HTABLE_SIZE - 1);
>>>>>>> 97ee9d1c

	return raw_v4_input(skb, ip_hdr(skb), hash);
}

static void raw_err(struct sock *sk, struct sk_buff *skb, u32 info)
{
	struct inet_sock *inet = inet_sk(sk);
	const int type = icmp_hdr(skb)->type;
	const int code = icmp_hdr(skb)->code;
	int err = 0;
	int harderr = 0;

	if (type == ICMP_DEST_UNREACH && code == ICMP_FRAG_NEEDED)
		ipv4_sk_update_pmtu(skb, sk, info);
	else if (type == ICMP_REDIRECT) {
		ipv4_sk_redirect(skb, sk);
		return;
	}

	/* Report error on raw socket, if:
	   1. User requested ip_recverr.
	   2. Socket is connected (otherwise the error indication
	      is useless without ip_recverr and error is hard.
	 */
	if (!inet->recverr && sk->sk_state != TCP_ESTABLISHED)
		return;

	switch (type) {
	default:
	case ICMP_TIME_EXCEEDED:
		err = EHOSTUNREACH;
		break;
	case ICMP_SOURCE_QUENCH:
		return;
	case ICMP_PARAMETERPROB:
		err = EPROTO;
		harderr = 1;
		break;
	case ICMP_DEST_UNREACH:
		err = EHOSTUNREACH;
		if (code > NR_ICMP_UNREACH)
			break;
		if (code == ICMP_FRAG_NEEDED) {
			harderr = inet->pmtudisc != IP_PMTUDISC_DONT;
			err = EMSGSIZE;
		} else {
			err = icmp_err_convert[code].errno;
			harderr = icmp_err_convert[code].fatal;
		}
	}

	if (inet->recverr) {
		const struct iphdr *iph = (const struct iphdr *)skb->data;
		u8 *payload = skb->data + (iph->ihl << 2);

		if (inet->hdrincl)
			payload = skb->data;
		ip_icmp_error(sk, skb, err, 0, info, payload);
	}

	if (inet->recverr || harderr) {
		sk->sk_err = err;
		sk_error_report(sk);
	}
}

void raw_icmp_error(struct sk_buff *skb, int protocol, u32 info)
{
	struct net *net = dev_net(skb->dev);
	struct hlist_nulls_head *hlist;
	struct hlist_nulls_node *hnode;
	int dif = skb->dev->ifindex;
	int sdif = inet_sdif(skb);
	const struct iphdr *iph;
	struct sock *sk;
	int hash;

	/*按协议计算hash*/
	hash = protocol & (RAW_HTABLE_SIZE - 1);
	hlist = &raw_v4_hashinfo.ht[hash];

<<<<<<< HEAD
	read_lock(&raw_v4_hashinfo.lock);
	raw_sk = sk_head(&raw_v4_hashinfo.ht[hash]);
	/*此protocol有对应的raw socket*/
	if (raw_sk) {
		int dif = skb->dev->ifindex;
		int sdif = inet_sdif(skb);

		iph = (const struct iphdr *)skb->data;
		net = dev_net(skb->dev);

		while ((raw_sk = __raw_v4_lookup(net, raw_sk, protocol,
						iph->daddr, iph->saddr,
						dif, sdif)) != NULL) {
			/*检查找一个raw socket关心此报文，则投递*/
			raw_err(raw_sk, skb, info);
			/*取下一个raw socket*/
			raw_sk = sk_next(raw_sk);
			iph = (const struct iphdr *)skb->data;
		}
=======
	rcu_read_lock();
	sk_nulls_for_each(sk, hnode, hlist) {
		iph = (const struct iphdr *)skb->data;
		if (!raw_v4_match(net, sk, iph->protocol,
				  iph->daddr, iph->saddr, dif, sdif))
			continue;
		raw_err(sk, skb, info);
>>>>>>> 97ee9d1c
	}
	rcu_read_unlock();
}

static int raw_rcv_skb(struct sock *sk, struct sk_buff *skb)
{
	/* Charge it to the socket. */

	ipv4_pktinfo_prepare(sk, skb);
	if (sock_queue_rcv_skb(sk, skb) < 0) {
		kfree_skb(skb);
		return NET_RX_DROP;
	}

	return NET_RX_SUCCESS;
}

//raw socket收包入口
int raw_rcv(struct sock *sk, struct sk_buff *skb)
{
	if (!xfrm4_policy_check(sk, XFRM_POLICY_IN, skb)) {
		atomic_inc(&sk->sk_drops);
		kfree_skb(skb);
		return NET_RX_DROP;
	}
	nf_reset_ct(skb);

	skb_push(skb, skb->data - skb_network_header(skb));

	raw_rcv_skb(sk, skb);
	return 0;
}

static int raw_send_hdrinc(struct sock *sk, struct flowi4 *fl4,
			   struct msghdr *msg, size_t length,
			   struct rtable **rtp, unsigned int flags,
			   const struct sockcm_cookie *sockc)
{
	struct inet_sock *inet = inet_sk(sk);
	struct net *net = sock_net(sk);
	struct iphdr *iph;
	struct sk_buff *skb;
	unsigned int iphlen;
	int err;
	struct rtable *rt = *rtp;
	int hlen, tlen;

	if (length > rt->dst.dev->mtu) {
		ip_local_error(sk, EMSGSIZE, fl4->daddr, inet->inet_dport,
			       rt->dst.dev->mtu);
		return -EMSGSIZE;
	}
	if (length < sizeof(struct iphdr))
		return -EINVAL;

	if (flags&MSG_PROBE)
		goto out;

	hlen = LL_RESERVED_SPACE(rt->dst.dev);
	tlen = rt->dst.dev->needed_tailroom;
	skb = sock_alloc_send_skb(sk,
				  length + hlen + tlen + 15,
				  flags & MSG_DONTWAIT, &err);
	if (!skb)
		goto error;
	skb_reserve(skb, hlen);

	skb->priority = sk->sk_priority;
	skb->mark = sockc->mark;
	skb->tstamp = sockc->transmit_time;
	skb_dst_set(skb, &rt->dst);
	*rtp = NULL;

	skb_reset_network_header(skb);
	iph = ip_hdr(skb);
	skb_put(skb, length);

	skb->ip_summed = CHECKSUM_NONE;

	skb_setup_tx_timestamp(skb, sockc->tsflags);

	if (flags & MSG_CONFIRM)
		skb_set_dst_pending_confirm(skb, 1);

	skb->transport_header = skb->network_header;
	err = -EFAULT;
	if (memcpy_from_msg(iph, msg, length))
		goto error_free;

	iphlen = iph->ihl * 4;

	/*
	 * We don't want to modify the ip header, but we do need to
	 * be sure that it won't cause problems later along the network
	 * stack.  Specifically we want to make sure that iph->ihl is a
	 * sane value.  If ihl points beyond the length of the buffer passed
	 * in, reject the frame as invalid
	 */
	err = -EINVAL;
	if (iphlen > length)
		goto error_free;

	if (iphlen >= sizeof(*iph)) {
		if (!iph->saddr)
			iph->saddr = fl4->saddr;
		iph->check   = 0;
		iph->tot_len = htons(length);
		if (!iph->id)
			ip_select_ident(net, skb, NULL);

		iph->check = ip_fast_csum((unsigned char *)iph, iph->ihl);
		skb->transport_header += iphlen;
		if (iph->protocol == IPPROTO_ICMP &&
		    length >= iphlen + sizeof(struct icmphdr))
			icmp_out_count(net, ((struct icmphdr *)
				skb_transport_header(skb))->type);
	}

	err = NF_HOOK(NFPROTO_IPV4, NF_INET_LOCAL_OUT,
		      net, sk, skb, NULL, rt->dst.dev,
		      dst_output);
	if (err > 0)
		err = net_xmit_errno(err);
	if (err)
		goto error;
out:
	return 0;

error_free:
	kfree_skb(skb);
error:
	IP_INC_STATS(net, IPSTATS_MIB_OUTDISCARDS);
	if (err == -ENOBUFS && !inet->recverr)
		err = 0;
	return err;
}

static int raw_probe_proto_opt(struct raw_frag_vec *rfv, struct flowi4 *fl4)
{
	int err;

	if (fl4->flowi4_proto != IPPROTO_ICMP)
		return 0;

	/* We only need the first two bytes. */
	rfv->hlen = 2;

	err = memcpy_from_msg(rfv->hdr.c, rfv->msg, rfv->hlen);
	if (err)
		return err;

	fl4->fl4_icmp_type = rfv->hdr.icmph.type;
	fl4->fl4_icmp_code = rfv->hdr.icmph.code;

	return 0;
}

static int raw_getfrag(void *from, char *to, int offset, int len, int odd,
		       struct sk_buff *skb)
{
	struct raw_frag_vec *rfv = from;

	if (offset < rfv->hlen) {
		int copy = min(rfv->hlen - offset, len);

		if (skb->ip_summed == CHECKSUM_PARTIAL)
			memcpy(to, rfv->hdr.c + offset, copy);
		else
			skb->csum = csum_block_add(
				skb->csum,
				csum_partial_copy_nocheck(rfv->hdr.c + offset,
							  to, copy),
				odd);

		odd = 0;
		offset += copy;
		to += copy;
		len -= copy;

		if (!len)
			return 0;
	}

	offset -= rfv->hlen;

	return ip_generic_getfrag(rfv->msg, to, offset, len, odd, skb);
}

//raw socket向kernel发送消息入口
static int raw_sendmsg(struct sock *sk, struct msghdr *msg, size_t len)
{
	struct inet_sock *inet = inet_sk(sk);
	struct net *net = sock_net(sk);
	struct ipcm_cookie ipc;
	struct rtable *rt = NULL;
	struct flowi4 fl4;
	int free = 0;
	__be32 daddr;
	__be32 saddr;
	u8  tos;
	int err;
	struct ip_options_data opt_copy;
	struct raw_frag_vec rfv;
	int hdrincl;

	err = -EMSGSIZE;
	if (len > 0xFFFF)
		goto out;

	/* hdrincl should be READ_ONCE(inet->hdrincl)
	 * but READ_ONCE() doesn't work with bit fields.
	 * Doing this indirectly yields the same result.
	 */
	hdrincl = inet->hdrincl;
	hdrincl = READ_ONCE(hdrincl);
	/*
	 *	Check the flags.
	 */

	err = -EOPNOTSUPP;
	if (msg->msg_flags & MSG_OOB)	/* Mirror BSD error message */
		goto out;               /* compatibility */

	/*
	 *	Get and verify the address.
	 */

	if (msg->msg_namelen) {
	    /*取目的地址*/
		DECLARE_SOCKADDR(struct sockaddr_in *, usin, msg->msg_name);
		err = -EINVAL;

		/*结构体长度有误*/
		if (msg->msg_namelen < sizeof(*usin))
			goto out;

		/*此socket只考虑ipv4类型地址*/
		if (usin->sin_family != AF_INET) {
			pr_info_once("%s: %s forgot to set AF_INET. Fix it!\n",
				     __func__, current->comm);
			err = -EAFNOSUPPORT;
			if (usin->sin_family)
				goto out;
		}

		/*取目的地址*/
		daddr = usin->sin_addr.s_addr;
		/* ANK: I did not forget to get protocol from port field.
		 * I just do not know, who uses this weirdness.
		 * IP_HDRINCL is much more convenient.
		 */
	} else {
		err = -EDESTADDRREQ;
		if (sk->sk_state != TCP_ESTABLISHED)
			goto out;
		daddr = inet->inet_daddr;
	}

	ipcm_init_sk(&ipc, inet);

	if (msg->msg_controllen) {
		err = ip_cmsg_send(sk, msg, &ipc, false);
		if (unlikely(err)) {
			kfree(ipc.opt);
			goto out;
		}
		if (ipc.opt)
			free = 1;
	}

	/*取源地址*/
	saddr = ipc.addr;
	ipc.addr = daddr;

	if (!ipc.opt) {
		struct ip_options_rcu *inet_opt;

		rcu_read_lock();
		inet_opt = rcu_dereference(inet->inet_opt);
		if (inet_opt) {
			memcpy(&opt_copy, inet_opt,
			       sizeof(*inet_opt) + inet_opt->opt.optlen);
			ipc.opt = &opt_copy.opt;
		}
		rcu_read_unlock();
	}

	if (ipc.opt) {
		err = -EINVAL;
		/* Linux does not mangle headers on raw sockets,
		 * so that IP options + IP_HDRINCL is non-sense.
		 */
		if (hdrincl)
			goto done;
		if (ipc.opt->opt.srr) {
			if (!daddr)
				goto done;
			daddr = ipc.opt->opt.faddr;
		}
	}
	tos = get_rtconn_flags(&ipc, sk);
	if (msg->msg_flags & MSG_DONTROUTE)
		tos |= RTO_ONLINK;

	if (ipv4_is_multicast(daddr)) {
		if (!ipc.oif || netif_index_is_l3_master(sock_net(sk), ipc.oif))
			ipc.oif = inet->mc_index;
		if (!saddr)
			saddr = inet->mc_addr;
	} else if (!ipc.oif) {
		ipc.oif = inet->uc_index;
	} else if (ipv4_is_lbcast(daddr) && inet->uc_index) {
		/* oif is set, packet is to local broadcast
		 * and uc_index is set. oif is most likely set
		 * by sk_bound_dev_if. If uc_index != oif check if the
		 * oif is an L3 master and uc_index is an L3 slave.
		 * If so, we want to allow the send using the uc_index.
		 */
		if (ipc.oif != inet->uc_index &&
		    ipc.oif == l3mdev_master_ifindex_by_index(sock_net(sk),
							      inet->uc_index)) {
			ipc.oif = inet->uc_index;
		}
	}

	flowi4_init_output(&fl4, ipc.oif/*出设备*/, ipc.sockc.mark, tos,
			   RT_SCOPE_UNIVERSE,
			   hdrincl ? IPPROTO_RAW : sk->sk_protocol,
			   inet_sk_flowi_flags(sk) |
			    (hdrincl ? FLOWI_FLAG_KNOWN_NH : 0),
			   daddr/*目的地址*/, saddr/*源地址*/, 0/*目的port*/, 0/*源port*/, sk->sk_uid);

	if (!hdrincl) {
		rfv.msg = msg;
		rfv.hlen = 0;

		err = raw_probe_proto_opt(&rfv, &fl4);
		if (err)
			goto done;
	}

	security_sk_classify_flow(sk, flowi4_to_flowi_common(&fl4));
	rt = ip_route_output_flow(net, &fl4, sk);
	if (IS_ERR(rt)) {
		err = PTR_ERR(rt);
		rt = NULL;
		goto done;
	}

	err = -EACCES;
	if (rt->rt_flags & RTCF_BROADCAST && !sock_flag(sk, SOCK_BROADCAST))
		goto done;

	if (msg->msg_flags & MSG_CONFIRM)
		goto do_confirm;
back_from_confirm:

	if (hdrincl)
		err = raw_send_hdrinc(sk, &fl4, msg, len,
				      &rt, msg->msg_flags, &ipc.sockc);

	 else {
		if (!ipc.addr)
			ipc.addr = fl4.daddr;
		lock_sock(sk);
		err = ip_append_data(sk, &fl4, raw_getfrag,
				     &rfv, len, 0,
				     &ipc, &rt, msg->msg_flags);
		if (err)
			ip_flush_pending_frames(sk);
		else if (!(msg->msg_flags & MSG_MORE)) {
			err = ip_push_pending_frames(sk, &fl4);
			if (err == -ENOBUFS && !inet->recverr)
				err = 0;
		}
		release_sock(sk);
	}
done:
	if (free)
		kfree(ipc.opt);
	ip_rt_put(rt);

out:
	if (err < 0)
		return err;
	return len;

do_confirm:
	if (msg->msg_flags & MSG_PROBE)
		dst_confirm_neigh(&rt->dst, &fl4.daddr);
	if (!(msg->msg_flags & MSG_PROBE) || len)
		goto back_from_confirm;
	err = 0;
	goto done;
}

static void raw_close(struct sock *sk, long timeout)
{
	/*
	 * Raw sockets may have direct kernel references. Kill them.
	 */
	ip_ra_control(sk, 0, NULL);

	sk_common_release(sk);
}

static void raw_destroy(struct sock *sk)
{
	lock_sock(sk);
	ip_flush_pending_frames(sk);
	release_sock(sk);
}

/* This gets rid of all the nasties in af_inet. -DaveM */
static int raw_bind(struct sock *sk, struct sockaddr *uaddr, int addr_len)
{
	struct inet_sock *inet = inet_sk(sk);
	struct sockaddr_in *addr = (struct sockaddr_in *) uaddr;
	struct net *net = sock_net(sk);
	u32 tb_id = RT_TABLE_LOCAL;
	int ret = -EINVAL;
	int chk_addr_ret;

	lock_sock(sk);
	if (sk->sk_state != TCP_CLOSE || addr_len < sizeof(struct sockaddr_in))
		goto out;

	if (sk->sk_bound_dev_if)
		tb_id = l3mdev_fib_table_by_index(net,
						  sk->sk_bound_dev_if) ? : tb_id;

	chk_addr_ret = inet_addr_type_table(net, addr->sin_addr.s_addr, tb_id);

	ret = -EADDRNOTAVAIL;
	if (!inet_addr_valid_or_nonlocal(net, inet, addr->sin_addr.s_addr,
					 chk_addr_ret))
		goto out;

	inet->inet_rcv_saddr = inet->inet_saddr = addr->sin_addr.s_addr;
	if (chk_addr_ret == RTN_MULTICAST || chk_addr_ret == RTN_BROADCAST)
		inet->inet_saddr = 0;  /* Use device */
	sk_dst_reset(sk);
	ret = 0;
out:
	release_sock(sk);
	return ret;
}

/*
 *	This should be easy, if there is something there
 *	we return it, otherwise we block.
 */

static int raw_recvmsg(struct sock *sk, struct msghdr *msg, size_t len,
		       int flags, int *addr_len)
{
	struct inet_sock *inet = inet_sk(sk);
	size_t copied = 0;
	int err = -EOPNOTSUPP;
	DECLARE_SOCKADDR(struct sockaddr_in *, sin, msg->msg_name);
	struct sk_buff *skb;

	if (flags & MSG_OOB)
		goto out;

	if (flags & MSG_ERRQUEUE) {
		err = ip_recv_error(sk, msg, len, addr_len);
		goto out;
	}

	skb = skb_recv_datagram(sk, flags, &err);
	if (!skb)
		goto out;

	copied = skb->len;
	if (len < copied) {
		msg->msg_flags |= MSG_TRUNC;
		copied = len;
	}

	err = skb_copy_datagram_msg(skb, 0, msg, copied);
	if (err)
		goto done;

	sock_recv_cmsgs(msg, sk, skb);

	/* Copy the address. */
	if (sin) {
		sin->sin_family = AF_INET;
		sin->sin_addr.s_addr = ip_hdr(skb)->saddr;
		sin->sin_port = 0;
		memset(&sin->sin_zero, 0, sizeof(sin->sin_zero));
		*addr_len = sizeof(*sin);
	}
	if (inet->cmsg_flags)
		ip_cmsg_recv(msg, skb);
	if (flags & MSG_TRUNC)
		copied = skb->len;
done:
	skb_free_datagram(sk, skb);
out:
	if (err)
		return err;
	return copied;
}

static int raw_sk_init(struct sock *sk)
{
	struct raw_sock *rp = raw_sk(sk);

	if (inet_sk(sk)->inet_num == IPPROTO_ICMP)
		memset(&rp->filter, 0, sizeof(rp->filter));
	return 0;
}

static int raw_seticmpfilter(struct sock *sk, sockptr_t optval, int optlen)
{
	if (optlen > sizeof(struct icmp_filter))
		optlen = sizeof(struct icmp_filter);
	if (copy_from_sockptr(&raw_sk(sk)->filter, optval, optlen))
		return -EFAULT;
	return 0;
}

static int raw_geticmpfilter(struct sock *sk, char __user *optval, int __user *optlen)
{
	int len, ret = -EFAULT;

	if (get_user(len, optlen))
		goto out;
	ret = -EINVAL;
	if (len < 0)
		goto out;
	if (len > sizeof(struct icmp_filter))
		len = sizeof(struct icmp_filter);
	ret = -EFAULT;
	if (put_user(len, optlen) ||
	    copy_to_user(optval, &raw_sk(sk)->filter, len))
		goto out;
	ret = 0;
out:	return ret;
}

static int do_raw_setsockopt(struct sock *sk, int level, int optname,
			     sockptr_t optval, unsigned int optlen)
{
	if (optname == ICMP_FILTER) {
		if (inet_sk(sk)->inet_num != IPPROTO_ICMP)
			return -EOPNOTSUPP;
		else
			return raw_seticmpfilter(sk, optval, optlen);
	}
	return -ENOPROTOOPT;
}

static int raw_setsockopt(struct sock *sk, int level, int optname,
			  sockptr_t optval, unsigned int optlen)
{
	if (level != SOL_RAW)
		return ip_setsockopt(sk, level, optname, optval, optlen);
	return do_raw_setsockopt(sk, level, optname, optval, optlen);
}

static int do_raw_getsockopt(struct sock *sk, int level, int optname,
			  char __user *optval, int __user *optlen)
{
	if (optname == ICMP_FILTER) {
		if (inet_sk(sk)->inet_num != IPPROTO_ICMP)
			return -EOPNOTSUPP;
		else
			return raw_geticmpfilter(sk, optval, optlen);
	}
	return -ENOPROTOOPT;
}

static int raw_getsockopt(struct sock *sk, int level, int optname,
			  char __user *optval, int __user *optlen)
{
	if (level != SOL_RAW)
		return ip_getsockopt(sk, level, optname, optval, optlen);
	return do_raw_getsockopt(sk, level, optname, optval, optlen);
}

static int raw_ioctl(struct sock *sk, int cmd, unsigned long arg)
{
	switch (cmd) {
	case SIOCOUTQ: {
		int amount = sk_wmem_alloc_get(sk);

		return put_user(amount, (int __user *)arg);
	}
	case SIOCINQ: {
		struct sk_buff *skb;
		int amount = 0;

		spin_lock_bh(&sk->sk_receive_queue.lock);
		skb = skb_peek(&sk->sk_receive_queue);
		if (skb)
			amount = skb->len;
		spin_unlock_bh(&sk->sk_receive_queue.lock);
		return put_user(amount, (int __user *)arg);
	}

	default:
#ifdef CONFIG_IP_MROUTE
		return ipmr_ioctl(sk, cmd, (void __user *)arg);
#else
		return -ENOIOCTLCMD;
#endif
	}
}

#ifdef CONFIG_COMPAT
static int compat_raw_ioctl(struct sock *sk, unsigned int cmd, unsigned long arg)
{
	switch (cmd) {
	case SIOCOUTQ:
	case SIOCINQ:
		return -ENOIOCTLCMD;
	default:
#ifdef CONFIG_IP_MROUTE
		return ipmr_compat_ioctl(sk, cmd, compat_ptr(arg));
#else
		return -ENOIOCTLCMD;
#endif
	}
}
#endif

int raw_abort(struct sock *sk, int err)
{
	lock_sock(sk);

	sk->sk_err = err;
	sk_error_report(sk);
	__udp_disconnect(sk, 0);

	release_sock(sk);

	return 0;
}
EXPORT_SYMBOL_GPL(raw_abort);

struct proto raw_prot = {
	.name		   = "RAW",
	.owner		   = THIS_MODULE,
	.close		   = raw_close,
	.destroy	   = raw_destroy,
	.connect	   = ip4_datagram_connect,
	.disconnect	   = __udp_disconnect,
	.ioctl		   = raw_ioctl,
	.init		   = raw_sk_init,
	.setsockopt	   = raw_setsockopt,
	.getsockopt	   = raw_getsockopt,
	.sendmsg	   = raw_sendmsg,
	.recvmsg	   = raw_recvmsg,
	.bind		   = raw_bind,
	.backlog_rcv	   = raw_rcv_skb,
	.release_cb	   = ip4_datagram_release_cb,
	.hash		   = raw_hash_sk,
	.unhash		   = raw_unhash_sk,
	.obj_size	   = sizeof(struct raw_sock),
	.useroffset	   = offsetof(struct raw_sock, filter),
	.usersize	   = sizeof_field(struct raw_sock, filter),
	.h.raw_hash	   = &raw_v4_hashinfo,//设置raw hash
#ifdef CONFIG_COMPAT
	.compat_ioctl	   = compat_raw_ioctl,
#endif
	.diag_destroy	   = raw_abort,
};

#ifdef CONFIG_PROC_FS
static struct sock *raw_get_first(struct seq_file *seq, int bucket)
{
	struct raw_hashinfo *h = pde_data(file_inode(seq->file));
	struct raw_iter_state *state = raw_seq_private(seq);
	struct hlist_nulls_head *hlist;
	struct hlist_nulls_node *hnode;
	struct sock *sk;

	for (state->bucket = bucket; state->bucket < RAW_HTABLE_SIZE;
			++state->bucket) {
		hlist = &h->ht[state->bucket];
		sk_nulls_for_each(sk, hnode, hlist) {
			if (sock_net(sk) == seq_file_net(seq))
				return sk;
		}
	}
	return NULL;
}

static struct sock *raw_get_next(struct seq_file *seq, struct sock *sk)
{
	struct raw_iter_state *state = raw_seq_private(seq);

	do {
		sk = sk_nulls_next(sk);
	} while (sk && sock_net(sk) != seq_file_net(seq));

	if (!sk)
		return raw_get_first(seq, state->bucket + 1);
	return sk;
}

static struct sock *raw_get_idx(struct seq_file *seq, loff_t pos)
{
	struct sock *sk = raw_get_first(seq, 0);

	if (sk)
		while (pos && (sk = raw_get_next(seq, sk)) != NULL)
			--pos;
	return pos ? NULL : sk;
}

void *raw_seq_start(struct seq_file *seq, loff_t *pos)
	__acquires(RCU)
{
	rcu_read_lock();
	return *pos ? raw_get_idx(seq, *pos - 1) : SEQ_START_TOKEN;
}
EXPORT_SYMBOL_GPL(raw_seq_start);

void *raw_seq_next(struct seq_file *seq, void *v, loff_t *pos)
{
	struct sock *sk;

	if (v == SEQ_START_TOKEN)
		sk = raw_get_first(seq, 0);
	else
		sk = raw_get_next(seq, v);
	++*pos;
	return sk;
}
EXPORT_SYMBOL_GPL(raw_seq_next);

void raw_seq_stop(struct seq_file *seq, void *v)
	__releases(RCU)
{
	rcu_read_unlock();
}
EXPORT_SYMBOL_GPL(raw_seq_stop);

static void raw_sock_seq_show(struct seq_file *seq, struct sock *sp, int i)
{
	struct inet_sock *inet = inet_sk(sp);
	__be32 dest = inet->inet_daddr,
	       src = inet->inet_rcv_saddr;
	__u16 destp = 0,
	      srcp  = inet->inet_num;

	seq_printf(seq, "%4d: %08X:%04X %08X:%04X"
		" %02X %08X:%08X %02X:%08lX %08X %5u %8d %lu %d %pK %u\n",
		i, src, srcp, dest, destp, sp->sk_state,
		sk_wmem_alloc_get(sp),
		sk_rmem_alloc_get(sp),
		0, 0L, 0,
		from_kuid_munged(seq_user_ns(seq), sock_i_uid(sp)),
		0, sock_i_ino(sp),
		refcount_read(&sp->sk_refcnt), sp, atomic_read(&sp->sk_drops));
}

static int raw_seq_show(struct seq_file *seq, void *v)
{
	if (v == SEQ_START_TOKEN)
		seq_printf(seq, "  sl  local_address rem_address   st tx_queue "
				"rx_queue tr tm->when retrnsmt   uid  timeout "
				"inode ref pointer drops\n");
	else
		raw_sock_seq_show(seq, v, raw_seq_private(seq)->bucket);
	return 0;
}

static const struct seq_operations raw_seq_ops = {
	.start = raw_seq_start,
	.next  = raw_seq_next,
	.stop  = raw_seq_stop,
	.show  = raw_seq_show,
};

static __net_init int raw_init_net(struct net *net)
{
	if (!proc_create_net_data("raw", 0444, net->proc_net, &raw_seq_ops,
			sizeof(struct raw_iter_state), &raw_v4_hashinfo))
		return -ENOMEM;

	return 0;
}

static __net_exit void raw_exit_net(struct net *net)
{
	remove_proc_entry("raw", net->proc_net);
}

static __net_initdata struct pernet_operations raw_net_ops = {
	.init = raw_init_net,
	.exit = raw_exit_net,
};

int __init raw_proc_init(void)
{

	return register_pernet_subsys(&raw_net_ops);
}

void __init raw_proc_exit(void)
{
	unregister_pernet_subsys(&raw_net_ops);
}
#endif /* CONFIG_PROC_FS */

static void raw_sysctl_init_net(struct net *net)
{
#ifdef CONFIG_NET_L3_MASTER_DEV
	net->ipv4.sysctl_raw_l3mdev_accept = 1;
#endif
}

static int __net_init raw_sysctl_init(struct net *net)
{
	raw_sysctl_init_net(net);
	return 0;
}

static struct pernet_operations __net_initdata raw_sysctl_ops = {
	.init	= raw_sysctl_init,
};

void __init raw_init(void)
{
	raw_sysctl_init_net(&init_net);
	if (register_pernet_subsys(&raw_sysctl_ops))
		panic("RAW: failed to init sysctl parameters.\n");
}<|MERGE_RESOLUTION|>--- conflicted
+++ resolved
@@ -96,16 +96,10 @@
 
 	hlist = &h->ht[inet_sk(sk)->inet_num & (RAW_HTABLE_SIZE - 1)];
 
-<<<<<<< HEAD
-	write_lock_bh(&h->lock);
-	sk_add_node(sk, head);//将raw socket加入到链表
-	write_unlock_bh(&h->lock);
-=======
 	spin_lock(&h->lock);
-	__sk_nulls_add_node_rcu(sk, hlist);
+	__sk_nulls_add_node_rcu(sk, hlist);//将raw socket加入到链表
 	sock_set_flag(sk, SOCK_RCU_FREE);
 	spin_unlock(&h->lock);
->>>>>>> 97ee9d1c
 	sock_prot_inuse_add(sock_net(sk), sk->sk_prot, 1);
 
 	return 0;
@@ -126,31 +120,16 @@
 bool raw_v4_match(struct net *net, struct sock *sk, unsigned short num,
 		  __be32 raddr, __be32 laddr, int dif, int sdif)
 {
-<<<<<<< HEAD
-	sk_for_each_from(sk) {
-		struct inet_sock *inet = inet_sk(sk);
-
-		//namespace相等，协议num相等（ipv4/ipv6),目的地址相等(如有），源地址相等(如有），
-		//接口相等时认为找到对应socket
-		if (net_eq(sock_net(sk), net) && inet->inet_num == num	&&
-		    !(inet->inet_daddr && inet->inet_daddr != raddr) 	&&
-		    !(inet->inet_rcv_saddr && inet->inet_rcv_saddr != laddr) &&
-		    raw_sk_bound_dev_eq(net, sk->sk_bound_dev_if, dif, sdif))
-			goto found; /* gotcha */
-	}
-	sk = NULL;
-found:
-	return sk;
-=======
 	struct inet_sock *inet = inet_sk(sk);
 
+	//namespace相等，协议num相等（ipv4/ipv6),目的地址相等(如有），源地址相等(如有），
+	//接口相等时认为找到对应socket
 	if (net_eq(sock_net(sk), net) && inet->inet_num == num	&&
 	    !(inet->inet_daddr && inet->inet_daddr != raddr) 	&&
 	    !(inet->inet_rcv_saddr && inet->inet_rcv_saddr != laddr) &&
 	    raw_sk_bound_dev_eq(net, sk->sk_bound_dev_if, dif, sdif))
 		return true;
 	return false;
->>>>>>> 97ee9d1c
 }
 EXPORT_SYMBOL_GPL(raw_v4_match);
 
@@ -193,22 +172,9 @@
 	int sdif = inet_sdif(skb);
 	int dif = inet_iif(skb);
 	int delivered = 0;
-<<<<<<< HEAD
-	struct net *net;
-
-	read_lock(&raw_v4_hashinfo.lock);
-	head = &raw_v4_hashinfo.ht[hash];
-	if (hlist_empty(head))
-		goto out;
+	struct sock *sk;
 
 	//查找收取此协议的raw socket
-	net = dev_net(skb->dev);
-	sk = __raw_v4_lookup(net, __sk_head(head), iph->protocol,
-			     iph->saddr, iph->daddr, dif, sdif);
-=======
-	struct sock *sk;
->>>>>>> 97ee9d1c
-
 	hlist = &raw_v4_hashinfo.ht[hash];
 	rcu_read_lock();
 	sk_nulls_for_each(sk, hnode, hlist) {
@@ -227,13 +193,6 @@
 				//走raw socket收包流程
 				raw_rcv(sk, clone);
 		}
-<<<<<<< HEAD
-		//检查是否有其它socket也关心此报文
-		sk = __raw_v4_lookup(net, sk_next(sk), iph->protocol,
-				     iph->saddr, iph->daddr,
-				     dif, sdif);
-=======
->>>>>>> 97ee9d1c
 	}
 	rcu_read_unlock();
 	return delivered;
@@ -241,25 +200,9 @@
 
 int raw_local_deliver(struct sk_buff *skb, int protocol)
 {
-<<<<<<< HEAD
-	int hash;
-	struct sock *raw_sk;
-
-	hash = protocol & (RAW_HTABLE_SIZE - 1);
-	raw_sk = sk_head(&raw_v4_hashinfo.ht[hash]);
-
-	/* If there maybe a raw socket we must check - if not we
-	 * don't care less
-	 */
+	int hash = protocol & (RAW_HTABLE_SIZE - 1);
+
 	//有raw_socket收取此协议，则检查，并送给相应的socket
-	if (raw_sk && !raw_v4_input(skb, ip_hdr(skb), hash))
-		raw_sk = NULL;
-
-	return raw_sk != NULL;
-=======
-	int hash = protocol & (RAW_HTABLE_SIZE - 1);
->>>>>>> 97ee9d1c
-
 	return raw_v4_input(skb, ip_hdr(skb), hash);
 }
 
@@ -340,35 +283,14 @@
 	hash = protocol & (RAW_HTABLE_SIZE - 1);
 	hlist = &raw_v4_hashinfo.ht[hash];
 
-<<<<<<< HEAD
-	read_lock(&raw_v4_hashinfo.lock);
-	raw_sk = sk_head(&raw_v4_hashinfo.ht[hash]);
-	/*此protocol有对应的raw socket*/
-	if (raw_sk) {
-		int dif = skb->dev->ifindex;
-		int sdif = inet_sdif(skb);
-
-		iph = (const struct iphdr *)skb->data;
-		net = dev_net(skb->dev);
-
-		while ((raw_sk = __raw_v4_lookup(net, raw_sk, protocol,
-						iph->daddr, iph->saddr,
-						dif, sdif)) != NULL) {
-			/*检查找一个raw socket关心此报文，则投递*/
-			raw_err(raw_sk, skb, info);
-			/*取下一个raw socket*/
-			raw_sk = sk_next(raw_sk);
-			iph = (const struct iphdr *)skb->data;
-		}
-=======
 	rcu_read_lock();
 	sk_nulls_for_each(sk, hnode, hlist) {
 		iph = (const struct iphdr *)skb->data;
 		if (!raw_v4_match(net, sk, iph->protocol,
 				  iph->daddr, iph->saddr, dif, sdif))
 			continue;
+		/*检查找一个raw socket关心此报文，则投递*/
 		raw_err(sk, skb, info);
->>>>>>> 97ee9d1c
 	}
 	rcu_read_unlock();
 }
