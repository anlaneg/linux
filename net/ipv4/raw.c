--- conflicted
+++ resolved
@@ -630,12 +630,8 @@
 		}
 	}
 
-<<<<<<< HEAD
-	flowi4_init_output(&fl4, ipc.oif/*出设备*/, ipc.sockc.mark, tos, scope,
-=======
-	flowi4_init_output(&fl4, ipc.oif, ipc.sockc.mark,
+	flowi4_init_output(&fl4, ipc.oif/*出设备*/, ipc.sockc.mark,
 			   ipc.tos & INET_DSCP_MASK, scope,
->>>>>>> 155a3c00
 			   hdrincl ? ipc.protocol : sk->sk_protocol,
 			   inet_sk_flowi_flags(sk) |
 			    (hdrincl ? FLOWI_FLAG_KNOWN_NH : 0),
