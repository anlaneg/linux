// SPDX-License-Identifier: GPL-2.0-or-later
/*
 * INET		An implementation of the TCP/IP protocol suite for the LINUX
 *		operating system.  INET is implemented using the  BSD Socket
 *		interface as the means of communication with the user level.
 *
 *		"Ping" sockets
 *
 * Based on ipv4/udp.c code.
 *
 * Authors:	Vasiliy Kulikov / Openwall (for Linux 2.6),
 *		Pavel Kankovsky (for Linux 2.4.32)
 *
 * Pavel gave all rights to bugs to Vasiliy,
 * none of the bugs are Pavel's now.
 */

#include <linux/uaccess.h>
#include <linux/types.h>
#include <linux/fcntl.h>
#include <linux/socket.h>
#include <linux/sockios.h>
#include <linux/in.h>
#include <linux/errno.h>
#include <linux/timer.h>
#include <linux/mm.h>
#include <linux/inet.h>
#include <linux/netdevice.h>
#include <net/snmp.h>
#include <net/ip.h>
#include <net/icmp.h>
#include <net/protocol.h>
#include <linux/skbuff.h>
#include <linux/proc_fs.h>
#include <linux/export.h>
#include <linux/bpf-cgroup.h>
#include <net/sock.h>
#include <net/ping.h>
#include <net/udp.h>
#include <net/route.h>
#include <net/inet_common.h>
#include <net/checksum.h>

#if IS_ENABLED(CONFIG_IPV6)
#include <linux/in6.h>
#include <linux/icmpv6.h>
#include <net/addrconf.h>
#include <net/ipv6.h>
#include <net/transp_v6.h>
#endif

struct ping_table {
	struct hlist_head	hash[PING_HTABLE_SIZE];
	spinlock_t		lock;
};

static struct ping_table ping_table;/*ping对应的socket列表*/
struct pingv6_ops pingv6_ops;
EXPORT_SYMBOL_GPL(pingv6_ops);

static u16 ping_port_rover;

static inline u32 ping_hashfn(const struct net *net, u32 num, u32 mask)
{
	u32 res = (num + net_hash_mix(net)) & mask;

	pr_debug("hash(%u) = %u\n", num, res);
	return res;
}
EXPORT_SYMBOL_GPL(ping_hash);

static inline struct hlist_head *ping_hashslot(struct ping_table *table,
					       struct net *net, unsigned int num)
{
	return &table->hash[ping_hashfn(net, num, PING_HTABLE_MASK)];
}

/*为ping分配一个id*/
int ping_get_port(struct sock *sk, unsigned short ident)
{
	struct inet_sock *isk, *isk2;
	struct hlist_head *hlist;
	struct sock *sk2 = NULL;

	isk = inet_sk(sk);
	spin_lock(&ping_table.lock);
	if (ident == 0) {
		/*自动分配一个id*/
		u32 i;
		u16 result = ping_port_rover + 1;

		for (i = 0; i < (1L << 16); i++, result++) {
			if (!result)
				result++; /* avoid zero */
			hlist = ping_hashslot(&ping_table, sock_net(sk),
					    result);
<<<<<<< HEAD
			/*遍历此桶，检查result对应的id是否已分配*/
			ping_portaddr_for_each_entry(sk2, node, hlist) {
=======
			sk_for_each(sk2, hlist) {
>>>>>>> 9d1694dc
				isk2 = inet_sk(sk2);

				if (isk2->inet_num == result)
					/*确认已分配，尝试下一个*/
					goto next_port;
			}

			/* found */
			ping_port_rover = ident = result;/*确认一个空闲的port*/
			break;
next_port:
			;
		}
		if (i >= (1L << 16))
			goto fail;
	} else {
		/*使用指定的id*/
		hlist = ping_hashslot(&ping_table, sock_net(sk), ident);
		sk_for_each(sk2, hlist) {
			isk2 = inet_sk(sk2);

			/* BUG? Why is this reuse and not reuseaddr? ping.c
			 * doesn't turn off SO_REUSEADDR, and it doesn't expect
			 * that other ping processes can steal its packets.
			 */
			if ((isk2->inet_num == ident) &&
			    (sk2 != sk) &&
			    (!sk2->sk_reuse || !sk->sk_reuse))
				goto fail;
		}
	}

	pr_debug("found port/ident = %d\n", ident);
	isk->inet_num = ident;/*设置分配的icmp id*/
	if (sk_unhashed(sk)) {
		pr_debug("was not hashed\n");
		sk_add_node_rcu(sk, hlist);
		sock_set_flag(sk, SOCK_RCU_FREE);
		sock_prot_inuse_add(sock_net(sk), sk->sk_prot, 1);
	}
	spin_unlock(&ping_table.lock);
	return 0;

fail:
	spin_unlock(&ping_table.lock);
	return -EADDRINUSE;
}
EXPORT_SYMBOL_GPL(ping_get_port);

int ping_hash(struct sock *sk)
{
	pr_debug("ping_hash(sk->port=%u)\n", inet_sk(sk)->inet_num);
	BUG(); /* "Please do not press this button again." */

	return 0;
}

void ping_unhash(struct sock *sk)
{
	struct inet_sock *isk = inet_sk(sk);

	pr_debug("ping_unhash(isk=%p,isk->num=%u)\n", isk, isk->inet_num);
	spin_lock(&ping_table.lock);
	if (sk_del_node_init_rcu(sk)) {
		isk->inet_num = 0;
		isk->inet_sport = 0;
		sock_prot_inuse_add(sock_net(sk), sk->sk_prot, -1);
	}
	spin_unlock(&ping_table.lock);
}
EXPORT_SYMBOL_GPL(ping_unhash);

/* Called under rcu_read_lock() */
static struct sock *ping_lookup(struct net *net, struct sk_buff *skb, u16 ident/*ping id号*/)
{
<<<<<<< HEAD
	/*取相应的hash桶*/
	struct hlist_nulls_head *hslot = ping_hashslot(&ping_table, net, ident);
=======
	struct hlist_head *hslot = ping_hashslot(&ping_table, net, ident);
>>>>>>> 9d1694dc
	struct sock *sk = NULL;
	struct inet_sock *isk;
	int dif, sdif;

	if (skb->protocol == htons(ETH_P_IP)) {
	    /*取入接口*/
		dif = inet_iif(skb);
		sdif = inet_sdif(skb);
		pr_debug("try to find: num = %d, daddr = %pI4, dif = %d\n",
			 (int)ident, &ip_hdr(skb)->daddr, dif);
#if IS_ENABLED(CONFIG_IPV6)
	} else if (skb->protocol == htons(ETH_P_IPV6)) {
		dif = inet6_iif(skb);
		sdif = inet6_sdif(skb);
		pr_debug("try to find: num = %d, daddr = %pI6c, dif = %d\n",
			 (int)ident, &ipv6_hdr(skb)->daddr, dif);
#endif
	} else {
		return NULL;
	}

<<<<<<< HEAD
	/*遍历socket*/
	ping_portaddr_for_each_entry_rcu(sk, hnode, hslot) {
=======
	sk_for_each_rcu(sk, hslot) {
>>>>>>> 9d1694dc
		isk = inet_sk(sk);

		pr_debug("iterate\n");
		if (isk->inet_num != ident)
			/*忽略掉id不相等的*/
			continue;

		if (skb->protocol == htons(ETH_P_IP) &&
		    sk->sk_family == AF_INET) {
		    /*ipv4情况*/
			pr_debug("found: %p: num=%d, daddr=%pI4, dif=%d\n", sk,
				 (int) isk->inet_num, &isk->inet_rcv_saddr,
				 sk->sk_bound_dev_if);

			if (isk->inet_rcv_saddr &&
			    isk->inet_rcv_saddr != ip_hdr(skb)->daddr)
				/*忽略掉收地址不一致的*/
				continue;
#if IS_ENABLED(CONFIG_IPV6)
		} else if (skb->protocol == htons(ETH_P_IPV6) &&
			   sk->sk_family == AF_INET6) {
		    /*ipv6情况*/

			pr_debug("found: %p: num=%d, daddr=%pI6c, dif=%d\n", sk,
				 (int) isk->inet_num,
				 &sk->sk_v6_rcv_saddr,
				 sk->sk_bound_dev_if);

			if (!ipv6_addr_any(&sk->sk_v6_rcv_saddr) &&
			    !ipv6_addr_equal(&sk->sk_v6_rcv_saddr,
					     &ipv6_hdr(skb)->daddr))
				/*忽略掉收地址不匹配的*/
				continue;
#endif
		} else {
			continue;
		}

		if (sk->sk_bound_dev_if && sk->sk_bound_dev_if != dif &&
		    sk->sk_bound_dev_if != sdif)
			continue;

		/*返回找到的socket*/
		goto exit;
	}

	sk = NULL;
exit:

	return sk;
}

/*取配置的group range*/
static void inet_get_ping_group_range_net(struct net *net, kgid_t *low,
					  kgid_t *high)
{
	kgid_t *data = net->ipv4.ping_group_range.range;
	unsigned int seq;

	do {
		seq = read_seqbegin(&net->ipv4.ping_group_range.lock);

		*low = data[0];
		*high = data[1];
	} while (read_seqretry(&net->ipv4.ping_group_range.lock, seq));
}


int ping_init_sock(struct sock *sk)
{
	struct net *net = sock_net(sk);
	kgid_t group = current_egid();
	struct group_info *group_info;
	int i;
	kgid_t low, high;
	int ret = 0;

	if (sk->sk_family == AF_INET6)
		sk->sk_ipv6only = 1;

	/*针对ping_group_range进行权限检查*/
	inet_get_ping_group_range_net(net, &low, &high);
	if (gid_lte(low, group) && gid_lte(group, high))
		return 0;

	/*组权限检查*/
	group_info = get_current_groups();
	for (i = 0; i < group_info->ngroups; i++) {
		kgid_t gid = group_info->gid[i];

		if (gid_lte(low, gid) && gid_lte(gid, high))
			goto out_release_group;
	}

	/*权限检查不通过，直接返回失败*/
	ret = -EACCES;

out_release_group:
	put_group_info(group_info);
	return ret;
}
EXPORT_SYMBOL_GPL(ping_init_sock);

void ping_close(struct sock *sk, long timeout)
{
	pr_debug("ping_close(sk=%p,sk->num=%u)\n",
		 inet_sk(sk), inet_sk(sk)->inet_num);
	pr_debug("isk->refcnt = %d\n", refcount_read(&sk->sk_refcnt));

	sk_common_release(sk);
}
EXPORT_SYMBOL_GPL(ping_close);

static int ping_pre_connect(struct sock *sk, struct sockaddr *uaddr,
			    int addr_len)
{
	/* This check is replicated from __ip4_datagram_connect() and
	 * intended to prevent BPF program called below from accessing bytes
	 * that are out of the bound specified by user in addr_len.
	 */
	if (addr_len < sizeof(struct sockaddr_in))
		return -EINVAL;

	return BPF_CGROUP_RUN_PROG_INET4_CONNECT_LOCK(sk, uaddr, &addr_len);
}

/* Checks the bind address and possibly modifies sk->sk_bound_dev_if. */
static int ping_check_bind_addr(struct sock *sk, struct inet_sock *isk,
				struct sockaddr *uaddr, int addr_len)
{
	struct net *net = sock_net(sk);
	if (sk->sk_family == AF_INET) {
		struct sockaddr_in *addr = (struct sockaddr_in *) uaddr;
		u32 tb_id = RT_TABLE_LOCAL;
		int chk_addr_ret;

		if (addr_len < sizeof(*addr))
			return -EINVAL;

		if (addr->sin_family != AF_INET &&
		    !(addr->sin_family == AF_UNSPEC &&
		      addr->sin_addr.s_addr == htonl(INADDR_ANY)))
			return -EAFNOSUPPORT;

		pr_debug("ping_check_bind_addr(sk=%p,addr=%pI4,port=%d)\n",
			 sk, &addr->sin_addr.s_addr, ntohs(addr->sin_port));

		if (addr->sin_addr.s_addr == htonl(INADDR_ANY))
			return 0;

		tb_id = l3mdev_fib_table_by_index(net, sk->sk_bound_dev_if) ? : tb_id;
		chk_addr_ret = inet_addr_type_table(net, addr->sin_addr.s_addr, tb_id);

		if (chk_addr_ret == RTN_MULTICAST ||
		    chk_addr_ret == RTN_BROADCAST ||
		    (chk_addr_ret != RTN_LOCAL &&
		     !inet_can_nonlocal_bind(net, isk)))
			return -EADDRNOTAVAIL;

#if IS_ENABLED(CONFIG_IPV6)
	} else if (sk->sk_family == AF_INET6) {
		struct sockaddr_in6 *addr = (struct sockaddr_in6 *) uaddr;
		int addr_type, scoped, has_addr;
		struct net_device *dev = NULL;

		if (addr_len < sizeof(*addr))
			return -EINVAL;

		if (addr->sin6_family != AF_INET6)
			return -EAFNOSUPPORT;

		pr_debug("ping_check_bind_addr(sk=%p,addr=%pI6c,port=%d)\n",
			 sk, addr->sin6_addr.s6_addr, ntohs(addr->sin6_port));

		addr_type = ipv6_addr_type(&addr->sin6_addr);
		scoped = __ipv6_addr_needs_scope_id(addr_type);
		if ((addr_type != IPV6_ADDR_ANY &&
		     !(addr_type & IPV6_ADDR_UNICAST)) ||
		    (scoped && !addr->sin6_scope_id))
			return -EINVAL;

		rcu_read_lock();
		if (addr->sin6_scope_id) {
			dev = dev_get_by_index_rcu(net, addr->sin6_scope_id);
			if (!dev) {
				rcu_read_unlock();
				return -ENODEV;
			}
		}

		if (!dev && sk->sk_bound_dev_if) {
			dev = dev_get_by_index_rcu(net, sk->sk_bound_dev_if);
			if (!dev) {
				rcu_read_unlock();
				return -ENODEV;
			}
		}
		has_addr = pingv6_ops.ipv6_chk_addr(net, &addr->sin6_addr, dev,
						    scoped);
		rcu_read_unlock();

		if (!(ipv6_can_nonlocal_bind(net, isk) || has_addr ||
		      addr_type == IPV6_ADDR_ANY))
			return -EADDRNOTAVAIL;

		if (scoped)
			sk->sk_bound_dev_if = addr->sin6_scope_id;
#endif
	} else {
		return -EAFNOSUPPORT;
	}
	return 0;
}

static void ping_set_saddr(struct sock *sk, struct sockaddr *saddr)
{
	if (saddr->sa_family == AF_INET) {
		struct inet_sock *isk = inet_sk(sk);
		struct sockaddr_in *addr = (struct sockaddr_in *) saddr;
		isk->inet_rcv_saddr = isk->inet_saddr = addr->sin_addr.s_addr;
#if IS_ENABLED(CONFIG_IPV6)
	} else if (saddr->sa_family == AF_INET6) {
		struct sockaddr_in6 *addr = (struct sockaddr_in6 *) saddr;
		struct ipv6_pinfo *np = inet6_sk(sk);
		sk->sk_v6_rcv_saddr = np->saddr = addr->sin6_addr;
#endif
	}
}

/*
 * We need our own bind because there are no privileged id's == local ports.
 * Moreover, we don't allow binding to multi- and broadcast addresses.
 */

int ping_bind(struct sock *sk, struct sockaddr *uaddr, int addr_len)
{
	struct inet_sock *isk = inet_sk(sk);
	unsigned short snum;
	int err;
	int dif = sk->sk_bound_dev_if;

	err = ping_check_bind_addr(sk, isk, uaddr, addr_len);
	if (err)
		return err;

	lock_sock(sk);

	err = -EINVAL;
	if (isk->inet_num != 0)
		goto out;

	err = -EADDRINUSE;
	snum = ntohs(((struct sockaddr_in *)uaddr)->sin_port);
	if (ping_get_port(sk, snum) != 0) {
		/* Restore possibly modified sk->sk_bound_dev_if by ping_check_bind_addr(). */
		sk->sk_bound_dev_if = dif;
		goto out;
	}
	ping_set_saddr(sk, uaddr);

	pr_debug("after bind(): num = %hu, dif = %d\n",
		 isk->inet_num,
		 sk->sk_bound_dev_if);

	err = 0;
	if (sk->sk_family == AF_INET && isk->inet_rcv_saddr)
		sk->sk_userlocks |= SOCK_BINDADDR_LOCK;
#if IS_ENABLED(CONFIG_IPV6)
	if (sk->sk_family == AF_INET6 && !ipv6_addr_any(&sk->sk_v6_rcv_saddr))
		sk->sk_userlocks |= SOCK_BINDADDR_LOCK;
#endif

	if (snum)
		sk->sk_userlocks |= SOCK_BINDPORT_LOCK;
	isk->inet_sport = htons(isk->inet_num);
	isk->inet_daddr = 0;
	isk->inet_dport = 0;

#if IS_ENABLED(CONFIG_IPV6)
	if (sk->sk_family == AF_INET6)
		memset(&sk->sk_v6_daddr, 0, sizeof(sk->sk_v6_daddr));
#endif

	sk_dst_reset(sk);
out:
	release_sock(sk);
	pr_debug("ping_v4_bind -> %d\n", err);
	return err;
}
EXPORT_SYMBOL_GPL(ping_bind);

/*
 * Is this a supported type of ICMP message?
 */

static inline int ping_supported(int family, int type, int code)
{
	/*仅支持以下type及code*/
	return (family == AF_INET && type == ICMP_ECHO && code == 0) ||
	       (family == AF_INET && type == ICMP_EXT_ECHO && code == 0) ||
	       (family == AF_INET6 && type == ICMPV6_ECHO_REQUEST && code == 0) ||
	       (family == AF_INET6 && type == ICMPV6_EXT_ECHO_REQUEST && code == 0);
}

/*
 * This routine is called by the ICMP module when it gets some
 * sort of error condition.
 */

void ping_err(struct sk_buff *skb, int offset, u32 info)
{
	int family;
	struct icmphdr *icmph;
	struct inet_sock *inet_sock;
	int type;
	int code;
	struct net *net = dev_net(skb->dev);
	struct sock *sk;
	int harderr;
	int err;

	if (skb->protocol == htons(ETH_P_IP)) {
		family = AF_INET;
		type = icmp_hdr(skb)->type;
		code = icmp_hdr(skb)->code;
		icmph = (struct icmphdr *)(skb->data + offset);
	} else if (skb->protocol == htons(ETH_P_IPV6)) {
		family = AF_INET6;
		type = icmp6_hdr(skb)->icmp6_type;
		code = icmp6_hdr(skb)->icmp6_code;
		icmph = (struct icmphdr *) (skb->data + offset);
	} else {
		BUG();
	}

	/* We assume the packet has already been checked by icmp_unreach */

	if (!ping_supported(family, icmph->type, icmph->code))
		return;

	pr_debug("ping_err(proto=0x%x,type=%d,code=%d,id=%04x,seq=%04x)\n",
		 skb->protocol, type, code, ntohs(icmph->un.echo.id),
		 ntohs(icmph->un.echo.sequence));

	sk = ping_lookup(net, skb, ntohs(icmph->un.echo.id));
	if (!sk) {
		pr_debug("no socket, dropping\n");
		return;	/* No socket for error */
	}
	pr_debug("err on socket %p\n", sk);

	err = 0;
	harderr = 0;
	inet_sock = inet_sk(sk);

	if (skb->protocol == htons(ETH_P_IP)) {
		switch (type) {
		default:
		case ICMP_TIME_EXCEEDED:
			err = EHOSTUNREACH;
			break;
		case ICMP_SOURCE_QUENCH:
			/* This is not a real error but ping wants to see it.
			 * Report it with some fake errno.
			 */
			err = EREMOTEIO;
			break;
		case ICMP_PARAMETERPROB:
			err = EPROTO;
			harderr = 1;
			break;
		case ICMP_DEST_UNREACH:
			if (code == ICMP_FRAG_NEEDED) { /* Path MTU discovery */
				ipv4_sk_update_pmtu(skb, sk, info);
				if (READ_ONCE(inet_sock->pmtudisc) != IP_PMTUDISC_DONT) {
					err = EMSGSIZE;
					harderr = 1;
					break;
				}
				goto out;
			}
			err = EHOSTUNREACH;
			if (code <= NR_ICMP_UNREACH) {
				harderr = icmp_err_convert[code].fatal;
				err = icmp_err_convert[code].errno;
			}
			break;
		case ICMP_REDIRECT:
			/* See ICMP_SOURCE_QUENCH */
			ipv4_sk_redirect(skb, sk);
			err = EREMOTEIO;
			break;
		}
#if IS_ENABLED(CONFIG_IPV6)
	} else if (skb->protocol == htons(ETH_P_IPV6)) {
		harderr = pingv6_ops.icmpv6_err_convert(type, code, &err);
#endif
	}

	/*
	 *      RFC1122: OK.  Passes ICMP errors back to application, as per
	 *	4.1.3.3.
	 */
	if ((family == AF_INET && !inet_test_bit(RECVERR, sk)) ||
	    (family == AF_INET6 && !inet6_test_bit(RECVERR6, sk))) {
		if (!harderr || sk->sk_state != TCP_ESTABLISHED)
			goto out;
	} else {
		if (family == AF_INET) {
			ip_icmp_error(sk, skb, err, 0 /* no remote port */,
				      info, (u8 *)icmph);
#if IS_ENABLED(CONFIG_IPV6)
		} else if (family == AF_INET6) {
			pingv6_ops.ipv6_icmp_error(sk, skb, err, 0,
						   info, (u8 *)icmph);
#endif
		}
	}
	sk->sk_err = err;
	sk_error_report(sk);
out:
	return;
}
EXPORT_SYMBOL_GPL(ping_err);

/*
 *	Copy and checksum an ICMP Echo packet from user space into a buffer
 *	starting from the payload.
 */

int ping_getfrag(void *from, char *to,
		 int offset, int fraglen, int odd, struct sk_buff *skb)
{
	struct pingfakehdr *pfh = from;

	if (!csum_and_copy_from_iter_full(to, fraglen, &pfh->wcheck,
					  &pfh->msg->msg_iter))
		return -EFAULT;

#if IS_ENABLED(CONFIG_IPV6)
	/* For IPv6, checksum each skb as we go along, as expected by
	 * icmpv6_push_pending_frames. For IPv4, accumulate the checksum in
	 * wcheck, it will be finalized in ping_v4_push_pending_frames.
	 */
	if (pfh->family == AF_INET6) {
		skb->csum = csum_block_add(skb->csum, pfh->wcheck, odd);
		skb->ip_summed = CHECKSUM_NONE;
		pfh->wcheck = 0;
	}
#endif

	return 0;
}
EXPORT_SYMBOL_GPL(ping_getfrag);

static int ping_v4_push_pending_frames(struct sock *sk, struct pingfakehdr *pfh,
				       struct flowi4 *fl4)
{
	struct sk_buff *skb = skb_peek(&sk->sk_write_queue);

	if (!skb)
		return 0;
	pfh->wcheck = csum_partial((char *)&pfh->icmph,
		sizeof(struct icmphdr), pfh->wcheck);
	pfh->icmph.checksum = csum_fold(pfh->wcheck);
	memcpy(icmp_hdr(skb), &pfh->icmph, sizeof(struct icmphdr));
	skb->ip_summed = CHECKSUM_NONE;
	return ip_push_pending_frames(sk, fl4);
}

int ping_common_sendmsg(int family, struct msghdr *msg, size_t len,
			void *user_icmph, size_t icmph_len)
{
	u8 type, code;

	if (len > 0xFFFF)
		return -EMSGSIZE;

	/* Must have at least a full ICMP header. */
	if (len < icmph_len)
		return -EINVAL;

	/*
	 *	Check the flags.
	 */

	/* Mirror BSD error message compatibility */
	if (msg->msg_flags & MSG_OOB)
		return -EOPNOTSUPP;

	/*
	 *	Fetch the ICMP header provided by the userland.
	 *	iovec is modified! The ICMP header is consumed.
	 */
	if (memcpy_from_msg(user_icmph, msg, icmph_len))
		return -EFAULT;

	if (family == AF_INET) {
		type = ((struct icmphdr *) user_icmph)->type;
		code = ((struct icmphdr *) user_icmph)->code;
#if IS_ENABLED(CONFIG_IPV6)
	} else if (family == AF_INET6) {
		type = ((struct icmp6hdr *) user_icmph)->icmp6_type;
		code = ((struct icmp6hdr *) user_icmph)->icmp6_code;
#endif
	} else {
		BUG();
	}

	/*检查type,code*/
	if (!ping_supported(family, type, code))
		return -EINVAL;

	return 0;
}
EXPORT_SYMBOL_GPL(ping_common_sendmsg);

static int ping_v4_sendmsg(struct sock *sk, struct msghdr *msg, size_t len)
{
	struct net *net = sock_net(sk);
	struct flowi4 fl4;
	struct inet_sock *inet = inet_sk(sk);
	struct ipcm_cookie ipc;
	struct icmphdr user_icmph;
	struct pingfakehdr pfh;
	struct rtable *rt = NULL;
	struct ip_options_data opt_copy;
	int free = 0;
	__be32 saddr, daddr, faddr;
	u8 tos, scope;
	int err;

	pr_debug("ping_v4_sendmsg(sk=%p,sk->num=%u)\n", inet, inet->inet_num);

	err = ping_common_sendmsg(AF_INET, msg, len, &user_icmph,
				  sizeof(user_icmph));
	if (err)
		return err;

	/*
	 *	Get and verify the address.
	 */

	if (msg->msg_name) {
		DECLARE_SOCKADDR(struct sockaddr_in *, usin, msg->msg_name);
		if (msg->msg_namelen < sizeof(*usin))
			return -EINVAL;
		if (usin->sin_family != AF_INET)
			return -EAFNOSUPPORT;
		daddr = usin->sin_addr.s_addr;
		/* no remote port */
	} else {
		if (sk->sk_state != TCP_ESTABLISHED)
			return -EDESTADDRREQ;
		daddr = inet->inet_daddr;
		/* no remote port */
	}

	ipcm_init_sk(&ipc, inet);

	if (msg->msg_controllen) {
		err = ip_cmsg_send(sk, msg, &ipc, false);
		if (unlikely(err)) {
			kfree(ipc.opt);
			return err;
		}
		if (ipc.opt)
			free = 1;
	}
	if (!ipc.opt) {
		struct ip_options_rcu *inet_opt;

		rcu_read_lock();
		inet_opt = rcu_dereference(inet->inet_opt);
		if (inet_opt) {
			memcpy(&opt_copy, inet_opt,
			       sizeof(*inet_opt) + inet_opt->opt.optlen);
			ipc.opt = &opt_copy.opt;
		}
		rcu_read_unlock();
	}

	saddr = ipc.addr;
	ipc.addr = faddr = daddr;

	if (ipc.opt && ipc.opt->opt.srr) {
		if (!daddr) {
			err = -EINVAL;
			goto out_free;
		}
		faddr = ipc.opt->opt.faddr;
	}
	tos = get_rttos(&ipc, inet);
	scope = ip_sendmsg_scope(inet, &ipc, msg);

	if (ipv4_is_multicast(daddr)) {
		if (!ipc.oif || netif_index_is_l3_master(sock_net(sk), ipc.oif))
			ipc.oif = READ_ONCE(inet->mc_index);
		if (!saddr)
			saddr = READ_ONCE(inet->mc_addr);
	} else if (!ipc.oif)
		ipc.oif = READ_ONCE(inet->uc_index);

	flowi4_init_output(&fl4, ipc.oif, ipc.sockc.mark, tos, scope,
			   sk->sk_protocol, inet_sk_flowi_flags(sk), faddr,
			   saddr, 0, 0, sk->sk_uid);

	fl4.fl4_icmp_type = user_icmph.type;
	fl4.fl4_icmp_code = user_icmph.code;

	security_sk_classify_flow(sk, flowi4_to_flowi_common(&fl4));
	rt = ip_route_output_flow(net, &fl4, sk);
	if (IS_ERR(rt)) {
		err = PTR_ERR(rt);
		rt = NULL;
		if (err == -ENETUNREACH)
			IP_INC_STATS(net, IPSTATS_MIB_OUTNOROUTES);
		goto out;
	}

	err = -EACCES;
	if ((rt->rt_flags & RTCF_BROADCAST) &&
	    !sock_flag(sk, SOCK_BROADCAST))
		goto out;

	if (msg->msg_flags & MSG_CONFIRM)
		goto do_confirm;
back_from_confirm:

	if (!ipc.addr)
		ipc.addr = fl4.daddr;

	lock_sock(sk);

	pfh.icmph.type = user_icmph.type; /* already checked */
	pfh.icmph.code = user_icmph.code; /* ditto */
	pfh.icmph.checksum = 0;
	pfh.icmph.un.echo.id = inet->inet_sport;
	pfh.icmph.un.echo.sequence = user_icmph.un.echo.sequence;
	pfh.msg = msg;
	pfh.wcheck = 0;
	pfh.family = AF_INET;

	/*报文送ip层*/
	err = ip_append_data(sk, &fl4, ping_getfrag, &pfh, len,
			     sizeof(struct icmphdr), &ipc, &rt,
			     msg->msg_flags);
	if (err)
		ip_flush_pending_frames(sk);
	else
		err = ping_v4_push_pending_frames(sk, &pfh, &fl4);
	release_sock(sk);

out:
	ip_rt_put(rt);
out_free:
	if (free)
		kfree(ipc.opt);
	if (!err) {
		icmp_out_count(sock_net(sk), user_icmph.type);
		return len;
	}
	return err;

do_confirm:
	if (msg->msg_flags & MSG_PROBE)
		dst_confirm_neigh(&rt->dst, &fl4.daddr);
	if (!(msg->msg_flags & MSG_PROBE) || len)
		goto back_from_confirm;
	err = 0;
	goto out;
}

int ping_recvmsg(struct sock *sk, struct msghdr *msg, size_t len, int flags,
		 int *addr_len)
{
	struct inet_sock *isk = inet_sk(sk);
	int family = sk->sk_family;
	struct sk_buff *skb;
	int copied, err;

	pr_debug("ping_recvmsg(sk=%p,sk->num=%u)\n", isk, isk->inet_num);

	err = -EOPNOTSUPP;
	if (flags & MSG_OOB)
		goto out;

	if (flags & MSG_ERRQUEUE)
		return inet_recv_error(sk, msg, len, addr_len);

	/*取收到的报文*/
	skb = skb_recv_datagram(sk, flags, &err);
	if (!skb)
		goto out;

	copied = skb->len;
	if (copied > len) {
		msg->msg_flags |= MSG_TRUNC;
		copied = len;
	}

	/* Don't bother checking the checksum */
	err = skb_copy_datagram_msg(skb, 0, msg, copied);
	if (err)
		goto done;

	sock_recv_timestamp(msg, sk, skb);

	/* Copy the address and add cmsg data. */
	if (family == AF_INET) {
		DECLARE_SOCKADDR(struct sockaddr_in *, sin, msg->msg_name);

		if (sin) {
			sin->sin_family = AF_INET;
			sin->sin_port = 0 /* skb->h.uh->source */;
			sin->sin_addr.s_addr = ip_hdr(skb)->saddr;
			memset(sin->sin_zero, 0, sizeof(sin->sin_zero));
			*addr_len = sizeof(*sin);
		}

		if (inet_cmsg_flags(isk))
			ip_cmsg_recv(msg, skb);

#if IS_ENABLED(CONFIG_IPV6)
	} else if (family == AF_INET6) {
		struct ipv6hdr *ip6 = ipv6_hdr(skb);
		DECLARE_SOCKADDR(struct sockaddr_in6 *, sin6, msg->msg_name);

		if (sin6) {
			sin6->sin6_family = AF_INET6;
			sin6->sin6_port = 0;
			sin6->sin6_addr = ip6->saddr;
			sin6->sin6_flowinfo = 0;
			if (inet6_test_bit(SNDFLOW, sk))
				sin6->sin6_flowinfo = ip6_flowinfo(ip6);
			sin6->sin6_scope_id =
				ipv6_iface_scope_id(&sin6->sin6_addr,
						    inet6_iif(skb));
			*addr_len = sizeof(*sin6);
		}

		if (inet6_sk(sk)->rxopt.all)
			pingv6_ops.ip6_datagram_recv_common_ctl(sk, msg, skb);
		if (skb->protocol == htons(ETH_P_IPV6) &&
		    inet6_sk(sk)->rxopt.all)
			pingv6_ops.ip6_datagram_recv_specific_ctl(sk, msg, skb);
		else if (skb->protocol == htons(ETH_P_IP) &&
			 inet_cmsg_flags(isk))
			ip_cmsg_recv(msg, skb);
#endif
	} else {
		BUG();
	}

	err = copied;

done:
	skb_free_datagram(sk, skb);
out:
	pr_debug("ping_recvmsg -> %d\n", err);
	return err;
}
EXPORT_SYMBOL_GPL(ping_recvmsg);

/*ping socket收到报文*/
static enum skb_drop_reason __ping_queue_rcv_skb(struct sock *sk,
						 struct sk_buff *skb)
{
	enum skb_drop_reason reason;

	pr_debug("ping_queue_rcv_skb(sk=%p,sk->num=%d,skb=%p)\n",
		 inet_sk(sk), inet_sk(sk)->inet_num, skb);
	if (sock_queue_rcv_skb_reason(sk, skb, &reason) < 0) {
		kfree_skb_reason(skb, reason);
		pr_debug("ping_queue_rcv_skb -> failed\n");
		return reason;
	}
	return SKB_NOT_DROPPED_YET;
}

int ping_queue_rcv_skb(struct sock *sk, struct sk_buff *skb)
{
	return __ping_queue_rcv_skb(sk, skb) ? -1 : 0;
}
EXPORT_SYMBOL_GPL(ping_queue_rcv_skb);


/*
 *	All we need to do is get the socket.
 */

//收到ping报文(ipv4 & ipv6)
enum skb_drop_reason ping_rcv(struct sk_buff *skb)
{
	enum skb_drop_reason reason = SKB_DROP_REASON_NO_SOCKET;
	struct sock *sk;
	struct net *net = dev_net(skb->dev);
	struct icmphdr *icmph = icmp_hdr(skb);

	/* We assume the packet has already been checked by icmp_rcv */

	pr_debug("ping_rcv(skb=%p,id=%04x,seq=%04x)\n",
		 skb, ntohs(icmph->un.echo.id), ntohs(icmph->un.echo.sequence));

	/* Push ICMP header back */
	skb_push(skb, skb->data - (u8 *)icmph);//跳到icmp头部

	/*通过id查询socket*/
	sk = ping_lookup(net, skb, ntohs(icmph->un.echo.id));
	if (sk) {
		struct sk_buff *skb2 = skb_clone(skb, GFP_ATOMIC);

		pr_debug("rcv on socket %p\n", sk);
		/*处理ping socket收包*/
		if (skb2)
			reason = __ping_queue_rcv_skb(sk, skb2);
		else
			reason = SKB_DROP_REASON_NOMEM;
	}

	if (reason)
		pr_debug("no socket, dropping\n");

	return reason;
}
EXPORT_SYMBOL_GPL(ping_rcv);

struct proto ping_prot = {
	.name =		"PING",
	.owner =	THIS_MODULE,
	.init =		ping_init_sock,/*权限检查*/
	.close =	ping_close,
	.pre_connect =	ping_pre_connect,
	.connect =	ip4_datagram_connect,
	.disconnect =	__udp_disconnect,
	.setsockopt =	ip_setsockopt,/*利用ip相关的setsockopt*/
	.getsockopt =	ip_getsockopt,
	.sendmsg =	ping_v4_sendmsg,/*向下发送报文*/
	.recvmsg =	ping_recvmsg,/*收取报文*/
	.bind =		ping_bind,
	.backlog_rcv =	ping_queue_rcv_skb,
	.release_cb =	ip4_datagram_release_cb,
	.hash =		ping_hash,
	.unhash =	ping_unhash,
	.get_port =	ping_get_port,
	.put_port =	ping_unhash,
	.obj_size =	sizeof(struct inet_sock),
};
EXPORT_SYMBOL(ping_prot);

#ifdef CONFIG_PROC_FS

static struct sock *ping_get_first(struct seq_file *seq, int start/*桶编号*/)
{
	struct sock *sk;
	struct ping_iter_state *state = seq->private;
	struct net *net = seq_file_net(seq);

	for (state->bucket = start; state->bucket < PING_HTABLE_SIZE;
	     ++state->bucket) {
		struct hlist_head *hslot;

		hslot = &ping_table.hash[state->bucket];

		if (hlist_empty(hslot))
			continue;

		sk_for_each(sk, hslot) {
			if (net_eq(sock_net(sk), net) &&
			    sk->sk_family == state->family)
				/*找到一个socket*/
				goto found;
		}
	}
	sk = NULL;
found:
	return sk;
}

static struct sock *ping_get_next(struct seq_file *seq, struct sock *sk)
{
	struct ping_iter_state *state = seq->private;
	struct net *net = seq_file_net(seq);

	do {
		sk = sk_next(sk);
	} while (sk && (!net_eq(sock_net(sk), net)));

	if (!sk)
		/*当前桶被遍历完，切到下一个桶*/
		return ping_get_first(seq, state->bucket + 1);
	return sk;
}

static struct sock *ping_get_idx(struct seq_file *seq, loff_t pos)
{
	/*取0号桶首个socket*/
	struct sock *sk = ping_get_first(seq, 0);

	if (sk)
		/*更新到下一个socket,找齐pos*/
		while (pos && (sk = ping_get_next(seq, sk)) != NULL)
			--pos;
	return pos ? NULL : sk;
}

void *ping_seq_start(struct seq_file *seq, loff_t *pos, sa_family_t family)
	__acquires(ping_table.lock)
{
	struct ping_iter_state *state = seq->private;
	state->bucket = 0;
	state->family = family;

	spin_lock(&ping_table.lock);

	/*按pos找相应的socket*/
	return *pos ? ping_get_idx(seq, *pos-1) : SEQ_START_TOKEN/*起始标记*/;
}
EXPORT_SYMBOL_GPL(ping_seq_start);

static void *ping_v4_seq_start(struct seq_file *seq, loff_t *pos)
{
	/*获取pos对应的socket*/
	return ping_seq_start(seq, pos, AF_INET);
}

/*取下一个socket*/
void *ping_seq_next(struct seq_file *seq, void *v, loff_t *pos)
{
	struct sock *sk;

	if (v == SEQ_START_TOKEN)
		sk = ping_get_idx(seq, 0);
	else
		sk = ping_get_next(seq, v);

	++*pos;
	return sk;
}
EXPORT_SYMBOL_GPL(ping_seq_next);

void ping_seq_stop(struct seq_file *seq, void *v)
	__releases(ping_table.lock)
{
	spin_unlock(&ping_table.lock);
}
EXPORT_SYMBOL_GPL(ping_seq_stop);

static void ping_v4_format_sock(struct sock *sp, struct seq_file *f,
		int bucket)
{
	struct inet_sock *inet = inet_sk(sp);
	__be32 dest = inet->inet_daddr;
	__be32 src = inet->inet_rcv_saddr;
	__u16 destp = ntohs(inet->inet_dport);
	__u16 srcp = ntohs(inet->inet_sport);

	seq_printf(f, "%5d: %08X:%04X %08X:%04X"
		" %02X %08X:%08X %02X:%08lX %08X %5u %8d %lu %d %pK %u",
		bucket, src/*源地址*/, srcp/*源端口*/, dest, destp, sp->sk_state,
		sk_wmem_alloc_get(sp),
		sk_rmem_alloc_get(sp),
		0, 0L, 0,
		from_kuid_munged(seq_user_ns(f), sock_i_uid(sp)),
		0, sock_i_ino(sp),
		refcount_read(&sp->sk_refcnt), sp,
		atomic_read(&sp->sk_drops));
}

static int ping_v4_seq_show(struct seq_file *seq, void *v)
{
	seq_setwidth(seq, 127);
	if (v == SEQ_START_TOKEN)
		/*显示标题栏*/
		seq_puts(seq, "  sl  local_address rem_address   st tx_queue "
			   "rx_queue tr tm->when retrnsmt   uid  timeout "
			   "inode ref pointer drops");
	else {
		struct ping_iter_state *state = seq->private;

		/*显示此socket*/
		ping_v4_format_sock(v, seq, state->bucket);
	}
	seq_pad(seq, '\n');
	return 0;
}

static const struct seq_operations ping_v4_seq_ops = {
	.start		= ping_v4_seq_start,
	.show		= ping_v4_seq_show,
	.next		= ping_seq_next,
	.stop		= ping_seq_stop,
};

static int __net_init ping_v4_proc_init_net(struct net *net)
{
	/*创建icmp目录，用于显示此net ns下所有ping对应的socket*/
	if (!proc_create_net("icmp", 0444, net->proc_net, &ping_v4_seq_ops,
			sizeof(struct ping_iter_state)))
		return -ENOMEM;
	return 0;
}

static void __net_exit ping_v4_proc_exit_net(struct net *net)
{
	remove_proc_entry("icmp", net->proc_net);
}

static struct pernet_operations ping_v4_net_ops = {
	.init = ping_v4_proc_init_net,
	.exit = ping_v4_proc_exit_net,
};

int __init ping_proc_init(void)
{
	return register_pernet_subsys(&ping_v4_net_ops);
}

void ping_proc_exit(void)
{
	unregister_pernet_subsys(&ping_v4_net_ops);
}

#endif

void __init ping_init(void)
{
	int i;

	/*初始化ping hashtable*/
	for (i = 0; i < PING_HTABLE_SIZE; i++)
		INIT_HLIST_HEAD(&ping_table.hash[i]);
	spin_lock_init(&ping_table.lock);
}<|MERGE_RESOLUTION|>--- conflicted
+++ resolved
@@ -94,12 +94,8 @@
 				result++; /* avoid zero */
 			hlist = ping_hashslot(&ping_table, sock_net(sk),
 					    result);
-<<<<<<< HEAD
 			/*遍历此桶，检查result对应的id是否已分配*/
-			ping_portaddr_for_each_entry(sk2, node, hlist) {
-=======
 			sk_for_each(sk2, hlist) {
->>>>>>> 9d1694dc
 				isk2 = inet_sk(sk2);
 
 				if (isk2->inet_num == result)
@@ -175,12 +171,8 @@
 /* Called under rcu_read_lock() */
 static struct sock *ping_lookup(struct net *net, struct sk_buff *skb, u16 ident/*ping id号*/)
 {
-<<<<<<< HEAD
 	/*取相应的hash桶*/
-	struct hlist_nulls_head *hslot = ping_hashslot(&ping_table, net, ident);
-=======
 	struct hlist_head *hslot = ping_hashslot(&ping_table, net, ident);
->>>>>>> 9d1694dc
 	struct sock *sk = NULL;
 	struct inet_sock *isk;
 	int dif, sdif;
@@ -202,12 +194,8 @@
 		return NULL;
 	}
 
-<<<<<<< HEAD
 	/*遍历socket*/
-	ping_portaddr_for_each_entry_rcu(sk, hnode, hslot) {
-=======
 	sk_for_each_rcu(sk, hslot) {
->>>>>>> 9d1694dc
 		isk = inet_sk(sk);
 
 		pr_debug("iterate\n");
