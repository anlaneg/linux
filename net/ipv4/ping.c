--- conflicted
+++ resolved
@@ -1004,24 +1004,8 @@
 
 	/*通过id查询socket*/
 	sk = ping_lookup(net, skb, ntohs(icmph->un.echo.id));
-<<<<<<< HEAD
-	if (sk) {
-		struct sk_buff *skb2 = skb_clone(skb, GFP_ATOMIC);
-
-		pr_debug("rcv on socket %p\n", sk);
-		/*处理ping socket收包*/
-		if (skb2)
-			reason = __ping_queue_rcv_skb(sk, skb2);
-		else
-			reason = SKB_DROP_REASON_NOMEM;
-	}
-
-	if (reason)
-		pr_debug("no socket, dropping\n");
-=======
 	if (sk)
 		return __ping_queue_rcv_skb(sk, skb);
->>>>>>> 155a3c00
 
 	kfree_skb_reason(skb, SKB_DROP_REASON_NO_SOCKET);
 	return SKB_DROP_REASON_NO_SOCKET;
