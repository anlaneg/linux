--- conflicted
+++ resolved
@@ -807,12 +807,8 @@
 	timer_setup(&req->rsk_timer, reqsk_timer_handler, TIMER_PINNED);
 	mod_timer(&req->rsk_timer, jiffies + timeout);
 
-<<<<<<< HEAD
 	//将此socket加入到ehash
-	inet_ehash_insert(req_to_sk(req), NULL);
-=======
 	inet_ehash_insert(req_to_sk(req), NULL, NULL);
->>>>>>> 7059c2c0
 	/* before letting lookups find us, make sure all req fields
 	 * are committed to memory and refcnt initialized.
 	 */
