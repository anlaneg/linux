// SPDX-License-Identifier: GPL-2.0-or-later
/*
 * INET		An implementation of the TCP/IP protocol suite for the LINUX
 *		operating system.  INET is implemented using the  BSD Socket
 *		interface as the means of communication with the user level.
 *
 *		Support for INET connection oriented protocols.
 *
 * Authors:	See the TCP sources
 */

#include <linux/module.h>
#include <linux/jhash.h>

#include <net/inet_connection_sock.h>
#include <net/inet_hashtables.h>
#include <net/inet_timewait_sock.h>
#include <net/ip.h>
#include <net/route.h>
#include <net/tcp_states.h>
#include <net/xfrm.h>
#include <net/tcp.h>
#include <net/sock_reuseport.h>
#include <net/addrconf.h>

#if IS_ENABLED(CONFIG_IPV6)
/* match_sk*_wildcard == true:  IPV6_ADDR_ANY equals to any IPv6 addresses
 *				if IPv6 only, and any IPv4 addresses
 *				if not IPv6 only
 * match_sk*_wildcard == false: addresses must be exactly the same, i.e.
 *				IPV6_ADDR_ANY only equals to IPV6_ADDR_ANY,
 *				and 0.0.0.0 equals to 0.0.0.0 only
 */
static bool ipv6_rcv_saddr_equal(const struct in6_addr *sk1_rcv_saddr6,
				 const struct in6_addr *sk2_rcv_saddr6,
				 __be32 sk1_rcv_saddr, __be32 sk2_rcv_saddr,
				 bool sk1_ipv6only, bool sk2_ipv6only,
				 bool match_sk1_wildcard,
				 bool match_sk2_wildcard)
{
	int addr_type = ipv6_addr_type(sk1_rcv_saddr6);
	int addr_type2 = sk2_rcv_saddr6 ? ipv6_addr_type(sk2_rcv_saddr6) : IPV6_ADDR_MAPPED;

	/* if both are mapped, treat as IPv4 */
	if (addr_type == IPV6_ADDR_MAPPED && addr_type2 == IPV6_ADDR_MAPPED) {
		if (!sk2_ipv6only) {
			if (sk1_rcv_saddr == sk2_rcv_saddr)
				return true;
			return (match_sk1_wildcard && !sk1_rcv_saddr) ||
				(match_sk2_wildcard && !sk2_rcv_saddr);
		}
		return false;
	}

	if (addr_type == IPV6_ADDR_ANY && addr_type2 == IPV6_ADDR_ANY)
		return true;

	if (addr_type2 == IPV6_ADDR_ANY && match_sk2_wildcard &&
	    !(sk2_ipv6only && addr_type == IPV6_ADDR_MAPPED))
		return true;

	if (addr_type == IPV6_ADDR_ANY && match_sk1_wildcard &&
	    !(sk1_ipv6only && addr_type2 == IPV6_ADDR_MAPPED))
		return true;

	if (sk2_rcv_saddr6 &&
	    ipv6_addr_equal(sk1_rcv_saddr6, sk2_rcv_saddr6))
		return true;

	return false;
}
#endif

/* match_sk*_wildcard == true:  0.0.0.0 equals to any IPv4 addresses
 * match_sk*_wildcard == false: addresses must be exactly the same, i.e.
 *				0.0.0.0 only equals to 0.0.0.0
 */
static bool ipv4_rcv_saddr_equal(__be32 sk1_rcv_saddr, __be32 sk2_rcv_saddr,
				 bool sk2_ipv6only, bool match_sk1_wildcard,
				 bool match_sk2_wildcard)
{
	if (!sk2_ipv6only) {
		if (sk1_rcv_saddr == sk2_rcv_saddr)
			return true;
		return (match_sk1_wildcard && !sk1_rcv_saddr) ||
			(match_sk2_wildcard && !sk2_rcv_saddr);
	}
	return false;
}

bool inet_rcv_saddr_equal(const struct sock *sk, const struct sock *sk2,
			  bool match_wildcard)
{
#if IS_ENABLED(CONFIG_IPV6)
	if (sk->sk_family == AF_INET6)
		return ipv6_rcv_saddr_equal(&sk->sk_v6_rcv_saddr,
					    inet6_rcv_saddr(sk2),
					    sk->sk_rcv_saddr,
					    sk2->sk_rcv_saddr,
					    ipv6_only_sock(sk),
					    ipv6_only_sock(sk2),
					    match_wildcard,
					    match_wildcard);
#endif
	return ipv4_rcv_saddr_equal(sk->sk_rcv_saddr, sk2->sk_rcv_saddr,
				    ipv6_only_sock(sk2), match_wildcard,
				    match_wildcard);
}
EXPORT_SYMBOL(inet_rcv_saddr_equal);

bool inet_rcv_saddr_any(const struct sock *sk)
{
#if IS_ENABLED(CONFIG_IPV6)
	if (sk->sk_family == AF_INET6)
		return ipv6_addr_any(&sk->sk_v6_rcv_saddr);
#endif
	return !sk->sk_rcv_saddr;
}

//取local可用port范围
void inet_get_local_port_range(struct net *net, int *low, int *high)
{
	unsigned int seq;

	do {
		seq = read_seqbegin(&net->ipv4.ip_local_ports.lock);

		*low = net->ipv4.ip_local_ports.range[0];
		*high = net->ipv4.ip_local_ports.range[1];
	} while (read_seqretry(&net->ipv4.ip_local_ports.lock, seq));
}
EXPORT_SYMBOL(inet_get_local_port_range);

static int inet_csk_bind_conflict(const struct sock *sk,
				  const struct inet_bind_bucket *tb,
				  bool relax, bool reuseport_ok)
{
	struct sock *sk2;
	bool reuse = sk->sk_reuse;
	bool reuseport = !!sk->sk_reuseport;
	kuid_t uid = sock_i_uid((struct sock *)sk);

	/*
	 * Unlike other sk lookup places we do not check
	 * for sk_net here, since _all_ the socks listed
	 * in tb->owners list belong to the same net - the
	 * one this bucket belongs to.
	 */

	sk_for_each_bound(sk2, &tb->owners) {
		if (sk != sk2 &&
		    (!sk->sk_bound_dev_if ||
		     !sk2->sk_bound_dev_if ||
		     sk->sk_bound_dev_if == sk2->sk_bound_dev_if)) {
			if (reuse && sk2->sk_reuse &&
			    sk2->sk_state != TCP_LISTEN) {
				if ((!relax ||
				     (!reuseport_ok &&
				      reuseport && sk2->sk_reuseport &&
				      !rcu_access_pointer(sk->sk_reuseport_cb) &&
				      (sk2->sk_state == TCP_TIME_WAIT ||
				       uid_eq(uid, sock_i_uid(sk2))))) &&
				    inet_rcv_saddr_equal(sk, sk2, true))
					break;
			} else if (!reuseport_ok ||
				   !reuseport || !sk2->sk_reuseport ||
				   rcu_access_pointer(sk->sk_reuseport_cb) ||
				   (sk2->sk_state != TCP_TIME_WAIT &&
				    !uid_eq(uid, sock_i_uid(sk2)))) {
				if (inet_rcv_saddr_equal(sk, sk2, true))
					break;
			}
		}
	}
	return sk2 != NULL;
}

/*
 * Find an open port number for the socket.  Returns with the
 * inet_bind_hashbucket lock held.
 */
static struct inet_bind_hashbucket *
inet_csk_find_open_port(struct sock *sk, struct inet_bind_bucket **tb_ret, int *port_ret/*出参，可使用的port*/)
{
	struct inet_hashinfo *hinfo = sk->sk_prot->h.hashinfo;
	int port = 0;
	struct inet_bind_hashbucket *head;
	struct net *net = sock_net(sk);
	bool relax = false;
	int i, low, high, attempt_half;
	struct inet_bind_bucket *tb;
	u32 remaining, offset;
	int l3mdev;

	l3mdev = inet_sk_bound_l3mdev(sk);
ports_exhausted:
	attempt_half = (sk->sk_reuse == SK_CAN_REUSE) ? 1 : 0;
other_half_scan:
	inet_get_local_port_range(net, &low, &high);
	high++; /* [32768, 60999] -> [32768, 61000[ */
	if (high - low < 4)
	    /*low与high之间差别太小，不进行二分法查找*/
		attempt_half = 0;
	if (attempt_half) {
		int half = low + (((high - low) >> 2) << 1);

		if (attempt_half == 1)
			high = half;
		else
			low = half;
	}
	remaining = high - low;
	if (likely(remaining > 1))
		remaining &= ~1U;

	offset = prandom_u32() % remaining;
	/* __inet_hash_connect() favors ports having @low parity
	 * We do the opposite to not pollute connect() users.
	 */
	offset |= 1U;

other_parity_scan:
	port = low + offset;
	for (i = 0; i < remaining; i += 2, port += 2) {
		if (unlikely(port >= high))
			port -= remaining;
		//检查port是否为local预留
		if (inet_is_local_reserved_port(net, port))
			continue;
		//检查port是否可绑定
		head = &hinfo->bhash[inet_bhashfn(net, port,
						  hinfo->bhash_size)];
		spin_lock_bh(&head->lock);
		inet_bind_bucket_for_each(tb, &head->chain)
			if (net_eq(ib_net(tb), net) && tb->l3mdev == l3mdev &&
			    tb->port == port) {
				if (!inet_csk_bind_conflict(sk, tb, relax, false))
					goto success;/*有使用，但不冲突*/
				goto next_port;
			}
		tb = NULL;
		goto success;/*无使用*/
next_port:
		spin_unlock_bh(&head->lock);
		cond_resched();
	}

	offset--;
	if (!(offset & 1))
		goto other_parity_scan;

	if (attempt_half == 1) {
		/* OK we now try the upper half of the range */
		attempt_half = 2;
		goto other_half_scan;
	}

	if (net->ipv4.sysctl_ip_autobind_reuse && !relax) {
		/* We still have a chance to connect to different destinations */
		relax = true;
		goto ports_exhausted;
	}
	return NULL;
success:
	*port_ret = port;
	*tb_ret = tb;
	return head;
}

static inline int sk_reuseport_match(struct inet_bind_bucket *tb,
				     struct sock *sk)
{
	kuid_t uid = sock_i_uid(sk);

	if (tb->fastreuseport <= 0)
		return 0;
	if (!sk->sk_reuseport)
		return 0;
	if (rcu_access_pointer(sk->sk_reuseport_cb))
		return 0;
	if (!uid_eq(tb->fastuid, uid))
		return 0;
	/* We only need to check the rcv_saddr if this tb was once marked
	 * without fastreuseport and then was reset, as we can only know that
	 * the fast_*rcv_saddr doesn't have any conflicts with the socks on the
	 * owners list.
	 */
	if (tb->fastreuseport == FASTREUSEPORT_ANY)
		return 1;
#if IS_ENABLED(CONFIG_IPV6)
	if (tb->fast_sk_family == AF_INET6)
		return ipv6_rcv_saddr_equal(&tb->fast_v6_rcv_saddr,
					    inet6_rcv_saddr(sk),
					    tb->fast_rcv_saddr,
					    sk->sk_rcv_saddr,
					    tb->fast_ipv6_only,
					    ipv6_only_sock(sk), true, false);
#endif
	return ipv4_rcv_saddr_equal(tb->fast_rcv_saddr, sk->sk_rcv_saddr,
				    ipv6_only_sock(sk), true, false);
}

void inet_csk_update_fastreuse(struct inet_bind_bucket *tb,
			       struct sock *sk)
{
	kuid_t uid = sock_i_uid(sk);
	bool reuse = sk->sk_reuse && sk->sk_state != TCP_LISTEN;

	if (hlist_empty(&tb->owners)) {
		tb->fastreuse = reuse;
		if (sk->sk_reuseport) {
			tb->fastreuseport = FASTREUSEPORT_ANY;
			tb->fastuid = uid;
			tb->fast_rcv_saddr = sk->sk_rcv_saddr;
			tb->fast_ipv6_only = ipv6_only_sock(sk);
			tb->fast_sk_family = sk->sk_family;
#if IS_ENABLED(CONFIG_IPV6)
			tb->fast_v6_rcv_saddr = sk->sk_v6_rcv_saddr;
#endif
		} else {
			tb->fastreuseport = 0;
		}
	} else {
		if (!reuse)
			tb->fastreuse = 0;
		if (sk->sk_reuseport) {
			/* We didn't match or we don't have fastreuseport set on
			 * the tb, but we have sk_reuseport set on this socket
			 * and we know that there are no bind conflicts with
			 * this socket in this tb, so reset our tb's reuseport
			 * settings so that any subsequent sockets that match
			 * our current socket will be put on the fast path.
			 *
			 * If we reset we need to set FASTREUSEPORT_STRICT so we
			 * do extra checking for all subsequent sk_reuseport
			 * socks.
			 */
			if (!sk_reuseport_match(tb, sk)) {
				tb->fastreuseport = FASTREUSEPORT_STRICT;
				tb->fastuid = uid;
				tb->fast_rcv_saddr = sk->sk_rcv_saddr;
				tb->fast_ipv6_only = ipv6_only_sock(sk);
				tb->fast_sk_family = sk->sk_family;
#if IS_ENABLED(CONFIG_IPV6)
				tb->fast_v6_rcv_saddr = sk->sk_v6_rcv_saddr;
#endif
			}
		} else {
			tb->fastreuseport = 0;
		}
	}
}

/* Obtain a reference to a local port for the given sock,
 * if snum is zero it means select any available local port.
 * We try to allocate an odd port (and leave even ports for connect())
 */
int inet_csk_get_port(struct sock *sk, unsigned short snum)
{
	bool reuse = sk->sk_reuse && sk->sk_state != TCP_LISTEN;
	struct inet_hashinfo *hinfo = sk->sk_prot->h.hashinfo;
	int ret = 1, port = snum;
	struct inet_bind_hashbucket *head;
	struct net *net = sock_net(sk);
	struct inet_bind_bucket *tb = NULL;
	int l3mdev;

	l3mdev = inet_sk_bound_l3mdev(sk);

	if (!port) {
	    /*使用动态port情况，获取一个可使用的port*/
		head = inet_csk_find_open_port(sk, &tb, &port);
		if (!head)
			return ret;
		if (!tb)
		    /*port无人使用*/
			goto tb_not_found;
		goto success;
	}
	head = &hinfo->bhash[inet_bhashfn(net, port,
					  hinfo->bhash_size)];
	spin_lock_bh(&head->lock);
	inet_bind_bucket_for_each(tb, &head->chain)
		if (net_eq(ib_net(tb), net) && tb->l3mdev == l3mdev &&
		    tb->port == port)
			goto tb_found;
tb_not_found:
	tb = inet_bind_bucket_create(hinfo->bind_bucket_cachep,
				     net, head, port, l3mdev);
	if (!tb)
		goto fail_unlock;
tb_found:
	if (!hlist_empty(&tb->owners)) {
		if (sk->sk_reuse == SK_FORCE_REUSE)
			goto success;

		if ((tb->fastreuse > 0 && reuse) ||
		    sk_reuseport_match(tb, sk))
			goto success;
		if (inet_csk_bind_conflict(sk, tb, true, true))
			goto fail_unlock;
	}
success:
	inet_csk_update_fastreuse(tb, sk);

	if (!inet_csk(sk)->icsk_bind_hash)
		inet_bind_hash(sk, tb, port);
	WARN_ON(inet_csk(sk)->icsk_bind_hash != tb);
	ret = 0;

fail_unlock:
	spin_unlock_bh(&head->lock);
	return ret;
}
EXPORT_SYMBOL_GPL(inet_csk_get_port);

/*
 * Wait for an incoming connection, avoid race conditions. This must be called
 * with the socket locked.
 */
static int inet_csk_wait_for_connect(struct sock *sk, long timeo)
{
	struct inet_connection_sock *icsk = inet_csk(sk);
	DEFINE_WAIT(wait);
	int err;

	/*
	 * True wake-one mechanism for incoming connections: only
	 * one process gets woken up, not the 'whole herd'.
	 * Since we do not 'race & poll' for established sockets
	 * anymore, the common case will execute the loop only once.
	 *
	 * Subtle issue: "add_wait_queue_exclusive()" will be added
	 * after any current non-exclusive waiters, and we know that
	 * it will always _stay_ after any new non-exclusive waiters
	 * because all non-exclusive waiters are added at the
	 * beginning of the wait-queue. As such, it's ok to "drop"
	 * our exclusiveness temporarily when we get woken up without
	 * having to remove and re-insert us on the wait queue.
	 */
	for (;;) {
		prepare_to_wait_exclusive(sk_sleep(sk), &wait,
					  TASK_INTERRUPTIBLE);
		release_sock(sk);
		//请求队列为空，调度出去
		if (reqsk_queue_empty(&icsk->icsk_accept_queue))
			timeo = schedule_timeout(timeo);
		sched_annotate_sleep();
		lock_sock(sk);
		err = 0;
		//调度回来时，请求队列不为空，跳出
		if (!reqsk_queue_empty(&icsk->icsk_accept_queue))
			break;
		err = -EINVAL;
		if (sk->sk_state != TCP_LISTEN)
			break;
		err = sock_intr_errno(timeo);
		if (signal_pending(current))
			break;
		err = -EAGAIN;
		if (!timeo)
			break;
	}
	finish_wait(sk_sleep(sk), &wait);
	return err;
}

/*
 * This will accept the next outstanding connection.
 */
struct sock *inet_csk_accept(struct sock *sk, int flags, int *err, bool kern)
{
	struct inet_connection_sock *icsk = inet_csk(sk);
	struct request_sock_queue *queue = &icsk->icsk_accept_queue;
	struct request_sock *req;
	struct sock *newsk;
	int error;

	lock_sock(sk);

	/* We need to make sure that this socket is listening,
	 * and that it has something pending.
	 */
	error = -EINVAL;
	//必须是listen状态
	if (sk->sk_state != TCP_LISTEN)
		goto out_err;

	/* Find already established connection */
	if (reqsk_queue_empty(queue)) {
		//取接收超时时间
		long timeo = sock_rcvtimeo(sk, flags & O_NONBLOCK);

		/* If this is a non blocking socket don't sleep */
		error = -EAGAIN;
		if (!timeo)
			goto out_err;

		//等待新的稳定连接，直到超时
		error = inet_csk_wait_for_connect(sk, timeo);
		if (error)
			goto out_err;
	}

	//自队列中取一个请求
	req = reqsk_queue_remove(queue, sk);
	newsk = req->sk;

	if (sk->sk_protocol == IPPROTO_TCP &&
	    tcp_rsk(req)->tfo_listener) {
		spin_lock_bh(&queue->fastopenq.lock);
		if (tcp_rsk(req)->tfo_listener) {
			/* We are still waiting for the final ACK from 3WHS
			 * so can't free req now. Instead, we set req->sk to
			 * NULL to signify that the child socket is taken
			 * so reqsk_fastopen_remove() will free the req
			 * when 3WHS finishes (or is aborted).
			 */
			req->sk = NULL;
			req = NULL;
		}
		spin_unlock_bh(&queue->fastopenq.lock);
	}

out:
	release_sock(sk);
	if (newsk && mem_cgroup_sockets_enabled) {
		int amt;

		/* atomically get the memory usage, set and charge the
		 * newsk->sk_memcg.
		 */
		lock_sock(newsk);

		/* The socket has not been accepted yet, no need to look at
		 * newsk->sk_wmem_queued.
		 */
		amt = sk_mem_pages(newsk->sk_forward_alloc +
				   atomic_read(&newsk->sk_rmem_alloc));
		mem_cgroup_sk_alloc(newsk);
		if (newsk->sk_memcg && amt)
			mem_cgroup_charge_skmem(newsk->sk_memcg, amt);

		release_sock(newsk);
	}
	if (req)
		reqsk_put(req);
	return newsk;
out_err:
	newsk = NULL;
	req = NULL;
	*err = error;
	goto out;
}
EXPORT_SYMBOL(inet_csk_accept);

/*
 * Using different timers for retransmit, delayed acks and probes
 * We may wish use just one timer maintaining a list of expire jiffies
 * to optimize.
 */
void inet_csk_init_xmit_timers(struct sock *sk,
			       void (*retransmit_handler)(struct timer_list *t),
			       void (*delack_handler)(struct timer_list *t),
			       void (*keepalive_handler)(struct timer_list *t))
{
	struct inet_connection_sock *icsk = inet_csk(sk);

	timer_setup(&icsk->icsk_retransmit_timer, retransmit_handler, 0);
	timer_setup(&icsk->icsk_delack_timer, delack_handler, 0);
	timer_setup(&sk->sk_timer, keepalive_handler, 0);
	icsk->icsk_pending = icsk->icsk_ack.pending = 0;
}
EXPORT_SYMBOL(inet_csk_init_xmit_timers);

void inet_csk_clear_xmit_timers(struct sock *sk)
{
	struct inet_connection_sock *icsk = inet_csk(sk);

	icsk->icsk_pending = icsk->icsk_ack.pending = 0;

	sk_stop_timer(sk, &icsk->icsk_retransmit_timer);
	sk_stop_timer(sk, &icsk->icsk_delack_timer);
	sk_stop_timer(sk, &sk->sk_timer);
}
EXPORT_SYMBOL(inet_csk_clear_xmit_timers);

void inet_csk_delete_keepalive_timer(struct sock *sk)
{
	sk_stop_timer(sk, &sk->sk_timer);
}
EXPORT_SYMBOL(inet_csk_delete_keepalive_timer);

void inet_csk_reset_keepalive_timer(struct sock *sk, unsigned long len)
{
	sk_reset_timer(sk, &sk->sk_timer, jiffies + len);
}
EXPORT_SYMBOL(inet_csk_reset_keepalive_timer);

//查询到对端的路由
struct dst_entry *inet_csk_route_req(const struct sock *sk,
				     struct flowi4 *fl4,
				     const struct request_sock *req)
{
	const struct inet_request_sock *ireq = inet_rsk(req);
	struct net *net = read_pnet(&ireq->ireq_net);
	struct ip_options_rcu *opt;
	struct rtable *rt;

	rcu_read_lock();
	opt = rcu_dereference(ireq->ireq_opt);

	//初始化fl4
	flowi4_init_output(fl4, ireq->ir_iif, ireq->ir_mark,
			   RT_CONN_FLAGS(sk), RT_SCOPE_UNIVERSE,
			   sk->sk_protocol, inet_sk_flowi_flags(sk),
			   (opt && opt->opt.srr) ? opt->opt.faddr : ireq->ir_rmt_addr,
			   ireq->ir_loc_addr, ireq->ir_rmt_port,
			   htons(ireq->ir_num), sk->sk_uid);
<<<<<<< HEAD
	security_req_classify_flow(req, flowi4_to_flowi(fl4));

	//查询到对端的路由
=======
	security_req_classify_flow(req, flowi4_to_flowi_common(fl4));
>>>>>>> e71ba945
	rt = ip_route_output_flow(net, fl4, sk);
	if (IS_ERR(rt))
		goto no_route;
	if (opt && opt->opt.is_strictroute && rt->rt_uses_gateway)
		goto route_err;
	rcu_read_unlock();

	//返回到对端的路由
	return &rt->dst;

route_err:
	ip_rt_put(rt);
no_route:
	rcu_read_unlock();
	__IP_INC_STATS(net, IPSTATS_MIB_OUTNOROUTES);
	return NULL;
}
EXPORT_SYMBOL_GPL(inet_csk_route_req);

struct dst_entry *inet_csk_route_child_sock(const struct sock *sk,
					    struct sock *newsk,
					    const struct request_sock *req)
{
	const struct inet_request_sock *ireq = inet_rsk(req);
	struct net *net = read_pnet(&ireq->ireq_net);
	struct inet_sock *newinet = inet_sk(newsk);
	struct ip_options_rcu *opt;
	struct flowi4 *fl4;
	struct rtable *rt;

	opt = rcu_dereference(ireq->ireq_opt);
	fl4 = &newinet->cork.fl.u.ip4;

	flowi4_init_output(fl4, ireq->ir_iif, ireq->ir_mark,
			   RT_CONN_FLAGS(sk), RT_SCOPE_UNIVERSE,
			   sk->sk_protocol, inet_sk_flowi_flags(sk),
			   (opt && opt->opt.srr) ? opt->opt.faddr : ireq->ir_rmt_addr,
			   ireq->ir_loc_addr, ireq->ir_rmt_port,
			   htons(ireq->ir_num), sk->sk_uid);
	security_req_classify_flow(req, flowi4_to_flowi_common(fl4));
	rt = ip_route_output_flow(net, fl4, sk);
	if (IS_ERR(rt))
		goto no_route;
	if (opt && opt->opt.is_strictroute && rt->rt_uses_gateway)
		goto route_err;
	return &rt->dst;

route_err:
	ip_rt_put(rt);
no_route:
	__IP_INC_STATS(net, IPSTATS_MIB_OUTNOROUTES);
	return NULL;
}
EXPORT_SYMBOL_GPL(inet_csk_route_child_sock);

/* Decide when to expire the request and when to resend SYN-ACK */
static void syn_ack_recalc(struct request_sock *req,
			   const int max_syn_ack_retries,
			   const u8 rskq_defer_accept,
			   int *expire, int *resend)
{
	if (!rskq_defer_accept) {
		*expire = req->num_timeout >= max_syn_ack_retries;
		*resend = 1;
		return;
	}
	*expire = req->num_timeout >= max_syn_ack_retries &&
		  (!inet_rsk(req)->acked || req->num_timeout >= rskq_defer_accept);
	/* Do not resend while waiting for data after ACK,
	 * start to resend on end of deferring period to give
	 * last chance for data or ACK to create established socket.
	 */
	*resend = !inet_rsk(req)->acked ||
		  req->num_timeout >= rskq_defer_accept - 1;
}

int inet_rtx_syn_ack(const struct sock *parent, struct request_sock *req)
{
	int err = req->rsk_ops->rtx_syn_ack(parent, req);

	if (!err)
		req->num_retrans++;
	return err;
}
EXPORT_SYMBOL(inet_rtx_syn_ack);

/* return true if req was found in the ehash table */
static bool reqsk_queue_unlink(struct request_sock *req)
{
	struct inet_hashinfo *hashinfo = req_to_sk(req)->sk_prot->h.hashinfo;
	bool found = false;

	if (sk_hashed(req_to_sk(req))) {
		spinlock_t *lock = inet_ehash_lockp(hashinfo, req->rsk_hash);

		spin_lock(lock);
		found = __sk_nulls_del_node_init_rcu(req_to_sk(req));
		spin_unlock(lock);
	}
	if (timer_pending(&req->rsk_timer) && del_timer_sync(&req->rsk_timer))
		reqsk_put(req);
	return found;
}

void inet_csk_reqsk_queue_drop(struct sock *sk, struct request_sock *req)
{
	if (reqsk_queue_unlink(req)) {
		reqsk_queue_removed(&inet_csk(sk)->icsk_accept_queue, req);
		reqsk_put(req);
	}
}
EXPORT_SYMBOL(inet_csk_reqsk_queue_drop);

void inet_csk_reqsk_queue_drop_and_put(struct sock *sk, struct request_sock *req)
{
	inet_csk_reqsk_queue_drop(sk, req);
	reqsk_put(req);
}
EXPORT_SYMBOL(inet_csk_reqsk_queue_drop_and_put);

static void reqsk_timer_handler(struct timer_list *t)
{
	struct request_sock *req = from_timer(req, t, rsk_timer);
	struct sock *sk_listener = req->rsk_listener;
	struct net *net = sock_net(sk_listener);
	struct inet_connection_sock *icsk = inet_csk(sk_listener);
	struct request_sock_queue *queue = &icsk->icsk_accept_queue;
	int max_syn_ack_retries, qlen, expire = 0, resend = 0;

	if (inet_sk_state_load(sk_listener) != TCP_LISTEN)
		goto drop;

	max_syn_ack_retries = icsk->icsk_syn_retries ? : net->ipv4.sysctl_tcp_synack_retries;
	/* Normally all the openreqs are young and become mature
	 * (i.e. converted to established socket) for first timeout.
	 * If synack was not acknowledged for 1 second, it means
	 * one of the following things: synack was lost, ack was lost,
	 * rtt is high or nobody planned to ack (i.e. synflood).
	 * When server is a bit loaded, queue is populated with old
	 * open requests, reducing effective size of queue.
	 * When server is well loaded, queue size reduces to zero
	 * after several minutes of work. It is not synflood,
	 * it is normal operation. The solution is pruning
	 * too old entries overriding normal timeout, when
	 * situation becomes dangerous.
	 *
	 * Essentially, we reserve half of room for young
	 * embrions; and abort old ones without pity, if old
	 * ones are about to clog our table.
	 */
	qlen = reqsk_queue_len(queue);
	if ((qlen << 1) > max(8U, READ_ONCE(sk_listener->sk_max_ack_backlog))) {
		int young = reqsk_queue_len_young(queue) << 1;

		while (max_syn_ack_retries > 2) {
			if (qlen < young)
				break;
			max_syn_ack_retries--;
			young <<= 1;
		}
	}
	syn_ack_recalc(req, max_syn_ack_retries, READ_ONCE(queue->rskq_defer_accept),
		       &expire, &resend);
	req->rsk_ops->syn_ack_timeout(req);
	if (!expire &&
	    (!resend ||
	     !inet_rtx_syn_ack(sk_listener, req) ||
	     inet_rsk(req)->acked)) {
		unsigned long timeo;

		if (req->num_timeout++ == 0)
			atomic_dec(&queue->young);
		timeo = min(TCP_TIMEOUT_INIT << req->num_timeout, TCP_RTO_MAX);
		mod_timer(&req->rsk_timer, jiffies + timeo);
		return;
	}
drop:
	inet_csk_reqsk_queue_drop_and_put(sk_listener, req);
}

static void reqsk_queue_hash_req(struct request_sock *req,
				 unsigned long timeout)
{
    //初始化rsk_timer,并指定触发时间为timeout
	timer_setup(&req->rsk_timer, reqsk_timer_handler, TIMER_PINNED);
	mod_timer(&req->rsk_timer, jiffies + timeout);

	//将此socket加入到ehash
	inet_ehash_insert(req_to_sk(req), NULL, NULL);
	/* before letting lookups find us, make sure all req fields
	 * are committed to memory and refcnt initialized.
	 */
	smp_wmb();
	refcount_set(&req->rsk_refcnt, 2 + 1);
}

void inet_csk_reqsk_queue_hash_add(struct sock *sk, struct request_sock *req,
				   unsigned long timeout)
{
	reqsk_queue_hash_req(req, timeout);
	inet_csk_reqsk_queue_added(sk);
}
EXPORT_SYMBOL_GPL(inet_csk_reqsk_queue_hash_add);

static void inet_clone_ulp(const struct request_sock *req, struct sock *newsk,
			   const gfp_t priority)
{
	struct inet_connection_sock *icsk = inet_csk(newsk);

	if (!icsk->icsk_ulp_ops)
		return;

	if (icsk->icsk_ulp_ops->clone)
		icsk->icsk_ulp_ops->clone(req, newsk, priority);
}

/**
 *	inet_csk_clone_lock - clone an inet socket, and lock its clone
 *	@sk: the socket to clone
 *	@req: request_sock
 *	@priority: for allocation (%GFP_KERNEL, %GFP_ATOMIC, etc)
 *
 *	Caller must unlock socket even in error path (bh_unlock_sock(newsk))
 */
struct sock *inet_csk_clone_lock(const struct sock *sk,
				 const struct request_sock *req,
				 const gfp_t priority)
{
	struct sock *newsk = sk_clone_lock(sk, priority);

	if (newsk) {
		struct inet_connection_sock *newicsk = inet_csk(newsk);

		inet_sk_set_state(newsk, TCP_SYN_RECV);
		newicsk->icsk_bind_hash = NULL;

		inet_sk(newsk)->inet_dport = inet_rsk(req)->ir_rmt_port;
		inet_sk(newsk)->inet_num = inet_rsk(req)->ir_num;
		inet_sk(newsk)->inet_sport = htons(inet_rsk(req)->ir_num);

		/* listeners have SOCK_RCU_FREE, not the children */
		sock_reset_flag(newsk, SOCK_RCU_FREE);

		inet_sk(newsk)->mc_list = NULL;

		newsk->sk_mark = inet_rsk(req)->ir_mark;
		atomic64_set(&newsk->sk_cookie,
			     atomic64_read(&inet_rsk(req)->ir_cookie));

		newicsk->icsk_retransmits = 0;
		newicsk->icsk_backoff	  = 0;
		newicsk->icsk_probes_out  = 0;

		/* Deinitialize accept_queue to trap illegal accesses. */
		memset(&newicsk->icsk_accept_queue, 0, sizeof(newicsk->icsk_accept_queue));

		inet_clone_ulp(req, newsk, priority);

		security_inet_csk_clone(newsk, req);
	}
	return newsk;
}
EXPORT_SYMBOL_GPL(inet_csk_clone_lock);

/*
 * At this point, there should be no process reference to this
 * socket, and thus no user references at all.  Therefore we
 * can assume the socket waitqueue is inactive and nobody will
 * try to jump onto it.
 */
void inet_csk_destroy_sock(struct sock *sk)
{
	WARN_ON(sk->sk_state != TCP_CLOSE);
	WARN_ON(!sock_flag(sk, SOCK_DEAD));

	/* It cannot be in hash table! */
	WARN_ON(!sk_unhashed(sk));

	/* If it has not 0 inet_sk(sk)->inet_num, it must be bound */
	WARN_ON(inet_sk(sk)->inet_num && !inet_csk(sk)->icsk_bind_hash);

	sk->sk_prot->destroy(sk);

	sk_stream_kill_queues(sk);

	xfrm_sk_free_policy(sk);

	sk_refcnt_debug_release(sk);

	percpu_counter_dec(sk->sk_prot->orphan_count);

	sock_put(sk);
}
EXPORT_SYMBOL(inet_csk_destroy_sock);

/* This function allows to force a closure of a socket after the call to
 * tcp/dccp_create_openreq_child().
 */
void inet_csk_prepare_forced_close(struct sock *sk)
	__releases(&sk->sk_lock.slock)
{
	/* sk_clone_lock locked the socket and set refcnt to 2 */
	bh_unlock_sock(sk);
	sock_put(sk);
	inet_csk_prepare_for_destroy_sock(sk);
	inet_sk(sk)->inet_num = 0;
}
EXPORT_SYMBOL(inet_csk_prepare_forced_close);

int inet_csk_listen_start(struct sock *sk, int backlog)
{
	struct inet_connection_sock *icsk = inet_csk(sk);
	struct inet_sock *inet = inet_sk(sk);
	int err = -EADDRINUSE;

	reqsk_queue_alloc(&icsk->icsk_accept_queue);

	sk->sk_ack_backlog = 0;
	inet_csk_delack_init(sk);

	/* There is race window here: we announce ourselves listening,
	 * but this transition is still not validated by get_port().
	 * It is OK, because this socket enters to hash table only
	 * after validation is complete.
	 */
	//置socket状态为listen状态
	inet_sk_state_store(sk, TCP_LISTEN);
	if (!sk->sk_prot->get_port(sk, inet->inet_num)) {
	    /*inet->inet_num port可使用*/
		inet->inet_sport = htons(inet->inet_num);

		sk_dst_reset(sk);
		/*注册此协议对应的socket*/
		err = sk->sk_prot->hash(sk);

		if (likely(!err))
			return 0;
	}

	/*注册失败，置socket为close状态*/
	inet_sk_set_state(sk, TCP_CLOSE);
	return err;
}
EXPORT_SYMBOL_GPL(inet_csk_listen_start);

static void inet_child_forget(struct sock *sk, struct request_sock *req,
			      struct sock *child)
{
	sk->sk_prot->disconnect(child, O_NONBLOCK);

	sock_orphan(child);

	percpu_counter_inc(sk->sk_prot->orphan_count);

	if (sk->sk_protocol == IPPROTO_TCP && tcp_rsk(req)->tfo_listener) {
		BUG_ON(rcu_access_pointer(tcp_sk(child)->fastopen_rsk) != req);
		BUG_ON(sk != req->rsk_listener);

		/* Paranoid, to prevent race condition if
		 * an inbound pkt destined for child is
		 * blocked by sock lock in tcp_v4_rcv().
		 * Also to satisfy an assertion in
		 * tcp_v4_destroy_sock().
		 */
		RCU_INIT_POINTER(tcp_sk(child)->fastopen_rsk, NULL);
	}
	inet_csk_destroy_sock(child);
}

struct sock *inet_csk_reqsk_queue_add(struct sock *sk,
				      struct request_sock *req/*添加请求的sock*/,
				      struct sock *child)
{
	struct request_sock_queue *queue = &inet_csk(sk)->icsk_accept_queue;

	spin_lock(&queue->rskq_lock);
	if (unlikely(sk->sk_state != TCP_LISTEN)) {
		inet_child_forget(sk, req, child);
		child = NULL;
	} else {
		req->sk = child;
		req->dl_next = NULL;
		//队列为空时，将其直接写入，不为空时存入队列尾部
		if (queue->rskq_accept_head == NULL)
			WRITE_ONCE(queue->rskq_accept_head, req);
		else
			queue->rskq_accept_tail->dl_next = req;
		queue->rskq_accept_tail = req;
		//增加accept队列的长度
		sk_acceptq_added(sk);
	}
	spin_unlock(&queue->rskq_lock);
	return child;
}
EXPORT_SYMBOL(inet_csk_reqsk_queue_add);

struct sock *inet_csk_complete_hashdance(struct sock *sk, struct sock *child,
					 struct request_sock *req, bool own_req)
{
	if (own_req) {
		inet_csk_reqsk_queue_drop(sk, req);
		reqsk_queue_removed(&inet_csk(sk)->icsk_accept_queue, req);
		if (inet_csk_reqsk_queue_add(sk, req, child))
			return child;
	}
	/* Too bad, another child took ownership of the request, undo. */
	bh_unlock_sock(child);
	sock_put(child);
	return NULL;
}
EXPORT_SYMBOL(inet_csk_complete_hashdance);

/*
 *	This routine closes sockets which have been at least partially
 *	opened, but not yet accepted.
 */
void inet_csk_listen_stop(struct sock *sk)
{
	struct inet_connection_sock *icsk = inet_csk(sk);
	struct request_sock_queue *queue = &icsk->icsk_accept_queue;
	struct request_sock *next, *req;

	/* Following specs, it would be better either to send FIN
	 * (and enter FIN-WAIT-1, it is normal close)
	 * or to send active reset (abort).
	 * Certainly, it is pretty dangerous while synflood, but it is
	 * bad justification for our negligence 8)
	 * To be honest, we are not able to make either
	 * of the variants now.			--ANK
	 */
	while ((req = reqsk_queue_remove(queue, sk)) != NULL) {
		struct sock *child = req->sk;

		local_bh_disable();
		bh_lock_sock(child);
		WARN_ON(sock_owned_by_user(child));
		sock_hold(child);

		inet_child_forget(sk, req, child);
		reqsk_put(req);
		bh_unlock_sock(child);
		local_bh_enable();
		sock_put(child);

		cond_resched();
	}
	if (queue->fastopenq.rskq_rst_head) {
		/* Free all the reqs queued in rskq_rst_head. */
		spin_lock_bh(&queue->fastopenq.lock);
		req = queue->fastopenq.rskq_rst_head;
		queue->fastopenq.rskq_rst_head = NULL;
		spin_unlock_bh(&queue->fastopenq.lock);
		while (req != NULL) {
			next = req->dl_next;
			reqsk_put(req);
			req = next;
		}
	}
	WARN_ON_ONCE(sk->sk_ack_backlog);
}
EXPORT_SYMBOL_GPL(inet_csk_listen_stop);

void inet_csk_addr2sockaddr(struct sock *sk, struct sockaddr *uaddr)
{
	struct sockaddr_in *sin = (struct sockaddr_in *)uaddr;
	const struct inet_sock *inet = inet_sk(sk);

	sin->sin_family		= AF_INET;
	sin->sin_addr.s_addr	= inet->inet_daddr;
	sin->sin_port		= inet->inet_dport;
}
EXPORT_SYMBOL_GPL(inet_csk_addr2sockaddr);

static struct dst_entry *inet_csk_rebuild_route(struct sock *sk, struct flowi *fl)
{
	const struct inet_sock *inet = inet_sk(sk);
	const struct ip_options_rcu *inet_opt;
	__be32 daddr = inet->inet_daddr;
	struct flowi4 *fl4;
	struct rtable *rt;

	rcu_read_lock();
	inet_opt = rcu_dereference(inet->inet_opt);
	if (inet_opt && inet_opt->opt.srr)
		daddr = inet_opt->opt.faddr;
	fl4 = &fl->u.ip4;
	rt = ip_route_output_ports(sock_net(sk), fl4, sk, daddr,
				   inet->inet_saddr, inet->inet_dport,
				   inet->inet_sport, sk->sk_protocol,
				   RT_CONN_FLAGS(sk), sk->sk_bound_dev_if);
	if (IS_ERR(rt))
		rt = NULL;
	if (rt)
		sk_setup_caps(sk, &rt->dst);
	rcu_read_unlock();

	return &rt->dst;
}

struct dst_entry *inet_csk_update_pmtu(struct sock *sk, u32 mtu)
{
	struct dst_entry *dst = __sk_dst_check(sk, 0);
	struct inet_sock *inet = inet_sk(sk);

	if (!dst) {
		dst = inet_csk_rebuild_route(sk, &inet->cork.fl);
		if (!dst)
			goto out;
	}
	dst->ops->update_pmtu(dst, sk, NULL, mtu, true);

	dst = __sk_dst_check(sk, 0);
	if (!dst)
		dst = inet_csk_rebuild_route(sk, &inet->cork.fl);
out:
	return dst;
}
EXPORT_SYMBOL_GPL(inet_csk_update_pmtu);<|MERGE_RESOLUTION|>--- conflicted
+++ resolved
@@ -617,13 +617,8 @@
 			   (opt && opt->opt.srr) ? opt->opt.faddr : ireq->ir_rmt_addr,
 			   ireq->ir_loc_addr, ireq->ir_rmt_port,
 			   htons(ireq->ir_num), sk->sk_uid);
-<<<<<<< HEAD
-	security_req_classify_flow(req, flowi4_to_flowi(fl4));
-
+	security_req_classify_flow(req, flowi4_to_flowi_common(fl4));
 	//查询到对端的路由
-=======
-	security_req_classify_flow(req, flowi4_to_flowi_common(fl4));
->>>>>>> e71ba945
 	rt = ip_route_output_flow(net, fl4, sk);
 	if (IS_ERR(rt))
 		goto no_route;
