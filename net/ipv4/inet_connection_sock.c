--- conflicted
+++ resolved
@@ -117,12 +117,8 @@
 	return !sk->sk_rcv_saddr;
 }
 
-<<<<<<< HEAD
 //取local可用port范围
-void inet_get_local_port_range(struct net *net, int *low, int *high)
-=======
 void inet_get_local_port_range(const struct net *net, int *low, int *high)
->>>>>>> fe15c26e
 {
 	unsigned int seq;
 
@@ -1281,13 +1277,9 @@
 	 */
 	//置socket状态为listen状态
 	inet_sk_state_store(sk, TCP_LISTEN);
-<<<<<<< HEAD
-	if (!sk->sk_prot->get_port(sk, inet->inet_num)) {
-	    /*inet->inet_num port可使用*/
-=======
 	err = sk->sk_prot->get_port(sk, inet->inet_num);
 	if (!err) {
->>>>>>> fe15c26e
+		/*inet->inet_num port可使用*/
 		inet->inet_sport = htons(inet->inet_num);
 
 		sk_dst_reset(sk);
