// SPDX-License-Identifier: GPL-2.0-or-later
/*
 * INET		An implementation of the TCP/IP protocol suite for the LINUX
 *		operating system.  INET is implemented using the  BSD Socket
 *		interface as the means of communication with the user level.
 *
 *		Support for INET connection oriented protocols.
 *
 * Authors:	See the TCP sources
 */

#include <linux/module.h>
#include <linux/jhash.h>

#include <net/inet_connection_sock.h>
#include <net/inet_hashtables.h>
#include <net/inet_timewait_sock.h>
#include <net/ip.h>
#include <net/route.h>
#include <net/tcp_states.h>
#include <net/xfrm.h>
#include <net/tcp.h>
#include <net/sock_reuseport.h>
#include <net/addrconf.h>

#if IS_ENABLED(CONFIG_IPV6)
/* match_sk*_wildcard == true:  IPV6_ADDR_ANY equals to any IPv6 addresses
 *				if IPv6 only, and any IPv4 addresses
 *				if not IPv6 only
 * match_sk*_wildcard == false: addresses must be exactly the same, i.e.
 *				IPV6_ADDR_ANY only equals to IPV6_ADDR_ANY,
 *				and 0.0.0.0 equals to 0.0.0.0 only
 */
static bool ipv6_rcv_saddr_equal(const struct in6_addr *sk1_rcv_saddr6,
				 const struct in6_addr *sk2_rcv_saddr6,
				 __be32 sk1_rcv_saddr, __be32 sk2_rcv_saddr,
				 bool sk1_ipv6only, bool sk2_ipv6only,
				 bool match_sk1_wildcard,
				 bool match_sk2_wildcard)
{
	int addr_type = ipv6_addr_type(sk1_rcv_saddr6);
	int addr_type2 = sk2_rcv_saddr6 ? ipv6_addr_type(sk2_rcv_saddr6) : IPV6_ADDR_MAPPED;

	/* if both are mapped, treat as IPv4 */
	if (addr_type == IPV6_ADDR_MAPPED && addr_type2 == IPV6_ADDR_MAPPED) {
		if (!sk2_ipv6only) {
			if (sk1_rcv_saddr == sk2_rcv_saddr)
				return true;
			return (match_sk1_wildcard && !sk1_rcv_saddr) ||
				(match_sk2_wildcard && !sk2_rcv_saddr);
		}
		return false;
	}

	if (addr_type == IPV6_ADDR_ANY && addr_type2 == IPV6_ADDR_ANY)
		return true;

	if (addr_type2 == IPV6_ADDR_ANY && match_sk2_wildcard &&
	    !(sk2_ipv6only && addr_type == IPV6_ADDR_MAPPED))
		return true;

	if (addr_type == IPV6_ADDR_ANY && match_sk1_wildcard &&
	    !(sk1_ipv6only && addr_type2 == IPV6_ADDR_MAPPED))
		return true;

	if (sk2_rcv_saddr6 &&
	    ipv6_addr_equal(sk1_rcv_saddr6, sk2_rcv_saddr6))
		return true;

	return false;
}
#endif

/* match_sk*_wildcard == true:  0.0.0.0 equals to any IPv4 addresses
 * match_sk*_wildcard == false: addresses must be exactly the same, i.e.
 *				0.0.0.0 only equals to 0.0.0.0
 */
static bool ipv4_rcv_saddr_equal(__be32 sk1_rcv_saddr, __be32 sk2_rcv_saddr,
				 bool sk2_ipv6only, bool match_sk1_wildcard,
				 bool match_sk2_wildcard)
{
	if (!sk2_ipv6only) {
		if (sk1_rcv_saddr == sk2_rcv_saddr)
			return true;
		return (match_sk1_wildcard && !sk1_rcv_saddr) ||
			(match_sk2_wildcard && !sk2_rcv_saddr);
	}
	return false;
}

bool inet_rcv_saddr_equal(const struct sock *sk, const struct sock *sk2,
			  bool match_wildcard)
{
#if IS_ENABLED(CONFIG_IPV6)
	if (sk->sk_family == AF_INET6)
		return ipv6_rcv_saddr_equal(&sk->sk_v6_rcv_saddr,
					    inet6_rcv_saddr(sk2),
					    sk->sk_rcv_saddr,
					    sk2->sk_rcv_saddr,
					    ipv6_only_sock(sk),
					    ipv6_only_sock(sk2),
					    match_wildcard,
					    match_wildcard);
#endif
	return ipv4_rcv_saddr_equal(sk->sk_rcv_saddr, sk2->sk_rcv_saddr,
				    ipv6_only_sock(sk2), match_wildcard,
				    match_wildcard);
}
EXPORT_SYMBOL(inet_rcv_saddr_equal);

bool inet_rcv_saddr_any(const struct sock *sk)
{
#if IS_ENABLED(CONFIG_IPV6)
	if (sk->sk_family == AF_INET6)
		return ipv6_addr_any(&sk->sk_v6_rcv_saddr);
#endif
	return !sk->sk_rcv_saddr;
}

<<<<<<< HEAD
//取local可用port范围
void inet_get_local_port_range(const struct net *net, int *low, int *high)
{
	unsigned int seq;

	do {
		seq = read_seqbegin(&net->ipv4.ip_local_ports.lock);

		*low = net->ipv4.ip_local_ports.range[0];
		*high = net->ipv4.ip_local_ports.range[1];
	} while (read_seqretry(&net->ipv4.ip_local_ports.lock, seq));
}
EXPORT_SYMBOL(inet_get_local_port_range);

void inet_sk_get_local_port_range(const struct sock *sk, int *low, int *high)
=======
/**
 *	inet_sk_get_local_port_range - fetch ephemeral ports range
 *	@sk: socket
 *	@low: pointer to low port
 *	@high: pointer to high port
 *
 *	Fetch netns port range (/proc/sys/net/ipv4/ip_local_port_range)
 *	Range can be overridden if socket got IP_LOCAL_PORT_RANGE option.
 *	Returns true if IP_LOCAL_PORT_RANGE was set on this socket.
 */
bool inet_sk_get_local_port_range(const struct sock *sk, int *low, int *high)
>>>>>>> 9d1694dc
{
	int lo, hi, sk_lo, sk_hi;
	bool local_range = false;
	u32 sk_range;

	inet_get_local_port_range(sock_net(sk), &lo, &hi);

	sk_range = READ_ONCE(inet_sk(sk)->local_port_range);
	if (unlikely(sk_range)) {
		sk_lo = sk_range & 0xffff;
		sk_hi = sk_range >> 16;

		if (lo <= sk_lo && sk_lo <= hi)
			lo = sk_lo;
		if (lo <= sk_hi && sk_hi <= hi)
			hi = sk_hi;
		local_range = true;
	}

	*low = lo;
	*high = hi;
	return local_range;
}
EXPORT_SYMBOL(inet_sk_get_local_port_range);

static bool inet_use_bhash2_on_bind(const struct sock *sk)
{
#if IS_ENABLED(CONFIG_IPV6)
	if (sk->sk_family == AF_INET6) {
		int addr_type = ipv6_addr_type(&sk->sk_v6_rcv_saddr);

		if (addr_type == IPV6_ADDR_ANY)
			return false;

		if (addr_type != IPV6_ADDR_MAPPED)
			return true;
	}
#endif
	return sk->sk_rcv_saddr != htonl(INADDR_ANY);
}

static bool inet_bind_conflict(const struct sock *sk, struct sock *sk2,
			       kuid_t sk_uid, bool relax,
			       bool reuseport_cb_ok, bool reuseport_ok)
{
	int bound_dev_if2;

	if (sk == sk2)
		return false;

	bound_dev_if2 = READ_ONCE(sk2->sk_bound_dev_if);

	if (!sk->sk_bound_dev_if || !bound_dev_if2 ||
	    sk->sk_bound_dev_if == bound_dev_if2) {
		if (sk->sk_reuse && sk2->sk_reuse &&
		    sk2->sk_state != TCP_LISTEN) {
			if (!relax || (!reuseport_ok && sk->sk_reuseport &&
				       sk2->sk_reuseport && reuseport_cb_ok &&
				       (sk2->sk_state == TCP_TIME_WAIT ||
					uid_eq(sk_uid, sock_i_uid(sk2)))))
				return true;
		} else if (!reuseport_ok || !sk->sk_reuseport ||
			   !sk2->sk_reuseport || !reuseport_cb_ok ||
			   (sk2->sk_state != TCP_TIME_WAIT &&
			    !uid_eq(sk_uid, sock_i_uid(sk2)))) {
			return true;
		}
	}
	return false;
}

static bool __inet_bhash2_conflict(const struct sock *sk, struct sock *sk2,
				   kuid_t sk_uid, bool relax,
				   bool reuseport_cb_ok, bool reuseport_ok)
{
	if (sk->sk_family == AF_INET && ipv6_only_sock(sk2))
		return false;

	return inet_bind_conflict(sk, sk2, sk_uid, relax,
				  reuseport_cb_ok, reuseport_ok);
}

static bool inet_bhash2_conflict(const struct sock *sk,
				 const struct inet_bind2_bucket *tb2,
				 kuid_t sk_uid,
				 bool relax, bool reuseport_cb_ok,
				 bool reuseport_ok)
{
	struct sock *sk2;

	sk_for_each_bound(sk2, &tb2->owners) {
		if (__inet_bhash2_conflict(sk, sk2, sk_uid, relax,
					   reuseport_cb_ok, reuseport_ok))
			return true;
	}

	return false;
}

#define sk_for_each_bound_bhash(__sk, __tb2, __tb)			\
	hlist_for_each_entry(__tb2, &(__tb)->bhash2, bhash_node)	\
		sk_for_each_bound(sk2, &(__tb2)->owners)

/* This should be called only when the tb and tb2 hashbuckets' locks are held */
static int inet_csk_bind_conflict(const struct sock *sk,
				  const struct inet_bind_bucket *tb,
				  const struct inet_bind2_bucket *tb2, /* may be null */
				  bool relax, bool reuseport_ok)
{
	kuid_t uid = sock_i_uid((struct sock *)sk);
	struct sock_reuseport *reuseport_cb;
	bool reuseport_cb_ok;
	struct sock *sk2;

	rcu_read_lock();
	reuseport_cb = rcu_dereference(sk->sk_reuseport_cb);
	/* paired with WRITE_ONCE() in __reuseport_(add|detach)_closed_sock */
	reuseport_cb_ok = !reuseport_cb || READ_ONCE(reuseport_cb->num_closed_socks);
	rcu_read_unlock();

	/* Conflicts with an existing IPV6_ADDR_ANY (if ipv6) or INADDR_ANY (if
	 * ipv4) should have been checked already. We need to do these two
	 * checks separately because their spinlocks have to be acquired/released
	 * independently of each other, to prevent possible deadlocks
	 */
	if (inet_use_bhash2_on_bind(sk))
		return tb2 && inet_bhash2_conflict(sk, tb2, uid, relax,
						   reuseport_cb_ok, reuseport_ok);

	/* Unlike other sk lookup places we do not check
	 * for sk_net here, since _all_ the socks listed
	 * in tb->owners and tb2->owners list belong
	 * to the same net - the one this bucket belongs to.
	 */
	sk_for_each_bound_bhash(sk2, tb2, tb) {
		if (!inet_bind_conflict(sk, sk2, uid, relax, reuseport_cb_ok, reuseport_ok))
			continue;

		if (inet_rcv_saddr_equal(sk, sk2, true))
			return true;
	}

	return false;
}

/* Determine if there is a bind conflict with an existing IPV6_ADDR_ANY (if ipv6) or
 * INADDR_ANY (if ipv4) socket.
 *
 * Caller must hold bhash hashbucket lock with local bh disabled, to protect
 * against concurrent binds on the port for addr any
 */
static bool inet_bhash2_addr_any_conflict(const struct sock *sk, int port, int l3mdev,
					  bool relax, bool reuseport_ok)
{
	kuid_t uid = sock_i_uid((struct sock *)sk);
	const struct net *net = sock_net(sk);
	struct sock_reuseport *reuseport_cb;
	struct inet_bind_hashbucket *head2;
	struct inet_bind2_bucket *tb2;
	bool reuseport_cb_ok;

	rcu_read_lock();
	reuseport_cb = rcu_dereference(sk->sk_reuseport_cb);
	/* paired with WRITE_ONCE() in __reuseport_(add|detach)_closed_sock */
	reuseport_cb_ok = !reuseport_cb || READ_ONCE(reuseport_cb->num_closed_socks);
	rcu_read_unlock();

	head2 = inet_bhash2_addr_any_hashbucket(sk, net, port);

	spin_lock(&head2->lock);

	inet_bind_bucket_for_each(tb2, &head2->chain)
		if (inet_bind2_bucket_match_addr_any(tb2, net, port, l3mdev, sk))
			break;

	if (tb2 && inet_bhash2_conflict(sk, tb2, uid, relax, reuseport_cb_ok,
					reuseport_ok)) {
		spin_unlock(&head2->lock);
		return true;
	}

	spin_unlock(&head2->lock);
	return false;
}

/*
 * Find an open port number for the socket.  Returns with the
 * inet_bind_hashbucket locks held if successful.
 */
static struct inet_bind_hashbucket *
inet_csk_find_open_port(const struct sock *sk, struct inet_bind_bucket **tb_ret,
			struct inet_bind2_bucket **tb2_ret,
			struct inet_bind_hashbucket **head2_ret, int *port_ret/*出参，可使用的port*/)
{
	struct inet_hashinfo *hinfo = tcp_or_dccp_get_hashinfo(sk);
	int i, low, high, attempt_half, port, l3mdev;
	struct inet_bind_hashbucket *head, *head2;
	struct net *net = sock_net(sk);
	struct inet_bind2_bucket *tb2;
	struct inet_bind_bucket *tb;
	u32 remaining, offset;
	bool relax = false;

	l3mdev = inet_sk_bound_l3mdev(sk);
ports_exhausted:
	attempt_half = (sk->sk_reuse == SK_CAN_REUSE) ? 1 : 0;
other_half_scan:
	inet_sk_get_local_port_range(sk, &low, &high);
	high++; /* [32768, 60999] -> [32768, 61000[ */
	if (high - low < 4)
	    /*low与high之间差别太小，不进行二分法查找*/
		attempt_half = 0;
	if (attempt_half) {
		int half = low + (((high - low) >> 2) << 1);

		if (attempt_half == 1)
			high = half;
		else
			low = half;
	}
	remaining = high - low;
	if (likely(remaining > 1))
		remaining &= ~1U;

	offset = get_random_u32_below(remaining);
	/* __inet_hash_connect() favors ports having @low parity
	 * We do the opposite to not pollute connect() users.
	 */
	offset |= 1U;

other_parity_scan:
	port = low + offset;
	for (i = 0; i < remaining; i += 2, port += 2) {
		if (unlikely(port >= high))
			port -= remaining;
		//检查port是否为local预留
		if (inet_is_local_reserved_port(net, port))
			continue;
		//检查port是否可绑定
		head = &hinfo->bhash[inet_bhashfn(net, port,
						  hinfo->bhash_size)];
		spin_lock_bh(&head->lock);
		if (inet_use_bhash2_on_bind(sk)) {
			if (inet_bhash2_addr_any_conflict(sk, port, l3mdev, relax, false))
				goto next_port;
		}

		head2 = inet_bhashfn_portaddr(hinfo, sk, net, port);
		spin_lock(&head2->lock);
		tb2 = inet_bind2_bucket_find(head2, net, port, l3mdev, sk);
		inet_bind_bucket_for_each(tb, &head->chain)
			if (inet_bind_bucket_match(tb, net, port, l3mdev)) {
				if (!inet_csk_bind_conflict(sk, tb, tb2,
							    relax, false))
					goto success;/*有使用，但不冲突*/
				spin_unlock(&head2->lock);
				goto next_port;
			}
		tb = NULL;
		goto success;/*无使用*/
next_port:
		spin_unlock_bh(&head->lock);
		cond_resched();
	}

	offset--;
	if (!(offset & 1))
		goto other_parity_scan;

	if (attempt_half == 1) {
		/* OK we now try the upper half of the range */
		attempt_half = 2;
		goto other_half_scan;
	}

	if (READ_ONCE(net->ipv4.sysctl_ip_autobind_reuse) && !relax) {
		/* We still have a chance to connect to different destinations */
		relax = true;
		goto ports_exhausted;
	}
	return NULL;
success:
	*port_ret = port;
	*tb_ret = tb;
	*tb2_ret = tb2;
	*head2_ret = head2;
	return head;
}

static inline int sk_reuseport_match(struct inet_bind_bucket *tb,
				     struct sock *sk)
{
	kuid_t uid = sock_i_uid(sk);

	if (tb->fastreuseport <= 0)
		return 0;
	if (!sk->sk_reuseport)
		return 0;
	if (rcu_access_pointer(sk->sk_reuseport_cb))
		return 0;
	if (!uid_eq(tb->fastuid, uid))
		return 0;
	/* We only need to check the rcv_saddr if this tb was once marked
	 * without fastreuseport and then was reset, as we can only know that
	 * the fast_*rcv_saddr doesn't have any conflicts with the socks on the
	 * owners list.
	 */
	if (tb->fastreuseport == FASTREUSEPORT_ANY)
		return 1;
#if IS_ENABLED(CONFIG_IPV6)
	if (tb->fast_sk_family == AF_INET6)
		return ipv6_rcv_saddr_equal(&tb->fast_v6_rcv_saddr,
					    inet6_rcv_saddr(sk),
					    tb->fast_rcv_saddr,
					    sk->sk_rcv_saddr,
					    tb->fast_ipv6_only,
					    ipv6_only_sock(sk), true, false);
#endif
	return ipv4_rcv_saddr_equal(tb->fast_rcv_saddr, sk->sk_rcv_saddr,
				    ipv6_only_sock(sk), true, false);
}

void inet_csk_update_fastreuse(struct inet_bind_bucket *tb,
			       struct sock *sk)
{
	kuid_t uid = sock_i_uid(sk);
	bool reuse = sk->sk_reuse && sk->sk_state != TCP_LISTEN;

	if (hlist_empty(&tb->bhash2)) {
		tb->fastreuse = reuse;
		if (sk->sk_reuseport) {
			tb->fastreuseport = FASTREUSEPORT_ANY;
			tb->fastuid = uid;
			tb->fast_rcv_saddr = sk->sk_rcv_saddr;
			tb->fast_ipv6_only = ipv6_only_sock(sk);
			tb->fast_sk_family = sk->sk_family;
#if IS_ENABLED(CONFIG_IPV6)
			tb->fast_v6_rcv_saddr = sk->sk_v6_rcv_saddr;
#endif
		} else {
			tb->fastreuseport = 0;
		}
	} else {
		if (!reuse)
			tb->fastreuse = 0;
		if (sk->sk_reuseport) {
			/* We didn't match or we don't have fastreuseport set on
			 * the tb, but we have sk_reuseport set on this socket
			 * and we know that there are no bind conflicts with
			 * this socket in this tb, so reset our tb's reuseport
			 * settings so that any subsequent sockets that match
			 * our current socket will be put on the fast path.
			 *
			 * If we reset we need to set FASTREUSEPORT_STRICT so we
			 * do extra checking for all subsequent sk_reuseport
			 * socks.
			 */
			if (!sk_reuseport_match(tb, sk)) {
				tb->fastreuseport = FASTREUSEPORT_STRICT;
				tb->fastuid = uid;
				tb->fast_rcv_saddr = sk->sk_rcv_saddr;
				tb->fast_ipv6_only = ipv6_only_sock(sk);
				tb->fast_sk_family = sk->sk_family;
#if IS_ENABLED(CONFIG_IPV6)
				tb->fast_v6_rcv_saddr = sk->sk_v6_rcv_saddr;
#endif
			}
		} else {
			tb->fastreuseport = 0;
		}
	}
}

/* Obtain a reference to a local port for the given sock,
 * if snum is zero it means select any available local port.
 * We try to allocate an odd port (and leave even ports for connect())
 */
int inet_csk_get_port(struct sock *sk, unsigned short snum/*要占用的port*/)
{
	struct inet_hashinfo *hinfo = tcp_or_dccp_get_hashinfo(sk);
	bool reuse = sk->sk_reuse && sk->sk_state != TCP_LISTEN;
	bool found_port = false, check_bind_conflict = true;
	bool bhash_created = false, bhash2_created = false;
	int ret = -EADDRINUSE, port = snum, l3mdev;
	struct inet_bind_hashbucket *head, *head2;
	struct inet_bind2_bucket *tb2 = NULL;
	struct inet_bind_bucket *tb = NULL;
	bool head2_lock_acquired = false;
	struct net *net = sock_net(sk);

	l3mdev = inet_sk_bound_l3mdev(sk);

	if (!port) {
		/*未指定port，动态port情况，即分配一个可使用的port*/
		head = inet_csk_find_open_port(sk, &tb, &tb2, &head2, &port);
		if (!head)
			return ret;

		head2_lock_acquired = true;

		if (tb && tb2)
			goto success;
		found_port = true;
	} else {
		head = &hinfo->bhash[inet_bhashfn(net, port,
						  hinfo->bhash_size)];
		spin_lock_bh(&head->lock);
		inet_bind_bucket_for_each(tb, &head->chain)
			if (inet_bind_bucket_match(tb, net, port, l3mdev))
				break;
	}

	if (!tb) {
		/*未在hash表中查找到，此port无人使用，尝试占用*/
		tb = inet_bind_bucket_create(hinfo->bind_bucket_cachep, net,
					     head, port, l3mdev);
		if (!tb)
			goto fail_unlock;
		bhash_created = true;
	}

	if (!found_port) {
		if (!hlist_empty(&tb->bhash2)) {
			if (sk->sk_reuse == SK_FORCE_REUSE ||
			    (tb->fastreuse > 0 && reuse) ||
			    sk_reuseport_match(tb, sk))
				check_bind_conflict = false;
		}

		if (check_bind_conflict && inet_use_bhash2_on_bind(sk)) {
			if (inet_bhash2_addr_any_conflict(sk, port, l3mdev, true, true))
				goto fail_unlock;
		}

		head2 = inet_bhashfn_portaddr(hinfo, sk, net, port);
		spin_lock(&head2->lock);
		head2_lock_acquired = true;
		tb2 = inet_bind2_bucket_find(head2, net, port, l3mdev, sk);
	}

	if (!tb2) {
		tb2 = inet_bind2_bucket_create(hinfo->bind2_bucket_cachep,
					       net, head2, tb, sk);
		if (!tb2)
			goto fail_unlock;
		bhash2_created = true;
	}

	if (!found_port && check_bind_conflict) {
		if (inet_csk_bind_conflict(sk, tb, tb2, true, true))
			goto fail_unlock;
	}

success:
	inet_csk_update_fastreuse(tb, sk);

	if (!inet_csk(sk)->icsk_bind_hash)
		inet_bind_hash(sk, tb, tb2, port);
	WARN_ON(inet_csk(sk)->icsk_bind_hash != tb);
	WARN_ON(inet_csk(sk)->icsk_bind2_hash != tb2);
	ret = 0;

fail_unlock:
	if (ret) {
		if (bhash2_created)
			inet_bind2_bucket_destroy(hinfo->bind2_bucket_cachep, tb2);
		if (bhash_created)
			inet_bind_bucket_destroy(hinfo->bind_bucket_cachep, tb);
	}
	if (head2_lock_acquired)
		spin_unlock(&head2->lock);
	spin_unlock_bh(&head->lock);
	return ret;
}
EXPORT_SYMBOL_GPL(inet_csk_get_port);

/*
 * Wait for an incoming connection, avoid race conditions. This must be called
 * with the socket locked.
 */
static int inet_csk_wait_for_connect(struct sock *sk, long timeo)
{
	struct inet_connection_sock *icsk = inet_csk(sk);
	DEFINE_WAIT(wait);
	int err;

	/*
	 * True wake-one mechanism for incoming connections: only
	 * one process gets woken up, not the 'whole herd'.
	 * Since we do not 'race & poll' for established sockets
	 * anymore, the common case will execute the loop only once.
	 *
	 * Subtle issue: "add_wait_queue_exclusive()" will be added
	 * after any current non-exclusive waiters, and we know that
	 * it will always _stay_ after any new non-exclusive waiters
	 * because all non-exclusive waiters are added at the
	 * beginning of the wait-queue. As such, it's ok to "drop"
	 * our exclusiveness temporarily when we get woken up without
	 * having to remove and re-insert us on the wait queue.
	 */
	for (;;) {
		prepare_to_wait_exclusive(sk_sleep(sk), &wait,
					  TASK_INTERRUPTIBLE);
		release_sock(sk);
		//请求队列为空，调度出去
		if (reqsk_queue_empty(&icsk->icsk_accept_queue))
			timeo = schedule_timeout(timeo);
		sched_annotate_sleep();
		lock_sock(sk);
		err = 0;
		//调度回来时，请求队列不为空，跳出
		if (!reqsk_queue_empty(&icsk->icsk_accept_queue))
			break;
		err = -EINVAL;
		if (sk->sk_state != TCP_LISTEN)
			break;
		err = sock_intr_errno(timeo);
		if (signal_pending(current))
			break;
		err = -EAGAIN;
		if (!timeo)
			break;
	}
	finish_wait(sk_sleep(sk), &wait);
	return err;
}

/*
 * This will accept the next outstanding connection.
 */
struct sock *inet_csk_accept(struct sock *sk, int flags, int *err, bool kern)
{
	struct inet_connection_sock *icsk = inet_csk(sk);
	struct request_sock_queue *queue = &icsk->icsk_accept_queue;
	struct request_sock *req;
	struct sock *newsk;
	int error;

	lock_sock(sk);

	/* We need to make sure that this socket is listening,
	 * and that it has something pending.
	 */
	error = -EINVAL;
	//必须是listen状态
	if (sk->sk_state != TCP_LISTEN)
		goto out_err;

	/* Find already established connection */
	if (reqsk_queue_empty(queue)) {
		//取接收超时时间
		long timeo = sock_rcvtimeo(sk, flags & O_NONBLOCK);

		/* If this is a non blocking socket don't sleep */
		error = -EAGAIN;
		if (!timeo)
			goto out_err;

		//等待新的稳定连接，直到超时
		error = inet_csk_wait_for_connect(sk, timeo);
		if (error)
			goto out_err;
	}

	//自队列中取一个请求
	req = reqsk_queue_remove(queue, sk);
	newsk = req->sk;

	if (sk->sk_protocol == IPPROTO_TCP &&
	    tcp_rsk(req)->tfo_listener) {
		spin_lock_bh(&queue->fastopenq.lock);
		if (tcp_rsk(req)->tfo_listener) {
			/* We are still waiting for the final ACK from 3WHS
			 * so can't free req now. Instead, we set req->sk to
			 * NULL to signify that the child socket is taken
			 * so reqsk_fastopen_remove() will free the req
			 * when 3WHS finishes (or is aborted).
			 */
			req->sk = NULL;
			req = NULL;
		}
		spin_unlock_bh(&queue->fastopenq.lock);
	}

out:
	release_sock(sk);
	if (newsk && mem_cgroup_sockets_enabled) {
		int amt = 0;

		/* atomically get the memory usage, set and charge the
		 * newsk->sk_memcg.
		 */
		lock_sock(newsk);

		mem_cgroup_sk_alloc(newsk);
		if (newsk->sk_memcg) {
			/* The socket has not been accepted yet, no need
			 * to look at newsk->sk_wmem_queued.
			 */
			amt = sk_mem_pages(newsk->sk_forward_alloc +
					   atomic_read(&newsk->sk_rmem_alloc));
		}

		if (amt)
			mem_cgroup_charge_skmem(newsk->sk_memcg, amt,
						GFP_KERNEL | __GFP_NOFAIL);

		release_sock(newsk);
	}
	if (req)
		reqsk_put(req);
	return newsk;
out_err:
	newsk = NULL;
	req = NULL;
	*err = error;
	goto out;
}
EXPORT_SYMBOL(inet_csk_accept);

/*
 * Using different timers for retransmit, delayed acks and probes
 * We may wish use just one timer maintaining a list of expire jiffies
 * to optimize.
 */
void inet_csk_init_xmit_timers(struct sock *sk,
			       void (*retransmit_handler)(struct timer_list *t),
			       void (*delack_handler)(struct timer_list *t),
			       void (*keepalive_handler)(struct timer_list *t))
{
    /*初始化发送相关的三个timer,重传timer,delay ack，keepalive timer*/
	struct inet_connection_sock *icsk = inet_csk(sk);

	timer_setup(&icsk->icsk_retransmit_timer, retransmit_handler, 0);
	timer_setup(&icsk->icsk_delack_timer, delack_handler, 0);
	timer_setup(&sk->sk_timer, keepalive_handler, 0);
	icsk->icsk_pending = icsk->icsk_ack.pending = 0;
}
EXPORT_SYMBOL(inet_csk_init_xmit_timers);

void inet_csk_clear_xmit_timers(struct sock *sk)
{
    /*停止各发送相关的timer*/
	struct inet_connection_sock *icsk = inet_csk(sk);

	icsk->icsk_pending = icsk->icsk_ack.pending = 0;

	sk_stop_timer(sk, &icsk->icsk_retransmit_timer);
	sk_stop_timer(sk, &icsk->icsk_delack_timer);
	sk_stop_timer(sk, &sk->sk_timer);
}
EXPORT_SYMBOL(inet_csk_clear_xmit_timers);

void inet_csk_delete_keepalive_timer(struct sock *sk)
{
	sk_stop_timer(sk, &sk->sk_timer);
}
EXPORT_SYMBOL(inet_csk_delete_keepalive_timer);

void inet_csk_reset_keepalive_timer(struct sock *sk, unsigned long len)
{
	sk_reset_timer(sk, &sk->sk_timer, jiffies + len);
}
EXPORT_SYMBOL(inet_csk_reset_keepalive_timer);

//查询到对端的路由
struct dst_entry *inet_csk_route_req(const struct sock *sk,
				     struct flowi4 *fl4,
				     const struct request_sock *req)
{
	const struct inet_request_sock *ireq = inet_rsk(req);
	struct net *net = read_pnet(&ireq->ireq_net);
	struct ip_options_rcu *opt;
	struct rtable *rt;

	rcu_read_lock();
	opt = rcu_dereference(ireq->ireq_opt);

	//初始化fl4
	flowi4_init_output(fl4, ireq->ir_iif, ireq->ir_mark,
			   ip_sock_rt_tos(sk), ip_sock_rt_scope(sk),
			   sk->sk_protocol, inet_sk_flowi_flags(sk),
			   (opt && opt->opt.srr) ? opt->opt.faddr : ireq->ir_rmt_addr,
			   ireq->ir_loc_addr, ireq->ir_rmt_port,
			   htons(ireq->ir_num), sk->sk_uid);
	security_req_classify_flow(req, flowi4_to_flowi_common(fl4));
	//查询到对端的路由
	rt = ip_route_output_flow(net, fl4, sk);
	if (IS_ERR(rt))
		goto no_route;
	if (opt && opt->opt.is_strictroute && rt->rt_uses_gateway)
		goto route_err;
	rcu_read_unlock();

	//返回到对端的路由
	return &rt->dst;

route_err:
	ip_rt_put(rt);
no_route:
	rcu_read_unlock();
	__IP_INC_STATS(net, IPSTATS_MIB_OUTNOROUTES);
	return NULL;
}
EXPORT_SYMBOL_GPL(inet_csk_route_req);

struct dst_entry *inet_csk_route_child_sock(const struct sock *sk,
					    struct sock *newsk,
					    const struct request_sock *req)
{
	const struct inet_request_sock *ireq = inet_rsk(req);
	struct net *net = read_pnet(&ireq->ireq_net);
	struct inet_sock *newinet = inet_sk(newsk);
	struct ip_options_rcu *opt;
	struct flowi4 *fl4;
	struct rtable *rt;

	opt = rcu_dereference(ireq->ireq_opt);
	fl4 = &newinet->cork.fl.u.ip4;

	flowi4_init_output(fl4, ireq->ir_iif, ireq->ir_mark,
			   ip_sock_rt_tos(sk), ip_sock_rt_scope(sk),
			   sk->sk_protocol, inet_sk_flowi_flags(sk),
			   (opt && opt->opt.srr) ? opt->opt.faddr : ireq->ir_rmt_addr,
			   ireq->ir_loc_addr, ireq->ir_rmt_port,
			   htons(ireq->ir_num), sk->sk_uid);
	security_req_classify_flow(req, flowi4_to_flowi_common(fl4));
	rt = ip_route_output_flow(net, fl4, sk);
	if (IS_ERR(rt))
		goto no_route;
	if (opt && opt->opt.is_strictroute && rt->rt_uses_gateway)
		goto route_err;
	return &rt->dst;

route_err:
	ip_rt_put(rt);
no_route:
	__IP_INC_STATS(net, IPSTATS_MIB_OUTNOROUTES);
	return NULL;
}
EXPORT_SYMBOL_GPL(inet_csk_route_child_sock);

/* Decide when to expire the request and when to resend SYN-ACK */
static void syn_ack_recalc(struct request_sock *req,
			   const int max_syn_ack_retries,
			   const u8 rskq_defer_accept,
			   int *expire, int *resend)
{
	if (!rskq_defer_accept) {
		*expire = req->num_timeout >= max_syn_ack_retries;
		*resend = 1;
		return;
	}
	*expire = req->num_timeout >= max_syn_ack_retries &&
		  (!inet_rsk(req)->acked || req->num_timeout >= rskq_defer_accept);
	/* Do not resend while waiting for data after ACK,
	 * start to resend on end of deferring period to give
	 * last chance for data or ACK to create established socket.
	 */
	*resend = !inet_rsk(req)->acked ||
		  req->num_timeout >= rskq_defer_accept - 1;
}

int inet_rtx_syn_ack(const struct sock *parent, struct request_sock *req)
{
	int err = req->rsk_ops->rtx_syn_ack(parent, req);

	if (!err)
		req->num_retrans++;
	return err;
}
EXPORT_SYMBOL(inet_rtx_syn_ack);

static struct request_sock *inet_reqsk_clone(struct request_sock *req,
					     struct sock *sk)
{
	struct sock *req_sk, *nreq_sk;
	struct request_sock *nreq;

	nreq = kmem_cache_alloc(req->rsk_ops->slab, GFP_ATOMIC | __GFP_NOWARN);
	if (!nreq) {
		__NET_INC_STATS(sock_net(sk), LINUX_MIB_TCPMIGRATEREQFAILURE);

		/* paired with refcount_inc_not_zero() in reuseport_migrate_sock() */
		sock_put(sk);
		return NULL;
	}

	req_sk = req_to_sk(req);
	nreq_sk = req_to_sk(nreq);

	memcpy(nreq_sk, req_sk,
	       offsetof(struct sock, sk_dontcopy_begin));
	memcpy(&nreq_sk->sk_dontcopy_end, &req_sk->sk_dontcopy_end,
	       req->rsk_ops->obj_size - offsetof(struct sock, sk_dontcopy_end));

	sk_node_init(&nreq_sk->sk_node);
	nreq_sk->sk_tx_queue_mapping = req_sk->sk_tx_queue_mapping;
#ifdef CONFIG_SOCK_RX_QUEUE_MAPPING
	nreq_sk->sk_rx_queue_mapping = req_sk->sk_rx_queue_mapping;
#endif
	nreq_sk->sk_incoming_cpu = req_sk->sk_incoming_cpu;

	nreq->rsk_listener = sk;

	/* We need not acquire fastopenq->lock
	 * because the child socket is locked in inet_csk_listen_stop().
	 */
	if (sk->sk_protocol == IPPROTO_TCP && tcp_rsk(nreq)->tfo_listener)
		rcu_assign_pointer(tcp_sk(nreq->sk)->fastopen_rsk, nreq);

	return nreq;
}

static void reqsk_queue_migrated(struct request_sock_queue *queue,
				 const struct request_sock *req)
{
	if (req->num_timeout == 0)
		atomic_inc(&queue->young);
	atomic_inc(&queue->qlen);
}

static void reqsk_migrate_reset(struct request_sock *req)
{
	req->saved_syn = NULL;
#if IS_ENABLED(CONFIG_IPV6)
	inet_rsk(req)->ipv6_opt = NULL;
	inet_rsk(req)->pktopts = NULL;
#else
	inet_rsk(req)->ireq_opt = NULL;
#endif
}

/* return true if req was found in the ehash table */
static bool reqsk_queue_unlink(struct request_sock *req)
{
	struct sock *sk = req_to_sk(req);
	bool found = false;

	if (sk_hashed(sk)) {
		/*自req socket已加入链表，这里将其移除*/
		struct inet_hashinfo *hashinfo = tcp_or_dccp_get_hashinfo(sk);
		spinlock_t *lock = inet_ehash_lockp(hashinfo, req->rsk_hash);

		spin_lock(lock);
		found = __sk_nulls_del_node_init_rcu(sk);
		spin_unlock(lock);
	}

	/*time没有触发，则将其移除掉*/
	if (timer_pending(&req->rsk_timer) && del_timer_sync(&req->rsk_timer))
		reqsk_put(req);
	return found;
}

bool inet_csk_reqsk_queue_drop(struct sock *sk, struct request_sock *req)
{
	bool unlinked = reqsk_queue_unlink(req);

	if (unlinked) {
		reqsk_queue_removed(&inet_csk(sk)->icsk_accept_queue, req);
		reqsk_put(req);
	}
	return unlinked;
}
EXPORT_SYMBOL(inet_csk_reqsk_queue_drop);

void inet_csk_reqsk_queue_drop_and_put(struct sock *sk, struct request_sock *req)
{
	inet_csk_reqsk_queue_drop(sk, req);
	reqsk_put(req);
}
EXPORT_SYMBOL(inet_csk_reqsk_queue_drop_and_put);

static void reqsk_timer_handler(struct timer_list *t)
{
	/*取此timer对应的request socket*/
	struct request_sock *req = from_timer(req, t, rsk_timer);
	struct request_sock *nreq = NULL, *oreq = req;
	struct sock *sk_listener = req->rsk_listener;
	struct inet_connection_sock *icsk;
	struct request_sock_queue *queue;
	struct net *net;
	int max_syn_ack_retries, qlen, expire = 0, resend = 0;

	if (inet_sk_state_load(sk_listener) != TCP_LISTEN) {
		struct sock *nsk;

		nsk = reuseport_migrate_sock(sk_listener, req_to_sk(req), NULL);
		if (!nsk)
			goto drop;

		nreq = inet_reqsk_clone(req, nsk);
		if (!nreq)
			goto drop;

		/* The new timer for the cloned req can decrease the 2
		 * by calling inet_csk_reqsk_queue_drop_and_put(), so
		 * hold another count to prevent use-after-free and
		 * call reqsk_put() just before return.
		 */
		refcount_set(&nreq->rsk_refcnt, 2 + 1);
		timer_setup(&nreq->rsk_timer, reqsk_timer_handler, TIMER_PINNED);
		reqsk_queue_migrated(&inet_csk(nsk)->icsk_accept_queue, req);

		req = nreq;
		sk_listener = nsk;
	}

	icsk = inet_csk(sk_listener);
	net = sock_net(sk_listener);
	max_syn_ack_retries = READ_ONCE(icsk->icsk_syn_retries) ? :
		READ_ONCE(net->ipv4.sysctl_tcp_synack_retries);
	/* Normally all the openreqs are young and become mature
	 * (i.e. converted to established socket) for first timeout.
	 * If synack was not acknowledged for 1 second, it means
	 * one of the following things: synack was lost, ack was lost,
	 * rtt is high or nobody planned to ack (i.e. synflood).
	 * When server is a bit loaded, queue is populated with old
	 * open requests, reducing effective size of queue.
	 * When server is well loaded, queue size reduces to zero
	 * after several minutes of work. It is not synflood,
	 * it is normal operation. The solution is pruning
	 * too old entries overriding normal timeout, when
	 * situation becomes dangerous.
	 *
	 * Essentially, we reserve half of room for young
	 * embrions; and abort old ones without pity, if old
	 * ones are about to clog our table.
	 */
	queue = &icsk->icsk_accept_queue;
	qlen = reqsk_queue_len(queue);
	if ((qlen << 1) > max(8U, READ_ONCE(sk_listener->sk_max_ack_backlog))) {
		int young = reqsk_queue_len_young(queue) << 1;

		while (max_syn_ack_retries > 2) {
			if (qlen < young)
				break;
			max_syn_ack_retries--;
			young <<= 1;
		}
	}
	syn_ack_recalc(req, max_syn_ack_retries, READ_ONCE(queue->rskq_defer_accept),
		       &expire, &resend);
	req->rsk_ops->syn_ack_timeout(req);
	if (!expire &&
	    (!resend ||
	     !inet_rtx_syn_ack(sk_listener, req) ||
	     inet_rsk(req)->acked)) {
		if (req->num_timeout++ == 0)
			atomic_dec(&queue->young);
		mod_timer(&req->rsk_timer, jiffies + reqsk_timeout(req, TCP_RTO_MAX));

		if (!nreq)
			return;

		if (!inet_ehash_insert(req_to_sk(nreq), req_to_sk(oreq), NULL)) {
			/* delete timer */
			inet_csk_reqsk_queue_drop(sk_listener, nreq);
			goto no_ownership;
		}

		__NET_INC_STATS(net, LINUX_MIB_TCPMIGRATEREQSUCCESS);
		reqsk_migrate_reset(oreq);
		reqsk_queue_removed(&inet_csk(oreq->rsk_listener)->icsk_accept_queue, oreq);
		reqsk_put(oreq);

		reqsk_put(nreq);
		return;
	}

	/* Even if we can clone the req, we may need not retransmit any more
	 * SYN+ACKs (nreq->num_timeout > max_syn_ack_retries, etc), or another
	 * CPU may win the "own_req" race so that inet_ehash_insert() fails.
	 */
	if (nreq) {
		__NET_INC_STATS(net, LINUX_MIB_TCPMIGRATEREQFAILURE);
no_ownership:
		reqsk_migrate_reset(nreq);
		reqsk_queue_removed(queue, nreq);
		__reqsk_free(nreq);
	}

drop:
	inet_csk_reqsk_queue_drop_and_put(oreq->rsk_listener, oreq);
}

static void reqsk_queue_hash_req(struct request_sock *req,
				 unsigned long timeout)
{
    //初始化rsk_timer,并指定触发时间为timeout,超时回收
	timer_setup(&req->rsk_timer, reqsk_timer_handler, TIMER_PINNED);
	mod_timer(&req->rsk_timer, jiffies + timeout);

	//将此socket加入到ehash
	inet_ehash_insert(req_to_sk(req), NULL, NULL);
	/* before letting lookups find us, make sure all req fields
	 * are committed to memory and refcnt initialized.
	 */
	smp_wmb();
	refcount_set(&req->rsk_refcnt, 2 + 1);
}

void inet_csk_reqsk_queue_hash_add(struct sock *sk, struct request_sock *req,
				   unsigned long timeout/*超时时间*/)
{
	reqsk_queue_hash_req(req, timeout);/*加入到est表中*/
	inet_csk_reqsk_queue_added(sk);/*增加计数*/
}
EXPORT_SYMBOL_GPL(inet_csk_reqsk_queue_hash_add);

static void inet_clone_ulp(const struct request_sock *req, struct sock *newsk,
			   const gfp_t priority)
{
	struct inet_connection_sock *icsk = inet_csk(newsk);

	if (!icsk->icsk_ulp_ops)
		return;

	icsk->icsk_ulp_ops->clone(req, newsk, priority);
}

/**
 *	inet_csk_clone_lock - clone an inet socket, and lock its clone
 *	@sk: the socket to clone
 *	@req: request_sock
 *	@priority: for allocation (%GFP_KERNEL, %GFP_ATOMIC, etc)
 *
 *	Caller must unlock socket even in error path (bh_unlock_sock(newsk))
 */
struct sock *inet_csk_clone_lock(const struct sock *sk,
				 const struct request_sock *req,
				 const gfp_t priority)
{
	/*申请newsk,自sk中复制内容，并初始化*/
	struct sock *newsk = sk_clone_lock(sk, priority);

	if (newsk) {
		struct inet_connection_sock *newicsk = inet_csk(newsk);

		inet_sk_set_state(newsk, TCP_SYN_RECV);/*状态变更为syn_recv*/
		newicsk->icsk_bind_hash = NULL;
		newicsk->icsk_bind2_hash = NULL;

		inet_sk(newsk)->inet_dport = inet_rsk(req)->ir_rmt_port;
		inet_sk(newsk)->inet_num = inet_rsk(req)->ir_num;
		inet_sk(newsk)->inet_sport = htons(inet_rsk(req)->ir_num);

		/* listeners have SOCK_RCU_FREE, not the children */
		sock_reset_flag(newsk, SOCK_RCU_FREE);

		inet_sk(newsk)->mc_list = NULL;

		newsk->sk_mark = inet_rsk(req)->ir_mark;
		atomic64_set(&newsk->sk_cookie,
			     atomic64_read(&inet_rsk(req)->ir_cookie));

		newicsk->icsk_retransmits = 0;
		newicsk->icsk_backoff	  = 0;
		newicsk->icsk_probes_out  = 0;
		newicsk->icsk_probes_tstamp = 0;

		/* Deinitialize accept_queue to trap illegal accesses. */
		memset(&newicsk->icsk_accept_queue, 0, sizeof(newicsk->icsk_accept_queue));

		inet_clone_ulp(req, newsk, priority);

		security_inet_csk_clone(newsk, req);
	}
	return newsk;
}
EXPORT_SYMBOL_GPL(inet_csk_clone_lock);

/*
 * At this point, there should be no process reference to this
 * socket, and thus no user references at all.  Therefore we
 * can assume the socket waitqueue is inactive and nobody will
 * try to jump onto it.
 */
void inet_csk_destroy_sock(struct sock *sk)
{
	WARN_ON(sk->sk_state != TCP_CLOSE);
	WARN_ON(!sock_flag(sk, SOCK_DEAD));

	/* It cannot be in hash table! */
	WARN_ON(!sk_unhashed(sk));

	/* If it has not 0 inet_sk(sk)->inet_num, it must be bound */
	WARN_ON(inet_sk(sk)->inet_num && !inet_csk(sk)->icsk_bind_hash);

	sk->sk_prot->destroy(sk);

	sk_stream_kill_queues(sk);

	xfrm_sk_free_policy(sk);

	this_cpu_dec(*sk->sk_prot->orphan_count);

	sock_put(sk);
}
EXPORT_SYMBOL(inet_csk_destroy_sock);

/* This function allows to force a closure of a socket after the call to
 * tcp/dccp_create_openreq_child().
 */
void inet_csk_prepare_forced_close(struct sock *sk)
	__releases(&sk->sk_lock.slock)
{
	/* sk_clone_lock locked the socket and set refcnt to 2 */
	bh_unlock_sock(sk);
	sock_put(sk);
	inet_csk_prepare_for_destroy_sock(sk);
	inet_sk(sk)->inet_num = 0;
}
EXPORT_SYMBOL(inet_csk_prepare_forced_close);

static int inet_ulp_can_listen(const struct sock *sk)
{
	const struct inet_connection_sock *icsk = inet_csk(sk);

	if (icsk->icsk_ulp_ops && !icsk->icsk_ulp_ops->clone)
		return -EINVAL;

	return 0;
}

int inet_csk_listen_start(struct sock *sk)
{
	struct inet_connection_sock *icsk = inet_csk(sk);
	struct inet_sock *inet = inet_sk(sk);
	int err;

	err = inet_ulp_can_listen(sk);
	if (unlikely(err))
		return err;

	reqsk_queue_alloc(&icsk->icsk_accept_queue);

	sk->sk_ack_backlog = 0;
	inet_csk_delack_init(sk);

	/* There is race window here: we announce ourselves listening,
	 * but this transition is still not validated by get_port().
	 * It is OK, because this socket enters to hash table only
	 * after validation is complete.
	 */
	//置socket状态为listen状态
	inet_sk_state_store(sk, TCP_LISTEN);
	err = sk->sk_prot->get_port(sk, inet->inet_num);
	if (!err) {
		/*inet->inet_num port可使用*/
		inet->inet_sport = htons(inet->inet_num);

		sk_dst_reset(sk);
		/*注册此协议对应的socket*/
		err = sk->sk_prot->hash(sk);

		if (likely(!err))
			return 0;
	}

	/*注册失败，置socket为close状态*/
	inet_sk_set_state(sk, TCP_CLOSE);
	return err;
}
EXPORT_SYMBOL_GPL(inet_csk_listen_start);

static void inet_child_forget(struct sock *sk, struct request_sock *req,
			      struct sock *child)
{
	sk->sk_prot->disconnect(child, O_NONBLOCK);

	sock_orphan(child);

	this_cpu_inc(*sk->sk_prot->orphan_count);

	if (sk->sk_protocol == IPPROTO_TCP && tcp_rsk(req)->tfo_listener) {
		BUG_ON(rcu_access_pointer(tcp_sk(child)->fastopen_rsk) != req);
		BUG_ON(sk != req->rsk_listener);

		/* Paranoid, to prevent race condition if
		 * an inbound pkt destined for child is
		 * blocked by sock lock in tcp_v4_rcv().
		 * Also to satisfy an assertion in
		 * tcp_v4_destroy_sock().
		 */
		RCU_INIT_POINTER(tcp_sk(child)->fastopen_rsk, NULL);
	}
	inet_csk_destroy_sock(child);
}

struct sock *inet_csk_reqsk_queue_add(struct sock *sk,
				      struct request_sock *req/*添加请求的sock*/,
				      struct sock *child)
{
	struct request_sock_queue *queue = &inet_csk(sk)->icsk_accept_queue;

	spin_lock(&queue->rskq_lock);
	if (unlikely(sk->sk_state != TCP_LISTEN)) {
		inet_child_forget(sk, req, child);
		child = NULL;
	} else {
		req->sk = child;/*设置此request对应的后续socket*/
		req->dl_next = NULL;
		//队列为空时，将其直接写入，不为空时存入队列尾部
		if (queue->rskq_accept_head == NULL)
			WRITE_ONCE(queue->rskq_accept_head, req);
		else
			queue->rskq_accept_tail->dl_next = req;
		queue->rskq_accept_tail = req;
		//增加accept队列的长度
		sk_acceptq_added(sk);
	}
	spin_unlock(&queue->rskq_lock);
	return child;
}
EXPORT_SYMBOL(inet_csk_reqsk_queue_add);

struct sock *inet_csk_complete_hashdance(struct sock *sk, struct sock *child,
					 struct request_sock *req, bool own_req)
{
	if (own_req) {
		/*将req自est链表中移除，并停止timer*/
		inet_csk_reqsk_queue_drop(req->rsk_listener, req);
		/*移除此req*/
		reqsk_queue_removed(&inet_csk(req->rsk_listener)->icsk_accept_queue, req);

		if (sk != req->rsk_listener) {
			/* another listening sk has been selected,
			 * migrate the req to it.
			 */
			struct request_sock *nreq;

			/* hold a refcnt for the nreq->rsk_listener
			 * which is assigned in inet_reqsk_clone()
			 */
			sock_hold(sk);
			nreq = inet_reqsk_clone(req, sk);
			if (!nreq) {
				inet_child_forget(sk, req, child);
				goto child_put;
			}

			refcount_set(&nreq->rsk_refcnt, 1);
			if (inet_csk_reqsk_queue_add(sk, nreq, child)) {
				__NET_INC_STATS(sock_net(sk), LINUX_MIB_TCPMIGRATEREQSUCCESS);
				reqsk_migrate_reset(req);
				reqsk_put(req);
				return child;
			}

			__NET_INC_STATS(sock_net(sk), LINUX_MIB_TCPMIGRATEREQFAILURE);
			reqsk_migrate_reset(nreq);
			__reqsk_free(nreq);
		} else if (inet_csk_reqsk_queue_add(sk, req, child)) {
			return child;
		}
	}
	/* Too bad, another child took ownership of the request, undo. */
child_put:
	bh_unlock_sock(child);
	sock_put(child);
	return NULL;
}
EXPORT_SYMBOL(inet_csk_complete_hashdance);

/*
 *	This routine closes sockets which have been at least partially
 *	opened, but not yet accepted.
 */
void inet_csk_listen_stop(struct sock *sk)
{
	struct inet_connection_sock *icsk = inet_csk(sk);
	struct request_sock_queue *queue = &icsk->icsk_accept_queue;
	struct request_sock *next, *req;

	/* Following specs, it would be better either to send FIN
	 * (and enter FIN-WAIT-1, it is normal close)
	 * or to send active reset (abort).
	 * Certainly, it is pretty dangerous while synflood, but it is
	 * bad justification for our negligence 8)
	 * To be honest, we are not able to make either
	 * of the variants now.			--ANK
	 */
	while ((req = reqsk_queue_remove(queue, sk)) != NULL) {
		struct sock *child = req->sk, *nsk;
		struct request_sock *nreq;

		local_bh_disable();
		bh_lock_sock(child);
		WARN_ON(sock_owned_by_user(child));
		sock_hold(child);

		nsk = reuseport_migrate_sock(sk, child, NULL);
		if (nsk) {
			nreq = inet_reqsk_clone(req, nsk);
			if (nreq) {
				refcount_set(&nreq->rsk_refcnt, 1);

				if (inet_csk_reqsk_queue_add(nsk, nreq, child)) {
					__NET_INC_STATS(sock_net(nsk),
							LINUX_MIB_TCPMIGRATEREQSUCCESS);
					reqsk_migrate_reset(req);
				} else {
					__NET_INC_STATS(sock_net(nsk),
							LINUX_MIB_TCPMIGRATEREQFAILURE);
					reqsk_migrate_reset(nreq);
					__reqsk_free(nreq);
				}

				/* inet_csk_reqsk_queue_add() has already
				 * called inet_child_forget() on failure case.
				 */
				goto skip_child_forget;
			}
		}

		inet_child_forget(sk, req, child);
skip_child_forget:
		reqsk_put(req);
		bh_unlock_sock(child);
		local_bh_enable();
		sock_put(child);

		cond_resched();
	}
	if (queue->fastopenq.rskq_rst_head) {
		/* Free all the reqs queued in rskq_rst_head. */
		spin_lock_bh(&queue->fastopenq.lock);
		req = queue->fastopenq.rskq_rst_head;
		queue->fastopenq.rskq_rst_head = NULL;
		spin_unlock_bh(&queue->fastopenq.lock);
		while (req != NULL) {
			next = req->dl_next;
			reqsk_put(req);
			req = next;
		}
	}
	WARN_ON_ONCE(sk->sk_ack_backlog);
}
EXPORT_SYMBOL_GPL(inet_csk_listen_stop);

void inet_csk_addr2sockaddr(struct sock *sk, struct sockaddr *uaddr)
{
	struct sockaddr_in *sin = (struct sockaddr_in *)uaddr;
	const struct inet_sock *inet = inet_sk(sk);

	sin->sin_family		= AF_INET;
	sin->sin_addr.s_addr	= inet->inet_daddr;
	sin->sin_port		= inet->inet_dport;
}
EXPORT_SYMBOL_GPL(inet_csk_addr2sockaddr);

static struct dst_entry *inet_csk_rebuild_route(struct sock *sk, struct flowi *fl)
{
	const struct inet_sock *inet = inet_sk(sk);
	const struct ip_options_rcu *inet_opt;
	__be32 daddr = inet->inet_daddr;
	struct flowi4 *fl4;
	struct rtable *rt;

	rcu_read_lock();
	inet_opt = rcu_dereference(inet->inet_opt);
	if (inet_opt && inet_opt->opt.srr)
		daddr = inet_opt->opt.faddr;
	fl4 = &fl->u.ip4;
	rt = ip_route_output_ports(sock_net(sk), fl4, sk, daddr,
				   inet->inet_saddr, inet->inet_dport,
				   inet->inet_sport, sk->sk_protocol,
				   RT_CONN_FLAGS(sk), sk->sk_bound_dev_if);
	if (IS_ERR(rt))
		rt = NULL;
	if (rt)
		sk_setup_caps(sk, &rt->dst);
	rcu_read_unlock();

	return &rt->dst;
}

struct dst_entry *inet_csk_update_pmtu(struct sock *sk, u32 mtu)
{
	struct dst_entry *dst = __sk_dst_check(sk, 0);
	struct inet_sock *inet = inet_sk(sk);

	if (!dst) {
		dst = inet_csk_rebuild_route(sk, &inet->cork.fl);
		if (!dst)
			goto out;
	}
	dst->ops->update_pmtu(dst, sk, NULL, mtu, true);

	dst = __sk_dst_check(sk, 0);
	if (!dst)
		dst = inet_csk_rebuild_route(sk, &inet->cork.fl);
out:
	return dst;
}
EXPORT_SYMBOL_GPL(inet_csk_update_pmtu);<|MERGE_RESOLUTION|>--- conflicted
+++ resolved
@@ -117,23 +117,6 @@
 	return !sk->sk_rcv_saddr;
 }
 
-<<<<<<< HEAD
-//取local可用port范围
-void inet_get_local_port_range(const struct net *net, int *low, int *high)
-{
-	unsigned int seq;
-
-	do {
-		seq = read_seqbegin(&net->ipv4.ip_local_ports.lock);
-
-		*low = net->ipv4.ip_local_ports.range[0];
-		*high = net->ipv4.ip_local_ports.range[1];
-	} while (read_seqretry(&net->ipv4.ip_local_ports.lock, seq));
-}
-EXPORT_SYMBOL(inet_get_local_port_range);
-
-void inet_sk_get_local_port_range(const struct sock *sk, int *low, int *high)
-=======
 /**
  *	inet_sk_get_local_port_range - fetch ephemeral ports range
  *	@sk: socket
@@ -144,8 +127,8 @@
  *	Range can be overridden if socket got IP_LOCAL_PORT_RANGE option.
  *	Returns true if IP_LOCAL_PORT_RANGE was set on this socket.
  */
+//取local可用port范围
 bool inet_sk_get_local_port_range(const struct sock *sk, int *low, int *high)
->>>>>>> 9d1694dc
 {
 	int lo, hi, sk_lo, sk_hi;
 	bool local_range = false;
