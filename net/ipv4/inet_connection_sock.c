--- conflicted
+++ resolved
@@ -229,13 +229,8 @@
 		inet_bind_bucket_for_each(tb, &head->chain)
 			if (net_eq(ib_net(tb), net) && tb->l3mdev == l3mdev &&
 			    tb->port == port) {
-<<<<<<< HEAD
-				if (!inet_csk_bind_conflict(sk, tb, false, false))
+				if (!inet_csk_bind_conflict(sk, tb, relax, false))
 					goto success;/*有使用，但不冲突*/
-=======
-				if (!inet_csk_bind_conflict(sk, tb, relax, false))
-					goto success;
->>>>>>> b032227c
 				goto next_port;
 			}
 		tb = NULL;
