--- conflicted
+++ resolved
@@ -5256,11 +5256,7 @@
 	/*记录下一个收取点序号*/
 	tcp_rcv_nxt_update(tcp_sk(sk), TCP_SKB_CB(skb)->end_seq);
 	if (!eaten) {
-<<<<<<< HEAD
-		__skb_queue_tail(&sk->sk_receive_queue, skb);/*报文直接挂在receive_queue*/
-=======
-		tcp_add_receive_queue(sk, skb);
->>>>>>> 155a3c00
+		tcp_add_receive_queue(sk, skb);/*报文直接挂在receive_queue*/
 		skb_set_owner_r(skb, sk);
 	}
 	return eaten;
@@ -6054,25 +6050,6 @@
 	SKB_DR(reason);
 
 	/* RFC1323: H1. Apply PAWS check first. */
-<<<<<<< HEAD
-	if (tcp_fast_parse_options(sock_net(sk), skb, th, tp) &&
-	    tp->rx_opt.saw_tstamp &&
-	    tcp_paws_discard(sk, skb)) {
-		/*包含tcp选项头，且包含时间签，且从时间签上看应该丢掉*/
-		if (!th->rst) {
-			if (unlikely(th->syn))
-				goto syn_challenge;
-			/*这个报文没有rst,告警并丢弃*/
-			NET_INC_STATS(sock_net(sk), LINUX_MIB_PAWSESTABREJECTED);
-			if (!tcp_oow_rate_limited(sock_net(sk), skb,
-						  LINUX_MIB_TCPACKSKIPPEDPAWS,
-						  &tp->last_oow_ack_time))
-				tcp_send_dupack(sk, skb);
-			SKB_DR_SET(reason, TCP_RFC7323_PAWS);
-			goto discard;
-		}
-		/* Reset is accepted even if it did not pass PAWS. */
-=======
 	if (!tcp_fast_parse_options(sock_net(sk), skb, th, tp) ||
 	    !tp->rx_opt.saw_tstamp ||
 	    tcp_paws_check(&tp->rx_opt, TCP_PAWS_WINDOW))
@@ -6093,7 +6070,6 @@
 	if (reason == SKB_DROP_REASON_TCP_RFC7323_PAWS_ACK) {
 		NET_INC_STATS(sock_net(sk), LINUX_MIB_PAWS_OLD_ACK);
 		goto discard;
->>>>>>> 155a3c00
 	}
 	NET_INC_STATS(sock_net(sk), LINUX_MIB_PAWSESTABREJECTED);
 	if (!tcp_oow_rate_limited(sock_net(sk), skb,
@@ -6193,11 +6169,8 @@
 		goto discard;
 	}
 
-<<<<<<< HEAD
+pass:
 	/*通过此钩子点可以支持tcp自定义头的处理，但这里目前只能改报文，不能将解析结果向后传。*/
-=======
-pass:
->>>>>>> 155a3c00
 	bpf_skops_parse_hdr(sk, skb);
 
 	return true;
@@ -6276,18 +6249,12 @@
 	 */
 
 	if ((tcp_flag_word(th) & TCP_HP_BITS) == tp->pred_flags &&
-<<<<<<< HEAD
 	    TCP_SKB_CB(skb)->seq == tp->rcv_nxt/*没有乱序*/ &&
 	    !after(TCP_SKB_CB(skb)->ack_seq, tp->snd_nxt)/*ack的是我们发出的包*/) {
 		/*确认tcp快路（这条路是不处理拥塞相关的，上面检查时没有发现ecn)*/
 		int tcp_header_len = tp->tcp_header_len;/*取tcp头部长度*/
-=======
-	    TCP_SKB_CB(skb)->seq == tp->rcv_nxt &&
-	    !after(TCP_SKB_CB(skb)->ack_seq, tp->snd_nxt)) {
-		int tcp_header_len = tp->tcp_header_len;
 		s32 delta = 0;
 		int flag = 0;
->>>>>>> 155a3c00
 
 		/* Timestamp header prediction: tcp_header_len
 		 * is automatically equal to th->doff*4 due to pred_flags
@@ -6370,13 +6337,8 @@
 			NET_INC_STATS(sock_net(sk), LINUX_MIB_TCPHPHITS);
 
 			/* Bulk data transfer: receiver */
-<<<<<<< HEAD
-			skb_dst_drop(skb);
+			tcp_cleanup_skb(skb);
 			__skb_pull(skb, tcp_header_len);/*skb跳过选项头*/
-=======
-			tcp_cleanup_skb(skb);
-			__skb_pull(skb, tcp_header_len);
->>>>>>> 155a3c00
 			eaten = tcp_queue_rcv(sk, skb, &fragstolen);
 
 			tcp_event_data_recv(sk, skb);
@@ -6930,26 +6892,14 @@
 			 */
 			rcu_read_lock();
 			local_bh_disable();
-<<<<<<< HEAD
-
 			//listen状态下，收到syn标记，检查连接是否可被接受，如可接受，则响应报文。
 			//走tcp_ipv4.c文件，ipv4_specific结构体的tcp_v4_conn_request
 			//返回>=0时，为可接收报文
-			acceptable = icsk->icsk_af_ops->conn_request(sk, skb) >= 0;
-			local_bh_enable();
-			rcu_read_unlock();
-
-            //不能接受此连接，触发回复rst
-			if (!acceptable)
-				return 1;
-
-			//可接收此报文，由于syn报文中不包含data直接消耗掉此skb
-=======
 			icsk->icsk_af_ops->conn_request(sk, skb);
 			local_bh_enable();
 			rcu_read_unlock();
 
->>>>>>> 155a3c00
+			//可接收此报文，由于syn报文中不包含data直接消耗掉此skb
 			consume_skb(skb);
 			return 0;
 		}
@@ -7272,38 +7222,6 @@
 #endif
 }
 
-<<<<<<< HEAD
-//为inet/inet6申请request_sock,初始化,置为syn_recv状态
-struct request_sock *inet_reqsk_alloc(const struct request_sock_ops *ops,
-				      struct sock *sk_listener,
-				      bool attach_listener)
-{
-	struct request_sock *req = reqsk_alloc(ops, sk_listener,
-					       attach_listener);
-
-	if (req) {
-	    /*强转为inet对应的inet_request_sock,ops已保证空间*/
-		struct inet_request_sock *ireq = inet_rsk(req);
-
-		ireq->ireq_opt = NULL;
-#if IS_ENABLED(CONFIG_IPV6)
-		ireq->pktopts = NULL;/*ipv6初始化*/
-#endif
-		atomic64_set(&ireq->ir_cookie, 0);
-
-		//置状态为syn_recv
-		ireq->ireq_state = TCP_NEW_SYN_RECV;
-		write_pnet(&ireq->ireq_net, sock_net(sk_listener));
-		ireq->ireq_family = sk_listener->sk_family;
-		req->timeout = TCP_TIMEOUT_INIT;
-	}
-
-	return req;
-}
-EXPORT_SYMBOL(inet_reqsk_alloc);
-
-=======
->>>>>>> 155a3c00
 /*
  * Return true if a syncookie should be sent
  */
@@ -7434,24 +7352,13 @@
 	} else {
 		syncookies = READ_ONCE(net->ipv4.sysctl_tcp_syncookies);
 
-<<<<<<< HEAD
-	/* TW buckets are converted to open requests without
-	 * limitations, they conserve resources and peer is
-	 * evidently real one.
-	 */
-	if ((syncookies == 2 || inet_csk_reqsk_queue_is_full(sk)) && !isn) {
-		//检查是否有必要回复syn cookie
-		want_cookie = tcp_syn_flood_action(sk, rsk_ops->slab_name);
-		if (!want_cookie)
-			goto drop;
-=======
 		if (syncookies == 2 || inet_csk_reqsk_queue_is_full(sk)) {
+			//检查是否有必要回复syn cookie
 			want_cookie = tcp_syn_flood_action(sk,
 							   rsk_ops->slab_name);
 			if (!want_cookie)
 				goto drop;
 		}
->>>>>>> 155a3c00
 	}
 
 	//超过backlog要求数目，丢包
@@ -7499,12 +7406,8 @@
 	/* Note: tcp_v6_init_req() might override ir_iif for link locals */
 	inet_rsk(req)->ir_iif = inet_request_bound_dev_if(sk, skb);
 
-<<<<<<< HEAD
 	//通过反转请求的地址对，查询响应报文对应的路由
-	dst = af_ops->route_req(sk, skb, &fl, req);
-=======
 	dst = af_ops->route_req(sk, skb, &fl, req, isn);
->>>>>>> 155a3c00
 	if (!dst)
 		/*查询路由失败，丢包*/
 		goto drop_and_free;
