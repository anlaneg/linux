// SPDX-License-Identifier: GPL-2.0
/*
 * INET		An implementation of the TCP/IP protocol suite for the LINUX
 *		operating system.  INET is implemented using the  BSD Socket
 *		interface as the means of communication with the user level.
 *
 *		Implementation of the Transmission Control Protocol(TCP).
 *
 * Authors:	Ross Biro
 *		Fred N. van Kempen, <waltje@uWalt.NL.Mugnet.ORG>
 *		Mark Evans, <evansmp@uhura.aston.ac.uk>
 *		Corey Minyard <wf-rch!minyard@relay.EU.net>
 *		Florian La Roche, <flla@stud.uni-sb.de>
 *		Charles Hedrick, <hedrick@klinzhai.rutgers.edu>
 *		Linus Torvalds, <torvalds@cs.helsinki.fi>
 *		Alan Cox, <gw4pts@gw4pts.ampr.org>
 *		Matthew Dillon, <dillon@apollo.west.oic.com>
 *		Arnt Gulbrandsen, <agulbra@nvg.unit.no>
 *		Jorge Cwik, <jorge@laser.satlink.net>
 */

/*
 * Changes:
 *		Pedro Roque	:	Fast Retransmit/Recovery.
 *					Two receive queues.
 *					Retransmit queue handled by TCP.
 *					Better retransmit timer handling.
 *					New congestion avoidance.
 *					Header prediction.
 *					Variable renaming.
 *
 *		Eric		:	Fast Retransmit.
 *		Randy Scott	:	MSS option defines.
 *		Eric Schenk	:	Fixes to slow start algorithm.
 *		Eric Schenk	:	Yet another double ACK bug.
 *		Eric Schenk	:	Delayed ACK bug fixes.
 *		Eric Schenk	:	Floyd style fast retrans war avoidance.
 *		David S. Miller	:	Don't allow zero congestion window.
 *		Eric Schenk	:	Fix retransmitter so that it sends
 *					next packet on ack of previous packet.
 *		Andi Kleen	:	Moved open_request checking here
 *					and process RSTs for open_requests.
 *		Andi Kleen	:	Better prune_queue, and other fixes.
 *		Andrey Savochkin:	Fix RTT measurements in the presence of
 *					timestamps.
 *		Andrey Savochkin:	Check sequence numbers correctly when
 *					removing SACKs due to in sequence incoming
 *					data segments.
 *		Andi Kleen:		Make sure we never ack data there is not
 *					enough room for. Also make this condition
 *					a fatal error if it might still happen.
 *		Andi Kleen:		Add tcp_measure_rcv_mss to make
 *					connections with MSS<min(MTU,ann. MSS)
 *					work without delayed acks.
 *		Andi Kleen:		Process packets with PSH set in the
 *					fast path.
 *		J Hadi Salim:		ECN support
 *	 	Andrei Gurtov,
 *		Pasi Sarolahti,
 *		Panu Kuhlberg:		Experimental audit of TCP (re)transmission
 *					engine. Lots of bugs are found.
 *		Pasi Sarolahti:		F-RTO for dealing with spurious RTOs
 */

#define pr_fmt(fmt) "TCP: " fmt

#include <linux/mm.h>
#include <linux/slab.h>
#include <linux/module.h>
#include <linux/sysctl.h>
#include <linux/kernel.h>
#include <linux/prefetch.h>
#include <net/dst.h>
#include <net/tcp.h>
#include <net/inet_common.h>
#include <linux/ipsec.h>
#include <asm/unaligned.h>
#include <linux/errqueue.h>
#include <trace/events/tcp.h>
#include <linux/jump_label_ratelimit.h>
#include <net/busy_poll.h>

int sysctl_tcp_max_orphans __read_mostly = NR_FILE;

#define FLAG_DATA		0x01 /* Incoming frame contained data.		*/
#define FLAG_WIN_UPDATE		0x02 /* Incoming ACK was a window update.	*/
#define FLAG_DATA_ACKED		0x04 /* This ACK acknowledged new data.		*/
#define FLAG_RETRANS_DATA_ACKED	0x08 /* "" "" some of which was retransmitted.	*/
#define FLAG_SYN_ACKED		0x10 /* This ACK acknowledged SYN.		*/
#define FLAG_DATA_SACKED	0x20 /* New SACK.				*/
#define FLAG_ECE		0x40 /* ECE in this ACK				*/
#define FLAG_LOST_RETRANS	0x80 /* This ACK marks some retransmission lost */
#define FLAG_SLOWPATH		0x100 /* Do not skip RFC checks for window update.*/
#define FLAG_ORIG_SACK_ACKED	0x200 /* Never retransmitted data are (s)acked	*/
#define FLAG_SND_UNA_ADVANCED	0x400 /* Snd_una was changed (!= FLAG_DATA_ACKED) */
#define FLAG_DSACKING_ACK	0x800 /* SACK blocks contained D-SACK info */
#define FLAG_SET_XMIT_TIMER	0x1000 /* Set TLP or RTO timer */
#define FLAG_SACK_RENEGING	0x2000 /* snd_una advanced to a sacked seq */
#define FLAG_UPDATE_TS_RECENT	0x4000 /* tcp_replace_ts_recent() */
#define FLAG_NO_CHALLENGE_ACK	0x8000 /* do not call tcp_send_challenge_ack()	*/
#define FLAG_ACK_MAYBE_DELAYED	0x10000 /* Likely a delayed ACK */

#define FLAG_ACKED		(FLAG_DATA_ACKED|FLAG_SYN_ACKED)
#define FLAG_NOT_DUP		(FLAG_DATA|FLAG_WIN_UPDATE|FLAG_ACKED)
#define FLAG_CA_ALERT		(FLAG_DATA_SACKED|FLAG_ECE|FLAG_DSACKING_ACK)
#define FLAG_FORWARD_PROGRESS	(FLAG_ACKED|FLAG_DATA_SACKED)

#define TCP_REMNANT (TCP_FLAG_FIN|TCP_FLAG_URG|TCP_FLAG_SYN|TCP_FLAG_PSH)
#define TCP_HP_BITS (~(TCP_RESERVED_BITS|TCP_FLAG_PSH))

#define REXMIT_NONE	0 /* no loss recovery to do */
#define REXMIT_LOST	1 /* retransmit packets marked lost */
#define REXMIT_NEW	2 /* FRTO-style transmit of unsent/new packets */

#if IS_ENABLED(CONFIG_TLS_DEVICE)
static DEFINE_STATIC_KEY_DEFERRED_FALSE(clean_acked_data_enabled, HZ);

void clean_acked_data_enable(struct inet_connection_sock *icsk,
			     void (*cad)(struct sock *sk, u32 ack_seq))
{
	icsk->icsk_clean_acked = cad;
	static_branch_deferred_inc(&clean_acked_data_enabled);
}
EXPORT_SYMBOL_GPL(clean_acked_data_enable);

void clean_acked_data_disable(struct inet_connection_sock *icsk)
{
	static_branch_slow_dec_deferred(&clean_acked_data_enabled);
	icsk->icsk_clean_acked = NULL;
}
EXPORT_SYMBOL_GPL(clean_acked_data_disable);

void clean_acked_data_flush(void)
{
	static_key_deferred_flush(&clean_acked_data_enabled);
}
EXPORT_SYMBOL_GPL(clean_acked_data_flush);
#endif

static void tcp_gro_dev_warn(struct sock *sk, const struct sk_buff *skb,
			     unsigned int len)
{
	static bool __once __read_mostly;

	if (!__once) {
		struct net_device *dev;

		__once = true;

		rcu_read_lock();
		dev = dev_get_by_index_rcu(sock_net(sk), skb->skb_iif);
		if (!dev || len >= dev->mtu)
			pr_warn("%s: Driver has suspect GRO implementation, TCP performance may be compromised.\n",
				dev ? dev->name : "Unknown driver");
		rcu_read_unlock();
	}
}

/* Adapt the MSS value used to make delayed ack decision to the
 * real world.
 */
static void tcp_measure_rcv_mss(struct sock *sk, const struct sk_buff *skb)
{
	struct inet_connection_sock *icsk = inet_csk(sk);
	const unsigned int lss = icsk->icsk_ack.last_seg_size;
	unsigned int len;

	icsk->icsk_ack.last_seg_size = 0;

	/* skb->len may jitter because of SACKs, even if peer
	 * sends good full-sized frames.
	 */
	len = skb_shinfo(skb)->gso_size ? : skb->len;
	if (len >= icsk->icsk_ack.rcv_mss) {
		icsk->icsk_ack.rcv_mss = min_t(unsigned int, len,
					       tcp_sk(sk)->advmss);
		/* Account for possibly-removed options */
		if (unlikely(len > icsk->icsk_ack.rcv_mss +
				   MAX_TCP_OPTION_SPACE))
			tcp_gro_dev_warn(sk, skb, len);
	} else {
		/* Otherwise, we make more careful check taking into account,
		 * that SACKs block is variable.
		 *
		 * "len" is invariant segment length, including TCP header.
		 */
		len += skb->data - skb_transport_header(skb);
		if (len >= TCP_MSS_DEFAULT + sizeof(struct tcphdr) ||
		    /* If PSH is not set, packet should be
		     * full sized, provided peer TCP is not badly broken.
		     * This observation (if it is correct 8)) allows
		     * to handle super-low mtu links fairly.
		     */
		    (len >= TCP_MIN_MSS + sizeof(struct tcphdr) &&
		     !(tcp_flag_word(tcp_hdr(skb)) & TCP_REMNANT))) {
			/* Subtract also invariant (if peer is RFC compliant),
			 * tcp header plus fixed timestamp option length.
			 * Resulting "len" is MSS free of SACK jitter.
			 */
			len -= tcp_sk(sk)->tcp_header_len;
			icsk->icsk_ack.last_seg_size = len;
			if (len == lss) {
				icsk->icsk_ack.rcv_mss = len;
				return;
			}
		}
		if (icsk->icsk_ack.pending & ICSK_ACK_PUSHED)
			icsk->icsk_ack.pending |= ICSK_ACK_PUSHED2;
		icsk->icsk_ack.pending |= ICSK_ACK_PUSHED;
	}
}

static void tcp_incr_quickack(struct sock *sk, unsigned int max_quickacks)
{
	struct inet_connection_sock *icsk = inet_csk(sk);
	unsigned int quickacks = tcp_sk(sk)->rcv_wnd / (2 * icsk->icsk_ack.rcv_mss);

	if (quickacks == 0)
		quickacks = 2;
	quickacks = min(quickacks, max_quickacks);
	if (quickacks > icsk->icsk_ack.quick)
		icsk->icsk_ack.quick = quickacks;
}

void tcp_enter_quickack_mode(struct sock *sk, unsigned int max_quickacks)
{
	struct inet_connection_sock *icsk = inet_csk(sk);

	tcp_incr_quickack(sk, max_quickacks);
	inet_csk_exit_pingpong_mode(sk);
	icsk->icsk_ack.ato = TCP_ATO_MIN;
}
EXPORT_SYMBOL(tcp_enter_quickack_mode);

/* Send ACKs quickly, if "quick" count is not exhausted
 * and the session is not interactive.
 */

static bool tcp_in_quickack_mode(struct sock *sk)
{
	const struct inet_connection_sock *icsk = inet_csk(sk);
	const struct dst_entry *dst = __sk_dst_get(sk);

	return (dst && dst_metric(dst, RTAX_QUICKACK)) ||
		(icsk->icsk_ack.quick && !inet_csk_in_pingpong_mode(sk));
}

static void tcp_ecn_queue_cwr(struct tcp_sock *tp)
{
	if (tp->ecn_flags & TCP_ECN_OK)
		tp->ecn_flags |= TCP_ECN_QUEUE_CWR;
}

static void tcp_ecn_accept_cwr(struct sock *sk, const struct sk_buff *skb)
{
	if (tcp_hdr(skb)->cwr) {
		tcp_sk(sk)->ecn_flags &= ~TCP_ECN_DEMAND_CWR;

		/* If the sender is telling us it has entered CWR, then its
		 * cwnd may be very low (even just 1 packet), so we should ACK
		 * immediately.
		 */
		inet_csk(sk)->icsk_ack.pending |= ICSK_ACK_NOW;
	}
}

static void tcp_ecn_withdraw_cwr(struct tcp_sock *tp)
{
	tp->ecn_flags &= ~TCP_ECN_QUEUE_CWR;
}

static void __tcp_ecn_check_ce(struct sock *sk, const struct sk_buff *skb)
{
	struct tcp_sock *tp = tcp_sk(sk);

	switch (TCP_SKB_CB(skb)->ip_dsfield & INET_ECN_MASK) {
	case INET_ECN_NOT_ECT:
		/* Funny extension: if ECT is not set on a segment,
		 * and we already seen ECT on a previous segment,
		 * it is probably a retransmit.
		 */
		if (tp->ecn_flags & TCP_ECN_SEEN)
			tcp_enter_quickack_mode(sk, 2);
		break;
	case INET_ECN_CE:
		if (tcp_ca_needs_ecn(sk))
			tcp_ca_event(sk, CA_EVENT_ECN_IS_CE);

		if (!(tp->ecn_flags & TCP_ECN_DEMAND_CWR)) {
			/* Better not delay acks, sender can have a very low cwnd */
			tcp_enter_quickack_mode(sk, 2);
			tp->ecn_flags |= TCP_ECN_DEMAND_CWR;
		}
		tp->ecn_flags |= TCP_ECN_SEEN;
		break;
	default:
		if (tcp_ca_needs_ecn(sk))
			tcp_ca_event(sk, CA_EVENT_ECN_NO_CE);
		tp->ecn_flags |= TCP_ECN_SEEN;
		break;
	}
}

static void tcp_ecn_check_ce(struct sock *sk, const struct sk_buff *skb)
{
	if (tcp_sk(sk)->ecn_flags & TCP_ECN_OK)
		__tcp_ecn_check_ce(sk, skb);
}

static void tcp_ecn_rcv_synack(struct tcp_sock *tp, const struct tcphdr *th)
{
	if ((tp->ecn_flags & TCP_ECN_OK) && (!th->ece || th->cwr))
		tp->ecn_flags &= ~TCP_ECN_OK;
}

static void tcp_ecn_rcv_syn(struct tcp_sock *tp, const struct tcphdr *th)
{
	if ((tp->ecn_flags & TCP_ECN_OK) && (!th->ece || !th->cwr))
		tp->ecn_flags &= ~TCP_ECN_OK;
}

static bool tcp_ecn_rcv_ecn_echo(const struct tcp_sock *tp, const struct tcphdr *th)
{
	if (th->ece && !th->syn && (tp->ecn_flags & TCP_ECN_OK))
		return true;
	return false;
}

/* Buffer size and advertised window tuning.
 *
 * 1. Tuning sk->sk_sndbuf, when connection enters established state.
 */

static void tcp_sndbuf_expand(struct sock *sk)
{
	const struct tcp_sock *tp = tcp_sk(sk);
	const struct tcp_congestion_ops *ca_ops = inet_csk(sk)->icsk_ca_ops;
	int sndmem, per_mss;
	u32 nr_segs;

	/* Worst case is non GSO/TSO : each frame consumes one skb
	 * and skb->head is kmalloced using power of two area of memory
	 */
	per_mss = max_t(u32, tp->rx_opt.mss_clamp, tp->mss_cache) +
		  MAX_TCP_HEADER +
		  SKB_DATA_ALIGN(sizeof(struct skb_shared_info));

	per_mss = roundup_pow_of_two(per_mss) +
		  SKB_DATA_ALIGN(sizeof(struct sk_buff));

	nr_segs = max_t(u32, TCP_INIT_CWND, tp->snd_cwnd);
	nr_segs = max_t(u32, nr_segs, tp->reordering + 1);

	/* Fast Recovery (RFC 5681 3.2) :
	 * Cubic needs 1.7 factor, rounded to 2 to include
	 * extra cushion (application might react slowly to EPOLLOUT)
	 */
	sndmem = ca_ops->sndbuf_expand ? ca_ops->sndbuf_expand(sk) : 2;
	sndmem *= nr_segs * per_mss;

	if (sk->sk_sndbuf < sndmem)
		sk->sk_sndbuf = min(sndmem, sock_net(sk)->ipv4.sysctl_tcp_wmem[2]);
}

/* 2. Tuning advertised window (window_clamp, rcv_ssthresh)
 *
 * All tcp_full_space() is split to two parts: "network" buffer, allocated
 * forward and advertised in receiver window (tp->rcv_wnd) and
 * "application buffer", required to isolate scheduling/application
 * latencies from network.
 * window_clamp is maximal advertised window. It can be less than
 * tcp_full_space(), in this case tcp_full_space() - window_clamp
 * is reserved for "application" buffer. The less window_clamp is
 * the smoother our behaviour from viewpoint of network, but the lower
 * throughput and the higher sensitivity of the connection to losses. 8)
 *
 * rcv_ssthresh is more strict window_clamp used at "slow start"
 * phase to predict further behaviour of this connection.
 * It is used for two goals:
 * - to enforce header prediction at sender, even when application
 *   requires some significant "application buffer". It is check #1.
 * - to prevent pruning of receive queue because of misprediction
 *   of receiver window. Check #2.
 *
 * The scheme does not work when sender sends good segments opening
 * window and then starts to feed us spaghetti. But it should work
 * in common situations. Otherwise, we have to rely on queue collapsing.
 */

/* Slow part of check#2. */
static int __tcp_grow_window(const struct sock *sk, const struct sk_buff *skb)
{
	struct tcp_sock *tp = tcp_sk(sk);
	/* Optimize this! */
	int truesize = tcp_win_from_space(sk, skb->truesize) >> 1;
	int window = tcp_win_from_space(sk, sock_net(sk)->ipv4.sysctl_tcp_rmem[2]) >> 1;

	while (tp->rcv_ssthresh <= window) {
		if (truesize <= skb->len)
			return 2 * inet_csk(sk)->icsk_ack.rcv_mss;

		truesize >>= 1;
		window >>= 1;
	}
	return 0;
}

static void tcp_grow_window(struct sock *sk, const struct sk_buff *skb)
{
	struct tcp_sock *tp = tcp_sk(sk);
	int room;

	room = min_t(int, tp->window_clamp, tcp_space(sk)) - tp->rcv_ssthresh;

	/* Check #1 */
	if (room > 0 && !tcp_under_memory_pressure(sk)) {
		int incr;

		/* Check #2. Increase window, if skb with such overhead
		 * will fit to rcvbuf in future.
		 */
		if (tcp_win_from_space(sk, skb->truesize) <= skb->len)
			incr = 2 * tp->advmss;
		else
			incr = __tcp_grow_window(sk, skb);

		if (incr) {
			incr = max_t(int, incr, 2 * skb->len);
			tp->rcv_ssthresh += min(room, incr);
			inet_csk(sk)->icsk_ack.quick |= 1;
		}
	}
}

/* 3. Try to fixup all. It is made immediately after connection enters
 *    established state.
 */
void tcp_init_buffer_space(struct sock *sk)
{
	int tcp_app_win = sock_net(sk)->ipv4.sysctl_tcp_app_win;
	struct tcp_sock *tp = tcp_sk(sk);
	int maxwin;

	if (!(sk->sk_userlocks & SOCK_SNDBUF_LOCK))
		tcp_sndbuf_expand(sk);

	tp->rcvq_space.space = min_t(u32, tp->rcv_wnd, TCP_INIT_CWND * tp->advmss);
	tcp_mstamp_refresh(tp);
	tp->rcvq_space.time = tp->tcp_mstamp;
	tp->rcvq_space.seq = tp->copied_seq;

	maxwin = tcp_full_space(sk);

	if (tp->window_clamp >= maxwin) {
		tp->window_clamp = maxwin;

		if (tcp_app_win && maxwin > 4 * tp->advmss)
			tp->window_clamp = max(maxwin -
					       (maxwin >> tcp_app_win),
					       4 * tp->advmss);
	}

	/* Force reservation of one segment. */
	if (tcp_app_win &&
	    tp->window_clamp > 2 * tp->advmss &&
	    tp->window_clamp + tp->advmss > maxwin)
		tp->window_clamp = max(2 * tp->advmss, maxwin - tp->advmss);

	tp->rcv_ssthresh = min(tp->rcv_ssthresh, tp->window_clamp);
	tp->snd_cwnd_stamp = tcp_jiffies32;
}

/* 4. Recalculate window clamp after socket hit its memory bounds. */
static void tcp_clamp_window(struct sock *sk)
{
	struct tcp_sock *tp = tcp_sk(sk);
	struct inet_connection_sock *icsk = inet_csk(sk);
	struct net *net = sock_net(sk);

	icsk->icsk_ack.quick = 0;

	if (sk->sk_rcvbuf < net->ipv4.sysctl_tcp_rmem[2] &&
	    !(sk->sk_userlocks & SOCK_RCVBUF_LOCK) &&
	    !tcp_under_memory_pressure(sk) &&
	    sk_memory_allocated(sk) < sk_prot_mem_limits(sk, 0)) {
		sk->sk_rcvbuf = min(atomic_read(&sk->sk_rmem_alloc),
				    net->ipv4.sysctl_tcp_rmem[2]);
	}
	if (atomic_read(&sk->sk_rmem_alloc) > sk->sk_rcvbuf)
		tp->rcv_ssthresh = min(tp->window_clamp, 2U * tp->advmss);
}

/* Initialize RCV_MSS value.
 * RCV_MSS is an our guess about MSS used by the peer.
 * We haven't any direct information about the MSS.
 * It's better to underestimate the RCV_MSS rather than overestimate.
 * Overestimations make us ACKing less frequently than needed.
 * Underestimations are more easy to detect and fix by tcp_measure_rcv_mss().
 */
void tcp_initialize_rcv_mss(struct sock *sk)
{
	const struct tcp_sock *tp = tcp_sk(sk);
	unsigned int hint = min_t(unsigned int, tp->advmss, tp->mss_cache);

	hint = min(hint, tp->rcv_wnd / 2);
	hint = min(hint, TCP_MSS_DEFAULT);
	hint = max(hint, TCP_MIN_MSS);

	inet_csk(sk)->icsk_ack.rcv_mss = hint;
}
EXPORT_SYMBOL(tcp_initialize_rcv_mss);

/* Receiver "autotuning" code.
 *
 * The algorithm for RTT estimation w/o timestamps is based on
 * Dynamic Right-Sizing (DRS) by Wu Feng and Mike Fisk of LANL.
 * <http://public.lanl.gov/radiant/pubs.html#DRS>
 *
 * More detail on this code can be found at
 * <http://staff.psc.edu/jheffner/>,
 * though this reference is out of date.  A new paper
 * is pending.
 */
static void tcp_rcv_rtt_update(struct tcp_sock *tp, u32 sample, int win_dep)
{
	u32 new_sample = tp->rcv_rtt_est.rtt_us;
	long m = sample;

	if (new_sample != 0) {
		/* If we sample in larger samples in the non-timestamp
		 * case, we could grossly overestimate the RTT especially
		 * with chatty applications or bulk transfer apps which
		 * are stalled on filesystem I/O.
		 *
		 * Also, since we are only going for a minimum in the
		 * non-timestamp case, we do not smooth things out
		 * else with timestamps disabled convergence takes too
		 * long.
		 */
		if (!win_dep) {
			m -= (new_sample >> 3);
			new_sample += m;
		} else {
			m <<= 3;
			if (m < new_sample)
				new_sample = m;
		}
	} else {
		/* No previous measure. */
		new_sample = m << 3;
	}

	tp->rcv_rtt_est.rtt_us = new_sample;
}

static inline void tcp_rcv_rtt_measure(struct tcp_sock *tp)
{
	u32 delta_us;

	if (tp->rcv_rtt_est.time == 0)
		goto new_measure;
	if (before(tp->rcv_nxt, tp->rcv_rtt_est.seq))
		return;
	delta_us = tcp_stamp_us_delta(tp->tcp_mstamp, tp->rcv_rtt_est.time);
	if (!delta_us)
		delta_us = 1;
	tcp_rcv_rtt_update(tp, delta_us, 1);

new_measure:
	tp->rcv_rtt_est.seq = tp->rcv_nxt + tp->rcv_wnd;
	tp->rcv_rtt_est.time = tp->tcp_mstamp;
}

static inline void tcp_rcv_rtt_measure_ts(struct sock *sk,
					  const struct sk_buff *skb)
{
	struct tcp_sock *tp = tcp_sk(sk);

	if (tp->rx_opt.rcv_tsecr == tp->rcv_rtt_last_tsecr)
		return;
	tp->rcv_rtt_last_tsecr = tp->rx_opt.rcv_tsecr;

	if (TCP_SKB_CB(skb)->end_seq -
	    TCP_SKB_CB(skb)->seq >= inet_csk(sk)->icsk_ack.rcv_mss) {
		u32 delta = tcp_time_stamp(tp) - tp->rx_opt.rcv_tsecr;
		u32 delta_us;

		if (likely(delta < INT_MAX / (USEC_PER_SEC / TCP_TS_HZ))) {
			if (!delta)
				delta = 1;
			delta_us = delta * (USEC_PER_SEC / TCP_TS_HZ);
			tcp_rcv_rtt_update(tp, delta_us, 0);
		}
	}
}

/*
 * This function should be called every time data is copied to user space.
 * It calculates the appropriate TCP receive buffer space.
 */
void tcp_rcv_space_adjust(struct sock *sk)
{
	struct tcp_sock *tp = tcp_sk(sk);
	u32 copied;
	int time;

	trace_tcp_rcv_space_adjust(sk);

	tcp_mstamp_refresh(tp);
	time = tcp_stamp_us_delta(tp->tcp_mstamp, tp->rcvq_space.time);
	if (time < (tp->rcv_rtt_est.rtt_us >> 3) || tp->rcv_rtt_est.rtt_us == 0)
		return;

	/* Number of bytes copied to user in last RTT */
	copied = tp->copied_seq - tp->rcvq_space.seq;
	if (copied <= tp->rcvq_space.space)
		goto new_measure;

	/* A bit of theory :
	 * copied = bytes received in previous RTT, our base window
	 * To cope with packet losses, we need a 2x factor
	 * To cope with slow start, and sender growing its cwin by 100 %
	 * every RTT, we need a 4x factor, because the ACK we are sending
	 * now is for the next RTT, not the current one :
	 * <prev RTT . ><current RTT .. ><next RTT .... >
	 */

	if (sock_net(sk)->ipv4.sysctl_tcp_moderate_rcvbuf &&
	    !(sk->sk_userlocks & SOCK_RCVBUF_LOCK)) {
		int rcvmem, rcvbuf;
		u64 rcvwin, grow;

		/* minimal window to cope with packet losses, assuming
		 * steady state. Add some cushion because of small variations.
		 */
		rcvwin = ((u64)copied << 1) + 16 * tp->advmss;

		/* Accommodate for sender rate increase (eg. slow start) */
		grow = rcvwin * (copied - tp->rcvq_space.space);
		do_div(grow, tp->rcvq_space.space);
		rcvwin += (grow << 1);

		rcvmem = SKB_TRUESIZE(tp->advmss + MAX_TCP_HEADER);
		while (tcp_win_from_space(sk, rcvmem) < tp->advmss)
			rcvmem += 128;

		do_div(rcvwin, tp->advmss);
		rcvbuf = min_t(u64, rcvwin * rcvmem,
			       sock_net(sk)->ipv4.sysctl_tcp_rmem[2]);
		if (rcvbuf > sk->sk_rcvbuf) {
			sk->sk_rcvbuf = rcvbuf;

			/* Make the window clamp follow along.  */
			tp->window_clamp = tcp_win_from_space(sk, rcvbuf);
		}
	}
	tp->rcvq_space.space = copied;

new_measure:
	tp->rcvq_space.seq = tp->copied_seq;
	tp->rcvq_space.time = tp->tcp_mstamp;
}

/* There is something which you must keep in mind when you analyze the
 * behavior of the tp->ato delayed ack timeout interval.  When a
 * connection starts up, we want to ack as quickly as possible.  The
 * problem is that "good" TCP's do slow start at the beginning of data
 * transmission.  The means that until we send the first few ACK's the
 * sender will sit on his end and only queue most of his data, because
 * he can only send snd_cwnd unacked packets at any given time.  For
 * each ACK we send, he increments snd_cwnd and transmits more of his
 * queue.  -DaveM
 */
static void tcp_event_data_recv(struct sock *sk, struct sk_buff *skb)
{
	struct tcp_sock *tp = tcp_sk(sk);
	struct inet_connection_sock *icsk = inet_csk(sk);
	u32 now;

	inet_csk_schedule_ack(sk);

	tcp_measure_rcv_mss(sk, skb);

	tcp_rcv_rtt_measure(tp);

	now = tcp_jiffies32;

	if (!icsk->icsk_ack.ato) {
		/* The _first_ data packet received, initialize
		 * delayed ACK engine.
		 */
		tcp_incr_quickack(sk, TCP_MAX_QUICKACKS);
		icsk->icsk_ack.ato = TCP_ATO_MIN;
	} else {
		int m = now - icsk->icsk_ack.lrcvtime;

		if (m <= TCP_ATO_MIN / 2) {
			/* The fastest case is the first. */
			icsk->icsk_ack.ato = (icsk->icsk_ack.ato >> 1) + TCP_ATO_MIN / 2;
		} else if (m < icsk->icsk_ack.ato) {
			icsk->icsk_ack.ato = (icsk->icsk_ack.ato >> 1) + m;
			if (icsk->icsk_ack.ato > icsk->icsk_rto)
				icsk->icsk_ack.ato = icsk->icsk_rto;
		} else if (m > icsk->icsk_rto) {
			/* Too long gap. Apparently sender failed to
			 * restart window, so that we send ACKs quickly.
			 */
			tcp_incr_quickack(sk, TCP_MAX_QUICKACKS);
			sk_mem_reclaim(sk);
		}
	}
	icsk->icsk_ack.lrcvtime = now;

	tcp_ecn_check_ce(sk, skb);

	if (skb->len >= 128)
		tcp_grow_window(sk, skb);
}

/* Called to compute a smoothed rtt estimate. The data fed to this
 * routine either comes from timestamps, or from segments that were
 * known _not_ to have been retransmitted [see Karn/Partridge
 * Proceedings SIGCOMM 87]. The algorithm is from the SIGCOMM 88
 * piece by Van Jacobson.
 * NOTE: the next three routines used to be one big routine.
 * To save cycles in the RFC 1323 implementation it was better to break
 * it up into three procedures. -- erics
 */
static void tcp_rtt_estimator(struct sock *sk, long mrtt_us)
{
	struct tcp_sock *tp = tcp_sk(sk);
	long m = mrtt_us; /* RTT */
	u32 srtt = tp->srtt_us;

	/*	The following amusing code comes from Jacobson's
	 *	article in SIGCOMM '88.  Note that rtt and mdev
	 *	are scaled versions of rtt and mean deviation.
	 *	This is designed to be as fast as possible
	 *	m stands for "measurement".
	 *
	 *	On a 1990 paper the rto value is changed to:
	 *	RTO = rtt + 4 * mdev
	 *
	 * Funny. This algorithm seems to be very broken.
	 * These formulae increase RTO, when it should be decreased, increase
	 * too slowly, when it should be increased quickly, decrease too quickly
	 * etc. I guess in BSD RTO takes ONE value, so that it is absolutely
	 * does not matter how to _calculate_ it. Seems, it was trap
	 * that VJ failed to avoid. 8)
	 */
	if (srtt != 0) {
		m -= (srtt >> 3);	/* m is now error in rtt est */
		srtt += m;		/* rtt = 7/8 rtt + 1/8 new */
		if (m < 0) {
			m = -m;		/* m is now abs(error) */
			m -= (tp->mdev_us >> 2);   /* similar update on mdev */
			/* This is similar to one of Eifel findings.
			 * Eifel blocks mdev updates when rtt decreases.
			 * This solution is a bit different: we use finer gain
			 * for mdev in this case (alpha*beta).
			 * Like Eifel it also prevents growth of rto,
			 * but also it limits too fast rto decreases,
			 * happening in pure Eifel.
			 */
			if (m > 0)
				m >>= 3;
		} else {
			m -= (tp->mdev_us >> 2);   /* similar update on mdev */
		}
		tp->mdev_us += m;		/* mdev = 3/4 mdev + 1/4 new */
		if (tp->mdev_us > tp->mdev_max_us) {
			tp->mdev_max_us = tp->mdev_us;
			if (tp->mdev_max_us > tp->rttvar_us)
				tp->rttvar_us = tp->mdev_max_us;
		}
		if (after(tp->snd_una, tp->rtt_seq)) {
			if (tp->mdev_max_us < tp->rttvar_us)
				tp->rttvar_us -= (tp->rttvar_us - tp->mdev_max_us) >> 2;
			tp->rtt_seq = tp->snd_nxt;
			tp->mdev_max_us = tcp_rto_min_us(sk);

			tcp_bpf_rtt(sk);
		}
	} else {
		/* no previous measure. */
		srtt = m << 3;		/* take the measured time to be rtt */
		tp->mdev_us = m << 1;	/* make sure rto = 3*rtt */
		tp->rttvar_us = max(tp->mdev_us, tcp_rto_min_us(sk));
		tp->mdev_max_us = tp->rttvar_us;
		tp->rtt_seq = tp->snd_nxt;

		tcp_bpf_rtt(sk);
	}
	tp->srtt_us = max(1U, srtt);
}

static void tcp_update_pacing_rate(struct sock *sk)
{
	const struct tcp_sock *tp = tcp_sk(sk);
	u64 rate;

	/* set sk_pacing_rate to 200 % of current rate (mss * cwnd / srtt) */
	rate = (u64)tp->mss_cache * ((USEC_PER_SEC / 100) << 3);

	/* current rate is (cwnd * mss) / srtt
	 * In Slow Start [1], set sk_pacing_rate to 200 % the current rate.
	 * In Congestion Avoidance phase, set it to 120 % the current rate.
	 *
	 * [1] : Normal Slow Start condition is (tp->snd_cwnd < tp->snd_ssthresh)
	 *	 If snd_cwnd >= (tp->snd_ssthresh / 2), we are approaching
	 *	 end of slow start and should slow down.
	 */
	if (tp->snd_cwnd < tp->snd_ssthresh / 2)
		rate *= sock_net(sk)->ipv4.sysctl_tcp_pacing_ss_ratio;
	else
		rate *= sock_net(sk)->ipv4.sysctl_tcp_pacing_ca_ratio;

	rate *= max(tp->snd_cwnd, tp->packets_out);

	if (likely(tp->srtt_us))
		do_div(rate, tp->srtt_us);

	/* WRITE_ONCE() is needed because sch_fq fetches sk_pacing_rate
	 * without any lock. We want to make sure compiler wont store
	 * intermediate values in this location.
	 */
	WRITE_ONCE(sk->sk_pacing_rate, min_t(u64, rate,
					     sk->sk_max_pacing_rate));
}

/* Calculate rto without backoff.  This is the second half of Van Jacobson's
 * routine referred to above.
 */
static void tcp_set_rto(struct sock *sk)
{
	const struct tcp_sock *tp = tcp_sk(sk);
	/* Old crap is replaced with new one. 8)
	 *
	 * More seriously:
	 * 1. If rtt variance happened to be less 50msec, it is hallucination.
	 *    It cannot be less due to utterly erratic ACK generation made
	 *    at least by solaris and freebsd. "Erratic ACKs" has _nothing_
	 *    to do with delayed acks, because at cwnd>2 true delack timeout
	 *    is invisible. Actually, Linux-2.4 also generates erratic
	 *    ACKs in some circumstances.
	 */
	inet_csk(sk)->icsk_rto = __tcp_set_rto(tp);

	/* 2. Fixups made earlier cannot be right.
	 *    If we do not estimate RTO correctly without them,
	 *    all the algo is pure shit and should be replaced
	 *    with correct one. It is exactly, which we pretend to do.
	 */

	/* NOTE: clamping at TCP_RTO_MIN is not required, current algo
	 * guarantees that rto is higher.
	 */
	tcp_bound_rto(sk);
}

__u32 tcp_init_cwnd(const struct tcp_sock *tp, const struct dst_entry *dst)
{
	__u32 cwnd = (dst ? dst_metric(dst, RTAX_INITCWND) : 0);

	if (!cwnd)
		cwnd = TCP_INIT_CWND;
	return min_t(__u32, cwnd, tp->snd_cwnd_clamp);
}

/* Take a notice that peer is sending D-SACKs */
static void tcp_dsack_seen(struct tcp_sock *tp)
{
	tp->rx_opt.sack_ok |= TCP_DSACK_SEEN;
	tp->rack.dsack_seen = 1;
	tp->dsack_dups++;
}

/* It's reordering when higher sequence was delivered (i.e. sacked) before
 * some lower never-retransmitted sequence ("low_seq"). The maximum reordering
 * distance is approximated in full-mss packet distance ("reordering").
 */
static void tcp_check_sack_reordering(struct sock *sk, const u32 low_seq,
				      const int ts)
{
	struct tcp_sock *tp = tcp_sk(sk);
	const u32 mss = tp->mss_cache;
	u32 fack, metric;

	fack = tcp_highest_sack_seq(tp);
	if (!before(low_seq, fack))
		return;

	metric = fack - low_seq;
	if ((metric > tp->reordering * mss) && mss) {
#if FASTRETRANS_DEBUG > 1
		pr_debug("Disorder%d %d %u f%u s%u rr%d\n",
			 tp->rx_opt.sack_ok, inet_csk(sk)->icsk_ca_state,
			 tp->reordering,
			 0,
			 tp->sacked_out,
			 tp->undo_marker ? tp->undo_retrans : 0);
#endif
		tp->reordering = min_t(u32, (metric + mss - 1) / mss,
				       sock_net(sk)->ipv4.sysctl_tcp_max_reordering);
	}

	/* This exciting event is worth to be remembered. 8) */
	tp->reord_seen++;
	NET_INC_STATS(sock_net(sk),
		      ts ? LINUX_MIB_TCPTSREORDER : LINUX_MIB_TCPSACKREORDER);
}

/* This must be called before lost_out is incremented */
static void tcp_verify_retransmit_hint(struct tcp_sock *tp, struct sk_buff *skb)
{
	if (!tp->retransmit_skb_hint ||
	    before(TCP_SKB_CB(skb)->seq,
		   TCP_SKB_CB(tp->retransmit_skb_hint)->seq))
		tp->retransmit_skb_hint = skb;
}

/* Sum the number of packets on the wire we have marked as lost.
 * There are two cases we care about here:
 * a) Packet hasn't been marked lost (nor retransmitted),
 *    and this is the first loss.
 * b) Packet has been marked both lost and retransmitted,
 *    and this means we think it was lost again.
 */
static void tcp_sum_lost(struct tcp_sock *tp, struct sk_buff *skb)
{
	__u8 sacked = TCP_SKB_CB(skb)->sacked;

	if (!(sacked & TCPCB_LOST) ||
	    ((sacked & TCPCB_LOST) && (sacked & TCPCB_SACKED_RETRANS)))
		tp->lost += tcp_skb_pcount(skb);
}

static void tcp_skb_mark_lost(struct tcp_sock *tp, struct sk_buff *skb)
{
	if (!(TCP_SKB_CB(skb)->sacked & (TCPCB_LOST|TCPCB_SACKED_ACKED))) {
		tcp_verify_retransmit_hint(tp, skb);

		tp->lost_out += tcp_skb_pcount(skb);
		tcp_sum_lost(tp, skb);
		TCP_SKB_CB(skb)->sacked |= TCPCB_LOST;
	}
}

void tcp_skb_mark_lost_uncond_verify(struct tcp_sock *tp, struct sk_buff *skb)
{
	tcp_verify_retransmit_hint(tp, skb);

	tcp_sum_lost(tp, skb);
	if (!(TCP_SKB_CB(skb)->sacked & (TCPCB_LOST|TCPCB_SACKED_ACKED))) {
		tp->lost_out += tcp_skb_pcount(skb);
		TCP_SKB_CB(skb)->sacked |= TCPCB_LOST;
	}
}

/* This procedure tags the retransmission queue when SACKs arrive.
 *
 * We have three tag bits: SACKED(S), RETRANS(R) and LOST(L).
 * Packets in queue with these bits set are counted in variables
 * sacked_out, retrans_out and lost_out, correspondingly.
 *
 * Valid combinations are:
 * Tag  InFlight	Description
 * 0	1		- orig segment is in flight.
 * S	0		- nothing flies, orig reached receiver.
 * L	0		- nothing flies, orig lost by net.
 * R	2		- both orig and retransmit are in flight.
 * L|R	1		- orig is lost, retransmit is in flight.
 * S|R  1		- orig reached receiver, retrans is still in flight.
 * (L|S|R is logically valid, it could occur when L|R is sacked,
 *  but it is equivalent to plain S and code short-curcuits it to S.
 *  L|S is logically invalid, it would mean -1 packet in flight 8))
 *
 * These 6 states form finite state machine, controlled by the following events:
 * 1. New ACK (+SACK) arrives. (tcp_sacktag_write_queue())
 * 2. Retransmission. (tcp_retransmit_skb(), tcp_xmit_retransmit_queue())
 * 3. Loss detection event of two flavors:
 *	A. Scoreboard estimator decided the packet is lost.
 *	   A'. Reno "three dupacks" marks head of queue lost.
 *	B. SACK arrives sacking SND.NXT at the moment, when the
 *	   segment was retransmitted.
 * 4. D-SACK added new rule: D-SACK changes any tag to S.
 *
 * It is pleasant to note, that state diagram turns out to be commutative,
 * so that we are allowed not to be bothered by order of our actions,
 * when multiple events arrive simultaneously. (see the function below).
 *
 * Reordering detection.
 * --------------------
 * Reordering metric is maximal distance, which a packet can be displaced
 * in packet stream. With SACKs we can estimate it:
 *
 * 1. SACK fills old hole and the corresponding segment was not
 *    ever retransmitted -> reordering. Alas, we cannot use it
 *    when segment was retransmitted.
 * 2. The last flaw is solved with D-SACK. D-SACK arrives
 *    for retransmitted and already SACKed segment -> reordering..
 * Both of these heuristics are not used in Loss state, when we cannot
 * account for retransmits accurately.
 *
 * SACK block validation.
 * ----------------------
 *
 * SACK block range validation checks that the received SACK block fits to
 * the expected sequence limits, i.e., it is between SND.UNA and SND.NXT.
 * Note that SND.UNA is not included to the range though being valid because
 * it means that the receiver is rather inconsistent with itself reporting
 * SACK reneging when it should advance SND.UNA. Such SACK block this is
 * perfectly valid, however, in light of RFC2018 which explicitly states
 * that "SACK block MUST reflect the newest segment.  Even if the newest
 * segment is going to be discarded ...", not that it looks very clever
 * in case of head skb. Due to potentional receiver driven attacks, we
 * choose to avoid immediate execution of a walk in write queue due to
 * reneging and defer head skb's loss recovery to standard loss recovery
 * procedure that will eventually trigger (nothing forbids us doing this).
 *
 * Implements also blockage to start_seq wrap-around. Problem lies in the
 * fact that though start_seq (s) is before end_seq (i.e., not reversed),
 * there's no guarantee that it will be before snd_nxt (n). The problem
 * happens when start_seq resides between end_seq wrap (e_w) and snd_nxt
 * wrap (s_w):
 *
 *         <- outs wnd ->                          <- wrapzone ->
 *         u     e      n                         u_w   e_w  s n_w
 *         |     |      |                          |     |   |  |
 * |<------------+------+----- TCP seqno space --------------+---------->|
 * ...-- <2^31 ->|                                           |<--------...
 * ...---- >2^31 ------>|                                    |<--------...
 *
 * Current code wouldn't be vulnerable but it's better still to discard such
 * crazy SACK blocks. Doing this check for start_seq alone closes somewhat
 * similar case (end_seq after snd_nxt wrap) as earlier reversed check in
 * snd_nxt wrap -> snd_una region will then become "well defined", i.e.,
 * equal to the ideal case (infinite seqno space without wrap caused issues).
 *
 * With D-SACK the lower bound is extended to cover sequence space below
 * SND.UNA down to undo_marker, which is the last point of interest. Yet
 * again, D-SACK block must not to go across snd_una (for the same reason as
 * for the normal SACK blocks, explained above). But there all simplicity
 * ends, TCP might receive valid D-SACKs below that. As long as they reside
 * fully below undo_marker they do not affect behavior in anyway and can
 * therefore be safely ignored. In rare cases (which are more or less
 * theoretical ones), the D-SACK will nicely cross that boundary due to skb
 * fragmentation and packet reordering past skb's retransmission. To consider
 * them correctly, the acceptable range must be extended even more though
 * the exact amount is rather hard to quantify. However, tp->max_window can
 * be used as an exaggerated estimate.
 */
static bool tcp_is_sackblock_valid(struct tcp_sock *tp, bool is_dsack,
				   u32 start_seq, u32 end_seq)
{
	/* Too far in future, or reversed (interpretation is ambiguous) */
	if (after(end_seq, tp->snd_nxt) || !before(start_seq, end_seq))
		return false;

	/* Nasty start_seq wrap-around check (see comments above) */
	if (!before(start_seq, tp->snd_nxt))
		return false;

	/* In outstanding window? ...This is valid exit for D-SACKs too.
	 * start_seq == snd_una is non-sensical (see comments above)
	 */
	if (after(start_seq, tp->snd_una))
		return true;

	if (!is_dsack || !tp->undo_marker)
		return false;

	/* ...Then it's D-SACK, and must reside below snd_una completely */
	if (after(end_seq, tp->snd_una))
		return false;

	if (!before(start_seq, tp->undo_marker))
		return true;

	/* Too old */
	if (!after(end_seq, tp->undo_marker))
		return false;

	/* Undo_marker boundary crossing (overestimates a lot). Known already:
	 *   start_seq < undo_marker and end_seq >= undo_marker.
	 */
	return !before(start_seq, end_seq - tp->max_window);
}

static bool tcp_check_dsack(struct sock *sk, const struct sk_buff *ack_skb,
			    struct tcp_sack_block_wire *sp, int num_sacks,
			    u32 prior_snd_una)
{
	struct tcp_sock *tp = tcp_sk(sk);
	u32 start_seq_0 = get_unaligned_be32(&sp[0].start_seq);
	u32 end_seq_0 = get_unaligned_be32(&sp[0].end_seq);
	bool dup_sack = false;

	if (before(start_seq_0, TCP_SKB_CB(ack_skb)->ack_seq)) {
		dup_sack = true;
		tcp_dsack_seen(tp);
		NET_INC_STATS(sock_net(sk), LINUX_MIB_TCPDSACKRECV);
	} else if (num_sacks > 1) {
		u32 end_seq_1 = get_unaligned_be32(&sp[1].end_seq);
		u32 start_seq_1 = get_unaligned_be32(&sp[1].start_seq);

		if (!after(end_seq_0, end_seq_1) &&
		    !before(start_seq_0, start_seq_1)) {
			dup_sack = true;
			tcp_dsack_seen(tp);
			NET_INC_STATS(sock_net(sk),
					LINUX_MIB_TCPDSACKOFORECV);
		}
	}

	/* D-SACK for already forgotten data... Do dumb counting. */
	if (dup_sack && tp->undo_marker && tp->undo_retrans > 0 &&
	    !after(end_seq_0, prior_snd_una) &&
	    after(end_seq_0, tp->undo_marker))
		tp->undo_retrans--;

	return dup_sack;
}

struct tcp_sacktag_state {
	u32	reord;
	/* Timestamps for earliest and latest never-retransmitted segment
	 * that was SACKed. RTO needs the earliest RTT to stay conservative,
	 * but congestion control should still get an accurate delay signal.
	 */
	u64	first_sackt;
	u64	last_sackt;
	struct rate_sample *rate;
	int	flag;
	unsigned int mss_now;
};

/* Check if skb is fully within the SACK block. In presence of GSO skbs,
 * the incoming SACK may not exactly match but we can find smaller MSS
 * aligned portion of it that matches. Therefore we might need to fragment
 * which may fail and creates some hassle (caller must handle error case
 * returns).
 *
 * FIXME: this could be merged to shift decision code
 */
static int tcp_match_skb_to_sack(struct sock *sk, struct sk_buff *skb,
				  u32 start_seq, u32 end_seq)
{
	int err;
	bool in_sack;
	unsigned int pkt_len;
	unsigned int mss;

	in_sack = !after(start_seq, TCP_SKB_CB(skb)->seq) &&
		  !before(end_seq, TCP_SKB_CB(skb)->end_seq);

	if (tcp_skb_pcount(skb) > 1 && !in_sack &&
	    after(TCP_SKB_CB(skb)->end_seq, start_seq)) {
		mss = tcp_skb_mss(skb);
		in_sack = !after(start_seq, TCP_SKB_CB(skb)->seq);

		if (!in_sack) {
			pkt_len = start_seq - TCP_SKB_CB(skb)->seq;
			if (pkt_len < mss)
				pkt_len = mss;
		} else {
			pkt_len = end_seq - TCP_SKB_CB(skb)->seq;
			if (pkt_len < mss)
				return -EINVAL;
		}

		/* Round if necessary so that SACKs cover only full MSSes
		 * and/or the remaining small portion (if present)
		 */
		if (pkt_len > mss) {
			unsigned int new_len = (pkt_len / mss) * mss;
			if (!in_sack && new_len < pkt_len)
				new_len += mss;
			pkt_len = new_len;
		}

		if (pkt_len >= skb->len && !in_sack)
			return 0;

		err = tcp_fragment(sk, TCP_FRAG_IN_RTX_QUEUE, skb,
				   pkt_len, mss, GFP_ATOMIC);
		if (err < 0)
			return err;
	}

	return in_sack;
}

/* Mark the given newly-SACKed range as such, adjusting counters and hints. */
static u8 tcp_sacktag_one(struct sock *sk,
			  struct tcp_sacktag_state *state, u8 sacked,
			  u32 start_seq, u32 end_seq,
			  int dup_sack, int pcount,
			  u64 xmit_time)
{
	struct tcp_sock *tp = tcp_sk(sk);

	/* Account D-SACK for retransmitted packet. */
	if (dup_sack && (sacked & TCPCB_RETRANS)) {
		if (tp->undo_marker && tp->undo_retrans > 0 &&
		    after(end_seq, tp->undo_marker))
			tp->undo_retrans--;
		if ((sacked & TCPCB_SACKED_ACKED) &&
		    before(start_seq, state->reord))
				state->reord = start_seq;
	}

	/* Nothing to do; acked frame is about to be dropped (was ACKed). */
	if (!after(end_seq, tp->snd_una))
		return sacked;

	if (!(sacked & TCPCB_SACKED_ACKED)) {
		tcp_rack_advance(tp, sacked, end_seq, xmit_time);

		if (sacked & TCPCB_SACKED_RETRANS) {
			/* If the segment is not tagged as lost,
			 * we do not clear RETRANS, believing
			 * that retransmission is still in flight.
			 */
			if (sacked & TCPCB_LOST) {
				sacked &= ~(TCPCB_LOST|TCPCB_SACKED_RETRANS);
				tp->lost_out -= pcount;
				tp->retrans_out -= pcount;
			}
		} else {
			if (!(sacked & TCPCB_RETRANS)) {
				/* New sack for not retransmitted frame,
				 * which was in hole. It is reordering.
				 */
				if (before(start_seq,
					   tcp_highest_sack_seq(tp)) &&
				    before(start_seq, state->reord))
					state->reord = start_seq;

				if (!after(end_seq, tp->high_seq))
					state->flag |= FLAG_ORIG_SACK_ACKED;
				if (state->first_sackt == 0)
					state->first_sackt = xmit_time;
				state->last_sackt = xmit_time;
			}

			if (sacked & TCPCB_LOST) {
				sacked &= ~TCPCB_LOST;
				tp->lost_out -= pcount;
			}
		}

		sacked |= TCPCB_SACKED_ACKED;
		state->flag |= FLAG_DATA_SACKED;
		tp->sacked_out += pcount;
		tp->delivered += pcount;  /* Out-of-order packets delivered */

		/* Lost marker hint past SACKed? Tweak RFC3517 cnt */
		if (tp->lost_skb_hint &&
		    before(start_seq, TCP_SKB_CB(tp->lost_skb_hint)->seq))
			tp->lost_cnt_hint += pcount;
	}

	/* D-SACK. We can detect redundant retransmission in S|R and plain R
	 * frames and clear it. undo_retrans is decreased above, L|R frames
	 * are accounted above as well.
	 */
	if (dup_sack && (sacked & TCPCB_SACKED_RETRANS)) {
		sacked &= ~TCPCB_SACKED_RETRANS;
		tp->retrans_out -= pcount;
	}

	return sacked;
}

/* Shift newly-SACKed bytes from this skb to the immediately previous
 * already-SACKed sk_buff. Mark the newly-SACKed bytes as such.
 */
static bool tcp_shifted_skb(struct sock *sk, struct sk_buff *prev,
			    struct sk_buff *skb,
			    struct tcp_sacktag_state *state,
			    unsigned int pcount, int shifted, int mss,
			    bool dup_sack)
{
	struct tcp_sock *tp = tcp_sk(sk);
	u32 start_seq = TCP_SKB_CB(skb)->seq;	/* start of newly-SACKed */
	u32 end_seq = start_seq + shifted;	/* end of newly-SACKed */

	BUG_ON(!pcount);

	/* Adjust counters and hints for the newly sacked sequence
	 * range but discard the return value since prev is already
	 * marked. We must tag the range first because the seq
	 * advancement below implicitly advances
	 * tcp_highest_sack_seq() when skb is highest_sack.
	 */
	tcp_sacktag_one(sk, state, TCP_SKB_CB(skb)->sacked,
			start_seq, end_seq, dup_sack, pcount,
			tcp_skb_timestamp_us(skb));
	tcp_rate_skb_delivered(sk, skb, state->rate);

	if (skb == tp->lost_skb_hint)
		tp->lost_cnt_hint += pcount;

	TCP_SKB_CB(prev)->end_seq += shifted;
	TCP_SKB_CB(skb)->seq += shifted;

	tcp_skb_pcount_add(prev, pcount);
	WARN_ON_ONCE(tcp_skb_pcount(skb) < pcount);
	tcp_skb_pcount_add(skb, -pcount);

	/* When we're adding to gso_segs == 1, gso_size will be zero,
	 * in theory this shouldn't be necessary but as long as DSACK
	 * code can come after this skb later on it's better to keep
	 * setting gso_size to something.
	 */
	if (!TCP_SKB_CB(prev)->tcp_gso_size)
		TCP_SKB_CB(prev)->tcp_gso_size = mss;

	/* CHECKME: To clear or not to clear? Mimics normal skb currently */
	if (tcp_skb_pcount(skb) <= 1)
		TCP_SKB_CB(skb)->tcp_gso_size = 0;

	/* Difference in this won't matter, both ACKed by the same cumul. ACK */
	TCP_SKB_CB(prev)->sacked |= (TCP_SKB_CB(skb)->sacked & TCPCB_EVER_RETRANS);

	if (skb->len > 0) {
		BUG_ON(!tcp_skb_pcount(skb));
		NET_INC_STATS(sock_net(sk), LINUX_MIB_SACKSHIFTED);
		return false;
	}

	/* Whole SKB was eaten :-) */

	if (skb == tp->retransmit_skb_hint)
		tp->retransmit_skb_hint = prev;
	if (skb == tp->lost_skb_hint) {
		tp->lost_skb_hint = prev;
		tp->lost_cnt_hint -= tcp_skb_pcount(prev);
	}

	TCP_SKB_CB(prev)->tcp_flags |= TCP_SKB_CB(skb)->tcp_flags;
	TCP_SKB_CB(prev)->eor = TCP_SKB_CB(skb)->eor;
	if (TCP_SKB_CB(skb)->tcp_flags & TCPHDR_FIN)
		TCP_SKB_CB(prev)->end_seq++;

	if (skb == tcp_highest_sack(sk))
		tcp_advance_highest_sack(sk, skb);

	tcp_skb_collapse_tstamp(prev, skb);
	if (unlikely(TCP_SKB_CB(prev)->tx.delivered_mstamp))
		TCP_SKB_CB(prev)->tx.delivered_mstamp = 0;

	tcp_rtx_queue_unlink_and_free(skb, sk);

	NET_INC_STATS(sock_net(sk), LINUX_MIB_SACKMERGED);

	return true;
}

/* I wish gso_size would have a bit more sane initialization than
 * something-or-zero which complicates things
 */
static int tcp_skb_seglen(const struct sk_buff *skb)
{
	return tcp_skb_pcount(skb) == 1 ? skb->len : tcp_skb_mss(skb);
}

/* Shifting pages past head area doesn't work */
static int skb_can_shift(const struct sk_buff *skb)
{
	return !skb_headlen(skb) && skb_is_nonlinear(skb);
}

int tcp_skb_shift(struct sk_buff *to, struct sk_buff *from,
		  int pcount, int shiftlen)
{
	/* TCP min gso_size is 8 bytes (TCP_MIN_GSO_SIZE)
	 * Since TCP_SKB_CB(skb)->tcp_gso_segs is 16 bits, we need
	 * to make sure not storing more than 65535 * 8 bytes per skb,
	 * even if current MSS is bigger.
	 */
	if (unlikely(to->len + shiftlen >= 65535 * TCP_MIN_GSO_SIZE))
		return 0;
	if (unlikely(tcp_skb_pcount(to) + pcount > 65535))
		return 0;
	return skb_shift(to, from, shiftlen);
}

/* Try collapsing SACK blocks spanning across multiple skbs to a single
 * skb.
 */
static struct sk_buff *tcp_shift_skb_data(struct sock *sk, struct sk_buff *skb,
					  struct tcp_sacktag_state *state,
					  u32 start_seq, u32 end_seq,
					  bool dup_sack)
{
	struct tcp_sock *tp = tcp_sk(sk);
	struct sk_buff *prev;
	int mss;
	int pcount = 0;
	int len;
	int in_sack;

	/* Normally R but no L won't result in plain S */
	if (!dup_sack &&
	    (TCP_SKB_CB(skb)->sacked & (TCPCB_LOST|TCPCB_SACKED_RETRANS)) == TCPCB_SACKED_RETRANS)
		goto fallback;
	if (!skb_can_shift(skb))
		goto fallback;
	/* This frame is about to be dropped (was ACKed). */
	if (!after(TCP_SKB_CB(skb)->end_seq, tp->snd_una))
		goto fallback;

	/* Can only happen with delayed DSACK + discard craziness */
	prev = skb_rb_prev(skb);
	if (!prev)
		goto fallback;

	if ((TCP_SKB_CB(prev)->sacked & TCPCB_TAGBITS) != TCPCB_SACKED_ACKED)
		goto fallback;

	if (!tcp_skb_can_collapse_to(prev))
		goto fallback;

	in_sack = !after(start_seq, TCP_SKB_CB(skb)->seq) &&
		  !before(end_seq, TCP_SKB_CB(skb)->end_seq);

	if (in_sack) {
		len = skb->len;
		pcount = tcp_skb_pcount(skb);
		mss = tcp_skb_seglen(skb);

		/* TODO: Fix DSACKs to not fragment already SACKed and we can
		 * drop this restriction as unnecessary
		 */
		if (mss != tcp_skb_seglen(prev))
			goto fallback;
	} else {
		if (!after(TCP_SKB_CB(skb)->end_seq, start_seq))
			goto noop;
		/* CHECKME: This is non-MSS split case only?, this will
		 * cause skipped skbs due to advancing loop btw, original
		 * has that feature too
		 */
		if (tcp_skb_pcount(skb) <= 1)
			goto noop;

		in_sack = !after(start_seq, TCP_SKB_CB(skb)->seq);
		if (!in_sack) {
			/* TODO: head merge to next could be attempted here
			 * if (!after(TCP_SKB_CB(skb)->end_seq, end_seq)),
			 * though it might not be worth of the additional hassle
			 *
			 * ...we can probably just fallback to what was done
			 * previously. We could try merging non-SACKed ones
			 * as well but it probably isn't going to buy off
			 * because later SACKs might again split them, and
			 * it would make skb timestamp tracking considerably
			 * harder problem.
			 */
			goto fallback;
		}

		len = end_seq - TCP_SKB_CB(skb)->seq;
		BUG_ON(len < 0);
		BUG_ON(len > skb->len);

		/* MSS boundaries should be honoured or else pcount will
		 * severely break even though it makes things bit trickier.
		 * Optimize common case to avoid most of the divides
		 */
		mss = tcp_skb_mss(skb);

		/* TODO: Fix DSACKs to not fragment already SACKed and we can
		 * drop this restriction as unnecessary
		 */
		if (mss != tcp_skb_seglen(prev))
			goto fallback;

		if (len == mss) {
			pcount = 1;
		} else if (len < mss) {
			goto noop;
		} else {
			pcount = len / mss;
			len = pcount * mss;
		}
	}

	/* tcp_sacktag_one() won't SACK-tag ranges below snd_una */
	if (!after(TCP_SKB_CB(skb)->seq + len, tp->snd_una))
		goto fallback;

	if (!tcp_skb_shift(prev, skb, pcount, len))
		goto fallback;
	if (!tcp_shifted_skb(sk, prev, skb, state, pcount, len, mss, dup_sack))
		goto out;

	/* Hole filled allows collapsing with the next as well, this is very
	 * useful when hole on every nth skb pattern happens
	 */
	skb = skb_rb_next(prev);
	if (!skb)
		goto out;

	if (!skb_can_shift(skb) ||
	    ((TCP_SKB_CB(skb)->sacked & TCPCB_TAGBITS) != TCPCB_SACKED_ACKED) ||
	    (mss != tcp_skb_seglen(skb)))
		goto out;

	len = skb->len;
	pcount = tcp_skb_pcount(skb);
	if (tcp_skb_shift(prev, skb, pcount, len))
		tcp_shifted_skb(sk, prev, skb, state, pcount,
				len, mss, 0);

out:
	return prev;

noop:
	return skb;

fallback:
	NET_INC_STATS(sock_net(sk), LINUX_MIB_SACKSHIFTFALLBACK);
	return NULL;
}

static struct sk_buff *tcp_sacktag_walk(struct sk_buff *skb, struct sock *sk,
					struct tcp_sack_block *next_dup,
					struct tcp_sacktag_state *state,
					u32 start_seq, u32 end_seq,
					bool dup_sack_in)
{
	struct tcp_sock *tp = tcp_sk(sk);
	struct sk_buff *tmp;

	skb_rbtree_walk_from(skb) {
		int in_sack = 0;
		bool dup_sack = dup_sack_in;

		/* queue is in-order => we can short-circuit the walk early */
		if (!before(TCP_SKB_CB(skb)->seq, end_seq))
			break;

		if (next_dup  &&
		    before(TCP_SKB_CB(skb)->seq, next_dup->end_seq)) {
			in_sack = tcp_match_skb_to_sack(sk, skb,
							next_dup->start_seq,
							next_dup->end_seq);
			if (in_sack > 0)
				dup_sack = true;
		}

		/* skb reference here is a bit tricky to get right, since
		 * shifting can eat and free both this skb and the next,
		 * so not even _safe variant of the loop is enough.
		 */
		if (in_sack <= 0) {
			tmp = tcp_shift_skb_data(sk, skb, state,
						 start_seq, end_seq, dup_sack);
			if (tmp) {
				if (tmp != skb) {
					skb = tmp;
					continue;
				}

				in_sack = 0;
			} else {
				in_sack = tcp_match_skb_to_sack(sk, skb,
								start_seq,
								end_seq);
			}
		}

		if (unlikely(in_sack < 0))
			break;

		if (in_sack) {
			TCP_SKB_CB(skb)->sacked =
				tcp_sacktag_one(sk,
						state,
						TCP_SKB_CB(skb)->sacked,
						TCP_SKB_CB(skb)->seq,
						TCP_SKB_CB(skb)->end_seq,
						dup_sack,
						tcp_skb_pcount(skb),
						tcp_skb_timestamp_us(skb));
			tcp_rate_skb_delivered(sk, skb, state->rate);
			if (TCP_SKB_CB(skb)->sacked & TCPCB_SACKED_ACKED)
				list_del_init(&skb->tcp_tsorted_anchor);

			if (!before(TCP_SKB_CB(skb)->seq,
				    tcp_highest_sack_seq(tp)))
				tcp_advance_highest_sack(sk, skb);
		}
	}
	return skb;
}

static struct sk_buff *tcp_sacktag_bsearch(struct sock *sk, u32 seq)
{
	struct rb_node *parent, **p = &sk->tcp_rtx_queue.rb_node;
	struct sk_buff *skb;

	while (*p) {
		parent = *p;
		skb = rb_to_skb(parent);
		if (before(seq, TCP_SKB_CB(skb)->seq)) {
			p = &parent->rb_left;
			continue;
		}
		if (!before(seq, TCP_SKB_CB(skb)->end_seq)) {
			p = &parent->rb_right;
			continue;
		}
		return skb;
	}
	return NULL;
}

static struct sk_buff *tcp_sacktag_skip(struct sk_buff *skb, struct sock *sk,
					u32 skip_to_seq)
{
	if (skb && after(TCP_SKB_CB(skb)->seq, skip_to_seq))
		return skb;

	return tcp_sacktag_bsearch(sk, skip_to_seq);
}

static struct sk_buff *tcp_maybe_skipping_dsack(struct sk_buff *skb,
						struct sock *sk,
						struct tcp_sack_block *next_dup,
						struct tcp_sacktag_state *state,
						u32 skip_to_seq)
{
	if (!next_dup)
		return skb;

	if (before(next_dup->start_seq, skip_to_seq)) {
		skb = tcp_sacktag_skip(skb, sk, next_dup->start_seq);
		skb = tcp_sacktag_walk(skb, sk, NULL, state,
				       next_dup->start_seq, next_dup->end_seq,
				       1);
	}

	return skb;
}

static int tcp_sack_cache_ok(const struct tcp_sock *tp, const struct tcp_sack_block *cache)
{
	return cache < tp->recv_sack_cache + ARRAY_SIZE(tp->recv_sack_cache);
}

static int
tcp_sacktag_write_queue(struct sock *sk, const struct sk_buff *ack_skb,
			u32 prior_snd_una, struct tcp_sacktag_state *state)
{
	struct tcp_sock *tp = tcp_sk(sk);
	const unsigned char *ptr = (skb_transport_header(ack_skb) +
				    TCP_SKB_CB(ack_skb)->sacked);
	struct tcp_sack_block_wire *sp_wire = (struct tcp_sack_block_wire *)(ptr+2);
	struct tcp_sack_block sp[TCP_NUM_SACKS];
	struct tcp_sack_block *cache;
	struct sk_buff *skb;
	int num_sacks = min(TCP_NUM_SACKS, (ptr[1] - TCPOLEN_SACK_BASE) >> 3);
	int used_sacks;
	bool found_dup_sack = false;
	int i, j;
	int first_sack_index;

	state->flag = 0;
	state->reord = tp->snd_nxt;

	if (!tp->sacked_out)
		tcp_highest_sack_reset(sk);

	found_dup_sack = tcp_check_dsack(sk, ack_skb, sp_wire,
					 num_sacks, prior_snd_una);
	if (found_dup_sack) {
		state->flag |= FLAG_DSACKING_ACK;
		tp->delivered++; /* A spurious retransmission is delivered */
	}

	/* Eliminate too old ACKs, but take into
	 * account more or less fresh ones, they can
	 * contain valid SACK info.
	 */
	if (before(TCP_SKB_CB(ack_skb)->ack_seq, prior_snd_una - tp->max_window))
		return 0;

	if (!tp->packets_out)
		goto out;

	used_sacks = 0;
	first_sack_index = 0;
	for (i = 0; i < num_sacks; i++) {
		bool dup_sack = !i && found_dup_sack;

		sp[used_sacks].start_seq = get_unaligned_be32(&sp_wire[i].start_seq);
		sp[used_sacks].end_seq = get_unaligned_be32(&sp_wire[i].end_seq);

		if (!tcp_is_sackblock_valid(tp, dup_sack,
					    sp[used_sacks].start_seq,
					    sp[used_sacks].end_seq)) {
			int mib_idx;

			if (dup_sack) {
				if (!tp->undo_marker)
					mib_idx = LINUX_MIB_TCPDSACKIGNOREDNOUNDO;
				else
					mib_idx = LINUX_MIB_TCPDSACKIGNOREDOLD;
			} else {
				/* Don't count olds caused by ACK reordering */
				if ((TCP_SKB_CB(ack_skb)->ack_seq != tp->snd_una) &&
				    !after(sp[used_sacks].end_seq, tp->snd_una))
					continue;
				mib_idx = LINUX_MIB_TCPSACKDISCARD;
			}

			NET_INC_STATS(sock_net(sk), mib_idx);
			if (i == 0)
				first_sack_index = -1;
			continue;
		}

		/* Ignore very old stuff early */
		if (!after(sp[used_sacks].end_seq, prior_snd_una))
			continue;

		used_sacks++;
	}

	/* order SACK blocks to allow in order walk of the retrans queue */
	for (i = used_sacks - 1; i > 0; i--) {
		for (j = 0; j < i; j++) {
			if (after(sp[j].start_seq, sp[j + 1].start_seq)) {
				swap(sp[j], sp[j + 1]);

				/* Track where the first SACK block goes to */
				if (j == first_sack_index)
					first_sack_index = j + 1;
			}
		}
	}

	state->mss_now = tcp_current_mss(sk);
	skb = NULL;
	i = 0;

	if (!tp->sacked_out) {
		/* It's already past, so skip checking against it */
		cache = tp->recv_sack_cache + ARRAY_SIZE(tp->recv_sack_cache);
	} else {
		cache = tp->recv_sack_cache;
		/* Skip empty blocks in at head of the cache */
		while (tcp_sack_cache_ok(tp, cache) && !cache->start_seq &&
		       !cache->end_seq)
			cache++;
	}

	while (i < used_sacks) {
		u32 start_seq = sp[i].start_seq;
		u32 end_seq = sp[i].end_seq;
		bool dup_sack = (found_dup_sack && (i == first_sack_index));
		struct tcp_sack_block *next_dup = NULL;

		if (found_dup_sack && ((i + 1) == first_sack_index))
			next_dup = &sp[i + 1];

		/* Skip too early cached blocks */
		while (tcp_sack_cache_ok(tp, cache) &&
		       !before(start_seq, cache->end_seq))
			cache++;

		/* Can skip some work by looking recv_sack_cache? */
		if (tcp_sack_cache_ok(tp, cache) && !dup_sack &&
		    after(end_seq, cache->start_seq)) {

			/* Head todo? */
			if (before(start_seq, cache->start_seq)) {
				skb = tcp_sacktag_skip(skb, sk, start_seq);
				skb = tcp_sacktag_walk(skb, sk, next_dup,
						       state,
						       start_seq,
						       cache->start_seq,
						       dup_sack);
			}

			/* Rest of the block already fully processed? */
			if (!after(end_seq, cache->end_seq))
				goto advance_sp;

			skb = tcp_maybe_skipping_dsack(skb, sk, next_dup,
						       state,
						       cache->end_seq);

			/* ...tail remains todo... */
			if (tcp_highest_sack_seq(tp) == cache->end_seq) {
				/* ...but better entrypoint exists! */
				skb = tcp_highest_sack(sk);
				if (!skb)
					break;
				cache++;
				goto walk;
			}

			skb = tcp_sacktag_skip(skb, sk, cache->end_seq);
			/* Check overlap against next cached too (past this one already) */
			cache++;
			continue;
		}

		if (!before(start_seq, tcp_highest_sack_seq(tp))) {
			skb = tcp_highest_sack(sk);
			if (!skb)
				break;
		}
		skb = tcp_sacktag_skip(skb, sk, start_seq);

walk:
		skb = tcp_sacktag_walk(skb, sk, next_dup, state,
				       start_seq, end_seq, dup_sack);

advance_sp:
		i++;
	}

	/* Clear the head of the cache sack blocks so we can skip it next time */
	for (i = 0; i < ARRAY_SIZE(tp->recv_sack_cache) - used_sacks; i++) {
		tp->recv_sack_cache[i].start_seq = 0;
		tp->recv_sack_cache[i].end_seq = 0;
	}
	for (j = 0; j < used_sacks; j++)
		tp->recv_sack_cache[i++] = sp[j];

	if (inet_csk(sk)->icsk_ca_state != TCP_CA_Loss || tp->undo_marker)
		tcp_check_sack_reordering(sk, state->reord, 0);

	tcp_verify_left_out(tp);
out:

#if FASTRETRANS_DEBUG > 0
	WARN_ON((int)tp->sacked_out < 0);
	WARN_ON((int)tp->lost_out < 0);
	WARN_ON((int)tp->retrans_out < 0);
	WARN_ON((int)tcp_packets_in_flight(tp) < 0);
#endif
	return state->flag;
}

/* Limits sacked_out so that sum with lost_out isn't ever larger than
 * packets_out. Returns false if sacked_out adjustement wasn't necessary.
 */
static bool tcp_limit_reno_sacked(struct tcp_sock *tp)
{
	u32 holes;

	holes = max(tp->lost_out, 1U);
	holes = min(holes, tp->packets_out);

	if ((tp->sacked_out + holes) > tp->packets_out) {
		tp->sacked_out = tp->packets_out - holes;
		return true;
	}
	return false;
}

/* If we receive more dupacks than we expected counting segments
 * in assumption of absent reordering, interpret this as reordering.
 * The only another reason could be bug in receiver TCP.
 */
static void tcp_check_reno_reordering(struct sock *sk, const int addend)
{
	struct tcp_sock *tp = tcp_sk(sk);

	if (!tcp_limit_reno_sacked(tp))
		return;

	tp->reordering = min_t(u32, tp->packets_out + addend,
			       sock_net(sk)->ipv4.sysctl_tcp_max_reordering);
	tp->reord_seen++;
	NET_INC_STATS(sock_net(sk), LINUX_MIB_TCPRENOREORDER);
}

/* Emulate SACKs for SACKless connection: account for a new dupack. */

static void tcp_add_reno_sack(struct sock *sk, int num_dupack)
{
	if (num_dupack) {
		struct tcp_sock *tp = tcp_sk(sk);
		u32 prior_sacked = tp->sacked_out;
		s32 delivered;

		tp->sacked_out += num_dupack;
		tcp_check_reno_reordering(sk, 0);
		delivered = tp->sacked_out - prior_sacked;
		if (delivered > 0)
			tp->delivered += delivered;
		tcp_verify_left_out(tp);
	}
}

/* Account for ACK, ACKing some data in Reno Recovery phase. */

static void tcp_remove_reno_sacks(struct sock *sk, int acked)
{
	struct tcp_sock *tp = tcp_sk(sk);

	if (acked > 0) {
		/* One ACK acked hole. The rest eat duplicate ACKs. */
		tp->delivered += max_t(int, acked - tp->sacked_out, 1);
		if (acked - 1 >= tp->sacked_out)
			tp->sacked_out = 0;
		else
			tp->sacked_out -= acked - 1;
	}
	tcp_check_reno_reordering(sk, acked);
	tcp_verify_left_out(tp);
}

static inline void tcp_reset_reno_sack(struct tcp_sock *tp)
{
	tp->sacked_out = 0;
}

void tcp_clear_retrans(struct tcp_sock *tp)
{
	tp->retrans_out = 0;
	tp->lost_out = 0;
	tp->undo_marker = 0;
	tp->undo_retrans = -1;
	tp->sacked_out = 0;
}

static inline void tcp_init_undo(struct tcp_sock *tp)
{
	tp->undo_marker = tp->snd_una;
	/* Retransmission still in flight may cause DSACKs later. */
	tp->undo_retrans = tp->retrans_out ? : -1;
}

static bool tcp_is_rack(const struct sock *sk)
{
	return sock_net(sk)->ipv4.sysctl_tcp_recovery & TCP_RACK_LOSS_DETECTION;
}

/* If we detect SACK reneging, forget all SACK information
 * and reset tags completely, otherwise preserve SACKs. If receiver
 * dropped its ofo queue, we will know this due to reneging detection.
 */
static void tcp_timeout_mark_lost(struct sock *sk)
{
	struct tcp_sock *tp = tcp_sk(sk);
	struct sk_buff *skb, *head;
	bool is_reneg;			/* is receiver reneging on SACKs? */

	head = tcp_rtx_queue_head(sk);
	is_reneg = head && (TCP_SKB_CB(head)->sacked & TCPCB_SACKED_ACKED);
	if (is_reneg) {
		NET_INC_STATS(sock_net(sk), LINUX_MIB_TCPSACKRENEGING);
		tp->sacked_out = 0;
		/* Mark SACK reneging until we recover from this loss event. */
		tp->is_sack_reneg = 1;
	} else if (tcp_is_reno(tp)) {
		tcp_reset_reno_sack(tp);
	}

	skb = head;
	skb_rbtree_walk_from(skb) {
		if (is_reneg)
			TCP_SKB_CB(skb)->sacked &= ~TCPCB_SACKED_ACKED;
		else if (tcp_is_rack(sk) && skb != head &&
			 tcp_rack_skb_timeout(tp, skb, 0) > 0)
			continue; /* Don't mark recently sent ones lost yet */
		tcp_mark_skb_lost(sk, skb);
	}
	tcp_verify_left_out(tp);
	tcp_clear_all_retrans_hints(tp);
}

/* Enter Loss state. */
void tcp_enter_loss(struct sock *sk)
{
	const struct inet_connection_sock *icsk = inet_csk(sk);
	struct tcp_sock *tp = tcp_sk(sk);
	struct net *net = sock_net(sk);
	bool new_recovery = icsk->icsk_ca_state < TCP_CA_Recovery;

	tcp_timeout_mark_lost(sk);

	/* Reduce ssthresh if it has not yet been made inside this window. */
	if (icsk->icsk_ca_state <= TCP_CA_Disorder ||
	    !after(tp->high_seq, tp->snd_una) ||
	    (icsk->icsk_ca_state == TCP_CA_Loss && !icsk->icsk_retransmits)) {
		tp->prior_ssthresh = tcp_current_ssthresh(sk);
		tp->prior_cwnd = tp->snd_cwnd;
		tp->snd_ssthresh = icsk->icsk_ca_ops->ssthresh(sk);
		tcp_ca_event(sk, CA_EVENT_LOSS);
		tcp_init_undo(tp);
	}
	tp->snd_cwnd	   = tcp_packets_in_flight(tp) + 1;
	tp->snd_cwnd_cnt   = 0;
	tp->snd_cwnd_stamp = tcp_jiffies32;

	/* Timeout in disordered state after receiving substantial DUPACKs
	 * suggests that the degree of reordering is over-estimated.
	 */
	if (icsk->icsk_ca_state <= TCP_CA_Disorder &&
	    tp->sacked_out >= net->ipv4.sysctl_tcp_reordering)
		tp->reordering = min_t(unsigned int, tp->reordering,
				       net->ipv4.sysctl_tcp_reordering);
	tcp_set_ca_state(sk, TCP_CA_Loss);
	tp->high_seq = tp->snd_nxt;
	tcp_ecn_queue_cwr(tp);

	/* F-RTO RFC5682 sec 3.1 step 1: retransmit SND.UNA if no previous
	 * loss recovery is underway except recurring timeout(s) on
	 * the same SND.UNA (sec 3.2). Disable F-RTO on path MTU probing
	 */
	tp->frto = net->ipv4.sysctl_tcp_frto &&
		   (new_recovery || icsk->icsk_retransmits) &&
		   !inet_csk(sk)->icsk_mtup.probe_size;
}

/* If ACK arrived pointing to a remembered SACK, it means that our
 * remembered SACKs do not reflect real state of receiver i.e.
 * receiver _host_ is heavily congested (or buggy).
 *
 * To avoid big spurious retransmission bursts due to transient SACK
 * scoreboard oddities that look like reneging, we give the receiver a
 * little time (max(RTT/2, 10ms)) to send us some more ACKs that will
 * restore sanity to the SACK scoreboard. If the apparent reneging
 * persists until this RTO then we'll clear the SACK scoreboard.
 */
static bool tcp_check_sack_reneging(struct sock *sk, int flag)
{
	if (flag & FLAG_SACK_RENEGING) {
		struct tcp_sock *tp = tcp_sk(sk);
		unsigned long delay = max(usecs_to_jiffies(tp->srtt_us >> 4),
					  msecs_to_jiffies(10));

		inet_csk_reset_xmit_timer(sk, ICSK_TIME_RETRANS,
					  delay, TCP_RTO_MAX);
		return true;
	}
	return false;
}

/* Heurestics to calculate number of duplicate ACKs. There's no dupACKs
 * counter when SACK is enabled (without SACK, sacked_out is used for
 * that purpose).
 *
 * With reordering, holes may still be in flight, so RFC3517 recovery
 * uses pure sacked_out (total number of SACKed segments) even though
 * it violates the RFC that uses duplicate ACKs, often these are equal
 * but when e.g. out-of-window ACKs or packet duplication occurs,
 * they differ. Since neither occurs due to loss, TCP should really
 * ignore them.
 */
static inline int tcp_dupack_heuristics(const struct tcp_sock *tp)
{
	return tp->sacked_out + 1;
}

/* Linux NewReno/SACK/ECN state machine.
 * --------------------------------------
 *
 * "Open"	Normal state, no dubious events, fast path.
 * "Disorder"   In all the respects it is "Open",
 *		but requires a bit more attention. It is entered when
 *		we see some SACKs or dupacks. It is split of "Open"
 *		mainly to move some processing from fast path to slow one.
 * "CWR"	CWND was reduced due to some Congestion Notification event.
 *		It can be ECN, ICMP source quench, local device congestion.
 * "Recovery"	CWND was reduced, we are fast-retransmitting.
 * "Loss"	CWND was reduced due to RTO timeout or SACK reneging.
 *
 * tcp_fastretrans_alert() is entered:
 * - each incoming ACK, if state is not "Open"
 * - when arrived ACK is unusual, namely:
 *	* SACK
 *	* Duplicate ACK.
 *	* ECN ECE.
 *
 * Counting packets in flight is pretty simple.
 *
 *	in_flight = packets_out - left_out + retrans_out
 *
 *	packets_out is SND.NXT-SND.UNA counted in packets.
 *
 *	retrans_out is number of retransmitted segments.
 *
 *	left_out is number of segments left network, but not ACKed yet.
 *
 *		left_out = sacked_out + lost_out
 *
 *     sacked_out: Packets, which arrived to receiver out of order
 *		   and hence not ACKed. With SACKs this number is simply
 *		   amount of SACKed data. Even without SACKs
 *		   it is easy to give pretty reliable estimate of this number,
 *		   counting duplicate ACKs.
 *
 *       lost_out: Packets lost by network. TCP has no explicit
 *		   "loss notification" feedback from network (for now).
 *		   It means that this number can be only _guessed_.
 *		   Actually, it is the heuristics to predict lossage that
 *		   distinguishes different algorithms.
 *
 *	F.e. after RTO, when all the queue is considered as lost,
 *	lost_out = packets_out and in_flight = retrans_out.
 *
 *		Essentially, we have now a few algorithms detecting
 *		lost packets.
 *
 *		If the receiver supports SACK:
 *
 *		RFC6675/3517: It is the conventional algorithm. A packet is
 *		considered lost if the number of higher sequence packets
 *		SACKed is greater than or equal the DUPACK thoreshold
 *		(reordering). This is implemented in tcp_mark_head_lost and
 *		tcp_update_scoreboard.
 *
 *		RACK (draft-ietf-tcpm-rack-01): it is a newer algorithm
 *		(2017-) that checks timing instead of counting DUPACKs.
 *		Essentially a packet is considered lost if it's not S/ACKed
 *		after RTT + reordering_window, where both metrics are
 *		dynamically measured and adjusted. This is implemented in
 *		tcp_rack_mark_lost.
 *
 *		If the receiver does not support SACK:
 *
 *		NewReno (RFC6582): in Recovery we assume that one segment
 *		is lost (classic Reno). While we are in Recovery and
 *		a partial ACK arrives, we assume that one more packet
 *		is lost (NewReno). This heuristics are the same in NewReno
 *		and SACK.
 *
 * Really tricky (and requiring careful tuning) part of algorithm
 * is hidden in functions tcp_time_to_recover() and tcp_xmit_retransmit_queue().
 * The first determines the moment _when_ we should reduce CWND and,
 * hence, slow down forward transmission. In fact, it determines the moment
 * when we decide that hole is caused by loss, rather than by a reorder.
 *
 * tcp_xmit_retransmit_queue() decides, _what_ we should retransmit to fill
 * holes, caused by lost packets.
 *
 * And the most logically complicated part of algorithm is undo
 * heuristics. We detect false retransmits due to both too early
 * fast retransmit (reordering) and underestimated RTO, analyzing
 * timestamps and D-SACKs. When we detect that some segments were
 * retransmitted by mistake and CWND reduction was wrong, we undo
 * window reduction and abort recovery phase. This logic is hidden
 * inside several functions named tcp_try_undo_<something>.
 */

/* This function decides, when we should leave Disordered state
 * and enter Recovery phase, reducing congestion window.
 *
 * Main question: may we further continue forward transmission
 * with the same cwnd?
 */
static bool tcp_time_to_recover(struct sock *sk, int flag)
{
	struct tcp_sock *tp = tcp_sk(sk);

	/* Trick#1: The loss is proven. */
	if (tp->lost_out)
		return true;

	/* Not-A-Trick#2 : Classic rule... */
	if (!tcp_is_rack(sk) && tcp_dupack_heuristics(tp) > tp->reordering)
		return true;

	return false;
}

/* Detect loss in event "A" above by marking head of queue up as lost.
 * For non-SACK(Reno) senders, the first "packets" number of segments
 * are considered lost. For RFC3517 SACK, a segment is considered lost if it
 * has at least tp->reordering SACKed seqments above it; "packets" refers to
 * the maximum SACKed segments to pass before reaching this limit.
 */
static void tcp_mark_head_lost(struct sock *sk, int packets, int mark_head)
{
	struct tcp_sock *tp = tcp_sk(sk);
	struct sk_buff *skb;
	int cnt, oldcnt, lost;
	unsigned int mss;
	/* Use SACK to deduce losses of new sequences sent during recovery */
	const u32 loss_high = tcp_is_sack(tp) ?  tp->snd_nxt : tp->high_seq;

	WARN_ON(packets > tp->packets_out);
	skb = tp->lost_skb_hint;
	if (skb) {
		/* Head already handled? */
		if (mark_head && after(TCP_SKB_CB(skb)->seq, tp->snd_una))
			return;
		cnt = tp->lost_cnt_hint;
	} else {
		skb = tcp_rtx_queue_head(sk);
		cnt = 0;
	}

	skb_rbtree_walk_from(skb) {
		/* TODO: do this better */
		/* this is not the most efficient way to do this... */
		tp->lost_skb_hint = skb;
		tp->lost_cnt_hint = cnt;

		if (after(TCP_SKB_CB(skb)->end_seq, loss_high))
			break;

		oldcnt = cnt;
		if (tcp_is_reno(tp) ||
		    (TCP_SKB_CB(skb)->sacked & TCPCB_SACKED_ACKED))
			cnt += tcp_skb_pcount(skb);

		if (cnt > packets) {
			if (tcp_is_sack(tp) ||
			    (TCP_SKB_CB(skb)->sacked & TCPCB_SACKED_ACKED) ||
			    (oldcnt >= packets))
				break;

			mss = tcp_skb_mss(skb);
			/* If needed, chop off the prefix to mark as lost. */
			lost = (packets - oldcnt) * mss;
			if (lost < skb->len &&
			    tcp_fragment(sk, TCP_FRAG_IN_RTX_QUEUE, skb,
					 lost, mss, GFP_ATOMIC) < 0)
				break;
			cnt = packets;
		}

		tcp_skb_mark_lost(tp, skb);

		if (mark_head)
			break;
	}
	tcp_verify_left_out(tp);
}

/* Account newly detected lost packet(s) */

static void tcp_update_scoreboard(struct sock *sk, int fast_rexmit)
{
	struct tcp_sock *tp = tcp_sk(sk);

	if (tcp_is_sack(tp)) {
		int sacked_upto = tp->sacked_out - tp->reordering;
		if (sacked_upto >= 0)
			tcp_mark_head_lost(sk, sacked_upto, 0);
		else if (fast_rexmit)
			tcp_mark_head_lost(sk, 1, 1);
	}
}

static bool tcp_tsopt_ecr_before(const struct tcp_sock *tp, u32 when)
{
	return tp->rx_opt.saw_tstamp && tp->rx_opt.rcv_tsecr &&
	       before(tp->rx_opt.rcv_tsecr, when);
}

/* skb is spurious retransmitted if the returned timestamp echo
 * reply is prior to the skb transmission time
 */
static bool tcp_skb_spurious_retrans(const struct tcp_sock *tp,
				     const struct sk_buff *skb)
{
	return (TCP_SKB_CB(skb)->sacked & TCPCB_RETRANS) &&
	       tcp_tsopt_ecr_before(tp, tcp_skb_timestamp(skb));
}

/* Nothing was retransmitted or returned timestamp is less
 * than timestamp of the first retransmission.
 */
static inline bool tcp_packet_delayed(const struct tcp_sock *tp)
{
	return tp->retrans_stamp &&
	       tcp_tsopt_ecr_before(tp, tp->retrans_stamp);
}

/* Undo procedures. */

/* We can clear retrans_stamp when there are no retransmissions in the
 * window. It would seem that it is trivially available for us in
 * tp->retrans_out, however, that kind of assumptions doesn't consider
 * what will happen if errors occur when sending retransmission for the
 * second time. ...It could the that such segment has only
 * TCPCB_EVER_RETRANS set at the present time. It seems that checking
 * the head skb is enough except for some reneging corner cases that
 * are not worth the effort.
 *
 * Main reason for all this complexity is the fact that connection dying
 * time now depends on the validity of the retrans_stamp, in particular,
 * that successive retransmissions of a segment must not advance
 * retrans_stamp under any conditions.
 */
static bool tcp_any_retrans_done(const struct sock *sk)
{
	const struct tcp_sock *tp = tcp_sk(sk);
	struct sk_buff *skb;

	if (tp->retrans_out)
		return true;

	skb = tcp_rtx_queue_head(sk);
	if (unlikely(skb && TCP_SKB_CB(skb)->sacked & TCPCB_EVER_RETRANS))
		return true;

	return false;
}

static void DBGUNDO(struct sock *sk, const char *msg)
{
#if FASTRETRANS_DEBUG > 1
	struct tcp_sock *tp = tcp_sk(sk);
	struct inet_sock *inet = inet_sk(sk);

	if (sk->sk_family == AF_INET) {
		pr_debug("Undo %s %pI4/%u c%u l%u ss%u/%u p%u\n",
			 msg,
			 &inet->inet_daddr, ntohs(inet->inet_dport),
			 tp->snd_cwnd, tcp_left_out(tp),
			 tp->snd_ssthresh, tp->prior_ssthresh,
			 tp->packets_out);
	}
#if IS_ENABLED(CONFIG_IPV6)
	else if (sk->sk_family == AF_INET6) {
		pr_debug("Undo %s %pI6/%u c%u l%u ss%u/%u p%u\n",
			 msg,
			 &sk->sk_v6_daddr, ntohs(inet->inet_dport),
			 tp->snd_cwnd, tcp_left_out(tp),
			 tp->snd_ssthresh, tp->prior_ssthresh,
			 tp->packets_out);
	}
#endif
#endif
}

static void tcp_undo_cwnd_reduction(struct sock *sk, bool unmark_loss)
{
	struct tcp_sock *tp = tcp_sk(sk);

	if (unmark_loss) {
		struct sk_buff *skb;

		skb_rbtree_walk(skb, &sk->tcp_rtx_queue) {
			TCP_SKB_CB(skb)->sacked &= ~TCPCB_LOST;
		}
		tp->lost_out = 0;
		tcp_clear_all_retrans_hints(tp);
	}

	if (tp->prior_ssthresh) {
		const struct inet_connection_sock *icsk = inet_csk(sk);

		tp->snd_cwnd = icsk->icsk_ca_ops->undo_cwnd(sk);

		if (tp->prior_ssthresh > tp->snd_ssthresh) {
			tp->snd_ssthresh = tp->prior_ssthresh;
			tcp_ecn_withdraw_cwr(tp);
		}
	}
	tp->snd_cwnd_stamp = tcp_jiffies32;
	tp->undo_marker = 0;
	tp->rack.advanced = 1; /* Force RACK to re-exam losses */
}

static inline bool tcp_may_undo(const struct tcp_sock *tp)
{
	return tp->undo_marker && (!tp->undo_retrans || tcp_packet_delayed(tp));
}

/* People celebrate: "We love our President!" */
static bool tcp_try_undo_recovery(struct sock *sk)
{
	struct tcp_sock *tp = tcp_sk(sk);

	if (tcp_may_undo(tp)) {
		int mib_idx;

		/* Happy end! We did not retransmit anything
		 * or our original transmission succeeded.
		 */
		DBGUNDO(sk, inet_csk(sk)->icsk_ca_state == TCP_CA_Loss ? "loss" : "retrans");
		tcp_undo_cwnd_reduction(sk, false);
		if (inet_csk(sk)->icsk_ca_state == TCP_CA_Loss)
			mib_idx = LINUX_MIB_TCPLOSSUNDO;
		else
			mib_idx = LINUX_MIB_TCPFULLUNDO;

		NET_INC_STATS(sock_net(sk), mib_idx);
	} else if (tp->rack.reo_wnd_persist) {
		tp->rack.reo_wnd_persist--;
	}
	if (tp->snd_una == tp->high_seq && tcp_is_reno(tp)) {
		/* Hold old state until something *above* high_seq
		 * is ACKed. For Reno it is MUST to prevent false
		 * fast retransmits (RFC2582). SACK TCP is safe. */
		if (!tcp_any_retrans_done(sk))
			tp->retrans_stamp = 0;
		return true;
	}
	tcp_set_ca_state(sk, TCP_CA_Open);
	tp->is_sack_reneg = 0;
	return false;
}

/* Try to undo cwnd reduction, because D-SACKs acked all retransmitted data */
static bool tcp_try_undo_dsack(struct sock *sk)
{
	struct tcp_sock *tp = tcp_sk(sk);

	if (tp->undo_marker && !tp->undo_retrans) {
		tp->rack.reo_wnd_persist = min(TCP_RACK_RECOVERY_THRESH,
					       tp->rack.reo_wnd_persist + 1);
		DBGUNDO(sk, "D-SACK");
		tcp_undo_cwnd_reduction(sk, false);
		NET_INC_STATS(sock_net(sk), LINUX_MIB_TCPDSACKUNDO);
		return true;
	}
	return false;
}

/* Undo during loss recovery after partial ACK or using F-RTO. */
static bool tcp_try_undo_loss(struct sock *sk, bool frto_undo)
{
	struct tcp_sock *tp = tcp_sk(sk);

	if (frto_undo || tcp_may_undo(tp)) {
		tcp_undo_cwnd_reduction(sk, true);

		DBGUNDO(sk, "partial loss");
		NET_INC_STATS(sock_net(sk), LINUX_MIB_TCPLOSSUNDO);
		if (frto_undo)
			NET_INC_STATS(sock_net(sk),
					LINUX_MIB_TCPSPURIOUSRTOS);
		inet_csk(sk)->icsk_retransmits = 0;
		if (frto_undo || tcp_is_sack(tp)) {
			tcp_set_ca_state(sk, TCP_CA_Open);
			tp->is_sack_reneg = 0;
		}
		return true;
	}
	return false;
}

/* The cwnd reduction in CWR and Recovery uses the PRR algorithm in RFC 6937.
 * It computes the number of packets to send (sndcnt) based on packets newly
 * delivered:
 *   1) If the packets in flight is larger than ssthresh, PRR spreads the
 *	cwnd reductions across a full RTT.
 *   2) Otherwise PRR uses packet conservation to send as much as delivered.
 *      But when the retransmits are acked without further losses, PRR
 *      slow starts cwnd up to ssthresh to speed up the recovery.
 */
static void tcp_init_cwnd_reduction(struct sock *sk)
{
	struct tcp_sock *tp = tcp_sk(sk);

	tp->high_seq = tp->snd_nxt;
	tp->tlp_high_seq = 0;
	tp->snd_cwnd_cnt = 0;
	tp->prior_cwnd = tp->snd_cwnd;
	tp->prr_delivered = 0;
	tp->prr_out = 0;
	tp->snd_ssthresh = inet_csk(sk)->icsk_ca_ops->ssthresh(sk);
	tcp_ecn_queue_cwr(tp);
}

void tcp_cwnd_reduction(struct sock *sk, int newly_acked_sacked, int flag)
{
	struct tcp_sock *tp = tcp_sk(sk);
	int sndcnt = 0;
	int delta = tp->snd_ssthresh - tcp_packets_in_flight(tp);

	if (newly_acked_sacked <= 0 || WARN_ON_ONCE(!tp->prior_cwnd))
		return;

	tp->prr_delivered += newly_acked_sacked;
	if (delta < 0) {
		u64 dividend = (u64)tp->snd_ssthresh * tp->prr_delivered +
			       tp->prior_cwnd - 1;
		sndcnt = div_u64(dividend, tp->prior_cwnd) - tp->prr_out;
	} else if ((flag & (FLAG_RETRANS_DATA_ACKED | FLAG_LOST_RETRANS)) ==
		   FLAG_RETRANS_DATA_ACKED) {
		sndcnt = min_t(int, delta,
			       max_t(int, tp->prr_delivered - tp->prr_out,
				     newly_acked_sacked) + 1);
	} else {
		sndcnt = min(delta, newly_acked_sacked);
	}
	/* Force a fast retransmit upon entering fast recovery */
	sndcnt = max(sndcnt, (tp->prr_out ? 0 : 1));
	tp->snd_cwnd = tcp_packets_in_flight(tp) + sndcnt;
}

static inline void tcp_end_cwnd_reduction(struct sock *sk)
{
	struct tcp_sock *tp = tcp_sk(sk);

	if (inet_csk(sk)->icsk_ca_ops->cong_control)
		return;

	/* Reset cwnd to ssthresh in CWR or Recovery (unless it's undone) */
	if (tp->snd_ssthresh < TCP_INFINITE_SSTHRESH &&
	    (inet_csk(sk)->icsk_ca_state == TCP_CA_CWR || tp->undo_marker)) {
		tp->snd_cwnd = tp->snd_ssthresh;
		tp->snd_cwnd_stamp = tcp_jiffies32;
	}
	tcp_ca_event(sk, CA_EVENT_COMPLETE_CWR);
}

/* Enter CWR state. Disable cwnd undo since congestion is proven with ECN */
void tcp_enter_cwr(struct sock *sk)
{
	struct tcp_sock *tp = tcp_sk(sk);

	tp->prior_ssthresh = 0;
	if (inet_csk(sk)->icsk_ca_state < TCP_CA_CWR) {
		tp->undo_marker = 0;
		tcp_init_cwnd_reduction(sk);
		tcp_set_ca_state(sk, TCP_CA_CWR);
	}
}
EXPORT_SYMBOL(tcp_enter_cwr);

static void tcp_try_keep_open(struct sock *sk)
{
	struct tcp_sock *tp = tcp_sk(sk);
	int state = TCP_CA_Open;

	if (tcp_left_out(tp) || tcp_any_retrans_done(sk))
		state = TCP_CA_Disorder;

	if (inet_csk(sk)->icsk_ca_state != state) {
		tcp_set_ca_state(sk, state);
		tp->high_seq = tp->snd_nxt;
	}
}

static void tcp_try_to_open(struct sock *sk, int flag)
{
	struct tcp_sock *tp = tcp_sk(sk);

	tcp_verify_left_out(tp);

	if (!tcp_any_retrans_done(sk))
		tp->retrans_stamp = 0;

	if (flag & FLAG_ECE)
		tcp_enter_cwr(sk);

	if (inet_csk(sk)->icsk_ca_state != TCP_CA_CWR) {
		tcp_try_keep_open(sk);
	}
}

static void tcp_mtup_probe_failed(struct sock *sk)
{
	struct inet_connection_sock *icsk = inet_csk(sk);

	icsk->icsk_mtup.search_high = icsk->icsk_mtup.probe_size - 1;
	icsk->icsk_mtup.probe_size = 0;
	NET_INC_STATS(sock_net(sk), LINUX_MIB_TCPMTUPFAIL);
}

static void tcp_mtup_probe_success(struct sock *sk)
{
	struct tcp_sock *tp = tcp_sk(sk);
	struct inet_connection_sock *icsk = inet_csk(sk);

	/* FIXME: breaks with very large cwnd */
	tp->prior_ssthresh = tcp_current_ssthresh(sk);
	tp->snd_cwnd = tp->snd_cwnd *
		       tcp_mss_to_mtu(sk, tp->mss_cache) /
		       icsk->icsk_mtup.probe_size;
	tp->snd_cwnd_cnt = 0;
	tp->snd_cwnd_stamp = tcp_jiffies32;
	tp->snd_ssthresh = tcp_current_ssthresh(sk);

	icsk->icsk_mtup.search_low = icsk->icsk_mtup.probe_size;
	icsk->icsk_mtup.probe_size = 0;
	tcp_sync_mss(sk, icsk->icsk_pmtu_cookie);
	NET_INC_STATS(sock_net(sk), LINUX_MIB_TCPMTUPSUCCESS);
}

/* Do a simple retransmit without using the backoff mechanisms in
 * tcp_timer. This is used for path mtu discovery.
 * The socket is already locked here.
 */
void tcp_simple_retransmit(struct sock *sk)
{
	const struct inet_connection_sock *icsk = inet_csk(sk);
	struct tcp_sock *tp = tcp_sk(sk);
	struct sk_buff *skb;
	unsigned int mss = tcp_current_mss(sk);

	skb_rbtree_walk(skb, &sk->tcp_rtx_queue) {
		if (tcp_skb_seglen(skb) > mss &&
		    !(TCP_SKB_CB(skb)->sacked & TCPCB_SACKED_ACKED)) {
			if (TCP_SKB_CB(skb)->sacked & TCPCB_SACKED_RETRANS) {
				TCP_SKB_CB(skb)->sacked &= ~TCPCB_SACKED_RETRANS;
				tp->retrans_out -= tcp_skb_pcount(skb);
			}
			tcp_skb_mark_lost_uncond_verify(tp, skb);
		}
	}

	tcp_clear_retrans_hints_partial(tp);

	if (!tp->lost_out)
		return;

	if (tcp_is_reno(tp))
		tcp_limit_reno_sacked(tp);

	tcp_verify_left_out(tp);

	/* Don't muck with the congestion window here.
	 * Reason is that we do not increase amount of _data_
	 * in network, but units changed and effective
	 * cwnd/ssthresh really reduced now.
	 */
	if (icsk->icsk_ca_state != TCP_CA_Loss) {
		tp->high_seq = tp->snd_nxt;
		tp->snd_ssthresh = tcp_current_ssthresh(sk);
		tp->prior_ssthresh = 0;
		tp->undo_marker = 0;
		tcp_set_ca_state(sk, TCP_CA_Loss);
	}
	tcp_xmit_retransmit_queue(sk);
}
EXPORT_SYMBOL(tcp_simple_retransmit);

void tcp_enter_recovery(struct sock *sk, bool ece_ack)
{
	struct tcp_sock *tp = tcp_sk(sk);
	int mib_idx;

	if (tcp_is_reno(tp))
		mib_idx = LINUX_MIB_TCPRENORECOVERY;
	else
		mib_idx = LINUX_MIB_TCPSACKRECOVERY;

	NET_INC_STATS(sock_net(sk), mib_idx);

	tp->prior_ssthresh = 0;
	tcp_init_undo(tp);

	if (!tcp_in_cwnd_reduction(sk)) {
		if (!ece_ack)
			tp->prior_ssthresh = tcp_current_ssthresh(sk);
		tcp_init_cwnd_reduction(sk);
	}
	tcp_set_ca_state(sk, TCP_CA_Recovery);
}

/* Process an ACK in CA_Loss state. Move to CA_Open if lost data are
 * recovered or spurious. Otherwise retransmits more on partial ACKs.
 */
static void tcp_process_loss(struct sock *sk, int flag, int num_dupack,
			     int *rexmit)
{
	struct tcp_sock *tp = tcp_sk(sk);
	bool recovered = !before(tp->snd_una, tp->high_seq);

	if ((flag & FLAG_SND_UNA_ADVANCED || tp->fastopen_rsk) &&
	    tcp_try_undo_loss(sk, false))
		return;

	if (tp->frto) { /* F-RTO RFC5682 sec 3.1 (sack enhanced version). */
		/* Step 3.b. A timeout is spurious if not all data are
		 * lost, i.e., never-retransmitted data are (s)acked.
		 */
		if ((flag & FLAG_ORIG_SACK_ACKED) &&
		    tcp_try_undo_loss(sk, true))
			return;

		if (after(tp->snd_nxt, tp->high_seq)) {
			if (flag & FLAG_DATA_SACKED || num_dupack)
				tp->frto = 0; /* Step 3.a. loss was real */
		} else if (flag & FLAG_SND_UNA_ADVANCED && !recovered) {
			tp->high_seq = tp->snd_nxt;
			/* Step 2.b. Try send new data (but deferred until cwnd
			 * is updated in tcp_ack()). Otherwise fall back to
			 * the conventional recovery.
			 */
			if (!tcp_write_queue_empty(sk) &&
			    after(tcp_wnd_end(tp), tp->snd_nxt)) {
				*rexmit = REXMIT_NEW;
				return;
			}
			tp->frto = 0;
		}
	}

	if (recovered) {
		/* F-RTO RFC5682 sec 3.1 step 2.a and 1st part of step 3.a */
		tcp_try_undo_recovery(sk);
		return;
	}
	if (tcp_is_reno(tp)) {
		/* A Reno DUPACK means new data in F-RTO step 2.b above are
		 * delivered. Lower inflight to clock out (re)tranmissions.
		 */
		if (after(tp->snd_nxt, tp->high_seq) && num_dupack)
			tcp_add_reno_sack(sk, num_dupack);
		else if (flag & FLAG_SND_UNA_ADVANCED)
			tcp_reset_reno_sack(tp);
	}
	*rexmit = REXMIT_LOST;
}

/* Undo during fast recovery after partial ACK. */
static bool tcp_try_undo_partial(struct sock *sk, u32 prior_snd_una)
{
	struct tcp_sock *tp = tcp_sk(sk);

	if (tp->undo_marker && tcp_packet_delayed(tp)) {
		/* Plain luck! Hole if filled with delayed
		 * packet, rather than with a retransmit. Check reordering.
		 */
		tcp_check_sack_reordering(sk, prior_snd_una, 1);

		/* We are getting evidence that the reordering degree is higher
		 * than we realized. If there are no retransmits out then we
		 * can undo. Otherwise we clock out new packets but do not
		 * mark more packets lost or retransmit more.
		 */
		if (tp->retrans_out)
			return true;

		if (!tcp_any_retrans_done(sk))
			tp->retrans_stamp = 0;

		DBGUNDO(sk, "partial recovery");
		tcp_undo_cwnd_reduction(sk, true);
		NET_INC_STATS(sock_net(sk), LINUX_MIB_TCPPARTIALUNDO);
		tcp_try_keep_open(sk);
		return true;
	}
	return false;
}

static void tcp_identify_packet_loss(struct sock *sk, int *ack_flag)
{
	struct tcp_sock *tp = tcp_sk(sk);

	if (tcp_rtx_queue_empty(sk))
		return;

	if (unlikely(tcp_is_reno(tp))) {
		tcp_newreno_mark_lost(sk, *ack_flag & FLAG_SND_UNA_ADVANCED);
	} else if (tcp_is_rack(sk)) {
		u32 prior_retrans = tp->retrans_out;

		tcp_rack_mark_lost(sk);
		if (prior_retrans > tp->retrans_out)
			*ack_flag |= FLAG_LOST_RETRANS;
	}
}

static bool tcp_force_fast_retransmit(struct sock *sk)
{
	struct tcp_sock *tp = tcp_sk(sk);

	return after(tcp_highest_sack_seq(tp),
		     tp->snd_una + tp->reordering * tp->mss_cache);
}

/* Process an event, which can update packets-in-flight not trivially.
 * Main goal of this function is to calculate new estimate for left_out,
 * taking into account both packets sitting in receiver's buffer and
 * packets lost by network.
 *
 * Besides that it updates the congestion state when packet loss or ECN
 * is detected. But it does not reduce the cwnd, it is done by the
 * congestion control later.
 *
 * It does _not_ decide what to send, it is made in function
 * tcp_xmit_retransmit_queue().
 */
static void tcp_fastretrans_alert(struct sock *sk, const u32 prior_snd_una,
				  int num_dupack, int *ack_flag, int *rexmit)
{
	struct inet_connection_sock *icsk = inet_csk(sk);
	struct tcp_sock *tp = tcp_sk(sk);
	int fast_rexmit = 0, flag = *ack_flag;
	bool do_lost = num_dupack || ((flag & FLAG_DATA_SACKED) &&
				      tcp_force_fast_retransmit(sk));

	if (!tp->packets_out && tp->sacked_out)
		tp->sacked_out = 0;

	/* Now state machine starts.
	 * A. ECE, hence prohibit cwnd undoing, the reduction is required. */
	if (flag & FLAG_ECE)
		tp->prior_ssthresh = 0;

	/* B. In all the states check for reneging SACKs. */
	if (tcp_check_sack_reneging(sk, flag))
		return;

	/* C. Check consistency of the current state. */
	tcp_verify_left_out(tp);

	/* D. Check state exit conditions. State can be terminated
	 *    when high_seq is ACKed. */
	if (icsk->icsk_ca_state == TCP_CA_Open) {
		WARN_ON(tp->retrans_out != 0);
		tp->retrans_stamp = 0;
	} else if (!before(tp->snd_una, tp->high_seq)) {
		switch (icsk->icsk_ca_state) {
		case TCP_CA_CWR:
			/* CWR is to be held something *above* high_seq
			 * is ACKed for CWR bit to reach receiver. */
			if (tp->snd_una != tp->high_seq) {
				tcp_end_cwnd_reduction(sk);
				tcp_set_ca_state(sk, TCP_CA_Open);
			}
			break;

		case TCP_CA_Recovery:
			if (tcp_is_reno(tp))
				tcp_reset_reno_sack(tp);
			if (tcp_try_undo_recovery(sk))
				return;
			tcp_end_cwnd_reduction(sk);
			break;
		}
	}

	/* E. Process state. */
	switch (icsk->icsk_ca_state) {
	case TCP_CA_Recovery:
		if (!(flag & FLAG_SND_UNA_ADVANCED)) {
			if (tcp_is_reno(tp))
				tcp_add_reno_sack(sk, num_dupack);
		} else {
			if (tcp_try_undo_partial(sk, prior_snd_una))
				return;
			/* Partial ACK arrived. Force fast retransmit. */
			do_lost = tcp_is_reno(tp) ||
				  tcp_force_fast_retransmit(sk);
		}
		if (tcp_try_undo_dsack(sk)) {
			tcp_try_keep_open(sk);
			return;
		}
		tcp_identify_packet_loss(sk, ack_flag);
		break;
	case TCP_CA_Loss:
		tcp_process_loss(sk, flag, num_dupack, rexmit);
		tcp_identify_packet_loss(sk, ack_flag);
		if (!(icsk->icsk_ca_state == TCP_CA_Open ||
		      (*ack_flag & FLAG_LOST_RETRANS)))
			return;
		/* Change state if cwnd is undone or retransmits are lost */
		/* fall through */
	default:
		if (tcp_is_reno(tp)) {
			if (flag & FLAG_SND_UNA_ADVANCED)
				tcp_reset_reno_sack(tp);
			tcp_add_reno_sack(sk, num_dupack);
		}

		if (icsk->icsk_ca_state <= TCP_CA_Disorder)
			tcp_try_undo_dsack(sk);

		tcp_identify_packet_loss(sk, ack_flag);
		if (!tcp_time_to_recover(sk, flag)) {
			tcp_try_to_open(sk, flag);
			return;
		}

		/* MTU probe failure: don't reduce cwnd */
		if (icsk->icsk_ca_state < TCP_CA_CWR &&
		    icsk->icsk_mtup.probe_size &&
		    tp->snd_una == tp->mtu_probe.probe_seq_start) {
			tcp_mtup_probe_failed(sk);
			/* Restores the reduction we did in tcp_mtup_probe() */
			tp->snd_cwnd++;
			tcp_simple_retransmit(sk);
			return;
		}

		/* Otherwise enter Recovery state */
		tcp_enter_recovery(sk, (flag & FLAG_ECE));
		fast_rexmit = 1;
	}

	if (!tcp_is_rack(sk) && do_lost)
		tcp_update_scoreboard(sk, fast_rexmit);
	*rexmit = REXMIT_LOST;
}

static void tcp_update_rtt_min(struct sock *sk, u32 rtt_us, const int flag)
{
	u32 wlen = sock_net(sk)->ipv4.sysctl_tcp_min_rtt_wlen * HZ;
	struct tcp_sock *tp = tcp_sk(sk);

	if ((flag & FLAG_ACK_MAYBE_DELAYED) && rtt_us > tcp_min_rtt(tp)) {
		/* If the remote keeps returning delayed ACKs, eventually
		 * the min filter would pick it up and overestimate the
		 * prop. delay when it expires. Skip suspected delayed ACKs.
		 */
		return;
	}
	minmax_running_min(&tp->rtt_min, wlen, tcp_jiffies32,
			   rtt_us ? : jiffies_to_usecs(1));
}

static bool tcp_ack_update_rtt(struct sock *sk, const int flag,
			       long seq_rtt_us, long sack_rtt_us,
			       long ca_rtt_us, struct rate_sample *rs)
{
	const struct tcp_sock *tp = tcp_sk(sk);

	/* Prefer RTT measured from ACK's timing to TS-ECR. This is because
	 * broken middle-boxes or peers may corrupt TS-ECR fields. But
	 * Karn's algorithm forbids taking RTT if some retransmitted data
	 * is acked (RFC6298).
	 */
	if (seq_rtt_us < 0)
		seq_rtt_us = sack_rtt_us;

	/* RTTM Rule: A TSecr value received in a segment is used to
	 * update the averaged RTT measurement only if the segment
	 * acknowledges some new data, i.e., only if it advances the
	 * left edge of the send window.
	 * See draft-ietf-tcplw-high-performance-00, section 3.3.
	 */
	if (seq_rtt_us < 0 && tp->rx_opt.saw_tstamp && tp->rx_opt.rcv_tsecr &&
	    flag & FLAG_ACKED) {
		u32 delta = tcp_time_stamp(tp) - tp->rx_opt.rcv_tsecr;

		if (likely(delta < INT_MAX / (USEC_PER_SEC / TCP_TS_HZ))) {
			seq_rtt_us = delta * (USEC_PER_SEC / TCP_TS_HZ);
			ca_rtt_us = seq_rtt_us;
		}
	}
	rs->rtt_us = ca_rtt_us; /* RTT of last (S)ACKed packet (or -1) */
	if (seq_rtt_us < 0)
		return false;

	/* ca_rtt_us >= 0 is counting on the invariant that ca_rtt_us is
	 * always taken together with ACK, SACK, or TS-opts. Any negative
	 * values will be skipped with the seq_rtt_us < 0 check above.
	 */
	tcp_update_rtt_min(sk, ca_rtt_us, flag);
	tcp_rtt_estimator(sk, seq_rtt_us);
	tcp_set_rto(sk);

	/* RFC6298: only reset backoff on valid RTT measurement. */
	inet_csk(sk)->icsk_backoff = 0;
	return true;
}

/* Compute time elapsed between (last) SYNACK and the ACK completing 3WHS. */
void tcp_synack_rtt_meas(struct sock *sk, struct request_sock *req)
{
	struct rate_sample rs;
	long rtt_us = -1L;

	if (req && !req->num_retrans && tcp_rsk(req)->snt_synack)
		rtt_us = tcp_stamp_us_delta(tcp_clock_us(), tcp_rsk(req)->snt_synack);

	tcp_ack_update_rtt(sk, FLAG_SYN_ACKED, rtt_us, -1L, rtt_us, &rs);
}


static void tcp_cong_avoid(struct sock *sk, u32 ack, u32 acked)
{
	const struct inet_connection_sock *icsk = inet_csk(sk);

	icsk->icsk_ca_ops->cong_avoid(sk, ack, acked);
	tcp_sk(sk)->snd_cwnd_stamp = tcp_jiffies32;
}

/* Restart timer after forward progress on connection.
 * RFC2988 recommends to restart timer to now+rto.
 */
void tcp_rearm_rto(struct sock *sk)
{
	const struct inet_connection_sock *icsk = inet_csk(sk);
	struct tcp_sock *tp = tcp_sk(sk);

	/* If the retrans timer is currently being used by Fast Open
	 * for SYN-ACK retrans purpose, stay put.
	 */
	if (tp->fastopen_rsk)
		return;

	if (!tp->packets_out) {
		inet_csk_clear_xmit_timer(sk, ICSK_TIME_RETRANS);
	} else {
		u32 rto = inet_csk(sk)->icsk_rto;
		/* Offset the time elapsed after installing regular RTO */
		if (icsk->icsk_pending == ICSK_TIME_REO_TIMEOUT ||
		    icsk->icsk_pending == ICSK_TIME_LOSS_PROBE) {
			s64 delta_us = tcp_rto_delta_us(sk);
			/* delta_us may not be positive if the socket is locked
			 * when the retrans timer fires and is rescheduled.
			 */
			rto = usecs_to_jiffies(max_t(int, delta_us, 1));
		}
		tcp_reset_xmit_timer(sk, ICSK_TIME_RETRANS, rto,
				     TCP_RTO_MAX, tcp_rtx_queue_head(sk));
	}
}

/* Try to schedule a loss probe; if that doesn't work, then schedule an RTO. */
static void tcp_set_xmit_timer(struct sock *sk)
{
	if (!tcp_schedule_loss_probe(sk, true))
		tcp_rearm_rto(sk);
}

/* If we get here, the whole TSO packet has not been acked. */
static u32 tcp_tso_acked(struct sock *sk, struct sk_buff *skb)
{
	struct tcp_sock *tp = tcp_sk(sk);
	u32 packets_acked;

	BUG_ON(!after(TCP_SKB_CB(skb)->end_seq, tp->snd_una));

	packets_acked = tcp_skb_pcount(skb);
	if (tcp_trim_head(sk, skb, tp->snd_una - TCP_SKB_CB(skb)->seq))
		return 0;
	packets_acked -= tcp_skb_pcount(skb);

	if (packets_acked) {
		BUG_ON(tcp_skb_pcount(skb) == 0);
		BUG_ON(!before(TCP_SKB_CB(skb)->seq, TCP_SKB_CB(skb)->end_seq));
	}

	return packets_acked;
}

static void tcp_ack_tstamp(struct sock *sk, struct sk_buff *skb,
			   u32 prior_snd_una)
{
	const struct skb_shared_info *shinfo;

	/* Avoid cache line misses to get skb_shinfo() and shinfo->tx_flags */
	if (likely(!TCP_SKB_CB(skb)->txstamp_ack))
		return;

	shinfo = skb_shinfo(skb);
	if (!before(shinfo->tskey, prior_snd_una) &&
	    before(shinfo->tskey, tcp_sk(sk)->snd_una)) {
		tcp_skb_tsorted_save(skb) {
			__skb_tstamp_tx(skb, NULL, sk, SCM_TSTAMP_ACK);
		} tcp_skb_tsorted_restore(skb);
	}
}

/* Remove acknowledged frames from the retransmission queue. If our packet
 * is before the ack sequence we can discard it as it's confirmed to have
 * arrived at the other end.
 */
static int tcp_clean_rtx_queue(struct sock *sk, u32 prior_fack,
			       u32 prior_snd_una,
			       struct tcp_sacktag_state *sack)
{
	const struct inet_connection_sock *icsk = inet_csk(sk);
	u64 first_ackt, last_ackt;
	struct tcp_sock *tp = tcp_sk(sk);
	u32 prior_sacked = tp->sacked_out;
	u32 reord = tp->snd_nxt; /* lowest acked un-retx un-sacked seq */
	struct sk_buff *skb, *next;
	bool fully_acked = true;
	long sack_rtt_us = -1L;
	long seq_rtt_us = -1L;
	long ca_rtt_us = -1L;
	u32 pkts_acked = 0;
	u32 last_in_flight = 0;
	bool rtt_update;
	int flag = 0;

	first_ackt = 0;

	for (skb = skb_rb_first(&sk->tcp_rtx_queue); skb; skb = next) {
		struct tcp_skb_cb *scb = TCP_SKB_CB(skb);
		const u32 start_seq = scb->seq;
		u8 sacked = scb->sacked;
		u32 acked_pcount;

		tcp_ack_tstamp(sk, skb, prior_snd_una);

		/* Determine how many packets and what bytes were acked, tso and else */
		if (after(scb->end_seq, tp->snd_una)) {
			if (tcp_skb_pcount(skb) == 1 ||
			    !after(tp->snd_una, scb->seq))
				break;

			acked_pcount = tcp_tso_acked(sk, skb);
			if (!acked_pcount)
				break;
			fully_acked = false;
		} else {
			acked_pcount = tcp_skb_pcount(skb);
		}

		if (unlikely(sacked & TCPCB_RETRANS)) {
			if (sacked & TCPCB_SACKED_RETRANS)
				tp->retrans_out -= acked_pcount;
			flag |= FLAG_RETRANS_DATA_ACKED;
		} else if (!(sacked & TCPCB_SACKED_ACKED)) {
			last_ackt = tcp_skb_timestamp_us(skb);
			WARN_ON_ONCE(last_ackt == 0);
			if (!first_ackt)
				first_ackt = last_ackt;

			last_in_flight = TCP_SKB_CB(skb)->tx.in_flight;
			if (before(start_seq, reord))
				reord = start_seq;
			if (!after(scb->end_seq, tp->high_seq))
				flag |= FLAG_ORIG_SACK_ACKED;
		}

		if (sacked & TCPCB_SACKED_ACKED) {
			tp->sacked_out -= acked_pcount;
		} else if (tcp_is_sack(tp)) {
			tp->delivered += acked_pcount;
			if (!tcp_skb_spurious_retrans(tp, skb))
				tcp_rack_advance(tp, sacked, scb->end_seq,
						 tcp_skb_timestamp_us(skb));
		}
		if (sacked & TCPCB_LOST)
			tp->lost_out -= acked_pcount;

		tp->packets_out -= acked_pcount;
		pkts_acked += acked_pcount;
		tcp_rate_skb_delivered(sk, skb, sack->rate);

		/* Initial outgoing SYN's get put onto the write_queue
		 * just like anything else we transmit.  It is not
		 * true data, and if we misinform our callers that
		 * this ACK acks real data, we will erroneously exit
		 * connection startup slow start one packet too
		 * quickly.  This is severely frowned upon behavior.
		 */
		if (likely(!(scb->tcp_flags & TCPHDR_SYN))) {
			flag |= FLAG_DATA_ACKED;
		} else {
			flag |= FLAG_SYN_ACKED;
			tp->retrans_stamp = 0;
		}

		if (!fully_acked)
			break;

		next = skb_rb_next(skb);
		if (unlikely(skb == tp->retransmit_skb_hint))
			tp->retransmit_skb_hint = NULL;
		if (unlikely(skb == tp->lost_skb_hint))
			tp->lost_skb_hint = NULL;
		tcp_rtx_queue_unlink_and_free(skb, sk);
	}

	if (!skb)
		tcp_chrono_stop(sk, TCP_CHRONO_BUSY);

	if (likely(between(tp->snd_up, prior_snd_una, tp->snd_una)))
		tp->snd_up = tp->snd_una;

	if (skb && (TCP_SKB_CB(skb)->sacked & TCPCB_SACKED_ACKED))
		flag |= FLAG_SACK_RENEGING;

	if (likely(first_ackt) && !(flag & FLAG_RETRANS_DATA_ACKED)) {
		seq_rtt_us = tcp_stamp_us_delta(tp->tcp_mstamp, first_ackt);
		ca_rtt_us = tcp_stamp_us_delta(tp->tcp_mstamp, last_ackt);

		if (pkts_acked == 1 && last_in_flight < tp->mss_cache &&
		    last_in_flight && !prior_sacked && fully_acked &&
		    sack->rate->prior_delivered + 1 == tp->delivered &&
		    !(flag & (FLAG_CA_ALERT | FLAG_SYN_ACKED))) {
			/* Conservatively mark a delayed ACK. It's typically
			 * from a lone runt packet over the round trip to
			 * a receiver w/o out-of-order or CE events.
			 */
			flag |= FLAG_ACK_MAYBE_DELAYED;
		}
	}
	if (sack->first_sackt) {
		sack_rtt_us = tcp_stamp_us_delta(tp->tcp_mstamp, sack->first_sackt);
		ca_rtt_us = tcp_stamp_us_delta(tp->tcp_mstamp, sack->last_sackt);
	}
	rtt_update = tcp_ack_update_rtt(sk, flag, seq_rtt_us, sack_rtt_us,
					ca_rtt_us, sack->rate);

	if (flag & FLAG_ACKED) {
		flag |= FLAG_SET_XMIT_TIMER;  /* set TLP or RTO timer */
		if (unlikely(icsk->icsk_mtup.probe_size &&
			     !after(tp->mtu_probe.probe_seq_end, tp->snd_una))) {
			tcp_mtup_probe_success(sk);
		}

		if (tcp_is_reno(tp)) {
			tcp_remove_reno_sacks(sk, pkts_acked);

			/* If any of the cumulatively ACKed segments was
			 * retransmitted, non-SACK case cannot confirm that
			 * progress was due to original transmission due to
			 * lack of TCPCB_SACKED_ACKED bits even if some of
			 * the packets may have been never retransmitted.
			 */
			if (flag & FLAG_RETRANS_DATA_ACKED)
				flag &= ~FLAG_ORIG_SACK_ACKED;
		} else {
			int delta;

			/* Non-retransmitted hole got filled? That's reordering */
			if (before(reord, prior_fack))
				tcp_check_sack_reordering(sk, reord, 0);

			delta = prior_sacked - tp->sacked_out;
			tp->lost_cnt_hint -= min(tp->lost_cnt_hint, delta);
		}
	} else if (skb && rtt_update && sack_rtt_us >= 0 &&
		   sack_rtt_us > tcp_stamp_us_delta(tp->tcp_mstamp,
						    tcp_skb_timestamp_us(skb))) {
		/* Do not re-arm RTO if the sack RTT is measured from data sent
		 * after when the head was last (re)transmitted. Otherwise the
		 * timeout may continue to extend in loss recovery.
		 */
		flag |= FLAG_SET_XMIT_TIMER;  /* set TLP or RTO timer */
	}

	if (icsk->icsk_ca_ops->pkts_acked) {
		struct ack_sample sample = { .pkts_acked = pkts_acked,
					     .rtt_us = sack->rate->rtt_us,
					     .in_flight = last_in_flight };

		icsk->icsk_ca_ops->pkts_acked(sk, &sample);
	}

#if FASTRETRANS_DEBUG > 0
	WARN_ON((int)tp->sacked_out < 0);
	WARN_ON((int)tp->lost_out < 0);
	WARN_ON((int)tp->retrans_out < 0);
	if (!tp->packets_out && tcp_is_sack(tp)) {
		icsk = inet_csk(sk);
		if (tp->lost_out) {
			pr_debug("Leak l=%u %d\n",
				 tp->lost_out, icsk->icsk_ca_state);
			tp->lost_out = 0;
		}
		if (tp->sacked_out) {
			pr_debug("Leak s=%u %d\n",
				 tp->sacked_out, icsk->icsk_ca_state);
			tp->sacked_out = 0;
		}
		if (tp->retrans_out) {
			pr_debug("Leak r=%u %d\n",
				 tp->retrans_out, icsk->icsk_ca_state);
			tp->retrans_out = 0;
		}
	}
#endif
	return flag;
}

static void tcp_ack_probe(struct sock *sk)
{
	struct inet_connection_sock *icsk = inet_csk(sk);
	struct sk_buff *head = tcp_send_head(sk);
	const struct tcp_sock *tp = tcp_sk(sk);

	/* Was it a usable window open? */
	if (!head)
		return;
	if (!after(TCP_SKB_CB(head)->end_seq, tcp_wnd_end(tp))) {
		icsk->icsk_backoff = 0;
		inet_csk_clear_xmit_timer(sk, ICSK_TIME_PROBE0);
		/* Socket must be waked up by subsequent tcp_data_snd_check().
		 * This function is not for random using!
		 */
	} else {
		unsigned long when = tcp_probe0_when(sk, TCP_RTO_MAX);

		tcp_reset_xmit_timer(sk, ICSK_TIME_PROBE0,
				     when, TCP_RTO_MAX, NULL);
	}
}

static inline bool tcp_ack_is_dubious(const struct sock *sk, const int flag)
{
	return !(flag & FLAG_NOT_DUP) || (flag & FLAG_CA_ALERT) ||
		inet_csk(sk)->icsk_ca_state != TCP_CA_Open;
}

/* Decide wheather to run the increase function of congestion control. */
static inline bool tcp_may_raise_cwnd(const struct sock *sk, const int flag)
{
	/* If reordering is high then always grow cwnd whenever data is
	 * delivered regardless of its ordering. Otherwise stay conservative
	 * and only grow cwnd on in-order delivery (RFC5681). A stretched ACK w/
	 * new SACK or ECE mark may first advance cwnd here and later reduce
	 * cwnd in tcp_fastretrans_alert() based on more states.
	 */
	if (tcp_sk(sk)->reordering > sock_net(sk)->ipv4.sysctl_tcp_reordering)
		return flag & FLAG_FORWARD_PROGRESS;

	return flag & FLAG_DATA_ACKED;
}

/* The "ultimate" congestion control function that aims to replace the rigid
 * cwnd increase and decrease control (tcp_cong_avoid,tcp_*cwnd_reduction).
 * It's called toward the end of processing an ACK with precise rate
 * information. All transmission or retransmission are delayed afterwards.
 */
static void tcp_cong_control(struct sock *sk, u32 ack, u32 acked_sacked,
			     int flag, const struct rate_sample *rs)
{
	const struct inet_connection_sock *icsk = inet_csk(sk);

	if (icsk->icsk_ca_ops->cong_control) {
		icsk->icsk_ca_ops->cong_control(sk, rs);
		return;
	}

	if (tcp_in_cwnd_reduction(sk)) {
		/* Reduce cwnd if state mandates */
		tcp_cwnd_reduction(sk, acked_sacked, flag);
	} else if (tcp_may_raise_cwnd(sk, flag)) {
		/* Advance cwnd if state allows */
		tcp_cong_avoid(sk, ack, acked_sacked);
	}
	tcp_update_pacing_rate(sk);
}

/* Check that window update is acceptable.
 * The function assumes that snd_una<=ack<=snd_next.
 */
static inline bool tcp_may_update_window(const struct tcp_sock *tp,
					const u32 ack, const u32 ack_seq,
					const u32 nwin)
{
	return	after(ack, tp->snd_una) ||
		after(ack_seq, tp->snd_wl1) ||
		(ack_seq == tp->snd_wl1 && nwin > tp->snd_wnd);
}

/* If we update tp->snd_una, also update tp->bytes_acked */
static void tcp_snd_una_update(struct tcp_sock *tp, u32 ack)
{
	u32 delta = ack - tp->snd_una;

	sock_owned_by_me((struct sock *)tp);
	tp->bytes_acked += delta;
	tp->snd_una = ack;
}

/* If we update tp->rcv_nxt, also update tp->bytes_received */
static void tcp_rcv_nxt_update(struct tcp_sock *tp, u32 seq)
{
	u32 delta = seq - tp->rcv_nxt;

	sock_owned_by_me((struct sock *)tp);
	tp->bytes_received += delta;
	tp->rcv_nxt = seq;
}

/* Update our send window.
 *
 * Window update algorithm, described in RFC793/RFC1122 (used in linux-2.2
 * and in FreeBSD. NetBSD's one is even worse.) is wrong.
 */
static int tcp_ack_update_window(struct sock *sk, const struct sk_buff *skb, u32 ack,
				 u32 ack_seq)
{
	struct tcp_sock *tp = tcp_sk(sk);
	int flag = 0;
	u32 nwin = ntohs(tcp_hdr(skb)->window);

	if (likely(!tcp_hdr(skb)->syn))
		nwin <<= tp->rx_opt.snd_wscale;

	if (tcp_may_update_window(tp, ack, ack_seq, nwin)) {
		flag |= FLAG_WIN_UPDATE;
		tcp_update_wl(tp, ack_seq);

		if (tp->snd_wnd != nwin) {
			tp->snd_wnd = nwin;

			/* Note, it is the only place, where
			 * fast path is recovered for sending TCP.
			 */
			tp->pred_flags = 0;
			tcp_fast_path_check(sk);

			if (!tcp_write_queue_empty(sk))
				tcp_slow_start_after_idle_check(sk);

			if (nwin > tp->max_window) {
				tp->max_window = nwin;
				tcp_sync_mss(sk, inet_csk(sk)->icsk_pmtu_cookie);
			}
		}
	}

	tcp_snd_una_update(tp, ack);

	return flag;
}

static bool __tcp_oow_rate_limited(struct net *net, int mib_idx,
				   u32 *last_oow_ack_time)
{
	if (*last_oow_ack_time) {
		s32 elapsed = (s32)(tcp_jiffies32 - *last_oow_ack_time);

		if (0 <= elapsed && elapsed < net->ipv4.sysctl_tcp_invalid_ratelimit) {
			NET_INC_STATS(net, mib_idx);
			return true;	/* rate-limited: don't send yet! */
		}
	}

	*last_oow_ack_time = tcp_jiffies32;

	return false;	/* not rate-limited: go ahead, send dupack now! */
}

/* Return true if we're currently rate-limiting out-of-window ACKs and
 * thus shouldn't send a dupack right now. We rate-limit dupacks in
 * response to out-of-window SYNs or ACKs to mitigate ACK loops or DoS
 * attacks that send repeated SYNs or ACKs for the same connection. To
 * do this, we do not send a duplicate SYNACK or ACK if the remote
 * endpoint is sending out-of-window SYNs or pure ACKs at a high rate.
 */
bool tcp_oow_rate_limited(struct net *net, const struct sk_buff *skb,
			  int mib_idx, u32 *last_oow_ack_time)
{
	/* Data packets without SYNs are not likely part of an ACK loop. */
	if ((TCP_SKB_CB(skb)->seq != TCP_SKB_CB(skb)->end_seq) &&
	    !tcp_hdr(skb)->syn)
		return false;

	return __tcp_oow_rate_limited(net, mib_idx, last_oow_ack_time);
}

/* RFC 5961 7 [ACK Throttling] */
static void tcp_send_challenge_ack(struct sock *sk, const struct sk_buff *skb)
{
	/* unprotected vars, we dont care of overwrites */
	static u32 challenge_timestamp;
	static unsigned int challenge_count;
	struct tcp_sock *tp = tcp_sk(sk);
	struct net *net = sock_net(sk);
	u32 count, now;

	/* First check our per-socket dupack rate limit. */
	if (__tcp_oow_rate_limited(net,
				   LINUX_MIB_TCPACKSKIPPEDCHALLENGE,
				   &tp->last_oow_ack_time))
		return;

	/* Then check host-wide RFC 5961 rate limit. */
	now = jiffies / HZ;
	if (now != challenge_timestamp) {
		u32 ack_limit = net->ipv4.sysctl_tcp_challenge_ack_limit;
		u32 half = (ack_limit + 1) >> 1;

		challenge_timestamp = now;
		WRITE_ONCE(challenge_count, half + prandom_u32_max(ack_limit));
	}
	count = READ_ONCE(challenge_count);
	if (count > 0) {
		WRITE_ONCE(challenge_count, count - 1);
		NET_INC_STATS(net, LINUX_MIB_TCPCHALLENGEACK);
		tcp_send_ack(sk);
	}
}

static void tcp_store_ts_recent(struct tcp_sock *tp)
{
	tp->rx_opt.ts_recent = tp->rx_opt.rcv_tsval;
	tp->rx_opt.ts_recent_stamp = ktime_get_seconds();
}

static void tcp_replace_ts_recent(struct tcp_sock *tp, u32 seq)
{
	if (tp->rx_opt.saw_tstamp && !after(seq, tp->rcv_wup)) {
		/* PAWS bug workaround wrt. ACK frames, the PAWS discard
		 * extra check below makes sure this can only happen
		 * for pure ACK frames.  -DaveM
		 *
		 * Not only, also it occurs for expired timestamps.
		 */

		if (tcp_paws_check(&tp->rx_opt, 0))
			tcp_store_ts_recent(tp);
	}
}

/* This routine deals with acks during a TLP episode.
 * We mark the end of a TLP episode on receiving TLP dupack or when
 * ack is after tlp_high_seq.
 * Ref: loss detection algorithm in draft-dukkipati-tcpm-tcp-loss-probe.
 */
static void tcp_process_tlp_ack(struct sock *sk, u32 ack, int flag)
{
	struct tcp_sock *tp = tcp_sk(sk);

	if (before(ack, tp->tlp_high_seq))
		return;

	if (flag & FLAG_DSACKING_ACK) {
		/* This DSACK means original and TLP probe arrived; no loss */
		tp->tlp_high_seq = 0;
	} else if (after(ack, tp->tlp_high_seq)) {
		/* ACK advances: there was a loss, so reduce cwnd. Reset
		 * tlp_high_seq in tcp_init_cwnd_reduction()
		 */
		tcp_init_cwnd_reduction(sk);
		tcp_set_ca_state(sk, TCP_CA_CWR);
		tcp_end_cwnd_reduction(sk);
		tcp_try_keep_open(sk);
		NET_INC_STATS(sock_net(sk),
				LINUX_MIB_TCPLOSSPROBERECOVERY);
	} else if (!(flag & (FLAG_SND_UNA_ADVANCED |
			     FLAG_NOT_DUP | FLAG_DATA_SACKED))) {
		/* Pure dupack: original and TLP probe arrived; no loss */
		tp->tlp_high_seq = 0;
	}
}

static inline void tcp_in_ack_event(struct sock *sk, u32 flags)
{
	const struct inet_connection_sock *icsk = inet_csk(sk);

	if (icsk->icsk_ca_ops->in_ack_event)
		icsk->icsk_ca_ops->in_ack_event(sk, flags);
}

/* Congestion control has updated the cwnd already. So if we're in
 * loss recovery then now we do any new sends (for FRTO) or
 * retransmits (for CA_Loss or CA_recovery) that make sense.
 */
static void tcp_xmit_recovery(struct sock *sk, int rexmit)
{
	struct tcp_sock *tp = tcp_sk(sk);

	if (rexmit == REXMIT_NONE || sk->sk_state == TCP_SYN_SENT)
		return;

	if (unlikely(rexmit == 2)) {
		__tcp_push_pending_frames(sk, tcp_current_mss(sk),
					  TCP_NAGLE_OFF);
		if (after(tp->snd_nxt, tp->high_seq))
			return;
		tp->frto = 0;
	}
	tcp_xmit_retransmit_queue(sk);
}

/* Returns the number of packets newly acked or sacked by the current ACK */
static u32 tcp_newly_delivered(struct sock *sk, u32 prior_delivered, int flag)
{
	const struct net *net = sock_net(sk);
	struct tcp_sock *tp = tcp_sk(sk);
	u32 delivered;

	delivered = tp->delivered - prior_delivered;
	NET_ADD_STATS(net, LINUX_MIB_TCPDELIVERED, delivered);
	if (flag & FLAG_ECE) {
		tp->delivered_ce += delivered;
		NET_ADD_STATS(net, LINUX_MIB_TCPDELIVEREDCE, delivered);
	}
	return delivered;
}

/* This routine deals with incoming acks, but not outgoing ones. */
static int tcp_ack(struct sock *sk, const struct sk_buff *skb, int flag)
{
	struct inet_connection_sock *icsk = inet_csk(sk);
	struct tcp_sock *tp = tcp_sk(sk);
	struct tcp_sacktag_state sack_state;
	struct rate_sample rs = { .prior_delivered = 0 };
	u32 prior_snd_una = tp->snd_una;
	bool is_sack_reneg = tp->is_sack_reneg;
	u32 ack_seq = TCP_SKB_CB(skb)->seq;
	u32 ack = TCP_SKB_CB(skb)->ack_seq;
	int num_dupack = 0;
	int prior_packets = tp->packets_out;
	u32 delivered = tp->delivered;
	u32 lost = tp->lost;
	int rexmit = REXMIT_NONE; /* Flag to (re)transmit to recover losses */
	u32 prior_fack;

	sack_state.first_sackt = 0;
	sack_state.rate = &rs;

	/* We very likely will need to access rtx queue. */
	prefetch(sk->tcp_rtx_queue.rb_node);

	/* If the ack is older than previous acks
	 * then we can probably ignore it.
	 */
	if (before(ack, prior_snd_una)) {
		/* RFC 5961 5.2 [Blind Data Injection Attack].[Mitigation] */
		if (before(ack, prior_snd_una - tp->max_window)) {
			if (!(flag & FLAG_NO_CHALLENGE_ACK))
				tcp_send_challenge_ack(sk, skb);
			return -1;
		}
		goto old_ack;
	}

	/* If the ack includes data we haven't sent yet, discard
	 * this segment (RFC793 Section 3.9).
	 */
	if (after(ack, tp->snd_nxt))
		return -1;

	if (after(ack, prior_snd_una)) {
		flag |= FLAG_SND_UNA_ADVANCED;
		icsk->icsk_retransmits = 0;

#if IS_ENABLED(CONFIG_TLS_DEVICE)
		if (static_branch_unlikely(&clean_acked_data_enabled.key))
			if (icsk->icsk_clean_acked)
				icsk->icsk_clean_acked(sk, ack);
#endif
	}

	prior_fack = tcp_is_sack(tp) ? tcp_highest_sack_seq(tp) : tp->snd_una;
	rs.prior_in_flight = tcp_packets_in_flight(tp);

	/* ts_recent update must be made after we are sure that the packet
	 * is in window.
	 */
	if (flag & FLAG_UPDATE_TS_RECENT)
		tcp_replace_ts_recent(tp, TCP_SKB_CB(skb)->seq);

	if ((flag & (FLAG_SLOWPATH | FLAG_SND_UNA_ADVANCED)) ==
	    FLAG_SND_UNA_ADVANCED) {
		/* Window is constant, pure forward advance.
		 * No more checks are required.
		 * Note, we use the fact that SND.UNA>=SND.WL2.
		 */
		tcp_update_wl(tp, ack_seq);
		tcp_snd_una_update(tp, ack);
		flag |= FLAG_WIN_UPDATE;

		tcp_in_ack_event(sk, CA_ACK_WIN_UPDATE);

		NET_INC_STATS(sock_net(sk), LINUX_MIB_TCPHPACKS);
	} else {
		u32 ack_ev_flags = CA_ACK_SLOWPATH;

		if (ack_seq != TCP_SKB_CB(skb)->end_seq)
			flag |= FLAG_DATA;
		else
			NET_INC_STATS(sock_net(sk), LINUX_MIB_TCPPUREACKS);

		flag |= tcp_ack_update_window(sk, skb, ack, ack_seq);

		if (TCP_SKB_CB(skb)->sacked)
			flag |= tcp_sacktag_write_queue(sk, skb, prior_snd_una,
							&sack_state);

		if (tcp_ecn_rcv_ecn_echo(tp, tcp_hdr(skb))) {
			flag |= FLAG_ECE;
			ack_ev_flags |= CA_ACK_ECE;
		}

		if (flag & FLAG_WIN_UPDATE)
			ack_ev_flags |= CA_ACK_WIN_UPDATE;

		tcp_in_ack_event(sk, ack_ev_flags);
	}

	/* We passed data and got it acked, remove any soft error
	 * log. Something worked...
	 */
	sk->sk_err_soft = 0;
	icsk->icsk_probes_out = 0;
	tp->rcv_tstamp = tcp_jiffies32;
	if (!prior_packets)
		goto no_queue;

	/* See if we can take anything off of the retransmit queue. */
	flag |= tcp_clean_rtx_queue(sk, prior_fack, prior_snd_una, &sack_state);

	tcp_rack_update_reo_wnd(sk, &rs);

	if (tp->tlp_high_seq)
		tcp_process_tlp_ack(sk, ack, flag);
	/* If needed, reset TLP/RTO timer; RACK may later override this. */
	if (flag & FLAG_SET_XMIT_TIMER)
		tcp_set_xmit_timer(sk);

	if (tcp_ack_is_dubious(sk, flag)) {
		if (!(flag & (FLAG_SND_UNA_ADVANCED | FLAG_NOT_DUP))) {
			num_dupack = 1;
			/* Consider if pure acks were aggregated in tcp_add_backlog() */
			if (!(flag & FLAG_DATA))
				num_dupack = max_t(u16, 1, skb_shinfo(skb)->gso_segs);
		}
		tcp_fastretrans_alert(sk, prior_snd_una, num_dupack, &flag,
				      &rexmit);
	}

	if ((flag & FLAG_FORWARD_PROGRESS) || !(flag & FLAG_NOT_DUP))
		sk_dst_confirm(sk);

	delivered = tcp_newly_delivered(sk, delivered, flag);
	lost = tp->lost - lost;			/* freshly marked lost */
	rs.is_ack_delayed = !!(flag & FLAG_ACK_MAYBE_DELAYED);
	tcp_rate_gen(sk, delivered, lost, is_sack_reneg, sack_state.rate);
	tcp_cong_control(sk, ack, delivered, flag, sack_state.rate);
	tcp_xmit_recovery(sk, rexmit);
	return 1;

no_queue:
	/* If data was DSACKed, see if we can undo a cwnd reduction. */
	if (flag & FLAG_DSACKING_ACK) {
		tcp_fastretrans_alert(sk, prior_snd_una, num_dupack, &flag,
				      &rexmit);
		tcp_newly_delivered(sk, delivered, flag);
	}
	/* If this ack opens up a zero window, clear backoff.  It was
	 * being used to time the probes, and is probably far higher than
	 * it needs to be for normal retransmission.
	 */
	tcp_ack_probe(sk);

	if (tp->tlp_high_seq)
		tcp_process_tlp_ack(sk, ack, flag);
	return 1;

old_ack:
	/* If data was SACKed, tag it and see if we should send more data.
	 * If data was DSACKed, see if we can undo a cwnd reduction.
	 */
	if (TCP_SKB_CB(skb)->sacked) {
		flag |= tcp_sacktag_write_queue(sk, skb, prior_snd_una,
						&sack_state);
		tcp_fastretrans_alert(sk, prior_snd_una, num_dupack, &flag,
				      &rexmit);
		tcp_newly_delivered(sk, delivered, flag);
		tcp_xmit_recovery(sk, rexmit);
	}

	return 0;
}

static void tcp_parse_fastopen_option(int len, const unsigned char *cookie,
				      bool syn, struct tcp_fastopen_cookie *foc,
				      bool exp_opt)
{
	/* Valid only in SYN or SYN-ACK with an even length.  */
	if (!foc || !syn || len < 0 || (len & 1))
		return;

	if (len >= TCP_FASTOPEN_COOKIE_MIN &&
	    len <= TCP_FASTOPEN_COOKIE_MAX)
		memcpy(foc->val, cookie, len);
	else if (len != 0)
		len = -1;
	foc->len = len;
	foc->exp = exp_opt;
}

static void smc_parse_options(const struct tcphdr *th,
			      struct tcp_options_received *opt_rx,
			      const unsigned char *ptr,
			      int opsize)
{
#if IS_ENABLED(CONFIG_SMC)
	if (static_branch_unlikely(&tcp_have_smc)) {
		if (th->syn && !(opsize & 1) &&
		    opsize >= TCPOLEN_EXP_SMC_BASE &&
		    get_unaligned_be32(ptr) == TCPOPT_SMC_MAGIC)
			opt_rx->smc_ok = 1;
	}
#endif
}

/* Try to parse the MSS option from the TCP header. Return 0 on failure, clamped
 * value on success.
 */
static u16 tcp_parse_mss_option(const struct tcphdr *th, u16 user_mss)
{
	const unsigned char *ptr = (const unsigned char *)(th + 1);
	int length = (th->doff * 4) - sizeof(struct tcphdr);
	u16 mss = 0;

	while (length > 0) {
		int opcode = *ptr++;
		int opsize;

		switch (opcode) {
		case TCPOPT_EOL:
			return mss;
		case TCPOPT_NOP:	/* Ref: RFC 793 section 3.1 */
			length--;
			continue;
		default:
			if (length < 2)
				return mss;
			opsize = *ptr++;
			if (opsize < 2) /* "silly options" */
				return mss;
			if (opsize > length)
				return mss;	/* fail on partial options */
			if (opcode == TCPOPT_MSS && opsize == TCPOLEN_MSS) {
				u16 in_mss = get_unaligned_be16(ptr);

				if (in_mss) {
					if (user_mss && user_mss < in_mss)
						in_mss = user_mss;
					mss = in_mss;
				}
			}
			ptr += opsize - 2;
			length -= opsize;
		}
	}
	return mss;
}

/* Look for tcp options. Normally only called on SYN and SYNACK packets.
 * But, this can also be called on packets in the established flow when
 * the fast version below fails.
 */
void tcp_parse_options(const struct net *net,
		       const struct sk_buff *skb,
		       struct tcp_options_received *opt_rx, int estab,
		       struct tcp_fastopen_cookie *foc)
{
	const unsigned char *ptr;
	const struct tcphdr *th = tcp_hdr(skb);
	//取得tcp选项长度
	int length = (th->doff * 4) - sizeof(struct tcphdr);

	//tcp选项首地址
	ptr = (const unsigned char *)(th + 1);
	opt_rx->saw_tstamp = 0;

	while (length > 0) {
		int opcode = *ptr++;//提取选项类型
		int opsize;

		switch (opcode) {
		case TCPOPT_EOL://选项结束标记
			return;
		case TCPOPT_NOP:	/* Ref: RFC 793 section 3.1 */
			length--;//空选项，用于补长度
			continue;
		default:
			//采用tlv格式，故小于2是错误的报文
			if (length < 2)
				return;
			//提取选项长度
			opsize = *ptr++;
			if (opsize < 2) /* "silly options" */
				return;
			if (opsize > length)
				return;	/* don't parse partial options */
			switch (opcode) {
			case TCPOPT_MSS://mss只能在syn包中存在，否则不生效
				if (opsize == TCPOLEN_MSS && th->syn && !estab) {
					//取两字节的大端数字，用于对方给出的mss
					u16 in_mss = get_unaligned_be16(ptr);
					if (in_mss) {
						//如果用户通过user_mss设置了mss且小于in_mss,则使用
						//用户设置的mss
						if (opt_rx->user_mss &&
						    opt_rx->user_mss < in_mss)
							in_mss = opt_rx->user_mss;
						opt_rx->mss_clamp = in_mss;//使能较小的mss
					}
				}
				break;
			case TCPOPT_WINDOW:
				/*
				 *  TCP Window Scale Option (WSopt):   Kind: 3 Length: 3 bytes
                 +---------+---------+-------------+
                 | Kind=3  |Length=3 | shift.cnt   |
                 +---------+---------+-------------+
				3.工作过程
				①要启用窗口扩大选项，通讯双方必须在各自的SYN报文中发送这个选项。
				主动建立连接的一方在SYN报文中发送这个选项；而被动建立连接的一方只有
				在收到带窗口扩大选项的SYN报文之后才能发送这个选项。

				②这个选项只在SYN报文中有意义（<SYN>或<SYN,ACK>），包含窗口
				扩大选项的报文如果没有SYN位，则会被忽略掉。当连接建立起来后，
				在每个方向的扩大因子是固定的。注意：在SYN报文本身的窗口字段始终
				不做任何的扩大（The Window field in a SYN (i.e., a <SYN> or <SYN,ACK>)
				segment itself is never scaled.）。
				 */
				if (opsize == TCPOLEN_WINDOW && th->syn &&
				    !estab && net->ipv4.sysctl_tcp_window_scaling) {
					__u8 snd_wscale = *(__u8 *)ptr;
					opt_rx->wscale_ok = 1;
					if (snd_wscale > TCP_MAX_WSCALE) {
						//窗口扩大因子过大，告警
						net_info_ratelimited("%s: Illegal window scaling value %d > %u received\n",
								     __func__,
								     snd_wscale,
								     TCP_MAX_WSCALE);
						snd_wscale = TCP_MAX_WSCALE;
					}
					opt_rx->snd_wscale = snd_wscale;
				}
				break;
			case TCPOPT_TIMESTAMP:
				if ((opsize == TCPOLEN_TIMESTAMP) &&
				    ((estab && opt_rx->tstamp_ok) ||
				     (!estab && net->ipv4.sysctl_tcp_timestamps))) {
					//时间签处理（收到的是大端4字节）
					opt_rx->saw_tstamp = 1;
					opt_rx->rcv_tsval = get_unaligned_be32(ptr);
					opt_rx->rcv_tsecr = get_unaligned_be32(ptr + 4);
				}
				break;
			case TCPOPT_SACK_PERM:
				if (opsize == TCPOLEN_SACK_PERM && th->syn &&
				    !estab && net->ipv4.sysctl_tcp_sack) {
					//收到有效的sack协商
					opt_rx->sack_ok = TCP_SACK_SEEN;
					tcp_sack_reset(opt_rx);
				}
				break;

			case TCPOPT_SACK:
				if ((opsize >= (TCPOLEN_SACK_BASE + TCPOLEN_SACK_PERBLOCK)) &&
				   !((opsize - TCPOLEN_SACK_BASE) % TCPOLEN_SACK_PERBLOCK) &&
				   opt_rx->sack_ok) {
					TCP_SKB_CB(skb)->sacked = (ptr - 2) - (unsigned char *)th;
				}
				break;
#ifdef CONFIG_TCP_MD5SIG
			case TCPOPT_MD5SIG:
				/*
				 * The MD5 Hash has already been
				 * checked (see tcp_v{4,6}_do_rcv()).
				 */
				break;
#endif
			case TCPOPT_FASTOPEN:
				//fastopen仅在syn标记下有效
				tcp_parse_fastopen_option(
					opsize - TCPOLEN_FASTOPEN_BASE,
					ptr, th->syn, foc, false);
				break;

			case TCPOPT_EXP:
				/* Fast Open option shares code 254 using a
				 * 16 bits magic number.
				 */
				if (opsize >= TCPOLEN_EXP_FASTOPEN_BASE &&
				    get_unaligned_be16(ptr) ==
				    TCPOPT_FASTOPEN_MAGIC)
					tcp_parse_fastopen_option(opsize -
						TCPOLEN_EXP_FASTOPEN_BASE,
						ptr + 2, th->syn, foc, true);
				else
					smc_parse_options(th, opt_rx, ptr,
							  opsize);
				break;

			}

			//跳过（已解析或不认识的）选项
			ptr += opsize-2;
			length -= opsize;
		}
	}
}
EXPORT_SYMBOL(tcp_parse_options);

//是否为特殊的timestamp选项
static bool tcp_parse_aligned_timestamp(struct tcp_sock *tp, const struct tcphdr *th)
{
	//指向tcp选项
	const __be32 *ptr = (const __be32 *)(th + 1);

	//如果tcp选项为 {NOP,NOP,TIMESTAMP,10,$timestamp}则进入处理
	if (*ptr == htonl((TCPOPT_NOP << 24) | (TCPOPT_NOP << 16)
			  | (TCPOPT_TIMESTAMP << 8) | TCPOLEN_TIMESTAMP)) {

		tp->rx_opt.saw_tstamp = 1;
		++ptr;//跳过{nop,nop,timestamp,10}
		tp->rx_opt.rcv_tsval = ntohl(*ptr);//取第一个时间
		++ptr;
		if (*ptr)
			//记录时间差（采用echo的时间，减去offset}
			tp->rx_opt.rcv_tsecr = ntohl(*ptr) - tp->tsoffset;
		else
			tp->rx_opt.rcv_tsecr = 0;
		return true;
	}
	return false;
}

/* Fast parse options. This hopes to only see timestamps.
 * If it is wrong it falls back on tcp_parse_options().
 */
static bool tcp_fast_parse_options(const struct net *net,
				   const struct sk_buff *skb,
				   const struct tcphdr *th, struct tcp_sock *tp)
{
	/* In the spirit of fast parsing, compare doff directly to constant
	 * values.  Because equality is used, short doff can be ignored here.
	 */
	if (th->doff == (sizeof(*th) / 4)) {
		tp->rx_opt.saw_tstamp = 0;
		//此报文无tcp选项
		return false;
	} else if (tp->rx_opt.tstamp_ok &&
		   th->doff == ((sizeof(*th) + TCPOLEN_TSTAMP_ALIGNED) / 4)) {
		//nop,nop,timestamp方式
		if (tcp_parse_aligned_timestamp(tp, th))
			return true;
	}

	tcp_parse_options(net, skb, &tp->rx_opt, 1, NULL);
	if (tp->rx_opt.saw_tstamp && tp->rx_opt.rcv_tsecr)
		tp->rx_opt.rcv_tsecr -= tp->tsoffset;

	return true;
}

#ifdef CONFIG_TCP_MD5SIG
/*
 * Parse MD5 Signature option
 */
const u8 *tcp_parse_md5sig_option(const struct tcphdr *th)
{
	int length = (th->doff << 2) - sizeof(*th);
	const u8 *ptr = (const u8 *)(th + 1);

	/* If not enough data remaining, we can short cut */
	while (length >= TCPOLEN_MD5SIG) {
		int opcode = *ptr++;
		int opsize;

		switch (opcode) {
		case TCPOPT_EOL:
			return NULL;
		case TCPOPT_NOP:
			length--;
			continue;
		default:
			opsize = *ptr++;
			if (opsize < 2 || opsize > length)
				return NULL;
			if (opcode == TCPOPT_MD5SIG)
				return opsize == TCPOLEN_MD5SIG ? ptr : NULL;
		}
		ptr += opsize - 2;
		length -= opsize;
	}
	return NULL;
}
EXPORT_SYMBOL(tcp_parse_md5sig_option);
#endif

/* Sorry, PAWS as specified is broken wrt. pure-ACKs -DaveM
 *
 * It is not fatal. If this ACK does _not_ change critical state (seqs, window)
 * it can pass through stack. So, the following predicate verifies that
 * this segment is not used for anything but congestion avoidance or
 * fast retransmit. Moreover, we even are able to eliminate most of such
 * second order effects, if we apply some small "replay" window (~RTO)
 * to timestamp space.
 *
 * All these measures still do not guarantee that we reject wrapped ACKs
 * on networks with high bandwidth, when sequence space is recycled fastly,
 * but it guarantees that such events will be very rare and do not affect
 * connection seriously. This doesn't look nice, but alas, PAWS is really
 * buggy extension.
 *
 * [ Later note. Even worse! It is buggy for segments _with_ data. RFC
 * states that events when retransmit arrives after original data are rare.
 * It is a blatant lie. VJ forgot about fast retransmit! 8)8) It is
 * the biggest problem on large power networks even with minor reordering.
 * OK, let's give it small replay window. If peer clock is even 1hz, it is safe
 * up to bandwidth of 18Gigabit/sec. 8) ]
 */

static int tcp_disordered_ack(const struct sock *sk, const struct sk_buff *skb)
{
	const struct tcp_sock *tp = tcp_sk(sk);
	const struct tcphdr *th = tcp_hdr(skb);
	u32 seq = TCP_SKB_CB(skb)->seq;
	u32 ack = TCP_SKB_CB(skb)->ack_seq;

	return (/* 1. Pure ACK with correct sequence number. */
		(th->ack && seq == TCP_SKB_CB(skb)->end_seq && seq == tp->rcv_nxt) &&

		/* 2. ... and duplicate ACK. */
		ack == tp->snd_una &&

		/* 3. ... and does not update window. */
		!tcp_may_update_window(tp, ack, seq, ntohs(th->window) << tp->rx_opt.snd_wscale) &&

		/* 4. ... and sits in replay window. */
		(s32)(tp->rx_opt.ts_recent - tp->rx_opt.rcv_tsval) <= (inet_csk(sk)->icsk_rto * 1024) / HZ);
}

static inline bool tcp_paws_discard(const struct sock *sk,
				   const struct sk_buff *skb)
{
	const struct tcp_sock *tp = tcp_sk(sk);

	return !tcp_paws_check(&tp->rx_opt, TCP_PAWS_WINDOW) &&
	       !tcp_disordered_ack(sk, skb);
}

/* Check segment sequence number for validity.
 *
 * Segment controls are considered valid, if the segment
 * fits to the window after truncation to the window. Acceptability
 * of data (and SYN, FIN, of course) is checked separately.
 * See tcp_data_queue(), for example.
 *
 * Also, controls (RST is main one) are accepted using RCV.WUP instead
 * of RCV.NXT. Peer still did not advance his SND.UNA when we
 * delayed ACK, so that hisSND.UNA<=ourRCV.WUP.
 * (borrowed from freebsd)
 */

static inline bool tcp_sequence(const struct tcp_sock *tp, u32 seq, u32 end_seq)
{
	return	!before(end_seq, tp->rcv_wup) &&
		!after(seq, tp->rcv_nxt + tcp_receive_window(tp));
}

/* When we get a reset we do this. */
void tcp_reset(struct sock *sk)
{
	trace_tcp_receive_reset(sk);

	/* We want the right error as BSD sees it (and indeed as we do). */
	switch (sk->sk_state) {
	case TCP_SYN_SENT:
		sk->sk_err = ECONNREFUSED;
		break;
	case TCP_CLOSE_WAIT:
		sk->sk_err = EPIPE;
		break;
	case TCP_CLOSE:
		return;
	default:
		sk->sk_err = ECONNRESET;
	}
	/* This barrier is coupled with smp_rmb() in tcp_poll() */
	smp_wmb();

	tcp_write_queue_purge(sk);
	tcp_done(sk);

	if (!sock_flag(sk, SOCK_DEAD))
		sk->sk_error_report(sk);
}

/*
 * 	Process the FIN bit. This now behaves as it is supposed to work
 *	and the FIN takes effect when it is validly part of sequence
 *	space. Not before when we get holes.
 *
 *	If we are ESTABLISHED, a received fin moves us to CLOSE-WAIT
 *	(and thence onto LAST-ACK and finally, CLOSE, we never enter
 *	TIME-WAIT)
 *
 *	If we are in FINWAIT-1, a received FIN indicates simultaneous
 *	close and we go into CLOSING (and later onto TIME-WAIT)
 *
 *	If we are in FINWAIT-2, a received FIN moves us to TIME-WAIT.
 */
void tcp_fin(struct sock *sk)
{
	struct tcp_sock *tp = tcp_sk(sk);

	inet_csk_schedule_ack(sk);

	sk->sk_shutdown |= RCV_SHUTDOWN;
	sock_set_flag(sk, SOCK_DONE);

	switch (sk->sk_state) {
	case TCP_SYN_RECV:
	case TCP_ESTABLISHED:
		/* Move to CLOSE_WAIT */
		tcp_set_state(sk, TCP_CLOSE_WAIT);
		inet_csk_enter_pingpong_mode(sk);
		break;

	case TCP_CLOSE_WAIT:
	case TCP_CLOSING:
		/* Received a retransmission of the FIN, do
		 * nothing.
		 */
		break;
	case TCP_LAST_ACK:
		/* RFC793: Remain in the LAST-ACK state. */
		break;

	case TCP_FIN_WAIT1:
		/* This case occurs when a simultaneous close
		 * happens, we must ack the received FIN and
		 * enter the CLOSING state.
		 */
		tcp_send_ack(sk);
		tcp_set_state(sk, TCP_CLOSING);
		break;
	case TCP_FIN_WAIT2:
		/* Received a FIN -- send ACK and enter TIME_WAIT. */
		tcp_send_ack(sk);
		tcp_time_wait(sk, TCP_TIME_WAIT, 0);
		break;
	default:
		/* Only TCP_LISTEN and TCP_CLOSE are left, in these
		 * cases we should never reach this piece of code.
		 */
		pr_err("%s: Impossible, sk->sk_state=%d\n",
		       __func__, sk->sk_state);
		break;
	}

	/* It _is_ possible, that we have something out-of-order _after_ FIN.
	 * Probably, we should reset in this case. For now drop them.
	 */
	skb_rbtree_purge(&tp->out_of_order_queue);
	if (tcp_is_sack(tp))
		tcp_sack_reset(&tp->rx_opt);
	sk_mem_reclaim(sk);

	if (!sock_flag(sk, SOCK_DEAD)) {
		sk->sk_state_change(sk);

		/* Do not send POLL_HUP for half duplex close. */
		if (sk->sk_shutdown == SHUTDOWN_MASK ||
		    sk->sk_state == TCP_CLOSE)
			sk_wake_async(sk, SOCK_WAKE_WAITD, POLL_HUP);
		else
			sk_wake_async(sk, SOCK_WAKE_WAITD, POLL_IN);
	}
}

static inline bool tcp_sack_extend(struct tcp_sack_block *sp, u32 seq,
				  u32 end_seq)
{
	if (!after(seq, sp->end_seq) && !after(sp->start_seq, end_seq)) {
		if (before(seq, sp->start_seq))
			sp->start_seq = seq;
		if (after(end_seq, sp->end_seq))
			sp->end_seq = end_seq;
		return true;
	}
	return false;
}

static void tcp_dsack_set(struct sock *sk, u32 seq, u32 end_seq)
{
	struct tcp_sock *tp = tcp_sk(sk);

	if (tcp_is_sack(tp) && sock_net(sk)->ipv4.sysctl_tcp_dsack) {
		int mib_idx;

		if (before(seq, tp->rcv_nxt))
			mib_idx = LINUX_MIB_TCPDSACKOLDSENT;
		else
			mib_idx = LINUX_MIB_TCPDSACKOFOSENT;

		NET_INC_STATS(sock_net(sk), mib_idx);

		tp->rx_opt.dsack = 1;
		tp->duplicate_sack[0].start_seq = seq;
		tp->duplicate_sack[0].end_seq = end_seq;
	}
}

static void tcp_dsack_extend(struct sock *sk, u32 seq, u32 end_seq)
{
	struct tcp_sock *tp = tcp_sk(sk);

	if (!tp->rx_opt.dsack)
		tcp_dsack_set(sk, seq, end_seq);
	else
		tcp_sack_extend(tp->duplicate_sack, seq, end_seq);
}

static void tcp_rcv_spurious_retrans(struct sock *sk, const struct sk_buff *skb)
{
	/* When the ACK path fails or drops most ACKs, the sender would
	 * timeout and spuriously retransmit the same segment repeatedly.
	 * The receiver remembers and reflects via DSACKs. Leverage the
	 * DSACK state and change the txhash to re-route speculatively.
	 */
	if (TCP_SKB_CB(skb)->seq == tcp_sk(sk)->duplicate_sack[0].start_seq)
		sk_rethink_txhash(sk);
}

static void tcp_send_dupack(struct sock *sk, const struct sk_buff *skb)
{
	struct tcp_sock *tp = tcp_sk(sk);

	if (TCP_SKB_CB(skb)->end_seq != TCP_SKB_CB(skb)->seq &&
	    before(TCP_SKB_CB(skb)->seq, tp->rcv_nxt)) {
		NET_INC_STATS(sock_net(sk), LINUX_MIB_DELAYEDACKLOST);
		tcp_enter_quickack_mode(sk, TCP_MAX_QUICKACKS);

		if (tcp_is_sack(tp) && sock_net(sk)->ipv4.sysctl_tcp_dsack) {
			u32 end_seq = TCP_SKB_CB(skb)->end_seq;

			tcp_rcv_spurious_retrans(sk, skb);
			if (after(TCP_SKB_CB(skb)->end_seq, tp->rcv_nxt))
				end_seq = tp->rcv_nxt;
			tcp_dsack_set(sk, TCP_SKB_CB(skb)->seq, end_seq);
		}
	}

	tcp_send_ack(sk);
}

/* These routines update the SACK block as out-of-order packets arrive or
 * in-order packets close up the sequence space.
 */
static void tcp_sack_maybe_coalesce(struct tcp_sock *tp)
{
	int this_sack;
	struct tcp_sack_block *sp = &tp->selective_acks[0];
	struct tcp_sack_block *swalk = sp + 1;

	/* See if the recent change to the first SACK eats into
	 * or hits the sequence space of other SACK blocks, if so coalesce.
	 */
	for (this_sack = 1; this_sack < tp->rx_opt.num_sacks;) {
		if (tcp_sack_extend(sp, swalk->start_seq, swalk->end_seq)) {
			int i;

			/* Zap SWALK, by moving every further SACK up by one slot.
			 * Decrease num_sacks.
			 */
			tp->rx_opt.num_sacks--;
			for (i = this_sack; i < tp->rx_opt.num_sacks; i++)
				sp[i] = sp[i + 1];
			continue;
		}
		this_sack++, swalk++;
	}
}

static void tcp_sack_new_ofo_skb(struct sock *sk, u32 seq, u32 end_seq)
{
	struct tcp_sock *tp = tcp_sk(sk);
	struct tcp_sack_block *sp = &tp->selective_acks[0];
	int cur_sacks = tp->rx_opt.num_sacks;
	int this_sack;

	if (!cur_sacks)
		goto new_sack;

	for (this_sack = 0; this_sack < cur_sacks; this_sack++, sp++) {
		if (tcp_sack_extend(sp, seq, end_seq)) {
			/* Rotate this_sack to the first one. */
			for (; this_sack > 0; this_sack--, sp--)
				swap(*sp, *(sp - 1));
			if (cur_sacks > 1)
				tcp_sack_maybe_coalesce(tp);
			return;
		}
	}

	/* Could not find an adjacent existing SACK, build a new one,
	 * put it at the front, and shift everyone else down.  We
	 * always know there is at least one SACK present already here.
	 *
	 * If the sack array is full, forget about the last one.
	 */
	if (this_sack >= TCP_NUM_SACKS) {
		if (tp->compressed_ack > TCP_FASTRETRANS_THRESH)
			tcp_send_ack(sk);
		this_sack--;
		tp->rx_opt.num_sacks--;
		sp--;
	}
	for (; this_sack > 0; this_sack--, sp--)
		*sp = *(sp - 1);

new_sack:
	/* Build the new head SACK, and we're done. */
	sp->start_seq = seq;
	sp->end_seq = end_seq;
	tp->rx_opt.num_sacks++;
}

/* RCV.NXT advances, some SACKs should be eaten. */

static void tcp_sack_remove(struct tcp_sock *tp)
{
	struct tcp_sack_block *sp = &tp->selective_acks[0];
	int num_sacks = tp->rx_opt.num_sacks;
	int this_sack;

	/* Empty ofo queue, hence, all the SACKs are eaten. Clear. */
	if (RB_EMPTY_ROOT(&tp->out_of_order_queue)) {
		tp->rx_opt.num_sacks = 0;
		return;
	}

	for (this_sack = 0; this_sack < num_sacks;) {
		/* Check if the start of the sack is covered by RCV.NXT. */
		if (!before(tp->rcv_nxt, sp->start_seq)) {
			int i;

			/* RCV.NXT must cover all the block! */
			WARN_ON(before(tp->rcv_nxt, sp->end_seq));

			/* Zap this SACK, by moving forward any other SACKS. */
			for (i = this_sack+1; i < num_sacks; i++)
				tp->selective_acks[i-1] = tp->selective_acks[i];
			num_sacks--;
			continue;
		}
		this_sack++;
		sp++;
	}
	tp->rx_opt.num_sacks = num_sacks;
}

/**
 * tcp_try_coalesce - try to merge skb to prior one
 * @sk: socket
 * @dest: destination queue
 * @to: prior buffer
 * @from: buffer to add in queue
 * @fragstolen: pointer to boolean
 *
 * Before queueing skb @from after @to, try to merge them
 * to reduce overall memory use and queue lengths, if cost is small.
 * Packets in ofo or receive queues can stay a long time.
 * Better try to coalesce them right now to avoid future collapses.
 * Returns true if caller should free @from instead of queueing it
 */
static bool tcp_try_coalesce(struct sock *sk,
			     struct sk_buff *to,
			     struct sk_buff *from,
			     bool *fragstolen)
{
	int delta;

	*fragstolen = false;

	/* Its possible this segment overlaps with prior segment in queue */
	if (TCP_SKB_CB(from)->seq != TCP_SKB_CB(to)->end_seq)
		return false;

#ifdef CONFIG_TLS_DEVICE
	if (from->decrypted != to->decrypted)
		return false;
#endif

	if (!skb_try_coalesce(to, from, fragstolen, &delta))
		return false;

	atomic_add(delta, &sk->sk_rmem_alloc);
	sk_mem_charge(sk, delta);
	NET_INC_STATS(sock_net(sk), LINUX_MIB_TCPRCVCOALESCE);
	TCP_SKB_CB(to)->end_seq = TCP_SKB_CB(from)->end_seq;
	TCP_SKB_CB(to)->ack_seq = TCP_SKB_CB(from)->ack_seq;
	TCP_SKB_CB(to)->tcp_flags |= TCP_SKB_CB(from)->tcp_flags;

	if (TCP_SKB_CB(from)->has_rxtstamp) {
		TCP_SKB_CB(to)->has_rxtstamp = true;
		to->tstamp = from->tstamp;
		skb_hwtstamps(to)->hwtstamp = skb_hwtstamps(from)->hwtstamp;
	}

	return true;
}

static bool tcp_ooo_try_coalesce(struct sock *sk,
			     struct sk_buff *to,
			     struct sk_buff *from,
			     bool *fragstolen)
{
	bool res = tcp_try_coalesce(sk, to, from, fragstolen);

	/* In case tcp_drop() is called later, update to->gso_segs */
	if (res) {
		u32 gso_segs = max_t(u16, 1, skb_shinfo(to)->gso_segs) +
			       max_t(u16, 1, skb_shinfo(from)->gso_segs);

		skb_shinfo(to)->gso_segs = min_t(u32, gso_segs, 0xFFFF);
	}
	return res;
}

static void tcp_drop(struct sock *sk, struct sk_buff *skb)
{
	sk_drops_add(sk, skb);
	__kfree_skb(skb);
}

/* This one checks to see if we can put data from the
 * out_of_order queue into the receive_queue.
 */
static void tcp_ofo_queue(struct sock *sk)
{
	struct tcp_sock *tp = tcp_sk(sk);
	__u32 dsack_high = tp->rcv_nxt;
	bool fin, fragstolen, eaten;
	struct sk_buff *skb, *tail;
	struct rb_node *p;

	p = rb_first(&tp->out_of_order_queue);
	while (p) {
		skb = rb_to_skb(p);
		if (after(TCP_SKB_CB(skb)->seq, tp->rcv_nxt))
			break;

		if (before(TCP_SKB_CB(skb)->seq, dsack_high)) {
			__u32 dsack = dsack_high;
			if (before(TCP_SKB_CB(skb)->end_seq, dsack_high))
				dsack_high = TCP_SKB_CB(skb)->end_seq;
			tcp_dsack_extend(sk, TCP_SKB_CB(skb)->seq, dsack);
		}
		p = rb_next(p);
		rb_erase(&skb->rbnode, &tp->out_of_order_queue);

		if (unlikely(!after(TCP_SKB_CB(skb)->end_seq, tp->rcv_nxt))) {
			tcp_drop(sk, skb);
			continue;
		}

		tail = skb_peek_tail(&sk->sk_receive_queue);
		eaten = tail && tcp_try_coalesce(sk, tail, skb, &fragstolen);
		tcp_rcv_nxt_update(tp, TCP_SKB_CB(skb)->end_seq);
		fin = TCP_SKB_CB(skb)->tcp_flags & TCPHDR_FIN;
		if (!eaten)
			__skb_queue_tail(&sk->sk_receive_queue, skb);
		else
			kfree_skb_partial(skb, fragstolen);

		if (unlikely(fin)) {
			tcp_fin(sk);
			/* tcp_fin() purges tp->out_of_order_queue,
			 * so we must end this loop right now.
			 */
			break;
		}
	}
}

static bool tcp_prune_ofo_queue(struct sock *sk);
static int tcp_prune_queue(struct sock *sk);

static int tcp_try_rmem_schedule(struct sock *sk, struct sk_buff *skb,
				 unsigned int size)
{
	if (atomic_read(&sk->sk_rmem_alloc) > sk->sk_rcvbuf ||
	    !sk_rmem_schedule(sk, skb, size)) {

		if (tcp_prune_queue(sk) < 0)
			return -1;

		while (!sk_rmem_schedule(sk, skb, size)) {
			if (!tcp_prune_ofo_queue(sk))
				return -1;
		}
	}
	return 0;
}

static void tcp_data_queue_ofo(struct sock *sk, struct sk_buff *skb)
{
	struct tcp_sock *tp = tcp_sk(sk);
	struct rb_node **p, *parent;
	struct sk_buff *skb1;
	u32 seq, end_seq;
	bool fragstolen;

	tcp_ecn_check_ce(sk, skb);

	if (unlikely(tcp_try_rmem_schedule(sk, skb, skb->truesize))) {
		NET_INC_STATS(sock_net(sk), LINUX_MIB_TCPOFODROP);
		tcp_drop(sk, skb);
		return;
	}

	/* Disable header prediction. */
	tp->pred_flags = 0;
	inet_csk_schedule_ack(sk);

	tp->rcv_ooopack += max_t(u16, 1, skb_shinfo(skb)->gso_segs);
	NET_INC_STATS(sock_net(sk), LINUX_MIB_TCPOFOQUEUE);
	seq = TCP_SKB_CB(skb)->seq;
	end_seq = TCP_SKB_CB(skb)->end_seq;

	p = &tp->out_of_order_queue.rb_node;
	if (RB_EMPTY_ROOT(&tp->out_of_order_queue)) {
		/* Initial out of order segment, build 1 SACK. */
		if (tcp_is_sack(tp)) {
			tp->rx_opt.num_sacks = 1;
			tp->selective_acks[0].start_seq = seq;
			tp->selective_acks[0].end_seq = end_seq;
		}
		rb_link_node(&skb->rbnode, NULL, p);
		rb_insert_color(&skb->rbnode, &tp->out_of_order_queue);
		tp->ooo_last_skb = skb;
		goto end;
	}

	/* In the typical case, we are adding an skb to the end of the list.
	 * Use of ooo_last_skb avoids the O(Log(N)) rbtree lookup.
	 */
	if (tcp_ooo_try_coalesce(sk, tp->ooo_last_skb,
				 skb, &fragstolen)) {
coalesce_done:
		tcp_grow_window(sk, skb);
		kfree_skb_partial(skb, fragstolen);
		skb = NULL;
		goto add_sack;
	}
	/* Can avoid an rbtree lookup if we are adding skb after ooo_last_skb */
	if (!before(seq, TCP_SKB_CB(tp->ooo_last_skb)->end_seq)) {
		parent = &tp->ooo_last_skb->rbnode;
		p = &parent->rb_right;
		goto insert;
	}

	/* Find place to insert this segment. Handle overlaps on the way. */
	parent = NULL;
	while (*p) {
		parent = *p;
		skb1 = rb_to_skb(parent);
		if (before(seq, TCP_SKB_CB(skb1)->seq)) {
			p = &parent->rb_left;
			continue;
		}
		if (before(seq, TCP_SKB_CB(skb1)->end_seq)) {
			if (!after(end_seq, TCP_SKB_CB(skb1)->end_seq)) {
				/* All the bits are present. Drop. */
				NET_INC_STATS(sock_net(sk),
					      LINUX_MIB_TCPOFOMERGE);
				tcp_drop(sk, skb);
				skb = NULL;
				tcp_dsack_set(sk, seq, end_seq);
				goto add_sack;
			}
			if (after(seq, TCP_SKB_CB(skb1)->seq)) {
				/* Partial overlap. */
				tcp_dsack_set(sk, seq, TCP_SKB_CB(skb1)->end_seq);
			} else {
				/* skb's seq == skb1's seq and skb covers skb1.
				 * Replace skb1 with skb.
				 */
				rb_replace_node(&skb1->rbnode, &skb->rbnode,
						&tp->out_of_order_queue);
				tcp_dsack_extend(sk,
						 TCP_SKB_CB(skb1)->seq,
						 TCP_SKB_CB(skb1)->end_seq);
				NET_INC_STATS(sock_net(sk),
					      LINUX_MIB_TCPOFOMERGE);
				tcp_drop(sk, skb1);
				goto merge_right;
			}
		} else if (tcp_ooo_try_coalesce(sk, skb1,
						skb, &fragstolen)) {
			goto coalesce_done;
		}
		p = &parent->rb_right;
	}
insert:
	/* Insert segment into RB tree. */
	rb_link_node(&skb->rbnode, parent, p);
	rb_insert_color(&skb->rbnode, &tp->out_of_order_queue);

merge_right:
	/* Remove other segments covered by skb. */
	while ((skb1 = skb_rb_next(skb)) != NULL) {
		if (!after(end_seq, TCP_SKB_CB(skb1)->seq))
			break;
		if (before(end_seq, TCP_SKB_CB(skb1)->end_seq)) {
			tcp_dsack_extend(sk, TCP_SKB_CB(skb1)->seq,
					 end_seq);
			break;
		}
		rb_erase(&skb1->rbnode, &tp->out_of_order_queue);
		tcp_dsack_extend(sk, TCP_SKB_CB(skb1)->seq,
				 TCP_SKB_CB(skb1)->end_seq);
		NET_INC_STATS(sock_net(sk), LINUX_MIB_TCPOFOMERGE);
		tcp_drop(sk, skb1);
	}
	/* If there is no skb after us, we are the last_skb ! */
	if (!skb1)
		tp->ooo_last_skb = skb;

add_sack:
	if (tcp_is_sack(tp))
		tcp_sack_new_ofo_skb(sk, seq, end_seq);
end:
	if (skb) {
		tcp_grow_window(sk, skb);
		skb_condense(skb);
		skb_set_owner_r(skb, sk);
	}
}

static int __must_check tcp_queue_rcv(struct sock *sk, struct sk_buff *skb,
				      bool *fragstolen)
{
	int eaten;
	struct sk_buff *tail = skb_peek_tail(&sk->sk_receive_queue);

	eaten = (tail &&
		 tcp_try_coalesce(sk, tail,
				  skb, fragstolen)) ? 1 : 0;
	tcp_rcv_nxt_update(tcp_sk(sk), TCP_SKB_CB(skb)->end_seq);
	if (!eaten) {
		__skb_queue_tail(&sk->sk_receive_queue, skb);
		skb_set_owner_r(skb, sk);
	}
	return eaten;
}

int tcp_send_rcvq(struct sock *sk, struct msghdr *msg, size_t size)
{
	struct sk_buff *skb;
	int err = -ENOMEM;
	int data_len = 0;
	bool fragstolen;

	if (size == 0)
		return 0;

	if (size > PAGE_SIZE) {
		int npages = min_t(size_t, size >> PAGE_SHIFT, MAX_SKB_FRAGS);

		data_len = npages << PAGE_SHIFT;
		size = data_len + (size & ~PAGE_MASK);
	}
	skb = alloc_skb_with_frags(size - data_len, data_len,
				   PAGE_ALLOC_COSTLY_ORDER,
				   &err, sk->sk_allocation);
	if (!skb)
		goto err;

	skb_put(skb, size - data_len);
	skb->data_len = data_len;
	skb->len = size;

	if (tcp_try_rmem_schedule(sk, skb, skb->truesize)) {
		NET_INC_STATS(sock_net(sk), LINUX_MIB_TCPRCVQDROP);
		goto err_free;
	}

	err = skb_copy_datagram_from_iter(skb, 0, &msg->msg_iter, size);
	if (err)
		goto err_free;

	TCP_SKB_CB(skb)->seq = tcp_sk(sk)->rcv_nxt;
	TCP_SKB_CB(skb)->end_seq = TCP_SKB_CB(skb)->seq + size;
	TCP_SKB_CB(skb)->ack_seq = tcp_sk(sk)->snd_una - 1;

	if (tcp_queue_rcv(sk, skb, &fragstolen)) {
		WARN_ON_ONCE(fragstolen); /* should not happen */
		__kfree_skb(skb);
	}
	return size;

err_free:
	kfree_skb(skb);
err:
	return err;

}

void tcp_data_ready(struct sock *sk)
{
	const struct tcp_sock *tp = tcp_sk(sk);
	int avail = tp->rcv_nxt - tp->copied_seq;

	if (avail < sk->sk_rcvlowat && !sock_flag(sk, SOCK_DONE))
		return;

	sk->sk_data_ready(sk);
}

static void tcp_data_queue(struct sock *sk, struct sk_buff *skb)
{
	struct tcp_sock *tp = tcp_sk(sk);
	bool fragstolen;
	int eaten;

	if (TCP_SKB_CB(skb)->seq == TCP_SKB_CB(skb)->end_seq) {
		__kfree_skb(skb);
		return;
	}
	skb_dst_drop(skb);
	__skb_pull(skb, tcp_hdr(skb)->doff * 4);

	tcp_ecn_accept_cwr(sk, skb);

	tp->rx_opt.dsack = 0;

	/*  Queue data for delivery to the user.
	 *  Packets in sequence go to the receive queue.
	 *  Out of sequence packets to the out_of_order_queue.
	 */
	if (TCP_SKB_CB(skb)->seq == tp->rcv_nxt) {
		if (tcp_receive_window(tp) == 0) {
			NET_INC_STATS(sock_net(sk), LINUX_MIB_TCPZEROWINDOWDROP);
			goto out_of_window;
		}

		/* Ok. In sequence. In window. */
queue_and_out:
		if (skb_queue_len(&sk->sk_receive_queue) == 0)
			sk_forced_mem_schedule(sk, skb->truesize);
		else if (tcp_try_rmem_schedule(sk, skb, skb->truesize)) {
			NET_INC_STATS(sock_net(sk), LINUX_MIB_TCPRCVQDROP);
			goto drop;
		}

		eaten = tcp_queue_rcv(sk, skb, &fragstolen);
		if (skb->len)
			tcp_event_data_recv(sk, skb);
		if (TCP_SKB_CB(skb)->tcp_flags & TCPHDR_FIN)
			tcp_fin(sk);

		if (!RB_EMPTY_ROOT(&tp->out_of_order_queue)) {
			tcp_ofo_queue(sk);

			/* RFC5681. 4.2. SHOULD send immediate ACK, when
			 * gap in queue is filled.
			 */
			if (RB_EMPTY_ROOT(&tp->out_of_order_queue))
				inet_csk(sk)->icsk_ack.pending |= ICSK_ACK_NOW;
		}

		if (tp->rx_opt.num_sacks)
			tcp_sack_remove(tp);

		tcp_fast_path_check(sk);

		if (eaten > 0)
			kfree_skb_partial(skb, fragstolen);
		if (!sock_flag(sk, SOCK_DEAD))
			tcp_data_ready(sk);
		return;
	}

	if (!after(TCP_SKB_CB(skb)->end_seq, tp->rcv_nxt)) {
		tcp_rcv_spurious_retrans(sk, skb);
		/* A retransmit, 2nd most common case.  Force an immediate ack. */
		NET_INC_STATS(sock_net(sk), LINUX_MIB_DELAYEDACKLOST);
		tcp_dsack_set(sk, TCP_SKB_CB(skb)->seq, TCP_SKB_CB(skb)->end_seq);

out_of_window:
		tcp_enter_quickack_mode(sk, TCP_MAX_QUICKACKS);
		inet_csk_schedule_ack(sk);
drop:
		tcp_drop(sk, skb);
		return;
	}

	/* Out of window. F.e. zero window probe. */
	if (!before(TCP_SKB_CB(skb)->seq, tp->rcv_nxt + tcp_receive_window(tp)))
		goto out_of_window;

	if (before(TCP_SKB_CB(skb)->seq, tp->rcv_nxt)) {
		/* Partial packet, seq < rcv_next < end_seq */
		tcp_dsack_set(sk, TCP_SKB_CB(skb)->seq, tp->rcv_nxt);

		/* If window is closed, drop tail of packet. But after
		 * remembering D-SACK for its head made in previous line.
		 */
		if (!tcp_receive_window(tp)) {
			NET_INC_STATS(sock_net(sk), LINUX_MIB_TCPZEROWINDOWDROP);
			goto out_of_window;
		}
		goto queue_and_out;
	}

	tcp_data_queue_ofo(sk, skb);
}

static struct sk_buff *tcp_skb_next(struct sk_buff *skb, struct sk_buff_head *list)
{
	if (list)
		return !skb_queue_is_last(list, skb) ? skb->next : NULL;

	return skb_rb_next(skb);
}

static struct sk_buff *tcp_collapse_one(struct sock *sk, struct sk_buff *skb,
					struct sk_buff_head *list,
					struct rb_root *root)
{
	struct sk_buff *next = tcp_skb_next(skb, list);

	if (list)
		__skb_unlink(skb, list);
	else
		rb_erase(&skb->rbnode, root);

	__kfree_skb(skb);
	NET_INC_STATS(sock_net(sk), LINUX_MIB_TCPRCVCOLLAPSED);

	return next;
}

/* Insert skb into rb tree, ordered by TCP_SKB_CB(skb)->seq */
void tcp_rbtree_insert(struct rb_root *root, struct sk_buff *skb)
{
	struct rb_node **p = &root->rb_node;
	struct rb_node *parent = NULL;
	struct sk_buff *skb1;

	while (*p) {
		parent = *p;
		skb1 = rb_to_skb(parent);
		if (before(TCP_SKB_CB(skb)->seq, TCP_SKB_CB(skb1)->seq))
			p = &parent->rb_left;
		else
			p = &parent->rb_right;
	}
	rb_link_node(&skb->rbnode, parent, p);
	rb_insert_color(&skb->rbnode, root);
}

/* Collapse contiguous sequence of skbs head..tail with
 * sequence numbers start..end.
 *
 * If tail is NULL, this means until the end of the queue.
 *
 * Segments with FIN/SYN are not collapsed (only because this
 * simplifies code)
 */
static void
tcp_collapse(struct sock *sk, struct sk_buff_head *list, struct rb_root *root,
	     struct sk_buff *head, struct sk_buff *tail, u32 start, u32 end)
{
	struct sk_buff *skb = head, *n;
	struct sk_buff_head tmp;
	bool end_of_skbs;

	/* First, check that queue is collapsible and find
	 * the point where collapsing can be useful.
	 */
restart:
	for (end_of_skbs = true; skb != NULL && skb != tail; skb = n) {
		n = tcp_skb_next(skb, list);

		/* No new bits? It is possible on ofo queue. */
		if (!before(start, TCP_SKB_CB(skb)->end_seq)) {
			skb = tcp_collapse_one(sk, skb, list, root);
			if (!skb)
				break;
			goto restart;
		}

		/* The first skb to collapse is:
		 * - not SYN/FIN and
		 * - bloated or contains data before "start" or
		 *   overlaps to the next one.
		 */
		if (!(TCP_SKB_CB(skb)->tcp_flags & (TCPHDR_SYN | TCPHDR_FIN)) &&
		    (tcp_win_from_space(sk, skb->truesize) > skb->len ||
		     before(TCP_SKB_CB(skb)->seq, start))) {
			end_of_skbs = false;
			break;
		}

		if (n && n != tail &&
		    TCP_SKB_CB(skb)->end_seq != TCP_SKB_CB(n)->seq) {
			end_of_skbs = false;
			break;
		}

		/* Decided to skip this, advance start seq. */
		start = TCP_SKB_CB(skb)->end_seq;
	}
	if (end_of_skbs ||
	    (TCP_SKB_CB(skb)->tcp_flags & (TCPHDR_SYN | TCPHDR_FIN)))
		return;

	__skb_queue_head_init(&tmp);

	while (before(start, end)) {
		int copy = min_t(int, SKB_MAX_ORDER(0, 0), end - start);
		struct sk_buff *nskb;

		nskb = alloc_skb(copy, GFP_ATOMIC);
		if (!nskb)
			break;

		memcpy(nskb->cb, skb->cb, sizeof(skb->cb));
#ifdef CONFIG_TLS_DEVICE
		nskb->decrypted = skb->decrypted;
#endif
		TCP_SKB_CB(nskb)->seq = TCP_SKB_CB(nskb)->end_seq = start;
		if (list)
			__skb_queue_before(list, skb, nskb);
		else
			__skb_queue_tail(&tmp, nskb); /* defer rbtree insertion */
		skb_set_owner_r(nskb, sk);

		/* Copy data, releasing collapsed skbs. */
		while (copy > 0) {
			int offset = start - TCP_SKB_CB(skb)->seq;
			int size = TCP_SKB_CB(skb)->end_seq - start;

			BUG_ON(offset < 0);
			if (size > 0) {
				size = min(copy, size);
				if (skb_copy_bits(skb, offset, skb_put(nskb, size), size))
					BUG();
				TCP_SKB_CB(nskb)->end_seq += size;
				copy -= size;
				start += size;
			}
			if (!before(start, TCP_SKB_CB(skb)->end_seq)) {
				skb = tcp_collapse_one(sk, skb, list, root);
				if (!skb ||
				    skb == tail ||
				    (TCP_SKB_CB(skb)->tcp_flags & (TCPHDR_SYN | TCPHDR_FIN)))
					goto end;
#ifdef CONFIG_TLS_DEVICE
				if (skb->decrypted != nskb->decrypted)
					goto end;
#endif
			}
		}
	}
end:
	skb_queue_walk_safe(&tmp, skb, n)
		tcp_rbtree_insert(root, skb);
}

/* Collapse ofo queue. Algorithm: select contiguous sequence of skbs
 * and tcp_collapse() them until all the queue is collapsed.
 */
static void tcp_collapse_ofo_queue(struct sock *sk)
{
	struct tcp_sock *tp = tcp_sk(sk);
	u32 range_truesize, sum_tiny = 0;
	struct sk_buff *skb, *head;
	u32 start, end;

	skb = skb_rb_first(&tp->out_of_order_queue);
new_range:
	if (!skb) {
		tp->ooo_last_skb = skb_rb_last(&tp->out_of_order_queue);
		return;
	}
	start = TCP_SKB_CB(skb)->seq;
	end = TCP_SKB_CB(skb)->end_seq;
	range_truesize = skb->truesize;

	for (head = skb;;) {
		skb = skb_rb_next(skb);

		/* Range is terminated when we see a gap or when
		 * we are at the queue end.
		 */
		if (!skb ||
		    after(TCP_SKB_CB(skb)->seq, end) ||
		    before(TCP_SKB_CB(skb)->end_seq, start)) {
			/* Do not attempt collapsing tiny skbs */
			if (range_truesize != head->truesize ||
			    end - start >= SKB_WITH_OVERHEAD(SK_MEM_QUANTUM)) {
				tcp_collapse(sk, NULL, &tp->out_of_order_queue,
					     head, skb, start, end);
			} else {
				sum_tiny += range_truesize;
				if (sum_tiny > sk->sk_rcvbuf >> 3)
					return;
			}
			goto new_range;
		}

		range_truesize += skb->truesize;
		if (unlikely(before(TCP_SKB_CB(skb)->seq, start)))
			start = TCP_SKB_CB(skb)->seq;
		if (after(TCP_SKB_CB(skb)->end_seq, end))
			end = TCP_SKB_CB(skb)->end_seq;
	}
}

/*
 * Clean the out-of-order queue to make room.
 * We drop high sequences packets to :
 * 1) Let a chance for holes to be filled.
 * 2) not add too big latencies if thousands of packets sit there.
 *    (But if application shrinks SO_RCVBUF, we could still end up
 *     freeing whole queue here)
 * 3) Drop at least 12.5 % of sk_rcvbuf to avoid malicious attacks.
 *
 * Return true if queue has shrunk.
 */
static bool tcp_prune_ofo_queue(struct sock *sk)
{
	struct tcp_sock *tp = tcp_sk(sk);
	struct rb_node *node, *prev;
	int goal;

	if (RB_EMPTY_ROOT(&tp->out_of_order_queue))
		return false;

	NET_INC_STATS(sock_net(sk), LINUX_MIB_OFOPRUNED);
	goal = sk->sk_rcvbuf >> 3;
	node = &tp->ooo_last_skb->rbnode;
	do {
		prev = rb_prev(node);
		rb_erase(node, &tp->out_of_order_queue);
		goal -= rb_to_skb(node)->truesize;
		tcp_drop(sk, rb_to_skb(node));
		if (!prev || goal <= 0) {
			sk_mem_reclaim(sk);
			if (atomic_read(&sk->sk_rmem_alloc) <= sk->sk_rcvbuf &&
			    !tcp_under_memory_pressure(sk))
				break;
			goal = sk->sk_rcvbuf >> 3;
		}
		node = prev;
	} while (node);
	tp->ooo_last_skb = rb_to_skb(prev);

	/* Reset SACK state.  A conforming SACK implementation will
	 * do the same at a timeout based retransmit.  When a connection
	 * is in a sad state like this, we care only about integrity
	 * of the connection not performance.
	 */
	if (tp->rx_opt.sack_ok)
		tcp_sack_reset(&tp->rx_opt);
	return true;
}

/* Reduce allocated memory if we can, trying to get
 * the socket within its memory limits again.
 *
 * Return less than zero if we should start dropping frames
 * until the socket owning process reads some of the data
 * to stabilize the situation.
 */
static int tcp_prune_queue(struct sock *sk)
{
	struct tcp_sock *tp = tcp_sk(sk);

	NET_INC_STATS(sock_net(sk), LINUX_MIB_PRUNECALLED);

	if (atomic_read(&sk->sk_rmem_alloc) >= sk->sk_rcvbuf)
		tcp_clamp_window(sk);
	else if (tcp_under_memory_pressure(sk))
		tp->rcv_ssthresh = min(tp->rcv_ssthresh, 4U * tp->advmss);

	if (atomic_read(&sk->sk_rmem_alloc) <= sk->sk_rcvbuf)
		return 0;

	tcp_collapse_ofo_queue(sk);
	if (!skb_queue_empty(&sk->sk_receive_queue))
		tcp_collapse(sk, &sk->sk_receive_queue, NULL,
			     skb_peek(&sk->sk_receive_queue),
			     NULL,
			     tp->copied_seq, tp->rcv_nxt);
	sk_mem_reclaim(sk);

	if (atomic_read(&sk->sk_rmem_alloc) <= sk->sk_rcvbuf)
		return 0;

	/* Collapsing did not help, destructive actions follow.
	 * This must not ever occur. */

	tcp_prune_ofo_queue(sk);

	if (atomic_read(&sk->sk_rmem_alloc) <= sk->sk_rcvbuf)
		return 0;

	/* If we are really being abused, tell the caller to silently
	 * drop receive data on the floor.  It will get retransmitted
	 * and hopefully then we'll have sufficient space.
	 */
	NET_INC_STATS(sock_net(sk), LINUX_MIB_RCVPRUNED);

	/* Massive buffer overcommit. */
	tp->pred_flags = 0;
	return -1;
}

static bool tcp_should_expand_sndbuf(const struct sock *sk)
{
	const struct tcp_sock *tp = tcp_sk(sk);

	/* If the user specified a specific send buffer setting, do
	 * not modify it.
	 */
	if (sk->sk_userlocks & SOCK_SNDBUF_LOCK)
		return false;

	/* If we are under global TCP memory pressure, do not expand.  */
	if (tcp_under_memory_pressure(sk))
		return false;

	/* If we are under soft global TCP memory pressure, do not expand.  */
	if (sk_memory_allocated(sk) >= sk_prot_mem_limits(sk, 0))
		return false;

	/* If we filled the congestion window, do not expand.  */
	if (tcp_packets_in_flight(tp) >= tp->snd_cwnd)
		return false;

	return true;
}

/* When incoming ACK allowed to free some skb from write_queue,
 * we remember this event in flag SOCK_QUEUE_SHRUNK and wake up socket
 * on the exit from tcp input handler.
 *
 * PROBLEM: sndbuf expansion does not work well with largesend.
 */
static void tcp_new_space(struct sock *sk)
{
	struct tcp_sock *tp = tcp_sk(sk);

	if (tcp_should_expand_sndbuf(sk)) {
		tcp_sndbuf_expand(sk);
		tp->snd_cwnd_stamp = tcp_jiffies32;
	}

	sk->sk_write_space(sk);
}

static void tcp_check_space(struct sock *sk)
{
	if (sock_flag(sk, SOCK_QUEUE_SHRUNK)) {
		sock_reset_flag(sk, SOCK_QUEUE_SHRUNK);
		/* pairs with tcp_poll() */
		smp_mb();
		if (sk->sk_socket &&
		    test_bit(SOCK_NOSPACE, &sk->sk_socket->flags)) {
			tcp_new_space(sk);
			if (!test_bit(SOCK_NOSPACE, &sk->sk_socket->flags))
				tcp_chrono_stop(sk, TCP_CHRONO_SNDBUF_LIMITED);
		}
	}
}

static inline void tcp_data_snd_check(struct sock *sk)
{
	tcp_push_pending_frames(sk);
	tcp_check_space(sk);
}

/*
 * Check if sending an ack is needed.
 */
static void __tcp_ack_snd_check(struct sock *sk, int ofo_possible)
{
	struct tcp_sock *tp = tcp_sk(sk);
	unsigned long rtt, delay;

	    /* More than one full frame received... */
	if (((tp->rcv_nxt - tp->rcv_wup) > inet_csk(sk)->icsk_ack.rcv_mss &&
	     /* ... and right edge of window advances far enough.
	      * (tcp_recvmsg() will send ACK otherwise).
	      * If application uses SO_RCVLOWAT, we want send ack now if
	      * we have not received enough bytes to satisfy the condition.
	      */
	    (tp->rcv_nxt - tp->copied_seq < sk->sk_rcvlowat ||
	     __tcp_select_window(sk) >= tp->rcv_wnd)) ||
	    /* We ACK each frame or... */
	    tcp_in_quickack_mode(sk) ||
	    /* Protocol state mandates a one-time immediate ACK */
	    inet_csk(sk)->icsk_ack.pending & ICSK_ACK_NOW) {
send_now:
		tcp_send_ack(sk);
		return;
	}

	if (!ofo_possible || RB_EMPTY_ROOT(&tp->out_of_order_queue)) {
		tcp_send_delayed_ack(sk);
		return;
	}

	if (!tcp_is_sack(tp) ||
	    tp->compressed_ack >= sock_net(sk)->ipv4.sysctl_tcp_comp_sack_nr)
		goto send_now;

	if (tp->compressed_ack_rcv_nxt != tp->rcv_nxt) {
		tp->compressed_ack_rcv_nxt = tp->rcv_nxt;
		if (tp->compressed_ack > TCP_FASTRETRANS_THRESH)
			NET_ADD_STATS(sock_net(sk), LINUX_MIB_TCPACKCOMPRESSED,
				      tp->compressed_ack - TCP_FASTRETRANS_THRESH);
		tp->compressed_ack = 0;
	}

	if (++tp->compressed_ack <= TCP_FASTRETRANS_THRESH)
		goto send_now;

	if (hrtimer_is_queued(&tp->compressed_ack_timer))
		return;

	/* compress ack timer : 5 % of rtt, but no more than tcp_comp_sack_delay_ns */

	rtt = tp->rcv_rtt_est.rtt_us;
	if (tp->srtt_us && tp->srtt_us < rtt)
		rtt = tp->srtt_us;

	delay = min_t(unsigned long, sock_net(sk)->ipv4.sysctl_tcp_comp_sack_delay_ns,
		      rtt * (NSEC_PER_USEC >> 3)/20);
	sock_hold(sk);
	hrtimer_start(&tp->compressed_ack_timer, ns_to_ktime(delay),
		      HRTIMER_MODE_REL_PINNED_SOFT);
}

static inline void tcp_ack_snd_check(struct sock *sk)
{
	if (!inet_csk_ack_scheduled(sk)) {
		/* We sent a data segment already. */
		return;
	}
	__tcp_ack_snd_check(sk, 1);
}

/*
 *	This routine is only called when we have urgent data
 *	signaled. Its the 'slow' part of tcp_urg. It could be
 *	moved inline now as tcp_urg is only called from one
 *	place. We handle URGent data wrong. We have to - as
 *	BSD still doesn't use the correction from RFC961.
 *	For 1003.1g we should support a new option TCP_STDURG to permit
 *	either form (or just set the sysctl tcp_stdurg).
 */

static void tcp_check_urg(struct sock *sk, const struct tcphdr *th)
{
	struct tcp_sock *tp = tcp_sk(sk);
	u32 ptr = ntohs(th->urg_ptr);

	if (ptr && !sock_net(sk)->ipv4.sysctl_tcp_stdurg)
		ptr--;
	ptr += ntohl(th->seq);

	/* Ignore urgent data that we've already seen and read. */
	if (after(tp->copied_seq, ptr))
		return;

	/* Do not replay urg ptr.
	 *
	 * NOTE: interesting situation not covered by specs.
	 * Misbehaving sender may send urg ptr, pointing to segment,
	 * which we already have in ofo queue. We are not able to fetch
	 * such data and will stay in TCP_URG_NOTYET until will be eaten
	 * by recvmsg(). Seems, we are not obliged to handle such wicked
	 * situations. But it is worth to think about possibility of some
	 * DoSes using some hypothetical application level deadlock.
	 */
	if (before(ptr, tp->rcv_nxt))
		return;

	/* Do we already have a newer (or duplicate) urgent pointer? */
	if (tp->urg_data && !after(ptr, tp->urg_seq))
		return;

	/* Tell the world about our new urgent pointer. */
	sk_send_sigurg(sk);

	/* We may be adding urgent data when the last byte read was
	 * urgent. To do this requires some care. We cannot just ignore
	 * tp->copied_seq since we would read the last urgent byte again
	 * as data, nor can we alter copied_seq until this data arrives
	 * or we break the semantics of SIOCATMARK (and thus sockatmark())
	 *
	 * NOTE. Double Dutch. Rendering to plain English: author of comment
	 * above did something sort of 	send("A", MSG_OOB); send("B", MSG_OOB);
	 * and expect that both A and B disappear from stream. This is _wrong_.
	 * Though this happens in BSD with high probability, this is occasional.
	 * Any application relying on this is buggy. Note also, that fix "works"
	 * only in this artificial test. Insert some normal data between A and B and we will
	 * decline of BSD again. Verdict: it is better to remove to trap
	 * buggy users.
	 */
	if (tp->urg_seq == tp->copied_seq && tp->urg_data &&
	    !sock_flag(sk, SOCK_URGINLINE) && tp->copied_seq != tp->rcv_nxt) {
		struct sk_buff *skb = skb_peek(&sk->sk_receive_queue);
		tp->copied_seq++;
		if (skb && !before(tp->copied_seq, TCP_SKB_CB(skb)->end_seq)) {
			__skb_unlink(skb, &sk->sk_receive_queue);
			__kfree_skb(skb);
		}
	}

	tp->urg_data = TCP_URG_NOTYET;
	tp->urg_seq = ptr;

	/* Disable header prediction. */
	tp->pred_flags = 0;
}

/* This is the 'fast' part of urgent handling. */
static void tcp_urg(struct sock *sk, struct sk_buff *skb, const struct tcphdr *th)
{
	struct tcp_sock *tp = tcp_sk(sk);

	/* Check if we get a new urgent pointer - normally not. */
	if (th->urg)
		tcp_check_urg(sk, th);

	/* Do we wait for any urgent data? - normally not... */
	if (tp->urg_data == TCP_URG_NOTYET) {
		u32 ptr = tp->urg_seq - ntohl(th->seq) + (th->doff * 4) -
			  th->syn;

		/* Is the urgent pointer pointing into this packet? */
		if (ptr < skb->len) {
			u8 tmp;
			if (skb_copy_bits(skb, ptr, &tmp, 1))
				BUG();
			tp->urg_data = TCP_URG_VALID | tmp;
			if (!sock_flag(sk, SOCK_DEAD))
				sk->sk_data_ready(sk);
		}
	}
}

/* Accept RST for rcv_nxt - 1 after a FIN.
 * When tcp connections are abruptly terminated from Mac OSX (via ^C), a
 * FIN is sent followed by a RST packet. The RST is sent with the same
 * sequence number as the FIN, and thus according to RFC 5961 a challenge
 * ACK should be sent. However, Mac OSX rate limits replies to challenge
 * ACKs on the closed socket. In addition middleboxes can drop either the
 * challenge ACK or a subsequent RST.
 */
static bool tcp_reset_check(const struct sock *sk, const struct sk_buff *skb)
{
	struct tcp_sock *tp = tcp_sk(sk);

	//seq == tp->rcv_nxt -1 并且状态为以下三种状态之一时
	return unlikely(TCP_SKB_CB(skb)->seq == (tp->rcv_nxt - 1) &&
			(1 << sk->sk_state) & (TCPF_CLOSE_WAIT | TCPF_LAST_ACK |
					       TCPF_CLOSING));
}

/* Does PAWS and seqno based validation of an incoming segment, flags will
 * play significant role here.
 */
static bool tcp_validate_incoming(struct sock *sk, struct sk_buff *skb,
				  const struct tcphdr *th, int syn_inerr)
{
	struct tcp_sock *tp = tcp_sk(sk);
	bool rst_seq_match = false;

	/* RFC1323: H1. Apply PAWS check first. */
	if (tcp_fast_parse_options(sock_net(sk), skb, th, tp) &&
	    tp->rx_opt.saw_tstamp &&
	    tcp_paws_discard(sk, skb)) {
		if (!th->rst) {
			NET_INC_STATS(sock_net(sk), LINUX_MIB_PAWSESTABREJECTED);
			if (!tcp_oow_rate_limited(sock_net(sk), skb,
						  LINUX_MIB_TCPACKSKIPPEDPAWS,
						  &tp->last_oow_ack_time))
				tcp_send_dupack(sk, skb);
			goto discard;
		}
		/* Reset is accepted even if it did not pass PAWS. */
	}

	/* Step 1: check sequence number */
	if (!tcp_sequence(tp, TCP_SKB_CB(skb)->seq, TCP_SKB_CB(skb)->end_seq)) {
		/* RFC793, page 37: "In all states except SYN-SENT, all reset
		 * (RST) segments are validated by checking their SEQ-fields."
		 * And page 69: "If an incoming segment is not acceptable,
		 * an acknowledgment should be sent in reply (unless the RST
		 * bit is set, if so drop the segment and return)".
		 */
		if (!th->rst) {
			if (th->syn)
				goto syn_challenge;
			if (!tcp_oow_rate_limited(sock_net(sk), skb,
						  LINUX_MIB_TCPACKSKIPPEDSEQ,
						  &tp->last_oow_ack_time))
				tcp_send_dupack(sk, skb);
		} else if (tcp_reset_check(sk, skb)) {
			tcp_reset(sk);
		}
		goto discard;
	}

	/* Step 2: check RST bit */
	if (th->rst) {
		//报文本身包含rst报文
		//因为安全问题，rfc 5961 3.2会检查rst报文的seq是否与rcv.nxt匹配，如果不
		//匹配，会发送challenge ack
		/* RFC 5961 3.2 (extend to match against (RCV.NXT - 1) after a
		 * FIN and SACK too if available):
		 * If seq num matches RCV.NXT or (RCV.NXT - 1) after a FIN, or
		 * the right-most SACK block,
		 * then
		 *     RESET the connection
		 * else
		 *     Send a challenge ACK
		 */
		if (TCP_SKB_CB(skb)->seq == tp->rcv_nxt ||
		    tcp_reset_check(sk, skb)) {
			rst_seq_match = true;
		} else if (tcp_is_sack(tp) && tp->rx_opt.num_sacks > 0) {
			//如果sack有效，则rst seq应在sack之后
			struct tcp_sack_block *sp = &tp->selective_acks[0];
			int max_sack = sp[0].end_seq;
			int this_sack;

			for (this_sack = 1; this_sack < tp->rx_opt.num_sacks;
			     ++this_sack) {
				max_sack = after(sp[this_sack].end_seq,
						 max_sack) ?
					sp[this_sack].end_seq : max_sack;
			}

			if (TCP_SKB_CB(skb)->seq == max_sack)
				rst_seq_match = true;
		}

		//针对有效的seq的rst报文，执行tcp reset断掉连接,
		if (rst_seq_match)
			tcp_reset(sk);
		else {
			/* Disable TFO if RST is out-of-order
			 * and no data has been received
			 * for current active TFO socket
			 */
			if (tp->syn_fastopen && !tp->data_segs_in &&
			    sk->sk_state == TCP_ESTABLISHED)
				tcp_fastopen_active_disable(sk);
			//发送challenge ack进行校验
			tcp_send_challenge_ack(sk, skb);
		}
		goto discard;
	}

	/* step 3: check security and precedence [ignored] */

	/* step 4: Check for a SYN
	 * RFC 5961 4.2 : Send a challenge ack
	 */
	if (th->syn) {
syn_challenge:
		if (syn_inerr)
			TCP_INC_STATS(sock_net(sk), TCP_MIB_INERRS);
		NET_INC_STATS(sock_net(sk), LINUX_MIB_TCPSYNCHALLENGE);
		tcp_send_challenge_ack(sk, skb);
		goto discard;
	}

	return true;

discard:
	tcp_drop(sk, skb);
	return false;
}

/*
 *	TCP receive function for the ESTABLISHED state.
 *
 *	It is split into a fast path and a slow path. The fast path is
 * 	disabled when:
 *	- A zero window was announced from us - zero window probing
 *        is only handled properly in the slow path.
 *	- Out of order segments arrived.
 *	- Urgent data is expected.
 *	- There is no buffer space left
 *	- Unexpected TCP flags/window values/header lengths are received
 *	  (detected by checking the TCP header against pred_flags)
 *	- Data is sent in both directions. Fast path only supports pure senders
 *	  or pure receivers (this means either the sequence number or the ack
 *	  value must stay constant)
 *	- Unexpected TCP option.
 *
 *	When these conditions are not satisfied it drops into a standard
 *	receive procedure patterned after RFC793 to handle all cases.
 *	The first three cases are guaranteed by proper pred_flags setting,
 *	the rest is checked inline. Fast processing is turned on in
 *	tcp_data_queue when everything is OK.
 */
void tcp_rcv_established(struct sock *sk, struct sk_buff *skb)
{
	//tcp稳定状态下收到报文
	const struct tcphdr *th = (const struct tcphdr *)skb->data;
	struct tcp_sock *tp = tcp_sk(sk);
	unsigned int len = skb->len;

	/* TCP congestion window tracking */
	trace_tcp_probe(sk, skb);

	tcp_mstamp_refresh(tp);
	if (unlikely(!sk->sk_rx_dst))
		inet_csk(sk)->icsk_af_ops->sk_rx_dst_set(sk, skb);
	/*
	 *	Header prediction.
	 *	The code loosely follows the one in the famous
	 *	"30 instruction TCP receive" Van Jacobson mail.
	 *
	 *	Van's trick is to deposit buffers into socket queue
	 *	on a device interrupt, to call tcp_recv function
	 *	on the receive process context and checksum and copy
	 *	the buffer to user space. smart...
	 *
	 *	Our current scheme is not silly either but we take the
	 *	extra cost of the net_bh soft interrupt processing...
	 *	We do checksum and copy also but from device to kernel.
	 */

	tp->rx_opt.saw_tstamp = 0;

	/*	pred_flags is 0xS?10 << 16 + snd_wnd
	 *	if header_prediction is to be made
	 *	'S' will always be tp->tcp_header_len >> 2
	 *	'?' will be 0 for the fast path, otherwise pred_flags is 0 to
	 *  turn it off	(when there are holes in the receive
	 *	 space for instance)
	 *	PSH flag is ignored.
	 */

	if ((tcp_flag_word(th) & TCP_HP_BITS) == tp->pred_flags &&
	    TCP_SKB_CB(skb)->seq == tp->rcv_nxt &&
	    !after(TCP_SKB_CB(skb)->ack_seq, tp->snd_nxt)) {
		int tcp_header_len = tp->tcp_header_len;

		/* Timestamp header prediction: tcp_header_len
		 * is automatically equal to th->doff*4 due to pred_flags
		 * match.
		 */

		/* Check timestamp */
		if (tcp_header_len == sizeof(struct tcphdr) + TCPOLEN_TSTAMP_ALIGNED) {
			/* No? Slow path! */
			if (!tcp_parse_aligned_timestamp(tp, th))
				//非对齐的tmestamp选项，走慢路
				goto slow_path;

			/* If PAWS failed, check it more carefully in slow path */
			if ((s32)(tp->rx_opt.rcv_tsval - tp->rx_opt.ts_recent) < 0)
				goto slow_path;

			/* DO NOT update ts_recent here, if checksum fails
			 * and timestamp was corrupted part, it will result
			 * in a hung connection since we will drop all
			 * future packets due to the PAWS test.
			 */
		}

		if (len <= tcp_header_len) {
			/* Bulk data transfer: sender */
			if (len == tcp_header_len) {
				/* Predicted packet is in window by definition.
				 * seq == rcv_nxt and rcv_wup <= rcv_nxt.
				 * Hence, check seq<=rcv_wup reduces to:
				 */
				if (tcp_header_len ==
				    (sizeof(struct tcphdr) + TCPOLEN_TSTAMP_ALIGNED) &&
				    tp->rcv_nxt == tp->rcv_wup)
					tcp_store_ts_recent(tp);

				/* We know that such packets are checksummed
				 * on entry.
				 */
				tcp_ack(sk, skb, 0);
				__kfree_skb(skb);
				tcp_data_snd_check(sk);
				/* When receiving pure ack in fast path, update
				 * last ts ecr directly instead of calling
				 * tcp_rcv_rtt_measure_ts()
				 */
				tp->rcv_rtt_last_tsecr = tp->rx_opt.rcv_tsecr;
				return;
			} else { /* Header too small */
				TCP_INC_STATS(sock_net(sk), TCP_MIB_INERRS);
				goto discard;
			}
		} else {
			int eaten = 0;
			bool fragstolen = false;

			if (tcp_checksum_complete(skb))
				goto csum_error;

			if ((int)skb->truesize > sk->sk_forward_alloc)
				goto step5;

			/* Predicted packet is in window by definition.
			 * seq == rcv_nxt and rcv_wup <= rcv_nxt.
			 * Hence, check seq<=rcv_wup reduces to:
			 */
			if (tcp_header_len ==
			    (sizeof(struct tcphdr) + TCPOLEN_TSTAMP_ALIGNED) &&
			    tp->rcv_nxt == tp->rcv_wup)
				tcp_store_ts_recent(tp);

			tcp_rcv_rtt_measure_ts(sk, skb);

			NET_INC_STATS(sock_net(sk), LINUX_MIB_TCPHPHITS);

			/* Bulk data transfer: receiver */
			__skb_pull(skb, tcp_header_len);
			eaten = tcp_queue_rcv(sk, skb, &fragstolen);

			tcp_event_data_recv(sk, skb);

			if (TCP_SKB_CB(skb)->ack_seq != tp->snd_una) {
				/* Well, only one small jumplet in fast path... */
				tcp_ack(sk, skb, FLAG_DATA);
				tcp_data_snd_check(sk);
				if (!inet_csk_ack_scheduled(sk))
					goto no_ack;
			}

			__tcp_ack_snd_check(sk, 0);
no_ack:
			if (eaten)
				kfree_skb_partial(skb, fragstolen);
			tcp_data_ready(sk);
			return;
		}
	}

slow_path:
	if (len < (th->doff << 2) || tcp_checksum_complete(skb))
		//tcp头部不完整或者checksum不正确
		goto csum_error;

	if (!th->ack && !th->rst && !th->syn)
		//标记不正确
		goto discard;

	/*
	 *	Standard slow path.
	 */

	if (!tcp_validate_incoming(sk, skb, th, 1))
		return;

step5:
	if (tcp_ack(sk, skb, FLAG_SLOWPATH | FLAG_UPDATE_TS_RECENT) < 0)
		goto discard;

	tcp_rcv_rtt_measure_ts(sk, skb);

	/* Process urgent data. */
	tcp_urg(sk, skb, th);

	/* step 7: process the segment text */
	tcp_data_queue(sk, skb);

	tcp_data_snd_check(sk);
	tcp_ack_snd_check(sk);
	return;

csum_error:
	TCP_INC_STATS(sock_net(sk), TCP_MIB_CSUMERRORS);
	TCP_INC_STATS(sock_net(sk), TCP_MIB_INERRS);

discard:
	tcp_drop(sk, skb);
}
EXPORT_SYMBOL(tcp_rcv_established);

void tcp_init_transfer(struct sock *sk, int bpf_op)
{
	struct inet_connection_sock *icsk = inet_csk(sk);
	struct tcp_sock *tp = tcp_sk(sk);

	tcp_mtup_init(sk);
	icsk->icsk_af_ops->rebuild_header(sk);
	tcp_init_metrics(sk);

	/* Initialize the congestion window to start the transfer.
	 * Cut cwnd down to 1 per RFC5681 if SYN or SYN-ACK has been
	 * retransmitted. In light of RFC6298 more aggressive 1sec
	 * initRTO, we only reset cwnd when more than 1 SYN/SYN-ACK
	 * retransmission has occurred.
	 */
	if (tp->total_retrans > 1 && tp->undo_marker)
		tp->snd_cwnd = 1;
	else
		tp->snd_cwnd = tcp_init_cwnd(tp, __sk_dst_get(sk));
	tp->snd_cwnd_stamp = tcp_jiffies32;

	tcp_call_bpf(sk, bpf_op, 0, NULL);
	tcp_init_congestion_control(sk);
	tcp_init_buffer_space(sk);
}

void tcp_finish_connect(struct sock *sk, struct sk_buff *skb)
{
	struct tcp_sock *tp = tcp_sk(sk);
	struct inet_connection_sock *icsk = inet_csk(sk);

	tcp_set_state(sk, TCP_ESTABLISHED);
	icsk->icsk_ack.lrcvtime = tcp_jiffies32;

	if (skb) {
		icsk->icsk_af_ops->sk_rx_dst_set(sk, skb);
		security_inet_conn_established(sk, skb);
		sk_mark_napi_id(sk, skb);
	}

	tcp_init_transfer(sk, BPF_SOCK_OPS_ACTIVE_ESTABLISHED_CB);

	/* Prevent spurious tcp_cwnd_restart() on first data
	 * packet.
	 */
	tp->lsndtime = tcp_jiffies32;

	if (sock_flag(sk, SOCK_KEEPOPEN))
		inet_csk_reset_keepalive_timer(sk, keepalive_time_when(tp));

	if (!tp->rx_opt.snd_wscale)
		__tcp_fast_path_on(tp, tp->snd_wnd);
	else
		tp->pred_flags = 0;
}

static bool tcp_rcv_fastopen_synack(struct sock *sk, struct sk_buff *synack,
				    struct tcp_fastopen_cookie *cookie)
{
	struct tcp_sock *tp = tcp_sk(sk);
	struct sk_buff *data = tp->syn_data ? tcp_rtx_queue_head(sk) : NULL;
	u16 mss = tp->rx_opt.mss_clamp, try_exp = 0;
	bool syn_drop = false;

	if (mss == tp->rx_opt.user_mss) {
		struct tcp_options_received opt;

		/* Get original SYNACK MSS value if user MSS sets mss_clamp */
		tcp_clear_options(&opt);
		opt.user_mss = opt.mss_clamp = 0;
		tcp_parse_options(sock_net(sk), synack, &opt, 0, NULL);
		mss = opt.mss_clamp;
	}

	if (!tp->syn_fastopen) {
		/* Ignore an unsolicited cookie */
		cookie->len = -1;
	} else if (tp->total_retrans) {
		/* SYN timed out and the SYN-ACK neither has a cookie nor
		 * acknowledges data. Presumably the remote received only
		 * the retransmitted (regular) SYNs: either the original
		 * SYN-data or the corresponding SYN-ACK was dropped.
		 */
		syn_drop = (cookie->len < 0 && data);
	} else if (cookie->len < 0 && !tp->syn_data) {
		/* We requested a cookie but didn't get it. If we did not use
		 * the (old) exp opt format then try so next time (try_exp=1).
		 * Otherwise we go back to use the RFC7413 opt (try_exp=2).
		 */
		try_exp = tp->syn_fastopen_exp ? 2 : 1;
	}

	tcp_fastopen_cache_set(sk, mss, cookie, syn_drop, try_exp);

	if (data) { /* Retransmit unacked data in SYN */
		skb_rbtree_walk_from(data) {
			if (__tcp_retransmit_skb(sk, data, 1))
				break;
		}
		tcp_rearm_rto(sk);
		NET_INC_STATS(sock_net(sk),
				LINUX_MIB_TCPFASTOPENACTIVEFAIL);
		return true;
	}
	tp->syn_data_acked = tp->syn_data;
	if (tp->syn_data_acked) {
		NET_INC_STATS(sock_net(sk), LINUX_MIB_TCPFASTOPENACTIVE);
		/* SYN-data is counted as two separate packets in tcp_ack() */
		if (tp->delivered > 1)
			--tp->delivered;
	}

	tcp_fastopen_add_skb(sk, synack);

	return false;
}

static void smc_check_reset_syn(struct tcp_sock *tp)
{
#if IS_ENABLED(CONFIG_SMC)
	if (static_branch_unlikely(&tcp_have_smc)) {
		if (tp->syn_smc && !tp->rx_opt.smc_ok)
			tp->syn_smc = 0;
	}
#endif
}

static void tcp_try_undo_spurious_syn(struct sock *sk)
{
	struct tcp_sock *tp = tcp_sk(sk);
	u32 syn_stamp;

	/* undo_marker is set when SYN or SYNACK times out. The timeout is
	 * spurious if the ACK's timestamp option echo value matches the
	 * original SYN timestamp.
	 */
	syn_stamp = tp->retrans_stamp;
	if (tp->undo_marker && syn_stamp && tp->rx_opt.saw_tstamp &&
	    syn_stamp == tp->rx_opt.rcv_tsecr)
		tp->undo_marker = 0;
}

static int tcp_rcv_synsent_state_process(struct sock *sk, struct sk_buff *skb,
					 const struct tcphdr *th)
{
	struct inet_connection_sock *icsk = inet_csk(sk);
	struct tcp_sock *tp = tcp_sk(sk);
	struct tcp_fastopen_cookie foc = { .len = -1 };
	int saved_clamp = tp->rx_opt.mss_clamp;
	bool fastopen_fail;

	tcp_parse_options(sock_net(sk), skb, &tp->rx_opt, 0, &foc);
	if (tp->rx_opt.saw_tstamp && tp->rx_opt.rcv_tsecr)
		tp->rx_opt.rcv_tsecr -= tp->tsoffset;

	if (th->ack) {
		/* rfc793:
		 * "If the state is SYN-SENT then
		 *    first check the ACK bit
		 *      If the ACK bit is set
		 *	  If SEG.ACK =< ISS, or SEG.ACK > SND.NXT, send
		 *        a reset (unless the RST bit is set, if so drop
		 *        the segment and return)"
		 */
		if (!after(TCP_SKB_CB(skb)->ack_seq, tp->snd_una) ||
		    after(TCP_SKB_CB(skb)->ack_seq, tp->snd_nxt))
			goto reset_and_undo;

		if (tp->rx_opt.saw_tstamp && tp->rx_opt.rcv_tsecr &&
		    !between(tp->rx_opt.rcv_tsecr, tp->retrans_stamp,
			     tcp_time_stamp(tp))) {
			NET_INC_STATS(sock_net(sk),
					LINUX_MIB_PAWSACTIVEREJECTED);
			goto reset_and_undo;
		}

		/* Now ACK is acceptable.
		 *
		 * "If the RST bit is set
		 *    If the ACK was acceptable then signal the user "error:
		 *    connection reset", drop the segment, enter CLOSED state,
		 *    delete TCB, and return."
		 */

		if (th->rst) {
			tcp_reset(sk);
			goto discard;
		}

		/* rfc793:
		 *   "fifth, if neither of the SYN or RST bits is set then
		 *    drop the segment and return."
		 *
		 *    See note below!
		 *                                        --ANK(990513)
		 */
		if (!th->syn)
			goto discard_and_undo;

		/* rfc793:
		 *   "If the SYN bit is on ...
		 *    are acceptable then ...
		 *    (our SYN has been ACKed), change the connection
		 *    state to ESTABLISHED..."
		 */

		tcp_ecn_rcv_synack(tp, th);

		tcp_init_wl(tp, TCP_SKB_CB(skb)->seq);
		tcp_try_undo_spurious_syn(sk);
		tcp_ack(sk, skb, FLAG_SLOWPATH);

		/* Ok.. it's good. Set up sequence numbers and
		 * move to established.
		 */
		tp->rcv_nxt = TCP_SKB_CB(skb)->seq + 1;
		tp->rcv_wup = TCP_SKB_CB(skb)->seq + 1;

		/* RFC1323: The window in SYN & SYN/ACK segments is
		 * never scaled.
		 */
		tp->snd_wnd = ntohs(th->window);

		if (!tp->rx_opt.wscale_ok) {
			tp->rx_opt.snd_wscale = tp->rx_opt.rcv_wscale = 0;
			tp->window_clamp = min(tp->window_clamp, 65535U);
		}

		if (tp->rx_opt.saw_tstamp) {
			tp->rx_opt.tstamp_ok	   = 1;
			tp->tcp_header_len =
				sizeof(struct tcphdr) + TCPOLEN_TSTAMP_ALIGNED;
			tp->advmss	    -= TCPOLEN_TSTAMP_ALIGNED;
			tcp_store_ts_recent(tp);
		} else {
			tp->tcp_header_len = sizeof(struct tcphdr);
		}

		tcp_sync_mss(sk, icsk->icsk_pmtu_cookie);
		tcp_initialize_rcv_mss(sk);

		/* Remember, tcp_poll() does not lock socket!
		 * Change state from SYN-SENT only after copied_seq
		 * is initialized. */
		tp->copied_seq = tp->rcv_nxt;

		smc_check_reset_syn(tp);

		smp_mb();

		tcp_finish_connect(sk, skb);

		fastopen_fail = (tp->syn_fastopen || tp->syn_data) &&
				tcp_rcv_fastopen_synack(sk, skb, &foc);

		if (!sock_flag(sk, SOCK_DEAD)) {
			sk->sk_state_change(sk);
			sk_wake_async(sk, SOCK_WAKE_IO, POLL_OUT);
		}
		if (fastopen_fail)
			return -1;
		if (sk->sk_write_pending ||
		    icsk->icsk_accept_queue.rskq_defer_accept ||
		    inet_csk_in_pingpong_mode(sk)) {
			/* Save one ACK. Data will be ready after
			 * several ticks, if write_pending is set.
			 *
			 * It may be deleted, but with this feature tcpdumps
			 * look so _wonderfully_ clever, that I was not able
			 * to stand against the temptation 8)     --ANK
			 */
			inet_csk_schedule_ack(sk);
			tcp_enter_quickack_mode(sk, TCP_MAX_QUICKACKS);
			inet_csk_reset_xmit_timer(sk, ICSK_TIME_DACK,
						  TCP_DELACK_MAX, TCP_RTO_MAX);

discard:
			tcp_drop(sk, skb);
			return 0;
		} else {
			tcp_send_ack(sk);
		}
		return -1;
	}

	/* No ACK in the segment */

	if (th->rst) {
		/* rfc793:
		 * "If the RST bit is set
		 *
		 *      Otherwise (no ACK) drop the segment and return."
		 */

		goto discard_and_undo;
	}

	/* PAWS check. */
	if (tp->rx_opt.ts_recent_stamp && tp->rx_opt.saw_tstamp &&
	    tcp_paws_reject(&tp->rx_opt, 0))
		goto discard_and_undo;

	if (th->syn) {
		/* We see SYN without ACK. It is attempt of
		 * simultaneous connect with crossed SYNs.
		 * Particularly, it can be connect to self.
		 */
		tcp_set_state(sk, TCP_SYN_RECV);

		if (tp->rx_opt.saw_tstamp) {
			tp->rx_opt.tstamp_ok = 1;
			tcp_store_ts_recent(tp);
			tp->tcp_header_len =
				sizeof(struct tcphdr) + TCPOLEN_TSTAMP_ALIGNED;
		} else {
			tp->tcp_header_len = sizeof(struct tcphdr);
		}

		tp->rcv_nxt = TCP_SKB_CB(skb)->seq + 1;
		tp->copied_seq = tp->rcv_nxt;
		tp->rcv_wup = TCP_SKB_CB(skb)->seq + 1;

		/* RFC1323: The window in SYN & SYN/ACK segments is
		 * never scaled.
		 */
		tp->snd_wnd    = ntohs(th->window);
		tp->snd_wl1    = TCP_SKB_CB(skb)->seq;
		tp->max_window = tp->snd_wnd;

		tcp_ecn_rcv_syn(tp, th);

		tcp_mtup_init(sk);
		tcp_sync_mss(sk, icsk->icsk_pmtu_cookie);
		tcp_initialize_rcv_mss(sk);

		tcp_send_synack(sk);
#if 0
		/* Note, we could accept data and URG from this segment.
		 * There are no obstacles to make this (except that we must
		 * either change tcp_recvmsg() to prevent it from returning data
		 * before 3WHS completes per RFC793, or employ TCP Fast Open).
		 *
		 * However, if we ignore data in ACKless segments sometimes,
		 * we have no reasons to accept it sometimes.
		 * Also, seems the code doing it in step6 of tcp_rcv_state_process
		 * is not flawless. So, discard packet for sanity.
		 * Uncomment this return to process the data.
		 */
		return -1;
#else
		goto discard;
#endif
	}
	/* "fifth, if neither of the SYN or RST bits is set then
	 * drop the segment and return."
	 */

discard_and_undo:
	tcp_clear_options(&tp->rx_opt);
	tp->rx_opt.mss_clamp = saved_clamp;
	goto discard;

reset_and_undo:
	tcp_clear_options(&tp->rx_opt);
	tp->rx_opt.mss_clamp = saved_clamp;
	return 1;
}

static void tcp_rcv_synrecv_state_fastopen(struct sock *sk)
{
	tcp_try_undo_loss(sk, false);

	/* Reset rtx states to prevent spurious retransmits_timed_out() */
	tcp_sk(sk)->retrans_stamp = 0;
	inet_csk(sk)->icsk_retransmits = 0;

	/* Once we leave TCP_SYN_RECV or TCP_FIN_WAIT_1,
	 * we no longer need req so release it.
	 */
	reqsk_fastopen_remove(sk, tcp_sk(sk)->fastopen_rsk, false);

	/* Re-arm the timer because data may have been sent out.
	 * This is similar to the regular data transmission case
	 * when new data has just been ack'ed.
	 *
	 * (TFO) - we could try to be more aggressive and
	 * retransmitting any data sooner based on when they
	 * are sent out.
	 */
	tcp_rearm_rto(sk);
}

/*
 *	This function implements the receiving procedure of RFC 793 for
 *	all states except ESTABLISHED and TIME_WAIT.
 *	It's called from both tcp_v4_rcv and tcp_v6_rcv and should be
 *	address independent.
 */

int tcp_rcv_state_process(struct sock *sk, struct sk_buff *skb)
{
	struct tcp_sock *tp = tcp_sk(sk);
	struct inet_connection_sock *icsk = inet_csk(sk);
	const struct tcphdr *th = tcp_hdr(skb);
	struct request_sock *req;
	int queued = 0;
	bool acceptable;

	switch (sk->sk_state) {
	case TCP_CLOSE:
		//close状态，直接丢包
		goto discard;

	case TCP_LISTEN:
		//listen状态下，ack标记不能有值，返回１，触发回复rst
		if (th->ack)
			return 1;

		//listen状态下，有rst标记时，报文丢弃即可
		if (th->rst)
			goto discard;

		//仅接收有syn标记的报文
		if (th->syn) {
			if (th->fin)
				//有syn标记，但也有fin标记，则直接丢包
				goto discard;
			/* It is possible that we process SYN packets from backlog,
			 * so we need to make sure to disable BH and RCU right there.
			 */
			rcu_read_lock();
			local_bh_disable();

			//listen状态下，收到syn标记，检查连接是否可被接受
			//走tcp_ipv4.c文件，ipv4_specific结构体的tcp_v4_conn_request
			//返回>=0时，为可接收报文
			acceptable = icsk->icsk_af_ops->conn_request(sk, skb) >= 0;
			local_bh_enable();
			rcu_read_unlock();

            //不能接受此连接，触发回复rst
			if (!acceptable)
				return 1;

			//可接收此报文，由于syn报文中不包含data直接移除skb
			consume_skb(skb);
			return 0;
		}

		//其它标记的报文需要丢弃
		goto discard;

	case TCP_SYN_SENT:
		//之前对外发送了syn报文
		tp->rx_opt.saw_tstamp = 0;
		tcp_mstamp_refresh(tp);
		queued = tcp_rcv_synsent_state_process(sk, skb, th);
		if (queued >= 0)
			return queued;

		/* Do step6 onward by hand. */
		tcp_urg(sk, skb, th);
		__kfree_skb(skb);
		tcp_data_snd_check(sk);
		return 0;
	}

	tcp_mstamp_refresh(tp);
	tp->rx_opt.saw_tstamp = 0;
	req = tp->fastopen_rsk;
	if (req) {
		bool req_stolen;

		WARN_ON_ONCE(sk->sk_state != TCP_SYN_RECV &&
		    sk->sk_state != TCP_FIN_WAIT1);

		if (!tcp_check_req(sk, skb, req, true, &req_stolen))
			goto discard;
	}

	if (!th->ack && !th->rst && !th->syn)
		goto discard;

	if (!tcp_validate_incoming(sk, skb, th, 0))
		return 0;

	/* step 5: check the ACK field */
	acceptable = tcp_ack(sk, skb, FLAG_SLOWPATH |
				      FLAG_UPDATE_TS_RECENT |
				      FLAG_NO_CHALLENGE_ACK) > 0;

	if (!acceptable) {
		if (sk->sk_state == TCP_SYN_RECV)
			return 1;	/* send one RST */
		tcp_send_challenge_ack(sk, skb);
		goto discard;
	}
	switch (sk->sk_state) {
	case TCP_SYN_RECV:
		tp->delivered++; /* SYN-ACK delivery isn't tracked in tcp_ack */
		if (!tp->srtt_us)
			tcp_synack_rtt_meas(sk, req);

		if (req) {
			tcp_rcv_synrecv_state_fastopen(sk);
		} else {
			tcp_try_undo_spurious_syn(sk);
			tp->retrans_stamp = 0;
			tcp_init_transfer(sk, BPF_SOCK_OPS_PASSIVE_ESTABLISHED_CB);
			tp->copied_seq = tp->rcv_nxt;
		}
		smp_mb();
		tcp_set_state(sk, TCP_ESTABLISHED);
		sk->sk_state_change(sk);

		/* Note, that this wakeup is only for marginal crossed SYN case.
		 * Passively open sockets are not waked up, because
		 * sk->sk_sleep == NULL and sk->sk_socket == NULL.
		 */
		if (sk->sk_socket)
			sk_wake_async(sk, SOCK_WAKE_IO, POLL_OUT);

		tp->snd_una = TCP_SKB_CB(skb)->ack_seq;
		tp->snd_wnd = ntohs(th->window) << tp->rx_opt.snd_wscale;
		tcp_init_wl(tp, TCP_SKB_CB(skb)->seq);

		if (tp->rx_opt.tstamp_ok)
			tp->advmss -= TCPOLEN_TSTAMP_ALIGNED;

		if (!inet_csk(sk)->icsk_ca_ops->cong_control)
			tcp_update_pacing_rate(sk);

		/* Prevent spurious tcp_cwnd_restart() on first data packet */
		tp->lsndtime = tcp_jiffies32;

		tcp_initialize_rcv_mss(sk);
		tcp_fast_path_on(tp);
		break;

	case TCP_FIN_WAIT1: {
		int tmo;

		if (req)
			tcp_rcv_synrecv_state_fastopen(sk);

		if (tp->snd_una != tp->write_seq)
			break;

		tcp_set_state(sk, TCP_FIN_WAIT2);
		sk->sk_shutdown |= SEND_SHUTDOWN;

		sk_dst_confirm(sk);

		if (!sock_flag(sk, SOCK_DEAD)) {
			/* Wake up lingering close() */
			sk->sk_state_change(sk);
			break;
		}

		if (tp->linger2 < 0) {
			tcp_done(sk);
			NET_INC_STATS(sock_net(sk), LINUX_MIB_TCPABORTONDATA);
			return 1;
		}
		if (TCP_SKB_CB(skb)->end_seq != TCP_SKB_CB(skb)->seq &&
		    after(TCP_SKB_CB(skb)->end_seq - th->fin, tp->rcv_nxt)) {
			/* Receive out of order FIN after close() */
			if (tp->syn_fastopen && th->fin)
				tcp_fastopen_active_disable(sk);
			tcp_done(sk);
			NET_INC_STATS(sock_net(sk), LINUX_MIB_TCPABORTONDATA);
			return 1;
		}

		tmo = tcp_fin_time(sk);
		if (tmo > TCP_TIMEWAIT_LEN) {
			inet_csk_reset_keepalive_timer(sk, tmo - TCP_TIMEWAIT_LEN);
		} else if (th->fin || sock_owned_by_user(sk)) {
			/* Bad case. We could lose such FIN otherwise.
			 * It is not a big problem, but it looks confusing
			 * and not so rare event. We still can lose it now,
			 * if it spins in bh_lock_sock(), but it is really
			 * marginal case.
			 */
			inet_csk_reset_keepalive_timer(sk, tmo);
		} else {
			tcp_time_wait(sk, TCP_FIN_WAIT2, tmo);
			goto discard;
		}
		break;
	}

	case TCP_CLOSING:
		if (tp->snd_una == tp->write_seq) {
			tcp_time_wait(sk, TCP_TIME_WAIT, 0);
			goto discard;
		}
		break;

	case TCP_LAST_ACK:
		if (tp->snd_una == tp->write_seq) {
			tcp_update_metrics(sk);
			tcp_done(sk);
			goto discard;
		}
		break;
	}

	/* step 6: check the URG bit */
	tcp_urg(sk, skb, th);

	/* step 7: process the segment text */
	switch (sk->sk_state) {
	case TCP_CLOSE_WAIT:
	case TCP_CLOSING:
	case TCP_LAST_ACK:
		if (!before(TCP_SKB_CB(skb)->seq, tp->rcv_nxt))
			break;
		/* fall through */
	case TCP_FIN_WAIT1:
	case TCP_FIN_WAIT2:
		/* RFC 793 says to queue data in these states,
		 * RFC 1122 says we MUST send a reset.
		 * BSD 4.4 also does reset.
		 */
		if (sk->sk_shutdown & RCV_SHUTDOWN) {
			if (TCP_SKB_CB(skb)->end_seq != TCP_SKB_CB(skb)->seq &&
			    after(TCP_SKB_CB(skb)->end_seq - th->fin, tp->rcv_nxt)) {
				NET_INC_STATS(sock_net(sk), LINUX_MIB_TCPABORTONDATA);
				tcp_reset(sk);
				return 1;
			}
		}
		/* Fall through */
	case TCP_ESTABLISHED:
		tcp_data_queue(sk, skb);
		queued = 1;
		break;
	}

	/* tcp_data could move socket to TIME-WAIT */
	if (sk->sk_state != TCP_CLOSE) {
		tcp_data_snd_check(sk);
		tcp_ack_snd_check(sk);
	}

	if (!queued) {
discard:
		tcp_drop(sk, skb);
	}
	return 0;
}
EXPORT_SYMBOL(tcp_rcv_state_process);

static inline void pr_drop_req(struct request_sock *req, __u16 port, int family)
{
	struct inet_request_sock *ireq = inet_rsk(req);

	if (family == AF_INET)
		net_dbg_ratelimited("drop open request from %pI4/%u\n",
				    &ireq->ir_rmt_addr, port);
#if IS_ENABLED(CONFIG_IPV6)
	else if (family == AF_INET6)
		net_dbg_ratelimited("drop open request from %pI6/%u\n",
				    &ireq->ir_v6_rmt_addr, port);
#endif
}

/* RFC3168 : 6.1.1 SYN packets must not have ECT/ECN bits set
 *
 * If we receive a SYN packet with these bits set, it means a
 * network is playing bad games with TOS bits. In order to
 * avoid possible false congestion notifications, we disable
 * TCP ECN negotiation.
 *
 * Exception: tcp_ca wants ECN. This is required for DCTCP
 * congestion control: Linux DCTCP asserts ECT on all packets,
 * including SYN, which is most optimal solution; however,
 * others, such as FreeBSD do not.
 *
 * Exception: At least one of the reserved bits of the TCP header (th->res1) is
 * set, indicating the use of a future TCP extension (such as AccECN). See
 * RFC8311 §4.3 which updates RFC3168 to allow the development of such
 * extensions.
 */
static void tcp_ecn_create_request(struct request_sock *req,
				   const struct sk_buff *skb,
				   const struct sock *listen_sk,
				   const struct dst_entry *dst)
{
	const struct tcphdr *th = tcp_hdr(skb);
	const struct net *net = sock_net(listen_sk);
	bool th_ecn = th->ece && th->cwr;
	bool ect, ecn_ok;
	u32 ecn_ok_dst;

	if (!th_ecn)
		return;

	ect = !INET_ECN_is_not_ect(TCP_SKB_CB(skb)->ip_dsfield);
	ecn_ok_dst = dst_feature(dst, DST_FEATURE_ECN_MASK);
	ecn_ok = net->ipv4.sysctl_tcp_ecn || ecn_ok_dst;

	if (((!ect || th->res1) && ecn_ok) || tcp_ca_needs_ecn(listen_sk) ||
	    (ecn_ok_dst & DST_FEATURE_ECN_CA) ||
	    tcp_bpf_ca_needs_ecn((struct sock *)req))
		inet_rsk(req)->ecn_ok = 1;
}

static void tcp_openreq_init(struct request_sock *req,
			     const struct tcp_options_received *rx_opt,
			     struct sk_buff *skb, const struct sock *sk)
{
	struct inet_request_sock *ireq = inet_rsk(req);

	req->rsk_rcv_wnd = 0;		/* So that tcp_send_synack() knows! */
	req->cookie_ts = 0;
	tcp_rsk(req)->rcv_isn = TCP_SKB_CB(skb)->seq;
	tcp_rsk(req)->rcv_nxt = TCP_SKB_CB(skb)->seq + 1;
	tcp_rsk(req)->snt_synack = 0;
	tcp_rsk(req)->last_oow_ack_time = 0;
	req->mss = rx_opt->mss_clamp;
	req->ts_recent = rx_opt->saw_tstamp ? rx_opt->rcv_tsval : 0;
	ireq->tstamp_ok = rx_opt->tstamp_ok;
	ireq->sack_ok = rx_opt->sack_ok;
	ireq->snd_wscale = rx_opt->snd_wscale;
	ireq->wscale_ok = rx_opt->wscale_ok;
	ireq->acked = 0;
	ireq->ecn_ok = 0;
	ireq->ir_rmt_port = tcp_hdr(skb)->source;
	ireq->ir_num = ntohs(tcp_hdr(skb)->dest);
	ireq->ir_mark = inet_request_mark(sk, skb);
#if IS_ENABLED(CONFIG_SMC)
	ireq->smc_ok = rx_opt->smc_ok;
#endif
}

//为此流申请inet_request_sock,置为syn_recv状态
struct request_sock *inet_reqsk_alloc(const struct request_sock_ops *ops,
				      struct sock *sk_listener,
				      bool attach_listener)
{
	struct request_sock *req = reqsk_alloc(ops, sk_listener,
					       attach_listener);

	if (req) {
		struct inet_request_sock *ireq = inet_rsk(req);

		ireq->ireq_opt = NULL;
#if IS_ENABLED(CONFIG_IPV6)
		ireq->pktopts = NULL;
#endif
		atomic64_set(&ireq->ir_cookie, 0);

		//置状态为syn_recv
		ireq->ireq_state = TCP_NEW_SYN_RECV;
		write_pnet(&ireq->ireq_net, sock_net(sk_listener));
		ireq->ireq_family = sk_listener->sk_family;
	}

	return req;
}
EXPORT_SYMBOL(inet_reqsk_alloc);

/*
 * Return true if a syncookie should be sent
 */
static bool tcp_syn_flood_action(const struct sock *sk, const char *proto)
{
	struct request_sock_queue *queue = &inet_csk(sk)->icsk_accept_queue;
	const char *msg = "Dropping request";
	bool want_cookie = false;
	struct net *net = sock_net(sk);

#ifdef CONFIG_SYN_COOKIES
	if (net->ipv4.sysctl_tcp_syncookies) {
		msg = "Sending cookies";
		//如果syncookie开启，则置为true
		want_cookie = true;
		__NET_INC_STATS(sock_net(sk), LINUX_MIB_TCPREQQFULLDOCOOKIES);
	} else
#endif
		__NET_INC_STATS(sock_net(sk), LINUX_MIB_TCPREQQFULLDROP);

	if (!queue->synflood_warned &&
	    net->ipv4.sysctl_tcp_syncookies != 2 &&
	    xchg(&queue->synflood_warned, 1) == 0)
		net_info_ratelimited("%s: Possible SYN flooding on port %d. %s.  Check SNMP counters.\n",
				     proto, sk->sk_num, msg);

	return want_cookie;
}

static void tcp_reqsk_record_syn(const struct sock *sk,
				 struct request_sock *req,
				 const struct sk_buff *skb)
{
	if (tcp_sk(sk)->save_syn) {
		u32 len = skb_network_header_len(skb) + tcp_hdrlen(skb);
		u32 *copy;

		copy = kmalloc(len + sizeof(u32), GFP_ATOMIC);
		if (copy) {
			copy[0] = len;
			memcpy(&copy[1], skb_network_header(skb), len);
			req->saved_syn = copy;
		}
	}
}

/* If a SYN cookie is required and supported, returns a clamped MSS value to be
 * used for SYN cookie generation.
 */
u16 tcp_get_syncookie_mss(struct request_sock_ops *rsk_ops,
			  const struct tcp_request_sock_ops *af_ops,
			  struct sock *sk, struct tcphdr *th)
{
	struct tcp_sock *tp = tcp_sk(sk);
	u16 mss;

	if (sock_net(sk)->ipv4.sysctl_tcp_syncookies != 2 &&
	    !inet_csk_reqsk_queue_is_full(sk))
		return 0;

	if (!tcp_syn_flood_action(sk, rsk_ops->slab_name))
		return 0;

	if (sk_acceptq_is_full(sk)) {
		NET_INC_STATS(sock_net(sk), LINUX_MIB_LISTENOVERFLOWS);
		return 0;
	}

	mss = tcp_parse_mss_option(th, tp->rx_opt.user_mss);
	if (!mss)
		mss = af_ops->mss_clamp;

	return mss;
}
EXPORT_SYMBOL_GPL(tcp_get_syncookie_mss);

int tcp_conn_request(struct request_sock_ops *rsk_ops,
		     const struct tcp_request_sock_ops *af_ops,
		     struct sock *sk, struct sk_buff *skb)
{
	struct tcp_fastopen_cookie foc = { .len = -1 };
	__u32 isn = TCP_SKB_CB(skb)->tcp_tw_isn;
	struct tcp_options_received tmp_opt;
	struct tcp_sock *tp = tcp_sk(sk);
	struct net *net = sock_net(sk);
	struct sock *fastopen_sk = NULL;
	struct request_sock *req;
	bool want_cookie = false;
	struct dst_entry *dst;
	struct flowi fl;

	/* TW buckets are converted to open requests without
	 * limitations, they conserve resources and peer is
	 * evidently real one.
	 */
	if ((net->ipv4.sysctl_tcp_syncookies == 2 ||
	     inet_csk_reqsk_queue_is_full(sk)) && !isn) {
<<<<<<< HEAD
		//检查是否有必要回复syn cookie
		want_cookie = tcp_syn_flood_action(sk, skb, rsk_ops->slab_name);
=======
		want_cookie = tcp_syn_flood_action(sk, rsk_ops->slab_name);
>>>>>>> 619e17cf
		if (!want_cookie)
			goto drop;
	}

	//超过backlog要求数目，丢包
	if (sk_acceptq_is_full(sk)) {
		NET_INC_STATS(sock_net(sk), LINUX_MIB_LISTENOVERFLOWS);
		goto drop;
	}

	//为此流申请request_sock(即listen fd对应的socket产生子socket)
	req = inet_reqsk_alloc(rsk_ops, sk, !want_cookie);
	if (!req)
		goto drop;

	tcp_rsk(req)->af_specific = af_ops;
	tcp_rsk(req)->ts_off = 0;

	tcp_clear_options(&tmp_opt);
	tmp_opt.mss_clamp = af_ops->mss_clamp;
	tmp_opt.user_mss  = tp->rx_opt.user_mss;

	//解析tcp选项
	tcp_parse_optiomns(sock_net(sk), skb, &tmp_opt, 0,
			  want_cookie ? NULL : &foc);

	if (want_cookie && !tmp_opt.saw_tstamp)
		tcp_clear_options(&tmp_opt);

	if (IS_ENABLED(CONFIG_SMC) && want_cookie)
		tmp_opt.smc_ok = 0;

	tmp_opt.tstamp_ok = tmp_opt.saw_tstamp;

	//初始化request_socket
	tcp_openreq_init(req, &tmp_opt, skb, sk);
	inet_rsk(req)->no_srccheck = inet_sk(sk)->transparent;

	/* Note: tcp_v6_init_req() might override ir_iif for link locals */
	inet_rsk(req)->ir_iif = inet_request_bound_dev_if(sk, skb);

	//初始化对端流
	af_ops->init_req(req, sk, skb);

	if (security_inet_conn_request(sk, skb, req))
		goto drop_and_free;

	if (tmp_opt.tstamp_ok)
		tcp_rsk(req)->ts_off = af_ops->init_ts_off(net, skb);

	//查询到对应的路由
	dst = af_ops->route_req(sk, &fl, req);
	if (!dst)
		goto drop_and_free;

	if (!want_cookie && !isn) {
		/* Kill the following clause, if you dislike this way. */
		if (!net->ipv4.sysctl_tcp_syncookies &&
		    (net->ipv4.sysctl_max_syn_backlog - inet_csk_reqsk_queue_len(sk) <
		     (net->ipv4.sysctl_max_syn_backlog >> 2)) &&
		    !tcp_peer_is_proven(req, dst)) {
			/* Without syncookies last quarter of
			 * backlog is filled with destinations,
			 * proven to be alive.
			 * It means that we continue to communicate
			 * to destinations, already remembered
			 * to the moment of synflood.
			 */
			pr_drop_req(req, ntohs(tcp_hdr(skb)->source),
				    rsk_ops->family);
			goto drop_and_release;
		}

		//生成seq号
		isn = af_ops->init_seq(skb);
	}

	tcp_ecn_create_request(req, skb, sk, dst);

	if (want_cookie) {
		isn = cookie_init_sequence(af_ops, sk, skb, &req->mss);
		req->cookie_ts = tmp_opt.tstamp_ok;
		if (!tmp_opt.tstamp_ok)
			inet_rsk(req)->ecn_ok = 0;
	}

	tcp_rsk(req)->snt_isn = isn;
	tcp_rsk(req)->txhash = net_tx_rndhash();
	tcp_openreq_init_rwin(req, sk, dst);
	sk_rx_queue_set(req_to_sk(req), skb);
	if (!want_cookie) {
		tcp_reqsk_record_syn(sk, req, skb);
		fastopen_sk = tcp_try_fastopen(sk, skb, req, &foc, dst);
	}
	if (fastopen_sk) {
		af_ops->send_synack(fastopen_sk, dst, &fl, req,
				    &foc, TCP_SYNACK_FASTOPEN);
		/* Add the child socket directly into the accept queue */
		if (!inet_csk_reqsk_queue_add(sk, req, fastopen_sk)) {
			reqsk_fastopen_remove(fastopen_sk, req, false);
			bh_unlock_sock(fastopen_sk);
			sock_put(fastopen_sk);
			goto drop_and_free;
		}
		sk->sk_data_ready(sk);
		bh_unlock_sock(fastopen_sk);
		sock_put(fastopen_sk);
	} else {
		tcp_rsk(req)->tfo_listener = false;
		if (!want_cookie)
			inet_csk_reqsk_queue_hash_add(sk, req,
				tcp_timeout_init((struct sock *)req));
		//向外发送synack，完成syn报文处理
		af_ops->send_synack(sk, dst, &fl, req, &foc,
				    !want_cookie ? TCP_SYNACK_NORMAL :
						   TCP_SYNACK_COOKIE);
		if (want_cookie) {
			reqsk_free(req);
			return 0;
		}
	}
	reqsk_put(req);
	return 0;

drop_and_release:
	dst_release(dst);
drop_and_free:
	__reqsk_free(req);
drop:
	tcp_listendrop(sk);
	//返回0，报文是可接收的，不会触发reset
	return 0;
}
EXPORT_SYMBOL(tcp_conn_request);<|MERGE_RESOLUTION|>--- conflicted
+++ resolved
@@ -6625,12 +6625,8 @@
 	 */
 	if ((net->ipv4.sysctl_tcp_syncookies == 2 ||
 	     inet_csk_reqsk_queue_is_full(sk)) && !isn) {
-<<<<<<< HEAD
 		//检查是否有必要回复syn cookie
-		want_cookie = tcp_syn_flood_action(sk, skb, rsk_ops->slab_name);
-=======
 		want_cookie = tcp_syn_flood_action(sk, rsk_ops->slab_name);
->>>>>>> 619e17cf
 		if (!want_cookie)
 			goto drop;
 	}
