--- conflicted
+++ resolved
@@ -6900,28 +6900,14 @@
 	/* Note: tcp_v6_init_req() might override ir_iif for link locals */
 	inet_rsk(req)->ir_iif = inet_request_bound_dev_if(sk, skb);
 
-<<<<<<< HEAD
-	//初始化对端流
-	af_ops->init_req(req, sk, skb);
-
-	if (security_inet_conn_request(sk, skb, req))
-=======
+	//查询到对应的路由
 	dst = af_ops->route_req(sk, skb, &fl, req);
 	if (!dst)
->>>>>>> e71ba945
 		goto drop_and_free;
 
 	if (tmp_opt.tstamp_ok)
 		tcp_rsk(req)->ts_off = af_ops->init_ts_off(net, skb);
 
-<<<<<<< HEAD
-	//查询到对应的路由
-	dst = af_ops->route_req(sk, &fl, req);
-	if (!dst)
-		goto drop_and_free;
-
-=======
->>>>>>> e71ba945
 	if (!want_cookie && !isn) {
 		/* Kill the following clause, if you dislike this way. */
 		if (!net->ipv4.sysctl_tcp_syncookies &&
