--- conflicted
+++ resolved
@@ -5791,12 +5791,8 @@
 			if (tp->syn_fastopen && !tp->data_segs_in &&
 			    sk->sk_state == TCP_ESTABLISHED)
 				tcp_fastopen_active_disable(sk);
-<<<<<<< HEAD
 			//发送challenge ack进行校验
-			tcp_send_challenge_ack(sk, skb);
-=======
 			tcp_send_challenge_ack(sk);
->>>>>>> 028192fe
 		}
 		goto discard;
 	}
@@ -5849,11 +5845,8 @@
  */
 void tcp_rcv_established(struct sock *sk, struct sk_buff *skb)
 {
-<<<<<<< HEAD
+	enum skb_drop_reason reason = SKB_DROP_REASON_NOT_SPECIFIED;
 	//tcp稳定状态下收到报文
-=======
-	enum skb_drop_reason reason = SKB_DROP_REASON_NOT_SPECIFIED;
->>>>>>> 028192fe
 	const struct tcphdr *th = (const struct tcphdr *)skb->data;
 	struct tcp_sock *tp = tcp_sk(sk);
 	unsigned int len = skb->len;
@@ -6000,13 +5993,9 @@
 		//tcp头部不完整或者checksum不正确
 		goto csum_error;
 
-<<<<<<< HEAD
-	if (!th->ack && !th->rst && !th->syn)
+	if (!th->ack && !th->rst && !th->syn) {
 		//标记不正确
-=======
-	if (!th->ack && !th->rst && !th->syn) {
 		reason = SKB_DROP_REASON_TCP_FLAGS;
->>>>>>> 028192fe
 		goto discard;
 	}
 
@@ -7063,18 +7052,12 @@
 		sock_put(fastopen_sk);
 	} else {
 		tcp_rsk(req)->tfo_listener = false;
-<<<<<<< HEAD
-		if (!want_cookie)
-		    /*将新建立的socket加入到request socket队列中*/
-			inet_csk_reqsk_queue_hash_add(sk, req,
-				tcp_timeout_init((struct sock *)req));
-		//向外发送synack，完成syn报文处理
-=======
 		if (!want_cookie) {
+		    	/*将新建立的socket加入到request socket队列中*/
 			req->timeout = tcp_timeout_init((struct sock *)req);
 			inet_csk_reqsk_queue_hash_add(sk, req, req->timeout);
 		}
->>>>>>> 028192fe
+		//向外发送synack，完成syn报文处理
 		af_ops->send_synack(sk, dst, &fl, req, &foc,
 				    !want_cookie ? TCP_SYNACK_NORMAL :
 						   TCP_SYNACK_COOKIE,
