--- conflicted
+++ resolved
@@ -17,9 +17,6 @@
 struct udp_table 	udplite_table __read_mostly;
 EXPORT_SYMBOL(udplite_table);
 
-<<<<<<< HEAD
-/*udplite协议收包处理*/
-=======
 /* Designate sk as UDP-Lite socket */
 static int udplite_sk_init(struct sock *sk)
 {
@@ -28,7 +25,7 @@
 	return 0;
 }
 
->>>>>>> 97ee9d1c
+/*udplite协议收包处理*/
 static int udplite_rcv(struct sk_buff *skb)
 {
 	return __udp4_lib_rcv(skb, &udplite_table, IPPROTO_UDPLITE);
