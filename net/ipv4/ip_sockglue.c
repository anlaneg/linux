--- conflicted
+++ resolved
@@ -1044,12 +1044,14 @@
 	case IP_MULTICAST_TTL:
 		if (sk->sk_type == SOCK_STREAM)
 			return -EINVAL;
+		/*指定此socket容许的最小ttl*/
 		if (optlen < 1)
 			return -EINVAL;
 		if (val == -1)
 			val = 1;
 		if (val < 0 || val > 255)
 			return -EINVAL;
+		/*开启ipv4 min ttl检查*/
 		WRITE_ONCE(inet->mc_ttl, val);
 		return 0;
 	case IP_MTU_DISCOVER:
@@ -1349,51 +1351,6 @@
 		err = xfrm_user_policy(sk, optname, optval, optlen);
 		break;
 
-<<<<<<< HEAD
-	case IP_TRANSPARENT:
-		if (!!val && !sockopt_ns_capable(sock_net(sk)->user_ns, CAP_NET_RAW) &&
-		    !sockopt_ns_capable(sock_net(sk)->user_ns, CAP_NET_ADMIN)) {
-			err = -EPERM;
-			break;
-		}
-		if (optlen < 1)
-			goto e_inval;
-		inet->transparent = !!val;
-		break;
-
-	case IP_MINTTL:
-		/*指定此socket容许的最小ttl*/
-		if (optlen < 1)
-			goto e_inval;
-		if (val < 0 || val > 255)
-			goto e_inval;
-
-		if (val)
-			/*开启ipv4 min ttl检查*/
-			static_branch_enable(&ip4_min_ttl);
-
-		/* tcp_v4_err() and tcp_v4_rcv() might read min_ttl
-		 * while we are changint it.
-		 */
-		WRITE_ONCE(inet->min_ttl, val);
-		break;
-
-	case IP_LOCAL_PORT_RANGE:
-	{
-		const __u16 lo = val;
-		const __u16 hi = val >> 16;
-
-		if (optlen != sizeof(__u32))
-			goto e_inval;
-		if (lo != 0 && hi != 0 && lo > hi)
-			goto e_inval;
-
-		inet->local_port_range.lo = lo;
-		inet->local_port_range.hi = hi;
-		break;
-	}
-=======
->>>>>>> 9d1694dc
 	default:
 		err = -ENOPROTOOPT;
 		break;
