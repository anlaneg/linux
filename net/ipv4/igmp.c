--- conflicted
+++ resolved
@@ -2772,11 +2772,8 @@
 		rv = 1;
 	} else if (im) {
 		if (src_addr) {
-<<<<<<< HEAD
+			spin_lock_bh(&im->lock);
 			//对源地址进行校验（igmp协议的include,exclude机制）
-=======
-			spin_lock_bh(&im->lock);
->>>>>>> ce840177
 			for (psf = im->sources; psf; psf = psf->sf_next) {
 				if (psf->sf_inaddr == src_addr)
 					break;
