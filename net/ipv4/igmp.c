--- conflicted
+++ resolved
@@ -1620,16 +1620,12 @@
 	if (ip_hdr(skb)->protocol != IPPROTO_IGMP)
 		return -ENOMSG;
 
-<<<<<<< HEAD
-	//对Igmp报文进行校验
-	return __ip_mc_check_igmp(skb, skb_trimmed);
-=======
 	ret = ip_mc_check_igmp_csum(skb);
 	if (ret < 0)
 		return ret;
 
+	//对Igmp报文进行校验
 	return ip_mc_check_igmp_msg(skb);
->>>>>>> 12ad143e
 }
 EXPORT_SYMBOL(ip_mc_check_igmp);
 
