// SPDX-License-Identifier: GPL-2.0-or-later
/*
 *	Linux NET3:	Internet Group Management Protocol  [IGMP]
 *
 *	This code implements the IGMP protocol as defined in RFC1112. There has
 *	been a further revision of this protocol since which is now supported.
 *
 *	If you have trouble with this module be careful what gcc you have used,
 *	the older version didn't come out right using gcc 2.5.8, the newer one
 *	seems to fall out with gcc 2.6.2.
 *
 *	Authors:
 *		Alan Cox <alan@lxorguk.ukuu.org.uk>
 *
 *	Fixes:
 *
 *		Alan Cox	:	Added lots of __inline__ to optimise
 *					the memory usage of all the tiny little
 *					functions.
 *		Alan Cox	:	Dumped the header building experiment.
 *		Alan Cox	:	Minor tweaks ready for multicast routing
 *					and extended IGMP protocol.
 *		Alan Cox	:	Removed a load of inline directives. Gcc 2.5.8
 *					writes utterly bogus code otherwise (sigh)
 *					fixed IGMP loopback to behave in the manner
 *					desired by mrouted, fixed the fact it has been
 *					broken since 1.3.6 and cleaned up a few minor
 *					points.
 *
 *		Chih-Jen Chang	:	Tried to revise IGMP to Version 2
 *		Tsu-Sheng Tsao		E-mail: chihjenc@scf.usc.edu and tsusheng@scf.usc.edu
 *					The enhancements are mainly based on Steve Deering's
 * 					ipmulti-3.5 source code.
 *		Chih-Jen Chang	:	Added the igmp_get_mrouter_info and
 *		Tsu-Sheng Tsao		igmp_set_mrouter_info to keep track of
 *					the mrouted version on that device.
 *		Chih-Jen Chang	:	Added the max_resp_time parameter to
 *		Tsu-Sheng Tsao		igmp_heard_query(). Using this parameter
 *					to identify the multicast router version
 *					and do what the IGMP version 2 specified.
 *		Chih-Jen Chang	:	Added a timer to revert to IGMP V2 router
 *		Tsu-Sheng Tsao		if the specified time expired.
 *		Alan Cox	:	Stop IGMP from 0.0.0.0 being accepted.
 *		Alan Cox	:	Use GFP_ATOMIC in the right places.
 *		Christian Daudt :	igmp timer wasn't set for local group
 *					memberships but was being deleted,
 *					which caused a "del_timer() called
 *					from %p with timer not initialized\n"
 *					message (960131).
 *		Christian Daudt :	removed del_timer from
 *					igmp_timer_expire function (960205).
 *             Christian Daudt :       igmp_heard_report now only calls
 *                                     igmp_timer_expire if tm->running is
 *                                     true (960216).
 *		Malcolm Beattie :	ttl comparison wrong in igmp_rcv made
 *					igmp_heard_query never trigger. Expiry
 *					miscalculation fixed in igmp_heard_query
 *					and random() made to return unsigned to
 *					prevent negative expiry times.
 *		Alexey Kuznetsov:	Wrong group leaving behaviour, backport
 *					fix from pending 2.1.x patches.
 *		Alan Cox:		Forget to enable FDDI support earlier.
 *		Alexey Kuznetsov:	Fixed leaving groups on device down.
 *		Alexey Kuznetsov:	Accordance to igmp-v2-06 draft.
 *		David L Stevens:	IGMPv3 support, with help from
 *					Vinay Kulkarni
 */

#include <linux/module.h>
#include <linux/slab.h>
#include <linux/uaccess.h>
#include <linux/types.h>
#include <linux/kernel.h>
#include <linux/jiffies.h>
#include <linux/string.h>
#include <linux/socket.h>
#include <linux/sockios.h>
#include <linux/in.h>
#include <linux/inet.h>
#include <linux/netdevice.h>
#include <linux/skbuff.h>
#include <linux/inetdevice.h>
#include <linux/igmp.h>
#include "igmp_internal.h"
#include <linux/if_arp.h>
#include <linux/rtnetlink.h>
#include <linux/times.h>
#include <linux/pkt_sched.h>
#include <linux/byteorder/generic.h>

#include <net/net_namespace.h>
#include <net/netlink.h>
#include <net/addrconf.h>
#include <net/arp.h>
#include <net/ip.h>
#include <net/protocol.h>
#include <net/route.h>
#include <net/sock.h>
#include <net/checksum.h>
#include <net/inet_common.h>
#include <linux/netfilter_ipv4.h>
#ifdef CONFIG_IP_MROUTE
#include <linux/mroute.h>
#endif
#ifdef CONFIG_PROC_FS
#include <linux/proc_fs.h>
#include <linux/seq_file.h>
#endif

#ifdef CONFIG_IP_MULTICAST
/* Parameter names and values are taken from igmp-v2-06 draft */

#define IGMP_QUERY_INTERVAL			(125*HZ)
#define IGMP_QUERY_RESPONSE_INTERVAL		(10*HZ)

#define IGMP_INITIAL_REPORT_DELAY		(1)

/* IGMP_INITIAL_REPORT_DELAY is not from IGMP specs!
 * IGMP specs require to report membership immediately after
 * joining a group, but we delay the first report by a
 * small interval. It seems more natural and still does not
 * contradict to specs provided this delay is small enough.
 */

#define IGMP_V1_SEEN(in_dev) \
	(IPV4_DEVCONF_ALL_RO(dev_net(in_dev->dev), FORCE_IGMP_VERSION) == 1 || \
	 IN_DEV_CONF_GET((in_dev), FORCE_IGMP_VERSION) == 1 || \
	 ((in_dev)->mr_v1_seen && \
	  time_before(jiffies, (in_dev)->mr_v1_seen)))
#define IGMP_V2_SEEN(in_dev) \
	(IPV4_DEVCONF_ALL_RO(dev_net(in_dev->dev), FORCE_IGMP_VERSION) == 2 || \
	 IN_DEV_CONF_GET((in_dev), FORCE_IGMP_VERSION) == 2 || \
	 ((in_dev)->mr_v2_seen && \
	  time_before(jiffies, (in_dev)->mr_v2_seen)))

static int unsolicited_report_interval(struct in_device *in_dev)
{
	int interval_ms, interval_jiffies;

	if (IGMP_V1_SEEN(in_dev) || IGMP_V2_SEEN(in_dev))
		interval_ms = IN_DEV_CONF_GET(
			in_dev,
			IGMPV2_UNSOLICITED_REPORT_INTERVAL);
	else /* v3 */
		interval_ms = IN_DEV_CONF_GET(
			in_dev,
			IGMPV3_UNSOLICITED_REPORT_INTERVAL);

	interval_jiffies = msecs_to_jiffies(interval_ms);

	/* _timer functions can't handle a delay of 0 jiffies so ensure
	 *  we always return a positive value.
	 */
	if (interval_jiffies <= 0)
		interval_jiffies = 1;
	return interval_jiffies;
}

static void igmpv3_add_delrec(struct in_device *in_dev, struct ip_mc_list *im,
			      gfp_t gfp);
static void igmpv3_del_delrec(struct in_device *in_dev, struct ip_mc_list *im);
static void igmpv3_clear_delrec(struct in_device *in_dev);
static int sf_setstate(struct ip_mc_list *pmc);
static void sf_markstate(struct ip_mc_list *pmc);
#endif
static void ip_mc_clear_src(struct ip_mc_list *pmc);
static int ip_mc_add_src(struct in_device *in_dev, __be32 *pmca, int sfmode,
			 int sfcount, __be32 *psfsrc, int delta);

static void ip_ma_put(struct ip_mc_list *im)
{
	if (refcount_dec_and_test(&im->refcnt)) {
		in_dev_put(im->interface);
		kfree_rcu(im, rcu);
	}
}

/*遍历此设备上已关注的所有组播组*/
#define for_each_pmc_rcu(in_dev, pmc)				\
	for (pmc = rcu_dereference(in_dev->mc_list);		\
	     pmc != NULL;					\
	     pmc = rcu_dereference(pmc->next_rcu))

/*遍历此设备上已关注的所有组播组*/
#define for_each_pmc_rtnl(in_dev, pmc)				\
	for (pmc = rtnl_dereference(in_dev->mc_list);		\
	     pmc != NULL;					\
	     pmc = rtnl_dereference(pmc->next_rcu))

static void ip_sf_list_clear_all(struct ip_sf_list *psf)
{
	struct ip_sf_list *next;

	while (psf) {
		next = psf->sf_next;
		kfree(psf);
		psf = next;
	}
}

#ifdef CONFIG_IP_MULTICAST

/*
 *	Timer management
 */

static void igmp_stop_timer(struct ip_mc_list *im)
{
	spin_lock_bh(&im->lock);
	if (timer_delete(&im->timer))
		refcount_dec(&im->refcnt);
	im->tm_running = 0;
	im->reporter = 0;
	im->unsolicit_count = 0;
	spin_unlock_bh(&im->lock);
}

/* It must be called with locked im->lock */
static void igmp_start_timer(struct ip_mc_list *im, int max_delay)
{
	int tv = get_random_u32_below(max_delay);

	im->tm_running = 1;
	if (refcount_inc_not_zero(&im->refcnt)) {
		if (mod_timer(&im->timer, jiffies + tv + 2))
			ip_ma_put(im);
	}
}

static void igmp_gq_start_timer(struct in_device *in_dev)
{
	int tv = get_random_u32_below(in_dev->mr_maxdelay);
	unsigned long exp = jiffies + tv + 2;

	if (in_dev->mr_gq_running &&
	    time_after_eq(exp, (in_dev->mr_gq_timer).expires))
		return;

	in_dev->mr_gq_running = 1;
	if (!mod_timer(&in_dev->mr_gq_timer, exp))
		in_dev_hold(in_dev);
}

static void igmp_ifc_start_timer(struct in_device *in_dev, int delay)
{
	int tv = get_random_u32_below(delay);

	if (!mod_timer(&in_dev->mr_ifc_timer, jiffies+tv+2))
		in_dev_hold(in_dev);
}

static void igmp_mod_timer(struct ip_mc_list *im, int max_delay)
{
	spin_lock_bh(&im->lock);
	im->unsolicit_count = 0;
	if (timer_delete(&im->timer)) {
		if ((long)(im->timer.expires-jiffies) < max_delay) {
			add_timer(&im->timer);
			im->tm_running = 1;
			spin_unlock_bh(&im->lock);
			return;
		}
		refcount_dec(&im->refcnt);
	}
	igmp_start_timer(im, max_delay);
	spin_unlock_bh(&im->lock);
}


/*
 *	Send an IGMP report.
 */

#define IGMP_SIZE (sizeof(struct igmphdr)+sizeof(struct iphdr)+4)


static int is_in(struct ip_mc_list *pmc, struct ip_sf_list *psf, int type,
	int gdeleted, int sdeleted)
{
	switch (type) {
	case IGMPV3_MODE_IS_INCLUDE:
	case IGMPV3_MODE_IS_EXCLUDE:
		if (gdeleted || sdeleted)
			return 0;
		if (!(pmc->gsquery && !psf->sf_gsresp)) {
			if (pmc->sfmode == MCAST_INCLUDE)
				return 1;
			/* don't include if this source is excluded
			 * in all filters
			 */
			if (psf->sf_count[MCAST_INCLUDE])
				return type == IGMPV3_MODE_IS_INCLUDE;
			return pmc->sfcount[MCAST_EXCLUDE] ==
				psf->sf_count[MCAST_EXCLUDE];
		}
		return 0;
	case IGMPV3_CHANGE_TO_INCLUDE:
		if (gdeleted || sdeleted)
			return 0;
		return psf->sf_count[MCAST_INCLUDE] != 0;
	case IGMPV3_CHANGE_TO_EXCLUDE:
		if (gdeleted || sdeleted)
			return 0;
		if (pmc->sfcount[MCAST_EXCLUDE] == 0 ||
		    psf->sf_count[MCAST_INCLUDE])
			return 0;
		return pmc->sfcount[MCAST_EXCLUDE] ==
			psf->sf_count[MCAST_EXCLUDE];
	case IGMPV3_ALLOW_NEW_SOURCES:
		if (gdeleted || !psf->sf_crcount)
			return 0;
		return (pmc->sfmode == MCAST_INCLUDE) ^ sdeleted;
	case IGMPV3_BLOCK_OLD_SOURCES:
		if (pmc->sfmode == MCAST_INCLUDE)
			return gdeleted || (psf->sf_crcount && sdeleted);
		return psf->sf_crcount && !gdeleted && !sdeleted;
	}
	return 0;
}

static int
igmp_scount(struct ip_mc_list *pmc, int type, int gdeleted, int sdeleted)
{
	struct ip_sf_list *psf;
	int scount = 0;

	for (psf = pmc->sources; psf; psf = psf->sf_next) {
		if (!is_in(pmc, psf, type, gdeleted, sdeleted))
			continue;
		scount++;
	}
	return scount;
}

/* source address selection per RFC 3376 section 4.2.13 */
static __be32 igmpv3_get_srcaddr(struct net_device *dev,
				 const struct flowi4 *fl4)
{
	struct in_device *in_dev = __in_dev_get_rcu(dev);
	const struct in_ifaddr *ifa;

	if (!in_dev)
		return htonl(INADDR_ANY);

	in_dev_for_each_ifa_rcu(ifa, in_dev) {
		if (fl4->saddr == ifa->ifa_local)
			return fl4->saddr;
	}

	return htonl(INADDR_ANY);
}

static struct sk_buff *igmpv3_newpack(struct net_device *dev, unsigned int mtu)
{
	struct sk_buff *skb;
	struct rtable *rt;
	struct iphdr *pip;
	struct igmpv3_report *pig;
	struct net *net = dev_net(dev);
	struct flowi4 fl4;
	int hlen = LL_RESERVED_SPACE(dev);
	int tlen = dev->needed_tailroom;
	unsigned int size;

	size = min(mtu, IP_MAX_MTU);
	while (1) {
		skb = alloc_skb(size + hlen + tlen,
				GFP_ATOMIC | __GFP_NOWARN);
		if (skb)
			break;
		size >>= 1;
		if (size < 256)
			return NULL;
	}
	skb->priority = TC_PRIO_CONTROL;

	rt = ip_route_output_ports(net, &fl4, NULL, IGMPV3_ALL_MCR, 0,
				   0, 0,
				   IPPROTO_IGMP, 0, dev->ifindex);
	if (IS_ERR(rt)) {
		kfree_skb(skb);
		return NULL;
	}

	skb_dst_set(skb, &rt->dst);
	skb->dev = dev;

	skb_reserve(skb, hlen);
	skb_tailroom_reserve(skb, mtu, tlen);

	skb_reset_network_header(skb);
	pip = ip_hdr(skb);
	skb_put(skb, sizeof(struct iphdr) + 4);

	pip->version  = 4;
	pip->ihl      = (sizeof(struct iphdr)+4)>>2;
	pip->tos      = 0xc0;
	pip->frag_off = htons(IP_DF);
	pip->ttl      = 1;
	pip->daddr    = fl4.daddr;

	rcu_read_lock();
	pip->saddr    = igmpv3_get_srcaddr(dev, &fl4);
	rcu_read_unlock();

	pip->protocol = IPPROTO_IGMP;
	pip->tot_len  = 0;	/* filled in later */
	ip_select_ident(net, skb, NULL);
	((u8 *)&pip[1])[0] = IPOPT_RA;
	((u8 *)&pip[1])[1] = 4;
	((u8 *)&pip[1])[2] = 0;
	((u8 *)&pip[1])[3] = 0;

	skb->transport_header = skb->network_header + sizeof(struct iphdr) + 4;
	skb_put(skb, sizeof(*pig));
	pig = igmpv3_report_hdr(skb);
	pig->type = IGMPV3_HOST_MEMBERSHIP_REPORT;
	pig->resv1 = 0;
	pig->csum = 0;
	pig->resv2 = 0;
	pig->ngrec = 0;
	return skb;
}

static int igmpv3_sendpack(struct sk_buff *skb)
{
	struct igmphdr *pig = igmp_hdr(skb);
	const int igmplen = skb_tail_pointer(skb) - skb_transport_header(skb);

	pig->csum = ip_compute_csum(igmp_hdr(skb), igmplen);

	return ip_local_out(dev_net(skb_dst(skb)->dev), skb->sk, skb);
}

static int grec_size(struct ip_mc_list *pmc, int type, int gdel, int sdel)
{
	return sizeof(struct igmpv3_grec) + 4*igmp_scount(pmc, type, gdel, sdel);
}

static struct sk_buff *add_grhead(struct sk_buff *skb, struct ip_mc_list *pmc,
	int type, struct igmpv3_grec **ppgr, unsigned int mtu)
{
	struct net_device *dev = pmc->interface->dev;
	struct igmpv3_report *pih;
	struct igmpv3_grec *pgr;

	if (!skb) {
		skb = igmpv3_newpack(dev, mtu);
		if (!skb)
			return NULL;
	}
	pgr = skb_put(skb, sizeof(struct igmpv3_grec));
	pgr->grec_type = type;
	pgr->grec_auxwords = 0;
	pgr->grec_nsrcs = 0;
	pgr->grec_mca = pmc->multiaddr;
	pih = igmpv3_report_hdr(skb);
	pih->ngrec = htons(ntohs(pih->ngrec)+1);
	*ppgr = pgr;
	return skb;
}

#define AVAILABLE(skb)	((skb) ? skb_availroom(skb) : 0)

static struct sk_buff *add_grec(struct sk_buff *skb, struct ip_mc_list *pmc,
	int type, int gdeleted, int sdeleted)
{
	struct net_device *dev = pmc->interface->dev;
	struct net *net = dev_net(dev);
	struct igmpv3_report *pih;
	struct igmpv3_grec *pgr = NULL;
	struct ip_sf_list *psf, *psf_next, *psf_prev, **psf_list;
	int scount, stotal, first, isquery, truncate;
	unsigned int mtu;

	if (pmc->multiaddr == IGMP_ALL_HOSTS)
		return skb;
	if (ipv4_is_local_multicast(pmc->multiaddr) &&
	    !READ_ONCE(net->ipv4.sysctl_igmp_llm_reports))
		return skb;

	mtu = READ_ONCE(dev->mtu);
	if (mtu < IPV4_MIN_MTU)
		return skb;

	isquery = type == IGMPV3_MODE_IS_INCLUDE ||
		  type == IGMPV3_MODE_IS_EXCLUDE;
	truncate = type == IGMPV3_MODE_IS_EXCLUDE ||
		    type == IGMPV3_CHANGE_TO_EXCLUDE;

	stotal = scount = 0;

	psf_list = sdeleted ? &pmc->tomb : &pmc->sources;

	if (!*psf_list)
		goto empty_source;

	pih = skb ? igmpv3_report_hdr(skb) : NULL;

	/* EX and TO_EX get a fresh packet, if needed */
	if (truncate) {
		if (pih && pih->ngrec &&
		    AVAILABLE(skb) < grec_size(pmc, type, gdeleted, sdeleted)) {
			if (skb)
				igmpv3_sendpack(skb);
			skb = igmpv3_newpack(dev, mtu);
		}
	}
	first = 1;
	psf_prev = NULL;
	for (psf = *psf_list; psf; psf = psf_next) {
		__be32 *psrc;

		psf_next = psf->sf_next;

		if (!is_in(pmc, psf, type, gdeleted, sdeleted)) {
			psf_prev = psf;
			continue;
		}

		/* Based on RFC3376 5.1. Should not send source-list change
		 * records when there is a filter mode change.
		 */
		if (((gdeleted && pmc->sfmode == MCAST_EXCLUDE) ||
		     (!gdeleted && pmc->crcount)) &&
		    (type == IGMPV3_ALLOW_NEW_SOURCES ||
		     type == IGMPV3_BLOCK_OLD_SOURCES) && psf->sf_crcount)
			goto decrease_sf_crcount;

		/* clear marks on query responses */
		if (isquery)
			psf->sf_gsresp = 0;

		if (AVAILABLE(skb) < sizeof(__be32) +
		    first*sizeof(struct igmpv3_grec)) {
			if (truncate && !first)
				break;	 /* truncate these */
			if (pgr)
				pgr->grec_nsrcs = htons(scount);
			if (skb)
				igmpv3_sendpack(skb);
			skb = igmpv3_newpack(dev, mtu);
			first = 1;
			scount = 0;
		}
		if (first) {
			skb = add_grhead(skb, pmc, type, &pgr, mtu);
			first = 0;
		}
		if (!skb)
			return NULL;
		psrc = skb_put(skb, sizeof(__be32));
		*psrc = psf->sf_inaddr;
		scount++; stotal++;
		if ((type == IGMPV3_ALLOW_NEW_SOURCES ||
		     type == IGMPV3_BLOCK_OLD_SOURCES) && psf->sf_crcount) {
decrease_sf_crcount:
			psf->sf_crcount--;
			if ((sdeleted || gdeleted) && psf->sf_crcount == 0) {
				if (psf_prev)
					psf_prev->sf_next = psf->sf_next;
				else
					*psf_list = psf->sf_next;
				kfree(psf);
				continue;
			}
		}
		psf_prev = psf;
	}

empty_source:
	if (!stotal) {
		if (type == IGMPV3_ALLOW_NEW_SOURCES ||
		    type == IGMPV3_BLOCK_OLD_SOURCES)
			return skb;
		if (pmc->crcount || isquery) {
			/* make sure we have room for group header */
			if (skb && AVAILABLE(skb) < sizeof(struct igmpv3_grec)) {
				igmpv3_sendpack(skb);
				skb = NULL; /* add_grhead will get a new one */
			}
			skb = add_grhead(skb, pmc, type, &pgr, mtu);
		}
	}
	if (pgr)
		pgr->grec_nsrcs = htons(scount);

	if (isquery)
		pmc->gsquery = 0;	/* clear query state on report */
	return skb;
}

static int igmpv3_send_report(struct in_device *in_dev, struct ip_mc_list *pmc)
{
	struct sk_buff *skb = NULL;
	struct net *net = dev_net(in_dev->dev);
	int type;

	if (!pmc) {
		rcu_read_lock();
		for_each_pmc_rcu(in_dev, pmc) {
			if (pmc->multiaddr == IGMP_ALL_HOSTS)
				continue;
			if (ipv4_is_local_multicast(pmc->multiaddr) &&
			    !READ_ONCE(net->ipv4.sysctl_igmp_llm_reports))
				continue;
			spin_lock_bh(&pmc->lock);
			//除非标明exclude，否则采用include进行发送
			if (pmc->sfcount[MCAST_EXCLUDE])
				type = IGMPV3_MODE_IS_EXCLUDE;
			else
				type = IGMPV3_MODE_IS_INCLUDE;
			skb = add_grec(skb, pmc, type, 0, 0);
			spin_unlock_bh(&pmc->lock);
		}
		rcu_read_unlock();
	} else {
		spin_lock_bh(&pmc->lock);
		if (pmc->sfcount[MCAST_EXCLUDE])
			type = IGMPV3_MODE_IS_EXCLUDE;
		else
			type = IGMPV3_MODE_IS_INCLUDE;
		//添加组播记录信息
		skb = add_grec(skb, pmc, type, 0, 0);
		spin_unlock_bh(&pmc->lock);
	}
	if (!skb)
		return 0;
	return igmpv3_sendpack(skb);
}

/*
 * remove zero-count source records from a source filter list
 */
static void igmpv3_clear_zeros(struct ip_sf_list **ppsf)
{
	struct ip_sf_list *psf_prev, *psf_next, *psf;

	psf_prev = NULL;
	for (psf = *ppsf; psf; psf = psf_next) {
		psf_next = psf->sf_next;
		if (psf->sf_crcount == 0) {
			if (psf_prev)
				psf_prev->sf_next = psf->sf_next;
			else
				*ppsf = psf->sf_next;
			kfree(psf);
		} else
			psf_prev = psf;
	}
}

static void kfree_pmc(struct ip_mc_list *pmc)
{
	ip_sf_list_clear_all(pmc->sources);
	ip_sf_list_clear_all(pmc->tomb);
	kfree(pmc);
}

static void igmpv3_send_cr(struct in_device *in_dev)
{
	struct ip_mc_list *pmc, *pmc_prev, *pmc_next;
	struct sk_buff *skb = NULL;
	int type, dtype;

	rcu_read_lock();
	spin_lock_bh(&in_dev->mc_tomb_lock);

	/* deleted MCA's */
	pmc_prev = NULL;
	for (pmc = in_dev->mc_tomb; pmc; pmc = pmc_next) {
		pmc_next = pmc->next;
		if (pmc->sfmode == MCAST_INCLUDE) {
			type = IGMPV3_BLOCK_OLD_SOURCES;
			dtype = IGMPV3_BLOCK_OLD_SOURCES;
			skb = add_grec(skb, pmc, type, 1, 0);
			skb = add_grec(skb, pmc, dtype, 1, 1);
		}
		if (pmc->crcount) {
			if (pmc->sfmode == MCAST_EXCLUDE) {
				type = IGMPV3_CHANGE_TO_INCLUDE;
				skb = add_grec(skb, pmc, type, 1, 0);
			}
			pmc->crcount--;
			if (pmc->crcount == 0) {
				igmpv3_clear_zeros(&pmc->tomb);
				igmpv3_clear_zeros(&pmc->sources);
			}
		}
		if (pmc->crcount == 0 && !pmc->tomb && !pmc->sources) {
			if (pmc_prev)
				pmc_prev->next = pmc_next;
			else
				in_dev->mc_tomb = pmc_next;
			in_dev_put(pmc->interface);
			kfree_pmc(pmc);
		} else
			pmc_prev = pmc;
	}
	spin_unlock_bh(&in_dev->mc_tomb_lock);

	/* change recs */
	for_each_pmc_rcu(in_dev, pmc) {
		spin_lock_bh(&pmc->lock);
		if (pmc->sfcount[MCAST_EXCLUDE]) {
			type = IGMPV3_BLOCK_OLD_SOURCES;
			dtype = IGMPV3_ALLOW_NEW_SOURCES;
		} else {
			type = IGMPV3_ALLOW_NEW_SOURCES;
			dtype = IGMPV3_BLOCK_OLD_SOURCES;
		}
		skb = add_grec(skb, pmc, type, 0, 0);
		skb = add_grec(skb, pmc, dtype, 0, 1);	/* deleted sources */

		/* filter mode changes */
		if (pmc->crcount) {
			if (pmc->sfmode == MCAST_EXCLUDE)
				type = IGMPV3_CHANGE_TO_EXCLUDE;
			else
				type = IGMPV3_CHANGE_TO_INCLUDE;
			skb = add_grec(skb, pmc, type, 0, 0);
			pmc->crcount--;
		}
		spin_unlock_bh(&pmc->lock);
	}
	rcu_read_unlock();

	if (!skb)
		return;
	(void) igmpv3_sendpack(skb);
}

static int igmp_send_report(struct in_device *in_dev, struct ip_mc_list *pmc,
	int type)
{
	struct sk_buff *skb;
	struct iphdr *iph;
	struct igmphdr *ih;
	struct rtable *rt;
	struct net_device *dev = in_dev->dev;
	struct net *net = dev_net(dev);
	__be32	group = pmc ? pmc->multiaddr : 0;
	struct flowi4 fl4;
	__be32	dst;
	int hlen, tlen;

	//按igmpv3进行report
	if (type == IGMPV3_HOST_MEMBERSHIP_REPORT)
		return igmpv3_send_report(in_dev, pmc);

	//link local地址不report,跳过
	if (ipv4_is_local_multicast(group) &&
	    !READ_ONCE(net->ipv4.sysctl_igmp_llm_reports))
		return 0;

	//leave消息发送给所有router
	if (type == IGMP_HOST_LEAVE_MESSAGE)
		dst = IGMP_ALL_ROUTER;
	else
		//其它报文发送给对应的group
		dst = group;

	rt = ip_route_output_ports(net, &fl4, NULL, dst, 0,
				   0, 0,
				   IPPROTO_IGMP, 0, dev->ifindex);
	if (IS_ERR(rt))
		return -1;

	hlen = LL_RESERVED_SPACE(dev);
	tlen = dev->needed_tailroom;
	skb = alloc_skb(IGMP_SIZE + hlen + tlen, GFP_ATOMIC);
	if (!skb) {
		ip_rt_put(rt);
		return -1;
	}
	skb->priority = TC_PRIO_CONTROL;

	skb_dst_set(skb, &rt->dst);

	skb_reserve(skb, hlen);

	//填充报文ip层
	skb_reset_network_header(skb);
	iph = ip_hdr(skb);
	skb_put(skb, sizeof(struct iphdr) + 4);

	iph->version  = 4;
	iph->ihl      = (sizeof(struct iphdr)+4)>>2;
	iph->tos      = 0xc0;
	iph->frag_off = htons(IP_DF);
	iph->ttl      = 1;
	iph->daddr    = dst;
	iph->saddr    = fl4.saddr;
	iph->protocol = IPPROTO_IGMP;
	ip_select_ident(net, skb, NULL);
	//ip头选项
	((u8 *)&iph[1])[0] = IPOPT_RA;
	((u8 *)&iph[1])[1] = 4;
	((u8 *)&iph[1])[2] = 0;
	((u8 *)&iph[1])[3] = 0;

	//v1,v2格式的及v3的leave等报文
	ih = skb_put(skb, sizeof(struct igmphdr));
	ih->type = type;
	ih->code = 0;
	ih->csum = 0;
	ih->group = group;
	ih->csum = ip_compute_csum((void *)ih, sizeof(struct igmphdr));

	//local　out 发出
	return ip_local_out(net, skb->sk, skb);
}

static void igmp_gq_timer_expire(struct timer_list *t)
{
	struct in_device *in_dev = timer_container_of(in_dev, t, mr_gq_timer);

	in_dev->mr_gq_running = 0;
	igmpv3_send_report(in_dev, NULL);
	in_dev_put(in_dev);
}

static void igmp_ifc_timer_expire(struct timer_list *t)
{
	struct in_device *in_dev = timer_container_of(in_dev, t, mr_ifc_timer);
	u32 mr_ifc_count;

	igmpv3_send_cr(in_dev);
restart:
	mr_ifc_count = READ_ONCE(in_dev->mr_ifc_count);

	if (mr_ifc_count) {
		if (cmpxchg(&in_dev->mr_ifc_count,
			    mr_ifc_count,
			    mr_ifc_count - 1) != mr_ifc_count)
			goto restart;
		igmp_ifc_start_timer(in_dev,
				     unsolicited_report_interval(in_dev));
	}
	in_dev_put(in_dev);
}

static void igmp_ifc_event(struct in_device *in_dev)
{
	struct net *net = dev_net(in_dev->dev);
	if (IGMP_V1_SEEN(in_dev) || IGMP_V2_SEEN(in_dev))
		return;
	WRITE_ONCE(in_dev->mr_ifc_count, in_dev->mr_qrv ?: READ_ONCE(net->ipv4.sysctl_igmp_qrv));
	igmp_ifc_start_timer(in_dev, 1);
}


static void igmp_timer_expire(struct timer_list *t)
{
	struct ip_mc_list *im = timer_container_of(im, t, timer);
	struct in_device *in_dev = im->interface;

	spin_lock(&im->lock);
	im->tm_running = 0;

	if (im->unsolicit_count && --im->unsolicit_count)
		igmp_start_timer(im, unsolicited_report_interval(in_dev));

	im->reporter = 1;
	spin_unlock(&im->lock);

	if (IGMP_V1_SEEN(in_dev))
		igmp_send_report(in_dev, im, IGMP_HOST_MEMBERSHIP_REPORT);
	else if (IGMP_V2_SEEN(in_dev))
		igmp_send_report(in_dev, im, IGMPV2_HOST_MEMBERSHIP_REPORT);
	else
		igmp_send_report(in_dev, im, IGMPV3_HOST_MEMBERSHIP_REPORT);

	ip_ma_put(im);
}

/* mark EXCLUDE-mode sources */
static int igmp_xmarksources(struct ip_mc_list *pmc, int nsrcs, __be32 *srcs)
{
	struct ip_sf_list *psf;
	int i, scount;

	scount = 0;
	for (psf = pmc->sources; psf; psf = psf->sf_next) {
		if (scount == nsrcs)
			break;
		for (i = 0; i < nsrcs; i++) {
			/* skip inactive filters */
			if (psf->sf_count[MCAST_INCLUDE] ||
			    pmc->sfcount[MCAST_EXCLUDE] !=
			    psf->sf_count[MCAST_EXCLUDE])
				break;
			if (srcs[i] == psf->sf_inaddr) {
				scount++;
				break;
			}
		}
	}
	pmc->gsquery = 0;
	if (scount == nsrcs)	/* all sources excluded */
		return 0;
	return 1;
}

static int igmp_marksources(struct ip_mc_list *pmc, int nsrcs, __be32 *srcs)
{
	struct ip_sf_list *psf;
	int i, scount;

	if (pmc->sfmode == MCAST_EXCLUDE)
		return igmp_xmarksources(pmc, nsrcs, srcs);

	/* mark INCLUDE-mode sources */
	scount = 0;
	for (psf = pmc->sources; psf; psf = psf->sf_next) {
		if (scount == nsrcs)
			break;
		for (i = 0; i < nsrcs; i++)
			if (srcs[i] == psf->sf_inaddr) {
				psf->sf_gsresp = 1;
				scount++;
				break;
			}
	}
	if (!scount) {
		pmc->gsquery = 0;
		return 0;
	}
	pmc->gsquery = 1;
	return 1;
}

/* return true if packet was dropped */
static bool igmp_heard_report(struct in_device *in_dev, __be32 group)
{
	struct ip_mc_list *im;
	struct net *net = dev_net(in_dev->dev);

	/* Timers are only set for non-local groups */

	if (group == IGMP_ALL_HOSTS)
		return false;
	if (ipv4_is_local_multicast(group) &&
	    !READ_ONCE(net->ipv4.sysctl_igmp_llm_reports))
		return false;

	rcu_read_lock();
	for_each_pmc_rcu(in_dev, im) {
		if (im->multiaddr == group) {
			igmp_stop_timer(im);
			break;
		}
	}
	rcu_read_unlock();
	return false;
}

/* return true if packet was dropped */
static bool igmp_heard_query(struct in_device *in_dev, struct sk_buff *skb,
	int len)
{
	struct igmphdr 		*ih = igmp_hdr(skb);
	struct igmpv3_query *ih3 = igmpv3_query_hdr(skb);
	struct ip_mc_list	*im;
	__be32			group = ih->group;
	int			max_delay;
	int			mark = 0;
	struct net		*net = dev_net(in_dev->dev);


	if (len == 8) {
		if (ih->code == 0) {
			/* Alas, old v1 router presents here. */

			max_delay = IGMP_QUERY_RESPONSE_INTERVAL;
			in_dev->mr_v1_seen = jiffies +
				(in_dev->mr_qrv * in_dev->mr_qi) +
				in_dev->mr_qri;
			group = 0;
		} else {
			/* v2 router present */
			max_delay = ih->code*(HZ/IGMP_TIMER_SCALE);
			in_dev->mr_v2_seen = jiffies +
				(in_dev->mr_qrv * in_dev->mr_qi) +
				in_dev->mr_qri;
		}
		/* cancel the interface change timer */
		WRITE_ONCE(in_dev->mr_ifc_count, 0);
		if (timer_delete(&in_dev->mr_ifc_timer))
			__in_dev_put(in_dev);
		/* clear deleted report items */
		igmpv3_clear_delrec(in_dev);
	} else if (len < 12) {
		return true;	/* ignore bogus packet; freed by caller */
	} else if (IGMP_V1_SEEN(in_dev)) {
		/* This is a v3 query with v1 queriers present */
		max_delay = IGMP_QUERY_RESPONSE_INTERVAL;
		group = 0;
	} else if (IGMP_V2_SEEN(in_dev)) {
		/* this is a v3 query with v2 queriers present;
		 * Interpretation of the max_delay code is problematic here.
		 * A real v2 host would use ih_code directly, while v3 has a
		 * different encoding. We use the v3 encoding as more likely
		 * to be intended in a v3 query.
		 */
		max_delay = IGMPV3_MRC(ih3->code)*(HZ/IGMP_TIMER_SCALE);
		if (!max_delay)
			max_delay = 1;	/* can't mod w/ 0 */
	} else { /* v3 */
		if (!pskb_may_pull(skb, sizeof(struct igmpv3_query)))
			return true;

		ih3 = igmpv3_query_hdr(skb);
		if (ih3->nsrcs) {
			if (!pskb_may_pull(skb, sizeof(struct igmpv3_query)
					   + ntohs(ih3->nsrcs)*sizeof(__be32)))
				return true;
			ih3 = igmpv3_query_hdr(skb);
		}

		max_delay = IGMPV3_MRC(ih3->code)*(HZ/IGMP_TIMER_SCALE);
		if (!max_delay)
			max_delay = 1;	/* can't mod w/ 0 */
		in_dev->mr_maxdelay = max_delay;

		/* RFC3376, 4.1.6. QRV and 4.1.7. QQIC, when the most recently
		 * received value was zero, use the default or statically
		 * configured value.
		 */
		in_dev->mr_qrv = ih3->qrv ?: READ_ONCE(net->ipv4.sysctl_igmp_qrv);
		in_dev->mr_qi = IGMPV3_QQIC(ih3->qqic)*HZ ?: IGMP_QUERY_INTERVAL;

		/* RFC3376, 8.3. Query Response Interval:
		 * The number of seconds represented by the [Query Response
		 * Interval] must be less than the [Query Interval].
		 */
		if (in_dev->mr_qri >= in_dev->mr_qi)
			in_dev->mr_qri = (in_dev->mr_qi/HZ - 1)*HZ;

		if (!group) { /* general query */
			if (ih3->nsrcs)
				return true;	/* no sources allowed */
			igmp_gq_start_timer(in_dev);
			return false;
		}
		/* mark sources to include, if group & source-specific */
		mark = ih3->nsrcs != 0;
	}

	/*
	 * - Start the timers in all of our membership records
	 *   that the query applies to for the interface on
	 *   which the query arrived excl. those that belong
	 *   to a "local" group (224.0.0.X)
	 * - For timers already running check if they need to
	 *   be reset.
	 * - Use the igmp->igmp_code field as the maximum
	 *   delay possible
	 */
	rcu_read_lock();
	for_each_pmc_rcu(in_dev, im) {
		int changed;

		if (group && group != im->multiaddr)
			continue;
		if (im->multiaddr == IGMP_ALL_HOSTS)
			continue;
		if (ipv4_is_local_multicast(im->multiaddr) &&
		    !READ_ONCE(net->ipv4.sysctl_igmp_llm_reports))
			continue;
		spin_lock_bh(&im->lock);
		if (im->tm_running)
			im->gsquery = im->gsquery && mark;
		else
			im->gsquery = mark;
		changed = !im->gsquery ||
			igmp_marksources(im, ntohs(ih3->nsrcs), ih3->srcs);
		spin_unlock_bh(&im->lock);
		if (changed)
			igmp_mod_timer(im, max_delay);
	}
	rcu_read_unlock();
	return false;
}

/* called in rcu_read_lock() section */
//收到igmp报文（igmp报文入口）
int igmp_rcv(struct sk_buff *skb)
{
	/* This basically follows the spec line by line -- see RFC1112 */
	struct igmphdr *ih;
	struct net_device *dev = skb->dev;
	struct in_device *in_dev;
	int len = skb->len;
	bool dropped = true;

	if (netif_is_l3_master(dev)) {
		dev = dev_get_by_index_rcu(dev_net(dev), IPCB(skb)->iif);
		if (!dev)
			goto drop;
	}

	in_dev = __in_dev_get_rcu(dev);
	if (!in_dev)
		goto drop;

	//报文长度及checksum检查
	if (!pskb_may_pull(skb, sizeof(struct igmphdr)))
		goto drop;

	if (skb_checksum_simple_validate(skb))
		goto drop;

	//取得igmp头
	ih = igmp_hdr(skb);
	switch (ih->type) {
	//收到成员关系查询报文
	case IGMP_HOST_MEMBERSHIP_QUERY:
		dropped = igmp_heard_query(in_dev, skb, len);
		break;
		//收到v1,v2的成员关系report报文
	case IGMP_HOST_MEMBERSHIP_REPORT:
	case IGMPV2_HOST_MEMBERSHIP_REPORT:
		/* Is it our report looped back? */
		if (rt_is_output_route(skb_rtable(skb)))
			break;
		/* don't rely on MC router hearing unicast reports */
		if (skb->pkt_type == PACKET_MULTICAST ||
		    skb->pkt_type == PACKET_BROADCAST)
			dropped = igmp_heard_report(in_dev, ih->group);
		break;
	case IGMP_PIM:
#ifdef CONFIG_IP_PIMSM_V1
		return pim_rcv_v1(skb);
#endif
		//不处理v3的report,不处理其它类型的报文（我也不知道这些都是啥）
	case IGMPV3_HOST_MEMBERSHIP_REPORT:
	case IGMP_DVMRP:
	case IGMP_TRACE:
	case IGMP_HOST_LEAVE_MESSAGE:
	case IGMP_MTRACE:
	case IGMP_MTRACE_RESP:
		break;
	default:
		break;
	}

drop:
	if (dropped)
		kfree_skb(skb);
	else
		consume_skb(skb);
	return 0;
}

#endif


/*
 *	Add a filter to a device
 */

static void ip_mc_filter_add(struct in_device *in_dev, __be32 addr)
{
	char buf[MAX_ADDR_LEN];
	struct net_device *dev = in_dev->dev;

	/* Checking for IFF_MULTICAST here is WRONG-WRONG-WRONG.
	   We will get multicast token leakage, when IFF_MULTICAST
	   is changed. This check should be done in ndo_set_rx_mode
	   routine. Something sort of:
	   if (dev->mc_list && dev->flags&IFF_MULTICAST) { do it; }
	   --ANK
	   */
	if (arp_mc_map(addr, buf, dev, 0) == 0)
		dev_mc_add(dev, buf);
}

/*
 *	Remove a filter from a device
 */

static void ip_mc_filter_del(struct in_device *in_dev, __be32 addr)
{
	char buf[MAX_ADDR_LEN];
	struct net_device *dev = in_dev->dev;

	if (arp_mc_map(addr, buf, dev, 0) == 0)
		dev_mc_del(dev, buf);
}

#ifdef CONFIG_IP_MULTICAST
/*
 * deleted ip_mc_list manipulation
 */
static void igmpv3_add_delrec(struct in_device *in_dev, struct ip_mc_list *im,
			      gfp_t gfp)
{
	struct ip_mc_list *pmc;
	struct net *net = dev_net(in_dev->dev);

	/* this is an "ip_mc_list" for convenience; only the fields below
	 * are actually used. In particular, the refcnt and users are not
	 * used for management of the delete list. Using the same structure
	 * for deleted items allows change reports to use common code with
	 * non-deleted or query-response MCA's.
	 */
	pmc = kzalloc(sizeof(*pmc), gfp);
	if (!pmc)
		return;
	spin_lock_init(&pmc->lock);
	spin_lock_bh(&im->lock);
	pmc->interface = im->interface;
	in_dev_hold(in_dev);
	pmc->multiaddr = im->multiaddr;
	pmc->crcount = in_dev->mr_qrv ?: READ_ONCE(net->ipv4.sysctl_igmp_qrv);
	pmc->sfmode = im->sfmode;
	if (pmc->sfmode == MCAST_INCLUDE) {
		struct ip_sf_list *psf;

		pmc->tomb = im->tomb;
		pmc->sources = im->sources;
		im->tomb = im->sources = NULL;
		for (psf = pmc->sources; psf; psf = psf->sf_next)
			psf->sf_crcount = pmc->crcount;
	}
	spin_unlock_bh(&im->lock);

	spin_lock_bh(&in_dev->mc_tomb_lock);
	pmc->next = in_dev->mc_tomb;
	in_dev->mc_tomb = pmc;
	spin_unlock_bh(&in_dev->mc_tomb_lock);
}

/*
 * restore ip_mc_list deleted records
 */
static void igmpv3_del_delrec(struct in_device *in_dev, struct ip_mc_list *im)
{
	struct ip_mc_list *pmc, *pmc_prev;
	struct ip_sf_list *psf;
	struct net *net = dev_net(in_dev->dev);
	__be32 multiaddr = im->multiaddr;

	spin_lock_bh(&in_dev->mc_tomb_lock);
	pmc_prev = NULL;
	for (pmc = in_dev->mc_tomb; pmc; pmc = pmc->next) {
		if (pmc->multiaddr == multiaddr)
			break;
		pmc_prev = pmc;
	}
	if (pmc) {
		if (pmc_prev)
			pmc_prev->next = pmc->next;
		else
			in_dev->mc_tomb = pmc->next;
	}
	spin_unlock_bh(&in_dev->mc_tomb_lock);

	spin_lock_bh(&im->lock);
	if (pmc) {
		im->interface = pmc->interface;
		if (im->sfmode == MCAST_INCLUDE) {
			swap(im->tomb, pmc->tomb);
			swap(im->sources, pmc->sources);
			for (psf = im->sources; psf; psf = psf->sf_next)
				psf->sf_crcount = in_dev->mr_qrv ?:
					READ_ONCE(net->ipv4.sysctl_igmp_qrv);
		} else {
			im->crcount = in_dev->mr_qrv ?:
				READ_ONCE(net->ipv4.sysctl_igmp_qrv);
		}
		in_dev_put(pmc->interface);
		kfree_pmc(pmc);
	}
	spin_unlock_bh(&im->lock);
}

/*
 * flush ip_mc_list deleted records
 */
static void igmpv3_clear_delrec(struct in_device *in_dev)
{
	struct ip_mc_list *pmc, *nextpmc;

	spin_lock_bh(&in_dev->mc_tomb_lock);
	pmc = in_dev->mc_tomb;
	in_dev->mc_tomb = NULL;
	spin_unlock_bh(&in_dev->mc_tomb_lock);

	for (; pmc; pmc = nextpmc) {
		nextpmc = pmc->next;
		ip_mc_clear_src(pmc);
		in_dev_put(pmc->interface);
		kfree_pmc(pmc);
	}
	/* clear dead sources, too */
	rcu_read_lock();
	for_each_pmc_rcu(in_dev, pmc) {
		struct ip_sf_list *psf;

		spin_lock_bh(&pmc->lock);
		psf = pmc->tomb;
		pmc->tomb = NULL;
		spin_unlock_bh(&pmc->lock);
		ip_sf_list_clear_all(psf);
	}
	rcu_read_unlock();
}
#endif

static void __igmp_group_dropped(struct ip_mc_list *im, gfp_t gfp)
{
	struct in_device *in_dev = im->interface;
#ifdef CONFIG_IP_MULTICAST
	struct net *net = dev_net(in_dev->dev);
	int reporter;
#endif

	if (im->loaded) {
		im->loaded = 0;
		ip_mc_filter_del(in_dev, im->multiaddr);
	}

#ifdef CONFIG_IP_MULTICAST
	if (im->multiaddr == IGMP_ALL_HOSTS)
		return;
	if (ipv4_is_local_multicast(im->multiaddr) &&
	    !READ_ONCE(net->ipv4.sysctl_igmp_llm_reports))
		return;

	reporter = im->reporter;
	igmp_stop_timer(im);

	if (!in_dev->dead) {
		if (IGMP_V1_SEEN(in_dev))
			return;
		if (IGMP_V2_SEEN(in_dev)) {
			if (reporter)
				igmp_send_report(in_dev, im, IGMP_HOST_LEAVE_MESSAGE);
			return;
		}
		/* IGMPv3 */
		igmpv3_add_delrec(in_dev, im, gfp);

		igmp_ifc_event(in_dev);
	}
#endif
}

static void igmp_group_dropped(struct ip_mc_list *im)
{
	__igmp_group_dropped(im, GFP_KERNEL);
}

static void igmp_group_added(struct ip_mc_list *im)
{
	struct in_device *in_dev = im->interface;
#ifdef CONFIG_IP_MULTICAST
	struct net *net = dev_net(in_dev->dev);
#endif

	if (im->loaded == 0) {
		im->loaded = 1;
		ip_mc_filter_add(in_dev, im->multiaddr);
	}

#ifdef CONFIG_IP_MULTICAST
	if (im->multiaddr == IGMP_ALL_HOSTS)
		return;
	if (ipv4_is_local_multicast(im->multiaddr) &&
	    !READ_ONCE(net->ipv4.sysctl_igmp_llm_reports))
		return;

	if (in_dev->dead)
		return;

	im->unsolicit_count = READ_ONCE(net->ipv4.sysctl_igmp_qrv);
	if (IGMP_V1_SEEN(in_dev) || IGMP_V2_SEEN(in_dev)) {
		spin_lock_bh(&im->lock);
		igmp_start_timer(im, IGMP_INITIAL_REPORT_DELAY);
		spin_unlock_bh(&im->lock);
		return;
	}
	/* else, v3 */

	/* Based on RFC3376 5.1, for newly added INCLUDE SSM, we should
	 * not send filter-mode change record as the mode should be from
	 * IN() to IN(A).
	 */
	if (im->sfmode == MCAST_EXCLUDE)
		im->crcount = in_dev->mr_qrv ?: READ_ONCE(net->ipv4.sysctl_igmp_qrv);

	igmp_ifc_event(in_dev);
#endif
}


/*
 *	Multicast list managers
 */

static u32 ip_mc_hash(const struct ip_mc_list *im)
{
	return hash_32((__force u32)im->multiaddr, MC_HASH_SZ_LOG);
}

static void ip_mc_hash_add(struct in_device *in_dev,
			   struct ip_mc_list *im)
{
	struct ip_mc_list __rcu **mc_hash;
	u32 hash;

	mc_hash = rtnl_dereference(in_dev->mc_hash);
	if (mc_hash) {
		hash = ip_mc_hash(im);
		im->next_hash = mc_hash[hash];
		rcu_assign_pointer(mc_hash[hash], im);
		return;
	}

	/* do not use a hash table for small number of items */
	if (in_dev->mc_count < 4)
		return;

	mc_hash = kzalloc(sizeof(struct ip_mc_list *) << MC_HASH_SZ_LOG,
			  GFP_KERNEL);
	if (!mc_hash)
		return;

	for_each_pmc_rtnl(in_dev, im) {
		hash = ip_mc_hash(im);
		im->next_hash = mc_hash[hash];
		RCU_INIT_POINTER(mc_hash[hash], im);
	}

	rcu_assign_pointer(in_dev->mc_hash, mc_hash);
}

static void ip_mc_hash_remove(struct in_device *in_dev,
			      struct ip_mc_list *im)
{
	struct ip_mc_list __rcu **mc_hash = rtnl_dereference(in_dev->mc_hash);
	struct ip_mc_list *aux;

	if (!mc_hash)
		return;
	mc_hash += ip_mc_hash(im);
	while ((aux = rtnl_dereference(*mc_hash)) != im)
		mc_hash = &aux->next_hash;
	*mc_hash = im->next_hash;
}

int inet_fill_ifmcaddr(struct sk_buff *skb, struct net_device *dev,
		       const struct ip_mc_list *im,
		       struct inet_fill_args *args)
{
	struct ifa_cacheinfo ci;
	struct ifaddrmsg *ifm;
	struct nlmsghdr *nlh;

	nlh = nlmsg_put(skb, args->portid, args->seq, args->event,
			sizeof(struct ifaddrmsg), args->flags);
	if (!nlh)
		return -EMSGSIZE;

	ifm = nlmsg_data(nlh);
	ifm->ifa_family = AF_INET;
	ifm->ifa_prefixlen = 32;
	ifm->ifa_flags = IFA_F_PERMANENT;
	ifm->ifa_scope = RT_SCOPE_UNIVERSE;
	ifm->ifa_index = dev->ifindex;

	ci.cstamp = (READ_ONCE(im->mca_cstamp) - INITIAL_JIFFIES) * 100UL / HZ;
	ci.tstamp = ci.cstamp;
	ci.ifa_prefered = INFINITY_LIFE_TIME;
	ci.ifa_valid = INFINITY_LIFE_TIME;

	if (nla_put_in_addr(skb, IFA_MULTICAST, im->multiaddr) < 0 ||
	    nla_put(skb, IFA_CACHEINFO, sizeof(ci), &ci) < 0) {
		nlmsg_cancel(skb, nlh);
		return -EMSGSIZE;
	}

	nlmsg_end(skb, nlh);
	return 0;
}

static void inet_ifmcaddr_notify(struct net_device *dev,
				 const struct ip_mc_list *im, int event)
{
	struct inet_fill_args fillargs = {
		.event = event,
	};
	struct net *net = dev_net(dev);
	struct sk_buff *skb;
	int err = -ENOMEM;

	skb = nlmsg_new(NLMSG_ALIGN(sizeof(struct ifaddrmsg)) +
			nla_total_size(sizeof(__be32)) +
			nla_total_size(sizeof(struct ifa_cacheinfo)),
			GFP_KERNEL);
	if (!skb)
		goto error;

	err = inet_fill_ifmcaddr(skb, dev, im, &fillargs);
	if (err < 0) {
		WARN_ON_ONCE(err == -EMSGSIZE);
		nlmsg_free(skb);
		goto error;
	}

	rtnl_notify(skb, net, 0, RTNLGRP_IPV4_MCADDR, NULL, GFP_KERNEL);
	return;
error:
	rtnl_set_sk_err(net, RTNLGRP_IPV4_MCADDR, err);
}

/*
 *	A socket has joined a multicast group on device dev.
 */
static void ____ip_mc_inc_group(struct in_device *in_dev, __be32 addr,
				unsigned int mode, gfp_t gfp)
{
	struct ip_mc_list __rcu **mc_hash;
	struct ip_mc_list *im;

	ASSERT_RTNL();

<<<<<<< HEAD
	for_each_pmc_rtnl(in_dev, im) {
		if (im->multiaddr == addr) {
			im->users++;
			ip_mc_add_src(in_dev, &addr/*组播地址*/, mode, 0, NULL, 0);
			goto out;
=======
	mc_hash = rtnl_dereference(in_dev->mc_hash);
	if (mc_hash) {
		u32 hash = hash_32((__force u32)addr, MC_HASH_SZ_LOG);

		for (im = rtnl_dereference(mc_hash[hash]);
		     im;
		     im = rtnl_dereference(im->next_hash)) {
			if (im->multiaddr == addr)
				break;
		}
	} else {
		for_each_pmc_rtnl(in_dev, im) {
			if (im->multiaddr == addr)
				break;
>>>>>>> 155a3c00
		}
	}

	if  (im) {
		im->users++;
		ip_mc_add_src(in_dev, &addr, mode, 0, NULL, 0);
		goto out;
	}

	im = kzalloc(sizeof(*im), gfp);
	if (!im)
		goto out;

	im->users = 1;
	im->interface = in_dev;
	in_dev_hold(in_dev);
	im->multiaddr = addr;
	im->mca_cstamp = jiffies;
	im->mca_tstamp = im->mca_cstamp;
	/* initial mode is (EX, empty) */
	im->sfmode = mode;
	im->sfcount[mode] = 1;
	refcount_set(&im->refcnt, 1);
	spin_lock_init(&im->lock);
#ifdef CONFIG_IP_MULTICAST
	timer_setup(&im->timer, igmp_timer_expire, 0);
#endif

	im->next_rcu = in_dev->mc_list;
	in_dev->mc_count++;
	rcu_assign_pointer(in_dev->mc_list, im);

	ip_mc_hash_add(in_dev, im);

#ifdef CONFIG_IP_MULTICAST
	igmpv3_del_delrec(in_dev, im);
#endif
	igmp_group_added(im);
	inet_ifmcaddr_notify(in_dev->dev, im, RTM_NEWMULTICAST);
	if (!in_dev->dead)
		ip_rt_multicast_event(in_dev);
out:
	return;
}

void __ip_mc_inc_group(struct in_device *in_dev, __be32 addr, gfp_t gfp)
{
	____ip_mc_inc_group(in_dev, addr, MCAST_EXCLUDE, gfp);
}
EXPORT_SYMBOL(__ip_mc_inc_group);

void ip_mc_inc_group(struct in_device *in_dev, __be32 addr)
{
	__ip_mc_inc_group(in_dev, addr, GFP_KERNEL);
}
EXPORT_SYMBOL(ip_mc_inc_group);

//ip头检查（版本，报文长度，checksum)
static int ip_mc_check_iphdr(struct sk_buff *skb)
{
	const struct iphdr *iph;
	unsigned int len;
	unsigned int offset = skb_network_offset(skb) + sizeof(*iph);

	if (!pskb_may_pull(skb, offset))
		return -EINVAL;

	iph = ip_hdr(skb);

	if (iph->version != 4 || ip_hdrlen(skb) < sizeof(*iph))
		return -EINVAL;

	offset += ip_hdrlen(skb) - sizeof(*iph);

	if (!pskb_may_pull(skb, offset))
		return -EINVAL;

	iph = ip_hdr(skb);

	//checksum校验
	if (unlikely(ip_fast_csum((u8 *)iph, iph->ihl)))
		return -EINVAL;

	len = skb_network_offset(skb) + ntohs(iph->tot_len);
	if (skb->len < len || len < offset)
		return -EINVAL;

	skb_set_transport_header(skb, offset);

	return 0;
}

static int ip_mc_check_igmp_reportv3(struct sk_buff *skb)
{
	unsigned int len = skb_transport_offset(skb);

	len += sizeof(struct igmpv3_report);

	return ip_mc_may_pull(skb, len) ? 0 : -EINVAL;
}

static int ip_mc_check_igmp_query(struct sk_buff *skb)
{
	unsigned int transport_len = ip_transport_len(skb);
	unsigned int len;

	/* IGMPv{1,2}? */
	if (transport_len != sizeof(struct igmphdr)) {
		/* or IGMPv3? */
		if (transport_len < sizeof(struct igmpv3_query))
			return -EINVAL;

		len = skb_transport_offset(skb) + sizeof(struct igmpv3_query);
		if (!ip_mc_may_pull(skb, len))
			return -EINVAL;
	}

	/* RFC2236+RFC3376 (IGMPv2+IGMPv3) require the multicast link layer
	 * all-systems destination addresses (224.0.0.1) for general queries
	 */
	if (!igmp_hdr(skb)->group &&
	    ip_hdr(skb)->daddr != htonl(INADDR_ALLHOSTS_GROUP))
		return -EINVAL;

	return 0;
}

static int ip_mc_check_igmp_msg(struct sk_buff *skb)
{
	switch (igmp_hdr(skb)->type) {
	case IGMP_HOST_LEAVE_MESSAGE:
	case IGMP_HOST_MEMBERSHIP_REPORT:
	case IGMPV2_HOST_MEMBERSHIP_REPORT:
		return 0;
	case IGMPV3_HOST_MEMBERSHIP_REPORT:
		return ip_mc_check_igmp_reportv3(skb);
	case IGMP_HOST_MEMBERSHIP_QUERY:
		return ip_mc_check_igmp_query(skb);
	default:
		return -ENOMSG;
	}
}

static __sum16 ip_mc_validate_checksum(struct sk_buff *skb)
{
	return skb_checksum_simple_validate(skb);
}

static int ip_mc_check_igmp_csum(struct sk_buff *skb)
{
	unsigned int len = skb_transport_offset(skb) + sizeof(struct igmphdr);
	unsigned int transport_len = ip_transport_len(skb);
	struct sk_buff *skb_chk;

	if (!ip_mc_may_pull(skb, len))
		return -EINVAL;

	skb_chk = skb_checksum_trimmed(skb, transport_len,
				       ip_mc_validate_checksum);
	if (!skb_chk)
		return -EINVAL;

	if (skb_chk != skb)
		kfree_skb(skb_chk);

	return 0;
}

/**
 * ip_mc_check_igmp - checks whether this is a sane IGMP packet
 * @skb: the skb to validate
 *
 * Checks whether an IPv4 packet is a valid IGMP packet. If so sets
 * skb transport header accordingly and returns zero.
 *
 * -EINVAL: A broken packet was detected, i.e. it violates some internet
 *  standard
 * -ENOMSG: IP header validation succeeded but it is not an IGMP packet.
 * -ENOMEM: A memory allocation failure happened.
 *
 * Caller needs to set the skb network header and free any returned skb if it
 * differs from the provided skb.
 */
int ip_mc_check_igmp(struct sk_buff *skb)
{
	int ret = ip_mc_check_iphdr(skb);

	if (ret < 0)
		return ret;

	//如果不为igmp报文，则返回失败
	if (ip_hdr(skb)->protocol != IPPROTO_IGMP)
		return -ENOMSG;

	ret = ip_mc_check_igmp_csum(skb);
	if (ret < 0)
		return ret;

	//对Igmp报文进行校验
	return ip_mc_check_igmp_msg(skb);
}
EXPORT_SYMBOL(ip_mc_check_igmp);

/*
 *	Resend IGMP JOIN report; used by netdev notifier.
 */
static void ip_mc_rejoin_groups(struct in_device *in_dev)
{
#ifdef CONFIG_IP_MULTICAST
	struct ip_mc_list *im;
	int type;
	struct net *net = dev_net(in_dev->dev);

	ASSERT_RTNL();

	for_each_pmc_rtnl(in_dev, im) {
		if (im->multiaddr == IGMP_ALL_HOSTS)
			//指代所有主机（此地址默认为本网内路由器发送）
			//用于要求所有收到的主机回复igmp report
			continue;
		//igmp_link_local_mcast_reports - BOOLEAN
		//Enable IGMP reports for link local multicast groups in the
		//224.0.0.X range.
		//Default TRUE
		//如果是link local地址，且link local地址不需要report
		//则不处理
		if (ipv4_is_local_multicast(im->multiaddr) &&
		    !READ_ONCE(net->ipv4.sysctl_igmp_llm_reports))
			continue;

		/* a failover is happening and switches
		 * must be notified immediately
		 */
		//检查配置确定需要回复那种版本的report
		if (IGMP_V1_SEEN(in_dev))
			type = IGMP_HOST_MEMBERSHIP_REPORT;
		else if (IGMP_V2_SEEN(in_dev))
			type = IGMPV2_HOST_MEMBERSHIP_REPORT;
		else
			type = IGMPV3_HOST_MEMBERSHIP_REPORT;
		//发送针对im的report
		igmp_send_report(in_dev, im, type);
	}
#endif
}

/*
 *	A socket has left a multicast group on device dev
 */

void __ip_mc_dec_group(struct in_device *in_dev, __be32 addr, gfp_t gfp)
{
	struct ip_mc_list *i;
	struct ip_mc_list __rcu **ip;

	ASSERT_RTNL();

	for (ip = &in_dev->mc_list;
	     (i = rtnl_dereference(*ip)) != NULL;
	     ip = &i->next_rcu) {
		if (i->multiaddr == addr) {
			if (--i->users == 0) {
				ip_mc_hash_remove(in_dev, i);
				*ip = i->next_rcu;
				in_dev->mc_count--;
				__igmp_group_dropped(i, gfp);
				inet_ifmcaddr_notify(in_dev->dev, i,
						     RTM_DELMULTICAST);
				ip_mc_clear_src(i);

				if (!in_dev->dead)
					ip_rt_multicast_event(in_dev);

				ip_ma_put(i);
				return;
			}
			break;
		}
	}
}
EXPORT_SYMBOL(__ip_mc_dec_group);

/* Device changing type */

void ip_mc_unmap(struct in_device *in_dev)
{
	struct ip_mc_list *pmc;

	ASSERT_RTNL();

	for_each_pmc_rtnl(in_dev, pmc)
		igmp_group_dropped(pmc);
}

void ip_mc_remap(struct in_device *in_dev)
{
	struct ip_mc_list *pmc;

	ASSERT_RTNL();

	for_each_pmc_rtnl(in_dev, pmc) {
#ifdef CONFIG_IP_MULTICAST
		igmpv3_del_delrec(in_dev, pmc);
#endif
		igmp_group_added(pmc);
	}
}

/* Device going down */

void ip_mc_down(struct in_device *in_dev)
{
	struct ip_mc_list *pmc;

	ASSERT_RTNL();

	for_each_pmc_rtnl(in_dev, pmc)
		igmp_group_dropped(pmc);

#ifdef CONFIG_IP_MULTICAST
	WRITE_ONCE(in_dev->mr_ifc_count, 0);
	if (timer_delete(&in_dev->mr_ifc_timer))
		__in_dev_put(in_dev);
	in_dev->mr_gq_running = 0;
	if (timer_delete(&in_dev->mr_gq_timer))
		__in_dev_put(in_dev);
#endif

	ip_mc_dec_group(in_dev, IGMP_ALL_HOSTS);
}

#ifdef CONFIG_IP_MULTICAST
static void ip_mc_reset(struct in_device *in_dev)
{
	struct net *net = dev_net(in_dev->dev);

	in_dev->mr_qi = IGMP_QUERY_INTERVAL;
	in_dev->mr_qri = IGMP_QUERY_RESPONSE_INTERVAL;
	in_dev->mr_qrv = READ_ONCE(net->ipv4.sysctl_igmp_qrv);
}
#else
static void ip_mc_reset(struct in_device *in_dev)
{
}
#endif

//ipv4设备组播初始化
void ip_mc_init_dev(struct in_device *in_dev)
{
	ASSERT_RTNL();

#ifdef CONFIG_IP_MULTICAST
	timer_setup(&in_dev->mr_gq_timer, igmp_gq_timer_expire, 0);
	timer_setup(&in_dev->mr_ifc_timer, igmp_ifc_timer_expire, 0);
#endif
	ip_mc_reset(in_dev);

	spin_lock_init(&in_dev->mc_tomb_lock);
}

/* Device going up */

void ip_mc_up(struct in_device *in_dev)
{
	struct ip_mc_list *pmc;

	ASSERT_RTNL();

	ip_mc_reset(in_dev);
	ip_mc_inc_group(in_dev, IGMP_ALL_HOSTS);

	for_each_pmc_rtnl(in_dev, pmc) {
#ifdef CONFIG_IP_MULTICAST
		igmpv3_del_delrec(in_dev, pmc);
#endif
		igmp_group_added(pmc);
	}
}

/*
 *	Device is about to be destroyed: clean up.
 */

void ip_mc_destroy_dev(struct in_device *in_dev)
{
	struct ip_mc_list *i;

	ASSERT_RTNL();

	/* Deactivate timers */
	ip_mc_down(in_dev);
#ifdef CONFIG_IP_MULTICAST
	igmpv3_clear_delrec(in_dev);
#endif

	while ((i = rtnl_dereference(in_dev->mc_list)) != NULL) {
		in_dev->mc_list = i->next_rcu;
		in_dev->mc_count--;
		ip_mc_clear_src(i);
		ip_ma_put(i);
	}
}

/* RTNL is locked */
static struct in_device *ip_mc_find_dev(struct net *net, struct ip_mreqn *imr)
{
	struct net_device *dev = NULL;
	struct in_device *idev = NULL;

	if (imr->imr_ifindex) {
	    /*指定了ifindex,取ifindexa对应的inet4_dev*/
		idev = inetdev_by_index(net, imr->imr_ifindex);
		return idev;
	}
	if (imr->imr_address.s_addr) {
		/*指定的源ip,通过源ip查找inet4_dev*/
		dev = __ip_dev_find(net, imr->imr_address.s_addr, false);
		if (!dev)
			return NULL;
	}

	if (!dev) {
		/*没有明确对应的设备，通过查组播路由来选设备*/
		struct rtable *rt = ip_route_output(net,
<<<<<<< HEAD
						    imr->imr_multiaddr.s_addr/*组播组*/,
						    0, 0, 0);
=======
						    imr->imr_multiaddr.s_addr,
						    0, 0, 0,
						    RT_SCOPE_UNIVERSE);
>>>>>>> 155a3c00
		if (!IS_ERR(rt)) {
			dev = rt->dst.dev;
			ip_rt_put(rt);
		}
	}
	if (dev) {
		imr->imr_ifindex = dev->ifindex;
		idev = __in_dev_get_rtnl(dev);
	}
	return idev;
}

/*
 *	Join a socket to a group
 */

static int ip_mc_del1_src(struct ip_mc_list *pmc, int sfmode,
	__be32 *psfsrc)
{
	struct ip_sf_list *psf, *psf_prev;
	int rv = 0;

	psf_prev = NULL;
	for (psf = pmc->sources; psf; psf = psf->sf_next) {
		if (psf->sf_inaddr == *psfsrc)
			break;
		psf_prev = psf;
	}
	if (!psf || psf->sf_count[sfmode] == 0) {
		/* source filter not found, or count wrong =>  bug */
		return -ESRCH;
	}
	psf->sf_count[sfmode]--;
	if (psf->sf_count[sfmode] == 0) {
		ip_rt_multicast_event(pmc->interface);
	}
	if (!psf->sf_count[MCAST_INCLUDE] && !psf->sf_count[MCAST_EXCLUDE]) {
#ifdef CONFIG_IP_MULTICAST
		struct in_device *in_dev = pmc->interface;
		struct net *net = dev_net(in_dev->dev);
#endif

		/* no more filters for this source */
		if (psf_prev)
			psf_prev->sf_next = psf->sf_next;
		else
			pmc->sources = psf->sf_next;
#ifdef CONFIG_IP_MULTICAST
		if (psf->sf_oldin &&
		    !IGMP_V1_SEEN(in_dev) && !IGMP_V2_SEEN(in_dev)) {
			psf->sf_crcount = in_dev->mr_qrv ?: READ_ONCE(net->ipv4.sysctl_igmp_qrv);
			psf->sf_next = pmc->tomb;
			pmc->tomb = psf;
			rv = 1;
		} else
#endif
			kfree(psf);
	}
	return rv;
}

#ifndef CONFIG_IP_MULTICAST
#define igmp_ifc_event(x)	do { } while (0)
#endif

static int ip_mc_del_src(struct in_device *in_dev, __be32 *pmca, int sfmode,
			 int sfcount, __be32 *psfsrc, int delta)
{
	struct ip_mc_list *pmc;
	int	changerec = 0;
	int	i, err;

	if (!in_dev)
		return -ENODEV;
	rcu_read_lock();
	for_each_pmc_rcu(in_dev, pmc) {
		if (*pmca == pmc->multiaddr)
			break;
	}
	if (!pmc) {
		/* MCA not found?? bug */
		rcu_read_unlock();
		return -ESRCH;
	}
	spin_lock_bh(&pmc->lock);
	rcu_read_unlock();
#ifdef CONFIG_IP_MULTICAST
	sf_markstate(pmc);
#endif
	if (!delta) {
		err = -EINVAL;
		if (!pmc->sfcount[sfmode])
			goto out_unlock;
		pmc->sfcount[sfmode]--;
	}
	err = 0;
	for (i = 0; i < sfcount; i++) {
		int rv = ip_mc_del1_src(pmc, sfmode, &psfsrc[i]);

		changerec |= rv > 0;
		if (!err && rv < 0)
			err = rv;
	}
	if (pmc->sfmode == MCAST_EXCLUDE &&
	    pmc->sfcount[MCAST_EXCLUDE] == 0 &&
	    pmc->sfcount[MCAST_INCLUDE]) {
#ifdef CONFIG_IP_MULTICAST
		struct ip_sf_list *psf;
		struct net *net = dev_net(in_dev->dev);
#endif

		/* filter mode change */
		pmc->sfmode = MCAST_INCLUDE;
#ifdef CONFIG_IP_MULTICAST
		pmc->crcount = in_dev->mr_qrv ?: READ_ONCE(net->ipv4.sysctl_igmp_qrv);
		WRITE_ONCE(in_dev->mr_ifc_count, pmc->crcount);
		for (psf = pmc->sources; psf; psf = psf->sf_next)
			psf->sf_crcount = 0;
		igmp_ifc_event(pmc->interface);
	} else if (sf_setstate(pmc) || changerec) {
		igmp_ifc_event(pmc->interface);
#endif
	}
out_unlock:
	spin_unlock_bh(&pmc->lock);
	return err;
}

/*
 * Add multicast single-source filter to the interface list
 */
static int ip_mc_add1_src(struct ip_mc_list *pmc, int sfmode,
	__be32 *psfsrc)//先pmc中添加指定mode的psfsrc
{
	struct ip_sf_list *psf, *psf_prev;

	psf_prev = NULL;
	for (psf = pmc->sources; psf; psf = psf->sf_next) {
		if (psf->sf_inaddr == *psfsrc)
			break;
		psf_prev = psf;
	}
	if (!psf) {
		psf = kzalloc(sizeof(*psf), GFP_ATOMIC);
		if (!psf)
			return -ENOBUFS;
		psf->sf_inaddr = *psfsrc;
		if (psf_prev) {
			psf_prev->sf_next = psf;
		} else
			pmc->sources = psf;
	}
	psf->sf_count[sfmode]++;
	if (psf->sf_count[sfmode] == 1) {
		ip_rt_multicast_event(pmc->interface);
	}
	return 0;
}

#ifdef CONFIG_IP_MULTICAST
static void sf_markstate(struct ip_mc_list *pmc)
{
	struct ip_sf_list *psf;
	int mca_xcount = pmc->sfcount[MCAST_EXCLUDE];

	for (psf = pmc->sources; psf; psf = psf->sf_next)
		if (pmc->sfcount[MCAST_EXCLUDE]) {
			psf->sf_oldin = mca_xcount ==
				psf->sf_count[MCAST_EXCLUDE] &&
				!psf->sf_count[MCAST_INCLUDE];
		} else
			psf->sf_oldin = psf->sf_count[MCAST_INCLUDE] != 0;
}

static int sf_setstate(struct ip_mc_list *pmc)
{
	struct ip_sf_list *psf, *dpsf;
	int mca_xcount = pmc->sfcount[MCAST_EXCLUDE];
	int qrv = pmc->interface->mr_qrv;
	int new_in, rv;

	rv = 0;
	for (psf = pmc->sources; psf; psf = psf->sf_next) {
		if (pmc->sfcount[MCAST_EXCLUDE]) {
			new_in = mca_xcount == psf->sf_count[MCAST_EXCLUDE] &&
				!psf->sf_count[MCAST_INCLUDE];
		} else
			new_in = psf->sf_count[MCAST_INCLUDE] != 0;
		if (new_in) {
			if (!psf->sf_oldin) {
				struct ip_sf_list *prev = NULL;

				for (dpsf = pmc->tomb; dpsf; dpsf = dpsf->sf_next) {
					if (dpsf->sf_inaddr == psf->sf_inaddr)
						break;
					prev = dpsf;
				}
				if (dpsf) {
					if (prev)
						prev->sf_next = dpsf->sf_next;
					else
						pmc->tomb = dpsf->sf_next;
					kfree(dpsf);
				}
				psf->sf_crcount = qrv;
				rv++;
			}
		} else if (psf->sf_oldin) {

			psf->sf_crcount = 0;
			/*
			 * add or update "delete" records if an active filter
			 * is now inactive
			 */
			for (dpsf = pmc->tomb; dpsf; dpsf = dpsf->sf_next)
				if (dpsf->sf_inaddr == psf->sf_inaddr)
					break;
			if (!dpsf) {
				dpsf = kmalloc(sizeof(*dpsf), GFP_ATOMIC);
				if (!dpsf)
					continue;
				*dpsf = *psf;
				/* pmc->lock held by callers */
				dpsf->sf_next = pmc->tomb;
				pmc->tomb = dpsf;
			}
			dpsf->sf_crcount = qrv;
			rv++;
		}
	}
	return rv;
}
#endif

/*
 * Add multicast source filter list to the interface list
 */
static int ip_mc_add_src(struct in_device *in_dev, __be32 *pmca, int sfmode,
			 int sfcount, __be32 *psfsrc, int delta)
{
	struct ip_mc_list *pmc;
	int	isexclude;
	int	i, err;

	if (!in_dev)
		return -ENODEV;
	rcu_read_lock();
	for_each_pmc_rcu(in_dev, pmc) {
		if (*pmca == pmc->multiaddr)
			break;//区配，跳出
	}
	if (!pmc) {
		/* MCA not found?? bug */
		rcu_read_unlock();
		return -ESRCH;
	}
	spin_lock_bh(&pmc->lock);
	rcu_read_unlock();

#ifdef CONFIG_IP_MULTICAST
	sf_markstate(pmc);
#endif
	isexclude = pmc->sfmode == MCAST_EXCLUDE;
	if (!delta)
		pmc->sfcount[sfmode]++;/*增加计数*/
	err = 0;
	for (i = 0; i < sfcount; i++) {
		err = ip_mc_add1_src(pmc, sfmode, &psfsrc[i]);
		if (err)
			break;
	}
	if (err) {
		int j;

		if (!delta)
			pmc->sfcount[sfmode]--;
		for (j = 0; j < i; j++)
			(void) ip_mc_del1_src(pmc, sfmode, &psfsrc[j]);
	} else if (isexclude != (pmc->sfcount[MCAST_EXCLUDE] != 0)) {
#ifdef CONFIG_IP_MULTICAST
		struct ip_sf_list *psf;
		struct net *net = dev_net(pmc->interface->dev);
		in_dev = pmc->interface;
#endif

		/* filter mode change */
		if (pmc->sfcount[MCAST_EXCLUDE])
			pmc->sfmode = MCAST_EXCLUDE;
		else if (pmc->sfcount[MCAST_INCLUDE])
			pmc->sfmode = MCAST_INCLUDE;
#ifdef CONFIG_IP_MULTICAST
		/* else no filters; keep old mode for reports */

		pmc->crcount = in_dev->mr_qrv ?: READ_ONCE(net->ipv4.sysctl_igmp_qrv);
		WRITE_ONCE(in_dev->mr_ifc_count, pmc->crcount);
		for (psf = pmc->sources; psf; psf = psf->sf_next)
			psf->sf_crcount = 0;
		igmp_ifc_event(in_dev);
	} else if (sf_setstate(pmc)) {
		igmp_ifc_event(in_dev);
#endif
	}
	spin_unlock_bh(&pmc->lock);
	return err;
}

static void ip_mc_clear_src(struct ip_mc_list *pmc)
{
	struct ip_sf_list *tomb, *sources;

	spin_lock_bh(&pmc->lock);
	tomb = pmc->tomb;
	pmc->tomb = NULL;
	sources = pmc->sources;
	pmc->sources = NULL;
	pmc->sfmode = MCAST_EXCLUDE;
	pmc->sfcount[MCAST_INCLUDE] = 0;
	pmc->sfcount[MCAST_EXCLUDE] = 1;
	spin_unlock_bh(&pmc->lock);

	ip_sf_list_clear_all(tomb);
	ip_sf_list_clear_all(sources);
}

/* Join a multicast group
 */
static int __ip_mc_join_group(struct sock *sk, struct ip_mreqn *imr,
			      unsigned int mode)
{
	__be32 addr = imr->imr_multiaddr.s_addr;/*要加入的组播组*/
	struct ip_mc_socklist *iml, *i;
	struct in_device *in_dev;
	struct inet_sock *inet = inet_sk(sk);
	struct net *net = sock_net(sk);
	int ifindex;
	int count = 0;
	int err;

	ASSERT_RTNL();

	/*addr不是组播地址，报错*/
	if (!ipv4_is_multicast(addr))
		return -EINVAL;

	in_dev = ip_mc_find_dev(net, imr);

	if (!in_dev) {
		/*没有查找到对应的inet4_dev,报错*/
		err = -ENODEV;
		goto done;
	}

	err = -EADDRINUSE;
	ifindex = imr->imr_ifindex;
	for_each_pmc_rtnl(inet, i) {
		if (i->multi.imr_multiaddr.s_addr == addr &&
		    i->multi.imr_ifindex == ifindex)
			goto done;/*已加入*/
		count++;
	}
	err = -ENOBUFS;
	if (count >= READ_ONCE(net->ipv4.sysctl_igmp_max_memberships))
		goto done;/*加入情况已超限*/
	iml = sock_kmalloc(sk, sizeof(*iml), GFP_KERNEL);
	if (!iml)
		goto done;

	/*串连此组播组*/
	memcpy(&iml->multi, imr, sizeof(*imr));
	iml->next_rcu = inet->mc_list;
	iml->sflist = NULL;
	iml->sfmode = mode;
	rcu_assign_pointer(inet->mc_list, iml);
	____ip_mc_inc_group(in_dev, addr/*组播地址*/, mode, GFP_KERNEL);
	err = 0;
done:
	return err;
}

/* Join ASM (Any-Source Multicast) group
 */
int ip_mc_join_group(struct sock *sk, struct ip_mreqn *imr)
{
	/*加入组播组*/
	return __ip_mc_join_group(sk, imr, MCAST_EXCLUDE);
}
EXPORT_SYMBOL(ip_mc_join_group);

/* Join SSM (Source-Specific Multicast) group
 */
int ip_mc_join_group_ssm(struct sock *sk, struct ip_mreqn *imr,
			 unsigned int mode)
{
	return __ip_mc_join_group(sk, imr, mode);
}

static int ip_mc_leave_src(struct sock *sk, struct ip_mc_socklist *iml,
			   struct in_device *in_dev)
{
	struct ip_sf_socklist *psf = rtnl_dereference(iml->sflist);
	int err;

	if (!psf) {
		/* any-source empty exclude case */
		return ip_mc_del_src(in_dev, &iml->multi.imr_multiaddr.s_addr,
			iml->sfmode, 0, NULL, 0);
	}
	err = ip_mc_del_src(in_dev, &iml->multi.imr_multiaddr.s_addr,
			iml->sfmode, psf->sl_count, psf->sl_addr, 0);
	RCU_INIT_POINTER(iml->sflist, NULL);
	/* decrease mem now to avoid the memleak warning */
	atomic_sub(struct_size(psf, sl_addr, psf->sl_max), &sk->sk_omem_alloc);
	kfree_rcu(psf, rcu);
	return err;
}

/*离开组播组*/
int ip_mc_leave_group(struct sock *sk, struct ip_mreqn *imr)
{
	struct inet_sock *inet = inet_sk(sk);
	struct ip_mc_socklist *iml;
	struct ip_mc_socklist __rcu **imlp;
	struct in_device *in_dev;
	struct net *net = sock_net(sk);
	__be32 group = imr->imr_multiaddr.s_addr;/*要离开的组播组*/
	u32 ifindex;
	int ret = -EADDRNOTAVAIL;

	ASSERT_RTNL();

	in_dev = ip_mc_find_dev(net, imr);
	if (!imr->imr_ifindex && !imr->imr_address.s_addr && !in_dev) {
		ret = -ENODEV;
		goto out;
	}
	ifindex = imr->imr_ifindex;
	for (imlp = &inet->mc_list;
	     (iml = rtnl_dereference(*imlp)) != NULL;
	     imlp = &iml->next_rcu) {
		if (iml->multi.imr_multiaddr.s_addr != group)
			continue;
		if (ifindex) {
			if (iml->multi.imr_ifindex != ifindex)
				continue;
		} else if (imr->imr_address.s_addr && imr->imr_address.s_addr !=
				iml->multi.imr_address.s_addr)
			continue;

		(void) ip_mc_leave_src(sk, iml, in_dev);

		*imlp = iml->next_rcu;

		if (in_dev)
			ip_mc_dec_group(in_dev, group);

		/* decrease mem now to avoid the memleak warning */
		atomic_sub(sizeof(*iml), &sk->sk_omem_alloc);
		kfree_rcu(iml, rcu);
		return 0;
	}
out:
	return ret;
}
EXPORT_SYMBOL(ip_mc_leave_group);

int ip_mc_source(int add, int omode, struct sock *sk, struct
	ip_mreq_source *mreqs, int ifindex)
{
	int err;
	struct ip_mreqn imr;
	__be32 addr = mreqs->imr_multiaddr;
	struct ip_mc_socklist *pmc;
	struct in_device *in_dev = NULL;
	struct inet_sock *inet = inet_sk(sk);
	struct ip_sf_socklist *psl;
	struct net *net = sock_net(sk);
	int leavegroup = 0;
	int i, j, rv;

	if (!ipv4_is_multicast(addr))
		return -EINVAL;

	ASSERT_RTNL();

	imr.imr_multiaddr.s_addr = mreqs->imr_multiaddr;
	imr.imr_address.s_addr = mreqs->imr_interface;
	imr.imr_ifindex = ifindex;
	in_dev = ip_mc_find_dev(net, &imr);

	if (!in_dev) {
		err = -ENODEV;
		goto done;
	}
	err = -EADDRNOTAVAIL;

	for_each_pmc_rtnl(inet, pmc) {
		if ((pmc->multi.imr_multiaddr.s_addr ==
		     imr.imr_multiaddr.s_addr) &&
		    (pmc->multi.imr_ifindex == imr.imr_ifindex))
			break;
	}
	if (!pmc) {		/* must have a prior join */
		err = -EINVAL;
		goto done;
	}
	/* if a source filter was set, must be the same mode as before */
	if (pmc->sflist) {
		if (pmc->sfmode != omode) {
			err = -EINVAL;
			goto done;
		}
	} else if (pmc->sfmode != omode) {
		/* allow mode switches for empty-set filters */
		ip_mc_add_src(in_dev, &mreqs->imr_multiaddr, omode, 0, NULL, 0);
		ip_mc_del_src(in_dev, &mreqs->imr_multiaddr, pmc->sfmode, 0,
			NULL, 0);
		pmc->sfmode = omode;
	}

	psl = rtnl_dereference(pmc->sflist);
	if (!add) {
		if (!psl)
			goto done;	/* err = -EADDRNOTAVAIL */
		rv = !0;
		for (i = 0; i < psl->sl_count; i++) {
			rv = memcmp(&psl->sl_addr[i], &mreqs->imr_sourceaddr,
				sizeof(__be32));
			if (rv == 0)
				break;
		}
		if (rv)		/* source not found */
			goto done;	/* err = -EADDRNOTAVAIL */

		/* special case - (INCLUDE, empty) == LEAVE_GROUP */
		if (psl->sl_count == 1 && omode == MCAST_INCLUDE) {
			leavegroup = 1;
			goto done;
		}

		/* update the interface filter */
		ip_mc_del_src(in_dev, &mreqs->imr_multiaddr, omode, 1,
			&mreqs->imr_sourceaddr, 1);

		for (j = i+1; j < psl->sl_count; j++)
			psl->sl_addr[j-1] = psl->sl_addr[j];
		psl->sl_count--;
		err = 0;
		goto done;
	}
	/* else, add a new source to the filter */

	if (psl && psl->sl_count >= READ_ONCE(net->ipv4.sysctl_igmp_max_msf)) {
		err = -ENOBUFS;
		goto done;
	}
	if (!psl || psl->sl_count == psl->sl_max) {
		struct ip_sf_socklist *newpsl;
		int count = IP_SFBLOCK;

		if (psl)
			count += psl->sl_max;
		newpsl = sock_kmalloc(sk, struct_size(newpsl, sl_addr, count),
				      GFP_KERNEL);
		if (!newpsl) {
			err = -ENOBUFS;
			goto done;
		}
		newpsl->sl_max = count;
		newpsl->sl_count = count - IP_SFBLOCK;
		if (psl) {
			for (i = 0; i < psl->sl_count; i++)
				newpsl->sl_addr[i] = psl->sl_addr[i];
			/* decrease mem now to avoid the memleak warning */
			atomic_sub(struct_size(psl, sl_addr, psl->sl_max),
				   &sk->sk_omem_alloc);
		}
		rcu_assign_pointer(pmc->sflist, newpsl);
		if (psl)
			kfree_rcu(psl, rcu);
		psl = newpsl;
	}
	rv = 1;	/* > 0 for insert logic below if sl_count is 0 */
	for (i = 0; i < psl->sl_count; i++) {
		rv = memcmp(&psl->sl_addr[i], &mreqs->imr_sourceaddr,
			sizeof(__be32));
		if (rv == 0)
			break;
	}
	if (rv == 0)		/* address already there is an error */
		goto done;
	for (j = psl->sl_count-1; j >= i; j--)
		psl->sl_addr[j+1] = psl->sl_addr[j];
	psl->sl_addr[i] = mreqs->imr_sourceaddr;
	psl->sl_count++;
	err = 0;
	/* update the interface list */
	ip_mc_add_src(in_dev, &mreqs->imr_multiaddr, omode, 1,
		&mreqs->imr_sourceaddr, 1);
done:
	if (leavegroup)
		err = ip_mc_leave_group(sk, &imr);
	return err;
}

int ip_mc_msfilter(struct sock *sk, struct ip_msfilter *msf, int ifindex)
{
	int err = 0;
	struct ip_mreqn	imr;
	__be32 addr = msf->imsf_multiaddr;
	struct ip_mc_socklist *pmc;
	struct in_device *in_dev;
	struct inet_sock *inet = inet_sk(sk);
	struct ip_sf_socklist *newpsl, *psl;
	struct net *net = sock_net(sk);
	int leavegroup = 0;

	if (!ipv4_is_multicast(addr))
		return -EINVAL;
	if (msf->imsf_fmode != MCAST_INCLUDE &&
	    msf->imsf_fmode != MCAST_EXCLUDE)
		return -EINVAL;

	ASSERT_RTNL();

	imr.imr_multiaddr.s_addr = msf->imsf_multiaddr;
	imr.imr_address.s_addr = msf->imsf_interface;
	imr.imr_ifindex = ifindex;
	in_dev = ip_mc_find_dev(net, &imr);

	if (!in_dev) {
		err = -ENODEV;
		goto done;
	}

	/* special case - (INCLUDE, empty) == LEAVE_GROUP */
	if (msf->imsf_fmode == MCAST_INCLUDE && msf->imsf_numsrc == 0) {
		leavegroup = 1;
		goto done;
	}

	for_each_pmc_rtnl(inet, pmc) {
		if (pmc->multi.imr_multiaddr.s_addr == msf->imsf_multiaddr &&
		    pmc->multi.imr_ifindex == imr.imr_ifindex)
			break;
	}
	if (!pmc) {		/* must have a prior join */
		err = -EINVAL;
		goto done;
	}
	if (msf->imsf_numsrc) {
		newpsl = sock_kmalloc(sk, struct_size(newpsl, sl_addr,
						      msf->imsf_numsrc),
				      GFP_KERNEL);
		if (!newpsl) {
			err = -ENOBUFS;
			goto done;
		}
		newpsl->sl_max = newpsl->sl_count = msf->imsf_numsrc;
		memcpy(newpsl->sl_addr, msf->imsf_slist_flex,
		       flex_array_size(msf, imsf_slist_flex, msf->imsf_numsrc));
		err = ip_mc_add_src(in_dev, &msf->imsf_multiaddr,
			msf->imsf_fmode, newpsl->sl_count, newpsl->sl_addr, 0);
		if (err) {
			sock_kfree_s(sk, newpsl,
				     struct_size(newpsl, sl_addr,
						 newpsl->sl_max));
			goto done;
		}
	} else {
		newpsl = NULL;
		(void) ip_mc_add_src(in_dev, &msf->imsf_multiaddr,
				     msf->imsf_fmode, 0, NULL, 0);
	}
	psl = rtnl_dereference(pmc->sflist);
	if (psl) {
		(void) ip_mc_del_src(in_dev, &msf->imsf_multiaddr, pmc->sfmode,
			psl->sl_count, psl->sl_addr, 0);
		/* decrease mem now to avoid the memleak warning */
		atomic_sub(struct_size(psl, sl_addr, psl->sl_max),
			   &sk->sk_omem_alloc);
	} else {
		(void) ip_mc_del_src(in_dev, &msf->imsf_multiaddr, pmc->sfmode,
			0, NULL, 0);
	}
	rcu_assign_pointer(pmc->sflist, newpsl);
	if (psl)
		kfree_rcu(psl, rcu);
	pmc->sfmode = msf->imsf_fmode;
	err = 0;
done:
	if (leavegroup)
		err = ip_mc_leave_group(sk, &imr);
	return err;
}
int ip_mc_msfget(struct sock *sk, struct ip_msfilter *msf,
		 sockptr_t optval, sockptr_t optlen)
{
	int err, len, count, copycount, msf_size;
	struct ip_mreqn	imr;
	__be32 addr = msf->imsf_multiaddr;
	struct ip_mc_socklist *pmc;
	struct in_device *in_dev;
	struct inet_sock *inet = inet_sk(sk);
	struct ip_sf_socklist *psl;
	struct net *net = sock_net(sk);

	ASSERT_RTNL();

	if (!ipv4_is_multicast(addr))
		return -EINVAL;

	imr.imr_multiaddr.s_addr = msf->imsf_multiaddr;
	imr.imr_address.s_addr = msf->imsf_interface;
	imr.imr_ifindex = 0;
	in_dev = ip_mc_find_dev(net, &imr);

	if (!in_dev) {
		err = -ENODEV;
		goto done;
	}
	err = -EADDRNOTAVAIL;

	for_each_pmc_rtnl(inet, pmc) {
		if (pmc->multi.imr_multiaddr.s_addr == msf->imsf_multiaddr &&
		    pmc->multi.imr_ifindex == imr.imr_ifindex)
			break;
	}
	if (!pmc)		/* must have a prior join */
		goto done;
	msf->imsf_fmode = pmc->sfmode;
	psl = rtnl_dereference(pmc->sflist);
	if (!psl) {
		count = 0;
	} else {
		count = psl->sl_count;
	}
	copycount = count < msf->imsf_numsrc ? count : msf->imsf_numsrc;
	len = flex_array_size(psl, sl_addr, copycount);
	msf->imsf_numsrc = count;
	msf_size = IP_MSFILTER_SIZE(copycount);
	if (copy_to_sockptr(optlen, &msf_size, sizeof(int)) ||
	    copy_to_sockptr(optval, msf, IP_MSFILTER_SIZE(0))) {
		return -EFAULT;
	}
	if (len &&
	    copy_to_sockptr_offset(optval,
				   offsetof(struct ip_msfilter, imsf_slist_flex),
				   psl->sl_addr, len))
		return -EFAULT;
	return 0;
done:
	return err;
}

int ip_mc_gsfget(struct sock *sk, struct group_filter *gsf,
		 sockptr_t optval, size_t ss_offset)
{
	int i, count, copycount;
	struct sockaddr_in *psin;
	__be32 addr;
	struct ip_mc_socklist *pmc;
	struct inet_sock *inet = inet_sk(sk);
	struct ip_sf_socklist *psl;

	ASSERT_RTNL();

	psin = (struct sockaddr_in *)&gsf->gf_group;
	if (psin->sin_family != AF_INET)
		return -EINVAL;
	addr = psin->sin_addr.s_addr;
	if (!ipv4_is_multicast(addr))
		return -EINVAL;

	for_each_pmc_rtnl(inet, pmc) {
		if (pmc->multi.imr_multiaddr.s_addr == addr &&
		    pmc->multi.imr_ifindex == gsf->gf_interface)
			break;
	}
	if (!pmc)		/* must have a prior join */
		return -EADDRNOTAVAIL;
	gsf->gf_fmode = pmc->sfmode;
	psl = rtnl_dereference(pmc->sflist);
	count = psl ? psl->sl_count : 0;
	copycount = count < gsf->gf_numsrc ? count : gsf->gf_numsrc;
	gsf->gf_numsrc = count;
	for (i = 0; i < copycount; i++) {
		struct sockaddr_storage ss;

		psin = (struct sockaddr_in *)&ss;
		memset(&ss, 0, sizeof(ss));
		psin->sin_family = AF_INET;
		psin->sin_addr.s_addr = psl->sl_addr[i];
		if (copy_to_sockptr_offset(optval, ss_offset,
					   &ss, sizeof(ss)))
			return -EFAULT;
		ss_offset += sizeof(ss);
	}
	return 0;
}

/*
 * check if a multicast source filter allows delivery for a given <src,dst,intf>
 */
//检查是否容许收取此组播地址
int ip_mc_sf_allow(const struct sock *sk, __be32 loc_addr, __be32 rmt_addr,
		   int dif, int sdif)
{
	const struct inet_sock *inet = inet_sk(sk);
	struct ip_mc_socklist *pmc;
	struct ip_sf_socklist *psl;
	int i;
	int ret;

	ret = 1;
	//本端地址是否为组播地址（如不是，则退出认为容许）
	if (!ipv4_is_multicast(loc_addr))
		goto out;

	rcu_read_lock();
	for_each_pmc_rcu(inet, pmc) {
		//检查能否在对应接口上查到找此组播源的记录
		if (pmc->multi.imr_multiaddr.s_addr == loc_addr &&
		    (pmc->multi.imr_ifindex == dif ||
		     (sdif && pmc->multi.imr_ifindex == sdif)))
			break;
	}
	ret = inet_test_bit(MC_ALL, sk);
	if (!pmc)
		//如果没有找到，检查是否容许all
		goto unlock;
	psl = rcu_dereference(pmc->sflist);
	ret = (pmc->sfmode == MCAST_EXCLUDE);
	if (!psl)
		//如果找到，且没有对应的源地址表，则
		//检查其模式是否为exclude,如是，则容许(相当于exclude未生效？）
		goto unlock;

	for (i = 0; i < psl->sl_count; i++) {
		if (psl->sl_addr[i] == rmt_addr)
			break;
	}
	ret = 0;
	if (pmc->sfmode == MCAST_INCLUDE && i >= psl->sl_count)
		//未找到，且为include,则不容许
		goto unlock;
	if (pmc->sfmode == MCAST_EXCLUDE && i < psl->sl_count)
		//找到了，且为exclude，则不容许
		goto unlock;

	//include找到了，exclude未找到，见容许
	ret = 1;
unlock:
	rcu_read_unlock();
out:
	return ret;
}

/*
 *	A socket is closing.
 */

void ip_mc_drop_socket(struct sock *sk)
{
	struct inet_sock *inet = inet_sk(sk);
	struct ip_mc_socklist *iml;
	struct net *net = sock_net(sk);

	if (!inet->mc_list)
		return;

	rtnl_lock();
	while ((iml = rtnl_dereference(inet->mc_list)) != NULL) {
		struct in_device *in_dev;

		inet->mc_list = iml->next_rcu;
		in_dev = inetdev_by_index(net, iml->multi.imr_ifindex);
		(void) ip_mc_leave_src(sk, iml, in_dev);
		if (in_dev)
			ip_mc_dec_group(in_dev, iml->multi.imr_multiaddr.s_addr);
		/* decrease mem now to avoid the memleak warning */
		atomic_sub(sizeof(*iml), &sk->sk_omem_alloc);
		kfree_rcu(iml, rcu);
	}
	rtnl_unlock();
}

/* called with rcu_read_lock() */
int ip_check_mc_rcu(struct in_device *in_dev, __be32 mc_addr, __be32 src_addr, u8 proto)
{
	struct ip_mc_list *im;
	struct ip_mc_list __rcu **mc_hash;
	struct ip_sf_list *psf;
	int rv = 0;

	mc_hash = rcu_dereference(in_dev->mc_hash);
	if (mc_hash) {
		//有mc_hash，采用hash进行查询
		u32 hash = hash_32((__force u32)mc_addr, MC_HASH_SZ_LOG);

		for (im = rcu_dereference(mc_hash[hash]);
		     im != NULL;
		     im = rcu_dereference(im->next_hash)) {
			if (im->multiaddr == mc_addr)
				break;
		}
	} else {
		//无hash直接遍历mc_list
		for_each_pmc_rcu(in_dev, im) {
			if (im->multiaddr == mc_addr)
				break;
		}
	}
	if (im && proto == IPPROTO_IGMP) {
		//查找到关注此组播组，且为igmp报文，则收取此报文
		rv = 1;
	} else if (im) {
		if (src_addr) {
			spin_lock_bh(&im->lock);
			//对源地址进行校验（igmp协议的include,exclude机制）
			for (psf = im->sources; psf; psf = psf->sf_next) {
				if (psf->sf_inaddr == src_addr)
					break;
			}
			if (psf)
				rv = psf->sf_count[MCAST_INCLUDE] ||
					psf->sf_count[MCAST_EXCLUDE] !=
					im->sfcount[MCAST_EXCLUDE];
			else
				rv = im->sfcount[MCAST_EXCLUDE] != 0;
			spin_unlock_bh(&im->lock);
		} else
			//未指明源，则直接收取
			rv = 1; /* unspecified source; tentatively allow */
	}
	return rv;
}

#if defined(CONFIG_PROC_FS)
struct igmp_mc_iter_state {
	struct seq_net_private p;
	struct net_device *dev;
	struct in_device *in_dev;
};

#define	igmp_mc_seq_private(seq)	((struct igmp_mc_iter_state *)(seq)->private)

static inline struct ip_mc_list *igmp_mc_get_first(struct seq_file *seq)
{
	struct net *net = seq_file_net(seq);
	struct ip_mc_list *im = NULL;
	struct igmp_mc_iter_state *state = igmp_mc_seq_private(seq);

	state->in_dev = NULL;
	for_each_netdev_rcu(net, state->dev) {
		struct in_device *in_dev;

		in_dev = __in_dev_get_rcu(state->dev);
		if (!in_dev)
			continue;
		im = rcu_dereference(in_dev->mc_list);
		if (im) {
			state->in_dev = in_dev;
			break;
		}
	}
	return im;
}

static struct ip_mc_list *igmp_mc_get_next(struct seq_file *seq, struct ip_mc_list *im)
{
	struct igmp_mc_iter_state *state = igmp_mc_seq_private(seq);

	im = rcu_dereference(im->next_rcu);
	while (!im) {
		state->dev = next_net_device_rcu(state->dev);
		if (!state->dev) {
			state->in_dev = NULL;
			break;
		}
		state->in_dev = __in_dev_get_rcu(state->dev);
		if (!state->in_dev)
			continue;
		im = rcu_dereference(state->in_dev->mc_list);
	}
	return im;
}

static struct ip_mc_list *igmp_mc_get_idx(struct seq_file *seq, loff_t pos)
{
	struct ip_mc_list *im = igmp_mc_get_first(seq);
	if (im)
		while (pos && (im = igmp_mc_get_next(seq, im)) != NULL)
			--pos;
	return pos ? NULL : im;
}

static void *igmp_mc_seq_start(struct seq_file *seq, loff_t *pos)
	__acquires(rcu)
{
	rcu_read_lock();
	return *pos ? igmp_mc_get_idx(seq, *pos - 1) : SEQ_START_TOKEN;
}

static void *igmp_mc_seq_next(struct seq_file *seq, void *v, loff_t *pos)
{
	struct ip_mc_list *im;
	if (v == SEQ_START_TOKEN)
		im = igmp_mc_get_first(seq);
	else
		im = igmp_mc_get_next(seq, v);
	++*pos;
	return im;
}

static void igmp_mc_seq_stop(struct seq_file *seq, void *v)
	__releases(rcu)
{
	struct igmp_mc_iter_state *state = igmp_mc_seq_private(seq);

	state->in_dev = NULL;
	state->dev = NULL;
	rcu_read_unlock();
}

static int igmp_mc_seq_show(struct seq_file *seq, void *v)
{
	if (v == SEQ_START_TOKEN)
		seq_puts(seq,
			 "Idx\tDevice    : Count Querier\tGroup    Users Timer\tReporter\n");
	else {
		struct ip_mc_list *im = v;
		struct igmp_mc_iter_state *state = igmp_mc_seq_private(seq);
		char   *querier;
		long delta;

#ifdef CONFIG_IP_MULTICAST
		querier = IGMP_V1_SEEN(state->in_dev) ? "V1" :
			  IGMP_V2_SEEN(state->in_dev) ? "V2" :
			  "V3";
#else
		querier = "NONE";
#endif

		if (rcu_access_pointer(state->in_dev->mc_list) == im) {
			seq_printf(seq, "%d\t%-10s: %5d %7s\n",
				   state->dev->ifindex, state->dev->name, state->in_dev->mc_count, querier);
		}

		delta = im->timer.expires - jiffies;
		seq_printf(seq,
			   "\t\t\t\t%08X %5d %d:%08lX\t\t%d\n",
			   im->multiaddr, im->users,
			   im->tm_running,
			   im->tm_running ? jiffies_delta_to_clock_t(delta) : 0,
			   im->reporter);
	}
	return 0;
}

static const struct seq_operations igmp_mc_seq_ops = {
	.start	=	igmp_mc_seq_start,
	.next	=	igmp_mc_seq_next,
	.stop	=	igmp_mc_seq_stop,
	.show	=	igmp_mc_seq_show,
};

struct igmp_mcf_iter_state {
	struct seq_net_private p;
	struct net_device *dev;
	struct in_device *idev;
	struct ip_mc_list *im;
};

#define igmp_mcf_seq_private(seq)	((struct igmp_mcf_iter_state *)(seq)->private)

static inline struct ip_sf_list *igmp_mcf_get_first(struct seq_file *seq)
{
	struct net *net = seq_file_net(seq);
	struct ip_sf_list *psf = NULL;
	struct ip_mc_list *im = NULL;
	struct igmp_mcf_iter_state *state = igmp_mcf_seq_private(seq);

	state->idev = NULL;
	state->im = NULL;
	for_each_netdev_rcu(net, state->dev) {
		struct in_device *idev;
		idev = __in_dev_get_rcu(state->dev);
		if (unlikely(!idev))
			continue;
		im = rcu_dereference(idev->mc_list);
		if (likely(im)) {
			spin_lock_bh(&im->lock);
			psf = im->sources;
			if (likely(psf)) {
				state->im = im;
				state->idev = idev;
				break;
			}
			spin_unlock_bh(&im->lock);
		}
	}
	return psf;
}

static struct ip_sf_list *igmp_mcf_get_next(struct seq_file *seq, struct ip_sf_list *psf)
{
	struct igmp_mcf_iter_state *state = igmp_mcf_seq_private(seq);

	psf = psf->sf_next;
	while (!psf) {
		spin_unlock_bh(&state->im->lock);
		state->im = state->im->next;
		while (!state->im) {
			state->dev = next_net_device_rcu(state->dev);
			if (!state->dev) {
				state->idev = NULL;
				goto out;
			}
			state->idev = __in_dev_get_rcu(state->dev);
			if (!state->idev)
				continue;
			state->im = rcu_dereference(state->idev->mc_list);
		}
		spin_lock_bh(&state->im->lock);
		psf = state->im->sources;
	}
out:
	return psf;
}

static struct ip_sf_list *igmp_mcf_get_idx(struct seq_file *seq, loff_t pos)
{
	struct ip_sf_list *psf = igmp_mcf_get_first(seq);
	if (psf)
		while (pos && (psf = igmp_mcf_get_next(seq, psf)) != NULL)
			--pos;
	return pos ? NULL : psf;
}

static void *igmp_mcf_seq_start(struct seq_file *seq, loff_t *pos)
	__acquires(rcu)
{
	rcu_read_lock();
	return *pos ? igmp_mcf_get_idx(seq, *pos - 1) : SEQ_START_TOKEN;
}

static void *igmp_mcf_seq_next(struct seq_file *seq, void *v, loff_t *pos)
{
	struct ip_sf_list *psf;
	if (v == SEQ_START_TOKEN)
		psf = igmp_mcf_get_first(seq);
	else
		psf = igmp_mcf_get_next(seq, v);
	++*pos;
	return psf;
}

static void igmp_mcf_seq_stop(struct seq_file *seq, void *v)
	__releases(rcu)
{
	struct igmp_mcf_iter_state *state = igmp_mcf_seq_private(seq);
	if (likely(state->im)) {
		spin_unlock_bh(&state->im->lock);
		state->im = NULL;
	}
	state->idev = NULL;
	state->dev = NULL;
	rcu_read_unlock();
}

static int igmp_mcf_seq_show(struct seq_file *seq, void *v)
{
	struct ip_sf_list *psf = v;
	struct igmp_mcf_iter_state *state = igmp_mcf_seq_private(seq);

	if (v == SEQ_START_TOKEN) {
		seq_puts(seq, "Idx Device        MCA        SRC    INC    EXC\n");
	} else {
		seq_printf(seq,
			   "%3d %6.6s 0x%08x "
			   "0x%08x %6lu %6lu\n",
			   state->dev->ifindex, state->dev->name,
			   ntohl(state->im->multiaddr),
			   ntohl(psf->sf_inaddr),
			   psf->sf_count[MCAST_INCLUDE],
			   psf->sf_count[MCAST_EXCLUDE]);
	}
	return 0;
}

static const struct seq_operations igmp_mcf_seq_ops = {
	.start	=	igmp_mcf_seq_start,
	.next	=	igmp_mcf_seq_next,
	.stop	=	igmp_mcf_seq_stop,
	.show	=	igmp_mcf_seq_show,
};

static int __net_init igmp_net_init(struct net *net)
{
	struct proc_dir_entry *pde;
	int err;

	pde = proc_create_net("igmp", 0444, net->proc_net, &igmp_mc_seq_ops,
			sizeof(struct igmp_mc_iter_state));
	if (!pde)
		goto out_igmp;
	pde = proc_create_net("mcfilter", 0444, net->proc_net,
			&igmp_mcf_seq_ops, sizeof(struct igmp_mcf_iter_state));
	if (!pde)
		goto out_mcfilter;
	err = inet_ctl_sock_create(&net->ipv4.mc_autojoin_sk, AF_INET,
				   SOCK_DGRAM, 0, net);
	if (err < 0) {
		pr_err("Failed to initialize the IGMP autojoin socket (err %d)\n",
		       err);
		goto out_sock;
	}

	return 0;

out_sock:
	remove_proc_entry("mcfilter", net->proc_net);
out_mcfilter:
	remove_proc_entry("igmp", net->proc_net);
out_igmp:
	return -ENOMEM;
}

static void __net_exit igmp_net_exit(struct net *net)
{
	remove_proc_entry("mcfilter", net->proc_net);
	remove_proc_entry("igmp", net->proc_net);
	inet_ctl_sock_destroy(net->ipv4.mc_autojoin_sk);
}

static struct pernet_operations igmp_net_ops = {
	.init = igmp_net_init,
	.exit = igmp_net_exit,
};
#endif

//igmp事件处理（工作内容是：发送igmp report)
static int igmp_netdev_event(struct notifier_block *this,
			     unsigned long event, void *ptr)
{
	struct net_device *dev = netdev_notifier_info_to_dev(ptr);
	struct in_device *in_dev;

	switch (event) {
	case NETDEV_RESEND_IGMP:
		in_dev = __in_dev_get_rtnl(dev);
		if (in_dev)
			ip_mc_rejoin_groups(in_dev);
		break;
	default:
		break;
	}
	return NOTIFY_DONE;
}

static struct notifier_block igmp_notifier = {
	.notifier_call = igmp_netdev_event,
};

int __init igmp_mc_init(void)
{
#if defined(CONFIG_PROC_FS)
	int err;

	err = register_pernet_subsys(&igmp_net_ops);
	if (err)
		return err;
	err = register_netdevice_notifier(&igmp_notifier);
	if (err)
		goto reg_notif_fail;
	return 0;

reg_notif_fail:
	unregister_pernet_subsys(&igmp_net_ops);
	return err;
#else
	//注册igmp需要处理的设备事件
	return register_netdevice_notifier(&igmp_notifier);
#endif
}<|MERGE_RESOLUTION|>--- conflicted
+++ resolved
@@ -1527,13 +1527,6 @@
 
 	ASSERT_RTNL();
 
-<<<<<<< HEAD
-	for_each_pmc_rtnl(in_dev, im) {
-		if (im->multiaddr == addr) {
-			im->users++;
-			ip_mc_add_src(in_dev, &addr/*组播地址*/, mode, 0, NULL, 0);
-			goto out;
-=======
 	mc_hash = rtnl_dereference(in_dev->mc_hash);
 	if (mc_hash) {
 		u32 hash = hash_32((__force u32)addr, MC_HASH_SZ_LOG);
@@ -1548,7 +1541,6 @@
 		for_each_pmc_rtnl(in_dev, im) {
 			if (im->multiaddr == addr)
 				break;
->>>>>>> 155a3c00
 		}
 	}
 
@@ -1973,14 +1965,9 @@
 	if (!dev) {
 		/*没有明确对应的设备，通过查组播路由来选设备*/
 		struct rtable *rt = ip_route_output(net,
-<<<<<<< HEAD
 						    imr->imr_multiaddr.s_addr/*组播组*/,
-						    0, 0, 0);
-=======
-						    imr->imr_multiaddr.s_addr,
 						    0, 0, 0,
 						    RT_SCOPE_UNIVERSE);
->>>>>>> 155a3c00
 		if (!IS_ERR(rt)) {
 			dev = rt->dst.dev;
 			ip_rt_put(rt);
