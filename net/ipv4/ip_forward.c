--- conflicted
+++ resolved
@@ -79,12 +79,8 @@
 	if (unlikely(opt->optlen))
 		ip_forward_options(skb);
 
-<<<<<<< HEAD
-	skb->tstamp = 0;
+	skb_clear_tstamp(skb);
 	/*触发路由的output钩子点*/
-=======
-	skb_clear_tstamp(skb);
->>>>>>> 028192fe
 	return dst_output(net, sk, skb);
 }
 
