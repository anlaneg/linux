// SPDX-License-Identifier: GPL-2.0-only
/*
 * INET		An implementation of the TCP/IP protocol suite for the LINUX
 *		operating system.  INET is implemented using the  BSD Socket
 *		interface as the means of communication with the user level.
 *
 *		Implementation of the Transmission Control Protocol(TCP).
 *
 * Authors:	Ross Biro
 *		Fred N. van Kempen, <waltje@uWalt.NL.Mugnet.ORG>
 *		Mark Evans, <evansmp@uhura.aston.ac.uk>
 *		Corey Minyard <wf-rch!minyard@relay.EU.net>
 *		Florian La Roche, <flla@stud.uni-sb.de>
 *		Charles Hedrick, <hedrick@klinzhai.rutgers.edu>
 *		Linus Torvalds, <torvalds@cs.helsinki.fi>
 *		Alan Cox, <gw4pts@gw4pts.ampr.org>
 *		Matthew Dillon, <dillon@apollo.west.oic.com>
 *		Arnt Gulbrandsen, <agulbra@nvg.unit.no>
 *		Jorge Cwik, <jorge@laser.satlink.net>
 */

#include <linux/module.h>
#include <linux/gfp.h>
#include <net/tcp.h>

static u32 tcp_clamp_rto_to_user_timeout(const struct sock *sk)
{
	struct inet_connection_sock *icsk = inet_csk(sk);
	const struct tcp_sock *tp = tcp_sk(sk);
	u32 elapsed, user_timeout;
	s32 remaining;

	user_timeout = READ_ONCE(icsk->icsk_user_timeout);
	if (!user_timeout)
		return icsk->icsk_rto;

	elapsed = tcp_time_stamp_ts(tp) - tp->retrans_stamp;
	if (tp->tcp_usec_ts)
		elapsed /= USEC_PER_MSEC;

	remaining = user_timeout - elapsed;
	if (remaining <= 0)
		return 1; /* user timeout has passed; fire ASAP */

	return min_t(u32, icsk->icsk_rto, msecs_to_jiffies(remaining));
}

u32 tcp_clamp_probe0_to_user_timeout(const struct sock *sk, u32 when)
{
	struct inet_connection_sock *icsk = inet_csk(sk);
	u32 remaining, user_timeout;
	s32 elapsed;

	user_timeout = READ_ONCE(icsk->icsk_user_timeout);
	if (!user_timeout || !icsk->icsk_probes_tstamp)
		return when;

	elapsed = tcp_jiffies32 - icsk->icsk_probes_tstamp;
	if (unlikely(elapsed < 0))
		elapsed = 0;
	remaining = msecs_to_jiffies(user_timeout) - elapsed;
	remaining = max_t(u32, remaining, TCP_TIMEOUT_MIN);

	return min_t(u32, remaining, when);
}

/**
 *  tcp_write_err() - close socket and save error info
 *  @sk:  The socket the error has appeared on.
 *
 *  Returns: Nothing (void)
 */

static void tcp_write_err(struct sock *sk)
{
	WRITE_ONCE(sk->sk_err, READ_ONCE(sk->sk_err_soft) ? : ETIMEDOUT);
	sk_error_report(sk);

	tcp_write_queue_purge(sk);
	tcp_done(sk);
	__NET_INC_STATS(sock_net(sk), LINUX_MIB_TCPABORTONTIMEOUT);
}

/**
 *  tcp_out_of_resources() - Close socket if out of resources
 *  @sk:        pointer to current socket
 *  @do_reset:  send a last packet with reset flag
 *
 *  Do not allow orphaned sockets to eat all our resources.
 *  This is direct violation of TCP specs, but it is required
 *  to prevent DoS attacks. It is called when a retransmission timeout
 *  or zero probe timeout occurs on orphaned socket.
 *
 *  Also close if our net namespace is exiting; in that case there is no
 *  hope of ever communicating again since all netns interfaces are already
 *  down (or about to be down), and we need to release our dst references,
 *  which have been moved to the netns loopback interface, so the namespace
 *  can finish exiting.  This condition is only possible if we are a kernel
 *  socket, as those do not hold references to the namespace.
 *
 *  Criteria is still not confirmed experimentally and may change.
 *  We kill the socket, if:
 *  1. If number of orphaned sockets exceeds an administratively configured
 *     limit.
 *  2. If we have strong memory pressure.
 *  3. If our net namespace is exiting.
 */
static int tcp_out_of_resources(struct sock *sk, bool do_reset)
{
	struct tcp_sock *tp = tcp_sk(sk);
	int shift = 0;

	/* If peer does not open window for long time, or did not transmit
	 * anything for long time, penalize it. */
	if ((s32)(tcp_jiffies32 - tp->lsndtime) > 2*TCP_RTO_MAX || !do_reset)
		shift++;

	/* If some dubious ICMP arrived, penalize even more. */
	if (READ_ONCE(sk->sk_err_soft))
		shift++;

	if (tcp_check_oom(sk, shift)) {
		/* Catch exceptional cases, when connection requires reset.
		 *      1. Last segment was sent recently. */
		if ((s32)(tcp_jiffies32 - tp->lsndtime) <= TCP_TIMEWAIT_LEN ||
		    /*  2. Window is closed. */
		    (!tp->snd_wnd && !tp->packets_out))
			do_reset = true;
		if (do_reset)
			tcp_send_active_reset(sk, GFP_ATOMIC);
		tcp_done(sk);
		__NET_INC_STATS(sock_net(sk), LINUX_MIB_TCPABORTONMEMORY);
		return 1;
	}

	if (!check_net(sock_net(sk))) {
		/* Not possible to send reset; just close */
		tcp_done(sk);
		return 1;
	}

	return 0;
}

/**
 *  tcp_orphan_retries() - Returns maximal number of retries on an orphaned socket
 *  @sk:    Pointer to the current socket.
 *  @alive: bool, socket alive state
 */
static int tcp_orphan_retries(struct sock *sk, bool alive)
{
	int retries = READ_ONCE(sock_net(sk)->ipv4.sysctl_tcp_orphan_retries); /* May be zero. */

	/* We know from an ICMP that something is wrong. */
	if (READ_ONCE(sk->sk_err_soft) && !alive)
		retries = 0;

	/* However, if socket sent something recently, select some safe
	 * number of retries. 8 corresponds to >100 seconds with minimal
	 * RTO of 200msec. */
	if (retries == 0 && alive)
		retries = 8;
	return retries;
}

static void tcp_mtu_probing(struct inet_connection_sock *icsk, struct sock *sk)
{
	const struct net *net = sock_net(sk);
	int mss;

	/* Black hole detection */
	if (!READ_ONCE(net->ipv4.sysctl_tcp_mtu_probing))
		return;

	if (!icsk->icsk_mtup.enabled) {
		icsk->icsk_mtup.enabled = 1;
		icsk->icsk_mtup.probe_timestamp = tcp_jiffies32;
	} else {
		mss = tcp_mtu_to_mss(sk, icsk->icsk_mtup.search_low) >> 1;
		mss = min(READ_ONCE(net->ipv4.sysctl_tcp_base_mss), mss);
		mss = max(mss, READ_ONCE(net->ipv4.sysctl_tcp_mtu_probe_floor));
		mss = max(mss, READ_ONCE(net->ipv4.sysctl_tcp_min_snd_mss));
		icsk->icsk_mtup.search_low = tcp_mss_to_mtu(sk, mss);
	}
	tcp_sync_mss(sk, icsk->icsk_pmtu_cookie);
}

static unsigned int tcp_model_timeout(struct sock *sk,
				      unsigned int boundary,
				      unsigned int rto_base)
{
	unsigned int linear_backoff_thresh, timeout;

	linear_backoff_thresh = ilog2(TCP_RTO_MAX / rto_base);
	if (boundary <= linear_backoff_thresh)
		timeout = ((2 << boundary) - 1) * rto_base;
	else
		timeout = ((2 << linear_backoff_thresh) - 1) * rto_base +
			(boundary - linear_backoff_thresh) * TCP_RTO_MAX;
	return jiffies_to_msecs(timeout);
}
/**
 *  retransmits_timed_out() - returns true if this connection has timed out
 *  @sk:       The current socket
 *  @boundary: max number of retransmissions
 *  @timeout:  A custom timeout value.
 *             If set to 0 the default timeout is calculated and used.
 *             Using TCP_RTO_MIN and the number of unsuccessful retransmits.
 *
 * The default "timeout" value this function can calculate and use
 * is equivalent to the timeout of a TCP Connection
 * after "boundary" unsuccessful, exponentially backed-off
 * retransmissions with an initial RTO of TCP_RTO_MIN.
 */
static bool retransmits_timed_out(struct sock *sk,
				  unsigned int boundary,
				  unsigned int timeout)
{
	struct tcp_sock *tp = tcp_sk(sk);
	unsigned int start_ts, delta;

	if (!inet_csk(sk)->icsk_retransmits)
		return false;

	start_ts = tp->retrans_stamp;
	if (likely(timeout == 0)) {
		unsigned int rto_base = TCP_RTO_MIN;

		if ((1 << sk->sk_state) & (TCPF_SYN_SENT | TCPF_SYN_RECV))
			rto_base = tcp_timeout_init(sk);
		timeout = tcp_model_timeout(sk, boundary, rto_base);
	}

	if (tp->tcp_usec_ts) {
		/* delta maybe off up to a jiffy due to timer granularity. */
		delta = tp->tcp_mstamp - start_ts + jiffies_to_usecs(1);
		return (s32)(delta - timeout * USEC_PER_MSEC) >= 0;
	}
	return (s32)(tcp_time_stamp_ts(tp) - start_ts - timeout) >= 0;
}

/* A write timeout has occurred. Process the after effects. */
static int tcp_write_timeout(struct sock *sk)
{
	struct inet_connection_sock *icsk = inet_csk(sk);
	struct tcp_sock *tp = tcp_sk(sk);
	struct net *net = sock_net(sk);
	bool expired = false, do_reset;
	int retry_until, max_retransmits;

	if ((1 << sk->sk_state) & (TCPF_SYN_SENT | TCPF_SYN_RECV)) {
		if (icsk->icsk_retransmits)
			__dst_negative_advice(sk);
		/* Paired with WRITE_ONCE() in tcp_sock_set_syncnt() */
		retry_until = READ_ONCE(icsk->icsk_syn_retries) ? :
			READ_ONCE(net->ipv4.sysctl_tcp_syn_retries);

		max_retransmits = retry_until;
		if (sk->sk_state == TCP_SYN_SENT)
			max_retransmits += READ_ONCE(net->ipv4.sysctl_tcp_syn_linear_timeouts);

		expired = icsk->icsk_retransmits >= max_retransmits;
	} else {
		if (retransmits_timed_out(sk, READ_ONCE(net->ipv4.sysctl_tcp_retries1), 0)) {
			/* Black hole detection */
			tcp_mtu_probing(icsk, sk);

			__dst_negative_advice(sk);
		}

		retry_until = READ_ONCE(net->ipv4.sysctl_tcp_retries2);
		if (sock_flag(sk, SOCK_DEAD)) {
			const bool alive = icsk->icsk_rto < TCP_RTO_MAX;

			retry_until = tcp_orphan_retries(sk, alive);
			do_reset = alive ||
				!retransmits_timed_out(sk, retry_until, 0);

			if (tcp_out_of_resources(sk, do_reset))
				return 1;
		}
	}
	if (!expired)
		expired = retransmits_timed_out(sk, retry_until,
						READ_ONCE(icsk->icsk_user_timeout));
	tcp_fastopen_active_detect_blackhole(sk, expired);

	if (BPF_SOCK_OPS_TEST_FLAG(tp, BPF_SOCK_OPS_RTO_CB_FLAG))
		tcp_call_bpf_3arg(sk, BPF_SOCK_OPS_RTO_CB,
				  icsk->icsk_retransmits,
				  icsk->icsk_rto, (int)expired);

	if (expired) {
		/* Has it gone just too far? */
		tcp_write_err(sk);
		return 1;
	}

	if (sk_rethink_txhash(sk)) {
		tp->timeout_rehash++;
		__NET_INC_STATS(sock_net(sk), LINUX_MIB_TCPTIMEOUTREHASH);
	}

	return 0;
}

/* Called with BH disabled */
void tcp_delack_timer_handler(struct sock *sk)
{
	struct inet_connection_sock *icsk = inet_csk(sk);
	struct tcp_sock *tp = tcp_sk(sk);

	if ((1 << sk->sk_state) & (TCPF_CLOSE | TCPF_LISTEN))
		return;

	/* Handling the sack compression case */
	if (tp->compressed_ack) {
		tcp_mstamp_refresh(tp);
		tcp_sack_compress_send_ack(sk);
		return;
	}

	if (!(icsk->icsk_ack.pending & ICSK_ACK_TIMER))
		return;

	/*delay ack定时器未到期，重置定时器*/
	if (time_after(icsk->icsk_ack.timeout, jiffies)) {
		sk_reset_timer(sk, &icsk->icsk_delack_timer, icsk->icsk_ack.timeout);
		return;
	}
	icsk->icsk_ack.pending &= ~ICSK_ACK_TIMER;

	if (inet_csk_ack_scheduled(sk)) {
		if (!inet_csk_in_pingpong_mode(sk)) {
			/* Delayed ACK missed: inflate ATO. */
			icsk->icsk_ack.ato = min_t(u32, icsk->icsk_ack.ato << 1, icsk->icsk_rto);
		} else {
			/* Delayed ACK missed: leave pingpong mode and
			 * deflate ATO.
			 */
			inet_csk_exit_pingpong_mode(sk);
			icsk->icsk_ack.ato      = TCP_ATO_MIN;
		}
<<<<<<< HEAD
		tcp_mstamp_refresh(tcp_sk(sk));
		/*回复ack*/
=======
		tcp_mstamp_refresh(tp);
>>>>>>> 9d1694dc
		tcp_send_ack(sk);
		__NET_INC_STATS(sock_net(sk), LINUX_MIB_DELAYEDACKS);
	}
}


/**
 *  tcp_delack_timer() - The TCP delayed ACK timeout handler
 *  @t:  Pointer to the timer. (gets casted to struct sock *)
 *
 *  This function gets (indirectly) called when the kernel timer for a TCP packet
 *  of this socket expires. Calls tcp_delack_timer_handler() to do the actual work.
 *
 *  Returns: Nothing (void)
 */
static void tcp_delack_timer(struct timer_list *t)
{
    /*延迟ack timer逻辑处理*/
	struct inet_connection_sock *icsk =
			from_timer(icsk, t, icsk_delack_timer);
	struct sock *sk = &icsk->icsk_inet.sk;

	bh_lock_sock(sk);
	if (!sock_owned_by_user(sk)) {
		tcp_delack_timer_handler(sk);
	} else {
		__NET_INC_STATS(sock_net(sk), LINUX_MIB_DELAYEDACKLOCKED);
		/* deleguate our work to tcp_release_cb() */
		if (!test_and_set_bit(TCP_DELACK_TIMER_DEFERRED, &sk->sk_tsq_flags))
			sock_hold(sk);
	}
	bh_unlock_sock(sk);
	sock_put(sk);
}

static void tcp_probe_timer(struct sock *sk)
{
	struct inet_connection_sock *icsk = inet_csk(sk);
	struct sk_buff *skb = tcp_send_head(sk);
	struct tcp_sock *tp = tcp_sk(sk);
	int max_probes;

	if (tp->packets_out || !skb) {
		icsk->icsk_probes_out = 0;
		icsk->icsk_probes_tstamp = 0;
		return;
	}

	/* RFC 1122 4.2.2.17 requires the sender to stay open indefinitely as
	 * long as the receiver continues to respond probes. We support this by
	 * default and reset icsk_probes_out with incoming ACKs. But if the
	 * socket is orphaned or the user specifies TCP_USER_TIMEOUT, we
	 * kill the socket when the retry count and the time exceeds the
	 * corresponding system limit. We also implement similar policy when
	 * we use RTO to probe window in tcp_retransmit_timer().
	 */
	if (!icsk->icsk_probes_tstamp) {
		icsk->icsk_probes_tstamp = tcp_jiffies32;
	} else {
		u32 user_timeout = READ_ONCE(icsk->icsk_user_timeout);

		if (user_timeout &&
		    (s32)(tcp_jiffies32 - icsk->icsk_probes_tstamp) >=
		     msecs_to_jiffies(user_timeout))
			goto abort;
	}
	max_probes = READ_ONCE(sock_net(sk)->ipv4.sysctl_tcp_retries2);
	if (sock_flag(sk, SOCK_DEAD)) {
		const bool alive = inet_csk_rto_backoff(icsk, TCP_RTO_MAX) < TCP_RTO_MAX;

		max_probes = tcp_orphan_retries(sk, alive);
		if (!alive && icsk->icsk_backoff >= max_probes)
			goto abort;
		if (tcp_out_of_resources(sk, true))
			return;
	}

	if (icsk->icsk_probes_out >= max_probes) {
abort:		tcp_write_err(sk);
	} else {
		/* Only send another probe if we didn't close things up. */
		tcp_send_probe0(sk);
	}
}

static void tcp_update_rto_stats(struct sock *sk)
{
	struct inet_connection_sock *icsk = inet_csk(sk);
	struct tcp_sock *tp = tcp_sk(sk);

	if (!icsk->icsk_retransmits) {
		tp->total_rto_recoveries++;
		tp->rto_stamp = tcp_time_stamp_ms(tp);
	}
	icsk->icsk_retransmits++;
	tp->total_rto++;
}

/*
 *	Timer for Fast Open socket to retransmit SYNACK. Note that the
 *	sk here is the child socket, not the parent (listener) socket.
 */
static void tcp_fastopen_synack_timer(struct sock *sk, struct request_sock *req)
{
	struct inet_connection_sock *icsk = inet_csk(sk);
	struct tcp_sock *tp = tcp_sk(sk);
	int max_retries;

	req->rsk_ops->syn_ack_timeout(req);

	/* Add one more retry for fastopen.
	 * Paired with WRITE_ONCE() in tcp_sock_set_syncnt()
	 */
	max_retries = READ_ONCE(icsk->icsk_syn_retries) ? :
		READ_ONCE(sock_net(sk)->ipv4.sysctl_tcp_synack_retries) + 1;

	if (req->num_timeout >= max_retries) {
		tcp_write_err(sk);
		return;
	}
	/* Lower cwnd after certain SYNACK timeout like tcp_init_transfer() */
	if (icsk->icsk_retransmits == 1)
		tcp_enter_loss(sk);
	/* XXX (TFO) - Unlike regular SYN-ACK retransmit, we ignore error
	 * returned from rtx_syn_ack() to make it more persistent like
	 * regular retransmit because if the child socket has been accepted
	 * it's not good to give up too easily.
	 */
	inet_rtx_syn_ack(sk, req);
	req->num_timeout++;
	tcp_update_rto_stats(sk);
	if (!tp->retrans_stamp)
		tp->retrans_stamp = tcp_time_stamp_ts(tp);
	inet_csk_reset_xmit_timer(sk, ICSK_TIME_RETRANS,
			  req->timeout << req->num_timeout, TCP_RTO_MAX);
}

static bool tcp_rtx_probe0_timed_out(const struct sock *sk,
				     const struct sk_buff *skb,
				     u32 rtx_delta)
{
	const struct tcp_sock *tp = tcp_sk(sk);
	const int timeout = TCP_RTO_MAX * 2;
	u32 rcv_delta;

	rcv_delta = inet_csk(sk)->icsk_timeout - tp->rcv_tstamp;
	if (rcv_delta <= timeout)
		return false;

	return msecs_to_jiffies(rtx_delta) > timeout;
}

/**
 *  tcp_retransmit_timer() - The TCP retransmit timeout handler
 *  @sk:  Pointer to the current socket.
 *
 *  This function gets called when the kernel timer for a TCP packet
 *  of this socket expires.
 *
 *  It handles retransmission, timer adjustment and other necessary measures.
 *
 *  Returns: Nothing (void)
 */
void tcp_retransmit_timer(struct sock *sk)
{
	struct tcp_sock *tp = tcp_sk(sk);
	struct net *net = sock_net(sk);
	struct inet_connection_sock *icsk = inet_csk(sk);
	struct request_sock *req;
	struct sk_buff *skb;

	req = rcu_dereference_protected(tp->fastopen_rsk,
					lockdep_sock_is_held(sk));
	if (req) {
		WARN_ON_ONCE(sk->sk_state != TCP_SYN_RECV &&
			     sk->sk_state != TCP_FIN_WAIT1);
		tcp_fastopen_synack_timer(sk, req);
		/* Before we receive ACK to our SYN-ACK don't retransmit
		 * anything else (e.g., data or FIN segments).
		 */
		return;
	}

	if (!tp->packets_out)
		return;

	skb = tcp_rtx_queue_head(sk);
	if (WARN_ON_ONCE(!skb))
		return;

	tp->tlp_high_seq = 0;

	if (!tp->snd_wnd && !sock_flag(sk, SOCK_DEAD) &&
	    !((1 << sk->sk_state) & (TCPF_SYN_SENT | TCPF_SYN_RECV))) {
		/* Receiver dastardly shrinks window. Our retransmits
		 * become zero probes, but we should not timeout this
		 * connection. If the socket is an orphan, time it out,
		 * we cannot allow such beasts to hang infinitely.
		 */
		struct inet_sock *inet = inet_sk(sk);
		u32 rtx_delta;

		rtx_delta = tcp_time_stamp_ts(tp) - (tp->retrans_stamp ?: 
				tcp_skb_timestamp_ts(tp->tcp_usec_ts, skb));
		if (tp->tcp_usec_ts)
			rtx_delta /= USEC_PER_MSEC;

		if (sk->sk_family == AF_INET) {
			net_dbg_ratelimited("Probing zero-window on %pI4:%u/%u, seq=%u:%u, recv %ums ago, lasting %ums\n",
				&inet->inet_daddr, ntohs(inet->inet_dport),
				inet->inet_num, tp->snd_una, tp->snd_nxt,
				jiffies_to_msecs(jiffies - tp->rcv_tstamp),
				rtx_delta);
		}
#if IS_ENABLED(CONFIG_IPV6)
		else if (sk->sk_family == AF_INET6) {
			net_dbg_ratelimited("Probing zero-window on %pI6:%u/%u, seq=%u:%u, recv %ums ago, lasting %ums\n",
				&sk->sk_v6_daddr, ntohs(inet->inet_dport),
				inet->inet_num, tp->snd_una, tp->snd_nxt,
				jiffies_to_msecs(jiffies - tp->rcv_tstamp),
				rtx_delta);
		}
#endif
		if (tcp_rtx_probe0_timed_out(sk, skb, rtx_delta)) {
			tcp_write_err(sk);
			goto out;
		}
		tcp_enter_loss(sk);
		tcp_retransmit_skb(sk, skb, 1);
		__sk_dst_reset(sk);
		goto out_reset_timer;
	}

	__NET_INC_STATS(sock_net(sk), LINUX_MIB_TCPTIMEOUTS);
	if (tcp_write_timeout(sk))
		goto out;

	if (icsk->icsk_retransmits == 0) {
		int mib_idx = 0;

		if (icsk->icsk_ca_state == TCP_CA_Recovery) {
			if (tcp_is_sack(tp))
				mib_idx = LINUX_MIB_TCPSACKRECOVERYFAIL;
			else
				mib_idx = LINUX_MIB_TCPRENORECOVERYFAIL;
		} else if (icsk->icsk_ca_state == TCP_CA_Loss) {
			mib_idx = LINUX_MIB_TCPLOSSFAILURES;
		} else if ((icsk->icsk_ca_state == TCP_CA_Disorder) ||
			   tp->sacked_out) {
			if (tcp_is_sack(tp))
				mib_idx = LINUX_MIB_TCPSACKFAILURES;
			else
				mib_idx = LINUX_MIB_TCPRENOFAILURES;
		}
		if (mib_idx)
			__NET_INC_STATS(sock_net(sk), mib_idx);
	}

	tcp_enter_loss(sk);

	tcp_update_rto_stats(sk);
	if (tcp_retransmit_skb(sk, tcp_rtx_queue_head(sk), 1) > 0) {
		/* Retransmission failed because of local congestion,
		 * Let senders fight for local resources conservatively.
		 */
		inet_csk_reset_xmit_timer(sk, ICSK_TIME_RETRANS,
					  TCP_RESOURCE_PROBE_INTERVAL,
					  TCP_RTO_MAX);
		goto out;
	}

	/* Increase the timeout each time we retransmit.  Note that
	 * we do not increase the rtt estimate.  rto is initialized
	 * from rtt, but increases here.  Jacobson (SIGCOMM 88) suggests
	 * that doubling rto each time is the least we can get away with.
	 * In KA9Q, Karn uses this for the first few times, and then
	 * goes to quadratic.  netBSD doubles, but only goes up to *64,
	 * and clamps at 1 to 64 sec afterwards.  Note that 120 sec is
	 * defined in the protocol as the maximum possible RTT.  I guess
	 * we'll have to use something other than TCP to talk to the
	 * University of Mars.
	 *
	 * PAWS allows us longer timeouts and large windows, so once
	 * implemented ftp to mars will work nicely. We will have to fix
	 * the 120 second clamps though!
	 */

out_reset_timer:
	/* If stream is thin, use linear timeouts. Since 'icsk_backoff' is
	 * used to reset timer, set to 0. Recalculate 'icsk_rto' as this
	 * might be increased if the stream oscillates between thin and thick,
	 * thus the old value might already be too high compared to the value
	 * set by 'tcp_set_rto' in tcp_input.c which resets the rto without
	 * backoff. Limit to TCP_THIN_LINEAR_RETRIES before initiating
	 * exponential backoff behaviour to avoid continue hammering
	 * linear-timeout retransmissions into a black hole
	 */
	if (sk->sk_state == TCP_ESTABLISHED &&
	    (tp->thin_lto || READ_ONCE(net->ipv4.sysctl_tcp_thin_linear_timeouts)) &&
	    tcp_stream_is_thin(tp) &&
	    icsk->icsk_retransmits <= TCP_THIN_LINEAR_RETRIES) {
		icsk->icsk_backoff = 0;
		icsk->icsk_rto = clamp(__tcp_set_rto(tp),
				       tcp_rto_min(sk),
				       TCP_RTO_MAX);
	} else if (sk->sk_state != TCP_SYN_SENT ||
		   tp->total_rto >
		   READ_ONCE(net->ipv4.sysctl_tcp_syn_linear_timeouts)) {
		/* Use normal (exponential) backoff unless linear timeouts are
		 * activated.
		 */
		icsk->icsk_backoff++;
		icsk->icsk_rto = min(icsk->icsk_rto << 1, TCP_RTO_MAX);
	}
	inet_csk_reset_xmit_timer(sk, ICSK_TIME_RETRANS,
				  tcp_clamp_rto_to_user_timeout(sk), TCP_RTO_MAX);
	if (retransmits_timed_out(sk, READ_ONCE(net->ipv4.sysctl_tcp_retries1) + 1, 0))
		__sk_dst_reset(sk);

out:;
}

/* Called with bottom-half processing disabled.
   Called by tcp_write_timer() */
void tcp_write_timer_handler(struct sock *sk)
{
	struct inet_connection_sock *icsk = inet_csk(sk);
	int event;

	if (((1 << sk->sk_state) & (TCPF_CLOSE | TCPF_LISTEN)) ||
	    !icsk->icsk_pending)
		return;

	if (time_after(icsk->icsk_timeout, jiffies)) {
	    /*超时时间未到，重置重传timer*/
		sk_reset_timer(sk, &icsk->icsk_retransmit_timer, icsk->icsk_timeout);
		return;
	}

	tcp_mstamp_refresh(tcp_sk(sk));
	event = icsk->icsk_pending;

	/*检查为哪种重传超时*/
	switch (event) {
	case ICSK_TIME_REO_TIMEOUT:
		tcp_rack_reo_timeout(sk);
		break;
	case ICSK_TIME_LOSS_PROBE:
		tcp_send_loss_probe(sk);
		break;
	case ICSK_TIME_RETRANS:
		icsk->icsk_pending = 0;
		tcp_retransmit_timer(sk);/*重传超时*/
		break;
	case ICSK_TIME_PROBE0:
		icsk->icsk_pending = 0;
		tcp_probe_timer(sk);
		break;
	}
}

/*重传timer被触发后，此函数将被调用*/
static void tcp_write_timer(struct timer_list *t)
{
    /*由重传timer获得其对应的tcp socket*/
	struct inet_connection_sock *icsk =
			from_timer(icsk, t, icsk_retransmit_timer);
	struct sock *sk = &icsk->icsk_inet.sk;

	bh_lock_sock(sk);
	if (!sock_owned_by_user(sk)) {
		tcp_write_timer_handler(sk);
	} else {
		/* delegate our work to tcp_release_cb() */
		if (!test_and_set_bit(TCP_WRITE_TIMER_DEFERRED, &sk->sk_tsq_flags))
			sock_hold(sk);
	}
	bh_unlock_sock(sk);
	sock_put(sk);
}

/*增加此sock的tcp timeouts计数*/
void tcp_syn_ack_timeout(const struct request_sock *req)
{
	struct net *net = read_pnet(&inet_rsk(req)->ireq_net);

	__NET_INC_STATS(net, LINUX_MIB_TCPTIMEOUTS);
}
EXPORT_SYMBOL(tcp_syn_ack_timeout);

void tcp_set_keepalive(struct sock *sk, int val)
{
	if ((1 << sk->sk_state) & (TCPF_CLOSE | TCPF_LISTEN))
		return;

	if (val && !sock_flag(sk, SOCK_KEEPOPEN))
		inet_csk_reset_keepalive_timer(sk, keepalive_time_when(tcp_sk(sk)));
	else if (!val)
		inet_csk_delete_keepalive_timer(sk);
}
EXPORT_SYMBOL_GPL(tcp_set_keepalive);


static void tcp_keepalive_timer (struct timer_list *t)
{
    /*保活timer逻辑处理*/
	struct sock *sk = from_timer(sk, t, sk_timer);
	struct inet_connection_sock *icsk = inet_csk(sk);
	struct tcp_sock *tp = tcp_sk(sk);
	u32 elapsed;

	/* Only process if socket is not in use. */
	bh_lock_sock(sk);
	if (sock_owned_by_user(sk)) {
		/* Try again later. */
		inet_csk_reset_keepalive_timer (sk, HZ/20);
		goto out;
	}

	if (sk->sk_state == TCP_LISTEN) {
		pr_err("Hmm... keepalive on a LISTEN ???\n");
		goto out;
	}

	tcp_mstamp_refresh(tp);
	if (sk->sk_state == TCP_FIN_WAIT2 && sock_flag(sk, SOCK_DEAD)) {
		if (READ_ONCE(tp->linger2) >= 0) {
			const int tmo = tcp_fin_time(sk) - TCP_TIMEWAIT_LEN;

			if (tmo > 0) {
				tcp_time_wait(sk, TCP_FIN_WAIT2, tmo);
				goto out;
			}
		}
		tcp_send_active_reset(sk, GFP_ATOMIC);
		goto death;
	}

	if (!sock_flag(sk, SOCK_KEEPOPEN) ||
	    ((1 << sk->sk_state) & (TCPF_CLOSE | TCPF_SYN_SENT)))
		goto out;

	elapsed = keepalive_time_when(tp);

	/* It is alive without keepalive 8) */
	if (tp->packets_out || !tcp_write_queue_empty(sk))
		goto resched;

	elapsed = keepalive_time_elapsed(tp);

	if (elapsed >= keepalive_time_when(tp)) {
		u32 user_timeout = READ_ONCE(icsk->icsk_user_timeout);

		/* If the TCP_USER_TIMEOUT option is enabled, use that
		 * to determine when to timeout instead.
		 */
		if ((user_timeout != 0 &&
		    elapsed >= msecs_to_jiffies(user_timeout) &&
		    icsk->icsk_probes_out > 0) ||
		    (user_timeout == 0 &&
		    icsk->icsk_probes_out >= keepalive_probes(tp))) {
			tcp_send_active_reset(sk, GFP_ATOMIC);
			tcp_write_err(sk);
			goto out;
		}
		if (tcp_write_wakeup(sk, LINUX_MIB_TCPKEEPALIVE) <= 0) {
			icsk->icsk_probes_out++;
			elapsed = keepalive_intvl_when(tp);
		} else {
			/* If keepalive was lost due to local congestion,
			 * try harder.
			 */
			elapsed = TCP_RESOURCE_PROBE_INTERVAL;
		}
	} else {
		/* It is tp->rcv_tstamp + keepalive_time_when(tp) */
		elapsed = keepalive_time_when(tp) - elapsed;
	}

resched:
	inet_csk_reset_keepalive_timer (sk, elapsed);
	goto out;

death:
	tcp_done(sk);

out:
	bh_unlock_sock(sk);
	sock_put(sk);
}

static enum hrtimer_restart tcp_compressed_ack_kick(struct hrtimer *timer)
{
	struct tcp_sock *tp = container_of(timer, struct tcp_sock, compressed_ack_timer);
	struct sock *sk = (struct sock *)tp;

	bh_lock_sock(sk);
	if (!sock_owned_by_user(sk)) {
		if (tp->compressed_ack) {
			/* Since we have to send one ack finally,
			 * subtract one from tp->compressed_ack to keep
			 * LINUX_MIB_TCPACKCOMPRESSED accurate.
			 */
			tp->compressed_ack--;
			tcp_send_ack(sk);
		}
	} else {
		if (!test_and_set_bit(TCP_DELACK_TIMER_DEFERRED,
				      &sk->sk_tsq_flags))
			sock_hold(sk);
	}
	bh_unlock_sock(sk);

	sock_put(sk);

	return HRTIMER_NORESTART;
}

void tcp_init_xmit_timers(struct sock *sk)
{
	inet_csk_init_xmit_timers(sk, &tcp_write_timer/*重传timer*/, &tcp_delack_timer/*延迟ack timer*/,
				  &tcp_keepalive_timer/*保活timer*/);
	hrtimer_init(&tcp_sk(sk)->pacing_timer, CLOCK_MONOTONIC,
		     HRTIMER_MODE_ABS_PINNED_SOFT);
	tcp_sk(sk)->pacing_timer.function = tcp_pace_kick;

	hrtimer_init(&tcp_sk(sk)->compressed_ack_timer, CLOCK_MONOTONIC,
		     HRTIMER_MODE_REL_PINNED_SOFT);
	tcp_sk(sk)->compressed_ack_timer.function = tcp_compressed_ack_kick;
}<|MERGE_RESOLUTION|>--- conflicted
+++ resolved
@@ -341,12 +341,8 @@
 			inet_csk_exit_pingpong_mode(sk);
 			icsk->icsk_ack.ato      = TCP_ATO_MIN;
 		}
-<<<<<<< HEAD
-		tcp_mstamp_refresh(tcp_sk(sk));
+		tcp_mstamp_refresh(tp);
 		/*回复ack*/
-=======
-		tcp_mstamp_refresh(tp);
->>>>>>> 9d1694dc
 		tcp_send_ack(sk);
 		__NET_INC_STATS(sock_net(sk), LINUX_MIB_DELAYEDACKS);
 	}
