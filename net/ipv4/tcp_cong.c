// SPDX-License-Identifier: GPL-2.0-only
/*
 * Pluggable TCP congestion control support and newReno
 * congestion control.
 * Based on ideas from I/O scheduler support and Web100.
 *
 * Copyright (C) 2005 Stephen Hemminger <shemminger@osdl.org>
 */

#define pr_fmt(fmt) "TCP: " fmt

#include <linux/module.h>
#include <linux/mm.h>
#include <linux/types.h>
#include <linux/list.h>
#include <linux/gfp.h>
#include <linux/jhash.h>
#include <net/tcp.h>
#include <trace/events/tcp.h>

static DEFINE_SPINLOCK(tcp_cong_list_lock);
static LIST_HEAD(tcp_cong_list);/*记录系统中所有tcp拥塞控制算法*/

/* Simple linear search, don't expect many entries! */
struct tcp_congestion_ops *tcp_ca_find(const char *name)
{
	struct tcp_congestion_ops *e;

	//通过名称，查找TCP拥塞控制算法
	list_for_each_entry_rcu(e, &tcp_cong_list, list) {
		if (strcmp(e->name, name) == 0)
			return e;
	}

	return NULL;
}

/*更新拥塞状态*/
void tcp_set_ca_state(struct sock *sk, const u8 ca_state)
{
	struct inet_connection_sock *icsk = inet_csk(sk);

	trace_tcp_cong_state_set(sk, ca_state);

	/*拥塞如果有set_state回调，则调用*/
	if (icsk->icsk_ca_ops->set_state)
		icsk->icsk_ca_ops->set_state(sk, ca_state);
	icsk->icsk_ca_state = ca_state;/*更新ca状态*/
}

/* Must be called with rcu lock held */
static struct tcp_congestion_ops *tcp_ca_find_autoload(const char *name)
{
    /*查找指定名称的tcp拥塞控制算法*/
	struct tcp_congestion_ops *ca = tcp_ca_find(name);

#ifdef CONFIG_MODULES
	/*如果拥塞控制算法未查找到，则尝试加载module后重试*/
	if (!ca && capable(CAP_NET_ADMIN)) {
		rcu_read_unlock();
		request_module("tcp_%s", name);
		rcu_read_lock();
		ca = tcp_ca_find(name);
	}
#endif
	return ca;
}

/* Simple linear search, not much in here. */
struct tcp_congestion_ops *tcp_ca_find_key(u32 key)
{
    /*通过key查询拥塞算法*/
	struct tcp_congestion_ops *e;

	list_for_each_entry_rcu(e, &tcp_cong_list, list) {
		if (e->key == key)
			return e;
	}

	return NULL;
}

int tcp_validate_congestion_control(struct tcp_congestion_ops *ca)
{
	/* all algorithms must implement these */
	/*必须实现以下函数*/
	if (!ca->ssthresh || !ca->undo_cwnd ||
	    !(ca->cong_avoid || ca->cong_control)) {
		pr_err("%s does not implement required ops\n", ca->name);
		return -EINVAL;
	}

	return 0;
}

/* Attach new congestion control algorithm to the list
 * of available options.
 */
int tcp_register_congestion_control(struct tcp_congestion_ops *ca)
{
	int ret;

	ret = tcp_validate_congestion_control(ca);
	if (ret)
		return ret;

	ca->key = jhash(ca->name, sizeof(ca->name), strlen(ca->name));

	spin_lock(&tcp_cong_list_lock);
	if (ca->key == TCP_CA_UNSPEC || tcp_ca_find_key(ca->key)) {
	    /*key对应的拥塞算法已存在*/
		pr_notice("%s already registered or non-unique key\n",
			  ca->name);
		ret = -EEXIST;
	} else {
	    /*将算法串连到拥塞链表上*/
		list_add_tail_rcu(&ca->list, &tcp_cong_list);
		pr_debug("%s registered\n", ca->name);
	}
	spin_unlock(&tcp_cong_list_lock);

	return ret;
}
EXPORT_SYMBOL_GPL(tcp_register_congestion_control);

/*
 * Remove congestion control algorithm, called from
 * the module's remove function.  Module ref counts are used
 * to ensure that this can't be done till all sockets using
 * that method are closed.
 */
void tcp_unregister_congestion_control(struct tcp_congestion_ops *ca)
{
    /*拥塞算法移除*/
	spin_lock(&tcp_cong_list_lock);
	list_del_rcu(&ca->list);
	spin_unlock(&tcp_cong_list_lock);

	/* Wait for outstanding readers to complete before the
	 * module gets removed entirely.
	 *
	 * A try_module_get() should fail by now as our module is
	 * in "going" state since no refs are held anymore and
	 * module_exit() handler being called.
	 */
	synchronize_rcu();
}
EXPORT_SYMBOL_GPL(tcp_unregister_congestion_control);

/* Replace a registered old ca with a new one.
 *
 * The new ca must have the same name as the old one, that has been
 * registered.
 */
int tcp_update_congestion_control(struct tcp_congestion_ops *ca, struct tcp_congestion_ops *old_ca)
{
	struct tcp_congestion_ops *existing;
	int ret = 0;

	ca->key = jhash(ca->name, sizeof(ca->name), strlen(ca->name));

	spin_lock(&tcp_cong_list_lock);
	existing = tcp_ca_find_key(old_ca->key);
	if (ca->key == TCP_CA_UNSPEC || !existing || strcmp(existing->name, ca->name)) {
		pr_notice("%s not registered or non-unique key\n",
			  ca->name);
		ret = -EINVAL;
	} else if (existing != old_ca) {
		pr_notice("invalid old congestion control algorithm to replace\n");
		ret = -EINVAL;
	} else {
		/* Add the new one before removing the old one to keep
		 * one implementation available all the time.
		 */
		list_add_tail_rcu(&ca->list, &tcp_cong_list);
		list_del_rcu(&existing->list);
		pr_debug("%s updated\n", ca->name);
	}
	spin_unlock(&tcp_cong_list_lock);

	/* Wait for outstanding readers to complete before the
	 * module or struct_ops gets removed entirely.
	 */
	if (!ret)
		synchronize_rcu();

	return ret;
}

<<<<<<< HEAD
/*通过拥塞算法名称查找其对应的key及ecn_ca*/
u32 tcp_ca_get_key_by_name(struct net *net, const char *name, bool *ecn_ca)
=======
u32 tcp_ca_get_key_by_name(const char *name, bool *ecn_ca)
>>>>>>> 155a3c00
{
	const struct tcp_congestion_ops *ca;
	u32 key = TCP_CA_UNSPEC;

	might_sleep();

	rcu_read_lock();
	ca = tcp_ca_find_autoload(name);
	if (ca) {
		key = ca->key;
		*ecn_ca = ca->flags & TCP_CONG_NEEDS_ECN;
	}
	rcu_read_unlock();

	return key;
}

char *tcp_ca_get_name_by_key(u32 key, char *buffer)
{
	const struct tcp_congestion_ops *ca;
	char *ret = NULL;

	rcu_read_lock();
	ca = tcp_ca_find_key(key);
	if (ca) {
		strscpy(buffer, ca->name, TCP_CA_NAME_MAX);
		ret = buffer;
	}
	rcu_read_unlock();

	return ret;
}

/* Assign choice of congestion control. */
void tcp_assign_congestion_control(struct sock *sk)
{
	struct net *net = sock_net(sk);
	struct inet_connection_sock *icsk = inet_csk(sk);
	const struct tcp_congestion_ops *ca;

	rcu_read_lock();
	/*取默认的拥塞算法*/
	ca = rcu_dereference(net->ipv4.tcp_congestion_control);
	if (unlikely(!bpf_try_module_get(ca, ca->owner)))
		ca = &tcp_reno;/*回退到reno算法*/
	icsk->icsk_ca_ops = ca;/*指定拥塞算法*/
	rcu_read_unlock();

	memset(icsk->icsk_ca_priv, 0, sizeof(icsk->icsk_ca_priv));
	if (ca->flags & TCP_CONG_NEEDS_ECN)
		/*拥塞算法依赖ecn，添加INET_ECN_ECT_0标记*/
		INET_ECN_xmit(sk);
	else
		/*不依赖ecn,清除tos上设置的ecn标记*/
		INET_ECN_dontxmit(sk);
}

/*初始化拥塞算法*/
void tcp_init_congestion_control(struct sock *sk)
{
	struct inet_connection_sock *icsk = inet_csk(sk);

	tcp_sk(sk)->prior_ssthresh = 0;
	/*拥塞控制私有数据初始化*/
	if (icsk->icsk_ca_ops->init)
		icsk->icsk_ca_ops->init(sk);
	if (tcp_ca_needs_ecn(sk))
	    /*需要ecn,打ecn_0标记*/
		INET_ECN_xmit(sk);
	else
	    /*清除掉ecn标记*/
		INET_ECN_dontxmit(sk);
	icsk->icsk_ca_initialized = 1;
}

/*重新初始化socket的拥塞算法*/
static void tcp_reinit_congestion_control(struct sock *sk,
					  const struct tcp_congestion_ops *ca)
{
	struct inet_connection_sock *icsk = inet_csk(sk);

	tcp_cleanup_congestion_control(sk);
	icsk->icsk_ca_ops = ca;
	icsk->icsk_ca_setsockopt = 1;
	memset(icsk->icsk_ca_priv, 0, sizeof(icsk->icsk_ca_priv));

	if (ca->flags & TCP_CONG_NEEDS_ECN)
		INET_ECN_xmit(sk);
	else
		INET_ECN_dontxmit(sk);

	/*重新初始化cc*/
	if (!((1 << sk->sk_state) & (TCPF_CLOSE | TCPF_LISTEN)))
		tcp_init_congestion_control(sk);
}

/* Manage refcounts on socket close. */
void tcp_cleanup_congestion_control(struct sock *sk)
{
	struct inet_connection_sock *icsk = inet_csk(sk);

<<<<<<< HEAD
	/*清除掉旧拥塞算法资源*/
	if (icsk->icsk_ca_ops->release)
=======
	if (icsk->icsk_ca_initialized && icsk->icsk_ca_ops->release)
>>>>>>> 155a3c00
		icsk->icsk_ca_ops->release(sk);
	icsk->icsk_ca_initialized = 0;
	bpf_module_put(icsk->icsk_ca_ops, icsk->icsk_ca_ops->owner);
}

/* Used by sysctl to change default congestion control */
int tcp_set_default_congestion_control(struct net *net, const char *name)
{
	struct tcp_congestion_ops *ca;
	const struct tcp_congestion_ops *prev;
	int ret;

	rcu_read_lock();
<<<<<<< HEAD
	/*查找拥塞算法*/
	ca = tcp_ca_find_autoload(net, name);
=======
	ca = tcp_ca_find_autoload(name);
>>>>>>> 155a3c00
	if (!ca) {
		ret = -ENOENT;
	} else if (!bpf_try_module_get(ca, ca->owner)) {
		ret = -EBUSY;
	} else if (!net_eq(net, &init_net) &&
			!(ca->flags & TCP_CONG_NON_RESTRICTED)) {
		/* Only init netns can set default to a restricted algorithm */
		ret = -EPERM;
	} else {
	    /*设置默认拥塞控制算法*/
		prev = xchg(&net->ipv4.tcp_congestion_control, ca);
		if (prev)
			bpf_module_put(prev, prev->owner);

		ca->flags |= TCP_CONG_NON_RESTRICTED;
		ret = 0;
	}
	rcu_read_unlock();

	return ret;
}

/* Set default value from kernel configuration at bootup */
static int __init tcp_congestion_default(void)
{
	return tcp_set_default_congestion_control(&init_net,
						  CONFIG_DEFAULT_TCP_CONG);
}
late_initcall(tcp_congestion_default);

/* Build string with list of available congestion control values */
void tcp_get_available_congestion_control(char *buf, size_t maxlen)
{
	struct tcp_congestion_ops *ca;
	size_t offs = 0;

	rcu_read_lock();
	list_for_each_entry_rcu(ca, &tcp_cong_list, list) {
		offs += snprintf(buf + offs, maxlen - offs,
				 "%s%s",
				 offs == 0 ? "" : " ", ca->name);

		if (WARN_ON_ONCE(offs >= maxlen))
			break;
	}
	rcu_read_unlock();
}

/* Get current default congestion control */
void tcp_get_default_congestion_control(struct net *net, char *name)
{
	const struct tcp_congestion_ops *ca;

	rcu_read_lock();
	ca = rcu_dereference(net->ipv4.tcp_congestion_control);
	strscpy(name, ca->name, TCP_CA_NAME_MAX);
	rcu_read_unlock();
}

/* Built list of non-restricted congestion control values */
void tcp_get_allowed_congestion_control(char *buf, size_t maxlen)
{
	struct tcp_congestion_ops *ca;
	size_t offs = 0;

	*buf = '\0';
	rcu_read_lock();
	list_for_each_entry_rcu(ca, &tcp_cong_list, list) {
		if (!(ca->flags & TCP_CONG_NON_RESTRICTED))
			continue;
		offs += snprintf(buf + offs, maxlen - offs,
				 "%s%s",
				 offs == 0 ? "" : " ", ca->name);

		if (WARN_ON_ONCE(offs >= maxlen))
			break;
	}
	rcu_read_unlock();
}

/* Change list of non-restricted congestion control */
int tcp_set_allowed_congestion_control(char *val)
{
	struct tcp_congestion_ops *ca;
	char *saved_clone, *clone, *name;
	int ret = 0;

	saved_clone = clone = kstrdup(val, GFP_USER);
	if (!clone)
		return -ENOMEM;

	spin_lock(&tcp_cong_list_lock);
	/* pass 1 check for bad entries */
	/* 算法必须存在*/
	while ((name = strsep(&clone, " ")) && *name) {
	    /*拥塞算法采用空格划分，每个算法必须通过tcp_ca_find可查询到*/
		ca = tcp_ca_find(name);
		if (!ca) {
			ret = -ENOENT;
			goto out;
		}
	}

	/* pass 2 clear old values */
	list_for_each_entry_rcu(ca, &tcp_cong_list, list)
		ca->flags &= ~TCP_CONG_NON_RESTRICTED;

	/* pass 3 mark as allowed */
	/*将容许的拥塞算法，置上restricted标记*/
	while ((name = strsep(&val, " ")) && *name) {
		ca = tcp_ca_find(name);
		WARN_ON(!ca);
		if (ca)
			ca->flags |= TCP_CONG_NON_RESTRICTED;
	}
out:
	spin_unlock(&tcp_cong_list_lock);
	kfree(saved_clone);

	return ret;
}

/* Change congestion control for socket. If load is false, then it is the
 * responsibility of the caller to call tcp_init_congestion_control or
 * tcp_reinit_congestion_control (if the current congestion control was
 * already initialized.
 */
int tcp_set_congestion_control(struct sock *sk, const char *name/*拥塞算法名称*/, bool load/*是否容许主动加载*/,
			       bool cap_net_admin)
{
	struct inet_connection_sock *icsk = inet_csk(sk);
	const struct tcp_congestion_ops *ca;
	int err = 0;

	if (icsk->icsk_ca_dst_locked)
		return -EPERM;

	rcu_read_lock();
	/*通过名称查询拥塞控制ops*/
	if (!load)
		ca = tcp_ca_find(name);/*不主动加载*/
	else
<<<<<<< HEAD
		ca = tcp_ca_find_autoload(sock_net(sk), name);/*主动加载*/
=======
		ca = tcp_ca_find_autoload(name);
>>>>>>> 155a3c00

	/* No change asking for existing value */
	if (ca == icsk->icsk_ca_ops) {
	    /*与原有的算法一致，退出*/
		icsk->icsk_ca_setsockopt = 1;
		goto out;
	}

	if (!ca)
		err = -ENOENT;
	else if (!((ca->flags & TCP_CONG_NON_RESTRICTED) || cap_net_admin))
	    /*不容许使用此拥塞算法*/
		err = -EPERM;
	else if (!bpf_try_module_get(ca, ca->owner))
		err = -EBUSY;
	else
	    /*重新设置此sock对应的拥塞算法*/
		tcp_reinit_congestion_control(sk, ca);
 out:
	rcu_read_unlock();
	return err;
}

/* Slow start is used when congestion window is no greater than the slow start
 * threshold. We base on RFC2581 and also handle stretch ACKs properly.
 * We do not implement RFC3465 Appropriate Byte Counting (ABC) per se but
 * something better;) a packet is only considered (s)acked in its entirety to
 * defend the ACK attacks described in the RFC. Slow start processes a stretch
 * ACK of degree N as if N acks of degree 1 are received back to back except
 * ABC caps N to 2. Slow start exits when cwnd grows over ssthresh and
 * returns the leftover acks to adjust cwnd in congestion avoidance mode.
 */
__bpf_kfunc u32 tcp_slow_start(struct tcp_sock *tp, u32 acked)
{
	u32 cwnd = min(tcp_snd_cwnd(tp) + acked, tp->snd_ssthresh);

	acked -= cwnd - tcp_snd_cwnd(tp);
	tcp_snd_cwnd_set(tp, min(cwnd, tp->snd_cwnd_clamp));

	return acked;
}
EXPORT_SYMBOL_GPL(tcp_slow_start);

/* In theory this is tp->snd_cwnd += 1 / tp->snd_cwnd (or alternative w),
 * for every packet that was ACKed.
 */
__bpf_kfunc void tcp_cong_avoid_ai(struct tcp_sock *tp, u32 w, u32 acked)
{
	/* If credits accumulated at a higher w, apply them gently now. */
	if (tp->snd_cwnd_cnt >= w) {
		tp->snd_cwnd_cnt = 0;
		tcp_snd_cwnd_set(tp, tcp_snd_cwnd(tp) + 1);
	}

	tp->snd_cwnd_cnt += acked;
	if (tp->snd_cwnd_cnt >= w) {
		u32 delta = tp->snd_cwnd_cnt / w;

		tp->snd_cwnd_cnt -= delta * w;
		tcp_snd_cwnd_set(tp, tcp_snd_cwnd(tp) + delta);
	}
	tcp_snd_cwnd_set(tp, min(tcp_snd_cwnd(tp), tp->snd_cwnd_clamp));
}
EXPORT_SYMBOL_GPL(tcp_cong_avoid_ai);

/*
 * TCP Reno congestion control
 * This is special case used for fallback as well.
 */
/* This is Jacobson's slow start and congestion avoidance.
 * SIGCOMM '88, p. 328.
 */
__bpf_kfunc void tcp_reno_cong_avoid(struct sock *sk, u32 ack, u32 acked)
{
	struct tcp_sock *tp = tcp_sk(sk);

	if (!tcp_is_cwnd_limited(sk))
		return;

	/* In "safe" area, increase. */
	if (tcp_in_slow_start(tp)) {
		acked = tcp_slow_start(tp, acked);
		if (!acked)
			return;
	}
	/* In dangerous area, increase slowly. */
	tcp_cong_avoid_ai(tp, tcp_snd_cwnd(tp), acked);
}
EXPORT_SYMBOL_GPL(tcp_reno_cong_avoid);

/* Slow start threshold is half the congestion window (min 2) */
__bpf_kfunc u32 tcp_reno_ssthresh(struct sock *sk)
{
	const struct tcp_sock *tp = tcp_sk(sk);

	/*发送方拥塞窗口减半后返回*/
	return max(tcp_snd_cwnd(tp) >> 1U, 2U);
}
EXPORT_SYMBOL_GPL(tcp_reno_ssthresh);

__bpf_kfunc u32 tcp_reno_undo_cwnd(struct sock *sk)
{
	const struct tcp_sock *tp = tcp_sk(sk);

	return max(tcp_snd_cwnd(tp), tp->prior_cwnd);
}
EXPORT_SYMBOL_GPL(tcp_reno_undo_cwnd);

/*内建的reno拥塞算法*/
struct tcp_congestion_ops tcp_reno = {
	.flags		= TCP_CONG_NON_RESTRICTED,
	.name		= "reno",
	.owner		= THIS_MODULE,
	.ssthresh	= tcp_reno_ssthresh,
	.cong_avoid	= tcp_reno_cong_avoid,
	.undo_cwnd	= tcp_reno_undo_cwnd,
};<|MERGE_RESOLUTION|>--- conflicted
+++ resolved
@@ -187,12 +187,8 @@
 	return ret;
 }
 
-<<<<<<< HEAD
 /*通过拥塞算法名称查找其对应的key及ecn_ca*/
-u32 tcp_ca_get_key_by_name(struct net *net, const char *name, bool *ecn_ca)
-=======
 u32 tcp_ca_get_key_by_name(const char *name, bool *ecn_ca)
->>>>>>> 155a3c00
 {
 	const struct tcp_congestion_ops *ca;
 	u32 key = TCP_CA_UNSPEC;
@@ -294,12 +290,8 @@
 {
 	struct inet_connection_sock *icsk = inet_csk(sk);
 
-<<<<<<< HEAD
 	/*清除掉旧拥塞算法资源*/
-	if (icsk->icsk_ca_ops->release)
-=======
 	if (icsk->icsk_ca_initialized && icsk->icsk_ca_ops->release)
->>>>>>> 155a3c00
 		icsk->icsk_ca_ops->release(sk);
 	icsk->icsk_ca_initialized = 0;
 	bpf_module_put(icsk->icsk_ca_ops, icsk->icsk_ca_ops->owner);
@@ -313,12 +305,8 @@
 	int ret;
 
 	rcu_read_lock();
-<<<<<<< HEAD
 	/*查找拥塞算法*/
-	ca = tcp_ca_find_autoload(net, name);
-=======
 	ca = tcp_ca_find_autoload(name);
->>>>>>> 155a3c00
 	if (!ca) {
 		ret = -ENOENT;
 	} else if (!bpf_try_module_get(ca, ca->owner)) {
@@ -461,11 +449,7 @@
 	if (!load)
 		ca = tcp_ca_find(name);/*不主动加载*/
 	else
-<<<<<<< HEAD
-		ca = tcp_ca_find_autoload(sock_net(sk), name);/*主动加载*/
-=======
-		ca = tcp_ca_find_autoload(name);
->>>>>>> 155a3c00
+		ca = tcp_ca_find_autoload(name);/*主动加载*/
 
 	/* No change asking for existing value */
 	if (ca == icsk->icsk_ca_ops) {
