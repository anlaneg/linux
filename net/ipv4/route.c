// SPDX-License-Identifier: GPL-2.0-or-later
/*
 * INET		An implementation of the TCP/IP protocol suite for the LINUX
 *		operating system.  INET is implemented using the  BSD Socket
 *		interface as the means of communication with the user level.
 *
 *		ROUTE - implementation of the IP router.
 *
 * Authors:	Ross Biro
 *		Fred N. van Kempen, <waltje@uWalt.NL.Mugnet.ORG>
 *		Alan Cox, <gw4pts@gw4pts.ampr.org>
 *		Linus Torvalds, <Linus.Torvalds@helsinki.fi>
 *		Alexey Kuznetsov, <kuznet@ms2.inr.ac.ru>
 *
 * Fixes:
 *		Alan Cox	:	Verify area fixes.
 *		Alan Cox	:	cli() protects routing changes
 *		Rui Oliveira	:	ICMP routing table updates
 *		(rco@di.uminho.pt)	Routing table insertion and update
 *		Linus Torvalds	:	Rewrote bits to be sensible
 *		Alan Cox	:	Added BSD route gw semantics
 *		Alan Cox	:	Super /proc >4K
 *		Alan Cox	:	MTU in route table
 *		Alan Cox	:	MSS actually. Also added the window
 *					clamper.
 *		Sam Lantinga	:	Fixed route matching in rt_del()
 *		Alan Cox	:	Routing cache support.
 *		Alan Cox	:	Removed compatibility cruft.
 *		Alan Cox	:	RTF_REJECT support.
 *		Alan Cox	:	TCP irtt support.
 *		Jonathan Naylor	:	Added Metric support.
 *	Miquel van Smoorenburg	:	BSD API fixes.
 *	Miquel van Smoorenburg	:	Metrics.
 *		Alan Cox	:	Use __u32 properly
 *		Alan Cox	:	Aligned routing errors more closely with BSD
 *					our system is still very different.
 *		Alan Cox	:	Faster /proc handling
 *	Alexey Kuznetsov	:	Massive rework to support tree based routing,
 *					routing caches and better behaviour.
 *
 *		Olaf Erb	:	irtt wasn't being copied right.
 *		Bjorn Ekwall	:	Kerneld route support.
 *		Alan Cox	:	Multicast fixed (I hope)
 *		Pavel Krauz	:	Limited broadcast fixed
 *		Mike McLagan	:	Routing by source
 *	Alexey Kuznetsov	:	End of old history. Split to fib.c and
 *					route.c and rewritten from scratch.
 *		Andi Kleen	:	Load-limit warning messages.
 *	Vitaly E. Lavrov	:	Transparent proxy revived after year coma.
 *	Vitaly E. Lavrov	:	Race condition in ip_route_input_slow.
 *	Tobias Ringstrom	:	Uninitialized res.type in ip_route_output_slow.
 *	Vladimir V. Ivanov	:	IP rule info (flowid) is really useful.
 *		Marc Boucher	:	routing by fwmark
 *	Robert Olsson		:	Added rt_cache statistics
 *	Arnaldo C. Melo		:	Convert proc stuff to seq_file
 *	Eric Dumazet		:	hashed spinlocks and rt_check_expire() fixes.
 *	Ilia Sotnikov		:	Ignore TOS on PMTUD and Redirect
 *	Ilia Sotnikov		:	Removed TOS from hash calculations
 */

#define pr_fmt(fmt) "IPv4: " fmt

#include <linux/module.h>
#include <linux/bitops.h>
#include <linux/kernel.h>
#include <linux/mm.h>
#include <linux/memblock.h>
#include <linux/socket.h>
#include <linux/errno.h>
#include <linux/in.h>
#include <linux/inet.h>
#include <linux/netdevice.h>
#include <linux/proc_fs.h>
#include <linux/init.h>
#include <linux/skbuff.h>
#include <linux/inetdevice.h>
#include <linux/igmp.h>
#include <linux/pkt_sched.h>
#include <linux/mroute.h>
#include <linux/netfilter_ipv4.h>
#include <linux/random.h>
#include <linux/rcupdate.h>
#include <linux/slab.h>
#include <linux/jhash.h>
#include <net/dst.h>
#include <net/dst_metadata.h>
#include <net/net_namespace.h>
#include <net/ip.h>
#include <net/route.h>
#include <net/inetpeer.h>
#include <net/sock.h>
#include <net/ip_fib.h>
#include <net/nexthop.h>
#include <net/tcp.h>
#include <net/icmp.h>
#include <net/xfrm.h>
#include <net/lwtunnel.h>
#include <net/netevent.h>
#include <net/rtnetlink.h>
#ifdef CONFIG_SYSCTL
#include <linux/sysctl.h>
#endif
#include <net/secure_seq.h>
#include <net/ip_tunnels.h>

#include "fib_lookup.h"

#define RT_FL_TOS(oldflp4) \
	((oldflp4)->flowi4_tos & (IPTOS_RT_MASK | RTO_ONLINK))

#define RT_GC_TIMEOUT (300*HZ)

static int ip_rt_max_size;
static int ip_rt_redirect_number __read_mostly	= 9;
static int ip_rt_redirect_load __read_mostly	= HZ / 50;
static int ip_rt_redirect_silence __read_mostly	= ((HZ / 50) << (9 + 1));
static int ip_rt_error_cost __read_mostly	= HZ;
static int ip_rt_error_burst __read_mostly	= 5 * HZ;
static int ip_rt_mtu_expires __read_mostly	= 10 * 60 * HZ;
static u32 ip_rt_min_pmtu __read_mostly		= 512 + 20 + 20;
static int ip_rt_min_advmss __read_mostly	= 256;

static int ip_rt_gc_timeout __read_mostly	= RT_GC_TIMEOUT;

/*
 *	Interface to generic destination cache.
 */

INDIRECT_CALLABLE_SCOPE
struct dst_entry	*ipv4_dst_check(struct dst_entry *dst, u32 cookie);
static unsigned int	 ipv4_default_advmss(const struct dst_entry *dst);
INDIRECT_CALLABLE_SCOPE
unsigned int		ipv4_mtu(const struct dst_entry *dst);
static struct dst_entry *ipv4_negative_advice(struct dst_entry *dst);
static void		 ipv4_link_failure(struct sk_buff *skb);
static void		 ip_rt_update_pmtu(struct dst_entry *dst, struct sock *sk,
					   struct sk_buff *skb, u32 mtu,
					   bool confirm_neigh);
static void		 ip_do_redirect(struct dst_entry *dst, struct sock *sk,
					struct sk_buff *skb);
static void		ipv4_dst_destroy(struct dst_entry *dst);

static u32 *ipv4_cow_metrics(struct dst_entry *dst, unsigned long old)
{
	WARN_ON(1);
	return NULL;
}

static struct neighbour *ipv4_neigh_lookup(const struct dst_entry *dst,
					   struct sk_buff *skb,
					   const void *daddr);
static void ipv4_confirm_neigh(const struct dst_entry *dst, const void *daddr);

static struct dst_ops ipv4_dst_ops = {
	.family =		AF_INET,
	.check =		ipv4_dst_check,
	.default_advmss =	ipv4_default_advmss,
	.mtu =			ipv4_mtu,
	.cow_metrics =		ipv4_cow_metrics,
	.destroy =		ipv4_dst_destroy,
	.negative_advice =	ipv4_negative_advice,
	.link_failure =		ipv4_link_failure,
	.update_pmtu =		ip_rt_update_pmtu,
	.redirect =		ip_do_redirect,
	.local_out =		__ip_local_out,
	.neigh_lookup =		ipv4_neigh_lookup,
	.confirm_neigh =	ipv4_confirm_neigh,
};

#define ECN_OR_COST(class)	TC_PRIO_##class

const __u8 ip_tos2prio[16] = {
	TC_PRIO_BESTEFFORT,
	ECN_OR_COST(BESTEFFORT),
	TC_PRIO_BESTEFFORT,
	ECN_OR_COST(BESTEFFORT),
	TC_PRIO_BULK,
	ECN_OR_COST(BULK),
	TC_PRIO_BULK,
	ECN_OR_COST(BULK),
	TC_PRIO_INTERACTIVE,
	ECN_OR_COST(INTERACTIVE),
	TC_PRIO_INTERACTIVE,
	ECN_OR_COST(INTERACTIVE),
	TC_PRIO_INTERACTIVE_BULK,
	ECN_OR_COST(INTERACTIVE_BULK),
	TC_PRIO_INTERACTIVE_BULK,
	ECN_OR_COST(INTERACTIVE_BULK)
};
EXPORT_SYMBOL(ip_tos2prio);

static DEFINE_PER_CPU(struct rt_cache_stat, rt_cache_stat);
#define RT_CACHE_STAT_INC(field) raw_cpu_inc(rt_cache_stat.field)

#ifdef CONFIG_PROC_FS
static void *rt_cache_seq_start(struct seq_file *seq, loff_t *pos)
{
	if (*pos)
		return NULL;
	return SEQ_START_TOKEN;
}

static void *rt_cache_seq_next(struct seq_file *seq, void *v, loff_t *pos)
{
	++*pos;
	return NULL;
}

static void rt_cache_seq_stop(struct seq_file *seq, void *v)
{
}

static int rt_cache_seq_show(struct seq_file *seq, void *v)
{
	if (v == SEQ_START_TOKEN)
		seq_printf(seq, "%-127s\n",
			   "Iface\tDestination\tGateway \tFlags\t\tRefCnt\tUse\t"
			   "Metric\tSource\t\tMTU\tWindow\tIRTT\tTOS\tHHRef\t"
			   "HHUptod\tSpecDst");
	return 0;
}

static const struct seq_operations rt_cache_seq_ops = {
	.start  = rt_cache_seq_start,
	.next   = rt_cache_seq_next,
	.stop   = rt_cache_seq_stop,
	.show   = rt_cache_seq_show,
};

static void *rt_cpu_seq_start(struct seq_file *seq, loff_t *pos)
{
	int cpu;

	if (*pos == 0)
		return SEQ_START_TOKEN;

	for (cpu = *pos-1; cpu < nr_cpu_ids; ++cpu) {
		if (!cpu_possible(cpu))
			continue;
		*pos = cpu+1;
		return &per_cpu(rt_cache_stat, cpu);
	}
	return NULL;
}

static void *rt_cpu_seq_next(struct seq_file *seq, void *v, loff_t *pos)
{
	int cpu;

	for (cpu = *pos; cpu < nr_cpu_ids; ++cpu) {
		if (!cpu_possible(cpu))
			continue;
		*pos = cpu+1;
		return &per_cpu(rt_cache_stat, cpu);
	}
	(*pos)++;
	return NULL;

}

static void rt_cpu_seq_stop(struct seq_file *seq, void *v)
{

}

static int rt_cpu_seq_show(struct seq_file *seq, void *v)
{
	struct rt_cache_stat *st = v;

	if (v == SEQ_START_TOKEN) {
		seq_puts(seq, "entries  in_hit   in_slow_tot in_slow_mc in_no_route in_brd   in_martian_dst in_martian_src out_hit  out_slow_tot out_slow_mc gc_total gc_ignored gc_goal_miss gc_dst_overflow in_hlist_search out_hlist_search\n");
		return 0;
	}

	seq_printf(seq, "%08x %08x %08x    %08x   %08x    %08x %08x       "
			"%08x       %08x %08x     %08x    %08x %08x   "
			"%08x     %08x        %08x        %08x\n",
		   dst_entries_get_slow(&ipv4_dst_ops),
		   0, /* st->in_hit */
		   st->in_slow_tot,
		   st->in_slow_mc,
		   st->in_no_route,
		   st->in_brd,
		   st->in_martian_dst,
		   st->in_martian_src,

		   0, /* st->out_hit */
		   st->out_slow_tot,
		   st->out_slow_mc,

		   0, /* st->gc_total */
		   0, /* st->gc_ignored */
		   0, /* st->gc_goal_miss */
		   0, /* st->gc_dst_overflow */
		   0, /* st->in_hlist_search */
		   0  /* st->out_hlist_search */
		);
	return 0;
}

static const struct seq_operations rt_cpu_seq_ops = {
	.start  = rt_cpu_seq_start,
	.next   = rt_cpu_seq_next,
	.stop   = rt_cpu_seq_stop,
	.show   = rt_cpu_seq_show,
};

#ifdef CONFIG_IP_ROUTE_CLASSID
static int rt_acct_proc_show(struct seq_file *m, void *v)
{
	struct ip_rt_acct *dst, *src;
	unsigned int i, j;

	dst = kcalloc(256, sizeof(struct ip_rt_acct), GFP_KERNEL);
	if (!dst)
		return -ENOMEM;

	for_each_possible_cpu(i) {
		src = (struct ip_rt_acct *)per_cpu_ptr(ip_rt_acct, i);
		for (j = 0; j < 256; j++) {
			dst[j].o_bytes   += src[j].o_bytes;
			dst[j].o_packets += src[j].o_packets;
			dst[j].i_bytes   += src[j].i_bytes;
			dst[j].i_packets += src[j].i_packets;
		}
	}

	seq_write(m, dst, 256 * sizeof(struct ip_rt_acct));
	kfree(dst);
	return 0;
}
#endif

static int __net_init ip_rt_do_proc_init(struct net *net)
{
	struct proc_dir_entry *pde;

	pde = proc_create_seq("rt_cache", 0444, net->proc_net,
			      &rt_cache_seq_ops);
	if (!pde)
		goto err1;

	pde = proc_create_seq("rt_cache", 0444, net->proc_net_stat,
			      &rt_cpu_seq_ops);
	if (!pde)
		goto err2;

#ifdef CONFIG_IP_ROUTE_CLASSID
	pde = proc_create_single("rt_acct", 0, net->proc_net,
			rt_acct_proc_show);
	if (!pde)
		goto err3;
#endif
	return 0;

#ifdef CONFIG_IP_ROUTE_CLASSID
err3:
	remove_proc_entry("rt_cache", net->proc_net_stat);
#endif
err2:
	remove_proc_entry("rt_cache", net->proc_net);
err1:
	return -ENOMEM;
}

static void __net_exit ip_rt_do_proc_exit(struct net *net)
{
	remove_proc_entry("rt_cache", net->proc_net_stat);
	remove_proc_entry("rt_cache", net->proc_net);
#ifdef CONFIG_IP_ROUTE_CLASSID
	remove_proc_entry("rt_acct", net->proc_net);
#endif
}

static struct pernet_operations ip_rt_proc_ops __net_initdata =  {
	.init = ip_rt_do_proc_init,
	.exit = ip_rt_do_proc_exit,
};

static int __init ip_rt_proc_init(void)
{
	return register_pernet_subsys(&ip_rt_proc_ops);
}

#else
static inline int ip_rt_proc_init(void)
{
	return 0;
}
#endif /* CONFIG_PROC_FS */

static inline bool rt_is_expired(const struct rtable *rth)
{
	return rth->rt_genid != rt_genid_ipv4(dev_net(rth->dst.dev));
}

void rt_cache_flush(struct net *net)
{
	rt_genid_bump_ipv4(net);
}

static struct neighbour *ipv4_neigh_lookup(const struct dst_entry *dst,
					   struct sk_buff *skb,
					   const void *daddr)
{
	const struct rtable *rt = container_of(dst, struct rtable, dst);
	struct net_device *dev = dst->dev;
	struct neighbour *n;

	rcu_read_lock_bh();

	if (likely(rt->rt_gw_family == AF_INET)) {
		n = ip_neigh_gw4(dev, rt->rt_gw4);
	} else if (rt->rt_gw_family == AF_INET6) {
		n = ip_neigh_gw6(dev, &rt->rt_gw6);
        } else {
		__be32 pkey;

		pkey = skb ? ip_hdr(skb)->daddr : *((__be32 *) daddr);
		n = ip_neigh_gw4(dev, pkey);
	}

	if (!IS_ERR(n) && !refcount_inc_not_zero(&n->refcnt))
		n = NULL;

	rcu_read_unlock_bh();

	return n;
}

/*更新daddr对应的neigbour表项的confirm time*/
static void ipv4_confirm_neigh(const struct dst_entry *dst, const void *daddr)
{
	const struct rtable *rt = container_of(dst, struct rtable, dst);
	struct net_device *dev = dst->dev;
	const __be32 *pkey = daddr;

	if (rt->rt_gw_family == AF_INET) {
		pkey = (const __be32 *)&rt->rt_gw4;
	} else if (rt->rt_gw_family == AF_INET6) {
		return __ipv6_confirm_neigh_stub(dev, &rt->rt_gw6);
	} else if (!daddr ||
		 (rt->rt_flags &
		  (RTCF_MULTICAST | RTCF_BROADCAST | RTCF_LOCAL))) {
		return;
	}
	__ipv4_confirm_neigh(dev, *(__force u32 *)pkey);
}

/* Hash tables of size 2048..262144 depending on RAM size.
 * Each bucket uses 8 bytes.
 */
static u32 ip_idents_mask __read_mostly;
static atomic_t *ip_idents __read_mostly;
static u32 *ip_tstamps __read_mostly;

/* In order to protect privacy, we add a perturbation to identifiers
 * if one generator is seldom used. This makes hard for an attacker
 * to infer how many packets were sent between two points in time.
 */
u32 ip_idents_reserve(u32 hash, int segs)
{
	u32 bucket, old, now = (u32)jiffies;
	atomic_t *p_id;
	u32 *p_tstamp;
	u32 delta = 0;

	bucket = hash & ip_idents_mask;
	p_tstamp = ip_tstamps + bucket;
	p_id = ip_idents + bucket;
	old = READ_ONCE(*p_tstamp);

	if (old != now && cmpxchg(p_tstamp, old, now) == old)
		delta = prandom_u32_max(now - old);

	/* If UBSAN reports an error there, please make sure your compiler
	 * supports -fno-strict-overflow before reporting it that was a bug
	 * in UBSAN, and it has been fixed in GCC-8.
	 */
	return atomic_add_return(segs + delta, p_id) - segs;
}
EXPORT_SYMBOL(ip_idents_reserve);

void __ip_select_ident(struct net *net, struct iphdr *iph, int segs)
{
	u32 hash, id;

	/* Note the following code is not safe, but this is okay. */
	if (unlikely(siphash_key_is_zero(&net->ipv4.ip_id_key)))
		get_random_bytes(&net->ipv4.ip_id_key,
				 sizeof(net->ipv4.ip_id_key));

	//生成ip层id号
	hash = siphash_3u32((__force u32)iph->daddr,
			    (__force u32)iph->saddr,
			    iph->protocol,
			    &net->ipv4.ip_id_key);
	id = ip_idents_reserve(hash, segs);
	iph->id = htons(id);
}
EXPORT_SYMBOL(__ip_select_ident);

static void __build_flow_key(const struct net *net, struct flowi4 *fl4,
			     const struct sock *sk,
			     const struct iphdr *iph,
			     int oif, u8 tos,
			     u8 prot, u32 mark, int flow_flags)
{
	if (sk) {
		const struct inet_sock *inet = inet_sk(sk);

		oif = sk->sk_bound_dev_if;
		mark = sk->sk_mark;
		tos = RT_CONN_FLAGS(sk);
		prot = inet->hdrincl ? IPPROTO_RAW : sk->sk_protocol;
	}
	flowi4_init_output(fl4, oif, mark, tos,
			   RT_SCOPE_UNIVERSE, prot,
			   flow_flags,
			   iph->daddr, iph->saddr, 0, 0,
			   sock_net_uid(net, sk));
}

static void build_skb_flow_key(struct flowi4 *fl4, const struct sk_buff *skb,
			       const struct sock *sk)
{
	const struct net *net = dev_net(skb->dev);
	const struct iphdr *iph = ip_hdr(skb);
	int oif = skb->dev->ifindex;
	u8 tos = RT_TOS(iph->tos);
	u8 prot = iph->protocol;
	u32 mark = skb->mark;

	__build_flow_key(net, fl4, sk, iph, oif, tos, prot, mark, 0);
}

static void build_sk_flow_key(struct flowi4 *fl4, const struct sock *sk)
{
	const struct inet_sock *inet = inet_sk(sk);
	const struct ip_options_rcu *inet_opt;
	__be32 daddr = inet->inet_daddr;

	rcu_read_lock();
	inet_opt = rcu_dereference(inet->inet_opt);
	if (inet_opt && inet_opt->opt.srr)
		daddr = inet_opt->opt.faddr;
	flowi4_init_output(fl4, sk->sk_bound_dev_if, sk->sk_mark,
			   RT_CONN_FLAGS(sk), RT_SCOPE_UNIVERSE,
			   inet->hdrincl ? IPPROTO_RAW : sk->sk_protocol,
			   inet_sk_flowi_flags(sk),
			   daddr, inet->inet_saddr, 0, 0, sk->sk_uid);
	rcu_read_unlock();
}

static void ip_rt_build_flow_key(struct flowi4 *fl4, const struct sock *sk,
				 const struct sk_buff *skb)
{
	if (skb)
		build_skb_flow_key(fl4, skb, sk);
	else
		build_sk_flow_key(fl4, sk);
}

static DEFINE_SPINLOCK(fnhe_lock);

static void fnhe_flush_routes(struct fib_nh_exception *fnhe)
{
	struct rtable *rt;

	rt = rcu_dereference(fnhe->fnhe_rth_input);
	if (rt) {
		RCU_INIT_POINTER(fnhe->fnhe_rth_input, NULL);
		dst_dev_put(&rt->dst);
		dst_release(&rt->dst);
	}
	rt = rcu_dereference(fnhe->fnhe_rth_output);
	if (rt) {
		RCU_INIT_POINTER(fnhe->fnhe_rth_output, NULL);
		dst_dev_put(&rt->dst);
		dst_release(&rt->dst);
	}
}

static void fnhe_remove_oldest(struct fnhe_hash_bucket *hash)
{
	struct fib_nh_exception __rcu **fnhe_p, **oldest_p;
	struct fib_nh_exception *fnhe, *oldest = NULL;

	for (fnhe_p = &hash->chain; ; fnhe_p = &fnhe->fnhe_next) {
		fnhe = rcu_dereference_protected(*fnhe_p,
						 lockdep_is_held(&fnhe_lock));
		if (!fnhe)
			break;
		if (!oldest ||
		    time_before(fnhe->fnhe_stamp, oldest->fnhe_stamp)) {
			oldest = fnhe;
			oldest_p = fnhe_p;
		}
	}
	fnhe_flush_routes(oldest);
	*oldest_p = oldest->fnhe_next;
	kfree_rcu(oldest, rcu);
}

static u32 fnhe_hashfun(__be32 daddr)
{
	static siphash_key_t fnhe_hash_key __read_mostly;
	u64 hval;

	net_get_random_once(&fnhe_hash_key, sizeof(fnhe_hash_key));
	hval = siphash_1u32((__force u32)daddr, &fnhe_hash_key);
	return hash_64(hval, FNHE_HASH_SHIFT);
}

static void fill_route_from_fnhe(struct rtable *rt, struct fib_nh_exception *fnhe)
{
	rt->rt_pmtu = fnhe->fnhe_pmtu;
	rt->rt_mtu_locked = fnhe->fnhe_mtu_locked;
	rt->dst.expires = fnhe->fnhe_expires;

	if (fnhe->fnhe_gw) {
		rt->rt_flags |= RTCF_REDIRECTED;
		rt->rt_uses_gateway = 1;
		rt->rt_gw_family = AF_INET;
		rt->rt_gw4 = fnhe->fnhe_gw;
	}
}

static void update_or_create_fnhe(struct fib_nh_common *nhc, __be32 daddr,
				  __be32 gw, u32 pmtu, bool lock,
				  unsigned long expires)
{
	struct fnhe_hash_bucket *hash;
	struct fib_nh_exception *fnhe;
	struct rtable *rt;
	u32 genid, hval;
	unsigned int i;
	int depth;

	genid = fnhe_genid(dev_net(nhc->nhc_dev));
	hval = fnhe_hashfun(daddr);

	spin_lock_bh(&fnhe_lock);

	hash = rcu_dereference(nhc->nhc_exceptions);
	if (!hash) {
		hash = kcalloc(FNHE_HASH_SIZE, sizeof(*hash), GFP_ATOMIC);
		if (!hash)
			goto out_unlock;
		rcu_assign_pointer(nhc->nhc_exceptions, hash);
	}

	hash += hval;

	depth = 0;
	for (fnhe = rcu_dereference(hash->chain); fnhe;
	     fnhe = rcu_dereference(fnhe->fnhe_next)) {
		if (fnhe->fnhe_daddr == daddr)
			break;
		depth++;
	}

	if (fnhe) {
		if (fnhe->fnhe_genid != genid)
			fnhe->fnhe_genid = genid;
		if (gw)
			fnhe->fnhe_gw = gw;
		if (pmtu) {
			fnhe->fnhe_pmtu = pmtu;
			fnhe->fnhe_mtu_locked = lock;
		}
		fnhe->fnhe_expires = max(1UL, expires);
		/* Update all cached dsts too */
		rt = rcu_dereference(fnhe->fnhe_rth_input);
		if (rt)
			fill_route_from_fnhe(rt, fnhe);
		rt = rcu_dereference(fnhe->fnhe_rth_output);
		if (rt)
			fill_route_from_fnhe(rt, fnhe);
	} else {
		/* Randomize max depth to avoid some side channels attacks. */
		int max_depth = FNHE_RECLAIM_DEPTH +
				prandom_u32_max(FNHE_RECLAIM_DEPTH);

		while (depth > max_depth) {
			fnhe_remove_oldest(hash);
			depth--;
		}

		fnhe = kzalloc(sizeof(*fnhe), GFP_ATOMIC);
		if (!fnhe)
			goto out_unlock;

		fnhe->fnhe_next = hash->chain;

		fnhe->fnhe_genid = genid;
		fnhe->fnhe_daddr = daddr;
		fnhe->fnhe_gw = gw;
		fnhe->fnhe_pmtu = pmtu;
		fnhe->fnhe_mtu_locked = lock;
		fnhe->fnhe_expires = max(1UL, expires);

		rcu_assign_pointer(hash->chain, fnhe);

		/* Exception created; mark the cached routes for the nexthop
		 * stale, so anyone caching it rechecks if this exception
		 * applies to them.
		 */
		rt = rcu_dereference(nhc->nhc_rth_input);
		if (rt)
			rt->dst.obsolete = DST_OBSOLETE_KILL;

		for_each_possible_cpu(i) {
			struct rtable __rcu **prt;

			prt = per_cpu_ptr(nhc->nhc_pcpu_rth_output, i);
			rt = rcu_dereference(*prt);
			if (rt)
				rt->dst.obsolete = DST_OBSOLETE_KILL;
		}
	}

	fnhe->fnhe_stamp = jiffies;

out_unlock:
	spin_unlock_bh(&fnhe_lock);
}

static void __ip_do_redirect(struct rtable *rt, struct sk_buff *skb, struct flowi4 *fl4,
			     bool kill_route)
{
	__be32 new_gw = icmp_hdr(skb)->un.gateway;
	__be32 old_gw = ip_hdr(skb)->saddr;
	struct net_device *dev = skb->dev;
	struct in_device *in_dev;
	struct fib_result res;
	struct neighbour *n;
	struct net *net;

	switch (icmp_hdr(skb)->code & 7) {
	case ICMP_REDIR_NET:
	case ICMP_REDIR_NETTOS:
	case ICMP_REDIR_HOST:
	case ICMP_REDIR_HOSTTOS:
		break;

	default:
		return;
	}

	if (rt->rt_gw_family != AF_INET || rt->rt_gw4 != old_gw)
		return;

	in_dev = __in_dev_get_rcu(dev);
	if (!in_dev)
		return;

	net = dev_net(dev);
	if (new_gw == old_gw || !IN_DEV_RX_REDIRECTS(in_dev) ||
	    ipv4_is_multicast(new_gw) || ipv4_is_lbcast(new_gw) ||
	    ipv4_is_zeronet(new_gw))
		goto reject_redirect;

	if (!IN_DEV_SHARED_MEDIA(in_dev)) {
		if (!inet_addr_onlink(in_dev, new_gw, old_gw))
			goto reject_redirect;
		if (IN_DEV_SEC_REDIRECTS(in_dev) && ip_fib_check_default(new_gw, dev))
			goto reject_redirect;
	} else {
		if (inet_addr_type(net, new_gw) != RTN_UNICAST)
			goto reject_redirect;
	}

	n = __ipv4_neigh_lookup(rt->dst.dev, new_gw);
	if (!n)
		n = neigh_create(&arp_tbl, &new_gw, rt->dst.dev);
	if (!IS_ERR(n)) {
		if (!(n->nud_state & NUD_VALID)) {
			neigh_event_send(n, NULL);
		} else {
			if (fib_lookup(net, fl4, &res, 0) == 0) {
				struct fib_nh_common *nhc;

				fib_select_path(net, &res, fl4, skb);
				nhc = FIB_RES_NHC(res);
				update_or_create_fnhe(nhc, fl4->daddr, new_gw,
						0, false,
						jiffies + ip_rt_gc_timeout);
			}
			if (kill_route)
				rt->dst.obsolete = DST_OBSOLETE_KILL;
			call_netevent_notifiers(NETEVENT_NEIGH_UPDATE, n);
		}
		neigh_release(n);
	}
	return;

reject_redirect:
#ifdef CONFIG_IP_ROUTE_VERBOSE
	if (IN_DEV_LOG_MARTIANS(in_dev)) {
		const struct iphdr *iph = (const struct iphdr *) skb->data;
		__be32 daddr = iph->daddr;
		__be32 saddr = iph->saddr;

		net_info_ratelimited("Redirect from %pI4 on %s about %pI4 ignored\n"
				     "  Advised path = %pI4 -> %pI4\n",
				     &old_gw, dev->name, &new_gw,
				     &saddr, &daddr);
	}
#endif
	;
}

static void ip_do_redirect(struct dst_entry *dst, struct sock *sk, struct sk_buff *skb)
{
	struct rtable *rt;
	struct flowi4 fl4;
	const struct iphdr *iph = (const struct iphdr *) skb->data;
	struct net *net = dev_net(skb->dev);
	int oif = skb->dev->ifindex;
	u8 tos = RT_TOS(iph->tos);
	u8 prot = iph->protocol;
	u32 mark = skb->mark;

	rt = (struct rtable *) dst;

	__build_flow_key(net, &fl4, sk, iph, oif, tos, prot, mark, 0);
	__ip_do_redirect(rt, skb, &fl4, true);
}

static struct dst_entry *ipv4_negative_advice(struct dst_entry *dst)
{
	struct rtable *rt = (struct rtable *)dst;
	struct dst_entry *ret = dst;

	if (rt) {
		if (dst->obsolete > 0) {
			ip_rt_put(rt);
			ret = NULL;
		} else if ((rt->rt_flags & RTCF_REDIRECTED) ||
			   rt->dst.expires) {
			ip_rt_put(rt);
			ret = NULL;
		}
	}
	return ret;
}

/*
 * Algorithm:
 *	1. The first ip_rt_redirect_number redirects are sent
 *	   with exponential backoff, then we stop sending them at all,
 *	   assuming that the host ignores our redirects.
 *	2. If we did not see packets requiring redirects
 *	   during ip_rt_redirect_silence, we assume that the host
 *	   forgot redirected route and start to send redirects again.
 *
 * This algorithm is much cheaper and more intelligent than dumb load limiting
 * in icmp.c.
 *
 * NOTE. Do not forget to inhibit load limiting for redirects (redundant)
 * and "frag. need" (breaks PMTU discovery) in icmp.c.
 */

void ip_rt_send_redirect(struct sk_buff *skb)
{
	struct rtable *rt = skb_rtable(skb);
	struct in_device *in_dev;
	struct inet_peer *peer;
	struct net *net;
	int log_martians;
	int vif;

	rcu_read_lock();
	in_dev = __in_dev_get_rcu(rt->dst.dev);
	if (!in_dev || !IN_DEV_TX_REDIRECTS(in_dev)) {
		rcu_read_unlock();
		return;
	}
	log_martians = IN_DEV_LOG_MARTIANS(in_dev);
	vif = l3mdev_master_ifindex_rcu(rt->dst.dev);
	rcu_read_unlock();

	net = dev_net(rt->dst.dev);
	peer = inet_getpeer_v4(net->ipv4.peers, ip_hdr(skb)->saddr, vif, 1);
	if (!peer) {
		icmp_send(skb, ICMP_REDIRECT, ICMP_REDIR_HOST,
			  rt_nexthop(rt, ip_hdr(skb)->daddr));
		return;
	}

	/* No redirected packets during ip_rt_redirect_silence;
	 * reset the algorithm.
	 */
	if (time_after(jiffies, peer->rate_last + ip_rt_redirect_silence)) {
		peer->rate_tokens = 0;
		peer->n_redirects = 0;
	}

	/* Too many ignored redirects; do not send anything
	 * set dst.rate_last to the last seen redirected packet.
	 */
	if (peer->n_redirects >= ip_rt_redirect_number) {
		peer->rate_last = jiffies;
		goto out_put_peer;
	}

	/* Check for load limit; set rate_last to the latest sent
	 * redirect.
	 */
	if (peer->n_redirects == 0 ||
	    time_after(jiffies,
		       (peer->rate_last +
			(ip_rt_redirect_load << peer->n_redirects)))) {
		__be32 gw = rt_nexthop(rt, ip_hdr(skb)->daddr);

		icmp_send(skb, ICMP_REDIRECT, ICMP_REDIR_HOST, gw);
		peer->rate_last = jiffies;
		++peer->n_redirects;
#ifdef CONFIG_IP_ROUTE_VERBOSE
		if (log_martians &&
		    peer->n_redirects == ip_rt_redirect_number)
			net_warn_ratelimited("host %pI4/if%d ignores redirects for %pI4 to %pI4\n",
					     &ip_hdr(skb)->saddr, inet_iif(skb),
					     &ip_hdr(skb)->daddr, &gw);
#endif
	}
out_put_peer:
	inet_putpeer(peer);
}

//路由不可达时，此函数将被调用
static int ip_error(struct sk_buff *skb)
{
	struct rtable *rt = skb_rtable(skb);
	struct net_device *dev = skb->dev;
	struct in_device *in_dev;
	struct inet_peer *peer;
	unsigned long now;
	struct net *net;
	bool send;
	int code;

	if (netif_is_l3_master(skb->dev)) {
		dev = __dev_get_by_index(dev_net(skb->dev), IPCB(skb)->iif);
		if (!dev)
			goto out;
	}

	in_dev = __in_dev_get_rcu(dev);

	/* IP on this device is disabled. */
	if (!in_dev)
		goto out;

	net = dev_net(rt->dst.dev);
	if (!IN_DEV_FORWARD(in_dev)) {
		switch (rt->dst.error) {
		case EHOSTUNREACH:
			__IP_INC_STATS(net, IPSTATS_MIB_INADDRERRORS);
			break;

		case ENETUNREACH:
			__IP_INC_STATS(net, IPSTATS_MIB_INNOROUTES);
			break;
		}
		goto out;
	}

	switch (rt->dst.error) {
	case EINVAL:
	default:
		goto out;
	case EHOSTUNREACH:
		code = ICMP_HOST_UNREACH;
		break;
	case ENETUNREACH:
		code = ICMP_NET_UNREACH;
		__IP_INC_STATS(net, IPSTATS_MIB_INNOROUTES);
		break;
	case EACCES:
		code = ICMP_PKT_FILTERED;
		break;
	}

	peer = inet_getpeer_v4(net->ipv4.peers, ip_hdr(skb)->saddr,
			       l3mdev_master_ifindex(skb->dev), 1);

	send = true;
	if (peer) {
		now = jiffies;
		peer->rate_tokens += now - peer->rate_last;
		if (peer->rate_tokens > ip_rt_error_burst)
			peer->rate_tokens = ip_rt_error_burst;
		peer->rate_last = now;
		if (peer->rate_tokens >= ip_rt_error_cost)
			peer->rate_tokens -= ip_rt_error_cost;
		else
			send = false;
		inet_putpeer(peer);
	}
	if (send)
		icmp_send(skb, ICMP_DEST_UNREACH, code, 0);

out:	kfree_skb(skb);
	return 0;
}

static void __ip_rt_update_pmtu(struct rtable *rt, struct flowi4 *fl4, u32 mtu)
{
	struct dst_entry *dst = &rt->dst;
	struct net *net = dev_net(dst->dev);
	struct fib_result res;
	bool lock = false;
	u32 old_mtu;

	if (ip_mtu_locked(dst))
		return;

	old_mtu = ipv4_mtu(dst);
	if (old_mtu < mtu)
		return;

	if (mtu < ip_rt_min_pmtu) {
		lock = true;
		mtu = min(old_mtu, ip_rt_min_pmtu);
	}

	if (rt->rt_pmtu == mtu && !lock &&
	    time_before(jiffies, dst->expires - ip_rt_mtu_expires / 2))
		return;

	rcu_read_lock();
	if (fib_lookup(net, fl4, &res, 0) == 0) {
		struct fib_nh_common *nhc;

		fib_select_path(net, &res, fl4, NULL);
		nhc = FIB_RES_NHC(res);
		update_or_create_fnhe(nhc, fl4->daddr, 0, mtu, lock,
				      jiffies + ip_rt_mtu_expires);
	}
	rcu_read_unlock();
}

static void ip_rt_update_pmtu(struct dst_entry *dst, struct sock *sk,
			      struct sk_buff *skb, u32 mtu,
			      bool confirm_neigh)
{
	struct rtable *rt = (struct rtable *) dst;
	struct flowi4 fl4;

	ip_rt_build_flow_key(&fl4, sk, skb);

	/* Don't make lookup fail for bridged encapsulations */
	if (skb && netif_is_any_bridge_port(skb->dev))
		fl4.flowi4_oif = 0;

	__ip_rt_update_pmtu(rt, &fl4, mtu);
}

void ipv4_update_pmtu(struct sk_buff *skb, struct net *net, u32 mtu,
		      int oif, u8 protocol)
{
	const struct iphdr *iph = (const struct iphdr *)skb->data;
	struct flowi4 fl4;
	struct rtable *rt;
	u32 mark = IP4_REPLY_MARK(net, skb->mark);

	__build_flow_key(net, &fl4, NULL, iph, oif,
			 RT_TOS(iph->tos), protocol, mark, 0);
	rt = __ip_route_output_key(net, &fl4);
	if (!IS_ERR(rt)) {
		__ip_rt_update_pmtu(rt, &fl4, mtu);
		ip_rt_put(rt);
	}
}
EXPORT_SYMBOL_GPL(ipv4_update_pmtu);

static void __ipv4_sk_update_pmtu(struct sk_buff *skb, struct sock *sk, u32 mtu)
{
	const struct iphdr *iph = (const struct iphdr *)skb->data;
	struct flowi4 fl4;
	struct rtable *rt;

	__build_flow_key(sock_net(sk), &fl4, sk, iph, 0, 0, 0, 0, 0);

	if (!fl4.flowi4_mark)
		fl4.flowi4_mark = IP4_REPLY_MARK(sock_net(sk), skb->mark);

	rt = __ip_route_output_key(sock_net(sk), &fl4);
	if (!IS_ERR(rt)) {
		__ip_rt_update_pmtu(rt, &fl4, mtu);
		ip_rt_put(rt);
	}
}

void ipv4_sk_update_pmtu(struct sk_buff *skb, struct sock *sk, u32 mtu)
{
	const struct iphdr *iph = (const struct iphdr *)skb->data;
	struct flowi4 fl4;
	struct rtable *rt;
	struct dst_entry *odst = NULL;
	bool new = false;
	struct net *net = sock_net(sk);

	bh_lock_sock(sk);

	if (!ip_sk_accept_pmtu(sk))
		goto out;

	odst = sk_dst_get(sk);

	if (sock_owned_by_user(sk) || !odst) {
		__ipv4_sk_update_pmtu(skb, sk, mtu);
		goto out;
	}

	__build_flow_key(net, &fl4, sk, iph, 0, 0, 0, 0, 0);

	rt = (struct rtable *)odst;
	if (odst->obsolete && !odst->ops->check(odst, 0)) {
		rt = ip_route_output_flow(sock_net(sk), &fl4, sk);
		if (IS_ERR(rt))
			goto out;

		new = true;
	}

	__ip_rt_update_pmtu((struct rtable *)xfrm_dst_path(&rt->dst), &fl4, mtu);

	if (!dst_check(&rt->dst, 0)) {
		if (new)
			dst_release(&rt->dst);

		rt = ip_route_output_flow(sock_net(sk), &fl4, sk);
		if (IS_ERR(rt))
			goto out;

		new = true;
	}

	if (new)
		sk_dst_set(sk, &rt->dst);

out:
	bh_unlock_sock(sk);
	dst_release(odst);
}
EXPORT_SYMBOL_GPL(ipv4_sk_update_pmtu);

void ipv4_redirect(struct sk_buff *skb, struct net *net,
		   int oif, u8 protocol)
{
	const struct iphdr *iph = (const struct iphdr *)skb->data;
	struct flowi4 fl4;
	struct rtable *rt;

	__build_flow_key(net, &fl4, NULL, iph, oif,
			 RT_TOS(iph->tos), protocol, 0, 0);
	rt = __ip_route_output_key(net, &fl4);
	if (!IS_ERR(rt)) {
		__ip_do_redirect(rt, skb, &fl4, false);
		ip_rt_put(rt);
	}
}
EXPORT_SYMBOL_GPL(ipv4_redirect);

void ipv4_sk_redirect(struct sk_buff *skb, struct sock *sk)
{
	const struct iphdr *iph = (const struct iphdr *)skb->data;
	struct flowi4 fl4;
	struct rtable *rt;
	struct net *net = sock_net(sk);

	__build_flow_key(net, &fl4, sk, iph, 0, 0, 0, 0, 0);
	rt = __ip_route_output_key(net, &fl4);
	if (!IS_ERR(rt)) {
		__ip_do_redirect(rt, skb, &fl4, false);
		ip_rt_put(rt);
	}
}
EXPORT_SYMBOL_GPL(ipv4_sk_redirect);

INDIRECT_CALLABLE_SCOPE struct dst_entry *ipv4_dst_check(struct dst_entry *dst,
							 u32 cookie)
{
	struct rtable *rt = (struct rtable *) dst;

	/* All IPV4 dsts are created with ->obsolete set to the value
	 * DST_OBSOLETE_FORCE_CHK which forces validation calls down
	 * into this function always.
	 *
	 * When a PMTU/redirect information update invalidates a route,
	 * this is indicated by setting obsolete to DST_OBSOLETE_KILL or
	 * DST_OBSOLETE_DEAD.
	 */
	if (dst->obsolete != DST_OBSOLETE_FORCE_CHK || rt_is_expired(rt))
		return NULL;
	return dst;
}
EXPORT_INDIRECT_CALLABLE(ipv4_dst_check);

static void ipv4_send_dest_unreach(struct sk_buff *skb)
{
	struct ip_options opt;
	int res;

	/* Recompile ip options since IPCB may not be valid anymore.
	 * Also check we have a reasonable ipv4 header.
	 */
	if (!pskb_network_may_pull(skb, sizeof(struct iphdr)) ||
	    ip_hdr(skb)->version != 4 || ip_hdr(skb)->ihl < 5)
		return;

	memset(&opt, 0, sizeof(opt));
	if (ip_hdr(skb)->ihl > 5) {
		if (!pskb_network_may_pull(skb, ip_hdr(skb)->ihl * 4))
			return;
		opt.optlen = ip_hdr(skb)->ihl * 4 - sizeof(struct iphdr);

		rcu_read_lock();
		res = __ip_options_compile(dev_net(skb->dev), &opt, skb, NULL);
		rcu_read_unlock();

		if (res)
			return;
	}
	//响应icmp dst unreach报文给发送方
	__icmp_send(skb, ICMP_DEST_UNREACH, ICMP_HOST_UNREACH, 0, &opt);
}

static void ipv4_link_failure(struct sk_buff *skb)
{
	struct rtable *rt;

	ipv4_send_dest_unreach(skb);

	rt = skb_rtable(skb);
	if (rt)
		dst_set_expires(&rt->dst, 0);
}

static int ip_rt_bug(struct net *net, struct sock *sk, struct sk_buff *skb)
{
	pr_debug("%s: %pI4 -> %pI4, %s\n",
		 __func__, &ip_hdr(skb)->saddr, &ip_hdr(skb)->daddr,
		 skb->dev ? skb->dev->name : "?");
	kfree_skb(skb);
	WARN_ON(1);
	return 0;
}

/*
 * We do not cache source address of outgoing interface,
 * because it is used only by IP RR, TS and SRR options,
 * so that it out of fast path.
 *
 * BTW remember: "addr" is allowed to be not aligned
 * in IP options!
 */

void ip_rt_get_source(u8 *addr, struct sk_buff *skb, struct rtable *rt)
{
	__be32 src;

	if (rt_is_output_route(rt))
		src = ip_hdr(skb)->saddr;
	else {
		struct fib_result res;
		struct iphdr *iph = ip_hdr(skb);
		struct flowi4 fl4 = {
			.daddr = iph->daddr,
			.saddr = iph->saddr,
			.flowi4_tos = RT_TOS(iph->tos),
			.flowi4_oif = rt->dst.dev->ifindex,
			.flowi4_iif = skb->dev->ifindex,
			.flowi4_mark = skb->mark,
		};

		rcu_read_lock();
		if (fib_lookup(dev_net(rt->dst.dev), &fl4, &res, 0) == 0)
			src = fib_result_prefsrc(dev_net(rt->dst.dev), &res);
		else
			src = inet_select_addr(rt->dst.dev,
					       rt_nexthop(rt, iph->daddr),
					       RT_SCOPE_UNIVERSE);
		rcu_read_unlock();
	}
	memcpy(addr, &src, 4);
}

#ifdef CONFIG_IP_ROUTE_CLASSID
static void set_class_tag(struct rtable *rt, u32 tag)
{
	if (!(rt->dst.tclassid & 0xFFFF))
		rt->dst.tclassid |= tag & 0xFFFF;
	if (!(rt->dst.tclassid & 0xFFFF0000))
		rt->dst.tclassid |= tag & 0xFFFF0000;
}
#endif

static unsigned int ipv4_default_advmss(const struct dst_entry *dst)
{
    /*tcp头+udp头（不含选项）*/
	unsigned int header_size = sizeof(struct tcphdr) + sizeof(struct iphdr);
	unsigned int advmss = max_t(unsigned int, ipv4_mtu(dst) - header_size,
				    ip_rt_min_advmss);

	return min(advmss, IPV4_MAX_PMTU - header_size);
}

INDIRECT_CALLABLE_SCOPE unsigned int ipv4_mtu(const struct dst_entry *dst)
{
<<<<<<< HEAD
	const struct rtable *rt = (const struct rtable *)dst;
	unsigned int mtu = rt->rt_pmtu;

	/*自metric中尝试获取*/
	if (!mtu || time_after_eq(jiffies, rt->dst.expires))
		mtu = dst_metric_raw(dst, RTAX_MTU);

	if (mtu)
		goto out;

	/*读取出接口上的mtu*/
	mtu = READ_ONCE(dst->dev->mtu);

	if (unlikely(ip_mtu_locked(dst))) {
		if (rt->rt_uses_gateway && mtu > 576)
			mtu = 576;
	}

out:
	mtu = min_t(unsigned int, mtu, IP_MAX_MTU);

	/*mtu减去轻量隧道的headdroom*/
	return mtu - lwtunnel_headroom(dst->lwtstate, mtu);
=======
	return ip_dst_mtu_maybe_forward(dst, false);
>>>>>>> ce840177
}
EXPORT_INDIRECT_CALLABLE(ipv4_mtu);

static void ip_del_fnhe(struct fib_nh_common *nhc, __be32 daddr)
{
	struct fnhe_hash_bucket *hash;
	struct fib_nh_exception *fnhe, __rcu **fnhe_p;
	u32 hval = fnhe_hashfun(daddr);

	spin_lock_bh(&fnhe_lock);

	hash = rcu_dereference_protected(nhc->nhc_exceptions,
					 lockdep_is_held(&fnhe_lock));
	hash += hval;

	fnhe_p = &hash->chain;
	fnhe = rcu_dereference_protected(*fnhe_p, lockdep_is_held(&fnhe_lock));
	while (fnhe) {
		if (fnhe->fnhe_daddr == daddr) {
			rcu_assign_pointer(*fnhe_p, rcu_dereference_protected(
				fnhe->fnhe_next, lockdep_is_held(&fnhe_lock)));
			/* set fnhe_daddr to 0 to ensure it won't bind with
			 * new dsts in rt_bind_exception().
			 */
			fnhe->fnhe_daddr = 0;
			fnhe_flush_routes(fnhe);
			kfree_rcu(fnhe, rcu);
			break;
		}
		fnhe_p = &fnhe->fnhe_next;
		fnhe = rcu_dereference_protected(fnhe->fnhe_next,
						 lockdep_is_held(&fnhe_lock));
	}

	spin_unlock_bh(&fnhe_lock);
}

static struct fib_nh_exception *find_exception(struct fib_nh_common *nhc,
					       __be32 daddr)
{
	struct fnhe_hash_bucket *hash = rcu_dereference(nhc->nhc_exceptions);
	struct fib_nh_exception *fnhe;
	u32 hval;

	if (!hash)
		return NULL;

	hval = fnhe_hashfun(daddr);

	for (fnhe = rcu_dereference(hash[hval].chain); fnhe;
	     fnhe = rcu_dereference(fnhe->fnhe_next)) {
		if (fnhe->fnhe_daddr == daddr) {
			if (fnhe->fnhe_expires &&
			    time_after(jiffies, fnhe->fnhe_expires)) {
				ip_del_fnhe(nhc, daddr);
				break;
			}
			return fnhe;
		}
	}
	return NULL;
}

/* MTU selection:
 * 1. mtu on route is locked - use it
 * 2. mtu from nexthop exception
 * 3. mtu from egress device
 */

u32 ip_mtu_from_fib_result(struct fib_result *res, __be32 daddr)
{
	struct fib_nh_common *nhc = res->nhc;
	struct net_device *dev = nhc->nhc_dev;
	struct fib_info *fi = res->fi;
	u32 mtu = 0;

	if (dev_net(dev)->ipv4.sysctl_ip_fwd_use_pmtu ||
	    fi->fib_metrics->metrics[RTAX_LOCK - 1] & (1 << RTAX_MTU))
		mtu = fi->fib_mtu;

	if (likely(!mtu)) {
		struct fib_nh_exception *fnhe;

		fnhe = find_exception(nhc, daddr);
		if (fnhe && !time_after_eq(jiffies, fnhe->fnhe_expires))
			mtu = fnhe->fnhe_pmtu;
	}

	if (likely(!mtu))
		mtu = min(READ_ONCE(dev->mtu), IP_MAX_MTU);

	return mtu - lwtunnel_headroom(nhc->nhc_lwtstate, mtu);
}

static bool rt_bind_exception(struct rtable *rt, struct fib_nh_exception *fnhe,
			      __be32 daddr, const bool do_cache)
{
	bool ret = false;

	spin_lock_bh(&fnhe_lock);

	if (daddr == fnhe->fnhe_daddr) {
		struct rtable __rcu **porig;
		struct rtable *orig;
		int genid = fnhe_genid(dev_net(rt->dst.dev));

		if (rt_is_input_route(rt))
			porig = &fnhe->fnhe_rth_input;
		else
			porig = &fnhe->fnhe_rth_output;
		orig = rcu_dereference(*porig);

		if (fnhe->fnhe_genid != genid) {
			fnhe->fnhe_genid = genid;
			fnhe->fnhe_gw = 0;
			fnhe->fnhe_pmtu = 0;
			fnhe->fnhe_expires = 0;
			fnhe->fnhe_mtu_locked = false;
			fnhe_flush_routes(fnhe);
			orig = NULL;
		}
		fill_route_from_fnhe(rt, fnhe);
		if (!rt->rt_gw4) {
			rt->rt_gw4 = daddr;
			rt->rt_gw_family = AF_INET;
		}

		if (do_cache) {
			dst_hold(&rt->dst);
			rcu_assign_pointer(*porig, rt);
			if (orig) {
				dst_dev_put(&orig->dst);
				dst_release(&orig->dst);
			}
			ret = true;
		}

		fnhe->fnhe_stamp = jiffies;
	}
	spin_unlock_bh(&fnhe_lock);

	return ret;
}

static bool rt_cache_route(struct fib_nh_common *nhc, struct rtable *rt)
{
	struct rtable *orig, *prev, **p;
	bool ret = true;

	if (rt_is_input_route(rt)) {
		p = (struct rtable **)&nhc->nhc_rth_input;
	} else {
		p = (struct rtable **)raw_cpu_ptr(nhc->nhc_pcpu_rth_output);
	}
	orig = *p;

	/* hold dst before doing cmpxchg() to avoid race condition
	 * on this dst
	 */
	dst_hold(&rt->dst);
	prev = cmpxchg(p, orig, rt);
	if (prev == orig) {
		if (orig) {
			rt_add_uncached_list(orig);
			dst_release(&orig->dst);
		}
	} else {
		dst_release(&rt->dst);
		ret = false;
	}

	return ret;
}

struct uncached_list {
	spinlock_t		lock;
	struct list_head	head;
};

static DEFINE_PER_CPU_ALIGNED(struct uncached_list, rt_uncached_list);

void rt_add_uncached_list(struct rtable *rt)
{
	struct uncached_list *ul = raw_cpu_ptr(&rt_uncached_list);

	rt->rt_uncached_list = ul;

	spin_lock_bh(&ul->lock);
	list_add_tail(&rt->rt_uncached, &ul->head);
	spin_unlock_bh(&ul->lock);
}

void rt_del_uncached_list(struct rtable *rt)
{
	if (!list_empty(&rt->rt_uncached)) {
		struct uncached_list *ul = rt->rt_uncached_list;

		spin_lock_bh(&ul->lock);
		list_del(&rt->rt_uncached);
		spin_unlock_bh(&ul->lock);
	}
}

static void ipv4_dst_destroy(struct dst_entry *dst)
{
	struct rtable *rt = (struct rtable *)dst;

	ip_dst_metrics_put(dst);
	rt_del_uncached_list(rt);
}

void rt_flush_dev(struct net_device *dev)
{
	struct rtable *rt;
	int cpu;

	for_each_possible_cpu(cpu) {
		struct uncached_list *ul = &per_cpu(rt_uncached_list, cpu);

		spin_lock_bh(&ul->lock);
		list_for_each_entry(rt, &ul->head, rt_uncached) {
			if (rt->dst.dev != dev)
				continue;
			rt->dst.dev = blackhole_netdev;
			dev_hold(rt->dst.dev);
			dev_put(dev);
		}
		spin_unlock_bh(&ul->lock);
	}
}

static bool rt_cache_valid(const struct rtable *rt)
{
	return	rt &&
		rt->dst.obsolete == DST_OBSOLETE_FORCE_CHK &&
		!rt_is_expired(rt);
}

static void rt_set_nexthop(struct rtable *rt, __be32 daddr,
			   const struct fib_result *res,
			   struct fib_nh_exception *fnhe,
			   struct fib_info *fi, u16 type, u32 itag,
			   const bool do_cache)
{
	bool cached = false;

	if (fi) {
		struct fib_nh_common *nhc = FIB_RES_NHC(*res);

		if (nhc->nhc_gw_family && nhc->nhc_scope == RT_SCOPE_LINK) {
			rt->rt_uses_gateway = 1;
			rt->rt_gw_family = nhc->nhc_gw_family;
			//设置gateway
			/* only INET and INET6 are supported */
			if (likely(nhc->nhc_gw_family == AF_INET))
				rt->rt_gw4 = nhc->nhc_gw.ipv4;
			else
				rt->rt_gw6 = nhc->nhc_gw.ipv6;
		}

		ip_dst_init_metrics(&rt->dst, fi->fib_metrics);

#ifdef CONFIG_IP_ROUTE_CLASSID
		if (nhc->nhc_family == AF_INET) {
			struct fib_nh *nh;

			nh = container_of(nhc, struct fib_nh, nh_common);
			rt->dst.tclassid = nh->nh_tclassid;
		}
#endif
		rt->dst.lwtstate = lwtstate_get(nhc->nhc_lwtstate);
		if (unlikely(fnhe))
			cached = rt_bind_exception(rt, fnhe, daddr, do_cache);
		else if (do_cache)
			cached = rt_cache_route(nhc, rt);
		if (unlikely(!cached)) {
			/* Routes we intend to cache in nexthop exception or
			 * FIB nexthop have the DST_NOCACHE bit clear.
			 * However, if we are unsuccessful at storing this
			 * route into the cache we really need to set it.
			 */
			if (!rt->rt_gw4) {
				rt->rt_gw_family = AF_INET;
				rt->rt_gw4 = daddr;
			}
			rt_add_uncached_list(rt);
		}
	} else
		rt_add_uncached_list(rt);

#ifdef CONFIG_IP_ROUTE_CLASSID
#ifdef CONFIG_IP_MULTIPLE_TABLES
	set_class_tag(rt, res->tclassid);
#endif
	set_class_tag(rt, itag);
#endif
}

struct rtable *rt_dst_alloc(struct net_device *dev,
			    unsigned int flags, u16 type,
			    bool nopolicy, bool noxfrm)
{
	struct rtable *rt;

	rt = dst_alloc(&ipv4_dst_ops, dev, 1, DST_OBSOLETE_FORCE_CHK,
		       (nopolicy ? DST_NOPOLICY : 0) |
		       (noxfrm ? DST_NOXFRM : 0));

	if (rt) {
		rt->rt_genid = rt_genid_ipv4(dev_net(dev));
		rt->rt_flags = flags;
		rt->rt_type = type;
		rt->rt_is_input = 0;
		rt->rt_iif = 0;
		rt->rt_pmtu = 0;
		rt->rt_mtu_locked = 0;
		rt->rt_uses_gateway = 0;
		rt->rt_gw_family = 0;
		rt->rt_gw4 = 0;
		INIT_LIST_HEAD(&rt->rt_uncached);

		rt->dst.output = ip_output;//普通的输出
		if (flags & RTCF_LOCAL)
			//如果路由为主机路由，则输出到本机
			rt->dst.input = ip_local_deliver;//输出到本机
	}

	return rt;
}
EXPORT_SYMBOL(rt_dst_alloc);

struct rtable *rt_dst_clone(struct net_device *dev, struct rtable *rt)
{
	struct rtable *new_rt;

	new_rt = dst_alloc(&ipv4_dst_ops, dev, 1, DST_OBSOLETE_FORCE_CHK,
			   rt->dst.flags);

	if (new_rt) {
		new_rt->rt_genid = rt_genid_ipv4(dev_net(dev));
		new_rt->rt_flags = rt->rt_flags;
		new_rt->rt_type = rt->rt_type;
		new_rt->rt_is_input = rt->rt_is_input;
		new_rt->rt_iif = rt->rt_iif;
		new_rt->rt_pmtu = rt->rt_pmtu;
		new_rt->rt_mtu_locked = rt->rt_mtu_locked;
		new_rt->rt_gw_family = rt->rt_gw_family;
		if (rt->rt_gw_family == AF_INET)
			new_rt->rt_gw4 = rt->rt_gw4;
		else if (rt->rt_gw_family == AF_INET6)
			new_rt->rt_gw6 = rt->rt_gw6;
		INIT_LIST_HEAD(&new_rt->rt_uncached);

		new_rt->dst.input = rt->dst.input;
		new_rt->dst.output = rt->dst.output;
		new_rt->dst.error = rt->dst.error;
		new_rt->dst.lastuse = jiffies;
		new_rt->dst.lwtstate = lwtstate_get(rt->dst.lwtstate);
	}
	return new_rt;
}
EXPORT_SYMBOL(rt_dst_clone);

/* called in rcu_read_lock() section */
int ip_mc_validate_source(struct sk_buff *skb, __be32 daddr, __be32 saddr,
			  u8 tos, struct net_device *dev,
			  struct in_device *in_dev, u32 *itag)
{
	int err;

	/* Primary sanity checks. */
	if (!in_dev)
		return -EINVAL;

	if (ipv4_is_multicast(saddr) || ipv4_is_lbcast(saddr) ||
	    skb->protocol != htons(ETH_P_IP))
		return -EINVAL;

	if (ipv4_is_loopback(saddr) && !IN_DEV_ROUTE_LOCALNET(in_dev))
		return -EINVAL;

	if (ipv4_is_zeronet(saddr)) {
		if (!ipv4_is_local_multicast(daddr) &&
		    ip_hdr(skb)->protocol != IPPROTO_IGMP)
			return -EINVAL;
	} else {
		err = fib_validate_source(skb, saddr, 0, tos, 0, dev,
					  in_dev, itag);
		if (err < 0)
			return err;
	}
	return 0;
}

/* called in rcu_read_lock() section */
static int ip_route_input_mc(struct sk_buff *skb, __be32 daddr, __be32 saddr,
			     u8 tos, struct net_device *dev, int our)
{
	struct in_device *in_dev = __in_dev_get_rcu(dev);
	unsigned int flags = RTCF_MULTICAST;
	struct rtable *rth;
	u32 itag = 0;
	int err;

	err = ip_mc_validate_source(skb, daddr, saddr, tos, dev, in_dev, &itag);
	if (err)
		return err;

	if (our)
		flags |= RTCF_LOCAL;

	rth = rt_dst_alloc(dev_net(dev)->loopback_dev, flags, RTN_MULTICAST,
			   IN_DEV_ORCONF(in_dev, NOPOLICY), false);
	if (!rth)
		return -ENOBUFS;

#ifdef CONFIG_IP_ROUTE_CLASSID
	rth->dst.tclassid = itag;
#endif
	//组播首次将dst.output置为丢包
	rth->dst.output = ip_rt_bug;
	rth->rt_is_input= 1;

#ifdef CONFIG_IP_MROUTE
	if (!ipv4_is_local_multicast(daddr) && IN_DEV_MFORWARD(in_dev))
		rth->dst.input = ip_mr_input;//设置组播的input
#endif
	RT_CACHE_STAT_INC(in_slow_mc);

	skb_dst_set(skb, &rth->dst);
	return 0;
}


static void ip_handle_martian_source(struct net_device *dev,
				     struct in_device *in_dev,
				     struct sk_buff *skb,
				     __be32 daddr,
				     __be32 saddr)
{
	RT_CACHE_STAT_INC(in_martian_src);
#ifdef CONFIG_IP_ROUTE_VERBOSE
	if (IN_DEV_LOG_MARTIANS(in_dev) && net_ratelimit()) {
		/*
		 *	RFC1812 recommendation, if source is martian,
		 *	the only hint is MAC header.
		 */
		pr_warn("martian source %pI4 from %pI4, on dev %s\n",
			&daddr, &saddr, dev->name);
		if (dev->hard_header_len && skb_mac_header_was_set(skb)) {
			print_hex_dump(KERN_WARNING, "ll header: ",
				       DUMP_PREFIX_OFFSET, 16, 1,
				       skb_mac_header(skb),
				       dev->hard_header_len, false);
		}
	}
#endif
}

/* called in rcu_read_lock() section */
//设置skb->dst
static int __mkroute_input(struct sk_buff *skb,
			   const struct fib_result *res,
			   struct in_device *in_dev,
			   __be32 daddr, __be32 saddr, u32 tos)
{
	struct fib_nh_common *nhc = FIB_RES_NHC(*res);
	struct net_device *dev = nhc->nhc_dev;
	struct fib_nh_exception *fnhe;
	struct rtable *rth;
	int err;
	struct in_device *out_dev;
	bool do_cache;
	u32 itag = 0;

	/* get a working reference to the output device */
	//获得出接口设备(将首个下一跳设备做为出接口设备）
	out_dev = __in_dev_get_rcu(dev);
	if (!out_dev) {
		//路由表里有bug
		net_crit_ratelimited("Bug in ip_route_input_slow(). Please report.\n");
		return -EINVAL;
	}

	err = fib_validate_source(skb, saddr, daddr, tos, FIB_RES_OIF(*res),
				  in_dev->dev, in_dev, &itag);
	if (err < 0) {
		ip_handle_martian_source(in_dev->dev, in_dev, skb, daddr,
					 saddr);

		goto cleanup;
	}

	do_cache = res->fi && !itag;
	if (out_dev == in_dev && err && IN_DEV_TX_REDIRECTS(out_dev) &&
	    skb->protocol == htons(ETH_P_IP)) {
		__be32 gw;

		gw = nhc->nhc_gw_family == AF_INET ? nhc->nhc_gw.ipv4 : 0;
		if (IN_DEV_SHARED_MEDIA(out_dev) ||
		    inet_addr_onlink(out_dev, saddr, gw))
			IPCB(skb)->flags |= IPSKB_DOREDIRECT;
	}

	if (skb->protocol != htons(ETH_P_IP)) {
		/* Not IP (i.e. ARP). Do not create route, if it is
		 * invalid for proxy arp. DNAT routes are always valid.
		 *
		 * Proxy arp feature have been extended to allow, ARP
		 * replies back to the same interface, to support
		 * Private VLAN switch technologies. See arp.c.
		 */
		if (out_dev == in_dev &&
		    IN_DEV_PROXY_ARP_PVLAN(in_dev) == 0) {
			err = -EINVAL;
			goto cleanup;
		}
	}

	fnhe = find_exception(nhc, daddr);
	if (do_cache) {
		if (fnhe)
			rth = rcu_dereference(fnhe->fnhe_rth_input);
		else
			rth = rcu_dereference(nhc->nhc_rth_input);
		if (rt_cache_valid(rth)) {
			skb_dst_set_noref(skb, &rth->dst);
			goto out;
		}
	}

	//创建rth(默认的dst.output会被设置）
	rth = rt_dst_alloc(out_dev->dev, 0, res->type,
			   IN_DEV_ORCONF(in_dev, NOPOLICY),
			   IN_DEV_ORCONF(out_dev, NOXFRM));
	if (!rth) {
		err = -ENOBUFS;
		goto cleanup;
	}

	rth->rt_is_input = 1;
	RT_CACHE_STAT_INC(in_slow_tot);

	//当前我们的报文已属于转发报文，故这里将input统一变更为ip_forward
	rth->dst.input = ip_forward;

	//设置下一跳
	rt_set_nexthop(rth, daddr, res, fnhe, res->fi, res->type, itag,
		       do_cache);
	lwtunnel_set_redirect(&rth->dst);
	skb_dst_set(skb, &rth->dst);
out:
	err = 0;
 cleanup:
	return err;
}

#ifdef CONFIG_IP_ROUTE_MULTIPATH
/* To make ICMP packets follow the right flow, the multipath hash is
 * calculated from the inner IP addresses.
 */
static void ip_multipath_l3_keys(const struct sk_buff *skb,
				 struct flow_keys *hash_keys)
{
	const struct iphdr *outer_iph = ip_hdr(skb);
	const struct iphdr *key_iph = outer_iph;
	const struct iphdr *inner_iph;
	const struct icmphdr *icmph;
	struct iphdr _inner_iph;
	struct icmphdr _icmph;

	/*除icmp协议外，其它均只取srcip,dstip两种*/
	if (likely(outer_iph->protocol != IPPROTO_ICMP))
		goto out;

	/*icmp报文如为分片，则只取srcip,dstip*/
	if (unlikely((outer_iph->frag_off & htons(IP_OFFSET)) != 0))
		goto out;

	icmph = skb_header_pointer(skb, outer_iph->ihl * 4, sizeof(_icmph),
				   &_icmph);
	if (!icmph)
		goto out;

	//除目的不可达，重定向，等这款报文外，其它均标准化处理
	if (!icmp_is_err(icmph->type))
		goto out;

	//上面4种报文，需要提取内部的ip头
	inner_iph = skb_header_pointer(skb,
				       outer_iph->ihl * 4 + sizeof(_icmph),
				       sizeof(_inner_iph), &_inner_iph);
	if (!inner_iph)
		goto out;

	key_iph = inner_iph;
out:
	hash_keys->addrs.v4addrs.src = key_iph->saddr;
	hash_keys->addrs.v4addrs.dst = key_iph->daddr;
}

static u32 fib_multipath_custom_hash_outer(const struct net *net,
					   const struct sk_buff *skb,
					   bool *p_has_inner)
{
	u32 hash_fields = net->ipv4.sysctl_fib_multipath_hash_fields;
	struct flow_keys keys, hash_keys;

	if (!(hash_fields & FIB_MULTIPATH_HASH_FIELD_OUTER_MASK))
		return 0;

	memset(&hash_keys, 0, sizeof(hash_keys));
	skb_flow_dissect_flow_keys(skb, &keys, FLOW_DISSECTOR_F_STOP_AT_ENCAP);

	hash_keys.control.addr_type = FLOW_DISSECTOR_KEY_IPV4_ADDRS;
	if (hash_fields & FIB_MULTIPATH_HASH_FIELD_SRC_IP)
		hash_keys.addrs.v4addrs.src = keys.addrs.v4addrs.src;
	if (hash_fields & FIB_MULTIPATH_HASH_FIELD_DST_IP)
		hash_keys.addrs.v4addrs.dst = keys.addrs.v4addrs.dst;
	if (hash_fields & FIB_MULTIPATH_HASH_FIELD_IP_PROTO)
		hash_keys.basic.ip_proto = keys.basic.ip_proto;
	if (hash_fields & FIB_MULTIPATH_HASH_FIELD_SRC_PORT)
		hash_keys.ports.src = keys.ports.src;
	if (hash_fields & FIB_MULTIPATH_HASH_FIELD_DST_PORT)
		hash_keys.ports.dst = keys.ports.dst;

	*p_has_inner = !!(keys.control.flags & FLOW_DIS_ENCAPSULATION);
	return flow_hash_from_keys(&hash_keys);
}

static u32 fib_multipath_custom_hash_inner(const struct net *net,
					   const struct sk_buff *skb,
					   bool has_inner)
{
	u32 hash_fields = net->ipv4.sysctl_fib_multipath_hash_fields;
	struct flow_keys keys, hash_keys;

	/* We assume the packet carries an encapsulation, but if none was
	 * encountered during dissection of the outer flow, then there is no
	 * point in calling the flow dissector again.
	 */
	if (!has_inner)
		return 0;

	if (!(hash_fields & FIB_MULTIPATH_HASH_FIELD_INNER_MASK))
		return 0;

	memset(&hash_keys, 0, sizeof(hash_keys));
	skb_flow_dissect_flow_keys(skb, &keys, 0);

	if (!(keys.control.flags & FLOW_DIS_ENCAPSULATION))
		return 0;

	if (keys.control.addr_type == FLOW_DISSECTOR_KEY_IPV4_ADDRS) {
		hash_keys.control.addr_type = FLOW_DISSECTOR_KEY_IPV4_ADDRS;
		if (hash_fields & FIB_MULTIPATH_HASH_FIELD_INNER_SRC_IP)
			hash_keys.addrs.v4addrs.src = keys.addrs.v4addrs.src;
		if (hash_fields & FIB_MULTIPATH_HASH_FIELD_INNER_DST_IP)
			hash_keys.addrs.v4addrs.dst = keys.addrs.v4addrs.dst;
	} else if (keys.control.addr_type == FLOW_DISSECTOR_KEY_IPV6_ADDRS) {
		hash_keys.control.addr_type = FLOW_DISSECTOR_KEY_IPV6_ADDRS;
		if (hash_fields & FIB_MULTIPATH_HASH_FIELD_INNER_SRC_IP)
			hash_keys.addrs.v6addrs.src = keys.addrs.v6addrs.src;
		if (hash_fields & FIB_MULTIPATH_HASH_FIELD_INNER_DST_IP)
			hash_keys.addrs.v6addrs.dst = keys.addrs.v6addrs.dst;
		if (hash_fields & FIB_MULTIPATH_HASH_FIELD_INNER_FLOWLABEL)
			hash_keys.tags.flow_label = keys.tags.flow_label;
	}

	if (hash_fields & FIB_MULTIPATH_HASH_FIELD_INNER_IP_PROTO)
		hash_keys.basic.ip_proto = keys.basic.ip_proto;
	if (hash_fields & FIB_MULTIPATH_HASH_FIELD_INNER_SRC_PORT)
		hash_keys.ports.src = keys.ports.src;
	if (hash_fields & FIB_MULTIPATH_HASH_FIELD_INNER_DST_PORT)
		hash_keys.ports.dst = keys.ports.dst;

	return flow_hash_from_keys(&hash_keys);
}

static u32 fib_multipath_custom_hash_skb(const struct net *net,
					 const struct sk_buff *skb)
{
	u32 mhash, mhash_inner;
	bool has_inner = true;

	mhash = fib_multipath_custom_hash_outer(net, skb, &has_inner);
	mhash_inner = fib_multipath_custom_hash_inner(net, skb, has_inner);

	return jhash_2words(mhash, mhash_inner, 0);
}

static u32 fib_multipath_custom_hash_fl4(const struct net *net,
					 const struct flowi4 *fl4)
{
	u32 hash_fields = net->ipv4.sysctl_fib_multipath_hash_fields;
	struct flow_keys hash_keys;

	if (!(hash_fields & FIB_MULTIPATH_HASH_FIELD_OUTER_MASK))
		return 0;

	memset(&hash_keys, 0, sizeof(hash_keys));
	hash_keys.control.addr_type = FLOW_DISSECTOR_KEY_IPV4_ADDRS;
	if (hash_fields & FIB_MULTIPATH_HASH_FIELD_SRC_IP)
		hash_keys.addrs.v4addrs.src = fl4->saddr;
	if (hash_fields & FIB_MULTIPATH_HASH_FIELD_DST_IP)
		hash_keys.addrs.v4addrs.dst = fl4->daddr;
	if (hash_fields & FIB_MULTIPATH_HASH_FIELD_IP_PROTO)
		hash_keys.basic.ip_proto = fl4->flowi4_proto;
	if (hash_fields & FIB_MULTIPATH_HASH_FIELD_SRC_PORT)
		hash_keys.ports.src = fl4->fl4_sport;
	if (hash_fields & FIB_MULTIPATH_HASH_FIELD_DST_PORT)
		hash_keys.ports.dst = fl4->fl4_dport;

	return flow_hash_from_keys(&hash_keys);
}

/* if skb is set it will be used and fl4 can be NULL */
int fib_multipath_hash(const struct net *net, const struct flowi4 *fl4,
		       const struct sk_buff *skb, struct flow_keys *flkeys)
{
	u32 multipath_hash = fl4 ? fl4->flowi4_multipath_hash : 0;
	struct flow_keys hash_keys;
	u32 mhash = 0;

	/*依据多路径hash策略，进行填充*/
	switch (net->ipv4.sysctl_fib_multipath_hash_policy) {
	case 0:
		memset(&hash_keys, 0, sizeof(hash_keys));
		hash_keys.control.addr_type = FLOW_DISSECTOR_KEY_IPV4_ADDRS;
		if (skb) {
		    /*如果有skb,则仅针对icmp协议进行内层报文srcip,dstip解析，其它不处理*/
			ip_multipath_l3_keys(skb, &hash_keys);
		} else {
			hash_keys.addrs.v4addrs.src = fl4->saddr;
			hash_keys.addrs.v4addrs.dst = fl4->daddr;
		}
		mhash = flow_hash_from_keys(&hash_keys);
		break;
	case 1:
		/* skb is currently provided only when forwarding */
		if (skb) {
			unsigned int flag = FLOW_DISSECTOR_F_STOP_AT_ENCAP;
			struct flow_keys keys;

			/* short-circuit if we already have L4 hash present */
			if (skb->l4_hash)
				return skb_get_hash_raw(skb) >> 1;

			memset(&hash_keys, 0, sizeof(hash_keys));

			/*有报文，从报文中提取五元组*/
			if (!flkeys) {
				skb_flow_dissect_flow_keys(skb, &keys, flag);
				flkeys = &keys;
			}

			hash_keys.control.addr_type = FLOW_DISSECTOR_KEY_IPV4_ADDRS;
			hash_keys.addrs.v4addrs.src = flkeys->addrs.v4addrs.src;
			hash_keys.addrs.v4addrs.dst = flkeys->addrs.v4addrs.dst;
			hash_keys.ports.src = flkeys->ports.src;
			hash_keys.ports.dst = flkeys->ports.dst;
			hash_keys.basic.ip_proto = flkeys->basic.ip_proto;
		} else {
			memset(&hash_keys, 0, sizeof(hash_keys));
			hash_keys.control.addr_type = FLOW_DISSECTOR_KEY_IPV4_ADDRS;
			hash_keys.addrs.v4addrs.src = fl4->saddr;
			hash_keys.addrs.v4addrs.dst = fl4->daddr;
			hash_keys.ports.src = fl4->fl4_sport;
			hash_keys.ports.dst = fl4->fl4_dport;
			hash_keys.basic.ip_proto = fl4->flowi4_proto;
		}
		mhash = flow_hash_from_keys(&hash_keys);
		break;
	case 2:
		memset(&hash_keys, 0, sizeof(hash_keys));
		/* skb is currently provided only when forwarding */
		if (skb) {
			struct flow_keys keys;

			skb_flow_dissect_flow_keys(skb, &keys, 0);
			/* Inner can be v4 or v6 */
			if (keys.control.addr_type == FLOW_DISSECTOR_KEY_IPV4_ADDRS) {
				hash_keys.control.addr_type = FLOW_DISSECTOR_KEY_IPV4_ADDRS;
				hash_keys.addrs.v4addrs.src = keys.addrs.v4addrs.src;
				hash_keys.addrs.v4addrs.dst = keys.addrs.v4addrs.dst;
			} else if (keys.control.addr_type == FLOW_DISSECTOR_KEY_IPV6_ADDRS) {
				hash_keys.control.addr_type = FLOW_DISSECTOR_KEY_IPV6_ADDRS;
				hash_keys.addrs.v6addrs.src = keys.addrs.v6addrs.src;
				hash_keys.addrs.v6addrs.dst = keys.addrs.v6addrs.dst;
				hash_keys.tags.flow_label = keys.tags.flow_label;
				hash_keys.basic.ip_proto = keys.basic.ip_proto;
			} else {
				/* Same as case 0 */
				hash_keys.control.addr_type = FLOW_DISSECTOR_KEY_IPV4_ADDRS;
				ip_multipath_l3_keys(skb, &hash_keys);
			}
		} else {
			/* Same as case 0 */
			hash_keys.control.addr_type = FLOW_DISSECTOR_KEY_IPV4_ADDRS;
			hash_keys.addrs.v4addrs.src = fl4->saddr;
			hash_keys.addrs.v4addrs.dst = fl4->daddr;
		}
		mhash = flow_hash_from_keys(&hash_keys);
		break;
	case 3:
		if (skb)
			mhash = fib_multipath_custom_hash_skb(net, skb);
		else
			mhash = fib_multipath_custom_hash_fl4(net, fl4);
		break;
	}

	if (multipath_hash)
		mhash = jhash_2words(mhash, multipath_hash, 0);

	return mhash >> 1;
}
#endif /* CONFIG_IP_ROUTE_MULTIPATH */

static int ip_mkroute_input(struct sk_buff *skb,
			    struct fib_result *res,
			    struct in_device *in_dev,
			    __be32 daddr, __be32 saddr, u32 tos,
			    struct flow_keys *hkeys)
{
#ifdef CONFIG_IP_ROUTE_MULTIPATH
	//等价路由处理,存在多个下一跳，选一个下一跳
	if (res->fi && fib_info_num_path(res->fi) > 1) {
		int h = fib_multipath_hash(res->fi->fib_net, NULL, skb, hkeys);

		fib_select_multipath(res, h);
	}
#endif

	/* create a routing cache entry */
	return __mkroute_input(skb, res, in_dev, daddr, saddr, tos);
}

/* Implements all the saddr-related checks as ip_route_input_slow(),
 * assuming daddr is valid and the destination is not a local broadcast one.
 * Uses the provided hint instead of performing a route lookup.
 */
int ip_route_use_hint(struct sk_buff *skb, __be32 daddr, __be32 saddr,
		      u8 tos, struct net_device *dev,
		      const struct sk_buff *hint)
{
	struct in_device *in_dev = __in_dev_get_rcu(dev);
	struct rtable *rt = skb_rtable(hint);
	struct net *net = dev_net(dev);
	int err = -EINVAL;
	u32 tag = 0;

	if (ipv4_is_multicast(saddr) || ipv4_is_lbcast(saddr))
		goto martian_source;

	if (ipv4_is_zeronet(saddr))
		goto martian_source;

	if (ipv4_is_loopback(saddr) && !IN_DEV_NET_ROUTE_LOCALNET(in_dev, net))
		goto martian_source;

	if (rt->rt_type != RTN_LOCAL)
		goto skip_validate_source;

	tos &= IPTOS_RT_MASK;
	err = fib_validate_source(skb, saddr, daddr, tos, 0, dev, in_dev, &tag);
	if (err < 0)
		goto martian_source;

skip_validate_source:
	skb_dst_copy(skb, hint);
	return 0;

martian_source:
	ip_handle_martian_source(dev, in_dev, skb, daddr, saddr);
	return err;
}

/* get device for dst_alloc with local routes */
static struct net_device *ip_rt_get_dev(struct net *net,
					const struct fib_result *res)
{
	struct fib_nh_common *nhc = res->fi ? res->nhc : NULL;
	struct net_device *dev = NULL;

	if (nhc)
		dev = l3mdev_master_dev_rcu(nhc->nhc_dev);

	return dev ? : net->loopback_dev;
}

/*
 *	NOTE. We drop all the packets that has local source
 *	addresses, because every properly looped back packet
 *	must have correct destination already attached by output routine.
 *	Changes in the enforced policies must be applied also to
 *	ip_route_use_hint().
 *
 *	Such approach solves two big problems:
 *	1. Not simplex devices are handled properly.
 *	2. IP spoofing attempts are filtered with 100% of guarantee.
 *	called with rcu_read_lock()
 */
//单播路由查找
static int ip_route_input_slow(struct sk_buff *skb, __be32 daddr, __be32 saddr,
			       u8 tos, struct net_device *dev,
			       struct fib_result *res)
{
	struct in_device *in_dev = __in_dev_get_rcu(dev);
	struct flow_keys *flkeys = NULL, _flkeys;
	struct net    *net = dev_net(dev);
	struct ip_tunnel_info *tun_info;
	int		err = -EINVAL;
	unsigned int	flags = 0;
	u32		itag = 0;
	struct rtable	*rth;
	struct flowi4	fl4;
	bool do_cache = true;

	/* IP on this device is disabled. */

	if (!in_dev)
		goto out;//入接口为NULL，将被丢包

	/* Check for the most weird martians, which can be not detected
	 * by fib_lookup.
	 */

	tun_info = skb_tunnel_info(skb);
	if (tun_info && !(tun_info->mode & IP_TUNNEL_INFO_TX))
		fl4.flowi4_tun_key.tun_id = tun_info->key.tun_id;
	else
		fl4.flowi4_tun_key.tun_id = 0;
	skb_dst_drop(skb);

	//如果源是组播，广播地址。则执行错误处理,将返回错误，被丢包
	if (ipv4_is_multicast(saddr) || ipv4_is_lbcast(saddr))
		goto martian_source;

	res->fi = NULL;
	res->table = NULL;
	//如果目地地址是受限广播地址，或者源目的地址均为0，
	if (ipv4_is_lbcast(daddr) || (saddr == 0 && daddr == 0))
		goto brd_input;

	/* Accept zero addresses only to limited broadcast;
	 * I even do not know to fix it or not. Waiting for complains :-)
	 */
	//:-),对于受限广播，接受了源，目的地址为0网段，其它报文不接受，
	//检查出来后直接按错误处理
	if (ipv4_is_zeronet(saddr))
		goto martian_source;

	//目的地址不能为0网段
	if (ipv4_is_zeronet(daddr))
		goto martian_destination;

	/* Following code try to avoid calling IN_DEV_NET_ROUTE_LOCALNET(),
	 * and call it once if daddr or/and saddr are loopback addresses
	 */
	//源目的地址为loopback地址的情况处理
	if (ipv4_is_loopback(daddr)) {
		if (!IN_DEV_NET_ROUTE_LOCALNET(in_dev, net))
			goto martian_destination;
	} else if (ipv4_is_loopback(saddr)) {
		if (!IN_DEV_NET_ROUTE_LOCALNET(in_dev, net))
			goto martian_source;
	}

	/*
	 *	Now we are ready to route packet.
	 */
	fl4.flowi4_oif = 0;/*出接口指定为0*/
	fl4.flowi4_iif = dev->ifindex;
	fl4.flowi4_mark = skb->mark;
	fl4.flowi4_tos = tos;
	fl4.flowi4_scope = RT_SCOPE_UNIVERSE;
	fl4.flowi4_flags = 0;
	fl4.daddr = daddr;
	fl4.saddr = saddr;
	fl4.flowi4_uid = sock_net_uid(net, NULL);
	fl4.flowi4_multipath_hash = 0;

	if (fib4_rules_early_flow_dissect(net, skb, &fl4, &_flkeys/*解析报文获得的参数*/)) {
		flkeys = &_flkeys;
	} else {
		fl4.flowi4_proto = 0;
		fl4.fl4_sport = 0;
		fl4.fl4_dport = 0;
	}

	//传入flow,查询fib表，获得结果res
	err = fib_lookup(net, &fl4, res, 0);
	if (err != 0) {
		if (!IN_DEV_FORWARD(in_dev))
			err = -EHOSTUNREACH;
		goto no_route;
	}

	if (res->type == RTN_BROADCAST) {
		if (IN_DEV_BFORWARD(in_dev))
			goto make_route;
		/* not do cache if bc_forwarding is enabled */
		if (IPV4_DEVCONF_ALL(net, BC_FORWARDING))
			do_cache = false;
		goto brd_input;
	}

	if (res->type == RTN_LOCAL) {
		//路由为主机路由，需要送往本机
		err = fib_validate_source(skb, saddr, daddr, tos,
					  0, dev, in_dev, &itag);
		if (err < 0)
			goto martian_source;
		goto local_input;
	}

	if (!IN_DEV_FORWARD(in_dev)) {
		//入接口设备不支持转发模式，则按无route处理
		err = -EHOSTUNREACH;
		goto no_route;
	}
	if (res->type != RTN_UNICAST)
		//从以上处理可知，走到这里，非主机路由，也非直连路由，网关路由，报错
		goto martian_destination;

	//此时为网关路由或直接路由，构造skb->dst
make_route:
	err = ip_mkroute_input(skb, res, in_dev, daddr, saddr, tos, flkeys);
out:	return err;

brd_input:
    //非ip协议，则置参数无效，将被丢包
	if (skb->protocol != htons(ETH_P_IP))
		goto e_inval;

	if (!ipv4_is_zeronet(saddr)) {
		//源ip地址为非0
		err = fib_validate_source(skb, saddr, 0, tos, 0, dev,
					  in_dev, &itag);
		if (err < 0)
			goto martian_source;
	}
	flags |= RTCF_BROADCAST;
	res->type = RTN_BROADCAST;
	RT_CACHE_STAT_INC(in_brd);

//处理报文送本机情况
local_input:
	do_cache &= res->fi && !itag;
	if (do_cache) {
		struct fib_nh_common *nhc = FIB_RES_NHC(*res);

		rth = rcu_dereference(nhc->nhc_rth_input);
		if (rt_cache_valid(rth)) {
			skb_dst_set_noref(skb, &rth->dst);
			err = 0;
			goto out;
		}
	}

	//此处通过调用rt_dst_alloc,将设置input为ip_local_deliver,报文将送往本地
	rth = rt_dst_alloc(ip_rt_get_dev(net, res),
			   flags | RTCF_LOCAL, res->type,//标记local flag
			   IN_DEV_ORCONF(in_dev, NOPOLICY), false);
	if (!rth)
		goto e_nobufs;

	rth->dst.output= ip_rt_bug;
#ifdef CONFIG_IP_ROUTE_CLASSID
	rth->dst.tclassid = itag;
#endif
	rth->rt_is_input = 1;

	RT_CACHE_STAT_INC(in_slow_tot);
	if (res->type == RTN_UNREACHABLE) {
		//不可达时，送ip_error，触发icmp
		rth->dst.input= ip_error;
		rth->dst.error= -err;
		rth->rt_flags	&= ~RTCF_LOCAL;
	}

	if (do_cache) {
		struct fib_nh_common *nhc = FIB_RES_NHC(*res);

		rth->dst.lwtstate = lwtstate_get(nhc->nhc_lwtstate);
		if (lwtunnel_input_redirect(rth->dst.lwtstate)) {
			WARN_ON(rth->dst.input == lwtunnel_input);
			rth->dst.lwtstate->orig_input = rth->dst.input;
			rth->dst.input = lwtunnel_input;
		}

		if (unlikely(!rt_cache_route(nhc, rth)))
			rt_add_uncached_list(rth);
	}
	skb_dst_set(skb, &rth->dst);
	err = 0;
	goto out;

no_route:
	//没有查找相应的路由，指明不可达
	RT_CACHE_STAT_INC(in_no_route);
	res->type = RTN_UNREACHABLE;
	res->fi = NULL;
	res->table = NULL;
	goto local_input;

	/*
	 *	Do not cache martian addresses: they should be logged (RFC1812)
	 */
martian_destination:
	RT_CACHE_STAT_INC(in_martian_dst);
#ifdef CONFIG_IP_ROUTE_VERBOSE
	if (IN_DEV_LOG_MARTIANS(in_dev))
		net_warn_ratelimited("martian destination %pI4 from %pI4, dev %s\n",
				     &daddr, &saddr, dev->name);
#endif

e_inval:
	err = -EINVAL;
	goto out;

e_nobufs:
	err = -ENOBUFS;
	goto out;

martian_source:
	ip_handle_martian_source(dev, in_dev, skb, daddr, saddr);
	goto out;
}

//传入报文(skb),目的地址(daddr),源地址(saddr),tos,入接口（dev)
//进行路由查询
int ip_route_input_noref(struct sk_buff *skb, __be32 daddr, __be32 saddr,
			 u8 tos, struct net_device *dev)
{
	struct fib_result res;
	int err;

	tos &= IPTOS_RT_MASK;
	//添加rcu读锁，查询路由表
	rcu_read_lock();
	err = ip_route_input_rcu(skb, daddr, saddr, tos, dev, &res);
	rcu_read_unlock();

	return err;
}
EXPORT_SYMBOL(ip_route_input_noref);

/* called with rcu_read_lock held */
int ip_route_input_rcu(struct sk_buff *skb, __be32 daddr, __be32 saddr,
		       u8 tos, struct net_device *dev, struct fib_result *res)
{
	/* Multicast recognition logic is moved from route cache to here.
	 * The problem was that too many Ethernet cards have broken/missing
	 * hardware multicast filters :-( As result the host on multicasting
	 * network acquires a lot of useless route cache entries, sort of
	 * SDR messages from all the world. Now we try to get rid of them.
	 * Really, provided software IP multicast filter is organized
	 * reasonably (at least, hashed), it does not result in a slowdown
	 * comparing with route cache reject entries.
	 * Note, that multicast routers are not affected, because
	 * route cache entry is created eventually.
	 */
	//目的地址是组播地址
	if (ipv4_is_multicast(daddr)) {
		//进行组播路由查询
		struct in_device *in_dev = __in_dev_get_rcu(dev);
		int our = 0;
		int err = -EINVAL;

		if (!in_dev)
			return err;
		our = ip_check_mc_rcu(in_dev, daddr, saddr,
				      ip_hdr(skb)->protocol);

		/* check l3 master if no match yet */
		if (!our && netif_is_l3_slave(dev)) {
			//如果不收取此组播，且dev为slave接口，则检查master dev
			struct in_device *l3_in_dev;

			l3_in_dev = __in_dev_get_rcu(skb->dev);
			if (l3_in_dev)
				our = ip_check_mc_rcu(l3_in_dev, daddr, saddr,
						      ip_hdr(skb)->protocol);
		}

		if (our
#ifdef CONFIG_IP_MROUTE
			||
		    (!ipv4_is_local_multicast(daddr) &&
		     IN_DEV_MFORWARD(in_dev))
#endif
		   ) {
			//容许接受此组播报文，执行组播表查询
			err = ip_route_input_mc(skb, daddr, saddr,
						tos, dev, our);
		}
		return err;
	}
	//单播路由查询
	return ip_route_input_slow(skb, daddr, saddr, tos, dev, res);
}

/* called with rcu_read_lock() */
static struct rtable *__mkroute_output(const struct fib_result *res,
				       const struct flowi4 *fl4, int orig_oif,
				       struct net_device *dev_out,
				       unsigned int flags)
{
	struct fib_info *fi = res->fi;
	struct fib_nh_exception *fnhe;
	struct in_device *in_dev;
	u16 type = res->type;
	struct rtable *rth;
	bool do_cache;

	in_dev = __in_dev_get_rcu(dev_out);
	if (!in_dev)
		return ERR_PTR(-EINVAL);

	if (likely(!IN_DEV_ROUTE_LOCALNET(in_dev)))
		if (ipv4_is_loopback(fl4->saddr) &&
		    !(dev_out->flags & IFF_LOOPBACK) &&
		    !netif_is_l3_master(dev_out))
			return ERR_PTR(-EINVAL);

	if (ipv4_is_lbcast(fl4->daddr))
		type = RTN_BROADCAST;
	else if (ipv4_is_multicast(fl4->daddr))
		type = RTN_MULTICAST;
	else if (ipv4_is_zeronet(fl4->daddr))
		return ERR_PTR(-EINVAL);

	if (dev_out->flags & IFF_LOOPBACK)
		flags |= RTCF_LOCAL;

	do_cache = true;
	if (type == RTN_BROADCAST) {
		flags |= RTCF_BROADCAST | RTCF_LOCAL;
		fi = NULL;
	} else if (type == RTN_MULTICAST) {
		flags |= RTCF_MULTICAST | RTCF_LOCAL;
		if (!ip_check_mc_rcu(in_dev, fl4->daddr, fl4->saddr,
				     fl4->flowi4_proto))
			flags &= ~RTCF_LOCAL;
		else
			do_cache = false;
		/* If multicast route do not exist use
		 * default one, but do not gateway in this case.
		 * Yes, it is hack.
		 */
		if (fi && res->prefixlen < 4)
			fi = NULL;
	} else if ((type == RTN_LOCAL) && (orig_oif != 0) &&
		   (orig_oif != dev_out->ifindex)) {
		/* For local routes that require a particular output interface
		 * we do not want to cache the result.  Caching the result
		 * causes incorrect behaviour when there are multiple source
		 * addresses on the interface, the end result being that if the
		 * intended recipient is waiting on that interface for the
		 * packet he won't receive it because it will be delivered on
		 * the loopback interface and the IP_PKTINFO ipi_ifindex will
		 * be set to the loopback interface as well.
		 */
		do_cache = false;
	}

	fnhe = NULL;
	do_cache &= fi != NULL;
	if (fi) {
		struct fib_nh_common *nhc = FIB_RES_NHC(*res);
		struct rtable __rcu **prth;

		fnhe = find_exception(nhc, fl4->daddr);
		if (!do_cache)
			goto add;
		if (fnhe) {
			prth = &fnhe->fnhe_rth_output;
		} else {
			if (unlikely(fl4->flowi4_flags &
				     FLOWI_FLAG_KNOWN_NH &&
				     !(nhc->nhc_gw_family &&
				       nhc->nhc_scope == RT_SCOPE_LINK))) {
				do_cache = false;
				goto add;
			}
			prth = raw_cpu_ptr(nhc->nhc_pcpu_rth_output);
		}
		rth = rcu_dereference(*prth);
		if (rt_cache_valid(rth) && dst_hold_safe(&rth->dst))
			return rth;
	}

add:
	//申请dst
	rth = rt_dst_alloc(dev_out, flags, type,
			   IN_DEV_ORCONF(in_dev, NOPOLICY),
			   IN_DEV_ORCONF(in_dev, NOXFRM));
	if (!rth)
		return ERR_PTR(-ENOBUFS);

	rth->rt_iif = orig_oif;

	RT_CACHE_STAT_INC(out_slow_tot);

	if (flags & (RTCF_BROADCAST | RTCF_MULTICAST)) {
		if (flags & RTCF_LOCAL &&
		    !(dev_out->flags & IFF_LOOPBACK)) {
			rth->dst.output = ip_mc_output;
			RT_CACHE_STAT_INC(out_slow_mc);
		}
#ifdef CONFIG_IP_MROUTE
		if (type == RTN_MULTICAST) {
			if (IN_DEV_MFORWARD(in_dev) &&
			    !ipv4_is_local_multicast(fl4->daddr)) {
				rth->dst.input = ip_mr_input;
				//针对组播，将输出函数重置为ip_mc_output
				rth->dst.output = ip_mc_output;
			}
		}
#endif
	}

	rt_set_nexthop(rth, fl4->daddr, res, fnhe, fi, type, 0, do_cache);
	lwtunnel_set_redirect(&rth->dst);

	return rth;
}

/*
 * Major route resolver routine.
 */

struct rtable *ip_route_output_key_hash(struct net *net, struct flowi4 *fl4,
					const struct sk_buff *skb)
{
	__u8 tos = RT_FL_TOS(fl4);
	struct fib_result res = {
		.type		= RTN_UNSPEC,
		.fi		= NULL,
		.table		= NULL,
		.tclassid	= 0,
	};
	struct rtable *rth;

	//按入接口为lookback查询
	fl4->flowi4_iif = LOOPBACK_IFINDEX;
	fl4->flowi4_tos = tos & IPTOS_RT_MASK;

	/*如果tos有onlink标记，则变更scope*/
	fl4->flowi4_scope = ((tos & RTO_ONLINK) ?
			 RT_SCOPE_LINK : RT_SCOPE_UNIVERSE);

	rcu_read_lock();
	rth = ip_route_output_key_hash_rcu(net, fl4, &res, skb);
	rcu_read_unlock();

	return rth;
}
EXPORT_SYMBOL_GPL(ip_route_output_key_hash);

struct rtable *ip_route_output_key_hash_rcu(struct net *net, struct flowi4 *fl4,
					    struct fib_result *res,
					    const struct sk_buff *skb)
{
	struct net_device *dev_out = NULL;
	int orig_oif = fl4->flowi4_oif;
	unsigned int flags = 0;
	struct rtable *rth;
	int err;

	//如果fl4->saddr不为0，则要匹配源地址
	if (fl4->saddr) {
		//源地址不得为组播，广播，以及network不能为0
		if (ipv4_is_multicast(fl4->saddr) ||
		    ipv4_is_lbcast(fl4->saddr) ||
		    ipv4_is_zeronet(fl4->saddr)) {
			rth = ERR_PTR(-EINVAL);
			goto out;
		}

		rth = ERR_PTR(-ENETUNREACH);

		/* I removed check for oif == dev_out->oif here.
		 * It was wrong for two reasons:
		 * 1. ip_dev_find(net, saddr) can return wrong iface, if saddr
		 *    is assigned to multiple interfaces.
		 * 2. Moreover, we are allowed to send packets with saddr
		 *    of another iface. --ANK
		 */

		if (fl4->flowi4_oif == 0 &&
		    (ipv4_is_multicast(fl4->daddr) ||
		     ipv4_is_lbcast(fl4->daddr))) {
		    /*目的地址是广播或组播，出接口未指定时进入*/
			/* It is equivalent to inet_addr_type(saddr) == RTN_LOCAL */
			dev_out = __ip_dev_find(net, fl4->saddr, false);
			if (!dev_out)
				goto out;

			/* Special hack: user can direct multicasts
			 * and limited broadcast via necessary interface
			 * without fiddling with IP_MULTICAST_IF or IP_PKTINFO.
			 * This hack is not just for fun, it allows
			 * vic,vat and friends to work.
			 * They bind socket to loopback, set ttl to zero
			 * and expect that it will work.
			 * From the viewpoint of routing cache they are broken,
			 * because we are not allowed to build multicast path
			 * with loopback source addr (look, routing cache
			 * cannot know, that ttl is zero, so that packet
			 * will not leave this host and route is valid).
			 * Luckily, this hack is good workaround.
			 */

			fl4->flowi4_oif = dev_out->ifindex;
			goto make_route;
		}

		if (!(fl4->flowi4_flags & FLOWI_FLAG_ANYSRC)) {
			/* It is equivalent to inet_addr_type(saddr) == RTN_LOCAL */
			if (!__ip_dev_find(net, fl4->saddr, false))
				goto out;
		}
	}


	//要匹配出接口
	if (fl4->flowi4_oif) {

	    //取出接口对应的设备
		dev_out = dev_get_by_index_rcu(net, fl4->flowi4_oif);
		rth = ERR_PTR(-ENODEV);
		if (!dev_out)
			goto out;

		/* RACE: Check return value of inet_select_addr instead. */
		if (!(dev_out->flags & IFF_UP) || !__in_dev_get_rcu(dev_out)) {
		    /*按口不up*/
			rth = ERR_PTR(-ENETUNREACH);
			goto out;
		}
		if (ipv4_is_local_multicast(fl4->daddr) ||
		    ipv4_is_lbcast(fl4->daddr) ||
		    fl4->flowi4_proto == IPPROTO_IGMP) {
			if (!fl4->saddr)
				fl4->saddr = inet_select_addr(dev_out, 0,
							      RT_SCOPE_LINK);
			goto make_route;
		}
		if (!fl4->saddr) {
			if (ipv4_is_multicast(fl4->daddr))
				fl4->saddr = inet_select_addr(dev_out, 0,
							      fl4->flowi4_scope);
			else if (!fl4->daddr)
				fl4->saddr = inet_select_addr(dev_out, 0,
							      RT_SCOPE_HOST);
		}
	}

	//没有指定目标地址，将源ip赋给目的地址，使用lookback做出接口
	if (!fl4->daddr) {
		fl4->daddr = fl4->saddr;
		if (!fl4->daddr)
		    /*源地址也未没有指定，使用loopback地址*/
			fl4->daddr = fl4->saddr = htonl(INADDR_LOOPBACK);

		/*使用本net namespace的loopback设备为出接口*/
		dev_out = net->loopback_dev;
		fl4->flowi4_oif = LOOPBACK_IFINDEX;
		res->type = RTN_LOCAL;
		flags |= RTCF_LOCAL;
		goto make_route;
	}

	/*查询路由表*/
	err = fib_lookup(net, fl4, res, 0);
	if (err) {
		res->fi = NULL;
		res->table = NULL;
		if (fl4->flowi4_oif &&
		    (ipv4_is_multicast(fl4->daddr) ||
		    !netif_index_is_l3_master(net, fl4->flowi4_oif))) {
			/* Apparently, routing tables are wrong. Assume,
			 * that the destination is on link.
			 *
			 * WHY? DW.
			 * Because we are allowed to send to iface
			 * even if it has NO routes and NO assigned
			 * addresses. When oif is specified, routing
			 * tables are looked up with only one purpose:
			 * to catch if destination is gatewayed, rather than
			 * direct. Moreover, if MSG_DONTROUTE is set,
			 * we send packet, ignoring both routing tables
			 * and ifaddr state. --ANK
			 *
			 *
			 * We could make it even if oif is unknown,
			 * likely IPv6, but we do not.
			 */

			if (fl4->saddr == 0)
				fl4->saddr = inet_select_addr(dev_out, 0,
							      RT_SCOPE_LINK);
			res->type = RTN_UNICAST;
			goto make_route;
		}
		rth = ERR_PTR(err);
		goto out;
	}

	if (res->type == RTN_LOCAL) {
		if (!fl4->saddr) {
			if (res->fi->fib_prefsrc)
				fl4->saddr = res->fi->fib_prefsrc;
			else
				fl4->saddr = fl4->daddr;
		}

		/* L3 master device is the loopback for that domain */
		dev_out = l3mdev_master_dev_rcu(FIB_RES_DEV(*res)) ? :
			net->loopback_dev;

		/* make sure orig_oif points to fib result device even
		 * though packet rx/tx happens over loopback or l3mdev
		 */
		orig_oif = FIB_RES_OIF(*res);

		fl4->flowi4_oif = dev_out->ifindex;
		flags |= RTCF_LOCAL;
		goto make_route;
	}

	fib_select_path(net, res, fl4, skb);

	dev_out = FIB_RES_DEV(*res);

make_route:
	rth = __mkroute_output(res, fl4, orig_oif, dev_out, flags);

out:
	return rth;
}

static struct dst_ops ipv4_dst_blackhole_ops = {
	.family			= AF_INET,
	.default_advmss		= ipv4_default_advmss,
	.neigh_lookup		= ipv4_neigh_lookup,
	.check			= dst_blackhole_check,
	.cow_metrics		= dst_blackhole_cow_metrics,
	.update_pmtu		= dst_blackhole_update_pmtu,
	.redirect		= dst_blackhole_redirect,
	.mtu			= dst_blackhole_mtu,
};

struct dst_entry *ipv4_blackhole_route(struct net *net, struct dst_entry *dst_orig)
{
	struct rtable *ort = (struct rtable *) dst_orig;
	struct rtable *rt;

	rt = dst_alloc(&ipv4_dst_blackhole_ops, NULL, 1, DST_OBSOLETE_DEAD, 0);
	if (rt) {
		struct dst_entry *new = &rt->dst;

		new->__use = 1;
		new->input = dst_discard;
		new->output = dst_discard_out;

		new->dev = net->loopback_dev;
		dev_hold(new->dev);

		rt->rt_is_input = ort->rt_is_input;
		rt->rt_iif = ort->rt_iif;
		rt->rt_pmtu = ort->rt_pmtu;
		rt->rt_mtu_locked = ort->rt_mtu_locked;

		rt->rt_genid = rt_genid_ipv4(net);
		rt->rt_flags = ort->rt_flags;
		rt->rt_type = ort->rt_type;
		rt->rt_uses_gateway = ort->rt_uses_gateway;
		rt->rt_gw_family = ort->rt_gw_family;
		if (rt->rt_gw_family == AF_INET)
			rt->rt_gw4 = ort->rt_gw4;
		else if (rt->rt_gw_family == AF_INET6)
			rt->rt_gw6 = ort->rt_gw6;

		INIT_LIST_HEAD(&rt->rt_uncached);
	}

	dst_release(dst_orig);

	return rt ? &rt->dst : ERR_PTR(-ENOMEM);
}

struct rtable *ip_route_output_flow(struct net *net, struct flowi4 *flp4,
				    const struct sock *sk)
{
	struct rtable *rt = __ip_route_output_key(net, flp4);

	if (IS_ERR(rt))
		return rt;

	if (flp4->flowi4_proto) {
		flp4->flowi4_oif = rt->dst.dev->ifindex;
		rt = (struct rtable *)xfrm_lookup_route(net, &rt->dst,
							flowi4_to_flowi(flp4),
							sk, 0);
	}

	return rt;
}
EXPORT_SYMBOL_GPL(ip_route_output_flow);

struct rtable *ip_route_output_tunnel(struct sk_buff *skb,
				      struct net_device *dev,
				      struct net *net, __be32 *saddr,
				      const struct ip_tunnel_info *info,
				      u8 protocol, bool use_cache)
{
#ifdef CONFIG_DST_CACHE
	struct dst_cache *dst_cache;
#endif
	struct rtable *rt = NULL;
	struct flowi4 fl4;
	__u8 tos;

#ifdef CONFIG_DST_CACHE
	dst_cache = (struct dst_cache *)&info->dst_cache;
	if (use_cache) {
		rt = dst_cache_get_ip4(dst_cache, saddr);
		if (rt)
			return rt;
	}
#endif
	memset(&fl4, 0, sizeof(fl4));
	fl4.flowi4_mark = skb->mark;
	fl4.flowi4_proto = protocol;
	fl4.daddr = info->key.u.ipv4.dst;
	fl4.saddr = info->key.u.ipv4.src;
	tos = info->key.tos;
	fl4.flowi4_tos = RT_TOS(tos);

	rt = ip_route_output_key(net, &fl4);
	if (IS_ERR(rt)) {
		netdev_dbg(dev, "no route to %pI4\n", &fl4.daddr);
		return ERR_PTR(-ENETUNREACH);
	}
	if (rt->dst.dev == dev) { /* is this necessary? */
		netdev_dbg(dev, "circular route to %pI4\n", &fl4.daddr);
		ip_rt_put(rt);
		return ERR_PTR(-ELOOP);
	}
#ifdef CONFIG_DST_CACHE
	if (use_cache)
		dst_cache_set_ip4(dst_cache, &rt->dst, fl4.saddr);
#endif
	*saddr = fl4.saddr;
	return rt;
}
EXPORT_SYMBOL_GPL(ip_route_output_tunnel);

/* called with rcu_read_lock held */
static int rt_fill_info(struct net *net, __be32 dst, __be32 src,
			struct rtable *rt, u32 table_id, struct flowi4 *fl4,
			struct sk_buff *skb, u32 portid, u32 seq,
			unsigned int flags)
{
	struct rtmsg *r;
	struct nlmsghdr *nlh;
	unsigned long expires = 0;
	u32 error;
	u32 metrics[RTAX_MAX];

	nlh = nlmsg_put(skb, portid, seq, RTM_NEWROUTE, sizeof(*r), flags);
	if (!nlh)
		return -EMSGSIZE;

	r = nlmsg_data(nlh);
	r->rtm_family	 = AF_INET;
	r->rtm_dst_len	= 32;
	r->rtm_src_len	= 0;
	r->rtm_tos	= fl4 ? fl4->flowi4_tos : 0;
	r->rtm_table	= table_id < 256 ? table_id : RT_TABLE_COMPAT;
	if (nla_put_u32(skb, RTA_TABLE, table_id))
		goto nla_put_failure;
	r->rtm_type	= rt->rt_type;
	r->rtm_scope	= RT_SCOPE_UNIVERSE;
	r->rtm_protocol = RTPROT_UNSPEC;
	r->rtm_flags	= (rt->rt_flags & ~0xFFFF) | RTM_F_CLONED;
	if (rt->rt_flags & RTCF_NOTIFY)
		r->rtm_flags |= RTM_F_NOTIFY;
	if (IPCB(skb)->flags & IPSKB_DOREDIRECT)
		r->rtm_flags |= RTCF_DOREDIRECT;

	if (nla_put_in_addr(skb, RTA_DST, dst))
		goto nla_put_failure;
	if (src) {
		r->rtm_src_len = 32;
		if (nla_put_in_addr(skb, RTA_SRC, src))
			goto nla_put_failure;
	}
	if (rt->dst.dev &&
	    nla_put_u32(skb, RTA_OIF, rt->dst.dev->ifindex))
		goto nla_put_failure;
	if (rt->dst.lwtstate &&
	    lwtunnel_fill_encap(skb, rt->dst.lwtstate, RTA_ENCAP, RTA_ENCAP_TYPE) < 0)
		goto nla_put_failure;
#ifdef CONFIG_IP_ROUTE_CLASSID
	if (rt->dst.tclassid &&
	    nla_put_u32(skb, RTA_FLOW, rt->dst.tclassid))
		goto nla_put_failure;
#endif
	if (fl4 && !rt_is_input_route(rt) &&
	    fl4->saddr != src) {
		if (nla_put_in_addr(skb, RTA_PREFSRC, fl4->saddr))
			goto nla_put_failure;
	}
	if (rt->rt_uses_gateway) {
		if (rt->rt_gw_family == AF_INET &&
		    nla_put_in_addr(skb, RTA_GATEWAY, rt->rt_gw4)) {
			goto nla_put_failure;
		} else if (rt->rt_gw_family == AF_INET6) {
			int alen = sizeof(struct in6_addr);
			struct nlattr *nla;
			struct rtvia *via;

			nla = nla_reserve(skb, RTA_VIA, alen + 2);
			if (!nla)
				goto nla_put_failure;

			via = nla_data(nla);
			via->rtvia_family = AF_INET6;
			memcpy(via->rtvia_addr, &rt->rt_gw6, alen);
		}
	}

	expires = rt->dst.expires;
	if (expires) {
		unsigned long now = jiffies;

		if (time_before(now, expires))
			expires -= now;
		else
			expires = 0;
	}

	memcpy(metrics, dst_metrics_ptr(&rt->dst), sizeof(metrics));
	if (rt->rt_pmtu && expires)
		metrics[RTAX_MTU - 1] = rt->rt_pmtu;
	if (rt->rt_mtu_locked && expires)
		metrics[RTAX_LOCK - 1] |= BIT(RTAX_MTU);
	if (rtnetlink_put_metrics(skb, metrics) < 0)
		goto nla_put_failure;

	if (fl4) {
		if (fl4->flowi4_mark &&
		    nla_put_u32(skb, RTA_MARK, fl4->flowi4_mark))
			goto nla_put_failure;

		if (!uid_eq(fl4->flowi4_uid, INVALID_UID) &&
		    nla_put_u32(skb, RTA_UID,
				from_kuid_munged(current_user_ns(),
						 fl4->flowi4_uid)))
			goto nla_put_failure;

		if (rt_is_input_route(rt)) {
#ifdef CONFIG_IP_MROUTE
			if (ipv4_is_multicast(dst) &&
			    !ipv4_is_local_multicast(dst) &&
			    IPV4_DEVCONF_ALL(net, MC_FORWARDING)) {
				int err = ipmr_get_route(net, skb,
							 fl4->saddr, fl4->daddr,
							 r, portid);

				if (err <= 0) {
					if (err == 0)
						return 0;
					goto nla_put_failure;
				}
			} else
#endif
				if (nla_put_u32(skb, RTA_IIF, fl4->flowi4_iif))
					goto nla_put_failure;
		}
	}

	error = rt->dst.error;

	if (rtnl_put_cacheinfo(skb, &rt->dst, 0, expires, error) < 0)
		goto nla_put_failure;

	nlmsg_end(skb, nlh);
	return 0;

nla_put_failure:
	nlmsg_cancel(skb, nlh);
	return -EMSGSIZE;
}

static int fnhe_dump_bucket(struct net *net, struct sk_buff *skb,
			    struct netlink_callback *cb, u32 table_id,
			    struct fnhe_hash_bucket *bucket, int genid,
			    int *fa_index, int fa_start, unsigned int flags)
{
	int i;

	for (i = 0; i < FNHE_HASH_SIZE; i++) {
		struct fib_nh_exception *fnhe;

		for (fnhe = rcu_dereference(bucket[i].chain); fnhe;
		     fnhe = rcu_dereference(fnhe->fnhe_next)) {
			struct rtable *rt;
			int err;

			if (*fa_index < fa_start)
				goto next;

			if (fnhe->fnhe_genid != genid)
				goto next;

			if (fnhe->fnhe_expires &&
			    time_after(jiffies, fnhe->fnhe_expires))
				goto next;

			rt = rcu_dereference(fnhe->fnhe_rth_input);
			if (!rt)
				rt = rcu_dereference(fnhe->fnhe_rth_output);
			if (!rt)
				goto next;

			err = rt_fill_info(net, fnhe->fnhe_daddr, 0, rt,
					   table_id, NULL, skb,
					   NETLINK_CB(cb->skb).portid,
					   cb->nlh->nlmsg_seq, flags);
			if (err)
				return err;
next:
			(*fa_index)++;
		}
	}

	return 0;
}

int fib_dump_info_fnhe(struct sk_buff *skb, struct netlink_callback *cb,
		       u32 table_id, struct fib_info *fi,
		       int *fa_index, int fa_start, unsigned int flags)
{
	struct net *net = sock_net(cb->skb->sk);
	int nhsel, genid = fnhe_genid(net);

	for (nhsel = 0; nhsel < fib_info_num_path(fi); nhsel++) {
		struct fib_nh_common *nhc = fib_info_nhc(fi, nhsel);
		struct fnhe_hash_bucket *bucket;
		int err;

		if (nhc->nhc_flags & RTNH_F_DEAD)
			continue;

		rcu_read_lock();
		bucket = rcu_dereference(nhc->nhc_exceptions);
		err = 0;
		if (bucket)
			err = fnhe_dump_bucket(net, skb, cb, table_id, bucket,
					       genid, fa_index, fa_start,
					       flags);
		rcu_read_unlock();
		if (err)
			return err;
	}

	return 0;
}

static struct sk_buff *inet_rtm_getroute_build_skb(__be32 src, __be32 dst,
						   u8 ip_proto, __be16 sport,
						   __be16 dport)
{
	struct sk_buff *skb;
	struct iphdr *iph;

	skb = alloc_skb(NLMSG_GOODSIZE, GFP_KERNEL);
	if (!skb)
		return NULL;

	/* Reserve room for dummy headers, this skb can pass
	 * through good chunk of routing engine.
	 */
	skb_reset_mac_header(skb);
	skb_reset_network_header(skb);
	skb->protocol = htons(ETH_P_IP);
	iph = skb_put(skb, sizeof(struct iphdr));
	iph->protocol = ip_proto;
	iph->saddr = src;
	iph->daddr = dst;
	iph->version = 0x4;
	iph->frag_off = 0;
	iph->ihl = 0x5;
	skb_set_transport_header(skb, skb->len);

	switch (iph->protocol) {
	case IPPROTO_UDP: {
		struct udphdr *udph;

		udph = skb_put_zero(skb, sizeof(struct udphdr));
		udph->source = sport;
		udph->dest = dport;
		udph->len = htons(sizeof(struct udphdr));
		udph->check = 0;
		break;
	}
	case IPPROTO_TCP: {
		struct tcphdr *tcph;

		tcph = skb_put_zero(skb, sizeof(struct tcphdr));
		tcph->source	= sport;
		tcph->dest	= dport;
		tcph->doff	= sizeof(struct tcphdr) / 4;
		tcph->rst = 1;
		tcph->check = ~tcp_v4_check(sizeof(struct tcphdr),
					    src, dst, 0);
		break;
	}
	case IPPROTO_ICMP: {
		struct icmphdr *icmph;

		icmph = skb_put_zero(skb, sizeof(struct icmphdr));
		icmph->type = ICMP_ECHO;
		icmph->code = 0;
	}
	}

	return skb;
}

static int inet_rtm_valid_getroute_req(struct sk_buff *skb,
				       const struct nlmsghdr *nlh,
				       struct nlattr **tb,
				       struct netlink_ext_ack *extack)
{
	struct rtmsg *rtm;
	int i, err;

	if (nlh->nlmsg_len < nlmsg_msg_size(sizeof(*rtm))) {
		NL_SET_ERR_MSG(extack,
			       "ipv4: Invalid header for route get request");
		return -EINVAL;
	}

	if (!netlink_strict_get_check(skb))
		return nlmsg_parse_deprecated(nlh, sizeof(*rtm), tb, RTA_MAX,
					      rtm_ipv4_policy, extack);

	rtm = nlmsg_data(nlh);
	if ((rtm->rtm_src_len && rtm->rtm_src_len != 32) ||
	    (rtm->rtm_dst_len && rtm->rtm_dst_len != 32) ||
	    rtm->rtm_table || rtm->rtm_protocol ||
	    rtm->rtm_scope || rtm->rtm_type) {
		NL_SET_ERR_MSG(extack, "ipv4: Invalid values in header for route get request");
		return -EINVAL;
	}

	if (rtm->rtm_flags & ~(RTM_F_NOTIFY |
			       RTM_F_LOOKUP_TABLE |
			       RTM_F_FIB_MATCH)) {
		NL_SET_ERR_MSG(extack, "ipv4: Unsupported rtm_flags for route get request");
		return -EINVAL;
	}

	err = nlmsg_parse_deprecated_strict(nlh, sizeof(*rtm), tb, RTA_MAX,
					    rtm_ipv4_policy, extack);
	if (err)
		return err;

	if ((tb[RTA_SRC] && !rtm->rtm_src_len) ||
	    (tb[RTA_DST] && !rtm->rtm_dst_len)) {
		NL_SET_ERR_MSG(extack, "ipv4: rtm_src_len and rtm_dst_len must be 32 for IPv4");
		return -EINVAL;
	}

	for (i = 0; i <= RTA_MAX; i++) {
		if (!tb[i])
			continue;

		switch (i) {
		case RTA_IIF:
		case RTA_OIF:
		case RTA_SRC:
		case RTA_DST:
		case RTA_IP_PROTO:
		case RTA_SPORT:
		case RTA_DPORT:
		case RTA_MARK:
		case RTA_UID:
			break;
		default:
			NL_SET_ERR_MSG(extack, "ipv4: Unsupported attribute in route get request");
			return -EINVAL;
		}
	}

	return 0;
}

static int inet_rtm_getroute(struct sk_buff *in_skb, struct nlmsghdr *nlh,
			     struct netlink_ext_ack *extack)
{
	struct net *net = sock_net(in_skb->sk);
	struct nlattr *tb[RTA_MAX+1];
	u32 table_id = RT_TABLE_MAIN;
	__be16 sport = 0, dport = 0;
	struct fib_result res = {};
	u8 ip_proto = IPPROTO_UDP;
	struct rtable *rt = NULL;
	struct sk_buff *skb;
	struct rtmsg *rtm;
	struct flowi4 fl4 = {};
	__be32 dst = 0;
	__be32 src = 0;
	kuid_t uid;
	u32 iif;
	int err;
	int mark;

	err = inet_rtm_valid_getroute_req(in_skb, nlh, tb, extack);
	if (err < 0)
		return err;

	rtm = nlmsg_data(nlh);
	src = tb[RTA_SRC] ? nla_get_in_addr(tb[RTA_SRC]) : 0;
	dst = tb[RTA_DST] ? nla_get_in_addr(tb[RTA_DST]) : 0;
	iif = tb[RTA_IIF] ? nla_get_u32(tb[RTA_IIF]) : 0;
	mark = tb[RTA_MARK] ? nla_get_u32(tb[RTA_MARK]) : 0;
	if (tb[RTA_UID])
		uid = make_kuid(current_user_ns(), nla_get_u32(tb[RTA_UID]));
	else
		uid = (iif ? INVALID_UID : current_uid());

	if (tb[RTA_IP_PROTO]) {
		err = rtm_getroute_parse_ip_proto(tb[RTA_IP_PROTO],
						  &ip_proto, AF_INET, extack);
		if (err)
			return err;
	}

	if (tb[RTA_SPORT])
		sport = nla_get_be16(tb[RTA_SPORT]);

	if (tb[RTA_DPORT])
		dport = nla_get_be16(tb[RTA_DPORT]);

	skb = inet_rtm_getroute_build_skb(src, dst, ip_proto, sport, dport);
	if (!skb)
		return -ENOBUFS;

	fl4.daddr = dst;
	fl4.saddr = src;
	fl4.flowi4_tos = rtm->rtm_tos & IPTOS_RT_MASK;
	fl4.flowi4_oif = tb[RTA_OIF] ? nla_get_u32(tb[RTA_OIF]) : 0;
	fl4.flowi4_mark = mark;
	fl4.flowi4_uid = uid;
	if (sport)
		fl4.fl4_sport = sport;
	if (dport)
		fl4.fl4_dport = dport;
	fl4.flowi4_proto = ip_proto;

	rcu_read_lock();

	if (iif) {
		struct net_device *dev;

		dev = dev_get_by_index_rcu(net, iif);
		if (!dev) {
			err = -ENODEV;
			goto errout_rcu;
		}

		fl4.flowi4_iif = iif; /* for rt_fill_info */
		skb->dev	= dev;
		skb->mark	= mark;
		err = ip_route_input_rcu(skb, dst, src,
					 rtm->rtm_tos & IPTOS_RT_MASK, dev,
					 &res);

		rt = skb_rtable(skb);
		if (err == 0 && rt->dst.error)
			err = -rt->dst.error;
	} else {
		fl4.flowi4_iif = LOOPBACK_IFINDEX;
		skb->dev = net->loopback_dev;
		rt = ip_route_output_key_hash_rcu(net, &fl4, &res, skb);
		err = 0;
		if (IS_ERR(rt))
			err = PTR_ERR(rt);
		else
			skb_dst_set(skb, &rt->dst);
	}

	if (err)
		goto errout_rcu;

	if (rtm->rtm_flags & RTM_F_NOTIFY)
		rt->rt_flags |= RTCF_NOTIFY;

	if (rtm->rtm_flags & RTM_F_LOOKUP_TABLE)
		table_id = res.table ? res.table->tb_id : 0;

	/* reset skb for netlink reply msg */
	skb_trim(skb, 0);
	skb_reset_network_header(skb);
	skb_reset_transport_header(skb);
	skb_reset_mac_header(skb);

	if (rtm->rtm_flags & RTM_F_FIB_MATCH) {
		struct fib_rt_info fri;

		if (!res.fi) {
			err = fib_props[res.type].error;
			if (!err)
				err = -EHOSTUNREACH;
			goto errout_rcu;
		}
		fri.fi = res.fi;
		fri.tb_id = table_id;
		fri.dst = res.prefix;
		fri.dst_len = res.prefixlen;
		fri.tos = fl4.flowi4_tos;
		fri.type = rt->rt_type;
		fri.offload = 0;
		fri.trap = 0;
		fri.offload_failed = 0;
		if (res.fa_head) {
			struct fib_alias *fa;

			hlist_for_each_entry_rcu(fa, res.fa_head, fa_list) {
				u8 slen = 32 - fri.dst_len;

				if (fa->fa_slen == slen &&
				    fa->tb_id == fri.tb_id &&
				    fa->fa_tos == fri.tos &&
				    fa->fa_info == res.fi &&
				    fa->fa_type == fri.type) {
					fri.offload = fa->offload;
					fri.trap = fa->trap;
					break;
				}
			}
		}
		err = fib_dump_info(skb, NETLINK_CB(in_skb).portid,
				    nlh->nlmsg_seq, RTM_NEWROUTE, &fri, 0);
	} else {
		err = rt_fill_info(net, dst, src, rt, table_id, &fl4, skb,
				   NETLINK_CB(in_skb).portid,
				   nlh->nlmsg_seq, 0);
	}
	if (err < 0)
		goto errout_rcu;

	rcu_read_unlock();

	err = rtnl_unicast(skb, net, NETLINK_CB(in_skb).portid);

errout_free:
	return err;
errout_rcu:
	rcu_read_unlock();
	kfree_skb(skb);
	goto errout_free;
}

void ip_rt_multicast_event(struct in_device *in_dev)
{
	rt_cache_flush(dev_net(in_dev->dev));
}

#ifdef CONFIG_SYSCTL
static int ip_rt_gc_interval __read_mostly  = 60 * HZ;
static int ip_rt_gc_min_interval __read_mostly	= HZ / 2;
static int ip_rt_gc_elasticity __read_mostly	= 8;
static int ip_min_valid_pmtu __read_mostly	= IPV4_MIN_MTU;

static int ipv4_sysctl_rtcache_flush(struct ctl_table *__ctl, int write,
		void *buffer, size_t *lenp, loff_t *ppos)
{
	struct net *net = (struct net *)__ctl->extra1;

	if (write) {
		rt_cache_flush(net);
		fnhe_genid_bump(net);
		return 0;
	}

	return -EINVAL;
}

static struct ctl_table ipv4_route_table[] = {
	{
		.procname	= "gc_thresh",
		.data		= &ipv4_dst_ops.gc_thresh,
		.maxlen		= sizeof(int),
		.mode		= 0644,
		.proc_handler	= proc_dointvec,
	},
	{
		.procname	= "max_size",
		.data		= &ip_rt_max_size,
		.maxlen		= sizeof(int),
		.mode		= 0644,
		.proc_handler	= proc_dointvec,
	},
	{
		/*  Deprecated. Use gc_min_interval_ms */

		.procname	= "gc_min_interval",
		.data		= &ip_rt_gc_min_interval,
		.maxlen		= sizeof(int),
		.mode		= 0644,
		.proc_handler	= proc_dointvec_jiffies,
	},
	{
		.procname	= "gc_min_interval_ms",
		.data		= &ip_rt_gc_min_interval,
		.maxlen		= sizeof(int),
		.mode		= 0644,
		.proc_handler	= proc_dointvec_ms_jiffies,
	},
	{
		.procname	= "gc_timeout",
		.data		= &ip_rt_gc_timeout,
		.maxlen		= sizeof(int),
		.mode		= 0644,
		.proc_handler	= proc_dointvec_jiffies,
	},
	{
		.procname	= "gc_interval",
		.data		= &ip_rt_gc_interval,
		.maxlen		= sizeof(int),
		.mode		= 0644,
		.proc_handler	= proc_dointvec_jiffies,
	},
	{
		.procname	= "redirect_load",
		.data		= &ip_rt_redirect_load,
		.maxlen		= sizeof(int),
		.mode		= 0644,
		.proc_handler	= proc_dointvec,
	},
	{
		.procname	= "redirect_number",
		.data		= &ip_rt_redirect_number,
		.maxlen		= sizeof(int),
		.mode		= 0644,
		.proc_handler	= proc_dointvec,
	},
	{
		.procname	= "redirect_silence",
		.data		= &ip_rt_redirect_silence,
		.maxlen		= sizeof(int),
		.mode		= 0644,
		.proc_handler	= proc_dointvec,
	},
	{
		.procname	= "error_cost",
		.data		= &ip_rt_error_cost,
		.maxlen		= sizeof(int),
		.mode		= 0644,
		.proc_handler	= proc_dointvec,
	},
	{
		.procname	= "error_burst",
		.data		= &ip_rt_error_burst,
		.maxlen		= sizeof(int),
		.mode		= 0644,
		.proc_handler	= proc_dointvec,
	},
	{
		.procname	= "gc_elasticity",
		.data		= &ip_rt_gc_elasticity,
		.maxlen		= sizeof(int),
		.mode		= 0644,
		.proc_handler	= proc_dointvec,
	},
	{
		.procname	= "mtu_expires",
		.data		= &ip_rt_mtu_expires,
		.maxlen		= sizeof(int),
		.mode		= 0644,
		.proc_handler	= proc_dointvec_jiffies,
	},
	{
		.procname	= "min_pmtu",
		.data		= &ip_rt_min_pmtu,
		.maxlen		= sizeof(int),
		.mode		= 0644,
		.proc_handler	= proc_dointvec_minmax,
		.extra1		= &ip_min_valid_pmtu,
	},
	{
		.procname	= "min_adv_mss",
		.data		= &ip_rt_min_advmss,
		.maxlen		= sizeof(int),
		.mode		= 0644,
		.proc_handler	= proc_dointvec,
	},
	{ }
};

static const char ipv4_route_flush_procname[] = "flush";

static struct ctl_table ipv4_route_flush_table[] = {
	{
		.procname	= ipv4_route_flush_procname,
		.maxlen		= sizeof(int),
		.mode		= 0200,
		.proc_handler	= ipv4_sysctl_rtcache_flush,
	},
	{ },
};

static __net_init int sysctl_route_net_init(struct net *net)
{
	struct ctl_table *tbl;

	tbl = ipv4_route_flush_table;
	if (!net_eq(net, &init_net)) {
		tbl = kmemdup(tbl, sizeof(ipv4_route_flush_table), GFP_KERNEL);
		if (!tbl)
			goto err_dup;

		/* Don't export non-whitelisted sysctls to unprivileged users */
		if (net->user_ns != &init_user_ns) {
			if (tbl[0].procname != ipv4_route_flush_procname)
				tbl[0].procname = NULL;
		}
	}
	tbl[0].extra1 = net;

	net->ipv4.route_hdr = register_net_sysctl(net, "net/ipv4/route", tbl);
	if (!net->ipv4.route_hdr)
		goto err_reg;
	return 0;

err_reg:
	if (tbl != ipv4_route_flush_table)
		kfree(tbl);
err_dup:
	return -ENOMEM;
}

static __net_exit void sysctl_route_net_exit(struct net *net)
{
	struct ctl_table *tbl;

	tbl = net->ipv4.route_hdr->ctl_table_arg;
	unregister_net_sysctl_table(net->ipv4.route_hdr);
	BUG_ON(tbl == ipv4_route_flush_table);
	kfree(tbl);
}

static __net_initdata struct pernet_operations sysctl_route_ops = {
	.init = sysctl_route_net_init,
	.exit = sysctl_route_net_exit,
};
#endif

static __net_init int rt_genid_init(struct net *net)
{
	atomic_set(&net->ipv4.rt_genid, 0);
	atomic_set(&net->fnhe_genid, 0);
	atomic_set(&net->ipv4.dev_addr_genid, get_random_int());
	return 0;
}

static __net_initdata struct pernet_operations rt_genid_ops = {
	.init = rt_genid_init,
};

static int __net_init ipv4_inetpeer_init(struct net *net)
{
	struct inet_peer_base *bp = kmalloc(sizeof(*bp), GFP_KERNEL);

	if (!bp)
		return -ENOMEM;
	inet_peer_base_init(bp);
	net->ipv4.peers = bp;
	return 0;
}

static void __net_exit ipv4_inetpeer_exit(struct net *net)
{
	struct inet_peer_base *bp = net->ipv4.peers;

	net->ipv4.peers = NULL;
	inetpeer_invalidate_tree(bp);
	kfree(bp);
}

static __net_initdata struct pernet_operations ipv4_inetpeer_ops = {
	.init	=	ipv4_inetpeer_init,
	.exit	=	ipv4_inetpeer_exit,
};

#ifdef CONFIG_IP_ROUTE_CLASSID
struct ip_rt_acct __percpu *ip_rt_acct __read_mostly;
#endif /* CONFIG_IP_ROUTE_CLASSID */

int __init ip_rt_init(void)
{
	void *idents_hash;
	int cpu;

	/* For modern hosts, this will use 2 MB of memory */
	idents_hash = alloc_large_system_hash("IP idents",
					      sizeof(*ip_idents) + sizeof(*ip_tstamps),
					      0,
					      16, /* one bucket per 64 KB */
					      HASH_ZERO,
					      NULL,
					      &ip_idents_mask,
					      2048,
					      256*1024);

	ip_idents = idents_hash;

	prandom_bytes(ip_idents, (ip_idents_mask + 1) * sizeof(*ip_idents));

	ip_tstamps = idents_hash + (ip_idents_mask + 1) * sizeof(*ip_idents);

	for_each_possible_cpu(cpu) {
		struct uncached_list *ul = &per_cpu(rt_uncached_list, cpu);

		INIT_LIST_HEAD(&ul->head);
		spin_lock_init(&ul->lock);
	}
#ifdef CONFIG_IP_ROUTE_CLASSID
	ip_rt_acct = __alloc_percpu(256 * sizeof(struct ip_rt_acct), __alignof__(struct ip_rt_acct));
	if (!ip_rt_acct)
		panic("IP: failed to allocate ip_rt_acct\n");
#endif

	ipv4_dst_ops.kmem_cachep =
		kmem_cache_create("ip_dst_cache", sizeof(struct rtable), 0,
				  SLAB_HWCACHE_ALIGN|SLAB_PANIC, NULL);

	ipv4_dst_blackhole_ops.kmem_cachep = ipv4_dst_ops.kmem_cachep;

	if (dst_entries_init(&ipv4_dst_ops) < 0)
		panic("IP: failed to allocate ipv4_dst_ops counter\n");

	if (dst_entries_init(&ipv4_dst_blackhole_ops) < 0)
		panic("IP: failed to allocate ipv4_dst_blackhole_ops counter\n");

	ipv4_dst_ops.gc_thresh = ~0;
	ip_rt_max_size = INT_MAX;

	devinet_init();
	ip_fib_init();

	if (ip_rt_proc_init())
		pr_err("Unable to create route proc files\n");
#ifdef CONFIG_XFRM
	xfrm_init();
	xfrm4_init();
#endif
	rtnl_register(PF_INET, RTM_GETROUTE, inet_rtm_getroute, NULL,
		      RTNL_FLAG_DOIT_UNLOCKED);

#ifdef CONFIG_SYSCTL
	register_pernet_subsys(&sysctl_route_ops);
#endif
	register_pernet_subsys(&rt_genid_ops);
	register_pernet_subsys(&ipv4_inetpeer_ops);
	return 0;
}

#ifdef CONFIG_SYSCTL
/*
 * We really need to sanitize the damn ipv4 init order, then all
 * this nonsense will go away.
 */
void __init ip_static_sysctl_init(void)
{
	register_net_sysctl(&init_net, "net/ipv4/route", ipv4_route_table);
}
#endif<|MERGE_RESOLUTION|>--- conflicted
+++ resolved
@@ -1311,33 +1311,7 @@
 
 INDIRECT_CALLABLE_SCOPE unsigned int ipv4_mtu(const struct dst_entry *dst)
 {
-<<<<<<< HEAD
-	const struct rtable *rt = (const struct rtable *)dst;
-	unsigned int mtu = rt->rt_pmtu;
-
-	/*自metric中尝试获取*/
-	if (!mtu || time_after_eq(jiffies, rt->dst.expires))
-		mtu = dst_metric_raw(dst, RTAX_MTU);
-
-	if (mtu)
-		goto out;
-
-	/*读取出接口上的mtu*/
-	mtu = READ_ONCE(dst->dev->mtu);
-
-	if (unlikely(ip_mtu_locked(dst))) {
-		if (rt->rt_uses_gateway && mtu > 576)
-			mtu = 576;
-	}
-
-out:
-	mtu = min_t(unsigned int, mtu, IP_MAX_MTU);
-
-	/*mtu减去轻量隧道的headdroom*/
-	return mtu - lwtunnel_headroom(dst->lwtstate, mtu);
-=======
 	return ip_dst_mtu_maybe_forward(dst, false);
->>>>>>> ce840177
 }
 EXPORT_INDIRECT_CALLABLE(ipv4_mtu);
 
