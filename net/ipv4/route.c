// SPDX-License-Identifier: GPL-2.0-or-later
/*
 * INET		An implementation of the TCP/IP protocol suite for the LINUX
 *		operating system.  INET is implemented using the  BSD Socket
 *		interface as the means of communication with the user level.
 *
 *		ROUTE - implementation of the IP router.
 *
 * Authors:	Ross Biro
 *		Fred N. van Kempen, <waltje@uWalt.NL.Mugnet.ORG>
 *		Alan Cox, <gw4pts@gw4pts.ampr.org>
 *		Linus Torvalds, <Linus.Torvalds@helsinki.fi>
 *		Alexey Kuznetsov, <kuznet@ms2.inr.ac.ru>
 *
 * Fixes:
 *		Alan Cox	:	Verify area fixes.
 *		Alan Cox	:	cli() protects routing changes
 *		Rui Oliveira	:	ICMP routing table updates
 *		(rco@di.uminho.pt)	Routing table insertion and update
 *		Linus Torvalds	:	Rewrote bits to be sensible
 *		Alan Cox	:	Added BSD route gw semantics
 *		Alan Cox	:	Super /proc >4K
 *		Alan Cox	:	MTU in route table
 *		Alan Cox	: 	MSS actually. Also added the window
 *					clamper.
 *		Sam Lantinga	:	Fixed route matching in rt_del()
 *		Alan Cox	:	Routing cache support.
 *		Alan Cox	:	Removed compatibility cruft.
 *		Alan Cox	:	RTF_REJECT support.
 *		Alan Cox	:	TCP irtt support.
 *		Jonathan Naylor	:	Added Metric support.
 *	Miquel van Smoorenburg	:	BSD API fixes.
 *	Miquel van Smoorenburg	:	Metrics.
 *		Alan Cox	:	Use __u32 properly
 *		Alan Cox	:	Aligned routing errors more closely with BSD
 *					our system is still very different.
 *		Alan Cox	:	Faster /proc handling
 *	Alexey Kuznetsov	:	Massive rework to support tree based routing,
 *					routing caches and better behaviour.
 *
 *		Olaf Erb	:	irtt wasn't being copied right.
 *		Bjorn Ekwall	:	Kerneld route support.
 *		Alan Cox	:	Multicast fixed (I hope)
 * 		Pavel Krauz	:	Limited broadcast fixed
 *		Mike McLagan	:	Routing by source
 *	Alexey Kuznetsov	:	End of old history. Split to fib.c and
 *					route.c and rewritten from scratch.
 *		Andi Kleen	:	Load-limit warning messages.
 *	Vitaly E. Lavrov	:	Transparent proxy revived after year coma.
 *	Vitaly E. Lavrov	:	Race condition in ip_route_input_slow.
 *	Tobias Ringstrom	:	Uninitialized res.type in ip_route_output_slow.
 *	Vladimir V. Ivanov	:	IP rule info (flowid) is really useful.
 *		Marc Boucher	:	routing by fwmark
 *	Robert Olsson		:	Added rt_cache statistics
 *	Arnaldo C. Melo		:	Convert proc stuff to seq_file
 *	Eric Dumazet		:	hashed spinlocks and rt_check_expire() fixes.
 * 	Ilia Sotnikov		:	Ignore TOS on PMTUD and Redirect
 * 	Ilia Sotnikov		:	Removed TOS from hash calculations
 */

#define pr_fmt(fmt) "IPv4: " fmt

#include <linux/module.h>
#include <linux/uaccess.h>
#include <linux/bitops.h>
#include <linux/types.h>
#include <linux/kernel.h>
#include <linux/mm.h>
#include <linux/string.h>
#include <linux/socket.h>
#include <linux/sockios.h>
#include <linux/errno.h>
#include <linux/in.h>
#include <linux/inet.h>
#include <linux/netdevice.h>
#include <linux/proc_fs.h>
#include <linux/init.h>
#include <linux/skbuff.h>
#include <linux/inetdevice.h>
#include <linux/igmp.h>
#include <linux/pkt_sched.h>
#include <linux/mroute.h>
#include <linux/netfilter_ipv4.h>
#include <linux/random.h>
#include <linux/rcupdate.h>
#include <linux/times.h>
#include <linux/slab.h>
#include <linux/jhash.h>
#include <net/dst.h>
#include <net/dst_metadata.h>
#include <net/net_namespace.h>
#include <net/protocol.h>
#include <net/ip.h>
#include <net/route.h>
#include <net/inetpeer.h>
#include <net/sock.h>
#include <net/ip_fib.h>
#include <net/arp.h>
#include <net/tcp.h>
#include <net/icmp.h>
#include <net/xfrm.h>
#include <net/lwtunnel.h>
#include <net/netevent.h>
#include <net/rtnetlink.h>
#ifdef CONFIG_SYSCTL
#include <linux/sysctl.h>
#endif
#include <net/secure_seq.h>
#include <net/ip_tunnels.h>
#include <net/l3mdev.h>

#include "fib_lookup.h"

#define RT_FL_TOS(oldflp4) \
	((oldflp4)->flowi4_tos & (IPTOS_RT_MASK | RTO_ONLINK))

#define RT_GC_TIMEOUT (300*HZ)

static int ip_rt_max_size;
static int ip_rt_redirect_number __read_mostly	= 9;
static int ip_rt_redirect_load __read_mostly	= HZ / 50;
static int ip_rt_redirect_silence __read_mostly	= ((HZ / 50) << (9 + 1));
static int ip_rt_error_cost __read_mostly	= HZ;
static int ip_rt_error_burst __read_mostly	= 5 * HZ;
static int ip_rt_mtu_expires __read_mostly	= 10 * 60 * HZ;
static u32 ip_rt_min_pmtu __read_mostly		= 512 + 20 + 20;
static int ip_rt_min_advmss __read_mostly	= 256;

static int ip_rt_gc_timeout __read_mostly	= RT_GC_TIMEOUT;

/*
 *	Interface to generic destination cache.
 */

static struct dst_entry *ipv4_dst_check(struct dst_entry *dst, u32 cookie);
static unsigned int	 ipv4_default_advmss(const struct dst_entry *dst);
static unsigned int	 ipv4_mtu(const struct dst_entry *dst);
static struct dst_entry *ipv4_negative_advice(struct dst_entry *dst);
static void		 ipv4_link_failure(struct sk_buff *skb);
static void		 ip_rt_update_pmtu(struct dst_entry *dst, struct sock *sk,
					   struct sk_buff *skb, u32 mtu);
static void		 ip_do_redirect(struct dst_entry *dst, struct sock *sk,
					struct sk_buff *skb);
static void		ipv4_dst_destroy(struct dst_entry *dst);

static u32 *ipv4_cow_metrics(struct dst_entry *dst, unsigned long old)
{
	WARN_ON(1);
	return NULL;
}

static struct neighbour *ipv4_neigh_lookup(const struct dst_entry *dst,
					   struct sk_buff *skb,
					   const void *daddr);
static void ipv4_confirm_neigh(const struct dst_entry *dst, const void *daddr);

static struct dst_ops ipv4_dst_ops = {
	.family =		AF_INET,
	.check =		ipv4_dst_check,
	.default_advmss =	ipv4_default_advmss,
	.mtu =			ipv4_mtu,
	.cow_metrics =		ipv4_cow_metrics,
	.destroy =		ipv4_dst_destroy,
	.negative_advice =	ipv4_negative_advice,
	.link_failure =		ipv4_link_failure,
	.update_pmtu =		ip_rt_update_pmtu,
	.redirect =		ip_do_redirect,
	.local_out =		__ip_local_out,
	.neigh_lookup =		ipv4_neigh_lookup,
	.confirm_neigh =	ipv4_confirm_neigh,
};

#define ECN_OR_COST(class)	TC_PRIO_##class

const __u8 ip_tos2prio[16] = {
	TC_PRIO_BESTEFFORT,
	ECN_OR_COST(BESTEFFORT),
	TC_PRIO_BESTEFFORT,
	ECN_OR_COST(BESTEFFORT),
	TC_PRIO_BULK,
	ECN_OR_COST(BULK),
	TC_PRIO_BULK,
	ECN_OR_COST(BULK),
	TC_PRIO_INTERACTIVE,
	ECN_OR_COST(INTERACTIVE),
	TC_PRIO_INTERACTIVE,
	ECN_OR_COST(INTERACTIVE),
	TC_PRIO_INTERACTIVE_BULK,
	ECN_OR_COST(INTERACTIVE_BULK),
	TC_PRIO_INTERACTIVE_BULK,
	ECN_OR_COST(INTERACTIVE_BULK)
};
EXPORT_SYMBOL(ip_tos2prio);

static DEFINE_PER_CPU(struct rt_cache_stat, rt_cache_stat);
#define RT_CACHE_STAT_INC(field) raw_cpu_inc(rt_cache_stat.field)

#ifdef CONFIG_PROC_FS
static void *rt_cache_seq_start(struct seq_file *seq, loff_t *pos)
{
	if (*pos)
		return NULL;
	return SEQ_START_TOKEN;
}

static void *rt_cache_seq_next(struct seq_file *seq, void *v, loff_t *pos)
{
	++*pos;
	return NULL;
}

static void rt_cache_seq_stop(struct seq_file *seq, void *v)
{
}

static int rt_cache_seq_show(struct seq_file *seq, void *v)
{
	if (v == SEQ_START_TOKEN)
		seq_printf(seq, "%-127s\n",
			   "Iface\tDestination\tGateway \tFlags\t\tRefCnt\tUse\t"
			   "Metric\tSource\t\tMTU\tWindow\tIRTT\tTOS\tHHRef\t"
			   "HHUptod\tSpecDst");
	return 0;
}

static const struct seq_operations rt_cache_seq_ops = {
	.start  = rt_cache_seq_start,
	.next   = rt_cache_seq_next,
	.stop   = rt_cache_seq_stop,
	.show   = rt_cache_seq_show,
};

static int rt_cache_seq_open(struct inode *inode, struct file *file)
{
	return seq_open(file, &rt_cache_seq_ops);
}

static const struct file_operations rt_cache_seq_fops = {
	.open	 = rt_cache_seq_open,
	.read	 = seq_read,
	.llseek	 = seq_lseek,
	.release = seq_release,
};


static void *rt_cpu_seq_start(struct seq_file *seq, loff_t *pos)
{
	int cpu;

	if (*pos == 0)
		return SEQ_START_TOKEN;

	for (cpu = *pos-1; cpu < nr_cpu_ids; ++cpu) {
		if (!cpu_possible(cpu))
			continue;
		*pos = cpu+1;
		return &per_cpu(rt_cache_stat, cpu);
	}
	return NULL;
}

static void *rt_cpu_seq_next(struct seq_file *seq, void *v, loff_t *pos)
{
	int cpu;

	for (cpu = *pos; cpu < nr_cpu_ids; ++cpu) {
		if (!cpu_possible(cpu))
			continue;
		*pos = cpu+1;
		return &per_cpu(rt_cache_stat, cpu);
	}
	return NULL;

}

static void rt_cpu_seq_stop(struct seq_file *seq, void *v)
{

}

static int rt_cpu_seq_show(struct seq_file *seq, void *v)
{
	struct rt_cache_stat *st = v;

	if (v == SEQ_START_TOKEN) {
		seq_printf(seq, "entries  in_hit in_slow_tot in_slow_mc in_no_route in_brd in_martian_dst in_martian_src  out_hit out_slow_tot out_slow_mc  gc_total gc_ignored gc_goal_miss gc_dst_overflow in_hlist_search out_hlist_search\n");
		return 0;
	}

	seq_printf(seq,"%08x  %08x %08x %08x %08x %08x %08x %08x "
		   " %08x %08x %08x %08x %08x %08x %08x %08x %08x \n",
		   dst_entries_get_slow(&ipv4_dst_ops),
		   0, /* st->in_hit */
		   st->in_slow_tot,
		   st->in_slow_mc,
		   st->in_no_route,
		   st->in_brd,
		   st->in_martian_dst,
		   st->in_martian_src,

		   0, /* st->out_hit */
		   st->out_slow_tot,
		   st->out_slow_mc,

		   0, /* st->gc_total */
		   0, /* st->gc_ignored */
		   0, /* st->gc_goal_miss */
		   0, /* st->gc_dst_overflow */
		   0, /* st->in_hlist_search */
		   0  /* st->out_hlist_search */
		);
	return 0;
}

static const struct seq_operations rt_cpu_seq_ops = {
	.start  = rt_cpu_seq_start,
	.next   = rt_cpu_seq_next,
	.stop   = rt_cpu_seq_stop,
	.show   = rt_cpu_seq_show,
};


static int rt_cpu_seq_open(struct inode *inode, struct file *file)
{
	return seq_open(file, &rt_cpu_seq_ops);
}

static const struct file_operations rt_cpu_seq_fops = {
	.open	 = rt_cpu_seq_open,
	.read	 = seq_read,
	.llseek	 = seq_lseek,
	.release = seq_release,
};

#ifdef CONFIG_IP_ROUTE_CLASSID
static int rt_acct_proc_show(struct seq_file *m, void *v)
{
	struct ip_rt_acct *dst, *src;
	unsigned int i, j;

	dst = kcalloc(256, sizeof(struct ip_rt_acct), GFP_KERNEL);
	if (!dst)
		return -ENOMEM;

	for_each_possible_cpu(i) {
		src = (struct ip_rt_acct *)per_cpu_ptr(ip_rt_acct, i);
		for (j = 0; j < 256; j++) {
			dst[j].o_bytes   += src[j].o_bytes;
			dst[j].o_packets += src[j].o_packets;
			dst[j].i_bytes   += src[j].i_bytes;
			dst[j].i_packets += src[j].i_packets;
		}
	}

	seq_write(m, dst, 256 * sizeof(struct ip_rt_acct));
	kfree(dst);
	return 0;
}
#endif

static int __net_init ip_rt_do_proc_init(struct net *net)
{
	struct proc_dir_entry *pde;

	pde = proc_create("rt_cache", 0444, net->proc_net,
			  &rt_cache_seq_fops);
	if (!pde)
		goto err1;

	pde = proc_create("rt_cache", 0444,
			  net->proc_net_stat, &rt_cpu_seq_fops);
	if (!pde)
		goto err2;

#ifdef CONFIG_IP_ROUTE_CLASSID
	pde = proc_create_single("rt_acct", 0, net->proc_net,
			rt_acct_proc_show);
	if (!pde)
		goto err3;
#endif
	return 0;

#ifdef CONFIG_IP_ROUTE_CLASSID
err3:
	remove_proc_entry("rt_cache", net->proc_net_stat);
#endif
err2:
	remove_proc_entry("rt_cache", net->proc_net);
err1:
	return -ENOMEM;
}

static void __net_exit ip_rt_do_proc_exit(struct net *net)
{
	remove_proc_entry("rt_cache", net->proc_net_stat);
	remove_proc_entry("rt_cache", net->proc_net);
#ifdef CONFIG_IP_ROUTE_CLASSID
	remove_proc_entry("rt_acct", net->proc_net);
#endif
}

static struct pernet_operations ip_rt_proc_ops __net_initdata =  {
	.init = ip_rt_do_proc_init,
	.exit = ip_rt_do_proc_exit,
};

static int __init ip_rt_proc_init(void)
{
	return register_pernet_subsys(&ip_rt_proc_ops);
}

#else
static inline int ip_rt_proc_init(void)
{
	return 0;
}
#endif /* CONFIG_PROC_FS */

static inline bool rt_is_expired(const struct rtable *rth)
{
	return rth->rt_genid != rt_genid_ipv4(dev_net(rth->dst.dev));
}

void rt_cache_flush(struct net *net)
{
	rt_genid_bump_ipv4(net);
}

static struct neighbour *ipv4_neigh_lookup(const struct dst_entry *dst,
					   struct sk_buff *skb,
					   const void *daddr)
{
	const struct rtable *rt = container_of(dst, struct rtable, dst);
	struct net_device *dev = dst->dev;
	struct neighbour *n;

	rcu_read_lock_bh();

	if (likely(rt->rt_gw_family == AF_INET)) {
		n = ip_neigh_gw4(dev, rt->rt_gw4);
	} else if (rt->rt_gw_family == AF_INET6) {
		n = ip_neigh_gw6(dev, &rt->rt_gw6);
        } else {
		__be32 pkey;

		pkey = skb ? ip_hdr(skb)->daddr : *((__be32 *) daddr);
		n = ip_neigh_gw4(dev, pkey);
	}

	if (n && !refcount_inc_not_zero(&n->refcnt))
		n = NULL;

	rcu_read_unlock_bh();

	return n;
}

static void ipv4_confirm_neigh(const struct dst_entry *dst, const void *daddr)
{
	const struct rtable *rt = container_of(dst, struct rtable, dst);
	struct net_device *dev = dst->dev;
	const __be32 *pkey = daddr;

	if (rt->rt_gw_family == AF_INET) {
		pkey = (const __be32 *)&rt->rt_gw4;
	} else if (rt->rt_gw_family == AF_INET6) {
		return __ipv6_confirm_neigh_stub(dev, &rt->rt_gw6);
	} else if (!daddr ||
		 (rt->rt_flags &
		  (RTCF_MULTICAST | RTCF_BROADCAST | RTCF_LOCAL))) {
		return;
	}
	__ipv4_confirm_neigh(dev, *(__force u32 *)pkey);
}

#define IP_IDENTS_SZ 2048u

static atomic_t *ip_idents __read_mostly;
static u32 *ip_tstamps __read_mostly;

/* In order to protect privacy, we add a perturbation to identifiers
 * if one generator is seldom used. This makes hard for an attacker
 * to infer how many packets were sent between two points in time.
 */
u32 ip_idents_reserve(u32 hash, int segs)
{
	u32 *p_tstamp = ip_tstamps + hash % IP_IDENTS_SZ;
	atomic_t *p_id = ip_idents + hash % IP_IDENTS_SZ;
	u32 old = READ_ONCE(*p_tstamp);
	u32 now = (u32)jiffies;
	u32 new, delta = 0;

	if (old != now && cmpxchg(p_tstamp, old, now) == old)
		delta = prandom_u32_max(now - old);

	/* Do not use atomic_add_return() as it makes UBSAN unhappy */
	do {
		old = (u32)atomic_read(p_id);
		new = old + delta + segs;
	} while (atomic_cmpxchg(p_id, old, new) != old);

	return new - segs;
}
EXPORT_SYMBOL(ip_idents_reserve);

void __ip_select_ident(struct net *net, struct iphdr *iph, int segs)
{
	u32 hash, id;

	/* Note the following code is not safe, but this is okay. */
	if (unlikely(siphash_key_is_zero(&net->ipv4.ip_id_key)))
		get_random_bytes(&net->ipv4.ip_id_key,
				 sizeof(net->ipv4.ip_id_key));

	hash = siphash_3u32((__force u32)iph->daddr,
			    (__force u32)iph->saddr,
			    iph->protocol,
			    &net->ipv4.ip_id_key);
	id = ip_idents_reserve(hash, segs);
	iph->id = htons(id);
}
EXPORT_SYMBOL(__ip_select_ident);

static void __build_flow_key(const struct net *net, struct flowi4 *fl4,
			     const struct sock *sk,
			     const struct iphdr *iph,
			     int oif, u8 tos,
			     u8 prot, u32 mark, int flow_flags)
{
	if (sk) {
		const struct inet_sock *inet = inet_sk(sk);

		oif = sk->sk_bound_dev_if;
		mark = sk->sk_mark;
		tos = RT_CONN_FLAGS(sk);
		prot = inet->hdrincl ? IPPROTO_RAW : sk->sk_protocol;
	}
	flowi4_init_output(fl4, oif, mark, tos,
			   RT_SCOPE_UNIVERSE, prot,
			   flow_flags,
			   iph->daddr, iph->saddr, 0, 0,
			   sock_net_uid(net, sk));
}

static void build_skb_flow_key(struct flowi4 *fl4, const struct sk_buff *skb,
			       const struct sock *sk)
{
	const struct net *net = dev_net(skb->dev);
	const struct iphdr *iph = ip_hdr(skb);
	int oif = skb->dev->ifindex;
	u8 tos = RT_TOS(iph->tos);
	u8 prot = iph->protocol;
	u32 mark = skb->mark;

	__build_flow_key(net, fl4, sk, iph, oif, tos, prot, mark, 0);
}

static void build_sk_flow_key(struct flowi4 *fl4, const struct sock *sk)
{
	const struct inet_sock *inet = inet_sk(sk);
	const struct ip_options_rcu *inet_opt;
	__be32 daddr = inet->inet_daddr;

	rcu_read_lock();
	inet_opt = rcu_dereference(inet->inet_opt);
	if (inet_opt && inet_opt->opt.srr)
		daddr = inet_opt->opt.faddr;
	flowi4_init_output(fl4, sk->sk_bound_dev_if, sk->sk_mark,
			   RT_CONN_FLAGS(sk), RT_SCOPE_UNIVERSE,
			   inet->hdrincl ? IPPROTO_RAW : sk->sk_protocol,
			   inet_sk_flowi_flags(sk),
			   daddr, inet->inet_saddr, 0, 0, sk->sk_uid);
	rcu_read_unlock();
}

static void ip_rt_build_flow_key(struct flowi4 *fl4, const struct sock *sk,
				 const struct sk_buff *skb)
{
	if (skb)
		build_skb_flow_key(fl4, skb, sk);
	else
		build_sk_flow_key(fl4, sk);
}

static DEFINE_SPINLOCK(fnhe_lock);

static void fnhe_flush_routes(struct fib_nh_exception *fnhe)
{
	struct rtable *rt;

	rt = rcu_dereference(fnhe->fnhe_rth_input);
	if (rt) {
		RCU_INIT_POINTER(fnhe->fnhe_rth_input, NULL);
		dst_dev_put(&rt->dst);
		dst_release(&rt->dst);
	}
	rt = rcu_dereference(fnhe->fnhe_rth_output);
	if (rt) {
		RCU_INIT_POINTER(fnhe->fnhe_rth_output, NULL);
		dst_dev_put(&rt->dst);
		dst_release(&rt->dst);
	}
}

static struct fib_nh_exception *fnhe_oldest(struct fnhe_hash_bucket *hash)
{
	struct fib_nh_exception *fnhe, *oldest;

	oldest = rcu_dereference(hash->chain);
	for (fnhe = rcu_dereference(oldest->fnhe_next); fnhe;
	     fnhe = rcu_dereference(fnhe->fnhe_next)) {
		if (time_before(fnhe->fnhe_stamp, oldest->fnhe_stamp))
			oldest = fnhe;
	}
	fnhe_flush_routes(oldest);
	return oldest;
}

static inline u32 fnhe_hashfun(__be32 daddr)
{
	static u32 fnhe_hashrnd __read_mostly;
	u32 hval;

	net_get_random_once(&fnhe_hashrnd, sizeof(fnhe_hashrnd));
	hval = jhash_1word((__force u32) daddr, fnhe_hashrnd);
	return hash_32(hval, FNHE_HASH_SHIFT);
}

static void fill_route_from_fnhe(struct rtable *rt, struct fib_nh_exception *fnhe)
{
	rt->rt_pmtu = fnhe->fnhe_pmtu;
	rt->rt_mtu_locked = fnhe->fnhe_mtu_locked;
	rt->dst.expires = fnhe->fnhe_expires;

	if (fnhe->fnhe_gw) {
		rt->rt_flags |= RTCF_REDIRECTED;
		rt->rt_gw_family = AF_INET;
		rt->rt_gw4 = fnhe->fnhe_gw;
	}
}

static void update_or_create_fnhe(struct fib_nh_common *nhc, __be32 daddr,
				  __be32 gw, u32 pmtu, bool lock,
				  unsigned long expires)
{
	struct fnhe_hash_bucket *hash;
	struct fib_nh_exception *fnhe;
	struct rtable *rt;
	u32 genid, hval;
	unsigned int i;
	int depth;

	genid = fnhe_genid(dev_net(nhc->nhc_dev));
	hval = fnhe_hashfun(daddr);

	spin_lock_bh(&fnhe_lock);

	hash = rcu_dereference(nhc->nhc_exceptions);
	if (!hash) {
		hash = kcalloc(FNHE_HASH_SIZE, sizeof(*hash), GFP_ATOMIC);
		if (!hash)
			goto out_unlock;
		rcu_assign_pointer(nhc->nhc_exceptions, hash);
	}

	hash += hval;

	depth = 0;
	for (fnhe = rcu_dereference(hash->chain); fnhe;
	     fnhe = rcu_dereference(fnhe->fnhe_next)) {
		if (fnhe->fnhe_daddr == daddr)
			break;
		depth++;
	}

	if (fnhe) {
		if (fnhe->fnhe_genid != genid)
			fnhe->fnhe_genid = genid;
		if (gw)
			fnhe->fnhe_gw = gw;
		if (pmtu) {
			fnhe->fnhe_pmtu = pmtu;
			fnhe->fnhe_mtu_locked = lock;
		}
		fnhe->fnhe_expires = max(1UL, expires);
		/* Update all cached dsts too */
		rt = rcu_dereference(fnhe->fnhe_rth_input);
		if (rt)
			fill_route_from_fnhe(rt, fnhe);
		rt = rcu_dereference(fnhe->fnhe_rth_output);
		if (rt)
			fill_route_from_fnhe(rt, fnhe);
	} else {
		if (depth > FNHE_RECLAIM_DEPTH)
			fnhe = fnhe_oldest(hash);
		else {
			fnhe = kzalloc(sizeof(*fnhe), GFP_ATOMIC);
			if (!fnhe)
				goto out_unlock;

			fnhe->fnhe_next = hash->chain;
			rcu_assign_pointer(hash->chain, fnhe);
		}
		fnhe->fnhe_genid = genid;
		fnhe->fnhe_daddr = daddr;
		fnhe->fnhe_gw = gw;
		fnhe->fnhe_pmtu = pmtu;
		fnhe->fnhe_mtu_locked = lock;
		fnhe->fnhe_expires = max(1UL, expires);

		/* Exception created; mark the cached routes for the nexthop
		 * stale, so anyone caching it rechecks if this exception
		 * applies to them.
		 */
		rt = rcu_dereference(nhc->nhc_rth_input);
		if (rt)
			rt->dst.obsolete = DST_OBSOLETE_KILL;

		for_each_possible_cpu(i) {
			struct rtable __rcu **prt;
			prt = per_cpu_ptr(nhc->nhc_pcpu_rth_output, i);
			rt = rcu_dereference(*prt);
			if (rt)
				rt->dst.obsolete = DST_OBSOLETE_KILL;
		}
	}

	fnhe->fnhe_stamp = jiffies;

out_unlock:
	spin_unlock_bh(&fnhe_lock);
}

static void __ip_do_redirect(struct rtable *rt, struct sk_buff *skb, struct flowi4 *fl4,
			     bool kill_route)
{
	__be32 new_gw = icmp_hdr(skb)->un.gateway;
	__be32 old_gw = ip_hdr(skb)->saddr;
	struct net_device *dev = skb->dev;
	struct in_device *in_dev;
	struct fib_result res;
	struct neighbour *n;
	struct net *net;

	switch (icmp_hdr(skb)->code & 7) {
	case ICMP_REDIR_NET:
	case ICMP_REDIR_NETTOS:
	case ICMP_REDIR_HOST:
	case ICMP_REDIR_HOSTTOS:
		break;

	default:
		return;
	}

	if (rt->rt_gw_family != AF_INET || rt->rt_gw4 != old_gw)
		return;

	in_dev = __in_dev_get_rcu(dev);
	if (!in_dev)
		return;

	net = dev_net(dev);
	if (new_gw == old_gw || !IN_DEV_RX_REDIRECTS(in_dev) ||
	    ipv4_is_multicast(new_gw) || ipv4_is_lbcast(new_gw) ||
	    ipv4_is_zeronet(new_gw))
		goto reject_redirect;

	if (!IN_DEV_SHARED_MEDIA(in_dev)) {
		if (!inet_addr_onlink(in_dev, new_gw, old_gw))
			goto reject_redirect;
		if (IN_DEV_SEC_REDIRECTS(in_dev) && ip_fib_check_default(new_gw, dev))
			goto reject_redirect;
	} else {
		if (inet_addr_type(net, new_gw) != RTN_UNICAST)
			goto reject_redirect;
	}

	n = __ipv4_neigh_lookup(rt->dst.dev, new_gw);
	if (!n)
		n = neigh_create(&arp_tbl, &new_gw, rt->dst.dev);
	if (!IS_ERR(n)) {
		if (!(n->nud_state & NUD_VALID)) {
			neigh_event_send(n, NULL);
		} else {
			if (fib_lookup(net, fl4, &res, 0) == 0) {
				struct fib_nh_common *nhc = FIB_RES_NHC(res);

				update_or_create_fnhe(nhc, fl4->daddr, new_gw,
						0, false,
						jiffies + ip_rt_gc_timeout);
			}
			if (kill_route)
				rt->dst.obsolete = DST_OBSOLETE_KILL;
			call_netevent_notifiers(NETEVENT_NEIGH_UPDATE, n);
		}
		neigh_release(n);
	}
	return;

reject_redirect:
#ifdef CONFIG_IP_ROUTE_VERBOSE
	if (IN_DEV_LOG_MARTIANS(in_dev)) {
		const struct iphdr *iph = (const struct iphdr *) skb->data;
		__be32 daddr = iph->daddr;
		__be32 saddr = iph->saddr;

		net_info_ratelimited("Redirect from %pI4 on %s about %pI4 ignored\n"
				     "  Advised path = %pI4 -> %pI4\n",
				     &old_gw, dev->name, &new_gw,
				     &saddr, &daddr);
	}
#endif
	;
}

static void ip_do_redirect(struct dst_entry *dst, struct sock *sk, struct sk_buff *skb)
{
	struct rtable *rt;
	struct flowi4 fl4;
	const struct iphdr *iph = (const struct iphdr *) skb->data;
	struct net *net = dev_net(skb->dev);
	int oif = skb->dev->ifindex;
	u8 tos = RT_TOS(iph->tos);
	u8 prot = iph->protocol;
	u32 mark = skb->mark;

	rt = (struct rtable *) dst;

	__build_flow_key(net, &fl4, sk, iph, oif, tos, prot, mark, 0);
	__ip_do_redirect(rt, skb, &fl4, true);
}

static struct dst_entry *ipv4_negative_advice(struct dst_entry *dst)
{
	struct rtable *rt = (struct rtable *)dst;
	struct dst_entry *ret = dst;

	if (rt) {
		if (dst->obsolete > 0) {
			ip_rt_put(rt);
			ret = NULL;
		} else if ((rt->rt_flags & RTCF_REDIRECTED) ||
			   rt->dst.expires) {
			ip_rt_put(rt);
			ret = NULL;
		}
	}
	return ret;
}

/*
 * Algorithm:
 *	1. The first ip_rt_redirect_number redirects are sent
 *	   with exponential backoff, then we stop sending them at all,
 *	   assuming that the host ignores our redirects.
 *	2. If we did not see packets requiring redirects
 *	   during ip_rt_redirect_silence, we assume that the host
 *	   forgot redirected route and start to send redirects again.
 *
 * This algorithm is much cheaper and more intelligent than dumb load limiting
 * in icmp.c.
 *
 * NOTE. Do not forget to inhibit load limiting for redirects (redundant)
 * and "frag. need" (breaks PMTU discovery) in icmp.c.
 */

void ip_rt_send_redirect(struct sk_buff *skb)
{
	struct rtable *rt = skb_rtable(skb);
	struct in_device *in_dev;
	struct inet_peer *peer;
	struct net *net;
	int log_martians;
	int vif;

	rcu_read_lock();
	in_dev = __in_dev_get_rcu(rt->dst.dev);
	if (!in_dev || !IN_DEV_TX_REDIRECTS(in_dev)) {
		rcu_read_unlock();
		return;
	}
	log_martians = IN_DEV_LOG_MARTIANS(in_dev);
	vif = l3mdev_master_ifindex_rcu(rt->dst.dev);
	rcu_read_unlock();

	net = dev_net(rt->dst.dev);
	peer = inet_getpeer_v4(net->ipv4.peers, ip_hdr(skb)->saddr, vif, 1);
	if (!peer) {
		icmp_send(skb, ICMP_REDIRECT, ICMP_REDIR_HOST,
			  rt_nexthop(rt, ip_hdr(skb)->daddr));
		return;
	}

	/* No redirected packets during ip_rt_redirect_silence;
	 * reset the algorithm.
	 */
	if (time_after(jiffies, peer->rate_last + ip_rt_redirect_silence)) {
		peer->rate_tokens = 0;
		peer->n_redirects = 0;
	}

	/* Too many ignored redirects; do not send anything
	 * set dst.rate_last to the last seen redirected packet.
	 */
	if (peer->n_redirects >= ip_rt_redirect_number) {
		peer->rate_last = jiffies;
		goto out_put_peer;
	}

	/* Check for load limit; set rate_last to the latest sent
	 * redirect.
	 */
	if (peer->rate_tokens == 0 ||
	    time_after(jiffies,
		       (peer->rate_last +
			(ip_rt_redirect_load << peer->rate_tokens)))) {
		__be32 gw = rt_nexthop(rt, ip_hdr(skb)->daddr);

		icmp_send(skb, ICMP_REDIRECT, ICMP_REDIR_HOST, gw);
		peer->rate_last = jiffies;
		++peer->rate_tokens;
		++peer->n_redirects;
#ifdef CONFIG_IP_ROUTE_VERBOSE
		if (log_martians &&
		    peer->rate_tokens == ip_rt_redirect_number)
			net_warn_ratelimited("host %pI4/if%d ignores redirects for %pI4 to %pI4\n",
					     &ip_hdr(skb)->saddr, inet_iif(skb),
					     &ip_hdr(skb)->daddr, &gw);
#endif
	}
out_put_peer:
	inet_putpeer(peer);
}

//路由不可达时，此函数将被调用
static int ip_error(struct sk_buff *skb)
{
	struct rtable *rt = skb_rtable(skb);
	struct net_device *dev = skb->dev;
	struct in_device *in_dev;
	struct inet_peer *peer;
	unsigned long now;
	struct net *net;
	bool send;
	int code;

	if (netif_is_l3_master(skb->dev)) {
		dev = __dev_get_by_index(dev_net(skb->dev), IPCB(skb)->iif);
		if (!dev)
			goto out;
	}

	in_dev = __in_dev_get_rcu(dev);

	/* IP on this device is disabled. */
	if (!in_dev)
		goto out;

	net = dev_net(rt->dst.dev);
	if (!IN_DEV_FORWARD(in_dev)) {
		switch (rt->dst.error) {
		case EHOSTUNREACH:
			__IP_INC_STATS(net, IPSTATS_MIB_INADDRERRORS);
			break;

		case ENETUNREACH:
			__IP_INC_STATS(net, IPSTATS_MIB_INNOROUTES);
			break;
		}
		goto out;
	}

	switch (rt->dst.error) {
	case EINVAL:
	default:
		goto out;
	case EHOSTUNREACH:
		code = ICMP_HOST_UNREACH;
		break;
	case ENETUNREACH:
		code = ICMP_NET_UNREACH;
		__IP_INC_STATS(net, IPSTATS_MIB_INNOROUTES);
		break;
	case EACCES:
		code = ICMP_PKT_FILTERED;
		break;
	}

	peer = inet_getpeer_v4(net->ipv4.peers, ip_hdr(skb)->saddr,
			       l3mdev_master_ifindex(skb->dev), 1);

	send = true;
	if (peer) {
		now = jiffies;
		peer->rate_tokens += now - peer->rate_last;
		if (peer->rate_tokens > ip_rt_error_burst)
			peer->rate_tokens = ip_rt_error_burst;
		peer->rate_last = now;
		if (peer->rate_tokens >= ip_rt_error_cost)
			peer->rate_tokens -= ip_rt_error_cost;
		else
			send = false;
		inet_putpeer(peer);
	}
	if (send)
		icmp_send(skb, ICMP_DEST_UNREACH, code, 0);

out:	kfree_skb(skb);
	return 0;
}

static void __ip_rt_update_pmtu(struct rtable *rt, struct flowi4 *fl4, u32 mtu)
{
	struct dst_entry *dst = &rt->dst;
	u32 old_mtu = ipv4_mtu(dst);
	struct fib_result res;
	bool lock = false;

	if (ip_mtu_locked(dst))
		return;

	if (old_mtu < mtu)
		return;

	if (mtu < ip_rt_min_pmtu) {
		lock = true;
		mtu = min(old_mtu, ip_rt_min_pmtu);
	}

	if (rt->rt_pmtu == mtu && !lock &&
	    time_before(jiffies, dst->expires - ip_rt_mtu_expires / 2))
		return;

	rcu_read_lock();
	if (fib_lookup(dev_net(dst->dev), fl4, &res, 0) == 0) {
		struct fib_nh_common *nhc = FIB_RES_NHC(res);

		update_or_create_fnhe(nhc, fl4->daddr, 0, mtu, lock,
				      jiffies + ip_rt_mtu_expires);
	}
	rcu_read_unlock();
}

static void ip_rt_update_pmtu(struct dst_entry *dst, struct sock *sk,
			      struct sk_buff *skb, u32 mtu)
{
	struct rtable *rt = (struct rtable *) dst;
	struct flowi4 fl4;

	ip_rt_build_flow_key(&fl4, sk, skb);
	__ip_rt_update_pmtu(rt, &fl4, mtu);
}

void ipv4_update_pmtu(struct sk_buff *skb, struct net *net, u32 mtu,
		      int oif, u8 protocol)
{
	const struct iphdr *iph = (const struct iphdr *) skb->data;
	struct flowi4 fl4;
	struct rtable *rt;
	u32 mark = IP4_REPLY_MARK(net, skb->mark);

	__build_flow_key(net, &fl4, NULL, iph, oif,
			 RT_TOS(iph->tos), protocol, mark, 0);
	rt = __ip_route_output_key(net, &fl4);
	if (!IS_ERR(rt)) {
		__ip_rt_update_pmtu(rt, &fl4, mtu);
		ip_rt_put(rt);
	}
}
EXPORT_SYMBOL_GPL(ipv4_update_pmtu);

static void __ipv4_sk_update_pmtu(struct sk_buff *skb, struct sock *sk, u32 mtu)
{
	const struct iphdr *iph = (const struct iphdr *) skb->data;
	struct flowi4 fl4;
	struct rtable *rt;

	__build_flow_key(sock_net(sk), &fl4, sk, iph, 0, 0, 0, 0, 0);

	if (!fl4.flowi4_mark)
		fl4.flowi4_mark = IP4_REPLY_MARK(sock_net(sk), skb->mark);

	rt = __ip_route_output_key(sock_net(sk), &fl4);
	if (!IS_ERR(rt)) {
		__ip_rt_update_pmtu(rt, &fl4, mtu);
		ip_rt_put(rt);
	}
}

void ipv4_sk_update_pmtu(struct sk_buff *skb, struct sock *sk, u32 mtu)
{
	const struct iphdr *iph = (const struct iphdr *) skb->data;
	struct flowi4 fl4;
	struct rtable *rt;
	struct dst_entry *odst = NULL;
	bool new = false;
	struct net *net = sock_net(sk);

	bh_lock_sock(sk);

	if (!ip_sk_accept_pmtu(sk))
		goto out;

	odst = sk_dst_get(sk);

	if (sock_owned_by_user(sk) || !odst) {
		__ipv4_sk_update_pmtu(skb, sk, mtu);
		goto out;
	}

	__build_flow_key(net, &fl4, sk, iph, 0, 0, 0, 0, 0);

	rt = (struct rtable *)odst;
	if (odst->obsolete && !odst->ops->check(odst, 0)) {
		rt = ip_route_output_flow(sock_net(sk), &fl4, sk);
		if (IS_ERR(rt))
			goto out;

		new = true;
	}

	__ip_rt_update_pmtu((struct rtable *) xfrm_dst_path(&rt->dst), &fl4, mtu);

	if (!dst_check(&rt->dst, 0)) {
		if (new)
			dst_release(&rt->dst);

		rt = ip_route_output_flow(sock_net(sk), &fl4, sk);
		if (IS_ERR(rt))
			goto out;

		new = true;
	}

	if (new)
		sk_dst_set(sk, &rt->dst);

out:
	bh_unlock_sock(sk);
	dst_release(odst);
}
EXPORT_SYMBOL_GPL(ipv4_sk_update_pmtu);

void ipv4_redirect(struct sk_buff *skb, struct net *net,
		   int oif, u8 protocol)
{
	const struct iphdr *iph = (const struct iphdr *) skb->data;
	struct flowi4 fl4;
	struct rtable *rt;

	__build_flow_key(net, &fl4, NULL, iph, oif,
			 RT_TOS(iph->tos), protocol, 0, 0);
	rt = __ip_route_output_key(net, &fl4);
	if (!IS_ERR(rt)) {
		__ip_do_redirect(rt, skb, &fl4, false);
		ip_rt_put(rt);
	}
}
EXPORT_SYMBOL_GPL(ipv4_redirect);

void ipv4_sk_redirect(struct sk_buff *skb, struct sock *sk)
{
	const struct iphdr *iph = (const struct iphdr *) skb->data;
	struct flowi4 fl4;
	struct rtable *rt;
	struct net *net = sock_net(sk);

	__build_flow_key(net, &fl4, sk, iph, 0, 0, 0, 0, 0);
	rt = __ip_route_output_key(net, &fl4);
	if (!IS_ERR(rt)) {
		__ip_do_redirect(rt, skb, &fl4, false);
		ip_rt_put(rt);
	}
}
EXPORT_SYMBOL_GPL(ipv4_sk_redirect);

static struct dst_entry *ipv4_dst_check(struct dst_entry *dst, u32 cookie)
{
	struct rtable *rt = (struct rtable *) dst;

	/* All IPV4 dsts are created with ->obsolete set to the value
	 * DST_OBSOLETE_FORCE_CHK which forces validation calls down
	 * into this function always.
	 *
	 * When a PMTU/redirect information update invalidates a route,
	 * this is indicated by setting obsolete to DST_OBSOLETE_KILL or
	 * DST_OBSOLETE_DEAD.
	 */
	if (dst->obsolete != DST_OBSOLETE_FORCE_CHK || rt_is_expired(rt))
		return NULL;
	return dst;
}

static void ipv4_send_dest_unreach(struct sk_buff *skb)
{
	struct ip_options opt;
	int res;

	/* Recompile ip options since IPCB may not be valid anymore.
	 * Also check we have a reasonable ipv4 header.
	 */
	if (!pskb_network_may_pull(skb, sizeof(struct iphdr)) ||
	    ip_hdr(skb)->version != 4 || ip_hdr(skb)->ihl < 5)
		return;

	memset(&opt, 0, sizeof(opt));
	if (ip_hdr(skb)->ihl > 5) {
		if (!pskb_network_may_pull(skb, ip_hdr(skb)->ihl * 4))
			return;
		opt.optlen = ip_hdr(skb)->ihl * 4 - sizeof(struct iphdr);

		rcu_read_lock();
		res = __ip_options_compile(dev_net(skb->dev), &opt, skb, NULL);
		rcu_read_unlock();

		if (res)
			return;
	}
	__icmp_send(skb, ICMP_DEST_UNREACH, ICMP_HOST_UNREACH, 0, &opt);
}

static void ipv4_link_failure(struct sk_buff *skb)
{
	struct rtable *rt;

	ipv4_send_dest_unreach(skb);

	rt = skb_rtable(skb);
	if (rt)
		dst_set_expires(&rt->dst, 0);
}

static int ip_rt_bug(struct net *net, struct sock *sk, struct sk_buff *skb)
{
	pr_debug("%s: %pI4 -> %pI4, %s\n",
		 __func__, &ip_hdr(skb)->saddr, &ip_hdr(skb)->daddr,
		 skb->dev ? skb->dev->name : "?");
	kfree_skb(skb);
	WARN_ON(1);
	return 0;
}

/*
   We do not cache source address of outgoing interface,
   because it is used only by IP RR, TS and SRR options,
   so that it out of fast path.

   BTW remember: "addr" is allowed to be not aligned
   in IP options!
 */

void ip_rt_get_source(u8 *addr, struct sk_buff *skb, struct rtable *rt)
{
	__be32 src;

	if (rt_is_output_route(rt))
		src = ip_hdr(skb)->saddr;
	else {
		struct fib_result res;
		struct iphdr *iph = ip_hdr(skb);
		struct flowi4 fl4 = {
			.daddr = iph->daddr,
			.saddr = iph->saddr,
			.flowi4_tos = RT_TOS(iph->tos),
			.flowi4_oif = rt->dst.dev->ifindex,
			.flowi4_iif = skb->dev->ifindex,
			.flowi4_mark = skb->mark,
		};

		rcu_read_lock();
		if (fib_lookup(dev_net(rt->dst.dev), &fl4, &res, 0) == 0)
			src = fib_result_prefsrc(dev_net(rt->dst.dev), &res);
		else
			src = inet_select_addr(rt->dst.dev,
					       rt_nexthop(rt, iph->daddr),
					       RT_SCOPE_UNIVERSE);
		rcu_read_unlock();
	}
	memcpy(addr, &src, 4);
}

#ifdef CONFIG_IP_ROUTE_CLASSID
static void set_class_tag(struct rtable *rt, u32 tag)
{
	if (!(rt->dst.tclassid & 0xFFFF))
		rt->dst.tclassid |= tag & 0xFFFF;
	if (!(rt->dst.tclassid & 0xFFFF0000))
		rt->dst.tclassid |= tag & 0xFFFF0000;
}
#endif

static unsigned int ipv4_default_advmss(const struct dst_entry *dst)
{
	unsigned int header_size = sizeof(struct tcphdr) + sizeof(struct iphdr);
	unsigned int advmss = max_t(unsigned int, ipv4_mtu(dst) - header_size,
				    ip_rt_min_advmss);

	return min(advmss, IPV4_MAX_PMTU - header_size);
}

static unsigned int ipv4_mtu(const struct dst_entry *dst)
{
	const struct rtable *rt = (const struct rtable *) dst;
	unsigned int mtu = rt->rt_pmtu;

	if (!mtu || time_after_eq(jiffies, rt->dst.expires))
		mtu = dst_metric_raw(dst, RTAX_MTU);

	if (mtu)
		return mtu;

	mtu = READ_ONCE(dst->dev->mtu);

	if (unlikely(ip_mtu_locked(dst))) {
		if (rt->rt_gw_family && mtu > 576)
			mtu = 576;
	}

	mtu = min_t(unsigned int, mtu, IP_MAX_MTU);

	return mtu - lwtunnel_headroom(dst->lwtstate, mtu);
}

static void ip_del_fnhe(struct fib_nh_common *nhc, __be32 daddr)
{
	struct fnhe_hash_bucket *hash;
	struct fib_nh_exception *fnhe, __rcu **fnhe_p;
	u32 hval = fnhe_hashfun(daddr);

	spin_lock_bh(&fnhe_lock);

	hash = rcu_dereference_protected(nhc->nhc_exceptions,
					 lockdep_is_held(&fnhe_lock));
	hash += hval;

	fnhe_p = &hash->chain;
	fnhe = rcu_dereference_protected(*fnhe_p, lockdep_is_held(&fnhe_lock));
	while (fnhe) {
		if (fnhe->fnhe_daddr == daddr) {
			rcu_assign_pointer(*fnhe_p, rcu_dereference_protected(
				fnhe->fnhe_next, lockdep_is_held(&fnhe_lock)));
			/* set fnhe_daddr to 0 to ensure it won't bind with
			 * new dsts in rt_bind_exception().
			 */
			fnhe->fnhe_daddr = 0;
			fnhe_flush_routes(fnhe);
			kfree_rcu(fnhe, rcu);
			break;
		}
		fnhe_p = &fnhe->fnhe_next;
		fnhe = rcu_dereference_protected(fnhe->fnhe_next,
						 lockdep_is_held(&fnhe_lock));
	}

	spin_unlock_bh(&fnhe_lock);
}

static struct fib_nh_exception *find_exception(struct fib_nh_common *nhc,
					       __be32 daddr)
{
	struct fnhe_hash_bucket *hash = rcu_dereference(nhc->nhc_exceptions);
	struct fib_nh_exception *fnhe;
	u32 hval;

	if (!hash)
		return NULL;

	hval = fnhe_hashfun(daddr);

	for (fnhe = rcu_dereference(hash[hval].chain); fnhe;
	     fnhe = rcu_dereference(fnhe->fnhe_next)) {
		if (fnhe->fnhe_daddr == daddr) {
			if (fnhe->fnhe_expires &&
			    time_after(jiffies, fnhe->fnhe_expires)) {
				ip_del_fnhe(nhc, daddr);
				break;
			}
			return fnhe;
		}
	}
	return NULL;
}

/* MTU selection:
 * 1. mtu on route is locked - use it
 * 2. mtu from nexthop exception
 * 3. mtu from egress device
 */

u32 ip_mtu_from_fib_result(struct fib_result *res, __be32 daddr)
{
	struct fib_nh_common *nhc = res->nhc;
	struct net_device *dev = nhc->nhc_dev;
	struct fib_info *fi = res->fi;
	u32 mtu = 0;

	if (dev_net(dev)->ipv4.sysctl_ip_fwd_use_pmtu ||
	    fi->fib_metrics->metrics[RTAX_LOCK - 1] & (1 << RTAX_MTU))
		mtu = fi->fib_mtu;

	if (likely(!mtu)) {
		struct fib_nh_exception *fnhe;

		fnhe = find_exception(nhc, daddr);
		if (fnhe && !time_after_eq(jiffies, fnhe->fnhe_expires))
			mtu = fnhe->fnhe_pmtu;
	}

	if (likely(!mtu))
		mtu = min(READ_ONCE(dev->mtu), IP_MAX_MTU);

	return mtu - lwtunnel_headroom(nhc->nhc_lwtstate, mtu);
}

static bool rt_bind_exception(struct rtable *rt, struct fib_nh_exception *fnhe,
			      __be32 daddr, const bool do_cache)
{
	bool ret = false;

	spin_lock_bh(&fnhe_lock);

	if (daddr == fnhe->fnhe_daddr) {
		struct rtable __rcu **porig;
		struct rtable *orig;
		int genid = fnhe_genid(dev_net(rt->dst.dev));

		if (rt_is_input_route(rt))
			porig = &fnhe->fnhe_rth_input;
		else
			porig = &fnhe->fnhe_rth_output;
		orig = rcu_dereference(*porig);

		if (fnhe->fnhe_genid != genid) {
			fnhe->fnhe_genid = genid;
			fnhe->fnhe_gw = 0;
			fnhe->fnhe_pmtu = 0;
			fnhe->fnhe_expires = 0;
			fnhe->fnhe_mtu_locked = false;
			fnhe_flush_routes(fnhe);
			orig = NULL;
		}
		fill_route_from_fnhe(rt, fnhe);
		if (!rt->rt_gw4) {
			rt->rt_gw4 = daddr;
			rt->rt_gw_family = AF_INET;
		}

		if (do_cache) {
			dst_hold(&rt->dst);
			rcu_assign_pointer(*porig, rt);
			if (orig) {
				dst_dev_put(&orig->dst);
				dst_release(&orig->dst);
			}
			ret = true;
		}

		fnhe->fnhe_stamp = jiffies;
	}
	spin_unlock_bh(&fnhe_lock);

	return ret;
}

static bool rt_cache_route(struct fib_nh_common *nhc, struct rtable *rt)
{
	struct rtable *orig, *prev, **p;
	bool ret = true;

	if (rt_is_input_route(rt)) {
		p = (struct rtable **)&nhc->nhc_rth_input;
	} else {
		p = (struct rtable **)raw_cpu_ptr(nhc->nhc_pcpu_rth_output);
	}
	orig = *p;

	/* hold dst before doing cmpxchg() to avoid race condition
	 * on this dst
	 */
	dst_hold(&rt->dst);
	prev = cmpxchg(p, orig, rt);
	if (prev == orig) {
		if (orig) {
			dst_dev_put(&orig->dst);
			dst_release(&orig->dst);
		}
	} else {
		dst_release(&rt->dst);
		ret = false;
	}

	return ret;
}

struct uncached_list {
	spinlock_t		lock;
	struct list_head	head;
};

static DEFINE_PER_CPU_ALIGNED(struct uncached_list, rt_uncached_list);

void rt_add_uncached_list(struct rtable *rt)
{
	struct uncached_list *ul = raw_cpu_ptr(&rt_uncached_list);

	rt->rt_uncached_list = ul;

	spin_lock_bh(&ul->lock);
	list_add_tail(&rt->rt_uncached, &ul->head);
	spin_unlock_bh(&ul->lock);
}

void rt_del_uncached_list(struct rtable *rt)
{
	if (!list_empty(&rt->rt_uncached)) {
		struct uncached_list *ul = rt->rt_uncached_list;

		spin_lock_bh(&ul->lock);
		list_del(&rt->rt_uncached);
		spin_unlock_bh(&ul->lock);
	}
}

static void ipv4_dst_destroy(struct dst_entry *dst)
{
	struct rtable *rt = (struct rtable *)dst;

	ip_dst_metrics_put(dst);
	rt_del_uncached_list(rt);
}

void rt_flush_dev(struct net_device *dev)
{
	struct net *net = dev_net(dev);
	struct rtable *rt;
	int cpu;

	for_each_possible_cpu(cpu) {
		struct uncached_list *ul = &per_cpu(rt_uncached_list, cpu);

		spin_lock_bh(&ul->lock);
		list_for_each_entry(rt, &ul->head, rt_uncached) {
			if (rt->dst.dev != dev)
				continue;
			rt->dst.dev = net->loopback_dev;
			dev_hold(rt->dst.dev);
			dev_put(dev);
		}
		spin_unlock_bh(&ul->lock);
	}
}

static bool rt_cache_valid(const struct rtable *rt)
{
	return	rt &&
		rt->dst.obsolete == DST_OBSOLETE_FORCE_CHK &&
		!rt_is_expired(rt);
}

static void rt_set_nexthop(struct rtable *rt, __be32 daddr,
			   const struct fib_result *res,
			   struct fib_nh_exception *fnhe,
			   struct fib_info *fi, u16 type, u32 itag,
			   const bool do_cache)
{
	bool cached = false;

	if (fi) {
		struct fib_nh_common *nhc = FIB_RES_NHC(*res);

<<<<<<< HEAD
		if (nh->nh_gw && nh->nh_scope == RT_SCOPE_LINK) {
			rt->rt_gateway = nh->nh_gw;//设置gateway
			rt->rt_uses_gateway = 1;
=======
		if (nhc->nhc_gw_family && nhc->nhc_scope == RT_SCOPE_LINK) {
			rt->rt_gw_family = nhc->nhc_gw_family;
			/* only INET and INET6 are supported */
			if (likely(nhc->nhc_gw_family == AF_INET))
				rt->rt_gw4 = nhc->nhc_gw.ipv4;
			else
				rt->rt_gw6 = nhc->nhc_gw.ipv6;
>>>>>>> 3ab4436f
		}

		ip_dst_init_metrics(&rt->dst, fi->fib_metrics);

#ifdef CONFIG_IP_ROUTE_CLASSID
		{
			struct fib_nh *nh;

			nh = container_of(nhc, struct fib_nh, nh_common);
			rt->dst.tclassid = nh->nh_tclassid;
		}
#endif
		rt->dst.lwtstate = lwtstate_get(nhc->nhc_lwtstate);
		if (unlikely(fnhe))
			cached = rt_bind_exception(rt, fnhe, daddr, do_cache);
		else if (do_cache)
			cached = rt_cache_route(nhc, rt);
		if (unlikely(!cached)) {
			/* Routes we intend to cache in nexthop exception or
			 * FIB nexthop have the DST_NOCACHE bit clear.
			 * However, if we are unsuccessful at storing this
			 * route into the cache we really need to set it.
			 */
			if (!rt->rt_gw4) {
				rt->rt_gw_family = AF_INET;
				rt->rt_gw4 = daddr;
			}
			rt_add_uncached_list(rt);
		}
	} else
		rt_add_uncached_list(rt);

#ifdef CONFIG_IP_ROUTE_CLASSID
#ifdef CONFIG_IP_MULTIPLE_TABLES
	set_class_tag(rt, res->tclassid);
#endif
	set_class_tag(rt, itag);
#endif
}

struct rtable *rt_dst_alloc(struct net_device *dev,
			    unsigned int flags, u16 type,
			    bool nopolicy, bool noxfrm, bool will_cache)
{
	struct rtable *rt;

	rt = dst_alloc(&ipv4_dst_ops, dev, 1, DST_OBSOLETE_FORCE_CHK,
		       (will_cache ? 0 : DST_HOST) |
		       (nopolicy ? DST_NOPOLICY : 0) |
		       (noxfrm ? DST_NOXFRM : 0));

	if (rt) {
		rt->rt_genid = rt_genid_ipv4(dev_net(dev));
		rt->rt_flags = flags;
		rt->rt_type = type;
		rt->rt_is_input = 0;
		rt->rt_iif = 0;
		rt->rt_pmtu = 0;
		rt->rt_mtu_locked = 0;
		rt->rt_gw_family = 0;
		rt->rt_gw4 = 0;
		INIT_LIST_HEAD(&rt->rt_uncached);

		rt->dst.output = ip_output;//普通的输出
		if (flags & RTCF_LOCAL)
			//如果路由为主机路由，则输出到本机
			rt->dst.input = ip_local_deliver;//输出到本机
	}

	return rt;
}
EXPORT_SYMBOL(rt_dst_alloc);

/* called in rcu_read_lock() section */
int ip_mc_validate_source(struct sk_buff *skb, __be32 daddr, __be32 saddr,
			  u8 tos, struct net_device *dev,
			  struct in_device *in_dev, u32 *itag)
{
	int err;

	/* Primary sanity checks. */
	if (!in_dev)
		return -EINVAL;

	if (ipv4_is_multicast(saddr) || ipv4_is_lbcast(saddr) ||
	    skb->protocol != htons(ETH_P_IP))
		return -EINVAL;

	if (ipv4_is_loopback(saddr) && !IN_DEV_ROUTE_LOCALNET(in_dev))
		return -EINVAL;

	if (ipv4_is_zeronet(saddr)) {
		if (!ipv4_is_local_multicast(daddr) &&
		    ip_hdr(skb)->protocol != IPPROTO_IGMP)
			return -EINVAL;
	} else {
		err = fib_validate_source(skb, saddr, 0, tos, 0, dev,
					  in_dev, itag);
		if (err < 0)
			return err;
	}
	return 0;
}

/* called in rcu_read_lock() section */
static int ip_route_input_mc(struct sk_buff *skb, __be32 daddr, __be32 saddr,
			     u8 tos, struct net_device *dev, int our)
{
	struct in_device *in_dev = __in_dev_get_rcu(dev);
	unsigned int flags = RTCF_MULTICAST;
	struct rtable *rth;
	u32 itag = 0;
	int err;

	err = ip_mc_validate_source(skb, daddr, saddr, tos, dev, in_dev, &itag);
	if (err)
		return err;

	if (our)
		flags |= RTCF_LOCAL;

	rth = rt_dst_alloc(dev_net(dev)->loopback_dev, flags, RTN_MULTICAST,
			   IN_DEV_CONF_GET(in_dev, NOPOLICY), false, false);
	if (!rth)
		return -ENOBUFS;

#ifdef CONFIG_IP_ROUTE_CLASSID
	rth->dst.tclassid = itag;
#endif
	//组播首次将dst.output置为丢包
	rth->dst.output = ip_rt_bug;
	rth->rt_is_input= 1;

#ifdef CONFIG_IP_MROUTE
	if (!ipv4_is_local_multicast(daddr) && IN_DEV_MFORWARD(in_dev))
		rth->dst.input = ip_mr_input;//设置组播的input
#endif
	RT_CACHE_STAT_INC(in_slow_mc);

	skb_dst_set(skb, &rth->dst);
	return 0;
}


static void ip_handle_martian_source(struct net_device *dev,
				     struct in_device *in_dev,
				     struct sk_buff *skb,
				     __be32 daddr,
				     __be32 saddr)
{
	RT_CACHE_STAT_INC(in_martian_src);
#ifdef CONFIG_IP_ROUTE_VERBOSE
	if (IN_DEV_LOG_MARTIANS(in_dev) && net_ratelimit()) {
		/*
		 *	RFC1812 recommendation, if source is martian,
		 *	the only hint is MAC header.
		 */
		pr_warn("martian source %pI4 from %pI4, on dev %s\n",
			&daddr, &saddr, dev->name);
		if (dev->hard_header_len && skb_mac_header_was_set(skb)) {
			print_hex_dump(KERN_WARNING, "ll header: ",
				       DUMP_PREFIX_OFFSET, 16, 1,
				       skb_mac_header(skb),
				       dev->hard_header_len, false);
		}
	}
#endif
}

/* called in rcu_read_lock() section */
//设置skb->dst
static int __mkroute_input(struct sk_buff *skb,
			   const struct fib_result *res,
			   struct in_device *in_dev,
			   __be32 daddr, __be32 saddr, u32 tos)
{
	struct fib_nh_common *nhc = FIB_RES_NHC(*res);
	struct net_device *dev = nhc->nhc_dev;
	struct fib_nh_exception *fnhe;
	struct rtable *rth;
	int err;
	struct in_device *out_dev;
	bool do_cache;
	u32 itag = 0;

	/* get a working reference to the output device */
<<<<<<< HEAD
	//获得出接口设备(将首个下一跳设备做为出接口设备）
	out_dev = __in_dev_get_rcu(FIB_RES_DEV(*res));
=======
	out_dev = __in_dev_get_rcu(dev);
>>>>>>> 3ab4436f
	if (!out_dev) {
		//路由表里有bug
		net_crit_ratelimited("Bug in ip_route_input_slow(). Please report.\n");
		return -EINVAL;
	}

	err = fib_validate_source(skb, saddr, daddr, tos, FIB_RES_OIF(*res),
				  in_dev->dev, in_dev, &itag);
	if (err < 0) {
		ip_handle_martian_source(in_dev->dev, in_dev, skb, daddr,
					 saddr);

		goto cleanup;
	}

	do_cache = res->fi && !itag;
	if (out_dev == in_dev && err && IN_DEV_TX_REDIRECTS(out_dev) &&
	    skb->protocol == htons(ETH_P_IP)) {
		__be32 gw;

		gw = nhc->nhc_gw_family == AF_INET ? nhc->nhc_gw.ipv4 : 0;
		if (IN_DEV_SHARED_MEDIA(out_dev) ||
		    inet_addr_onlink(out_dev, saddr, gw))
			IPCB(skb)->flags |= IPSKB_DOREDIRECT;
	}

	if (skb->protocol != htons(ETH_P_IP)) {
		/* Not IP (i.e. ARP). Do not create route, if it is
		 * invalid for proxy arp. DNAT routes are always valid.
		 *
		 * Proxy arp feature have been extended to allow, ARP
		 * replies back to the same interface, to support
		 * Private VLAN switch technologies. See arp.c.
		 */
		if (out_dev == in_dev &&
		    IN_DEV_PROXY_ARP_PVLAN(in_dev) == 0) {
			err = -EINVAL;
			goto cleanup;
		}
	}

	fnhe = find_exception(nhc, daddr);
	if (do_cache) {
		if (fnhe)
			rth = rcu_dereference(fnhe->fnhe_rth_input);
		else
			rth = rcu_dereference(nhc->nhc_rth_input);
		if (rt_cache_valid(rth)) {
			skb_dst_set_noref(skb, &rth->dst);
			goto out;
		}
	}

	//创建rth(默认的dst.output会被设置）
	rth = rt_dst_alloc(out_dev->dev, 0, res->type,
			   IN_DEV_CONF_GET(in_dev, NOPOLICY),
			   IN_DEV_CONF_GET(out_dev, NOXFRM), do_cache);
	if (!rth) {
		err = -ENOBUFS;
		goto cleanup;
	}

	rth->rt_is_input = 1;
	RT_CACHE_STAT_INC(in_slow_tot);

	//当前我们的报文已属于转发报文，故这里将input统一变更为ip_forward
	rth->dst.input = ip_forward;

	//设置下一跳
	rt_set_nexthop(rth, daddr, res, fnhe, res->fi, res->type, itag,
		       do_cache);
	lwtunnel_set_redirect(&rth->dst);
	skb_dst_set(skb, &rth->dst);
out:
	err = 0;
 cleanup:
	return err;
}

#ifdef CONFIG_IP_ROUTE_MULTIPATH
/* To make ICMP packets follow the right flow, the multipath hash is
 * calculated from the inner IP addresses.
 */
static void ip_multipath_l3_keys(const struct sk_buff *skb,
				 struct flow_keys *hash_keys)
{
	const struct iphdr *outer_iph = ip_hdr(skb);
	const struct iphdr *key_iph = outer_iph;
	const struct iphdr *inner_iph;
	const struct icmphdr *icmph;
	struct iphdr _inner_iph;
	struct icmphdr _icmph;

	if (likely(outer_iph->protocol != IPPROTO_ICMP))
		goto out;

	if (unlikely((outer_iph->frag_off & htons(IP_OFFSET)) != 0))
		goto out;

	icmph = skb_header_pointer(skb, outer_iph->ihl * 4, sizeof(_icmph),
				   &_icmph);
	if (!icmph)
		goto out;

	//除目的不可达，重定向，等这款报文外，其它均标准化处理
	if (icmph->type != ICMP_DEST_UNREACH &&
	    icmph->type != ICMP_REDIRECT &&
	    icmph->type != ICMP_TIME_EXCEEDED &&
	    icmph->type != ICMP_PARAMETERPROB)
		goto out;

	//上面4种报文，需要提取内部的ip头
	inner_iph = skb_header_pointer(skb,
				       outer_iph->ihl * 4 + sizeof(_icmph),
				       sizeof(_inner_iph), &_inner_iph);
	if (!inner_iph)
		goto out;

	key_iph = inner_iph;
out:
	hash_keys->addrs.v4addrs.src = key_iph->saddr;
	hash_keys->addrs.v4addrs.dst = key_iph->daddr;
}

/* if skb is set it will be used and fl4 can be NULL */
int fib_multipath_hash(const struct net *net, const struct flowi4 *fl4,
		       const struct sk_buff *skb, struct flow_keys *flkeys)
{
	u32 multipath_hash = fl4 ? fl4->flowi4_multipath_hash : 0;
	struct flow_keys hash_keys;
	u32 mhash;

	switch (net->ipv4.sysctl_fib_multipath_hash_policy) {
	case 0:
		memset(&hash_keys, 0, sizeof(hash_keys));
		hash_keys.control.addr_type = FLOW_DISSECTOR_KEY_IPV4_ADDRS;
		if (skb) {
			ip_multipath_l3_keys(skb, &hash_keys);
		} else {
			hash_keys.addrs.v4addrs.src = fl4->saddr;
			hash_keys.addrs.v4addrs.dst = fl4->daddr;
		}
		break;
	case 1:
		/* skb is currently provided only when forwarding */
		if (skb) {
			unsigned int flag = FLOW_DISSECTOR_F_STOP_AT_ENCAP;
			struct flow_keys keys;

			/* short-circuit if we already have L4 hash present */
			if (skb->l4_hash)
				return skb_get_hash_raw(skb) >> 1;

			memset(&hash_keys, 0, sizeof(hash_keys));

			if (!flkeys) {
				skb_flow_dissect_flow_keys(skb, &keys, flag);
				flkeys = &keys;
			}

			hash_keys.control.addr_type = FLOW_DISSECTOR_KEY_IPV4_ADDRS;
			hash_keys.addrs.v4addrs.src = flkeys->addrs.v4addrs.src;
			hash_keys.addrs.v4addrs.dst = flkeys->addrs.v4addrs.dst;
			hash_keys.ports.src = flkeys->ports.src;
			hash_keys.ports.dst = flkeys->ports.dst;
			hash_keys.basic.ip_proto = flkeys->basic.ip_proto;
		} else {
			memset(&hash_keys, 0, sizeof(hash_keys));
			hash_keys.control.addr_type = FLOW_DISSECTOR_KEY_IPV4_ADDRS;
			hash_keys.addrs.v4addrs.src = fl4->saddr;
			hash_keys.addrs.v4addrs.dst = fl4->daddr;
			hash_keys.ports.src = fl4->fl4_sport;
			hash_keys.ports.dst = fl4->fl4_dport;
			hash_keys.basic.ip_proto = fl4->flowi4_proto;
		}
		break;
	}
	mhash = flow_hash_from_keys(&hash_keys);

	if (multipath_hash)
		mhash = jhash_2words(mhash, multipath_hash, 0);

	return mhash >> 1;
}
#endif /* CONFIG_IP_ROUTE_MULTIPATH */

static int ip_mkroute_input(struct sk_buff *skb,
			    struct fib_result *res,
			    struct in_device *in_dev,
			    __be32 daddr, __be32 saddr, u32 tos,
			    struct flow_keys *hkeys)
{
#ifdef CONFIG_IP_ROUTE_MULTIPATH
	//等价路由处理,存在多个下一跳，选一个下一跳
	if (res->fi && res->fi->fib_nhs > 1) {
		int h = fib_multipath_hash(res->fi->fib_net, NULL, skb, hkeys);

		fib_select_multipath(res, h);
	}
#endif

	/* create a routing cache entry */
	return __mkroute_input(skb, res, in_dev, daddr, saddr, tos);
}

/*
 *	NOTE. We drop all the packets that has local source
 *	addresses, because every properly looped back packet
 *	must have correct destination already attached by output routine.
 *
 *	Such approach solves two big problems:
 *	1. Not simplex devices are handled properly.
 *	2. IP spoofing attempts are filtered with 100% of guarantee.
 *	called with rcu_read_lock()
 */
//单播路由查找
static int ip_route_input_slow(struct sk_buff *skb, __be32 daddr, __be32 saddr,
			       u8 tos, struct net_device *dev,
			       struct fib_result *res)
{
	struct in_device *in_dev = __in_dev_get_rcu(dev);
	struct flow_keys *flkeys = NULL, _flkeys;
	struct net    *net = dev_net(dev);
	struct ip_tunnel_info *tun_info;
	int		err = -EINVAL;
	unsigned int	flags = 0;
	u32		itag = 0;
	struct rtable	*rth;
	struct flowi4	fl4;
	bool do_cache;

	/* IP on this device is disabled. */

	if (!in_dev)
		goto out;//入接口为NULL，将被丢包

	/* Check for the most weird martians, which can be not detected
	   by fib_lookup.
	 */

	tun_info = skb_tunnel_info(skb);
	if (tun_info && !(tun_info->mode & IP_TUNNEL_INFO_TX))
		fl4.flowi4_tun_key.tun_id = tun_info->key.tun_id;
	else
		fl4.flowi4_tun_key.tun_id = 0;
	skb_dst_drop(skb);

	//如果源是组播，广播地址。则执行错误处理,将返回错误，被丢包
	if (ipv4_is_multicast(saddr) || ipv4_is_lbcast(saddr))
		goto martian_source;

	res->fi = NULL;
	res->table = NULL;
	//如果目地地址是受限广播地址，或者源目的地址均为0，
	if (ipv4_is_lbcast(daddr) || (saddr == 0 && daddr == 0))
		goto brd_input;

	/* Accept zero addresses only to limited broadcast;
	 * I even do not know to fix it or not. Waiting for complains :-)
	 */
	//:-),对于受限广播，接受了源，目的地址为0网段，其它报文不接受，
	//检查出来后直接按错误处理
	if (ipv4_is_zeronet(saddr))
		goto martian_source;

	//目的地址不能为0网段
	if (ipv4_is_zeronet(daddr))
		goto martian_destination;

	/* Following code try to avoid calling IN_DEV_NET_ROUTE_LOCALNET(),
	 * and call it once if daddr or/and saddr are loopback addresses
	 */
	//源目的地址为loopback地址的情况处理
	if (ipv4_is_loopback(daddr)) {
		if (!IN_DEV_NET_ROUTE_LOCALNET(in_dev, net))
			goto martian_destination;
	} else if (ipv4_is_loopback(saddr)) {
		if (!IN_DEV_NET_ROUTE_LOCALNET(in_dev, net))
			goto martian_source;
	}

	/*
	 *	Now we are ready to route packet.
	 */
	fl4.flowi4_oif = 0;
	fl4.flowi4_iif = dev->ifindex;
	fl4.flowi4_mark = skb->mark;
	fl4.flowi4_tos = tos;
	fl4.flowi4_scope = RT_SCOPE_UNIVERSE;
	fl4.flowi4_flags = 0;
	fl4.daddr = daddr;
	fl4.saddr = saddr;
	fl4.flowi4_uid = sock_net_uid(net, NULL);

	if (fib4_rules_early_flow_dissect(net, skb, &fl4, &_flkeys)) {
		flkeys = &_flkeys;
	} else {
		fl4.flowi4_proto = 0;
		fl4.fl4_sport = 0;
		fl4.fl4_dport = 0;
	}

	//传入flow,查询fib表，获得结果res
	err = fib_lookup(net, &fl4, res, 0);
	if (err != 0) {
		if (!IN_DEV_FORWARD(in_dev))
			err = -EHOSTUNREACH;
		goto no_route;
	}

	if (res->type == RTN_BROADCAST) {
		if (IN_DEV_BFORWARD(in_dev))
			goto make_route;
		goto brd_input;
	}

	if (res->type == RTN_LOCAL) {
		//路由为主机路由，需要送往本机
		err = fib_validate_source(skb, saddr, daddr, tos,
					  0, dev, in_dev, &itag);
		if (err < 0)
			goto martian_source;
		goto local_input;
	}

	if (!IN_DEV_FORWARD(in_dev)) {
		//入接口设备不支持转发模式，则按无route处理
		err = -EHOSTUNREACH;
		goto no_route;
	}
	if (res->type != RTN_UNICAST)
		//从以上处理可知，走到这里，非主机路由，也非直连路由，网关路由，报错
		goto martian_destination;

	//此时为网关路由或直接路由，构造skb->dst
make_route:
	err = ip_mkroute_input(skb, res, in_dev, daddr, saddr, tos, flkeys);
out:	return err;

brd_input:
    //非ip协议，则置参数无效，将被丢包
	if (skb->protocol != htons(ETH_P_IP))
		goto e_inval;

	if (!ipv4_is_zeronet(saddr)) {
		//源ip地址为非0
		err = fib_validate_source(skb, saddr, 0, tos, 0, dev,
					  in_dev, &itag);
		if (err < 0)
			goto martian_source;
	}
	flags |= RTCF_BROADCAST;
	res->type = RTN_BROADCAST;
	RT_CACHE_STAT_INC(in_brd);

//处理报文送本机情况
local_input:
	do_cache = false;
	if (res->fi) {
		if (!itag) {
			struct fib_nh_common *nhc = FIB_RES_NHC(*res);

			rth = rcu_dereference(nhc->nhc_rth_input);
			if (rt_cache_valid(rth)) {
				skb_dst_set_noref(skb, &rth->dst);
				err = 0;
				goto out;
			}
			do_cache = true;
		}
	}

	//此处通过调用rt_dst_alloc,将设置input为ip_local_deliver,报文将送往本地
	rth = rt_dst_alloc(l3mdev_master_dev_rcu(dev) ? : net->loopback_dev,
			   flags | RTCF_LOCAL, res->type,//标记local flag
			   IN_DEV_CONF_GET(in_dev, NOPOLICY), false, do_cache);
	if (!rth)
		goto e_nobufs;

	rth->dst.output= ip_rt_bug;
#ifdef CONFIG_IP_ROUTE_CLASSID
	rth->dst.tclassid = itag;
#endif
	rth->rt_is_input = 1;

	RT_CACHE_STAT_INC(in_slow_tot);
	if (res->type == RTN_UNREACHABLE) {
		//不可达时，送ip_error，触发icmp
		rth->dst.input= ip_error;
		rth->dst.error= -err;
		rth->rt_flags 	&= ~RTCF_LOCAL;
	}

	if (do_cache) {
		struct fib_nh_common *nhc = FIB_RES_NHC(*res);

		rth->dst.lwtstate = lwtstate_get(nhc->nhc_lwtstate);
		if (lwtunnel_input_redirect(rth->dst.lwtstate)) {
			WARN_ON(rth->dst.input == lwtunnel_input);
			rth->dst.lwtstate->orig_input = rth->dst.input;
			rth->dst.input = lwtunnel_input;
		}

		if (unlikely(!rt_cache_route(nhc, rth)))
			rt_add_uncached_list(rth);
	}
	skb_dst_set(skb, &rth->dst);
	err = 0;
	goto out;

no_route:
	//没有查找相应的路由，指明不可达
	RT_CACHE_STAT_INC(in_no_route);
	res->type = RTN_UNREACHABLE;
	res->fi = NULL;
	res->table = NULL;
	goto local_input;

	/*
	 *	Do not cache martian addresses: they should be logged (RFC1812)
	 */
martian_destination:
	RT_CACHE_STAT_INC(in_martian_dst);
#ifdef CONFIG_IP_ROUTE_VERBOSE
	if (IN_DEV_LOG_MARTIANS(in_dev))
		net_warn_ratelimited("martian destination %pI4 from %pI4, dev %s\n",
				     &daddr, &saddr, dev->name);
#endif

e_inval:
	err = -EINVAL;
	goto out;

e_nobufs:
	err = -ENOBUFS;
	goto out;

martian_source:
	ip_handle_martian_source(dev, in_dev, skb, daddr, saddr);
	goto out;
}

//传入报文(skb),目的地址(daddr),源地址(saddr),tos,入接口（dev)
//进行路由查询
int ip_route_input_noref(struct sk_buff *skb, __be32 daddr, __be32 saddr,
			 u8 tos, struct net_device *dev)
{
	struct fib_result res;
	int err;

	tos &= IPTOS_RT_MASK;
	//添加rcu读锁，查询路由表
	rcu_read_lock();
	err = ip_route_input_rcu(skb, daddr, saddr, tos, dev, &res);
	rcu_read_unlock();

	return err;
}
EXPORT_SYMBOL(ip_route_input_noref);

/* called with rcu_read_lock held */
int ip_route_input_rcu(struct sk_buff *skb, __be32 daddr, __be32 saddr,
		       u8 tos, struct net_device *dev, struct fib_result *res)
{
	/* Multicast recognition logic is moved from route cache to here.
	   The problem was that too many Ethernet cards have broken/missing
	   hardware multicast filters :-( As result the host on multicasting
	   network acquires a lot of useless route cache entries, sort of
	   SDR messages from all the world. Now we try to get rid of them.
	   Really, provided software IP multicast filter is organized
	   reasonably (at least, hashed), it does not result in a slowdown
	   comparing with route cache reject entries.
	   Note, that multicast routers are not affected, because
	   route cache entry is created eventually.
	 */
	//目的地址是组播地址
	if (ipv4_is_multicast(daddr)) {
		//进行组播路由查询
		struct in_device *in_dev = __in_dev_get_rcu(dev);
		int our = 0;
		int err = -EINVAL;

		if (!in_dev)
			return err;
		our = ip_check_mc_rcu(in_dev, daddr, saddr,
				      ip_hdr(skb)->protocol);

		/* check l3 master if no match yet */
		if (!our && netif_is_l3_slave(dev)) {
			struct in_device *l3_in_dev;

			l3_in_dev = __in_dev_get_rcu(skb->dev);
			if (l3_in_dev)
				our = ip_check_mc_rcu(l3_in_dev, daddr, saddr,
						      ip_hdr(skb)->protocol);
		}

		if (our
#ifdef CONFIG_IP_MROUTE
			||
		    (!ipv4_is_local_multicast(daddr) &&
		     IN_DEV_MFORWARD(in_dev))
#endif
		   ) {
			//组播表查询
			err = ip_route_input_mc(skb, daddr, saddr,
						tos, dev, our);
		}
		return err;
	}
	//单播路由查询
	return ip_route_input_slow(skb, daddr, saddr, tos, dev, res);
}

/* called with rcu_read_lock() */
static struct rtable *__mkroute_output(const struct fib_result *res,
				       const struct flowi4 *fl4, int orig_oif,
				       struct net_device *dev_out,
				       unsigned int flags)
{
	struct fib_info *fi = res->fi;
	struct fib_nh_exception *fnhe;
	struct in_device *in_dev;
	u16 type = res->type;
	struct rtable *rth;
	bool do_cache;

	in_dev = __in_dev_get_rcu(dev_out);
	if (!in_dev)
		return ERR_PTR(-EINVAL);

	if (likely(!IN_DEV_ROUTE_LOCALNET(in_dev)))
		if (ipv4_is_loopback(fl4->saddr) &&
		    !(dev_out->flags & IFF_LOOPBACK) &&
		    !netif_is_l3_master(dev_out))
			return ERR_PTR(-EINVAL);

	if (ipv4_is_lbcast(fl4->daddr))
		type = RTN_BROADCAST;
	else if (ipv4_is_multicast(fl4->daddr))
		type = RTN_MULTICAST;
	else if (ipv4_is_zeronet(fl4->daddr))
		return ERR_PTR(-EINVAL);

	if (dev_out->flags & IFF_LOOPBACK)
		flags |= RTCF_LOCAL;

	do_cache = true;
	if (type == RTN_BROADCAST) {
		flags |= RTCF_BROADCAST | RTCF_LOCAL;
		fi = NULL;
	} else if (type == RTN_MULTICAST) {
		flags |= RTCF_MULTICAST | RTCF_LOCAL;
		if (!ip_check_mc_rcu(in_dev, fl4->daddr, fl4->saddr,
				     fl4->flowi4_proto))
			flags &= ~RTCF_LOCAL;
		else
			do_cache = false;
		/* If multicast route do not exist use
		 * default one, but do not gateway in this case.
		 * Yes, it is hack.
		 */
		if (fi && res->prefixlen < 4)
			fi = NULL;
	} else if ((type == RTN_LOCAL) && (orig_oif != 0) &&
		   (orig_oif != dev_out->ifindex)) {
		/* For local routes that require a particular output interface
		 * we do not want to cache the result.  Caching the result
		 * causes incorrect behaviour when there are multiple source
		 * addresses on the interface, the end result being that if the
		 * intended recipient is waiting on that interface for the
		 * packet he won't receive it because it will be delivered on
		 * the loopback interface and the IP_PKTINFO ipi_ifindex will
		 * be set to the loopback interface as well.
		 */
		do_cache = false;
	}

	fnhe = NULL;
	do_cache &= fi != NULL;
	if (fi) {
		struct fib_nh_common *nhc = FIB_RES_NHC(*res);
		struct rtable __rcu **prth;

		fnhe = find_exception(nhc, fl4->daddr);
		if (!do_cache)
			goto add;
		if (fnhe) {
			prth = &fnhe->fnhe_rth_output;
		} else {
			if (unlikely(fl4->flowi4_flags &
				     FLOWI_FLAG_KNOWN_NH &&
				     !(nhc->nhc_gw_family &&
				       nhc->nhc_scope == RT_SCOPE_LINK))) {
				do_cache = false;
				goto add;
			}
			prth = raw_cpu_ptr(nhc->nhc_pcpu_rth_output);
		}
		rth = rcu_dereference(*prth);
		if (rt_cache_valid(rth) && dst_hold_safe(&rth->dst))
			return rth;
	}

add:
	//申请dst
	rth = rt_dst_alloc(dev_out, flags, type,
			   IN_DEV_CONF_GET(in_dev, NOPOLICY),
			   IN_DEV_CONF_GET(in_dev, NOXFRM),
			   do_cache);
	if (!rth)
		return ERR_PTR(-ENOBUFS);

	rth->rt_iif = orig_oif;

	RT_CACHE_STAT_INC(out_slow_tot);

	if (flags & (RTCF_BROADCAST | RTCF_MULTICAST)) {
		if (flags & RTCF_LOCAL &&
		    !(dev_out->flags & IFF_LOOPBACK)) {
			rth->dst.output = ip_mc_output;
			RT_CACHE_STAT_INC(out_slow_mc);
		}
#ifdef CONFIG_IP_MROUTE
		if (type == RTN_MULTICAST) {
			if (IN_DEV_MFORWARD(in_dev) &&
			    !ipv4_is_local_multicast(fl4->daddr)) {
				rth->dst.input = ip_mr_input;
				//针对组播，将输出函数重置为ip_mc_output
				rth->dst.output = ip_mc_output;
			}
		}
#endif
	}

	rt_set_nexthop(rth, fl4->daddr, res, fnhe, fi, type, 0, do_cache);
	lwtunnel_set_redirect(&rth->dst);

	return rth;
}

/*
 * Major route resolver routine.
 */

struct rtable *ip_route_output_key_hash(struct net *net, struct flowi4 *fl4,
					const struct sk_buff *skb)
{
	__u8 tos = RT_FL_TOS(fl4);
	struct fib_result res = {
		.type		= RTN_UNSPEC,
		.fi		= NULL,
		.table		= NULL,
		.tclassid	= 0,
	};
	struct rtable *rth;

	fl4->flowi4_iif = LOOPBACK_IFINDEX;//按入接口为lookback查询
	fl4->flowi4_tos = tos & IPTOS_RT_MASK;
	fl4->flowi4_scope = ((tos & RTO_ONLINK) ?
			 RT_SCOPE_LINK : RT_SCOPE_UNIVERSE);

	rcu_read_lock();
	rth = ip_route_output_key_hash_rcu(net, fl4, &res, skb);
	rcu_read_unlock();

	return rth;
}
EXPORT_SYMBOL_GPL(ip_route_output_key_hash);

struct rtable *ip_route_output_key_hash_rcu(struct net *net, struct flowi4 *fl4,
					    struct fib_result *res,
					    const struct sk_buff *skb)
{
	struct net_device *dev_out = NULL;
	int orig_oif = fl4->flowi4_oif;
	unsigned int flags = 0;
	struct rtable *rth;
	int err = -ENETUNREACH;

	//要匹配源地址
	if (fl4->saddr) {
		rth = ERR_PTR(-EINVAL);
		//源地址不得为组播，广播，以及network不能为0
		if (ipv4_is_multicast(fl4->saddr) ||
		    ipv4_is_lbcast(fl4->saddr) ||
		    ipv4_is_zeronet(fl4->saddr))
			goto out;

		/* I removed check for oif == dev_out->oif here.
		   It was wrong for two reasons:
		   1. ip_dev_find(net, saddr) can return wrong iface, if saddr
		      is assigned to multiple interfaces.
		   2. Moreover, we are allowed to send packets with saddr
		      of another iface. --ANK
		 */

		if (fl4->flowi4_oif == 0 &&
		    (ipv4_is_multicast(fl4->daddr) ||
		     ipv4_is_lbcast(fl4->daddr))) {
			/* It is equivalent to inet_addr_type(saddr) == RTN_LOCAL */
			dev_out = __ip_dev_find(net, fl4->saddr, false);
			if (!dev_out)
				goto out;

			/* Special hack: user can direct multicasts
			   and limited broadcast via necessary interface
			   without fiddling with IP_MULTICAST_IF or IP_PKTINFO.
			   This hack is not just for fun, it allows
			   vic,vat and friends to work.
			   They bind socket to loopback, set ttl to zero
			   and expect that it will work.
			   From the viewpoint of routing cache they are broken,
			   because we are not allowed to build multicast path
			   with loopback source addr (look, routing cache
			   cannot know, that ttl is zero, so that packet
			   will not leave this host and route is valid).
			   Luckily, this hack is good workaround.
			 */

			fl4->flowi4_oif = dev_out->ifindex;
			goto make_route;
		}

		if (!(fl4->flowi4_flags & FLOWI_FLAG_ANYSRC)) {
			/* It is equivalent to inet_addr_type(saddr) == RTN_LOCAL */
			if (!__ip_dev_find(net, fl4->saddr, false))
				goto out;
		}
	}


	//要匹配出接口
	if (fl4->flowi4_oif) {
		dev_out = dev_get_by_index_rcu(net, fl4->flowi4_oif);
		rth = ERR_PTR(-ENODEV);
		if (!dev_out)
			goto out;

		/* RACE: Check return value of inet_select_addr instead. */
		if (!(dev_out->flags & IFF_UP) || !__in_dev_get_rcu(dev_out)) {
			rth = ERR_PTR(-ENETUNREACH);
			goto out;
		}
		if (ipv4_is_local_multicast(fl4->daddr) ||
		    ipv4_is_lbcast(fl4->daddr) ||
		    fl4->flowi4_proto == IPPROTO_IGMP) {
			if (!fl4->saddr)
				fl4->saddr = inet_select_addr(dev_out, 0,
							      RT_SCOPE_LINK);
			goto make_route;
		}
		if (!fl4->saddr) {
			if (ipv4_is_multicast(fl4->daddr))
				fl4->saddr = inet_select_addr(dev_out, 0,
							      fl4->flowi4_scope);
			else if (!fl4->daddr)
				fl4->saddr = inet_select_addr(dev_out, 0,
							      RT_SCOPE_HOST);
		}
	}

	//没有指定目标地址
	if (!fl4->daddr) {
		fl4->daddr = fl4->saddr;
		if (!fl4->daddr)
			fl4->daddr = fl4->saddr = htonl(INADDR_LOOPBACK);
		dev_out = net->loopback_dev;
		fl4->flowi4_oif = LOOPBACK_IFINDEX;
		res->type = RTN_LOCAL;
		flags |= RTCF_LOCAL;
		goto make_route;
	}

	err = fib_lookup(net, fl4, res, 0);
	if (err) {
		res->fi = NULL;
		res->table = NULL;
		if (fl4->flowi4_oif &&
		    (ipv4_is_multicast(fl4->daddr) ||
		    !netif_index_is_l3_master(net, fl4->flowi4_oif))) {
			/* Apparently, routing tables are wrong. Assume,
			   that the destination is on link.

			   WHY? DW.
			   Because we are allowed to send to iface
			   even if it has NO routes and NO assigned
			   addresses. When oif is specified, routing
			   tables are looked up with only one purpose:
			   to catch if destination is gatewayed, rather than
			   direct. Moreover, if MSG_DONTROUTE is set,
			   we send packet, ignoring both routing tables
			   and ifaddr state. --ANK


			   We could make it even if oif is unknown,
			   likely IPv6, but we do not.
			 */

			if (fl4->saddr == 0)
				fl4->saddr = inet_select_addr(dev_out, 0,
							      RT_SCOPE_LINK);
			res->type = RTN_UNICAST;
			goto make_route;
		}
		rth = ERR_PTR(err);
		goto out;
	}

	if (res->type == RTN_LOCAL) {
		if (!fl4->saddr) {
			if (res->fi->fib_prefsrc)
				fl4->saddr = res->fi->fib_prefsrc;
			else
				fl4->saddr = fl4->daddr;
		}

		/* L3 master device is the loopback for that domain */
		dev_out = l3mdev_master_dev_rcu(FIB_RES_DEV(*res)) ? :
			net->loopback_dev;

		/* make sure orig_oif points to fib result device even
		 * though packet rx/tx happens over loopback or l3mdev
		 */
		orig_oif = FIB_RES_OIF(*res);

		fl4->flowi4_oif = dev_out->ifindex;
		flags |= RTCF_LOCAL;
		goto make_route;
	}

	fib_select_path(net, res, fl4, skb);

	dev_out = FIB_RES_DEV(*res);
	fl4->flowi4_oif = dev_out->ifindex;


make_route:
	rth = __mkroute_output(res, fl4, orig_oif, dev_out, flags);

out:
	return rth;
}

static struct dst_entry *ipv4_blackhole_dst_check(struct dst_entry *dst, u32 cookie)
{
	return NULL;
}

static unsigned int ipv4_blackhole_mtu(const struct dst_entry *dst)
{
	unsigned int mtu = dst_metric_raw(dst, RTAX_MTU);

	return mtu ? : dst->dev->mtu;
}

static void ipv4_rt_blackhole_update_pmtu(struct dst_entry *dst, struct sock *sk,
					  struct sk_buff *skb, u32 mtu)
{
}

static void ipv4_rt_blackhole_redirect(struct dst_entry *dst, struct sock *sk,
				       struct sk_buff *skb)
{
}

static u32 *ipv4_rt_blackhole_cow_metrics(struct dst_entry *dst,
					  unsigned long old)
{
	return NULL;
}

static struct dst_ops ipv4_dst_blackhole_ops = {
	.family			=	AF_INET,
	.check			=	ipv4_blackhole_dst_check,
	.mtu			=	ipv4_blackhole_mtu,
	.default_advmss		=	ipv4_default_advmss,
	.update_pmtu		=	ipv4_rt_blackhole_update_pmtu,
	.redirect		=	ipv4_rt_blackhole_redirect,
	.cow_metrics		=	ipv4_rt_blackhole_cow_metrics,
	.neigh_lookup		=	ipv4_neigh_lookup,
};

struct dst_entry *ipv4_blackhole_route(struct net *net, struct dst_entry *dst_orig)
{
	struct rtable *ort = (struct rtable *) dst_orig;
	struct rtable *rt;

	rt = dst_alloc(&ipv4_dst_blackhole_ops, NULL, 1, DST_OBSOLETE_DEAD, 0);
	if (rt) {
		struct dst_entry *new = &rt->dst;

		new->__use = 1;
		new->input = dst_discard;
		new->output = dst_discard_out;

		new->dev = net->loopback_dev;
		if (new->dev)
			dev_hold(new->dev);

		rt->rt_is_input = ort->rt_is_input;
		rt->rt_iif = ort->rt_iif;
		rt->rt_pmtu = ort->rt_pmtu;
		rt->rt_mtu_locked = ort->rt_mtu_locked;

		rt->rt_genid = rt_genid_ipv4(net);
		rt->rt_flags = ort->rt_flags;
		rt->rt_type = ort->rt_type;
		rt->rt_gw_family = ort->rt_gw_family;
		if (rt->rt_gw_family == AF_INET)
			rt->rt_gw4 = ort->rt_gw4;
		else if (rt->rt_gw_family == AF_INET6)
			rt->rt_gw6 = ort->rt_gw6;

		INIT_LIST_HEAD(&rt->rt_uncached);
	}

	dst_release(dst_orig);

	return rt ? &rt->dst : ERR_PTR(-ENOMEM);
}

struct rtable *ip_route_output_flow(struct net *net, struct flowi4 *flp4,
				    const struct sock *sk)
{
	struct rtable *rt = __ip_route_output_key(net, flp4);

	if (IS_ERR(rt))
		return rt;

	if (flp4->flowi4_proto)
		rt = (struct rtable *)xfrm_lookup_route(net, &rt->dst,
							flowi4_to_flowi(flp4),
							sk, 0);

	return rt;
}
EXPORT_SYMBOL_GPL(ip_route_output_flow);

/* called with rcu_read_lock held */
static int rt_fill_info(struct net *net, __be32 dst, __be32 src,
			struct rtable *rt, u32 table_id, struct flowi4 *fl4,
			struct sk_buff *skb, u32 portid, u32 seq)
{
	struct rtmsg *r;
	struct nlmsghdr *nlh;
	unsigned long expires = 0;
	u32 error;
	u32 metrics[RTAX_MAX];

	nlh = nlmsg_put(skb, portid, seq, RTM_NEWROUTE, sizeof(*r), 0);
	if (!nlh)
		return -EMSGSIZE;

	r = nlmsg_data(nlh);
	r->rtm_family	 = AF_INET;
	r->rtm_dst_len	= 32;
	r->rtm_src_len	= 0;
	r->rtm_tos	= fl4->flowi4_tos;
	r->rtm_table	= table_id < 256 ? table_id : RT_TABLE_COMPAT;
	if (nla_put_u32(skb, RTA_TABLE, table_id))
		goto nla_put_failure;
	r->rtm_type	= rt->rt_type;
	r->rtm_scope	= RT_SCOPE_UNIVERSE;
	r->rtm_protocol = RTPROT_UNSPEC;
	r->rtm_flags	= (rt->rt_flags & ~0xFFFF) | RTM_F_CLONED;
	if (rt->rt_flags & RTCF_NOTIFY)
		r->rtm_flags |= RTM_F_NOTIFY;
	if (IPCB(skb)->flags & IPSKB_DOREDIRECT)
		r->rtm_flags |= RTCF_DOREDIRECT;

	if (nla_put_in_addr(skb, RTA_DST, dst))
		goto nla_put_failure;
	if (src) {
		r->rtm_src_len = 32;
		if (nla_put_in_addr(skb, RTA_SRC, src))
			goto nla_put_failure;
	}
	if (rt->dst.dev &&
	    nla_put_u32(skb, RTA_OIF, rt->dst.dev->ifindex))
		goto nla_put_failure;
#ifdef CONFIG_IP_ROUTE_CLASSID
	if (rt->dst.tclassid &&
	    nla_put_u32(skb, RTA_FLOW, rt->dst.tclassid))
		goto nla_put_failure;
#endif
	if (!rt_is_input_route(rt) &&
	    fl4->saddr != src) {
		if (nla_put_in_addr(skb, RTA_PREFSRC, fl4->saddr))
			goto nla_put_failure;
	}
	if (rt->rt_gw_family == AF_INET &&
	    nla_put_in_addr(skb, RTA_GATEWAY, rt->rt_gw4)) {
		goto nla_put_failure;
	} else if (rt->rt_gw_family == AF_INET6) {
		int alen = sizeof(struct in6_addr);
		struct nlattr *nla;
		struct rtvia *via;

		nla = nla_reserve(skb, RTA_VIA, alen + 2);
		if (!nla)
			goto nla_put_failure;

		via = nla_data(nla);
		via->rtvia_family = AF_INET6;
		memcpy(via->rtvia_addr, &rt->rt_gw6, alen);
	}

	expires = rt->dst.expires;
	if (expires) {
		unsigned long now = jiffies;

		if (time_before(now, expires))
			expires -= now;
		else
			expires = 0;
	}

	memcpy(metrics, dst_metrics_ptr(&rt->dst), sizeof(metrics));
	if (rt->rt_pmtu && expires)
		metrics[RTAX_MTU - 1] = rt->rt_pmtu;
	if (rt->rt_mtu_locked && expires)
		metrics[RTAX_LOCK - 1] |= BIT(RTAX_MTU);
	if (rtnetlink_put_metrics(skb, metrics) < 0)
		goto nla_put_failure;

	if (fl4->flowi4_mark &&
	    nla_put_u32(skb, RTA_MARK, fl4->flowi4_mark))
		goto nla_put_failure;

	if (!uid_eq(fl4->flowi4_uid, INVALID_UID) &&
	    nla_put_u32(skb, RTA_UID,
			from_kuid_munged(current_user_ns(), fl4->flowi4_uid)))
		goto nla_put_failure;

	error = rt->dst.error;

	if (rt_is_input_route(rt)) {
#ifdef CONFIG_IP_MROUTE
		if (ipv4_is_multicast(dst) && !ipv4_is_local_multicast(dst) &&
		    IPV4_DEVCONF_ALL(net, MC_FORWARDING)) {
			int err = ipmr_get_route(net, skb,
						 fl4->saddr, fl4->daddr,
						 r, portid);

			if (err <= 0) {
				if (err == 0)
					return 0;
				goto nla_put_failure;
			}
		} else
#endif
			if (nla_put_u32(skb, RTA_IIF, fl4->flowi4_iif))
				goto nla_put_failure;
	}

	if (rtnl_put_cacheinfo(skb, &rt->dst, 0, expires, error) < 0)
		goto nla_put_failure;

	nlmsg_end(skb, nlh);
	return 0;

nla_put_failure:
	nlmsg_cancel(skb, nlh);
	return -EMSGSIZE;
}

static struct sk_buff *inet_rtm_getroute_build_skb(__be32 src, __be32 dst,
						   u8 ip_proto, __be16 sport,
						   __be16 dport)
{
	struct sk_buff *skb;
	struct iphdr *iph;

	skb = alloc_skb(NLMSG_GOODSIZE, GFP_KERNEL);
	if (!skb)
		return NULL;

	/* Reserve room for dummy headers, this skb can pass
	 * through good chunk of routing engine.
	 */
	skb_reset_mac_header(skb);
	skb_reset_network_header(skb);
	skb->protocol = htons(ETH_P_IP);
	iph = skb_put(skb, sizeof(struct iphdr));
	iph->protocol = ip_proto;
	iph->saddr = src;
	iph->daddr = dst;
	iph->version = 0x4;
	iph->frag_off = 0;
	iph->ihl = 0x5;
	skb_set_transport_header(skb, skb->len);

	switch (iph->protocol) {
	case IPPROTO_UDP: {
		struct udphdr *udph;

		udph = skb_put_zero(skb, sizeof(struct udphdr));
		udph->source = sport;
		udph->dest = dport;
		udph->len = sizeof(struct udphdr);
		udph->check = 0;
		break;
	}
	case IPPROTO_TCP: {
		struct tcphdr *tcph;

		tcph = skb_put_zero(skb, sizeof(struct tcphdr));
		tcph->source	= sport;
		tcph->dest	= dport;
		tcph->doff	= sizeof(struct tcphdr) / 4;
		tcph->rst = 1;
		tcph->check = ~tcp_v4_check(sizeof(struct tcphdr),
					    src, dst, 0);
		break;
	}
	case IPPROTO_ICMP: {
		struct icmphdr *icmph;

		icmph = skb_put_zero(skb, sizeof(struct icmphdr));
		icmph->type = ICMP_ECHO;
		icmph->code = 0;
	}
	}

	return skb;
}

static int inet_rtm_valid_getroute_req(struct sk_buff *skb,
				       const struct nlmsghdr *nlh,
				       struct nlattr **tb,
				       struct netlink_ext_ack *extack)
{
	struct rtmsg *rtm;
	int i, err;

	if (nlh->nlmsg_len < nlmsg_msg_size(sizeof(*rtm))) {
		NL_SET_ERR_MSG(extack,
			       "ipv4: Invalid header for route get request");
		return -EINVAL;
	}

	if (!netlink_strict_get_check(skb))
		return nlmsg_parse_deprecated(nlh, sizeof(*rtm), tb, RTA_MAX,
					      rtm_ipv4_policy, extack);

	rtm = nlmsg_data(nlh);
	if ((rtm->rtm_src_len && rtm->rtm_src_len != 32) ||
	    (rtm->rtm_dst_len && rtm->rtm_dst_len != 32) ||
	    rtm->rtm_table || rtm->rtm_protocol ||
	    rtm->rtm_scope || rtm->rtm_type) {
		NL_SET_ERR_MSG(extack, "ipv4: Invalid values in header for route get request");
		return -EINVAL;
	}

	if (rtm->rtm_flags & ~(RTM_F_NOTIFY |
			       RTM_F_LOOKUP_TABLE |
			       RTM_F_FIB_MATCH)) {
		NL_SET_ERR_MSG(extack, "ipv4: Unsupported rtm_flags for route get request");
		return -EINVAL;
	}

	err = nlmsg_parse_deprecated_strict(nlh, sizeof(*rtm), tb, RTA_MAX,
					    rtm_ipv4_policy, extack);
	if (err)
		return err;

	if ((tb[RTA_SRC] && !rtm->rtm_src_len) ||
	    (tb[RTA_DST] && !rtm->rtm_dst_len)) {
		NL_SET_ERR_MSG(extack, "ipv4: rtm_src_len and rtm_dst_len must be 32 for IPv4");
		return -EINVAL;
	}

	for (i = 0; i <= RTA_MAX; i++) {
		if (!tb[i])
			continue;

		switch (i) {
		case RTA_IIF:
		case RTA_OIF:
		case RTA_SRC:
		case RTA_DST:
		case RTA_IP_PROTO:
		case RTA_SPORT:
		case RTA_DPORT:
		case RTA_MARK:
		case RTA_UID:
			break;
		default:
			NL_SET_ERR_MSG(extack, "ipv4: Unsupported attribute in route get request");
			return -EINVAL;
		}
	}

	return 0;
}

static int inet_rtm_getroute(struct sk_buff *in_skb, struct nlmsghdr *nlh,
			     struct netlink_ext_ack *extack)
{
	struct net *net = sock_net(in_skb->sk);
	struct nlattr *tb[RTA_MAX+1];
	u32 table_id = RT_TABLE_MAIN;
	__be16 sport = 0, dport = 0;
	struct fib_result res = {};
	u8 ip_proto = IPPROTO_UDP;
	struct rtable *rt = NULL;
	struct sk_buff *skb;
	struct rtmsg *rtm;
	struct flowi4 fl4 = {};
	__be32 dst = 0;
	__be32 src = 0;
	kuid_t uid;
	u32 iif;
	int err;
	int mark;

	err = inet_rtm_valid_getroute_req(in_skb, nlh, tb, extack);
	if (err < 0)
		return err;

	rtm = nlmsg_data(nlh);
	src = tb[RTA_SRC] ? nla_get_in_addr(tb[RTA_SRC]) : 0;
	dst = tb[RTA_DST] ? nla_get_in_addr(tb[RTA_DST]) : 0;
	iif = tb[RTA_IIF] ? nla_get_u32(tb[RTA_IIF]) : 0;
	mark = tb[RTA_MARK] ? nla_get_u32(tb[RTA_MARK]) : 0;
	if (tb[RTA_UID])
		uid = make_kuid(current_user_ns(), nla_get_u32(tb[RTA_UID]));
	else
		uid = (iif ? INVALID_UID : current_uid());

	if (tb[RTA_IP_PROTO]) {
		err = rtm_getroute_parse_ip_proto(tb[RTA_IP_PROTO],
						  &ip_proto, AF_INET, extack);
		if (err)
			return err;
	}

	if (tb[RTA_SPORT])
		sport = nla_get_be16(tb[RTA_SPORT]);

	if (tb[RTA_DPORT])
		dport = nla_get_be16(tb[RTA_DPORT]);

	skb = inet_rtm_getroute_build_skb(src, dst, ip_proto, sport, dport);
	if (!skb)
		return -ENOBUFS;

	fl4.daddr = dst;
	fl4.saddr = src;
	fl4.flowi4_tos = rtm->rtm_tos;
	fl4.flowi4_oif = tb[RTA_OIF] ? nla_get_u32(tb[RTA_OIF]) : 0;
	fl4.flowi4_mark = mark;
	fl4.flowi4_uid = uid;
	if (sport)
		fl4.fl4_sport = sport;
	if (dport)
		fl4.fl4_dport = dport;
	fl4.flowi4_proto = ip_proto;

	rcu_read_lock();

	if (iif) {
		struct net_device *dev;

		dev = dev_get_by_index_rcu(net, iif);
		if (!dev) {
			err = -ENODEV;
			goto errout_rcu;
		}

		fl4.flowi4_iif = iif; /* for rt_fill_info */
		skb->dev	= dev;
		skb->mark	= mark;
		err = ip_route_input_rcu(skb, dst, src, rtm->rtm_tos,
					 dev, &res);

		rt = skb_rtable(skb);
		if (err == 0 && rt->dst.error)
			err = -rt->dst.error;
	} else {
		fl4.flowi4_iif = LOOPBACK_IFINDEX;
		skb->dev = net->loopback_dev;
		rt = ip_route_output_key_hash_rcu(net, &fl4, &res, skb);
		err = 0;
		if (IS_ERR(rt))
			err = PTR_ERR(rt);
		else
			skb_dst_set(skb, &rt->dst);
	}

	if (err)
		goto errout_rcu;

	if (rtm->rtm_flags & RTM_F_NOTIFY)
		rt->rt_flags |= RTCF_NOTIFY;

	if (rtm->rtm_flags & RTM_F_LOOKUP_TABLE)
		table_id = res.table ? res.table->tb_id : 0;

	/* reset skb for netlink reply msg */
	skb_trim(skb, 0);
	skb_reset_network_header(skb);
	skb_reset_transport_header(skb);
	skb_reset_mac_header(skb);

	if (rtm->rtm_flags & RTM_F_FIB_MATCH) {
		if (!res.fi) {
			err = fib_props[res.type].error;
			if (!err)
				err = -EHOSTUNREACH;
			goto errout_rcu;
		}
		err = fib_dump_info(skb, NETLINK_CB(in_skb).portid,
				    nlh->nlmsg_seq, RTM_NEWROUTE, table_id,
				    rt->rt_type, res.prefix, res.prefixlen,
				    fl4.flowi4_tos, res.fi, 0);
	} else {
		err = rt_fill_info(net, dst, src, rt, table_id, &fl4, skb,
				   NETLINK_CB(in_skb).portid, nlh->nlmsg_seq);
	}
	if (err < 0)
		goto errout_rcu;

	rcu_read_unlock();

	err = rtnl_unicast(skb, net, NETLINK_CB(in_skb).portid);

errout_free:
	return err;
errout_rcu:
	rcu_read_unlock();
	kfree_skb(skb);
	goto errout_free;
}

void ip_rt_multicast_event(struct in_device *in_dev)
{
	rt_cache_flush(dev_net(in_dev->dev));
}

#ifdef CONFIG_SYSCTL
static int ip_rt_gc_interval __read_mostly  = 60 * HZ;
static int ip_rt_gc_min_interval __read_mostly	= HZ / 2;
static int ip_rt_gc_elasticity __read_mostly	= 8;
static int ip_min_valid_pmtu __read_mostly	= IPV4_MIN_MTU;

static int ipv4_sysctl_rtcache_flush(struct ctl_table *__ctl, int write,
					void __user *buffer,
					size_t *lenp, loff_t *ppos)
{
	struct net *net = (struct net *)__ctl->extra1;

	if (write) {
		rt_cache_flush(net);
		fnhe_genid_bump(net);
		return 0;
	}

	return -EINVAL;
}

static struct ctl_table ipv4_route_table[] = {
	{
		.procname	= "gc_thresh",
		.data		= &ipv4_dst_ops.gc_thresh,
		.maxlen		= sizeof(int),
		.mode		= 0644,
		.proc_handler	= proc_dointvec,
	},
	{
		.procname	= "max_size",
		.data		= &ip_rt_max_size,
		.maxlen		= sizeof(int),
		.mode		= 0644,
		.proc_handler	= proc_dointvec,
	},
	{
		/*  Deprecated. Use gc_min_interval_ms */

		.procname	= "gc_min_interval",
		.data		= &ip_rt_gc_min_interval,
		.maxlen		= sizeof(int),
		.mode		= 0644,
		.proc_handler	= proc_dointvec_jiffies,
	},
	{
		.procname	= "gc_min_interval_ms",
		.data		= &ip_rt_gc_min_interval,
		.maxlen		= sizeof(int),
		.mode		= 0644,
		.proc_handler	= proc_dointvec_ms_jiffies,
	},
	{
		.procname	= "gc_timeout",
		.data		= &ip_rt_gc_timeout,
		.maxlen		= sizeof(int),
		.mode		= 0644,
		.proc_handler	= proc_dointvec_jiffies,
	},
	{
		.procname	= "gc_interval",
		.data		= &ip_rt_gc_interval,
		.maxlen		= sizeof(int),
		.mode		= 0644,
		.proc_handler	= proc_dointvec_jiffies,
	},
	{
		.procname	= "redirect_load",
		.data		= &ip_rt_redirect_load,
		.maxlen		= sizeof(int),
		.mode		= 0644,
		.proc_handler	= proc_dointvec,
	},
	{
		.procname	= "redirect_number",
		.data		= &ip_rt_redirect_number,
		.maxlen		= sizeof(int),
		.mode		= 0644,
		.proc_handler	= proc_dointvec,
	},
	{
		.procname	= "redirect_silence",
		.data		= &ip_rt_redirect_silence,
		.maxlen		= sizeof(int),
		.mode		= 0644,
		.proc_handler	= proc_dointvec,
	},
	{
		.procname	= "error_cost",
		.data		= &ip_rt_error_cost,
		.maxlen		= sizeof(int),
		.mode		= 0644,
		.proc_handler	= proc_dointvec,
	},
	{
		.procname	= "error_burst",
		.data		= &ip_rt_error_burst,
		.maxlen		= sizeof(int),
		.mode		= 0644,
		.proc_handler	= proc_dointvec,
	},
	{
		.procname	= "gc_elasticity",
		.data		= &ip_rt_gc_elasticity,
		.maxlen		= sizeof(int),
		.mode		= 0644,
		.proc_handler	= proc_dointvec,
	},
	{
		.procname	= "mtu_expires",
		.data		= &ip_rt_mtu_expires,
		.maxlen		= sizeof(int),
		.mode		= 0644,
		.proc_handler	= proc_dointvec_jiffies,
	},
	{
		.procname	= "min_pmtu",
		.data		= &ip_rt_min_pmtu,
		.maxlen		= sizeof(int),
		.mode		= 0644,
		.proc_handler	= proc_dointvec_minmax,
		.extra1		= &ip_min_valid_pmtu,
	},
	{
		.procname	= "min_adv_mss",
		.data		= &ip_rt_min_advmss,
		.maxlen		= sizeof(int),
		.mode		= 0644,
		.proc_handler	= proc_dointvec,
	},
	{ }
};

static struct ctl_table ipv4_route_flush_table[] = {
	{
		.procname	= "flush",
		.maxlen		= sizeof(int),
		.mode		= 0200,
		.proc_handler	= ipv4_sysctl_rtcache_flush,
	},
	{ },
};

static __net_init int sysctl_route_net_init(struct net *net)
{
	struct ctl_table *tbl;

	tbl = ipv4_route_flush_table;
	if (!net_eq(net, &init_net)) {
		tbl = kmemdup(tbl, sizeof(ipv4_route_flush_table), GFP_KERNEL);
		if (!tbl)
			goto err_dup;

		/* Don't export sysctls to unprivileged users */
		if (net->user_ns != &init_user_ns)
			tbl[0].procname = NULL;
	}
	tbl[0].extra1 = net;

	net->ipv4.route_hdr = register_net_sysctl(net, "net/ipv4/route", tbl);
	if (!net->ipv4.route_hdr)
		goto err_reg;
	return 0;

err_reg:
	if (tbl != ipv4_route_flush_table)
		kfree(tbl);
err_dup:
	return -ENOMEM;
}

static __net_exit void sysctl_route_net_exit(struct net *net)
{
	struct ctl_table *tbl;

	tbl = net->ipv4.route_hdr->ctl_table_arg;
	unregister_net_sysctl_table(net->ipv4.route_hdr);
	BUG_ON(tbl == ipv4_route_flush_table);
	kfree(tbl);
}

static __net_initdata struct pernet_operations sysctl_route_ops = {
	.init = sysctl_route_net_init,
	.exit = sysctl_route_net_exit,
};
#endif

static __net_init int rt_genid_init(struct net *net)
{
	atomic_set(&net->ipv4.rt_genid, 0);
	atomic_set(&net->fnhe_genid, 0);
	atomic_set(&net->ipv4.dev_addr_genid, get_random_int());
	return 0;
}

static __net_initdata struct pernet_operations rt_genid_ops = {
	.init = rt_genid_init,
};

static int __net_init ipv4_inetpeer_init(struct net *net)
{
	struct inet_peer_base *bp = kmalloc(sizeof(*bp), GFP_KERNEL);

	if (!bp)
		return -ENOMEM;
	inet_peer_base_init(bp);
	net->ipv4.peers = bp;
	return 0;
}

static void __net_exit ipv4_inetpeer_exit(struct net *net)
{
	struct inet_peer_base *bp = net->ipv4.peers;

	net->ipv4.peers = NULL;
	inetpeer_invalidate_tree(bp);
	kfree(bp);
}

static __net_initdata struct pernet_operations ipv4_inetpeer_ops = {
	.init	=	ipv4_inetpeer_init,
	.exit	=	ipv4_inetpeer_exit,
};

#ifdef CONFIG_IP_ROUTE_CLASSID
struct ip_rt_acct __percpu *ip_rt_acct __read_mostly;
#endif /* CONFIG_IP_ROUTE_CLASSID */

int __init ip_rt_init(void)
{
	int cpu;

	ip_idents = kmalloc_array(IP_IDENTS_SZ, sizeof(*ip_idents),
				  GFP_KERNEL);
	if (!ip_idents)
		panic("IP: failed to allocate ip_idents\n");

	prandom_bytes(ip_idents, IP_IDENTS_SZ * sizeof(*ip_idents));

	ip_tstamps = kcalloc(IP_IDENTS_SZ, sizeof(*ip_tstamps), GFP_KERNEL);
	if (!ip_tstamps)
		panic("IP: failed to allocate ip_tstamps\n");

	for_each_possible_cpu(cpu) {
		struct uncached_list *ul = &per_cpu(rt_uncached_list, cpu);

		INIT_LIST_HEAD(&ul->head);
		spin_lock_init(&ul->lock);
	}
#ifdef CONFIG_IP_ROUTE_CLASSID
	ip_rt_acct = __alloc_percpu(256 * sizeof(struct ip_rt_acct), __alignof__(struct ip_rt_acct));
	if (!ip_rt_acct)
		panic("IP: failed to allocate ip_rt_acct\n");
#endif

	ipv4_dst_ops.kmem_cachep =
		kmem_cache_create("ip_dst_cache", sizeof(struct rtable), 0,
				  SLAB_HWCACHE_ALIGN|SLAB_PANIC, NULL);

	ipv4_dst_blackhole_ops.kmem_cachep = ipv4_dst_ops.kmem_cachep;

	if (dst_entries_init(&ipv4_dst_ops) < 0)
		panic("IP: failed to allocate ipv4_dst_ops counter\n");

	if (dst_entries_init(&ipv4_dst_blackhole_ops) < 0)
		panic("IP: failed to allocate ipv4_dst_blackhole_ops counter\n");

	ipv4_dst_ops.gc_thresh = ~0;
	ip_rt_max_size = INT_MAX;

	devinet_init();
	ip_fib_init();

	if (ip_rt_proc_init())
		pr_err("Unable to create route proc files\n");
#ifdef CONFIG_XFRM
	xfrm_init();
	xfrm4_init();
#endif
	rtnl_register(PF_INET, RTM_GETROUTE, inet_rtm_getroute, NULL,
		      RTNL_FLAG_DOIT_UNLOCKED);

#ifdef CONFIG_SYSCTL
	register_pernet_subsys(&sysctl_route_ops);
#endif
	register_pernet_subsys(&rt_genid_ops);
	register_pernet_subsys(&ipv4_inetpeer_ops);
	return 0;
}

#ifdef CONFIG_SYSCTL
/*
 * We really need to sanitize the damn ipv4 init order, then all
 * this nonsense will go away.
 */
void __init ip_static_sysctl_init(void)
{
	register_net_sysctl(&init_net, "net/ipv4/route", ipv4_route_table);
}
#endif<|MERGE_RESOLUTION|>--- conflicted
+++ resolved
@@ -1569,19 +1569,14 @@
 	if (fi) {
 		struct fib_nh_common *nhc = FIB_RES_NHC(*res);
 
-<<<<<<< HEAD
-		if (nh->nh_gw && nh->nh_scope == RT_SCOPE_LINK) {
-			rt->rt_gateway = nh->nh_gw;//设置gateway
-			rt->rt_uses_gateway = 1;
-=======
 		if (nhc->nhc_gw_family && nhc->nhc_scope == RT_SCOPE_LINK) {
 			rt->rt_gw_family = nhc->nhc_gw_family;
+			//设置gateway
 			/* only INET and INET6 are supported */
 			if (likely(nhc->nhc_gw_family == AF_INET))
 				rt->rt_gw4 = nhc->nhc_gw.ipv4;
 			else
 				rt->rt_gw6 = nhc->nhc_gw.ipv6;
->>>>>>> 3ab4436f
 		}
 
 		ip_dst_init_metrics(&rt->dst, fi->fib_metrics);
@@ -1768,12 +1763,8 @@
 	u32 itag = 0;
 
 	/* get a working reference to the output device */
-<<<<<<< HEAD
 	//获得出接口设备(将首个下一跳设备做为出接口设备）
-	out_dev = __in_dev_get_rcu(FIB_RES_DEV(*res));
-=======
 	out_dev = __in_dev_get_rcu(dev);
->>>>>>> 3ab4436f
 	if (!out_dev) {
 		//路由表里有bug
 		net_crit_ratelimited("Bug in ip_route_input_slow(). Please report.\n");
