/*
 * INET		An implementation of the TCP/IP protocol suite for the LINUX
 *		operating system.  INET is implemented using the  BSD Socket
 *		interface as the means of communication with the user level.
 *
 *		ROUTE - implementation of the IP router.
 *
 * Authors:	Ross Biro
 *		Fred N. van Kempen, <waltje@uWalt.NL.Mugnet.ORG>
 *		Alan Cox, <gw4pts@gw4pts.ampr.org>
 *		Linus Torvalds, <Linus.Torvalds@helsinki.fi>
 *		Alexey Kuznetsov, <kuznet@ms2.inr.ac.ru>
 *
 * Fixes:
 *		Alan Cox	:	Verify area fixes.
 *		Alan Cox	:	cli() protects routing changes
 *		Rui Oliveira	:	ICMP routing table updates
 *		(rco@di.uminho.pt)	Routing table insertion and update
 *		Linus Torvalds	:	Rewrote bits to be sensible
 *		Alan Cox	:	Added BSD route gw semantics
 *		Alan Cox	:	Super /proc >4K
 *		Alan Cox	:	MTU in route table
 *		Alan Cox	: 	MSS actually. Also added the window
 *					clamper.
 *		Sam Lantinga	:	Fixed route matching in rt_del()
 *		Alan Cox	:	Routing cache support.
 *		Alan Cox	:	Removed compatibility cruft.
 *		Alan Cox	:	RTF_REJECT support.
 *		Alan Cox	:	TCP irtt support.
 *		Jonathan Naylor	:	Added Metric support.
 *	Miquel van Smoorenburg	:	BSD API fixes.
 *	Miquel van Smoorenburg	:	Metrics.
 *		Alan Cox	:	Use __u32 properly
 *		Alan Cox	:	Aligned routing errors more closely with BSD
 *					our system is still very different.
 *		Alan Cox	:	Faster /proc handling
 *	Alexey Kuznetsov	:	Massive rework to support tree based routing,
 *					routing caches and better behaviour.
 *
 *		Olaf Erb	:	irtt wasn't being copied right.
 *		Bjorn Ekwall	:	Kerneld route support.
 *		Alan Cox	:	Multicast fixed (I hope)
 * 		Pavel Krauz	:	Limited broadcast fixed
 *		Mike McLagan	:	Routing by source
 *	Alexey Kuznetsov	:	End of old history. Split to fib.c and
 *					route.c and rewritten from scratch.
 *		Andi Kleen	:	Load-limit warning messages.
 *	Vitaly E. Lavrov	:	Transparent proxy revived after year coma.
 *	Vitaly E. Lavrov	:	Race condition in ip_route_input_slow.
 *	Tobias Ringstrom	:	Uninitialized res.type in ip_route_output_slow.
 *	Vladimir V. Ivanov	:	IP rule info (flowid) is really useful.
 *		Marc Boucher	:	routing by fwmark
 *	Robert Olsson		:	Added rt_cache statistics
 *	Arnaldo C. Melo		:	Convert proc stuff to seq_file
 *	Eric Dumazet		:	hashed spinlocks and rt_check_expire() fixes.
 * 	Ilia Sotnikov		:	Ignore TOS on PMTUD and Redirect
 * 	Ilia Sotnikov		:	Removed TOS from hash calculations
 *
 *		This program is free software; you can redistribute it and/or
 *		modify it under the terms of the GNU General Public License
 *		as published by the Free Software Foundation; either version
 *		2 of the License, or (at your option) any later version.
 */

#define pr_fmt(fmt) "IPv4: " fmt

#include <linux/module.h>
#include <linux/uaccess.h>
#include <linux/bitops.h>
#include <linux/types.h>
#include <linux/kernel.h>
#include <linux/mm.h>
#include <linux/string.h>
#include <linux/socket.h>
#include <linux/sockios.h>
#include <linux/errno.h>
#include <linux/in.h>
#include <linux/inet.h>
#include <linux/netdevice.h>
#include <linux/proc_fs.h>
#include <linux/init.h>
#include <linux/skbuff.h>
#include <linux/inetdevice.h>
#include <linux/igmp.h>
#include <linux/pkt_sched.h>
#include <linux/mroute.h>
#include <linux/netfilter_ipv4.h>
#include <linux/random.h>
#include <linux/rcupdate.h>
#include <linux/times.h>
#include <linux/slab.h>
#include <linux/jhash.h>
#include <net/dst.h>
#include <net/dst_metadata.h>
#include <net/net_namespace.h>
#include <net/protocol.h>
#include <net/ip.h>
#include <net/route.h>
#include <net/inetpeer.h>
#include <net/sock.h>
#include <net/ip_fib.h>
#include <net/arp.h>
#include <net/tcp.h>
#include <net/icmp.h>
#include <net/xfrm.h>
#include <net/lwtunnel.h>
#include <net/netevent.h>
#include <net/rtnetlink.h>
#ifdef CONFIG_SYSCTL
#include <linux/sysctl.h>
#include <linux/kmemleak.h>
#endif
#include <net/secure_seq.h>
#include <net/ip_tunnels.h>
#include <net/l3mdev.h>

#define RT_FL_TOS(oldflp4) \
	((oldflp4)->flowi4_tos & (IPTOS_RT_MASK | RTO_ONLINK))

#define RT_GC_TIMEOUT (300*HZ)

static int ip_rt_max_size;
static int ip_rt_redirect_number __read_mostly	= 9;
static int ip_rt_redirect_load __read_mostly	= HZ / 50;
static int ip_rt_redirect_silence __read_mostly	= ((HZ / 50) << (9 + 1));
static int ip_rt_error_cost __read_mostly	= HZ;
static int ip_rt_error_burst __read_mostly	= 5 * HZ;
static int ip_rt_mtu_expires __read_mostly	= 10 * 60 * HZ;
static int ip_rt_min_pmtu __read_mostly		= 512 + 20 + 20;
static int ip_rt_min_advmss __read_mostly	= 256;

static int ip_rt_gc_timeout __read_mostly	= RT_GC_TIMEOUT;
/*
 *	Interface to generic destination cache.
 */

static struct dst_entry *ipv4_dst_check(struct dst_entry *dst, u32 cookie);
static unsigned int	 ipv4_default_advmss(const struct dst_entry *dst);
static unsigned int	 ipv4_mtu(const struct dst_entry *dst);
static struct dst_entry *ipv4_negative_advice(struct dst_entry *dst);
static void		 ipv4_link_failure(struct sk_buff *skb);
static void		 ip_rt_update_pmtu(struct dst_entry *dst, struct sock *sk,
					   struct sk_buff *skb, u32 mtu);
static void		 ip_do_redirect(struct dst_entry *dst, struct sock *sk,
					struct sk_buff *skb);
static void		ipv4_dst_destroy(struct dst_entry *dst);

static u32 *ipv4_cow_metrics(struct dst_entry *dst, unsigned long old)
{
	WARN_ON(1);
	return NULL;
}

static struct neighbour *ipv4_neigh_lookup(const struct dst_entry *dst,
					   struct sk_buff *skb,
					   const void *daddr);
static void ipv4_confirm_neigh(const struct dst_entry *dst, const void *daddr);

static struct dst_ops ipv4_dst_ops = {
	.family =		AF_INET,
	.check =		ipv4_dst_check,
	.default_advmss =	ipv4_default_advmss,
	.mtu =			ipv4_mtu,
	.cow_metrics =		ipv4_cow_metrics,
	.destroy =		ipv4_dst_destroy,
	.negative_advice =	ipv4_negative_advice,
	.link_failure =		ipv4_link_failure,
	.update_pmtu =		ip_rt_update_pmtu,
	.redirect =		ip_do_redirect,
	.local_out =		__ip_local_out,
	.neigh_lookup =		ipv4_neigh_lookup,
	.confirm_neigh =	ipv4_confirm_neigh,
};

#define ECN_OR_COST(class)	TC_PRIO_##class

const __u8 ip_tos2prio[16] = {
	TC_PRIO_BESTEFFORT,
	ECN_OR_COST(BESTEFFORT),
	TC_PRIO_BESTEFFORT,
	ECN_OR_COST(BESTEFFORT),
	TC_PRIO_BULK,
	ECN_OR_COST(BULK),
	TC_PRIO_BULK,
	ECN_OR_COST(BULK),
	TC_PRIO_INTERACTIVE,
	ECN_OR_COST(INTERACTIVE),
	TC_PRIO_INTERACTIVE,
	ECN_OR_COST(INTERACTIVE),
	TC_PRIO_INTERACTIVE_BULK,
	ECN_OR_COST(INTERACTIVE_BULK),
	TC_PRIO_INTERACTIVE_BULK,
	ECN_OR_COST(INTERACTIVE_BULK)
};
EXPORT_SYMBOL(ip_tos2prio);

static DEFINE_PER_CPU(struct rt_cache_stat, rt_cache_stat);
#define RT_CACHE_STAT_INC(field) raw_cpu_inc(rt_cache_stat.field)

#ifdef CONFIG_PROC_FS
static void *rt_cache_seq_start(struct seq_file *seq, loff_t *pos)
{
	if (*pos)
		return NULL;
	return SEQ_START_TOKEN;
}

static void *rt_cache_seq_next(struct seq_file *seq, void *v, loff_t *pos)
{
	++*pos;
	return NULL;
}

static void rt_cache_seq_stop(struct seq_file *seq, void *v)
{
}

static int rt_cache_seq_show(struct seq_file *seq, void *v)
{
	if (v == SEQ_START_TOKEN)
		seq_printf(seq, "%-127s\n",
			   "Iface\tDestination\tGateway \tFlags\t\tRefCnt\tUse\t"
			   "Metric\tSource\t\tMTU\tWindow\tIRTT\tTOS\tHHRef\t"
			   "HHUptod\tSpecDst");
	return 0;
}

static const struct seq_operations rt_cache_seq_ops = {
	.start  = rt_cache_seq_start,
	.next   = rt_cache_seq_next,
	.stop   = rt_cache_seq_stop,
	.show   = rt_cache_seq_show,
};

static int rt_cache_seq_open(struct inode *inode, struct file *file)
{
	return seq_open(file, &rt_cache_seq_ops);
}

static const struct file_operations rt_cache_seq_fops = {
	.owner	 = THIS_MODULE,
	.open	 = rt_cache_seq_open,
	.read	 = seq_read,
	.llseek	 = seq_lseek,
	.release = seq_release,
};


static void *rt_cpu_seq_start(struct seq_file *seq, loff_t *pos)
{
	int cpu;

	if (*pos == 0)
		return SEQ_START_TOKEN;

	for (cpu = *pos-1; cpu < nr_cpu_ids; ++cpu) {
		if (!cpu_possible(cpu))
			continue;
		*pos = cpu+1;
		return &per_cpu(rt_cache_stat, cpu);
	}
	return NULL;
}

static void *rt_cpu_seq_next(struct seq_file *seq, void *v, loff_t *pos)
{
	int cpu;

	for (cpu = *pos; cpu < nr_cpu_ids; ++cpu) {
		if (!cpu_possible(cpu))
			continue;
		*pos = cpu+1;
		return &per_cpu(rt_cache_stat, cpu);
	}
	return NULL;

}

static void rt_cpu_seq_stop(struct seq_file *seq, void *v)
{

}

static int rt_cpu_seq_show(struct seq_file *seq, void *v)
{
	struct rt_cache_stat *st = v;

	if (v == SEQ_START_TOKEN) {
		seq_printf(seq, "entries  in_hit in_slow_tot in_slow_mc in_no_route in_brd in_martian_dst in_martian_src  out_hit out_slow_tot out_slow_mc  gc_total gc_ignored gc_goal_miss gc_dst_overflow in_hlist_search out_hlist_search\n");
		return 0;
	}

	seq_printf(seq,"%08x  %08x %08x %08x %08x %08x %08x %08x "
		   " %08x %08x %08x %08x %08x %08x %08x %08x %08x \n",
		   dst_entries_get_slow(&ipv4_dst_ops),
		   0, /* st->in_hit */
		   st->in_slow_tot,
		   st->in_slow_mc,
		   st->in_no_route,
		   st->in_brd,
		   st->in_martian_dst,
		   st->in_martian_src,

		   0, /* st->out_hit */
		   st->out_slow_tot,
		   st->out_slow_mc,

		   0, /* st->gc_total */
		   0, /* st->gc_ignored */
		   0, /* st->gc_goal_miss */
		   0, /* st->gc_dst_overflow */
		   0, /* st->in_hlist_search */
		   0  /* st->out_hlist_search */
		);
	return 0;
}

static const struct seq_operations rt_cpu_seq_ops = {
	.start  = rt_cpu_seq_start,
	.next   = rt_cpu_seq_next,
	.stop   = rt_cpu_seq_stop,
	.show   = rt_cpu_seq_show,
};


static int rt_cpu_seq_open(struct inode *inode, struct file *file)
{
	return seq_open(file, &rt_cpu_seq_ops);
}

static const struct file_operations rt_cpu_seq_fops = {
	.owner	 = THIS_MODULE,
	.open	 = rt_cpu_seq_open,
	.read	 = seq_read,
	.llseek	 = seq_lseek,
	.release = seq_release,
};

#ifdef CONFIG_IP_ROUTE_CLASSID
static int rt_acct_proc_show(struct seq_file *m, void *v)
{
	struct ip_rt_acct *dst, *src;
	unsigned int i, j;

	dst = kcalloc(256, sizeof(struct ip_rt_acct), GFP_KERNEL);
	if (!dst)
		return -ENOMEM;

	for_each_possible_cpu(i) {
		src = (struct ip_rt_acct *)per_cpu_ptr(ip_rt_acct, i);
		for (j = 0; j < 256; j++) {
			dst[j].o_bytes   += src[j].o_bytes;
			dst[j].o_packets += src[j].o_packets;
			dst[j].i_bytes   += src[j].i_bytes;
			dst[j].i_packets += src[j].i_packets;
		}
	}

	seq_write(m, dst, 256 * sizeof(struct ip_rt_acct));
	kfree(dst);
	return 0;
}

static int rt_acct_proc_open(struct inode *inode, struct file *file)
{
	return single_open(file, rt_acct_proc_show, NULL);
}

static const struct file_operations rt_acct_proc_fops = {
	.owner		= THIS_MODULE,
	.open		= rt_acct_proc_open,
	.read		= seq_read,
	.llseek		= seq_lseek,
	.release	= single_release,
};
#endif

static int __net_init ip_rt_do_proc_init(struct net *net)
{
	struct proc_dir_entry *pde;

	pde = proc_create("rt_cache", S_IRUGO, net->proc_net,
			  &rt_cache_seq_fops);
	if (!pde)
		goto err1;

	pde = proc_create("rt_cache", S_IRUGO,
			  net->proc_net_stat, &rt_cpu_seq_fops);
	if (!pde)
		goto err2;

#ifdef CONFIG_IP_ROUTE_CLASSID
	pde = proc_create("rt_acct", 0, net->proc_net, &rt_acct_proc_fops);
	if (!pde)
		goto err3;
#endif
	return 0;

#ifdef CONFIG_IP_ROUTE_CLASSID
err3:
	remove_proc_entry("rt_cache", net->proc_net_stat);
#endif
err2:
	remove_proc_entry("rt_cache", net->proc_net);
err1:
	return -ENOMEM;
}

static void __net_exit ip_rt_do_proc_exit(struct net *net)
{
	remove_proc_entry("rt_cache", net->proc_net_stat);
	remove_proc_entry("rt_cache", net->proc_net);
#ifdef CONFIG_IP_ROUTE_CLASSID
	remove_proc_entry("rt_acct", net->proc_net);
#endif
}

static struct pernet_operations ip_rt_proc_ops __net_initdata =  {
	.init = ip_rt_do_proc_init,
	.exit = ip_rt_do_proc_exit,
};

static int __init ip_rt_proc_init(void)
{
	return register_pernet_subsys(&ip_rt_proc_ops);
}

#else
static inline int ip_rt_proc_init(void)
{
	return 0;
}
#endif /* CONFIG_PROC_FS */

static inline bool rt_is_expired(const struct rtable *rth)
{
	return rth->rt_genid != rt_genid_ipv4(dev_net(rth->dst.dev));
}

void rt_cache_flush(struct net *net)
{
	rt_genid_bump_ipv4(net);
}

static struct neighbour *ipv4_neigh_lookup(const struct dst_entry *dst,
					   struct sk_buff *skb,
					   const void *daddr)
{
	struct net_device *dev = dst->dev;
	const __be32 *pkey = daddr;
	const struct rtable *rt;
	struct neighbour *n;

	rt = (const struct rtable *) dst;
	if (rt->rt_gateway)
		pkey = (const __be32 *) &rt->rt_gateway;
	else if (skb)
		pkey = &ip_hdr(skb)->daddr;

	n = __ipv4_neigh_lookup(dev, *(__force u32 *)pkey);
	if (n)
		return n;
	return neigh_create(&arp_tbl, pkey, dev);
}

static void ipv4_confirm_neigh(const struct dst_entry *dst, const void *daddr)
{
	struct net_device *dev = dst->dev;
	const __be32 *pkey = daddr;
	const struct rtable *rt;

	rt = (const struct rtable *)dst;
	if (rt->rt_gateway)
		pkey = (const __be32 *)&rt->rt_gateway;
	else if (!daddr ||
		 (rt->rt_flags &
		  (RTCF_MULTICAST | RTCF_BROADCAST | RTCF_LOCAL)))
		return;

	__ipv4_confirm_neigh(dev, *(__force u32 *)pkey);
}

#define IP_IDENTS_SZ 2048u

static atomic_t *ip_idents __read_mostly;
static u32 *ip_tstamps __read_mostly;

/* In order to protect privacy, we add a perturbation to identifiers
 * if one generator is seldom used. This makes hard for an attacker
 * to infer how many packets were sent between two points in time.
 */
u32 ip_idents_reserve(u32 hash, int segs)
{
	u32 *p_tstamp = ip_tstamps + hash % IP_IDENTS_SZ;
	atomic_t *p_id = ip_idents + hash % IP_IDENTS_SZ;
	u32 old = ACCESS_ONCE(*p_tstamp);
	u32 now = (u32)jiffies;
	u32 new, delta = 0;

	if (old != now && cmpxchg(p_tstamp, old, now) == old)
		delta = prandom_u32_max(now - old);

	/* Do not use atomic_add_return() as it makes UBSAN unhappy */
	do {
		old = (u32)atomic_read(p_id);
		new = old + delta + segs;
	} while (atomic_cmpxchg(p_id, old, new) != old);

	return new - segs;
}
EXPORT_SYMBOL(ip_idents_reserve);

void __ip_select_ident(struct net *net, struct iphdr *iph, int segs)
{
	static u32 ip_idents_hashrnd __read_mostly;
	u32 hash, id;

	net_get_random_once(&ip_idents_hashrnd, sizeof(ip_idents_hashrnd));

	hash = jhash_3words((__force u32)iph->daddr,
			    (__force u32)iph->saddr,
			    iph->protocol ^ net_hash_mix(net),
			    ip_idents_hashrnd);
	id = ip_idents_reserve(hash, segs);
	iph->id = htons(id);
}
EXPORT_SYMBOL(__ip_select_ident);

static void __build_flow_key(const struct net *net, struct flowi4 *fl4,
			     const struct sock *sk,
			     const struct iphdr *iph,
			     int oif, u8 tos,
			     u8 prot, u32 mark, int flow_flags)
{
	if (sk) {
		const struct inet_sock *inet = inet_sk(sk);

		oif = sk->sk_bound_dev_if;
		mark = sk->sk_mark;
		tos = RT_CONN_FLAGS(sk);
		prot = inet->hdrincl ? IPPROTO_RAW : sk->sk_protocol;
	}
	flowi4_init_output(fl4, oif, mark, tos,
			   RT_SCOPE_UNIVERSE, prot,
			   flow_flags,
			   iph->daddr, iph->saddr, 0, 0,
			   sock_net_uid(net, sk));
}

static void build_skb_flow_key(struct flowi4 *fl4, const struct sk_buff *skb,
			       const struct sock *sk)
{
	const struct net *net = dev_net(skb->dev);
	const struct iphdr *iph = ip_hdr(skb);
	int oif = skb->dev->ifindex;
	u8 tos = RT_TOS(iph->tos);
	u8 prot = iph->protocol;
	u32 mark = skb->mark;

	__build_flow_key(net, fl4, sk, iph, oif, tos, prot, mark, 0);
}

static void build_sk_flow_key(struct flowi4 *fl4, const struct sock *sk)
{
	const struct inet_sock *inet = inet_sk(sk);
	const struct ip_options_rcu *inet_opt;
	__be32 daddr = inet->inet_daddr;

	rcu_read_lock();
	inet_opt = rcu_dereference(inet->inet_opt);
	if (inet_opt && inet_opt->opt.srr)
		daddr = inet_opt->opt.faddr;
	flowi4_init_output(fl4, sk->sk_bound_dev_if, sk->sk_mark,
			   RT_CONN_FLAGS(sk), RT_SCOPE_UNIVERSE,
			   inet->hdrincl ? IPPROTO_RAW : sk->sk_protocol,
			   inet_sk_flowi_flags(sk),
			   daddr, inet->inet_saddr, 0, 0, sk->sk_uid);
	rcu_read_unlock();
}

static void ip_rt_build_flow_key(struct flowi4 *fl4, const struct sock *sk,
				 const struct sk_buff *skb)
{
	if (skb)
		build_skb_flow_key(fl4, skb, sk);
	else
		build_sk_flow_key(fl4, sk);
}

static inline void rt_free(struct rtable *rt)
{
	call_rcu(&rt->dst.rcu_head, dst_rcu_free);
}

static DEFINE_SPINLOCK(fnhe_lock);

static void fnhe_flush_routes(struct fib_nh_exception *fnhe)
{
	struct rtable *rt;

	rt = rcu_dereference(fnhe->fnhe_rth_input);
	if (rt) {
		RCU_INIT_POINTER(fnhe->fnhe_rth_input, NULL);
		rt_free(rt);
	}
	rt = rcu_dereference(fnhe->fnhe_rth_output);
	if (rt) {
		RCU_INIT_POINTER(fnhe->fnhe_rth_output, NULL);
		rt_free(rt);
	}
}

static struct fib_nh_exception *fnhe_oldest(struct fnhe_hash_bucket *hash)
{
	struct fib_nh_exception *fnhe, *oldest;

	oldest = rcu_dereference(hash->chain);
	for (fnhe = rcu_dereference(oldest->fnhe_next); fnhe;
	     fnhe = rcu_dereference(fnhe->fnhe_next)) {
		if (time_before(fnhe->fnhe_stamp, oldest->fnhe_stamp))
			oldest = fnhe;
	}
	fnhe_flush_routes(oldest);
	return oldest;
}

static inline u32 fnhe_hashfun(__be32 daddr)
{
	static u32 fnhe_hashrnd __read_mostly;
	u32 hval;

	net_get_random_once(&fnhe_hashrnd, sizeof(fnhe_hashrnd));
	hval = jhash_1word((__force u32) daddr, fnhe_hashrnd);
	return hash_32(hval, FNHE_HASH_SHIFT);
}

static void fill_route_from_fnhe(struct rtable *rt, struct fib_nh_exception *fnhe)
{
	rt->rt_pmtu = fnhe->fnhe_pmtu;
	rt->dst.expires = fnhe->fnhe_expires;

	if (fnhe->fnhe_gw) {
		rt->rt_flags |= RTCF_REDIRECTED;
		rt->rt_gateway = fnhe->fnhe_gw;
		rt->rt_uses_gateway = 1;
	}
}

static void update_or_create_fnhe(struct fib_nh *nh, __be32 daddr, __be32 gw,
				  u32 pmtu, unsigned long expires)
{
	struct fnhe_hash_bucket *hash;
	struct fib_nh_exception *fnhe;
	struct rtable *rt;
	unsigned int i;
	int depth;
	u32 hval = fnhe_hashfun(daddr);

	spin_lock_bh(&fnhe_lock);

	hash = rcu_dereference(nh->nh_exceptions);
	if (!hash) {
		hash = kzalloc(FNHE_HASH_SIZE * sizeof(*hash), GFP_ATOMIC);
		if (!hash)
			goto out_unlock;
		rcu_assign_pointer(nh->nh_exceptions, hash);
	}

	hash += hval;

	depth = 0;
	for (fnhe = rcu_dereference(hash->chain); fnhe;
	     fnhe = rcu_dereference(fnhe->fnhe_next)) {
		if (fnhe->fnhe_daddr == daddr)
			break;
		depth++;
	}

	if (fnhe) {
		if (gw)
			fnhe->fnhe_gw = gw;
		if (pmtu) {
			fnhe->fnhe_pmtu = pmtu;
			fnhe->fnhe_expires = max(1UL, expires);
		}
		/* Update all cached dsts too */
		rt = rcu_dereference(fnhe->fnhe_rth_input);
		if (rt)
			fill_route_from_fnhe(rt, fnhe);
		rt = rcu_dereference(fnhe->fnhe_rth_output);
		if (rt)
			fill_route_from_fnhe(rt, fnhe);
	} else {
		if (depth > FNHE_RECLAIM_DEPTH)
			fnhe = fnhe_oldest(hash);
		else {
			fnhe = kzalloc(sizeof(*fnhe), GFP_ATOMIC);
			if (!fnhe)
				goto out_unlock;

			fnhe->fnhe_next = hash->chain;
			rcu_assign_pointer(hash->chain, fnhe);
		}
		fnhe->fnhe_genid = fnhe_genid(dev_net(nh->nh_dev));
		fnhe->fnhe_daddr = daddr;
		fnhe->fnhe_gw = gw;
		fnhe->fnhe_pmtu = pmtu;
		fnhe->fnhe_expires = expires;

		/* Exception created; mark the cached routes for the nexthop
		 * stale, so anyone caching it rechecks if this exception
		 * applies to them.
		 */
		rt = rcu_dereference(nh->nh_rth_input);
		if (rt)
			rt->dst.obsolete = DST_OBSOLETE_KILL;

		for_each_possible_cpu(i) {
			struct rtable __rcu **prt;
			prt = per_cpu_ptr(nh->nh_pcpu_rth_output, i);
			rt = rcu_dereference(*prt);
			if (rt)
				rt->dst.obsolete = DST_OBSOLETE_KILL;
		}
	}

	fnhe->fnhe_stamp = jiffies;

out_unlock:
	spin_unlock_bh(&fnhe_lock);
}

static void __ip_do_redirect(struct rtable *rt, struct sk_buff *skb, struct flowi4 *fl4,
			     bool kill_route)
{
	__be32 new_gw = icmp_hdr(skb)->un.gateway;
	__be32 old_gw = ip_hdr(skb)->saddr;
	struct net_device *dev = skb->dev;
	struct in_device *in_dev;
	struct fib_result res;
	struct neighbour *n;
	struct net *net;

	switch (icmp_hdr(skb)->code & 7) {
	case ICMP_REDIR_NET:
	case ICMP_REDIR_NETTOS:
	case ICMP_REDIR_HOST:
	case ICMP_REDIR_HOSTTOS:
		break;

	default:
		return;
	}

	if (rt->rt_gateway != old_gw)
		return;

	in_dev = __in_dev_get_rcu(dev);
	if (!in_dev)
		return;

	net = dev_net(dev);
	if (new_gw == old_gw || !IN_DEV_RX_REDIRECTS(in_dev) ||
	    ipv4_is_multicast(new_gw) || ipv4_is_lbcast(new_gw) ||
	    ipv4_is_zeronet(new_gw))
		goto reject_redirect;

	if (!IN_DEV_SHARED_MEDIA(in_dev)) {
		if (!inet_addr_onlink(in_dev, new_gw, old_gw))
			goto reject_redirect;
		if (IN_DEV_SEC_REDIRECTS(in_dev) && ip_fib_check_default(new_gw, dev))
			goto reject_redirect;
	} else {
		if (inet_addr_type(net, new_gw) != RTN_UNICAST)
			goto reject_redirect;
	}

	n = __ipv4_neigh_lookup(rt->dst.dev, new_gw);
	if (!n)
		n = neigh_create(&arp_tbl, &new_gw, rt->dst.dev);
	if (!IS_ERR(n)) {
		if (!(n->nud_state & NUD_VALID)) {
			neigh_event_send(n, NULL);
		} else {
			if (fib_lookup(net, fl4, &res, 0) == 0) {
				struct fib_nh *nh = &FIB_RES_NH(res);

				update_or_create_fnhe(nh, fl4->daddr, new_gw,
						0, jiffies + ip_rt_gc_timeout);
			}
			if (kill_route)
				rt->dst.obsolete = DST_OBSOLETE_KILL;
			call_netevent_notifiers(NETEVENT_NEIGH_UPDATE, n);
		}
		neigh_release(n);
	}
	return;

reject_redirect:
#ifdef CONFIG_IP_ROUTE_VERBOSE
	if (IN_DEV_LOG_MARTIANS(in_dev)) {
		const struct iphdr *iph = (const struct iphdr *) skb->data;
		__be32 daddr = iph->daddr;
		__be32 saddr = iph->saddr;

		net_info_ratelimited("Redirect from %pI4 on %s about %pI4 ignored\n"
				     "  Advised path = %pI4 -> %pI4\n",
				     &old_gw, dev->name, &new_gw,
				     &saddr, &daddr);
	}
#endif
	;
}

static void ip_do_redirect(struct dst_entry *dst, struct sock *sk, struct sk_buff *skb)
{
	struct rtable *rt;
	struct flowi4 fl4;
	const struct iphdr *iph = (const struct iphdr *) skb->data;
	struct net *net = dev_net(skb->dev);
	int oif = skb->dev->ifindex;
	u8 tos = RT_TOS(iph->tos);
	u8 prot = iph->protocol;
	u32 mark = skb->mark;

	rt = (struct rtable *) dst;

	__build_flow_key(net, &fl4, sk, iph, oif, tos, prot, mark, 0);
	__ip_do_redirect(rt, skb, &fl4, true);
}

static struct dst_entry *ipv4_negative_advice(struct dst_entry *dst)
{
	struct rtable *rt = (struct rtable *)dst;
	struct dst_entry *ret = dst;

	if (rt) {
		if (dst->obsolete > 0) {
			ip_rt_put(rt);
			ret = NULL;
		} else if ((rt->rt_flags & RTCF_REDIRECTED) ||
			   rt->dst.expires) {
			ip_rt_put(rt);
			ret = NULL;
		}
	}
	return ret;
}

/*
 * Algorithm:
 *	1. The first ip_rt_redirect_number redirects are sent
 *	   with exponential backoff, then we stop sending them at all,
 *	   assuming that the host ignores our redirects.
 *	2. If we did not see packets requiring redirects
 *	   during ip_rt_redirect_silence, we assume that the host
 *	   forgot redirected route and start to send redirects again.
 *
 * This algorithm is much cheaper and more intelligent than dumb load limiting
 * in icmp.c.
 *
 * NOTE. Do not forget to inhibit load limiting for redirects (redundant)
 * and "frag. need" (breaks PMTU discovery) in icmp.c.
 */

void ip_rt_send_redirect(struct sk_buff *skb)
{
	struct rtable *rt = skb_rtable(skb);
	struct in_device *in_dev;
	struct inet_peer *peer;
	struct net *net;
	int log_martians;
	int vif;

	rcu_read_lock();
	in_dev = __in_dev_get_rcu(rt->dst.dev);
	if (!in_dev || !IN_DEV_TX_REDIRECTS(in_dev)) {
		rcu_read_unlock();
		return;
	}
	log_martians = IN_DEV_LOG_MARTIANS(in_dev);
	vif = l3mdev_master_ifindex_rcu(rt->dst.dev);
	rcu_read_unlock();

	net = dev_net(rt->dst.dev);
	peer = inet_getpeer_v4(net->ipv4.peers, ip_hdr(skb)->saddr, vif, 1);
	if (!peer) {
		icmp_send(skb, ICMP_REDIRECT, ICMP_REDIR_HOST,
			  rt_nexthop(rt, ip_hdr(skb)->daddr));
		return;
	}

	/* No redirected packets during ip_rt_redirect_silence;
	 * reset the algorithm.
	 */
	if (time_after(jiffies, peer->rate_last + ip_rt_redirect_silence))
		peer->rate_tokens = 0;

	/* Too many ignored redirects; do not send anything
	 * set dst.rate_last to the last seen redirected packet.
	 */
	if (peer->rate_tokens >= ip_rt_redirect_number) {
		peer->rate_last = jiffies;
		goto out_put_peer;
	}

	/* Check for load limit; set rate_last to the latest sent
	 * redirect.
	 */
	if (peer->rate_tokens == 0 ||
	    time_after(jiffies,
		       (peer->rate_last +
			(ip_rt_redirect_load << peer->rate_tokens)))) {
		__be32 gw = rt_nexthop(rt, ip_hdr(skb)->daddr);

		icmp_send(skb, ICMP_REDIRECT, ICMP_REDIR_HOST, gw);
		peer->rate_last = jiffies;
		++peer->rate_tokens;
#ifdef CONFIG_IP_ROUTE_VERBOSE
		if (log_martians &&
		    peer->rate_tokens == ip_rt_redirect_number)
			net_warn_ratelimited("host %pI4/if%d ignores redirects for %pI4 to %pI4\n",
					     &ip_hdr(skb)->saddr, inet_iif(skb),
					     &ip_hdr(skb)->daddr, &gw);
#endif
	}
out_put_peer:
	inet_putpeer(peer);
}

static int ip_error(struct sk_buff *skb)
{
	struct in_device *in_dev = __in_dev_get_rcu(skb->dev);
	struct rtable *rt = skb_rtable(skb);
	struct inet_peer *peer;
	unsigned long now;
	struct net *net;
	bool send;
	int code;

	/* IP on this device is disabled. */
	if (!in_dev)
		goto out;

	net = dev_net(rt->dst.dev);
	if (!IN_DEV_FORWARD(in_dev)) {
		switch (rt->dst.error) {
		case EHOSTUNREACH:
			__IP_INC_STATS(net, IPSTATS_MIB_INADDRERRORS);
			break;

		case ENETUNREACH:
			__IP_INC_STATS(net, IPSTATS_MIB_INNOROUTES);
			break;
		}
		goto out;
	}

	switch (rt->dst.error) {
	case EINVAL:
	default:
		goto out;
	case EHOSTUNREACH:
		code = ICMP_HOST_UNREACH;
		break;
	case ENETUNREACH:
		code = ICMP_NET_UNREACH;
		__IP_INC_STATS(net, IPSTATS_MIB_INNOROUTES);
		break;
	case EACCES:
		code = ICMP_PKT_FILTERED;
		break;
	}

	peer = inet_getpeer_v4(net->ipv4.peers, ip_hdr(skb)->saddr,
			       l3mdev_master_ifindex(skb->dev), 1);

	send = true;
	if (peer) {
		now = jiffies;
		peer->rate_tokens += now - peer->rate_last;
		if (peer->rate_tokens > ip_rt_error_burst)
			peer->rate_tokens = ip_rt_error_burst;
		peer->rate_last = now;
		if (peer->rate_tokens >= ip_rt_error_cost)
			peer->rate_tokens -= ip_rt_error_cost;
		else
			send = false;
		inet_putpeer(peer);
	}
	if (send)
		icmp_send(skb, ICMP_DEST_UNREACH, code, 0);

out:	kfree_skb(skb);
	return 0;
}

static void __ip_rt_update_pmtu(struct rtable *rt, struct flowi4 *fl4, u32 mtu)
{
	struct dst_entry *dst = &rt->dst;
	struct fib_result res;

	if (dst_metric_locked(dst, RTAX_MTU))
		return;

	if (ipv4_mtu(dst) < mtu)
		return;

	if (mtu < ip_rt_min_pmtu)
		mtu = ip_rt_min_pmtu;

	if (rt->rt_pmtu == mtu &&
	    time_before(jiffies, dst->expires - ip_rt_mtu_expires / 2))
		return;

	rcu_read_lock();
	if (fib_lookup(dev_net(dst->dev), fl4, &res, 0) == 0) {
		struct fib_nh *nh = &FIB_RES_NH(res);

		update_or_create_fnhe(nh, fl4->daddr, 0, mtu,
				      jiffies + ip_rt_mtu_expires);
	}
	rcu_read_unlock();
}

static void ip_rt_update_pmtu(struct dst_entry *dst, struct sock *sk,
			      struct sk_buff *skb, u32 mtu)
{
	struct rtable *rt = (struct rtable *) dst;
	struct flowi4 fl4;

	ip_rt_build_flow_key(&fl4, sk, skb);
	__ip_rt_update_pmtu(rt, &fl4, mtu);
}

void ipv4_update_pmtu(struct sk_buff *skb, struct net *net, u32 mtu,
		      int oif, u32 mark, u8 protocol, int flow_flags)
{
	const struct iphdr *iph = (const struct iphdr *) skb->data;
	struct flowi4 fl4;
	struct rtable *rt;

	if (!mark)
		mark = IP4_REPLY_MARK(net, skb->mark);

	__build_flow_key(net, &fl4, NULL, iph, oif,
			 RT_TOS(iph->tos), protocol, mark, flow_flags);
	rt = __ip_route_output_key(net, &fl4);
	if (!IS_ERR(rt)) {
		__ip_rt_update_pmtu(rt, &fl4, mtu);
		ip_rt_put(rt);
	}
}
EXPORT_SYMBOL_GPL(ipv4_update_pmtu);

static void __ipv4_sk_update_pmtu(struct sk_buff *skb, struct sock *sk, u32 mtu)
{
	const struct iphdr *iph = (const struct iphdr *) skb->data;
	struct flowi4 fl4;
	struct rtable *rt;

	__build_flow_key(sock_net(sk), &fl4, sk, iph, 0, 0, 0, 0, 0);

	if (!fl4.flowi4_mark)
		fl4.flowi4_mark = IP4_REPLY_MARK(sock_net(sk), skb->mark);

	rt = __ip_route_output_key(sock_net(sk), &fl4);
	if (!IS_ERR(rt)) {
		__ip_rt_update_pmtu(rt, &fl4, mtu);
		ip_rt_put(rt);
	}
}

void ipv4_sk_update_pmtu(struct sk_buff *skb, struct sock *sk, u32 mtu)
{
	const struct iphdr *iph = (const struct iphdr *) skb->data;
	struct flowi4 fl4;
	struct rtable *rt;
	struct dst_entry *odst = NULL;
	bool new = false;
	struct net *net = sock_net(sk);

	bh_lock_sock(sk);

	if (!ip_sk_accept_pmtu(sk))
		goto out;

	odst = sk_dst_get(sk);

	if (sock_owned_by_user(sk) || !odst) {
		__ipv4_sk_update_pmtu(skb, sk, mtu);
		goto out;
	}

	__build_flow_key(net, &fl4, sk, iph, 0, 0, 0, 0, 0);

	rt = (struct rtable *)odst;
	if (odst->obsolete && !odst->ops->check(odst, 0)) {
		rt = ip_route_output_flow(sock_net(sk), &fl4, sk);
		if (IS_ERR(rt))
			goto out;

		new = true;
	}

	__ip_rt_update_pmtu((struct rtable *) rt->dst.path, &fl4, mtu);

	if (!dst_check(&rt->dst, 0)) {
		if (new)
			dst_release(&rt->dst);

		rt = ip_route_output_flow(sock_net(sk), &fl4, sk);
		if (IS_ERR(rt))
			goto out;

		new = true;
	}

	if (new)
		sk_dst_set(sk, &rt->dst);

out:
	bh_unlock_sock(sk);
	dst_release(odst);
}
EXPORT_SYMBOL_GPL(ipv4_sk_update_pmtu);

void ipv4_redirect(struct sk_buff *skb, struct net *net,
		   int oif, u32 mark, u8 protocol, int flow_flags)
{
	const struct iphdr *iph = (const struct iphdr *) skb->data;
	struct flowi4 fl4;
	struct rtable *rt;

	__build_flow_key(net, &fl4, NULL, iph, oif,
			 RT_TOS(iph->tos), protocol, mark, flow_flags);
	rt = __ip_route_output_key(net, &fl4);
	if (!IS_ERR(rt)) {
		__ip_do_redirect(rt, skb, &fl4, false);
		ip_rt_put(rt);
	}
}
EXPORT_SYMBOL_GPL(ipv4_redirect);

void ipv4_sk_redirect(struct sk_buff *skb, struct sock *sk)
{
	const struct iphdr *iph = (const struct iphdr *) skb->data;
	struct flowi4 fl4;
	struct rtable *rt;
	struct net *net = sock_net(sk);

	__build_flow_key(net, &fl4, sk, iph, 0, 0, 0, 0, 0);
	rt = __ip_route_output_key(net, &fl4);
	if (!IS_ERR(rt)) {
		__ip_do_redirect(rt, skb, &fl4, false);
		ip_rt_put(rt);
	}
}
EXPORT_SYMBOL_GPL(ipv4_sk_redirect);

static struct dst_entry *ipv4_dst_check(struct dst_entry *dst, u32 cookie)
{
	struct rtable *rt = (struct rtable *) dst;

	/* All IPV4 dsts are created with ->obsolete set to the value
	 * DST_OBSOLETE_FORCE_CHK which forces validation calls down
	 * into this function always.
	 *
	 * When a PMTU/redirect information update invalidates a route,
	 * this is indicated by setting obsolete to DST_OBSOLETE_KILL or
	 * DST_OBSOLETE_DEAD by dst_free().
	 */
	if (dst->obsolete != DST_OBSOLETE_FORCE_CHK || rt_is_expired(rt))
		return NULL;
	return dst;
}

static void ipv4_link_failure(struct sk_buff *skb)
{
	struct rtable *rt;

	icmp_send(skb, ICMP_DEST_UNREACH, ICMP_HOST_UNREACH, 0);

	rt = skb_rtable(skb);
	if (rt)
		dst_set_expires(&rt->dst, 0);
}

static int ip_rt_bug(struct net *net, struct sock *sk, struct sk_buff *skb)
{
	pr_debug("%s: %pI4 -> %pI4, %s\n",
		 __func__, &ip_hdr(skb)->saddr, &ip_hdr(skb)->daddr,
		 skb->dev ? skb->dev->name : "?");
	kfree_skb(skb);
	WARN_ON(1);
	return 0;
}

/*
   We do not cache source address of outgoing interface,
   because it is used only by IP RR, TS and SRR options,
   so that it out of fast path.

   BTW remember: "addr" is allowed to be not aligned
   in IP options!
 */

void ip_rt_get_source(u8 *addr, struct sk_buff *skb, struct rtable *rt)
{
	__be32 src;

	if (rt_is_output_route(rt))
		src = ip_hdr(skb)->saddr;
	else {
		struct fib_result res;
		struct flowi4 fl4;
		struct iphdr *iph;

		iph = ip_hdr(skb);

		memset(&fl4, 0, sizeof(fl4));
		fl4.daddr = iph->daddr;
		fl4.saddr = iph->saddr;
		fl4.flowi4_tos = RT_TOS(iph->tos);
		fl4.flowi4_oif = rt->dst.dev->ifindex;
		fl4.flowi4_iif = skb->dev->ifindex;
		fl4.flowi4_mark = skb->mark;

		rcu_read_lock();
		if (fib_lookup(dev_net(rt->dst.dev), &fl4, &res, 0) == 0)
			src = FIB_RES_PREFSRC(dev_net(rt->dst.dev), res);
		else
			src = inet_select_addr(rt->dst.dev,
					       rt_nexthop(rt, iph->daddr),
					       RT_SCOPE_UNIVERSE);
		rcu_read_unlock();
	}
	memcpy(addr, &src, 4);
}

#ifdef CONFIG_IP_ROUTE_CLASSID
static void set_class_tag(struct rtable *rt, u32 tag)
{
	if (!(rt->dst.tclassid & 0xFFFF))
		rt->dst.tclassid |= tag & 0xFFFF;
	if (!(rt->dst.tclassid & 0xFFFF0000))
		rt->dst.tclassid |= tag & 0xFFFF0000;
}
#endif

static unsigned int ipv4_default_advmss(const struct dst_entry *dst)
{
	unsigned int header_size = sizeof(struct tcphdr) + sizeof(struct iphdr);
	unsigned int advmss = max_t(unsigned int, dst->dev->mtu - header_size,
				    ip_rt_min_advmss);

	return min(advmss, IPV4_MAX_PMTU - header_size);
}

static unsigned int ipv4_mtu(const struct dst_entry *dst)
{
	const struct rtable *rt = (const struct rtable *) dst;
	unsigned int mtu = rt->rt_pmtu;

	if (!mtu || time_after_eq(jiffies, rt->dst.expires))
		mtu = dst_metric_raw(dst, RTAX_MTU);

	if (mtu)
		return mtu;

	mtu = dst->dev->mtu;

	if (unlikely(dst_metric_locked(dst, RTAX_MTU))) {
		if (rt->rt_uses_gateway && mtu > 576)
			mtu = 576;
	}

	mtu = min_t(unsigned int, mtu, IP_MAX_MTU);

	return mtu - lwtunnel_headroom(dst->lwtstate, mtu);
}

static struct fib_nh_exception *find_exception(struct fib_nh *nh, __be32 daddr)
{
	struct fnhe_hash_bucket *hash = rcu_dereference(nh->nh_exceptions);
	struct fib_nh_exception *fnhe;
	u32 hval;

	if (!hash)
		return NULL;

	hval = fnhe_hashfun(daddr);

	for (fnhe = rcu_dereference(hash[hval].chain); fnhe;
	     fnhe = rcu_dereference(fnhe->fnhe_next)) {
		if (fnhe->fnhe_daddr == daddr)
			return fnhe;
	}
	return NULL;
}

static bool rt_bind_exception(struct rtable *rt, struct fib_nh_exception *fnhe,
			      __be32 daddr)
{
	bool ret = false;

	spin_lock_bh(&fnhe_lock);

	if (daddr == fnhe->fnhe_daddr) {
		struct rtable __rcu **porig;
		struct rtable *orig;
		int genid = fnhe_genid(dev_net(rt->dst.dev));

		if (rt_is_input_route(rt))
			porig = &fnhe->fnhe_rth_input;
		else
			porig = &fnhe->fnhe_rth_output;
		orig = rcu_dereference(*porig);

		if (fnhe->fnhe_genid != genid) {
			fnhe->fnhe_genid = genid;
			fnhe->fnhe_gw = 0;
			fnhe->fnhe_pmtu = 0;
			fnhe->fnhe_expires = 0;
			fnhe_flush_routes(fnhe);
			orig = NULL;
		}
		fill_route_from_fnhe(rt, fnhe);
		if (!rt->rt_gateway)
			rt->rt_gateway = daddr;

		if (!(rt->dst.flags & DST_NOCACHE)) {
			rcu_assign_pointer(*porig, rt);
			if (orig)
				rt_free(orig);
			ret = true;
		}

		fnhe->fnhe_stamp = jiffies;
	}
	spin_unlock_bh(&fnhe_lock);

	return ret;
}

static bool rt_cache_route(struct fib_nh *nh, struct rtable *rt)
{
	struct rtable *orig, *prev, **p;
	bool ret = true;

	if (rt_is_input_route(rt)) {
		p = (struct rtable **)&nh->nh_rth_input;
	} else {
		p = (struct rtable **)raw_cpu_ptr(nh->nh_pcpu_rth_output);
	}
	orig = *p;

	prev = cmpxchg(p, orig, rt);
	if (prev == orig) {
		if (orig)
			rt_free(orig);
	} else
		ret = false;

	return ret;
}

struct uncached_list {
	spinlock_t		lock;
	struct list_head	head;
};

static DEFINE_PER_CPU_ALIGNED(struct uncached_list, rt_uncached_list);

static void rt_add_uncached_list(struct rtable *rt)
{
	struct uncached_list *ul = raw_cpu_ptr(&rt_uncached_list);

	rt->rt_uncached_list = ul;

	spin_lock_bh(&ul->lock);
	list_add_tail(&rt->rt_uncached, &ul->head);
	spin_unlock_bh(&ul->lock);
}

static void ipv4_dst_destroy(struct dst_entry *dst)
{
	struct dst_metrics *p = (struct dst_metrics *)DST_METRICS_PTR(dst);
	struct rtable *rt = (struct rtable *) dst;

	if (p != &dst_default_metrics && atomic_dec_and_test(&p->refcnt))
		kfree(p);

	if (!list_empty(&rt->rt_uncached)) {
		struct uncached_list *ul = rt->rt_uncached_list;

		spin_lock_bh(&ul->lock);
		list_del(&rt->rt_uncached);
		spin_unlock_bh(&ul->lock);
	}
}

void rt_flush_dev(struct net_device *dev)
{
	struct net *net = dev_net(dev);
	struct rtable *rt;
	int cpu;

	for_each_possible_cpu(cpu) {
		struct uncached_list *ul = &per_cpu(rt_uncached_list, cpu);

		spin_lock_bh(&ul->lock);
		list_for_each_entry(rt, &ul->head, rt_uncached) {
			if (rt->dst.dev != dev)
				continue;
			rt->dst.dev = net->loopback_dev;
			dev_hold(rt->dst.dev);
			dev_put(dev);
		}
		spin_unlock_bh(&ul->lock);
	}
}

static bool rt_cache_valid(const struct rtable *rt)
{
	return	rt &&
		rt->dst.obsolete == DST_OBSOLETE_FORCE_CHK &&
		!rt_is_expired(rt);
}

static void rt_set_nexthop(struct rtable *rt, __be32 daddr,
			   const struct fib_result *res,
			   struct fib_nh_exception *fnhe,
			   struct fib_info *fi, u16 type, u32 itag)
{
	bool cached = false;

	if (fi) {
		struct fib_nh *nh = &FIB_RES_NH(*res);

		if (nh->nh_gw && nh->nh_scope == RT_SCOPE_LINK) {
			rt->rt_gateway = nh->nh_gw;//设置gateway
			rt->rt_uses_gateway = 1;
		}
		dst_init_metrics(&rt->dst, fi->fib_metrics->metrics, true);
		if (fi->fib_metrics != &dst_default_metrics) {
			rt->dst._metrics |= DST_METRICS_REFCOUNTED;
			atomic_inc(&fi->fib_metrics->refcnt);
		}
#ifdef CONFIG_IP_ROUTE_CLASSID
		rt->dst.tclassid = nh->nh_tclassid;
#endif
		rt->dst.lwtstate = lwtstate_get(nh->nh_lwtstate);
		if (unlikely(fnhe))
			cached = rt_bind_exception(rt, fnhe, daddr);
		else if (!(rt->dst.flags & DST_NOCACHE))
			cached = rt_cache_route(nh, rt);
		if (unlikely(!cached)) {
			/* Routes we intend to cache in nexthop exception or
			 * FIB nexthop have the DST_NOCACHE bit clear.
			 * However, if we are unsuccessful at storing this
			 * route into the cache we really need to set it.
			 */
			rt->dst.flags |= DST_NOCACHE;
			if (!rt->rt_gateway)
				rt->rt_gateway = daddr;
			rt_add_uncached_list(rt);
		}
	} else
		rt_add_uncached_list(rt);

#ifdef CONFIG_IP_ROUTE_CLASSID
#ifdef CONFIG_IP_MULTIPLE_TABLES
	set_class_tag(rt, res->tclassid);
#endif
	set_class_tag(rt, itag);
#endif
}

struct rtable *rt_dst_alloc(struct net_device *dev,
			    unsigned int flags, u16 type,
			    bool nopolicy, bool noxfrm, bool will_cache)
{
	struct rtable *rt;

	rt = dst_alloc(&ipv4_dst_ops, dev, 1, DST_OBSOLETE_FORCE_CHK,
		       (will_cache ? 0 : (DST_HOST | DST_NOCACHE)) |
		       (nopolicy ? DST_NOPOLICY : 0) |
		       (noxfrm ? DST_NOXFRM : 0));

	if (rt) {
		rt->rt_genid = rt_genid_ipv4(dev_net(dev));
		rt->rt_flags = flags;
		rt->rt_type = type;
		rt->rt_is_input = 0;
		rt->rt_iif = 0;
		rt->rt_pmtu = 0;
		rt->rt_gateway = 0;
		rt->rt_uses_gateway = 0;
		rt->rt_table_id = 0;
		INIT_LIST_HEAD(&rt->rt_uncached);

		rt->dst.output = ip_output;//普通的输出
		if (flags & RTCF_LOCAL)
			rt->dst.input = ip_local_deliver;
	}

	return rt;
}
EXPORT_SYMBOL(rt_dst_alloc);

/* called in rcu_read_lock() section */
static int ip_route_input_mc(struct sk_buff *skb, __be32 daddr, __be32 saddr,
				u8 tos, struct net_device *dev, int our)
{
	struct rtable *rth;
	struct in_device *in_dev = __in_dev_get_rcu(dev);
	unsigned int flags = RTCF_MULTICAST;
	u32 itag = 0;
	int err;

	/* Primary sanity checks. */

	if (!in_dev)
		return -EINVAL;

	if (ipv4_is_multicast(saddr) || ipv4_is_lbcast(saddr) ||
	    skb->protocol != htons(ETH_P_IP))
		goto e_inval;

	if (ipv4_is_loopback(saddr) && !IN_DEV_ROUTE_LOCALNET(in_dev))
		goto e_inval;

	if (ipv4_is_zeronet(saddr)) {
		if (!ipv4_is_local_multicast(daddr))
			goto e_inval;
	} else {
		err = fib_validate_source(skb, saddr, 0, tos, 0, dev,
					  in_dev, &itag);
		if (err < 0)
			goto e_err;
	}
	if (our)
		flags |= RTCF_LOCAL;

	rth = rt_dst_alloc(dev_net(dev)->loopback_dev, flags, RTN_MULTICAST,
			   IN_DEV_CONF_GET(in_dev, NOPOLICY), false, false);
	if (!rth)
		goto e_nobufs;

#ifdef CONFIG_IP_ROUTE_CLASSID
	rth->dst.tclassid = itag;
#endif
	rth->dst.output = ip_rt_bug;
	rth->rt_is_input= 1;

#ifdef CONFIG_IP_MROUTE
	if (!ipv4_is_local_multicast(daddr) && IN_DEV_MFORWARD(in_dev))
		rth->dst.input = ip_mr_input;
#endif
	RT_CACHE_STAT_INC(in_slow_mc);

	skb_dst_set(skb, &rth->dst);
	return 0;

e_nobufs:
	return -ENOBUFS;
e_inval:
	return -EINVAL;
e_err:
	return err;
}


static void ip_handle_martian_source(struct net_device *dev,
				     struct in_device *in_dev,
				     struct sk_buff *skb,
				     __be32 daddr,
				     __be32 saddr)
{
	RT_CACHE_STAT_INC(in_martian_src);
#ifdef CONFIG_IP_ROUTE_VERBOSE
	if (IN_DEV_LOG_MARTIANS(in_dev) && net_ratelimit()) {
		/*
		 *	RFC1812 recommendation, if source is martian,
		 *	the only hint is MAC header.
		 */
		pr_warn("martian source %pI4 from %pI4, on dev %s\n",
			&daddr, &saddr, dev->name);
		if (dev->hard_header_len && skb_mac_header_was_set(skb)) {
			print_hex_dump(KERN_WARNING, "ll header: ",
				       DUMP_PREFIX_OFFSET, 16, 1,
				       skb_mac_header(skb),
				       dev->hard_header_len, true);
		}
	}
#endif
}

static void ip_del_fnhe(struct fib_nh *nh, __be32 daddr)
{
	struct fnhe_hash_bucket *hash;
	struct fib_nh_exception *fnhe, __rcu **fnhe_p;
	u32 hval = fnhe_hashfun(daddr);

	spin_lock_bh(&fnhe_lock);

	hash = rcu_dereference_protected(nh->nh_exceptions,
					 lockdep_is_held(&fnhe_lock));
	hash += hval;

	fnhe_p = &hash->chain;
	fnhe = rcu_dereference_protected(*fnhe_p, lockdep_is_held(&fnhe_lock));
	while (fnhe) {
		if (fnhe->fnhe_daddr == daddr) {
			rcu_assign_pointer(*fnhe_p, rcu_dereference_protected(
				fnhe->fnhe_next, lockdep_is_held(&fnhe_lock)));
			fnhe_flush_routes(fnhe);
			kfree_rcu(fnhe, rcu);
			break;
		}
		fnhe_p = &fnhe->fnhe_next;
		fnhe = rcu_dereference_protected(fnhe->fnhe_next,
						 lockdep_is_held(&fnhe_lock));
	}

	spin_unlock_bh(&fnhe_lock);
}

static void set_lwt_redirect(struct rtable *rth)
{
	if (lwtunnel_output_redirect(rth->dst.lwtstate)) {
		rth->dst.lwtstate->orig_output = rth->dst.output;
		rth->dst.output = lwtunnel_output;
	}

	if (lwtunnel_input_redirect(rth->dst.lwtstate)) {
		rth->dst.lwtstate->orig_input = rth->dst.input;
		rth->dst.input = lwtunnel_input;
	}
}

/* called in rcu_read_lock() section */
static int __mkroute_input(struct sk_buff *skb,
			   const struct fib_result *res,
			   struct in_device *in_dev,
			   __be32 daddr, __be32 saddr, u32 tos)
{
	struct fib_nh_exception *fnhe;
	struct rtable *rth;
	int err;
	struct in_device *out_dev;
	bool do_cache;
	u32 itag = 0;

	/* get a working reference to the output device */
	//获得出接口设备
	out_dev = __in_dev_get_rcu(FIB_RES_DEV(*res));
	if (!out_dev) {
		net_crit_ratelimited("Bug in ip_route_input_slow(). Please report.\n");
		return -EINVAL;
	}

	err = fib_validate_source(skb, saddr, daddr, tos, FIB_RES_OIF(*res),
				  in_dev->dev, in_dev, &itag);
	if (err < 0) {
		ip_handle_martian_source(in_dev->dev, in_dev, skb, daddr,
					 saddr);

		goto cleanup;
	}

	do_cache = res->fi && !itag;
	if (out_dev == in_dev && err && IN_DEV_TX_REDIRECTS(out_dev) &&
	    skb->protocol == htons(ETH_P_IP) &&
	    (IN_DEV_SHARED_MEDIA(out_dev) ||
	     inet_addr_onlink(out_dev, saddr, FIB_RES_GW(*res))))
		IPCB(skb)->flags |= IPSKB_DOREDIRECT;

	if (skb->protocol != htons(ETH_P_IP)) {
		/* Not IP (i.e. ARP). Do not create route, if it is
		 * invalid for proxy arp. DNAT routes are always valid.
		 *
		 * Proxy arp feature have been extended to allow, ARP
		 * replies back to the same interface, to support
		 * Private VLAN switch technologies. See arp.c.
		 */
		if (out_dev == in_dev &&
		    IN_DEV_PROXY_ARP_PVLAN(in_dev) == 0) {
			err = -EINVAL;
			goto cleanup;
		}
	}

	fnhe = find_exception(&FIB_RES_NH(*res), daddr);
	if (do_cache) {
		if (fnhe) {
			rth = rcu_dereference(fnhe->fnhe_rth_input);
			if (rth && rth->dst.expires &&
			    time_after(jiffies, rth->dst.expires)) {
				ip_del_fnhe(&FIB_RES_NH(*res), daddr);
				fnhe = NULL;
			} else {
				goto rt_cache;
			}
		}

		rth = rcu_dereference(FIB_RES_NH(*res).nh_rth_input);

rt_cache:
		if (rt_cache_valid(rth)) {
			skb_dst_set_noref(skb, &rth->dst);
			goto out;
		}
	}

	rth = rt_dst_alloc(out_dev->dev, 0, res->type,
			   IN_DEV_CONF_GET(in_dev, NOPOLICY),
			   IN_DEV_CONF_GET(out_dev, NOXFRM), do_cache);
	if (!rth) {
		err = -ENOBUFS;
		goto cleanup;
	}

	rth->rt_is_input = 1;
	if (res->table)
		rth->rt_table_id = res->table->tb_id;
	RT_CACHE_STAT_INC(in_slow_tot);

	//ip转发回调
	rth->dst.input = ip_forward;

	rt_set_nexthop(rth, daddr, res, fnhe, res->fi, res->type, itag);
	set_lwt_redirect(rth);
	skb_dst_set(skb, &rth->dst);
out:
	err = 0;
 cleanup:
	return err;
}

#ifdef CONFIG_IP_ROUTE_MULTIPATH
/* To make ICMP packets follow the right flow, the multipath hash is
 * calculated from the inner IP addresses.
 */
static void ip_multipath_l3_keys(const struct sk_buff *skb,
				 struct flow_keys *hash_keys)
{
	const struct iphdr *outer_iph = ip_hdr(skb);
	const struct iphdr *inner_iph;
	const struct icmphdr *icmph;
	struct iphdr _inner_iph;
	struct icmphdr _icmph;

	hash_keys->addrs.v4addrs.src = outer_iph->saddr;
	hash_keys->addrs.v4addrs.dst = outer_iph->daddr;
	if (likely(outer_iph->protocol != IPPROTO_ICMP))
		return;

	if (unlikely((outer_iph->frag_off & htons(IP_OFFSET)) != 0))
		return;

	icmph = skb_header_pointer(skb, outer_iph->ihl * 4, sizeof(_icmph),
				   &_icmph);
	if (!icmph)
		return;

	//除目的不可达，重定向，等这款报文外，其它均标准化处理
	if (icmph->type != ICMP_DEST_UNREACH &&
	    icmph->type != ICMP_REDIRECT &&
	    icmph->type != ICMP_TIME_EXCEEDED &&
	    icmph->type != ICMP_PARAMETERPROB)
		return;

	//上面4种报文，需要提取内部的ip头
	inner_iph = skb_header_pointer(skb,
				       outer_iph->ihl * 4 + sizeof(_icmph),
				       sizeof(_inner_iph), &_inner_iph);
	if (!inner_iph)
		return;
	hash_keys->addrs.v4addrs.src = inner_iph->saddr;
	hash_keys->addrs.v4addrs.dst = inner_iph->daddr;
}

/* if skb is set it will be used and fl4 can be NULL */
int fib_multipath_hash(const struct fib_info *fi, const struct flowi4 *fl4,
		       const struct sk_buff *skb)
{
	struct net *net = fi->fib_net;
	struct flow_keys hash_keys;
	u32 mhash;

	switch (net->ipv4.sysctl_fib_multipath_hash_policy) {
	case 0:
		memset(&hash_keys, 0, sizeof(hash_keys));
		hash_keys.control.addr_type = FLOW_DISSECTOR_KEY_IPV4_ADDRS;
		if (skb) {
			ip_multipath_l3_keys(skb, &hash_keys);
		} else {
			hash_keys.addrs.v4addrs.src = fl4->saddr;
			hash_keys.addrs.v4addrs.dst = fl4->daddr;
		}
		break;
	case 1:
		/* skb is currently provided only when forwarding */
		if (skb) {
			unsigned int flag = FLOW_DISSECTOR_F_STOP_AT_ENCAP;
			struct flow_keys keys;

			/* short-circuit if we already have L4 hash present */
			if (skb->l4_hash)
				return skb_get_hash_raw(skb) >> 1;
			memset(&hash_keys, 0, sizeof(hash_keys));
			skb_flow_dissect_flow_keys(skb, &keys, flag);
			hash_keys.addrs.v4addrs.src = keys.addrs.v4addrs.src;
			hash_keys.addrs.v4addrs.dst = keys.addrs.v4addrs.dst;
			hash_keys.ports.src = keys.ports.src;
			hash_keys.ports.dst = keys.ports.dst;
			hash_keys.basic.ip_proto = keys.basic.ip_proto;
		} else {
			memset(&hash_keys, 0, sizeof(hash_keys));
			hash_keys.control.addr_type = FLOW_DISSECTOR_KEY_IPV4_ADDRS;
			hash_keys.addrs.v4addrs.src = fl4->saddr;
			hash_keys.addrs.v4addrs.dst = fl4->daddr;
			hash_keys.ports.src = fl4->fl4_sport;
			hash_keys.ports.dst = fl4->fl4_dport;
			hash_keys.basic.ip_proto = fl4->flowi4_proto;
		}
		break;
	}
	mhash = flow_hash_from_keys(&hash_keys);

	return mhash >> 1;
}
EXPORT_SYMBOL_GPL(fib_multipath_hash);
#endif /* CONFIG_IP_ROUTE_MULTIPATH */

static int ip_mkroute_input(struct sk_buff *skb,
			    struct fib_result *res,
			    struct in_device *in_dev,
			    __be32 daddr, __be32 saddr, u32 tos)
{
#ifdef CONFIG_IP_ROUTE_MULTIPATH
	if (res->fi && res->fi->fib_nhs > 1) {
		int h = fib_multipath_hash(res->fi, NULL, skb);

<<<<<<< HEAD
		//报文时icmp报文时，需要分辨是否需要用内部ip头信息
		if (unlikely(ip_hdr(skb)->protocol == IPPROTO_ICMP))
			h = ip_multipath_icmp_hash(skb);
		else
			h = fib_multipath_hash(saddr, daddr);
=======
>>>>>>> eb4125df
		fib_select_multipath(res, h);
	}
#endif

	/* create a routing cache entry */
	return __mkroute_input(skb, res, in_dev, daddr, saddr, tos);
}

/*
 *	NOTE. We drop all the packets that has local source
 *	addresses, because every properly looped back packet
 *	must have correct destination already attached by output routine.
 *
 *	Such approach solves two big problems:
 *	1. Not simplex devices are handled properly.
 *	2. IP spoofing attempts are filtered with 100% of guarantee.
 *	called with rcu_read_lock()
 */

static int ip_route_input_slow(struct sk_buff *skb, __be32 daddr, __be32 saddr,
			       u8 tos, struct net_device *dev)
{
	struct fib_result res;
	struct in_device *in_dev = __in_dev_get_rcu(dev);
	struct ip_tunnel_info *tun_info;
	struct flowi4	fl4;
	unsigned int	flags = 0;
	u32		itag = 0;
	struct rtable	*rth;
	int		err = -EINVAL;
	//确定入接口设备对应的namespace
	struct net    *net = dev_net(dev);
	bool do_cache;

	/* IP on this device is disabled. */

	if (!in_dev)
		goto out;

	/* Check for the most weird martians, which can be not detected
	   by fib_lookup.
	 */

	tun_info = skb_tunnel_info(skb);
	if (tun_info && !(tun_info->mode & IP_TUNNEL_INFO_TX))
		fl4.flowi4_tun_key.tun_id = tun_info->key.tun_id;
	else
		fl4.flowi4_tun_key.tun_id = 0;
	skb_dst_drop(skb);

	//如果源是组播，广播地址。则执行错误处理
	if (ipv4_is_multicast(saddr) || ipv4_is_lbcast(saddr))
		goto martian_source;

	res.fi = NULL;
	res.table = NULL;
	//如果目地地址是受限广播地址，或者源目的地址均为0，
	if (ipv4_is_lbcast(daddr) || (saddr == 0 && daddr == 0))
		goto brd_input;

	/* Accept zero addresses only to limited broadcast;
	 * I even do not know to fix it or not. Waiting for complains :-)
	 */
	//:-),对于受限广播，接受了源，目的地址为0网段，其它报文不接受，
	//检查出来后直接按错误处理
	if (ipv4_is_zeronet(saddr))
		goto martian_source;

	//目的地址不能为0网段
	if (ipv4_is_zeronet(daddr))
		goto martian_destination;

	/* Following code try to avoid calling IN_DEV_NET_ROUTE_LOCALNET(),
	 * and call it once if daddr or/and saddr are loopback addresses
	 */
	//源目的地址为loopback地址的情况处理
	if (ipv4_is_loopback(daddr)) {
		if (!IN_DEV_NET_ROUTE_LOCALNET(in_dev, net))
			goto martian_destination;
	} else if (ipv4_is_loopback(saddr)) {
		if (!IN_DEV_NET_ROUTE_LOCALNET(in_dev, net))
			goto martian_source;
	}

	/*
	 *	Now we are ready to route packet.
	 */
	fl4.flowi4_oif = 0;
	fl4.flowi4_iif = dev->ifindex;
	fl4.flowi4_mark = skb->mark;
	fl4.flowi4_tos = tos;
	fl4.flowi4_scope = RT_SCOPE_UNIVERSE;
	fl4.flowi4_flags = 0;
	fl4.daddr = daddr;
	fl4.saddr = saddr;
	fl4.flowi4_uid = sock_net_uid(net, NULL);
	//传入flow,查询fib表
	err = fib_lookup(net, &fl4, &res, 0);
	if (err != 0) {
		if (!IN_DEV_FORWARD(in_dev))
			err = -EHOSTUNREACH;
		goto no_route;
	}

	if (res.type == RTN_BROADCAST)
		goto brd_input;

	if (res.type == RTN_LOCAL) {
		err = fib_validate_source(skb, saddr, daddr, tos,
					  0, dev, in_dev, &itag);
		if (err < 0)
			goto martian_source;
		goto local_input;
	}

	if (!IN_DEV_FORWARD(in_dev)) {
		err = -EHOSTUNREACH;
		goto no_route;
	}
	if (res.type != RTN_UNICAST)
		goto martian_destination;

	//单播构造路由
	err = ip_mkroute_input(skb, &res, in_dev, daddr, saddr, tos);
out:	return err;

brd_input:
    //非ip协议，则置参数无效
	if (skb->protocol != htons(ETH_P_IP))
		goto e_inval;

	if (!ipv4_is_zeronet(saddr)) {
		//源ip地址为非0
		err = fib_validate_source(skb, saddr, 0, tos, 0, dev,
					  in_dev, &itag);
		if (err < 0)
			goto martian_source;
	}
	flags |= RTCF_BROADCAST;
	res.type = RTN_BROADCAST;
	RT_CACHE_STAT_INC(in_brd);

local_input:
	do_cache = false;
	if (res.fi) {
		if (!itag) {
			rth = rcu_dereference(FIB_RES_NH(res).nh_rth_input);
			if (rt_cache_valid(rth)) {
				skb_dst_set_noref(skb, &rth->dst);
				err = 0;
				goto out;
			}
			do_cache = true;
		}
	}

	rth = rt_dst_alloc(l3mdev_master_dev_rcu(dev) ? : net->loopback_dev,
			   flags | RTCF_LOCAL, res.type,
			   IN_DEV_CONF_GET(in_dev, NOPOLICY), false, do_cache);
	if (!rth)
		goto e_nobufs;

	rth->dst.output= ip_rt_bug;
#ifdef CONFIG_IP_ROUTE_CLASSID
	rth->dst.tclassid = itag;
#endif
	rth->rt_is_input = 1;
	if (res.table)
		rth->rt_table_id = res.table->tb_id;

	RT_CACHE_STAT_INC(in_slow_tot);
	if (res.type == RTN_UNREACHABLE) {
		rth->dst.input= ip_error;
		rth->dst.error= -err;
		rth->rt_flags 	&= ~RTCF_LOCAL;
	}

	if (do_cache) {
		struct fib_nh *nh = &FIB_RES_NH(res);

		rth->dst.lwtstate = lwtstate_get(nh->nh_lwtstate);
		if (lwtunnel_input_redirect(rth->dst.lwtstate)) {
			WARN_ON(rth->dst.input == lwtunnel_input);
			rth->dst.lwtstate->orig_input = rth->dst.input;
			rth->dst.input = lwtunnel_input;
		}

		if (unlikely(!rt_cache_route(nh, rth))) {
			rth->dst.flags |= DST_NOCACHE;
			rt_add_uncached_list(rth);
		}
	}
	skb_dst_set(skb, &rth->dst);
	err = 0;
	goto out;

no_route:
	RT_CACHE_STAT_INC(in_no_route);
	res.type = RTN_UNREACHABLE;
	res.fi = NULL;
	res.table = NULL;
	goto local_input;

	/*
	 *	Do not cache martian addresses: they should be logged (RFC1812)
	 */
martian_destination:
	RT_CACHE_STAT_INC(in_martian_dst);
#ifdef CONFIG_IP_ROUTE_VERBOSE
	if (IN_DEV_LOG_MARTIANS(in_dev))
		net_warn_ratelimited("martian destination %pI4 from %pI4, dev %s\n",
				     &daddr, &saddr, dev->name);
#endif

e_inval:
	err = -EINVAL;
	goto out;

e_nobufs:
	err = -ENOBUFS;
	goto out;

martian_source:
	ip_handle_martian_source(dev, in_dev, skb, daddr, saddr);
	goto out;
}

int ip_route_input_noref(struct sk_buff *skb, __be32 daddr, __be32 saddr,
			 u8 tos, struct net_device *dev)
{
	int res;

	tos &= IPTOS_RT_MASK;
	rcu_read_lock();

	/* Multicast recognition logic is moved from route cache to here.
	   The problem was that too many Ethernet cards have broken/missing
	   hardware multicast filters :-( As result the host on multicasting
	   network acquires a lot of useless route cache entries, sort of
	   SDR messages from all the world. Now we try to get rid of them.
	   Really, provided software IP multicast filter is organized
	   reasonably (at least, hashed), it does not result in a slowdown
	   comparing with route cache reject entries.
	   Note, that multicast routers are not affected, because
	   route cache entry is created eventually.
	 */
	//目的地址是组播地址
	if (ipv4_is_multicast(daddr)) {
		//组播路由查询
		struct in_device *in_dev = __in_dev_get_rcu(dev);
		int our = 0;

		if (in_dev)
			our = ip_check_mc_rcu(in_dev, daddr, saddr,
					      ip_hdr(skb)->protocol);

		/* check l3 master if no match yet */
		if ((!in_dev || !our) && netif_is_l3_slave(dev)) {
			struct in_device *l3_in_dev;

			l3_in_dev = __in_dev_get_rcu(skb->dev);
			if (l3_in_dev)
				our = ip_check_mc_rcu(l3_in_dev, daddr, saddr,
						      ip_hdr(skb)->protocol);
		}

		res = -EINVAL;
		if (our
#ifdef CONFIG_IP_MROUTE
			||
		    (!ipv4_is_local_multicast(daddr) &&
		     IN_DEV_MFORWARD(in_dev))
#endif
		   ) {
			res = ip_route_input_mc(skb, daddr, saddr,
						tos, dev, our);
		}
		rcu_read_unlock();
		return res;
	}
	//单播路由查询
	res = ip_route_input_slow(skb, daddr, saddr, tos, dev);
	rcu_read_unlock();
	return res;
}
EXPORT_SYMBOL(ip_route_input_noref);

/* called with rcu_read_lock() */
static struct rtable *__mkroute_output(const struct fib_result *res,
				       const struct flowi4 *fl4, int orig_oif,
				       struct net_device *dev_out,
				       unsigned int flags)
{
	struct fib_info *fi = res->fi;
	struct fib_nh_exception *fnhe;
	struct in_device *in_dev;
	u16 type = res->type;
	struct rtable *rth;
	bool do_cache;

	in_dev = __in_dev_get_rcu(dev_out);
	if (!in_dev)
		return ERR_PTR(-EINVAL);

	if (likely(!IN_DEV_ROUTE_LOCALNET(in_dev)))
		if (ipv4_is_loopback(fl4->saddr) &&
		    !(dev_out->flags & IFF_LOOPBACK) &&
		    !netif_is_l3_master(dev_out))
			return ERR_PTR(-EINVAL);

	if (ipv4_is_lbcast(fl4->daddr))
		type = RTN_BROADCAST;
	else if (ipv4_is_multicast(fl4->daddr))
		type = RTN_MULTICAST;
	else if (ipv4_is_zeronet(fl4->daddr))
		return ERR_PTR(-EINVAL);

	if (dev_out->flags & IFF_LOOPBACK)
		flags |= RTCF_LOCAL;

	do_cache = true;
	if (type == RTN_BROADCAST) {
		flags |= RTCF_BROADCAST | RTCF_LOCAL;
		fi = NULL;
	} else if (type == RTN_MULTICAST) {
		flags |= RTCF_MULTICAST | RTCF_LOCAL;
		if (!ip_check_mc_rcu(in_dev, fl4->daddr, fl4->saddr,
				     fl4->flowi4_proto))
			flags &= ~RTCF_LOCAL;
		else
			do_cache = false;
		/* If multicast route do not exist use
		 * default one, but do not gateway in this case.
		 * Yes, it is hack.
		 */
		if (fi && res->prefixlen < 4)
			fi = NULL;
	} else if ((type == RTN_LOCAL) && (orig_oif != 0) &&
		   (orig_oif != dev_out->ifindex)) {
		/* For local routes that require a particular output interface
		 * we do not want to cache the result.  Caching the result
		 * causes incorrect behaviour when there are multiple source
		 * addresses on the interface, the end result being that if the
		 * intended recipient is waiting on that interface for the
		 * packet he won't receive it because it will be delivered on
		 * the loopback interface and the IP_PKTINFO ipi_ifindex will
		 * be set to the loopback interface as well.
		 */
		fi = NULL;
	}

	fnhe = NULL;
	do_cache &= fi != NULL;
	if (do_cache) {
		struct rtable __rcu **prth;
		struct fib_nh *nh = &FIB_RES_NH(*res);

		fnhe = find_exception(nh, fl4->daddr);
		if (fnhe) {
			prth = &fnhe->fnhe_rth_output;
			rth = rcu_dereference(*prth);
			if (rth && rth->dst.expires &&
			    time_after(jiffies, rth->dst.expires)) {
				ip_del_fnhe(nh, fl4->daddr);
				fnhe = NULL;
			} else {
				goto rt_cache;
			}
		}

		if (unlikely(fl4->flowi4_flags &
			     FLOWI_FLAG_KNOWN_NH &&
			     !(nh->nh_gw &&
			       nh->nh_scope == RT_SCOPE_LINK))) {
			do_cache = false;
			goto add;
		}
		prth = raw_cpu_ptr(nh->nh_pcpu_rth_output);
		rth = rcu_dereference(*prth);

rt_cache:
		if (rt_cache_valid(rth)) {
			dst_hold(&rth->dst);
			return rth;
		}
	}

add:
	rth = rt_dst_alloc(dev_out, flags, type,
			   IN_DEV_CONF_GET(in_dev, NOPOLICY),
			   IN_DEV_CONF_GET(in_dev, NOXFRM),
			   do_cache);
	if (!rth)
		return ERR_PTR(-ENOBUFS);

	rth->rt_iif	= orig_oif ? : 0;
	if (res->table)
		rth->rt_table_id = res->table->tb_id;

	RT_CACHE_STAT_INC(out_slow_tot);

	if (flags & (RTCF_BROADCAST | RTCF_MULTICAST)) {
		if (flags & RTCF_LOCAL &&
		    !(dev_out->flags & IFF_LOOPBACK)) {
			rth->dst.output = ip_mc_output;
			RT_CACHE_STAT_INC(out_slow_mc);
		}
#ifdef CONFIG_IP_MROUTE
		if (type == RTN_MULTICAST) {
			if (IN_DEV_MFORWARD(in_dev) &&
			    !ipv4_is_local_multicast(fl4->daddr)) {
				rth->dst.input = ip_mr_input;
				rth->dst.output = ip_mc_output;
			}
		}
#endif
	}

	rt_set_nexthop(rth, fl4->daddr, res, fnhe, fi, type, 0);
	set_lwt_redirect(rth);

	return rth;
}

/*
 * Major route resolver routine.
 */

struct rtable *__ip_route_output_key_hash(struct net *net, struct flowi4 *fl4,
					  const struct sk_buff *skb)
{
	struct net_device *dev_out = NULL;
	__u8 tos = RT_FL_TOS(fl4);
	unsigned int flags = 0;
	struct fib_result res;
	struct rtable *rth;
	int orig_oif;
	int err = -ENETUNREACH;

	res.tclassid	= 0;
	res.fi		= NULL;
	res.table	= NULL;

	orig_oif = fl4->flowi4_oif;

	fl4->flowi4_iif = LOOPBACK_IFINDEX;
	fl4->flowi4_tos = tos & IPTOS_RT_MASK;
	fl4->flowi4_scope = ((tos & RTO_ONLINK) ?
			 RT_SCOPE_LINK : RT_SCOPE_UNIVERSE);

	rcu_read_lock();
	if (fl4->saddr) {
		rth = ERR_PTR(-EINVAL);
		if (ipv4_is_multicast(fl4->saddr) ||
		    ipv4_is_lbcast(fl4->saddr) ||
		    ipv4_is_zeronet(fl4->saddr))
			goto out;

		/* I removed check for oif == dev_out->oif here.
		   It was wrong for two reasons:
		   1. ip_dev_find(net, saddr) can return wrong iface, if saddr
		      is assigned to multiple interfaces.
		   2. Moreover, we are allowed to send packets with saddr
		      of another iface. --ANK
		 */

		if (fl4->flowi4_oif == 0 &&
		    (ipv4_is_multicast(fl4->daddr) ||
		     ipv4_is_lbcast(fl4->daddr))) {
			/* It is equivalent to inet_addr_type(saddr) == RTN_LOCAL */
			dev_out = __ip_dev_find(net, fl4->saddr, false);
			if (!dev_out)
				goto out;

			/* Special hack: user can direct multicasts
			   and limited broadcast via necessary interface
			   without fiddling with IP_MULTICAST_IF or IP_PKTINFO.
			   This hack is not just for fun, it allows
			   vic,vat and friends to work.
			   They bind socket to loopback, set ttl to zero
			   and expect that it will work.
			   From the viewpoint of routing cache they are broken,
			   because we are not allowed to build multicast path
			   with loopback source addr (look, routing cache
			   cannot know, that ttl is zero, so that packet
			   will not leave this host and route is valid).
			   Luckily, this hack is good workaround.
			 */

			fl4->flowi4_oif = dev_out->ifindex;
			goto make_route;
		}

		if (!(fl4->flowi4_flags & FLOWI_FLAG_ANYSRC)) {
			/* It is equivalent to inet_addr_type(saddr) == RTN_LOCAL */
			if (!__ip_dev_find(net, fl4->saddr, false))
				goto out;
		}
	}


	if (fl4->flowi4_oif) {
		dev_out = dev_get_by_index_rcu(net, fl4->flowi4_oif);
		rth = ERR_PTR(-ENODEV);
		if (!dev_out)
			goto out;

		/* RACE: Check return value of inet_select_addr instead. */
		if (!(dev_out->flags & IFF_UP) || !__in_dev_get_rcu(dev_out)) {
			rth = ERR_PTR(-ENETUNREACH);
			goto out;
		}
		if (ipv4_is_local_multicast(fl4->daddr) ||
		    ipv4_is_lbcast(fl4->daddr) ||
		    fl4->flowi4_proto == IPPROTO_IGMP) {
			if (!fl4->saddr)
				fl4->saddr = inet_select_addr(dev_out, 0,
							      RT_SCOPE_LINK);
			goto make_route;
		}
		if (!fl4->saddr) {
			if (ipv4_is_multicast(fl4->daddr))
				fl4->saddr = inet_select_addr(dev_out, 0,
							      fl4->flowi4_scope);
			else if (!fl4->daddr)
				fl4->saddr = inet_select_addr(dev_out, 0,
							      RT_SCOPE_HOST);
		}
	}

	if (!fl4->daddr) {
		fl4->daddr = fl4->saddr;
		if (!fl4->daddr)
			fl4->daddr = fl4->saddr = htonl(INADDR_LOOPBACK);
		dev_out = net->loopback_dev;
		fl4->flowi4_oif = LOOPBACK_IFINDEX;
		res.type = RTN_LOCAL;
		flags |= RTCF_LOCAL;
		goto make_route;
	}

	err = fib_lookup(net, fl4, &res, 0);
	if (err) {
		res.fi = NULL;
		res.table = NULL;
		if (fl4->flowi4_oif &&
		    (ipv4_is_multicast(fl4->daddr) ||
		    !netif_index_is_l3_master(net, fl4->flowi4_oif))) {
			/* Apparently, routing tables are wrong. Assume,
			   that the destination is on link.

			   WHY? DW.
			   Because we are allowed to send to iface
			   even if it has NO routes and NO assigned
			   addresses. When oif is specified, routing
			   tables are looked up with only one purpose:
			   to catch if destination is gatewayed, rather than
			   direct. Moreover, if MSG_DONTROUTE is set,
			   we send packet, ignoring both routing tables
			   and ifaddr state. --ANK


			   We could make it even if oif is unknown,
			   likely IPv6, but we do not.
			 */

			if (fl4->saddr == 0)
				fl4->saddr = inet_select_addr(dev_out, 0,
							      RT_SCOPE_LINK);
			res.type = RTN_UNICAST;
			goto make_route;
		}
		rth = ERR_PTR(err);
		goto out;
	}

	if (res.type == RTN_LOCAL) {
		if (!fl4->saddr) {
			if (res.fi->fib_prefsrc)
				fl4->saddr = res.fi->fib_prefsrc;
			else
				fl4->saddr = fl4->daddr;
		}

		/* L3 master device is the loopback for that domain */
		dev_out = l3mdev_master_dev_rcu(FIB_RES_DEV(res)) ? :
			net->loopback_dev;
		fl4->flowi4_oif = dev_out->ifindex;
		flags |= RTCF_LOCAL;
		goto make_route;
	}

	fib_select_path(net, &res, fl4, skb);

	dev_out = FIB_RES_DEV(res);
	fl4->flowi4_oif = dev_out->ifindex;


make_route:
	rth = __mkroute_output(&res, fl4, orig_oif, dev_out, flags);

out:
	rcu_read_unlock();
	return rth;
}
EXPORT_SYMBOL_GPL(__ip_route_output_key_hash);

static struct dst_entry *ipv4_blackhole_dst_check(struct dst_entry *dst, u32 cookie)
{
	return NULL;
}

static unsigned int ipv4_blackhole_mtu(const struct dst_entry *dst)
{
	unsigned int mtu = dst_metric_raw(dst, RTAX_MTU);

	return mtu ? : dst->dev->mtu;
}

static void ipv4_rt_blackhole_update_pmtu(struct dst_entry *dst, struct sock *sk,
					  struct sk_buff *skb, u32 mtu)
{
}

static void ipv4_rt_blackhole_redirect(struct dst_entry *dst, struct sock *sk,
				       struct sk_buff *skb)
{
}

static u32 *ipv4_rt_blackhole_cow_metrics(struct dst_entry *dst,
					  unsigned long old)
{
	return NULL;
}

static struct dst_ops ipv4_dst_blackhole_ops = {
	.family			=	AF_INET,
	.check			=	ipv4_blackhole_dst_check,
	.mtu			=	ipv4_blackhole_mtu,
	.default_advmss		=	ipv4_default_advmss,
	.update_pmtu		=	ipv4_rt_blackhole_update_pmtu,
	.redirect		=	ipv4_rt_blackhole_redirect,
	.cow_metrics		=	ipv4_rt_blackhole_cow_metrics,
	.neigh_lookup		=	ipv4_neigh_lookup,
};

struct dst_entry *ipv4_blackhole_route(struct net *net, struct dst_entry *dst_orig)
{
	struct rtable *ort = (struct rtable *) dst_orig;
	struct rtable *rt;

	rt = dst_alloc(&ipv4_dst_blackhole_ops, NULL, 1, DST_OBSOLETE_NONE, 0);
	if (rt) {
		struct dst_entry *new = &rt->dst;

		new->__use = 1;
		new->input = dst_discard;
		new->output = dst_discard_out;

		new->dev = ort->dst.dev;
		if (new->dev)
			dev_hold(new->dev);

		rt->rt_is_input = ort->rt_is_input;
		rt->rt_iif = ort->rt_iif;
		rt->rt_pmtu = ort->rt_pmtu;

		rt->rt_genid = rt_genid_ipv4(net);
		rt->rt_flags = ort->rt_flags;
		rt->rt_type = ort->rt_type;
		rt->rt_gateway = ort->rt_gateway;
		rt->rt_uses_gateway = ort->rt_uses_gateway;

		INIT_LIST_HEAD(&rt->rt_uncached);
		dst_free(new);
	}

	dst_release(dst_orig);

	return rt ? &rt->dst : ERR_PTR(-ENOMEM);
}

struct rtable *ip_route_output_flow(struct net *net, struct flowi4 *flp4,
				    const struct sock *sk)
{
	struct rtable *rt = __ip_route_output_key(net, flp4);

	if (IS_ERR(rt))
		return rt;

	if (flp4->flowi4_proto)
		rt = (struct rtable *)xfrm_lookup_route(net, &rt->dst,
							flowi4_to_flowi(flp4),
							sk, 0);

	return rt;
}
EXPORT_SYMBOL_GPL(ip_route_output_flow);

static int rt_fill_info(struct net *net,  __be32 dst, __be32 src, u32 table_id,
			struct flowi4 *fl4, struct sk_buff *skb, u32 portid,
			u32 seq, int event)
{
	struct rtable *rt = skb_rtable(skb);
	struct rtmsg *r;
	struct nlmsghdr *nlh;
	unsigned long expires = 0;
	u32 error;
	u32 metrics[RTAX_MAX];

	nlh = nlmsg_put(skb, portid, seq, event, sizeof(*r), 0);
	if (!nlh)
		return -EMSGSIZE;

	r = nlmsg_data(nlh);
	r->rtm_family	 = AF_INET;
	r->rtm_dst_len	= 32;
	r->rtm_src_len	= 0;
	r->rtm_tos	= fl4->flowi4_tos;
	r->rtm_table	= table_id < 256 ? table_id : RT_TABLE_COMPAT;
	if (nla_put_u32(skb, RTA_TABLE, table_id))
		goto nla_put_failure;
	r->rtm_type	= rt->rt_type;
	r->rtm_scope	= RT_SCOPE_UNIVERSE;
	r->rtm_protocol = RTPROT_UNSPEC;
	r->rtm_flags	= (rt->rt_flags & ~0xFFFF) | RTM_F_CLONED;
	if (rt->rt_flags & RTCF_NOTIFY)
		r->rtm_flags |= RTM_F_NOTIFY;
	if (IPCB(skb)->flags & IPSKB_DOREDIRECT)
		r->rtm_flags |= RTCF_DOREDIRECT;

	if (nla_put_in_addr(skb, RTA_DST, dst))
		goto nla_put_failure;
	if (src) {
		r->rtm_src_len = 32;
		if (nla_put_in_addr(skb, RTA_SRC, src))
			goto nla_put_failure;
	}
	if (rt->dst.dev &&
	    nla_put_u32(skb, RTA_OIF, rt->dst.dev->ifindex))
		goto nla_put_failure;
#ifdef CONFIG_IP_ROUTE_CLASSID
	if (rt->dst.tclassid &&
	    nla_put_u32(skb, RTA_FLOW, rt->dst.tclassid))
		goto nla_put_failure;
#endif
	if (!rt_is_input_route(rt) &&
	    fl4->saddr != src) {
		if (nla_put_in_addr(skb, RTA_PREFSRC, fl4->saddr))
			goto nla_put_failure;
	}
	if (rt->rt_uses_gateway &&
	    nla_put_in_addr(skb, RTA_GATEWAY, rt->rt_gateway))
		goto nla_put_failure;

	expires = rt->dst.expires;
	if (expires) {
		unsigned long now = jiffies;

		if (time_before(now, expires))
			expires -= now;
		else
			expires = 0;
	}

	memcpy(metrics, dst_metrics_ptr(&rt->dst), sizeof(metrics));
	if (rt->rt_pmtu && expires)
		metrics[RTAX_MTU - 1] = rt->rt_pmtu;
	if (rtnetlink_put_metrics(skb, metrics) < 0)
		goto nla_put_failure;

	if (fl4->flowi4_mark &&
	    nla_put_u32(skb, RTA_MARK, fl4->flowi4_mark))
		goto nla_put_failure;

	if (!uid_eq(fl4->flowi4_uid, INVALID_UID) &&
	    nla_put_u32(skb, RTA_UID,
			from_kuid_munged(current_user_ns(), fl4->flowi4_uid)))
		goto nla_put_failure;

	error = rt->dst.error;

	if (rt_is_input_route(rt)) {
#ifdef CONFIG_IP_MROUTE
		if (ipv4_is_multicast(dst) && !ipv4_is_local_multicast(dst) &&
		    IPV4_DEVCONF_ALL(net, MC_FORWARDING)) {
			int err = ipmr_get_route(net, skb,
						 fl4->saddr, fl4->daddr,
						 r, portid);

			if (err <= 0) {
				if (err == 0)
					return 0;
				goto nla_put_failure;
			}
		} else
#endif
			if (nla_put_u32(skb, RTA_IIF, skb->dev->ifindex))
				goto nla_put_failure;
	}

	if (rtnl_put_cacheinfo(skb, &rt->dst, 0, expires, error) < 0)
		goto nla_put_failure;

	nlmsg_end(skb, nlh);
	return 0;

nla_put_failure:
	nlmsg_cancel(skb, nlh);
	return -EMSGSIZE;
}

static int inet_rtm_getroute(struct sk_buff *in_skb, struct nlmsghdr *nlh,
			     struct netlink_ext_ack *extack)
{
	struct net *net = sock_net(in_skb->sk);
	struct rtmsg *rtm;
	struct nlattr *tb[RTA_MAX+1];
	struct rtable *rt = NULL;
	struct flowi4 fl4;
	__be32 dst = 0;
	__be32 src = 0;
	u32 iif;
	int err;
	int mark;
	struct sk_buff *skb;
	u32 table_id = RT_TABLE_MAIN;
	kuid_t uid;

	err = nlmsg_parse(nlh, sizeof(*rtm), tb, RTA_MAX, rtm_ipv4_policy,
			  extack);
	if (err < 0)
		goto errout;

	rtm = nlmsg_data(nlh);

	skb = alloc_skb(NLMSG_GOODSIZE, GFP_KERNEL);
	if (!skb) {
		err = -ENOBUFS;
		goto errout;
	}

	/* Reserve room for dummy headers, this skb can pass
	   through good chunk of routing engine.
	 */
	skb_reset_mac_header(skb);
	skb_reset_network_header(skb);

	src = tb[RTA_SRC] ? nla_get_in_addr(tb[RTA_SRC]) : 0;
	dst = tb[RTA_DST] ? nla_get_in_addr(tb[RTA_DST]) : 0;
	iif = tb[RTA_IIF] ? nla_get_u32(tb[RTA_IIF]) : 0;
	mark = tb[RTA_MARK] ? nla_get_u32(tb[RTA_MARK]) : 0;
	if (tb[RTA_UID])
		uid = make_kuid(current_user_ns(), nla_get_u32(tb[RTA_UID]));
	else
		uid = (iif ? INVALID_UID : current_uid());

	/* Bugfix: need to give ip_route_input enough of an IP header to
	 * not gag.
	 */
	ip_hdr(skb)->protocol = IPPROTO_UDP;
	ip_hdr(skb)->saddr = src;
	ip_hdr(skb)->daddr = dst;

	skb_reserve(skb, MAX_HEADER + sizeof(struct iphdr));

	memset(&fl4, 0, sizeof(fl4));
	fl4.daddr = dst;
	fl4.saddr = src;
	fl4.flowi4_tos = rtm->rtm_tos;
	fl4.flowi4_oif = tb[RTA_OIF] ? nla_get_u32(tb[RTA_OIF]) : 0;
	fl4.flowi4_mark = mark;
	fl4.flowi4_uid = uid;

	if (iif) {
		struct net_device *dev;

		dev = __dev_get_by_index(net, iif);
		if (!dev) {
			err = -ENODEV;
			goto errout_free;
		}

		skb->protocol	= htons(ETH_P_IP);
		skb->dev	= dev;
		skb->mark	= mark;
		err = ip_route_input(skb, dst, src, rtm->rtm_tos, dev);

		rt = skb_rtable(skb);
		if (err == 0 && rt->dst.error)
			err = -rt->dst.error;
	} else {
		rt = ip_route_output_key(net, &fl4);

		err = 0;
		if (IS_ERR(rt))
			err = PTR_ERR(rt);
	}

	if (err)
		goto errout_free;

	skb_dst_set(skb, &rt->dst);
	if (rtm->rtm_flags & RTM_F_NOTIFY)
		rt->rt_flags |= RTCF_NOTIFY;

	if (rtm->rtm_flags & RTM_F_LOOKUP_TABLE)
		table_id = rt->rt_table_id;

	err = rt_fill_info(net, dst, src, table_id, &fl4, skb,
			   NETLINK_CB(in_skb).portid, nlh->nlmsg_seq,
			   RTM_NEWROUTE);
	if (err < 0)
		goto errout_free;

	err = rtnl_unicast(skb, net, NETLINK_CB(in_skb).portid);
errout:
	return err;

errout_free:
	kfree_skb(skb);
	goto errout;
}

void ip_rt_multicast_event(struct in_device *in_dev)
{
	rt_cache_flush(dev_net(in_dev->dev));
}

#ifdef CONFIG_SYSCTL
static int ip_rt_gc_interval __read_mostly  = 60 * HZ;
static int ip_rt_gc_min_interval __read_mostly	= HZ / 2;
static int ip_rt_gc_elasticity __read_mostly	= 8;

static int ipv4_sysctl_rtcache_flush(struct ctl_table *__ctl, int write,
					void __user *buffer,
					size_t *lenp, loff_t *ppos)
{
	struct net *net = (struct net *)__ctl->extra1;

	if (write) {
		rt_cache_flush(net);
		fnhe_genid_bump(net);
		return 0;
	}

	return -EINVAL;
}

static struct ctl_table ipv4_route_table[] = {
	{
		.procname	= "gc_thresh",
		.data		= &ipv4_dst_ops.gc_thresh,
		.maxlen		= sizeof(int),
		.mode		= 0644,
		.proc_handler	= proc_dointvec,
	},
	{
		.procname	= "max_size",
		.data		= &ip_rt_max_size,
		.maxlen		= sizeof(int),
		.mode		= 0644,
		.proc_handler	= proc_dointvec,
	},
	{
		/*  Deprecated. Use gc_min_interval_ms */

		.procname	= "gc_min_interval",
		.data		= &ip_rt_gc_min_interval,
		.maxlen		= sizeof(int),
		.mode		= 0644,
		.proc_handler	= proc_dointvec_jiffies,
	},
	{
		.procname	= "gc_min_interval_ms",
		.data		= &ip_rt_gc_min_interval,
		.maxlen		= sizeof(int),
		.mode		= 0644,
		.proc_handler	= proc_dointvec_ms_jiffies,
	},
	{
		.procname	= "gc_timeout",
		.data		= &ip_rt_gc_timeout,
		.maxlen		= sizeof(int),
		.mode		= 0644,
		.proc_handler	= proc_dointvec_jiffies,
	},
	{
		.procname	= "gc_interval",
		.data		= &ip_rt_gc_interval,
		.maxlen		= sizeof(int),
		.mode		= 0644,
		.proc_handler	= proc_dointvec_jiffies,
	},
	{
		.procname	= "redirect_load",
		.data		= &ip_rt_redirect_load,
		.maxlen		= sizeof(int),
		.mode		= 0644,
		.proc_handler	= proc_dointvec,
	},
	{
		.procname	= "redirect_number",
		.data		= &ip_rt_redirect_number,
		.maxlen		= sizeof(int),
		.mode		= 0644,
		.proc_handler	= proc_dointvec,
	},
	{
		.procname	= "redirect_silence",
		.data		= &ip_rt_redirect_silence,
		.maxlen		= sizeof(int),
		.mode		= 0644,
		.proc_handler	= proc_dointvec,
	},
	{
		.procname	= "error_cost",
		.data		= &ip_rt_error_cost,
		.maxlen		= sizeof(int),
		.mode		= 0644,
		.proc_handler	= proc_dointvec,
	},
	{
		.procname	= "error_burst",
		.data		= &ip_rt_error_burst,
		.maxlen		= sizeof(int),
		.mode		= 0644,
		.proc_handler	= proc_dointvec,
	},
	{
		.procname	= "gc_elasticity",
		.data		= &ip_rt_gc_elasticity,
		.maxlen		= sizeof(int),
		.mode		= 0644,
		.proc_handler	= proc_dointvec,
	},
	{
		.procname	= "mtu_expires",
		.data		= &ip_rt_mtu_expires,
		.maxlen		= sizeof(int),
		.mode		= 0644,
		.proc_handler	= proc_dointvec_jiffies,
	},
	{
		.procname	= "min_pmtu",
		.data		= &ip_rt_min_pmtu,
		.maxlen		= sizeof(int),
		.mode		= 0644,
		.proc_handler	= proc_dointvec,
	},
	{
		.procname	= "min_adv_mss",
		.data		= &ip_rt_min_advmss,
		.maxlen		= sizeof(int),
		.mode		= 0644,
		.proc_handler	= proc_dointvec,
	},
	{ }
};

static struct ctl_table ipv4_route_flush_table[] = {
	{
		.procname	= "flush",
		.maxlen		= sizeof(int),
		.mode		= 0200,
		.proc_handler	= ipv4_sysctl_rtcache_flush,
	},
	{ },
};

static __net_init int sysctl_route_net_init(struct net *net)
{
	struct ctl_table *tbl;

	tbl = ipv4_route_flush_table;
	if (!net_eq(net, &init_net)) {
		tbl = kmemdup(tbl, sizeof(ipv4_route_flush_table), GFP_KERNEL);
		if (!tbl)
			goto err_dup;

		/* Don't export sysctls to unprivileged users */
		if (net->user_ns != &init_user_ns)
			tbl[0].procname = NULL;
	}
	tbl[0].extra1 = net;

	net->ipv4.route_hdr = register_net_sysctl(net, "net/ipv4/route", tbl);
	if (!net->ipv4.route_hdr)
		goto err_reg;
	return 0;

err_reg:
	if (tbl != ipv4_route_flush_table)
		kfree(tbl);
err_dup:
	return -ENOMEM;
}

static __net_exit void sysctl_route_net_exit(struct net *net)
{
	struct ctl_table *tbl;

	tbl = net->ipv4.route_hdr->ctl_table_arg;
	unregister_net_sysctl_table(net->ipv4.route_hdr);
	BUG_ON(tbl == ipv4_route_flush_table);
	kfree(tbl);
}

static __net_initdata struct pernet_operations sysctl_route_ops = {
	.init = sysctl_route_net_init,
	.exit = sysctl_route_net_exit,
};
#endif

static __net_init int rt_genid_init(struct net *net)
{
	atomic_set(&net->ipv4.rt_genid, 0);
	atomic_set(&net->fnhe_genid, 0);
	get_random_bytes(&net->ipv4.dev_addr_genid,
			 sizeof(net->ipv4.dev_addr_genid));
	return 0;
}

static __net_initdata struct pernet_operations rt_genid_ops = {
	.init = rt_genid_init,
};

static int __net_init ipv4_inetpeer_init(struct net *net)
{
	struct inet_peer_base *bp = kmalloc(sizeof(*bp), GFP_KERNEL);

	if (!bp)
		return -ENOMEM;
	inet_peer_base_init(bp);
	net->ipv4.peers = bp;
	return 0;
}

static void __net_exit ipv4_inetpeer_exit(struct net *net)
{
	struct inet_peer_base *bp = net->ipv4.peers;

	net->ipv4.peers = NULL;
	inetpeer_invalidate_tree(bp);
	kfree(bp);
}

static __net_initdata struct pernet_operations ipv4_inetpeer_ops = {
	.init	=	ipv4_inetpeer_init,
	.exit	=	ipv4_inetpeer_exit,
};

#ifdef CONFIG_IP_ROUTE_CLASSID
struct ip_rt_acct __percpu *ip_rt_acct __read_mostly;
#endif /* CONFIG_IP_ROUTE_CLASSID */

int __init ip_rt_init(void)
{
	int rc = 0;
	int cpu;

	ip_idents = kmalloc(IP_IDENTS_SZ * sizeof(*ip_idents), GFP_KERNEL);
	if (!ip_idents)
		panic("IP: failed to allocate ip_idents\n");

	prandom_bytes(ip_idents, IP_IDENTS_SZ * sizeof(*ip_idents));

	ip_tstamps = kcalloc(IP_IDENTS_SZ, sizeof(*ip_tstamps), GFP_KERNEL);
	if (!ip_tstamps)
		panic("IP: failed to allocate ip_tstamps\n");

	for_each_possible_cpu(cpu) {
		struct uncached_list *ul = &per_cpu(rt_uncached_list, cpu);

		INIT_LIST_HEAD(&ul->head);
		spin_lock_init(&ul->lock);
	}
#ifdef CONFIG_IP_ROUTE_CLASSID
	ip_rt_acct = __alloc_percpu(256 * sizeof(struct ip_rt_acct), __alignof__(struct ip_rt_acct));
	if (!ip_rt_acct)
		panic("IP: failed to allocate ip_rt_acct\n");
#endif

	ipv4_dst_ops.kmem_cachep =
		kmem_cache_create("ip_dst_cache", sizeof(struct rtable), 0,
				  SLAB_HWCACHE_ALIGN|SLAB_PANIC, NULL);

	ipv4_dst_blackhole_ops.kmem_cachep = ipv4_dst_ops.kmem_cachep;

	if (dst_entries_init(&ipv4_dst_ops) < 0)
		panic("IP: failed to allocate ipv4_dst_ops counter\n");

	if (dst_entries_init(&ipv4_dst_blackhole_ops) < 0)
		panic("IP: failed to allocate ipv4_dst_blackhole_ops counter\n");

	ipv4_dst_ops.gc_thresh = ~0;
	ip_rt_max_size = INT_MAX;

	devinet_init();
	ip_fib_init();

	if (ip_rt_proc_init())
		pr_err("Unable to create route proc files\n");
#ifdef CONFIG_XFRM
	xfrm_init();
	xfrm4_init();
#endif
	rtnl_register(PF_INET, RTM_GETROUTE, inet_rtm_getroute, NULL, NULL);

#ifdef CONFIG_SYSCTL
	register_pernet_subsys(&sysctl_route_ops);
#endif
	register_pernet_subsys(&rt_genid_ops);
	register_pernet_subsys(&ipv4_inetpeer_ops);
	return rc;
}

#ifdef CONFIG_SYSCTL
/*
 * We really need to sanitize the damn ipv4 init order, then all
 * this nonsense will go away.
 */
void __init ip_static_sysctl_init(void)
{
	register_net_sysctl(&init_net, "net/ipv4/route", ipv4_route_table);
}
#endif<|MERGE_RESOLUTION|>--- conflicted
+++ resolved
@@ -1844,14 +1844,6 @@
 	if (res->fi && res->fi->fib_nhs > 1) {
 		int h = fib_multipath_hash(res->fi, NULL, skb);
 
-<<<<<<< HEAD
-		//报文时icmp报文时，需要分辨是否需要用内部ip头信息
-		if (unlikely(ip_hdr(skb)->protocol == IPPROTO_ICMP))
-			h = ip_multipath_icmp_hash(skb);
-		else
-			h = fib_multipath_hash(saddr, daddr);
-=======
->>>>>>> eb4125df
 		fib_select_multipath(res, h);
 	}
 #endif
