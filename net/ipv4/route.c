// SPDX-License-Identifier: GPL-2.0-or-later
/*
 * INET		An implementation of the TCP/IP protocol suite for the LINUX
 *		operating system.  INET is implemented using the  BSD Socket
 *		interface as the means of communication with the user level.
 *
 *		ROUTE - implementation of the IP router.
 *
 * Authors:	Ross Biro
 *		Fred N. van Kempen, <waltje@uWalt.NL.Mugnet.ORG>
 *		Alan Cox, <gw4pts@gw4pts.ampr.org>
 *		Linus Torvalds, <Linus.Torvalds@helsinki.fi>
 *		Alexey Kuznetsov, <kuznet@ms2.inr.ac.ru>
 *
 * Fixes:
 *		Alan Cox	:	Verify area fixes.
 *		Alan Cox	:	cli() protects routing changes
 *		Rui Oliveira	:	ICMP routing table updates
 *		(rco@di.uminho.pt)	Routing table insertion and update
 *		Linus Torvalds	:	Rewrote bits to be sensible
 *		Alan Cox	:	Added BSD route gw semantics
 *		Alan Cox	:	Super /proc >4K
 *		Alan Cox	:	MTU in route table
 *		Alan Cox	:	MSS actually. Also added the window
 *					clamper.
 *		Sam Lantinga	:	Fixed route matching in rt_del()
 *		Alan Cox	:	Routing cache support.
 *		Alan Cox	:	Removed compatibility cruft.
 *		Alan Cox	:	RTF_REJECT support.
 *		Alan Cox	:	TCP irtt support.
 *		Jonathan Naylor	:	Added Metric support.
 *	Miquel van Smoorenburg	:	BSD API fixes.
 *	Miquel van Smoorenburg	:	Metrics.
 *		Alan Cox	:	Use __u32 properly
 *		Alan Cox	:	Aligned routing errors more closely with BSD
 *					our system is still very different.
 *		Alan Cox	:	Faster /proc handling
 *	Alexey Kuznetsov	:	Massive rework to support tree based routing,
 *					routing caches and better behaviour.
 *
 *		Olaf Erb	:	irtt wasn't being copied right.
 *		Bjorn Ekwall	:	Kerneld route support.
 *		Alan Cox	:	Multicast fixed (I hope)
 *		Pavel Krauz	:	Limited broadcast fixed
 *		Mike McLagan	:	Routing by source
 *	Alexey Kuznetsov	:	End of old history. Split to fib.c and
 *					route.c and rewritten from scratch.
 *		Andi Kleen	:	Load-limit warning messages.
 *	Vitaly E. Lavrov	:	Transparent proxy revived after year coma.
 *	Vitaly E. Lavrov	:	Race condition in ip_route_input_slow.
 *	Tobias Ringstrom	:	Uninitialized res.type in ip_route_output_slow.
 *	Vladimir V. Ivanov	:	IP rule info (flowid) is really useful.
 *		Marc Boucher	:	routing by fwmark
 *	Robert Olsson		:	Added rt_cache statistics
 *	Arnaldo C. Melo		:	Convert proc stuff to seq_file
 *	Eric Dumazet		:	hashed spinlocks and rt_check_expire() fixes.
 *	Ilia Sotnikov		:	Ignore TOS on PMTUD and Redirect
 *	Ilia Sotnikov		:	Removed TOS from hash calculations
 */

#define pr_fmt(fmt) "IPv4: " fmt

#include <linux/module.h>
#include <linux/bitops.h>
#include <linux/kernel.h>
#include <linux/mm.h>
#include <linux/memblock.h>
#include <linux/socket.h>
#include <linux/errno.h>
#include <linux/in.h>
#include <linux/inet.h>
#include <linux/netdevice.h>
#include <linux/proc_fs.h>
#include <linux/init.h>
#include <linux/skbuff.h>
#include <linux/inetdevice.h>
#include <linux/igmp.h>
#include <linux/pkt_sched.h>
#include <linux/mroute.h>
#include <linux/netfilter_ipv4.h>
#include <linux/random.h>
#include <linux/rcupdate.h>
#include <linux/slab.h>
#include <linux/jhash.h>
#include <net/dst.h>
#include <net/dst_metadata.h>
#include <net/inet_dscp.h>
#include <net/net_namespace.h>
#include <net/ip.h>
#include <net/route.h>
#include <net/inetpeer.h>
#include <net/sock.h>
#include <net/ip_fib.h>
#include <net/nexthop.h>
#include <net/tcp.h>
#include <net/icmp.h>
#include <net/xfrm.h>
#include <net/lwtunnel.h>
#include <net/netevent.h>
#include <net/rtnetlink.h>
#ifdef CONFIG_SYSCTL
#include <linux/sysctl.h>
#endif
#include <net/secure_seq.h>
#include <net/ip_tunnels.h>

#include "fib_lookup.h"

#define RT_GC_TIMEOUT (300*HZ)

#define DEFAULT_MIN_PMTU (512 + 20 + 20)
#define DEFAULT_MTU_EXPIRES (10 * 60 * HZ)
#define DEFAULT_MIN_ADVMSS 256
static int ip_rt_max_size;
static int ip_rt_redirect_number __read_mostly	= 9;
static int ip_rt_redirect_load __read_mostly	= HZ / 50;
static int ip_rt_redirect_silence __read_mostly	= ((HZ / 50) << (9 + 1));
static int ip_rt_error_cost __read_mostly	= HZ;
static int ip_rt_error_burst __read_mostly	= 5 * HZ;

static int ip_rt_gc_timeout __read_mostly	= RT_GC_TIMEOUT;

/*
 *	Interface to generic destination cache.
 */

INDIRECT_CALLABLE_SCOPE
struct dst_entry	*ipv4_dst_check(struct dst_entry *dst, u32 cookie);
static unsigned int	 ipv4_default_advmss(const struct dst_entry *dst);
INDIRECT_CALLABLE_SCOPE
unsigned int		ipv4_mtu(const struct dst_entry *dst);
static void		ipv4_negative_advice(struct sock *sk,
					     struct dst_entry *dst);
static void		 ipv4_link_failure(struct sk_buff *skb);
static void		 ip_rt_update_pmtu(struct dst_entry *dst, struct sock *sk,
					   struct sk_buff *skb, u32 mtu,
					   bool confirm_neigh);
static void		 ip_do_redirect(struct dst_entry *dst, struct sock *sk,
					struct sk_buff *skb);
static void		ipv4_dst_destroy(struct dst_entry *dst);

static u32 *ipv4_cow_metrics(struct dst_entry *dst, unsigned long old)
{
	WARN_ON(1);
	return NULL;
}

static struct neighbour *ipv4_neigh_lookup(const struct dst_entry *dst,
					   struct sk_buff *skb,
					   const void *daddr);
static void ipv4_confirm_neigh(const struct dst_entry *dst, const void *daddr);

static struct dst_ops ipv4_dst_ops = {
	.family =		AF_INET,
	.check =		ipv4_dst_check,
	.default_advmss =	ipv4_default_advmss,
	.mtu =			ipv4_mtu,
	.cow_metrics =		ipv4_cow_metrics,
	.destroy =		ipv4_dst_destroy,
	.negative_advice =	ipv4_negative_advice,
	.link_failure =		ipv4_link_failure,
	.update_pmtu =		ip_rt_update_pmtu,
	.redirect =		ip_do_redirect,
	.local_out =		__ip_local_out,
	.neigh_lookup =		ipv4_neigh_lookup,
	.confirm_neigh =	ipv4_confirm_neigh,
};

#define ECN_OR_COST(class)	TC_PRIO_##class

const __u8 ip_tos2prio[16] = {
	TC_PRIO_BESTEFFORT,
	ECN_OR_COST(BESTEFFORT),
	TC_PRIO_BESTEFFORT,
	ECN_OR_COST(BESTEFFORT),
	TC_PRIO_BULK,
	ECN_OR_COST(BULK),
	TC_PRIO_BULK,
	ECN_OR_COST(BULK),
	TC_PRIO_INTERACTIVE,
	ECN_OR_COST(INTERACTIVE),
	TC_PRIO_INTERACTIVE,
	ECN_OR_COST(INTERACTIVE),
	TC_PRIO_INTERACTIVE_BULK,
	ECN_OR_COST(INTERACTIVE_BULK),
	TC_PRIO_INTERACTIVE_BULK,
	ECN_OR_COST(INTERACTIVE_BULK)
};
EXPORT_SYMBOL(ip_tos2prio);

static DEFINE_PER_CPU(struct rt_cache_stat, rt_cache_stat);
#ifndef CONFIG_PREEMPT_RT
#define RT_CACHE_STAT_INC(field) raw_cpu_inc(rt_cache_stat.field)
#else
#define RT_CACHE_STAT_INC(field) this_cpu_inc(rt_cache_stat.field)
#endif

#ifdef CONFIG_PROC_FS
static void *rt_cache_seq_start(struct seq_file *seq, loff_t *pos)
{
	if (*pos)
		return NULL;
	return SEQ_START_TOKEN;
}

static void *rt_cache_seq_next(struct seq_file *seq, void *v, loff_t *pos)
{
	++*pos;
	return NULL;
}

static void rt_cache_seq_stop(struct seq_file *seq, void *v)
{
}

static int rt_cache_seq_show(struct seq_file *seq, void *v)
{
	if (v == SEQ_START_TOKEN)
		seq_printf(seq, "%-127s\n",
			   "Iface\tDestination\tGateway \tFlags\t\tRefCnt\tUse\t"
			   "Metric\tSource\t\tMTU\tWindow\tIRTT\tTOS\tHHRef\t"
			   "HHUptod\tSpecDst");
	return 0;
}

static const struct seq_operations rt_cache_seq_ops = {
	.start  = rt_cache_seq_start,
	.next   = rt_cache_seq_next,
	.stop   = rt_cache_seq_stop,
	.show   = rt_cache_seq_show,
};

static void *rt_cpu_seq_start(struct seq_file *seq, loff_t *pos)
{
	int cpu;

	if (*pos == 0)
		return SEQ_START_TOKEN;

	for (cpu = *pos-1; cpu < nr_cpu_ids; ++cpu) {
		if (!cpu_possible(cpu))
			continue;
		*pos = cpu+1;
		return &per_cpu(rt_cache_stat, cpu);
	}
	return NULL;
}

static void *rt_cpu_seq_next(struct seq_file *seq, void *v, loff_t *pos)
{
	int cpu;

	for (cpu = *pos; cpu < nr_cpu_ids; ++cpu) {
		if (!cpu_possible(cpu))
			continue;
		*pos = cpu+1;
		return &per_cpu(rt_cache_stat, cpu);
	}
	(*pos)++;
	return NULL;

}

static void rt_cpu_seq_stop(struct seq_file *seq, void *v)
{

}

static int rt_cpu_seq_show(struct seq_file *seq, void *v)
{
	struct rt_cache_stat *st = v;

	if (v == SEQ_START_TOKEN) {
		seq_puts(seq, "entries  in_hit   in_slow_tot in_slow_mc in_no_route in_brd   in_martian_dst in_martian_src out_hit  out_slow_tot out_slow_mc gc_total gc_ignored gc_goal_miss gc_dst_overflow in_hlist_search out_hlist_search\n");
		return 0;
	}

	seq_printf(seq, "%08x %08x %08x    %08x   %08x    %08x %08x       "
			"%08x       %08x %08x     %08x    %08x %08x   "
			"%08x     %08x        %08x        %08x\n",
		   dst_entries_get_slow(&ipv4_dst_ops),
		   0, /* st->in_hit */
		   st->in_slow_tot,
		   st->in_slow_mc,
		   st->in_no_route,
		   st->in_brd,
		   st->in_martian_dst,
		   st->in_martian_src,

		   0, /* st->out_hit */
		   st->out_slow_tot,
		   st->out_slow_mc,

		   0, /* st->gc_total */
		   0, /* st->gc_ignored */
		   0, /* st->gc_goal_miss */
		   0, /* st->gc_dst_overflow */
		   0, /* st->in_hlist_search */
		   0  /* st->out_hlist_search */
		);
	return 0;
}

static const struct seq_operations rt_cpu_seq_ops = {
	.start  = rt_cpu_seq_start,
	.next   = rt_cpu_seq_next,
	.stop   = rt_cpu_seq_stop,
	.show   = rt_cpu_seq_show,
};

#ifdef CONFIG_IP_ROUTE_CLASSID
static int rt_acct_proc_show(struct seq_file *m, void *v)
{
	struct ip_rt_acct *dst, *src;
	unsigned int i, j;

	dst = kcalloc(256, sizeof(struct ip_rt_acct), GFP_KERNEL);
	if (!dst)
		return -ENOMEM;

	for_each_possible_cpu(i) {
		src = (struct ip_rt_acct *)per_cpu_ptr(ip_rt_acct, i);
		for (j = 0; j < 256; j++) {
			dst[j].o_bytes   += src[j].o_bytes;
			dst[j].o_packets += src[j].o_packets;
			dst[j].i_bytes   += src[j].i_bytes;
			dst[j].i_packets += src[j].i_packets;
		}
	}

	seq_write(m, dst, 256 * sizeof(struct ip_rt_acct));
	kfree(dst);
	return 0;
}
#endif

static int __net_init ip_rt_do_proc_init(struct net *net)
{
	struct proc_dir_entry *pde;

	pde = proc_create_seq("rt_cache", 0444, net->proc_net,
			      &rt_cache_seq_ops);
	if (!pde)
		goto err1;

	pde = proc_create_seq("rt_cache", 0444, net->proc_net_stat,
			      &rt_cpu_seq_ops);
	if (!pde)
		goto err2;

#ifdef CONFIG_IP_ROUTE_CLASSID
	pde = proc_create_single("rt_acct", 0, net->proc_net,
			rt_acct_proc_show);
	if (!pde)
		goto err3;
#endif
	return 0;

#ifdef CONFIG_IP_ROUTE_CLASSID
err3:
	remove_proc_entry("rt_cache", net->proc_net_stat);
#endif
err2:
	remove_proc_entry("rt_cache", net->proc_net);
err1:
	return -ENOMEM;
}

static void __net_exit ip_rt_do_proc_exit(struct net *net)
{
	remove_proc_entry("rt_cache", net->proc_net_stat);
	remove_proc_entry("rt_cache", net->proc_net);
#ifdef CONFIG_IP_ROUTE_CLASSID
	remove_proc_entry("rt_acct", net->proc_net);
#endif
}

static struct pernet_operations ip_rt_proc_ops __net_initdata =  {
	.init = ip_rt_do_proc_init,
	.exit = ip_rt_do_proc_exit,
};

static int __init ip_rt_proc_init(void)
{
	return register_pernet_subsys(&ip_rt_proc_ops);
}

#else
static inline int ip_rt_proc_init(void)
{
	return 0;
}
#endif /* CONFIG_PROC_FS */

static inline bool rt_is_expired(const struct rtable *rth)
{
	bool res;

	rcu_read_lock();
	res = rth->rt_genid != rt_genid_ipv4(dev_net_rcu(rth->dst.dev));
	rcu_read_unlock();

	return res;
}

void rt_cache_flush(struct net *net)
{
	rt_genid_bump_ipv4(net);
}

/*查询领居表项，如果不存在，则会创建并返回领居表项*/
static struct neighbour *ipv4_neigh_lookup(const struct dst_entry *dst,
					   struct sk_buff *skb,
					   const void *daddr)
{
	const struct rtable *rt = container_of(dst, struct rtable, dst);
	struct net_device *dev = dst_dev(dst);
	struct neighbour *n;

	rcu_read_lock();

	if (likely(rt->rt_gw_family == AF_INET)) {
	    /*查询网关对应的邻居表项*/
		n = ip_neigh_gw4(dev, rt->rt_gw4);
	} else if (rt->rt_gw_family == AF_INET6) {
		n = ip_neigh_gw6(dev, &rt->rt_gw6);
        } else {
		__be32 pkey;

		/*有skb以skb中的目地地址为准，无skb以提定的daddr为准*/
		pkey = skb ? ip_hdr(skb)->daddr : *((__be32 *) daddr);
		n = ip_neigh_gw4(dev, pkey);
	}

	if (!IS_ERR(n) && !refcount_inc_not_zero(&n->refcnt))
		n = NULL;

	rcu_read_unlock();

	return n;
}

/*更新daddr对应的neigbour表项的confirm time*/
static void ipv4_confirm_neigh(const struct dst_entry *dst, const void *daddr)
{
	const struct rtable *rt = container_of(dst, struct rtable, dst);
	struct net_device *dev = dst_dev(dst);
	const __be32 *pkey = daddr;

	if (rt->rt_gw_family == AF_INET) {
		pkey = (const __be32 *)&rt->rt_gw4;
	} else if (rt->rt_gw_family == AF_INET6) {
		return __ipv6_confirm_neigh_stub(dev, &rt->rt_gw6);
	} else if (!daddr ||
		 (rt->rt_flags &
		  (RTCF_MULTICAST | RTCF_BROADCAST | RTCF_LOCAL))) {
		return;
	}
	__ipv4_confirm_neigh(dev, *(__force u32 *)pkey);
}

/* Hash tables of size 2048..262144 depending on RAM size.
 * Each bucket uses 8 bytes.
 */
static u32 ip_idents_mask __read_mostly;
static atomic_t *ip_idents __read_mostly;
static u32 *ip_tstamps __read_mostly;

/* In order to protect privacy, we add a perturbation to identifiers
 * if one generator is seldom used. This makes hard for an attacker
 * to infer how many packets were sent between two points in time.
 */
static u32 ip_idents_reserve(u32 hash, int segs)
{
	u32 bucket, old, now = (u32)jiffies;
	atomic_t *p_id;
	u32 *p_tstamp;
	u32 delta = 0;

	bucket = hash & ip_idents_mask;
	p_tstamp = ip_tstamps + bucket;
	p_id = ip_idents + bucket;
	old = READ_ONCE(*p_tstamp);

	if (old != now && cmpxchg(p_tstamp, old, now) == old)
		delta = get_random_u32_below(now - old);

	/* If UBSAN reports an error there, please make sure your compiler
	 * supports -fno-strict-overflow before reporting it that was a bug
	 * in UBSAN, and it has been fixed in GCC-8.
	 */
	return atomic_add_return(segs + delta, p_id) - segs;
}

void __ip_select_ident(struct net *net, struct iphdr *iph, int segs)
{
	u32 hash, id;

	/* Note the following code is not safe, but this is okay. */
	if (unlikely(siphash_key_is_zero(&net->ipv4.ip_id_key)))
		get_random_bytes(&net->ipv4.ip_id_key,
				 sizeof(net->ipv4.ip_id_key));

	//生成ip层id号
	hash = siphash_3u32((__force u32)iph->daddr,
			    (__force u32)iph->saddr,
			    iph->protocol,
			    &net->ipv4.ip_id_key);
	id = ip_idents_reserve(hash, segs);
	iph->id = htons(id);
}
EXPORT_SYMBOL(__ip_select_ident);

static void __build_flow_key(const struct net *net, struct flowi4 *fl4,
			     const struct sock *sk, const struct iphdr *iph,
			     int oif, __u8 tos, u8 prot, u32 mark,
			     int flow_flags)
{
	__u8 scope = RT_SCOPE_UNIVERSE;

	if (sk) {
		oif = sk->sk_bound_dev_if;
		mark = READ_ONCE(sk->sk_mark);
		tos = ip_sock_rt_tos(sk);
		scope = ip_sock_rt_scope(sk);
		prot = inet_test_bit(HDRINCL, sk) ? IPPROTO_RAW :
						    sk->sk_protocol;
	}

	flowi4_init_output(fl4, oif, mark, tos & INET_DSCP_MASK, scope,
			   prot, flow_flags, iph->daddr, iph->saddr, 0, 0,
			   sock_net_uid(net, sk));
}

static void build_skb_flow_key(struct flowi4 *fl4, const struct sk_buff *skb,
			       const struct sock *sk)
{
	const struct net *net = dev_net(skb->dev);
	const struct iphdr *iph = ip_hdr(skb);
	int oif = skb->dev->ifindex;
	u8 prot = iph->protocol;
	u32 mark = skb->mark;
	__u8 tos = iph->tos;

	__build_flow_key(net, fl4, sk, iph, oif, tos, prot, mark, 0);
}

static void build_sk_flow_key(struct flowi4 *fl4, const struct sock *sk)
{
	const struct inet_sock *inet = inet_sk(sk);
	const struct ip_options_rcu *inet_opt;
	__be32 daddr = inet->inet_daddr;

	rcu_read_lock();
	inet_opt = rcu_dereference(inet->inet_opt);
	if (inet_opt && inet_opt->opt.srr)
		daddr = inet_opt->opt.faddr;
	flowi4_init_output(fl4, sk->sk_bound_dev_if, READ_ONCE(sk->sk_mark),
			   ip_sock_rt_tos(sk),
			   ip_sock_rt_scope(sk),
			   inet_test_bit(HDRINCL, sk) ?
				IPPROTO_RAW : sk->sk_protocol,
			   inet_sk_flowi_flags(sk),
			   daddr, inet->inet_saddr, 0, 0,
			   sk_uid(sk));
	rcu_read_unlock();
}

static void ip_rt_build_flow_key(struct flowi4 *fl4, const struct sock *sk,
				 const struct sk_buff *skb)
{
	if (skb)
		build_skb_flow_key(fl4, skb, sk);
	else
		build_sk_flow_key(fl4, sk);
}

static DEFINE_SPINLOCK(fnhe_lock);

static void fnhe_flush_routes(struct fib_nh_exception *fnhe)
{
	struct rtable *rt;

	rt = rcu_dereference(fnhe->fnhe_rth_input);
	if (rt) {
		RCU_INIT_POINTER(fnhe->fnhe_rth_input, NULL);
		dst_dev_put(&rt->dst);
		dst_release(&rt->dst);
	}
	rt = rcu_dereference(fnhe->fnhe_rth_output);
	if (rt) {
		RCU_INIT_POINTER(fnhe->fnhe_rth_output, NULL);
		dst_dev_put(&rt->dst);
		dst_release(&rt->dst);
	}
}

static void fnhe_remove_oldest(struct fnhe_hash_bucket *hash)
{
	struct fib_nh_exception __rcu **fnhe_p, **oldest_p;
	struct fib_nh_exception *fnhe, *oldest = NULL;

	for (fnhe_p = &hash->chain; ; fnhe_p = &fnhe->fnhe_next) {
		fnhe = rcu_dereference_protected(*fnhe_p,
						 lockdep_is_held(&fnhe_lock));
		if (!fnhe)
			break;
		if (!oldest ||
		    time_before(fnhe->fnhe_stamp, oldest->fnhe_stamp)) {
			oldest = fnhe;
			oldest_p = fnhe_p;
		}
	}
	fnhe_flush_routes(oldest);
	*oldest_p = oldest->fnhe_next;
	kfree_rcu(oldest, rcu);
}

static u32 fnhe_hashfun(__be32 daddr)
{
	static siphash_aligned_key_t fnhe_hash_key;
	u64 hval;

	net_get_random_once(&fnhe_hash_key, sizeof(fnhe_hash_key));
	hval = siphash_1u32((__force u32)daddr, &fnhe_hash_key);
	return hash_64(hval, FNHE_HASH_SHIFT);
}

static void fill_route_from_fnhe(struct rtable *rt, struct fib_nh_exception *fnhe)
{
	rt->rt_pmtu = fnhe->fnhe_pmtu;
	rt->rt_mtu_locked = fnhe->fnhe_mtu_locked;
	rt->dst.expires = fnhe->fnhe_expires;

	if (fnhe->fnhe_gw) {
		rt->rt_flags |= RTCF_REDIRECTED;
		rt->rt_uses_gateway = 1;
		rt->rt_gw_family = AF_INET;
		rt->rt_gw4 = fnhe->fnhe_gw;
	}
}

static void update_or_create_fnhe(struct fib_nh_common *nhc, __be32 daddr,
				  __be32 gw, u32 pmtu, bool lock,
				  unsigned long expires)
{
	struct fnhe_hash_bucket *hash;
	struct fib_nh_exception *fnhe;
	struct rtable *rt;
	u32 genid, hval;
	unsigned int i;
	int depth;

	genid = fnhe_genid(dev_net(nhc->nhc_dev));
	hval = fnhe_hashfun(daddr);

	spin_lock_bh(&fnhe_lock);

	hash = rcu_dereference(nhc->nhc_exceptions);
	if (!hash) {
		hash = kcalloc(FNHE_HASH_SIZE, sizeof(*hash), GFP_ATOMIC);
		if (!hash)
			goto out_unlock;
		rcu_assign_pointer(nhc->nhc_exceptions, hash);
	}

	hash += hval;

	depth = 0;
	for (fnhe = rcu_dereference(hash->chain); fnhe;
	     fnhe = rcu_dereference(fnhe->fnhe_next)) {
		if (fnhe->fnhe_daddr == daddr)
			break;
		depth++;
	}

	if (fnhe) {
		if (fnhe->fnhe_genid != genid)
			fnhe->fnhe_genid = genid;
		if (gw)
			fnhe->fnhe_gw = gw;
		if (pmtu) {
			fnhe->fnhe_pmtu = pmtu;
			fnhe->fnhe_mtu_locked = lock;
		}
		fnhe->fnhe_expires = max(1UL, expires);
		/* Update all cached dsts too */
		rt = rcu_dereference(fnhe->fnhe_rth_input);
		if (rt)
			fill_route_from_fnhe(rt, fnhe);
		rt = rcu_dereference(fnhe->fnhe_rth_output);
		if (rt)
			fill_route_from_fnhe(rt, fnhe);
	} else {
		/* Randomize max depth to avoid some side channels attacks. */
		int max_depth = FNHE_RECLAIM_DEPTH +
				get_random_u32_below(FNHE_RECLAIM_DEPTH);

		while (depth > max_depth) {
			fnhe_remove_oldest(hash);
			depth--;
		}

		fnhe = kzalloc(sizeof(*fnhe), GFP_ATOMIC);
		if (!fnhe)
			goto out_unlock;

		fnhe->fnhe_next = hash->chain;

		fnhe->fnhe_genid = genid;
		fnhe->fnhe_daddr = daddr;
		fnhe->fnhe_gw = gw;
		fnhe->fnhe_pmtu = pmtu;
		fnhe->fnhe_mtu_locked = lock;
		fnhe->fnhe_expires = max(1UL, expires);

		rcu_assign_pointer(hash->chain, fnhe);

		/* Exception created; mark the cached routes for the nexthop
		 * stale, so anyone caching it rechecks if this exception
		 * applies to them.
		 */
		rt = rcu_dereference(nhc->nhc_rth_input);
		if (rt)
			WRITE_ONCE(rt->dst.obsolete, DST_OBSOLETE_KILL);

		for_each_possible_cpu(i) {
			struct rtable __rcu **prt;

			prt = per_cpu_ptr(nhc->nhc_pcpu_rth_output, i);
			rt = rcu_dereference(*prt);
			if (rt)
				WRITE_ONCE(rt->dst.obsolete, DST_OBSOLETE_KILL);
		}
	}

	fnhe->fnhe_stamp = jiffies;

out_unlock:
	spin_unlock_bh(&fnhe_lock);
}

static void __ip_do_redirect(struct rtable *rt, struct sk_buff *skb, struct flowi4 *fl4,
			     bool kill_route)
{
	__be32 new_gw = icmp_hdr(skb)->un.gateway;
	__be32 old_gw = ip_hdr(skb)->saddr;
	struct net_device *dev = skb->dev;
	struct in_device *in_dev;
	struct fib_result res;
	struct neighbour *n;
	struct net *net;

	switch (icmp_hdr(skb)->code & 7) {
	case ICMP_REDIR_NET:
	case ICMP_REDIR_NETTOS:
	case ICMP_REDIR_HOST:
	case ICMP_REDIR_HOSTTOS:
		break;

	default:
		return;
	}

	if (rt->rt_gw_family != AF_INET || rt->rt_gw4 != old_gw)
		return;

	in_dev = __in_dev_get_rcu(dev);
	if (!in_dev)
		return;

	net = dev_net(dev);
	if (new_gw == old_gw || !IN_DEV_RX_REDIRECTS(in_dev) ||
	    ipv4_is_multicast(new_gw) || ipv4_is_lbcast(new_gw) ||
	    ipv4_is_zeronet(new_gw))
		goto reject_redirect;

	if (!IN_DEV_SHARED_MEDIA(in_dev)) {
		if (!inet_addr_onlink(in_dev, new_gw, old_gw))
			goto reject_redirect;
		if (IN_DEV_SEC_REDIRECTS(in_dev) && ip_fib_check_default(new_gw, dev))
			goto reject_redirect;
	} else {
		if (inet_addr_type(net, new_gw) != RTN_UNICAST)
			goto reject_redirect;
	}

	n = __ipv4_neigh_lookup(rt->dst.dev, (__force u32)new_gw);
	if (!n)
		n = neigh_create(&arp_tbl, &new_gw, rt->dst.dev);
	if (!IS_ERR(n)) {
		if (!(READ_ONCE(n->nud_state) & NUD_VALID)) {
			neigh_event_send(n, NULL);
		} else {
			if (fib_lookup(net, fl4, &res, 0) == 0) {
				struct fib_nh_common *nhc;

				fib_select_path(net, &res, fl4, skb);
				nhc = FIB_RES_NHC(res);
				update_or_create_fnhe(nhc, fl4->daddr, new_gw,
						0, false,
						jiffies + ip_rt_gc_timeout);
			}
			if (kill_route)
				WRITE_ONCE(rt->dst.obsolete, DST_OBSOLETE_KILL);
			call_netevent_notifiers(NETEVENT_NEIGH_UPDATE, n);
		}
		neigh_release(n);
	}
	return;

reject_redirect:
#ifdef CONFIG_IP_ROUTE_VERBOSE
	if (IN_DEV_LOG_MARTIANS(in_dev)) {
		const struct iphdr *iph = (const struct iphdr *) skb->data;
		__be32 daddr = iph->daddr;
		__be32 saddr = iph->saddr;

		net_info_ratelimited("Redirect from %pI4 on %s about %pI4 ignored\n"
				     "  Advised path = %pI4 -> %pI4\n",
				     &old_gw, dev->name, &new_gw,
				     &saddr, &daddr);
	}
#endif
	;
}

static void ip_do_redirect(struct dst_entry *dst, struct sock *sk, struct sk_buff *skb)
{
	struct rtable *rt;
	struct flowi4 fl4;
	const struct iphdr *iph = (const struct iphdr *) skb->data;
	struct net *net = dev_net(skb->dev);
	int oif = skb->dev->ifindex;
	u8 prot = iph->protocol;
	u32 mark = skb->mark;
	__u8 tos = iph->tos;

	rt = dst_rtable(dst);

	__build_flow_key(net, &fl4, sk, iph, oif, tos, prot, mark, 0);
	__ip_do_redirect(rt, skb, &fl4, true);
}

static void ipv4_negative_advice(struct sock *sk,
				 struct dst_entry *dst)
{
	struct rtable *rt = dst_rtable(dst);

	if ((READ_ONCE(dst->obsolete) > 0) ||
	    (rt->rt_flags & RTCF_REDIRECTED) ||
	    READ_ONCE(rt->dst.expires))
		sk_dst_reset(sk);
}

/*
 * Algorithm:
 *	1. The first ip_rt_redirect_number redirects are sent
 *	   with exponential backoff, then we stop sending them at all,
 *	   assuming that the host ignores our redirects.
 *	2. If we did not see packets requiring redirects
 *	   during ip_rt_redirect_silence, we assume that the host
 *	   forgot redirected route and start to send redirects again.
 *
 * This algorithm is much cheaper and more intelligent than dumb load limiting
 * in icmp.c.
 *
 * NOTE. Do not forget to inhibit load limiting for redirects (redundant)
 * and "frag. need" (breaks PMTU discovery) in icmp.c.
 */

void ip_rt_send_redirect(struct sk_buff *skb)
{
	struct rtable *rt = skb_rtable(skb);
	struct in_device *in_dev;
	struct inet_peer *peer;
	struct net *net;
	int log_martians;
	int vif;

	rcu_read_lock();
	in_dev = __in_dev_get_rcu(rt->dst.dev);
	if (!in_dev || !IN_DEV_TX_REDIRECTS(in_dev)) {
		rcu_read_unlock();
		return;
	}
	log_martians = IN_DEV_LOG_MARTIANS(in_dev);
	vif = l3mdev_master_ifindex_rcu(rt->dst.dev);

	net = dev_net(rt->dst.dev);
	peer = inet_getpeer_v4(net->ipv4.peers, ip_hdr(skb)->saddr, vif);
	if (!peer) {
		rcu_read_unlock();
		icmp_send(skb, ICMP_REDIRECT, ICMP_REDIR_HOST,
			  rt_nexthop(rt, ip_hdr(skb)->daddr));
		return;
	}

	/* No redirected packets during ip_rt_redirect_silence;
	 * reset the algorithm.
	 */
	if (time_after(jiffies, peer->rate_last + ip_rt_redirect_silence)) {
		peer->rate_tokens = 0;
		peer->n_redirects = 0;
	}

	/* Too many ignored redirects; do not send anything
	 * set dst.rate_last to the last seen redirected packet.
	 */
	if (peer->n_redirects >= ip_rt_redirect_number) {
		peer->rate_last = jiffies;
		goto out_unlock;
	}

	/* Check for load limit; set rate_last to the latest sent
	 * redirect.
	 */
	if (peer->n_redirects == 0 ||
	    time_after(jiffies,
		       (peer->rate_last +
			(ip_rt_redirect_load << peer->n_redirects)))) {
		__be32 gw = rt_nexthop(rt, ip_hdr(skb)->daddr);

		icmp_send(skb, ICMP_REDIRECT, ICMP_REDIR_HOST, gw);
		peer->rate_last = jiffies;
		++peer->n_redirects;
		if (IS_ENABLED(CONFIG_IP_ROUTE_VERBOSE) && log_martians &&
		    peer->n_redirects == ip_rt_redirect_number)
			net_warn_ratelimited("host %pI4/if%d ignores redirects for %pI4 to %pI4\n",
					     &ip_hdr(skb)->saddr, inet_iif(skb),
					     &ip_hdr(skb)->daddr, &gw);
	}
out_unlock:
	rcu_read_unlock();
}

//路由不可达时，此函数将被调用
static int ip_error(struct sk_buff *skb)
{
	struct rtable *rt = skb_rtable(skb);
	struct net_device *dev = skb->dev;
	struct in_device *in_dev;
	struct inet_peer *peer;
	unsigned long now;
	struct net *net;
	SKB_DR(reason);
	bool send;
	int code;

	if (netif_is_l3_master(skb->dev)) {
		dev = __dev_get_by_index(dev_net(skb->dev), IPCB(skb)->iif);
		if (!dev)
			goto out;
	}

	in_dev = __in_dev_get_rcu(dev);

	/* IP on this device is disabled. */
	if (!in_dev)
		goto out;

	net = dev_net(rt->dst.dev);
	if (!IN_DEV_FORWARD(in_dev)) {
		switch (rt->dst.error) {
		case EHOSTUNREACH:
			SKB_DR_SET(reason, IP_INADDRERRORS);
			__IP_INC_STATS(net, IPSTATS_MIB_INADDRERRORS);
			break;

		case ENETUNREACH:
			SKB_DR_SET(reason, IP_INNOROUTES);
			__IP_INC_STATS(net, IPSTATS_MIB_INNOROUTES);
			break;
		}
		goto out;
	}

	switch (rt->dst.error) {
	case EINVAL:
	default:
		goto out;
	case EHOSTUNREACH:
		code = ICMP_HOST_UNREACH;
		break;
	case ENETUNREACH:
		code = ICMP_NET_UNREACH;
		SKB_DR_SET(reason, IP_INNOROUTES);
		__IP_INC_STATS(net, IPSTATS_MIB_INNOROUTES);
		break;
	case EACCES:
		code = ICMP_PKT_FILTERED;
		break;
	}

	rcu_read_lock();
	peer = inet_getpeer_v4(net->ipv4.peers, ip_hdr(skb)->saddr,
			       l3mdev_master_ifindex_rcu(skb->dev));
	send = true;
	if (peer) {
		now = jiffies;
		peer->rate_tokens += now - peer->rate_last;
		if (peer->rate_tokens > ip_rt_error_burst)
			peer->rate_tokens = ip_rt_error_burst;
		peer->rate_last = now;
		if (peer->rate_tokens >= ip_rt_error_cost)
			peer->rate_tokens -= ip_rt_error_cost;
		else
			send = false;
	}
	rcu_read_unlock();

	if (send)
		/*发送目标不可达*/
		icmp_send(skb, ICMP_DEST_UNREACH, code, 0);

out:	kfree_skb_reason(skb, reason);
	return 0;
}

static void __ip_rt_update_pmtu(struct rtable *rt, struct flowi4 *fl4, u32 mtu)
{
	struct dst_entry *dst = &rt->dst;
	struct fib_result res;
	bool lock = false;
	struct net *net;
	u32 old_mtu;

	if (ip_mtu_locked(dst))
		return;

	old_mtu = ipv4_mtu(dst);
	if (old_mtu < mtu)
		return;

	rcu_read_lock();
	net = dev_net_rcu(dst_dev(dst));
	if (mtu < net->ipv4.ip_rt_min_pmtu) {
		lock = true;
		mtu = min(old_mtu, net->ipv4.ip_rt_min_pmtu);
	}

	if (rt->rt_pmtu == mtu && !lock &&
	    time_before(jiffies, READ_ONCE(dst->expires) -
				 net->ipv4.ip_rt_mtu_expires / 2))
		goto out;

	if (fib_lookup(net, fl4, &res, 0) == 0) {
		struct fib_nh_common *nhc;

		fib_select_path(net, &res, fl4, NULL);
#ifdef CONFIG_IP_ROUTE_MULTIPATH
		if (fib_info_num_path(res.fi) > 1) {
			int nhsel;

			for (nhsel = 0; nhsel < fib_info_num_path(res.fi); nhsel++) {
				nhc = fib_info_nhc(res.fi, nhsel);
				update_or_create_fnhe(nhc, fl4->daddr, 0, mtu, lock,
						      jiffies + net->ipv4.ip_rt_mtu_expires);
			}
			goto out;
		}
#endif /* CONFIG_IP_ROUTE_MULTIPATH */
		nhc = FIB_RES_NHC(res);
		update_or_create_fnhe(nhc, fl4->daddr, 0, mtu, lock,
				      jiffies + net->ipv4.ip_rt_mtu_expires);
	}
out:
	rcu_read_unlock();
}

static void ip_rt_update_pmtu(struct dst_entry *dst, struct sock *sk,
			      struct sk_buff *skb, u32 mtu,
			      bool confirm_neigh)
{
	struct rtable *rt = dst_rtable(dst);
	struct flowi4 fl4;

	ip_rt_build_flow_key(&fl4, sk, skb);

	/* Don't make lookup fail for bridged encapsulations */
	if (skb && netif_is_any_bridge_port(skb->dev))
		fl4.flowi4_oif = 0;

	__ip_rt_update_pmtu(rt, &fl4, mtu);
}

void ipv4_update_pmtu(struct sk_buff *skb, struct net *net, u32 mtu,
		      int oif, u8 protocol)
{
	const struct iphdr *iph = (const struct iphdr *)skb->data;
	struct flowi4 fl4;
	struct rtable *rt;
	u32 mark = IP4_REPLY_MARK(net, skb->mark);

	__build_flow_key(net, &fl4, NULL, iph, oif, iph->tos, protocol, mark,
			 0);
	rt = __ip_route_output_key(net, &fl4);
	if (!IS_ERR(rt)) {
		__ip_rt_update_pmtu(rt, &fl4, mtu);
		ip_rt_put(rt);
	}
}
EXPORT_SYMBOL_GPL(ipv4_update_pmtu);

static void __ipv4_sk_update_pmtu(struct sk_buff *skb, struct sock *sk, u32 mtu)
{
	const struct iphdr *iph = (const struct iphdr *)skb->data;
	struct flowi4 fl4;
	struct rtable *rt;

	__build_flow_key(sock_net(sk), &fl4, sk, iph, 0, 0, 0, 0, 0);

	if (!fl4.flowi4_mark)
		fl4.flowi4_mark = IP4_REPLY_MARK(sock_net(sk), skb->mark);

	rt = __ip_route_output_key(sock_net(sk), &fl4);
	if (!IS_ERR(rt)) {
		__ip_rt_update_pmtu(rt, &fl4, mtu);
		ip_rt_put(rt);
	}
}

void ipv4_sk_update_pmtu(struct sk_buff *skb, struct sock *sk, u32 mtu)
{
	const struct iphdr *iph = (const struct iphdr *)skb->data;
	struct flowi4 fl4;
	struct rtable *rt;
	struct dst_entry *odst = NULL;
	bool new = false;
	struct net *net = sock_net(sk);

	bh_lock_sock(sk);

	if (!ip_sk_accept_pmtu(sk))
		goto out;

	odst = sk_dst_get(sk);

	if (sock_owned_by_user(sk) || !odst) {
		__ipv4_sk_update_pmtu(skb, sk, mtu);
		goto out;
	}

	__build_flow_key(net, &fl4, sk, iph, 0, 0, 0, 0, 0);

	rt = dst_rtable(odst);
	if (READ_ONCE(odst->obsolete) && !odst->ops->check(odst, 0)) {
		rt = ip_route_output_flow(sock_net(sk), &fl4, sk);
		if (IS_ERR(rt))
			goto out;

		new = true;
	}

	__ip_rt_update_pmtu(dst_rtable(xfrm_dst_path(&rt->dst)), &fl4, mtu);

	if (!dst_check(&rt->dst, 0)) {
		if (new)
			dst_release(&rt->dst);

		rt = ip_route_output_flow(sock_net(sk), &fl4, sk);
		if (IS_ERR(rt))
			goto out;

		new = true;
	}

	if (new)
		sk_dst_set(sk, &rt->dst);

out:
	bh_unlock_sock(sk);
	dst_release(odst);
}
EXPORT_SYMBOL_GPL(ipv4_sk_update_pmtu);

void ipv4_redirect(struct sk_buff *skb, struct net *net,
		   int oif, u8 protocol)
{
	const struct iphdr *iph = (const struct iphdr *)skb->data;
	struct flowi4 fl4;
	struct rtable *rt;

	__build_flow_key(net, &fl4, NULL, iph, oif, iph->tos, protocol, 0, 0);
	rt = __ip_route_output_key(net, &fl4);
	if (!IS_ERR(rt)) {
		__ip_do_redirect(rt, skb, &fl4, false);
		ip_rt_put(rt);
	}
}
EXPORT_SYMBOL_GPL(ipv4_redirect);

void ipv4_sk_redirect(struct sk_buff *skb, struct sock *sk)
{
	const struct iphdr *iph = (const struct iphdr *)skb->data;
	struct flowi4 fl4;
	struct rtable *rt;
	struct net *net = sock_net(sk);

	__build_flow_key(net, &fl4, sk, iph, 0, 0, 0, 0, 0);
	rt = __ip_route_output_key(net, &fl4);
	if (!IS_ERR(rt)) {
		__ip_do_redirect(rt, skb, &fl4, false);
		ip_rt_put(rt);
	}
}
EXPORT_SYMBOL_GPL(ipv4_sk_redirect);

INDIRECT_CALLABLE_SCOPE struct dst_entry *ipv4_dst_check(struct dst_entry *dst,
							 u32 cookie)
{
	struct rtable *rt = dst_rtable(dst);

	/* All IPV4 dsts are created with ->obsolete set to the value
	 * DST_OBSOLETE_FORCE_CHK which forces validation calls down
	 * into this function always.
	 *
	 * When a PMTU/redirect information update invalidates a route,
	 * this is indicated by setting obsolete to DST_OBSOLETE_KILL or
	 * DST_OBSOLETE_DEAD.
	 */
	if (READ_ONCE(dst->obsolete) != DST_OBSOLETE_FORCE_CHK ||
	    rt_is_expired(rt))
		return NULL;
	return dst;
}
EXPORT_INDIRECT_CALLABLE(ipv4_dst_check);

static void ipv4_send_dest_unreach(struct sk_buff *skb)
{
	struct net_device *dev;
	struct ip_options opt;
	int res;

	/* Recompile ip options since IPCB may not be valid anymore.
	 * Also check we have a reasonable ipv4 header.
	 */
	if (!pskb_network_may_pull(skb, sizeof(struct iphdr)) ||
	    ip_hdr(skb)->version != 4 || ip_hdr(skb)->ihl < 5)
		return;

	memset(&opt, 0, sizeof(opt));
	if (ip_hdr(skb)->ihl > 5) {
		if (!pskb_network_may_pull(skb, ip_hdr(skb)->ihl * 4))
			return;
		opt.optlen = ip_hdr(skb)->ihl * 4 - sizeof(struct iphdr);

		rcu_read_lock();
		dev = skb->dev ? skb->dev : skb_rtable(skb)->dst.dev;
		res = __ip_options_compile(dev_net(dev), &opt, skb, NULL);
		rcu_read_unlock();

		if (res)
			return;
	}
	//响应icmp dst unreach报文给发送方
	__icmp_send(skb, ICMP_DEST_UNREACH, ICMP_HOST_UNREACH, 0, &opt);
}

static void ipv4_link_failure(struct sk_buff *skb)
{
	struct rtable *rt;

	ipv4_send_dest_unreach(skb);

	rt = skb_rtable(skb);
	if (rt)
		dst_set_expires(&rt->dst, 0);
}

static int ip_rt_bug(struct net *net, struct sock *sk, struct sk_buff *skb)
{
	pr_debug("%s: %pI4 -> %pI4, %s\n",
		 __func__, &ip_hdr(skb)->saddr, &ip_hdr(skb)->daddr,
		 skb->dev ? skb->dev->name : "?");
	kfree_skb(skb);
	WARN_ON(1);
	return 0;
}

/*
 * We do not cache source address of outgoing interface,
 * because it is used only by IP RR, TS and SRR options,
 * so that it out of fast path.
 *
 * BTW remember: "addr" is allowed to be not aligned
 * in IP options!
 */

void ip_rt_get_source(u8 *addr, struct sk_buff *skb, struct rtable *rt)
{
	__be32 src;

	if (rt_is_output_route(rt))
		src = ip_hdr(skb)->saddr;
	else {
		struct fib_result res;
		struct iphdr *iph = ip_hdr(skb);
		struct flowi4 fl4 = {
			.daddr = iph->daddr,
			.saddr = iph->saddr,
			.flowi4_tos = inet_dscp_to_dsfield(ip4h_dscp(iph)),
			.flowi4_oif = rt->dst.dev->ifindex,
			.flowi4_iif = skb->dev->ifindex,
			.flowi4_mark = skb->mark,
		};

		rcu_read_lock();
		if (fib_lookup(dev_net(rt->dst.dev), &fl4, &res, 0) == 0)
			src = fib_result_prefsrc(dev_net(rt->dst.dev), &res);
		else
			src = inet_select_addr(rt->dst.dev,
					       rt_nexthop(rt, iph->daddr),
					       RT_SCOPE_UNIVERSE);
		rcu_read_unlock();
	}
	memcpy(addr, &src, 4);
}

#ifdef CONFIG_IP_ROUTE_CLASSID
static void set_class_tag(struct rtable *rt, u32 tag)
{
	if (!(rt->dst.tclassid & 0xFFFF))
		rt->dst.tclassid |= tag & 0xFFFF;
	if (!(rt->dst.tclassid & 0xFFFF0000))
		rt->dst.tclassid |= tag & 0xFFFF0000;
}
#endif

static unsigned int ipv4_default_advmss(const struct dst_entry *dst)
{
    	/*tcp头+ip头（不含选项）*/
	unsigned int header_size = sizeof(struct tcphdr) + sizeof(struct iphdr);
	unsigned int advmss;
	struct net *net;

	rcu_read_lock();
	net = dev_net_rcu(dst_dev(dst));
	advmss = max_t(unsigned int, ipv4_mtu(dst) - header_size,
				   net->ipv4.ip_rt_min_advmss);
	rcu_read_unlock();

	return min(advmss, IPV4_MAX_PMTU - header_size);
}

INDIRECT_CALLABLE_SCOPE unsigned int ipv4_mtu(const struct dst_entry *dst)
{
	return ip_dst_mtu_maybe_forward(dst, false);
}
EXPORT_INDIRECT_CALLABLE(ipv4_mtu);

static void ip_del_fnhe(struct fib_nh_common *nhc, __be32 daddr)
{
	struct fnhe_hash_bucket *hash;
	struct fib_nh_exception *fnhe, __rcu **fnhe_p;
	u32 hval = fnhe_hashfun(daddr);

	spin_lock_bh(&fnhe_lock);

	hash = rcu_dereference_protected(nhc->nhc_exceptions,
					 lockdep_is_held(&fnhe_lock));
	hash += hval;

	fnhe_p = &hash->chain;
	fnhe = rcu_dereference_protected(*fnhe_p, lockdep_is_held(&fnhe_lock));
	while (fnhe) {
		if (fnhe->fnhe_daddr == daddr) {
			rcu_assign_pointer(*fnhe_p, rcu_dereference_protected(
				fnhe->fnhe_next, lockdep_is_held(&fnhe_lock)));
			/* set fnhe_daddr to 0 to ensure it won't bind with
			 * new dsts in rt_bind_exception().
			 */
			fnhe->fnhe_daddr = 0;
			fnhe_flush_routes(fnhe);
			kfree_rcu(fnhe, rcu);
			break;
		}
		fnhe_p = &fnhe->fnhe_next;
		fnhe = rcu_dereference_protected(fnhe->fnhe_next,
						 lockdep_is_held(&fnhe_lock));
	}

	spin_unlock_bh(&fnhe_lock);
}

static struct fib_nh_exception *find_exception(struct fib_nh_common *nhc,
					       __be32 daddr)
{
	struct fnhe_hash_bucket *hash = rcu_dereference(nhc->nhc_exceptions);
	struct fib_nh_exception *fnhe;
	u32 hval;

	if (!hash)
		return NULL;

	hval = fnhe_hashfun(daddr);

	for (fnhe = rcu_dereference(hash[hval].chain); fnhe;
	     fnhe = rcu_dereference(fnhe->fnhe_next)) {
		if (fnhe->fnhe_daddr == daddr) {
			if (fnhe->fnhe_expires &&
			    time_after(jiffies, fnhe->fnhe_expires)) {
				ip_del_fnhe(nhc, daddr);
				break;
			}
			return fnhe;
		}
	}
	return NULL;
}

/* MTU selection:
 * 1. mtu on route is locked - use it
 * 2. mtu from nexthop exception
 * 3. mtu from egress device
 */

u32 ip_mtu_from_fib_result(struct fib_result *res, __be32 daddr)
{
	struct fib_nh_common *nhc = res->nhc;
	struct net_device *dev = nhc->nhc_dev;
	struct fib_info *fi = res->fi;
	u32 mtu = 0;

	if (READ_ONCE(dev_net(dev)->ipv4.sysctl_ip_fwd_use_pmtu) ||
	    fi->fib_metrics->metrics[RTAX_LOCK - 1] & (1 << RTAX_MTU))
		mtu = fi->fib_mtu;

	if (likely(!mtu)) {
		struct fib_nh_exception *fnhe;

		fnhe = find_exception(nhc, daddr);
		if (fnhe && !time_after_eq(jiffies, fnhe->fnhe_expires))
			mtu = fnhe->fnhe_pmtu;
	}

	if (likely(!mtu))
		mtu = min(READ_ONCE(dev->mtu), IP_MAX_MTU);

	return mtu - lwtunnel_headroom(nhc->nhc_lwtstate, mtu);
}

static bool rt_bind_exception(struct rtable *rt, struct fib_nh_exception *fnhe,
			      __be32 daddr, const bool do_cache)
{
	bool ret = false;

	spin_lock_bh(&fnhe_lock);

	if (daddr == fnhe->fnhe_daddr) {
		struct rtable __rcu **porig;
		struct rtable *orig;
		int genid = fnhe_genid(dev_net(rt->dst.dev));

		if (rt_is_input_route(rt))
			porig = &fnhe->fnhe_rth_input;
		else
			porig = &fnhe->fnhe_rth_output;
		orig = rcu_dereference(*porig);

		if (fnhe->fnhe_genid != genid) {
			fnhe->fnhe_genid = genid;
			fnhe->fnhe_gw = 0;
			fnhe->fnhe_pmtu = 0;
			fnhe->fnhe_expires = 0;
			fnhe->fnhe_mtu_locked = false;
			fnhe_flush_routes(fnhe);
			orig = NULL;
		}
		fill_route_from_fnhe(rt, fnhe);
		if (!rt->rt_gw4) {
			rt->rt_gw4 = daddr;
			rt->rt_gw_family = AF_INET;
		}

		if (do_cache) {
			dst_hold(&rt->dst);
			rcu_assign_pointer(*porig, rt);
			if (orig) {
				dst_dev_put(&orig->dst);
				dst_release(&orig->dst);
			}
			ret = true;
		}

		fnhe->fnhe_stamp = jiffies;
	}
	spin_unlock_bh(&fnhe_lock);

	return ret;
}

static bool rt_cache_route(struct fib_nh_common *nhc, struct rtable *rt)
{
	struct rtable *orig, *prev, **p;
	bool ret = true;

	if (rt_is_input_route(rt)) {
		p = (struct rtable **)&nhc->nhc_rth_input;
	} else {
		p = (struct rtable **)raw_cpu_ptr(nhc->nhc_pcpu_rth_output);
	}
	orig = *p;

	/* hold dst before doing cmpxchg() to avoid race condition
	 * on this dst
	 */
	dst_hold(&rt->dst);
	prev = cmpxchg(p, orig, rt);
	if (prev == orig) {
		if (orig) {
			rt_add_uncached_list(orig);
			dst_release(&orig->dst);
		}
	} else {
		dst_release(&rt->dst);
		ret = false;
	}

	return ret;
}

struct uncached_list {
	spinlock_t		lock;
	struct list_head	head;
};

static DEFINE_PER_CPU_ALIGNED(struct uncached_list, rt_uncached_list);

void rt_add_uncached_list(struct rtable *rt)
{
	struct uncached_list *ul = raw_cpu_ptr(&rt_uncached_list);

	rt->dst.rt_uncached_list = ul;

	spin_lock_bh(&ul->lock);
	list_add_tail(&rt->dst.rt_uncached, &ul->head);
	spin_unlock_bh(&ul->lock);
}

void rt_del_uncached_list(struct rtable *rt)
{
	if (!list_empty(&rt->dst.rt_uncached)) {
		struct uncached_list *ul = rt->dst.rt_uncached_list;

		spin_lock_bh(&ul->lock);
		list_del_init(&rt->dst.rt_uncached);
		spin_unlock_bh(&ul->lock);
	}
}

static void ipv4_dst_destroy(struct dst_entry *dst)
{
	ip_dst_metrics_put(dst);
	rt_del_uncached_list(dst_rtable(dst));
}

void rt_flush_dev(struct net_device *dev)
{
	struct rtable *rt, *safe;
	int cpu;

	for_each_possible_cpu(cpu) {
		struct uncached_list *ul = &per_cpu(rt_uncached_list, cpu);

		if (list_empty(&ul->head))
			continue;

		spin_lock_bh(&ul->lock);
		list_for_each_entry_safe(rt, safe, &ul->head, dst.rt_uncached) {
			if (rt->dst.dev != dev)
				continue;
			/*使目标设备指向blackhole*/
			rt->dst.dev = blackhole_netdev;
			netdev_ref_replace(dev, blackhole_netdev,
					   &rt->dst.dev_tracker, GFP_ATOMIC);
			list_del_init(&rt->dst.rt_uncached);
		}
		spin_unlock_bh(&ul->lock);
	}
}

static bool rt_cache_valid(const struct rtable *rt)
{
	return	rt &&
		READ_ONCE(rt->dst.obsolete) == DST_OBSOLETE_FORCE_CHK &&
		!rt_is_expired(rt);
}

static void rt_set_nexthop(struct rtable *rt, __be32 daddr,
			   const struct fib_result *res,
			   struct fib_nh_exception *fnhe,
			   struct fib_info *fi, u16 type, u32 itag,
			   const bool do_cache)
{
	bool cached = false;

	if (fi) {
		struct fib_nh_common *nhc = FIB_RES_NHC(*res);

		if (nhc->nhc_gw_family && nhc->nhc_scope == RT_SCOPE_LINK) {
			rt->rt_uses_gateway = 1;
			rt->rt_gw_family = nhc->nhc_gw_family;
			//设置gateway
			/* only INET and INET6 are supported */
			if (likely(nhc->nhc_gw_family == AF_INET))
				rt->rt_gw4 = nhc->nhc_gw.ipv4;
			else
				rt->rt_gw6 = nhc->nhc_gw.ipv6;
		}

		ip_dst_init_metrics(&rt->dst, fi->fib_metrics);

#ifdef CONFIG_IP_ROUTE_CLASSID
		if (nhc->nhc_family == AF_INET) {
			struct fib_nh *nh;

			nh = container_of(nhc, struct fib_nh, nh_common);
			rt->dst.tclassid = nh->nh_tclassid;
		}
#endif
		rt->dst.lwtstate = lwtstate_get(nhc->nhc_lwtstate);
		if (unlikely(fnhe))
			cached = rt_bind_exception(rt, fnhe, daddr, do_cache);
		else if (do_cache)
			cached = rt_cache_route(nhc, rt);
		if (unlikely(!cached)) {
			/* Routes we intend to cache in nexthop exception or
			 * FIB nexthop have the DST_NOCACHE bit clear.
			 * However, if we are unsuccessful at storing this
			 * route into the cache we really need to set it.
			 */
			if (!rt->rt_gw4) {
				rt->rt_gw_family = AF_INET;
				rt->rt_gw4 = daddr;
			}
			rt_add_uncached_list(rt);
		}
	} else
		rt_add_uncached_list(rt);

#ifdef CONFIG_IP_ROUTE_CLASSID
#ifdef CONFIG_IP_MULTIPLE_TABLES
	set_class_tag(rt, res->tclassid);
#endif
	set_class_tag(rt, itag);
#endif
}

struct rtable *rt_dst_alloc(struct net_device *dev,
			    unsigned int flags, u16 type,
			    bool noxfrm)
{
	struct rtable *rt;

	rt = dst_alloc(&ipv4_dst_ops, dev, DST_OBSOLETE_FORCE_CHK,
		       (noxfrm ? DST_NOXFRM : 0));

	if (rt) {
		rt->rt_genid = rt_genid_ipv4(dev_net(dev));
		rt->rt_flags = flags;
		rt->rt_type = type;
		rt->rt_is_input = 0;
		rt->rt_iif = 0;
		rt->rt_pmtu = 0;
		rt->rt_mtu_locked = 0;
		rt->rt_uses_gateway = 0;
		rt->rt_gw_family = 0;
		rt->rt_gw4 = 0;

		rt->dst.output = ip_output;//普通的输出
		if (flags & RTCF_LOCAL)
			//如果路由为主机路由，则输出到本机
			rt->dst.input = ip_local_deliver;//输出到本机
	}

	return rt;
}
EXPORT_SYMBOL(rt_dst_alloc);

struct rtable *rt_dst_clone(struct net_device *dev, struct rtable *rt)
{
	struct rtable *new_rt;

	new_rt = dst_alloc(&ipv4_dst_ops, dev, DST_OBSOLETE_FORCE_CHK,
			   rt->dst.flags);

	if (new_rt) {
		new_rt->rt_genid = rt_genid_ipv4(dev_net(dev));
		new_rt->rt_flags = rt->rt_flags;
		new_rt->rt_type = rt->rt_type;
		new_rt->rt_is_input = rt->rt_is_input;
		new_rt->rt_iif = rt->rt_iif;
		new_rt->rt_pmtu = rt->rt_pmtu;
		new_rt->rt_mtu_locked = rt->rt_mtu_locked;
		new_rt->rt_gw_family = rt->rt_gw_family;
		if (rt->rt_gw_family == AF_INET)
			new_rt->rt_gw4 = rt->rt_gw4;
		else if (rt->rt_gw_family == AF_INET6)
			new_rt->rt_gw6 = rt->rt_gw6;

		new_rt->dst.input = READ_ONCE(rt->dst.input);
		new_rt->dst.output = READ_ONCE(rt->dst.output);
		new_rt->dst.error = rt->dst.error;
		new_rt->dst.lastuse = jiffies;
		new_rt->dst.lwtstate = lwtstate_get(rt->dst.lwtstate);
	}
	return new_rt;
}
EXPORT_SYMBOL(rt_dst_clone);

/* called in rcu_read_lock() section */
enum skb_drop_reason
ip_mc_validate_source(struct sk_buff *skb, __be32 daddr, __be32 saddr,
		      dscp_t dscp, struct net_device *dev,
		      struct in_device *in_dev, u32 *itag)
{
	enum skb_drop_reason reason;

	/* Primary sanity checks. */
	if (!in_dev)
		return SKB_DROP_REASON_NOT_SPECIFIED;

	if (ipv4_is_multicast(saddr) || ipv4_is_lbcast(saddr))
		return SKB_DROP_REASON_IP_INVALID_SOURCE;

	if (skb->protocol != htons(ETH_P_IP))
		return SKB_DROP_REASON_INVALID_PROTO;

	if (ipv4_is_loopback(saddr) && !IN_DEV_ROUTE_LOCALNET(in_dev))
		return SKB_DROP_REASON_IP_LOCALNET;

	if (ipv4_is_zeronet(saddr)) {
		if (!ipv4_is_local_multicast(daddr) &&
		    ip_hdr(skb)->protocol != IPPROTO_IGMP)
			return SKB_DROP_REASON_IP_INVALID_SOURCE;
	} else {
		reason = fib_validate_source_reason(skb, saddr, 0, dscp, 0,
						    dev, in_dev, itag);
		if (reason)
			return reason;
	}
	return SKB_NOT_DROPPED_YET;
}

/* called in rcu_read_lock() section */
static enum skb_drop_reason
ip_route_input_mc(struct sk_buff *skb, __be32 daddr, __be32 saddr,
		  dscp_t dscp, struct net_device *dev, int our)
{
	struct in_device *in_dev = __in_dev_get_rcu(dev);
	unsigned int flags = RTCF_MULTICAST;
	enum skb_drop_reason reason;
	struct rtable *rth;
	u32 itag = 0;

	reason = ip_mc_validate_source(skb, daddr, saddr, dscp, dev, in_dev,
				       &itag);
	if (reason)
		return reason;

	if (our)
		flags |= RTCF_LOCAL;

	if (IN_DEV_ORCONF(in_dev, NOPOLICY))
		IPCB(skb)->flags |= IPSKB_NOPOLICY;

	rth = rt_dst_alloc(dev_net(dev)->loopback_dev, flags, RTN_MULTICAST,
			   false);
	if (!rth)
		return SKB_DROP_REASON_NOMEM;

#ifdef CONFIG_IP_ROUTE_CLASSID
	rth->dst.tclassid = itag;
#endif
	//组播首次将dst.output置为丢包
	rth->dst.output = ip_rt_bug;
	rth->rt_is_input= 1;

#ifdef CONFIG_IP_MROUTE
	if (!ipv4_is_local_multicast(daddr) && IN_DEV_MFORWARD(in_dev))
		rth->dst.input = ip_mr_input;//设置组播的input
#endif
	RT_CACHE_STAT_INC(in_slow_mc);

	skb_dst_drop(skb);
	skb_dst_set(skb, &rth->dst);
	return SKB_NOT_DROPPED_YET;
}


static void ip_handle_martian_source(struct net_device *dev,
				     struct in_device *in_dev,
				     struct sk_buff *skb,
				     __be32 daddr,
				     __be32 saddr)
{
	RT_CACHE_STAT_INC(in_martian_src);
#ifdef CONFIG_IP_ROUTE_VERBOSE
	if (IN_DEV_LOG_MARTIANS(in_dev) && net_ratelimit()) {
		/*
		 *	RFC1812 recommendation, if source is martian,
		 *	the only hint is MAC header.
		 */
		pr_warn("martian source %pI4 from %pI4, on dev %s\n",
			&daddr, &saddr, dev->name);
		if (dev->hard_header_len && skb_mac_header_was_set(skb)) {
			print_hex_dump(KERN_WARNING, "ll header: ",
				       DUMP_PREFIX_OFFSET, 16, 1,
				       skb_mac_header(skb),
				       dev->hard_header_len, false);
		}
	}
#endif
}

/* called in rcu_read_lock() section */
//设置skb->dst
static enum skb_drop_reason
__mkroute_input(struct sk_buff *skb, const struct fib_result *res,
		struct in_device *in_dev, __be32 daddr,
		__be32 saddr, dscp_t dscp)
{
	enum skb_drop_reason reason = SKB_DROP_REASON_NOT_SPECIFIED;
	struct fib_nh_common *nhc = FIB_RES_NHC(*res);
	struct net_device *dev = nhc->nhc_dev;
	struct fib_nh_exception *fnhe;
	struct rtable *rth;
	int err;
	struct in_device *out_dev;
	bool do_cache;
	u32 itag = 0;

	/* get a working reference to the output device */
	//获得出接口设备(将首个下一跳设备做为出接口设备）
	out_dev = __in_dev_get_rcu(dev);
	if (!out_dev) {
		//路由表里有bug
		net_crit_ratelimited("Bug in ip_route_input_slow(). Please report.\n");
		return reason;
	}

	err = fib_validate_source(skb, saddr, daddr, dscp, FIB_RES_OIF(*res),
				  in_dev->dev, in_dev, &itag);
	if (err < 0) {
		reason = -err;
		ip_handle_martian_source(in_dev->dev, in_dev, skb, daddr,
					 saddr);

		goto cleanup;
	}

	do_cache = res->fi && !itag;
	if (out_dev == in_dev && err && IN_DEV_TX_REDIRECTS(out_dev) &&
	    skb->protocol == htons(ETH_P_IP)) {
		__be32 gw;

		gw = nhc->nhc_gw_family == AF_INET ? nhc->nhc_gw.ipv4 : 0;
		if (IN_DEV_SHARED_MEDIA(out_dev) ||
		    inet_addr_onlink(out_dev, saddr, gw))
			IPCB(skb)->flags |= IPSKB_DOREDIRECT;
	}

	if (skb->protocol != htons(ETH_P_IP)) {
		/* Not IP (i.e. ARP). Do not create route, if it is
		 * invalid for proxy arp. DNAT routes are always valid.
		 *
		 * Proxy arp feature have been extended to allow, ARP
		 * replies back to the same interface, to support
		 * Private VLAN switch technologies. See arp.c.
		 */
		if (out_dev == in_dev &&
		    IN_DEV_PROXY_ARP_PVLAN(in_dev) == 0) {
			reason = SKB_DROP_REASON_ARP_PVLAN_DISABLE;
			goto cleanup;
		}
	}

	if (IN_DEV_ORCONF(in_dev, NOPOLICY))
		IPCB(skb)->flags |= IPSKB_NOPOLICY;

	fnhe = find_exception(nhc, daddr);
	if (do_cache) {
		if (fnhe)
			rth = rcu_dereference(fnhe->fnhe_rth_input);
		else
			rth = rcu_dereference(nhc->nhc_rth_input);
		if (rt_cache_valid(rth)) {
			skb_dst_set_noref(skb, &rth->dst);
			goto out;
		}
	}

	//创建rth(默认的dst.output会被设置）
	rth = rt_dst_alloc(out_dev->dev, 0, res->type,
			   IN_DEV_ORCONF(out_dev, NOXFRM));
	if (!rth) {
		reason = SKB_DROP_REASON_NOMEM;
		goto cleanup;
	}

	rth->rt_is_input = 1;
	RT_CACHE_STAT_INC(in_slow_tot);

	//当前我们的报文已属于转发报文，故这里将input统一变更为ip_forward
	rth->dst.input = ip_forward;

	//设置下一跳
	rt_set_nexthop(rth, daddr, res, fnhe, res->fi, res->type, itag,
		       do_cache);
	/*设置lw隧道重定向设置*/
	lwtunnel_set_redirect(&rth->dst);
	skb_dst_set(skb, &rth->dst);
out:
	reason = SKB_NOT_DROPPED_YET;
cleanup:
	return reason;
}

#ifdef CONFIG_IP_ROUTE_MULTIPATH
/* To make ICMP packets follow the right flow, the multipath hash is
 * calculated from the inner IP addresses.
 */
static void ip_multipath_l3_keys(const struct sk_buff *skb,
				 struct flow_keys *hash_keys)
{
	const struct iphdr *outer_iph = ip_hdr(skb);
	const struct iphdr *key_iph = outer_iph;
	const struct iphdr *inner_iph;
	const struct icmphdr *icmph;
	struct iphdr _inner_iph;
	struct icmphdr _icmph;

	/*除icmp协议外，其它均只取srcip,dstip两种*/
	if (likely(outer_iph->protocol != IPPROTO_ICMP))
		goto out;

	/*icmp报文如为分片，则只取srcip,dstip*/
	if (unlikely((outer_iph->frag_off & htons(IP_OFFSET)) != 0))
		goto out;

	icmph = skb_header_pointer(skb, outer_iph->ihl * 4, sizeof(_icmph),
				   &_icmph);
	if (!icmph)
		goto out;

	//除目的不可达，重定向，等这款报文外，其它均标准化处理
	if (!icmp_is_err(icmph->type))
		goto out;

	//上面4种报文，需要提取内部的ip头
	inner_iph = skb_header_pointer(skb,
				       outer_iph->ihl * 4 + sizeof(_icmph),
				       sizeof(_inner_iph), &_inner_iph);
	if (!inner_iph)
		goto out;

	key_iph = inner_iph;
out:
	hash_keys->addrs.v4addrs.src = key_iph->saddr;
	hash_keys->addrs.v4addrs.dst = key_iph->daddr;
}

/*利用外层字段计算hash*/
static u32 fib_multipath_custom_hash_outer(const struct net *net,
					   const struct sk_buff *skb,
					   bool *p_has_inner)
{
	/*获知需要哪些字段来计算hash*/
	u32 hash_fields = READ_ONCE(net->ipv4.sysctl_fib_multipath_hash_fields);
	struct flow_keys keys, hash_keys;

	if (!(hash_fields & FIB_MULTIPATH_HASH_FIELD_OUTER_MASK))
	    /*没有指定字段，返回0*/
		return 0;

	memset(&hash_keys, 0, sizeof(hash_keys));
	skb_flow_dissect_flow_keys(skb, &keys, FLOW_DISSECTOR_F_STOP_AT_ENCAP);

	hash_keys.control.addr_type = FLOW_DISSECTOR_KEY_IPV4_ADDRS;
	if (hash_fields & FIB_MULTIPATH_HASH_FIELD_SRC_IP)
		hash_keys.addrs.v4addrs.src = keys.addrs.v4addrs.src;
	if (hash_fields & FIB_MULTIPATH_HASH_FIELD_DST_IP)
		hash_keys.addrs.v4addrs.dst = keys.addrs.v4addrs.dst;
	if (hash_fields & FIB_MULTIPATH_HASH_FIELD_IP_PROTO)
		hash_keys.basic.ip_proto = keys.basic.ip_proto;
	if (hash_fields & FIB_MULTIPATH_HASH_FIELD_SRC_PORT)
		hash_keys.ports.src = keys.ports.src;
	if (hash_fields & FIB_MULTIPATH_HASH_FIELD_DST_PORT)
		hash_keys.ports.dst = keys.ports.dst;

	*p_has_inner = !!(keys.control.flags & FLOW_DIS_ENCAPSULATION);
	return fib_multipath_hash_from_keys(net, &hash_keys);
}

/*利用内层字段计算hash*/
static u32 fib_multipath_custom_hash_inner(const struct net *net,
					   const struct sk_buff *skb,
					   bool has_inner)
{
	u32 hash_fields = READ_ONCE(net->ipv4.sysctl_fib_multipath_hash_fields);
	struct flow_keys keys, hash_keys;

	/* We assume the packet carries an encapsulation, but if none was
	 * encountered during dissection of the outer flow, then there is no
	 * point in calling the flow dissector again.
	 */
	if (!has_inner)
		return 0;

	if (!(hash_fields & FIB_MULTIPATH_HASH_FIELD_INNER_MASK))
	    /*如果没有配置内层字段mask,则返回零*/
		return 0;

	memset(&hash_keys, 0, sizeof(hash_keys));
	skb_flow_dissect_flow_keys(skb, &keys, 0);

	if (!(keys.control.flags & FLOW_DIS_ENCAPSULATION))
		return 0;

	/*按匹配字段进行hash*/
	if (keys.control.addr_type == FLOW_DISSECTOR_KEY_IPV4_ADDRS) {
		hash_keys.control.addr_type = FLOW_DISSECTOR_KEY_IPV4_ADDRS;
		if (hash_fields & FIB_MULTIPATH_HASH_FIELD_INNER_SRC_IP)
			hash_keys.addrs.v4addrs.src = keys.addrs.v4addrs.src;
		if (hash_fields & FIB_MULTIPATH_HASH_FIELD_INNER_DST_IP)
			hash_keys.addrs.v4addrs.dst = keys.addrs.v4addrs.dst;
	} else if (keys.control.addr_type == FLOW_DISSECTOR_KEY_IPV6_ADDRS) {
		hash_keys.control.addr_type = FLOW_DISSECTOR_KEY_IPV6_ADDRS;
		if (hash_fields & FIB_MULTIPATH_HASH_FIELD_INNER_SRC_IP)
			hash_keys.addrs.v6addrs.src = keys.addrs.v6addrs.src;
		if (hash_fields & FIB_MULTIPATH_HASH_FIELD_INNER_DST_IP)
			hash_keys.addrs.v6addrs.dst = keys.addrs.v6addrs.dst;
		if (hash_fields & FIB_MULTIPATH_HASH_FIELD_INNER_FLOWLABEL)
			hash_keys.tags.flow_label = keys.tags.flow_label;
	}

	if (hash_fields & FIB_MULTIPATH_HASH_FIELD_INNER_IP_PROTO)
		hash_keys.basic.ip_proto = keys.basic.ip_proto;
	if (hash_fields & FIB_MULTIPATH_HASH_FIELD_INNER_SRC_PORT)
		hash_keys.ports.src = keys.ports.src;
	if (hash_fields & FIB_MULTIPATH_HASH_FIELD_INNER_DST_PORT)
		hash_keys.ports.dst = keys.ports.dst;

	return fib_multipath_hash_from_keys(net, &hash_keys);
}

/*按照用户配置的字段进行hash*/
static u32 fib_multipath_custom_hash_skb(const struct net *net,
					 const struct sk_buff *skb)
{
	u32 mhash, mhash_inner;
	bool has_inner = true;

	/*外层字段hash*/
	mhash = fib_multipath_custom_hash_outer(net, skb, &has_inner);
	/*内层字段hash*/
	mhash_inner = fib_multipath_custom_hash_inner(net, skb, has_inner);

	return jhash_2words(mhash, mhash_inner, 0);
}

static u32 fib_multipath_custom_hash_fl4(const struct net *net,
					 const struct flowi4 *fl4)
{
	u32 hash_fields = READ_ONCE(net->ipv4.sysctl_fib_multipath_hash_fields);
	struct flow_keys hash_keys;

	if (!(hash_fields & FIB_MULTIPATH_HASH_FIELD_OUTER_MASK))
		return 0;

	memset(&hash_keys, 0, sizeof(hash_keys));
	hash_keys.control.addr_type = FLOW_DISSECTOR_KEY_IPV4_ADDRS;
	if (hash_fields & FIB_MULTIPATH_HASH_FIELD_SRC_IP)
		hash_keys.addrs.v4addrs.src = fl4->saddr;
	if (hash_fields & FIB_MULTIPATH_HASH_FIELD_DST_IP)
		hash_keys.addrs.v4addrs.dst = fl4->daddr;
	if (hash_fields & FIB_MULTIPATH_HASH_FIELD_IP_PROTO)
		hash_keys.basic.ip_proto = fl4->flowi4_proto;
	if (hash_fields & FIB_MULTIPATH_HASH_FIELD_SRC_PORT) {
		if (fl4->flowi4_flags & FLOWI_FLAG_ANY_SPORT)
			hash_keys.ports.src = (__force __be16)get_random_u16();
		else
			hash_keys.ports.src = fl4->fl4_sport;
	}
	if (hash_fields & FIB_MULTIPATH_HASH_FIELD_DST_PORT)
		hash_keys.ports.dst = fl4->fl4_dport;

	return fib_multipath_hash_from_keys(net, &hash_keys);
}

/* if skb is set it will be used and fl4 can be NULL */
int fib_multipath_hash(const struct net *net, const struct flowi4 *fl4,
		       const struct sk_buff *skb, struct flow_keys *flkeys)
{
	u32 multipath_hash = fl4 ? fl4->flowi4_multipath_hash : 0;
	struct flow_keys hash_keys;
	u32 mhash = 0;

	/*依据多路径hash策略，进行填充*/
	switch (READ_ONCE(net->ipv4.sysctl_fib_multipath_hash_policy)) {
	case 0:/*使用srcip,dstip进行hash*/
		memset(&hash_keys, 0, sizeof(hash_keys));
		hash_keys.control.addr_type = FLOW_DISSECTOR_KEY_IPV4_ADDRS;
		if (skb) {
		    /*如果有skb,则仅针对icmp协议进行内层报文srcip,dstip解析，其它不处理*/
			ip_multipath_l3_keys(skb, &hash_keys);
		} else {
			hash_keys.addrs.v4addrs.src = fl4->saddr;
			hash_keys.addrs.v4addrs.dst = fl4->daddr;
		}
		mhash = fib_multipath_hash_from_keys(net, &hash_keys);
		break;
	case 1:/*使用srcip,dstip,srcport,dstport,protocol五元组进行hash*/
		/* skb is currently provided only when forwarding */
		if (skb) {
		    /*指明遇encap停止,不解析内层*/
			unsigned int flag = FLOW_DISSECTOR_F_STOP_AT_ENCAP;
			struct flow_keys keys;

			/* short-circuit if we already have L4 hash present */
			if (skb->l4_hash)
				return skb_get_hash_raw(skb) >> 1;

			memset(&hash_keys, 0, sizeof(hash_keys));

			/*有报文，未提供flkeys,从报文中提取五元组*/
			if (!flkeys) {
				skb_flow_dissect_flow_keys(skb, &keys, flag);
				flkeys = &keys;
			}

			hash_keys.control.addr_type = FLOW_DISSECTOR_KEY_IPV4_ADDRS;
			hash_keys.addrs.v4addrs.src = flkeys->addrs.v4addrs.src;
			hash_keys.addrs.v4addrs.dst = flkeys->addrs.v4addrs.dst;
			hash_keys.ports.src = flkeys->ports.src;
			hash_keys.ports.dst = flkeys->ports.dst;
			hash_keys.basic.ip_proto = flkeys->basic.ip_proto;
		} else {
		    /*未提供skb,以fl4中数据为准*/
			memset(&hash_keys, 0, sizeof(hash_keys));
			hash_keys.control.addr_type = FLOW_DISSECTOR_KEY_IPV4_ADDRS;
			hash_keys.addrs.v4addrs.src = fl4->saddr;
			hash_keys.addrs.v4addrs.dst = fl4->daddr;
			if (fl4->flowi4_flags & FLOWI_FLAG_ANY_SPORT)
				hash_keys.ports.src = (__force __be16)get_random_u16();
			else
				hash_keys.ports.src = fl4->fl4_sport;
			hash_keys.ports.dst = fl4->fl4_dport;
			hash_keys.basic.ip_proto = fl4->flowi4_proto;
		}
		mhash = fib_multipath_hash_from_keys(net, &hash_keys);
		break;
	case 2:/*使用最内层srcip,dstip*/
		memset(&hash_keys, 0, sizeof(hash_keys));
		/* skb is currently provided only when forwarding */
		if (skb) {
			struct flow_keys keys;

			skb_flow_dissect_flow_keys(skb, &keys, 0/*容许一直解析到最内层*/);
			/* Inner can be v4 or v6 */
			if (keys.control.addr_type == FLOW_DISSECTOR_KEY_IPV4_ADDRS) {
				hash_keys.control.addr_type = FLOW_DISSECTOR_KEY_IPV4_ADDRS;
				hash_keys.addrs.v4addrs.src = keys.addrs.v4addrs.src;
				hash_keys.addrs.v4addrs.dst = keys.addrs.v4addrs.dst;
			} else if (keys.control.addr_type == FLOW_DISSECTOR_KEY_IPV6_ADDRS) {
				hash_keys.control.addr_type = FLOW_DISSECTOR_KEY_IPV6_ADDRS;
				hash_keys.addrs.v6addrs.src = keys.addrs.v6addrs.src;
				hash_keys.addrs.v6addrs.dst = keys.addrs.v6addrs.dst;
				hash_keys.tags.flow_label = keys.tags.flow_label;
				hash_keys.basic.ip_proto = keys.basic.ip_proto;
			} else {
				/* Same as case 0 */
				hash_keys.control.addr_type = FLOW_DISSECTOR_KEY_IPV4_ADDRS;
				ip_multipath_l3_keys(skb, &hash_keys);
			}
		} else {
			/* Same as case 0 */
			hash_keys.control.addr_type = FLOW_DISSECTOR_KEY_IPV4_ADDRS;
			hash_keys.addrs.v4addrs.src = fl4->saddr;
			hash_keys.addrs.v4addrs.dst = fl4->daddr;
		}
		mhash = fib_multipath_hash_from_keys(net, &hash_keys);
		break;
	case 3:/*使用用户定义的字段进行hash*/
		if (skb)
			mhash = fib_multipath_custom_hash_skb(net, skb);
		else
			mhash = fib_multipath_custom_hash_fl4(net, fl4);
		break;
	}

	if (multipath_hash)
		mhash = jhash_2words(mhash, multipath_hash, 0);

	return mhash >> 1;
}
#endif /* CONFIG_IP_ROUTE_MULTIPATH */

static enum skb_drop_reason
ip_mkroute_input(struct sk_buff *skb, struct fib_result *res,
		 struct in_device *in_dev, __be32 daddr,
		 __be32 saddr, dscp_t dscp, struct flow_keys *hkeys)
{
#ifdef CONFIG_IP_ROUTE_MULTIPATH
	//等价路由处理,存在多个下一跳，按sysctl配置选一个下一跳
	if (res->fi && fib_info_num_path(res->fi) > 1) {
	    /*获得hashcode*/
		int h = fib_multipath_hash(res->fi->fib_net, NULL, skb, hkeys);

		fib_select_multipath(res, h, NULL);
		IPCB(skb)->flags |= IPSKB_MULTIPATH;
	}
#endif

	/* create a routing cache entry */
	return __mkroute_input(skb, res, in_dev, daddr, saddr, dscp);
}

/* Implements all the saddr-related checks as ip_route_input_slow(),
 * assuming daddr is valid and the destination is not a local broadcast one.
 * Uses the provided hint instead of performing a route lookup.
 */
enum skb_drop_reason
ip_route_use_hint(struct sk_buff *skb, __be32 daddr, __be32 saddr,
		  dscp_t dscp, struct net_device *dev,
		  const struct sk_buff *hint)
{
	enum skb_drop_reason reason = SKB_DROP_REASON_NOT_SPECIFIED;
	struct in_device *in_dev = __in_dev_get_rcu(dev);
	struct rtable *rt = skb_rtable(hint);
	struct net *net = dev_net(dev);
	u32 tag = 0;

	if (!in_dev)
		return reason;

	if (ipv4_is_multicast(saddr) || ipv4_is_lbcast(saddr)) {
		reason = SKB_DROP_REASON_IP_INVALID_SOURCE;
		goto martian_source;
	}

	if (ipv4_is_zeronet(saddr)) {
		reason = SKB_DROP_REASON_IP_INVALID_SOURCE;
		goto martian_source;
	}

	if (ipv4_is_loopback(saddr) && !IN_DEV_NET_ROUTE_LOCALNET(in_dev, net)) {
		reason = SKB_DROP_REASON_IP_LOCALNET;
		goto martian_source;
	}

	if (rt->rt_type != RTN_LOCAL)
		goto skip_validate_source;

	reason = fib_validate_source_reason(skb, saddr, daddr, dscp, 0, dev,
					    in_dev, &tag);
	if (reason)
		goto martian_source;

skip_validate_source:
	skb_dst_copy(skb, hint);
	return SKB_NOT_DROPPED_YET;

martian_source:
	ip_handle_martian_source(dev, in_dev, skb, daddr, saddr);
	return reason;
}

/* get device for dst_alloc with local routes */
static struct net_device *ip_rt_get_dev(struct net *net,
					const struct fib_result *res)
{
	struct fib_nh_common *nhc = res->fi ? res->nhc : NULL;
	struct net_device *dev = NULL;

	if (nhc)
		dev = l3mdev_master_dev_rcu(nhc->nhc_dev);

	return dev ? : net->loopback_dev;
}

/*
 *	NOTE. We drop all the packets that has local source
 *	addresses, because every properly looped back packet
 *	must have correct destination already attached by output routine.
 *	Changes in the enforced policies must be applied also to
 *	ip_route_use_hint().
 *
 *	Such approach solves two big problems:
 *	1. Not simplex devices are handled properly.
 *	2. IP spoofing attempts are filtered with 100% of guarantee.
 *	called with rcu_read_lock()
 */

//单播路由查找
static enum skb_drop_reason
ip_route_input_slow(struct sk_buff *skb, __be32 daddr, __be32 saddr,
		    dscp_t dscp/*报文tos取值*/, struct net_device *dev/*入接口*/,
		    struct fib_result *res)
{
	enum skb_drop_reason reason = SKB_DROP_REASON_NOT_SPECIFIED;
	struct in_device *in_dev = __in_dev_get_rcu(dev);/*取此网络设备对应的ipv4设备*/
	struct flow_keys *flkeys = NULL, _flkeys;
	struct net    *net = dev_net(dev);/*取此dev对应的net namespace*/
	struct ip_tunnel_info *tun_info;
	int		err = -EINVAL;
	unsigned int	flags = 0;
	u32		itag = 0;
	struct rtable	*rth;
	struct flowi4	fl4;
	bool do_cache = true;

	/* IP on this device is disabled. */

	if (!in_dev)
		goto out;//入接口为NULL，将被丢包

	/* Check for the most weird martians, which can be not detected
	 * by fib_lookup.
	 */

	tun_info = skb_tunnel_info(skb);
	if (tun_info && !(tun_info->mode & IP_TUNNEL_INFO_TX))
	    /*有tunnnel,取tunnel id*/
		fl4.flowi4_tun_key.tun_id = tun_info->key.tun_id;
	else
		fl4.flowi4_tun_key.tun_id = 0;
	skb_dst_drop(skb);

	//如果源是组播，广播地址。则执行错误处理,将返回错误，被丢包
	if (ipv4_is_multicast(saddr) || ipv4_is_lbcast(saddr)) {
		reason = SKB_DROP_REASON_IP_INVALID_SOURCE;
		goto martian_source;
	}

	res->fi = NULL;
	res->table = NULL;

	//如果目地地址是受限广播地址，或者源目的地址均为0，
	if (ipv4_is_lbcast(daddr) || (saddr == 0 && daddr == 0))
		goto brd_input;

	/* Accept zero addresses only to limited broadcast;
	 * I even do not know to fix it or not. Waiting for complains :-)
	 */
	//:-),对于受限广播，接受了源，目的地址为0网段，其它报文不接受，
	//检查出来后直接按错误处理
	if (ipv4_is_zeronet(saddr)) {
		reason = SKB_DROP_REASON_IP_INVALID_SOURCE;
		goto martian_source;
	}

	//目的地址不能为0网段
	if (ipv4_is_zeronet(daddr)) {
		reason = SKB_DROP_REASON_IP_INVALID_DEST;
		goto martian_destination;
	}

	/* Following code try to avoid calling IN_DEV_NET_ROUTE_LOCALNET(),
	 * and call it once if daddr or/and saddr are loopback addresses
	 */
	//源目的地址为loopback地址的情况处理
	if (ipv4_is_loopback(daddr)) {
		if (!IN_DEV_NET_ROUTE_LOCALNET(in_dev, net)) {
			reason = SKB_DROP_REASON_IP_LOCALNET;
			goto martian_destination;
		}
	} else if (ipv4_is_loopback(saddr)) {
		if (!IN_DEV_NET_ROUTE_LOCALNET(in_dev, net)) {
			reason = SKB_DROP_REASON_IP_LOCALNET;
			goto martian_source;
		}
	}

	/*
	 *	Now we are ready to route packet.
	 */
	fl4.flowi4_l3mdev = 0;
	fl4.flowi4_oif = 0;/*出接口指定为0,未知*/
	fl4.flowi4_iif = dev->ifindex;/*指定入接口*/
	fl4.flowi4_mark = skb->mark;
	fl4.flowi4_tos = inet_dscp_to_dsfield(dscp);
	fl4.flowi4_scope = RT_SCOPE_UNIVERSE;
	fl4.flowi4_flags = 0;
	fl4.daddr = daddr;/*目的地址*/
	fl4.saddr = saddr;
	fl4.flowi4_uid = sock_net_uid(net, NULL);
	fl4.flowi4_multipath_hash = 0;

	/*取报文srcport,dstport*/
	if (fib4_rules_early_flow_dissect(net, skb, &fl4, &_flkeys/*解析报文获得的参数*/)) {
		flkeys = &_flkeys;
	} else {
		fl4.flowi4_proto = 0;
		fl4.fl4_sport = 0;
		fl4.fl4_dport = 0;
	}

	//传入flow,查询fib表，获得结果res
	err = fib_lookup(net, &fl4, res, 0);
	if (err != 0) {
		if (!IN_DEV_FORWARD(in_dev))
			err = -EHOSTUNREACH;
		goto no_route;
	}

	if (res->type == RTN_BROADCAST) {
	    /*查询到广播路由*/
		if (IN_DEV_BFORWARD(in_dev))
			goto make_route;
		/* not do cache if bc_forwarding is enabled */
		if (IPV4_DEVCONF_ALL_RO(net, BC_FORWARDING))
			do_cache = false;
		goto brd_input;
	}

	err = -EINVAL;
	if (res->type == RTN_LOCAL) {
		//路由为主机路由，需要送往本机
		reason = fib_validate_source_reason(skb, saddr, daddr, dscp,
						    0, dev, in_dev, &itag);
		if (reason)
			goto martian_source;
		goto local_input;
	}

	if (!IN_DEV_FORWARD(in_dev)) {
		//入接口设备不支持转发模式，则按无route处理
		err = -EHOSTUNREACH;
		goto no_route;
	}
	if (res->type != RTN_UNICAST) {
		reason = SKB_DROP_REASON_IP_INVALID_DEST;
		//从以上处理可知，走到这里，非主机路由，也非直连路由，网关路由，报错
		goto martian_destination;
	}

	//此时为网关路由或直接路由，构造skb->dst
make_route:
	reason = ip_mkroute_input(skb, res, in_dev, daddr, saddr, dscp,
				  flkeys);

out:
	return reason;

brd_input:
    //非ip协议，则置参数无效，将被丢包
	if (skb->protocol != htons(ETH_P_IP)) {
		reason = SKB_DROP_REASON_INVALID_PROTO;
		goto out;
	}

	if (!ipv4_is_zeronet(saddr)) {
		//源ip地址为非0
		reason = fib_validate_source_reason(skb, saddr, 0, dscp, 0,
						    dev, in_dev, &itag);
		if (reason)
			goto martian_source;
	}
	flags |= RTCF_BROADCAST;
	res->type = RTN_BROADCAST;
	RT_CACHE_STAT_INC(in_brd);

//处理报文送本机情况
local_input:
	if (IN_DEV_ORCONF(in_dev, NOPOLICY))
		IPCB(skb)->flags |= IPSKB_NOPOLICY;

	do_cache &= res->fi && !itag;
	if (do_cache) {
		struct fib_nh_common *nhc = FIB_RES_NHC(*res);

		rth = rcu_dereference(nhc->nhc_rth_input);
		if (rt_cache_valid(rth)) {
			skb_dst_set_noref(skb, &rth->dst);
			reason = SKB_NOT_DROPPED_YET;
			goto out;
		}
	}

	//此处通过调用rt_dst_alloc,将设置input为ip_local_deliver,报文将送往本地
	rth = rt_dst_alloc(ip_rt_get_dev(net, res),
			   flags | RTCF_LOCAL, res->type/*标记local flag*/, false);
	if (!rth)
		goto e_nobufs;

	rth->dst.output= ip_rt_bug;
#ifdef CONFIG_IP_ROUTE_CLASSID
	rth->dst.tclassid = itag;
#endif
	rth->rt_is_input = 1;

	RT_CACHE_STAT_INC(in_slow_tot);
	if (res->type == RTN_UNREACHABLE) {
		//不可达时，送ip_error，触发icmp
		rth->dst.input= ip_error;
		rth->dst.error= -err;
		rth->rt_flags	&= ~RTCF_LOCAL;
	}

	if (do_cache) {
		struct fib_nh_common *nhc = FIB_RES_NHC(*res);

		rth->dst.lwtstate = lwtstate_get(nhc->nhc_lwtstate);
		if (lwtunnel_input_redirect(rth->dst.lwtstate)) {
		    /*隧道报文input。提前保存旧的input*/
			WARN_ON(rth->dst.input == lwtunnel_input);
			rth->dst.lwtstate->orig_input = rth->dst.input;
			rth->dst.input = lwtunnel_input;
		}

		if (unlikely(!rt_cache_route(nhc, rth)))
			rt_add_uncached_list(rth);
	}
	skb_dst_set(skb, &rth->dst);
	reason = SKB_NOT_DROPPED_YET;
	goto out;

no_route:
	//没有查找相应的路由，指明不可达
	RT_CACHE_STAT_INC(in_no_route);
	res->type = RTN_UNREACHABLE;
	res->fi = NULL;
	res->table = NULL;
	goto local_input;

	/*
	 *	Do not cache martian addresses: they should be logged (RFC1812)
	 */
martian_destination:
	RT_CACHE_STAT_INC(in_martian_dst);
#ifdef CONFIG_IP_ROUTE_VERBOSE
	if (IN_DEV_LOG_MARTIANS(in_dev))
		net_warn_ratelimited("martian destination %pI4 from %pI4, dev %s\n",
				     &daddr, &saddr, dev->name);
#endif
	goto out;

e_nobufs:
	reason = SKB_DROP_REASON_NOMEM;
	goto out;

martian_source:
	ip_handle_martian_source(dev, in_dev, skb, daddr, saddr);
	goto out;
}

/* called with rcu_read_lock held */
static enum skb_drop_reason
ip_route_input_rcu(struct sk_buff *skb, __be32 daddr, __be32 saddr,
		   dscp_t dscp, struct net_device *dev,
		   struct fib_result *res)
{
	/* Multicast recognition logic is moved from route cache to here.
	 * The problem was that too many Ethernet cards have broken/missing
	 * hardware multicast filters :-( As result the host on multicasting
	 * network acquires a lot of useless route cache entries, sort of
	 * SDR messages from all the world. Now we try to get rid of them.
	 * Really, provided software IP multicast filter is organized
	 * reasonably (at least, hashed), it does not result in a slowdown
	 * comparing with route cache reject entries.
	 * Note, that multicast routers are not affected, because
	 * route cache entry is created eventually.
	 */
	if (ipv4_is_multicast(daddr)) {
		enum skb_drop_reason reason = SKB_DROP_REASON_NOT_SPECIFIED;
		//目的地址是组播地址，进行组播路由查询
		struct in_device *in_dev = __in_dev_get_rcu(dev);
		int our = 0;

		if (!in_dev)
			return reason;

		our = ip_check_mc_rcu(in_dev, daddr, saddr,
				      ip_hdr(skb)->protocol);

		/* check l3 master if no match yet */
		if (!our && netif_is_l3_slave(dev)) {
			//如果不收取此组播，且dev为slave接口，则检查master dev
			struct in_device *l3_in_dev;

			l3_in_dev = __in_dev_get_rcu(skb->dev);
			if (l3_in_dev)
				our = ip_check_mc_rcu(l3_in_dev, daddr, saddr,
						      ip_hdr(skb)->protocol);
		}

		if (our
#ifdef CONFIG_IP_MROUTE
			||
		    (!ipv4_is_local_multicast(daddr) &&
		     IN_DEV_MFORWARD(in_dev))
#endif
		   ) {
			//容许接受此组播报文，执行组播表查询
			reason = ip_route_input_mc(skb, daddr, saddr, dscp,
						   dev, our);
		}
		return reason;
	}

	//单播路由查询
	return ip_route_input_slow(skb, daddr, saddr, dscp, dev, res);
}

enum skb_drop_reason ip_route_input_noref(struct sk_buff *skb, __be32 daddr/*目的地址*/,
					  __be32 saddr/*源地址*/, dscp_t dscp/*报文tos*/,
					  struct net_device *dev)
{
	enum skb_drop_reason reason;
	struct fib_result res;

	rcu_read_lock();
	reason = ip_route_input_rcu(skb, daddr, saddr, dscp, dev, &res);
	rcu_read_unlock();

	return reason;
}
EXPORT_SYMBOL(ip_route_input_noref);

/* called with rcu_read_lock() */
static struct rtable *__mkroute_output(const struct fib_result *res,
				       const struct flowi4 *fl4, int orig_oif,
				       struct net_device *dev_out,
				       unsigned int flags)
{
	struct fib_info *fi = res->fi;
	struct fib_nh_exception *fnhe;
	struct in_device *in_dev;
	u16 type = res->type;
	struct rtable *rth;
	bool do_cache;

	in_dev = __in_dev_get_rcu(dev_out);
	if (!in_dev)
		return ERR_PTR(-EINVAL);

	if (likely(!IN_DEV_ROUTE_LOCALNET(in_dev)))
		if (ipv4_is_loopback(fl4->saddr) &&
		    !(dev_out->flags & IFF_LOOPBACK) &&
		    !netif_is_l3_master(dev_out))
			return ERR_PTR(-EINVAL);

	if (ipv4_is_lbcast(fl4->daddr))
		type = RTN_BROADCAST;
	else if (ipv4_is_multicast(fl4->daddr))
		type = RTN_MULTICAST;
	else if (ipv4_is_zeronet(fl4->daddr))
		return ERR_PTR(-EINVAL);

	if (dev_out->flags & IFF_LOOPBACK)
		flags |= RTCF_LOCAL;

	do_cache = true;
	if (type == RTN_BROADCAST) {
		flags |= RTCF_BROADCAST | RTCF_LOCAL;
	} else if (type == RTN_MULTICAST) {
		flags |= RTCF_MULTICAST | RTCF_LOCAL;
		if (!ip_check_mc_rcu(in_dev, fl4->daddr, fl4->saddr,
				     fl4->flowi4_proto))
			flags &= ~RTCF_LOCAL;
		else
			do_cache = false;
		/* If multicast route do not exist use
		 * default one, but do not gateway in this case.
		 * Yes, it is hack.
		 */
		if (fi && res->prefixlen < 4)
			fi = NULL;
	} else if ((type == RTN_LOCAL) && (orig_oif != 0) &&
		   (orig_oif != dev_out->ifindex)) {
		/* For local routes that require a particular output interface
		 * we do not want to cache the result.  Caching the result
		 * causes incorrect behaviour when there are multiple source
		 * addresses on the interface, the end result being that if the
		 * intended recipient is waiting on that interface for the
		 * packet he won't receive it because it will be delivered on
		 * the loopback interface and the IP_PKTINFO ipi_ifindex will
		 * be set to the loopback interface as well.
		 */
		do_cache = false;
	}

	fnhe = NULL;
	do_cache &= fi != NULL;
	if (fi) {
		struct fib_nh_common *nhc = FIB_RES_NHC(*res);
		struct rtable __rcu **prth;

		fnhe = find_exception(nhc, fl4->daddr);
		if (!do_cache)
			goto add;
		if (fnhe) {
			prth = &fnhe->fnhe_rth_output;
		} else {
			if (unlikely(fl4->flowi4_flags &
				     FLOWI_FLAG_KNOWN_NH &&
				     !(nhc->nhc_gw_family &&
				       nhc->nhc_scope == RT_SCOPE_LINK))) {
				do_cache = false;
				goto add;
			}
			prth = raw_cpu_ptr(nhc->nhc_pcpu_rth_output);
		}
		rth = rcu_dereference(*prth);
		if (rt_cache_valid(rth) && dst_hold_safe(&rth->dst))
			return rth;
	}

add:
	//申请dst
	rth = rt_dst_alloc(dev_out, flags, type,
			   IN_DEV_ORCONF(in_dev, NOXFRM));
	if (!rth)
		return ERR_PTR(-ENOBUFS);

	rth->rt_iif = orig_oif;

	RT_CACHE_STAT_INC(out_slow_tot);

	if (flags & (RTCF_BROADCAST | RTCF_MULTICAST)) {
		if (flags & RTCF_LOCAL &&
		    !(dev_out->flags & IFF_LOOPBACK)) {
			rth->dst.output = ip_mc_output;
			RT_CACHE_STAT_INC(out_slow_mc);
		}
#ifdef CONFIG_IP_MROUTE
		if (type == RTN_MULTICAST) {
			if (IN_DEV_MFORWARD(in_dev) &&
			    !ipv4_is_local_multicast(fl4->daddr)) {
				rth->dst.input = ip_mr_input;
<<<<<<< HEAD
				//针对组播，将输出函数重置为ip_mc_output
				rth->dst.output = ip_mc_output;
=======
				rth->dst.output = ip_mr_output;
>>>>>>> f2d282e1
			}
		}
#endif
	}

	rt_set_nexthop(rth, fl4->daddr, res, fnhe, fi, type, 0, do_cache);
	lwtunnel_set_redirect(&rth->dst);

	return rth;
}

/*
 * Major route resolver routine.
 */

/*按入接口为loopback口方式进行路由查询*/
struct rtable *ip_route_output_key_hash(struct net *net, struct flowi4 *fl4,
					const struct sk_buff *skb)
{
	struct fib_result res = {
		.type		= RTN_UNSPEC,
		.fi		= NULL,
		.table		= NULL,
		.tclassid	= 0,
	};
	struct rtable *rth;

	//按入接口为lookback查询
	fl4->flowi4_iif = LOOPBACK_IFINDEX;
	/*清除掉tos上的额外标记*/
	/*如果tos有onlink标记，则变更scope*/
	fl4->flowi4_tos &= INET_DSCP_MASK;

	rcu_read_lock();
	rth = ip_route_output_key_hash_rcu(net, fl4, &res, skb);
	rcu_read_unlock();

	return rth;
}
EXPORT_SYMBOL_GPL(ip_route_output_key_hash);

struct rtable *ip_route_output_key_hash_rcu(struct net *net, struct flowi4 *fl4,
					    struct fib_result *res,
					    const struct sk_buff *skb)
{
	struct net_device *dev_out = NULL;
	int orig_oif = fl4->flowi4_oif;
	unsigned int flags = 0;
	struct rtable *rth;
	int err;

	//如果fl4->saddr不为0，则要匹配源地址
	if (fl4->saddr) {
		//源地址不得为组播，广播，以及network不能为0的地址
		if (ipv4_is_multicast(fl4->saddr) ||
		    ipv4_is_lbcast(fl4->saddr)) {
			rth = ERR_PTR(-EINVAL);
			goto out;
		}

		rth = ERR_PTR(-ENETUNREACH);

		/* I removed check for oif == dev_out->oif here.
		 * It was wrong for two reasons:
		 * 1. ip_dev_find(net, saddr) can return wrong iface, if saddr
		 *    is assigned to multiple interfaces.
		 * 2. Moreover, we are allowed to send packets with saddr
		 *    of another iface. --ANK
		 */

		if (fl4->flowi4_oif == 0 &&
		    (ipv4_is_multicast(fl4->daddr) ||
		     ipv4_is_lbcast(fl4->daddr))) {
		    /*目的地址是广播或组播，且出接口未指定时进入*/
			/* It is equivalent to inet_addr_type(saddr) == RTN_LOCAL */
			dev_out = __ip_dev_find(net, fl4->saddr, false);
			if (!dev_out)
				goto out;

			/* Special hack: user can direct multicasts
			 * and limited broadcast via necessary interface
			 * without fiddling with IP_MULTICAST_IF or IP_PKTINFO.
			 * This hack is not just for fun, it allows
			 * vic,vat and friends to work.
			 * They bind socket to loopback, set ttl to zero
			 * and expect that it will work.
			 * From the viewpoint of routing cache they are broken,
			 * because we are not allowed to build multicast path
			 * with loopback source addr (look, routing cache
			 * cannot know, that ttl is zero, so that packet
			 * will not leave this host and route is valid).
			 * Luckily, this hack is good workaround.
			 */

			fl4->flowi4_oif = dev_out->ifindex;
			goto make_route;
		}

		if (!(fl4->flowi4_flags & FLOWI_FLAG_ANYSRC)) {
			/* It is equivalent to inet_addr_type(saddr) == RTN_LOCAL */
			if (!__ip_dev_find(net, fl4->saddr, false))
				goto out;
		}
	}


	//要匹配出接口
	if (fl4->flowi4_oif) {

	    //取出接口对应的设备
		dev_out = dev_get_by_index_rcu(net, fl4->flowi4_oif);
		rth = ERR_PTR(-ENODEV);
		if (!dev_out)
			goto out;

		/* RACE: Check return value of inet_select_addr instead. */
		if (!(dev_out->flags & IFF_UP) || !__in_dev_get_rcu(dev_out)) {
		    /*按口不up*/
			rth = ERR_PTR(-ENETUNREACH);
			goto out;
		}

		/*向目的地址为组播，广播或者igmp协议情况下，如果未给定saddr,则进入*/
		if (ipv4_is_local_multicast(fl4->daddr) ||
		    ipv4_is_lbcast(fl4->daddr) ||
		    fl4->flowi4_proto == IPPROTO_IGMP) {
			if (!fl4->saddr)
				fl4->saddr = inet_select_addr(dev_out, 0,
							      RT_SCOPE_LINK);
			goto make_route;
		}

		/*没有指定源地址，选择源地址*/
		if (!fl4->saddr) {
			if (ipv4_is_multicast(fl4->daddr))
			    /*如果目的为组播,则在dev_out设备上选择首个flowi4 fa*/
				fl4->saddr = inet_select_addr(dev_out, 0,
							      fl4->flowi4_scope);
			else if (!fl4->daddr)
			    /*如果目地址没有提供,则在dev_out设备上选择首个host fa*/
				fl4->saddr = inet_select_addr(dev_out, 0,
							      RT_SCOPE_HOST);
		}
	}

	//没有指定目标地址，将源ip赋给目的地址，使用lookback做出接口
	if (!fl4->daddr) {
		fl4->daddr = fl4->saddr;
		if (!fl4->daddr)
		    /*源地址也未没有指定，使用loopback地址*/
			fl4->daddr = fl4->saddr = htonl(INADDR_LOOPBACK);

		/*使用本net namespace的loopback设备为出接口*/
		dev_out = net->loopback_dev;
		fl4->flowi4_oif = LOOPBACK_IFINDEX;
		res->type = RTN_LOCAL;
		flags |= RTCF_LOCAL;
		goto make_route;
	}

	/*查询路由表*/
	err = fib_lookup(net, fl4, res, 0);
	if (err) {
	    /*查询路由失败*/
		res->fi = NULL;
		res->table = NULL;
		if (fl4->flowi4_oif &&
		    (ipv4_is_multicast(fl4->daddr) || !fl4->flowi4_l3mdev)) {
			/* Apparently, routing tables are wrong. Assume,
			 * that the destination is on link.
			 *
			 * WHY? DW.
			 * Because we are allowed to send to iface
			 * even if it has NO routes and NO assigned
			 * addresses. When oif is specified, routing
			 * tables are looked up with only one purpose:
			 * to catch if destination is gatewayed, rather than
			 * direct. Moreover, if MSG_DONTROUTE is set,
			 * we send packet, ignoring both routing tables
			 * and ifaddr state. --ANK
			 *
			 *
			 * We could make it even if oif is unknown,
			 * likely IPv6, but we do not.
			 */

			if (fl4->saddr == 0)
				fl4->saddr = inet_select_addr(dev_out, 0,
							      RT_SCOPE_LINK);
			res->type = RTN_UNICAST;
			goto make_route;
		}
		rth = ERR_PTR(err);
		goto out;
	}

	if (res->type == RTN_LOCAL) {
	    /*查路由确认走local*/
		if (!fl4->saddr) {
		    /*选择源ip*/
			if (res->fi->fib_prefsrc)
				fl4->saddr = res->fi->fib_prefsrc;
			else
				fl4->saddr = fl4->daddr;
		}

		/* L3 master device is the loopback for that domain */
		dev_out = l3mdev_master_dev_rcu(FIB_RES_DEV(*res)) ? :
			net->loopback_dev;

		/* make sure orig_oif points to fib result device even
		 * though packet rx/tx happens over loopback or l3mdev
		 */
		orig_oif = FIB_RES_OIF(*res);

		fl4->flowi4_oif = dev_out->ifindex;
		flags |= RTCF_LOCAL;
		goto make_route;
	}

	/*选源，多路径处理*/
	fib_select_path(net, res, fl4, skb);

	dev_out = FIB_RES_DEV(*res);

make_route:
	rth = __mkroute_output(res, fl4, orig_oif, dev_out, flags);

out:
	return rth;
}

static struct dst_ops ipv4_dst_blackhole_ops = {
	.family			= AF_INET,
	.default_advmss		= ipv4_default_advmss,
	.neigh_lookup		= ipv4_neigh_lookup,
	.check			= dst_blackhole_check,
	.cow_metrics		= dst_blackhole_cow_metrics,
	.update_pmtu		= dst_blackhole_update_pmtu,
	.redirect		= dst_blackhole_redirect,
	.mtu			= dst_blackhole_mtu,
};

struct dst_entry *ipv4_blackhole_route(struct net *net, struct dst_entry *dst_orig)
{
	struct rtable *ort = dst_rtable(dst_orig);
	struct rtable *rt;

	rt = dst_alloc(&ipv4_dst_blackhole_ops, NULL, DST_OBSOLETE_DEAD, 0);
	if (rt) {
		struct dst_entry *new = &rt->dst;

		new->__use = 1;
		new->input = dst_discard;
		new->output = dst_discard_out;

		new->dev = net->loopback_dev;
		netdev_hold(new->dev, &new->dev_tracker, GFP_ATOMIC);

		rt->rt_is_input = ort->rt_is_input;
		rt->rt_iif = ort->rt_iif;
		rt->rt_pmtu = ort->rt_pmtu;
		rt->rt_mtu_locked = ort->rt_mtu_locked;

		rt->rt_genid = rt_genid_ipv4(net);
		rt->rt_flags = ort->rt_flags;
		rt->rt_type = ort->rt_type;
		rt->rt_uses_gateway = ort->rt_uses_gateway;
		rt->rt_gw_family = ort->rt_gw_family;
		if (rt->rt_gw_family == AF_INET)
			rt->rt_gw4 = ort->rt_gw4;
		else if (rt->rt_gw_family == AF_INET6)
			rt->rt_gw6 = ort->rt_gw6;
	}

	dst_release(dst_orig);

	return rt ? &rt->dst : ERR_PTR(-ENOMEM);
}

struct rtable *ip_route_output_flow(struct net *net, struct flowi4 *flp4,
				    const struct sock *sk)
{
	struct rtable *rt = __ip_route_output_key(net, flp4);

	if (IS_ERR(rt))
	    /*查询失败，返回*/
		return rt;

	if (flp4->flowi4_proto) {
		/*设置了proto，更新flowi4_oif*/
		flp4->flowi4_oif = rt->dst.dev->ifindex;
		rt = dst_rtable(xfrm_lookup_route(net, &rt->dst,
						  flowi4_to_flowi(flp4),
						  sk, 0));
	}

	return rt;
}
EXPORT_SYMBOL_GPL(ip_route_output_flow);

/* called with rcu_read_lock held */
static int rt_fill_info(struct net *net, __be32 dst, __be32 src,
			struct rtable *rt, u32 table_id, dscp_t dscp,
			struct flowi4 *fl4, struct sk_buff *skb, u32 portid,
			u32 seq, unsigned int flags)
{
	struct rtmsg *r;
	struct nlmsghdr *nlh;
	unsigned long expires = 0;
	u32 error;
	u32 metrics[RTAX_MAX];

	nlh = nlmsg_put(skb, portid, seq, RTM_NEWROUTE, sizeof(*r), flags);
	if (!nlh)
		return -EMSGSIZE;

	r = nlmsg_data(nlh);
	r->rtm_family	 = AF_INET;
	r->rtm_dst_len	= 32;
	r->rtm_src_len	= 0;
	r->rtm_tos	= inet_dscp_to_dsfield(dscp);
	r->rtm_table	= table_id < 256 ? table_id : RT_TABLE_COMPAT;
	if (nla_put_u32(skb, RTA_TABLE, table_id))
		goto nla_put_failure;
	r->rtm_type	= rt->rt_type;
	r->rtm_scope	= RT_SCOPE_UNIVERSE;
	r->rtm_protocol = RTPROT_UNSPEC;
	r->rtm_flags	= (rt->rt_flags & ~0xFFFF) | RTM_F_CLONED;
	if (rt->rt_flags & RTCF_NOTIFY)
		r->rtm_flags |= RTM_F_NOTIFY;
	if (IPCB(skb)->flags & IPSKB_DOREDIRECT)
		r->rtm_flags |= RTCF_DOREDIRECT;

	if (nla_put_in_addr(skb, RTA_DST, dst))
		goto nla_put_failure;
	if (src) {
		r->rtm_src_len = 32;
		if (nla_put_in_addr(skb, RTA_SRC, src))
			goto nla_put_failure;
	}
	if (rt->dst.dev &&
	    nla_put_u32(skb, RTA_OIF, rt->dst.dev->ifindex))
		goto nla_put_failure;
<<<<<<< HEAD
	/*有轻量级隧道信息，执行encap type填充*/
	if (rt->dst.lwtstate &&
	    lwtunnel_fill_encap(skb, rt->dst.lwtstate, RTA_ENCAP, RTA_ENCAP_TYPE) < 0)
=======
	if (lwtunnel_fill_encap(skb, rt->dst.lwtstate, RTA_ENCAP, RTA_ENCAP_TYPE) < 0)
>>>>>>> f2d282e1
		goto nla_put_failure;
#ifdef CONFIG_IP_ROUTE_CLASSID
	if (rt->dst.tclassid &&
	    nla_put_u32(skb, RTA_FLOW, rt->dst.tclassid))
		goto nla_put_failure;
#endif
	if (fl4 && !rt_is_input_route(rt) &&
	    fl4->saddr != src) {
		if (nla_put_in_addr(skb, RTA_PREFSRC, fl4->saddr))
			goto nla_put_failure;
	}
	if (rt->rt_uses_gateway) {
		if (rt->rt_gw_family == AF_INET &&
		    nla_put_in_addr(skb, RTA_GATEWAY, rt->rt_gw4)) {
			goto nla_put_failure;
		} else if (rt->rt_gw_family == AF_INET6) {
			int alen = sizeof(struct in6_addr);
			struct nlattr *nla;
			struct rtvia *via;

			nla = nla_reserve(skb, RTA_VIA, alen + 2);
			if (!nla)
				goto nla_put_failure;

			via = nla_data(nla);
			via->rtvia_family = AF_INET6;
			memcpy(via->rtvia_addr, &rt->rt_gw6, alen);
		}
	}

	expires = READ_ONCE(rt->dst.expires);
	if (expires) {
		unsigned long now = jiffies;

		if (time_before(now, expires))
			expires -= now;
		else
			expires = 0;
	}

	memcpy(metrics, dst_metrics_ptr(&rt->dst), sizeof(metrics));
	if (rt->rt_pmtu && expires)
		metrics[RTAX_MTU - 1] = rt->rt_pmtu;
	if (rt->rt_mtu_locked && expires)
		metrics[RTAX_LOCK - 1] |= BIT(RTAX_MTU);
	if (rtnetlink_put_metrics(skb, metrics) < 0)
		goto nla_put_failure;

	if (fl4) {
		if (fl4->flowi4_mark &&
		    nla_put_u32(skb, RTA_MARK, fl4->flowi4_mark))
			goto nla_put_failure;

		if (!uid_eq(fl4->flowi4_uid, INVALID_UID) &&
		    nla_put_u32(skb, RTA_UID,
				from_kuid_munged(current_user_ns(),
						 fl4->flowi4_uid)))
			goto nla_put_failure;

		if (rt_is_input_route(rt)) {
#ifdef CONFIG_IP_MROUTE
			if (ipv4_is_multicast(dst) &&
			    !ipv4_is_local_multicast(dst) &&
			    IPV4_DEVCONF_ALL_RO(net, MC_FORWARDING)) {
				int err = ipmr_get_route(net, skb,
							 fl4->saddr, fl4->daddr,
							 r, portid);

				if (err <= 0) {
					if (err == 0)
						return 0;
					goto nla_put_failure;
				}
			} else
#endif
				if (nla_put_u32(skb, RTA_IIF, fl4->flowi4_iif))
					goto nla_put_failure;
		}
	}

	error = rt->dst.error;

	if (rtnl_put_cacheinfo(skb, &rt->dst, 0, expires, error) < 0)
		goto nla_put_failure;

	nlmsg_end(skb, nlh);
	return 0;

nla_put_failure:
	nlmsg_cancel(skb, nlh);
	return -EMSGSIZE;
}

static int fnhe_dump_bucket(struct net *net, struct sk_buff *skb,
			    struct netlink_callback *cb, u32 table_id,
			    struct fnhe_hash_bucket *bucket, int genid,
			    int *fa_index, int fa_start, unsigned int flags)
{
	int i;

	for (i = 0; i < FNHE_HASH_SIZE; i++) {
		struct fib_nh_exception *fnhe;

		for (fnhe = rcu_dereference(bucket[i].chain); fnhe;
		     fnhe = rcu_dereference(fnhe->fnhe_next)) {
			struct rtable *rt;
			int err;

			if (*fa_index < fa_start)
				goto next;

			if (fnhe->fnhe_genid != genid)
				goto next;

			if (fnhe->fnhe_expires &&
			    time_after(jiffies, fnhe->fnhe_expires))
				goto next;

			rt = rcu_dereference(fnhe->fnhe_rth_input);
			if (!rt)
				rt = rcu_dereference(fnhe->fnhe_rth_output);
			if (!rt)
				goto next;

			err = rt_fill_info(net, fnhe->fnhe_daddr, 0, rt,
					   table_id, 0, NULL, skb,
					   NETLINK_CB(cb->skb).portid,
					   cb->nlh->nlmsg_seq, flags);
			if (err)
				return err;
next:
			(*fa_index)++;
		}
	}

	return 0;
}

int fib_dump_info_fnhe(struct sk_buff *skb, struct netlink_callback *cb,
		       u32 table_id, struct fib_info *fi,
		       int *fa_index, int fa_start, unsigned int flags)
{
	struct net *net = sock_net(cb->skb->sk);
	int nhsel, genid = fnhe_genid(net);

	for (nhsel = 0; nhsel < fib_info_num_path(fi); nhsel++) {
		struct fib_nh_common *nhc = fib_info_nhc(fi, nhsel);
		struct fnhe_hash_bucket *bucket;
		int err;

		if (nhc->nhc_flags & RTNH_F_DEAD)
			continue;

		rcu_read_lock();
		bucket = rcu_dereference(nhc->nhc_exceptions);
		err = 0;
		if (bucket)
			err = fnhe_dump_bucket(net, skb, cb, table_id, bucket,
					       genid, fa_index, fa_start,
					       flags);
		rcu_read_unlock();
		if (err)
			return err;
	}

	return 0;
}

static struct sk_buff *inet_rtm_getroute_build_skb(__be32 src, __be32 dst,
						   u8 ip_proto, __be16 sport,
						   __be16 dport)
{
	struct sk_buff *skb;
	struct iphdr *iph;

	skb = alloc_skb(NLMSG_GOODSIZE, GFP_KERNEL);
	if (!skb)
		return NULL;

	/* Reserve room for dummy headers, this skb can pass
	 * through good chunk of routing engine.
	 */
	skb_reset_mac_header(skb);
	skb_reset_network_header(skb);
	skb->protocol = htons(ETH_P_IP);
	/*填充ip头*/
	iph = skb_put(skb, sizeof(struct iphdr));
	iph->protocol = ip_proto;
	iph->saddr = src;
	iph->daddr = dst;
	iph->version = 0x4;
	iph->frag_off = 0;
	iph->ihl = 0x5;
	skb_set_transport_header(skb, skb->len);

	/*填充传输层*/
	switch (iph->protocol) {
	case IPPROTO_UDP: {
		struct udphdr *udph;

		udph = skb_put_zero(skb, sizeof(struct udphdr));
		udph->source = sport;
		udph->dest = dport;
		udph->len = htons(sizeof(struct udphdr));
		udph->check = 0;
		break;
	}
	case IPPROTO_TCP: {
		struct tcphdr *tcph;

		tcph = skb_put_zero(skb, sizeof(struct tcphdr));
		tcph->source	= sport;
		tcph->dest	= dport;
		tcph->doff	= sizeof(struct tcphdr) / 4;
		tcph->rst = 1;
		tcph->check = ~tcp_v4_check(sizeof(struct tcphdr),
					    src, dst, 0);
		break;
	}
	case IPPROTO_ICMP: {
		struct icmphdr *icmph;

		icmph = skb_put_zero(skb, sizeof(struct icmphdr));
		icmph->type = ICMP_ECHO;
		icmph->code = 0;
	}
	}

	return skb;
}

static int inet_rtm_valid_getroute_req(struct sk_buff *skb,
				       const struct nlmsghdr *nlh,
				       struct nlattr **tb,
				       struct netlink_ext_ack *extack)
{
	struct rtmsg *rtm;
	int i, err;

	rtm = nlmsg_payload(nlh, sizeof(*rtm));
	if (!rtm) {
		NL_SET_ERR_MSG(extack,
			       "ipv4: Invalid header for route get request");
		return -EINVAL;
	}

	if (!netlink_strict_get_check(skb))
		return nlmsg_parse_deprecated(nlh, sizeof(*rtm), tb, RTA_MAX,
					      rtm_ipv4_policy, extack);

	if ((rtm->rtm_src_len && rtm->rtm_src_len != 32) ||
	    (rtm->rtm_dst_len && rtm->rtm_dst_len != 32) ||
	    rtm->rtm_table || rtm->rtm_protocol ||
	    rtm->rtm_scope || rtm->rtm_type) {
		NL_SET_ERR_MSG(extack, "ipv4: Invalid values in header for route get request");
		return -EINVAL;
	}

	if (rtm->rtm_flags & ~(RTM_F_NOTIFY |
			       RTM_F_LOOKUP_TABLE |
			       RTM_F_FIB_MATCH)) {
		/*遇到不认识的flags*/
		NL_SET_ERR_MSG(extack, "ipv4: Unsupported rtm_flags for route get request");
		return -EINVAL;
	}

	err = nlmsg_parse_deprecated_strict(nlh, sizeof(*rtm), tb, RTA_MAX,
					    rtm_ipv4_policy, extack);
	if (err)
		return err;

	if ((tb[RTA_SRC] && !rtm->rtm_src_len) ||
	    (tb[RTA_DST] && !rtm->rtm_dst_len)) {
		NL_SET_ERR_MSG(extack, "ipv4: rtm_src_len and rtm_dst_len must be 32 for IPv4");
		return -EINVAL;
	}

	for (i = 0; i <= RTA_MAX; i++) {
		if (!tb[i])
			continue;

		switch (i) {
		case RTA_IIF:
		case RTA_OIF:
		case RTA_SRC:
		case RTA_DST:
		case RTA_IP_PROTO:
		case RTA_SPORT:
		case RTA_DPORT:
		case RTA_MARK:
		case RTA_UID:
			break;
		default:
			NL_SET_ERR_MSG(extack, "ipv4: Unsupported attribute in route get request");
			return -EINVAL;
		}
	}

	return 0;
}

static int inet_rtm_getroute(struct sk_buff *in_skb, struct nlmsghdr *nlh,
			     struct netlink_ext_ack *extack)
{
	struct net *net = sock_net(in_skb->sk);
	struct nlattr *tb[RTA_MAX+1];
	u32 table_id = RT_TABLE_MAIN;
	__be16 sport = 0, dport = 0;
	struct fib_result res = {};
	u8 ip_proto = IPPROTO_UDP;
	struct rtable *rt = NULL;
	struct sk_buff *skb;
	struct rtmsg *rtm;
	struct flowi4 fl4 = {};
	__be32 dst = 0;
	__be32 src = 0;
	dscp_t dscp;
	kuid_t uid;
	u32 iif;
	int err;
	int mark;

	err = inet_rtm_valid_getroute_req(in_skb, nlh, tb, extack);
	if (err < 0)
		return err;

	rtm = nlmsg_data(nlh);
	/*取指明的srcip*/
	src = nla_get_in_addr_default(tb[RTA_SRC], 0);
	/*取指明dstip*/
	dst = nla_get_in_addr_default(tb[RTA_DST], 0);
	/*取指明的input interface*/
	iif = nla_get_u32_default(tb[RTA_IIF], 0);
	mark = nla_get_u32_default(tb[RTA_MARK], 0);
	dscp = inet_dsfield_to_dscp(rtm->rtm_tos);
	if (tb[RTA_UID])
		uid = make_kuid(current_user_ns(), nla_get_u32(tb[RTA_UID]));
	else
		uid = (iif ? INVALID_UID : current_uid());

	if (tb[RTA_IP_PROTO]) {
		err = rtm_getroute_parse_ip_proto(tb[RTA_IP_PROTO],
						  &ip_proto, AF_INET, extack);
		if (err)
			return err;
	}

	if (tb[RTA_SPORT])
		sport = nla_get_be16(tb[RTA_SPORT]);

	if (tb[RTA_DPORT])
		dport = nla_get_be16(tb[RTA_DPORT]);

	/*按参数构造skb报文*/
	skb = inet_rtm_getroute_build_skb(src, dst, ip_proto, sport, dport);
	if (!skb)
		return -ENOBUFS;

	fl4.daddr = dst;
	fl4.saddr = src;
	fl4.flowi4_tos = inet_dscp_to_dsfield(dscp);
	fl4.flowi4_oif = nla_get_u32_default(tb[RTA_OIF], 0);
	fl4.flowi4_mark = mark;
	fl4.flowi4_uid = uid;
	if (sport)
		fl4.fl4_sport = sport;
	if (dport)
		fl4.fl4_dport = dport;
	fl4.flowi4_proto = ip_proto;

	rcu_read_lock();

	if (iif) {
		struct net_device *dev;

		/*确定入接口*/
		dev = dev_get_by_index_rcu(net, iif);
		if (!dev) {
			err = -ENODEV;
			goto errout_rcu;
		}

		fl4.flowi4_iif = iif; /* for rt_fill_info */
		skb->dev	= dev;/*报文从属于iif对应的dev*/
		skb->mark	= mark;
		/*执行路由input查询*/
		err = ip_route_input_rcu(skb, dst, src, dscp, dev,
					 &res) ? -EINVAL : 0;

		rt = skb_rtable(skb);
		if (err == 0 && rt->dst.error)
			err = -rt->dst.error;
	} else {
		/*指定为loopback设备*/
		fl4.flowi4_iif = LOOPBACK_IFINDEX;
		skb->dev = net->loopback_dev;/*报文从属于loopback设备*/
		/*执行路由output查询*/
		rt = ip_route_output_key_hash_rcu(net, &fl4, &res, skb);
		err = 0;
		if (IS_ERR(rt))
			err = PTR_ERR(rt);
		else
			skb_dst_set(skb, &rt->dst);
	}

	if (err)
		goto errout_rcu;

	if (rtm->rtm_flags & RTM_F_NOTIFY)
		rt->rt_flags |= RTCF_NOTIFY;

	/*指定此描记，则自res中取table_id,否则置为0*/
	if (rtm->rtm_flags & RTM_F_LOOKUP_TABLE)
		table_id = res.table ? res.table->tb_id : 0;

	/* reset skb for netlink reply msg */
	skb_trim(skb, 0);
	skb_reset_network_header(skb);
	skb_reset_transport_header(skb);
	skb_reset_mac_header(skb);

	if (rtm->rtm_flags & RTM_F_FIB_MATCH) {
		struct fib_rt_info fri;

		if (!res.fi) {
			err = fib_props[res.type].error;
			if (!err)
				err = -EHOSTUNREACH;
			goto errout_rcu;
		}
		fri.fi = res.fi;
		fri.tb_id = table_id;
		fri.dst = res.prefix;
		fri.dst_len = res.prefixlen;
		fri.dscp = res.dscp;
		fri.type = rt->rt_type;
		fri.offload = 0;
		fri.trap = 0;
		fri.offload_failed = 0;
		if (res.fa_head) {
			struct fib_alias *fa;

			hlist_for_each_entry_rcu(fa, res.fa_head, fa_list) {
				u8 slen = 32 - fri.dst_len;

				if (fa->fa_slen == slen &&
				    fa->tb_id == fri.tb_id &&
				    fa->fa_dscp == fri.dscp &&
				    fa->fa_info == res.fi &&
				    fa->fa_type == fri.type) {
					fri.offload = READ_ONCE(fa->offload);
					fri.trap = READ_ONCE(fa->trap);
					fri.offload_failed =
						READ_ONCE(fa->offload_failed);
					break;
				}
			}
		}
		err = fib_dump_info(skb, NETLINK_CB(in_skb).portid,
				    nlh->nlmsg_seq, RTM_NEWROUTE, &fri, 0);
	} else {
		err = rt_fill_info(net, dst, src, rt, table_id, res.dscp, &fl4,
				   skb, NETLINK_CB(in_skb).portid,
				   nlh->nlmsg_seq, 0);
	}
	if (err < 0)
		goto errout_rcu;

	rcu_read_unlock();

	err = rtnl_unicast(skb, net, NETLINK_CB(in_skb).portid);

errout_free:
	return err;
errout_rcu:
	rcu_read_unlock();
	kfree_skb(skb);
	goto errout_free;
}

void ip_rt_multicast_event(struct in_device *in_dev)
{
	rt_cache_flush(dev_net(in_dev->dev));
}

#ifdef CONFIG_SYSCTL
static int ip_rt_gc_interval __read_mostly  = 60 * HZ;
static int ip_rt_gc_min_interval __read_mostly	= HZ / 2;
static int ip_rt_gc_elasticity __read_mostly	= 8;
static int ip_min_valid_pmtu __read_mostly	= IPV4_MIN_MTU;

static int ipv4_sysctl_rtcache_flush(const struct ctl_table *__ctl, int write,
		void *buffer, size_t *lenp, loff_t *ppos)
{
	struct net *net = (struct net *)__ctl->extra1;

	if (write) {
		rt_cache_flush(net);
		fnhe_genid_bump(net);
		return 0;
	}

	return -EINVAL;
}

static struct ctl_table ipv4_route_table[] = {
	{
		.procname	= "gc_thresh",
		.data		= &ipv4_dst_ops.gc_thresh,
		.maxlen		= sizeof(int),
		.mode		= 0644,
		.proc_handler	= proc_dointvec,
	},
	{
		.procname	= "max_size",
		.data		= &ip_rt_max_size,
		.maxlen		= sizeof(int),
		.mode		= 0644,
		.proc_handler	= proc_dointvec,
	},
	{
		/*  Deprecated. Use gc_min_interval_ms */

		.procname	= "gc_min_interval",
		.data		= &ip_rt_gc_min_interval,
		.maxlen		= sizeof(int),
		.mode		= 0644,
		.proc_handler	= proc_dointvec_jiffies,
	},
	{
		.procname	= "gc_min_interval_ms",
		.data		= &ip_rt_gc_min_interval,
		.maxlen		= sizeof(int),
		.mode		= 0644,
		.proc_handler	= proc_dointvec_ms_jiffies,
	},
	{
		.procname	= "gc_timeout",
		.data		= &ip_rt_gc_timeout,
		.maxlen		= sizeof(int),
		.mode		= 0644,
		.proc_handler	= proc_dointvec_jiffies,
	},
	{
		.procname	= "gc_interval",
		.data		= &ip_rt_gc_interval,
		.maxlen		= sizeof(int),
		.mode		= 0644,
		.proc_handler	= proc_dointvec_jiffies,
	},
	{
		.procname	= "redirect_load",
		.data		= &ip_rt_redirect_load,
		.maxlen		= sizeof(int),
		.mode		= 0644,
		.proc_handler	= proc_dointvec,
	},
	{
		.procname	= "redirect_number",
		.data		= &ip_rt_redirect_number,
		.maxlen		= sizeof(int),
		.mode		= 0644,
		.proc_handler	= proc_dointvec,
	},
	{
		.procname	= "redirect_silence",
		.data		= &ip_rt_redirect_silence,
		.maxlen		= sizeof(int),
		.mode		= 0644,
		.proc_handler	= proc_dointvec,
	},
	{
		.procname	= "error_cost",
		.data		= &ip_rt_error_cost,
		.maxlen		= sizeof(int),
		.mode		= 0644,
		.proc_handler	= proc_dointvec,
	},
	{
		.procname	= "error_burst",
		.data		= &ip_rt_error_burst,
		.maxlen		= sizeof(int),
		.mode		= 0644,
		.proc_handler	= proc_dointvec,
	},
	{
		.procname	= "gc_elasticity",
		.data		= &ip_rt_gc_elasticity,
		.maxlen		= sizeof(int),
		.mode		= 0644,
		.proc_handler	= proc_dointvec,
	},
};

static const char ipv4_route_flush_procname[] = "flush";

static struct ctl_table ipv4_route_netns_table[] = {
	{
		.procname	= ipv4_route_flush_procname,
		.maxlen		= sizeof(int),
		.mode		= 0200,
		.proc_handler	= ipv4_sysctl_rtcache_flush,
	},
	{
		.procname       = "min_pmtu",
		.data           = &init_net.ipv4.ip_rt_min_pmtu,
		.maxlen         = sizeof(int),
		.mode           = 0644,
		.proc_handler   = proc_dointvec_minmax,
		.extra1         = &ip_min_valid_pmtu,
	},
	{
		.procname       = "mtu_expires",
		.data           = &init_net.ipv4.ip_rt_mtu_expires,
		.maxlen         = sizeof(int),
		.mode           = 0644,
		.proc_handler   = proc_dointvec_jiffies,
	},
	{
		.procname   = "min_adv_mss",
		.data       = &init_net.ipv4.ip_rt_min_advmss,
		.maxlen     = sizeof(int),
		.mode       = 0644,
		.proc_handler   = proc_dointvec,
	},
};

static __net_init int sysctl_route_net_init(struct net *net)
{
	struct ctl_table *tbl;
	size_t table_size = ARRAY_SIZE(ipv4_route_netns_table);

	tbl = ipv4_route_netns_table;
	if (!net_eq(net, &init_net)) {
		int i;

		tbl = kmemdup(tbl, sizeof(ipv4_route_netns_table), GFP_KERNEL);
		if (!tbl)
			goto err_dup;

		/* Don't export non-whitelisted sysctls to unprivileged users */
		if (net->user_ns != &init_user_ns) {
			if (tbl[0].procname != ipv4_route_flush_procname)
				table_size = 0;
		}

		/* Update the variables to point into the current struct net
		 * except for the first element flush
		 */
		for (i = 1; i < table_size; i++)
			tbl[i].data += (void *)net - (void *)&init_net;
	}
	tbl[0].extra1 = net;

	net->ipv4.route_hdr = register_net_sysctl_sz(net, "net/ipv4/route",
						     tbl, table_size);
	if (!net->ipv4.route_hdr)
		goto err_reg;
	return 0;

err_reg:
	if (tbl != ipv4_route_netns_table)
		kfree(tbl);
err_dup:
	return -ENOMEM;
}

static __net_exit void sysctl_route_net_exit(struct net *net)
{
	const struct ctl_table *tbl;

	tbl = net->ipv4.route_hdr->ctl_table_arg;
	unregister_net_sysctl_table(net->ipv4.route_hdr);
	BUG_ON(tbl == ipv4_route_netns_table);
	kfree(tbl);
}

static __net_initdata struct pernet_operations sysctl_route_ops = {
	.init = sysctl_route_net_init,
	.exit = sysctl_route_net_exit,
};
#endif

static __net_init int netns_ip_rt_init(struct net *net)
{
	/* Set default value for namespaceified sysctls */
	net->ipv4.ip_rt_min_pmtu = DEFAULT_MIN_PMTU;
	net->ipv4.ip_rt_mtu_expires = DEFAULT_MTU_EXPIRES;
	net->ipv4.ip_rt_min_advmss = DEFAULT_MIN_ADVMSS;
	return 0;
}

static struct pernet_operations __net_initdata ip_rt_ops = {
	.init = netns_ip_rt_init,
};

static __net_init int rt_genid_init(struct net *net)
{
	atomic_set(&net->ipv4.rt_genid, 0);
	atomic_set(&net->fnhe_genid, 0);
	atomic_set(&net->ipv4.dev_addr_genid, get_random_u32());
	return 0;
}

static __net_initdata struct pernet_operations rt_genid_ops = {
	.init = rt_genid_init,
};

static int __net_init ipv4_inetpeer_init(struct net *net)
{
	struct inet_peer_base *bp = kmalloc(sizeof(*bp), GFP_KERNEL);

	if (!bp)
		return -ENOMEM;
	inet_peer_base_init(bp);
	net->ipv4.peers = bp;
	return 0;
}

static void __net_exit ipv4_inetpeer_exit(struct net *net)
{
	struct inet_peer_base *bp = net->ipv4.peers;

	net->ipv4.peers = NULL;
	inetpeer_invalidate_tree(bp);
	kfree(bp);
}

static __net_initdata struct pernet_operations ipv4_inetpeer_ops = {
	.init	=	ipv4_inetpeer_init,
	.exit	=	ipv4_inetpeer_exit,
};

#ifdef CONFIG_IP_ROUTE_CLASSID
struct ip_rt_acct __percpu *ip_rt_acct __read_mostly;
#endif /* CONFIG_IP_ROUTE_CLASSID */

static const struct rtnl_msg_handler ip_rt_rtnl_msg_handlers[] __initconst = {
	/*负责iproute2类v4路由查询响应*/
	{.protocol = PF_INET, .msgtype = RTM_GETROUTE,
	 .doit = inet_rtm_getroute, .flags = RTNL_FLAG_DOIT_UNLOCKED},
};

int __init ip_rt_init(void)
{
	void *idents_hash;
	int cpu;

	/* For modern hosts, this will use 2 MB of memory */
	idents_hash = alloc_large_system_hash("IP idents",
					      sizeof(*ip_idents) + sizeof(*ip_tstamps),
					      0,
					      16, /* one bucket per 64 KB */
					      HASH_ZERO,
					      NULL,
					      &ip_idents_mask,
					      2048,
					      256*1024);

	ip_idents = idents_hash;

	get_random_bytes(ip_idents, (ip_idents_mask + 1) * sizeof(*ip_idents));

	ip_tstamps = idents_hash + (ip_idents_mask + 1) * sizeof(*ip_idents);

	for_each_possible_cpu(cpu) {
		struct uncached_list *ul = &per_cpu(rt_uncached_list, cpu);

		INIT_LIST_HEAD(&ul->head);
		spin_lock_init(&ul->lock);
	}
#ifdef CONFIG_IP_ROUTE_CLASSID
	ip_rt_acct = __alloc_percpu(256 * sizeof(struct ip_rt_acct), __alignof__(struct ip_rt_acct));
	if (!ip_rt_acct)
		panic("IP: failed to allocate ip_rt_acct\n");
#endif

	ipv4_dst_ops.kmem_cachep = KMEM_CACHE(rtable,
					      SLAB_HWCACHE_ALIGN | SLAB_PANIC);

	ipv4_dst_blackhole_ops.kmem_cachep = ipv4_dst_ops.kmem_cachep;

	if (dst_entries_init(&ipv4_dst_ops) < 0)
		panic("IP: failed to allocate ipv4_dst_ops counter\n");

	if (dst_entries_init(&ipv4_dst_blackhole_ops) < 0)
		panic("IP: failed to allocate ipv4_dst_blackhole_ops counter\n");

	ipv4_dst_ops.gc_thresh = ~0;
	ip_rt_max_size = INT_MAX;

	devinet_init();
	ip_fib_init();

	if (ip_rt_proc_init())
		pr_err("Unable to create route proc files\n");
#ifdef CONFIG_XFRM
	xfrm_init();
	xfrm4_init();
#endif
	rtnl_register_many(ip_rt_rtnl_msg_handlers);

#ifdef CONFIG_SYSCTL
	register_pernet_subsys(&sysctl_route_ops);
#endif
	register_pernet_subsys(&ip_rt_ops);
	register_pernet_subsys(&rt_genid_ops);
	register_pernet_subsys(&ipv4_inetpeer_ops);
	return 0;
}

#ifdef CONFIG_SYSCTL
/*
 * We really need to sanitize the damn ipv4 init order, then all
 * this nonsense will go away.
 */
void __init ip_static_sysctl_init(void)
{
	register_net_sysctl(&init_net, "net/ipv4/route", ipv4_route_table);
}
#endif<|MERGE_RESOLUTION|>--- conflicted
+++ resolved
@@ -2730,12 +2730,8 @@
 			if (IN_DEV_MFORWARD(in_dev) &&
 			    !ipv4_is_local_multicast(fl4->daddr)) {
 				rth->dst.input = ip_mr_input;
-<<<<<<< HEAD
 				//针对组播，将输出函数重置为ip_mc_output
-				rth->dst.output = ip_mc_output;
-=======
 				rth->dst.output = ip_mr_output;
->>>>>>> f2d282e1
 			}
 		}
 #endif
@@ -3080,13 +3076,8 @@
 	if (rt->dst.dev &&
 	    nla_put_u32(skb, RTA_OIF, rt->dst.dev->ifindex))
 		goto nla_put_failure;
-<<<<<<< HEAD
 	/*有轻量级隧道信息，执行encap type填充*/
-	if (rt->dst.lwtstate &&
-	    lwtunnel_fill_encap(skb, rt->dst.lwtstate, RTA_ENCAP, RTA_ENCAP_TYPE) < 0)
-=======
 	if (lwtunnel_fill_encap(skb, rt->dst.lwtstate, RTA_ENCAP, RTA_ENCAP_TYPE) < 0)
->>>>>>> f2d282e1
 		goto nla_put_failure;
 #ifdef CONFIG_IP_ROUTE_CLASSID
 	if (rt->dst.tclassid &&
