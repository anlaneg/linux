--- conflicted
+++ resolved
@@ -1888,11 +1888,8 @@
 	fl4.flowi4_flags = 0;
 	fl4.daddr = daddr;
 	fl4.saddr = saddr;
-<<<<<<< HEAD
+	fl4.flowi4_uid = sock_net_uid(net, NULL);
 	//传入flow,查询fib表
-=======
-	fl4.flowi4_uid = sock_net_uid(net, NULL);
->>>>>>> 78d91a75
 	err = fib_lookup(net, &fl4, &res, 0);
 	if (err != 0) {
 		if (!IN_DEV_FORWARD(in_dev))
@@ -1918,12 +1915,8 @@
 	if (res.type != RTN_UNICAST)
 		goto martian_destination;
 
-<<<<<<< HEAD
 	//单播构造路由
-	err = ip_mkroute_input(skb, &res, &fl4, in_dev, daddr, saddr, tos);
-=======
 	err = ip_mkroute_input(skb, &res, in_dev, daddr, saddr, tos);
->>>>>>> 78d91a75
 out:	return err;
 
 brd_input:
