// SPDX-License-Identifier: GPL-2.0-or-later
/*
 * INET		An implementation of the TCP/IP protocol suite for the LINUX
 *		operating system.  INET is implemented using the  BSD Socket
 *		interface as the means of communication with the user level.
 *
 *		ROUTE - implementation of the IP router.
 *
 * Authors:	Ross Biro
 *		Fred N. van Kempen, <waltje@uWalt.NL.Mugnet.ORG>
 *		Alan Cox, <gw4pts@gw4pts.ampr.org>
 *		Linus Torvalds, <Linus.Torvalds@helsinki.fi>
 *		Alexey Kuznetsov, <kuznet@ms2.inr.ac.ru>
 *
 * Fixes:
 *		Alan Cox	:	Verify area fixes.
 *		Alan Cox	:	cli() protects routing changes
 *		Rui Oliveira	:	ICMP routing table updates
 *		(rco@di.uminho.pt)	Routing table insertion and update
 *		Linus Torvalds	:	Rewrote bits to be sensible
 *		Alan Cox	:	Added BSD route gw semantics
 *		Alan Cox	:	Super /proc >4K
 *		Alan Cox	:	MTU in route table
 *		Alan Cox	: 	MSS actually. Also added the window
 *					clamper.
 *		Sam Lantinga	:	Fixed route matching in rt_del()
 *		Alan Cox	:	Routing cache support.
 *		Alan Cox	:	Removed compatibility cruft.
 *		Alan Cox	:	RTF_REJECT support.
 *		Alan Cox	:	TCP irtt support.
 *		Jonathan Naylor	:	Added Metric support.
 *	Miquel van Smoorenburg	:	BSD API fixes.
 *	Miquel van Smoorenburg	:	Metrics.
 *		Alan Cox	:	Use __u32 properly
 *		Alan Cox	:	Aligned routing errors more closely with BSD
 *					our system is still very different.
 *		Alan Cox	:	Faster /proc handling
 *	Alexey Kuznetsov	:	Massive rework to support tree based routing,
 *					routing caches and better behaviour.
 *
 *		Olaf Erb	:	irtt wasn't being copied right.
 *		Bjorn Ekwall	:	Kerneld route support.
 *		Alan Cox	:	Multicast fixed (I hope)
 * 		Pavel Krauz	:	Limited broadcast fixed
 *		Mike McLagan	:	Routing by source
 *	Alexey Kuznetsov	:	End of old history. Split to fib.c and
 *					route.c and rewritten from scratch.
 *		Andi Kleen	:	Load-limit warning messages.
 *	Vitaly E. Lavrov	:	Transparent proxy revived after year coma.
 *	Vitaly E. Lavrov	:	Race condition in ip_route_input_slow.
 *	Tobias Ringstrom	:	Uninitialized res.type in ip_route_output_slow.
 *	Vladimir V. Ivanov	:	IP rule info (flowid) is really useful.
 *		Marc Boucher	:	routing by fwmark
 *	Robert Olsson		:	Added rt_cache statistics
 *	Arnaldo C. Melo		:	Convert proc stuff to seq_file
 *	Eric Dumazet		:	hashed spinlocks and rt_check_expire() fixes.
 * 	Ilia Sotnikov		:	Ignore TOS on PMTUD and Redirect
 * 	Ilia Sotnikov		:	Removed TOS from hash calculations
 */

#define pr_fmt(fmt) "IPv4: " fmt

#include <linux/module.h>
#include <linux/uaccess.h>
#include <linux/bitops.h>
#include <linux/types.h>
#include <linux/kernel.h>
#include <linux/mm.h>
#include <linux/string.h>
#include <linux/socket.h>
#include <linux/sockios.h>
#include <linux/errno.h>
#include <linux/in.h>
#include <linux/inet.h>
#include <linux/netdevice.h>
#include <linux/proc_fs.h>
#include <linux/init.h>
#include <linux/skbuff.h>
#include <linux/inetdevice.h>
#include <linux/igmp.h>
#include <linux/pkt_sched.h>
#include <linux/mroute.h>
#include <linux/netfilter_ipv4.h>
#include <linux/random.h>
#include <linux/rcupdate.h>
#include <linux/times.h>
#include <linux/slab.h>
#include <linux/jhash.h>
#include <net/dst.h>
#include <net/dst_metadata.h>
#include <net/net_namespace.h>
#include <net/protocol.h>
#include <net/ip.h>
#include <net/route.h>
#include <net/inetpeer.h>
#include <net/sock.h>
#include <net/ip_fib.h>
#include <net/nexthop.h>
#include <net/arp.h>
#include <net/tcp.h>
#include <net/icmp.h>
#include <net/xfrm.h>
#include <net/lwtunnel.h>
#include <net/netevent.h>
#include <net/rtnetlink.h>
#ifdef CONFIG_SYSCTL
#include <linux/sysctl.h>
#endif
#include <net/secure_seq.h>
#include <net/ip_tunnels.h>
#include <net/l3mdev.h>

#include "fib_lookup.h"

#define RT_FL_TOS(oldflp4) \
	((oldflp4)->flowi4_tos & (IPTOS_RT_MASK | RTO_ONLINK))

#define RT_GC_TIMEOUT (300*HZ)

static int ip_rt_max_size;
static int ip_rt_redirect_number __read_mostly	= 9;
static int ip_rt_redirect_load __read_mostly	= HZ / 50;
static int ip_rt_redirect_silence __read_mostly	= ((HZ / 50) << (9 + 1));
static int ip_rt_error_cost __read_mostly	= HZ;
static int ip_rt_error_burst __read_mostly	= 5 * HZ;
static int ip_rt_mtu_expires __read_mostly	= 10 * 60 * HZ;
static u32 ip_rt_min_pmtu __read_mostly		= 512 + 20 + 20;
static int ip_rt_min_advmss __read_mostly	= 256;

static int ip_rt_gc_timeout __read_mostly	= RT_GC_TIMEOUT;

/*
 *	Interface to generic destination cache.
 */

static struct dst_entry *ipv4_dst_check(struct dst_entry *dst, u32 cookie);
static unsigned int	 ipv4_default_advmss(const struct dst_entry *dst);
static unsigned int	 ipv4_mtu(const struct dst_entry *dst);
static struct dst_entry *ipv4_negative_advice(struct dst_entry *dst);
static void		 ipv4_link_failure(struct sk_buff *skb);
static void		 ip_rt_update_pmtu(struct dst_entry *dst, struct sock *sk,
					   struct sk_buff *skb, u32 mtu,
					   bool confirm_neigh);
static void		 ip_do_redirect(struct dst_entry *dst, struct sock *sk,
					struct sk_buff *skb);
static void		ipv4_dst_destroy(struct dst_entry *dst);

static u32 *ipv4_cow_metrics(struct dst_entry *dst, unsigned long old)
{
	WARN_ON(1);
	return NULL;
}

static struct neighbour *ipv4_neigh_lookup(const struct dst_entry *dst,
					   struct sk_buff *skb,
					   const void *daddr);
static void ipv4_confirm_neigh(const struct dst_entry *dst, const void *daddr);

static struct dst_ops ipv4_dst_ops = {
	.family =		AF_INET,
	.check =		ipv4_dst_check,
	.default_advmss =	ipv4_default_advmss,
	.mtu =			ipv4_mtu,
	.cow_metrics =		ipv4_cow_metrics,
	.destroy =		ipv4_dst_destroy,
	.negative_advice =	ipv4_negative_advice,
	.link_failure =		ipv4_link_failure,
	.update_pmtu =		ip_rt_update_pmtu,
	.redirect =		ip_do_redirect,
	.local_out =		__ip_local_out,
	.neigh_lookup =		ipv4_neigh_lookup,
	.confirm_neigh =	ipv4_confirm_neigh,
};

#define ECN_OR_COST(class)	TC_PRIO_##class

const __u8 ip_tos2prio[16] = {
	TC_PRIO_BESTEFFORT,
	ECN_OR_COST(BESTEFFORT),
	TC_PRIO_BESTEFFORT,
	ECN_OR_COST(BESTEFFORT),
	TC_PRIO_BULK,
	ECN_OR_COST(BULK),
	TC_PRIO_BULK,
	ECN_OR_COST(BULK),
	TC_PRIO_INTERACTIVE,
	ECN_OR_COST(INTERACTIVE),
	TC_PRIO_INTERACTIVE,
	ECN_OR_COST(INTERACTIVE),
	TC_PRIO_INTERACTIVE_BULK,
	ECN_OR_COST(INTERACTIVE_BULK),
	TC_PRIO_INTERACTIVE_BULK,
	ECN_OR_COST(INTERACTIVE_BULK)
};
EXPORT_SYMBOL(ip_tos2prio);

static DEFINE_PER_CPU(struct rt_cache_stat, rt_cache_stat);
#define RT_CACHE_STAT_INC(field) raw_cpu_inc(rt_cache_stat.field)

#ifdef CONFIG_PROC_FS
static void *rt_cache_seq_start(struct seq_file *seq, loff_t *pos)
{
	if (*pos)
		return NULL;
	return SEQ_START_TOKEN;
}

static void *rt_cache_seq_next(struct seq_file *seq, void *v, loff_t *pos)
{
	++*pos;
	return NULL;
}

static void rt_cache_seq_stop(struct seq_file *seq, void *v)
{
}

static int rt_cache_seq_show(struct seq_file *seq, void *v)
{
	if (v == SEQ_START_TOKEN)
		seq_printf(seq, "%-127s\n",
			   "Iface\tDestination\tGateway \tFlags\t\tRefCnt\tUse\t"
			   "Metric\tSource\t\tMTU\tWindow\tIRTT\tTOS\tHHRef\t"
			   "HHUptod\tSpecDst");
	return 0;
}

static const struct seq_operations rt_cache_seq_ops = {
	.start  = rt_cache_seq_start,
	.next   = rt_cache_seq_next,
	.stop   = rt_cache_seq_stop,
	.show   = rt_cache_seq_show,
};

static int rt_cache_seq_open(struct inode *inode, struct file *file)
{
	return seq_open(file, &rt_cache_seq_ops);
}

static const struct proc_ops rt_cache_proc_ops = {
	.proc_open	= rt_cache_seq_open,
	.proc_read	= seq_read,
	.proc_lseek	= seq_lseek,
	.proc_release	= seq_release,
};


static void *rt_cpu_seq_start(struct seq_file *seq, loff_t *pos)
{
	int cpu;

	if (*pos == 0)
		return SEQ_START_TOKEN;

	for (cpu = *pos-1; cpu < nr_cpu_ids; ++cpu) {
		if (!cpu_possible(cpu))
			continue;
		*pos = cpu+1;
		return &per_cpu(rt_cache_stat, cpu);
	}
	return NULL;
}

static void *rt_cpu_seq_next(struct seq_file *seq, void *v, loff_t *pos)
{
	int cpu;

	for (cpu = *pos; cpu < nr_cpu_ids; ++cpu) {
		if (!cpu_possible(cpu))
			continue;
		*pos = cpu+1;
		return &per_cpu(rt_cache_stat, cpu);
	}
	(*pos)++;
	return NULL;

}

static void rt_cpu_seq_stop(struct seq_file *seq, void *v)
{

}

static int rt_cpu_seq_show(struct seq_file *seq, void *v)
{
	struct rt_cache_stat *st = v;

	if (v == SEQ_START_TOKEN) {
		seq_printf(seq, "entries  in_hit in_slow_tot in_slow_mc in_no_route in_brd in_martian_dst in_martian_src  out_hit out_slow_tot out_slow_mc  gc_total gc_ignored gc_goal_miss gc_dst_overflow in_hlist_search out_hlist_search\n");
		return 0;
	}

	seq_printf(seq,"%08x  %08x %08x %08x %08x %08x %08x %08x "
		   " %08x %08x %08x %08x %08x %08x %08x %08x %08x \n",
		   dst_entries_get_slow(&ipv4_dst_ops),
		   0, /* st->in_hit */
		   st->in_slow_tot,
		   st->in_slow_mc,
		   st->in_no_route,
		   st->in_brd,
		   st->in_martian_dst,
		   st->in_martian_src,

		   0, /* st->out_hit */
		   st->out_slow_tot,
		   st->out_slow_mc,

		   0, /* st->gc_total */
		   0, /* st->gc_ignored */
		   0, /* st->gc_goal_miss */
		   0, /* st->gc_dst_overflow */
		   0, /* st->in_hlist_search */
		   0  /* st->out_hlist_search */
		);
	return 0;
}

static const struct seq_operations rt_cpu_seq_ops = {
	.start  = rt_cpu_seq_start,
	.next   = rt_cpu_seq_next,
	.stop   = rt_cpu_seq_stop,
	.show   = rt_cpu_seq_show,
};


static int rt_cpu_seq_open(struct inode *inode, struct file *file)
{
	return seq_open(file, &rt_cpu_seq_ops);
}

static const struct proc_ops rt_cpu_proc_ops = {
	.proc_open	= rt_cpu_seq_open,
	.proc_read	= seq_read,
	.proc_lseek	= seq_lseek,
	.proc_release	= seq_release,
};

#ifdef CONFIG_IP_ROUTE_CLASSID
static int rt_acct_proc_show(struct seq_file *m, void *v)
{
	struct ip_rt_acct *dst, *src;
	unsigned int i, j;

	dst = kcalloc(256, sizeof(struct ip_rt_acct), GFP_KERNEL);
	if (!dst)
		return -ENOMEM;

	for_each_possible_cpu(i) {
		src = (struct ip_rt_acct *)per_cpu_ptr(ip_rt_acct, i);
		for (j = 0; j < 256; j++) {
			dst[j].o_bytes   += src[j].o_bytes;
			dst[j].o_packets += src[j].o_packets;
			dst[j].i_bytes   += src[j].i_bytes;
			dst[j].i_packets += src[j].i_packets;
		}
	}

	seq_write(m, dst, 256 * sizeof(struct ip_rt_acct));
	kfree(dst);
	return 0;
}
#endif

static int __net_init ip_rt_do_proc_init(struct net *net)
{
	struct proc_dir_entry *pde;

	pde = proc_create("rt_cache", 0444, net->proc_net,
			  &rt_cache_proc_ops);
	if (!pde)
		goto err1;

	pde = proc_create("rt_cache", 0444,
			  net->proc_net_stat, &rt_cpu_proc_ops);
	if (!pde)
		goto err2;

#ifdef CONFIG_IP_ROUTE_CLASSID
	pde = proc_create_single("rt_acct", 0, net->proc_net,
			rt_acct_proc_show);
	if (!pde)
		goto err3;
#endif
	return 0;

#ifdef CONFIG_IP_ROUTE_CLASSID
err3:
	remove_proc_entry("rt_cache", net->proc_net_stat);
#endif
err2:
	remove_proc_entry("rt_cache", net->proc_net);
err1:
	return -ENOMEM;
}

static void __net_exit ip_rt_do_proc_exit(struct net *net)
{
	remove_proc_entry("rt_cache", net->proc_net_stat);
	remove_proc_entry("rt_cache", net->proc_net);
#ifdef CONFIG_IP_ROUTE_CLASSID
	remove_proc_entry("rt_acct", net->proc_net);
#endif
}

static struct pernet_operations ip_rt_proc_ops __net_initdata =  {
	.init = ip_rt_do_proc_init,
	.exit = ip_rt_do_proc_exit,
};

static int __init ip_rt_proc_init(void)
{
	return register_pernet_subsys(&ip_rt_proc_ops);
}

#else
static inline int ip_rt_proc_init(void)
{
	return 0;
}
#endif /* CONFIG_PROC_FS */

static inline bool rt_is_expired(const struct rtable *rth)
{
	return rth->rt_genid != rt_genid_ipv4(dev_net(rth->dst.dev));
}

void rt_cache_flush(struct net *net)
{
	rt_genid_bump_ipv4(net);
}

static struct neighbour *ipv4_neigh_lookup(const struct dst_entry *dst,
					   struct sk_buff *skb,
					   const void *daddr)
{
	const struct rtable *rt = container_of(dst, struct rtable, dst);
	struct net_device *dev = dst->dev;
	struct neighbour *n;

	rcu_read_lock_bh();

	if (likely(rt->rt_gw_family == AF_INET)) {
		n = ip_neigh_gw4(dev, rt->rt_gw4);
	} else if (rt->rt_gw_family == AF_INET6) {
		n = ip_neigh_gw6(dev, &rt->rt_gw6);
        } else {
		__be32 pkey;

		pkey = skb ? ip_hdr(skb)->daddr : *((__be32 *) daddr);
		n = ip_neigh_gw4(dev, pkey);
	}

	if (!IS_ERR(n) && !refcount_inc_not_zero(&n->refcnt))
		n = NULL;

	rcu_read_unlock_bh();

	return n;
}

static void ipv4_confirm_neigh(const struct dst_entry *dst, const void *daddr)
{
	const struct rtable *rt = container_of(dst, struct rtable, dst);
	struct net_device *dev = dst->dev;
	const __be32 *pkey = daddr;

	if (rt->rt_gw_family == AF_INET) {
		pkey = (const __be32 *)&rt->rt_gw4;
	} else if (rt->rt_gw_family == AF_INET6) {
		return __ipv6_confirm_neigh_stub(dev, &rt->rt_gw6);
	} else if (!daddr ||
		 (rt->rt_flags &
		  (RTCF_MULTICAST | RTCF_BROADCAST | RTCF_LOCAL))) {
		return;
	}
	__ipv4_confirm_neigh(dev, *(__force u32 *)pkey);
}

#define IP_IDENTS_SZ 2048u

static atomic_t *ip_idents __read_mostly;
static u32 *ip_tstamps __read_mostly;

/* In order to protect privacy, we add a perturbation to identifiers
 * if one generator is seldom used. This makes hard for an attacker
 * to infer how many packets were sent between two points in time.
 */
u32 ip_idents_reserve(u32 hash, int segs)
{
	u32 *p_tstamp = ip_tstamps + hash % IP_IDENTS_SZ;
	atomic_t *p_id = ip_idents + hash % IP_IDENTS_SZ;
	u32 old = READ_ONCE(*p_tstamp);
	u32 now = (u32)jiffies;
	u32 new, delta = 0;

	if (old != now && cmpxchg(p_tstamp, old, now) == old)
		delta = prandom_u32_max(now - old);

	/* Do not use atomic_add_return() as it makes UBSAN unhappy */
	do {
		old = (u32)atomic_read(p_id);
		new = old + delta + segs;
	} while (atomic_cmpxchg(p_id, old, new) != old);

	return new - segs;
}
EXPORT_SYMBOL(ip_idents_reserve);

void __ip_select_ident(struct net *net, struct iphdr *iph, int segs)
{
	u32 hash, id;

	/* Note the following code is not safe, but this is okay. */
	if (unlikely(siphash_key_is_zero(&net->ipv4.ip_id_key)))
		get_random_bytes(&net->ipv4.ip_id_key,
				 sizeof(net->ipv4.ip_id_key));

	//生成ip层id号
	hash = siphash_3u32((__force u32)iph->daddr,
			    (__force u32)iph->saddr,
			    iph->protocol,
			    &net->ipv4.ip_id_key);
	id = ip_idents_reserve(hash, segs);
	iph->id = htons(id);
}
EXPORT_SYMBOL(__ip_select_ident);

static void __build_flow_key(const struct net *net, struct flowi4 *fl4,
			     const struct sock *sk,
			     const struct iphdr *iph,
			     int oif, u8 tos,
			     u8 prot, u32 mark, int flow_flags)
{
	if (sk) {
		const struct inet_sock *inet = inet_sk(sk);

		oif = sk->sk_bound_dev_if;
		mark = sk->sk_mark;
		tos = RT_CONN_FLAGS(sk);
		prot = inet->hdrincl ? IPPROTO_RAW : sk->sk_protocol;
	}
	flowi4_init_output(fl4, oif, mark, tos,
			   RT_SCOPE_UNIVERSE, prot,
			   flow_flags,
			   iph->daddr, iph->saddr, 0, 0,
			   sock_net_uid(net, sk));
}

static void build_skb_flow_key(struct flowi4 *fl4, const struct sk_buff *skb,
			       const struct sock *sk)
{
	const struct net *net = dev_net(skb->dev);
	const struct iphdr *iph = ip_hdr(skb);
	int oif = skb->dev->ifindex;
	u8 tos = RT_TOS(iph->tos);
	u8 prot = iph->protocol;
	u32 mark = skb->mark;

	__build_flow_key(net, fl4, sk, iph, oif, tos, prot, mark, 0);
}

static void build_sk_flow_key(struct flowi4 *fl4, const struct sock *sk)
{
	const struct inet_sock *inet = inet_sk(sk);
	const struct ip_options_rcu *inet_opt;
	__be32 daddr = inet->inet_daddr;

	rcu_read_lock();
	inet_opt = rcu_dereference(inet->inet_opt);
	if (inet_opt && inet_opt->opt.srr)
		daddr = inet_opt->opt.faddr;
	flowi4_init_output(fl4, sk->sk_bound_dev_if, sk->sk_mark,
			   RT_CONN_FLAGS(sk), RT_SCOPE_UNIVERSE,
			   inet->hdrincl ? IPPROTO_RAW : sk->sk_protocol,
			   inet_sk_flowi_flags(sk),
			   daddr, inet->inet_saddr, 0, 0, sk->sk_uid);
	rcu_read_unlock();
}

static void ip_rt_build_flow_key(struct flowi4 *fl4, const struct sock *sk,
				 const struct sk_buff *skb)
{
	if (skb)
		build_skb_flow_key(fl4, skb, sk);
	else
		build_sk_flow_key(fl4, sk);
}

static DEFINE_SPINLOCK(fnhe_lock);

static void fnhe_flush_routes(struct fib_nh_exception *fnhe)
{
	struct rtable *rt;

	rt = rcu_dereference(fnhe->fnhe_rth_input);
	if (rt) {
		RCU_INIT_POINTER(fnhe->fnhe_rth_input, NULL);
		dst_dev_put(&rt->dst);
		dst_release(&rt->dst);
	}
	rt = rcu_dereference(fnhe->fnhe_rth_output);
	if (rt) {
		RCU_INIT_POINTER(fnhe->fnhe_rth_output, NULL);
		dst_dev_put(&rt->dst);
		dst_release(&rt->dst);
	}
}

static struct fib_nh_exception *fnhe_oldest(struct fnhe_hash_bucket *hash)
{
	struct fib_nh_exception *fnhe, *oldest;

	oldest = rcu_dereference(hash->chain);
	for (fnhe = rcu_dereference(oldest->fnhe_next); fnhe;
	     fnhe = rcu_dereference(fnhe->fnhe_next)) {
		if (time_before(fnhe->fnhe_stamp, oldest->fnhe_stamp))
			oldest = fnhe;
	}
	fnhe_flush_routes(oldest);
	return oldest;
}

static inline u32 fnhe_hashfun(__be32 daddr)
{
	static u32 fnhe_hashrnd __read_mostly;
	u32 hval;

	net_get_random_once(&fnhe_hashrnd, sizeof(fnhe_hashrnd));
	hval = jhash_1word((__force u32) daddr, fnhe_hashrnd);
	return hash_32(hval, FNHE_HASH_SHIFT);
}

static void fill_route_from_fnhe(struct rtable *rt, struct fib_nh_exception *fnhe)
{
	rt->rt_pmtu = fnhe->fnhe_pmtu;
	rt->rt_mtu_locked = fnhe->fnhe_mtu_locked;
	rt->dst.expires = fnhe->fnhe_expires;

	if (fnhe->fnhe_gw) {
		rt->rt_flags |= RTCF_REDIRECTED;
		rt->rt_uses_gateway = 1;
		rt->rt_gw_family = AF_INET;
		rt->rt_gw4 = fnhe->fnhe_gw;
	}
}

static void update_or_create_fnhe(struct fib_nh_common *nhc, __be32 daddr,
				  __be32 gw, u32 pmtu, bool lock,
				  unsigned long expires)
{
	struct fnhe_hash_bucket *hash;
	struct fib_nh_exception *fnhe;
	struct rtable *rt;
	u32 genid, hval;
	unsigned int i;
	int depth;

	genid = fnhe_genid(dev_net(nhc->nhc_dev));
	hval = fnhe_hashfun(daddr);

	spin_lock_bh(&fnhe_lock);

	hash = rcu_dereference(nhc->nhc_exceptions);
	if (!hash) {
		hash = kcalloc(FNHE_HASH_SIZE, sizeof(*hash), GFP_ATOMIC);
		if (!hash)
			goto out_unlock;
		rcu_assign_pointer(nhc->nhc_exceptions, hash);
	}

	hash += hval;

	depth = 0;
	for (fnhe = rcu_dereference(hash->chain); fnhe;
	     fnhe = rcu_dereference(fnhe->fnhe_next)) {
		if (fnhe->fnhe_daddr == daddr)
			break;
		depth++;
	}

	if (fnhe) {
		if (fnhe->fnhe_genid != genid)
			fnhe->fnhe_genid = genid;
		if (gw)
			fnhe->fnhe_gw = gw;
		if (pmtu) {
			fnhe->fnhe_pmtu = pmtu;
			fnhe->fnhe_mtu_locked = lock;
		}
		fnhe->fnhe_expires = max(1UL, expires);
		/* Update all cached dsts too */
		rt = rcu_dereference(fnhe->fnhe_rth_input);
		if (rt)
			fill_route_from_fnhe(rt, fnhe);
		rt = rcu_dereference(fnhe->fnhe_rth_output);
		if (rt)
			fill_route_from_fnhe(rt, fnhe);
	} else {
		if (depth > FNHE_RECLAIM_DEPTH)
			fnhe = fnhe_oldest(hash);
		else {
			fnhe = kzalloc(sizeof(*fnhe), GFP_ATOMIC);
			if (!fnhe)
				goto out_unlock;

			fnhe->fnhe_next = hash->chain;
			rcu_assign_pointer(hash->chain, fnhe);
		}
		fnhe->fnhe_genid = genid;
		fnhe->fnhe_daddr = daddr;
		fnhe->fnhe_gw = gw;
		fnhe->fnhe_pmtu = pmtu;
		fnhe->fnhe_mtu_locked = lock;
		fnhe->fnhe_expires = max(1UL, expires);

		/* Exception created; mark the cached routes for the nexthop
		 * stale, so anyone caching it rechecks if this exception
		 * applies to them.
		 */
		rt = rcu_dereference(nhc->nhc_rth_input);
		if (rt)
			rt->dst.obsolete = DST_OBSOLETE_KILL;

		for_each_possible_cpu(i) {
			struct rtable __rcu **prt;
			prt = per_cpu_ptr(nhc->nhc_pcpu_rth_output, i);
			rt = rcu_dereference(*prt);
			if (rt)
				rt->dst.obsolete = DST_OBSOLETE_KILL;
		}
	}

	fnhe->fnhe_stamp = jiffies;

out_unlock:
	spin_unlock_bh(&fnhe_lock);
}

static void __ip_do_redirect(struct rtable *rt, struct sk_buff *skb, struct flowi4 *fl4,
			     bool kill_route)
{
	__be32 new_gw = icmp_hdr(skb)->un.gateway;
	__be32 old_gw = ip_hdr(skb)->saddr;
	struct net_device *dev = skb->dev;
	struct in_device *in_dev;
	struct fib_result res;
	struct neighbour *n;
	struct net *net;

	switch (icmp_hdr(skb)->code & 7) {
	case ICMP_REDIR_NET:
	case ICMP_REDIR_NETTOS:
	case ICMP_REDIR_HOST:
	case ICMP_REDIR_HOSTTOS:
		break;

	default:
		return;
	}

	if (rt->rt_gw_family != AF_INET || rt->rt_gw4 != old_gw)
		return;

	in_dev = __in_dev_get_rcu(dev);
	if (!in_dev)
		return;

	net = dev_net(dev);
	if (new_gw == old_gw || !IN_DEV_RX_REDIRECTS(in_dev) ||
	    ipv4_is_multicast(new_gw) || ipv4_is_lbcast(new_gw) ||
	    ipv4_is_zeronet(new_gw))
		goto reject_redirect;

	if (!IN_DEV_SHARED_MEDIA(in_dev)) {
		if (!inet_addr_onlink(in_dev, new_gw, old_gw))
			goto reject_redirect;
		if (IN_DEV_SEC_REDIRECTS(in_dev) && ip_fib_check_default(new_gw, dev))
			goto reject_redirect;
	} else {
		if (inet_addr_type(net, new_gw) != RTN_UNICAST)
			goto reject_redirect;
	}

	n = __ipv4_neigh_lookup(rt->dst.dev, new_gw);
	if (!n)
		n = neigh_create(&arp_tbl, &new_gw, rt->dst.dev);
	if (!IS_ERR(n)) {
		if (!(n->nud_state & NUD_VALID)) {
			neigh_event_send(n, NULL);
		} else {
			if (fib_lookup(net, fl4, &res, 0) == 0) {
				struct fib_nh_common *nhc = FIB_RES_NHC(res);

				update_or_create_fnhe(nhc, fl4->daddr, new_gw,
						0, false,
						jiffies + ip_rt_gc_timeout);
			}
			if (kill_route)
				rt->dst.obsolete = DST_OBSOLETE_KILL;
			call_netevent_notifiers(NETEVENT_NEIGH_UPDATE, n);
		}
		neigh_release(n);
	}
	return;

reject_redirect:
#ifdef CONFIG_IP_ROUTE_VERBOSE
	if (IN_DEV_LOG_MARTIANS(in_dev)) {
		const struct iphdr *iph = (const struct iphdr *) skb->data;
		__be32 daddr = iph->daddr;
		__be32 saddr = iph->saddr;

		net_info_ratelimited("Redirect from %pI4 on %s about %pI4 ignored\n"
				     "  Advised path = %pI4 -> %pI4\n",
				     &old_gw, dev->name, &new_gw,
				     &saddr, &daddr);
	}
#endif
	;
}

static void ip_do_redirect(struct dst_entry *dst, struct sock *sk, struct sk_buff *skb)
{
	struct rtable *rt;
	struct flowi4 fl4;
	const struct iphdr *iph = (const struct iphdr *) skb->data;
	struct net *net = dev_net(skb->dev);
	int oif = skb->dev->ifindex;
	u8 tos = RT_TOS(iph->tos);
	u8 prot = iph->protocol;
	u32 mark = skb->mark;

	rt = (struct rtable *) dst;

	__build_flow_key(net, &fl4, sk, iph, oif, tos, prot, mark, 0);
	__ip_do_redirect(rt, skb, &fl4, true);
}

static struct dst_entry *ipv4_negative_advice(struct dst_entry *dst)
{
	struct rtable *rt = (struct rtable *)dst;
	struct dst_entry *ret = dst;

	if (rt) {
		if (dst->obsolete > 0) {
			ip_rt_put(rt);
			ret = NULL;
		} else if ((rt->rt_flags & RTCF_REDIRECTED) ||
			   rt->dst.expires) {
			ip_rt_put(rt);
			ret = NULL;
		}
	}
	return ret;
}

/*
 * Algorithm:
 *	1. The first ip_rt_redirect_number redirects are sent
 *	   with exponential backoff, then we stop sending them at all,
 *	   assuming that the host ignores our redirects.
 *	2. If we did not see packets requiring redirects
 *	   during ip_rt_redirect_silence, we assume that the host
 *	   forgot redirected route and start to send redirects again.
 *
 * This algorithm is much cheaper and more intelligent than dumb load limiting
 * in icmp.c.
 *
 * NOTE. Do not forget to inhibit load limiting for redirects (redundant)
 * and "frag. need" (breaks PMTU discovery) in icmp.c.
 */

void ip_rt_send_redirect(struct sk_buff *skb)
{
	struct rtable *rt = skb_rtable(skb);
	struct in_device *in_dev;
	struct inet_peer *peer;
	struct net *net;
	int log_martians;
	int vif;

	rcu_read_lock();
	in_dev = __in_dev_get_rcu(rt->dst.dev);
	if (!in_dev || !IN_DEV_TX_REDIRECTS(in_dev)) {
		rcu_read_unlock();
		return;
	}
	log_martians = IN_DEV_LOG_MARTIANS(in_dev);
	vif = l3mdev_master_ifindex_rcu(rt->dst.dev);
	rcu_read_unlock();

	net = dev_net(rt->dst.dev);
	peer = inet_getpeer_v4(net->ipv4.peers, ip_hdr(skb)->saddr, vif, 1);
	if (!peer) {
		icmp_send(skb, ICMP_REDIRECT, ICMP_REDIR_HOST,
			  rt_nexthop(rt, ip_hdr(skb)->daddr));
		return;
	}

	/* No redirected packets during ip_rt_redirect_silence;
	 * reset the algorithm.
	 */
	if (time_after(jiffies, peer->rate_last + ip_rt_redirect_silence)) {
		peer->rate_tokens = 0;
		peer->n_redirects = 0;
	}

	/* Too many ignored redirects; do not send anything
	 * set dst.rate_last to the last seen redirected packet.
	 */
	if (peer->n_redirects >= ip_rt_redirect_number) {
		peer->rate_last = jiffies;
		goto out_put_peer;
	}

	/* Check for load limit; set rate_last to the latest sent
	 * redirect.
	 */
	if (peer->rate_tokens == 0 ||
	    time_after(jiffies,
		       (peer->rate_last +
			(ip_rt_redirect_load << peer->n_redirects)))) {
		__be32 gw = rt_nexthop(rt, ip_hdr(skb)->daddr);

		icmp_send(skb, ICMP_REDIRECT, ICMP_REDIR_HOST, gw);
		peer->rate_last = jiffies;
		++peer->n_redirects;
#ifdef CONFIG_IP_ROUTE_VERBOSE
		if (log_martians &&
		    peer->n_redirects == ip_rt_redirect_number)
			net_warn_ratelimited("host %pI4/if%d ignores redirects for %pI4 to %pI4\n",
					     &ip_hdr(skb)->saddr, inet_iif(skb),
					     &ip_hdr(skb)->daddr, &gw);
#endif
	}
out_put_peer:
	inet_putpeer(peer);
}

//路由不可达时，此函数将被调用
static int ip_error(struct sk_buff *skb)
{
	struct rtable *rt = skb_rtable(skb);
	struct net_device *dev = skb->dev;
	struct in_device *in_dev;
	struct inet_peer *peer;
	unsigned long now;
	struct net *net;
	bool send;
	int code;

	if (netif_is_l3_master(skb->dev)) {
		dev = __dev_get_by_index(dev_net(skb->dev), IPCB(skb)->iif);
		if (!dev)
			goto out;
	}

	in_dev = __in_dev_get_rcu(dev);

	/* IP on this device is disabled. */
	if (!in_dev)
		goto out;

	net = dev_net(rt->dst.dev);
	if (!IN_DEV_FORWARD(in_dev)) {
		switch (rt->dst.error) {
		case EHOSTUNREACH:
			__IP_INC_STATS(net, IPSTATS_MIB_INADDRERRORS);
			break;

		case ENETUNREACH:
			__IP_INC_STATS(net, IPSTATS_MIB_INNOROUTES);
			break;
		}
		goto out;
	}

	switch (rt->dst.error) {
	case EINVAL:
	default:
		goto out;
	case EHOSTUNREACH:
		code = ICMP_HOST_UNREACH;
		break;
	case ENETUNREACH:
		code = ICMP_NET_UNREACH;
		__IP_INC_STATS(net, IPSTATS_MIB_INNOROUTES);
		break;
	case EACCES:
		code = ICMP_PKT_FILTERED;
		break;
	}

	peer = inet_getpeer_v4(net->ipv4.peers, ip_hdr(skb)->saddr,
			       l3mdev_master_ifindex(skb->dev), 1);

	send = true;
	if (peer) {
		now = jiffies;
		peer->rate_tokens += now - peer->rate_last;
		if (peer->rate_tokens > ip_rt_error_burst)
			peer->rate_tokens = ip_rt_error_burst;
		peer->rate_last = now;
		if (peer->rate_tokens >= ip_rt_error_cost)
			peer->rate_tokens -= ip_rt_error_cost;
		else
			send = false;
		inet_putpeer(peer);
	}
	if (send)
		icmp_send(skb, ICMP_DEST_UNREACH, code, 0);

out:	kfree_skb(skb);
	return 0;
}

static void __ip_rt_update_pmtu(struct rtable *rt, struct flowi4 *fl4, u32 mtu)
{
	struct dst_entry *dst = &rt->dst;
	u32 old_mtu = ipv4_mtu(dst);
	struct fib_result res;
	bool lock = false;

	if (ip_mtu_locked(dst))
		return;

	if (old_mtu < mtu)
		return;

	if (mtu < ip_rt_min_pmtu) {
		lock = true;
		mtu = min(old_mtu, ip_rt_min_pmtu);
	}

	if (rt->rt_pmtu == mtu && !lock &&
	    time_before(jiffies, dst->expires - ip_rt_mtu_expires / 2))
		return;

	rcu_read_lock();
	if (fib_lookup(dev_net(dst->dev), fl4, &res, 0) == 0) {
		struct fib_nh_common *nhc = FIB_RES_NHC(res);

		update_or_create_fnhe(nhc, fl4->daddr, 0, mtu, lock,
				      jiffies + ip_rt_mtu_expires);
	}
	rcu_read_unlock();
}

static void ip_rt_update_pmtu(struct dst_entry *dst, struct sock *sk,
			      struct sk_buff *skb, u32 mtu,
			      bool confirm_neigh)
{
	struct rtable *rt = (struct rtable *) dst;
	struct flowi4 fl4;

	ip_rt_build_flow_key(&fl4, sk, skb);
	__ip_rt_update_pmtu(rt, &fl4, mtu);
}

void ipv4_update_pmtu(struct sk_buff *skb, struct net *net, u32 mtu,
		      int oif, u8 protocol)
{
	const struct iphdr *iph = (const struct iphdr *) skb->data;
	struct flowi4 fl4;
	struct rtable *rt;
	u32 mark = IP4_REPLY_MARK(net, skb->mark);

	__build_flow_key(net, &fl4, NULL, iph, oif,
			 RT_TOS(iph->tos), protocol, mark, 0);
	rt = __ip_route_output_key(net, &fl4);
	if (!IS_ERR(rt)) {
		__ip_rt_update_pmtu(rt, &fl4, mtu);
		ip_rt_put(rt);
	}
}
EXPORT_SYMBOL_GPL(ipv4_update_pmtu);

static void __ipv4_sk_update_pmtu(struct sk_buff *skb, struct sock *sk, u32 mtu)
{
	const struct iphdr *iph = (const struct iphdr *) skb->data;
	struct flowi4 fl4;
	struct rtable *rt;

	__build_flow_key(sock_net(sk), &fl4, sk, iph, 0, 0, 0, 0, 0);

	if (!fl4.flowi4_mark)
		fl4.flowi4_mark = IP4_REPLY_MARK(sock_net(sk), skb->mark);

	rt = __ip_route_output_key(sock_net(sk), &fl4);
	if (!IS_ERR(rt)) {
		__ip_rt_update_pmtu(rt, &fl4, mtu);
		ip_rt_put(rt);
	}
}

void ipv4_sk_update_pmtu(struct sk_buff *skb, struct sock *sk, u32 mtu)
{
	const struct iphdr *iph = (const struct iphdr *) skb->data;
	struct flowi4 fl4;
	struct rtable *rt;
	struct dst_entry *odst = NULL;
	bool new = false;
	struct net *net = sock_net(sk);

	bh_lock_sock(sk);

	if (!ip_sk_accept_pmtu(sk))
		goto out;

	odst = sk_dst_get(sk);

	if (sock_owned_by_user(sk) || !odst) {
		__ipv4_sk_update_pmtu(skb, sk, mtu);
		goto out;
	}

	__build_flow_key(net, &fl4, sk, iph, 0, 0, 0, 0, 0);

	rt = (struct rtable *)odst;
	if (odst->obsolete && !odst->ops->check(odst, 0)) {
		rt = ip_route_output_flow(sock_net(sk), &fl4, sk);
		if (IS_ERR(rt))
			goto out;

		new = true;
	}

	__ip_rt_update_pmtu((struct rtable *) xfrm_dst_path(&rt->dst), &fl4, mtu);

	if (!dst_check(&rt->dst, 0)) {
		if (new)
			dst_release(&rt->dst);

		rt = ip_route_output_flow(sock_net(sk), &fl4, sk);
		if (IS_ERR(rt))
			goto out;

		new = true;
	}

	if (new)
		sk_dst_set(sk, &rt->dst);

out:
	bh_unlock_sock(sk);
	dst_release(odst);
}
EXPORT_SYMBOL_GPL(ipv4_sk_update_pmtu);

void ipv4_redirect(struct sk_buff *skb, struct net *net,
		   int oif, u8 protocol)
{
	const struct iphdr *iph = (const struct iphdr *) skb->data;
	struct flowi4 fl4;
	struct rtable *rt;

	__build_flow_key(net, &fl4, NULL, iph, oif,
			 RT_TOS(iph->tos), protocol, 0, 0);
	rt = __ip_route_output_key(net, &fl4);
	if (!IS_ERR(rt)) {
		__ip_do_redirect(rt, skb, &fl4, false);
		ip_rt_put(rt);
	}
}
EXPORT_SYMBOL_GPL(ipv4_redirect);

void ipv4_sk_redirect(struct sk_buff *skb, struct sock *sk)
{
	const struct iphdr *iph = (const struct iphdr *) skb->data;
	struct flowi4 fl4;
	struct rtable *rt;
	struct net *net = sock_net(sk);

	__build_flow_key(net, &fl4, sk, iph, 0, 0, 0, 0, 0);
	rt = __ip_route_output_key(net, &fl4);
	if (!IS_ERR(rt)) {
		__ip_do_redirect(rt, skb, &fl4, false);
		ip_rt_put(rt);
	}
}
EXPORT_SYMBOL_GPL(ipv4_sk_redirect);

static struct dst_entry *ipv4_dst_check(struct dst_entry *dst, u32 cookie)
{
	struct rtable *rt = (struct rtable *) dst;

	/* All IPV4 dsts are created with ->obsolete set to the value
	 * DST_OBSOLETE_FORCE_CHK which forces validation calls down
	 * into this function always.
	 *
	 * When a PMTU/redirect information update invalidates a route,
	 * this is indicated by setting obsolete to DST_OBSOLETE_KILL or
	 * DST_OBSOLETE_DEAD.
	 */
	if (dst->obsolete != DST_OBSOLETE_FORCE_CHK || rt_is_expired(rt))
		return NULL;
	return dst;
}

static void ipv4_send_dest_unreach(struct sk_buff *skb)
{
	struct ip_options opt;
	int res;

	/* Recompile ip options since IPCB may not be valid anymore.
	 * Also check we have a reasonable ipv4 header.
	 */
	if (!pskb_network_may_pull(skb, sizeof(struct iphdr)) ||
	    ip_hdr(skb)->version != 4 || ip_hdr(skb)->ihl < 5)
		return;

	memset(&opt, 0, sizeof(opt));
	if (ip_hdr(skb)->ihl > 5) {
		if (!pskb_network_may_pull(skb, ip_hdr(skb)->ihl * 4))
			return;
		opt.optlen = ip_hdr(skb)->ihl * 4 - sizeof(struct iphdr);

		rcu_read_lock();
		res = __ip_options_compile(dev_net(skb->dev), &opt, skb, NULL);
		rcu_read_unlock();

		if (res)
			return;
	}
	//响应icmp dst unreach报文给发送方
	__icmp_send(skb, ICMP_DEST_UNREACH, ICMP_HOST_UNREACH, 0, &opt);
}

static void ipv4_link_failure(struct sk_buff *skb)
{
	struct rtable *rt;

	ipv4_send_dest_unreach(skb);

	rt = skb_rtable(skb);
	if (rt)
		dst_set_expires(&rt->dst, 0);
}

static int ip_rt_bug(struct net *net, struct sock *sk, struct sk_buff *skb)
{
	pr_debug("%s: %pI4 -> %pI4, %s\n",
		 __func__, &ip_hdr(skb)->saddr, &ip_hdr(skb)->daddr,
		 skb->dev ? skb->dev->name : "?");
	kfree_skb(skb);
	WARN_ON(1);
	return 0;
}

/*
   We do not cache source address of outgoing interface,
   because it is used only by IP RR, TS and SRR options,
   so that it out of fast path.

   BTW remember: "addr" is allowed to be not aligned
   in IP options!
 */

void ip_rt_get_source(u8 *addr, struct sk_buff *skb, struct rtable *rt)
{
	__be32 src;

	if (rt_is_output_route(rt))
		src = ip_hdr(skb)->saddr;
	else {
		struct fib_result res;
		struct iphdr *iph = ip_hdr(skb);
		struct flowi4 fl4 = {
			.daddr = iph->daddr,
			.saddr = iph->saddr,
			.flowi4_tos = RT_TOS(iph->tos),
			.flowi4_oif = rt->dst.dev->ifindex,
			.flowi4_iif = skb->dev->ifindex,
			.flowi4_mark = skb->mark,
		};

		rcu_read_lock();
		if (fib_lookup(dev_net(rt->dst.dev), &fl4, &res, 0) == 0)
			src = fib_result_prefsrc(dev_net(rt->dst.dev), &res);
		else
			src = inet_select_addr(rt->dst.dev,
					       rt_nexthop(rt, iph->daddr),
					       RT_SCOPE_UNIVERSE);
		rcu_read_unlock();
	}
	memcpy(addr, &src, 4);
}

#ifdef CONFIG_IP_ROUTE_CLASSID
static void set_class_tag(struct rtable *rt, u32 tag)
{
	if (!(rt->dst.tclassid & 0xFFFF))
		rt->dst.tclassid |= tag & 0xFFFF;
	if (!(rt->dst.tclassid & 0xFFFF0000))
		rt->dst.tclassid |= tag & 0xFFFF0000;
}
#endif

static unsigned int ipv4_default_advmss(const struct dst_entry *dst)
{
	unsigned int header_size = sizeof(struct tcphdr) + sizeof(struct iphdr);
	unsigned int advmss = max_t(unsigned int, ipv4_mtu(dst) - header_size,
				    ip_rt_min_advmss);

	return min(advmss, IPV4_MAX_PMTU - header_size);
}

static unsigned int ipv4_mtu(const struct dst_entry *dst)
{
	const struct rtable *rt = (const struct rtable *) dst;
	unsigned int mtu = rt->rt_pmtu;

	if (!mtu || time_after_eq(jiffies, rt->dst.expires))
		mtu = dst_metric_raw(dst, RTAX_MTU);

	if (mtu)
		return mtu;

	mtu = READ_ONCE(dst->dev->mtu);

	if (unlikely(ip_mtu_locked(dst))) {
		if (rt->rt_uses_gateway && mtu > 576)
			mtu = 576;
	}

	mtu = min_t(unsigned int, mtu, IP_MAX_MTU);

	return mtu - lwtunnel_headroom(dst->lwtstate, mtu);
}

static void ip_del_fnhe(struct fib_nh_common *nhc, __be32 daddr)
{
	struct fnhe_hash_bucket *hash;
	struct fib_nh_exception *fnhe, __rcu **fnhe_p;
	u32 hval = fnhe_hashfun(daddr);

	spin_lock_bh(&fnhe_lock);

	hash = rcu_dereference_protected(nhc->nhc_exceptions,
					 lockdep_is_held(&fnhe_lock));
	hash += hval;

	fnhe_p = &hash->chain;
	fnhe = rcu_dereference_protected(*fnhe_p, lockdep_is_held(&fnhe_lock));
	while (fnhe) {
		if (fnhe->fnhe_daddr == daddr) {
			rcu_assign_pointer(*fnhe_p, rcu_dereference_protected(
				fnhe->fnhe_next, lockdep_is_held(&fnhe_lock)));
			/* set fnhe_daddr to 0 to ensure it won't bind with
			 * new dsts in rt_bind_exception().
			 */
			fnhe->fnhe_daddr = 0;
			fnhe_flush_routes(fnhe);
			kfree_rcu(fnhe, rcu);
			break;
		}
		fnhe_p = &fnhe->fnhe_next;
		fnhe = rcu_dereference_protected(fnhe->fnhe_next,
						 lockdep_is_held(&fnhe_lock));
	}

	spin_unlock_bh(&fnhe_lock);
}

static struct fib_nh_exception *find_exception(struct fib_nh_common *nhc,
					       __be32 daddr)
{
	struct fnhe_hash_bucket *hash = rcu_dereference(nhc->nhc_exceptions);
	struct fib_nh_exception *fnhe;
	u32 hval;

	if (!hash)
		return NULL;

	hval = fnhe_hashfun(daddr);

	for (fnhe = rcu_dereference(hash[hval].chain); fnhe;
	     fnhe = rcu_dereference(fnhe->fnhe_next)) {
		if (fnhe->fnhe_daddr == daddr) {
			if (fnhe->fnhe_expires &&
			    time_after(jiffies, fnhe->fnhe_expires)) {
				ip_del_fnhe(nhc, daddr);
				break;
			}
			return fnhe;
		}
	}
	return NULL;
}

/* MTU selection:
 * 1. mtu on route is locked - use it
 * 2. mtu from nexthop exception
 * 3. mtu from egress device
 */

u32 ip_mtu_from_fib_result(struct fib_result *res, __be32 daddr)
{
	struct fib_nh_common *nhc = res->nhc;
	struct net_device *dev = nhc->nhc_dev;
	struct fib_info *fi = res->fi;
	u32 mtu = 0;

	if (dev_net(dev)->ipv4.sysctl_ip_fwd_use_pmtu ||
	    fi->fib_metrics->metrics[RTAX_LOCK - 1] & (1 << RTAX_MTU))
		mtu = fi->fib_mtu;

	if (likely(!mtu)) {
		struct fib_nh_exception *fnhe;

		fnhe = find_exception(nhc, daddr);
		if (fnhe && !time_after_eq(jiffies, fnhe->fnhe_expires))
			mtu = fnhe->fnhe_pmtu;
	}

	if (likely(!mtu))
		mtu = min(READ_ONCE(dev->mtu), IP_MAX_MTU);

	return mtu - lwtunnel_headroom(nhc->nhc_lwtstate, mtu);
}

static bool rt_bind_exception(struct rtable *rt, struct fib_nh_exception *fnhe,
			      __be32 daddr, const bool do_cache)
{
	bool ret = false;

	spin_lock_bh(&fnhe_lock);

	if (daddr == fnhe->fnhe_daddr) {
		struct rtable __rcu **porig;
		struct rtable *orig;
		int genid = fnhe_genid(dev_net(rt->dst.dev));

		if (rt_is_input_route(rt))
			porig = &fnhe->fnhe_rth_input;
		else
			porig = &fnhe->fnhe_rth_output;
		orig = rcu_dereference(*porig);

		if (fnhe->fnhe_genid != genid) {
			fnhe->fnhe_genid = genid;
			fnhe->fnhe_gw = 0;
			fnhe->fnhe_pmtu = 0;
			fnhe->fnhe_expires = 0;
			fnhe->fnhe_mtu_locked = false;
			fnhe_flush_routes(fnhe);
			orig = NULL;
		}
		fill_route_from_fnhe(rt, fnhe);
		if (!rt->rt_gw4) {
			rt->rt_gw4 = daddr;
			rt->rt_gw_family = AF_INET;
		}

		if (do_cache) {
			dst_hold(&rt->dst);
			rcu_assign_pointer(*porig, rt);
			if (orig) {
				dst_dev_put(&orig->dst);
				dst_release(&orig->dst);
			}
			ret = true;
		}

		fnhe->fnhe_stamp = jiffies;
	}
	spin_unlock_bh(&fnhe_lock);

	return ret;
}

static bool rt_cache_route(struct fib_nh_common *nhc, struct rtable *rt)
{
	struct rtable *orig, *prev, **p;
	bool ret = true;

	if (rt_is_input_route(rt)) {
		p = (struct rtable **)&nhc->nhc_rth_input;
	} else {
		p = (struct rtable **)raw_cpu_ptr(nhc->nhc_pcpu_rth_output);
	}
	orig = *p;

	/* hold dst before doing cmpxchg() to avoid race condition
	 * on this dst
	 */
	dst_hold(&rt->dst);
	prev = cmpxchg(p, orig, rt);
	if (prev == orig) {
		if (orig) {
			rt_add_uncached_list(orig);
			dst_release(&orig->dst);
		}
	} else {
		dst_release(&rt->dst);
		ret = false;
	}

	return ret;
}

struct uncached_list {
	spinlock_t		lock;
	struct list_head	head;
};

static DEFINE_PER_CPU_ALIGNED(struct uncached_list, rt_uncached_list);

void rt_add_uncached_list(struct rtable *rt)
{
	struct uncached_list *ul = raw_cpu_ptr(&rt_uncached_list);

	rt->rt_uncached_list = ul;

	spin_lock_bh(&ul->lock);
	list_add_tail(&rt->rt_uncached, &ul->head);
	spin_unlock_bh(&ul->lock);
}

void rt_del_uncached_list(struct rtable *rt)
{
	if (!list_empty(&rt->rt_uncached)) {
		struct uncached_list *ul = rt->rt_uncached_list;

		spin_lock_bh(&ul->lock);
		list_del(&rt->rt_uncached);
		spin_unlock_bh(&ul->lock);
	}
}

static void ipv4_dst_destroy(struct dst_entry *dst)
{
	struct rtable *rt = (struct rtable *)dst;

	ip_dst_metrics_put(dst);
	rt_del_uncached_list(rt);
}

void rt_flush_dev(struct net_device *dev)
{
	struct rtable *rt;
	int cpu;

	for_each_possible_cpu(cpu) {
		struct uncached_list *ul = &per_cpu(rt_uncached_list, cpu);

		spin_lock_bh(&ul->lock);
		list_for_each_entry(rt, &ul->head, rt_uncached) {
			if (rt->dst.dev != dev)
				continue;
			rt->dst.dev = blackhole_netdev;
			dev_hold(rt->dst.dev);
			dev_put(dev);
		}
		spin_unlock_bh(&ul->lock);
	}
}

static bool rt_cache_valid(const struct rtable *rt)
{
	return	rt &&
		rt->dst.obsolete == DST_OBSOLETE_FORCE_CHK &&
		!rt_is_expired(rt);
}

static void rt_set_nexthop(struct rtable *rt, __be32 daddr,
			   const struct fib_result *res,
			   struct fib_nh_exception *fnhe,
			   struct fib_info *fi, u16 type, u32 itag,
			   const bool do_cache)
{
	bool cached = false;

	if (fi) {
		struct fib_nh_common *nhc = FIB_RES_NHC(*res);

		if (nhc->nhc_gw_family && nhc->nhc_scope == RT_SCOPE_LINK) {
			rt->rt_uses_gateway = 1;
			rt->rt_gw_family = nhc->nhc_gw_family;
			//设置gateway
			/* only INET and INET6 are supported */
			if (likely(nhc->nhc_gw_family == AF_INET))
				rt->rt_gw4 = nhc->nhc_gw.ipv4;
			else
				rt->rt_gw6 = nhc->nhc_gw.ipv6;
		}

		ip_dst_init_metrics(&rt->dst, fi->fib_metrics);

#ifdef CONFIG_IP_ROUTE_CLASSID
		if (nhc->nhc_family == AF_INET) {
			struct fib_nh *nh;

			nh = container_of(nhc, struct fib_nh, nh_common);
			rt->dst.tclassid = nh->nh_tclassid;
		}
#endif
		rt->dst.lwtstate = lwtstate_get(nhc->nhc_lwtstate);
		if (unlikely(fnhe))
			cached = rt_bind_exception(rt, fnhe, daddr, do_cache);
		else if (do_cache)
			cached = rt_cache_route(nhc, rt);
		if (unlikely(!cached)) {
			/* Routes we intend to cache in nexthop exception or
			 * FIB nexthop have the DST_NOCACHE bit clear.
			 * However, if we are unsuccessful at storing this
			 * route into the cache we really need to set it.
			 */
			if (!rt->rt_gw4) {
				rt->rt_gw_family = AF_INET;
				rt->rt_gw4 = daddr;
			}
			rt_add_uncached_list(rt);
		}
	} else
		rt_add_uncached_list(rt);

#ifdef CONFIG_IP_ROUTE_CLASSID
#ifdef CONFIG_IP_MULTIPLE_TABLES
	set_class_tag(rt, res->tclassid);
#endif
	set_class_tag(rt, itag);
#endif
}

struct rtable *rt_dst_alloc(struct net_device *dev,
			    unsigned int flags, u16 type,
			    bool nopolicy, bool noxfrm)
{
	struct rtable *rt;

	rt = dst_alloc(&ipv4_dst_ops, dev, 1, DST_OBSOLETE_FORCE_CHK,
		       (nopolicy ? DST_NOPOLICY : 0) |
		       (noxfrm ? DST_NOXFRM : 0));

	if (rt) {
		rt->rt_genid = rt_genid_ipv4(dev_net(dev));
		rt->rt_flags = flags;
		rt->rt_type = type;
		rt->rt_is_input = 0;
		rt->rt_iif = 0;
		rt->rt_pmtu = 0;
		rt->rt_mtu_locked = 0;
		rt->rt_uses_gateway = 0;
		rt->rt_gw_family = 0;
		rt->rt_gw4 = 0;
		INIT_LIST_HEAD(&rt->rt_uncached);

		rt->dst.output = ip_output;//普通的输出
		if (flags & RTCF_LOCAL)
			//如果路由为主机路由，则输出到本机
			rt->dst.input = ip_local_deliver;//输出到本机
	}

	return rt;
}
EXPORT_SYMBOL(rt_dst_alloc);

struct rtable *rt_dst_clone(struct net_device *dev, struct rtable *rt)
{
	struct rtable *new_rt;

	new_rt = dst_alloc(&ipv4_dst_ops, dev, 1, DST_OBSOLETE_FORCE_CHK,
			   rt->dst.flags);

	if (new_rt) {
		new_rt->rt_genid = rt_genid_ipv4(dev_net(dev));
		new_rt->rt_flags = rt->rt_flags;
		new_rt->rt_type = rt->rt_type;
		new_rt->rt_is_input = rt->rt_is_input;
		new_rt->rt_iif = rt->rt_iif;
		new_rt->rt_pmtu = rt->rt_pmtu;
		new_rt->rt_mtu_locked = rt->rt_mtu_locked;
		new_rt->rt_gw_family = rt->rt_gw_family;
		if (rt->rt_gw_family == AF_INET)
			new_rt->rt_gw4 = rt->rt_gw4;
		else if (rt->rt_gw_family == AF_INET6)
			new_rt->rt_gw6 = rt->rt_gw6;
		INIT_LIST_HEAD(&new_rt->rt_uncached);

		new_rt->dst.input = rt->dst.input;
		new_rt->dst.output = rt->dst.output;
		new_rt->dst.error = rt->dst.error;
		new_rt->dst.lastuse = jiffies;
		new_rt->dst.lwtstate = lwtstate_get(rt->dst.lwtstate);
	}
	return new_rt;
}
EXPORT_SYMBOL(rt_dst_clone);

/* called in rcu_read_lock() section */
int ip_mc_validate_source(struct sk_buff *skb, __be32 daddr, __be32 saddr,
			  u8 tos, struct net_device *dev,
			  struct in_device *in_dev, u32 *itag)
{
	int err;

	/* Primary sanity checks. */
	if (!in_dev)
		return -EINVAL;

	if (ipv4_is_multicast(saddr) || ipv4_is_lbcast(saddr) ||
	    skb->protocol != htons(ETH_P_IP))
		return -EINVAL;

	if (ipv4_is_loopback(saddr) && !IN_DEV_ROUTE_LOCALNET(in_dev))
		return -EINVAL;

	if (ipv4_is_zeronet(saddr)) {
		if (!ipv4_is_local_multicast(daddr) &&
		    ip_hdr(skb)->protocol != IPPROTO_IGMP)
			return -EINVAL;
	} else {
		err = fib_validate_source(skb, saddr, 0, tos, 0, dev,
					  in_dev, itag);
		if (err < 0)
			return err;
	}
	return 0;
}

/* called in rcu_read_lock() section */
static int ip_route_input_mc(struct sk_buff *skb, __be32 daddr, __be32 saddr,
			     u8 tos, struct net_device *dev, int our)
{
	struct in_device *in_dev = __in_dev_get_rcu(dev);
	unsigned int flags = RTCF_MULTICAST;
	struct rtable *rth;
	u32 itag = 0;
	int err;

	err = ip_mc_validate_source(skb, daddr, saddr, tos, dev, in_dev, &itag);
	if (err)
		return err;

	if (our)
		flags |= RTCF_LOCAL;

	rth = rt_dst_alloc(dev_net(dev)->loopback_dev, flags, RTN_MULTICAST,
			   IN_DEV_CONF_GET(in_dev, NOPOLICY), false);
	if (!rth)
		return -ENOBUFS;

#ifdef CONFIG_IP_ROUTE_CLASSID
	rth->dst.tclassid = itag;
#endif
	//组播首次将dst.output置为丢包
	rth->dst.output = ip_rt_bug;
	rth->rt_is_input= 1;

#ifdef CONFIG_IP_MROUTE
	if (!ipv4_is_local_multicast(daddr) && IN_DEV_MFORWARD(in_dev))
		rth->dst.input = ip_mr_input;//设置组播的input
#endif
	RT_CACHE_STAT_INC(in_slow_mc);

	skb_dst_set(skb, &rth->dst);
	return 0;
}


static void ip_handle_martian_source(struct net_device *dev,
				     struct in_device *in_dev,
				     struct sk_buff *skb,
				     __be32 daddr,
				     __be32 saddr)
{
	RT_CACHE_STAT_INC(in_martian_src);
#ifdef CONFIG_IP_ROUTE_VERBOSE
	if (IN_DEV_LOG_MARTIANS(in_dev) && net_ratelimit()) {
		/*
		 *	RFC1812 recommendation, if source is martian,
		 *	the only hint is MAC header.
		 */
		pr_warn("martian source %pI4 from %pI4, on dev %s\n",
			&daddr, &saddr, dev->name);
		if (dev->hard_header_len && skb_mac_header_was_set(skb)) {
			print_hex_dump(KERN_WARNING, "ll header: ",
				       DUMP_PREFIX_OFFSET, 16, 1,
				       skb_mac_header(skb),
				       dev->hard_header_len, false);
		}
	}
#endif
}

/* called in rcu_read_lock() section */
//设置skb->dst
static int __mkroute_input(struct sk_buff *skb,
			   const struct fib_result *res,
			   struct in_device *in_dev,
			   __be32 daddr, __be32 saddr, u32 tos)
{
	struct fib_nh_common *nhc = FIB_RES_NHC(*res);
	struct net_device *dev = nhc->nhc_dev;
	struct fib_nh_exception *fnhe;
	struct rtable *rth;
	int err;
	struct in_device *out_dev;
	bool do_cache;
	u32 itag = 0;

	/* get a working reference to the output device */
	//获得出接口设备(将首个下一跳设备做为出接口设备）
	out_dev = __in_dev_get_rcu(dev);
	if (!out_dev) {
		//路由表里有bug
		net_crit_ratelimited("Bug in ip_route_input_slow(). Please report.\n");
		return -EINVAL;
	}

	err = fib_validate_source(skb, saddr, daddr, tos, FIB_RES_OIF(*res),
				  in_dev->dev, in_dev, &itag);
	if (err < 0) {
		ip_handle_martian_source(in_dev->dev, in_dev, skb, daddr,
					 saddr);

		goto cleanup;
	}

	do_cache = res->fi && !itag;
	if (out_dev == in_dev && err && IN_DEV_TX_REDIRECTS(out_dev) &&
	    skb->protocol == htons(ETH_P_IP)) {
		__be32 gw;

		gw = nhc->nhc_gw_family == AF_INET ? nhc->nhc_gw.ipv4 : 0;
		if (IN_DEV_SHARED_MEDIA(out_dev) ||
		    inet_addr_onlink(out_dev, saddr, gw))
			IPCB(skb)->flags |= IPSKB_DOREDIRECT;
	}

	if (skb->protocol != htons(ETH_P_IP)) {
		/* Not IP (i.e. ARP). Do not create route, if it is
		 * invalid for proxy arp. DNAT routes are always valid.
		 *
		 * Proxy arp feature have been extended to allow, ARP
		 * replies back to the same interface, to support
		 * Private VLAN switch technologies. See arp.c.
		 */
		if (out_dev == in_dev &&
		    IN_DEV_PROXY_ARP_PVLAN(in_dev) == 0) {
			err = -EINVAL;
			goto cleanup;
		}
	}

	fnhe = find_exception(nhc, daddr);
	if (do_cache) {
		if (fnhe)
			rth = rcu_dereference(fnhe->fnhe_rth_input);
		else
			rth = rcu_dereference(nhc->nhc_rth_input);
		if (rt_cache_valid(rth)) {
			skb_dst_set_noref(skb, &rth->dst);
			goto out;
		}
	}

	//创建rth(默认的dst.output会被设置）
	rth = rt_dst_alloc(out_dev->dev, 0, res->type,
			   IN_DEV_CONF_GET(in_dev, NOPOLICY),
			   IN_DEV_CONF_GET(out_dev, NOXFRM));
	if (!rth) {
		err = -ENOBUFS;
		goto cleanup;
	}

	rth->rt_is_input = 1;
	RT_CACHE_STAT_INC(in_slow_tot);

	//当前我们的报文已属于转发报文，故这里将input统一变更为ip_forward
	rth->dst.input = ip_forward;

	//设置下一跳
	rt_set_nexthop(rth, daddr, res, fnhe, res->fi, res->type, itag,
		       do_cache);
	lwtunnel_set_redirect(&rth->dst);
	skb_dst_set(skb, &rth->dst);
out:
	err = 0;
 cleanup:
	return err;
}

#ifdef CONFIG_IP_ROUTE_MULTIPATH
/* To make ICMP packets follow the right flow, the multipath hash is
 * calculated from the inner IP addresses.
 */
static void ip_multipath_l3_keys(const struct sk_buff *skb,
				 struct flow_keys *hash_keys)
{
	const struct iphdr *outer_iph = ip_hdr(skb);
	const struct iphdr *key_iph = outer_iph;
	const struct iphdr *inner_iph;
	const struct icmphdr *icmph;
	struct iphdr _inner_iph;
	struct icmphdr _icmph;

	if (likely(outer_iph->protocol != IPPROTO_ICMP))
		goto out;

	if (unlikely((outer_iph->frag_off & htons(IP_OFFSET)) != 0))
		goto out;

	icmph = skb_header_pointer(skb, outer_iph->ihl * 4, sizeof(_icmph),
				   &_icmph);
	if (!icmph)
		goto out;

	//除目的不可达，重定向，等这款报文外，其它均标准化处理
	if (!icmp_is_err(icmph->type))
		goto out;

	//上面4种报文，需要提取内部的ip头
	inner_iph = skb_header_pointer(skb,
				       outer_iph->ihl * 4 + sizeof(_icmph),
				       sizeof(_inner_iph), &_inner_iph);
	if (!inner_iph)
		goto out;

	key_iph = inner_iph;
out:
	hash_keys->addrs.v4addrs.src = key_iph->saddr;
	hash_keys->addrs.v4addrs.dst = key_iph->daddr;
}

/* if skb is set it will be used and fl4 can be NULL */
int fib_multipath_hash(const struct net *net, const struct flowi4 *fl4,
		       const struct sk_buff *skb, struct flow_keys *flkeys)
{
	u32 multipath_hash = fl4 ? fl4->flowi4_multipath_hash : 0;
	struct flow_keys hash_keys;
	u32 mhash;

	switch (net->ipv4.sysctl_fib_multipath_hash_policy) {
	case 0:
		memset(&hash_keys, 0, sizeof(hash_keys));
		hash_keys.control.addr_type = FLOW_DISSECTOR_KEY_IPV4_ADDRS;
		if (skb) {
			ip_multipath_l3_keys(skb, &hash_keys);
		} else {
			hash_keys.addrs.v4addrs.src = fl4->saddr;
			hash_keys.addrs.v4addrs.dst = fl4->daddr;
		}
		break;
	case 1:
		/* skb is currently provided only when forwarding */
		if (skb) {
			unsigned int flag = FLOW_DISSECTOR_F_STOP_AT_ENCAP;
			struct flow_keys keys;

			/* short-circuit if we already have L4 hash present */
			if (skb->l4_hash)
				return skb_get_hash_raw(skb) >> 1;

			memset(&hash_keys, 0, sizeof(hash_keys));

			if (!flkeys) {
				skb_flow_dissect_flow_keys(skb, &keys, flag);
				flkeys = &keys;
			}

			hash_keys.control.addr_type = FLOW_DISSECTOR_KEY_IPV4_ADDRS;
			hash_keys.addrs.v4addrs.src = flkeys->addrs.v4addrs.src;
			hash_keys.addrs.v4addrs.dst = flkeys->addrs.v4addrs.dst;
			hash_keys.ports.src = flkeys->ports.src;
			hash_keys.ports.dst = flkeys->ports.dst;
			hash_keys.basic.ip_proto = flkeys->basic.ip_proto;
		} else {
			memset(&hash_keys, 0, sizeof(hash_keys));
			hash_keys.control.addr_type = FLOW_DISSECTOR_KEY_IPV4_ADDRS;
			hash_keys.addrs.v4addrs.src = fl4->saddr;
			hash_keys.addrs.v4addrs.dst = fl4->daddr;
			hash_keys.ports.src = fl4->fl4_sport;
			hash_keys.ports.dst = fl4->fl4_dport;
			hash_keys.basic.ip_proto = fl4->flowi4_proto;
		}
		break;
	case 2:
		memset(&hash_keys, 0, sizeof(hash_keys));
		/* skb is currently provided only when forwarding */
		if (skb) {
			struct flow_keys keys;

			skb_flow_dissect_flow_keys(skb, &keys, 0);
			/* Inner can be v4 or v6 */
			if (keys.control.addr_type == FLOW_DISSECTOR_KEY_IPV4_ADDRS) {
				hash_keys.control.addr_type = FLOW_DISSECTOR_KEY_IPV4_ADDRS;
				hash_keys.addrs.v4addrs.src = keys.addrs.v4addrs.src;
				hash_keys.addrs.v4addrs.dst = keys.addrs.v4addrs.dst;
			} else if (keys.control.addr_type == FLOW_DISSECTOR_KEY_IPV6_ADDRS) {
				hash_keys.control.addr_type = FLOW_DISSECTOR_KEY_IPV6_ADDRS;
				hash_keys.addrs.v6addrs.src = keys.addrs.v6addrs.src;
				hash_keys.addrs.v6addrs.dst = keys.addrs.v6addrs.dst;
				hash_keys.tags.flow_label = keys.tags.flow_label;
				hash_keys.basic.ip_proto = keys.basic.ip_proto;
			} else {
				/* Same as case 0 */
				hash_keys.control.addr_type = FLOW_DISSECTOR_KEY_IPV4_ADDRS;
				ip_multipath_l3_keys(skb, &hash_keys);
			}
		} else {
			/* Same as case 0 */
			hash_keys.control.addr_type = FLOW_DISSECTOR_KEY_IPV4_ADDRS;
			hash_keys.addrs.v4addrs.src = fl4->saddr;
			hash_keys.addrs.v4addrs.dst = fl4->daddr;
		}
		break;
	}
	mhash = flow_hash_from_keys(&hash_keys);

	if (multipath_hash)
		mhash = jhash_2words(mhash, multipath_hash, 0);

	return mhash >> 1;
}
#endif /* CONFIG_IP_ROUTE_MULTIPATH */

static int ip_mkroute_input(struct sk_buff *skb,
			    struct fib_result *res,
			    struct in_device *in_dev,
			    __be32 daddr, __be32 saddr, u32 tos,
			    struct flow_keys *hkeys)
{
#ifdef CONFIG_IP_ROUTE_MULTIPATH
	//等价路由处理,存在多个下一跳，选一个下一跳
	if (res->fi && fib_info_num_path(res->fi) > 1) {
		int h = fib_multipath_hash(res->fi->fib_net, NULL, skb, hkeys);

		fib_select_multipath(res, h);
	}
#endif

	/* create a routing cache entry */
	return __mkroute_input(skb, res, in_dev, daddr, saddr, tos);
}

/* Implements all the saddr-related checks as ip_route_input_slow(),
 * assuming daddr is valid and the destination is not a local broadcast one.
 * Uses the provided hint instead of performing a route lookup.
 */
int ip_route_use_hint(struct sk_buff *skb, __be32 daddr, __be32 saddr,
		      u8 tos, struct net_device *dev,
		      const struct sk_buff *hint)
{
	struct in_device *in_dev = __in_dev_get_rcu(dev);
	struct rtable *rt = (struct rtable *)hint;
	struct net *net = dev_net(dev);
	int err = -EINVAL;
	u32 tag = 0;

	if (ipv4_is_multicast(saddr) || ipv4_is_lbcast(saddr))
		goto martian_source;

	if (ipv4_is_zeronet(saddr))
		goto martian_source;

	if (ipv4_is_loopback(saddr) && !IN_DEV_NET_ROUTE_LOCALNET(in_dev, net))
		goto martian_source;

	if (rt->rt_type != RTN_LOCAL)
		goto skip_validate_source;

	tos &= IPTOS_RT_MASK;
	err = fib_validate_source(skb, saddr, daddr, tos, 0, dev, in_dev, &tag);
	if (err < 0)
		goto martian_source;

skip_validate_source:
	skb_dst_copy(skb, hint);
	return 0;

martian_source:
	ip_handle_martian_source(dev, in_dev, skb, daddr, saddr);
	return err;
}

/*
 *	NOTE. We drop all the packets that has local source
 *	addresses, because every properly looped back packet
 *	must have correct destination already attached by output routine.
 *	Changes in the enforced policies must be applied also to
 *	ip_route_use_hint().
 *
 *	Such approach solves two big problems:
 *	1. Not simplex devices are handled properly.
 *	2. IP spoofing attempts are filtered with 100% of guarantee.
 *	called with rcu_read_lock()
 */
//单播路由查找
static int ip_route_input_slow(struct sk_buff *skb, __be32 daddr, __be32 saddr,
			       u8 tos, struct net_device *dev,
			       struct fib_result *res)
{
	struct in_device *in_dev = __in_dev_get_rcu(dev);
	struct flow_keys *flkeys = NULL, _flkeys;
	struct net    *net = dev_net(dev);
	struct ip_tunnel_info *tun_info;
	int		err = -EINVAL;
	unsigned int	flags = 0;
	u32		itag = 0;
	struct rtable	*rth;
	struct flowi4	fl4;
	bool do_cache = true;

	/* IP on this device is disabled. */

	if (!in_dev)
		goto out;//入接口为NULL，将被丢包

	/* Check for the most weird martians, which can be not detected
	   by fib_lookup.
	 */

	tun_info = skb_tunnel_info(skb);
	if (tun_info && !(tun_info->mode & IP_TUNNEL_INFO_TX))
		fl4.flowi4_tun_key.tun_id = tun_info->key.tun_id;
	else
		fl4.flowi4_tun_key.tun_id = 0;
	skb_dst_drop(skb);

	//如果源是组播，广播地址。则执行错误处理,将返回错误，被丢包
	if (ipv4_is_multicast(saddr) || ipv4_is_lbcast(saddr))
		goto martian_source;

	res->fi = NULL;
	res->table = NULL;
	//如果目地地址是受限广播地址，或者源目的地址均为0，
	if (ipv4_is_lbcast(daddr) || (saddr == 0 && daddr == 0))
		goto brd_input;

	/* Accept zero addresses only to limited broadcast;
	 * I even do not know to fix it or not. Waiting for complains :-)
	 */
	//:-),对于受限广播，接受了源，目的地址为0网段，其它报文不接受，
	//检查出来后直接按错误处理
	if (ipv4_is_zeronet(saddr))
		goto martian_source;

	//目的地址不能为0网段
	if (ipv4_is_zeronet(daddr))
		goto martian_destination;

	/* Following code try to avoid calling IN_DEV_NET_ROUTE_LOCALNET(),
	 * and call it once if daddr or/and saddr are loopback addresses
	 */
	//源目的地址为loopback地址的情况处理
	if (ipv4_is_loopback(daddr)) {
		if (!IN_DEV_NET_ROUTE_LOCALNET(in_dev, net))
			goto martian_destination;
	} else if (ipv4_is_loopback(saddr)) {
		if (!IN_DEV_NET_ROUTE_LOCALNET(in_dev, net))
			goto martian_source;
	}

	/*
	 *	Now we are ready to route packet.
	 */
	fl4.flowi4_oif = 0;/*出接口指定为0*/
	fl4.flowi4_iif = dev->ifindex;
	fl4.flowi4_mark = skb->mark;
	fl4.flowi4_tos = tos;
	fl4.flowi4_scope = RT_SCOPE_UNIVERSE;
	fl4.flowi4_flags = 0;
	fl4.daddr = daddr;
	fl4.saddr = saddr;
	fl4.flowi4_uid = sock_net_uid(net, NULL);

	if (fib4_rules_early_flow_dissect(net, skb, &fl4, &_flkeys/*解析报文获得的参数*/)) {
		flkeys = &_flkeys;
	} else {
		fl4.flowi4_proto = 0;
		fl4.fl4_sport = 0;
		fl4.fl4_dport = 0;
	}

	//传入flow,查询fib表，获得结果res
	err = fib_lookup(net, &fl4, res, 0);
	if (err != 0) {
		if (!IN_DEV_FORWARD(in_dev))
			err = -EHOSTUNREACH;
		goto no_route;
	}

	if (res->type == RTN_BROADCAST) {
		if (IN_DEV_BFORWARD(in_dev))
			goto make_route;
		/* not do cache if bc_forwarding is enabled */
		if (IPV4_DEVCONF_ALL(net, BC_FORWARDING))
			do_cache = false;
		goto brd_input;
	}

	if (res->type == RTN_LOCAL) {
		//路由为主机路由，需要送往本机
		err = fib_validate_source(skb, saddr, daddr, tos,
					  0, dev, in_dev, &itag);
		if (err < 0)
			goto martian_source;
		goto local_input;
	}

	if (!IN_DEV_FORWARD(in_dev)) {
		//入接口设备不支持转发模式，则按无route处理
		err = -EHOSTUNREACH;
		goto no_route;
	}
	if (res->type != RTN_UNICAST)
		//从以上处理可知，走到这里，非主机路由，也非直连路由，网关路由，报错
		goto martian_destination;

	//此时为网关路由或直接路由，构造skb->dst
make_route:
	err = ip_mkroute_input(skb, res, in_dev, daddr, saddr, tos, flkeys);
out:	return err;

brd_input:
    //非ip协议，则置参数无效，将被丢包
	if (skb->protocol != htons(ETH_P_IP))
		goto e_inval;

	if (!ipv4_is_zeronet(saddr)) {
		//源ip地址为非0
		err = fib_validate_source(skb, saddr, 0, tos, 0, dev,
					  in_dev, &itag);
		if (err < 0)
			goto martian_source;
	}
	flags |= RTCF_BROADCAST;
	res->type = RTN_BROADCAST;
	RT_CACHE_STAT_INC(in_brd);

//处理报文送本机情况
local_input:
	do_cache &= res->fi && !itag;
	if (do_cache) {
		struct fib_nh_common *nhc = FIB_RES_NHC(*res);

		rth = rcu_dereference(nhc->nhc_rth_input);
		if (rt_cache_valid(rth)) {
			skb_dst_set_noref(skb, &rth->dst);
			err = 0;
			goto out;
		}
	}

	//此处通过调用rt_dst_alloc,将设置input为ip_local_deliver,报文将送往本地
	rth = rt_dst_alloc(l3mdev_master_dev_rcu(dev) ? : net->loopback_dev,
<<<<<<< HEAD
			   flags | RTCF_LOCAL, res->type,//标记local flag
			   IN_DEV_CONF_GET(in_dev, NOPOLICY), false, do_cache);
=======
			   flags | RTCF_LOCAL, res->type,
			   IN_DEV_CONF_GET(in_dev, NOPOLICY), false);
>>>>>>> b032227c
	if (!rth)
		goto e_nobufs;

	rth->dst.output= ip_rt_bug;
#ifdef CONFIG_IP_ROUTE_CLASSID
	rth->dst.tclassid = itag;
#endif
	rth->rt_is_input = 1;

	RT_CACHE_STAT_INC(in_slow_tot);
	if (res->type == RTN_UNREACHABLE) {
		//不可达时，送ip_error，触发icmp
		rth->dst.input= ip_error;
		rth->dst.error= -err;
		rth->rt_flags 	&= ~RTCF_LOCAL;
	}

	if (do_cache) {
		struct fib_nh_common *nhc = FIB_RES_NHC(*res);

		rth->dst.lwtstate = lwtstate_get(nhc->nhc_lwtstate);
		if (lwtunnel_input_redirect(rth->dst.lwtstate)) {
			WARN_ON(rth->dst.input == lwtunnel_input);
			rth->dst.lwtstate->orig_input = rth->dst.input;
			rth->dst.input = lwtunnel_input;
		}

		if (unlikely(!rt_cache_route(nhc, rth)))
			rt_add_uncached_list(rth);
	}
	skb_dst_set(skb, &rth->dst);
	err = 0;
	goto out;

no_route:
	//没有查找相应的路由，指明不可达
	RT_CACHE_STAT_INC(in_no_route);
	res->type = RTN_UNREACHABLE;
	res->fi = NULL;
	res->table = NULL;
	goto local_input;

	/*
	 *	Do not cache martian addresses: they should be logged (RFC1812)
	 */
martian_destination:
	RT_CACHE_STAT_INC(in_martian_dst);
#ifdef CONFIG_IP_ROUTE_VERBOSE
	if (IN_DEV_LOG_MARTIANS(in_dev))
		net_warn_ratelimited("martian destination %pI4 from %pI4, dev %s\n",
				     &daddr, &saddr, dev->name);
#endif

e_inval:
	err = -EINVAL;
	goto out;

e_nobufs:
	err = -ENOBUFS;
	goto out;

martian_source:
	ip_handle_martian_source(dev, in_dev, skb, daddr, saddr);
	goto out;
}

//传入报文(skb),目的地址(daddr),源地址(saddr),tos,入接口（dev)
//进行路由查询
int ip_route_input_noref(struct sk_buff *skb, __be32 daddr, __be32 saddr,
			 u8 tos, struct net_device *dev)
{
	struct fib_result res;
	int err;

	tos &= IPTOS_RT_MASK;
	//添加rcu读锁，查询路由表
	rcu_read_lock();
	err = ip_route_input_rcu(skb, daddr, saddr, tos, dev, &res);
	rcu_read_unlock();

	return err;
}
EXPORT_SYMBOL(ip_route_input_noref);

/* called with rcu_read_lock held */
int ip_route_input_rcu(struct sk_buff *skb, __be32 daddr, __be32 saddr,
		       u8 tos, struct net_device *dev, struct fib_result *res)
{
	/* Multicast recognition logic is moved from route cache to here.
	   The problem was that too many Ethernet cards have broken/missing
	   hardware multicast filters :-( As result the host on multicasting
	   network acquires a lot of useless route cache entries, sort of
	   SDR messages from all the world. Now we try to get rid of them.
	   Really, provided software IP multicast filter is organized
	   reasonably (at least, hashed), it does not result in a slowdown
	   comparing with route cache reject entries.
	   Note, that multicast routers are not affected, because
	   route cache entry is created eventually.
	 */
	//目的地址是组播地址
	if (ipv4_is_multicast(daddr)) {
		//进行组播路由查询
		struct in_device *in_dev = __in_dev_get_rcu(dev);
		int our = 0;
		int err = -EINVAL;

		if (!in_dev)
			return err;
		our = ip_check_mc_rcu(in_dev, daddr, saddr,
				      ip_hdr(skb)->protocol);

		/* check l3 master if no match yet */
		if (!our && netif_is_l3_slave(dev)) {
			//如果不收取此组播，且dev为slave接口，则检查master dev
			struct in_device *l3_in_dev;

			l3_in_dev = __in_dev_get_rcu(skb->dev);
			if (l3_in_dev)
				our = ip_check_mc_rcu(l3_in_dev, daddr, saddr,
						      ip_hdr(skb)->protocol);
		}

		if (our
#ifdef CONFIG_IP_MROUTE
			||
		    (!ipv4_is_local_multicast(daddr) &&
		     IN_DEV_MFORWARD(in_dev))
#endif
		   ) {
			//容许接受此组播报文，执行组播表查询
			err = ip_route_input_mc(skb, daddr, saddr,
						tos, dev, our);
		}
		return err;
	}
	//单播路由查询
	return ip_route_input_slow(skb, daddr, saddr, tos, dev, res);
}

/* called with rcu_read_lock() */
static struct rtable *__mkroute_output(const struct fib_result *res,
				       const struct flowi4 *fl4, int orig_oif,
				       struct net_device *dev_out,
				       unsigned int flags)
{
	struct fib_info *fi = res->fi;
	struct fib_nh_exception *fnhe;
	struct in_device *in_dev;
	u16 type = res->type;
	struct rtable *rth;
	bool do_cache;

	in_dev = __in_dev_get_rcu(dev_out);
	if (!in_dev)
		return ERR_PTR(-EINVAL);

	if (likely(!IN_DEV_ROUTE_LOCALNET(in_dev)))
		if (ipv4_is_loopback(fl4->saddr) &&
		    !(dev_out->flags & IFF_LOOPBACK) &&
		    !netif_is_l3_master(dev_out))
			return ERR_PTR(-EINVAL);

	if (ipv4_is_lbcast(fl4->daddr))
		type = RTN_BROADCAST;
	else if (ipv4_is_multicast(fl4->daddr))
		type = RTN_MULTICAST;
	else if (ipv4_is_zeronet(fl4->daddr))
		return ERR_PTR(-EINVAL);

	if (dev_out->flags & IFF_LOOPBACK)
		flags |= RTCF_LOCAL;

	do_cache = true;
	if (type == RTN_BROADCAST) {
		flags |= RTCF_BROADCAST | RTCF_LOCAL;
		fi = NULL;
	} else if (type == RTN_MULTICAST) {
		flags |= RTCF_MULTICAST | RTCF_LOCAL;
		if (!ip_check_mc_rcu(in_dev, fl4->daddr, fl4->saddr,
				     fl4->flowi4_proto))
			flags &= ~RTCF_LOCAL;
		else
			do_cache = false;
		/* If multicast route do not exist use
		 * default one, but do not gateway in this case.
		 * Yes, it is hack.
		 */
		if (fi && res->prefixlen < 4)
			fi = NULL;
	} else if ((type == RTN_LOCAL) && (orig_oif != 0) &&
		   (orig_oif != dev_out->ifindex)) {
		/* For local routes that require a particular output interface
		 * we do not want to cache the result.  Caching the result
		 * causes incorrect behaviour when there are multiple source
		 * addresses on the interface, the end result being that if the
		 * intended recipient is waiting on that interface for the
		 * packet he won't receive it because it will be delivered on
		 * the loopback interface and the IP_PKTINFO ipi_ifindex will
		 * be set to the loopback interface as well.
		 */
		do_cache = false;
	}

	fnhe = NULL;
	do_cache &= fi != NULL;
	if (fi) {
		struct fib_nh_common *nhc = FIB_RES_NHC(*res);
		struct rtable __rcu **prth;

		fnhe = find_exception(nhc, fl4->daddr);
		if (!do_cache)
			goto add;
		if (fnhe) {
			prth = &fnhe->fnhe_rth_output;
		} else {
			if (unlikely(fl4->flowi4_flags &
				     FLOWI_FLAG_KNOWN_NH &&
				     !(nhc->nhc_gw_family &&
				       nhc->nhc_scope == RT_SCOPE_LINK))) {
				do_cache = false;
				goto add;
			}
			prth = raw_cpu_ptr(nhc->nhc_pcpu_rth_output);
		}
		rth = rcu_dereference(*prth);
		if (rt_cache_valid(rth) && dst_hold_safe(&rth->dst))
			return rth;
	}

add:
	//申请dst
	rth = rt_dst_alloc(dev_out, flags, type,
			   IN_DEV_CONF_GET(in_dev, NOPOLICY),
			   IN_DEV_CONF_GET(in_dev, NOXFRM));
	if (!rth)
		return ERR_PTR(-ENOBUFS);

	rth->rt_iif = orig_oif;

	RT_CACHE_STAT_INC(out_slow_tot);

	if (flags & (RTCF_BROADCAST | RTCF_MULTICAST)) {
		if (flags & RTCF_LOCAL &&
		    !(dev_out->flags & IFF_LOOPBACK)) {
			rth->dst.output = ip_mc_output;
			RT_CACHE_STAT_INC(out_slow_mc);
		}
#ifdef CONFIG_IP_MROUTE
		if (type == RTN_MULTICAST) {
			if (IN_DEV_MFORWARD(in_dev) &&
			    !ipv4_is_local_multicast(fl4->daddr)) {
				rth->dst.input = ip_mr_input;
				//针对组播，将输出函数重置为ip_mc_output
				rth->dst.output = ip_mc_output;
			}
		}
#endif
	}

	rt_set_nexthop(rth, fl4->daddr, res, fnhe, fi, type, 0, do_cache);
	lwtunnel_set_redirect(&rth->dst);

	return rth;
}

/*
 * Major route resolver routine.
 */

struct rtable *ip_route_output_key_hash(struct net *net, struct flowi4 *fl4,
					const struct sk_buff *skb)
{
	__u8 tos = RT_FL_TOS(fl4);
	struct fib_result res = {
		.type		= RTN_UNSPEC,
		.fi		= NULL,
		.table		= NULL,
		.tclassid	= 0,
	};
	struct rtable *rth;

	//按入接口为lookback查询
	fl4->flowi4_iif = LOOPBACK_IFINDEX;
	fl4->flowi4_tos = tos & IPTOS_RT_MASK;
	/*如果tos有onlink标记，则变更scope*/
	fl4->flowi4_scope = ((tos & RTO_ONLINK) ?
			 RT_SCOPE_LINK : RT_SCOPE_UNIVERSE);

	rcu_read_lock();
	rth = ip_route_output_key_hash_rcu(net, fl4, &res, skb);
	rcu_read_unlock();

	return rth;
}
EXPORT_SYMBOL_GPL(ip_route_output_key_hash);

struct rtable *ip_route_output_key_hash_rcu(struct net *net, struct flowi4 *fl4,
					    struct fib_result *res,
					    const struct sk_buff *skb)
{
	struct net_device *dev_out = NULL;
	int orig_oif = fl4->flowi4_oif;
	unsigned int flags = 0;
	struct rtable *rth;
	int err;

	//要匹配源地址
	if (fl4->saddr) {
		//源地址不得为组播，广播，以及network不能为0
		if (ipv4_is_multicast(fl4->saddr) ||
		    ipv4_is_lbcast(fl4->saddr) ||
		    ipv4_is_zeronet(fl4->saddr)) {
			rth = ERR_PTR(-EINVAL);
			goto out;
		}

		rth = ERR_PTR(-ENETUNREACH);

		/* I removed check for oif == dev_out->oif here.
		   It was wrong for two reasons:
		   1. ip_dev_find(net, saddr) can return wrong iface, if saddr
		      is assigned to multiple interfaces.
		   2. Moreover, we are allowed to send packets with saddr
		      of another iface. --ANK
		 */

		if (fl4->flowi4_oif == 0 &&
		    (ipv4_is_multicast(fl4->daddr) ||
		     ipv4_is_lbcast(fl4->daddr))) {
		    /*目的地址是广播或组播，出接口未指定时进入*/
			/* It is equivalent to inet_addr_type(saddr) == RTN_LOCAL */
			dev_out = __ip_dev_find(net, fl4->saddr, false);
			if (!dev_out)
				goto out;

			/* Special hack: user can direct multicasts
			   and limited broadcast via necessary interface
			   without fiddling with IP_MULTICAST_IF or IP_PKTINFO.
			   This hack is not just for fun, it allows
			   vic,vat and friends to work.
			   They bind socket to loopback, set ttl to zero
			   and expect that it will work.
			   From the viewpoint of routing cache they are broken,
			   because we are not allowed to build multicast path
			   with loopback source addr (look, routing cache
			   cannot know, that ttl is zero, so that packet
			   will not leave this host and route is valid).
			   Luckily, this hack is good workaround.
			 */

			fl4->flowi4_oif = dev_out->ifindex;
			goto make_route;
		}

		if (!(fl4->flowi4_flags & FLOWI_FLAG_ANYSRC)) {
			/* It is equivalent to inet_addr_type(saddr) == RTN_LOCAL */
			if (!__ip_dev_find(net, fl4->saddr, false))
				goto out;
		}
	}


	//要匹配出接口
	if (fl4->flowi4_oif) {

	    //取出接口对应的设备
		dev_out = dev_get_by_index_rcu(net, fl4->flowi4_oif);
		rth = ERR_PTR(-ENODEV);
		if (!dev_out)
			goto out;

		/* RACE: Check return value of inet_select_addr instead. */
		if (!(dev_out->flags & IFF_UP) || !__in_dev_get_rcu(dev_out)) {
			rth = ERR_PTR(-ENETUNREACH);
			goto out;
		}
		if (ipv4_is_local_multicast(fl4->daddr) ||
		    ipv4_is_lbcast(fl4->daddr) ||
		    fl4->flowi4_proto == IPPROTO_IGMP) {
			if (!fl4->saddr)
				fl4->saddr = inet_select_addr(dev_out, 0,
							      RT_SCOPE_LINK);
			goto make_route;
		}
		if (!fl4->saddr) {
			if (ipv4_is_multicast(fl4->daddr))
				fl4->saddr = inet_select_addr(dev_out, 0,
							      fl4->flowi4_scope);
			else if (!fl4->daddr)
				fl4->saddr = inet_select_addr(dev_out, 0,
							      RT_SCOPE_HOST);
		}
	}

	//没有指定目标地址
	if (!fl4->daddr) {
		fl4->daddr = fl4->saddr;
		if (!fl4->daddr)
			fl4->daddr = fl4->saddr = htonl(INADDR_LOOPBACK);
		dev_out = net->loopback_dev;
		fl4->flowi4_oif = LOOPBACK_IFINDEX;
		res->type = RTN_LOCAL;
		flags |= RTCF_LOCAL;
		goto make_route;
	}

	err = fib_lookup(net, fl4, res, 0);
	if (err) {
		res->fi = NULL;
		res->table = NULL;
		if (fl4->flowi4_oif &&
		    (ipv4_is_multicast(fl4->daddr) ||
		    !netif_index_is_l3_master(net, fl4->flowi4_oif))) {
			/* Apparently, routing tables are wrong. Assume,
			   that the destination is on link.

			   WHY? DW.
			   Because we are allowed to send to iface
			   even if it has NO routes and NO assigned
			   addresses. When oif is specified, routing
			   tables are looked up with only one purpose:
			   to catch if destination is gatewayed, rather than
			   direct. Moreover, if MSG_DONTROUTE is set,
			   we send packet, ignoring both routing tables
			   and ifaddr state. --ANK


			   We could make it even if oif is unknown,
			   likely IPv6, but we do not.
			 */

			if (fl4->saddr == 0)
				fl4->saddr = inet_select_addr(dev_out, 0,
							      RT_SCOPE_LINK);
			res->type = RTN_UNICAST;
			goto make_route;
		}
		rth = ERR_PTR(err);
		goto out;
	}

	if (res->type == RTN_LOCAL) {
		if (!fl4->saddr) {
			if (res->fi->fib_prefsrc)
				fl4->saddr = res->fi->fib_prefsrc;
			else
				fl4->saddr = fl4->daddr;
		}

		/* L3 master device is the loopback for that domain */
		dev_out = l3mdev_master_dev_rcu(FIB_RES_DEV(*res)) ? :
			net->loopback_dev;

		/* make sure orig_oif points to fib result device even
		 * though packet rx/tx happens over loopback or l3mdev
		 */
		orig_oif = FIB_RES_OIF(*res);

		fl4->flowi4_oif = dev_out->ifindex;
		flags |= RTCF_LOCAL;
		goto make_route;
	}

	fib_select_path(net, res, fl4, skb);

	dev_out = FIB_RES_DEV(*res);
	fl4->flowi4_oif = dev_out->ifindex;


make_route:
	rth = __mkroute_output(res, fl4, orig_oif, dev_out, flags);

out:
	return rth;
}

static struct dst_entry *ipv4_blackhole_dst_check(struct dst_entry *dst, u32 cookie)
{
	return NULL;
}

static unsigned int ipv4_blackhole_mtu(const struct dst_entry *dst)
{
	unsigned int mtu = dst_metric_raw(dst, RTAX_MTU);

	return mtu ? : dst->dev->mtu;
}

static void ipv4_rt_blackhole_update_pmtu(struct dst_entry *dst, struct sock *sk,
					  struct sk_buff *skb, u32 mtu,
					  bool confirm_neigh)
{
}

static void ipv4_rt_blackhole_redirect(struct dst_entry *dst, struct sock *sk,
				       struct sk_buff *skb)
{
}

static u32 *ipv4_rt_blackhole_cow_metrics(struct dst_entry *dst,
					  unsigned long old)
{
	return NULL;
}

static struct dst_ops ipv4_dst_blackhole_ops = {
	.family			=	AF_INET,
	.check			=	ipv4_blackhole_dst_check,
	.mtu			=	ipv4_blackhole_mtu,
	.default_advmss		=	ipv4_default_advmss,
	.update_pmtu		=	ipv4_rt_blackhole_update_pmtu,
	.redirect		=	ipv4_rt_blackhole_redirect,
	.cow_metrics		=	ipv4_rt_blackhole_cow_metrics,
	.neigh_lookup		=	ipv4_neigh_lookup,
};

struct dst_entry *ipv4_blackhole_route(struct net *net, struct dst_entry *dst_orig)
{
	struct rtable *ort = (struct rtable *) dst_orig;
	struct rtable *rt;

	rt = dst_alloc(&ipv4_dst_blackhole_ops, NULL, 1, DST_OBSOLETE_DEAD, 0);
	if (rt) {
		struct dst_entry *new = &rt->dst;

		new->__use = 1;
		new->input = dst_discard;
		new->output = dst_discard_out;

		new->dev = net->loopback_dev;
		if (new->dev)
			dev_hold(new->dev);

		rt->rt_is_input = ort->rt_is_input;
		rt->rt_iif = ort->rt_iif;
		rt->rt_pmtu = ort->rt_pmtu;
		rt->rt_mtu_locked = ort->rt_mtu_locked;

		rt->rt_genid = rt_genid_ipv4(net);
		rt->rt_flags = ort->rt_flags;
		rt->rt_type = ort->rt_type;
		rt->rt_uses_gateway = ort->rt_uses_gateway;
		rt->rt_gw_family = ort->rt_gw_family;
		if (rt->rt_gw_family == AF_INET)
			rt->rt_gw4 = ort->rt_gw4;
		else if (rt->rt_gw_family == AF_INET6)
			rt->rt_gw6 = ort->rt_gw6;

		INIT_LIST_HEAD(&rt->rt_uncached);
	}

	dst_release(dst_orig);

	return rt ? &rt->dst : ERR_PTR(-ENOMEM);
}

struct rtable *ip_route_output_flow(struct net *net, struct flowi4 *flp4,
				    const struct sock *sk)
{
	struct rtable *rt = __ip_route_output_key(net, flp4);

	if (IS_ERR(rt))
		return rt;

	if (flp4->flowi4_proto)
		rt = (struct rtable *)xfrm_lookup_route(net, &rt->dst,
							flowi4_to_flowi(flp4),
							sk, 0);

	return rt;
}
EXPORT_SYMBOL_GPL(ip_route_output_flow);

struct rtable *ip_route_output_tunnel(struct sk_buff *skb,
				      struct net_device *dev,
				      struct net *net, __be32 *saddr,
				      const struct ip_tunnel_info *info,
				      u8 protocol, bool use_cache)
{
#ifdef CONFIG_DST_CACHE
	struct dst_cache *dst_cache;
#endif
	struct rtable *rt = NULL;
	struct flowi4 fl4;
	__u8 tos;

#ifdef CONFIG_DST_CACHE
	dst_cache = (struct dst_cache *)&info->dst_cache;
	if (use_cache) {
		rt = dst_cache_get_ip4(dst_cache, saddr);
		if (rt)
			return rt;
	}
#endif
	memset(&fl4, 0, sizeof(fl4));
	fl4.flowi4_mark = skb->mark;
	fl4.flowi4_proto = protocol;
	fl4.daddr = info->key.u.ipv4.dst;
	fl4.saddr = info->key.u.ipv4.src;
	tos = info->key.tos;
	fl4.flowi4_tos = RT_TOS(tos);

	rt = ip_route_output_key(net, &fl4);
	if (IS_ERR(rt)) {
		netdev_dbg(dev, "no route to %pI4\n", &fl4.daddr);
		return ERR_PTR(-ENETUNREACH);
	}
	if (rt->dst.dev == dev) { /* is this necessary? */
		netdev_dbg(dev, "circular route to %pI4\n", &fl4.daddr);
		ip_rt_put(rt);
		return ERR_PTR(-ELOOP);
	}
#ifdef CONFIG_DST_CACHE
	if (use_cache)
		dst_cache_set_ip4(dst_cache, &rt->dst, fl4.saddr);
#endif
	*saddr = fl4.saddr;
	return rt;
}
EXPORT_SYMBOL_GPL(ip_route_output_tunnel);

/* called with rcu_read_lock held */
static int rt_fill_info(struct net *net, __be32 dst, __be32 src,
			struct rtable *rt, u32 table_id, struct flowi4 *fl4,
			struct sk_buff *skb, u32 portid, u32 seq,
			unsigned int flags)
{
	struct rtmsg *r;
	struct nlmsghdr *nlh;
	unsigned long expires = 0;
	u32 error;
	u32 metrics[RTAX_MAX];

	nlh = nlmsg_put(skb, portid, seq, RTM_NEWROUTE, sizeof(*r), flags);
	if (!nlh)
		return -EMSGSIZE;

	r = nlmsg_data(nlh);
	r->rtm_family	 = AF_INET;
	r->rtm_dst_len	= 32;
	r->rtm_src_len	= 0;
	r->rtm_tos	= fl4 ? fl4->flowi4_tos : 0;
	r->rtm_table	= table_id < 256 ? table_id : RT_TABLE_COMPAT;
	if (nla_put_u32(skb, RTA_TABLE, table_id))
		goto nla_put_failure;
	r->rtm_type	= rt->rt_type;
	r->rtm_scope	= RT_SCOPE_UNIVERSE;
	r->rtm_protocol = RTPROT_UNSPEC;
	r->rtm_flags	= (rt->rt_flags & ~0xFFFF) | RTM_F_CLONED;
	if (rt->rt_flags & RTCF_NOTIFY)
		r->rtm_flags |= RTM_F_NOTIFY;
	if (IPCB(skb)->flags & IPSKB_DOREDIRECT)
		r->rtm_flags |= RTCF_DOREDIRECT;

	if (nla_put_in_addr(skb, RTA_DST, dst))
		goto nla_put_failure;
	if (src) {
		r->rtm_src_len = 32;
		if (nla_put_in_addr(skb, RTA_SRC, src))
			goto nla_put_failure;
	}
	if (rt->dst.dev &&
	    nla_put_u32(skb, RTA_OIF, rt->dst.dev->ifindex))
		goto nla_put_failure;
#ifdef CONFIG_IP_ROUTE_CLASSID
	if (rt->dst.tclassid &&
	    nla_put_u32(skb, RTA_FLOW, rt->dst.tclassid))
		goto nla_put_failure;
#endif
	if (fl4 && !rt_is_input_route(rt) &&
	    fl4->saddr != src) {
		if (nla_put_in_addr(skb, RTA_PREFSRC, fl4->saddr))
			goto nla_put_failure;
	}
	if (rt->rt_uses_gateway) {
		if (rt->rt_gw_family == AF_INET &&
		    nla_put_in_addr(skb, RTA_GATEWAY, rt->rt_gw4)) {
			goto nla_put_failure;
		} else if (rt->rt_gw_family == AF_INET6) {
			int alen = sizeof(struct in6_addr);
			struct nlattr *nla;
			struct rtvia *via;

			nla = nla_reserve(skb, RTA_VIA, alen + 2);
			if (!nla)
				goto nla_put_failure;

			via = nla_data(nla);
			via->rtvia_family = AF_INET6;
			memcpy(via->rtvia_addr, &rt->rt_gw6, alen);
		}
	}

	expires = rt->dst.expires;
	if (expires) {
		unsigned long now = jiffies;

		if (time_before(now, expires))
			expires -= now;
		else
			expires = 0;
	}

	memcpy(metrics, dst_metrics_ptr(&rt->dst), sizeof(metrics));
	if (rt->rt_pmtu && expires)
		metrics[RTAX_MTU - 1] = rt->rt_pmtu;
	if (rt->rt_mtu_locked && expires)
		metrics[RTAX_LOCK - 1] |= BIT(RTAX_MTU);
	if (rtnetlink_put_metrics(skb, metrics) < 0)
		goto nla_put_failure;

	if (fl4) {
		if (fl4->flowi4_mark &&
		    nla_put_u32(skb, RTA_MARK, fl4->flowi4_mark))
			goto nla_put_failure;

		if (!uid_eq(fl4->flowi4_uid, INVALID_UID) &&
		    nla_put_u32(skb, RTA_UID,
				from_kuid_munged(current_user_ns(),
						 fl4->flowi4_uid)))
			goto nla_put_failure;

		if (rt_is_input_route(rt)) {
#ifdef CONFIG_IP_MROUTE
			if (ipv4_is_multicast(dst) &&
			    !ipv4_is_local_multicast(dst) &&
			    IPV4_DEVCONF_ALL(net, MC_FORWARDING)) {
				int err = ipmr_get_route(net, skb,
							 fl4->saddr, fl4->daddr,
							 r, portid);

				if (err <= 0) {
					if (err == 0)
						return 0;
					goto nla_put_failure;
				}
			} else
#endif
				if (nla_put_u32(skb, RTA_IIF, fl4->flowi4_iif))
					goto nla_put_failure;
		}
	}

	error = rt->dst.error;

	if (rtnl_put_cacheinfo(skb, &rt->dst, 0, expires, error) < 0)
		goto nla_put_failure;

	nlmsg_end(skb, nlh);
	return 0;

nla_put_failure:
	nlmsg_cancel(skb, nlh);
	return -EMSGSIZE;
}

static int fnhe_dump_bucket(struct net *net, struct sk_buff *skb,
			    struct netlink_callback *cb, u32 table_id,
			    struct fnhe_hash_bucket *bucket, int genid,
			    int *fa_index, int fa_start, unsigned int flags)
{
	int i;

	for (i = 0; i < FNHE_HASH_SIZE; i++) {
		struct fib_nh_exception *fnhe;

		for (fnhe = rcu_dereference(bucket[i].chain); fnhe;
		     fnhe = rcu_dereference(fnhe->fnhe_next)) {
			struct rtable *rt;
			int err;

			if (*fa_index < fa_start)
				goto next;

			if (fnhe->fnhe_genid != genid)
				goto next;

			if (fnhe->fnhe_expires &&
			    time_after(jiffies, fnhe->fnhe_expires))
				goto next;

			rt = rcu_dereference(fnhe->fnhe_rth_input);
			if (!rt)
				rt = rcu_dereference(fnhe->fnhe_rth_output);
			if (!rt)
				goto next;

			err = rt_fill_info(net, fnhe->fnhe_daddr, 0, rt,
					   table_id, NULL, skb,
					   NETLINK_CB(cb->skb).portid,
					   cb->nlh->nlmsg_seq, flags);
			if (err)
				return err;
next:
			(*fa_index)++;
		}
	}

	return 0;
}

int fib_dump_info_fnhe(struct sk_buff *skb, struct netlink_callback *cb,
		       u32 table_id, struct fib_info *fi,
		       int *fa_index, int fa_start, unsigned int flags)
{
	struct net *net = sock_net(cb->skb->sk);
	int nhsel, genid = fnhe_genid(net);

	for (nhsel = 0; nhsel < fib_info_num_path(fi); nhsel++) {
		struct fib_nh_common *nhc = fib_info_nhc(fi, nhsel);
		struct fnhe_hash_bucket *bucket;
		int err;

		if (nhc->nhc_flags & RTNH_F_DEAD)
			continue;

		rcu_read_lock();
		bucket = rcu_dereference(nhc->nhc_exceptions);
		err = 0;
		if (bucket)
			err = fnhe_dump_bucket(net, skb, cb, table_id, bucket,
					       genid, fa_index, fa_start,
					       flags);
		rcu_read_unlock();
		if (err)
			return err;
	}

	return 0;
}

static struct sk_buff *inet_rtm_getroute_build_skb(__be32 src, __be32 dst,
						   u8 ip_proto, __be16 sport,
						   __be16 dport)
{
	struct sk_buff *skb;
	struct iphdr *iph;

	skb = alloc_skb(NLMSG_GOODSIZE, GFP_KERNEL);
	if (!skb)
		return NULL;

	/* Reserve room for dummy headers, this skb can pass
	 * through good chunk of routing engine.
	 */
	skb_reset_mac_header(skb);
	skb_reset_network_header(skb);
	skb->protocol = htons(ETH_P_IP);
	iph = skb_put(skb, sizeof(struct iphdr));
	iph->protocol = ip_proto;
	iph->saddr = src;
	iph->daddr = dst;
	iph->version = 0x4;
	iph->frag_off = 0;
	iph->ihl = 0x5;
	skb_set_transport_header(skb, skb->len);

	switch (iph->protocol) {
	case IPPROTO_UDP: {
		struct udphdr *udph;

		udph = skb_put_zero(skb, sizeof(struct udphdr));
		udph->source = sport;
		udph->dest = dport;
		udph->len = sizeof(struct udphdr);
		udph->check = 0;
		break;
	}
	case IPPROTO_TCP: {
		struct tcphdr *tcph;

		tcph = skb_put_zero(skb, sizeof(struct tcphdr));
		tcph->source	= sport;
		tcph->dest	= dport;
		tcph->doff	= sizeof(struct tcphdr) / 4;
		tcph->rst = 1;
		tcph->check = ~tcp_v4_check(sizeof(struct tcphdr),
					    src, dst, 0);
		break;
	}
	case IPPROTO_ICMP: {
		struct icmphdr *icmph;

		icmph = skb_put_zero(skb, sizeof(struct icmphdr));
		icmph->type = ICMP_ECHO;
		icmph->code = 0;
	}
	}

	return skb;
}

static int inet_rtm_valid_getroute_req(struct sk_buff *skb,
				       const struct nlmsghdr *nlh,
				       struct nlattr **tb,
				       struct netlink_ext_ack *extack)
{
	struct rtmsg *rtm;
	int i, err;

	if (nlh->nlmsg_len < nlmsg_msg_size(sizeof(*rtm))) {
		NL_SET_ERR_MSG(extack,
			       "ipv4: Invalid header for route get request");
		return -EINVAL;
	}

	if (!netlink_strict_get_check(skb))
		return nlmsg_parse_deprecated(nlh, sizeof(*rtm), tb, RTA_MAX,
					      rtm_ipv4_policy, extack);

	rtm = nlmsg_data(nlh);
	if ((rtm->rtm_src_len && rtm->rtm_src_len != 32) ||
	    (rtm->rtm_dst_len && rtm->rtm_dst_len != 32) ||
	    rtm->rtm_table || rtm->rtm_protocol ||
	    rtm->rtm_scope || rtm->rtm_type) {
		NL_SET_ERR_MSG(extack, "ipv4: Invalid values in header for route get request");
		return -EINVAL;
	}

	if (rtm->rtm_flags & ~(RTM_F_NOTIFY |
			       RTM_F_LOOKUP_TABLE |
			       RTM_F_FIB_MATCH)) {
		NL_SET_ERR_MSG(extack, "ipv4: Unsupported rtm_flags for route get request");
		return -EINVAL;
	}

	err = nlmsg_parse_deprecated_strict(nlh, sizeof(*rtm), tb, RTA_MAX,
					    rtm_ipv4_policy, extack);
	if (err)
		return err;

	if ((tb[RTA_SRC] && !rtm->rtm_src_len) ||
	    (tb[RTA_DST] && !rtm->rtm_dst_len)) {
		NL_SET_ERR_MSG(extack, "ipv4: rtm_src_len and rtm_dst_len must be 32 for IPv4");
		return -EINVAL;
	}

	for (i = 0; i <= RTA_MAX; i++) {
		if (!tb[i])
			continue;

		switch (i) {
		case RTA_IIF:
		case RTA_OIF:
		case RTA_SRC:
		case RTA_DST:
		case RTA_IP_PROTO:
		case RTA_SPORT:
		case RTA_DPORT:
		case RTA_MARK:
		case RTA_UID:
			break;
		default:
			NL_SET_ERR_MSG(extack, "ipv4: Unsupported attribute in route get request");
			return -EINVAL;
		}
	}

	return 0;
}

static int inet_rtm_getroute(struct sk_buff *in_skb, struct nlmsghdr *nlh,
			     struct netlink_ext_ack *extack)
{
	struct net *net = sock_net(in_skb->sk);
	struct nlattr *tb[RTA_MAX+1];
	u32 table_id = RT_TABLE_MAIN;
	__be16 sport = 0, dport = 0;
	struct fib_result res = {};
	u8 ip_proto = IPPROTO_UDP;
	struct rtable *rt = NULL;
	struct sk_buff *skb;
	struct rtmsg *rtm;
	struct flowi4 fl4 = {};
	__be32 dst = 0;
	__be32 src = 0;
	kuid_t uid;
	u32 iif;
	int err;
	int mark;

	err = inet_rtm_valid_getroute_req(in_skb, nlh, tb, extack);
	if (err < 0)
		return err;

	rtm = nlmsg_data(nlh);
	src = tb[RTA_SRC] ? nla_get_in_addr(tb[RTA_SRC]) : 0;
	dst = tb[RTA_DST] ? nla_get_in_addr(tb[RTA_DST]) : 0;
	iif = tb[RTA_IIF] ? nla_get_u32(tb[RTA_IIF]) : 0;
	mark = tb[RTA_MARK] ? nla_get_u32(tb[RTA_MARK]) : 0;
	if (tb[RTA_UID])
		uid = make_kuid(current_user_ns(), nla_get_u32(tb[RTA_UID]));
	else
		uid = (iif ? INVALID_UID : current_uid());

	if (tb[RTA_IP_PROTO]) {
		err = rtm_getroute_parse_ip_proto(tb[RTA_IP_PROTO],
						  &ip_proto, AF_INET, extack);
		if (err)
			return err;
	}

	if (tb[RTA_SPORT])
		sport = nla_get_be16(tb[RTA_SPORT]);

	if (tb[RTA_DPORT])
		dport = nla_get_be16(tb[RTA_DPORT]);

	skb = inet_rtm_getroute_build_skb(src, dst, ip_proto, sport, dport);
	if (!skb)
		return -ENOBUFS;

	fl4.daddr = dst;
	fl4.saddr = src;
	fl4.flowi4_tos = rtm->rtm_tos;
	fl4.flowi4_oif = tb[RTA_OIF] ? nla_get_u32(tb[RTA_OIF]) : 0;
	fl4.flowi4_mark = mark;
	fl4.flowi4_uid = uid;
	if (sport)
		fl4.fl4_sport = sport;
	if (dport)
		fl4.fl4_dport = dport;
	fl4.flowi4_proto = ip_proto;

	rcu_read_lock();

	if (iif) {
		struct net_device *dev;

		dev = dev_get_by_index_rcu(net, iif);
		if (!dev) {
			err = -ENODEV;
			goto errout_rcu;
		}

		fl4.flowi4_iif = iif; /* for rt_fill_info */
		skb->dev	= dev;
		skb->mark	= mark;
		err = ip_route_input_rcu(skb, dst, src, rtm->rtm_tos,
					 dev, &res);

		rt = skb_rtable(skb);
		if (err == 0 && rt->dst.error)
			err = -rt->dst.error;
	} else {
		fl4.flowi4_iif = LOOPBACK_IFINDEX;
		skb->dev = net->loopback_dev;
		rt = ip_route_output_key_hash_rcu(net, &fl4, &res, skb);
		err = 0;
		if (IS_ERR(rt))
			err = PTR_ERR(rt);
		else
			skb_dst_set(skb, &rt->dst);
	}

	if (err)
		goto errout_rcu;

	if (rtm->rtm_flags & RTM_F_NOTIFY)
		rt->rt_flags |= RTCF_NOTIFY;

	if (rtm->rtm_flags & RTM_F_LOOKUP_TABLE)
		table_id = res.table ? res.table->tb_id : 0;

	/* reset skb for netlink reply msg */
	skb_trim(skb, 0);
	skb_reset_network_header(skb);
	skb_reset_transport_header(skb);
	skb_reset_mac_header(skb);

	if (rtm->rtm_flags & RTM_F_FIB_MATCH) {
		struct fib_rt_info fri;

		if (!res.fi) {
			err = fib_props[res.type].error;
			if (!err)
				err = -EHOSTUNREACH;
			goto errout_rcu;
		}
		fri.fi = res.fi;
		fri.tb_id = table_id;
		fri.dst = res.prefix;
		fri.dst_len = res.prefixlen;
		fri.tos = fl4.flowi4_tos;
		fri.type = rt->rt_type;
		fri.offload = 0;
		fri.trap = 0;
		if (res.fa_head) {
			struct fib_alias *fa;

			hlist_for_each_entry_rcu(fa, res.fa_head, fa_list) {
				u8 slen = 32 - fri.dst_len;

				if (fa->fa_slen == slen &&
				    fa->tb_id == fri.tb_id &&
				    fa->fa_tos == fri.tos &&
				    fa->fa_info == res.fi &&
				    fa->fa_type == fri.type) {
					fri.offload = fa->offload;
					fri.trap = fa->trap;
					break;
				}
			}
		}
		err = fib_dump_info(skb, NETLINK_CB(in_skb).portid,
				    nlh->nlmsg_seq, RTM_NEWROUTE, &fri, 0);
	} else {
		err = rt_fill_info(net, dst, src, rt, table_id, &fl4, skb,
				   NETLINK_CB(in_skb).portid,
				   nlh->nlmsg_seq, 0);
	}
	if (err < 0)
		goto errout_rcu;

	rcu_read_unlock();

	err = rtnl_unicast(skb, net, NETLINK_CB(in_skb).portid);

errout_free:
	return err;
errout_rcu:
	rcu_read_unlock();
	kfree_skb(skb);
	goto errout_free;
}

void ip_rt_multicast_event(struct in_device *in_dev)
{
	rt_cache_flush(dev_net(in_dev->dev));
}

#ifdef CONFIG_SYSCTL
static int ip_rt_gc_interval __read_mostly  = 60 * HZ;
static int ip_rt_gc_min_interval __read_mostly	= HZ / 2;
static int ip_rt_gc_elasticity __read_mostly	= 8;
static int ip_min_valid_pmtu __read_mostly	= IPV4_MIN_MTU;

static int ipv4_sysctl_rtcache_flush(struct ctl_table *__ctl, int write,
					void __user *buffer,
					size_t *lenp, loff_t *ppos)
{
	struct net *net = (struct net *)__ctl->extra1;

	if (write) {
		rt_cache_flush(net);
		fnhe_genid_bump(net);
		return 0;
	}

	return -EINVAL;
}

static struct ctl_table ipv4_route_table[] = {
	{
		.procname	= "gc_thresh",
		.data		= &ipv4_dst_ops.gc_thresh,
		.maxlen		= sizeof(int),
		.mode		= 0644,
		.proc_handler	= proc_dointvec,
	},
	{
		.procname	= "max_size",
		.data		= &ip_rt_max_size,
		.maxlen		= sizeof(int),
		.mode		= 0644,
		.proc_handler	= proc_dointvec,
	},
	{
		/*  Deprecated. Use gc_min_interval_ms */

		.procname	= "gc_min_interval",
		.data		= &ip_rt_gc_min_interval,
		.maxlen		= sizeof(int),
		.mode		= 0644,
		.proc_handler	= proc_dointvec_jiffies,
	},
	{
		.procname	= "gc_min_interval_ms",
		.data		= &ip_rt_gc_min_interval,
		.maxlen		= sizeof(int),
		.mode		= 0644,
		.proc_handler	= proc_dointvec_ms_jiffies,
	},
	{
		.procname	= "gc_timeout",
		.data		= &ip_rt_gc_timeout,
		.maxlen		= sizeof(int),
		.mode		= 0644,
		.proc_handler	= proc_dointvec_jiffies,
	},
	{
		.procname	= "gc_interval",
		.data		= &ip_rt_gc_interval,
		.maxlen		= sizeof(int),
		.mode		= 0644,
		.proc_handler	= proc_dointvec_jiffies,
	},
	{
		.procname	= "redirect_load",
		.data		= &ip_rt_redirect_load,
		.maxlen		= sizeof(int),
		.mode		= 0644,
		.proc_handler	= proc_dointvec,
	},
	{
		.procname	= "redirect_number",
		.data		= &ip_rt_redirect_number,
		.maxlen		= sizeof(int),
		.mode		= 0644,
		.proc_handler	= proc_dointvec,
	},
	{
		.procname	= "redirect_silence",
		.data		= &ip_rt_redirect_silence,
		.maxlen		= sizeof(int),
		.mode		= 0644,
		.proc_handler	= proc_dointvec,
	},
	{
		.procname	= "error_cost",
		.data		= &ip_rt_error_cost,
		.maxlen		= sizeof(int),
		.mode		= 0644,
		.proc_handler	= proc_dointvec,
	},
	{
		.procname	= "error_burst",
		.data		= &ip_rt_error_burst,
		.maxlen		= sizeof(int),
		.mode		= 0644,
		.proc_handler	= proc_dointvec,
	},
	{
		.procname	= "gc_elasticity",
		.data		= &ip_rt_gc_elasticity,
		.maxlen		= sizeof(int),
		.mode		= 0644,
		.proc_handler	= proc_dointvec,
	},
	{
		.procname	= "mtu_expires",
		.data		= &ip_rt_mtu_expires,
		.maxlen		= sizeof(int),
		.mode		= 0644,
		.proc_handler	= proc_dointvec_jiffies,
	},
	{
		.procname	= "min_pmtu",
		.data		= &ip_rt_min_pmtu,
		.maxlen		= sizeof(int),
		.mode		= 0644,
		.proc_handler	= proc_dointvec_minmax,
		.extra1		= &ip_min_valid_pmtu,
	},
	{
		.procname	= "min_adv_mss",
		.data		= &ip_rt_min_advmss,
		.maxlen		= sizeof(int),
		.mode		= 0644,
		.proc_handler	= proc_dointvec,
	},
	{ }
};

static const char ipv4_route_flush_procname[] = "flush";

static struct ctl_table ipv4_route_flush_table[] = {
	{
		.procname	= ipv4_route_flush_procname,
		.maxlen		= sizeof(int),
		.mode		= 0200,
		.proc_handler	= ipv4_sysctl_rtcache_flush,
	},
	{ },
};

static __net_init int sysctl_route_net_init(struct net *net)
{
	struct ctl_table *tbl;

	tbl = ipv4_route_flush_table;
	if (!net_eq(net, &init_net)) {
		tbl = kmemdup(tbl, sizeof(ipv4_route_flush_table), GFP_KERNEL);
		if (!tbl)
			goto err_dup;

		/* Don't export non-whitelisted sysctls to unprivileged users */
		if (net->user_ns != &init_user_ns) {
			if (tbl[0].procname != ipv4_route_flush_procname)
				tbl[0].procname = NULL;
		}
	}
	tbl[0].extra1 = net;

	net->ipv4.route_hdr = register_net_sysctl(net, "net/ipv4/route", tbl);
	if (!net->ipv4.route_hdr)
		goto err_reg;
	return 0;

err_reg:
	if (tbl != ipv4_route_flush_table)
		kfree(tbl);
err_dup:
	return -ENOMEM;
}

static __net_exit void sysctl_route_net_exit(struct net *net)
{
	struct ctl_table *tbl;

	tbl = net->ipv4.route_hdr->ctl_table_arg;
	unregister_net_sysctl_table(net->ipv4.route_hdr);
	BUG_ON(tbl == ipv4_route_flush_table);
	kfree(tbl);
}

static __net_initdata struct pernet_operations sysctl_route_ops = {
	.init = sysctl_route_net_init,
	.exit = sysctl_route_net_exit,
};
#endif

static __net_init int rt_genid_init(struct net *net)
{
	atomic_set(&net->ipv4.rt_genid, 0);
	atomic_set(&net->fnhe_genid, 0);
	atomic_set(&net->ipv4.dev_addr_genid, get_random_int());
	return 0;
}

static __net_initdata struct pernet_operations rt_genid_ops = {
	.init = rt_genid_init,
};

static int __net_init ipv4_inetpeer_init(struct net *net)
{
	struct inet_peer_base *bp = kmalloc(sizeof(*bp), GFP_KERNEL);

	if (!bp)
		return -ENOMEM;
	inet_peer_base_init(bp);
	net->ipv4.peers = bp;
	return 0;
}

static void __net_exit ipv4_inetpeer_exit(struct net *net)
{
	struct inet_peer_base *bp = net->ipv4.peers;

	net->ipv4.peers = NULL;
	inetpeer_invalidate_tree(bp);
	kfree(bp);
}

static __net_initdata struct pernet_operations ipv4_inetpeer_ops = {
	.init	=	ipv4_inetpeer_init,
	.exit	=	ipv4_inetpeer_exit,
};

#ifdef CONFIG_IP_ROUTE_CLASSID
struct ip_rt_acct __percpu *ip_rt_acct __read_mostly;
#endif /* CONFIG_IP_ROUTE_CLASSID */

int __init ip_rt_init(void)
{
	int cpu;

	ip_idents = kmalloc_array(IP_IDENTS_SZ, sizeof(*ip_idents),
				  GFP_KERNEL);
	if (!ip_idents)
		panic("IP: failed to allocate ip_idents\n");

	prandom_bytes(ip_idents, IP_IDENTS_SZ * sizeof(*ip_idents));

	ip_tstamps = kcalloc(IP_IDENTS_SZ, sizeof(*ip_tstamps), GFP_KERNEL);
	if (!ip_tstamps)
		panic("IP: failed to allocate ip_tstamps\n");

	for_each_possible_cpu(cpu) {
		struct uncached_list *ul = &per_cpu(rt_uncached_list, cpu);

		INIT_LIST_HEAD(&ul->head);
		spin_lock_init(&ul->lock);
	}
#ifdef CONFIG_IP_ROUTE_CLASSID
	ip_rt_acct = __alloc_percpu(256 * sizeof(struct ip_rt_acct), __alignof__(struct ip_rt_acct));
	if (!ip_rt_acct)
		panic("IP: failed to allocate ip_rt_acct\n");
#endif

	ipv4_dst_ops.kmem_cachep =
		kmem_cache_create("ip_dst_cache", sizeof(struct rtable), 0,
				  SLAB_HWCACHE_ALIGN|SLAB_PANIC, NULL);

	ipv4_dst_blackhole_ops.kmem_cachep = ipv4_dst_ops.kmem_cachep;

	if (dst_entries_init(&ipv4_dst_ops) < 0)
		panic("IP: failed to allocate ipv4_dst_ops counter\n");

	if (dst_entries_init(&ipv4_dst_blackhole_ops) < 0)
		panic("IP: failed to allocate ipv4_dst_blackhole_ops counter\n");

	ipv4_dst_ops.gc_thresh = ~0;
	ip_rt_max_size = INT_MAX;

	devinet_init();
	ip_fib_init();

	if (ip_rt_proc_init())
		pr_err("Unable to create route proc files\n");
#ifdef CONFIG_XFRM
	xfrm_init();
	xfrm4_init();
#endif
	rtnl_register(PF_INET, RTM_GETROUTE, inet_rtm_getroute, NULL,
		      RTNL_FLAG_DOIT_UNLOCKED);

#ifdef CONFIG_SYSCTL
	register_pernet_subsys(&sysctl_route_ops);
#endif
	register_pernet_subsys(&rt_genid_ops);
	register_pernet_subsys(&ipv4_inetpeer_ops);
	return 0;
}

#ifdef CONFIG_SYSCTL
/*
 * We really need to sanitize the damn ipv4 init order, then all
 * this nonsense will go away.
 */
void __init ip_static_sysctl_init(void)
{
	register_net_sysctl(&init_net, "net/ipv4/route", ipv4_route_table);
}
#endif<|MERGE_RESOLUTION|>--- conflicted
+++ resolved
@@ -2246,13 +2246,8 @@
 
 	//此处通过调用rt_dst_alloc,将设置input为ip_local_deliver,报文将送往本地
 	rth = rt_dst_alloc(l3mdev_master_dev_rcu(dev) ? : net->loopback_dev,
-<<<<<<< HEAD
 			   flags | RTCF_LOCAL, res->type,//标记local flag
-			   IN_DEV_CONF_GET(in_dev, NOPOLICY), false, do_cache);
-=======
-			   flags | RTCF_LOCAL, res->type,
 			   IN_DEV_CONF_GET(in_dev, NOPOLICY), false);
->>>>>>> b032227c
 	if (!rth)
 		goto e_nobufs;
 
