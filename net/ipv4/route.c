--- conflicted
+++ resolved
@@ -2103,11 +2103,7 @@
 
 	tos &= IPTOS_RT_MASK;
 	rcu_read_lock();
-<<<<<<< HEAD
-	//加锁查询
-=======
-	//进行路由查询
->>>>>>> ba971f3b
+	//加锁,进行路由查询
 	err = ip_route_input_rcu(skb, daddr, saddr, tos, dev, &res);
 	rcu_read_unlock();
 
