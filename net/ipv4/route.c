--- conflicted
+++ resolved
@@ -2021,12 +2021,8 @@
 			    struct flow_keys *hkeys)
 {
 #ifdef CONFIG_IP_ROUTE_MULTIPATH
-<<<<<<< HEAD
 	//等价路由处理,存在多个下一跳，选一个下一跳
-	if (res->fi && res->fi->fib_nhs > 1) {
-=======
 	if (res->fi && fib_info_num_path(res->fi) > 1) {
->>>>>>> 5f9e832c
 		int h = fib_multipath_hash(res->fi->fib_net, NULL, skb, hkeys);
 
 		fib_select_multipath(res, h);
