// SPDX-License-Identifier: GPL-2.0-only
/*
 * Pluggable TCP upper layer protocol support.
 *
 * Copyright (c) 2016-2017, Mellanox Technologies. All rights reserved.
 * Copyright (c) 2016-2017, Dave Watson <davejwatson@fb.com>. All rights reserved.
 *
 */

#include <linux/module.h>
#include <linux/mm.h>
#include <linux/types.h>
#include <linux/list.h>
#include <linux/gfp.h>
#include <net/tcp.h>

static DEFINE_SPINLOCK(tcp_ulp_list_lock);
static LIST_HEAD(tcp_ulp_list);/*串连系统中所有tcp_ulp_ops*/

/* Simple linear search, don't expect many entries! */
static struct tcp_ulp_ops *tcp_ulp_find(const char *name)
{
	struct tcp_ulp_ops *e;

	/*遍历tcp_ulp_list,检查指定name的tcp_ulp_ops*/
	list_for_each_entry_rcu(e, &tcp_ulp_list, list,
				lockdep_is_held(&tcp_ulp_list_lock)) {
		if (strcmp(e->name, name) == 0)
			return e;
	}

	return NULL;
}

/*给定名称$name,查找对应的tcp_ulp_ops（容许主动加载module)*/
static const struct tcp_ulp_ops *__tcp_ulp_find_autoload(const char *name)
{
	const struct tcp_ulp_ops *ulp = NULL;

	rcu_read_lock();
	ulp = tcp_ulp_find(name);

#ifdef CONFIG_MODULES
	if (!ulp && capable(CAP_NET_ADMIN)) {
		/*指定名称的ulp不存在时，尝试加载module,再查找*/
		rcu_read_unlock();
		request_module("tcp-ulp-%s", name);
		rcu_read_lock();
		ulp = tcp_ulp_find(name);
	}
#endif
	if (!ulp || !try_module_get(ulp->owner))
		ulp = NULL;

	rcu_read_unlock();
	return ulp;
}

/* Attach new upper layer protocol to the list
 * of available protocols.
 */
int tcp_register_ulp(struct tcp_ulp_ops *ulp)
{
	int ret = 0;

	spin_lock(&tcp_ulp_list_lock);
	if (tcp_ulp_find(ulp->name))
		/*如已存在，则报错*/
		ret = -EEXIST;
	else
		/*不存在，注册ulp*/
		list_add_tail_rcu(&ulp->list, &tcp_ulp_list);
	spin_unlock(&tcp_ulp_list_lock);

	return ret;
}
EXPORT_SYMBOL_GPL(tcp_register_ulp);

/*tcp ulp解注册*/
void tcp_unregister_ulp(struct tcp_ulp_ops *ulp)
{
	spin_lock(&tcp_ulp_list_lock);
	list_del_rcu(&ulp->list);
	spin_unlock(&tcp_ulp_list_lock);

	synchronize_rcu();
}
EXPORT_SYMBOL_GPL(tcp_unregister_ulp);

/* Build string with list of available upper layer protocl values */
void tcp_get_available_ulp(char *buf, size_t maxlen)
{
	struct tcp_ulp_ops *ulp_ops;
	size_t offs = 0;

	*buf = '\0';
	rcu_read_lock();
	/*遍历已注册的所有ulp，将其格式化为字符串输出到buff*/
	list_for_each_entry_rcu(ulp_ops, &tcp_ulp_list, list) {
		offs += snprintf(buf + offs, maxlen - offs,
				 "%s%s",
				 offs == 0 ? "" : " ", ulp_ops->name);

		if (WARN_ON_ONCE(offs >= maxlen))
			break;
	}
	rcu_read_unlock();
}

void tcp_update_ulp(struct sock *sk, struct proto *proto,
		    void (*write_space)(struct sock *sk))
{
	struct inet_connection_sock *icsk = inet_csk(sk);

	if (icsk->icsk_ulp_ops->update)
		icsk->icsk_ulp_ops->update(sk, proto, write_space);
}

void tcp_cleanup_ulp(struct sock *sk)
{
	struct inet_connection_sock *icsk = inet_csk(sk);

	/* No sock_owned_by_me() check here as at the time the
	 * stack calls this function, the socket is dead and
	 * about to be destroyed.
	 */
	if (!icsk->icsk_ulp_ops)
		return;

	if (icsk->icsk_ulp_ops->release)
		icsk->icsk_ulp_ops->release(sk);
	module_put(icsk->icsk_ulp_ops->owner);

	icsk->icsk_ulp_ops = NULL;
}

static int __tcp_set_ulp(struct sock *sk, const struct tcp_ulp_ops *ulp_ops)
{
	struct inet_connection_sock *icsk = inet_csk(sk);
	int err;

	err = -EEXIST;
	if (icsk->icsk_ulp_ops)
		/*重复设置,报错*/
		goto out_err;

	if (sk->sk_socket)
		clear_bit(SOCK_SUPPORT_ZC, &sk->sk_socket->flags);

<<<<<<< HEAD
	err = ulp_ops->init(sk);/*替换原有socket*/
=======
	err = -ENOTCONN;
	if (!ulp_ops->clone && sk->sk_state == TCP_LISTEN)
		goto out_err;

	err = ulp_ops->init(sk);
>>>>>>> fe15c26e
	if (err)
		goto out_err;

	icsk->icsk_ulp_ops = ulp_ops;
	return 0;
out_err:
	module_put(ulp_ops->owner);
	return err;
}

/*设置tcp socket的上层协议*/
int tcp_set_ulp(struct sock *sk, const char *name)
{
	const struct tcp_ulp_ops *ulp_ops;

	sock_owned_by_me(sk);

	/*按名称查找上层协议OPS*/
	ulp_ops = __tcp_ulp_find_autoload(name);
	if (!ulp_ops)
		return -ENOENT;

	return __tcp_set_ulp(sk, ulp_ops);
}<|MERGE_RESOLUTION|>--- conflicted
+++ resolved
@@ -147,15 +147,11 @@
 	if (sk->sk_socket)
 		clear_bit(SOCK_SUPPORT_ZC, &sk->sk_socket->flags);
 
-<<<<<<< HEAD
-	err = ulp_ops->init(sk);/*替换原有socket*/
-=======
 	err = -ENOTCONN;
 	if (!ulp_ops->clone && sk->sk_state == TCP_LISTEN)
 		goto out_err;
 
-	err = ulp_ops->init(sk);
->>>>>>> fe15c26e
+	err = ulp_ops->init(sk);/*替换原有socket*/
 	if (err)
 		goto out_err;
 
