--- conflicted
+++ resolved
@@ -222,12 +222,9 @@
 	struct ip_tunnel *tunnel;
 	const struct iphdr *iph;
 
-<<<<<<< HEAD
+	__set_bit(IP_TUNNEL_NO_KEY_BIT, flags);
+
 	//找出隧道配置
-=======
-	__set_bit(IP_TUNNEL_NO_KEY_BIT, flags);
-
->>>>>>> 155a3c00
 	iph = ip_hdr(skb);
 	tunnel = ip_tunnel_lookup(itn, skb->dev->ifindex, flags, iph->saddr,
 				  iph->daddr, 0);
