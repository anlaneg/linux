/*
 * INET		An implementation of the TCP/IP protocol suite for the LINUX
 *		operating system.  INET is implemented using the  BSD Socket
 *		interface as the means of communication with the user level.
 *
 *		IPv4 Forwarding Information Base: FIB frontend.
 *
 * Authors:	Alexey Kuznetsov, <kuznet@ms2.inr.ac.ru>
 *
 *		This program is free software; you can redistribute it and/or
 *		modify it under the terms of the GNU General Public License
 *		as published by the Free Software Foundation; either version
 *		2 of the License, or (at your option) any later version.
 */

#include <linux/module.h>
#include <linux/uaccess.h>
#include <linux/bitops.h>
#include <linux/capability.h>
#include <linux/types.h>
#include <linux/kernel.h>
#include <linux/mm.h>
#include <linux/string.h>
#include <linux/socket.h>
#include <linux/sockios.h>
#include <linux/errno.h>
#include <linux/in.h>
#include <linux/inet.h>
#include <linux/inetdevice.h>
#include <linux/netdevice.h>
#include <linux/if_addr.h>
#include <linux/if_arp.h>
#include <linux/skbuff.h>
#include <linux/cache.h>
#include <linux/init.h>
#include <linux/list.h>
#include <linux/slab.h>

#include <net/ip.h>
#include <net/protocol.h>
#include <net/route.h>
#include <net/tcp.h>
#include <net/sock.h>
#include <net/arp.h>
#include <net/ip_fib.h>
#include <net/rtnetlink.h>
#include <net/xfrm.h>
#include <net/l3mdev.h>
#include <net/lwtunnel.h>
#include <trace/events/fib.h>

#ifndef CONFIG_IP_MULTIPLE_TABLES

static int __net_init fib4_rules_init(struct net *net)
{
	struct fib_table *local_table, *main_table;

	main_table  = fib_trie_table(RT_TABLE_MAIN, NULL);
	if (!main_table)
		return -ENOMEM;

	local_table = fib_trie_table(RT_TABLE_LOCAL, main_table);
	if (!local_table)
		goto fail;

	hlist_add_head_rcu(&local_table->tb_hlist,
				&net->ipv4.fib_table_hash[TABLE_LOCAL_INDEX]);
	hlist_add_head_rcu(&main_table->tb_hlist,
				&net->ipv4.fib_table_hash[TABLE_MAIN_INDEX]);
	return 0;

fail:
	fib_free_table(main_table);
	return -ENOMEM;
}
#else

//创建指定编号的fib表
struct fib_table *fib_new_table(struct net *net, u32 id)
{
	struct fib_table *tb, *alias = NULL;
	unsigned int h;

	//main表特殊处理
	if (id == 0)
		id = RT_TABLE_MAIN;
	tb = fib_get_table(net, id);
	if (tb)
		return tb;

	if (id == RT_TABLE_LOCAL && !net->ipv4.fib_has_custom_rules)
		alias = fib_new_table(net, RT_TABLE_MAIN);

	tb = fib_trie_table(id, alias);
	if (!tb)
		return NULL;

	//设置常用的表指针
	switch (id) {
	case RT_TABLE_MAIN:
		rcu_assign_pointer(net->ipv4.fib_main, tb);
		break;
	case RT_TABLE_DEFAULT:
		rcu_assign_pointer(net->ipv4.fib_default, tb);
		break;
	default:
		break;
	}

	//将表注册在hash表中
	h = id & (FIB_TABLE_HASHSZ - 1);
	hlist_add_head_rcu(&tb->tb_hlist, &net->ipv4.fib_table_hash[h]);
	return tb;
}
EXPORT_SYMBOL_GPL(fib_new_table);

/* caller must hold either rtnl or rcu read lock */
//检查指定id的fib表是否存在
struct fib_table *fib_get_table(struct net *net, u32 id)
{
	struct fib_table *tb;
	struct hlist_head *head;
	unsigned int h;

	if (id == 0)
		id = RT_TABLE_MAIN;
	h = id & (FIB_TABLE_HASHSZ - 1);

	head = &net->ipv4.fib_table_hash[h];
	hlist_for_each_entry_rcu(tb, head, tb_hlist) {
		if (tb->tb_id == id)
			return tb;
	}
	return NULL;
}
#endif /* CONFIG_IP_MULTIPLE_TABLES */

//替换fib表
static void fib_replace_table(struct net *net, struct fib_table *old,
			      struct fib_table *new)
{
#ifdef CONFIG_IP_MULTIPLE_TABLES
	switch (new->tb_id) {
	case RT_TABLE_MAIN:
		rcu_assign_pointer(net->ipv4.fib_main, new);
		break;
	case RT_TABLE_DEFAULT:
		rcu_assign_pointer(net->ipv4.fib_default, new);
		break;
	default:
		break;
	}

#endif
	/* replace the old table in the hlist */
	hlist_replace_rcu(&old->tb_hlist, &new->tb_hlist);
}

int fib_unmerge(struct net *net)
{
	struct fib_table *old, *new, *main_table;

	/* attempt to fetch local table if it has been allocated */
	old = fib_get_table(net, RT_TABLE_LOCAL);
	if (!old)
		return 0;

	new = fib_trie_unmerge(old);
	if (!new)
		return -ENOMEM;

	/* table is already unmerged */
	if (new == old)
		return 0;

	/* replace merged table with clean table */
	fib_replace_table(net, old, new);
	fib_free_table(old);

	/* attempt to fetch main table if it has been allocated */
	main_table = fib_get_table(net, RT_TABLE_MAIN);
	if (!main_table)
		return 0;

	/* flush local entries from main table */
	fib_table_flush_external(main_table);

	return 0;
}

//flush指定net中的，0-FIB_TABLE_HASHSZ的表
static void fib_flush(struct net *net)
{
	int flushed = 0;
	unsigned int h;

	for (h = 0; h < FIB_TABLE_HASHSZ; h++) {
		struct hlist_head *head = &net->ipv4.fib_table_hash[h];
		struct hlist_node *tmp;
		struct fib_table *tb;

		hlist_for_each_entry_safe(tb, tmp, head, tb_hlist)
			flushed += fib_table_flush(net, tb);
	}

	if (flushed)
		rt_cache_flush(net);
}

/*
 * Find address type as if only "dev" was present in the system. If
 * on_dev is NULL then all interfaces are taken into consideration.
 */
static inline unsigned int __inet_dev_addr_type(struct net *net,
						const struct net_device *dev,
						__be32 addr, u32 tb_id)
{
	struct flowi4		fl4 = { .daddr = addr };
	struct fib_result	res;
	unsigned int ret = RTN_BROADCAST;
	struct fib_table *table;

	if (ipv4_is_zeronet(addr) || ipv4_is_lbcast(addr))
		return RTN_BROADCAST;
	if (ipv4_is_multicast(addr))
		return RTN_MULTICAST;

	rcu_read_lock();

	table = fib_get_table(net, tb_id);
	if (table) {
		ret = RTN_UNICAST;
		if (!fib_table_lookup(table, &fl4, &res, FIB_LOOKUP_NOREF)) {
			if (!dev || dev == res.fi->fib_dev)
				ret = res.type;
		}
	}

	rcu_read_unlock();
	return ret;
}

unsigned int inet_addr_type_table(struct net *net, __be32 addr, u32 tb_id)
{
	return __inet_dev_addr_type(net, NULL, addr, tb_id);
}
EXPORT_SYMBOL(inet_addr_type_table);

unsigned int inet_addr_type(struct net *net, __be32 addr)
{
	return __inet_dev_addr_type(net, NULL, addr, RT_TABLE_LOCAL);
}
EXPORT_SYMBOL(inet_addr_type);

unsigned int inet_dev_addr_type(struct net *net, const struct net_device *dev,
				__be32 addr)
{
	u32 rt_table = l3mdev_fib_table(dev) ? : RT_TABLE_LOCAL;

	return __inet_dev_addr_type(net, dev, addr, rt_table);
}
EXPORT_SYMBOL(inet_dev_addr_type);

/* inet_addr_type with dev == NULL but using the table from a dev
 * if one is associated
 */
unsigned int inet_addr_type_dev_table(struct net *net,
				      const struct net_device *dev,
				      __be32 addr)
{
	u32 rt_table = l3mdev_fib_table(dev) ? : RT_TABLE_LOCAL;

	return __inet_dev_addr_type(net, NULL, addr, rt_table);
}
EXPORT_SYMBOL(inet_addr_type_dev_table);

__be32 fib_compute_spec_dst(struct sk_buff *skb)
{
	struct net_device *dev = skb->dev;
	struct in_device *in_dev;
	struct fib_result res;
	struct rtable *rt;
	struct net *net;
	int scope;

	rt = skb_rtable(skb);
	if ((rt->rt_flags & (RTCF_BROADCAST | RTCF_MULTICAST | RTCF_LOCAL)) ==
	    RTCF_LOCAL)
		return ip_hdr(skb)->daddr;

	in_dev = __in_dev_get_rcu(dev);
	BUG_ON(!in_dev);

	net = dev_net(dev);

	scope = RT_SCOPE_UNIVERSE;
	if (!ipv4_is_zeronet(ip_hdr(skb)->saddr)) {
		struct flowi4 fl4 = {
			.flowi4_iif = LOOPBACK_IFINDEX,
			.daddr = ip_hdr(skb)->saddr,
			.flowi4_tos = RT_TOS(ip_hdr(skb)->tos),
			.flowi4_scope = scope,
			.flowi4_mark = IN_DEV_SRC_VMARK(in_dev) ? skb->mark : 0,
		};
		if (!fib_lookup(net, &fl4, &res, 0))
			return FIB_RES_PREFSRC(net, res);
	} else {
		scope = RT_SCOPE_LINK;
	}

	return inet_select_addr(dev, ip_hdr(skb)->saddr, scope);
}

/* Given (packet source, input interface) and optional (dst, oif, tos):
 * - (main) check, that source is valid i.e. not broadcast or our local
 *   address.
 * - figure out what "logical" interface this packet arrived
 *   and calculate "specific destination" address.
 * - check, that packet arrived from expected physical interface.
 * called with rcu_read_lock()
 */
static int __fib_validate_source(struct sk_buff *skb, __be32 src, __be32 dst,
				 u8 tos, int oif, struct net_device *dev,
				 int rpf, struct in_device *idev, u32 *itag)
{
	int ret, no_addr;
	struct fib_result res;
	struct flowi4 fl4;
	struct net *net = dev_net(dev);
	bool dev_match;

	fl4.flowi4_oif = 0;
	fl4.flowi4_iif = l3mdev_master_ifindex_rcu(dev);
	if (!fl4.flowi4_iif)
		fl4.flowi4_iif = oif ? : LOOPBACK_IFINDEX;
	fl4.daddr = src;
	fl4.saddr = dst;
	fl4.flowi4_tos = tos;
	fl4.flowi4_scope = RT_SCOPE_UNIVERSE;
	fl4.flowi4_tun_key.tun_id = 0;
	fl4.flowi4_flags = 0;
	fl4.flowi4_uid = sock_net_uid(net, NULL);

	no_addr = idev->ifa_list == NULL;

	fl4.flowi4_mark = IN_DEV_SRC_VMARK(idev) ? skb->mark : 0;

	trace_fib_validate_source(dev, &fl4);

	if (fib_lookup(net, &fl4, &res, 0))
		goto last_resort;
	if (res.type != RTN_UNICAST &&
	    (res.type != RTN_LOCAL || !IN_DEV_ACCEPT_LOCAL(idev)))
		goto e_inval;
	if (!rpf && !fib_num_tclassid_users(net) &&
	    (dev->ifindex != oif || !IN_DEV_TX_REDIRECTS(idev)))
		goto last_resort;
	fib_combine_itag(itag, &res);
	dev_match = false;

#ifdef CONFIG_IP_ROUTE_MULTIPATH
	for (ret = 0; ret < res.fi->fib_nhs; ret++) {
		struct fib_nh *nh = &res.fi->fib_nh[ret];

		if (nh->nh_dev == dev) {
			dev_match = true;
			break;
		} else if (l3mdev_master_ifindex_rcu(nh->nh_dev) == dev->ifindex) {
			dev_match = true;
			break;
		}
	}
#else
	if (FIB_RES_DEV(res) == dev)
		dev_match = true;
#endif
	if (dev_match) {
		ret = FIB_RES_NH(res).nh_scope >= RT_SCOPE_HOST;
		return ret;
	}
	if (no_addr)
		goto last_resort;
	if (rpf == 1)
		goto e_rpf;
	fl4.flowi4_oif = dev->ifindex;

	ret = 0;
	if (fib_lookup(net, &fl4, &res, FIB_LOOKUP_IGNORE_LINKSTATE) == 0) {
		if (res.type == RTN_UNICAST)
			ret = FIB_RES_NH(res).nh_scope >= RT_SCOPE_HOST;
	}
	return ret;

last_resort:
	if (rpf)
		goto e_rpf;
	*itag = 0;
	return 0;

e_inval:
	return -EINVAL;
e_rpf:
	return -EXDEV;
}

/* Ignore rp_filter for packets protected by IPsec. */
int fib_validate_source(struct sk_buff *skb, __be32 src, __be32 dst,
			u8 tos, int oif, struct net_device *dev,
			struct in_device *idev, u32 *itag)
{
	int r = secpath_exists(skb) ? 0 : IN_DEV_RPFILTER(idev);

	if (!r && !fib_num_tclassid_users(dev_net(dev)) &&
	    IN_DEV_ACCEPT_LOCAL(idev) &&
	    (dev->ifindex != oif || !IN_DEV_TX_REDIRECTS(idev))) {
		*itag = 0;
		return 0;
	}
	return __fib_validate_source(skb, src, dst, tos, oif, dev, r, idev, itag);
}

//取sockaddr_in结构体中的地址
static inline __be32 sk_extract_addr(struct sockaddr *addr)
{
	return ((struct sockaddr_in *) addr)->sin_addr.s_addr;
}

static int put_rtax(struct nlattr *mx, int len, int type, u32 value)
{
	struct nlattr *nla;

	nla = (struct nlattr *) ((char *) mx + len);
	nla->nla_type = type;
	nla->nla_len = nla_attr_size(4);
	*(u32 *) nla_data(nla) = value;

	return len + nla_total_size(4);
}

//将rt结构转换为cfg结构
static int rtentry_to_fib_config(struct net *net, int cmd, struct rtentry *rt,
				 struct fib_config *cfg)
{
	__be32 addr;
	int plen;

	memset(cfg, 0, sizeof(*cfg));
	cfg->fc_nlinfo.nl_net = net;

	//只支持af_inet格式
	if (rt->rt_dst.sa_family != AF_INET)
		return -EAFNOSUPPORT;

	/*
	 * Check mask for validity:
	 * a) it must be contiguous.
	 * b) destination must have all host bits clear.
	 *    目标地址的所有主机位必须为0
	 * c) if application forgot to set correct family (AF_INET),
	 *    reject request unless it is absolutely clear i.e.
	 *    both family and mask are zero.
	 */
	plen = 32;
	addr = sk_extract_addr(&rt->rt_dst);
	if (!(rt->rt_flags & RTF_HOST)) {
		//非主机地址情况，取target对应的mask
		__be32 mask = sk_extract_addr(&rt->rt_genmask);

		if (rt->rt_genmask.sa_family != AF_INET) {
			//如果fa不相同，则仅能是mask（0）无值且fa未赋值（0）
			//否则不支持
			if (mask || rt->rt_genmask.sa_family)
				return -EAFNOSUPPORT;
		}

		if (bad_mask(mask, addr))
			return -EINVAL;

		plen = inet_mask_len(mask);
	}

	//设置目标地址的掩码长度，目标地址，
	cfg->fc_dst_len = plen;
	cfg->fc_dst = addr;

	if (cmd != SIOCDELRT) {
		cfg->fc_nlflags = NLM_F_CREATE;
		cfg->fc_protocol = RTPROT_BOOT;
	}

	if (rt->rt_metric)
		cfg->fc_priority = rt->rt_metric - 1;

	if (rt->rt_flags & RTF_REJECT) {
		cfg->fc_scope = RT_SCOPE_HOST;
		cfg->fc_type = RTN_UNREACHABLE;
		return 0;
	}

	cfg->fc_scope = RT_SCOPE_NOWHERE;
	cfg->fc_type = RTN_UNICAST;

	//如果路由指定了设备名称
	if (rt->rt_dev) {
		char *colon;
		struct net_device *dev;
		char devname[IFNAMSIZ];

		//取传入的设备名称
		if (copy_from_user(devname, rt->rt_dev, IFNAMSIZ-1))
			return -EFAULT;

		devname[IFNAMSIZ-1] = 0;
		colon = strchr(devname, ':');
		if (colon)
			*colon = 0;//有':'号，将':'号置为'\0'查设备
		dev = __dev_get_by_name(net, devname);
		if (!dev)
			return -ENODEV;
		cfg->fc_oif = dev->ifindex;
		cfg->fc_table = l3mdev_fib_table(dev);
		if (colon) {
			//需要将设备名称中':'号还原
			struct in_ifaddr *ifa;
			struct in_device *in_dev = __in_dev_get_rtnl(dev);
			if (!in_dev)
				return -ENODEV;
			*colon = ':';
			for (ifa = in_dev->ifa_list; ifa; ifa = ifa->ifa_next)
				if (strcmp(ifa->ifa_label, devname) == 0)
					break;
			if (!ifa)
				return -ENODEV;
			cfg->fc_prefsrc = ifa->ifa_local;
		}
	}

	addr = sk_extract_addr(&rt->rt_gateway);
	if (rt->rt_gateway.sa_family == AF_INET && addr) {
		unsigned int addr_type;

		cfg->fc_gw = addr;//网关地址
		addr_type = inet_addr_type_table(net, addr, cfg->fc_table);
		if (rt->rt_flags & RTF_GATEWAY &&
		    addr_type == RTN_UNICAST)
			cfg->fc_scope = RT_SCOPE_UNIVERSE;
	}

	if (cmd == SIOCDELRT)
		return 0;

	if (rt->rt_flags & RTF_GATEWAY && !cfg->fc_gw)
		return -EINVAL;

	if (cfg->fc_scope == RT_SCOPE_NOWHERE)
		cfg->fc_scope = RT_SCOPE_LINK;

	if (rt->rt_flags & (RTF_MTU | RTF_WINDOW | RTF_IRTT)) {
		struct nlattr *mx;
		int len = 0;

		mx = kzalloc(3 * nla_total_size(4), GFP_KERNEL);
		if (!mx)
			return -ENOMEM;

		if (rt->rt_flags & RTF_MTU)
			len = put_rtax(mx, len, RTAX_ADVMSS, rt->rt_mtu - 40);

		if (rt->rt_flags & RTF_WINDOW)
			len = put_rtax(mx, len, RTAX_WINDOW, rt->rt_window);

		if (rt->rt_flags & RTF_IRTT)
			len = put_rtax(mx, len, RTAX_RTT, rt->rt_irtt << 3);

		cfg->fc_mx = mx;
		cfg->fc_mx_len = len;
	}

	return 0;
}

/*
 * Handle IP routing ioctl calls.
 * These are used to manipulate the routing tables
 */
int ip_rt_ioctl(struct net *net, unsigned int cmd, void __user *arg)
{
	struct fib_config cfg;
	struct rtentry rt;
	int err;

	switch (cmd) {
	case SIOCADDRT:		/* Add a route */
	case SIOCDELRT:		/* Delete a route */
		if (!ns_capable(net->user_ns, CAP_NET_ADMIN))
			return -EPERM;

		if (copy_from_user(&rt, arg, sizeof(rt)))
			return -EFAULT;

		rtnl_lock();
		err = rtentry_to_fib_config(net, cmd, &rt, &cfg);
		if (err == 0) {
			struct fib_table *tb;

			if (cmd == SIOCDELRT) {
				tb = fib_get_table(net, cfg.fc_table);
				if (tb)
					err = fib_table_delete(net, tb, &cfg,
							       NULL);
				else
					err = -ESRCH;
			} else {
				//构造对应的表
				tb = fib_new_table(net, cfg.fc_table);
				if (tb)
<<<<<<< HEAD
					//将cfg配置应用到表tb中
					err = fib_table_insert(net, tb, &cfg);
=======
					err = fib_table_insert(net, tb,
							       &cfg, NULL);
>>>>>>> 5cb0512c
				else
					err = -ENOBUFS;
			}

			/* allocated by rtentry_to_fib_config() */
			kfree(cfg.fc_mx);
		}
		rtnl_unlock();
		return err;
	}
	return -EINVAL;
}

const struct nla_policy rtm_ipv4_policy[RTA_MAX + 1] = {
	[RTA_DST]		= { .type = NLA_U32 },
	[RTA_SRC]		= { .type = NLA_U32 },
	[RTA_IIF]		= { .type = NLA_U32 },
	[RTA_OIF]		= { .type = NLA_U32 },
	[RTA_GATEWAY]		= { .type = NLA_U32 },
	[RTA_PRIORITY]		= { .type = NLA_U32 },
	[RTA_PREFSRC]		= { .type = NLA_U32 },
	[RTA_METRICS]		= { .type = NLA_NESTED },
	[RTA_MULTIPATH]		= { .len = sizeof(struct rtnexthop) },
	[RTA_FLOW]		= { .type = NLA_U32 },
	[RTA_ENCAP_TYPE]	= { .type = NLA_U16 },
	[RTA_ENCAP]		= { .type = NLA_NESTED },
	[RTA_UID]		= { .type = NLA_U32 },
	[RTA_MARK]		= { .type = NLA_U32 },
};

static int rtm_to_fib_config(struct net *net, struct sk_buff *skb,
			     struct nlmsghdr *nlh, struct fib_config *cfg,
			     struct netlink_ext_ack *extack)
{
	struct nlattr *attr;
	int err, remaining;
	struct rtmsg *rtm;

	err = nlmsg_validate(nlh, sizeof(*rtm), RTA_MAX, rtm_ipv4_policy,
			     extack);
	if (err < 0)
		goto errout;

	memset(cfg, 0, sizeof(*cfg));

	rtm = nlmsg_data(nlh);
	cfg->fc_dst_len = rtm->rtm_dst_len;
	cfg->fc_tos = rtm->rtm_tos;
	cfg->fc_table = rtm->rtm_table;
	cfg->fc_protocol = rtm->rtm_protocol;
	cfg->fc_scope = rtm->rtm_scope;
	cfg->fc_type = rtm->rtm_type;
	cfg->fc_flags = rtm->rtm_flags;
	cfg->fc_nlflags = nlh->nlmsg_flags;

	cfg->fc_nlinfo.portid = NETLINK_CB(skb).portid;
	cfg->fc_nlinfo.nlh = nlh;
	cfg->fc_nlinfo.nl_net = net;

	if (cfg->fc_type > RTN_MAX) {
		NL_SET_ERR_MSG(extack, "Invalid route type");
		err = -EINVAL;
		goto errout;
	}

	nlmsg_for_each_attr(attr, nlh, sizeof(struct rtmsg), remaining) {
		switch (nla_type(attr)) {
		case RTA_DST:
			cfg->fc_dst = nla_get_be32(attr);
			break;
		case RTA_OIF:
			cfg->fc_oif = nla_get_u32(attr);
			break;
		case RTA_GATEWAY:
			cfg->fc_gw = nla_get_be32(attr);
			break;
		case RTA_PRIORITY:
			cfg->fc_priority = nla_get_u32(attr);
			break;
		case RTA_PREFSRC:
			cfg->fc_prefsrc = nla_get_be32(attr);
			break;
		case RTA_METRICS:
			cfg->fc_mx = nla_data(attr);
			cfg->fc_mx_len = nla_len(attr);
			break;
		case RTA_MULTIPATH:
			err = lwtunnel_valid_encap_type_attr(nla_data(attr),
							     nla_len(attr),
							     extack);
			if (err < 0)
				goto errout;
			cfg->fc_mp = nla_data(attr);
			cfg->fc_mp_len = nla_len(attr);
			break;
		case RTA_FLOW:
			cfg->fc_flow = nla_get_u32(attr);
			break;
		case RTA_TABLE:
			cfg->fc_table = nla_get_u32(attr);
			break;
		case RTA_ENCAP:
			cfg->fc_encap = attr;
			break;
		case RTA_ENCAP_TYPE:
			cfg->fc_encap_type = nla_get_u16(attr);
			err = lwtunnel_valid_encap_type(cfg->fc_encap_type,
							extack);
			if (err < 0)
				goto errout;
			break;
		}
	}

	return 0;
errout:
	return err;
}

static int inet_rtm_delroute(struct sk_buff *skb, struct nlmsghdr *nlh,
			     struct netlink_ext_ack *extack)
{
	struct net *net = sock_net(skb->sk);
	struct fib_config cfg;
	struct fib_table *tb;
	int err;

	err = rtm_to_fib_config(net, skb, nlh, &cfg, extack);
	if (err < 0)
		goto errout;

	tb = fib_get_table(net, cfg.fc_table);
	if (!tb) {
		NL_SET_ERR_MSG(extack, "FIB table does not exist");
		err = -ESRCH;
		goto errout;
	}

	err = fib_table_delete(net, tb, &cfg, extack);
errout:
	return err;
}

static int inet_rtm_newroute(struct sk_buff *skb, struct nlmsghdr *nlh,
			     struct netlink_ext_ack *extack)
{
	struct net *net = sock_net(skb->sk);
	struct fib_config cfg;
	struct fib_table *tb;
	int err;

	err = rtm_to_fib_config(net, skb, nlh, &cfg, extack);
	if (err < 0)
		goto errout;

	tb = fib_new_table(net, cfg.fc_table);
	if (!tb) {
		err = -ENOBUFS;
		goto errout;
	}

	err = fib_table_insert(net, tb, &cfg, extack);
errout:
	return err;
}

static int inet_dump_fib(struct sk_buff *skb, struct netlink_callback *cb)
{
	struct net *net = sock_net(skb->sk);
	unsigned int h, s_h;
	unsigned int e = 0, s_e;
	struct fib_table *tb;
	struct hlist_head *head;
	int dumped = 0, err;

	if (nlmsg_len(cb->nlh) >= sizeof(struct rtmsg) &&
	    ((struct rtmsg *) nlmsg_data(cb->nlh))->rtm_flags & RTM_F_CLONED)
		return skb->len;

	s_h = cb->args[0];
	s_e = cb->args[1];

	rcu_read_lock();

	for (h = s_h; h < FIB_TABLE_HASHSZ; h++, s_e = 0) {
		e = 0;
		head = &net->ipv4.fib_table_hash[h];
		hlist_for_each_entry_rcu(tb, head, tb_hlist) {
			if (e < s_e)
				goto next;
			if (dumped)
				memset(&cb->args[2], 0, sizeof(cb->args) -
						 2 * sizeof(cb->args[0]));
			err = fib_table_dump(tb, skb, cb);
			if (err < 0) {
				if (likely(skb->len))
					goto out;

				goto out_err;
			}
			dumped = 1;
next:
			e++;
		}
	}
out:
	err = skb->len;
out_err:
	rcu_read_unlock();

	cb->args[1] = e;
	cb->args[0] = h;

	return err;
}

/* Prepare and feed intra-kernel routing request.
 * Really, it should be netlink message, but :-( netlink
 * can be not configured, so that we feed it directly
 * to fib engine. It is legal, because all events occur
 * only when netlink is already locked.
 */
static void fib_magic(int cmd, int type, __be32 dst, int dst_len, struct in_ifaddr *ifa)
{
	struct net *net = dev_net(ifa->ifa_dev->dev);
	u32 tb_id = l3mdev_fib_table(ifa->ifa_dev->dev);
	struct fib_table *tb;
	struct fib_config cfg = {
		.fc_protocol = RTPROT_KERNEL,
		.fc_type = type,
		.fc_dst = dst,
		.fc_dst_len = dst_len,
		.fc_prefsrc = ifa->ifa_local,
		.fc_oif = ifa->ifa_dev->dev->ifindex,
		.fc_nlflags = NLM_F_CREATE | NLM_F_APPEND,
		.fc_nlinfo = {
			.nl_net = net,
		},
	};

	if (!tb_id)
		tb_id = (type == RTN_UNICAST) ? RT_TABLE_MAIN : RT_TABLE_LOCAL;

	tb = fib_new_table(net, tb_id);
	if (!tb)
		return;

	cfg.fc_table = tb->tb_id;

	if (type != RTN_LOCAL)
		cfg.fc_scope = RT_SCOPE_LINK;
	else
		cfg.fc_scope = RT_SCOPE_HOST;

	if (cmd == RTM_NEWROUTE)
		fib_table_insert(net, tb, &cfg, NULL);
	else
		fib_table_delete(net, tb, &cfg, NULL);
}

void fib_add_ifaddr(struct in_ifaddr *ifa)
{
	struct in_device *in_dev = ifa->ifa_dev;
	struct net_device *dev = in_dev->dev;
	struct in_ifaddr *prim = ifa;
	__be32 mask = ifa->ifa_mask;
	__be32 addr = ifa->ifa_local;
	__be32 prefix = ifa->ifa_address & mask;

	if (ifa->ifa_flags & IFA_F_SECONDARY) {
		prim = inet_ifa_byprefix(in_dev, prefix, mask);
		if (!prim) {
			pr_warn("%s: bug: prim == NULL\n", __func__);
			return;
		}
	}

	fib_magic(RTM_NEWROUTE, RTN_LOCAL, addr, 32, prim);

	if (!(dev->flags & IFF_UP))
		return;

	/* Add broadcast address, if it is explicitly assigned. */
	if (ifa->ifa_broadcast && ifa->ifa_broadcast != htonl(0xFFFFFFFF))
		fib_magic(RTM_NEWROUTE, RTN_BROADCAST, ifa->ifa_broadcast, 32, prim);

	if (!ipv4_is_zeronet(prefix) && !(ifa->ifa_flags & IFA_F_SECONDARY) &&
	    (prefix != addr || ifa->ifa_prefixlen < 32)) {
		if (!(ifa->ifa_flags & IFA_F_NOPREFIXROUTE))
			fib_magic(RTM_NEWROUTE,
				  dev->flags & IFF_LOOPBACK ? RTN_LOCAL : RTN_UNICAST,
				  prefix, ifa->ifa_prefixlen, prim);

		/* Add network specific broadcasts, when it takes a sense */
		if (ifa->ifa_prefixlen < 31) {
			fib_magic(RTM_NEWROUTE, RTN_BROADCAST, prefix, 32, prim);
			fib_magic(RTM_NEWROUTE, RTN_BROADCAST, prefix | ~mask,
				  32, prim);
		}
	}
}

/* Delete primary or secondary address.
 * Optionally, on secondary address promotion consider the addresses
 * from subnet iprim as deleted, even if they are in device list.
 * In this case the secondary ifa can be in device list.
 */
void fib_del_ifaddr(struct in_ifaddr *ifa, struct in_ifaddr *iprim)
{
	struct in_device *in_dev = ifa->ifa_dev;
	struct net_device *dev = in_dev->dev;
	struct in_ifaddr *ifa1;
	struct in_ifaddr *prim = ifa, *prim1 = NULL;
	__be32 brd = ifa->ifa_address | ~ifa->ifa_mask;
	__be32 any = ifa->ifa_address & ifa->ifa_mask;
#define LOCAL_OK	1
#define BRD_OK		2
#define BRD0_OK		4
#define BRD1_OK		8
	unsigned int ok = 0;
	int subnet = 0;		/* Primary network */
	int gone = 1;		/* Address is missing */
	int same_prefsrc = 0;	/* Another primary with same IP */

	if (ifa->ifa_flags & IFA_F_SECONDARY) {
		prim = inet_ifa_byprefix(in_dev, any, ifa->ifa_mask);
		if (!prim) {
			/* if the device has been deleted, we don't perform
			 * address promotion
			 */
			if (!in_dev->dead)
				pr_warn("%s: bug: prim == NULL\n", __func__);
			return;
		}
		if (iprim && iprim != prim) {
			pr_warn("%s: bug: iprim != prim\n", __func__);
			return;
		}
	} else if (!ipv4_is_zeronet(any) &&
		   (any != ifa->ifa_local || ifa->ifa_prefixlen < 32)) {
		if (!(ifa->ifa_flags & IFA_F_NOPREFIXROUTE))
			fib_magic(RTM_DELROUTE,
				  dev->flags & IFF_LOOPBACK ? RTN_LOCAL : RTN_UNICAST,
				  any, ifa->ifa_prefixlen, prim);
		subnet = 1;
	}

	if (in_dev->dead)
		goto no_promotions;

	/* Deletion is more complicated than add.
	 * We should take care of not to delete too much :-)
	 *
	 * Scan address list to be sure that addresses are really gone.
	 */

	for (ifa1 = in_dev->ifa_list; ifa1; ifa1 = ifa1->ifa_next) {
		if (ifa1 == ifa) {
			/* promotion, keep the IP */
			gone = 0;
			continue;
		}
		/* Ignore IFAs from our subnet */
		if (iprim && ifa1->ifa_mask == iprim->ifa_mask &&
		    inet_ifa_match(ifa1->ifa_address, iprim))
			continue;

		/* Ignore ifa1 if it uses different primary IP (prefsrc) */
		if (ifa1->ifa_flags & IFA_F_SECONDARY) {
			/* Another address from our subnet? */
			if (ifa1->ifa_mask == prim->ifa_mask &&
			    inet_ifa_match(ifa1->ifa_address, prim))
				prim1 = prim;
			else {
				/* We reached the secondaries, so
				 * same_prefsrc should be determined.
				 */
				if (!same_prefsrc)
					continue;
				/* Search new prim1 if ifa1 is not
				 * using the current prim1
				 */
				if (!prim1 ||
				    ifa1->ifa_mask != prim1->ifa_mask ||
				    !inet_ifa_match(ifa1->ifa_address, prim1))
					prim1 = inet_ifa_byprefix(in_dev,
							ifa1->ifa_address,
							ifa1->ifa_mask);
				if (!prim1)
					continue;
				if (prim1->ifa_local != prim->ifa_local)
					continue;
			}
		} else {
			if (prim->ifa_local != ifa1->ifa_local)
				continue;
			prim1 = ifa1;
			if (prim != prim1)
				same_prefsrc = 1;
		}
		if (ifa->ifa_local == ifa1->ifa_local)
			ok |= LOCAL_OK;
		if (ifa->ifa_broadcast == ifa1->ifa_broadcast)
			ok |= BRD_OK;
		if (brd == ifa1->ifa_broadcast)
			ok |= BRD1_OK;
		if (any == ifa1->ifa_broadcast)
			ok |= BRD0_OK;
		/* primary has network specific broadcasts */
		if (prim1 == ifa1 && ifa1->ifa_prefixlen < 31) {
			__be32 brd1 = ifa1->ifa_address | ~ifa1->ifa_mask;
			__be32 any1 = ifa1->ifa_address & ifa1->ifa_mask;

			if (!ipv4_is_zeronet(any1)) {
				if (ifa->ifa_broadcast == brd1 ||
				    ifa->ifa_broadcast == any1)
					ok |= BRD_OK;
				if (brd == brd1 || brd == any1)
					ok |= BRD1_OK;
				if (any == brd1 || any == any1)
					ok |= BRD0_OK;
			}
		}
	}

no_promotions:
	if (!(ok & BRD_OK))
		fib_magic(RTM_DELROUTE, RTN_BROADCAST, ifa->ifa_broadcast, 32, prim);
	if (subnet && ifa->ifa_prefixlen < 31) {
		if (!(ok & BRD1_OK))
			fib_magic(RTM_DELROUTE, RTN_BROADCAST, brd, 32, prim);
		if (!(ok & BRD0_OK))
			fib_magic(RTM_DELROUTE, RTN_BROADCAST, any, 32, prim);
	}
	if (!(ok & LOCAL_OK)) {
		unsigned int addr_type;

		fib_magic(RTM_DELROUTE, RTN_LOCAL, ifa->ifa_local, 32, prim);

		/* Check, that this local address finally disappeared. */
		addr_type = inet_addr_type_dev_table(dev_net(dev), dev,
						     ifa->ifa_local);
		if (gone && addr_type != RTN_LOCAL) {
			/* And the last, but not the least thing.
			 * We must flush stray FIB entries.
			 *
			 * First of all, we scan fib_info list searching
			 * for stray nexthop entries, then ignite fib_flush.
			 */
			if (fib_sync_down_addr(dev, ifa->ifa_local))
				fib_flush(dev_net(dev));
		}
	}
#undef LOCAL_OK
#undef BRD_OK
#undef BRD0_OK
#undef BRD1_OK
}

static void nl_fib_lookup(struct net *net, struct fib_result_nl *frn)
{

	struct fib_result       res;
	struct flowi4           fl4 = {
		.flowi4_mark = frn->fl_mark,
		.daddr = frn->fl_addr,
		.flowi4_tos = frn->fl_tos,
		.flowi4_scope = frn->fl_scope,
	};
	struct fib_table *tb;

	rcu_read_lock();

	tb = fib_get_table(net, frn->tb_id_in);

	frn->err = -ENOENT;
	if (tb) {
		local_bh_disable();

		frn->tb_id = tb->tb_id;
		frn->err = fib_table_lookup(tb, &fl4, &res, FIB_LOOKUP_NOREF);

		if (!frn->err) {
			frn->prefixlen = res.prefixlen;
			frn->nh_sel = res.nh_sel;
			frn->type = res.type;
			frn->scope = res.scope;
		}
		local_bh_enable();
	}

	rcu_read_unlock();
}

static void nl_fib_input(struct sk_buff *skb)
{
	struct net *net;
	struct fib_result_nl *frn;
	struct nlmsghdr *nlh;
	u32 portid;

	net = sock_net(skb->sk);
	nlh = nlmsg_hdr(skb);
	if (skb->len < nlmsg_total_size(sizeof(*frn)) ||
	    skb->len < nlh->nlmsg_len ||
	    nlmsg_len(nlh) < sizeof(*frn))
		return;

	skb = netlink_skb_clone(skb, GFP_KERNEL);
	if (!skb)
		return;
	nlh = nlmsg_hdr(skb);

	frn = (struct fib_result_nl *) nlmsg_data(nlh);
	nl_fib_lookup(net, frn);

	portid = NETLINK_CB(skb).portid;      /* netlink portid */
	NETLINK_CB(skb).portid = 0;        /* from kernel */
	NETLINK_CB(skb).dst_group = 0;  /* unicast */
	netlink_unicast(net->ipv4.fibnl, skb, portid, MSG_DONTWAIT);
}

static int __net_init nl_fib_lookup_init(struct net *net)
{
	struct sock *sk;
	struct netlink_kernel_cfg cfg = {
		.input	= nl_fib_input,
	};

	sk = netlink_kernel_create(net, NETLINK_FIB_LOOKUP, &cfg);
	if (!sk)
		return -EAFNOSUPPORT;
	net->ipv4.fibnl = sk;
	return 0;
}

static void nl_fib_lookup_exit(struct net *net)
{
	netlink_kernel_release(net->ipv4.fibnl);
	net->ipv4.fibnl = NULL;
}

static void fib_disable_ip(struct net_device *dev, unsigned long event,
			   bool force)
{
	if (fib_sync_down_dev(dev, event, force))
		fib_flush(dev_net(dev));
	else
		rt_cache_flush(dev_net(dev));
	arp_ifdown(dev);
}

static int fib_inetaddr_event(struct notifier_block *this, unsigned long event, void *ptr)
{
	struct in_ifaddr *ifa = (struct in_ifaddr *)ptr;
	struct net_device *dev = ifa->ifa_dev->dev;
	struct net *net = dev_net(dev);

	switch (event) {
	case NETDEV_UP:
		fib_add_ifaddr(ifa);
#ifdef CONFIG_IP_ROUTE_MULTIPATH
		fib_sync_up(dev, RTNH_F_DEAD);
#endif
		atomic_inc(&net->ipv4.dev_addr_genid);
		rt_cache_flush(dev_net(dev));
		break;
	case NETDEV_DOWN:
		fib_del_ifaddr(ifa, NULL);
		atomic_inc(&net->ipv4.dev_addr_genid);
		if (!ifa->ifa_dev->ifa_list) {
			/* Last address was deleted from this interface.
			 * Disable IP.
			 */
			fib_disable_ip(dev, event, true);
		} else {
			rt_cache_flush(dev_net(dev));
		}
		break;
	}
	return NOTIFY_DONE;
}

static int fib_netdev_event(struct notifier_block *this, unsigned long event, void *ptr)
{
	struct net_device *dev = netdev_notifier_info_to_dev(ptr);
	struct netdev_notifier_changeupper_info *info;
	struct in_device *in_dev;
	struct net *net = dev_net(dev);
	unsigned int flags;

	if (event == NETDEV_UNREGISTER) {
		fib_disable_ip(dev, event, true);
		rt_flush_dev(dev);
		return NOTIFY_DONE;
	}

	in_dev = __in_dev_get_rtnl(dev);
	if (!in_dev)
		return NOTIFY_DONE;

	switch (event) {
	case NETDEV_UP:
		for_ifa(in_dev) {
			fib_add_ifaddr(ifa);
		} endfor_ifa(in_dev);
#ifdef CONFIG_IP_ROUTE_MULTIPATH
		fib_sync_up(dev, RTNH_F_DEAD);
#endif
		atomic_inc(&net->ipv4.dev_addr_genid);
		rt_cache_flush(net);
		break;
	case NETDEV_DOWN:
		fib_disable_ip(dev, event, false);
		break;
	case NETDEV_CHANGE:
		flags = dev_get_flags(dev);
		if (flags & (IFF_RUNNING | IFF_LOWER_UP))
			fib_sync_up(dev, RTNH_F_LINKDOWN);
		else
			fib_sync_down_dev(dev, event, false);
		/* fall through */
	case NETDEV_CHANGEMTU:
		rt_cache_flush(net);
		break;
	case NETDEV_CHANGEUPPER:
		info = ptr;
		/* flush all routes if dev is linked to or unlinked from
		 * an L3 master device (e.g., VRF)
		 */
		if (info->upper_dev && netif_is_l3_master(info->upper_dev))
			fib_disable_ip(dev, NETDEV_DOWN, true);
		break;
	}
	return NOTIFY_DONE;
}

static struct notifier_block fib_inetaddr_notifier = {
	.notifier_call = fib_inetaddr_event,
};

static struct notifier_block fib_netdev_notifier = {
	.notifier_call = fib_netdev_event,
};

static int __net_init ip_fib_net_init(struct net *net)
{
	int err;
	size_t size = sizeof(struct hlist_head) * FIB_TABLE_HASHSZ;

	err = fib4_notifier_init(net);
	if (err)
		return err;

	/* Avoid false sharing : Use at least a full cache line */
	size = max_t(size_t, size, L1_CACHE_BYTES);

	net->ipv4.fib_table_hash = kzalloc(size, GFP_KERNEL);
	if (!net->ipv4.fib_table_hash) {
		err = -ENOMEM;
		goto err_table_hash_alloc;
	}

	err = fib4_rules_init(net);
	if (err < 0)
		goto err_rules_init;
	return 0;

err_rules_init:
	kfree(net->ipv4.fib_table_hash);
err_table_hash_alloc:
	fib4_notifier_exit(net);
	return err;
}

static void ip_fib_net_exit(struct net *net)
{
	unsigned int i;

	rtnl_lock();
#ifdef CONFIG_IP_MULTIPLE_TABLES
	RCU_INIT_POINTER(net->ipv4.fib_main, NULL);
	RCU_INIT_POINTER(net->ipv4.fib_default, NULL);
#endif
	for (i = 0; i < FIB_TABLE_HASHSZ; i++) {
		struct hlist_head *head = &net->ipv4.fib_table_hash[i];
		struct hlist_node *tmp;
		struct fib_table *tb;

		hlist_for_each_entry_safe(tb, tmp, head, tb_hlist) {
			hlist_del(&tb->tb_hlist);
			fib_table_flush(net, tb);
			fib_free_table(tb);
		}
	}

#ifdef CONFIG_IP_MULTIPLE_TABLES
	fib4_rules_exit(net);
#endif
	rtnl_unlock();
	kfree(net->ipv4.fib_table_hash);
	fib4_notifier_exit(net);
}

static int __net_init fib_net_init(struct net *net)
{
	int error;

#ifdef CONFIG_IP_ROUTE_CLASSID
	net->ipv4.fib_num_tclassid_users = 0;
#endif
	error = ip_fib_net_init(net);
	if (error < 0)
		goto out;
	error = nl_fib_lookup_init(net);
	if (error < 0)
		goto out_nlfl;
	error = fib_proc_init(net);
	if (error < 0)
		goto out_proc;
out:
	return error;

out_proc:
	nl_fib_lookup_exit(net);
out_nlfl:
	ip_fib_net_exit(net);
	goto out;
}

static void __net_exit fib_net_exit(struct net *net)
{
	fib_proc_exit(net);
	nl_fib_lookup_exit(net);
	ip_fib_net_exit(net);
}

static struct pernet_operations fib_net_ops = {
	.init = fib_net_init,
	.exit = fib_net_exit,
};

void __init ip_fib_init(void)
{
	fib_trie_init();

	register_pernet_subsys(&fib_net_ops);

	register_netdevice_notifier(&fib_netdev_notifier);
	register_inetaddr_notifier(&fib_inetaddr_notifier);

	rtnl_register(PF_INET, RTM_NEWROUTE, inet_rtm_newroute, NULL, 0);
	rtnl_register(PF_INET, RTM_DELROUTE, inet_rtm_delroute, NULL, 0);
	rtnl_register(PF_INET, RTM_GETROUTE, NULL, inet_dump_fib, 0);
}<|MERGE_RESOLUTION|>--- conflicted
+++ resolved
@@ -614,13 +614,9 @@
 				//构造对应的表
 				tb = fib_new_table(net, cfg.fc_table);
 				if (tb)
-<<<<<<< HEAD
 					//将cfg配置应用到表tb中
-					err = fib_table_insert(net, tb, &cfg);
-=======
 					err = fib_table_insert(net, tb,
 							       &cfg, NULL);
->>>>>>> 5cb0512c
 				else
 					err = -ENOBUFS;
 			}
