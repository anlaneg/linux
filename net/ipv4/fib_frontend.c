--- conflicted
+++ resolved
@@ -374,18 +374,10 @@
 	struct flowi4 fl4;
 	bool dev_match;
 
-<<<<<<< HEAD
 	fl4.flowi4_oif = 0;/*出接口未知*/
-	fl4.flowi4_iif = l3mdev_master_ifindex_rcu(dev);/*入接口设置为dev*/
-	if (!fl4.flowi4_iif)
-		fl4.flowi4_iif = oif ? : LOOPBACK_IFINDEX;/*如无，则设置为ifindex*/
+	fl4.flowi4_l3mdev = l3mdev_master_ifindex_rcu(dev);/*入接口设置为dev*/
+	fl4.flowi4_iif = oif ? : LOOPBACK_IFINDEX;/*如无，则设置为ifindex*/
 	fl4.daddr = src;/*反查路由表*/
-=======
-	fl4.flowi4_oif = 0;
-	fl4.flowi4_l3mdev = l3mdev_master_ifindex_rcu(dev);
-	fl4.flowi4_iif = oif ? : LOOPBACK_IFINDEX;
-	fl4.daddr = src;
->>>>>>> 028192fe
 	fl4.saddr = dst;
 	fl4.flowi4_tos = tos;
 	fl4.flowi4_scope = RT_SCOPE_UNIVERSE;
@@ -472,13 +464,10 @@
 		    fib4_has_custom_rules(net))
 		    /*用户配置了策略路由，进行反向检查*/
 			goto full_check;
-<<<<<<< HEAD
-		/*如果src是本机地址，则校验不通过*/
-=======
 		/* Within the same container, it is regarded as a martian source,
 		 * and the same host but different containers are not.
 		 */
->>>>>>> 028192fe
+		/*如果src是本机地址，则校验不通过*/
 		if (inet_lookup_ifaddr_rcu(net, src))
 			return -EINVAL;
 
