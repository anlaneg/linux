--- conflicted
+++ resolved
@@ -1418,12 +1418,7 @@
 		}
 	}
 
-<<<<<<< HEAD
-	table[0].data = &net->ipv4.tcp_death_row->sysctl_max_tw_buckets;
-
 	//在/proc/sys/net/ipv4下注册此table
-=======
->>>>>>> 97ee9d1c
 	net->ipv4.ipv4_hdr = register_net_sysctl(net, "net/ipv4", table);
 	if (!net->ipv4.ipv4_hdr)
 		goto err_reg;
