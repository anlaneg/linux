--- conflicted
+++ resolved
@@ -345,13 +345,9 @@
 	struct flowi4 fl4;
 	u32 tsoff = 0;
 
-<<<<<<< HEAD
 	//未开启syncookie,不包含ack,或者包含rst,则直接跳出
-	if (!sock_net(sk)->ipv4.sysctl_tcp_syncookies || !th->ack || th->rst)
-=======
 	if (!READ_ONCE(sock_net(sk)->ipv4.sysctl_tcp_syncookies) ||
 	    !th->ack || th->rst)
->>>>>>> 97ee9d1c
 		goto out;
 
 	if (tcp_synq_no_recent_overflow(sk))
