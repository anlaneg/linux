// SPDX-License-Identifier: GPL-2.0-or-later
/*
 * INET		An implementation of the TCP/IP protocol suite for the LINUX
 *		operating system.  INET is implemented using the  BSD Socket
 *		interface as the means of communication with the user level.
 *
 *		IPv4 Forwarding Information Base: policy rules.
 *
 * Authors:	Alexey Kuznetsov, <kuznet@ms2.inr.ac.ru>
 *		Thomas Graf <tgraf@suug.ch>
 *
 * Fixes:
 *		Rani Assaf	:	local_rule cannot be deleted
 *		Marc Boucher	:	routing by fwmark
 */

#include <linux/types.h>
#include <linux/kernel.h>
#include <linux/netdevice.h>
#include <linux/netlink.h>
#include <linux/inetdevice.h>
#include <linux/init.h>
#include <linux/list.h>
#include <linux/rcupdate.h>
#include <linux/export.h>
#include <net/ip.h>
#include <net/route.h>
#include <net/tcp.h>
#include <net/ip_fib.h>
#include <net/nexthop.h>
#include <net/fib_rules.h>
#include <linux/indirect_call_wrapper.h>

//ipv4策略路由规则
struct fib4_rule {
	struct fib_rule		common;
	u8			dst_len;
	u8			src_len;
	u8			tos;
	__be32			src;//源地址
	__be32			srcmask;
	__be32			dst;//目的地址
	__be32			dstmask;
#ifdef CONFIG_IP_ROUTE_CLASSID
	u32			tclassid;
#endif
};

static bool fib4_rule_matchall(const struct fib_rule *rule)
{
	struct fib4_rule *r = container_of(rule, struct fib4_rule, common);

	if (r->dst_len || r->src_len || r->tos)
		return false;
	return fib_rule_matchall(rule);
}

bool fib4_rule_default(const struct fib_rule *rule)
{
	if (!fib4_rule_matchall(rule) || rule->action != FR_ACT_TO_TBL ||
	    rule->l3mdev)
		return false;
	if (rule->table != RT_TABLE_LOCAL && rule->table != RT_TABLE_MAIN &&
	    rule->table != RT_TABLE_DEFAULT)
		return false;
	return true;
}
EXPORT_SYMBOL_GPL(fib4_rule_default);

int fib4_rules_dump(struct net *net, struct notifier_block *nb,
		    struct netlink_ext_ack *extack)
{
	return fib_rules_dump(net, nb, AF_INET, extack);
}

unsigned int fib4_rules_seq_read(struct net *net)
{
	return fib_rules_seq_read(net, AF_INET);
}

//ipv4策略路由查询
int __fib_lookup(struct net *net, struct flowi4 *flp,
		 struct fib_result *res, unsigned int flags)
{
	struct fib_lookup_arg arg = {
		.result = res,
		.flags = flags,
	};
	int err;

	/* update flow if oif or iif point to device enslaved to l3mdev */
	l3mdev_update_flow(net, flowi4_to_flowi(flp));

	//执行ipv4策略路由查询
	err = fib_rules_lookup(net->ipv4.rules_ops, flowi4_to_flowi(flp), 0, &arg);
#ifdef CONFIG_IP_ROUTE_CLASSID
	/*通过路由确定命中哪条classid*/
	if (arg.rule)
		res->tclassid = ((struct fib4_rule *)arg.rule)->tclassid;
	else
		res->tclassid = 0;
#endif

	if (err == -ESRCH)
		err = -ENETUNREACH;

	return err;
}
EXPORT_SYMBOL_GPL(__fib_lookup);

<<<<<<< HEAD
//ipv4策略路由规则action执行
static int fib4_rule_action(struct fib_rule *rule, struct flowi *flp,
			    int flags, struct fib_lookup_arg *arg)
=======
INDIRECT_CALLABLE_SCOPE int fib4_rule_action(struct fib_rule *rule,
					     struct flowi *flp, int flags,
					     struct fib_lookup_arg *arg)
>>>>>>> 00e4db51
{
	int err = -EAGAIN;
	struct fib_table *tbl;
	u32 tb_id;

	switch (rule->action) {
	case FR_ACT_TO_TBL:
		break;

	case FR_ACT_UNREACHABLE:
	    //直接返回不可达
		return -ENETUNREACH;

	case FR_ACT_PROHIBIT:
	    //直接返回禁止返回
		return -EACCES;

	case FR_ACT_BLACKHOLE:
	    //直接返回参数有误
	default:
		return -EINVAL;
	}

	rcu_read_lock();

	//取要跳转的表
	tb_id = fib_rule_get_table(rule, arg);
	tbl = fib_get_table(rule->fr_net, tb_id);
	if (tbl)
		//然后在此tbl中查找路由
		err = fib_table_lookup(tbl, &flp->u.ip4,
				       (struct fib_result *)arg->result,
				       arg->flags);

	rcu_read_unlock();
	return err;
}

INDIRECT_CALLABLE_SCOPE bool fib4_rule_suppress(struct fib_rule *rule,
						struct fib_lookup_arg *arg)
{
	struct fib_result *result = (struct fib_result *) arg->result;
	struct net_device *dev = NULL;

	if (result->fi) {
		struct fib_nh_common *nhc = fib_info_nhc(result->fi, 0);

		dev = nhc->nhc_dev;
	}

	/* do not accept result if the route does
	 * not meet the required prefix length
	 */
	if (result->prefixlen <= rule->suppress_prefixlen)
		goto suppress_route;

	/* do not accept result if the route uses a device
	 * belonging to a forbidden interface group
	 */
	if (rule->suppress_ifgroup != -1 && dev && dev->group == rule->suppress_ifgroup)
		goto suppress_route;

	return false;

suppress_route:
	if (!(arg->flags & FIB_LOOKUP_NOREF))
		fib_info_put(result->fi);
	return true;
}

<<<<<<< HEAD
//fib ipv4规则匹配
static int fib4_rule_match(struct fib_rule *rule, struct flowi *fl, int flags)
=======
INDIRECT_CALLABLE_SCOPE int fib4_rule_match(struct fib_rule *rule,
					    struct flowi *fl, int flags)
>>>>>>> 00e4db51
{
	struct fib4_rule *r = (struct fib4_rule *) rule;
	struct flowi4 *fl4 = &fl->u.ip4;
	__be32 daddr = fl4->daddr;
	__be32 saddr = fl4->saddr;

	if (((saddr ^ r->src) & r->srcmask) ||
	    ((daddr ^ r->dst) & r->dstmask))
		return 0;

	//qos字段匹配
	if (r->tos && (r->tos != fl4->flowi4_tos))
		return 0;

	//ip协议匹配
	if (rule->ip_proto && (rule->ip_proto != fl4->flowi4_proto))
		return 0;

	//端目的port匹配
	if (fib_rule_port_range_set(&rule->sport_range) &&
	    !fib_rule_port_inrange(&rule->sport_range, fl4->fl4_sport))
		return 0;

	if (fib_rule_port_range_set(&rule->dport_range) &&
	    !fib_rule_port_inrange(&rule->dport_range, fl4->fl4_dport))
		return 0;

	return 1;
}

static struct fib_table *fib_empty_table(struct net *net)
{
	u32 id = 1;

	while (1) {
		if (!fib_get_table(net, id))
			//不存在，则创建
			return fib_new_table(net, id);

		if (id++ == RT_TABLE_MAX)
			break;
	}
	return NULL;
}

static const struct nla_policy fib4_rule_policy[FRA_MAX+1] = {
	FRA_GENERIC_POLICY,
	[FRA_FLOW]	= { .type = NLA_U32 },
};

//配置规则
static int fib4_rule_configure(struct fib_rule *rule, struct sk_buff *skb,
			       struct fib_rule_hdr *frh,
			       struct nlattr **tb,
			       struct netlink_ext_ack *extack)
{
	struct net *net = sock_net(skb->sk);
	int err = -EINVAL;

	//转为fib4的规则
	struct fib4_rule *rule4 = (struct fib4_rule *) rule;

	//校验tos值
	if (frh->tos & ~IPTOS_TOS_MASK) {
		NL_SET_ERR_MSG(extack, "Invalid tos");
		goto errout;
	}

	/* split local/main if they are not already split */
	err = fib_unmerge(net);
	if (err)
		goto errout;

	if (rule->table == RT_TABLE_UNSPEC && !rule->l3mdev) {
		if (rule->action == FR_ACT_TO_TBL) {
			struct fib_table *table;

			table = fib_empty_table(net);
			if (!table) {
				err = -ENOBUFS;
				goto errout;
			}

			rule->table = table->tb_id;
		}
	}

	if (frh->src_len)
		rule4->src = nla_get_in_addr(tb[FRA_SRC]);

	if (frh->dst_len)
		rule4->dst = nla_get_in_addr(tb[FRA_DST]);

#ifdef CONFIG_IP_ROUTE_CLASSID
	if (tb[FRA_FLOW]) {
		rule4->tclassid = nla_get_u32(tb[FRA_FLOW]);
		if (rule4->tclassid)
			net->ipv4.fib_num_tclassid_users++;
	}
#endif

	if (fib_rule_requires_fldissect(rule))
		net->ipv4.fib_rules_require_fldissect++;

	rule4->src_len = frh->src_len;
	rule4->srcmask = inet_make_mask(rule4->src_len);
	rule4->dst_len = frh->dst_len;
	rule4->dstmask = inet_make_mask(rule4->dst_len);
	rule4->tos = frh->tos;

	net->ipv4.fib_has_custom_rules = true;

	err = 0;
errout:
	return err;
}

static int fib4_rule_delete(struct fib_rule *rule)
{
	struct net *net = rule->fr_net;
	int err;

	/* split local/main if they are not already split */
	err = fib_unmerge(net);
	if (err)
		goto errout;

#ifdef CONFIG_IP_ROUTE_CLASSID
	if (((struct fib4_rule *)rule)->tclassid)
		net->ipv4.fib_num_tclassid_users--;
#endif
	net->ipv4.fib_has_custom_rules = true;

	if (net->ipv4.fib_rules_require_fldissect &&
	    fib_rule_requires_fldissect(rule))
		net->ipv4.fib_rules_require_fldissect--;
errout:
	return err;
}

static int fib4_rule_compare(struct fib_rule *rule, struct fib_rule_hdr *frh,
			     struct nlattr **tb)
{
	struct fib4_rule *rule4 = (struct fib4_rule *) rule;

	//如果frh有src_len，则比对src_len
	if (frh->src_len && (rule4->src_len != frh->src_len))
		return 0;

	if (frh->dst_len && (rule4->dst_len != frh->dst_len))
		return 0;

	if (frh->tos && (rule4->tos != frh->tos))
		return 0;

#ifdef CONFIG_IP_ROUTE_CLASSID
	if (tb[FRA_FLOW] && (rule4->tclassid != nla_get_u32(tb[FRA_FLOW])))
		return 0;
#endif

	if (frh->src_len && (rule4->src != nla_get_in_addr(tb[FRA_SRC])))
		return 0;

	if (frh->dst_len && (rule4->dst != nla_get_in_addr(tb[FRA_DST])))
		return 0;

	return 1;
}

static int fib4_rule_fill(struct fib_rule *rule, struct sk_buff *skb,
			  struct fib_rule_hdr *frh)
{
	struct fib4_rule *rule4 = (struct fib4_rule *) rule;

	frh->dst_len = rule4->dst_len;
	frh->src_len = rule4->src_len;
	frh->tos = rule4->tos;

	if ((rule4->dst_len &&
	     nla_put_in_addr(skb, FRA_DST, rule4->dst)) ||
	    (rule4->src_len &&
	     nla_put_in_addr(skb, FRA_SRC, rule4->src)))
		goto nla_put_failure;
#ifdef CONFIG_IP_ROUTE_CLASSID
	if (rule4->tclassid &&
	    nla_put_u32(skb, FRA_FLOW, rule4->tclassid))
		goto nla_put_failure;
#endif
	return 0;

nla_put_failure:
	return -ENOBUFS;
}

static size_t fib4_rule_nlmsg_payload(struct fib_rule *rule)
{
	return nla_total_size(4) /* dst */
	       + nla_total_size(4) /* src */
	       + nla_total_size(4); /* flow */
}

static void fib4_rule_flush_cache(struct fib_rules_ops *ops)
{
	rt_cache_flush(ops->fro_net);
}

//ipv4策略路由ops
static const struct fib_rules_ops __net_initconst fib4_rules_ops_template = {
	.family		= AF_INET,
	.rule_size	= sizeof(struct fib4_rule),
	.addr_size	= sizeof(u32),
	.action		= fib4_rule_action,
	.suppress	= fib4_rule_suppress,
	.match		= fib4_rule_match,
	.configure	= fib4_rule_configure,
	.delete		= fib4_rule_delete,
	.compare	= fib4_rule_compare,
	.fill		= fib4_rule_fill,
	.nlmsg_payload	= fib4_rule_nlmsg_payload,
	.flush_cache	= fib4_rule_flush_cache,
	.nlgroup	= RTNLGRP_IPV4_RULE,
	.policy		= fib4_rule_policy,
	.owner		= THIS_MODULE,
};

//创建三张默认的路由表 local,main,default
static int fib_default_rules_init(struct fib_rules_ops *ops)
{
	int err;

	err = fib_default_rule_add(ops, 0, RT_TABLE_LOCAL, 0);
	if (err < 0)
		return err;
	err = fib_default_rule_add(ops, 0x7FFE, RT_TABLE_MAIN, 0);
	if (err < 0)
		return err;
	err = fib_default_rule_add(ops, 0x7FFF, RT_TABLE_DEFAULT, 0);
	if (err < 0)
		return err;
	return 0;
}

int __net_init fib4_rules_init(struct net *net)
{
	int err;
	struct fib_rules_ops *ops;

	/*注册ipv4策略路由ops*/
	ops = fib_rules_register(&fib4_rules_ops_template, net);
	if (IS_ERR(ops))
		return PTR_ERR(ops);

	err = fib_default_rules_init(ops);
	if (err < 0)
		goto fail;
	//指明ipv4策略路由操作集
	net->ipv4.rules_ops = ops;
	net->ipv4.fib_has_custom_rules = false;
	net->ipv4.fib_rules_require_fldissect = 0;
	return 0;

fail:
	/* also cleans all rules already added */
	fib_rules_unregister(ops);
	return err;
}

void __net_exit fib4_rules_exit(struct net *net)
{
	fib_rules_unregister(net->ipv4.rules_ops);
}<|MERGE_RESOLUTION|>--- conflicted
+++ resolved
@@ -108,15 +108,10 @@
 }
 EXPORT_SYMBOL_GPL(__fib_lookup);
 
-<<<<<<< HEAD
 //ipv4策略路由规则action执行
-static int fib4_rule_action(struct fib_rule *rule, struct flowi *flp,
-			    int flags, struct fib_lookup_arg *arg)
-=======
 INDIRECT_CALLABLE_SCOPE int fib4_rule_action(struct fib_rule *rule,
 					     struct flowi *flp, int flags,
 					     struct fib_lookup_arg *arg)
->>>>>>> 00e4db51
 {
 	int err = -EAGAIN;
 	struct fib_table *tbl;
@@ -187,13 +182,9 @@
 	return true;
 }
 
-<<<<<<< HEAD
 //fib ipv4规则匹配
-static int fib4_rule_match(struct fib_rule *rule, struct flowi *fl, int flags)
-=======
 INDIRECT_CALLABLE_SCOPE int fib4_rule_match(struct fib_rule *rule,
 					    struct flowi *fl, int flags)
->>>>>>> 00e4db51
 {
 	struct fib4_rule *r = (struct fib4_rule *) rule;
 	struct flowi4 *fl4 = &fl->u.ip4;
