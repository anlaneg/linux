--- conflicted
+++ resolved
@@ -948,13 +948,8 @@
 				       struct sk_buff *skb)
 	__releases(&((child)->sk_lock.slock))
 {
-<<<<<<< HEAD
-	int ret = 0;
+	enum skb_drop_reason reason = SKB_NOT_DROPPED_YET;
 	int state = child->sk_state;/*取当前socket状态*/
-=======
-	enum skb_drop_reason reason = SKB_NOT_DROPPED_YET;
-	int state = child->sk_state;
->>>>>>> 155a3c00
 
 	/* record sk_napi_id and sk_rx_queue_mapping of child. */
 	sk_mark_napi_id_set(child, skb);
