// SPDX-License-Identifier: GPL-2.0
/*
 * xfrm4_input.c
 *
 * Changes:
 *	YOSHIFUJI Hideaki @USAGI
 *		Split up af-specific portion
 *	Derek Atkins <derek@ihtfp.com>
 *		Add Encapsulation support
 *
 */

#include <linux/slab.h>
#include <linux/module.h>
#include <linux/string.h>
#include <linux/netfilter.h>
#include <linux/netfilter_ipv4.h>
#include <net/ip.h>
#include <net/xfrm.h>
#include <net/protocol.h>
#include <net/gro.h>

static int xfrm4_rcv_encap_finish2(struct net *net, struct sock *sk,
				   struct sk_buff *skb)
{
	return dst_input(skb);
}

static inline int xfrm4_rcv_encap_finish(struct net *net, struct sock *sk,
					 struct sk_buff *skb)
{
	if (!skb_dst(skb)) {
		const struct iphdr *iph = ip_hdr(skb);

		if (ip_route_input_noref(skb, iph->daddr, iph->saddr,
					 iph->tos, skb->dev))
			goto drop;
	}

	if (xfrm_trans_queue(skb, xfrm4_rcv_encap_finish2))
		goto drop;

	return 0;
drop:
	kfree_skb(skb);
	return NET_RX_DROP;
}

int xfrm4_transport_finish(struct sk_buff *skb, int async)
{
	struct xfrm_offload *xo = xfrm_offload(skb);
	struct iphdr *iph = ip_hdr(skb);

	iph->protocol = XFRM_MODE_SKB_CB(skb)->protocol;

#ifndef CONFIG_NETFILTER
	if (!async)
		return -iph->protocol;
#endif

	__skb_push(skb, skb->data - skb_network_header(skb));
	iph->tot_len = htons(skb->len);
	ip_send_check(iph);

	if (xo && (xo->flags & XFRM_GRO)) {
		skb_mac_header_rebuild(skb);
		skb_reset_transport_header(skb);
		return 0;
	}

	NF_HOOK(NFPROTO_IPV4, NF_INET_PRE_ROUTING,
		dev_net(skb->dev), NULL, skb, skb->dev, NULL,
		xfrm4_rcv_encap_finish);
	return 0;
}

static int __xfrm4_udp_encap_rcv(struct sock *sk, struct sk_buff *skb, bool pull)
{
	struct udp_sock *up = udp_sk(sk);
	struct udphdr *uh;
	struct iphdr *iph;
	int iphlen, len;
	__u8 *udpdata;
	__be32 *udpdata32;
	u16 encap_type;

	encap_type = READ_ONCE(up->encap_type);
	/* if this is not encapsulated socket, then just return now */
	if (!encap_type)
		return 1;

	/* If this is a paged skb, make sure we pull up
	 * whatever data we need to look at. */
	len = skb->len - sizeof(struct udphdr);
	if (!pskb_may_pull(skb, sizeof(struct udphdr) + min(len, 8)))
		return 1;

	/* Now we can get the pointers */
	uh = udp_hdr(skb);
	udpdata = (__u8 *)uh + sizeof(struct udphdr);
	udpdata32 = (__be32 *)udpdata;

	switch (encap_type) {
	default:
	case UDP_ENCAP_ESPINUDP:
		/* Check if this is a keepalive packet.  If so, eat it. */
		if (len == 1 && udpdata[0] == 0xff) {
			return -EINVAL;
		} else if (len > sizeof(struct ip_esp_hdr) && udpdata32[0] != 0) {
			/* ESP Packet without Non-ESP header */
			len = sizeof(struct udphdr);
		} else
			/* Must be an IKE packet.. pass it through */
			return 1;
		break;
	case UDP_ENCAP_ESPINUDP_NON_IKE:
		/* Check if this is a keepalive packet.  If so, eat it. */
		if (len == 1 && udpdata[0] == 0xff) {
			return -EINVAL;
		} else if (len > 2 * sizeof(u32) + sizeof(struct ip_esp_hdr) &&
			   udpdata32[0] == 0 && udpdata32[1] == 0) {

			/* ESP Packet with Non-IKE marker */
			len = sizeof(struct udphdr) + 2 * sizeof(u32);
		} else
			/* Must be an IKE packet.. pass it through */
			return 1;
		break;
	}

	/* At this point we are sure that this is an ESPinUDP packet,
	 * so we need to remove 'len' bytes from the packet (the UDP
	 * header and optional ESP marker bytes) and then modify the
	 * protocol to ESP, and then call into the transform receiver.
	 */
	if (skb_unclone(skb, GFP_ATOMIC))
		return -EINVAL;

	/* Now we can update and verify the packet length... */
	iph = ip_hdr(skb);
	iphlen = iph->ihl << 2;
	iph->tot_len = htons(ntohs(iph->tot_len) - len);
	if (skb->len < iphlen + len) {
		/* packet is too small!?! */
		return -EINVAL;
	}

	/* pull the data buffer up to the ESP header and set the
	 * transport header to point to ESP.  Keep UDP on the stack
	 * for later.
	 */
	if (pull) {
		__skb_pull(skb, len);
		skb_reset_transport_header(skb);
	} else {
		skb_set_transport_header(skb, len);
	}

	/* process ESP */
	return 0;
}

<<<<<<< HEAD
//xfrm ipv4报文入口
=======
/* If it's a keepalive packet, then just eat it.
 * If it's an encapsulated packet, then pass it to the
 * IPsec xfrm input.
 * Returns 0 if skb passed to xfrm or was dropped.
 * Returns >0 if skb should be passed to UDP.
 * Returns <0 if skb should be resubmitted (-ret is protocol)
 */
int xfrm4_udp_encap_rcv(struct sock *sk, struct sk_buff *skb)
{
	int ret;

	ret = __xfrm4_udp_encap_rcv(sk, skb, true);
	if (!ret)
		return xfrm4_rcv_encap(skb, IPPROTO_ESP, 0,
				       udp_sk(sk)->encap_type);

	if (ret < 0) {
		kfree_skb(skb);
		return 0;
	}

	return ret;
}
EXPORT_SYMBOL(xfrm4_udp_encap_rcv);

struct sk_buff *xfrm4_gro_udp_encap_rcv(struct sock *sk, struct list_head *head,
					struct sk_buff *skb)
{
	int offset = skb_gro_offset(skb);
	const struct net_offload *ops;
	struct sk_buff *pp = NULL;
	int ret;

	offset = offset - sizeof(struct udphdr);

	if (!pskb_pull(skb, offset))
		return NULL;

	rcu_read_lock();
	ops = rcu_dereference(inet_offloads[IPPROTO_ESP]);
	if (!ops || !ops->callbacks.gro_receive)
		goto out;

	ret = __xfrm4_udp_encap_rcv(sk, skb, false);
	if (ret)
		goto out;

	skb_push(skb, offset);
	NAPI_GRO_CB(skb)->proto = IPPROTO_UDP;

	pp = call_gro_receive(ops->callbacks.gro_receive, head, skb);
	rcu_read_unlock();

	return pp;

out:
	rcu_read_unlock();
	skb_push(skb, offset);
	NAPI_GRO_CB(skb)->same_flow = 0;
	NAPI_GRO_CB(skb)->flush = 1;

	return NULL;
}
EXPORT_SYMBOL(xfrm4_gro_udp_encap_rcv);

>>>>>>> 9d1694dc
int xfrm4_rcv(struct sk_buff *skb)
{
	return xfrm4_rcv_spi(skb, ip_hdr(skb)->protocol, 0);
}
EXPORT_SYMBOL(xfrm4_rcv);<|MERGE_RESOLUTION|>--- conflicted
+++ resolved
@@ -160,9 +160,6 @@
 	return 0;
 }
 
-<<<<<<< HEAD
-//xfrm ipv4报文入口
-=======
 /* If it's a keepalive packet, then just eat it.
  * If it's an encapsulated packet, then pass it to the
  * IPsec xfrm input.
@@ -228,7 +225,7 @@
 }
 EXPORT_SYMBOL(xfrm4_gro_udp_encap_rcv);
 
->>>>>>> 9d1694dc
+//xfrm ipv4报文入口
 int xfrm4_rcv(struct sk_buff *skb)
 {
 	return xfrm4_rcv_spi(skb, ip_hdr(skb)->protocol, 0);
