--- conflicted
+++ resolved
@@ -2032,11 +2032,7 @@
 
 				if (skb2)
 					ipmr_queue_xmit(net, mrt, true_vifi,
-<<<<<<< HEAD
-							skb2, c, psend);//psend为要发送的接口索引
-=======
-							skb2, psend);
->>>>>>> f17b5f06
+							skb2, psend);//psend为要发送的接口索引
 			}
 			psend = ct;
 		}
