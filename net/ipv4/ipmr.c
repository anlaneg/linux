--- conflicted
+++ resolved
@@ -2090,13 +2090,8 @@
 				struct sk_buff *skb2 = skb_clone(skb, GFP_ATOMIC);
 
 				if (skb2)
-<<<<<<< HEAD
-					ipmr_queue_xmit(net, mrt, true_vifi,
-							skb2, psend);//psend为要发送的接口索引
-=======
 					ipmr_queue_fwd_xmit(net, mrt, true_vifi,
-							    skb2, psend);
->>>>>>> f2d282e1
+							    skb2, psend);//psend为要发送的接口索引
 			}
 			psend = ct;
 		}
