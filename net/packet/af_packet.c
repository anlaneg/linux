--- conflicted
+++ resolved
@@ -4603,16 +4603,13 @@
 
 static int __init packet_init(void)
 {
-<<<<<<< HEAD
+	int rc;
+
 	//协议注册，注：不申请slab
-	int rc = proto_register(&packet_proto, 0);
-=======
-	int rc;
->>>>>>> 3ab4436f
-
 	rc = proto_register(&packet_proto, 0);
 	if (rc)
 		goto out;
+	//注册PF_PACKET
 	rc = sock_register(&packet_family_ops);
 	if (rc)
 		goto out_proto;
@@ -4623,12 +4620,6 @@
 	if (rc)
 		goto out_pernet;
 
-<<<<<<< HEAD
-	//注册PF_PACKET
-	sock_register(&packet_family_ops);
-	register_pernet_subsys(&packet_net_ops);
-	register_netdevice_notifier(&packet_netdev_notifier);
-=======
 	return 0;
 
 out_pernet:
@@ -4637,7 +4628,6 @@
 	sock_unregister(PF_PACKET);
 out_proto:
 	proto_unregister(&packet_proto);
->>>>>>> 3ab4436f
 out:
 	return rc;
 }
