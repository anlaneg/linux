--- conflicted
+++ resolved
@@ -1475,12 +1475,8 @@
 	if (fanout_has_flag(f, PACKET_FANOUT_FLAG_ROLLOVER))
 		idx = fanout_demux_rollover(f, skb, idx, true, num);
 
-<<<<<<< HEAD
 	/*取具体的po,并调用相应回调*/
-	po = pkt_sk(f->arr[idx]);
-=======
 	po = pkt_sk(rcu_dereference(f->arr[idx]));
->>>>>>> 40226a3d
 	return po->prot_hook.func(skb, dev, &po->prot_hook, orig_dev);
 }
 
@@ -3199,12 +3195,8 @@
 			/* prevents packet_notifier() from calling
 			 * register_prot_hook()
 			 */
-<<<<<<< HEAD
-			po->num = 0;
+			WRITE_ONCE(po->num, 0);
 			//移除
-=======
-			WRITE_ONCE(po->num, 0);
->>>>>>> 40226a3d
 			__unregister_prot_hook(sk, true);
 			rcu_read_lock();
 			dev_curr = po->prot_hook.dev;
@@ -3214,13 +3206,8 @@
 		}
 
 		BUG_ON(po->running);
-<<<<<<< HEAD
-		po->num = proto;
+		WRITE_ONCE(po->num, proto);
 		po->prot_hook.type = proto;//指定要处理的proto
-=======
-		WRITE_ONCE(po->num, proto);
-		po->prot_hook.type = proto;
->>>>>>> 40226a3d
 
 		if (unlikely(unlisted)) {
 		    //dev不存在当前socket所在namespace时，清除dev
