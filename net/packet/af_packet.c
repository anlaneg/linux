// SPDX-License-Identifier: GPL-2.0-or-later
/*
 * INET		An implementation of the TCP/IP protocol suite for the LINUX
 *		operating system.  INET is implemented using the  BSD Socket
 *		interface as the means of communication with the user level.
 *
 *		PACKET - implements raw packet sockets.
 *
 * Authors:	Ross Biro
 *		Fred N. van Kempen, <waltje@uWalt.NL.Mugnet.ORG>
 *		Alan Cox, <gw4pts@gw4pts.ampr.org>
 *
 * Fixes:
 *		Alan Cox	:	verify_area() now used correctly
 *		Alan Cox	:	new skbuff lists, look ma no backlogs!
 *		Alan Cox	:	tidied skbuff lists.
 *		Alan Cox	:	Now uses generic datagram routines I
 *					added. Also fixed the peek/read crash
 *					from all old Linux datagram code.
 *		Alan Cox	:	Uses the improved datagram code.
 *		Alan Cox	:	Added NULL's for socket options.
 *		Alan Cox	:	Re-commented the code.
 *		Alan Cox	:	Use new kernel side addressing
 *		Rob Janssen	:	Correct MTU usage.
 *		Dave Platt	:	Counter leaks caused by incorrect
 *					interrupt locking and some slightly
 *					dubious gcc output. Can you read
 *					compiler: it said _VOLATILE_
 *	Richard Kooijman	:	Timestamp fixes.
 *		Alan Cox	:	New buffers. Use sk->mac.raw.
 *		Alan Cox	:	sendmsg/recvmsg support.
 *		Alan Cox	:	Protocol setting support
 *	Alexey Kuznetsov	:	Untied from IPv4 stack.
 *	Cyrus Durgin		:	Fixed kerneld for kmod.
 *	Michal Ostrowski        :       Module initialization cleanup.
 *         Ulises Alonso        :       Frame number limit removal and
 *                                      packet_set_ring memory leak.
 *		Eric Biederman	:	Allow for > 8 byte hardware addresses.
 *					The convention is that longer addresses
 *					will simply extend the hardware address
 *					byte arrays at the end of sockaddr_ll
 *					and packet_mreq.
 *		Johann Baudy	:	Added TX RING.
 *		Chetan Loke	:	Implemented TPACKET_V3 block abstraction
 *					layer.
 *					Copyright (C) 2011, <lokec@ccs.neu.edu>
 */

#define pr_fmt(fmt) KBUILD_MODNAME ": " fmt

#include <linux/ethtool.h>
#include <linux/filter.h>
#include <linux/types.h>
#include <linux/mm.h>
#include <linux/capability.h>
#include <linux/fcntl.h>
#include <linux/socket.h>
#include <linux/in.h>
#include <linux/inet.h>
#include <linux/netdevice.h>
#include <linux/if_packet.h>
#include <linux/wireless.h>
#include <linux/kernel.h>
#include <linux/kmod.h>
#include <linux/slab.h>
#include <linux/vmalloc.h>
#include <net/net_namespace.h>
#include <net/ip.h>
#include <net/protocol.h>
#include <linux/skbuff.h>
#include <net/sock.h>
#include <linux/errno.h>
#include <linux/timer.h>
#include <linux/uaccess.h>
#include <asm/ioctls.h>
#include <asm/page.h>
#include <asm/cacheflush.h>
#include <asm/io.h>
#include <linux/proc_fs.h>
#include <linux/seq_file.h>
#include <linux/poll.h>
#include <linux/module.h>
#include <linux/init.h>
#include <linux/mutex.h>
#include <linux/if_vlan.h>
#include <linux/virtio_net.h>
#include <linux/errqueue.h>
#include <linux/net_tstamp.h>
#include <linux/percpu.h>
#ifdef CONFIG_INET
#include <net/inet_common.h>
#endif
#include <linux/bpf.h>
#include <net/compat.h>
#include <linux/netfilter_netdev.h>

#include "internal.h"

/*
   Assumptions:
   - If the device has no dev->header_ops->create, there is no LL header
     visible above the device. In this case, its hard_header_len should be 0.
     The device may prepend its own header internally. In this case, its
     needed_headroom should be set to the space needed for it to add its
     internal header.
     For example, a WiFi driver pretending to be an Ethernet driver should
     set its hard_header_len to be the Ethernet header length, and set its
     needed_headroom to be (the real WiFi header length - the fake Ethernet
     header length).
   - packet socket receives packets with pulled ll header,
     so that SOCK_RAW should push it back.

On receive:
-----------

Incoming, dev_has_header(dev) == true
   mac_header -> ll header
   data       -> data

Outgoing, dev_has_header(dev) == true
   mac_header -> ll header
   data       -> ll header

Incoming, dev_has_header(dev) == false
   mac_header -> data
     However drivers often make it point to the ll header.
     This is incorrect because the ll header should be invisible to us.
   data       -> data

Outgoing, dev_has_header(dev) == false
   mac_header -> data. ll header is invisible to us.
   data       -> data

Resume
  If dev_has_header(dev) == false we are unable to restore the ll header,
    because it is invisible to us.


On transmit:
------------

dev_has_header(dev) == true
   mac_header -> ll header
   data       -> ll header

dev_has_header(dev) == false (ll header is invisible to us)
   mac_header -> data
   data       -> data

   We should set network_header on output to the correct position,
   packet classifier depends on it.
 */

/* Private packet socket structures. */

/* identical to struct packet_mreq except it has
 * a longer address field.
 */
struct packet_mreq_max {
	int		mr_ifindex;
	unsigned short	mr_type;
	unsigned short	mr_alen;
	unsigned char	mr_address[MAX_ADDR_LEN];
};

union tpacket_uhdr {
	struct tpacket_hdr  *h1;
	struct tpacket2_hdr *h2;
	struct tpacket3_hdr *h3;
	void *raw;
};

static int packet_set_ring(struct sock *sk, union tpacket_req_u *req_u,
		int closing, int tx_ring);

#define V3_ALIGNMENT	(8)

#define BLK_HDR_LEN	(ALIGN(sizeof(struct tpacket_block_desc), V3_ALIGNMENT))

#define BLK_PLUS_PRIV(sz_of_priv) \
	(BLK_HDR_LEN + ALIGN((sz_of_priv), V3_ALIGNMENT))

#define BLOCK_STATUS(x)	((x)->hdr.bh1.block_status)
#define BLOCK_NUM_PKTS(x)	((x)->hdr.bh1.num_pkts)
#define BLOCK_O2FP(x)		((x)->hdr.bh1.offset_to_first_pkt)
#define BLOCK_LEN(x)		((x)->hdr.bh1.blk_len)
#define BLOCK_SNUM(x)		((x)->hdr.bh1.seq_num)
#define BLOCK_O2PRIV(x)	((x)->offset_to_priv)

struct packet_sock;
static int tpacket_rcv(struct sk_buff *skb, struct net_device *dev,
		       struct packet_type *pt, struct net_device *orig_dev);

static void *packet_previous_frame(struct packet_sock *po,
		struct packet_ring_buffer *rb,
		int status);
static void packet_increment_head(struct packet_ring_buffer *buff);
static int prb_curr_blk_in_use(struct tpacket_block_desc *);
static void *prb_dispatch_next_block(struct tpacket_kbdq_core *,
			struct packet_sock *);
static void prb_retire_current_block(struct tpacket_kbdq_core *,
		struct packet_sock *, unsigned int status);
static int prb_queue_frozen(struct tpacket_kbdq_core *);
static void prb_open_block(struct tpacket_kbdq_core *,
		struct tpacket_block_desc *);
static void prb_retire_rx_blk_timer_expired(struct timer_list *);
static void _prb_refresh_rx_retire_blk_timer(struct tpacket_kbdq_core *);
static void prb_fill_rxhash(struct tpacket_kbdq_core *, struct tpacket3_hdr *);
static void prb_clear_rxhash(struct tpacket_kbdq_core *,
		struct tpacket3_hdr *);
static void prb_fill_vlan_info(struct tpacket_kbdq_core *,
		struct tpacket3_hdr *);
static void packet_flush_mclist(struct sock *sk);
static u16 packet_pick_tx_queue(struct sk_buff *skb);

struct packet_skb_cb {
	union {
		struct sockaddr_pkt pkt;
		union {
			/* Trick: alias skb original length with
			 * ll.sll_family and ll.protocol in order
			 * to save room.
			 */
			unsigned int origlen;
			struct sockaddr_ll ll;
		};
	} sa;
};

#define vio_le() virtio_legacy_is_little_endian()

#define PACKET_SKB_CB(__skb)	((struct packet_skb_cb *)((__skb)->cb))

#define GET_PBDQC_FROM_RB(x)	((struct tpacket_kbdq_core *)(&(x)->prb_bdqc))
#define GET_PBLOCK_DESC(x, bid)	\
	((struct tpacket_block_desc *)((x)->pkbdq[(bid)].buffer))
#define GET_CURR_PBLOCK_DESC_FROM_CORE(x)	\
	((struct tpacket_block_desc *)((x)->pkbdq[(x)->kactive_blk_num].buffer))
#define GET_NEXT_PRB_BLK_NUM(x) \
	(((x)->kactive_blk_num < ((x)->knum_blocks-1)) ? \
	((x)->kactive_blk_num+1) : 0)

static void __fanout_unlink(struct sock *sk, struct packet_sock *po);
static void __fanout_link(struct sock *sk, struct packet_sock *po);

#ifdef CONFIG_NETFILTER_EGRESS
static noinline struct sk_buff *nf_hook_direct_egress(struct sk_buff *skb)
{
	struct sk_buff *next, *head = NULL, *tail;
	int rc;

	rcu_read_lock();
	for (; skb != NULL; skb = next) {
		next = skb->next;
		skb_mark_not_on_list(skb);

		if (!nf_hook_egress(skb, &rc, skb->dev))
			continue;

		if (!head)
			head = skb;
		else
			tail->next = skb;

		tail = skb;
	}
	rcu_read_unlock();

	return head;
}
#endif

static int packet_direct_xmit(struct sk_buff *skb)
{
#ifdef CONFIG_NETFILTER_EGRESS
	if (nf_hook_egress_active()) {
		skb = nf_hook_direct_egress(skb);
		if (!skb)
			return NET_XMIT_DROP;
	}
#endif
	return dev_direct_xmit(skb, packet_pick_tx_queue(skb));
}

static struct net_device *packet_cached_dev_get(struct packet_sock *po)
{
	struct net_device *dev;

	rcu_read_lock();
	dev = rcu_dereference(po->cached_dev);
	dev_hold(dev);
	rcu_read_unlock();

	return dev;
}

static void packet_cached_dev_assign(struct packet_sock *po,
				     struct net_device *dev)
{
	rcu_assign_pointer(po->cached_dev, dev);
}

static void packet_cached_dev_reset(struct packet_sock *po)
{
	RCU_INIT_POINTER(po->cached_dev, NULL);
}

static bool packet_use_direct_xmit(const struct packet_sock *po)
{
	return po->xmit == packet_direct_xmit;
}

static u16 packet_pick_tx_queue(struct sk_buff *skb)
{
	struct net_device *dev = skb->dev;
	const struct net_device_ops *ops = dev->netdev_ops;
	/*取此函数所在的cpu*/
	int cpu = raw_smp_processor_id();
	u16 queue_index;

#ifdef CONFIG_XPS
	/*记录skb的sender_cpu*/
	skb->sender_cpu = cpu + 1;
#endif
	skb_record_rx_queue(skb, cpu % dev->real_num_tx_queues);
	if (ops->ndo_select_queue) {
		queue_index = ops->ndo_select_queue(dev, skb, NULL);
		queue_index = netdev_cap_txqueue(dev, queue_index);
	} else {
		queue_index = netdev_pick_tx(dev, skb, NULL);
	}

	return queue_index;
}

/* __register_prot_hook must be invoked through register_prot_hook
 * or from a context in which asynchronous accesses to the packet
 * socket is not possible (packet_create()).
 */
static void __register_prot_hook(struct sock *sk)
{
	struct packet_sock *po = pkt_sk(sk);

	if (!po->running) {
		if (po->fanout)
			__fanout_link(sk, po);
		else
		    //添加packet handler注册
			dev_add_pack(&po->prot_hook);

		sock_hold(sk);
		po->running = 1;
	}
}

//注册protocol hook
static void register_prot_hook(struct sock *sk)
{
	lockdep_assert_held_once(&pkt_sk(sk)->bind_lock);
	__register_prot_hook(sk);
}

/* If the sync parameter is true, we will temporarily drop
 * the po->bind_lock and do a synchronize_net to make sure no
 * asynchronous packet processing paths still refer to the elements
 * of po->prot_hook.  If the sync parameter is false, it is the
 * callers responsibility to take care of this.
 */
static void __unregister_prot_hook(struct sock *sk, bool sync)
{
    //解除socket添加的packet_type
	struct packet_sock *po = pkt_sk(sk);

	lockdep_assert_held_once(&po->bind_lock);

	po->running = 0;

	if (po->fanout)
		__fanout_unlink(sk, po);
	else
		__dev_remove_pack(&po->prot_hook);

	__sock_put(sk);

	if (sync) {
	    //需要同步，则等待网络所有收完成
		spin_unlock(&po->bind_lock);
		synchronize_net();
		spin_lock(&po->bind_lock);
	}
}

static void unregister_prot_hook(struct sock *sk, bool sync)
{
	struct packet_sock *po = pkt_sk(sk);

	if (po->running)
		__unregister_prot_hook(sk, sync);
}

static inline struct page * __pure pgv_to_page(void *addr)
{
	if (is_vmalloc_addr(addr))
		return vmalloc_to_page(addr);
	return virt_to_page(addr);
}

static void __packet_set_status(struct packet_sock *po, void *frame, int status)
{
	union tpacket_uhdr h;

	h.raw = frame;
	switch (po->tp_version) {
	case TPACKET_V1:
		h.h1->tp_status = status;
		flush_dcache_page(pgv_to_page(&h.h1->tp_status));
		break;
	case TPACKET_V2:
		h.h2->tp_status = status;
		flush_dcache_page(pgv_to_page(&h.h2->tp_status));
		break;
	case TPACKET_V3:
		h.h3->tp_status = status;
		flush_dcache_page(pgv_to_page(&h.h3->tp_status));
		break;
	default:
		WARN(1, "TPACKET version not supported.\n");
		BUG();
	}

	smp_wmb();
}

static int __packet_get_status(const struct packet_sock *po, void *frame)
{
	union tpacket_uhdr h;

	smp_rmb();

	h.raw = frame;
	switch (po->tp_version) {
	case TPACKET_V1:
		flush_dcache_page(pgv_to_page(&h.h1->tp_status));
		return h.h1->tp_status;
	case TPACKET_V2:
		flush_dcache_page(pgv_to_page(&h.h2->tp_status));
		return h.h2->tp_status;
	case TPACKET_V3:
		flush_dcache_page(pgv_to_page(&h.h3->tp_status));
		return h.h3->tp_status;
	default:
		WARN(1, "TPACKET version not supported.\n");
		BUG();
		return 0;
	}
}

static __u32 tpacket_get_timestamp(struct sk_buff *skb, struct timespec64 *ts,
				   unsigned int flags)
{
	struct skb_shared_hwtstamps *shhwtstamps = skb_hwtstamps(skb);

	if (shhwtstamps &&
	    (flags & SOF_TIMESTAMPING_RAW_HARDWARE) &&
	    ktime_to_timespec64_cond(shhwtstamps->hwtstamp, ts))
		return TP_STATUS_TS_RAW_HARDWARE;

	if ((flags & SOF_TIMESTAMPING_SOFTWARE) &&
	    ktime_to_timespec64_cond(skb_tstamp(skb), ts))
		return TP_STATUS_TS_SOFTWARE;

	return 0;
}

static __u32 __packet_set_timestamp(struct packet_sock *po, void *frame,
				    struct sk_buff *skb)
{
	union tpacket_uhdr h;
	struct timespec64 ts;
	__u32 ts_status;

	if (!(ts_status = tpacket_get_timestamp(skb, &ts, po->tp_tstamp)))
		return 0;

	h.raw = frame;
	/*
	 * versions 1 through 3 overflow the timestamps in y2106, since they
	 * all store the seconds in a 32-bit unsigned integer.
	 * If we create a version 4, that should have a 64-bit timestamp,
	 * either 64-bit seconds + 32-bit nanoseconds, or just 64-bit
	 * nanoseconds.
	 */
	switch (po->tp_version) {
	case TPACKET_V1:
		h.h1->tp_sec = ts.tv_sec;
		h.h1->tp_usec = ts.tv_nsec / NSEC_PER_USEC;
		break;
	case TPACKET_V2:
		h.h2->tp_sec = ts.tv_sec;
		h.h2->tp_nsec = ts.tv_nsec;
		break;
	case TPACKET_V3:
		h.h3->tp_sec = ts.tv_sec;
		h.h3->tp_nsec = ts.tv_nsec;
		break;
	default:
		WARN(1, "TPACKET version not supported.\n");
		BUG();
	}

	/* one flush is safe, as both fields always lie on the same cacheline */
	flush_dcache_page(pgv_to_page(&h.h1->tp_sec));
	smp_wmb();

	return ts_status;
}

static void *packet_lookup_frame(const struct packet_sock *po,
				 const struct packet_ring_buffer *rb,
				 unsigned int position,
				 int status)
{
	unsigned int pg_vec_pos, frame_offset;
	union tpacket_uhdr h;

	pg_vec_pos = position / rb->frames_per_block;
	frame_offset = position % rb->frames_per_block;

	h.raw = rb->pg_vec[pg_vec_pos].buffer +
		(frame_offset * rb->frame_size);

	if (status != __packet_get_status(po, h.raw))
		return NULL;

	return h.raw;
}

static void *packet_current_frame(struct packet_sock *po,
		struct packet_ring_buffer *rb,
		int status)
{
	return packet_lookup_frame(po, rb, rb->head, status);
}

static void prb_del_retire_blk_timer(struct tpacket_kbdq_core *pkc)
{
	del_timer_sync(&pkc->retire_blk_timer);
}

static void prb_shutdown_retire_blk_timer(struct packet_sock *po,
		struct sk_buff_head *rb_queue)
{
	struct tpacket_kbdq_core *pkc;

	pkc = GET_PBDQC_FROM_RB(&po->rx_ring);

	spin_lock_bh(&rb_queue->lock);
	pkc->delete_blk_timer = 1;
	spin_unlock_bh(&rb_queue->lock);

	prb_del_retire_blk_timer(pkc);
}

static void prb_setup_retire_blk_timer(struct packet_sock *po)
{
	struct tpacket_kbdq_core *pkc;

	pkc = GET_PBDQC_FROM_RB(&po->rx_ring);
	timer_setup(&pkc->retire_blk_timer, prb_retire_rx_blk_timer_expired,
		    0);
	pkc->retire_blk_timer.expires = jiffies;
}

static int prb_calc_retire_blk_tmo(struct packet_sock *po,
				int blk_size_in_bytes)
{
	struct net_device *dev;
	unsigned int mbits, div;
	struct ethtool_link_ksettings ecmd;
	int err;

	rtnl_lock();
	dev = __dev_get_by_index(sock_net(&po->sk), po->ifindex);
	if (unlikely(!dev)) {
		rtnl_unlock();
		return DEFAULT_PRB_RETIRE_TOV;
	}
	err = __ethtool_get_link_ksettings(dev, &ecmd);
	rtnl_unlock();
	if (err)
		return DEFAULT_PRB_RETIRE_TOV;

	/* If the link speed is so slow you don't really
	 * need to worry about perf anyways
	 */
	if (ecmd.base.speed < SPEED_1000 ||
	    ecmd.base.speed == SPEED_UNKNOWN)
		return DEFAULT_PRB_RETIRE_TOV;

	div = ecmd.base.speed / 1000;
	mbits = (blk_size_in_bytes * 8) / (1024 * 1024);

	if (div)
		mbits /= div;

	if (div)
		return mbits + 1;
	return mbits;
}

static void prb_init_ft_ops(struct tpacket_kbdq_core *p1,
			union tpacket_req_u *req_u)
{
	p1->feature_req_word = req_u->req3.tp_feature_req_word;
}

static void init_prb_bdqc(struct packet_sock *po,
			struct packet_ring_buffer *rb,
			struct pgv *pg_vec,
			union tpacket_req_u *req_u)
{
	struct tpacket_kbdq_core *p1 = GET_PBDQC_FROM_RB(rb);
	struct tpacket_block_desc *pbd;

	memset(p1, 0x0, sizeof(*p1));

	p1->knxt_seq_num = 1;
	p1->pkbdq = pg_vec;
	pbd = (struct tpacket_block_desc *)pg_vec[0].buffer;
	p1->pkblk_start	= pg_vec[0].buffer;
	p1->kblk_size = req_u->req3.tp_block_size;
	p1->knum_blocks	= req_u->req3.tp_block_nr;
	p1->hdrlen = po->tp_hdrlen;
	p1->version = po->tp_version;
	p1->last_kactive_blk_num = 0;
	po->stats.stats3.tp_freeze_q_cnt = 0;
	if (req_u->req3.tp_retire_blk_tov)
		p1->retire_blk_tov = req_u->req3.tp_retire_blk_tov;
	else
		p1->retire_blk_tov = prb_calc_retire_blk_tmo(po,
						req_u->req3.tp_block_size);
	p1->tov_in_jiffies = msecs_to_jiffies(p1->retire_blk_tov);
	p1->blk_sizeof_priv = req_u->req3.tp_sizeof_priv;
	rwlock_init(&p1->blk_fill_in_prog_lock);

	p1->max_frame_len = p1->kblk_size - BLK_PLUS_PRIV(p1->blk_sizeof_priv);
	prb_init_ft_ops(p1, req_u);
	prb_setup_retire_blk_timer(po);
	prb_open_block(p1, pbd);
}

/*  Do NOT update the last_blk_num first.
 *  Assumes sk_buff_head lock is held.
 */
static void _prb_refresh_rx_retire_blk_timer(struct tpacket_kbdq_core *pkc)
{
	mod_timer(&pkc->retire_blk_timer,
			jiffies + pkc->tov_in_jiffies);
	pkc->last_kactive_blk_num = pkc->kactive_blk_num;
}

/*
 * Timer logic:
 * 1) We refresh the timer only when we open a block.
 *    By doing this we don't waste cycles refreshing the timer
 *	  on packet-by-packet basis.
 *
 * With a 1MB block-size, on a 1Gbps line, it will take
 * i) ~8 ms to fill a block + ii) memcpy etc.
 * In this cut we are not accounting for the memcpy time.
 *
 * So, if the user sets the 'tmo' to 10ms then the timer
 * will never fire while the block is still getting filled
 * (which is what we want). However, the user could choose
 * to close a block early and that's fine.
 *
 * But when the timer does fire, we check whether or not to refresh it.
 * Since the tmo granularity is in msecs, it is not too expensive
 * to refresh the timer, lets say every '8' msecs.
 * Either the user can set the 'tmo' or we can derive it based on
 * a) line-speed and b) block-size.
 * prb_calc_retire_blk_tmo() calculates the tmo.
 *
 */
static void prb_retire_rx_blk_timer_expired(struct timer_list *t)
{
	struct packet_sock *po =
		from_timer(po, t, rx_ring.prb_bdqc.retire_blk_timer);
	struct tpacket_kbdq_core *pkc = GET_PBDQC_FROM_RB(&po->rx_ring);
	unsigned int frozen;
	struct tpacket_block_desc *pbd;

	spin_lock(&po->sk.sk_receive_queue.lock);

	frozen = prb_queue_frozen(pkc);
	pbd = GET_CURR_PBLOCK_DESC_FROM_CORE(pkc);

	if (unlikely(pkc->delete_blk_timer))
		goto out;

	/* We only need to plug the race when the block is partially filled.
	 * tpacket_rcv:
	 *		lock(); increment BLOCK_NUM_PKTS; unlock()
	 *		copy_bits() is in progress ...
	 *		timer fires on other cpu:
	 *		we can't retire the current block because copy_bits
	 *		is in progress.
	 *
	 */
	if (BLOCK_NUM_PKTS(pbd)) {
		/* Waiting for skb_copy_bits to finish... */
		write_lock(&pkc->blk_fill_in_prog_lock);
		write_unlock(&pkc->blk_fill_in_prog_lock);
	}

	if (pkc->last_kactive_blk_num == pkc->kactive_blk_num) {
		if (!frozen) {
			if (!BLOCK_NUM_PKTS(pbd)) {
				/* An empty block. Just refresh the timer. */
				goto refresh_timer;
			}
			prb_retire_current_block(pkc, po, TP_STATUS_BLK_TMO);
			if (!prb_dispatch_next_block(pkc, po))
				goto refresh_timer;
			else
				goto out;
		} else {
			/* Case 1. Queue was frozen because user-space was
			 *	   lagging behind.
			 */
			if (prb_curr_blk_in_use(pbd)) {
				/*
				 * Ok, user-space is still behind.
				 * So just refresh the timer.
				 */
				goto refresh_timer;
			} else {
			       /* Case 2. queue was frozen,user-space caught up,
				* now the link went idle && the timer fired.
				* We don't have a block to close.So we open this
				* block and restart the timer.
				* opening a block thaws the queue,restarts timer
				* Thawing/timer-refresh is a side effect.
				*/
				prb_open_block(pkc, pbd);
				goto out;
			}
		}
	}

refresh_timer:
	_prb_refresh_rx_retire_blk_timer(pkc);

out:
	spin_unlock(&po->sk.sk_receive_queue.lock);
}

static void prb_flush_block(struct tpacket_kbdq_core *pkc1,
		struct tpacket_block_desc *pbd1, __u32 status)
{
	/* Flush everything minus the block header */

#if ARCH_IMPLEMENTS_FLUSH_DCACHE_PAGE == 1
	u8 *start, *end;

	start = (u8 *)pbd1;

	/* Skip the block header(we know header WILL fit in 4K) */
	start += PAGE_SIZE;

	end = (u8 *)PAGE_ALIGN((unsigned long)pkc1->pkblk_end);
	for (; start < end; start += PAGE_SIZE)
		flush_dcache_page(pgv_to_page(start));

	smp_wmb();
#endif

	/* Now update the block status. */

	BLOCK_STATUS(pbd1) = status;

	/* Flush the block header */

#if ARCH_IMPLEMENTS_FLUSH_DCACHE_PAGE == 1
	start = (u8 *)pbd1;
	flush_dcache_page(pgv_to_page(start));

	smp_wmb();
#endif
}

/*
 * Side effect:
 *
 * 1) flush the block
 * 2) Increment active_blk_num
 *
 * Note:We DONT refresh the timer on purpose.
 *	Because almost always the next block will be opened.
 */
static void prb_close_block(struct tpacket_kbdq_core *pkc1,
		struct tpacket_block_desc *pbd1,
		struct packet_sock *po, unsigned int stat)
{
	__u32 status = TP_STATUS_USER | stat;

	struct tpacket3_hdr *last_pkt;
	struct tpacket_hdr_v1 *h1 = &pbd1->hdr.bh1;
	struct sock *sk = &po->sk;

	if (atomic_read(&po->tp_drops))
		status |= TP_STATUS_LOSING;

	last_pkt = (struct tpacket3_hdr *)pkc1->prev;
	last_pkt->tp_next_offset = 0;

	/* Get the ts of the last pkt */
	if (BLOCK_NUM_PKTS(pbd1)) {
		h1->ts_last_pkt.ts_sec = last_pkt->tp_sec;
		h1->ts_last_pkt.ts_nsec	= last_pkt->tp_nsec;
	} else {
		/* Ok, we tmo'd - so get the current time.
		 *
		 * It shouldn't really happen as we don't close empty
		 * blocks. See prb_retire_rx_blk_timer_expired().
		 */
		struct timespec64 ts;
		ktime_get_real_ts64(&ts);
		h1->ts_last_pkt.ts_sec = ts.tv_sec;
		h1->ts_last_pkt.ts_nsec	= ts.tv_nsec;
	}

	smp_wmb();

	/* Flush the block */
	prb_flush_block(pkc1, pbd1, status);

	sk->sk_data_ready(sk);

	pkc1->kactive_blk_num = GET_NEXT_PRB_BLK_NUM(pkc1);
}

static void prb_thaw_queue(struct tpacket_kbdq_core *pkc)
{
	pkc->reset_pending_on_curr_blk = 0;
}

/*
 * Side effect of opening a block:
 *
 * 1) prb_queue is thawed.
 * 2) retire_blk_timer is refreshed.
 *
 */
static void prb_open_block(struct tpacket_kbdq_core *pkc1,
	struct tpacket_block_desc *pbd1)
{
	struct timespec64 ts;
	struct tpacket_hdr_v1 *h1 = &pbd1->hdr.bh1;

	smp_rmb();

	/* We could have just memset this but we will lose the
	 * flexibility of making the priv area sticky
	 */

	BLOCK_SNUM(pbd1) = pkc1->knxt_seq_num++;
	BLOCK_NUM_PKTS(pbd1) = 0;
	BLOCK_LEN(pbd1) = BLK_PLUS_PRIV(pkc1->blk_sizeof_priv);

	ktime_get_real_ts64(&ts);

	h1->ts_first_pkt.ts_sec = ts.tv_sec;
	h1->ts_first_pkt.ts_nsec = ts.tv_nsec;

	pkc1->pkblk_start = (char *)pbd1;
	pkc1->nxt_offset = pkc1->pkblk_start + BLK_PLUS_PRIV(pkc1->blk_sizeof_priv);

	BLOCK_O2FP(pbd1) = (__u32)BLK_PLUS_PRIV(pkc1->blk_sizeof_priv);
	BLOCK_O2PRIV(pbd1) = BLK_HDR_LEN;

	pbd1->version = pkc1->version;
	pkc1->prev = pkc1->nxt_offset;
	pkc1->pkblk_end = pkc1->pkblk_start + pkc1->kblk_size;

	prb_thaw_queue(pkc1);
	_prb_refresh_rx_retire_blk_timer(pkc1);

	smp_wmb();
}

/*
 * Queue freeze logic:
 * 1) Assume tp_block_nr = 8 blocks.
 * 2) At time 't0', user opens Rx ring.
 * 3) Some time past 't0', kernel starts filling blocks starting from 0 .. 7
 * 4) user-space is either sleeping or processing block '0'.
 * 5) tpacket_rcv is currently filling block '7', since there is no space left,
 *    it will close block-7,loop around and try to fill block '0'.
 *    call-flow:
 *    __packet_lookup_frame_in_block
 *      prb_retire_current_block()
 *      prb_dispatch_next_block()
 *        |->(BLOCK_STATUS == USER) evaluates to true
 *    5.1) Since block-0 is currently in-use, we just freeze the queue.
 * 6) Now there are two cases:
 *    6.1) Link goes idle right after the queue is frozen.
 *         But remember, the last open_block() refreshed the timer.
 *         When this timer expires,it will refresh itself so that we can
 *         re-open block-0 in near future.
 *    6.2) Link is busy and keeps on receiving packets. This is a simple
 *         case and __packet_lookup_frame_in_block will check if block-0
 *         is free and can now be re-used.
 */
static void prb_freeze_queue(struct tpacket_kbdq_core *pkc,
				  struct packet_sock *po)
{
	pkc->reset_pending_on_curr_blk = 1;
	po->stats.stats3.tp_freeze_q_cnt++;
}

#define TOTAL_PKT_LEN_INCL_ALIGN(length) (ALIGN((length), V3_ALIGNMENT))

/*
 * If the next block is free then we will dispatch it
 * and return a good offset.
 * Else, we will freeze the queue.
 * So, caller must check the return value.
 */
static void *prb_dispatch_next_block(struct tpacket_kbdq_core *pkc,
		struct packet_sock *po)
{
	struct tpacket_block_desc *pbd;

	smp_rmb();

	/* 1. Get current block num */
	pbd = GET_CURR_PBLOCK_DESC_FROM_CORE(pkc);

	/* 2. If this block is currently in_use then freeze the queue */
	if (TP_STATUS_USER & BLOCK_STATUS(pbd)) {
		prb_freeze_queue(pkc, po);
		return NULL;
	}

	/*
	 * 3.
	 * open this block and return the offset where the first packet
	 * needs to get stored.
	 */
	prb_open_block(pkc, pbd);
	return (void *)pkc->nxt_offset;
}

static void prb_retire_current_block(struct tpacket_kbdq_core *pkc,
		struct packet_sock *po, unsigned int status)
{
	struct tpacket_block_desc *pbd = GET_CURR_PBLOCK_DESC_FROM_CORE(pkc);

	/* retire/close the current block */
	if (likely(TP_STATUS_KERNEL == BLOCK_STATUS(pbd))) {
		/*
		 * Plug the case where copy_bits() is in progress on
		 * cpu-0 and tpacket_rcv() got invoked on cpu-1, didn't
		 * have space to copy the pkt in the current block and
		 * called prb_retire_current_block()
		 *
		 * We don't need to worry about the TMO case because
		 * the timer-handler already handled this case.
		 */
		if (!(status & TP_STATUS_BLK_TMO)) {
			/* Waiting for skb_copy_bits to finish... */
			write_lock(&pkc->blk_fill_in_prog_lock);
			write_unlock(&pkc->blk_fill_in_prog_lock);
		}
		prb_close_block(pkc, pbd, po, status);
		return;
	}
}

static int prb_curr_blk_in_use(struct tpacket_block_desc *pbd)
{
	return TP_STATUS_USER & BLOCK_STATUS(pbd);
}

static int prb_queue_frozen(struct tpacket_kbdq_core *pkc)
{
	return pkc->reset_pending_on_curr_blk;
}

static void prb_clear_blk_fill_status(struct packet_ring_buffer *rb)
	__releases(&pkc->blk_fill_in_prog_lock)
{
	struct tpacket_kbdq_core *pkc  = GET_PBDQC_FROM_RB(rb);

	read_unlock(&pkc->blk_fill_in_prog_lock);
}

static void prb_fill_rxhash(struct tpacket_kbdq_core *pkc,
			struct tpacket3_hdr *ppd)
{
	ppd->hv1.tp_rxhash = skb_get_hash(pkc->skb);
}

static void prb_clear_rxhash(struct tpacket_kbdq_core *pkc,
			struct tpacket3_hdr *ppd)
{
	ppd->hv1.tp_rxhash = 0;
}

static void prb_fill_vlan_info(struct tpacket_kbdq_core *pkc,
			struct tpacket3_hdr *ppd)
{
	if (skb_vlan_tag_present(pkc->skb)) {
		ppd->hv1.tp_vlan_tci = skb_vlan_tag_get(pkc->skb);
		ppd->hv1.tp_vlan_tpid = ntohs(pkc->skb->vlan_proto);
		ppd->tp_status = TP_STATUS_VLAN_VALID | TP_STATUS_VLAN_TPID_VALID;
	} else {
		ppd->hv1.tp_vlan_tci = 0;
		ppd->hv1.tp_vlan_tpid = 0;
		ppd->tp_status = TP_STATUS_AVAILABLE;
	}
}

static void prb_run_all_ft_ops(struct tpacket_kbdq_core *pkc,
			struct tpacket3_hdr *ppd)
{
	ppd->hv1.tp_padding = 0;
	prb_fill_vlan_info(pkc, ppd);

	if (pkc->feature_req_word & TP_FT_REQ_FILL_RXHASH)
		prb_fill_rxhash(pkc, ppd);
	else
		prb_clear_rxhash(pkc, ppd);
}

static void prb_fill_curr_block(char *curr,
				struct tpacket_kbdq_core *pkc,
				struct tpacket_block_desc *pbd,
				unsigned int len)
	__acquires(&pkc->blk_fill_in_prog_lock)
{
	struct tpacket3_hdr *ppd;

	ppd  = (struct tpacket3_hdr *)curr;
	ppd->tp_next_offset = TOTAL_PKT_LEN_INCL_ALIGN(len);
	pkc->prev = curr;
	pkc->nxt_offset += TOTAL_PKT_LEN_INCL_ALIGN(len);
	BLOCK_LEN(pbd) += TOTAL_PKT_LEN_INCL_ALIGN(len);
	BLOCK_NUM_PKTS(pbd) += 1;
	read_lock(&pkc->blk_fill_in_prog_lock);
	prb_run_all_ft_ops(pkc, ppd);
}

/* Assumes caller has the sk->rx_queue.lock */
static void *__packet_lookup_frame_in_block(struct packet_sock *po,
					    struct sk_buff *skb,
					    unsigned int len
					    )
{
	struct tpacket_kbdq_core *pkc;
	struct tpacket_block_desc *pbd;
	char *curr, *end;

	pkc = GET_PBDQC_FROM_RB(&po->rx_ring);
	pbd = GET_CURR_PBLOCK_DESC_FROM_CORE(pkc);

	/* Queue is frozen when user space is lagging behind */
	if (prb_queue_frozen(pkc)) {
		/*
		 * Check if that last block which caused the queue to freeze,
		 * is still in_use by user-space.
		 */
		if (prb_curr_blk_in_use(pbd)) {
			/* Can't record this packet */
			return NULL;
		} else {
			/*
			 * Ok, the block was released by user-space.
			 * Now let's open that block.
			 * opening a block also thaws the queue.
			 * Thawing is a side effect.
			 */
			prb_open_block(pkc, pbd);
		}
	}

	smp_mb();
	curr = pkc->nxt_offset;
	pkc->skb = skb;
	end = (char *)pbd + pkc->kblk_size;

	/* first try the current block */
	if (curr+TOTAL_PKT_LEN_INCL_ALIGN(len) < end) {
		prb_fill_curr_block(curr, pkc, pbd, len);
		return (void *)curr;
	}

	/* Ok, close the current block */
	prb_retire_current_block(pkc, po, 0);

	/* Now, try to dispatch the next block */
	curr = (char *)prb_dispatch_next_block(pkc, po);
	if (curr) {
		pbd = GET_CURR_PBLOCK_DESC_FROM_CORE(pkc);
		prb_fill_curr_block(curr, pkc, pbd, len);
		return (void *)curr;
	}

	/*
	 * No free blocks are available.user_space hasn't caught up yet.
	 * Queue was just frozen and now this packet will get dropped.
	 */
	return NULL;
}

static void *packet_current_rx_frame(struct packet_sock *po,
					    struct sk_buff *skb,
					    int status, unsigned int len)
{
	char *curr = NULL;
	switch (po->tp_version) {
	case TPACKET_V1:
	case TPACKET_V2:
		curr = packet_lookup_frame(po, &po->rx_ring,
					po->rx_ring.head, status);
		return curr;
	case TPACKET_V3:
		return __packet_lookup_frame_in_block(po, skb, len);
	default:
		WARN(1, "TPACKET version not supported\n");
		BUG();
		return NULL;
	}
}

static void *prb_lookup_block(const struct packet_sock *po,
			      const struct packet_ring_buffer *rb,
			      unsigned int idx,
			      int status)
{
	struct tpacket_kbdq_core *pkc  = GET_PBDQC_FROM_RB(rb);
	struct tpacket_block_desc *pbd = GET_PBLOCK_DESC(pkc, idx);

	if (status != BLOCK_STATUS(pbd))
		return NULL;
	return pbd;
}

static int prb_previous_blk_num(struct packet_ring_buffer *rb)
{
	unsigned int prev;
	if (rb->prb_bdqc.kactive_blk_num)
		prev = rb->prb_bdqc.kactive_blk_num-1;
	else
		prev = rb->prb_bdqc.knum_blocks-1;
	return prev;
}

/* Assumes caller has held the rx_queue.lock */
static void *__prb_previous_block(struct packet_sock *po,
					 struct packet_ring_buffer *rb,
					 int status)
{
	unsigned int previous = prb_previous_blk_num(rb);
	return prb_lookup_block(po, rb, previous, status);
}

static void *packet_previous_rx_frame(struct packet_sock *po,
					     struct packet_ring_buffer *rb,
					     int status)
{
	if (po->tp_version <= TPACKET_V2)
		return packet_previous_frame(po, rb, status);

	return __prb_previous_block(po, rb, status);
}

static void packet_increment_rx_head(struct packet_sock *po,
					    struct packet_ring_buffer *rb)
{
	switch (po->tp_version) {
	case TPACKET_V1:
	case TPACKET_V2:
		return packet_increment_head(rb);
	case TPACKET_V3:
	default:
		WARN(1, "TPACKET version not supported.\n");
		BUG();
		return;
	}
}

static void *packet_previous_frame(struct packet_sock *po,
		struct packet_ring_buffer *rb,
		int status)
{
	unsigned int previous = rb->head ? rb->head - 1 : rb->frame_max;
	return packet_lookup_frame(po, rb, previous, status);
}

static void packet_increment_head(struct packet_ring_buffer *buff)
{
	buff->head = buff->head != buff->frame_max ? buff->head+1 : 0;
}

static void packet_inc_pending(struct packet_ring_buffer *rb)
{
	this_cpu_inc(*rb->pending_refcnt);
}

static void packet_dec_pending(struct packet_ring_buffer *rb)
{
	this_cpu_dec(*rb->pending_refcnt);
}

static unsigned int packet_read_pending(const struct packet_ring_buffer *rb)
{
	unsigned int refcnt = 0;
	int cpu;

	/* We don't use pending refcount in rx_ring. */
	if (rb->pending_refcnt == NULL)
		return 0;

	for_each_possible_cpu(cpu)
		refcnt += *per_cpu_ptr(rb->pending_refcnt, cpu);

	return refcnt;
}

static int packet_alloc_pending(struct packet_sock *po)
{
	po->rx_ring.pending_refcnt = NULL;

	po->tx_ring.pending_refcnt = alloc_percpu(unsigned int);
	if (unlikely(po->tx_ring.pending_refcnt == NULL))
		return -ENOBUFS;

	return 0;
}

static void packet_free_pending(struct packet_sock *po)
{
	free_percpu(po->tx_ring.pending_refcnt);
}

#define ROOM_POW_OFF	2
#define ROOM_NONE	0x0
#define ROOM_LOW	0x1
#define ROOM_NORMAL	0x2

static bool __tpacket_has_room(const struct packet_sock *po, int pow_off)
{
	int idx, len;

	len = READ_ONCE(po->rx_ring.frame_max) + 1;
	idx = READ_ONCE(po->rx_ring.head);
	if (pow_off)
		idx += len >> pow_off;
	if (idx >= len)
		idx -= len;
	return packet_lookup_frame(po, &po->rx_ring, idx, TP_STATUS_KERNEL);
}

static bool __tpacket_v3_has_room(const struct packet_sock *po, int pow_off)
{
	int idx, len;

	len = READ_ONCE(po->rx_ring.prb_bdqc.knum_blocks);
	idx = READ_ONCE(po->rx_ring.prb_bdqc.kactive_blk_num);
	if (pow_off)
		idx += len >> pow_off;
	if (idx >= len)
		idx -= len;
	return prb_lookup_block(po, &po->rx_ring, idx, TP_STATUS_KERNEL);
}

static int __packet_rcv_has_room(const struct packet_sock *po,
				 const struct sk_buff *skb)
{
	const struct sock *sk = &po->sk;
	int ret = ROOM_NONE;

	if (po->prot_hook.func != tpacket_rcv) {
		int rcvbuf = READ_ONCE(sk->sk_rcvbuf);
		int avail = rcvbuf - atomic_read(&sk->sk_rmem_alloc)
				   - (skb ? skb->truesize : 0);

		if (avail > (rcvbuf >> ROOM_POW_OFF))
			return ROOM_NORMAL;
		else if (avail > 0)
			return ROOM_LOW;
		else
			return ROOM_NONE;
	}

	if (po->tp_version == TPACKET_V3) {
		if (__tpacket_v3_has_room(po, ROOM_POW_OFF))
			ret = ROOM_NORMAL;
		else if (__tpacket_v3_has_room(po, 0))
			ret = ROOM_LOW;
	} else {
		if (__tpacket_has_room(po, ROOM_POW_OFF))
			ret = ROOM_NORMAL;
		else if (__tpacket_has_room(po, 0))
			ret = ROOM_LOW;
	}

	return ret;
}

static int packet_rcv_has_room(struct packet_sock *po, struct sk_buff *skb)
{
	int pressure, ret;

	ret = __packet_rcv_has_room(po, skb);
	pressure = ret != ROOM_NORMAL;

	if (READ_ONCE(po->pressure) != pressure)
		WRITE_ONCE(po->pressure, pressure);

	return ret;
}

static void packet_rcv_try_clear_pressure(struct packet_sock *po)
{
	if (READ_ONCE(po->pressure) &&
	    __packet_rcv_has_room(po, NULL) == ROOM_NORMAL)
		WRITE_ONCE(po->pressure,  0);
}

static void packet_sock_destruct(struct sock *sk)
{
	skb_queue_purge(&sk->sk_error_queue);

	WARN_ON(atomic_read(&sk->sk_rmem_alloc));
	WARN_ON(refcount_read(&sk->sk_wmem_alloc));

	if (!sock_flag(sk, SOCK_DEAD)) {
		pr_err("Attempt to release alive packet socket: %p\n", sk);
		return;
	}

	sk_refcnt_debug_dec(sk);
}

static bool fanout_flow_is_huge(struct packet_sock *po, struct sk_buff *skb)
{
	u32 *history = po->rollover->history;
	u32 victim, rxhash;
	int i, count = 0;

	rxhash = skb_get_hash(skb);
	for (i = 0; i < ROLLOVER_HLEN; i++)
		if (READ_ONCE(history[i]) == rxhash)
			count++;

	victim = prandom_u32() % ROLLOVER_HLEN;

	/* Avoid dirtying the cache line if possible */
	if (READ_ONCE(history[victim]) != rxhash)
		WRITE_ONCE(history[victim], rxhash);

	return count > (ROLLOVER_HLEN >> 1);
}

static unsigned int fanout_demux_hash(struct packet_fanout *f,
				      struct sk_buff *skb,
				      unsigned int num)
{
	return reciprocal_scale(__skb_get_hash_symmetric(skb), num);
}

static unsigned int fanout_demux_lb(struct packet_fanout *f,
				    struct sk_buff *skb,
				    unsigned int num)
{
	unsigned int val = atomic_inc_return(&f->rr_cur);

	return val % num;
}

static unsigned int fanout_demux_cpu(struct packet_fanout *f,
				     struct sk_buff *skb,
				     unsigned int num)
{
	return smp_processor_id() % num;
}

static unsigned int fanout_demux_rnd(struct packet_fanout *f,
				     struct sk_buff *skb,
				     unsigned int num)
{
	return prandom_u32_max(num);
}

static unsigned int fanout_demux_rollover(struct packet_fanout *f,
					  struct sk_buff *skb,
					  unsigned int idx, bool try_self,
					  unsigned int num)
{
	struct packet_sock *po, *po_next, *po_skip = NULL;
	unsigned int i, j, room = ROOM_NONE;

	po = pkt_sk(rcu_dereference(f->arr[idx]));

	if (try_self) {
		room = packet_rcv_has_room(po, skb);
		if (room == ROOM_NORMAL ||
		    (room == ROOM_LOW && !fanout_flow_is_huge(po, skb)))
			return idx;
		po_skip = po;
	}

	i = j = min_t(int, po->rollover->sock, num - 1);
	do {
		po_next = pkt_sk(rcu_dereference(f->arr[i]));
		if (po_next != po_skip && !READ_ONCE(po_next->pressure) &&
		    packet_rcv_has_room(po_next, skb) == ROOM_NORMAL) {
			if (i != j)
				po->rollover->sock = i;
			atomic_long_inc(&po->rollover->num);
			if (room == ROOM_LOW)
				atomic_long_inc(&po->rollover->num_huge);
			return i;
		}

		if (++i == num)
			i = 0;
	} while (i != j);

	atomic_long_inc(&po->rollover->num_failed);
	return idx;
}

static unsigned int fanout_demux_qm(struct packet_fanout *f,
				    struct sk_buff *skb,
				    unsigned int num)
{
	return skb_get_queue_mapping(skb) % num;
}

static unsigned int fanout_demux_bpf(struct packet_fanout *f,
				     struct sk_buff *skb,
				     unsigned int num)
{
	struct bpf_prog *prog;
	unsigned int ret = 0;

	rcu_read_lock();
	prog = rcu_dereference(f->bpf_prog);
	if (prog)
		ret = bpf_prog_run_clear_cb(prog, skb) % num;
	rcu_read_unlock();

	return ret;
}

static bool fanout_has_flag(struct packet_fanout *f, u16 flag)
{
	return f->flags & (flag >> 8);
}

//支持散开的packet收取
static int packet_rcv_fanout(struct sk_buff *skb, struct net_device *dev,
			     struct packet_type *pt, struct net_device *orig_dev)
{
	struct packet_fanout *f = pt->af_packet_priv;
	unsigned int num = READ_ONCE(f->num_members);
	struct net *net = read_pnet(&f->net);
	struct packet_sock *po;
	unsigned int idx;

	if (!net_eq(dev_net(dev), net) || !num) {
		kfree_skb(skb);
		return 0;
	}

	if (fanout_has_flag(f, PACKET_FANOUT_FLAG_DEFRAG)) {
		skb = ip_check_defrag(net, skb, IP_DEFRAG_AF_PACKET);
		if (!skb)
			return 0;
	}
	switch (f->type) {
	case PACKET_FANOUT_HASH:
	default:
		idx = fanout_demux_hash(f, skb, num);
		break;
	case PACKET_FANOUT_LB:
		idx = fanout_demux_lb(f, skb, num);
		break;
	case PACKET_FANOUT_CPU:
	    /*按当前cpu散开到具体idx*/
		idx = fanout_demux_cpu(f, skb, num);
		break;
	case PACKET_FANOUT_RND:
		idx = fanout_demux_rnd(f, skb, num);
		break;
	case PACKET_FANOUT_QM:
		idx = fanout_demux_qm(f, skb, num);
		break;
	case PACKET_FANOUT_ROLLOVER:
		idx = fanout_demux_rollover(f, skb, 0, false, num);
		break;
	case PACKET_FANOUT_CBPF:
	case PACKET_FANOUT_EBPF:
		idx = fanout_demux_bpf(f, skb, num);
		break;
	}

	if (fanout_has_flag(f, PACKET_FANOUT_FLAG_ROLLOVER))
		idx = fanout_demux_rollover(f, skb, idx, true, num);

	/*取具体的po,并调用相应回调*/
	po = pkt_sk(rcu_dereference(f->arr[idx]));
	return po->prot_hook.func(skb, dev, &po->prot_hook, orig_dev);
}

DEFINE_MUTEX(fanout_mutex);
EXPORT_SYMBOL_GPL(fanout_mutex);
static LIST_HEAD(fanout_list);
static u16 fanout_next_id;

static void __fanout_link(struct sock *sk, struct packet_sock *po)
{
	struct packet_fanout *f = po->fanout;

	spin_lock(&f->lock);
	rcu_assign_pointer(f->arr[f->num_members], sk);
	smp_wmb();
	f->num_members++;
	if (f->num_members == 1)
		dev_add_pack(&f->prot_hook);
	spin_unlock(&f->lock);
}

static void __fanout_unlink(struct sock *sk, struct packet_sock *po)
{
	struct packet_fanout *f = po->fanout;
	int i;

	spin_lock(&f->lock);
	for (i = 0; i < f->num_members; i++) {
		if (rcu_dereference_protected(f->arr[i],
					      lockdep_is_held(&f->lock)) == sk)
			break;
	}
	BUG_ON(i >= f->num_members);
	rcu_assign_pointer(f->arr[i],
			   rcu_dereference_protected(f->arr[f->num_members - 1],
						     lockdep_is_held(&f->lock)));
	f->num_members--;
	if (f->num_members == 0)
		__dev_remove_pack(&f->prot_hook);
	spin_unlock(&f->lock);
}

static bool match_fanout_group(struct packet_type *ptype, struct sock *sk)
{
	if (sk->sk_family != PF_PACKET)
		return false;

	return ptype->af_packet_priv == pkt_sk(sk)->fanout;
}

static void fanout_init_data(struct packet_fanout *f)
{
	switch (f->type) {
	case PACKET_FANOUT_LB:
		atomic_set(&f->rr_cur, 0);
		break;
	case PACKET_FANOUT_CBPF:
	case PACKET_FANOUT_EBPF:
		RCU_INIT_POINTER(f->bpf_prog, NULL);
		break;
	}
}

static void __fanout_set_data_bpf(struct packet_fanout *f, struct bpf_prog *new)
{
	struct bpf_prog *old;

	spin_lock(&f->lock);
	old = rcu_dereference_protected(f->bpf_prog, lockdep_is_held(&f->lock));
	rcu_assign_pointer(f->bpf_prog, new);
	spin_unlock(&f->lock);

	if (old) {
		synchronize_net();
		bpf_prog_destroy(old);
	}
}

static int fanout_set_data_cbpf(struct packet_sock *po, sockptr_t data,
				unsigned int len)
{
	struct bpf_prog *new;
	struct sock_fprog fprog;
	int ret;

	if (sock_flag(&po->sk, SOCK_FILTER_LOCKED))
		return -EPERM;

	ret = copy_bpf_fprog_from_user(&fprog, data, len);
	if (ret)
		return ret;

	ret = bpf_prog_create_from_user(&new, &fprog, NULL, false);
	if (ret)
		return ret;

	__fanout_set_data_bpf(po->fanout, new);
	return 0;
}

static int fanout_set_data_ebpf(struct packet_sock *po, sockptr_t data,
				unsigned int len)
{
	struct bpf_prog *new;
	u32 fd;

	if (sock_flag(&po->sk, SOCK_FILTER_LOCKED))
		return -EPERM;
	if (len != sizeof(fd))
		return -EINVAL;
	if (copy_from_sockptr(&fd, data, len))
		return -EFAULT;

	new = bpf_prog_get_type(fd, BPF_PROG_TYPE_SOCKET_FILTER);
	if (IS_ERR(new))
		return PTR_ERR(new);

	__fanout_set_data_bpf(po->fanout, new);
	return 0;
}

static int fanout_set_data(struct packet_sock *po, sockptr_t data,
			   unsigned int len)
{
	switch (po->fanout->type) {
	case PACKET_FANOUT_CBPF:
		return fanout_set_data_cbpf(po, data, len);
	case PACKET_FANOUT_EBPF:
		return fanout_set_data_ebpf(po, data, len);
	default:
		return -EINVAL;
	}
}

static void fanout_release_data(struct packet_fanout *f)
{
	switch (f->type) {
	case PACKET_FANOUT_CBPF:
	case PACKET_FANOUT_EBPF:
		__fanout_set_data_bpf(f, NULL);
	}
}

static bool __fanout_id_is_free(struct sock *sk, u16 candidate_id)
{
	struct packet_fanout *f;

	list_for_each_entry(f, &fanout_list, list) {
		if (f->id == candidate_id &&
		    read_pnet(&f->net) == sock_net(sk)) {
			return false;
		}
	}
	return true;
}

static bool fanout_find_new_id(struct sock *sk, u16 *new_id)
{
	u16 id = fanout_next_id;

	do {
		if (__fanout_id_is_free(sk, id)) {
			*new_id = id;
			fanout_next_id = id + 1;
			return true;
		}

		id++;
	} while (id != fanout_next_id);

	return false;
}

static int fanout_add(struct sock *sk, struct fanout_args *args)
{
	struct packet_rollover *rollover = NULL;
	struct packet_sock *po = pkt_sk(sk);
	u16 type_flags = args->type_flags;
	struct packet_fanout *f, *match;
	//type_flags由两部分组成，一部分为type,一部分为flags
	u8 type = type_flags & 0xff;
	u8 flags = type_flags >> 8;
	u16 id = args->id;
	int err;

	//校验type是否合法
	switch (type) {
	case PACKET_FANOUT_ROLLOVER:
		if (type_flags & PACKET_FANOUT_FLAG_ROLLOVER)
			return -EINVAL;
		break;
	case PACKET_FANOUT_HASH:
	case PACKET_FANOUT_LB:
	case PACKET_FANOUT_CPU:
	case PACKET_FANOUT_RND:
	case PACKET_FANOUT_QM:
	case PACKET_FANOUT_CBPF:
	case PACKET_FANOUT_EBPF:
		break;
	default:
		return -EINVAL;
	}

	mutex_lock(&fanout_mutex);

	err = -EALREADY;
	if (po->fanout)
	    /*已配置fanout,退出*/
		goto out;

	if (type == PACKET_FANOUT_ROLLOVER ||
	    (type_flags & PACKET_FANOUT_FLAG_ROLLOVER)) {
		err = -ENOMEM;
		rollover = kzalloc(sizeof(*rollover), GFP_KERNEL);
		if (!rollover)
			goto out;
		atomic_long_set(&rollover->num, 0);
		atomic_long_set(&rollover->num_huge, 0);
		atomic_long_set(&rollover->num_failed, 0);
	}

	if (type_flags & PACKET_FANOUT_FLAG_UNIQUEID) {
		if (id != 0) {
			err = -EINVAL;
			goto out;
		}
		if (!fanout_find_new_id(sk, &id)) {
			err = -ENOMEM;
			goto out;
		}
		/* ephemeral flag for the first socket in the group: drop it */
		flags &= ~(PACKET_FANOUT_FLAG_UNIQUEID >> 8);
	}

	match = NULL;
	list_for_each_entry(f, &fanout_list, list) {
		if (f->id == id &&
		    read_pnet(&f->net) == sock_net(sk)) {
			match = f;
			break;
		}
	}
	err = -EINVAL;
	if (match) {
		if (match->flags != flags)
			goto out;
		if (args->max_num_members &&
		    args->max_num_members != match->max_num_members)
			goto out;
	} else {
	    	/*match不存在，创建match*/
		if (args->max_num_members > PACKET_FANOUT_MAX)
			goto out;
		if (!args->max_num_members)
			/* legacy PACKET_FANOUT_MAX */
			args->max_num_members = 256;
		err = -ENOMEM;
		match = kvzalloc(struct_size(match, arr, args->max_num_members),
				 GFP_KERNEL);
		if (!match)
			goto out;
		write_pnet(&match->net, sock_net(sk));
		match->id = id;
		match->type = type;
		match->flags = flags;
		INIT_LIST_HEAD(&match->list);
		spin_lock_init(&match->lock);
		refcount_set(&match->sk_ref, 0);
		fanout_init_data(match);
		match->prot_hook.type = po->prot_hook.type;
		match->prot_hook.dev = po->prot_hook.dev;
		match->prot_hook.func = packet_rcv_fanout;
		match->prot_hook.af_packet_priv = match;
		match->prot_hook.af_packet_net = read_pnet(&match->net);
		match->prot_hook.id_match = match_fanout_group;
		/*将match加入到fanout_list中*/
		match->max_num_members = args->max_num_members;
		list_add(&match->list, &fanout_list);
	}
	err = -EINVAL;

	spin_lock(&po->bind_lock);
	if (po->running &&
	    match->type == type &&
	    match->prot_hook.type == po->prot_hook.type &&
	    match->prot_hook.dev == po->prot_hook.dev) {
		err = -ENOSPC;
		if (refcount_read(&match->sk_ref) < match->max_num_members) {
			__dev_remove_pack(&po->prot_hook);

			/* Paired with packet_setsockopt(PACKET_FANOUT_DATA) */
			WRITE_ONCE(po->fanout, match);

			po->rollover = rollover;
			rollover = NULL;
			refcount_set(&match->sk_ref, refcount_read(&match->sk_ref) + 1);
			__fanout_link(sk, po);
			err = 0;
		}
	}
	spin_unlock(&po->bind_lock);

	if (err && !refcount_read(&match->sk_ref)) {
		list_del(&match->list);
		kvfree(match);
	}

out:
	kfree(rollover);
	mutex_unlock(&fanout_mutex);
	return err;
}

/* If pkt_sk(sk)->fanout->sk_ref is zero, this function removes
 * pkt_sk(sk)->fanout from fanout_list and returns pkt_sk(sk)->fanout.
 * It is the responsibility of the caller to call fanout_release_data() and
 * free the returned packet_fanout (after synchronize_net())
 */
static struct packet_fanout *fanout_release(struct sock *sk)
{
	struct packet_sock *po = pkt_sk(sk);
	struct packet_fanout *f;

	mutex_lock(&fanout_mutex);
	f = po->fanout;
	if (f) {
		po->fanout = NULL;

		if (refcount_dec_and_test(&f->sk_ref))
			list_del(&f->list);
		else
			f = NULL;
	}
	mutex_unlock(&fanout_mutex);

	return f;
}

static bool packet_extra_vlan_len_allowed(const struct net_device *dev,
					  struct sk_buff *skb)
{
	/* Earlier code assumed this would be a VLAN pkt, double-check
	 * this now that we have the actual packet in hand. We can only
	 * do this check on Ethernet devices.
	 */
	if (unlikely(dev->type != ARPHRD_ETHER))
		return false;

	skb_reset_mac_header(skb);
	return likely(eth_hdr(skb)->h_proto == htons(ETH_P_8021Q));
}

static const struct proto_ops packet_ops;

static const struct proto_ops packet_ops_spkt;

static int packet_rcv_spkt(struct sk_buff *skb, struct net_device *dev,
			   struct packet_type *pt, struct net_device *orig_dev)
{
	struct sock *sk;
	struct sockaddr_pkt *spkt;

	/*
	 *	When we registered the protocol we saved the socket in the data
	 *	field for just this event.
	 */

	sk = pt->af_packet_priv;

	/*
	 *	Yank back the headers [hope the device set this
	 *	right or kerboom...]
	 *
	 *	Incoming packets have ll header pulled,
	 *	push it back.
	 *
	 *	For outgoing ones skb->data == skb_mac_header(skb)
	 *	so that this procedure is noop.
	 */

	if (skb->pkt_type == PACKET_LOOPBACK)
		goto out;

	if (!net_eq(dev_net(dev), sock_net(sk)))
		goto out;

	skb = skb_share_check(skb, GFP_ATOMIC);
	if (skb == NULL)
		goto oom;

	/* drop any routing info */
	skb_dst_drop(skb);

	/* drop conntrack reference */
	nf_reset_ct(skb);

	spkt = &PACKET_SKB_CB(skb)->sa.pkt;

	skb_push(skb, skb->data - skb_mac_header(skb));

	/*
	 *	The SOCK_PACKET socket receives _all_ frames.
	 */

	spkt->spkt_family = dev->type;
	strlcpy(spkt->spkt_device, dev->name, sizeof(spkt->spkt_device));
	spkt->spkt_protocol = skb->protocol;

	/*
	 *	Charge the memory to the socket. This is done specifically
	 *	to prevent sockets using all the memory up.
	 */

	if (sock_queue_rcv_skb(sk, skb) == 0)
		return 0;

out:
	kfree_skb(skb);
oom:
	return 0;
}

static void packet_parse_headers(struct sk_buff *skb, struct socket *sock)
{
	if ((!skb->protocol || skb->protocol == htons(ETH_P_ALL)) &&
	    sock->type == SOCK_RAW) {
		skb_reset_mac_header(skb);
		skb->protocol = dev_parse_header_protocol(skb);
	}

	skb_probe_transport_header(skb);
}

/*
 *	Output a raw packet to a device layer. This bypasses all the other
 *	protocol layers and you must therefore supply it with a complete frame
 */

static int packet_sendmsg_spkt(struct socket *sock, struct msghdr *msg,
			       size_t len)
{
	struct sock *sk = sock->sk;
	DECLARE_SOCKADDR(struct sockaddr_pkt *, saddr, msg->msg_name);
	struct sk_buff *skb = NULL;
	struct net_device *dev;
	struct sockcm_cookie sockc;
	__be16 proto = 0;
	int err;
	int extra_len = 0;

	/*
	 *	Get and verify the address.
	 */

	if (saddr) {
		if (msg->msg_namelen < sizeof(struct sockaddr))
			return -EINVAL;
		if (msg->msg_namelen == sizeof(struct sockaddr_pkt))
			proto = saddr->spkt_protocol;
	} else
		return -ENOTCONN;	/* SOCK_PACKET must be sent giving an address */

	/*
	 *	Find the device first to size check it
	 */

	saddr->spkt_device[sizeof(saddr->spkt_device) - 1] = 0;
retry:
	rcu_read_lock();
	dev = dev_get_by_name_rcu(sock_net(sk), saddr->spkt_device);
	err = -ENODEV;
	if (dev == NULL)
		goto out_unlock;

	err = -ENETDOWN;
	if (!(dev->flags & IFF_UP))
		goto out_unlock;

	/*
	 * You may not queue a frame bigger than the mtu. This is the lowest level
	 * raw protocol and you must do your own fragmentation at this level.
	 */

	if (unlikely(sock_flag(sk, SOCK_NOFCS))) {
		if (!netif_supports_nofcs(dev)) {
			err = -EPROTONOSUPPORT;
			goto out_unlock;
		}
		extra_len = 4; /* We're doing our own CRC */
	}

	err = -EMSGSIZE;
	if (len > dev->mtu + dev->hard_header_len + VLAN_HLEN + extra_len)
		goto out_unlock;

	if (!skb) {
		size_t reserved = LL_RESERVED_SPACE(dev);
		int tlen = dev->needed_tailroom;
		unsigned int hhlen = dev->header_ops ? dev->hard_header_len : 0;

		rcu_read_unlock();
		skb = sock_wmalloc(sk, len + reserved + tlen, 0, GFP_KERNEL);
		if (skb == NULL)
			return -ENOBUFS;
		/* FIXME: Save some space for broken drivers that write a hard
		 * header at transmission time by themselves. PPP is the notable
		 * one here. This should really be fixed at the driver level.
		 */
		skb_reserve(skb, reserved);
		skb_reset_network_header(skb);

		/* Try to align data part correctly */
		if (hhlen) {
			skb->data -= hhlen;
			skb->tail -= hhlen;
			if (len < hhlen)
				skb_reset_network_header(skb);
		}
		err = memcpy_from_msg(skb_put(skb, len), msg, len);
		if (err)
			goto out_free;
		goto retry;
	}

	if (!dev_validate_header(dev, skb->data, len)) {
		err = -EINVAL;
		goto out_unlock;
	}
	if (len > (dev->mtu + dev->hard_header_len + extra_len) &&
	    !packet_extra_vlan_len_allowed(dev, skb)) {
		err = -EMSGSIZE;
		goto out_unlock;
	}

	sockcm_init(&sockc, sk);
	if (msg->msg_controllen) {
		err = sock_cmsg_send(sk, msg, &sockc);
		if (unlikely(err))
			goto out_unlock;
	}

	skb->protocol = proto;
	skb->dev = dev;
	skb->priority = sk->sk_priority;
	skb->mark = sk->sk_mark;
	skb->tstamp = sockc.transmit_time;

	skb_setup_tx_timestamp(skb, sockc.tsflags);

	if (unlikely(extra_len == 4))
		skb->no_fcs = 1;

	packet_parse_headers(skb, sock);

	dev_queue_xmit(skb);
	rcu_read_unlock();
	return len;

out_unlock:
	rcu_read_unlock();
out_free:
	kfree_skb(skb);
	return err;
}

//如果有bpf过滤条件，则执行过滤条件，检查是否需要丢包
static unsigned int run_filter(struct sk_buff *skb,
			       const struct sock *sk,
			       unsigned int res)
{
	struct sk_filter *filter;

	rcu_read_lock();
	filter = rcu_dereference(sk->sk_filter);
	if (filter != NULL)
		res = bpf_prog_run_clear_cb(filter->prog, skb);
	rcu_read_unlock();

	return res;
}

static int packet_rcv_vnet(struct msghdr *msg, const struct sk_buff *skb,
			   size_t *len)
{
	struct virtio_net_hdr vnet_hdr;

	if (*len < sizeof(vnet_hdr))
		return -EINVAL;
	*len -= sizeof(vnet_hdr);

	if (virtio_net_hdr_from_skb(skb, &vnet_hdr, vio_le(), true, 0))
		return -EINVAL;

	return memcpy_to_msg(msg, (void *)&vnet_hdr, sizeof(vnet_hdr));
}

/*
 * This function makes lazy skb cloning in hope that most of packets
 * are discarded by BPF.
 *
 * Note tricky part: we DO mangle shared skb! skb->data, skb->len
 * and skb->cb are mangled. It works because (and until) packets
 * falling here are owned by current CPU. Output packets are cloned
 * by dev_queue_xmit_nit(), input packets are processed by net_bh
 * sequentially, so that if we return skb to original state on exit,
 * we will not harm anyone.
 */
//sockd_raw,sock_dage方式报文入口
static int packet_rcv(struct sk_buff *skb, struct net_device *dev,
		      struct packet_type *pt, struct net_device *orig_dev)
{
	struct sock *sk;
	struct sockaddr_ll *sll;
	struct packet_sock *po;
	u8 *skb_head = skb->data;
	int skb_len = skb->len;
	unsigned int snaplen, res;
	bool is_drop_n_account = false;

	if (skb->pkt_type == PACKET_LOOPBACK)
		goto drop;//丢掉loopback口报文

	sk = pt->af_packet_priv;//取其对应的socket
	po = pkt_sk(sk);

	//非同一namespace,丢包
	if (!net_eq(dev_net(dev), sock_net(sk)))
		goto drop;

	skb->dev = dev;

	if (dev_has_header(dev)) {
		/* The device has an explicit notion of ll header,
		 * exported to higher levels.
		 *
		 * Otherwise, the device hides details of its frame
		 * structure, so that corresponding packet head is
		 * never delivered to user.
		 */
		if (sk->sk_type != SOCK_DGRAM)
			skb_push(skb, skb->data - skb_mac_header(skb));//还原以太头
		else if (skb->pkt_type == PACKET_OUTGOING) {
			/* Special case: outgoing packets have ll header at head */
			skb_pull(skb, skb_network_offset(skb));
		}
	}

	snaplen = skb->len;

	//执行bpf过滤检查是否需要丢包
	res = run_filter(skb, sk, snaplen);
	if (!res)
		goto drop_n_restore;
	if (snaplen > res)
		snaplen = res;//报文需要截短

	if (atomic_read(&sk->sk_rmem_alloc) >= sk->sk_rcvbuf)
		goto drop_n_acct;

	if (skb_shared(skb)) {
		struct sk_buff *nskb = skb_clone(skb, GFP_ATOMIC);
		if (nskb == NULL)
			goto drop_n_acct;//clone失败丢包

		if (skb_head != skb->data) {
			skb->data = skb_head;
			skb->len = skb_len;
		}
		consume_skb(skb);
		skb = nskb;
	}

	sock_skb_cb_check_size(sizeof(*PACKET_SKB_CB(skb)) + MAX_ADDR_LEN - 8);

	sll = &PACKET_SKB_CB(skb)->sa.ll;
	sll->sll_hatype = dev->type;
	sll->sll_pkttype = skb->pkt_type;
	if (unlikely(po->origdev))
		sll->sll_ifindex = orig_dev->ifindex;
	else
		sll->sll_ifindex = dev->ifindex;

	sll->sll_halen = dev_parse_header(skb, sll->sll_addr);

	/* sll->sll_family and sll->sll_protocol are set in packet_recvmsg().
	 * Use their space for storing the original skb length.
	 */
	PACKET_SKB_CB(skb)->sa.origlen = skb->len;

	if (pskb_trim(skb, snaplen))
		goto drop_n_acct;

	skb_set_owner_r(skb, sk);
	skb->dev = NULL;
	skb_dst_drop(skb);

	/* drop conntrack reference */
	nf_reset_ct(skb);

	spin_lock(&sk->sk_receive_queue.lock);
	po->stats.stats1.tp_packets++;
	sock_skb_set_dropcount(sk, skb);
<<<<<<< HEAD
	__skb_queue_tail(&sk->sk_receive_queue, skb);//将skb置在收接入队列中
=======
	skb_clear_delivery_time(skb);
	__skb_queue_tail(&sk->sk_receive_queue, skb);
>>>>>>> 028192fe
	spin_unlock(&sk->sk_receive_queue.lock);
	sk->sk_data_ready(sk);
	return 0;

drop_n_acct:
	is_drop_n_account = true;
	atomic_inc(&po->tp_drops);
	atomic_inc(&sk->sk_drops);

drop_n_restore:
	if (skb_head != skb->data && skb_shared(skb)) {
		skb->data = skb_head;
		skb->len = skb_len;
	}
drop:
	if (!is_drop_n_account)
		consume_skb(skb);
	else
		kfree_skb(skb);
	return 0;
}

static int tpacket_rcv(struct sk_buff *skb, struct net_device *dev,
		       struct packet_type *pt, struct net_device *orig_dev)
{
	struct sock *sk;
	struct packet_sock *po;
	struct sockaddr_ll *sll;
	union tpacket_uhdr h;
	u8 *skb_head = skb->data;
	int skb_len = skb->len;
	unsigned int snaplen, res;
	unsigned long status = TP_STATUS_USER;
	unsigned short macoff, hdrlen;
	unsigned int netoff;
	struct sk_buff *copy_skb = NULL;
	struct timespec64 ts;
	__u32 ts_status;
	bool is_drop_n_account = false;
	unsigned int slot_id = 0;
	bool do_vnet = false;

	/* struct tpacket{2,3}_hdr is aligned to a multiple of TPACKET_ALIGNMENT.
	 * We may add members to them until current aligned size without forcing
	 * userspace to call getsockopt(..., PACKET_HDRLEN, ...).
	 */
	BUILD_BUG_ON(TPACKET_ALIGN(sizeof(*h.h2)) != 32);
	BUILD_BUG_ON(TPACKET_ALIGN(sizeof(*h.h3)) != 48);

	if (skb->pkt_type == PACKET_LOOPBACK)
		goto drop;

	sk = pt->af_packet_priv;
	po = pkt_sk(sk);

	if (!net_eq(dev_net(dev), sock_net(sk)))
		goto drop;

	if (dev_has_header(dev)) {
		if (sk->sk_type != SOCK_DGRAM)
			skb_push(skb, skb->data - skb_mac_header(skb));
		else if (skb->pkt_type == PACKET_OUTGOING) {
			/* Special case: outgoing packets have ll header at head */
			skb_pull(skb, skb_network_offset(skb));
		}
	}

	snaplen = skb->len;

	res = run_filter(skb, sk, snaplen);
	if (!res)
		goto drop_n_restore;

	/* If we are flooded, just give up */
	if (__packet_rcv_has_room(po, skb) == ROOM_NONE) {
		atomic_inc(&po->tp_drops);
		goto drop_n_restore;
	}

	if (skb->ip_summed == CHECKSUM_PARTIAL)
		status |= TP_STATUS_CSUMNOTREADY;
	else if (skb->pkt_type != PACKET_OUTGOING &&
		 (skb->ip_summed == CHECKSUM_COMPLETE ||
		  skb_csum_unnecessary(skb)))
		status |= TP_STATUS_CSUM_VALID;

	if (snaplen > res)
		snaplen = res;

	if (sk->sk_type == SOCK_DGRAM) {
		macoff = netoff = TPACKET_ALIGN(po->tp_hdrlen) + 16 +
				  po->tp_reserve;
	} else {
		unsigned int maclen = skb_network_offset(skb);
		netoff = TPACKET_ALIGN(po->tp_hdrlen +
				       (maclen < 16 ? 16 : maclen)) +
				       po->tp_reserve;
		if (po->has_vnet_hdr) {
			netoff += sizeof(struct virtio_net_hdr);
			do_vnet = true;
		}
		macoff = netoff - maclen;
	}
	if (netoff > USHRT_MAX) {
		atomic_inc(&po->tp_drops);
		goto drop_n_restore;
	}
	if (po->tp_version <= TPACKET_V2) {
		if (macoff + snaplen > po->rx_ring.frame_size) {
			if (po->copy_thresh &&
			    atomic_read(&sk->sk_rmem_alloc) < sk->sk_rcvbuf) {
				if (skb_shared(skb)) {
					copy_skb = skb_clone(skb, GFP_ATOMIC);
				} else {
					copy_skb = skb_get(skb);
					skb_head = skb->data;
				}
				if (copy_skb) {
					memset(&PACKET_SKB_CB(copy_skb)->sa.ll, 0,
					       sizeof(PACKET_SKB_CB(copy_skb)->sa.ll));
					skb_set_owner_r(copy_skb, sk);
				}
			}
			snaplen = po->rx_ring.frame_size - macoff;
			if ((int)snaplen < 0) {
				snaplen = 0;
				do_vnet = false;
			}
		}
	} else if (unlikely(macoff + snaplen >
			    GET_PBDQC_FROM_RB(&po->rx_ring)->max_frame_len)) {
		u32 nval;

		nval = GET_PBDQC_FROM_RB(&po->rx_ring)->max_frame_len - macoff;
		pr_err_once("tpacket_rcv: packet too big, clamped from %u to %u. macoff=%u\n",
			    snaplen, nval, macoff);
		snaplen = nval;
		if (unlikely((int)snaplen < 0)) {
			snaplen = 0;
			macoff = GET_PBDQC_FROM_RB(&po->rx_ring)->max_frame_len;
			do_vnet = false;
		}
	}
	spin_lock(&sk->sk_receive_queue.lock);
	h.raw = packet_current_rx_frame(po, skb,
					TP_STATUS_KERNEL, (macoff+snaplen));
	if (!h.raw)
		goto drop_n_account;

	if (po->tp_version <= TPACKET_V2) {
		slot_id = po->rx_ring.head;
		if (test_bit(slot_id, po->rx_ring.rx_owner_map))
			goto drop_n_account;
		__set_bit(slot_id, po->rx_ring.rx_owner_map);
	}

	if (do_vnet &&
	    virtio_net_hdr_from_skb(skb, h.raw + macoff -
				    sizeof(struct virtio_net_hdr),
				    vio_le(), true, 0)) {
		if (po->tp_version == TPACKET_V3)
			prb_clear_blk_fill_status(&po->rx_ring);
		goto drop_n_account;
	}

	if (po->tp_version <= TPACKET_V2) {
		packet_increment_rx_head(po, &po->rx_ring);
	/*
	 * LOSING will be reported till you read the stats,
	 * because it's COR - Clear On Read.
	 * Anyways, moving it for V1/V2 only as V3 doesn't need this
	 * at packet level.
	 */
		if (atomic_read(&po->tp_drops))
			status |= TP_STATUS_LOSING;
	}

	po->stats.stats1.tp_packets++;
	if (copy_skb) {
		status |= TP_STATUS_COPY;
		skb_clear_delivery_time(copy_skb);
		__skb_queue_tail(&sk->sk_receive_queue, copy_skb);
	}
	spin_unlock(&sk->sk_receive_queue.lock);

	skb_copy_bits(skb, 0, h.raw + macoff, snaplen);

	/* Always timestamp; prefer an existing software timestamp taken
	 * closer to the time of capture.
	 */
	ts_status = tpacket_get_timestamp(skb, &ts,
					  po->tp_tstamp | SOF_TIMESTAMPING_SOFTWARE);
	if (!ts_status)
		ktime_get_real_ts64(&ts);

	status |= ts_status;

	switch (po->tp_version) {
	case TPACKET_V1:
		h.h1->tp_len = skb->len;
		h.h1->tp_snaplen = snaplen;
		h.h1->tp_mac = macoff;
		h.h1->tp_net = netoff;
		h.h1->tp_sec = ts.tv_sec;
		h.h1->tp_usec = ts.tv_nsec / NSEC_PER_USEC;
		hdrlen = sizeof(*h.h1);
		break;
	case TPACKET_V2:
		h.h2->tp_len = skb->len;
		h.h2->tp_snaplen = snaplen;
		h.h2->tp_mac = macoff;
		h.h2->tp_net = netoff;
		h.h2->tp_sec = ts.tv_sec;
		h.h2->tp_nsec = ts.tv_nsec;
		if (skb_vlan_tag_present(skb)) {
			h.h2->tp_vlan_tci = skb_vlan_tag_get(skb);
			h.h2->tp_vlan_tpid = ntohs(skb->vlan_proto);
			status |= TP_STATUS_VLAN_VALID | TP_STATUS_VLAN_TPID_VALID;
		} else {
			h.h2->tp_vlan_tci = 0;
			h.h2->tp_vlan_tpid = 0;
		}
		memset(h.h2->tp_padding, 0, sizeof(h.h2->tp_padding));
		hdrlen = sizeof(*h.h2);
		break;
	case TPACKET_V3:
		/* tp_nxt_offset,vlan are already populated above.
		 * So DONT clear those fields here
		 */
		h.h3->tp_status |= status;
		h.h3->tp_len = skb->len;
		h.h3->tp_snaplen = snaplen;
		h.h3->tp_mac = macoff;
		h.h3->tp_net = netoff;
		h.h3->tp_sec  = ts.tv_sec;
		h.h3->tp_nsec = ts.tv_nsec;
		memset(h.h3->tp_padding, 0, sizeof(h.h3->tp_padding));
		hdrlen = sizeof(*h.h3);
		break;
	default:
		BUG();
	}

	sll = h.raw + TPACKET_ALIGN(hdrlen);
	sll->sll_halen = dev_parse_header(skb, sll->sll_addr);
	sll->sll_family = AF_PACKET;
	sll->sll_hatype = dev->type;
	sll->sll_protocol = skb->protocol;
	sll->sll_pkttype = skb->pkt_type;
	if (unlikely(po->origdev))
		sll->sll_ifindex = orig_dev->ifindex;
	else
		sll->sll_ifindex = dev->ifindex;

	smp_mb();

#if ARCH_IMPLEMENTS_FLUSH_DCACHE_PAGE == 1
	if (po->tp_version <= TPACKET_V2) {
		u8 *start, *end;

		end = (u8 *) PAGE_ALIGN((unsigned long) h.raw +
					macoff + snaplen);

		for (start = h.raw; start < end; start += PAGE_SIZE)
			flush_dcache_page(pgv_to_page(start));
	}
	smp_wmb();
#endif

	if (po->tp_version <= TPACKET_V2) {
		spin_lock(&sk->sk_receive_queue.lock);
		__packet_set_status(po, h.raw, status);
		__clear_bit(slot_id, po->rx_ring.rx_owner_map);
		spin_unlock(&sk->sk_receive_queue.lock);
		sk->sk_data_ready(sk);
	} else if (po->tp_version == TPACKET_V3) {
		prb_clear_blk_fill_status(&po->rx_ring);
	}

drop_n_restore:
	if (skb_head != skb->data && skb_shared(skb)) {
		skb->data = skb_head;
		skb->len = skb_len;
	}
drop:
	if (!is_drop_n_account)
		consume_skb(skb);
	else
		kfree_skb(skb);
	return 0;

drop_n_account:
	spin_unlock(&sk->sk_receive_queue.lock);
	atomic_inc(&po->tp_drops);
	is_drop_n_account = true;

	sk->sk_data_ready(sk);
	kfree_skb(copy_skb);
	goto drop_n_restore;
}

static void tpacket_destruct_skb(struct sk_buff *skb)
{
	struct packet_sock *po = pkt_sk(skb->sk);

	if (likely(po->tx_ring.pg_vec)) {
		void *ph;
		__u32 ts;

		ph = skb_zcopy_get_nouarg(skb);
		packet_dec_pending(&po->tx_ring);

		ts = __packet_set_timestamp(po, ph, skb);
		__packet_set_status(po, ph, TP_STATUS_AVAILABLE | ts);

		if (!packet_read_pending(&po->tx_ring))
			complete(&po->skb_completion);
	}

	sock_wfree(skb);
}

static int __packet_snd_vnet_parse(struct virtio_net_hdr *vnet_hdr, size_t len)
{
	if ((vnet_hdr->flags & VIRTIO_NET_HDR_F_NEEDS_CSUM) &&
	    (__virtio16_to_cpu(vio_le(), vnet_hdr->csum_start) +
	     __virtio16_to_cpu(vio_le(), vnet_hdr->csum_offset) + 2 >
	      __virtio16_to_cpu(vio_le(), vnet_hdr->hdr_len)))
		vnet_hdr->hdr_len = __cpu_to_virtio16(vio_le(),
			 __virtio16_to_cpu(vio_le(), vnet_hdr->csum_start) +
			__virtio16_to_cpu(vio_le(), vnet_hdr->csum_offset) + 2);

	if (__virtio16_to_cpu(vio_le(), vnet_hdr->hdr_len) > len)
		return -EINVAL;

	return 0;
}

static int packet_snd_vnet_parse(struct msghdr *msg, size_t *len,
				 struct virtio_net_hdr *vnet_hdr)
{
	if (*len < sizeof(*vnet_hdr))
		return -EINVAL;
	*len -= sizeof(*vnet_hdr);

	if (!copy_from_iter_full(vnet_hdr, sizeof(*vnet_hdr), &msg->msg_iter))
		return -EFAULT;

	return __packet_snd_vnet_parse(vnet_hdr, *len);
}

static int tpacket_fill_skb(struct packet_sock *po, struct sk_buff *skb,
		void *frame, struct net_device *dev, void *data, int tp_len,
		__be16 proto, unsigned char *addr, int hlen, int copylen,
		const struct sockcm_cookie *sockc)
{
	union tpacket_uhdr ph;
	int to_write, offset, len, nr_frags, len_max;
	struct socket *sock = po->sk.sk_socket;
	struct page *page;
	int err;

	ph.raw = frame;

	skb->protocol = proto;
	skb->dev = dev;
	skb->priority = po->sk.sk_priority;
	skb->mark = po->sk.sk_mark;
	skb->tstamp = sockc->transmit_time;
	skb_setup_tx_timestamp(skb, sockc->tsflags);
	skb_zcopy_set_nouarg(skb, ph.raw);

	skb_reserve(skb, hlen);
	skb_reset_network_header(skb);

	to_write = tp_len;

	if (sock->type == SOCK_DGRAM) {
		err = dev_hard_header(skb, dev, ntohs(proto), addr,
				NULL, tp_len);
		if (unlikely(err < 0))
			return -EINVAL;
	} else if (copylen) {
		int hdrlen = min_t(int, copylen, tp_len);

		skb_push(skb, dev->hard_header_len);
		skb_put(skb, copylen - dev->hard_header_len);
		err = skb_store_bits(skb, 0, data, hdrlen);
		if (unlikely(err))
			return err;
		if (!dev_validate_header(dev, skb->data, hdrlen))
			return -EINVAL;

		data += hdrlen;
		to_write -= hdrlen;
	}

	offset = offset_in_page(data);
	len_max = PAGE_SIZE - offset;
	len = ((to_write > len_max) ? len_max : to_write);

	skb->data_len = to_write;
	skb->len += to_write;
	skb->truesize += to_write;
	refcount_add(to_write, &po->sk.sk_wmem_alloc);

	while (likely(to_write)) {
		nr_frags = skb_shinfo(skb)->nr_frags;

		if (unlikely(nr_frags >= MAX_SKB_FRAGS)) {
			pr_err("Packet exceed the number of skb frags(%lu)\n",
			       MAX_SKB_FRAGS);
			return -EFAULT;
		}

		page = pgv_to_page(data);
		data += len;
		flush_dcache_page(page);
		get_page(page);
		skb_fill_page_desc(skb, nr_frags, page, offset, len);
		to_write -= len;
		offset = 0;
		len_max = PAGE_SIZE;
		len = ((to_write > len_max) ? len_max : to_write);
	}

	packet_parse_headers(skb, sock);

	return tp_len;
}

static int tpacket_parse_header(struct packet_sock *po, void *frame,
				int size_max, void **data)
{
	union tpacket_uhdr ph;
	int tp_len, off;

	ph.raw = frame;

	switch (po->tp_version) {
	case TPACKET_V3:
		if (ph.h3->tp_next_offset != 0) {
			pr_warn_once("variable sized slot not supported");
			return -EINVAL;
		}
		tp_len = ph.h3->tp_len;
		break;
	case TPACKET_V2:
		tp_len = ph.h2->tp_len;
		break;
	default:
		tp_len = ph.h1->tp_len;
		break;
	}
	if (unlikely(tp_len > size_max)) {
		pr_err("packet size is too long (%d > %d)\n", tp_len, size_max);
		return -EMSGSIZE;
	}

	if (unlikely(po->tp_tx_has_off)) {
		int off_min, off_max;

		off_min = po->tp_hdrlen - sizeof(struct sockaddr_ll);
		off_max = po->tx_ring.frame_size - tp_len;
		if (po->sk.sk_type == SOCK_DGRAM) {
			switch (po->tp_version) {
			case TPACKET_V3:
				off = ph.h3->tp_net;
				break;
			case TPACKET_V2:
				off = ph.h2->tp_net;
				break;
			default:
				off = ph.h1->tp_net;
				break;
			}
		} else {
			switch (po->tp_version) {
			case TPACKET_V3:
				off = ph.h3->tp_mac;
				break;
			case TPACKET_V2:
				off = ph.h2->tp_mac;
				break;
			default:
				off = ph.h1->tp_mac;
				break;
			}
		}
		if (unlikely((off < off_min) || (off_max < off)))
			return -EINVAL;
	} else {
		off = po->tp_hdrlen - sizeof(struct sockaddr_ll);
	}

	*data = frame + off;
	return tp_len;
}

static int tpacket_snd(struct packet_sock *po, struct msghdr *msg)
{
	struct sk_buff *skb = NULL;
	struct net_device *dev;
	struct virtio_net_hdr *vnet_hdr = NULL;
	struct sockcm_cookie sockc;
	__be16 proto;
	int err, reserve = 0;
	void *ph;
	DECLARE_SOCKADDR(struct sockaddr_ll *, saddr, msg->msg_name);
	bool need_wait = !(msg->msg_flags & MSG_DONTWAIT);
	unsigned char *addr = NULL;
	int tp_len, size_max;
	void *data;
	int len_sum = 0;
	int status = TP_STATUS_AVAILABLE;
	int hlen, tlen, copylen = 0;
	long timeo = 0;

	mutex_lock(&po->pg_vec_lock);

	/* packet_sendmsg() check on tx_ring.pg_vec was lockless,
	 * we need to confirm it under protection of pg_vec_lock.
	 */
	if (unlikely(!po->tx_ring.pg_vec)) {
		err = -EBUSY;
		goto out;
	}
	if (likely(saddr == NULL)) {
		dev	= packet_cached_dev_get(po);
		proto	= READ_ONCE(po->num);
	} else {
		err = -EINVAL;
		if (msg->msg_namelen < sizeof(struct sockaddr_ll))
			goto out;
		if (msg->msg_namelen < (saddr->sll_halen
					+ offsetof(struct sockaddr_ll,
						sll_addr)))
			goto out;
		proto	= saddr->sll_protocol;
		dev = dev_get_by_index(sock_net(&po->sk), saddr->sll_ifindex);
		if (po->sk.sk_socket->type == SOCK_DGRAM) {
			if (dev && msg->msg_namelen < dev->addr_len +
				   offsetof(struct sockaddr_ll, sll_addr))
				goto out_put;
			addr = saddr->sll_addr;
		}
	}

	err = -ENXIO;
	if (unlikely(dev == NULL))
		goto out;
	err = -ENETDOWN;
	if (unlikely(!(dev->flags & IFF_UP)))
		goto out_put;

	sockcm_init(&sockc, &po->sk);
	if (msg->msg_controllen) {
		err = sock_cmsg_send(&po->sk, msg, &sockc);
		if (unlikely(err))
			goto out_put;
	}

	if (po->sk.sk_socket->type == SOCK_RAW)
		reserve = dev->hard_header_len;
	size_max = po->tx_ring.frame_size
		- (po->tp_hdrlen - sizeof(struct sockaddr_ll));

	if ((size_max > dev->mtu + reserve + VLAN_HLEN) && !po->has_vnet_hdr)
		size_max = dev->mtu + reserve + VLAN_HLEN;

	reinit_completion(&po->skb_completion);

	do {
		ph = packet_current_frame(po, &po->tx_ring,
					  TP_STATUS_SEND_REQUEST);
		if (unlikely(ph == NULL)) {
			if (need_wait && skb) {
				timeo = sock_sndtimeo(&po->sk, msg->msg_flags & MSG_DONTWAIT);
				timeo = wait_for_completion_interruptible_timeout(&po->skb_completion, timeo);
				if (timeo <= 0) {
					err = !timeo ? -ETIMEDOUT : -ERESTARTSYS;
					goto out_put;
				}
			}
			/* check for additional frames */
			continue;
		}

		skb = NULL;
		tp_len = tpacket_parse_header(po, ph, size_max, &data);
		if (tp_len < 0)
			goto tpacket_error;

		status = TP_STATUS_SEND_REQUEST;
		hlen = LL_RESERVED_SPACE(dev);
		tlen = dev->needed_tailroom;
		if (po->has_vnet_hdr) {
			vnet_hdr = data;
			data += sizeof(*vnet_hdr);
			tp_len -= sizeof(*vnet_hdr);
			if (tp_len < 0 ||
			    __packet_snd_vnet_parse(vnet_hdr, tp_len)) {
				tp_len = -EINVAL;
				goto tpacket_error;
			}
			copylen = __virtio16_to_cpu(vio_le(),
						    vnet_hdr->hdr_len);
		}
		copylen = max_t(int, copylen, dev->hard_header_len);
		skb = sock_alloc_send_skb(&po->sk,
				hlen + tlen + sizeof(struct sockaddr_ll) +
				(copylen - dev->hard_header_len),
				!need_wait, &err);

		if (unlikely(skb == NULL)) {
			/* we assume the socket was initially writeable ... */
			if (likely(len_sum > 0))
				err = len_sum;
			goto out_status;
		}
		tp_len = tpacket_fill_skb(po, skb, ph, dev, data, tp_len, proto,
					  addr, hlen, copylen, &sockc);
		if (likely(tp_len >= 0) &&
		    tp_len > dev->mtu + reserve &&
		    !po->has_vnet_hdr &&
		    !packet_extra_vlan_len_allowed(dev, skb))
			tp_len = -EMSGSIZE;

		if (unlikely(tp_len < 0)) {
tpacket_error:
			if (po->tp_loss) {
				__packet_set_status(po, ph,
						TP_STATUS_AVAILABLE);
				packet_increment_head(&po->tx_ring);
				kfree_skb(skb);
				continue;
			} else {
				status = TP_STATUS_WRONG_FORMAT;
				err = tp_len;
				goto out_status;
			}
		}

		if (po->has_vnet_hdr) {
			if (virtio_net_hdr_to_skb(skb, vnet_hdr, vio_le())) {
				tp_len = -EINVAL;
				goto tpacket_error;
			}
			virtio_net_hdr_set_proto(skb, vnet_hdr);
		}

		skb->destructor = tpacket_destruct_skb;
		__packet_set_status(po, ph, TP_STATUS_SENDING);
		packet_inc_pending(&po->tx_ring);

		status = TP_STATUS_SEND_REQUEST;
		err = po->xmit(skb);
		if (unlikely(err > 0)) {
			err = net_xmit_errno(err);
			if (err && __packet_get_status(po, ph) ==
				   TP_STATUS_AVAILABLE) {
				/* skb was destructed already */
				skb = NULL;
				goto out_status;
			}
			/*
			 * skb was dropped but not destructed yet;
			 * let's treat it like congestion or err < 0
			 */
			err = 0;
		}
		packet_increment_head(&po->tx_ring);
		len_sum += tp_len;
	} while (likely((ph != NULL) ||
		/* Note: packet_read_pending() might be slow if we have
		 * to call it as it's per_cpu variable, but in fast-path
		 * we already short-circuit the loop with the first
		 * condition, and luckily don't have to go that path
		 * anyway.
		 */
		 (need_wait && packet_read_pending(&po->tx_ring))));

	err = len_sum;
	goto out_put;

out_status:
	__packet_set_status(po, ph, status);
	kfree_skb(skb);
out_put:
	dev_put(dev);
out:
	mutex_unlock(&po->pg_vec_lock);
	return err;
}

static struct sk_buff *packet_alloc_skb(struct sock *sk, size_t prepad,
				        size_t reserve, size_t len,
				        size_t linear, int noblock,
				        int *err)
{
	struct sk_buff *skb;

	/* Under a page?  Don't bother with paged skb. */
	if (prepad + len < PAGE_SIZE || !linear)
		linear = len;

	skb = sock_alloc_send_pskb(sk, prepad + linear, len - linear, noblock,
				   err, 0);
	if (!skb)
		return NULL;

	skb_reserve(skb, reserve);
	skb_put(skb, linear);
	skb->data_len = len - linear;
	skb->len += len - linear;

	return skb;
}

static int packet_snd(struct socket *sock, struct msghdr *msg, size_t len)
{
	struct sock *sk = sock->sk;
	DECLARE_SOCKADDR(struct sockaddr_ll *, saddr, msg->msg_name);
	struct sk_buff *skb;
	struct net_device *dev;
	__be16 proto;
	unsigned char *addr = NULL;
	int err, reserve = 0;
	struct sockcm_cookie sockc;
	struct virtio_net_hdr vnet_hdr = { 0 };
	int offset = 0;
	struct packet_sock *po = pkt_sk(sk);
	bool has_vnet_hdr = false;
	int hlen, tlen, linear;
	int extra_len = 0;

	/*
	 *	Get and verify the address.
	 */

	if (likely(saddr == NULL)) {
		dev	= packet_cached_dev_get(po);
		proto	= READ_ONCE(po->num);
	} else {
		err = -EINVAL;
		if (msg->msg_namelen < sizeof(struct sockaddr_ll))
			goto out;
		if (msg->msg_namelen < (saddr->sll_halen + offsetof(struct sockaddr_ll, sll_addr)))
			goto out;
		proto	= saddr->sll_protocol;
		dev = dev_get_by_index(sock_net(sk), saddr->sll_ifindex);
		if (sock->type == SOCK_DGRAM) {
			if (dev && msg->msg_namelen < dev->addr_len +
				   offsetof(struct sockaddr_ll, sll_addr))
				goto out_unlock;
			addr = saddr->sll_addr;
		}
	}

	err = -ENXIO;
	if (unlikely(dev == NULL))
		goto out_unlock;
	err = -ENETDOWN;
	if (unlikely(!(dev->flags & IFF_UP)))
		goto out_unlock;

	sockcm_init(&sockc, sk);
	sockc.mark = sk->sk_mark;
	if (msg->msg_controllen) {
		err = sock_cmsg_send(sk, msg, &sockc);
		if (unlikely(err))
			goto out_unlock;
	}

	if (sock->type == SOCK_RAW)
		reserve = dev->hard_header_len;
	if (po->has_vnet_hdr) {
		err = packet_snd_vnet_parse(msg, &len, &vnet_hdr);
		if (err)
			goto out_unlock;
		has_vnet_hdr = true;
	}

	if (unlikely(sock_flag(sk, SOCK_NOFCS))) {
		if (!netif_supports_nofcs(dev)) {
			err = -EPROTONOSUPPORT;
			goto out_unlock;
		}
		extra_len = 4; /* We're doing our own CRC */
	}

	err = -EMSGSIZE;
	if (!vnet_hdr.gso_type &&
	    (len > dev->mtu + reserve + VLAN_HLEN + extra_len))
		goto out_unlock;

	err = -ENOBUFS;
	hlen = LL_RESERVED_SPACE(dev);
	tlen = dev->needed_tailroom;
	linear = __virtio16_to_cpu(vio_le(), vnet_hdr.hdr_len);
	linear = max(linear, min_t(int, len, dev->hard_header_len));
	skb = packet_alloc_skb(sk, hlen + tlen, hlen, len, linear,
			       msg->msg_flags & MSG_DONTWAIT, &err);
	if (skb == NULL)
		goto out_unlock;

	skb_reset_network_header(skb);

	err = -EINVAL;
	if (sock->type == SOCK_DGRAM) {
		offset = dev_hard_header(skb, dev, ntohs(proto), addr, NULL, len);
		if (unlikely(offset < 0))
			goto out_free;
	} else if (reserve) {
		skb_reserve(skb, -reserve);
		if (len < reserve + sizeof(struct ipv6hdr) &&
		    dev->min_header_len != dev->hard_header_len)
			skb_reset_network_header(skb);
	}

	/* Returns -EFAULT on error */
	err = skb_copy_datagram_from_iter(skb, offset, &msg->msg_iter, len);
	if (err)
		goto out_free;

	if (sock->type == SOCK_RAW &&
	    !dev_validate_header(dev, skb->data, len)) {
		err = -EINVAL;
		goto out_free;
	}

	skb_setup_tx_timestamp(skb, sockc.tsflags);

	if (!vnet_hdr.gso_type && (len > dev->mtu + reserve + extra_len) &&
	    !packet_extra_vlan_len_allowed(dev, skb)) {
		err = -EMSGSIZE;
		goto out_free;
	}

	skb->protocol = proto;
	skb->dev = dev;
	skb->priority = sk->sk_priority;
	skb->mark = sockc.mark;
	skb->tstamp = sockc.transmit_time;

	if (has_vnet_hdr) {
		err = virtio_net_hdr_to_skb(skb, &vnet_hdr, vio_le());
		if (err)
			goto out_free;
		len += sizeof(vnet_hdr);
		virtio_net_hdr_set_proto(skb, &vnet_hdr);
	}

	packet_parse_headers(skb, sock);

	if (unlikely(extra_len == 4))
		skb->no_fcs = 1;

	//调用xmit函数，完成报文发送
	err = po->xmit(skb);
	if (err > 0 && (err = net_xmit_errno(err)) != 0)
		goto out_unlock;

	dev_put(dev);

	return len;

out_free:
	kfree_skb(skb);
out_unlock:
	dev_put(dev);
out:
	return err;
}

static int packet_sendmsg(struct socket *sock, struct msghdr *msg, size_t len)
{
	struct sock *sk = sock->sk;
	struct packet_sock *po = pkt_sk(sk);

	/* Reading tx_ring.pg_vec without holding pg_vec_lock is racy.
	 * tpacket_snd() will redo the check safely.
	 */
	if (data_race(po->tx_ring.pg_vec))
		return tpacket_snd(po, msg);

	return packet_snd(sock, msg, len);
}

/*
 *	Close a PACKET socket. This is fairly simple. We immediately go
 *	to 'closed' state and remove our protocol entry in the device list.
 */

static int packet_release(struct socket *sock)
{
	struct sock *sk = sock->sk;
	struct packet_sock *po;
	struct packet_fanout *f;
	struct net *net;
	union tpacket_req_u req_u;

	if (!sk)
		return 0;

	net = sock_net(sk);
	po = pkt_sk(sk);

	mutex_lock(&net->packet.sklist_lock);
	sk_del_node_init_rcu(sk);
	mutex_unlock(&net->packet.sklist_lock);

	sock_prot_inuse_add(net, sk->sk_prot, -1);

	spin_lock(&po->bind_lock);
	unregister_prot_hook(sk, false);
	packet_cached_dev_reset(po);

	if (po->prot_hook.dev) {
		dev_put_track(po->prot_hook.dev, &po->prot_hook.dev_tracker);
		po->prot_hook.dev = NULL;
	}
	spin_unlock(&po->bind_lock);

	packet_flush_mclist(sk);

	lock_sock(sk);
	if (po->rx_ring.pg_vec) {
		memset(&req_u, 0, sizeof(req_u));
		packet_set_ring(sk, &req_u, 1, 0);
	}

	if (po->tx_ring.pg_vec) {
		memset(&req_u, 0, sizeof(req_u));
		packet_set_ring(sk, &req_u, 1, 1);
	}
	release_sock(sk);

	f = fanout_release(sk);

	synchronize_net();

	kfree(po->rollover);
	if (f) {
		fanout_release_data(f);
		kvfree(f);
	}
	/*
	 *	Now the socket is dead. No more input will appear.
	 */
	sock_orphan(sk);
	sock->sk = NULL;

	/* Purge queues */

	skb_queue_purge(&sk->sk_receive_queue);
	packet_free_pending(po);
	sk_refcnt_debug_release(sk);

	sock_put(sk);
	return 0;
}

/*
 *	Attach a packet hook.
 */

static int packet_do_bind(struct sock *sk, const char *name, int ifindex,
			  __be16 proto)
{
	struct packet_sock *po = pkt_sk(sk);
	struct net_device *dev = NULL;
	bool unlisted = false;
	bool need_rehook;
	int ret = 0;

	lock_sock(sk);
	spin_lock(&po->bind_lock);
	rcu_read_lock();

	if (po->fanout) {
		ret = -EINVAL;
		goto out_unlock;
	}

	if (name) {
	    //如果指定了net_device名称,则通过名称查询
		dev = dev_get_by_name_rcu(sock_net(sk), name);
		if (!dev) {
			ret = -ENODEV;
			goto out_unlock;
		}
	} else if (ifindex) {
	    //如果指定了ifindex,则通过ifindex查询dev
		dev = dev_get_by_index_rcu(sock_net(sk), ifindex);
		if (!dev) {
			ret = -ENODEV;
			goto out_unlock;
		}
	}

<<<<<<< HEAD
	dev_hold(dev);

	//通过type,dev检查是否发生变更，如变更则需要重新hook
	proto_curr = po->prot_hook.type;
	dev_curr = po->prot_hook.dev;

	need_rehook = proto_curr != proto || dev_curr != dev;

	if (need_rehook) {
	    //如果需要重新hook，则检查是否已将packet_type添加，如已添加
	    //则先删除再添加
=======
	need_rehook = po->prot_hook.type != proto || po->prot_hook.dev != dev;

	if (need_rehook) {
		dev_hold(dev);
>>>>>>> 028192fe
		if (po->running) {
			rcu_read_unlock();
			/* prevents packet_notifier() from calling
			 * register_prot_hook()
			 */
			WRITE_ONCE(po->num, 0);
			//移除
			__unregister_prot_hook(sk, true);
			rcu_read_lock();
			if (dev)
				unlisted = !dev_get_by_index_rcu(sock_net(sk),
								 dev->ifindex);
		}

		BUG_ON(po->running);
		WRITE_ONCE(po->num, proto);
		po->prot_hook.type = proto;//指定要处理的proto

		dev_put_track(po->prot_hook.dev, &po->prot_hook.dev_tracker);

		if (unlikely(unlisted)) {
<<<<<<< HEAD
		    //dev不存在当前socket所在namespace时，清除dev
			dev_put(dev);
=======
>>>>>>> 028192fe
			po->prot_hook.dev = NULL;
			WRITE_ONCE(po->ifindex, -1);
			packet_cached_dev_reset(po);
		} else {
			dev_hold_track(dev, &po->prot_hook.dev_tracker,
				       GFP_ATOMIC);
			po->prot_hook.dev = dev;
			WRITE_ONCE(po->ifindex, dev ? dev->ifindex : 0);
			packet_cached_dev_assign(po, dev);
		}
		dev_put(dev);
	}
<<<<<<< HEAD
	//释放上次占用的dev
	dev_put(dev_curr);
=======
>>>>>>> 028192fe

	if (proto == 0 || !need_rehook)
		goto out_unlock;

	if (!unlisted && (!dev || (dev->flags & IFF_UP))) {
	    /*注册packet_type*/
		register_prot_hook(sk);
	} else {
	    /*无法注册，向上通知*/
		sk->sk_err = ENETDOWN;
		if (!sock_flag(sk, SOCK_DEAD))
			sk_error_report(sk);
	}

out_unlock:
	rcu_read_unlock();
	spin_unlock(&po->bind_lock);
	release_sock(sk);
	return ret;
}

/*
 *	Bind a packet socket to a device
 */

static int packet_bind_spkt(struct socket *sock, struct sockaddr *uaddr,
			    int addr_len)
{
	struct sock *sk = sock->sk;
	char name[sizeof(uaddr->sa_data) + 1];

	/*
	 *	Check legality
	 */

	if (addr_len != sizeof(struct sockaddr))
		return -EINVAL;
	/* uaddr->sa_data comes from the userspace, it's not guaranteed to be
	 * zero-terminated.
	 */
	memcpy(name, uaddr->sa_data, sizeof(uaddr->sa_data));
	name[sizeof(uaddr->sa_data)] = 0;

	return packet_do_bind(sk, name, 0, pkt_sk(sk)->num);
}

static int packet_bind(struct socket *sock, struct sockaddr *uaddr, int addr_len)
{
	struct sockaddr_ll *sll = (struct sockaddr_ll *)uaddr;
	struct sock *sk = sock->sk;

	/*
	 *	Check legality
	 */

	if (addr_len < sizeof(struct sockaddr_ll))
		return -EINVAL;
	if (sll->sll_family != AF_PACKET)
		return -EINVAL;

	return packet_do_bind(sk, NULL, sll->sll_ifindex,
			      sll->sll_protocol ? : pkt_sk(sk)->num);
}

static struct proto packet_proto = {
	.name	  = "PACKET",
	.owner	  = THIS_MODULE,
	.obj_size = sizeof(struct packet_sock),//指明sock按packet_sock大小申请
};

/*
 *	Create a packet of type SOCK_PACKET.
 */
static int packet_create(struct net *net, struct socket *sock, int protocol,
			 int kern)
{
	struct sock *sk;
	struct packet_sock *po;
	__be16 proto = (__force __be16)protocol; /* weird, but documented */
	int err;

	if (!ns_capable(net->user_ns, CAP_NET_RAW))
		return -EPERM;
	//目前支持以下三种类型
	if (sock->type != SOCK_DGRAM && sock->type != SOCK_RAW &&
	    sock->type != SOCK_PACKET)
		return -ESOCKTNOSUPPORT;

	sock->state = SS_UNCONNECTED;

	//申请packet_proto规定的socket大小
	err = -ENOBUFS;
	sk = sk_alloc(net, PF_PACKET, GFP_KERNEL, &packet_proto, kern);
	if (sk == NULL)
		goto out;

	sock->ops = &packet_ops;//注册sock的操作集
	if (sock->type == SOCK_PACKET)
		sock->ops = &packet_ops_spkt;

	sock_init_data(sock, sk);

	po = pkt_sk(sk);
	init_completion(&po->skb_completion);
	sk->sk_family = PF_PACKET;
	po->num = proto;
	po->xmit = dev_queue_xmit;//设置socket的报文发送函数

	err = packet_alloc_pending(po);
	if (err)
		goto out2;

	packet_cached_dev_reset(po);

	sk->sk_destruct = packet_sock_destruct;
	sk_refcnt_debug_inc(sk);

	/*
	 *	Attach a protocol block
	 */
	//实现报文获取
	spin_lock_init(&po->bind_lock);
	mutex_init(&po->pg_vec_lock);
	po->rollover = NULL;
	po->prot_hook.func = packet_rcv;//实现socket的报文收取

	//sock_pack时使用的收包函数
	if (sock->type == SOCK_PACKET)
		po->prot_hook.func = packet_rcv_spkt;

	po->prot_hook.af_packet_priv = sk;
	po->prot_hook.af_packet_net = sock_net(sk);

	//如果指明了协议，则注册协议号（all也在其中）
	//注一个协议可以被注册多次，在函数__netif_receive_skb_core中负责按回调送包
	//但这只是收方向，发方向是如何进入的？(看dev_queue_xmit_nit函数）
	if (proto) {
		//收具体协议报
		po->prot_hook.type = proto;
		__register_prot_hook(sk);
	}

	mutex_lock(&net->packet.sklist_lock);
	sk_add_node_tail_rcu(sk, &net->packet.sklist);
	mutex_unlock(&net->packet.sklist_lock);

	sock_prot_inuse_add(net, &packet_proto, 1);

	return 0;
out2:
	sk_free(sk);
out:
	return err;
}

/*
 *	Pull a packet from our receive queue and hand it to the user.
 *	If necessary we block.
 */

static int packet_recvmsg(struct socket *sock, struct msghdr *msg, size_t len,
			  int flags)
{
	struct sock *sk = sock->sk;
	struct sk_buff *skb;
	int copied, err;
	int vnet_hdr_len = 0;
	unsigned int origlen = 0;

	err = -EINVAL;
	if (flags & ~(MSG_PEEK|MSG_DONTWAIT|MSG_TRUNC|MSG_CMSG_COMPAT|MSG_ERRQUEUE))
		goto out;

#if 0
	/* What error should we return now? EUNATTACH? */
	if (pkt_sk(sk)->ifindex < 0)
		return -ENODEV;
#endif

	if (flags & MSG_ERRQUEUE) {
		err = sock_recv_errqueue(sk, msg, len,
					 SOL_PACKET, PACKET_TX_TIMESTAMP);
		goto out;
	}

	/*
	 *	Call the generic datagram receiver. This handles all sorts
	 *	of horrible races and re-entrancy so we can forget about it
	 *	in the protocol layers.
	 *
	 *	Now it will return ENETDOWN, if device have just gone down,
	 *	but then it will block.
	 */

	skb = skb_recv_datagram(sk, flags, flags & MSG_DONTWAIT, &err);

	/*
	 *	An error occurred so return it. Because skb_recv_datagram()
	 *	handles the blocking we don't see and worry about blocking
	 *	retries.
	 */

	if (skb == NULL)
		goto out;

	packet_rcv_try_clear_pressure(pkt_sk(sk));

	if (pkt_sk(sk)->has_vnet_hdr) {
		err = packet_rcv_vnet(msg, skb, &len);
		if (err)
			goto out_free;
		vnet_hdr_len = sizeof(struct virtio_net_hdr);
	}

	/* You lose any data beyond the buffer you gave. If it worries
	 * a user program they can ask the device for its MTU
	 * anyway.
	 */
	copied = skb->len;
	if (copied > len) {
		copied = len;
		msg->msg_flags |= MSG_TRUNC;
	}

	err = skb_copy_datagram_msg(skb, 0, msg, copied);
	if (err)
		goto out_free;

	if (sock->type != SOCK_PACKET) {
		struct sockaddr_ll *sll = &PACKET_SKB_CB(skb)->sa.ll;

		/* Original length was stored in sockaddr_ll fields */
		origlen = PACKET_SKB_CB(skb)->sa.origlen;
		sll->sll_family = AF_PACKET;
		sll->sll_protocol = skb->protocol;
	}

	sock_recv_ts_and_drops(msg, sk, skb);

	if (msg->msg_name) {
		const size_t max_len = min(sizeof(skb->cb),
					   sizeof(struct sockaddr_storage));
		int copy_len;

		/* If the address length field is there to be filled
		 * in, we fill it in now.
		 */
		if (sock->type == SOCK_PACKET) {
			__sockaddr_check_size(sizeof(struct sockaddr_pkt));
			msg->msg_namelen = sizeof(struct sockaddr_pkt);
			copy_len = msg->msg_namelen;
		} else {
			struct sockaddr_ll *sll = &PACKET_SKB_CB(skb)->sa.ll;

			msg->msg_namelen = sll->sll_halen +
				offsetof(struct sockaddr_ll, sll_addr);
			copy_len = msg->msg_namelen;
			if (msg->msg_namelen < sizeof(struct sockaddr_ll)) {
				memset(msg->msg_name +
				       offsetof(struct sockaddr_ll, sll_addr),
				       0, sizeof(sll->sll_addr));
				msg->msg_namelen = sizeof(struct sockaddr_ll);
			}
		}
		if (WARN_ON_ONCE(copy_len > max_len)) {
			copy_len = max_len;
			msg->msg_namelen = copy_len;
		}
		memcpy(msg->msg_name, &PACKET_SKB_CB(skb)->sa, copy_len);
	}

	if (pkt_sk(sk)->auxdata) {
		struct tpacket_auxdata aux;

		aux.tp_status = TP_STATUS_USER;
		if (skb->ip_summed == CHECKSUM_PARTIAL)
			aux.tp_status |= TP_STATUS_CSUMNOTREADY;
		else if (skb->pkt_type != PACKET_OUTGOING &&
			 (skb->ip_summed == CHECKSUM_COMPLETE ||
			  skb_csum_unnecessary(skb)))
			aux.tp_status |= TP_STATUS_CSUM_VALID;

		aux.tp_len = origlen;
		aux.tp_snaplen = skb->len;
		aux.tp_mac = 0;
		aux.tp_net = skb_network_offset(skb);
		if (skb_vlan_tag_present(skb)) {
			aux.tp_vlan_tci = skb_vlan_tag_get(skb);
			aux.tp_vlan_tpid = ntohs(skb->vlan_proto);
			aux.tp_status |= TP_STATUS_VLAN_VALID | TP_STATUS_VLAN_TPID_VALID;
		} else {
			aux.tp_vlan_tci = 0;
			aux.tp_vlan_tpid = 0;
		}
		put_cmsg(msg, SOL_PACKET, PACKET_AUXDATA, sizeof(aux), &aux);
	}

	/*
	 *	Free or return the buffer as appropriate. Again this
	 *	hides all the races and re-entrancy issues from us.
	 */
	err = vnet_hdr_len + ((flags&MSG_TRUNC) ? skb->len : copied);

out_free:
	skb_free_datagram(sk, skb);
out:
	return err;
}

static int packet_getname_spkt(struct socket *sock, struct sockaddr *uaddr,
			       int peer)
{
	struct net_device *dev;
	struct sock *sk	= sock->sk;

	if (peer)
		return -EOPNOTSUPP;

	uaddr->sa_family = AF_PACKET;
	memset(uaddr->sa_data, 0, sizeof(uaddr->sa_data));
	rcu_read_lock();
	dev = dev_get_by_index_rcu(sock_net(sk), READ_ONCE(pkt_sk(sk)->ifindex));
	if (dev)
		strlcpy(uaddr->sa_data, dev->name, sizeof(uaddr->sa_data));
	rcu_read_unlock();

	return sizeof(*uaddr);
}

static int packet_getname(struct socket *sock, struct sockaddr *uaddr,
			  int peer)
{
	struct net_device *dev;
	struct sock *sk = sock->sk;
	struct packet_sock *po = pkt_sk(sk);
	DECLARE_SOCKADDR(struct sockaddr_ll *, sll, uaddr);
	int ifindex;

	if (peer)
		return -EOPNOTSUPP;

	ifindex = READ_ONCE(po->ifindex);
	sll->sll_family = AF_PACKET;
	sll->sll_ifindex = ifindex;
	sll->sll_protocol = READ_ONCE(po->num);
	sll->sll_pkttype = 0;
	rcu_read_lock();
	dev = dev_get_by_index_rcu(sock_net(sk), ifindex);
	if (dev) {
		sll->sll_hatype = dev->type;
		sll->sll_halen = dev->addr_len;
		memcpy(sll->sll_addr, dev->dev_addr, dev->addr_len);
	} else {
		sll->sll_hatype = 0;	/* Bad: we have no ARPHRD_UNSPEC */
		sll->sll_halen = 0;
	}
	rcu_read_unlock();

	return offsetof(struct sockaddr_ll, sll_addr) + sll->sll_halen;
}

static int packet_dev_mc(struct net_device *dev, struct packet_mclist *i,
			 int what)
{
	switch (i->type) {
	case PACKET_MR_MULTICAST:
		if (i->alen != dev->addr_len)
			return -EINVAL;
		if (what > 0)
			return dev_mc_add(dev, i->addr);
		else
			return dev_mc_del(dev, i->addr);
		break;
	case PACKET_MR_PROMISC:
		return dev_set_promiscuity(dev, what);
	case PACKET_MR_ALLMULTI:
		return dev_set_allmulti(dev, what);
	case PACKET_MR_UNICAST:
		if (i->alen != dev->addr_len)
			return -EINVAL;
		if (what > 0)
			return dev_uc_add(dev, i->addr);
		else
			return dev_uc_del(dev, i->addr);
		break;
	default:
		break;
	}
	return 0;
}

static void packet_dev_mclist_delete(struct net_device *dev,
				     struct packet_mclist **mlp)
{
	struct packet_mclist *ml;

	while ((ml = *mlp) != NULL) {
		if (ml->ifindex == dev->ifindex) {
			packet_dev_mc(dev, ml, -1);
			*mlp = ml->next;
			kfree(ml);
		} else
			mlp = &ml->next;
	}
}

static int packet_mc_add(struct sock *sk, struct packet_mreq_max *mreq)
{
	struct packet_sock *po = pkt_sk(sk);
	struct packet_mclist *ml, *i;
	struct net_device *dev;
	int err;

	rtnl_lock();

	err = -ENODEV;
	dev = __dev_get_by_index(sock_net(sk), mreq->mr_ifindex);
	if (!dev)
		goto done;

	err = -EINVAL;
	if (mreq->mr_alen > dev->addr_len)
		goto done;

	err = -ENOBUFS;
	i = kmalloc(sizeof(*i), GFP_KERNEL);
	if (i == NULL)
		goto done;

	err = 0;
	for (ml = po->mclist; ml; ml = ml->next) {
		if (ml->ifindex == mreq->mr_ifindex &&
		    ml->type == mreq->mr_type &&
		    ml->alen == mreq->mr_alen &&
		    memcmp(ml->addr, mreq->mr_address, ml->alen) == 0) {
			ml->count++;
			/* Free the new element ... */
			kfree(i);
			goto done;
		}
	}

	i->type = mreq->mr_type;
	i->ifindex = mreq->mr_ifindex;
	i->alen = mreq->mr_alen;
	memcpy(i->addr, mreq->mr_address, i->alen);
	memset(i->addr + i->alen, 0, sizeof(i->addr) - i->alen);
	i->count = 1;
	i->next = po->mclist;
	po->mclist = i;
	err = packet_dev_mc(dev, i, 1);
	if (err) {
		po->mclist = i->next;
		kfree(i);
	}

done:
	rtnl_unlock();
	return err;
}

static int packet_mc_drop(struct sock *sk, struct packet_mreq_max *mreq)
{
	struct packet_mclist *ml, **mlp;

	rtnl_lock();

	for (mlp = &pkt_sk(sk)->mclist; (ml = *mlp) != NULL; mlp = &ml->next) {
		if (ml->ifindex == mreq->mr_ifindex &&
		    ml->type == mreq->mr_type &&
		    ml->alen == mreq->mr_alen &&
		    memcmp(ml->addr, mreq->mr_address, ml->alen) == 0) {
			if (--ml->count == 0) {
				struct net_device *dev;
				*mlp = ml->next;
				dev = __dev_get_by_index(sock_net(sk), ml->ifindex);
				if (dev)
					packet_dev_mc(dev, ml, -1);
				kfree(ml);
			}
			break;
		}
	}
	rtnl_unlock();
	return 0;
}

static void packet_flush_mclist(struct sock *sk)
{
	struct packet_sock *po = pkt_sk(sk);
	struct packet_mclist *ml;

	if (!po->mclist)
		return;

	rtnl_lock();
	while ((ml = po->mclist) != NULL) {
		struct net_device *dev;

		po->mclist = ml->next;
		dev = __dev_get_by_index(sock_net(sk), ml->ifindex);
		if (dev != NULL)
			packet_dev_mc(dev, ml, -1);
		kfree(ml);
	}
	rtnl_unlock();
}

static int
packet_setsockopt(struct socket *sock, int level, int optname, sockptr_t optval,
		  unsigned int optlen)
{
	struct sock *sk = sock->sk;
	struct packet_sock *po = pkt_sk(sk);
	int ret;

	if (level != SOL_PACKET)
		return -ENOPROTOOPT;

	switch (optname) {
	case PACKET_ADD_MEMBERSHIP:
	case PACKET_DROP_MEMBERSHIP:
	{
		struct packet_mreq_max mreq;
		int len = optlen;
		memset(&mreq, 0, sizeof(mreq));
		if (len < sizeof(struct packet_mreq))
			return -EINVAL;
		if (len > sizeof(mreq))
			len = sizeof(mreq);
		if (copy_from_sockptr(&mreq, optval, len))
			return -EFAULT;
		if (len < (mreq.mr_alen + offsetof(struct packet_mreq, mr_address)))
			return -EINVAL;
		if (optname == PACKET_ADD_MEMBERSHIP)
			ret = packet_mc_add(sk, &mreq);
		else
			ret = packet_mc_drop(sk, &mreq);
		return ret;
	}

	case PACKET_RX_RING:
	case PACKET_TX_RING:
	{
		union tpacket_req_u req_u;
		int len;

		lock_sock(sk);
		switch (po->tp_version) {
		case TPACKET_V1:
		case TPACKET_V2:
			len = sizeof(req_u.req);
			break;
		case TPACKET_V3:
		default:
			len = sizeof(req_u.req3);
			break;
		}
		if (optlen < len) {
			ret = -EINVAL;
		} else {
			if (copy_from_sockptr(&req_u.req, optval, len))
				ret = -EFAULT;
			else
				ret = packet_set_ring(sk, &req_u, 0,
						    optname == PACKET_TX_RING);
		}
		release_sock(sk);
		return ret;
	}
	case PACKET_COPY_THRESH:
	{
		int val;

		if (optlen != sizeof(val))
			return -EINVAL;
		if (copy_from_sockptr(&val, optval, sizeof(val)))
			return -EFAULT;

		pkt_sk(sk)->copy_thresh = val;
		return 0;
	}
	case PACKET_VERSION:
	{
		int val;

		if (optlen != sizeof(val))
			return -EINVAL;
		if (copy_from_sockptr(&val, optval, sizeof(val)))
			return -EFAULT;
		switch (val) {
		case TPACKET_V1:
		case TPACKET_V2:
		case TPACKET_V3:
			break;
		default:
			return -EINVAL;
		}
		lock_sock(sk);
		if (po->rx_ring.pg_vec || po->tx_ring.pg_vec) {
			ret = -EBUSY;
		} else {
			po->tp_version = val;
			ret = 0;
		}
		release_sock(sk);
		return ret;
	}
	case PACKET_RESERVE:
	{
		unsigned int val;

		if (optlen != sizeof(val))
			return -EINVAL;
		if (copy_from_sockptr(&val, optval, sizeof(val)))
			return -EFAULT;
		if (val > INT_MAX)
			return -EINVAL;
		lock_sock(sk);
		if (po->rx_ring.pg_vec || po->tx_ring.pg_vec) {
			ret = -EBUSY;
		} else {
			po->tp_reserve = val;
			ret = 0;
		}
		release_sock(sk);
		return ret;
	}
	case PACKET_LOSS:
	{
		unsigned int val;

		if (optlen != sizeof(val))
			return -EINVAL;
		if (copy_from_sockptr(&val, optval, sizeof(val)))
			return -EFAULT;

		lock_sock(sk);
		if (po->rx_ring.pg_vec || po->tx_ring.pg_vec) {
			ret = -EBUSY;
		} else {
			po->tp_loss = !!val;
			ret = 0;
		}
		release_sock(sk);
		return ret;
	}
	case PACKET_AUXDATA:
	{
		int val;

		if (optlen < sizeof(val))
			return -EINVAL;
		if (copy_from_sockptr(&val, optval, sizeof(val)))
			return -EFAULT;

		lock_sock(sk);
		po->auxdata = !!val;
		release_sock(sk);
		return 0;
	}
	case PACKET_ORIGDEV:
	{
		int val;

		if (optlen < sizeof(val))
			return -EINVAL;
		if (copy_from_sockptr(&val, optval, sizeof(val)))
			return -EFAULT;

		lock_sock(sk);
		po->origdev = !!val;
		release_sock(sk);
		return 0;
	}
	case PACKET_VNET_HDR:
	{
		int val;

		if (sock->type != SOCK_RAW)
			return -EINVAL;
		if (optlen < sizeof(val))
			return -EINVAL;
		if (copy_from_sockptr(&val, optval, sizeof(val)))
			return -EFAULT;

		lock_sock(sk);
		if (po->rx_ring.pg_vec || po->tx_ring.pg_vec) {
			ret = -EBUSY;
		} else {
			po->has_vnet_hdr = !!val;
			ret = 0;
		}
		release_sock(sk);
		return ret;
	}
	case PACKET_TIMESTAMP:
	{
		int val;

		if (optlen != sizeof(val))
			return -EINVAL;
		if (copy_from_sockptr(&val, optval, sizeof(val)))
			return -EFAULT;

		po->tp_tstamp = val;
		return 0;
	}
	case PACKET_FANOUT:
	{
		struct fanout_args args = { 0 };
	    	//设置报文散开方式
		if (optlen != sizeof(int) && optlen != sizeof(args))
			return -EINVAL;
		if (copy_from_sockptr(&args, optval, optlen))
			return -EFAULT;

		//参数由两部分组成，<fanout_type> <fanout_group_id>
		return fanout_add(sk, &args);
	}
	case PACKET_FANOUT_DATA:
	{
		/* Paired with the WRITE_ONCE() in fanout_add() */
		if (!READ_ONCE(po->fanout))
			return -EINVAL;

		return fanout_set_data(po, optval, optlen);
	}
	case PACKET_IGNORE_OUTGOING:
	{
		int val;

		if (optlen != sizeof(val))
			return -EINVAL;
		if (copy_from_sockptr(&val, optval, sizeof(val)))
			return -EFAULT;
		if (val < 0 || val > 1)
			return -EINVAL;

		po->prot_hook.ignore_outgoing = !!val;
		return 0;
	}
	case PACKET_TX_HAS_OFF:
	{
		unsigned int val;

		if (optlen != sizeof(val))
			return -EINVAL;
		if (copy_from_sockptr(&val, optval, sizeof(val)))
			return -EFAULT;

		lock_sock(sk);
		if (!po->rx_ring.pg_vec && !po->tx_ring.pg_vec)
			po->tp_tx_has_off = !!val;

		release_sock(sk);
		return 0;
	}
	case PACKET_QDISC_BYPASS:
	{
		int val;

		if (optlen != sizeof(val))
			return -EINVAL;
		if (copy_from_sockptr(&val, optval, sizeof(val)))
			return -EFAULT;

		po->xmit = val ? packet_direct_xmit : dev_queue_xmit;
		return 0;
	}
	default:
		return -ENOPROTOOPT;
	}
}

static int packet_getsockopt(struct socket *sock, int level, int optname,
			     char __user *optval, int __user *optlen)
{
	int len;
	int val, lv = sizeof(val);
	struct sock *sk = sock->sk;
	struct packet_sock *po = pkt_sk(sk);
	void *data = &val;
	union tpacket_stats_u st;
	struct tpacket_rollover_stats rstats;
	int drops;

	if (level != SOL_PACKET)
		return -ENOPROTOOPT;

	if (get_user(len, optlen))
		return -EFAULT;

	if (len < 0)
		return -EINVAL;

	switch (optname) {
	case PACKET_STATISTICS:
		spin_lock_bh(&sk->sk_receive_queue.lock);
		memcpy(&st, &po->stats, sizeof(st));
		memset(&po->stats, 0, sizeof(po->stats));
		spin_unlock_bh(&sk->sk_receive_queue.lock);
		drops = atomic_xchg(&po->tp_drops, 0);

		if (po->tp_version == TPACKET_V3) {
			lv = sizeof(struct tpacket_stats_v3);
			st.stats3.tp_drops = drops;
			st.stats3.tp_packets += drops;
			data = &st.stats3;
		} else {
			lv = sizeof(struct tpacket_stats);
			st.stats1.tp_drops = drops;
			st.stats1.tp_packets += drops;
			data = &st.stats1;
		}

		break;
	case PACKET_AUXDATA:
		val = po->auxdata;
		break;
	case PACKET_ORIGDEV:
		val = po->origdev;
		break;
	case PACKET_VNET_HDR:
		val = po->has_vnet_hdr;
		break;
	case PACKET_VERSION:
		val = po->tp_version;
		break;
	case PACKET_HDRLEN:
		if (len > sizeof(int))
			len = sizeof(int);
		if (len < sizeof(int))
			return -EINVAL;
		if (copy_from_user(&val, optval, len))
			return -EFAULT;
		switch (val) {
		case TPACKET_V1:
			val = sizeof(struct tpacket_hdr);
			break;
		case TPACKET_V2:
			val = sizeof(struct tpacket2_hdr);
			break;
		case TPACKET_V3:
			val = sizeof(struct tpacket3_hdr);
			break;
		default:
			return -EINVAL;
		}
		break;
	case PACKET_RESERVE:
		val = po->tp_reserve;
		break;
	case PACKET_LOSS:
		val = po->tp_loss;
		break;
	case PACKET_TIMESTAMP:
		val = po->tp_tstamp;
		break;
	case PACKET_FANOUT:
		val = (po->fanout ?
		       ((u32)po->fanout->id |
			((u32)po->fanout->type << 16) |
			((u32)po->fanout->flags << 24)) :
		       0);
		break;
	case PACKET_IGNORE_OUTGOING:
		val = po->prot_hook.ignore_outgoing;
		break;
	case PACKET_ROLLOVER_STATS:
		if (!po->rollover)
			return -EINVAL;
		rstats.tp_all = atomic_long_read(&po->rollover->num);
		rstats.tp_huge = atomic_long_read(&po->rollover->num_huge);
		rstats.tp_failed = atomic_long_read(&po->rollover->num_failed);
		data = &rstats;
		lv = sizeof(rstats);
		break;
	case PACKET_TX_HAS_OFF:
		val = po->tp_tx_has_off;
		break;
	case PACKET_QDISC_BYPASS:
		val = packet_use_direct_xmit(po);
		break;
	default:
		return -ENOPROTOOPT;
	}

	if (len > lv)
		len = lv;
	if (put_user(len, optlen))
		return -EFAULT;
	if (copy_to_user(optval, data, len))
		return -EFAULT;
	return 0;
}

static int packet_notifier(struct notifier_block *this,
			   unsigned long msg, void *ptr)
{
	struct sock *sk;
	struct net_device *dev = netdev_notifier_info_to_dev(ptr);
	struct net *net = dev_net(dev);

	rcu_read_lock();
	sk_for_each_rcu(sk, &net->packet.sklist) {
		struct packet_sock *po = pkt_sk(sk);

		switch (msg) {
		case NETDEV_UNREGISTER:
			if (po->mclist)
				packet_dev_mclist_delete(dev, &po->mclist);
			fallthrough;

		case NETDEV_DOWN:
			if (dev->ifindex == po->ifindex) {
				spin_lock(&po->bind_lock);
				if (po->running) {
					__unregister_prot_hook(sk, false);
					sk->sk_err = ENETDOWN;
					if (!sock_flag(sk, SOCK_DEAD))
						sk_error_report(sk);
				}
				if (msg == NETDEV_UNREGISTER) {
					packet_cached_dev_reset(po);
					WRITE_ONCE(po->ifindex, -1);
					dev_put_track(po->prot_hook.dev,
						      &po->prot_hook.dev_tracker);
					po->prot_hook.dev = NULL;
				}
				spin_unlock(&po->bind_lock);
			}
			break;
		case NETDEV_UP:
			if (dev->ifindex == po->ifindex) {
				spin_lock(&po->bind_lock);
				if (po->num)
					register_prot_hook(sk);
				spin_unlock(&po->bind_lock);
			}
			break;
		}
	}
	rcu_read_unlock();
	return NOTIFY_DONE;
}


static int packet_ioctl(struct socket *sock, unsigned int cmd,
			unsigned long arg)
{
	struct sock *sk = sock->sk;

	switch (cmd) {
	case SIOCOUTQ:
	{
		int amount = sk_wmem_alloc_get(sk);

		return put_user(amount, (int __user *)arg);
	}
	case SIOCINQ:
	{
		struct sk_buff *skb;
		int amount = 0;

		spin_lock_bh(&sk->sk_receive_queue.lock);
		skb = skb_peek(&sk->sk_receive_queue);
		if (skb)
			amount = skb->len;
		spin_unlock_bh(&sk->sk_receive_queue.lock);
		return put_user(amount, (int __user *)arg);
	}
#ifdef CONFIG_INET
	case SIOCADDRT:
	case SIOCDELRT:
	case SIOCDARP:
	case SIOCGARP:
	case SIOCSARP:
	case SIOCGIFADDR:
	case SIOCSIFADDR:
	case SIOCGIFBRDADDR:
	case SIOCSIFBRDADDR:
	case SIOCGIFNETMASK:
	case SIOCSIFNETMASK:
	case SIOCGIFDSTADDR:
	case SIOCSIFDSTADDR:
	case SIOCSIFFLAGS:
		return inet_dgram_ops.ioctl(sock, cmd, arg);
#endif

	default:
		return -ENOIOCTLCMD;
	}
	return 0;
}

static __poll_t packet_poll(struct file *file, struct socket *sock,
				poll_table *wait)
{
	struct sock *sk = sock->sk;
	struct packet_sock *po = pkt_sk(sk);
	__poll_t mask = datagram_poll(file, sock, wait);

	spin_lock_bh(&sk->sk_receive_queue.lock);
	if (po->rx_ring.pg_vec) {
		if (!packet_previous_rx_frame(po, &po->rx_ring,
			TP_STATUS_KERNEL))
			mask |= EPOLLIN | EPOLLRDNORM;
	}
	packet_rcv_try_clear_pressure(po);
	spin_unlock_bh(&sk->sk_receive_queue.lock);
	spin_lock_bh(&sk->sk_write_queue.lock);
	if (po->tx_ring.pg_vec) {
		if (packet_current_frame(po, &po->tx_ring, TP_STATUS_AVAILABLE))
			mask |= EPOLLOUT | EPOLLWRNORM;
	}
	spin_unlock_bh(&sk->sk_write_queue.lock);
	return mask;
}


/* Dirty? Well, I still did not learn better way to account
 * for user mmaps.
 */

static void packet_mm_open(struct vm_area_struct *vma)
{
	struct file *file = vma->vm_file;
	struct socket *sock = file->private_data;
	struct sock *sk = sock->sk;

	if (sk)
		atomic_inc(&pkt_sk(sk)->mapped);
}

static void packet_mm_close(struct vm_area_struct *vma)
{
	struct file *file = vma->vm_file;
	struct socket *sock = file->private_data;
	struct sock *sk = sock->sk;

	if (sk)
		atomic_dec(&pkt_sk(sk)->mapped);
}

static const struct vm_operations_struct packet_mmap_ops = {
	.open	=	packet_mm_open,
	.close	=	packet_mm_close,
};

static void free_pg_vec(struct pgv *pg_vec, unsigned int order,
			unsigned int len)
{
	int i;

	for (i = 0; i < len; i++) {
		if (likely(pg_vec[i].buffer)) {
			if (is_vmalloc_addr(pg_vec[i].buffer))
				vfree(pg_vec[i].buffer);
			else
				free_pages((unsigned long)pg_vec[i].buffer,
					   order);
			pg_vec[i].buffer = NULL;
		}
	}
	kfree(pg_vec);
}

static char *alloc_one_pg_vec_page(unsigned long order)
{
	char *buffer;
	gfp_t gfp_flags = GFP_KERNEL | __GFP_COMP |
			  __GFP_ZERO | __GFP_NOWARN | __GFP_NORETRY;

	buffer = (char *) __get_free_pages(gfp_flags, order);
	if (buffer)
		return buffer;

	/* __get_free_pages failed, fall back to vmalloc */
	buffer = vzalloc(array_size((1 << order), PAGE_SIZE));
	if (buffer)
		return buffer;

	/* vmalloc failed, lets dig into swap here */
	gfp_flags &= ~__GFP_NORETRY;
	buffer = (char *) __get_free_pages(gfp_flags, order);
	if (buffer)
		return buffer;

	/* complete and utter failure */
	return NULL;
}

static struct pgv *alloc_pg_vec(struct tpacket_req *req, int order)
{
	unsigned int block_nr = req->tp_block_nr;
	struct pgv *pg_vec;
	int i;

	pg_vec = kcalloc(block_nr, sizeof(struct pgv), GFP_KERNEL | __GFP_NOWARN);
	if (unlikely(!pg_vec))
		goto out;

	for (i = 0; i < block_nr; i++) {
		pg_vec[i].buffer = alloc_one_pg_vec_page(order);
		if (unlikely(!pg_vec[i].buffer))
			goto out_free_pgvec;
	}

out:
	return pg_vec;

out_free_pgvec:
	free_pg_vec(pg_vec, order, block_nr);
	pg_vec = NULL;
	goto out;
}

static int packet_set_ring(struct sock *sk, union tpacket_req_u *req_u,
		int closing, int tx_ring)
{
	struct pgv *pg_vec = NULL;
	struct packet_sock *po = pkt_sk(sk);
	unsigned long *rx_owner_map = NULL;
	int was_running, order = 0;
	struct packet_ring_buffer *rb;
	struct sk_buff_head *rb_queue;
	__be16 num;
	int err;
	/* Added to avoid minimal code churn */
	struct tpacket_req *req = &req_u->req;

	rb = tx_ring ? &po->tx_ring : &po->rx_ring;
	rb_queue = tx_ring ? &sk->sk_write_queue : &sk->sk_receive_queue;

	err = -EBUSY;
	if (!closing) {
		if (atomic_read(&po->mapped))
			goto out;
		if (packet_read_pending(rb))
			goto out;
	}

	if (req->tp_block_nr) {
		unsigned int min_frame_size;

		/* Sanity tests and some calculations */
		err = -EBUSY;
		if (unlikely(rb->pg_vec))
			goto out;

		switch (po->tp_version) {
		case TPACKET_V1:
			po->tp_hdrlen = TPACKET_HDRLEN;
			break;
		case TPACKET_V2:
			po->tp_hdrlen = TPACKET2_HDRLEN;
			break;
		case TPACKET_V3:
			po->tp_hdrlen = TPACKET3_HDRLEN;
			break;
		}

		err = -EINVAL;
		if (unlikely((int)req->tp_block_size <= 0))
			goto out;
		if (unlikely(!PAGE_ALIGNED(req->tp_block_size)))
			goto out;
		min_frame_size = po->tp_hdrlen + po->tp_reserve;
		if (po->tp_version >= TPACKET_V3 &&
		    req->tp_block_size <
		    BLK_PLUS_PRIV((u64)req_u->req3.tp_sizeof_priv) + min_frame_size)
			goto out;
		if (unlikely(req->tp_frame_size < min_frame_size))
			goto out;
		if (unlikely(req->tp_frame_size & (TPACKET_ALIGNMENT - 1)))
			goto out;

		rb->frames_per_block = req->tp_block_size / req->tp_frame_size;
		if (unlikely(rb->frames_per_block == 0))
			goto out;
		if (unlikely(rb->frames_per_block > UINT_MAX / req->tp_block_nr))
			goto out;
		if (unlikely((rb->frames_per_block * req->tp_block_nr) !=
					req->tp_frame_nr))
			goto out;

		err = -ENOMEM;
		order = get_order(req->tp_block_size);
		pg_vec = alloc_pg_vec(req, order);
		if (unlikely(!pg_vec))
			goto out;
		switch (po->tp_version) {
		case TPACKET_V3:
			/* Block transmit is not supported yet */
			if (!tx_ring) {
				init_prb_bdqc(po, rb, pg_vec, req_u);
			} else {
				struct tpacket_req3 *req3 = &req_u->req3;

				if (req3->tp_retire_blk_tov ||
				    req3->tp_sizeof_priv ||
				    req3->tp_feature_req_word) {
					err = -EINVAL;
					goto out_free_pg_vec;
				}
			}
			break;
		default:
			if (!tx_ring) {
				rx_owner_map = bitmap_alloc(req->tp_frame_nr,
					GFP_KERNEL | __GFP_NOWARN | __GFP_ZERO);
				if (!rx_owner_map)
					goto out_free_pg_vec;
			}
			break;
		}
	}
	/* Done */
	else {
		err = -EINVAL;
		if (unlikely(req->tp_frame_nr))
			goto out;
	}


	/* Detach socket from network */
	spin_lock(&po->bind_lock);
	was_running = po->running;
	num = po->num;
	if (was_running) {
		WRITE_ONCE(po->num, 0);
		__unregister_prot_hook(sk, false);
	}
	spin_unlock(&po->bind_lock);

	synchronize_net();

	err = -EBUSY;
	mutex_lock(&po->pg_vec_lock);
	if (closing || atomic_read(&po->mapped) == 0) {
		err = 0;
		spin_lock_bh(&rb_queue->lock);
		swap(rb->pg_vec, pg_vec);
		if (po->tp_version <= TPACKET_V2)
			swap(rb->rx_owner_map, rx_owner_map);
		rb->frame_max = (req->tp_frame_nr - 1);
		rb->head = 0;
		rb->frame_size = req->tp_frame_size;
		spin_unlock_bh(&rb_queue->lock);

		swap(rb->pg_vec_order, order);
		swap(rb->pg_vec_len, req->tp_block_nr);

		rb->pg_vec_pages = req->tp_block_size/PAGE_SIZE;
		po->prot_hook.func = (po->rx_ring.pg_vec) ?
						tpacket_rcv : packet_rcv;
		skb_queue_purge(rb_queue);
		if (atomic_read(&po->mapped))
			pr_err("packet_mmap: vma is busy: %d\n",
			       atomic_read(&po->mapped));
	}
	mutex_unlock(&po->pg_vec_lock);

	spin_lock(&po->bind_lock);
	if (was_running) {
		WRITE_ONCE(po->num, num);
		register_prot_hook(sk);
	}
	spin_unlock(&po->bind_lock);
	if (pg_vec && (po->tp_version > TPACKET_V2)) {
		/* Because we don't support block-based V3 on tx-ring */
		if (!tx_ring)
			prb_shutdown_retire_blk_timer(po, rb_queue);
	}

out_free_pg_vec:
	if (pg_vec) {
		bitmap_free(rx_owner_map);
		free_pg_vec(pg_vec, order, req->tp_block_nr);
	}
out:
	return err;
}

static int packet_mmap(struct file *file, struct socket *sock,
		struct vm_area_struct *vma)
{
	struct sock *sk = sock->sk;
	struct packet_sock *po = pkt_sk(sk);
	unsigned long size, expected_size;
	struct packet_ring_buffer *rb;
	unsigned long start;
	int err = -EINVAL;
	int i;

	if (vma->vm_pgoff)
		return -EINVAL;

	mutex_lock(&po->pg_vec_lock);

	expected_size = 0;
	for (rb = &po->rx_ring; rb <= &po->tx_ring; rb++) {
		if (rb->pg_vec) {
			expected_size += rb->pg_vec_len
						* rb->pg_vec_pages
						* PAGE_SIZE;
		}
	}

	if (expected_size == 0)
		goto out;

	size = vma->vm_end - vma->vm_start;
	if (size != expected_size)
		goto out;

	start = vma->vm_start;
	for (rb = &po->rx_ring; rb <= &po->tx_ring; rb++) {
		if (rb->pg_vec == NULL)
			continue;

		for (i = 0; i < rb->pg_vec_len; i++) {
			struct page *page;
			void *kaddr = rb->pg_vec[i].buffer;
			int pg_num;

			for (pg_num = 0; pg_num < rb->pg_vec_pages; pg_num++) {
				page = pgv_to_page(kaddr);
				err = vm_insert_page(vma, start, page);
				if (unlikely(err))
					goto out;
				start += PAGE_SIZE;
				kaddr += PAGE_SIZE;
			}
		}
	}

	atomic_inc(&po->mapped);
	vma->vm_ops = &packet_mmap_ops;
	err = 0;

out:
	mutex_unlock(&po->pg_vec_lock);
	return err;
}

//SOCK_PACKET时的操作集
static const struct proto_ops packet_ops_spkt = {
	.family =	PF_PACKET,
	.owner =	THIS_MODULE,
	.release =	packet_release,
	.bind =		packet_bind_spkt,
	.connect =	sock_no_connect,
	.socketpair =	sock_no_socketpair,
	.accept =	sock_no_accept,
	.getname =	packet_getname_spkt,
	.poll =		datagram_poll,
	.ioctl =	packet_ioctl,
	.gettstamp =	sock_gettstamp,
	.listen =	sock_no_listen,
	.shutdown =	sock_no_shutdown,
	.sendmsg =	packet_sendmsg_spkt,
	.recvmsg =	packet_recvmsg,
	.mmap =		sock_no_mmap,
	.sendpage =	sock_no_sendpage,
};

//SOCK_RAW及SOCK_DGRAM时的操作集
static const struct proto_ops packet_ops = {
	.family =	PF_PACKET,
	.owner =	THIS_MODULE,
	.release =	packet_release,
	.bind =		packet_bind,
	.connect =	sock_no_connect,
	.socketpair =	sock_no_socketpair,
	.accept =	sock_no_accept,
	.getname =	packet_getname,
	.poll =		packet_poll,
	.ioctl =	packet_ioctl,
	.gettstamp =	sock_gettstamp,
	.listen =	sock_no_listen,
	.shutdown =	sock_no_shutdown,
	.setsockopt =	packet_setsockopt,
	.getsockopt =	packet_getsockopt,
	.sendmsg =	packet_sendmsg,//raw格式报文发送
	.recvmsg =	packet_recvmsg,//raw格式报文接收
	.mmap =		packet_mmap,
	.sendpage =	sock_no_sendpage,
};

static const struct net_proto_family packet_family_ops = {
	.family =	PF_PACKET,
	.create =	packet_create,
	.owner	=	THIS_MODULE,
};

static struct notifier_block packet_netdev_notifier = {
	.notifier_call =	packet_notifier,
};

#ifdef CONFIG_PROC_FS

static void *packet_seq_start(struct seq_file *seq, loff_t *pos)
	__acquires(RCU)
{
	struct net *net = seq_file_net(seq);

	rcu_read_lock();
	return seq_hlist_start_head_rcu(&net->packet.sklist, *pos);
}

static void *packet_seq_next(struct seq_file *seq, void *v, loff_t *pos)
{
	struct net *net = seq_file_net(seq);
	return seq_hlist_next_rcu(v, &net->packet.sklist, pos);
}

static void packet_seq_stop(struct seq_file *seq, void *v)
	__releases(RCU)
{
	rcu_read_unlock();
}

static int packet_seq_show(struct seq_file *seq, void *v)
{
	if (v == SEQ_START_TOKEN)
		seq_printf(seq,
			   "%*sRefCnt Type Proto  Iface R Rmem   User   Inode\n",
			   IS_ENABLED(CONFIG_64BIT) ? -17 : -9, "sk");
	else {
		struct sock *s = sk_entry(v);
		const struct packet_sock *po = pkt_sk(s);

		seq_printf(seq,
			   "%pK %-6d %-4d %04x   %-5d %1d %-6u %-6u %-6lu\n",
			   s,
			   refcount_read(&s->sk_refcnt),
			   s->sk_type,
			   ntohs(READ_ONCE(po->num)),
			   READ_ONCE(po->ifindex),
			   po->running,
			   atomic_read(&s->sk_rmem_alloc),
			   from_kuid_munged(seq_user_ns(seq), sock_i_uid(s)),
			   sock_i_ino(s));
	}

	return 0;
}

static const struct seq_operations packet_seq_ops = {
	.start	= packet_seq_start,
	.next	= packet_seq_next,
	.stop	= packet_seq_stop,
	.show	= packet_seq_show,
};
#endif

static int __net_init packet_net_init(struct net *net)
{
	mutex_init(&net->packet.sklist_lock);
	INIT_HLIST_HEAD(&net->packet.sklist);

#ifdef CONFIG_PROC_FS
	if (!proc_create_net("packet", 0, net->proc_net, &packet_seq_ops,
			sizeof(struct seq_net_private)))
		return -ENOMEM;
#endif /* CONFIG_PROC_FS */

	return 0;
}

static void __net_exit packet_net_exit(struct net *net)
{
	remove_proc_entry("packet", net->proc_net);
	WARN_ON_ONCE(!hlist_empty(&net->packet.sklist));
}

static struct pernet_operations packet_net_ops = {
	.init = packet_net_init,
	.exit = packet_net_exit,
};


static void __exit packet_exit(void)
{
	unregister_netdevice_notifier(&packet_netdev_notifier);
	unregister_pernet_subsys(&packet_net_ops);
	sock_unregister(PF_PACKET);
	proto_unregister(&packet_proto);
}

static int __init packet_init(void)
{
	int rc;

	//协议注册，注：不申请slab
	rc = proto_register(&packet_proto, 0);
	if (rc)
		goto out;
	//注册PF_PACKET
	rc = sock_register(&packet_family_ops);
	if (rc)
		goto out_proto;
	rc = register_pernet_subsys(&packet_net_ops);
	if (rc)
		goto out_sock;
	rc = register_netdevice_notifier(&packet_netdev_notifier);
	if (rc)
		goto out_pernet;

	return 0;

out_pernet:
	unregister_pernet_subsys(&packet_net_ops);
out_sock:
	sock_unregister(PF_PACKET);
out_proto:
	proto_unregister(&packet_proto);
out:
	return rc;
}

module_init(packet_init);
module_exit(packet_exit);
MODULE_LICENSE("GPL");
MODULE_ALIAS_NETPROTO(PF_PACKET);<|MERGE_RESOLUTION|>--- conflicted
+++ resolved
@@ -2216,12 +2216,8 @@
 	spin_lock(&sk->sk_receive_queue.lock);
 	po->stats.stats1.tp_packets++;
 	sock_skb_set_dropcount(sk, skb);
-<<<<<<< HEAD
+	skb_clear_delivery_time(skb);
 	__skb_queue_tail(&sk->sk_receive_queue, skb);//将skb置在收接入队列中
-=======
-	skb_clear_delivery_time(skb);
-	__skb_queue_tail(&sk->sk_receive_queue, skb);
->>>>>>> 028192fe
 	spin_unlock(&sk->sk_receive_queue.lock);
 	sk->sk_data_ready(sk);
 	return 0;
@@ -3223,24 +3219,13 @@
 		}
 	}
 
-<<<<<<< HEAD
-	dev_hold(dev);
-
 	//通过type,dev检查是否发生变更，如变更则需要重新hook
-	proto_curr = po->prot_hook.type;
-	dev_curr = po->prot_hook.dev;
-
-	need_rehook = proto_curr != proto || dev_curr != dev;
-
-	if (need_rehook) {
-	    //如果需要重新hook，则检查是否已将packet_type添加，如已添加
-	    //则先删除再添加
-=======
+	//如果需要重新hook，则检查是否已将packet_type添加，如已添加
+	//则先删除再添加
 	need_rehook = po->prot_hook.type != proto || po->prot_hook.dev != dev;
 
 	if (need_rehook) {
 		dev_hold(dev);
->>>>>>> 028192fe
 		if (po->running) {
 			rcu_read_unlock();
 			/* prevents packet_notifier() from calling
@@ -3262,11 +3247,6 @@
 		dev_put_track(po->prot_hook.dev, &po->prot_hook.dev_tracker);
 
 		if (unlikely(unlisted)) {
-<<<<<<< HEAD
-		    //dev不存在当前socket所在namespace时，清除dev
-			dev_put(dev);
-=======
->>>>>>> 028192fe
 			po->prot_hook.dev = NULL;
 			WRITE_ONCE(po->ifindex, -1);
 			packet_cached_dev_reset(po);
@@ -3279,11 +3259,6 @@
 		}
 		dev_put(dev);
 	}
-<<<<<<< HEAD
-	//释放上次占用的dev
-	dev_put(dev_curr);
-=======
->>>>>>> 028192fe
 
 	if (proto == 0 || !need_rehook)
 		goto out_unlock;
