--- conflicted
+++ resolved
@@ -4563,16 +4563,8 @@
 	.shutdown =	sock_no_shutdown,
 	.setsockopt =	packet_setsockopt,
 	.getsockopt =	packet_getsockopt,
-<<<<<<< HEAD
-#ifdef CONFIG_COMPAT
-	.compat_setsockopt = compat_packet_setsockopt,
-#endif
 	.sendmsg =	packet_sendmsg,//raw格式报文发送
 	.recvmsg =	packet_recvmsg,//raw格式报文接收
-=======
-	.sendmsg =	packet_sendmsg,
-	.recvmsg =	packet_recvmsg,
->>>>>>> 00e4db51
 	.mmap =		packet_mmap,
 	.sendpage =	sock_no_sendpage,
 };
