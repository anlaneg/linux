--- conflicted
+++ resolved
@@ -3134,15 +3134,9 @@
 		goto out_free;
 	}
 
-<<<<<<< HEAD
 	skb->protocol = proto;/*报定报文对应的协议*/
 	skb->dev = dev;/*指定报文对应的dev*/
-	skb->priority = READ_ONCE(sk->sk_priority);
-=======
-	skb->protocol = proto;
-	skb->dev = dev;
 	skb->priority = sockc.priority;
->>>>>>> 155a3c00
 	skb->mark = sockc.mark;
 	skb_set_delivery_type_by_clockid(skb, sockc.transmit_time, sk->sk_clockid);
 
@@ -3456,10 +3450,6 @@
 
 	sock_init_data(sock, sk);
 
-<<<<<<< HEAD
-	po = pkt_sk(sk);/*socket结构体转换为struct packet_sock*/
-=======
->>>>>>> 155a3c00
 	init_completion(&po->skb_completion);
 	sk->sk_family = PF_PACKET;
 	po->num = proto;/*设置关注的协议*/
