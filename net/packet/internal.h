--- conflicted
+++ resolved
@@ -91,11 +91,6 @@
 		struct bpf_prog __rcu	*bpf_prog;
 	};
 	struct list_head	list;
-<<<<<<< HEAD
-	//用于散开的socket数组
-	struct sock		*arr[PACKET_FANOUT_MAX];
-=======
->>>>>>> e71ba945
 	spinlock_t		lock;
 	refcount_t		sk_ref;
 	struct packet_type	prot_hook ____cacheline_aligned_in_smp;
