/* SPDX-License-Identifier: GPL-2.0 */
#ifndef __PACKET_INTERNAL_H__
#define __PACKET_INTERNAL_H__

#include <linux/refcount.h>

struct packet_mclist {
	struct packet_mclist	*next;
	int			ifindex;
	int			count;
	unsigned short		type;
	unsigned short		alen;
	unsigned char		addr[MAX_ADDR_LEN];
};

/* kbdq - kernel block descriptor queue */
struct tpacket_kbdq_core {
	struct pgv	*pkbdq;
	unsigned int	feature_req_word;
	unsigned int	hdrlen;
	unsigned char	reset_pending_on_curr_blk;
	unsigned char   delete_blk_timer;
	unsigned short	kactive_blk_num;
	unsigned short	blk_sizeof_priv;

	/* last_kactive_blk_num:
	 * trick to see if user-space has caught up
	 * in order to avoid refreshing timer when every single pkt arrives.
	 */
	unsigned short	last_kactive_blk_num;

	char		*pkblk_start;
	char		*pkblk_end;
	int		kblk_size;
	unsigned int	max_frame_len;
	unsigned int	knum_blocks;
	uint64_t	knxt_seq_num;
	char		*prev;
	char		*nxt_offset;
	struct sk_buff	*skb;

	rwlock_t	blk_fill_in_prog_lock;

	/* Default is set to 8ms */
#define DEFAULT_PRB_RETIRE_TOV	(8)

	unsigned short  retire_blk_tov;
	unsigned short  version;
	unsigned long	tov_in_jiffies;

	/* timer to retire an outstanding block */
	struct timer_list retire_blk_timer;
};

struct pgv {
	char *buffer;
};

struct packet_ring_buffer {
	struct pgv		*pg_vec;

	unsigned int		head;
	unsigned int		frames_per_block;
	unsigned int		frame_size;
	unsigned int		frame_max;

	unsigned int		pg_vec_order;
	unsigned int		pg_vec_pages;
	unsigned int		pg_vec_len;

	unsigned int __percpu	*pending_refcnt;

	union {
		unsigned long			*rx_owner_map;
		struct tpacket_kbdq_core	prb_bdqc;
	};
};

extern struct mutex fanout_mutex;
#define PACKET_FANOUT_MAX	(1 << 16)

struct packet_fanout {
	possible_net_t		net;
	unsigned int		num_members;
	u32			max_num_members;
	u16			id;
	u8			type;
	u8			flags;
	union {
		atomic_t		rr_cur;
		struct bpf_prog __rcu	*bpf_prog;
	};
	struct list_head	list;
	spinlock_t		lock;
	refcount_t		sk_ref;
	struct packet_type	prot_hook ____cacheline_aligned_in_smp;
	struct sock	__rcu	*arr[] __counted_by(max_num_members);
};

struct packet_rollover {
	int			sock;
	atomic_long_t		num;
	atomic_long_t		num_huge;
	atomic_long_t		num_failed;
#define ROLLOVER_HLEN	(L1_CACHE_BYTES / sizeof(u32))
	u32			history[ROLLOVER_HLEN] ____cacheline_aligned;
} ____cacheline_aligned_in_smp;

struct packet_sock {
	/* struct sock has to be the first member of packet_sock */
	struct sock		sk;//基类
	struct packet_fanout	*fanout;
	union  tpacket_stats_u	stats;
	struct packet_ring_buffer	rx_ring;
	struct packet_ring_buffer	tx_ring;
	int			copy_thresh;
	spinlock_t		bind_lock;
	struct mutex		pg_vec_lock;
<<<<<<< HEAD
	//用于指示是否已注册到protocol hook
	unsigned int		running;	/* bind_lock must be held */
	unsigned int		auxdata:1,	/* writer must hold sock lock */
				origdev:1,
				has_vnet_hdr:1,
				tp_loss:1,
				tp_tx_has_off:1;
	int			pressure;
	int			ifindex;	/* bound device		*/
	__be16			num;//要通过socket 截取哪种协议的报文
=======
	unsigned long		flags;
	int			ifindex;	/* bound device		*/
	u8			vnet_hdr_sz;
	__be16			num;
>>>>>>> 9d1694dc
	struct packet_rollover	*rollover;
	struct packet_mclist	*mclist;
	atomic_long_t		mapped;
	enum tpacket_versions	tp_version;
	unsigned int		tp_hdrlen;
	unsigned int		tp_reserve;
	unsigned int		tp_tstamp;
	struct completion	skb_completion;
	struct net_device __rcu	*cached_dev;
<<<<<<< HEAD
	int			(*xmit)(struct sk_buff *skb);//报文发送函数
=======
>>>>>>> 9d1694dc
	struct packet_type	prot_hook ____cacheline_aligned_in_smp;
	atomic_t		tp_drops ____cacheline_aligned_in_smp;
};

#define pkt_sk(ptr) container_of_const(ptr, struct packet_sock, sk)

enum packet_sock_flags {
	PACKET_SOCK_ORIGDEV,
	PACKET_SOCK_AUXDATA,
	PACKET_SOCK_TX_HAS_OFF,
	PACKET_SOCK_TP_LOSS,
	PACKET_SOCK_RUNNING,
	PACKET_SOCK_PRESSURE,
	PACKET_SOCK_QDISC_BYPASS,
};

static inline void packet_sock_flag_set(struct packet_sock *po,
					enum packet_sock_flags flag,
					bool val)
{
	if (val)
		set_bit(flag, &po->flags);
	else
		clear_bit(flag, &po->flags);
}

static inline bool packet_sock_flag(const struct packet_sock *po,
				    enum packet_sock_flags flag)
{
	return test_bit(flag, &po->flags);
}

#endif<|MERGE_RESOLUTION|>--- conflicted
+++ resolved
@@ -116,23 +116,10 @@
 	int			copy_thresh;
 	spinlock_t		bind_lock;
 	struct mutex		pg_vec_lock;
-<<<<<<< HEAD
-	//用于指示是否已注册到protocol hook
-	unsigned int		running;	/* bind_lock must be held */
-	unsigned int		auxdata:1,	/* writer must hold sock lock */
-				origdev:1,
-				has_vnet_hdr:1,
-				tp_loss:1,
-				tp_tx_has_off:1;
-	int			pressure;
-	int			ifindex;	/* bound device		*/
-	__be16			num;//要通过socket 截取哪种协议的报文
-=======
 	unsigned long		flags;
 	int			ifindex;	/* bound device		*/
 	u8			vnet_hdr_sz;
-	__be16			num;
->>>>>>> 9d1694dc
+	__be16			num;//要通过socket 截取哪种协议的报文
 	struct packet_rollover	*rollover;
 	struct packet_mclist	*mclist;
 	atomic_long_t		mapped;
@@ -142,10 +129,6 @@
 	unsigned int		tp_tstamp;
 	struct completion	skb_completion;
 	struct net_device __rcu	*cached_dev;
-<<<<<<< HEAD
-	int			(*xmit)(struct sk_buff *skb);//报文发送函数
-=======
->>>>>>> 9d1694dc
 	struct packet_type	prot_hook ____cacheline_aligned_in_smp;
 	atomic_t		tp_drops ____cacheline_aligned_in_smp;
 };
