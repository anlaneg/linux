--- conflicted
+++ resolved
@@ -115,9 +115,6 @@
 	goto out;
 }
 
-<<<<<<< HEAD
-/*为ctl table注册sysctl配置路径*/
-=======
 /* Verify that sysctls for non-init netns are safe by either:
  * 1) being read-only, or
  * 2) having a data pointer which points outside of the global kernel/module
@@ -163,7 +160,7 @@
 	}
 }
 
->>>>>>> 40226a3d
+/*为ctl table注册sysctl配置路径*/
 struct ctl_table_header *register_net_sysctl(struct net *net,
 	const char *path, struct ctl_table *table)
 {
