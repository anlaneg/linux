// SPDX-License-Identifier: GPL-2.0-only
/* -*- linux-c -*-
 * sysctl_net.c: sysctl interface to net subsystem.
 *
 * Begun April 1, 1996, Mike Shaver.
 * Added /proc/sys/net directories for each protocol family. [MS]
 *
 * Revision 1.2  1996/05/08  20:24:40  shaver
 * Added bits for NET_BRIDGE and the NET_IPV4_ARP stuff and
 * NET_IPV4_IP_FORWARD.
 *
 *
 */

#include <linux/mm.h>
#include <linux/export.h>
#include <linux/sysctl.h>
#include <linux/nsproxy.h>

#include <net/sock.h>

#ifdef CONFIG_INET
#include <net/ip.h>
#endif

#ifdef CONFIG_NET
#include <linux/if_ether.h>
#endif

static struct ctl_table_set *
net_ctl_header_lookup(struct ctl_table_root *root)
{
	return &current->nsproxy->net_ns->sysctls;
}

static int is_seen(struct ctl_table_set *set)
{
	return &current->nsproxy->net_ns->sysctls == set;
}

/* Return standard mode bits for table entry. */
static int net_ctl_permissions(struct ctl_table_header *head,
			       struct ctl_table *table)
{
	struct net *net = container_of(head->set, struct net, sysctls);

	/* Allow network administrator to have same access as root. */
	if (ns_capable_noaudit(net->user_ns, CAP_NET_ADMIN)) {
		int mode = (table->mode >> 6) & 7;
		return (mode << 6) | (mode << 3) | mode;
	}

	return table->mode;
}

static void net_ctl_set_ownership(struct ctl_table_header *head,
				  struct ctl_table *table,
				  kuid_t *uid, kgid_t *gid)
{
	struct net *net = container_of(head->set, struct net, sysctls);
	kuid_t ns_root_uid;
	kgid_t ns_root_gid;

	ns_root_uid = make_kuid(net->user_ns, 0);
	if (uid_valid(ns_root_uid))
		*uid = ns_root_uid;

	ns_root_gid = make_kgid(net->user_ns, 0);
	if (gid_valid(ns_root_gid))
		*gid = ns_root_gid;
}

static struct ctl_table_root net_sysctl_root = {
	.lookup = net_ctl_header_lookup,
	.permissions = net_ctl_permissions,
	.set_ownership = net_ctl_set_ownership,
};

static int __net_init sysctl_net_init(struct net *net)
{
	setup_sysctl_set(&net->sysctls, &net_sysctl_root, is_seen);
	return 0;
}

static void __net_exit sysctl_net_exit(struct net *net)
{
	retire_sysctl_set(&net->sysctls);
}

static struct pernet_operations sysctl_pernet_ops = {
	.init = sysctl_net_init,
	.exit = sysctl_net_exit,
};

static struct ctl_table_header *net_header;
__init int net_sysctl_init(void)
{
	static struct ctl_table empty[1];
	int ret = -ENOMEM;
	/* Avoid limitations in the sysctl implementation by
	 * registering "/proc/sys/net" as an empty directory not in a
	 * network namespace.
	 */
	net_header = register_sysctl_sz("net", empty, 0);
	if (!net_header)
		goto out;
	ret = register_pernet_subsys(&sysctl_pernet_ops);
	if (ret)
		goto out1;
out:
	return ret;
out1:
	unregister_sysctl_table(net_header);
	net_header = NULL;
	goto out;
}

/* Verify that sysctls for non-init netns are safe by either:
 * 1) being read-only, or
 * 2) having a data pointer which points outside of the global kernel/module
 *    data segment, and rather into the heap where a per-net object was
 *    allocated.
 */
static void ensure_safe_net_sysctl(struct net *net, const char *path,
				   struct ctl_table *table, size_t table_size)
{
	struct ctl_table *ent;

	pr_debug("Registering net sysctl (net %p): %s\n", net, path);
	ent = table;
	for (size_t i = 0; i < table_size && ent->procname; ent++, i++) {
		unsigned long addr;
		const char *where;

		pr_debug("  procname=%s mode=%o proc_handler=%ps data=%p\n",
			 ent->procname, ent->mode, ent->proc_handler, ent->data);

		/* If it's not writable inside the netns, then it can't hurt. */
		if ((ent->mode & 0222) == 0) {
			pr_debug("    Not writable by anyone\n");
			continue;
		}

		/* Where does data point? */
		addr = (unsigned long)ent->data;
		if (is_module_address(addr))
			where = "module";
		else if (is_kernel_core_data(addr))
			where = "kernel";
		else
			continue;

		/* If it is writable and points to kernel/module global
		 * data, then it's probably a netns leak.
		 */
		WARN(1, "sysctl %s/%s: data points to %s global data: %ps\n",
		     path, ent->procname, where, ent->data);

		/* Make it "safe" by dropping writable perms */
		ent->mode &= ~0222;
	}
}

<<<<<<< HEAD
/*为ctl table注册sysctl配置路径*/
struct ctl_table_header *register_net_sysctl(struct net *net,
	const char *path, struct ctl_table *table)
=======
struct ctl_table_header *register_net_sysctl_sz(struct net *net,
						const char *path,
						struct ctl_table *table,
						size_t table_size)
>>>>>>> 9d1694dc
{
	int count;
	struct ctl_table *entry;

	if (!net_eq(net, &init_net))
		ensure_safe_net_sysctl(net, path, table, table_size);

	entry = table;
	for (count = 0 ; count < table_size && entry->procname; entry++, count++)
		;

	return __register_sysctl_table(&net->sysctls, path, table, count);
}
EXPORT_SYMBOL_GPL(register_net_sysctl_sz);

void unregister_net_sysctl_table(struct ctl_table_header *header)
{
	unregister_sysctl_table(header);
}
EXPORT_SYMBOL_GPL(unregister_net_sysctl_table);<|MERGE_RESOLUTION|>--- conflicted
+++ resolved
@@ -161,16 +161,11 @@
 	}
 }
 
-<<<<<<< HEAD
 /*为ctl table注册sysctl配置路径*/
-struct ctl_table_header *register_net_sysctl(struct net *net,
-	const char *path, struct ctl_table *table)
-=======
 struct ctl_table_header *register_net_sysctl_sz(struct net *net,
 						const char *path,
 						struct ctl_table *table,
 						size_t table_size)
->>>>>>> 9d1694dc
 {
 	int count;
 	struct ctl_table *entry;
