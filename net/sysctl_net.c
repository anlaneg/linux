// SPDX-License-Identifier: GPL-2.0-only
/* -*- linux-c -*-
 * sysctl_net.c: sysctl interface to net subsystem.
 *
 * Begun April 1, 1996, Mike Shaver.
 * Added /proc/sys/net directories for each protocol family. [MS]
 *
 * Revision 1.2  1996/05/08  20:24:40  shaver
 * Added bits for NET_BRIDGE and the NET_IPV4_ARP stuff and
 * NET_IPV4_IP_FORWARD.
 *
 *
 */

#include <linux/mm.h>
#include <linux/export.h>
#include <linux/sysctl.h>
#include <linux/nsproxy.h>

#include <net/sock.h>

#ifdef CONFIG_INET
#include <net/ip.h>
#endif

#ifdef CONFIG_NET
#include <linux/if_ether.h>
#endif

static struct ctl_table_set *
net_ctl_header_lookup(struct ctl_table_root *root)
{
	return &current->nsproxy->net_ns->sysctls;
}

static int is_seen(struct ctl_table_set *set)
{
	return &current->nsproxy->net_ns->sysctls == set;
}

/* Return standard mode bits for table entry. */
static int net_ctl_permissions(struct ctl_table_header *head,
			       const struct ctl_table *table)
{
	struct net *net = container_of(head->set, struct net, sysctls);

	/* Allow network administrator to have same access as root. */
	if (ns_capable_noaudit(net->user_ns, CAP_NET_ADMIN)) {
		int mode = (table->mode >> 6) & 7;
		return (mode << 6) | (mode << 3) | mode;
	}

	return table->mode;
}

static void net_ctl_set_ownership(struct ctl_table_header *head,
				  kuid_t *uid, kgid_t *gid)
{
	struct net *net = container_of(head->set, struct net, sysctls);
	kuid_t ns_root_uid;
	kgid_t ns_root_gid;

	ns_root_uid = make_kuid(net->user_ns, 0);
	if (uid_valid(ns_root_uid))
		*uid = ns_root_uid;

	ns_root_gid = make_kgid(net->user_ns, 0);
	if (gid_valid(ns_root_gid))
		*gid = ns_root_gid;
}

static struct ctl_table_root net_sysctl_root = {
	.lookup = net_ctl_header_lookup,
	.permissions = net_ctl_permissions,
	.set_ownership = net_ctl_set_ownership,
};

static int __net_init sysctl_net_init(struct net *net)
{
	setup_sysctl_set(&net->sysctls, &net_sysctl_root, is_seen);
	return 0;
}

static void __net_exit sysctl_net_exit(struct net *net)
{
	retire_sysctl_set(&net->sysctls);
}

static struct pernet_operations sysctl_pernet_ops = {
	.init = sysctl_net_init,
	.exit = sysctl_net_exit,
};

static struct ctl_table_header *net_header;
__init int net_sysctl_init(void)
{
	static struct ctl_table empty[1];
	int ret = -ENOMEM;
	/* Avoid limitations in the sysctl implementation by
	 * registering "/proc/sys/net" as an empty directory not in a
	 * network namespace.
	 */
	net_header = register_sysctl_sz("net", empty, 0);
	if (!net_header)
		goto out;
	ret = register_pernet_subsys(&sysctl_pernet_ops);
	if (ret)
		goto out1;
out:
	return ret;
out1:
	unregister_sysctl_table(net_header);
	net_header = NULL;
	goto out;
}

/* Verify that sysctls for non-init netns are safe by either:
 * 1) being read-only, or
 * 2) having a data pointer which points outside of the global kernel/module
 *    data segment, and rather into the heap where a per-net object was
 *    allocated.
 */
static void ensure_safe_net_sysctl(struct net *net, const char *path,
				   struct ctl_table *table, size_t table_size)
{
	struct ctl_table *ent;

	pr_debug("Registering net sysctl (net %p): %s\n", net, path);
	ent = table;
	for (size_t i = 0; i < table_size; ent++, i++) {
		unsigned long addr;
		const char *where;

		pr_debug("  procname=%s mode=%o proc_handler=%ps data=%p\n",
			 ent->procname, ent->mode, ent->proc_handler, ent->data);

		/* If it's not writable inside the netns, then it can't hurt. */
		if ((ent->mode & 0222) == 0) {
			pr_debug("    Not writable by anyone\n");
			continue;
		}

		/* Where does data point? */
		addr = (unsigned long)ent->data;
		if (is_module_address(addr))
			where = "module";
		else if (is_kernel_core_data(addr))
			where = "kernel";
		else
			continue;

		/* If it is writable and points to kernel/module global
		 * data, then it's probably a netns leak.
		 */
		WARN(1, "sysctl %s/%s: data points to %s global data: %ps\n",
		     path, ent->procname, where, ent->data);

		/* Make it "safe" by dropping writable perms */
		ent->mode &= ~0222;
	}
}

/*为ctl table注册sysctl配置路径*/
struct ctl_table_header *register_net_sysctl_sz(struct net *net,
						const char *path,
						struct ctl_table *table/*要注册的table*/,
						size_t table_size/*要注册的table size*/)
{
	if (!net_eq(net, &init_net))
		ensure_safe_net_sysctl(net, path, table, table_size);

<<<<<<< HEAD
	/*计算校验table size*/
	entry = table;
	for (count = 0 ; count < table_size && entry->procname; entry++, count++)
		;

	return __register_sysctl_table(&net->sysctls, path, table, count);
=======
	return __register_sysctl_table(&net->sysctls, path, table, table_size);
>>>>>>> 155a3c00
}
EXPORT_SYMBOL_GPL(register_net_sysctl_sz);

void unregister_net_sysctl_table(struct ctl_table_header *header)
{
	unregister_sysctl_table(header);
}
EXPORT_SYMBOL_GPL(unregister_net_sysctl_table);<|MERGE_RESOLUTION|>--- conflicted
+++ resolved
@@ -169,16 +169,8 @@
 	if (!net_eq(net, &init_net))
 		ensure_safe_net_sysctl(net, path, table, table_size);
 
-<<<<<<< HEAD
 	/*计算校验table size*/
-	entry = table;
-	for (count = 0 ; count < table_size && entry->procname; entry++, count++)
-		;
-
-	return __register_sysctl_table(&net->sysctls, path, table, count);
-=======
 	return __register_sysctl_table(&net->sysctls, path, table, table_size);
->>>>>>> 155a3c00
 }
 EXPORT_SYMBOL_GPL(register_net_sysctl_sz);
 
