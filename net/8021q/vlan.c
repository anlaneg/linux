// SPDX-License-Identifier: GPL-2.0-or-later
/*
 * INET		802.1Q VLAN
 *		Ethernet-type device handling.
 *
 * Authors:	Ben Greear <greearb@candelatech.com>
 *              Please send support related email to: netdev@vger.kernel.org
 *              VLAN Home Page: http://www.candelatech.com/~greear/vlan.html
 *
 * Fixes:
 *              Fix for packet capture - Nick Eggleston <nick@dccinc.com>;
 *		Add HW acceleration hooks - David S. Miller <davem@redhat.com>;
 *		Correct all the locking - David S. Miller <davem@redhat.com>;
 *		Use hash table for VLAN groups - David S. Miller <davem@redhat.com>
 */

#define pr_fmt(fmt) KBUILD_MODNAME ": " fmt

#include <linux/capability.h>
#include <linux/module.h>
#include <linux/netdevice.h>
#include <linux/skbuff.h>
#include <linux/slab.h>
#include <linux/init.h>
#include <linux/rculist.h>
#include <net/p8022.h>
#include <net/arp.h>
#include <linux/rtnetlink.h>
#include <linux/notifier.h>
#include <net/rtnetlink.h>
#include <net/net_namespace.h>
#include <net/netns/generic.h>
#include <linux/uaccess.h>

#include <linux/if_vlan.h>
#include "vlan.h"
#include "vlanproc.h"

#define DRV_VERSION "1.8"

/* Global VLAN variables */

unsigned int vlan_net_id __read_mostly;

const char vlan_fullname[] = "802.1Q VLAN Support";
const char vlan_version[] = DRV_VERSION;

/* End of global variables definitions. */

//设置vlan_proto,vlan_id对应的array
static int vlan_group_prealloc_vid(struct vlan_group *vg,
				   __be16 vlan_proto, u16 vlan_id)
{
	struct net_device **array;
	unsigned int pidx, vidx;
	unsigned int size;

	ASSERT_RTNL();

	//确定协议索引
	pidx  = vlan_proto_idx(vlan_proto);
	//确定桶id
	vidx  = vlan_id / VLAN_GROUP_ARRAY_PART_LEN;
	//取相应的桶
	array = vg->vlan_devices_arrays[pidx][vidx];
	//如果对应的桶已创建，则直接返回
	if (array != NULL)
		return 0;

	//构造桶内存
	size = sizeof(struct net_device *) * VLAN_GROUP_ARRAY_PART_LEN;
	array = kzalloc(size, GFP_KERNEL);
	if (array == NULL)
		return -ENOBUFS;

	//设置桶内存
	vg->vlan_devices_arrays[pidx][vidx] = array;
	return 0;
}

static void vlan_stacked_transfer_operstate(const struct net_device *rootdev,
					    struct net_device *dev,
					    struct vlan_dev_priv *vlan)
{
	if (!(vlan->flags & VLAN_FLAG_BRIDGE_BINDING))
		netif_stacked_transfer_operstate(rootdev, dev);
}

void unregister_vlan_dev(struct net_device *dev, struct list_head *head)
{
	struct vlan_dev_priv *vlan = vlan_dev_priv(dev);
	struct net_device *real_dev = vlan->real_dev;
	struct vlan_info *vlan_info;
	struct vlan_group *grp;
	u16 vlan_id = vlan->vlan_id;

	ASSERT_RTNL();

	vlan_info = rtnl_dereference(real_dev->vlan_info);
	BUG_ON(!vlan_info);

	grp = &vlan_info->grp;

	grp->nr_vlan_devs--;

	if (vlan->flags & VLAN_FLAG_MVRP)
		vlan_mvrp_request_leave(dev);
	if (vlan->flags & VLAN_FLAG_GVRP)
		vlan_gvrp_request_leave(dev);

	vlan_group_set_device(grp, vlan->vlan_proto, vlan_id, NULL);

	netdev_upper_dev_unlink(real_dev, dev);
	/* Because unregister_netdevice_queue() makes sure at least one rcu
	 * grace period is respected before device freeing,
	 * we dont need to call synchronize_net() here.
	 */
	unregister_netdevice_queue(dev, head);

	if (grp->nr_vlan_devs == 0) {
		vlan_mvrp_uninit_applicant(real_dev);
		vlan_gvrp_uninit_applicant(real_dev);
	}

	vlan_vid_del(real_dev, vlan->vlan_proto, vlan_id);

	/* Get rid of the vlan's reference to real_dev */
	dev_put(real_dev);
}

int vlan_check_real_dev(struct net_device *real_dev,
			__be16 protocol, u16 vlan_id,
			struct netlink_ext_ack *extack)
{
	const char *name = real_dev->name;

	//首先设备必须支持vlan
	if (real_dev->features & NETIF_F_VLAN_CHALLENGED) {
		pr_info("VLANs not supported on %s\n", name);
		NL_SET_ERR_MSG_MOD(extack, "VLANs not supported on device");
		return -EOPNOTSUPP;
	}

	//其次设备上对应协议的vlan还没有分配出去
	if (vlan_find_dev(real_dev, protocol, vlan_id) != NULL) {
		NL_SET_ERR_MSG_MOD(extack, "VLAN device already exists");
		return -EEXIST;
	}

	return 0;
}

//注册vlan设备
int register_vlan_dev(struct net_device *dev, struct netlink_ext_ack *extack)
{
	struct vlan_dev_priv *vlan = vlan_dev_priv(dev);
	struct net_device *real_dev = vlan->real_dev;
	u16 vlan_id = vlan->vlan_id;
	struct vlan_info *vlan_info;
	struct vlan_group *grp;
	int err;

	//添加vlan_id
	err = vlan_vid_add(real_dev, vlan->vlan_proto, vlan_id);
	if (err)
		return err;

	vlan_info = rtnl_dereference(real_dev->vlan_info);
	/* vlan_info should be there now. vlan_vid_add took care of it */
	BUG_ON(!vlan_info);

	grp = &vlan_info->grp;
	if (grp->nr_vlan_devs == 0) {
		err = vlan_gvrp_init_applicant(real_dev);
		if (err < 0)
			goto out_vid_del;
		err = vlan_mvrp_init_applicant(real_dev);
		if (err < 0)
			goto out_uninit_gvrp;
	}

	//确保vlan->vlan_proto,vlan_id对应的array存在
	err = vlan_group_prealloc_vid(grp, vlan->vlan_proto, vlan_id);
	if (err < 0)
		goto out_uninit_mvrp;

<<<<<<< HEAD
	vlan->nest_level = dev_get_nest_level(real_dev) + 1;
	//注册网络设备
=======
>>>>>>> 56cfd250
	err = register_netdevice(dev);
	if (err < 0)
		goto out_uninit_mvrp;

	err = netdev_upper_dev_link(real_dev, dev, extack);
	if (err)
		goto out_unregister_netdev;

	/* Account for reference in struct vlan_dev_priv */
	dev_hold(real_dev);

	vlan_stacked_transfer_operstate(real_dev, dev, vlan);
	linkwatch_fire_event(dev); /* _MUST_ call rfc2863_policy() */

	/* So, got the sucker initialized, now lets place
	 * it into our local structure.
	 */
	vlan_group_set_device(grp, vlan->vlan_proto, vlan_id, dev);
	grp->nr_vlan_devs++;

	return 0;

out_unregister_netdev:
	unregister_netdevice(dev);
out_uninit_mvrp:
	if (grp->nr_vlan_devs == 0)
		vlan_mvrp_uninit_applicant(real_dev);
out_uninit_gvrp:
	if (grp->nr_vlan_devs == 0)
		vlan_gvrp_uninit_applicant(real_dev);
out_vid_del:
	vlan_vid_del(real_dev, vlan->vlan_proto, vlan_id);
	return err;
}

/*  Attach a VLAN device to a mac address (ie Ethernet Card).
 *  Returns 0 if the device was created or a negative error code otherwise.
 */
static int register_vlan_device(struct net_device *real_dev, u16 vlan_id)
{
	struct net_device *new_dev;
	struct vlan_dev_priv *vlan;
	struct net *net = dev_net(real_dev);
	struct vlan_net *vn = net_generic(net, vlan_net_id);
	char name[IFNAMSIZ];
	int err;

	if (vlan_id >= VLAN_VID_MASK)
		return -ERANGE;

	err = vlan_check_real_dev(real_dev, htons(ETH_P_8021Q), vlan_id,
				  NULL);
	if (err < 0)
		return err;

	/* Gotta set up the fields for the device. */
	switch (vn->name_type) {
	case VLAN_NAME_TYPE_RAW_PLUS_VID:
		/* name will look like:	 eth1.0005 */
		snprintf(name, IFNAMSIZ, "%s.%.4i", real_dev->name, vlan_id);
		break;
	case VLAN_NAME_TYPE_PLUS_VID_NO_PAD:
		/* Put our vlan.VID in the name.
		 * Name will look like:	 vlan5
		 */
		snprintf(name, IFNAMSIZ, "vlan%i", vlan_id);
		break;
	case VLAN_NAME_TYPE_RAW_PLUS_VID_NO_PAD:
		/* Put our vlan.VID in the name.
		 * Name will look like:	 eth0.5
		 */
		snprintf(name, IFNAMSIZ, "%s.%i", real_dev->name, vlan_id);
		break;
	case VLAN_NAME_TYPE_PLUS_VID:
		/* Put our vlan.VID in the name.
		 * Name will look like:	 vlan0005
		 */
	default:
		snprintf(name, IFNAMSIZ, "vlan%.4i", vlan_id);
	}

	//申请网络设备
	new_dev = alloc_netdev(sizeof(struct vlan_dev_priv), name,
			       NET_NAME_UNKNOWN, vlan_setup);

	if (new_dev == NULL)
		return -ENOBUFS;

	dev_net_set(new_dev, net);
	/* need 4 bytes for extra VLAN header info,
	 * hope the underlying device can handle it.
	 */
	new_dev->mtu = real_dev->mtu;

	//初始化设备的私有数据
	vlan = vlan_dev_priv(new_dev);
	vlan->vlan_proto = htons(ETH_P_8021Q);
	vlan->vlan_id = vlan_id;
	vlan->real_dev = real_dev;
	vlan->dent = NULL;
	vlan->flags = VLAN_FLAG_REORDER_HDR;

	new_dev->rtnl_link_ops = &vlan_link_ops;

	//注册vlan设备
	err = register_vlan_dev(new_dev, NULL);
	if (err < 0)
		goto out_free_newdev;

	return 0;

out_free_newdev:
	if (new_dev->reg_state == NETREG_UNINITIALIZED)
		free_netdev(new_dev);
	return err;
}

static void vlan_sync_address(struct net_device *dev,
			      struct net_device *vlandev)
{
	struct vlan_dev_priv *vlan = vlan_dev_priv(vlandev);

	/* May be called without an actual change */
	if (ether_addr_equal(vlan->real_dev_addr, dev->dev_addr))
		return;

	/* vlan continues to inherit address of lower device */
	if (vlan_dev_inherit_address(vlandev, dev))
		goto out;

	/* vlan address was different from the old address and is equal to
	 * the new address */
	if (!ether_addr_equal(vlandev->dev_addr, vlan->real_dev_addr) &&
	    ether_addr_equal(vlandev->dev_addr, dev->dev_addr))
		dev_uc_del(dev, vlandev->dev_addr);

	/* vlan address was equal to the old address and is different from
	 * the new address */
	if (ether_addr_equal(vlandev->dev_addr, vlan->real_dev_addr) &&
	    !ether_addr_equal(vlandev->dev_addr, dev->dev_addr))
		dev_uc_add(dev, vlandev->dev_addr);

out:
	ether_addr_copy(vlan->real_dev_addr, dev->dev_addr);
}

static void vlan_transfer_features(struct net_device *dev,
				   struct net_device *vlandev)
{
	struct vlan_dev_priv *vlan = vlan_dev_priv(vlandev);

	vlandev->gso_max_size = dev->gso_max_size;
	vlandev->gso_max_segs = dev->gso_max_segs;

	if (vlan_hw_offload_capable(dev->features, vlan->vlan_proto))
		vlandev->hard_header_len = dev->hard_header_len;
	else
		vlandev->hard_header_len = dev->hard_header_len + VLAN_HLEN;

#if IS_ENABLED(CONFIG_FCOE)
	vlandev->fcoe_ddp_xid = dev->fcoe_ddp_xid;
#endif

	vlandev->priv_flags &= ~IFF_XMIT_DST_RELEASE;
	vlandev->priv_flags |= (vlan->real_dev->priv_flags & IFF_XMIT_DST_RELEASE);
	vlandev->hw_enc_features = vlan_tnl_features(vlan->real_dev);

	netdev_update_features(vlandev);
}

static int __vlan_device_event(struct net_device *dev, unsigned long event)
{
	int err = 0;

	switch (event) {
	case NETDEV_CHANGENAME:
		vlan_proc_rem_dev(dev);
		err = vlan_proc_add_dev(dev);
		break;
	case NETDEV_REGISTER:
		err = vlan_proc_add_dev(dev);
		break;
	case NETDEV_UNREGISTER:
		vlan_proc_rem_dev(dev);
		break;
	}

	return err;
}

static int vlan_device_event(struct notifier_block *unused, unsigned long event,
			     void *ptr)
{
	struct netlink_ext_ack *extack = netdev_notifier_info_to_extack(ptr);
	struct net_device *dev = netdev_notifier_info_to_dev(ptr);
	struct vlan_group *grp;
	struct vlan_info *vlan_info;
	int i, flgs;
	struct net_device *vlandev;
	struct vlan_dev_priv *vlan;
	bool last = false;
	LIST_HEAD(list);
	int err;

	if (is_vlan_dev(dev)) {
		int err = __vlan_device_event(dev, event);

		if (err)
			return notifier_from_errno(err);
	}

	if ((event == NETDEV_UP) &&
	    (dev->features & NETIF_F_HW_VLAN_CTAG_FILTER)) {
		pr_info("adding VLAN 0 to HW filter on device %s\n",
			dev->name);
		vlan_vid_add(dev, htons(ETH_P_8021Q), 0);
	}
	if (event == NETDEV_DOWN &&
	    (dev->features & NETIF_F_HW_VLAN_CTAG_FILTER))
		vlan_vid_del(dev, htons(ETH_P_8021Q), 0);

	vlan_info = rtnl_dereference(dev->vlan_info);
	if (!vlan_info)
		goto out;
	grp = &vlan_info->grp;

	/* It is OK that we do not hold the group lock right now,
	 * as we run under the RTNL lock.
	 */

	switch (event) {
	case NETDEV_CHANGE:
		/* Propagate real device state to vlan devices */
		vlan_group_for_each_dev(grp, i, vlandev)
			vlan_stacked_transfer_operstate(dev, vlandev,
							vlan_dev_priv(vlandev));
		break;

	case NETDEV_CHANGEADDR:
		/* Adjust unicast filters on underlying device */
		vlan_group_for_each_dev(grp, i, vlandev) {
			flgs = vlandev->flags;
			if (!(flgs & IFF_UP))
				continue;

			vlan_sync_address(dev, vlandev);
		}
		break;

	case NETDEV_CHANGEMTU:
		vlan_group_for_each_dev(grp, i, vlandev) {
			if (vlandev->mtu <= dev->mtu)
				continue;

			dev_set_mtu(vlandev, dev->mtu);
		}
		break;

	case NETDEV_FEAT_CHANGE:
		/* Propagate device features to underlying device */
		vlan_group_for_each_dev(grp, i, vlandev)
			vlan_transfer_features(dev, vlandev);
		break;

	case NETDEV_DOWN: {
		struct net_device *tmp;
		LIST_HEAD(close_list);

		/* Put all VLANs for this dev in the down state too.  */
		vlan_group_for_each_dev(grp, i, vlandev) {
			flgs = vlandev->flags;
			if (!(flgs & IFF_UP))
				continue;

			vlan = vlan_dev_priv(vlandev);
			if (!(vlan->flags & VLAN_FLAG_LOOSE_BINDING))
				list_add(&vlandev->close_list, &close_list);
		}

		dev_close_many(&close_list, false);

		list_for_each_entry_safe(vlandev, tmp, &close_list, close_list) {
			vlan_stacked_transfer_operstate(dev, vlandev,
							vlan_dev_priv(vlandev));
			list_del_init(&vlandev->close_list);
		}
		list_del(&close_list);
		break;
	}
	case NETDEV_UP:
		/* Put all VLANs for this dev in the up state too.  */
		vlan_group_for_each_dev(grp, i, vlandev) {
			flgs = dev_get_flags(vlandev);
			if (flgs & IFF_UP)
				continue;

			vlan = vlan_dev_priv(vlandev);
			if (!(vlan->flags & VLAN_FLAG_LOOSE_BINDING))
				dev_change_flags(vlandev, flgs | IFF_UP,
						 extack);
			vlan_stacked_transfer_operstate(dev, vlandev, vlan);
		}
		break;

	case NETDEV_UNREGISTER:
		/* twiddle thumbs on netns device moves */
		if (dev->reg_state != NETREG_UNREGISTERING)
			break;

		vlan_group_for_each_dev(grp, i, vlandev) {
			/* removal of last vid destroys vlan_info, abort
			 * afterwards */
			if (vlan_info->nr_vids == 1)
				last = true;

			unregister_vlan_dev(vlandev, &list);
			if (last)
				break;
		}
		unregister_netdevice_many(&list);
		break;

	case NETDEV_PRE_TYPE_CHANGE:
		/* Forbid underlaying device to change its type. */
		if (vlan_uses_dev(dev))
			return NOTIFY_BAD;
		break;

	case NETDEV_NOTIFY_PEERS:
	case NETDEV_BONDING_FAILOVER:
	case NETDEV_RESEND_IGMP:
		/* Propagate to vlan devices */
		vlan_group_for_each_dev(grp, i, vlandev)
			call_netdevice_notifiers(event, vlandev);
		break;

	case NETDEV_CVLAN_FILTER_PUSH_INFO:
		err = vlan_filter_push_vids(vlan_info, htons(ETH_P_8021Q));
		if (err)
			return notifier_from_errno(err);
		break;

	case NETDEV_CVLAN_FILTER_DROP_INFO:
		vlan_filter_drop_vids(vlan_info, htons(ETH_P_8021Q));
		break;

	case NETDEV_SVLAN_FILTER_PUSH_INFO:
		err = vlan_filter_push_vids(vlan_info, htons(ETH_P_8021AD));
		if (err)
			return notifier_from_errno(err);
		break;

	case NETDEV_SVLAN_FILTER_DROP_INFO:
		vlan_filter_drop_vids(vlan_info, htons(ETH_P_8021AD));
		break;
	}

out:
	return NOTIFY_DONE;
}

static struct notifier_block vlan_notifier_block __read_mostly = {
	.notifier_call = vlan_device_event,
};

/*
 *	VLAN IOCTL handler.
 *	o execute requested action or pass command to the device driver
 *   arg is really a struct vlan_ioctl_args __user *.
 */
static int vlan_ioctl_handler(struct net *net, void __user *arg)
{
	int err;
	struct vlan_ioctl_args args;
	struct net_device *dev = NULL;

	if (copy_from_user(&args, arg, sizeof(struct vlan_ioctl_args)))
		return -EFAULT;

	/* Null terminate this sucker, just in case. */
	args.device1[sizeof(args.device1) - 1] = 0;
	args.u.device2[sizeof(args.u.device2) - 1] = 0;

	rtnl_lock();

	switch (args.cmd) {
	case SET_VLAN_INGRESS_PRIORITY_CMD:
	case SET_VLAN_EGRESS_PRIORITY_CMD:
	case SET_VLAN_FLAG_CMD:
	case ADD_VLAN_CMD:
	case DEL_VLAN_CMD:
	case GET_VLAN_REALDEV_NAME_CMD:
	case GET_VLAN_VID_CMD:
		err = -ENODEV;
		dev = __dev_get_by_name(net, args.device1);
		if (!dev)
			goto out;

		err = -EINVAL;
		if (args.cmd != ADD_VLAN_CMD && !is_vlan_dev(dev))
			goto out;
	}

	switch (args.cmd) {
	case SET_VLAN_INGRESS_PRIORITY_CMD:
		err = -EPERM;
		if (!ns_capable(net->user_ns, CAP_NET_ADMIN))
			break;
		vlan_dev_set_ingress_priority(dev,
					      args.u.skb_priority,
					      args.vlan_qos);
		err = 0;
		break;

	case SET_VLAN_EGRESS_PRIORITY_CMD:
		err = -EPERM;
		if (!ns_capable(net->user_ns, CAP_NET_ADMIN))
			break;
		err = vlan_dev_set_egress_priority(dev,
						   args.u.skb_priority,
						   args.vlan_qos);
		break;

	case SET_VLAN_FLAG_CMD:
		err = -EPERM;
		if (!ns_capable(net->user_ns, CAP_NET_ADMIN))
			break;
		err = vlan_dev_change_flags(dev,
					    args.vlan_qos ? args.u.flag : 0,
					    args.u.flag);
		break;

	case SET_VLAN_NAME_TYPE_CMD:
		err = -EPERM;
		if (!ns_capable(net->user_ns, CAP_NET_ADMIN))
			break;
		if (args.u.name_type < VLAN_NAME_TYPE_HIGHEST) {
			struct vlan_net *vn;

			vn = net_generic(net, vlan_net_id);
			vn->name_type = args.u.name_type;
			err = 0;
		} else {
			err = -EINVAL;
		}
		break;

	case ADD_VLAN_CMD:
		err = -EPERM;
		if (!ns_capable(net->user_ns, CAP_NET_ADMIN))
			break;
		err = register_vlan_device(dev, args.u.VID);
		break;

	case DEL_VLAN_CMD:
		err = -EPERM;
		if (!ns_capable(net->user_ns, CAP_NET_ADMIN))
			break;
		unregister_vlan_dev(dev, NULL);
		err = 0;
		break;

	case GET_VLAN_REALDEV_NAME_CMD:
		err = 0;
		vlan_dev_get_realdev_name(dev, args.u.device2);
		if (copy_to_user(arg, &args,
				 sizeof(struct vlan_ioctl_args)))
			err = -EFAULT;
		break;

	case GET_VLAN_VID_CMD:
		err = 0;
		args.u.VID = vlan_dev_vlan_id(dev);
		if (copy_to_user(arg, &args,
				 sizeof(struct vlan_ioctl_args)))
		      err = -EFAULT;
		break;

	default:
		err = -EOPNOTSUPP;
		break;
	}
out:
	rtnl_unlock();
	return err;
}

static int __net_init vlan_init_net(struct net *net)
{
	struct vlan_net *vn = net_generic(net, vlan_net_id);
	int err;

	vn->name_type = VLAN_NAME_TYPE_RAW_PLUS_VID_NO_PAD;

	err = vlan_proc_init(net);

	return err;
}

static void __net_exit vlan_exit_net(struct net *net)
{
	vlan_proc_cleanup(net);
}

static struct pernet_operations vlan_net_ops = {
	.init = vlan_init_net,
	.exit = vlan_exit_net,
	.id   = &vlan_net_id,
	.size = sizeof(struct vlan_net),
};

static int __init vlan_proto_init(void)
{
	int err;

	pr_info("%s v%s\n", vlan_fullname, vlan_version);

	err = register_pernet_subsys(&vlan_net_ops);
	if (err < 0)
		goto err0;

	err = register_netdevice_notifier(&vlan_notifier_block);
	if (err < 0)
		goto err2;

	err = vlan_gvrp_init();
	if (err < 0)
		goto err3;

	err = vlan_mvrp_init();
	if (err < 0)
		goto err4;

	err = vlan_netlink_init();
	if (err < 0)
		goto err5;

	vlan_ioctl_set(vlan_ioctl_handler);
	return 0;

err5:
	vlan_mvrp_uninit();
err4:
	vlan_gvrp_uninit();
err3:
	unregister_netdevice_notifier(&vlan_notifier_block);
err2:
	unregister_pernet_subsys(&vlan_net_ops);
err0:
	return err;
}

static void __exit vlan_cleanup_module(void)
{
	vlan_ioctl_set(NULL);

	vlan_netlink_fini();

	unregister_netdevice_notifier(&vlan_notifier_block);

	unregister_pernet_subsys(&vlan_net_ops);
	rcu_barrier(); /* Wait for completion of call_rcu()'s */

	vlan_mvrp_uninit();
	vlan_gvrp_uninit();
}

module_init(vlan_proto_init);
module_exit(vlan_cleanup_module);

MODULE_LICENSE("GPL");
MODULE_VERSION(DRV_VERSION);<|MERGE_RESOLUTION|>--- conflicted
+++ resolved
@@ -184,11 +184,7 @@
 	if (err < 0)
 		goto out_uninit_mvrp;
 
-<<<<<<< HEAD
-	vlan->nest_level = dev_get_nest_level(real_dev) + 1;
 	//注册网络设备
-=======
->>>>>>> 56cfd250
 	err = register_netdevice(dev);
 	if (err < 0)
 		goto out_uninit_mvrp;
