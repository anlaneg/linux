--- conflicted
+++ resolved
@@ -60,13 +60,10 @@
 
 	//确定协议索引
 	pidx  = vlan_proto_idx(vlan_proto);
-<<<<<<< HEAD
-	//确定桶id
-=======
 	if (pidx < 0)
 		return -EINVAL;
 
->>>>>>> c4d6fe73
+	//确定桶id
 	vidx  = vlan_id / VLAN_GROUP_ARRAY_PART_LEN;
 	//取相应的桶
 	array = vg->vlan_devices_arrays[pidx][vidx];
