--- conflicted
+++ resolved
@@ -77,13 +77,10 @@
 	if (array == NULL)
 		return -ENOBUFS;
 
-<<<<<<< HEAD
-	//设置桶内存
-=======
 	/* paired with smp_rmb() in __vlan_group_get_device() */
 	smp_wmb();
 
->>>>>>> 40226a3d
+	//设置桶内存
 	vg->vlan_devices_arrays[pidx][vidx] = array;
 	return 0;
 }
