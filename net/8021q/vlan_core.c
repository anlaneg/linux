--- conflicted
+++ resolved
@@ -23,18 +23,14 @@
 	if (unlikely(!skb))
 		return false;
 
-<<<<<<< HEAD
-	skb->dev = vlan_dev;//更改设备
-	//刚换了设备，重新看一下，是否是发给自已的了？
-=======
 	if (unlikely(!(vlan_dev->flags & IFF_UP))) {
 		kfree_skb(skb);
 		*skbp = NULL;
 		return false;
 	}
 
-	skb->dev = vlan_dev;
->>>>>>> 4fbd8d19
+	skb->dev = vlan_dev;//更改设备
+	//刚换了设备，重新看一下，是否是发给自已的了？
 	if (unlikely(skb->pkt_type == PACKET_OTHERHOST)) {
 		/* Our lower layer thinks this is not local, let's make sure.
 		 * This allows the VLAN to have a different MAC than the
