--- conflicted
+++ resolved
@@ -117,14 +117,10 @@
 
 	if (data[IFLA_VLAN_FLAGS]) {
 		flags = nla_data(data[IFLA_VLAN_FLAGS]);
-<<<<<<< HEAD
 		//flags更新
-		vlan_dev_change_flags(dev, flags->flags, flags->mask);
-=======
 		err = vlan_dev_change_flags(dev, flags->flags, flags->mask);
 		if (err)
 			return err;
->>>>>>> b0be0eff
 	}
 	if (data[IFLA_VLAN_INGRESS_QOS]) {
 		nla_for_each_nested(attr, data[IFLA_VLAN_INGRESS_QOS], rem) {
@@ -198,19 +194,12 @@
 		return -EINVAL;//前面用户配置错误（mtu不能大于max_mtu)
 
 	err = vlan_changelink(dev, tb, data, extack);
-<<<<<<< HEAD
-	if (err < 0)
-		return err;
-
 	//注册vlan设备
-	return register_vlan_dev(dev, extack);
-=======
 	if (!err)
 		err = register_vlan_dev(dev, extack);
 	if (err)
 		vlan_dev_uninit(dev);
 	return err;
->>>>>>> b0be0eff
 }
 
 static inline size_t vlan_qos_map_size(unsigned int n)
