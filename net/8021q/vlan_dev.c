--- conflicted
+++ resolved
@@ -506,40 +506,7 @@
 	dev_uc_sync(vlan_dev_priv(vlan_dev)->real_dev, vlan_dev);
 }
 
-<<<<<<< HEAD
-/*
- * vlan network devices have devices nesting below it, and are a special
- * "super class" of normal network devices; split their locks off into a
- * separate class since they always nest.
- */
-static struct lock_class_key vlan_netdev_xmit_lock_key;
-static struct lock_class_key vlan_netdev_addr_lock_key;
-
-static void vlan_dev_set_lockdep_one(struct net_device *dev,
-				     struct netdev_queue *txq,
-				     void *_subclass)
-{
-	lockdep_set_class_and_subclass(&txq->_xmit_lock,
-				       &vlan_netdev_xmit_lock_key,
-				       *(int *)_subclass);
-}
-
-static void vlan_dev_set_lockdep_class(struct net_device *dev, int subclass)
-{
-	lockdep_set_class_and_subclass(&dev->addr_list_lock,
-				       &vlan_netdev_addr_lock_key,
-				       subclass);
-	netdev_for_each_tx_queue(dev, vlan_dev_set_lockdep_one, &subclass);
-}
-
-static int vlan_dev_get_lock_subclass(struct net_device *dev)
-{
-	return vlan_dev_priv(dev)->nest_level;
-}
-
 //real设备不支持生成vlan头的，软件方式来生成
-=======
->>>>>>> 56cfd250
 static const struct header_ops vlan_header_ops = {
 	.create	 = vlan_dev_hard_header,
 	.parse	 = eth_header_parse,
@@ -641,12 +608,7 @@
 
 	SET_NETDEV_DEVTYPE(dev, &vlan_type);
 
-<<<<<<< HEAD
-	vlan_dev_set_lockdep_class(dev, vlan_dev_get_lock_subclass(dev));
-
 	//为dev申请per cpu的统计计数信息
-=======
->>>>>>> 56cfd250
 	vlan->vlan_pcpu_stats = netdev_alloc_pcpu_stats(struct vlan_pcpu_stats);
 	if (!vlan->vlan_pcpu_stats)
 		return -ENOMEM;
