--- conflicted
+++ resolved
@@ -505,9 +505,6 @@
 	dev_uc_sync(vlan_dev_priv(vlan_dev)->real_dev, vlan_dev);
 }
 
-<<<<<<< HEAD
-//real设备不支持生成vlan头的，软件方式来生成
-=======
 /*
  * vlan network devices have devices nesting below it, and are a special
  * "super class" of normal network devices; split their locks off into a
@@ -531,7 +528,7 @@
 	netdev_for_each_tx_queue(dev, vlan_dev_set_lockdep_one, NULL);
 }
 
->>>>>>> 64677779
+//real设备不支持生成vlan头的，软件方式来生成
 static const struct header_ops vlan_header_ops = {
 	.create	 = vlan_dev_hard_header,
 	.parse	 = eth_header_parse,
@@ -633,12 +630,9 @@
 
 	SET_NETDEV_DEVTYPE(dev, &vlan_type);
 
-<<<<<<< HEAD
+	vlan_dev_set_lockdep_class(dev, dev->lower_level);
+
 	//为dev申请per cpu的统计计数信息
-=======
-	vlan_dev_set_lockdep_class(dev, dev->lower_level);
-
->>>>>>> 64677779
 	vlan->vlan_pcpu_stats = netdev_alloc_pcpu_stats(struct vlan_pcpu_stats);
 	if (!vlan->vlan_pcpu_stats)
 		return -ENOMEM;
