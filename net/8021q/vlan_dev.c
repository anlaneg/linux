// SPDX-License-Identifier: GPL-2.0-or-later
/* -*- linux-c -*-
 * INET		802.1Q VLAN
 *		Ethernet-type device handling.
 *
 * Authors:	Ben Greear <greearb@candelatech.com>
 *              Please send support related email to: netdev@vger.kernel.org
 *              VLAN Home Page: http://www.candelatech.com/~greear/vlan.html
 *
 * Fixes:       Mar 22 2001: Martin Bokaemper <mbokaemper@unispherenetworks.com>
 *                - reset skb->pkt_type on incoming packets when MAC was changed
 *                - see that changed MAC is saddr for outgoing packets
 *              Oct 20, 2001:  Ard van Breeman:
 *                - Fix MC-list, finally.
 *                - Flush MC-list on VLAN destroy.
 */

#define pr_fmt(fmt) KBUILD_MODNAME ": " fmt

#include <linux/module.h>
#include <linux/slab.h>
#include <linux/skbuff.h>
#include <linux/netdevice.h>
#include <linux/net_tstamp.h>
#include <linux/etherdevice.h>
#include <linux/ethtool.h>
#include <linux/phy.h>
#include <net/arp.h>

#include "vlan.h"
#include "vlanproc.h"
#include <linux/if_vlan.h>
#include <linux/netpoll.h>

/*
 *	Create the VLAN header for an arbitrary protocol layer
 *
 *	saddr=NULL	means use device source address
 *	daddr=NULL	means leave destination address (eg unresolved arp)
 *
 *  This is called when the SKB is moving down the stack towards the
 *  physical devices.
 */
static int vlan_dev_hard_header(struct sk_buff *skb, struct net_device *dev,
				unsigned short type,
				const void *daddr, const void *saddr,
				unsigned int len)
{
	struct vlan_dev_priv *vlan = vlan_dev_priv(dev);
	struct vlan_hdr *vhdr;
	unsigned int vhdrlen = 0;
	u16 vlan_tci = 0;
	int rc;

	if (!(vlan->flags & VLAN_FLAG_REORDER_HDR)) {
		//生成vlan头
		vhdr = skb_push(skb, VLAN_HLEN);

		vlan_tci = vlan->vlan_id;
		vlan_tci |= vlan_dev_get_egress_qos_mask(dev, skb->priority);
		vhdr->h_vlan_TCI = htons(vlan_tci);

		/*
		 *  Set the protocol type. For a packet of type ETH_P_802_3/2 we
		 *  put the length in here instead.
		 */
		if (type != ETH_P_802_3 && type != ETH_P_802_2)
			vhdr->h_vlan_encapsulated_proto = htons(type);
		else
			vhdr->h_vlan_encapsulated_proto = htons(len);

		skb->protocol = vlan->vlan_proto;
		type = ntohs(vlan->vlan_proto);
		vhdrlen = VLAN_HLEN;
	}

	/* Before delegating work to the lower layer, enter our MAC-address */
	if (saddr == NULL)
		saddr = dev->dev_addr;

	/* Now make the underlying real hard header */
	//交给real_dev生成以太头
	dev = vlan->real_dev;
	rc = dev_hard_header(skb, dev, type, daddr, saddr, len + vhdrlen);
	if (rc > 0)
		rc += vhdrlen;
	return rc;
}

static inline netdev_tx_t vlan_netpoll_send_skb(struct vlan_dev_priv *vlan, struct sk_buff *skb)
{
#ifdef CONFIG_NET_POLL_CONTROLLER
	return netpoll_send_skb(vlan->netpoll, skb);
#else
	BUG();
	return NETDEV_TX_OK;
#endif
}

//更换为vlan父设备，并发包
static netdev_tx_t vlan_dev_hard_start_xmit(struct sk_buff *skb,
					    struct net_device *dev)
{
	struct vlan_dev_priv *vlan = vlan_dev_priv(dev);
	struct vlan_ethhdr *veth = (struct vlan_ethhdr *)(skb->data);
	unsigned int len;
	int ret;

	/* Handle non-VLAN frames if they are sent to us, for example by DHCP.
	 *
	 * NOTE: THIS ASSUMES DIX ETHERNET, SPECIFICALLY NOT SUPPORTING
	 * OTHER THINGS LIKE FDDI/TokenRing/802.3 SNAPs...
	 */
	//vlan头里的vlan协议号与设备的协议号不相等，更正为设备的vlan协议号
	if (veth->h_vlan_proto != vlan->vlan_proto ||
	    vlan->flags & VLAN_FLAG_REORDER_HDR) {
		u16 vlan_tci;
		vlan_tci = vlan->vlan_id;
		vlan_tci |= vlan_dev_get_egress_qos_mask(dev, skb->priority);
		__vlan_hwaccel_put_tag(skb, vlan->vlan_proto, vlan_tci);
	}

	//替换为vlan对应的父设备，发包
	skb->dev = vlan->real_dev;
	len = skb->len;
	if (unlikely(netpoll_tx_running(dev)))
		return vlan_netpoll_send_skb(vlan, skb);

	ret = dev_queue_xmit(skb);

	if (likely(ret == NET_XMIT_SUCCESS || ret == NET_XMIT_CN)) {
		struct vlan_pcpu_stats *stats;

		stats = this_cpu_ptr(vlan->vlan_pcpu_stats);
		u64_stats_update_begin(&stats->syncp);
		stats->tx_packets++;
		stats->tx_bytes += len;
		u64_stats_update_end(&stats->syncp);
	} else {
		this_cpu_inc(vlan->vlan_pcpu_stats->tx_dropped);
	}

	return ret;
}

//置设备上的mtu
static int vlan_dev_change_mtu(struct net_device *dev, int new_mtu)
{
	struct net_device *real_dev = vlan_dev_priv(dev)->real_dev;
	unsigned int max_mtu = real_dev->mtu;

	if (netif_reduces_vlan_mtu(real_dev))
		max_mtu -= VLAN_HLEN;
	if (max_mtu < new_mtu)
		return -ERANGE;//mtu不得小于real设备上的

	dev->mtu = new_mtu;

	return 0;
}

void vlan_dev_set_ingress_priority(const struct net_device *dev,
				   u32 skb_prio, u16 vlan_prio)
{
	struct vlan_dev_priv *vlan = vlan_dev_priv(dev);

	if (vlan->ingress_priority_map[vlan_prio & 0x7] && !skb_prio)
		vlan->nr_ingress_mappings--;
	else if (!vlan->ingress_priority_map[vlan_prio & 0x7] && skb_prio)
		vlan->nr_ingress_mappings++;

	vlan->ingress_priority_map[vlan_prio & 0x7] = skb_prio;
}

int vlan_dev_set_egress_priority(const struct net_device *dev,
				 u32 skb_prio, u16 vlan_prio)
{
	struct vlan_dev_priv *vlan = vlan_dev_priv(dev);
	struct vlan_priority_tci_mapping *mp = NULL;
	struct vlan_priority_tci_mapping *np;
	u32 vlan_qos = (vlan_prio << VLAN_PRIO_SHIFT) & VLAN_PRIO_MASK;

	/* See if a priority mapping exists.. */
	mp = vlan->egress_priority_map[skb_prio & 0xF];
	while (mp) {
		if (mp->priority == skb_prio) {
			if (mp->vlan_qos && !vlan_qos)
				vlan->nr_egress_mappings--;
			else if (!mp->vlan_qos && vlan_qos)
				vlan->nr_egress_mappings++;
			mp->vlan_qos = vlan_qos;
			return 0;
		}
		mp = mp->next;
	}

	/* Create a new mapping then. */
	mp = vlan->egress_priority_map[skb_prio & 0xF];
	np = kmalloc(sizeof(struct vlan_priority_tci_mapping), GFP_KERNEL);
	if (!np)
		return -ENOBUFS;

	np->next = mp;
	np->priority = skb_prio;
	np->vlan_qos = vlan_qos;
	/* Before inserting this element in hash table, make sure all its fields
	 * are committed to memory.
	 * coupled with smp_rmb() in vlan_dev_get_egress_qos_mask()
	 */
	smp_wmb();
	vlan->egress_priority_map[skb_prio & 0xF] = np;
	if (vlan_qos)
		vlan->nr_egress_mappings++;
	return 0;
}

/* Flags are defined in the vlan_flags enum in
 * include/uapi/linux/if_vlan.h file.
 */
int vlan_dev_change_flags(const struct net_device *dev, u32 flags, u32 mask)
{
	struct vlan_dev_priv *vlan = vlan_dev_priv(dev);
	u32 old_flags = vlan->flags;

	if (mask & ~(VLAN_FLAG_REORDER_HDR | VLAN_FLAG_GVRP |
		     VLAN_FLAG_LOOSE_BINDING | VLAN_FLAG_MVRP |
		     VLAN_FLAG_BRIDGE_BINDING))
		return -EINVAL;

	vlan->flags = (old_flags & ~mask) | (flags & mask);

	if (netif_running(dev) && (vlan->flags ^ old_flags) & VLAN_FLAG_GVRP) {
		if (vlan->flags & VLAN_FLAG_GVRP)
			vlan_gvrp_request_join(dev);
		else
			vlan_gvrp_request_leave(dev);
	}

	if (netif_running(dev) && (vlan->flags ^ old_flags) & VLAN_FLAG_MVRP) {
		if (vlan->flags & VLAN_FLAG_MVRP)
			vlan_mvrp_request_join(dev);
		else
			vlan_mvrp_request_leave(dev);
	}
	return 0;
}

void vlan_dev_get_realdev_name(const struct net_device *dev, char *result)
{
	strncpy(result, vlan_dev_priv(dev)->real_dev->name, 23);
}

bool vlan_dev_inherit_address(struct net_device *dev,
			      struct net_device *real_dev)
{
	if (dev->addr_assign_type != NET_ADDR_STOLEN)
		return false;

	ether_addr_copy(dev->dev_addr, real_dev->dev_addr);
	call_netdevice_notifiers(NETDEV_CHANGEADDR, dev);
	return true;
}

//置vlan设备up
static int vlan_dev_open(struct net_device *dev)
{
	struct vlan_dev_priv *vlan = vlan_dev_priv(dev);
	struct net_device *real_dev = vlan->real_dev;
	int err;

	if (!(real_dev->flags & IFF_UP) &&
	    !(vlan->flags & VLAN_FLAG_LOOSE_BINDING))
		return -ENETDOWN;//父设备未up,返回失败

	//vlan设备mac地址与real_dev地址不相同时，将其置与real_dev　mac地址相同
	if (!ether_addr_equal(dev->dev_addr, real_dev->dev_addr) &&
	    !vlan_dev_inherit_address(dev, real_dev)) {
		err = dev_uc_add(real_dev, dev->dev_addr);
		if (err < 0)
			goto out;
	}

	if (dev->flags & IFF_ALLMULTI) {
		err = dev_set_allmulti(real_dev, 1);
		if (err < 0)
			goto del_unicast;
	}

	//子设备置为混杂，则父设备置为混杂
	if (dev->flags & IFF_PROMISC) {
		err = dev_set_promiscuity(real_dev, 1);
		if (err < 0)
			goto clear_allmulti;
	}

	ether_addr_copy(vlan->real_dev_addr, real_dev->dev_addr);

	if (vlan->flags & VLAN_FLAG_GVRP)
		vlan_gvrp_request_join(dev);

	if (vlan->flags & VLAN_FLAG_MVRP)
		vlan_mvrp_request_join(dev);

	if (netif_carrier_ok(real_dev) &&
	    !(vlan->flags & VLAN_FLAG_BRIDGE_BINDING))
		netif_carrier_on(dev);
	return 0;

clear_allmulti:
	if (dev->flags & IFF_ALLMULTI)
		dev_set_allmulti(real_dev, -1);
del_unicast:
	if (!ether_addr_equal(dev->dev_addr, real_dev->dev_addr))
		dev_uc_del(real_dev, dev->dev_addr);
out:
	netif_carrier_off(dev);
	return err;
}

static int vlan_dev_stop(struct net_device *dev)
{
	struct vlan_dev_priv *vlan = vlan_dev_priv(dev);
	struct net_device *real_dev = vlan->real_dev;

	dev_mc_unsync(real_dev, dev);
	dev_uc_unsync(real_dev, dev);
	if (dev->flags & IFF_ALLMULTI)
		dev_set_allmulti(real_dev, -1);
	if (dev->flags & IFF_PROMISC)
		dev_set_promiscuity(real_dev, -1);

	if (!ether_addr_equal(dev->dev_addr, real_dev->dev_addr))
		dev_uc_del(real_dev, dev->dev_addr);

	if (!(vlan->flags & VLAN_FLAG_BRIDGE_BINDING))
		netif_carrier_off(dev);
	return 0;
}

//设置mac地址
static int vlan_dev_set_mac_address(struct net_device *dev, void *p)
{
	struct net_device *real_dev = vlan_dev_priv(dev)->real_dev;
	struct sockaddr *addr = p;
	int err;

	if (!is_valid_ether_addr(addr->sa_data))
		return -EADDRNOTAVAIL;

	//设备必须up
	if (!(dev->flags & IFF_UP))
		goto out;

	//如果配置给vlan设备的mac地址与real_dev的mac地址不相等，则为real_dev添加此mac地址
	if (!ether_addr_equal(addr->sa_data, real_dev->dev_addr)) {
		err = dev_uc_add(real_dev, addr->sa_data);
		if (err < 0)
			return err;
	}

	//如果dev的mac地址与real_dev地址不同，则删除掉real_dev中之前添加的dev->dev_addr
	if (!ether_addr_equal(dev->dev_addr, real_dev->dev_addr))
		dev_uc_del(real_dev, dev->dev_addr);

out:
	//设置dev的mac地址
	ether_addr_copy(dev->dev_addr, addr->sa_data);
	return 0;
}

static int vlan_dev_ioctl(struct net_device *dev, struct ifreq *ifr, int cmd)
{
	struct net_device *real_dev = vlan_dev_priv(dev)->real_dev;
	const struct net_device_ops *ops = real_dev->netdev_ops;
	struct ifreq ifrr;
	int err = -EOPNOTSUPP;

	strncpy(ifrr.ifr_name, real_dev->name, IFNAMSIZ);
	ifrr.ifr_ifru = ifr->ifr_ifru;

	switch (cmd) {
	case SIOCSHWTSTAMP:
		if (!net_eq(dev_net(dev), &init_net))
			break;
		fallthrough;
	case SIOCGMIIPHY:
	case SIOCGMIIREG:
	case SIOCSMIIREG:
	case SIOCGHWTSTAMP:
		if (netif_device_present(real_dev) && ops->ndo_do_ioctl)
			err = ops->ndo_do_ioctl(real_dev, &ifrr, cmd);
		break;
	}

	if (!err)
		ifr->ifr_ifru = ifrr.ifr_ifru;

	return err;
}

static int vlan_dev_neigh_setup(struct net_device *dev, struct neigh_parms *pa)
{
	struct net_device *real_dev = vlan_dev_priv(dev)->real_dev;
	const struct net_device_ops *ops = real_dev->netdev_ops;
	int err = 0;

	if (netif_device_present(real_dev) && ops->ndo_neigh_setup)
		err = ops->ndo_neigh_setup(real_dev, pa);

	return err;
}

#if IS_ENABLED(CONFIG_FCOE)
static int vlan_dev_fcoe_ddp_setup(struct net_device *dev, u16 xid,
				   struct scatterlist *sgl, unsigned int sgc)
{
	struct net_device *real_dev = vlan_dev_priv(dev)->real_dev;
	const struct net_device_ops *ops = real_dev->netdev_ops;
	int rc = 0;

	if (ops->ndo_fcoe_ddp_setup)
		rc = ops->ndo_fcoe_ddp_setup(real_dev, xid, sgl, sgc);

	return rc;
}

static int vlan_dev_fcoe_ddp_done(struct net_device *dev, u16 xid)
{
	struct net_device *real_dev = vlan_dev_priv(dev)->real_dev;
	const struct net_device_ops *ops = real_dev->netdev_ops;
	int len = 0;

	if (ops->ndo_fcoe_ddp_done)
		len = ops->ndo_fcoe_ddp_done(real_dev, xid);

	return len;
}

static int vlan_dev_fcoe_enable(struct net_device *dev)
{
	struct net_device *real_dev = vlan_dev_priv(dev)->real_dev;
	const struct net_device_ops *ops = real_dev->netdev_ops;
	int rc = -EINVAL;

	if (ops->ndo_fcoe_enable)
		rc = ops->ndo_fcoe_enable(real_dev);
	return rc;
}

static int vlan_dev_fcoe_disable(struct net_device *dev)
{
	struct net_device *real_dev = vlan_dev_priv(dev)->real_dev;
	const struct net_device_ops *ops = real_dev->netdev_ops;
	int rc = -EINVAL;

	if (ops->ndo_fcoe_disable)
		rc = ops->ndo_fcoe_disable(real_dev);
	return rc;
}

static int vlan_dev_fcoe_ddp_target(struct net_device *dev, u16 xid,
				    struct scatterlist *sgl, unsigned int sgc)
{
	struct net_device *real_dev = vlan_dev_priv(dev)->real_dev;
	const struct net_device_ops *ops = real_dev->netdev_ops;
	int rc = 0;

	if (ops->ndo_fcoe_ddp_target)
		rc = ops->ndo_fcoe_ddp_target(real_dev, xid, sgl, sgc);

	return rc;
}
#endif

#ifdef NETDEV_FCOE_WWNN
static int vlan_dev_fcoe_get_wwn(struct net_device *dev, u64 *wwn, int type)
{
	struct net_device *real_dev = vlan_dev_priv(dev)->real_dev;
	const struct net_device_ops *ops = real_dev->netdev_ops;
	int rc = -EINVAL;

	if (ops->ndo_fcoe_get_wwn)
		rc = ops->ndo_fcoe_get_wwn(real_dev, wwn, type);
	return rc;
}
#endif

static void vlan_dev_change_rx_flags(struct net_device *dev, int change)
{
	struct net_device *real_dev = vlan_dev_priv(dev)->real_dev;

	if (dev->flags & IFF_UP) {
		if (change & IFF_ALLMULTI)
			dev_set_allmulti(real_dev, dev->flags & IFF_ALLMULTI ? 1 : -1);
		if (change & IFF_PROMISC)
			dev_set_promiscuity(real_dev, dev->flags & IFF_PROMISC ? 1 : -1);
	}
}

static void vlan_dev_set_rx_mode(struct net_device *vlan_dev)
{
	//同步组播地址
	dev_mc_sync(vlan_dev_priv(vlan_dev)->real_dev, vlan_dev);
	//同步单播地址
	dev_uc_sync(vlan_dev_priv(vlan_dev)->real_dev, vlan_dev);
}

/*
 * vlan network devices have devices nesting below it, and are a special
 * "super class" of normal network devices; split their locks off into a
 * separate class since they always nest.
 */
static struct lock_class_key vlan_netdev_xmit_lock_key;
static struct lock_class_key vlan_netdev_addr_lock_key;

static void vlan_dev_set_lockdep_one(struct net_device *dev,
				     struct netdev_queue *txq,
				     void *unused)
{
	lockdep_set_class(&txq->_xmit_lock, &vlan_netdev_xmit_lock_key);
}

static void vlan_dev_set_lockdep_class(struct net_device *dev)
{
	lockdep_set_class(&dev->addr_list_lock,
			  &vlan_netdev_addr_lock_key);
	netdev_for_each_tx_queue(dev, vlan_dev_set_lockdep_one, NULL);
}

<<<<<<< HEAD
//real设备不支持生成vlan头的，软件方式来生成
=======
static __be16 vlan_parse_protocol(const struct sk_buff *skb)
{
	struct vlan_ethhdr *veth = (struct vlan_ethhdr *)(skb->data);

	return __vlan_get_protocol(skb, veth->h_vlan_proto, NULL);
}

>>>>>>> 52e44129
static const struct header_ops vlan_header_ops = {
	.create	 = vlan_dev_hard_header,
	.parse	 = eth_header_parse,
	.parse_protocol = vlan_parse_protocol,
};

static int vlan_passthru_hard_header(struct sk_buff *skb, struct net_device *dev,
				     unsigned short type,
				     const void *daddr, const void *saddr,
				     unsigned int len)
{
	struct vlan_dev_priv *vlan = vlan_dev_priv(dev);
	struct net_device *real_dev = vlan->real_dev;

	if (saddr == NULL)
		saddr = dev->dev_addr;

	//交由real_dev生成相应的二层头
	return dev_hard_header(skb, real_dev, type, daddr, saddr, len);
}

//硬件支持vlan的offload
static const struct header_ops vlan_passthru_header_ops = {
	.create	 = vlan_passthru_hard_header,
	.parse	 = eth_header_parse,
	.parse_protocol = vlan_parse_protocol,
};

static struct device_type vlan_type = {
	.name	= "vlan",
};

static const struct net_device_ops vlan_netdev_ops;

//初始化vlan设备
static int vlan_dev_init(struct net_device *dev)
{
	struct vlan_dev_priv *vlan = vlan_dev_priv(dev);
	struct net_device *real_dev = vlan->real_dev;

	netif_carrier_off(dev);

	/* IFF_BROADCAST|IFF_MULTICAST; ??? */
	//除列出的标记外，其它标记均copy自real_dev
	dev->flags  = real_dev->flags & ~(IFF_UP | IFF_PROMISC | IFF_ALLMULTI |
					  IFF_MASTER | IFF_SLAVE);
	//使用real_dev的３个状态
	dev->state  = (real_dev->state & ((1<<__LINK_STATE_NOCARRIER) |
					  (1<<__LINK_STATE_DORMANT))) |
		      (1<<__LINK_STATE_PRESENT);

	if (vlan->flags & VLAN_FLAG_BRIDGE_BINDING)
		dev->state |= (1 << __LINK_STATE_NOCARRIER);

	dev->hw_features = NETIF_F_HW_CSUM | NETIF_F_SG |
			   NETIF_F_FRAGLIST | NETIF_F_GSO_SOFTWARE |
			   NETIF_F_GSO_ENCAP_ALL |
			   NETIF_F_HIGHDMA | NETIF_F_SCTP_CRC |
			   NETIF_F_ALL_FCOE;

	dev->features |= dev->hw_features | NETIF_F_LLTX;
	dev->gso_max_size = real_dev->gso_max_size;
	dev->gso_max_segs = real_dev->gso_max_segs;
	if (dev->features & NETIF_F_VLAN_FEATURES)
		netdev_warn(real_dev, "VLAN features are set incorrectly.  Q-in-Q configurations may not work correctly.\n");

	dev->vlan_features = real_dev->vlan_features & ~NETIF_F_ALL_FCOE;
	dev->hw_enc_features = vlan_tnl_features(real_dev);
	dev->mpls_features = real_dev->mpls_features;

	/* ipv6 shared card related stuff */
	dev->dev_id = real_dev->dev_id;

	//如未设置dev的mac地址，则复用real_dev的
	if (is_zero_ether_addr(dev->dev_addr)) {
		ether_addr_copy(dev->dev_addr, real_dev->dev_addr);
		dev->addr_assign_type = NET_ADDR_STOLEN;
	}

	//如未设置广播地址，则复用real_dev的
	if (is_zero_ether_addr(dev->broadcast))
		memcpy(dev->broadcast, real_dev->broadcast, dev->addr_len);

#if IS_ENABLED(CONFIG_FCOE)
	dev->fcoe_ddp_xid = real_dev->fcoe_ddp_xid;
#endif

	dev->needed_headroom = real_dev->needed_headroom;
	if (vlan_hw_offload_capable(real_dev->features, vlan->vlan_proto)) {
		//如果real_dev可以offload　vlan,则置passthrough的ops
		dev->header_ops      = &vlan_passthru_header_ops;
		dev->hard_header_len = real_dev->hard_header_len;
	} else {
		//需要软件来做vlan的insert,remove
		dev->header_ops      = &vlan_header_ops;
		//设备头部长度
		dev->hard_header_len = real_dev->hard_header_len + VLAN_HLEN;
	}

	dev->netdev_ops = &vlan_netdev_ops;

	SET_NETDEV_DEVTYPE(dev, &vlan_type);

	vlan_dev_set_lockdep_class(dev);

	//为dev申请per cpu的统计计数信息
	vlan->vlan_pcpu_stats = netdev_alloc_pcpu_stats(struct vlan_pcpu_stats);
	if (!vlan->vlan_pcpu_stats)
		return -ENOMEM;

	return 0;
}

/* Note: this function might be called multiple times for the same device. */
void vlan_dev_uninit(struct net_device *dev)
{
	struct vlan_priority_tci_mapping *pm;
	struct vlan_dev_priv *vlan = vlan_dev_priv(dev);
	int i;

	for (i = 0; i < ARRAY_SIZE(vlan->egress_priority_map); i++) {
		while ((pm = vlan->egress_priority_map[i]) != NULL) {
			vlan->egress_priority_map[i] = pm->next;
			kfree(pm);
		}
	}
}

static netdev_features_t vlan_dev_fix_features(struct net_device *dev,
	netdev_features_t features)
{
	struct net_device *real_dev = vlan_dev_priv(dev)->real_dev;
	netdev_features_t old_features = features;
	netdev_features_t lower_features;

	lower_features = netdev_intersect_features((real_dev->vlan_features |
						    NETIF_F_RXCSUM),
						   real_dev->features);

	/* Add HW_CSUM setting to preserve user ability to control
	 * checksum offload on the vlan device.
	 */
	if (lower_features & (NETIF_F_IP_CSUM|NETIF_F_IPV6_CSUM))
		lower_features |= NETIF_F_HW_CSUM;
	features = netdev_intersect_features(features, lower_features);
	features |= old_features & (NETIF_F_SOFT_FEATURES | NETIF_F_GSO_SOFTWARE);
	features |= NETIF_F_LLTX;

	return features;
}

static int vlan_ethtool_get_link_ksettings(struct net_device *dev,
					   struct ethtool_link_ksettings *cmd)
{
	const struct vlan_dev_priv *vlan = vlan_dev_priv(dev);

	return __ethtool_get_link_ksettings(vlan->real_dev, cmd);
}

static void vlan_ethtool_get_drvinfo(struct net_device *dev,
				     struct ethtool_drvinfo *info)
{
	strlcpy(info->driver, vlan_fullname, sizeof(info->driver));
	strlcpy(info->version, vlan_version, sizeof(info->version));
	strlcpy(info->fw_version, "N/A", sizeof(info->fw_version));
}

static int vlan_ethtool_get_ts_info(struct net_device *dev,
				    struct ethtool_ts_info *info)
{
	const struct vlan_dev_priv *vlan = vlan_dev_priv(dev);
	const struct ethtool_ops *ops = vlan->real_dev->ethtool_ops;
	struct phy_device *phydev = vlan->real_dev->phydev;

	if (phy_has_tsinfo(phydev)) {
		return phy_ts_info(phydev, info);
	} else if (ops->get_ts_info) {
		return ops->get_ts_info(vlan->real_dev, info);
	} else {
		info->so_timestamping = SOF_TIMESTAMPING_RX_SOFTWARE |
			SOF_TIMESTAMPING_SOFTWARE;
		info->phc_index = -1;
	}

	return 0;
}

//获取设备的统计计数
static void vlan_dev_get_stats64(struct net_device *dev,
				 struct rtnl_link_stats64 *stats)
{
	struct vlan_pcpu_stats *p;
	u32 rx_errors = 0, tx_dropped = 0;
	int i;

	//获取每个cpu上的统计情况
	for_each_possible_cpu(i) {
		u64 rxpackets, rxbytes, rxmulticast, txpackets, txbytes;
		unsigned int start;

		//取cpu $i上的关于vlandev的统计计数
		p = per_cpu_ptr(vlan_dev_priv(dev)->vlan_pcpu_stats, i);
		do {
			start = u64_stats_fetch_begin_irq(&p->syncp);
			rxpackets	= p->rx_packets;
			rxbytes		= p->rx_bytes;
			rxmulticast	= p->rx_multicast;
			txpackets	= p->tx_packets;
			txbytes		= p->tx_bytes;
		} while (u64_stats_fetch_retry_irq(&p->syncp, start));

		stats->rx_packets	+= rxpackets;
		stats->rx_bytes		+= rxbytes;
		stats->multicast	+= rxmulticast;
		stats->tx_packets	+= txpackets;
		stats->tx_bytes		+= txbytes;
		/* rx_errors & tx_dropped are u32 */
		rx_errors	+= p->rx_errors;
		tx_dropped	+= p->tx_dropped;
	}
	stats->rx_errors  = rx_errors;
	stats->tx_dropped = tx_dropped;
}

#ifdef CONFIG_NET_POLL_CONTROLLER
static void vlan_dev_poll_controller(struct net_device *dev)
{
	return;
}

static int vlan_dev_netpoll_setup(struct net_device *dev, struct netpoll_info *npinfo)
{
	struct vlan_dev_priv *vlan = vlan_dev_priv(dev);
	struct net_device *real_dev = vlan->real_dev;
	struct netpoll *netpoll;
	int err = 0;

	netpoll = kzalloc(sizeof(*netpoll), GFP_KERNEL);
	err = -ENOMEM;
	if (!netpoll)
		goto out;

	err = __netpoll_setup(netpoll, real_dev);
	if (err) {
		kfree(netpoll);
		goto out;
	}

	vlan->netpoll = netpoll;

out:
	return err;
}

static void vlan_dev_netpoll_cleanup(struct net_device *dev)
{
	struct vlan_dev_priv *vlan= vlan_dev_priv(dev);
	struct netpoll *netpoll = vlan->netpoll;

	if (!netpoll)
		return;

	vlan->netpoll = NULL;
	__netpoll_free(netpoll);
}
#endif /* CONFIG_NET_POLL_CONTROLLER */

static int vlan_dev_get_iflink(const struct net_device *dev)
{
	struct net_device *real_dev = vlan_dev_priv(dev)->real_dev;

	return real_dev->ifindex;
}

static const struct ethtool_ops vlan_ethtool_ops = {
	.get_link_ksettings	= vlan_ethtool_get_link_ksettings,
	.get_drvinfo	        = vlan_ethtool_get_drvinfo,
	.get_link		= ethtool_op_get_link,
	.get_ts_info		= vlan_ethtool_get_ts_info,
};

static const struct net_device_ops vlan_netdev_ops = {
	.ndo_change_mtu		= vlan_dev_change_mtu,
	.ndo_init		= vlan_dev_init,
	.ndo_uninit		= vlan_dev_uninit,
	.ndo_open		= vlan_dev_open,
	.ndo_stop		= vlan_dev_stop,
	.ndo_start_xmit =  vlan_dev_hard_start_xmit,//vlan设备发送
	.ndo_validate_addr	= eth_validate_addr,//vlan　mac地址校验
	.ndo_set_mac_address	= vlan_dev_set_mac_address,
	.ndo_set_rx_mode	= vlan_dev_set_rx_mode,
	.ndo_change_rx_flags	= vlan_dev_change_rx_flags,
	.ndo_do_ioctl		= vlan_dev_ioctl,
	.ndo_neigh_setup	= vlan_dev_neigh_setup,
	.ndo_get_stats64	= vlan_dev_get_stats64,//获取vlan设备的统计信息
#if IS_ENABLED(CONFIG_FCOE)
	.ndo_fcoe_ddp_setup	= vlan_dev_fcoe_ddp_setup,
	.ndo_fcoe_ddp_done	= vlan_dev_fcoe_ddp_done,
	.ndo_fcoe_enable	= vlan_dev_fcoe_enable,
	.ndo_fcoe_disable	= vlan_dev_fcoe_disable,
	.ndo_fcoe_ddp_target	= vlan_dev_fcoe_ddp_target,
#endif
#ifdef NETDEV_FCOE_WWNN
	.ndo_fcoe_get_wwn	= vlan_dev_fcoe_get_wwn,
#endif
#ifdef CONFIG_NET_POLL_CONTROLLER
	.ndo_poll_controller	= vlan_dev_poll_controller,
	.ndo_netpoll_setup	= vlan_dev_netpoll_setup,
	.ndo_netpoll_cleanup	= vlan_dev_netpoll_cleanup,
#endif
	.ndo_fix_features	= vlan_dev_fix_features,
	.ndo_get_iflink		= vlan_dev_get_iflink,
};

static void vlan_dev_free(struct net_device *dev)
{
	struct vlan_dev_priv *vlan = vlan_dev_priv(dev);

	free_percpu(vlan->vlan_pcpu_stats);
	vlan->vlan_pcpu_stats = NULL;
}

void vlan_setup(struct net_device *dev)
{
	ether_setup(dev);

	dev->priv_flags		|= IFF_802_1Q_VLAN | IFF_NO_QUEUE;
	dev->priv_flags		|= IFF_UNICAST_FLT;
	dev->priv_flags		&= ~IFF_TX_SKB_SHARING;
	netif_keep_dst(dev);

	dev->netdev_ops		= &vlan_netdev_ops;//vlan操作集
	dev->needs_free_netdev	= true;
	dev->priv_destructor	= vlan_dev_free;
	dev->ethtool_ops	= &vlan_ethtool_ops;

	dev->min_mtu		= 0;
	dev->max_mtu		= ETH_MAX_MTU;

	eth_zero_addr(dev->broadcast);
}<|MERGE_RESOLUTION|>--- conflicted
+++ resolved
@@ -527,17 +527,14 @@
 	netdev_for_each_tx_queue(dev, vlan_dev_set_lockdep_one, NULL);
 }
 
-<<<<<<< HEAD
+static __be16 vlan_parse_protocol(const struct sk_buff *skb)
+{
+	struct vlan_ethhdr *veth = (struct vlan_ethhdr *)(skb->data);
+
+	return __vlan_get_protocol(skb, veth->h_vlan_proto, NULL);
+}
+
 //real设备不支持生成vlan头的，软件方式来生成
-=======
-static __be16 vlan_parse_protocol(const struct sk_buff *skb)
-{
-	struct vlan_ethhdr *veth = (struct vlan_ethhdr *)(skb->data);
-
-	return __vlan_get_protocol(skb, veth->h_vlan_proto, NULL);
-}
-
->>>>>>> 52e44129
 static const struct header_ops vlan_header_ops = {
 	.create	 = vlan_dev_hard_header,
 	.parse	 = eth_header_parse,
