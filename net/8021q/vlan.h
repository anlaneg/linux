/* SPDX-License-Identifier: GPL-2.0 */
#ifndef __BEN_VLAN_802_1Q_INC__
#define __BEN_VLAN_802_1Q_INC__

#include <linux/if_vlan.h>
#include <linux/u64_stats_sync.h>
#include <linux/list.h>

/* if this changes, algorithm will have to be reworked because this
 * depends on completely exhausting the VLAN identifier space.  Thus
 * it gives constant time look-up, but in many cases it wastes memory.
 */
#define VLAN_GROUP_ARRAY_SPLIT_PARTS  8
#define VLAN_GROUP_ARRAY_PART_LEN     (VLAN_N_VID/VLAN_GROUP_ARRAY_SPLIT_PARTS)

enum vlan_protos {
	VLAN_PROTO_8021Q	= 0,
	VLAN_PROTO_8021AD,
	VLAN_PROTO_NUM,
};

struct vlan_group {
	unsigned int		nr_vlan_devs;
	struct hlist_node	hlist;	/* linked list */
	//每种vlan协议号对应一组vlan设备哈希表指针
	//哈希表一共有VLAN_GROUP_ARRAY_SPLIT_PARTS个桶，每个桶长度为4096/VLAN_GROUP_ARRAY_SPLIT_PARTS个。
	//用于存放net_device的指针
	struct net_device **vlan_devices_arrays[VLAN_PROTO_NUM]
					       [VLAN_GROUP_ARRAY_SPLIT_PARTS];
};

struct vlan_info {
	//vlan设备所属的以太网设备
	struct net_device	*real_dev; /* The ethernet(like) device
					    * the vlan is attached to.
					    */
	struct vlan_group	grp;
	struct list_head	vid_list;//用于串连vlan_vid_info
	unsigned int		nr_vids;//vlan数（即vid_list链上有多少个vlan_vid_info)
	struct rcu_head		rcu;
};

static inline int vlan_proto_idx(__be16 proto)
{
	switch (proto) {
	case htons(ETH_P_8021Q):
		return VLAN_PROTO_8021Q;
	case htons(ETH_P_8021AD):
		return VLAN_PROTO_8021AD;
	default:
		WARN(1, "invalid VLAN protocol: 0x%04x\n", ntohs(proto));
		return -EINVAL;
	}
}

static inline struct net_device *__vlan_group_get_device(struct vlan_group *vg,
							 unsigned int pidx,
							 u16 vlan_id)
{
	struct net_device **array;

	array = vg->vlan_devices_arrays[pidx]
				       [vlan_id / VLAN_GROUP_ARRAY_PART_LEN];
	return array ? array[vlan_id % VLAN_GROUP_ARRAY_PART_LEN] : NULL;
}

static inline struct net_device *vlan_group_get_device(struct vlan_group *vg,
						       __be16 vlan_proto,
						       u16 vlan_id)
{
<<<<<<< HEAD
	//通过vlan id,以及vlan协议号查找对应的设备
	return __vlan_group_get_device(vg, vlan_proto_idx(vlan_proto), vlan_id);
=======
	int pidx = vlan_proto_idx(vlan_proto);

	if (pidx < 0)
		return NULL;

	return __vlan_group_get_device(vg, pidx, vlan_id);
>>>>>>> c4d6fe73
}

//填充vlan_proto,vlan_id到vlan设备的映射表
static inline void vlan_group_set_device(struct vlan_group *vg,
					 __be16 vlan_proto, u16 vlan_id,
					 struct net_device *dev)
{
	int pidx = vlan_proto_idx(vlan_proto);
	struct net_device **array;

	if (!vg || pidx < 0)
		return;
	array = vg->vlan_devices_arrays[pidx]
				       [vlan_id / VLAN_GROUP_ARRAY_PART_LEN];
	array[vlan_id % VLAN_GROUP_ARRAY_PART_LEN] = dev;
}

/* Must be invoked with rcu_read_lock or with RTNL. */
//获取real_dev设备上是注册的vlan_id对应的网络子设备
static inline struct net_device *vlan_find_dev(struct net_device *real_dev,
					       __be16 vlan_proto, u16 vlan_id)
{
	struct vlan_info *vlan_info = rcu_dereference_rtnl(real_dev->vlan_info);

	if (vlan_info)
		return vlan_group_get_device(&vlan_info->grp,
					     vlan_proto, vlan_id);

	return NULL;
}

static inline netdev_features_t vlan_tnl_features(struct net_device *real_dev)
{
	netdev_features_t ret;

	ret = real_dev->hw_enc_features &
	      (NETIF_F_CSUM_MASK | NETIF_F_ALL_TSO | NETIF_F_GSO_ENCAP_ALL);

	if ((ret & NETIF_F_GSO_ENCAP_ALL) && (ret & NETIF_F_CSUM_MASK))
		return (ret & ~NETIF_F_CSUM_MASK) | NETIF_F_HW_CSUM;
	return 0;
}

#define vlan_group_for_each_dev(grp, i, dev) \
	for ((i) = 0; i < VLAN_PROTO_NUM * VLAN_N_VID; i++) \
		if (((dev) = __vlan_group_get_device((grp), (i) / VLAN_N_VID, \
							    (i) % VLAN_N_VID)))

int vlan_filter_push_vids(struct vlan_info *vlan_info, __be16 proto);
void vlan_filter_drop_vids(struct vlan_info *vlan_info, __be16 proto);

/* found in vlan_dev.c */
void vlan_dev_set_ingress_priority(const struct net_device *dev,
				   u32 skb_prio, u16 vlan_prio);
int vlan_dev_set_egress_priority(const struct net_device *dev,
				 u32 skb_prio, u16 vlan_prio);
int vlan_dev_change_flags(const struct net_device *dev, u32 flag, u32 mask);
void vlan_dev_get_realdev_name(const struct net_device *dev, char *result);

int vlan_check_real_dev(struct net_device *real_dev,
			__be16 protocol, u16 vlan_id,
			struct netlink_ext_ack *extack);
void vlan_setup(struct net_device *dev);
int register_vlan_dev(struct net_device *dev, struct netlink_ext_ack *extack);
void unregister_vlan_dev(struct net_device *dev, struct list_head *head);
void vlan_dev_uninit(struct net_device *dev);
bool vlan_dev_inherit_address(struct net_device *dev,
			      struct net_device *real_dev);

static inline u32 vlan_get_ingress_priority(struct net_device *dev,
					    u16 vlan_tci)
{
	struct vlan_dev_priv *vip = vlan_dev_priv(dev);

	return vip->ingress_priority_map[(vlan_tci >> VLAN_PRIO_SHIFT) & 0x7];
}

#ifdef CONFIG_VLAN_8021Q_GVRP
int vlan_gvrp_request_join(const struct net_device *dev);
void vlan_gvrp_request_leave(const struct net_device *dev);
int vlan_gvrp_init_applicant(struct net_device *dev);
void vlan_gvrp_uninit_applicant(struct net_device *dev);
int vlan_gvrp_init(void);
void vlan_gvrp_uninit(void);
#else
static inline int vlan_gvrp_request_join(const struct net_device *dev) { return 0; }
static inline void vlan_gvrp_request_leave(const struct net_device *dev) {}
static inline int vlan_gvrp_init_applicant(struct net_device *dev) { return 0; }
static inline void vlan_gvrp_uninit_applicant(struct net_device *dev) {}
static inline int vlan_gvrp_init(void) { return 0; }
static inline void vlan_gvrp_uninit(void) {}
#endif

#ifdef CONFIG_VLAN_8021Q_MVRP
int vlan_mvrp_request_join(const struct net_device *dev);
void vlan_mvrp_request_leave(const struct net_device *dev);
int vlan_mvrp_init_applicant(struct net_device *dev);
void vlan_mvrp_uninit_applicant(struct net_device *dev);
int vlan_mvrp_init(void);
void vlan_mvrp_uninit(void);
#else
static inline int vlan_mvrp_request_join(const struct net_device *dev) { return 0; }
static inline void vlan_mvrp_request_leave(const struct net_device *dev) {}
static inline int vlan_mvrp_init_applicant(struct net_device *dev) { return 0; }
static inline void vlan_mvrp_uninit_applicant(struct net_device *dev) {}
static inline int vlan_mvrp_init(void) { return 0; }
static inline void vlan_mvrp_uninit(void) {}
#endif

extern const char vlan_fullname[];
extern const char vlan_version[];
int vlan_netlink_init(void);
void vlan_netlink_fini(void);

extern struct rtnl_link_ops vlan_link_ops;

extern unsigned int vlan_net_id;

struct proc_dir_entry;

struct vlan_net {
	/* /proc/net/vlan */
	struct proc_dir_entry *proc_vlan_dir;
	/* /proc/net/vlan/config */
	struct proc_dir_entry *proc_vlan_conf;
	/* Determines interface naming scheme. */
	unsigned short name_type;
};

#endif /* !(__BEN_VLAN_802_1Q_INC__) */<|MERGE_RESOLUTION|>--- conflicted
+++ resolved
@@ -68,17 +68,13 @@
 						       __be16 vlan_proto,
 						       u16 vlan_id)
 {
-<<<<<<< HEAD
-	//通过vlan id,以及vlan协议号查找对应的设备
-	return __vlan_group_get_device(vg, vlan_proto_idx(vlan_proto), vlan_id);
-=======
 	int pidx = vlan_proto_idx(vlan_proto);
 
 	if (pidx < 0)
 		return NULL;
 
+	//通过vlan id,以及vlan协议号查找对应的设备
 	return __vlan_group_get_device(vg, pidx, vlan_id);
->>>>>>> c4d6fe73
 }
 
 //填充vlan_proto,vlan_id到vlan设备的映射表
