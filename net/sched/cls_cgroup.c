// SPDX-License-Identifier: GPL-2.0-or-later
/*
 * net/sched/cls_cgroup.c	Control Group Classifier
 *
 * Authors:	Thomas Graf <tgraf@suug.ch>
 */

#include <linux/module.h>
#include <linux/slab.h>
#include <linux/skbuff.h>
#include <linux/rcupdate.h>
#include <net/rtnetlink.h>
#include <net/pkt_cls.h>
#include <net/sock.h>
#include <net/cls_cgroup.h>
#include <net/tc_wrapper.h>

struct cls_cgroup_head {
	u32			handle;
	struct tcf_exts		exts;
	struct tcf_ematch_tree	ematches;
	struct tcf_proto	*tp;
	struct rcu_work		rwork;
};

<<<<<<< HEAD
//检查tp是否与skb可以匹配，如果匹配，则执行tp对应的action
static int cls_cgroup_classify(struct sk_buff *skb, const struct tcf_proto *tp,
			       struct tcf_result *res)
=======
TC_INDIRECT_SCOPE int cls_cgroup_classify(struct sk_buff *skb,
					  const struct tcf_proto *tp,
					  struct tcf_result *res)
>>>>>>> fe15c26e
{
	struct cls_cgroup_head *head = rcu_dereference_bh(tp->root);
	u32 classid = task_get_classid(skb);

	if (unlikely(!head))
		return -1;
	if (!classid)
		return -1;
	if (!tcf_em_tree_match(skb, &head->ematches, NULL))
		return -1;

	res->classid = classid;
	res->class = 0;

	//完成classid确认，执行其对应action
	return tcf_exts_exec(skb, &head->exts, res);
}

static void *cls_cgroup_get(struct tcf_proto *tp, u32 handle)
{
	return NULL;
}

static int cls_cgroup_init(struct tcf_proto *tp)
{
	return 0;
}

static const struct nla_policy cgroup_policy[TCA_CGROUP_MAX + 1] = {
	[TCA_CGROUP_EMATCHES]	= { .type = NLA_NESTED },
};

static void __cls_cgroup_destroy(struct cls_cgroup_head *head)
{
	tcf_exts_destroy(&head->exts);
	tcf_em_tree_destroy(&head->ematches);
	tcf_exts_put_net(&head->exts);
	kfree(head);
}

static void cls_cgroup_destroy_work(struct work_struct *work)
{
	struct cls_cgroup_head *head = container_of(to_rcu_work(work),
						    struct cls_cgroup_head,
						    rwork);
	rtnl_lock();
	__cls_cgroup_destroy(head);
	rtnl_unlock();
}

static int cls_cgroup_change(struct net *net, struct sk_buff *in_skb,
			     struct tcf_proto *tp, unsigned long base,
			     u32 handle, struct nlattr **tca,
			     void **arg, u32 flags,
			     struct netlink_ext_ack *extack)
{
	struct nlattr *tb[TCA_CGROUP_MAX + 1];
	struct cls_cgroup_head *head = rtnl_dereference(tp->root);
	struct cls_cgroup_head *new;
	int err;

	if (!tca[TCA_OPTIONS])
		return -EINVAL;

	if (!head && !handle)
		return -EINVAL;

	if (head && handle != head->handle)
		return -ENOENT;

	new = kzalloc(sizeof(*head), GFP_KERNEL);
	if (!new)
		return -ENOBUFS;

	err = tcf_exts_init(&new->exts, net, TCA_CGROUP_ACT, TCA_CGROUP_POLICE);
	if (err < 0)
		goto errout;
	new->handle = handle;
	new->tp = tp;
	err = nla_parse_nested_deprecated(tb, TCA_CGROUP_MAX,
					  tca[TCA_OPTIONS], cgroup_policy,
					  NULL);
	if (err < 0)
		goto errout;

	err = tcf_exts_validate(net, tp, tb, tca[TCA_RATE], &new->exts, flags,
				extack);
	if (err < 0)
		goto errout;

	err = tcf_em_tree_validate(tp, tb[TCA_CGROUP_EMATCHES], &new->ematches);
	if (err < 0)
		goto errout;

	rcu_assign_pointer(tp->root, new);
	if (head) {
		tcf_exts_get_net(&head->exts);
		tcf_queue_work(&head->rwork, cls_cgroup_destroy_work);
	}
	return 0;
errout:
	tcf_exts_destroy(&new->exts);
	kfree(new);
	return err;
}

static void cls_cgroup_destroy(struct tcf_proto *tp, bool rtnl_held,
			       struct netlink_ext_ack *extack)
{
	struct cls_cgroup_head *head = rtnl_dereference(tp->root);

	/* Head can still be NULL due to cls_cgroup_init(). */
	if (head) {
		if (tcf_exts_get_net(&head->exts))
			tcf_queue_work(&head->rwork, cls_cgroup_destroy_work);
		else
			__cls_cgroup_destroy(head);
	}
}

static int cls_cgroup_delete(struct tcf_proto *tp, void *arg, bool *last,
			     bool rtnl_held, struct netlink_ext_ack *extack)
{
	return -EOPNOTSUPP;
}

static void cls_cgroup_walk(struct tcf_proto *tp, struct tcf_walker *arg,
			    bool rtnl_held)
{
	struct cls_cgroup_head *head = rtnl_dereference(tp->root);

	if (arg->count < arg->skip)
		goto skip;

	if (!head)
		return;
	if (arg->fn(tp, head, arg) < 0) {
		arg->stop = 1;
		return;
	}
skip:
	arg->count++;
}

static int cls_cgroup_dump(struct net *net, struct tcf_proto *tp, void *fh,
			   struct sk_buff *skb, struct tcmsg *t, bool rtnl_held)
{
	struct cls_cgroup_head *head = rtnl_dereference(tp->root);
	struct nlattr *nest;

	t->tcm_handle = head->handle;

	nest = nla_nest_start_noflag(skb, TCA_OPTIONS);
	if (nest == NULL)
		goto nla_put_failure;

	if (tcf_exts_dump(skb, &head->exts) < 0 ||
	    tcf_em_tree_dump(skb, &head->ematches, TCA_CGROUP_EMATCHES) < 0)
		goto nla_put_failure;

	nla_nest_end(skb, nest);

	if (tcf_exts_dump_stats(skb, &head->exts) < 0)
		goto nla_put_failure;

	return skb->len;

nla_put_failure:
	nla_nest_cancel(skb, nest);
	return -1;
}

//执行cgroup相关的匹配及策略
static struct tcf_proto_ops cls_cgroup_ops __read_mostly = {
	.kind		=	"cgroup",
	.init		=	cls_cgroup_init,
	.change		=	cls_cgroup_change,
	.classify	=	cls_cgroup_classify,
	.destroy	=	cls_cgroup_destroy,
	.get		=	cls_cgroup_get,
	.delete		=	cls_cgroup_delete,
	.walk		=	cls_cgroup_walk,
	.dump		=	cls_cgroup_dump,
	.owner		=	THIS_MODULE,
};

static int __init init_cgroup_cls(void)
{
	return register_tcf_proto_ops(&cls_cgroup_ops);
}

static void __exit exit_cgroup_cls(void)
{
	unregister_tcf_proto_ops(&cls_cgroup_ops);
}

module_init(init_cgroup_cls);
module_exit(exit_cgroup_cls);
MODULE_LICENSE("GPL");<|MERGE_RESOLUTION|>--- conflicted
+++ resolved
@@ -23,15 +23,10 @@
 	struct rcu_work		rwork;
 };
 
-<<<<<<< HEAD
 //检查tp是否与skb可以匹配，如果匹配，则执行tp对应的action
-static int cls_cgroup_classify(struct sk_buff *skb, const struct tcf_proto *tp,
-			       struct tcf_result *res)
-=======
 TC_INDIRECT_SCOPE int cls_cgroup_classify(struct sk_buff *skb,
 					  const struct tcf_proto *tp,
 					  struct tcf_result *res)
->>>>>>> fe15c26e
 {
 	struct cls_cgroup_head *head = rcu_dereference_bh(tp->root);
 	u32 classid = task_get_classid(skb);
