--- conflicted
+++ resolved
@@ -37,15 +37,10 @@
 	return netdev_cap_txqueue(skb->dev, queue_mapping);
 }
 
-<<<<<<< HEAD
 //按参数修改skb中tos,mark,pkt_type
-static int tcf_skbedit_act(struct sk_buff *skb, const struct tc_action *a,
-			   struct tcf_result *res)
-=======
 TC_INDIRECT_SCOPE int tcf_skbedit_act(struct sk_buff *skb,
 				      const struct tc_action *a,
 				      struct tcf_result *res)
->>>>>>> fe15c26e
 {
 	struct tcf_skbedit *d = to_skbedit(a);
 	struct tcf_skbedit_params *params;
