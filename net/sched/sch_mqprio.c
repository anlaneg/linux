// SPDX-License-Identifier: GPL-2.0-only
/*
 * net/sched/sch_mqprio.c
 *
 * Copyright (c) 2010 John Fastabend <john.r.fastabend@intel.com>
 */

#include <linux/ethtool_netlink.h>
#include <linux/types.h>
#include <linux/slab.h>
#include <linux/kernel.h>
#include <linux/string.h>
#include <linux/errno.h>
#include <linux/skbuff.h>
#include <linux/module.h>
#include <net/netlink.h>
#include <net/pkt_sched.h>
#include <net/sch_generic.h>
#include <net/pkt_cls.h>

#include "sch_mqprio_lib.h"

struct mqprio_sched {
	/*每个tx queue对应的一个qdisc*/
	struct Qdisc		**qdiscs;
	u16 mode;
	u16 shaper;
	int hw_offload;
	u32 flags;
	u64 min_rate[TC_QOPT_MAX_QUEUE];
	u64 max_rate[TC_QOPT_MAX_QUEUE];
	u32 fp[TC_QOPT_MAX_QUEUE];
};

static int mqprio_enable_offload(struct Qdisc *sch,
				 const struct tc_mqprio_qopt *qopt,
				 struct netlink_ext_ack *extack)
{
	struct mqprio_sched *priv = qdisc_priv(sch);
	struct net_device *dev = qdisc_dev(sch);
	struct tc_mqprio_qopt_offload mqprio = {
		.qopt = *qopt,
		.extack = extack,
	};
	int err, i;

	switch (priv->mode) {
	case TC_MQPRIO_MODE_DCB:
		if (priv->shaper != TC_MQPRIO_SHAPER_DCB)
			return -EINVAL;
		break;
	case TC_MQPRIO_MODE_CHANNEL:
		mqprio.flags = priv->flags;
		if (priv->flags & TC_MQPRIO_F_MODE)
			mqprio.mode = priv->mode;
		if (priv->flags & TC_MQPRIO_F_SHAPER)
			mqprio.shaper = priv->shaper;
		if (priv->flags & TC_MQPRIO_F_MIN_RATE)
			for (i = 0; i < mqprio.qopt.num_tc; i++)
				mqprio.min_rate[i] = priv->min_rate[i];
		if (priv->flags & TC_MQPRIO_F_MAX_RATE)
			for (i = 0; i < mqprio.qopt.num_tc; i++)
				mqprio.max_rate[i] = priv->max_rate[i];
		break;
	default:
		return -EINVAL;
	}

<<<<<<< HEAD
	/*尝试mqprio卸载*/
=======
	mqprio_fp_to_offload(priv->fp, &mqprio);

>>>>>>> 9d1694dc
	err = dev->netdev_ops->ndo_setup_tc(dev, TC_SETUP_QDISC_MQPRIO,
					    &mqprio);
	if (err)
		return err;

	priv->hw_offload = mqprio.qopt.hw;

	return 0;
}

/*禁止mqprio offload到网卡*/
static void mqprio_disable_offload(struct Qdisc *sch)
{
	struct tc_mqprio_qopt_offload mqprio = { { 0 } };
	struct mqprio_sched *priv = qdisc_priv(sch);
	struct net_device *dev = qdisc_dev(sch);

	switch (priv->mode) {
	case TC_MQPRIO_MODE_DCB:
	case TC_MQPRIO_MODE_CHANNEL:
		dev->netdev_ops->ndo_setup_tc(dev, TC_SETUP_QDISC_MQPRIO,
					      &mqprio);
		break;
	}
}

static void mqprio_destroy(struct Qdisc *sch)
{
	struct net_device *dev = qdisc_dev(sch);
	struct mqprio_sched *priv = qdisc_priv(sch);
	unsigned int ntx;

	if (priv->qdiscs) {
		for (ntx = 0;
		     ntx < dev->num_tx_queues && priv->qdiscs[ntx];
		     ntx++)
			qdisc_put(priv->qdiscs[ntx]);
		kfree(priv->qdiscs);
	}

	if (priv->hw_offload && dev->netdev_ops->ndo_setup_tc)
		mqprio_disable_offload(sch);
	else
		netdev_set_num_tc(dev, 0);
}

/*配置校验*/
static int mqprio_parse_opt(struct net_device *dev, struct tc_mqprio_qopt *qopt,
			    const struct tc_mqprio_caps *caps,
			    struct netlink_ext_ack *extack)
{
	int err;

	/* Limit qopt->hw to maximum supported offload value.  Drivers have
	 * the option of overriding this later if they don't support the a
	 * given offload type.
	 */
	//规则offload情况
	if (qopt->hw > TC_MQPRIO_HW_OFFLOAD_MAX)
		qopt->hw = TC_MQPRIO_HW_OFFLOAD_MAX;

	/* If hardware offload is requested, we will leave 3 options to the
	 * device driver:
	 * - populate the queue counts itself (and ignore what was requested)
	 * - validate the provided queue counts by itself (and apply them)
	 * - request queue count validation here (and apply them)
	 */
	err = mqprio_validate_qopt(dev, qopt,
				   !qopt->hw || caps->validate_queue_counts,
				   false, extack);
	if (err)
		return err;

	/* If ndo_setup_tc is not present then hardware doesn't support offload
	 * and we should return an error.
	 */
<<<<<<< HEAD
	if (qopt->hw && !dev->netdev_ops->ndo_setup_tc)
		//如果需要offload到硬件，则要求dev支持ndo_setup_tc函数
=======
	if (qopt->hw && !dev->netdev_ops->ndo_setup_tc) {
		NL_SET_ERR_MSG(extack,
			       "Device does not support hardware offload");
>>>>>>> 9d1694dc
		return -EINVAL;
	}

	return 0;
}

static const struct
nla_policy mqprio_tc_entry_policy[TCA_MQPRIO_TC_ENTRY_MAX + 1] = {
	[TCA_MQPRIO_TC_ENTRY_INDEX]	= NLA_POLICY_MAX(NLA_U32,
							 TC_QOPT_MAX_QUEUE),
	[TCA_MQPRIO_TC_ENTRY_FP]	= NLA_POLICY_RANGE(NLA_U32,
							   TC_FP_EXPRESS,
							   TC_FP_PREEMPTIBLE),
};

static const struct nla_policy mqprio_policy[TCA_MQPRIO_MAX + 1] = {
	[TCA_MQPRIO_MODE]	= { .len = sizeof(u16) },
	[TCA_MQPRIO_SHAPER]	= { .len = sizeof(u16) },
	[TCA_MQPRIO_MIN_RATE64]	= { .type = NLA_NESTED },
	[TCA_MQPRIO_MAX_RATE64]	= { .type = NLA_NESTED },
	[TCA_MQPRIO_TC_ENTRY]	= { .type = NLA_NESTED },
};

static int mqprio_parse_tc_entry(u32 fp[TC_QOPT_MAX_QUEUE],
				 struct nlattr *opt,
				 unsigned long *seen_tcs,
				 struct netlink_ext_ack *extack)
{
	struct nlattr *tb[TCA_MQPRIO_TC_ENTRY_MAX + 1];
	int err, tc;

	err = nla_parse_nested(tb, TCA_MQPRIO_TC_ENTRY_MAX, opt,
			       mqprio_tc_entry_policy, extack);
	if (err < 0)
		return err;

	if (NL_REQ_ATTR_CHECK(extack, opt, tb, TCA_MQPRIO_TC_ENTRY_INDEX)) {
		NL_SET_ERR_MSG(extack, "TC entry index missing");
		return -EINVAL;
	}

	tc = nla_get_u32(tb[TCA_MQPRIO_TC_ENTRY_INDEX]);
	if (*seen_tcs & BIT(tc)) {
		NL_SET_ERR_MSG_ATTR(extack, tb[TCA_MQPRIO_TC_ENTRY_INDEX],
				    "Duplicate tc entry");
		return -EINVAL;
	}

	*seen_tcs |= BIT(tc);

	if (tb[TCA_MQPRIO_TC_ENTRY_FP])
		fp[tc] = nla_get_u32(tb[TCA_MQPRIO_TC_ENTRY_FP]);

	return 0;
}

static int mqprio_parse_tc_entries(struct Qdisc *sch, struct nlattr *nlattr_opt,
				   int nlattr_opt_len,
				   struct netlink_ext_ack *extack)
{
	struct mqprio_sched *priv = qdisc_priv(sch);
	struct net_device *dev = qdisc_dev(sch);
	bool have_preemption = false;
	unsigned long seen_tcs = 0;
	u32 fp[TC_QOPT_MAX_QUEUE];
	struct nlattr *n;
	int tc, rem;
	int err = 0;

	for (tc = 0; tc < TC_QOPT_MAX_QUEUE; tc++)
		fp[tc] = priv->fp[tc];

	nla_for_each_attr(n, nlattr_opt, nlattr_opt_len, rem) {
		if (nla_type(n) != TCA_MQPRIO_TC_ENTRY)
			continue;

		err = mqprio_parse_tc_entry(fp, n, &seen_tcs, extack);
		if (err)
			goto out;
	}

	for (tc = 0; tc < TC_QOPT_MAX_QUEUE; tc++) {
		priv->fp[tc] = fp[tc];
		if (fp[tc] == TC_FP_PREEMPTIBLE)
			have_preemption = true;
	}

	if (have_preemption && !ethtool_dev_mm_supported(dev)) {
		NL_SET_ERR_MSG(extack, "Device does not support preemption");
		return -EOPNOTSUPP;
	}
out:
	return err;
}

/* Parse the other netlink attributes that represent the payload of
 * TCA_OPTIONS, which are appended right after struct tc_mqprio_qopt.
 */
static int mqprio_parse_nlattr(struct Qdisc *sch, struct tc_mqprio_qopt *qopt,
			       struct nlattr *opt,
			       struct netlink_ext_ack *extack)
{
	struct nlattr *nlattr_opt = nla_data(opt) + NLA_ALIGN(sizeof(*qopt));
	int nlattr_opt_len = nla_len(opt) - NLA_ALIGN(sizeof(*qopt));
	struct mqprio_sched *priv = qdisc_priv(sch);
	struct nlattr *tb[TCA_MQPRIO_MAX + 1] = {};
	struct nlattr *attr;
	int i, rem, err;

	if (nlattr_opt_len >= nla_attr_size(0)) {
		err = nla_parse_deprecated(tb, TCA_MQPRIO_MAX, nlattr_opt,
					   nlattr_opt_len, mqprio_policy,
					   NULL);
		if (err < 0)
			return err;
	}

	if (!qopt->hw) {
		NL_SET_ERR_MSG(extack,
			       "mqprio TCA_OPTIONS can only contain netlink attributes in hardware mode");
		return -EINVAL;
	}

	if (tb[TCA_MQPRIO_MODE]) {
		priv->flags |= TC_MQPRIO_F_MODE;
		priv->mode = nla_get_u16(tb[TCA_MQPRIO_MODE]);
	}

	if (tb[TCA_MQPRIO_SHAPER]) {
		priv->flags |= TC_MQPRIO_F_SHAPER;
		priv->shaper = nla_get_u16(tb[TCA_MQPRIO_SHAPER]);
	}

	if (tb[TCA_MQPRIO_MIN_RATE64]) {
		if (priv->shaper != TC_MQPRIO_SHAPER_BW_RATE) {
			NL_SET_ERR_MSG_ATTR(extack, tb[TCA_MQPRIO_MIN_RATE64],
					    "min_rate accepted only when shaper is in bw_rlimit mode");
			return -EINVAL;
<<<<<<< HEAD
		/*收集针对各tc配置的min_rate*/
=======
		}
>>>>>>> 9d1694dc
		i = 0;
		nla_for_each_nested(attr, tb[TCA_MQPRIO_MIN_RATE64],
				    rem) {
			if (nla_type(attr) != TCA_MQPRIO_MIN_RATE64) {
				NL_SET_ERR_MSG_ATTR(extack, attr,
						    "Attribute type expected to be TCA_MQPRIO_MIN_RATE64");
				return -EINVAL;
			}

			if (nla_len(attr) != sizeof(u64)) {
				NL_SET_ERR_MSG_ATTR(extack, attr,
						    "Attribute TCA_MQPRIO_MIN_RATE64 expected to have 8 bytes length");
				return -EINVAL;
			}

			if (i >= qopt->num_tc)
				break;
			priv->min_rate[i] = nla_get_u64(attr);
			i++;
		}
		priv->flags |= TC_MQPRIO_F_MIN_RATE;
	}

	if (tb[TCA_MQPRIO_MAX_RATE64]) {
		if (priv->shaper != TC_MQPRIO_SHAPER_BW_RATE) {
			NL_SET_ERR_MSG_ATTR(extack, tb[TCA_MQPRIO_MAX_RATE64],
					    "max_rate accepted only when shaper is in bw_rlimit mode");
			return -EINVAL;
<<<<<<< HEAD
		/*收集针对各tc配置的max_rate*/
=======
		}
>>>>>>> 9d1694dc
		i = 0;
		nla_for_each_nested(attr, tb[TCA_MQPRIO_MAX_RATE64],
				    rem) {
			if (nla_type(attr) != TCA_MQPRIO_MAX_RATE64) {
				NL_SET_ERR_MSG_ATTR(extack, attr,
						    "Attribute type expected to be TCA_MQPRIO_MAX_RATE64");
				return -EINVAL;
			}

			if (nla_len(attr) != sizeof(u64)) {
				NL_SET_ERR_MSG_ATTR(extack, attr,
						    "Attribute TCA_MQPRIO_MAX_RATE64 expected to have 8 bytes length");
				return -EINVAL;
			}

			if (i >= qopt->num_tc)
				break;
			priv->max_rate[i] = nla_get_u64(attr);
			i++;
		}
		priv->flags |= TC_MQPRIO_F_MAX_RATE;
	}

	if (tb[TCA_MQPRIO_TC_ENTRY]) {
		err = mqprio_parse_tc_entries(sch, nlattr_opt, nlattr_opt_len,
					      extack);
		if (err)
			return err;
	}

	return 0;
}

static int mqprio_init(struct Qdisc *sch, struct nlattr *opt,
		       struct netlink_ext_ack *extack)
{
	struct net_device *dev = qdisc_dev(sch);
	//取qdisc对应的私有结构
	struct mqprio_sched *priv = qdisc_priv(sch);
	struct netdev_queue *dev_queue;
	struct Qdisc *qdisc;
	int i, err = -EOPNOTSUPP;
	struct tc_mqprio_qopt *qopt = NULL;
	struct tc_mqprio_caps caps;
	int len, tc;

	BUILD_BUG_ON(TC_MAX_QUEUE != TC_QOPT_MAX_QUEUE);
	BUILD_BUG_ON(TC_BITMASK != TC_QOPT_BITMASK);

	if (sch->parent != TC_H_ROOT)
		return -EOPNOTSUPP;

	//设备必须为多队列设备
	if (!netif_is_multiqueue(dev))
		return -EOPNOTSUPP;

	/* make certain can allocate enough classids to handle queues */
	//tx队列数目过大，报错（65504）
	if (dev->num_tx_queues >= TC_H_MIN_PRIORITY)
		return -ENOMEM;

	if (!opt || nla_len(opt) < sizeof(*qopt))
		return -EINVAL;

	for (tc = 0; tc < TC_QOPT_MAX_QUEUE; tc++)
		priv->fp[tc] = TC_FP_EXPRESS;

	qdisc_offload_query_caps(dev, TC_SETUP_QDISC_MQPRIO,
				 &caps, sizeof(caps));

	//取mqprio对应的配置选项，并进行校验
	qopt = nla_data(opt);
	if (mqprio_parse_opt(dev, qopt, &caps, extack))
		return -EINVAL;

	len = nla_len(opt) - NLA_ALIGN(sizeof(*qopt));
	if (len > 0) {
		err = mqprio_parse_nlattr(sch, qopt, opt, extack);
		if (err)
			return err;
	}

	/* pre-allocate qdisc, attachment can't fail */
	//申请dev->num_tx_queues个队列
	priv->qdiscs = kcalloc(dev->num_tx_queues, sizeof(priv->qdiscs[0]),
			       GFP_KERNEL);
	if (!priv->qdiscs)
		return -ENOMEM;

	//创建dev->num_tx_queues个qdisc
	for (i = 0; i < dev->num_tx_queues; i++) {
		dev_queue = netdev_get_tx_queue(dev, i);
		qdisc = qdisc_create_dflt(dev_queue,
					  get_default_qdisc_ops(dev, i)/*使用默认qdisc*/,
					  TC_H_MAKE(TC_H_MAJ(sch->handle),
						    TC_H_MIN(i + 1)), extack);
		if (!qdisc)
			return -ENOMEM;

		priv->qdiscs[i] = qdisc;
		qdisc->flags |= TCQ_F_ONETXQUEUE | TCQ_F_NOPARENT;/*为每个qdisc打上one txq标记*/
	}

	/* If the mqprio options indicate that hardware should own
	 * the queue mapping then run ndo_setup_tc otherwise use the
	 * supplied and verified mapping
	 */
	if (qopt->hw) {
		//需要卸载到硬件，触发驱动调用ndo_setup_tc
		err = mqprio_enable_offload(sch, qopt, extack);
		if (err)
			return err;
	} else {
	    /*填充dev->num_tc*/
		netdev_set_num_tc(dev, qopt->num_tc);
		/*各tc id对应哪些txq*/
		for (i = 0; i < qopt->num_tc; i++)
			netdev_set_tc_queue(dev, i,
					    qopt->count[i], qopt->offset[i]);
	}

	/* Always use supplied priority mappings */
	for (i = 0; i < TC_BITMASK + 1; i++)
	    /*填充dev->prio_tc_map的映射关系*/
		netdev_set_prio_tc_map(dev, i, qopt->prio_tc_map[i]);

	sch->flags |= TCQ_F_MQROOT;
	return 0;
}

static void mqprio_attach(struct Qdisc *sch)
{
	/*取此qdisc对应的netdev*/
	struct net_device *dev = qdisc_dev(sch);
	struct mqprio_sched *priv = qdisc_priv(sch);
	struct Qdisc *qdisc, *old;
	unsigned int ntx;

	/* Attach underlying qdisc */
	for (ntx = 0; ntx < dev->num_tx_queues; ntx++) {
		qdisc = priv->qdiscs[ntx];
		old = dev_graft_qdisc(qdisc->dev_queue, qdisc);
		if (old)
			qdisc_put(old);
		if (ntx < dev->real_num_tx_queues)
			qdisc_hash_add(qdisc, false);
	}
	kfree(priv->qdiscs);
	priv->qdiscs = NULL;
}

static struct netdev_queue *mqprio_queue_get(struct Qdisc *sch,
					     unsigned long cl)
{
	struct net_device *dev = qdisc_dev(sch);
	unsigned long ntx = cl - 1;/*通过cl选中tx队列*/

	if (ntx >= dev->num_tx_queues)
		return NULL;
	return netdev_get_tx_queue(dev, ntx);
}

static int mqprio_graft(struct Qdisc *sch, unsigned long cl, struct Qdisc *new,
			struct Qdisc **old, struct netlink_ext_ack *extack)
{
	struct net_device *dev = qdisc_dev(sch);
	struct netdev_queue *dev_queue = mqprio_queue_get(sch, cl);

	if (!dev_queue)
		return -EINVAL;

	if (dev->flags & IFF_UP)
		dev_deactivate(dev);

	*old = dev_graft_qdisc(dev_queue, new);

	if (new)
		new->flags |= TCQ_F_ONETXQUEUE | TCQ_F_NOPARENT;

	if (dev->flags & IFF_UP)
		dev_activate(dev);

	return 0;
}

static int dump_rates(struct mqprio_sched *priv,
		      struct tc_mqprio_qopt *opt, struct sk_buff *skb)
{
	struct nlattr *nest;
	int i;

	if (priv->flags & TC_MQPRIO_F_MIN_RATE) {
		nest = nla_nest_start_noflag(skb, TCA_MQPRIO_MIN_RATE64);
		if (!nest)
			goto nla_put_failure;

		for (i = 0; i < opt->num_tc; i++) {
			if (nla_put(skb, TCA_MQPRIO_MIN_RATE64,
				    sizeof(priv->min_rate[i]),
				    &priv->min_rate[i]))
				goto nla_put_failure;
		}
		nla_nest_end(skb, nest);
	}

	if (priv->flags & TC_MQPRIO_F_MAX_RATE) {
		nest = nla_nest_start_noflag(skb, TCA_MQPRIO_MAX_RATE64);
		if (!nest)
			goto nla_put_failure;

		for (i = 0; i < opt->num_tc; i++) {
			if (nla_put(skb, TCA_MQPRIO_MAX_RATE64,
				    sizeof(priv->max_rate[i]),
				    &priv->max_rate[i]))
				goto nla_put_failure;
		}
		nla_nest_end(skb, nest);
	}
	return 0;

nla_put_failure:
	nla_nest_cancel(skb, nest);
	return -1;
}

static int mqprio_dump_tc_entries(struct mqprio_sched *priv,
				  struct sk_buff *skb)
{
	struct nlattr *n;
	int tc;

	for (tc = 0; tc < TC_QOPT_MAX_QUEUE; tc++) {
		n = nla_nest_start(skb, TCA_MQPRIO_TC_ENTRY);
		if (!n)
			return -EMSGSIZE;

		if (nla_put_u32(skb, TCA_MQPRIO_TC_ENTRY_INDEX, tc))
			goto nla_put_failure;

		if (nla_put_u32(skb, TCA_MQPRIO_TC_ENTRY_FP, priv->fp[tc]))
			goto nla_put_failure;

		nla_nest_end(skb, n);
	}

	return 0;

nla_put_failure:
	nla_nest_cancel(skb, n);
	return -EMSGSIZE;
}

static int mqprio_dump(struct Qdisc *sch, struct sk_buff *skb)
{
	struct net_device *dev = qdisc_dev(sch);
	struct mqprio_sched *priv = qdisc_priv(sch);
	struct nlattr *nla = (struct nlattr *)skb_tail_pointer(skb);
	struct tc_mqprio_qopt opt = { 0 };
	struct Qdisc *qdisc;
	unsigned int ntx;

	sch->q.qlen = 0;
	gnet_stats_basic_sync_init(&sch->bstats);
	memset(&sch->qstats, 0, sizeof(sch->qstats));

	/* MQ supports lockless qdiscs. However, statistics accounting needs
	 * to account for all, none, or a mix of locked and unlocked child
	 * qdiscs. Percpu stats are added to counters in-band and locking
	 * qdisc totals are added at end.
	 */
	for (ntx = 0; ntx < dev->num_tx_queues; ntx++) {
		qdisc = rtnl_dereference(netdev_get_tx_queue(dev, ntx)->qdisc_sleeping);
		spin_lock_bh(qdisc_lock(qdisc));

		gnet_stats_add_basic(&sch->bstats, qdisc->cpu_bstats,
				     &qdisc->bstats, false);
		gnet_stats_add_queue(&sch->qstats, qdisc->cpu_qstats,
				     &qdisc->qstats);
		sch->q.qlen += qdisc_qlen(qdisc);

		spin_unlock_bh(qdisc_lock(qdisc));
	}

	mqprio_qopt_reconstruct(dev, &opt);
	opt.hw = priv->hw_offload;

	if (nla_put(skb, TCA_OPTIONS, sizeof(opt), &opt))
		goto nla_put_failure;

	if ((priv->flags & TC_MQPRIO_F_MODE) &&
	    nla_put_u16(skb, TCA_MQPRIO_MODE, priv->mode))
		goto nla_put_failure;

	if ((priv->flags & TC_MQPRIO_F_SHAPER) &&
	    nla_put_u16(skb, TCA_MQPRIO_SHAPER, priv->shaper))
		goto nla_put_failure;

	if ((priv->flags & TC_MQPRIO_F_MIN_RATE ||
	     priv->flags & TC_MQPRIO_F_MAX_RATE) &&
	    (dump_rates(priv, &opt, skb) != 0))
		goto nla_put_failure;

	if (mqprio_dump_tc_entries(priv, skb))
		goto nla_put_failure;

	return nla_nest_end(skb, nla);
nla_put_failure:
	nlmsg_trim(skb, nla);
	return -1;
}

static struct Qdisc *mqprio_leaf(struct Qdisc *sch, unsigned long cl)
{
	struct netdev_queue *dev_queue = mqprio_queue_get(sch, cl);

	if (!dev_queue)
		return NULL;

	return rtnl_dereference(dev_queue->qdisc_sleeping);
}

static unsigned long mqprio_find(struct Qdisc *sch, u32 classid)
{
	struct net_device *dev = qdisc_dev(sch);
	unsigned int ntx = TC_H_MIN(classid);

	/* There are essentially two regions here that have valid classid
	 * values. The first region will have a classid value of 1 through
	 * num_tx_queues. All of these are backed by actual Qdiscs.
	 */
	if (ntx < TC_H_MIN_PRIORITY)
		return (ntx <= dev->num_tx_queues) ? ntx : 0;

	/* The second region represents the hardware traffic classes. These
	 * are represented by classid values of TC_H_MIN_PRIORITY through
	 * TC_H_MIN_PRIORITY + netdev_get_num_tc - 1
	 */
	return ((ntx - TC_H_MIN_PRIORITY) < netdev_get_num_tc(dev)) ? ntx : 0;
}

static int mqprio_dump_class(struct Qdisc *sch, unsigned long cl,
			 struct sk_buff *skb, struct tcmsg *tcm)
{
	if (cl < TC_H_MIN_PRIORITY) {
		struct netdev_queue *dev_queue = mqprio_queue_get(sch, cl);
		struct net_device *dev = qdisc_dev(sch);
		int tc = netdev_txq_to_tc(dev, cl - 1);

		tcm->tcm_parent = (tc < 0) ? 0 :
			TC_H_MAKE(TC_H_MAJ(sch->handle),
				  TC_H_MIN(tc + TC_H_MIN_PRIORITY));
		tcm->tcm_info = rtnl_dereference(dev_queue->qdisc_sleeping)->handle;
	} else {
		tcm->tcm_parent = TC_H_ROOT;
		tcm->tcm_info = 0;
	}
	tcm->tcm_handle |= TC_H_MIN(cl);
	return 0;
}

static int mqprio_dump_class_stats(struct Qdisc *sch, unsigned long cl,
				   struct gnet_dump *d)
	__releases(d->lock)
	__acquires(d->lock)
{
	if (cl >= TC_H_MIN_PRIORITY) {
		int i;
		__u32 qlen;
		struct gnet_stats_queue qstats = {0};
		struct gnet_stats_basic_sync bstats;
		struct net_device *dev = qdisc_dev(sch);
		struct netdev_tc_txq tc = dev->tc_to_txq[cl & TC_BITMASK];

		gnet_stats_basic_sync_init(&bstats);
		/* Drop lock here it will be reclaimed before touching
		 * statistics this is required because the d->lock we
		 * hold here is the look on dev_queue->qdisc_sleeping
		 * also acquired below.
		 */
		if (d->lock)
			spin_unlock_bh(d->lock);

		for (i = tc.offset; i < tc.offset + tc.count; i++) {
			struct netdev_queue *q = netdev_get_tx_queue(dev, i);
			struct Qdisc *qdisc = rtnl_dereference(q->qdisc);

			spin_lock_bh(qdisc_lock(qdisc));

			gnet_stats_add_basic(&bstats, qdisc->cpu_bstats,
					     &qdisc->bstats, false);
			gnet_stats_add_queue(&qstats, qdisc->cpu_qstats,
					     &qdisc->qstats);
			sch->q.qlen += qdisc_qlen(qdisc);

			spin_unlock_bh(qdisc_lock(qdisc));
		}
		qlen = qdisc_qlen(sch) + qstats.qlen;

		/* Reclaim root sleeping lock before completing stats */
		if (d->lock)
			spin_lock_bh(d->lock);
		if (gnet_stats_copy_basic(d, NULL, &bstats, false) < 0 ||
		    gnet_stats_copy_queue(d, NULL, &qstats, qlen) < 0)
			return -1;
	} else {
		struct netdev_queue *dev_queue = mqprio_queue_get(sch, cl);

		sch = rtnl_dereference(dev_queue->qdisc_sleeping);
		if (gnet_stats_copy_basic(d, sch->cpu_bstats,
					  &sch->bstats, true) < 0 ||
		    qdisc_qstats_copy(d, sch) < 0)
			return -1;
	}
	return 0;
}

static void mqprio_walk(struct Qdisc *sch, struct qdisc_walker *arg)
{
	struct net_device *dev = qdisc_dev(sch);
	unsigned long ntx;

	if (arg->stop)
		return;

	/* Walk hierarchy with a virtual class per tc */
	arg->count = arg->skip;
	for (ntx = arg->skip; ntx < netdev_get_num_tc(dev); ntx++) {
		if (!tc_qdisc_stats_dump(sch, ntx + TC_H_MIN_PRIORITY, arg))
			return;
	}

	/* Pad the values and skip over unused traffic classes */
	if (ntx < TC_MAX_QUEUE) {
		arg->count = TC_MAX_QUEUE;
		ntx = TC_MAX_QUEUE;
	}

	/* Reset offset, sort out remaining per-queue qdiscs */
	for (ntx -= TC_MAX_QUEUE; ntx < dev->num_tx_queues; ntx++) {
		if (arg->fn(sch, ntx + 1, arg) < 0) {
			arg->stop = 1;
			return;
		}
		arg->count++;
	}
}

static struct netdev_queue *mqprio_select_queue(struct Qdisc *sch,
						struct tcmsg *tcm)
{
	return mqprio_queue_get(sch, TC_H_MIN(tcm->tcm_parent));
}

static const struct Qdisc_class_ops mqprio_class_ops = {
	.graft		= mqprio_graft,
	.leaf		= mqprio_leaf,
	.find		= mqprio_find,
	.walk		= mqprio_walk,
	.dump		= mqprio_dump_class,
	.dump_stats	= mqprio_dump_class_stats,
	.select_queue	= mqprio_select_queue,
};

static struct Qdisc_ops mqprio_qdisc_ops __read_mostly = {
	.cl_ops		= &mqprio_class_ops,
	.id		= "mqprio",
	.priv_size	= sizeof(struct mqprio_sched),
	.init		= mqprio_init,
	.destroy	= mqprio_destroy,
	.attach		= mqprio_attach,
	.change_real_num_tx = mq_change_real_num_tx,
	.dump		= mqprio_dump,
	.owner		= THIS_MODULE,
};

static int __init mqprio_module_init(void)
{
	//注册mqprio队列
	return register_qdisc(&mqprio_qdisc_ops);
}

static void __exit mqprio_module_exit(void)
{
	unregister_qdisc(&mqprio_qdisc_ops);
}

module_init(mqprio_module_init);
module_exit(mqprio_module_exit);

MODULE_LICENSE("GPL");
MODULE_DESCRIPTION("Classful multiqueue prio qdisc");<|MERGE_RESOLUTION|>--- conflicted
+++ resolved
@@ -66,12 +66,9 @@
 		return -EINVAL;
 	}
 
-<<<<<<< HEAD
+	mqprio_fp_to_offload(priv->fp, &mqprio);
+
 	/*尝试mqprio卸载*/
-=======
-	mqprio_fp_to_offload(priv->fp, &mqprio);
-
->>>>>>> 9d1694dc
 	err = dev->netdev_ops->ndo_setup_tc(dev, TC_SETUP_QDISC_MQPRIO,
 					    &mqprio);
 	if (err)
@@ -148,14 +145,10 @@
 	/* If ndo_setup_tc is not present then hardware doesn't support offload
 	 * and we should return an error.
 	 */
-<<<<<<< HEAD
-	if (qopt->hw && !dev->netdev_ops->ndo_setup_tc)
-		//如果需要offload到硬件，则要求dev支持ndo_setup_tc函数
-=======
 	if (qopt->hw && !dev->netdev_ops->ndo_setup_tc) {
 		NL_SET_ERR_MSG(extack,
 			       "Device does not support hardware offload");
->>>>>>> 9d1694dc
+		//如果需要offload到硬件，则要求dev支持ndo_setup_tc函数
 		return -EINVAL;
 	}
 
@@ -294,11 +287,8 @@
 			NL_SET_ERR_MSG_ATTR(extack, tb[TCA_MQPRIO_MIN_RATE64],
 					    "min_rate accepted only when shaper is in bw_rlimit mode");
 			return -EINVAL;
-<<<<<<< HEAD
+		}
 		/*收集针对各tc配置的min_rate*/
-=======
-		}
->>>>>>> 9d1694dc
 		i = 0;
 		nla_for_each_nested(attr, tb[TCA_MQPRIO_MIN_RATE64],
 				    rem) {
@@ -327,11 +317,8 @@
 			NL_SET_ERR_MSG_ATTR(extack, tb[TCA_MQPRIO_MAX_RATE64],
 					    "max_rate accepted only when shaper is in bw_rlimit mode");
 			return -EINVAL;
-<<<<<<< HEAD
+		}
 		/*收集针对各tc配置的max_rate*/
-=======
-		}
->>>>>>> 9d1694dc
 		i = 0;
 		nla_for_each_nested(attr, tb[TCA_MQPRIO_MAX_RATE64],
 				    rem) {
