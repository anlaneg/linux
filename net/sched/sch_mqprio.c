// SPDX-License-Identifier: GPL-2.0-only
/*
 * net/sched/sch_mqprio.c
 *
 * Copyright (c) 2010 John Fastabend <john.r.fastabend@intel.com>
 */

#include <linux/types.h>
#include <linux/slab.h>
#include <linux/kernel.h>
#include <linux/string.h>
#include <linux/errno.h>
#include <linux/skbuff.h>
#include <linux/module.h>
#include <net/netlink.h>
#include <net/pkt_sched.h>
#include <net/sch_generic.h>
#include <net/pkt_cls.h>

#include "sch_mqprio_lib.h"

struct mqprio_sched {
	struct Qdisc		**qdiscs;
	u16 mode;
	u16 shaper;
	int hw_offload;
	u32 flags;
	u64 min_rate[TC_QOPT_MAX_QUEUE];
	u64 max_rate[TC_QOPT_MAX_QUEUE];
};

static int mqprio_enable_offload(struct Qdisc *sch,
				 const struct tc_mqprio_qopt *qopt,
				 struct netlink_ext_ack *extack)
{
	struct tc_mqprio_qopt_offload mqprio = {.qopt = *qopt};
	struct mqprio_sched *priv = qdisc_priv(sch);
	struct net_device *dev = qdisc_dev(sch);
	int err, i;

	switch (priv->mode) {
	case TC_MQPRIO_MODE_DCB:
		if (priv->shaper != TC_MQPRIO_SHAPER_DCB)
			return -EINVAL;
		break;
	case TC_MQPRIO_MODE_CHANNEL:
		mqprio.flags = priv->flags;
		if (priv->flags & TC_MQPRIO_F_MODE)
			mqprio.mode = priv->mode;
		if (priv->flags & TC_MQPRIO_F_SHAPER)
			mqprio.shaper = priv->shaper;
		if (priv->flags & TC_MQPRIO_F_MIN_RATE)
			for (i = 0; i < mqprio.qopt.num_tc; i++)
				mqprio.min_rate[i] = priv->min_rate[i];
		if (priv->flags & TC_MQPRIO_F_MAX_RATE)
			for (i = 0; i < mqprio.qopt.num_tc; i++)
				mqprio.max_rate[i] = priv->max_rate[i];
		break;
	default:
		return -EINVAL;
	}

	err = dev->netdev_ops->ndo_setup_tc(dev, TC_SETUP_QDISC_MQPRIO,
					    &mqprio);
	if (err)
		return err;

	priv->hw_offload = mqprio.qopt.hw;

	return 0;
}

static void mqprio_disable_offload(struct Qdisc *sch)
{
	struct tc_mqprio_qopt_offload mqprio = { { 0 } };
	struct mqprio_sched *priv = qdisc_priv(sch);
	struct net_device *dev = qdisc_dev(sch);

	switch (priv->mode) {
	case TC_MQPRIO_MODE_DCB:
	case TC_MQPRIO_MODE_CHANNEL:
		dev->netdev_ops->ndo_setup_tc(dev, TC_SETUP_QDISC_MQPRIO,
					      &mqprio);
		break;
	}
}

static void mqprio_destroy(struct Qdisc *sch)
{
	struct net_device *dev = qdisc_dev(sch);
	struct mqprio_sched *priv = qdisc_priv(sch);
	unsigned int ntx;

	if (priv->qdiscs) {
		for (ntx = 0;
		     ntx < dev->num_tx_queues && priv->qdiscs[ntx];
		     ntx++)
			qdisc_put(priv->qdiscs[ntx]);
		kfree(priv->qdiscs);
	}

	if (priv->hw_offload && dev->netdev_ops->ndo_setup_tc)
		mqprio_disable_offload(sch);
	else
		netdev_set_num_tc(dev, 0);
}

<<<<<<< HEAD
/*配置校验*/
static int mqprio_parse_opt(struct net_device *dev, struct tc_mqprio_qopt *qopt)
{
	int i, j;

	/* Verify num_tc is not out of max range */
	if (qopt->num_tc > TC_MAX_QUEUE)
	    /*num_tc不得超标*/
		return -EINVAL;

	/* Verify priority mapping uses valid tcs */
	/*填写在prio_tc_map中的元素不得大于tc数目*/
	for (i = 0; i < TC_BITMASK + 1; i++) {
		if (qopt->prio_tc_map[i] >= qopt->num_tc)
			return -EINVAL;
	}
=======
static int mqprio_parse_opt(struct net_device *dev, struct tc_mqprio_qopt *qopt,
			    const struct tc_mqprio_caps *caps,
			    struct netlink_ext_ack *extack)
{
	int err;
>>>>>>> fe15c26e

	/* Limit qopt->hw to maximum supported offload value.  Drivers have
	 * the option of overriding this later if they don't support the a
	 * given offload type.
	 */
	//规则offload情况
	if (qopt->hw > TC_MQPRIO_HW_OFFLOAD_MAX)
		qopt->hw = TC_MQPRIO_HW_OFFLOAD_MAX;

	/* If hardware offload is requested, we will leave 3 options to the
	 * device driver:
	 * - populate the queue counts itself (and ignore what was requested)
	 * - validate the provided queue counts by itself (and apply them)
	 * - request queue count validation here (and apply them)
	 */
<<<<<<< HEAD
	if (qopt->hw)
		//如果需要offload到硬件，则要求dev支持ndo_setup_tc函数
		return dev->netdev_ops->ndo_setup_tc ? 0 : -EINVAL;

	for (i = 0; i < qopt->num_tc; i++) {
		unsigned int last = qopt->offset[i] + qopt->count[i];

		/* Verify the queue count is in tx range being equal to the
		 * real_num_tx_queues indicates the last queue is in use.
		 */
		if (qopt->offset[i] >= dev->real_num_tx_queues ||
		    !qopt->count[i] ||
		    last > dev->real_num_tx_queues)
		    /*offset不得超过dev的实际队列数，count不得为0，last不得超过dev实际队列数*/
			return -EINVAL;

		/* Verify that the offset and counts do not overlap */
		for (j = i + 1; j < qopt->num_tc; j++) {
		    /*配置间不得重叠*/
			if (last > qopt->offset[j])
				return -EINVAL;
		}
	}
=======
	err = mqprio_validate_qopt(dev, qopt,
				   !qopt->hw || caps->validate_queue_counts,
				   false, extack);
	if (err)
		return err;

	/* If ndo_setup_tc is not present then hardware doesn't support offload
	 * and we should return an error.
	 */
	if (qopt->hw && !dev->netdev_ops->ndo_setup_tc)
		return -EINVAL;
>>>>>>> fe15c26e

	return 0;
}

static const struct nla_policy mqprio_policy[TCA_MQPRIO_MAX + 1] = {
	[TCA_MQPRIO_MODE]	= { .len = sizeof(u16) },
	[TCA_MQPRIO_SHAPER]	= { .len = sizeof(u16) },
	[TCA_MQPRIO_MIN_RATE64]	= { .type = NLA_NESTED },
	[TCA_MQPRIO_MAX_RATE64]	= { .type = NLA_NESTED },
};

static int parse_attr(struct nlattr *tb[], int maxtype, struct nlattr *nla,
		      const struct nla_policy *policy, int len)
{
	int nested_len = nla_len(nla) - NLA_ALIGN(len);

	if (nested_len >= nla_attr_size(0))
		return nla_parse_deprecated(tb, maxtype,
					    nla_data(nla) + NLA_ALIGN(len),
					    nested_len, policy, NULL);

	memset(tb, 0, sizeof(struct nlattr *) * (maxtype + 1));
	return 0;
}

static int mqprio_parse_nlattr(struct Qdisc *sch, struct tc_mqprio_qopt *qopt,
			       struct nlattr *opt)
{
	struct mqprio_sched *priv = qdisc_priv(sch);
	struct nlattr *tb[TCA_MQPRIO_MAX + 1];
	struct nlattr *attr;
	int i, rem, err;

	err = parse_attr(tb, TCA_MQPRIO_MAX, opt, mqprio_policy,
			 sizeof(*qopt));
	if (err < 0)
		return err;

	if (!qopt->hw)
		return -EINVAL;

	if (tb[TCA_MQPRIO_MODE]) {
		priv->flags |= TC_MQPRIO_F_MODE;
		priv->mode = *(u16 *)nla_data(tb[TCA_MQPRIO_MODE]);
	}

	if (tb[TCA_MQPRIO_SHAPER]) {
		priv->flags |= TC_MQPRIO_F_SHAPER;
		priv->shaper = *(u16 *)nla_data(tb[TCA_MQPRIO_SHAPER]);
	}

	if (tb[TCA_MQPRIO_MIN_RATE64]) {
		if (priv->shaper != TC_MQPRIO_SHAPER_BW_RATE)
			return -EINVAL;
		i = 0;
		nla_for_each_nested(attr, tb[TCA_MQPRIO_MIN_RATE64],
				    rem) {
			if (nla_type(attr) != TCA_MQPRIO_MIN_RATE64)
				return -EINVAL;
			if (i >= qopt->num_tc)
				break;
			priv->min_rate[i] = *(u64 *)nla_data(attr);
			i++;
		}
		priv->flags |= TC_MQPRIO_F_MIN_RATE;
	}

	if (tb[TCA_MQPRIO_MAX_RATE64]) {
		if (priv->shaper != TC_MQPRIO_SHAPER_BW_RATE)
			return -EINVAL;
		i = 0;
		nla_for_each_nested(attr, tb[TCA_MQPRIO_MAX_RATE64],
				    rem) {
			if (nla_type(attr) != TCA_MQPRIO_MAX_RATE64)
				return -EINVAL;
			if (i >= qopt->num_tc)
				break;
			priv->max_rate[i] = *(u64 *)nla_data(attr);
			i++;
		}
		priv->flags |= TC_MQPRIO_F_MAX_RATE;
	}

	return 0;
}

static int mqprio_init(struct Qdisc *sch, struct nlattr *opt,
		       struct netlink_ext_ack *extack)
{
	struct net_device *dev = qdisc_dev(sch);
	//取qdisc对应的私有结构
	struct mqprio_sched *priv = qdisc_priv(sch);
	struct netdev_queue *dev_queue;
	struct Qdisc *qdisc;
	int i, err = -EOPNOTSUPP;
	struct tc_mqprio_qopt *qopt = NULL;
	struct tc_mqprio_caps caps;
	int len;

	BUILD_BUG_ON(TC_MAX_QUEUE != TC_QOPT_MAX_QUEUE);
	BUILD_BUG_ON(TC_BITMASK != TC_QOPT_BITMASK);

	if (sch->parent != TC_H_ROOT)
		return -EOPNOTSUPP;

	//设备必须为多队列设备
	if (!netif_is_multiqueue(dev))
		return -EOPNOTSUPP;

	/* make certain can allocate enough classids to handle queues */
	//tx队列数目过大，报错（65504）
	if (dev->num_tx_queues >= TC_H_MIN_PRIORITY)
		return -ENOMEM;

	if (!opt || nla_len(opt) < sizeof(*qopt))
		return -EINVAL;

<<<<<<< HEAD
	//取mqprio对应的配置选项，并进行校验
=======
	qdisc_offload_query_caps(dev, TC_SETUP_QDISC_MQPRIO,
				 &caps, sizeof(caps));

>>>>>>> fe15c26e
	qopt = nla_data(opt);
	if (mqprio_parse_opt(dev, qopt, &caps, extack))
		return -EINVAL;

	len = nla_len(opt) - NLA_ALIGN(sizeof(*qopt));
	if (len > 0) {
		err = mqprio_parse_nlattr(sch, qopt, opt);
		if (err)
			return err;
	}

	/* pre-allocate qdisc, attachment can't fail */
	//申请dev->num_tx_queues个队列
	priv->qdiscs = kcalloc(dev->num_tx_queues, sizeof(priv->qdiscs[0]),
			       GFP_KERNEL);
	if (!priv->qdiscs)
		return -ENOMEM;

	//创建dev->num_tx_queues个qdisc
	for (i = 0; i < dev->num_tx_queues; i++) {
		dev_queue = netdev_get_tx_queue(dev, i);
		qdisc = qdisc_create_dflt(dev_queue,
					  get_default_qdisc_ops(dev, i),
					  TC_H_MAKE(TC_H_MAJ(sch->handle),
						    TC_H_MIN(i + 1)), extack);
		if (!qdisc)
			return -ENOMEM;

		priv->qdiscs[i] = qdisc;
		qdisc->flags |= TCQ_F_ONETXQUEUE | TCQ_F_NOPARENT;
	}

	/* If the mqprio options indicate that hardware should own
	 * the queue mapping then run ndo_setup_tc otherwise use the
	 * supplied and verified mapping
	 */
	if (qopt->hw) {
<<<<<<< HEAD
		struct tc_mqprio_qopt_offload mqprio = {.qopt = *qopt};

		switch (priv->mode) {
		case TC_MQPRIO_MODE_DCB:
			if (priv->shaper != TC_MQPRIO_SHAPER_DCB)
				return -EINVAL;
			break;
		case TC_MQPRIO_MODE_CHANNEL:
			mqprio.flags = priv->flags;
			if (priv->flags & TC_MQPRIO_F_MODE)
				mqprio.mode = priv->mode;
			if (priv->flags & TC_MQPRIO_F_SHAPER)
				mqprio.shaper = priv->shaper;
			if (priv->flags & TC_MQPRIO_F_MIN_RATE)
				for (i = 0; i < mqprio.qopt.num_tc; i++)
					mqprio.min_rate[i] = priv->min_rate[i];
			if (priv->flags & TC_MQPRIO_F_MAX_RATE)
				for (i = 0; i < mqprio.qopt.num_tc; i++)
					mqprio.max_rate[i] = priv->max_rate[i];
			break;
		default:
			return -EINVAL;
		}

		//触发驱动调用ndo_setup_tc
		err = dev->netdev_ops->ndo_setup_tc(dev,
						    TC_SETUP_QDISC_MQPRIO,
						    &mqprio);
=======
		err = mqprio_enable_offload(sch, qopt, extack);
>>>>>>> fe15c26e
		if (err)
			return err;
	} else {
	    /*填充dev->num_tc,dev->tc_to_txq*/
		netdev_set_num_tc(dev, qopt->num_tc);
		for (i = 0; i < qopt->num_tc; i++)
			netdev_set_tc_queue(dev, i,
					    qopt->count[i], qopt->offset[i]);
	}

	/* Always use supplied priority mappings */
	for (i = 0; i < TC_BITMASK + 1; i++)
	    /*填充dev->prio_tc_map的映射关系*/
		netdev_set_prio_tc_map(dev, i, qopt->prio_tc_map[i]);

	sch->flags |= TCQ_F_MQROOT;
	return 0;
}

static void mqprio_attach(struct Qdisc *sch)
{
	struct net_device *dev = qdisc_dev(sch);
	struct mqprio_sched *priv = qdisc_priv(sch);
	struct Qdisc *qdisc, *old;
	unsigned int ntx;

	/* Attach underlying qdisc */
	for (ntx = 0; ntx < dev->num_tx_queues; ntx++) {
		qdisc = priv->qdiscs[ntx];
		old = dev_graft_qdisc(qdisc->dev_queue, qdisc);
		if (old)
			qdisc_put(old);
		if (ntx < dev->real_num_tx_queues)
			qdisc_hash_add(qdisc, false);
	}
	kfree(priv->qdiscs);
	priv->qdiscs = NULL;
}

static struct netdev_queue *mqprio_queue_get(struct Qdisc *sch,
					     unsigned long cl)
{
	struct net_device *dev = qdisc_dev(sch);
	unsigned long ntx = cl - 1;

	if (ntx >= dev->num_tx_queues)
		return NULL;
	return netdev_get_tx_queue(dev, ntx);
}

static int mqprio_graft(struct Qdisc *sch, unsigned long cl, struct Qdisc *new,
			struct Qdisc **old, struct netlink_ext_ack *extack)
{
	struct net_device *dev = qdisc_dev(sch);
	struct netdev_queue *dev_queue = mqprio_queue_get(sch, cl);

	if (!dev_queue)
		return -EINVAL;

	if (dev->flags & IFF_UP)
		dev_deactivate(dev);

	*old = dev_graft_qdisc(dev_queue, new);

	if (new)
		new->flags |= TCQ_F_ONETXQUEUE | TCQ_F_NOPARENT;

	if (dev->flags & IFF_UP)
		dev_activate(dev);

	return 0;
}

static int dump_rates(struct mqprio_sched *priv,
		      struct tc_mqprio_qopt *opt, struct sk_buff *skb)
{
	struct nlattr *nest;
	int i;

	if (priv->flags & TC_MQPRIO_F_MIN_RATE) {
		nest = nla_nest_start_noflag(skb, TCA_MQPRIO_MIN_RATE64);
		if (!nest)
			goto nla_put_failure;

		for (i = 0; i < opt->num_tc; i++) {
			if (nla_put(skb, TCA_MQPRIO_MIN_RATE64,
				    sizeof(priv->min_rate[i]),
				    &priv->min_rate[i]))
				goto nla_put_failure;
		}
		nla_nest_end(skb, nest);
	}

	if (priv->flags & TC_MQPRIO_F_MAX_RATE) {
		nest = nla_nest_start_noflag(skb, TCA_MQPRIO_MAX_RATE64);
		if (!nest)
			goto nla_put_failure;

		for (i = 0; i < opt->num_tc; i++) {
			if (nla_put(skb, TCA_MQPRIO_MAX_RATE64,
				    sizeof(priv->max_rate[i]),
				    &priv->max_rate[i]))
				goto nla_put_failure;
		}
		nla_nest_end(skb, nest);
	}
	return 0;

nla_put_failure:
	nla_nest_cancel(skb, nest);
	return -1;
}

static int mqprio_dump(struct Qdisc *sch, struct sk_buff *skb)
{
	struct net_device *dev = qdisc_dev(sch);
	struct mqprio_sched *priv = qdisc_priv(sch);
	struct nlattr *nla = (struct nlattr *)skb_tail_pointer(skb);
	struct tc_mqprio_qopt opt = { 0 };
	struct Qdisc *qdisc;
	unsigned int ntx;

	sch->q.qlen = 0;
	gnet_stats_basic_sync_init(&sch->bstats);
	memset(&sch->qstats, 0, sizeof(sch->qstats));

	/* MQ supports lockless qdiscs. However, statistics accounting needs
	 * to account for all, none, or a mix of locked and unlocked child
	 * qdiscs. Percpu stats are added to counters in-band and locking
	 * qdisc totals are added at end.
	 */
	for (ntx = 0; ntx < dev->num_tx_queues; ntx++) {
		qdisc = netdev_get_tx_queue(dev, ntx)->qdisc_sleeping;
		spin_lock_bh(qdisc_lock(qdisc));

		gnet_stats_add_basic(&sch->bstats, qdisc->cpu_bstats,
				     &qdisc->bstats, false);
		gnet_stats_add_queue(&sch->qstats, qdisc->cpu_qstats,
				     &qdisc->qstats);
		sch->q.qlen += qdisc_qlen(qdisc);

		spin_unlock_bh(qdisc_lock(qdisc));
	}

	mqprio_qopt_reconstruct(dev, &opt);
	opt.hw = priv->hw_offload;

	if (nla_put(skb, TCA_OPTIONS, sizeof(opt), &opt))
		goto nla_put_failure;

	if ((priv->flags & TC_MQPRIO_F_MODE) &&
	    nla_put_u16(skb, TCA_MQPRIO_MODE, priv->mode))
		goto nla_put_failure;

	if ((priv->flags & TC_MQPRIO_F_SHAPER) &&
	    nla_put_u16(skb, TCA_MQPRIO_SHAPER, priv->shaper))
		goto nla_put_failure;

	if ((priv->flags & TC_MQPRIO_F_MIN_RATE ||
	     priv->flags & TC_MQPRIO_F_MAX_RATE) &&
	    (dump_rates(priv, &opt, skb) != 0))
		goto nla_put_failure;

	return nla_nest_end(skb, nla);
nla_put_failure:
	nlmsg_trim(skb, nla);
	return -1;
}

static struct Qdisc *mqprio_leaf(struct Qdisc *sch, unsigned long cl)
{
	struct netdev_queue *dev_queue = mqprio_queue_get(sch, cl);

	if (!dev_queue)
		return NULL;

	return dev_queue->qdisc_sleeping;
}

static unsigned long mqprio_find(struct Qdisc *sch, u32 classid)
{
	struct net_device *dev = qdisc_dev(sch);
	unsigned int ntx = TC_H_MIN(classid);

	/* There are essentially two regions here that have valid classid
	 * values. The first region will have a classid value of 1 through
	 * num_tx_queues. All of these are backed by actual Qdiscs.
	 */
	if (ntx < TC_H_MIN_PRIORITY)
		return (ntx <= dev->num_tx_queues) ? ntx : 0;

	/* The second region represents the hardware traffic classes. These
	 * are represented by classid values of TC_H_MIN_PRIORITY through
	 * TC_H_MIN_PRIORITY + netdev_get_num_tc - 1
	 */
	return ((ntx - TC_H_MIN_PRIORITY) < netdev_get_num_tc(dev)) ? ntx : 0;
}

static int mqprio_dump_class(struct Qdisc *sch, unsigned long cl,
			 struct sk_buff *skb, struct tcmsg *tcm)
{
	if (cl < TC_H_MIN_PRIORITY) {
		struct netdev_queue *dev_queue = mqprio_queue_get(sch, cl);
		struct net_device *dev = qdisc_dev(sch);
		int tc = netdev_txq_to_tc(dev, cl - 1);

		tcm->tcm_parent = (tc < 0) ? 0 :
			TC_H_MAKE(TC_H_MAJ(sch->handle),
				  TC_H_MIN(tc + TC_H_MIN_PRIORITY));
		tcm->tcm_info = dev_queue->qdisc_sleeping->handle;
	} else {
		tcm->tcm_parent = TC_H_ROOT;
		tcm->tcm_info = 0;
	}
	tcm->tcm_handle |= TC_H_MIN(cl);
	return 0;
}

static int mqprio_dump_class_stats(struct Qdisc *sch, unsigned long cl,
				   struct gnet_dump *d)
	__releases(d->lock)
	__acquires(d->lock)
{
	if (cl >= TC_H_MIN_PRIORITY) {
		int i;
		__u32 qlen;
		struct gnet_stats_queue qstats = {0};
		struct gnet_stats_basic_sync bstats;
		struct net_device *dev = qdisc_dev(sch);
		struct netdev_tc_txq tc = dev->tc_to_txq[cl & TC_BITMASK];

		gnet_stats_basic_sync_init(&bstats);
		/* Drop lock here it will be reclaimed before touching
		 * statistics this is required because the d->lock we
		 * hold here is the look on dev_queue->qdisc_sleeping
		 * also acquired below.
		 */
		if (d->lock)
			spin_unlock_bh(d->lock);

		for (i = tc.offset; i < tc.offset + tc.count; i++) {
			struct netdev_queue *q = netdev_get_tx_queue(dev, i);
			struct Qdisc *qdisc = rtnl_dereference(q->qdisc);

			spin_lock_bh(qdisc_lock(qdisc));

			gnet_stats_add_basic(&bstats, qdisc->cpu_bstats,
					     &qdisc->bstats, false);
			gnet_stats_add_queue(&qstats, qdisc->cpu_qstats,
					     &qdisc->qstats);
			sch->q.qlen += qdisc_qlen(qdisc);

			spin_unlock_bh(qdisc_lock(qdisc));
		}
		qlen = qdisc_qlen(sch) + qstats.qlen;

		/* Reclaim root sleeping lock before completing stats */
		if (d->lock)
			spin_lock_bh(d->lock);
		if (gnet_stats_copy_basic(d, NULL, &bstats, false) < 0 ||
		    gnet_stats_copy_queue(d, NULL, &qstats, qlen) < 0)
			return -1;
	} else {
		struct netdev_queue *dev_queue = mqprio_queue_get(sch, cl);

		sch = dev_queue->qdisc_sleeping;
		if (gnet_stats_copy_basic(d, sch->cpu_bstats,
					  &sch->bstats, true) < 0 ||
		    qdisc_qstats_copy(d, sch) < 0)
			return -1;
	}
	return 0;
}

static void mqprio_walk(struct Qdisc *sch, struct qdisc_walker *arg)
{
	struct net_device *dev = qdisc_dev(sch);
	unsigned long ntx;

	if (arg->stop)
		return;

	/* Walk hierarchy with a virtual class per tc */
	arg->count = arg->skip;
	for (ntx = arg->skip; ntx < netdev_get_num_tc(dev); ntx++) {
		if (!tc_qdisc_stats_dump(sch, ntx + TC_H_MIN_PRIORITY, arg))
			return;
	}

	/* Pad the values and skip over unused traffic classes */
	if (ntx < TC_MAX_QUEUE) {
		arg->count = TC_MAX_QUEUE;
		ntx = TC_MAX_QUEUE;
	}

	/* Reset offset, sort out remaining per-queue qdiscs */
	for (ntx -= TC_MAX_QUEUE; ntx < dev->num_tx_queues; ntx++) {
		if (arg->fn(sch, ntx + 1, arg) < 0) {
			arg->stop = 1;
			return;
		}
		arg->count++;
	}
}

static struct netdev_queue *mqprio_select_queue(struct Qdisc *sch,
						struct tcmsg *tcm)
{
	return mqprio_queue_get(sch, TC_H_MIN(tcm->tcm_parent));
}

static const struct Qdisc_class_ops mqprio_class_ops = {
	.graft		= mqprio_graft,
	.leaf		= mqprio_leaf,
	.find		= mqprio_find,
	.walk		= mqprio_walk,
	.dump		= mqprio_dump_class,
	.dump_stats	= mqprio_dump_class_stats,
	.select_queue	= mqprio_select_queue,
};

static struct Qdisc_ops mqprio_qdisc_ops __read_mostly = {
	.cl_ops		= &mqprio_class_ops,
	.id		= "mqprio",
	.priv_size	= sizeof(struct mqprio_sched),
	.init		= mqprio_init,
	.destroy	= mqprio_destroy,
	.attach		= mqprio_attach,
	.change_real_num_tx = mq_change_real_num_tx,
	.dump		= mqprio_dump,
	.owner		= THIS_MODULE,
};

static int __init mqprio_module_init(void)
{
	//注册mqprio队列
	return register_qdisc(&mqprio_qdisc_ops);
}

static void __exit mqprio_module_exit(void)
{
	unregister_qdisc(&mqprio_qdisc_ops);
}

module_init(mqprio_module_init);
module_exit(mqprio_module_exit);

MODULE_LICENSE("GPL");<|MERGE_RESOLUTION|>--- conflicted
+++ resolved
@@ -105,30 +105,12 @@
 		netdev_set_num_tc(dev, 0);
 }
 
-<<<<<<< HEAD
 /*配置校验*/
-static int mqprio_parse_opt(struct net_device *dev, struct tc_mqprio_qopt *qopt)
-{
-	int i, j;
-
-	/* Verify num_tc is not out of max range */
-	if (qopt->num_tc > TC_MAX_QUEUE)
-	    /*num_tc不得超标*/
-		return -EINVAL;
-
-	/* Verify priority mapping uses valid tcs */
-	/*填写在prio_tc_map中的元素不得大于tc数目*/
-	for (i = 0; i < TC_BITMASK + 1; i++) {
-		if (qopt->prio_tc_map[i] >= qopt->num_tc)
-			return -EINVAL;
-	}
-=======
 static int mqprio_parse_opt(struct net_device *dev, struct tc_mqprio_qopt *qopt,
 			    const struct tc_mqprio_caps *caps,
 			    struct netlink_ext_ack *extack)
 {
 	int err;
->>>>>>> fe15c26e
 
 	/* Limit qopt->hw to maximum supported offload value.  Drivers have
 	 * the option of overriding this later if they don't support the a
@@ -144,31 +126,6 @@
 	 * - validate the provided queue counts by itself (and apply them)
 	 * - request queue count validation here (and apply them)
 	 */
-<<<<<<< HEAD
-	if (qopt->hw)
-		//如果需要offload到硬件，则要求dev支持ndo_setup_tc函数
-		return dev->netdev_ops->ndo_setup_tc ? 0 : -EINVAL;
-
-	for (i = 0; i < qopt->num_tc; i++) {
-		unsigned int last = qopt->offset[i] + qopt->count[i];
-
-		/* Verify the queue count is in tx range being equal to the
-		 * real_num_tx_queues indicates the last queue is in use.
-		 */
-		if (qopt->offset[i] >= dev->real_num_tx_queues ||
-		    !qopt->count[i] ||
-		    last > dev->real_num_tx_queues)
-		    /*offset不得超过dev的实际队列数，count不得为0，last不得超过dev实际队列数*/
-			return -EINVAL;
-
-		/* Verify that the offset and counts do not overlap */
-		for (j = i + 1; j < qopt->num_tc; j++) {
-		    /*配置间不得重叠*/
-			if (last > qopt->offset[j])
-				return -EINVAL;
-		}
-	}
-=======
 	err = mqprio_validate_qopt(dev, qopt,
 				   !qopt->hw || caps->validate_queue_counts,
 				   false, extack);
@@ -179,8 +136,8 @@
 	 * and we should return an error.
 	 */
 	if (qopt->hw && !dev->netdev_ops->ndo_setup_tc)
+		//如果需要offload到硬件，则要求dev支持ndo_setup_tc函数
 		return -EINVAL;
->>>>>>> fe15c26e
 
 	return 0;
 }
@@ -298,13 +255,10 @@
 	if (!opt || nla_len(opt) < sizeof(*qopt))
 		return -EINVAL;
 
-<<<<<<< HEAD
-	//取mqprio对应的配置选项，并进行校验
-=======
 	qdisc_offload_query_caps(dev, TC_SETUP_QDISC_MQPRIO,
 				 &caps, sizeof(caps));
 
->>>>>>> fe15c26e
+	//取mqprio对应的配置选项，并进行校验
 	qopt = nla_data(opt);
 	if (mqprio_parse_opt(dev, qopt, &caps, extack))
 		return -EINVAL;
@@ -342,38 +296,8 @@
 	 * supplied and verified mapping
 	 */
 	if (qopt->hw) {
-<<<<<<< HEAD
-		struct tc_mqprio_qopt_offload mqprio = {.qopt = *qopt};
-
-		switch (priv->mode) {
-		case TC_MQPRIO_MODE_DCB:
-			if (priv->shaper != TC_MQPRIO_SHAPER_DCB)
-				return -EINVAL;
-			break;
-		case TC_MQPRIO_MODE_CHANNEL:
-			mqprio.flags = priv->flags;
-			if (priv->flags & TC_MQPRIO_F_MODE)
-				mqprio.mode = priv->mode;
-			if (priv->flags & TC_MQPRIO_F_SHAPER)
-				mqprio.shaper = priv->shaper;
-			if (priv->flags & TC_MQPRIO_F_MIN_RATE)
-				for (i = 0; i < mqprio.qopt.num_tc; i++)
-					mqprio.min_rate[i] = priv->min_rate[i];
-			if (priv->flags & TC_MQPRIO_F_MAX_RATE)
-				for (i = 0; i < mqprio.qopt.num_tc; i++)
-					mqprio.max_rate[i] = priv->max_rate[i];
-			break;
-		default:
-			return -EINVAL;
-		}
-
 		//触发驱动调用ndo_setup_tc
-		err = dev->netdev_ops->ndo_setup_tc(dev,
-						    TC_SETUP_QDISC_MQPRIO,
-						    &mqprio);
-=======
 		err = mqprio_enable_offload(sch, qopt, extack);
->>>>>>> fe15c26e
 		if (err)
 			return err;
 	} else {
