--- conflicted
+++ resolved
@@ -172,12 +172,8 @@
 	psample_group = rcu_dereference_bh(s->psample_group);
 
 	/* randomly sample packets according to rate */
-<<<<<<< HEAD
 	//随机数恰好为rate的倍数时，执行采样
-	if (psample_group && (prandom_u32() % s->rate == 0)) {
-=======
 	if (psample_group && (prandom_u32_max(s->rate) == 0)) {
->>>>>>> 97ee9d1c
 		if (!skb_at_tc_ingress(skb)) {
 		    //egress方向采样
 			md.in_ifindex = skb->skb_iif;
