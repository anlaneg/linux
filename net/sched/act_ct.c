// SPDX-License-Identifier: GPL-2.0 OR Linux-OpenIB
/* -
 * net/sched/act_ct.c  Connection Tracking action
 *
 * Authors:   Paul Blakey <paulb@mellanox.com>
 *            Yossi Kuperman <yossiku@mellanox.com>
 *            Marcelo Ricardo Leitner <marcelo.leitner@gmail.com>
 */

#include <linux/module.h>
#include <linux/init.h>
#include <linux/kernel.h>
#include <linux/skbuff.h>
#include <linux/rtnetlink.h>
#include <linux/pkt_cls.h>
#include <linux/ip.h>
#include <linux/ipv6.h>
#include <linux/rhashtable.h>
#include <net/netlink.h>
#include <net/pkt_sched.h>
#include <net/pkt_cls.h>
#include <net/act_api.h>
#include <net/ip.h>
#include <net/ipv6_frag.h>
#include <uapi/linux/tc_act/tc_ct.h>
#include <net/tc_act/tc_ct.h>
#include <net/tc_wrapper.h>

#include <net/netfilter/nf_flow_table.h>
#include <net/netfilter/nf_conntrack.h>
#include <net/netfilter/nf_conntrack_core.h>
#include <net/netfilter/nf_conntrack_zones.h>
#include <net/netfilter/nf_conntrack_helper.h>
#include <net/netfilter/nf_conntrack_acct.h>
#include <net/netfilter/ipv6/nf_defrag_ipv6.h>
#include <net/netfilter/nf_conntrack_act_ct.h>
#include <net/netfilter/nf_conntrack_seqadj.h>
#include <uapi/linux/netfilter/nf_nat.h>

static struct workqueue_struct *act_ct_wq;
/*每个zone一个hashtable*/
static struct rhashtable zones_ht;
static DEFINE_MUTEX(zones_mutex);

struct zones_ht_key {
	struct net *net;
	u16 zone;
};

struct tcf_ct_flow_table {
	struct rhash_head node; /* In zones tables */

	struct rcu_work rwork;
	struct nf_flowtable nf_ft;/*flowtable指针*/
	refcount_t ref;
	struct zones_ht_key key;

	bool dying;
};

static const struct rhashtable_params zones_params = {
	.head_offset = offsetof(struct tcf_ct_flow_table, node),
	.key_offset = offsetof(struct tcf_ct_flow_table, key),
	.key_len = offsetofend(struct zones_ht_key, zone),
	.automatic_shrinking = true,
};

static struct flow_action_entry *
tcf_ct_flow_table_flow_action_get_next(struct flow_action *flow_action)
{
	int i = flow_action->num_entries++;

	return &flow_action->entries[i];
}

static void tcf_ct_add_mangle_action(struct flow_action *action,
				     enum flow_action_mangle_base htype,
				     u32 offset,
				     u32 mask,
				     u32 val)
{
	struct flow_action_entry *entry;

	entry = tcf_ct_flow_table_flow_action_get_next(action);
	entry->id = FLOW_ACTION_MANGLE;
	entry->mangle.htype = htype;
	entry->mangle.mask = ~mask;
	entry->mangle.offset = offset;
	entry->mangle.val = val;
}

/* The following nat helper functions check if the inverted reverse tuple
 * (target) is different then the current dir tuple - meaning nat for ports
 * and/or ip is needed, and add the relevant mangle actions.
 */
static void
tcf_ct_flow_table_add_action_nat_ipv4(const struct nf_conntrack_tuple *tuple,
				      struct nf_conntrack_tuple target,
				      struct flow_action *action)
{
    /*指定ipv4 src/dst地址转换*/
	if (memcmp(&target.src.u3, &tuple->src.u3, sizeof(target.src.u3)))
		tcf_ct_add_mangle_action(action, FLOW_ACT_MANGLE_HDR_TYPE_IP4,
					 offsetof(struct iphdr, saddr),
					 0xFFFFFFFF,
					 be32_to_cpu(target.src.u3.ip));
	if (memcmp(&target.dst.u3, &tuple->dst.u3, sizeof(target.dst.u3)))
		tcf_ct_add_mangle_action(action, FLOW_ACT_MANGLE_HDR_TYPE_IP4,
					 offsetof(struct iphdr, daddr),
					 0xFFFFFFFF,
					 be32_to_cpu(target.dst.u3.ip));
}

static void
tcf_ct_add_ipv6_addr_mangle_action(struct flow_action *action,
				   union nf_inet_addr *addr,
				   u32 offset)
{
	int i;

	for (i = 0; i < sizeof(struct in6_addr) / sizeof(u32); i++)
		tcf_ct_add_mangle_action(action, FLOW_ACT_MANGLE_HDR_TYPE_IP6,
					 i * sizeof(u32) + offset,
					 0xFFFFFFFF, be32_to_cpu(addr->ip6[i]));
}

static void
tcf_ct_flow_table_add_action_nat_ipv6(const struct nf_conntrack_tuple *tuple,
				      struct nf_conntrack_tuple target,
				      struct flow_action *action)
{
	if (memcmp(&target.src.u3, &tuple->src.u3, sizeof(target.src.u3)))
		tcf_ct_add_ipv6_addr_mangle_action(action, &target.src.u3,
						   offsetof(struct ipv6hdr,
							    saddr));
	if (memcmp(&target.dst.u3, &tuple->dst.u3, sizeof(target.dst.u3)))
		tcf_ct_add_ipv6_addr_mangle_action(action, &target.dst.u3,
						   offsetof(struct ipv6hdr,
							    daddr));
}

/*指定tcp src/dst port转换*/
static void
tcf_ct_flow_table_add_action_nat_tcp(const struct nf_conntrack_tuple *tuple,
				     struct nf_conntrack_tuple target,
				     struct flow_action *action)
{
	__be16 target_src = target.src.u.tcp.port;
	__be16 target_dst = target.dst.u.tcp.port;

	if (target_src != tuple->src.u.tcp.port)
		tcf_ct_add_mangle_action(action, FLOW_ACT_MANGLE_HDR_TYPE_TCP,
					 offsetof(struct tcphdr, source),
					 0xFFFF, be16_to_cpu(target_src));
	if (target_dst != tuple->dst.u.tcp.port)
		tcf_ct_add_mangle_action(action, FLOW_ACT_MANGLE_HDR_TYPE_TCP,
					 offsetof(struct tcphdr, dest),
					 0xFFFF, be16_to_cpu(target_dst));
}

//指定udp src/dst port转换
static void
tcf_ct_flow_table_add_action_nat_udp(const struct nf_conntrack_tuple *tuple,
				     struct nf_conntrack_tuple target,
				     struct flow_action *action)
{
	__be16 target_src = target.src.u.udp.port;
	__be16 target_dst = target.dst.u.udp.port;

	if (target_src != tuple->src.u.udp.port)
		tcf_ct_add_mangle_action(action, FLOW_ACT_MANGLE_HDR_TYPE_UDP,
					 offsetof(struct udphdr, source),
					 0xFFFF, be16_to_cpu(target_src));
	if (target_dst != tuple->dst.u.udp.port)
		tcf_ct_add_mangle_action(action, FLOW_ACT_MANGLE_HDR_TYPE_UDP,
					 offsetof(struct udphdr, dest),
					 0xFFFF, be16_to_cpu(target_dst));
}

static void tcf_ct_flow_table_add_action_meta(struct nf_conn *ct,
					      enum ip_conntrack_dir dir,
					      enum ip_conntrack_info ctinfo,
					      struct flow_action *action)
{
	struct nf_conn_labels *ct_labels;
	struct flow_action_entry *entry;
	u32 *act_ct_labels;

	entry = tcf_ct_flow_table_flow_action_get_next(action);
	entry->id = FLOW_ACTION_CT_METADATA;
#if IS_ENABLED(CONFIG_NF_CONNTRACK_MARK)
	entry->ct_metadata.mark = READ_ONCE(ct->mark);
#endif
	/* aligns with the CT reference on the SKB nf_ct_set */
	entry->ct_metadata.cookie = (unsigned long)ct | ctinfo;
	entry->ct_metadata.orig_dir = dir == IP_CT_DIR_ORIGINAL;

	/*填充ct的labels*/
	act_ct_labels = entry->ct_metadata.labels;
	ct_labels = nf_ct_labels_find(ct);
	if (ct_labels)
		memcpy(act_ct_labels, ct_labels->bits, NF_CT_LABELS_MAX_SIZE);
	else
		memset(act_ct_labels, 0, NF_CT_LABELS_MAX_SIZE);
}

static int tcf_ct_flow_table_add_action_nat(struct net *net,
					    struct nf_conn *ct,
					    enum ip_conntrack_dir dir,
					    struct flow_action *action)
{
	const struct nf_conntrack_tuple *tuple = &ct->tuplehash[dir].tuple;
	struct nf_conntrack_tuple target;

	if (!(ct->status & IPS_NAT_MASK))
		return 0;

	nf_ct_invert_tuple(&target, &ct->tuplehash[!dir].tuple);

	/*地址转换*/
	switch (tuple->src.l3num) {
	case NFPROTO_IPV4:
		tcf_ct_flow_table_add_action_nat_ipv4(tuple, target,
						      action);
		break;
	case NFPROTO_IPV6:
		tcf_ct_flow_table_add_action_nat_ipv6(tuple, target,
						      action);
		break;
	default:
		return -EOPNOTSUPP;
	}

	/*端口转换*/
	switch (nf_ct_protonum(ct)) {
	case IPPROTO_TCP:
		tcf_ct_flow_table_add_action_nat_tcp(tuple, target, action);
		break;
	case IPPROTO_UDP:
		tcf_ct_flow_table_add_action_nat_udp(tuple, target, action);
		break;
	default:
		return -EOPNOTSUPP;
	}

	return 0;
}

/*转换flow的action*/
static int tcf_ct_flow_table_fill_actions(struct net *net,
					  struct flow_offload *flow,
					  enum flow_offload_tuple_dir tdir,
					  struct nf_flow_rule *flow_rule)
{
	struct flow_action *action = &flow_rule->rule->action;
	int num_entries = action->num_entries;
	struct nf_conn *ct = flow->ct;
	enum ip_conntrack_info ctinfo;
	enum ip_conntrack_dir dir;
	int i, err;

	switch (tdir) {
	case FLOW_OFFLOAD_DIR_ORIGINAL:
		dir = IP_CT_DIR_ORIGINAL;
		ctinfo = test_bit(IPS_SEEN_REPLY_BIT, &ct->status) ?
			IP_CT_ESTABLISHED : IP_CT_NEW;
		if (ctinfo == IP_CT_ESTABLISHED)
			set_bit(NF_FLOW_HW_ESTABLISHED, &flow->flags);
		break;
	case FLOW_OFFLOAD_DIR_REPLY:
		dir = IP_CT_DIR_REPLY;
		ctinfo = IP_CT_ESTABLISHED_REPLY;
		break;
	default:
		return -EOPNOTSUPP;
	}

	err = tcf_ct_flow_table_add_action_nat(net, ct, dir, action);
	if (err)
		goto err_nat;

	tcf_ct_flow_table_add_action_meta(ct, dir, ctinfo, action);
	return 0;

err_nat:
	/* Clear filled actions */
	for (i = num_entries; i < action->num_entries; i++)
		memset(&action->entries[i], 0, sizeof(action->entries[i]));
	action->num_entries = num_entries;

	return err;
}

static bool tcf_ct_flow_is_outdated(const struct flow_offload *flow)
{
	return test_bit(IPS_SEEN_REPLY_BIT, &flow->ct->status) &&
	       test_bit(IPS_HW_OFFLOAD_BIT, &flow->ct->status) &&
	       !test_bit(NF_FLOW_HW_PENDING, &flow->flags) &&
	       !test_bit(NF_FLOW_HW_ESTABLISHED, &flow->flags);
}

static void tcf_ct_flow_table_get_ref(struct tcf_ct_flow_table *ct_ft);

static void tcf_ct_nf_get(struct nf_flowtable *ft)
{
	struct tcf_ct_flow_table *ct_ft =
		container_of(ft, struct tcf_ct_flow_table, nf_ft);

	tcf_ct_flow_table_get_ref(ct_ft);
}

static void tcf_ct_flow_table_put(struct tcf_ct_flow_table *ct_ft);

static void tcf_ct_nf_put(struct nf_flowtable *ft)
{
	struct tcf_ct_flow_table *ct_ft =
		container_of(ft, struct tcf_ct_flow_table, nf_ft);

	tcf_ct_flow_table_put(ct_ft);
}

/*指定flowtable类型为ct*/
static struct nf_flowtable_type flowtable_ct = {
	.gc		= tcf_ct_flow_is_outdated,
	.action		= tcf_ct_flow_table_fill_actions,
	.get		= tcf_ct_nf_get,
	.put		= tcf_ct_nf_put,
	.owner		= THIS_MODULE,
};

/*依据params创建ct_ft*/
static int tcf_ct_flow_table_get(struct net *net, struct tcf_ct_params *params)
{
	struct zones_ht_key key = { .net = net, .zone = params->zone };
	struct tcf_ct_flow_table *ct_ft;
	int err = -ENOMEM;

	mutex_lock(&zones_mutex);
	/*如果params已存在，则返回*/
	ct_ft = rhashtable_lookup_fast(&zones_ht, &key, zones_params);
	if (ct_ft && refcount_inc_not_zero(&ct_ft->ref))
		goto out_unlock;

	/*申请ct flow table*/
	ct_ft = kzalloc(sizeof(*ct_ft), GFP_KERNEL);
	if (!ct_ft)
		goto err_alloc;
	refcount_set(&ct_ft->ref, 1);

	ct_ft->key = key;
	/*将ct_ft加入到zones_ht中*/
	err = rhashtable_insert_fast(&zones_ht, &ct_ft->node, zones_params);
	if (err)
		goto err_insert;

	/*设置flowtable的ct type*/
	ct_ft->nf_ft.type = &flowtable_ct;
	ct_ft->nf_ft.flags |= NF_FLOWTABLE_HW_OFFLOAD |
			      NF_FLOWTABLE_COUNTER;
	/*初始化flow table*/
	err = nf_flow_table_init(&ct_ft->nf_ft);
	if (err)
		goto err_init;
	write_pnet(&ct_ft->nf_ft.net, net);

	__module_get(THIS_MODULE);
out_unlock:
	params->ct_ft = ct_ft;
	params->nf_ft = &ct_ft->nf_ft;
	mutex_unlock(&zones_mutex);

	return 0;

err_init:
	rhashtable_remove_fast(&zones_ht, &ct_ft->node, zones_params);
err_insert:
	kfree(ct_ft);
err_alloc:
	mutex_unlock(&zones_mutex);
	return err;
}

static void tcf_ct_flow_table_get_ref(struct tcf_ct_flow_table *ct_ft)
{
	refcount_inc(&ct_ft->ref);
}

static void tcf_ct_flow_table_cleanup_work(struct work_struct *work)
{
	struct tcf_ct_flow_table *ct_ft;
	struct flow_block *block;

	ct_ft = container_of(to_rcu_work(work), struct tcf_ct_flow_table,
			     rwork);
	nf_flow_table_free(&ct_ft->nf_ft);

	block = &ct_ft->nf_ft.flow_block;
	down_write(&ct_ft->nf_ft.flow_block_lock);
	WARN_ON(!list_empty(&block->cb_list));
	up_write(&ct_ft->nf_ft.flow_block_lock);
	kfree(ct_ft);

	module_put(THIS_MODULE);
}

static void tcf_ct_flow_table_put(struct tcf_ct_flow_table *ct_ft)
{
	if (refcount_dec_and_test(&ct_ft->ref)) {
	    	/*将ct_ft节点自zones_ht中移除*/
		rhashtable_remove_fast(&zones_ht, &ct_ft->node, zones_params);
		INIT_RCU_WORK(&ct_ft->rwork, tcf_ct_flow_table_cleanup_work);
		/*将ct_ft加入到act_ct_wq*/
		queue_rcu_work(act_ct_wq, &ct_ft->rwork);
	}
}

static void tcf_ct_flow_tc_ifidx(struct flow_offload *entry,
				 struct nf_conn_act_ct_ext *act_ct_ext, u8 dir)
{
	entry->tuplehash[dir].tuple.xmit_type = FLOW_OFFLOAD_XMIT_TC;
	entry->tuplehash[dir].tuple.tc.iifidx = act_ct_ext->ifindex[dir];
}

static void tcf_ct_flow_ct_ext_ifidx_update(struct flow_offload *entry)
{
	struct nf_conn_act_ct_ext *act_ct_ext;

	act_ct_ext = nf_conn_act_ct_ext_find(entry->ct);
	if (act_ct_ext) {
		tcf_ct_flow_tc_ifidx(entry, act_ct_ext, FLOW_OFFLOAD_DIR_ORIGINAL);
		tcf_ct_flow_tc_ifidx(entry, act_ct_ext, FLOW_OFFLOAD_DIR_REPLY);
	}
}

/*向flowtable中添加flow_offload_entry，并促使其向驱动进行offload*/
static void tcf_ct_flow_table_add(struct tcf_ct_flow_table *ct_ft,
				  struct nf_conn *ct,
				  bool tcp, bool bidirectional)
{
	struct nf_conn_act_ct_ext *act_ct_ext;
	struct flow_offload *entry;
	int err;

	/*ct已卸载跳过*/
	if (test_and_set_bit(IPS_OFFLOAD_BIT, &ct->status))
		return;

	/*创建并填充ct对应的flow_offload entry*/
	entry = flow_offload_alloc(ct);
	if (!entry) {
		WARN_ON_ONCE(1);
		goto err_alloc;
	}

	/*针对tcp,由于卸载后窗口检查容易出错，故放宽此检查*/
	if (tcp) {
		ct->proto.tcp.seen[0].flags |= IP_CT_TCP_FLAG_BE_LIBERAL;
		ct->proto.tcp.seen[1].flags |= IP_CT_TCP_FLAG_BE_LIBERAL;
	}
	if (bidirectional)
		__set_bit(NF_FLOW_HW_BIDIRECTIONAL, &entry->flags);

	act_ct_ext = nf_conn_act_ct_ext_find(ct);
	if (act_ct_ext) {
		tcf_ct_flow_tc_ifidx(entry, act_ct_ext, FLOW_OFFLOAD_DIR_ORIGINAL);
		tcf_ct_flow_tc_ifidx(entry, act_ct_ext, FLOW_OFFLOAD_DIR_REPLY);
	}

	/*将flow offload entry加入到flow table*/
	err = flow_offload_add(&ct_ft->nf_ft, entry);
	if (err)
		goto err_add;

	return;

err_add:
	flow_offload_free(entry);
err_alloc:
	clear_bit(IPS_OFFLOAD_BIT, &ct->status);
}

static void tcf_ct_flow_table_process_conn(struct tcf_ct_flow_table *ct_ft,
					   struct nf_conn *ct,
					   enum ip_conntrack_info ctinfo)
{
	bool tcp = false, bidirectional = true;

	//只处理est,est_reply
	switch (nf_ct_protonum(ct)) {
	case IPPROTO_TCP:
		if ((ctinfo != IP_CT_ESTABLISHED &&
		     ctinfo != IP_CT_ESTABLISHED_REPLY) ||
		    !test_bit(IPS_ASSURED_BIT, &ct->status) ||
		    ct->proto.tcp.state != TCP_CONNTRACK_ESTABLISHED)
		    	/*tcp状态必须达到estable状态*/
			return;

		tcp = true;
		break;
	case IPPROTO_UDP:
		if (!nf_ct_is_confirmed(ct))
			return;
		if (!test_bit(IPS_ASSURED_BIT, &ct->status))
			bidirectional = false;
		/*udp流量无要求*/
		break;
#ifdef CONFIG_NF_CT_PROTO_GRE
	case IPPROTO_GRE: {
		struct nf_conntrack_tuple *tuple;

		if ((ctinfo != IP_CT_ESTABLISHED &&
		     ctinfo != IP_CT_ESTABLISHED_REPLY) ||
		    !test_bit(IPS_ASSURED_BIT, &ct->status) ||
		    ct->status & IPS_NAT_MASK)
			return;

		tuple = &ct->tuplehash[IP_CT_DIR_ORIGINAL].tuple;
		/* No support for GRE v1 */
		if (tuple->src.u.gre.key || tuple->dst.u.gre.key)
			return;
		break;
	}
#endif
	default:
		return;
	}

	/*如果ct有helper,且需要seq调整，则不将其加入流表*/
	if (nf_ct_ext_exist(ct, NF_CT_EXT_HELPER) ||
	    ct->status & IPS_SEQ_ADJUST)
		return;

	/*向flowtable中加入此ct,触发卸载*/
	tcf_ct_flow_table_add(ct_ft, ct, tcp, bidirectional);
}

//解析tcp/udp报文，填充tuple
static bool
tcf_ct_flow_table_fill_tuple_ipv4(struct sk_buff *skb,
				  struct flow_offload_tuple *tuple/*出参，待填充的元组信息*/,
				  struct tcphdr **tcph/*出参，如为tcp协议，则返回tcp头指针*/)
{
	struct flow_ports *ports;
	unsigned int thoff;
	struct iphdr *iph;
	size_t hdrsize;
	u8 ipproto;

	/*使ip头可平坦访问*/
	if (!pskb_network_may_pull(skb, sizeof(*iph)))
		return false;

	iph = ip_hdr(skb);
	thoff = iph->ihl * 4;

	/*ip为分片报文或者ip头存在选项，则返回false*/
	if (ip_is_fragment(iph) ||
	    unlikely(thoff != sizeof(struct iphdr)))
		return false;

	/*非tcp,udp协议返回false*/
	ipproto = iph->protocol;
	switch (ipproto) {
	case IPPROTO_TCP:
		hdrsize = sizeof(struct tcphdr);
		break;
	case IPPROTO_UDP:
		hdrsize = sizeof(*ports);
		break;
#ifdef CONFIG_NF_CT_PROTO_GRE
	case IPPROTO_GRE:
		hdrsize = sizeof(struct gre_base_hdr);
		break;
#endif
	default:
		return false;
	}

	/*ttl过小*/
	if (iph->ttl <= 1)
		return false;

	/*使l4头部可访问*/
	if (!pskb_network_may_pull(skb, thoff + hdrsize))
		return false;

	switch (ipproto) {
	case IPPROTO_TCP:
		*tcph = (void *)(skb_network_header(skb) + thoff);
		fallthrough;
	case IPPROTO_UDP:
		ports = (struct flow_ports *)(skb_network_header(skb) + thoff);
		tuple->src_port = ports->source;
		tuple->dst_port = ports->dest;
		break;
	case IPPROTO_GRE: {
		struct gre_base_hdr *greh;

		greh = (struct gre_base_hdr *)(skb_network_header(skb) + thoff);
		if ((greh->flags & GRE_VERSION) != GRE_VERSION_0)
			return false;
		break;
	}
	}

	iph = ip_hdr(skb);

	tuple->src_v4.s_addr = iph->saddr;
	tuple->dst_v4.s_addr = iph->daddr;
	tuple->l3proto = AF_INET;
	tuple->l4proto = ipproto;

	return true;
}

//解析ipv6报文，填充tuple
static bool
tcf_ct_flow_table_fill_tuple_ipv6(struct sk_buff *skb,
				  struct flow_offload_tuple *tuple/*出参，待填充tuple*/,
				  struct tcphdr **tcph/*出参，如为tcp协议，则指向tcp头部*/)
{
	struct flow_ports *ports;
	struct ipv6hdr *ip6h;
	unsigned int thoff;
	size_t hdrsize;
	u8 nexthdr;

	//获取ipv6头部
	if (!pskb_network_may_pull(skb, sizeof(*ip6h)))
		return false;

	ip6h = ipv6_hdr(skb);
	thoff = sizeof(*ip6h);

	//只容许下一层为tcp/udp
	nexthdr = ip6h->nexthdr;
	switch (nexthdr) {
	case IPPROTO_TCP:
		hdrsize = sizeof(struct tcphdr);
		break;
	case IPPROTO_UDP:
		hdrsize = sizeof(*ports);
		break;
#ifdef CONFIG_NF_CT_PROTO_GRE
	case IPPROTO_GRE:
		hdrsize = sizeof(struct gre_base_hdr);
		break;
#endif
	default:
		return false;
	}

	if (ip6h->hop_limit <= 1)
		return false;

	if (!pskb_network_may_pull(skb, thoff + hdrsize))
		return false;

	switch (nexthdr) {
	case IPPROTO_TCP:
		*tcph = (void *)(skb_network_header(skb) + thoff);
		fallthrough;
	case IPPROTO_UDP:
		ports = (struct flow_ports *)(skb_network_header(skb) + thoff);
		tuple->src_port = ports->source;
		tuple->dst_port = ports->dest;
		break;
	case IPPROTO_GRE: {
		struct gre_base_hdr *greh;

		greh = (struct gre_base_hdr *)(skb_network_header(skb) + thoff);
		if ((greh->flags & GRE_VERSION) != GRE_VERSION_0)
			return false;
		break;
	}
	}

	ip6h = ipv6_hdr(skb);

	//填充tuple
	tuple->src_v6 = ip6h->saddr;
	tuple->dst_v6 = ip6h->daddr;
	tuple->l3proto = AF_INET6;
	tuple->l4proto = nexthdr;

	return true;
}

static bool tcf_ct_flow_table_lookup(struct tcf_ct_params *p,
				     struct sk_buff *skb,
				     u8 family)
{
	struct nf_flowtable *nf_ft = &p->ct_ft->nf_ft;
	struct flow_offload_tuple_rhash *tuplehash;
	struct flow_offload_tuple tuple = {};
	enum ip_conntrack_info ctinfo;
	struct tcphdr *tcph = NULL;
	bool force_refresh = false;
	struct flow_offload *flow;
	struct nf_conn *ct;
	u8 dir;

	//解析报文元组信息;如不支持解析，返回false
	switch (family) {
	case NFPROTO_IPV4:
		if (!tcf_ct_flow_table_fill_tuple_ipv4(skb, &tuple, &tcph))
			return false;
		break;
	case NFPROTO_IPV6:
		if (!tcf_ct_flow_table_fill_tuple_ipv6(skb, &tuple, &tcph))
			return false;
		break;
	default:
		return false;
	}

	/*如不存在tuplehash,返回false*/
	tuplehash = flow_offload_lookup(nf_ft, &tuple);
	if (!tuplehash)
		return false;

	dir = tuplehash->tuple.dir;
	flow = container_of(tuplehash, struct flow_offload, tuplehash[dir]);
	ct = flow->ct;

	if (dir == FLOW_OFFLOAD_DIR_REPLY &&
	    !test_bit(NF_FLOW_HW_BIDIRECTIONAL, &flow->flags)) {
		/* Only offload reply direction after connection became
		 * assured.
		 */
		if (test_bit(IPS_ASSURED_BIT, &ct->status))
			set_bit(NF_FLOW_HW_BIDIRECTIONAL, &flow->flags);
		else if (test_bit(NF_FLOW_HW_ESTABLISHED, &flow->flags))
			/* If flow_table flow has already been updated to the
			 * established state, then don't refresh.
			 */
			return false;
		force_refresh = true;
	}

	/*tcp报文，且包含fin,rst标记时，将flow标记为teardown状态*/
	if (tcph && (unlikely(tcph->fin || tcph->rst))) {
		flow_offload_teardown(flow);
		return false;
	}

	//flow已存在，如为原方向，则为est;否则反方向，则为est_reply
	if (dir == FLOW_OFFLOAD_DIR_ORIGINAL)
		ctinfo = test_bit(IPS_SEEN_REPLY_BIT, &ct->status) ?
			IP_CT_ESTABLISHED : IP_CT_NEW;
	else
		ctinfo = IP_CT_ESTABLISHED_REPLY;

	nf_conn_act_ct_ext_fill(skb, ct, ctinfo);
	tcf_ct_flow_ct_ext_ifidx_update(flow);
	/*刷新netfilter表中的flow*/
	flow_offload_refresh(nf_ft, flow, force_refresh);
	if (!test_bit(IPS_ASSURED_BIT, &ct->status)) {
		/* Process this flow in SW to allow promoting to ASSURED */
		return false;
	}

	nf_conntrack_get(&ct->ct_general);
	/*状态更新*/
	nf_ct_set(skb, ct, ctinfo);
	/*统计更新*/
	if (nf_ft->flags & NF_FLOWTABLE_COUNTER)
		nf_ct_acct_update(ct, dir, skb->len);

	return true;
}

static int tcf_ct_flow_tables_init(void)
{
	return rhashtable_init(&zones_ht, &zones_params);
}

static void tcf_ct_flow_tables_uninit(void)
{
	rhashtable_destroy(&zones_ht);
}

static struct tc_action_ops act_ct_ops;

struct tc_ct_action_net {
	struct tc_action_net tn; /* Must be first */
};

/* Determine whether skb->_nfct is equal to the result of conntrack lookup. */
//检测当前skb中缓存的ct是否与待查询的ct相同，如果相同返回true,否则返回false
static bool tcf_ct_skb_nfct_cached(struct net *net, struct sk_buff *skb,
				   struct tcf_ct_params *p)
{
	enum ip_conntrack_info ctinfo;
	struct nf_conn *ct;

	//取skb的链接跟踪
	ct = nf_ct_get(skb, &ctinfo);
	if (!ct)
	    /*如果没有对应的ct，则直接返回*/
		return false;

	//有ct,且与ct不属于同一个net namespace，返回false
	if (!net_eq(net, read_pnet(&ct->ct_net)))
		goto drop_ct;
	//zone id不相同
	if (nf_ct_zone(ct)->id != p->zone)
		goto drop_ct;
	if (p->helper) {
		struct nf_conn_help *help;

		help = nf_ct_ext_find(ct, NF_CT_EXT_HELPER);
		if (help && rcu_access_pointer(help->helper) != p->helper)
			goto drop_ct;
	}

	/* Force conntrack entry direction. */
	//当前有ct,但当前报文方向非original,如果给定force,则将其移除
	if ((p->ct_action & TCA_CT_ACT_FORCE) &&
	    CTINFO2DIR(ctinfo) != IP_CT_DIR_ORIGINAL) {
		/*移除ct，且将其置为untracked*/
		if (nf_ct_is_confirmed(ct))
			nf_ct_kill(ct);

		goto drop_ct;
	}

	/*可以复用ct*/
	return true;

drop_ct:
	nf_ct_put(ct);
	nf_ct_set(skb, NULL, IP_CT_UNTRACKED);

	return false;
}

static u8 tcf_ct_skb_nf_family(struct sk_buff *skb)
{
	u8 family = NFPROTO_UNSPEC;

	switch (skb_protocol(skb, true)) {
	case htons(ETH_P_IP):
		family = NFPROTO_IPV4;
		break;
	case htons(ETH_P_IPV6):
		family = NFPROTO_IPV6;
		break;
	default:
		break;
	}

	return family;
}

//检查skb是否为ipv4分片报文
static int tcf_ct_ipv4_is_fragment(struct sk_buff *skb, bool *frag/*出参，是否为分片报文*/)
{
	unsigned int len;

	len =  skb_network_offset(skb) + sizeof(struct iphdr);
	if (unlikely(skb->len < len))
	    /*ip头部不完整，报错*/
		return -EINVAL;
	if (unlikely(!pskb_may_pull(skb, len)))
	    /*使ip头部平坦失败*/
		return -ENOMEM;

	*frag = ip_is_fragment(ip_hdr(skb));
	return 0;
}

/*检查skb是否为ipv6分片*/
static int tcf_ct_ipv6_is_fragment(struct sk_buff *skb, bool *frag)
{
	unsigned int flags = 0, len, payload_ofs = 0;
	unsigned short frag_off;
	int nexthdr;

	len =  skb_network_offset(skb) + sizeof(struct ipv6hdr);
	if (unlikely(skb->len < len))
	    /*报文长度不足ipv6*/
		return -EINVAL;
	if (unlikely(!pskb_may_pull(skb, len)))
	    /*报文长度平坦失败*/
		return -ENOMEM;

	nexthdr = ipv6_find_hdr(skb, &payload_ofs, -1, &frag_off, &flags);
	if (unlikely(nexthdr < 0))
		return -EPROTO;

	*frag = flags & IP6_FH_F_FRAG;
	return 0;
}

/*ct前执行分片重组*/
static int tcf_ct_handle_fragments(struct net *net, struct sk_buff *skb,
				   u8 family, u16 zone, bool *defrag)
{
	enum ip_conntrack_info ctinfo;
	struct nf_conn *ct;
	int err = 0;
	bool frag;
	u8 proto;
	u16 mru;

	/* Previously seen (loopback)? Ignore. */
	ct = nf_ct_get(skb, &ctinfo);
	if ((ct && !nf_ct_is_template(ct)) || ctinfo == IP_CT_UNTRACKED)
		return 0;

	/*确定当前报文是否为分片报文*/
	if (family == NFPROTO_IPV4)
		err = tcf_ct_ipv4_is_fragment(skb, &frag);
	else
		err = tcf_ct_ipv6_is_fragment(skb, &frag);
	if (err || !frag)
	    /*解析出错或者报文非分片，则返回*/
		return err;

	err = nf_ct_handle_fragments(net, skb, zone, family, &proto, &mru);
	if (err)
		return err;

	//处理ipv4/ipv6分片重组
	*defrag = true;
	tc_skb_cb(skb)->mru = mru;

	return 0;
}

static void tcf_ct_params_free(struct tcf_ct_params *params)
{
	if (params->helper) {
#if IS_ENABLED(CONFIG_NF_NAT)
		if (params->ct_action & TCA_CT_ACT_NAT)
			nf_nat_helper_put(params->helper);
#endif
		nf_conntrack_helper_put(params->helper);
	}
	if (params->ct_ft)
		tcf_ct_flow_table_put(params->ct_ft);
	if (params->tmpl) {
		if (params->put_labels)
			nf_connlabels_put(nf_ct_net(params->tmpl));

		nf_ct_put(params->tmpl);
	}

	kfree(params);
}

static void tcf_ct_params_free_rcu(struct rcu_head *head)
{
	struct tcf_ct_params *params;

	params = container_of(head, struct tcf_ct_params, rcu);
	tcf_ct_params_free(params);
}

//为ct设置mark
static void tcf_ct_act_set_mark(struct nf_conn *ct, u32 mark, u32 mask)
{
#if IS_ENABLED(CONFIG_NF_CONNTRACK_MARK)
	u32 new_mark;

	if (!mask)
		return;

	new_mark = mark | (READ_ONCE(ct->mark) & ~(mask));
	if (READ_ONCE(ct->mark) != new_mark) {
		WRITE_ONCE(ct->mark, new_mark);
		if (nf_ct_is_confirmed(ct))
			nf_conntrack_event_cache(IPCT_MARK, ct);
	}
#endif
}

//为ct设置lables
static void tcf_ct_act_set_labels(struct nf_conn *ct,
				  u32 *labels,
				  u32 *labels_m)
{
#if IS_ENABLED(CONFIG_NF_CONNTRACK_LABELS)
	size_t labels_sz = sizeof_field(struct tcf_ct_params, labels);

	if (!memchr_inv(labels_m, 0, labels_sz))
		return;

	nf_connlabels_replace(ct, labels, labels_m, 4);
#endif
}

//针对ct做nat处理
static int tcf_ct_act_nat(struct sk_buff *skb,
			  struct nf_conn *ct,
			  enum ip_conntrack_info ctinfo,
			  int ct_action,
			  struct nf_nat_range2 *range,
			  bool commit)
{
#if IS_ENABLED(CONFIG_NF_NAT)
	int err, action = 0;

	/*非nat act，则跳出*/
	if (!(ct_action & TCA_CT_ACT_NAT))
		return NF_ACCEPT;
	if (ct_action & TCA_CT_ACT_NAT_SRC)
		action |= BIT(NF_NAT_MANIP_SRC);
	if (ct_action & TCA_CT_ACT_NAT_DST)
		action |= BIT(NF_NAT_MANIP_DST);

	err = nf_ct_nat(skb, ct, ctinfo, &action, range, commit);
	if (err != NF_ACCEPT)
		return err & NF_VERDICT_MASK;

	if (action & BIT(NF_NAT_MANIP_SRC))
		tc_skb_cb(skb)->post_ct_snat = 1;
	if (action & BIT(NF_NAT_MANIP_DST))
		tc_skb_cb(skb)->post_ct_dnat = 1;

	return err;
#else
	return NF_ACCEPT;
#endif
}

//执行ct action
//用于为skb关联其对应的ct;或者为skb创建对应的ct
TC_INDIRECT_SCOPE int tcf_ct_act(struct sk_buff *skb, const struct tc_action *a,
				 struct tcf_result *res)
{
    /*取报文所在的net namespace*/
	struct net *net = dev_net(skb->dev);
	enum ip_conntrack_info ctinfo;
	struct tcf_ct *c = to_ct(a);
	struct nf_conn *tmpl = NULL;
	struct nf_hook_state state;
	bool cached, commit, clear;
	int nh_ofs, err, retval;
	struct tcf_ct_params *p;
	bool add_helper = false;
	/*是否需要跳过向flow table下发此ct*/
	bool skip_add = false;
	bool defrag = false;
	struct nf_conn *ct;
	u8 family;

	p = rcu_dereference_bh(c->params);

<<<<<<< HEAD
	/*取此ct action的处理结果*/
	retval = READ_ONCE(c->tcf_action);
	/*向kernel添加新的ct*/
=======
	retval = p->action;
>>>>>>> f2d282e1
	commit = p->ct_action & TCA_CT_ACT_COMMIT;
	/*清除skb的ct信息，ct将被移除*/
	clear = p->ct_action & TCA_CT_ACT_CLEAR;
	/*取此ct的连接跟踪模板*/
	tmpl = p->tmpl;

	/*更新此action的lastuse时间及firstuse时间*/
	tcf_lastuse_update(&c->tcf_tm);
	tcf_action_update_bstats(&c->common, skb);

	if (clear) {
		tc_skb_cb(skb)->post_ct = false;
		//如果需要清除ct,则将skb中的ct清除掉
		ct = nf_ct_get(skb, &ctinfo);
		if (ct) {
		    	/*减少ct引用计数，将skb置为未tracked*/
			nf_ct_put(ct);
			nf_ct_set(skb, NULL, IP_CT_UNTRACKED);
		}

		/*此时为untracked标记*/
		goto out_clear;
	}

	//目前仅支持对ipv4,ipv6进行ct创建
	family = tcf_ct_skb_nf_family(skb);
	if (family == NFPROTO_UNSPEC)
		goto drop;

	/* The conntrack module expects to be working at L3.
	 * We also try to pull the IPv4/6 header to linear area
	 */
	//使skb->data指向l3头部
	nh_ofs = skb_network_offset(skb);
	skb_pull_rcsum(skb, nh_ofs);

	//处理分片重组
	err = tcf_ct_handle_fragments(net, skb, family, p->zone, &defrag);
	if (err)
		goto out_frag;

	err = nf_ct_skb_network_trim(skb, family);
	if (err)
		goto drop;

	/* If we are recirculating packets to match on ct fields and
	 * committing with a separate ct action, then we don't need to
	 * actually run the packet through conntrack twice unless it's for a
	 * different zone.
	 */
	//如上面注释所言，确定是否使用skb中缓存的，如与待查询的一致，则返回true
	cached = tcf_ct_skb_nfct_cached(net, skb, p);
	if (!cached) {
		if (tcf_ct_flow_table_lookup(p, skb, family)) {
			skip_add = true;
			goto do_nat;
		}

		//没有缓存,也没有查找到，执行创建
		/* Associate skb with specified zone. */
		if (tmpl) {
			nf_conntrack_put(skb_nfct(skb));
			nf_conntrack_get(&tmpl->ct_general);
			/*将此ct模板赋给skb,并置new状态*/
			nf_ct_set(skb, tmpl, IP_CT_NEW);
		}

		//模拟netfilter上下文，创建ct
		state.hook = NF_INET_PRE_ROUTING;
		state.net = net;
		state.pf = family;
		err = nf_conntrack_in(skb, &state);
		if (err != NF_ACCEPT)
			goto nf_error;
	}

do_nat:
	ct = nf_ct_get(skb, &ctinfo);
	if (!ct)
		goto out_push;
	nf_ct_deliver_cached_events(ct);
	nf_conn_act_ct_ext_fill(skb, ct, ctinfo);

	//针对ct做报文nat
	err = tcf_ct_act_nat(skb, ct, ctinfo, p->ct_action, &p->range, commit);
	if (err != NF_ACCEPT)
		goto nf_error;

	if (!nf_ct_is_confirmed(ct) && commit && p->helper && !nfct_help(ct)) {
		err = __nf_ct_try_assign_helper(ct, p->tmpl, GFP_ATOMIC);
		if (err)
			goto drop;
		add_helper = true;
		if (p->ct_action & TCA_CT_ACT_NAT && !nfct_seqadj(ct)) {
			if (!nfct_seqadj_ext_add(ct))
				goto drop;
		}
	}

	if (nf_ct_is_confirmed(ct) ? ((!cached && !skip_add) || add_helper) : commit) {
		err = nf_ct_helper(skb, ct, ctinfo, family);
		if (err != NF_ACCEPT)
			goto nf_error;
	}

	if (commit) {
	    	/*XXX在这个位置做ct数量限制*/
		//如果指定了commit,则将ct置为confirm,并设置packet对应的mark,labels
		tcf_ct_act_set_mark(ct, p->mark, p->mark_mask);
		tcf_ct_act_set_labels(ct, p->labels, p->labels_mask);

		if (!nf_ct_is_confirmed(ct))
			nf_conn_act_ct_ext_add(skb, ct, ctinfo);

		/* This will take care of sending queued events
		 * even if the connection is already confirmed.
		 */
		//confirm此ct
		err = nf_conntrack_confirm(skb);
		if (err != NF_ACCEPT)
			goto nf_error;

		/* The ct may be dropped if a clash has been resolved,
		 * so it's necessary to retrieve it from skb again to
		 * prevent UAF.
		 */
		ct = nf_ct_get(skb, &ctinfo);
		if (!ct)
			skip_add = true;
	}

	if (!skip_add)
		tcf_ct_flow_table_process_conn(p->ct_ft, ct, ctinfo);

out_push:
    /*还原到原来的skb->data*/
	skb_push_rcsum(skb, nh_ofs);

	tc_skb_cb(skb)->post_ct = true;
	tc_skb_cb(skb)->zone = p->zone;
out_clear:
	if (defrag)
		qdisc_skb_cb(skb)->pkt_len = skb->len;
	return retval;

out_frag:
	if (err != -EINPROGRESS)
		tcf_action_inc_drop_qstats(&c->common);
	return TC_ACT_CONSUMED;

drop:
	tcf_action_inc_drop_qstats(&c->common);
	return TC_ACT_SHOT;

nf_error:
	/* some verdicts store extra data in upper bits, such
	 * as errno or queue number.
	 */
	switch (err & NF_VERDICT_MASK) {
	case NF_DROP:
		goto drop;
	case NF_STOLEN:
		tcf_action_inc_drop_qstats(&c->common);
		return TC_ACT_CONSUMED;
	default:
		DEBUG_NET_WARN_ON_ONCE(1);
		goto drop;
	}
}

static const struct nla_policy ct_policy[TCA_CT_MAX + 1] = {
	[TCA_CT_ACTION] = { .type = NLA_U16 },
	[TCA_CT_PARMS] = NLA_POLICY_EXACT_LEN(sizeof(struct tc_ct)),
	[TCA_CT_ZONE] = { .type = NLA_U16 },
	[TCA_CT_MARK] = { .type = NLA_U32 },
	[TCA_CT_MARK_MASK] = { .type = NLA_U32 },
	[TCA_CT_LABELS] = { .type = NLA_BINARY,
			    .len = 128 / BITS_PER_BYTE },
	[TCA_CT_LABELS_MASK] = { .type = NLA_BINARY,
				 .len = 128 / BITS_PER_BYTE },
	[TCA_CT_NAT_IPV4_MIN] = { .type = NLA_U32 },
	[TCA_CT_NAT_IPV4_MAX] = { .type = NLA_U32 },
	[TCA_CT_NAT_IPV6_MIN] = NLA_POLICY_EXACT_LEN(sizeof(struct in6_addr)),
	[TCA_CT_NAT_IPV6_MAX] = NLA_POLICY_EXACT_LEN(sizeof(struct in6_addr)),
	[TCA_CT_NAT_PORT_MIN] = { .type = NLA_U16 },
	[TCA_CT_NAT_PORT_MAX] = { .type = NLA_U16 },
	[TCA_CT_HELPER_NAME] = { .type = NLA_STRING, .len = NF_CT_HELPER_NAME_LEN },
	[TCA_CT_HELPER_FAMILY] = { .type = NLA_U8 },
	[TCA_CT_HELPER_PROTO] = { .type = NLA_U8 },
};

static int tcf_ct_fill_params_nat(struct tcf_ct_params *p,
				  struct tc_ct *parm,
				  struct nlattr **tb,
				  struct netlink_ext_ack *extack)
{
	struct nf_nat_range2 *range;

	/*action没有指定做nat,退出*/
	if (!(p->ct_action & TCA_CT_ACT_NAT))
		return 0;

	/*没有配置nat功能，退出*/
	if (!IS_ENABLED(CONFIG_NF_NAT)) {
		NL_SET_ERR_MSG_MOD(extack, "Netfilter nat isn't enabled in kernel");
		return -EOPNOTSUPP;
	}

	/*当前仅支持snat,dnat两种功能*/
	if (!(p->ct_action & (TCA_CT_ACT_NAT_SRC | TCA_CT_ACT_NAT_DST)))
		return 0;

	/*当前不支持snat与dnat出时存在*/
	if ((p->ct_action & TCA_CT_ACT_NAT_SRC) &&
	    (p->ct_action & TCA_CT_ACT_NAT_DST)) {
		NL_SET_ERR_MSG_MOD(extack, "dnat and snat can't be enabled at the same time");
		return -EOPNOTSUPP;
	}

	range = &p->range;
	if (tb[TCA_CT_NAT_IPV4_MIN]) {
	    /*ipv4地址段*/
		struct nlattr *max_attr = tb[TCA_CT_NAT_IPV4_MAX];

		p->ipv4_range = true;
		range->flags |= NF_NAT_RANGE_MAP_IPS;
		range->min_addr.ip =
			nla_get_in_addr(tb[TCA_CT_NAT_IPV4_MIN]);

		range->max_addr.ip =
			nla_get_in_addr_default(max_attr, range->min_addr.ip);
	} else if (tb[TCA_CT_NAT_IPV6_MIN]) {
	    /*ipv6地址段*/
		struct nlattr *max_attr = tb[TCA_CT_NAT_IPV6_MAX];

		p->ipv4_range = false;
		range->flags |= NF_NAT_RANGE_MAP_IPS;
		range->min_addr.in6 =
			nla_get_in6_addr(tb[TCA_CT_NAT_IPV6_MIN]);

		range->max_addr.in6 = max_attr ?
				      nla_get_in6_addr(max_attr) :
				      range->min_addr.in6;
	}

	/*port范围填充*/
	if (tb[TCA_CT_NAT_PORT_MIN]) {
		range->flags |= NF_NAT_RANGE_PROTO_SPECIFIED;
		range->min_proto.all = nla_get_be16(tb[TCA_CT_NAT_PORT_MIN]);

		range->max_proto.all = tb[TCA_CT_NAT_PORT_MAX] ?
				       nla_get_be16(tb[TCA_CT_NAT_PORT_MAX]) :
				       range->min_proto.all;
	}

	return 0;
}

/*设置ct key与val*/
static void tcf_ct_set_key_val(struct nlattr **tb,
			       void *val/*出参，tb中val_type对应的值*/, int val_type,
			       void *mask/*出参，tb中mask_type对应的值*/, int mask_type,
			       int len/*val类型的值长度*/)
{
    /*val_type如不存在，则返回*/
	if (!tb[val_type])
		return;

	/*利用val_type填充val*/
	nla_memcpy(val, tb[val_type], len);

	/*mask如不存在，则不再处理*/
	if (!mask)
		return;

	/*如果mask_type存在，则按mask_type要求填充，否则填充为全ff*/
	if (mask_type == TCA_CT_UNSPEC || !tb[mask_type])
		memset(mask, 0xff, len);
	else
		nla_memcpy(mask, tb[mask_type], len);
}

static int tcf_ct_fill_params(struct net *net,
			      struct tcf_ct_params *p/*出参*/,
			      struct tc_ct *parm,
			      struct nlattr **tb,
			      struct netlink_ext_ack *extack)
{
	struct nf_conntrack_zone zone;
	int err, family, proto, len;
	bool put_labels = false;
	struct nf_conn *tmpl;
	char *name;

	p->zone = NF_CT_DEFAULT_ZONE_ID;

	tcf_ct_set_key_val(tb,
			   &p->ct_action, TCA_CT_ACTION,
			   NULL, TCA_CT_UNSPEC,
			   sizeof(p->ct_action));

	/*要求清除ct*/
	if (p->ct_action & TCA_CT_ACT_CLEAR)
		return 0;

	/*填充nat参数*/
	err = tcf_ct_fill_params_nat(p, parm, tb, extack);
	if (err)
		return err;

	/*ct mark填充*/
	if (tb[TCA_CT_MARK]) {
		if (!IS_ENABLED(CONFIG_NF_CONNTRACK_MARK)) {
			NL_SET_ERR_MSG_MOD(extack, "Conntrack mark isn't enabled.");
			return -EOPNOTSUPP;
		}
		tcf_ct_set_key_val(tb,
				   &p->mark, TCA_CT_MARK,
				   &p->mark_mask, TCA_CT_MARK_MASK,
				   sizeof(p->mark));
	}

	/*ct labels填充*/
	if (tb[TCA_CT_LABELS]) {
		unsigned int n_bits = sizeof_field(struct tcf_ct_params, labels) * 8;

		if (!IS_ENABLED(CONFIG_NF_CONNTRACK_LABELS)) {
			NL_SET_ERR_MSG_MOD(extack, "Conntrack labels isn't enabled.");
			return -EOPNOTSUPP;
		}

		if (nf_connlabels_get(net, n_bits - 1)) {
			NL_SET_ERR_MSG_MOD(extack, "Failed to set connlabel length");
			return -EOPNOTSUPP;
		} else {
			put_labels = true;
		}

		tcf_ct_set_key_val(tb,
				   p->labels, TCA_CT_LABELS,
				   p->labels_mask, TCA_CT_LABELS_MASK,
				   sizeof(p->labels));
	}

	/*ct zone填充*/
	if (tb[TCA_CT_ZONE]) {
		if (!IS_ENABLED(CONFIG_NF_CONNTRACK_ZONES)) {
			NL_SET_ERR_MSG_MOD(extack, "Conntrack zones isn't enabled.");
			return -EOPNOTSUPP;
		}

		tcf_ct_set_key_val(tb,
				   &p->zone, TCA_CT_ZONE,
				   NULL, TCA_CT_UNSPEC,
				   sizeof(p->zone));
	}

	/*初始化zone,申请tmpl连接*/
	nf_ct_zone_init(&zone, p->zone, NF_CT_DEFAULT_ZONE_DIR, 0);
	tmpl = nf_ct_tmpl_alloc(net, &zone, GFP_KERNEL);
	if (!tmpl) {
		NL_SET_ERR_MSG_MOD(extack, "Failed to allocate conntrack template");
		return -ENOMEM;
	}
	/*设置ct模板*/
	p->tmpl = tmpl;
	if (tb[TCA_CT_HELPER_NAME]) {
		name = nla_data(tb[TCA_CT_HELPER_NAME]);
		len = nla_len(tb[TCA_CT_HELPER_NAME]);
		if (len > 16 || name[len - 1] != '\0') {
			NL_SET_ERR_MSG_MOD(extack, "Failed to parse helper name.");
			err = -EINVAL;
			goto err;
		}
		family = nla_get_u8_default(tb[TCA_CT_HELPER_FAMILY], AF_INET);
		proto = nla_get_u8_default(tb[TCA_CT_HELPER_PROTO],
					   IPPROTO_TCP);
		err = nf_ct_add_helper(tmpl, name, family, proto,
				       p->ct_action & TCA_CT_ACT_NAT, &p->helper);
		if (err) {
			NL_SET_ERR_MSG_MOD(extack, "Failed to add helper");
			goto err;
		}
	}

	p->put_labels = put_labels;

	if (p->ct_action & TCA_CT_ACT_COMMIT)
		__set_bit(IPS_CONFIRMED_BIT, &tmpl->status);
	return 0;
err:
	if (put_labels)
		nf_connlabels_put(net);

	nf_ct_put(p->tmpl);
	p->tmpl = NULL;
	return err;
}

static int tcf_ct_init(struct net *net, struct nlattr *nla,
		       struct nlattr *est, struct tc_action **a,
		       struct tcf_proto *tp, u32 flags,
		       struct netlink_ext_ack *extack)
{
	struct tc_action_net *tn = net_generic(net, act_ct_ops.net_id);
	bool bind = flags & TCA_ACT_FLAGS_BIND;
	struct tcf_ct_params *params = NULL;
	struct nlattr *tb[TCA_CT_MAX + 1];
	struct tcf_chain *goto_ch = NULL;
	struct tc_ct *parm;
	struct tcf_ct *c;
	int err, res = 0;
	u32 index;

	if (!nla) {
		NL_SET_ERR_MSG_MOD(extack, "Ct requires attributes to be passed");
		return -EINVAL;
	}

	err = nla_parse_nested(tb, TCA_CT_MAX, nla, ct_policy, extack);
	if (err < 0)
		return err;

	if (!tb[TCA_CT_PARMS]) {
		NL_SET_ERR_MSG_MOD(extack, "Missing required ct parameters");
		return -EINVAL;
	}
	parm = nla_data(tb[TCA_CT_PARMS]);
	index = parm->index;
	err = tcf_idr_check_alloc(tn, &index, a, bind);
	if (err < 0)
		return err;

	if (!err) {
		err = tcf_idr_create_from_flags(tn, index, est, a,
						&act_ct_ops, bind, flags);
		if (err) {
			tcf_idr_cleanup(tn, index);
			return err;
		}
		res = ACT_P_CREATED;
	} else {
		if (bind)
			return ACT_P_BOUND;

		if (!(flags & TCA_ACT_FLAGS_REPLACE)) {
			tcf_idr_release(*a, bind);
			return -EEXIST;
		}
	}
	err = tcf_action_check_ctrlact(parm->action, tp, &goto_ch, extack);
	if (err < 0)
		goto cleanup;

	c = to_ct(*a);

	/*申请并填充ct parameter*/
	params = kzalloc(sizeof(*params), GFP_KERNEL);
	if (unlikely(!params)) {
		err = -ENOMEM;
		goto cleanup;
	}

	err = tcf_ct_fill_params(net, params/*出参*/, parm, tb, extack);
	if (err)
		goto cleanup;

	err = tcf_ct_flow_table_get(net, params);
	if (err)
		goto cleanup;

	params->action = parm->action;
	spin_lock_bh(&c->tcf_lock);
	/*设置a,要求跳到那个chain*/
	goto_ch = tcf_action_set_ctrlact(*a, parm->action, goto_ch);
	params = rcu_replace_pointer(c->params, params,
				     lockdep_is_held(&c->tcf_lock));
	spin_unlock_bh(&c->tcf_lock);

	if (goto_ch)
		tcf_chain_put_by_act(goto_ch);
	if (params)
		call_rcu(&params->rcu, tcf_ct_params_free_rcu);

	return res;

cleanup:
	if (goto_ch)
		tcf_chain_put_by_act(goto_ch);
	if (params)
		tcf_ct_params_free(params);
	tcf_idr_release(*a, bind);
	return err;
}

static void tcf_ct_cleanup(struct tc_action *a)
{
	struct tcf_ct_params *params;
	struct tcf_ct *c = to_ct(a);

	params = rcu_dereference_protected(c->params, 1);
	if (params)
		call_rcu(&params->rcu, tcf_ct_params_free_rcu);
}

static int tcf_ct_dump_key_val(struct sk_buff *skb,
			       const void *val, int val_type,
			       const void *mask, int mask_type,
			       int len)
{
	int err;

	if (mask && !memchr_inv(mask, 0, len))
		return 0;

	err = nla_put(skb, val_type, len, val);
	if (err)
		return err;

	if (mask_type != TCA_CT_UNSPEC) {
		err = nla_put(skb, mask_type, len, mask);
		if (err)
			return err;
	}

	return 0;
}

static int tcf_ct_dump_nat(struct sk_buff *skb, const struct tcf_ct_params *p)
{
	const struct nf_nat_range2 *range = &p->range;

	if (!(p->ct_action & TCA_CT_ACT_NAT))
		return 0;

	if (!(p->ct_action & (TCA_CT_ACT_NAT_SRC | TCA_CT_ACT_NAT_DST)))
		return 0;

	if (range->flags & NF_NAT_RANGE_MAP_IPS) {
		if (p->ipv4_range) {
			if (nla_put_in_addr(skb, TCA_CT_NAT_IPV4_MIN,
					    range->min_addr.ip))
				return -1;
			if (nla_put_in_addr(skb, TCA_CT_NAT_IPV4_MAX,
					    range->max_addr.ip))
				return -1;
		} else {
			if (nla_put_in6_addr(skb, TCA_CT_NAT_IPV6_MIN,
					     &range->min_addr.in6))
				return -1;
			if (nla_put_in6_addr(skb, TCA_CT_NAT_IPV6_MAX,
					     &range->max_addr.in6))
				return -1;
		}
	}

	if (range->flags & NF_NAT_RANGE_PROTO_SPECIFIED) {
		if (nla_put_be16(skb, TCA_CT_NAT_PORT_MIN,
				 range->min_proto.all))
			return -1;
		if (nla_put_be16(skb, TCA_CT_NAT_PORT_MAX,
				 range->max_proto.all))
			return -1;
	}

	return 0;
}

static int tcf_ct_dump_helper(struct sk_buff *skb,
			      const struct nf_conntrack_helper *helper)
{
	if (!helper)
		return 0;

	if (nla_put_string(skb, TCA_CT_HELPER_NAME, helper->name) ||
	    nla_put_u8(skb, TCA_CT_HELPER_FAMILY, helper->tuple.src.l3num) ||
	    nla_put_u8(skb, TCA_CT_HELPER_PROTO, helper->tuple.dst.protonum))
		return -1;

	return 0;
}

static inline int tcf_ct_dump(struct sk_buff *skb, struct tc_action *a,
			      int bind, int ref)
{
	unsigned char *b = skb_tail_pointer(skb);
	const struct tcf_ct *c = to_ct(a);
	const struct tcf_ct_params *p;
	struct tc_ct opt = {
		.index   = c->tcf_index,
		.refcnt  = refcount_read(&c->tcf_refcnt) - ref,
		.bindcnt = atomic_read(&c->tcf_bindcnt) - bind,
	};
	struct tcf_t t;

	rcu_read_lock();
	p = rcu_dereference(c->params);
	opt.action = p->action;

	if (tcf_ct_dump_key_val(skb,
				&p->ct_action, TCA_CT_ACTION,
				NULL, TCA_CT_UNSPEC,
				sizeof(p->ct_action)))
		goto nla_put_failure;

	if (p->ct_action & TCA_CT_ACT_CLEAR)
		goto skip_dump;

	if (IS_ENABLED(CONFIG_NF_CONNTRACK_MARK) &&
	    tcf_ct_dump_key_val(skb,
				&p->mark, TCA_CT_MARK,
				&p->mark_mask, TCA_CT_MARK_MASK,
				sizeof(p->mark)))
		goto nla_put_failure;

	if (IS_ENABLED(CONFIG_NF_CONNTRACK_LABELS) &&
	    tcf_ct_dump_key_val(skb,
				p->labels, TCA_CT_LABELS,
				p->labels_mask, TCA_CT_LABELS_MASK,
				sizeof(p->labels)))
		goto nla_put_failure;

	if (IS_ENABLED(CONFIG_NF_CONNTRACK_ZONES) &&
	    tcf_ct_dump_key_val(skb,
				&p->zone, TCA_CT_ZONE,
				NULL, TCA_CT_UNSPEC,
				sizeof(p->zone)))
		goto nla_put_failure;

	if (tcf_ct_dump_nat(skb, p))
		goto nla_put_failure;

	if (tcf_ct_dump_helper(skb, p->helper))
		goto nla_put_failure;

skip_dump:
	if (nla_put(skb, TCA_CT_PARMS, sizeof(opt), &opt))
		goto nla_put_failure;

	tcf_tm_dump(&t, &c->tcf_tm);
	if (nla_put_64bit(skb, TCA_CT_TM, sizeof(t), &t, TCA_CT_PAD))
		goto nla_put_failure;
	rcu_read_unlock();

	return skb->len;
nla_put_failure:
	rcu_read_unlock();
	nlmsg_trim(skb, b);
	return -1;
}

static void tcf_stats_update(struct tc_action *a, u64 bytes, u64 packets,
			     u64 drops, u64 lastuse, bool hw)
{
	struct tcf_ct *c = to_ct(a);

	tcf_action_update_stats(a, bytes, packets, drops, hw);
	c->tcf_tm.lastuse = max_t(u64, c->tcf_tm.lastuse, lastuse);
}

static int tcf_ct_offload_act_setup(struct tc_action *act, void *entry_data,
				    u32 *index_inc, bool bind,
				    struct netlink_ext_ack *extack)
{
	if (bind) {
		struct flow_action_entry *entry = entry_data;

		if (tcf_ct_helper(act))
			return -EOPNOTSUPP;

		entry->id = FLOW_ACTION_CT;
		entry->ct.action = tcf_ct_action(act);
		entry->ct.zone = tcf_ct_zone(act);
		entry->ct.flow_table = tcf_ct_ft(act);
		*index_inc = 1;
	} else {
		struct flow_offload_action *fl_action = entry_data;

		fl_action->id = FLOW_ACTION_CT;
	}

	return 0;
}

static struct tc_action_ops act_ct_ops = {
	.kind		=	"ct",
	.id		=	TCA_ID_CT,
	.owner		=	THIS_MODULE,
	.act		=	tcf_ct_act,
	.dump		=	tcf_ct_dump,
	.init		=	tcf_ct_init,
	.cleanup	=	tcf_ct_cleanup,
	.stats_update	=	tcf_stats_update,
	.offload_act_setup =	tcf_ct_offload_act_setup,
	.size		=	sizeof(struct tcf_ct),
};
MODULE_ALIAS_NET_ACT("ct");

/*ct action在pernet时需要的初始化*/
static __net_init int ct_init_net(struct net *net)
{
	struct tc_ct_action_net *tn = net_generic(net, act_ct_ops.net_id);

	return tc_action_net_init(net, &tn->tn, &act_ct_ops);
}

static void __net_exit ct_exit_net(struct list_head *net_list)
{
	tc_action_net_exit(net_list, act_ct_ops.net_id);
}

/*ct action在per net namespace时需要执行的操作*/
static struct pernet_operations ct_net_ops = {
	.init = ct_init_net,
	.exit_batch = ct_exit_net,
	.id   = &act_ct_ops.net_id,
	.size = sizeof(struct tc_ct_action_net),
};

//注册ct action
static int __init ct_init_module(void)
{
	int err;

	act_ct_wq = alloc_ordered_workqueue("act_ct_workqueue", 0);
	if (!act_ct_wq)
		return -ENOMEM;

	err = tcf_ct_flow_tables_init();
	if (err)
		goto err_tbl_init;

	/*注册ct action*/
	err = tcf_register_action(&act_ct_ops, &ct_net_ops);
	if (err)
		goto err_register;

	static_branch_inc(&tcf_frag_xmit_count);

	return 0;

err_register:
	tcf_ct_flow_tables_uninit();
err_tbl_init:
	destroy_workqueue(act_ct_wq);
	return err;
}

static void __exit ct_cleanup_module(void)
{
	static_branch_dec(&tcf_frag_xmit_count);
	tcf_unregister_action(&act_ct_ops, &ct_net_ops);
	tcf_ct_flow_tables_uninit();
	destroy_workqueue(act_ct_wq);
}

module_init(ct_init_module);
module_exit(ct_cleanup_module);
MODULE_AUTHOR("Paul Blakey <paulb@mellanox.com>");
MODULE_AUTHOR("Yossi Kuperman <yossiku@mellanox.com>");
MODULE_AUTHOR("Marcelo Ricardo Leitner <marcelo.leitner@gmail.com>");
MODULE_DESCRIPTION("Connection tracking action");
MODULE_LICENSE("GPL v2");<|MERGE_RESOLUTION|>--- conflicted
+++ resolved
@@ -1048,13 +1048,9 @@
 
 	p = rcu_dereference_bh(c->params);
 
-<<<<<<< HEAD
 	/*取此ct action的处理结果*/
-	retval = READ_ONCE(c->tcf_action);
+	retval = p->action;
 	/*向kernel添加新的ct*/
-=======
-	retval = p->action;
->>>>>>> f2d282e1
 	commit = p->ct_action & TCA_CT_ACT_COMMIT;
 	/*清除skb的ct信息，ct将被移除*/
 	clear = p->ct_action & TCA_CT_ACT_CLEAR;
