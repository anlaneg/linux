// SPDX-License-Identifier: GPL-2.0 OR Linux-OpenIB
/* -
 * net/sched/act_ct.c  Connection Tracking action
 *
 * Authors:   Paul Blakey <paulb@mellanox.com>
 *            Yossi Kuperman <yossiku@mellanox.com>
 *            Marcelo Ricardo Leitner <marcelo.leitner@gmail.com>
 */

#include <linux/module.h>
#include <linux/init.h>
#include <linux/kernel.h>
#include <linux/skbuff.h>
#include <linux/rtnetlink.h>
#include <linux/pkt_cls.h>
#include <linux/ip.h>
#include <linux/ipv6.h>
#include <linux/rhashtable.h>
#include <net/netlink.h>
#include <net/pkt_sched.h>
#include <net/pkt_cls.h>
#include <net/act_api.h>
#include <net/ip.h>
#include <net/ipv6_frag.h>
#include <uapi/linux/tc_act/tc_ct.h>
#include <net/tc_act/tc_ct.h>

#include <net/netfilter/nf_flow_table.h>
#include <net/netfilter/nf_conntrack.h>
#include <net/netfilter/nf_conntrack_core.h>
#include <net/netfilter/nf_conntrack_zones.h>
#include <net/netfilter/nf_conntrack_helper.h>
#include <net/netfilter/nf_conntrack_acct.h>
#include <net/netfilter/ipv6/nf_defrag_ipv6.h>
#include <uapi/linux/netfilter/nf_nat.h>

static struct workqueue_struct *act_ct_wq;
/*每个zone一个hashtable*/
static struct rhashtable zones_ht;
static DEFINE_MUTEX(zones_mutex);

struct tcf_ct_flow_table {
	struct rhash_head node; /* In zones tables */

	struct rcu_work rwork;
	struct nf_flowtable nf_ft;/*flowtable指针*/
	refcount_t ref;
	u16 zone;

	bool dying;
};

static const struct rhashtable_params zones_params = {
	.head_offset = offsetof(struct tcf_ct_flow_table, node),
	.key_offset = offsetof(struct tcf_ct_flow_table, zone),
	.key_len = sizeof_field(struct tcf_ct_flow_table, zone),
	.automatic_shrinking = true,
};

static struct flow_action_entry *
tcf_ct_flow_table_flow_action_get_next(struct flow_action *flow_action)
{
	int i = flow_action->num_entries++;

	return &flow_action->entries[i];
}

static void tcf_ct_add_mangle_action(struct flow_action *action,
				     enum flow_action_mangle_base htype,
				     u32 offset,
				     u32 mask,
				     u32 val)
{
	struct flow_action_entry *entry;

	entry = tcf_ct_flow_table_flow_action_get_next(action);
	entry->id = FLOW_ACTION_MANGLE;
	entry->mangle.htype = htype;
	entry->mangle.mask = ~mask;
	entry->mangle.offset = offset;
	entry->mangle.val = val;
}

/* The following nat helper functions check if the inverted reverse tuple
 * (target) is different then the current dir tuple - meaning nat for ports
 * and/or ip is needed, and add the relevant mangle actions.
 */
static void
tcf_ct_flow_table_add_action_nat_ipv4(const struct nf_conntrack_tuple *tuple,
				      struct nf_conntrack_tuple target,
				      struct flow_action *action)
{
    /*指定ipv4 src/dst地址转换*/
	if (memcmp(&target.src.u3, &tuple->src.u3, sizeof(target.src.u3)))
		tcf_ct_add_mangle_action(action, FLOW_ACT_MANGLE_HDR_TYPE_IP4,
					 offsetof(struct iphdr, saddr),
					 0xFFFFFFFF,
					 be32_to_cpu(target.src.u3.ip));
	if (memcmp(&target.dst.u3, &tuple->dst.u3, sizeof(target.dst.u3)))
		tcf_ct_add_mangle_action(action, FLOW_ACT_MANGLE_HDR_TYPE_IP4,
					 offsetof(struct iphdr, daddr),
					 0xFFFFFFFF,
					 be32_to_cpu(target.dst.u3.ip));
}

static void
tcf_ct_add_ipv6_addr_mangle_action(struct flow_action *action,
				   union nf_inet_addr *addr,
				   u32 offset)
{
	int i;

	for (i = 0; i < sizeof(struct in6_addr) / sizeof(u32); i++)
		tcf_ct_add_mangle_action(action, FLOW_ACT_MANGLE_HDR_TYPE_IP6,
					 i * sizeof(u32) + offset,
					 0xFFFFFFFF, be32_to_cpu(addr->ip6[i]));
}

static void
tcf_ct_flow_table_add_action_nat_ipv6(const struct nf_conntrack_tuple *tuple,
				      struct nf_conntrack_tuple target,
				      struct flow_action *action)
{
	if (memcmp(&target.src.u3, &tuple->src.u3, sizeof(target.src.u3)))
		tcf_ct_add_ipv6_addr_mangle_action(action, &target.src.u3,
						   offsetof(struct ipv6hdr,
							    saddr));
	if (memcmp(&target.dst.u3, &tuple->dst.u3, sizeof(target.dst.u3)))
		tcf_ct_add_ipv6_addr_mangle_action(action, &target.dst.u3,
						   offsetof(struct ipv6hdr,
							    daddr));
}

/*指定tcp src/dst port转换*/
static void
tcf_ct_flow_table_add_action_nat_tcp(const struct nf_conntrack_tuple *tuple,
				     struct nf_conntrack_tuple target,
				     struct flow_action *action)
{
	__be16 target_src = target.src.u.tcp.port;
	__be16 target_dst = target.dst.u.tcp.port;

	if (target_src != tuple->src.u.tcp.port)
		tcf_ct_add_mangle_action(action, FLOW_ACT_MANGLE_HDR_TYPE_TCP,
					 offsetof(struct tcphdr, source),
					 0xFFFF, be16_to_cpu(target_src));
	if (target_dst != tuple->dst.u.tcp.port)
		tcf_ct_add_mangle_action(action, FLOW_ACT_MANGLE_HDR_TYPE_TCP,
					 offsetof(struct tcphdr, dest),
					 0xFFFF, be16_to_cpu(target_dst));
}

//指定udp src/dst port转换
static void
tcf_ct_flow_table_add_action_nat_udp(const struct nf_conntrack_tuple *tuple,
				     struct nf_conntrack_tuple target,
				     struct flow_action *action)
{
	__be16 target_src = target.src.u.udp.port;
	__be16 target_dst = target.dst.u.udp.port;

	if (target_src != tuple->src.u.udp.port)
		tcf_ct_add_mangle_action(action, FLOW_ACT_MANGLE_HDR_TYPE_UDP,
					 offsetof(struct udphdr, source),
					 0xFFFF, be16_to_cpu(target_src));
	if (target_dst != tuple->dst.u.udp.port)
		tcf_ct_add_mangle_action(action, FLOW_ACT_MANGLE_HDR_TYPE_UDP,
					 offsetof(struct udphdr, dest),
					 0xFFFF, be16_to_cpu(target_dst));
}

static void tcf_ct_flow_table_add_action_meta(struct nf_conn *ct,
					      enum ip_conntrack_dir dir,
					      struct flow_action *action)
{
	struct nf_conn_labels *ct_labels;
	struct flow_action_entry *entry;
	enum ip_conntrack_info ctinfo;
	u32 *act_ct_labels;

	entry = tcf_ct_flow_table_flow_action_get_next(action);
	entry->id = FLOW_ACTION_CT_METADATA;
#if IS_ENABLED(CONFIG_NF_CONNTRACK_MARK)
	entry->ct_metadata.mark = ct->mark;
#endif
	ctinfo = dir == IP_CT_DIR_ORIGINAL ? IP_CT_ESTABLISHED :
					     IP_CT_ESTABLISHED_REPLY;
	/* aligns with the CT reference on the SKB nf_ct_set */
	entry->ct_metadata.cookie = (unsigned long)ct | ctinfo;
	entry->ct_metadata.orig_dir = dir == IP_CT_DIR_ORIGINAL;

	/*填充ct的labels*/
	act_ct_labels = entry->ct_metadata.labels;
	ct_labels = nf_ct_labels_find(ct);
	if (ct_labels)
		memcpy(act_ct_labels, ct_labels->bits, NF_CT_LABELS_MAX_SIZE);
	else
		memset(act_ct_labels, 0, NF_CT_LABELS_MAX_SIZE);
}

static int tcf_ct_flow_table_add_action_nat(struct net *net,
					    struct nf_conn *ct,
					    enum ip_conntrack_dir dir,
					    struct flow_action *action)
{
	const struct nf_conntrack_tuple *tuple = &ct->tuplehash[dir].tuple;
	struct nf_conntrack_tuple target;

	if (!(ct->status & IPS_NAT_MASK))
		return 0;

	nf_ct_invert_tuple(&target, &ct->tuplehash[!dir].tuple);

	/*地址转换*/
	switch (tuple->src.l3num) {
	case NFPROTO_IPV4:
		tcf_ct_flow_table_add_action_nat_ipv4(tuple, target,
						      action);
		break;
	case NFPROTO_IPV6:
		tcf_ct_flow_table_add_action_nat_ipv6(tuple, target,
						      action);
		break;
	default:
		return -EOPNOTSUPP;
	}

	/*端口转换*/
	switch (nf_ct_protonum(ct)) {
	case IPPROTO_TCP:
		tcf_ct_flow_table_add_action_nat_tcp(tuple, target, action);
		break;
	case IPPROTO_UDP:
		tcf_ct_flow_table_add_action_nat_udp(tuple, target, action);
		break;
	default:
		return -EOPNOTSUPP;
	}

	return 0;
}

/*转换flow的action*/
static int tcf_ct_flow_table_fill_actions(struct net *net,
					  const struct flow_offload *flow,
					  enum flow_offload_tuple_dir tdir,
					  struct nf_flow_rule *flow_rule)
{
	struct flow_action *action = &flow_rule->rule->action;
	int num_entries = action->num_entries;
	struct nf_conn *ct = flow->ct;
	enum ip_conntrack_dir dir;
	int i, err;

	switch (tdir) {
	case FLOW_OFFLOAD_DIR_ORIGINAL:
		dir = IP_CT_DIR_ORIGINAL;
		break;
	case FLOW_OFFLOAD_DIR_REPLY:
		dir = IP_CT_DIR_REPLY;
		break;
	default:
		return -EOPNOTSUPP;
	}

	err = tcf_ct_flow_table_add_action_nat(net, ct, dir, action);
	if (err)
		goto err_nat;

	tcf_ct_flow_table_add_action_meta(ct, dir, action);
	return 0;

err_nat:
	/* Clear filled actions */
	for (i = num_entries; i < action->num_entries; i++)
		memset(&action->entries[i], 0, sizeof(action->entries[i]));
	action->num_entries = num_entries;

	return err;
}

/*指定flowtable类型为ct*/
static struct nf_flowtable_type flowtable_ct = {
	.action		= tcf_ct_flow_table_fill_actions,
	.owner		= THIS_MODULE,
};

/*依据params创建ct_ft*/
static int tcf_ct_flow_table_get(struct tcf_ct_params *params)
{
	struct tcf_ct_flow_table *ct_ft;
	int err = -ENOMEM;

	mutex_lock(&zones_mutex);
	/*如果params已存在，则返回*/
	ct_ft = rhashtable_lookup_fast(&zones_ht, &params->zone, zones_params);
	if (ct_ft && refcount_inc_not_zero(&ct_ft->ref))
		goto out_unlock;

	/*申请ct flow table*/
	ct_ft = kzalloc(sizeof(*ct_ft), GFP_KERNEL);
	if (!ct_ft)
		goto err_alloc;
	refcount_set(&ct_ft->ref, 1);

	/*将ct_ft加入到zones_ht中*/
	ct_ft->zone = params->zone;
	err = rhashtable_insert_fast(&zones_ht, &ct_ft->node, zones_params);
	if (err)
		goto err_insert;

	/*设置flowtable的ct type*/
	ct_ft->nf_ft.type = &flowtable_ct;
	ct_ft->nf_ft.flags |= NF_FLOWTABLE_HW_OFFLOAD |
			      NF_FLOWTABLE_COUNTER;
	/*初始化flow table*/
	err = nf_flow_table_init(&ct_ft->nf_ft);
	if (err)
		goto err_init;

	__module_get(THIS_MODULE);
out_unlock:
	params->ct_ft = ct_ft;
	params->nf_ft = &ct_ft->nf_ft;
	mutex_unlock(&zones_mutex);

	return 0;

err_init:
	rhashtable_remove_fast(&zones_ht, &ct_ft->node, zones_params);
err_insert:
	kfree(ct_ft);
err_alloc:
	mutex_unlock(&zones_mutex);
	return err;
}

static void tcf_ct_flow_table_cleanup_work(struct work_struct *work)
{
	struct flow_block_cb *block_cb, *tmp_cb;
	struct tcf_ct_flow_table *ct_ft;
	struct flow_block *block;

	ct_ft = container_of(to_rcu_work(work), struct tcf_ct_flow_table,
			     rwork);
	nf_flow_table_free(&ct_ft->nf_ft);

	/* Remove any remaining callbacks before cleanup */
	block = &ct_ft->nf_ft.flow_block;
	down_write(&ct_ft->nf_ft.flow_block_lock);
	list_for_each_entry_safe(block_cb, tmp_cb, &block->cb_list, list) {
		list_del(&block_cb->list);
		flow_block_cb_free(block_cb);
	}
	up_write(&ct_ft->nf_ft.flow_block_lock);
	kfree(ct_ft);

	module_put(THIS_MODULE);
}

static void tcf_ct_flow_table_put(struct tcf_ct_params *params)
{
	struct tcf_ct_flow_table *ct_ft = params->ct_ft;

	if (refcount_dec_and_test(&params->ct_ft->ref)) {
	    /*将ct_ft节点自zones_ht中移除*/
		rhashtable_remove_fast(&zones_ht, &ct_ft->node, zones_params);
		INIT_RCU_WORK(&ct_ft->rwork, tcf_ct_flow_table_cleanup_work);
		/*将ct_ft加入到act_ct_wq*/
		queue_rcu_work(act_ct_wq, &ct_ft->rwork);
	}
}

/*向flowtable中添加flow_offload_entry，并促使其向驱动进行offload*/
static void tcf_ct_flow_table_add(struct tcf_ct_flow_table *ct_ft,
				  struct nf_conn *ct,
				  bool tcp)
{
	struct flow_offload *entry;
	int err;

	/*ct已卸载跳过*/
	if (test_and_set_bit(IPS_OFFLOAD_BIT, &ct->status))
		return;

	/*创建并填充ct对应的flow_offload entry*/
	entry = flow_offload_alloc(ct);
	if (!entry) {
		WARN_ON_ONCE(1);
		goto err_alloc;
	}

	/*针对tcp,由于卸载后窗口检查容易出错，故放宽此检查*/
	if (tcp) {
		ct->proto.tcp.seen[0].flags |= IP_CT_TCP_FLAG_BE_LIBERAL;
		ct->proto.tcp.seen[1].flags |= IP_CT_TCP_FLAG_BE_LIBERAL;
	}

	/*将flow offload entry加入到flow table*/
	err = flow_offload_add(&ct_ft->nf_ft, entry);
	if (err)
		goto err_add;

	return;

err_add:
	flow_offload_free(entry);
err_alloc:
	clear_bit(IPS_OFFLOAD_BIT, &ct->status);
}

static void tcf_ct_flow_table_process_conn(struct tcf_ct_flow_table *ct_ft,
					   struct nf_conn *ct,
					   enum ip_conntrack_info ctinfo)
{
	bool tcp = false;

	//只处理est,est_reply
	if (ctinfo != IP_CT_ESTABLISHED && ctinfo != IP_CT_ESTABLISHED_REPLY)
		return;

	switch (nf_ct_protonum(ct)) {
	case IPPROTO_TCP:
		tcp = true;
		if (ct->proto.tcp.state != TCP_CONNTRACK_ESTABLISHED)
		    /*tcp状态必须达到estable状态*/
			return;
		break;
	case IPPROTO_UDP:
	    /*udp流量无要求*/
		break;
	default:
		return;
	}

	/*如果ct有helper,且需要seq调整，则不将其加入流表*/
	if (nf_ct_ext_exist(ct, NF_CT_EXT_HELPER) ||
	    ct->status & IPS_SEQ_ADJUST)
		return;

	/*向flowtable中加入此ct,触发卸载*/
	tcf_ct_flow_table_add(ct_ft, ct, tcp);
}

//解析tcp/udp报文，填充tuple
static bool
tcf_ct_flow_table_fill_tuple_ipv4(struct sk_buff *skb,
				  struct flow_offload_tuple *tuple/*出参，待填充的元组信息*/,
				  struct tcphdr **tcph/*出参，如为tcp协议，则返回tcp头指针*/)
{
	struct flow_ports *ports;
	unsigned int thoff;
	struct iphdr *iph;

	/*使ip头可平坦访问*/
	if (!pskb_network_may_pull(skb, sizeof(*iph)))
		return false;

	iph = ip_hdr(skb);
	thoff = iph->ihl * 4;

	/*ip为分片报文或者ip头存在选项，则返回false*/
	if (ip_is_fragment(iph) ||
	    unlikely(thoff != sizeof(struct iphdr)))
		return false;

	/*非tcp,udp协议返回false*/
	if (iph->protocol != IPPROTO_TCP &&
	    iph->protocol != IPPROTO_UDP)
		return false;

	/*ttl过小*/
	if (iph->ttl <= 1)
		return false;

	/*使l4头部可访问*/
	if (!pskb_network_may_pull(skb, iph->protocol == IPPROTO_TCP ?
					thoff + sizeof(struct tcphdr) :
					thoff + sizeof(*ports)))
		return false;

	iph = ip_hdr(skb);
	if (iph->protocol == IPPROTO_TCP)
		*tcph = (void *)(skb_network_header(skb) + thoff);

	ports = (struct flow_ports *)(skb_network_header(skb) + thoff);
	tuple->src_v4.s_addr = iph->saddr;
	tuple->dst_v4.s_addr = iph->daddr;
	tuple->src_port = ports->source;
	tuple->dst_port = ports->dest;
	tuple->l3proto = AF_INET;
	tuple->l4proto = iph->protocol;

	return true;
}

//解析ipv6报文，填充tuple
static bool
tcf_ct_flow_table_fill_tuple_ipv6(struct sk_buff *skb,
				  struct flow_offload_tuple *tuple/*出参，待填充tuple*/,
				  struct tcphdr **tcph/*出参，如为tcp协议，则指向tcp头部*/)
{
	struct flow_ports *ports;
	struct ipv6hdr *ip6h;
	unsigned int thoff;

	//获取ipv6头部
	if (!pskb_network_may_pull(skb, sizeof(*ip6h)))
		return false;

	ip6h = ipv6_hdr(skb);

	//只容许下一层为tcp/udp
	if (ip6h->nexthdr != IPPROTO_TCP &&
	    ip6h->nexthdr != IPPROTO_UDP)
		return false;

	if (ip6h->hop_limit <= 1)
		return false;

	thoff = sizeof(*ip6h);
	if (!pskb_network_may_pull(skb, ip6h->nexthdr == IPPROTO_TCP ?
					thoff + sizeof(struct tcphdr) :
					thoff + sizeof(*ports)))
		return false;

	ip6h = ipv6_hdr(skb);
	if (ip6h->nexthdr == IPPROTO_TCP)
		*tcph = (void *)(skb_network_header(skb) + thoff);

	//填充tuple
	ports = (struct flow_ports *)(skb_network_header(skb) + thoff);
	tuple->src_v6 = ip6h->saddr;
	tuple->dst_v6 = ip6h->daddr;
	tuple->src_port = ports->source;
	tuple->dst_port = ports->dest;
	tuple->l3proto = AF_INET6;
	tuple->l4proto = ip6h->nexthdr;

	return true;
}

static bool tcf_ct_flow_table_lookup(struct tcf_ct_params *p,
				     struct sk_buff *skb,
				     u8 family)
{
	struct nf_flowtable *nf_ft = &p->ct_ft->nf_ft;
	struct flow_offload_tuple_rhash *tuplehash;
	struct flow_offload_tuple tuple = {};
	enum ip_conntrack_info ctinfo;
	struct tcphdr *tcph = NULL;
	struct flow_offload *flow;
	struct nf_conn *ct;
	u8 dir;

	/* Previously seen or loopback */
	ct = nf_ct_get(skb, &ctinfo);
	if ((ct && !nf_ct_is_template(ct)) || ctinfo == IP_CT_UNTRACKED)
		return false;

	//解析报文元组信息;如不支持解析，返回false
	switch (family) {
	case NFPROTO_IPV4:
		if (!tcf_ct_flow_table_fill_tuple_ipv4(skb, &tuple, &tcph))
			return false;
		break;
	case NFPROTO_IPV6:
		if (!tcf_ct_flow_table_fill_tuple_ipv6(skb, &tuple, &tcph))
			return false;
		break;
	default:
		return false;
	}

	/*如不存在tuplehash,返回false*/
	tuplehash = flow_offload_lookup(nf_ft, &tuple);
	if (!tuplehash)
		return false;

	dir = tuplehash->tuple.dir;
	flow = container_of(tuplehash, struct flow_offload, tuplehash[dir]);
	ct = flow->ct;

	/*tcp报文，且包含fin,rst标记时，将flow标记为teardown状态*/
	if (tcph && (unlikely(tcph->fin || tcph->rst))) {
		flow_offload_teardown(flow);
		return false;
	}

	//flow已存在，如为原方向，则为est;否则反方向，则为est_reply
	ctinfo = dir == FLOW_OFFLOAD_DIR_ORIGINAL ? IP_CT_ESTABLISHED :
						    IP_CT_ESTABLISHED_REPLY;

	/*刷新netfilter表中的flow*/
	flow_offload_refresh(nf_ft, flow);
	nf_conntrack_get(&ct->ct_general);
	/*状态更新*/
	nf_ct_set(skb, ct, ctinfo);
	/*统计更新*/
	if (nf_ft->flags & NF_FLOWTABLE_COUNTER)
		nf_ct_acct_update(ct, dir, skb->len);

	return true;
}

static int tcf_ct_flow_tables_init(void)
{
	return rhashtable_init(&zones_ht, &zones_params);
}

static void tcf_ct_flow_tables_uninit(void)
{
	rhashtable_destroy(&zones_ht);
}

static struct tc_action_ops act_ct_ops;
static unsigned int ct_net_id;

struct tc_ct_action_net {
	struct tc_action_net tn; /* Must be first */
	bool labels;
};

/* Determine whether skb->_nfct is equal to the result of conntrack lookup. */
//检测当前skb中缓存的ct是否与待查询的ct相同，如果相同返回true,否则返回false
static bool tcf_ct_skb_nfct_cached(struct net *net, struct sk_buff *skb,
				   u16 zone_id, bool force)
{
	enum ip_conntrack_info ctinfo;
	struct nf_conn *ct;

	//取skb的链接跟踪
	ct = nf_ct_get(skb, &ctinfo);
	if (!ct)
	    /*如果没有对应的ct，则直接返回*/
		return false;

	//有ct,且与ct不属于同一个net namespace，返回false
	if (!net_eq(net, read_pnet(&ct->ct_net)))
		return false;

	//zone id不相同
	if (nf_ct_zone(ct)->id != zone_id)
		return false;

	/* Force conntrack entry direction. */
	//当前有ct,但当前报文方向非original,如果给定force,则将其移除
	if (force && CTINFO2DIR(ctinfo) != IP_CT_DIR_ORIGINAL) {
	    /*移除ct，且将其置为untracked*/
		if (nf_ct_is_confirmed(ct))
			nf_ct_kill(ct);

		nf_conntrack_put(&ct->ct_general);
		nf_ct_set(skb, NULL, IP_CT_UNTRACKED);

		return false;
	}

	/*可以复用ct*/
	return true;
}

/* Trim the skb to the length specified by the IP/IPv6 header,
 * removing any trailing lower-layer padding. This prepares the skb
 * for higher-layer processing that assumes skb->len excludes padding
 * (such as nf_ip_checksum). The caller needs to pull the skb to the
 * network header, and ensure ip_hdr/ipv6_hdr points to valid data.
 */
static int tcf_ct_skb_network_trim(struct sk_buff *skb, int family)
{
	unsigned int len;
	int err;

	switch (family) {
	case NFPROTO_IPV4:
		len = ntohs(ip_hdr(skb)->tot_len);
		break;
	case NFPROTO_IPV6:
		len = sizeof(struct ipv6hdr)
			+ ntohs(ipv6_hdr(skb)->payload_len);
		break;
	default:
		len = skb->len;
	}

	err = pskb_trim_rcsum(skb, len);

	return err;
}

static u8 tcf_ct_skb_nf_family(struct sk_buff *skb)
{
	u8 family = NFPROTO_UNSPEC;

	switch (skb_protocol(skb, true)) {
	case htons(ETH_P_IP):
		family = NFPROTO_IPV4;
		break;
	case htons(ETH_P_IPV6):
		family = NFPROTO_IPV6;
		break;
	default:
		break;
	}

	return family;
}

//检查skb是否为ipv4分片报文
static int tcf_ct_ipv4_is_fragment(struct sk_buff *skb, bool *frag/*出参，是否为分片报文*/)
{
	unsigned int len;

	len =  skb_network_offset(skb) + sizeof(struct iphdr);
	if (unlikely(skb->len < len))
	    /*ip头部不完整，报错*/
		return -EINVAL;
	if (unlikely(!pskb_may_pull(skb, len)))
	    /*使ip头部平坦失败*/
		return -ENOMEM;

	*frag = ip_is_fragment(ip_hdr(skb));
	return 0;
}

/*检查skb是否为ipv6分片*/
static int tcf_ct_ipv6_is_fragment(struct sk_buff *skb, bool *frag)
{
	unsigned int flags = 0, len, payload_ofs = 0;
	unsigned short frag_off;
	int nexthdr;

	len =  skb_network_offset(skb) + sizeof(struct ipv6hdr);
	if (unlikely(skb->len < len))
	    /*报文长度不足ipv6*/
		return -EINVAL;
	if (unlikely(!pskb_may_pull(skb, len)))
	    /*报文长度平坦失败*/
		return -ENOMEM;

	nexthdr = ipv6_find_hdr(skb, &payload_ofs, -1, &frag_off, &flags);
	if (unlikely(nexthdr < 0))
		return -EPROTO;

	*frag = flags & IP6_FH_F_FRAG;
	return 0;
}

/*ct前执行分片重组*/
static int tcf_ct_handle_fragments(struct net *net, struct sk_buff *skb,
				   u8 family, u16 zone, bool *defrag)
{
	enum ip_conntrack_info ctinfo;
	struct qdisc_skb_cb cb;
	struct nf_conn *ct;
	int err = 0;
	bool frag;

	/* Previously seen (loopback)? Ignore. */
	ct = nf_ct_get(skb, &ctinfo);
	if ((ct && !nf_ct_is_template(ct)) || ctinfo == IP_CT_UNTRACKED)
		return 0;

	/*确定当前报文是否为分片报文*/
	if (family == NFPROTO_IPV4)
		err = tcf_ct_ipv4_is_fragment(skb, &frag);
	else
		err = tcf_ct_ipv6_is_fragment(skb, &frag);
	if (err || !frag)
	    /*解析出错或者报文非分片，则返回*/
		return err;

	skb_get(skb);
	cb = *qdisc_skb_cb(skb);

	//处理ipv4/ipv6分片重组
	if (family == NFPROTO_IPV4) {
		enum ip_defrag_users user = IP_DEFRAG_CONNTRACK_IN + zone;

		memset(IPCB(skb), 0, sizeof(struct inet_skb_parm));
		local_bh_disable();
		err = ip_defrag(net, skb, user);
		local_bh_enable();
		if (err && err != -EINPROGRESS)
			return err;

		if (!err) {
			*defrag = true;
			cb.mru = IPCB(skb)->frag_max_size;
		}
	} else { /* NFPROTO_IPV6 */
#if IS_ENABLED(CONFIG_NF_DEFRAG_IPV6)
		enum ip6_defrag_users user = IP6_DEFRAG_CONNTRACK_IN + zone;

		memset(IP6CB(skb), 0, sizeof(struct inet6_skb_parm));
		err = nf_ct_frag6_gather(net, skb, user);
		if (err && err != -EINPROGRESS)
			goto out_free;

		if (!err) {
			*defrag = true;
			cb.mru = IP6CB(skb)->frag_max_size;
		}
#else
		err = -EOPNOTSUPP;
		goto out_free;
#endif
	}

	if (err != -EINPROGRESS)
		*qdisc_skb_cb(skb) = cb;
	skb_clear_hash(skb);
	skb->ignore_df = 1;
	return err;

out_free:
	kfree_skb(skb);
	return err;
}

static void tcf_ct_params_free(struct rcu_head *head)
{
	struct tcf_ct_params *params = container_of(head,
						    struct tcf_ct_params, rcu);

	tcf_ct_flow_table_put(params);

	if (params->tmpl)
		nf_conntrack_put(&params->tmpl->ct_general);
	kfree(params);
}

#if IS_ENABLED(CONFIG_NF_NAT)
/* Modelled after nf_nat_ipv[46]_fn().
 * range is only used for new, uninitialized NAT state.
 * Returns either NF_ACCEPT or NF_DROP.
 */
static int ct_nat_execute(struct sk_buff *skb, struct nf_conn *ct,
			  enum ip_conntrack_info ctinfo,
			  const struct nf_nat_range2 *range,
			  enum nf_nat_manip_type maniptype)
{
	__be16 proto = skb_protocol(skb, true);
	int hooknum, err = NF_ACCEPT;

	/* See HOOK2MANIP(). */
	//确定在哪个钩子点做
	if (maniptype == NF_NAT_MANIP_SRC)
		hooknum = NF_INET_LOCAL_IN; /* Source NAT */
	else
		hooknum = NF_INET_LOCAL_OUT; /* Destination NAT */

	switch (ctinfo) {
	case IP_CT_RELATED:
	case IP_CT_RELATED_REPLY:
	    	//主要是icmp嵌套报文nat转换
		if (proto == htons(ETH_P_IP) &&
		    ip_hdr(skb)->protocol == IPPROTO_ICMP) {
		    //icmp期待创建session响应方向报文的nat处理
			if (!nf_nat_icmp_reply_translation(skb, ct, ctinfo,
							   hooknum))
				err = NF_DROP;
			goto out;
		} else if (IS_ENABLED(CONFIG_IPV6) && proto == htons(ETH_P_IPV6)) {
		        //ipv6 icmpv6 nat处理
			__be16 frag_off;
			u8 nexthdr = ipv6_hdr(skb)->nexthdr;
			int hdrlen = ipv6_skip_exthdr(skb,
						      sizeof(struct ipv6hdr),
						      &nexthdr, &frag_off);

			if (hdrlen >= 0 && nexthdr == IPPROTO_ICMPV6) {
				if (!nf_nat_icmpv6_reply_translation(skb, ct,
								     ctinfo,
								     hooknum,
								     hdrlen))
					err = NF_DROP;
				goto out;
			}
		}
		/* Non-ICMP, fall thru to initialize if needed. */
		fallthrough;
	case IP_CT_NEW:
		/* Seen it before?  This can happen for loopback, retrans,
		 * or local packets.
		 */
	    //检查是否需要做nat，如果没有做完，则做。
		if (!nf_nat_initialized(ct, maniptype)) {
			/* Initialize according to the NAT action. */
			err = (range && range->flags & NF_NAT_RANGE_MAP_IPS)
				/* Action is set up to establish a new
				 * mapping.
				 */
				? nf_nat_setup_info(ct, range, maniptype)
				: nf_nat_alloc_null_binding(ct, hooknum);
			if (err != NF_ACCEPT)
				goto out;
		}
		break;

	case IP_CT_ESTABLISHED:
	case IP_CT_ESTABLISHED_REPLY:
		break;

	default:
		err = NF_DROP;
		goto out;
	}

	err = nf_nat_packet(ct, ctinfo, hooknum, skb);
out:
	return err;
}
#endif /* CONFIG_NF_NAT */

//为ct设置mark
static void tcf_ct_act_set_mark(struct nf_conn *ct, u32 mark, u32 mask)
{
#if IS_ENABLED(CONFIG_NF_CONNTRACK_MARK)
	u32 new_mark;

	if (!mask)
		return;

	new_mark = mark | (ct->mark & ~(mask));
	if (ct->mark != new_mark) {
		ct->mark = new_mark;
		if (nf_ct_is_confirmed(ct))
			nf_conntrack_event_cache(IPCT_MARK, ct);
	}
#endif
}

//为ct设置lables
static void tcf_ct_act_set_labels(struct nf_conn *ct,
				  u32 *labels,
				  u32 *labels_m)
{
#if IS_ENABLED(CONFIG_NF_CONNTRACK_LABELS)
	size_t labels_sz = sizeof_field(struct tcf_ct_params, labels);

	if (!memchr_inv(labels_m, 0, labels_sz))
		return;

	nf_connlabels_replace(ct, labels, labels_m, 4);
#endif
}

//针对ct做nat处理
static int tcf_ct_act_nat(struct sk_buff *skb,
			  struct nf_conn *ct,
			  enum ip_conntrack_info ctinfo,
			  int ct_action,
			  struct nf_nat_range2 *range,
			  bool commit)
{
#if IS_ENABLED(CONFIG_NF_NAT)
	int err;
	enum nf_nat_manip_type maniptype;

	/*非nat act，则跳出*/
	if (!(ct_action & TCA_CT_ACT_NAT))
		return NF_ACCEPT;

	/* Add NAT extension if not confirmed yet. */
	//ct没有confirmed且添加nat扩展不成功，则丢包，不能nat
	if (!nf_ct_is_confirmed(ct) && !nf_ct_nat_ext_add(ct))
		return NF_DROP;   /* Can't NAT. */

	//确定做何种nat
	//非new状态，且已做snat,dnat，则反方向与正方向状态不一致
	if (ctinfo != IP_CT_NEW && (ct->status & IPS_NAT_MASK) &&
	    (ctinfo != IP_CT_RELATED || commit)) {
		/* NAT an established or related connection like before. */
		if (CTINFO2DIR(ctinfo) == IP_CT_DIR_REPLY)
			/* This is the REPLY direction for a connection
			 * for which NAT was applied in the forward
			 * direction.  Do the reverse NAT.
			 */
			maniptype = ct->status & IPS_SRC_NAT
				? NF_NAT_MANIP_DST : NF_NAT_MANIP_SRC;
		else
			maniptype = ct->status & IPS_SRC_NAT
				? NF_NAT_MANIP_SRC : NF_NAT_MANIP_DST;
	} else if (ct_action & TCA_CT_ACT_NAT_SRC) {
		maniptype = NF_NAT_MANIP_SRC;
	} else if (ct_action & TCA_CT_ACT_NAT_DST) {
		maniptype = NF_NAT_MANIP_DST;
	} else {
		return NF_ACCEPT;
	}

	//做第一次nat
	err = ct_nat_execute(skb, ct, ctinfo, range, maniptype/*要做的nat类型*/);
	//如果ct要求做两次nat,则本次依据上次处理情况，做另一个nat
	if (err == NF_ACCEPT && ct->status & IPS_DST_NAT) {
		if (ct->status & IPS_SRC_NAT) {
			if (maniptype == NF_NAT_MANIP_SRC)
				maniptype = NF_NAT_MANIP_DST;
			else
				maniptype = NF_NAT_MANIP_SRC;

			//做第二次nat
			err = ct_nat_execute(skb, ct, ctinfo, range,
					     maniptype);
		} else if (CTINFO2DIR(ctinfo) == IP_CT_DIR_ORIGINAL) {
			err = ct_nat_execute(skb, ct, ctinfo, NULL,
					     NF_NAT_MANIP_SRC);
		}
	}
	return err;
#else
	return NF_ACCEPT;
#endif
}

//执行ct action
//用于为skb关联其对应的ct;或者为skb创建对应的ct
static int tcf_ct_act(struct sk_buff *skb, const struct tc_action *a,
		      struct tcf_result *res)
{
    /*取报文所在的net namespace*/
	struct net *net = dev_net(skb->dev);
	bool cached, commit, clear, force;
	enum ip_conntrack_info ctinfo;
	struct tcf_ct *c = to_ct(a);
	struct nf_conn *tmpl = NULL;
	struct nf_hook_state state;
	int nh_ofs, err, retval;
	struct tcf_ct_params *p;
	/*是否需要跳过向flow table下发此ct*/
	bool skip_add = false;
	bool defrag = false;
	struct nf_conn *ct;
	u8 family;

	p = rcu_dereference_bh(c->params);

	/*取此ct action的处理结果*/
	retval = READ_ONCE(c->tcf_action);
	/*向kernel添加新的ct*/
	commit = p->ct_action & TCA_CT_ACT_COMMIT;
	/*清除skb的ct信息，ct将被移除*/
	clear = p->ct_action & TCA_CT_ACT_CLEAR;
	/*只容许源方向建立ct*/
	force = p->ct_action & TCA_CT_ACT_FORCE;
	/*取此ct的连接跟踪模板*/
	tmpl = p->tmpl;

	/*更新此action的lastuse时间及firstuse时间*/
	tcf_lastuse_update(&c->tcf_tm);
	tcf_action_update_bstats(&c->common, skb);

	if (clear) {
		qdisc_skb_cb(skb)->post_ct = false;
		//如果需要清除ct,则将skb中的ct清除掉
		ct = nf_ct_get(skb, &ctinfo);
		if (ct) {
		    /*减少ct引用计数，将skb置为未tracked*/
			nf_conntrack_put(&ct->ct_general);
			nf_ct_set(skb, NULL, IP_CT_UNTRACKED);
		}

		/*此时为untracked标记*/
		goto out_clear;
	}

	//目前仅支持对ipv4,ipv6进行ct创建
	family = tcf_ct_skb_nf_family(skb);
	if (family == NFPROTO_UNSPEC)
		goto drop;

	/* The conntrack module expects to be working at L3.
	 * We also try to pull the IPv4/6 header to linear area
	 */
	//使skb->data指向l3头部
	nh_ofs = skb_network_offset(skb);
	skb_pull_rcsum(skb, nh_ofs);

	//处理分片重组
	err = tcf_ct_handle_fragments(net, skb, family, p->zone, &defrag);
	if (err == -EINPROGRESS) {
	    /*报文被分片表缓存*/
		retval = TC_ACT_STOLEN;
		goto out_clear;
	}
	if (err)
		goto drop;

	err = tcf_ct_skb_network_trim(skb, family);
	if (err)
		goto drop;

	/* If we are recirculating packets to match on ct fields and
	 * committing with a separate ct action, then we don't need to
	 * actually run the packet through conntrack twice unless it's for a
	 * different zone.
	 */
	//如上面注释所言，确定是否使用skb中缓存的，如与待查询的一致，则返回true
	cached = tcf_ct_skb_nfct_cached(net, skb, p->zone, force);
	if (!cached) {
		if (tcf_ct_flow_table_lookup(p, skb, family)) {
			skip_add = true;
			goto do_nat;
		}

		//没有缓存,也没有查找到，执行创建
		/* Associate skb with specified zone. */
		if (tmpl) {
			nf_conntrack_put(skb_nfct(skb));
			nf_conntrack_get(&tmpl->ct_general);
			/*将此ct模板赋给skb,并置new状态*/
			nf_ct_set(skb, tmpl, IP_CT_NEW);
		}

		//模拟netfilter上下文，创建ct
		state.hook = NF_INET_PRE_ROUTING;
		state.net = net;
		state.pf = family;
		err = nf_conntrack_in(skb, &state);
		if (err != NF_ACCEPT)
			goto out_push;
	}

do_nat:
	ct = nf_ct_get(skb, &ctinfo);
	if (!ct)
		goto out_push;
	nf_ct_deliver_cached_events(ct);

	//针对ct做报文nat
	err = tcf_ct_act_nat(skb, ct, ctinfo, p->ct_action, &p->range, commit);
	if (err != NF_ACCEPT)
		goto drop;

	if (commit) {
	    	/*XXX在这个位置做ct数量限制*/
		//如果指定了commit,则将ct置为confirm,并设置packet对应的mark,labels
		tcf_ct_act_set_mark(ct, p->mark, p->mark_mask);
		tcf_ct_act_set_labels(ct, p->labels, p->labels_mask);

		/* This will take care of sending queued events
		 * even if the connection is already confirmed.
		 */
<<<<<<< HEAD
		//confirm此ct
		nf_conntrack_confirm(skb);
=======
		if (nf_conntrack_confirm(skb) != NF_ACCEPT)
			goto drop;
>>>>>>> ce840177
	}

	if (!skip_add)
		tcf_ct_flow_table_process_conn(p->ct_ft, ct, ctinfo);

out_push:
    /*还原到原来的skb->data*/
	skb_push_rcsum(skb, nh_ofs);

	qdisc_skb_cb(skb)->post_ct = true;
out_clear:
<<<<<<< HEAD
    	/*更新报文统计计数及字节数*/
	tcf_action_update_bstats(&c->common, skb);
=======
>>>>>>> ce840177
	if (defrag)
		qdisc_skb_cb(skb)->pkt_len = skb->len;
	return retval;

drop:
	tcf_action_inc_drop_qstats(&c->common);
	return TC_ACT_SHOT;
}

static const struct nla_policy ct_policy[TCA_CT_MAX + 1] = {
	[TCA_CT_ACTION] = { .type = NLA_U16 },
	[TCA_CT_PARMS] = NLA_POLICY_EXACT_LEN(sizeof(struct tc_ct)),
	[TCA_CT_ZONE] = { .type = NLA_U16 },
	[TCA_CT_MARK] = { .type = NLA_U32 },
	[TCA_CT_MARK_MASK] = { .type = NLA_U32 },
	[TCA_CT_LABELS] = { .type = NLA_BINARY,
			    .len = 128 / BITS_PER_BYTE },
	[TCA_CT_LABELS_MASK] = { .type = NLA_BINARY,
				 .len = 128 / BITS_PER_BYTE },
	[TCA_CT_NAT_IPV4_MIN] = { .type = NLA_U32 },
	[TCA_CT_NAT_IPV4_MAX] = { .type = NLA_U32 },
	[TCA_CT_NAT_IPV6_MIN] = NLA_POLICY_EXACT_LEN(sizeof(struct in6_addr)),
	[TCA_CT_NAT_IPV6_MAX] = NLA_POLICY_EXACT_LEN(sizeof(struct in6_addr)),
	[TCA_CT_NAT_PORT_MIN] = { .type = NLA_U16 },
	[TCA_CT_NAT_PORT_MAX] = { .type = NLA_U16 },
};

static int tcf_ct_fill_params_nat(struct tcf_ct_params *p,
				  struct tc_ct *parm,
				  struct nlattr **tb,
				  struct netlink_ext_ack *extack)
{
	struct nf_nat_range2 *range;

	/*action没有指定做nat,退出*/
	if (!(p->ct_action & TCA_CT_ACT_NAT))
		return 0;

	/*没有配置nat功能，退出*/
	if (!IS_ENABLED(CONFIG_NF_NAT)) {
		NL_SET_ERR_MSG_MOD(extack, "Netfilter nat isn't enabled in kernel");
		return -EOPNOTSUPP;
	}

	/*当前仅支持snat,dnat两种功能*/
	if (!(p->ct_action & (TCA_CT_ACT_NAT_SRC | TCA_CT_ACT_NAT_DST)))
		return 0;

	/*当前不支持snat与dnat出时存在*/
	if ((p->ct_action & TCA_CT_ACT_NAT_SRC) &&
	    (p->ct_action & TCA_CT_ACT_NAT_DST)) {
		NL_SET_ERR_MSG_MOD(extack, "dnat and snat can't be enabled at the same time");
		return -EOPNOTSUPP;
	}

	range = &p->range;
	if (tb[TCA_CT_NAT_IPV4_MIN]) {
	    /*ipv4地址段*/
		struct nlattr *max_attr = tb[TCA_CT_NAT_IPV4_MAX];

		p->ipv4_range = true;
		range->flags |= NF_NAT_RANGE_MAP_IPS;
		range->min_addr.ip =
			nla_get_in_addr(tb[TCA_CT_NAT_IPV4_MIN]);

		range->max_addr.ip = max_attr ?
				     nla_get_in_addr(max_attr) :
				     range->min_addr.ip;
	} else if (tb[TCA_CT_NAT_IPV6_MIN]) {
	    /*ipv6地址段*/
		struct nlattr *max_attr = tb[TCA_CT_NAT_IPV6_MAX];

		p->ipv4_range = false;
		range->flags |= NF_NAT_RANGE_MAP_IPS;
		range->min_addr.in6 =
			nla_get_in6_addr(tb[TCA_CT_NAT_IPV6_MIN]);

		range->max_addr.in6 = max_attr ?
				      nla_get_in6_addr(max_attr) :
				      range->min_addr.in6;
	}

	/*port范围填充*/
	if (tb[TCA_CT_NAT_PORT_MIN]) {
		range->flags |= NF_NAT_RANGE_PROTO_SPECIFIED;
		range->min_proto.all = nla_get_be16(tb[TCA_CT_NAT_PORT_MIN]);

		range->max_proto.all = tb[TCA_CT_NAT_PORT_MAX] ?
				       nla_get_be16(tb[TCA_CT_NAT_PORT_MAX]) :
				       range->min_proto.all;
	}

	return 0;
}

/*设置ct key与val*/
static void tcf_ct_set_key_val(struct nlattr **tb,
			       void *val/*出参，tb中val_type对应的值*/, int val_type,
			       void *mask/*出参，tb中mask_type对应的值*/, int mask_type,
			       int len/*val类型的值长度*/)
{
    /*val_type如不存在，则返回*/
	if (!tb[val_type])
		return;

	/*利用val_type填充val*/
	nla_memcpy(val, tb[val_type], len);

	/*mask如不存在，则不再处理*/
	if (!mask)
		return;

	/*如果mask_type存在，则按mask_type要求填充，否则填充为全ff*/
	if (mask_type == TCA_CT_UNSPEC || !tb[mask_type])
		memset(mask, 0xff, len);
	else
		nla_memcpy(mask, tb[mask_type], len);
}

static int tcf_ct_fill_params(struct net *net,
			      struct tcf_ct_params *p/*出参*/,
			      struct tc_ct *parm,
			      struct nlattr **tb,
			      struct netlink_ext_ack *extack)
{
    /*取当前net namespace中ct的私有数据*/
	struct tc_ct_action_net *tn = net_generic(net, ct_net_id);
	struct nf_conntrack_zone zone;
	struct nf_conn *tmpl;
	int err;

	p->zone = NF_CT_DEFAULT_ZONE_ID;

	tcf_ct_set_key_val(tb,
			   &p->ct_action, TCA_CT_ACTION,
			   NULL, TCA_CT_UNSPEC,
			   sizeof(p->ct_action));

	/*要求清除ct*/
	if (p->ct_action & TCA_CT_ACT_CLEAR)
		return 0;

	/*填充nat参数*/
	err = tcf_ct_fill_params_nat(p, parm, tb, extack);
	if (err)
		return err;

	/*ct mark填充*/
	if (tb[TCA_CT_MARK]) {
		if (!IS_ENABLED(CONFIG_NF_CONNTRACK_MARK)) {
			NL_SET_ERR_MSG_MOD(extack, "Conntrack mark isn't enabled.");
			return -EOPNOTSUPP;
		}
		tcf_ct_set_key_val(tb,
				   &p->mark, TCA_CT_MARK,
				   &p->mark_mask, TCA_CT_MARK_MASK,
				   sizeof(p->mark));
	}

	/*ct labels填充*/
	if (tb[TCA_CT_LABELS]) {
		if (!IS_ENABLED(CONFIG_NF_CONNTRACK_LABELS)) {
			NL_SET_ERR_MSG_MOD(extack, "Conntrack labels isn't enabled.");
			return -EOPNOTSUPP;
		}

		if (!tn->labels) {
			NL_SET_ERR_MSG_MOD(extack, "Failed to set connlabel length");
			return -EOPNOTSUPP;
		}
		tcf_ct_set_key_val(tb,
				   p->labels, TCA_CT_LABELS,
				   p->labels_mask, TCA_CT_LABELS_MASK,
				   sizeof(p->labels));
	}

	/*ct zone填充*/
	if (tb[TCA_CT_ZONE]) {
		if (!IS_ENABLED(CONFIG_NF_CONNTRACK_ZONES)) {
			NL_SET_ERR_MSG_MOD(extack, "Conntrack zones isn't enabled.");
			return -EOPNOTSUPP;
		}

		tcf_ct_set_key_val(tb,
				   &p->zone, TCA_CT_ZONE,
				   NULL, TCA_CT_UNSPEC,
				   sizeof(p->zone));
	}

	/*初始化zone,申请tmpl连接*/
	nf_ct_zone_init(&zone, p->zone, NF_CT_DEFAULT_ZONE_DIR, 0);
	tmpl = nf_ct_tmpl_alloc(net, &zone, GFP_KERNEL);
	if (!tmpl) {
		NL_SET_ERR_MSG_MOD(extack, "Failed to allocate conntrack template");
		return -ENOMEM;
	}

	//设置此ct confirmed
	__set_bit(IPS_CONFIRMED_BIT, &tmpl->status);
	/*增加此ct引用计数*/
	nf_conntrack_get(&tmpl->ct_general);
	/*设置ct模板*/
	p->tmpl = tmpl;

	return 0;
}

static int tcf_ct_init(struct net *net, struct nlattr *nla,
		       struct nlattr *est, struct tc_action **a,
		       struct tcf_proto *tp, u32 flags,
		       struct netlink_ext_ack *extack)
{
	struct tc_action_net *tn = net_generic(net, ct_net_id);
	bool bind = flags & TCA_ACT_FLAGS_BIND;
	struct tcf_ct_params *params = NULL;
	struct nlattr *tb[TCA_CT_MAX + 1];
	struct tcf_chain *goto_ch = NULL;
	struct tc_ct *parm;
	struct tcf_ct *c;
	int err, res = 0;
	u32 index;

	if (!nla) {
		NL_SET_ERR_MSG_MOD(extack, "Ct requires attributes to be passed");
		return -EINVAL;
	}

	err = nla_parse_nested(tb, TCA_CT_MAX, nla, ct_policy, extack);
	if (err < 0)
		return err;

	if (!tb[TCA_CT_PARMS]) {
		NL_SET_ERR_MSG_MOD(extack, "Missing required ct parameters");
		return -EINVAL;
	}
	parm = nla_data(tb[TCA_CT_PARMS]);
	index = parm->index;
	err = tcf_idr_check_alloc(tn, &index, a, bind);
	if (err < 0)
		return err;

	if (!err) {
		err = tcf_idr_create_from_flags(tn, index, est, a,
						&act_ct_ops, bind, flags);
		if (err) {
			tcf_idr_cleanup(tn, index);
			return err;
		}
		res = ACT_P_CREATED;
	} else {
		if (bind)
			return 0;

		if (!(flags & TCA_ACT_FLAGS_REPLACE)) {
			tcf_idr_release(*a, bind);
			return -EEXIST;
		}
	}
	err = tcf_action_check_ctrlact(parm->action, tp, &goto_ch, extack);
	if (err < 0)
		goto cleanup;

	c = to_ct(*a);

	/*申请并填充ct parameter*/
	params = kzalloc(sizeof(*params), GFP_KERNEL);
	if (unlikely(!params)) {
		err = -ENOMEM;
		goto cleanup;
	}

	err = tcf_ct_fill_params(net, params/*出参*/, parm, tb, extack);
	if (err)
		goto cleanup;

	err = tcf_ct_flow_table_get(params);
	if (err)
		goto cleanup;

	spin_lock_bh(&c->tcf_lock);
	/*设置a,要求跳到那个chain*/
	goto_ch = tcf_action_set_ctrlact(*a, parm->action, goto_ch);
	params = rcu_replace_pointer(c->params, params,
				     lockdep_is_held(&c->tcf_lock));
	spin_unlock_bh(&c->tcf_lock);

	if (goto_ch)
		tcf_chain_put_by_act(goto_ch);
	if (params)
		call_rcu(&params->rcu, tcf_ct_params_free);

	return res;

cleanup:
	if (goto_ch)
		tcf_chain_put_by_act(goto_ch);
	kfree(params);
	tcf_idr_release(*a, bind);
	return err;
}

static void tcf_ct_cleanup(struct tc_action *a)
{
	struct tcf_ct_params *params;
	struct tcf_ct *c = to_ct(a);

	params = rcu_dereference_protected(c->params, 1);
	if (params)
		call_rcu(&params->rcu, tcf_ct_params_free);
}

static int tcf_ct_dump_key_val(struct sk_buff *skb,
			       void *val, int val_type,
			       void *mask, int mask_type,
			       int len)
{
	int err;

	if (mask && !memchr_inv(mask, 0, len))
		return 0;

	err = nla_put(skb, val_type, len, val);
	if (err)
		return err;

	if (mask_type != TCA_CT_UNSPEC) {
		err = nla_put(skb, mask_type, len, mask);
		if (err)
			return err;
	}

	return 0;
}

static int tcf_ct_dump_nat(struct sk_buff *skb, struct tcf_ct_params *p)
{
	struct nf_nat_range2 *range = &p->range;

	if (!(p->ct_action & TCA_CT_ACT_NAT))
		return 0;

	if (!(p->ct_action & (TCA_CT_ACT_NAT_SRC | TCA_CT_ACT_NAT_DST)))
		return 0;

	if (range->flags & NF_NAT_RANGE_MAP_IPS) {
		if (p->ipv4_range) {
			if (nla_put_in_addr(skb, TCA_CT_NAT_IPV4_MIN,
					    range->min_addr.ip))
				return -1;
			if (nla_put_in_addr(skb, TCA_CT_NAT_IPV4_MAX,
					    range->max_addr.ip))
				return -1;
		} else {
			if (nla_put_in6_addr(skb, TCA_CT_NAT_IPV6_MIN,
					     &range->min_addr.in6))
				return -1;
			if (nla_put_in6_addr(skb, TCA_CT_NAT_IPV6_MAX,
					     &range->max_addr.in6))
				return -1;
		}
	}

	if (range->flags & NF_NAT_RANGE_PROTO_SPECIFIED) {
		if (nla_put_be16(skb, TCA_CT_NAT_PORT_MIN,
				 range->min_proto.all))
			return -1;
		if (nla_put_be16(skb, TCA_CT_NAT_PORT_MAX,
				 range->max_proto.all))
			return -1;
	}

	return 0;
}

static inline int tcf_ct_dump(struct sk_buff *skb, struct tc_action *a,
			      int bind, int ref)
{
	unsigned char *b = skb_tail_pointer(skb);
	struct tcf_ct *c = to_ct(a);
	struct tcf_ct_params *p;

	struct tc_ct opt = {
		.index   = c->tcf_index,
		.refcnt  = refcount_read(&c->tcf_refcnt) - ref,
		.bindcnt = atomic_read(&c->tcf_bindcnt) - bind,
	};
	struct tcf_t t;

	spin_lock_bh(&c->tcf_lock);
	p = rcu_dereference_protected(c->params,
				      lockdep_is_held(&c->tcf_lock));
	opt.action = c->tcf_action;

	if (tcf_ct_dump_key_val(skb,
				&p->ct_action, TCA_CT_ACTION,
				NULL, TCA_CT_UNSPEC,
				sizeof(p->ct_action)))
		goto nla_put_failure;

	if (p->ct_action & TCA_CT_ACT_CLEAR)
		goto skip_dump;

	if (IS_ENABLED(CONFIG_NF_CONNTRACK_MARK) &&
	    tcf_ct_dump_key_val(skb,
				&p->mark, TCA_CT_MARK,
				&p->mark_mask, TCA_CT_MARK_MASK,
				sizeof(p->mark)))
		goto nla_put_failure;

	if (IS_ENABLED(CONFIG_NF_CONNTRACK_LABELS) &&
	    tcf_ct_dump_key_val(skb,
				p->labels, TCA_CT_LABELS,
				p->labels_mask, TCA_CT_LABELS_MASK,
				sizeof(p->labels)))
		goto nla_put_failure;

	if (IS_ENABLED(CONFIG_NF_CONNTRACK_ZONES) &&
	    tcf_ct_dump_key_val(skb,
				&p->zone, TCA_CT_ZONE,
				NULL, TCA_CT_UNSPEC,
				sizeof(p->zone)))
		goto nla_put_failure;

	if (tcf_ct_dump_nat(skb, p))
		goto nla_put_failure;

skip_dump:
	if (nla_put(skb, TCA_CT_PARMS, sizeof(opt), &opt))
		goto nla_put_failure;

	tcf_tm_dump(&t, &c->tcf_tm);
	if (nla_put_64bit(skb, TCA_CT_TM, sizeof(t), &t, TCA_CT_PAD))
		goto nla_put_failure;
	spin_unlock_bh(&c->tcf_lock);

	return skb->len;
nla_put_failure:
	spin_unlock_bh(&c->tcf_lock);
	nlmsg_trim(skb, b);
	return -1;
}

static int tcf_ct_walker(struct net *net, struct sk_buff *skb,
			 struct netlink_callback *cb, int type,
			 const struct tc_action_ops *ops,
			 struct netlink_ext_ack *extack)
{
	struct tc_action_net *tn = net_generic(net, ct_net_id);

	return tcf_generic_walker(tn, skb, cb, type, ops, extack);
}

static int tcf_ct_search(struct net *net, struct tc_action **a, u32 index)
{
	struct tc_action_net *tn = net_generic(net, ct_net_id);

	return tcf_idr_search(tn, a, index);
}

static void tcf_stats_update(struct tc_action *a, u64 bytes, u64 packets,
			     u64 drops, u64 lastuse, bool hw)
{
	struct tcf_ct *c = to_ct(a);

	tcf_action_update_stats(a, bytes, packets, drops, hw);
	c->tcf_tm.lastuse = max_t(u64, c->tcf_tm.lastuse, lastuse);
}

static struct tc_action_ops act_ct_ops = {
	.kind		=	"ct",
	.id		=	TCA_ID_CT,
	.owner		=	THIS_MODULE,
	.act		=	tcf_ct_act,
	.dump		=	tcf_ct_dump,
	.init		=	tcf_ct_init,
	.cleanup	=	tcf_ct_cleanup,
	.walk		=	tcf_ct_walker,
	.lookup		=	tcf_ct_search,
	.stats_update	=	tcf_stats_update,
	.size		=	sizeof(struct tcf_ct),
};

/*ct action在pernet时需要的初始化*/
static __net_init int ct_init_net(struct net *net)
{
	unsigned int n_bits = sizeof_field(struct tcf_ct_params, labels) * 8;
	struct tc_ct_action_net *tn = net_generic(net, ct_net_id);

	/*ct是否包含lables*/
	if (nf_connlabels_get(net, n_bits - 1)) {
		tn->labels = false;
		pr_err("act_ct: Failed to set connlabels length");
	} else {
		tn->labels = true;
	}

	return tc_action_net_init(net, &tn->tn, &act_ct_ops);
}

static void __net_exit ct_exit_net(struct list_head *net_list)
{
	struct net *net;

	rtnl_lock();
	list_for_each_entry(net, net_list, exit_list) {
		struct tc_ct_action_net *tn = net_generic(net, ct_net_id);

		if (tn->labels)
			nf_connlabels_put(net);
	}
	rtnl_unlock();

	tc_action_net_exit(net_list, ct_net_id);
}

/*ct action在per net namespace时需要执行的操作*/
static struct pernet_operations ct_net_ops = {
	.init = ct_init_net,
	.exit_batch = ct_exit_net,
	.id   = &ct_net_id,
	.size = sizeof(struct tc_ct_action_net),
};

//注册ct action
static int __init ct_init_module(void)
{
	int err;

	act_ct_wq = alloc_ordered_workqueue("act_ct_workqueue", 0);
	if (!act_ct_wq)
		return -ENOMEM;

	err = tcf_ct_flow_tables_init();
	if (err)
		goto err_tbl_init;

	/*注册ct action*/
	err = tcf_register_action(&act_ct_ops, &ct_net_ops);
	if (err)
		goto err_register;

	static_branch_inc(&tcf_frag_xmit_count);

	return 0;

err_register:
	tcf_ct_flow_tables_uninit();
err_tbl_init:
	destroy_workqueue(act_ct_wq);
	return err;
}

static void __exit ct_cleanup_module(void)
{
	static_branch_dec(&tcf_frag_xmit_count);
	tcf_unregister_action(&act_ct_ops, &ct_net_ops);
	tcf_ct_flow_tables_uninit();
	destroy_workqueue(act_ct_wq);
}

module_init(ct_init_module);
module_exit(ct_cleanup_module);
MODULE_AUTHOR("Paul Blakey <paulb@mellanox.com>");
MODULE_AUTHOR("Yossi Kuperman <yossiku@mellanox.com>");
MODULE_AUTHOR("Marcelo Ricardo Leitner <marcelo.leitner@gmail.com>");
MODULE_DESCRIPTION("Connection tracking action");
MODULE_LICENSE("GPL v2");<|MERGE_RESOLUTION|>--- conflicted
+++ resolved
@@ -1142,13 +1142,9 @@
 		/* This will take care of sending queued events
 		 * even if the connection is already confirmed.
 		 */
-<<<<<<< HEAD
 		//confirm此ct
-		nf_conntrack_confirm(skb);
-=======
 		if (nf_conntrack_confirm(skb) != NF_ACCEPT)
 			goto drop;
->>>>>>> ce840177
 	}
 
 	if (!skip_add)
@@ -1160,11 +1156,6 @@
 
 	qdisc_skb_cb(skb)->post_ct = true;
 out_clear:
-<<<<<<< HEAD
-    	/*更新报文统计计数及字节数*/
-	tcf_action_update_bstats(&c->common, skb);
-=======
->>>>>>> ce840177
 	if (defrag)
 		qdisc_skb_cb(skb)->pkt_len = skb->len;
 	return retval;
