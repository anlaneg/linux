// SPDX-License-Identifier: GPL-2.0 OR Linux-OpenIB
/* -
 * net/sched/act_ct.c  Connection Tracking action
 *
 * Authors:   Paul Blakey <paulb@mellanox.com>
 *            Yossi Kuperman <yossiku@mellanox.com>
 *            Marcelo Ricardo Leitner <marcelo.leitner@gmail.com>
 */

#include <linux/module.h>
#include <linux/init.h>
#include <linux/kernel.h>
#include <linux/skbuff.h>
#include <linux/rtnetlink.h>
#include <linux/pkt_cls.h>
#include <linux/ip.h>
#include <linux/ipv6.h>
#include <linux/rhashtable.h>
#include <net/netlink.h>
#include <net/pkt_sched.h>
#include <net/pkt_cls.h>
#include <net/act_api.h>
#include <net/ip.h>
#include <net/ipv6_frag.h>
#include <uapi/linux/tc_act/tc_ct.h>
#include <net/tc_act/tc_ct.h>

#include <net/netfilter/nf_flow_table.h>
#include <net/netfilter/nf_conntrack.h>
#include <net/netfilter/nf_conntrack_core.h>
#include <net/netfilter/nf_conntrack_zones.h>
#include <net/netfilter/nf_conntrack_helper.h>
#include <net/netfilter/nf_conntrack_acct.h>
#include <net/netfilter/ipv6/nf_defrag_ipv6.h>
#include <uapi/linux/netfilter/nf_nat.h>

static struct workqueue_struct *act_ct_wq;
static struct rhashtable zones_ht;
static DEFINE_MUTEX(zones_mutex);

struct tcf_ct_flow_table {
	struct rhash_head node; /* In zones tables */

	struct rcu_work rwork;
	struct nf_flowtable nf_ft;
	refcount_t ref;
	u16 zone;

	bool dying;
};

static const struct rhashtable_params zones_params = {
	.head_offset = offsetof(struct tcf_ct_flow_table, node),
	.key_offset = offsetof(struct tcf_ct_flow_table, zone),
	.key_len = sizeof_field(struct tcf_ct_flow_table, zone),
	.automatic_shrinking = true,
};

static struct flow_action_entry *
tcf_ct_flow_table_flow_action_get_next(struct flow_action *flow_action)
{
	int i = flow_action->num_entries++;

	return &flow_action->entries[i];
}

static void tcf_ct_add_mangle_action(struct flow_action *action,
				     enum flow_action_mangle_base htype,
				     u32 offset,
				     u32 mask,
				     u32 val)
{
	struct flow_action_entry *entry;

	entry = tcf_ct_flow_table_flow_action_get_next(action);
	entry->id = FLOW_ACTION_MANGLE;
	entry->mangle.htype = htype;
	entry->mangle.mask = ~mask;
	entry->mangle.offset = offset;
	entry->mangle.val = val;
}

/* The following nat helper functions check if the inverted reverse tuple
 * (target) is different then the current dir tuple - meaning nat for ports
 * and/or ip is needed, and add the relevant mangle actions.
 */
static void
tcf_ct_flow_table_add_action_nat_ipv4(const struct nf_conntrack_tuple *tuple,
				      struct nf_conntrack_tuple target,
				      struct flow_action *action)
{
	if (memcmp(&target.src.u3, &tuple->src.u3, sizeof(target.src.u3)))
		tcf_ct_add_mangle_action(action, FLOW_ACT_MANGLE_HDR_TYPE_IP4,
					 offsetof(struct iphdr, saddr),
					 0xFFFFFFFF,
					 be32_to_cpu(target.src.u3.ip));
	if (memcmp(&target.dst.u3, &tuple->dst.u3, sizeof(target.dst.u3)))
		tcf_ct_add_mangle_action(action, FLOW_ACT_MANGLE_HDR_TYPE_IP4,
					 offsetof(struct iphdr, daddr),
					 0xFFFFFFFF,
					 be32_to_cpu(target.dst.u3.ip));
}

static void
tcf_ct_add_ipv6_addr_mangle_action(struct flow_action *action,
				   union nf_inet_addr *addr,
				   u32 offset)
{
	int i;

	for (i = 0; i < sizeof(struct in6_addr) / sizeof(u32); i++)
		tcf_ct_add_mangle_action(action, FLOW_ACT_MANGLE_HDR_TYPE_IP6,
					 i * sizeof(u32) + offset,
					 0xFFFFFFFF, be32_to_cpu(addr->ip6[i]));
}

static void
tcf_ct_flow_table_add_action_nat_ipv6(const struct nf_conntrack_tuple *tuple,
				      struct nf_conntrack_tuple target,
				      struct flow_action *action)
{
	if (memcmp(&target.src.u3, &tuple->src.u3, sizeof(target.src.u3)))
		tcf_ct_add_ipv6_addr_mangle_action(action, &target.src.u3,
						   offsetof(struct ipv6hdr,
							    saddr));
	if (memcmp(&target.dst.u3, &tuple->dst.u3, sizeof(target.dst.u3)))
		tcf_ct_add_ipv6_addr_mangle_action(action, &target.dst.u3,
						   offsetof(struct ipv6hdr,
							    daddr));
}

static void
tcf_ct_flow_table_add_action_nat_tcp(const struct nf_conntrack_tuple *tuple,
				     struct nf_conntrack_tuple target,
				     struct flow_action *action)
{
	__be16 target_src = target.src.u.tcp.port;
	__be16 target_dst = target.dst.u.tcp.port;

	if (target_src != tuple->src.u.tcp.port)
		tcf_ct_add_mangle_action(action, FLOW_ACT_MANGLE_HDR_TYPE_TCP,
					 offsetof(struct tcphdr, source),
					 0xFFFF, be16_to_cpu(target_src));
	if (target_dst != tuple->dst.u.tcp.port)
		tcf_ct_add_mangle_action(action, FLOW_ACT_MANGLE_HDR_TYPE_TCP,
					 offsetof(struct tcphdr, dest),
					 0xFFFF, be16_to_cpu(target_dst));
}

static void
tcf_ct_flow_table_add_action_nat_udp(const struct nf_conntrack_tuple *tuple,
				     struct nf_conntrack_tuple target,
				     struct flow_action *action)
{
	__be16 target_src = target.src.u.udp.port;
	__be16 target_dst = target.dst.u.udp.port;

	if (target_src != tuple->src.u.udp.port)
		tcf_ct_add_mangle_action(action, FLOW_ACT_MANGLE_HDR_TYPE_TCP,
					 offsetof(struct udphdr, source),
					 0xFFFF, be16_to_cpu(target_src));
	if (target_dst != tuple->dst.u.udp.port)
		tcf_ct_add_mangle_action(action, FLOW_ACT_MANGLE_HDR_TYPE_TCP,
					 offsetof(struct udphdr, dest),
					 0xFFFF, be16_to_cpu(target_dst));
}

static void tcf_ct_flow_table_add_action_meta(struct nf_conn *ct,
					      enum ip_conntrack_dir dir,
					      struct flow_action *action)
{
	struct nf_conn_labels *ct_labels;
	struct flow_action_entry *entry;
	enum ip_conntrack_info ctinfo;
	u32 *act_ct_labels;

	entry = tcf_ct_flow_table_flow_action_get_next(action);
	entry->id = FLOW_ACTION_CT_METADATA;
#if IS_ENABLED(CONFIG_NF_CONNTRACK_MARK)
	entry->ct_metadata.mark = ct->mark;
#endif
	ctinfo = dir == IP_CT_DIR_ORIGINAL ? IP_CT_ESTABLISHED :
					     IP_CT_ESTABLISHED_REPLY;
	/* aligns with the CT reference on the SKB nf_ct_set */
	entry->ct_metadata.cookie = (unsigned long)ct | ctinfo;

	act_ct_labels = entry->ct_metadata.labels;
	ct_labels = nf_ct_labels_find(ct);
	if (ct_labels)
		memcpy(act_ct_labels, ct_labels->bits, NF_CT_LABELS_MAX_SIZE);
	else
		memset(act_ct_labels, 0, NF_CT_LABELS_MAX_SIZE);
}

static int tcf_ct_flow_table_add_action_nat(struct net *net,
					    struct nf_conn *ct,
					    enum ip_conntrack_dir dir,
					    struct flow_action *action)
{
	const struct nf_conntrack_tuple *tuple = &ct->tuplehash[dir].tuple;
	struct nf_conntrack_tuple target;

	if (!(ct->status & IPS_NAT_MASK))
		return 0;

	nf_ct_invert_tuple(&target, &ct->tuplehash[!dir].tuple);

	switch (tuple->src.l3num) {
	case NFPROTO_IPV4:
		tcf_ct_flow_table_add_action_nat_ipv4(tuple, target,
						      action);
		break;
	case NFPROTO_IPV6:
		tcf_ct_flow_table_add_action_nat_ipv6(tuple, target,
						      action);
		break;
	default:
		return -EOPNOTSUPP;
	}

	switch (nf_ct_protonum(ct)) {
	case IPPROTO_TCP:
		tcf_ct_flow_table_add_action_nat_tcp(tuple, target, action);
		break;
	case IPPROTO_UDP:
		tcf_ct_flow_table_add_action_nat_udp(tuple, target, action);
		break;
	default:
		return -EOPNOTSUPP;
	}

	return 0;
}

static int tcf_ct_flow_table_fill_actions(struct net *net,
					  const struct flow_offload *flow,
					  enum flow_offload_tuple_dir tdir,
					  struct nf_flow_rule *flow_rule)
{
	struct flow_action *action = &flow_rule->rule->action;
	int num_entries = action->num_entries;
	struct nf_conn *ct = flow->ct;
	enum ip_conntrack_dir dir;
	int i, err;

	switch (tdir) {
	case FLOW_OFFLOAD_DIR_ORIGINAL:
		dir = IP_CT_DIR_ORIGINAL;
		break;
	case FLOW_OFFLOAD_DIR_REPLY:
		dir = IP_CT_DIR_REPLY;
		break;
	default:
		return -EOPNOTSUPP;
	}

	err = tcf_ct_flow_table_add_action_nat(net, ct, dir, action);
	if (err)
		goto err_nat;

	tcf_ct_flow_table_add_action_meta(ct, dir, action);
	return 0;

err_nat:
	/* Clear filled actions */
	for (i = num_entries; i < action->num_entries; i++)
		memset(&action->entries[i], 0, sizeof(action->entries[i]));
	action->num_entries = num_entries;

	return err;
}

static struct nf_flowtable_type flowtable_ct = {
	.action		= tcf_ct_flow_table_fill_actions,
	.owner		= THIS_MODULE,
};

static int tcf_ct_flow_table_get(struct tcf_ct_params *params)
{
	struct tcf_ct_flow_table *ct_ft;
	int err = -ENOMEM;

	mutex_lock(&zones_mutex);
	ct_ft = rhashtable_lookup_fast(&zones_ht, &params->zone, zones_params);
	if (ct_ft && refcount_inc_not_zero(&ct_ft->ref))
		goto out_unlock;

	ct_ft = kzalloc(sizeof(*ct_ft), GFP_KERNEL);
	if (!ct_ft)
		goto err_alloc;
	refcount_set(&ct_ft->ref, 1);

	ct_ft->zone = params->zone;
	err = rhashtable_insert_fast(&zones_ht, &ct_ft->node, zones_params);
	if (err)
		goto err_insert;

	ct_ft->nf_ft.type = &flowtable_ct;
	ct_ft->nf_ft.flags |= NF_FLOWTABLE_HW_OFFLOAD;
	err = nf_flow_table_init(&ct_ft->nf_ft);
	if (err)
		goto err_init;

	__module_get(THIS_MODULE);
out_unlock:
	params->ct_ft = ct_ft;
	params->nf_ft = &ct_ft->nf_ft;
	mutex_unlock(&zones_mutex);

	return 0;

err_init:
	rhashtable_remove_fast(&zones_ht, &ct_ft->node, zones_params);
err_insert:
	kfree(ct_ft);
err_alloc:
	mutex_unlock(&zones_mutex);
	return err;
}

static void tcf_ct_flow_table_cleanup_work(struct work_struct *work)
{
	struct tcf_ct_flow_table *ct_ft;

	ct_ft = container_of(to_rcu_work(work), struct tcf_ct_flow_table,
			     rwork);
	nf_flow_table_free(&ct_ft->nf_ft);
	kfree(ct_ft);

	module_put(THIS_MODULE);
}

static void tcf_ct_flow_table_put(struct tcf_ct_params *params)
{
	struct tcf_ct_flow_table *ct_ft = params->ct_ft;

	if (refcount_dec_and_test(&params->ct_ft->ref)) {
		rhashtable_remove_fast(&zones_ht, &ct_ft->node, zones_params);
		INIT_RCU_WORK(&ct_ft->rwork, tcf_ct_flow_table_cleanup_work);
		queue_rcu_work(act_ct_wq, &ct_ft->rwork);
	}
}

static void tcf_ct_flow_table_add(struct tcf_ct_flow_table *ct_ft,
				  struct nf_conn *ct,
				  bool tcp)
{
	struct flow_offload *entry;
	int err;

	if (test_and_set_bit(IPS_OFFLOAD_BIT, &ct->status))
		return;

	entry = flow_offload_alloc(ct);
	if (!entry) {
		WARN_ON_ONCE(1);
		goto err_alloc;
	}

	if (tcp) {
		ct->proto.tcp.seen[0].flags |= IP_CT_TCP_FLAG_BE_LIBERAL;
		ct->proto.tcp.seen[1].flags |= IP_CT_TCP_FLAG_BE_LIBERAL;
	}

	err = flow_offload_add(&ct_ft->nf_ft, entry);
	if (err)
		goto err_add;

	return;

err_add:
	flow_offload_free(entry);
err_alloc:
	clear_bit(IPS_OFFLOAD_BIT, &ct->status);
}

static void tcf_ct_flow_table_process_conn(struct tcf_ct_flow_table *ct_ft,
					   struct nf_conn *ct,
					   enum ip_conntrack_info ctinfo)
{
	bool tcp = false;

	if (ctinfo != IP_CT_ESTABLISHED && ctinfo != IP_CT_ESTABLISHED_REPLY)
		return;

	switch (nf_ct_protonum(ct)) {
	case IPPROTO_TCP:
		tcp = true;
		if (ct->proto.tcp.state != TCP_CONNTRACK_ESTABLISHED)
			return;
		break;
	case IPPROTO_UDP:
		break;
	default:
		return;
	}

	if (nf_ct_ext_exist(ct, NF_CT_EXT_HELPER) ||
	    ct->status & IPS_SEQ_ADJUST)
		return;

	tcf_ct_flow_table_add(ct_ft, ct, tcp);
}

static bool
tcf_ct_flow_table_fill_tuple_ipv4(struct sk_buff *skb,
				  struct flow_offload_tuple *tuple,
				  struct tcphdr **tcph)
{
	struct flow_ports *ports;
	unsigned int thoff;
	struct iphdr *iph;

	if (!pskb_network_may_pull(skb, sizeof(*iph)))
		return false;

	iph = ip_hdr(skb);
	thoff = iph->ihl * 4;

	if (ip_is_fragment(iph) ||
	    unlikely(thoff != sizeof(struct iphdr)))
		return false;

	if (iph->protocol != IPPROTO_TCP &&
	    iph->protocol != IPPROTO_UDP)
		return false;

	if (iph->ttl <= 1)
		return false;

	if (!pskb_network_may_pull(skb, iph->protocol == IPPROTO_TCP ?
					thoff + sizeof(struct tcphdr) :
					thoff + sizeof(*ports)))
		return false;

	iph = ip_hdr(skb);
	if (iph->protocol == IPPROTO_TCP)
		*tcph = (void *)(skb_network_header(skb) + thoff);

	ports = (struct flow_ports *)(skb_network_header(skb) + thoff);
	tuple->src_v4.s_addr = iph->saddr;
	tuple->dst_v4.s_addr = iph->daddr;
	tuple->src_port = ports->source;
	tuple->dst_port = ports->dest;
	tuple->l3proto = AF_INET;
	tuple->l4proto = iph->protocol;

	return true;
}

static bool
tcf_ct_flow_table_fill_tuple_ipv6(struct sk_buff *skb,
				  struct flow_offload_tuple *tuple,
				  struct tcphdr **tcph)
{
	struct flow_ports *ports;
	struct ipv6hdr *ip6h;
	unsigned int thoff;

	if (!pskb_network_may_pull(skb, sizeof(*ip6h)))
		return false;

	ip6h = ipv6_hdr(skb);

	if (ip6h->nexthdr != IPPROTO_TCP &&
	    ip6h->nexthdr != IPPROTO_UDP)
		return false;

	if (ip6h->hop_limit <= 1)
		return false;

	thoff = sizeof(*ip6h);
	if (!pskb_network_may_pull(skb, ip6h->nexthdr == IPPROTO_TCP ?
					thoff + sizeof(struct tcphdr) :
					thoff + sizeof(*ports)))
		return false;

	ip6h = ipv6_hdr(skb);
	if (ip6h->nexthdr == IPPROTO_TCP)
		*tcph = (void *)(skb_network_header(skb) + thoff);

	ports = (struct flow_ports *)(skb_network_header(skb) + thoff);
	tuple->src_v6 = ip6h->saddr;
	tuple->dst_v6 = ip6h->daddr;
	tuple->src_port = ports->source;
	tuple->dst_port = ports->dest;
	tuple->l3proto = AF_INET6;
	tuple->l4proto = ip6h->nexthdr;

	return true;
}

static bool tcf_ct_flow_table_lookup(struct tcf_ct_params *p,
				     struct sk_buff *skb,
				     u8 family)
{
	struct nf_flowtable *nf_ft = &p->ct_ft->nf_ft;
	struct flow_offload_tuple_rhash *tuplehash;
	struct flow_offload_tuple tuple = {};
	enum ip_conntrack_info ctinfo;
	struct tcphdr *tcph = NULL;
	struct flow_offload *flow;
	struct nf_conn *ct;
	u8 dir;

	/* Previously seen or loopback */
	ct = nf_ct_get(skb, &ctinfo);
	if ((ct && !nf_ct_is_template(ct)) || ctinfo == IP_CT_UNTRACKED)
		return false;

	//解析报文元组信息
	switch (family) {
	case NFPROTO_IPV4:
		if (!tcf_ct_flow_table_fill_tuple_ipv4(skb, &tuple, &tcph))
			return false;
		break;
	case NFPROTO_IPV6:
		if (!tcf_ct_flow_table_fill_tuple_ipv6(skb, &tuple, &tcph))
			return false;
		break;
	default:
		return false;
	}

	tuplehash = flow_offload_lookup(nf_ft, &tuple);
	if (!tuplehash)
		return false;

	dir = tuplehash->tuple.dir;
	flow = container_of(tuplehash, struct flow_offload, tuplehash[dir]);
	ct = flow->ct;

	if (tcph && (unlikely(tcph->fin || tcph->rst))) {
		flow_offload_teardown(flow);
		return false;
	}

	ctinfo = dir == FLOW_OFFLOAD_DIR_ORIGINAL ? IP_CT_ESTABLISHED :
						    IP_CT_ESTABLISHED_REPLY;

	flow_offload_refresh(nf_ft, flow);
	nf_conntrack_get(&ct->ct_general);
	nf_ct_set(skb, ct, ctinfo);
	nf_ct_acct_update(ct, dir, skb->len);

	return true;
}

static int tcf_ct_flow_tables_init(void)
{
	return rhashtable_init(&zones_ht, &zones_params);
}

static void tcf_ct_flow_tables_uninit(void)
{
	rhashtable_destroy(&zones_ht);
}

static struct tc_action_ops act_ct_ops;
static unsigned int ct_net_id;

struct tc_ct_action_net {
	struct tc_action_net tn; /* Must be first */
	bool labels;
};

/* Determine whether skb->_nfct is equal to the result of conntrack lookup. */
static bool tcf_ct_skb_nfct_cached(struct net *net, struct sk_buff *skb,
				   u16 zone_id, bool force)
{
	enum ip_conntrack_info ctinfo;
	struct nf_conn *ct;

	//取skb的链接跟踪
	ct = nf_ct_get(skb, &ctinfo);
	if (!ct)
	    /*如果没有对应的ct，则直接返回*/
		return false;

	//与ct同属一个net namespace
	if (!net_eq(net, read_pnet(&ct->ct_net)))
		return false;

	//zone id相同
	if (nf_ct_zone(ct)->id != zone_id)
		return false;

	/* Force conntrack entry direction. */
	//当前有ct,但当前报文方向非original,如果给定force,则将其移除
	if (force && CTINFO2DIR(ctinfo) != IP_CT_DIR_ORIGINAL) {
		if (nf_ct_is_confirmed(ct))
			nf_ct_kill(ct);

		nf_conntrack_put(&ct->ct_general);
		nf_ct_set(skb, NULL, IP_CT_UNTRACKED);

		return false;
	}

	return true;
}

/* Trim the skb to the length specified by the IP/IPv6 header,
 * removing any trailing lower-layer padding. This prepares the skb
 * for higher-layer processing that assumes skb->len excludes padding
 * (such as nf_ip_checksum). The caller needs to pull the skb to the
 * network header, and ensure ip_hdr/ipv6_hdr points to valid data.
 */
static int tcf_ct_skb_network_trim(struct sk_buff *skb, int family)
{
	unsigned int len;
	int err;

	switch (family) {
	case NFPROTO_IPV4:
		len = ntohs(ip_hdr(skb)->tot_len);
		break;
	case NFPROTO_IPV6:
		len = sizeof(struct ipv6hdr)
			+ ntohs(ipv6_hdr(skb)->payload_len);
		break;
	default:
		len = skb->len;
	}

	err = pskb_trim_rcsum(skb, len);

	return err;
}

static u8 tcf_ct_skb_nf_family(struct sk_buff *skb)
{
	u8 family = NFPROTO_UNSPEC;

	switch (skb_protocol(skb, true)) {
	case htons(ETH_P_IP):
		family = NFPROTO_IPV4;
		break;
	case htons(ETH_P_IPV6):
		family = NFPROTO_IPV6;
		break;
	default:
		break;
	}

	return family;
}

static int tcf_ct_ipv4_is_fragment(struct sk_buff *skb, bool *frag)
{
	unsigned int len;

	len =  skb_network_offset(skb) + sizeof(struct iphdr);
	if (unlikely(skb->len < len))
		return -EINVAL;
	if (unlikely(!pskb_may_pull(skb, len)))
		return -ENOMEM;

	*frag = ip_is_fragment(ip_hdr(skb));
	return 0;
}

static int tcf_ct_ipv6_is_fragment(struct sk_buff *skb, bool *frag)
{
	unsigned int flags = 0, len, payload_ofs = 0;
	unsigned short frag_off;
	int nexthdr;

	len =  skb_network_offset(skb) + sizeof(struct ipv6hdr);
	if (unlikely(skb->len < len))
		return -EINVAL;
	if (unlikely(!pskb_may_pull(skb, len)))
		return -ENOMEM;

	nexthdr = ipv6_find_hdr(skb, &payload_ofs, -1, &frag_off, &flags);
	if (unlikely(nexthdr < 0))
		return -EPROTO;

	*frag = flags & IP6_FH_F_FRAG;
	return 0;
}

static int tcf_ct_handle_fragments(struct net *net, struct sk_buff *skb,
				   u8 family, u16 zone, bool *defrag)
{
	enum ip_conntrack_info ctinfo;
	struct qdisc_skb_cb cb;
	struct nf_conn *ct;
	int err = 0;
	bool frag;

	/* Previously seen (loopback)? Ignore. */
	ct = nf_ct_get(skb, &ctinfo);
	if ((ct && !nf_ct_is_template(ct)) || ctinfo == IP_CT_UNTRACKED)
		return 0;

	if (family == NFPROTO_IPV4)
		err = tcf_ct_ipv4_is_fragment(skb, &frag);
	else
		err = tcf_ct_ipv6_is_fragment(skb, &frag);
	if (err || !frag)
		return err;

	skb_get(skb);
	cb = *qdisc_skb_cb(skb);

	//处理ipv4/ipv6分片重组
	if (family == NFPROTO_IPV4) {
		enum ip_defrag_users user = IP_DEFRAG_CONNTRACK_IN + zone;

		memset(IPCB(skb), 0, sizeof(struct inet_skb_parm));
		local_bh_disable();
		err = ip_defrag(net, skb, user);
		local_bh_enable();
		if (err && err != -EINPROGRESS)
			goto out_free;

		if (!err) {
			*defrag = true;
			cb.mru = IPCB(skb)->frag_max_size;
		}
	} else { /* NFPROTO_IPV6 */
#if IS_ENABLED(CONFIG_NF_DEFRAG_IPV6)
		enum ip6_defrag_users user = IP6_DEFRAG_CONNTRACK_IN + zone;

		memset(IP6CB(skb), 0, sizeof(struct inet6_skb_parm));
		err = nf_ct_frag6_gather(net, skb, user);
		if (err && err != -EINPROGRESS)
			goto out_free;

		if (!err) {
			*defrag = true;
			cb.mru = IP6CB(skb)->frag_max_size;
		}
#else
		err = -EOPNOTSUPP;
		goto out_free;
#endif
	}

	*qdisc_skb_cb(skb) = cb;
	skb_clear_hash(skb);
	skb->ignore_df = 1;
	return err;

out_free:
	kfree_skb(skb);
	return err;
}

static void tcf_ct_params_free(struct rcu_head *head)
{
	struct tcf_ct_params *params = container_of(head,
						    struct tcf_ct_params, rcu);

	tcf_ct_flow_table_put(params);

	if (params->tmpl)
		nf_conntrack_put(&params->tmpl->ct_general);
	kfree(params);
}

#if IS_ENABLED(CONFIG_NF_NAT)
/* Modelled after nf_nat_ipv[46]_fn().
 * range is only used for new, uninitialized NAT state.
 * Returns either NF_ACCEPT or NF_DROP.
 */
static int ct_nat_execute(struct sk_buff *skb, struct nf_conn *ct,
			  enum ip_conntrack_info ctinfo,
			  const struct nf_nat_range2 *range,
			  enum nf_nat_manip_type maniptype)
{
	__be16 proto = skb_protocol(skb, true);
	int hooknum, err = NF_ACCEPT;

	/* See HOOK2MANIP(). */
	//确定在哪个钩子点做
	if (maniptype == NF_NAT_MANIP_SRC)
		hooknum = NF_INET_LOCAL_IN; /* Source NAT */
	else
		hooknum = NF_INET_LOCAL_OUT; /* Destination NAT */

	switch (ctinfo) {
	case IP_CT_RELATED:
	case IP_CT_RELATED_REPLY:
<<<<<<< HEAD
	    //主要是icmp嵌套报文nat转换
		if (skb->protocol == htons(ETH_P_IP) &&
=======
		if (proto == htons(ETH_P_IP) &&
>>>>>>> 00e4db51
		    ip_hdr(skb)->protocol == IPPROTO_ICMP) {
		    //icmp期待创建session响应方向报文的nat处理
			if (!nf_nat_icmp_reply_translation(skb, ct, ctinfo,
							   hooknum))
				err = NF_DROP;
			goto out;
<<<<<<< HEAD
		} else if (IS_ENABLED(CONFIG_IPV6) &&
			   skb->protocol == htons(ETH_P_IPV6)) {
		    //ipv6 icmpv6 nat处理
=======
		} else if (IS_ENABLED(CONFIG_IPV6) && proto == htons(ETH_P_IPV6)) {
>>>>>>> 00e4db51
			__be16 frag_off;
			u8 nexthdr = ipv6_hdr(skb)->nexthdr;
			int hdrlen = ipv6_skip_exthdr(skb,
						      sizeof(struct ipv6hdr),
						      &nexthdr, &frag_off);

			if (hdrlen >= 0 && nexthdr == IPPROTO_ICMPV6) {
				if (!nf_nat_icmpv6_reply_translation(skb, ct,
								     ctinfo,
								     hooknum,
								     hdrlen))
					err = NF_DROP;
				goto out;
			}
		}
		/* Non-ICMP, fall thru to initialize if needed. */
		fallthrough;
	case IP_CT_NEW:
		/* Seen it before?  This can happen for loopback, retrans,
		 * or local packets.
		 */
	    //检查是否需要做nat，如果没有做完，则做。
		if (!nf_nat_initialized(ct, maniptype)) {
			/* Initialize according to the NAT action. */
			err = (range && range->flags & NF_NAT_RANGE_MAP_IPS)
				/* Action is set up to establish a new
				 * mapping.
				 */
				? nf_nat_setup_info(ct, range, maniptype)
				: nf_nat_alloc_null_binding(ct, hooknum);
			if (err != NF_ACCEPT)
				goto out;
		}
		break;

	case IP_CT_ESTABLISHED:
	case IP_CT_ESTABLISHED_REPLY:
		break;

	default:
		err = NF_DROP;
		goto out;
	}

	err = nf_nat_packet(ct, ctinfo, hooknum, skb);
out:
	return err;
}
#endif /* CONFIG_NF_NAT */

static void tcf_ct_act_set_mark(struct nf_conn *ct, u32 mark, u32 mask)
{
#if IS_ENABLED(CONFIG_NF_CONNTRACK_MARK)
	u32 new_mark;

	if (!mask)
		return;

	new_mark = mark | (ct->mark & ~(mask));
	if (ct->mark != new_mark) {
		ct->mark = new_mark;
		if (nf_ct_is_confirmed(ct))
			nf_conntrack_event_cache(IPCT_MARK, ct);
	}
#endif
}

static void tcf_ct_act_set_labels(struct nf_conn *ct,
				  u32 *labels,
				  u32 *labels_m)
{
#if IS_ENABLED(CONFIG_NF_CONNTRACK_LABELS)
	size_t labels_sz = sizeof_field(struct tcf_ct_params, labels);

	if (!memchr_inv(labels_m, 0, labels_sz))
		return;

	nf_connlabels_replace(ct, labels, labels_m, 4);
#endif
}

//针对ct做nat处理
static int tcf_ct_act_nat(struct sk_buff *skb,
			  struct nf_conn *ct,
			  enum ip_conntrack_info ctinfo,
			  int ct_action,
			  struct nf_nat_range2 *range,
			  bool commit)
{
#if IS_ENABLED(CONFIG_NF_NAT)
	int err;
	enum nf_nat_manip_type maniptype;

	/*非nat act，则跳出*/
	if (!(ct_action & TCA_CT_ACT_NAT))
		return NF_ACCEPT;

	/* Add NAT extension if not confirmed yet. */
	//ct没有confirmed且添加nat扩展不成功，则丢包，不能nat
	if (!nf_ct_is_confirmed(ct) && !nf_ct_nat_ext_add(ct))
		return NF_DROP;   /* Can't NAT. */

	//确定做何种nat
	//非new状态，且已做snat,dnat，则反方向与正方向状态不一致
	if (ctinfo != IP_CT_NEW && (ct->status & IPS_NAT_MASK) &&
	    (ctinfo != IP_CT_RELATED || commit)) {
		/* NAT an established or related connection like before. */
		if (CTINFO2DIR(ctinfo) == IP_CT_DIR_REPLY)
			/* This is the REPLY direction for a connection
			 * for which NAT was applied in the forward
			 * direction.  Do the reverse NAT.
			 */
			maniptype = ct->status & IPS_SRC_NAT
				? NF_NAT_MANIP_DST : NF_NAT_MANIP_SRC;
		else
			maniptype = ct->status & IPS_SRC_NAT
				? NF_NAT_MANIP_SRC : NF_NAT_MANIP_DST;
	} else if (ct_action & TCA_CT_ACT_NAT_SRC) {
		maniptype = NF_NAT_MANIP_SRC;
	} else if (ct_action & TCA_CT_ACT_NAT_DST) {
		maniptype = NF_NAT_MANIP_DST;
	} else {
		return NF_ACCEPT;
	}

	//做第一次nat
	err = ct_nat_execute(skb, ct, ctinfo, range, maniptype/*要做的nat类型*/);

	//如果ct要求做两次nat,则本次依据上次处理情况，做另一个nat
	if (err == NF_ACCEPT &&
	    ct->status & IPS_SRC_NAT && ct->status & IPS_DST_NAT) {
		if (maniptype == NF_NAT_MANIP_SRC)
			maniptype = NF_NAT_MANIP_DST;
		else
			maniptype = NF_NAT_MANIP_SRC;

		//做第二次nat
		err = ct_nat_execute(skb, ct, ctinfo, range, maniptype);
	}
	return err;
#else
	return NF_ACCEPT;
#endif
}

//执行ct action
static int tcf_ct_act(struct sk_buff *skb, const struct tc_action *a,
		      struct tcf_result *res)
{
	struct net *net = dev_net(skb->dev);
	bool cached, commit, clear, force;
	enum ip_conntrack_info ctinfo;
	struct tcf_ct *c = to_ct(a);
	struct nf_conn *tmpl = NULL;
	struct nf_hook_state state;
	int nh_ofs, err, retval;
	struct tcf_ct_params *p;
	bool skip_add = false;
	bool defrag = false;
	struct nf_conn *ct;
	u8 family;

	p = rcu_dereference_bh(c->params);

	retval = READ_ONCE(c->tcf_action);
	commit = p->ct_action & TCA_CT_ACT_COMMIT;
	/*清除skb的ct信息，ct将被移除*/
	clear = p->ct_action & TCA_CT_ACT_CLEAR;
	/*只容许源方向建立ct*/
	force = p->ct_action & TCA_CT_ACT_FORCE;
	tmpl = p->tmpl;

	tcf_lastuse_update(&c->tcf_tm);

	if (clear) {
		//如果需要清除ct,则将skb中的ct清除掉
		ct = nf_ct_get(skb, &ctinfo);
		if (ct) {
			nf_conntrack_put(&ct->ct_general);
			nf_ct_set(skb, NULL, IP_CT_UNTRACKED);
		}

		goto out;
	}

	//目前支持对ipv4,ipv6进行ct创建
	family = tcf_ct_skb_nf_family(skb);
	if (family == NFPROTO_UNSPEC)
		goto drop;

	/* The conntrack module expects to be working at L3.
	 * We also try to pull the IPv4/6 header to linear area
	 */
	nh_ofs = skb_network_offset(skb);
	skb_pull_rcsum(skb, nh_ofs);
<<<<<<< HEAD

	//处理分片重组
	err = tcf_ct_handle_fragments(net, skb, family, p->zone);
=======
	err = tcf_ct_handle_fragments(net, skb, family, p->zone, &defrag);
>>>>>>> 00e4db51
	if (err == -EINPROGRESS) {
		retval = TC_ACT_STOLEN;
		goto out;
	}
	if (err)
		goto drop;

	err = tcf_ct_skb_network_trim(skb, family);
	if (err)
		goto drop;

	/* If we are recirculating packets to match on ct fields and
	 * committing with a separate ct action, then we don't need to
	 * actually run the packet through conntrack twice unless it's for a
	 * different zone.
	 */
	//如上面注释所言，确定是否使用cached的ct
	cached = tcf_ct_skb_nfct_cached(net, skb, p->zone, force);
	if (!cached) {
	    //当前skb没有对应的ct或者已创建的ct不符合当前action,执行action创建
		if (!commit && tcf_ct_flow_table_lookup(p, skb, family)) {
			skip_add = true;
			goto do_nat;
		}

		//没有缓存,也没有查找到，执行创建
		/* Associate skb with specified zone. */
		if (tmpl) {
			ct = nf_ct_get(skb, &ctinfo);
			if (skb_nfct(skb))
				nf_conntrack_put(skb_nfct(skb));
			nf_conntrack_get(&tmpl->ct_general);
			nf_ct_set(skb, tmpl, IP_CT_NEW);
		}

		//创建ct
		state.hook = NF_INET_PRE_ROUTING;
		state.net = net;
		state.pf = family;
		err = nf_conntrack_in(skb, &state);
		if (err != NF_ACCEPT)
			goto out_push;
	}

do_nat:
	ct = nf_ct_get(skb, &ctinfo);
	if (!ct)
		goto out_push;
	nf_ct_deliver_cached_events(ct);

	//针对ct做报文nat
	err = tcf_ct_act_nat(skb, ct, ctinfo, p->ct_action, &p->range, commit);
	if (err != NF_ACCEPT)
		goto drop;

	if (commit) {
		//如果指定了commit,则将ct置为confirm,并设置packet对应的mark,labels
		tcf_ct_act_set_mark(ct, p->mark, p->mark_mask);
		tcf_ct_act_set_labels(ct, p->labels, p->labels_mask);

		/* This will take care of sending queued events
		 * even if the connection is already confirmed.
		 */
		//confirm此ct
		nf_conntrack_confirm(skb);
	} else if (!skip_add) {
		tcf_ct_flow_table_process_conn(p->ct_ft, ct, ctinfo);
	}

out_push:
	skb_push_rcsum(skb, nh_ofs);

out:
	tcf_action_update_bstats(&c->common, skb);
	if (defrag)
		qdisc_skb_cb(skb)->pkt_len = skb->len;
	return retval;

drop:
	tcf_action_inc_drop_qstats(&c->common);
	return TC_ACT_SHOT;
}

static const struct nla_policy ct_policy[TCA_CT_MAX + 1] = {
	[TCA_CT_ACTION] = { .type = NLA_U16 },
	[TCA_CT_PARMS] = { .type = NLA_EXACT_LEN, .len = sizeof(struct tc_ct) },
	[TCA_CT_ZONE] = { .type = NLA_U16 },
	[TCA_CT_MARK] = { .type = NLA_U32 },
	[TCA_CT_MARK_MASK] = { .type = NLA_U32 },
	[TCA_CT_LABELS] = { .type = NLA_BINARY,
			    .len = 128 / BITS_PER_BYTE },
	[TCA_CT_LABELS_MASK] = { .type = NLA_BINARY,
				 .len = 128 / BITS_PER_BYTE },
	[TCA_CT_NAT_IPV4_MIN] = { .type = NLA_U32 },
	[TCA_CT_NAT_IPV4_MAX] = { .type = NLA_U32 },
	[TCA_CT_NAT_IPV6_MIN] = { .type = NLA_EXACT_LEN,
				  .len = sizeof(struct in6_addr) },
	[TCA_CT_NAT_IPV6_MAX] = { .type = NLA_EXACT_LEN,
				   .len = sizeof(struct in6_addr) },
	[TCA_CT_NAT_PORT_MIN] = { .type = NLA_U16 },
	[TCA_CT_NAT_PORT_MAX] = { .type = NLA_U16 },
};

static int tcf_ct_fill_params_nat(struct tcf_ct_params *p,
				  struct tc_ct *parm,
				  struct nlattr **tb,
				  struct netlink_ext_ack *extack)
{
	struct nf_nat_range2 *range;

	if (!(p->ct_action & TCA_CT_ACT_NAT))
		return 0;

	if (!IS_ENABLED(CONFIG_NF_NAT)) {
		NL_SET_ERR_MSG_MOD(extack, "Netfilter nat isn't enabled in kernel");
		return -EOPNOTSUPP;
	}

	if (!(p->ct_action & (TCA_CT_ACT_NAT_SRC | TCA_CT_ACT_NAT_DST)))
		return 0;

	if ((p->ct_action & TCA_CT_ACT_NAT_SRC) &&
	    (p->ct_action & TCA_CT_ACT_NAT_DST)) {
		NL_SET_ERR_MSG_MOD(extack, "dnat and snat can't be enabled at the same time");
		return -EOPNOTSUPP;
	}

	range = &p->range;
	if (tb[TCA_CT_NAT_IPV4_MIN]) {
		struct nlattr *max_attr = tb[TCA_CT_NAT_IPV4_MAX];

		p->ipv4_range = true;
		range->flags |= NF_NAT_RANGE_MAP_IPS;
		range->min_addr.ip =
			nla_get_in_addr(tb[TCA_CT_NAT_IPV4_MIN]);

		range->max_addr.ip = max_attr ?
				     nla_get_in_addr(max_attr) :
				     range->min_addr.ip;
	} else if (tb[TCA_CT_NAT_IPV6_MIN]) {
		struct nlattr *max_attr = tb[TCA_CT_NAT_IPV6_MAX];

		p->ipv4_range = false;
		range->flags |= NF_NAT_RANGE_MAP_IPS;
		range->min_addr.in6 =
			nla_get_in6_addr(tb[TCA_CT_NAT_IPV6_MIN]);

		range->max_addr.in6 = max_attr ?
				      nla_get_in6_addr(max_attr) :
				      range->min_addr.in6;
	}

	if (tb[TCA_CT_NAT_PORT_MIN]) {
		range->flags |= NF_NAT_RANGE_PROTO_SPECIFIED;
		range->min_proto.all = nla_get_be16(tb[TCA_CT_NAT_PORT_MIN]);

		range->max_proto.all = tb[TCA_CT_NAT_PORT_MAX] ?
				       nla_get_be16(tb[TCA_CT_NAT_PORT_MAX]) :
				       range->min_proto.all;
	}

	return 0;
}

static void tcf_ct_set_key_val(struct nlattr **tb,
			       void *val, int val_type,
			       void *mask, int mask_type,
			       int len)
{
	if (!tb[val_type])
		return;
	nla_memcpy(val, tb[val_type], len);

	if (!mask)
		return;

	if (mask_type == TCA_CT_UNSPEC || !tb[mask_type])
		memset(mask, 0xff, len);
	else
		nla_memcpy(mask, tb[mask_type], len);
}

static int tcf_ct_fill_params(struct net *net,
			      struct tcf_ct_params *p,
			      struct tc_ct *parm,
			      struct nlattr **tb,
			      struct netlink_ext_ack *extack)
{
	struct tc_ct_action_net *tn = net_generic(net, ct_net_id);
	struct nf_conntrack_zone zone;
	struct nf_conn *tmpl;
	int err;

	p->zone = NF_CT_DEFAULT_ZONE_ID;

	tcf_ct_set_key_val(tb,
			   &p->ct_action, TCA_CT_ACTION,
			   NULL, TCA_CT_UNSPEC,
			   sizeof(p->ct_action));

	if (p->ct_action & TCA_CT_ACT_CLEAR)
		return 0;

	err = tcf_ct_fill_params_nat(p, parm, tb, extack);
	if (err)
		return err;

	if (tb[TCA_CT_MARK]) {
		if (!IS_ENABLED(CONFIG_NF_CONNTRACK_MARK)) {
			NL_SET_ERR_MSG_MOD(extack, "Conntrack mark isn't enabled.");
			return -EOPNOTSUPP;
		}
		tcf_ct_set_key_val(tb,
				   &p->mark, TCA_CT_MARK,
				   &p->mark_mask, TCA_CT_MARK_MASK,
				   sizeof(p->mark));
	}

	if (tb[TCA_CT_LABELS]) {
		if (!IS_ENABLED(CONFIG_NF_CONNTRACK_LABELS)) {
			NL_SET_ERR_MSG_MOD(extack, "Conntrack labels isn't enabled.");
			return -EOPNOTSUPP;
		}

		if (!tn->labels) {
			NL_SET_ERR_MSG_MOD(extack, "Failed to set connlabel length");
			return -EOPNOTSUPP;
		}
		tcf_ct_set_key_val(tb,
				   p->labels, TCA_CT_LABELS,
				   p->labels_mask, TCA_CT_LABELS_MASK,
				   sizeof(p->labels));
	}

	if (tb[TCA_CT_ZONE]) {
		if (!IS_ENABLED(CONFIG_NF_CONNTRACK_ZONES)) {
			NL_SET_ERR_MSG_MOD(extack, "Conntrack zones isn't enabled.");
			return -EOPNOTSUPP;
		}

		tcf_ct_set_key_val(tb,
				   &p->zone, TCA_CT_ZONE,
				   NULL, TCA_CT_UNSPEC,
				   sizeof(p->zone));
	}

	if (p->zone == NF_CT_DEFAULT_ZONE_ID)
		return 0;

	nf_ct_zone_init(&zone, p->zone, NF_CT_DEFAULT_ZONE_DIR, 0);
	tmpl = nf_ct_tmpl_alloc(net, &zone, GFP_KERNEL);
	if (!tmpl) {
		NL_SET_ERR_MSG_MOD(extack, "Failed to allocate conntrack template");
		return -ENOMEM;
	}

	//设置此ct confirmed
	__set_bit(IPS_CONFIRMED_BIT, &tmpl->status);
	nf_conntrack_get(&tmpl->ct_general);
	p->tmpl = tmpl;

	return 0;
}

static int tcf_ct_init(struct net *net, struct nlattr *nla,
		       struct nlattr *est, struct tc_action **a,
		       int replace, int bind, bool rtnl_held,
		       struct tcf_proto *tp, u32 flags,
		       struct netlink_ext_ack *extack)
{
	struct tc_action_net *tn = net_generic(net, ct_net_id);
	struct tcf_ct_params *params = NULL;
	struct nlattr *tb[TCA_CT_MAX + 1];
	struct tcf_chain *goto_ch = NULL;
	struct tc_ct *parm;
	struct tcf_ct *c;
	int err, res = 0;
	u32 index;

	if (!nla) {
		NL_SET_ERR_MSG_MOD(extack, "Ct requires attributes to be passed");
		return -EINVAL;
	}

	err = nla_parse_nested(tb, TCA_CT_MAX, nla, ct_policy, extack);
	if (err < 0)
		return err;

	if (!tb[TCA_CT_PARMS]) {
		NL_SET_ERR_MSG_MOD(extack, "Missing required ct parameters");
		return -EINVAL;
	}
	parm = nla_data(tb[TCA_CT_PARMS]);
	index = parm->index;
	err = tcf_idr_check_alloc(tn, &index, a, bind);
	if (err < 0)
		return err;

	if (!err) {
		err = tcf_idr_create_from_flags(tn, index, est, a,
						&act_ct_ops, bind, flags);
		if (err) {
			tcf_idr_cleanup(tn, index);
			return err;
		}
		res = ACT_P_CREATED;
	} else {
		if (bind)
			return 0;

		if (!replace) {
			tcf_idr_release(*a, bind);
			return -EEXIST;
		}
	}
	err = tcf_action_check_ctrlact(parm->action, tp, &goto_ch, extack);
	if (err < 0)
		goto cleanup;

	c = to_ct(*a);

	params = kzalloc(sizeof(*params), GFP_KERNEL);
	if (unlikely(!params)) {
		err = -ENOMEM;
		goto cleanup;
	}

	err = tcf_ct_fill_params(net, params, parm, tb, extack);
	if (err)
		goto cleanup;

	err = tcf_ct_flow_table_get(params);
	if (err)
		goto cleanup;

	spin_lock_bh(&c->tcf_lock);
	goto_ch = tcf_action_set_ctrlact(*a, parm->action, goto_ch);
	params = rcu_replace_pointer(c->params, params,
				     lockdep_is_held(&c->tcf_lock));
	spin_unlock_bh(&c->tcf_lock);

	if (goto_ch)
		tcf_chain_put_by_act(goto_ch);
	if (params)
		call_rcu(&params->rcu, tcf_ct_params_free);
	if (res == ACT_P_CREATED)
		tcf_idr_insert(tn, *a);

	return res;

cleanup:
	if (goto_ch)
		tcf_chain_put_by_act(goto_ch);
	kfree(params);
	tcf_idr_release(*a, bind);
	return err;
}

static void tcf_ct_cleanup(struct tc_action *a)
{
	struct tcf_ct_params *params;
	struct tcf_ct *c = to_ct(a);

	params = rcu_dereference_protected(c->params, 1);
	if (params)
		call_rcu(&params->rcu, tcf_ct_params_free);
}

static int tcf_ct_dump_key_val(struct sk_buff *skb,
			       void *val, int val_type,
			       void *mask, int mask_type,
			       int len)
{
	int err;

	if (mask && !memchr_inv(mask, 0, len))
		return 0;

	err = nla_put(skb, val_type, len, val);
	if (err)
		return err;

	if (mask_type != TCA_CT_UNSPEC) {
		err = nla_put(skb, mask_type, len, mask);
		if (err)
			return err;
	}

	return 0;
}

static int tcf_ct_dump_nat(struct sk_buff *skb, struct tcf_ct_params *p)
{
	struct nf_nat_range2 *range = &p->range;

	if (!(p->ct_action & TCA_CT_ACT_NAT))
		return 0;

	if (!(p->ct_action & (TCA_CT_ACT_NAT_SRC | TCA_CT_ACT_NAT_DST)))
		return 0;

	if (range->flags & NF_NAT_RANGE_MAP_IPS) {
		if (p->ipv4_range) {
			if (nla_put_in_addr(skb, TCA_CT_NAT_IPV4_MIN,
					    range->min_addr.ip))
				return -1;
			if (nla_put_in_addr(skb, TCA_CT_NAT_IPV4_MAX,
					    range->max_addr.ip))
				return -1;
		} else {
			if (nla_put_in6_addr(skb, TCA_CT_NAT_IPV6_MIN,
					     &range->min_addr.in6))
				return -1;
			if (nla_put_in6_addr(skb, TCA_CT_NAT_IPV6_MAX,
					     &range->max_addr.in6))
				return -1;
		}
	}

	if (range->flags & NF_NAT_RANGE_PROTO_SPECIFIED) {
		if (nla_put_be16(skb, TCA_CT_NAT_PORT_MIN,
				 range->min_proto.all))
			return -1;
		if (nla_put_be16(skb, TCA_CT_NAT_PORT_MAX,
				 range->max_proto.all))
			return -1;
	}

	return 0;
}

static inline int tcf_ct_dump(struct sk_buff *skb, struct tc_action *a,
			      int bind, int ref)
{
	unsigned char *b = skb_tail_pointer(skb);
	struct tcf_ct *c = to_ct(a);
	struct tcf_ct_params *p;

	struct tc_ct opt = {
		.index   = c->tcf_index,
		.refcnt  = refcount_read(&c->tcf_refcnt) - ref,
		.bindcnt = atomic_read(&c->tcf_bindcnt) - bind,
	};
	struct tcf_t t;

	spin_lock_bh(&c->tcf_lock);
	p = rcu_dereference_protected(c->params,
				      lockdep_is_held(&c->tcf_lock));
	opt.action = c->tcf_action;

	if (tcf_ct_dump_key_val(skb,
				&p->ct_action, TCA_CT_ACTION,
				NULL, TCA_CT_UNSPEC,
				sizeof(p->ct_action)))
		goto nla_put_failure;

	if (p->ct_action & TCA_CT_ACT_CLEAR)
		goto skip_dump;

	if (IS_ENABLED(CONFIG_NF_CONNTRACK_MARK) &&
	    tcf_ct_dump_key_val(skb,
				&p->mark, TCA_CT_MARK,
				&p->mark_mask, TCA_CT_MARK_MASK,
				sizeof(p->mark)))
		goto nla_put_failure;

	if (IS_ENABLED(CONFIG_NF_CONNTRACK_LABELS) &&
	    tcf_ct_dump_key_val(skb,
				p->labels, TCA_CT_LABELS,
				p->labels_mask, TCA_CT_LABELS_MASK,
				sizeof(p->labels)))
		goto nla_put_failure;

	if (IS_ENABLED(CONFIG_NF_CONNTRACK_ZONES) &&
	    tcf_ct_dump_key_val(skb,
				&p->zone, TCA_CT_ZONE,
				NULL, TCA_CT_UNSPEC,
				sizeof(p->zone)))
		goto nla_put_failure;

	if (tcf_ct_dump_nat(skb, p))
		goto nla_put_failure;

skip_dump:
	if (nla_put(skb, TCA_CT_PARMS, sizeof(opt), &opt))
		goto nla_put_failure;

	tcf_tm_dump(&t, &c->tcf_tm);
	if (nla_put_64bit(skb, TCA_CT_TM, sizeof(t), &t, TCA_CT_PAD))
		goto nla_put_failure;
	spin_unlock_bh(&c->tcf_lock);

	return skb->len;
nla_put_failure:
	spin_unlock_bh(&c->tcf_lock);
	nlmsg_trim(skb, b);
	return -1;
}

static int tcf_ct_walker(struct net *net, struct sk_buff *skb,
			 struct netlink_callback *cb, int type,
			 const struct tc_action_ops *ops,
			 struct netlink_ext_ack *extack)
{
	struct tc_action_net *tn = net_generic(net, ct_net_id);

	return tcf_generic_walker(tn, skb, cb, type, ops, extack);
}

static int tcf_ct_search(struct net *net, struct tc_action **a, u32 index)
{
	struct tc_action_net *tn = net_generic(net, ct_net_id);

	return tcf_idr_search(tn, a, index);
}

static void tcf_stats_update(struct tc_action *a, u64 bytes, u64 packets,
			     u64 drops, u64 lastuse, bool hw)
{
	struct tcf_ct *c = to_ct(a);

	tcf_action_update_stats(a, bytes, packets, drops, hw);
	c->tcf_tm.lastuse = max_t(u64, c->tcf_tm.lastuse, lastuse);
}

static struct tc_action_ops act_ct_ops = {
	.kind		=	"ct",
	.id		=	TCA_ID_CT,
	.owner		=	THIS_MODULE,
	.act		=	tcf_ct_act,
	.dump		=	tcf_ct_dump,
	.init		=	tcf_ct_init,
	.cleanup	=	tcf_ct_cleanup,
	.walk		=	tcf_ct_walker,
	.lookup		=	tcf_ct_search,
	.stats_update	=	tcf_stats_update,
	.size		=	sizeof(struct tcf_ct),
};

static __net_init int ct_init_net(struct net *net)
{
	unsigned int n_bits = sizeof_field(struct tcf_ct_params, labels) * 8;
	struct tc_ct_action_net *tn = net_generic(net, ct_net_id);

	if (nf_connlabels_get(net, n_bits - 1)) {
		tn->labels = false;
		pr_err("act_ct: Failed to set connlabels length");
	} else {
		tn->labels = true;
	}

	return tc_action_net_init(net, &tn->tn, &act_ct_ops);
}

static void __net_exit ct_exit_net(struct list_head *net_list)
{
	struct net *net;

	rtnl_lock();
	list_for_each_entry(net, net_list, exit_list) {
		struct tc_ct_action_net *tn = net_generic(net, ct_net_id);

		if (tn->labels)
			nf_connlabels_put(net);
	}
	rtnl_unlock();

	tc_action_net_exit(net_list, ct_net_id);
}

static struct pernet_operations ct_net_ops = {
	.init = ct_init_net,
	.exit_batch = ct_exit_net,
	.id   = &ct_net_id,
	.size = sizeof(struct tc_ct_action_net),
};

//注册ct action
static int __init ct_init_module(void)
{
	int err;

	act_ct_wq = alloc_ordered_workqueue("act_ct_workqueue", 0);
	if (!act_ct_wq)
		return -ENOMEM;

	err = tcf_ct_flow_tables_init();
	if (err)
		goto err_tbl_init;

	err = tcf_register_action(&act_ct_ops, &ct_net_ops);
	if (err)
		goto err_register;

	return 0;

err_register:
	tcf_ct_flow_tables_uninit();
err_tbl_init:
	destroy_workqueue(act_ct_wq);
	return err;
}

static void __exit ct_cleanup_module(void)
{
	tcf_unregister_action(&act_ct_ops, &ct_net_ops);
	tcf_ct_flow_tables_uninit();
	destroy_workqueue(act_ct_wq);
}

module_init(ct_init_module);
module_exit(ct_cleanup_module);
MODULE_AUTHOR("Paul Blakey <paulb@mellanox.com>");
MODULE_AUTHOR("Yossi Kuperman <yossiku@mellanox.com>");
MODULE_AUTHOR("Marcelo Ricardo Leitner <marcelo.leitner@gmail.com>");
MODULE_DESCRIPTION("Connection tracking action");
MODULE_LICENSE("GPL v2");<|MERGE_RESOLUTION|>--- conflicted
+++ resolved
@@ -783,25 +783,16 @@
 	switch (ctinfo) {
 	case IP_CT_RELATED:
 	case IP_CT_RELATED_REPLY:
-<<<<<<< HEAD
-	    //主要是icmp嵌套报文nat转换
-		if (skb->protocol == htons(ETH_P_IP) &&
-=======
+	    	//主要是icmp嵌套报文nat转换
 		if (proto == htons(ETH_P_IP) &&
->>>>>>> 00e4db51
 		    ip_hdr(skb)->protocol == IPPROTO_ICMP) {
 		    //icmp期待创建session响应方向报文的nat处理
 			if (!nf_nat_icmp_reply_translation(skb, ct, ctinfo,
 							   hooknum))
 				err = NF_DROP;
 			goto out;
-<<<<<<< HEAD
-		} else if (IS_ENABLED(CONFIG_IPV6) &&
-			   skb->protocol == htons(ETH_P_IPV6)) {
-		    //ipv6 icmpv6 nat处理
-=======
 		} else if (IS_ENABLED(CONFIG_IPV6) && proto == htons(ETH_P_IPV6)) {
->>>>>>> 00e4db51
+		        //ipv6 icmpv6 nat处理
 			__be16 frag_off;
 			u8 nexthdr = ipv6_hdr(skb)->nexthdr;
 			int hdrlen = ipv6_skip_exthdr(skb,
@@ -997,13 +988,8 @@
 	 */
 	nh_ofs = skb_network_offset(skb);
 	skb_pull_rcsum(skb, nh_ofs);
-<<<<<<< HEAD
-
 	//处理分片重组
-	err = tcf_ct_handle_fragments(net, skb, family, p->zone);
-=======
 	err = tcf_ct_handle_fragments(net, skb, family, p->zone, &defrag);
->>>>>>> 00e4db51
 	if (err == -EINPROGRESS) {
 		retval = TC_ACT_STOLEN;
 		goto out;
