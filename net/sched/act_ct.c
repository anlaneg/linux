--- conflicted
+++ resolved
@@ -1029,11 +1029,8 @@
 	tcf_lastuse_update(&c->tcf_tm);
 
 	if (clear) {
-<<<<<<< HEAD
+		qdisc_skb_cb(skb)->post_ct = false;
 		//如果需要清除ct,则将skb中的ct清除掉
-=======
-		qdisc_skb_cb(skb)->post_ct = false;
->>>>>>> 52e44129
 		ct = nf_ct_get(skb, &ctinfo);
 		if (ct) {
 		    /*减少ct引用计数，将skb置为未tracked*/
@@ -1041,12 +1038,8 @@
 			nf_ct_set(skb, NULL, IP_CT_UNTRACKED);
 		}
 
-<<<<<<< HEAD
 		/*此时为untracked标记*/
-		goto out;
-=======
 		goto out_clear;
->>>>>>> 52e44129
 	}
 
 	//目前仅支持对ipv4,ipv6进行ct创建
@@ -1141,12 +1134,9 @@
 	skb_push_rcsum(skb, nh_ofs);
 
 out:
-<<<<<<< HEAD
-    /*更新报文统计计数及字节数*/
-=======
 	qdisc_skb_cb(skb)->post_ct = true;
 out_clear:
->>>>>>> 52e44129
+    	/*更新报文统计计数及字节数*/
 	tcf_action_update_bstats(&c->common, skb);
 	if (defrag)
 		qdisc_skb_cb(skb)->pkt_len = skb->len;
