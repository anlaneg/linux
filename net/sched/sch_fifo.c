--- conflicted
+++ resolved
@@ -57,11 +57,6 @@
 	return NET_XMIT_CN;
 }
 
-<<<<<<< HEAD
-//fifo队列初始化(fifo)
-static int fifo_init(struct Qdisc *sch, struct nlattr *opt,
-		     struct netlink_ext_ack *extack)
-=======
 static void fifo_offload_init(struct Qdisc *sch)
 {
 	struct net_device *dev = qdisc_dev(sch);
@@ -103,9 +98,9 @@
 	return qdisc_offload_dump_helper(sch, TC_SETUP_QDISC_FIFO, &qopt);
 }
 
+//fifo队列初始化(fifo)
 static int __fifo_init(struct Qdisc *sch, struct nlattr *opt,
 		       struct netlink_ext_ack *extack)
->>>>>>> b032227c
 {
 	bool bypass;
 	bool is_bfifo = sch->ops == &bfifo_qdisc_ops;
@@ -143,10 +138,6 @@
 	return 0;
 }
 
-<<<<<<< HEAD
-//返回当前队列对应的limit配置
-static int fifo_dump(struct Qdisc *sch, struct sk_buff *skb)
-=======
 static int fifo_init(struct Qdisc *sch, struct nlattr *opt,
 		     struct netlink_ext_ack *extack)
 {
@@ -171,8 +162,8 @@
 	fifo_offload_destroy(sch);
 }
 
+//返回当前队列对应的limit配置
 static int __fifo_dump(struct Qdisc *sch, struct sk_buff *skb)
->>>>>>> b032227c
 {
 	struct tc_fifo_qopt opt = { .limit = sch->limit };
 
@@ -184,9 +175,6 @@
 	return -1;
 }
 
-<<<<<<< HEAD
-//按packet方式先进先出（超限后丢入队元素）
-=======
 static int fifo_dump(struct Qdisc *sch, struct sk_buff *skb)
 {
 	int err;
@@ -203,7 +191,7 @@
 	return __fifo_dump(sch, skb);
 }
 
->>>>>>> b032227c
+//按packet方式先进先出（超限后丢入队元素）
 struct Qdisc_ops pfifo_qdisc_ops __read_mostly = {
 	.id		=	"pfifo",
 	.priv_size	=	0,
@@ -246,14 +234,9 @@
 	.peek		=	qdisc_peek_head,
 	.init		=	fifo_hd_init,
 	.reset		=	qdisc_reset_queue,
-<<<<<<< HEAD
 	//执行fifo配置变更
-	.change		=	fifo_init,
-	.dump		=	fifo_dump,
-=======
 	.change		=	fifo_hd_init,
 	.dump		=	fifo_hd_dump,
->>>>>>> b032227c
 	.owner		=	THIS_MODULE,
 };
 
