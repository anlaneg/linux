// SPDX-License-Identifier: GPL-2.0-or-later
/*
 * net/sched/act_skbmod.c  skb data modifier
 *
 * Copyright (c) 2016 Jamal Hadi Salim <jhs@mojatatu.com>
*/

#include <linux/module.h>
#include <linux/if_arp.h>
#include <linux/init.h>
#include <linux/kernel.h>
#include <linux/skbuff.h>
#include <linux/rtnetlink.h>
#include <net/inet_ecn.h>
#include <net/netlink.h>
#include <net/pkt_sched.h>
#include <net/pkt_cls.h>

#include <linux/tc_act/tc_skbmod.h>
#include <net/tc_act/tc_skbmod.h>

static unsigned int skbmod_net_id;
static struct tc_action_ops act_skbmod_ops;

static int tcf_skbmod_act(struct sk_buff *skb, const struct tc_action *a,
			  struct tcf_result *res)
{
	struct tcf_skbmod *d = to_skbmod(a);
	int action, max_edit_len, err;
	struct tcf_skbmod_params *p;
	u64 flags;

	tcf_lastuse_update(&d->tcf_tm);
	bstats_update(this_cpu_ptr(d->common.cpu_bstats), skb);

	action = READ_ONCE(d->tcf_action);
	if (unlikely(action == TC_ACT_SHOT))
		goto drop;

<<<<<<< HEAD
	/*按flags修改相应字段 dmac,smac,eth_type*/
=======
	max_edit_len = skb_mac_header_len(skb);
>>>>>>> ce840177
	p = rcu_dereference_bh(d->skbmod_p);
	flags = p->flags;

	/* tcf_skbmod_init() guarantees "flags" to be one of the following:
	 *	1. a combination of SKBMOD_F_{DMAC,SMAC,ETYPE}
	 *	2. SKBMOD_F_SWAPMAC
	 *	3. SKBMOD_F_ECN
	 * SKBMOD_F_ECN only works with IP packets; all other flags only work with Ethernet
	 * packets.
	 */
	if (flags == SKBMOD_F_ECN) {
		switch (skb_protocol(skb, true)) {
		case cpu_to_be16(ETH_P_IP):
		case cpu_to_be16(ETH_P_IPV6):
			max_edit_len += skb_network_header_len(skb);
			break;
		default:
			goto out;
		}
	} else if (!skb->dev || skb->dev->type != ARPHRD_ETHER) {
		goto out;
	}

	err = skb_ensure_writable(skb, max_edit_len);
	if (unlikely(err)) /* best policy is to drop on the floor */
		goto drop;

	if (flags & SKBMOD_F_DMAC)
		ether_addr_copy(eth_hdr(skb)->h_dest, p->eth_dst);
	if (flags & SKBMOD_F_SMAC)
		ether_addr_copy(eth_hdr(skb)->h_source, p->eth_src);
	if (flags & SKBMOD_F_ETYPE)
		eth_hdr(skb)->h_proto = p->eth_type;

	//实现mac交换
	if (flags & SKBMOD_F_SWAPMAC) {
		u16 tmpaddr[ETH_ALEN / 2]; /* ether_addr_copy() requirement */
		/*XXX: I am sure we can come up with more efficient swapping*/
		ether_addr_copy((u8 *)tmpaddr, eth_hdr(skb)->h_dest);
		ether_addr_copy(eth_hdr(skb)->h_dest, eth_hdr(skb)->h_source);
		ether_addr_copy(eth_hdr(skb)->h_source, (u8 *)tmpaddr);
	}

	if (flags & SKBMOD_F_ECN)
		INET_ECN_set_ce(skb);

out:
	return action;

drop:
	qstats_overlimit_inc(this_cpu_ptr(d->common.cpu_qstats));
	return TC_ACT_SHOT;
}

static const struct nla_policy skbmod_policy[TCA_SKBMOD_MAX + 1] = {
	[TCA_SKBMOD_PARMS]		= { .len = sizeof(struct tc_skbmod) },
	[TCA_SKBMOD_DMAC]		= { .len = ETH_ALEN },
	[TCA_SKBMOD_SMAC]		= { .len = ETH_ALEN },
	[TCA_SKBMOD_ETYPE]		= { .type = NLA_U16 },
};

static int tcf_skbmod_init(struct net *net, struct nlattr *nla,
			   struct nlattr *est, struct tc_action **a,
			   struct tcf_proto *tp, u32 flags,
			   struct netlink_ext_ack *extack)
{
	struct tc_action_net *tn = net_generic(net, skbmod_net_id);
	bool ovr = flags & TCA_ACT_FLAGS_REPLACE;
	bool bind = flags & TCA_ACT_FLAGS_BIND;
	struct nlattr *tb[TCA_SKBMOD_MAX + 1];
	struct tcf_skbmod_params *p, *p_old;
	struct tcf_chain *goto_ch = NULL;
	struct tc_skbmod *parm;
	u32 lflags = 0, index;
	struct tcf_skbmod *d;
	bool exists = false;
	u8 *daddr = NULL;
	u8 *saddr = NULL;
	u16 eth_type = 0;
	int ret = 0, err;

	if (!nla)
		return -EINVAL;

	err = nla_parse_nested_deprecated(tb, TCA_SKBMOD_MAX, nla,
					  skbmod_policy, NULL);
	if (err < 0)
		return err;

	if (!tb[TCA_SKBMOD_PARMS])
		return -EINVAL;

	if (tb[TCA_SKBMOD_DMAC]) {
		daddr = nla_data(tb[TCA_SKBMOD_DMAC]);
		lflags |= SKBMOD_F_DMAC;
	}

	if (tb[TCA_SKBMOD_SMAC]) {
		saddr = nla_data(tb[TCA_SKBMOD_SMAC]);
		lflags |= SKBMOD_F_SMAC;
	}

	if (tb[TCA_SKBMOD_ETYPE]) {
		eth_type = nla_get_u16(tb[TCA_SKBMOD_ETYPE]);
		lflags |= SKBMOD_F_ETYPE;
	}

	parm = nla_data(tb[TCA_SKBMOD_PARMS]);
	index = parm->index;
	if (parm->flags & SKBMOD_F_SWAPMAC)
		lflags = SKBMOD_F_SWAPMAC;
	if (parm->flags & SKBMOD_F_ECN)
		lflags = SKBMOD_F_ECN;

	err = tcf_idr_check_alloc(tn, &index, a, bind);
	if (err < 0)
		return err;
	exists = err;
	if (exists && bind)
		return 0;

	if (!lflags) {
		if (exists)
			tcf_idr_release(*a, bind);
		else
			tcf_idr_cleanup(tn, index);
		return -EINVAL;
	}

	if (!exists) {
		ret = tcf_idr_create(tn, index, est, a,
				     &act_skbmod_ops, bind, true, 0);
		if (ret) {
			tcf_idr_cleanup(tn, index);
			return ret;
		}

		ret = ACT_P_CREATED;
	} else if (!ovr) {
		tcf_idr_release(*a, bind);
		return -EEXIST;
	}
	err = tcf_action_check_ctrlact(parm->action, tp, &goto_ch, extack);
	if (err < 0)
		goto release_idr;

	d = to_skbmod(*a);

	p = kzalloc(sizeof(struct tcf_skbmod_params), GFP_KERNEL);
	if (unlikely(!p)) {
		err = -ENOMEM;
		goto put_chain;
	}

	p->flags = lflags;

	if (ovr)
		spin_lock_bh(&d->tcf_lock);
	/* Protected by tcf_lock if overwriting existing action. */
	goto_ch = tcf_action_set_ctrlact(*a, parm->action, goto_ch);
	p_old = rcu_dereference_protected(d->skbmod_p, 1);

	if (lflags & SKBMOD_F_DMAC)
		ether_addr_copy(p->eth_dst, daddr);
	if (lflags & SKBMOD_F_SMAC)
		ether_addr_copy(p->eth_src, saddr);
	if (lflags & SKBMOD_F_ETYPE)
		p->eth_type = htons(eth_type);

	rcu_assign_pointer(d->skbmod_p, p);
	if (ovr)
		spin_unlock_bh(&d->tcf_lock);

	if (p_old)
		kfree_rcu(p_old, rcu);
	if (goto_ch)
		tcf_chain_put_by_act(goto_ch);

	return ret;
put_chain:
	if (goto_ch)
		tcf_chain_put_by_act(goto_ch);
release_idr:
	tcf_idr_release(*a, bind);
	return err;
}

static void tcf_skbmod_cleanup(struct tc_action *a)
{
	struct tcf_skbmod *d = to_skbmod(a);
	struct tcf_skbmod_params  *p;

	p = rcu_dereference_protected(d->skbmod_p, 1);
	if (p)
		kfree_rcu(p, rcu);
}

static int tcf_skbmod_dump(struct sk_buff *skb, struct tc_action *a,
			   int bind, int ref)
{
	struct tcf_skbmod *d = to_skbmod(a);
	unsigned char *b = skb_tail_pointer(skb);
	struct tcf_skbmod_params  *p;
	struct tc_skbmod opt = {
		.index   = d->tcf_index,
		.refcnt  = refcount_read(&d->tcf_refcnt) - ref,
		.bindcnt = atomic_read(&d->tcf_bindcnt) - bind,
	};
	struct tcf_t t;

	spin_lock_bh(&d->tcf_lock);
	opt.action = d->tcf_action;
	p = rcu_dereference_protected(d->skbmod_p,
				      lockdep_is_held(&d->tcf_lock));
	opt.flags  = p->flags;
	if (nla_put(skb, TCA_SKBMOD_PARMS, sizeof(opt), &opt))
		goto nla_put_failure;
	if ((p->flags & SKBMOD_F_DMAC) &&
	    nla_put(skb, TCA_SKBMOD_DMAC, ETH_ALEN, p->eth_dst))
		goto nla_put_failure;
	if ((p->flags & SKBMOD_F_SMAC) &&
	    nla_put(skb, TCA_SKBMOD_SMAC, ETH_ALEN, p->eth_src))
		goto nla_put_failure;
	if ((p->flags & SKBMOD_F_ETYPE) &&
	    nla_put_u16(skb, TCA_SKBMOD_ETYPE, ntohs(p->eth_type)))
		goto nla_put_failure;

	tcf_tm_dump(&t, &d->tcf_tm);
	if (nla_put_64bit(skb, TCA_SKBMOD_TM, sizeof(t), &t, TCA_SKBMOD_PAD))
		goto nla_put_failure;

	spin_unlock_bh(&d->tcf_lock);
	return skb->len;
nla_put_failure:
	spin_unlock_bh(&d->tcf_lock);
	nlmsg_trim(skb, b);
	return -1;
}

static int tcf_skbmod_walker(struct net *net, struct sk_buff *skb,
			     struct netlink_callback *cb, int type,
			     const struct tc_action_ops *ops,
			     struct netlink_ext_ack *extack)
{
	struct tc_action_net *tn = net_generic(net, skbmod_net_id);

	return tcf_generic_walker(tn, skb, cb, type, ops, extack);
}

static int tcf_skbmod_search(struct net *net, struct tc_action **a, u32 index)
{
	struct tc_action_net *tn = net_generic(net, skbmod_net_id);

	return tcf_idr_search(tn, a, index);
}

static struct tc_action_ops act_skbmod_ops = {
	.kind		=	"skbmod",
	.id		=	TCA_ACT_SKBMOD,
	.owner		=	THIS_MODULE,
	.act		=	tcf_skbmod_act,
	.dump		=	tcf_skbmod_dump,
	.init		=	tcf_skbmod_init,
	.cleanup	=	tcf_skbmod_cleanup,
	.walk		=	tcf_skbmod_walker,
	.lookup		=	tcf_skbmod_search,
	.size		=	sizeof(struct tcf_skbmod),
};

static __net_init int skbmod_init_net(struct net *net)
{
	struct tc_action_net *tn = net_generic(net, skbmod_net_id);

	return tc_action_net_init(net, tn, &act_skbmod_ops);
}

static void __net_exit skbmod_exit_net(struct list_head *net_list)
{
	tc_action_net_exit(net_list, skbmod_net_id);
}

static struct pernet_operations skbmod_net_ops = {
	.init = skbmod_init_net,
	.exit_batch = skbmod_exit_net,
	.id   = &skbmod_net_id,
	.size = sizeof(struct tc_action_net),
};

MODULE_AUTHOR("Jamal Hadi Salim, <jhs@mojatatu.com>");
MODULE_DESCRIPTION("SKB data mod-ing");
MODULE_LICENSE("GPL");

static int __init skbmod_init_module(void)
{
	return tcf_register_action(&act_skbmod_ops, &skbmod_net_ops);
}

static void __exit skbmod_cleanup_module(void)
{
	tcf_unregister_action(&act_skbmod_ops, &skbmod_net_ops);
}

module_init(skbmod_init_module);
module_exit(skbmod_cleanup_module);<|MERGE_RESOLUTION|>--- conflicted
+++ resolved
@@ -37,11 +37,8 @@
 	if (unlikely(action == TC_ACT_SHOT))
 		goto drop;
 
-<<<<<<< HEAD
+	max_edit_len = skb_mac_header_len(skb);
 	/*按flags修改相应字段 dmac,smac,eth_type*/
-=======
-	max_edit_len = skb_mac_header_len(skb);
->>>>>>> ce840177
 	p = rcu_dereference_bh(d->skbmod_p);
 	flags = p->flags;
 
