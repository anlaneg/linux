--- conflicted
+++ resolved
@@ -2444,12 +2444,9 @@
 {
 	struct cls_fl_head *head = fl_head_dereference(tp);
 	bool rtnl_held = !(flags & TCA_ACT_FLAGS_NO_RTNL);
-<<<<<<< HEAD
+	//flower规则均存在options中
+	struct nlattr *tca_opts = tca[TCA_OPTIONS];
 	struct cls_fl_filter *fold = *arg;/*旧的规则*/
-=======
-	struct nlattr *tca_opts = tca[TCA_OPTIONS];
-	struct cls_fl_filter *fold = *arg;
->>>>>>> 155a3c00
 	bool bound_to_filter = false;
 	struct cls_fl_filter *fnew;/*新规则的内容来源于tca*/
 	struct fl_flow_mask *mask;
@@ -2457,12 +2454,7 @@
 	bool in_ht;
 	int err;
 
-<<<<<<< HEAD
-	//flower规则均存在options中
-	if (!tca[TCA_OPTIONS]) {
-=======
 	if (!tca_opts) {
->>>>>>> 155a3c00
 		err = -EINVAL;
 		goto errout_fold;
 	}
@@ -2562,12 +2554,8 @@
 		bound_to_filter = true;
 	}
 
-<<<<<<< HEAD
 	//解析flower规则中的key,mask
-	err = fl_set_key(net, tb, &fnew->key, &mask->key, extack);
-=======
 	err = fl_set_key(net, tca_opts, tb, &fnew->key, &mask->key, extack);
->>>>>>> 155a3c00
 	if (err)
 		goto unbind_filter;
 
@@ -2948,12 +2936,8 @@
 	struct nlattr **tb;
 	int err;
 
-<<<<<<< HEAD
 	/*必须指明options*/
-	if (!tca[TCA_OPTIONS])
-=======
 	if (!tca_opts)
->>>>>>> 155a3c00
 		return ERR_PTR(-EINVAL);
 
 	/*解析options*/
