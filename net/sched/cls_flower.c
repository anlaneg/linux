--- conflicted
+++ resolved
@@ -458,24 +458,13 @@
 				struct cls_fl_filter *f, bool rtnl_held,
 				struct netlink_ext_ack *extack)
 {
-<<<<<<< HEAD
-	struct cls_fl_head *head = fl_head_dereference(tp);
-	struct tc_cls_flower_offload cls_flower = {};
 	//取出tp所属的block
-=======
->>>>>>> 619e17cf
 	struct tcf_block *block = tp->chain->block;
 	struct flow_cls_offload cls_flower = {};
 	bool skip_sw = tc_skip_sw(f->flags);
 	int err = 0;
 
-<<<<<<< HEAD
-	if (!rtnl_held)
-		rtnl_lock();
-
 	//准备统一的规则格式下发给硬件
-=======
->>>>>>> 619e17cf
 	cls_flower.rule = flow_rule_alloc(tcf_exts_num_actions(&f->exts));
 	if (!cls_flower.rule)
 		return -ENOMEM;
@@ -489,13 +478,9 @@
 	cls_flower.rule->match.key = &f->mkey;
 	cls_flower.classid = f->res.classid;
 
-<<<<<<< HEAD
 	//转换flow action到class flower对应的action
-	err = tc_setup_flow_action(&cls_flower.rule->action, &f->exts);
-=======
 	err = tc_setup_flow_action(&cls_flower.rule->action, &f->exts,
 				   rtnl_held);
->>>>>>> 619e17cf
 	if (err) {
 		kfree(cls_flower.rule);
 		if (skip_sw) {
@@ -505,14 +490,10 @@
 		return 0;
 	}
 
-<<<<<<< HEAD
 	//知会硬件offload flower
-	err = tc_setup_cb_call(block, TC_SETUP_CLSFLOWER, &cls_flower, skip_sw);
-=======
 	err = tc_setup_cb_add(block, tp, TC_SETUP_CLSFLOWER, &cls_flower,
 			      skip_sw, &f->flags, &f->in_hw_count, rtnl_held);
 	tc_cleanup_flow_action(&cls_flower.rule->action);
->>>>>>> 619e17cf
 	kfree(cls_flower.rule);
 
 	if (err) {
@@ -1946,13 +1927,9 @@
 		cls_flower.rule->match.mask = &f->mask->key;
 		cls_flower.rule->match.key = &f->mkey;
 
-<<<<<<< HEAD
 		//实现action转换
-		err = tc_setup_flow_action(&cls_flower.rule->action, &f->exts);
-=======
 		err = tc_setup_flow_action(&cls_flower.rule->action, &f->exts,
 					   true);
->>>>>>> 619e17cf
 		if (err) {
 			kfree(cls_flower.rule);
 			if (tc_skip_sw(f->flags)) {
@@ -1965,16 +1942,12 @@
 
 		cls_flower.classid = f->res.classid;
 
-<<<<<<< HEAD
 		//执行clsflower回调下发
-		err = cb(TC_SETUP_CLSFLOWER, &cls_flower, cb_priv);
-=======
 		err = tc_setup_cb_reoffload(block, tp, add, cb,
 					    TC_SETUP_CLSFLOWER, &cls_flower,
 					    cb_priv, &f->flags,
 					    &f->in_hw_count);
 		tc_cleanup_flow_action(&cls_flower.rule->action);
->>>>>>> 619e17cf
 		kfree(cls_flower.rule);
 
 		if (err) {
