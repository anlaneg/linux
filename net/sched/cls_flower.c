--- conflicted
+++ resolved
@@ -65,19 +65,14 @@
 	struct flow_dissector_key_ip enc_ip;
 	//隧道相关的选项
 	struct flow_dissector_key_enc_opts enc_opts;
-<<<<<<< HEAD
-	//支持port-range方式
-	struct flow_dissector_key_ports tp_min;
-	struct flow_dissector_key_ports tp_max;
-=======
 	union {
 		struct flow_dissector_key_ports tp;
 		struct {
+			//支持port-range方式
 			struct flow_dissector_key_ports tp_min;
 			struct flow_dissector_key_ports tp_max;
 		};
 	} tp_range;
->>>>>>> e42617b8
 	struct flow_dissector_key_ct ct;
 } __aligned(BITS_PER_LONG / 8); /* Ensure that we can do comparisons as longs. */
 
@@ -781,9 +776,6 @@
 						       .len = 128 },
 };
 
-<<<<<<< HEAD
-//解析tb,填充val,mask
-=======
 static const struct nla_policy
 vxlan_opt_policy[TCA_FLOWER_KEY_ENC_OPT_VXLAN_MAX + 1] = {
 	[TCA_FLOWER_KEY_ENC_OPT_VXLAN_GBP]         = { .type = NLA_U32 },
@@ -797,7 +789,7 @@
 	[TCA_FLOWER_KEY_ENC_OPT_ERSPAN_HWID]       = { .type = NLA_U8 },
 };
 
->>>>>>> e42617b8
+//解析tb,填充val,mask
 static void fl_set_key_val(struct nlattr **tb,
 			   void *val/*出参，指定val_type对应的值*/, int val_type,
 			   void *mask/*出参，指定mask_type对应的值*/, int mask_type, int len/*val长度*/)
@@ -817,26 +809,7 @@
 static int fl_set_key_port_range(struct nlattr **tb, struct fl_flow_key *key,
 				 struct fl_flow_key *mask)
 {
-<<<<<<< HEAD
 	//srcport range或者dstport range填充
-	fl_set_key_val(tb, &key->tp_min.dst,
-		       TCA_FLOWER_KEY_PORT_DST_MIN, &mask->tp_min.dst,
-		       TCA_FLOWER_UNSPEC, sizeof(key->tp_min.dst));
-	fl_set_key_val(tb, &key->tp_max.dst,
-		       TCA_FLOWER_KEY_PORT_DST_MAX, &mask->tp_max.dst,
-		       TCA_FLOWER_UNSPEC, sizeof(key->tp_max.dst));
-	fl_set_key_val(tb, &key->tp_min.src,
-		       TCA_FLOWER_KEY_PORT_SRC_MIN, &mask->tp_min.src,
-		       TCA_FLOWER_UNSPEC, sizeof(key->tp_min.src));
-	fl_set_key_val(tb, &key->tp_max.src,
-		       TCA_FLOWER_KEY_PORT_SRC_MAX, &mask->tp_max.src,
-		       TCA_FLOWER_UNSPEC, sizeof(key->tp_max.src));
-
-	if ((mask->tp_min.dst && mask->tp_max.dst &&
-	     htons(key->tp_max.dst) <= htons(key->tp_min.dst)) ||
-	     (mask->tp_min.src && mask->tp_max.src &&
-	      htons(key->tp_max.src) <= htons(key->tp_min.src)))
-=======
 	fl_set_key_val(tb, &key->tp_range.tp_min.dst,
 		       TCA_FLOWER_KEY_PORT_DST_MIN, &mask->tp_range.tp_min.dst,
 		       TCA_FLOWER_UNSPEC, sizeof(key->tp_range.tp_min.dst));
@@ -856,7 +829,6 @@
 	    (mask->tp_range.tp_min.src && mask->tp_range.tp_max.src &&
 	     htons(key->tp_range.tp_max.src) <=
 		 htons(key->tp_range.tp_min.src)))
->>>>>>> e42617b8
 		return -EINVAL;
 
 	return 0;
@@ -1187,15 +1159,12 @@
 			  nla_len(tb[TCA_FLOWER_KEY_ENC_OPTS]), key_depth) {
 		switch (nla_type(nla_opt_key)) {
 		case TCA_FLOWER_KEY_ENC_OPTS_GENEVE:
-<<<<<<< HEAD
-			//目前支持geneve封装选项
-=======
 			if (key->enc_opts.dst_opt_type &&
 			    key->enc_opts.dst_opt_type != TUNNEL_GENEVE_OPT) {
 				NL_SET_ERR_MSG(extack, "Duplicate type for geneve options");
 				return -EINVAL;
 			}
->>>>>>> e42617b8
+			//目前支持geneve封装选项
 			option_len = 0;
 			key->enc_opts.dst_opt_type = TUNNEL_GENEVE_OPT;
 			option_len = fl_set_geneve_opt(nla_opt_key, key,
@@ -1711,16 +1680,11 @@
 
 	fl_mask_copy(newmask, mask);
 
-<<<<<<< HEAD
 	//如果有port range匹配，则添加flag
-	if ((newmask->key.tp_min.dst && newmask->key.tp_max.dst) ||
-	    (newmask->key.tp_min.src && newmask->key.tp_max.src))
-=======
 	if ((newmask->key.tp_range.tp_min.dst &&
 	     newmask->key.tp_range.tp_max.dst) ||
 	    (newmask->key.tp_range.tp_min.src &&
 	     newmask->key.tp_range.tp_max.src))
->>>>>>> e42617b8
 		newmask->flags |= TCA_FLOWER_MASK_FLAGS_RANGE;
 
 	//初始化newmask用于挂接至hashtable
