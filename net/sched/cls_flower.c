--- conflicted
+++ resolved
@@ -357,21 +357,15 @@
 		/* skb_flow_dissect() does not set n_proto in case an unknown
 		 * protocol, so do it rather here.
 		 */
-<<<<<<< HEAD
-		skb_key.basic.n_proto = skb->protocol;//网络层协议ipv4/ipv6
-=======
+		//网络层协议ipv4/ipv6
 		skb_key.basic.n_proto = skb_protocol(skb, false);
->>>>>>> 00e4db51
 		skb_flow_dissect_tunnel_info(skb, &mask->dissector, &skb_key);
 		//解析ct相关的字段
 		skb_flow_dissect_ct(skb, &mask->dissector, &skb_key,
 				    fl_ct_info_to_flower_map,
 				    ARRAY_SIZE(fl_ct_info_to_flower_map));
-<<<<<<< HEAD
+		skb_flow_dissect_hash(skb, &mask->dissector, &skb_key);
 		//解析skb中的mask->dissector提及的字段，并将解析结果存入到skb_key中
-=======
-		skb_flow_dissect_hash(skb, &mask->dissector, &skb_key);
->>>>>>> 00e4db51
 		skb_flow_dissect(skb, &mask->dissector, &skb_key, 0);
 
 		//如果查询出flow，则执行rule对应action
@@ -1763,14 +1757,11 @@
 	//隧道支持的tos,ttl
 	fl_set_key_ip(tb, true, &key->enc_ip, &mask->enc_ip);
 
-<<<<<<< HEAD
-	//隧道封装相关选项
-=======
 	fl_set_key_val(tb, &key->hash.hash, TCA_FLOWER_KEY_HASH,
 		       &mask->hash.hash, TCA_FLOWER_KEY_HASH_MASK,
 		       sizeof(key->hash.hash));
 
->>>>>>> 00e4db51
+	//隧道封装相关选项
 	if (tb[TCA_FLOWER_KEY_ENC_OPTS]) {
 		ret = fl_set_enc_opt(tb, key, mask, extack);
 		if (ret)
