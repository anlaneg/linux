--- conflicted
+++ resolved
@@ -75,19 +75,8 @@
 	struct flow_dissector_key_ip enc_ip;
 	//隧道相关的选项
 	struct flow_dissector_key_enc_opts enc_opts;
-<<<<<<< HEAD
-	union {
-		struct flow_dissector_key_ports tp;//传输层匹配
-		struct {
-			//支持port-range方式匹配
-			struct flow_dissector_key_ports tp_min;
-			struct flow_dissector_key_ports tp_max;
-		};
-	} tp_range;
+	struct flow_dissector_key_ports_range tp_range;
 	//ct状态匹配
-=======
-	struct flow_dissector_key_ports_range tp_range;
->>>>>>> 97ee9d1c
 	struct flow_dissector_key_ct ct;
 	struct flow_dissector_key_hash hash;
 	struct flow_dissector_key_num_of_vlans num_of_vlans;
@@ -2544,13 +2533,9 @@
 		cls_flower.rule->match.mask = &f->mask->key;
 		cls_flower.rule->match.key = &f->mkey;
 
-<<<<<<< HEAD
 		//实现action转换
-		err = tc_setup_offload_action(&cls_flower.rule->action, &f->exts);
-=======
 		err = tc_setup_offload_action(&cls_flower.rule->action, &f->exts,
 					      cls_flower.common.extack);
->>>>>>> 97ee9d1c
 		if (err) {
 			kfree(cls_flower.rule);
 			if (tc_skip_sw(f->flags)) {
