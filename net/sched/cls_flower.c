// SPDX-License-Identifier: GPL-2.0-or-later
/*
 * net/sched/cls_flower.c		Flower classifier
 *
 * Copyright (c) 2015 Jiri Pirko <jiri@resnulli.us>
 */

#include <linux/kernel.h>
#include <linux/init.h>
#include <linux/module.h>
#include <linux/rhashtable.h>
#include <linux/workqueue.h>
#include <linux/refcount.h>

#include <linux/if_ether.h>
#include <linux/in6.h>
#include <linux/ip.h>
#include <linux/mpls.h>

#include <net/sch_generic.h>
#include <net/pkt_cls.h>
#include <net/ip.h>
#include <net/flow_dissector.h>
#include <net/geneve.h>
#include <net/vxlan.h>
#include <net/erspan.h>

#include <net/dst.h>
#include <net/dst_metadata.h>

#include <uapi/linux/netfilter/nf_conntrack_common.h>

struct fl_flow_key {
	struct flow_dissector_key_meta meta;//入接口
	struct flow_dissector_key_control control;
	struct flow_dissector_key_control enc_control;//隧道方式control
	struct flow_dissector_key_basic basic;//协议号相关
	struct flow_dissector_key_eth_addrs eth;//以太头
	struct flow_dissector_key_vlan vlan;//外层vlan
	struct flow_dissector_key_vlan cvlan;//内层vlan
	union {
		//源目的地址
		struct flow_dissector_key_ipv4_addrs ipv4;
		struct flow_dissector_key_ipv6_addrs ipv6;
	};
	//源目的端口
	struct flow_dissector_key_ports tp;
	//icmp type与code 匹配
	struct flow_dissector_key_icmp icmp;
	//arp协议匹配
	struct flow_dissector_key_arp arp;
	//隧道key匹配
	struct flow_dissector_key_keyid enc_key_id;
	union {
	    //隧道ipv4/ipv6源目的地址匹配
		struct flow_dissector_key_ipv4_addrs enc_ipv4;
		struct flow_dissector_key_ipv6_addrs enc_ipv6;
	};
	//隧道方式传输层配置
	struct flow_dissector_key_ports enc_tp;
	struct flow_dissector_key_mpls mpls;
	//tcp标记位匹配
	struct flow_dissector_key_tcp tcp;
	//tos,ttl匹配支持
	struct flow_dissector_key_ip ip;
	//隧道填充时ttl,tos
	struct flow_dissector_key_ip enc_ip;
	//隧道相关的选项
	struct flow_dissector_key_enc_opts enc_opts;
	union {
		struct flow_dissector_key_ports tp;//传输层匹配
		struct {
			//支持port-range方式匹配
			struct flow_dissector_key_ports tp_min;
			struct flow_dissector_key_ports tp_max;
		};
	} tp_range;
	//ct状态匹配
	struct flow_dissector_key_ct ct;
} __aligned(BITS_PER_LONG / 8); /* Ensure that we can do comparisons as longs. */

struct fl_flow_mask_range {
	unsigned short int start;
	unsigned short int end;
};

struct fl_flow_mask {
	struct fl_flow_key key;
	//key中有效值的起始终止位置
	struct fl_flow_mask_range range;
	//mask上的标记，例如需要执行port range检查
	u32 flags;
	//用于插入到cls_fl_head->ht表中
	struct rhash_head ht_node;
	//hash表，保存filter规则，挂接在此ht上的filter规则均具有相同的mask（用于查询)
	struct rhashtable ht;
	//filter hash表的参数
	struct rhashtable_params filter_ht_params;
	//mask相关的各key的offset
	struct flow_dissector dissector;
	//链表，用于保存在ht中的所有filter规则（用于遍历)
	struct list_head filters;
	struct rcu_work rwork;
	struct list_head list;
	refcount_t refcnt;
};

struct fl_flow_tmplt {
	struct fl_flow_key dummy_key;
	struct fl_flow_key mask;
	struct flow_dissector dissector;
	struct tcf_chain *chain;
};

struct cls_fl_head {
    //哈希表，用于保存不同mask的rules(用于哈希查询）
	struct rhashtable ht;
	spinlock_t masks_lock; /* Protect masks list */
	//链表，用于保存不同的mask（用于遍历）
	struct list_head masks;
	//已下发至hardware的filter规则
	struct list_head hw_filters;
	struct rcu_work rwork;
	//存储handle与cls_fl_filter之间映射关系
	struct idr handle_idr;
};

struct cls_fl_filter {
    //规则对应的mask
	struct fl_flow_mask *mask;
	//用于将规则挂接到其所属的mask hash表上
	struct rhash_head ht_node;
	//配合mask生在的key
	struct fl_flow_key mkey;
	struct tcf_exts exts;
	struct tcf_result res;
	//match的key
	struct fl_flow_key key;
	struct list_head list;
	//挂接至hw_filters
	struct list_head hw_list;
	//filter的标识，通过handle可以在ht中查询到filter
	u32 handle;
	//filter对应的标记，例如已下发至硬件
	u32 flags;
	u32 in_hw_count;
	struct rcu_work rwork;
	struct net_device *hw_dev;
	/* Flower classifier is unlocked, which means that its reference counter
	 * can be changed concurrently without any kind of external
	 * synchronization. Use atomic reference counter to be concurrency-safe.
	 */
	refcount_t refcnt;
	bool deleted;//标明规则已被删除
};

static const struct rhashtable_params mask_ht_params = {
	.key_offset = offsetof(struct fl_flow_mask, key),
	.key_len = sizeof(struct fl_flow_key),
	.head_offset = offsetof(struct fl_flow_mask, ht_node),
	.automatic_shrinking = true,
};

static unsigned short int fl_mask_range(const struct fl_flow_mask *mask)
{
	return mask->range.end - mask->range.start;
}

//确定mask有效的起始终止位置
static void fl_mask_update_range(struct fl_flow_mask *mask)
{
	const u8 *bytes = (const u8 *) &mask->key;
	size_t size = sizeof(mask->key);
	size_t i, first = 0, last;

	//正向遍历找到起始range起始位置
	for (i = 0; i < size; i++) {
		if (bytes[i]) {
			first = i;
			break;
		}
	}

	//反向遍历找到终止range位置
	last = first;
	for (i = size - 1; i != first; i--) {
		if (bytes[i]) {
			last = i;
			break;
		}
	}

	//记录起始及终止位置
	mask->range.start = rounddown(first, sizeof(long));
	mask->range.end = roundup(last + 1, sizeof(long));
}

static void *fl_key_get_start(struct fl_flow_key *key,
			      const struct fl_flow_mask *mask)
{
	return (u8 *) key + mask->range.start;
}

//填充mkey,使mkey=key&mask
static void fl_set_masked_key(struct fl_flow_key *mkey, struct fl_flow_key *key,
			      struct fl_flow_mask *mask)
{
	//依据mask确定key的有效起始位置及终止位置
	const long *lkey = fl_key_get_start(key, mask);
	const long *lmask = fl_key_get_start(&mask->key, mask);
	long *lmkey = fl_key_get_start(mkey, mask);
	int i;

	//填充mkey,使key&mask后给其赋值
	for (i = 0; i < fl_mask_range(mask); i += sizeof(long))
		*lmkey++ = *lkey++ & *lmask++;
}

static bool fl_mask_fits_tmplt(struct fl_flow_tmplt *tmplt,
			       struct fl_flow_mask *mask)
{
	//mask有效起始位置
	const long *lmask = fl_key_get_start(&mask->key, mask);
	const long *ltmplt;
	int i;

	if (!tmplt)
		return true;
	ltmplt = fl_key_get_start(&tmplt->mask, mask);
	for (i = 0; i < fl_mask_range(mask); i += sizeof(long)) {
		if (~*ltmplt++ & *lmask++)
			/*ltmplt中原没有某位,本次lmask要求此位，故返回false*/
			return false;
	}
	return true;
}

static void fl_clear_masked_range(struct fl_flow_key *key,
				  struct fl_flow_mask *mask)
{
	memset(fl_key_get_start(key, mask), 0, fl_mask_range(mask));
}

static bool fl_range_port_dst_cmp(struct cls_fl_filter *filter,
				  struct fl_flow_key *key,
				  struct fl_flow_key *mkey)
{
	__be16 min_mask, max_mask, min_val, max_val;

	min_mask = htons(filter->mask->key.tp_range.tp_min.dst);
	max_mask = htons(filter->mask->key.tp_range.tp_max.dst);
	min_val = htons(filter->key.tp_range.tp_min.dst);
	max_val = htons(filter->key.tp_range.tp_max.dst);

	if (min_mask && max_mask) {
		if (htons(key->tp_range.tp.dst) < min_val ||
		    htons(key->tp_range.tp.dst) > max_val)
			return false;

		/* skb does not have min and max values */
		mkey->tp_range.tp_min.dst = filter->mkey.tp_range.tp_min.dst;
		mkey->tp_range.tp_max.dst = filter->mkey.tp_range.tp_max.dst;
	}
	return true;
}

static bool fl_range_port_src_cmp(struct cls_fl_filter *filter,
				  struct fl_flow_key *key,
				  struct fl_flow_key *mkey)
{
	__be16 min_mask, max_mask, min_val, max_val;

	min_mask = htons(filter->mask->key.tp_range.tp_min.src);
	max_mask = htons(filter->mask->key.tp_range.tp_max.src);
	min_val = htons(filter->key.tp_range.tp_min.src);
	max_val = htons(filter->key.tp_range.tp_max.src);

	if (min_mask && max_mask) {
		if (htons(key->tp_range.tp.src) < min_val ||
		    htons(key->tp_range.tp.src) > max_val)
			return false;

		/* skb does not have min and max values */
		mkey->tp_range.tp_min.src = filter->mkey.tp_range.tp_min.src;
		mkey->tp_range.tp_max.src = filter->mkey.tp_range.tp_max.src;
	}
	return true;
}

static struct cls_fl_filter *__fl_lookup(struct fl_flow_mask *mask,
					 struct fl_flow_key *mkey)
{
	return rhashtable_lookup_fast(&mask->ht, fl_key_get_start(mkey, mask),
				      mask->filter_ht_params);
}

static struct cls_fl_filter *fl_lookup_range(struct fl_flow_mask *mask,
					     struct fl_flow_key *mkey,
					     struct fl_flow_key *key)
{
	struct cls_fl_filter *filter, *f;

	list_for_each_entry_rcu(filter, &mask->filters, list) {
		if (!fl_range_port_dst_cmp(filter, key, mkey))
			continue;

		if (!fl_range_port_src_cmp(filter, key, mkey))
			continue;

		f = __fl_lookup(mask, mkey);
		if (f)
			return f;
	}
	return NULL;
}

static struct cls_fl_filter *fl_lookup(struct fl_flow_mask *mask,
				       struct fl_flow_key *mkey,
				       struct fl_flow_key *key)
{
	if ((mask->flags & TCA_FLOWER_MASK_FLAGS_RANGE))
		return fl_lookup_range(mask, mkey, key);

	return __fl_lookup(mask, mkey);
}

static u16 fl_ct_info_to_flower_map[] = {
	[IP_CT_ESTABLISHED] =		TCA_FLOWER_KEY_CT_FLAGS_TRACKED |
					TCA_FLOWER_KEY_CT_FLAGS_ESTABLISHED,
	[IP_CT_RELATED] =		TCA_FLOWER_KEY_CT_FLAGS_TRACKED |
					TCA_FLOWER_KEY_CT_FLAGS_RELATED,
	[IP_CT_ESTABLISHED_REPLY] =	TCA_FLOWER_KEY_CT_FLAGS_TRACKED |
					TCA_FLOWER_KEY_CT_FLAGS_ESTABLISHED,
	[IP_CT_RELATED_REPLY] =		TCA_FLOWER_KEY_CT_FLAGS_TRACKED |
					TCA_FLOWER_KEY_CT_FLAGS_RELATED,
	[IP_CT_NEW] =			TCA_FLOWER_KEY_CT_FLAGS_TRACKED |
					TCA_FLOWER_KEY_CT_FLAGS_NEW,
};

static int fl_classify(struct sk_buff *skb, const struct tcf_proto *tp,
		       struct tcf_result *res)
{
	struct cls_fl_head *head = rcu_dereference_bh(tp->root);
	struct fl_flow_key skb_mkey;
	struct fl_flow_key skb_key;
	struct fl_flow_mask *mask;
	struct cls_fl_filter *f;

	//遍历所有mask
	list_for_each_entry_rcu(mask, &head->masks, list) {
		flow_dissector_init_keys(&skb_key.control, &skb_key.basic);
		fl_clear_masked_range(&skb_key, mask);

		skb_flow_dissect_meta(skb, &mask->dissector, &skb_key);
		/* skb_flow_dissect() does not set n_proto in case an unknown
		 * protocol, so do it rather here.
		 */
		skb_key.basic.n_proto = skb->protocol;//网络层协议ipv4/ipv6
		skb_flow_dissect_tunnel_info(skb, &mask->dissector, &skb_key);
		skb_flow_dissect_ct(skb, &mask->dissector, &skb_key,
				    fl_ct_info_to_flower_map,
				    ARRAY_SIZE(fl_ct_info_to_flower_map));
		//解析skb中的mask->dissector提及的字段，并将解析结果存入到skb_key中
		skb_flow_dissect(skb, &mask->dissector, &skb_key, 0);

		fl_set_masked_key(&skb_mkey, &skb_key, mask);

		//查询flow
		f = fl_lookup(mask, &skb_mkey, &skb_key);
		if (f && !tc_skip_sw(f->flags)) {
			*res = f->res;
			return tcf_exts_exec(skb, &f->exts, res);
		}
	}
	return -1;
}

//flower 分类器初始化
static int fl_init(struct tcf_proto *tp)
{
	struct cls_fl_head *head;

	//申请存放匹配规则的head
	head = kzalloc(sizeof(*head), GFP_KERNEL);
	if (!head)
		return -ENOBUFS;

	spin_lock_init(&head->masks_lock);
	INIT_LIST_HEAD_RCU(&head->masks);
	INIT_LIST_HEAD(&head->hw_filters);

	/*使tp指向head*/
	rcu_assign_pointer(tp->root, head);
	/*初始化filter与handle的映射*/
	idr_init(&head->handle_idr);

	return rhashtable_init(&head->ht, &mask_ht_params);
}

static void fl_mask_free(struct fl_flow_mask *mask, bool mask_init_done)
{
	/* temporary masks don't have their filters list and ht initialized */
	if (mask_init_done) {
		WARN_ON(!list_empty(&mask->filters));
		rhashtable_destroy(&mask->ht);
	}
	kfree(mask);
}

static void fl_mask_free_work(struct work_struct *work)
{
	struct fl_flow_mask *mask = container_of(to_rcu_work(work),
						 struct fl_flow_mask, rwork);

	fl_mask_free(mask, true);
}

static void fl_uninit_mask_free_work(struct work_struct *work)
{
	struct fl_flow_mask *mask = container_of(to_rcu_work(work),
						 struct fl_flow_mask, rwork);

	fl_mask_free(mask, false);
}

static bool fl_mask_put(struct cls_fl_head *head, struct fl_flow_mask *mask)
{
	if (!refcount_dec_and_test(&mask->refcnt))
		return false;

	//删除mask节点
	rhashtable_remove_fast(&head->ht, &mask->ht_node, mask_ht_params);

	spin_lock(&head->masks_lock);
	/*将mask自其所属的遍历链表上移除*/
	list_del_rcu(&mask->list);
	spin_unlock(&head->masks_lock);

	//加入work执行free
	tcf_queue_work(&mask->rwork, fl_mask_free_work);

	return true;
}

//取flower对应的flow规则头指针
static struct cls_fl_head *fl_head_dereference(struct tcf_proto *tp)
{
	/* Flower classifier only changes root pointer during init and destroy.
	 * Users must obtain reference to tcf_proto instance before calling its
	 * API, so tp->root pointer is protected from concurrent call to
	 * fl_destroy() by reference counting.
	 */
	return rcu_dereference_raw(tp->root);
}

static void __fl_destroy_filter(struct cls_fl_filter *f)
{
	tcf_exts_destroy(&f->exts);
	tcf_exts_put_net(&f->exts);
	kfree(f);
}

static void fl_destroy_filter_work(struct work_struct *work)
{
	struct cls_fl_filter *f = container_of(to_rcu_work(work),
					struct cls_fl_filter, rwork);

	__fl_destroy_filter(f);
}

//自硬件中移除指定规则
static void fl_hw_destroy_filter(struct tcf_proto *tp, struct cls_fl_filter *f,
				 bool rtnl_held, struct netlink_ext_ack *extack)
{
	struct tcf_block *block = tp->chain->block;
	struct flow_cls_offload cls_flower = {};

	tc_cls_common_offload_init(&cls_flower.common, tp, f->flags, extack);
	cls_flower.command = FLOW_CLS_DESTROY;
	cls_flower.cookie = (unsigned long) f;

	tc_setup_cb_destroy(block, tp, TC_SETUP_CLSFLOWER, &cls_flower, false,
			    &f->flags, &f->in_hw_count, rtnl_held);

}

//替换硬件中的filter
static int fl_hw_replace_filter(struct tcf_proto *tp,
				struct cls_fl_filter *f, bool rtnl_held,
				struct netlink_ext_ack *extack)
{
	//取出tp所属的block
	struct tcf_block *block = tp->chain->block;
	struct flow_cls_offload cls_flower = {};
	bool skip_sw = tc_skip_sw(f->flags);
	int err = 0;

	//准备统一的规则格式下发给硬件
	cls_flower.rule = flow_rule_alloc(tcf_exts_num_actions(&f->exts));
	if (!cls_flower.rule)
		return -ENOMEM;

	tc_cls_common_offload_init(&cls_flower.common, tp, f->flags, extack);
	cls_flower.command = FLOW_CLS_REPLACE;
	cls_flower.cookie = (unsigned long) f;
	//转换flow match,直接复用f中的数据
	cls_flower.rule->match.dissector = &f->mask->dissector;
	cls_flower.rule->match.mask = &f->mask->key;
	cls_flower.rule->match.key = &f->mkey;
	cls_flower.classid = f->res.classid;

<<<<<<< HEAD
	//转换flow action到class flower对应的action
	err = tc_setup_flow_action(&cls_flower.rule->action, &f->exts,
				   rtnl_held);
=======
	err = tc_setup_flow_action(&cls_flower.rule->action, &f->exts);
>>>>>>> b032227c
	if (err) {
		kfree(cls_flower.rule);
		if (skip_sw) {
			NL_SET_ERR_MSG_MOD(extack, "Failed to setup flow action");
			return err;
		}
		return 0;
	}

	//知会硬件offload flower
	err = tc_setup_cb_add(block, tp, TC_SETUP_CLSFLOWER, &cls_flower,
			      skip_sw, &f->flags, &f->in_hw_count, rtnl_held);
	tc_cleanup_flow_action(&cls_flower.rule->action);
	kfree(cls_flower.rule);

	if (err) {
		fl_hw_destroy_filter(tp, f, rtnl_held, NULL);
		return err;
	}

	if (skip_sw && !(f->flags & TCA_CLS_FLAGS_IN_HW))
		return -EINVAL;

	return 0;
}

static void fl_hw_update_stats(struct tcf_proto *tp, struct cls_fl_filter *f,
			       bool rtnl_held)
{
	struct tcf_block *block = tp->chain->block;
	struct flow_cls_offload cls_flower = {};

	tc_cls_common_offload_init(&cls_flower.common, tp, f->flags, NULL);
	cls_flower.command = FLOW_CLS_STATS;
	cls_flower.cookie = (unsigned long) f;
	cls_flower.classid = f->res.classid;

	tc_setup_cb_call(block, TC_SETUP_CLSFLOWER, &cls_flower, false,
			 rtnl_held);

	tcf_exts_stats_update(&f->exts, cls_flower.stats.bytes,
			      cls_flower.stats.pkts,
			      cls_flower.stats.lastused,
			      cls_flower.stats.used_hw_stats,
			      cls_flower.stats.used_hw_stats_valid);
}

static void __fl_put(struct cls_fl_filter *f)
{
    //减少filter的引数
	if (!refcount_dec_and_test(&f->refcnt))
		return;

	//filter计数减为0，执行销毁
	if (tcf_exts_get_net(&f->exts))
		tcf_queue_work(&f->rwork, fl_destroy_filter_work);
	else
		__fl_destroy_filter(f);
}

//通过给定的handle查找cls_fl_filter
static struct cls_fl_filter *__fl_get(struct cls_fl_head *head, u32 handle)
{
	struct cls_fl_filter *f;

	rcu_read_lock();
	f = idr_find(&head->handle_idr, handle);
	if (f && !refcount_inc_not_zero(&f->refcnt))
		f = NULL;
	rcu_read_unlock();

	return f;
}

static int __fl_delete(struct tcf_proto *tp, struct cls_fl_filter *f,
		       bool *last, bool rtnl_held,
		       struct netlink_ext_ack *extack)
{
	struct cls_fl_head *head = fl_head_dereference(tp);

	*last = false;

	spin_lock(&tp->lock);
	if (f->deleted) {
		spin_unlock(&tp->lock);
		return -ENOENT;
	}

	f->deleted = true;
	/*将filter自其所属的mask对应的hash表上删除*/
	rhashtable_remove_fast(&f->mask->ht, &f->ht_node,
			       f->mask->filter_ht_params);
	/*移除handle与filter之间的映射关系*/
	idr_remove(&head->handle_idr, f->handle);
	/*将filter自链表上移除（遍历链表）*/
	list_del_rcu(&f->list);
	spin_unlock(&tp->lock);

	//释放filter对应的mask
	*last = fl_mask_put(head, f->mask);

	//自硬件中删除
	if (!tc_skip_hw(f->flags))
		fl_hw_destroy_filter(tp, f, rtnl_held, extack);
	tcf_unbind_filter(tp, &f->res);
	__fl_put(f);

	return 0;
}

static void fl_destroy_sleepable(struct work_struct *work)
{
	struct cls_fl_head *head = container_of(to_rcu_work(work),
						struct cls_fl_head,
						rwork);

	rhashtable_destroy(&head->ht);
	kfree(head);
	module_put(THIS_MODULE);
}

static void fl_destroy(struct tcf_proto *tp, bool rtnl_held,
		       struct netlink_ext_ack *extack)
{
	struct cls_fl_head *head = fl_head_dereference(tp);
	struct fl_flow_mask *mask, *next_mask;
	struct cls_fl_filter *f, *next;
	bool last;

	list_for_each_entry_safe(mask, next_mask, &head->masks, list) {
		list_for_each_entry_safe(f, next, &mask->filters, list) {
			__fl_delete(tp, f, &last, rtnl_held, extack);
			if (last)
				break;
		}
	}
	idr_destroy(&head->handle_idr);

	__module_get(THIS_MODULE);
	tcf_queue_work(&head->rwork, fl_destroy_sleepable);
}

static void fl_put(struct tcf_proto *tp, void *arg)
{
	struct cls_fl_filter *f = arg;

	__fl_put(f);
}

/*自tp->root中查找指定handle对应的元素*/
static void *fl_get(struct tcf_proto *tp, u32 handle)
{
	struct cls_fl_head *head = fl_head_dereference(tp);

	return __fl_get(head, handle);
}

static const struct nla_policy fl_policy[TCA_FLOWER_MAX + 1] = {
	[TCA_FLOWER_UNSPEC]		= { .type = NLA_UNSPEC },
	[TCA_FLOWER_CLASSID]		= { .type = NLA_U32 },
	[TCA_FLOWER_INDEV]		= { .type = NLA_STRING,
					    .len = IFNAMSIZ },
	[TCA_FLOWER_KEY_ETH_DST]	= { .len = ETH_ALEN },
	[TCA_FLOWER_KEY_ETH_DST_MASK]	= { .len = ETH_ALEN },
	[TCA_FLOWER_KEY_ETH_SRC]	= { .len = ETH_ALEN },
	[TCA_FLOWER_KEY_ETH_SRC_MASK]	= { .len = ETH_ALEN },
	[TCA_FLOWER_KEY_ETH_TYPE]	= { .type = NLA_U16 },
	[TCA_FLOWER_KEY_IP_PROTO]	= { .type = NLA_U8 },
	[TCA_FLOWER_KEY_IPV4_SRC]	= { .type = NLA_U32 },
	[TCA_FLOWER_KEY_IPV4_SRC_MASK]	= { .type = NLA_U32 },
	[TCA_FLOWER_KEY_IPV4_DST]	= { .type = NLA_U32 },
	[TCA_FLOWER_KEY_IPV4_DST_MASK]	= { .type = NLA_U32 },
	[TCA_FLOWER_KEY_IPV6_SRC]	= { .len = sizeof(struct in6_addr) },
	[TCA_FLOWER_KEY_IPV6_SRC_MASK]	= { .len = sizeof(struct in6_addr) },
	[TCA_FLOWER_KEY_IPV6_DST]	= { .len = sizeof(struct in6_addr) },
	[TCA_FLOWER_KEY_IPV6_DST_MASK]	= { .len = sizeof(struct in6_addr) },
	[TCA_FLOWER_KEY_TCP_SRC]	= { .type = NLA_U16 },
	[TCA_FLOWER_KEY_TCP_DST]	= { .type = NLA_U16 },
	[TCA_FLOWER_KEY_UDP_SRC]	= { .type = NLA_U16 },
	[TCA_FLOWER_KEY_UDP_DST]	= { .type = NLA_U16 },
	[TCA_FLOWER_KEY_VLAN_ID]	= { .type = NLA_U16 },
	[TCA_FLOWER_KEY_VLAN_PRIO]	= { .type = NLA_U8 },
	[TCA_FLOWER_KEY_VLAN_ETH_TYPE]	= { .type = NLA_U16 },
	[TCA_FLOWER_KEY_ENC_KEY_ID]	= { .type = NLA_U32 },
	[TCA_FLOWER_KEY_ENC_IPV4_SRC]	= { .type = NLA_U32 },
	[TCA_FLOWER_KEY_ENC_IPV4_SRC_MASK] = { .type = NLA_U32 },
	[TCA_FLOWER_KEY_ENC_IPV4_DST]	= { .type = NLA_U32 },
	[TCA_FLOWER_KEY_ENC_IPV4_DST_MASK] = { .type = NLA_U32 },
	[TCA_FLOWER_KEY_ENC_IPV6_SRC]	= { .len = sizeof(struct in6_addr) },
	[TCA_FLOWER_KEY_ENC_IPV6_SRC_MASK] = { .len = sizeof(struct in6_addr) },
	[TCA_FLOWER_KEY_ENC_IPV6_DST]	= { .len = sizeof(struct in6_addr) },
	[TCA_FLOWER_KEY_ENC_IPV6_DST_MASK] = { .len = sizeof(struct in6_addr) },
	[TCA_FLOWER_KEY_TCP_SRC_MASK]	= { .type = NLA_U16 },
	[TCA_FLOWER_KEY_TCP_DST_MASK]	= { .type = NLA_U16 },
	[TCA_FLOWER_KEY_UDP_SRC_MASK]	= { .type = NLA_U16 },
	[TCA_FLOWER_KEY_UDP_DST_MASK]	= { .type = NLA_U16 },
	[TCA_FLOWER_KEY_SCTP_SRC_MASK]	= { .type = NLA_U16 },
	[TCA_FLOWER_KEY_SCTP_DST_MASK]	= { .type = NLA_U16 },
	[TCA_FLOWER_KEY_SCTP_SRC]	= { .type = NLA_U16 },
	[TCA_FLOWER_KEY_SCTP_DST]	= { .type = NLA_U16 },
	[TCA_FLOWER_KEY_ENC_UDP_SRC_PORT]	= { .type = NLA_U16 },
	[TCA_FLOWER_KEY_ENC_UDP_SRC_PORT_MASK]	= { .type = NLA_U16 },
	[TCA_FLOWER_KEY_ENC_UDP_DST_PORT]	= { .type = NLA_U16 },
	[TCA_FLOWER_KEY_ENC_UDP_DST_PORT_MASK]	= { .type = NLA_U16 },
	[TCA_FLOWER_KEY_FLAGS]		= { .type = NLA_U32 },
	[TCA_FLOWER_KEY_FLAGS_MASK]	= { .type = NLA_U32 },
	[TCA_FLOWER_KEY_ICMPV4_TYPE]	= { .type = NLA_U8 },
	[TCA_FLOWER_KEY_ICMPV4_TYPE_MASK] = { .type = NLA_U8 },
	[TCA_FLOWER_KEY_ICMPV4_CODE]	= { .type = NLA_U8 },
	[TCA_FLOWER_KEY_ICMPV4_CODE_MASK] = { .type = NLA_U8 },
	[TCA_FLOWER_KEY_ICMPV6_TYPE]	= { .type = NLA_U8 },
	[TCA_FLOWER_KEY_ICMPV6_TYPE_MASK] = { .type = NLA_U8 },
	[TCA_FLOWER_KEY_ICMPV6_CODE]	= { .type = NLA_U8 },
	[TCA_FLOWER_KEY_ICMPV6_CODE_MASK] = { .type = NLA_U8 },
	[TCA_FLOWER_KEY_ARP_SIP]	= { .type = NLA_U32 },
	[TCA_FLOWER_KEY_ARP_SIP_MASK]	= { .type = NLA_U32 },
	[TCA_FLOWER_KEY_ARP_TIP]	= { .type = NLA_U32 },
	[TCA_FLOWER_KEY_ARP_TIP_MASK]	= { .type = NLA_U32 },
	[TCA_FLOWER_KEY_ARP_OP]		= { .type = NLA_U8 },
	[TCA_FLOWER_KEY_ARP_OP_MASK]	= { .type = NLA_U8 },
	[TCA_FLOWER_KEY_ARP_SHA]	= { .len = ETH_ALEN },
	[TCA_FLOWER_KEY_ARP_SHA_MASK]	= { .len = ETH_ALEN },
	[TCA_FLOWER_KEY_ARP_THA]	= { .len = ETH_ALEN },
	[TCA_FLOWER_KEY_ARP_THA_MASK]	= { .len = ETH_ALEN },
	[TCA_FLOWER_KEY_MPLS_TTL]	= { .type = NLA_U8 },
	[TCA_FLOWER_KEY_MPLS_BOS]	= { .type = NLA_U8 },
	[TCA_FLOWER_KEY_MPLS_TC]	= { .type = NLA_U8 },
	[TCA_FLOWER_KEY_MPLS_LABEL]	= { .type = NLA_U32 },
	[TCA_FLOWER_KEY_TCP_FLAGS]	= { .type = NLA_U16 },
	[TCA_FLOWER_KEY_TCP_FLAGS_MASK]	= { .type = NLA_U16 },
	[TCA_FLOWER_KEY_IP_TOS]		= { .type = NLA_U8 },
	[TCA_FLOWER_KEY_IP_TOS_MASK]	= { .type = NLA_U8 },
	[TCA_FLOWER_KEY_IP_TTL]		= { .type = NLA_U8 },
	[TCA_FLOWER_KEY_IP_TTL_MASK]	= { .type = NLA_U8 },
	[TCA_FLOWER_KEY_CVLAN_ID]	= { .type = NLA_U16 },
	[TCA_FLOWER_KEY_CVLAN_PRIO]	= { .type = NLA_U8 },
	[TCA_FLOWER_KEY_CVLAN_ETH_TYPE]	= { .type = NLA_U16 },
	[TCA_FLOWER_KEY_ENC_IP_TOS]	= { .type = NLA_U8 },
	[TCA_FLOWER_KEY_ENC_IP_TOS_MASK] = { .type = NLA_U8 },
	[TCA_FLOWER_KEY_ENC_IP_TTL]	 = { .type = NLA_U8 },
	[TCA_FLOWER_KEY_ENC_IP_TTL_MASK] = { .type = NLA_U8 },
	[TCA_FLOWER_KEY_ENC_OPTS]	= { .type = NLA_NESTED },
	[TCA_FLOWER_KEY_ENC_OPTS_MASK]	= { .type = NLA_NESTED },
	[TCA_FLOWER_KEY_CT_STATE]	= { .type = NLA_U16 },
	[TCA_FLOWER_KEY_CT_STATE_MASK]	= { .type = NLA_U16 },
	[TCA_FLOWER_KEY_CT_ZONE]	= { .type = NLA_U16 },
	[TCA_FLOWER_KEY_CT_ZONE_MASK]	= { .type = NLA_U16 },
	[TCA_FLOWER_KEY_CT_MARK]	= { .type = NLA_U32 },
	[TCA_FLOWER_KEY_CT_MARK_MASK]	= { .type = NLA_U32 },
	[TCA_FLOWER_KEY_CT_LABELS]	= { .type = NLA_BINARY,
					    .len = 128 / BITS_PER_BYTE },
	[TCA_FLOWER_KEY_CT_LABELS_MASK]	= { .type = NLA_BINARY,
					    .len = 128 / BITS_PER_BYTE },
	[TCA_FLOWER_FLAGS]		= { .type = NLA_U32 },
};

static const struct nla_policy
enc_opts_policy[TCA_FLOWER_KEY_ENC_OPTS_MAX + 1] = {
	[TCA_FLOWER_KEY_ENC_OPTS_UNSPEC]        = {
		.strict_start_type = TCA_FLOWER_KEY_ENC_OPTS_VXLAN },
	[TCA_FLOWER_KEY_ENC_OPTS_GENEVE]        = { .type = NLA_NESTED },
	[TCA_FLOWER_KEY_ENC_OPTS_VXLAN]         = { .type = NLA_NESTED },
	[TCA_FLOWER_KEY_ENC_OPTS_ERSPAN]        = { .type = NLA_NESTED },
};

static const struct nla_policy
geneve_opt_policy[TCA_FLOWER_KEY_ENC_OPT_GENEVE_MAX + 1] = {
	[TCA_FLOWER_KEY_ENC_OPT_GENEVE_CLASS]      = { .type = NLA_U16 },
	[TCA_FLOWER_KEY_ENC_OPT_GENEVE_TYPE]       = { .type = NLA_U8 },
	[TCA_FLOWER_KEY_ENC_OPT_GENEVE_DATA]       = { .type = NLA_BINARY,
						       .len = 128 },
};

static const struct nla_policy
vxlan_opt_policy[TCA_FLOWER_KEY_ENC_OPT_VXLAN_MAX + 1] = {
	[TCA_FLOWER_KEY_ENC_OPT_VXLAN_GBP]         = { .type = NLA_U32 },
};

static const struct nla_policy
erspan_opt_policy[TCA_FLOWER_KEY_ENC_OPT_ERSPAN_MAX + 1] = {
	[TCA_FLOWER_KEY_ENC_OPT_ERSPAN_VER]        = { .type = NLA_U8 },
	[TCA_FLOWER_KEY_ENC_OPT_ERSPAN_INDEX]      = { .type = NLA_U32 },
	[TCA_FLOWER_KEY_ENC_OPT_ERSPAN_DIR]        = { .type = NLA_U8 },
	[TCA_FLOWER_KEY_ENC_OPT_ERSPAN_HWID]       = { .type = NLA_U8 },
};

//解析tb,填充val,mask
static void fl_set_key_val(struct nlattr **tb,
			   void *val/*出参，指定val_type对应的值*/, int val_type,
			   void *mask/*出参，指定mask_type对应的值*/, int mask_type, int len/*val长度*/)
{
	if (!tb[val_type])
		return;
	//自tb中提取val_type,填充val
	nla_memcpy(val, tb[val_type], len);
	if (mask_type == TCA_FLOWER_UNSPEC || !tb[mask_type])
		//如mask_type未指定，或tb不包含mask_type,则仅支持全1的mask
		memset(mask, 0xff, len);
	else
		//支持mask
		nla_memcpy(mask, tb[mask_type], len);
}

static int fl_set_key_port_range(struct nlattr **tb, struct fl_flow_key *key,
				 struct fl_flow_key *mask,
				 struct netlink_ext_ack *extack)
{
	//srcport range或者dstport range填充
	fl_set_key_val(tb, &key->tp_range.tp_min.dst,
		       TCA_FLOWER_KEY_PORT_DST_MIN, &mask->tp_range.tp_min.dst,
		       TCA_FLOWER_UNSPEC, sizeof(key->tp_range.tp_min.dst));
	fl_set_key_val(tb, &key->tp_range.tp_max.dst,
		       TCA_FLOWER_KEY_PORT_DST_MAX, &mask->tp_range.tp_max.dst,
		       TCA_FLOWER_UNSPEC, sizeof(key->tp_range.tp_max.dst));
	fl_set_key_val(tb, &key->tp_range.tp_min.src,
		       TCA_FLOWER_KEY_PORT_SRC_MIN, &mask->tp_range.tp_min.src,
		       TCA_FLOWER_UNSPEC, sizeof(key->tp_range.tp_min.src));
	fl_set_key_val(tb, &key->tp_range.tp_max.src,
		       TCA_FLOWER_KEY_PORT_SRC_MAX, &mask->tp_range.tp_max.src,
		       TCA_FLOWER_UNSPEC, sizeof(key->tp_range.tp_max.src));

	if (mask->tp_range.tp_min.dst && mask->tp_range.tp_max.dst &&
	    htons(key->tp_range.tp_max.dst) <=
	    htons(key->tp_range.tp_min.dst)) {
		NL_SET_ERR_MSG_ATTR(extack,
				    tb[TCA_FLOWER_KEY_PORT_DST_MIN],
				    "Invalid destination port range (min must be strictly smaller than max)");
		return -EINVAL;
	}
	if (mask->tp_range.tp_min.src && mask->tp_range.tp_max.src &&
	    htons(key->tp_range.tp_max.src) <=
	    htons(key->tp_range.tp_min.src)) {
		NL_SET_ERR_MSG_ATTR(extack,
				    tb[TCA_FLOWER_KEY_PORT_SRC_MIN],
				    "Invalid source port range (min must be strictly smaller than max)");
		return -EINVAL;
	}

	return 0;
}

static int fl_set_key_mpls(struct nlattr **tb,
			   struct flow_dissector_key_mpls *key_val,
			   struct flow_dissector_key_mpls *key_mask,
			   struct netlink_ext_ack *extack)
{
	if (tb[TCA_FLOWER_KEY_MPLS_TTL]) {
		key_val->mpls_ttl = nla_get_u8(tb[TCA_FLOWER_KEY_MPLS_TTL]);
		key_mask->mpls_ttl = MPLS_TTL_MASK;
	}
	if (tb[TCA_FLOWER_KEY_MPLS_BOS]) {
		u8 bos = nla_get_u8(tb[TCA_FLOWER_KEY_MPLS_BOS]);

		if (bos & ~MPLS_BOS_MASK) {
			NL_SET_ERR_MSG_ATTR(extack,
					    tb[TCA_FLOWER_KEY_MPLS_BOS],
					    "Bottom Of Stack (BOS) must be 0 or 1");
			return -EINVAL;
		}
		key_val->mpls_bos = bos;
		key_mask->mpls_bos = MPLS_BOS_MASK;
	}
	if (tb[TCA_FLOWER_KEY_MPLS_TC]) {
		u8 tc = nla_get_u8(tb[TCA_FLOWER_KEY_MPLS_TC]);

		if (tc & ~MPLS_TC_MASK) {
			NL_SET_ERR_MSG_ATTR(extack,
					    tb[TCA_FLOWER_KEY_MPLS_TC],
					    "Traffic Class (TC) must be between 0 and 7");
			return -EINVAL;
		}
		key_val->mpls_tc = tc;
		key_mask->mpls_tc = MPLS_TC_MASK;
	}
	if (tb[TCA_FLOWER_KEY_MPLS_LABEL]) {
		u32 label = nla_get_u32(tb[TCA_FLOWER_KEY_MPLS_LABEL]);

		if (label & ~MPLS_LABEL_MASK) {
			NL_SET_ERR_MSG_ATTR(extack,
					    tb[TCA_FLOWER_KEY_MPLS_LABEL],
					    "Label must be between 0 and 1048575");
			return -EINVAL;
		}
		key_val->mpls_label = label;
		key_mask->mpls_label = MPLS_LABEL_MASK;
	}
	return 0;
}

//填充vlan匹配信息
static void fl_set_key_vlan(struct nlattr **tb,
			    __be16 ethertype,
			    int vlan_id_key, int vlan_prio_key,
			    struct flow_dissector_key_vlan *key_val,
			    struct flow_dissector_key_vlan *key_mask)
{
#define VLAN_PRIORITY_MASK	0x7

	if (tb[vlan_id_key]) {
		key_val->vlan_id =
			nla_get_u16(tb[vlan_id_key]) & VLAN_VID_MASK;
		key_mask->vlan_id = VLAN_VID_MASK;
	}
	if (tb[vlan_prio_key]) {
		key_val->vlan_priority =
			nla_get_u8(tb[vlan_prio_key]) &
			VLAN_PRIORITY_MASK;
		key_mask->vlan_priority = VLAN_PRIORITY_MASK;
	}
	key_val->vlan_tpid = ethertype;
	key_mask->vlan_tpid = cpu_to_be16(~0);
}

static void fl_set_key_flag(u32 flower_key, u32 flower_mask,
			    u32 *dissector_key, u32 *dissector_mask,
			    u32 flower_flag_bit, u32 dissector_flag_bit)
{
	//如果mask及key有flower_flag_bit字段，则打上dissector_flag_bit为key,mask
	if (flower_mask & flower_flag_bit) {
		*dissector_mask |= dissector_flag_bit;
		if (flower_key & flower_flag_bit)
			*dissector_key |= dissector_flag_bit;
	}
}

<<<<<<< HEAD
//分片标记解析
static int fl_set_key_flags(struct nlattr **tb,
			    u32 *flags_key/*出参，解析出key*/, u32 *flags_mask/*出参，解析出mask*/)
=======
static int fl_set_key_flags(struct nlattr **tb, u32 *flags_key,
			    u32 *flags_mask, struct netlink_ext_ack *extack)
>>>>>>> b032227c
{
	u32 key, mask;

	/* mask is mandatory for flags */
	if (!tb[TCA_FLOWER_KEY_FLAGS_MASK]) {
		NL_SET_ERR_MSG(extack, "Missing flags mask");
		return -EINVAL;
	}

	key = be32_to_cpu(nla_get_u32(tb[TCA_FLOWER_KEY_FLAGS]));
	mask = be32_to_cpu(nla_get_u32(tb[TCA_FLOWER_KEY_FLAGS_MASK]));

	*flags_key  = 0;
	*flags_mask = 0;

	fl_set_key_flag(key, mask, flags_key, flags_mask,
			TCA_FLOWER_KEY_FLAGS_IS_FRAGMENT, FLOW_DIS_IS_FRAGMENT);
	fl_set_key_flag(key, mask, flags_key, flags_mask,
			TCA_FLOWER_KEY_FLAGS_FRAG_IS_FIRST,
			FLOW_DIS_FIRST_FRAG);

	return 0;
}

//填充支持的tos,ttl
static void fl_set_key_ip(struct nlattr **tb, bool encap,
			  struct flow_dissector_key_ip *key,
			  struct flow_dissector_key_ip *mask)
{
	int tos_key = encap ? TCA_FLOWER_KEY_ENC_IP_TOS : TCA_FLOWER_KEY_IP_TOS;
	int ttl_key = encap ? TCA_FLOWER_KEY_ENC_IP_TTL : TCA_FLOWER_KEY_IP_TTL;
	int tos_mask = encap ? TCA_FLOWER_KEY_ENC_IP_TOS_MASK : TCA_FLOWER_KEY_IP_TOS_MASK;
	int ttl_mask = encap ? TCA_FLOWER_KEY_ENC_IP_TTL_MASK : TCA_FLOWER_KEY_IP_TTL_MASK;

	fl_set_key_val(tb, &key->tos, tos_key, &mask->tos, tos_mask, sizeof(key->tos));
	fl_set_key_val(tb, &key->ttl, ttl_key, &mask->ttl, ttl_mask, sizeof(key->ttl));
}

static int fl_set_geneve_opt(const struct nlattr *nla, struct fl_flow_key *key,
			     int depth, int option_len,
			     struct netlink_ext_ack *extack)
{
	struct nlattr *tb[TCA_FLOWER_KEY_ENC_OPT_GENEVE_MAX + 1];
	struct nlattr *class = NULL, *type = NULL, *data = NULL;
	struct geneve_opt *opt;
	int err, data_len = 0;

	if (option_len > sizeof(struct geneve_opt))
		data_len = option_len - sizeof(struct geneve_opt);

	opt = (struct geneve_opt *)&key->enc_opts.data[key->enc_opts.len];
	memset(opt, 0xff, option_len);
	opt->length = data_len / 4;
	opt->r1 = 0;
	opt->r2 = 0;
	opt->r3 = 0;

	/* If no mask has been prodived we assume an exact match. */
	if (!depth)
		return sizeof(struct geneve_opt) + data_len;

	if (nla_type(nla) != TCA_FLOWER_KEY_ENC_OPTS_GENEVE) {
		NL_SET_ERR_MSG(extack, "Non-geneve option type for mask");
		return -EINVAL;
	}

	err = nla_parse_nested_deprecated(tb,
					  TCA_FLOWER_KEY_ENC_OPT_GENEVE_MAX,
					  nla, geneve_opt_policy, extack);
	if (err < 0)
		return err;

	/* We are not allowed to omit any of CLASS, TYPE or DATA
	 * fields from the key.
	 */
	if (!option_len &&
	    (!tb[TCA_FLOWER_KEY_ENC_OPT_GENEVE_CLASS] ||
	     !tb[TCA_FLOWER_KEY_ENC_OPT_GENEVE_TYPE] ||
	     !tb[TCA_FLOWER_KEY_ENC_OPT_GENEVE_DATA])) {
		NL_SET_ERR_MSG(extack, "Missing tunnel key geneve option class, type or data");
		return -EINVAL;
	}

	/* Omitting any of CLASS, TYPE or DATA fields is allowed
	 * for the mask.
	 */
	if (tb[TCA_FLOWER_KEY_ENC_OPT_GENEVE_DATA]) {
		int new_len = key->enc_opts.len;

		data = tb[TCA_FLOWER_KEY_ENC_OPT_GENEVE_DATA];
		data_len = nla_len(data);
		if (data_len < 4) {
			NL_SET_ERR_MSG(extack, "Tunnel key geneve option data is less than 4 bytes long");
			return -ERANGE;
		}
		if (data_len % 4) {
			NL_SET_ERR_MSG(extack, "Tunnel key geneve option data is not a multiple of 4 bytes long");
			return -ERANGE;
		}

		new_len += sizeof(struct geneve_opt) + data_len;
		BUILD_BUG_ON(FLOW_DIS_TUN_OPTS_MAX != IP_TUNNEL_OPTS_MAX);
		if (new_len > FLOW_DIS_TUN_OPTS_MAX) {
			NL_SET_ERR_MSG(extack, "Tunnel options exceeds max size");
			return -ERANGE;
		}
		opt->length = data_len / 4;
		memcpy(opt->opt_data, nla_data(data), data_len);
	}

	if (tb[TCA_FLOWER_KEY_ENC_OPT_GENEVE_CLASS]) {
		class = tb[TCA_FLOWER_KEY_ENC_OPT_GENEVE_CLASS];
		opt->opt_class = nla_get_be16(class);
	}

	if (tb[TCA_FLOWER_KEY_ENC_OPT_GENEVE_TYPE]) {
		type = tb[TCA_FLOWER_KEY_ENC_OPT_GENEVE_TYPE];
		opt->type = nla_get_u8(type);
	}

	return sizeof(struct geneve_opt) + data_len;
}

static int fl_set_vxlan_opt(const struct nlattr *nla, struct fl_flow_key *key,
			    int depth, int option_len,
			    struct netlink_ext_ack *extack)
{
	struct nlattr *tb[TCA_FLOWER_KEY_ENC_OPT_VXLAN_MAX + 1];
	struct vxlan_metadata *md;
	int err;

	md = (struct vxlan_metadata *)&key->enc_opts.data[key->enc_opts.len];
	memset(md, 0xff, sizeof(*md));

	if (!depth)
		return sizeof(*md);

	if (nla_type(nla) != TCA_FLOWER_KEY_ENC_OPTS_VXLAN) {
		NL_SET_ERR_MSG(extack, "Non-vxlan option type for mask");
		return -EINVAL;
	}

	err = nla_parse_nested(tb, TCA_FLOWER_KEY_ENC_OPT_VXLAN_MAX, nla,
			       vxlan_opt_policy, extack);
	if (err < 0)
		return err;

	if (!option_len && !tb[TCA_FLOWER_KEY_ENC_OPT_VXLAN_GBP]) {
		NL_SET_ERR_MSG(extack, "Missing tunnel key vxlan option gbp");
		return -EINVAL;
	}

	if (tb[TCA_FLOWER_KEY_ENC_OPT_VXLAN_GBP])
		md->gbp = nla_get_u32(tb[TCA_FLOWER_KEY_ENC_OPT_VXLAN_GBP]);

	return sizeof(*md);
}

static int fl_set_erspan_opt(const struct nlattr *nla, struct fl_flow_key *key,
			     int depth, int option_len,
			     struct netlink_ext_ack *extack)
{
	struct nlattr *tb[TCA_FLOWER_KEY_ENC_OPT_ERSPAN_MAX + 1];
	struct erspan_metadata *md;
	int err;

	md = (struct erspan_metadata *)&key->enc_opts.data[key->enc_opts.len];
	memset(md, 0xff, sizeof(*md));
	md->version = 1;

	if (!depth)
		return sizeof(*md);

	if (nla_type(nla) != TCA_FLOWER_KEY_ENC_OPTS_ERSPAN) {
		NL_SET_ERR_MSG(extack, "Non-erspan option type for mask");
		return -EINVAL;
	}

	err = nla_parse_nested(tb, TCA_FLOWER_KEY_ENC_OPT_ERSPAN_MAX, nla,
			       erspan_opt_policy, extack);
	if (err < 0)
		return err;

	if (!option_len && !tb[TCA_FLOWER_KEY_ENC_OPT_ERSPAN_VER]) {
		NL_SET_ERR_MSG(extack, "Missing tunnel key erspan option ver");
		return -EINVAL;
	}

	if (tb[TCA_FLOWER_KEY_ENC_OPT_ERSPAN_VER])
		md->version = nla_get_u8(tb[TCA_FLOWER_KEY_ENC_OPT_ERSPAN_VER]);

	if (md->version == 1) {
		if (!option_len && !tb[TCA_FLOWER_KEY_ENC_OPT_ERSPAN_INDEX]) {
			NL_SET_ERR_MSG(extack, "Missing tunnel key erspan option index");
			return -EINVAL;
		}
		if (tb[TCA_FLOWER_KEY_ENC_OPT_ERSPAN_INDEX]) {
			nla = tb[TCA_FLOWER_KEY_ENC_OPT_ERSPAN_INDEX];
			md->u.index = nla_get_be32(nla);
		}
	} else if (md->version == 2) {
		if (!option_len && (!tb[TCA_FLOWER_KEY_ENC_OPT_ERSPAN_DIR] ||
				    !tb[TCA_FLOWER_KEY_ENC_OPT_ERSPAN_HWID])) {
			NL_SET_ERR_MSG(extack, "Missing tunnel key erspan option dir or hwid");
			return -EINVAL;
		}
		if (tb[TCA_FLOWER_KEY_ENC_OPT_ERSPAN_DIR]) {
			nla = tb[TCA_FLOWER_KEY_ENC_OPT_ERSPAN_DIR];
			md->u.md2.dir = nla_get_u8(nla);
		}
		if (tb[TCA_FLOWER_KEY_ENC_OPT_ERSPAN_HWID]) {
			nla = tb[TCA_FLOWER_KEY_ENC_OPT_ERSPAN_HWID];
			set_hwid(&md->u.md2, nla_get_u8(nla));
		}
	} else {
		NL_SET_ERR_MSG(extack, "Tunnel key erspan option ver is incorrect");
		return -EINVAL;
	}

	return sizeof(*md);
}

static int fl_set_enc_opt(struct nlattr **tb, struct fl_flow_key *key,
			  struct fl_flow_key *mask,
			  struct netlink_ext_ack *extack)
{
	const struct nlattr *nla_enc_key, *nla_opt_key, *nla_opt_msk = NULL;
	int err, option_len, key_depth, msk_depth = 0;

	err = nla_validate_nested_deprecated(tb[TCA_FLOWER_KEY_ENC_OPTS],
					     TCA_FLOWER_KEY_ENC_OPTS_MAX,
					     enc_opts_policy, extack);
	if (err)
		return err;

	nla_enc_key = nla_data(tb[TCA_FLOWER_KEY_ENC_OPTS]);

	if (tb[TCA_FLOWER_KEY_ENC_OPTS_MASK]) {
		err = nla_validate_nested_deprecated(tb[TCA_FLOWER_KEY_ENC_OPTS_MASK],
						     TCA_FLOWER_KEY_ENC_OPTS_MAX,
						     enc_opts_policy, extack);
		if (err)
			return err;

		//封装使用的opts
		nla_opt_msk = nla_data(tb[TCA_FLOWER_KEY_ENC_OPTS_MASK]);
		msk_depth = nla_len(tb[TCA_FLOWER_KEY_ENC_OPTS_MASK]);
	}

	nla_for_each_attr(nla_opt_key, nla_enc_key,
			  nla_len(tb[TCA_FLOWER_KEY_ENC_OPTS]), key_depth) {
		switch (nla_type(nla_opt_key)) {
		case TCA_FLOWER_KEY_ENC_OPTS_GENEVE:
			if (key->enc_opts.dst_opt_type &&
			    key->enc_opts.dst_opt_type != TUNNEL_GENEVE_OPT) {
				NL_SET_ERR_MSG(extack, "Duplicate type for geneve options");
				return -EINVAL;
			}
			//目前支持geneve封装选项
			option_len = 0;
			key->enc_opts.dst_opt_type = TUNNEL_GENEVE_OPT;
			option_len = fl_set_geneve_opt(nla_opt_key, key,
						       key_depth, option_len,
						       extack);
			if (option_len < 0)
				return option_len;

			key->enc_opts.len += option_len;
			/* At the same time we need to parse through the mask
			 * in order to verify exact and mask attribute lengths.
			 */
			mask->enc_opts.dst_opt_type = TUNNEL_GENEVE_OPT;
			option_len = fl_set_geneve_opt(nla_opt_msk, mask,
						       msk_depth, option_len,
						       extack);
			if (option_len < 0)
				return option_len;

			mask->enc_opts.len += option_len;
			if (key->enc_opts.len != mask->enc_opts.len) {
				NL_SET_ERR_MSG(extack, "Key and mask miss aligned");
				return -EINVAL;
			}

			if (msk_depth)
				nla_opt_msk = nla_next(nla_opt_msk, &msk_depth);
			break;
		case TCA_FLOWER_KEY_ENC_OPTS_VXLAN:
			if (key->enc_opts.dst_opt_type) {
				NL_SET_ERR_MSG(extack, "Duplicate type for vxlan options");
				return -EINVAL;
			}
			option_len = 0;
			key->enc_opts.dst_opt_type = TUNNEL_VXLAN_OPT;
			option_len = fl_set_vxlan_opt(nla_opt_key, key,
						      key_depth, option_len,
						      extack);
			if (option_len < 0)
				return option_len;

			key->enc_opts.len += option_len;
			/* At the same time we need to parse through the mask
			 * in order to verify exact and mask attribute lengths.
			 */
			mask->enc_opts.dst_opt_type = TUNNEL_VXLAN_OPT;
			option_len = fl_set_vxlan_opt(nla_opt_msk, mask,
						      msk_depth, option_len,
						      extack);
			if (option_len < 0)
				return option_len;

			mask->enc_opts.len += option_len;
			if (key->enc_opts.len != mask->enc_opts.len) {
				NL_SET_ERR_MSG(extack, "Key and mask miss aligned");
				return -EINVAL;
			}

			if (msk_depth)
				nla_opt_msk = nla_next(nla_opt_msk, &msk_depth);
			break;
		case TCA_FLOWER_KEY_ENC_OPTS_ERSPAN:
			if (key->enc_opts.dst_opt_type) {
				NL_SET_ERR_MSG(extack, "Duplicate type for erspan options");
				return -EINVAL;
			}
			option_len = 0;
			key->enc_opts.dst_opt_type = TUNNEL_ERSPAN_OPT;
			option_len = fl_set_erspan_opt(nla_opt_key, key,
						       key_depth, option_len,
						       extack);
			if (option_len < 0)
				return option_len;

			key->enc_opts.len += option_len;
			/* At the same time we need to parse through the mask
			 * in order to verify exact and mask attribute lengths.
			 */
			mask->enc_opts.dst_opt_type = TUNNEL_ERSPAN_OPT;
			option_len = fl_set_erspan_opt(nla_opt_msk, mask,
						       msk_depth, option_len,
						       extack);
			if (option_len < 0)
				return option_len;

			mask->enc_opts.len += option_len;
			if (key->enc_opts.len != mask->enc_opts.len) {
				NL_SET_ERR_MSG(extack, "Key and mask miss aligned");
				return -EINVAL;
			}

			if (msk_depth)
				nla_opt_msk = nla_next(nla_opt_msk, &msk_depth);
			break;
		default:
			NL_SET_ERR_MSG(extack, "Unknown tunnel option type");
			return -EINVAL;
		}
	}

	return 0;
}

//解析并填充key,mask
static int fl_set_key_ct(struct nlattr **tb,/*netlink属性数组*/
			 struct flow_dissector_key_ct *key,/*出参，匹配key*/
			 struct flow_dissector_key_ct *mask,/*出参，key对应的掩码*/
			 struct netlink_ext_ack *extack)
{
	if (tb[TCA_FLOWER_KEY_CT_STATE]) {
		if (!IS_ENABLED(CONFIG_NF_CONNTRACK)) {
			NL_SET_ERR_MSG(extack, "Conntrack isn't enabled");
			return -EOPNOTSUPP;
		}
		fl_set_key_val(tb, &key->ct_state, TCA_FLOWER_KEY_CT_STATE,
			       &mask->ct_state, TCA_FLOWER_KEY_CT_STATE_MASK,
			       sizeof(key->ct_state));
	}
	if (tb[TCA_FLOWER_KEY_CT_ZONE]) {
		if (!IS_ENABLED(CONFIG_NF_CONNTRACK_ZONES)) {
			NL_SET_ERR_MSG(extack, "Conntrack zones isn't enabled");
			return -EOPNOTSUPP;
		}
		fl_set_key_val(tb, &key->ct_zone, TCA_FLOWER_KEY_CT_ZONE,
			       &mask->ct_zone, TCA_FLOWER_KEY_CT_ZONE_MASK,
			       sizeof(key->ct_zone));
	}
	if (tb[TCA_FLOWER_KEY_CT_MARK]) {
		if (!IS_ENABLED(CONFIG_NF_CONNTRACK_MARK)) {
			NL_SET_ERR_MSG(extack, "Conntrack mark isn't enabled");
			return -EOPNOTSUPP;
		}
		fl_set_key_val(tb, &key->ct_mark, TCA_FLOWER_KEY_CT_MARK,
			       &mask->ct_mark, TCA_FLOWER_KEY_CT_MARK_MASK,
			       sizeof(key->ct_mark));
	}
	if (tb[TCA_FLOWER_KEY_CT_LABELS]) {
		if (!IS_ENABLED(CONFIG_NF_CONNTRACK_LABELS)) {
			NL_SET_ERR_MSG(extack, "Conntrack labels aren't enabled");
			return -EOPNOTSUPP;
		}
		fl_set_key_val(tb, key->ct_labels, TCA_FLOWER_KEY_CT_LABELS,
			       mask->ct_labels, TCA_FLOWER_KEY_CT_LABELS_MASK,
			       sizeof(key->ct_labels));
	}

	return 0;
}

static int fl_set_key(struct net *net, struct nlattr **tb,
		      struct fl_flow_key *key, struct fl_flow_key *mask,
		      struct netlink_ext_ack *extack)
{
	__be16 ethertype;
	int ret = 0;
	//如果指定indev,则匹配报文所属入接口
	if (tb[TCA_FLOWER_INDEV]) {
		int err = tcf_change_indev(net, tb[TCA_FLOWER_INDEV], extack);
		if (err < 0)
			return err;
		key->meta.ingress_ifindex = err;
		mask->meta.ingress_ifindex = 0xffffffff;
	}

	//填充目的mac,源mac及其mask
	fl_set_key_val(tb, key->eth.dst, TCA_FLOWER_KEY_ETH_DST,
		       mask->eth.dst, TCA_FLOWER_KEY_ETH_DST_MASK,
		       sizeof(key->eth.dst));
	fl_set_key_val(tb, key->eth.src, TCA_FLOWER_KEY_ETH_SRC,
		       mask->eth.src, TCA_FLOWER_KEY_ETH_SRC_MASK,
		       sizeof(key->eth.src));

	//如指定以太type
	if (tb[TCA_FLOWER_KEY_ETH_TYPE]) {
		ethertype = nla_get_be16(tb[TCA_FLOWER_KEY_ETH_TYPE]);

		if (eth_type_vlan(ethertype)) {
			//遇见vlan的ethertype,设置vlanid,prior,及vlan_tpid
			fl_set_key_vlan(tb, ethertype, TCA_FLOWER_KEY_VLAN_ID,
					TCA_FLOWER_KEY_VLAN_PRIO, &key->vlan,
					&mask->vlan);

			//填充内层vlan
			if (tb[TCA_FLOWER_KEY_VLAN_ETH_TYPE]) {
				ethertype = nla_get_be16(tb[TCA_FLOWER_KEY_VLAN_ETH_TYPE]);
				if (eth_type_vlan(ethertype)) {
					fl_set_key_vlan(tb, ethertype,
							TCA_FLOWER_KEY_CVLAN_ID,
							TCA_FLOWER_KEY_CVLAN_PRIO,
							&key->cvlan, &mask->cvlan);
					//填充网络层协议
					fl_set_key_val(tb, &key->basic.n_proto,
						       TCA_FLOWER_KEY_CVLAN_ETH_TYPE,
						       &mask->basic.n_proto,
						       TCA_FLOWER_UNSPEC,
						       sizeof(key->basic.n_proto));
				} else {
					//填充网络层协议
					key->basic.n_proto = ethertype;
					mask->basic.n_proto = cpu_to_be16(~0);
				}
			}
		} else {
			//填充网络层协议
			key->basic.n_proto = ethertype;
			mask->basic.n_proto = cpu_to_be16(~0);
		}
	}

	//ipv4,ipv6协议填充处理
	if (key->basic.n_proto == htons(ETH_P_IP) ||
	    key->basic.n_proto == htons(ETH_P_IPV6)) {
		fl_set_key_val(tb, &key->basic.ip_proto, TCA_FLOWER_KEY_IP_PROTO,
			       &mask->basic.ip_proto, TCA_FLOWER_UNSPEC,
			       sizeof(key->basic.ip_proto));
		fl_set_key_ip(tb, false, &key->ip, &mask->ip);
	}

	if (tb[TCA_FLOWER_KEY_IPV4_SRC] || tb[TCA_FLOWER_KEY_IPV4_DST]) {
		//ipv4地址填充
		key->control.addr_type = FLOW_DISSECTOR_KEY_IPV4_ADDRS;
		mask->control.addr_type = ~0;
		fl_set_key_val(tb, &key->ipv4.src, TCA_FLOWER_KEY_IPV4_SRC,
			       &mask->ipv4.src, TCA_FLOWER_KEY_IPV4_SRC_MASK,
			       sizeof(key->ipv4.src));
		fl_set_key_val(tb, &key->ipv4.dst, TCA_FLOWER_KEY_IPV4_DST,
			       &mask->ipv4.dst, TCA_FLOWER_KEY_IPV4_DST_MASK,
			       sizeof(key->ipv4.dst));
	} else if (tb[TCA_FLOWER_KEY_IPV6_SRC] || tb[TCA_FLOWER_KEY_IPV6_DST]) {
		//ipv6地址填充
		key->control.addr_type = FLOW_DISSECTOR_KEY_IPV6_ADDRS;
		mask->control.addr_type = ~0;
		fl_set_key_val(tb, &key->ipv6.src, TCA_FLOWER_KEY_IPV6_SRC,
			       &mask->ipv6.src, TCA_FLOWER_KEY_IPV6_SRC_MASK,
			       sizeof(key->ipv6.src));
		fl_set_key_val(tb, &key->ipv6.dst, TCA_FLOWER_KEY_IPV6_DST,
			       &mask->ipv6.dst, TCA_FLOWER_KEY_IPV6_DST_MASK,
			       sizeof(key->ipv6.dst));
	}

	if (key->basic.ip_proto == IPPROTO_TCP) {
		//tcp端口
		fl_set_key_val(tb, &key->tp.src, TCA_FLOWER_KEY_TCP_SRC,
			       &mask->tp.src, TCA_FLOWER_KEY_TCP_SRC_MASK,
			       sizeof(key->tp.src));
		fl_set_key_val(tb, &key->tp.dst, TCA_FLOWER_KEY_TCP_DST,
			       &mask->tp.dst, TCA_FLOWER_KEY_TCP_DST_MASK,
			       sizeof(key->tp.dst));
		//tcp标记位
		fl_set_key_val(tb, &key->tcp.flags, TCA_FLOWER_KEY_TCP_FLAGS,
			       &mask->tcp.flags, TCA_FLOWER_KEY_TCP_FLAGS_MASK,
			       sizeof(key->tcp.flags));
	} else if (key->basic.ip_proto == IPPROTO_UDP) {
		//udp端口
		fl_set_key_val(tb, &key->tp.src, TCA_FLOWER_KEY_UDP_SRC,
			       &mask->tp.src, TCA_FLOWER_KEY_UDP_SRC_MASK,
			       sizeof(key->tp.src));
		fl_set_key_val(tb, &key->tp.dst, TCA_FLOWER_KEY_UDP_DST,
			       &mask->tp.dst, TCA_FLOWER_KEY_UDP_DST_MASK,
			       sizeof(key->tp.dst));
	} else if (key->basic.ip_proto == IPPROTO_SCTP) {
		//scp端口
		fl_set_key_val(tb, &key->tp.src, TCA_FLOWER_KEY_SCTP_SRC,
			       &mask->tp.src, TCA_FLOWER_KEY_SCTP_SRC_MASK,
			       sizeof(key->tp.src));
		fl_set_key_val(tb, &key->tp.dst, TCA_FLOWER_KEY_SCTP_DST,
			       &mask->tp.dst, TCA_FLOWER_KEY_SCTP_DST_MASK,
			       sizeof(key->tp.dst));
	} else if (key->basic.n_proto == htons(ETH_P_IP) &&
		   key->basic.ip_proto == IPPROTO_ICMP) {
		//icmp type,code填充
		fl_set_key_val(tb, &key->icmp.type, TCA_FLOWER_KEY_ICMPV4_TYPE,
			       &mask->icmp.type,
			       TCA_FLOWER_KEY_ICMPV4_TYPE_MASK,
			       sizeof(key->icmp.type));
		fl_set_key_val(tb, &key->icmp.code, TCA_FLOWER_KEY_ICMPV4_CODE,
			       &mask->icmp.code,
			       TCA_FLOWER_KEY_ICMPV4_CODE_MASK,
			       sizeof(key->icmp.code));
	} else if (key->basic.n_proto == htons(ETH_P_IPV6) &&
		   key->basic.ip_proto == IPPROTO_ICMPV6) {
		//icmpv6的type,code填充
		fl_set_key_val(tb, &key->icmp.type, TCA_FLOWER_KEY_ICMPV6_TYPE,
			       &mask->icmp.type,
			       TCA_FLOWER_KEY_ICMPV6_TYPE_MASK,
			       sizeof(key->icmp.type));
		fl_set_key_val(tb, &key->icmp.code, TCA_FLOWER_KEY_ICMPV6_CODE,
			       &mask->icmp.code,
			       TCA_FLOWER_KEY_ICMPV6_CODE_MASK,
			       sizeof(key->icmp.code));
	} else if (key->basic.n_proto == htons(ETH_P_MPLS_UC) ||
		   key->basic.n_proto == htons(ETH_P_MPLS_MC)) {
		ret = fl_set_key_mpls(tb, &key->mpls, &mask->mpls, extack);
		if (ret)
			return ret;
	} else if (key->basic.n_proto == htons(ETH_P_ARP) ||
		   key->basic.n_proto == htons(ETH_P_RARP)) {
		//填充arp
		fl_set_key_val(tb, &key->arp.sip, TCA_FLOWER_KEY_ARP_SIP,
			       &mask->arp.sip, TCA_FLOWER_KEY_ARP_SIP_MASK,
			       sizeof(key->arp.sip));
		fl_set_key_val(tb, &key->arp.tip, TCA_FLOWER_KEY_ARP_TIP,
			       &mask->arp.tip, TCA_FLOWER_KEY_ARP_TIP_MASK,
			       sizeof(key->arp.tip));
		fl_set_key_val(tb, &key->arp.op, TCA_FLOWER_KEY_ARP_OP,
			       &mask->arp.op, TCA_FLOWER_KEY_ARP_OP_MASK,
			       sizeof(key->arp.op));
		fl_set_key_val(tb, key->arp.sha, TCA_FLOWER_KEY_ARP_SHA,
			       mask->arp.sha, TCA_FLOWER_KEY_ARP_SHA_MASK,
			       sizeof(key->arp.sha));
		fl_set_key_val(tb, key->arp.tha, TCA_FLOWER_KEY_ARP_THA,
			       mask->arp.tha, TCA_FLOWER_KEY_ARP_THA_MASK,
			       sizeof(key->arp.tha));
	}

	//支持port range方式
	if (key->basic.ip_proto == IPPROTO_TCP ||
	    key->basic.ip_proto == IPPROTO_UDP ||
	    key->basic.ip_proto == IPPROTO_SCTP) {
		ret = fl_set_key_port_range(tb, key, mask, extack);
		if (ret)
			return ret;
	}

	//支持隧道方式
	if (tb[TCA_FLOWER_KEY_ENC_IPV4_SRC] ||
	    tb[TCA_FLOWER_KEY_ENC_IPV4_DST]) {
		//隧道源目的ip(ipv4)
		key->enc_control.addr_type = FLOW_DISSECTOR_KEY_IPV4_ADDRS;
		mask->enc_control.addr_type = ~0;
		fl_set_key_val(tb, &key->enc_ipv4.src,
			       TCA_FLOWER_KEY_ENC_IPV4_SRC,
			       &mask->enc_ipv4.src,
			       TCA_FLOWER_KEY_ENC_IPV4_SRC_MASK,
			       sizeof(key->enc_ipv4.src));
		fl_set_key_val(tb, &key->enc_ipv4.dst,
			       TCA_FLOWER_KEY_ENC_IPV4_DST,
			       &mask->enc_ipv4.dst,
			       TCA_FLOWER_KEY_ENC_IPV4_DST_MASK,
			       sizeof(key->enc_ipv4.dst));
	}

	if (tb[TCA_FLOWER_KEY_ENC_IPV6_SRC] ||
	    tb[TCA_FLOWER_KEY_ENC_IPV6_DST]) {
		//隧道源目的ip(ipv6)
		key->enc_control.addr_type = FLOW_DISSECTOR_KEY_IPV6_ADDRS;
		mask->enc_control.addr_type = ~0;
		fl_set_key_val(tb, &key->enc_ipv6.src,
			       TCA_FLOWER_KEY_ENC_IPV6_SRC,
			       &mask->enc_ipv6.src,
			       TCA_FLOWER_KEY_ENC_IPV6_SRC_MASK,
			       sizeof(key->enc_ipv6.src));
		fl_set_key_val(tb, &key->enc_ipv6.dst,
			       TCA_FLOWER_KEY_ENC_IPV6_DST,
			       &mask->enc_ipv6.dst,
			       TCA_FLOWER_KEY_ENC_IPV6_DST_MASK,
			       sizeof(key->enc_ipv6.dst));
	}

	//填充隧道key,传输层src,dst port情况
	fl_set_key_val(tb, &key->enc_key_id.keyid, TCA_FLOWER_KEY_ENC_KEY_ID,
		       &mask->enc_key_id.keyid, TCA_FLOWER_UNSPEC,
		       sizeof(key->enc_key_id.keyid));

	fl_set_key_val(tb, &key->enc_tp.src, TCA_FLOWER_KEY_ENC_UDP_SRC_PORT,
		       &mask->enc_tp.src, TCA_FLOWER_KEY_ENC_UDP_SRC_PORT_MASK,
		       sizeof(key->enc_tp.src));

	fl_set_key_val(tb, &key->enc_tp.dst, TCA_FLOWER_KEY_ENC_UDP_DST_PORT,
		       &mask->enc_tp.dst, TCA_FLOWER_KEY_ENC_UDP_DST_PORT_MASK,
		       sizeof(key->enc_tp.dst));

	//隧道支持的tos,ttl
	fl_set_key_ip(tb, true, &key->enc_ip, &mask->enc_ip);

	//隧道封装相关选项
	if (tb[TCA_FLOWER_KEY_ENC_OPTS]) {
		ret = fl_set_enc_opt(tb, key, mask, extack);
		if (ret)
			return ret;
	}

	ret = fl_set_key_ct(tb, &key->ct, &mask->ct, extack);
	if (ret)
		return ret;

	//分片标记填充
	if (tb[TCA_FLOWER_KEY_FLAGS])
		ret = fl_set_key_flags(tb, &key->control.flags,
				       &mask->control.flags, extack);

	return ret;
}

static void fl_mask_copy(struct fl_flow_mask *dst,
			 struct fl_flow_mask *src)
{
	const void *psrc = fl_key_get_start(&src->key, src);
	void *pdst = fl_key_get_start(&dst->key, src);

	memcpy(pdst, psrc, fl_mask_range(src));
	dst->range = src->range;
}

static const struct rhashtable_params fl_ht_params = {
	.key_offset = offsetof(struct cls_fl_filter, mkey), /* base offset */
	.head_offset = offsetof(struct cls_fl_filter, ht_node),
	.automatic_shrinking = true,
};

static int fl_init_mask_hashtable(struct fl_flow_mask *mask)
{
	mask->filter_ht_params = fl_ht_params;
	//key长度，及key起始的offset
	mask->filter_ht_params.key_len = fl_mask_range(mask);
	mask->filter_ht_params.key_offset += mask->range.start;

	return rhashtable_init(&mask->ht, &mask->filter_ht_params);
}

//成员member在fl_flow_key中的偏移量
#define FL_KEY_MEMBER_OFFSET(member) offsetof(struct fl_flow_key, member)
//成员member在fl_flow_key的size
#define FL_KEY_MEMBER_SIZE(member) sizeof_field(struct fl_flow_key, member)

#define FL_KEY_IS_MASKED(mask, member)						\
	memchr_inv(((char *)mask) + FL_KEY_MEMBER_OFFSET(member),		\
		   0, FL_KEY_MEMBER_SIZE(member))				\

#define FL_KEY_SET(keys, cnt, id, member)					\
	do {									\
		/*设置字段id*/\
		keys[cnt].key_id = id;						\
		/*字段id对应的在fl_flow_key结构体中的offset*/\
		keys[cnt].offset = FL_KEY_MEMBER_OFFSET(member);		\
		/*准备填充下一个keys*/\
		cnt++;								\
	} while(0);

#define FL_KEY_SET_IF_MASKED(mask, keys, cnt, id, member)			\
	do {									\
		if (FL_KEY_IS_MASKED(mask, member))				\
			/*如果member在mask中已设置，将设置id对应的member*/\
			FL_KEY_SET(keys, cnt, id, member);			\
	} while(0);

static void fl_init_dissector(struct flow_dissector *dissector,
			      struct fl_flow_key *mask)
{
	struct flow_dissector_key keys[FLOW_DISSECTOR_KEY_MAX];
	size_t cnt = 0;

	FL_KEY_SET_IF_MASKED(mask, keys, cnt,
			     FLOW_DISSECTOR_KEY_META, meta);
	//填充fl_flow_key中各成员的offset
	FL_KEY_SET(keys, cnt, FLOW_DISSECTOR_KEY_CONTROL, control);
	FL_KEY_SET(keys, cnt, FLOW_DISSECTOR_KEY_BASIC, basic);
	FL_KEY_SET_IF_MASKED(mask, keys, cnt,
			     FLOW_DISSECTOR_KEY_ETH_ADDRS, eth);
	FL_KEY_SET_IF_MASKED(mask, keys, cnt,
			     FLOW_DISSECTOR_KEY_IPV4_ADDRS, ipv4);
	FL_KEY_SET_IF_MASKED(mask, keys, cnt,
			     FLOW_DISSECTOR_KEY_IPV6_ADDRS, ipv6);
	FL_KEY_SET_IF_MASKED(mask, keys, cnt,
			     FLOW_DISSECTOR_KEY_PORTS, tp);
	FL_KEY_SET_IF_MASKED(mask, keys, cnt,
			     FLOW_DISSECTOR_KEY_PORTS_RANGE, tp_range);
	FL_KEY_SET_IF_MASKED(mask, keys, cnt,
			     FLOW_DISSECTOR_KEY_IP, ip);
	FL_KEY_SET_IF_MASKED(mask, keys, cnt,
			     FLOW_DISSECTOR_KEY_TCP, tcp);
	FL_KEY_SET_IF_MASKED(mask, keys, cnt,
			     FLOW_DISSECTOR_KEY_ICMP, icmp);
	FL_KEY_SET_IF_MASKED(mask, keys, cnt,
			     FLOW_DISSECTOR_KEY_ARP, arp);
	FL_KEY_SET_IF_MASKED(mask, keys, cnt,
			     FLOW_DISSECTOR_KEY_MPLS, mpls);
	FL_KEY_SET_IF_MASKED(mask, keys, cnt,
			     FLOW_DISSECTOR_KEY_VLAN, vlan);
	FL_KEY_SET_IF_MASKED(mask, keys, cnt,
			     FLOW_DISSECTOR_KEY_CVLAN, cvlan);
	FL_KEY_SET_IF_MASKED(mask, keys, cnt,
			     FLOW_DISSECTOR_KEY_ENC_KEYID, enc_key_id);
	FL_KEY_SET_IF_MASKED(mask, keys, cnt,
			     FLOW_DISSECTOR_KEY_ENC_IPV4_ADDRS, enc_ipv4);
	FL_KEY_SET_IF_MASKED(mask, keys, cnt,
			     FLOW_DISSECTOR_KEY_ENC_IPV6_ADDRS, enc_ipv6);
	if (FL_KEY_IS_MASKED(mask, enc_ipv4) ||
	    FL_KEY_IS_MASKED(mask, enc_ipv6))
		FL_KEY_SET(keys, cnt, FLOW_DISSECTOR_KEY_ENC_CONTROL,
			   enc_control);
	FL_KEY_SET_IF_MASKED(mask, keys, cnt,
			     FLOW_DISSECTOR_KEY_ENC_PORTS, enc_tp);
	FL_KEY_SET_IF_MASKED(mask, keys, cnt,
			     FLOW_DISSECTOR_KEY_ENC_IP, enc_ip);
	FL_KEY_SET_IF_MASKED(mask, keys, cnt,
			     FLOW_DISSECTOR_KEY_ENC_OPTS, enc_opts);
	FL_KEY_SET_IF_MASKED(mask, keys, cnt,
			     FLOW_DISSECTOR_KEY_CT, ct);

	skb_flow_dissector_init(dissector, keys/*记录各成员的在fl_flow_key中的offset*/, cnt/*成员数*/);
}

//创建新的mask并将其添加进head->ht中
static struct fl_flow_mask *fl_create_new_mask(struct cls_fl_head *head,
					       struct fl_flow_mask *mask/*要创建的mask*/)
{
	struct fl_flow_mask *newmask;
	int err;

	newmask = kzalloc(sizeof(*newmask), GFP_KERNEL);
	if (!newmask)
		return ERR_PTR(-ENOMEM);

	fl_mask_copy(newmask, mask);

	//如果有port range匹配，则添加flag
	if ((newmask->key.tp_range.tp_min.dst &&
	     newmask->key.tp_range.tp_max.dst) ||
	    (newmask->key.tp_range.tp_min.src &&
	     newmask->key.tp_range.tp_max.src))
		newmask->flags |= TCA_FLOWER_MASK_FLAGS_RANGE;

	//初始化newmask用于挂接至hashtable
	err = fl_init_mask_hashtable(newmask);
	if (err)
		goto errout_free;

	//指明mask对应的offset
	fl_init_dissector(&newmask->dissector, &newmask->key);

	INIT_LIST_HEAD_RCU(&newmask->filters);

	refcount_set(&newmask->refcnt, 1);
	//用newmask替换旧的mask
	err = rhashtable_replace_fast(&head->ht, &mask->ht_node,
				      &newmask->ht_node, mask_ht_params);
	if (err)
		goto errout_destroy;

	//将mask加入到newmask中
	spin_lock(&head->masks_lock);
	list_add_tail_rcu(&newmask->list, &head->masks);
	spin_unlock(&head->masks_lock);

	return newmask;

errout_destroy:
	rhashtable_destroy(&newmask->ht);
errout_free:
	kfree(newmask);

	return ERR_PTR(err);
}

//为规则设置对应的mask
static int fl_check_assign_mask(struct cls_fl_head *head,
				struct cls_fl_filter *fnew,
				struct cls_fl_filter *fold,
				struct fl_flow_mask *mask)
{
	struct fl_flow_mask *newmask;
	int ret = 0;

	rcu_read_lock();

	/* Insert mask as temporary node to prevent concurrent creation of mask
	 * with same key. Any concurrent lookups with same key will return
	 * -EAGAIN because mask's refcnt is zero.
	 */
	//检查系统中是否已有与mask相同的mask了
	fnew->mask = rhashtable_lookup_get_insert_fast(&head->ht,
						       &mask->ht_node,
						       mask_ht_params);
	if (!fnew->mask) {
		//head->ht中不存在这种mask,需要新建它，例如之前规则均不配置dstip,而新增规则
		//要求匹配dstip时，则出现mask在head->ht中不存在情况。
		rcu_read_unlock();

		if (fold) {
		    /*旧规则一定存在mask,不容许new与old规则间mask不同*/
			ret = -EINVAL;
			goto errout_cleanup;
		}

		//创建mask
		newmask = fl_create_new_mask(head, mask);
		if (IS_ERR(newmask)) {
			ret = PTR_ERR(newmask);
			goto errout_cleanup;
		}

		fnew->mask = newmask;
		return 0;
	} else if (IS_ERR(fnew->mask)) {
		ret = PTR_ERR(fnew->mask);
	} else if (fold && fold->mask != fnew->mask) {
		//有旧规则，不容许new与old规则间mask不同
		ret = -EINVAL;
	} else if (!refcount_inc_not_zero(&fnew->mask->refcnt)) {
		/* Mask was deleted concurrently, try again */
		ret = -EAGAIN;
	}
	rcu_read_unlock();
	return ret;

errout_cleanup:
	rhashtable_remove_fast(&head->ht, &mask->ht_node,
			       mask_ht_params);
	return ret;
}

//解析流的match及action
static int fl_set_parms(struct net *net, struct tcf_proto *tp,
			struct cls_fl_filter *f/*filter规则*/, struct fl_flow_mask *mask/*掩码*/,
			unsigned long base, struct nlattr **tb,
			struct nlattr *est, bool ovr,
			struct fl_flow_tmplt *tmplt, bool rtnl_held,
			struct netlink_ext_ack *extack)
{
	int err;

	//解析action
	err = tcf_exts_validate(net, tp, tb, est, &f->exts, ovr, rtnl_held,
				extack);
	if (err < 0)
		return err;

	if (tb[TCA_FLOWER_CLASSID]) {
		f->res.classid = nla_get_u32(tb[TCA_FLOWER_CLASSID]);
		if (!rtnl_held)
			rtnl_lock();
		tcf_bind_filter(tp, &f->res, base);
		if (!rtnl_held)
			rtnl_unlock();
	}

	//解析flower规则中的key,mask
	err = fl_set_key(net, tb, &f->key, &mask->key, extack);
	if (err)
		return err;

	//确定mask的起始终止位置
	fl_mask_update_range(mask);
	//填充f->mkey,使f->mkey = f->key & mask
	fl_set_masked_key(&f->mkey, &f->key, mask);

	if (!fl_mask_fits_tmplt(tmplt, mask)) {
		//mask与模板不一致，如果tmplt为NULL，则返回True
		NL_SET_ERR_MSG_MOD(extack, "Mask does not fit the template");
		return -EINVAL;
	}

	return 0;
}

//将filter加入到hashtable中
static int fl_ht_insert_unique(struct cls_fl_filter *fnew,
			       struct cls_fl_filter *fold,
			       bool *in_ht/*出参，是否存入了hash表*/)
{
	struct fl_flow_mask *mask = fnew->mask;
	int err;

	//将filter加入到hashtable中
	err = rhashtable_lookup_insert_fast(&mask->ht,
					    &fnew->ht_node,
					    mask->filter_ht_params);
	if (err) {
	    /*加入出错，没有存放入hash表*/
		*in_ht = false;
		/* It is okay if filter with same key exists when
		 * overwriting.
		 */
		return fold && err == -EEXIST ? 0 : err;
	}

	*in_ht = true;
	return 0;
}

//添加删除flower规则
static int fl_change(struct net *net, struct sk_buff *in_skb/*netlink消息报文*/,
		     struct tcf_proto *tp, unsigned long base,
		     u32 handle/*规则对应的handle*/, struct nlattr **tca/*netlink消息*/,
		     void **arg/*入参旧规则，出参新规则*/, bool ovr, bool rtnl_held,
		     struct netlink_ext_ack *extack)
{
	struct cls_fl_head *head = fl_head_dereference(tp);
	struct cls_fl_filter *fold = *arg;/*旧的规则*/
	struct cls_fl_filter *fnew/*新规则的内容来源于tca*/;
	struct fl_flow_mask *mask;
	struct nlattr **tb;
	bool in_ht;
	int err;

	//flower规则均存在options中
	if (!tca[TCA_OPTIONS]) {
		err = -EINVAL;
		goto errout_fold;
	}

	//申请填充规则mask
	mask = kzalloc(sizeof(struct fl_flow_mask), GFP_KERNEL);
	if (!mask) {
		err = -ENOBUFS;
		goto errout_fold;
	}

	tb = kcalloc(TCA_FLOWER_MAX + 1, sizeof(struct nlattr *), GFP_KERNEL);
	if (!tb) {
		err = -ENOBUFS;
		goto errout_mask_alloc;
	}

	//自tca[TCA_OPTIONS]中解析出flower规则,存入tb
	err = nla_parse_nested_deprecated(tb, TCA_FLOWER_MAX,
					  tca[TCA_OPTIONS], fl_policy, NULL);
	if (err < 0)
		goto errout_tb;

	//当前为change，要求规则handle相等，现在规则handle不相等，报错
	if (fold && handle && fold->handle != handle) {
		err = -EINVAL;
		goto errout_tb;
	}

	//构造新规则
	fnew = kzalloc(sizeof(*fnew), GFP_KERNEL);
	if (!fnew) {
		err = -ENOBUFS;
		goto errout_tb;
	}
	INIT_LIST_HEAD(&fnew->hw_list);
	refcount_set(&fnew->refcnt, 1);

	//初始化新规则的action结构
	err = tcf_exts_init(&fnew->exts, net, TCA_FLOWER_ACT, 0);
	if (err < 0)
		goto errout;

	//解析流的下发方式（不下发至硬件/不下发至软件）
	if (tb[TCA_FLOWER_FLAGS]) {
		fnew->flags = nla_get_u32(tb[TCA_FLOWER_FLAGS]);

		if (!tc_flags_valid(fnew->flags)) {
			err = -EINVAL;
			goto errout;
		}
	}

	//解析flow的key，mask及action
	err = fl_set_parms(net, tp, fnew, mask, base, tb, tca[TCA_RATE], ovr,
			   tp->chain->tmplt_priv, rtnl_held, extack);
	if (err)
		goto errout;

	//规则与mask关联
	err = fl_check_assign_mask(head, fnew, fold, mask);
	if (err)
		goto errout;

	//将filter加入至其对应的mask中
	err = fl_ht_insert_unique(fnew, fold, &in_ht);
	if (err)
		goto errout_mask;

	//如果规则不要求跳过hw,则按要求执行hw的替换
	if (!tc_skip_hw(fnew->flags)) {
		err = fl_hw_replace_filter(tp, fnew, rtnl_held, extack);
		if (err)
			goto errout_ht;
	}

	//标记规则未下载到硬件
	if (!tc_in_hw(fnew->flags))
		fnew->flags |= TCA_CLS_FLAGS_NOT_IN_HW;

	spin_lock(&tp->lock);

	/* tp was deleted concurrently. -EAGAIN will cause caller to lookup
	 * proto again or create new one, if necessary.
	 */
	if (tp->deleting) {
		err = -EAGAIN;
		goto errout_hw;
	}

	if (fold) {
		//有旧的规则，则移除掉旧的规则
		/* Fold filter was deleted concurrently. Retry lookup. */
		if (fold->deleted) {
			err = -EAGAIN;
			goto errout_hw;
		}

		fnew->handle = handle;

		if (!in_ht) {
			//如果不存hashtable中，则将其加入，再统一做删除（为了统一处理）
			struct rhashtable_params params =
				fnew->mask->filter_ht_params;

			err = rhashtable_insert_fast(&fnew->mask->ht,
						     &fnew->ht_node,
						     params);
			if (err)
				goto errout_hw;
			in_ht = true;
		}

		refcount_inc(&fnew->refcnt);
		//执行旧规则删除
		rhashtable_remove_fast(&fold->mask->ht,
				       &fold->ht_node,
				       fold->mask->filter_ht_params);
		//移除掉filter与handle之间的映射关系
		idr_replace(&head->handle_idr, fnew, fnew->handle);
		list_replace_rcu(&fold->list, &fnew->list);
		fold->deleted = true;

		spin_unlock(&tp->lock);

		fl_mask_put(head, fold->mask);
		if (!tc_skip_hw(fold->flags))
			/*自硬件中移除规则*/
			fl_hw_destroy_filter(tp, fold, rtnl_held, NULL);
		tcf_unbind_filter(tp, &fold->res);
		/* Caller holds reference to fold, so refcnt is always > 0
		 * after this.
		 */
		refcount_dec(&fold->refcnt);
		__fl_put(fold);
	} else {
		if (handle) {
			/* user specifies a handle and it doesn't exist */
			//用户指定了一个不存在的handle,申请一个
			err = idr_alloc_u32(&head->handle_idr, fnew, &handle,
					    handle, GFP_ATOMIC);

			/* Filter with specified handle was concurrently
			 * inserted after initial check in cls_api. This is not
			 * necessarily an error if NLM_F_EXCL is not set in
			 * message flags. Returning EAGAIN will cause cls_api to
			 * try to update concurrently inserted rule.
			 */
			if (err == -ENOSPC)
				err = -EAGAIN;
		} else {
			//未指定handle,申请一个
			handle = 1;
			err = idr_alloc_u32(&head->handle_idr, fnew, &handle,
					    INT_MAX, GFP_ATOMIC);
		}
		if (err)
			goto errout_hw;

		refcount_inc(&fnew->refcnt);
		//用于挂接filter到mask->filters链上
		fnew->handle = handle;
		list_add_tail_rcu(&fnew->list, &fnew->mask->filters);
		spin_unlock(&tp->lock);
	}

	*arg = fnew;

	kfree(tb);
	tcf_queue_work(&mask->rwork, fl_uninit_mask_free_work);
	return 0;

errout_ht:
	spin_lock(&tp->lock);
errout_hw:
	fnew->deleted = true;
	spin_unlock(&tp->lock);
	if (!tc_skip_hw(fnew->flags))
		fl_hw_destroy_filter(tp, fnew, rtnl_held, NULL);
	if (in_ht)
		rhashtable_remove_fast(&fnew->mask->ht, &fnew->ht_node,
				       fnew->mask->filter_ht_params);
errout_mask:
	fl_mask_put(head, fnew->mask);
errout:
	__fl_put(fnew);
errout_tb:
	kfree(tb);
errout_mask_alloc:
	tcf_queue_work(&mask->rwork, fl_uninit_mask_free_work);
errout_fold:
	if (fold)
		__fl_put(fold);
	return err;
}

static int fl_delete(struct tcf_proto *tp, void *arg, bool *last/*出参，当前正在删除的flow是否最后一个*/,
		     bool rtnl_held, struct netlink_ext_ack *extack)
{
	struct cls_fl_head *head = fl_head_dereference(tp);
	struct cls_fl_filter *f = arg;
	bool last_on_mask;
	int err = 0;

	//自tp中移除filter
	err = __fl_delete(tp, f, &last_on_mask, rtnl_held, extack);
	//通过检查mask链是否为空
	*last = list_empty(&head->masks);
	__fl_put(f);

	return err;
}

static void fl_walk(struct tcf_proto *tp, struct tcf_walker *arg,
		    bool rtnl_held)
{
	struct cls_fl_head *head = fl_head_dereference(tp);
	unsigned long id = arg->cookie, tmp;
	struct cls_fl_filter *f;

	arg->count = arg->skip;

	idr_for_each_entry_continue_ul(&head->handle_idr, f, tmp, id) {
		/* don't return filters that are being deleted */
		if (!refcount_inc_not_zero(&f->refcnt))
			continue;
		if (arg->fn(tp, f, arg) < 0) {
			__fl_put(f);
			arg->stop = 1;
			break;
		}
		__fl_put(f);
		arg->count++;
	}
	arg->cookie = id;
}

//用于获得已下发给hw的filter
static struct cls_fl_filter *
fl_get_next_hw_filter(struct tcf_proto *tp, struct cls_fl_filter *f, bool add)
{
	struct cls_fl_head *head = fl_head_dereference(tp);

	spin_lock(&tp->lock);
	if (list_empty(&head->hw_filters)) {
		//下给hardware的filter为空，返回NULL
		spin_unlock(&tp->lock);
		return NULL;
	}

	if (!f)
		/*未指定时，使用首个filter*/
		f = list_entry(&head->hw_filters, struct cls_fl_filter,
			       hw_list);
	list_for_each_entry_continue(f, &head->hw_filters, hw_list) {
		if (!(add && f->deleted) && refcount_inc_not_zero(&f->refcnt)) {
			spin_unlock(&tp->lock);
			return f;
		}
	}

	spin_unlock(&tp->lock);
	return NULL;
}

static int fl_reoffload(struct tcf_proto *tp, bool add/*是否规则更新*/, flow_setup_cb_t *cb/*针对每条cls_flower执行TC_SETUP_CLSFLOWER*/,
			void *cb_priv/*回调的私有数据*/, struct netlink_ext_ack *extack)
{
	struct tcf_block *block = tp->chain->block;
	struct flow_cls_offload cls_flower = {};
	struct cls_fl_filter *f = NULL;
	int err;

	/* hw_filters list can only be changed by hw offload functions after
	 * obtaining rtnl lock. Make sure it is not changed while reoffload is
	 * iterating it.
	 */
	ASSERT_RTNL();

	//遍历已下发到hardware的所有filter
	while ((f = fl_get_next_hw_filter(tp, f, add))) {
		//将filter构造成cls_flower
		cls_flower.rule =
			flow_rule_alloc(tcf_exts_num_actions(&f->exts));
		if (!cls_flower.rule) {
			__fl_put(f);
			return -ENOMEM;
		}

		tc_cls_common_offload_init(&cls_flower.common, tp, f->flags,
					   extack);
		cls_flower.command = add ?
			FLOW_CLS_REPLACE : FLOW_CLS_DESTROY;
		cls_flower.cookie = (unsigned long)f;
		cls_flower.rule->match.dissector = &f->mask->dissector;
		cls_flower.rule->match.mask = &f->mask->key;
		cls_flower.rule->match.key = &f->mkey;

<<<<<<< HEAD
		//实现action转换
		err = tc_setup_flow_action(&cls_flower.rule->action, &f->exts,
					   true);
=======
		err = tc_setup_flow_action(&cls_flower.rule->action, &f->exts);
>>>>>>> b032227c
		if (err) {
			kfree(cls_flower.rule);
			if (tc_skip_sw(f->flags)) {
				NL_SET_ERR_MSG_MOD(extack, "Failed to setup flow action");
				__fl_put(f);
				return err;
			}
			goto next_flow;
		}

		cls_flower.classid = f->res.classid;

		//执行clsflower回调下发
		err = tc_setup_cb_reoffload(block, tp, add, cb,
					    TC_SETUP_CLSFLOWER, &cls_flower,
					    cb_priv, &f->flags,
					    &f->in_hw_count);
		tc_cleanup_flow_action(&cls_flower.rule->action);
		kfree(cls_flower.rule);

		if (err) {
			__fl_put(f);
			return err;
		}
next_flow:
		__fl_put(f);
	}

	return 0;
}

static void fl_hw_add(struct tcf_proto *tp, void *type_data)
{
	struct flow_cls_offload *cls_flower = type_data;
	struct cls_fl_filter *f =
		(struct cls_fl_filter *) cls_flower->cookie;
	struct cls_fl_head *head = fl_head_dereference(tp);

	spin_lock(&tp->lock);
	list_add(&f->hw_list, &head->hw_filters);
	spin_unlock(&tp->lock);
}

static void fl_hw_del(struct tcf_proto *tp, void *type_data)
{
	struct flow_cls_offload *cls_flower = type_data;
	struct cls_fl_filter *f =
		(struct cls_fl_filter *) cls_flower->cookie;

	spin_lock(&tp->lock);
	if (!list_empty(&f->hw_list))
		list_del_init(&f->hw_list);
	spin_unlock(&tp->lock);
}

static int fl_hw_create_tmplt(struct tcf_chain *chain,
			      struct fl_flow_tmplt *tmplt)
{
	struct flow_cls_offload cls_flower = {};
	struct tcf_block *block = chain->block;

	cls_flower.rule = flow_rule_alloc(0);
	if (!cls_flower.rule)
		return -ENOMEM;

	cls_flower.common.chain_index = chain->index;
	cls_flower.command = FLOW_CLS_TMPLT_CREATE;
	cls_flower.cookie = (unsigned long) tmplt;
	cls_flower.rule->match.dissector = &tmplt->dissector;
	cls_flower.rule->match.mask = &tmplt->mask;
	cls_flower.rule->match.key = &tmplt->dummy_key;

	/* We don't care if driver (any of them) fails to handle this
	 * call. It serves just as a hint for it.
	 */
	tc_setup_cb_call(block, TC_SETUP_CLSFLOWER, &cls_flower, false, true);
	kfree(cls_flower.rule);

	return 0;
}

static void fl_hw_destroy_tmplt(struct tcf_chain *chain,
				struct fl_flow_tmplt *tmplt)
{
	struct flow_cls_offload cls_flower = {};
	struct tcf_block *block = chain->block;

	cls_flower.common.chain_index = chain->index;
	cls_flower.command = FLOW_CLS_TMPLT_DESTROY;
	cls_flower.cookie = (unsigned long) tmplt;

	tc_setup_cb_call(block, TC_SETUP_CLSFLOWER, &cls_flower, false, true);
}

static void *fl_tmplt_create(struct net *net, struct tcf_chain *chain,
			     struct nlattr **tca,
			     struct netlink_ext_ack *extack)
{
	struct fl_flow_tmplt *tmplt;
	struct nlattr **tb;
	int err;

	if (!tca[TCA_OPTIONS])
		return ERR_PTR(-EINVAL);

	tb = kcalloc(TCA_FLOWER_MAX + 1, sizeof(struct nlattr *), GFP_KERNEL);
	if (!tb)
		return ERR_PTR(-ENOBUFS);
	err = nla_parse_nested_deprecated(tb, TCA_FLOWER_MAX,
					  tca[TCA_OPTIONS], fl_policy, NULL);
	if (err)
		goto errout_tb;

	tmplt = kzalloc(sizeof(*tmplt), GFP_KERNEL);
	if (!tmplt) {
		err = -ENOMEM;
		goto errout_tb;
	}
	tmplt->chain = chain;
	err = fl_set_key(net, tb, &tmplt->dummy_key, &tmplt->mask, extack);
	if (err)
		goto errout_tmplt;

	fl_init_dissector(&tmplt->dissector, &tmplt->mask);

	err = fl_hw_create_tmplt(chain, tmplt);
	if (err)
		goto errout_tmplt;

	kfree(tb);
	return tmplt;

errout_tmplt:
	kfree(tmplt);
errout_tb:
	kfree(tb);
	return ERR_PTR(err);
}

static void fl_tmplt_destroy(void *tmplt_priv)
{
	struct fl_flow_tmplt *tmplt = tmplt_priv;

	fl_hw_destroy_tmplt(tmplt->chain, tmplt);
	kfree(tmplt);
}

static int fl_dump_key_val(struct sk_buff *skb,
			   void *val, int val_type,
			   void *mask, int mask_type, int len)
{
	int err;

	if (!memchr_inv(mask, 0, len))
		return 0;
	err = nla_put(skb, val_type, len, val);
	if (err)
		return err;
	if (mask_type != TCA_FLOWER_UNSPEC) {
		err = nla_put(skb, mask_type, len, mask);
		if (err)
			return err;
	}
	return 0;
}

static int fl_dump_key_port_range(struct sk_buff *skb, struct fl_flow_key *key,
				  struct fl_flow_key *mask)
{
	if (fl_dump_key_val(skb, &key->tp_range.tp_min.dst,
			    TCA_FLOWER_KEY_PORT_DST_MIN,
			    &mask->tp_range.tp_min.dst, TCA_FLOWER_UNSPEC,
			    sizeof(key->tp_range.tp_min.dst)) ||
	    fl_dump_key_val(skb, &key->tp_range.tp_max.dst,
			    TCA_FLOWER_KEY_PORT_DST_MAX,
			    &mask->tp_range.tp_max.dst, TCA_FLOWER_UNSPEC,
			    sizeof(key->tp_range.tp_max.dst)) ||
	    fl_dump_key_val(skb, &key->tp_range.tp_min.src,
			    TCA_FLOWER_KEY_PORT_SRC_MIN,
			    &mask->tp_range.tp_min.src, TCA_FLOWER_UNSPEC,
			    sizeof(key->tp_range.tp_min.src)) ||
	    fl_dump_key_val(skb, &key->tp_range.tp_max.src,
			    TCA_FLOWER_KEY_PORT_SRC_MAX,
			    &mask->tp_range.tp_max.src, TCA_FLOWER_UNSPEC,
			    sizeof(key->tp_range.tp_max.src)))
		return -1;

	return 0;
}

static int fl_dump_key_mpls(struct sk_buff *skb,
			    struct flow_dissector_key_mpls *mpls_key,
			    struct flow_dissector_key_mpls *mpls_mask)
{
	int err;

	if (!memchr_inv(mpls_mask, 0, sizeof(*mpls_mask)))
		return 0;
	if (mpls_mask->mpls_ttl) {
		err = nla_put_u8(skb, TCA_FLOWER_KEY_MPLS_TTL,
				 mpls_key->mpls_ttl);
		if (err)
			return err;
	}
	if (mpls_mask->mpls_tc) {
		err = nla_put_u8(skb, TCA_FLOWER_KEY_MPLS_TC,
				 mpls_key->mpls_tc);
		if (err)
			return err;
	}
	if (mpls_mask->mpls_label) {
		err = nla_put_u32(skb, TCA_FLOWER_KEY_MPLS_LABEL,
				  mpls_key->mpls_label);
		if (err)
			return err;
	}
	if (mpls_mask->mpls_bos) {
		err = nla_put_u8(skb, TCA_FLOWER_KEY_MPLS_BOS,
				 mpls_key->mpls_bos);
		if (err)
			return err;
	}
	return 0;
}

static int fl_dump_key_ip(struct sk_buff *skb, bool encap,
			  struct flow_dissector_key_ip *key,
			  struct flow_dissector_key_ip *mask)
{
	int tos_key = encap ? TCA_FLOWER_KEY_ENC_IP_TOS : TCA_FLOWER_KEY_IP_TOS;
	int ttl_key = encap ? TCA_FLOWER_KEY_ENC_IP_TTL : TCA_FLOWER_KEY_IP_TTL;
	int tos_mask = encap ? TCA_FLOWER_KEY_ENC_IP_TOS_MASK : TCA_FLOWER_KEY_IP_TOS_MASK;
	int ttl_mask = encap ? TCA_FLOWER_KEY_ENC_IP_TTL_MASK : TCA_FLOWER_KEY_IP_TTL_MASK;

	if (fl_dump_key_val(skb, &key->tos, tos_key, &mask->tos, tos_mask, sizeof(key->tos)) ||
	    fl_dump_key_val(skb, &key->ttl, ttl_key, &mask->ttl, ttl_mask, sizeof(key->ttl)))
		return -1;

	return 0;
}

static int fl_dump_key_vlan(struct sk_buff *skb,
			    int vlan_id_key, int vlan_prio_key,
			    struct flow_dissector_key_vlan *vlan_key,
			    struct flow_dissector_key_vlan *vlan_mask)
{
	int err;

	if (!memchr_inv(vlan_mask, 0, sizeof(*vlan_mask)))
		return 0;
	if (vlan_mask->vlan_id) {
		err = nla_put_u16(skb, vlan_id_key,
				  vlan_key->vlan_id);
		if (err)
			return err;
	}
	if (vlan_mask->vlan_priority) {
		err = nla_put_u8(skb, vlan_prio_key,
				 vlan_key->vlan_priority);
		if (err)
			return err;
	}
	return 0;
}

static void fl_get_key_flag(u32 dissector_key, u32 dissector_mask,
			    u32 *flower_key, u32 *flower_mask,
			    u32 flower_flag_bit, u32 dissector_flag_bit)
{
	if (dissector_mask & dissector_flag_bit) {
		*flower_mask |= flower_flag_bit;
		if (dissector_key & dissector_flag_bit)
			*flower_key |= flower_flag_bit;
	}
}

static int fl_dump_key_flags(struct sk_buff *skb, u32 flags_key, u32 flags_mask)
{
	u32 key, mask;
	__be32 _key, _mask;
	int err;

	if (!memchr_inv(&flags_mask, 0, sizeof(flags_mask)))
		return 0;

	key = 0;
	mask = 0;

	fl_get_key_flag(flags_key, flags_mask, &key, &mask,
			TCA_FLOWER_KEY_FLAGS_IS_FRAGMENT, FLOW_DIS_IS_FRAGMENT);
	fl_get_key_flag(flags_key, flags_mask, &key, &mask,
			TCA_FLOWER_KEY_FLAGS_FRAG_IS_FIRST,
			FLOW_DIS_FIRST_FRAG);

	_key = cpu_to_be32(key);
	_mask = cpu_to_be32(mask);

	err = nla_put(skb, TCA_FLOWER_KEY_FLAGS, 4, &_key);
	if (err)
		return err;

	return nla_put(skb, TCA_FLOWER_KEY_FLAGS_MASK, 4, &_mask);
}

static int fl_dump_key_geneve_opt(struct sk_buff *skb,
				  struct flow_dissector_key_enc_opts *enc_opts)
{
	struct geneve_opt *opt;
	struct nlattr *nest;
	int opt_off = 0;

	nest = nla_nest_start_noflag(skb, TCA_FLOWER_KEY_ENC_OPTS_GENEVE);
	if (!nest)
		goto nla_put_failure;

	while (enc_opts->len > opt_off) {
		opt = (struct geneve_opt *)&enc_opts->data[opt_off];

		if (nla_put_be16(skb, TCA_FLOWER_KEY_ENC_OPT_GENEVE_CLASS,
				 opt->opt_class))
			goto nla_put_failure;
		if (nla_put_u8(skb, TCA_FLOWER_KEY_ENC_OPT_GENEVE_TYPE,
			       opt->type))
			goto nla_put_failure;
		if (nla_put(skb, TCA_FLOWER_KEY_ENC_OPT_GENEVE_DATA,
			    opt->length * 4, opt->opt_data))
			goto nla_put_failure;

		opt_off += sizeof(struct geneve_opt) + opt->length * 4;
	}
	nla_nest_end(skb, nest);
	return 0;

nla_put_failure:
	nla_nest_cancel(skb, nest);
	return -EMSGSIZE;
}

static int fl_dump_key_vxlan_opt(struct sk_buff *skb,
				 struct flow_dissector_key_enc_opts *enc_opts)
{
	struct vxlan_metadata *md;
	struct nlattr *nest;

	nest = nla_nest_start_noflag(skb, TCA_FLOWER_KEY_ENC_OPTS_VXLAN);
	if (!nest)
		goto nla_put_failure;

	md = (struct vxlan_metadata *)&enc_opts->data[0];
	if (nla_put_u32(skb, TCA_FLOWER_KEY_ENC_OPT_VXLAN_GBP, md->gbp))
		goto nla_put_failure;

	nla_nest_end(skb, nest);
	return 0;

nla_put_failure:
	nla_nest_cancel(skb, nest);
	return -EMSGSIZE;
}

static int fl_dump_key_erspan_opt(struct sk_buff *skb,
				  struct flow_dissector_key_enc_opts *enc_opts)
{
	struct erspan_metadata *md;
	struct nlattr *nest;

	nest = nla_nest_start_noflag(skb, TCA_FLOWER_KEY_ENC_OPTS_ERSPAN);
	if (!nest)
		goto nla_put_failure;

	md = (struct erspan_metadata *)&enc_opts->data[0];
	if (nla_put_u8(skb, TCA_FLOWER_KEY_ENC_OPT_ERSPAN_VER, md->version))
		goto nla_put_failure;

	if (md->version == 1 &&
	    nla_put_be32(skb, TCA_FLOWER_KEY_ENC_OPT_ERSPAN_INDEX, md->u.index))
		goto nla_put_failure;

	if (md->version == 2 &&
	    (nla_put_u8(skb, TCA_FLOWER_KEY_ENC_OPT_ERSPAN_DIR,
			md->u.md2.dir) ||
	     nla_put_u8(skb, TCA_FLOWER_KEY_ENC_OPT_ERSPAN_HWID,
			get_hwid(&md->u.md2))))
		goto nla_put_failure;

	nla_nest_end(skb, nest);
	return 0;

nla_put_failure:
	nla_nest_cancel(skb, nest);
	return -EMSGSIZE;
}

static int fl_dump_key_ct(struct sk_buff *skb,
			  struct flow_dissector_key_ct *key,
			  struct flow_dissector_key_ct *mask)
{
	if (IS_ENABLED(CONFIG_NF_CONNTRACK) &&
	    fl_dump_key_val(skb, &key->ct_state, TCA_FLOWER_KEY_CT_STATE,
			    &mask->ct_state, TCA_FLOWER_KEY_CT_STATE_MASK,
			    sizeof(key->ct_state)))
		goto nla_put_failure;

	if (IS_ENABLED(CONFIG_NF_CONNTRACK_ZONES) &&
	    fl_dump_key_val(skb, &key->ct_zone, TCA_FLOWER_KEY_CT_ZONE,
			    &mask->ct_zone, TCA_FLOWER_KEY_CT_ZONE_MASK,
			    sizeof(key->ct_zone)))
		goto nla_put_failure;

	if (IS_ENABLED(CONFIG_NF_CONNTRACK_MARK) &&
	    fl_dump_key_val(skb, &key->ct_mark, TCA_FLOWER_KEY_CT_MARK,
			    &mask->ct_mark, TCA_FLOWER_KEY_CT_MARK_MASK,
			    sizeof(key->ct_mark)))
		goto nla_put_failure;

	if (IS_ENABLED(CONFIG_NF_CONNTRACK_LABELS) &&
	    fl_dump_key_val(skb, &key->ct_labels, TCA_FLOWER_KEY_CT_LABELS,
			    &mask->ct_labels, TCA_FLOWER_KEY_CT_LABELS_MASK,
			    sizeof(key->ct_labels)))
		goto nla_put_failure;

	return 0;

nla_put_failure:
	return -EMSGSIZE;
}

static int fl_dump_key_options(struct sk_buff *skb, int enc_opt_type,
			       struct flow_dissector_key_enc_opts *enc_opts)
{
	struct nlattr *nest;
	int err;

	if (!enc_opts->len)
		return 0;

	nest = nla_nest_start_noflag(skb, enc_opt_type);
	if (!nest)
		goto nla_put_failure;

	switch (enc_opts->dst_opt_type) {
	case TUNNEL_GENEVE_OPT:
		err = fl_dump_key_geneve_opt(skb, enc_opts);
		if (err)
			goto nla_put_failure;
		break;
	case TUNNEL_VXLAN_OPT:
		err = fl_dump_key_vxlan_opt(skb, enc_opts);
		if (err)
			goto nla_put_failure;
		break;
	case TUNNEL_ERSPAN_OPT:
		err = fl_dump_key_erspan_opt(skb, enc_opts);
		if (err)
			goto nla_put_failure;
		break;
	default:
		goto nla_put_failure;
	}
	nla_nest_end(skb, nest);
	return 0;

nla_put_failure:
	nla_nest_cancel(skb, nest);
	return -EMSGSIZE;
}

static int fl_dump_key_enc_opt(struct sk_buff *skb,
			       struct flow_dissector_key_enc_opts *key_opts,
			       struct flow_dissector_key_enc_opts *msk_opts)
{
	int err;

	err = fl_dump_key_options(skb, TCA_FLOWER_KEY_ENC_OPTS, key_opts);
	if (err)
		return err;

	return fl_dump_key_options(skb, TCA_FLOWER_KEY_ENC_OPTS_MASK, msk_opts);
}

static int fl_dump_key(struct sk_buff *skb, struct net *net,
		       struct fl_flow_key *key, struct fl_flow_key *mask)
{
	if (mask->meta.ingress_ifindex) {
		struct net_device *dev;

		dev = __dev_get_by_index(net, key->meta.ingress_ifindex);
		if (dev && nla_put_string(skb, TCA_FLOWER_INDEV, dev->name))
			goto nla_put_failure;
	}

	if (fl_dump_key_val(skb, key->eth.dst, TCA_FLOWER_KEY_ETH_DST,
			    mask->eth.dst, TCA_FLOWER_KEY_ETH_DST_MASK,
			    sizeof(key->eth.dst)) ||
	    fl_dump_key_val(skb, key->eth.src, TCA_FLOWER_KEY_ETH_SRC,
			    mask->eth.src, TCA_FLOWER_KEY_ETH_SRC_MASK,
			    sizeof(key->eth.src)) ||
	    fl_dump_key_val(skb, &key->basic.n_proto, TCA_FLOWER_KEY_ETH_TYPE,
			    &mask->basic.n_proto, TCA_FLOWER_UNSPEC,
			    sizeof(key->basic.n_proto)))
		goto nla_put_failure;

	if (fl_dump_key_mpls(skb, &key->mpls, &mask->mpls))
		goto nla_put_failure;

	if (fl_dump_key_vlan(skb, TCA_FLOWER_KEY_VLAN_ID,
			     TCA_FLOWER_KEY_VLAN_PRIO, &key->vlan, &mask->vlan))
		goto nla_put_failure;

	if (fl_dump_key_vlan(skb, TCA_FLOWER_KEY_CVLAN_ID,
			     TCA_FLOWER_KEY_CVLAN_PRIO,
			     &key->cvlan, &mask->cvlan) ||
	    (mask->cvlan.vlan_tpid &&
	     nla_put_be16(skb, TCA_FLOWER_KEY_VLAN_ETH_TYPE,
			  key->cvlan.vlan_tpid)))
		goto nla_put_failure;

	if (mask->basic.n_proto) {
		if (mask->cvlan.vlan_tpid) {
			if (nla_put_be16(skb, TCA_FLOWER_KEY_CVLAN_ETH_TYPE,
					 key->basic.n_proto))
				goto nla_put_failure;
		} else if (mask->vlan.vlan_tpid) {
			if (nla_put_be16(skb, TCA_FLOWER_KEY_VLAN_ETH_TYPE,
					 key->basic.n_proto))
				goto nla_put_failure;
		}
	}

	if ((key->basic.n_proto == htons(ETH_P_IP) ||
	     key->basic.n_proto == htons(ETH_P_IPV6)) &&
	    (fl_dump_key_val(skb, &key->basic.ip_proto, TCA_FLOWER_KEY_IP_PROTO,
			    &mask->basic.ip_proto, TCA_FLOWER_UNSPEC,
			    sizeof(key->basic.ip_proto)) ||
	    fl_dump_key_ip(skb, false, &key->ip, &mask->ip)))
		goto nla_put_failure;

	if (key->control.addr_type == FLOW_DISSECTOR_KEY_IPV4_ADDRS &&
	    (fl_dump_key_val(skb, &key->ipv4.src, TCA_FLOWER_KEY_IPV4_SRC,
			     &mask->ipv4.src, TCA_FLOWER_KEY_IPV4_SRC_MASK,
			     sizeof(key->ipv4.src)) ||
	     fl_dump_key_val(skb, &key->ipv4.dst, TCA_FLOWER_KEY_IPV4_DST,
			     &mask->ipv4.dst, TCA_FLOWER_KEY_IPV4_DST_MASK,
			     sizeof(key->ipv4.dst))))
		goto nla_put_failure;
	else if (key->control.addr_type == FLOW_DISSECTOR_KEY_IPV6_ADDRS &&
		 (fl_dump_key_val(skb, &key->ipv6.src, TCA_FLOWER_KEY_IPV6_SRC,
				  &mask->ipv6.src, TCA_FLOWER_KEY_IPV6_SRC_MASK,
				  sizeof(key->ipv6.src)) ||
		  fl_dump_key_val(skb, &key->ipv6.dst, TCA_FLOWER_KEY_IPV6_DST,
				  &mask->ipv6.dst, TCA_FLOWER_KEY_IPV6_DST_MASK,
				  sizeof(key->ipv6.dst))))
		goto nla_put_failure;

	if (key->basic.ip_proto == IPPROTO_TCP &&
	    (fl_dump_key_val(skb, &key->tp.src, TCA_FLOWER_KEY_TCP_SRC,
			     &mask->tp.src, TCA_FLOWER_KEY_TCP_SRC_MASK,
			     sizeof(key->tp.src)) ||
	     fl_dump_key_val(skb, &key->tp.dst, TCA_FLOWER_KEY_TCP_DST,
			     &mask->tp.dst, TCA_FLOWER_KEY_TCP_DST_MASK,
			     sizeof(key->tp.dst)) ||
	     fl_dump_key_val(skb, &key->tcp.flags, TCA_FLOWER_KEY_TCP_FLAGS,
			     &mask->tcp.flags, TCA_FLOWER_KEY_TCP_FLAGS_MASK,
			     sizeof(key->tcp.flags))))
		goto nla_put_failure;
	else if (key->basic.ip_proto == IPPROTO_UDP &&
		 (fl_dump_key_val(skb, &key->tp.src, TCA_FLOWER_KEY_UDP_SRC,
				  &mask->tp.src, TCA_FLOWER_KEY_UDP_SRC_MASK,
				  sizeof(key->tp.src)) ||
		  fl_dump_key_val(skb, &key->tp.dst, TCA_FLOWER_KEY_UDP_DST,
				  &mask->tp.dst, TCA_FLOWER_KEY_UDP_DST_MASK,
				  sizeof(key->tp.dst))))
		goto nla_put_failure;
	else if (key->basic.ip_proto == IPPROTO_SCTP &&
		 (fl_dump_key_val(skb, &key->tp.src, TCA_FLOWER_KEY_SCTP_SRC,
				  &mask->tp.src, TCA_FLOWER_KEY_SCTP_SRC_MASK,
				  sizeof(key->tp.src)) ||
		  fl_dump_key_val(skb, &key->tp.dst, TCA_FLOWER_KEY_SCTP_DST,
				  &mask->tp.dst, TCA_FLOWER_KEY_SCTP_DST_MASK,
				  sizeof(key->tp.dst))))
		goto nla_put_failure;
	else if (key->basic.n_proto == htons(ETH_P_IP) &&
		 key->basic.ip_proto == IPPROTO_ICMP &&
		 (fl_dump_key_val(skb, &key->icmp.type,
				  TCA_FLOWER_KEY_ICMPV4_TYPE, &mask->icmp.type,
				  TCA_FLOWER_KEY_ICMPV4_TYPE_MASK,
				  sizeof(key->icmp.type)) ||
		  fl_dump_key_val(skb, &key->icmp.code,
				  TCA_FLOWER_KEY_ICMPV4_CODE, &mask->icmp.code,
				  TCA_FLOWER_KEY_ICMPV4_CODE_MASK,
				  sizeof(key->icmp.code))))
		goto nla_put_failure;
	else if (key->basic.n_proto == htons(ETH_P_IPV6) &&
		 key->basic.ip_proto == IPPROTO_ICMPV6 &&
		 (fl_dump_key_val(skb, &key->icmp.type,
				  TCA_FLOWER_KEY_ICMPV6_TYPE, &mask->icmp.type,
				  TCA_FLOWER_KEY_ICMPV6_TYPE_MASK,
				  sizeof(key->icmp.type)) ||
		  fl_dump_key_val(skb, &key->icmp.code,
				  TCA_FLOWER_KEY_ICMPV6_CODE, &mask->icmp.code,
				  TCA_FLOWER_KEY_ICMPV6_CODE_MASK,
				  sizeof(key->icmp.code))))
		goto nla_put_failure;
	else if ((key->basic.n_proto == htons(ETH_P_ARP) ||
		  key->basic.n_proto == htons(ETH_P_RARP)) &&
		 (fl_dump_key_val(skb, &key->arp.sip,
				  TCA_FLOWER_KEY_ARP_SIP, &mask->arp.sip,
				  TCA_FLOWER_KEY_ARP_SIP_MASK,
				  sizeof(key->arp.sip)) ||
		  fl_dump_key_val(skb, &key->arp.tip,
				  TCA_FLOWER_KEY_ARP_TIP, &mask->arp.tip,
				  TCA_FLOWER_KEY_ARP_TIP_MASK,
				  sizeof(key->arp.tip)) ||
		  fl_dump_key_val(skb, &key->arp.op,
				  TCA_FLOWER_KEY_ARP_OP, &mask->arp.op,
				  TCA_FLOWER_KEY_ARP_OP_MASK,
				  sizeof(key->arp.op)) ||
		  fl_dump_key_val(skb, key->arp.sha, TCA_FLOWER_KEY_ARP_SHA,
				  mask->arp.sha, TCA_FLOWER_KEY_ARP_SHA_MASK,
				  sizeof(key->arp.sha)) ||
		  fl_dump_key_val(skb, key->arp.tha, TCA_FLOWER_KEY_ARP_THA,
				  mask->arp.tha, TCA_FLOWER_KEY_ARP_THA_MASK,
				  sizeof(key->arp.tha))))
		goto nla_put_failure;

	if ((key->basic.ip_proto == IPPROTO_TCP ||
	     key->basic.ip_proto == IPPROTO_UDP ||
	     key->basic.ip_proto == IPPROTO_SCTP) &&
	     fl_dump_key_port_range(skb, key, mask))
		goto nla_put_failure;

	if (key->enc_control.addr_type == FLOW_DISSECTOR_KEY_IPV4_ADDRS &&
	    (fl_dump_key_val(skb, &key->enc_ipv4.src,
			    TCA_FLOWER_KEY_ENC_IPV4_SRC, &mask->enc_ipv4.src,
			    TCA_FLOWER_KEY_ENC_IPV4_SRC_MASK,
			    sizeof(key->enc_ipv4.src)) ||
	     fl_dump_key_val(skb, &key->enc_ipv4.dst,
			     TCA_FLOWER_KEY_ENC_IPV4_DST, &mask->enc_ipv4.dst,
			     TCA_FLOWER_KEY_ENC_IPV4_DST_MASK,
			     sizeof(key->enc_ipv4.dst))))
		goto nla_put_failure;
	else if (key->enc_control.addr_type == FLOW_DISSECTOR_KEY_IPV6_ADDRS &&
		 (fl_dump_key_val(skb, &key->enc_ipv6.src,
			    TCA_FLOWER_KEY_ENC_IPV6_SRC, &mask->enc_ipv6.src,
			    TCA_FLOWER_KEY_ENC_IPV6_SRC_MASK,
			    sizeof(key->enc_ipv6.src)) ||
		 fl_dump_key_val(skb, &key->enc_ipv6.dst,
				 TCA_FLOWER_KEY_ENC_IPV6_DST,
				 &mask->enc_ipv6.dst,
				 TCA_FLOWER_KEY_ENC_IPV6_DST_MASK,
			    sizeof(key->enc_ipv6.dst))))
		goto nla_put_failure;

	if (fl_dump_key_val(skb, &key->enc_key_id, TCA_FLOWER_KEY_ENC_KEY_ID,
			    &mask->enc_key_id, TCA_FLOWER_UNSPEC,
			    sizeof(key->enc_key_id)) ||
	    fl_dump_key_val(skb, &key->enc_tp.src,
			    TCA_FLOWER_KEY_ENC_UDP_SRC_PORT,
			    &mask->enc_tp.src,
			    TCA_FLOWER_KEY_ENC_UDP_SRC_PORT_MASK,
			    sizeof(key->enc_tp.src)) ||
	    fl_dump_key_val(skb, &key->enc_tp.dst,
			    TCA_FLOWER_KEY_ENC_UDP_DST_PORT,
			    &mask->enc_tp.dst,
			    TCA_FLOWER_KEY_ENC_UDP_DST_PORT_MASK,
			    sizeof(key->enc_tp.dst)) ||
	    fl_dump_key_ip(skb, true, &key->enc_ip, &mask->enc_ip) ||
	    fl_dump_key_enc_opt(skb, &key->enc_opts, &mask->enc_opts))
		goto nla_put_failure;

	if (fl_dump_key_ct(skb, &key->ct, &mask->ct))
		goto nla_put_failure;

	if (fl_dump_key_flags(skb, key->control.flags, mask->control.flags))
		goto nla_put_failure;

	return 0;

nla_put_failure:
	return -EMSGSIZE;
}

static int fl_dump(struct net *net, struct tcf_proto *tp, void *fh,
		   struct sk_buff *skb, struct tcmsg *t, bool rtnl_held)
{
	struct cls_fl_filter *f = fh;
	struct nlattr *nest;
	struct fl_flow_key *key, *mask;
	bool skip_hw;

	if (!f)
		return skb->len;

	t->tcm_handle = f->handle;

	nest = nla_nest_start_noflag(skb, TCA_OPTIONS);
	if (!nest)
		goto nla_put_failure;

	spin_lock(&tp->lock);

	if (f->res.classid &&
	    nla_put_u32(skb, TCA_FLOWER_CLASSID, f->res.classid))
		goto nla_put_failure_locked;

	key = &f->key;
	mask = &f->mask->key;
	skip_hw = tc_skip_hw(f->flags);

	if (fl_dump_key(skb, net, key, mask))
		goto nla_put_failure_locked;

	//存入flower的标记
	if (f->flags && nla_put_u32(skb, TCA_FLOWER_FLAGS, f->flags))
		goto nla_put_failure_locked;

	spin_unlock(&tp->lock);

	if (!skip_hw)
		fl_hw_update_stats(tp, f, rtnl_held);

	if (nla_put_u32(skb, TCA_FLOWER_IN_HW_COUNT, f->in_hw_count))
		goto nla_put_failure;

	if (tcf_exts_dump(skb, &f->exts))
		goto nla_put_failure;

	nla_nest_end(skb, nest);

	if (tcf_exts_dump_stats(skb, &f->exts) < 0)
		goto nla_put_failure;

	return skb->len;

nla_put_failure_locked:
	spin_unlock(&tp->lock);
nla_put_failure:
	nla_nest_cancel(skb, nest);
	return -1;
}

static int fl_tmplt_dump(struct sk_buff *skb, struct net *net, void *tmplt_priv)
{
	struct fl_flow_tmplt *tmplt = tmplt_priv;
	struct fl_flow_key *key, *mask;
	struct nlattr *nest;

	nest = nla_nest_start_noflag(skb, TCA_OPTIONS);
	if (!nest)
		goto nla_put_failure;

	key = &tmplt->dummy_key;
	mask = &tmplt->mask;

	if (fl_dump_key(skb, net, key, mask))
		goto nla_put_failure;

	nla_nest_end(skb, nest);

	return skb->len;

nla_put_failure:
	nla_nest_cancel(skb, nest);
	return -EMSGSIZE;
}

static void fl_bind_class(void *fh, u32 classid, unsigned long cl, void *q,
			  unsigned long base)
{
	struct cls_fl_filter *f = fh;

	if (f && f->res.classid == classid) {
		if (cl)
			__tcf_bind_filter(q, &f->res, base);
		else
			__tcf_unbind_filter(q, &f->res);
	}
}

static bool fl_delete_empty(struct tcf_proto *tp)
{
	struct cls_fl_head *head = fl_head_dereference(tp);

	spin_lock(&tp->lock);
	tp->deleting = idr_is_empty(&head->handle_idr);
	spin_unlock(&tp->lock);

	return tp->deleting;
}

//注册flower关键字对应的ops
static struct tcf_proto_ops cls_fl_ops __read_mostly = {
	.kind		= "flower",
	//执行flower规则匹配
	.classify	= fl_classify,
	.init		= fl_init,
	.destroy	= fl_destroy,
	//通过handle找对应的元素
	.get		= fl_get,
	.put		= fl_put,
	//添加或修改flower规则，并触发向硬件下发
	.change		= fl_change,
	.delete		= fl_delete,
	.delete_empty	= fl_delete_empty,
	.walk		= fl_walk,
	.reoffload	= fl_reoffload,
	.hw_add		= fl_hw_add,
	.hw_del		= fl_hw_del,
	.dump		= fl_dump,
	.bind_class	= fl_bind_class,
	.tmplt_create	= fl_tmplt_create,
	.tmplt_destroy	= fl_tmplt_destroy,
	.tmplt_dump	= fl_tmplt_dump,
	.owner		= THIS_MODULE,
	.flags		= TCF_PROTO_OPS_DOIT_UNLOCKED,
};

//注册flower关键字对应的分类器ops
static int __init cls_fl_init(void)
{
	return register_tcf_proto_ops(&cls_fl_ops);
}

static void __exit cls_fl_exit(void)
{
	unregister_tcf_proto_ops(&cls_fl_ops);
}

module_init(cls_fl_init);
module_exit(cls_fl_exit);

MODULE_AUTHOR("Jiri Pirko <jiri@resnulli.us>");
MODULE_DESCRIPTION("Flower classifier");
MODULE_LICENSE("GPL v2");<|MERGE_RESOLUTION|>--- conflicted
+++ resolved
@@ -509,13 +509,8 @@
 	cls_flower.rule->match.key = &f->mkey;
 	cls_flower.classid = f->res.classid;
 
-<<<<<<< HEAD
 	//转换flow action到class flower对应的action
-	err = tc_setup_flow_action(&cls_flower.rule->action, &f->exts,
-				   rtnl_held);
-=======
 	err = tc_setup_flow_action(&cls_flower.rule->action, &f->exts);
->>>>>>> b032227c
 	if (err) {
 		kfree(cls_flower.rule);
 		if (skip_sw) {
@@ -941,14 +936,9 @@
 	}
 }
 
-<<<<<<< HEAD
 //分片标记解析
-static int fl_set_key_flags(struct nlattr **tb,
-			    u32 *flags_key/*出参，解析出key*/, u32 *flags_mask/*出参，解析出mask*/)
-=======
-static int fl_set_key_flags(struct nlattr **tb, u32 *flags_key,
-			    u32 *flags_mask, struct netlink_ext_ack *extack)
->>>>>>> b032227c
+static int fl_set_key_flags(struct nlattr **tb, u32 *flags_key/*出参，解析出key*/,
+			    u32 *flags_mask/*出参，解析出mask*/, struct netlink_ext_ack *extack)
 {
 	u32 key, mask;
 
@@ -2204,13 +2194,8 @@
 		cls_flower.rule->match.mask = &f->mask->key;
 		cls_flower.rule->match.key = &f->mkey;
 
-<<<<<<< HEAD
 		//实现action转换
-		err = tc_setup_flow_action(&cls_flower.rule->action, &f->exts,
-					   true);
-=======
 		err = tc_setup_flow_action(&cls_flower.rule->action, &f->exts);
->>>>>>> b032227c
 		if (err) {
 			kfree(cls_flower.rule);
 			if (tc_skip_sw(f->flags)) {
