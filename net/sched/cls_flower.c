// SPDX-License-Identifier: GPL-2.0-or-later
/*
 * net/sched/cls_flower.c		Flower classifier
 *
 * Copyright (c) 2015 Jiri Pirko <jiri@resnulli.us>
 */

#include <linux/kernel.h>
#include <linux/init.h>
#include <linux/module.h>
#include <linux/rhashtable.h>
#include <linux/workqueue.h>
#include <linux/refcount.h>

#include <linux/if_ether.h>
#include <linux/in6.h>
#include <linux/ip.h>
#include <linux/mpls.h>

#include <net/sch_generic.h>
#include <net/pkt_cls.h>
#include <net/ip.h>
#include <net/flow_dissector.h>
#include <net/geneve.h>
#include <net/vxlan.h>
#include <net/erspan.h>

#include <net/dst.h>
#include <net/dst_metadata.h>

#include <uapi/linux/netfilter/nf_conntrack_common.h>

#define TCA_FLOWER_KEY_CT_FLAGS_MAX \
		((__TCA_FLOWER_KEY_CT_FLAGS_MAX - 1) << 1)
#define TCA_FLOWER_KEY_CT_FLAGS_MASK \
		(TCA_FLOWER_KEY_CT_FLAGS_MAX - 1)

struct fl_flow_key {
	struct flow_dissector_key_meta meta;//入接口
	struct flow_dissector_key_control control;
	struct flow_dissector_key_control enc_control;//隧道方式control
	struct flow_dissector_key_basic basic;//协议号相关
	struct flow_dissector_key_eth_addrs eth;//以太头
	struct flow_dissector_key_vlan vlan;//外层vlan
	struct flow_dissector_key_vlan cvlan;//内层vlan
	union {
		//源目的地址
		struct flow_dissector_key_ipv4_addrs ipv4;
		struct flow_dissector_key_ipv6_addrs ipv6;
	};
	//源目的端口
	struct flow_dissector_key_ports tp;
	//icmp type与code 匹配
	struct flow_dissector_key_icmp icmp;
	//arp协议匹配
	struct flow_dissector_key_arp arp;
	//隧道key匹配
	struct flow_dissector_key_keyid enc_key_id;
	union {
	    //隧道ipv4/ipv6源目的地址匹配
		struct flow_dissector_key_ipv4_addrs enc_ipv4;
		struct flow_dissector_key_ipv6_addrs enc_ipv6;
	};
	//隧道方式传输层配置
	struct flow_dissector_key_ports enc_tp;
	struct flow_dissector_key_mpls mpls;
	//tcp标记位匹配
	struct flow_dissector_key_tcp tcp;
	//tos,ttl匹配支持
	struct flow_dissector_key_ip ip;
	//隧道填充时ttl,tos
	struct flow_dissector_key_ip enc_ip;
	//隧道相关的选项
	struct flow_dissector_key_enc_opts enc_opts;
	union {
		struct flow_dissector_key_ports tp;//传输层匹配
		struct {
			//支持port-range方式匹配
			struct flow_dissector_key_ports tp_min;
			struct flow_dissector_key_ports tp_max;
		};
	} tp_range;
	//ct状态匹配
	struct flow_dissector_key_ct ct;
	struct flow_dissector_key_hash hash;
} __aligned(BITS_PER_LONG / 8); /* Ensure that we can do comparisons as longs. */

struct fl_flow_mask_range {
	unsigned short int start;
	unsigned short int end;
};

struct fl_flow_mask {
	struct fl_flow_key key;
	//key中有效值的起始终止位置
	struct fl_flow_mask_range range;
	//mask上的标记，例如需要执行port range检查
	u32 flags;
	//用于插入到cls_fl_head->ht表中
	struct rhash_head ht_node;
	//hash表，保存filter规则，挂接在此ht上的filter规则均具有相同的mask（用于查询)
	struct rhashtable ht;
	//filter hash表的参数
	struct rhashtable_params filter_ht_params;
	//mask相关的各key的offset
	struct flow_dissector dissector;
	//链表，用于保存在ht中的所有filter规则（用于遍历)
	struct list_head filters;
	struct rcu_work rwork;
	struct list_head list;
	refcount_t refcnt;
};

struct fl_flow_tmplt {
	struct fl_flow_key dummy_key;/*匹配信息*/
	struct fl_flow_key mask;/*匹配的掩码信息*/
	struct flow_dissector dissector;/*记录flow中出现的key及各key在结构fl_flow_key中的offset*/
	struct tcf_chain *chain;/*所属的chain*/
};

struct cls_fl_head {
    //哈希表，用于保存不同mask的rules(用于哈希查询）
	struct rhashtable ht;
	spinlock_t masks_lock; /* Protect masks list */
	//链表，用于保存不同的mask（用于遍历）
	struct list_head masks;
	//已下发至hardware的filter规则
	struct list_head hw_filters;
	struct rcu_work rwork;
	//存储handle与cls_fl_filter之间映射关系
	struct idr handle_idr;
};

struct cls_fl_filter {
    //规则对应的mask
	struct fl_flow_mask *mask;
	//用于将规则挂接到其所属的mask hash表上
	struct rhash_head ht_node;
	//配合mask生在的key
	struct fl_flow_key mkey;
	struct tcf_exts exts;
	struct tcf_result res;
	//match的key
	struct fl_flow_key key;
	struct list_head list;
	//挂接至hw_filters
	struct list_head hw_list;
	//filter的标识，通过handle可以在ht中查询到filter
	u32 handle;
	//filter对应的标记，例如已下发至硬件
	u32 flags;
	u32 in_hw_count;
	struct rcu_work rwork;
	struct net_device *hw_dev;
	/* Flower classifier is unlocked, which means that its reference counter
	 * can be changed concurrently without any kind of external
	 * synchronization. Use atomic reference counter to be concurrency-safe.
	 */
	refcount_t refcnt;
	bool deleted;//标明规则已被删除
};

static const struct rhashtable_params mask_ht_params = {
	.key_offset = offsetof(struct fl_flow_mask, key),
	.key_len = sizeof(struct fl_flow_key),
	.head_offset = offsetof(struct fl_flow_mask, ht_node),
	.automatic_shrinking = true,
};

static unsigned short int fl_mask_range(const struct fl_flow_mask *mask)
{
	return mask->range.end - mask->range.start;
}

//确定mask有效的起始终止位置
static void fl_mask_update_range(struct fl_flow_mask *mask)
{
	const u8 *bytes = (const u8 *) &mask->key;
	size_t size = sizeof(mask->key);
	size_t i, first = 0, last;

	//正向遍历找到起始range起始位置
	for (i = 0; i < size; i++) {
		if (bytes[i]) {
			first = i;
			break;
		}
	}

	//反向遍历找到终止range位置
	last = first;
	for (i = size - 1; i != first; i--) {
		if (bytes[i]) {
			last = i;
			break;
		}
	}

	//记录起始及终止位置
	mask->range.start = rounddown(first, sizeof(long));
	mask->range.end = roundup(last + 1, sizeof(long));
}

static void *fl_key_get_start(struct fl_flow_key *key,
			      const struct fl_flow_mask *mask)
{
	return (u8 *) key + mask->range.start;
}

//填充mkey,使mkey=key&mask
static void fl_set_masked_key(struct fl_flow_key *mkey, struct fl_flow_key *key,
			      struct fl_flow_mask *mask)
{
	//依据mask确定key的有效起始位置及终止位置
	const long *lkey = fl_key_get_start(key, mask);
	const long *lmask = fl_key_get_start(&mask->key, mask);
	long *lmkey = fl_key_get_start(mkey, mask);
	int i;

	//填充mkey,使key&mask后给其赋值
	for (i = 0; i < fl_mask_range(mask); i += sizeof(long))
		*lmkey++ = *lkey++ & *lmask++;
}

static bool fl_mask_fits_tmplt(struct fl_flow_tmplt *tmplt,
			       struct fl_flow_mask *mask)
{
	//mask有效起始位置
	const long *lmask = fl_key_get_start(&mask->key, mask);
	const long *ltmplt;
	int i;

	if (!tmplt)
		return true;
	ltmplt = fl_key_get_start(&tmplt->mask, mask);
	for (i = 0; i < fl_mask_range(mask); i += sizeof(long)) {
		if (~*ltmplt++ & *lmask++)
			/*ltmplt中原没有某位,本次lmask要求此位，故返回false*/
			return false;
	}
	return true;
}

/*将key中mask关心的范围清零*/
static void fl_clear_masked_range(struct fl_flow_key *key,
				  struct fl_flow_mask *mask)
{
	memset(fl_key_get_start(key, mask), 0, fl_mask_range(mask));
}

static bool fl_range_port_dst_cmp(struct cls_fl_filter *filter,
				  struct fl_flow_key *key,
				  struct fl_flow_key *mkey)
{
	u16 min_mask, max_mask, min_val, max_val;

	min_mask = ntohs(filter->mask->key.tp_range.tp_min.dst);
	max_mask = ntohs(filter->mask->key.tp_range.tp_max.dst);
	min_val = ntohs(filter->key.tp_range.tp_min.dst);
	max_val = ntohs(filter->key.tp_range.tp_max.dst);

	if (min_mask && max_mask) {
		if (ntohs(key->tp_range.tp.dst) < min_val ||
		    ntohs(key->tp_range.tp.dst) > max_val)
			return false;

		/* skb does not have min and max values */
		mkey->tp_range.tp_min.dst = filter->mkey.tp_range.tp_min.dst;
		mkey->tp_range.tp_max.dst = filter->mkey.tp_range.tp_max.dst;
	}
	return true;
}

static bool fl_range_port_src_cmp(struct cls_fl_filter *filter,
				  struct fl_flow_key *key,
				  struct fl_flow_key *mkey)
{
	u16 min_mask, max_mask, min_val, max_val;

	min_mask = ntohs(filter->mask->key.tp_range.tp_min.src);
	max_mask = ntohs(filter->mask->key.tp_range.tp_max.src);
	min_val = ntohs(filter->key.tp_range.tp_min.src);
	max_val = ntohs(filter->key.tp_range.tp_max.src);

	if (min_mask && max_mask) {
		if (ntohs(key->tp_range.tp.src) < min_val ||
		    ntohs(key->tp_range.tp.src) > max_val)
			return false;

		/* skb does not have min and max values */
		mkey->tp_range.tp_min.src = filter->mkey.tp_range.tp_min.src;
		mkey->tp_range.tp_max.src = filter->mkey.tp_range.tp_max.src;
	}
	return true;
}

static struct cls_fl_filter *__fl_lookup(struct fl_flow_mask *mask,
					 struct fl_flow_key *mkey)
{
	return rhashtable_lookup_fast(&mask->ht, fl_key_get_start(mkey, mask),
				      mask->filter_ht_params);
}

static struct cls_fl_filter *fl_lookup_range(struct fl_flow_mask *mask,
					     struct fl_flow_key *mkey,
					     struct fl_flow_key *key)
{
	struct cls_fl_filter *filter, *f;

	list_for_each_entry_rcu(filter, &mask->filters, list) {
		if (!fl_range_port_dst_cmp(filter, key, mkey))
			continue;

		if (!fl_range_port_src_cmp(filter, key, mkey))
			continue;

		f = __fl_lookup(mask, mkey);
		if (f)
			return f;
	}
	return NULL;
}

static noinline_for_stack
struct cls_fl_filter *fl_mask_lookup(struct fl_flow_mask *mask, struct fl_flow_key *key)
{
	struct fl_flow_key mkey;

	fl_set_masked_key(&mkey, key, mask);
	if ((mask->flags & TCA_FLOWER_MASK_FLAGS_RANGE))
		return fl_lookup_range(mask, &mkey, key);

	return __fl_lookup(mask, &mkey);
}

static u16 fl_ct_info_to_flower_map[] = {
	[IP_CT_ESTABLISHED] =		TCA_FLOWER_KEY_CT_FLAGS_TRACKED |
					TCA_FLOWER_KEY_CT_FLAGS_ESTABLISHED,
	[IP_CT_RELATED] =		TCA_FLOWER_KEY_CT_FLAGS_TRACKED |
					TCA_FLOWER_KEY_CT_FLAGS_RELATED,
	[IP_CT_ESTABLISHED_REPLY] =	TCA_FLOWER_KEY_CT_FLAGS_TRACKED |
					TCA_FLOWER_KEY_CT_FLAGS_ESTABLISHED |
					TCA_FLOWER_KEY_CT_FLAGS_REPLY,
	[IP_CT_RELATED_REPLY] =		TCA_FLOWER_KEY_CT_FLAGS_TRACKED |
					TCA_FLOWER_KEY_CT_FLAGS_RELATED |
					TCA_FLOWER_KEY_CT_FLAGS_REPLY,
	[IP_CT_NEW] =			TCA_FLOWER_KEY_CT_FLAGS_TRACKED |
					TCA_FLOWER_KEY_CT_FLAGS_NEW,
};

static int fl_classify(struct sk_buff *skb, const struct tcf_proto *tp,
		       struct tcf_result *res)
{
	struct cls_fl_head *head = rcu_dereference_bh(tp->root);
	bool post_ct = qdisc_skb_cb(skb)->post_ct;
	struct fl_flow_key skb_key;
	struct fl_flow_mask *mask;
	struct cls_fl_filter *f;

	//遍历所有mask
	list_for_each_entry_rcu(mask, &head->masks, list) {
	    /*每次均对control,basic进行清零处理*/
		flow_dissector_init_keys(&skb_key.control, &skb_key.basic);
		/*每次均对mask关心的字段进行清零，准备重新解析*/
		fl_clear_masked_range(&skb_key, mask);

		/*更新meta*/
		skb_flow_dissect_meta(skb, &mask->dissector, &skb_key);
		/* skb_flow_dissect() does not set n_proto in case an unknown
		 * protocol, so do it rather here.
		 */
		/*网络层协议ipv4/ipv6*/
		skb_key.basic.n_proto = skb_protocol(skb, false);
		/*更新隧道信息*/
		skb_flow_dissect_tunnel_info(skb, &mask->dissector, &skb_key);
		/*解析ct相关的字段*/
		skb_flow_dissect_ct(skb, &mask->dissector, &skb_key,
				    fl_ct_info_to_flower_map,
				    ARRAY_SIZE(fl_ct_info_to_flower_map),
				    post_ct);
		/*解析skb->hash*/
		skb_flow_dissect_hash(skb, &mask->dissector, &skb_key);
<<<<<<< HEAD
		/*解析skb中的mask->dissector提及的字段，并将解析结果存入到skb_key中*/
		skb_flow_dissect(skb, &mask->dissector, &skb_key, 0);
=======
		skb_flow_dissect(skb, &mask->dissector, &skb_key,
				 FLOW_DISSECTOR_F_STOP_BEFORE_ENCAP);
>>>>>>> ce840177

		//如果查询出flow，则执行rule对应action
		f = fl_mask_lookup(mask, &skb_key);
		if (f && !tc_skip_sw(f->flags)) {
			*res = f->res;
			return tcf_exts_exec(skb, &f->exts, res);
		}
	}
	return -1;
}

//flower 分类器初始化
static int fl_init(struct tcf_proto *tp)
{
	struct cls_fl_head *head;

	//申请存放匹配规则的head
	head = kzalloc(sizeof(*head), GFP_KERNEL);
	if (!head)
		return -ENOBUFS;

	spin_lock_init(&head->masks_lock);
	INIT_LIST_HEAD_RCU(&head->masks);
	INIT_LIST_HEAD(&head->hw_filters);

	/*使tp指向head*/
	rcu_assign_pointer(tp->root, head);
	/*初始化filter与handle的映射*/
	idr_init(&head->handle_idr);

	return rhashtable_init(&head->ht, &mask_ht_params);
}

static void fl_mask_free(struct fl_flow_mask *mask, bool mask_init_done)
{
	/* temporary masks don't have their filters list and ht initialized */
	if (mask_init_done) {
		WARN_ON(!list_empty(&mask->filters));
		rhashtable_destroy(&mask->ht);
	}
	kfree(mask);
}

static void fl_mask_free_work(struct work_struct *work)
{
	struct fl_flow_mask *mask = container_of(to_rcu_work(work),
						 struct fl_flow_mask, rwork);

	fl_mask_free(mask, true);
}

static void fl_uninit_mask_free_work(struct work_struct *work)
{
	struct fl_flow_mask *mask = container_of(to_rcu_work(work),
						 struct fl_flow_mask, rwork);

	fl_mask_free(mask, false);
}

static bool fl_mask_put(struct cls_fl_head *head, struct fl_flow_mask *mask)
{
	if (!refcount_dec_and_test(&mask->refcnt))
		return false;

	//删除mask节点
	rhashtable_remove_fast(&head->ht, &mask->ht_node, mask_ht_params);

	spin_lock(&head->masks_lock);
	/*将mask自其所属的遍历链表上移除*/
	list_del_rcu(&mask->list);
	spin_unlock(&head->masks_lock);

	//加入work执行free
	tcf_queue_work(&mask->rwork, fl_mask_free_work);

	return true;
}

//取flower对应的flow规则头指针
static struct cls_fl_head *fl_head_dereference(struct tcf_proto *tp)
{
	/* Flower classifier only changes root pointer during init and destroy.
	 * Users must obtain reference to tcf_proto instance before calling its
	 * API, so tp->root pointer is protected from concurrent call to
	 * fl_destroy() by reference counting.
	 */
	return rcu_dereference_raw(tp->root);
}

static void __fl_destroy_filter(struct cls_fl_filter *f)
{
	tcf_exts_destroy(&f->exts);
	tcf_exts_put_net(&f->exts);
	kfree(f);
}

static void fl_destroy_filter_work(struct work_struct *work)
{
	struct cls_fl_filter *f = container_of(to_rcu_work(work),
					struct cls_fl_filter, rwork);

	__fl_destroy_filter(f);
}

//自硬件中移除指定规则
static void fl_hw_destroy_filter(struct tcf_proto *tp, struct cls_fl_filter *f,
				 bool rtnl_held, struct netlink_ext_ack *extack)
{
	struct tcf_block *block = tp->chain->block;
	struct flow_cls_offload cls_flower = {};

	tc_cls_common_offload_init(&cls_flower.common, tp, f->flags, extack);
	cls_flower.command = FLOW_CLS_DESTROY;
	cls_flower.cookie = (unsigned long) f;

	tc_setup_cb_destroy(block, tp, TC_SETUP_CLSFLOWER, &cls_flower, false,
			    &f->flags, &f->in_hw_count, rtnl_held);

}

//替换hw中的flower规则
static int fl_hw_replace_filter(struct tcf_proto *tp,
				struct cls_fl_filter *f, bool rtnl_held,
				struct netlink_ext_ack *extack)
{
	//取出tp所属的block
	struct tcf_block *block = tp->chain->block;
	struct flow_cls_offload cls_flower = {};
	bool skip_sw = tc_skip_sw(f->flags);
	int err = 0;

	//准备统一的规则格式下发给硬件
	cls_flower.rule = flow_rule_alloc(tcf_exts_num_actions(&f->exts));
	if (!cls_flower.rule)
		return -ENOMEM;

	tc_cls_common_offload_init(&cls_flower.common, tp, f->flags, extack);
	cls_flower.command = FLOW_CLS_REPLACE;
	cls_flower.cookie = (unsigned long) f;
	//转换flow match,直接复用f中的数据
	cls_flower.rule->match.dissector = &f->mask->dissector;
	cls_flower.rule->match.mask = &f->mask->key;
	cls_flower.rule->match.key = &f->mkey;
	cls_flower.classid = f->res.classid;

	//转换flow action到class flower对应的action
	err = tc_setup_flow_action(&cls_flower.rule->action, &f->exts);
	if (err) {
		kfree(cls_flower.rule);
		if (skip_sw) {
			NL_SET_ERR_MSG_MOD(extack, "Failed to setup flow action");
			return err;
		}
		return 0;
	}

	//通过setup flower知会硬件offload flower
	err = tc_setup_cb_add(block, tp, TC_SETUP_CLSFLOWER, &cls_flower,
			      skip_sw, &f->flags, &f->in_hw_count, rtnl_held);
	tc_cleanup_flow_action(&cls_flower.rule->action);
	kfree(cls_flower.rule);

	if (err) {
		fl_hw_destroy_filter(tp, f, rtnl_held, NULL);
		return err;
	}

	if (skip_sw && !(f->flags & TCA_CLS_FLAGS_IN_HW))
		return -EINVAL;

	return 0;
}

/*flower状态查询*/
static void fl_hw_update_stats(struct tcf_proto *tp, struct cls_fl_filter *f,
			       bool rtnl_held)
{
    /*tp对应的block*/
	struct tcf_block *block = tp->chain->block;
	struct flow_cls_offload cls_flower = {};

	tc_cls_common_offload_init(&cls_flower.common, tp, f->flags, NULL);
	cls_flower.command = FLOW_CLS_STATS;
	cls_flower.cookie = (unsigned long) f;
	cls_flower.classid = f->res.classid;

	/*通过回调，触发驱动进行flower状态更新*/
	tc_setup_cb_call(block, TC_SETUP_CLSFLOWER, &cls_flower, false,
			 rtnl_held);

	tcf_exts_stats_update(&f->exts, cls_flower.stats.bytes,
			      cls_flower.stats.pkts,
			      cls_flower.stats.drops,
			      cls_flower.stats.lastused,
			      cls_flower.stats.used_hw_stats,
			      cls_flower.stats.used_hw_stats_valid);
}

static void __fl_put(struct cls_fl_filter *f)
{
    //减少filter的引数
	if (!refcount_dec_and_test(&f->refcnt))
		return;

	//filter计数减为0，执行销毁
	if (tcf_exts_get_net(&f->exts))
		tcf_queue_work(&f->rwork, fl_destroy_filter_work);
	else
		__fl_destroy_filter(f);
}

//通过给定的handle查找cls_fl_filter
static struct cls_fl_filter *__fl_get(struct cls_fl_head *head, u32 handle)
{
	struct cls_fl_filter *f;

	rcu_read_lock();
	f = idr_find(&head->handle_idr, handle);
	if (f && !refcount_inc_not_zero(&f->refcnt))
		f = NULL;
	rcu_read_unlock();

	return f;
}

static int __fl_delete(struct tcf_proto *tp, struct cls_fl_filter *f,
		       bool *last, bool rtnl_held,
		       struct netlink_ext_ack *extack)
{
	struct cls_fl_head *head = fl_head_dereference(tp);

	*last = false;

	spin_lock(&tp->lock);
	if (f->deleted) {
		spin_unlock(&tp->lock);
		return -ENOENT;
	}

	f->deleted = true;
	/*将filter自其所属的mask对应的hash表上删除*/
	rhashtable_remove_fast(&f->mask->ht, &f->ht_node,
			       f->mask->filter_ht_params);
	/*移除handle与filter之间的映射关系*/
	idr_remove(&head->handle_idr, f->handle);
	/*将filter自链表上移除（遍历链表）*/
	list_del_rcu(&f->list);
	spin_unlock(&tp->lock);

	//释放filter对应的mask
	*last = fl_mask_put(head, f->mask);

	//自硬件中删除
	if (!tc_skip_hw(f->flags))
		fl_hw_destroy_filter(tp, f, rtnl_held, extack);
	tcf_unbind_filter(tp, &f->res);
	__fl_put(f);

	return 0;
}

static void fl_destroy_sleepable(struct work_struct *work)
{
	struct cls_fl_head *head = container_of(to_rcu_work(work),
						struct cls_fl_head,
						rwork);

	rhashtable_destroy(&head->ht);
	kfree(head);
	module_put(THIS_MODULE);
}

static void fl_destroy(struct tcf_proto *tp, bool rtnl_held,
		       struct netlink_ext_ack *extack)
{
	struct cls_fl_head *head = fl_head_dereference(tp);
	struct fl_flow_mask *mask, *next_mask;
	struct cls_fl_filter *f, *next;
	bool last;

	list_for_each_entry_safe(mask, next_mask, &head->masks, list) {
		list_for_each_entry_safe(f, next, &mask->filters, list) {
			__fl_delete(tp, f, &last, rtnl_held, extack);
			if (last)
				break;
		}
	}
	idr_destroy(&head->handle_idr);

	__module_get(THIS_MODULE);
	tcf_queue_work(&head->rwork, fl_destroy_sleepable);
}

static void fl_put(struct tcf_proto *tp, void *arg)
{
	struct cls_fl_filter *f = arg;

	__fl_put(f);
}

/*自tp->root中查找指定handle对应的元素*/
static void *fl_get(struct tcf_proto *tp, u32 handle)
{
	struct cls_fl_head *head = fl_head_dereference(tp);

	return __fl_get(head, handle);
}

static const struct nla_policy fl_policy[TCA_FLOWER_MAX + 1] = {
	[TCA_FLOWER_UNSPEC]		= { .type = NLA_UNSPEC },
	[TCA_FLOWER_CLASSID]		= { .type = NLA_U32 },
	[TCA_FLOWER_INDEV]		= { .type = NLA_STRING,
					    .len = IFNAMSIZ },
	[TCA_FLOWER_KEY_ETH_DST]	= { .len = ETH_ALEN },
	[TCA_FLOWER_KEY_ETH_DST_MASK]	= { .len = ETH_ALEN },
	[TCA_FLOWER_KEY_ETH_SRC]	= { .len = ETH_ALEN },
	[TCA_FLOWER_KEY_ETH_SRC_MASK]	= { .len = ETH_ALEN },
	[TCA_FLOWER_KEY_ETH_TYPE]	= { .type = NLA_U16 },
	[TCA_FLOWER_KEY_IP_PROTO]	= { .type = NLA_U8 },
	[TCA_FLOWER_KEY_IPV4_SRC]	= { .type = NLA_U32 },
	[TCA_FLOWER_KEY_IPV4_SRC_MASK]	= { .type = NLA_U32 },
	[TCA_FLOWER_KEY_IPV4_DST]	= { .type = NLA_U32 },
	[TCA_FLOWER_KEY_IPV4_DST_MASK]	= { .type = NLA_U32 },
	[TCA_FLOWER_KEY_IPV6_SRC]	= { .len = sizeof(struct in6_addr) },
	[TCA_FLOWER_KEY_IPV6_SRC_MASK]	= { .len = sizeof(struct in6_addr) },
	[TCA_FLOWER_KEY_IPV6_DST]	= { .len = sizeof(struct in6_addr) },
	[TCA_FLOWER_KEY_IPV6_DST_MASK]	= { .len = sizeof(struct in6_addr) },
	[TCA_FLOWER_KEY_TCP_SRC]	= { .type = NLA_U16 },
	[TCA_FLOWER_KEY_TCP_DST]	= { .type = NLA_U16 },
	[TCA_FLOWER_KEY_UDP_SRC]	= { .type = NLA_U16 },
	[TCA_FLOWER_KEY_UDP_DST]	= { .type = NLA_U16 },
	[TCA_FLOWER_KEY_VLAN_ID]	= { .type = NLA_U16 },
	[TCA_FLOWER_KEY_VLAN_PRIO]	= { .type = NLA_U8 },
	[TCA_FLOWER_KEY_VLAN_ETH_TYPE]	= { .type = NLA_U16 },
	[TCA_FLOWER_KEY_ENC_KEY_ID]	= { .type = NLA_U32 },
	[TCA_FLOWER_KEY_ENC_IPV4_SRC]	= { .type = NLA_U32 },
	[TCA_FLOWER_KEY_ENC_IPV4_SRC_MASK] = { .type = NLA_U32 },
	[TCA_FLOWER_KEY_ENC_IPV4_DST]	= { .type = NLA_U32 },
	[TCA_FLOWER_KEY_ENC_IPV4_DST_MASK] = { .type = NLA_U32 },
	[TCA_FLOWER_KEY_ENC_IPV6_SRC]	= { .len = sizeof(struct in6_addr) },
	[TCA_FLOWER_KEY_ENC_IPV6_SRC_MASK] = { .len = sizeof(struct in6_addr) },
	[TCA_FLOWER_KEY_ENC_IPV6_DST]	= { .len = sizeof(struct in6_addr) },
	[TCA_FLOWER_KEY_ENC_IPV6_DST_MASK] = { .len = sizeof(struct in6_addr) },
	[TCA_FLOWER_KEY_TCP_SRC_MASK]	= { .type = NLA_U16 },
	[TCA_FLOWER_KEY_TCP_DST_MASK]	= { .type = NLA_U16 },
	[TCA_FLOWER_KEY_UDP_SRC_MASK]	= { .type = NLA_U16 },
	[TCA_FLOWER_KEY_UDP_DST_MASK]	= { .type = NLA_U16 },
	[TCA_FLOWER_KEY_SCTP_SRC_MASK]	= { .type = NLA_U16 },
	[TCA_FLOWER_KEY_SCTP_DST_MASK]	= { .type = NLA_U16 },
	[TCA_FLOWER_KEY_SCTP_SRC]	= { .type = NLA_U16 },
	[TCA_FLOWER_KEY_SCTP_DST]	= { .type = NLA_U16 },
	[TCA_FLOWER_KEY_ENC_UDP_SRC_PORT]	= { .type = NLA_U16 },
	[TCA_FLOWER_KEY_ENC_UDP_SRC_PORT_MASK]	= { .type = NLA_U16 },
	[TCA_FLOWER_KEY_ENC_UDP_DST_PORT]	= { .type = NLA_U16 },
	[TCA_FLOWER_KEY_ENC_UDP_DST_PORT_MASK]	= { .type = NLA_U16 },
	[TCA_FLOWER_KEY_FLAGS]		= { .type = NLA_U32 },
	[TCA_FLOWER_KEY_FLAGS_MASK]	= { .type = NLA_U32 },
	[TCA_FLOWER_KEY_ICMPV4_TYPE]	= { .type = NLA_U8 },
	[TCA_FLOWER_KEY_ICMPV4_TYPE_MASK] = { .type = NLA_U8 },
	[TCA_FLOWER_KEY_ICMPV4_CODE]	= { .type = NLA_U8 },
	[TCA_FLOWER_KEY_ICMPV4_CODE_MASK] = { .type = NLA_U8 },
	[TCA_FLOWER_KEY_ICMPV6_TYPE]	= { .type = NLA_U8 },
	[TCA_FLOWER_KEY_ICMPV6_TYPE_MASK] = { .type = NLA_U8 },
	[TCA_FLOWER_KEY_ICMPV6_CODE]	= { .type = NLA_U8 },
	[TCA_FLOWER_KEY_ICMPV6_CODE_MASK] = { .type = NLA_U8 },
	[TCA_FLOWER_KEY_ARP_SIP]	= { .type = NLA_U32 },
	[TCA_FLOWER_KEY_ARP_SIP_MASK]	= { .type = NLA_U32 },
	[TCA_FLOWER_KEY_ARP_TIP]	= { .type = NLA_U32 },
	[TCA_FLOWER_KEY_ARP_TIP_MASK]	= { .type = NLA_U32 },
	[TCA_FLOWER_KEY_ARP_OP]		= { .type = NLA_U8 },
	[TCA_FLOWER_KEY_ARP_OP_MASK]	= { .type = NLA_U8 },
	[TCA_FLOWER_KEY_ARP_SHA]	= { .len = ETH_ALEN },
	[TCA_FLOWER_KEY_ARP_SHA_MASK]	= { .len = ETH_ALEN },
	[TCA_FLOWER_KEY_ARP_THA]	= { .len = ETH_ALEN },
	[TCA_FLOWER_KEY_ARP_THA_MASK]	= { .len = ETH_ALEN },
	[TCA_FLOWER_KEY_MPLS_TTL]	= { .type = NLA_U8 },
	[TCA_FLOWER_KEY_MPLS_BOS]	= { .type = NLA_U8 },
	[TCA_FLOWER_KEY_MPLS_TC]	= { .type = NLA_U8 },
	[TCA_FLOWER_KEY_MPLS_LABEL]	= { .type = NLA_U32 },
	[TCA_FLOWER_KEY_MPLS_OPTS]	= { .type = NLA_NESTED },
	[TCA_FLOWER_KEY_TCP_FLAGS]	= { .type = NLA_U16 },
	[TCA_FLOWER_KEY_TCP_FLAGS_MASK]	= { .type = NLA_U16 },
	[TCA_FLOWER_KEY_IP_TOS]		= { .type = NLA_U8 },
	[TCA_FLOWER_KEY_IP_TOS_MASK]	= { .type = NLA_U8 },
	[TCA_FLOWER_KEY_IP_TTL]		= { .type = NLA_U8 },
	[TCA_FLOWER_KEY_IP_TTL_MASK]	= { .type = NLA_U8 },
	[TCA_FLOWER_KEY_CVLAN_ID]	= { .type = NLA_U16 },
	[TCA_FLOWER_KEY_CVLAN_PRIO]	= { .type = NLA_U8 },
	[TCA_FLOWER_KEY_CVLAN_ETH_TYPE]	= { .type = NLA_U16 },
	[TCA_FLOWER_KEY_ENC_IP_TOS]	= { .type = NLA_U8 },
	[TCA_FLOWER_KEY_ENC_IP_TOS_MASK] = { .type = NLA_U8 },
	[TCA_FLOWER_KEY_ENC_IP_TTL]	 = { .type = NLA_U8 },
	[TCA_FLOWER_KEY_ENC_IP_TTL_MASK] = { .type = NLA_U8 },
	[TCA_FLOWER_KEY_ENC_OPTS]	= { .type = NLA_NESTED },
	[TCA_FLOWER_KEY_ENC_OPTS_MASK]	= { .type = NLA_NESTED },
	[TCA_FLOWER_KEY_CT_STATE]	=
		NLA_POLICY_MASK(NLA_U16, TCA_FLOWER_KEY_CT_FLAGS_MASK),
	[TCA_FLOWER_KEY_CT_STATE_MASK]	=
		NLA_POLICY_MASK(NLA_U16, TCA_FLOWER_KEY_CT_FLAGS_MASK),
	[TCA_FLOWER_KEY_CT_ZONE]	= { .type = NLA_U16 },
	[TCA_FLOWER_KEY_CT_ZONE_MASK]	= { .type = NLA_U16 },
	[TCA_FLOWER_KEY_CT_MARK]	= { .type = NLA_U32 },
	[TCA_FLOWER_KEY_CT_MARK_MASK]	= { .type = NLA_U32 },
	[TCA_FLOWER_KEY_CT_LABELS]	= { .type = NLA_BINARY,
					    .len = 128 / BITS_PER_BYTE },
	[TCA_FLOWER_KEY_CT_LABELS_MASK]	= { .type = NLA_BINARY,
					    .len = 128 / BITS_PER_BYTE },
	[TCA_FLOWER_FLAGS]		= { .type = NLA_U32 },
	[TCA_FLOWER_KEY_HASH]		= { .type = NLA_U32 },
	[TCA_FLOWER_KEY_HASH_MASK]	= { .type = NLA_U32 },

};

static const struct nla_policy
enc_opts_policy[TCA_FLOWER_KEY_ENC_OPTS_MAX + 1] = {
	[TCA_FLOWER_KEY_ENC_OPTS_UNSPEC]        = {
		.strict_start_type = TCA_FLOWER_KEY_ENC_OPTS_VXLAN },
	[TCA_FLOWER_KEY_ENC_OPTS_GENEVE]        = { .type = NLA_NESTED },
	[TCA_FLOWER_KEY_ENC_OPTS_VXLAN]         = { .type = NLA_NESTED },
	[TCA_FLOWER_KEY_ENC_OPTS_ERSPAN]        = { .type = NLA_NESTED },
};

static const struct nla_policy
geneve_opt_policy[TCA_FLOWER_KEY_ENC_OPT_GENEVE_MAX + 1] = {
	[TCA_FLOWER_KEY_ENC_OPT_GENEVE_CLASS]      = { .type = NLA_U16 },
	[TCA_FLOWER_KEY_ENC_OPT_GENEVE_TYPE]       = { .type = NLA_U8 },
	[TCA_FLOWER_KEY_ENC_OPT_GENEVE_DATA]       = { .type = NLA_BINARY,
						       .len = 128 },
};

static const struct nla_policy
vxlan_opt_policy[TCA_FLOWER_KEY_ENC_OPT_VXLAN_MAX + 1] = {
	[TCA_FLOWER_KEY_ENC_OPT_VXLAN_GBP]         = { .type = NLA_U32 },
};

static const struct nla_policy
erspan_opt_policy[TCA_FLOWER_KEY_ENC_OPT_ERSPAN_MAX + 1] = {
	[TCA_FLOWER_KEY_ENC_OPT_ERSPAN_VER]        = { .type = NLA_U8 },
	[TCA_FLOWER_KEY_ENC_OPT_ERSPAN_INDEX]      = { .type = NLA_U32 },
	[TCA_FLOWER_KEY_ENC_OPT_ERSPAN_DIR]        = { .type = NLA_U8 },
	[TCA_FLOWER_KEY_ENC_OPT_ERSPAN_HWID]       = { .type = NLA_U8 },
};

static const struct nla_policy
mpls_stack_entry_policy[TCA_FLOWER_KEY_MPLS_OPT_LSE_MAX + 1] = {
	[TCA_FLOWER_KEY_MPLS_OPT_LSE_DEPTH]    = { .type = NLA_U8 },
	[TCA_FLOWER_KEY_MPLS_OPT_LSE_TTL]      = { .type = NLA_U8 },
	[TCA_FLOWER_KEY_MPLS_OPT_LSE_BOS]      = { .type = NLA_U8 },
	[TCA_FLOWER_KEY_MPLS_OPT_LSE_TC]       = { .type = NLA_U8 },
	[TCA_FLOWER_KEY_MPLS_OPT_LSE_LABEL]    = { .type = NLA_U32 },
};

//解析tb,填充val,mask
static void fl_set_key_val(struct nlattr **tb,
			   void *val/*出参，指定val_type对应的值*/, int val_type,
			   void *mask/*出参，指定mask_type对应的值*/, int mask_type, int len/*val长度*/)
{
    //没有指定此type值，跳出
	if (!tb[val_type])
		return;

	//自tb中提取val_type,填充val
	nla_memcpy(val, tb[val_type], len);
	if (mask_type == TCA_FLOWER_UNSPEC || !tb[mask_type])
		//如mask_type未指定，或tb不包含此type的mask设置,则仅支持全1的mask
		memset(mask, 0xff, len);
	else
		//支持mask
		nla_memcpy(mask, tb[mask_type], len);
}

static int fl_set_key_port_range(struct nlattr **tb, struct fl_flow_key *key,
				 struct fl_flow_key *mask,
				 struct netlink_ext_ack *extack)
{
	//srcport range或者dstport range填充
	fl_set_key_val(tb, &key->tp_range.tp_min.dst,
		       TCA_FLOWER_KEY_PORT_DST_MIN, &mask->tp_range.tp_min.dst,
		       TCA_FLOWER_UNSPEC, sizeof(key->tp_range.tp_min.dst));
	fl_set_key_val(tb, &key->tp_range.tp_max.dst,
		       TCA_FLOWER_KEY_PORT_DST_MAX, &mask->tp_range.tp_max.dst,
		       TCA_FLOWER_UNSPEC, sizeof(key->tp_range.tp_max.dst));
	fl_set_key_val(tb, &key->tp_range.tp_min.src,
		       TCA_FLOWER_KEY_PORT_SRC_MIN, &mask->tp_range.tp_min.src,
		       TCA_FLOWER_UNSPEC, sizeof(key->tp_range.tp_min.src));
	fl_set_key_val(tb, &key->tp_range.tp_max.src,
		       TCA_FLOWER_KEY_PORT_SRC_MAX, &mask->tp_range.tp_max.src,
		       TCA_FLOWER_UNSPEC, sizeof(key->tp_range.tp_max.src));

	if (mask->tp_range.tp_min.dst && mask->tp_range.tp_max.dst &&
	    ntohs(key->tp_range.tp_max.dst) <=
	    ntohs(key->tp_range.tp_min.dst)) {
		NL_SET_ERR_MSG_ATTR(extack,
				    tb[TCA_FLOWER_KEY_PORT_DST_MIN],
				    "Invalid destination port range (min must be strictly smaller than max)");
		return -EINVAL;
	}
	if (mask->tp_range.tp_min.src && mask->tp_range.tp_max.src &&
	    ntohs(key->tp_range.tp_max.src) <=
	    ntohs(key->tp_range.tp_min.src)) {
		NL_SET_ERR_MSG_ATTR(extack,
				    tb[TCA_FLOWER_KEY_PORT_SRC_MIN],
				    "Invalid source port range (min must be strictly smaller than max)");
		return -EINVAL;
	}

	return 0;
}

static int fl_set_key_mpls_lse(const struct nlattr *nla_lse,
			       struct flow_dissector_key_mpls *key_val,
			       struct flow_dissector_key_mpls *key_mask,
			       struct netlink_ext_ack *extack)
{
	struct nlattr *tb[TCA_FLOWER_KEY_MPLS_OPT_LSE_MAX + 1];
	struct flow_dissector_mpls_lse *lse_mask;
	struct flow_dissector_mpls_lse *lse_val;
	u8 lse_index;
	u8 depth;
	int err;

	err = nla_parse_nested(tb, TCA_FLOWER_KEY_MPLS_OPT_LSE_MAX, nla_lse,
			       mpls_stack_entry_policy, extack);
	if (err < 0)
		return err;

	if (!tb[TCA_FLOWER_KEY_MPLS_OPT_LSE_DEPTH]) {
		NL_SET_ERR_MSG(extack, "Missing MPLS option \"depth\"");
		return -EINVAL;
	}

	depth = nla_get_u8(tb[TCA_FLOWER_KEY_MPLS_OPT_LSE_DEPTH]);

	/* LSE depth starts at 1, for consistency with terminology used by
	 * RFC 3031 (section 3.9), where depth 0 refers to unlabeled packets.
	 */
	if (depth < 1 || depth > FLOW_DIS_MPLS_MAX) {
		NL_SET_ERR_MSG_ATTR(extack,
				    tb[TCA_FLOWER_KEY_MPLS_OPT_LSE_DEPTH],
				    "Invalid MPLS depth");
		return -EINVAL;
	}
	lse_index = depth - 1;

	dissector_set_mpls_lse(key_val, lse_index);
	dissector_set_mpls_lse(key_mask, lse_index);

	lse_val = &key_val->ls[lse_index];
	lse_mask = &key_mask->ls[lse_index];

	if (tb[TCA_FLOWER_KEY_MPLS_OPT_LSE_TTL]) {
		lse_val->mpls_ttl = nla_get_u8(tb[TCA_FLOWER_KEY_MPLS_OPT_LSE_TTL]);
		lse_mask->mpls_ttl = MPLS_TTL_MASK;
	}
	if (tb[TCA_FLOWER_KEY_MPLS_OPT_LSE_BOS]) {
		u8 bos = nla_get_u8(tb[TCA_FLOWER_KEY_MPLS_OPT_LSE_BOS]);

		if (bos & ~MPLS_BOS_MASK) {
			NL_SET_ERR_MSG_ATTR(extack,
					    tb[TCA_FLOWER_KEY_MPLS_OPT_LSE_BOS],
					    "Bottom Of Stack (BOS) must be 0 or 1");
			return -EINVAL;
		}
		lse_val->mpls_bos = bos;
		lse_mask->mpls_bos = MPLS_BOS_MASK;
	}
	if (tb[TCA_FLOWER_KEY_MPLS_OPT_LSE_TC]) {
		u8 tc = nla_get_u8(tb[TCA_FLOWER_KEY_MPLS_OPT_LSE_TC]);

		if (tc & ~MPLS_TC_MASK) {
			NL_SET_ERR_MSG_ATTR(extack,
					    tb[TCA_FLOWER_KEY_MPLS_OPT_LSE_TC],
					    "Traffic Class (TC) must be between 0 and 7");
			return -EINVAL;
		}
		lse_val->mpls_tc = tc;
		lse_mask->mpls_tc = MPLS_TC_MASK;
	}
	if (tb[TCA_FLOWER_KEY_MPLS_OPT_LSE_LABEL]) {
		u32 label = nla_get_u32(tb[TCA_FLOWER_KEY_MPLS_OPT_LSE_LABEL]);

		if (label & ~MPLS_LABEL_MASK) {
			NL_SET_ERR_MSG_ATTR(extack,
					    tb[TCA_FLOWER_KEY_MPLS_OPT_LSE_LABEL],
					    "Label must be between 0 and 1048575");
			return -EINVAL;
		}
		lse_val->mpls_label = label;
		lse_mask->mpls_label = MPLS_LABEL_MASK;
	}

	return 0;
}

static int fl_set_key_mpls_opts(const struct nlattr *nla_mpls_opts,
				struct flow_dissector_key_mpls *key_val,
				struct flow_dissector_key_mpls *key_mask,
				struct netlink_ext_ack *extack)
{
	struct nlattr *nla_lse;
	int rem;
	int err;

	if (!(nla_mpls_opts->nla_type & NLA_F_NESTED)) {
		NL_SET_ERR_MSG_ATTR(extack, nla_mpls_opts,
				    "NLA_F_NESTED is missing");
		return -EINVAL;
	}

	nla_for_each_nested(nla_lse, nla_mpls_opts, rem) {
		if (nla_type(nla_lse) != TCA_FLOWER_KEY_MPLS_OPTS_LSE) {
			NL_SET_ERR_MSG_ATTR(extack, nla_lse,
					    "Invalid MPLS option type");
			return -EINVAL;
		}

		err = fl_set_key_mpls_lse(nla_lse, key_val, key_mask, extack);
		if (err < 0)
			return err;
	}
	if (rem) {
		NL_SET_ERR_MSG(extack,
			       "Bytes leftover after parsing MPLS options");
		return -EINVAL;
	}

	return 0;
}

static int fl_set_key_mpls(struct nlattr **tb,
			   struct flow_dissector_key_mpls *key_val,
			   struct flow_dissector_key_mpls *key_mask,
			   struct netlink_ext_ack *extack)
{
	struct flow_dissector_mpls_lse *lse_mask;
	struct flow_dissector_mpls_lse *lse_val;

	if (tb[TCA_FLOWER_KEY_MPLS_OPTS]) {
		if (tb[TCA_FLOWER_KEY_MPLS_TTL] ||
		    tb[TCA_FLOWER_KEY_MPLS_BOS] ||
		    tb[TCA_FLOWER_KEY_MPLS_TC] ||
		    tb[TCA_FLOWER_KEY_MPLS_LABEL]) {
			NL_SET_ERR_MSG_ATTR(extack,
					    tb[TCA_FLOWER_KEY_MPLS_OPTS],
					    "MPLS label, Traffic Class, Bottom Of Stack and Time To Live must be encapsulated in the MPLS options attribute");
			return -EBADMSG;
		}

		return fl_set_key_mpls_opts(tb[TCA_FLOWER_KEY_MPLS_OPTS],
					    key_val, key_mask, extack);
	}

	lse_val = &key_val->ls[0];
	lse_mask = &key_mask->ls[0];

	if (tb[TCA_FLOWER_KEY_MPLS_TTL]) {
		lse_val->mpls_ttl = nla_get_u8(tb[TCA_FLOWER_KEY_MPLS_TTL]);
		lse_mask->mpls_ttl = MPLS_TTL_MASK;
		dissector_set_mpls_lse(key_val, 0);
		dissector_set_mpls_lse(key_mask, 0);
	}
	if (tb[TCA_FLOWER_KEY_MPLS_BOS]) {
		u8 bos = nla_get_u8(tb[TCA_FLOWER_KEY_MPLS_BOS]);

		if (bos & ~MPLS_BOS_MASK) {
			NL_SET_ERR_MSG_ATTR(extack,
					    tb[TCA_FLOWER_KEY_MPLS_BOS],
					    "Bottom Of Stack (BOS) must be 0 or 1");
			return -EINVAL;
		}
		lse_val->mpls_bos = bos;
		lse_mask->mpls_bos = MPLS_BOS_MASK;
		dissector_set_mpls_lse(key_val, 0);
		dissector_set_mpls_lse(key_mask, 0);
	}
	if (tb[TCA_FLOWER_KEY_MPLS_TC]) {
		u8 tc = nla_get_u8(tb[TCA_FLOWER_KEY_MPLS_TC]);

		if (tc & ~MPLS_TC_MASK) {
			NL_SET_ERR_MSG_ATTR(extack,
					    tb[TCA_FLOWER_KEY_MPLS_TC],
					    "Traffic Class (TC) must be between 0 and 7");
			return -EINVAL;
		}
		lse_val->mpls_tc = tc;
		lse_mask->mpls_tc = MPLS_TC_MASK;
		dissector_set_mpls_lse(key_val, 0);
		dissector_set_mpls_lse(key_mask, 0);
	}
	if (tb[TCA_FLOWER_KEY_MPLS_LABEL]) {
		u32 label = nla_get_u32(tb[TCA_FLOWER_KEY_MPLS_LABEL]);

		if (label & ~MPLS_LABEL_MASK) {
			NL_SET_ERR_MSG_ATTR(extack,
					    tb[TCA_FLOWER_KEY_MPLS_LABEL],
					    "Label must be between 0 and 1048575");
			return -EINVAL;
		}
		lse_val->mpls_label = label;
		lse_mask->mpls_label = MPLS_LABEL_MASK;
		dissector_set_mpls_lse(key_val, 0);
		dissector_set_mpls_lse(key_mask, 0);
	}
	return 0;
}

//填充vlan匹配信息
static void fl_set_key_vlan(struct nlattr **tb,
			    __be16 ethertype,
			    int vlan_id_key, int vlan_prio_key,
			    struct flow_dissector_key_vlan *key_val,
			    struct flow_dissector_key_vlan *key_mask)
{
#define VLAN_PRIORITY_MASK	0x7

	if (tb[vlan_id_key]) {
		key_val->vlan_id =
			nla_get_u16(tb[vlan_id_key]) & VLAN_VID_MASK;
		key_mask->vlan_id = VLAN_VID_MASK;
	}
	if (tb[vlan_prio_key]) {
		key_val->vlan_priority =
			nla_get_u8(tb[vlan_prio_key]) &
			VLAN_PRIORITY_MASK;
		key_mask->vlan_priority = VLAN_PRIORITY_MASK;
	}
	key_val->vlan_tpid = ethertype;
	key_mask->vlan_tpid = cpu_to_be16(~0);
}

static void fl_set_key_flag(u32 flower_key, u32 flower_mask,
			    u32 *dissector_key, u32 *dissector_mask,
			    u32 flower_flag_bit, u32 dissector_flag_bit)
{
	//如果mask及key有flower_flag_bit字段，则打上dissector_flag_bit为key,mask
	if (flower_mask & flower_flag_bit) {
		*dissector_mask |= dissector_flag_bit;
		if (flower_key & flower_flag_bit)
			*dissector_key |= dissector_flag_bit;
	}
}

//分片标记解析
static int fl_set_key_flags(struct nlattr **tb, u32 *flags_key/*出参，解析出key*/,
			    u32 *flags_mask/*出参，解析出mask*/, struct netlink_ext_ack *extack)
{
	u32 key, mask;

	/* mask is mandatory for flags */
	if (!tb[TCA_FLOWER_KEY_FLAGS_MASK]) {
		NL_SET_ERR_MSG(extack, "Missing flags mask");
		return -EINVAL;
	}

	key = be32_to_cpu(nla_get_be32(tb[TCA_FLOWER_KEY_FLAGS]));
	mask = be32_to_cpu(nla_get_be32(tb[TCA_FLOWER_KEY_FLAGS_MASK]));

	*flags_key  = 0;
	*flags_mask = 0;

	fl_set_key_flag(key, mask, flags_key, flags_mask,
			TCA_FLOWER_KEY_FLAGS_IS_FRAGMENT, FLOW_DIS_IS_FRAGMENT);
	fl_set_key_flag(key, mask, flags_key, flags_mask,
			TCA_FLOWER_KEY_FLAGS_FRAG_IS_FIRST,
			FLOW_DIS_FIRST_FRAG);

	return 0;
}

//填充支持的tos,ttl
static void fl_set_key_ip(struct nlattr **tb, bool encap,
			  struct flow_dissector_key_ip *key,
			  struct flow_dissector_key_ip *mask)
{
	int tos_key = encap ? TCA_FLOWER_KEY_ENC_IP_TOS : TCA_FLOWER_KEY_IP_TOS;
	int ttl_key = encap ? TCA_FLOWER_KEY_ENC_IP_TTL : TCA_FLOWER_KEY_IP_TTL;
	int tos_mask = encap ? TCA_FLOWER_KEY_ENC_IP_TOS_MASK : TCA_FLOWER_KEY_IP_TOS_MASK;
	int ttl_mask = encap ? TCA_FLOWER_KEY_ENC_IP_TTL_MASK : TCA_FLOWER_KEY_IP_TTL_MASK;

	fl_set_key_val(tb, &key->tos, tos_key, &mask->tos, tos_mask, sizeof(key->tos));
	fl_set_key_val(tb, &key->ttl, ttl_key, &mask->ttl, ttl_mask, sizeof(key->ttl));
}

static int fl_set_geneve_opt(const struct nlattr *nla, struct fl_flow_key *key,
			     int depth, int option_len,
			     struct netlink_ext_ack *extack)
{
	struct nlattr *tb[TCA_FLOWER_KEY_ENC_OPT_GENEVE_MAX + 1];
	struct nlattr *class = NULL, *type = NULL, *data = NULL;
	struct geneve_opt *opt;
	int err, data_len = 0;

	if (option_len > sizeof(struct geneve_opt))
		data_len = option_len - sizeof(struct geneve_opt);

	opt = (struct geneve_opt *)&key->enc_opts.data[key->enc_opts.len];
	memset(opt, 0xff, option_len);
	opt->length = data_len / 4;
	opt->r1 = 0;
	opt->r2 = 0;
	opt->r3 = 0;

	/* If no mask has been prodived we assume an exact match. */
	if (!depth)
		return sizeof(struct geneve_opt) + data_len;

	if (nla_type(nla) != TCA_FLOWER_KEY_ENC_OPTS_GENEVE) {
		NL_SET_ERR_MSG(extack, "Non-geneve option type for mask");
		return -EINVAL;
	}

	err = nla_parse_nested_deprecated(tb,
					  TCA_FLOWER_KEY_ENC_OPT_GENEVE_MAX,
					  nla, geneve_opt_policy, extack);
	if (err < 0)
		return err;

	/* We are not allowed to omit any of CLASS, TYPE or DATA
	 * fields from the key.
	 */
	if (!option_len &&
	    (!tb[TCA_FLOWER_KEY_ENC_OPT_GENEVE_CLASS] ||
	     !tb[TCA_FLOWER_KEY_ENC_OPT_GENEVE_TYPE] ||
	     !tb[TCA_FLOWER_KEY_ENC_OPT_GENEVE_DATA])) {
		NL_SET_ERR_MSG(extack, "Missing tunnel key geneve option class, type or data");
		return -EINVAL;
	}

	/* Omitting any of CLASS, TYPE or DATA fields is allowed
	 * for the mask.
	 */
	if (tb[TCA_FLOWER_KEY_ENC_OPT_GENEVE_DATA]) {
		int new_len = key->enc_opts.len;

		data = tb[TCA_FLOWER_KEY_ENC_OPT_GENEVE_DATA];
		data_len = nla_len(data);
		if (data_len < 4) {
			NL_SET_ERR_MSG(extack, "Tunnel key geneve option data is less than 4 bytes long");
			return -ERANGE;
		}
		if (data_len % 4) {
			NL_SET_ERR_MSG(extack, "Tunnel key geneve option data is not a multiple of 4 bytes long");
			return -ERANGE;
		}

		new_len += sizeof(struct geneve_opt) + data_len;
		BUILD_BUG_ON(FLOW_DIS_TUN_OPTS_MAX != IP_TUNNEL_OPTS_MAX);
		if (new_len > FLOW_DIS_TUN_OPTS_MAX) {
			NL_SET_ERR_MSG(extack, "Tunnel options exceeds max size");
			return -ERANGE;
		}
		opt->length = data_len / 4;
		memcpy(opt->opt_data, nla_data(data), data_len);
	}

	if (tb[TCA_FLOWER_KEY_ENC_OPT_GENEVE_CLASS]) {
		class = tb[TCA_FLOWER_KEY_ENC_OPT_GENEVE_CLASS];
		opt->opt_class = nla_get_be16(class);
	}

	if (tb[TCA_FLOWER_KEY_ENC_OPT_GENEVE_TYPE]) {
		type = tb[TCA_FLOWER_KEY_ENC_OPT_GENEVE_TYPE];
		opt->type = nla_get_u8(type);
	}

	return sizeof(struct geneve_opt) + data_len;
}

static int fl_set_vxlan_opt(const struct nlattr *nla, struct fl_flow_key *key,
			    int depth, int option_len,
			    struct netlink_ext_ack *extack)
{
	struct nlattr *tb[TCA_FLOWER_KEY_ENC_OPT_VXLAN_MAX + 1];
	struct vxlan_metadata *md;
	int err;

	md = (struct vxlan_metadata *)&key->enc_opts.data[key->enc_opts.len];
	memset(md, 0xff, sizeof(*md));

	if (!depth)
		return sizeof(*md);

	if (nla_type(nla) != TCA_FLOWER_KEY_ENC_OPTS_VXLAN) {
		NL_SET_ERR_MSG(extack, "Non-vxlan option type for mask");
		return -EINVAL;
	}

	err = nla_parse_nested(tb, TCA_FLOWER_KEY_ENC_OPT_VXLAN_MAX, nla,
			       vxlan_opt_policy, extack);
	if (err < 0)
		return err;

	if (!option_len && !tb[TCA_FLOWER_KEY_ENC_OPT_VXLAN_GBP]) {
		NL_SET_ERR_MSG(extack, "Missing tunnel key vxlan option gbp");
		return -EINVAL;
	}

	if (tb[TCA_FLOWER_KEY_ENC_OPT_VXLAN_GBP]) {
		md->gbp = nla_get_u32(tb[TCA_FLOWER_KEY_ENC_OPT_VXLAN_GBP]);
		md->gbp &= VXLAN_GBP_MASK;
	}

	return sizeof(*md);
}

static int fl_set_erspan_opt(const struct nlattr *nla, struct fl_flow_key *key,
			     int depth, int option_len,
			     struct netlink_ext_ack *extack)
{
	struct nlattr *tb[TCA_FLOWER_KEY_ENC_OPT_ERSPAN_MAX + 1];
	struct erspan_metadata *md;
	int err;

	md = (struct erspan_metadata *)&key->enc_opts.data[key->enc_opts.len];
	memset(md, 0xff, sizeof(*md));
	md->version = 1;

	if (!depth)
		return sizeof(*md);

	if (nla_type(nla) != TCA_FLOWER_KEY_ENC_OPTS_ERSPAN) {
		NL_SET_ERR_MSG(extack, "Non-erspan option type for mask");
		return -EINVAL;
	}

	err = nla_parse_nested(tb, TCA_FLOWER_KEY_ENC_OPT_ERSPAN_MAX, nla,
			       erspan_opt_policy, extack);
	if (err < 0)
		return err;

	if (!option_len && !tb[TCA_FLOWER_KEY_ENC_OPT_ERSPAN_VER]) {
		NL_SET_ERR_MSG(extack, "Missing tunnel key erspan option ver");
		return -EINVAL;
	}

	if (tb[TCA_FLOWER_KEY_ENC_OPT_ERSPAN_VER])
		md->version = nla_get_u8(tb[TCA_FLOWER_KEY_ENC_OPT_ERSPAN_VER]);

	if (md->version == 1) {
		if (!option_len && !tb[TCA_FLOWER_KEY_ENC_OPT_ERSPAN_INDEX]) {
			NL_SET_ERR_MSG(extack, "Missing tunnel key erspan option index");
			return -EINVAL;
		}
		if (tb[TCA_FLOWER_KEY_ENC_OPT_ERSPAN_INDEX]) {
			nla = tb[TCA_FLOWER_KEY_ENC_OPT_ERSPAN_INDEX];
			memset(&md->u, 0x00, sizeof(md->u));
			md->u.index = nla_get_be32(nla);
		}
	} else if (md->version == 2) {
		if (!option_len && (!tb[TCA_FLOWER_KEY_ENC_OPT_ERSPAN_DIR] ||
				    !tb[TCA_FLOWER_KEY_ENC_OPT_ERSPAN_HWID])) {
			NL_SET_ERR_MSG(extack, "Missing tunnel key erspan option dir or hwid");
			return -EINVAL;
		}
		if (tb[TCA_FLOWER_KEY_ENC_OPT_ERSPAN_DIR]) {
			nla = tb[TCA_FLOWER_KEY_ENC_OPT_ERSPAN_DIR];
			md->u.md2.dir = nla_get_u8(nla);
		}
		if (tb[TCA_FLOWER_KEY_ENC_OPT_ERSPAN_HWID]) {
			nla = tb[TCA_FLOWER_KEY_ENC_OPT_ERSPAN_HWID];
			set_hwid(&md->u.md2, nla_get_u8(nla));
		}
	} else {
		NL_SET_ERR_MSG(extack, "Tunnel key erspan option ver is incorrect");
		return -EINVAL;
	}

	return sizeof(*md);
}

static int fl_set_enc_opt(struct nlattr **tb, struct fl_flow_key *key,
			  struct fl_flow_key *mask,
			  struct netlink_ext_ack *extack)
{
	const struct nlattr *nla_enc_key, *nla_opt_key, *nla_opt_msk = NULL;
	int err, option_len, key_depth, msk_depth = 0;

	//解析隧道选项
	err = nla_validate_nested_deprecated(tb[TCA_FLOWER_KEY_ENC_OPTS],
					     TCA_FLOWER_KEY_ENC_OPTS_MAX,
					     enc_opts_policy, extack);
	if (err)
		return err;

	nla_enc_key = nla_data(tb[TCA_FLOWER_KEY_ENC_OPTS]);

	if (tb[TCA_FLOWER_KEY_ENC_OPTS_MASK]) {
		err = nla_validate_nested_deprecated(tb[TCA_FLOWER_KEY_ENC_OPTS_MASK],
						     TCA_FLOWER_KEY_ENC_OPTS_MAX,
						     enc_opts_policy, extack);
		if (err)
			return err;

		//封装使用的opts
		nla_opt_msk = nla_data(tb[TCA_FLOWER_KEY_ENC_OPTS_MASK]);
		msk_depth = nla_len(tb[TCA_FLOWER_KEY_ENC_OPTS_MASK]);
		if (!nla_ok(nla_opt_msk, msk_depth)) {
			NL_SET_ERR_MSG(extack, "Invalid nested attribute for masks");
			return -EINVAL;
		}
	}

	nla_for_each_attr(nla_opt_key, nla_enc_key,
			  nla_len(tb[TCA_FLOWER_KEY_ENC_OPTS]), key_depth) {
		switch (nla_type(nla_opt_key)) {
		case TCA_FLOWER_KEY_ENC_OPTS_GENEVE:
			if (key->enc_opts.dst_opt_type &&
			    key->enc_opts.dst_opt_type != TUNNEL_GENEVE_OPT) {
				NL_SET_ERR_MSG(extack, "Duplicate type for geneve options");
				return -EINVAL;
			}
			//目前支持geneve封装选项
			option_len = 0;
			key->enc_opts.dst_opt_type = TUNNEL_GENEVE_OPT;
			option_len = fl_set_geneve_opt(nla_opt_key, key,
						       key_depth, option_len,
						       extack);
			if (option_len < 0)
				return option_len;

			key->enc_opts.len += option_len;
			/* At the same time we need to parse through the mask
			 * in order to verify exact and mask attribute lengths.
			 */
			mask->enc_opts.dst_opt_type = TUNNEL_GENEVE_OPT;
			option_len = fl_set_geneve_opt(nla_opt_msk, mask,
						       msk_depth, option_len,
						       extack);
			if (option_len < 0)
				return option_len;

			mask->enc_opts.len += option_len;
			if (key->enc_opts.len != mask->enc_opts.len) {
				NL_SET_ERR_MSG(extack, "Key and mask miss aligned");
				return -EINVAL;
			}
			break;
		case TCA_FLOWER_KEY_ENC_OPTS_VXLAN:
			if (key->enc_opts.dst_opt_type) {
				NL_SET_ERR_MSG(extack, "Duplicate type for vxlan options");
				return -EINVAL;
			}
			option_len = 0;
			key->enc_opts.dst_opt_type = TUNNEL_VXLAN_OPT;
			option_len = fl_set_vxlan_opt(nla_opt_key, key,
						      key_depth, option_len,
						      extack);
			if (option_len < 0)
				return option_len;

			key->enc_opts.len += option_len;
			/* At the same time we need to parse through the mask
			 * in order to verify exact and mask attribute lengths.
			 */
			mask->enc_opts.dst_opt_type = TUNNEL_VXLAN_OPT;
			option_len = fl_set_vxlan_opt(nla_opt_msk, mask,
						      msk_depth, option_len,
						      extack);
			if (option_len < 0)
				return option_len;

			mask->enc_opts.len += option_len;
			if (key->enc_opts.len != mask->enc_opts.len) {
				NL_SET_ERR_MSG(extack, "Key and mask miss aligned");
				return -EINVAL;
			}
			break;
		case TCA_FLOWER_KEY_ENC_OPTS_ERSPAN:
			if (key->enc_opts.dst_opt_type) {
				NL_SET_ERR_MSG(extack, "Duplicate type for erspan options");
				return -EINVAL;
			}
			option_len = 0;
			key->enc_opts.dst_opt_type = TUNNEL_ERSPAN_OPT;
			option_len = fl_set_erspan_opt(nla_opt_key, key,
						       key_depth, option_len,
						       extack);
			if (option_len < 0)
				return option_len;

			key->enc_opts.len += option_len;
			/* At the same time we need to parse through the mask
			 * in order to verify exact and mask attribute lengths.
			 */
			mask->enc_opts.dst_opt_type = TUNNEL_ERSPAN_OPT;
			option_len = fl_set_erspan_opt(nla_opt_msk, mask,
						       msk_depth, option_len,
						       extack);
			if (option_len < 0)
				return option_len;

			mask->enc_opts.len += option_len;
			if (key->enc_opts.len != mask->enc_opts.len) {
				NL_SET_ERR_MSG(extack, "Key and mask miss aligned");
				return -EINVAL;
			}
			break;
		default:
			NL_SET_ERR_MSG(extack, "Unknown tunnel option type");
			return -EINVAL;
		}

		if (!msk_depth)
			continue;

		if (!nla_ok(nla_opt_msk, msk_depth)) {
			NL_SET_ERR_MSG(extack, "A mask attribute is invalid");
			return -EINVAL;
		}
		nla_opt_msk = nla_next(nla_opt_msk, &msk_depth);
	}

	return 0;
}

static int fl_validate_ct_state(u16 state, struct nlattr *tb,
				struct netlink_ext_ack *extack)
{
	if (state && !(state & TCA_FLOWER_KEY_CT_FLAGS_TRACKED)) {
		NL_SET_ERR_MSG_ATTR(extack, tb,
				    "no trk, so no other flag can be set");
		return -EINVAL;
	}

	if (state & TCA_FLOWER_KEY_CT_FLAGS_NEW &&
	    state & TCA_FLOWER_KEY_CT_FLAGS_ESTABLISHED) {
		NL_SET_ERR_MSG_ATTR(extack, tb,
				    "new and est are mutually exclusive");
		return -EINVAL;
	}

	if (state & TCA_FLOWER_KEY_CT_FLAGS_INVALID &&
	    state & ~(TCA_FLOWER_KEY_CT_FLAGS_TRACKED |
		      TCA_FLOWER_KEY_CT_FLAGS_INVALID)) {
		NL_SET_ERR_MSG_ATTR(extack, tb,
				    "when inv is set, only trk may be set");
		return -EINVAL;
	}

	if (state & TCA_FLOWER_KEY_CT_FLAGS_NEW &&
	    state & TCA_FLOWER_KEY_CT_FLAGS_REPLY) {
		NL_SET_ERR_MSG_ATTR(extack, tb,
				    "new and rpl are mutually exclusive");
		return -EINVAL;
	}

	return 0;
}

//解析并填充ct相关的key,mask
static int fl_set_key_ct(struct nlattr **tb,/*netlink属性数组*/
			 struct flow_dissector_key_ct *key,/*出参，匹配key*/
			 struct flow_dissector_key_ct *mask,/*出参，key对应的掩码*/
			 struct netlink_ext_ack *extack)
{
	if (tb[TCA_FLOWER_KEY_CT_STATE]) {
		int err;

		if (!IS_ENABLED(CONFIG_NF_CONNTRACK)) {
			NL_SET_ERR_MSG(extack, "Conntrack isn't enabled");
			return -EOPNOTSUPP;
		}

		//设置ct_state
		fl_set_key_val(tb, &key->ct_state, TCA_FLOWER_KEY_CT_STATE,
			       &mask->ct_state, TCA_FLOWER_KEY_CT_STATE_MASK,
			       sizeof(key->ct_state));

		err = fl_validate_ct_state(key->ct_state & mask->ct_state,
					   tb[TCA_FLOWER_KEY_CT_STATE_MASK],
					   extack);
		if (err)
			return err;

	}

	if (tb[TCA_FLOWER_KEY_CT_ZONE]) {
		if (!IS_ENABLED(CONFIG_NF_CONNTRACK_ZONES)) {
			NL_SET_ERR_MSG(extack, "Conntrack zones isn't enabled");
			return -EOPNOTSUPP;
		}

		//设置ct_zone
		fl_set_key_val(tb, &key->ct_zone, TCA_FLOWER_KEY_CT_ZONE,
			       &mask->ct_zone, TCA_FLOWER_KEY_CT_ZONE_MASK,
			       sizeof(key->ct_zone));
	}

	if (tb[TCA_FLOWER_KEY_CT_MARK]) {
		if (!IS_ENABLED(CONFIG_NF_CONNTRACK_MARK)) {
			NL_SET_ERR_MSG(extack, "Conntrack mark isn't enabled");
			return -EOPNOTSUPP;
		}

		//设置ct_mark
		fl_set_key_val(tb, &key->ct_mark, TCA_FLOWER_KEY_CT_MARK,
			       &mask->ct_mark, TCA_FLOWER_KEY_CT_MARK_MASK,
			       sizeof(key->ct_mark));
	}

	if (tb[TCA_FLOWER_KEY_CT_LABELS]) {
		if (!IS_ENABLED(CONFIG_NF_CONNTRACK_LABELS)) {
			NL_SET_ERR_MSG(extack, "Conntrack labels aren't enabled");
			return -EOPNOTSUPP;
		}

		//设置ct_labels
		fl_set_key_val(tb, key->ct_labels, TCA_FLOWER_KEY_CT_LABELS,
			       mask->ct_labels, TCA_FLOWER_KEY_CT_LABELS_MASK,
			       sizeof(key->ct_labels));
	}

	return 0;
}

static int fl_set_key(struct net *net, struct nlattr **tb,
		      struct fl_flow_key *key, struct fl_flow_key *mask,
		      struct netlink_ext_ack *extack)
{
	__be16 ethertype;
	int ret = 0;

	//如果指定indev,则匹配报文所属入接口
	if (tb[TCA_FLOWER_INDEV]) {
		int err = tcf_change_indev(net, tb[TCA_FLOWER_INDEV], extack);
		if (err < 0)
			return err;
		key->meta.ingress_ifindex = err;
		mask->meta.ingress_ifindex = 0xffffffff;//标记ifinde需要被匹配
	}

	//填充目的mac,源mac及其对应mask值
	fl_set_key_val(tb, key->eth.dst, TCA_FLOWER_KEY_ETH_DST,
		       mask->eth.dst, TCA_FLOWER_KEY_ETH_DST_MASK,
		       sizeof(key->eth.dst));
	fl_set_key_val(tb, key->eth.src, TCA_FLOWER_KEY_ETH_SRC,
		       mask->eth.src, TCA_FLOWER_KEY_ETH_SRC_MASK,
		       sizeof(key->eth.src));

	//如指定以太type
	if (tb[TCA_FLOWER_KEY_ETH_TYPE]) {
		ethertype = nla_get_be16(tb[TCA_FLOWER_KEY_ETH_TYPE]);

		if (eth_type_vlan(ethertype)) {
			//遇见vlan的ethertype,设置vlanid,prior,及vlan_tpid
			fl_set_key_vlan(tb, ethertype, TCA_FLOWER_KEY_VLAN_ID,
					TCA_FLOWER_KEY_VLAN_PRIO, &key->vlan,
					&mask->vlan);

			//填充内层vlan
			if (tb[TCA_FLOWER_KEY_VLAN_ETH_TYPE]) {
				ethertype = nla_get_be16(tb[TCA_FLOWER_KEY_VLAN_ETH_TYPE]);
				if (eth_type_vlan(ethertype)) {
					fl_set_key_vlan(tb, ethertype,
							TCA_FLOWER_KEY_CVLAN_ID,
							TCA_FLOWER_KEY_CVLAN_PRIO,
							&key->cvlan, &mask->cvlan);
					//填充网络层协议
					fl_set_key_val(tb, &key->basic.n_proto,
						       TCA_FLOWER_KEY_CVLAN_ETH_TYPE,
						       &mask->basic.n_proto,
						       TCA_FLOWER_UNSPEC,
						       sizeof(key->basic.n_proto));
				} else {
					//填充网络层协议
					key->basic.n_proto = ethertype;
					mask->basic.n_proto = cpu_to_be16(~0);
				}
			}
		} else {
			//填充网络层协议
			key->basic.n_proto = ethertype;
			mask->basic.n_proto = cpu_to_be16(~0);
		}
	}

	//ipv4,ipv6协议填充处理
	if (key->basic.n_proto == htons(ETH_P_IP) ||
	    key->basic.n_proto == htons(ETH_P_IPV6)) {
		fl_set_key_val(tb, &key->basic.ip_proto, TCA_FLOWER_KEY_IP_PROTO,
			       &mask->basic.ip_proto, TCA_FLOWER_UNSPEC,
			       sizeof(key->basic.ip_proto));
		fl_set_key_ip(tb, false, &key->ip, &mask->ip);
	}

	if (tb[TCA_FLOWER_KEY_IPV4_SRC] || tb[TCA_FLOWER_KEY_IPV4_DST]) {
		//ipv4地址填充
		key->control.addr_type = FLOW_DISSECTOR_KEY_IPV4_ADDRS;
		mask->control.addr_type = ~0;
		fl_set_key_val(tb, &key->ipv4.src, TCA_FLOWER_KEY_IPV4_SRC,
			       &mask->ipv4.src, TCA_FLOWER_KEY_IPV4_SRC_MASK,
			       sizeof(key->ipv4.src));
		fl_set_key_val(tb, &key->ipv4.dst, TCA_FLOWER_KEY_IPV4_DST,
			       &mask->ipv4.dst, TCA_FLOWER_KEY_IPV4_DST_MASK,
			       sizeof(key->ipv4.dst));
	} else if (tb[TCA_FLOWER_KEY_IPV6_SRC] || tb[TCA_FLOWER_KEY_IPV6_DST]) {
		//ipv6地址填充
		key->control.addr_type = FLOW_DISSECTOR_KEY_IPV6_ADDRS;
		mask->control.addr_type = ~0;
		fl_set_key_val(tb, &key->ipv6.src, TCA_FLOWER_KEY_IPV6_SRC,
			       &mask->ipv6.src, TCA_FLOWER_KEY_IPV6_SRC_MASK,
			       sizeof(key->ipv6.src));
		fl_set_key_val(tb, &key->ipv6.dst, TCA_FLOWER_KEY_IPV6_DST,
			       &mask->ipv6.dst, TCA_FLOWER_KEY_IPV6_DST_MASK,
			       sizeof(key->ipv6.dst));
	}

	if (key->basic.ip_proto == IPPROTO_TCP) {
		//tcp端口
		fl_set_key_val(tb, &key->tp.src, TCA_FLOWER_KEY_TCP_SRC,
			       &mask->tp.src, TCA_FLOWER_KEY_TCP_SRC_MASK,
			       sizeof(key->tp.src));
		fl_set_key_val(tb, &key->tp.dst, TCA_FLOWER_KEY_TCP_DST,
			       &mask->tp.dst, TCA_FLOWER_KEY_TCP_DST_MASK,
			       sizeof(key->tp.dst));
		//tcp标记位
		fl_set_key_val(tb, &key->tcp.flags, TCA_FLOWER_KEY_TCP_FLAGS,
			       &mask->tcp.flags, TCA_FLOWER_KEY_TCP_FLAGS_MASK,
			       sizeof(key->tcp.flags));
	} else if (key->basic.ip_proto == IPPROTO_UDP) {
		//udp端口
		fl_set_key_val(tb, &key->tp.src, TCA_FLOWER_KEY_UDP_SRC,
			       &mask->tp.src, TCA_FLOWER_KEY_UDP_SRC_MASK,
			       sizeof(key->tp.src));
		fl_set_key_val(tb, &key->tp.dst, TCA_FLOWER_KEY_UDP_DST,
			       &mask->tp.dst, TCA_FLOWER_KEY_UDP_DST_MASK,
			       sizeof(key->tp.dst));
	} else if (key->basic.ip_proto == IPPROTO_SCTP) {
		//scp端口
		fl_set_key_val(tb, &key->tp.src, TCA_FLOWER_KEY_SCTP_SRC,
			       &mask->tp.src, TCA_FLOWER_KEY_SCTP_SRC_MASK,
			       sizeof(key->tp.src));
		fl_set_key_val(tb, &key->tp.dst, TCA_FLOWER_KEY_SCTP_DST,
			       &mask->tp.dst, TCA_FLOWER_KEY_SCTP_DST_MASK,
			       sizeof(key->tp.dst));
	} else if (key->basic.n_proto == htons(ETH_P_IP) &&
		   key->basic.ip_proto == IPPROTO_ICMP) {
		//icmp type,code填充
		fl_set_key_val(tb, &key->icmp.type, TCA_FLOWER_KEY_ICMPV4_TYPE,
			       &mask->icmp.type,
			       TCA_FLOWER_KEY_ICMPV4_TYPE_MASK,
			       sizeof(key->icmp.type));
		fl_set_key_val(tb, &key->icmp.code, TCA_FLOWER_KEY_ICMPV4_CODE,
			       &mask->icmp.code,
			       TCA_FLOWER_KEY_ICMPV4_CODE_MASK,
			       sizeof(key->icmp.code));
	} else if (key->basic.n_proto == htons(ETH_P_IPV6) &&
		   key->basic.ip_proto == IPPROTO_ICMPV6) {
		//icmpv6的type,code填充
		fl_set_key_val(tb, &key->icmp.type, TCA_FLOWER_KEY_ICMPV6_TYPE,
			       &mask->icmp.type,
			       TCA_FLOWER_KEY_ICMPV6_TYPE_MASK,
			       sizeof(key->icmp.type));
		fl_set_key_val(tb, &key->icmp.code, TCA_FLOWER_KEY_ICMPV6_CODE,
			       &mask->icmp.code,
			       TCA_FLOWER_KEY_ICMPV6_CODE_MASK,
			       sizeof(key->icmp.code));
	} else if (key->basic.n_proto == htons(ETH_P_MPLS_UC) ||
		   key->basic.n_proto == htons(ETH_P_MPLS_MC)) {
	    //mpls填充
		ret = fl_set_key_mpls(tb, &key->mpls, &mask->mpls, extack);
		if (ret)
			return ret;
	} else if (key->basic.n_proto == htons(ETH_P_ARP) ||
		   key->basic.n_proto == htons(ETH_P_RARP)) {
		//填充arp
		fl_set_key_val(tb, &key->arp.sip, TCA_FLOWER_KEY_ARP_SIP,
			       &mask->arp.sip, TCA_FLOWER_KEY_ARP_SIP_MASK,
			       sizeof(key->arp.sip));
		fl_set_key_val(tb, &key->arp.tip, TCA_FLOWER_KEY_ARP_TIP,
			       &mask->arp.tip, TCA_FLOWER_KEY_ARP_TIP_MASK,
			       sizeof(key->arp.tip));
		fl_set_key_val(tb, &key->arp.op, TCA_FLOWER_KEY_ARP_OP,
			       &mask->arp.op, TCA_FLOWER_KEY_ARP_OP_MASK,
			       sizeof(key->arp.op));
		fl_set_key_val(tb, key->arp.sha, TCA_FLOWER_KEY_ARP_SHA,
			       mask->arp.sha, TCA_FLOWER_KEY_ARP_SHA_MASK,
			       sizeof(key->arp.sha));
		fl_set_key_val(tb, key->arp.tha, TCA_FLOWER_KEY_ARP_THA,
			       mask->arp.tha, TCA_FLOWER_KEY_ARP_THA_MASK,
			       sizeof(key->arp.tha));
	}

	//支持port range方式
	if (key->basic.ip_proto == IPPROTO_TCP ||
	    key->basic.ip_proto == IPPROTO_UDP ||
	    key->basic.ip_proto == IPPROTO_SCTP) {
		ret = fl_set_key_port_range(tb, key, mask, extack);
		if (ret)
			return ret;
	}

	//支持隧道方式
	if (tb[TCA_FLOWER_KEY_ENC_IPV4_SRC] ||
	    tb[TCA_FLOWER_KEY_ENC_IPV4_DST]) {
		//隧道源目的ip(ipv4)
		key->enc_control.addr_type = FLOW_DISSECTOR_KEY_IPV4_ADDRS;
		mask->enc_control.addr_type = ~0;
		fl_set_key_val(tb, &key->enc_ipv4.src,
			       TCA_FLOWER_KEY_ENC_IPV4_SRC,
			       &mask->enc_ipv4.src,
			       TCA_FLOWER_KEY_ENC_IPV4_SRC_MASK,
			       sizeof(key->enc_ipv4.src));
		fl_set_key_val(tb, &key->enc_ipv4.dst,
			       TCA_FLOWER_KEY_ENC_IPV4_DST,
			       &mask->enc_ipv4.dst,
			       TCA_FLOWER_KEY_ENC_IPV4_DST_MASK,
			       sizeof(key->enc_ipv4.dst));
	}

	if (tb[TCA_FLOWER_KEY_ENC_IPV6_SRC] ||
	    tb[TCA_FLOWER_KEY_ENC_IPV6_DST]) {
		//隧道源目的ip(ipv6)
		key->enc_control.addr_type = FLOW_DISSECTOR_KEY_IPV6_ADDRS;
		mask->enc_control.addr_type = ~0;
		fl_set_key_val(tb, &key->enc_ipv6.src,
			       TCA_FLOWER_KEY_ENC_IPV6_SRC,
			       &mask->enc_ipv6.src,
			       TCA_FLOWER_KEY_ENC_IPV6_SRC_MASK,
			       sizeof(key->enc_ipv6.src));
		fl_set_key_val(tb, &key->enc_ipv6.dst,
			       TCA_FLOWER_KEY_ENC_IPV6_DST,
			       &mask->enc_ipv6.dst,
			       TCA_FLOWER_KEY_ENC_IPV6_DST_MASK,
			       sizeof(key->enc_ipv6.dst));
	}

	//填充隧道key,隧道传输层srcport,dstport情况
	fl_set_key_val(tb, &key->enc_key_id.keyid, TCA_FLOWER_KEY_ENC_KEY_ID,
		       &mask->enc_key_id.keyid, TCA_FLOWER_UNSPEC,
		       sizeof(key->enc_key_id.keyid));

	fl_set_key_val(tb, &key->enc_tp.src, TCA_FLOWER_KEY_ENC_UDP_SRC_PORT,
		       &mask->enc_tp.src, TCA_FLOWER_KEY_ENC_UDP_SRC_PORT_MASK,
		       sizeof(key->enc_tp.src));

	fl_set_key_val(tb, &key->enc_tp.dst, TCA_FLOWER_KEY_ENC_UDP_DST_PORT,
		       &mask->enc_tp.dst, TCA_FLOWER_KEY_ENC_UDP_DST_PORT_MASK,
		       sizeof(key->enc_tp.dst));

	//隧道支持的tos,ttl
	fl_set_key_ip(tb, true, &key->enc_ip, &mask->enc_ip);

	fl_set_key_val(tb, &key->hash.hash, TCA_FLOWER_KEY_HASH,
		       &mask->hash.hash, TCA_FLOWER_KEY_HASH_MASK,
		       sizeof(key->hash.hash));

	//隧道封装相关选项
	if (tb[TCA_FLOWER_KEY_ENC_OPTS]) {
		ret = fl_set_enc_opt(tb, key, mask, extack);
		if (ret)
			return ret;
	}

	//解析ct相关的key及value
	ret = fl_set_key_ct(tb, &key->ct, &mask->ct, extack);
	if (ret)
		return ret;

	//分片标记填充
	if (tb[TCA_FLOWER_KEY_FLAGS])
		ret = fl_set_key_flags(tb, &key->control.flags,
				       &mask->control.flags, extack);

	return ret;
}

static void fl_mask_copy(struct fl_flow_mask *dst,
			 struct fl_flow_mask *src)
{
	const void *psrc = fl_key_get_start(&src->key, src);
	void *pdst = fl_key_get_start(&dst->key, src);

	memcpy(pdst, psrc, fl_mask_range(src));
	dst->range = src->range;
}

static const struct rhashtable_params fl_ht_params = {
	.key_offset = offsetof(struct cls_fl_filter, mkey), /* base offset */
	.head_offset = offsetof(struct cls_fl_filter, ht_node),
	.automatic_shrinking = true,
};

static int fl_init_mask_hashtable(struct fl_flow_mask *mask)
{
	mask->filter_ht_params = fl_ht_params;
	//key长度，及key起始的offset
	mask->filter_ht_params.key_len = fl_mask_range(mask);
	mask->filter_ht_params.key_offset += mask->range.start;

	return rhashtable_init(&mask->ht, &mask->filter_ht_params);
}

//成员member在fl_flow_key中的偏移量
#define FL_KEY_MEMBER_OFFSET(member) offsetof(struct fl_flow_key, member)
//成员member在fl_flow_key的size
#define FL_KEY_MEMBER_SIZE(member) sizeof_field(struct fl_flow_key, member)

//返回mask结构体中成员member首个字节取值不为0的内存位置
//如果此成员取值为一组纯0的内存，则返回NULL
#define FL_KEY_IS_MASKED(mask, member)						\
	memchr_inv(((char *)mask) + FL_KEY_MEMBER_OFFSET(member),		\
		   0, FL_KEY_MEMBER_SIZE(member))				\

#define FL_KEY_SET(keys, cnt, id, member)					\
	do {									\
		/*设置字段id*/\
		keys[cnt].key_id = id;						\
		/*字段id对应的在fl_flow_key结构体中的offset*/\
		keys[cnt].offset = FL_KEY_MEMBER_OFFSET(member);		\
		/*准备填充下一个keys*/\
		cnt++;								\
	} while(0);

/*如果成员member在mask中有掩码，则填充keys，用于指明需要解析id对应的字段*/
#define FL_KEY_SET_IF_MASKED(mask, keys, cnt, id, member)			\
	do {									\
		if (FL_KEY_IS_MASKED(mask, member))				\
			/*如果member在mask中有全部或部分非0给值，将设置id对应的member*/\
			FL_KEY_SET(keys, cnt, id, member);			\
	} while(0);

static void fl_init_dissector(struct flow_dissector *dissector,
			      struct fl_flow_key *mask)
{
	struct flow_dissector_key keys[FLOW_DISSECTOR_KEY_MAX];
	size_t cnt = 0;

	//如果mask中含key_meta信息，则记录meta到keys中
	FL_KEY_SET_IF_MASKED(mask, keys, cnt,
			     FLOW_DISSECTOR_KEY_META, meta);

	//填充fl_flow_key中各成员的offset
	FL_KEY_SET(keys, cnt, FLOW_DISSECTOR_KEY_CONTROL, control);
	FL_KEY_SET(keys, cnt, FLOW_DISSECTOR_KEY_BASIC, basic);

	//如果掩码中包含eth，ip,ipv6,port，则填充keys
	FL_KEY_SET_IF_MASKED(mask, keys, cnt,
			     FLOW_DISSECTOR_KEY_ETH_ADDRS, eth);
	FL_KEY_SET_IF_MASKED(mask, keys, cnt,
			     FLOW_DISSECTOR_KEY_IPV4_ADDRS, ipv4);
	FL_KEY_SET_IF_MASKED(mask, keys, cnt,
			     FLOW_DISSECTOR_KEY_IPV6_ADDRS, ipv6);
	FL_KEY_SET_IF_MASKED(mask, keys, cnt,
			     FLOW_DISSECTOR_KEY_PORTS, tp);
	FL_KEY_SET_IF_MASKED(mask, keys, cnt,
			     FLOW_DISSECTOR_KEY_PORTS_RANGE, tp_range);
	FL_KEY_SET_IF_MASKED(mask, keys, cnt,
			     FLOW_DISSECTOR_KEY_IP, ip);
	//如果mask->tcp非0，则为keys中设置要求解析FLOW_DISSECTOR_KEY_TCP的标记及相应数据
	FL_KEY_SET_IF_MASKED(mask, keys, cnt,
			     FLOW_DISSECTOR_KEY_TCP, tcp);
	FL_KEY_SET_IF_MASKED(mask, keys, cnt,
			     FLOW_DISSECTOR_KEY_ICMP, icmp);
	FL_KEY_SET_IF_MASKED(mask, keys, cnt,
			     FLOW_DISSECTOR_KEY_ARP, arp);
	FL_KEY_SET_IF_MASKED(mask, keys, cnt,
			     FLOW_DISSECTOR_KEY_MPLS, mpls);
	FL_KEY_SET_IF_MASKED(mask, keys, cnt,
			     FLOW_DISSECTOR_KEY_VLAN, vlan);
	FL_KEY_SET_IF_MASKED(mask, keys, cnt,
			     FLOW_DISSECTOR_KEY_CVLAN, cvlan);
	FL_KEY_SET_IF_MASKED(mask, keys, cnt,
			     FLOW_DISSECTOR_KEY_ENC_KEYID, enc_key_id);
	FL_KEY_SET_IF_MASKED(mask, keys, cnt,
			     FLOW_DISSECTOR_KEY_ENC_IPV4_ADDRS, enc_ipv4);
	FL_KEY_SET_IF_MASKED(mask, keys, cnt,
			     FLOW_DISSECTOR_KEY_ENC_IPV6_ADDRS, enc_ipv6);
	if (FL_KEY_IS_MASKED(mask, enc_ipv4) ||
	    FL_KEY_IS_MASKED(mask, enc_ipv6))
		FL_KEY_SET(keys, cnt, FLOW_DISSECTOR_KEY_ENC_CONTROL,
			   enc_control);
	FL_KEY_SET_IF_MASKED(mask, keys, cnt,
			     FLOW_DISSECTOR_KEY_ENC_PORTS, enc_tp);
	FL_KEY_SET_IF_MASKED(mask, keys, cnt,
			     FLOW_DISSECTOR_KEY_ENC_IP, enc_ip);
	FL_KEY_SET_IF_MASKED(mask, keys, cnt,
			     FLOW_DISSECTOR_KEY_ENC_OPTS, enc_opts);
	FL_KEY_SET_IF_MASKED(mask, keys, cnt,
			     FLOW_DISSECTOR_KEY_CT, ct);
	FL_KEY_SET_IF_MASKED(mask, keys, cnt,
			     FLOW_DISSECTOR_KEY_HASH, hash);

	skb_flow_dissector_init(dissector, keys/*记录各成员的在fl_flow_key中的offset*/, cnt/*成员数*/);
}

//创建新的mask并将其添加进head->ht中
static struct fl_flow_mask *fl_create_new_mask(struct cls_fl_head *head,
					       struct fl_flow_mask *mask/*要创建的mask*/)
{
	struct fl_flow_mask *newmask;
	int err;

	newmask = kzalloc(sizeof(*newmask), GFP_KERNEL);
	if (!newmask)
		return ERR_PTR(-ENOMEM);

	fl_mask_copy(newmask, mask);

	//如果有port range匹配，则添加flag
	if ((newmask->key.tp_range.tp_min.dst &&
	     newmask->key.tp_range.tp_max.dst) ||
	    (newmask->key.tp_range.tp_min.src &&
	     newmask->key.tp_range.tp_max.src))
		newmask->flags |= TCA_FLOWER_MASK_FLAGS_RANGE;

	//初始化newmask用于挂接至hashtable
	err = fl_init_mask_hashtable(newmask);
	if (err)
		goto errout_free;

	//指明mask对应的offset
	fl_init_dissector(&newmask->dissector, &newmask->key);

	INIT_LIST_HEAD_RCU(&newmask->filters);

	refcount_set(&newmask->refcnt, 1);
	//用newmask替换旧的mask
	err = rhashtable_replace_fast(&head->ht, &mask->ht_node,
				      &newmask->ht_node, mask_ht_params);
	if (err)
		goto errout_destroy;

	//将mask加入到newmask中
	spin_lock(&head->masks_lock);
	list_add_tail_rcu(&newmask->list, &head->masks);
	spin_unlock(&head->masks_lock);

	return newmask;

errout_destroy:
	rhashtable_destroy(&newmask->ht);
errout_free:
	kfree(newmask);

	return ERR_PTR(err);
}

//为规则设置对应的mask
static int fl_check_assign_mask(struct cls_fl_head *head,
				struct cls_fl_filter *fnew,
				struct cls_fl_filter *fold,
				struct fl_flow_mask *mask)
{
	struct fl_flow_mask *newmask;
	int ret = 0;

	rcu_read_lock();

	/* Insert mask as temporary node to prevent concurrent creation of mask
	 * with same key. Any concurrent lookups with same key will return
	 * -EAGAIN because mask's refcnt is zero.
	 */
	//检查系统中是否已有与mask相同的mask了
	fnew->mask = rhashtable_lookup_get_insert_fast(&head->ht,
						       &mask->ht_node,
						       mask_ht_params);
	if (!fnew->mask) {
		//head->ht中不存在这种mask,需要新建它，例如之前规则均不配置dstip,而新增规则
		//要求匹配dstip时，则出现mask在head->ht中不存在情况。
		rcu_read_unlock();

		if (fold) {
		    /*旧规则一定存在mask,不容许new与old规则间mask不同*/
			ret = -EINVAL;
			goto errout_cleanup;
		}

		//创建mask
		newmask = fl_create_new_mask(head, mask);
		if (IS_ERR(newmask)) {
			ret = PTR_ERR(newmask);
			goto errout_cleanup;
		}

		fnew->mask = newmask;
		return 0;
	} else if (IS_ERR(fnew->mask)) {
		ret = PTR_ERR(fnew->mask);
	} else if (fold && fold->mask != fnew->mask) {
		//有旧规则，不容许new与old规则间mask不同
		ret = -EINVAL;
	} else if (!refcount_inc_not_zero(&fnew->mask->refcnt)) {
		/* Mask was deleted concurrently, try again */
		ret = -EAGAIN;
	}
	rcu_read_unlock();
	return ret;

errout_cleanup:
	rhashtable_remove_fast(&head->ht, &mask->ht_node,
			       mask_ht_params);
	return ret;
}

//解析流的match及action
static int fl_set_parms(struct net *net, struct tcf_proto *tp,
			struct cls_fl_filter *f/*filter规则*/, struct fl_flow_mask *mask/*掩码*/,
			unsigned long base, struct nlattr **tb,
			struct nlattr *est,
			struct fl_flow_tmplt *tmplt, u32 flags,
			struct netlink_ext_ack *extack)
{
	int err;

<<<<<<< HEAD
	//解析action
	err = tcf_exts_validate(net, tp, tb, est, &f->exts, ovr, rtnl_held,
				extack);
=======
	err = tcf_exts_validate(net, tp, tb, est, &f->exts, flags, extack);
>>>>>>> ce840177
	if (err < 0)
		return err;

	if (tb[TCA_FLOWER_CLASSID]) {
		f->res.classid = nla_get_u32(tb[TCA_FLOWER_CLASSID]);
		if (flags & TCA_ACT_FLAGS_NO_RTNL)
			rtnl_lock();
		tcf_bind_filter(tp, &f->res, base);
		if (flags & TCA_ACT_FLAGS_NO_RTNL)
			rtnl_unlock();
	}

	//解析flower规则中的key,mask
	err = fl_set_key(net, tb, &f->key, &mask->key, extack);
	if (err)
		return err;

	//确定mask的起始终止位置
	fl_mask_update_range(mask);
	//填充f->mkey,使f->mkey = f->key & mask
	fl_set_masked_key(&f->mkey, &f->key, mask);

	if (!fl_mask_fits_tmplt(tmplt, mask)) {
		//mask与模板不一致，如果tmplt为NULL，则返回True
		NL_SET_ERR_MSG_MOD(extack, "Mask does not fit the template");
		return -EINVAL;
	}

	return 0;
}

//将filter加入到hashtable中
static int fl_ht_insert_unique(struct cls_fl_filter *fnew,
			       struct cls_fl_filter *fold,
			       bool *in_ht/*出参，是否存入了hash表*/)
{
	struct fl_flow_mask *mask = fnew->mask;
	int err;

	//将filter加入到hashtable中
	err = rhashtable_lookup_insert_fast(&mask->ht,
					    &fnew->ht_node,
					    mask->filter_ht_params);
	if (err) {
	    /*加入出错，没有存放入hash表*/
		*in_ht = false;
		/* It is okay if filter with same key exists when
		 * overwriting.
		 */
		return fold && err == -EEXIST ? 0 : err;
	}

	*in_ht = true;
	return 0;
}

//添加删除flower规则
static int fl_change(struct net *net, struct sk_buff *in_skb/*netlink消息报文*/,
		     struct tcf_proto *tp, unsigned long base,
<<<<<<< HEAD
		     u32 handle/*规则对应的handle*/, struct nlattr **tca/*netlink消息*/,
		     void **arg/*入参旧规则，出参新规则*/, bool ovr, bool rtnl_held,
		     struct netlink_ext_ack *extack)
{
	struct cls_fl_head *head = fl_head_dereference(tp);
	struct cls_fl_filter *fold = *arg;/*旧的规则*/
	struct cls_fl_filter *fnew/*新规则的内容来源于tca*/;
=======
		     u32 handle, struct nlattr **tca,
		     void **arg, u32 flags,
		     struct netlink_ext_ack *extack)
{
	struct cls_fl_head *head = fl_head_dereference(tp);
	bool rtnl_held = !(flags & TCA_ACT_FLAGS_NO_RTNL);
	struct cls_fl_filter *fold = *arg;
	struct cls_fl_filter *fnew;
>>>>>>> ce840177
	struct fl_flow_mask *mask;
	struct nlattr **tb;
	bool in_ht;
	int err;

	//flower规则均存在options中
	if (!tca[TCA_OPTIONS]) {
		err = -EINVAL;
		goto errout_fold;
	}

	//申请填充规则mask
	mask = kzalloc(sizeof(struct fl_flow_mask), GFP_KERNEL);
	if (!mask) {
		err = -ENOBUFS;
		goto errout_fold;
	}

	tb = kcalloc(TCA_FLOWER_MAX + 1, sizeof(struct nlattr *), GFP_KERNEL);
	if (!tb) {
		err = -ENOBUFS;
		goto errout_mask_alloc;
	}

	//自tca[TCA_OPTIONS]中解析出flower规则,存入tb
	err = nla_parse_nested_deprecated(tb, TCA_FLOWER_MAX,
					  tca[TCA_OPTIONS], fl_policy, NULL);
	if (err < 0)
		goto errout_tb;

	//当前为change，要求规则handle相等，现在规则handle不相等，报错
	if (fold && handle && fold->handle != handle) {
		err = -EINVAL;
		goto errout_tb;
	}

	//构造新规则
	fnew = kzalloc(sizeof(*fnew), GFP_KERNEL);
	if (!fnew) {
		err = -ENOBUFS;
		goto errout_tb;
	}
	INIT_LIST_HEAD(&fnew->hw_list);
	refcount_set(&fnew->refcnt, 1);

	//初始化新规则的action结构
	err = tcf_exts_init(&fnew->exts, net, TCA_FLOWER_ACT, 0);
	if (err < 0)
		goto errout;

	//解析流的下发方式（不下发至硬件/不下发至软件）
	if (tb[TCA_FLOWER_FLAGS]) {
		fnew->flags = nla_get_u32(tb[TCA_FLOWER_FLAGS]);

		if (!tc_flags_valid(fnew->flags)) {
			err = -EINVAL;
			goto errout;
		}
	}

<<<<<<< HEAD
	//解析flow的key，mask及action
	err = fl_set_parms(net, tp, fnew, mask, base, tb, tca[TCA_RATE], ovr,
			   tp->chain->tmplt_priv, rtnl_held, extack);
=======
	err = fl_set_parms(net, tp, fnew, mask, base, tb, tca[TCA_RATE],
			   tp->chain->tmplt_priv, flags, extack);
>>>>>>> ce840177
	if (err)
		goto errout;

	//使规则与mask关联，如果mask不存在，则
	err = fl_check_assign_mask(head, fnew, fold, mask);
	if (err)
		goto errout;

	//将filter加入至其对应的mask中
	err = fl_ht_insert_unique(fnew, fold, &in_ht);
	if (err)
		goto errout_mask;

	//如果规则不要求跳过hw,则按要求执行hw的替换
	if (!tc_skip_hw(fnew->flags)) {
		err = fl_hw_replace_filter(tp, fnew, rtnl_held, extack);
		if (err)
			goto errout_ht;
	}

	//标记规则未下载到硬件
	if (!tc_in_hw(fnew->flags))
		fnew->flags |= TCA_CLS_FLAGS_NOT_IN_HW;

	spin_lock(&tp->lock);

	/* tp was deleted concurrently. -EAGAIN will cause caller to lookup
	 * proto again or create new one, if necessary.
	 */
	if (tp->deleting) {
		err = -EAGAIN;
		goto errout_hw;
	}

	if (fold) {
		//有旧的规则，则移除掉旧的规则
		/* Fold filter was deleted concurrently. Retry lookup. */
		if (fold->deleted) {
			err = -EAGAIN;
			goto errout_hw;
		}

		fnew->handle = handle;

		if (!in_ht) {
			//如果不存hashtable中，则将其加入，再统一做删除（为了统一处理）
			struct rhashtable_params params =
				fnew->mask->filter_ht_params;

			err = rhashtable_insert_fast(&fnew->mask->ht,
						     &fnew->ht_node,
						     params);
			if (err)
				goto errout_hw;
			in_ht = true;
		}

		refcount_inc(&fnew->refcnt);
		//执行旧规则删除
		rhashtable_remove_fast(&fold->mask->ht,
				       &fold->ht_node,
				       fold->mask->filter_ht_params);
		//移除掉filter与handle之间的映射关系
		idr_replace(&head->handle_idr, fnew, fnew->handle);
		list_replace_rcu(&fold->list, &fnew->list);
		fold->deleted = true;

		spin_unlock(&tp->lock);

		fl_mask_put(head, fold->mask);
		if (!tc_skip_hw(fold->flags))
			/*自硬件中移除规则*/
			fl_hw_destroy_filter(tp, fold, rtnl_held, NULL);
		tcf_unbind_filter(tp, &fold->res);
		/* Caller holds reference to fold, so refcnt is always > 0
		 * after this.
		 */
		refcount_dec(&fold->refcnt);
		__fl_put(fold);
	} else {
		if (handle) {
			/* user specifies a handle and it doesn't exist */
			//用户指定了一个不存在的handle,申请一个
			err = idr_alloc_u32(&head->handle_idr, fnew, &handle,
					    handle, GFP_ATOMIC);

			/* Filter with specified handle was concurrently
			 * inserted after initial check in cls_api. This is not
			 * necessarily an error if NLM_F_EXCL is not set in
			 * message flags. Returning EAGAIN will cause cls_api to
			 * try to update concurrently inserted rule.
			 */
			if (err == -ENOSPC)
				err = -EAGAIN;
		} else {
			//未指定handle,申请一个
			handle = 1;
			err = idr_alloc_u32(&head->handle_idr, fnew, &handle,
					    INT_MAX, GFP_ATOMIC);
		}
		if (err)
			goto errout_hw;

		refcount_inc(&fnew->refcnt);
		//用于挂接filter到mask->filters链上
		fnew->handle = handle;
		list_add_tail_rcu(&fnew->list, &fnew->mask->filters);
		spin_unlock(&tp->lock);
	}

	*arg = fnew;

	kfree(tb);
	tcf_queue_work(&mask->rwork, fl_uninit_mask_free_work);
	return 0;

errout_ht:
	spin_lock(&tp->lock);
errout_hw:
	fnew->deleted = true;
	spin_unlock(&tp->lock);
	if (!tc_skip_hw(fnew->flags))
		fl_hw_destroy_filter(tp, fnew, rtnl_held, NULL);
	if (in_ht)
		rhashtable_remove_fast(&fnew->mask->ht, &fnew->ht_node,
				       fnew->mask->filter_ht_params);
errout_mask:
	fl_mask_put(head, fnew->mask);
errout:
	__fl_put(fnew);
errout_tb:
	kfree(tb);
errout_mask_alloc:
	tcf_queue_work(&mask->rwork, fl_uninit_mask_free_work);
errout_fold:
	if (fold)
		__fl_put(fold);
	return err;
}

static int fl_delete(struct tcf_proto *tp, void *arg, bool *last/*出参，当前正在删除的flow是否最后一个*/,
		     bool rtnl_held, struct netlink_ext_ack *extack)
{
	struct cls_fl_head *head = fl_head_dereference(tp);
	struct cls_fl_filter *f = arg;
	bool last_on_mask;
	int err = 0;

	//自tp中移除filter
	err = __fl_delete(tp, f, &last_on_mask, rtnl_held, extack);
	//通过检查mask链是否为空
	*last = list_empty(&head->masks);
	__fl_put(f);

	return err;
}

/*遍历tp对应的filter规则*/
static void fl_walk(struct tcf_proto *tp, struct tcf_walker *arg,
		    bool rtnl_held)
{
	struct cls_fl_head *head = fl_head_dereference(tp);
	unsigned long id = arg->cookie, tmp;
	struct cls_fl_filter *f;

	arg->count = arg->skip;

<<<<<<< HEAD
	//通过hand->handle_idr遍历每个filter规则
=======
	rcu_read_lock();
>>>>>>> ce840177
	idr_for_each_entry_continue_ul(&head->handle_idr, f, tmp, id) {
		/* don't return filters that are being deleted */
		if (!refcount_inc_not_zero(&f->refcnt))
		    /*跳过不再引用的flower filter*/
			continue;
<<<<<<< HEAD
		/*采用tp dump每条flower filter规则*/
=======
		rcu_read_unlock();

>>>>>>> ce840177
		if (arg->fn(tp, f, arg) < 0) {
		    /*执行walk回调失败，停止*/
			__fl_put(f);
			arg->stop = 1;
			rcu_read_lock();
			break;
		}
		__fl_put(f);
		arg->count++;
		rcu_read_lock();
	}
<<<<<<< HEAD
	arg->cookie = id;/*记录停止时的id*/
=======
	rcu_read_unlock();
	arg->cookie = id;
>>>>>>> ce840177
}

//用于获得已下发给hw的filter
static struct cls_fl_filter *
fl_get_next_hw_filter(struct tcf_proto *tp, struct cls_fl_filter *f, bool add)
{
	struct cls_fl_head *head = fl_head_dereference(tp);

	spin_lock(&tp->lock);
	if (list_empty(&head->hw_filters)) {
		//下给hardware的filter为空，返回NULL
		spin_unlock(&tp->lock);
		return NULL;
	}

	if (!f)
		/*未指定时，使用首个filter*/
		f = list_entry(&head->hw_filters, struct cls_fl_filter,
			       hw_list);

	/*返回未被移除的filter*/
	list_for_each_entry_continue(f, &head->hw_filters, hw_list) {
		if (!(add && f->deleted) && refcount_inc_not_zero(&f->refcnt)) {
			spin_unlock(&tp->lock);
			return f;
		}
	}

	spin_unlock(&tp->lock);
	return NULL;
}

static int fl_reoffload(struct tcf_proto *tp, bool add/*是否规则添加*/, flow_setup_cb_t *cb/*针对每条cls_flower执行TC_SETUP_CLSFLOWER*/,
			void *cb_priv/*回调的私有数据*/, struct netlink_ext_ack *extack)
{
	struct tcf_block *block = tp->chain->block;
	struct flow_cls_offload cls_flower = {};
	struct cls_fl_filter *f = NULL;
	int err;

	/* hw_filters list can only be changed by hw offload functions after
	 * obtaining rtnl lock. Make sure it is not changed while reoffload is
	 * iterating it.
	 */
	ASSERT_RTNL();

	//遍历已下发到hardware的所有filter
	while ((f = fl_get_next_hw_filter(tp, f, add))) {
		//将filter构造成cls_flower
		cls_flower.rule =
			flow_rule_alloc(tcf_exts_num_actions(&f->exts));
		if (!cls_flower.rule) {
			__fl_put(f);
			return -ENOMEM;
		}

		tc_cls_common_offload_init(&cls_flower.common, tp, f->flags,
					   extack);
		cls_flower.command = add /*确定规则增删*/ ?
			FLOW_CLS_REPLACE : FLOW_CLS_DESTROY;
		cls_flower.cookie = (unsigned long)f;
		cls_flower.rule->match.dissector = &f->mask->dissector;
		cls_flower.rule->match.mask = &f->mask->key;
		cls_flower.rule->match.key = &f->mkey;

		//实现action转换
		err = tc_setup_flow_action(&cls_flower.rule->action, &f->exts);
		if (err) {
			kfree(cls_flower.rule);
			if (tc_skip_sw(f->flags)) {
				NL_SET_ERR_MSG_MOD(extack, "Failed to setup flow action");
				__fl_put(f);
				return err;
			}
			goto next_flow;
		}

		cls_flower.classid = f->res.classid;

		//执行clsflower回调下发
		err = tc_setup_cb_reoffload(block, tp, add, cb,
					    TC_SETUP_CLSFLOWER, &cls_flower,
					    cb_priv, &f->flags,
					    &f->in_hw_count);
		tc_cleanup_flow_action(&cls_flower.rule->action);
		kfree(cls_flower.rule);

		if (err) {
			__fl_put(f);
			return err;
		}
next_flow:
		__fl_put(f);
	}

	return 0;
}

static void fl_hw_add(struct tcf_proto *tp, void *type_data)
{
	struct flow_cls_offload *cls_flower = type_data;
	struct cls_fl_filter *f =
		(struct cls_fl_filter *) cls_flower->cookie;
	struct cls_fl_head *head = fl_head_dereference(tp);

	spin_lock(&tp->lock);
	list_add(&f->hw_list, &head->hw_filters);
	spin_unlock(&tp->lock);
}

static void fl_hw_del(struct tcf_proto *tp, void *type_data)
{
	struct flow_cls_offload *cls_flower = type_data;
	struct cls_fl_filter *f =
		(struct cls_fl_filter *) cls_flower->cookie;

	spin_lock(&tp->lock);
	if (!list_empty(&f->hw_list))
		list_del_init(&f->hw_list);
	spin_unlock(&tp->lock);
}

/*flower tmplt创建*/
static int fl_hw_create_tmplt(struct tcf_chain *chain/*从属的chain*/,
			      struct fl_flow_tmplt *tmplt)
{
	struct flow_cls_offload cls_flower = {};
	struct tcf_block *block = chain->block;/*取chain对应的block*/

	cls_flower.rule = flow_rule_alloc(0);
	if (!cls_flower.rule)
		return -ENOMEM;

	cls_flower.common.chain_index = chain->index;
	cls_flower.command = FLOW_CLS_TMPLT_CREATE;/*flower模块创建*/
	cls_flower.cookie = (unsigned long) tmplt;/*用tmplt地址指定cookie*/
	cls_flower.rule->match.dissector = &tmplt->dissector;
	cls_flower.rule->match.mask = &tmplt->mask;
	cls_flower.rule->match.key = &tmplt->dummy_key;

	/* We don't care if driver (any of them) fails to handle this
	 * call. It serves just as a hint for it.
	 */
	tc_setup_cb_call(block, TC_SETUP_CLSFLOWER, &cls_flower, false, true);/*触发回调，创建flower*/
	kfree(cls_flower.rule);

	return 0;
}

/*flower tmplt删除*/
static void fl_hw_destroy_tmplt(struct tcf_chain *chain,
				struct fl_flow_tmplt *tmplt)
{
	struct flow_cls_offload cls_flower = {};
	struct tcf_block *block = chain->block;

	cls_flower.common.chain_index = chain->index;
	cls_flower.command = FLOW_CLS_TMPLT_DESTROY;
	cls_flower.cookie = (unsigned long) tmplt;

	tc_setup_cb_call(block, TC_SETUP_CLSFLOWER, &cls_flower, false, true);
}

//通过tca创建tmplt
static void *fl_tmplt_create(struct net *net, struct tcf_chain *chain,
			     struct nlattr **tca,
			     struct netlink_ext_ack *extack)
{
	struct fl_flow_tmplt *tmplt;
	struct nlattr **tb;
	int err;

	/*必须指明options*/
	if (!tca[TCA_OPTIONS])
		return ERR_PTR(-EINVAL);

	/*解析options*/
	tb = kcalloc(TCA_FLOWER_MAX + 1, sizeof(struct nlattr *), GFP_KERNEL);
	if (!tb)
		return ERR_PTR(-ENOBUFS);
	err = nla_parse_nested_deprecated(tb, TCA_FLOWER_MAX,
					  tca[TCA_OPTIONS], fl_policy, NULL);
	if (err)
		goto errout_tb;

	tmplt = kzalloc(sizeof(*tmplt), GFP_KERNEL);
	if (!tmplt) {
		err = -ENOMEM;
		goto errout_tb;
	}

	//解析tb，填充key,mask
	tmplt->chain = chain;
	err = fl_set_key(net, tb, &tmplt->dummy_key, &tmplt->mask, extack);
	if (err)
		goto errout_tmplt;

	//填充dissector
	fl_init_dissector(&tmplt->dissector, &tmplt->mask);

	//在hw中创建tmplt
	err = fl_hw_create_tmplt(chain, tmplt);
	if (err)
		goto errout_tmplt;

	kfree(tb);
	return tmplt;

errout_tmplt:
	kfree(tmplt);
errout_tb:
	kfree(tb);
	return ERR_PTR(err);
}

static void fl_tmplt_destroy(void *tmplt_priv)
{
	struct fl_flow_tmplt *tmplt = tmplt_priv;

	fl_hw_destroy_tmplt(tmplt->chain, tmplt);
	kfree(tmplt);
}

static int fl_dump_key_val(struct sk_buff *skb,
			   void *val, int val_type,
			   void *mask, int mask_type, int len)
{
	int err;

	if (!memchr_inv(mask, 0, len))
		return 0;
	err = nla_put(skb, val_type, len, val);
	if (err)
		return err;
	if (mask_type != TCA_FLOWER_UNSPEC) {
		err = nla_put(skb, mask_type, len, mask);
		if (err)
			return err;
	}
	return 0;
}

static int fl_dump_key_port_range(struct sk_buff *skb, struct fl_flow_key *key,
				  struct fl_flow_key *mask)
{
	if (fl_dump_key_val(skb, &key->tp_range.tp_min.dst,
			    TCA_FLOWER_KEY_PORT_DST_MIN,
			    &mask->tp_range.tp_min.dst, TCA_FLOWER_UNSPEC,
			    sizeof(key->tp_range.tp_min.dst)) ||
	    fl_dump_key_val(skb, &key->tp_range.tp_max.dst,
			    TCA_FLOWER_KEY_PORT_DST_MAX,
			    &mask->tp_range.tp_max.dst, TCA_FLOWER_UNSPEC,
			    sizeof(key->tp_range.tp_max.dst)) ||
	    fl_dump_key_val(skb, &key->tp_range.tp_min.src,
			    TCA_FLOWER_KEY_PORT_SRC_MIN,
			    &mask->tp_range.tp_min.src, TCA_FLOWER_UNSPEC,
			    sizeof(key->tp_range.tp_min.src)) ||
	    fl_dump_key_val(skb, &key->tp_range.tp_max.src,
			    TCA_FLOWER_KEY_PORT_SRC_MAX,
			    &mask->tp_range.tp_max.src, TCA_FLOWER_UNSPEC,
			    sizeof(key->tp_range.tp_max.src)))
		return -1;

	return 0;
}

static int fl_dump_key_mpls_opt_lse(struct sk_buff *skb,
				    struct flow_dissector_key_mpls *mpls_key,
				    struct flow_dissector_key_mpls *mpls_mask,
				    u8 lse_index)
{
	struct flow_dissector_mpls_lse *lse_mask = &mpls_mask->ls[lse_index];
	struct flow_dissector_mpls_lse *lse_key = &mpls_key->ls[lse_index];
	int err;

	err = nla_put_u8(skb, TCA_FLOWER_KEY_MPLS_OPT_LSE_DEPTH,
			 lse_index + 1);
	if (err)
		return err;

	if (lse_mask->mpls_ttl) {
		err = nla_put_u8(skb, TCA_FLOWER_KEY_MPLS_OPT_LSE_TTL,
				 lse_key->mpls_ttl);
		if (err)
			return err;
	}
	if (lse_mask->mpls_bos) {
		err = nla_put_u8(skb, TCA_FLOWER_KEY_MPLS_OPT_LSE_BOS,
				 lse_key->mpls_bos);
		if (err)
			return err;
	}
	if (lse_mask->mpls_tc) {
		err = nla_put_u8(skb, TCA_FLOWER_KEY_MPLS_OPT_LSE_TC,
				 lse_key->mpls_tc);
		if (err)
			return err;
	}
	if (lse_mask->mpls_label) {
		err = nla_put_u32(skb, TCA_FLOWER_KEY_MPLS_OPT_LSE_LABEL,
				  lse_key->mpls_label);
		if (err)
			return err;
	}

	return 0;
}

static int fl_dump_key_mpls_opts(struct sk_buff *skb,
				 struct flow_dissector_key_mpls *mpls_key,
				 struct flow_dissector_key_mpls *mpls_mask)
{
	struct nlattr *opts;
	struct nlattr *lse;
	u8 lse_index;
	int err;

	opts = nla_nest_start(skb, TCA_FLOWER_KEY_MPLS_OPTS);
	if (!opts)
		return -EMSGSIZE;

	for (lse_index = 0; lse_index < FLOW_DIS_MPLS_MAX; lse_index++) {
		if (!(mpls_mask->used_lses & 1 << lse_index))
			continue;

		lse = nla_nest_start(skb, TCA_FLOWER_KEY_MPLS_OPTS_LSE);
		if (!lse) {
			err = -EMSGSIZE;
			goto err_opts;
		}

		err = fl_dump_key_mpls_opt_lse(skb, mpls_key, mpls_mask,
					       lse_index);
		if (err)
			goto err_opts_lse;
		nla_nest_end(skb, lse);
	}
	nla_nest_end(skb, opts);

	return 0;

err_opts_lse:
	nla_nest_cancel(skb, lse);
err_opts:
	nla_nest_cancel(skb, opts);

	return err;
}

static int fl_dump_key_mpls(struct sk_buff *skb,
			    struct flow_dissector_key_mpls *mpls_key,
			    struct flow_dissector_key_mpls *mpls_mask)
{
	struct flow_dissector_mpls_lse *lse_mask;
	struct flow_dissector_mpls_lse *lse_key;
	int err;

	if (!mpls_mask->used_lses)
		return 0;

	lse_mask = &mpls_mask->ls[0];
	lse_key = &mpls_key->ls[0];

	/* For backward compatibility, don't use the MPLS nested attributes if
	 * the rule can be expressed using the old attributes.
	 */
	if (mpls_mask->used_lses & ~1 ||
	    (!lse_mask->mpls_ttl && !lse_mask->mpls_bos &&
	     !lse_mask->mpls_tc && !lse_mask->mpls_label))
		return fl_dump_key_mpls_opts(skb, mpls_key, mpls_mask);

	if (lse_mask->mpls_ttl) {
		err = nla_put_u8(skb, TCA_FLOWER_KEY_MPLS_TTL,
				 lse_key->mpls_ttl);
		if (err)
			return err;
	}
	if (lse_mask->mpls_tc) {
		err = nla_put_u8(skb, TCA_FLOWER_KEY_MPLS_TC,
				 lse_key->mpls_tc);
		if (err)
			return err;
	}
	if (lse_mask->mpls_label) {
		err = nla_put_u32(skb, TCA_FLOWER_KEY_MPLS_LABEL,
				  lse_key->mpls_label);
		if (err)
			return err;
	}
	if (lse_mask->mpls_bos) {
		err = nla_put_u8(skb, TCA_FLOWER_KEY_MPLS_BOS,
				 lse_key->mpls_bos);
		if (err)
			return err;
	}
	return 0;
}

static int fl_dump_key_ip(struct sk_buff *skb, bool encap,
			  struct flow_dissector_key_ip *key,
			  struct flow_dissector_key_ip *mask)
{
	int tos_key = encap ? TCA_FLOWER_KEY_ENC_IP_TOS : TCA_FLOWER_KEY_IP_TOS;
	int ttl_key = encap ? TCA_FLOWER_KEY_ENC_IP_TTL : TCA_FLOWER_KEY_IP_TTL;
	int tos_mask = encap ? TCA_FLOWER_KEY_ENC_IP_TOS_MASK : TCA_FLOWER_KEY_IP_TOS_MASK;
	int ttl_mask = encap ? TCA_FLOWER_KEY_ENC_IP_TTL_MASK : TCA_FLOWER_KEY_IP_TTL_MASK;

	if (fl_dump_key_val(skb, &key->tos, tos_key, &mask->tos, tos_mask, sizeof(key->tos)) ||
	    fl_dump_key_val(skb, &key->ttl, ttl_key, &mask->ttl, ttl_mask, sizeof(key->ttl)))
		return -1;

	return 0;
}

static int fl_dump_key_vlan(struct sk_buff *skb,
			    int vlan_id_key, int vlan_prio_key,
			    struct flow_dissector_key_vlan *vlan_key,
			    struct flow_dissector_key_vlan *vlan_mask)
{
	int err;

	if (!memchr_inv(vlan_mask, 0, sizeof(*vlan_mask)))
		return 0;
	if (vlan_mask->vlan_id) {
		err = nla_put_u16(skb, vlan_id_key,
				  vlan_key->vlan_id);
		if (err)
			return err;
	}
	if (vlan_mask->vlan_priority) {
		err = nla_put_u8(skb, vlan_prio_key,
				 vlan_key->vlan_priority);
		if (err)
			return err;
	}
	return 0;
}

static void fl_get_key_flag(u32 dissector_key, u32 dissector_mask,
			    u32 *flower_key, u32 *flower_mask,
			    u32 flower_flag_bit, u32 dissector_flag_bit)
{
	if (dissector_mask & dissector_flag_bit) {
		*flower_mask |= flower_flag_bit;
		if (dissector_key & dissector_flag_bit)
			*flower_key |= flower_flag_bit;
	}
}

static int fl_dump_key_flags(struct sk_buff *skb, u32 flags_key, u32 flags_mask)
{
	u32 key, mask;
	__be32 _key, _mask;
	int err;

	if (!memchr_inv(&flags_mask, 0, sizeof(flags_mask)))
		return 0;

	key = 0;
	mask = 0;

	fl_get_key_flag(flags_key, flags_mask, &key, &mask,
			TCA_FLOWER_KEY_FLAGS_IS_FRAGMENT, FLOW_DIS_IS_FRAGMENT);
	fl_get_key_flag(flags_key, flags_mask, &key, &mask,
			TCA_FLOWER_KEY_FLAGS_FRAG_IS_FIRST,
			FLOW_DIS_FIRST_FRAG);

	_key = cpu_to_be32(key);
	_mask = cpu_to_be32(mask);

	err = nla_put(skb, TCA_FLOWER_KEY_FLAGS, 4, &_key);
	if (err)
		return err;

	return nla_put(skb, TCA_FLOWER_KEY_FLAGS_MASK, 4, &_mask);
}

static int fl_dump_key_geneve_opt(struct sk_buff *skb,
				  struct flow_dissector_key_enc_opts *enc_opts)
{
	struct geneve_opt *opt;
	struct nlattr *nest;
	int opt_off = 0;

	nest = nla_nest_start_noflag(skb, TCA_FLOWER_KEY_ENC_OPTS_GENEVE);
	if (!nest)
		goto nla_put_failure;

	while (enc_opts->len > opt_off) {
		opt = (struct geneve_opt *)&enc_opts->data[opt_off];

		if (nla_put_be16(skb, TCA_FLOWER_KEY_ENC_OPT_GENEVE_CLASS,
				 opt->opt_class))
			goto nla_put_failure;
		if (nla_put_u8(skb, TCA_FLOWER_KEY_ENC_OPT_GENEVE_TYPE,
			       opt->type))
			goto nla_put_failure;
		if (nla_put(skb, TCA_FLOWER_KEY_ENC_OPT_GENEVE_DATA,
			    opt->length * 4, opt->opt_data))
			goto nla_put_failure;

		opt_off += sizeof(struct geneve_opt) + opt->length * 4;
	}
	nla_nest_end(skb, nest);
	return 0;

nla_put_failure:
	nla_nest_cancel(skb, nest);
	return -EMSGSIZE;
}

static int fl_dump_key_vxlan_opt(struct sk_buff *skb,
				 struct flow_dissector_key_enc_opts *enc_opts)
{
	struct vxlan_metadata *md;
	struct nlattr *nest;

	nest = nla_nest_start_noflag(skb, TCA_FLOWER_KEY_ENC_OPTS_VXLAN);
	if (!nest)
		goto nla_put_failure;

	md = (struct vxlan_metadata *)&enc_opts->data[0];
	if (nla_put_u32(skb, TCA_FLOWER_KEY_ENC_OPT_VXLAN_GBP, md->gbp))
		goto nla_put_failure;

	nla_nest_end(skb, nest);
	return 0;

nla_put_failure:
	nla_nest_cancel(skb, nest);
	return -EMSGSIZE;
}

static int fl_dump_key_erspan_opt(struct sk_buff *skb,
				  struct flow_dissector_key_enc_opts *enc_opts)
{
	struct erspan_metadata *md;
	struct nlattr *nest;

	nest = nla_nest_start_noflag(skb, TCA_FLOWER_KEY_ENC_OPTS_ERSPAN);
	if (!nest)
		goto nla_put_failure;

	md = (struct erspan_metadata *)&enc_opts->data[0];
	if (nla_put_u8(skb, TCA_FLOWER_KEY_ENC_OPT_ERSPAN_VER, md->version))
		goto nla_put_failure;

	if (md->version == 1 &&
	    nla_put_be32(skb, TCA_FLOWER_KEY_ENC_OPT_ERSPAN_INDEX, md->u.index))
		goto nla_put_failure;

	if (md->version == 2 &&
	    (nla_put_u8(skb, TCA_FLOWER_KEY_ENC_OPT_ERSPAN_DIR,
			md->u.md2.dir) ||
	     nla_put_u8(skb, TCA_FLOWER_KEY_ENC_OPT_ERSPAN_HWID,
			get_hwid(&md->u.md2))))
		goto nla_put_failure;

	nla_nest_end(skb, nest);
	return 0;

nla_put_failure:
	nla_nest_cancel(skb, nest);
	return -EMSGSIZE;
}

static int fl_dump_key_ct(struct sk_buff *skb,
			  struct flow_dissector_key_ct *key,
			  struct flow_dissector_key_ct *mask)
{
	if (IS_ENABLED(CONFIG_NF_CONNTRACK) &&
	    fl_dump_key_val(skb, &key->ct_state, TCA_FLOWER_KEY_CT_STATE,
			    &mask->ct_state, TCA_FLOWER_KEY_CT_STATE_MASK,
			    sizeof(key->ct_state)))
		goto nla_put_failure;

	if (IS_ENABLED(CONFIG_NF_CONNTRACK_ZONES) &&
	    fl_dump_key_val(skb, &key->ct_zone, TCA_FLOWER_KEY_CT_ZONE,
			    &mask->ct_zone, TCA_FLOWER_KEY_CT_ZONE_MASK,
			    sizeof(key->ct_zone)))
		goto nla_put_failure;

	if (IS_ENABLED(CONFIG_NF_CONNTRACK_MARK) &&
	    fl_dump_key_val(skb, &key->ct_mark, TCA_FLOWER_KEY_CT_MARK,
			    &mask->ct_mark, TCA_FLOWER_KEY_CT_MARK_MASK,
			    sizeof(key->ct_mark)))
		goto nla_put_failure;

	if (IS_ENABLED(CONFIG_NF_CONNTRACK_LABELS) &&
	    fl_dump_key_val(skb, &key->ct_labels, TCA_FLOWER_KEY_CT_LABELS,
			    &mask->ct_labels, TCA_FLOWER_KEY_CT_LABELS_MASK,
			    sizeof(key->ct_labels)))
		goto nla_put_failure;

	return 0;

nla_put_failure:
	return -EMSGSIZE;
}

static int fl_dump_key_options(struct sk_buff *skb, int enc_opt_type,
			       struct flow_dissector_key_enc_opts *enc_opts)
{
	struct nlattr *nest;
	int err;

	if (!enc_opts->len)
		return 0;

	nest = nla_nest_start_noflag(skb, enc_opt_type);
	if (!nest)
		goto nla_put_failure;

	switch (enc_opts->dst_opt_type) {
	case TUNNEL_GENEVE_OPT:
		err = fl_dump_key_geneve_opt(skb, enc_opts);
		if (err)
			goto nla_put_failure;
		break;
	case TUNNEL_VXLAN_OPT:
		err = fl_dump_key_vxlan_opt(skb, enc_opts);
		if (err)
			goto nla_put_failure;
		break;
	case TUNNEL_ERSPAN_OPT:
		err = fl_dump_key_erspan_opt(skb, enc_opts);
		if (err)
			goto nla_put_failure;
		break;
	default:
		goto nla_put_failure;
	}
	nla_nest_end(skb, nest);
	return 0;

nla_put_failure:
	nla_nest_cancel(skb, nest);
	return -EMSGSIZE;
}

static int fl_dump_key_enc_opt(struct sk_buff *skb,
			       struct flow_dissector_key_enc_opts *key_opts,
			       struct flow_dissector_key_enc_opts *msk_opts)
{
	int err;

	err = fl_dump_key_options(skb, TCA_FLOWER_KEY_ENC_OPTS, key_opts);
	if (err)
		return err;

	return fl_dump_key_options(skb, TCA_FLOWER_KEY_ENC_OPTS_MASK, msk_opts);
}

/*将flower的key,mask存入到skb中*/
static int fl_dump_key(struct sk_buff *skb, struct net *net,
		       struct fl_flow_key *key, struct fl_flow_key *mask)
{
	if (mask->meta.ingress_ifindex) {
		struct net_device *dev;

		dev = __dev_get_by_index(net, key->meta.ingress_ifindex);
		if (dev && nla_put_string(skb, TCA_FLOWER_INDEV, dev->name))
			goto nla_put_failure;
	}

	if (fl_dump_key_val(skb, key->eth.dst, TCA_FLOWER_KEY_ETH_DST,
			    mask->eth.dst, TCA_FLOWER_KEY_ETH_DST_MASK,
			    sizeof(key->eth.dst)) ||
	    fl_dump_key_val(skb, key->eth.src, TCA_FLOWER_KEY_ETH_SRC,
			    mask->eth.src, TCA_FLOWER_KEY_ETH_SRC_MASK,
			    sizeof(key->eth.src)) ||
	    fl_dump_key_val(skb, &key->basic.n_proto, TCA_FLOWER_KEY_ETH_TYPE,
			    &mask->basic.n_proto, TCA_FLOWER_UNSPEC,
			    sizeof(key->basic.n_proto)))
		goto nla_put_failure;

	if (fl_dump_key_mpls(skb, &key->mpls, &mask->mpls))
		goto nla_put_failure;

	if (fl_dump_key_vlan(skb, TCA_FLOWER_KEY_VLAN_ID,
			     TCA_FLOWER_KEY_VLAN_PRIO, &key->vlan, &mask->vlan))
		goto nla_put_failure;

	if (fl_dump_key_vlan(skb, TCA_FLOWER_KEY_CVLAN_ID,
			     TCA_FLOWER_KEY_CVLAN_PRIO,
			     &key->cvlan, &mask->cvlan) ||
	    (mask->cvlan.vlan_tpid &&
	     nla_put_be16(skb, TCA_FLOWER_KEY_VLAN_ETH_TYPE,
			  key->cvlan.vlan_tpid)))
		goto nla_put_failure;

	if (mask->basic.n_proto) {
		if (mask->cvlan.vlan_tpid) {
			if (nla_put_be16(skb, TCA_FLOWER_KEY_CVLAN_ETH_TYPE,
					 key->basic.n_proto))
				goto nla_put_failure;
		} else if (mask->vlan.vlan_tpid) {
			if (nla_put_be16(skb, TCA_FLOWER_KEY_VLAN_ETH_TYPE,
					 key->basic.n_proto))
				goto nla_put_failure;
		}
	}

	if ((key->basic.n_proto == htons(ETH_P_IP) ||
	     key->basic.n_proto == htons(ETH_P_IPV6)) &&
	    (fl_dump_key_val(skb, &key->basic.ip_proto, TCA_FLOWER_KEY_IP_PROTO,
			    &mask->basic.ip_proto, TCA_FLOWER_UNSPEC,
			    sizeof(key->basic.ip_proto)) ||
	    fl_dump_key_ip(skb, false, &key->ip, &mask->ip)))
		goto nla_put_failure;

	if (key->control.addr_type == FLOW_DISSECTOR_KEY_IPV4_ADDRS &&
	    (fl_dump_key_val(skb, &key->ipv4.src, TCA_FLOWER_KEY_IPV4_SRC,
			     &mask->ipv4.src, TCA_FLOWER_KEY_IPV4_SRC_MASK,
			     sizeof(key->ipv4.src)) ||
	     fl_dump_key_val(skb, &key->ipv4.dst, TCA_FLOWER_KEY_IPV4_DST,
			     &mask->ipv4.dst, TCA_FLOWER_KEY_IPV4_DST_MASK,
			     sizeof(key->ipv4.dst))))
		goto nla_put_failure;
	else if (key->control.addr_type == FLOW_DISSECTOR_KEY_IPV6_ADDRS &&
		 (fl_dump_key_val(skb, &key->ipv6.src, TCA_FLOWER_KEY_IPV6_SRC,
				  &mask->ipv6.src, TCA_FLOWER_KEY_IPV6_SRC_MASK,
				  sizeof(key->ipv6.src)) ||
		  fl_dump_key_val(skb, &key->ipv6.dst, TCA_FLOWER_KEY_IPV6_DST,
				  &mask->ipv6.dst, TCA_FLOWER_KEY_IPV6_DST_MASK,
				  sizeof(key->ipv6.dst))))
		goto nla_put_failure;

	if (key->basic.ip_proto == IPPROTO_TCP &&
	    (fl_dump_key_val(skb, &key->tp.src, TCA_FLOWER_KEY_TCP_SRC,
			     &mask->tp.src, TCA_FLOWER_KEY_TCP_SRC_MASK,
			     sizeof(key->tp.src)) ||
	     fl_dump_key_val(skb, &key->tp.dst, TCA_FLOWER_KEY_TCP_DST,
			     &mask->tp.dst, TCA_FLOWER_KEY_TCP_DST_MASK,
			     sizeof(key->tp.dst)) ||
	     fl_dump_key_val(skb, &key->tcp.flags, TCA_FLOWER_KEY_TCP_FLAGS,
			     &mask->tcp.flags, TCA_FLOWER_KEY_TCP_FLAGS_MASK,
			     sizeof(key->tcp.flags))))
		goto nla_put_failure;
	else if (key->basic.ip_proto == IPPROTO_UDP &&
		 (fl_dump_key_val(skb, &key->tp.src, TCA_FLOWER_KEY_UDP_SRC,
				  &mask->tp.src, TCA_FLOWER_KEY_UDP_SRC_MASK,
				  sizeof(key->tp.src)) ||
		  fl_dump_key_val(skb, &key->tp.dst, TCA_FLOWER_KEY_UDP_DST,
				  &mask->tp.dst, TCA_FLOWER_KEY_UDP_DST_MASK,
				  sizeof(key->tp.dst))))
		goto nla_put_failure;
	else if (key->basic.ip_proto == IPPROTO_SCTP &&
		 (fl_dump_key_val(skb, &key->tp.src, TCA_FLOWER_KEY_SCTP_SRC,
				  &mask->tp.src, TCA_FLOWER_KEY_SCTP_SRC_MASK,
				  sizeof(key->tp.src)) ||
		  fl_dump_key_val(skb, &key->tp.dst, TCA_FLOWER_KEY_SCTP_DST,
				  &mask->tp.dst, TCA_FLOWER_KEY_SCTP_DST_MASK,
				  sizeof(key->tp.dst))))
		goto nla_put_failure;
	else if (key->basic.n_proto == htons(ETH_P_IP) &&
		 key->basic.ip_proto == IPPROTO_ICMP &&
		 (fl_dump_key_val(skb, &key->icmp.type,
				  TCA_FLOWER_KEY_ICMPV4_TYPE, &mask->icmp.type,
				  TCA_FLOWER_KEY_ICMPV4_TYPE_MASK,
				  sizeof(key->icmp.type)) ||
		  fl_dump_key_val(skb, &key->icmp.code,
				  TCA_FLOWER_KEY_ICMPV4_CODE, &mask->icmp.code,
				  TCA_FLOWER_KEY_ICMPV4_CODE_MASK,
				  sizeof(key->icmp.code))))
		goto nla_put_failure;
	else if (key->basic.n_proto == htons(ETH_P_IPV6) &&
		 key->basic.ip_proto == IPPROTO_ICMPV6 &&
		 (fl_dump_key_val(skb, &key->icmp.type,
				  TCA_FLOWER_KEY_ICMPV6_TYPE, &mask->icmp.type,
				  TCA_FLOWER_KEY_ICMPV6_TYPE_MASK,
				  sizeof(key->icmp.type)) ||
		  fl_dump_key_val(skb, &key->icmp.code,
				  TCA_FLOWER_KEY_ICMPV6_CODE, &mask->icmp.code,
				  TCA_FLOWER_KEY_ICMPV6_CODE_MASK,
				  sizeof(key->icmp.code))))
		goto nla_put_failure;
	else if ((key->basic.n_proto == htons(ETH_P_ARP) ||
		  key->basic.n_proto == htons(ETH_P_RARP)) &&
		 (fl_dump_key_val(skb, &key->arp.sip,
				  TCA_FLOWER_KEY_ARP_SIP, &mask->arp.sip,
				  TCA_FLOWER_KEY_ARP_SIP_MASK,
				  sizeof(key->arp.sip)) ||
		  fl_dump_key_val(skb, &key->arp.tip,
				  TCA_FLOWER_KEY_ARP_TIP, &mask->arp.tip,
				  TCA_FLOWER_KEY_ARP_TIP_MASK,
				  sizeof(key->arp.tip)) ||
		  fl_dump_key_val(skb, &key->arp.op,
				  TCA_FLOWER_KEY_ARP_OP, &mask->arp.op,
				  TCA_FLOWER_KEY_ARP_OP_MASK,
				  sizeof(key->arp.op)) ||
		  fl_dump_key_val(skb, key->arp.sha, TCA_FLOWER_KEY_ARP_SHA,
				  mask->arp.sha, TCA_FLOWER_KEY_ARP_SHA_MASK,
				  sizeof(key->arp.sha)) ||
		  fl_dump_key_val(skb, key->arp.tha, TCA_FLOWER_KEY_ARP_THA,
				  mask->arp.tha, TCA_FLOWER_KEY_ARP_THA_MASK,
				  sizeof(key->arp.tha))))
		goto nla_put_failure;

	if ((key->basic.ip_proto == IPPROTO_TCP ||
	     key->basic.ip_proto == IPPROTO_UDP ||
	     key->basic.ip_proto == IPPROTO_SCTP) &&
	     fl_dump_key_port_range(skb, key, mask))
		goto nla_put_failure;

	if (key->enc_control.addr_type == FLOW_DISSECTOR_KEY_IPV4_ADDRS &&
	    (fl_dump_key_val(skb, &key->enc_ipv4.src,
			    TCA_FLOWER_KEY_ENC_IPV4_SRC, &mask->enc_ipv4.src,
			    TCA_FLOWER_KEY_ENC_IPV4_SRC_MASK,
			    sizeof(key->enc_ipv4.src)) ||
	     fl_dump_key_val(skb, &key->enc_ipv4.dst,
			     TCA_FLOWER_KEY_ENC_IPV4_DST, &mask->enc_ipv4.dst,
			     TCA_FLOWER_KEY_ENC_IPV4_DST_MASK,
			     sizeof(key->enc_ipv4.dst))))
		goto nla_put_failure;
	else if (key->enc_control.addr_type == FLOW_DISSECTOR_KEY_IPV6_ADDRS &&
		 (fl_dump_key_val(skb, &key->enc_ipv6.src,
			    TCA_FLOWER_KEY_ENC_IPV6_SRC, &mask->enc_ipv6.src,
			    TCA_FLOWER_KEY_ENC_IPV6_SRC_MASK,
			    sizeof(key->enc_ipv6.src)) ||
		 fl_dump_key_val(skb, &key->enc_ipv6.dst,
				 TCA_FLOWER_KEY_ENC_IPV6_DST,
				 &mask->enc_ipv6.dst,
				 TCA_FLOWER_KEY_ENC_IPV6_DST_MASK,
			    sizeof(key->enc_ipv6.dst))))
		goto nla_put_failure;

	if (fl_dump_key_val(skb, &key->enc_key_id, TCA_FLOWER_KEY_ENC_KEY_ID,
			    &mask->enc_key_id, TCA_FLOWER_UNSPEC,
			    sizeof(key->enc_key_id)) ||
	    fl_dump_key_val(skb, &key->enc_tp.src,
			    TCA_FLOWER_KEY_ENC_UDP_SRC_PORT,
			    &mask->enc_tp.src,
			    TCA_FLOWER_KEY_ENC_UDP_SRC_PORT_MASK,
			    sizeof(key->enc_tp.src)) ||
	    fl_dump_key_val(skb, &key->enc_tp.dst,
			    TCA_FLOWER_KEY_ENC_UDP_DST_PORT,
			    &mask->enc_tp.dst,
			    TCA_FLOWER_KEY_ENC_UDP_DST_PORT_MASK,
			    sizeof(key->enc_tp.dst)) ||
	    fl_dump_key_ip(skb, true, &key->enc_ip, &mask->enc_ip) ||
	    fl_dump_key_enc_opt(skb, &key->enc_opts, &mask->enc_opts))
		goto nla_put_failure;

	if (fl_dump_key_ct(skb, &key->ct, &mask->ct))
		goto nla_put_failure;

	if (fl_dump_key_flags(skb, key->control.flags, mask->control.flags))
		goto nla_put_failure;

	if (fl_dump_key_val(skb, &key->hash.hash, TCA_FLOWER_KEY_HASH,
			     &mask->hash.hash, TCA_FLOWER_KEY_HASH_MASK,
			     sizeof(key->hash.hash)))
		goto nla_put_failure;

	return 0;

nla_put_failure:
	return -EMSGSIZE;
}

/*flower filter规则dump*/
static int fl_dump(struct net *net, struct tcf_proto *tp/*待dump的filter*/, void *fh/*待封装的flower filter规则*/,
		   struct sk_buff *skb/*待填充的filter*/, struct tcmsg *t, bool rtnl_held)
{
	struct cls_fl_filter *f = fh;
	struct nlattr *nest;
	struct fl_flow_key *key, *mask;
	bool skip_hw;

	if (!f)
		return skb->len;

	t->tcm_handle = f->handle;

	/*flower内容将做为options存放*/
	nest = nla_nest_start_noflag(skb, TCA_OPTIONS);
	if (!nest)
		goto nla_put_failure;

	spin_lock(&tp->lock);

	/*存放classid*/
	if (f->res.classid &&
	    nla_put_u32(skb, TCA_FLOWER_CLASSID, f->res.classid))
		goto nla_put_failure_locked;

	/*存入key,mask*/
	key = &f->key;
	mask = &f->mask->key;
	skip_hw = tc_skip_hw(f->flags);

	if (fl_dump_key(skb, net, key, mask))
		goto nla_put_failure_locked;

	/*存入flower的标记*/
	if (f->flags && nla_put_u32(skb, TCA_FLOWER_FLAGS, f->flags))
		goto nla_put_failure_locked;

	spin_unlock(&tp->lock);

	/*更新硬件统计信息*/
	if (!skip_hw)
		fl_hw_update_stats(tp, f, rtnl_held);

	if (nla_put_u32(skb, TCA_FLOWER_IN_HW_COUNT, f->in_hw_count))
		goto nla_put_failure;

	/*dump flower对应的actions*/
	if (tcf_exts_dump(skb, &f->exts))
		goto nla_put_failure;

	nla_nest_end(skb, nest);

	/*dump flower的状态信息*/
	if (tcf_exts_dump_stats(skb, &f->exts) < 0)
		goto nla_put_failure;

	return skb->len;

nla_put_failure_locked:
	spin_unlock(&tp->lock);
nla_put_failure:
	nla_nest_cancel(skb, nest);
	return -1;
}

static int fl_terse_dump(struct net *net, struct tcf_proto *tp, void *fh,
			 struct sk_buff *skb, struct tcmsg *t, bool rtnl_held)
{
	struct cls_fl_filter *f = fh;
	struct nlattr *nest;
	bool skip_hw;

	if (!f)
		return skb->len;

	t->tcm_handle = f->handle;

	nest = nla_nest_start_noflag(skb, TCA_OPTIONS);
	if (!nest)
		goto nla_put_failure;

	spin_lock(&tp->lock);

	skip_hw = tc_skip_hw(f->flags);

	if (f->flags && nla_put_u32(skb, TCA_FLOWER_FLAGS, f->flags))
		goto nla_put_failure_locked;

	spin_unlock(&tp->lock);

	if (!skip_hw)
		fl_hw_update_stats(tp, f, rtnl_held);

	if (tcf_exts_terse_dump(skb, &f->exts))
		goto nla_put_failure;

	nla_nest_end(skb, nest);

	return skb->len;

nla_put_failure_locked:
	spin_unlock(&tp->lock);
nla_put_failure:
	nla_nest_cancel(skb, nest);
	return -1;
}

static int fl_tmplt_dump(struct sk_buff *skb, struct net *net, void *tmplt_priv)
{
	struct fl_flow_tmplt *tmplt = tmplt_priv;
	struct fl_flow_key *key, *mask;
	struct nlattr *nest;

	nest = nla_nest_start_noflag(skb, TCA_OPTIONS);
	if (!nest)
		goto nla_put_failure;

	key = &tmplt->dummy_key;
	mask = &tmplt->mask;

	if (fl_dump_key(skb, net, key, mask))
		goto nla_put_failure;

	nla_nest_end(skb, nest);

	return skb->len;

nla_put_failure:
	nla_nest_cancel(skb, nest);
	return -EMSGSIZE;
}

static void fl_bind_class(void *fh, u32 classid, unsigned long cl, void *q,
			  unsigned long base)
{
	struct cls_fl_filter *f = fh;

	if (f && f->res.classid == classid) {
		if (cl)
			__tcf_bind_filter(q, &f->res, base);
		else
			__tcf_unbind_filter(q, &f->res);
	}
}

static bool fl_delete_empty(struct tcf_proto *tp)
{
	struct cls_fl_head *head = fl_head_dereference(tp);

	spin_lock(&tp->lock);
	tp->deleting = idr_is_empty(&head->handle_idr);
	spin_unlock(&tp->lock);

	return tp->deleting;
}

//注册flower关键字对应的ops
static struct tcf_proto_ops cls_fl_ops __read_mostly = {
	.kind		= "flower",
	//执行flower规则匹配
	.classify	= fl_classify,
	.init		= fl_init,
	.destroy	= fl_destroy,
	//通过handle找对应的元素
	.get		= fl_get,
	.put		= fl_put,
	//添加或修改flower规则，并触发向硬件下发
	.change		= fl_change,
	//移除flower规则
	.delete		= fl_delete,
	.delete_empty	= fl_delete_empty,
	.walk		= fl_walk,
	//在次向硬件中下发某条规则
	.reoffload	= fl_reoffload,
	.hw_add		= fl_hw_add,
	.hw_del		= fl_hw_del,
	.dump		= fl_dump,/*dump一条给定的规则*/
	.terse_dump	= fl_terse_dump,
	.bind_class	= fl_bind_class,
	.tmplt_create	= fl_tmplt_create,
	.tmplt_destroy	= fl_tmplt_destroy,
	.tmplt_dump	= fl_tmplt_dump,
	.owner		= THIS_MODULE,
	.flags		= TCF_PROTO_OPS_DOIT_UNLOCKED,
};

//注册flower关键字对应的分类器ops
static int __init cls_fl_init(void)
{
	return register_tcf_proto_ops(&cls_fl_ops);
}

static void __exit cls_fl_exit(void)
{
	unregister_tcf_proto_ops(&cls_fl_ops);
}

module_init(cls_fl_init);
module_exit(cls_fl_exit);

MODULE_AUTHOR("Jiri Pirko <jiri@resnulli.us>");
MODULE_DESCRIPTION("Flower classifier");
MODULE_LICENSE("GPL v2");<|MERGE_RESOLUTION|>--- conflicted
+++ resolved
@@ -380,1725 +380,11 @@
 				    post_ct);
 		/*解析skb->hash*/
 		skb_flow_dissect_hash(skb, &mask->dissector, &skb_key);
-<<<<<<< HEAD
 		/*解析skb中的mask->dissector提及的字段，并将解析结果存入到skb_key中*/
-		skb_flow_dissect(skb, &mask->dissector, &skb_key, 0);
-=======
 		skb_flow_dissect(skb, &mask->dissector, &skb_key,
 				 FLOW_DISSECTOR_F_STOP_BEFORE_ENCAP);
->>>>>>> ce840177
-
-		//如果查询出flow，则执行rule对应action
-		f = fl_mask_lookup(mask, &skb_key);
-		if (f && !tc_skip_sw(f->flags)) {
-			*res = f->res;
-			return tcf_exts_exec(skb, &f->exts, res);
-		}
-	}
-	return -1;
-}
-
-//flower 分类器初始化
-static int fl_init(struct tcf_proto *tp)
-{
-	struct cls_fl_head *head;
-
-	//申请存放匹配规则的head
-	head = kzalloc(sizeof(*head), GFP_KERNEL);
-	if (!head)
-		return -ENOBUFS;
-
-	spin_lock_init(&head->masks_lock);
-	INIT_LIST_HEAD_RCU(&head->masks);
-	INIT_LIST_HEAD(&head->hw_filters);
-
-	/*使tp指向head*/
-	rcu_assign_pointer(tp->root, head);
-	/*初始化filter与handle的映射*/
-	idr_init(&head->handle_idr);
-
-	return rhashtable_init(&head->ht, &mask_ht_params);
-}
-
-static void fl_mask_free(struct fl_flow_mask *mask, bool mask_init_done)
-{
-	/* temporary masks don't have their filters list and ht initialized */
-	if (mask_init_done) {
-		WARN_ON(!list_empty(&mask->filters));
-		rhashtable_destroy(&mask->ht);
-	}
-	kfree(mask);
-}
-
-static void fl_mask_free_work(struct work_struct *work)
-{
-	struct fl_flow_mask *mask = container_of(to_rcu_work(work),
-						 struct fl_flow_mask, rwork);
-
-	fl_mask_free(mask, true);
-}
-
-static void fl_uninit_mask_free_work(struct work_struct *work)
-{
-	struct fl_flow_mask *mask = container_of(to_rcu_work(work),
-						 struct fl_flow_mask, rwork);
-
-	fl_mask_free(mask, false);
-}
-
-static bool fl_mask_put(struct cls_fl_head *head, struct fl_flow_mask *mask)
-{
-	if (!refcount_dec_and_test(&mask->refcnt))
-		return false;
-
-	//删除mask节点
-	rhashtable_remove_fast(&head->ht, &mask->ht_node, mask_ht_params);
-
-	spin_lock(&head->masks_lock);
-	/*将mask自其所属的遍历链表上移除*/
-	list_del_rcu(&mask->list);
-	spin_unlock(&head->masks_lock);
-
-	//加入work执行free
-	tcf_queue_work(&mask->rwork, fl_mask_free_work);
-
-	return true;
-}
-
-//取flower对应的flow规则头指针
-static struct cls_fl_head *fl_head_dereference(struct tcf_proto *tp)
-{
-	/* Flower classifier only changes root pointer during init and destroy.
-	 * Users must obtain reference to tcf_proto instance before calling its
-	 * API, so tp->root pointer is protected from concurrent call to
-	 * fl_destroy() by reference counting.
-	 */
-	return rcu_dereference_raw(tp->root);
-}
-
-static void __fl_destroy_filter(struct cls_fl_filter *f)
-{
-	tcf_exts_destroy(&f->exts);
-	tcf_exts_put_net(&f->exts);
-	kfree(f);
-}
-
-static void fl_destroy_filter_work(struct work_struct *work)
-{
-	struct cls_fl_filter *f = container_of(to_rcu_work(work),
-					struct cls_fl_filter, rwork);
-
-	__fl_destroy_filter(f);
-}
-
-//自硬件中移除指定规则
-static void fl_hw_destroy_filter(struct tcf_proto *tp, struct cls_fl_filter *f,
-				 bool rtnl_held, struct netlink_ext_ack *extack)
-{
-	struct tcf_block *block = tp->chain->block;
-	struct flow_cls_offload cls_flower = {};
-
-	tc_cls_common_offload_init(&cls_flower.common, tp, f->flags, extack);
-	cls_flower.command = FLOW_CLS_DESTROY;
-	cls_flower.cookie = (unsigned long) f;
-
-	tc_setup_cb_destroy(block, tp, TC_SETUP_CLSFLOWER, &cls_flower, false,
-			    &f->flags, &f->in_hw_count, rtnl_held);
-
-}
-
-//替换hw中的flower规则
-static int fl_hw_replace_filter(struct tcf_proto *tp,
-				struct cls_fl_filter *f, bool rtnl_held,
-				struct netlink_ext_ack *extack)
-{
-	//取出tp所属的block
-	struct tcf_block *block = tp->chain->block;
-	struct flow_cls_offload cls_flower = {};
-	bool skip_sw = tc_skip_sw(f->flags);
-	int err = 0;
-
-	//准备统一的规则格式下发给硬件
-	cls_flower.rule = flow_rule_alloc(tcf_exts_num_actions(&f->exts));
-	if (!cls_flower.rule)
-		return -ENOMEM;
-
-	tc_cls_common_offload_init(&cls_flower.common, tp, f->flags, extack);
-	cls_flower.command = FLOW_CLS_REPLACE;
-	cls_flower.cookie = (unsigned long) f;
-	//转换flow match,直接复用f中的数据
-	cls_flower.rule->match.dissector = &f->mask->dissector;
-	cls_flower.rule->match.mask = &f->mask->key;
-	cls_flower.rule->match.key = &f->mkey;
-	cls_flower.classid = f->res.classid;
-
-	//转换flow action到class flower对应的action
-	err = tc_setup_flow_action(&cls_flower.rule->action, &f->exts);
-	if (err) {
-		kfree(cls_flower.rule);
-		if (skip_sw) {
-			NL_SET_ERR_MSG_MOD(extack, "Failed to setup flow action");
-			return err;
-		}
-		return 0;
-	}
-
-	//通过setup flower知会硬件offload flower
-	err = tc_setup_cb_add(block, tp, TC_SETUP_CLSFLOWER, &cls_flower,
-			      skip_sw, &f->flags, &f->in_hw_count, rtnl_held);
-	tc_cleanup_flow_action(&cls_flower.rule->action);
-	kfree(cls_flower.rule);
-
-	if (err) {
-		fl_hw_destroy_filter(tp, f, rtnl_held, NULL);
-		return err;
-	}
-
-	if (skip_sw && !(f->flags & TCA_CLS_FLAGS_IN_HW))
-		return -EINVAL;
-
-	return 0;
-}
-
-/*flower状态查询*/
-static void fl_hw_update_stats(struct tcf_proto *tp, struct cls_fl_filter *f,
-			       bool rtnl_held)
-{
-    /*tp对应的block*/
-	struct tcf_block *block = tp->chain->block;
-	struct flow_cls_offload cls_flower = {};
-
-	tc_cls_common_offload_init(&cls_flower.common, tp, f->flags, NULL);
-	cls_flower.command = FLOW_CLS_STATS;
-	cls_flower.cookie = (unsigned long) f;
-	cls_flower.classid = f->res.classid;
-
-	/*通过回调，触发驱动进行flower状态更新*/
-	tc_setup_cb_call(block, TC_SETUP_CLSFLOWER, &cls_flower, false,
-			 rtnl_held);
-
-	tcf_exts_stats_update(&f->exts, cls_flower.stats.bytes,
-			      cls_flower.stats.pkts,
-			      cls_flower.stats.drops,
-			      cls_flower.stats.lastused,
-			      cls_flower.stats.used_hw_stats,
-			      cls_flower.stats.used_hw_stats_valid);
-}
-
-static void __fl_put(struct cls_fl_filter *f)
-{
-    //减少filter的引数
-	if (!refcount_dec_and_test(&f->refcnt))
-		return;
-
-	//filter计数减为0，执行销毁
-	if (tcf_exts_get_net(&f->exts))
-		tcf_queue_work(&f->rwork, fl_destroy_filter_work);
-	else
-		__fl_destroy_filter(f);
-}
-
-//通过给定的handle查找cls_fl_filter
-static struct cls_fl_filter *__fl_get(struct cls_fl_head *head, u32 handle)
-{
-	struct cls_fl_filter *f;
-
-	rcu_read_lock();
-	f = idr_find(&head->handle_idr, handle);
-	if (f && !refcount_inc_not_zero(&f->refcnt))
-		f = NULL;
-	rcu_read_unlock();
-
-	return f;
-}
-
-static int __fl_delete(struct tcf_proto *tp, struct cls_fl_filter *f,
-		       bool *last, bool rtnl_held,
-		       struct netlink_ext_ack *extack)
-{
-	struct cls_fl_head *head = fl_head_dereference(tp);
-
-	*last = false;
-
-	spin_lock(&tp->lock);
-	if (f->deleted) {
-		spin_unlock(&tp->lock);
-		return -ENOENT;
-	}
-
-	f->deleted = true;
-	/*将filter自其所属的mask对应的hash表上删除*/
-	rhashtable_remove_fast(&f->mask->ht, &f->ht_node,
-			       f->mask->filter_ht_params);
-	/*移除handle与filter之间的映射关系*/
-	idr_remove(&head->handle_idr, f->handle);
-	/*将filter自链表上移除（遍历链表）*/
-	list_del_rcu(&f->list);
-	spin_unlock(&tp->lock);
-
-	//释放filter对应的mask
-	*last = fl_mask_put(head, f->mask);
-
-	//自硬件中删除
-	if (!tc_skip_hw(f->flags))
-		fl_hw_destroy_filter(tp, f, rtnl_held, extack);
-	tcf_unbind_filter(tp, &f->res);
-	__fl_put(f);
-
-	return 0;
-}
-
-static void fl_destroy_sleepable(struct work_struct *work)
-{
-	struct cls_fl_head *head = container_of(to_rcu_work(work),
-						struct cls_fl_head,
-						rwork);
-
-	rhashtable_destroy(&head->ht);
-	kfree(head);
-	module_put(THIS_MODULE);
-}
-
-static void fl_destroy(struct tcf_proto *tp, bool rtnl_held,
-		       struct netlink_ext_ack *extack)
-{
-	struct cls_fl_head *head = fl_head_dereference(tp);
-	struct fl_flow_mask *mask, *next_mask;
-	struct cls_fl_filter *f, *next;
-	bool last;
-
-	list_for_each_entry_safe(mask, next_mask, &head->masks, list) {
-		list_for_each_entry_safe(f, next, &mask->filters, list) {
-			__fl_delete(tp, f, &last, rtnl_held, extack);
-			if (last)
-				break;
-		}
-	}
-	idr_destroy(&head->handle_idr);
-
-	__module_get(THIS_MODULE);
-	tcf_queue_work(&head->rwork, fl_destroy_sleepable);
-}
-
-static void fl_put(struct tcf_proto *tp, void *arg)
-{
-	struct cls_fl_filter *f = arg;
-
-	__fl_put(f);
-}
-
-/*自tp->root中查找指定handle对应的元素*/
-static void *fl_get(struct tcf_proto *tp, u32 handle)
-{
-	struct cls_fl_head *head = fl_head_dereference(tp);
-
-	return __fl_get(head, handle);
-}
-
-static const struct nla_policy fl_policy[TCA_FLOWER_MAX + 1] = {
-	[TCA_FLOWER_UNSPEC]		= { .type = NLA_UNSPEC },
-	[TCA_FLOWER_CLASSID]		= { .type = NLA_U32 },
-	[TCA_FLOWER_INDEV]		= { .type = NLA_STRING,
-					    .len = IFNAMSIZ },
-	[TCA_FLOWER_KEY_ETH_DST]	= { .len = ETH_ALEN },
-	[TCA_FLOWER_KEY_ETH_DST_MASK]	= { .len = ETH_ALEN },
-	[TCA_FLOWER_KEY_ETH_SRC]	= { .len = ETH_ALEN },
-	[TCA_FLOWER_KEY_ETH_SRC_MASK]	= { .len = ETH_ALEN },
-	[TCA_FLOWER_KEY_ETH_TYPE]	= { .type = NLA_U16 },
-	[TCA_FLOWER_KEY_IP_PROTO]	= { .type = NLA_U8 },
-	[TCA_FLOWER_KEY_IPV4_SRC]	= { .type = NLA_U32 },
-	[TCA_FLOWER_KEY_IPV4_SRC_MASK]	= { .type = NLA_U32 },
-	[TCA_FLOWER_KEY_IPV4_DST]	= { .type = NLA_U32 },
-	[TCA_FLOWER_KEY_IPV4_DST_MASK]	= { .type = NLA_U32 },
-	[TCA_FLOWER_KEY_IPV6_SRC]	= { .len = sizeof(struct in6_addr) },
-	[TCA_FLOWER_KEY_IPV6_SRC_MASK]	= { .len = sizeof(struct in6_addr) },
-	[TCA_FLOWER_KEY_IPV6_DST]	= { .len = sizeof(struct in6_addr) },
-	[TCA_FLOWER_KEY_IPV6_DST_MASK]	= { .len = sizeof(struct in6_addr) },
-	[TCA_FLOWER_KEY_TCP_SRC]	= { .type = NLA_U16 },
-	[TCA_FLOWER_KEY_TCP_DST]	= { .type = NLA_U16 },
-	[TCA_FLOWER_KEY_UDP_SRC]	= { .type = NLA_U16 },
-	[TCA_FLOWER_KEY_UDP_DST]	= { .type = NLA_U16 },
-	[TCA_FLOWER_KEY_VLAN_ID]	= { .type = NLA_U16 },
-	[TCA_FLOWER_KEY_VLAN_PRIO]	= { .type = NLA_U8 },
-	[TCA_FLOWER_KEY_VLAN_ETH_TYPE]	= { .type = NLA_U16 },
-	[TCA_FLOWER_KEY_ENC_KEY_ID]	= { .type = NLA_U32 },
-	[TCA_FLOWER_KEY_ENC_IPV4_SRC]	= { .type = NLA_U32 },
-	[TCA_FLOWER_KEY_ENC_IPV4_SRC_MASK] = { .type = NLA_U32 },
-	[TCA_FLOWER_KEY_ENC_IPV4_DST]	= { .type = NLA_U32 },
-	[TCA_FLOWER_KEY_ENC_IPV4_DST_MASK] = { .type = NLA_U32 },
-	[TCA_FLOWER_KEY_ENC_IPV6_SRC]	= { .len = sizeof(struct in6_addr) },
-	[TCA_FLOWER_KEY_ENC_IPV6_SRC_MASK] = { .len = sizeof(struct in6_addr) },
-	[TCA_FLOWER_KEY_ENC_IPV6_DST]	= { .len = sizeof(struct in6_addr) },
-	[TCA_FLOWER_KEY_ENC_IPV6_DST_MASK] = { .len = sizeof(struct in6_addr) },
-	[TCA_FLOWER_KEY_TCP_SRC_MASK]	= { .type = NLA_U16 },
-	[TCA_FLOWER_KEY_TCP_DST_MASK]	= { .type = NLA_U16 },
-	[TCA_FLOWER_KEY_UDP_SRC_MASK]	= { .type = NLA_U16 },
-	[TCA_FLOWER_KEY_UDP_DST_MASK]	= { .type = NLA_U16 },
-	[TCA_FLOWER_KEY_SCTP_SRC_MASK]	= { .type = NLA_U16 },
-	[TCA_FLOWER_KEY_SCTP_DST_MASK]	= { .type = NLA_U16 },
-	[TCA_FLOWER_KEY_SCTP_SRC]	= { .type = NLA_U16 },
-	[TCA_FLOWER_KEY_SCTP_DST]	= { .type = NLA_U16 },
-	[TCA_FLOWER_KEY_ENC_UDP_SRC_PORT]	= { .type = NLA_U16 },
-	[TCA_FLOWER_KEY_ENC_UDP_SRC_PORT_MASK]	= { .type = NLA_U16 },
-	[TCA_FLOWER_KEY_ENC_UDP_DST_PORT]	= { .type = NLA_U16 },
-	[TCA_FLOWER_KEY_ENC_UDP_DST_PORT_MASK]	= { .type = NLA_U16 },
-	[TCA_FLOWER_KEY_FLAGS]		= { .type = NLA_U32 },
-	[TCA_FLOWER_KEY_FLAGS_MASK]	= { .type = NLA_U32 },
-	[TCA_FLOWER_KEY_ICMPV4_TYPE]	= { .type = NLA_U8 },
-	[TCA_FLOWER_KEY_ICMPV4_TYPE_MASK] = { .type = NLA_U8 },
-	[TCA_FLOWER_KEY_ICMPV4_CODE]	= { .type = NLA_U8 },
-	[TCA_FLOWER_KEY_ICMPV4_CODE_MASK] = { .type = NLA_U8 },
-	[TCA_FLOWER_KEY_ICMPV6_TYPE]	= { .type = NLA_U8 },
-	[TCA_FLOWER_KEY_ICMPV6_TYPE_MASK] = { .type = NLA_U8 },
-	[TCA_FLOWER_KEY_ICMPV6_CODE]	= { .type = NLA_U8 },
-	[TCA_FLOWER_KEY_ICMPV6_CODE_MASK] = { .type = NLA_U8 },
-	[TCA_FLOWER_KEY_ARP_SIP]	= { .type = NLA_U32 },
-	[TCA_FLOWER_KEY_ARP_SIP_MASK]	= { .type = NLA_U32 },
-	[TCA_FLOWER_KEY_ARP_TIP]	= { .type = NLA_U32 },
-	[TCA_FLOWER_KEY_ARP_TIP_MASK]	= { .type = NLA_U32 },
-	[TCA_FLOWER_KEY_ARP_OP]		= { .type = NLA_U8 },
-	[TCA_FLOWER_KEY_ARP_OP_MASK]	= { .type = NLA_U8 },
-	[TCA_FLOWER_KEY_ARP_SHA]	= { .len = ETH_ALEN },
-	[TCA_FLOWER_KEY_ARP_SHA_MASK]	= { .len = ETH_ALEN },
-	[TCA_FLOWER_KEY_ARP_THA]	= { .len = ETH_ALEN },
-	[TCA_FLOWER_KEY_ARP_THA_MASK]	= { .len = ETH_ALEN },
-	[TCA_FLOWER_KEY_MPLS_TTL]	= { .type = NLA_U8 },
-	[TCA_FLOWER_KEY_MPLS_BOS]	= { .type = NLA_U8 },
-	[TCA_FLOWER_KEY_MPLS_TC]	= { .type = NLA_U8 },
-	[TCA_FLOWER_KEY_MPLS_LABEL]	= { .type = NLA_U32 },
-	[TCA_FLOWER_KEY_MPLS_OPTS]	= { .type = NLA_NESTED },
-	[TCA_FLOWER_KEY_TCP_FLAGS]	= { .type = NLA_U16 },
-	[TCA_FLOWER_KEY_TCP_FLAGS_MASK]	= { .type = NLA_U16 },
-	[TCA_FLOWER_KEY_IP_TOS]		= { .type = NLA_U8 },
-	[TCA_FLOWER_KEY_IP_TOS_MASK]	= { .type = NLA_U8 },
-	[TCA_FLOWER_KEY_IP_TTL]		= { .type = NLA_U8 },
-	[TCA_FLOWER_KEY_IP_TTL_MASK]	= { .type = NLA_U8 },
-	[TCA_FLOWER_KEY_CVLAN_ID]	= { .type = NLA_U16 },
-	[TCA_FLOWER_KEY_CVLAN_PRIO]	= { .type = NLA_U8 },
-	[TCA_FLOWER_KEY_CVLAN_ETH_TYPE]	= { .type = NLA_U16 },
-	[TCA_FLOWER_KEY_ENC_IP_TOS]	= { .type = NLA_U8 },
-	[TCA_FLOWER_KEY_ENC_IP_TOS_MASK] = { .type = NLA_U8 },
-	[TCA_FLOWER_KEY_ENC_IP_TTL]	 = { .type = NLA_U8 },
-	[TCA_FLOWER_KEY_ENC_IP_TTL_MASK] = { .type = NLA_U8 },
-	[TCA_FLOWER_KEY_ENC_OPTS]	= { .type = NLA_NESTED },
-	[TCA_FLOWER_KEY_ENC_OPTS_MASK]	= { .type = NLA_NESTED },
-	[TCA_FLOWER_KEY_CT_STATE]	=
-		NLA_POLICY_MASK(NLA_U16, TCA_FLOWER_KEY_CT_FLAGS_MASK),
-	[TCA_FLOWER_KEY_CT_STATE_MASK]	=
-		NLA_POLICY_MASK(NLA_U16, TCA_FLOWER_KEY_CT_FLAGS_MASK),
-	[TCA_FLOWER_KEY_CT_ZONE]	= { .type = NLA_U16 },
-	[TCA_FLOWER_KEY_CT_ZONE_MASK]	= { .type = NLA_U16 },
-	[TCA_FLOWER_KEY_CT_MARK]	= { .type = NLA_U32 },
-	[TCA_FLOWER_KEY_CT_MARK_MASK]	= { .type = NLA_U32 },
-	[TCA_FLOWER_KEY_CT_LABELS]	= { .type = NLA_BINARY,
-					    .len = 128 / BITS_PER_BYTE },
-	[TCA_FLOWER_KEY_CT_LABELS_MASK]	= { .type = NLA_BINARY,
-					    .len = 128 / BITS_PER_BYTE },
-	[TCA_FLOWER_FLAGS]		= { .type = NLA_U32 },
-	[TCA_FLOWER_KEY_HASH]		= { .type = NLA_U32 },
-	[TCA_FLOWER_KEY_HASH_MASK]	= { .type = NLA_U32 },
-
-};
-
-static const struct nla_policy
-enc_opts_policy[TCA_FLOWER_KEY_ENC_OPTS_MAX + 1] = {
-	[TCA_FLOWER_KEY_ENC_OPTS_UNSPEC]        = {
-		.strict_start_type = TCA_FLOWER_KEY_ENC_OPTS_VXLAN },
-	[TCA_FLOWER_KEY_ENC_OPTS_GENEVE]        = { .type = NLA_NESTED },
-	[TCA_FLOWER_KEY_ENC_OPTS_VXLAN]         = { .type = NLA_NESTED },
-	[TCA_FLOWER_KEY_ENC_OPTS_ERSPAN]        = { .type = NLA_NESTED },
-};
-
-static const struct nla_policy
-geneve_opt_policy[TCA_FLOWER_KEY_ENC_OPT_GENEVE_MAX + 1] = {
-	[TCA_FLOWER_KEY_ENC_OPT_GENEVE_CLASS]      = { .type = NLA_U16 },
-	[TCA_FLOWER_KEY_ENC_OPT_GENEVE_TYPE]       = { .type = NLA_U8 },
-	[TCA_FLOWER_KEY_ENC_OPT_GENEVE_DATA]       = { .type = NLA_BINARY,
-						       .len = 128 },
-};
-
-static const struct nla_policy
-vxlan_opt_policy[TCA_FLOWER_KEY_ENC_OPT_VXLAN_MAX + 1] = {
-	[TCA_FLOWER_KEY_ENC_OPT_VXLAN_GBP]         = { .type = NLA_U32 },
-};
-
-static const struct nla_policy
-erspan_opt_policy[TCA_FLOWER_KEY_ENC_OPT_ERSPAN_MAX + 1] = {
-	[TCA_FLOWER_KEY_ENC_OPT_ERSPAN_VER]        = { .type = NLA_U8 },
-	[TCA_FLOWER_KEY_ENC_OPT_ERSPAN_INDEX]      = { .type = NLA_U32 },
-	[TCA_FLOWER_KEY_ENC_OPT_ERSPAN_DIR]        = { .type = NLA_U8 },
-	[TCA_FLOWER_KEY_ENC_OPT_ERSPAN_HWID]       = { .type = NLA_U8 },
-};
-
-static const struct nla_policy
-mpls_stack_entry_policy[TCA_FLOWER_KEY_MPLS_OPT_LSE_MAX + 1] = {
-	[TCA_FLOWER_KEY_MPLS_OPT_LSE_DEPTH]    = { .type = NLA_U8 },
-	[TCA_FLOWER_KEY_MPLS_OPT_LSE_TTL]      = { .type = NLA_U8 },
-	[TCA_FLOWER_KEY_MPLS_OPT_LSE_BOS]      = { .type = NLA_U8 },
-	[TCA_FLOWER_KEY_MPLS_OPT_LSE_TC]       = { .type = NLA_U8 },
-	[TCA_FLOWER_KEY_MPLS_OPT_LSE_LABEL]    = { .type = NLA_U32 },
-};
-
-//解析tb,填充val,mask
-static void fl_set_key_val(struct nlattr **tb,
-			   void *val/*出参，指定val_type对应的值*/, int val_type,
-			   void *mask/*出参，指定mask_type对应的值*/, int mask_type, int len/*val长度*/)
-{
-    //没有指定此type值，跳出
-	if (!tb[val_type])
-		return;
-
-	//自tb中提取val_type,填充val
-	nla_memcpy(val, tb[val_type], len);
-	if (mask_type == TCA_FLOWER_UNSPEC || !tb[mask_type])
-		//如mask_type未指定，或tb不包含此type的mask设置,则仅支持全1的mask
-		memset(mask, 0xff, len);
-	else
-		//支持mask
-		nla_memcpy(mask, tb[mask_type], len);
-}
-
-static int fl_set_key_port_range(struct nlattr **tb, struct fl_flow_key *key,
-				 struct fl_flow_key *mask,
-				 struct netlink_ext_ack *extack)
-{
-	//srcport range或者dstport range填充
-	fl_set_key_val(tb, &key->tp_range.tp_min.dst,
-		       TCA_FLOWER_KEY_PORT_DST_MIN, &mask->tp_range.tp_min.dst,
-		       TCA_FLOWER_UNSPEC, sizeof(key->tp_range.tp_min.dst));
-	fl_set_key_val(tb, &key->tp_range.tp_max.dst,
-		       TCA_FLOWER_KEY_PORT_DST_MAX, &mask->tp_range.tp_max.dst,
-		       TCA_FLOWER_UNSPEC, sizeof(key->tp_range.tp_max.dst));
-	fl_set_key_val(tb, &key->tp_range.tp_min.src,
-		       TCA_FLOWER_KEY_PORT_SRC_MIN, &mask->tp_range.tp_min.src,
-		       TCA_FLOWER_UNSPEC, sizeof(key->tp_range.tp_min.src));
-	fl_set_key_val(tb, &key->tp_range.tp_max.src,
-		       TCA_FLOWER_KEY_PORT_SRC_MAX, &mask->tp_range.tp_max.src,
-		       TCA_FLOWER_UNSPEC, sizeof(key->tp_range.tp_max.src));
-
-	if (mask->tp_range.tp_min.dst && mask->tp_range.tp_max.dst &&
-	    ntohs(key->tp_range.tp_max.dst) <=
-	    ntohs(key->tp_range.tp_min.dst)) {
-		NL_SET_ERR_MSG_ATTR(extack,
-				    tb[TCA_FLOWER_KEY_PORT_DST_MIN],
-				    "Invalid destination port range (min must be strictly smaller than max)");
-		return -EINVAL;
-	}
-	if (mask->tp_range.tp_min.src && mask->tp_range.tp_max.src &&
-	    ntohs(key->tp_range.tp_max.src) <=
-	    ntohs(key->tp_range.tp_min.src)) {
-		NL_SET_ERR_MSG_ATTR(extack,
-				    tb[TCA_FLOWER_KEY_PORT_SRC_MIN],
-				    "Invalid source port range (min must be strictly smaller than max)");
-		return -EINVAL;
-	}
-
-	return 0;
-}
-
-static int fl_set_key_mpls_lse(const struct nlattr *nla_lse,
-			       struct flow_dissector_key_mpls *key_val,
-			       struct flow_dissector_key_mpls *key_mask,
-			       struct netlink_ext_ack *extack)
-{
-	struct nlattr *tb[TCA_FLOWER_KEY_MPLS_OPT_LSE_MAX + 1];
-	struct flow_dissector_mpls_lse *lse_mask;
-	struct flow_dissector_mpls_lse *lse_val;
-	u8 lse_index;
-	u8 depth;
-	int err;
-
-	err = nla_parse_nested(tb, TCA_FLOWER_KEY_MPLS_OPT_LSE_MAX, nla_lse,
-			       mpls_stack_entry_policy, extack);
-	if (err < 0)
-		return err;
-
-	if (!tb[TCA_FLOWER_KEY_MPLS_OPT_LSE_DEPTH]) {
-		NL_SET_ERR_MSG(extack, "Missing MPLS option \"depth\"");
-		return -EINVAL;
-	}
-
-	depth = nla_get_u8(tb[TCA_FLOWER_KEY_MPLS_OPT_LSE_DEPTH]);
-
-	/* LSE depth starts at 1, for consistency with terminology used by
-	 * RFC 3031 (section 3.9), where depth 0 refers to unlabeled packets.
-	 */
-	if (depth < 1 || depth > FLOW_DIS_MPLS_MAX) {
-		NL_SET_ERR_MSG_ATTR(extack,
-				    tb[TCA_FLOWER_KEY_MPLS_OPT_LSE_DEPTH],
-				    "Invalid MPLS depth");
-		return -EINVAL;
-	}
-	lse_index = depth - 1;
-
-	dissector_set_mpls_lse(key_val, lse_index);
-	dissector_set_mpls_lse(key_mask, lse_index);
-
-	lse_val = &key_val->ls[lse_index];
-	lse_mask = &key_mask->ls[lse_index];
-
-	if (tb[TCA_FLOWER_KEY_MPLS_OPT_LSE_TTL]) {
-		lse_val->mpls_ttl = nla_get_u8(tb[TCA_FLOWER_KEY_MPLS_OPT_LSE_TTL]);
-		lse_mask->mpls_ttl = MPLS_TTL_MASK;
-	}
-	if (tb[TCA_FLOWER_KEY_MPLS_OPT_LSE_BOS]) {
-		u8 bos = nla_get_u8(tb[TCA_FLOWER_KEY_MPLS_OPT_LSE_BOS]);
-
-		if (bos & ~MPLS_BOS_MASK) {
-			NL_SET_ERR_MSG_ATTR(extack,
-					    tb[TCA_FLOWER_KEY_MPLS_OPT_LSE_BOS],
-					    "Bottom Of Stack (BOS) must be 0 or 1");
-			return -EINVAL;
-		}
-		lse_val->mpls_bos = bos;
-		lse_mask->mpls_bos = MPLS_BOS_MASK;
-	}
-	if (tb[TCA_FLOWER_KEY_MPLS_OPT_LSE_TC]) {
-		u8 tc = nla_get_u8(tb[TCA_FLOWER_KEY_MPLS_OPT_LSE_TC]);
-
-		if (tc & ~MPLS_TC_MASK) {
-			NL_SET_ERR_MSG_ATTR(extack,
-					    tb[TCA_FLOWER_KEY_MPLS_OPT_LSE_TC],
-					    "Traffic Class (TC) must be between 0 and 7");
-			return -EINVAL;
-		}
-		lse_val->mpls_tc = tc;
-		lse_mask->mpls_tc = MPLS_TC_MASK;
-	}
-	if (tb[TCA_FLOWER_KEY_MPLS_OPT_LSE_LABEL]) {
-		u32 label = nla_get_u32(tb[TCA_FLOWER_KEY_MPLS_OPT_LSE_LABEL]);
-
-		if (label & ~MPLS_LABEL_MASK) {
-			NL_SET_ERR_MSG_ATTR(extack,
-					    tb[TCA_FLOWER_KEY_MPLS_OPT_LSE_LABEL],
-					    "Label must be between 0 and 1048575");
-			return -EINVAL;
-		}
-		lse_val->mpls_label = label;
-		lse_mask->mpls_label = MPLS_LABEL_MASK;
-	}
-
-	return 0;
-}
-
-static int fl_set_key_mpls_opts(const struct nlattr *nla_mpls_opts,
-				struct flow_dissector_key_mpls *key_val,
-				struct flow_dissector_key_mpls *key_mask,
-				struct netlink_ext_ack *extack)
-{
-	struct nlattr *nla_lse;
-	int rem;
-	int err;
-
-	if (!(nla_mpls_opts->nla_type & NLA_F_NESTED)) {
-		NL_SET_ERR_MSG_ATTR(extack, nla_mpls_opts,
-				    "NLA_F_NESTED is missing");
-		return -EINVAL;
-	}
-
-	nla_for_each_nested(nla_lse, nla_mpls_opts, rem) {
-		if (nla_type(nla_lse) != TCA_FLOWER_KEY_MPLS_OPTS_LSE) {
-			NL_SET_ERR_MSG_ATTR(extack, nla_lse,
-					    "Invalid MPLS option type");
-			return -EINVAL;
-		}
-
-		err = fl_set_key_mpls_lse(nla_lse, key_val, key_mask, extack);
-		if (err < 0)
-			return err;
-	}
-	if (rem) {
-		NL_SET_ERR_MSG(extack,
-			       "Bytes leftover after parsing MPLS options");
-		return -EINVAL;
-	}
-
-	return 0;
-}
-
-static int fl_set_key_mpls(struct nlattr **tb,
-			   struct flow_dissector_key_mpls *key_val,
-			   struct flow_dissector_key_mpls *key_mask,
-			   struct netlink_ext_ack *extack)
-{
-	struct flow_dissector_mpls_lse *lse_mask;
-	struct flow_dissector_mpls_lse *lse_val;
-
-	if (tb[TCA_FLOWER_KEY_MPLS_OPTS]) {
-		if (tb[TCA_FLOWER_KEY_MPLS_TTL] ||
-		    tb[TCA_FLOWER_KEY_MPLS_BOS] ||
-		    tb[TCA_FLOWER_KEY_MPLS_TC] ||
-		    tb[TCA_FLOWER_KEY_MPLS_LABEL]) {
-			NL_SET_ERR_MSG_ATTR(extack,
-					    tb[TCA_FLOWER_KEY_MPLS_OPTS],
-					    "MPLS label, Traffic Class, Bottom Of Stack and Time To Live must be encapsulated in the MPLS options attribute");
-			return -EBADMSG;
-		}
-
-		return fl_set_key_mpls_opts(tb[TCA_FLOWER_KEY_MPLS_OPTS],
-					    key_val, key_mask, extack);
-	}
-
-	lse_val = &key_val->ls[0];
-	lse_mask = &key_mask->ls[0];
-
-	if (tb[TCA_FLOWER_KEY_MPLS_TTL]) {
-		lse_val->mpls_ttl = nla_get_u8(tb[TCA_FLOWER_KEY_MPLS_TTL]);
-		lse_mask->mpls_ttl = MPLS_TTL_MASK;
-		dissector_set_mpls_lse(key_val, 0);
-		dissector_set_mpls_lse(key_mask, 0);
-	}
-	if (tb[TCA_FLOWER_KEY_MPLS_BOS]) {
-		u8 bos = nla_get_u8(tb[TCA_FLOWER_KEY_MPLS_BOS]);
-
-		if (bos & ~MPLS_BOS_MASK) {
-			NL_SET_ERR_MSG_ATTR(extack,
-					    tb[TCA_FLOWER_KEY_MPLS_BOS],
-					    "Bottom Of Stack (BOS) must be 0 or 1");
-			return -EINVAL;
-		}
-		lse_val->mpls_bos = bos;
-		lse_mask->mpls_bos = MPLS_BOS_MASK;
-		dissector_set_mpls_lse(key_val, 0);
-		dissector_set_mpls_lse(key_mask, 0);
-	}
-	if (tb[TCA_FLOWER_KEY_MPLS_TC]) {
-		u8 tc = nla_get_u8(tb[TCA_FLOWER_KEY_MPLS_TC]);
-
-		if (tc & ~MPLS_TC_MASK) {
-			NL_SET_ERR_MSG_ATTR(extack,
-					    tb[TCA_FLOWER_KEY_MPLS_TC],
-					    "Traffic Class (TC) must be between 0 and 7");
-			return -EINVAL;
-		}
-		lse_val->mpls_tc = tc;
-		lse_mask->mpls_tc = MPLS_TC_MASK;
-		dissector_set_mpls_lse(key_val, 0);
-		dissector_set_mpls_lse(key_mask, 0);
-	}
-	if (tb[TCA_FLOWER_KEY_MPLS_LABEL]) {
-		u32 label = nla_get_u32(tb[TCA_FLOWER_KEY_MPLS_LABEL]);
-
-		if (label & ~MPLS_LABEL_MASK) {
-			NL_SET_ERR_MSG_ATTR(extack,
-					    tb[TCA_FLOWER_KEY_MPLS_LABEL],
-					    "Label must be between 0 and 1048575");
-			return -EINVAL;
-		}
-		lse_val->mpls_label = label;
-		lse_mask->mpls_label = MPLS_LABEL_MASK;
-		dissector_set_mpls_lse(key_val, 0);
-		dissector_set_mpls_lse(key_mask, 0);
-	}
-	return 0;
-}
-
-//填充vlan匹配信息
-static void fl_set_key_vlan(struct nlattr **tb,
-			    __be16 ethertype,
-			    int vlan_id_key, int vlan_prio_key,
-			    struct flow_dissector_key_vlan *key_val,
-			    struct flow_dissector_key_vlan *key_mask)
-{
-#define VLAN_PRIORITY_MASK	0x7
-
-	if (tb[vlan_id_key]) {
-		key_val->vlan_id =
-			nla_get_u16(tb[vlan_id_key]) & VLAN_VID_MASK;
-		key_mask->vlan_id = VLAN_VID_MASK;
-	}
-	if (tb[vlan_prio_key]) {
-		key_val->vlan_priority =
-			nla_get_u8(tb[vlan_prio_key]) &
-			VLAN_PRIORITY_MASK;
-		key_mask->vlan_priority = VLAN_PRIORITY_MASK;
-	}
-	key_val->vlan_tpid = ethertype;
-	key_mask->vlan_tpid = cpu_to_be16(~0);
-}
-
-static void fl_set_key_flag(u32 flower_key, u32 flower_mask,
-			    u32 *dissector_key, u32 *dissector_mask,
-			    u32 flower_flag_bit, u32 dissector_flag_bit)
-{
-	//如果mask及key有flower_flag_bit字段，则打上dissector_flag_bit为key,mask
-	if (flower_mask & flower_flag_bit) {
-		*dissector_mask |= dissector_flag_bit;
-		if (flower_key & flower_flag_bit)
-			*dissector_key |= dissector_flag_bit;
-	}
-}
-
-//分片标记解析
-static int fl_set_key_flags(struct nlattr **tb, u32 *flags_key/*出参，解析出key*/,
-			    u32 *flags_mask/*出参，解析出mask*/, struct netlink_ext_ack *extack)
-{
-	u32 key, mask;
-
-	/* mask is mandatory for flags */
-	if (!tb[TCA_FLOWER_KEY_FLAGS_MASK]) {
-		NL_SET_ERR_MSG(extack, "Missing flags mask");
-		return -EINVAL;
-	}
-
-	key = be32_to_cpu(nla_get_be32(tb[TCA_FLOWER_KEY_FLAGS]));
-	mask = be32_to_cpu(nla_get_be32(tb[TCA_FLOWER_KEY_FLAGS_MASK]));
-
-	*flags_key  = 0;
-	*flags_mask = 0;
-
-	fl_set_key_flag(key, mask, flags_key, flags_mask,
-			TCA_FLOWER_KEY_FLAGS_IS_FRAGMENT, FLOW_DIS_IS_FRAGMENT);
-	fl_set_key_flag(key, mask, flags_key, flags_mask,
-			TCA_FLOWER_KEY_FLAGS_FRAG_IS_FIRST,
-			FLOW_DIS_FIRST_FRAG);
-
-	return 0;
-}
-
-//填充支持的tos,ttl
-static void fl_set_key_ip(struct nlattr **tb, bool encap,
-			  struct flow_dissector_key_ip *key,
-			  struct flow_dissector_key_ip *mask)
-{
-	int tos_key = encap ? TCA_FLOWER_KEY_ENC_IP_TOS : TCA_FLOWER_KEY_IP_TOS;
-	int ttl_key = encap ? TCA_FLOWER_KEY_ENC_IP_TTL : TCA_FLOWER_KEY_IP_TTL;
-	int tos_mask = encap ? TCA_FLOWER_KEY_ENC_IP_TOS_MASK : TCA_FLOWER_KEY_IP_TOS_MASK;
-	int ttl_mask = encap ? TCA_FLOWER_KEY_ENC_IP_TTL_MASK : TCA_FLOWER_KEY_IP_TTL_MASK;
-
-	fl_set_key_val(tb, &key->tos, tos_key, &mask->tos, tos_mask, sizeof(key->tos));
-	fl_set_key_val(tb, &key->ttl, ttl_key, &mask->ttl, ttl_mask, sizeof(key->ttl));
-}
-
-static int fl_set_geneve_opt(const struct nlattr *nla, struct fl_flow_key *key,
-			     int depth, int option_len,
-			     struct netlink_ext_ack *extack)
-{
-	struct nlattr *tb[TCA_FLOWER_KEY_ENC_OPT_GENEVE_MAX + 1];
-	struct nlattr *class = NULL, *type = NULL, *data = NULL;
-	struct geneve_opt *opt;
-	int err, data_len = 0;
-
-	if (option_len > sizeof(struct geneve_opt))
-		data_len = option_len - sizeof(struct geneve_opt);
-
-	opt = (struct geneve_opt *)&key->enc_opts.data[key->enc_opts.len];
-	memset(opt, 0xff, option_len);
-	opt->length = data_len / 4;
-	opt->r1 = 0;
-	opt->r2 = 0;
-	opt->r3 = 0;
-
-	/* If no mask has been prodived we assume an exact match. */
-	if (!depth)
-		return sizeof(struct geneve_opt) + data_len;
-
-	if (nla_type(nla) != TCA_FLOWER_KEY_ENC_OPTS_GENEVE) {
-		NL_SET_ERR_MSG(extack, "Non-geneve option type for mask");
-		return -EINVAL;
-	}
-
-	err = nla_parse_nested_deprecated(tb,
-					  TCA_FLOWER_KEY_ENC_OPT_GENEVE_MAX,
-					  nla, geneve_opt_policy, extack);
-	if (err < 0)
-		return err;
-
-	/* We are not allowed to omit any of CLASS, TYPE or DATA
-	 * fields from the key.
-	 */
-	if (!option_len &&
-	    (!tb[TCA_FLOWER_KEY_ENC_OPT_GENEVE_CLASS] ||
-	     !tb[TCA_FLOWER_KEY_ENC_OPT_GENEVE_TYPE] ||
-	     !tb[TCA_FLOWER_KEY_ENC_OPT_GENEVE_DATA])) {
-		NL_SET_ERR_MSG(extack, "Missing tunnel key geneve option class, type or data");
-		return -EINVAL;
-	}
-
-	/* Omitting any of CLASS, TYPE or DATA fields is allowed
-	 * for the mask.
-	 */
-	if (tb[TCA_FLOWER_KEY_ENC_OPT_GENEVE_DATA]) {
-		int new_len = key->enc_opts.len;
-
-		data = tb[TCA_FLOWER_KEY_ENC_OPT_GENEVE_DATA];
-		data_len = nla_len(data);
-		if (data_len < 4) {
-			NL_SET_ERR_MSG(extack, "Tunnel key geneve option data is less than 4 bytes long");
-			return -ERANGE;
-		}
-		if (data_len % 4) {
-			NL_SET_ERR_MSG(extack, "Tunnel key geneve option data is not a multiple of 4 bytes long");
-			return -ERANGE;
-		}
-
-		new_len += sizeof(struct geneve_opt) + data_len;
-		BUILD_BUG_ON(FLOW_DIS_TUN_OPTS_MAX != IP_TUNNEL_OPTS_MAX);
-		if (new_len > FLOW_DIS_TUN_OPTS_MAX) {
-			NL_SET_ERR_MSG(extack, "Tunnel options exceeds max size");
-			return -ERANGE;
-		}
-		opt->length = data_len / 4;
-		memcpy(opt->opt_data, nla_data(data), data_len);
-	}
-
-	if (tb[TCA_FLOWER_KEY_ENC_OPT_GENEVE_CLASS]) {
-		class = tb[TCA_FLOWER_KEY_ENC_OPT_GENEVE_CLASS];
-		opt->opt_class = nla_get_be16(class);
-	}
-
-	if (tb[TCA_FLOWER_KEY_ENC_OPT_GENEVE_TYPE]) {
-		type = tb[TCA_FLOWER_KEY_ENC_OPT_GENEVE_TYPE];
-		opt->type = nla_get_u8(type);
-	}
-
-	return sizeof(struct geneve_opt) + data_len;
-}
-
-static int fl_set_vxlan_opt(const struct nlattr *nla, struct fl_flow_key *key,
-			    int depth, int option_len,
-			    struct netlink_ext_ack *extack)
-{
-	struct nlattr *tb[TCA_FLOWER_KEY_ENC_OPT_VXLAN_MAX + 1];
-	struct vxlan_metadata *md;
-	int err;
-
-	md = (struct vxlan_metadata *)&key->enc_opts.data[key->enc_opts.len];
-	memset(md, 0xff, sizeof(*md));
-
-	if (!depth)
-		return sizeof(*md);
-
-	if (nla_type(nla) != TCA_FLOWER_KEY_ENC_OPTS_VXLAN) {
-		NL_SET_ERR_MSG(extack, "Non-vxlan option type for mask");
-		return -EINVAL;
-	}
-
-	err = nla_parse_nested(tb, TCA_FLOWER_KEY_ENC_OPT_VXLAN_MAX, nla,
-			       vxlan_opt_policy, extack);
-	if (err < 0)
-		return err;
-
-	if (!option_len && !tb[TCA_FLOWER_KEY_ENC_OPT_VXLAN_GBP]) {
-		NL_SET_ERR_MSG(extack, "Missing tunnel key vxlan option gbp");
-		return -EINVAL;
-	}
-
-	if (tb[TCA_FLOWER_KEY_ENC_OPT_VXLAN_GBP]) {
-		md->gbp = nla_get_u32(tb[TCA_FLOWER_KEY_ENC_OPT_VXLAN_GBP]);
-		md->gbp &= VXLAN_GBP_MASK;
-	}
-
-	return sizeof(*md);
-}
-
-static int fl_set_erspan_opt(const struct nlattr *nla, struct fl_flow_key *key,
-			     int depth, int option_len,
-			     struct netlink_ext_ack *extack)
-{
-	struct nlattr *tb[TCA_FLOWER_KEY_ENC_OPT_ERSPAN_MAX + 1];
-	struct erspan_metadata *md;
-	int err;
-
-	md = (struct erspan_metadata *)&key->enc_opts.data[key->enc_opts.len];
-	memset(md, 0xff, sizeof(*md));
-	md->version = 1;
-
-	if (!depth)
-		return sizeof(*md);
-
-	if (nla_type(nla) != TCA_FLOWER_KEY_ENC_OPTS_ERSPAN) {
-		NL_SET_ERR_MSG(extack, "Non-erspan option type for mask");
-		return -EINVAL;
-	}
-
-	err = nla_parse_nested(tb, TCA_FLOWER_KEY_ENC_OPT_ERSPAN_MAX, nla,
-			       erspan_opt_policy, extack);
-	if (err < 0)
-		return err;
-
-	if (!option_len && !tb[TCA_FLOWER_KEY_ENC_OPT_ERSPAN_VER]) {
-		NL_SET_ERR_MSG(extack, "Missing tunnel key erspan option ver");
-		return -EINVAL;
-	}
-
-	if (tb[TCA_FLOWER_KEY_ENC_OPT_ERSPAN_VER])
-		md->version = nla_get_u8(tb[TCA_FLOWER_KEY_ENC_OPT_ERSPAN_VER]);
-
-	if (md->version == 1) {
-		if (!option_len && !tb[TCA_FLOWER_KEY_ENC_OPT_ERSPAN_INDEX]) {
-			NL_SET_ERR_MSG(extack, "Missing tunnel key erspan option index");
-			return -EINVAL;
-		}
-		if (tb[TCA_FLOWER_KEY_ENC_OPT_ERSPAN_INDEX]) {
-			nla = tb[TCA_FLOWER_KEY_ENC_OPT_ERSPAN_INDEX];
-			memset(&md->u, 0x00, sizeof(md->u));
-			md->u.index = nla_get_be32(nla);
-		}
-	} else if (md->version == 2) {
-		if (!option_len && (!tb[TCA_FLOWER_KEY_ENC_OPT_ERSPAN_DIR] ||
-				    !tb[TCA_FLOWER_KEY_ENC_OPT_ERSPAN_HWID])) {
-			NL_SET_ERR_MSG(extack, "Missing tunnel key erspan option dir or hwid");
-			return -EINVAL;
-		}
-		if (tb[TCA_FLOWER_KEY_ENC_OPT_ERSPAN_DIR]) {
-			nla = tb[TCA_FLOWER_KEY_ENC_OPT_ERSPAN_DIR];
-			md->u.md2.dir = nla_get_u8(nla);
-		}
-		if (tb[TCA_FLOWER_KEY_ENC_OPT_ERSPAN_HWID]) {
-			nla = tb[TCA_FLOWER_KEY_ENC_OPT_ERSPAN_HWID];
-			set_hwid(&md->u.md2, nla_get_u8(nla));
-		}
-	} else {
-		NL_SET_ERR_MSG(extack, "Tunnel key erspan option ver is incorrect");
-		return -EINVAL;
-	}
-
-	return sizeof(*md);
-}
-
-static int fl_set_enc_opt(struct nlattr **tb, struct fl_flow_key *key,
-			  struct fl_flow_key *mask,
-			  struct netlink_ext_ack *extack)
-{
-	const struct nlattr *nla_enc_key, *nla_opt_key, *nla_opt_msk = NULL;
-	int err, option_len, key_depth, msk_depth = 0;
-
-	//解析隧道选项
-	err = nla_validate_nested_deprecated(tb[TCA_FLOWER_KEY_ENC_OPTS],
-					     TCA_FLOWER_KEY_ENC_OPTS_MAX,
-					     enc_opts_policy, extack);
-	if (err)
-		return err;
-
-	nla_enc_key = nla_data(tb[TCA_FLOWER_KEY_ENC_OPTS]);
-
-	if (tb[TCA_FLOWER_KEY_ENC_OPTS_MASK]) {
-		err = nla_validate_nested_deprecated(tb[TCA_FLOWER_KEY_ENC_OPTS_MASK],
-						     TCA_FLOWER_KEY_ENC_OPTS_MAX,
-						     enc_opts_policy, extack);
-		if (err)
-			return err;
-
-		//封装使用的opts
-		nla_opt_msk = nla_data(tb[TCA_FLOWER_KEY_ENC_OPTS_MASK]);
-		msk_depth = nla_len(tb[TCA_FLOWER_KEY_ENC_OPTS_MASK]);
-		if (!nla_ok(nla_opt_msk, msk_depth)) {
-			NL_SET_ERR_MSG(extack, "Invalid nested attribute for masks");
-			return -EINVAL;
-		}
-	}
-
-	nla_for_each_attr(nla_opt_key, nla_enc_key,
-			  nla_len(tb[TCA_FLOWER_KEY_ENC_OPTS]), key_depth) {
-		switch (nla_type(nla_opt_key)) {
-		case TCA_FLOWER_KEY_ENC_OPTS_GENEVE:
-			if (key->enc_opts.dst_opt_type &&
-			    key->enc_opts.dst_opt_type != TUNNEL_GENEVE_OPT) {
-				NL_SET_ERR_MSG(extack, "Duplicate type for geneve options");
-				return -EINVAL;
-			}
-			//目前支持geneve封装选项
-			option_len = 0;
-			key->enc_opts.dst_opt_type = TUNNEL_GENEVE_OPT;
-			option_len = fl_set_geneve_opt(nla_opt_key, key,
-						       key_depth, option_len,
-						       extack);
-			if (option_len < 0)
-				return option_len;
-
-			key->enc_opts.len += option_len;
-			/* At the same time we need to parse through the mask
-			 * in order to verify exact and mask attribute lengths.
-			 */
-			mask->enc_opts.dst_opt_type = TUNNEL_GENEVE_OPT;
-			option_len = fl_set_geneve_opt(nla_opt_msk, mask,
-						       msk_depth, option_len,
-						       extack);
-			if (option_len < 0)
-				return option_len;
-
-			mask->enc_opts.len += option_len;
-			if (key->enc_opts.len != mask->enc_opts.len) {
-				NL_SET_ERR_MSG(extack, "Key and mask miss aligned");
-				return -EINVAL;
-			}
-			break;
-		case TCA_FLOWER_KEY_ENC_OPTS_VXLAN:
-			if (key->enc_opts.dst_opt_type) {
-				NL_SET_ERR_MSG(extack, "Duplicate type for vxlan options");
-				return -EINVAL;
-			}
-			option_len = 0;
-			key->enc_opts.dst_opt_type = TUNNEL_VXLAN_OPT;
-			option_len = fl_set_vxlan_opt(nla_opt_key, key,
-						      key_depth, option_len,
-						      extack);
-			if (option_len < 0)
-				return option_len;
-
-			key->enc_opts.len += option_len;
-			/* At the same time we need to parse through the mask
-			 * in order to verify exact and mask attribute lengths.
-			 */
-			mask->enc_opts.dst_opt_type = TUNNEL_VXLAN_OPT;
-			option_len = fl_set_vxlan_opt(nla_opt_msk, mask,
-						      msk_depth, option_len,
-						      extack);
-			if (option_len < 0)
-				return option_len;
-
-			mask->enc_opts.len += option_len;
-			if (key->enc_opts.len != mask->enc_opts.len) {
-				NL_SET_ERR_MSG(extack, "Key and mask miss aligned");
-				return -EINVAL;
-			}
-			break;
-		case TCA_FLOWER_KEY_ENC_OPTS_ERSPAN:
-			if (key->enc_opts.dst_opt_type) {
-				NL_SET_ERR_MSG(extack, "Duplicate type for erspan options");
-				return -EINVAL;
-			}
-			option_len = 0;
-			key->enc_opts.dst_opt_type = TUNNEL_ERSPAN_OPT;
-			option_len = fl_set_erspan_opt(nla_opt_key, key,
-						       key_depth, option_len,
-						       extack);
-			if (option_len < 0)
-				return option_len;
-
-			key->enc_opts.len += option_len;
-			/* At the same time we need to parse through the mask
-			 * in order to verify exact and mask attribute lengths.
-			 */
-			mask->enc_opts.dst_opt_type = TUNNEL_ERSPAN_OPT;
-			option_len = fl_set_erspan_opt(nla_opt_msk, mask,
-						       msk_depth, option_len,
-						       extack);
-			if (option_len < 0)
-				return option_len;
-
-			mask->enc_opts.len += option_len;
-			if (key->enc_opts.len != mask->enc_opts.len) {
-				NL_SET_ERR_MSG(extack, "Key and mask miss aligned");
-				return -EINVAL;
-			}
-			break;
-		default:
-			NL_SET_ERR_MSG(extack, "Unknown tunnel option type");
-			return -EINVAL;
-		}
-
-		if (!msk_depth)
-			continue;
-
-		if (!nla_ok(nla_opt_msk, msk_depth)) {
-			NL_SET_ERR_MSG(extack, "A mask attribute is invalid");
-			return -EINVAL;
-		}
-		nla_opt_msk = nla_next(nla_opt_msk, &msk_depth);
-	}
-
-	return 0;
-}
-
-static int fl_validate_ct_state(u16 state, struct nlattr *tb,
-				struct netlink_ext_ack *extack)
-{
-	if (state && !(state & TCA_FLOWER_KEY_CT_FLAGS_TRACKED)) {
-		NL_SET_ERR_MSG_ATTR(extack, tb,
-				    "no trk, so no other flag can be set");
-		return -EINVAL;
-	}
-
-	if (state & TCA_FLOWER_KEY_CT_FLAGS_NEW &&
-	    state & TCA_FLOWER_KEY_CT_FLAGS_ESTABLISHED) {
-		NL_SET_ERR_MSG_ATTR(extack, tb,
-				    "new and est are mutually exclusive");
-		return -EINVAL;
-	}
-
-	if (state & TCA_FLOWER_KEY_CT_FLAGS_INVALID &&
-	    state & ~(TCA_FLOWER_KEY_CT_FLAGS_TRACKED |
-		      TCA_FLOWER_KEY_CT_FLAGS_INVALID)) {
-		NL_SET_ERR_MSG_ATTR(extack, tb,
-				    "when inv is set, only trk may be set");
-		return -EINVAL;
-	}
-
-	if (state & TCA_FLOWER_KEY_CT_FLAGS_NEW &&
-	    state & TCA_FLOWER_KEY_CT_FLAGS_REPLY) {
-		NL_SET_ERR_MSG_ATTR(extack, tb,
-				    "new and rpl are mutually exclusive");
-		return -EINVAL;
-	}
-
-	return 0;
-}
-
-//解析并填充ct相关的key,mask
-static int fl_set_key_ct(struct nlattr **tb,/*netlink属性数组*/
-			 struct flow_dissector_key_ct *key,/*出参，匹配key*/
-			 struct flow_dissector_key_ct *mask,/*出参，key对应的掩码*/
-			 struct netlink_ext_ack *extack)
-{
-	if (tb[TCA_FLOWER_KEY_CT_STATE]) {
-		int err;
-
-		if (!IS_ENABLED(CONFIG_NF_CONNTRACK)) {
-			NL_SET_ERR_MSG(extack, "Conntrack isn't enabled");
-			return -EOPNOTSUPP;
-		}
-
-		//设置ct_state
-		fl_set_key_val(tb, &key->ct_state, TCA_FLOWER_KEY_CT_STATE,
-			       &mask->ct_state, TCA_FLOWER_KEY_CT_STATE_MASK,
-			       sizeof(key->ct_state));
-
-		err = fl_validate_ct_state(key->ct_state & mask->ct_state,
-					   tb[TCA_FLOWER_KEY_CT_STATE_MASK],
-					   extack);
-		if (err)
-			return err;
-
-	}
-
-	if (tb[TCA_FLOWER_KEY_CT_ZONE]) {
-		if (!IS_ENABLED(CONFIG_NF_CONNTRACK_ZONES)) {
-			NL_SET_ERR_MSG(extack, "Conntrack zones isn't enabled");
-			return -EOPNOTSUPP;
-		}
-
-		//设置ct_zone
-		fl_set_key_val(tb, &key->ct_zone, TCA_FLOWER_KEY_CT_ZONE,
-			       &mask->ct_zone, TCA_FLOWER_KEY_CT_ZONE_MASK,
-			       sizeof(key->ct_zone));
-	}
-
-	if (tb[TCA_FLOWER_KEY_CT_MARK]) {
-		if (!IS_ENABLED(CONFIG_NF_CONNTRACK_MARK)) {
-			NL_SET_ERR_MSG(extack, "Conntrack mark isn't enabled");
-			return -EOPNOTSUPP;
-		}
-
-		//设置ct_mark
-		fl_set_key_val(tb, &key->ct_mark, TCA_FLOWER_KEY_CT_MARK,
-			       &mask->ct_mark, TCA_FLOWER_KEY_CT_MARK_MASK,
-			       sizeof(key->ct_mark));
-	}
-
-	if (tb[TCA_FLOWER_KEY_CT_LABELS]) {
-		if (!IS_ENABLED(CONFIG_NF_CONNTRACK_LABELS)) {
-			NL_SET_ERR_MSG(extack, "Conntrack labels aren't enabled");
-			return -EOPNOTSUPP;
-		}
-
-		//设置ct_labels
-		fl_set_key_val(tb, key->ct_labels, TCA_FLOWER_KEY_CT_LABELS,
-			       mask->ct_labels, TCA_FLOWER_KEY_CT_LABELS_MASK,
-			       sizeof(key->ct_labels));
-	}
-
-	return 0;
-}
-
-static int fl_set_key(struct net *net, struct nlattr **tb,
-		      struct fl_flow_key *key, struct fl_flow_key *mask,
-		      struct netlink_ext_ack *extack)
-{
-	__be16 ethertype;
-	int ret = 0;
-
-	//如果指定indev,则匹配报文所属入接口
-	if (tb[TCA_FLOWER_INDEV]) {
-		int err = tcf_change_indev(net, tb[TCA_FLOWER_INDEV], extack);
-		if (err < 0)
-			return err;
-		key->meta.ingress_ifindex = err;
-		mask->meta.ingress_ifindex = 0xffffffff;//标记ifinde需要被匹配
-	}
-
-	//填充目的mac,源mac及其对应mask值
-	fl_set_key_val(tb, key->eth.dst, TCA_FLOWER_KEY_ETH_DST,
-		       mask->eth.dst, TCA_FLOWER_KEY_ETH_DST_MASK,
-		       sizeof(key->eth.dst));
-	fl_set_key_val(tb, key->eth.src, TCA_FLOWER_KEY_ETH_SRC,
-		       mask->eth.src, TCA_FLOWER_KEY_ETH_SRC_MASK,
-		       sizeof(key->eth.src));
-
-	//如指定以太type
-	if (tb[TCA_FLOWER_KEY_ETH_TYPE]) {
-		ethertype = nla_get_be16(tb[TCA_FLOWER_KEY_ETH_TYPE]);
-
-		if (eth_type_vlan(ethertype)) {
-			//遇见vlan的ethertype,设置vlanid,prior,及vlan_tpid
-			fl_set_key_vlan(tb, ethertype, TCA_FLOWER_KEY_VLAN_ID,
-					TCA_FLOWER_KEY_VLAN_PRIO, &key->vlan,
-					&mask->vlan);
-
-			//填充内层vlan
-			if (tb[TCA_FLOWER_KEY_VLAN_ETH_TYPE]) {
-				ethertype = nla_get_be16(tb[TCA_FLOWER_KEY_VLAN_ETH_TYPE]);
-				if (eth_type_vlan(ethertype)) {
-					fl_set_key_vlan(tb, ethertype,
-							TCA_FLOWER_KEY_CVLAN_ID,
-							TCA_FLOWER_KEY_CVLAN_PRIO,
-							&key->cvlan, &mask->cvlan);
-					//填充网络层协议
-					fl_set_key_val(tb, &key->basic.n_proto,
-						       TCA_FLOWER_KEY_CVLAN_ETH_TYPE,
-						       &mask->basic.n_proto,
-						       TCA_FLOWER_UNSPEC,
-						       sizeof(key->basic.n_proto));
-				} else {
-					//填充网络层协议
-					key->basic.n_proto = ethertype;
-					mask->basic.n_proto = cpu_to_be16(~0);
-				}
-			}
-		} else {
-			//填充网络层协议
-			key->basic.n_proto = ethertype;
-			mask->basic.n_proto = cpu_to_be16(~0);
-		}
-	}
-
-	//ipv4,ipv6协议填充处理
-	if (key->basic.n_proto == htons(ETH_P_IP) ||
-	    key->basic.n_proto == htons(ETH_P_IPV6)) {
-		fl_set_key_val(tb, &key->basic.ip_proto, TCA_FLOWER_KEY_IP_PROTO,
-			       &mask->basic.ip_proto, TCA_FLOWER_UNSPEC,
-			       sizeof(key->basic.ip_proto));
-		fl_set_key_ip(tb, false, &key->ip, &mask->ip);
-	}
-
-	if (tb[TCA_FLOWER_KEY_IPV4_SRC] || tb[TCA_FLOWER_KEY_IPV4_DST]) {
-		//ipv4地址填充
-		key->control.addr_type = FLOW_DISSECTOR_KEY_IPV4_ADDRS;
-		mask->control.addr_type = ~0;
-		fl_set_key_val(tb, &key->ipv4.src, TCA_FLOWER_KEY_IPV4_SRC,
-			       &mask->ipv4.src, TCA_FLOWER_KEY_IPV4_SRC_MASK,
-			       sizeof(key->ipv4.src));
-		fl_set_key_val(tb, &key->ipv4.dst, TCA_FLOWER_KEY_IPV4_DST,
-			       &mask->ipv4.dst, TCA_FLOWER_KEY_IPV4_DST_MASK,
-			       sizeof(key->ipv4.dst));
-	} else if (tb[TCA_FLOWER_KEY_IPV6_SRC] || tb[TCA_FLOWER_KEY_IPV6_DST]) {
-		//ipv6地址填充
-		key->control.addr_type = FLOW_DISSECTOR_KEY_IPV6_ADDRS;
-		mask->control.addr_type = ~0;
-		fl_set_key_val(tb, &key->ipv6.src, TCA_FLOWER_KEY_IPV6_SRC,
-			       &mask->ipv6.src, TCA_FLOWER_KEY_IPV6_SRC_MASK,
-			       sizeof(key->ipv6.src));
-		fl_set_key_val(tb, &key->ipv6.dst, TCA_FLOWER_KEY_IPV6_DST,
-			       &mask->ipv6.dst, TCA_FLOWER_KEY_IPV6_DST_MASK,
-			       sizeof(key->ipv6.dst));
-	}
-
-	if (key->basic.ip_proto == IPPROTO_TCP) {
-		//tcp端口
-		fl_set_key_val(tb, &key->tp.src, TCA_FLOWER_KEY_TCP_SRC,
-			       &mask->tp.src, TCA_FLOWER_KEY_TCP_SRC_MASK,
-			       sizeof(key->tp.src));
-		fl_set_key_val(tb, &key->tp.dst, TCA_FLOWER_KEY_TCP_DST,
-			       &mask->tp.dst, TCA_FLOWER_KEY_TCP_DST_MASK,
-			       sizeof(key->tp.dst));
-		//tcp标记位
-		fl_set_key_val(tb, &key->tcp.flags, TCA_FLOWER_KEY_TCP_FLAGS,
-			       &mask->tcp.flags, TCA_FLOWER_KEY_TCP_FLAGS_MASK,
-			       sizeof(key->tcp.flags));
-	} else if (key->basic.ip_proto == IPPROTO_UDP) {
-		//udp端口
-		fl_set_key_val(tb, &key->tp.src, TCA_FLOWER_KEY_UDP_SRC,
-			       &mask->tp.src, TCA_FLOWER_KEY_UDP_SRC_MASK,
-			       sizeof(key->tp.src));
-		fl_set_key_val(tb, &key->tp.dst, TCA_FLOWER_KEY_UDP_DST,
-			       &mask->tp.dst, TCA_FLOWER_KEY_UDP_DST_MASK,
-			       sizeof(key->tp.dst));
-	} else if (key->basic.ip_proto == IPPROTO_SCTP) {
-		//scp端口
-		fl_set_key_val(tb, &key->tp.src, TCA_FLOWER_KEY_SCTP_SRC,
-			       &mask->tp.src, TCA_FLOWER_KEY_SCTP_SRC_MASK,
-			       sizeof(key->tp.src));
-		fl_set_key_val(tb, &key->tp.dst, TCA_FLOWER_KEY_SCTP_DST,
-			       &mask->tp.dst, TCA_FLOWER_KEY_SCTP_DST_MASK,
-			       sizeof(key->tp.dst));
-	} else if (key->basic.n_proto == htons(ETH_P_IP) &&
-		   key->basic.ip_proto == IPPROTO_ICMP) {
-		//icmp type,code填充
-		fl_set_key_val(tb, &key->icmp.type, TCA_FLOWER_KEY_ICMPV4_TYPE,
-			       &mask->icmp.type,
-			       TCA_FLOWER_KEY_ICMPV4_TYPE_MASK,
-			       sizeof(key->icmp.type));
-		fl_set_key_val(tb, &key->icmp.code, TCA_FLOWER_KEY_ICMPV4_CODE,
-			       &mask->icmp.code,
-			       TCA_FLOWER_KEY_ICMPV4_CODE_MASK,
-			       sizeof(key->icmp.code));
-	} else if (key->basic.n_proto == htons(ETH_P_IPV6) &&
-		   key->basic.ip_proto == IPPROTO_ICMPV6) {
-		//icmpv6的type,code填充
-		fl_set_key_val(tb, &key->icmp.type, TCA_FLOWER_KEY_ICMPV6_TYPE,
-			       &mask->icmp.type,
-			       TCA_FLOWER_KEY_ICMPV6_TYPE_MASK,
-			       sizeof(key->icmp.type));
-		fl_set_key_val(tb, &key->icmp.code, TCA_FLOWER_KEY_ICMPV6_CODE,
-			       &mask->icmp.code,
-			       TCA_FLOWER_KEY_ICMPV6_CODE_MASK,
-			       sizeof(key->icmp.code));
-	} else if (key->basic.n_proto == htons(ETH_P_MPLS_UC) ||
-		   key->basic.n_proto == htons(ETH_P_MPLS_MC)) {
-	    //mpls填充
-		ret = fl_set_key_mpls(tb, &key->mpls, &mask->mpls, extack);
-		if (ret)
-			return ret;
-	} else if (key->basic.n_proto == htons(ETH_P_ARP) ||
-		   key->basic.n_proto == htons(ETH_P_RARP)) {
-		//填充arp
-		fl_set_key_val(tb, &key->arp.sip, TCA_FLOWER_KEY_ARP_SIP,
-			       &mask->arp.sip, TCA_FLOWER_KEY_ARP_SIP_MASK,
-			       sizeof(key->arp.sip));
-		fl_set_key_val(tb, &key->arp.tip, TCA_FLOWER_KEY_ARP_TIP,
-			       &mask->arp.tip, TCA_FLOWER_KEY_ARP_TIP_MASK,
-			       sizeof(key->arp.tip));
-		fl_set_key_val(tb, &key->arp.op, TCA_FLOWER_KEY_ARP_OP,
-			       &mask->arp.op, TCA_FLOWER_KEY_ARP_OP_MASK,
-			       sizeof(key->arp.op));
-		fl_set_key_val(tb, key->arp.sha, TCA_FLOWER_KEY_ARP_SHA,
-			       mask->arp.sha, TCA_FLOWER_KEY_ARP_SHA_MASK,
-			       sizeof(key->arp.sha));
-		fl_set_key_val(tb, key->arp.tha, TCA_FLOWER_KEY_ARP_THA,
-			       mask->arp.tha, TCA_FLOWER_KEY_ARP_THA_MASK,
-			       sizeof(key->arp.tha));
-	}
-
-	//支持port range方式
-	if (key->basic.ip_proto == IPPROTO_TCP ||
-	    key->basic.ip_proto == IPPROTO_UDP ||
-	    key->basic.ip_proto == IPPROTO_SCTP) {
-		ret = fl_set_key_port_range(tb, key, mask, extack);
-		if (ret)
-			return ret;
-	}
-
-	//支持隧道方式
-	if (tb[TCA_FLOWER_KEY_ENC_IPV4_SRC] ||
-	    tb[TCA_FLOWER_KEY_ENC_IPV4_DST]) {
-		//隧道源目的ip(ipv4)
-		key->enc_control.addr_type = FLOW_DISSECTOR_KEY_IPV4_ADDRS;
-		mask->enc_control.addr_type = ~0;
-		fl_set_key_val(tb, &key->enc_ipv4.src,
-			       TCA_FLOWER_KEY_ENC_IPV4_SRC,
-			       &mask->enc_ipv4.src,
-			       TCA_FLOWER_KEY_ENC_IPV4_SRC_MASK,
-			       sizeof(key->enc_ipv4.src));
-		fl_set_key_val(tb, &key->enc_ipv4.dst,
-			       TCA_FLOWER_KEY_ENC_IPV4_DST,
-			       &mask->enc_ipv4.dst,
-			       TCA_FLOWER_KEY_ENC_IPV4_DST_MASK,
-			       sizeof(key->enc_ipv4.dst));
-	}
-
-	if (tb[TCA_FLOWER_KEY_ENC_IPV6_SRC] ||
-	    tb[TCA_FLOWER_KEY_ENC_IPV6_DST]) {
-		//隧道源目的ip(ipv6)
-		key->enc_control.addr_type = FLOW_DISSECTOR_KEY_IPV6_ADDRS;
-		mask->enc_control.addr_type = ~0;
-		fl_set_key_val(tb, &key->enc_ipv6.src,
-			       TCA_FLOWER_KEY_ENC_IPV6_SRC,
-			       &mask->enc_ipv6.src,
-			       TCA_FLOWER_KEY_ENC_IPV6_SRC_MASK,
-			       sizeof(key->enc_ipv6.src));
-		fl_set_key_val(tb, &key->enc_ipv6.dst,
-			       TCA_FLOWER_KEY_ENC_IPV6_DST,
-			       &mask->enc_ipv6.dst,
-			       TCA_FLOWER_KEY_ENC_IPV6_DST_MASK,
-			       sizeof(key->enc_ipv6.dst));
-	}
-
-	//填充隧道key,隧道传输层srcport,dstport情况
-	fl_set_key_val(tb, &key->enc_key_id.keyid, TCA_FLOWER_KEY_ENC_KEY_ID,
-		       &mask->enc_key_id.keyid, TCA_FLOWER_UNSPEC,
-		       sizeof(key->enc_key_id.keyid));
-
-	fl_set_key_val(tb, &key->enc_tp.src, TCA_FLOWER_KEY_ENC_UDP_SRC_PORT,
-		       &mask->enc_tp.src, TCA_FLOWER_KEY_ENC_UDP_SRC_PORT_MASK,
-		       sizeof(key->enc_tp.src));
-
-	fl_set_key_val(tb, &key->enc_tp.dst, TCA_FLOWER_KEY_ENC_UDP_DST_PORT,
-		       &mask->enc_tp.dst, TCA_FLOWER_KEY_ENC_UDP_DST_PORT_MASK,
-		       sizeof(key->enc_tp.dst));
-
-	//隧道支持的tos,ttl
-	fl_set_key_ip(tb, true, &key->enc_ip, &mask->enc_ip);
-
-	fl_set_key_val(tb, &key->hash.hash, TCA_FLOWER_KEY_HASH,
-		       &mask->hash.hash, TCA_FLOWER_KEY_HASH_MASK,
-		       sizeof(key->hash.hash));
-
-	//隧道封装相关选项
-	if (tb[TCA_FLOWER_KEY_ENC_OPTS]) {
-		ret = fl_set_enc_opt(tb, key, mask, extack);
-		if (ret)
-			return ret;
-	}
-
-	//解析ct相关的key及value
-	ret = fl_set_key_ct(tb, &key->ct, &mask->ct, extack);
-	if (ret)
-		return ret;
-
-	//分片标记填充
-	if (tb[TCA_FLOWER_KEY_FLAGS])
-		ret = fl_set_key_flags(tb, &key->control.flags,
-				       &mask->control.flags, extack);
-
-	return ret;
-}
-
-static void fl_mask_copy(struct fl_flow_mask *dst,
-			 struct fl_flow_mask *src)
-{
-	const void *psrc = fl_key_get_start(&src->key, src);
-	void *pdst = fl_key_get_start(&dst->key, src);
-
-	memcpy(pdst, psrc, fl_mask_range(src));
-	dst->range = src->range;
-}
-
-static const struct rhashtable_params fl_ht_params = {
-	.key_offset = offsetof(struct cls_fl_filter, mkey), /* base offset */
-	.head_offset = offsetof(struct cls_fl_filter, ht_node),
-	.automatic_shrinking = true,
-};
-
-static int fl_init_mask_hashtable(struct fl_flow_mask *mask)
-{
-	mask->filter_ht_params = fl_ht_params;
-	//key长度，及key起始的offset
-	mask->filter_ht_params.key_len = fl_mask_range(mask);
-	mask->filter_ht_params.key_offset += mask->range.start;
-
-	return rhashtable_init(&mask->ht, &mask->filter_ht_params);
-}
-
-//成员member在fl_flow_key中的偏移量
-#define FL_KEY_MEMBER_OFFSET(member) offsetof(struct fl_flow_key, member)
-//成员member在fl_flow_key的size
-#define FL_KEY_MEMBER_SIZE(member) sizeof_field(struct fl_flow_key, member)
-
-//返回mask结构体中成员member首个字节取值不为0的内存位置
-//如果此成员取值为一组纯0的内存，则返回NULL
-#define FL_KEY_IS_MASKED(mask, member)						\
-	memchr_inv(((char *)mask) + FL_KEY_MEMBER_OFFSET(member),		\
-		   0, FL_KEY_MEMBER_SIZE(member))				\
-
-#define FL_KEY_SET(keys, cnt, id, member)					\
-	do {									\
-		/*设置字段id*/\
-		keys[cnt].key_id = id;						\
-		/*字段id对应的在fl_flow_key结构体中的offset*/\
-		keys[cnt].offset = FL_KEY_MEMBER_OFFSET(member);		\
-		/*准备填充下一个keys*/\
-		cnt++;								\
-	} while(0);
-
-/*如果成员member在mask中有掩码，则填充keys，用于指明需要解析id对应的字段*/
-#define FL_KEY_SET_IF_MASKED(mask, keys, cnt, id, member)			\
-	do {									\
-		if (FL_KEY_IS_MASKED(mask, member))				\
-			/*如果member在mask中有全部或部分非0给值，将设置id对应的member*/\
-			FL_KEY_SET(keys, cnt, id, member);			\
-	} while(0);
-
-static void fl_init_dissector(struct flow_dissector *dissector,
-			      struct fl_flow_key *mask)
-{
-	struct flow_dissector_key keys[FLOW_DISSECTOR_KEY_MAX];
-	size_t cnt = 0;
-
-	//如果mask中含key_meta信息，则记录meta到keys中
-	FL_KEY_SET_IF_MASKED(mask, keys, cnt,
-			     FLOW_DISSECTOR_KEY_META, meta);
-
-	//填充fl_flow_key中各成员的offset
-	FL_KEY_SET(keys, cnt, FLOW_DISSECTOR_KEY_CONTROL, control);
-	FL_KEY_SET(keys, cnt, FLOW_DISSECTOR_KEY_BASIC, basic);
-
-	//如果掩码中包含eth，ip,ipv6,port，则填充keys
-	FL_KEY_SET_IF_MASKED(mask, keys, cnt,
-			     FLOW_DISSECTOR_KEY_ETH_ADDRS, eth);
-	FL_KEY_SET_IF_MASKED(mask, keys, cnt,
-			     FLOW_DISSECTOR_KEY_IPV4_ADDRS, ipv4);
-	FL_KEY_SET_IF_MASKED(mask, keys, cnt,
-			     FLOW_DISSECTOR_KEY_IPV6_ADDRS, ipv6);
-	FL_KEY_SET_IF_MASKED(mask, keys, cnt,
-			     FLOW_DISSECTOR_KEY_PORTS, tp);
-	FL_KEY_SET_IF_MASKED(mask, keys, cnt,
-			     FLOW_DISSECTOR_KEY_PORTS_RANGE, tp_range);
-	FL_KEY_SET_IF_MASKED(mask, keys, cnt,
-			     FLOW_DISSECTOR_KEY_IP, ip);
-	//如果mask->tcp非0，则为keys中设置要求解析FLOW_DISSECTOR_KEY_TCP的标记及相应数据
-	FL_KEY_SET_IF_MASKED(mask, keys, cnt,
-			     FLOW_DISSECTOR_KEY_TCP, tcp);
-	FL_KEY_SET_IF_MASKED(mask, keys, cnt,
-			     FLOW_DISSECTOR_KEY_ICMP, icmp);
-	FL_KEY_SET_IF_MASKED(mask, keys, cnt,
-			     FLOW_DISSECTOR_KEY_ARP, arp);
-	FL_KEY_SET_IF_MASKED(mask, keys, cnt,
-			     FLOW_DISSECTOR_KEY_MPLS, mpls);
-	FL_KEY_SET_IF_MASKED(mask, keys, cnt,
-			     FLOW_DISSECTOR_KEY_VLAN, vlan);
-	FL_KEY_SET_IF_MASKED(mask, keys, cnt,
-			     FLOW_DISSECTOR_KEY_CVLAN, cvlan);
-	FL_KEY_SET_IF_MASKED(mask, keys, cnt,
-			     FLOW_DISSECTOR_KEY_ENC_KEYID, enc_key_id);
-	FL_KEY_SET_IF_MASKED(mask, keys, cnt,
-			     FLOW_DISSECTOR_KEY_ENC_IPV4_ADDRS, enc_ipv4);
-	FL_KEY_SET_IF_MASKED(mask, keys, cnt,
-			     FLOW_DISSECTOR_KEY_ENC_IPV6_ADDRS, enc_ipv6);
-	if (FL_KEY_IS_MASKED(mask, enc_ipv4) ||
-	    FL_KEY_IS_MASKED(mask, enc_ipv6))
-		FL_KEY_SET(keys, cnt, FLOW_DISSECTOR_KEY_ENC_CONTROL,
-			   enc_control);
-	FL_KEY_SET_IF_MASKED(mask, keys, cnt,
-			     FLOW_DISSECTOR_KEY_ENC_PORTS, enc_tp);
-	FL_KEY_SET_IF_MASKED(mask, keys, cnt,
-			     FLOW_DISSECTOR_KEY_ENC_IP, enc_ip);
-	FL_KEY_SET_IF_MASKED(mask, keys, cnt,
-			     FLOW_DISSECTOR_KEY_ENC_OPTS, enc_opts);
-	FL_KEY_SET_IF_MASKED(mask, keys, cnt,
-			     FLOW_DISSECTOR_KEY_CT, ct);
-	FL_KEY_SET_IF_MASKED(mask, keys, cnt,
-			     FLOW_DISSECTOR_KEY_HASH, hash);
-
-	skb_flow_dissector_init(dissector, keys/*记录各成员的在fl_flow_key中的offset*/, cnt/*成员数*/);
-}
-
-//创建新的mask并将其添加进head->ht中
-static struct fl_flow_mask *fl_create_new_mask(struct cls_fl_head *head,
-					       struct fl_flow_mask *mask/*要创建的mask*/)
-{
-	struct fl_flow_mask *newmask;
-	int err;
-
-	newmask = kzalloc(sizeof(*newmask), GFP_KERNEL);
-	if (!newmask)
-		return ERR_PTR(-ENOMEM);
-
-	fl_mask_copy(newmask, mask);
-
-	//如果有port range匹配，则添加flag
-	if ((newmask->key.tp_range.tp_min.dst &&
-	     newmask->key.tp_range.tp_max.dst) ||
-	    (newmask->key.tp_range.tp_min.src &&
-	     newmask->key.tp_range.tp_max.src))
-		newmask->flags |= TCA_FLOWER_MASK_FLAGS_RANGE;
-
-	//初始化newmask用于挂接至hashtable
-	err = fl_init_mask_hashtable(newmask);
-	if (err)
-		goto errout_free;
-
-	//指明mask对应的offset
-	fl_init_dissector(&newmask->dissector, &newmask->key);
-
-	INIT_LIST_HEAD_RCU(&newmask->filters);
-
-	refcount_set(&newmask->refcnt, 1);
-	//用newmask替换旧的mask
-	err = rhashtable_replace_fast(&head->ht, &mask->ht_node,
-				      &newmask->ht_node, mask_ht_params);
-	if (err)
-		goto errout_destroy;
-
-	//将mask加入到newmask中
-	spin_lock(&head->masks_lock);
-	list_add_tail_rcu(&newmask->list, &head->masks);
-	spin_unlock(&head->masks_lock);
-
-	return newmask;
-
-errout_destroy:
-	rhashtable_destroy(&newmask->ht);
-errout_free:
-	kfree(newmask);
-
-	return ERR_PTR(err);
-}
-
-//为规则设置对应的mask
-static int fl_check_assign_mask(struct cls_fl_head *head,
-				struct cls_fl_filter *fnew,
-				struct cls_fl_filter *fold,
-				struct fl_flow_mask *mask)
-{
-	struct fl_flow_mask *newmask;
-	int ret = 0;
-
-	rcu_read_lock();
-
-	/* Insert mask as temporary node to prevent concurrent creation of mask
-	 * with same key. Any concurrent lookups with same key will return
-	 * -EAGAIN because mask's refcnt is zero.
-	 */
-	//检查系统中是否已有与mask相同的mask了
-	fnew->mask = rhashtable_lookup_get_insert_fast(&head->ht,
-						       &mask->ht_node,
-						       mask_ht_params);
-	if (!fnew->mask) {
-		//head->ht中不存在这种mask,需要新建它，例如之前规则均不配置dstip,而新增规则
-		//要求匹配dstip时，则出现mask在head->ht中不存在情况。
-		rcu_read_unlock();
-
-		if (fold) {
-		    /*旧规则一定存在mask,不容许new与old规则间mask不同*/
-			ret = -EINVAL;
-			goto errout_cleanup;
-		}
-
-		//创建mask
-		newmask = fl_create_new_mask(head, mask);
-		if (IS_ERR(newmask)) {
-			ret = PTR_ERR(newmask);
-			goto errout_cleanup;
-		}
-
-		fnew->mask = newmask;
-		return 0;
-	} else if (IS_ERR(fnew->mask)) {
-		ret = PTR_ERR(fnew->mask);
-	} else if (fold && fold->mask != fnew->mask) {
-		//有旧规则，不容许new与old规则间mask不同
-		ret = -EINVAL;
-	} else if (!refcount_inc_not_zero(&fnew->mask->refcnt)) {
-		/* Mask was deleted concurrently, try again */
-		ret = -EAGAIN;
-	}
-	rcu_read_unlock();
-	return ret;
-
-errout_cleanup:
-	rhashtable_remove_fast(&head->ht, &mask->ht_node,
-			       mask_ht_params);
-	return ret;
-}
-
-//解析流的match及action
-static int fl_set_parms(struct net *net, struct tcf_proto *tp,
-			struct cls_fl_filter *f/*filter规则*/, struct fl_flow_mask *mask/*掩码*/,
-			unsigned long base, struct nlattr **tb,
-			struct nlattr *est,
-			struct fl_flow_tmplt *tmplt, u32 flags,
-			struct netlink_ext_ack *extack)
-{
-	int err;
-
-<<<<<<< HEAD
 	//解析action
-	err = tcf_exts_validate(net, tp, tb, est, &f->exts, ovr, rtnl_held,
-				extack);
-=======
 	err = tcf_exts_validate(net, tp, tb, est, &f->exts, flags, extack);
->>>>>>> ce840177
 	if (err < 0)
 		return err;
 
@@ -2158,24 +444,14 @@
 //添加删除flower规则
 static int fl_change(struct net *net, struct sk_buff *in_skb/*netlink消息报文*/,
 		     struct tcf_proto *tp, unsigned long base,
-<<<<<<< HEAD
 		     u32 handle/*规则对应的handle*/, struct nlattr **tca/*netlink消息*/,
-		     void **arg/*入参旧规则，出参新规则*/, bool ovr, bool rtnl_held,
-		     struct netlink_ext_ack *extack)
-{
-	struct cls_fl_head *head = fl_head_dereference(tp);
-	struct cls_fl_filter *fold = *arg;/*旧的规则*/
-	struct cls_fl_filter *fnew/*新规则的内容来源于tca*/;
-=======
-		     u32 handle, struct nlattr **tca,
-		     void **arg, u32 flags,
+		     void **arg/*入参旧规则，出参新规则*/, u32 flags,
 		     struct netlink_ext_ack *extack)
 {
 	struct cls_fl_head *head = fl_head_dereference(tp);
 	bool rtnl_held = !(flags & TCA_ACT_FLAGS_NO_RTNL);
-	struct cls_fl_filter *fold = *arg;
-	struct cls_fl_filter *fnew;
->>>>>>> ce840177
+	struct cls_fl_filter *fold = *arg;/*旧的规则*/
+	struct cls_fl_filter *fnew;/*新规则的内容来源于tca*/
 	struct fl_flow_mask *mask;
 	struct nlattr **tb;
 	bool in_ht;
@@ -2236,14 +512,9 @@
 		}
 	}
 
-<<<<<<< HEAD
 	//解析flow的key，mask及action
-	err = fl_set_parms(net, tp, fnew, mask, base, tb, tca[TCA_RATE], ovr,
-			   tp->chain->tmplt_priv, rtnl_held, extack);
-=======
 	err = fl_set_parms(net, tp, fnew, mask, base, tb, tca[TCA_RATE],
 			   tp->chain->tmplt_priv, flags, extack);
->>>>>>> ce840177
 	if (err)
 		goto errout;
 
@@ -2411,22 +682,16 @@
 
 	arg->count = arg->skip;
 
-<<<<<<< HEAD
+	rcu_read_lock();
 	//通过hand->handle_idr遍历每个filter规则
-=======
-	rcu_read_lock();
->>>>>>> ce840177
 	idr_for_each_entry_continue_ul(&head->handle_idr, f, tmp, id) {
 		/* don't return filters that are being deleted */
 		if (!refcount_inc_not_zero(&f->refcnt))
 		    /*跳过不再引用的flower filter*/
 			continue;
-<<<<<<< HEAD
+		rcu_read_unlock();
+
 		/*采用tp dump每条flower filter规则*/
-=======
-		rcu_read_unlock();
-
->>>>>>> ce840177
 		if (arg->fn(tp, f, arg) < 0) {
 		    /*执行walk回调失败，停止*/
 			__fl_put(f);
@@ -2438,12 +703,8 @@
 		arg->count++;
 		rcu_read_lock();
 	}
-<<<<<<< HEAD
+	rcu_read_unlock();
 	arg->cookie = id;/*记录停止时的id*/
-=======
-	rcu_read_unlock();
-	arg->cookie = id;
->>>>>>> ce840177
 }
 
 //用于获得已下发给hw的filter
