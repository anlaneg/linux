--- conflicted
+++ resolved
@@ -1926,14 +1926,8 @@
 	return NULL;
 }
 
-<<<<<<< HEAD
-static int fl_reoffload(struct tcf_proto *tp, bool add/*是否规则更新*/,
-		tc_setup_cb_t *cb/*针对每条cls_flower执行TC_SETUP_CLSFLOWER*/,
+static int fl_reoffload(struct tcf_proto *tp, bool add/*是否规则更新*/, flow_setup_cb_t *cb/*针对每条cls_flower执行TC_SETUP_CLSFLOWER*/,
 			void *cb_priv/*回调的私有数据*/, struct netlink_ext_ack *extack)
-=======
-static int fl_reoffload(struct tcf_proto *tp, bool add, flow_setup_cb_t *cb,
-			void *cb_priv, struct netlink_ext_ack *extack)
->>>>>>> 88c50834
 {
 	struct tcf_block *block = tp->chain->block;
 	struct flow_cls_offload cls_flower = {};
