--- conflicted
+++ resolved
@@ -365,14 +365,8 @@
 		//解析skb中的mask->dissector提及的字段，并将解析结果存入到skb_key中
 		skb_flow_dissect(skb, &mask->dissector, &skb_key, 0);
 
-<<<<<<< HEAD
-		fl_set_masked_key(&skb_mkey, &skb_key, mask);
-
 		//如果查询出flow，则执行rule对应action
-		f = fl_lookup(mask, &skb_mkey, &skb_key);
-=======
 		f = fl_mask_lookup(mask, &skb_key);
->>>>>>> 64677779
 		if (f && !tc_skip_sw(f->flags)) {
 			*res = f->res;
 			return tcf_exts_exec(skb, &f->exts, res);
@@ -804,9 +798,6 @@
 	[TCA_FLOWER_KEY_ENC_OPT_ERSPAN_HWID]       = { .type = NLA_U8 },
 };
 
-<<<<<<< HEAD
-//解析tb,填充val,mask
-=======
 static const struct nla_policy
 mpls_stack_entry_policy[TCA_FLOWER_KEY_MPLS_OPT_LSE_MAX + 1] = {
 	[TCA_FLOWER_KEY_MPLS_OPT_LSE_DEPTH]    = { .type = NLA_U8 },
@@ -816,7 +807,7 @@
 	[TCA_FLOWER_KEY_MPLS_OPT_LSE_LABEL]    = { .type = NLA_U32 },
 };
 
->>>>>>> 64677779
+//解析tb,填充val,mask
 static void fl_set_key_val(struct nlattr **tb,
 			   void *val/*出参，指定val_type对应的值*/, int val_type,
 			   void *mask/*出参，指定mask_type对应的值*/, int mask_type, int len/*val长度*/)
