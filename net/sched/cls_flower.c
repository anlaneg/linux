// SPDX-License-Identifier: GPL-2.0-or-later
/*
 * net/sched/cls_flower.c		Flower classifier
 *
 * Copyright (c) 2015 Jiri Pirko <jiri@resnulli.us>
 */

#include <linux/kernel.h>
#include <linux/init.h>
#include <linux/module.h>
#include <linux/rhashtable.h>
#include <linux/workqueue.h>
#include <linux/refcount.h>

#include <linux/if_ether.h>
#include <linux/in6.h>
#include <linux/ip.h>
#include <linux/mpls.h>

#include <net/sch_generic.h>
#include <net/pkt_cls.h>
#include <net/ip.h>
#include <net/flow_dissector.h>
#include <net/geneve.h>
#include <net/vxlan.h>
#include <net/erspan.h>

#include <net/dst.h>
#include <net/dst_metadata.h>

#include <uapi/linux/netfilter/nf_conntrack_common.h>

struct fl_flow_key {
	struct flow_dissector_key_meta meta;//入接口
	struct flow_dissector_key_control control;
	struct flow_dissector_key_control enc_control;//隧道方式control
	struct flow_dissector_key_basic basic;//协议号相关
	struct flow_dissector_key_eth_addrs eth;//以太头
	struct flow_dissector_key_vlan vlan;//外层vlan
	struct flow_dissector_key_vlan cvlan;//内层vlan
	union {
		//源目的地址
		struct flow_dissector_key_ipv4_addrs ipv4;
		struct flow_dissector_key_ipv6_addrs ipv6;
	};
	//源目的端口
	struct flow_dissector_key_ports tp;
	//icmp type与code
	struct flow_dissector_key_icmp icmp;
	//arp协议
	struct flow_dissector_key_arp arp;
	//隧道key,src,dst地址
	struct flow_dissector_key_keyid enc_key_id;
	union {
		struct flow_dissector_key_ipv4_addrs enc_ipv4;
		struct flow_dissector_key_ipv6_addrs enc_ipv6;
	};
	//隧道方式tp配置
	struct flow_dissector_key_ports enc_tp;
	struct flow_dissector_key_mpls mpls;
	//tcp标记位
	struct flow_dissector_key_tcp tcp;
	struct flow_dissector_key_ip ip;//tos,ttl支持
	//隧道填充时ttl,tos
	struct flow_dissector_key_ip enc_ip;
	//隧道相关的选项
	struct flow_dissector_key_enc_opts enc_opts;
	union {
		struct flow_dissector_key_ports tp;
		struct {
			//支持port-range方式
			struct flow_dissector_key_ports tp_min;
			struct flow_dissector_key_ports tp_max;
		};
	} tp_range;
	struct flow_dissector_key_ct ct;
} __aligned(BITS_PER_LONG / 8); /* Ensure that we can do comparisons as longs. */

struct fl_flow_mask_range {
	unsigned short int start;
	unsigned short int end;
};

struct fl_flow_mask {
	struct fl_flow_key key;
	//key中有效值的起始终止位置
	struct fl_flow_mask_range range;
	//mask上的标记，例如需要执行port range检查
	u32 flags;
	//用于插入到cls_fl_head->ht表中
	struct rhash_head ht_node;
	//hash表，保存filter规则，挂接在此ht上的filter规则均具有相同的mask（用于查询)
	struct rhashtable ht;
	//filter hash表的参数
	struct rhashtable_params filter_ht_params;
	//mask相关的各key的offset
	struct flow_dissector dissector;
	//链表，用于保存在ht中的所有filter规则（用于遍历)
	struct list_head filters;
	struct rcu_work rwork;
	struct list_head list;
	refcount_t refcnt;
};

struct fl_flow_tmplt {
	struct fl_flow_key dummy_key;
	struct fl_flow_key mask;
	struct flow_dissector dissector;
	struct tcf_chain *chain;
};

struct cls_fl_head {
    //哈希表，用于保存不同的mask(用于哈希查询）
	struct rhashtable ht;
	spinlock_t masks_lock; /* Protect masks list */
	//链表，用于保存不同的mask（用于遍历）
	struct list_head masks;
	//已下发至hardware的filter规则
	struct list_head hw_filters;
	struct rcu_work rwork;
	//存储handle与cls_fl_filter之间映射关系
	struct idr handle_idr;
};

struct cls_fl_filter {
    //规则对应的mask
	struct fl_flow_mask *mask;
	//用于将规则挂接到其所属的mask hash表上
	struct rhash_head ht_node;
	//配合mask生在的key
	struct fl_flow_key mkey;
	struct tcf_exts exts;
	struct tcf_result res;
	//match的key
	struct fl_flow_key key;
	struct list_head list;
	//挂接至hw_filters
	struct list_head hw_list;
	//filter的标识，通过handle可以在ht中查询到filter
	u32 handle;
	//filter对应的标记，例如已下发至硬件
	u32 flags;
	u32 in_hw_count;
	struct rcu_work rwork;
	struct net_device *hw_dev;
	/* Flower classifier is unlocked, which means that its reference counter
	 * can be changed concurrently without any kind of external
	 * synchronization. Use atomic reference counter to be concurrency-safe.
	 */
	refcount_t refcnt;
	bool deleted;//标明规则已被删除
};

static const struct rhashtable_params mask_ht_params = {
	.key_offset = offsetof(struct fl_flow_mask, key),
	.key_len = sizeof(struct fl_flow_key),
	.head_offset = offsetof(struct fl_flow_mask, ht_node),
	.automatic_shrinking = true,
};

static unsigned short int fl_mask_range(const struct fl_flow_mask *mask)
{
	return mask->range.end - mask->range.start;
}

//确定mask有效的起始终止位置
static void fl_mask_update_range(struct fl_flow_mask *mask)
{
	const u8 *bytes = (const u8 *) &mask->key;
	size_t size = sizeof(mask->key);
	size_t i, first = 0, last;

	//正向遍历找到起始range起始位置
	for (i = 0; i < size; i++) {
		if (bytes[i]) {
			first = i;
			break;
		}
	}

	//反向遍历找到终止range位置
	last = first;
	for (i = size - 1; i != first; i--) {
		if (bytes[i]) {
			last = i;
			break;
		}
	}

	//记录起始及终止位置
	mask->range.start = rounddown(first, sizeof(long));
	mask->range.end = roundup(last + 1, sizeof(long));
}

static void *fl_key_get_start(struct fl_flow_key *key,
			      const struct fl_flow_mask *mask)
{
	return (u8 *) key + mask->range.start;
}

//填充mkey,使mkey=key&mask
static void fl_set_masked_key(struct fl_flow_key *mkey, struct fl_flow_key *key,
			      struct fl_flow_mask *mask)
{
	//依据mask确定key的有效起始位置及终止位置
	const long *lkey = fl_key_get_start(key, mask);
	const long *lmask = fl_key_get_start(&mask->key, mask);
	long *lmkey = fl_key_get_start(mkey, mask);
	int i;

	//填充mkey,使key&mask后给其赋值
	for (i = 0; i < fl_mask_range(mask); i += sizeof(long))
		*lmkey++ = *lkey++ & *lmask++;
}

static bool fl_mask_fits_tmplt(struct fl_flow_tmplt *tmplt,
			       struct fl_flow_mask *mask)
{
	//mask有效起始位置
	const long *lmask = fl_key_get_start(&mask->key, mask);
	const long *ltmplt;
	int i;

	if (!tmplt)
		return true;
	ltmplt = fl_key_get_start(&tmplt->mask, mask);
	for (i = 0; i < fl_mask_range(mask); i += sizeof(long)) {
		if (~*ltmplt++ & *lmask++)
			/*ltmplt中原没有某位,本次lmask要求此位，故返回false*/
			return false;
	}
	return true;
}

static void fl_clear_masked_range(struct fl_flow_key *key,
				  struct fl_flow_mask *mask)
{
	memset(fl_key_get_start(key, mask), 0, fl_mask_range(mask));
}

static bool fl_range_port_dst_cmp(struct cls_fl_filter *filter,
				  struct fl_flow_key *key,
				  struct fl_flow_key *mkey)
{
	__be16 min_mask, max_mask, min_val, max_val;

	min_mask = htons(filter->mask->key.tp_range.tp_min.dst);
	max_mask = htons(filter->mask->key.tp_range.tp_max.dst);
	min_val = htons(filter->key.tp_range.tp_min.dst);
	max_val = htons(filter->key.tp_range.tp_max.dst);

	if (min_mask && max_mask) {
		if (htons(key->tp_range.tp.dst) < min_val ||
		    htons(key->tp_range.tp.dst) > max_val)
			return false;

		/* skb does not have min and max values */
		mkey->tp_range.tp_min.dst = filter->mkey.tp_range.tp_min.dst;
		mkey->tp_range.tp_max.dst = filter->mkey.tp_range.tp_max.dst;
	}
	return true;
}

static bool fl_range_port_src_cmp(struct cls_fl_filter *filter,
				  struct fl_flow_key *key,
				  struct fl_flow_key *mkey)
{
	__be16 min_mask, max_mask, min_val, max_val;

	min_mask = htons(filter->mask->key.tp_range.tp_min.src);
	max_mask = htons(filter->mask->key.tp_range.tp_max.src);
	min_val = htons(filter->key.tp_range.tp_min.src);
	max_val = htons(filter->key.tp_range.tp_max.src);

	if (min_mask && max_mask) {
		if (htons(key->tp_range.tp.src) < min_val ||
		    htons(key->tp_range.tp.src) > max_val)
			return false;

		/* skb does not have min and max values */
		mkey->tp_range.tp_min.src = filter->mkey.tp_range.tp_min.src;
		mkey->tp_range.tp_max.src = filter->mkey.tp_range.tp_max.src;
	}
	return true;
}

static struct cls_fl_filter *__fl_lookup(struct fl_flow_mask *mask,
					 struct fl_flow_key *mkey)
{
	return rhashtable_lookup_fast(&mask->ht, fl_key_get_start(mkey, mask),
				      mask->filter_ht_params);
}

static struct cls_fl_filter *fl_lookup_range(struct fl_flow_mask *mask,
					     struct fl_flow_key *mkey,
					     struct fl_flow_key *key)
{
	struct cls_fl_filter *filter, *f;

	list_for_each_entry_rcu(filter, &mask->filters, list) {
		if (!fl_range_port_dst_cmp(filter, key, mkey))
			continue;

		if (!fl_range_port_src_cmp(filter, key, mkey))
			continue;

		f = __fl_lookup(mask, mkey);
		if (f)
			return f;
	}
	return NULL;
}

static struct cls_fl_filter *fl_lookup(struct fl_flow_mask *mask,
				       struct fl_flow_key *mkey,
				       struct fl_flow_key *key)
{
	if ((mask->flags & TCA_FLOWER_MASK_FLAGS_RANGE))
		return fl_lookup_range(mask, mkey, key);

	return __fl_lookup(mask, mkey);
}

static u16 fl_ct_info_to_flower_map[] = {
	[IP_CT_ESTABLISHED] =		TCA_FLOWER_KEY_CT_FLAGS_TRACKED |
					TCA_FLOWER_KEY_CT_FLAGS_ESTABLISHED,
	[IP_CT_RELATED] =		TCA_FLOWER_KEY_CT_FLAGS_TRACKED |
					TCA_FLOWER_KEY_CT_FLAGS_RELATED,
	[IP_CT_ESTABLISHED_REPLY] =	TCA_FLOWER_KEY_CT_FLAGS_TRACKED |
					TCA_FLOWER_KEY_CT_FLAGS_ESTABLISHED,
	[IP_CT_RELATED_REPLY] =		TCA_FLOWER_KEY_CT_FLAGS_TRACKED |
					TCA_FLOWER_KEY_CT_FLAGS_RELATED,
	[IP_CT_NEW] =			TCA_FLOWER_KEY_CT_FLAGS_TRACKED |
					TCA_FLOWER_KEY_CT_FLAGS_NEW,
};

static int fl_classify(struct sk_buff *skb, const struct tcf_proto *tp,
		       struct tcf_result *res)
{
	struct cls_fl_head *head = rcu_dereference_bh(tp->root);
	struct fl_flow_key skb_mkey;
	struct fl_flow_key skb_key;
	struct fl_flow_mask *mask;
	struct cls_fl_filter *f;

	list_for_each_entry_rcu(mask, &head->masks, list) {
		fl_clear_masked_range(&skb_key, mask);

		skb_flow_dissect_meta(skb, &mask->dissector, &skb_key);
		/* skb_flow_dissect() does not set n_proto in case an unknown
		 * protocol, so do it rather here.
		 */
		skb_key.basic.n_proto = skb->protocol;//网络层协议ipv4/ipv6
		skb_flow_dissect_tunnel_info(skb, &mask->dissector, &skb_key);
		skb_flow_dissect_ct(skb, &mask->dissector, &skb_key,
				    fl_ct_info_to_flower_map,
				    ARRAY_SIZE(fl_ct_info_to_flower_map));
		//解析skb中的mask->dissector提及的字段，并将解析结果存入到skb_key中
		skb_flow_dissect(skb, &mask->dissector, &skb_key, 0);

		fl_set_masked_key(&skb_mkey, &skb_key, mask);

		//查询flow
		f = fl_lookup(mask, &skb_mkey, &skb_key);
		if (f && !tc_skip_sw(f->flags)) {
			*res = f->res;
			return tcf_exts_exec(skb, &f->exts, res);
		}
	}
	return -1;
}

//flower类型tcf初始化
static int fl_init(struct tcf_proto *tp)
{
	struct cls_fl_head *head;

	head = kzalloc(sizeof(*head), GFP_KERNEL);
	if (!head)
		return -ENOBUFS;

	spin_lock_init(&head->masks_lock);
	INIT_LIST_HEAD_RCU(&head->masks);
	INIT_LIST_HEAD(&head->hw_filters);

	/*使tp指向head*/
	rcu_assign_pointer(tp->root, head);
	/*初始化filter与handle的映射*/
	idr_init(&head->handle_idr);

	return rhashtable_init(&head->ht, &mask_ht_params);
}

static void fl_mask_free(struct fl_flow_mask *mask, bool mask_init_done)
{
	/* temporary masks don't have their filters list and ht initialized */
	if (mask_init_done) {
		WARN_ON(!list_empty(&mask->filters));
		rhashtable_destroy(&mask->ht);
	}
	kfree(mask);
}

static void fl_mask_free_work(struct work_struct *work)
{
	struct fl_flow_mask *mask = container_of(to_rcu_work(work),
						 struct fl_flow_mask, rwork);

	fl_mask_free(mask, true);
}

static void fl_uninit_mask_free_work(struct work_struct *work)
{
	struct fl_flow_mask *mask = container_of(to_rcu_work(work),
						 struct fl_flow_mask, rwork);

	fl_mask_free(mask, false);
}

static bool fl_mask_put(struct cls_fl_head *head, struct fl_flow_mask *mask)
{
	if (!refcount_dec_and_test(&mask->refcnt))
		return false;

	//删除mask节点
	rhashtable_remove_fast(&head->ht, &mask->ht_node, mask_ht_params);

	spin_lock(&head->masks_lock);
	/*将mask自其所属的遍历链表上移除*/
	list_del_rcu(&mask->list);
	spin_unlock(&head->masks_lock);

	//加入work执行free
	tcf_queue_work(&mask->rwork, fl_mask_free_work);

	return true;
}

//取flower对应的flow规则头指针
static struct cls_fl_head *fl_head_dereference(struct tcf_proto *tp)
{
	/* Flower classifier only changes root pointer during init and destroy.
	 * Users must obtain reference to tcf_proto instance before calling its
	 * API, so tp->root pointer is protected from concurrent call to
	 * fl_destroy() by reference counting.
	 */
	return rcu_dereference_raw(tp->root);
}

static void __fl_destroy_filter(struct cls_fl_filter *f)
{
	tcf_exts_destroy(&f->exts);
	tcf_exts_put_net(&f->exts);
	kfree(f);
}

static void fl_destroy_filter_work(struct work_struct *work)
{
	struct cls_fl_filter *f = container_of(to_rcu_work(work),
					struct cls_fl_filter, rwork);

	__fl_destroy_filter(f);
}

//自硬件中移除指定规则
static void fl_hw_destroy_filter(struct tcf_proto *tp, struct cls_fl_filter *f,
				 bool rtnl_held, struct netlink_ext_ack *extack)
{
	struct tcf_block *block = tp->chain->block;
	struct flow_cls_offload cls_flower = {};

	tc_cls_common_offload_init(&cls_flower.common, tp, f->flags, extack);
	cls_flower.command = FLOW_CLS_DESTROY;
	cls_flower.cookie = (unsigned long) f;

	tc_setup_cb_destroy(block, tp, TC_SETUP_CLSFLOWER, &cls_flower, false,
			    &f->flags, &f->in_hw_count, rtnl_held);

}

//替换硬件中的filter
static int fl_hw_replace_filter(struct tcf_proto *tp,
				struct cls_fl_filter *f, bool rtnl_held,
				struct netlink_ext_ack *extack)
{
	//取出tp所属的block
	struct tcf_block *block = tp->chain->block;
	struct flow_cls_offload cls_flower = {};
	bool skip_sw = tc_skip_sw(f->flags);
	int err = 0;

	//准备统一的规则格式下发给硬件
	cls_flower.rule = flow_rule_alloc(tcf_exts_num_actions(&f->exts));
	if (!cls_flower.rule)
		return -ENOMEM;

	tc_cls_common_offload_init(&cls_flower.common, tp, f->flags, extack);
	cls_flower.command = FLOW_CLS_REPLACE;
	cls_flower.cookie = (unsigned long) f;
	//转换flow match,直接复用f中的数据
	cls_flower.rule->match.dissector = &f->mask->dissector;
	cls_flower.rule->match.mask = &f->mask->key;
	cls_flower.rule->match.key = &f->mkey;
	cls_flower.classid = f->res.classid;

	//转换flow action到class flower对应的action
	err = tc_setup_flow_action(&cls_flower.rule->action, &f->exts,
				   rtnl_held);
	if (err) {
		kfree(cls_flower.rule);
		if (skip_sw) {
			NL_SET_ERR_MSG_MOD(extack, "Failed to setup flow action");
			return err;
		}
		return 0;
	}

	//知会硬件offload flower
	err = tc_setup_cb_add(block, tp, TC_SETUP_CLSFLOWER, &cls_flower,
			      skip_sw, &f->flags, &f->in_hw_count, rtnl_held);
	tc_cleanup_flow_action(&cls_flower.rule->action);
	kfree(cls_flower.rule);

	if (err) {
		fl_hw_destroy_filter(tp, f, rtnl_held, NULL);
		return err;
	}

	if (skip_sw && !(f->flags & TCA_CLS_FLAGS_IN_HW))
		return -EINVAL;

	return 0;
}

static void fl_hw_update_stats(struct tcf_proto *tp, struct cls_fl_filter *f,
			       bool rtnl_held)
{
	struct tcf_block *block = tp->chain->block;
	struct flow_cls_offload cls_flower = {};

	tc_cls_common_offload_init(&cls_flower.common, tp, f->flags, NULL);
	cls_flower.command = FLOW_CLS_STATS;
	cls_flower.cookie = (unsigned long) f;
	cls_flower.classid = f->res.classid;

	tc_setup_cb_call(block, TC_SETUP_CLSFLOWER, &cls_flower, false,
			 rtnl_held);

	tcf_exts_stats_update(&f->exts, cls_flower.stats.bytes,
			      cls_flower.stats.pkts,
			      cls_flower.stats.lastused);
}

static void __fl_put(struct cls_fl_filter *f)
{
    //减少filter的引数
	if (!refcount_dec_and_test(&f->refcnt))
		return;

	//filter计数减为0，执行销毁
	if (tcf_exts_get_net(&f->exts))
		tcf_queue_work(&f->rwork, fl_destroy_filter_work);
	else
		__fl_destroy_filter(f);
}

//通过给定的handle查找cls_fl_filter
static struct cls_fl_filter *__fl_get(struct cls_fl_head *head, u32 handle)
{
	struct cls_fl_filter *f;

	rcu_read_lock();
	f = idr_find(&head->handle_idr, handle);
	if (f && !refcount_inc_not_zero(&f->refcnt))
		f = NULL;
	rcu_read_unlock();

	return f;
}

static int __fl_delete(struct tcf_proto *tp, struct cls_fl_filter *f,
		       bool *last, bool rtnl_held,
		       struct netlink_ext_ack *extack)
{
	struct cls_fl_head *head = fl_head_dereference(tp);

	*last = false;

	spin_lock(&tp->lock);
	if (f->deleted) {
		spin_unlock(&tp->lock);
		return -ENOENT;
	}

	f->deleted = true;
	/*将filter自其所属的mask对应的hash表上删除*/
	rhashtable_remove_fast(&f->mask->ht, &f->ht_node,
			       f->mask->filter_ht_params);
	/*移除handle与filter之间的映射关系*/
	idr_remove(&head->handle_idr, f->handle);
	/*将filter自链表上移除（遍历链表）*/
	list_del_rcu(&f->list);
	spin_unlock(&tp->lock);

	//释放filter对应的mask
	*last = fl_mask_put(head, f->mask);

	//自硬件中删除
	if (!tc_skip_hw(f->flags))
		fl_hw_destroy_filter(tp, f, rtnl_held, extack);
	tcf_unbind_filter(tp, &f->res);
	__fl_put(f);

	return 0;
}

static void fl_destroy_sleepable(struct work_struct *work)
{
	struct cls_fl_head *head = container_of(to_rcu_work(work),
						struct cls_fl_head,
						rwork);

	rhashtable_destroy(&head->ht);
	kfree(head);
	module_put(THIS_MODULE);
}

static void fl_destroy(struct tcf_proto *tp, bool rtnl_held,
		       struct netlink_ext_ack *extack)
{
	struct cls_fl_head *head = fl_head_dereference(tp);
	struct fl_flow_mask *mask, *next_mask;
	struct cls_fl_filter *f, *next;
	bool last;

	list_for_each_entry_safe(mask, next_mask, &head->masks, list) {
		list_for_each_entry_safe(f, next, &mask->filters, list) {
			__fl_delete(tp, f, &last, rtnl_held, extack);
			if (last)
				break;
		}
	}
	idr_destroy(&head->handle_idr);

	__module_get(THIS_MODULE);
	tcf_queue_work(&head->rwork, fl_destroy_sleepable);
}

static void fl_put(struct tcf_proto *tp, void *arg)
{
	struct cls_fl_filter *f = arg;

	__fl_put(f);
}

/*自tp->root中查找指定handle对应的元素*/
static void *fl_get(struct tcf_proto *tp, u32 handle)
{
	struct cls_fl_head *head = fl_head_dereference(tp);

	return __fl_get(head, handle);
}

static const struct nla_policy fl_policy[TCA_FLOWER_MAX + 1] = {
	[TCA_FLOWER_UNSPEC]		= { .type = NLA_UNSPEC },
	[TCA_FLOWER_CLASSID]		= { .type = NLA_U32 },
	[TCA_FLOWER_INDEV]		= { .type = NLA_STRING,
					    .len = IFNAMSIZ },
	[TCA_FLOWER_KEY_ETH_DST]	= { .len = ETH_ALEN },
	[TCA_FLOWER_KEY_ETH_DST_MASK]	= { .len = ETH_ALEN },
	[TCA_FLOWER_KEY_ETH_SRC]	= { .len = ETH_ALEN },
	[TCA_FLOWER_KEY_ETH_SRC_MASK]	= { .len = ETH_ALEN },
	[TCA_FLOWER_KEY_ETH_TYPE]	= { .type = NLA_U16 },
	[TCA_FLOWER_KEY_IP_PROTO]	= { .type = NLA_U8 },
	[TCA_FLOWER_KEY_IPV4_SRC]	= { .type = NLA_U32 },
	[TCA_FLOWER_KEY_IPV4_SRC_MASK]	= { .type = NLA_U32 },
	[TCA_FLOWER_KEY_IPV4_DST]	= { .type = NLA_U32 },
	[TCA_FLOWER_KEY_IPV4_DST_MASK]	= { .type = NLA_U32 },
	[TCA_FLOWER_KEY_IPV6_SRC]	= { .len = sizeof(struct in6_addr) },
	[TCA_FLOWER_KEY_IPV6_SRC_MASK]	= { .len = sizeof(struct in6_addr) },
	[TCA_FLOWER_KEY_IPV6_DST]	= { .len = sizeof(struct in6_addr) },
	[TCA_FLOWER_KEY_IPV6_DST_MASK]	= { .len = sizeof(struct in6_addr) },
	[TCA_FLOWER_KEY_TCP_SRC]	= { .type = NLA_U16 },
	[TCA_FLOWER_KEY_TCP_DST]	= { .type = NLA_U16 },
	[TCA_FLOWER_KEY_UDP_SRC]	= { .type = NLA_U16 },
	[TCA_FLOWER_KEY_UDP_DST]	= { .type = NLA_U16 },
	[TCA_FLOWER_KEY_VLAN_ID]	= { .type = NLA_U16 },
	[TCA_FLOWER_KEY_VLAN_PRIO]	= { .type = NLA_U8 },
	[TCA_FLOWER_KEY_VLAN_ETH_TYPE]	= { .type = NLA_U16 },
	[TCA_FLOWER_KEY_ENC_KEY_ID]	= { .type = NLA_U32 },
	[TCA_FLOWER_KEY_ENC_IPV4_SRC]	= { .type = NLA_U32 },
	[TCA_FLOWER_KEY_ENC_IPV4_SRC_MASK] = { .type = NLA_U32 },
	[TCA_FLOWER_KEY_ENC_IPV4_DST]	= { .type = NLA_U32 },
	[TCA_FLOWER_KEY_ENC_IPV4_DST_MASK] = { .type = NLA_U32 },
	[TCA_FLOWER_KEY_ENC_IPV6_SRC]	= { .len = sizeof(struct in6_addr) },
	[TCA_FLOWER_KEY_ENC_IPV6_SRC_MASK] = { .len = sizeof(struct in6_addr) },
	[TCA_FLOWER_KEY_ENC_IPV6_DST]	= { .len = sizeof(struct in6_addr) },
	[TCA_FLOWER_KEY_ENC_IPV6_DST_MASK] = { .len = sizeof(struct in6_addr) },
	[TCA_FLOWER_KEY_TCP_SRC_MASK]	= { .type = NLA_U16 },
	[TCA_FLOWER_KEY_TCP_DST_MASK]	= { .type = NLA_U16 },
	[TCA_FLOWER_KEY_UDP_SRC_MASK]	= { .type = NLA_U16 },
	[TCA_FLOWER_KEY_UDP_DST_MASK]	= { .type = NLA_U16 },
	[TCA_FLOWER_KEY_SCTP_SRC_MASK]	= { .type = NLA_U16 },
	[TCA_FLOWER_KEY_SCTP_DST_MASK]	= { .type = NLA_U16 },
	[TCA_FLOWER_KEY_SCTP_SRC]	= { .type = NLA_U16 },
	[TCA_FLOWER_KEY_SCTP_DST]	= { .type = NLA_U16 },
	[TCA_FLOWER_KEY_ENC_UDP_SRC_PORT]	= { .type = NLA_U16 },
	[TCA_FLOWER_KEY_ENC_UDP_SRC_PORT_MASK]	= { .type = NLA_U16 },
	[TCA_FLOWER_KEY_ENC_UDP_DST_PORT]	= { .type = NLA_U16 },
	[TCA_FLOWER_KEY_ENC_UDP_DST_PORT_MASK]	= { .type = NLA_U16 },
	[TCA_FLOWER_KEY_FLAGS]		= { .type = NLA_U32 },
	[TCA_FLOWER_KEY_FLAGS_MASK]	= { .type = NLA_U32 },
	[TCA_FLOWER_KEY_ICMPV4_TYPE]	= { .type = NLA_U8 },
	[TCA_FLOWER_KEY_ICMPV4_TYPE_MASK] = { .type = NLA_U8 },
	[TCA_FLOWER_KEY_ICMPV4_CODE]	= { .type = NLA_U8 },
	[TCA_FLOWER_KEY_ICMPV4_CODE_MASK] = { .type = NLA_U8 },
	[TCA_FLOWER_KEY_ICMPV6_TYPE]	= { .type = NLA_U8 },
	[TCA_FLOWER_KEY_ICMPV6_TYPE_MASK] = { .type = NLA_U8 },
	[TCA_FLOWER_KEY_ICMPV6_CODE]	= { .type = NLA_U8 },
	[TCA_FLOWER_KEY_ICMPV6_CODE_MASK] = { .type = NLA_U8 },
	[TCA_FLOWER_KEY_ARP_SIP]	= { .type = NLA_U32 },
	[TCA_FLOWER_KEY_ARP_SIP_MASK]	= { .type = NLA_U32 },
	[TCA_FLOWER_KEY_ARP_TIP]	= { .type = NLA_U32 },
	[TCA_FLOWER_KEY_ARP_TIP_MASK]	= { .type = NLA_U32 },
	[TCA_FLOWER_KEY_ARP_OP]		= { .type = NLA_U8 },
	[TCA_FLOWER_KEY_ARP_OP_MASK]	= { .type = NLA_U8 },
	[TCA_FLOWER_KEY_ARP_SHA]	= { .len = ETH_ALEN },
	[TCA_FLOWER_KEY_ARP_SHA_MASK]	= { .len = ETH_ALEN },
	[TCA_FLOWER_KEY_ARP_THA]	= { .len = ETH_ALEN },
	[TCA_FLOWER_KEY_ARP_THA_MASK]	= { .len = ETH_ALEN },
	[TCA_FLOWER_KEY_MPLS_TTL]	= { .type = NLA_U8 },
	[TCA_FLOWER_KEY_MPLS_BOS]	= { .type = NLA_U8 },
	[TCA_FLOWER_KEY_MPLS_TC]	= { .type = NLA_U8 },
	[TCA_FLOWER_KEY_MPLS_LABEL]	= { .type = NLA_U32 },
	[TCA_FLOWER_KEY_TCP_FLAGS]	= { .type = NLA_U16 },
	[TCA_FLOWER_KEY_TCP_FLAGS_MASK]	= { .type = NLA_U16 },
	[TCA_FLOWER_KEY_IP_TOS]		= { .type = NLA_U8 },
	[TCA_FLOWER_KEY_IP_TOS_MASK]	= { .type = NLA_U8 },
	[TCA_FLOWER_KEY_IP_TTL]		= { .type = NLA_U8 },
	[TCA_FLOWER_KEY_IP_TTL_MASK]	= { .type = NLA_U8 },
	[TCA_FLOWER_KEY_CVLAN_ID]	= { .type = NLA_U16 },
	[TCA_FLOWER_KEY_CVLAN_PRIO]	= { .type = NLA_U8 },
	[TCA_FLOWER_KEY_CVLAN_ETH_TYPE]	= { .type = NLA_U16 },
	[TCA_FLOWER_KEY_ENC_IP_TOS]	= { .type = NLA_U8 },
	[TCA_FLOWER_KEY_ENC_IP_TOS_MASK] = { .type = NLA_U8 },
	[TCA_FLOWER_KEY_ENC_IP_TTL]	 = { .type = NLA_U8 },
	[TCA_FLOWER_KEY_ENC_IP_TTL_MASK] = { .type = NLA_U8 },
	[TCA_FLOWER_KEY_ENC_OPTS]	= { .type = NLA_NESTED },
	[TCA_FLOWER_KEY_ENC_OPTS_MASK]	= { .type = NLA_NESTED },
	[TCA_FLOWER_KEY_CT_STATE]	= { .type = NLA_U16 },
	[TCA_FLOWER_KEY_CT_STATE_MASK]	= { .type = NLA_U16 },
	[TCA_FLOWER_KEY_CT_ZONE]	= { .type = NLA_U16 },
	[TCA_FLOWER_KEY_CT_ZONE_MASK]	= { .type = NLA_U16 },
	[TCA_FLOWER_KEY_CT_MARK]	= { .type = NLA_U32 },
	[TCA_FLOWER_KEY_CT_MARK_MASK]	= { .type = NLA_U32 },
	[TCA_FLOWER_KEY_CT_LABELS]	= { .type = NLA_BINARY,
					    .len = 128 / BITS_PER_BYTE },
	[TCA_FLOWER_KEY_CT_LABELS_MASK]	= { .type = NLA_BINARY,
					    .len = 128 / BITS_PER_BYTE },
};

static const struct nla_policy
enc_opts_policy[TCA_FLOWER_KEY_ENC_OPTS_MAX + 1] = {
	[TCA_FLOWER_KEY_ENC_OPTS_UNSPEC]        = {
		.strict_start_type = TCA_FLOWER_KEY_ENC_OPTS_VXLAN },
	[TCA_FLOWER_KEY_ENC_OPTS_GENEVE]        = { .type = NLA_NESTED },
	[TCA_FLOWER_KEY_ENC_OPTS_VXLAN]         = { .type = NLA_NESTED },
	[TCA_FLOWER_KEY_ENC_OPTS_ERSPAN]        = { .type = NLA_NESTED },
};

static const struct nla_policy
geneve_opt_policy[TCA_FLOWER_KEY_ENC_OPT_GENEVE_MAX + 1] = {
	[TCA_FLOWER_KEY_ENC_OPT_GENEVE_CLASS]      = { .type = NLA_U16 },
	[TCA_FLOWER_KEY_ENC_OPT_GENEVE_TYPE]       = { .type = NLA_U8 },
	[TCA_FLOWER_KEY_ENC_OPT_GENEVE_DATA]       = { .type = NLA_BINARY,
						       .len = 128 },
};

static const struct nla_policy
vxlan_opt_policy[TCA_FLOWER_KEY_ENC_OPT_VXLAN_MAX + 1] = {
	[TCA_FLOWER_KEY_ENC_OPT_VXLAN_GBP]         = { .type = NLA_U32 },
};

static const struct nla_policy
erspan_opt_policy[TCA_FLOWER_KEY_ENC_OPT_ERSPAN_MAX + 1] = {
	[TCA_FLOWER_KEY_ENC_OPT_ERSPAN_VER]        = { .type = NLA_U8 },
	[TCA_FLOWER_KEY_ENC_OPT_ERSPAN_INDEX]      = { .type = NLA_U32 },
	[TCA_FLOWER_KEY_ENC_OPT_ERSPAN_DIR]        = { .type = NLA_U8 },
	[TCA_FLOWER_KEY_ENC_OPT_ERSPAN_HWID]       = { .type = NLA_U8 },
};

//解析tb,填充val,mask
static void fl_set_key_val(struct nlattr **tb,
			   void *val/*出参，指定val_type对应的值*/, int val_type,
			   void *mask/*出参，指定mask_type对应的值*/, int mask_type, int len/*val长度*/)
{
	if (!tb[val_type])
		return;
	//自tb中提取val_type,填充val
	nla_memcpy(val, tb[val_type], len);
	if (mask_type == TCA_FLOWER_UNSPEC || !tb[mask_type])
		//如mask_type未指定，或tb不包含mask_type,则仅支持全1的mask
		memset(mask, 0xff, len);
	else
		//支持mask
		nla_memcpy(mask, tb[mask_type], len);
}

static int fl_set_key_port_range(struct nlattr **tb, struct fl_flow_key *key,
				 struct fl_flow_key *mask)
{
	//srcport range或者dstport range填充
	fl_set_key_val(tb, &key->tp_range.tp_min.dst,
		       TCA_FLOWER_KEY_PORT_DST_MIN, &mask->tp_range.tp_min.dst,
		       TCA_FLOWER_UNSPEC, sizeof(key->tp_range.tp_min.dst));
	fl_set_key_val(tb, &key->tp_range.tp_max.dst,
		       TCA_FLOWER_KEY_PORT_DST_MAX, &mask->tp_range.tp_max.dst,
		       TCA_FLOWER_UNSPEC, sizeof(key->tp_range.tp_max.dst));
	fl_set_key_val(tb, &key->tp_range.tp_min.src,
		       TCA_FLOWER_KEY_PORT_SRC_MIN, &mask->tp_range.tp_min.src,
		       TCA_FLOWER_UNSPEC, sizeof(key->tp_range.tp_min.src));
	fl_set_key_val(tb, &key->tp_range.tp_max.src,
		       TCA_FLOWER_KEY_PORT_SRC_MAX, &mask->tp_range.tp_max.src,
		       TCA_FLOWER_UNSPEC, sizeof(key->tp_range.tp_max.src));

	if ((mask->tp_range.tp_min.dst && mask->tp_range.tp_max.dst &&
	     htons(key->tp_range.tp_max.dst) <=
		 htons(key->tp_range.tp_min.dst)) ||
	    (mask->tp_range.tp_min.src && mask->tp_range.tp_max.src &&
	     htons(key->tp_range.tp_max.src) <=
		 htons(key->tp_range.tp_min.src)))
		return -EINVAL;

	return 0;
}

static int fl_set_key_mpls(struct nlattr **tb,
			   struct flow_dissector_key_mpls *key_val,
			   struct flow_dissector_key_mpls *key_mask)
{
	if (tb[TCA_FLOWER_KEY_MPLS_TTL]) {
		key_val->mpls_ttl = nla_get_u8(tb[TCA_FLOWER_KEY_MPLS_TTL]);
		key_mask->mpls_ttl = MPLS_TTL_MASK;
	}
	if (tb[TCA_FLOWER_KEY_MPLS_BOS]) {
		u8 bos = nla_get_u8(tb[TCA_FLOWER_KEY_MPLS_BOS]);

		if (bos & ~MPLS_BOS_MASK)
			return -EINVAL;
		key_val->mpls_bos = bos;
		key_mask->mpls_bos = MPLS_BOS_MASK;
	}
	if (tb[TCA_FLOWER_KEY_MPLS_TC]) {
		u8 tc = nla_get_u8(tb[TCA_FLOWER_KEY_MPLS_TC]);

		if (tc & ~MPLS_TC_MASK)
			return -EINVAL;
		key_val->mpls_tc = tc;
		key_mask->mpls_tc = MPLS_TC_MASK;
	}
	if (tb[TCA_FLOWER_KEY_MPLS_LABEL]) {
		u32 label = nla_get_u32(tb[TCA_FLOWER_KEY_MPLS_LABEL]);

		if (label & ~MPLS_LABEL_MASK)
			return -EINVAL;
		key_val->mpls_label = label;
		key_mask->mpls_label = MPLS_LABEL_MASK;
	}
	return 0;
}

//填充vlan匹配信息
static void fl_set_key_vlan(struct nlattr **tb,
			    __be16 ethertype,
			    int vlan_id_key, int vlan_prio_key,
			    struct flow_dissector_key_vlan *key_val,
			    struct flow_dissector_key_vlan *key_mask)
{
#define VLAN_PRIORITY_MASK	0x7

	if (tb[vlan_id_key]) {
		key_val->vlan_id =
			nla_get_u16(tb[vlan_id_key]) & VLAN_VID_MASK;
		key_mask->vlan_id = VLAN_VID_MASK;
	}
	if (tb[vlan_prio_key]) {
		key_val->vlan_priority =
			nla_get_u8(tb[vlan_prio_key]) &
			VLAN_PRIORITY_MASK;
		key_mask->vlan_priority = VLAN_PRIORITY_MASK;
	}
	key_val->vlan_tpid = ethertype;
	key_mask->vlan_tpid = cpu_to_be16(~0);
}

static void fl_set_key_flag(u32 flower_key, u32 flower_mask,
			    u32 *dissector_key, u32 *dissector_mask,
			    u32 flower_flag_bit, u32 dissector_flag_bit)
{
	//如果mask及key有flower_flag_bit字段，则打上dissector_flag_bit为key,mask
	if (flower_mask & flower_flag_bit) {
		*dissector_mask |= dissector_flag_bit;
		if (flower_key & flower_flag_bit)
			*dissector_key |= dissector_flag_bit;
	}
}

//分片标记解析
static int fl_set_key_flags(struct nlattr **tb,
			    u32 *flags_key/*出参，解析出key*/, u32 *flags_mask/*出参，解析出mask*/)
{
	u32 key, mask;

	/* mask is mandatory for flags */
	if (!tb[TCA_FLOWER_KEY_FLAGS_MASK])
		return -EINVAL;

	key = be32_to_cpu(nla_get_u32(tb[TCA_FLOWER_KEY_FLAGS]));
	mask = be32_to_cpu(nla_get_u32(tb[TCA_FLOWER_KEY_FLAGS_MASK]));

	*flags_key  = 0;
	*flags_mask = 0;

	fl_set_key_flag(key, mask, flags_key, flags_mask,
			TCA_FLOWER_KEY_FLAGS_IS_FRAGMENT, FLOW_DIS_IS_FRAGMENT);
	fl_set_key_flag(key, mask, flags_key, flags_mask,
			TCA_FLOWER_KEY_FLAGS_FRAG_IS_FIRST,
			FLOW_DIS_FIRST_FRAG);

	return 0;
}

//填充支持的tos,ttl
static void fl_set_key_ip(struct nlattr **tb, bool encap,
			  struct flow_dissector_key_ip *key,
			  struct flow_dissector_key_ip *mask)
{
	int tos_key = encap ? TCA_FLOWER_KEY_ENC_IP_TOS : TCA_FLOWER_KEY_IP_TOS;
	int ttl_key = encap ? TCA_FLOWER_KEY_ENC_IP_TTL : TCA_FLOWER_KEY_IP_TTL;
	int tos_mask = encap ? TCA_FLOWER_KEY_ENC_IP_TOS_MASK : TCA_FLOWER_KEY_IP_TOS_MASK;
	int ttl_mask = encap ? TCA_FLOWER_KEY_ENC_IP_TTL_MASK : TCA_FLOWER_KEY_IP_TTL_MASK;

	fl_set_key_val(tb, &key->tos, tos_key, &mask->tos, tos_mask, sizeof(key->tos));
	fl_set_key_val(tb, &key->ttl, ttl_key, &mask->ttl, ttl_mask, sizeof(key->ttl));
}

static int fl_set_geneve_opt(const struct nlattr *nla, struct fl_flow_key *key,
			     int depth, int option_len,
			     struct netlink_ext_ack *extack)
{
	struct nlattr *tb[TCA_FLOWER_KEY_ENC_OPT_GENEVE_MAX + 1];
	struct nlattr *class = NULL, *type = NULL, *data = NULL;
	struct geneve_opt *opt;
	int err, data_len = 0;

	if (option_len > sizeof(struct geneve_opt))
		data_len = option_len - sizeof(struct geneve_opt);

	opt = (struct geneve_opt *)&key->enc_opts.data[key->enc_opts.len];
	memset(opt, 0xff, option_len);
	opt->length = data_len / 4;
	opt->r1 = 0;
	opt->r2 = 0;
	opt->r3 = 0;

	/* If no mask has been prodived we assume an exact match. */
	if (!depth)
		return sizeof(struct geneve_opt) + data_len;

	if (nla_type(nla) != TCA_FLOWER_KEY_ENC_OPTS_GENEVE) {
		NL_SET_ERR_MSG(extack, "Non-geneve option type for mask");
		return -EINVAL;
	}

	err = nla_parse_nested_deprecated(tb,
					  TCA_FLOWER_KEY_ENC_OPT_GENEVE_MAX,
					  nla, geneve_opt_policy, extack);
	if (err < 0)
		return err;

	/* We are not allowed to omit any of CLASS, TYPE or DATA
	 * fields from the key.
	 */
	if (!option_len &&
	    (!tb[TCA_FLOWER_KEY_ENC_OPT_GENEVE_CLASS] ||
	     !tb[TCA_FLOWER_KEY_ENC_OPT_GENEVE_TYPE] ||
	     !tb[TCA_FLOWER_KEY_ENC_OPT_GENEVE_DATA])) {
		NL_SET_ERR_MSG(extack, "Missing tunnel key geneve option class, type or data");
		return -EINVAL;
	}

	/* Omitting any of CLASS, TYPE or DATA fields is allowed
	 * for the mask.
	 */
	if (tb[TCA_FLOWER_KEY_ENC_OPT_GENEVE_DATA]) {
		int new_len = key->enc_opts.len;

		data = tb[TCA_FLOWER_KEY_ENC_OPT_GENEVE_DATA];
		data_len = nla_len(data);
		if (data_len < 4) {
			NL_SET_ERR_MSG(extack, "Tunnel key geneve option data is less than 4 bytes long");
			return -ERANGE;
		}
		if (data_len % 4) {
			NL_SET_ERR_MSG(extack, "Tunnel key geneve option data is not a multiple of 4 bytes long");
			return -ERANGE;
		}

		new_len += sizeof(struct geneve_opt) + data_len;
		BUILD_BUG_ON(FLOW_DIS_TUN_OPTS_MAX != IP_TUNNEL_OPTS_MAX);
		if (new_len > FLOW_DIS_TUN_OPTS_MAX) {
			NL_SET_ERR_MSG(extack, "Tunnel options exceeds max size");
			return -ERANGE;
		}
		opt->length = data_len / 4;
		memcpy(opt->opt_data, nla_data(data), data_len);
	}

	if (tb[TCA_FLOWER_KEY_ENC_OPT_GENEVE_CLASS]) {
		class = tb[TCA_FLOWER_KEY_ENC_OPT_GENEVE_CLASS];
		opt->opt_class = nla_get_be16(class);
	}

	if (tb[TCA_FLOWER_KEY_ENC_OPT_GENEVE_TYPE]) {
		type = tb[TCA_FLOWER_KEY_ENC_OPT_GENEVE_TYPE];
		opt->type = nla_get_u8(type);
	}

	return sizeof(struct geneve_opt) + data_len;
}

static int fl_set_vxlan_opt(const struct nlattr *nla, struct fl_flow_key *key,
			    int depth, int option_len,
			    struct netlink_ext_ack *extack)
{
	struct nlattr *tb[TCA_FLOWER_KEY_ENC_OPT_VXLAN_MAX + 1];
	struct vxlan_metadata *md;
	int err;

	md = (struct vxlan_metadata *)&key->enc_opts.data[key->enc_opts.len];
	memset(md, 0xff, sizeof(*md));

	if (!depth)
		return sizeof(*md);

	if (nla_type(nla) != TCA_FLOWER_KEY_ENC_OPTS_VXLAN) {
		NL_SET_ERR_MSG(extack, "Non-vxlan option type for mask");
		return -EINVAL;
	}

	err = nla_parse_nested(tb, TCA_FLOWER_KEY_ENC_OPT_VXLAN_MAX, nla,
			       vxlan_opt_policy, extack);
	if (err < 0)
		return err;

	if (!option_len && !tb[TCA_FLOWER_KEY_ENC_OPT_VXLAN_GBP]) {
		NL_SET_ERR_MSG(extack, "Missing tunnel key vxlan option gbp");
		return -EINVAL;
	}

	if (tb[TCA_FLOWER_KEY_ENC_OPT_VXLAN_GBP])
		md->gbp = nla_get_u32(tb[TCA_FLOWER_KEY_ENC_OPT_VXLAN_GBP]);

	return sizeof(*md);
}

static int fl_set_erspan_opt(const struct nlattr *nla, struct fl_flow_key *key,
			     int depth, int option_len,
			     struct netlink_ext_ack *extack)
{
	struct nlattr *tb[TCA_FLOWER_KEY_ENC_OPT_ERSPAN_MAX + 1];
	struct erspan_metadata *md;
	int err;

	md = (struct erspan_metadata *)&key->enc_opts.data[key->enc_opts.len];
	memset(md, 0xff, sizeof(*md));
	md->version = 1;

	if (!depth)
		return sizeof(*md);

	if (nla_type(nla) != TCA_FLOWER_KEY_ENC_OPTS_ERSPAN) {
		NL_SET_ERR_MSG(extack, "Non-erspan option type for mask");
		return -EINVAL;
	}

	err = nla_parse_nested(tb, TCA_FLOWER_KEY_ENC_OPT_ERSPAN_MAX, nla,
			       erspan_opt_policy, extack);
	if (err < 0)
		return err;

	if (!option_len && !tb[TCA_FLOWER_KEY_ENC_OPT_ERSPAN_VER]) {
		NL_SET_ERR_MSG(extack, "Missing tunnel key erspan option ver");
		return -EINVAL;
	}

	if (tb[TCA_FLOWER_KEY_ENC_OPT_ERSPAN_VER])
		md->version = nla_get_u8(tb[TCA_FLOWER_KEY_ENC_OPT_ERSPAN_VER]);

	if (md->version == 1) {
		if (!option_len && !tb[TCA_FLOWER_KEY_ENC_OPT_ERSPAN_INDEX]) {
			NL_SET_ERR_MSG(extack, "Missing tunnel key erspan option index");
			return -EINVAL;
		}
		if (tb[TCA_FLOWER_KEY_ENC_OPT_ERSPAN_INDEX]) {
			nla = tb[TCA_FLOWER_KEY_ENC_OPT_ERSPAN_INDEX];
			md->u.index = nla_get_be32(nla);
		}
	} else if (md->version == 2) {
		if (!option_len && (!tb[TCA_FLOWER_KEY_ENC_OPT_ERSPAN_DIR] ||
				    !tb[TCA_FLOWER_KEY_ENC_OPT_ERSPAN_HWID])) {
			NL_SET_ERR_MSG(extack, "Missing tunnel key erspan option dir or hwid");
			return -EINVAL;
		}
		if (tb[TCA_FLOWER_KEY_ENC_OPT_ERSPAN_DIR]) {
			nla = tb[TCA_FLOWER_KEY_ENC_OPT_ERSPAN_DIR];
			md->u.md2.dir = nla_get_u8(nla);
		}
		if (tb[TCA_FLOWER_KEY_ENC_OPT_ERSPAN_HWID]) {
			nla = tb[TCA_FLOWER_KEY_ENC_OPT_ERSPAN_HWID];
			set_hwid(&md->u.md2, nla_get_u8(nla));
		}
	} else {
		NL_SET_ERR_MSG(extack, "Tunnel key erspan option ver is incorrect");
		return -EINVAL;
	}

	return sizeof(*md);
}

static int fl_set_enc_opt(struct nlattr **tb, struct fl_flow_key *key,
			  struct fl_flow_key *mask,
			  struct netlink_ext_ack *extack)
{
	const struct nlattr *nla_enc_key, *nla_opt_key, *nla_opt_msk = NULL;
	int err, option_len, key_depth, msk_depth = 0;

	err = nla_validate_nested_deprecated(tb[TCA_FLOWER_KEY_ENC_OPTS],
					     TCA_FLOWER_KEY_ENC_OPTS_MAX,
					     enc_opts_policy, extack);
	if (err)
		return err;

	nla_enc_key = nla_data(tb[TCA_FLOWER_KEY_ENC_OPTS]);

	if (tb[TCA_FLOWER_KEY_ENC_OPTS_MASK]) {
		err = nla_validate_nested_deprecated(tb[TCA_FLOWER_KEY_ENC_OPTS_MASK],
						     TCA_FLOWER_KEY_ENC_OPTS_MAX,
						     enc_opts_policy, extack);
		if (err)
			return err;

		//封装使用的opts
		nla_opt_msk = nla_data(tb[TCA_FLOWER_KEY_ENC_OPTS_MASK]);
		msk_depth = nla_len(tb[TCA_FLOWER_KEY_ENC_OPTS_MASK]);
	}

	nla_for_each_attr(nla_opt_key, nla_enc_key,
			  nla_len(tb[TCA_FLOWER_KEY_ENC_OPTS]), key_depth) {
		switch (nla_type(nla_opt_key)) {
		case TCA_FLOWER_KEY_ENC_OPTS_GENEVE:
			if (key->enc_opts.dst_opt_type &&
			    key->enc_opts.dst_opt_type != TUNNEL_GENEVE_OPT) {
				NL_SET_ERR_MSG(extack, "Duplicate type for geneve options");
				return -EINVAL;
			}
			//目前支持geneve封装选项
			option_len = 0;
			key->enc_opts.dst_opt_type = TUNNEL_GENEVE_OPT;
			option_len = fl_set_geneve_opt(nla_opt_key, key,
						       key_depth, option_len,
						       extack);
			if (option_len < 0)
				return option_len;

			key->enc_opts.len += option_len;
			/* At the same time we need to parse through the mask
			 * in order to verify exact and mask attribute lengths.
			 */
			mask->enc_opts.dst_opt_type = TUNNEL_GENEVE_OPT;
			option_len = fl_set_geneve_opt(nla_opt_msk, mask,
						       msk_depth, option_len,
						       extack);
			if (option_len < 0)
				return option_len;

			mask->enc_opts.len += option_len;
			if (key->enc_opts.len != mask->enc_opts.len) {
				NL_SET_ERR_MSG(extack, "Key and mask miss aligned");
				return -EINVAL;
			}

			if (msk_depth)
				nla_opt_msk = nla_next(nla_opt_msk, &msk_depth);
			break;
		case TCA_FLOWER_KEY_ENC_OPTS_VXLAN:
			if (key->enc_opts.dst_opt_type) {
				NL_SET_ERR_MSG(extack, "Duplicate type for vxlan options");
				return -EINVAL;
			}
			option_len = 0;
			key->enc_opts.dst_opt_type = TUNNEL_VXLAN_OPT;
			option_len = fl_set_vxlan_opt(nla_opt_key, key,
						      key_depth, option_len,
						      extack);
			if (option_len < 0)
				return option_len;

			key->enc_opts.len += option_len;
			/* At the same time we need to parse through the mask
			 * in order to verify exact and mask attribute lengths.
			 */
			mask->enc_opts.dst_opt_type = TUNNEL_VXLAN_OPT;
			option_len = fl_set_vxlan_opt(nla_opt_msk, mask,
						      msk_depth, option_len,
						      extack);
			if (option_len < 0)
				return option_len;

			mask->enc_opts.len += option_len;
			if (key->enc_opts.len != mask->enc_opts.len) {
				NL_SET_ERR_MSG(extack, "Key and mask miss aligned");
				return -EINVAL;
			}

			if (msk_depth)
				nla_opt_msk = nla_next(nla_opt_msk, &msk_depth);
			break;
		case TCA_FLOWER_KEY_ENC_OPTS_ERSPAN:
			if (key->enc_opts.dst_opt_type) {
				NL_SET_ERR_MSG(extack, "Duplicate type for erspan options");
				return -EINVAL;
			}
			option_len = 0;
			key->enc_opts.dst_opt_type = TUNNEL_ERSPAN_OPT;
			option_len = fl_set_erspan_opt(nla_opt_key, key,
						       key_depth, option_len,
						       extack);
			if (option_len < 0)
				return option_len;

			key->enc_opts.len += option_len;
			/* At the same time we need to parse through the mask
			 * in order to verify exact and mask attribute lengths.
			 */
			mask->enc_opts.dst_opt_type = TUNNEL_ERSPAN_OPT;
			option_len = fl_set_erspan_opt(nla_opt_msk, mask,
						       msk_depth, option_len,
						       extack);
			if (option_len < 0)
				return option_len;

			mask->enc_opts.len += option_len;
			if (key->enc_opts.len != mask->enc_opts.len) {
				NL_SET_ERR_MSG(extack, "Key and mask miss aligned");
				return -EINVAL;
			}

			if (msk_depth)
				nla_opt_msk = nla_next(nla_opt_msk, &msk_depth);
			break;
		default:
			NL_SET_ERR_MSG(extack, "Unknown tunnel option type");
			return -EINVAL;
		}
	}

	return 0;
}

//解析并填充key,mask
static int fl_set_key_ct(struct nlattr **tb,/*netlink属性数组*/
			 struct flow_dissector_key_ct *key,/*出参，匹配key*/
			 struct flow_dissector_key_ct *mask,/*出参，key对应的掩码*/
			 struct netlink_ext_ack *extack)
{
	if (tb[TCA_FLOWER_KEY_CT_STATE]) {
		if (!IS_ENABLED(CONFIG_NF_CONNTRACK)) {
			NL_SET_ERR_MSG(extack, "Conntrack isn't enabled");
			return -EOPNOTSUPP;
		}
		fl_set_key_val(tb, &key->ct_state, TCA_FLOWER_KEY_CT_STATE,
			       &mask->ct_state, TCA_FLOWER_KEY_CT_STATE_MASK,
			       sizeof(key->ct_state));
	}
	if (tb[TCA_FLOWER_KEY_CT_ZONE]) {
		if (!IS_ENABLED(CONFIG_NF_CONNTRACK_ZONES)) {
			NL_SET_ERR_MSG(extack, "Conntrack zones isn't enabled");
			return -EOPNOTSUPP;
		}
		fl_set_key_val(tb, &key->ct_zone, TCA_FLOWER_KEY_CT_ZONE,
			       &mask->ct_zone, TCA_FLOWER_KEY_CT_ZONE_MASK,
			       sizeof(key->ct_zone));
	}
	if (tb[TCA_FLOWER_KEY_CT_MARK]) {
		if (!IS_ENABLED(CONFIG_NF_CONNTRACK_MARK)) {
			NL_SET_ERR_MSG(extack, "Conntrack mark isn't enabled");
			return -EOPNOTSUPP;
		}
		fl_set_key_val(tb, &key->ct_mark, TCA_FLOWER_KEY_CT_MARK,
			       &mask->ct_mark, TCA_FLOWER_KEY_CT_MARK_MASK,
			       sizeof(key->ct_mark));
	}
	if (tb[TCA_FLOWER_KEY_CT_LABELS]) {
		if (!IS_ENABLED(CONFIG_NF_CONNTRACK_LABELS)) {
			NL_SET_ERR_MSG(extack, "Conntrack labels aren't enabled");
			return -EOPNOTSUPP;
		}
		fl_set_key_val(tb, key->ct_labels, TCA_FLOWER_KEY_CT_LABELS,
			       mask->ct_labels, TCA_FLOWER_KEY_CT_LABELS_MASK,
			       sizeof(key->ct_labels));
	}

	return 0;
}

static int fl_set_key(struct net *net, struct nlattr **tb,
		      struct fl_flow_key *key, struct fl_flow_key *mask,
		      struct netlink_ext_ack *extack)
{
	__be16 ethertype;
	int ret = 0;
	//如果指定indev,则匹配报文所属入接口
	if (tb[TCA_FLOWER_INDEV]) {
		int err = tcf_change_indev(net, tb[TCA_FLOWER_INDEV], extack);
		if (err < 0)
			return err;
		key->meta.ingress_ifindex = err;
		mask->meta.ingress_ifindex = 0xffffffff;
	}

	//填充目的mac,源mac及其mask
	fl_set_key_val(tb, key->eth.dst, TCA_FLOWER_KEY_ETH_DST,
		       mask->eth.dst, TCA_FLOWER_KEY_ETH_DST_MASK,
		       sizeof(key->eth.dst));
	fl_set_key_val(tb, key->eth.src, TCA_FLOWER_KEY_ETH_SRC,
		       mask->eth.src, TCA_FLOWER_KEY_ETH_SRC_MASK,
		       sizeof(key->eth.src));

	//如指定以太type
	if (tb[TCA_FLOWER_KEY_ETH_TYPE]) {
		ethertype = nla_get_be16(tb[TCA_FLOWER_KEY_ETH_TYPE]);

		if (eth_type_vlan(ethertype)) {
			//遇见vlan的ethertype,设置vlanid,prior,及vlan_tpid
			fl_set_key_vlan(tb, ethertype, TCA_FLOWER_KEY_VLAN_ID,
					TCA_FLOWER_KEY_VLAN_PRIO, &key->vlan,
					&mask->vlan);

			//填充内层vlan
			if (tb[TCA_FLOWER_KEY_VLAN_ETH_TYPE]) {
				ethertype = nla_get_be16(tb[TCA_FLOWER_KEY_VLAN_ETH_TYPE]);
				if (eth_type_vlan(ethertype)) {
					fl_set_key_vlan(tb, ethertype,
							TCA_FLOWER_KEY_CVLAN_ID,
							TCA_FLOWER_KEY_CVLAN_PRIO,
							&key->cvlan, &mask->cvlan);
					//填充网络层协议
					fl_set_key_val(tb, &key->basic.n_proto,
						       TCA_FLOWER_KEY_CVLAN_ETH_TYPE,
						       &mask->basic.n_proto,
						       TCA_FLOWER_UNSPEC,
						       sizeof(key->basic.n_proto));
				} else {
					//填充网络层协议
					key->basic.n_proto = ethertype;
					mask->basic.n_proto = cpu_to_be16(~0);
				}
			}
		} else {
			//填充网络层协议
			key->basic.n_proto = ethertype;
			mask->basic.n_proto = cpu_to_be16(~0);
		}
	}

	//ipv4,ipv6协议填充处理
	if (key->basic.n_proto == htons(ETH_P_IP) ||
	    key->basic.n_proto == htons(ETH_P_IPV6)) {
		fl_set_key_val(tb, &key->basic.ip_proto, TCA_FLOWER_KEY_IP_PROTO,
			       &mask->basic.ip_proto, TCA_FLOWER_UNSPEC,
			       sizeof(key->basic.ip_proto));
		fl_set_key_ip(tb, false, &key->ip, &mask->ip);
	}

	if (tb[TCA_FLOWER_KEY_IPV4_SRC] || tb[TCA_FLOWER_KEY_IPV4_DST]) {
		//ipv4地址填充
		key->control.addr_type = FLOW_DISSECTOR_KEY_IPV4_ADDRS;
		mask->control.addr_type = ~0;
		fl_set_key_val(tb, &key->ipv4.src, TCA_FLOWER_KEY_IPV4_SRC,
			       &mask->ipv4.src, TCA_FLOWER_KEY_IPV4_SRC_MASK,
			       sizeof(key->ipv4.src));
		fl_set_key_val(tb, &key->ipv4.dst, TCA_FLOWER_KEY_IPV4_DST,
			       &mask->ipv4.dst, TCA_FLOWER_KEY_IPV4_DST_MASK,
			       sizeof(key->ipv4.dst));
	} else if (tb[TCA_FLOWER_KEY_IPV6_SRC] || tb[TCA_FLOWER_KEY_IPV6_DST]) {
		//ipv6地址填充
		key->control.addr_type = FLOW_DISSECTOR_KEY_IPV6_ADDRS;
		mask->control.addr_type = ~0;
		fl_set_key_val(tb, &key->ipv6.src, TCA_FLOWER_KEY_IPV6_SRC,
			       &mask->ipv6.src, TCA_FLOWER_KEY_IPV6_SRC_MASK,
			       sizeof(key->ipv6.src));
		fl_set_key_val(tb, &key->ipv6.dst, TCA_FLOWER_KEY_IPV6_DST,
			       &mask->ipv6.dst, TCA_FLOWER_KEY_IPV6_DST_MASK,
			       sizeof(key->ipv6.dst));
	}

	if (key->basic.ip_proto == IPPROTO_TCP) {
		//tcp端口
		fl_set_key_val(tb, &key->tp.src, TCA_FLOWER_KEY_TCP_SRC,
			       &mask->tp.src, TCA_FLOWER_KEY_TCP_SRC_MASK,
			       sizeof(key->tp.src));
		fl_set_key_val(tb, &key->tp.dst, TCA_FLOWER_KEY_TCP_DST,
			       &mask->tp.dst, TCA_FLOWER_KEY_TCP_DST_MASK,
			       sizeof(key->tp.dst));
		//tcp标记位
		fl_set_key_val(tb, &key->tcp.flags, TCA_FLOWER_KEY_TCP_FLAGS,
			       &mask->tcp.flags, TCA_FLOWER_KEY_TCP_FLAGS_MASK,
			       sizeof(key->tcp.flags));
	} else if (key->basic.ip_proto == IPPROTO_UDP) {
		//udp端口
		fl_set_key_val(tb, &key->tp.src, TCA_FLOWER_KEY_UDP_SRC,
			       &mask->tp.src, TCA_FLOWER_KEY_UDP_SRC_MASK,
			       sizeof(key->tp.src));
		fl_set_key_val(tb, &key->tp.dst, TCA_FLOWER_KEY_UDP_DST,
			       &mask->tp.dst, TCA_FLOWER_KEY_UDP_DST_MASK,
			       sizeof(key->tp.dst));
	} else if (key->basic.ip_proto == IPPROTO_SCTP) {
		//scp端口
		fl_set_key_val(tb, &key->tp.src, TCA_FLOWER_KEY_SCTP_SRC,
			       &mask->tp.src, TCA_FLOWER_KEY_SCTP_SRC_MASK,
			       sizeof(key->tp.src));
		fl_set_key_val(tb, &key->tp.dst, TCA_FLOWER_KEY_SCTP_DST,
			       &mask->tp.dst, TCA_FLOWER_KEY_SCTP_DST_MASK,
			       sizeof(key->tp.dst));
	} else if (key->basic.n_proto == htons(ETH_P_IP) &&
		   key->basic.ip_proto == IPPROTO_ICMP) {
		//icmp type,code填充
		fl_set_key_val(tb, &key->icmp.type, TCA_FLOWER_KEY_ICMPV4_TYPE,
			       &mask->icmp.type,
			       TCA_FLOWER_KEY_ICMPV4_TYPE_MASK,
			       sizeof(key->icmp.type));
		fl_set_key_val(tb, &key->icmp.code, TCA_FLOWER_KEY_ICMPV4_CODE,
			       &mask->icmp.code,
			       TCA_FLOWER_KEY_ICMPV4_CODE_MASK,
			       sizeof(key->icmp.code));
	} else if (key->basic.n_proto == htons(ETH_P_IPV6) &&
		   key->basic.ip_proto == IPPROTO_ICMPV6) {
		//icmpv6的type,code填充
		fl_set_key_val(tb, &key->icmp.type, TCA_FLOWER_KEY_ICMPV6_TYPE,
			       &mask->icmp.type,
			       TCA_FLOWER_KEY_ICMPV6_TYPE_MASK,
			       sizeof(key->icmp.type));
		fl_set_key_val(tb, &key->icmp.code, TCA_FLOWER_KEY_ICMPV6_CODE,
			       &mask->icmp.code,
			       TCA_FLOWER_KEY_ICMPV6_CODE_MASK,
			       sizeof(key->icmp.code));
	} else if (key->basic.n_proto == htons(ETH_P_MPLS_UC) ||
		   key->basic.n_proto == htons(ETH_P_MPLS_MC)) {
		ret = fl_set_key_mpls(tb, &key->mpls, &mask->mpls);
		if (ret)
			return ret;
	} else if (key->basic.n_proto == htons(ETH_P_ARP) ||
		   key->basic.n_proto == htons(ETH_P_RARP)) {
		//填充arp
		fl_set_key_val(tb, &key->arp.sip, TCA_FLOWER_KEY_ARP_SIP,
			       &mask->arp.sip, TCA_FLOWER_KEY_ARP_SIP_MASK,
			       sizeof(key->arp.sip));
		fl_set_key_val(tb, &key->arp.tip, TCA_FLOWER_KEY_ARP_TIP,
			       &mask->arp.tip, TCA_FLOWER_KEY_ARP_TIP_MASK,
			       sizeof(key->arp.tip));
		fl_set_key_val(tb, &key->arp.op, TCA_FLOWER_KEY_ARP_OP,
			       &mask->arp.op, TCA_FLOWER_KEY_ARP_OP_MASK,
			       sizeof(key->arp.op));
		fl_set_key_val(tb, key->arp.sha, TCA_FLOWER_KEY_ARP_SHA,
			       mask->arp.sha, TCA_FLOWER_KEY_ARP_SHA_MASK,
			       sizeof(key->arp.sha));
		fl_set_key_val(tb, key->arp.tha, TCA_FLOWER_KEY_ARP_THA,
			       mask->arp.tha, TCA_FLOWER_KEY_ARP_THA_MASK,
			       sizeof(key->arp.tha));
	}

	//支持port range方式
	if (key->basic.ip_proto == IPPROTO_TCP ||
	    key->basic.ip_proto == IPPROTO_UDP ||
	    key->basic.ip_proto == IPPROTO_SCTP) {
		ret = fl_set_key_port_range(tb, key, mask);
		if (ret)
			return ret;
	}

	//支持隧道方式
	if (tb[TCA_FLOWER_KEY_ENC_IPV4_SRC] ||
	    tb[TCA_FLOWER_KEY_ENC_IPV4_DST]) {
		//隧道源目的ip(ipv4)
		key->enc_control.addr_type = FLOW_DISSECTOR_KEY_IPV4_ADDRS;
		mask->enc_control.addr_type = ~0;
		fl_set_key_val(tb, &key->enc_ipv4.src,
			       TCA_FLOWER_KEY_ENC_IPV4_SRC,
			       &mask->enc_ipv4.src,
			       TCA_FLOWER_KEY_ENC_IPV4_SRC_MASK,
			       sizeof(key->enc_ipv4.src));
		fl_set_key_val(tb, &key->enc_ipv4.dst,
			       TCA_FLOWER_KEY_ENC_IPV4_DST,
			       &mask->enc_ipv4.dst,
			       TCA_FLOWER_KEY_ENC_IPV4_DST_MASK,
			       sizeof(key->enc_ipv4.dst));
	}

	if (tb[TCA_FLOWER_KEY_ENC_IPV6_SRC] ||
	    tb[TCA_FLOWER_KEY_ENC_IPV6_DST]) {
		//隧道源目的ip(ipv6)
		key->enc_control.addr_type = FLOW_DISSECTOR_KEY_IPV6_ADDRS;
		mask->enc_control.addr_type = ~0;
		fl_set_key_val(tb, &key->enc_ipv6.src,
			       TCA_FLOWER_KEY_ENC_IPV6_SRC,
			       &mask->enc_ipv6.src,
			       TCA_FLOWER_KEY_ENC_IPV6_SRC_MASK,
			       sizeof(key->enc_ipv6.src));
		fl_set_key_val(tb, &key->enc_ipv6.dst,
			       TCA_FLOWER_KEY_ENC_IPV6_DST,
			       &mask->enc_ipv6.dst,
			       TCA_FLOWER_KEY_ENC_IPV6_DST_MASK,
			       sizeof(key->enc_ipv6.dst));
	}

	//填充隧道key,传输层src,dst port情况
	fl_set_key_val(tb, &key->enc_key_id.keyid, TCA_FLOWER_KEY_ENC_KEY_ID,
		       &mask->enc_key_id.keyid, TCA_FLOWER_UNSPEC,
		       sizeof(key->enc_key_id.keyid));

	fl_set_key_val(tb, &key->enc_tp.src, TCA_FLOWER_KEY_ENC_UDP_SRC_PORT,
		       &mask->enc_tp.src, TCA_FLOWER_KEY_ENC_UDP_SRC_PORT_MASK,
		       sizeof(key->enc_tp.src));

	fl_set_key_val(tb, &key->enc_tp.dst, TCA_FLOWER_KEY_ENC_UDP_DST_PORT,
		       &mask->enc_tp.dst, TCA_FLOWER_KEY_ENC_UDP_DST_PORT_MASK,
		       sizeof(key->enc_tp.dst));

	//隧道支持的tos,ttl
	fl_set_key_ip(tb, true, &key->enc_ip, &mask->enc_ip);

	//隧道封装相关选项
	if (tb[TCA_FLOWER_KEY_ENC_OPTS]) {
		ret = fl_set_enc_opt(tb, key, mask, extack);
		if (ret)
			return ret;
	}

	ret = fl_set_key_ct(tb, &key->ct, &mask->ct, extack);
	if (ret)
		return ret;

	//分片标记填充
	if (tb[TCA_FLOWER_KEY_FLAGS])
		ret = fl_set_key_flags(tb, &key->control.flags, &mask->control.flags);

	return ret;
}

static void fl_mask_copy(struct fl_flow_mask *dst,
			 struct fl_flow_mask *src)
{
	const void *psrc = fl_key_get_start(&src->key, src);
	void *pdst = fl_key_get_start(&dst->key, src);

	memcpy(pdst, psrc, fl_mask_range(src));
	dst->range = src->range;
}

static const struct rhashtable_params fl_ht_params = {
	.key_offset = offsetof(struct cls_fl_filter, mkey), /* base offset */
	.head_offset = offsetof(struct cls_fl_filter, ht_node),
	.automatic_shrinking = true,
};

static int fl_init_mask_hashtable(struct fl_flow_mask *mask)
{
	mask->filter_ht_params = fl_ht_params;
	//key长度，及key起始的offset
	mask->filter_ht_params.key_len = fl_mask_range(mask);
	mask->filter_ht_params.key_offset += mask->range.start;

	return rhashtable_init(&mask->ht, &mask->filter_ht_params);
}

//成员member在fl_flow_key中的偏移量
#define FL_KEY_MEMBER_OFFSET(member) offsetof(struct fl_flow_key, member)
//成员member在fl_flow_key的size
#define FL_KEY_MEMBER_SIZE(member) sizeof_field(struct fl_flow_key, member)

#define FL_KEY_IS_MASKED(mask, member)						\
	memchr_inv(((char *)mask) + FL_KEY_MEMBER_OFFSET(member),		\
		   0, FL_KEY_MEMBER_SIZE(member))				\

#define FL_KEY_SET(keys, cnt, id, member)					\
	do {									\
		/*设置字段id*/\
		keys[cnt].key_id = id;						\
		/*字段id对应的在fl_flow_key结构体中的offset*/\
		keys[cnt].offset = FL_KEY_MEMBER_OFFSET(member);		\
		/*准备填充下一个keys*/\
		cnt++;								\
	} while(0);

#define FL_KEY_SET_IF_MASKED(mask, keys, cnt, id, member)			\
	do {									\
		if (FL_KEY_IS_MASKED(mask, member))				\
			/*如果member在mask中已设置，将设置id对应的member*/\
			FL_KEY_SET(keys, cnt, id, member);			\
	} while(0);

static void fl_init_dissector(struct flow_dissector *dissector,
			      struct fl_flow_key *mask)
{
	struct flow_dissector_key keys[FLOW_DISSECTOR_KEY_MAX];
	size_t cnt = 0;

	FL_KEY_SET_IF_MASKED(mask, keys, cnt,
			     FLOW_DISSECTOR_KEY_META, meta);
	//填充fl_flow_key中各成员的offset
	FL_KEY_SET(keys, cnt, FLOW_DISSECTOR_KEY_CONTROL, control);
	FL_KEY_SET(keys, cnt, FLOW_DISSECTOR_KEY_BASIC, basic);
	FL_KEY_SET_IF_MASKED(mask, keys, cnt,
			     FLOW_DISSECTOR_KEY_ETH_ADDRS, eth);
	FL_KEY_SET_IF_MASKED(mask, keys, cnt,
			     FLOW_DISSECTOR_KEY_IPV4_ADDRS, ipv4);
	FL_KEY_SET_IF_MASKED(mask, keys, cnt,
			     FLOW_DISSECTOR_KEY_IPV6_ADDRS, ipv6);
	FL_KEY_SET_IF_MASKED(mask, keys, cnt,
			     FLOW_DISSECTOR_KEY_PORTS, tp);
	FL_KEY_SET_IF_MASKED(mask, keys, cnt,
			     FLOW_DISSECTOR_KEY_PORTS_RANGE, tp_range);
	FL_KEY_SET_IF_MASKED(mask, keys, cnt,
			     FLOW_DISSECTOR_KEY_IP, ip);
	FL_KEY_SET_IF_MASKED(mask, keys, cnt,
			     FLOW_DISSECTOR_KEY_TCP, tcp);
	FL_KEY_SET_IF_MASKED(mask, keys, cnt,
			     FLOW_DISSECTOR_KEY_ICMP, icmp);
	FL_KEY_SET_IF_MASKED(mask, keys, cnt,
			     FLOW_DISSECTOR_KEY_ARP, arp);
	FL_KEY_SET_IF_MASKED(mask, keys, cnt,
			     FLOW_DISSECTOR_KEY_MPLS, mpls);
	FL_KEY_SET_IF_MASKED(mask, keys, cnt,
			     FLOW_DISSECTOR_KEY_VLAN, vlan);
	FL_KEY_SET_IF_MASKED(mask, keys, cnt,
			     FLOW_DISSECTOR_KEY_CVLAN, cvlan);
	FL_KEY_SET_IF_MASKED(mask, keys, cnt,
			     FLOW_DISSECTOR_KEY_ENC_KEYID, enc_key_id);
	FL_KEY_SET_IF_MASKED(mask, keys, cnt,
			     FLOW_DISSECTOR_KEY_ENC_IPV4_ADDRS, enc_ipv4);
	FL_KEY_SET_IF_MASKED(mask, keys, cnt,
			     FLOW_DISSECTOR_KEY_ENC_IPV6_ADDRS, enc_ipv6);
	if (FL_KEY_IS_MASKED(mask, enc_ipv4) ||
	    FL_KEY_IS_MASKED(mask, enc_ipv6))
		FL_KEY_SET(keys, cnt, FLOW_DISSECTOR_KEY_ENC_CONTROL,
			   enc_control);
	FL_KEY_SET_IF_MASKED(mask, keys, cnt,
			     FLOW_DISSECTOR_KEY_ENC_PORTS, enc_tp);
	FL_KEY_SET_IF_MASKED(mask, keys, cnt,
			     FLOW_DISSECTOR_KEY_ENC_IP, enc_ip);
	FL_KEY_SET_IF_MASKED(mask, keys, cnt,
			     FLOW_DISSECTOR_KEY_ENC_OPTS, enc_opts);
	FL_KEY_SET_IF_MASKED(mask, keys, cnt,
			     FLOW_DISSECTOR_KEY_CT, ct);

	skb_flow_dissector_init(dissector, keys/*记录各成员的在fl_flow_key中的offset*/, cnt/*成员数*/);
}

//创建mask并将其添加进head->ht中
static struct fl_flow_mask *fl_create_new_mask(struct cls_fl_head *head,
					       struct fl_flow_mask *mask/*要创建的mask*/)
{
	struct fl_flow_mask *newmask;
	int err;

	newmask = kzalloc(sizeof(*newmask), GFP_KERNEL);
	if (!newmask)
		return ERR_PTR(-ENOMEM);

	fl_mask_copy(newmask, mask);

	//如果有port range匹配，则添加flag
	if ((newmask->key.tp_range.tp_min.dst &&
	     newmask->key.tp_range.tp_max.dst) ||
	    (newmask->key.tp_range.tp_min.src &&
	     newmask->key.tp_range.tp_max.src))
		newmask->flags |= TCA_FLOWER_MASK_FLAGS_RANGE;

	//初始化newmask用于挂接至hashtable
	err = fl_init_mask_hashtable(newmask);
	if (err)
		goto errout_free;

	//指明mask对应的offset
	fl_init_dissector(&newmask->dissector, &newmask->key);

	INIT_LIST_HEAD_RCU(&newmask->filters);

	refcount_set(&newmask->refcnt, 1);
	//用newmask替换旧的mask
	err = rhashtable_replace_fast(&head->ht, &mask->ht_node,
				      &newmask->ht_node, mask_ht_params);
	if (err)
		goto errout_destroy;

	//将mask加入到newmask中
	spin_lock(&head->masks_lock);
	list_add_tail_rcu(&newmask->list, &head->masks);
	spin_unlock(&head->masks_lock);

	return newmask;

errout_destroy:
	rhashtable_destroy(&newmask->ht);
errout_free:
	kfree(newmask);

	return ERR_PTR(err);
}

//为规则设置对应的mask
static int fl_check_assign_mask(struct cls_fl_head *head,
				struct cls_fl_filter *fnew,
				struct cls_fl_filter *fold,
				struct fl_flow_mask *mask)
{
	struct fl_flow_mask *newmask;
	int ret = 0;

	rcu_read_lock();

	/* Insert mask as temporary node to prevent concurrent creation of mask
	 * with same key. Any concurrent lookups with same key will return
	 * -EAGAIN because mask's refcnt is zero.
	 */
	//检查系统中是否已有与mask相同的mask了
	fnew->mask = rhashtable_lookup_get_insert_fast(&head->ht,
						       &mask->ht_node,
						       mask_ht_params);
	if (!fnew->mask) {
		//head->ht中不存在这种mask,需要新建它，例如之前规则均不配置dstip,而新增规则
		//要求匹配dstip时，则出现mask在head->ht中不存在情况。
		rcu_read_unlock();

		if (fold) {
		    /*旧规则一定存在mask,不容许new与old规则间mask不同*/
			ret = -EINVAL;
			goto errout_cleanup;
		}

		//创建mask
		newmask = fl_create_new_mask(head, mask);
		if (IS_ERR(newmask)) {
			ret = PTR_ERR(newmask);
			goto errout_cleanup;
		}

		fnew->mask = newmask;
		return 0;
	} else if (IS_ERR(fnew->mask)) {
		ret = PTR_ERR(fnew->mask);
	} else if (fold && fold->mask != fnew->mask) {
		//有旧规则，不容许new与old规则间mask不同
		ret = -EINVAL;
	} else if (!refcount_inc_not_zero(&fnew->mask->refcnt)) {
		/* Mask was deleted concurrently, try again */
		ret = -EAGAIN;
	}
	rcu_read_unlock();
	return ret;

errout_cleanup:
	rhashtable_remove_fast(&head->ht, &mask->ht_node,
			       mask_ht_params);
	return ret;
}

//解析流的match及action
static int fl_set_parms(struct net *net, struct tcf_proto *tp,
			struct cls_fl_filter *f/*filter规则*/, struct fl_flow_mask *mask/*掩码*/,
			unsigned long base, struct nlattr **tb,
			struct nlattr *est, bool ovr,
			struct fl_flow_tmplt *tmplt, bool rtnl_held,
			struct netlink_ext_ack *extack)
{
	int err;

	//解析action
	err = tcf_exts_validate(net, tp, tb, est, &f->exts, ovr, rtnl_held,
				extack);
	if (err < 0)
		return err;

	if (tb[TCA_FLOWER_CLASSID]) {
		f->res.classid = nla_get_u32(tb[TCA_FLOWER_CLASSID]);
		if (!rtnl_held)
			rtnl_lock();
		tcf_bind_filter(tp, &f->res, base);
		if (!rtnl_held)
			rtnl_unlock();
	}

	//解析flower规则中的key,mask
	err = fl_set_key(net, tb, &f->key, &mask->key, extack);
	if (err)
		return err;

	//确定mask的起始终止位置
	fl_mask_update_range(mask);
	//填充f->mkey,使f->mkey = f->key & mask
	fl_set_masked_key(&f->mkey, &f->key, mask);

	if (!fl_mask_fits_tmplt(tmplt, mask)) {
		//mask与模板不一致，如果tmplt为NULL，则返回True
		NL_SET_ERR_MSG_MOD(extack, "Mask does not fit the template");
		return -EINVAL;
	}

	return 0;
}

//将filter加入到hashtable中
static int fl_ht_insert_unique(struct cls_fl_filter *fnew,
			       struct cls_fl_filter *fold,
			       bool *in_ht/*出参，是否存入了hash表*/)
{
	struct fl_flow_mask *mask = fnew->mask;
	int err;

	//将filter加入到hashtable中
	err = rhashtable_lookup_insert_fast(&mask->ht,
					    &fnew->ht_node,
					    mask->filter_ht_params);
	if (err) {
	    /*加入出错，没有存放入hash表*/
		*in_ht = false;
		/* It is okay if filter with same key exists when
		 * overwriting.
		 */
		return fold && err == -EEXIST ? 0 : err;
	}

	*in_ht = true;
	return 0;
}

static int fl_change(struct net *net, struct sk_buff *in_skb/*netlink消息报文*/,
		     struct tcf_proto *tp, unsigned long base,
		     u32 handle/*规则对应的handle*/, struct nlattr **tca/*netlink消息*/,
		     void **arg/*入参旧规则，出参新规则*/, bool ovr, bool rtnl_held,
		     struct netlink_ext_ack *extack)
{
	struct cls_fl_head *head = fl_head_dereference(tp);
	struct cls_fl_filter *fold = *arg;/*旧的规则*/
	struct cls_fl_filter *fnew/*新规则的内容来源于tca*/;
	struct fl_flow_mask *mask;
	struct nlattr **tb;
	bool in_ht;
	int err;

	//filter均存在options中
	if (!tca[TCA_OPTIONS]) {
		err = -EINVAL;
		goto errout_fold;
	}

	//申请填充规则mask
	mask = kzalloc(sizeof(struct fl_flow_mask), GFP_KERNEL);
	if (!mask) {
		err = -ENOBUFS;
		goto errout_fold;
	}

	tb = kcalloc(TCA_FLOWER_MAX + 1, sizeof(struct nlattr *), GFP_KERNEL);
	if (!tb) {
		err = -ENOBUFS;
		goto errout_mask_alloc;
	}

	//自tca[TCA_OPTIONS]中解析出flower规则,存入tb
	err = nla_parse_nested_deprecated(tb, TCA_FLOWER_MAX,
					  tca[TCA_OPTIONS], fl_policy, NULL);
	if (err < 0)
		goto errout_tb;

	//当前为change，要求规则handle相等，现在规则handle不相等，报错
	if (fold && handle && fold->handle != handle) {
		err = -EINVAL;
		goto errout_tb;
	}

	//构造新规则
	fnew = kzalloc(sizeof(*fnew), GFP_KERNEL);
	if (!fnew) {
		err = -ENOBUFS;
		goto errout_tb;
	}
	INIT_LIST_HEAD(&fnew->hw_list);
	refcount_set(&fnew->refcnt, 1);

	//初始化新规则的action结构
	err = tcf_exts_init(&fnew->exts, net, TCA_FLOWER_ACT, 0);
	if (err < 0)
		goto errout;

	//解析流的下发方式（不下发至硬件/不下发至软件）
	if (tb[TCA_FLOWER_FLAGS]) {
		fnew->flags = nla_get_u32(tb[TCA_FLOWER_FLAGS]);

		if (!tc_flags_valid(fnew->flags)) {
			err = -EINVAL;
			goto errout;
		}
	}

	//解析flow的key，mask及action
	err = fl_set_parms(net, tp, fnew, mask, base, tb, tca[TCA_RATE], ovr,
			   tp->chain->tmplt_priv, rtnl_held, extack);
	if (err)
		goto errout;

	//规则与mask关联
	err = fl_check_assign_mask(head, fnew, fold, mask);
	if (err)
		goto errout;

	//将filter加入至其对应的mask中
	err = fl_ht_insert_unique(fnew, fold, &in_ht);
	if (err)
		goto errout_mask;

	//如果规则不要求跳过hw,则按要求执行hw的替换
	if (!tc_skip_hw(fnew->flags)) {
		err = fl_hw_replace_filter(tp, fnew, rtnl_held, extack);
		if (err)
			goto errout_ht;
	}

	//标记规则未下载到硬件
	if (!tc_in_hw(fnew->flags))
		fnew->flags |= TCA_CLS_FLAGS_NOT_IN_HW;

	spin_lock(&tp->lock);

	/* tp was deleted concurrently. -EAGAIN will cause caller to lookup
	 * proto again or create new one, if necessary.
	 */
	if (tp->deleting) {
		err = -EAGAIN;
		goto errout_hw;
	}

	if (fold) {
		//有旧的规则，则移除掉旧的规则
		/* Fold filter was deleted concurrently. Retry lookup. */
		if (fold->deleted) {
			err = -EAGAIN;
			goto errout_hw;
		}

		fnew->handle = handle;

		if (!in_ht) {
			//如果不存hashtable中，则将其加入，再统一做删除（为了统一处理）
			struct rhashtable_params params =
				fnew->mask->filter_ht_params;

			err = rhashtable_insert_fast(&fnew->mask->ht,
						     &fnew->ht_node,
						     params);
			if (err)
				goto errout_hw;
			in_ht = true;
		}

		refcount_inc(&fnew->refcnt);
		//执行旧规则删除
		rhashtable_remove_fast(&fold->mask->ht,
				       &fold->ht_node,
				       fold->mask->filter_ht_params);
		//移除掉filter与handle之间的映射关系
		idr_replace(&head->handle_idr, fnew, fnew->handle);
		list_replace_rcu(&fold->list, &fnew->list);
		fold->deleted = true;

		spin_unlock(&tp->lock);

		fl_mask_put(head, fold->mask);
		if (!tc_skip_hw(fold->flags))
			/*自硬件中移除规则*/
			fl_hw_destroy_filter(tp, fold, rtnl_held, NULL);
		tcf_unbind_filter(tp, &fold->res);
		/* Caller holds reference to fold, so refcnt is always > 0
		 * after this.
		 */
		refcount_dec(&fold->refcnt);
		__fl_put(fold);
	} else {
		if (handle) {
			/* user specifies a handle and it doesn't exist */
			//用户指定了一个不存在的handle,申请一个
			err = idr_alloc_u32(&head->handle_idr, fnew, &handle,
					    handle, GFP_ATOMIC);

			/* Filter with specified handle was concurrently
			 * inserted after initial check in cls_api. This is not
			 * necessarily an error if NLM_F_EXCL is not set in
			 * message flags. Returning EAGAIN will cause cls_api to
			 * try to update concurrently inserted rule.
			 */
			if (err == -ENOSPC)
				err = -EAGAIN;
		} else {
			//未指定handle,申请一个
			handle = 1;
			err = idr_alloc_u32(&head->handle_idr, fnew, &handle,
					    INT_MAX, GFP_ATOMIC);
		}
		if (err)
			goto errout_hw;

		refcount_inc(&fnew->refcnt);
		//用于挂接filter到mask->filters链上
		fnew->handle = handle;
		list_add_tail_rcu(&fnew->list, &fnew->mask->filters);
		spin_unlock(&tp->lock);
	}

	*arg = fnew;

	kfree(tb);
	tcf_queue_work(&mask->rwork, fl_uninit_mask_free_work);
	return 0;

errout_ht:
	spin_lock(&tp->lock);
errout_hw:
	fnew->deleted = true;
	spin_unlock(&tp->lock);
	if (!tc_skip_hw(fnew->flags))
		fl_hw_destroy_filter(tp, fnew, rtnl_held, NULL);
	if (in_ht)
		rhashtable_remove_fast(&fnew->mask->ht, &fnew->ht_node,
				       fnew->mask->filter_ht_params);
errout_mask:
	fl_mask_put(head, fnew->mask);
errout:
	__fl_put(fnew);
errout_tb:
	kfree(tb);
errout_mask_alloc:
	tcf_queue_work(&mask->rwork, fl_uninit_mask_free_work);
errout_fold:
	if (fold)
		__fl_put(fold);
	return err;
}

static int fl_delete(struct tcf_proto *tp, void *arg, bool *last/*出参，当前正在删除的flow是否最后一个*/,
		     bool rtnl_held, struct netlink_ext_ack *extack)
{
	struct cls_fl_head *head = fl_head_dereference(tp);
	struct cls_fl_filter *f = arg;
	bool last_on_mask;
	int err = 0;

	//自tp中移除filter
	err = __fl_delete(tp, f, &last_on_mask, rtnl_held, extack);
	//通过检查mask链是否为空
	*last = list_empty(&head->masks);
	__fl_put(f);

	return err;
}

static void fl_walk(struct tcf_proto *tp, struct tcf_walker *arg,
		    bool rtnl_held)
{
	struct cls_fl_head *head = fl_head_dereference(tp);
	unsigned long id = arg->cookie, tmp;
	struct cls_fl_filter *f;

	arg->count = arg->skip;

	idr_for_each_entry_continue_ul(&head->handle_idr, f, tmp, id) {
		/* don't return filters that are being deleted */
		if (!refcount_inc_not_zero(&f->refcnt))
			continue;
		if (arg->fn(tp, f, arg) < 0) {
			__fl_put(f);
			arg->stop = 1;
			break;
		}
		__fl_put(f);
		arg->count++;
	}
	arg->cookie = id;
}

//用于获得已下发给hw的filter
static struct cls_fl_filter *
fl_get_next_hw_filter(struct tcf_proto *tp, struct cls_fl_filter *f, bool add)
{
	struct cls_fl_head *head = fl_head_dereference(tp);

	spin_lock(&tp->lock);
	if (list_empty(&head->hw_filters)) {
		//下给hardware的filter为空，返回NULL
		spin_unlock(&tp->lock);
		return NULL;
	}

	if (!f)
		/*未指定时，使用首个filter*/
		f = list_entry(&head->hw_filters, struct cls_fl_filter,
			       hw_list);
	list_for_each_entry_continue(f, &head->hw_filters, hw_list) {
		if (!(add && f->deleted) && refcount_inc_not_zero(&f->refcnt)) {
			spin_unlock(&tp->lock);
			return f;
		}
	}

	spin_unlock(&tp->lock);
	return NULL;
}

static int fl_reoffload(struct tcf_proto *tp, bool add/*是否规则更新*/, flow_setup_cb_t *cb/*针对每条cls_flower执行TC_SETUP_CLSFLOWER*/,
			void *cb_priv/*回调的私有数据*/, struct netlink_ext_ack *extack)
{
	struct tcf_block *block = tp->chain->block;
	struct flow_cls_offload cls_flower = {};
	struct cls_fl_filter *f = NULL;
	int err;

	/* hw_filters list can only be changed by hw offload functions after
	 * obtaining rtnl lock. Make sure it is not changed while reoffload is
	 * iterating it.
	 */
	ASSERT_RTNL();

	//遍历已下发到hardware的所有filter
	while ((f = fl_get_next_hw_filter(tp, f, add))) {
		//将filter构造成cls_flower
		cls_flower.rule =
			flow_rule_alloc(tcf_exts_num_actions(&f->exts));
		if (!cls_flower.rule) {
			__fl_put(f);
			return -ENOMEM;
		}

		tc_cls_common_offload_init(&cls_flower.common, tp, f->flags,
					   extack);
		cls_flower.command = add ?
			FLOW_CLS_REPLACE : FLOW_CLS_DESTROY;
		cls_flower.cookie = (unsigned long)f;
		cls_flower.rule->match.dissector = &f->mask->dissector;
		cls_flower.rule->match.mask = &f->mask->key;
		cls_flower.rule->match.key = &f->mkey;

		//实现action转换
		err = tc_setup_flow_action(&cls_flower.rule->action, &f->exts,
					   true);
		if (err) {
			kfree(cls_flower.rule);
			if (tc_skip_sw(f->flags)) {
				NL_SET_ERR_MSG_MOD(extack, "Failed to setup flow action");
				__fl_put(f);
				return err;
			}
			goto next_flow;
		}

		cls_flower.classid = f->res.classid;

		//执行clsflower回调下发
		err = tc_setup_cb_reoffload(block, tp, add, cb,
					    TC_SETUP_CLSFLOWER, &cls_flower,
					    cb_priv, &f->flags,
					    &f->in_hw_count);
		tc_cleanup_flow_action(&cls_flower.rule->action);
		kfree(cls_flower.rule);

		if (err) {
			__fl_put(f);
			return err;
		}
next_flow:
		__fl_put(f);
	}

	return 0;
}

static void fl_hw_add(struct tcf_proto *tp, void *type_data)
{
	struct flow_cls_offload *cls_flower = type_data;
	struct cls_fl_filter *f =
		(struct cls_fl_filter *) cls_flower->cookie;
	struct cls_fl_head *head = fl_head_dereference(tp);

	spin_lock(&tp->lock);
	list_add(&f->hw_list, &head->hw_filters);
	spin_unlock(&tp->lock);
}

static void fl_hw_del(struct tcf_proto *tp, void *type_data)
{
	struct flow_cls_offload *cls_flower = type_data;
	struct cls_fl_filter *f =
		(struct cls_fl_filter *) cls_flower->cookie;

	spin_lock(&tp->lock);
	if (!list_empty(&f->hw_list))
		list_del_init(&f->hw_list);
	spin_unlock(&tp->lock);
}

static int fl_hw_create_tmplt(struct tcf_chain *chain,
			      struct fl_flow_tmplt *tmplt)
{
	struct flow_cls_offload cls_flower = {};
	struct tcf_block *block = chain->block;

	cls_flower.rule = flow_rule_alloc(0);
	if (!cls_flower.rule)
		return -ENOMEM;

	cls_flower.common.chain_index = chain->index;
	cls_flower.command = FLOW_CLS_TMPLT_CREATE;
	cls_flower.cookie = (unsigned long) tmplt;
	cls_flower.rule->match.dissector = &tmplt->dissector;
	cls_flower.rule->match.mask = &tmplt->mask;
	cls_flower.rule->match.key = &tmplt->dummy_key;

	/* We don't care if driver (any of them) fails to handle this
	 * call. It serves just as a hint for it.
	 */
	tc_setup_cb_call(block, TC_SETUP_CLSFLOWER, &cls_flower, false, true);
	kfree(cls_flower.rule);

	return 0;
}

static void fl_hw_destroy_tmplt(struct tcf_chain *chain,
				struct fl_flow_tmplt *tmplt)
{
	struct flow_cls_offload cls_flower = {};
	struct tcf_block *block = chain->block;

	cls_flower.common.chain_index = chain->index;
	cls_flower.command = FLOW_CLS_TMPLT_DESTROY;
	cls_flower.cookie = (unsigned long) tmplt;

	tc_setup_cb_call(block, TC_SETUP_CLSFLOWER, &cls_flower, false, true);
}

static void *fl_tmplt_create(struct net *net, struct tcf_chain *chain,
			     struct nlattr **tca,
			     struct netlink_ext_ack *extack)
{
	struct fl_flow_tmplt *tmplt;
	struct nlattr **tb;
	int err;

	if (!tca[TCA_OPTIONS])
		return ERR_PTR(-EINVAL);

	tb = kcalloc(TCA_FLOWER_MAX + 1, sizeof(struct nlattr *), GFP_KERNEL);
	if (!tb)
		return ERR_PTR(-ENOBUFS);
	err = nla_parse_nested_deprecated(tb, TCA_FLOWER_MAX,
					  tca[TCA_OPTIONS], fl_policy, NULL);
	if (err)
		goto errout_tb;

	tmplt = kzalloc(sizeof(*tmplt), GFP_KERNEL);
	if (!tmplt) {
		err = -ENOMEM;
		goto errout_tb;
	}
	tmplt->chain = chain;
	err = fl_set_key(net, tb, &tmplt->dummy_key, &tmplt->mask, extack);
	if (err)
		goto errout_tmplt;

	fl_init_dissector(&tmplt->dissector, &tmplt->mask);

	err = fl_hw_create_tmplt(chain, tmplt);
	if (err)
		goto errout_tmplt;

	kfree(tb);
	return tmplt;

errout_tmplt:
	kfree(tmplt);
errout_tb:
	kfree(tb);
	return ERR_PTR(err);
}

static void fl_tmplt_destroy(void *tmplt_priv)
{
	struct fl_flow_tmplt *tmplt = tmplt_priv;

	fl_hw_destroy_tmplt(tmplt->chain, tmplt);
	kfree(tmplt);
}

static int fl_dump_key_val(struct sk_buff *skb,
			   void *val, int val_type,
			   void *mask, int mask_type, int len)
{
	int err;

	if (!memchr_inv(mask, 0, len))
		return 0;
	err = nla_put(skb, val_type, len, val);
	if (err)
		return err;
	if (mask_type != TCA_FLOWER_UNSPEC) {
		err = nla_put(skb, mask_type, len, mask);
		if (err)
			return err;
	}
	return 0;
}

static int fl_dump_key_port_range(struct sk_buff *skb, struct fl_flow_key *key,
				  struct fl_flow_key *mask)
{
	if (fl_dump_key_val(skb, &key->tp_range.tp_min.dst,
			    TCA_FLOWER_KEY_PORT_DST_MIN,
			    &mask->tp_range.tp_min.dst, TCA_FLOWER_UNSPEC,
			    sizeof(key->tp_range.tp_min.dst)) ||
	    fl_dump_key_val(skb, &key->tp_range.tp_max.dst,
			    TCA_FLOWER_KEY_PORT_DST_MAX,
			    &mask->tp_range.tp_max.dst, TCA_FLOWER_UNSPEC,
			    sizeof(key->tp_range.tp_max.dst)) ||
	    fl_dump_key_val(skb, &key->tp_range.tp_min.src,
			    TCA_FLOWER_KEY_PORT_SRC_MIN,
			    &mask->tp_range.tp_min.src, TCA_FLOWER_UNSPEC,
			    sizeof(key->tp_range.tp_min.src)) ||
	    fl_dump_key_val(skb, &key->tp_range.tp_max.src,
			    TCA_FLOWER_KEY_PORT_SRC_MAX,
			    &mask->tp_range.tp_max.src, TCA_FLOWER_UNSPEC,
			    sizeof(key->tp_range.tp_max.src)))
		return -1;

	return 0;
}

static int fl_dump_key_mpls(struct sk_buff *skb,
			    struct flow_dissector_key_mpls *mpls_key,
			    struct flow_dissector_key_mpls *mpls_mask)
{
	int err;

	if (!memchr_inv(mpls_mask, 0, sizeof(*mpls_mask)))
		return 0;
	if (mpls_mask->mpls_ttl) {
		err = nla_put_u8(skb, TCA_FLOWER_KEY_MPLS_TTL,
				 mpls_key->mpls_ttl);
		if (err)
			return err;
	}
	if (mpls_mask->mpls_tc) {
		err = nla_put_u8(skb, TCA_FLOWER_KEY_MPLS_TC,
				 mpls_key->mpls_tc);
		if (err)
			return err;
	}
	if (mpls_mask->mpls_label) {
		err = nla_put_u32(skb, TCA_FLOWER_KEY_MPLS_LABEL,
				  mpls_key->mpls_label);
		if (err)
			return err;
	}
	if (mpls_mask->mpls_bos) {
		err = nla_put_u8(skb, TCA_FLOWER_KEY_MPLS_BOS,
				 mpls_key->mpls_bos);
		if (err)
			return err;
	}
	return 0;
}

static int fl_dump_key_ip(struct sk_buff *skb, bool encap,
			  struct flow_dissector_key_ip *key,
			  struct flow_dissector_key_ip *mask)
{
	int tos_key = encap ? TCA_FLOWER_KEY_ENC_IP_TOS : TCA_FLOWER_KEY_IP_TOS;
	int ttl_key = encap ? TCA_FLOWER_KEY_ENC_IP_TTL : TCA_FLOWER_KEY_IP_TTL;
	int tos_mask = encap ? TCA_FLOWER_KEY_ENC_IP_TOS_MASK : TCA_FLOWER_KEY_IP_TOS_MASK;
	int ttl_mask = encap ? TCA_FLOWER_KEY_ENC_IP_TTL_MASK : TCA_FLOWER_KEY_IP_TTL_MASK;

	if (fl_dump_key_val(skb, &key->tos, tos_key, &mask->tos, tos_mask, sizeof(key->tos)) ||
	    fl_dump_key_val(skb, &key->ttl, ttl_key, &mask->ttl, ttl_mask, sizeof(key->ttl)))
		return -1;

	return 0;
}

static int fl_dump_key_vlan(struct sk_buff *skb,
			    int vlan_id_key, int vlan_prio_key,
			    struct flow_dissector_key_vlan *vlan_key,
			    struct flow_dissector_key_vlan *vlan_mask)
{
	int err;

	if (!memchr_inv(vlan_mask, 0, sizeof(*vlan_mask)))
		return 0;
	if (vlan_mask->vlan_id) {
		err = nla_put_u16(skb, vlan_id_key,
				  vlan_key->vlan_id);
		if (err)
			return err;
	}
	if (vlan_mask->vlan_priority) {
		err = nla_put_u8(skb, vlan_prio_key,
				 vlan_key->vlan_priority);
		if (err)
			return err;
	}
	return 0;
}

static void fl_get_key_flag(u32 dissector_key, u32 dissector_mask,
			    u32 *flower_key, u32 *flower_mask,
			    u32 flower_flag_bit, u32 dissector_flag_bit)
{
	if (dissector_mask & dissector_flag_bit) {
		*flower_mask |= flower_flag_bit;
		if (dissector_key & dissector_flag_bit)
			*flower_key |= flower_flag_bit;
	}
}

static int fl_dump_key_flags(struct sk_buff *skb, u32 flags_key, u32 flags_mask)
{
	u32 key, mask;
	__be32 _key, _mask;
	int err;

	if (!memchr_inv(&flags_mask, 0, sizeof(flags_mask)))
		return 0;

	key = 0;
	mask = 0;

	fl_get_key_flag(flags_key, flags_mask, &key, &mask,
			TCA_FLOWER_KEY_FLAGS_IS_FRAGMENT, FLOW_DIS_IS_FRAGMENT);
	fl_get_key_flag(flags_key, flags_mask, &key, &mask,
			TCA_FLOWER_KEY_FLAGS_FRAG_IS_FIRST,
			FLOW_DIS_FIRST_FRAG);

	_key = cpu_to_be32(key);
	_mask = cpu_to_be32(mask);

	err = nla_put(skb, TCA_FLOWER_KEY_FLAGS, 4, &_key);
	if (err)
		return err;

	return nla_put(skb, TCA_FLOWER_KEY_FLAGS_MASK, 4, &_mask);
}

static int fl_dump_key_geneve_opt(struct sk_buff *skb,
				  struct flow_dissector_key_enc_opts *enc_opts)
{
	struct geneve_opt *opt;
	struct nlattr *nest;
	int opt_off = 0;

	nest = nla_nest_start_noflag(skb, TCA_FLOWER_KEY_ENC_OPTS_GENEVE);
	if (!nest)
		goto nla_put_failure;

	while (enc_opts->len > opt_off) {
		opt = (struct geneve_opt *)&enc_opts->data[opt_off];

		if (nla_put_be16(skb, TCA_FLOWER_KEY_ENC_OPT_GENEVE_CLASS,
				 opt->opt_class))
			goto nla_put_failure;
		if (nla_put_u8(skb, TCA_FLOWER_KEY_ENC_OPT_GENEVE_TYPE,
			       opt->type))
			goto nla_put_failure;
		if (nla_put(skb, TCA_FLOWER_KEY_ENC_OPT_GENEVE_DATA,
			    opt->length * 4, opt->opt_data))
			goto nla_put_failure;

		opt_off += sizeof(struct geneve_opt) + opt->length * 4;
	}
	nla_nest_end(skb, nest);
	return 0;

nla_put_failure:
	nla_nest_cancel(skb, nest);
	return -EMSGSIZE;
}

static int fl_dump_key_vxlan_opt(struct sk_buff *skb,
				 struct flow_dissector_key_enc_opts *enc_opts)
{
	struct vxlan_metadata *md;
	struct nlattr *nest;

	nest = nla_nest_start_noflag(skb, TCA_FLOWER_KEY_ENC_OPTS_VXLAN);
	if (!nest)
		goto nla_put_failure;

	md = (struct vxlan_metadata *)&enc_opts->data[0];
	if (nla_put_u32(skb, TCA_FLOWER_KEY_ENC_OPT_VXLAN_GBP, md->gbp))
		goto nla_put_failure;

	nla_nest_end(skb, nest);
	return 0;

nla_put_failure:
	nla_nest_cancel(skb, nest);
	return -EMSGSIZE;
}

static int fl_dump_key_erspan_opt(struct sk_buff *skb,
				  struct flow_dissector_key_enc_opts *enc_opts)
{
	struct erspan_metadata *md;
	struct nlattr *nest;

	nest = nla_nest_start_noflag(skb, TCA_FLOWER_KEY_ENC_OPTS_ERSPAN);
	if (!nest)
		goto nla_put_failure;

	md = (struct erspan_metadata *)&enc_opts->data[0];
	if (nla_put_u8(skb, TCA_FLOWER_KEY_ENC_OPT_ERSPAN_VER, md->version))
		goto nla_put_failure;

	if (md->version == 1 &&
	    nla_put_be32(skb, TCA_FLOWER_KEY_ENC_OPT_ERSPAN_INDEX, md->u.index))
		goto nla_put_failure;

	if (md->version == 2 &&
	    (nla_put_u8(skb, TCA_FLOWER_KEY_ENC_OPT_ERSPAN_DIR,
			md->u.md2.dir) ||
	     nla_put_u8(skb, TCA_FLOWER_KEY_ENC_OPT_ERSPAN_HWID,
			get_hwid(&md->u.md2))))
		goto nla_put_failure;

	nla_nest_end(skb, nest);
	return 0;

nla_put_failure:
	nla_nest_cancel(skb, nest);
	return -EMSGSIZE;
}

static int fl_dump_key_ct(struct sk_buff *skb,
			  struct flow_dissector_key_ct *key,
			  struct flow_dissector_key_ct *mask)
{
	if (IS_ENABLED(CONFIG_NF_CONNTRACK) &&
	    fl_dump_key_val(skb, &key->ct_state, TCA_FLOWER_KEY_CT_STATE,
			    &mask->ct_state, TCA_FLOWER_KEY_CT_STATE_MASK,
			    sizeof(key->ct_state)))
		goto nla_put_failure;

	if (IS_ENABLED(CONFIG_NF_CONNTRACK_ZONES) &&
	    fl_dump_key_val(skb, &key->ct_zone, TCA_FLOWER_KEY_CT_ZONE,
			    &mask->ct_zone, TCA_FLOWER_KEY_CT_ZONE_MASK,
			    sizeof(key->ct_zone)))
		goto nla_put_failure;

	if (IS_ENABLED(CONFIG_NF_CONNTRACK_MARK) &&
	    fl_dump_key_val(skb, &key->ct_mark, TCA_FLOWER_KEY_CT_MARK,
			    &mask->ct_mark, TCA_FLOWER_KEY_CT_MARK_MASK,
			    sizeof(key->ct_mark)))
		goto nla_put_failure;

	if (IS_ENABLED(CONFIG_NF_CONNTRACK_LABELS) &&
	    fl_dump_key_val(skb, &key->ct_labels, TCA_FLOWER_KEY_CT_LABELS,
			    &mask->ct_labels, TCA_FLOWER_KEY_CT_LABELS_MASK,
			    sizeof(key->ct_labels)))
		goto nla_put_failure;

	return 0;

nla_put_failure:
	return -EMSGSIZE;
}

static int fl_dump_key_options(struct sk_buff *skb, int enc_opt_type,
			       struct flow_dissector_key_enc_opts *enc_opts)
{
	struct nlattr *nest;
	int err;

	if (!enc_opts->len)
		return 0;

	nest = nla_nest_start_noflag(skb, enc_opt_type);
	if (!nest)
		goto nla_put_failure;

	switch (enc_opts->dst_opt_type) {
	case TUNNEL_GENEVE_OPT:
		err = fl_dump_key_geneve_opt(skb, enc_opts);
		if (err)
			goto nla_put_failure;
		break;
	case TUNNEL_VXLAN_OPT:
		err = fl_dump_key_vxlan_opt(skb, enc_opts);
		if (err)
			goto nla_put_failure;
		break;
	case TUNNEL_ERSPAN_OPT:
		err = fl_dump_key_erspan_opt(skb, enc_opts);
		if (err)
			goto nla_put_failure;
		break;
	default:
		goto nla_put_failure;
	}
	nla_nest_end(skb, nest);
	return 0;

nla_put_failure:
	nla_nest_cancel(skb, nest);
	return -EMSGSIZE;
}

static int fl_dump_key_enc_opt(struct sk_buff *skb,
			       struct flow_dissector_key_enc_opts *key_opts,
			       struct flow_dissector_key_enc_opts *msk_opts)
{
	int err;

	err = fl_dump_key_options(skb, TCA_FLOWER_KEY_ENC_OPTS, key_opts);
	if (err)
		return err;

	return fl_dump_key_options(skb, TCA_FLOWER_KEY_ENC_OPTS_MASK, msk_opts);
}

static int fl_dump_key(struct sk_buff *skb, struct net *net,
		       struct fl_flow_key *key, struct fl_flow_key *mask)
{
	if (mask->meta.ingress_ifindex) {
		struct net_device *dev;

		dev = __dev_get_by_index(net, key->meta.ingress_ifindex);
		if (dev && nla_put_string(skb, TCA_FLOWER_INDEV, dev->name))
			goto nla_put_failure;
	}

	if (fl_dump_key_val(skb, key->eth.dst, TCA_FLOWER_KEY_ETH_DST,
			    mask->eth.dst, TCA_FLOWER_KEY_ETH_DST_MASK,
			    sizeof(key->eth.dst)) ||
	    fl_dump_key_val(skb, key->eth.src, TCA_FLOWER_KEY_ETH_SRC,
			    mask->eth.src, TCA_FLOWER_KEY_ETH_SRC_MASK,
			    sizeof(key->eth.src)) ||
	    fl_dump_key_val(skb, &key->basic.n_proto, TCA_FLOWER_KEY_ETH_TYPE,
			    &mask->basic.n_proto, TCA_FLOWER_UNSPEC,
			    sizeof(key->basic.n_proto)))
		goto nla_put_failure;

	if (fl_dump_key_mpls(skb, &key->mpls, &mask->mpls))
		goto nla_put_failure;

	if (fl_dump_key_vlan(skb, TCA_FLOWER_KEY_VLAN_ID,
			     TCA_FLOWER_KEY_VLAN_PRIO, &key->vlan, &mask->vlan))
		goto nla_put_failure;

	if (fl_dump_key_vlan(skb, TCA_FLOWER_KEY_CVLAN_ID,
			     TCA_FLOWER_KEY_CVLAN_PRIO,
			     &key->cvlan, &mask->cvlan) ||
	    (mask->cvlan.vlan_tpid &&
	     nla_put_be16(skb, TCA_FLOWER_KEY_VLAN_ETH_TYPE,
			  key->cvlan.vlan_tpid)))
		goto nla_put_failure;

	if (mask->basic.n_proto) {
		if (mask->cvlan.vlan_tpid) {
			if (nla_put_be16(skb, TCA_FLOWER_KEY_CVLAN_ETH_TYPE,
					 key->basic.n_proto))
				goto nla_put_failure;
		} else if (mask->vlan.vlan_tpid) {
			if (nla_put_be16(skb, TCA_FLOWER_KEY_VLAN_ETH_TYPE,
					 key->basic.n_proto))
				goto nla_put_failure;
		}
	}

	if ((key->basic.n_proto == htons(ETH_P_IP) ||
	     key->basic.n_proto == htons(ETH_P_IPV6)) &&
	    (fl_dump_key_val(skb, &key->basic.ip_proto, TCA_FLOWER_KEY_IP_PROTO,
			    &mask->basic.ip_proto, TCA_FLOWER_UNSPEC,
			    sizeof(key->basic.ip_proto)) ||
	    fl_dump_key_ip(skb, false, &key->ip, &mask->ip)))
		goto nla_put_failure;

	if (key->control.addr_type == FLOW_DISSECTOR_KEY_IPV4_ADDRS &&
	    (fl_dump_key_val(skb, &key->ipv4.src, TCA_FLOWER_KEY_IPV4_SRC,
			     &mask->ipv4.src, TCA_FLOWER_KEY_IPV4_SRC_MASK,
			     sizeof(key->ipv4.src)) ||
	     fl_dump_key_val(skb, &key->ipv4.dst, TCA_FLOWER_KEY_IPV4_DST,
			     &mask->ipv4.dst, TCA_FLOWER_KEY_IPV4_DST_MASK,
			     sizeof(key->ipv4.dst))))
		goto nla_put_failure;
	else if (key->control.addr_type == FLOW_DISSECTOR_KEY_IPV6_ADDRS &&
		 (fl_dump_key_val(skb, &key->ipv6.src, TCA_FLOWER_KEY_IPV6_SRC,
				  &mask->ipv6.src, TCA_FLOWER_KEY_IPV6_SRC_MASK,
				  sizeof(key->ipv6.src)) ||
		  fl_dump_key_val(skb, &key->ipv6.dst, TCA_FLOWER_KEY_IPV6_DST,
				  &mask->ipv6.dst, TCA_FLOWER_KEY_IPV6_DST_MASK,
				  sizeof(key->ipv6.dst))))
		goto nla_put_failure;

	if (key->basic.ip_proto == IPPROTO_TCP &&
	    (fl_dump_key_val(skb, &key->tp.src, TCA_FLOWER_KEY_TCP_SRC,
			     &mask->tp.src, TCA_FLOWER_KEY_TCP_SRC_MASK,
			     sizeof(key->tp.src)) ||
	     fl_dump_key_val(skb, &key->tp.dst, TCA_FLOWER_KEY_TCP_DST,
			     &mask->tp.dst, TCA_FLOWER_KEY_TCP_DST_MASK,
			     sizeof(key->tp.dst)) ||
	     fl_dump_key_val(skb, &key->tcp.flags, TCA_FLOWER_KEY_TCP_FLAGS,
			     &mask->tcp.flags, TCA_FLOWER_KEY_TCP_FLAGS_MASK,
			     sizeof(key->tcp.flags))))
		goto nla_put_failure;
	else if (key->basic.ip_proto == IPPROTO_UDP &&
		 (fl_dump_key_val(skb, &key->tp.src, TCA_FLOWER_KEY_UDP_SRC,
				  &mask->tp.src, TCA_FLOWER_KEY_UDP_SRC_MASK,
				  sizeof(key->tp.src)) ||
		  fl_dump_key_val(skb, &key->tp.dst, TCA_FLOWER_KEY_UDP_DST,
				  &mask->tp.dst, TCA_FLOWER_KEY_UDP_DST_MASK,
				  sizeof(key->tp.dst))))
		goto nla_put_failure;
	else if (key->basic.ip_proto == IPPROTO_SCTP &&
		 (fl_dump_key_val(skb, &key->tp.src, TCA_FLOWER_KEY_SCTP_SRC,
				  &mask->tp.src, TCA_FLOWER_KEY_SCTP_SRC_MASK,
				  sizeof(key->tp.src)) ||
		  fl_dump_key_val(skb, &key->tp.dst, TCA_FLOWER_KEY_SCTP_DST,
				  &mask->tp.dst, TCA_FLOWER_KEY_SCTP_DST_MASK,
				  sizeof(key->tp.dst))))
		goto nla_put_failure;
	else if (key->basic.n_proto == htons(ETH_P_IP) &&
		 key->basic.ip_proto == IPPROTO_ICMP &&
		 (fl_dump_key_val(skb, &key->icmp.type,
				  TCA_FLOWER_KEY_ICMPV4_TYPE, &mask->icmp.type,
				  TCA_FLOWER_KEY_ICMPV4_TYPE_MASK,
				  sizeof(key->icmp.type)) ||
		  fl_dump_key_val(skb, &key->icmp.code,
				  TCA_FLOWER_KEY_ICMPV4_CODE, &mask->icmp.code,
				  TCA_FLOWER_KEY_ICMPV4_CODE_MASK,
				  sizeof(key->icmp.code))))
		goto nla_put_failure;
	else if (key->basic.n_proto == htons(ETH_P_IPV6) &&
		 key->basic.ip_proto == IPPROTO_ICMPV6 &&
		 (fl_dump_key_val(skb, &key->icmp.type,
				  TCA_FLOWER_KEY_ICMPV6_TYPE, &mask->icmp.type,
				  TCA_FLOWER_KEY_ICMPV6_TYPE_MASK,
				  sizeof(key->icmp.type)) ||
		  fl_dump_key_val(skb, &key->icmp.code,
				  TCA_FLOWER_KEY_ICMPV6_CODE, &mask->icmp.code,
				  TCA_FLOWER_KEY_ICMPV6_CODE_MASK,
				  sizeof(key->icmp.code))))
		goto nla_put_failure;
	else if ((key->basic.n_proto == htons(ETH_P_ARP) ||
		  key->basic.n_proto == htons(ETH_P_RARP)) &&
		 (fl_dump_key_val(skb, &key->arp.sip,
				  TCA_FLOWER_KEY_ARP_SIP, &mask->arp.sip,
				  TCA_FLOWER_KEY_ARP_SIP_MASK,
				  sizeof(key->arp.sip)) ||
		  fl_dump_key_val(skb, &key->arp.tip,
				  TCA_FLOWER_KEY_ARP_TIP, &mask->arp.tip,
				  TCA_FLOWER_KEY_ARP_TIP_MASK,
				  sizeof(key->arp.tip)) ||
		  fl_dump_key_val(skb, &key->arp.op,
				  TCA_FLOWER_KEY_ARP_OP, &mask->arp.op,
				  TCA_FLOWER_KEY_ARP_OP_MASK,
				  sizeof(key->arp.op)) ||
		  fl_dump_key_val(skb, key->arp.sha, TCA_FLOWER_KEY_ARP_SHA,
				  mask->arp.sha, TCA_FLOWER_KEY_ARP_SHA_MASK,
				  sizeof(key->arp.sha)) ||
		  fl_dump_key_val(skb, key->arp.tha, TCA_FLOWER_KEY_ARP_THA,
				  mask->arp.tha, TCA_FLOWER_KEY_ARP_THA_MASK,
				  sizeof(key->arp.tha))))
		goto nla_put_failure;

	if ((key->basic.ip_proto == IPPROTO_TCP ||
	     key->basic.ip_proto == IPPROTO_UDP ||
	     key->basic.ip_proto == IPPROTO_SCTP) &&
	     fl_dump_key_port_range(skb, key, mask))
		goto nla_put_failure;

	if (key->enc_control.addr_type == FLOW_DISSECTOR_KEY_IPV4_ADDRS &&
	    (fl_dump_key_val(skb, &key->enc_ipv4.src,
			    TCA_FLOWER_KEY_ENC_IPV4_SRC, &mask->enc_ipv4.src,
			    TCA_FLOWER_KEY_ENC_IPV4_SRC_MASK,
			    sizeof(key->enc_ipv4.src)) ||
	     fl_dump_key_val(skb, &key->enc_ipv4.dst,
			     TCA_FLOWER_KEY_ENC_IPV4_DST, &mask->enc_ipv4.dst,
			     TCA_FLOWER_KEY_ENC_IPV4_DST_MASK,
			     sizeof(key->enc_ipv4.dst))))
		goto nla_put_failure;
	else if (key->enc_control.addr_type == FLOW_DISSECTOR_KEY_IPV6_ADDRS &&
		 (fl_dump_key_val(skb, &key->enc_ipv6.src,
			    TCA_FLOWER_KEY_ENC_IPV6_SRC, &mask->enc_ipv6.src,
			    TCA_FLOWER_KEY_ENC_IPV6_SRC_MASK,
			    sizeof(key->enc_ipv6.src)) ||
		 fl_dump_key_val(skb, &key->enc_ipv6.dst,
				 TCA_FLOWER_KEY_ENC_IPV6_DST,
				 &mask->enc_ipv6.dst,
				 TCA_FLOWER_KEY_ENC_IPV6_DST_MASK,
			    sizeof(key->enc_ipv6.dst))))
		goto nla_put_failure;

	if (fl_dump_key_val(skb, &key->enc_key_id, TCA_FLOWER_KEY_ENC_KEY_ID,
			    &mask->enc_key_id, TCA_FLOWER_UNSPEC,
			    sizeof(key->enc_key_id)) ||
	    fl_dump_key_val(skb, &key->enc_tp.src,
			    TCA_FLOWER_KEY_ENC_UDP_SRC_PORT,
			    &mask->enc_tp.src,
			    TCA_FLOWER_KEY_ENC_UDP_SRC_PORT_MASK,
			    sizeof(key->enc_tp.src)) ||
	    fl_dump_key_val(skb, &key->enc_tp.dst,
			    TCA_FLOWER_KEY_ENC_UDP_DST_PORT,
			    &mask->enc_tp.dst,
			    TCA_FLOWER_KEY_ENC_UDP_DST_PORT_MASK,
			    sizeof(key->enc_tp.dst)) ||
	    fl_dump_key_ip(skb, true, &key->enc_ip, &mask->enc_ip) ||
	    fl_dump_key_enc_opt(skb, &key->enc_opts, &mask->enc_opts))
		goto nla_put_failure;

	if (fl_dump_key_ct(skb, &key->ct, &mask->ct))
		goto nla_put_failure;

	if (fl_dump_key_flags(skb, key->control.flags, mask->control.flags))
		goto nla_put_failure;

	return 0;

nla_put_failure:
	return -EMSGSIZE;
}

static int fl_dump(struct net *net, struct tcf_proto *tp, void *fh,
		   struct sk_buff *skb, struct tcmsg *t, bool rtnl_held)
{
	struct cls_fl_filter *f = fh;
	struct nlattr *nest;
	struct fl_flow_key *key, *mask;
	bool skip_hw;

	if (!f)
		return skb->len;

	t->tcm_handle = f->handle;

	nest = nla_nest_start_noflag(skb, TCA_OPTIONS);
	if (!nest)
		goto nla_put_failure;

	spin_lock(&tp->lock);

	if (f->res.classid &&
	    nla_put_u32(skb, TCA_FLOWER_CLASSID, f->res.classid))
		goto nla_put_failure_locked;

	key = &f->key;
	mask = &f->mask->key;
	skip_hw = tc_skip_hw(f->flags);

	if (fl_dump_key(skb, net, key, mask))
		goto nla_put_failure_locked;

	//存入flower的标记
	if (f->flags && nla_put_u32(skb, TCA_FLOWER_FLAGS, f->flags))
		goto nla_put_failure_locked;

	spin_unlock(&tp->lock);

	if (!skip_hw)
		fl_hw_update_stats(tp, f, rtnl_held);

	if (nla_put_u32(skb, TCA_FLOWER_IN_HW_COUNT, f->in_hw_count))
		goto nla_put_failure;

	if (tcf_exts_dump(skb, &f->exts))
		goto nla_put_failure;

	nla_nest_end(skb, nest);

	if (tcf_exts_dump_stats(skb, &f->exts) < 0)
		goto nla_put_failure;

	return skb->len;

nla_put_failure_locked:
	spin_unlock(&tp->lock);
nla_put_failure:
	nla_nest_cancel(skb, nest);
	return -1;
}

static int fl_tmplt_dump(struct sk_buff *skb, struct net *net, void *tmplt_priv)
{
	struct fl_flow_tmplt *tmplt = tmplt_priv;
	struct fl_flow_key *key, *mask;
	struct nlattr *nest;

	nest = nla_nest_start_noflag(skb, TCA_OPTIONS);
	if (!nest)
		goto nla_put_failure;

	key = &tmplt->dummy_key;
	mask = &tmplt->mask;

	if (fl_dump_key(skb, net, key, mask))
		goto nla_put_failure;

	nla_nest_end(skb, nest);

	return skb->len;

nla_put_failure:
	nla_nest_cancel(skb, nest);
	return -EMSGSIZE;
}

static void fl_bind_class(void *fh, u32 classid, unsigned long cl)
{
	struct cls_fl_filter *f = fh;

	if (f && f->res.classid == classid)
		f->res.class = cl;
}

<<<<<<< HEAD
//注册flower关键字对应的ops
=======
static bool fl_delete_empty(struct tcf_proto *tp)
{
	struct cls_fl_head *head = fl_head_dereference(tp);

	spin_lock(&tp->lock);
	tp->deleting = idr_is_empty(&head->handle_idr);
	spin_unlock(&tp->lock);

	return tp->deleting;
}

>>>>>>> 3a562aee
static struct tcf_proto_ops cls_fl_ops __read_mostly = {
	.kind		= "flower",
	.classify	= fl_classify,
	.init		= fl_init,
	.destroy	= fl_destroy,
	//通过handle找对应的元素
	.get		= fl_get,
	.put		= fl_put,
	//添加或修改flower规则，并触发向硬件下发
	.change		= fl_change,
	.delete		= fl_delete,
	.delete_empty	= fl_delete_empty,
	.walk		= fl_walk,
	.reoffload	= fl_reoffload,
	.hw_add		= fl_hw_add,
	.hw_del		= fl_hw_del,
	.dump		= fl_dump,
	.bind_class	= fl_bind_class,
	.tmplt_create	= fl_tmplt_create,
	.tmplt_destroy	= fl_tmplt_destroy,
	.tmplt_dump	= fl_tmplt_dump,
	.owner		= THIS_MODULE,
	.flags		= TCF_PROTO_OPS_DOIT_UNLOCKED,
};

//注册flower关键字对应的分类器ops
static int __init cls_fl_init(void)
{
	return register_tcf_proto_ops(&cls_fl_ops);
}

static void __exit cls_fl_exit(void)
{
	unregister_tcf_proto_ops(&cls_fl_ops);
}

module_init(cls_fl_init);
module_exit(cls_fl_exit);

MODULE_AUTHOR("Jiri Pirko <jiri@resnulli.us>");
MODULE_DESCRIPTION("Flower classifier");
MODULE_LICENSE("GPL v2");<|MERGE_RESOLUTION|>--- conflicted
+++ resolved
@@ -2936,9 +2936,6 @@
 		f->res.class = cl;
 }
 
-<<<<<<< HEAD
-//注册flower关键字对应的ops
-=======
 static bool fl_delete_empty(struct tcf_proto *tp)
 {
 	struct cls_fl_head *head = fl_head_dereference(tp);
@@ -2950,7 +2947,7 @@
 	return tp->deleting;
 }
 
->>>>>>> 3a562aee
+//注册flower关键字对应的ops
 static struct tcf_proto_ops cls_fl_ops __read_mostly = {
 	.kind		= "flower",
 	.classify	= fl_classify,
