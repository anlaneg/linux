--- conflicted
+++ resolved
@@ -380,18 +380,14 @@
 		skb_flow_dissect_ct(skb, &mask->dissector, &skb_key,
 				    fl_ct_info_to_flower_map,
 				    ARRAY_SIZE(fl_ct_info_to_flower_map),
-<<<<<<< HEAD
-				    post_ct);
+				    post_ct, zone);
 		/*解析skb->hash*/
-=======
-				    post_ct, zone);
->>>>>>> 028192fe
 		skb_flow_dissect_hash(skb, &mask->dissector, &skb_key);
 		/*解析skb中的mask->dissector提及的字段，并将解析结果存入到skb_key中*/
 		skb_flow_dissect(skb, &mask->dissector, &skb_key,
 				 FLOW_DISSECTOR_F_STOP_BEFORE_ENCAP);
-	//解析action
-
+
+		//解析action
 		f = fl_mask_lookup(mask, &skb_key);
 		if (f && !tc_skip_sw(f->flags)) {
 			*res = f->res;
@@ -2463,12 +2459,8 @@
 		cls_flower.rule->match.mask = &f->mask->key;
 		cls_flower.rule->match.key = &f->mkey;
 
-<<<<<<< HEAD
 		//实现action转换
-		err = tc_setup_flow_action(&cls_flower.rule->action, &f->exts);
-=======
 		err = tc_setup_offload_action(&cls_flower.rule->action, &f->exts);
->>>>>>> 028192fe
 		if (err) {
 			kfree(cls_flower.rule);
 			if (tc_skip_sw(f->flags)) {
