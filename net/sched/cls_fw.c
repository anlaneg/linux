// SPDX-License-Identifier: GPL-2.0-or-later
/*
 * net/sched/cls_fw.c	Classifier mapping ipchains' fwmark to traffic class.
 *
 * Authors:	Alexey Kuznetsov, <kuznet@ms2.inr.ac.ru>
 *
 * Changes:
 * Karlis Peisenieks <karlis@mt.lv> : 990415 : fw_walk off by one
 * Karlis Peisenieks <karlis@mt.lv> : 990415 : fw_delete killed all the filter (and kernel).
 * Alex <alex@pilotsoft.com> : 2004xxyy: Added Action extension
 */

#include <linux/module.h>
#include <linux/slab.h>
#include <linux/types.h>
#include <linux/kernel.h>
#include <linux/string.h>
#include <linux/errno.h>
#include <linux/skbuff.h>
#include <net/netlink.h>
#include <net/act_api.h>
#include <net/pkt_cls.h>
#include <net/sch_generic.h>

#define HTSIZE 256

struct fw_head {
	u32			mask;
	/*存储匹配规则*/
	struct fw_filter __rcu	*ht[HTSIZE];
	struct rcu_head		rcu;
};

struct fw_filter {
    /*串连下一条匹配*/
	struct fw_filter __rcu	*next;
	/*fw mark编号*/
	u32			id;
	/*规则动作*/
	struct tcf_result	res;
	/*接口匹配*/
	int			ifindex;
	/*filter扩展action*/
	struct tcf_exts		exts;
	struct tcf_proto	*tp;
	struct rcu_work		rwork;
};

static u32 fw_hash(u32 handle)
{
	handle ^= (handle >> 16);
	handle ^= (handle >> 8);
	return handle % HTSIZE;
}

static int fw_classify(struct sk_buff *skb, const struct tcf_proto *tp,
		       struct tcf_result *res)
{
	struct fw_head *head = rcu_dereference_bh(tp->root);
	struct fw_filter *f;
	int r;
	u32 id = skb->mark;

	if (head != NULL) {
	    /*head不为空，以head中的ht规则为准*/
		id &= head->mask;

		for (f = rcu_dereference_bh(head->ht[fw_hash(id)]); f;
		     f = rcu_dereference_bh(f->next)) {
			if (f->id == id) {
				*res = f->res;
				if (!tcf_match_indev(skb, f->ifindex))
					continue;
				r = tcf_exts_exec(skb, &f->exts, res);
				if (r < 0)
					continue;

				return r;
			}
		}
	} else {
	    /*按skb->mark进行res->classid分类*/
		struct Qdisc *q = tcf_block_q(tp->chain->block);

		/* Old method: classify the packet using its skb mark. */
		if (id && (TC_H_MAJ(id) == 0 ||
			   !(TC_H_MAJ(id ^ q->handle)))) {
			res->classid = id;
			res->class = 0;
			return 0;
		}
	}

	return -1;
}

/*通过handle查找规则*/
static void *fw_get(struct tcf_proto *tp, u32 handle)
{
	struct fw_head *head = rtnl_dereference(tp->root);
	struct fw_filter *f;

	if (head == NULL)
		return NULL;

	f = rtnl_dereference(head->ht[fw_hash(handle)]);
	for (; f; f = rtnl_dereference(f->next)) {
		if (f->id == handle)
			return f;
	}
	return NULL;
}

static int fw_init(struct tcf_proto *tp)
{
	/* We don't allocate fw_head here, because in the old method
	 * we don't need it at all.
	 */
	return 0;
}

static void __fw_delete_filter(struct fw_filter *f)
{
	tcf_exts_destroy(&f->exts);
	tcf_exts_put_net(&f->exts);
	kfree(f);
}

static void fw_delete_filter_work(struct work_struct *work)
{
	struct fw_filter *f = container_of(to_rcu_work(work),
					   struct fw_filter,
					   rwork);
	rtnl_lock();
	__fw_delete_filter(f);
	rtnl_unlock();
}

static void fw_destroy(struct tcf_proto *tp, bool rtnl_held,
		       struct netlink_ext_ack *extack)
{
	struct fw_head *head = rtnl_dereference(tp->root);
	struct fw_filter *f;
	int h;

	if (head == NULL)
		return;

	for (h = 0; h < HTSIZE; h++) {
		while ((f = rtnl_dereference(head->ht[h])) != NULL) {
			RCU_INIT_POINTER(head->ht[h],
					 rtnl_dereference(f->next));
			tcf_unbind_filter(tp, &f->res);
			if (tcf_exts_get_net(&f->exts))
				tcf_queue_work(&f->rwork, fw_delete_filter_work);
			else
				__fw_delete_filter(f);
		}
	}
	kfree_rcu(head, rcu);
}

static int fw_delete(struct tcf_proto *tp, void *arg, bool *last,
		     bool rtnl_held, struct netlink_ext_ack *extack)
{
	struct fw_head *head = rtnl_dereference(tp->root);
	struct fw_filter *f = arg;
	struct fw_filter __rcu **fp;
	struct fw_filter *pfp;
	int ret = -EINVAL;
	int h;

	if (head == NULL || f == NULL)
		goto out;

	fp = &head->ht[fw_hash(f->id)];

	for (pfp = rtnl_dereference(*fp); pfp;
	     fp = &pfp->next, pfp = rtnl_dereference(*fp)) {
		if (pfp == f) {
			RCU_INIT_POINTER(*fp, rtnl_dereference(f->next));
			tcf_unbind_filter(tp, &f->res);
			tcf_exts_get_net(&f->exts);
			tcf_queue_work(&f->rwork, fw_delete_filter_work);
			ret = 0;
			break;
		}
	}

	*last = true;
	for (h = 0; h < HTSIZE; h++) {
		if (rcu_access_pointer(head->ht[h])) {
			*last = false;
			break;
		}
	}

out:
	return ret;
}

static const struct nla_policy fw_policy[TCA_FW_MAX + 1] = {
	[TCA_FW_CLASSID]	= { .type = NLA_U32 },
	[TCA_FW_INDEV]		= { .type = NLA_STRING, .len = IFNAMSIZ },
	[TCA_FW_MASK]		= { .type = NLA_U32 },
};

static int fw_set_parms(struct net *net, struct tcf_proto *tp,
			struct fw_filter *f, struct nlattr **tb,
			struct nlattr **tca, unsigned long base, u32 flags,
			struct netlink_ext_ack *extack)
{
	struct fw_head *head = rtnl_dereference(tp->root);
	u32 mask;
	int err;

	err = tcf_exts_validate(net, tp, tb, tca[TCA_RATE], &f->exts, flags,
				extack);
	if (err < 0)
		return err;

	if (tb[TCA_FW_CLASSID]) {
		f->res.classid = nla_get_u32(tb[TCA_FW_CLASSID]);
		tcf_bind_filter(tp, &f->res, base);
	}

	if (tb[TCA_FW_INDEV]) {
		int ret;
		ret = tcf_change_indev(net, tb[TCA_FW_INDEV], extack);
		if (ret < 0)
			return ret;
		f->ifindex = ret;
	}

	err = -EINVAL;
	if (tb[TCA_FW_MASK]) {
		mask = nla_get_u32(tb[TCA_FW_MASK]);
		if (mask != head->mask)
			return err;
	} else if (head->mask != 0xFFFFFFFF)
		return err;

	return 0;
}

static int fw_change(struct net *net, struct sk_buff *in_skb,
		     struct tcf_proto *tp, unsigned long base,
<<<<<<< HEAD
		     u32 handle, struct nlattr **tca, void **arg/*filter规则*/,
		     bool ovr, bool rtnl_held,
		     struct netlink_ext_ack *extack)
=======
		     u32 handle, struct nlattr **tca, void **arg,
		     u32 flags, struct netlink_ext_ack *extack)
>>>>>>> ce840177
{
	struct fw_head *head = rtnl_dereference(tp->root);
	struct fw_filter *f = *arg;
	struct nlattr *opt = tca[TCA_OPTIONS];
	struct nlattr *tb[TCA_FW_MAX + 1];
	int err;

	if (!opt)
		return handle ? -EINVAL : 0; /* Succeed if it is old method. */

	err = nla_parse_nested_deprecated(tb, TCA_FW_MAX, opt, fw_policy,
					  NULL);
	if (err < 0)
		return err;

	if (f) {
		struct fw_filter *pfp, *fnew;
		struct fw_filter __rcu **fp;

		if (f->id != handle && handle)
			return -EINVAL;

		/*填充new filter*/
		fnew = kzalloc(sizeof(struct fw_filter), GFP_KERNEL);
		if (!fnew)
			return -ENOBUFS;

		fnew->id = f->id;
		fnew->res = f->res;
		fnew->ifindex = f->ifindex;
		fnew->tp = f->tp;

		/*规则对应的action*/
		err = tcf_exts_init(&fnew->exts, net, TCA_FW_ACT,
				    TCA_FW_POLICE);
		if (err < 0) {
			kfree(fnew);
			return err;
		}

		err = fw_set_parms(net, tp, fnew, tb, tca, base, flags, extack);
		if (err < 0) {
			tcf_exts_destroy(&fnew->exts);
			kfree(fnew);
			return err;
		}

		/*加入到hash表中*/
		fp = &head->ht[fw_hash(fnew->id)];
		for (pfp = rtnl_dereference(*fp); pfp;
		     fp = &pfp->next, pfp = rtnl_dereference(*fp))
			if (pfp == f)
				break;

		RCU_INIT_POINTER(fnew->next, rtnl_dereference(pfp->next));
		rcu_assign_pointer(*fp, fnew);
		tcf_unbind_filter(tp, &f->res);
		tcf_exts_get_net(&f->exts);
		/*规则移除work*/
		tcf_queue_work(&f->rwork, fw_delete_filter_work);

		*arg = fnew;
		return err;
	}

	if (!handle)
		return -EINVAL;

	if (!head) {
		u32 mask = 0xFFFFFFFF;
		if (tb[TCA_FW_MASK])
			mask = nla_get_u32(tb[TCA_FW_MASK]);

		head = kzalloc(sizeof(*head), GFP_KERNEL);
		if (!head)
			return -ENOBUFS;
		head->mask = mask;

		rcu_assign_pointer(tp->root, head);
	}

	f = kzalloc(sizeof(struct fw_filter), GFP_KERNEL);
	if (f == NULL)
		return -ENOBUFS;

	err = tcf_exts_init(&f->exts, net, TCA_FW_ACT, TCA_FW_POLICE);
	if (err < 0)
		goto errout;
	f->id = handle;
	f->tp = tp;

	err = fw_set_parms(net, tp, f, tb, tca, base, flags, extack);
	if (err < 0)
		goto errout;

	RCU_INIT_POINTER(f->next, head->ht[fw_hash(handle)]);
	rcu_assign_pointer(head->ht[fw_hash(handle)], f);

	*arg = f;
	return 0;

errout:
	tcf_exts_destroy(&f->exts);
	kfree(f);
	return err;
}

/*调用arg->fn回调，完成规则遍历*/
static void fw_walk(struct tcf_proto *tp, struct tcf_walker *arg,
		    bool rtnl_held)
{
	struct fw_head *head = rtnl_dereference(tp->root);
	int h;

	if (head == NULL)
		arg->stop = 1;

	if (arg->stop)
		return;

	for (h = 0; h < HTSIZE; h++) {
		struct fw_filter *f;

		for (f = rtnl_dereference(head->ht[h]); f;
		     f = rtnl_dereference(f->next)) {
			if (arg->count < arg->skip) {
				arg->count++;
				continue;
			}
			if (arg->fn(tp, f, arg) < 0) {
				arg->stop = 1;
				return;
			}
			arg->count++;
		}
	}
}

/*实现规则dump*/
static int fw_dump(struct net *net, struct tcf_proto *tp, void *fh,
		   struct sk_buff *skb, struct tcmsg *t, bool rtnl_held)
{
	struct fw_head *head = rtnl_dereference(tp->root);
	struct fw_filter *f = fh;
	struct nlattr *nest;

	if (f == NULL)
		return skb->len;

	t->tcm_handle = f->id;

	if (!f->res.classid && !tcf_exts_has_actions(&f->exts))
		return skb->len;

	nest = nla_nest_start_noflag(skb, TCA_OPTIONS);
	if (nest == NULL)
		goto nla_put_failure;

	if (f->res.classid &&
	    nla_put_u32(skb, TCA_FW_CLASSID, f->res.classid))
		goto nla_put_failure;
	if (f->ifindex) {
		struct net_device *dev;
		dev = __dev_get_by_index(net, f->ifindex);
		if (dev && nla_put_string(skb, TCA_FW_INDEV, dev->name))
			goto nla_put_failure;
	}
	if (head->mask != 0xFFFFFFFF &&
	    nla_put_u32(skb, TCA_FW_MASK, head->mask))
		goto nla_put_failure;

	if (tcf_exts_dump(skb, &f->exts) < 0)
		goto nla_put_failure;

	nla_nest_end(skb, nest);

	if (tcf_exts_dump_stats(skb, &f->exts) < 0)
		goto nla_put_failure;

	return skb->len;

nla_put_failure:
	nla_nest_cancel(skb, nest);
	return -1;
}

static void fw_bind_class(void *fh, u32 classid, unsigned long cl, void *q,
			  unsigned long base)
{
	struct fw_filter *f = fh;

	if (f && f->res.classid == classid) {
		if (cl)
			__tcf_bind_filter(q, &f->res, base);
		else
			__tcf_unbind_filter(q, &f->res);
	}
}

//skb->mark匹配操作集
static struct tcf_proto_ops cls_fw_ops __read_mostly = {
	.kind		=	"fw",
	.classify	=	fw_classify,
	.init		=	fw_init,
	.destroy	=	fw_destroy,
	.get		=	fw_get,
	.change		=	fw_change,
	.delete		=	fw_delete,
	.walk		=	fw_walk,
	.dump		=	fw_dump,
	.bind_class	=	fw_bind_class,
	.owner		=	THIS_MODULE,
};

static int __init init_fw(void)
{
	return register_tcf_proto_ops(&cls_fw_ops);
}

static void __exit exit_fw(void)
{
	unregister_tcf_proto_ops(&cls_fw_ops);
}

module_init(init_fw)
module_exit(exit_fw)
MODULE_LICENSE("GPL");<|MERGE_RESOLUTION|>--- conflicted
+++ resolved
@@ -245,14 +245,8 @@
 
 static int fw_change(struct net *net, struct sk_buff *in_skb,
 		     struct tcf_proto *tp, unsigned long base,
-<<<<<<< HEAD
-		     u32 handle, struct nlattr **tca, void **arg/*filter规则*/,
-		     bool ovr, bool rtnl_held,
-		     struct netlink_ext_ack *extack)
-=======
 		     u32 handle, struct nlattr **tca, void **arg,
 		     u32 flags, struct netlink_ext_ack *extack)
->>>>>>> ce840177
 {
 	struct fw_head *head = rtnl_dereference(tp->root);
 	struct fw_filter *f = *arg;
