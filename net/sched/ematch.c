--- conflicted
+++ resolved
@@ -269,12 +269,9 @@
 			 * the value carried.
 			 */
 			if (em_hdr->flags & TCF_EM_SIMPLE) {
-<<<<<<< HEAD
-			    /*简单数据，直接置data*/
-=======
 				if (em->ops->datalen > 0)
 					goto errout;
->>>>>>> fe15c26e
+				/*简单数据，直接置data*/
 				if (data_len < sizeof(u32))
 					goto errout;
 				em->data = *(u32 *) data;
