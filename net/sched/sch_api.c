--- conflicted
+++ resolved
@@ -277,13 +277,9 @@
 	    root->handle == handle)
 		return root;
 
-<<<<<<< HEAD
 	//自root中查找的qdisc
-	hash_for_each_possible_rcu(qdisc_dev(root)->qdisc_hash, q, hash, handle) {
-=======
 	hash_for_each_possible_rcu(qdisc_dev(root)->qdisc_hash, q, hash, handle,
 				   lockdep_rtnl_is_held()) {
->>>>>>> 00e4db51
 		if (q->handle == handle)
 			return q;
 	}
