--- conflicted
+++ resolved
@@ -1422,12 +1422,7 @@
 }
 
 const struct nla_policy rtm_tca_policy[TCA_MAX + 1] = {
-<<<<<<< HEAD
-	[TCA_KIND]		= { .type = NLA_NUL_STRING,
-				    .len = IFNAMSIZ - 1 },//filter名称
-=======
-	[TCA_KIND]		= { .type = NLA_STRING },
->>>>>>> 56cfd250
+	[TCA_KIND]		= { .type = NLA_STRING },//filter名称
 	[TCA_RATE]		= { .type = NLA_BINARY,
 				    .len = sizeof(struct tc_estimator) },
 	[TCA_STAB]		= { .type = NLA_NESTED },
