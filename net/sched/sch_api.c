--- conflicted
+++ resolved
@@ -175,12 +175,8 @@
 }
 EXPORT_SYMBOL(register_qdisc);
 
-<<<<<<< HEAD
 //队列操作集解注册
-int unregister_qdisc(struct Qdisc_ops *qops)
-=======
 void unregister_qdisc(struct Qdisc_ops *qops)
->>>>>>> 97ee9d1c
 {
 	struct Qdisc_ops *q, **qp;
 	int err = -ENOENT;
@@ -1228,21 +1224,13 @@
 
    Parameters are passed via opt.
  */
-<<<<<<< HEAD
+
 //执行qdisc创建
 static struct Qdisc *qdisc_create(struct net_device *dev/*qdisc关联的dev*/,
 				  struct netdev_queue *dev_queue/*dev关联的ingress queue*/,
-				  struct Qdisc *p, u32 parent/*关联的父队列*/, u32 handle/*待创建队列关联的id*/,
+				  u32 parent/*关联的父队列*/, u32 handle/*待创建队列关联的id*/,
 				  struct nlattr **tca/*配置项*/, int *errp,
 				  struct netlink_ext_ack *extack/*出参，保存出错信息*/)
-=======
-
-static struct Qdisc *qdisc_create(struct net_device *dev,
-				  struct netdev_queue *dev_queue,
-				  u32 parent, u32 handle,
-				  struct nlattr **tca, int *errp,
-				  struct netlink_ext_ack *extack)
->>>>>>> 97ee9d1c
 {
 	int err;
 	struct nlattr *kind = tca[TCA_KIND];
@@ -1756,12 +1744,8 @@
 	}
 	if (clid == TC_H_INGRESS) {
 		if (dev_ingress_queue(dev)) {
-<<<<<<< HEAD
-	        //创建ingress qdisc
-			q = qdisc_create(dev, dev_ingress_queue(dev), p,
-=======
+			//创建ingress qdisc
 			q = qdisc_create(dev, dev_ingress_queue(dev),
->>>>>>> 97ee9d1c
 					 tcm->tcm_parent, tcm->tcm_parent,
 					 tca, &err, extack);
 		} else {
