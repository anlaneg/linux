--- conflicted
+++ resolved
@@ -1180,16 +1180,10 @@
 		num_q = dev->num_tx_queues;/*设备tx队列数*/
 		if ((q && q->flags & TCQ_F_INGRESS) ||
 		    (new && new->flags & TCQ_F_INGRESS)) {
-<<<<<<< HEAD
-			num_q = 1;/*ingress的q定为1*/
-			ingress = 1;
-			if (!dev_ingress_queue(dev)) {
-			    /*ingress情况下，dev必须要有ingress_queue*/
-=======
 			ingress = 1;
 			dev_queue = dev_ingress_queue(dev);
 			if (!dev_queue) {
->>>>>>> 9d1694dc
+				/*ingress情况下，dev必须要有ingress_queue*/
 				NL_SET_ERR_MSG(extack, "Device does not have an ingress queue");
 				return -ENOENT;
 			}
@@ -1216,33 +1210,18 @@
 			/*如果有attach回调，且非ingress，则跳过*/
 			goto skip;
 
-<<<<<<< HEAD
-		for (i = 0; i < num_q; i++) {
-			struct netdev_queue *dev_queue = dev_ingress_queue(dev);
-
-			if (!ingress)
-				/*非ingress队列情况，取dev的tx队列*/
-=======
 		if (!ingress) {
+			/*非ingress队列情况，取dev的tx队列*/
 			for (i = 0; i < num_q; i++) {
->>>>>>> 9d1694dc
 				dev_queue = netdev_get_tx_queue(dev, i);
 				old = dev_graft_qdisc(dev_queue, new);
 
-<<<<<<< HEAD
-			/*设置dev_queue->qdisc，dev_queue->qdisc_sleeping*/
-			old = dev_graft_qdisc(dev_queue, new);
-			if (new && i > 0)
-				qdisc_refcount_inc(new);
-
-			if (!ingress)
-=======
 				if (new && i > 0)
 					qdisc_refcount_inc(new);
->>>>>>> 9d1694dc
 				qdisc_put(old);
 			}
 		} else {
+			/*设置dev_queue->qdisc，dev_queue->qdisc_sleeping*/
 			old = dev_graft_qdisc(dev_queue, NULL);
 
 			/* {ingress,clsact}_destroy() @old before grafting @new to avoid
@@ -1409,19 +1388,14 @@
 	sch->parent = parent;
 
 	if (handle == TC_H_INGRESS) {
-<<<<<<< HEAD
-		//如果要求创建的为ingress队列，则添加相应标记
-		sch->flags |= TCQ_F_INGRESS;
-		handle = TC_H_MAKE(TC_H_INGRESS, 0);/*更新handle*/
-=======
 		if (!(sch->flags & TCQ_F_INGRESS)) {
+			//要求创建的为ingress队列，则含相应标记
 			NL_SET_ERR_MSG(extack,
 				       "Specified parent ID is reserved for ingress and clsact Qdiscs");
 			err = -EINVAL;
 			goto err_out3;
 		}
-		handle = TC_H_MAKE(TC_H_INGRESS, 0);
->>>>>>> 9d1694dc
+		handle = TC_H_MAKE(TC_H_INGRESS, 0);/*更新handle*/
 	} else {
 		if (handle == 0) {
 			//未指定队列id，为队列申请id号
@@ -1732,10 +1706,7 @@
 /*
  * Create/change qdisc.
  */
-<<<<<<< HEAD
 //创建或修改qdisc
-=======
->>>>>>> 9d1694dc
 static int tc_modify_qdisc(struct sk_buff *skb, struct nlmsghdr *n,
 			   struct netlink_ext_ack *extack)
 {
@@ -1783,14 +1754,9 @@
 				}
 				/*clid是一个由major:minor组成，现在查此class绑定的队列*/
 				q = qdisc_leaf(p, clid);
-<<<<<<< HEAD
 			} else if (/*指明为ingress qdisc情况,尝试创建ingress qdisc*/dev_ingress_queue_create(dev)) {
 				//创建/获取dev->ingress_queue成功，使用TC_H_INGRESS qdisc
-				q = dev_ingress_queue(dev)->qdisc_sleeping;
-=======
-			} else if (dev_ingress_queue_create(dev)) {
 				q = rtnl_dereference(dev_ingress_queue(dev)->qdisc_sleeping);
->>>>>>> 9d1694dc
 			}
 		} else {
 			//clid为TC_H_ROOT,指明为根qdisc,则使用设备对应的根qdisc
@@ -1834,15 +1800,11 @@
 					NL_SET_ERR_MSG(extack, "Invalid qdisc name");
 					return -EINVAL;
 				}
-<<<<<<< HEAD
-
-=======
 				if (q->flags & TCQ_F_INGRESS) {
 					NL_SET_ERR_MSG(extack,
 						       "Cannot regraft ingress or clsact Qdiscs");
 					return -EINVAL;
 				}
->>>>>>> 9d1694dc
 				if (q == p ||
 				    (p && check_loop(q, p, 0))) {
 					/*指定的p与q相同*/
