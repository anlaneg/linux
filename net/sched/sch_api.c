// SPDX-License-Identifier: GPL-2.0-or-later
/*
 * net/sched/sch_api.c	Packet scheduler API.
 *
 * Authors:	Alexey Kuznetsov, <kuznet@ms2.inr.ac.ru>
 *
 * Fixes:
 *
 * Rani Assaf <rani@magic.metawire.com> :980802: JIFFIES and CPU clock sources are repaired.
 * Eduardo J. Blanco <ejbs@netlabs.com.uy> :990222: kmod support
 * Jamal Hadi Salim <hadi@nortelnetworks.com>: 990601: ingress support
 */

#include <linux/module.h>
#include <linux/types.h>
#include <linux/kernel.h>
#include <linux/string.h>
#include <linux/errno.h>
#include <linux/skbuff.h>
#include <linux/init.h>
#include <linux/proc_fs.h>
#include <linux/seq_file.h>
#include <linux/kmod.h>
#include <linux/list.h>
#include <linux/hrtimer.h>
#include <linux/slab.h>
#include <linux/hashtable.h>

#include <net/net_namespace.h>
#include <net/sock.h>
#include <net/netlink.h>
#include <net/pkt_sched.h>
#include <net/pkt_cls.h>

#include <trace/events/qdisc.h>

/*

   Short review.
   -------------

   This file consists of two interrelated parts:

   1. queueing disciplines manager frontend.
   2. traffic classes manager frontend.

   Generally, queueing discipline ("qdisc") is a black box,
   which is able to enqueue packets and to dequeue them (when
   device is ready to send something) in order and at times
   determined by algorithm hidden in it.

   qdisc's are divided to two categories:
   - "queues", which have no internal structure visible from outside.
   - "schedulers", which split all the packets to "traffic classes",
     using "packet classifiers" (look at cls_api.c)

   In turn, classes may have child qdiscs (as rule, queues)
   attached to them etc. etc. etc.

   The goal of the routines in this file is to translate
   information supplied by user in the form of handles
   to more intelligible for kernel form, to make some sanity
   checks and part of work, which is common to all qdiscs
   and to provide rtnetlink notifications.

   All real intelligent work is done inside qdisc modules.



   Every discipline has two major routines: enqueue and dequeue.

   ---dequeue

   dequeue usually returns a skb to send. It is allowed to return NULL,
   but it does not mean that queue is empty, it just means that
   discipline does not want to send anything this time.
   Queue is really empty if q->q.qlen == 0.
   For complicated disciplines with multiple queues q->q is not
   real packet queue, but however q->q.qlen must be valid.

   ---enqueue

   enqueue returns 0, if packet was enqueued successfully.
   If packet (this one or another one) was dropped, it returns
   not zero error code.
   NET_XMIT_DROP 	- this packet dropped
     Expected action: do not backoff, but wait until queue will clear.
   NET_XMIT_CN	 	- probably this packet enqueued, but another one dropped.
     Expected action: backoff or ignore

   Auxiliary routines:

   ---peek

   like dequeue but without removing a packet from the queue

   ---reset

   returns qdisc to initial state: purge all buffers, clear all
   timers, counters (except for statistics) etc.

   ---init

   initializes newly created qdisc.

   ---destroy

   destroys resources allocated by init and during lifetime of qdisc.

   ---change

   changes qdisc parameters.
 */

/* Protects list of registered TC modules. It is pure SMP lock. */
static DEFINE_RWLOCK(qdisc_mod_lock);


/************************************************
 *	Queueing disciplines manipulation.	*
 ************************************************/


/* The list of all installed queueing disciplines. */

static struct Qdisc_ops *qdisc_base;/*注册所有的qdisc_ops*/

/* Register/unregister queueing discipline */
//qdisc_ops注册
int register_qdisc(struct Qdisc_ops *qops/*排队规则操作集*/)
{
	struct Qdisc_ops *q, **qp;
	int rc = -EEXIST;

	write_lock(&qdisc_mod_lock);

	//检查qdisc是否已注册
	for (qp = &qdisc_base; (q = *qp) != NULL; qp = &q->next)
		if (!strcmp(qops->id, q->id))
			goto out;

	//提供默认的enqueue,dequeue,peek
	if (qops->enqueue == NULL)
		qops->enqueue = noop_qdisc_ops.enqueue;
	if (qops->peek == NULL) {
		if (qops->dequeue == NULL)
			qops->peek = noop_qdisc_ops.peek;
		else
			goto out_einval;
	}
	if (qops->dequeue == NULL)
		qops->dequeue = noop_qdisc_ops.dequeue;

	//检查分类器回调提供
	if (qops->cl_ops) {
		const struct Qdisc_class_ops *cops = qops->cl_ops;

		if (!(cops->find && cops->walk && cops->leaf))
			goto out_einval;

		if (cops->tcf_block && !(cops->bind_tcf && cops->unbind_tcf))
			goto out_einval;
	}

	qops->next = NULL;
	*qp = qops;//将ops注册到queues上
	rc = 0;
out:
	write_unlock(&qdisc_mod_lock);
	return rc;

out_einval:
	rc = -EINVAL;
	goto out;
}
EXPORT_SYMBOL(register_qdisc);

//队列操作集解注册
int unregister_qdisc(struct Qdisc_ops *qops)
{
	struct Qdisc_ops *q, **qp;
	int err = -ENOENT;

	write_lock(&qdisc_mod_lock);
	for (qp = &qdisc_base; (q = *qp) != NULL; qp = &q->next)
		if (q == qops)
			break;
	if (q) {
		*qp = q->next;
		q->next = NULL;
		err = 0;
	}
	write_unlock(&qdisc_mod_lock);
	return err;
}
EXPORT_SYMBOL(unregister_qdisc);

/* Get default qdisc if not otherwise specified */
//取排队队列名称
void qdisc_get_default(char *name, size_t len)
{
	read_lock(&qdisc_mod_lock);
	strlcpy(name, default_qdisc_ops->id, len);
	read_unlock(&qdisc_mod_lock);
}

//通过名称查排队队列
static struct Qdisc_ops *qdisc_lookup_default(const char *name)
{
	struct Qdisc_ops *q = NULL;

	for (q = qdisc_base; q; q = q->next) {
		if (!strcmp(name, q->id)) {
			if (!try_module_get(q->owner))
				q = NULL;
			break;
		}
	}

	return q;
}

/* Set new default qdisc to use */
//设置默认排队队列default_qdisc_ops
int qdisc_set_default(const char *name)
{
	const struct Qdisc_ops *ops;

	if (!capable(CAP_NET_ADMIN))
		return -EPERM;

	write_lock(&qdisc_mod_lock);
	ops = qdisc_lookup_default(name);
	if (!ops) {
		//未查询到对应的qdisc，尝试加载module,并重查
		/* Not found, drop lock and try to load module */
		write_unlock(&qdisc_mod_lock);
		request_module("sch_%s", name);
		write_lock(&qdisc_mod_lock);

		ops = qdisc_lookup_default(name);
	}

	if (ops) {
		/* Set new default */
		module_put(default_qdisc_ops->owner);
		default_qdisc_ops = ops;
	}
	write_unlock(&qdisc_mod_lock);

	return ops ? 0 : -ENOENT;
}

#ifdef CONFIG_NET_SCH_DEFAULT
/* Set default value from kernel config */
static int __init sch_default_qdisc(void)
{
	return qdisc_set_default(CONFIG_DEFAULT_NET_SCH);
}
late_initcall(sch_default_qdisc);
#endif

/* We know handle. Find qdisc among all qdisc's attached to device
 * (root qdisc, all its children, children of children etc.)
 * Note: caller either uses rtnl or rcu_read_lock()
 */
//给定排队队列handle,自根队列中获取对应队列
static struct Qdisc *qdisc_match_from_root(struct Qdisc *root, u32 handle)
{
	struct Qdisc *q;

	if (!qdisc_dev(root))
		/*root队列对应的dev不存在，检查是否root队列*/
		return (root->handle == handle ? root : NULL);

	if (!(root->flags & TCQ_F_BUILTIN) &&
	    root->handle == handle)
	    /*如果为非内建队列，且handle匹配，则直接返回*/
		return root;

	//自netdev中查找的qdisc
	hash_for_each_possible_rcu(qdisc_dev(root)->qdisc_hash, q, hash, handle,
				   lockdep_rtnl_is_held()) {
		if (q->handle == handle)
			return q;
	}
	return NULL;/*ingress队列将自此处返回*/
}

//将队列加入到net_device->qdisc_hash
void qdisc_hash_add(struct Qdisc *q, bool invisible)
{
	//仅非根队列且非ingress队列加入到qdisc_hash表中
	if ((q->parent != TC_H_ROOT) && !(q->flags & TCQ_F_INGRESS)) {
		ASSERT_RTNL();
		hash_add_rcu(qdisc_dev(q)->qdisc_hash, &q->hash, q->handle);
		if (invisible)
			q->flags |= TCQ_F_INVISIBLE;
	}
}
EXPORT_SYMBOL(qdisc_hash_add);

//除根队列，ingress队列外，删除指定队列
void qdisc_hash_del(struct Qdisc *q)
{
	if ((q->parent != TC_H_ROOT) && !(q->flags & TCQ_F_INGRESS)) {
		ASSERT_RTNL();
		hash_del_rcu(&q->hash);
	}
}
EXPORT_SYMBOL(qdisc_hash_del);

//通过队列handle查询qdisc
struct Qdisc *qdisc_lookup(struct net_device *dev, u32 handle)
{
	struct Qdisc *q;

	/*handle为0时，返回NULL*/
	if (!handle)
		return NULL;
<<<<<<< HEAD

	//先尝试查询根队列中注册的队列中查询
	q = qdisc_match_from_root(dev->qdisc, handle);
=======
	q = qdisc_match_from_root(rtnl_dereference(dev->qdisc), handle);
>>>>>>> 028192fe
	if (q)
		goto out;

	//如果dev有ingress_queue,则再查询qdisc_sleeping
	if (dev_ingress_queue(dev))
		q = qdisc_match_from_root(
			dev_ingress_queue(dev)->qdisc_sleeping,
			handle);
out:
	return q;
}

struct Qdisc *qdisc_lookup_rcu(struct net_device *dev, u32 handle)
{
	struct netdev_queue *nq;
	struct Qdisc *q;

	if (!handle)
		return NULL;
<<<<<<< HEAD
	/*在设备的qdisc中进行查询，确认指定handle*/
	q = qdisc_match_from_root(dev->qdisc, handle);
=======
	q = qdisc_match_from_root(rcu_dereference(dev->qdisc), handle);
>>>>>>> 028192fe
	if (q)
		goto out;

	/*取dev的ingress queue*/
	nq = dev_ingress_queue_rcu(dev);
	if (nq)
		q = qdisc_match_from_root(nq->qdisc_sleeping, handle);
out:
	return q;
}

/*通过classid查找其对应的qdisc*/
static struct Qdisc *qdisc_leaf(struct Qdisc *p, u32 classid)
{
	unsigned long cl;
	const struct Qdisc_class_ops *cops = p->ops->cl_ops;

	if (cops == NULL)
		return NULL;
	//通过classid找到对应的class
	cl = cops->find(p, classid);

	if (cl == 0)
		return NULL;
	//找指定class绑定的队列
	return cops->leaf(p, cl);
}

/* Find queueing discipline by name */
//通过名称查询qdisc_ops
static struct Qdisc_ops *qdisc_lookup_ops(struct nlattr *kind)
{
	struct Qdisc_ops *q = NULL;

	if (kind) {
		read_lock(&qdisc_mod_lock);
		for (q = qdisc_base; q; q = q->next) {
			if (nla_strcmp(kind, q->id) == 0) {
				if (!try_module_get(q->owner))
					q = NULL;
				break;
			}
		}
		read_unlock(&qdisc_mod_lock);
	}
	return q;
}

/* The linklayer setting were not transferred from iproute2, in older
 * versions, and the rate tables lookup systems have been dropped in
 * the kernel. To keep backward compatible with older iproute2 tc
 * utils, we detect the linklayer setting by detecting if the rate
 * table were modified.
 *
 * For linklayer ATM table entries, the rate table will be aligned to
 * 48 bytes, thus some table entries will contain the same value.  The
 * mpu (min packet unit) is also encoded into the old rate table, thus
 * starting from the mpu, we find low and high table entries for
 * mapping this cell.  If these entries contain the same value, when
 * the rate tables have been modified for linklayer ATM.
 *
 * This is done by rounding mpu to the nearest 48 bytes cell/entry,
 * and then roundup to the next cell, calc the table entry one below,
 * and compare.
 */
static __u8 __detect_linklayer(struct tc_ratespec *r, __u32 *rtab)
{
	int low       = roundup(r->mpu, 48);
	int high      = roundup(low+1, 48);
	int cell_low  = low >> r->cell_log;
	int cell_high = (high >> r->cell_log) - 1;

	/* rtab is too inaccurate at rates > 100Mbit/s */
	if ((r->rate > (100000000/8)) || (rtab[0] == 0)) {
		pr_debug("TC linklayer: Giving up ATM detection\n");
		return TC_LINKLAYER_ETHERNET;
	}

	if ((cell_high > cell_low) && (cell_high < 256)
	    && (rtab[cell_low] == rtab[cell_high])) {
		pr_debug("TC linklayer: Detected ATM, low(%d)=high(%d)=%u\n",
			 cell_low, cell_high, rtab[cell_high]);
		return TC_LINKLAYER_ATM;
	}
	return TC_LINKLAYER_ETHERNET;
}

static struct qdisc_rate_table *qdisc_rtab_list;

struct qdisc_rate_table *qdisc_get_rtab(struct tc_ratespec *r,
					struct nlattr *tab,
					struct netlink_ext_ack *extack)
{
	struct qdisc_rate_table *rtab;

	if (tab == NULL || r->rate == 0 ||
	    r->cell_log == 0 || r->cell_log >= 32 ||
	    nla_len(tab) != TC_RTAB_SIZE) {
		NL_SET_ERR_MSG(extack, "Invalid rate table parameters for searching");
		return NULL;
	}

	for (rtab = qdisc_rtab_list; rtab; rtab = rtab->next) {
		if (!memcmp(&rtab->rate, r, sizeof(struct tc_ratespec)) &&
		    !memcmp(&rtab->data, nla_data(tab), 1024)) {
			rtab->refcnt++;
			return rtab;
		}
	}

	rtab = kmalloc(sizeof(*rtab), GFP_KERNEL);
	if (rtab) {
		rtab->rate = *r;
		rtab->refcnt = 1;
		memcpy(rtab->data, nla_data(tab), 1024);
		if (r->linklayer == TC_LINKLAYER_UNAWARE)
			r->linklayer = __detect_linklayer(r, rtab->data);
		rtab->next = qdisc_rtab_list;
		qdisc_rtab_list = rtab;
	} else {
		NL_SET_ERR_MSG(extack, "Failed to allocate new qdisc rate table");
	}
	return rtab;
}
EXPORT_SYMBOL(qdisc_get_rtab);

void qdisc_put_rtab(struct qdisc_rate_table *tab)
{
	struct qdisc_rate_table *rtab, **rtabp;

	if (!tab || --tab->refcnt)
		return;

	for (rtabp = &qdisc_rtab_list;
	     (rtab = *rtabp) != NULL;
	     rtabp = &rtab->next) {
		if (rtab == tab) {
			*rtabp = rtab->next;
			kfree(rtab);
			return;
		}
	}
}
EXPORT_SYMBOL(qdisc_put_rtab);

static LIST_HEAD(qdisc_stab_list);

static const struct nla_policy stab_policy[TCA_STAB_MAX + 1] = {
	[TCA_STAB_BASE]	= { .len = sizeof(struct tc_sizespec) },
	[TCA_STAB_DATA] = { .type = NLA_BINARY },
};

static struct qdisc_size_table *qdisc_get_stab(struct nlattr *opt,
					       struct netlink_ext_ack *extack)
{
	struct nlattr *tb[TCA_STAB_MAX + 1];
	struct qdisc_size_table *stab;
	struct tc_sizespec *s;
	unsigned int tsize = 0;
	u16 *tab = NULL;
	int err;

	err = nla_parse_nested_deprecated(tb, TCA_STAB_MAX, opt, stab_policy,
					  extack);
	if (err < 0)
		return ERR_PTR(err);
	if (!tb[TCA_STAB_BASE]) {
		NL_SET_ERR_MSG(extack, "Size table base attribute is missing");
		return ERR_PTR(-EINVAL);
	}

	s = nla_data(tb[TCA_STAB_BASE]);

	if (s->tsize > 0) {
		if (!tb[TCA_STAB_DATA]) {
			NL_SET_ERR_MSG(extack, "Size table data attribute is missing");
			return ERR_PTR(-EINVAL);
		}
		tab = nla_data(tb[TCA_STAB_DATA]);
		tsize = nla_len(tb[TCA_STAB_DATA]) / sizeof(u16);
	}

	if (tsize != s->tsize || (!tab && tsize > 0)) {
		NL_SET_ERR_MSG(extack, "Invalid size of size table");
		return ERR_PTR(-EINVAL);
	}

	list_for_each_entry(stab, &qdisc_stab_list, list) {
		if (memcmp(&stab->szopts, s, sizeof(*s)))
			continue;
		if (tsize > 0 &&
		    memcmp(stab->data, tab, flex_array_size(stab, data, tsize)))
			continue;
		stab->refcnt++;
		return stab;
	}

	if (s->size_log > STAB_SIZE_LOG_MAX ||
	    s->cell_log > STAB_SIZE_LOG_MAX) {
		NL_SET_ERR_MSG(extack, "Invalid logarithmic size of size table");
		return ERR_PTR(-EINVAL);
	}

	stab = kmalloc(struct_size(stab, data, tsize), GFP_KERNEL);
	if (!stab)
		return ERR_PTR(-ENOMEM);

	stab->refcnt = 1;
	stab->szopts = *s;
	if (tsize > 0)
		memcpy(stab->data, tab, flex_array_size(stab, data, tsize));

	list_add_tail(&stab->list, &qdisc_stab_list);

	return stab;
}

void qdisc_put_stab(struct qdisc_size_table *tab)
{
	if (!tab)
		return;

	if (--tab->refcnt == 0) {
		list_del(&tab->list);
		kfree_rcu(tab, rcu);
	}
}
EXPORT_SYMBOL(qdisc_put_stab);

static int qdisc_dump_stab(struct sk_buff *skb, struct qdisc_size_table *stab)
{
	struct nlattr *nest;

	nest = nla_nest_start_noflag(skb, TCA_STAB);
	if (nest == NULL)
		goto nla_put_failure;
	if (nla_put(skb, TCA_STAB_BASE, sizeof(stab->szopts), &stab->szopts))
		goto nla_put_failure;
	nla_nest_end(skb, nest);

	return skb->len;

nla_put_failure:
	return -1;
}

void __qdisc_calculate_pkt_len(struct sk_buff *skb,
			       const struct qdisc_size_table *stab)
{
	int pkt_len, slot;

	pkt_len = skb->len + stab->szopts.overhead;
	if (unlikely(!stab->szopts.tsize))
		goto out;

	slot = pkt_len + stab->szopts.cell_align;
	if (unlikely(slot < 0))
		slot = 0;

	slot >>= stab->szopts.cell_log;
	if (likely(slot < stab->szopts.tsize))
		pkt_len = stab->data[slot];
	else
		pkt_len = stab->data[stab->szopts.tsize - 1] *
				(slot / stab->szopts.tsize) +
				stab->data[slot % stab->szopts.tsize];

	pkt_len <<= stab->szopts.size_log;
out:
	if (unlikely(pkt_len < 1))
		pkt_len = 1;
	/*记录报文长度*/
	qdisc_skb_cb(skb)->pkt_len = pkt_len;
}
EXPORT_SYMBOL(__qdisc_calculate_pkt_len);

void qdisc_warn_nonwc(const char *txt, struct Qdisc *qdisc)
{
	if (!(qdisc->flags & TCQ_F_WARN_NONWC)) {
		pr_warn("%s: %s qdisc %X: is non-work-conserving?\n",
			txt, qdisc->ops->id, qdisc->handle >> 16);
		qdisc->flags |= TCQ_F_WARN_NONWC;
	}
}
EXPORT_SYMBOL(qdisc_warn_nonwc);

static enum hrtimer_restart qdisc_watchdog(struct hrtimer *timer)
{
	struct qdisc_watchdog *wd = container_of(timer, struct qdisc_watchdog,
						 timer);

	rcu_read_lock();
	__netif_schedule(qdisc_root(wd->qdisc));
	rcu_read_unlock();

	return HRTIMER_NORESTART;
}

void qdisc_watchdog_init_clockid(struct qdisc_watchdog *wd, struct Qdisc *qdisc,
				 clockid_t clockid)
{
	hrtimer_init(&wd->timer, clockid, HRTIMER_MODE_ABS_PINNED);
	wd->timer.function = qdisc_watchdog;
	wd->qdisc = qdisc;
}
EXPORT_SYMBOL(qdisc_watchdog_init_clockid);

void qdisc_watchdog_init(struct qdisc_watchdog *wd, struct Qdisc *qdisc)
{
	qdisc_watchdog_init_clockid(wd, qdisc, CLOCK_MONOTONIC);
}
EXPORT_SYMBOL(qdisc_watchdog_init);

void qdisc_watchdog_schedule_range_ns(struct qdisc_watchdog *wd, u64 expires,
				      u64 delta_ns)
{
	if (test_bit(__QDISC_STATE_DEACTIVATED,
		     &qdisc_root_sleeping(wd->qdisc)->state))
		return;

	if (hrtimer_is_queued(&wd->timer)) {
		/* If timer is already set in [expires, expires + delta_ns],
		 * do not reprogram it.
		 */
		if (wd->last_expires - expires <= delta_ns)
			return;
	}

	wd->last_expires = expires;
	hrtimer_start_range_ns(&wd->timer,
			       ns_to_ktime(expires),
			       delta_ns,
			       HRTIMER_MODE_ABS_PINNED);
}
EXPORT_SYMBOL(qdisc_watchdog_schedule_range_ns);

void qdisc_watchdog_cancel(struct qdisc_watchdog *wd)
{
	hrtimer_cancel(&wd->timer);
}
EXPORT_SYMBOL(qdisc_watchdog_cancel);

static struct hlist_head *qdisc_class_hash_alloc(unsigned int n)
{
	struct hlist_head *h;
	unsigned int i;

	h = kvmalloc_array(n, sizeof(struct hlist_head), GFP_KERNEL);

	if (h != NULL) {
		for (i = 0; i < n; i++)
			INIT_HLIST_HEAD(&h[i]);
	}
	return h;
}

void qdisc_class_hash_grow(struct Qdisc *sch, struct Qdisc_class_hash *clhash)
{
	struct Qdisc_class_common *cl;
	struct hlist_node *next;
	struct hlist_head *nhash, *ohash;
	unsigned int nsize, nmask, osize;
	unsigned int i, h;

	/* Rehash when load factor exceeds 0.75 */
	if (clhash->hashelems * 4 <= clhash->hashsize * 3)
		return;
	nsize = clhash->hashsize * 2;
	nmask = nsize - 1;
	nhash = qdisc_class_hash_alloc(nsize);
	if (nhash == NULL)
		return;

	ohash = clhash->hash;
	osize = clhash->hashsize;

	sch_tree_lock(sch);
	for (i = 0; i < osize; i++) {
		hlist_for_each_entry_safe(cl, next, &ohash[i], hnode) {
			h = qdisc_class_hash(cl->classid, nmask);
			hlist_add_head(&cl->hnode, &nhash[h]);
		}
	}
	clhash->hash     = nhash;
	clhash->hashsize = nsize;
	clhash->hashmask = nmask;
	sch_tree_unlock(sch);

	kvfree(ohash);
}
EXPORT_SYMBOL(qdisc_class_hash_grow);

int qdisc_class_hash_init(struct Qdisc_class_hash *clhash)
{
	unsigned int size = 4;

	clhash->hash = qdisc_class_hash_alloc(size);
	if (!clhash->hash)
		return -ENOMEM;
	clhash->hashsize  = size;
	clhash->hashmask  = size - 1;
	clhash->hashelems = 0;
	return 0;
}
EXPORT_SYMBOL(qdisc_class_hash_init);

void qdisc_class_hash_destroy(struct Qdisc_class_hash *clhash)
{
	kvfree(clhash->hash);
}
EXPORT_SYMBOL(qdisc_class_hash_destroy);

void qdisc_class_hash_insert(struct Qdisc_class_hash *clhash,
			     struct Qdisc_class_common *cl)
{
	unsigned int h;

	INIT_HLIST_NODE(&cl->hnode);
	h = qdisc_class_hash(cl->classid, clhash->hashmask);
	hlist_add_head(&cl->hnode, &clhash->hash[h]);
	clhash->hashelems++;
}
EXPORT_SYMBOL(qdisc_class_hash_insert);

void qdisc_class_hash_remove(struct Qdisc_class_hash *clhash,
			     struct Qdisc_class_common *cl)
{
	hlist_del(&cl->hnode);
	clhash->hashelems--;
}
EXPORT_SYMBOL(qdisc_class_hash_remove);

/* Allocate an unique handle from space managed by kernel
 * Possible range is [8000-FFFF]:0000 (0x8000 values)
 */
//申请一个唯一的队列id号
static u32 qdisc_alloc_handle(struct net_device *dev)
{
	int i = 0x8000;
	static u32 autohandle = TC_H_MAKE(0x80000000U, 0);

	do {
		autohandle += TC_H_MAKE(0x10000U, 0);
		if (autohandle == TC_H_MAKE(TC_H_ROOT, 0))
			autohandle = TC_H_MAKE(0x80000000U, 0);
		//如果不存在此队列id,则使用此id,否则继续尝试
		if (!qdisc_lookup(dev, autohandle))
			return autohandle;
		cond_resched();
	} while	(--i > 0);

	return 0;
}

void qdisc_tree_reduce_backlog(struct Qdisc *sch, int n, int len)
{
	bool qdisc_is_offloaded = sch->flags & TCQ_F_OFFLOADED;
	const struct Qdisc_class_ops *cops;
	unsigned long cl;
	u32 parentid;
	bool notify;
	int drops;

	if (n == 0 && len == 0)
		return;
	drops = max_t(int, n, 0);
	rcu_read_lock();
	while ((parentid = sch->parent)) {
		if (TC_H_MAJ(parentid) == TC_H_MAJ(TC_H_INGRESS))
			break;

		if (sch->flags & TCQ_F_NOPARENT)
			break;
		/* Notify parent qdisc only if child qdisc becomes empty.
		 *
		 * If child was empty even before update then backlog
		 * counter is screwed and we skip notification because
		 * parent class is already passive.
		 *
		 * If the original child was offloaded then it is allowed
		 * to be seem as empty, so the parent is notified anyway.
		 */
		notify = !sch->q.qlen && !WARN_ON_ONCE(!n &&
						       !qdisc_is_offloaded);
		/* TODO: perform the search on a per txq basis */
		sch = qdisc_lookup(qdisc_dev(sch), TC_H_MAJ(parentid));
		if (sch == NULL) {
			WARN_ON_ONCE(parentid != TC_H_ROOT);
			break;
		}
		cops = sch->ops->cl_ops;
		if (notify && cops->qlen_notify) {
			cl = cops->find(sch, parentid);
			cops->qlen_notify(sch, cl);
		}
		sch->q.qlen -= n;
		sch->qstats.backlog -= len;
		__qdisc_qstats_drop(sch, drops);
	}
	rcu_read_unlock();
}
EXPORT_SYMBOL(qdisc_tree_reduce_backlog);

int qdisc_offload_dump_helper(struct Qdisc *sch, enum tc_setup_type type,
			      void *type_data)
{
	struct net_device *dev = qdisc_dev(sch);
	int err;

	sch->flags &= ~TCQ_F_OFFLOADED;
	if (!tc_can_offload(dev) || !dev->netdev_ops->ndo_setup_tc)
		return 0;

	err = dev->netdev_ops->ndo_setup_tc(dev, type, type_data);
	if (err == -EOPNOTSUPP)
		return 0;

	if (!err)
		sch->flags |= TCQ_F_OFFLOADED;

	return err;
}
EXPORT_SYMBOL(qdisc_offload_dump_helper);

void qdisc_offload_graft_helper(struct net_device *dev, struct Qdisc *sch,
				struct Qdisc *new, struct Qdisc *old,
				enum tc_setup_type type, void *type_data,
				struct netlink_ext_ack *extack)
{
	bool any_qdisc_is_offloaded;
	int err;

	if (!tc_can_offload(dev) || !dev->netdev_ops->ndo_setup_tc)
		return;

	err = dev->netdev_ops->ndo_setup_tc(dev, type, type_data);

	/* Don't report error if the graft is part of destroy operation. */
	if (!err || !new || new == &noop_qdisc)
		return;

	/* Don't report error if the parent, the old child and the new
	 * one are not offloaded.
	 */
	any_qdisc_is_offloaded = new->flags & TCQ_F_OFFLOADED;
	any_qdisc_is_offloaded |= sch && sch->flags & TCQ_F_OFFLOADED;
	any_qdisc_is_offloaded |= old && old->flags & TCQ_F_OFFLOADED;

	if (any_qdisc_is_offloaded)
		NL_SET_ERR_MSG(extack, "Offloading graft operation failed.");
}
EXPORT_SYMBOL(qdisc_offload_graft_helper);

static void qdisc_offload_graft_root(struct net_device *dev,
				     struct Qdisc *new, struct Qdisc *old,
				     struct netlink_ext_ack *extack)
{
	struct tc_root_qopt_offload graft_offload = {
		.command	= TC_ROOT_GRAFT,
		.handle		= new ? new->handle : 0,
		.ingress	= (new && new->flags & TCQ_F_INGRESS) ||
				  (old && old->flags & TCQ_F_INGRESS),
	};

	qdisc_offload_graft_helper(dev, NULL, new, old,
				   TC_SETUP_ROOT_QDISC, &graft_offload, extack);
}

static int tc_fill_qdisc(struct sk_buff *skb, struct Qdisc *q, u32 clid/*qdisc的class id*/,
			 u32 portid, u32 seq, u16 flags, int event)
{
	struct gnet_stats_basic_sync __percpu *cpu_bstats = NULL;
	struct gnet_stats_queue __percpu *cpu_qstats = NULL;
	struct tcmsg *tcm;
	struct nlmsghdr  *nlh;
	unsigned char *b = skb_tail_pointer(skb);
	struct gnet_dump d;
	struct qdisc_size_table *stab;
	u32 block_index;
	__u32 qlen;

	cond_resched();
	nlh = nlmsg_put(skb, portid, seq, event, sizeof(*tcm), flags);
	if (!nlh)
		goto out_nlmsg_trim;
	tcm = nlmsg_data(nlh);
	tcm->tcm_family = AF_UNSPEC;
	tcm->tcm__pad1 = 0;
	tcm->tcm__pad2 = 0;
	tcm->tcm_ifindex = qdisc_dev(q)->ifindex;
	tcm->tcm_parent = clid;
	tcm->tcm_handle = q->handle;
	//填充引用计数count
	tcm->tcm_info = refcount_read(&q->refcnt);
	/*填充qdisc类型*/
	if (nla_put_string(skb, TCA_KIND, q->ops->id))
		goto nla_put_failure;

	/*填充ingress block index(share block)*/
	if (q->ops->ingress_block_get) {
		block_index = q->ops->ingress_block_get(q);
		if (block_index &&
		    nla_put_u32(skb, TCA_INGRESS_BLOCK, block_index))
			goto nla_put_failure;
	}

	/*填充egress block index*/
	if (q->ops->egress_block_get) {
		block_index = q->ops->egress_block_get(q);
		if (block_index &&
		    nla_put_u32(skb, TCA_EGRESS_BLOCK, block_index))
			goto nla_put_failure;
	}

	/*qdisc定制化dump*/
	if (q->ops->dump && q->ops->dump(q, skb) < 0)
		goto nla_put_failure;

	/*qdisc是否offloaded*/
	if (nla_put_u8(skb, TCA_HW_OFFLOAD, !!(q->flags & TCQ_F_OFFLOADED)))
		goto nla_put_failure;
	qlen = qdisc_qlen_sum(q);

	stab = rtnl_dereference(q->stab);
	if (stab && qdisc_dump_stab(skb, stab) < 0)
		goto nla_put_failure;

	if (gnet_stats_start_copy_compat(skb, TCA_STATS2, TCA_STATS, TCA_XSTATS,
					 NULL, &d, TCA_PAD) < 0)
		goto nla_put_failure;

	if (q->ops->dump_stats && q->ops->dump_stats(q, &d) < 0)
		goto nla_put_failure;

	if (qdisc_is_percpu_stats(q)) {
		cpu_bstats = q->cpu_bstats;
		cpu_qstats = q->cpu_qstats;
	}

	if (gnet_stats_copy_basic(&d, cpu_bstats, &q->bstats, true) < 0 ||
	    gnet_stats_copy_rate_est(&d, &q->rate_est) < 0 ||
	    gnet_stats_copy_queue(&d, cpu_qstats, &q->qstats, qlen) < 0)
		goto nla_put_failure;

	if (gnet_stats_finish_copy(&d) < 0)
		goto nla_put_failure;

	nlh->nlmsg_len = skb_tail_pointer(skb) - b;
	return skb->len;

out_nlmsg_trim:
nla_put_failure:
	nlmsg_trim(skb, b);
	return -1;
}

/*忽略掉builtin队列，按需忽略掉dump_invisilbe队列*/
static bool tc_qdisc_dump_ignore(struct Qdisc *q, bool dump_invisible)
{
	if (q->flags & TCQ_F_BUILTIN)
		return true;
	if ((q->flags & TCQ_F_INVISIBLE) && !dump_invisible)
		return true;

	return false;
}

static int qdisc_notify(struct net *net, struct sk_buff *oskb,
			struct nlmsghdr *n, u32 clid,
			struct Qdisc *old, struct Qdisc *new)
{
	struct sk_buff *skb;
	u32 portid = oskb ? NETLINK_CB(oskb).portid : 0;

	skb = alloc_skb(NLMSG_GOODSIZE, GFP_KERNEL);
	if (!skb)
		return -ENOBUFS;

	if (old && !tc_qdisc_dump_ignore(old, false)) {
		if (tc_fill_qdisc(skb, old, clid, portid, n->nlmsg_seq,
				  0, RTM_DELQDISC) < 0)
			goto err_out;
	}
	if (new && !tc_qdisc_dump_ignore(new, false)) {
		if (tc_fill_qdisc(skb, new, clid, portid, n->nlmsg_seq,
				  old ? NLM_F_REPLACE : 0, RTM_NEWQDISC) < 0)
			goto err_out;
	}

	if (skb->len)
		return rtnetlink_send(skb, net, portid, RTNLGRP_TC,
				      n->nlmsg_flags & NLM_F_ECHO);

err_out:
	kfree_skb(skb);
	return -EINVAL;
}

static void notify_and_destroy(struct net *net, struct sk_buff *skb,
			       struct nlmsghdr *n, u32 clid,
			       struct Qdisc *old, struct Qdisc *new)
{
	if (new || old)
		qdisc_notify(net, skb, n, clid, old, new);

	if (old)
		qdisc_put(old);
}

static void qdisc_clear_nolock(struct Qdisc *sch)
{
	sch->flags &= ~TCQ_F_NOLOCK;
	if (!(sch->flags & TCQ_F_CPUSTATS))
		return;

	free_percpu(sch->cpu_bstats);
	free_percpu(sch->cpu_qstats);
	sch->cpu_bstats = NULL;
	sch->cpu_qstats = NULL;
	sch->flags &= ~TCQ_F_CPUSTATS;
}

/* Graft qdisc "new" to class "classid" of qdisc "parent" or
 * to device "dev".
 *
 * When appropriate send a netlink notification using 'skb'
 * and "n".
 *
 * On success, destroy old qdisc.
 */

static int qdisc_graft(struct net_device *dev, struct Qdisc *parent,
		       struct sk_buff *skb, struct nlmsghdr *n, u32 classid,
		       struct Qdisc *new, struct Qdisc *old,
		       struct netlink_ext_ack *extack)
{
	struct Qdisc *q = old;
	struct net *net = dev_net(dev);

	if (parent == NULL) {
		unsigned int i, num_q, ingress;

		ingress = 0;
		num_q = dev->num_tx_queues;
		if ((q && q->flags & TCQ_F_INGRESS) ||
		    (new && new->flags & TCQ_F_INGRESS)) {
			num_q = 1;
			ingress = 1;
			if (!dev_ingress_queue(dev)) {
			    /*ingress情况下，dev必须要有ingress_queue*/
				NL_SET_ERR_MSG(extack, "Device does not have an ingress queue");
				return -ENOENT;
			}
		}

		if (dev->flags & IFF_UP)
			dev_deactivate(dev);

		qdisc_offload_graft_root(dev, new, old, extack);

		if (new && new->ops->attach && !ingress)
			goto skip;

		for (i = 0; i < num_q; i++) {
			struct netdev_queue *dev_queue = dev_ingress_queue(dev);

			if (!ingress)
				dev_queue = netdev_get_tx_queue(dev, i);

			old = dev_graft_qdisc(dev_queue, new);
			if (new && i > 0)
				qdisc_refcount_inc(new);

			if (!ingress)
				qdisc_put(old);
		}

skip:
		if (!ingress) {
			notify_and_destroy(net, skb, n, classid,
					   rtnl_dereference(dev->qdisc), new);
			if (new && !new->ops->attach)
				qdisc_refcount_inc(new);
			rcu_assign_pointer(dev->qdisc, new ? : &noop_qdisc);

			if (new && new->ops->attach)
				new->ops->attach(new);
		} else {
			notify_and_destroy(net, skb, n, classid, old, new);
		}

		if (dev->flags & IFF_UP)
			dev_activate(dev);
	} else {
		const struct Qdisc_class_ops *cops = parent->ops->cl_ops;
		unsigned long cl;
		int err;

		/* Only support running class lockless if parent is lockless */
		if (new && (new->flags & TCQ_F_NOLOCK) && !(parent->flags & TCQ_F_NOLOCK))
			qdisc_clear_nolock(new);

		if (!cops || !cops->graft)
			return -EOPNOTSUPP;

		/*取classid对应的cl*/
		cl = cops->find(parent, classid);
		if (!cl) {
			NL_SET_ERR_MSG(extack, "Specified class not found");
			return -ENOENT;
		}

		//采用new队列替代之前的old队列(对应的分类为cl)
		err = cops->graft(parent, cl, new, &old, extack);
		if (err)
			return err;
		notify_and_destroy(net, skb, n, classid, old, new);
	}
	return 0;
}

//为sch中设置ingress/egress的block_index
static int qdisc_block_indexes_set(struct Qdisc *sch, struct nlattr **tca,
				   struct netlink_ext_ack *extack)
{
	u32 block_index;

	if (tca[TCA_INGRESS_BLOCK]) {
		//设置ingress block_index
		block_index = nla_get_u32(tca[TCA_INGRESS_BLOCK]);

		if (!block_index) {
			NL_SET_ERR_MSG(extack, "Ingress block index cannot be 0");
			return -EINVAL;
		}
		if (!sch->ops->ingress_block_set) {
		    /*qdisc必须支持此回调，否则报错*/
			NL_SET_ERR_MSG(extack, "Ingress block sharing is not supported");
			return -EOPNOTSUPP;
		}
		sch->ops->ingress_block_set(sch, block_index);
	}
	if (tca[TCA_EGRESS_BLOCK]) {
		//设置egress block
		block_index = nla_get_u32(tca[TCA_EGRESS_BLOCK]);

		if (!block_index) {
			NL_SET_ERR_MSG(extack, "Egress block index cannot be 0");
			return -EINVAL;
		}
		if (!sch->ops->egress_block_set) {
			NL_SET_ERR_MSG(extack, "Egress block sharing is not supported");
			return -EOPNOTSUPP;
		}
		sch->ops->egress_block_set(sch, block_index);
	}
	return 0;
}

/*
   Allocate and initialize new qdisc.

   Parameters are passed via opt.
 */
//执行qdisc创建
static struct Qdisc *qdisc_create(struct net_device *dev/*qdisc关联的dev*/,
				  struct netdev_queue *dev_queue/*dev关联的ingress queue*/,
				  struct Qdisc *p, u32 parent/*关联的父队列*/, u32 handle/*待创建队列关联的id*/,
				  struct nlattr **tca/*配置项*/, int *errp,
				  struct netlink_ext_ack *extack/*出参，保存出错信息*/)
{
	int err;
	struct nlattr *kind = tca[TCA_KIND];
	struct Qdisc *sch;
	struct Qdisc_ops *ops;
	struct qdisc_size_table *stab;

	//依据kind查找对应类型的qdisc_ops
	ops = qdisc_lookup_ops(kind);
#ifdef CONFIG_MODULES
	//如果ops不存在，则尝试加载
	if (ops == NULL && kind != NULL) {
		char name[IFNAMSIZ];
		if (nla_strscpy(name, kind, IFNAMSIZ) >= 0) {
			/* We dropped the RTNL semaphore in order to
			 * perform the module load.  So, even if we
			 * succeeded in loading the module we have to
			 * tell the caller to replay the request.  We
			 * indicate this using -EAGAIN.
			 * We replay the request because the device may
			 * go away in the mean time.
			 */
			rtnl_unlock();
			request_module("sch_%s", name);
			rtnl_lock();
			ops = qdisc_lookup_ops(kind);
			if (ops != NULL) {
				/* We will try again qdisc_lookup_ops,
				 * so don't keep a reference.
				 */
				module_put(ops->owner);
				err = -EAGAIN;
				goto err_out;
			}
		}
	}
#endif

	err = -ENOENT;
	if (!ops) {
		NL_SET_ERR_MSG(extack, "Specified qdisc kind is unknown");
		goto err_out;
	}

	//通过ops创建对应的qdisc，并初始化
	sch = qdisc_alloc(dev_queue, ops, extack);
	if (IS_ERR(sch)) {
		err = PTR_ERR(sch);
		goto err_out2;
	}

	sch->parent = parent;

	if (handle == TC_H_INGRESS) {
		//如果要求创建的为ingress队列，则添加相应标记
		sch->flags |= TCQ_F_INGRESS;
		handle = TC_H_MAKE(TC_H_INGRESS, 0);
	} else {
		if (handle == 0) {
			//未指定队列id，为队列申请id号
			handle = qdisc_alloc_handle(dev);
			if (handle == 0) {
				NL_SET_ERR_MSG(extack, "Maximum number of qdisc handles was exceeded");
				err = -ENOSPC;
				goto err_out3;
			}
		}

		//指明此队列为单队列
		if (!netif_is_multiqueue(dev))
			sch->flags |= TCQ_F_ONETXQUEUE;
	}

	sch->handle = handle;

	/* This exist to keep backward compatible with a userspace
	 * loophole, what allowed userspace to get IFF_NO_QUEUE
	 * facility on older kernels by setting tx_queue_len=0 (prior
	 * to qdisc init), and then forgot to reinit tx_queue_len
	 * before again attaching a qdisc.
	 */
	if ((dev->priv_flags & IFF_NO_QUEUE) && (dev->tx_queue_len == 0)) {
		dev->tx_queue_len = DEFAULT_TX_QUEUE_LEN;
		netdev_info(dev, "Caught tx_queue_len zero misconfig\n");
	}

	//设置sch对应的block_index
	err = qdisc_block_indexes_set(sch, tca, extack);
	if (err)
		goto err_out3;

	//通过ops完成qdisc初始化
	if (ops->init) {
		err = ops->init(sch, tca[TCA_OPTIONS], extack);
		if (err != 0)
			goto err_out5;
	}

	if (tca[TCA_STAB]) {
		stab = qdisc_get_stab(tca[TCA_STAB], extack);
		if (IS_ERR(stab)) {
			err = PTR_ERR(stab);
			goto err_out4;
		}
		rcu_assign_pointer(sch->stab, stab);
	}

	/*设置速率*/
	if (tca[TCA_RATE]) {
		err = -EOPNOTSUPP;
		if (sch->flags & TCQ_F_MQROOT) {
			NL_SET_ERR_MSG(extack, "Cannot attach rate estimator to a multi-queue root qdisc");
			goto err_out4;
		}

		err = gen_new_estimator(&sch->bstats,
					sch->cpu_bstats,
					&sch->rate_est,
					NULL,
					true,
					tca[TCA_RATE]);
		if (err) {
			NL_SET_ERR_MSG(extack, "Failed to generate new estimator");
			goto err_out4;
		}
	}

	/*将此sch q加入hashtable*/
	qdisc_hash_add(sch, false);
	trace_qdisc_create(ops, dev, parent);

	return sch;

err_out5:
	/* ops->init() failed, we call ->destroy() like qdisc_create_dflt() */
	if (ops->destroy)
		ops->destroy(sch);
err_out3:
	dev_put_track(dev, &sch->dev_tracker);
	qdisc_free(sch);
err_out2:
	module_put(ops->owner);
err_out:
	*errp = err;
	return NULL;

err_out4:
	/*
	 * Any broken qdiscs that would require a ops->reset() here?
	 * The qdisc was never in action so it shouldn't be necessary.
	 */
	qdisc_put_stab(rtnl_dereference(sch->stab));
	if (ops->destroy)
		ops->destroy(sch);
	goto err_out3;
}

static int qdisc_change(struct Qdisc *sch, struct nlattr **tca,
			struct netlink_ext_ack *extack)
{
	struct qdisc_size_table *ostab, *stab = NULL;
	int err = 0;

	if (tca[TCA_OPTIONS]) {
		if (!sch->ops->change) {
			NL_SET_ERR_MSG(extack, "Change operation not supported by specified qdisc");
			return -EINVAL;
		}
		if (tca[TCA_INGRESS_BLOCK] || tca[TCA_EGRESS_BLOCK]) {
		    //不容许修改ingress/egress block编号
			NL_SET_ERR_MSG(extack, "Change of blocks is not supported");
			return -EOPNOTSUPP;
		}
		err = sch->ops->change(sch, tca[TCA_OPTIONS], extack);
		if (err)
			return err;
	}

	if (tca[TCA_STAB]) {
		stab = qdisc_get_stab(tca[TCA_STAB], extack);
		if (IS_ERR(stab))
			return PTR_ERR(stab);
	}

	ostab = rtnl_dereference(sch->stab);
	rcu_assign_pointer(sch->stab, stab);
	qdisc_put_stab(ostab);

	if (tca[TCA_RATE]) {
		/* NB: ignores errors from replace_estimator
		   because change can't be undone. */
		if (sch->flags & TCQ_F_MQROOT)
			goto out;
		gen_replace_estimator(&sch->bstats,
				      sch->cpu_bstats,
				      &sch->rate_est,
				      NULL,
				      true,
				      tca[TCA_RATE]);
	}
out:
	return 0;
}

struct check_loop_arg {
	struct qdisc_walker	w;
	struct Qdisc		*p;
	int			depth;
};

static int check_loop_fn(struct Qdisc *q, unsigned long cl,
			 struct qdisc_walker *w);

static int check_loop(struct Qdisc *q, struct Qdisc *p, int depth)
{
	struct check_loop_arg	arg;

	if (q->ops->cl_ops == NULL)
		return 0;

	arg.w.stop = arg.w.skip = arg.w.count = 0;
	arg.w.fn = check_loop_fn;
	arg.depth = depth;
	arg.p = p;
	q->ops->cl_ops->walk(q, &arg.w);
	return arg.w.stop ? -ELOOP : 0;
}

static int
check_loop_fn(struct Qdisc *q, unsigned long cl, struct qdisc_walker *w)
{
	struct Qdisc *leaf;
	const struct Qdisc_class_ops *cops = q->ops->cl_ops;
	struct check_loop_arg *arg = (struct check_loop_arg *)w;

	leaf = cops->leaf(q, cl);
	if (leaf) {
		if (leaf == arg->p || arg->depth > 7)
			return -ELOOP;
		return check_loop(leaf, arg->p, arg->depth + 1);
	}
	return 0;
}

const struct nla_policy rtm_tca_policy[TCA_MAX + 1] = {
	[TCA_KIND]		= { .type = NLA_STRING },//filter名称
	[TCA_RATE]		= { .type = NLA_BINARY,
				    .len = sizeof(struct tc_estimator) },
	[TCA_STAB]		= { .type = NLA_NESTED },
	[TCA_DUMP_INVISIBLE]	= { .type = NLA_FLAG },
	[TCA_CHAIN]		= { .type = NLA_U32 },//chain的索引号
	[TCA_INGRESS_BLOCK]	= { .type = NLA_U32 },//ingress block编号
	[TCA_EGRESS_BLOCK]	= { .type = NLA_U32 },//egress block编号
};

/*
 * Delete/get qdisc.
 */

static int tc_get_qdisc(struct sk_buff *skb, struct nlmsghdr *n,
			struct netlink_ext_ack *extack)
{
	struct net *net = sock_net(skb->sk);
	struct tcmsg *tcm = nlmsg_data(n);
	struct nlattr *tca[TCA_MAX + 1];
	struct net_device *dev;
	u32 clid;
	struct Qdisc *q = NULL;
	struct Qdisc *p = NULL;
	int err;

	if ((n->nlmsg_type != RTM_GETQDISC) &&
	    !netlink_ns_capable(skb, net->user_ns, CAP_NET_ADMIN))
		return -EPERM;

	err = nlmsg_parse_deprecated(n, sizeof(*tcm), tca, TCA_MAX,
				     rtm_tca_policy, extack);
	if (err < 0)
		return err;

	/*取待操作设备*/
	dev = __dev_get_by_index(net, tcm->tcm_ifindex);
	if (!dev)
		return -ENODEV;

	clid = tcm->tcm_parent;
	if (clid) {
		if (clid != TC_H_ROOT) {
		    /*指定非root队列*/
			if (TC_H_MAJ(clid) != TC_H_MAJ(TC_H_INGRESS)) {
			    /*通过handle在dev->qdisc中查询相应的队列*/
				p = qdisc_lookup(dev, TC_H_MAJ(clid));
				if (!p) {
					NL_SET_ERR_MSG(extack, "Failed to find qdisc with specified classid");
					return -ENOENT;
				}
				q = qdisc_leaf(p, clid);
			} else if (dev_ingress_queue(dev)) {
				q = dev_ingress_queue(dev)->qdisc_sleeping;
			}
		} else {
<<<<<<< HEAD
		    /*指定的为root队列*/
			q = dev->qdisc;
=======
			q = rtnl_dereference(dev->qdisc);
>>>>>>> 028192fe
		}
		if (!q) {
			NL_SET_ERR_MSG(extack, "Cannot find specified qdisc on specified device");
			return -ENOENT;
		}

		/*指定的handle必须与q实际的handle一致*/
		if (tcm->tcm_handle && q->handle != tcm->tcm_handle) {
			NL_SET_ERR_MSG(extack, "Invalid handle");
			return -EINVAL;
		}
	} else {
	    /*通过此handle查询qdisc失败*/
		q = qdisc_lookup(dev, tcm->tcm_handle);
		if (!q) {
			NL_SET_ERR_MSG(extack, "Failed to find qdisc with specified handle");
			return -ENOENT;
		}
	}

	/*队列type必须与实际的一致*/
	if (tca[TCA_KIND] && nla_strcmp(tca[TCA_KIND], q->ops->id)) {
		NL_SET_ERR_MSG(extack, "Invalid qdisc name");
		return -EINVAL;
	}

	if (n->nlmsg_type == RTM_DELQDISC) {
	    /*删除队列时clsid必须不能为0*/
		if (!clid) {
			NL_SET_ERR_MSG(extack, "Classid cannot be zero");
			return -EINVAL;
		}
		/*队列的handle为0时，拒绝删除*/
		if (q->handle == 0) {
			NL_SET_ERR_MSG(extack, "Cannot delete qdisc with handle of zero");
			return -ENOENT;
		}
		err = qdisc_graft(dev, p, skb, n, clid, NULL, q, extack);
		if (err != 0)
			return err;
	} else {
		qdisc_notify(net, skb, n, clid, NULL, q);
	}
	return 0;
}

/*
 * Create/change qdisc.
 */
//创建或修改qdisc
static int tc_modify_qdisc(struct sk_buff *skb, struct nlmsghdr *n,
			   struct netlink_ext_ack *extack)
{
    /*当前net namespace*/
	struct net *net = sock_net(skb->sk);
	struct tcmsg *tcm;
	struct nlattr *tca[TCA_MAX + 1];
	struct net_device *dev;
	u32 clid;
	struct Qdisc *q, *p;
	int err;

	if (!netlink_ns_capable(skb, net->user_ns, CAP_NET_ADMIN))
		return -EPERM;

replay:
	/* Reinit, just in case something touches this. */
	err = nlmsg_parse_deprecated(n, sizeof(*tcm), tca, TCA_MAX,
				     rtm_tca_policy, extack);
	if (err < 0)
		return err;

	tcm = nlmsg_data(n);
	clid = tcm->tcm_parent;
	q = p = NULL;

	//通过ifindex找到对应的dev
	dev = __dev_get_by_index(net, tcm->tcm_ifindex);
	if (!dev)
		return -ENODEV;


	if (clid) {
		if (clid != TC_H_ROOT) {
			if (clid != TC_H_INGRESS) {
				//非根qdisc,非ingress qdisc情况,取major来做为handle(队列的minor必须为0）
				p = qdisc_lookup(dev, TC_H_MAJ(clid));
				if (!p) {
					NL_SET_ERR_MSG(extack, "Failed to find specified qdisc");
					return -ENOENT;
				}
				/*clid是一个由major:minor组成，现在查此class绑定的队列*/
				q = qdisc_leaf(p, clid);
			} else if (/*指明为ingress qdisc情况,创建ingress qdisc*/dev_ingress_queue_create(dev)) {
				//创建dev->ingress_queue成功
				q = dev_ingress_queue(dev)->qdisc_sleeping;
			}
		} else {
<<<<<<< HEAD
			//指明为根qdisc,则使用设备对应的根qdisc
			q = dev->qdisc;
=======
			q = rtnl_dereference(dev->qdisc);
>>>>>>> 028192fe
		}

		/* It may be default qdisc, ignore it */
		if (q && q->handle == 0)
			q = NULL;

		//队列未找到，或者队列handle与传的不同，或者未传入handle
		if (!q || !tcm->tcm_handle || q->handle != tcm->tcm_handle) {
			if (tcm->tcm_handle) {
				if (q && !(n->nlmsg_flags & NLM_F_REPLACE)) {
				    /*需要重新创建q,但没有提供replace标记*/
					NL_SET_ERR_MSG(extack, "NLM_F_REPLACE needed to override");
					return -EEXIST;
				}
				if (TC_H_MIN(tcm->tcm_handle)) {
					//如果采用指定的handle,则队列的minor必须为0
					NL_SET_ERR_MSG(extack, "Invalid minor handle");
					return -EINVAL;
				}

				//通过handle查找q
				q = qdisc_lookup(dev, tcm->tcm_handle);
				if (!q)
				    /*没有找到此handle指定的q,执行创建*/
					goto create_n_graft;

				if (n->nlmsg_flags & NLM_F_EXCL) {
					//q已存在，报错
					NL_SET_ERR_MSG(extack, "Exclusivity flag on, cannot override");
					return -EEXIST;
				}

				if (tca[TCA_KIND] &&
				    nla_strcmp(tca[TCA_KIND], q->ops->id)) {
					//队列类型名称不一致
					NL_SET_ERR_MSG(extack, "Invalid qdisc name");
					return -EINVAL;
				}

				if (q == p ||
				    (p && check_loop(q, p, 0))) {
					NL_SET_ERR_MSG(extack, "Qdisc parent/child loop detected");
					return -ELOOP;
				}
				qdisc_refcount_inc(q);
				goto graft;
			} else {
				if (!q)
					goto create_n_graft;

				/* This magic test requires explanation.
				 *
				 *   We know, that some child q is already
				 *   attached to this parent and have choice:
				 *   either to change it or to create/graft new one.
				 *
				 *   1. We are allowed to create/graft only
				 *   if CREATE and REPLACE flags are set.
				 *
				 *   2. If EXCL is set, requestor wanted to say,
				 *   that qdisc tcm_handle is not expected
				 *   to exist, so that we choose create/graft too.
				 *
				 *   3. The last case is when no flags are set.
				 *   Alas, it is sort of hole in API, we
				 *   cannot decide what to do unambiguously.
				 *   For now we select create/graft, if
				 *   user gave KIND, which does not match existing.
				 */
				if ((n->nlmsg_flags & NLM_F_CREATE) &&
				    (n->nlmsg_flags & NLM_F_REPLACE) &&
				    ((n->nlmsg_flags & NLM_F_EXCL) ||
				     (tca[TCA_KIND] &&
				      nla_strcmp(tca[TCA_KIND], q->ops->id))))
					goto create_n_graft;
			}
		}
	} else {
		//通过tcm->tcm_handle查找qdisc
		if (!tcm->tcm_handle) {
			NL_SET_ERR_MSG(extack, "Handle cannot be zero");
			return -EINVAL;
		}
		q = qdisc_lookup(dev, tcm->tcm_handle);
	}

	/* Change qdisc parameters */
	if (!q) {
		NL_SET_ERR_MSG(extack, "Specified qdisc not found");
		return -ENOENT;
	}
	if (n->nlmsg_flags & NLM_F_EXCL) {
		//q存在，按flag要求报错
		NL_SET_ERR_MSG(extack, "Exclusivity flag on, cannot modify");
		return -EEXIST;
	}

	//指定了qdisc类型，但队列现有类型与其不相符，报错
	if (tca[TCA_KIND] && nla_strcmp(tca[TCA_KIND], q->ops->id)) {
		NL_SET_ERR_MSG(extack, "Invalid qdisc name");
		return -EINVAL;
	}

	//qdisc队列配置变更
	err = qdisc_change(q, tca, extack);
	if (err == 0)
		qdisc_notify(net, skb, n, clid, NULL, q);
	return err;

create_n_graft:
	//qdisc队列不存在，准备创建，先检查创建标记
	if (!(n->nlmsg_flags & NLM_F_CREATE)) {
		NL_SET_ERR_MSG(extack, "Qdisc not found. To create specify NLM_F_CREATE flag");
		return -ENOENT;
	}
	if (clid == TC_H_INGRESS) {
		if (dev_ingress_queue(dev)) {
	        //创建ingress qdisc
			q = qdisc_create(dev, dev_ingress_queue(dev), p,
					 tcm->tcm_parent, tcm->tcm_parent,
					 tca, &err, extack);
		} else {
		    /*此情况下ingress queue必须存在*/
			NL_SET_ERR_MSG(extack, "Cannot find ingress queue for specified device");
			err = -ENOENT;
		}
	} else {
		//创建非ingress队列
		struct netdev_queue *dev_queue;

		if (p && p->ops->cl_ops && p->ops->cl_ops->select_queue)
			dev_queue = p->ops->cl_ops->select_queue(p, tcm);
		else if (p)
			dev_queue = p->dev_queue;
		else
			//取0号tx队列
			dev_queue = netdev_get_tx_queue(dev, 0);

		q = qdisc_create(dev, dev_queue, p,
				 tcm->tcm_parent, tcm->tcm_handle,
				 tca, &err, extack);
	}
	if (q == NULL) {
		if (err == -EAGAIN)
			goto replay;
		return err;
	}

graft:
	err = qdisc_graft(dev, p, skb, n, clid, q, NULL, extack);
	if (err) {
		if (q)
			qdisc_put(q);
		return err;
	}

	return 0;
}

static int tc_dump_qdisc_root(struct Qdisc *root, struct sk_buff *skb,
			      struct netlink_callback *cb,
			      int *q_idx_p, int s_q_idx, bool recur,
			      bool dump_invisible)
{
	int ret = 0, q_idx = *q_idx_p;
	struct Qdisc *q;
	int b;

	if (!root)
	    /*无qdisc退出*/
		return 0;

	q = root;
	if (q_idx < s_q_idx) {
		q_idx++;
	} else {
		if (!tc_qdisc_dump_ignore(q, dump_invisible) &&
		    tc_fill_qdisc(skb, q, q->parent, NETLINK_CB(cb->skb).portid,
				  cb->nlh->nlmsg_seq, NLM_F_MULTI,
				  RTM_NEWQDISC) <= 0)
			goto done;
		q_idx++;
	}

	/* If dumping singletons, there is no qdisc_dev(root) and the singleton
	 * itself has already been dumped.
	 *
	 * If we've already dumped the top-level (ingress) qdisc above and the global
	 * qdisc hashtable, we don't want to hit it again
	 */
	if (!qdisc_dev(root) || !recur)
		goto out;

	hash_for_each(qdisc_dev(root)->qdisc_hash, b, q, hash) {
		if (q_idx < s_q_idx) {
			q_idx++;
			continue;
		}
		if (!tc_qdisc_dump_ignore(q, dump_invisible) &&
		    tc_fill_qdisc(skb, q, q->parent, NETLINK_CB(cb->skb).portid,
				  cb->nlh->nlmsg_seq, NLM_F_MULTI,
				  RTM_NEWQDISC) <= 0)
			goto done;
		q_idx++;
	}

out:
	*q_idx_p = q_idx;
	return ret;
done:
	ret = -1;
	goto out;
}

//响应用户态qdisc的dump请求
static int tc_dump_qdisc(struct sk_buff *skb, struct netlink_callback *cb)
{
	struct net *net = sock_net(skb->sk);
	int idx, q_idx;
	int s_idx, s_q_idx;
	struct net_device *dev;
	const struct nlmsghdr *nlh = cb->nlh;
	struct nlattr *tca[TCA_MAX + 1];
	int err;

	s_idx = cb->args[0];/*自第X个设备开始*/
	s_q_idx = q_idx = cb->args[1];

	idx = 0;
	ASSERT_RTNL();

	err = nlmsg_parse_deprecated(nlh, sizeof(struct tcmsg), tca, TCA_MAX,
				     rtm_tca_policy, cb->extack);
	if (err < 0)
		return err;

	//遍历当前net namespace下所有dev
	for_each_netdev(net, dev) {
		struct netdev_queue *dev_queue;

		if (idx < s_idx)
			goto cont;
		if (idx > s_idx)
			s_q_idx = 0;
		q_idx = 0;

		if (tc_dump_qdisc_root(rtnl_dereference(dev->qdisc),
				       skb, cb, &q_idx, s_q_idx,
				       true, tca[TCA_DUMP_INVISIBLE]) < 0)
			goto done;

		dev_queue = dev_ingress_queue(dev);
		if (dev_queue &&
		    tc_dump_qdisc_root(dev_queue->qdisc_sleeping, skb, cb,
				       &q_idx, s_q_idx, false,
				       tca[TCA_DUMP_INVISIBLE]) < 0)
			goto done;

cont:
		idx++;
	}

done:
	cb->args[0] = idx;
	cb->args[1] = q_idx;

	return skb->len;
}



/************************************************
 *	Traffic classes manipulation.		*
 ************************************************/

static int tc_fill_tclass(struct sk_buff *skb, struct Qdisc *q,
			  unsigned long cl,
			  u32 portid, u32 seq, u16 flags, int event)
{
	struct tcmsg *tcm;
	struct nlmsghdr  *nlh;
	unsigned char *b = skb_tail_pointer(skb);
	struct gnet_dump d;
	const struct Qdisc_class_ops *cl_ops = q->ops->cl_ops;

	cond_resched();
	nlh = nlmsg_put(skb, portid, seq, event, sizeof(*tcm), flags);
	if (!nlh)
		goto out_nlmsg_trim;
	tcm = nlmsg_data(nlh);
	tcm->tcm_family = AF_UNSPEC;
	tcm->tcm__pad1 = 0;
	tcm->tcm__pad2 = 0;
	tcm->tcm_ifindex = qdisc_dev(q)->ifindex;
	tcm->tcm_parent = q->handle;
	tcm->tcm_handle = q->handle;
	tcm->tcm_info = 0;
	if (nla_put_string(skb, TCA_KIND, q->ops->id))
		goto nla_put_failure;
	if (cl_ops->dump && cl_ops->dump(q, cl, skb, tcm) < 0)
		goto nla_put_failure;

	if (gnet_stats_start_copy_compat(skb, TCA_STATS2, TCA_STATS, TCA_XSTATS,
					 NULL, &d, TCA_PAD) < 0)
		goto nla_put_failure;

	if (cl_ops->dump_stats && cl_ops->dump_stats(q, cl, &d) < 0)
		goto nla_put_failure;

	if (gnet_stats_finish_copy(&d) < 0)
		goto nla_put_failure;

	nlh->nlmsg_len = skb_tail_pointer(skb) - b;
	return skb->len;

out_nlmsg_trim:
nla_put_failure:
	nlmsg_trim(skb, b);
	return -1;
}

static int tclass_notify(struct net *net, struct sk_buff *oskb,
			 struct nlmsghdr *n, struct Qdisc *q,
			 unsigned long cl, int event)
{
	struct sk_buff *skb;
	u32 portid = oskb ? NETLINK_CB(oskb).portid : 0;

	skb = alloc_skb(NLMSG_GOODSIZE, GFP_KERNEL);
	if (!skb)
		return -ENOBUFS;

	if (tc_fill_tclass(skb, q, cl, portid, n->nlmsg_seq, 0, event) < 0) {
		kfree_skb(skb);
		return -EINVAL;
	}

	return rtnetlink_send(skb, net, portid, RTNLGRP_TC,
			      n->nlmsg_flags & NLM_F_ECHO);
}

static int tclass_del_notify(struct net *net,
			     const struct Qdisc_class_ops *cops,
			     struct sk_buff *oskb, struct nlmsghdr *n,
			     struct Qdisc *q, unsigned long cl,
			     struct netlink_ext_ack *extack)
{
	u32 portid = oskb ? NETLINK_CB(oskb).portid : 0;
	struct sk_buff *skb;
	int err = 0;

	if (!cops->delete)
		return -EOPNOTSUPP;

	skb = alloc_skb(NLMSG_GOODSIZE, GFP_KERNEL);
	if (!skb)
		return -ENOBUFS;

	if (tc_fill_tclass(skb, q, cl, portid, n->nlmsg_seq, 0,
			   RTM_DELTCLASS) < 0) {
		kfree_skb(skb);
		return -EINVAL;
	}

	err = cops->delete(q, cl, extack);
	if (err) {
		kfree_skb(skb);
		return err;
	}

	err = rtnetlink_send(skb, net, portid, RTNLGRP_TC,
			     n->nlmsg_flags & NLM_F_ECHO);
	return err;
}

#ifdef CONFIG_NET_CLS

struct tcf_bind_args {
	struct tcf_walker w;
	unsigned long base;
	unsigned long cl;
	u32 classid;
};

static int tcf_node_bind(struct tcf_proto *tp, void *n, struct tcf_walker *arg)
{
	struct tcf_bind_args *a = (void *)arg;

	if (tp->ops->bind_class) {
		struct Qdisc *q = tcf_block_q(tp->chain->block);

		sch_tree_lock(q);
		tp->ops->bind_class(n, a->classid, a->cl, q, a->base);
		sch_tree_unlock(q);
	}
	return 0;
}

struct tc_bind_class_args {
	struct qdisc_walker w;
	unsigned long new_cl;
	u32 portid;
	u32 clid;
};

static int tc_bind_class_walker(struct Qdisc *q, unsigned long cl,
				struct qdisc_walker *w)
{
	struct tc_bind_class_args *a = (struct tc_bind_class_args *)w;
	const struct Qdisc_class_ops *cops = q->ops->cl_ops;
	struct tcf_block *block;
	struct tcf_chain *chain;

	block = cops->tcf_block(q, cl, NULL);
	if (!block)
		return 0;
	for (chain = tcf_get_next_chain(block, NULL);
	     chain;
	     chain = tcf_get_next_chain(block, chain)) {
		struct tcf_proto *tp;

		for (tp = tcf_get_next_proto(chain, NULL);
		     tp; tp = tcf_get_next_proto(chain, tp)) {
			struct tcf_bind_args arg = {};

			arg.w.fn = tcf_node_bind;
			arg.classid = a->clid;
			arg.base = cl;
			arg.cl = a->new_cl;
			tp->ops->walk(tp, &arg.w, true);
		}
	}

	return 0;
}

static void tc_bind_tclass(struct Qdisc *q, u32 portid, u32 clid,
			   unsigned long new_cl)
{
	const struct Qdisc_class_ops *cops = q->ops->cl_ops;
	struct tc_bind_class_args args = {};

	if (!cops->tcf_block)
		return;
	args.portid = portid;
	args.clid = clid;
	args.new_cl = new_cl;
	args.w.fn = tc_bind_class_walker;
	q->ops->cl_ops->walk(q, &args.w);
}

#else

static void tc_bind_tclass(struct Qdisc *q, u32 portid, u32 clid,
			   unsigned long new_cl)
{
}

#endif

//class创建及更新
//例如：tc class add dev eth0 parent 1: classid 1:1 htb rate 40mbit ceil 40mbit
static int tc_ctl_tclass(struct sk_buff *skb, struct nlmsghdr *n,
			 struct netlink_ext_ack *extack)
{
	struct net *net = sock_net(skb->sk);
	struct tcmsg *tcm = nlmsg_data(n);
	struct nlattr *tca[TCA_MAX + 1];
	struct net_device *dev;
	struct Qdisc *q = NULL;
	const struct Qdisc_class_ops *cops;
	unsigned long cl = 0;
	unsigned long new_cl;
	u32 portid;
	u32 clid;
	u32 qid;
	int err;

	if ((n->nlmsg_type != RTM_GETTCLASS) &&
	    !netlink_ns_capable(skb, net->user_ns, CAP_NET_ADMIN))
		return -EPERM;

	err = nlmsg_parse_deprecated(n, sizeof(*tcm), tca, TCA_MAX,
				     rtm_tca_policy, extack);
	if (err < 0)
		return err;

	//取关联的设备
	dev = __dev_get_by_index(net, tcm->tcm_ifindex);
	if (!dev)
		return -ENODEV;

	/*
	   parent == TC_H_UNSPEC - unspecified parent.
	   parent == TC_H_ROOT   - class is root, which has no parent.
	   parent == X:0	 - parent is root class.
	   parent == X:Y	 - parent is a node in hierarchy.
	   parent == 0:Y	 - parent is X:Y, where X:0 is qdisc.

	   handle == 0:0	 - generate handle from kernel pool.
	   handle == 0:Y	 - class is X:Y, where X:0 is qdisc.
	   handle == X:Y	 - clear.
	   handle == X:0	 - root class.
	 */

	/* Step 1. Determine qdisc handle X:0 */

	portid = tcm->tcm_parent;
	clid = tcm->tcm_handle;
	qid = TC_H_MAJ(clid);

	if (portid != TC_H_ROOT) {
		u32 qid1 = TC_H_MAJ(portid);

		if (qid && qid1) {
			/* If both majors are known, they must be identical. */
			if (qid != qid1)
				return -EINVAL;
		} else if (qid1) {
			qid = qid1;
		} else if (qid == 0)
			qid = rtnl_dereference(dev->qdisc)->handle;

		/* Now qid is genuine qdisc handle consistent
		 * both with parent and child.
		 *
		 * TC_H_MAJ(portid) still may be unspecified, complete it now.
		 */
		if (portid)
			portid = TC_H_MAKE(qid, portid);
	} else {
		if (qid == 0)
			qid = rtnl_dereference(dev->qdisc)->handle;
	}

	/* OK. Locate qdisc */
	//取对应的qdisc
	q = qdisc_lookup(dev, qid);
	if (!q)
		return -ENOENT;

	/* An check that it supports classes */
	cops = q->ops->cl_ops;
	if (cops == NULL)
		return -EINVAL;

	/* Now try to get class */
	if (clid == 0) {
		if (portid == TC_H_ROOT)
			clid = qid;
	} else
		clid = TC_H_MAKE(qid, clid);

	if (clid)
		cl = cops->find(q, clid);

	if (cl == 0) {
		err = -ENOENT;
		if (n->nlmsg_type != RTM_NEWTCLASS ||
		    !(n->nlmsg_flags & NLM_F_CREATE))
			goto out;
	} else {
		switch (n->nlmsg_type) {
		case RTM_NEWTCLASS:
			//新建class
			err = -EEXIST;
			if (n->nlmsg_flags & NLM_F_EXCL)
				goto out;
			break;
		case RTM_DELTCLASS:
			err = tclass_del_notify(net, cops, skb, n, q, cl, extack);
			/* Unbind the class with flilters with 0 */
			tc_bind_tclass(q, portid, clid, 0);
			goto out;
		case RTM_GETTCLASS:
			err = tclass_notify(net, skb, n, q, cl, RTM_NEWTCLASS);
			goto out;
		default:
			err = -EINVAL;
			goto out;
		}
	}

	//不容许有ingress/egress block被填充
	if (tca[TCA_INGRESS_BLOCK] || tca[TCA_EGRESS_BLOCK]) {
		NL_SET_ERR_MSG(extack, "Shared blocks are not supported for classes");
		return -EOPNOTSUPP;
	}

	new_cl = cl;
	err = -EOPNOTSUPP;
	if (cops->change)
		err = cops->change(q, clid, portid, tca, &new_cl, extack);
	if (err == 0) {
		tclass_notify(net, skb, n, q, new_cl, RTM_NEWTCLASS);
		/* We just create a new class, need to do reverse binding. */
		if (cl != new_cl)
			tc_bind_tclass(q, portid, clid, new_cl);
	}
out:
	return err;
}

struct qdisc_dump_args {
	struct qdisc_walker	w;
	struct sk_buff		*skb;
	struct netlink_callback	*cb;
};

static int qdisc_class_dump(struct Qdisc *q, unsigned long cl,
			    struct qdisc_walker *arg)
{
	struct qdisc_dump_args *a = (struct qdisc_dump_args *)arg;

	return tc_fill_tclass(a->skb, q, cl, NETLINK_CB(a->cb->skb).portid,
			      a->cb->nlh->nlmsg_seq, NLM_F_MULTI,
			      RTM_NEWTCLASS);
}

static int tc_dump_tclass_qdisc(struct Qdisc *q, struct sk_buff *skb,
				struct tcmsg *tcm, struct netlink_callback *cb,
				int *t_p, int s_t)
{
	struct qdisc_dump_args arg;

	if (tc_qdisc_dump_ignore(q, false) ||
	    *t_p < s_t || !q->ops->cl_ops ||
	    (tcm->tcm_parent &&
	     TC_H_MAJ(tcm->tcm_parent) != q->handle)) {
		(*t_p)++;
		return 0;
	}
	if (*t_p > s_t)
		memset(&cb->args[1], 0, sizeof(cb->args)-sizeof(cb->args[0]));
	arg.w.fn = qdisc_class_dump;
	arg.skb = skb;
	arg.cb = cb;
	arg.w.stop  = 0;
	arg.w.skip = cb->args[1];
	arg.w.count = 0;
	q->ops->cl_ops->walk(q, &arg.w);
	cb->args[1] = arg.w.count;
	if (arg.w.stop)
		return -1;
	(*t_p)++;
	return 0;
}

static int tc_dump_tclass_root(struct Qdisc *root, struct sk_buff *skb,
			       struct tcmsg *tcm, struct netlink_callback *cb,
			       int *t_p, int s_t, bool recur)
{
	struct Qdisc *q;
	int b;

	if (!root)
		return 0;

	if (tc_dump_tclass_qdisc(root, skb, tcm, cb, t_p, s_t) < 0)
		return -1;

	if (!qdisc_dev(root) || !recur)
		return 0;

	if (tcm->tcm_parent) {
		q = qdisc_match_from_root(root, TC_H_MAJ(tcm->tcm_parent));
		if (q && q != root &&
		    tc_dump_tclass_qdisc(q, skb, tcm, cb, t_p, s_t) < 0)
			return -1;
		return 0;
	}
	hash_for_each(qdisc_dev(root)->qdisc_hash, b, q, hash) {
		if (tc_dump_tclass_qdisc(q, skb, tcm, cb, t_p, s_t) < 0)
			return -1;
	}

	return 0;
}

static int tc_dump_tclass(struct sk_buff *skb, struct netlink_callback *cb)
{
	struct tcmsg *tcm = nlmsg_data(cb->nlh);
	struct net *net = sock_net(skb->sk);
	struct netdev_queue *dev_queue;
	struct net_device *dev;
	int t, s_t;

	if (nlmsg_len(cb->nlh) < sizeof(*tcm))
		return 0;
	dev = dev_get_by_index(net, tcm->tcm_ifindex);
	if (!dev)
		return 0;

	s_t = cb->args[0];
	t = 0;

	if (tc_dump_tclass_root(rtnl_dereference(dev->qdisc),
				skb, tcm, cb, &t, s_t, true) < 0)
		goto done;

	dev_queue = dev_ingress_queue(dev);
	if (dev_queue &&
	    tc_dump_tclass_root(dev_queue->qdisc_sleeping, skb, tcm, cb,
				&t, s_t, false) < 0)
		goto done;

done:
	cb->args[0] = t;

	dev_put(dev);
	return skb->len;
}

#ifdef CONFIG_PROC_FS
static int psched_show(struct seq_file *seq, void *v)
{
	seq_printf(seq, "%08x %08x %08x %08x\n",
		   (u32)NSEC_PER_USEC, (u32)PSCHED_TICKS2NS(1),
		   1000000,
		   (u32)NSEC_PER_SEC / hrtimer_resolution);

	return 0;
}

static int __net_init psched_net_init(struct net *net)
{
	struct proc_dir_entry *e;

	e = proc_create_single("psched", 0, net->proc_net, psched_show);
	if (e == NULL)
		return -ENOMEM;

	return 0;
}

static void __net_exit psched_net_exit(struct net *net)
{
	remove_proc_entry("psched", net->proc_net);
}
#else
static int __net_init psched_net_init(struct net *net)
{
	return 0;
}

static void __net_exit psched_net_exit(struct net *net)
{
}
#endif

static struct pernet_operations psched_net_ops = {
	.init = psched_net_init,
	.exit = psched_net_exit,
};

static int __init pktsched_init(void)
{
	int err;

	err = register_pernet_subsys(&psched_net_ops);
	if (err) {
		pr_err("pktsched_init: "
		       "cannot initialize per netns operations\n");
		return err;
	}

	//注册内置的qdisc ops
	register_qdisc(&pfifo_fast_ops);
	register_qdisc(&pfifo_qdisc_ops);
	register_qdisc(&bfifo_qdisc_ops);
	register_qdisc(&pfifo_head_drop_qdisc_ops);
	register_qdisc(&mq_qdisc_ops);
	register_qdisc(&noqueue_qdisc_ops);

	//qdisc新建修改,dump操作
	rtnl_register(PF_UNSPEC, RTM_NEWQDISC, tc_modify_qdisc, NULL, 0);
	rtnl_register(PF_UNSPEC, RTM_DELQDISC, tc_get_qdisc, NULL, 0);
	rtnl_register(PF_UNSPEC, RTM_GETQDISC, tc_get_qdisc, tc_dump_qdisc,
		      0);
	//class分类的新建修改,dump操作定义
	rtnl_register(PF_UNSPEC, RTM_NEWTCLASS, tc_ctl_tclass, NULL, 0);
	rtnl_register(PF_UNSPEC, RTM_DELTCLASS, tc_ctl_tclass, NULL, 0);
	rtnl_register(PF_UNSPEC, RTM_GETTCLASS, tc_ctl_tclass, tc_dump_tclass,
		      0);

	return 0;
}

subsys_initcall(pktsched_init);<|MERGE_RESOLUTION|>--- conflicted
+++ resolved
@@ -318,13 +318,8 @@
 	/*handle为0时，返回NULL*/
 	if (!handle)
 		return NULL;
-<<<<<<< HEAD
-
 	//先尝试查询根队列中注册的队列中查询
-	q = qdisc_match_from_root(dev->qdisc, handle);
-=======
 	q = qdisc_match_from_root(rtnl_dereference(dev->qdisc), handle);
->>>>>>> 028192fe
 	if (q)
 		goto out;
 
@@ -344,12 +339,8 @@
 
 	if (!handle)
 		return NULL;
-<<<<<<< HEAD
 	/*在设备的qdisc中进行查询，确认指定handle*/
-	q = qdisc_match_from_root(dev->qdisc, handle);
-=======
 	q = qdisc_match_from_root(rcu_dereference(dev->qdisc), handle);
->>>>>>> 028192fe
 	if (q)
 		goto out;
 
@@ -1521,12 +1512,8 @@
 				q = dev_ingress_queue(dev)->qdisc_sleeping;
 			}
 		} else {
-<<<<<<< HEAD
-		    /*指定的为root队列*/
-			q = dev->qdisc;
-=======
+		    	/*指定的为root队列*/
 			q = rtnl_dereference(dev->qdisc);
->>>>>>> 028192fe
 		}
 		if (!q) {
 			NL_SET_ERR_MSG(extack, "Cannot find specified qdisc on specified device");
@@ -1625,12 +1612,8 @@
 				q = dev_ingress_queue(dev)->qdisc_sleeping;
 			}
 		} else {
-<<<<<<< HEAD
 			//指明为根qdisc,则使用设备对应的根qdisc
-			q = dev->qdisc;
-=======
 			q = rtnl_dereference(dev->qdisc);
->>>>>>> 028192fe
 		}
 
 		/* It may be default qdisc, ignore it */
