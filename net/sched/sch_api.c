--- conflicted
+++ resolved
@@ -928,14 +928,9 @@
 				   TC_SETUP_ROOT_QDISC, &graft_offload, extack);
 }
 
-<<<<<<< HEAD
 static int tc_fill_qdisc(struct sk_buff *skb, struct Qdisc *q, u32 clid/*qdisc的class id*/,
-			 u32 portid, u32 seq, u16 flags, int event)
-=======
-static int tc_fill_qdisc(struct sk_buff *skb, struct Qdisc *q, u32 clid,
 			 u32 portid, u32 seq, u16 flags, int event,
 			 struct netlink_ext_ack *extack)
->>>>>>> fe15c26e
 {
 	struct gnet_stats_basic_sync __percpu *cpu_bstats = NULL;
 	struct gnet_stats_queue __percpu *cpu_qstats = NULL;
@@ -1186,15 +1181,12 @@
 			return -ENOENT;
 		}
 
-<<<<<<< HEAD
-		//采用new队列替代之前的old队列(对应的分类为cl)
-=======
 		if (new && new->ops == &noqueue_qdisc_ops) {
 			NL_SET_ERR_MSG(extack, "Cannot assign noqueue to a class");
 			return -EINVAL;
 		}
 
->>>>>>> fe15c26e
+		//采用new队列替代之前的old队列(对应的分类为cl)
 		err = cops->graft(parent, cl, new, &old, extack);
 		if (err)
 			return err;
@@ -1344,16 +1336,6 @@
 	if (err)
 		goto err_out3;
 
-<<<<<<< HEAD
-	//通过ops完成qdisc初始化
-	if (ops->init) {
-		err = ops->init(sch, tca[TCA_OPTIONS], extack);
-		if (err != 0)
-			goto err_out5;
-	}
-
-=======
->>>>>>> fe15c26e
 	if (tca[TCA_STAB]) {
 		stab = qdisc_get_stab(tca[TCA_STAB], extack);
 		if (IS_ERR(stab)) {
@@ -1363,16 +1345,13 @@
 		rcu_assign_pointer(sch->stab, stab);
 	}
 
-<<<<<<< HEAD
-	/*设置速率*/
-=======
 	if (ops->init) {
 		err = ops->init(sch, tca[TCA_OPTIONS], extack);
 		if (err != 0)
 			goto err_out4;
 	}
 
->>>>>>> fe15c26e
+	/*设置速率*/
 	if (tca[TCA_RATE]) {
 		err = -EOPNOTSUPP;
 		if (sch->flags & TCQ_F_MQROOT) {
