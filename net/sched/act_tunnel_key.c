// SPDX-License-Identifier: GPL-2.0-or-later
/*
 * Copyright (c) 2016, Amir Vadai <amir@vadai.me>
 * Copyright (c) 2016, Mellanox Technologies. All rights reserved.
 */

#include <linux/module.h>
#include <linux/init.h>
#include <linux/kernel.h>
#include <linux/skbuff.h>
#include <linux/rtnetlink.h>
#include <net/geneve.h>
#include <net/vxlan.h>
#include <net/erspan.h>
#include <net/netlink.h>
#include <net/pkt_sched.h>
#include <net/dst.h>
#include <net/pkt_cls.h>
#include <net/tc_wrapper.h>

#include <linux/tc_act/tc_tunnel_key.h>
#include <net/tc_act/tc_tunnel_key.h>

static struct tc_action_ops act_tunnel_key_ops;

//隧道参数添加，或者隧道参数丢弃
TC_INDIRECT_SCOPE int tunnel_key_act(struct sk_buff *skb,
				     const struct tc_action *a,
				     struct tcf_result *res)
{
	struct tcf_tunnel_key *t = to_tunnel_key(a);
	struct tcf_tunnel_key_params *params;
	int action;

	params = rcu_dereference_bh(t->params);

	tcf_lastuse_update(&t->tcf_tm);
	tcf_action_update_bstats(&t->common, skb);
	action = READ_ONCE(t->tcf_action);

	switch (params->tcft_action) {
	case TCA_TUNNEL_KEY_ACT_RELEASE:
		//丢掉隧道参数
		skb_dst_drop(skb);
		break;
	case TCA_TUNNEL_KEY_ACT_SET:
		//为skb设置指定的隧道参数
		skb_dst_drop(skb);
		skb_dst_set(skb, dst_clone(&params->tcft_enc_metadata->dst));
		break;
	default:
		WARN_ONCE(1, "Bad tunnel_key action %d.\n",
			  params->tcft_action);
		break;
	}

	return action;
}

static const struct nla_policy
enc_opts_policy[TCA_TUNNEL_KEY_ENC_OPTS_MAX + 1] = {
	[TCA_TUNNEL_KEY_ENC_OPTS_UNSPEC]	= {
		.strict_start_type = TCA_TUNNEL_KEY_ENC_OPTS_VXLAN },
	[TCA_TUNNEL_KEY_ENC_OPTS_GENEVE]	= { .type = NLA_NESTED },
	[TCA_TUNNEL_KEY_ENC_OPTS_VXLAN]		= { .type = NLA_NESTED },
	[TCA_TUNNEL_KEY_ENC_OPTS_ERSPAN]	= { .type = NLA_NESTED },
};

static const struct nla_policy
geneve_opt_policy[TCA_TUNNEL_KEY_ENC_OPT_GENEVE_MAX + 1] = {
	[TCA_TUNNEL_KEY_ENC_OPT_GENEVE_CLASS]	   = { .type = NLA_U16 },
	[TCA_TUNNEL_KEY_ENC_OPT_GENEVE_TYPE]	   = { .type = NLA_U8 },
	[TCA_TUNNEL_KEY_ENC_OPT_GENEVE_DATA]	   = { .type = NLA_BINARY,
						       .len = 128 },
};

static const struct nla_policy
vxlan_opt_policy[TCA_TUNNEL_KEY_ENC_OPT_VXLAN_MAX + 1] = {
	[TCA_TUNNEL_KEY_ENC_OPT_VXLAN_GBP]	   = { .type = NLA_U32 },
};

static const struct nla_policy
erspan_opt_policy[TCA_TUNNEL_KEY_ENC_OPT_ERSPAN_MAX + 1] = {
	[TCA_TUNNEL_KEY_ENC_OPT_ERSPAN_VER]	   = { .type = NLA_U8 },
	[TCA_TUNNEL_KEY_ENC_OPT_ERSPAN_INDEX]	   = { .type = NLA_U32 },
	[TCA_TUNNEL_KEY_ENC_OPT_ERSPAN_DIR]	   = { .type = NLA_U8 },
	[TCA_TUNNEL_KEY_ENC_OPT_ERSPAN_HWID]	   = { .type = NLA_U8 },
};

static int
tunnel_key_copy_geneve_opt(const struct nlattr *nla, void *dst, int dst_len,
			   struct netlink_ext_ack *extack)
{
	struct nlattr *tb[TCA_TUNNEL_KEY_ENC_OPT_GENEVE_MAX + 1];
	int err, data_len, opt_len;
	u8 *data;

	err = nla_parse_nested_deprecated(tb,
					  TCA_TUNNEL_KEY_ENC_OPT_GENEVE_MAX,
					  nla, geneve_opt_policy, extack);
	if (err < 0)
		return err;

	if (!tb[TCA_TUNNEL_KEY_ENC_OPT_GENEVE_CLASS] ||
	    !tb[TCA_TUNNEL_KEY_ENC_OPT_GENEVE_TYPE] ||
	    !tb[TCA_TUNNEL_KEY_ENC_OPT_GENEVE_DATA]) {
		NL_SET_ERR_MSG(extack, "Missing tunnel key geneve option class, type or data");
		return -EINVAL;
	}

	data = nla_data(tb[TCA_TUNNEL_KEY_ENC_OPT_GENEVE_DATA]);
	data_len = nla_len(tb[TCA_TUNNEL_KEY_ENC_OPT_GENEVE_DATA]);
	if (data_len < 4) {
		NL_SET_ERR_MSG(extack, "Tunnel key geneve option data is less than 4 bytes long");
		return -ERANGE;
	}
	if (data_len % 4) {
		NL_SET_ERR_MSG(extack, "Tunnel key geneve option data is not a multiple of 4 bytes long");
		return -ERANGE;
	}

	opt_len = sizeof(struct geneve_opt) + data_len;
	if (dst) {
		struct geneve_opt *opt = dst;

		WARN_ON(dst_len < opt_len);

		opt->opt_class =
			nla_get_be16(tb[TCA_TUNNEL_KEY_ENC_OPT_GENEVE_CLASS]);
		opt->type = nla_get_u8(tb[TCA_TUNNEL_KEY_ENC_OPT_GENEVE_TYPE]);
		opt->length = data_len / 4; /* length is in units of 4 bytes */
		opt->r1 = 0;
		opt->r2 = 0;
		opt->r3 = 0;

		memcpy(opt + 1, data, data_len);
	}

	return opt_len;
}

static int
tunnel_key_copy_vxlan_opt(const struct nlattr *nla, void *dst, int dst_len,
			  struct netlink_ext_ack *extack)
{
	struct nlattr *tb[TCA_TUNNEL_KEY_ENC_OPT_VXLAN_MAX + 1];
	int err;

	err = nla_parse_nested(tb, TCA_TUNNEL_KEY_ENC_OPT_VXLAN_MAX, nla,
			       vxlan_opt_policy, extack);
	if (err < 0)
		return err;

	if (!tb[TCA_TUNNEL_KEY_ENC_OPT_VXLAN_GBP]) {
		NL_SET_ERR_MSG(extack, "Missing tunnel key vxlan option gbp");
		return -EINVAL;
	}

	if (dst) {
	    /*设置metadata*/
		struct vxlan_metadata *md = dst;

		md->gbp = nla_get_u32(tb[TCA_TUNNEL_KEY_ENC_OPT_VXLAN_GBP]);
		md->gbp &= VXLAN_GBP_MASK;
	}

	return sizeof(struct vxlan_metadata);
}

static int
tunnel_key_copy_erspan_opt(const struct nlattr *nla, void *dst, int dst_len,
			   struct netlink_ext_ack *extack)
{
	struct nlattr *tb[TCA_TUNNEL_KEY_ENC_OPT_ERSPAN_MAX + 1];
	int err;
	u8 ver;

	err = nla_parse_nested(tb, TCA_TUNNEL_KEY_ENC_OPT_ERSPAN_MAX, nla,
			       erspan_opt_policy, extack);
	if (err < 0)
		return err;

	if (!tb[TCA_TUNNEL_KEY_ENC_OPT_ERSPAN_VER]) {
		NL_SET_ERR_MSG(extack, "Missing tunnel key erspan option ver");
		return -EINVAL;
	}

	ver = nla_get_u8(tb[TCA_TUNNEL_KEY_ENC_OPT_ERSPAN_VER]);
	if (ver == 1) {
		if (!tb[TCA_TUNNEL_KEY_ENC_OPT_ERSPAN_INDEX]) {
			NL_SET_ERR_MSG(extack, "Missing tunnel key erspan option index");
			return -EINVAL;
		}
	} else if (ver == 2) {
		if (!tb[TCA_TUNNEL_KEY_ENC_OPT_ERSPAN_DIR] ||
		    !tb[TCA_TUNNEL_KEY_ENC_OPT_ERSPAN_HWID]) {
			NL_SET_ERR_MSG(extack, "Missing tunnel key erspan option dir or hwid");
			return -EINVAL;
		}
	} else {
		NL_SET_ERR_MSG(extack, "Tunnel key erspan option ver is incorrect");
		return -EINVAL;
	}

	if (dst) {
		struct erspan_metadata *md = dst;

		md->version = ver;
		if (ver == 1) {
			nla = tb[TCA_TUNNEL_KEY_ENC_OPT_ERSPAN_INDEX];
			md->u.index = nla_get_be32(nla);
		} else {
			nla = tb[TCA_TUNNEL_KEY_ENC_OPT_ERSPAN_DIR];
			md->u.md2.dir = nla_get_u8(nla);
			nla = tb[TCA_TUNNEL_KEY_ENC_OPT_ERSPAN_HWID];
			set_hwid(&md->u.md2, nla_get_u8(nla));
		}
	}

	return sizeof(struct erspan_metadata);
}

static int tunnel_key_copy_opts(const struct nlattr *nla, u8 *dst,
				int dst_len, struct netlink_ext_ack *extack)
{
	int err, rem, opt_len, len = nla_len(nla), opts_len = 0, type = 0;
	const struct nlattr *attr, *head = nla_data(nla);

	err = nla_validate_deprecated(head, len, TCA_TUNNEL_KEY_ENC_OPTS_MAX,
				      enc_opts_policy, extack);
	if (err)
		return err;

	nla_for_each_attr(attr, head, len, rem) {
		switch (nla_type(attr)/*隧道类型*/) {
		case TCA_TUNNEL_KEY_ENC_OPTS_GENEVE:
			if (type && type != TUNNEL_GENEVE_OPT) {
				NL_SET_ERR_MSG(extack, "Duplicate type for geneve options");
				return -EINVAL;
			}
			opt_len = tunnel_key_copy_geneve_opt(attr, dst,
							     dst_len, extack);
			if (opt_len < 0)
				return opt_len;
			opts_len += opt_len;
			if (opts_len > IP_TUNNEL_OPTS_MAX) {
				NL_SET_ERR_MSG(extack, "Tunnel options exceeds max size");
				return -EINVAL;
			}
			if (dst) {
				dst_len -= opt_len;
				dst += opt_len;
			}
			type = TUNNEL_GENEVE_OPT;
			break;
		case TCA_TUNNEL_KEY_ENC_OPTS_VXLAN:
			if (type) {
			    /*重复设置vxlan配置*/
				NL_SET_ERR_MSG(extack, "Duplicate type for vxlan options");
				return -EINVAL;
			}
			opt_len = tunnel_key_copy_vxlan_opt(attr, dst,
							    dst_len, extack);
			if (opt_len < 0)
				return opt_len;
			opts_len += opt_len;
			type = TUNNEL_VXLAN_OPT;
			break;
		case TCA_TUNNEL_KEY_ENC_OPTS_ERSPAN:
			if (type) {
				NL_SET_ERR_MSG(extack, "Duplicate type for erspan options");
				return -EINVAL;
			}
			opt_len = tunnel_key_copy_erspan_opt(attr, dst,
							     dst_len, extack);
			if (opt_len < 0)
				return opt_len;
			opts_len += opt_len;
			type = TUNNEL_ERSPAN_OPT;
			break;
		}
	}

	if (!opts_len) {
		NL_SET_ERR_MSG(extack, "Empty list of tunnel options");
		return -EINVAL;
	}

	if (rem > 0) {
		NL_SET_ERR_MSG(extack, "Trailing data after parsing tunnel key options attributes");
		return -EINVAL;
	}

	return opts_len;
}

static int tunnel_key_get_opts_len(struct nlattr *nla,
				   struct netlink_ext_ack *extack)
{
	return tunnel_key_copy_opts(nla, NULL, 0, extack);
}

static int tunnel_key_opts_set(struct nlattr *nla, struct ip_tunnel_info *info,
			       int opts_len, struct netlink_ext_ack *extack)
{
	info->options_len = opts_len;
	switch (nla_type(nla_data(nla))) {
	case TCA_TUNNEL_KEY_ENC_OPTS_GENEVE:
		//填充geneve对应的选项
#if IS_ENABLED(CONFIG_INET)
		info->key.tun_flags |= TUNNEL_GENEVE_OPT;
		return tunnel_key_copy_opts(nla, ip_tunnel_info_opts(info),
					    opts_len, extack);
#else
		return -EAFNOSUPPORT;
#endif
	case TCA_TUNNEL_KEY_ENC_OPTS_VXLAN:
#if IS_ENABLED(CONFIG_INET)
		info->key.tun_flags |= TUNNEL_VXLAN_OPT;
		return tunnel_key_copy_opts(nla, ip_tunnel_info_opts(info),
					    opts_len, extack);
#else
		return -EAFNOSUPPORT;
#endif
	case TCA_TUNNEL_KEY_ENC_OPTS_ERSPAN:
#if IS_ENABLED(CONFIG_INET)
		info->key.tun_flags |= TUNNEL_ERSPAN_OPT;
		return tunnel_key_copy_opts(nla, ip_tunnel_info_opts(info),
					    opts_len, extack);
#else
		return -EAFNOSUPPORT;
#endif
	default:
		NL_SET_ERR_MSG(extack, "Cannot set tunnel options for unknown tunnel type");
		return -EINVAL;
	}
}

static const struct nla_policy tunnel_key_policy[TCA_TUNNEL_KEY_MAX + 1] = {
	[TCA_TUNNEL_KEY_PARMS]	    = { .len = sizeof(struct tc_tunnel_key) },
	[TCA_TUNNEL_KEY_ENC_IPV4_SRC] = { .type = NLA_U32 },
	[TCA_TUNNEL_KEY_ENC_IPV4_DST] = { .type = NLA_U32 },
	[TCA_TUNNEL_KEY_ENC_IPV6_SRC] = { .len = sizeof(struct in6_addr) },
	[TCA_TUNNEL_KEY_ENC_IPV6_DST] = { .len = sizeof(struct in6_addr) },
	[TCA_TUNNEL_KEY_ENC_KEY_ID]   = { .type = NLA_U32 },
	[TCA_TUNNEL_KEY_ENC_DST_PORT] = {.type = NLA_U16},
	[TCA_TUNNEL_KEY_NO_CSUM]      = { .type = NLA_U8 },
	[TCA_TUNNEL_KEY_ENC_OPTS]     = { .type = NLA_NESTED },
	[TCA_TUNNEL_KEY_ENC_TOS]      = { .type = NLA_U8 },
	[TCA_TUNNEL_KEY_ENC_TTL]      = { .type = NLA_U8 },
};

static void tunnel_key_release_params(struct tcf_tunnel_key_params *p)
{
	if (!p)
		return;
	if (p->tcft_action == TCA_TUNNEL_KEY_ACT_SET)
		dst_release(&p->tcft_enc_metadata->dst);

	kfree_rcu(p, rcu);
}

static int tunnel_key_init(struct net *net, struct nlattr *nla,
			   struct nlattr *est, struct tc_action **a,
			   struct tcf_proto *tp, u32 act_flags,
			   struct netlink_ext_ack *extack)
{
	struct tc_action_net *tn = net_generic(net, act_tunnel_key_ops.net_id);
	bool bind = act_flags & TCA_ACT_FLAGS_BIND;/*指明是否绑定对应的action*/

	struct nlattr *tb[TCA_TUNNEL_KEY_MAX + 1];
	struct tcf_tunnel_key_params *params_new;
	struct metadata_dst *metadata = NULL;
	struct tcf_chain *goto_ch = NULL;
	struct tc_tunnel_key *parm;
	struct tcf_tunnel_key *t;
	bool exists = false;
	__be16 dst_port = 0;
	__be64 key_id = 0;
	int opts_len = 0;
	__be16 flags = 0;
	u8 tos, ttl;
	int ret = 0;
	u32 index;
	int err;

	if (!nla) {
		NL_SET_ERR_MSG(extack, "Tunnel requires attributes to be passed");
		return -EINVAL;
	}

	/*解析netlink消息*/
	err = nla_parse_nested_deprecated(tb, TCA_TUNNEL_KEY_MAX, nla,
					  tunnel_key_policy, extack);
	if (err < 0) {
		NL_SET_ERR_MSG(extack, "Failed to parse nested tunnel key attributes");
		return err;
	}

	//必须存在tunnel_key_parms
	if (!tb[TCA_TUNNEL_KEY_PARMS]) {
		NL_SET_ERR_MSG(extack, "Missing tunnel key parameters");
		return -EINVAL;
	}

	/*提取tunnel参数*/
	parm = nla_data(tb[TCA_TUNNEL_KEY_PARMS]);
	index = parm->index;
	err = tcf_idr_check_alloc(tn, &index, a, bind);
	if (err < 0)
		return err;
	exists = err;
	if (exists && bind)
<<<<<<< HEAD
	    /*如果index存在，则指明了bind，则直接返回*/
		return 0;
=======
		return ACT_P_BOUND;
>>>>>>> 9d1694dc

	switch (parm->t_action) {
	case TCA_TUNNEL_KEY_ACT_RELEASE/*decap情况*/:
		break;
	case TCA_TUNNEL_KEY_ACT_SET/*encap情况*/:
		if (tb[TCA_TUNNEL_KEY_ENC_KEY_ID]) {
		    /*设置tunnel key*/
			__be32 key32;

			key32 = nla_get_be32(tb[TCA_TUNNEL_KEY_ENC_KEY_ID]);
			key_id = key32_to_tunnel_id(key32);
			flags = TUNNEL_KEY;
		}

		flags |= TUNNEL_CSUM;
		if (tb[TCA_TUNNEL_KEY_NO_CSUM] &&
		    nla_get_u8(tb[TCA_TUNNEL_KEY_NO_CSUM]))
		    /*指明不进行checksum更新*/
			flags &= ~TUNNEL_CSUM;

		if (nla_get_flag(tb[TCA_TUNNEL_KEY_NO_FRAG]))
			flags |= TUNNEL_DONT_FRAGMENT;

		if (tb[TCA_TUNNEL_KEY_ENC_DST_PORT])
		    /*指明目的端口*/
			dst_port = nla_get_be16(tb[TCA_TUNNEL_KEY_ENC_DST_PORT]);

		if (tb[TCA_TUNNEL_KEY_ENC_OPTS]) {
		    /*获知选项长度*/
			opts_len = tunnel_key_get_opts_len(tb[TCA_TUNNEL_KEY_ENC_OPTS],
							   extack);
			if (opts_len < 0) {
				ret = opts_len;
				goto err_out;
			}
		}

		/*取tos*/
		tos = 0;
		if (tb[TCA_TUNNEL_KEY_ENC_TOS])
			tos = nla_get_u8(tb[TCA_TUNNEL_KEY_ENC_TOS]);
		/*取ttl*/
		ttl = 0;
		if (tb[TCA_TUNNEL_KEY_ENC_TTL])
			ttl = nla_get_u8(tb[TCA_TUNNEL_KEY_ENC_TTL]);

		if (tb[TCA_TUNNEL_KEY_ENC_IPV4_SRC] &&
		    tb[TCA_TUNNEL_KEY_ENC_IPV4_DST]) {
			//填充收集到的metadata
			__be32 saddr;
			__be32 daddr;

			saddr = nla_get_in_addr(tb[TCA_TUNNEL_KEY_ENC_IPV4_SRC]);
			daddr = nla_get_in_addr(tb[TCA_TUNNEL_KEY_ENC_IPV4_DST]);

			metadata = __ip_tun_set_dst(saddr, daddr, tos, ttl,
						    dst_port, flags/*隧道标记*/,
						    key_id, opts_len);
		} else if (tb[TCA_TUNNEL_KEY_ENC_IPV6_SRC] &&
			   tb[TCA_TUNNEL_KEY_ENC_IPV6_DST]) {
			struct in6_addr saddr;
			struct in6_addr daddr;

			saddr = nla_get_in6_addr(tb[TCA_TUNNEL_KEY_ENC_IPV6_SRC]);
			daddr = nla_get_in6_addr(tb[TCA_TUNNEL_KEY_ENC_IPV6_DST]);

			metadata = __ipv6_tun_set_dst(&saddr, &daddr, tos, ttl, dst_port,
						      0, flags,
						      key_id, opts_len);
		} else {
			NL_SET_ERR_MSG(extack, "Missing either ipv4 or ipv6 src and dst");
			ret = -EINVAL;
			goto err_out;
		}

		//申请metadata失败，则返回错误
		if (!metadata) {
			NL_SET_ERR_MSG(extack, "Cannot allocate tunnel metadata dst");
			ret = -ENOMEM;
			goto err_out;
		}

#ifdef CONFIG_DST_CACHE
		ret = dst_cache_init(&metadata->u.tun_info.dst_cache, GFP_KERNEL);
		if (ret)
			goto release_tun_meta;
#endif

		//设置tunnel选项
		if (opts_len) {
			ret = tunnel_key_opts_set(tb[TCA_TUNNEL_KEY_ENC_OPTS],
						  &metadata->u.tun_info,
						  opts_len, extack);
			if (ret < 0)
				goto release_tun_meta;
		}

		metadata->u.tun_info.mode |= IP_TUNNEL_INFO_TX;
		break;
	default:
	    /*不认识的action,报错*/
		NL_SET_ERR_MSG(extack, "Unknown tunnel key action");
		ret = -EINVAL;
		goto err_out;
	}

	if (!exists) {
		//执行创建action
		ret = tcf_idr_create_from_flags(tn, index, est, a,
						&act_tunnel_key_ops, bind,
						act_flags);
		if (ret) {
			NL_SET_ERR_MSG(extack, "Cannot create TC IDR");
			goto release_tun_meta;
		}

		ret = ACT_P_CREATED;
	} else if (!(act_flags & TCA_ACT_FLAGS_REPLACE)) {
		NL_SET_ERR_MSG(extack, "TC IDR already exists");
		ret = -EEXIST;
		goto release_tun_meta;
	}

	//对ctrl action进行检查
	err = tcf_action_check_ctrlact(parm->action, tp, &goto_ch, extack);
	if (err < 0) {
		ret = err;
		exists = true;
		goto release_tun_meta;
	}
	t = to_tunnel_key(*a);

	params_new = kzalloc(sizeof(*params_new), GFP_KERNEL);
	if (unlikely(!params_new)) {
		NL_SET_ERR_MSG(extack, "Cannot allocate tunnel key parameters");
		ret = -ENOMEM;
		exists = true;
		goto put_chain;
	}
	params_new->tcft_action = parm->t_action;
	params_new->tcft_enc_metadata = metadata;

	spin_lock_bh(&t->tcf_lock);
	goto_ch = tcf_action_set_ctrlact(*a, parm->action, goto_ch);
	params_new = rcu_replace_pointer(t->params, params_new,
					 lockdep_is_held(&t->tcf_lock));
	spin_unlock_bh(&t->tcf_lock);
	tunnel_key_release_params(params_new);
	if (goto_ch)
		tcf_chain_put_by_act(goto_ch);

	return ret;

put_chain:
	if (goto_ch)
		tcf_chain_put_by_act(goto_ch);

release_tun_meta:
	if (metadata)
		dst_release(&metadata->dst);

err_out:
	if (exists)
		tcf_idr_release(*a, bind);
	else
		tcf_idr_cleanup(tn, index);
	return ret;
}

static void tunnel_key_release(struct tc_action *a)
{
	struct tcf_tunnel_key *t = to_tunnel_key(a);
	struct tcf_tunnel_key_params *params;

	params = rcu_dereference_protected(t->params, 1);
	tunnel_key_release_params(params);
}

static int tunnel_key_geneve_opts_dump(struct sk_buff *skb,
				       const struct ip_tunnel_info *info)
{
	int len = info->options_len;
	u8 *src = (u8 *)(info + 1);
	struct nlattr *start;

	start = nla_nest_start_noflag(skb, TCA_TUNNEL_KEY_ENC_OPTS_GENEVE);
	if (!start)
		return -EMSGSIZE;

	while (len > 0) {
		struct geneve_opt *opt = (struct geneve_opt *)src;

		if (nla_put_be16(skb, TCA_TUNNEL_KEY_ENC_OPT_GENEVE_CLASS,
				 opt->opt_class) ||
		    nla_put_u8(skb, TCA_TUNNEL_KEY_ENC_OPT_GENEVE_TYPE,
			       opt->type) ||
		    nla_put(skb, TCA_TUNNEL_KEY_ENC_OPT_GENEVE_DATA,
			    opt->length * 4, opt + 1)) {
			nla_nest_cancel(skb, start);
			return -EMSGSIZE;
		}

		len -= sizeof(struct geneve_opt) + opt->length * 4;
		src += sizeof(struct geneve_opt) + opt->length * 4;
	}

	nla_nest_end(skb, start);
	return 0;
}

static int tunnel_key_vxlan_opts_dump(struct sk_buff *skb,
				      const struct ip_tunnel_info *info)
{
	struct vxlan_metadata *md = (struct vxlan_metadata *)(info + 1);
	struct nlattr *start;

	start = nla_nest_start_noflag(skb, TCA_TUNNEL_KEY_ENC_OPTS_VXLAN);
	if (!start)
		return -EMSGSIZE;

	if (nla_put_u32(skb, TCA_TUNNEL_KEY_ENC_OPT_VXLAN_GBP, md->gbp)) {
		nla_nest_cancel(skb, start);
		return -EMSGSIZE;
	}

	nla_nest_end(skb, start);
	return 0;
}

static int tunnel_key_erspan_opts_dump(struct sk_buff *skb,
				       const struct ip_tunnel_info *info)
{
	struct erspan_metadata *md = (struct erspan_metadata *)(info + 1);
	struct nlattr *start;

	start = nla_nest_start_noflag(skb, TCA_TUNNEL_KEY_ENC_OPTS_ERSPAN);
	if (!start)
		return -EMSGSIZE;

	if (nla_put_u8(skb, TCA_TUNNEL_KEY_ENC_OPT_ERSPAN_VER, md->version))
		goto err;

	if (md->version == 1 &&
	    nla_put_be32(skb, TCA_TUNNEL_KEY_ENC_OPT_ERSPAN_INDEX, md->u.index))
		goto err;

	if (md->version == 2 &&
	    (nla_put_u8(skb, TCA_TUNNEL_KEY_ENC_OPT_ERSPAN_DIR,
			md->u.md2.dir) ||
	     nla_put_u8(skb, TCA_TUNNEL_KEY_ENC_OPT_ERSPAN_HWID,
			get_hwid(&md->u.md2))))
		goto err;

	nla_nest_end(skb, start);
	return 0;
err:
	nla_nest_cancel(skb, start);
	return -EMSGSIZE;
}

static int tunnel_key_opts_dump(struct sk_buff *skb,
				const struct ip_tunnel_info *info)
{
	struct nlattr *start;
	int err = -EINVAL;

	if (!info->options_len)
		return 0;

	start = nla_nest_start_noflag(skb, TCA_TUNNEL_KEY_ENC_OPTS);
	if (!start)
		return -EMSGSIZE;

	if (info->key.tun_flags & TUNNEL_GENEVE_OPT) {
		err = tunnel_key_geneve_opts_dump(skb, info);
		if (err)
			goto err_out;
	} else if (info->key.tun_flags & TUNNEL_VXLAN_OPT) {
		err = tunnel_key_vxlan_opts_dump(skb, info);
		if (err)
			goto err_out;
	} else if (info->key.tun_flags & TUNNEL_ERSPAN_OPT) {
		err = tunnel_key_erspan_opts_dump(skb, info);
		if (err)
			goto err_out;
	} else {
err_out:
		nla_nest_cancel(skb, start);
		return err;
	}

	nla_nest_end(skb, start);
	return 0;
}

static int tunnel_key_dump_addresses(struct sk_buff *skb,
				     const struct ip_tunnel_info *info)
{
	unsigned short family = ip_tunnel_info_af(info);

	if (family == AF_INET) {
		__be32 saddr = info->key.u.ipv4.src;
		__be32 daddr = info->key.u.ipv4.dst;

		if (!nla_put_in_addr(skb, TCA_TUNNEL_KEY_ENC_IPV4_SRC, saddr) &&
		    !nla_put_in_addr(skb, TCA_TUNNEL_KEY_ENC_IPV4_DST, daddr))
			return 0;
	}

	if (family == AF_INET6) {
		const struct in6_addr *saddr6 = &info->key.u.ipv6.src;
		const struct in6_addr *daddr6 = &info->key.u.ipv6.dst;

		if (!nla_put_in6_addr(skb,
				      TCA_TUNNEL_KEY_ENC_IPV6_SRC, saddr6) &&
		    !nla_put_in6_addr(skb,
				      TCA_TUNNEL_KEY_ENC_IPV6_DST, daddr6))
			return 0;
	}

	return -EINVAL;
}

static int tunnel_key_dump(struct sk_buff *skb, struct tc_action *a,
			   int bind, int ref)
{
	unsigned char *b = skb_tail_pointer(skb);
	struct tcf_tunnel_key *t = to_tunnel_key(a);
	struct tcf_tunnel_key_params *params;
	struct tc_tunnel_key opt = {
		.index    = t->tcf_index,
		.refcnt   = refcount_read(&t->tcf_refcnt) - ref,
		.bindcnt  = atomic_read(&t->tcf_bindcnt) - bind,
	};
	struct tcf_t tm;

	spin_lock_bh(&t->tcf_lock);
	params = rcu_dereference_protected(t->params,
					   lockdep_is_held(&t->tcf_lock));
	opt.action   = t->tcf_action;
	opt.t_action = params->tcft_action;

	if (nla_put(skb, TCA_TUNNEL_KEY_PARMS, sizeof(opt), &opt))
		goto nla_put_failure;

	if (params->tcft_action == TCA_TUNNEL_KEY_ACT_SET) {
		struct ip_tunnel_info *info =
			&params->tcft_enc_metadata->u.tun_info;
		struct ip_tunnel_key *key = &info->key;
		__be32 key_id = tunnel_id_to_key32(key->tun_id);

		if (((key->tun_flags & TUNNEL_KEY) &&
		     nla_put_be32(skb, TCA_TUNNEL_KEY_ENC_KEY_ID, key_id)) ||
		    tunnel_key_dump_addresses(skb,
					      &params->tcft_enc_metadata->u.tun_info) ||
		    (key->tp_dst &&
		      nla_put_be16(skb, TCA_TUNNEL_KEY_ENC_DST_PORT,
				   key->tp_dst)) ||
		    nla_put_u8(skb, TCA_TUNNEL_KEY_NO_CSUM,
			       !(key->tun_flags & TUNNEL_CSUM)) ||
		    ((key->tun_flags & TUNNEL_DONT_FRAGMENT) &&
		     nla_put_flag(skb, TCA_TUNNEL_KEY_NO_FRAG)) ||
		    tunnel_key_opts_dump(skb, info))
			goto nla_put_failure;

		if (key->tos && nla_put_u8(skb, TCA_TUNNEL_KEY_ENC_TOS, key->tos))
			goto nla_put_failure;

		if (key->ttl && nla_put_u8(skb, TCA_TUNNEL_KEY_ENC_TTL, key->ttl))
			goto nla_put_failure;
	}

	tcf_tm_dump(&tm, &t->tcf_tm);
	if (nla_put_64bit(skb, TCA_TUNNEL_KEY_TM, sizeof(tm),
			  &tm, TCA_TUNNEL_KEY_PAD))
		goto nla_put_failure;
	spin_unlock_bh(&t->tcf_lock);

	return skb->len;

nla_put_failure:
	spin_unlock_bh(&t->tcf_lock);
	nlmsg_trim(skb, b);
	return -1;
}

static void tcf_tunnel_encap_put_tunnel(void *priv)
{
	struct ip_tunnel_info *tunnel = priv;

	kfree(tunnel);
}

static int tcf_tunnel_encap_get_tunnel(struct flow_action_entry *entry,
				       const struct tc_action *act)
{
	entry->tunnel = tcf_tunnel_info_copy(act);
	if (!entry->tunnel)
		return -ENOMEM;
	entry->destructor = tcf_tunnel_encap_put_tunnel;
	entry->destructor_priv = entry->tunnel;
	return 0;
}

static int tcf_tunnel_key_offload_act_setup(struct tc_action *act,
					    void *entry_data,
					    u32 *index_inc,
					    bool bind,
					    struct netlink_ext_ack *extack)
{
	int err;

	if (bind) {
		struct flow_action_entry *entry = entry_data;

		if (is_tcf_tunnel_set(act)) {
			entry->id = FLOW_ACTION_TUNNEL_ENCAP;
			err = tcf_tunnel_encap_get_tunnel(entry, act);
			if (err)
				return err;
		} else if (is_tcf_tunnel_release(act)) {
			entry->id = FLOW_ACTION_TUNNEL_DECAP;
		} else {
			NL_SET_ERR_MSG_MOD(extack, "Unsupported tunnel key mode offload");
			return -EOPNOTSUPP;
		}
		*index_inc = 1;
	} else {
		struct flow_offload_action *fl_action = entry_data;

		if (is_tcf_tunnel_set(act))
			fl_action->id = FLOW_ACTION_TUNNEL_ENCAP;
		else if (is_tcf_tunnel_release(act))
			fl_action->id = FLOW_ACTION_TUNNEL_DECAP;
		else
			return -EOPNOTSUPP;
	}

	return 0;
}

static struct tc_action_ops act_tunnel_key_ops = {
	.kind		=	"tunnel_key",
	.id		=	TCA_ID_TUNNEL_KEY,
	.owner		=	THIS_MODULE,
	.act		=	tunnel_key_act,
	.dump		=	tunnel_key_dump,
	.init		=	tunnel_key_init,
	.cleanup	=	tunnel_key_release,
	.offload_act_setup =	tcf_tunnel_key_offload_act_setup,
	.size		=	sizeof(struct tcf_tunnel_key),
};

static __net_init int tunnel_key_init_net(struct net *net)
{
	/*取net namespace中此action结构体*/
	struct tc_action_net *tn = net_generic(net, act_tunnel_key_ops.net_id);

	return tc_action_net_init(net, tn, &act_tunnel_key_ops);
}

static void __net_exit tunnel_key_exit_net(struct list_head *net_list)
{
	tc_action_net_exit(net_list, act_tunnel_key_ops.net_id);
}

static struct pernet_operations tunnel_key_net_ops = {
	.init = tunnel_key_init_net,
	.exit_batch = tunnel_key_exit_net,
	.id   = &act_tunnel_key_ops.net_id,
	.size = sizeof(struct tc_action_net),
};

/*注册tunnel key对应的ops*/
static int __init tunnel_key_init_module(void)
{
	return tcf_register_action(&act_tunnel_key_ops, &tunnel_key_net_ops);
}

static void __exit tunnel_key_cleanup_module(void)
{
	tcf_unregister_action(&act_tunnel_key_ops, &tunnel_key_net_ops);
}

module_init(tunnel_key_init_module);
module_exit(tunnel_key_cleanup_module);

MODULE_AUTHOR("Amir Vadai <amir@vadai.me>");
MODULE_DESCRIPTION("ip tunnel manipulation actions");
MODULE_LICENSE("GPL v2");<|MERGE_RESOLUTION|>--- conflicted
+++ resolved
@@ -411,12 +411,8 @@
 		return err;
 	exists = err;
 	if (exists && bind)
-<<<<<<< HEAD
 	    /*如果index存在，则指明了bind，则直接返回*/
-		return 0;
-=======
 		return ACT_P_BOUND;
->>>>>>> 9d1694dc
 
 	switch (parm->t_action) {
 	case TCA_TUNNEL_KEY_ACT_RELEASE/*decap情况*/:
