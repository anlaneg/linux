--- conflicted
+++ resolved
@@ -23,15 +23,10 @@
 
 static struct tc_action_ops act_tunnel_key_ops;
 
-<<<<<<< HEAD
 //隧道参数添加，或者隧道参数丢弃
-static int tunnel_key_act(struct sk_buff *skb, const struct tc_action *a,
-			  struct tcf_result *res)
-=======
 TC_INDIRECT_SCOPE int tunnel_key_act(struct sk_buff *skb,
 				     const struct tc_action *a,
 				     struct tcf_result *res)
->>>>>>> fe15c26e
 {
 	struct tcf_tunnel_key *t = to_tunnel_key(a);
 	struct tcf_tunnel_key_params *params;
