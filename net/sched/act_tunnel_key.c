--- conflicted
+++ resolved
@@ -503,15 +503,10 @@
 	}
 
 	if (!exists) {
-<<<<<<< HEAD
 		//创建action
-		ret = tcf_idr_create(tn, index, est, a,
-				     &act_tunnel_key_ops, bind, true);
-=======
 		ret = tcf_idr_create_from_flags(tn, index, est, a,
 						&act_tunnel_key_ops, bind,
 						act_flags);
->>>>>>> e42617b8
 		if (ret) {
 			NL_SET_ERR_MSG(extack, "Cannot create TC IDR");
 			goto release_tun_meta;
