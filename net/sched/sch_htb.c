// SPDX-License-Identifier: GPL-2.0-or-later
/*
 * net/sched/sch_htb.c	Hierarchical token bucket, feed tree version
 *
 * Authors:	Martin Devera, <devik@cdi.cz>
 *
 * Credits (in time order) for older HTB versions:
 *              Stef Coene <stef.coene@docum.org>
 *			HTB support at LARTC mailing list
 *		Ondrej Kraus, <krauso@barr.cz>
 *			found missing INIT_QDISC(htb)
 *		Vladimir Smelhaus, Aamer Akhter, Bert Hubert
 *			helped a lot to locate nasty class stall bug
 *		Andi Kleen, Jamal Hadi, Bert Hubert
 *			code review and helpful comments on shaping
 *		Tomasz Wrona, <tw@eter.tym.pl>
 *			created test case so that I was able to fix nasty bug
 *		Wilfried Weissmann
 *			spotted bug in dequeue code and helped with fix
 *		Jiri Fojtasek
 *			fixed requeue routine
 *		and many others. thanks.
 */
#include <linux/module.h>
#include <linux/moduleparam.h>
#include <linux/types.h>
#include <linux/kernel.h>
#include <linux/string.h>
#include <linux/errno.h>
#include <linux/skbuff.h>
#include <linux/list.h>
#include <linux/compiler.h>
#include <linux/rbtree.h>
#include <linux/workqueue.h>
#include <linux/slab.h>
#include <net/netlink.h>
#include <net/sch_generic.h>
#include <net/pkt_sched.h>
#include <net/pkt_cls.h>

/* HTB algorithm.
    Author: devik@cdi.cz
    ========================================================================
    HTB is like TBF with multiple classes. It is also similar to CBQ because
    it allows to assign priority to each class in hierarchy.
    In fact it is another implementation of Floyd's formal sharing.

    Levels:
    Each class is assigned level. Leaf has ALWAYS level 0 and root
    classes have level TC_HTB_MAXDEPTH-1. Interior nodes has level
    one less than their parent.
*/

static int htb_hysteresis __read_mostly = 0; /* whether to use mode hysteresis for speedup */
#define HTB_VER 0x30011		/* major must be matched with number supplied by TC as version */

#if HTB_VER >> 16 != TC_HTB_PROTOVER
#error "Mismatched sch_htb.c and pkt_sch.h"
#endif

/* Module parameter and sysfs export */
module_param    (htb_hysteresis, int, 0640);
MODULE_PARM_DESC(htb_hysteresis, "Hysteresis mode, less CPU load, less accurate");

static int htb_rate_est = 0; /* htb classes have a default rate estimator */
module_param(htb_rate_est, int, 0640);
MODULE_PARM_DESC(htb_rate_est, "setup a default rate estimator (4sec 16sec) for htb classes");

/* used internaly to keep status of single class */
enum htb_cmode {
	HTB_CANT_SEND,		/* class can't send and can't borrow */
	HTB_MAY_BORROW,		/* class can't send but may borrow */
	HTB_CAN_SEND		/* class can send */
};

struct htb_prio {
	union {
		struct rb_root	row;
		struct rb_root	feed;
	};
	struct rb_node	*ptr;
	/* When class changes from state 1->2 and disconnects from
	 * parent's feed then we lost ptr value and start from the
	 * first child again. Here we store classid of the
	 * last valid ptr (used when ptr is NULL).
	 */
	u32		last_ptr_id;
};

/* interior & leaf nodes; props specific to leaves are marked L:
 * To reduce false sharing, place mostly read fields at beginning,
 * and mostly written ones at the end.
 */
struct htb_class {
	struct Qdisc_class_common common;
	struct psched_ratecfg	rate;
	struct psched_ratecfg	ceil;
	s64			buffer, cbuffer;/* token bucket depth/rate */
	s64			mbuffer;	/* max wait time */
	u32			prio;		/* these two are used only by leaves... */
	int			quantum;	/* but stored for parent-to-leaf return */

	//非叶子节点上添加的filter_list,用于将报文分类到下层class
	struct tcf_proto __rcu	*filter_list;	/* class attached filters */
	struct tcf_block	*block;
	int			filter_cnt;

	//class的层次，只有level为0的才能对应缓存队列
	int			level;		/* our level (see above) */
	unsigned int		children;
	struct htb_class	*parent;	/* parent class */

	struct net_rate_estimator __rcu *rate_est;

	/*
	 * Written often fields
	 */
	struct gnet_stats_basic_sync bstats;
	struct gnet_stats_basic_sync bstats_bias;
	struct tc_htb_xstats	xstats;	/* our special stats */

	/* token bucket parameters */
	s64			tokens, ctokens;/* current number of tokens */
	s64			t_c;		/* checkpoint time */

	union {
		struct htb_class_leaf {
			//叶子class的队列，用于缓存报文
			int		deficit[TC_HTB_MAXDEPTH];
			struct Qdisc	*q;
			struct netdev_queue *offload_queue;
		} leaf;
		struct htb_class_inner {
			struct htb_prio clprio[TC_HTB_NUMPRIO];
		} inner;
	};
	s64			pq_key;

	int			prio_activity;	/* for which prios are we active */
	enum htb_cmode		cmode;		/* current mode of the class */
	struct rb_node		pq_node;	/* node for event queue */
	struct rb_node		node[TC_HTB_NUMPRIO];	/* node for self or feed tree */

	unsigned int drops ____cacheline_aligned_in_smp;
	unsigned int		overlimits;
};

struct htb_level {
	struct rb_root	wait_pq;
	struct htb_prio hprio[TC_HTB_NUMPRIO];
};

struct htb_sched {
	struct Qdisc_class_hash clhash;//tos与class映射的hashtable
	int			defcls;		/* class where unclassified flows go to */
	int			rate2quantum;	/* quant = rate / rate2quantum */

	/* filters for qdisc itself */
	struct tcf_proto __rcu	*filter_list;
	struct tcf_block	*block;

#define HTB_WARN_TOOMANYEVENTS	0x1
	unsigned int		warned;	/* only one warning */
	int			direct_qlen;
	struct work_struct	work;

	/* non shaped skbs; let them go directly thru */
	struct qdisc_skb_head	direct_queue;
	u32			direct_pkts;
	u32			overlimits;

	struct qdisc_watchdog	watchdog;

	s64			now;	/* cached dequeue time */

	/* time of nearest event per level (row) */
	s64			near_ev_cache[TC_HTB_MAXDEPTH];

	int			row_mask[TC_HTB_MAXDEPTH];

	struct htb_level	hlevel[TC_HTB_MAXDEPTH];

	struct Qdisc		**direct_qdiscs;
	unsigned int            num_direct_qdiscs;

	bool			offload;
};

/* find class in global hash table using given handle */
static inline struct htb_class *htb_find(u32 handle, struct Qdisc *sch)
{
	struct htb_sched *q = qdisc_priv(sch);
	struct Qdisc_class_common *clc;

	//找handle对应的class
	clc = qdisc_class_find(&q->clhash, handle);
	if (clc == NULL)
		return NULL;
	//返回htb_class
	return container_of(clc, struct htb_class, common);
}

//返回handle对应的class
static unsigned long htb_search(struct Qdisc *sch, u32 handle)
{
	return (unsigned long)htb_find(handle, sch);
}

#define HTB_DIRECT ((struct htb_class *)-1L)

/**
 * htb_classify - classify a packet into class
 * @skb: the socket buffer
 * @sch: the active queue discipline
 * @qerr: pointer for returned status code
 *
 * It returns NULL if the packet should be dropped or -1 if the packet
 * should be passed directly thru. In all other cases leaf class is returned.
 * We allow direct class selection by classid in priority. The we examine
 * filters in qdisc and in inner nodes (if higher filter points to the inner
 * node). If we end up with classid MAJOR:0 we enqueue the skb into special
 * internal fifo (direct). These packets then go directly thru. If we still
 * have no valid leaf we try to use MAJOR:default leaf. It still unsuccessful
 * then finish and return direct queue.
 */
<<<<<<< HEAD
#define HTB_DIRECT ((struct htb_class *)-1L)

//htb执行报文分类，如果报文分类成功，返回对应的叶子htb_class,针对非叶子htb_class,继续
//执行非叶子节点上的filter_list进行再分类（层状分类，非叶子会有filter进行再分类）
=======
>>>>>>> fe15c26e
static struct htb_class *htb_classify(struct sk_buff *skb, struct Qdisc *sch,
				      int *qerr)
{
	struct htb_sched *q = qdisc_priv(sch);
	struct htb_class *cl;
	struct tcf_result res;
	struct tcf_proto *tcf;
	int result;

	/* allow to select class by setting skb->priority to valid classid;
	 * note that nfmark can be used too by attaching filter fw with no
	 * rules in it
	 */
	//报文tos值与队列的handle一致时，进direct队列
	if (skb->priority == sch->handle)
		return HTB_DIRECT;	/* X:0 (direct flow) selected */

	//按skb优先映射class(通过tos在hashtable中查询）
	cl = htb_find(skb->priority, sch);
	if (cl) {
		if (cl->level == 0)
			//顶层level的class,直接返回
			return cl;
		/* Start with inner filter chain if a non-leaf class is selected */
		tcf = rcu_dereference_bh(cl->filter_list);
	} else {
		//未找到对应的class,使用队列上的filter_list
		tcf = rcu_dereference_bh(q->filter_list);
	}

	*qerr = NET_XMIT_SUCCESS | __NET_XMIT_BYPASS;
	//通过tp执行分类
	while (tcf && (result = tcf_classify(skb, NULL, tcf, &res, false)) >= 0) {
#ifdef CONFIG_NET_CLS_ACT
		switch (result) {
		case TC_ACT_QUEUED:
		case TC_ACT_STOLEN:
		case TC_ACT_TRAP:
			*qerr = NET_XMIT_SUCCESS | __NET_XMIT_STOLEN;
			fallthrough;
		case TC_ACT_SHOT:
			return NULL;
		}
#endif
		cl = (void *)res.class;
		if (!cl) {
			//如果filter未查询到class,通过res.classid查询
			if (res.classid == sch->handle)
				return HTB_DIRECT;	/* X:0 (direct flow) */
			cl = htb_find(res.classid, sch);
			if (!cl)
				//此报文无法分类
				break;	/* filter selected invalid classid */
		}
		if (!cl->level)
			//level 0，直接返回class
			return cl;	/* we hit leaf; return it */

		/* we have got inner class; apply inner filter chain */
		//此class继续有filter_list,继续执行分类
		tcf = rcu_dereference_bh(cl->filter_list);
	}

	//执行分类失败，使用默认class
	/* classification failed; try to use default class */
	cl = htb_find(TC_H_MAKE(TC_H_MAJ(sch->handle), q->defcls), sch);
	if (!cl || cl->level)
		//如果默认class非叶子节点或者默认class不存在，则返回direct队列
		return HTB_DIRECT;	/* bad default .. this is safe bet */
	return cl;
}

/**
 * htb_add_to_id_tree - adds class to the round robin list
 * @root: the root of the tree
 * @cl: the class to add
 * @prio: the give prio in class
 *
 * Routine adds class to the list (actually tree) sorted by classid.
 * Make sure that class is not already on such list for given prio.
 */
static void htb_add_to_id_tree(struct rb_root *root,
			       struct htb_class *cl, int prio/*优先级*/)
{
	struct rb_node **p = &root->rb_node, *parent = NULL;

	//确定cl的插入位置
	while (*p) {
		struct htb_class *c;
		parent = *p;
		c = rb_entry(parent, struct htb_class, node[prio]);

		if (cl->common.classid > c->common.classid)
			p = &parent->rb_right;//cl大时，加入到右侧
		else
			p = &parent->rb_left;
	}

	//将cl加入
	rb_link_node(&cl->node[prio], parent, p);
	rb_insert_color(&cl->node[prio], root);
}

/**
 * htb_add_to_wait_tree - adds class to the event queue with delay
 * @q: the priority event queue
 * @cl: the class to add
 * @delay: delay in microseconds
 *
 * The class is added to priority event queue to indicate that class will
 * change its mode in cl->pq_key microseconds. Make sure that class is not
 * already in the queue.
 */
static void htb_add_to_wait_tree(struct htb_sched *q,
				 struct htb_class *cl, s64 delay)
{
	struct rb_node **p = &q->hlevel[cl->level].wait_pq.rb_node, *parent = NULL;

	cl->pq_key = q->now + delay;
	if (cl->pq_key == q->now)
		cl->pq_key++;

	/* update the nearest event cache */
	if (q->near_ev_cache[cl->level] > cl->pq_key)
		q->near_ev_cache[cl->level] = cl->pq_key;

	while (*p) {
		struct htb_class *c;
		parent = *p;
		c = rb_entry(parent, struct htb_class, pq_node);
		if (cl->pq_key >= c->pq_key)
			p = &parent->rb_right;
		else
			p = &parent->rb_left;
	}
	rb_link_node(&cl->pq_node, parent, p);
	rb_insert_color(&cl->pq_node, &q->hlevel[cl->level].wait_pq);
}

/**
 * htb_next_rb_node - finds next node in binary tree
 * @n: the current node in binary tree
 *
 * When we are past last key we return NULL.
 * Average complexity is 2 steps per call.
 */
static inline void htb_next_rb_node(struct rb_node **n)
{
	*n = rb_next(*n);
}

/**
 * htb_add_class_to_row - add class to its row
 * @q: the priority event queue
 * @cl: the class to add
 * @mask: the given priorities in class in bitmap
 *
 * The class is added to row at priorities marked in mask.
 * It does nothing if mask == 0.
 */
static inline void htb_add_class_to_row(struct htb_sched *q,
					struct htb_class *cl, int mask)
{
	q->row_mask[cl->level] |= mask;
	while (mask) {
		int prio = ffz(~mask);
		mask &= ~(1 << prio);
		htb_add_to_id_tree(&q->hlevel[cl->level].hprio[prio].row, cl, prio);
	}
}

/* If this triggers, it is a bug in this code, but it need not be fatal */
static void htb_safe_rb_erase(struct rb_node *rb, struct rb_root *root)
{
	if (RB_EMPTY_NODE(rb)) {
		WARN_ON(1);
	} else {
		rb_erase(rb, root);
		RB_CLEAR_NODE(rb);
	}
}


/**
 * htb_remove_class_from_row - removes class from its row
 * @q: the priority event queue
 * @cl: the class to add
 * @mask: the given priorities in class in bitmap
 *
 * The class is removed from row at priorities marked in mask.
 * It does nothing if mask == 0.
 */
static inline void htb_remove_class_from_row(struct htb_sched *q,
						 struct htb_class *cl, int mask)
{
	int m = 0;
	struct htb_level *hlevel = &q->hlevel[cl->level];

	while (mask) {
		int prio = ffz(~mask);
		struct htb_prio *hprio = &hlevel->hprio[prio];

		mask &= ~(1 << prio);
		if (hprio->ptr == cl->node + prio)
			htb_next_rb_node(&hprio->ptr);

		htb_safe_rb_erase(cl->node + prio, &hprio->row);
		if (!hprio->row.rb_node)
			m |= 1 << prio;
	}
	q->row_mask[cl->level] &= ~m;
}

/**
 * htb_activate_prios - creates active classe's feed chain
 * @q: the priority event queue
 * @cl: the class to activate
 *
 * The class is connected to ancestors and/or appropriate rows
 * for priorities it is participating on. cl->cmode must be new
 * (activated) mode. It does nothing if cl->prio_activity == 0.
 */
static void htb_activate_prios(struct htb_sched *q, struct htb_class *cl)
{
	struct htb_class *p = cl->parent;
	long m, mask = cl->prio_activity;

	while (cl->cmode == HTB_MAY_BORROW && p && mask) {
		//按mask会加入多个prio对应的
		m = mask;
		while (m) {
<<<<<<< HEAD
			//自~m中，find first zero
			int prio = ffz(~m);
			//清掉m中prio对应的'1'
=======
			unsigned int prio = ffz(~m);

			if (WARN_ON_ONCE(prio >= ARRAY_SIZE(p->inner.clprio)))
				break;
>>>>>>> fe15c26e
			m &= ~(1 << prio);

			if (p->inner.clprio[prio].feed.rb_node)
				/* parent already has its feed in use so that
				 * reset bit in mask as parent is already ok
				 */
				mask &= ~(1 << prio);

			//加入到prio优化级对应的树上
			htb_add_to_id_tree(&p->inner.clprio[prio].feed, cl, prio);
		}
		p->prio_activity |= mask;
		cl = p;
		p = cl->parent;//向上移至父class
	}
	if (cl->cmode == HTB_CAN_SEND && mask)
		htb_add_class_to_row(q, cl, mask);
}

/**
 * htb_deactivate_prios - remove class from feed chain
 * @q: the priority event queue
 * @cl: the class to deactivate
 *
 * cl->cmode must represent old mode (before deactivation). It does
 * nothing if cl->prio_activity == 0. Class is removed from all feed
 * chains and rows.
 */
static void htb_deactivate_prios(struct htb_sched *q, struct htb_class *cl)
{
	struct htb_class *p = cl->parent;
	long m, mask = cl->prio_activity;

	while (cl->cmode == HTB_MAY_BORROW && p && mask) {
		m = mask;
		mask = 0;
		while (m) {
			int prio = ffz(~m);
			m &= ~(1 << prio);

			if (p->inner.clprio[prio].ptr == cl->node + prio) {
				/* we are removing child which is pointed to from
				 * parent feed - forget the pointer but remember
				 * classid
				 */
				p->inner.clprio[prio].last_ptr_id = cl->common.classid;
				p->inner.clprio[prio].ptr = NULL;
			}

			htb_safe_rb_erase(cl->node + prio,
					  &p->inner.clprio[prio].feed);

			if (!p->inner.clprio[prio].feed.rb_node)
				mask |= 1 << prio;
		}

		p->prio_activity &= ~mask;
		cl = p;
		p = cl->parent;

	}
	if (cl->cmode == HTB_CAN_SEND && mask)
		htb_remove_class_from_row(q, cl, mask);
}

static inline s64 htb_lowater(const struct htb_class *cl)
{
	if (htb_hysteresis)
		return cl->cmode != HTB_CANT_SEND ? -cl->cbuffer : 0;
	else
		return 0;
}
static inline s64 htb_hiwater(const struct htb_class *cl)
{
	if (htb_hysteresis)
		return cl->cmode == HTB_CAN_SEND ? -cl->buffer : 0;
	else
		return 0;
}


/**
 * htb_class_mode - computes and returns current class mode
 * @cl: the target class
 * @diff: diff time in microseconds
 *
 * It computes cl's mode at time cl->t_c+diff and returns it. If mode
 * is not HTB_CAN_SEND then cl->pq_key is updated to time difference
 * from now to time when cl will change its state.
 * Also it is worth to note that class mode doesn't change simply
 * at cl->{c,}tokens == 0 but there can rather be hysteresis of
 * 0 .. -cl->{c,}buffer range. It is meant to limit number of
 * mode transitions per time unit. The speed gain is about 1/6.
 */
static inline enum htb_cmode
htb_class_mode(struct htb_class *cl, s64 *diff)
{
	s64 toks;

	if ((toks = (cl->ctokens + *diff)) < htb_lowater(cl)) {
		*diff = -toks;
		return HTB_CANT_SEND;
	}

	if ((toks = (cl->tokens + *diff)) >= htb_hiwater(cl))
		return HTB_CAN_SEND;

	*diff = -toks;
	return HTB_MAY_BORROW;
}

/**
 * htb_change_class_mode - changes classe's mode
 * @q: the priority event queue
 * @cl: the target class
 * @diff: diff time in microseconds
 *
 * This should be the only way how to change classe's mode under normal
 * circumstances. Routine will update feed lists linkage, change mode
 * and add class to the wait event queue if appropriate. New mode should
 * be different from old one and cl->pq_key has to be valid if changing
 * to mode other than HTB_CAN_SEND (see htb_add_to_wait_tree).
 */
static void
htb_change_class_mode(struct htb_sched *q, struct htb_class *cl, s64 *diff)
{
	enum htb_cmode new_mode = htb_class_mode(cl, diff);

	if (new_mode == cl->cmode)
		return;

	if (new_mode == HTB_CANT_SEND) {
		cl->overlimits++;
		q->overlimits++;
	}

	if (cl->prio_activity) {	/* not necessary: speed optimization */
		if (cl->cmode != HTB_CANT_SEND)
			htb_deactivate_prios(q, cl);
		cl->cmode = new_mode;
		if (new_mode != HTB_CANT_SEND)
			htb_activate_prios(q, cl);
	} else
		cl->cmode = new_mode;
}

/**
 * htb_activate - inserts leaf cl into appropriate active feeds
 * @q: the priority event queue
 * @cl: the target class
 *
 * Routine learns (new) priority of leaf and activates feed chain
 * for the prio. It can be called on already active leaf safely.
 * It also adds leaf into droplist.
 */
static inline void htb_activate(struct htb_sched *q, struct htb_class *cl)
{
	WARN_ON(cl->level || !cl->leaf.q || !cl->leaf.q->q.qlen);

	if (!cl->prio_activity) {
		cl->prio_activity = 1 << cl->prio;
		htb_activate_prios(q, cl);
	}
}

/**
 * htb_deactivate - remove leaf cl from active feeds
 * @q: the priority event queue
 * @cl: the target class
 *
 * Make sure that leaf is active. In the other words it can't be called
 * with non-active leaf. It also removes class from the drop list.
 */
static inline void htb_deactivate(struct htb_sched *q, struct htb_class *cl)
{
	WARN_ON(!cl->prio_activity);

	htb_deactivate_prios(q, cl);
	cl->prio_activity = 0;
}

//htb执行报文入队列
static int htb_enqueue(struct sk_buff *skb, struct Qdisc *sch,
		       struct sk_buff **to_free)
{
	int ret;
	//队列长度
	unsigned int len = qdisc_pkt_len(skb);
	struct htb_sched *q = qdisc_priv(sch);
	//对报文执行分类
	struct htb_class *cl = htb_classify(skb, sch, &ret);

	if (cl == HTB_DIRECT) {
		//分类为direct队列，直接进direct队列
		/* enqueue to helper queue */
		if (q->direct_queue.qlen < q->direct_qlen) {
			__qdisc_enqueue_tail(skb, &q->direct_queue);
			q->direct_pkts++;
		} else {
			//已入队的报文超过direct_qlen长度，将本报文串在to_free链上
			return qdisc_drop(skb, sch, to_free);
		}
#ifdef CONFIG_NET_CLS_ACT
	} else if (!cl) {
	    /*没有确定分类，丢包*/
		if (ret & __NET_XMIT_BYPASS)
			qdisc_qstats_drop(sch);
		__qdisc_drop(skb, to_free);
		return ret;
#endif
	} else if ((ret = qdisc_enqueue(skb, cl->leaf.q,/*将报文入队列cl对应的q*/
					to_free)) != NET_XMIT_SUCCESS) {
		//找到了此skb对应的class,但将报文入到队列时，失败。
		if (net_xmit_drop_count(ret)) {
			qdisc_qstats_drop(sch);
			cl->drops++;
		}
		return ret;
	} else {
		//报文入队成功
		htb_activate(q, cl);
	}

	sch->qstats.backlog += len;
	sch->q.qlen++;
	return NET_XMIT_SUCCESS;
}

static inline void htb_accnt_tokens(struct htb_class *cl, int bytes, s64 diff)
{
	s64 toks = diff + cl->tokens;

	if (toks > cl->buffer)
		toks = cl->buffer;
	toks -= (s64) psched_l2t_ns(&cl->rate, bytes);
	if (toks <= -cl->mbuffer)
		toks = 1 - cl->mbuffer;

	cl->tokens = toks;
}

static inline void htb_accnt_ctokens(struct htb_class *cl, int bytes, s64 diff)
{
	s64 toks = diff + cl->ctokens;

	if (toks > cl->cbuffer)
		toks = cl->cbuffer;
	toks -= (s64) psched_l2t_ns(&cl->ceil, bytes);
	if (toks <= -cl->mbuffer)
		toks = 1 - cl->mbuffer;

	cl->ctokens = toks;
}

/**
 * htb_charge_class - charges amount "bytes" to leaf and ancestors
 * @q: the priority event queue
 * @cl: the class to start iterate
 * @level: the minimum level to account
 * @skb: the socket buffer
 *
 * Routine assumes that packet "bytes" long was dequeued from leaf cl
 * borrowing from "level". It accounts bytes to ceil leaky bucket for
 * leaf and all ancestors and to rate bucket for ancestors at levels
 * "level" and higher. It also handles possible change of mode resulting
 * from the update. Note that mode can also increase here (MAY_BORROW to
 * CAN_SEND) because we can use more precise clock that event queue here.
 * In such case we remove class from event queue first.
 */
static void htb_charge_class(struct htb_sched *q, struct htb_class *cl,
			     int level, struct sk_buff *skb)
{
	int bytes = qdisc_pkt_len(skb);
	enum htb_cmode old_mode;
	s64 diff;

	while (cl) {
		diff = min_t(s64, q->now - cl->t_c, cl->mbuffer);
		if (cl->level >= level) {
			if (cl->level == level)
				cl->xstats.lends++;
			htb_accnt_tokens(cl, bytes, diff);
		} else {
			cl->xstats.borrows++;
			cl->tokens += diff;	/* we moved t_c; update tokens */
		}
		htb_accnt_ctokens(cl, bytes, diff);
		cl->t_c = q->now;

		old_mode = cl->cmode;
		diff = 0;
		htb_change_class_mode(q, cl, &diff);
		if (old_mode != cl->cmode) {
			if (old_mode != HTB_CAN_SEND)
				htb_safe_rb_erase(&cl->pq_node, &q->hlevel[cl->level].wait_pq);
			if (cl->cmode != HTB_CAN_SEND)
				htb_add_to_wait_tree(q, cl, diff);
		}

		/* update basic stats except for leaves which are already updated */
		if (cl->level)
			bstats_update(&cl->bstats, skb);

		cl = cl->parent;
	}
}

/**
 * htb_do_events - make mode changes to classes at the level
 * @q: the priority event queue
 * @level: which wait_pq in 'q->hlevel'
 * @start: start jiffies
 *
 * Scans event queue for pending events and applies them. Returns time of
 * next pending event (0 for no event in pq, q->now for too many events).
 * Note: Applied are events whose have cl->pq_key <= q->now.
 */
static s64 htb_do_events(struct htb_sched *q, const int level,
			 unsigned long start)
{
	/* don't run for longer than 2 jiffies; 2 is used instead of
	 * 1 to simplify things when jiffy is going to be incremented
	 * too soon
	 */
	unsigned long stop_at = start + 2;
	struct rb_root *wait_pq = &q->hlevel[level].wait_pq;

	while (time_before(jiffies, stop_at)) {
		struct htb_class *cl;
		s64 diff;
		struct rb_node *p = rb_first(wait_pq);

		if (!p)
			return 0;

		cl = rb_entry(p, struct htb_class, pq_node);
		if (cl->pq_key > q->now)
			return cl->pq_key;

		htb_safe_rb_erase(p, wait_pq);
		diff = min_t(s64, q->now - cl->t_c, cl->mbuffer);
		htb_change_class_mode(q, cl, &diff);
		if (cl->cmode != HTB_CAN_SEND)
			htb_add_to_wait_tree(q, cl, diff);
	}

	/* too much load - let's continue after a break for scheduling */
	if (!(q->warned & HTB_WARN_TOOMANYEVENTS)) {
		pr_warn("htb: too many events!\n");
		q->warned |= HTB_WARN_TOOMANYEVENTS;
	}

	return q->now;
}

/* Returns class->node+prio from id-tree where classe's id is >= id. NULL
 * is no such one exists.
 */
static struct rb_node *htb_id_find_next_upper(int prio, struct rb_node *n,
					      u32 id)
{
	struct rb_node *r = NULL;
	while (n) {
		struct htb_class *cl =
		    rb_entry(n, struct htb_class, node[prio]);

		if (id > cl->common.classid) {
			n = n->rb_right;
		} else if (id < cl->common.classid) {
			r = n;
			n = n->rb_left;
		} else {
			return n;
		}
	}
	return r;
}

/**
 * htb_lookup_leaf - returns next leaf class in DRR order
 * @hprio: the current one
 * @prio: which prio in class
 *
 * Find leaf where current feed pointers points to.
 */
static struct htb_class *htb_lookup_leaf(struct htb_prio *hprio, const int prio)
{
	int i;
	struct {
		struct rb_node *root;
		struct rb_node **pptr;
		u32 *pid;
	} stk[TC_HTB_MAXDEPTH], *sp = stk;

	BUG_ON(!hprio->row.rb_node);
	sp->root = hprio->row.rb_node;
	sp->pptr = &hprio->ptr;
	sp->pid = &hprio->last_ptr_id;

	for (i = 0; i < 65535; i++) {
		if (!*sp->pptr && *sp->pid) {
			/* ptr was invalidated but id is valid - try to recover
			 * the original or next ptr
			 */
			*sp->pptr =
			    htb_id_find_next_upper(prio, sp->root, *sp->pid);
		}
		*sp->pid = 0;	/* ptr is valid now so that remove this hint as it
				 * can become out of date quickly
				 */
		if (!*sp->pptr) {	/* we are at right end; rewind & go up */
			*sp->pptr = sp->root;
			while ((*sp->pptr)->rb_left)
				*sp->pptr = (*sp->pptr)->rb_left;
			if (sp > stk) {
				sp--;
				if (!*sp->pptr) {
					WARN_ON(1);
					return NULL;
				}
				htb_next_rb_node(sp->pptr);
			}
		} else {
			struct htb_class *cl;
			struct htb_prio *clp;

			cl = rb_entry(*sp->pptr, struct htb_class, node[prio]);
			if (!cl->level)
				return cl;
			clp = &cl->inner.clprio[prio];
			(++sp)->root = clp->feed.rb_node;
			sp->pptr = &clp->ptr;
			sp->pid = &clp->last_ptr_id;
		}
	}
	WARN_ON(1);
	return NULL;
}

/* dequeues packet at given priority and level; call only if
 * you are sure that there is active class at prio/level
 */
static struct sk_buff *htb_dequeue_tree(struct htb_sched *q, const int prio,
					const int level)
{
	struct sk_buff *skb = NULL;
	struct htb_class *cl, *start;
	struct htb_level *hlevel = &q->hlevel[level];
	struct htb_prio *hprio = &hlevel->hprio[prio];

	/* look initial class up in the row */
	start = cl = htb_lookup_leaf(hprio, prio);

	do {
next:
		if (unlikely(!cl))
			return NULL;

		/* class can be empty - it is unlikely but can be true if leaf
		 * qdisc drops packets in enqueue routine or if someone used
		 * graft operation on the leaf since last dequeue;
		 * simply deactivate and skip such class
		 */
		if (unlikely(cl->leaf.q->q.qlen == 0)) {
			struct htb_class *next;
			htb_deactivate(q, cl);

			/* row/level might become empty */
			if ((q->row_mask[level] & (1 << prio)) == 0)
				return NULL;

			next = htb_lookup_leaf(hprio, prio);

			if (cl == start)	/* fix start if we just deleted it */
				start = next;
			cl = next;
			goto next;
		}

		//自叶子节点出队
		skb = cl->leaf.q->dequeue(cl->leaf.q);
		if (likely(skb != NULL))
			break;

		qdisc_warn_nonwc("htb", cl->leaf.q);
		htb_next_rb_node(level ? &cl->parent->inner.clprio[prio].ptr:
					 &q->hlevel[0].hprio[prio].ptr);
		cl = htb_lookup_leaf(hprio, prio);

	} while (cl != start);

	if (likely(skb != NULL)) {
		bstats_update(&cl->bstats, skb);
		cl->leaf.deficit[level] -= qdisc_pkt_len(skb);
		if (cl->leaf.deficit[level] < 0) {
			cl->leaf.deficit[level] += cl->quantum;
			htb_next_rb_node(level ? &cl->parent->inner.clprio[prio].ptr :
						 &q->hlevel[0].hprio[prio].ptr);
		}
		/* this used to be after charge_class but this constelation
		 * gives us slightly better performance
		 */
		if (!cl->leaf.q->q.qlen)
			htb_deactivate(q, cl);
		htb_charge_class(q, cl, level, skb);
	}
	return skb;
}

//自htb队列中中出队一个报文
static struct sk_buff *htb_dequeue(struct Qdisc *sch)
{
	struct sk_buff *skb;
	struct htb_sched *q = qdisc_priv(sch);
	int level;
	s64 next_event;
	unsigned long start_at;

	/* try to dequeue direct packets as high prio (!) to minimize cpu work */
	//如果direct队列有值，则直接出包
	skb = __qdisc_dequeue_head(&q->direct_queue);
	if (skb != NULL) {
ok:
		qdisc_bstats_update(sch, skb);
		qdisc_qstats_backlog_dec(sch, skb);
		sch->q.qlen--;
		return skb;
	}

	//队列中长度为0，无包，直接返回
	if (!sch->q.qlen)
		goto fin;

	q->now = ktime_get_ns();
	start_at = jiffies;

	next_event = q->now + 5LLU * NSEC_PER_SEC;

	for (level = 0; level < TC_HTB_MAXDEPTH; level++) {
		/* common case optimization - skip event handler quickly */
		int m;
		s64 event = q->near_ev_cache[level];

		if (q->now >= event) {
			event = htb_do_events(q, level, start_at);
			if (!event)
				event = q->now + NSEC_PER_SEC;
			q->near_ev_cache[level] = event;
		}

		if (next_event > event)
			next_event = event;

		m = ~q->row_mask[level];
		while (m != (int)(-1)) {
			int prio = ffz(m);

			m |= 1 << prio;
			skb = htb_dequeue_tree(q, prio, level);
			if (likely(skb != NULL))
				goto ok;
		}
	}
	if (likely(next_event > q->now))
		qdisc_watchdog_schedule_ns(&q->watchdog, next_event);
	else
		schedule_work(&q->work);
fin:
	return skb;
}

/* reset all classes */
/* always caled under BH & queue lock */
static void htb_reset(struct Qdisc *sch)
{
	struct htb_sched *q = qdisc_priv(sch);
	struct htb_class *cl;
	unsigned int i;

	for (i = 0; i < q->clhash.hashsize; i++) {
		hlist_for_each_entry(cl, &q->clhash.hash[i], common.hnode) {
			if (cl->level)
				memset(&cl->inner, 0, sizeof(cl->inner));
			else {
				if (cl->leaf.q && !q->offload)
					qdisc_reset(cl->leaf.q);
			}
			cl->prio_activity = 0;
			cl->cmode = HTB_CAN_SEND;
		}
	}
	qdisc_watchdog_cancel(&q->watchdog);
	__qdisc_reset_queue(&q->direct_queue);
	memset(q->hlevel, 0, sizeof(q->hlevel));
	memset(q->row_mask, 0, sizeof(q->row_mask));
}

static const struct nla_policy htb_policy[TCA_HTB_MAX + 1] = {
	[TCA_HTB_PARMS]	= { .len = sizeof(struct tc_htb_opt) },
	[TCA_HTB_INIT]	= { .len = sizeof(struct tc_htb_glob) },
	[TCA_HTB_CTAB]	= { .type = NLA_BINARY, .len = TC_RTAB_SIZE },
	[TCA_HTB_RTAB]	= { .type = NLA_BINARY, .len = TC_RTAB_SIZE },
	[TCA_HTB_DIRECT_QLEN] = { .type = NLA_U32 },
	[TCA_HTB_RATE64] = { .type = NLA_U64 },
	[TCA_HTB_CEIL64] = { .type = NLA_U64 },
	[TCA_HTB_OFFLOAD] = { .type = NLA_FLAG },
};

static void htb_work_func(struct work_struct *work)
{
	struct htb_sched *q = container_of(work, struct htb_sched, work);
	struct Qdisc *sch = q->watchdog.qdisc;

	rcu_read_lock();
	__netif_schedule(qdisc_root(sch));
	rcu_read_unlock();
}

static void htb_set_lockdep_class_child(struct Qdisc *q)
{
	static struct lock_class_key child_key;

	lockdep_set_class(qdisc_lock(q), &child_key);
}

static int htb_offload(struct net_device *dev, struct tc_htb_qopt_offload *opt)
{
	return dev->netdev_ops->ndo_setup_tc(dev, TC_SETUP_QDISC_HTB, opt);
}

//层次令牌桶队列初始化
static int htb_init(struct Qdisc *sch, struct nlattr *opt,
		    struct netlink_ext_ack *extack)
{
	struct net_device *dev = qdisc_dev(sch);
	struct tc_htb_qopt_offload offload_opt;
	struct htb_sched *q = qdisc_priv(sch);
	struct nlattr *tb[TCA_HTB_MAX + 1];
	struct tc_htb_glob *gopt;
	unsigned int ntx;
	bool offload;
	int err;

	qdisc_watchdog_init(&q->watchdog, sch);
	INIT_WORK(&q->work, htb_work_func);

	if (!opt)
		return -EINVAL;

	err = tcf_block_get(&q->block, &q->filter_list, sch, extack);
	if (err)
		return err;

	err = nla_parse_nested_deprecated(tb, TCA_HTB_MAX, opt, htb_policy,
					  NULL);
	if (err < 0)
		return err;

	if (!tb[TCA_HTB_INIT])
		return -EINVAL;

	gopt = nla_data(tb[TCA_HTB_INIT]);
	if (gopt->version != HTB_VER >> 16)
		return -EINVAL;

	offload = nla_get_flag(tb[TCA_HTB_OFFLOAD]);

	if (offload) {
		if (sch->parent != TC_H_ROOT) {
			NL_SET_ERR_MSG(extack, "HTB must be the root qdisc to use offload");
			return -EOPNOTSUPP;
		}

		if (!tc_can_offload(dev) || !dev->netdev_ops->ndo_setup_tc) {
			NL_SET_ERR_MSG(extack, "hw-tc-offload ethtool feature flag must be on");
			return -EOPNOTSUPP;
		}

		q->num_direct_qdiscs = dev->real_num_tx_queues;
		q->direct_qdiscs = kcalloc(q->num_direct_qdiscs,
					   sizeof(*q->direct_qdiscs),
					   GFP_KERNEL);
		if (!q->direct_qdiscs)
			return -ENOMEM;
	}

	err = qdisc_class_hash_init(&q->clhash);
	if (err < 0)
		return err;

	if (tb[TCA_HTB_DIRECT_QLEN])
		q->direct_qlen = nla_get_u32(tb[TCA_HTB_DIRECT_QLEN]);
	else
		q->direct_qlen = qdisc_dev(sch)->tx_queue_len;

	if ((q->rate2quantum = gopt->rate2quantum) < 1)
		q->rate2quantum = 1;
	q->defcls = gopt->defcls;

	if (!offload)
		return 0;

	for (ntx = 0; ntx < q->num_direct_qdiscs; ntx++) {
		struct netdev_queue *dev_queue = netdev_get_tx_queue(dev, ntx);
		struct Qdisc *qdisc;

		qdisc = qdisc_create_dflt(dev_queue, &pfifo_qdisc_ops,
					  TC_H_MAKE(sch->handle, 0), extack);
		if (!qdisc) {
			return -ENOMEM;
		}

		htb_set_lockdep_class_child(qdisc);
		q->direct_qdiscs[ntx] = qdisc;
		qdisc->flags |= TCQ_F_ONETXQUEUE | TCQ_F_NOPARENT;
	}

	sch->flags |= TCQ_F_MQROOT;

	offload_opt = (struct tc_htb_qopt_offload) {
		.command = TC_HTB_CREATE,
		.parent_classid = TC_H_MAJ(sch->handle) >> 16,
		.classid = TC_H_MIN(q->defcls),
		.extack = extack,
	};
	err = htb_offload(dev, &offload_opt);
	if (err)
		return err;

	/* Defer this assignment, so that htb_destroy skips offload-related
	 * parts (especially calling ndo_setup_tc) on errors.
	 */
	q->offload = true;

	return 0;
}

static void htb_attach_offload(struct Qdisc *sch)
{
	struct net_device *dev = qdisc_dev(sch);
	struct htb_sched *q = qdisc_priv(sch);
	unsigned int ntx;

	for (ntx = 0; ntx < q->num_direct_qdiscs; ntx++) {
		struct Qdisc *old, *qdisc = q->direct_qdiscs[ntx];

		old = dev_graft_qdisc(qdisc->dev_queue, qdisc);
		qdisc_put(old);
		qdisc_hash_add(qdisc, false);
	}
	for (ntx = q->num_direct_qdiscs; ntx < dev->num_tx_queues; ntx++) {
		struct netdev_queue *dev_queue = netdev_get_tx_queue(dev, ntx);
		struct Qdisc *old = dev_graft_qdisc(dev_queue, NULL);

		qdisc_put(old);
	}

	kfree(q->direct_qdiscs);
	q->direct_qdiscs = NULL;
}

static void htb_attach_software(struct Qdisc *sch)
{
	struct net_device *dev = qdisc_dev(sch);
	unsigned int ntx;

	/* Resemble qdisc_graft behavior. */
	for (ntx = 0; ntx < dev->num_tx_queues; ntx++) {
		struct netdev_queue *dev_queue = netdev_get_tx_queue(dev, ntx);
		struct Qdisc *old = dev_graft_qdisc(dev_queue, sch);

		qdisc_refcount_inc(sch);

		qdisc_put(old);
	}
}

static void htb_attach(struct Qdisc *sch)
{
	struct htb_sched *q = qdisc_priv(sch);

	if (q->offload)
		htb_attach_offload(sch);
	else
		htb_attach_software(sch);
}

static int htb_dump(struct Qdisc *sch, struct sk_buff *skb)
{
	struct htb_sched *q = qdisc_priv(sch);
	struct nlattr *nest;
	struct tc_htb_glob gopt;

	if (q->offload)
		sch->flags |= TCQ_F_OFFLOADED;
	else
		sch->flags &= ~TCQ_F_OFFLOADED;

	sch->qstats.overlimits = q->overlimits;
	/* Its safe to not acquire qdisc lock. As we hold RTNL,
	 * no change can happen on the qdisc parameters.
	 */

	gopt.direct_pkts = q->direct_pkts;
	gopt.version = HTB_VER;
	gopt.rate2quantum = q->rate2quantum;
	gopt.defcls = q->defcls;
	gopt.debug = 0;

	nest = nla_nest_start_noflag(skb, TCA_OPTIONS);
	if (nest == NULL)
		goto nla_put_failure;
	if (nla_put(skb, TCA_HTB_INIT, sizeof(gopt), &gopt) ||
	    nla_put_u32(skb, TCA_HTB_DIRECT_QLEN, q->direct_qlen))
		goto nla_put_failure;
	if (q->offload && nla_put_flag(skb, TCA_HTB_OFFLOAD))
		goto nla_put_failure;

	return nla_nest_end(skb, nest);

nla_put_failure:
	nla_nest_cancel(skb, nest);
	return -1;
}

static int htb_dump_class(struct Qdisc *sch, unsigned long arg,
			  struct sk_buff *skb, struct tcmsg *tcm)
{
	struct htb_class *cl = (struct htb_class *)arg;
	struct htb_sched *q = qdisc_priv(sch);
	struct nlattr *nest;
	struct tc_htb_opt opt;

	/* Its safe to not acquire qdisc lock. As we hold RTNL,
	 * no change can happen on the class parameters.
	 */
	tcm->tcm_parent = cl->parent ? cl->parent->common.classid : TC_H_ROOT;
	tcm->tcm_handle = cl->common.classid;
	if (!cl->level && cl->leaf.q)
		tcm->tcm_info = cl->leaf.q->handle;

	nest = nla_nest_start_noflag(skb, TCA_OPTIONS);
	if (nest == NULL)
		goto nla_put_failure;

	memset(&opt, 0, sizeof(opt));

	psched_ratecfg_getrate(&opt.rate, &cl->rate);
	opt.buffer = PSCHED_NS2TICKS(cl->buffer);
	psched_ratecfg_getrate(&opt.ceil, &cl->ceil);
	opt.cbuffer = PSCHED_NS2TICKS(cl->cbuffer);
	opt.quantum = cl->quantum;
	opt.prio = cl->prio;
	opt.level = cl->level;
	if (nla_put(skb, TCA_HTB_PARMS, sizeof(opt), &opt))
		goto nla_put_failure;
	if (q->offload && nla_put_flag(skb, TCA_HTB_OFFLOAD))
		goto nla_put_failure;
	if ((cl->rate.rate_bytes_ps >= (1ULL << 32)) &&
	    nla_put_u64_64bit(skb, TCA_HTB_RATE64, cl->rate.rate_bytes_ps,
			      TCA_HTB_PAD))
		goto nla_put_failure;
	if ((cl->ceil.rate_bytes_ps >= (1ULL << 32)) &&
	    nla_put_u64_64bit(skb, TCA_HTB_CEIL64, cl->ceil.rate_bytes_ps,
			      TCA_HTB_PAD))
		goto nla_put_failure;

	return nla_nest_end(skb, nest);

nla_put_failure:
	nla_nest_cancel(skb, nest);
	return -1;
}

static void htb_offload_aggregate_stats(struct htb_sched *q,
					struct htb_class *cl)
{
	u64 bytes = 0, packets = 0;
	struct htb_class *c;
	unsigned int i;

	gnet_stats_basic_sync_init(&cl->bstats);

	for (i = 0; i < q->clhash.hashsize; i++) {
		hlist_for_each_entry(c, &q->clhash.hash[i], common.hnode) {
			struct htb_class *p = c;

			while (p && p->level < cl->level)
				p = p->parent;

			if (p != cl)
				continue;

			bytes += u64_stats_read(&c->bstats_bias.bytes);
			packets += u64_stats_read(&c->bstats_bias.packets);
			if (c->level == 0) {
				bytes += u64_stats_read(&c->leaf.q->bstats.bytes);
				packets += u64_stats_read(&c->leaf.q->bstats.packets);
			}
		}
	}
	_bstats_update(&cl->bstats, bytes, packets);
}

static int
htb_dump_class_stats(struct Qdisc *sch, unsigned long arg, struct gnet_dump *d)
{
	struct htb_class *cl = (struct htb_class *)arg;
	struct htb_sched *q = qdisc_priv(sch);
	struct gnet_stats_queue qs = {
		.drops = cl->drops,
		.overlimits = cl->overlimits,
	};
	__u32 qlen = 0;

	if (!cl->level && cl->leaf.q)
		qdisc_qstats_qlen_backlog(cl->leaf.q, &qlen, &qs.backlog);

	cl->xstats.tokens = clamp_t(s64, PSCHED_NS2TICKS(cl->tokens),
				    INT_MIN, INT_MAX);
	cl->xstats.ctokens = clamp_t(s64, PSCHED_NS2TICKS(cl->ctokens),
				     INT_MIN, INT_MAX);

	if (q->offload) {
		if (!cl->level) {
			if (cl->leaf.q)
				cl->bstats = cl->leaf.q->bstats;
			else
				gnet_stats_basic_sync_init(&cl->bstats);
			_bstats_update(&cl->bstats,
				       u64_stats_read(&cl->bstats_bias.bytes),
				       u64_stats_read(&cl->bstats_bias.packets));
		} else {
			htb_offload_aggregate_stats(q, cl);
		}
	}

	if (gnet_stats_copy_basic(d, NULL, &cl->bstats, true) < 0 ||
	    gnet_stats_copy_rate_est(d, &cl->rate_est) < 0 ||
	    gnet_stats_copy_queue(d, NULL, &qs, qlen) < 0)
		return -1;

	return gnet_stats_copy_app(d, &cl->xstats, sizeof(cl->xstats));
}

static struct netdev_queue *
htb_select_queue(struct Qdisc *sch, struct tcmsg *tcm)
{
	struct net_device *dev = qdisc_dev(sch);
	struct tc_htb_qopt_offload offload_opt;
	struct htb_sched *q = qdisc_priv(sch);
	int err;

	/*未卸载时，直接返回qdic对应用queue*/
	if (!q->offload)
		return sch->dev_queue;

	/*查询classid对应的qid*/
	offload_opt = (struct tc_htb_qopt_offload) {
		.command = TC_HTB_LEAF_QUERY_QUEUE,
		.classid = TC_H_MIN(tcm->tcm_parent),
	};
	err = htb_offload(dev, &offload_opt);
	if (err || offload_opt.qid >= dev->num_tx_queues)
		return NULL;
	return netdev_get_tx_queue(dev, offload_opt.qid);
}

static struct Qdisc *
htb_graft_helper(struct netdev_queue *dev_queue, struct Qdisc *new_q)
{
	struct net_device *dev = dev_queue->dev;
	struct Qdisc *old_q;

	if (dev->flags & IFF_UP)
		dev_deactivate(dev);
	old_q = dev_graft_qdisc(dev_queue, new_q);
	if (new_q)
		new_q->flags |= TCQ_F_ONETXQUEUE | TCQ_F_NOPARENT;
	if (dev->flags & IFF_UP)
		dev_activate(dev);

	return old_q;
}

static struct netdev_queue *htb_offload_get_queue(struct htb_class *cl)
{
	struct netdev_queue *queue;

	queue = cl->leaf.offload_queue;
	if (!(cl->leaf.q->flags & TCQ_F_BUILTIN))
		WARN_ON(cl->leaf.q->dev_queue != queue);

	return queue;
}

static void htb_offload_move_qdisc(struct Qdisc *sch, struct htb_class *cl_old,
				   struct htb_class *cl_new, bool destroying)
{
	struct netdev_queue *queue_old, *queue_new;
	struct net_device *dev = qdisc_dev(sch);

	queue_old = htb_offload_get_queue(cl_old);
	queue_new = htb_offload_get_queue(cl_new);

	if (!destroying) {
		struct Qdisc *qdisc;

		if (dev->flags & IFF_UP)
			dev_deactivate(dev);
		qdisc = dev_graft_qdisc(queue_old, NULL);
		WARN_ON(qdisc != cl_old->leaf.q);
	}

	if (!(cl_old->leaf.q->flags & TCQ_F_BUILTIN))
		cl_old->leaf.q->dev_queue = queue_new;
	cl_old->leaf.offload_queue = queue_new;

	if (!destroying) {
		struct Qdisc *qdisc;

		qdisc = dev_graft_qdisc(queue_new, cl_old->leaf.q);
		if (dev->flags & IFF_UP)
			dev_activate(dev);
		WARN_ON(!(qdisc->flags & TCQ_F_BUILTIN));
	}
}

static int htb_graft(struct Qdisc *sch, unsigned long arg, struct Qdisc *new,
		     struct Qdisc **old, struct netlink_ext_ack *extack)
{
	struct netdev_queue *dev_queue = sch->dev_queue;
	struct htb_class *cl = (struct htb_class *)arg;
	struct htb_sched *q = qdisc_priv(sch);
	struct Qdisc *old_q;

	if (cl->level)
		return -EINVAL;

	if (q->offload)
		dev_queue = htb_offload_get_queue(cl);

	if (!new) {
		new = qdisc_create_dflt(dev_queue, &pfifo_qdisc_ops,
					cl->common.classid, extack);
		if (!new)
			return -ENOBUFS;
	}

	if (q->offload) {
		htb_set_lockdep_class_child(new);
		/* One ref for cl->leaf.q, the other for dev_queue->qdisc. */
		qdisc_refcount_inc(new);
		old_q = htb_graft_helper(dev_queue, new);
	}

	*old = qdisc_replace(sch, new, &cl->leaf.q);

	if (q->offload) {
		WARN_ON(old_q != *old);
		qdisc_put(old_q);
	}

	return 0;
}

/*level为零时，返回leaf对应的q,否则返回NULL*/
static struct Qdisc *htb_leaf(struct Qdisc *sch, unsigned long arg)
{
	struct htb_class *cl = (struct htb_class *)arg;
	return !cl->level ? cl->leaf.q : NULL;
}

static void htb_qlen_notify(struct Qdisc *sch, unsigned long arg)
{
	struct htb_class *cl = (struct htb_class *)arg;

	htb_deactivate(qdisc_priv(sch), cl);
}

static inline int htb_parent_last_child(struct htb_class *cl)
{
	if (!cl->parent)
		/* the root class */
		return 0;
	if (cl->parent->children > 1)
		/* not the last child */
		return 0;
	return 1;
}

static void htb_parent_to_leaf(struct Qdisc *sch, struct htb_class *cl,
			       struct Qdisc *new_q)
{
	struct htb_sched *q = qdisc_priv(sch);
	struct htb_class *parent = cl->parent;

	WARN_ON(cl->level || !cl->leaf.q || cl->prio_activity);

	if (parent->cmode != HTB_CAN_SEND)
		htb_safe_rb_erase(&parent->pq_node,
				  &q->hlevel[parent->level].wait_pq);

	parent->level = 0;
	memset(&parent->inner, 0, sizeof(parent->inner));
	/*如果未给定队列，则使用noop_qdisc*/
	parent->leaf.q = new_q ? new_q : &noop_qdisc;
	parent->tokens = parent->buffer;
	parent->ctokens = parent->cbuffer;
	parent->t_c = ktime_get_ns();
	parent->cmode = HTB_CAN_SEND;
	if (q->offload)
		parent->leaf.offload_queue = cl->leaf.offload_queue;
}

static void htb_parent_to_leaf_offload(struct Qdisc *sch,
				       struct netdev_queue *dev_queue,
				       struct Qdisc *new_q)
{
	struct Qdisc *old_q;

	/* One ref for cl->leaf.q, the other for dev_queue->qdisc. */
	if (new_q)
		qdisc_refcount_inc(new_q);
	old_q = htb_graft_helper(dev_queue, new_q);
	WARN_ON(!(old_q->flags & TCQ_F_BUILTIN));
}

static int htb_destroy_class_offload(struct Qdisc *sch, struct htb_class *cl,
				     bool last_child, bool destroying,
				     struct netlink_ext_ack *extack)
{
	struct tc_htb_qopt_offload offload_opt;
	struct netdev_queue *dev_queue;
	struct Qdisc *q = cl->leaf.q;
	struct Qdisc *old;
	int err;

	if (cl->level)
		return -EINVAL;

	WARN_ON(!q);
	dev_queue = htb_offload_get_queue(cl);
	/* When destroying, caller qdisc_graft grafts the new qdisc and invokes
	 * qdisc_put for the qdisc being destroyed. htb_destroy_class_offload
	 * does not need to graft or qdisc_put the qdisc being destroyed.
	 */
	if (!destroying) {
		old = htb_graft_helper(dev_queue, NULL);
		/* Last qdisc grafted should be the same as cl->leaf.q when
		 * calling htb_delete.
		 */
		WARN_ON(old != q);
	}

	if (cl->parent) {
		_bstats_update(&cl->parent->bstats_bias,
			       u64_stats_read(&q->bstats.bytes),
			       u64_stats_read(&q->bstats.packets));
	}

	offload_opt = (struct tc_htb_qopt_offload) {
		.command = !last_child ? TC_HTB_LEAF_DEL :
			   destroying ? TC_HTB_LEAF_DEL_LAST_FORCE :
			   TC_HTB_LEAF_DEL_LAST,
		.classid = cl->common.classid,
		.extack = extack,
	};
	err = htb_offload(qdisc_dev(sch), &offload_opt);

	if (!destroying) {
		if (!err)
			qdisc_put(old);
		else
			htb_graft_helper(dev_queue, old);
	}

	if (last_child)
		return err;

	if (!err && offload_opt.classid != TC_H_MIN(cl->common.classid)) {
		u32 classid = TC_H_MAJ(sch->handle) |
			      TC_H_MIN(offload_opt.classid);
		struct htb_class *moved_cl = htb_find(classid, sch);

		htb_offload_move_qdisc(sch, moved_cl, cl, destroying);
	}

	return err;
}

static void htb_destroy_class(struct Qdisc *sch, struct htb_class *cl)
{
	if (!cl->level) {
		WARN_ON(!cl->leaf.q);
		qdisc_put(cl->leaf.q);
	}
	gen_kill_estimator(&cl->rate_est);
	tcf_block_put(cl->block);
	kfree(cl);
}

static void htb_destroy(struct Qdisc *sch)
{
	struct net_device *dev = qdisc_dev(sch);
	struct tc_htb_qopt_offload offload_opt;
	struct htb_sched *q = qdisc_priv(sch);
	struct hlist_node *next;
	bool nonempty, changed;
	struct htb_class *cl;
	unsigned int i;

	cancel_work_sync(&q->work);
	qdisc_watchdog_cancel(&q->watchdog);
	/* This line used to be after htb_destroy_class call below
	 * and surprisingly it worked in 2.4. But it must precede it
	 * because filter need its target class alive to be able to call
	 * unbind_filter on it (without Oops).
	 */
	tcf_block_put(q->block);

	for (i = 0; i < q->clhash.hashsize; i++) {
		hlist_for_each_entry(cl, &q->clhash.hash[i], common.hnode) {
			tcf_block_put(cl->block);
			cl->block = NULL;
		}
	}

	do {
		nonempty = false;
		changed = false;
		for (i = 0; i < q->clhash.hashsize; i++) {
			hlist_for_each_entry_safe(cl, next, &q->clhash.hash[i],
						  common.hnode) {
				bool last_child;

				if (!q->offload) {
					htb_destroy_class(sch, cl);
					continue;
				}

				nonempty = true;

				if (cl->level)
					continue;

				changed = true;

				last_child = htb_parent_last_child(cl);
				htb_destroy_class_offload(sch, cl, last_child,
							  true, NULL);
				qdisc_class_hash_remove(&q->clhash,
							&cl->common);
				if (cl->parent)
					cl->parent->children--;
				if (last_child)
					htb_parent_to_leaf(sch, cl, NULL);
				htb_destroy_class(sch, cl);
			}
		}
	} while (changed);
	WARN_ON(nonempty);

	qdisc_class_hash_destroy(&q->clhash);
	__qdisc_reset_queue(&q->direct_queue);

	if (q->offload) {
		offload_opt = (struct tc_htb_qopt_offload) {
			.command = TC_HTB_DESTROY,
		};
		htb_offload(dev, &offload_opt);
	}

	if (!q->direct_qdiscs)
		return;
	for (i = 0; i < q->num_direct_qdiscs && q->direct_qdiscs[i]; i++)
		qdisc_put(q->direct_qdiscs[i]);
	kfree(q->direct_qdiscs);
}

static int htb_delete(struct Qdisc *sch, unsigned long arg,
		      struct netlink_ext_ack *extack)
{
	struct htb_sched *q = qdisc_priv(sch);
	struct htb_class *cl = (struct htb_class *)arg;
	struct Qdisc *new_q = NULL;
	int last_child = 0;
	int err;

	/* TODO: why don't allow to delete subtree ? references ? does
	 * tc subsys guarantee us that in htb_destroy it holds no class
	 * refs so that we can remove children safely there ?
	 */
	if (cl->children || cl->filter_cnt)
		return -EBUSY;

	if (!cl->level && htb_parent_last_child(cl))
		last_child = 1;

	if (q->offload) {
		err = htb_destroy_class_offload(sch, cl, last_child, false,
						extack);
		if (err)
			return err;
	}

	if (last_child) {
		struct netdev_queue *dev_queue = sch->dev_queue;

		if (q->offload)
			dev_queue = htb_offload_get_queue(cl);

		new_q = qdisc_create_dflt(dev_queue, &pfifo_qdisc_ops,
					  cl->parent->common.classid,
					  NULL);
		if (q->offload) {
			if (new_q)
				htb_set_lockdep_class_child(new_q);
			htb_parent_to_leaf_offload(sch, dev_queue, new_q);
		}
	}

	sch_tree_lock(sch);

	if (!cl->level)
		qdisc_purge_queue(cl->leaf.q);

	/* delete from hash and active; remainder in destroy_class */
	qdisc_class_hash_remove(&q->clhash, &cl->common);
	if (cl->parent)
		cl->parent->children--;

	if (cl->prio_activity)
		htb_deactivate(q, cl);

	if (cl->cmode != HTB_CAN_SEND)
		htb_safe_rb_erase(&cl->pq_node,
				  &q->hlevel[cl->level].wait_pq);

	if (last_child)
		htb_parent_to_leaf(sch, cl, new_q);

	sch_tree_unlock(sch);

	htb_destroy_class(sch, cl);
	return 0;
}

static int htb_change_class(struct Qdisc *sch, u32 classid,
			    u32 parentid, struct nlattr **tca,
			    unsigned long *arg, struct netlink_ext_ack *extack)
{
	int err = -EINVAL;
	struct htb_sched *q = qdisc_priv(sch);
	struct htb_class *cl = (struct htb_class *)*arg, *parent;
	struct tc_htb_qopt_offload offload_opt;
	struct nlattr *opt = tca[TCA_OPTIONS];
	struct nlattr *tb[TCA_HTB_MAX + 1];
	struct Qdisc *parent_qdisc = NULL;
	struct netdev_queue *dev_queue;
	struct tc_htb_opt *hopt;
	u64 rate64, ceil64;
	int warn = 0;

	/* extract all subattrs from opt attr */
	if (!opt)
		goto failure;

	err = nla_parse_nested_deprecated(tb, TCA_HTB_MAX, opt, htb_policy,
					  NULL);
	if (err < 0)
		goto failure;

	err = -EINVAL;
	if (tb[TCA_HTB_PARMS] == NULL)
		goto failure;

	parent = parentid == TC_H_ROOT ? NULL : htb_find(parentid, sch);

	hopt = nla_data(tb[TCA_HTB_PARMS]);
	if (!hopt->rate.rate || !hopt->ceil.rate)
		goto failure;

	if (q->offload) {
		/* Options not supported by the offload. */
		if (hopt->rate.overhead || hopt->ceil.overhead) {
			NL_SET_ERR_MSG(extack, "HTB offload doesn't support the overhead parameter");
			goto failure;
		}
		if (hopt->rate.mpu || hopt->ceil.mpu) {
			NL_SET_ERR_MSG(extack, "HTB offload doesn't support the mpu parameter");
			goto failure;
		}
		if (hopt->quantum) {
			NL_SET_ERR_MSG(extack, "HTB offload doesn't support the quantum parameter");
			goto failure;
		}
		if (hopt->prio) {
			NL_SET_ERR_MSG(extack, "HTB offload doesn't support the prio parameter");
			goto failure;
		}
	}

	/* Keeping backward compatible with rate_table based iproute2 tc */
	if (hopt->rate.linklayer == TC_LINKLAYER_UNAWARE)
		qdisc_put_rtab(qdisc_get_rtab(&hopt->rate, tb[TCA_HTB_RTAB],
					      NULL));

	if (hopt->ceil.linklayer == TC_LINKLAYER_UNAWARE)
		qdisc_put_rtab(qdisc_get_rtab(&hopt->ceil, tb[TCA_HTB_CTAB],
					      NULL));

	rate64 = tb[TCA_HTB_RATE64] ? nla_get_u64(tb[TCA_HTB_RATE64]) : 0;
	ceil64 = tb[TCA_HTB_CEIL64] ? nla_get_u64(tb[TCA_HTB_CEIL64]) : 0;

	if (!cl) {		/* new class */
		struct net_device *dev = qdisc_dev(sch);
		struct Qdisc *new_q, *old_q;
		int prio;
		struct {
			struct nlattr		nla;
			struct gnet_estimator	opt;
		} est = {
			.nla = {
				.nla_len	= nla_attr_size(sizeof(est.opt)),
				.nla_type	= TCA_RATE,
			},
			.opt = {
				/* 4s interval, 16s averaging constant */
				.interval	= 2,
				.ewma_log	= 2,
			},
		};

		/* check for valid classid */
		if (!classid || TC_H_MAJ(classid ^ sch->handle) ||
		    htb_find(classid, sch))
			goto failure;

		/* check maximal depth */
		if (parent && parent->parent && parent->parent->level < 2) {
			pr_err("htb: tree is too deep\n");
			goto failure;
		}
		err = -ENOBUFS;
		cl = kzalloc(sizeof(*cl), GFP_KERNEL);
		if (!cl)
			goto failure;

		gnet_stats_basic_sync_init(&cl->bstats);
		gnet_stats_basic_sync_init(&cl->bstats_bias);

		err = tcf_block_get(&cl->block, &cl->filter_list, sch, extack);
		if (err) {
			kfree(cl);
			goto failure;
		}
		if (htb_rate_est || tca[TCA_RATE]) {
			err = gen_new_estimator(&cl->bstats, NULL,
						&cl->rate_est,
						NULL,
						true,
						tca[TCA_RATE] ? : &est.nla);
			if (err)
				goto err_block_put;
		}

		cl->children = 0;
		RB_CLEAR_NODE(&cl->pq_node);

		for (prio = 0; prio < TC_HTB_NUMPRIO; prio++)
			RB_CLEAR_NODE(&cl->node[prio]);

		cl->common.classid = classid;

		/* Make sure nothing interrupts us in between of two
		 * ndo_setup_tc calls.
		 */
		ASSERT_RTNL();

		/* create leaf qdisc early because it uses kmalloc(GFP_KERNEL)
		 * so that can't be used inside of sch_tree_lock
		 * -- thanks to Karlis Peisenieks
		 */
		if (!q->offload) {
			dev_queue = sch->dev_queue;
		} else if (!(parent && !parent->level)) {
			/* Assign a dev_queue to this classid. */
			offload_opt = (struct tc_htb_qopt_offload) {
				.command = TC_HTB_LEAF_ALLOC_QUEUE,
				.classid = cl->common.classid,
				.parent_classid = parent ?
					TC_H_MIN(parent->common.classid) :
					TC_HTB_CLASSID_ROOT,
				.rate = max_t(u64, hopt->rate.rate, rate64),
				.ceil = max_t(u64, hopt->ceil.rate, ceil64),
				.extack = extack,
			};
			err = htb_offload(dev, &offload_opt);
			if (err) {
				pr_err("htb: TC_HTB_LEAF_ALLOC_QUEUE failed with err = %d\n",
				       err);
				goto err_kill_estimator;
			}
			dev_queue = netdev_get_tx_queue(dev, offload_opt.qid);
		} else { /* First child. */
			dev_queue = htb_offload_get_queue(parent);
			old_q = htb_graft_helper(dev_queue, NULL);
			WARN_ON(old_q != parent->leaf.q);
			offload_opt = (struct tc_htb_qopt_offload) {
				.command = TC_HTB_LEAF_TO_INNER,
				.classid = cl->common.classid,
				.parent_classid =
					TC_H_MIN(parent->common.classid),
				.rate = max_t(u64, hopt->rate.rate, rate64),
				.ceil = max_t(u64, hopt->ceil.rate, ceil64),
				.extack = extack,
			};
			err = htb_offload(dev, &offload_opt);
			if (err) {
				pr_err("htb: TC_HTB_LEAF_TO_INNER failed with err = %d\n",
				       err);
				htb_graft_helper(dev_queue, old_q);
				goto err_kill_estimator;
			}
			_bstats_update(&parent->bstats_bias,
				       u64_stats_read(&old_q->bstats.bytes),
				       u64_stats_read(&old_q->bstats.packets));
			qdisc_put(old_q);
		}
		new_q = qdisc_create_dflt(dev_queue, &pfifo_qdisc_ops,
					  classid, NULL);
		if (q->offload) {
			if (new_q) {
				htb_set_lockdep_class_child(new_q);
				/* One ref for cl->leaf.q, the other for
				 * dev_queue->qdisc.
				 */
				qdisc_refcount_inc(new_q);
			}
			old_q = htb_graft_helper(dev_queue, new_q);
			/* No qdisc_put needed. */
			WARN_ON(!(old_q->flags & TCQ_F_BUILTIN));
		}
		sch_tree_lock(sch);
		if (parent && !parent->level) {
			/* turn parent into inner node */
			qdisc_purge_queue(parent->leaf.q);
			parent_qdisc = parent->leaf.q;
			if (parent->prio_activity)
				htb_deactivate(q, parent);

			/* remove from evt list because of level change */
			if (parent->cmode != HTB_CAN_SEND) {
				htb_safe_rb_erase(&parent->pq_node, &q->hlevel[0].wait_pq);
				parent->cmode = HTB_CAN_SEND;
			}
			parent->level = (parent->parent ? parent->parent->level
					 : TC_HTB_MAXDEPTH) - 1;
			memset(&parent->inner, 0, sizeof(parent->inner));
		}

		/* leaf (we) needs elementary qdisc */
		cl->leaf.q = new_q ? new_q : &noop_qdisc;
		if (q->offload)
			cl->leaf.offload_queue = dev_queue;

		cl->parent = parent;

		/* set class to be in HTB_CAN_SEND state */
		cl->tokens = PSCHED_TICKS2NS(hopt->buffer);
		cl->ctokens = PSCHED_TICKS2NS(hopt->cbuffer);
		cl->mbuffer = 60ULL * NSEC_PER_SEC;	/* 1min */
		cl->t_c = ktime_get_ns();
		cl->cmode = HTB_CAN_SEND;

		/* attach to the hash list and parent's family */
		qdisc_class_hash_insert(&q->clhash, &cl->common);
		if (parent)
			parent->children++;
		if (cl->leaf.q != &noop_qdisc)
			qdisc_hash_add(cl->leaf.q, true);
	} else {
		if (tca[TCA_RATE]) {
			err = gen_replace_estimator(&cl->bstats, NULL,
						    &cl->rate_est,
						    NULL,
						    true,
						    tca[TCA_RATE]);
			if (err)
				return err;
		}

		if (q->offload) {
			struct net_device *dev = qdisc_dev(sch);

			offload_opt = (struct tc_htb_qopt_offload) {
				.command = TC_HTB_NODE_MODIFY,
				.classid = cl->common.classid,
				.rate = max_t(u64, hopt->rate.rate, rate64),
				.ceil = max_t(u64, hopt->ceil.rate, ceil64),
				.extack = extack,
			};
			err = htb_offload(dev, &offload_opt);
			if (err)
				/* Estimator was replaced, and rollback may fail
				 * as well, so we don't try to recover it, and
				 * the estimator won't work property with the
				 * offload anyway, because bstats are updated
				 * only when the stats are queried.
				 */
				return err;
		}

		sch_tree_lock(sch);
	}

	psched_ratecfg_precompute(&cl->rate, &hopt->rate, rate64);
	psched_ratecfg_precompute(&cl->ceil, &hopt->ceil, ceil64);

	/* it used to be a nasty bug here, we have to check that node
	 * is really leaf before changing cl->leaf !
	 */
	if (!cl->level) {
		u64 quantum = cl->rate.rate_bytes_ps;

		do_div(quantum, q->rate2quantum);
		cl->quantum = min_t(u64, quantum, INT_MAX);

		if (!hopt->quantum && cl->quantum < 1000) {
			warn = -1;
			cl->quantum = 1000;
		}
		if (!hopt->quantum && cl->quantum > 200000) {
			warn = 1;
			cl->quantum = 200000;
		}
		if (hopt->quantum)
			cl->quantum = hopt->quantum;
		if ((cl->prio = hopt->prio) >= TC_HTB_NUMPRIO)
			cl->prio = TC_HTB_NUMPRIO - 1;
	}

	cl->buffer = PSCHED_TICKS2NS(hopt->buffer);
	cl->cbuffer = PSCHED_TICKS2NS(hopt->cbuffer);

	sch_tree_unlock(sch);
	qdisc_put(parent_qdisc);

	if (warn)
		pr_warn("HTB: quantum of class %X is %s. Consider r2q change.\n",
			    cl->common.classid, (warn == -1 ? "small" : "big"));

	qdisc_class_hash_grow(sch, &q->clhash);

	*arg = (unsigned long)cl;
	return 0;

err_kill_estimator:
	gen_kill_estimator(&cl->rate_est);
err_block_put:
	tcf_block_put(cl->block);
	kfree(cl);
failure:
	return err;
}

static struct tcf_block *htb_tcf_block(struct Qdisc *sch, unsigned long arg,
				       struct netlink_ext_ack *extack)
{
	struct htb_sched *q = qdisc_priv(sch);
	struct htb_class *cl = (struct htb_class *)arg;

	return cl ? cl->block : q->block;
}

static unsigned long htb_bind_filter(struct Qdisc *sch, unsigned long parent,
				     u32 classid)
{
	struct htb_class *cl = htb_find(classid, sch);

	/*if (cl && !cl->level) return 0;
	 * The line above used to be there to prevent attaching filters to
	 * leaves. But at least tc_index filter uses this just to get class
	 * for other reasons so that we have to allow for it.
	 * ----
	 * 19.6.2002 As Werner explained it is ok - bind filter is just
	 * another way to "lock" the class - unlike "get" this lock can
	 * be broken by class during destroy IIUC.
	 */
	if (cl)
		cl->filter_cnt++;
	return (unsigned long)cl;
}

static void htb_unbind_filter(struct Qdisc *sch, unsigned long arg)
{
	struct htb_class *cl = (struct htb_class *)arg;

	if (cl)
		cl->filter_cnt--;
}

static void htb_walk(struct Qdisc *sch, struct qdisc_walker *arg)
{
	struct htb_sched *q = qdisc_priv(sch);
	struct htb_class *cl;
	unsigned int i;

	if (arg->stop)
		return;

	for (i = 0; i < q->clhash.hashsize; i++) {
		hlist_for_each_entry(cl, &q->clhash.hash[i], common.hnode) {
			if (!tc_qdisc_stats_dump(sch, (unsigned long)cl, arg))
				return;
		}
	}
}

static const struct Qdisc_class_ops htb_class_ops = {
	.select_queue	=	htb_select_queue,
	.graft		=	htb_graft,
	.leaf		=	htb_leaf,
	.qlen_notify	=	htb_qlen_notify,
	.find		=	htb_search,
	.change		=	htb_change_class,
	.delete		=	htb_delete,
	.walk		=	htb_walk,
	.tcf_block	=	htb_tcf_block,
	.bind_tcf	=	htb_bind_filter,
	.unbind_tcf	=	htb_unbind_filter,
	.dump		=	htb_dump_class,
	.dump_stats	=	htb_dump_class_stats,
};

static struct Qdisc_ops htb_qdisc_ops __read_mostly = {
	.cl_ops		=	&htb_class_ops,
	.id		=	"htb",
	.priv_size	=	sizeof(struct htb_sched),
	//htb入队函数
	.enqueue	=	htb_enqueue,
	//htb出队函数
	.dequeue	=	htb_dequeue,
	.peek		=	qdisc_peek_dequeued,
	.init		=	htb_init,
	.attach		=	htb_attach,
	.reset		=	htb_reset,
	.destroy	=	htb_destroy,
	.dump		=	htb_dump,
	.owner		=	THIS_MODULE,
};

static int __init htb_module_init(void)
{
	return register_qdisc(&htb_qdisc_ops);
}
static void __exit htb_module_exit(void)
{
	unregister_qdisc(&htb_qdisc_ops);
}

module_init(htb_module_init)
module_exit(htb_module_exit)
MODULE_LICENSE("GPL");<|MERGE_RESOLUTION|>--- conflicted
+++ resolved
@@ -223,13 +223,9 @@
  * have no valid leaf we try to use MAJOR:default leaf. It still unsuccessful
  * then finish and return direct queue.
  */
-<<<<<<< HEAD
-#define HTB_DIRECT ((struct htb_class *)-1L)
 
 //htb执行报文分类，如果报文分类成功，返回对应的叶子htb_class,针对非叶子htb_class,继续
 //执行非叶子节点上的filter_list进行再分类（层状分类，非叶子会有filter进行再分类）
-=======
->>>>>>> fe15c26e
 static struct htb_class *htb_classify(struct sk_buff *skb, struct Qdisc *sch,
 				      int *qerr)
 {
@@ -461,16 +457,12 @@
 		//按mask会加入多个prio对应的
 		m = mask;
 		while (m) {
-<<<<<<< HEAD
 			//自~m中，find first zero
-			int prio = ffz(~m);
-			//清掉m中prio对应的'1'
-=======
 			unsigned int prio = ffz(~m);
 
 			if (WARN_ON_ONCE(prio >= ARRAY_SIZE(p->inner.clprio)))
 				break;
->>>>>>> fe15c26e
+			//清掉m中prio对应的'1'
 			m &= ~(1 << prio);
 
 			if (p->inner.clprio[prio].feed.rb_node)
