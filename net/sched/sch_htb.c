--- conflicted
+++ resolved
@@ -252,12 +252,8 @@
 	}
 
 	*qerr = NET_XMIT_SUCCESS | __NET_XMIT_BYPASS;
-<<<<<<< HEAD
 	//通过tp执行分类
-	while (tcf && (result = tcf_classify(skb, tcf, &res, false)) >= 0) {
-=======
 	while (tcf && (result = tcf_classify(skb, NULL, tcf, &res, false)) >= 0) {
->>>>>>> ce840177
 #ifdef CONFIG_NET_CLS_ACT
 		switch (result) {
 		case TC_ACT_QUEUED:
