// SPDX-License-Identifier: GPL-2.0-or-later
/*
 * net/sched/act_connmark.c  netfilter connmark retriever action
 * skb mark is over-written
 *
 * Copyright (c) 2011 Felix Fietkau <nbd@openwrt.org>
*/

#include <linux/module.h>
#include <linux/init.h>
#include <linux/kernel.h>
#include <linux/skbuff.h>
#include <linux/rtnetlink.h>
#include <linux/pkt_cls.h>
#include <linux/ip.h>
#include <linux/ipv6.h>
#include <net/netlink.h>
#include <net/pkt_sched.h>
#include <net/act_api.h>
#include <net/pkt_cls.h>
#include <uapi/linux/tc_act/tc_connmark.h>
#include <net/tc_act/tc_connmark.h>
#include <net/tc_wrapper.h>

#include <net/netfilter/nf_conntrack.h>
#include <net/netfilter/nf_conntrack_core.h>
#include <net/netfilter/nf_conntrack_zones.h>

static struct tc_action_ops act_connmark_ops;

<<<<<<< HEAD
//为skb设置上ct上对应的mark
static int tcf_connmark_act(struct sk_buff *skb, const struct tc_action *a,
			    struct tcf_result *res)
=======
TC_INDIRECT_SCOPE int tcf_connmark_act(struct sk_buff *skb,
				       const struct tc_action *a,
				       struct tcf_result *res)
>>>>>>> fe15c26e
{
	const struct nf_conntrack_tuple_hash *thash;
	struct nf_conntrack_tuple tuple;
	enum ip_conntrack_info ctinfo;
	struct tcf_connmark_info *ca = to_connmark(a);
	struct tcf_connmark_parms *parms;
	struct nf_conntrack_zone zone;
	struct nf_conn *c;
	int proto;

	tcf_lastuse_update(&ca->tcf_tm);
	tcf_action_update_bstats(&ca->common, skb);

	parms = rcu_dereference_bh(ca->parms);

	switch (skb_protocol(skb, true)) {
	case htons(ETH_P_IP):
		if (skb->len < sizeof(struct iphdr))
			goto out;

		proto = NFPROTO_IPV4;
		break;
	case htons(ETH_P_IPV6):
		if (skb->len < sizeof(struct ipv6hdr))
			goto out;

		proto = NFPROTO_IPV6;
		break;
	default:
		goto out;
	}

	//获取skb上的ct
	c = nf_ct_get(skb, &ctinfo);
	if (c) {
		//如果ct存在，为skb置上ct对应的mark
		skb->mark = READ_ONCE(c->mark);
		goto count;
	}

	if (!nf_ct_get_tuplepr(skb, skb_network_offset(skb), proto, parms->net,
			       &tuple))
		goto out;

	zone.id = parms->zone;
	zone.dir = NF_CT_DEFAULT_ZONE_DIR;

<<<<<<< HEAD
	//通过元组查找ct
	thash = nf_conntrack_find_get(ca->net, &zone, &tuple);
=======
	thash = nf_conntrack_find_get(parms->net, &zone, &tuple);
>>>>>>> fe15c26e
	if (!thash)
		goto out;

	c = nf_ct_tuplehash_to_ctrack(thash);
	skb->mark = READ_ONCE(c->mark);
	nf_ct_put(c);

count:
	/* using overlimits stats to count how many packets marked */
	tcf_action_inc_overlimit_qstats(&ca->common);
out:
	return READ_ONCE(ca->tcf_action);
}

static const struct nla_policy connmark_policy[TCA_CONNMARK_MAX + 1] = {
	[TCA_CONNMARK_PARMS] = { .len = sizeof(struct tc_connmark) },
};

static int tcf_connmark_init(struct net *net, struct nlattr *nla,
			     struct nlattr *est, struct tc_action **a,
			     struct tcf_proto *tp, u32 flags,
			     struct netlink_ext_ack *extack)
{
	struct tc_action_net *tn = net_generic(net, act_connmark_ops.net_id);
	struct tcf_connmark_parms *nparms, *oparms;
	struct nlattr *tb[TCA_CONNMARK_MAX + 1];
	bool bind = flags & TCA_ACT_FLAGS_BIND;
	struct tcf_chain *goto_ch = NULL;
	struct tcf_connmark_info *ci;
	struct tc_connmark *parm;
	int ret = 0, err;
	u32 index;

	if (!nla)
		return -EINVAL;

	ret = nla_parse_nested_deprecated(tb, TCA_CONNMARK_MAX, nla,
					  connmark_policy, NULL);
	if (ret < 0)
		return ret;

	if (!tb[TCA_CONNMARK_PARMS])
		return -EINVAL;

	nparms = kzalloc(sizeof(*nparms), GFP_KERNEL);
	if (!nparms)
		return -ENOMEM;

	parm = nla_data(tb[TCA_CONNMARK_PARMS]);
	index = parm->index;
	ret = tcf_idr_check_alloc(tn, &index, a, bind);
	if (!ret) {
		ret = tcf_idr_create_from_flags(tn, index, est, a,
						&act_connmark_ops, bind, flags);
		if (ret) {
			tcf_idr_cleanup(tn, index);
			err = ret;
			goto out_free;
		}

		ci = to_connmark(*a);

		nparms->net = net;
		nparms->zone = parm->zone;

		ret = ACT_P_CREATED;
	} else if (ret > 0) {
		ci = to_connmark(*a);
		if (bind) {
			err = 0;
			goto out_free;
		}
		if (!(flags & TCA_ACT_FLAGS_REPLACE)) {
			err = -EEXIST;
			goto release_idr;
		}

		nparms->net = rtnl_dereference(ci->parms)->net;
		nparms->zone = parm->zone;

		ret = 0;
	}

	err = tcf_action_check_ctrlact(parm->action, tp, &goto_ch, extack);
	if (err < 0)
		goto release_idr;

	spin_lock_bh(&ci->tcf_lock);
	goto_ch = tcf_action_set_ctrlact(*a, parm->action, goto_ch);
	oparms = rcu_replace_pointer(ci->parms, nparms, lockdep_is_held(&ci->tcf_lock));
	spin_unlock_bh(&ci->tcf_lock);

	if (goto_ch)
		tcf_chain_put_by_act(goto_ch);

	if (oparms)
		kfree_rcu(oparms, rcu);

	return ret;

release_idr:
	tcf_idr_release(*a, bind);
out_free:
	kfree(nparms);
	return err;
}

static inline int tcf_connmark_dump(struct sk_buff *skb, struct tc_action *a,
				    int bind, int ref)
{
	unsigned char *b = skb_tail_pointer(skb);
	struct tcf_connmark_info *ci = to_connmark(a);
	struct tc_connmark opt = {
		.index   = ci->tcf_index,
		.refcnt  = refcount_read(&ci->tcf_refcnt) - ref,
		.bindcnt = atomic_read(&ci->tcf_bindcnt) - bind,
	};
	struct tcf_connmark_parms *parms;
	struct tcf_t t;

	spin_lock_bh(&ci->tcf_lock);
	parms = rcu_dereference_protected(ci->parms, lockdep_is_held(&ci->tcf_lock));

	opt.action = ci->tcf_action;
	opt.zone = parms->zone;
	if (nla_put(skb, TCA_CONNMARK_PARMS, sizeof(opt), &opt))
		goto nla_put_failure;

	tcf_tm_dump(&t, &ci->tcf_tm);
	if (nla_put_64bit(skb, TCA_CONNMARK_TM, sizeof(t), &t,
			  TCA_CONNMARK_PAD))
		goto nla_put_failure;
	spin_unlock_bh(&ci->tcf_lock);

	return skb->len;

nla_put_failure:
	spin_unlock_bh(&ci->tcf_lock);
	nlmsg_trim(skb, b);
	return -1;
}

static void tcf_connmark_cleanup(struct tc_action *a)
{
	struct tcf_connmark_info *ci = to_connmark(a);
	struct tcf_connmark_parms *parms;

	parms = rcu_dereference_protected(ci->parms, 1);
	if (parms)
		kfree_rcu(parms, rcu);
}

static struct tc_action_ops act_connmark_ops = {
	.kind		=	"connmark",
	.id		=	TCA_ID_CONNMARK,
	.owner		=	THIS_MODULE,
	.act		=	tcf_connmark_act,
	.dump		=	tcf_connmark_dump,
	.init		=	tcf_connmark_init,
	.cleanup	=	tcf_connmark_cleanup,
	.size		=	sizeof(struct tcf_connmark_info),
};

static __net_init int connmark_init_net(struct net *net)
{
	struct tc_action_net *tn = net_generic(net, act_connmark_ops.net_id);

	return tc_action_net_init(net, tn, &act_connmark_ops);
}

static void __net_exit connmark_exit_net(struct list_head *net_list)
{
	tc_action_net_exit(net_list, act_connmark_ops.net_id);
}

static struct pernet_operations connmark_net_ops = {
	.init = connmark_init_net,
	.exit_batch = connmark_exit_net,
	.id   = &act_connmark_ops.net_id,
	.size = sizeof(struct tc_action_net),
};

static int __init connmark_init_module(void)
{
	return tcf_register_action(&act_connmark_ops, &connmark_net_ops);
}

static void __exit connmark_cleanup_module(void)
{
	tcf_unregister_action(&act_connmark_ops, &connmark_net_ops);
}

module_init(connmark_init_module);
module_exit(connmark_cleanup_module);
MODULE_AUTHOR("Felix Fietkau <nbd@openwrt.org>");
MODULE_DESCRIPTION("Connection tracking mark restoring");
MODULE_LICENSE("GPL");<|MERGE_RESOLUTION|>--- conflicted
+++ resolved
@@ -28,15 +28,10 @@
 
 static struct tc_action_ops act_connmark_ops;
 
-<<<<<<< HEAD
 //为skb设置上ct上对应的mark
-static int tcf_connmark_act(struct sk_buff *skb, const struct tc_action *a,
-			    struct tcf_result *res)
-=======
 TC_INDIRECT_SCOPE int tcf_connmark_act(struct sk_buff *skb,
 				       const struct tc_action *a,
 				       struct tcf_result *res)
->>>>>>> fe15c26e
 {
 	const struct nf_conntrack_tuple_hash *thash;
 	struct nf_conntrack_tuple tuple;
@@ -84,12 +79,8 @@
 	zone.id = parms->zone;
 	zone.dir = NF_CT_DEFAULT_ZONE_DIR;
 
-<<<<<<< HEAD
 	//通过元组查找ct
-	thash = nf_conntrack_find_get(ca->net, &zone, &tuple);
-=======
 	thash = nf_conntrack_find_get(parms->net, &zone, &tuple);
->>>>>>> fe15c26e
 	if (!thash)
 		goto out;
 
