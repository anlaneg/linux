// SPDX-License-Identifier: GPL-2.0-or-later
/*
 * net/sched/act_connmark.c  netfilter connmark retriever action
 * skb mark is over-written
 *
 * Copyright (c) 2011 Felix Fietkau <nbd@openwrt.org>
*/

#include <linux/module.h>
#include <linux/init.h>
#include <linux/kernel.h>
#include <linux/skbuff.h>
#include <linux/rtnetlink.h>
#include <linux/pkt_cls.h>
#include <linux/ip.h>
#include <linux/ipv6.h>
#include <net/netlink.h>
#include <net/pkt_sched.h>
#include <net/act_api.h>
#include <net/pkt_cls.h>
#include <uapi/linux/tc_act/tc_connmark.h>
#include <net/tc_act/tc_connmark.h>

#include <net/netfilter/nf_conntrack.h>
#include <net/netfilter/nf_conntrack_core.h>
#include <net/netfilter/nf_conntrack_zones.h>

static struct tc_action_ops act_connmark_ops;

//为skb设置上ct上对应的mark
static int tcf_connmark_act(struct sk_buff *skb, const struct tc_action *a,
			    struct tcf_result *res)
{
	const struct nf_conntrack_tuple_hash *thash;
	struct nf_conntrack_tuple tuple;
	enum ip_conntrack_info ctinfo;
	struct tcf_connmark_info *ca = to_connmark(a);
	struct nf_conntrack_zone zone;
	struct nf_conn *c;
	int proto;

	spin_lock(&ca->tcf_lock);
	tcf_lastuse_update(&ca->tcf_tm);
	bstats_update(&ca->tcf_bstats, skb);

	switch (skb_protocol(skb, true)) {
	case htons(ETH_P_IP):
		if (skb->len < sizeof(struct iphdr))
			goto out;

		proto = NFPROTO_IPV4;
		break;
	case htons(ETH_P_IPV6):
		if (skb->len < sizeof(struct ipv6hdr))
			goto out;

		proto = NFPROTO_IPV6;
		break;
	default:
		goto out;
	}

	//获取skb上的ct
	c = nf_ct_get(skb, &ctinfo);
	if (c) {
<<<<<<< HEAD
		//如果ct存在，为skb置上ct对应的mark
		skb->mark = c->mark;
=======
		skb->mark = READ_ONCE(c->mark);
>>>>>>> 97ee9d1c
		/* using overlimits stats to count how many packets marked */
		ca->tcf_qstats.overlimits++;
		goto out;
	}

	if (!nf_ct_get_tuplepr(skb, skb_network_offset(skb),
			       proto, ca->net, &tuple))
		goto out;

	zone.id = ca->zone;
	zone.dir = NF_CT_DEFAULT_ZONE_DIR;

	//通过元组查找ct
	thash = nf_conntrack_find_get(ca->net, &zone, &tuple);
	if (!thash)
		goto out;

	c = nf_ct_tuplehash_to_ctrack(thash);
	/* using overlimits stats to count how many packets marked */
	ca->tcf_qstats.overlimits++;
	skb->mark = READ_ONCE(c->mark);
	nf_ct_put(c);

out:
	spin_unlock(&ca->tcf_lock);
	return ca->tcf_action;
}

static const struct nla_policy connmark_policy[TCA_CONNMARK_MAX + 1] = {
	[TCA_CONNMARK_PARMS] = { .len = sizeof(struct tc_connmark) },
};

static int tcf_connmark_init(struct net *net, struct nlattr *nla,
			     struct nlattr *est, struct tc_action **a,
			     struct tcf_proto *tp, u32 flags,
			     struct netlink_ext_ack *extack)
{
	struct tc_action_net *tn = net_generic(net, act_connmark_ops.net_id);
	struct nlattr *tb[TCA_CONNMARK_MAX + 1];
	bool bind = flags & TCA_ACT_FLAGS_BIND;
	struct tcf_chain *goto_ch = NULL;
	struct tcf_connmark_info *ci;
	struct tc_connmark *parm;
	int ret = 0, err;
	u32 index;

	if (!nla)
		return -EINVAL;

	ret = nla_parse_nested_deprecated(tb, TCA_CONNMARK_MAX, nla,
					  connmark_policy, NULL);
	if (ret < 0)
		return ret;

	if (!tb[TCA_CONNMARK_PARMS])
		return -EINVAL;

	parm = nla_data(tb[TCA_CONNMARK_PARMS]);
	index = parm->index;
	ret = tcf_idr_check_alloc(tn, &index, a, bind);
	if (!ret) {
		ret = tcf_idr_create(tn, index, est, a,
				     &act_connmark_ops, bind, false, flags);
		if (ret) {
			tcf_idr_cleanup(tn, index);
			return ret;
		}

		ci = to_connmark(*a);
		err = tcf_action_check_ctrlact(parm->action, tp, &goto_ch,
					       extack);
		if (err < 0)
			goto release_idr;
		tcf_action_set_ctrlact(*a, parm->action, goto_ch);
		ci->net = net;
		ci->zone = parm->zone;

		ret = ACT_P_CREATED;
	} else if (ret > 0) {
		ci = to_connmark(*a);
		if (bind)
			return 0;
		if (!(flags & TCA_ACT_FLAGS_REPLACE)) {
			tcf_idr_release(*a, bind);
			return -EEXIST;
		}
		err = tcf_action_check_ctrlact(parm->action, tp, &goto_ch,
					       extack);
		if (err < 0)
			goto release_idr;
		/* replacing action and zone */
		spin_lock_bh(&ci->tcf_lock);
		goto_ch = tcf_action_set_ctrlact(*a, parm->action, goto_ch);
		ci->zone = parm->zone;
		spin_unlock_bh(&ci->tcf_lock);
		if (goto_ch)
			tcf_chain_put_by_act(goto_ch);
		ret = 0;
	}

	return ret;
release_idr:
	tcf_idr_release(*a, bind);
	return err;
}

static inline int tcf_connmark_dump(struct sk_buff *skb, struct tc_action *a,
				    int bind, int ref)
{
	unsigned char *b = skb_tail_pointer(skb);
	struct tcf_connmark_info *ci = to_connmark(a);
	struct tc_connmark opt = {
		.index   = ci->tcf_index,
		.refcnt  = refcount_read(&ci->tcf_refcnt) - ref,
		.bindcnt = atomic_read(&ci->tcf_bindcnt) - bind,
	};
	struct tcf_t t;

	spin_lock_bh(&ci->tcf_lock);
	opt.action = ci->tcf_action;
	opt.zone = ci->zone;
	if (nla_put(skb, TCA_CONNMARK_PARMS, sizeof(opt), &opt))
		goto nla_put_failure;

	tcf_tm_dump(&t, &ci->tcf_tm);
	if (nla_put_64bit(skb, TCA_CONNMARK_TM, sizeof(t), &t,
			  TCA_CONNMARK_PAD))
		goto nla_put_failure;
	spin_unlock_bh(&ci->tcf_lock);

	return skb->len;

nla_put_failure:
	spin_unlock_bh(&ci->tcf_lock);
	nlmsg_trim(skb, b);
	return -1;
}

static struct tc_action_ops act_connmark_ops = {
	.kind		=	"connmark",
	.id		=	TCA_ID_CONNMARK,
	.owner		=	THIS_MODULE,
	.act		=	tcf_connmark_act,
	.dump		=	tcf_connmark_dump,
	.init		=	tcf_connmark_init,
	.size		=	sizeof(struct tcf_connmark_info),
};

static __net_init int connmark_init_net(struct net *net)
{
	struct tc_action_net *tn = net_generic(net, act_connmark_ops.net_id);

	return tc_action_net_init(net, tn, &act_connmark_ops);
}

static void __net_exit connmark_exit_net(struct list_head *net_list)
{
	tc_action_net_exit(net_list, act_connmark_ops.net_id);
}

static struct pernet_operations connmark_net_ops = {
	.init = connmark_init_net,
	.exit_batch = connmark_exit_net,
	.id   = &act_connmark_ops.net_id,
	.size = sizeof(struct tc_action_net),
};

static int __init connmark_init_module(void)
{
	return tcf_register_action(&act_connmark_ops, &connmark_net_ops);
}

static void __exit connmark_cleanup_module(void)
{
	tcf_unregister_action(&act_connmark_ops, &connmark_net_ops);
}

module_init(connmark_init_module);
module_exit(connmark_cleanup_module);
MODULE_AUTHOR("Felix Fietkau <nbd@openwrt.org>");
MODULE_DESCRIPTION("Connection tracking mark restoring");
MODULE_LICENSE("GPL");<|MERGE_RESOLUTION|>--- conflicted
+++ resolved
@@ -63,12 +63,8 @@
 	//获取skb上的ct
 	c = nf_ct_get(skb, &ctinfo);
 	if (c) {
-<<<<<<< HEAD
 		//如果ct存在，为skb置上ct对应的mark
-		skb->mark = c->mark;
-=======
 		skb->mark = READ_ONCE(c->mark);
->>>>>>> 97ee9d1c
 		/* using overlimits stats to count how many packets marked */
 		ca->tcf_qstats.overlimits++;
 		goto out;
