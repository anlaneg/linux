--- conflicted
+++ resolved
@@ -444,14 +444,9 @@
 	if (err < 0)
 		goto err2;
 
-<<<<<<< HEAD
 	/*action校验*/
-	err = tcf_exts_validate(net, tp, tb, tca[TCA_RATE], &fnew->exts, ovr,
-				true, extack);
-=======
 	err = tcf_exts_validate(net, tp, tb, tca[TCA_RATE], &fnew->exts, flags,
 				extack);
->>>>>>> ce840177
 	if (err < 0)
 		goto err2;
 
