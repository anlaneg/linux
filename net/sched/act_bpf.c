--- conflicted
+++ resolved
@@ -344,12 +344,8 @@
 	/*是否为ebpf*/
 	is_ebpf = tb[TCA_ACT_BPF_FD];
 
-<<<<<<< HEAD
-	if ((!is_bpf && !is_ebpf) || (is_bpf && is_ebpf)) {
-	    /*同时指定或同时不指定，则报错*/
-=======
 	if (is_bpf == is_ebpf) {
->>>>>>> 97ee9d1c
+		/*同时指定或同时不指定，则报错*/
 		ret = -EINVAL;
 		goto put_chain;
 	}
@@ -409,27 +405,6 @@
 	tcf_bpf_cfg_cleanup(&tmp);
 }
 
-<<<<<<< HEAD
-static int tcf_bpf_walker(struct net *net, struct sk_buff *skb,
-			  struct netlink_callback *cb, int type,
-			  const struct tc_action_ops *ops,
-			  struct netlink_ext_ack *extack)
-{
-	struct tc_action_net *tn = net_generic(net, bpf_net_id);
-
-	return tcf_generic_walker(tn, skb, cb, type, ops, extack);
-}
-
-/*查找index号bpf action*/
-static int tcf_bpf_search(struct net *net, struct tc_action **a, u32 index)
-{
-	struct tc_action_net *tn = net_generic(net, bpf_net_id);
-
-	return tcf_idr_search(tn, a, index);
-}
-
-=======
->>>>>>> 97ee9d1c
 static struct tc_action_ops act_bpf_ops __read_mostly = {
 	.kind		=	"bpf",
 	.id		=	TCA_ID_BPF,
