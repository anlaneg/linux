--- conflicted
+++ resolved
@@ -32,15 +32,10 @@
 
 static struct tc_action_ops act_bpf_ops;
 
-<<<<<<< HEAD
 //bpf action执行函数
-static int tcf_bpf_act(struct sk_buff *skb, const struct tc_action *act,
-		       struct tcf_result *res)
-=======
 TC_INDIRECT_SCOPE int tcf_bpf_act(struct sk_buff *skb,
 				  const struct tc_action *act,
 				  struct tcf_result *res)
->>>>>>> fe15c26e
 {
 	bool at_ingress = skb_at_tc_ingress(skb);/*是否处于ingress方向*/
 	struct tcf_bpf *prog = to_bpf(act);
