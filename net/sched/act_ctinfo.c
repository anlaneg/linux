// SPDX-License-Identifier: GPL-2.0+
/* net/sched/act_ctinfo.c  netfilter ctinfo connmark actions
 *
 * Copyright (c) 2019 Kevin Darbyshire-Bryant <ldir@darbyshire-bryant.me.uk>
 */

#include <linux/module.h>
#include <linux/init.h>
#include <linux/kernel.h>
#include <linux/skbuff.h>
#include <linux/rtnetlink.h>
#include <linux/pkt_cls.h>
#include <linux/ip.h>
#include <linux/ipv6.h>
#include <net/netlink.h>
#include <net/pkt_sched.h>
#include <net/act_api.h>
#include <net/pkt_cls.h>
#include <uapi/linux/tc_act/tc_ctinfo.h>
#include <net/tc_act/tc_ctinfo.h>

#include <net/netfilter/nf_conntrack.h>
#include <net/netfilter/nf_conntrack_core.h>
#include <net/netfilter/nf_conntrack_ecache.h>
#include <net/netfilter/nf_conntrack_zones.h>

static struct tc_action_ops act_ctinfo_ops;

static void tcf_ctinfo_dscp_set(struct nf_conn *ct, struct tcf_ctinfo *ca,
				struct tcf_ctinfo_params *cp,
				struct sk_buff *skb, int wlen, int proto)
{
	u8 dscp, newdscp;

<<<<<<< HEAD
	//ct中的dscap
	newdscp = (((ct->mark & cp->dscpmask) >> cp->dscpmaskshift) << 2) &
=======
	newdscp = (((READ_ONCE(ct->mark) & cp->dscpmask) >> cp->dscpmaskshift) << 2) &
>>>>>>> 97ee9d1c
		     ~INET_ECN_MASK;

	switch (proto) {
	case NFPROTO_IPV4:
		//取dscp
		dscp = ipv4_get_dsfield(ip_hdr(skb)) & ~INET_ECN_MASK;
		if (dscp != newdscp) {
			//更改dscp
			if (likely(!skb_try_make_writable(skb, wlen))) {
				ipv4_change_dsfield(ip_hdr(skb),
						    INET_ECN_MASK,
						    newdscp);
				ca->stats_dscp_set++;
			} else {
				ca->stats_dscp_error++;
			}
		}
		break;
	case NFPROTO_IPV6:
		dscp = ipv6_get_dsfield(ipv6_hdr(skb)) & ~INET_ECN_MASK;
		if (dscp != newdscp) {
			if (likely(!skb_try_make_writable(skb, wlen))) {
				ipv6_change_dsfield(ipv6_hdr(skb),
						    INET_ECN_MASK,
						    newdscp);
				ca->stats_dscp_set++;
			} else {
				ca->stats_dscp_error++;
			}
		}
		break;
	default:
		break;
	}
}

static void tcf_ctinfo_cpmark_set(struct nf_conn *ct, struct tcf_ctinfo *ca,
				  struct tcf_ctinfo_params *cp,
				  struct sk_buff *skb)
{
	ca->stats_cpmark_set++;
	skb->mark = READ_ONCE(ct->mark) & cp->cpmarkmask;
}

//实现dscp修改
static int tcf_ctinfo_act(struct sk_buff *skb, const struct tc_action *a,
			  struct tcf_result *res)
{
	const struct nf_conntrack_tuple_hash *thash = NULL;
	struct tcf_ctinfo *ca = to_ctinfo(a);
	struct nf_conntrack_tuple tuple;
	struct nf_conntrack_zone zone;
	enum ip_conntrack_info ctinfo;
	struct tcf_ctinfo_params *cp;
	struct nf_conn *ct;
	int proto, wlen;
	int action;

	cp = rcu_dereference_bh(ca->params);

	tcf_lastuse_update(&ca->tcf_tm);
	bstats_update(&ca->tcf_bstats, skb);
	action = READ_ONCE(ca->tcf_action);

	wlen = skb_network_offset(skb);
	switch (skb_protocol(skb, true)) {
	case htons(ETH_P_IP):
		wlen += sizeof(struct iphdr);
		if (!pskb_may_pull(skb, wlen))
			goto out;

		proto = NFPROTO_IPV4;
		break;
	case htons(ETH_P_IPV6):
		wlen += sizeof(struct ipv6hdr);
		if (!pskb_may_pull(skb, wlen))
			goto out;

		proto = NFPROTO_IPV6;
		break;
	default:
		goto out;
	}

	//取skb关联的ct
	ct = nf_ct_get(skb, &ctinfo);
	if (!ct) { /* look harder, usually ingress */
		if (!nf_ct_get_tuplepr(skb, skb_network_offset(skb),
				       proto, cp->net, &tuple))
			goto out;
		zone.id = cp->zone;
		zone.dir = NF_CT_DEFAULT_ZONE_DIR;

		thash = nf_conntrack_find_get(cp->net, &zone, &tuple);
		if (!thash)
			goto out;

		ct = nf_ct_tuplehash_to_ctrack(thash);
	}

	//dscp修改
	if (cp->mode & CTINFO_MODE_DSCP)
		if (!cp->dscpstatemask || (READ_ONCE(ct->mark) & cp->dscpstatemask))
			tcf_ctinfo_dscp_set(ct, ca, cp, skb, wlen, proto);

	if (cp->mode & CTINFO_MODE_CPMARK)
		tcf_ctinfo_cpmark_set(ct, ca, cp, skb);

	if (thash)
		nf_ct_put(ct);
out:
	return action;
}

static const struct nla_policy ctinfo_policy[TCA_CTINFO_MAX + 1] = {
	[TCA_CTINFO_ACT]		  =
		NLA_POLICY_EXACT_LEN(sizeof(struct tc_ctinfo)),
	[TCA_CTINFO_ZONE]		  = { .type = NLA_U16 },
	[TCA_CTINFO_PARMS_DSCP_MASK]	  = { .type = NLA_U32 },
	[TCA_CTINFO_PARMS_DSCP_STATEMASK] = { .type = NLA_U32 },
	[TCA_CTINFO_PARMS_CPMARK_MASK]	  = { .type = NLA_U32 },
};

static int tcf_ctinfo_init(struct net *net, struct nlattr *nla,
			   struct nlattr *est, struct tc_action **a,
			   struct tcf_proto *tp, u32 flags,
			   struct netlink_ext_ack *extack)
{
	struct tc_action_net *tn = net_generic(net, act_ctinfo_ops.net_id);
	bool bind = flags & TCA_ACT_FLAGS_BIND;
	u32 dscpmask = 0, dscpstatemask, index;
	struct nlattr *tb[TCA_CTINFO_MAX + 1];
	struct tcf_ctinfo_params *cp_new;
	struct tcf_chain *goto_ch = NULL;
	struct tc_ctinfo *actparm;
	struct tcf_ctinfo *ci;
	u8 dscpmaskshift;
	int ret = 0, err;

	if (!nla) {
		NL_SET_ERR_MSG_MOD(extack, "ctinfo requires attributes to be passed");
		return -EINVAL;
	}

	err = nla_parse_nested(tb, TCA_CTINFO_MAX, nla, ctinfo_policy, extack);
	if (err < 0)
		return err;

	if (!tb[TCA_CTINFO_ACT]) {
		NL_SET_ERR_MSG_MOD(extack,
				   "Missing required TCA_CTINFO_ACT attribute");
		return -EINVAL;
	}
	actparm = nla_data(tb[TCA_CTINFO_ACT]);

	/* do some basic validation here before dynamically allocating things */
	/* that we would otherwise have to clean up.			      */
	if (tb[TCA_CTINFO_PARMS_DSCP_MASK]) {
		dscpmask = nla_get_u32(tb[TCA_CTINFO_PARMS_DSCP_MASK]);
		/* need contiguous 6 bit mask */
		dscpmaskshift = dscpmask ? __ffs(dscpmask) : 0;
		if ((~0 & (dscpmask >> dscpmaskshift)) != 0x3f) {
			NL_SET_ERR_MSG_ATTR(extack,
					    tb[TCA_CTINFO_PARMS_DSCP_MASK],
					    "dscp mask must be 6 contiguous bits");
			return -EINVAL;
		}
		dscpstatemask = tb[TCA_CTINFO_PARMS_DSCP_STATEMASK] ?
			nla_get_u32(tb[TCA_CTINFO_PARMS_DSCP_STATEMASK]) : 0;
		/* mask & statemask must not overlap */
		if (dscpmask & dscpstatemask) {
			NL_SET_ERR_MSG_ATTR(extack,
					    tb[TCA_CTINFO_PARMS_DSCP_STATEMASK],
					    "dscp statemask must not overlap dscp mask");
			return -EINVAL;
		}
	}

	/* done the validation:now to the actual action allocation */
	index = actparm->index;
	err = tcf_idr_check_alloc(tn, &index, a, bind);
	if (!err) {
		ret = tcf_idr_create(tn, index, est, a,
				     &act_ctinfo_ops, bind, false, flags);
		if (ret) {
			tcf_idr_cleanup(tn, index);
			return ret;
		}
		ret = ACT_P_CREATED;
	} else if (err > 0) {
		if (bind) /* don't override defaults */
			return 0;
		if (!(flags & TCA_ACT_FLAGS_REPLACE)) {
			tcf_idr_release(*a, bind);
			return -EEXIST;
		}
	} else {
		return err;
	}

	err = tcf_action_check_ctrlact(actparm->action, tp, &goto_ch, extack);
	if (err < 0)
		goto release_idr;

	ci = to_ctinfo(*a);

	cp_new = kzalloc(sizeof(*cp_new), GFP_KERNEL);
	if (unlikely(!cp_new)) {
		err = -ENOMEM;
		goto put_chain;
	}

	cp_new->net = net;
	cp_new->zone = tb[TCA_CTINFO_ZONE] ?
			nla_get_u16(tb[TCA_CTINFO_ZONE]) : 0;
	if (dscpmask) {
		cp_new->dscpmask = dscpmask;
		cp_new->dscpmaskshift = dscpmaskshift;
		cp_new->dscpstatemask = dscpstatemask;
		cp_new->mode |= CTINFO_MODE_DSCP;
	}

	if (tb[TCA_CTINFO_PARMS_CPMARK_MASK]) {
		cp_new->cpmarkmask =
				nla_get_u32(tb[TCA_CTINFO_PARMS_CPMARK_MASK]);
		cp_new->mode |= CTINFO_MODE_CPMARK;
	}

	spin_lock_bh(&ci->tcf_lock);
	goto_ch = tcf_action_set_ctrlact(*a, actparm->action, goto_ch);
	cp_new = rcu_replace_pointer(ci->params, cp_new,
				     lockdep_is_held(&ci->tcf_lock));
	spin_unlock_bh(&ci->tcf_lock);

	if (goto_ch)
		tcf_chain_put_by_act(goto_ch);
	if (cp_new)
		kfree_rcu(cp_new, rcu);

	return ret;

put_chain:
	if (goto_ch)
		tcf_chain_put_by_act(goto_ch);
release_idr:
	tcf_idr_release(*a, bind);
	return err;
}

static int tcf_ctinfo_dump(struct sk_buff *skb, struct tc_action *a,
			   int bind, int ref)
{
	struct tcf_ctinfo *ci = to_ctinfo(a);
	struct tc_ctinfo opt = {
		.index   = ci->tcf_index,
		.refcnt  = refcount_read(&ci->tcf_refcnt) - ref,
		.bindcnt = atomic_read(&ci->tcf_bindcnt) - bind,
	};
	unsigned char *b = skb_tail_pointer(skb);
	struct tcf_ctinfo_params *cp;
	struct tcf_t t;

	spin_lock_bh(&ci->tcf_lock);
	cp = rcu_dereference_protected(ci->params,
				       lockdep_is_held(&ci->tcf_lock));

	tcf_tm_dump(&t, &ci->tcf_tm);
	if (nla_put_64bit(skb, TCA_CTINFO_TM, sizeof(t), &t, TCA_CTINFO_PAD))
		goto nla_put_failure;

	opt.action = ci->tcf_action;
	if (nla_put(skb, TCA_CTINFO_ACT, sizeof(opt), &opt))
		goto nla_put_failure;

	if (nla_put_u16(skb, TCA_CTINFO_ZONE, cp->zone))
		goto nla_put_failure;

	if (cp->mode & CTINFO_MODE_DSCP) {
		if (nla_put_u32(skb, TCA_CTINFO_PARMS_DSCP_MASK,
				cp->dscpmask))
			goto nla_put_failure;
		if (nla_put_u32(skb, TCA_CTINFO_PARMS_DSCP_STATEMASK,
				cp->dscpstatemask))
			goto nla_put_failure;
	}

	if (cp->mode & CTINFO_MODE_CPMARK) {
		if (nla_put_u32(skb, TCA_CTINFO_PARMS_CPMARK_MASK,
				cp->cpmarkmask))
			goto nla_put_failure;
	}

	if (nla_put_u64_64bit(skb, TCA_CTINFO_STATS_DSCP_SET,
			      ci->stats_dscp_set, TCA_CTINFO_PAD))
		goto nla_put_failure;

	if (nla_put_u64_64bit(skb, TCA_CTINFO_STATS_DSCP_ERROR,
			      ci->stats_dscp_error, TCA_CTINFO_PAD))
		goto nla_put_failure;

	if (nla_put_u64_64bit(skb, TCA_CTINFO_STATS_CPMARK_SET,
			      ci->stats_cpmark_set, TCA_CTINFO_PAD))
		goto nla_put_failure;

	spin_unlock_bh(&ci->tcf_lock);
	return skb->len;

nla_put_failure:
	spin_unlock_bh(&ci->tcf_lock);
	nlmsg_trim(skb, b);
	return -1;
}

static void tcf_ctinfo_cleanup(struct tc_action *a)
{
	struct tcf_ctinfo *ci = to_ctinfo(a);
	struct tcf_ctinfo_params *cp;

	cp = rcu_dereference_protected(ci->params, 1);
	if (cp)
		kfree_rcu(cp, rcu);
}

static struct tc_action_ops act_ctinfo_ops = {
	.kind	= "ctinfo",
	.id	= TCA_ID_CTINFO,
	.owner	= THIS_MODULE,
	.act	= tcf_ctinfo_act,
	.dump	= tcf_ctinfo_dump,
	.init	= tcf_ctinfo_init,
	.cleanup= tcf_ctinfo_cleanup,
	.size	= sizeof(struct tcf_ctinfo),
};

static __net_init int ctinfo_init_net(struct net *net)
{
	struct tc_action_net *tn = net_generic(net, act_ctinfo_ops.net_id);

	return tc_action_net_init(net, tn, &act_ctinfo_ops);
}

static void __net_exit ctinfo_exit_net(struct list_head *net_list)
{
	tc_action_net_exit(net_list, act_ctinfo_ops.net_id);
}

static struct pernet_operations ctinfo_net_ops = {
	.init		= ctinfo_init_net,
	.exit_batch	= ctinfo_exit_net,
	.id		= &act_ctinfo_ops.net_id,
	.size		= sizeof(struct tc_action_net),
};

static int __init ctinfo_init_module(void)
{
	return tcf_register_action(&act_ctinfo_ops, &ctinfo_net_ops);
}

static void __exit ctinfo_cleanup_module(void)
{
	tcf_unregister_action(&act_ctinfo_ops, &ctinfo_net_ops);
}

module_init(ctinfo_init_module);
module_exit(ctinfo_cleanup_module);
MODULE_AUTHOR("Kevin Darbyshire-Bryant <ldir@darbyshire-bryant.me.uk>");
MODULE_DESCRIPTION("Connection tracking mark actions");
MODULE_LICENSE("GPL");<|MERGE_RESOLUTION|>--- conflicted
+++ resolved
@@ -32,12 +32,8 @@
 {
 	u8 dscp, newdscp;
 
-<<<<<<< HEAD
 	//ct中的dscap
-	newdscp = (((ct->mark & cp->dscpmask) >> cp->dscpmaskshift) << 2) &
-=======
 	newdscp = (((READ_ONCE(ct->mark) & cp->dscpmask) >> cp->dscpmaskshift) << 2) &
->>>>>>> 97ee9d1c
 		     ~INET_ECN_MASK;
 
 	switch (proto) {
