// SPDX-License-Identifier: GPL-2.0-only
/*
 * net/sched/sch_mq.c		Classful multiqueue dummy scheduler
 *
 * Copyright (c) 2009 Patrick McHardy <kaber@trash.net>
 */

#include <linux/types.h>
#include <linux/slab.h>
#include <linux/kernel.h>
#include <linux/export.h>
#include <linux/string.h>
#include <linux/errno.h>
#include <linux/skbuff.h>
#include <net/netlink.h>
#include <net/pkt_cls.h>
#include <net/pkt_sched.h>
#include <net/sch_generic.h>

struct mq_sched {
    //指出对应的每个队列,与设备队列保持一致
	struct Qdisc		**qdiscs;
};

static int mq_offload(struct Qdisc *sch, enum tc_mq_command cmd)
{
	struct net_device *dev = qdisc_dev(sch);
	struct tc_mq_qopt_offload opt = {
		.command = cmd,
		.handle = sch->handle,
	};

	/*dev必须开启hw-tc*/
	if (!tc_can_offload(dev) || !dev->netdev_ops->ndo_setup_tc)
		return -EOPNOTSUPP;

	/*触发qdisc mq的offload通知*/
	return dev->netdev_ops->ndo_setup_tc(dev, TC_SETUP_QDISC_MQ, &opt);
}

/*自硬件读取stats*/
static int mq_offload_stats(struct Qdisc *sch)
{
	struct tc_mq_qopt_offload opt = {
		.command = TC_MQ_STATS,
		.handle = sch->handle,
		.stats = {
			.bstats = &sch->bstats,
			.qstats = &sch->qstats,
		},
	};

	return qdisc_offload_dump_helper(sch, TC_SETUP_QDISC_MQ, &opt);
}

static void mq_destroy(struct Qdisc *sch)
{
	struct net_device *dev = qdisc_dev(sch);
	struct mq_sched *priv = qdisc_priv(sch);
	unsigned int ntx;

	mq_offload(sch, TC_MQ_DESTROY);

	if (!priv->qdiscs)
		return;
	for (ntx = 0; ntx < dev->num_tx_queues && priv->qdiscs[ntx]; ntx++)
		qdisc_put(priv->qdiscs[ntx]);
	kfree(priv->qdiscs);
}

/*mq初始化主要是针对每一个tx队列创建一个qdisc*/
static int mq_init(struct Qdisc *sch, struct nlattr *opt,
		   struct netlink_ext_ack *extack)
{
	struct net_device *dev = qdisc_dev(sch);
	struct mq_sched *priv = qdisc_priv(sch);
	struct netdev_queue *dev_queue;
	struct Qdisc *qdisc;
	unsigned int ntx;

	/*mq必须为root*/
	if (sch->parent != TC_H_ROOT)
		return -EOPNOTSUPP;

	/*设备是多队列*/
	if (!netif_is_multiqueue(dev))
		return -EOPNOTSUPP;

	/* pre-allocate qdiscs, attachment can't fail */
	//申请dev->num_tx_queues个队列(每个tx对应一个qdisc)
	priv->qdiscs = kcalloc(dev->num_tx_queues, sizeof(priv->qdiscs[0]),
			       GFP_KERNEL);
	if (!priv->qdiscs)
		return -ENOMEM;

	for (ntx = 0; ntx < dev->num_tx_queues; ntx++) {
		//取dev的tx队列
		dev_queue = netdev_get_tx_queue(dev, ntx);
		//针对每个dev队列创建对应的qdisc
		qdisc = qdisc_create_dflt(dev_queue, get_default_qdisc_ops(dev, ntx),
					  TC_H_MAKE(TC_H_MAJ(sch->handle)/*父队列的handle*/,
						    TC_H_MIN(ntx + 1)),
					  extack);
		if (!qdisc)
			return -ENOMEM;
		priv->qdiscs[ntx] = qdisc;
		qdisc->flags |= TCQ_F_ONETXQUEUE | TCQ_F_NOPARENT;
	}

	sch->flags |= TCQ_F_MQROOT;

	//offload 多队列的创建(不关心驱动是否实现）
	mq_offload(sch, TC_MQ_CREATE);
	return 0;
}

static void mq_attach(struct Qdisc *sch)
{
	struct net_device *dev = qdisc_dev(sch);
	struct mq_sched *priv = qdisc_priv(sch);
	struct Qdisc *qdisc, *old;
	unsigned int ntx;

	for (ntx = 0; ntx < dev->num_tx_queues; ntx++) {
		/*取ntx号队列对应的qdisc*/
		qdisc = priv->qdiscs[ntx];
		/*替换此dev_queue对应的qdisc*/
		old = dev_graft_qdisc(qdisc->dev_queue, qdisc);
		if (old)
			qdisc_put(old);
#ifdef CONFIG_NET_SCHED
		if (ntx < dev->real_num_tx_queues)
			qdisc_hash_add(qdisc, false);
#endif

	}
	kfree(priv->qdiscs);
	priv->qdiscs = NULL;
}

/*各成员队列统计*/
static int mq_dump(struct Qdisc *sch, struct sk_buff *skb)
{
	struct net_device *dev = qdisc_dev(sch);
	struct Qdisc *qdisc;
	unsigned int ntx;

	sch->q.qlen = 0;
	gnet_stats_basic_sync_init(&sch->bstats);
	memset(&sch->qstats, 0, sizeof(sch->qstats));

	/* MQ supports lockless qdiscs. However, statistics accounting needs
	 * to account for all, none, or a mix of locked and unlocked child
	 * qdiscs. Percpu stats are added to counters in-band and locking
	 * qdisc totals are added at end.
	 */
	for (ntx = 0; ntx < dev->num_tx_queues; ntx++) {
<<<<<<< HEAD
	    /*取此队列对应的qdisc*/
		qdisc = netdev_get_tx_queue(dev, ntx)->qdisc_sleeping;
=======
		qdisc = rtnl_dereference(netdev_get_tx_queue(dev, ntx)->qdisc_sleeping);
>>>>>>> 9d1694dc
		spin_lock_bh(qdisc_lock(qdisc));

		/*更新统计计数*/
		gnet_stats_add_basic(&sch->bstats, qdisc->cpu_bstats,
				     &qdisc->bstats, false);
		gnet_stats_add_queue(&sch->qstats, qdisc->cpu_qstats,
				     &qdisc->qstats);
		sch->q.qlen += qdisc_qlen(qdisc);

		spin_unlock_bh(qdisc_lock(qdisc));
	}

	/*统计上hw统计计数*/
	return mq_offload_stats(sch);
}

//给定分类号，获得此分类对应的队列
static struct netdev_queue *mq_queue_get(struct Qdisc *sch, unsigned long cl)
{
	struct net_device *dev = qdisc_dev(sch);
	unsigned long ntx = cl - 1;

	if (ntx >= dev->num_tx_queues)
		return NULL;//分类号不存在，则返回NULL

	//取对应的tx队列
	return netdev_get_tx_queue(dev, ntx);
}

static struct netdev_queue *mq_select_queue(struct Qdisc *sch,
					    struct tcmsg *tcm)
{
	return mq_queue_get(sch, TC_H_MIN(tcm->tcm_parent));
}

static int mq_graft(struct Qdisc *sch, unsigned long cl, struct Qdisc *new,
		    struct Qdisc **old, struct netlink_ext_ack *extack)
{
	struct netdev_queue *dev_queue = mq_queue_get(sch, cl);
	struct tc_mq_qopt_offload graft_offload;
	struct net_device *dev = qdisc_dev(sch);

	if (dev->flags & IFF_UP)
		dev_deactivate(dev);

	*old = dev_graft_qdisc(dev_queue, new);
	if (new)
		new->flags |= TCQ_F_ONETXQUEUE | TCQ_F_NOPARENT;
	if (dev->flags & IFF_UP)
		dev_activate(dev);

	graft_offload.handle = sch->handle;
	graft_offload.graft_params.queue = cl - 1;
	graft_offload.graft_params.child_handle = new ? new->handle : 0;
	graft_offload.command = TC_MQ_GRAFT;

	qdisc_offload_graft_helper(qdisc_dev(sch), sch, new, *old,
				   TC_SETUP_QDISC_MQ, &graft_offload, extack);
	return 0;
}

static struct Qdisc *mq_leaf(struct Qdisc *sch, unsigned long cl)
{
	struct netdev_queue *dev_queue = mq_queue_get(sch, cl);

	return rtnl_dereference(dev_queue->qdisc_sleeping);
}

//查找classid对应的队列
static unsigned long mq_find(struct Qdisc *sch, u32 classid)
{
	unsigned int ntx = TC_H_MIN(classid);

	if (!mq_queue_get(sch, ntx))
		return 0;//默认返回0号队列
	return ntx;//返回队列号
}

static int mq_dump_class(struct Qdisc *sch, unsigned long cl,
			 struct sk_buff *skb, struct tcmsg *tcm)
{
	struct netdev_queue *dev_queue = mq_queue_get(sch, cl);

	tcm->tcm_parent = TC_H_ROOT;
	tcm->tcm_handle |= TC_H_MIN(cl);
	tcm->tcm_info = rtnl_dereference(dev_queue->qdisc_sleeping)->handle;
	return 0;
}

static int mq_dump_class_stats(struct Qdisc *sch, unsigned long cl,
			       struct gnet_dump *d)
{
	struct netdev_queue *dev_queue = mq_queue_get(sch, cl);

	sch = rtnl_dereference(dev_queue->qdisc_sleeping);
	if (gnet_stats_copy_basic(d, sch->cpu_bstats, &sch->bstats, true) < 0 ||
	    qdisc_qstats_copy(d, sch) < 0)
		return -1;
	return 0;
}

static void mq_walk(struct Qdisc *sch, struct qdisc_walker *arg)
{
	struct net_device *dev = qdisc_dev(sch);
	unsigned int ntx;

	//停止检查
	if (arg->stop)
		return;

	arg->count = arg->skip;
	for (ntx = arg->skip; ntx < dev->num_tx_queues; ntx++) {
		if (!tc_qdisc_stats_dump(sch, ntx + 1, arg))
			break;
	}
}

static const struct Qdisc_class_ops mq_class_ops = {
	.select_queue	= mq_select_queue,
	.graft		= mq_graft,
	.leaf		= mq_leaf,
	.find		= mq_find,
	.walk		= mq_walk,
	.dump		= mq_dump_class,
	.dump_stats	= mq_dump_class_stats,
};

/*针对多队列设备，根默认采用的qdisc*/
struct Qdisc_ops mq_qdisc_ops __read_mostly = {
	.cl_ops		= &mq_class_ops,
	.id		= "mq",
	.priv_size	= sizeof(struct mq_sched),
	.init		= mq_init,
	.destroy	= mq_destroy,
	.attach		= mq_attach,
	.change_real_num_tx = mq_change_real_num_tx,
	.dump		= mq_dump,
	.owner		= THIS_MODULE,
};<|MERGE_RESOLUTION|>--- conflicted
+++ resolved
@@ -155,12 +155,8 @@
 	 * qdisc totals are added at end.
 	 */
 	for (ntx = 0; ntx < dev->num_tx_queues; ntx++) {
-<<<<<<< HEAD
-	    /*取此队列对应的qdisc*/
-		qdisc = netdev_get_tx_queue(dev, ntx)->qdisc_sleeping;
-=======
+		/*取此队列对应的qdisc*/
 		qdisc = rtnl_dereference(netdev_get_tx_queue(dev, ntx)->qdisc_sleeping);
->>>>>>> 9d1694dc
 		spin_lock_bh(qdisc_lock(qdisc));
 
 		/*更新统计计数*/
