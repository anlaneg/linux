// SPDX-License-Identifier: GPL-2.0-or-later
/*
 * net/sched/act_gact.c		Generic actions
 *
 * copyright 	Jamal Hadi Salim (2002-4)
 */

#include <linux/types.h>
#include <linux/kernel.h>
#include <linux/string.h>
#include <linux/errno.h>
#include <linux/skbuff.h>
#include <linux/rtnetlink.h>
#include <linux/module.h>
#include <linux/init.h>
#include <net/netlink.h>
#include <net/pkt_sched.h>
#include <net/pkt_cls.h>
#include <linux/tc_act/tc_gact.h>
#include <net/tc_act/tc_gact.h>
#include <net/tc_wrapper.h>

static struct tc_action_ops act_gact_ops;

#ifdef CONFIG_GACT_PROB
static int gact_net_rand(struct tcf_gact *gact)
{
	smp_rmb(); /* coupled with smp_wmb() in tcf_gact_init() */
<<<<<<< HEAD
	if (prandom_u32_max(gact->tcfg_pval))
		/*随机值余非0时返回此action*/
=======
	if (get_random_u32_below(gact->tcfg_pval))
>>>>>>> fe15c26e
		return gact->tcf_action;
	/*随机值余0时返回此action*/
	return gact->tcfg_paction;
}

static int gact_determ(struct tcf_gact *gact)
{
	u32 pack = atomic_inc_return(&gact->packets);

	smp_rmb(); /* coupled with smp_wmb() in tcf_gact_init() */
	if (pack % gact->tcfg_pval)
	    /*随机值余非0时返回此action*/
		return gact->tcf_action;
	/*随机值余0时返回此action*/
	return gact->tcfg_paction;
}

typedef int (*g_rand)(struct tcf_gact *gact);
/*随机action方法*/
static g_rand gact_rand[MAX_RAND] = { NULL, gact_net_rand, gact_determ };
#endif /* CONFIG_GACT_PROB */

static const struct nla_policy gact_policy[TCA_GACT_MAX + 1] = {
	[TCA_GACT_PARMS]	= { .len = sizeof(struct tc_gact) },
	[TCA_GACT_PROB]		= { .len = sizeof(struct tc_gact_p) },
};

static int tcf_gact_init(struct net *net, struct nlattr *nla,
			 struct nlattr *est, struct tc_action **a,
			 struct tcf_proto *tp, u32 flags,
			 struct netlink_ext_ack *extack)
{
	struct tc_action_net *tn = net_generic(net, act_gact_ops.net_id);
	bool bind = flags & TCA_ACT_FLAGS_BIND;
	struct nlattr *tb[TCA_GACT_MAX + 1];
	struct tcf_chain *goto_ch = NULL;
	struct tc_gact *parm;
	struct tcf_gact *gact;
	int ret = 0;
	u32 index;
	int err;
#ifdef CONFIG_GACT_PROB
	struct tc_gact_p *p_parm = NULL;
#endif

	if (nla == NULL)
		return -EINVAL;

	err = nla_parse_nested_deprecated(tb, TCA_GACT_MAX, nla, gact_policy,
					  NULL);
	if (err < 0)
		return err;

	//gact必须要用TCA_GACT_PARMS参数
	if (tb[TCA_GACT_PARMS] == NULL)
		return -EINVAL;
	parm = nla_data(tb[TCA_GACT_PARMS]);
	index = parm->index;

#ifndef CONFIG_GACT_PROB
	if (tb[TCA_GACT_PROB] != NULL)
		return -EOPNOTSUPP;
#else
	if (tb[TCA_GACT_PROB]) {
		p_parm = nla_data(tb[TCA_GACT_PROB]);
		if (p_parm->ptype >= MAX_RAND)
			return -EINVAL;
		if (TC_ACT_EXT_CMP(p_parm->paction, TC_ACT_GOTO_CHAIN)) {
			NL_SET_ERR_MSG(extack,
				       "goto chain not allowed on fallback");
			return -EINVAL;
		}
	}
#endif

	err = tcf_idr_check_alloc(tn, &index, a, bind);
	if (!err) {
		ret = tcf_idr_create_from_flags(tn, index, est, a,
						&act_gact_ops, bind, flags);
		if (ret) {
			tcf_idr_cleanup(tn, index);
			return ret;
		}
		ret = ACT_P_CREATED;
	} else if (err > 0) {
		if (bind)/* dont override defaults */
			return 0;
		if (!(flags & TCA_ACT_FLAGS_REPLACE)) {
			tcf_idr_release(*a, bind);
			return -EEXIST;
		}
	} else {
		return err;
	}

	//gact action校验,确保goto_ch存在
	err = tcf_action_check_ctrlact(parm->action, tp, &goto_ch, extack);
	if (err < 0)
		goto release_idr;
	gact = to_gact(*a);

	spin_lock_bh(&gact->tcf_lock);
	//填充goto_chain,tcfa_action
	goto_ch = tcf_action_set_ctrlact(*a, parm->action, goto_ch);
#ifdef CONFIG_GACT_PROB
	if (p_parm) {
		gact->tcfg_paction = p_parm->paction;
		gact->tcfg_pval    = max_t(u16, 1, p_parm->pval);
		/* Make sure tcfg_pval is written before tcfg_ptype
		 * coupled with smp_rmb() in gact_net_rand() & gact_determ()
		 */
		smp_wmb();
		gact->tcfg_ptype   = p_parm->ptype;
	}
#endif
	spin_unlock_bh(&gact->tcf_lock);

	if (goto_ch)
		tcf_chain_put_by_act(goto_ch);

	return ret;
release_idr:
	tcf_idr_release(*a, bind);
	return err;
}

<<<<<<< HEAD
//返回goto chain
static int tcf_gact_act(struct sk_buff *skb, const struct tc_action *a,
			struct tcf_result *res)
=======
TC_INDIRECT_SCOPE int tcf_gact_act(struct sk_buff *skb,
				   const struct tc_action *a,
				   struct tcf_result *res)
>>>>>>> fe15c26e
{
	struct tcf_gact *gact = to_gact(a);
	/*默认返回此action*/
	int action = READ_ONCE(gact->tcf_action);

#ifdef CONFIG_GACT_PROB
	{
	u32 ptype = READ_ONCE(gact->tcfg_ptype);

	if (ptype)
	    /*随机action*/
		action = gact_rand[ptype](gact);
	}
#endif
	tcf_action_update_bstats(&gact->common, skb);
	if (action == TC_ACT_SHOT)
	    /*增加丢包计数*/
		tcf_action_inc_drop_qstats(&gact->common);

	tcf_lastuse_update(&gact->tcf_tm);

	/*返回对应action*/
	return action;
}

static void tcf_gact_stats_update(struct tc_action *a, u64 bytes, u64 packets,
				  u64 drops, u64 lastuse, bool hw)
{
	struct tcf_gact *gact = to_gact(a);
	int action = READ_ONCE(gact->tcf_action);
	struct tcf_t *tm = &gact->tcf_tm;

	tcf_action_update_stats(a, bytes, packets,
				action == TC_ACT_SHOT ? packets : drops, hw);
	tm->lastuse = max_t(u64, tm->lastuse, lastuse);
}

static int tcf_gact_dump(struct sk_buff *skb, struct tc_action *a,
			 int bind, int ref)
{
	unsigned char *b = skb_tail_pointer(skb);
	struct tcf_gact *gact = to_gact(a);
	struct tc_gact opt = {
		.index   = gact->tcf_index,
		.refcnt  = refcount_read(&gact->tcf_refcnt) - ref,
		.bindcnt = atomic_read(&gact->tcf_bindcnt) - bind,
	};
	struct tcf_t t;

	spin_lock_bh(&gact->tcf_lock);
	opt.action = gact->tcf_action;
	if (nla_put(skb, TCA_GACT_PARMS, sizeof(opt), &opt))
		goto nla_put_failure;
#ifdef CONFIG_GACT_PROB
	if (gact->tcfg_ptype) {
		struct tc_gact_p p_opt = {
			.paction = gact->tcfg_paction,
			.pval    = gact->tcfg_pval,
			.ptype   = gact->tcfg_ptype,
		};

		if (nla_put(skb, TCA_GACT_PROB, sizeof(p_opt), &p_opt))
			goto nla_put_failure;
	}
#endif
	tcf_tm_dump(&t, &gact->tcf_tm);
	if (nla_put_64bit(skb, TCA_GACT_TM, sizeof(t), &t, TCA_GACT_PAD))
		goto nla_put_failure;
	spin_unlock_bh(&gact->tcf_lock);

	return skb->len;

nla_put_failure:
	spin_unlock_bh(&gact->tcf_lock);
	nlmsg_trim(skb, b);
	return -1;
}

static size_t tcf_gact_get_fill_size(const struct tc_action *act)
{
	size_t sz = nla_total_size(sizeof(struct tc_gact)); /* TCA_GACT_PARMS */

#ifdef CONFIG_GACT_PROB
	if (to_gact(act)->tcfg_ptype)
		/* TCA_GACT_PROB */
		sz += nla_total_size(sizeof(struct tc_gact_p));
#endif

	return sz;
}

static int tcf_gact_offload_act_setup(struct tc_action *act, void *entry_data,
				      u32 *index_inc, bool bind,
				      struct netlink_ext_ack *extack)
{
	if (bind) {
		struct flow_action_entry *entry = entry_data;

		if (is_tcf_gact_ok(act)) {
			entry->id = FLOW_ACTION_ACCEPT;
		} else if (is_tcf_gact_shot(act)) {
			entry->id = FLOW_ACTION_DROP;
		} else if (is_tcf_gact_trap(act)) {
			entry->id = FLOW_ACTION_TRAP;
		} else if (is_tcf_gact_goto_chain(act)) {
			entry->id = FLOW_ACTION_GOTO;
			entry->chain_index = tcf_gact_goto_chain_index(act);
		} else if (is_tcf_gact_continue(act)) {
			NL_SET_ERR_MSG_MOD(extack, "Offload of \"continue\" action is not supported");
			return -EOPNOTSUPP;
		} else if (is_tcf_gact_reclassify(act)) {
			NL_SET_ERR_MSG_MOD(extack, "Offload of \"reclassify\" action is not supported");
			return -EOPNOTSUPP;
		} else if (is_tcf_gact_pipe(act)) {
			NL_SET_ERR_MSG_MOD(extack, "Offload of \"pipe\" action is not supported");
			return -EOPNOTSUPP;
		} else {
			NL_SET_ERR_MSG_MOD(extack, "Unsupported generic action offload");
			return -EOPNOTSUPP;
		}
		*index_inc = 1;
	} else {
		struct flow_offload_action *fl_action = entry_data;

		if (is_tcf_gact_ok(act))
			fl_action->id = FLOW_ACTION_ACCEPT;
		else if (is_tcf_gact_shot(act))
			fl_action->id = FLOW_ACTION_DROP;
		else if (is_tcf_gact_trap(act))
			fl_action->id = FLOW_ACTION_TRAP;
		else if (is_tcf_gact_goto_chain(act))
			fl_action->id = FLOW_ACTION_GOTO;
		else
			return -EOPNOTSUPP;
	}

	return 0;
}

static struct tc_action_ops act_gact_ops = {
	.kind		=	"gact",
	.id		=	TCA_ID_GACT,
	.owner		=	THIS_MODULE,
	.act		=	tcf_gact_act,
	.stats_update	=	tcf_gact_stats_update,
	.dump		=	tcf_gact_dump,
	.init		=	tcf_gact_init,
	.get_fill_size	=	tcf_gact_get_fill_size,
	.offload_act_setup =	tcf_gact_offload_act_setup,
	.size		=	sizeof(struct tcf_gact),
};

static __net_init int gact_init_net(struct net *net)
{
	struct tc_action_net *tn = net_generic(net, act_gact_ops.net_id);

	return tc_action_net_init(net, tn, &act_gact_ops);
}

static void __net_exit gact_exit_net(struct list_head *net_list)
{
	tc_action_net_exit(net_list, act_gact_ops.net_id);
}

static struct pernet_operations gact_net_ops = {
	.init = gact_init_net,
	.exit_batch = gact_exit_net,
	.id   = &act_gact_ops.net_id,
	.size = sizeof(struct tc_action_net),
};

MODULE_AUTHOR("Jamal Hadi Salim(2002-4)");
MODULE_DESCRIPTION("Generic Classifier actions");
MODULE_LICENSE("GPL");

static int __init gact_init_module(void)
{
#ifdef CONFIG_GACT_PROB
	pr_info("GACT probability on\n");
#else
	pr_info("GACT probability NOT on\n");
#endif

	return tcf_register_action(&act_gact_ops, &gact_net_ops);
}

static void __exit gact_cleanup_module(void)
{
	tcf_unregister_action(&act_gact_ops, &gact_net_ops);
}

module_init(gact_init_module);
module_exit(gact_cleanup_module);<|MERGE_RESOLUTION|>--- conflicted
+++ resolved
@@ -26,12 +26,8 @@
 static int gact_net_rand(struct tcf_gact *gact)
 {
 	smp_rmb(); /* coupled with smp_wmb() in tcf_gact_init() */
-<<<<<<< HEAD
-	if (prandom_u32_max(gact->tcfg_pval))
+	if (get_random_u32_below(gact->tcfg_pval))
 		/*随机值余非0时返回此action*/
-=======
-	if (get_random_u32_below(gact->tcfg_pval))
->>>>>>> fe15c26e
 		return gact->tcf_action;
 	/*随机值余0时返回此action*/
 	return gact->tcfg_paction;
@@ -158,15 +154,10 @@
 	return err;
 }
 
-<<<<<<< HEAD
 //返回goto chain
-static int tcf_gact_act(struct sk_buff *skb, const struct tc_action *a,
-			struct tcf_result *res)
-=======
 TC_INDIRECT_SCOPE int tcf_gact_act(struct sk_buff *skb,
 				   const struct tc_action *a,
 				   struct tcf_result *res)
->>>>>>> fe15c26e
 {
 	struct tcf_gact *gact = to_gact(a);
 	/*默认返回此action*/
