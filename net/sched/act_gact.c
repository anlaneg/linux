--- conflicted
+++ resolved
@@ -25,12 +25,8 @@
 static int gact_net_rand(struct tcf_gact *gact)
 {
 	smp_rmb(); /* coupled with smp_wmb() in tcf_gact_init() */
-<<<<<<< HEAD
-	if (prandom_u32() % gact->tcfg_pval)
-	    /*随机值余非0时返回此action*/
-=======
 	if (prandom_u32_max(gact->tcfg_pval))
->>>>>>> 97ee9d1c
+		/*随机值余非0时返回此action*/
 		return gact->tcf_action;
 	/*随机值余0时返回此action*/
 	return gact->tcfg_paction;
