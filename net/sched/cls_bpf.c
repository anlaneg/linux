--- conflicted
+++ resolved
@@ -162,6 +162,7 @@
 	cls_bpf.name = obj->bpf_name;
 	cls_bpf.exts_integrated = obj->exts_integrated;
 
+	//触发bpf offload到驱动
 	if (oldprog)
 		err = tc_setup_cb_replace(block, tp, TC_SETUP_CLSBPF, &cls_bpf,
 					  skip_sw, &oldprog->gen_flags,
@@ -173,22 +174,9 @@
 				      skip_sw, &prog->gen_flags,
 				      &prog->in_hw_count, true);
 
-<<<<<<< HEAD
-	//触发bpf offload到驱动
-	err = tc_setup_cb_call(block, TC_SETUP_CLSBPF, &cls_bpf, skip_sw);
-	if (prog) {
-		if (err < 0) {
-			cls_bpf_offload_cmd(tp, oldprog, prog, extack);
-			return err;
-		} else if (err > 0) {
-			prog->in_hw_count = err;
-			tcf_block_offload_inc(block, &prog->gen_flags);
-		}
-=======
 	if (prog && err) {
 		cls_bpf_offload_cmd(tp, oldprog, prog, extack);
 		return err;
->>>>>>> 619e17cf
 	}
 
 	if (prog && skip_sw && !(prog->gen_flags & TCA_CLS_FLAGS_IN_HW))
