// SPDX-License-Identifier: GPL-2.0-only
/*
 * Berkeley Packet Filter based traffic classifier
 *
 * Might be used to classify traffic through flexible, user-defined and
 * possibly JIT-ed BPF filters for traffic control as an alternative to
 * ematches.
 *
 * (C) 2013 Daniel Borkmann <dborkman@redhat.com>
 */

#include <linux/module.h>
#include <linux/types.h>
#include <linux/skbuff.h>
#include <linux/filter.h>
#include <linux/bpf.h>
#include <linux/idr.h>

#include <net/rtnetlink.h>
#include <net/pkt_cls.h>
#include <net/sock.h>

MODULE_LICENSE("GPL");
MODULE_AUTHOR("Daniel Borkmann <dborkman@redhat.com>");
MODULE_DESCRIPTION("TC BPF based classifier");

#define CLS_BPF_NAME_LEN	256
#define CLS_BPF_SUPPORTED_GEN_FLAGS		\
	(TCA_CLS_FLAGS_SKIP_HW | TCA_CLS_FLAGS_SKIP_SW)

struct cls_bpf_head {
	struct list_head plist;
	struct idr handle_idr;
	struct rcu_head rcu;
};

struct cls_bpf_prog {
	struct bpf_prog *filter;/*指向ebpf程序*/
	struct list_head link;
	struct tcf_result res;
	bool exts_integrated;//action是否已集成进bpf
	u32 gen_flags;
	unsigned int in_hw_count;
	struct tcf_exts exts;//bpf分类程序对应的action
	u32 handle;
	u16 bpf_num_ops;
	struct sock_filter *bpf_ops;/*指向用户下发的cbpf指令*/
	const char *bpf_name;//bpf程序名称
	struct tcf_proto *tp;
	struct rcu_work rwork;
};

static const struct nla_policy bpf_policy[TCA_BPF_MAX + 1] = {
	[TCA_BPF_CLASSID]	= { .type = NLA_U32 },
	[TCA_BPF_FLAGS]		= { .type = NLA_U32 },
	[TCA_BPF_FLAGS_GEN]	= { .type = NLA_U32 },
	[TCA_BPF_FD]		= { .type = NLA_U32 },
	[TCA_BPF_NAME]		= { .type = NLA_NUL_STRING,
				    .len = CLS_BPF_NAME_LEN },
	[TCA_BPF_OPS_LEN]	= { .type = NLA_U16 },
	[TCA_BPF_OPS]		= { .type = NLA_BINARY,
				    .len = sizeof(struct sock_filter) * BPF_MAXINSNS },
};

static int cls_bpf_exec_opcode(int code)
{
	switch (code) {
	case TC_ACT_OK:
	case TC_ACT_SHOT:
	case TC_ACT_STOLEN:
	case TC_ACT_TRAP:
	case TC_ACT_REDIRECT:
	case TC_ACT_UNSPEC:
		return code;
	default:
		return TC_ACT_UNSPEC;
	}
}

//执行bpf程序完成分类
static int cls_bpf_classify(struct sk_buff *skb, const struct tcf_proto *tp,
			    struct tcf_result *res)
{
	struct cls_bpf_head *head = rcu_dereference_bh(tp->root);
	/*当前是否为ingress方向*/
	bool at_ingress = skb_at_tc_ingress(skb);
	struct cls_bpf_prog *prog;
	int ret = -1;

<<<<<<< HEAD
	/* Needed here for accessing maps. */
	rcu_read_lock();
	/*遍历所有的bpf prog*/
=======
>>>>>>> 40226a3d
	list_for_each_entry_rcu(prog, &head->plist, link) {
		int filter_res;

		qdisc_skb_cb(skb)->tc_classid = prog->res.classid;

		if (tc_skip_sw(prog->gen_flags)) {
			filter_res = prog->exts_integrated ? TC_ACT_UNSPEC : 0;
		} else if (at_ingress) {
		    /*ingress方向运行bpf*/
			/* It is safe to push/pull even if skb_shared() */
		    //使data指向mac头
			__skb_push(skb, skb->mac_len);
			bpf_compute_data_pointers(skb);
			//调用bpf程序,返回filter_res
			filter_res = BPF_PROG_RUN(prog->filter, skb);
			//使data跳过mac头
			__skb_pull(skb, skb->mac_len);
		} else {
		    /*egress方向运行bpf*/
			bpf_compute_data_pointers(skb);
			filter_res = BPF_PROG_RUN(prog->filter, skb);
		}

		//如果程序已集成了action,则检查返回值，直接返回
		if (prog->exts_integrated) {
			res->class   = 0;
			res->classid = TC_H_MAJ(prog->res.classid) |
				       qdisc_skb_cb(skb)->tc_classid;

			//遇到不认识的ret，则继续执行后面的bpf程序
			ret = cls_bpf_exec_opcode(filter_res);
			if (ret == TC_ACT_UNSPEC)
				continue;
			break;
		}

		//如果返回值为0，则继续执行后面的bpf程序
		if (filter_res == 0)
			continue;

		if (filter_res != -1) {
			res->class   = 0;
			res->classid = filter_res;
		} else {
			*res = prog->res;
		}

		//执行prog对应的action,并返回执行结果，如果结果<0,则继续循环
		ret = tcf_exts_exec(skb, &prog->exts, res);
		if (ret < 0)
			continue;

		break;
	}

	return ret;
}

static bool cls_bpf_is_ebpf(const struct cls_bpf_prog *prog)
{
	return !prog->bpf_ops;
}

static int cls_bpf_offload_cmd(struct tcf_proto *tp, struct cls_bpf_prog *prog,
			       struct cls_bpf_prog *oldprog,
			       struct netlink_ext_ack *extack)
{
	struct tcf_block *block = tp->chain->block;
	struct tc_cls_bpf_offload cls_bpf = {};
	struct cls_bpf_prog *obj;
	bool skip_sw;
	int err;

	skip_sw = prog && tc_skip_sw(prog->gen_flags);
	obj = prog ?: oldprog;

	tc_cls_common_offload_init(&cls_bpf.common, tp, obj->gen_flags, extack);
	cls_bpf.command = TC_CLSBPF_OFFLOAD;
	cls_bpf.exts = &obj->exts;
	cls_bpf.prog = prog ? prog->filter : NULL;
	cls_bpf.oldprog = oldprog ? oldprog->filter : NULL;
	cls_bpf.name = obj->bpf_name;
	cls_bpf.exts_integrated = obj->exts_integrated;

	//触发bpf offload到驱动
	if (oldprog && prog)
		err = tc_setup_cb_replace(block, tp, TC_SETUP_CLSBPF, &cls_bpf,
					  skip_sw, &oldprog->gen_flags,
					  &oldprog->in_hw_count,
					  &prog->gen_flags, &prog->in_hw_count,
					  true);
	else if (prog)
	    //bpf程序新增
		err = tc_setup_cb_add(block, tp, TC_SETUP_CLSBPF, &cls_bpf,
				      skip_sw, &prog->gen_flags,
				      &prog->in_hw_count, true);
	else
	    //bpf程序删除
		err = tc_setup_cb_destroy(block, tp, TC_SETUP_CLSBPF, &cls_bpf,
					  skip_sw, &oldprog->gen_flags,
					  &oldprog->in_hw_count, true);

	if (prog && err) {
		cls_bpf_offload_cmd(tp, oldprog, prog, extack);
		return err;
	}

	if (prog && skip_sw && !(prog->gen_flags & TCA_CLS_FLAGS_IN_HW))
		return -EINVAL;

	return 0;
}

static u32 cls_bpf_flags(u32 flags)
{
	return flags & CLS_BPF_SUPPORTED_GEN_FLAGS;
}

static int cls_bpf_offload(struct tcf_proto *tp, struct cls_bpf_prog *prog,
			   struct cls_bpf_prog *oldprog,
			   struct netlink_ext_ack *extack)
{
	if (prog && oldprog &&
	    cls_bpf_flags(prog->gen_flags) !=
	    cls_bpf_flags(oldprog->gen_flags))
		return -EINVAL;

	if (prog && tc_skip_hw(prog->gen_flags))
		prog = NULL;
	if (oldprog && tc_skip_hw(oldprog->gen_flags))
		oldprog = NULL;
	if (!prog && !oldprog)
		return 0;

	return cls_bpf_offload_cmd(tp, prog, oldprog, extack);
}

static void cls_bpf_stop_offload(struct tcf_proto *tp,
				 struct cls_bpf_prog *prog,
				 struct netlink_ext_ack *extack)
{
	int err;

	err = cls_bpf_offload_cmd(tp, NULL, prog, extack);
	if (err)
		pr_err("Stopping hardware offload failed: %d\n", err);
}

/*状态查询*/
static void cls_bpf_offload_update_stats(struct tcf_proto *tp,
					 struct cls_bpf_prog *prog)
{
	struct tcf_block *block = tp->chain->block;
	struct tc_cls_bpf_offload cls_bpf = {};

	tc_cls_common_offload_init(&cls_bpf.common, tp, prog->gen_flags, NULL);
	cls_bpf.command = TC_CLSBPF_STATS;
	cls_bpf.exts = &prog->exts;
	cls_bpf.prog = prog->filter;
	cls_bpf.name = prog->bpf_name;
	cls_bpf.exts_integrated = prog->exts_integrated;

	tc_setup_cb_call(block, TC_SETUP_CLSBPF, &cls_bpf, false, true);
}

static int cls_bpf_init(struct tcf_proto *tp)
{
	struct cls_bpf_head *head;

	head = kzalloc(sizeof(*head), GFP_KERNEL);
	if (head == NULL)
		return -ENOBUFS;

	INIT_LIST_HEAD_RCU(&head->plist);
	idr_init(&head->handle_idr);
	rcu_assign_pointer(tp->root, head);

	return 0;
}

static void cls_bpf_free_parms(struct cls_bpf_prog *prog)
{
	if (cls_bpf_is_ebpf(prog))
		bpf_prog_put(prog->filter);
	else
		bpf_prog_destroy(prog->filter);

	kfree(prog->bpf_name);
	kfree(prog->bpf_ops);
}

static void __cls_bpf_delete_prog(struct cls_bpf_prog *prog)
{
	tcf_exts_destroy(&prog->exts);
	tcf_exts_put_net(&prog->exts);

	cls_bpf_free_parms(prog);
	kfree(prog);
}

static void cls_bpf_delete_prog_work(struct work_struct *work)
{
	struct cls_bpf_prog *prog = container_of(to_rcu_work(work),
						 struct cls_bpf_prog,
						 rwork);
	rtnl_lock();
	__cls_bpf_delete_prog(prog);
	rtnl_unlock();
}

static void __cls_bpf_delete(struct tcf_proto *tp, struct cls_bpf_prog *prog,
			     struct netlink_ext_ack *extack)
{
	struct cls_bpf_head *head = rtnl_dereference(tp->root);

	idr_remove(&head->handle_idr, prog->handle);
	cls_bpf_stop_offload(tp, prog, extack);
	list_del_rcu(&prog->link);
	tcf_unbind_filter(tp, &prog->res);
	if (tcf_exts_get_net(&prog->exts))
		tcf_queue_work(&prog->rwork, cls_bpf_delete_prog_work);
	else
		__cls_bpf_delete_prog(prog);
}

static int cls_bpf_delete(struct tcf_proto *tp, void *arg, bool *last,
			  bool rtnl_held, struct netlink_ext_ack *extack)
{
	struct cls_bpf_head *head = rtnl_dereference(tp->root);

	__cls_bpf_delete(tp, arg, extack);
	*last = list_empty(&head->plist);
	return 0;
}

static void cls_bpf_destroy(struct tcf_proto *tp, bool rtnl_held,
			    struct netlink_ext_ack *extack)
{
	struct cls_bpf_head *head = rtnl_dereference(tp->root);
	struct cls_bpf_prog *prog, *tmp;

	list_for_each_entry_safe(prog, tmp, &head->plist, link)
		__cls_bpf_delete(tp, prog, extack);

	idr_destroy(&head->handle_idr);
	kfree_rcu(head, rcu);
}

//给定handle获得对应的cls_bpf_prog
static void *cls_bpf_get(struct tcf_proto *tp, u32 handle)
{
	struct cls_bpf_head *head = rtnl_dereference(tp->root);
	struct cls_bpf_prog *prog;

	list_for_each_entry(prog, &head->plist, link) {
		if (prog->handle == handle)
			return prog;
	}

	return NULL;
}

/*cbpf方式指令下发路径*/
static int cls_bpf_prog_from_ops(struct nlattr **tb, struct cls_bpf_prog *prog)
{
	struct sock_filter *bpf_ops;
	struct sock_fprog_kern fprog_tmp;
	struct bpf_prog *fp;
	u16 bpf_size, bpf_num_ops;
	int ret;

	//给出了bpf指令的长度
	bpf_num_ops = nla_get_u16(tb[TCA_BPF_OPS_LEN]);
	if (bpf_num_ops > BPF_MAXINSNS || bpf_num_ops == 0)
		return -EINVAL;

	//获得指针所需要的buf大小
	bpf_size = bpf_num_ops * sizeof(*bpf_ops);
	if (bpf_size != nla_len(tb[TCA_BPF_OPS]))
		return -EINVAL;

	//自bpf_ops中提取指令
	bpf_ops = kmemdup(nla_data(tb[TCA_BPF_OPS]), bpf_size, GFP_KERNEL);
	if (bpf_ops == NULL)
		return -ENOMEM;

	fprog_tmp.len = bpf_num_ops;
	fprog_tmp.filter = bpf_ops;

	ret = bpf_prog_create(&fp, &fprog_tmp);
	if (ret < 0) {
		kfree(bpf_ops);
		return ret;
	}

	prog->bpf_ops = bpf_ops;
	prog->bpf_num_ops = bpf_num_ops;
	prog->bpf_name = NULL;
	prog->filter = fp;

	return 0;
}

//ebpf方式程序下发路径
static int cls_bpf_prog_from_efd(struct nlattr **tb, struct cls_bpf_prog *prog,
				 u32 gen_flags, const struct tcf_proto *tp)
{
	struct bpf_prog *fp;
	char *name = NULL;
	bool skip_sw;
	u32 bpf_fd;

	//取bpf_fd
	bpf_fd = nla_get_u32(tb[TCA_BPF_FD]);
	skip_sw = gen_flags & TCA_CLS_FLAGS_SKIP_SW;

	//通过bpf_fd获得对应的bpf_prog
	fp = bpf_prog_get_type_dev(bpf_fd, BPF_PROG_TYPE_SCHED_CLS, skip_sw);
	if (IS_ERR(fp))
		return PTR_ERR(fp);

	//取用户传入的程序名称
	if (tb[TCA_BPF_NAME]) {
		name = nla_memdup(tb[TCA_BPF_NAME], GFP_KERNEL);
		if (!name) {
			bpf_prog_put(fp);
			return -ENOMEM;
		}
	}

	prog->bpf_ops = NULL;
	prog->bpf_name = name;
	prog->filter = fp;

	if (fp->dst_needed)
		tcf_block_netif_keep_dst(tp->chain->block);

	return 0;
}

static int cls_bpf_set_parms(struct net *net, struct tcf_proto *tp,
			     struct cls_bpf_prog *prog, unsigned long base,
			     struct nlattr **tb, struct nlattr *est, bool ovr,
			     struct netlink_ext_ack *extack)
{
	bool is_bpf, is_ebpf, have_exts = false;
	u32 gen_flags = 0;
	int ret;

	/*检查下发方式是bpf方式，还是ebpf方式*/
	is_bpf = tb[TCA_BPF_OPS_LEN] && tb[TCA_BPF_OPS];
	is_ebpf = tb[TCA_BPF_FD];
	if ((!is_bpf && !is_ebpf) || (is_bpf && is_ebpf))
		return -EINVAL;

	ret = tcf_exts_validate(net, tp, tb, est, &prog->exts, ovr, true,
				extack);
	if (ret < 0)
		return ret;

	if (tb[TCA_BPF_FLAGS]) {
		u32 bpf_flags = nla_get_u32(tb[TCA_BPF_FLAGS]);

		if (bpf_flags & ~TCA_BPF_FLAG_ACT_DIRECT)
			return -EINVAL;

		/*如果有ACT_DIRECT标记，则包含actions*/
		have_exts = bpf_flags & TCA_BPF_FLAG_ACT_DIRECT;
	}
	if (tb[TCA_BPF_FLAGS_GEN]) {
		gen_flags = nla_get_u32(tb[TCA_BPF_FLAGS_GEN]);
		if (gen_flags & ~CLS_BPF_SUPPORTED_GEN_FLAGS ||
		    !tc_flags_valid(gen_flags))
			return -EINVAL;
	}

	prog->exts_integrated = have_exts;
	prog->gen_flags = gen_flags;

	ret = is_bpf ? cls_bpf_prog_from_ops(tb, prog) :
		       cls_bpf_prog_from_efd(tb, prog, gen_flags, tp);
	if (ret < 0)
		return ret;

	if (tb[TCA_BPF_CLASSID]) {
	    //设置指定的classid
		prog->res.classid = nla_get_u32(tb[TCA_BPF_CLASSID]);
		tcf_bind_filter(tp, &prog->res, base);
	}

	return 0;
}

//bpf类型filter的新增或修改
static int cls_bpf_change(struct net *net, struct sk_buff *in_skb,
			  struct tcf_proto *tp, unsigned long base,
			  u32 handle, struct nlattr **tca,
			  void **arg, bool ovr, bool rtnl_held,
			  struct netlink_ext_ack *extack)
{
	struct cls_bpf_head *head = rtnl_dereference(tp->root);
	struct cls_bpf_prog *oldprog = *arg;
	struct nlattr *tb[TCA_BPF_MAX + 1];
	struct cls_bpf_prog *prog;
	int ret;

	if (tca[TCA_OPTIONS] == NULL)
		return -EINVAL;

	//netlink消息解析
	ret = nla_parse_nested_deprecated(tb, TCA_BPF_MAX, tca[TCA_OPTIONS],
					  bpf_policy, NULL);
	if (ret < 0)
		return ret;

	prog = kzalloc(sizeof(*prog), GFP_KERNEL);
	if (!prog)
		return -ENOBUFS;

	ret = tcf_exts_init(&prog->exts, net, TCA_BPF_ACT, TCA_BPF_POLICE);
	if (ret < 0)
		goto errout;

	if (oldprog) {
		if (handle && oldprog->handle != handle) {
			ret = -EINVAL;
			goto errout;
		}
	}

	/*动态handle申请*/
	if (handle == 0) {
		handle = 1;
		ret = idr_alloc_u32(&head->handle_idr, prog, &handle,
				    INT_MAX, GFP_KERNEL);
	} else if (!oldprog) {
		ret = idr_alloc_u32(&head->handle_idr, prog, &handle,
				    handle, GFP_KERNEL);
	}

	if (ret)
		goto errout;
	prog->handle = handle;

	//获得用户态指定的bpf程序
	ret = cls_bpf_set_parms(net, tp, prog, base, tb, tca[TCA_RATE], ovr,
				extack);
	if (ret < 0)
		goto errout_idr;

	//将bpf offload到硬件
	ret = cls_bpf_offload(tp, prog, oldprog, extack);
	if (ret)
		goto errout_parms;

	if (!tc_in_hw(prog->gen_flags))
		prog->gen_flags |= TCA_CLS_FLAGS_NOT_IN_HW;

	if (oldprog) {
		idr_replace(&head->handle_idr, prog, handle);
		list_replace_rcu(&oldprog->link, &prog->link);
		tcf_unbind_filter(tp, &oldprog->res);
		tcf_exts_get_net(&oldprog->exts);
		tcf_queue_work(&oldprog->rwork, cls_bpf_delete_prog_work);
	} else {
		list_add_rcu(&prog->link, &head->plist);
	}

	*arg = prog;
	return 0;

errout_parms:
	cls_bpf_free_parms(prog);
errout_idr:
	if (!oldprog)
		idr_remove(&head->handle_idr, prog->handle);
errout:
	tcf_exts_destroy(&prog->exts);
	kfree(prog);
	return ret;
}

static int cls_bpf_dump_bpf_info(const struct cls_bpf_prog *prog,
				 struct sk_buff *skb)
{
	struct nlattr *nla;

	if (nla_put_u16(skb, TCA_BPF_OPS_LEN, prog->bpf_num_ops))
		return -EMSGSIZE;

	nla = nla_reserve(skb, TCA_BPF_OPS, prog->bpf_num_ops *
			  sizeof(struct sock_filter));
	if (nla == NULL)
		return -EMSGSIZE;

	memcpy(nla_data(nla), prog->bpf_ops, nla_len(nla));

	return 0;
}

static int cls_bpf_dump_ebpf_info(const struct cls_bpf_prog *prog,
				  struct sk_buff *skb)
{
	struct nlattr *nla;

	if (prog->bpf_name &&
	    nla_put_string(skb, TCA_BPF_NAME, prog->bpf_name))
		return -EMSGSIZE;

	if (nla_put_u32(skb, TCA_BPF_ID, prog->filter->aux->id))
		return -EMSGSIZE;

	nla = nla_reserve(skb, TCA_BPF_TAG, sizeof(prog->filter->tag));
	if (nla == NULL)
		return -EMSGSIZE;

	memcpy(nla_data(nla), prog->filter->tag, nla_len(nla));

	return 0;
}

static int cls_bpf_dump(struct net *net, struct tcf_proto *tp, void *fh,
			struct sk_buff *skb, struct tcmsg *tm, bool rtnl_held)
{
	struct cls_bpf_prog *prog = fh;
	struct nlattr *nest;
	u32 bpf_flags = 0;
	int ret;

	if (prog == NULL)
		return skb->len;

	tm->tcm_handle = prog->handle;

	cls_bpf_offload_update_stats(tp, prog);

	nest = nla_nest_start_noflag(skb, TCA_OPTIONS);
	if (nest == NULL)
		goto nla_put_failure;

	if (prog->res.classid &&
	    nla_put_u32(skb, TCA_BPF_CLASSID, prog->res.classid))
		goto nla_put_failure;

	if (cls_bpf_is_ebpf(prog))
		ret = cls_bpf_dump_ebpf_info(prog, skb);
	else
		ret = cls_bpf_dump_bpf_info(prog, skb);
	if (ret)
		goto nla_put_failure;

	if (tcf_exts_dump(skb, &prog->exts) < 0)
		goto nla_put_failure;

	if (prog->exts_integrated)
		bpf_flags |= TCA_BPF_FLAG_ACT_DIRECT;
	if (bpf_flags && nla_put_u32(skb, TCA_BPF_FLAGS, bpf_flags))
		goto nla_put_failure;
	if (prog->gen_flags &&
	    nla_put_u32(skb, TCA_BPF_FLAGS_GEN, prog->gen_flags))
		goto nla_put_failure;

	nla_nest_end(skb, nest);

	if (tcf_exts_dump_stats(skb, &prog->exts) < 0)
		goto nla_put_failure;

	return skb->len;

nla_put_failure:
	nla_nest_cancel(skb, nest);
	return -1;
}

static void cls_bpf_bind_class(void *fh, u32 classid, unsigned long cl,
			       void *q, unsigned long base)
{
	struct cls_bpf_prog *prog = fh;

	if (prog && prog->res.classid == classid) {
		if (cl)
			__tcf_bind_filter(q, &prog->res, base);
		else
			__tcf_unbind_filter(q, &prog->res);
	}
}

//执行bpf程序遍历访问
static void cls_bpf_walk(struct tcf_proto *tp, struct tcf_walker *arg,
			 bool rtnl_held)
{
	struct cls_bpf_head *head = rtnl_dereference(tp->root);
	struct cls_bpf_prog *prog;

	//遍历所有bpf程序，跳过arg->skip个，针对其它bpf程序执行arg给定的回调
	list_for_each_entry(prog, &head->plist, link) {
		if (arg->count < arg->skip)
			goto skip;
		if (arg->fn(tp, prog, arg) < 0) {
			arg->stop = 1;
			break;
		}
skip:
		arg->count++;
	}
}

static int cls_bpf_reoffload(struct tcf_proto *tp, bool add, flow_setup_cb_t *cb,
			     void *cb_priv, struct netlink_ext_ack *extack)
{
	struct cls_bpf_head *head = rtnl_dereference(tp->root);
	struct tcf_block *block = tp->chain->block;
	struct tc_cls_bpf_offload cls_bpf = {};
	struct cls_bpf_prog *prog;
	int err;

	list_for_each_entry(prog, &head->plist, link) {
		if (tc_skip_hw(prog->gen_flags))
			continue;

		tc_cls_common_offload_init(&cls_bpf.common, tp, prog->gen_flags,
					   extack);
		cls_bpf.command = TC_CLSBPF_OFFLOAD;
		cls_bpf.exts = &prog->exts;
		cls_bpf.prog = add ? prog->filter : NULL;
		cls_bpf.oldprog = add ? NULL : prog->filter;
		cls_bpf.name = prog->bpf_name;
		cls_bpf.exts_integrated = prog->exts_integrated;

		err = tc_setup_cb_reoffload(block, tp, add, cb, TC_SETUP_CLSBPF,
					    &cls_bpf, cb_priv, &prog->gen_flags,
					    &prog->in_hw_count);
		if (err)
			return err;
	}

	return 0;
}

static struct tcf_proto_ops cls_bpf_ops __read_mostly = {
	.kind		=	"bpf",
	.owner		=	THIS_MODULE,
	.classify	=	cls_bpf_classify,
	.init		=	cls_bpf_init,
	.destroy	=	cls_bpf_destroy,
	.get		=	cls_bpf_get,
	.change		=	cls_bpf_change,
	.delete		=	cls_bpf_delete,
	.walk		=	cls_bpf_walk,
	.reoffload	=	cls_bpf_reoffload,
	.dump		=	cls_bpf_dump,
	.bind_class	=	cls_bpf_bind_class,
};

//注册bpf格式的分类器
static int __init cls_bpf_init_mod(void)
{
	return register_tcf_proto_ops(&cls_bpf_ops);
}

static void __exit cls_bpf_exit_mod(void)
{
	unregister_tcf_proto_ops(&cls_bpf_ops);
}

module_init(cls_bpf_init_mod);
module_exit(cls_bpf_exit_mod);<|MERGE_RESOLUTION|>--- conflicted
+++ resolved
@@ -87,12 +87,7 @@
 	struct cls_bpf_prog *prog;
 	int ret = -1;
 
-<<<<<<< HEAD
-	/* Needed here for accessing maps. */
-	rcu_read_lock();
 	/*遍历所有的bpf prog*/
-=======
->>>>>>> 40226a3d
 	list_for_each_entry_rcu(prog, &head->plist, link) {
 		int filter_res;
 
