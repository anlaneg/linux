// SPDX-License-Identifier: GPL-2.0-or-later
/*
 * net/sched/act_api.c	Packet action API.
 *
 * Author:	Jamal Hadi Salim
 */

#include <linux/types.h>
#include <linux/kernel.h>
#include <linux/string.h>
#include <linux/errno.h>
#include <linux/slab.h>
#include <linux/skbuff.h>
#include <linux/init.h>
#include <linux/kmod.h>
#include <linux/err.h>
#include <linux/module.h>
#include <net/net_namespace.h>
#include <net/sock.h>
#include <net/sch_generic.h>
#include <net/pkt_cls.h>
#include <net/act_api.h>
#include <net/netlink.h>

#ifdef CONFIG_INET
DEFINE_STATIC_KEY_FALSE(tcf_frag_xmit_count);
EXPORT_SYMBOL_GPL(tcf_frag_xmit_count);
#endif

int tcf_dev_queue_xmit(struct sk_buff *skb, int (*xmit)(struct sk_buff *skb))
{
#ifdef CONFIG_INET
	if (static_branch_unlikely(&tcf_frag_xmit_count))
		return sch_frag_xmit_hook(skb, xmit);
#endif

	return xmit(skb);
}
EXPORT_SYMBOL_GPL(tcf_dev_queue_xmit);

//填充要跳转到的chain
static void tcf_action_goto_chain_exec(const struct tc_action *a,
				       struct tcf_result *res)
{
	//获取要跳转到的chain
	const struct tcf_chain *chain = rcu_dereference_bh(a->goto_chain);

	//取chain对应的filter_chain(此值有可能为空）
	res->goto_tp = rcu_dereference_bh(chain->filter_chain);
}

static void tcf_free_cookie_rcu(struct rcu_head *p)
{
	struct tc_cookie *cookie = container_of(p, struct tc_cookie, rcu);

	kfree(cookie->data);
	kfree(cookie);
}

static void tcf_set_action_cookie(struct tc_cookie __rcu **old_cookie,
				  struct tc_cookie *new_cookie)
{
	struct tc_cookie *old;

	old = xchg((__force struct tc_cookie **)old_cookie, new_cookie);
	if (old)
		call_rcu(&old->rcu, tcf_free_cookie_rcu);
}

int tcf_action_check_ctrlact(int action, struct tcf_proto *tp,
			     struct tcf_chain **newchain/*出参，如goto chain,则获取对应的chain*/,
			     struct netlink_ext_ack *extack/*出参，错误信息*/)
{
	int opcode = TC_ACT_EXT_OPCODE(action), ret = -EINVAL;
	u32 chain_index;

	//opcode检查
	if (!opcode)
		ret = action > TC_ACT_VALUE_MAX ? -EINVAL : 0;
	else if (opcode <= TC_ACT_EXT_OPCODE_MAX || action == TC_ACT_UNSPEC)
		ret = 0;
	if (ret) {
		NL_SET_ERR_MSG(extack, "invalid control action");
		goto end;
	}

	//action属于goto chain
	if (TC_ACT_EXT_CMP(action, TC_ACT_GOTO_CHAIN)) {
		//提取action对应的chain_index
		chain_index = action & TC_ACT_EXT_VAL_MASK;
		if (!tp || !newchain) {
			ret = -EINVAL;
			NL_SET_ERR_MSG(extack,
				       "can't goto NULL proto/chain");
			goto end;
		}

		//确保chain_index对应的chain存在
		*newchain = tcf_chain_get_by_act(tp->chain->block, chain_index);
		if (!*newchain) {
			ret = -ENOMEM;
			NL_SET_ERR_MSG(extack,
				       "can't allocate goto_chain");
		}
	}
end:
	return ret;
}
EXPORT_SYMBOL(tcf_action_check_ctrlact);

//设置action的goto_chain
struct tcf_chain *tcf_action_set_ctrlact(struct tc_action *a, int action,
					 struct tcf_chain *goto_chain)
{
	a->tcfa_action = action;
	goto_chain = rcu_replace_pointer(a->goto_chain, goto_chain, 1);
	return goto_chain;
}
EXPORT_SYMBOL(tcf_action_set_ctrlact);

/* XXX: For standalone actions, we don't need a RCU grace period either, because
 * actions are always connected to filters and filters are already destroyed in
 * RCU callbacks, so after a RCU grace period actions are already disconnected
 * from filters. Readers later can not find us.
 */
static void free_tcf(struct tc_action *p)
{
	struct tcf_chain *chain = rcu_dereference_protected(p->goto_chain, 1);

	free_percpu(p->cpu_bstats);
	free_percpu(p->cpu_bstats_hw);
	free_percpu(p->cpu_qstats);

	tcf_set_action_cookie(&p->act_cookie, NULL);
	if (chain)
		tcf_chain_put_by_act(chain);

	kfree(p);
}

static void tcf_action_cleanup(struct tc_action *p)
{
	if (p->ops->cleanup)
		p->ops->cleanup(p);

	gen_kill_estimator(&p->tcfa_rate_est);
	free_tcf(p);
}

static int __tcf_action_put(struct tc_action *p, bool bind)
{
	struct tcf_idrinfo *idrinfo = p->idrinfo;

	if (refcount_dec_and_mutex_lock(&p->tcfa_refcnt, &idrinfo->lock)) {
		if (bind)
			atomic_dec(&p->tcfa_bindcnt);
		idr_remove(&idrinfo->action_idr, p->tcfa_index);
		mutex_unlock(&idrinfo->lock);

		tcf_action_cleanup(p);
		return 1;
	}

	if (bind)
		atomic_dec(&p->tcfa_bindcnt);

	return 0;
}

static int __tcf_idr_release(struct tc_action *p, bool bind, bool strict)
{
	int ret = 0;

	/* Release with strict==1 and bind==0 is only called through act API
	 * interface (classifiers always bind). Only case when action with
	 * positive reference count and zero bind count can exist is when it was
	 * also created with act API (unbinding last classifier will destroy the
	 * action if it was created by classifier). So only case when bind count
	 * can be changed after initial check is when unbound action is
	 * destroyed by act API while classifier binds to action with same id
	 * concurrently. This result either creation of new action(same behavior
	 * as before), or reusing existing action if concurrent process
	 * increments reference count before action is deleted. Both scenarios
	 * are acceptable.
	 */
	if (p) {
		if (!bind && strict && atomic_read(&p->tcfa_bindcnt) > 0)
			return -EPERM;

		if (__tcf_action_put(p, bind))
			ret = ACT_P_DELETED;
	}

	return ret;
}

int tcf_idr_release(struct tc_action *a, bool bind)
{
	const struct tc_action_ops *ops = a->ops;
	int ret;

	ret = __tcf_idr_release(a, bind, false);
	if (ret == ACT_P_DELETED)
		module_put(ops->owner);
	return ret;
}
EXPORT_SYMBOL(tcf_idr_release);

static size_t tcf_action_shared_attrs_size(const struct tc_action *act)
{
	struct tc_cookie *act_cookie;
	u32 cookie_len = 0;

	rcu_read_lock();
	act_cookie = rcu_dereference(act->act_cookie);

	if (act_cookie)
		cookie_len = nla_total_size(act_cookie->len);
	rcu_read_unlock();

	return  nla_total_size(0) /* action number nested */
		+ nla_total_size(IFNAMSIZ) /* TCA_ACT_KIND */
		+ cookie_len /* TCA_ACT_COOKIE */
		+ nla_total_size(sizeof(struct nla_bitfield32)) /* TCA_ACT_HW_STATS */
		+ nla_total_size(0) /* TCA_ACT_STATS nested */
		+ nla_total_size(sizeof(struct nla_bitfield32)) /* TCA_ACT_FLAGS */
		/* TCA_STATS_BASIC */
		+ nla_total_size_64bit(sizeof(struct gnet_stats_basic))
		/* TCA_STATS_PKT64 */
		+ nla_total_size_64bit(sizeof(u64))
		/* TCA_STATS_QUEUE */
		+ nla_total_size_64bit(sizeof(struct gnet_stats_queue))
		+ nla_total_size(0) /* TCA_OPTIONS nested */
		+ nla_total_size(sizeof(struct tcf_t)); /* TCA_GACT_TM */
}

static size_t tcf_action_full_attrs_size(size_t sz)
{
	return NLMSG_HDRLEN                     /* struct nlmsghdr */
		+ sizeof(struct tcamsg)
		+ nla_total_size(0)             /* TCA_ACT_TAB nested */
		+ sz;
}

static size_t tcf_action_fill_size(const struct tc_action *act)
{
	size_t sz = tcf_action_shared_attrs_size(act);

	if (act->ops->get_fill_size)
		return act->ops->get_fill_size(act) + sz;
	return sz;
}

static int
tcf_action_dump_terse(struct sk_buff *skb, struct tc_action *a, bool from_act)
{
	unsigned char *b = skb_tail_pointer(skb);
	struct tc_cookie *cookie;

	if (nla_put_string(skb, TCA_KIND, a->ops->kind))
		goto nla_put_failure;
	if (tcf_action_copy_stats(skb, a, 0))
		goto nla_put_failure;
	if (from_act && nla_put_u32(skb, TCA_ACT_INDEX, a->tcfa_index))
		goto nla_put_failure;

	rcu_read_lock();
	cookie = rcu_dereference(a->act_cookie);
	if (cookie) {
		if (nla_put(skb, TCA_ACT_COOKIE, cookie->len, cookie->data)) {
			rcu_read_unlock();
			goto nla_put_failure;
		}
	}
	rcu_read_unlock();

	return 0;

nla_put_failure:
	nlmsg_trim(skb, b);
	return -1;
}

static int tcf_dump_walker(struct tcf_idrinfo *idrinfo, struct sk_buff *skb,
			   struct netlink_callback *cb)
{
	int err = 0, index = -1, s_i = 0, n_i = 0;
	u32 act_flags = cb->args[2];
	unsigned long jiffy_since = cb->args[3];
	struct nlattr *nest;
	struct idr *idr = &idrinfo->action_idr;
	struct tc_action *p;
	unsigned long id = 1;
	unsigned long tmp;

	mutex_lock(&idrinfo->lock);

	s_i = cb->args[0];

	idr_for_each_entry_ul(idr, p, tmp, id) {
		index++;
		if (index < s_i)
			continue;
		if (IS_ERR(p))
			continue;

		if (jiffy_since &&
		    time_after(jiffy_since,
			       (unsigned long)p->tcfa_tm.lastuse))
			continue;

		nest = nla_nest_start_noflag(skb, n_i);
		if (!nest) {
			index--;
			goto nla_put_failure;
		}
		err = (act_flags & TCA_ACT_FLAG_TERSE_DUMP) ?
			tcf_action_dump_terse(skb, p, true) :
			tcf_action_dump_1(skb, p, 0, 0);
		if (err < 0) {
			index--;
			nlmsg_trim(skb, nest);
			goto done;
		}
		nla_nest_end(skb, nest);
		n_i++;
		if (!(act_flags & TCA_ACT_FLAG_LARGE_DUMP_ON) &&
		    n_i >= TCA_ACT_MAX_PRIO)
			goto done;
	}
done:
	if (index >= 0)
		cb->args[0] = index + 1;

	mutex_unlock(&idrinfo->lock);
	if (n_i) {
		if (act_flags & TCA_ACT_FLAG_LARGE_DUMP_ON)
			cb->args[1] = n_i;
	}
	return n_i;

nla_put_failure:
	nla_nest_cancel(skb, nest);
	goto done;
}

static int tcf_idr_release_unsafe(struct tc_action *p)
{
	if (atomic_read(&p->tcfa_bindcnt) > 0)
		return -EPERM;

	if (refcount_dec_and_test(&p->tcfa_refcnt)) {
		idr_remove(&p->idrinfo->action_idr, p->tcfa_index);
		tcf_action_cleanup(p);
		return ACT_P_DELETED;
	}

	return 0;
}

static int tcf_del_walker(struct tcf_idrinfo *idrinfo, struct sk_buff *skb,
			  const struct tc_action_ops *ops)
{
	struct nlattr *nest;
	int n_i = 0;
	int ret = -EINVAL;
	struct idr *idr = &idrinfo->action_idr;
	struct tc_action *p;
	unsigned long id = 1;
	unsigned long tmp;

	nest = nla_nest_start_noflag(skb, 0);
	if (nest == NULL)
		goto nla_put_failure;
	if (nla_put_string(skb, TCA_KIND, ops->kind))
		goto nla_put_failure;

	mutex_lock(&idrinfo->lock);
	/*遍历idr中存放的每个元素*/
	idr_for_each_entry_ul(idr, p, tmp, id) {
		if (IS_ERR(p))
			continue;
		ret = tcf_idr_release_unsafe(p);
		if (ret == ACT_P_DELETED) {
			module_put(ops->owner);
			n_i++;
		} else if (ret < 0) {
			mutex_unlock(&idrinfo->lock);
			goto nla_put_failure;
		}
	}
	mutex_unlock(&idrinfo->lock);

	ret = nla_put_u32(skb, TCA_FCNT, n_i);
	if (ret)
		goto nla_put_failure;
	nla_nest_end(skb, nest);

	return n_i;
nla_put_failure:
	nla_nest_cancel(skb, nest);
	return ret;
}

int tcf_generic_walker(struct tc_action_net *tn, struct sk_buff *skb,
		       struct netlink_callback *cb, int type,
		       const struct tc_action_ops *ops,
		       struct netlink_ext_ack *extack)
{
	struct tcf_idrinfo *idrinfo = tn->idrinfo;

	if (type == RTM_DELACTION) {
		return tcf_del_walker(idrinfo, skb, ops);
	} else if (type == RTM_GETACTION) {
		return tcf_dump_walker(idrinfo, skb, cb);
	} else {
		WARN(1, "tcf_generic_walker: unknown command %d\n", type);
		NL_SET_ERR_MSG(extack, "tcf_generic_walker: unknown command");
		return -EINVAL;
	}
}
EXPORT_SYMBOL(tcf_generic_walker);

//给定index返回对应的action
int tcf_idr_search(struct tc_action_net *tn, struct tc_action **a, u32 index)
{
	struct tcf_idrinfo *idrinfo = tn->idrinfo;
	struct tc_action *p;

	mutex_lock(&idrinfo->lock);
	//通过指定action查询
	p = idr_find(&idrinfo->action_idr, index);
	if (IS_ERR(p))
		p = NULL;
	else if (p)
		refcount_inc(&p->tcfa_refcnt);
	mutex_unlock(&idrinfo->lock);

	if (p) {
		*a = p;
		return true;
	}
	return false;
}
EXPORT_SYMBOL(tcf_idr_search);

//删除一个index对应的action
static int tcf_idr_delete_index(struct tcf_idrinfo *idrinfo, u32 index)
{
	struct tc_action *p;
	int ret = 0;

	mutex_lock(&idrinfo->lock);
	p = idr_find(&idrinfo->action_idr, index);
	if (!p) {
	    /*没有找到此index对应的指针，返回查询失败*/
		mutex_unlock(&idrinfo->lock);
		return -ENOENT;
	}

	if (!atomic_read(&p->tcfa_bindcnt)) {
		if (refcount_dec_and_test(&p->tcfa_refcnt)) {
			struct module *owner = p->ops->owner;

			WARN_ON(p != idr_remove(&idrinfo->action_idr,
						p->tcfa_index));
			mutex_unlock(&idrinfo->lock);

			tcf_action_cleanup(p);
			module_put(owner);
			return 0;
		}
		ret = 0;
	} else {
		ret = -EPERM;
	}

	mutex_unlock(&idrinfo->lock);
	return ret;
}

//创建并初始化action
int tcf_idr_create(struct tc_action_net *tn, u32 index, struct nlattr *est,
		   struct tc_action **a, const struct tc_action_ops *ops,
		   int bind, bool cpustats, u32 flags)
{
	//为action申请空间
	struct tc_action *p = kzalloc(ops->size, GFP_KERNEL);
	struct tcf_idrinfo *idrinfo = tn->idrinfo;
	int err = -ENOMEM;

	if (unlikely(!p))
		return -ENOMEM;
	refcount_set(&p->tcfa_refcnt, 1);
	if (bind)
		atomic_set(&p->tcfa_bindcnt, 1);

	if (cpustats) {
		p->cpu_bstats = netdev_alloc_pcpu_stats(struct gnet_stats_basic_sync);
		if (!p->cpu_bstats)
			goto err1;
		p->cpu_bstats_hw = netdev_alloc_pcpu_stats(struct gnet_stats_basic_sync);
		if (!p->cpu_bstats_hw)
			goto err2;
		p->cpu_qstats = alloc_percpu(struct gnet_stats_queue);
		if (!p->cpu_qstats)
			goto err3;
	}
	gnet_stats_basic_sync_init(&p->tcfa_bstats);
	gnet_stats_basic_sync_init(&p->tcfa_bstats_hw);
	spin_lock_init(&p->tcfa_lock);
	//指明此action对应的index
	p->tcfa_index = index;
	p->tcfa_tm.install = jiffies;
	p->tcfa_tm.lastuse = jiffies;
	p->tcfa_tm.firstuse = 0;
	p->tcfa_flags = flags & TCA_ACT_FLAGS_USER_MASK;
	if (est) {
		err = gen_new_estimator(&p->tcfa_bstats, p->cpu_bstats,
					&p->tcfa_rate_est,
					&p->tcfa_lock, false, est);
		if (err)
			goto err4;
	}

	p->idrinfo = idrinfo;
	__module_get(ops->owner);
	p->ops = ops;
	*a = p;
	return 0;
err4:
	free_percpu(p->cpu_qstats);
err3:
	free_percpu(p->cpu_bstats_hw);
err2:
	free_percpu(p->cpu_bstats);
err1:
	kfree(p);
	return err;
}
EXPORT_SYMBOL(tcf_idr_create);

int tcf_idr_create_from_flags(struct tc_action_net *tn, u32 index,
			      struct nlattr *est, struct tc_action **a,
			      const struct tc_action_ops *ops, int bind,
			      u32 flags)
{
	/* Set cpustats according to actions flags. */
	return tcf_idr_create(tn, index, est, a, ops, bind,
			      !(flags & TCA_ACT_FLAGS_NO_PERCPU_STATS), flags);
}
EXPORT_SYMBOL(tcf_idr_create_from_flags);

/* Cleanup idr index that was allocated but not initialized. */

void tcf_idr_cleanup(struct tc_action_net *tn, u32 index)
{
	struct tcf_idrinfo *idrinfo = tn->idrinfo;

	mutex_lock(&idrinfo->lock);
	/* Remove ERR_PTR(-EBUSY) allocated by tcf_idr_check_alloc */
	WARN_ON(!IS_ERR(idr_remove(&idrinfo->action_idr, index)));
	mutex_unlock(&idrinfo->lock);
}
EXPORT_SYMBOL(tcf_idr_cleanup);

/* Check if action with specified index exists. If actions is found, increments
 * its reference and bind counters, and return 1. Otherwise insert temporary
 * error pointer (to prevent concurrent users from inserting actions with same
 * index) and return 0.
 */

int tcf_idr_check_alloc(struct tc_action_net *tn, u32 *index,
			struct tc_action **a/*出参，如果有*index对应的action，则非0*/, int bind)
{
	struct tcf_idrinfo *idrinfo = tn->idrinfo;
	struct tc_action *p;
	int ret;

again:
	mutex_lock(&idrinfo->lock);
	if (*index) {
		//通过index找到其对应的action
		p = idr_find(&idrinfo->action_idr, *index);
		if (IS_ERR(p)) {
			/* This means that another process allocated
			 * index but did not assign the pointer yet.
			 */
			mutex_unlock(&idrinfo->lock);
			goto again;
		}

		if (p) {
			refcount_inc(&p->tcfa_refcnt);
			if (bind)
				atomic_inc(&p->tcfa_bindcnt);
			*a = p;
			ret = 1;
		} else {
			//未找到，为其申请一个此index
			*a = NULL;
			ret = idr_alloc_u32(&idrinfo->action_idr, NULL, index,
					    *index, GFP_KERNEL);
			if (!ret)
				idr_replace(&idrinfo->action_idr,
					    ERR_PTR(-EBUSY), *index);
		}
	} else {
		//未指定index,申请一个
		*index = 1;
		*a = NULL;
		ret = idr_alloc_u32(&idrinfo->action_idr, NULL, index,
				    UINT_MAX, GFP_KERNEL);
		if (!ret)
			idr_replace(&idrinfo->action_idr, ERR_PTR(-EBUSY),
				    *index);
	}
	mutex_unlock(&idrinfo->lock);
	return ret;
}
EXPORT_SYMBOL(tcf_idr_check_alloc);

void tcf_idrinfo_destroy(const struct tc_action_ops *ops,
			 struct tcf_idrinfo *idrinfo)
{
	struct idr *idr = &idrinfo->action_idr;
	struct tc_action *p;
	int ret;
	unsigned long id = 1;
	unsigned long tmp;

	idr_for_each_entry_ul(idr, p, tmp, id) {
		ret = __tcf_idr_release(p, false, true);
		if (ret == ACT_P_DELETED)
			module_put(ops->owner);
		else if (ret < 0)
			return;
	}
	idr_destroy(&idrinfo->action_idr);
}
EXPORT_SYMBOL(tcf_idrinfo_destroy);

static LIST_HEAD(act_base);//记录系统中注册的act ops
static DEFINE_RWLOCK(act_mod_lock);

//注册act ops及注册pernet对应的ops
int tcf_register_action(struct tc_action_ops *act,
			struct pernet_operations *ops)
{
	struct tc_action_ops *a;
	int ret;

	if (!act->act || !act->dump || !act->init || !act->walk || !act->lookup)
		return -EINVAL;

	/* We have to register pernet ops before making the action ops visible,
	 * otherwise tcf_action_init_1() could get a partially initialized
	 * netns.
	 */
	ret = register_pernet_subsys(ops);
	if (ret)
		return ret;

	write_lock(&act_mod_lock);
	list_for_each_entry(a, &act_base, head) {
		if (act->id == a->id || (strcmp(act->kind, a->kind) == 0)) {
			//已存在，注册失败
			write_unlock(&act_mod_lock);
			unregister_pernet_subsys(ops);
			return -EEXIST;
		}
	}
	//将注册信息添加进act_base中
	list_add_tail(&act->head, &act_base);
	write_unlock(&act_mod_lock);

	return 0;
}
EXPORT_SYMBOL(tcf_register_action);

int tcf_unregister_action(struct tc_action_ops *act,
			  struct pernet_operations *ops)
{
	struct tc_action_ops *a;
	int err = -ENOENT;

	write_lock(&act_mod_lock);
	list_for_each_entry(a, &act_base, head) {
		if (a == act) {
			list_del(&act->head);
			err = 0;
			break;
		}
	}
	write_unlock(&act_mod_lock);
	if (!err)
		unregister_pernet_subsys(ops);
	return err;
}
EXPORT_SYMBOL(tcf_unregister_action);

/* lookup by name */
//通过kind名称查找对应的action的ops
static struct tc_action_ops *tc_lookup_action_n(char *kind)
{
	struct tc_action_ops *a, *res = NULL;

	if (kind) {
		read_lock(&act_mod_lock);
		list_for_each_entry(a, &act_base, head) {
			if (strcmp(kind, a->kind) == 0) {
				if (try_module_get(a->owner))
					res = a;
				break;
			}
		}
		read_unlock(&act_mod_lock);
	}
	return res;
}

/* lookup by nlattr */
//通过kind值查找对应的ops
static struct tc_action_ops *tc_lookup_action(struct nlattr *kind)
{
	struct tc_action_ops *a, *res = NULL;

	if (kind) {
		read_lock(&act_mod_lock);
		list_for_each_entry(a, &act_base, head) {
			if (nla_strcmp(kind, a->kind) == 0) {
				if (try_module_get(a->owner))
					res = a;
				break;
			}
		}
		read_unlock(&act_mod_lock);
	}
	return res;/*给定action名称返回action对应的ops*/
}

/*TCA_ACT_MAX_PRIO is 32, there count up to 32 */
#define TCA_ACT_MAX_PRIO_MASK 0x1FF
//tc filter action执行入口
int tcf_action_exec(struct sk_buff *skb, struct tc_action **actions/*动作数组*/,
		    int nr_actions/*动作数目*/, struct tcf_result *res/*出参*/)
{
	u32 jmp_prgcnt = 0;
	u32 jmp_ttl = TCA_ACT_MAX_PRIO; /*matches actions per filter */
	int i;
	int ret = TC_ACT_OK;

	if (skb_skip_tc_classify(skb))
		return TC_ACT_OK;

restart_act_graph:
	for (i = 0; i < nr_actions; i++) {
		const struct tc_action *a = actions[i];

		if (jmp_prgcnt > 0) {
			jmp_prgcnt -= 1;
			continue;
		}
repeat:
		//执行action对应的动作（例如执行nat资源分配）
		ret = a->ops->act(skb, a, res);
		if (ret == TC_ACT_REPEAT)
			//继续执行此action
			goto repeat;	/* we need a ttl - JHS */

		if (TC_ACT_EXT_CMP(ret, TC_ACT_JUMP)) {
			jmp_prgcnt = ret & TCA_ACT_MAX_PRIO_MASK;
			if (!jmp_prgcnt || (jmp_prgcnt > nr_actions)) {
				/* faulty opcode, stop pipeline */
				return TC_ACT_OK;
			} else {
				jmp_ttl -= 1;
				if (jmp_ttl > 0)
					goto restart_act_graph;
				else /* faulty graph, stop pipeline */
					return TC_ACT_OK;
			}
		} else if (TC_ACT_EXT_CMP(ret, TC_ACT_GOTO_CHAIN)) {
			//goto chain跳到执行chain执行
			if (unlikely(!rcu_access_pointer(a->goto_chain))) {
				//如果goto_chain为NULL,则直接返回act_shot
				net_warn_ratelimited("can't go to NULL chain!\n");
				return TC_ACT_SHOT;
			}
			tcf_action_goto_chain_exec(a, res);
		}

		if (ret != TC_ACT_PIPE)
			break;
	}

	return ret;
}
EXPORT_SYMBOL(tcf_action_exec);

int tcf_action_destroy(struct tc_action *actions[], int bind)
{
	const struct tc_action_ops *ops;
	struct tc_action *a;
	int ret = 0, i;

	for (i = 0; i < TCA_ACT_MAX_PRIO && actions[i]; i++) {
		a = actions[i];
		actions[i] = NULL;
		ops = a->ops;
		ret = __tcf_idr_release(a, bind, true);
		if (ret == ACT_P_DELETED)
			module_put(ops->owner);
		else if (ret < 0)
			return ret;
	}
	return ret;
}

static int tcf_action_put(struct tc_action *p)
{
	return __tcf_action_put(p, false);
}

/* Put all actions in this array, skip those NULL's. */
static void tcf_action_put_many(struct tc_action *actions[])
{
	int i;

	for (i = 0; i < TCA_ACT_MAX_PRIO; i++) {
		struct tc_action *a = actions[i];
		const struct tc_action_ops *ops;

		if (!a)
			continue;
		ops = a->ops;
		if (tcf_action_put(a))
			module_put(ops->owner);
	}
}

int
tcf_action_dump_old(struct sk_buff *skb, struct tc_action *a, int bind, int ref)
{
	return a->ops->dump(skb, a, bind, ref);
}

int
tcf_action_dump_1(struct sk_buff *skb, struct tc_action *a, int bind, int ref)
{
	int err = -EINVAL;
	unsigned char *b = skb_tail_pointer(skb);
	struct nlattr *nest;

	if (tcf_action_dump_terse(skb, a, false))
		goto nla_put_failure;

	if (a->hw_stats != TCA_ACT_HW_STATS_ANY &&
	    nla_put_bitfield32(skb, TCA_ACT_HW_STATS,
			       a->hw_stats, TCA_ACT_HW_STATS_ANY))
		goto nla_put_failure;

	if (a->used_hw_stats_valid &&
	    nla_put_bitfield32(skb, TCA_ACT_USED_HW_STATS,
			       a->used_hw_stats, TCA_ACT_HW_STATS_ANY))
		goto nla_put_failure;

	if (a->tcfa_flags &&
	    nla_put_bitfield32(skb, TCA_ACT_FLAGS,
			       a->tcfa_flags, a->tcfa_flags))
		goto nla_put_failure;

	nest = nla_nest_start_noflag(skb, TCA_OPTIONS);
	if (nest == NULL)
		goto nla_put_failure;
	err = tcf_action_dump_old(skb, a, bind, ref);
	if (err > 0) {
		nla_nest_end(skb, nest);
		return err;
	}

nla_put_failure:
	nlmsg_trim(skb, b);
	return -1;
}
EXPORT_SYMBOL(tcf_action_dump_1);

int tcf_action_dump(struct sk_buff *skb, struct tc_action *actions[],
		    int bind, int ref, bool terse)
{
	struct tc_action *a;
	int err = -EINVAL, i;
	struct nlattr *nest;

	for (i = 0; i < TCA_ACT_MAX_PRIO && actions[i]; i++) {
		a = actions[i];
		nest = nla_nest_start_noflag(skb, i + 1);
		if (nest == NULL)
			goto nla_put_failure;
		err = terse ? tcf_action_dump_terse(skb, a, false) :
			tcf_action_dump_1(skb, a, bind, ref);
		if (err < 0)
			goto errout;
		nla_nest_end(skb, nest);
	}

	return 0;

nla_put_failure:
	err = -EINVAL;
errout:
	nla_nest_cancel(skb, nest);
	return err;
}

static struct tc_cookie *nla_memdup_cookie(struct nlattr **tb)
{
	struct tc_cookie *c = kzalloc(sizeof(*c), GFP_KERNEL);
	if (!c)
		return NULL;

	c->data = nla_memdup(tb[TCA_ACT_COOKIE], GFP_KERNEL);
	if (!c->data) {
		kfree(c);
		return NULL;
	}
	c->len = nla_len(tb[TCA_ACT_COOKIE]);

	return c;
}

static u8 tcf_action_hw_stats_get(struct nlattr *hw_stats_attr)
{
	struct nla_bitfield32 hw_stats_bf;

	/* If the user did not pass the attr, that means he does
	 * not care about the type. Return "any" in that case
	 * which is setting on all supported types.
	 */
	if (!hw_stats_attr)
		return TCA_ACT_HW_STATS_ANY;
	hw_stats_bf = nla_get_bitfield32(hw_stats_attr);
	return hw_stats_bf.value;
}

static const struct nla_policy tcf_action_policy[TCA_ACT_MAX + 1] = {
	[TCA_ACT_KIND]		= { .type = NLA_STRING },
	[TCA_ACT_INDEX]		= { .type = NLA_U32 },
	[TCA_ACT_COOKIE]	= { .type = NLA_BINARY,
				    .len = TC_COOKIE_MAX_SIZE },
	[TCA_ACT_OPTIONS]	= { .type = NLA_NESTED },
	[TCA_ACT_FLAGS]		= NLA_POLICY_BITFIELD32(TCA_ACT_FLAGS_NO_PERCPU_STATS),
	[TCA_ACT_HW_STATS]	= NLA_POLICY_BITFIELD32(TCA_ACT_HW_STATS_ANY),
};

void tcf_idr_insert_many(struct tc_action *actions[])
{
	int i;

	for (i = 0; i < TCA_ACT_MAX_PRIO; i++) {
		struct tc_action *a = actions[i];
		struct tcf_idrinfo *idrinfo;

		if (!a)
			continue;
		idrinfo = a->idrinfo;
		mutex_lock(&idrinfo->lock);
		/* Replace ERR_PTR(-EBUSY) allocated by tcf_idr_check_alloc if
		 * it is just created, otherwise this is just a nop.
		 */
		idr_replace(&idrinfo->action_idr, a, a->tcfa_index);
		mutex_unlock(&idrinfo->lock);
	}
}

<<<<<<< HEAD
//解析netlink消息构造action
struct tc_action_ops *tc_action_load_ops(char *name, struct nlattr *nla,
=======
struct tc_action_ops *tc_action_load_ops(struct nlattr *nla, bool police,
>>>>>>> ce840177
					 bool rtnl_held,
					 struct netlink_ext_ack *extack)
{
	struct nlattr *tb[TCA_ACT_MAX + 1];
	struct tc_action_ops *a_o;
	char act_name[IFNAMSIZ];
	struct nlattr *kind;
	int err;

<<<<<<< HEAD
	if (name == NULL) {
		//解析action
=======
	if (!police) {
>>>>>>> ce840177
		err = nla_parse_nested_deprecated(tb, TCA_ACT_MAX, nla,
						  tcf_action_policy, extack);
		if (err < 0)
			return ERR_PTR(err);
		err = -EINVAL;
		kind = tb[TCA_ACT_KIND];
		if (!kind) {
			//未指定action名称，无法处理
			NL_SET_ERR_MSG(extack, "TC action kind must be specified");
			return ERR_PTR(err);
		}
		//提取action name
		if (nla_strscpy(act_name, kind, IFNAMSIZ) < 0) {
			NL_SET_ERR_MSG(extack, "TC action name too long");
			return ERR_PTR(err);
		}
	} else {
<<<<<<< HEAD
		//如果调用时指定了name,执行name长度校验
		if (strlcpy(act_name, name, IFNAMSIZ) >= IFNAMSIZ) {
=======
		if (strlcpy(act_name, "police", IFNAMSIZ) >= IFNAMSIZ) {
>>>>>>> ce840177
			NL_SET_ERR_MSG(extack, "TC action name too long");
			return ERR_PTR(-EINVAL);
		}
	}

	//通过actname查找act ops
	a_o = tc_lookup_action_n(act_name);
	if (a_o == NULL) {
		//未找到对应的action,尝试加载module，并重试
#ifdef CONFIG_MODULES
		if (rtnl_held)
			rtnl_unlock();
		request_module("act_%s", act_name);
		if (rtnl_held)
			rtnl_lock();

		a_o = tc_lookup_action_n(act_name);

		/* We dropped the RTNL semaphore in order to
		 * perform the module load.  So, even if we
		 * succeeded in loading the module we have to
		 * tell the caller to replay the request.  We
		 * indicate this using -EAGAIN.
		 */
		if (a_o != NULL) {
			module_put(a_o->owner);
			return ERR_PTR(-EAGAIN);
		}
#endif
		NL_SET_ERR_MSG(extack, "Failed to load TC action module");
		return ERR_PTR(-ENOENT);
	}

	return a_o;
}

struct tc_action *tcf_action_init_1(struct net *net, struct tcf_proto *tp,
				    struct nlattr *nla, struct nlattr *est,
				    struct tc_action_ops *a_o, int *init_res,
				    u32 flags, struct netlink_ext_ack *extack)
{
	bool police = flags & TCA_ACT_FLAGS_POLICE;
	struct nla_bitfield32 userflags = { 0, 0 };
	u8 hw_stats = TCA_ACT_HW_STATS_ANY;
	struct nlattr *tb[TCA_ACT_MAX + 1];
	struct tc_cookie *cookie = NULL;
	struct tc_action *a;
	int err;

	/* backward compatibility for policer */
<<<<<<< HEAD
	//调用a_o->init,完成action结构体a初始化
	if (name == NULL) {
=======
	if (!police) {
>>>>>>> ce840177
		err = nla_parse_nested_deprecated(tb, TCA_ACT_MAX, nla,
						  tcf_action_policy, extack);
		if (err < 0)
			return ERR_PTR(err);
		if (tb[TCA_ACT_COOKIE]) {
			cookie = nla_memdup_cookie(tb);
			if (!cookie) {
				NL_SET_ERR_MSG(extack, "No memory to generate TC cookie");
				err = -ENOMEM;
				goto err_out;
			}
		}
		hw_stats = tcf_action_hw_stats_get(tb[TCA_ACT_HW_STATS]);
		if (tb[TCA_ACT_FLAGS])
			userflags = nla_get_bitfield32(tb[TCA_ACT_FLAGS]);

		err = a_o->init(net, tb[TCA_ACT_OPTIONS], est, &a, tp,
				userflags.value | flags, extack);
	} else {
		err = a_o->init(net, nla, est, &a, tp, userflags.value | flags,
				extack);
	}
	if (err < 0)
		goto err_out;
	*init_res = err;

<<<<<<< HEAD
	//设置cookie
	if (!name && tb[TCA_ACT_COOKIE])
=======
	if (!police && tb[TCA_ACT_COOKIE])
>>>>>>> ce840177
		tcf_set_action_cookie(&a->act_cookie, cookie);

	if (!police)
		a->hw_stats = hw_stats;

	return a;

err_out:
	if (cookie) {
		kfree(cookie->data);
		kfree(cookie);
	}
	return ERR_PTR(err);
}

/* Returns numbers of initialized actions or negative error. */

int tcf_action_init(struct net *net, struct tcf_proto *tp, struct nlattr *nla,
<<<<<<< HEAD
		    struct nlattr *est, char *name, int ovr, int bind,
		    struct tc_action *actions[]/*出参，保存生成的action*/, int init_res[], size_t *attr_size,
		    bool rtnl_held, struct netlink_ext_ack *extack)
=======
		    struct nlattr *est, struct tc_action *actions[],
		    int init_res[], size_t *attr_size, u32 flags,
		    struct netlink_ext_ack *extack)
>>>>>>> ce840177
{
	struct tc_action_ops *ops[TCA_ACT_MAX_PRIO] = {};
	struct nlattr *tb[TCA_ACT_MAX_PRIO + 1];
	struct tc_action *act;
	size_t sz = 0;
	int err;
	int i;

	//解析action
	err = nla_parse_nested_deprecated(tb, TCA_ACT_MAX_PRIO, nla, NULL,
					  extack);
	if (err < 0)
		return err;

	//按顺序解析每个action
	for (i = 1; i <= TCA_ACT_MAX_PRIO && tb[i]; i++) {
		struct tc_action_ops *a_o;

		a_o = tc_action_load_ops(tb[i], flags & TCA_ACT_FLAGS_POLICE,
					 !(flags & TCA_ACT_FLAGS_NO_RTNL),
					 extack);
		if (IS_ERR(a_o)) {
			err = PTR_ERR(a_o);
			goto err_mod;
		}
		ops[i - 1] = a_o;
	}

	for (i = 1; i <= TCA_ACT_MAX_PRIO && tb[i]; i++) {
		act = tcf_action_init_1(net, tp, tb[i], est, ops[i - 1],
					&init_res[i - 1], flags, extack);
		if (IS_ERR(act)) {
			err = PTR_ERR(act);
			goto err;
		}
		sz += tcf_action_fill_size(act);
		/* Start from index 0 */
		//存储生成的action
		actions[i - 1] = act;
	}

	/* We have to commit them all together, because if any error happened in
	 * between, we could not handle the failure gracefully.
	 */
	tcf_idr_insert_many(actions);

	*attr_size = tcf_action_full_attrs_size(sz);
	err = i - 1;
	goto err_mod;

err:
	tcf_action_destroy(actions, flags & TCA_ACT_FLAGS_BIND);
err_mod:
	for (i = 0; i < TCA_ACT_MAX_PRIO; i++) {
		if (ops[i])
			module_put(ops[i]->owner);
	}
	return err;
}

void tcf_action_update_stats(struct tc_action *a, u64 bytes, u64 packets,
			     u64 drops, bool hw)
{
	if (a->cpu_bstats) {
		_bstats_update(this_cpu_ptr(a->cpu_bstats), bytes, packets);

		this_cpu_ptr(a->cpu_qstats)->drops += drops;

		if (hw)
			_bstats_update(this_cpu_ptr(a->cpu_bstats_hw),
				       bytes, packets);
		return;
	}

	_bstats_update(&a->tcfa_bstats, bytes, packets);
	a->tcfa_qstats.drops += drops;
	if (hw)
		_bstats_update(&a->tcfa_bstats_hw, bytes, packets);
}
EXPORT_SYMBOL(tcf_action_update_stats);

int tcf_action_copy_stats(struct sk_buff *skb, struct tc_action *p,
			  int compat_mode)
{
	int err = 0;
	struct gnet_dump d;

	if (p == NULL)
		goto errout;

	/* compat_mode being true specifies a call that is supposed
	 * to add additional backward compatibility statistic TLVs.
	 */
	if (compat_mode) {
		if (p->type == TCA_OLD_COMPAT)
			err = gnet_stats_start_copy_compat(skb, 0,
							   TCA_STATS,
							   TCA_XSTATS,
							   &p->tcfa_lock, &d,
							   TCA_PAD);
		else
			return 0;
	} else
	    /*填充规则对应的报文统计信息*/
		err = gnet_stats_start_copy(skb, TCA_ACT_STATS,
					    &p->tcfa_lock, &d, TCA_ACT_PAD);

	if (err < 0)
		goto errout;

<<<<<<< HEAD
	/*汇总percpu:p->cpu_stats,将其填充到d中*/
	if (gnet_stats_copy_basic(NULL, &d, p->cpu_bstats, &p->tcfa_bstats) < 0 ||
	    gnet_stats_copy_basic_hw(NULL, &d, p->cpu_bstats_hw,
				     &p->tcfa_bstats_hw) < 0 ||
=======
	if (gnet_stats_copy_basic(&d, p->cpu_bstats,
				  &p->tcfa_bstats, false) < 0 ||
	    gnet_stats_copy_basic_hw(&d, p->cpu_bstats_hw,
				     &p->tcfa_bstats_hw, false) < 0 ||
>>>>>>> ce840177
	    gnet_stats_copy_rate_est(&d, &p->tcfa_rate_est) < 0 ||
	    gnet_stats_copy_queue(&d, p->cpu_qstats,
				  &p->tcfa_qstats,
				  p->tcfa_qstats.qlen) < 0)
		goto errout;

	if (gnet_stats_finish_copy(&d) < 0)
		goto errout;

	return 0;

errout:
	return -1;
}

static int tca_get_fill(struct sk_buff *skb, struct tc_action *actions[],
			u32 portid, u32 seq, u16 flags, int event, int bind,
			int ref)
{
	struct tcamsg *t;
	struct nlmsghdr *nlh;
	unsigned char *b = skb_tail_pointer(skb);
	struct nlattr *nest;

	nlh = nlmsg_put(skb, portid, seq, event, sizeof(*t), flags);
	if (!nlh)
		goto out_nlmsg_trim;
	t = nlmsg_data(nlh);
	t->tca_family = AF_UNSPEC;
	t->tca__pad1 = 0;
	t->tca__pad2 = 0;

	nest = nla_nest_start_noflag(skb, TCA_ACT_TAB);
	if (!nest)
		goto out_nlmsg_trim;

	/*将这些actions dump到skb中*/
	if (tcf_action_dump(skb, actions, bind, ref, false) < 0)
		goto out_nlmsg_trim;

	nla_nest_end(skb, nest);

	nlh->nlmsg_len = skb_tail_pointer(skb) - b;
	return skb->len;

out_nlmsg_trim:
	nlmsg_trim(skb, b);
	return -1;
}

static int
tcf_get_notify(struct net *net, u32 portid, struct nlmsghdr *n,
	       struct tc_action *actions[], int event,
	       struct netlink_ext_ack *extack)
{
	struct sk_buff *skb;

	skb = alloc_skb(NLMSG_GOODSIZE, GFP_KERNEL);
	if (!skb)
		return -ENOBUFS;
	if (tca_get_fill(skb, actions, portid, n->nlmsg_seq, 0, event,
			 0, 1) <= 0) {
		NL_SET_ERR_MSG(extack, "Failed to fill netlink attributes while adding TC action");
		kfree_skb(skb);
		return -EINVAL;
	}

	return rtnl_unicast(skb, net, portid);
}

/*通过kind,index确认tc_action*/
static struct tc_action *tcf_action_get_1(struct net *net, struct nlattr *nla,
					  struct nlmsghdr *n, u32 portid,
					  struct netlink_ext_ack *extack)
{
	struct nlattr *tb[TCA_ACT_MAX + 1];
	const struct tc_action_ops *ops;
	struct tc_action *a;
	int index;
	int err;

	err = nla_parse_nested_deprecated(tb, TCA_ACT_MAX, nla,
					  tcf_action_policy, extack);
	if (err < 0)
		goto err_out;

	err = -EINVAL;
	if (tb[TCA_ACT_INDEX] == NULL ||
	    nla_len(tb[TCA_ACT_INDEX]) < sizeof(index)) {
		NL_SET_ERR_MSG(extack, "Invalid TC action index value");
		goto err_out;
	}
	index = nla_get_u32(tb[TCA_ACT_INDEX]);

	/*查询kind对应的action ops*/
	err = -EINVAL;
	//查询action kind对应的ops
	ops = tc_lookup_action(tb[TCA_ACT_KIND]);
	if (!ops) { /* could happen in batch of actions */
		NL_SET_ERR_MSG(extack, "Specified TC action kind not found");
		goto err_out;
	}
	/*通过index查找对应的action*/
	err = -ENOENT;
	//依据对应的action index查找对应的action
	if (ops->lookup(net, &a, index) == 0) {
		NL_SET_ERR_MSG(extack, "TC action with specified index not found");
		goto err_mod;
	}

	module_put(ops->owner);
	return a;

err_mod:
	module_put(ops->owner);
err_out:
	return ERR_PTR(err);
}

static int tca_action_flush(struct net *net, struct nlattr *nla,
			    struct nlmsghdr *n, u32 portid,
			    struct netlink_ext_ack *extack)
{
	struct sk_buff *skb;
	unsigned char *b;
	struct nlmsghdr *nlh;
	struct tcamsg *t;
	struct netlink_callback dcb;
	struct nlattr *nest;
	struct nlattr *tb[TCA_ACT_MAX + 1];
	const struct tc_action_ops *ops;
	struct nlattr *kind;
	int err = -ENOMEM;

	skb = alloc_skb(NLMSG_GOODSIZE, GFP_KERNEL);
	if (!skb)
		return err;

	b = skb_tail_pointer(skb);

	err = nla_parse_nested_deprecated(tb, TCA_ACT_MAX, nla,
					  tcf_action_policy, extack);
	if (err < 0)
		goto err_out;

	err = -EINVAL;
	kind = tb[TCA_ACT_KIND];
	ops = tc_lookup_action(kind);
	if (!ops) { /*some idjot trying to flush unknown action */
		NL_SET_ERR_MSG(extack, "Cannot flush unknown TC action");
		goto err_out;
	}

	nlh = nlmsg_put(skb, portid, n->nlmsg_seq, RTM_DELACTION,
			sizeof(*t), 0);
	if (!nlh) {
		NL_SET_ERR_MSG(extack, "Failed to create TC action flush notification");
		goto out_module_put;
	}
	t = nlmsg_data(nlh);
	t->tca_family = AF_UNSPEC;
	t->tca__pad1 = 0;
	t->tca__pad2 = 0;

	nest = nla_nest_start_noflag(skb, TCA_ACT_TAB);
	if (!nest) {
		NL_SET_ERR_MSG(extack, "Failed to add new netlink message");
		goto out_module_put;
	}

	err = ops->walk(net, skb, &dcb, RTM_DELACTION, ops, extack);
	if (err <= 0) {
		nla_nest_cancel(skb, nest);
		goto out_module_put;
	}

	nla_nest_end(skb, nest);

	nlh->nlmsg_len = skb_tail_pointer(skb) - b;
	nlh->nlmsg_flags |= NLM_F_ROOT;
	module_put(ops->owner);
	err = rtnetlink_send(skb, net, portid, RTNLGRP_TC,
			     n->nlmsg_flags & NLM_F_ECHO);
	if (err < 0)
		NL_SET_ERR_MSG(extack, "Failed to send TC action flush notification");

	return err;

out_module_put:
	module_put(ops->owner);
err_out:
	kfree_skb(skb);
	return err;
}

static int tcf_action_delete(struct net *net, struct tc_action *actions[])
{
	int i;

	for (i = 0; i < TCA_ACT_MAX_PRIO && actions[i]; i++) {
		struct tc_action *a = actions[i];
		const struct tc_action_ops *ops = a->ops;
		/* Actions can be deleted concurrently so we must save their
		 * type and id to search again after reference is released.
		 */
		struct tcf_idrinfo *idrinfo = a->idrinfo;
		u32 act_index = a->tcfa_index;

		actions[i] = NULL;
		if (tcf_action_put(a)) {
			/* last reference, action was deleted concurrently */
			module_put(ops->owner);
		} else  {
			int ret;

			/* now do the delete */
			ret = tcf_idr_delete_index(idrinfo, act_index);
			if (ret < 0)
				return ret;
		}
	}
	return 0;
}

static int
tcf_del_notify(struct net *net, struct nlmsghdr *n, struct tc_action *actions[],
	       u32 portid, size_t attr_size, struct netlink_ext_ack *extack)
{
	int ret;
	struct sk_buff *skb;

	skb = alloc_skb(attr_size <= NLMSG_GOODSIZE ? NLMSG_GOODSIZE : attr_size,
			GFP_KERNEL);
	if (!skb)
		return -ENOBUFS;

	if (tca_get_fill(skb, actions, portid, n->nlmsg_seq, 0, RTM_DELACTION,
			 0, 2) <= 0) {
		NL_SET_ERR_MSG(extack, "Failed to fill netlink TC action attributes");
		kfree_skb(skb);
		return -EINVAL;
	}

	/* now do the delete */
	ret = tcf_action_delete(net, actions);
	if (ret < 0) {
		NL_SET_ERR_MSG(extack, "Failed to delete TC action");
		kfree_skb(skb);
		return ret;
	}

	ret = rtnetlink_send(skb, net, portid, RTNLGRP_TC,
			     n->nlmsg_flags & NLM_F_ECHO);
	return ret;
}

static int
tca_action_gd(struct net *net, struct nlattr *nla, struct nlmsghdr *n,
	      u32 portid, int event, struct netlink_ext_ack *extack)
{
	int i, ret;
	struct nlattr *tb[TCA_ACT_MAX_PRIO + 1];
	struct tc_action *act;
	size_t attr_size = 0;
	struct tc_action *actions[TCA_ACT_MAX_PRIO] = {};

	/*解析action消息*/
	ret = nla_parse_nested_deprecated(tb, TCA_ACT_MAX_PRIO, nla, NULL,
					  extack);
	if (ret < 0)
		return ret;

	if (event == RTM_DELACTION && n->nlmsg_flags & NLM_F_ROOT) {
		//处理删除
		if (tb[1])
			return tca_action_flush(net, tb[1], n, portid, extack);

		NL_SET_ERR_MSG(extack, "Invalid netlink attributes while flushing TC action");
		return -EINVAL;
	}

	//处理get操作
	for (i = 1; i <= TCA_ACT_MAX_PRIO && tb[i]; i++) {
		act = tcf_action_get_1(net, tb[i], n, portid, extack);
		if (IS_ERR(act)) {
			ret = PTR_ERR(act);
			goto err;
		}
		attr_size += tcf_action_fill_size(act);
		actions[i - 1] = act;
	}

	attr_size = tcf_action_full_attrs_size(attr_size);

	if (event == RTM_GETACTION)
		ret = tcf_get_notify(net, portid, n, actions, event, extack);
	else { /* delete */
		ret = tcf_del_notify(net, n, actions, portid, attr_size, extack);
		if (ret)
			goto err;
		return 0;
	}
err:
	tcf_action_put_many(actions);
	return ret;
}

static int
tcf_add_notify(struct net *net, struct nlmsghdr *n, struct tc_action *actions[],
	       u32 portid, size_t attr_size, struct netlink_ext_ack *extack)
{
	struct sk_buff *skb;

	skb = alloc_skb(attr_size <= NLMSG_GOODSIZE ? NLMSG_GOODSIZE : attr_size,
			GFP_KERNEL);
	if (!skb)
		return -ENOBUFS;

	if (tca_get_fill(skb, actions, portid, n->nlmsg_seq, n->nlmsg_flags,
			 RTM_NEWACTION, 0, 0) <= 0) {
		NL_SET_ERR_MSG(extack, "Failed to fill netlink attributes while adding TC action");
		kfree_skb(skb);
		return -EINVAL;
	}

	return rtnetlink_send(skb, net, portid, RTNLGRP_TC,
			      n->nlmsg_flags & NLM_F_ECHO);
}

static int tcf_action_add(struct net *net, struct nlattr *nla,
			  struct nlmsghdr *n, u32 portid, u32 flags,
			  struct netlink_ext_ack *extack)
{
	size_t attr_size = 0;
	int loop, ret, i;
	struct tc_action *actions[TCA_ACT_MAX_PRIO] = {};
	int init_res[TCA_ACT_MAX_PRIO] = {};

	for (loop = 0; loop < 10; loop++) {
<<<<<<< HEAD
		//通过action kind查找到action ops,并调用action_ops->init初始化action
		ret = tcf_action_init(net, NULL, nla, NULL, NULL, ovr, 0,
				      actions, init_res, &attr_size, true, extack);
=======
		ret = tcf_action_init(net, NULL, nla, NULL, actions, init_res,
				      &attr_size, flags, extack);
>>>>>>> ce840177
		if (ret != -EAGAIN)
			break;
	}

	if (ret < 0)
		return ret;
	ret = tcf_add_notify(net, n, actions, portid, attr_size, extack);

	/* only put existing actions */
	for (i = 0; i < TCA_ACT_MAX_PRIO; i++)
		if (init_res[i] == ACT_P_CREATED)
			actions[i] = NULL;
	tcf_action_put_many(actions);

	return ret;
}

static const struct nla_policy tcaa_policy[TCA_ROOT_MAX + 1] = {
	[TCA_ROOT_FLAGS] = NLA_POLICY_BITFIELD32(TCA_ACT_FLAG_LARGE_DUMP_ON |
						 TCA_ACT_FLAG_TERSE_DUMP),
	[TCA_ROOT_TIME_DELTA]      = { .type = NLA_U32 },
};

/*处理tc action创建/删除/获取*/
static int tc_ctl_action(struct sk_buff *skb, struct nlmsghdr *n,
			 struct netlink_ext_ack *extack)
{
	struct net *net = sock_net(skb->sk);
	struct nlattr *tca[TCA_ROOT_MAX + 1];
	u32 portid = NETLINK_CB(skb).portid;
	u32 flags = 0;
	int ret = 0;

	if ((n->nlmsg_type != RTM_GETACTION) &&
	    !netlink_capable(skb, CAP_NET_ADMIN))
		return -EPERM;

	/*内容解析*/
	ret = nlmsg_parse_deprecated(n, sizeof(struct tcamsg), tca,
				     TCA_ROOT_MAX, NULL, extack);
	if (ret < 0)
		return ret;

	if (tca[TCA_ACT_TAB] == NULL) {
		NL_SET_ERR_MSG(extack, "Netlink action attributes missing");
		return -EINVAL;
	}

	/* n->nlmsg_flags & NLM_F_CREATE */
	switch (n->nlmsg_type) {
	case RTM_NEWACTION:
	    /*新添加一个action*/
		/* we are going to assume all other flags
		 * imply create only if it doesn't exist
		 * Note that CREATE | EXCL implies that
		 * but since we want avoid ambiguity (eg when flags
		 * is zero) then just set this
		 */
		if (n->nlmsg_flags & NLM_F_REPLACE)
<<<<<<< HEAD
			ovr = 1;
		//处理tc new action
		ret = tcf_action_add(net, tca[TCA_ACT_TAB], n, portid, ovr,
=======
			flags = TCA_ACT_FLAGS_REPLACE;
		ret = tcf_action_add(net, tca[TCA_ACT_TAB], n, portid, flags,
>>>>>>> ce840177
				     extack);
		break;
	case RTM_DELACTION:
	    /*移除一个action*/
		ret = tca_action_gd(net, tca[TCA_ACT_TAB], n,
				    portid, RTM_DELACTION, extack);
		break;
	case RTM_GETACTION:
	    /*action信息获取*/
		ret = tca_action_gd(net, tca[TCA_ACT_TAB], n,
				    portid, RTM_GETACTION, extack);
		break;
	default:
		BUG();
	}

	return ret;
}

static struct nlattr *find_dump_kind(struct nlattr **nla)
{
	struct nlattr *tb1, *tb2[TCA_ACT_MAX + 1];
	struct nlattr *tb[TCA_ACT_MAX_PRIO + 1];
	struct nlattr *kind;

	tb1 = nla[TCA_ACT_TAB];
	if (tb1 == NULL)
		return NULL;

	if (nla_parse_deprecated(tb, TCA_ACT_MAX_PRIO, nla_data(tb1), NLMSG_ALIGN(nla_len(tb1)), NULL, NULL) < 0)
		return NULL;

	if (tb[1] == NULL)
		return NULL;
	if (nla_parse_nested_deprecated(tb2, TCA_ACT_MAX, tb[1], tcf_action_policy, NULL) < 0)
		return NULL;
	kind = tb2[TCA_ACT_KIND];

	return kind;
}

//dump action
static int tc_dump_action(struct sk_buff *skb, struct netlink_callback *cb)
{
	struct net *net = sock_net(skb->sk);
	struct nlmsghdr *nlh;
	unsigned char *b = skb_tail_pointer(skb);
	struct nlattr *nest;
	struct tc_action_ops *a_o;
	int ret = 0;
	struct tcamsg *t = (struct tcamsg *) nlmsg_data(cb->nlh);
	struct nlattr *tb[TCA_ROOT_MAX + 1];
	struct nlattr *count_attr = NULL;
	unsigned long jiffy_since = 0;
	struct nlattr *kind = NULL;
	struct nla_bitfield32 bf;
	u32 msecs_since = 0;
	u32 act_count = 0;

	ret = nlmsg_parse_deprecated(cb->nlh, sizeof(struct tcamsg), tb,
				     TCA_ROOT_MAX, tcaa_policy, cb->extack);
	if (ret < 0)
		return ret;

	kind = find_dump_kind(tb);
	if (kind == NULL) {
		pr_info("tc_dump_action: action bad kind\n");
		return 0;
	}

	//确定dump指定的action ops
	a_o = tc_lookup_action(kind);
	if (a_o == NULL)
		return 0;

	cb->args[2] = 0;
	if (tb[TCA_ROOT_FLAGS]) {
		bf = nla_get_bitfield32(tb[TCA_ROOT_FLAGS]);
		cb->args[2] = bf.value;
	}

	if (tb[TCA_ROOT_TIME_DELTA]) {
		msecs_since = nla_get_u32(tb[TCA_ROOT_TIME_DELTA]);
	}

	nlh = nlmsg_put(skb, NETLINK_CB(cb->skb).portid, cb->nlh->nlmsg_seq,
			cb->nlh->nlmsg_type, sizeof(*t), 0);
	if (!nlh)
		goto out_module_put;

	if (msecs_since)
		jiffy_since = jiffies - msecs_to_jiffies(msecs_since);

	t = nlmsg_data(nlh);
	t->tca_family = AF_UNSPEC;
	t->tca__pad1 = 0;
	t->tca__pad2 = 0;
	cb->args[3] = jiffy_since;
	count_attr = nla_reserve(skb, TCA_ROOT_COUNT, sizeof(u32));
	if (!count_attr)
		goto out_module_put;

	nest = nla_nest_start_noflag(skb, TCA_ACT_TAB);
	if (nest == NULL)
		goto out_module_put;

	ret = a_o->walk(net, skb, cb, RTM_GETACTION, a_o, NULL);
	if (ret < 0)
		goto out_module_put;

	if (ret > 0) {
		nla_nest_end(skb, nest);
		ret = skb->len;
		act_count = cb->args[1];
		memcpy(nla_data(count_attr), &act_count, sizeof(u32));
		cb->args[1] = 0;
	} else
		nlmsg_trim(skb, b);

	nlh->nlmsg_len = skb_tail_pointer(skb) - b;
	if (NETLINK_CB(cb->skb).portid && ret)
		nlh->nlmsg_flags |= NLM_F_MULTI;
	module_put(a_o->owner);
	return skb->len;

out_module_put:
	module_put(a_o->owner);
	nlmsg_trim(skb, b);
	return skb->len;
}

static int __init tc_action_init(void)
{
	//注册tc的newaction,delaction,getaction三种msgtype
	rtnl_register(PF_UNSPEC, RTM_NEWACTION, tc_ctl_action, NULL, 0);
	rtnl_register(PF_UNSPEC, RTM_DELACTION, tc_ctl_action, NULL, 0);
	rtnl_register(PF_UNSPEC, RTM_GETACTION, tc_ctl_action, tc_dump_action,
		      0);

	return 0;
}

subsys_initcall(tc_action_init);<|MERGE_RESOLUTION|>--- conflicted
+++ resolved
@@ -973,12 +973,8 @@
 	}
 }
 
-<<<<<<< HEAD
 //解析netlink消息构造action
-struct tc_action_ops *tc_action_load_ops(char *name, struct nlattr *nla,
-=======
 struct tc_action_ops *tc_action_load_ops(struct nlattr *nla, bool police,
->>>>>>> ce840177
 					 bool rtnl_held,
 					 struct netlink_ext_ack *extack)
 {
@@ -988,12 +984,7 @@
 	struct nlattr *kind;
 	int err;
 
-<<<<<<< HEAD
-	if (name == NULL) {
-		//解析action
-=======
 	if (!police) {
->>>>>>> ce840177
 		err = nla_parse_nested_deprecated(tb, TCA_ACT_MAX, nla,
 						  tcf_action_policy, extack);
 		if (err < 0)
@@ -1011,12 +1002,8 @@
 			return ERR_PTR(err);
 		}
 	} else {
-<<<<<<< HEAD
 		//如果调用时指定了name,执行name长度校验
-		if (strlcpy(act_name, name, IFNAMSIZ) >= IFNAMSIZ) {
-=======
 		if (strlcpy(act_name, "police", IFNAMSIZ) >= IFNAMSIZ) {
->>>>>>> ce840177
 			NL_SET_ERR_MSG(extack, "TC action name too long");
 			return ERR_PTR(-EINVAL);
 		}
@@ -1067,12 +1054,7 @@
 	int err;
 
 	/* backward compatibility for policer */
-<<<<<<< HEAD
-	//调用a_o->init,完成action结构体a初始化
-	if (name == NULL) {
-=======
 	if (!police) {
->>>>>>> ce840177
 		err = nla_parse_nested_deprecated(tb, TCA_ACT_MAX, nla,
 						  tcf_action_policy, extack);
 		if (err < 0)
@@ -1099,12 +1081,7 @@
 		goto err_out;
 	*init_res = err;
 
-<<<<<<< HEAD
-	//设置cookie
-	if (!name && tb[TCA_ACT_COOKIE])
-=======
 	if (!police && tb[TCA_ACT_COOKIE])
->>>>>>> ce840177
 		tcf_set_action_cookie(&a->act_cookie, cookie);
 
 	if (!police)
@@ -1123,15 +1100,9 @@
 /* Returns numbers of initialized actions or negative error. */
 
 int tcf_action_init(struct net *net, struct tcf_proto *tp, struct nlattr *nla,
-<<<<<<< HEAD
-		    struct nlattr *est, char *name, int ovr, int bind,
-		    struct tc_action *actions[]/*出参，保存生成的action*/, int init_res[], size_t *attr_size,
-		    bool rtnl_held, struct netlink_ext_ack *extack)
-=======
-		    struct nlattr *est, struct tc_action *actions[],
+		    struct nlattr *est, struct tc_action *actions[]/*出参，保存生成的action*/,
 		    int init_res[], size_t *attr_size, u32 flags,
 		    struct netlink_ext_ack *extack)
->>>>>>> ce840177
 {
 	struct tc_action_ops *ops[TCA_ACT_MAX_PRIO] = {};
 	struct nlattr *tb[TCA_ACT_MAX_PRIO + 1];
@@ -1242,17 +1213,11 @@
 	if (err < 0)
 		goto errout;
 
-<<<<<<< HEAD
 	/*汇总percpu:p->cpu_stats,将其填充到d中*/
-	if (gnet_stats_copy_basic(NULL, &d, p->cpu_bstats, &p->tcfa_bstats) < 0 ||
-	    gnet_stats_copy_basic_hw(NULL, &d, p->cpu_bstats_hw,
-				     &p->tcfa_bstats_hw) < 0 ||
-=======
 	if (gnet_stats_copy_basic(&d, p->cpu_bstats,
 				  &p->tcfa_bstats, false) < 0 ||
 	    gnet_stats_copy_basic_hw(&d, p->cpu_bstats_hw,
 				     &p->tcfa_bstats_hw, false) < 0 ||
->>>>>>> ce840177
 	    gnet_stats_copy_rate_est(&d, &p->tcfa_rate_est) < 0 ||
 	    gnet_stats_copy_queue(&d, p->cpu_qstats,
 				  &p->tcfa_qstats,
@@ -1592,14 +1557,9 @@
 	int init_res[TCA_ACT_MAX_PRIO] = {};
 
 	for (loop = 0; loop < 10; loop++) {
-<<<<<<< HEAD
 		//通过action kind查找到action ops,并调用action_ops->init初始化action
-		ret = tcf_action_init(net, NULL, nla, NULL, NULL, ovr, 0,
-				      actions, init_res, &attr_size, true, extack);
-=======
 		ret = tcf_action_init(net, NULL, nla, NULL, actions, init_res,
 				      &attr_size, flags, extack);
->>>>>>> ce840177
 		if (ret != -EAGAIN)
 			break;
 	}
@@ -1659,14 +1619,9 @@
 		 * is zero) then just set this
 		 */
 		if (n->nlmsg_flags & NLM_F_REPLACE)
-<<<<<<< HEAD
-			ovr = 1;
+		flags = TCA_ACT_FLAGS_REPLACE;
 		//处理tc new action
-		ret = tcf_action_add(net, tca[TCA_ACT_TAB], n, portid, ovr,
-=======
-			flags = TCA_ACT_FLAGS_REPLACE;
 		ret = tcf_action_add(net, tca[TCA_ACT_TAB], n, portid, flags,
->>>>>>> ce840177
 				     extack);
 		break;
 	case RTM_DELACTION:
