--- conflicted
+++ resolved
@@ -614,12 +614,8 @@
 	nest = nla_nest_start_noflag(skb, 0);
 	if (nest == NULL)
 		goto nla_put_failure;
-<<<<<<< HEAD
 	/*存放kind属性*/
-	if (nla_put_string(skb, TCA_KIND, ops->kind))
-=======
 	if (nla_put_string(skb, TCA_ACT_KIND, ops->kind))
->>>>>>> 9d1694dc
 		goto nla_put_failure;
 
 	ret = 0;
@@ -866,12 +862,9 @@
 	u32 max;
 
 	if (*index) {
-<<<<<<< HEAD
-		//通过index找到其对应的action
-=======
 again:
 		rcu_read_lock();
->>>>>>> 9d1694dc
+		//通过index找到其对应的action
 		p = idr_find(&idrinfo->action_idr, *index);
 
 		if (IS_ERR(p)) {
@@ -882,23 +875,6 @@
 			goto again;
 		}
 
-<<<<<<< HEAD
-		if (p) {
-		    /*action已存在，增加引用计数，如果bind,则增加bind引数*/
-			refcount_inc(&p->tcfa_refcnt);
-			if (bind)
-				atomic_inc(&p->tcfa_bindcnt);
-			*a = p;
-			ret = 1;
-		} else {
-			//未找到，为其申请一个此index
-			*a = NULL;
-			ret = idr_alloc_u32(&idrinfo->action_idr, NULL, index,
-					    *index, GFP_KERNEL);
-			if (!ret)
-				idr_replace(&idrinfo->action_idr,
-					    ERR_PTR(-EBUSY), *index);
-=======
 		if (!p) {
 			/* Empty slot, try to allocate it */
 			max = *index;
@@ -910,7 +886,6 @@
 			/* Action was deleted in parallel */
 			rcu_read_unlock();
 			return -EAGAIN;
->>>>>>> 9d1694dc
 		}
 
 		if (bind)
@@ -921,11 +896,8 @@
 
 		return 1;
 	} else {
-<<<<<<< HEAD
+		/* Find a slot */
 		//未指定index,申请一个
-=======
-		/* Find a slot */
->>>>>>> 9d1694dc
 		*index = 1;
 		max = UINT_MAX;
 	}
@@ -1190,13 +1162,9 @@
 		} else if (TC_ACT_EXT_CMP(ret, TC_ACT_GOTO_CHAIN)) {
 			//goto chain跳到执行chain执行
 			if (unlikely(!rcu_access_pointer(a->goto_chain))) {
-<<<<<<< HEAD
-				//如果goto_chain为NULL,则直接返回act_shot
-				net_warn_ratelimited("can't go to NULL chain!\n");
-=======
 				tcf_set_drop_reason(skb,
 						    SKB_DROP_REASON_TC_CHAIN_NOTFOUND);
->>>>>>> 9d1694dc
+				//如果goto_chain为NULL,则直接返回act_shot
 				return TC_ACT_SHOT;
 			}
 			tcf_action_goto_chain_exec(a, res);
@@ -1301,12 +1269,8 @@
 	if (nla_put_u32(skb, TCA_ACT_IN_HW_COUNT, a->in_hw_count))
 		goto nla_put_failure;
 
-<<<<<<< HEAD
 	/*调用dump回调，填充action*/
-	nest = nla_nest_start_noflag(skb, TCA_OPTIONS);
-=======
 	nest = nla_nest_start_noflag(skb, TCA_ACT_OPTIONS);
->>>>>>> 9d1694dc
 	if (nest == NULL)
 		goto nla_put_failure;
 	err = tcf_action_dump_old(skb, a, bind, ref);
@@ -1409,13 +1373,8 @@
 	}
 }
 
-<<<<<<< HEAD
 //解析netlink消息构造action
-struct tc_action_ops *tc_action_load_ops(struct nlattr *nla, bool police,
-					 bool rtnl_held,
-=======
 struct tc_action_ops *tc_action_load_ops(struct nlattr *nla, u32 flags,
->>>>>>> 9d1694dc
 					 struct netlink_ext_ack *extack)
 {
 	bool police = flags & TCA_ACT_FLAGS_POLICE;
@@ -1443,12 +1402,8 @@
 			return ERR_PTR(err);
 		}
 	} else {
-<<<<<<< HEAD
 		//如果调用时指定了name,执行name长度校验
-		if (strlcpy(act_name, "police", IFNAMSIZ) >= IFNAMSIZ) {
-=======
 		if (strscpy(act_name, "police", IFNAMSIZ) < 0) {
->>>>>>> 9d1694dc
 			NL_SET_ERR_MSG(extack, "TC action name too long");
 			return ERR_PTR(-EINVAL);
 		}
