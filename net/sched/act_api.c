// SPDX-License-Identifier: GPL-2.0-or-later
/*
 * net/sched/act_api.c	Packet action API.
 *
 * Author:	Jamal Hadi Salim
 */

#include <linux/types.h>
#include <linux/kernel.h>
#include <linux/string.h>
#include <linux/errno.h>
#include <linux/slab.h>
#include <linux/skbuff.h>
#include <linux/init.h>
#include <linux/kmod.h>
#include <linux/err.h>
#include <linux/module.h>
#include <net/net_namespace.h>
#include <net/sock.h>
#include <net/sch_generic.h>
#include <net/pkt_cls.h>
#include <net/act_api.h>
#include <net/netlink.h>

<<<<<<< HEAD
//填充要跳转到的chain
=======
#ifdef CONFIG_INET
DEFINE_STATIC_KEY_FALSE(tcf_frag_xmit_count);
EXPORT_SYMBOL_GPL(tcf_frag_xmit_count);
#endif

int tcf_dev_queue_xmit(struct sk_buff *skb, int (*xmit)(struct sk_buff *skb))
{
#ifdef CONFIG_INET
	if (static_branch_unlikely(&tcf_frag_xmit_count))
		return sch_frag_xmit_hook(skb, xmit);
#endif

	return xmit(skb);
}
EXPORT_SYMBOL_GPL(tcf_dev_queue_xmit);

>>>>>>> e71ba945
static void tcf_action_goto_chain_exec(const struct tc_action *a,
				       struct tcf_result *res)
{
	//获取要跳转到的chain
	const struct tcf_chain *chain = rcu_dereference_bh(a->goto_chain);

	//取chain对应的filter_chain(此值有可能为空）
	res->goto_tp = rcu_dereference_bh(chain->filter_chain);
}

static void tcf_free_cookie_rcu(struct rcu_head *p)
{
	struct tc_cookie *cookie = container_of(p, struct tc_cookie, rcu);

	kfree(cookie->data);
	kfree(cookie);
}

static void tcf_set_action_cookie(struct tc_cookie __rcu **old_cookie,
				  struct tc_cookie *new_cookie)
{
	struct tc_cookie *old;

	old = xchg((__force struct tc_cookie **)old_cookie, new_cookie);
	if (old)
		call_rcu(&old->rcu, tcf_free_cookie_rcu);
}

int tcf_action_check_ctrlact(int action, struct tcf_proto *tp,
			     struct tcf_chain **newchain/*出参，如goto chain,则获取对应的chain*/,
			     struct netlink_ext_ack *extack/*出参，错误信息*/)
{
	int opcode = TC_ACT_EXT_OPCODE(action), ret = -EINVAL;
	u32 chain_index;

	//opcode检查
	if (!opcode)
		ret = action > TC_ACT_VALUE_MAX ? -EINVAL : 0;
	else if (opcode <= TC_ACT_EXT_OPCODE_MAX || action == TC_ACT_UNSPEC)
		ret = 0;
	if (ret) {
		NL_SET_ERR_MSG(extack, "invalid control action");
		goto end;
	}

	//action属于goto chain
	if (TC_ACT_EXT_CMP(action, TC_ACT_GOTO_CHAIN)) {
		//提取action对应的chain_index
		chain_index = action & TC_ACT_EXT_VAL_MASK;
		if (!tp || !newchain) {
			ret = -EINVAL;
			NL_SET_ERR_MSG(extack,
				       "can't goto NULL proto/chain");
			goto end;
		}

		//确保chain_index对应的chain存在
		*newchain = tcf_chain_get_by_act(tp->chain->block, chain_index);
		if (!*newchain) {
			ret = -ENOMEM;
			NL_SET_ERR_MSG(extack,
				       "can't allocate goto_chain");
		}
	}
end:
	return ret;
}
EXPORT_SYMBOL(tcf_action_check_ctrlact);

//设置action的goto_chain
struct tcf_chain *tcf_action_set_ctrlact(struct tc_action *a, int action,
					 struct tcf_chain *goto_chain)
{
	a->tcfa_action = action;
	goto_chain = rcu_replace_pointer(a->goto_chain, goto_chain, 1);
	return goto_chain;
}
EXPORT_SYMBOL(tcf_action_set_ctrlact);

/* XXX: For standalone actions, we don't need a RCU grace period either, because
 * actions are always connected to filters and filters are already destroyed in
 * RCU callbacks, so after a RCU grace period actions are already disconnected
 * from filters. Readers later can not find us.
 */
static void free_tcf(struct tc_action *p)
{
	struct tcf_chain *chain = rcu_dereference_protected(p->goto_chain, 1);

	free_percpu(p->cpu_bstats);
	free_percpu(p->cpu_bstats_hw);
	free_percpu(p->cpu_qstats);

	tcf_set_action_cookie(&p->act_cookie, NULL);
	if (chain)
		tcf_chain_put_by_act(chain);

	kfree(p);
}

static void tcf_action_cleanup(struct tc_action *p)
{
	if (p->ops->cleanup)
		p->ops->cleanup(p);

	gen_kill_estimator(&p->tcfa_rate_est);
	free_tcf(p);
}

static int __tcf_action_put(struct tc_action *p, bool bind)
{
	struct tcf_idrinfo *idrinfo = p->idrinfo;

	if (refcount_dec_and_mutex_lock(&p->tcfa_refcnt, &idrinfo->lock)) {
		if (bind)
			atomic_dec(&p->tcfa_bindcnt);
		idr_remove(&idrinfo->action_idr, p->tcfa_index);
		mutex_unlock(&idrinfo->lock);

		tcf_action_cleanup(p);
		return 1;
	}

	if (bind)
		atomic_dec(&p->tcfa_bindcnt);

	return 0;
}

int __tcf_idr_release(struct tc_action *p, bool bind, bool strict)
{
	int ret = 0;

	/* Release with strict==1 and bind==0 is only called through act API
	 * interface (classifiers always bind). Only case when action with
	 * positive reference count and zero bind count can exist is when it was
	 * also created with act API (unbinding last classifier will destroy the
	 * action if it was created by classifier). So only case when bind count
	 * can be changed after initial check is when unbound action is
	 * destroyed by act API while classifier binds to action with same id
	 * concurrently. This result either creation of new action(same behavior
	 * as before), or reusing existing action if concurrent process
	 * increments reference count before action is deleted. Both scenarios
	 * are acceptable.
	 */
	if (p) {
		if (!bind && strict && atomic_read(&p->tcfa_bindcnt) > 0)
			return -EPERM;

		if (__tcf_action_put(p, bind))
			ret = ACT_P_DELETED;
	}

	return ret;
}
EXPORT_SYMBOL(__tcf_idr_release);

static size_t tcf_action_shared_attrs_size(const struct tc_action *act)
{
	struct tc_cookie *act_cookie;
	u32 cookie_len = 0;

	rcu_read_lock();
	act_cookie = rcu_dereference(act->act_cookie);

	if (act_cookie)
		cookie_len = nla_total_size(act_cookie->len);
	rcu_read_unlock();

	return  nla_total_size(0) /* action number nested */
		+ nla_total_size(IFNAMSIZ) /* TCA_ACT_KIND */
		+ cookie_len /* TCA_ACT_COOKIE */
		+ nla_total_size(sizeof(struct nla_bitfield32)) /* TCA_ACT_HW_STATS */
		+ nla_total_size(0) /* TCA_ACT_STATS nested */
		+ nla_total_size(sizeof(struct nla_bitfield32)) /* TCA_ACT_FLAGS */
		/* TCA_STATS_BASIC */
		+ nla_total_size_64bit(sizeof(struct gnet_stats_basic))
		/* TCA_STATS_PKT64 */
		+ nla_total_size_64bit(sizeof(u64))
		/* TCA_STATS_QUEUE */
		+ nla_total_size_64bit(sizeof(struct gnet_stats_queue))
		+ nla_total_size(0) /* TCA_OPTIONS nested */
		+ nla_total_size(sizeof(struct tcf_t)); /* TCA_GACT_TM */
}

static size_t tcf_action_full_attrs_size(size_t sz)
{
	return NLMSG_HDRLEN                     /* struct nlmsghdr */
		+ sizeof(struct tcamsg)
		+ nla_total_size(0)             /* TCA_ACT_TAB nested */
		+ sz;
}

static size_t tcf_action_fill_size(const struct tc_action *act)
{
	size_t sz = tcf_action_shared_attrs_size(act);

	if (act->ops->get_fill_size)
		return act->ops->get_fill_size(act) + sz;
	return sz;
}

static int
tcf_action_dump_terse(struct sk_buff *skb, struct tc_action *a, bool from_act)
{
	unsigned char *b = skb_tail_pointer(skb);
	struct tc_cookie *cookie;

	if (nla_put_string(skb, TCA_KIND, a->ops->kind))
		goto nla_put_failure;
	if (tcf_action_copy_stats(skb, a, 0))
		goto nla_put_failure;
	if (from_act && nla_put_u32(skb, TCA_ACT_INDEX, a->tcfa_index))
		goto nla_put_failure;

	rcu_read_lock();
	cookie = rcu_dereference(a->act_cookie);
	if (cookie) {
		if (nla_put(skb, TCA_ACT_COOKIE, cookie->len, cookie->data)) {
			rcu_read_unlock();
			goto nla_put_failure;
		}
	}
	rcu_read_unlock();

	return 0;

nla_put_failure:
	nlmsg_trim(skb, b);
	return -1;
}

static int tcf_dump_walker(struct tcf_idrinfo *idrinfo, struct sk_buff *skb,
			   struct netlink_callback *cb)
{
	int err = 0, index = -1, s_i = 0, n_i = 0;
	u32 act_flags = cb->args[2];
	unsigned long jiffy_since = cb->args[3];
	struct nlattr *nest;
	struct idr *idr = &idrinfo->action_idr;
	struct tc_action *p;
	unsigned long id = 1;
	unsigned long tmp;

	mutex_lock(&idrinfo->lock);

	s_i = cb->args[0];

	idr_for_each_entry_ul(idr, p, tmp, id) {
		index++;
		if (index < s_i)
			continue;
		if (IS_ERR(p))
			continue;

		if (jiffy_since &&
		    time_after(jiffy_since,
			       (unsigned long)p->tcfa_tm.lastuse))
			continue;

		nest = nla_nest_start_noflag(skb, n_i);
		if (!nest) {
			index--;
			goto nla_put_failure;
		}
		err = (act_flags & TCA_ACT_FLAG_TERSE_DUMP) ?
			tcf_action_dump_terse(skb, p, true) :
			tcf_action_dump_1(skb, p, 0, 0);
		if (err < 0) {
			index--;
			nlmsg_trim(skb, nest);
			goto done;
		}
		nla_nest_end(skb, nest);
		n_i++;
		if (!(act_flags & TCA_ACT_FLAG_LARGE_DUMP_ON) &&
		    n_i >= TCA_ACT_MAX_PRIO)
			goto done;
	}
done:
	if (index >= 0)
		cb->args[0] = index + 1;

	mutex_unlock(&idrinfo->lock);
	if (n_i) {
		if (act_flags & TCA_ACT_FLAG_LARGE_DUMP_ON)
			cb->args[1] = n_i;
	}
	return n_i;

nla_put_failure:
	nla_nest_cancel(skb, nest);
	goto done;
}

static int tcf_idr_release_unsafe(struct tc_action *p)
{
	if (atomic_read(&p->tcfa_bindcnt) > 0)
		return -EPERM;

	if (refcount_dec_and_test(&p->tcfa_refcnt)) {
		idr_remove(&p->idrinfo->action_idr, p->tcfa_index);
		tcf_action_cleanup(p);
		return ACT_P_DELETED;
	}

	return 0;
}

static int tcf_del_walker(struct tcf_idrinfo *idrinfo, struct sk_buff *skb,
			  const struct tc_action_ops *ops)
{
	struct nlattr *nest;
	int n_i = 0;
	int ret = -EINVAL;
	struct idr *idr = &idrinfo->action_idr;
	struct tc_action *p;
	unsigned long id = 1;
	unsigned long tmp;

	nest = nla_nest_start_noflag(skb, 0);
	if (nest == NULL)
		goto nla_put_failure;
	if (nla_put_string(skb, TCA_KIND, ops->kind))
		goto nla_put_failure;

	mutex_lock(&idrinfo->lock);
	idr_for_each_entry_ul(idr, p, tmp, id) {
		if (IS_ERR(p))
			continue;
		ret = tcf_idr_release_unsafe(p);
		if (ret == ACT_P_DELETED) {
			module_put(ops->owner);
			n_i++;
		} else if (ret < 0) {
			mutex_unlock(&idrinfo->lock);
			goto nla_put_failure;
		}
	}
	mutex_unlock(&idrinfo->lock);

	if (nla_put_u32(skb, TCA_FCNT, n_i))
		goto nla_put_failure;
	nla_nest_end(skb, nest);

	return n_i;
nla_put_failure:
	nla_nest_cancel(skb, nest);
	return ret;
}

int tcf_generic_walker(struct tc_action_net *tn, struct sk_buff *skb,
		       struct netlink_callback *cb, int type,
		       const struct tc_action_ops *ops,
		       struct netlink_ext_ack *extack)
{
	struct tcf_idrinfo *idrinfo = tn->idrinfo;

	if (type == RTM_DELACTION) {
		return tcf_del_walker(idrinfo, skb, ops);
	} else if (type == RTM_GETACTION) {
		return tcf_dump_walker(idrinfo, skb, cb);
	} else {
		WARN(1, "tcf_generic_walker: unknown command %d\n", type);
		NL_SET_ERR_MSG(extack, "tcf_generic_walker: unknown command");
		return -EINVAL;
	}
}
EXPORT_SYMBOL(tcf_generic_walker);

//给定index返回对应的action
int tcf_idr_search(struct tc_action_net *tn, struct tc_action **a, u32 index)
{
	struct tcf_idrinfo *idrinfo = tn->idrinfo;
	struct tc_action *p;

	mutex_lock(&idrinfo->lock);
	//通过指定action查询
	p = idr_find(&idrinfo->action_idr, index);
	if (IS_ERR(p))
		p = NULL;
	else if (p)
		refcount_inc(&p->tcfa_refcnt);
	mutex_unlock(&idrinfo->lock);

	if (p) {
		*a = p;
		return true;
	}
	return false;
}
EXPORT_SYMBOL(tcf_idr_search);

//删除一个index对应的action
static int tcf_idr_delete_index(struct tcf_idrinfo *idrinfo, u32 index)
{
	struct tc_action *p;
	int ret = 0;

	mutex_lock(&idrinfo->lock);
	p = idr_find(&idrinfo->action_idr, index);
	if (!p) {
		mutex_unlock(&idrinfo->lock);
		return -ENOENT;
	}

	if (!atomic_read(&p->tcfa_bindcnt)) {
		if (refcount_dec_and_test(&p->tcfa_refcnt)) {
			struct module *owner = p->ops->owner;

			WARN_ON(p != idr_remove(&idrinfo->action_idr,
						p->tcfa_index));
			mutex_unlock(&idrinfo->lock);

			tcf_action_cleanup(p);
			module_put(owner);
			return 0;
		}
		ret = 0;
	} else {
		ret = -EPERM;
	}

	mutex_unlock(&idrinfo->lock);
	return ret;
}

//创建并初始化action
int tcf_idr_create(struct tc_action_net *tn, u32 index, struct nlattr *est,
		   struct tc_action **a, const struct tc_action_ops *ops,
		   int bind, bool cpustats, u32 flags)
{
	//为action申请空间
	struct tc_action *p = kzalloc(ops->size, GFP_KERNEL);
	struct tcf_idrinfo *idrinfo = tn->idrinfo;
	int err = -ENOMEM;

	if (unlikely(!p))
		return -ENOMEM;
	refcount_set(&p->tcfa_refcnt, 1);
	if (bind)
		atomic_set(&p->tcfa_bindcnt, 1);

	if (cpustats) {
		p->cpu_bstats = netdev_alloc_pcpu_stats(struct gnet_stats_basic_cpu);
		if (!p->cpu_bstats)
			goto err1;
		p->cpu_bstats_hw = netdev_alloc_pcpu_stats(struct gnet_stats_basic_cpu);
		if (!p->cpu_bstats_hw)
			goto err2;
		p->cpu_qstats = alloc_percpu(struct gnet_stats_queue);
		if (!p->cpu_qstats)
			goto err3;
	}
	spin_lock_init(&p->tcfa_lock);
	//指明此action对应的index
	p->tcfa_index = index;
	p->tcfa_tm.install = jiffies;
	p->tcfa_tm.lastuse = jiffies;
	p->tcfa_tm.firstuse = 0;
	p->tcfa_flags = flags;
	if (est) {
		err = gen_new_estimator(&p->tcfa_bstats, p->cpu_bstats,
					&p->tcfa_rate_est,
					&p->tcfa_lock, NULL, est);
		if (err)
			goto err4;
	}

	p->idrinfo = idrinfo;
	p->ops = ops;
	*a = p;
	return 0;
err4:
	free_percpu(p->cpu_qstats);
err3:
	free_percpu(p->cpu_bstats_hw);
err2:
	free_percpu(p->cpu_bstats);
err1:
	kfree(p);
	return err;
}
EXPORT_SYMBOL(tcf_idr_create);

int tcf_idr_create_from_flags(struct tc_action_net *tn, u32 index,
			      struct nlattr *est, struct tc_action **a,
			      const struct tc_action_ops *ops, int bind,
			      u32 flags)
{
	/* Set cpustats according to actions flags. */
	return tcf_idr_create(tn, index, est, a, ops, bind,
			      !(flags & TCA_ACT_FLAGS_NO_PERCPU_STATS), flags);
}
EXPORT_SYMBOL(tcf_idr_create_from_flags);

/* Cleanup idr index that was allocated but not initialized. */

void tcf_idr_cleanup(struct tc_action_net *tn, u32 index)
{
	struct tcf_idrinfo *idrinfo = tn->idrinfo;

	mutex_lock(&idrinfo->lock);
	/* Remove ERR_PTR(-EBUSY) allocated by tcf_idr_check_alloc */
	WARN_ON(!IS_ERR(idr_remove(&idrinfo->action_idr, index)));
	mutex_unlock(&idrinfo->lock);
}
EXPORT_SYMBOL(tcf_idr_cleanup);

/* Check if action with specified index exists. If actions is found, increments
 * its reference and bind counters, and return 1. Otherwise insert temporary
 * error pointer (to prevent concurrent users from inserting actions with same
 * index) and return 0.
 */

int tcf_idr_check_alloc(struct tc_action_net *tn, u32 *index,
			struct tc_action **a/*出参，如果有*index对应的action，则非0*/, int bind)
{
	struct tcf_idrinfo *idrinfo = tn->idrinfo;
	struct tc_action *p;
	int ret;

again:
	mutex_lock(&idrinfo->lock);
	if (*index) {
		//通过index找到其对应的action
		p = idr_find(&idrinfo->action_idr, *index);
		if (IS_ERR(p)) {
			/* This means that another process allocated
			 * index but did not assign the pointer yet.
			 */
			mutex_unlock(&idrinfo->lock);
			goto again;
		}

		if (p) {
			refcount_inc(&p->tcfa_refcnt);
			if (bind)
				atomic_inc(&p->tcfa_bindcnt);
			*a = p;
			ret = 1;
		} else {
			//未找到，为其申请一个此index
			*a = NULL;
			ret = idr_alloc_u32(&idrinfo->action_idr, NULL, index,
					    *index, GFP_KERNEL);
			if (!ret)
				idr_replace(&idrinfo->action_idr,
					    ERR_PTR(-EBUSY), *index);
		}
	} else {
		//未指定index,申请一个
		*index = 1;
		*a = NULL;
		ret = idr_alloc_u32(&idrinfo->action_idr, NULL, index,
				    UINT_MAX, GFP_KERNEL);
		if (!ret)
			idr_replace(&idrinfo->action_idr, ERR_PTR(-EBUSY),
				    *index);
	}
	mutex_unlock(&idrinfo->lock);
	return ret;
}
EXPORT_SYMBOL(tcf_idr_check_alloc);

void tcf_idrinfo_destroy(const struct tc_action_ops *ops,
			 struct tcf_idrinfo *idrinfo)
{
	struct idr *idr = &idrinfo->action_idr;
	struct tc_action *p;
	int ret;
	unsigned long id = 1;
	unsigned long tmp;

	idr_for_each_entry_ul(idr, p, tmp, id) {
		ret = __tcf_idr_release(p, false, true);
		if (ret == ACT_P_DELETED)
			module_put(ops->owner);
		else if (ret < 0)
			return;
	}
	idr_destroy(&idrinfo->action_idr);
}
EXPORT_SYMBOL(tcf_idrinfo_destroy);

static LIST_HEAD(act_base);//记录系统中注册的act ops
static DEFINE_RWLOCK(act_mod_lock);

//注册act ops及注册pernet对应的ops
int tcf_register_action(struct tc_action_ops *act,
			struct pernet_operations *ops)
{
	struct tc_action_ops *a;
	int ret;

	if (!act->act || !act->dump || !act->init || !act->walk || !act->lookup)
		return -EINVAL;

	/* We have to register pernet ops before making the action ops visible,
	 * otherwise tcf_action_init_1() could get a partially initialized
	 * netns.
	 */
	ret = register_pernet_subsys(ops);
	if (ret)
		return ret;

	write_lock(&act_mod_lock);
	list_for_each_entry(a, &act_base, head) {
		if (act->id == a->id || (strcmp(act->kind, a->kind) == 0)) {
			//已存在，注册失败
			write_unlock(&act_mod_lock);
			unregister_pernet_subsys(ops);
			return -EEXIST;
		}
	}
	//将注册信息添加进act_base中
	list_add_tail(&act->head, &act_base);
	write_unlock(&act_mod_lock);

	return 0;
}
EXPORT_SYMBOL(tcf_register_action);

int tcf_unregister_action(struct tc_action_ops *act,
			  struct pernet_operations *ops)
{
	struct tc_action_ops *a;
	int err = -ENOENT;

	write_lock(&act_mod_lock);
	list_for_each_entry(a, &act_base, head) {
		if (a == act) {
			list_del(&act->head);
			err = 0;
			break;
		}
	}
	write_unlock(&act_mod_lock);
	if (!err)
		unregister_pernet_subsys(ops);
	return err;
}
EXPORT_SYMBOL(tcf_unregister_action);

/* lookup by name */
//通过kind名称查找对应的action的ops
static struct tc_action_ops *tc_lookup_action_n(char *kind)
{
	struct tc_action_ops *a, *res = NULL;

	if (kind) {
		read_lock(&act_mod_lock);
		list_for_each_entry(a, &act_base, head) {
			if (strcmp(kind, a->kind) == 0) {
				if (try_module_get(a->owner))
					res = a;
				break;
			}
		}
		read_unlock(&act_mod_lock);
	}
	return res;
}

/* lookup by nlattr */
//通过kind值查找对应的ops
static struct tc_action_ops *tc_lookup_action(struct nlattr *kind)
{
	struct tc_action_ops *a, *res = NULL;

	if (kind) {
		read_lock(&act_mod_lock);
		list_for_each_entry(a, &act_base, head) {
			if (nla_strcmp(kind, a->kind) == 0) {
				if (try_module_get(a->owner))
					res = a;
				break;
			}
		}
		read_unlock(&act_mod_lock);
	}
	return res;/*给定action名称返回action对应的ops*/
}

/*TCA_ACT_MAX_PRIO is 32, there count up to 32 */
#define TCA_ACT_MAX_PRIO_MASK 0x1FF
//tc filter action执行入口
int tcf_action_exec(struct sk_buff *skb, struct tc_action **actions/*动作数组*/,
		    int nr_actions/*动作数目*/, struct tcf_result *res/*出参*/)
{
	u32 jmp_prgcnt = 0;
	u32 jmp_ttl = TCA_ACT_MAX_PRIO; /*matches actions per filter */
	int i;
	int ret = TC_ACT_OK;

	if (skb_skip_tc_classify(skb))
		return TC_ACT_OK;

restart_act_graph:
	for (i = 0; i < nr_actions; i++) {
		const struct tc_action *a = actions[i];

		if (jmp_prgcnt > 0) {
			jmp_prgcnt -= 1;
			continue;
		}
repeat:
		//执行action对应的动作（例如执行nat资源分配）
		ret = a->ops->act(skb, a, res);
		if (ret == TC_ACT_REPEAT)
			//继续执行此action
			goto repeat;	/* we need a ttl - JHS */

		if (TC_ACT_EXT_CMP(ret, TC_ACT_JUMP)) {
			jmp_prgcnt = ret & TCA_ACT_MAX_PRIO_MASK;
			if (!jmp_prgcnt || (jmp_prgcnt > nr_actions)) {
				/* faulty opcode, stop pipeline */
				return TC_ACT_OK;
			} else {
				jmp_ttl -= 1;
				if (jmp_ttl > 0)
					goto restart_act_graph;
				else /* faulty graph, stop pipeline */
					return TC_ACT_OK;
			}
		} else if (TC_ACT_EXT_CMP(ret, TC_ACT_GOTO_CHAIN)) {
			//goto chain跳到执行chain执行
			if (unlikely(!rcu_access_pointer(a->goto_chain))) {
				//如果goto_chain为NULL,则直接返回act_shot
				net_warn_ratelimited("can't go to NULL chain!\n");
				return TC_ACT_SHOT;
			}
			tcf_action_goto_chain_exec(a, res);
		}

		if (ret != TC_ACT_PIPE)
			break;
	}

	return ret;
}
EXPORT_SYMBOL(tcf_action_exec);

int tcf_action_destroy(struct tc_action *actions[], int bind)
{
	const struct tc_action_ops *ops;
	struct tc_action *a;
	int ret = 0, i;

	for (i = 0; i < TCA_ACT_MAX_PRIO && actions[i]; i++) {
		a = actions[i];
		actions[i] = NULL;
		ops = a->ops;
		ret = __tcf_idr_release(a, bind, true);
		if (ret == ACT_P_DELETED)
			module_put(ops->owner);
		else if (ret < 0)
			return ret;
	}
	return ret;
}

static int tcf_action_put(struct tc_action *p)
{
	return __tcf_action_put(p, false);
}

/* Put all actions in this array, skip those NULL's. */
static void tcf_action_put_many(struct tc_action *actions[])
{
	int i;

	for (i = 0; i < TCA_ACT_MAX_PRIO; i++) {
		struct tc_action *a = actions[i];
		const struct tc_action_ops *ops;

		if (!a)
			continue;
		ops = a->ops;
		if (tcf_action_put(a))
			module_put(ops->owner);
	}
}

int
tcf_action_dump_old(struct sk_buff *skb, struct tc_action *a, int bind, int ref)
{
	return a->ops->dump(skb, a, bind, ref);
}

int
tcf_action_dump_1(struct sk_buff *skb, struct tc_action *a, int bind, int ref)
{
	int err = -EINVAL;
	unsigned char *b = skb_tail_pointer(skb);
	struct nlattr *nest;

	if (tcf_action_dump_terse(skb, a, false))
		goto nla_put_failure;

	if (a->hw_stats != TCA_ACT_HW_STATS_ANY &&
	    nla_put_bitfield32(skb, TCA_ACT_HW_STATS,
			       a->hw_stats, TCA_ACT_HW_STATS_ANY))
		goto nla_put_failure;

	if (a->used_hw_stats_valid &&
	    nla_put_bitfield32(skb, TCA_ACT_USED_HW_STATS,
			       a->used_hw_stats, TCA_ACT_HW_STATS_ANY))
		goto nla_put_failure;

	if (a->tcfa_flags &&
	    nla_put_bitfield32(skb, TCA_ACT_FLAGS,
			       a->tcfa_flags, a->tcfa_flags))
		goto nla_put_failure;

	nest = nla_nest_start_noflag(skb, TCA_OPTIONS);
	if (nest == NULL)
		goto nla_put_failure;
	err = tcf_action_dump_old(skb, a, bind, ref);
	if (err > 0) {
		nla_nest_end(skb, nest);
		return err;
	}

nla_put_failure:
	nlmsg_trim(skb, b);
	return -1;
}
EXPORT_SYMBOL(tcf_action_dump_1);

int tcf_action_dump(struct sk_buff *skb, struct tc_action *actions[],
		    int bind, int ref, bool terse)
{
	struct tc_action *a;
	int err = -EINVAL, i;
	struct nlattr *nest;

	for (i = 0; i < TCA_ACT_MAX_PRIO && actions[i]; i++) {
		a = actions[i];
		nest = nla_nest_start_noflag(skb, i + 1);
		if (nest == NULL)
			goto nla_put_failure;
		err = terse ? tcf_action_dump_terse(skb, a, false) :
			tcf_action_dump_1(skb, a, bind, ref);
		if (err < 0)
			goto errout;
		nla_nest_end(skb, nest);
	}

	return 0;

nla_put_failure:
	err = -EINVAL;
errout:
	nla_nest_cancel(skb, nest);
	return err;
}

static struct tc_cookie *nla_memdup_cookie(struct nlattr **tb)
{
	struct tc_cookie *c = kzalloc(sizeof(*c), GFP_KERNEL);
	if (!c)
		return NULL;

	c->data = nla_memdup(tb[TCA_ACT_COOKIE], GFP_KERNEL);
	if (!c->data) {
		kfree(c);
		return NULL;
	}
	c->len = nla_len(tb[TCA_ACT_COOKIE]);

	return c;
}

static u8 tcf_action_hw_stats_get(struct nlattr *hw_stats_attr)
{
	struct nla_bitfield32 hw_stats_bf;

	/* If the user did not pass the attr, that means he does
	 * not care about the type. Return "any" in that case
	 * which is setting on all supported types.
	 */
	if (!hw_stats_attr)
		return TCA_ACT_HW_STATS_ANY;
	hw_stats_bf = nla_get_bitfield32(hw_stats_attr);
	return hw_stats_bf.value;
}

static const struct nla_policy tcf_action_policy[TCA_ACT_MAX + 1] = {
	[TCA_ACT_KIND]		= { .type = NLA_STRING },
	[TCA_ACT_INDEX]		= { .type = NLA_U32 },
	[TCA_ACT_COOKIE]	= { .type = NLA_BINARY,
				    .len = TC_COOKIE_MAX_SIZE },
	[TCA_ACT_OPTIONS]	= { .type = NLA_NESTED },
	[TCA_ACT_FLAGS]		= NLA_POLICY_BITFIELD32(TCA_ACT_FLAGS_NO_PERCPU_STATS),
	[TCA_ACT_HW_STATS]	= NLA_POLICY_BITFIELD32(TCA_ACT_HW_STATS_ANY),
};

static void tcf_idr_insert_many(struct tc_action *actions[])
{
	int i;

	for (i = 0; i < TCA_ACT_MAX_PRIO; i++) {
		struct tc_action *a = actions[i];
		struct tcf_idrinfo *idrinfo;

		if (!a)
			continue;
		idrinfo = a->idrinfo;
		mutex_lock(&idrinfo->lock);
		/* Replace ERR_PTR(-EBUSY) allocated by tcf_idr_check_alloc if
		 * it is just created, otherwise this is just a nop.
		 */
		idr_replace(&idrinfo->action_idr, a, a->tcfa_index);
		mutex_unlock(&idrinfo->lock);
	}
}

//解析netlink消息构造action
struct tc_action *tcf_action_init_1(struct net *net, struct tcf_proto *tp,
				    struct nlattr *nla, struct nlattr *est,
				    char *name, int ovr, int bind,
				    bool rtnl_held,
				    struct netlink_ext_ack *extack)
{
	struct nla_bitfield32 flags = { 0, 0 };
	u8 hw_stats = TCA_ACT_HW_STATS_ANY;
	struct tc_action *a;
	struct tc_action_ops *a_o;
	struct tc_cookie *cookie = NULL;
	char act_name[IFNAMSIZ];
	struct nlattr *tb[TCA_ACT_MAX + 1];
	struct nlattr *kind;
	int err;

	if (name == NULL) {
		//解析action
		err = nla_parse_nested_deprecated(tb, TCA_ACT_MAX, nla,
						  tcf_action_policy, extack);
		if (err < 0)
			goto err_out;
		err = -EINVAL;
		kind = tb[TCA_ACT_KIND];
		if (!kind) {
			//未指定action名称，无法处理
			NL_SET_ERR_MSG(extack, "TC action kind must be specified");
			goto err_out;
		}
<<<<<<< HEAD

		//提取action name
		if (nla_strlcpy(act_name, kind, IFNAMSIZ) >= IFNAMSIZ) {
=======
		if (nla_strscpy(act_name, kind, IFNAMSIZ) < 0) {
>>>>>>> e71ba945
			NL_SET_ERR_MSG(extack, "TC action name too long");
			goto err_out;
		}

		if (tb[TCA_ACT_COOKIE]) {
			cookie = nla_memdup_cookie(tb);
			if (!cookie) {
				NL_SET_ERR_MSG(extack, "No memory to generate TC cookie");
				err = -ENOMEM;
				goto err_out;
			}
		}
		hw_stats = tcf_action_hw_stats_get(tb[TCA_ACT_HW_STATS]);
		if (tb[TCA_ACT_FLAGS])
			flags = nla_get_bitfield32(tb[TCA_ACT_FLAGS]);
	} else {
		//如果调用时指定了name,执行name长度校验
		if (strlcpy(act_name, name, IFNAMSIZ) >= IFNAMSIZ) {
			NL_SET_ERR_MSG(extack, "TC action name too long");
			err = -EINVAL;
			goto err_out;
		}
	}

	//通过actname查找act ops
	a_o = tc_lookup_action_n(act_name);
	if (a_o == NULL) {
		//未找到对应的action,尝试加载module，并重试
#ifdef CONFIG_MODULES
		if (rtnl_held)
			rtnl_unlock();
		request_module("act_%s", act_name);
		if (rtnl_held)
			rtnl_lock();

		a_o = tc_lookup_action_n(act_name);

		/* We dropped the RTNL semaphore in order to
		 * perform the module load.  So, even if we
		 * succeeded in loading the module we have to
		 * tell the caller to replay the request.  We
		 * indicate this using -EAGAIN.
		 */
		if (a_o != NULL) {
			err = -EAGAIN;
			goto err_mod;
		}
#endif
		NL_SET_ERR_MSG(extack, "Failed to load TC action module");
		err = -ENOENT;
		goto err_free;
	}

	/* backward compatibility for policer */
	//调用a_o->init,完成action结构体a初始化
	if (name == NULL)
		err = a_o->init(net, tb[TCA_ACT_OPTIONS], est, &a, ovr, bind,
				rtnl_held, tp, flags.value, extack);
	else
		err = a_o->init(net, nla, est, &a, ovr, bind, rtnl_held,
				tp, flags.value, extack);
	if (err < 0)
		goto err_mod;

	//设置cookie
	if (!name && tb[TCA_ACT_COOKIE])
		tcf_set_action_cookie(&a->act_cookie, cookie);

	if (!name)
		a->hw_stats = hw_stats;

	/* module count goes up only when brand new policy is created
	 * if it exists and is only bound to in a_o->init() then
	 * ACT_P_CREATED is not returned (a zero is).
	 */
	if (err != ACT_P_CREATED)
		module_put(a_o->owner);

	return a;

err_mod:
	module_put(a_o->owner);
err_free:
	if (cookie) {
		kfree(cookie->data);
		kfree(cookie);
	}
err_out:
	return ERR_PTR(err);
}

/* Returns numbers of initialized actions or negative error. */

int tcf_action_init(struct net *net, struct tcf_proto *tp, struct nlattr *nla,
		    struct nlattr *est, char *name, int ovr, int bind,
		    struct tc_action *actions[]/*出参，保存生成的action*/, size_t *attr_size,
		    bool rtnl_held, struct netlink_ext_ack *extack)
{
	struct nlattr *tb[TCA_ACT_MAX_PRIO + 1];
	struct tc_action *act;
	size_t sz = 0;
	int err;
	int i;

	//解析action
	err = nla_parse_nested_deprecated(tb, TCA_ACT_MAX_PRIO, nla, NULL,
					  extack);
	if (err < 0)
		return err;

	//按顺序解析每个action
	for (i = 1; i <= TCA_ACT_MAX_PRIO && tb[i]; i++) {
		act = tcf_action_init_1(net, tp, tb[i], est, name, ovr, bind,
					rtnl_held, extack);
		if (IS_ERR(act)) {
			err = PTR_ERR(act);
			goto err;
		}
		sz += tcf_action_fill_size(act);
		/* Start from index 0 */
		//存储生成的action
		actions[i - 1] = act;
	}

	/* We have to commit them all together, because if any error happened in
	 * between, we could not handle the failure gracefully.
	 */
	tcf_idr_insert_many(actions);

	*attr_size = tcf_action_full_attrs_size(sz);
	return i - 1;

err:
	tcf_action_destroy(actions, bind);
	return err;
}

void tcf_action_update_stats(struct tc_action *a, u64 bytes, u64 packets,
			     u64 drops, bool hw)
{
	if (a->cpu_bstats) {
		_bstats_cpu_update(this_cpu_ptr(a->cpu_bstats), bytes, packets);

		this_cpu_ptr(a->cpu_qstats)->drops += drops;

		if (hw)
			_bstats_cpu_update(this_cpu_ptr(a->cpu_bstats_hw),
					   bytes, packets);
		return;
	}

	_bstats_update(&a->tcfa_bstats, bytes, packets);
	a->tcfa_qstats.drops += drops;
	if (hw)
		_bstats_update(&a->tcfa_bstats_hw, bytes, packets);
}
EXPORT_SYMBOL(tcf_action_update_stats);

int tcf_action_copy_stats(struct sk_buff *skb, struct tc_action *p,
			  int compat_mode)
{
	int err = 0;
	struct gnet_dump d;

	if (p == NULL)
		goto errout;

	/* compat_mode being true specifies a call that is supposed
	 * to add additional backward compatibility statistic TLVs.
	 */
	if (compat_mode) {
		if (p->type == TCA_OLD_COMPAT)
			err = gnet_stats_start_copy_compat(skb, 0,
							   TCA_STATS,
							   TCA_XSTATS,
							   &p->tcfa_lock, &d,
							   TCA_PAD);
		else
			return 0;
	} else
	    /*填充规则对应的报文统计信息*/
		err = gnet_stats_start_copy(skb, TCA_ACT_STATS,
					    &p->tcfa_lock, &d, TCA_ACT_PAD);

	if (err < 0)
		goto errout;

	if (gnet_stats_copy_basic(NULL, &d, p->cpu_bstats, &p->tcfa_bstats) < 0 ||
	    gnet_stats_copy_basic_hw(NULL, &d, p->cpu_bstats_hw,
				     &p->tcfa_bstats_hw) < 0 ||
	    gnet_stats_copy_rate_est(&d, &p->tcfa_rate_est) < 0 ||
	    gnet_stats_copy_queue(&d, p->cpu_qstats,
				  &p->tcfa_qstats,
				  p->tcfa_qstats.qlen) < 0)
		goto errout;

	if (gnet_stats_finish_copy(&d) < 0)
		goto errout;

	return 0;

errout:
	return -1;
}

static int tca_get_fill(struct sk_buff *skb, struct tc_action *actions[],
			u32 portid, u32 seq, u16 flags, int event, int bind,
			int ref)
{
	struct tcamsg *t;
	struct nlmsghdr *nlh;
	unsigned char *b = skb_tail_pointer(skb);
	struct nlattr *nest;

	nlh = nlmsg_put(skb, portid, seq, event, sizeof(*t), flags);
	if (!nlh)
		goto out_nlmsg_trim;
	t = nlmsg_data(nlh);
	t->tca_family = AF_UNSPEC;
	t->tca__pad1 = 0;
	t->tca__pad2 = 0;

	nest = nla_nest_start_noflag(skb, TCA_ACT_TAB);
	if (!nest)
		goto out_nlmsg_trim;

	if (tcf_action_dump(skb, actions, bind, ref, false) < 0)
		goto out_nlmsg_trim;

	nla_nest_end(skb, nest);

	nlh->nlmsg_len = skb_tail_pointer(skb) - b;
	return skb->len;

out_nlmsg_trim:
	nlmsg_trim(skb, b);
	return -1;
}

static int
tcf_get_notify(struct net *net, u32 portid, struct nlmsghdr *n,
	       struct tc_action *actions[], int event,
	       struct netlink_ext_ack *extack)
{
	struct sk_buff *skb;

	skb = alloc_skb(NLMSG_GOODSIZE, GFP_KERNEL);
	if (!skb)
		return -ENOBUFS;
	if (tca_get_fill(skb, actions, portid, n->nlmsg_seq, 0, event,
			 0, 1) <= 0) {
		NL_SET_ERR_MSG(extack, "Failed to fill netlink attributes while adding TC action");
		kfree_skb(skb);
		return -EINVAL;
	}

	return rtnl_unicast(skb, net, portid);
}

static struct tc_action *tcf_action_get_1(struct net *net, struct nlattr *nla,
					  struct nlmsghdr *n, u32 portid,
					  struct netlink_ext_ack *extack)
{
	struct nlattr *tb[TCA_ACT_MAX + 1];
	const struct tc_action_ops *ops;
	struct tc_action *a;
	int index;
	int err;

	err = nla_parse_nested_deprecated(tb, TCA_ACT_MAX, nla,
					  tcf_action_policy, extack);
	if (err < 0)
		goto err_out;

	err = -EINVAL;
	if (tb[TCA_ACT_INDEX] == NULL ||
	    nla_len(tb[TCA_ACT_INDEX]) < sizeof(index)) {
		NL_SET_ERR_MSG(extack, "Invalid TC action index value");
		goto err_out;
	}
	index = nla_get_u32(tb[TCA_ACT_INDEX]);

	err = -EINVAL;
	//查询action kind对应的ops
	ops = tc_lookup_action(tb[TCA_ACT_KIND]);
	if (!ops) { /* could happen in batch of actions */
		NL_SET_ERR_MSG(extack, "Specified TC action kind not found");
		goto err_out;
	}
	err = -ENOENT;
	//依据对应的action index查找对应的action
	if (ops->lookup(net, &a, index) == 0) {
		NL_SET_ERR_MSG(extack, "TC action with specified index not found");
		goto err_mod;
	}

	module_put(ops->owner);
	return a;

err_mod:
	module_put(ops->owner);
err_out:
	return ERR_PTR(err);
}

static int tca_action_flush(struct net *net, struct nlattr *nla,
			    struct nlmsghdr *n, u32 portid,
			    struct netlink_ext_ack *extack)
{
	struct sk_buff *skb;
	unsigned char *b;
	struct nlmsghdr *nlh;
	struct tcamsg *t;
	struct netlink_callback dcb;
	struct nlattr *nest;
	struct nlattr *tb[TCA_ACT_MAX + 1];
	const struct tc_action_ops *ops;
	struct nlattr *kind;
	int err = -ENOMEM;

	skb = alloc_skb(NLMSG_GOODSIZE, GFP_KERNEL);
	if (!skb)
		return err;

	b = skb_tail_pointer(skb);

	err = nla_parse_nested_deprecated(tb, TCA_ACT_MAX, nla,
					  tcf_action_policy, extack);
	if (err < 0)
		goto err_out;

	err = -EINVAL;
	kind = tb[TCA_ACT_KIND];
	ops = tc_lookup_action(kind);
	if (!ops) { /*some idjot trying to flush unknown action */
		NL_SET_ERR_MSG(extack, "Cannot flush unknown TC action");
		goto err_out;
	}

	nlh = nlmsg_put(skb, portid, n->nlmsg_seq, RTM_DELACTION,
			sizeof(*t), 0);
	if (!nlh) {
		NL_SET_ERR_MSG(extack, "Failed to create TC action flush notification");
		goto out_module_put;
	}
	t = nlmsg_data(nlh);
	t->tca_family = AF_UNSPEC;
	t->tca__pad1 = 0;
	t->tca__pad2 = 0;

	nest = nla_nest_start_noflag(skb, TCA_ACT_TAB);
	if (!nest) {
		NL_SET_ERR_MSG(extack, "Failed to add new netlink message");
		goto out_module_put;
	}

	err = ops->walk(net, skb, &dcb, RTM_DELACTION, ops, extack);
	if (err <= 0) {
		nla_nest_cancel(skb, nest);
		goto out_module_put;
	}

	nla_nest_end(skb, nest);

	nlh->nlmsg_len = skb_tail_pointer(skb) - b;
	nlh->nlmsg_flags |= NLM_F_ROOT;
	module_put(ops->owner);
	err = rtnetlink_send(skb, net, portid, RTNLGRP_TC,
			     n->nlmsg_flags & NLM_F_ECHO);
	if (err > 0)
		return 0;
	if (err < 0)
		NL_SET_ERR_MSG(extack, "Failed to send TC action flush notification");

	return err;

out_module_put:
	module_put(ops->owner);
err_out:
	kfree_skb(skb);
	return err;
}

static int tcf_action_delete(struct net *net, struct tc_action *actions[])
{
	int i;

	for (i = 0; i < TCA_ACT_MAX_PRIO && actions[i]; i++) {
		struct tc_action *a = actions[i];
		const struct tc_action_ops *ops = a->ops;
		/* Actions can be deleted concurrently so we must save their
		 * type and id to search again after reference is released.
		 */
		struct tcf_idrinfo *idrinfo = a->idrinfo;
		u32 act_index = a->tcfa_index;

		actions[i] = NULL;
		if (tcf_action_put(a)) {
			/* last reference, action was deleted concurrently */
			module_put(ops->owner);
		} else  {
			int ret;

			/* now do the delete */
			ret = tcf_idr_delete_index(idrinfo, act_index);
			if (ret < 0)
				return ret;
		}
	}
	return 0;
}

static int
tcf_del_notify(struct net *net, struct nlmsghdr *n, struct tc_action *actions[],
	       u32 portid, size_t attr_size, struct netlink_ext_ack *extack)
{
	int ret;
	struct sk_buff *skb;

	skb = alloc_skb(attr_size <= NLMSG_GOODSIZE ? NLMSG_GOODSIZE : attr_size,
			GFP_KERNEL);
	if (!skb)
		return -ENOBUFS;

	if (tca_get_fill(skb, actions, portid, n->nlmsg_seq, 0, RTM_DELACTION,
			 0, 2) <= 0) {
		NL_SET_ERR_MSG(extack, "Failed to fill netlink TC action attributes");
		kfree_skb(skb);
		return -EINVAL;
	}

	/* now do the delete */
	ret = tcf_action_delete(net, actions);
	if (ret < 0) {
		NL_SET_ERR_MSG(extack, "Failed to delete TC action");
		kfree_skb(skb);
		return ret;
	}

	ret = rtnetlink_send(skb, net, portid, RTNLGRP_TC,
			     n->nlmsg_flags & NLM_F_ECHO);
	if (ret > 0)
		return 0;
	return ret;
}

static int
tca_action_gd(struct net *net, struct nlattr *nla, struct nlmsghdr *n,
	      u32 portid, int event, struct netlink_ext_ack *extack)
{
	int i, ret;
	struct nlattr *tb[TCA_ACT_MAX_PRIO + 1];
	struct tc_action *act;
	size_t attr_size = 0;
	struct tc_action *actions[TCA_ACT_MAX_PRIO] = {};

	ret = nla_parse_nested_deprecated(tb, TCA_ACT_MAX_PRIO, nla, NULL,
					  extack);
	if (ret < 0)
		return ret;

	if (event == RTM_DELACTION && n->nlmsg_flags & NLM_F_ROOT) {
		//处理删除
		if (tb[1])
			return tca_action_flush(net, tb[1], n, portid, extack);

		NL_SET_ERR_MSG(extack, "Invalid netlink attributes while flushing TC action");
		return -EINVAL;
	}

	//处理get操作
	for (i = 1; i <= TCA_ACT_MAX_PRIO && tb[i]; i++) {
		act = tcf_action_get_1(net, tb[i], n, portid, extack);
		if (IS_ERR(act)) {
			ret = PTR_ERR(act);
			goto err;
		}
		attr_size += tcf_action_fill_size(act);
		actions[i - 1] = act;
	}

	attr_size = tcf_action_full_attrs_size(attr_size);

	if (event == RTM_GETACTION)
		ret = tcf_get_notify(net, portid, n, actions, event, extack);
	else { /* delete */
		ret = tcf_del_notify(net, n, actions, portid, attr_size, extack);
		if (ret)
			goto err;
		return 0;
	}
err:
	tcf_action_put_many(actions);
	return ret;
}

static int
tcf_add_notify(struct net *net, struct nlmsghdr *n, struct tc_action *actions[],
	       u32 portid, size_t attr_size, struct netlink_ext_ack *extack)
{
	struct sk_buff *skb;
	int err = 0;

	skb = alloc_skb(attr_size <= NLMSG_GOODSIZE ? NLMSG_GOODSIZE : attr_size,
			GFP_KERNEL);
	if (!skb)
		return -ENOBUFS;

	if (tca_get_fill(skb, actions, portid, n->nlmsg_seq, n->nlmsg_flags,
			 RTM_NEWACTION, 0, 0) <= 0) {
		NL_SET_ERR_MSG(extack, "Failed to fill netlink attributes while adding TC action");
		kfree_skb(skb);
		return -EINVAL;
	}

	err = rtnetlink_send(skb, net, portid, RTNLGRP_TC,
			     n->nlmsg_flags & NLM_F_ECHO);
	if (err > 0)
		err = 0;
	return err;
}

static int tcf_action_add(struct net *net, struct nlattr *nla,
			  struct nlmsghdr *n, u32 portid, int ovr,
			  struct netlink_ext_ack *extack)
{
	size_t attr_size = 0;
	int loop, ret;
	struct tc_action *actions[TCA_ACT_MAX_PRIO] = {};

	for (loop = 0; loop < 10; loop++) {
		//通过action kind查找到action ops,并调用action_ops->init初始化action
		ret = tcf_action_init(net, NULL, nla, NULL, NULL, ovr, 0,
				      actions, &attr_size, true, extack);
		if (ret != -EAGAIN)
			break;
	}

	if (ret < 0)
		return ret;
	ret = tcf_add_notify(net, n, actions, portid, attr_size, extack);
	if (ovr)
		tcf_action_put_many(actions);

	return ret;
}

static const struct nla_policy tcaa_policy[TCA_ROOT_MAX + 1] = {
	[TCA_ROOT_FLAGS] = NLA_POLICY_BITFIELD32(TCA_ACT_FLAG_LARGE_DUMP_ON |
						 TCA_ACT_FLAG_TERSE_DUMP),
	[TCA_ROOT_TIME_DELTA]      = { .type = NLA_U32 },
};

static int tc_ctl_action(struct sk_buff *skb, struct nlmsghdr *n,
			 struct netlink_ext_ack *extack)
{
	struct net *net = sock_net(skb->sk);
	struct nlattr *tca[TCA_ROOT_MAX + 1];
	u32 portid = NETLINK_CB(skb).portid;
	int ret = 0, ovr = 0;

	if ((n->nlmsg_type != RTM_GETACTION) &&
	    !netlink_capable(skb, CAP_NET_ADMIN))
		return -EPERM;

	ret = nlmsg_parse_deprecated(n, sizeof(struct tcamsg), tca,
				     TCA_ROOT_MAX, NULL, extack);
	if (ret < 0)
		return ret;

	if (tca[TCA_ACT_TAB] == NULL) {
		NL_SET_ERR_MSG(extack, "Netlink action attributes missing");
		return -EINVAL;
	}

	/* n->nlmsg_flags & NLM_F_CREATE */
	switch (n->nlmsg_type) {
	case RTM_NEWACTION:
		/* we are going to assume all other flags
		 * imply create only if it doesn't exist
		 * Note that CREATE | EXCL implies that
		 * but since we want avoid ambiguity (eg when flags
		 * is zero) then just set this
		 */
		if (n->nlmsg_flags & NLM_F_REPLACE)
			ovr = 1;
		//处理tc new action
		ret = tcf_action_add(net, tca[TCA_ACT_TAB], n, portid, ovr,
				     extack);
		break;
	case RTM_DELACTION:
		ret = tca_action_gd(net, tca[TCA_ACT_TAB], n,
				    portid, RTM_DELACTION, extack);
		break;
	case RTM_GETACTION:
		ret = tca_action_gd(net, tca[TCA_ACT_TAB], n,
				    portid, RTM_GETACTION, extack);
		break;
	default:
		BUG();
	}

	return ret;
}

static struct nlattr *find_dump_kind(struct nlattr **nla)
{
	struct nlattr *tb1, *tb2[TCA_ACT_MAX + 1];
	struct nlattr *tb[TCA_ACT_MAX_PRIO + 1];
	struct nlattr *kind;

	tb1 = nla[TCA_ACT_TAB];
	if (tb1 == NULL)
		return NULL;

	if (nla_parse_deprecated(tb, TCA_ACT_MAX_PRIO, nla_data(tb1), NLMSG_ALIGN(nla_len(tb1)), NULL, NULL) < 0)
		return NULL;

	if (tb[1] == NULL)
		return NULL;
	if (nla_parse_nested_deprecated(tb2, TCA_ACT_MAX, tb[1], tcf_action_policy, NULL) < 0)
		return NULL;
	kind = tb2[TCA_ACT_KIND];

	return kind;
}

//dump action
static int tc_dump_action(struct sk_buff *skb, struct netlink_callback *cb)
{
	struct net *net = sock_net(skb->sk);
	struct nlmsghdr *nlh;
	unsigned char *b = skb_tail_pointer(skb);
	struct nlattr *nest;
	struct tc_action_ops *a_o;
	int ret = 0;
	struct tcamsg *t = (struct tcamsg *) nlmsg_data(cb->nlh);
	struct nlattr *tb[TCA_ROOT_MAX + 1];
	struct nlattr *count_attr = NULL;
	unsigned long jiffy_since = 0;
	struct nlattr *kind = NULL;
	struct nla_bitfield32 bf;
	u32 msecs_since = 0;
	u32 act_count = 0;

	ret = nlmsg_parse_deprecated(cb->nlh, sizeof(struct tcamsg), tb,
				     TCA_ROOT_MAX, tcaa_policy, cb->extack);
	if (ret < 0)
		return ret;

	kind = find_dump_kind(tb);
	if (kind == NULL) {
		pr_info("tc_dump_action: action bad kind\n");
		return 0;
	}

	//确定dump指定的action ops
	a_o = tc_lookup_action(kind);
	if (a_o == NULL)
		return 0;

	cb->args[2] = 0;
	if (tb[TCA_ROOT_FLAGS]) {
		bf = nla_get_bitfield32(tb[TCA_ROOT_FLAGS]);
		cb->args[2] = bf.value;
	}

	if (tb[TCA_ROOT_TIME_DELTA]) {
		msecs_since = nla_get_u32(tb[TCA_ROOT_TIME_DELTA]);
	}

	nlh = nlmsg_put(skb, NETLINK_CB(cb->skb).portid, cb->nlh->nlmsg_seq,
			cb->nlh->nlmsg_type, sizeof(*t), 0);
	if (!nlh)
		goto out_module_put;

	if (msecs_since)
		jiffy_since = jiffies - msecs_to_jiffies(msecs_since);

	t = nlmsg_data(nlh);
	t->tca_family = AF_UNSPEC;
	t->tca__pad1 = 0;
	t->tca__pad2 = 0;
	cb->args[3] = jiffy_since;
	count_attr = nla_reserve(skb, TCA_ROOT_COUNT, sizeof(u32));
	if (!count_attr)
		goto out_module_put;

	nest = nla_nest_start_noflag(skb, TCA_ACT_TAB);
	if (nest == NULL)
		goto out_module_put;

	ret = a_o->walk(net, skb, cb, RTM_GETACTION, a_o, NULL);
	if (ret < 0)
		goto out_module_put;

	if (ret > 0) {
		nla_nest_end(skb, nest);
		ret = skb->len;
		act_count = cb->args[1];
		memcpy(nla_data(count_attr), &act_count, sizeof(u32));
		cb->args[1] = 0;
	} else
		nlmsg_trim(skb, b);

	nlh->nlmsg_len = skb_tail_pointer(skb) - b;
	if (NETLINK_CB(cb->skb).portid && ret)
		nlh->nlmsg_flags |= NLM_F_MULTI;
	module_put(a_o->owner);
	return skb->len;

out_module_put:
	module_put(a_o->owner);
	nlmsg_trim(skb, b);
	return skb->len;
}

static int __init tc_action_init(void)
{
	//注册tc的newaction,delaction,getaction三种msgtype
	rtnl_register(PF_UNSPEC, RTM_NEWACTION, tc_ctl_action, NULL, 0);
	rtnl_register(PF_UNSPEC, RTM_DELACTION, tc_ctl_action, NULL, 0);
	rtnl_register(PF_UNSPEC, RTM_GETACTION, tc_ctl_action, tc_dump_action,
		      0);

	return 0;
}

subsys_initcall(tc_action_init);<|MERGE_RESOLUTION|>--- conflicted
+++ resolved
@@ -22,9 +22,6 @@
 #include <net/act_api.h>
 #include <net/netlink.h>
 
-<<<<<<< HEAD
-//填充要跳转到的chain
-=======
 #ifdef CONFIG_INET
 DEFINE_STATIC_KEY_FALSE(tcf_frag_xmit_count);
 EXPORT_SYMBOL_GPL(tcf_frag_xmit_count);
@@ -41,7 +38,7 @@
 }
 EXPORT_SYMBOL_GPL(tcf_dev_queue_xmit);
 
->>>>>>> e71ba945
+//填充要跳转到的chain
 static void tcf_action_goto_chain_exec(const struct tc_action *a,
 				       struct tcf_result *res)
 {
@@ -989,13 +986,8 @@
 			NL_SET_ERR_MSG(extack, "TC action kind must be specified");
 			goto err_out;
 		}
-<<<<<<< HEAD
-
 		//提取action name
-		if (nla_strlcpy(act_name, kind, IFNAMSIZ) >= IFNAMSIZ) {
-=======
 		if (nla_strscpy(act_name, kind, IFNAMSIZ) < 0) {
->>>>>>> e71ba945
 			NL_SET_ERR_MSG(extack, "TC action name too long");
 			goto err_out;
 		}
