--- conflicted
+++ resolved
@@ -2090,13 +2090,8 @@
 		return ERR_PTR(-EAGAIN);
 	}
 
-<<<<<<< HEAD
 	/*确定挺入的位置*/
-	tp = tcf_chain_tp_find(chain, &chain_info,
-			       protocol, prio, false);
-=======
 	tp = tcf_chain_tp_find(chain, &chain_info, protocol, prio, false, NULL);
->>>>>>> 155a3c00
 	if (!tp)
 		//原来没有tp,则插入新的tp
 		err = tcf_chain_tp_insert(chain, &chain_info, tp_new);
@@ -2173,18 +2168,13 @@
 		//优先级必须查等，否则直接发返回NULL
 		if (tp->prio >= prio) {
 			if (tp->prio == prio) {
-<<<<<<< HEAD
 				//如果要申请，则存在返失败，否则要求协议号必须相等
-				if (prio_allocate ||
-				    (tp->protocol != protocol && protocol))
-=======
 				if (prio_allocate) {
 					NL_SET_ERR_MSG(extack, "Lowest ID from auto-alloc range already in use");
 					return ERR_PTR(-ENOSPC);
 				}
 				if (tp->protocol != protocol && protocol) {
 					NL_SET_ERR_MSG(extack, "Protocol mismatch for filter with specified priority");
->>>>>>> 155a3c00
 					return ERR_PTR(-EINVAL);
 				}
 			} else {
@@ -2321,25 +2311,12 @@
 	if (!unicast && !rtnl_notify_needed(net, n->nlmsg_flags, RTNLGRP_TC))
 		return 0;
 
-<<<<<<< HEAD
 	/*申请skb*/
-	skb = alloc_skb(NLMSG_GOODSIZE, GFP_KERNEL);
-	if (!skb)
-		return -ENOBUFS;
-
 	//填充tp信息
-	if (tcf_fill_node(net, skb, tp, block, q, parent, fh, portid,
-			  n->nlmsg_seq, n->nlmsg_flags, event,
-			  false, rtnl_held, extack) <= 0) {
-		kfree_skb(skb);
-		return -EINVAL;
-	}
-=======
 	skb = tfilter_notify_prep(net, oskb, n, tp, block, q, parent, fh, event,
 				  portid, rtnl_held, extack);
 	if (IS_ERR(skb))
 		return PTR_ERR(skb);
->>>>>>> 155a3c00
 
 	if (unicast)
 	    	/*单播完成报文发送*/
@@ -2515,12 +2492,8 @@
 	}
 	block->classid = parent;
 
-<<<<<<< HEAD
 	//取配置的chain索引
-	chain_index = tca[TCA_CHAIN] ? nla_get_u32(tca[TCA_CHAIN]) : 0;
-=======
 	chain_index = nla_get_u32_default(tca[TCA_CHAIN], 0);
->>>>>>> 155a3c00
 	if (chain_index > TC_ACT_EXT_VAL_MASK) {
 		NL_SET_ERR_MSG(extack, "Specified chain index exceeds upper limit");
 		err = -EINVAL;
@@ -2540,11 +2513,7 @@
 	tp = tcf_chain_tp_find(chain, &chain_info, protocol,
 			       prio, prio_allocate, extack);
 	if (IS_ERR(tp)) {
-<<<<<<< HEAD
 		//查找中出现错误（有冲突）
-		NL_SET_ERR_MSG(extack, "Filter with specified priority/protocol not found");
-=======
->>>>>>> 155a3c00
 		err = PTR_ERR(tp);
 		goto errout_locked;
 	}
@@ -3381,12 +3350,8 @@
 	if (IS_ERR(block))
 		return PTR_ERR(block);
 
-<<<<<<< HEAD
 	//取出chain_index
-	chain_index = tca[TCA_CHAIN] ? nla_get_u32(tca[TCA_CHAIN]) : 0;
-=======
 	chain_index = nla_get_u32_default(tca[TCA_CHAIN], 0);
->>>>>>> 155a3c00
 	if (chain_index > TC_ACT_EXT_VAL_MASK) {
 		NL_SET_ERR_MSG(extack, "Specified chain index exceeds upper limit");
 		err = -EINVAL;
@@ -4368,14 +4333,20 @@
 };
 
 static const struct rtnl_msg_handler tc_filter_rtnl_msg_handlers[] __initconst = {
+	//注册tc的newfilter处理函数
 	{.msgtype = RTM_NEWTFILTER, .doit = tc_new_tfilter,
 	 .flags = RTNL_FLAG_DOIT_UNLOCKED},
+	//注册tc的delfilter处理函数
 	{.msgtype = RTM_DELTFILTER, .doit = tc_del_tfilter,
 	 .flags = RTNL_FLAG_DOIT_UNLOCKED},
+	//注册tc的show或list filter处理函数
 	{.msgtype = RTM_GETTFILTER, .doit = tc_get_tfilter,
 	 .dumpit = tc_dump_tfilter, .flags = RTNL_FLAG_DOIT_UNLOCKED},
+	//创建chain
 	{.msgtype = RTM_NEWCHAIN, .doit = tc_ctl_chain},
+	//删除chain
 	{.msgtype = RTM_DELCHAIN, .doit = tc_ctl_chain},
+	//list chain
 	{.msgtype = RTM_GETCHAIN, .doit = tc_ctl_chain,
 	 .dumpit = tc_dump_chain},
 };
@@ -4393,27 +4364,7 @@
 		goto err_register_pernet_subsys;
 
 	xa_init_flags(&tcf_exts_miss_cookies_xa, XA_FLAGS_ALLOC1);
-<<<<<<< HEAD
-
-	//注册tc的newfilter处理函数
-	rtnl_register(PF_UNSPEC, RTM_NEWTFILTER, tc_new_tfilter, NULL,
-		      RTNL_FLAG_DOIT_UNLOCKED);
-	//注册tc的delfilter处理函数
-	rtnl_register(PF_UNSPEC, RTM_DELTFILTER, tc_del_tfilter, NULL,
-		      RTNL_FLAG_DOIT_UNLOCKED);
-	//注册tc的show或list filter处理函数
-	rtnl_register(PF_UNSPEC, RTM_GETTFILTER, tc_get_tfilter,
-		      tc_dump_tfilter, RTNL_FLAG_DOIT_UNLOCKED);
-	//创建chain
-	rtnl_register(PF_UNSPEC, RTM_NEWCHAIN, tc_ctl_chain, NULL, 0);
-	//删除chain
-	rtnl_register(PF_UNSPEC, RTM_DELCHAIN, tc_ctl_chain, NULL, 0);
-	//list chain
-	rtnl_register(PF_UNSPEC, RTM_GETCHAIN, tc_ctl_chain,
-		      tc_dump_chain, 0);
-=======
 	rtnl_register_many(tc_filter_rtnl_msg_handlers);
->>>>>>> 155a3c00
 
 	return 0;
 
