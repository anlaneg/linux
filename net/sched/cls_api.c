// SPDX-License-Identifier: GPL-2.0-or-later
/*
 * net/sched/cls_api.c	Packet classifier API.
 *
 * Authors:	Alexey Kuznetsov, <kuznet@ms2.inr.ac.ru>
 *
 * Changes:
 *
 * Eduardo J. Blanco <ejbs@netlabs.com.uy> :990222: kmod support
 */

#include <linux/module.h>
#include <linux/types.h>
#include <linux/kernel.h>
#include <linux/string.h>
#include <linux/errno.h>
#include <linux/err.h>
#include <linux/skbuff.h>
#include <linux/init.h>
#include <linux/kmod.h>
#include <linux/slab.h>
#include <linux/idr.h>
#include <linux/jhash.h>
#include <linux/rculist.h>
#include <net/net_namespace.h>
#include <net/sock.h>
#include <net/netlink.h>
#include <net/pkt_sched.h>
#include <net/pkt_cls.h>
#include <net/tc_act/tc_pedit.h>
#include <net/tc_act/tc_mirred.h>
#include <net/tc_act/tc_vlan.h>
#include <net/tc_act/tc_tunnel_key.h>
#include <net/tc_act/tc_csum.h>
#include <net/tc_act/tc_gact.h>
#include <net/tc_act/tc_police.h>
#include <net/tc_act/tc_sample.h>
#include <net/tc_act/tc_skbedit.h>
#include <net/tc_act/tc_ct.h>
#include <net/tc_act/tc_mpls.h>
#include <net/tc_act/tc_gate.h>
#include <net/flow_offload.h>

extern const struct nla_policy rtm_tca_policy[TCA_MAX + 1];

/* The list of all installed classifier types */
static LIST_HEAD(tcf_proto_base);//系统所有分类器ops均注册在此链上

/* Protects list of registered TC modules. It is pure SMP lock. */
static DEFINE_RWLOCK(cls_mod_lock);

#ifdef CONFIG_NET_CLS_ACT
DEFINE_STATIC_KEY_FALSE(tc_skb_ext_tc);
EXPORT_SYMBOL(tc_skb_ext_tc);

void tc_skb_ext_tc_enable(void)
{
	static_branch_inc(&tc_skb_ext_tc);
}
EXPORT_SYMBOL(tc_skb_ext_tc_enable);

void tc_skb_ext_tc_disable(void)
{
	static_branch_dec(&tc_skb_ext_tc);
}
EXPORT_SYMBOL(tc_skb_ext_tc_disable);
#endif

static u32 destroy_obj_hashfn(const struct tcf_proto *tp)
{
	return jhash_3words(tp->chain->index, tp->prio,
			    (__force __u32)tp->protocol, 0);
}

static void tcf_proto_signal_destroying(struct tcf_chain *chain,
					struct tcf_proto *tp)
{
	struct tcf_block *block = chain->block;

	mutex_lock(&block->proto_destroy_lock);
	hash_add_rcu(block->proto_destroy_ht, &tp->destroy_ht_node,
		     destroy_obj_hashfn(tp));
	mutex_unlock(&block->proto_destroy_lock);
}

static bool tcf_proto_cmp(const struct tcf_proto *tp1,
			  const struct tcf_proto *tp2)
{
	return tp1->chain->index == tp2->chain->index &&
	       tp1->prio == tp2->prio &&
	       tp1->protocol == tp2->protocol;
}

static bool tcf_proto_exists_destroying(struct tcf_chain *chain,
					struct tcf_proto *tp)
{
	u32 hash = destroy_obj_hashfn(tp);
	struct tcf_proto *iter;
	bool found = false;

	rcu_read_lock();
	hash_for_each_possible_rcu(chain->block->proto_destroy_ht, iter,
				   destroy_ht_node, hash) {
		if (tcf_proto_cmp(tp, iter)) {
			found = true;
			break;
		}
	}
	rcu_read_unlock();

	return found;
}

static void
tcf_proto_signal_destroyed(struct tcf_chain *chain, struct tcf_proto *tp)
{
	struct tcf_block *block = chain->block;

	mutex_lock(&block->proto_destroy_lock);
	if (hash_hashed(&tp->destroy_ht_node))
		hash_del_rcu(&tp->destroy_ht_node);
	mutex_unlock(&block->proto_destroy_lock);
}

/* Find classifier type by string name */
//通过分类器名称查找分类器ops
static const struct tcf_proto_ops *__tcf_proto_lookup_ops(const char *kind)
{
	const struct tcf_proto_ops *t, *res = NULL;

	if (kind) {
		read_lock(&cls_mod_lock);
		list_for_each_entry(t, &tcf_proto_base, head) {
			if (strcmp(kind, t->kind) == 0) {
				if (try_module_get(t->owner))
					res = t;
				break;
			}
		}
		read_unlock(&cls_mod_lock);
	}
	return res;
}

/*通过kind查找对应的分类器,支持动态加载*/
static const struct tcf_proto_ops *
tcf_proto_lookup_ops(const char *kind, bool rtnl_held,
		     struct netlink_ext_ack *extack)
{
	const struct tcf_proto_ops *ops;

	/*通过kind查找对应的ops*/
	ops = __tcf_proto_lookup_ops(kind);
	if (ops)
		return ops;
#ifdef CONFIG_MODULES
	//如果没有查找到，则动态请求加载指定module
	if (rtnl_held)
		rtnl_unlock();
	request_module("cls_%s", kind);
	if (rtnl_held)
		rtnl_lock();
	//加载module后再查询一遍
	ops = __tcf_proto_lookup_ops(kind);
	/* We dropped the RTNL semaphore in order to perform
	 * the module load. So, even if we succeeded in loading
	 * the module we have to replay the request. We indicate
	 * this using -EAGAIN.
	 */
	if (ops) {
		module_put(ops->owner);
		return ERR_PTR(-EAGAIN);
	}
#endif
	NL_SET_ERR_MSG(extack, "TC classifier not found");
	return ERR_PTR(-ENOENT);
}

/* Register(unregister) new classifier type */
//注册filter分类器ops
int register_tcf_proto_ops(struct tcf_proto_ops *ops)
{
	struct tcf_proto_ops *t;
	int rc = -EEXIST;

	write_lock(&cls_mod_lock);
	list_for_each_entry(t, &tcf_proto_base, head)
		if (!strcmp(ops->kind, t->kind))
			goto out;

	list_add_tail(&ops->head, &tcf_proto_base);
	rc = 0;
out:
	write_unlock(&cls_mod_lock);
	return rc;
}
EXPORT_SYMBOL(register_tcf_proto_ops);

static struct workqueue_struct *tc_filter_wq;

<<<<<<< HEAD
//解注册分类器ops
int unregister_tcf_proto_ops(struct tcf_proto_ops *ops)
=======
void unregister_tcf_proto_ops(struct tcf_proto_ops *ops)
>>>>>>> 97ee9d1c
{
	struct tcf_proto_ops *t;
	int rc = -ENOENT;

	/* Wait for outstanding call_rcu()s, if any, from a
	 * tcf_proto_ops's destroy() handler.
	 */
	rcu_barrier();
	flush_workqueue(tc_filter_wq);

	write_lock(&cls_mod_lock);
	list_for_each_entry(t, &tcf_proto_base, head) {
		if (t == ops) {
			list_del(&t->head);
			rc = 0;
			break;
		}
	}
	write_unlock(&cls_mod_lock);

	WARN(rc, "unregister tc filter kind(%s) failed %d\n", ops->kind, rc);
}
EXPORT_SYMBOL(unregister_tcf_proto_ops);

//初始化rcu work,在合适时机将rwork加入队列统一处理
bool tcf_queue_work(struct rcu_work *rwork, work_func_t func)
{
	INIT_RCU_WORK(rwork, func);
	return queue_rcu_work(tc_filter_wq, rwork);
}
EXPORT_SYMBOL(tcf_queue_work);

/* Select new prio value from the range, managed by kernel. */

static inline u32 tcf_auto_prio(struct tcf_proto *tp)
{
	u32 first = TC_H_MAKE(0xC0000000U, 0U);

	if (tp)
		//当前这个tp是排在我们后面的，我们需要排在它前面，我们要比它的优先级小。
	    //如有tp,则按tp获得优先级
		first = tp->prio - 1;

	return TC_H_MAJ(first);
}

static bool tcf_proto_check_kind(struct nlattr *kind, char *name)
{
	if (kind)
		return nla_strscpy(name, kind, IFNAMSIZ) < 0;
	memset(name, 0, IFNAMSIZ);
	return false;
}

//检查kind对应的ops->flags是否有TCF_PROTO_OPS_DOIT_UNLOCKED标记
static bool tcf_proto_is_unlocked(const char *kind)
{
	const struct tcf_proto_ops *ops;
	bool ret;

	if (strlen(kind) == 0)
	    /*kind为空，未加锁*/
		return false;

	ops = tcf_proto_lookup_ops(kind, false, NULL);
	/* On error return false to take rtnl lock. Proto lookup/create
	 * functions will perform lookup again and properly handle errors.
	 */
	if (IS_ERR(ops))
		return false;

	/*检查此tcf是否需要unlocked,当前只有flower支持此标记*/
	ret = !!(ops->flags & TCF_PROTO_OPS_DOIT_UNLOCKED);
	module_put(ops->owner);
	return ret;
}

//创建tcf_proto对象
static struct tcf_proto *tcf_proto_create(const char *kind/*分类过滤器名称*/, u32 protocol,
					  u32 prio/*优先级*/, struct tcf_chain *chain/*tp所属的chain*/,
					  bool rtnl_held,
					  struct netlink_ext_ack *extack)
{
	struct tcf_proto *tp;
	int err;

	//申请分类器
	tp = kzalloc(sizeof(*tp), GFP_KERNEL);
	if (!tp)
		return ERR_PTR(-ENOBUFS);

	//通过kind查出tc filter protocol对应的ops
	tp->ops = tcf_proto_lookup_ops(kind, rtnl_held, extack);
	if (IS_ERR(tp->ops)) {
		err = PTR_ERR(tp->ops);
		goto errout;
	}
	//使用ops的分类函数,做为tp的分类函数
	tp->classify = tp->ops->classify;
	//指定要分类的协议
	tp->protocol = protocol;
	tp->prio = prio;
	tp->chain = chain;
	spin_lock_init(&tp->lock);
	refcount_set(&tp->refcnt, 1);

	//初始化相应的分类器
	err = tp->ops->init(tp);
	if (err) {
		module_put(tp->ops->owner);
		goto errout;
	}
	return tp;

errout:
	kfree(tp);
	return ERR_PTR(err);
}

//分类器引用计数增加
static void tcf_proto_get(struct tcf_proto *tp)
{
	refcount_inc(&tp->refcnt);
}

static void tcf_chain_put(struct tcf_chain *chain);

static void tcf_proto_destroy(struct tcf_proto *tp, bool rtnl_held,
			      bool sig_destroy, struct netlink_ext_ack *extack)
{
	tp->ops->destroy(tp, rtnl_held, extack);
	if (sig_destroy)
		tcf_proto_signal_destroyed(tp->chain, tp);
	tcf_chain_put(tp->chain);
	module_put(tp->ops->owner);//减少对module的引用
	kfree_rcu(tp, rcu);
}

//分类器引用计数减少
static void tcf_proto_put(struct tcf_proto *tp, bool rtnl_held,
			  struct netlink_ext_ack *extack)
{
	if (refcount_dec_and_test(&tp->refcnt))
		tcf_proto_destroy(tp, rtnl_held, true, extack);
}

static bool tcf_proto_check_delete(struct tcf_proto *tp)
{
	if (tp->ops->delete_empty)
		return tp->ops->delete_empty(tp);

	tp->deleting = true;
	return tp->deleting;
}

static void tcf_proto_mark_delete(struct tcf_proto *tp)
{
	spin_lock(&tp->lock);
	tp->deleting = true;
	spin_unlock(&tp->lock);
}

//检查分类器是否正在删除
static bool tcf_proto_is_deleting(struct tcf_proto *tp)
{
	bool deleting;

	spin_lock(&tp->lock);
	deleting = tp->deleting;
	spin_unlock(&tp->lock);

	return deleting;
}

#define ASSERT_BLOCK_LOCKED(block)					\
	lockdep_assert_held(&(block)->lock)

struct tcf_filter_chain_list_item {
	struct list_head list;
	/*chain head替换回调*/
	tcf_chain_head_change_t *chain_head_change;
	void *chain_head_change_priv;
};

//在给定block上创建指定index的chain
static struct tcf_chain *tcf_chain_create(struct tcf_block *block,
					  u32 chain_index/*chain索引*/)
{
	struct tcf_chain *chain;

	ASSERT_BLOCK_LOCKED(block);

	chain = kzalloc(sizeof(*chain), GFP_KERNEL);
	if (!chain)
		return NULL;
	//将新创建的chain挂在block上
	list_add_tail_rcu(&chain->list, &block->chain_list);
	mutex_init(&chain->filter_chain_lock);
	chain->block = block;
	chain->index = chain_index;
	chain->refcnt = 1;
	if (!chain->index)
		//0号chain为首个chain
		block->chain0.chain = chain;
	return chain;
}

//更改chain_list的first_tp为tp_head
static void tcf_chain_head_change_item(struct tcf_filter_chain_list_item *item,
				       struct tcf_proto *tp_head)
{
	if (item->chain_head_change)
		/*修改tp list*/
		item->chain_head_change(tp_head, item->chain_head_change_priv);
}

//chain的首个tp发生变更，触发相应回调，更新首个tp_head
static void tcf_chain0_head_change(struct tcf_chain *chain,
				   struct tcf_proto *tp_head)
{
	struct tcf_filter_chain_list_item *item;
	struct tcf_block *block = chain->block;

	if (chain->index)
		//仅对chain0执行触发
		return;

	mutex_lock(&block->lock);
	//触发已注册的所有回调
	list_for_each_entry(item, &block->chain0.filter_chain_list, list)
		tcf_chain_head_change_item(item, tp_head);
	mutex_unlock(&block->lock);
}

/* Returns true if block can be safely freed. */

static bool tcf_chain_detach(struct tcf_chain *chain)
{
	struct tcf_block *block = chain->block;

	ASSERT_BLOCK_LOCKED(block);

	list_del_rcu(&chain->list);
	if (!chain->index)
		block->chain0.chain = NULL;

	if (list_empty(&block->chain_list) &&
	    refcount_read(&block->refcnt) == 0)
		return true;

	return false;
}

static void tcf_block_destroy(struct tcf_block *block)
{
	mutex_destroy(&block->lock);
	mutex_destroy(&block->proto_destroy_lock);
	kfree_rcu(block, rcu);
}

static void tcf_chain_destroy(struct tcf_chain *chain, bool free_block)
{
	struct tcf_block *block = chain->block;

	mutex_destroy(&chain->filter_chain_lock);
	kfree_rcu(chain, rcu);
	if (free_block)
		tcf_block_destroy(block);
}

static void tcf_chain_hold(struct tcf_chain *chain)
{
	ASSERT_BLOCK_LOCKED(chain->block);

	++chain->refcnt;
}

/*检查此chain是否仅包含action*/
static bool tcf_chain_held_by_acts_only(struct tcf_chain *chain)
{
	ASSERT_BLOCK_LOCKED(chain->block);

	/* In case all the references are action references, this
	 * chain should not be shown to the user.
	 */
	return chain->refcnt == chain->action_refcnt;
}

//通过chain_index在block中查找对应的chain
static struct tcf_chain *tcf_chain_lookup(struct tcf_block *block,
					  u32 chain_index)
{
	struct tcf_chain *chain;

	ASSERT_BLOCK_LOCKED(block);

	list_for_each_entry(chain, &block->chain_list, list) {
		if (chain->index == chain_index)
			return chain;
	}
	return NULL;
}

#if IS_ENABLED(CONFIG_NET_TC_SKB_EXT)
static struct tcf_chain *tcf_chain_lookup_rcu(const struct tcf_block *block,
					      u32 chain_index)
{
	struct tcf_chain *chain;

	list_for_each_entry_rcu(chain, &block->chain_list, list) {
		if (chain->index == chain_index)
			return chain;
	}
	return NULL;
}
#endif

static int tc_chain_notify(struct tcf_chain *chain, struct sk_buff *oskb,
			   u32 seq, u16 flags, int event, bool unicast);

//自block中获取或创建指定chain_index的链
static struct tcf_chain *__tcf_chain_get(struct tcf_block *block,
					 u32 chain_index, bool create,
					 bool by_act)
{
	struct tcf_chain *chain = NULL;
	bool is_first_reference;

	mutex_lock(&block->lock);
	chain = tcf_chain_lookup(block, chain_index);
	if (chain) {
		tcf_chain_hold(chain);
	} else {
		//如果没有查找到指定chain,如有必要，则创建此chain
		if (!create)
			goto errout;
		chain = tcf_chain_create(block, chain_index);
		if (!chain)
			goto errout;
	}

	if (by_act)
		++chain->action_refcnt;
	is_first_reference = chain->refcnt - chain->action_refcnt == 1;
	mutex_unlock(&block->lock);

	/* Send notification only in case we got the first
	 * non-action reference. Until then, the chain acts only as
	 * a placeholder for actions pointing to it and user ought
	 * not know about them.
	 */
	if (is_first_reference && !by_act)
		tc_chain_notify(chain, NULL, 0, NLM_F_CREATE | NLM_F_EXCL,
				RTM_NEWCHAIN, false);

	return chain;

errout:
	mutex_unlock(&block->lock);
	return chain;
}

//查找（创建）指定index的chain
static struct tcf_chain *tcf_chain_get(struct tcf_block *block, u32 chain_index,
				       bool create)
{
	return __tcf_chain_get(block, chain_index, create, false);
}

//获取对应的chain,如果chain不存在，则创建
struct tcf_chain *tcf_chain_get_by_act(struct tcf_block *block, u32 chain_index)
{
	return __tcf_chain_get(block, chain_index, true, true);
}
EXPORT_SYMBOL(tcf_chain_get_by_act);

static void tc_chain_tmplt_del(const struct tcf_proto_ops *tmplt_ops,
			       void *tmplt_priv);
static int tc_chain_notify_delete(const struct tcf_proto_ops *tmplt_ops,
				  void *tmplt_priv, u32 chain_index,
				  struct tcf_block *block, struct sk_buff *oskb,
				  u32 seq, u16 flags, bool unicast);

static void __tcf_chain_put(struct tcf_chain *chain, bool by_act,
			    bool explicitly_created)
{
	struct tcf_block *block = chain->block;
	const struct tcf_proto_ops *tmplt_ops;
	bool free_block = false;
	unsigned int refcnt;
	void *tmplt_priv;

	mutex_lock(&block->lock);
	if (explicitly_created) {
		if (!chain->explicitly_created) {
			mutex_unlock(&block->lock);
			return;
		}
		chain->explicitly_created = false;
	}

	if (by_act)
		chain->action_refcnt--;

	/* tc_chain_notify_delete can't be called while holding block lock.
	 * However, when block is unlocked chain can be changed concurrently, so
	 * save these to temporary variables.
	 */
	refcnt = --chain->refcnt;
	tmplt_ops = chain->tmplt_ops;
	tmplt_priv = chain->tmplt_priv;

	/* The last dropped non-action reference will trigger notification. */
	if (refcnt - chain->action_refcnt == 0 && !by_act) {
		tc_chain_notify_delete(tmplt_ops, tmplt_priv, chain->index,
				       block, NULL, 0, 0, false);
		/* Last reference to chain, no need to lock. */
		chain->flushing = false;
	}

	if (refcnt == 0)
		free_block = tcf_chain_detach(chain);
	mutex_unlock(&block->lock);

	if (refcnt == 0) {
		tc_chain_tmplt_del(tmplt_ops, tmplt_priv);
		tcf_chain_destroy(chain, free_block);
	}
}

static void tcf_chain_put(struct tcf_chain *chain)
{
	__tcf_chain_put(chain, false, false);
}

void tcf_chain_put_by_act(struct tcf_chain *chain)
{
	__tcf_chain_put(chain, true, false);
}
EXPORT_SYMBOL(tcf_chain_put_by_act);

static void tcf_chain_put_explicitly_created(struct tcf_chain *chain)
{
	__tcf_chain_put(chain, false, true);
}

/*移除chain上所有tcf_proto*/
static void tcf_chain_flush(struct tcf_chain *chain, bool rtnl_held)
{
	struct tcf_proto *tp, *tp_next;

	mutex_lock(&chain->filter_chain_lock);
	tp = tcf_chain_dereference(chain->filter_chain, chain);
	while (tp) {
	    /*存入rcu，后续一并移除*/
		tp_next = rcu_dereference_protected(tp->next, 1);
		tcf_proto_signal_destroying(chain, tp);
		tp = tp_next;
	}
	/*指明此chain为空*/
	tp = tcf_chain_dereference(chain->filter_chain, chain);
	RCU_INIT_POINTER(chain->filter_chain, NULL);
	tcf_chain0_head_change(chain, NULL);
	chain->flushing = true;
	mutex_unlock(&chain->filter_chain_lock);

	while (tp) {
		tp_next = rcu_dereference_protected(tp->next, 1);
		tcf_proto_put(tp, rtnl_held, NULL);
		tp = tp_next;
	}
}

static int tcf_block_setup(struct tcf_block *block,
			   struct flow_block_offload *bo);

static void tcf_block_offload_init(struct flow_block_offload *bo,
				   struct net_device *dev, struct Qdisc *sch,
				   enum flow_block_command command,
				   enum flow_block_binder_type binder_type,
				   struct flow_block *flow_block,
				   bool shared, struct netlink_ext_ack *extack)
{
	bo->net = dev_net(dev);
	bo->command = command;
	bo->binder_type = binder_type;
	bo->block = flow_block;
	bo->block_shared = shared;
	bo->extack = extack;
	bo->sch = sch;
	bo->cb_list_head = &flow_block->cb_list;
	INIT_LIST_HEAD(&bo->cb_list);
}

static void tcf_block_unbind(struct tcf_block *block,
			     struct flow_block_offload *bo);

static void tc_block_indr_cleanup(struct flow_block_cb *block_cb)
{
	struct tcf_block *block = block_cb->indr.data;
	struct net_device *dev = block_cb->indr.dev;
	struct Qdisc *sch = block_cb->indr.sch;
	struct netlink_ext_ack extack = {};
	struct flow_block_offload bo = {};

	//构建unbind command的bo
	tcf_block_offload_init(&bo, dev, sch, FLOW_BLOCK_UNBIND,
			       block_cb->indr.binder_type,
			       &block->flow_block, tcf_block_shared(block),
			       &extack);
	rtnl_lock();
	down_write(&block->cb_lock);
	list_del(&block_cb->driver_list);
	list_move(&block_cb->list, &bo.cb_list);
	//执行unbind
	tcf_block_unbind(block, &bo);
	up_write(&block->cb_lock);
	rtnl_unlock();
}

static bool tcf_block_offload_in_use(struct tcf_block *block)
{
	return atomic_read(&block->offloadcnt);
}

//tc filter触发block offload命令
static int tcf_block_offload_cmd(struct tcf_block *block,
				 struct net_device *dev, struct Qdisc *sch,
				 struct tcf_block_ext_info *ei,
				 enum flow_block_command command/*block子命令*/,
				 struct netlink_ext_ack *extack)
{
	struct flow_block_offload bo = {};

	//初始化flow block offload
	tcf_block_offload_init(&bo, dev, sch, command, ei->binder_type/*offload的方向*/,
			       &block->flow_block, tcf_block_shared(block)/*是否为share block*/,
			       extack);

	//如果dev有ndo_setup_tc回调，则触发tc_setup_block
	if (dev->netdev_ops->ndo_setup_tc) {
		int err;

		/*tc setup block情况下，回调需要填充并返回bo结构体*/
		err = dev->netdev_ops->ndo_setup_tc(dev, TC_SETUP_BLOCK, &bo);
		if (err < 0) {
			if (err != -EOPNOTSUPP)
				NL_SET_ERR_MSG(extack, "Driver ndo_setup_tc failed");
			return err;
		}

		return tcf_block_setup(block, &bo);
	}


	/*当dev没有ndo_setup_tc回调时，例如vxlan设备，间接触发tc_setup_block*/
	flow_indr_dev_setup_offload(dev, sch, TC_SETUP_BLOCK, block, &bo,
				    tc_block_indr_cleanup);
	/*为此block增加新的bo*/
	tcf_block_setup(block, &bo);

	return -EOPNOTSUPP;
}

static int tcf_block_offload_bind(struct tcf_block *block, struct Qdisc *q,
				  struct tcf_block_ext_info *ei,
				  struct netlink_ext_ack *extack)
{
    //取队列从属的net_device
	struct net_device *dev = q->dev_queue->dev;
	int err;

	down_write(&block->cb_lock);

	/* If tc offload feature is disabled and the block we try to bind
	 * to already has some offloaded filters, forbid to bind.
	 */
	if (dev->netdev_ops->ndo_setup_tc &&
	    !tc_can_offload(dev) &&
	    tcf_block_offload_in_use(block)) {
	    /*有ndo_setup_tc,但没有开启offload,此block上offload数非0，则告警，不容许bond(这样后面调不了reoffload接口）*/
		NL_SET_ERR_MSG(extack, "Bind to offloaded block failed as dev has offload disabled");
		err = -EOPNOTSUPP;
		goto err_unlock;
	}

	//触发block卸载的block bind命令
	err = tcf_block_offload_cmd(block, dev, q, ei, FLOW_BLOCK_BIND, extack);
	if (err == -EOPNOTSUPP)
		goto no_offload_dev_inc;
	if (err)
		goto err_unlock;

	up_write(&block->cb_lock);
	return 0;

no_offload_dev_inc:
	if (tcf_block_offload_in_use(block))
		goto err_unlock;

	err = 0;
	block->nooffloaddevcnt++;
err_unlock:
	up_write(&block->cb_lock);
	return err;
}

/*block解绑*/
static void tcf_block_offload_unbind(struct tcf_block *block, struct Qdisc *q,
				     struct tcf_block_ext_info *ei)
{
	struct net_device *dev = q->dev_queue->dev;
	int err;

	down_write(&block->cb_lock);
	/*block与dev相互解绑*/
	err = tcf_block_offload_cmd(block, dev, q, ei, FLOW_BLOCK_UNBIND, NULL);
	if (err == -EOPNOTSUPP)
		goto no_offload_dev_dec;
	up_write(&block->cb_lock);
	return;

no_offload_dev_dec:
	WARN_ON(block->nooffloaddevcnt-- == 0);
	up_write(&block->cb_lock);
}

static int
tcf_chain0_head_change_cb_add(struct tcf_block *block,
			      struct tcf_block_ext_info *ei,
			      struct netlink_ext_ack *extack)
{
	struct tcf_filter_chain_list_item *item;
	struct tcf_chain *chain0;

	//申请item,并用ei构造item的函数及参数
	item = kmalloc(sizeof(*item), GFP_KERNEL);
	if (!item) {
		NL_SET_ERR_MSG(extack, "Memory allocation for head change callback item failed");
		return -ENOMEM;
	}

	//回调函数及其参数
	item->chain_head_change = ei->chain_head_change;
	item->chain_head_change_priv = ei->chain_head_change_priv;

	mutex_lock(&block->lock);
	chain0 = block->chain0.chain;
	if (chain0)
		tcf_chain_hold(chain0);
	else
		//将item加入到chain0.filter_chain_list中
		list_add(&item->list, &block->chain0.filter_chain_list);
	mutex_unlock(&block->lock);

	if (chain0) {
		struct tcf_proto *tp_head;

		mutex_lock(&chain0->filter_chain_lock);

		tp_head = tcf_chain_dereference(chain0->filter_chain, chain0);
		if (tp_head)
			//针对已知的tp_head,为了一致性，目前我们要加入change回调，故在加入前，先触发此回调
			tcf_chain_head_change_item(item, tp_head);

		mutex_lock(&block->lock);
		//再将item加入到filter_chain_list上
		list_add(&item->list, &block->chain0.filter_chain_list);
		mutex_unlock(&block->lock);

		mutex_unlock(&chain0->filter_chain_lock);
		tcf_chain_put(chain0);
	}

	return 0;
}

static void
tcf_chain0_head_change_cb_del(struct tcf_block *block,
			      struct tcf_block_ext_info *ei)
{
	struct tcf_filter_chain_list_item *item;

	mutex_lock(&block->lock);
	list_for_each_entry(item, &block->chain0.filter_chain_list, list) {
		if ((!ei->chain_head_change && !ei->chain_head_change_priv) ||
		    (item->chain_head_change == ei->chain_head_change &&
		     item->chain_head_change_priv == ei->chain_head_change_priv)) {
			if (block->chain0.chain)
				//更改首个tp_head为NULL
				tcf_chain_head_change_item(item, NULL);
			list_del(&item->list);
			mutex_unlock(&block->lock);

			kfree(item);
			return;
		}
	}
	mutex_unlock(&block->lock);
	WARN_ON(1);
}

struct tcf_net {
	spinlock_t idr_lock; /* Protects idr */
	struct idr idr;/*记录block index与block指针的映射关系*/
};

static unsigned int tcf_net_id;

//block信息插入，分配block_index
static int tcf_block_insert(struct tcf_block *block, struct net *net,
			    struct netlink_ext_ack *extack)
{
	struct tcf_net *tn = net_generic(net, tcf_net_id);
	int err;

	idr_preload(GFP_KERNEL);
	spin_lock(&tn->idr_lock);
	/*要求自idr中分配block->index对应的编号*/
	err = idr_alloc_u32(&tn->idr, block, &block->index, block->index,
			    GFP_NOWAIT);
	spin_unlock(&tn->idr_lock);
	idr_preload_end();

	/*分配index*/
	return err;
}

//block映射信息移除
static void tcf_block_remove(struct tcf_block *block, struct net *net)
{
	struct tcf_net *tn = net_generic(net, tcf_net_id);

	spin_lock(&tn->idr_lock);
	idr_remove(&tn->idr, block->index);
	spin_unlock(&tn->idr_lock);
}

//创建tcf block
static struct tcf_block *tcf_block_create(struct net *net, struct Qdisc *q,
					  u32 block_index/*block索引*/,
					  struct netlink_ext_ack *extack)
{
	struct tcf_block *block;

	block = kzalloc(sizeof(*block), GFP_KERNEL);
	if (!block) {
		NL_SET_ERR_MSG(extack, "Memory allocation for block failed");
		return ERR_PTR(-ENOMEM);
	}
	mutex_init(&block->lock);
	mutex_init(&block->proto_destroy_lock);
	init_rwsem(&block->cb_lock);
	flow_block_init(&block->flow_block);
	INIT_LIST_HEAD(&block->chain_list);
	INIT_LIST_HEAD(&block->owner_list);
	INIT_LIST_HEAD(&block->chain0.filter_chain_list);

	refcount_set(&block->refcnt, 1);
	block->net = net;
	block->index = block_index;/*此值非0时，为share block*/

	/* Don't store q pointer for blocks which are shared */
	//针对非share block,block指向queue
	if (!tcf_block_shared(block))
		block->q = q;
	return block;
}

//通过block_index返回对应的tcf_block
static struct tcf_block *tcf_block_lookup(struct net *net, u32 block_index)
{
	struct tcf_net *tn = net_generic(net, tcf_net_id);

	return idr_find(&tn->idr, block_index);
}

/*给定block_index查询block*/
static struct tcf_block *tcf_block_refcnt_get(struct net *net, u32 block_index)
{
	struct tcf_block *block;

	rcu_read_lock();
	//查对应的block并增加引用计数
	block = tcf_block_lookup(net, block_index);
	if (block && !refcount_inc_not_zero(&block->refcnt))
		block = NULL;
	rcu_read_unlock();

	return block;
}

//自block中依据chain获取next chain，如果chain为NULL，则取首个chain (仅包含action的chain将被跳过）
static struct tcf_chain *
__tcf_get_next_chain(struct tcf_block *block, struct tcf_chain *chain)
{
	mutex_lock(&block->lock);
	if (chain)
		//给定了chain,取next chain
		chain = list_is_last(&chain->list, &block->chain_list) ?
			NULL /*chain为last,则返回NULL*/: list_next_entry(chain, list)/*非last返回next*/;
	else
		//未给定chain,则取首个chain
		chain = list_first_entry_or_null(&block->chain_list,
						 struct tcf_chain, list);

	/*如果chain中仅包含action，则跳过*/
	/* skip all action-only chains */
	while (chain && tcf_chain_held_by_acts_only(chain))
		chain = list_is_last(&chain->list, &block->chain_list) ?
			NULL : list_next_entry(chain, list);

	if (chain)
		tcf_chain_hold(chain);
	mutex_unlock(&block->lock);

	return chain;
}

/* Function to be used by all clients that want to iterate over all chains on
 * block. It properly obtains block->lock and takes reference to chain before
 * returning it. Users of this function must be tolerant to concurrent chain
 * insertion/deletion or ensure that no concurrent chain modification is
 * possible. Note that all netlink dump callbacks cannot guarantee to provide
 * consistent dump because rtnl lock is released each time skb is filled with
 * data and sent to user-space.
 */
//由chain获取next_chain,并减少对chain的引用
struct tcf_chain *
tcf_get_next_chain(struct tcf_block *block, struct tcf_chain *chain)
{
	struct tcf_chain *chain_next = __tcf_get_next_chain(block, chain);

	if (chain)
		tcf_chain_put(chain);

	return chain_next;
}
EXPORT_SYMBOL(tcf_get_next_chain);

//在chain上获取下一个tp(传入tp为NULL时，返回首个tp)
static struct tcf_proto *
__tcf_get_next_proto(struct tcf_chain *chain, struct tcf_proto *tp)
{
	u32 prio = 0;

	ASSERT_RTNL();
	mutex_lock(&chain->filter_chain_lock);

	if (!tp) {
		//取首个tp
		tp = tcf_chain_dereference(chain->filter_chain, chain);
	} else if (tcf_proto_is_deleting(tp)) {
		/* 'deleting' flag is set and chain->filter_chain_lock was
		 * unlocked, which means next pointer could be invalid. Restart
		 * search.
		 */
		prio = tp->prio + 1;/*如果此tp正在被移除，则通过优先级获取下一个tp*/
		tp = tcf_chain_dereference(chain->filter_chain, chain);

		for (; tp; tp = tcf_chain_dereference(tp->next, chain))
			if (!tp->deleting/*跳过正在被删除的tp*/ && tp->prio >= prio)
				break;
	} else {
		//取下一个tp
		tp = tcf_chain_dereference(tp->next, chain);
	}

	if (tp)
		tcf_proto_get(tp);

	mutex_unlock(&chain->filter_chain_lock);

	return tp;
}

/* Function to be used by all clients that want to iterate over all tp's on
 * chain. Users of this function must be tolerant to concurrent tp
 * insertion/deletion or ensure that no concurrent chain modification is
 * possible. Note that all netlink dump callbacks cannot guarantee to provide
 * consistent dump because rtnl lock is released each time skb is filled with
 * data and sent to user-space.
 */
//自chain上，依据tp获取下一个分类器
struct tcf_proto *
tcf_get_next_proto(struct tcf_chain *chain, struct tcf_proto *tp)
{
	struct tcf_proto *tp_next = __tcf_get_next_proto(chain, tp);

	if (tp)
		tcf_proto_put(tp, true, NULL);

	return tp_next;
}
EXPORT_SYMBOL(tcf_get_next_proto);

static void tcf_block_flush_all_chains(struct tcf_block *block, bool rtnl_held)
{
	struct tcf_chain *chain;

	/* Last reference to block. At this point chains cannot be added or
	 * removed concurrently.
	 */
	for (chain = tcf_get_next_chain(block, NULL);
	     chain;
	     chain = tcf_get_next_chain(block, chain)) {
		tcf_chain_put_explicitly_created(chain);
		tcf_chain_flush(chain, rtnl_held);
	}
}

/* Lookup Qdisc and increments its reference counter.
 * Set parent, if necessary.
 */
static int __tcf_qdisc_find(struct net *net, struct Qdisc **q/*出参，dev对应的qdisc*/,
			    u32 *parent/*队列index，如果为空，则使用dev->qdisc*/, int ifindex/*规则所属的dev对应的ifindex*/, bool rtnl_held,
			    struct netlink_ext_ack *extack)
{
	const struct Qdisc_class_ops *cops;
	struct net_device *dev;
	int err = 0;

	if (ifindex == TCM_IFINDEX_MAGIC_BLOCK)
	    /*share block直接返回*/
		return 0;

	rcu_read_lock();

	/* Find link */
	//通过ifindex获取到指定的网络设备
	dev = dev_get_by_index_rcu(net, ifindex);
	if (!dev) {
		rcu_read_unlock();
		return -ENODEV;
	}

	/* Find qdisc */
	if (!*parent) {
		//未指定parent,默认取dev对应的root qdisc，并更新parent
		*q = rcu_dereference(dev->qdisc);
		*parent = (*q)->handle;
	} else {
		//取parent指定的q
		*q = qdisc_lookup_rcu(dev, TC_H_MAJ(*parent));
		if (!*q) {
			NL_SET_ERR_MSG(extack, "Parent Qdisc doesn't exists");
			err = -EINVAL;
			goto errout_rcu;
		}
	}

	/*增加q的引用计数*/
	*q = qdisc_refcount_inc_nz(*q);
	if (!*q) {
		NL_SET_ERR_MSG(extack, "Parent Qdisc doesn't exists");
		err = -EINVAL;
		goto errout_rcu;
	}

	/* Is it classful? */
	cops = (*q)->ops->cl_ops;
	if (!cops) {
	    /*必须支持分类操作*/
		NL_SET_ERR_MSG(extack, "Qdisc not classful");
		err = -EINVAL;
		goto errout_qdisc;
	}

	if (!cops->tcf_block) {
	    /*必须支持blocks*/
		NL_SET_ERR_MSG(extack, "Class doesn't support blocks");
		err = -EOPNOTSUPP;
		goto errout_qdisc;
	}

errout_rcu:
	/* At this point we know that qdisc is not noop_qdisc,
	 * which means that qdisc holds a reference to net_device
	 * and we hold a reference to qdisc, so it is safe to release
	 * rcu read lock.
	 */
	rcu_read_unlock();
	return err;

errout_qdisc:
	rcu_read_unlock();

	if (rtnl_held)
		qdisc_put(*q);
	else
		qdisc_put_unlocked(*q);
	*q = NULL;

	return err;
}

/*通过parent中的classid查找其对应的cl*/
static int __tcf_qdisc_cl_find(struct Qdisc *q, u32 parent, unsigned long *cl/*出参，此parent对应的class*/,
			       int ifindex, struct netlink_ext_ack *extack)
{
	if (ifindex == TCM_IFINDEX_MAGIC_BLOCK)
	    /*share block直接返回*/
		return 0;

	/* Do we search for filter, attached to class? */
	if (TC_H_MIN(parent)) {
		const struct Qdisc_class_ops *cops = q->ops->cl_ops;

		/*依据classid查找对应class*/
		*cl = cops->find(q, parent);
		if (*cl == 0) {
			NL_SET_ERR_MSG(extack, "Specified class doesn't exist");
			return -ENOENT;
		}
	}

	return 0;
}

//给定block_index查找tc filter block
static struct tcf_block *__tcf_block_find(struct net *net, struct Qdisc *q,
					  unsigned long cl, int ifindex,
					  u32 block_index,
					  struct netlink_ext_ack *extack)
{
	struct tcf_block *block;

	if (ifindex == TCM_IFINDEX_MAGIC_BLOCK) {
		//share block情况下，block index是全局的，我们需要使用block_index获取block
		block = tcf_block_refcnt_get(net, block_index);
		if (!block) {
			NL_SET_ERR_MSG(extack, "Block of given index was not found");
			return ERR_PTR(-EINVAL);
		}
	} else {
		const struct Qdisc_class_ops *cops = q->ops->cl_ops;

		//通过class获取其对应的非共享block
		block = cops->tcf_block(q, cl, extack);
		if (!block)
			return ERR_PTR(-EINVAL);

		if (tcf_block_shared(block)) {
		    /*这种情况下不容许share block走这个流程，其应走上面的流程*/
			NL_SET_ERR_MSG(extack, "This filter block is shared. Please use the block index to manipulate the filters");
			return ERR_PTR(-EOPNOTSUPP);
		}

		/* Always take reference to block in order to support execution
		 * of rules update path of cls API without rtnl lock. Caller
		 * must release block when it is finished using it. 'if' block
		 * of this conditional obtain reference to block by calling
		 * tcf_block_refcnt_get().
		 */
		refcount_inc(&block->refcnt);
	}

	return block;
}

static void __tcf_block_put(struct tcf_block *block, struct Qdisc *q,
			    struct tcf_block_ext_info *ei, bool rtnl_held)
{
	if (refcount_dec_and_mutex_lock(&block->refcnt, &block->lock)) {
		/* Flushing/putting all chains will cause the block to be
		 * deallocated when last chain is freed. However, if chain_list
		 * is empty, block has to be manually deallocated. After block
		 * reference counter reached 0, it is no longer possible to
		 * increment it or add new chains to block.
		 */
		bool free_block = list_empty(&block->chain_list);

		mutex_unlock(&block->lock);
		if (tcf_block_shared(block))
			tcf_block_remove(block, block->net);

		if (q)
		    //block unbind处理，关联到q->dev_queue->dev,触发driver执行FLOW_BLOCK_UNBIND
			tcf_block_offload_unbind(block, q, ei);

		if (free_block)
			tcf_block_destroy(block);
		else
			tcf_block_flush_all_chains(block, rtnl_held);
	} else if (q) {
		tcf_block_offload_unbind(block, q, ei);
	}
}

static void tcf_block_refcnt_put(struct tcf_block *block, bool rtnl_held)
{
	__tcf_block_put(block, NULL, NULL, rtnl_held);
}

/* Find tcf block.
 * Set q, parent, cl when appropriate.
 */
//队列分绑定一个或多个class,class有一个或多个对应的block
static struct tcf_block *tcf_block_find(struct net *net, struct Qdisc **q,
					u32 *parent, unsigned long *cl,
					int ifindex, u32 block_index,
					struct netlink_ext_ack *extack)
{
	struct tcf_block *block;
	int err = 0;

	ASSERT_RTNL();

	//先查qdisc
	err = __tcf_qdisc_find(net, q, parent, ifindex, true, extack);
	if (err)
		goto errout;

	//确定对应的class
	err = __tcf_qdisc_cl_find(*q, *parent, cl, ifindex, extack);
	if (err)
		goto errout_qdisc;

	//通过对应的分类找到相应的block
	block = __tcf_block_find(net, *q, *cl, ifindex, block_index, extack);
	if (IS_ERR(block)) {
		err = PTR_ERR(block);
		goto errout_qdisc;
	}

	return block;

errout_qdisc:
	if (*q)
		qdisc_put(*q);
errout:
	*q = NULL;
	return ERR_PTR(err);
}

static void tcf_block_release(struct Qdisc *q, struct tcf_block *block,
			      bool rtnl_held)
{
	if (!IS_ERR_OR_NULL(block))
		tcf_block_refcnt_put(block, rtnl_held);

	if (q) {
		if (rtnl_held)
			qdisc_put(q);
		else
			qdisc_put_unlocked(q);
	}
}

struct tcf_block_owner_item {
	struct list_head list;
	struct Qdisc *q;
	enum flow_block_binder_type binder_type;
};

static void
tcf_block_owner_netif_keep_dst(struct tcf_block *block,
			       struct Qdisc *q,
			       enum flow_block_binder_type binder_type)
{
	if (block->keep_dst &&
	    binder_type != FLOW_BLOCK_BINDER_TYPE_CLSACT_INGRESS &&
	    binder_type != FLOW_BLOCK_BINDER_TYPE_CLSACT_EGRESS)
		netif_keep_dst(qdisc_dev(q));
}

void tcf_block_netif_keep_dst(struct tcf_block *block)
{
	struct tcf_block_owner_item *item;

	block->keep_dst = true;
	list_for_each_entry(item, &block->owner_list, list)
		tcf_block_owner_netif_keep_dst(block, item->q,
					       item->binder_type);
}
EXPORT_SYMBOL(tcf_block_netif_keep_dst);

//记录block从属的排除规则及绑定类型
static int tcf_block_owner_add(struct tcf_block *block,
			       struct Qdisc *q,
			       enum flow_block_binder_type binder_type)
{
	struct tcf_block_owner_item *item;

	item = kmalloc(sizeof(*item), GFP_KERNEL);
	if (!item)
		return -ENOMEM;
	//对应的排队规则，绑定类型
	item->q = q;
	item->binder_type = binder_type;
	list_add(&item->list, &block->owner_list);
	return 0;
}

static void tcf_block_owner_del(struct tcf_block *block,
				struct Qdisc *q,
				enum flow_block_binder_type binder_type)
{
	struct tcf_block_owner_item *item;

	list_for_each_entry(item, &block->owner_list, list) {
		if (item->q == q && item->binder_type == binder_type) {
			list_del(&item->list);
			kfree(item);
			return;
		}
	}
	WARN_ON(1);
}

//创建或查询tcf_block
int tcf_block_get_ext(struct tcf_block **p_block/*出参，创建或查询好的block*/, struct Qdisc *q/*block对应的队列*/,
		      struct tcf_block_ext_info *ei/*block扩展参数*/,
		      struct netlink_ext_ack *extack)
{
	struct net *net = qdisc_net(q);
	struct tcf_block *block = NULL;
	int err;

	//已设置block index,直接获取block,如block不存在，则创建block
	if (ei->block_index)
		/* block_index not 0 means the shared block is requested */
		block = tcf_block_refcnt_get(net, ei->block_index);

	if (!block) {
		//block不存在，需要创建指定索引的block
		block = tcf_block_create(net, q, ei->block_index, extack);
		if (IS_ERR(block))
			return PTR_ERR(block);
		if (tcf_block_shared(block)) {
			//针对共享block,强制分配编号
			err = tcf_block_insert(block, net, extack);
			if (err)
			    //编号分配失败（已占用）
				goto err_block_insert;
		}
	}

	//为block添加owner
	err = tcf_block_owner_add(block, q, ei->binder_type);
	if (err)
		goto err_block_owner_add;

	tcf_block_owner_netif_keep_dst(block, q, ei->binder_type);

	//为block添加tp_head change回调
	err = tcf_chain0_head_change_cb_add(block, ei, extack);
	if (err)
		goto err_chain0_head_change_cb_add;

	//block bind处理，关联到q->dev_queue->dev,触发driver执行FLOW_BLOCK_BIND
	err = tcf_block_offload_bind(block, q, ei, extack);
	if (err)
		goto err_block_offload_bind;

	*p_block = block;
	return 0;

err_block_offload_bind:
	tcf_chain0_head_change_cb_del(block, ei);
err_chain0_head_change_cb_add:
	tcf_block_owner_del(block, q, ei->binder_type);
err_block_owner_add:
err_block_insert:
	tcf_block_refcnt_put(block, true);
	return err;
}
EXPORT_SYMBOL(tcf_block_get_ext);

//设置filter_chain=tp_head
static void tcf_chain_head_change_dflt(struct tcf_proto *tp_head, void *priv)
{
	struct tcf_proto __rcu **p_filter_chain = priv;

	rcu_assign_pointer(*p_filter_chain, tp_head);
}

//创建block
int tcf_block_get(struct tcf_block **p_block,
		  struct tcf_proto __rcu **p_filter_chain, struct Qdisc *q,
		  struct netlink_ext_ack *extack)
{
	struct tcf_block_ext_info ei = {
		.chain_head_change = tcf_chain_head_change_dflt,
		.chain_head_change_priv = p_filter_chain,
	};

	WARN_ON(!p_filter_chain);
	//创建block
	return tcf_block_get_ext(p_block, q, &ei, extack);
}
EXPORT_SYMBOL(tcf_block_get);

/* XXX: Standalone actions are not allowed to jump to any chain, and bound
 * actions should be all removed after flushing.
 */
void tcf_block_put_ext(struct tcf_block *block, struct Qdisc *q,
		       struct tcf_block_ext_info *ei)
{
	if (!block)
		return;
	tcf_chain0_head_change_cb_del(block, ei);
	tcf_block_owner_del(block, q, ei->binder_type);

	__tcf_block_put(block, q, ei, true);
}
EXPORT_SYMBOL(tcf_block_put_ext);

void tcf_block_put(struct tcf_block *block)
{
	struct tcf_block_ext_info ei = {0, };

	if (!block)
		return;
	tcf_block_put_ext(block, block->q, &ei);
}

EXPORT_SYMBOL(tcf_block_put);

//遍历block上所有chain,遍历chain上所有tp,针对每个tp调用tp->ops->reoffload
static int
tcf_block_playback_offloads(struct tcf_block *block, flow_setup_cb_t *cb/*驱动提供的回调函数*/,
			    void *cb_priv/*回调的私有数据*/, bool add/*是否规则新增*/, bool offload_in_use,
			    struct netlink_ext_ack *extack/*netlink应答控制信息*/)
{
	struct tcf_chain *chain, *chain_prev;
	struct tcf_proto *tp, *tp_prev;
	int err;

	lockdep_assert_held(&block->cb_lock);

	for (chain = __tcf_get_next_chain(block, NULL);/*取block上首个chain*/
	     chain;
	     chain_prev = chain,/*保存上一个chain*/
		     chain = __tcf_get_next_chain(block, chain),/*取下一个chain*/
		     tcf_chain_put(chain_prev)/*减少chain_prev的计数*/) {

		//遍历此chain上所有tp
		for (tp = __tcf_get_next_proto(chain, NULL)/*取首个tp*/; tp;
		     tp_prev = tp,/*保存上一个tp*/
			     tp = __tcf_get_next_proto(chain, tp),/*取下一个tp*/
			     tcf_proto_put(tp_prev, true, NULL)/*减少tp_prv的计数*/) {

			//调用reoffload，完成此tp的规则再下发
			if (tp->ops->reoffload) {
				err = tp->ops->reoffload(tp, add, cb, cb_priv,
							 extack);
				if (err && add)
				    /*添加时出错，执行删除*/
					goto err_playback_remove;
			} else if (add && offload_in_use) {
				err = -EOPNOTSUPP;
				NL_SET_ERR_MSG(extack, "Filter HW offload failed - classifier without re-offloading support");
				goto err_playback_remove;
			}
		}
	}

	return 0;

err_playback_remove:
	tcf_proto_put(tp, true, NULL);
	tcf_chain_put(chain);
	tcf_block_playback_offloads(block, cb, cb_priv, false, offload_in_use,
				    extack);
	return err;
}

//在block上增加新的bo
static int tcf_block_bind(struct tcf_block *block,
			  struct flow_block_offload *bo)
{
	struct flow_block_cb *block_cb, *next;
	int err, i = 0;

	lockdep_assert_held(&block->cb_lock);

	//block bind成功，block可能上已有规则，这里使block上所有chain(chain上所有tp,针对每个tp调用reoffload)
	list_for_each_entry(block_cb, &bo->cb_list, list) {
		err = tcf_block_playback_offloads(block, block_cb->cb,
						  block_cb->cb_priv, true,
						  tcf_block_offload_in_use(block),
						  bo->extack);
		if (err)
			goto err_unroll;
		if (!bo->unlocked_driver_cb)
			block->lockeddevcnt++;

		i++;
	}

	//为block增加新的bo
	list_splice(&bo->cb_list, &block->flow_block.cb_list);

	return 0;

err_unroll:
	list_for_each_entry_safe(block_cb, next, &bo->cb_list, list) {
		if (i-- > 0) {
			list_del(&block_cb->list);
			tcf_block_playback_offloads(block, block_cb->cb,
						    block_cb->cb_priv, false,
						    tcf_block_offload_in_use(block),
						    NULL);
			if (!bo->unlocked_driver_cb)
				block->lockeddevcnt--;
		}
		flow_block_cb_free(block_cb);
	}

	return err;
}

/*将此设备上已offload的规则解绑*/
static void tcf_block_unbind(struct tcf_block *block,
			     struct flow_block_offload *bo)
{
	struct flow_block_cb *block_cb, *next;

	lockdep_assert_held(&block->cb_lock);

	//遍历bo->cb_list,针对所有tp执行reoffload完成规则移除
	list_for_each_entry_safe(block_cb, next, &bo->cb_list, list) {
		tcf_block_playback_offloads(block, block_cb->cb,
					    block_cb->cb_priv, false,/*指明为规则移除*/
					    tcf_block_offload_in_use(block),
					    NULL);
		list_del(&block_cb->list);
		flow_block_cb_free(block_cb);
		if (!bo->unlocked_driver_cb)
			block->lockeddevcnt--;
	}
}

static int tcf_block_setup(struct tcf_block *block,
			   struct flow_block_offload *bo)
{
	int err;

	switch (bo->command) {
	case FLOW_BLOCK_BIND:
	    //bond情况下，需要将driver填充好的bo更新到block上
		err = tcf_block_bind(block, bo);
		break;
	case FLOW_BLOCK_UNBIND:
	    //移除block上指定的bo
		err = 0;
		tcf_block_unbind(block, bo);
		break;
	default:
		WARN_ON_ONCE(1);
		err = -EOPNOTSUPP;
	}

	return err;
}

/* Main classifier routine: scans classifier chain attached
 * to this qdisc, (optionally) tests for protocol and asks
 * specific classifiers.
 */
//tc报文分类入口(过滤器分类）
static inline int __tcf_classify(struct sk_buff *skb,
				 const struct tcf_proto *tp,
				 const struct tcf_proto *orig_tp,
				 struct tcf_result *res/*分类结果*/,
				 bool compat_mode,
				 u32 *last_executed_chain/*上次执行时的chain*/)
{
#ifdef CONFIG_NET_CLS_ACT
	const int max_reclassify_loop = 16;
	const struct tcf_proto *first_tp;
	int limit = 0;

reclassify:
#endif
	//遍历tp列表，检查哪条tp可对此报文进行分类（按协议划分）
	for (; tp; tp = rcu_dereference_bh(tp->next)) {
		//取出报文对应的protocol(三层类型）
		__be16 protocol = skb_protocol(skb, false);
		int err;

		//忽略掉protocol不匹配的tp
		if (tp->protocol != protocol &&
		    tp->protocol != htons(ETH_P_ALL))
			continue;

		//针对skb使用tp进行分类(例如flower的classify函数）
		err = tp->classify(skb, tp, res);
#ifdef CONFIG_NET_CLS_ACT
		if (unlikely(err == TC_ACT_RECLASSIFY && !compat_mode)) {
			//执行重新分类
			first_tp = orig_tp;
			*last_executed_chain = first_tp->chain->index;
			goto reset;
		} else if (unlikely(TC_ACT_EXT_CMP(err, TC_ACT_GOTO_CHAIN))) {
			//跳到指定chain并继续匹配
			first_tp = res->goto_tp;
			*last_executed_chain = err & TC_ACT_EXT_VAL_MASK;
			goto reset;
		}
#endif
		if (err >= 0)
			return err;
	}

	return TC_ACT_UNSPEC; /* signal: continue lookup */
#ifdef CONFIG_NET_CLS_ACT
reset:
	//最多仅容许 max_reclassify_loop 次重查
	if (unlikely(limit++ >= max_reclassify_loop)) {
		net_notice_ratelimited("%u: reclassify loop, rule prio %u, protocol %02x\n",
				       tp->chain->block->index,
				       tp->prio & 0xffff,
				       ntohs(tp->protocol));
		return TC_ACT_SHOT;
	}

	//自first_tp开始进行新的查找
	tp = first_tp;
	goto reclassify;
#endif
}

int tcf_classify(struct sk_buff *skb,
		 const struct tcf_block *block,
		 const struct tcf_proto *tp,
		 struct tcf_result *res, bool compat_mode)
{
#if !IS_ENABLED(CONFIG_NET_TC_SKB_EXT)
	u32 last_executed_chain = 0;

	return __tcf_classify(skb, tp, tp, res, compat_mode,
			      &last_executed_chain);
#else
	/*开启了skb扩展，则从skb扩展中获取chain信息，容许硬件执行一半后再upcall*/
	u32 last_executed_chain = tp ? tp->chain->index : 0;
	const struct tcf_proto *orig_tp = tp;
	struct tc_skb_ext *ext;
	int ret;

	if (block) {
		ext = skb_ext_find(skb, TC_SKB_EXT);

		if (ext && ext->chain) {
			struct tcf_chain *fchain;

			fchain = tcf_chain_lookup_rcu(block, ext->chain);
			if (!fchain)
				return TC_ACT_SHOT;

			/* Consume, so cloned/redirect skbs won't inherit ext */
			skb_ext_del(skb, TC_SKB_EXT);

			tp = rcu_dereference_bh(fchain->filter_chain);
			last_executed_chain = fchain->index;
		}
	}

	ret = __tcf_classify(skb, tp, orig_tp, res, compat_mode,
			     &last_executed_chain);

	if (tc_skb_ext_tc_enabled()) {
		/* If we missed on some chain */
		if (ret == TC_ACT_UNSPEC && last_executed_chain) {
			struct tc_skb_cb *cb = tc_skb_cb(skb);

	    		/*向skb中添加扩展，记录当前执行到哪个chain*/
			ext = tc_skb_ext_alloc(skb);
			if (WARN_ON_ONCE(!ext))
				return TC_ACT_SHOT;
			ext->chain = last_executed_chain;
			ext->mru = cb->mru;
			ext->post_ct = cb->post_ct;
			ext->post_ct_snat = cb->post_ct_snat;
			ext->post_ct_dnat = cb->post_ct_dnat;
			ext->zone = cb->zone;
		}
	}

	return ret;
#endif
}
EXPORT_SYMBOL(tcf_classify);

struct tcf_chain_info {
	struct tcf_proto __rcu **pprev;//链上指向某tp的前向指针
	struct tcf_proto __rcu *next;//链上指向某tp的后向指针
};

static struct tcf_proto *tcf_chain_tp_prev(struct tcf_chain *chain,
					   struct tcf_chain_info *chain_info)
{
	return tcf_chain_dereference(*chain_info->pprev, chain);
}

//向chain中插入分类器
static int tcf_chain_tp_insert(struct tcf_chain *chain,
			       struct tcf_chain_info *chain_info,
			       struct tcf_proto *tp)
{
	if (chain->flushing)
		return -EAGAIN;

	RCU_INIT_POINTER(tp->next, tcf_chain_tp_prev(chain, chain_info));
	if (*chain_info->pprev == chain->filter_chain)
		//首个tp
		//chain->filter_chain上原来为空,新需要插入tp,触发对filter_list更新，
		//从而使tcf_classficy可以遍历tp
		tcf_chain0_head_change(chain, tp);
	tcf_proto_get(tp);
	//修改*chain_info->prev指向tp,完成tp插入
	rcu_assign_pointer(*chain_info->pprev, tp);

	return 0;
}

//删除tp
static void tcf_chain_tp_remove(struct tcf_chain *chain,
				struct tcf_chain_info *chain_info,
				struct tcf_proto *tp)
{
	//取下一个tp
	struct tcf_proto *next = tcf_chain_dereference(chain_info->next, chain);

	//标记删除
	tcf_proto_mark_delete(tp);

	//如果首个tp被删除，则执行tp变更通知
	if (tp == chain->filter_chain)
		tcf_chain0_head_change(chain, next);
	//指针变更
	RCU_INIT_POINTER(*chain_info->pprev, next);
}

static struct tcf_proto *tcf_chain_tp_find(struct tcf_chain *chain,
					   struct tcf_chain_info *chain_info,
					   u32 protocol, u32 prio,
					   bool prio_allocate);

/* Try to insert new proto.
 * If proto with specified priority already exists, free new proto
 * and return existing one.
 */

static struct tcf_proto *tcf_chain_tp_insert_unique(struct tcf_chain *chain,
						    struct tcf_proto *tp_new,
						    u32 protocol, u32 prio,
						    bool rtnl_held)
{
	struct tcf_chain_info chain_info;
	struct tcf_proto *tp;
	int err = 0;

	mutex_lock(&chain->filter_chain_lock);

	if (tcf_proto_exists_destroying(chain, tp_new)) {
		mutex_unlock(&chain->filter_chain_lock);
		tcf_proto_destroy(tp_new, rtnl_held, false, NULL);
		return ERR_PTR(-EAGAIN);
	}

	/*确定挺入的位置*/
	tp = tcf_chain_tp_find(chain, &chain_info,
			       protocol, prio, false);
	if (!tp)
		//原来没有tp,则插入新的tp
		err = tcf_chain_tp_insert(chain, &chain_info, tp_new);
	mutex_unlock(&chain->filter_chain_lock);

	if (tp) {
		//原来有tp,则销毁tp_new
		tcf_proto_destroy(tp_new, rtnl_held, false, NULL);
		tp_new = tp;
	} else if (err) {
		tcf_proto_destroy(tp_new, rtnl_held, false, NULL);
		tp_new = ERR_PTR(err);
	}

	return tp_new;
}

static void tcf_chain_tp_delete_empty(struct tcf_chain *chain,
				      struct tcf_proto *tp, bool rtnl_held,
				      struct netlink_ext_ack *extack)
{
	struct tcf_chain_info chain_info;
	struct tcf_proto *tp_iter;
	struct tcf_proto **pprev;
	struct tcf_proto *next;

	mutex_lock(&chain->filter_chain_lock);

	/* Atomically find and remove tp from chain. */
	for (pprev = &chain->filter_chain;
	     (tp_iter = tcf_chain_dereference(*pprev, chain));
	     pprev = &tp_iter->next) {
		if (tp_iter == tp) {
			chain_info.pprev = pprev;
			chain_info.next = tp_iter->next;
			WARN_ON(tp_iter->deleting);
			break;
		}
	}
	/* Verify that tp still exists and no new filters were inserted
	 * concurrently.
	 * Mark tp for deletion if it is empty.
	 */
	if (!tp_iter || !tcf_proto_check_delete(tp)) {
		mutex_unlock(&chain->filter_chain_lock);
		return;
	}

	tcf_proto_signal_destroying(chain, tp);
	next = tcf_chain_dereference(chain_info.next, chain);
	if (tp == chain->filter_chain)
		tcf_chain0_head_change(chain, next);
	RCU_INIT_POINTER(*chain_info.pprev, next);
	mutex_unlock(&chain->filter_chain_lock);

	tcf_proto_put(tp, rtnl_held, extack);
}

/**/
static struct tcf_proto *tcf_chain_tp_find(struct tcf_chain *chain,
					   struct tcf_chain_info *chain_info/*出参，返回待插入的位置信息*/,
					   u32 protocol, u32 prio,
					   bool prio_allocate)
{
	struct tcf_proto **pprev;
	struct tcf_proto *tp;

	/* Check the chain for existence of proto-tcf with this priority */
	//遍历filtr_chain链，链上每一个元素为一个tp
	for (pprev = &chain->filter_chain;
	     (tp = tcf_chain_dereference(*pprev, chain));
	     pprev = &tp->next) {
		//优先级必须查等，否则直接发返回NULL
		if (tp->prio >= prio) {
			if (tp->prio == prio) {
				//如果要申请，则存在返失败，否则要求协议号必须相等
				if (prio_allocate ||
				    (tp->protocol != protocol && protocol))
					return ERR_PTR(-EINVAL);
			} else {
				tp = NULL;
			}
			break;
		}
	}

	//设置chain_info,1.使其指示待插入tp要写入的位置（此指针指向下一个元素）
	//2.保存当前tp指向的下一个元素
	chain_info->pprev = pprev;
	if (tp) {
		chain_info->next = tp->next;
		tcf_proto_get(tp);
	} else {
		chain_info->next = NULL;
	}
	return tp;
}

static int tcf_fill_node(struct net *net, struct sk_buff *skb,
			 struct tcf_proto *tp/*待dump的filter*/, struct tcf_block *block,
			 struct Qdisc *q, u32 parent, void *fh,
			 u32 portid, u32 seq, u16 flags, int event,
			 bool terse_dump, bool rtnl_held)
{
	struct tcmsg *tcm;
	struct nlmsghdr  *nlh;
	unsigned char *b = skb_tail_pointer(skb);

	/*构造nlmsghdr*/
	nlh = nlmsg_put(skb, portid, seq, event, sizeof(*tcm), flags);
	if (!nlh)
		goto out_nlmsg_trim;
	tcm = nlmsg_data(nlh);
	tcm->tcm_family = AF_UNSPEC;
	tcm->tcm__pad1 = 0;
	tcm->tcm__pad2 = 0;
	if (q) {
		tcm->tcm_ifindex = qdisc_dev(q)->ifindex;
		tcm->tcm_parent = parent;
	} else {
		tcm->tcm_ifindex = TCM_IFINDEX_MAGIC_BLOCK;
		tcm->tcm_block_index = block->index;
	}
	tcm->tcm_info = TC_H_MAKE(tp->prio, tp->protocol);
	//存入filter名称
	if (nla_put_string(skb, TCA_KIND, tp->ops->kind))
		goto nla_put_failure;

	//存入chain索引
	if (nla_put_u32(skb, TCA_CHAIN, tp->chain->index))
		goto nla_put_failure;

	if (!fh) {
		tcm->tcm_handle = 0;
	} else if (terse_dump) {
		if (tp->ops->terse_dump) {
			if (tp->ops->terse_dump(net, tp, fh, skb, tcm,
						rtnl_held) < 0)
				goto nla_put_failure;
		} else {
			goto cls_op_not_supp;
		}
	} else {
		//执行filter的dump输出，并进行netlink封装
		if (tp->ops->dump &&
		    tp->ops->dump(net, tp, fh, skb, tcm, rtnl_held) < 0)
			goto nla_put_failure;
	}
	nlh->nlmsg_len = skb_tail_pointer(skb) - b;
	return skb->len;

out_nlmsg_trim:
nla_put_failure:
cls_op_not_supp:
	nlmsg_trim(skb, b);
	return -1;
}

static int tfilter_notify(struct net *net, struct sk_buff *oskb,
			  struct nlmsghdr *n, struct tcf_proto *tp,
			  struct tcf_block *block, struct Qdisc *q,
			  u32 parent, void *fh, int event, bool unicast/*是否单播发送*/,
			  bool rtnl_held)
{
	struct sk_buff *skb;
	u32 portid = oskb ? NETLINK_CB(oskb).portid : 0;
	int err = 0;

	/*申请skb*/
	skb = alloc_skb(NLMSG_GOODSIZE, GFP_KERNEL);
	if (!skb)
		return -ENOBUFS;

	//填充tp信息
	if (tcf_fill_node(net, skb, tp, block, q, parent, fh, portid,
			  n->nlmsg_seq, n->nlmsg_flags, event,
			  false, rtnl_held) <= 0) {
		kfree_skb(skb);
		return -EINVAL;
	}

	if (unicast)
	    	/*单播完成报文发送*/
		err = rtnl_unicast(skb, net, portid);
	else
		err = rtnetlink_send(skb, net, portid, RTNLGRP_TC,
				     n->nlmsg_flags & NLM_F_ECHO);
	return err;
}

static int tfilter_del_notify(struct net *net, struct sk_buff *oskb,
			      struct nlmsghdr *n, struct tcf_proto *tp,
			      struct tcf_block *block, struct Qdisc *q,
			      u32 parent, void *fh, bool unicast, bool *last,
			      bool rtnl_held, struct netlink_ext_ack *extack)
{
	struct sk_buff *skb;
	u32 portid = oskb ? NETLINK_CB(oskb).portid : 0;
	int err;

	skb = alloc_skb(NLMSG_GOODSIZE, GFP_KERNEL);
	if (!skb)
		return -ENOBUFS;

	if (tcf_fill_node(net, skb, tp, block, q, parent, fh, portid,
			  n->nlmsg_seq, n->nlmsg_flags, RTM_DELTFILTER,
			  false, rtnl_held) <= 0) {
		NL_SET_ERR_MSG(extack, "Failed to build del event notification");
		kfree_skb(skb);
		return -EINVAL;
	}

	err = tp->ops->delete(tp, fh, last, rtnl_held, extack);
	if (err) {
		kfree_skb(skb);
		return err;
	}

	if (unicast)
		err = rtnl_unicast(skb, net, portid);
	else
		err = rtnetlink_send(skb, net, portid, RTNLGRP_TC,
				     n->nlmsg_flags & NLM_F_ECHO);
	if (err < 0)
		NL_SET_ERR_MSG(extack, "Failed to send filter delete notification");

	return err;
}

static void tfilter_notify_chain(struct net *net, struct sk_buff *oskb,
				 struct tcf_block *block, struct Qdisc *q,
				 u32 parent, struct nlmsghdr *n,
				 struct tcf_chain *chain, int event)
{
	struct tcf_proto *tp;

	/*遍历chain上所有tcf_proto,触发event事件通知*/
	for (tp = tcf_get_next_proto(chain, NULL);
	     tp; tp = tcf_get_next_proto(chain, tp))
		tfilter_notify(net, oskb, n, tp, block,
			       q, parent, NULL, event, false, true);
}

static void tfilter_put(struct tcf_proto *tp, void *fh)
{
	if (tp->ops->put && fh)
		tp->ops->put(tp, fh);
}

//netlink收到tc新加filter的命令后，此函数将被调用
static int tc_new_tfilter(struct sk_buff *skb, struct nlmsghdr *n/*netlink消息头*/,
			  struct netlink_ext_ack *extack/*出参，ack时使用*/)
{
	struct net *net = sock_net(skb->sk);
	struct nlattr *tca[TCA_MAX + 1];
	char name[IFNAMSIZ];
	struct tcmsg *t;
	u32 protocol;
	u32 prio;
	bool prio_allocate/*prio是否自动申请的*/;
	u32 parent;
	u32 chain_index;
	struct Qdisc *q;
	struct tcf_chain_info chain_info;
	struct tcf_chain *chain;
	struct tcf_block *block;
	struct tcf_proto *tp;
	unsigned long cl;
	void *fh;
	int err;
	int tp_created;
	/*标记是否已执行加锁：rtnl_lock*/
	bool rtnl_held = false;
	u32 flags;

replay:
	tp_created = 0;

	//消息解析及校验
	err = nlmsg_parse_deprecated(n, sizeof(*t)/*消息头部大小*/, tca/*按属性指向属性数组*/, TCA_MAX,
				     rtm_tca_policy, extack);
	if (err < 0)
		return err;

	t = nlmsg_data(n);

	//提取filter对应报文类型
	protocol = TC_H_MIN(t->tcm_info);
	//filter对应的优先级
	prio = TC_H_MAJ(t->tcm_info);
	/*默认优先级不申请*/
	prio_allocate = false;
	parent = t->tcm_parent;
	tp = NULL;
	cl = 0;
	block = NULL;
	q = NULL;
	chain = NULL;
	flags = 0;

	//如果未指定prio,有CREATE标记，则需要申请优先级，这里先使用一个临时值
	if (prio == 0) {
		/* If no priority is provided by the user,
		 * we allocate one.
		 */
		if (n->nlmsg_flags & NLM_F_CREATE) {
			prio = TC_H_MAKE(0x80000000U, 0U);
			prio_allocate = true;
		} else {
			NL_SET_ERR_MSG(extack, "Invalid filter command with priority of zero");
			return -ENOENT;
		}
	}

	/*查找qdisc,注：这里要求此qdisc支持class分类，且支持block*/
	/* Find head of filter chain. */

	err = __tcf_qdisc_find(net, &q, &parent, t->tcm_ifindex, false, extack);
	if (err)
		return err;

	/*kind名称长度检查，并设置到name*/
	if (tcf_proto_check_kind(tca[TCA_KIND], name)) {
		NL_SET_ERR_MSG(extack, "Specified TC filter name too long");
		err = -EINVAL;
		goto errout;
	}

	/* Take rtnl mutex if rtnl_held was set to true on previous iteration,
	 * block is shared (no qdisc found), qdisc is not unlocked, classifier
	 * type is not specified, classifier is not unlocked.
	 */
	if (rtnl_held ||
	    (q && !(q->ops->cl_ops->flags & QDISC_CLASS_OPS_DOIT_UNLOCKED)) ||
	    !tcf_proto_is_unlocked(name)) {
	    /*ops需要进行加锁，执行加锁*/
		rtnl_held = true;
		rtnl_lock();
	}

	//通过qdisc查找cl
	err = __tcf_qdisc_cl_find(q, parent, &cl, t->tcm_ifindex, extack);
	if (err)
		goto errout;

	//通过q,cl,查找block（支持share block,非share block获取）
	block = __tcf_block_find(net, q, cl, t->tcm_ifindex, t->tcm_block_index,
				 extack);
	if (IS_ERR(block)) {
		err = PTR_ERR(block);
		goto errout;
	}
	block->classid = parent;

	//取配置的chain索引
	chain_index = tca[TCA_CHAIN] ? nla_get_u32(tca[TCA_CHAIN]) : 0;
	if (chain_index > TC_ACT_EXT_VAL_MASK) {
		NL_SET_ERR_MSG(extack, "Specified chain index exceeds upper limit");
		err = -EINVAL;
		goto errout;
	}

	//创建或获取指定index的chain
	chain = tcf_chain_get(block, chain_index, true);
	if (!chain) {
		NL_SET_ERR_MSG(extack, "Cannot create specified filter chain");
		err = -ENOMEM;
		goto errout;
	}

	//在chain上按prio,protocol查找指定的tc filter protocol分类器
	mutex_lock(&chain->filter_chain_lock);
	tp = tcf_chain_tp_find(chain, &chain_info, protocol,
			       prio, prio_allocate);
	if (IS_ERR(tp)) {
		//查找中出现错误（有冲突）
		NL_SET_ERR_MSG(extack, "Filter with specified priority/protocol not found");
		err = PTR_ERR(tp);
		goto errout_locked;
	}

	if (tp == NULL) {
		//未找到对应的tc filter protocol分类器，创建它
		struct tcf_proto *tp_new = NULL;

		if (chain->flushing) {
			err = -EAGAIN;
			goto errout_locked;
		}

		/* Proto-tcf does not exist, create new one */

		if (tca[TCA_KIND] == NULL || !protocol) {
			NL_SET_ERR_MSG(extack, "Filter kind and protocol must be specified");
			err = -EINVAL;
			goto errout_locked;
		}

		if (!(n->nlmsg_flags & NLM_F_CREATE)) {
			NL_SET_ERR_MSG(extack, "Need both RTM_NEWTFILTER and NLM_F_CREATE to create a new filter");
			err = -ENOENT;
			goto errout_locked;
		}

		/*自动申请比较小的优先级*/
		if (prio_allocate)
			prio = tcf_auto_prio(tcf_chain_tp_prev(chain,
							       &chain_info));

		mutex_unlock(&chain->filter_chain_lock);
		/*按参数创建tcf_proto*/
		tp_new = tcf_proto_create(name, protocol, prio, chain,
					  rtnl_held, extack);
		if (IS_ERR(tp_new)) {
			err = PTR_ERR(tp_new);
			goto errout_tp;
		}

		tp_created = 1;
		//将tp_new加入到chain中
		tp = tcf_chain_tp_insert_unique(chain, tp_new, protocol, prio,
						rtnl_held);
		if (IS_ERR(tp)) {
			err = PTR_ERR(tp);
			goto errout_tp;
		}
	} else {
		mutex_unlock(&chain->filter_chain_lock);
	}

	//kind必须与tp->ops的kind一致
	if (tca[TCA_KIND] && nla_strcmp(tca[TCA_KIND], tp->ops->kind)) {
		NL_SET_ERR_MSG(extack, "Specified filter kind does not match existing one");
		err = -EINVAL;
		goto errout;
	}

	//在tp中通过t->tcm_handle查找指定tfilter
	fh = tp->ops->get(tp, t->tcm_handle);

	if (!fh) {
		//没有找到对应的规则，但没有create标记，告错
		if (!(n->nlmsg_flags & NLM_F_CREATE)) {
			NL_SET_ERR_MSG(extack, "Need both RTM_NEWTFILTER and NLM_F_CREATE to create a new filter");
			err = -ENOENT;
			goto errout;
		}
	} else if (n->nlmsg_flags & NLM_F_EXCL) {
		//找到了相应的规则，有excl标记，报错，规则已存在
		tfilter_put(tp, fh);
		NL_SET_ERR_MSG(extack, "Filter already exists");
		err = -EEXIST;
		goto errout;
	}

	//chain如果有模块ops,则必须要与创建的是同一类型
	if (chain->tmplt_ops && chain->tmplt_ops != tp->ops) {
		tfilter_put(tp, fh);
		NL_SET_ERR_MSG(extack, "Chain template is set to a different filter kind");
		err = -EINVAL;
		goto errout;
	}

	if (!(n->nlmsg_flags & NLM_F_CREATE))
		flags |= TCA_ACT_FLAGS_REPLACE;
	if (!rtnl_held)
		flags |= TCA_ACT_FLAGS_NO_RTNL;

	//新增规则或者改变规则(例如flower对应的cls_fl_ops）
	err = tp->ops->change(net, skb, tp, cl, t->tcm_handle, tca, &fh/*入参旧规则，出参新规则*/,
			      flags, extack);
	if (err == 0) {
	    /*执行成功，知会newtfilter规则新建/变更*/
		tfilter_notify(net, skb, n, tp, block, q, parent, fh,
			       RTM_NEWTFILTER, false/*组播通知*/, rtnl_held);
		tfilter_put(tp, fh);
		/* q pointer is NULL for shared blocks */
		if (q)
			q->flags &= ~TCQ_F_CAN_BYPASS;
	}

errout:
	if (err && tp_created)
		tcf_chain_tp_delete_empty(chain, tp, rtnl_held, NULL);
errout_tp:
	if (chain) {
		if (tp && !IS_ERR(tp))
			tcf_proto_put(tp, rtnl_held, NULL);
		if (!tp_created)
			tcf_chain_put(chain);
	}
	tcf_block_release(q, block, rtnl_held);

	if (rtnl_held)
		rtnl_unlock();

	if (err == -EAGAIN) {
		/* Take rtnl lock in case EAGAIN is caused by concurrent flush
		 * of target chain.
		 */
		rtnl_held = true;
		/* Replay the request. */
		goto replay;
	}
	return err;

errout_locked:
	mutex_unlock(&chain->filter_chain_lock);
	goto errout;
}

//filter删除实现
static int tc_del_tfilter(struct sk_buff *skb, struct nlmsghdr *n,
			  struct netlink_ext_ack *extack)
{
	struct net *net = sock_net(skb->sk);
	struct nlattr *tca[TCA_MAX + 1];
	char name[IFNAMSIZ];
	struct tcmsg *t;
	u32 protocol;
	u32 prio;
	u32 parent;
	u32 chain_index;
	struct Qdisc *q = NULL;
	struct tcf_chain_info chain_info;
	struct tcf_chain *chain = NULL;
	struct tcf_block *block = NULL;
	struct tcf_proto *tp = NULL;
	unsigned long cl = 0;
	void *fh = NULL;
	int err;
	bool rtnl_held = false;

	err = nlmsg_parse_deprecated(n, sizeof(*t), tca, TCA_MAX,
				     rtm_tca_policy, extack);
	if (err < 0)
		return err;

	t = nlmsg_data(n);
	protocol = TC_H_MIN(t->tcm_info);
	prio = TC_H_MAJ(t->tcm_info);
	parent = t->tcm_parent;

	if (prio == 0 && (protocol || t->tcm_handle || tca[TCA_KIND])) {
		NL_SET_ERR_MSG(extack, "Cannot flush filters with protocol, handle or kind set");
		return -ENOENT;
	}

	/* Find head of filter chain. */

	err = __tcf_qdisc_find(net, &q, &parent, t->tcm_ifindex, false, extack);
	if (err)
		return err;

	if (tcf_proto_check_kind(tca[TCA_KIND], name)) {
		NL_SET_ERR_MSG(extack, "Specified TC filter name too long");
		err = -EINVAL;
		goto errout;
	}
	/* Take rtnl mutex if flushing whole chain, block is shared (no qdisc
	 * found), qdisc is not unlocked, classifier type is not specified,
	 * classifier is not unlocked.
	 */
	if (!prio ||
	    (q && !(q->ops->cl_ops->flags & QDISC_CLASS_OPS_DOIT_UNLOCKED)) ||
	    !tcf_proto_is_unlocked(name)) {
		rtnl_held = true;
		rtnl_lock();
	}

	err = __tcf_qdisc_cl_find(q, parent, &cl, t->tcm_ifindex, extack);
	if (err)
		goto errout;

	block = __tcf_block_find(net, q, cl, t->tcm_ifindex, t->tcm_block_index,
				 extack);
	if (IS_ERR(block)) {
		err = PTR_ERR(block);
		goto errout;
	}

	chain_index = tca[TCA_CHAIN] ? nla_get_u32(tca[TCA_CHAIN]) : 0;
	if (chain_index > TC_ACT_EXT_VAL_MASK) {
		NL_SET_ERR_MSG(extack, "Specified chain index exceeds upper limit");
		err = -EINVAL;
		goto errout;
	}
	chain = tcf_chain_get(block, chain_index, false);
	if (!chain) {
		/* User requested flush on non-existent chain. Nothing to do,
		 * so just return success.
		 */
		if (prio == 0) {
			err = 0;
			goto errout;
		}
		NL_SET_ERR_MSG(extack, "Cannot find specified filter chain");
		err = -ENOENT;
		goto errout;
	}

	if (prio == 0) {
		tfilter_notify_chain(net, skb, block, q, parent, n,
				     chain, RTM_DELTFILTER);
		tcf_chain_flush(chain, rtnl_held);
		err = 0;
		goto errout;
	}

	mutex_lock(&chain->filter_chain_lock);
	tp = tcf_chain_tp_find(chain, &chain_info, protocol,
			       prio, false);
	if (!tp || IS_ERR(tp)) {
		NL_SET_ERR_MSG(extack, "Filter with specified priority/protocol not found");
		err = tp ? PTR_ERR(tp) : -ENOENT;
		goto errout_locked;
	} else if (tca[TCA_KIND] && nla_strcmp(tca[TCA_KIND], tp->ops->kind)) {
		NL_SET_ERR_MSG(extack, "Specified filter kind does not match existing one");
		err = -EINVAL;
		goto errout_locked;
	} else if (t->tcm_handle == 0) {
		tcf_proto_signal_destroying(chain, tp);
		tcf_chain_tp_remove(chain, &chain_info, tp);
		mutex_unlock(&chain->filter_chain_lock);

		tcf_proto_put(tp, rtnl_held, NULL);
		tfilter_notify(net, skb, n, tp, block, q, parent, fh,
			       RTM_DELTFILTER, false, rtnl_held);
		err = 0;
		goto errout;
	}
	mutex_unlock(&chain->filter_chain_lock);

	fh = tp->ops->get(tp, t->tcm_handle);

	if (!fh) {
		NL_SET_ERR_MSG(extack, "Specified filter handle not found");
		err = -ENOENT;
	} else {
		bool last;

		err = tfilter_del_notify(net, skb, n, tp, block,
					 q, parent, fh, false, &last,
					 rtnl_held, extack);

		if (err)
			goto errout;
		if (last)
			tcf_chain_tp_delete_empty(chain, tp, rtnl_held, extack);
	}

errout:
	if (chain) {
		if (tp && !IS_ERR(tp))
			tcf_proto_put(tp, rtnl_held, NULL);
		tcf_chain_put(chain);
	}
	tcf_block_release(q, block, rtnl_held);

	if (rtnl_held)
		rtnl_unlock();

	return err;

errout_locked:
	mutex_unlock(&chain->filter_chain_lock);
	goto errout;
}

//kernel提供对外filter获取接口
static int tc_get_tfilter(struct sk_buff *skb, struct nlmsghdr *n,
			  struct netlink_ext_ack *extack)
{
	struct net *net = sock_net(skb->sk);
	struct nlattr *tca[TCA_MAX + 1];
	char name[IFNAMSIZ];
	struct tcmsg *t;
	u32 protocol;
	u32 prio;
	u32 parent;
	u32 chain_index;
	struct Qdisc *q = NULL;
	struct tcf_chain_info chain_info;
	struct tcf_chain *chain = NULL;
	struct tcf_block *block = NULL;
	struct tcf_proto *tp = NULL;
	unsigned long cl = 0;
	void *fh = NULL;
	int err;
	bool rtnl_held = false;

	err = nlmsg_parse_deprecated(n, sizeof(*t), tca, TCA_MAX,
				     rtm_tca_policy, extack);
	if (err < 0)
		return err;

	t = nlmsg_data(n);
	protocol = TC_H_MIN(t->tcm_info);
	prio = TC_H_MAJ(t->tcm_info);
	parent = t->tcm_parent;

	if (prio == 0) {
		NL_SET_ERR_MSG(extack, "Invalid filter command with priority of zero");
		return -ENOENT;
	}

	/* Find head of filter chain. */

	err = __tcf_qdisc_find(net, &q, &parent, t->tcm_ifindex, false, extack);
	if (err)
		return err;

	if (tcf_proto_check_kind(tca[TCA_KIND], name)) {
		NL_SET_ERR_MSG(extack, "Specified TC filter name too long");
		err = -EINVAL;
		goto errout;
	}
	/* Take rtnl mutex if block is shared (no qdisc found), qdisc is not
	 * unlocked, classifier type is not specified, classifier is not
	 * unlocked.
	 */
	if ((q && !(q->ops->cl_ops->flags & QDISC_CLASS_OPS_DOIT_UNLOCKED)) ||
	    !tcf_proto_is_unlocked(name)) {
		rtnl_held = true;
		rtnl_lock();
	}

	err = __tcf_qdisc_cl_find(q, parent, &cl, t->tcm_ifindex, extack);
	if (err)
		goto errout;

	block = __tcf_block_find(net, q, cl, t->tcm_ifindex, t->tcm_block_index,
				 extack);
	if (IS_ERR(block)) {
		err = PTR_ERR(block);
		goto errout;
	}

	chain_index = tca[TCA_CHAIN] ? nla_get_u32(tca[TCA_CHAIN]) : 0;
	if (chain_index > TC_ACT_EXT_VAL_MASK) {
		NL_SET_ERR_MSG(extack, "Specified chain index exceeds upper limit");
		err = -EINVAL;
		goto errout;
	}
	chain = tcf_chain_get(block, chain_index, false);
	if (!chain) {
		NL_SET_ERR_MSG(extack, "Cannot find specified filter chain");
		err = -EINVAL;
		goto errout;
	}

	mutex_lock(&chain->filter_chain_lock);
	tp = tcf_chain_tp_find(chain, &chain_info, protocol,
			       prio, false);
	mutex_unlock(&chain->filter_chain_lock);
	if (!tp || IS_ERR(tp)) {
		NL_SET_ERR_MSG(extack, "Filter with specified priority/protocol not found");
		err = tp ? PTR_ERR(tp) : -ENOENT;
		goto errout;
	} else if (tca[TCA_KIND] && nla_strcmp(tca[TCA_KIND], tp->ops->kind)) {
		NL_SET_ERR_MSG(extack, "Specified filter kind does not match existing one");
		err = -EINVAL;
		goto errout;
	}

	fh = tp->ops->get(tp, t->tcm_handle);

	if (!fh) {
		NL_SET_ERR_MSG(extack, "Specified filter handle not found");
		err = -ENOENT;
	} else {
		err = tfilter_notify(net, skb, n, tp, block, q, parent,
				     fh, RTM_NEWTFILTER, true, rtnl_held);
		if (err < 0)
			NL_SET_ERR_MSG(extack, "Failed to send filter notify message");
	}

	tfilter_put(tp, fh);
errout:
	if (chain) {
		if (tp && !IS_ERR(tp))
			tcf_proto_put(tp, rtnl_held, NULL);
		tcf_chain_put(chain);
	}
	tcf_block_release(q, block, rtnl_held);

	if (rtnl_held)
		rtnl_unlock();

	return err;
}

struct tcf_dump_args {
	struct tcf_walker w;
	struct sk_buff *skb;/*dump要填充的skb*/
	struct netlink_callback *cb;
	struct tcf_block *block;/*当前dump的block*/
	struct Qdisc *q;/*当前dump对应的qdisc*/
	u32 parent;
	bool terse_dump;/*是否使能精简dump*/
};

//完成tp dump
static int tcf_node_dump(struct tcf_proto *tp, void *n, struct tcf_walker *arg)
{
	struct tcf_dump_args *a = (void *)arg;
	struct net *net = sock_net(a->skb->sk);

	//调用tc->dump将tp dump到a->skb中
	return tcf_fill_node(net, a->skb, tp, a->block, a->q, a->parent,
			     n, NETLINK_CB(a->cb->skb).portid,
			     a->cb->nlh->nlmsg_seq, NLM_F_MULTI,
			     RTM_NEWTFILTER, a->terse_dump, true);
}

//chain上所有的tp dump
static bool tcf_chain_dump(struct tcf_chain *chain, struct Qdisc *q, u32 parent,
			   struct sk_buff *skb, struct netlink_callback *cb/*netlink回调上下文*/,
			   long index_start, long *p_index/*入出参，tp起始索引*/, bool terse/*是否采用简短模式dump*/)
{
	struct net *net = sock_net(skb->sk);
	struct tcf_block *block = chain->block;
	struct tcmsg *tcm = nlmsg_data(cb->nlh);
	struct tcf_proto *tp, *tp_prev;
	struct tcf_dump_args arg;

	//遍历chain上的filter,针对filter进行dump
	for (tp = __tcf_get_next_proto(chain, NULL);
	     tp;
	     tp_prev = tp,
		     tp = __tcf_get_next_proto(chain, tp),
		     tcf_proto_put(tp_prev, true, NULL),
		     (*p_index)++) {
	    /*未达到dump起始位置，不处理*/
		if (*p_index < index_start)
			continue;
		if (TC_H_MAJ(tcm->tcm_info) &&
		    TC_H_MAJ(tcm->tcm_info) != tp->prio)
			continue;
		if (TC_H_MIN(tcm->tcm_info) &&
		    TC_H_MIN(tcm->tcm_info) != tp->protocol)
			continue;
		/*找到首个需要dump的位置，将cb->args[1]置为0*/
		if (*p_index > index_start)
			memset(&cb->args[1], 0,
			       sizeof(cb->args) - sizeof(cb->args[0]));
		if (cb->args[1] == 0) {
			if (tcf_fill_node(net, skb, tp, block, q, parent, NULL,
					  NETLINK_CB(cb->skb).portid,
					  cb->nlh->nlmsg_seq, NLM_F_MULTI,
					  RTM_NEWTFILTER, false, true) <= 0)
				goto errout;
			cb->args[1] = 1;
		}
		/*无walk回调，忽略*/
		if (!tp->ops->walk)
			continue;

		/*指定回调为tc filter填充函数*/
		arg.w.fn = tcf_node_dump;
		arg.skb = skb;
		arg.cb = cb;
		arg.block = block;
		arg.q = q;
		arg.parent = parent;
		arg.w.stop = 0;
		arg.w.skip = cb->args[1] - 1;
		arg.w.count = 0;
		arg.w.cookie = cb->args[2];
		arg.terse_dump = terse;
		tp->ops->walk(tp, &arg.w, true);
		cb->args[2] = arg.w.cookie;
		/*记录下一次dump对应的id号*/
		cb->args[1] = arg.w.count + 1;
		if (arg.w.stop)
			goto errout;
	}
	return true;

errout:
	tcf_proto_put(tp, true, NULL);
	return false;
}

static const struct nla_policy tcf_tfilter_dump_policy[TCA_MAX + 1] = {
	[TCA_DUMP_FLAGS] = NLA_POLICY_BITFIELD32(TCA_DUMP_FLAGS_TERSE),
};

/* called with RTNL */
//tc提供的filter dump对外接口
static int tc_dump_tfilter(struct sk_buff *skb/*待填充的skb*/, struct netlink_callback *cb)
{
	struct tcf_chain *chain, *chain_prev;
	struct net *net = sock_net(skb->sk);
	struct nlattr *tca[TCA_MAX + 1];
	struct Qdisc *q = NULL;
	struct tcf_block *block;
	struct tcmsg *tcm = nlmsg_data(cb->nlh);
	/*简短模式*/
	bool terse_dump = false;
	long index_start;
	long index;
	u32 parent;
	int err;

	if (nlmsg_len(cb->nlh) < sizeof(*tcm))
		return skb->len;

	err = nlmsg_parse_deprecated(cb->nlh, sizeof(*tcm), tca, TCA_MAX,
				     tcf_tfilter_dump_policy, cb->extack);
	if (err)
		return err;

	/*检查是否采用简短模式进行dump*/
	if (tca[TCA_DUMP_FLAGS]) {
		struct nla_bitfield32 flags =
			nla_get_bitfield32(tca[TCA_DUMP_FLAGS]);

		terse_dump = flags.value & TCA_DUMP_FLAGS_TERSE;
	}

	if (tcm->tcm_ifindex == TCM_IFINDEX_MAGIC_BLOCK) {
		block = tcf_block_refcnt_get(net, tcm->tcm_block_index);
		if (!block)
			goto out;
		/* If we work with block index, q is NULL and parent value
		 * will never be used in the following code. The check
		 * in tcf_fill_node prevents it. However, compiler does not
		 * see that far, so set parent to zero to silence the warning
		 * about parent being uninitialized.
		 */
		parent = 0;
	} else {
		const struct Qdisc_class_ops *cops;
		struct net_device *dev;
		unsigned long cl = 0;

		//由ifindex取得对应的netdev
		dev = __dev_get_by_index(net, tcm->tcm_ifindex);
		if (!dev)
			return skb->len;

		parent = tcm->tcm_parent;
		if (!parent)
			q = rtnl_dereference(dev->qdisc);
		else
			q = qdisc_lookup(dev, TC_H_MAJ(tcm->tcm_parent));
		if (!q)
			goto out;
		cops = q->ops->cl_ops;
		if (!cops)
			goto out;
		if (!cops->tcf_block)
			goto out;
		/*获得class分类*/
		if (TC_H_MIN(tcm->tcm_parent)) {
			cl = cops->find(q, tcm->tcm_parent);
			if (cl == 0)
				goto out;
		}
		/*获得class分类对应的block*/
		block = cops->tcf_block(q, cl, NULL);
		if (!block)
			goto out;
		parent = block->classid;
		if (tcf_block_shared(block))
			q = NULL;
	}

	//记录起始位置
	index_start = cb->args[0];
	index = 0;

	/*遍历block上的chain，针对chain进行dump*/
	for (chain = __tcf_get_next_chain(block, NULL);
	     chain;
	     chain_prev = chain,
		     chain = __tcf_get_next_chain(block, chain),
		     tcf_chain_put(chain_prev)) {
		if (tca[TCA_CHAIN] &&
		    nla_get_u32(tca[TCA_CHAIN]) != chain->index)
			continue;
		if (!tcf_chain_dump(chain, q, parent, skb, cb,
				    index_start, &index, terse_dump)) {
			tcf_chain_put(chain);
			err = -EMSGSIZE;
			break;
		}
	}

	if (tcm->tcm_ifindex == TCM_IFINDEX_MAGIC_BLOCK)
		tcf_block_refcnt_put(block, true);
	/*记录下次tp index*/
	cb->args[0] = index;

out:
	/* If we did no progress, the error (EMSGSIZE) is real */
	if (skb->len == 0 && err)
		return err;
	/*返回dump长度*/
	return skb->len;
}

static int tc_chain_fill_node(const struct tcf_proto_ops *tmplt_ops,
			      void *tmplt_priv, u32 chain_index,
			      struct net *net, struct sk_buff *skb,
			      struct tcf_block *block,
			      u32 portid, u32 seq, u16 flags, int event)
{
	unsigned char *b = skb_tail_pointer(skb);
	const struct tcf_proto_ops *ops;
	struct nlmsghdr *nlh;
	struct tcmsg *tcm;
	void *priv;

	ops = tmplt_ops;
	priv = tmplt_priv;

	nlh = nlmsg_put(skb, portid, seq, event, sizeof(*tcm), flags);
	if (!nlh)
		goto out_nlmsg_trim;
	tcm = nlmsg_data(nlh);
	tcm->tcm_family = AF_UNSPEC;
	tcm->tcm__pad1 = 0;
	tcm->tcm__pad2 = 0;
	tcm->tcm_handle = 0;
	if (block->q) {
		tcm->tcm_ifindex = qdisc_dev(block->q)->ifindex;
		tcm->tcm_parent = block->q->handle;
	} else {
		tcm->tcm_ifindex = TCM_IFINDEX_MAGIC_BLOCK;
		tcm->tcm_block_index = block->index;
	}

	if (nla_put_u32(skb, TCA_CHAIN, chain_index))
		goto nla_put_failure;

	if (ops) {
		if (nla_put_string(skb, TCA_KIND, ops->kind))
			goto nla_put_failure;
		if (ops->tmplt_dump(skb, net, priv) < 0)
			goto nla_put_failure;
	}

	nlh->nlmsg_len = skb_tail_pointer(skb) - b;
	return skb->len;

out_nlmsg_trim:
nla_put_failure:
	nlmsg_trim(skb, b);
	return -EMSGSIZE;
}

static int tc_chain_notify(struct tcf_chain *chain, struct sk_buff *oskb,
			   u32 seq, u16 flags, int event, bool unicast)
{
	u32 portid = oskb ? NETLINK_CB(oskb).portid : 0;
	struct tcf_block *block = chain->block;
	struct net *net = block->net;
	struct sk_buff *skb;
	int err = 0;

	skb = alloc_skb(NLMSG_GOODSIZE, GFP_KERNEL);
	if (!skb)
		return -ENOBUFS;

	if (tc_chain_fill_node(chain->tmplt_ops, chain->tmplt_priv,
			       chain->index, net, skb, block, portid,
			       seq, flags, event) <= 0) {
		kfree_skb(skb);
		return -EINVAL;
	}

	if (unicast)
		err = rtnl_unicast(skb, net, portid);
	else
		err = rtnetlink_send(skb, net, portid, RTNLGRP_TC,
				     flags & NLM_F_ECHO);

	return err;
}

static int tc_chain_notify_delete(const struct tcf_proto_ops *tmplt_ops,
				  void *tmplt_priv, u32 chain_index,
				  struct tcf_block *block, struct sk_buff *oskb,
				  u32 seq, u16 flags, bool unicast)
{
	u32 portid = oskb ? NETLINK_CB(oskb).portid : 0;
	struct net *net = block->net;
	struct sk_buff *skb;

	skb = alloc_skb(NLMSG_GOODSIZE, GFP_KERNEL);
	if (!skb)
		return -ENOBUFS;

	if (tc_chain_fill_node(tmplt_ops, tmplt_priv, chain_index, net, skb,
			       block, portid, seq, flags, RTM_DELCHAIN) <= 0) {
		kfree_skb(skb);
		return -EINVAL;
	}

	if (unicast)
		return rtnl_unicast(skb, net, portid);

	return rtnetlink_send(skb, net, portid, RTNLGRP_TC, flags & NLM_F_ECHO);
}

/*创建sepecify template chain*/
static int tc_chain_tmplt_add(struct tcf_chain *chain, struct net *net,
			      struct nlattr **tca,
			      struct netlink_ext_ack *extack)
{
	const struct tcf_proto_ops *ops;
	char name[IFNAMSIZ];
	void *tmplt_priv;

	/* If kind is not set, user did not specify template. */
	if (!tca[TCA_KIND])
	    /*未设置kind,返回*/
		return 0;

	if (tcf_proto_check_kind(tca[TCA_KIND], name)) {
	    /*传入的名称过长*/
		NL_SET_ERR_MSG(extack, "Specified TC chain template name too long");
		return -EINVAL;
	}

	/*按名称查找ops*/
	ops = tcf_proto_lookup_ops(name, true, extack);
	if (IS_ERR(ops))
		return PTR_ERR(ops);

	/*必须要提供以下三个回调*/
	if (!ops->tmplt_create || !ops->tmplt_destroy || !ops->tmplt_dump) {
		NL_SET_ERR_MSG(extack, "Chain templates are not supported with specified classifier");
		return -EOPNOTSUPP;
	}

	/*构造chain的私有数据*/
	tmplt_priv = ops->tmplt_create(net, chain, tca, extack);
	if (IS_ERR(tmplt_priv)) {
		module_put(ops->owner);
		return PTR_ERR(tmplt_priv);
	}
	chain->tmplt_ops = ops;
	chain->tmplt_priv = tmplt_priv;
	return 0;
}

static void tc_chain_tmplt_del(const struct tcf_proto_ops *tmplt_ops,
			       void *tmplt_priv)
{
	/* If template ops are set, no work to do for us. */
	if (!tmplt_ops)
		return;

	tmplt_ops->tmplt_destroy(tmplt_priv);
	module_put(tmplt_ops->owner);
}

/* Add/delete/get a chain */

//添加新的chain
static int tc_ctl_chain(struct sk_buff *skb, struct nlmsghdr *n,
			struct netlink_ext_ack *extack)
{
	struct net *net = sock_net(skb->sk);
	struct nlattr *tca[TCA_MAX + 1];
	struct tcmsg *t;
	u32 parent;
	u32 chain_index;
	struct Qdisc *q;
	struct tcf_chain *chain;
	struct tcf_block *block;
	unsigned long cl;
	int err;

replay:
	q = NULL;
	err = nlmsg_parse_deprecated(n, sizeof(*t), tca, TCA_MAX,
				     rtm_tca_policy, extack);
	if (err < 0)
		return err;

	t = nlmsg_data(n);
	parent = t->tcm_parent;
	cl = 0;

	//先确认chain所属的block
	block = tcf_block_find(net, &q, &parent, &cl,
			       t->tcm_ifindex, t->tcm_block_index, extack);
	if (IS_ERR(block))
		return PTR_ERR(block);

	//取出chain_index
	chain_index = tca[TCA_CHAIN] ? nla_get_u32(tca[TCA_CHAIN]) : 0;
	if (chain_index > TC_ACT_EXT_VAL_MASK) {
		NL_SET_ERR_MSG(extack, "Specified chain index exceeds upper limit");
		err = -EINVAL;
		goto errout_block;
	}

	mutex_lock(&block->lock);
	//在block上查询chain_index对应的chain
	chain = tcf_chain_lookup(block, chain_index);
	if (n->nlmsg_type == RTM_NEWCHAIN) {
		//当前操作新建chain时，如果chain不为空，则创建
		if (chain) {
			if (tcf_chain_held_by_acts_only(chain)) {
				/* The chain exists only because there is
				 * some action referencing it.
				 */
				tcf_chain_hold(chain);
			} else {
				NL_SET_ERR_MSG(extack, "Filter chain already exists");
				err = -EEXIST;
				goto errout_block_locked;
			}
		} else {
			if (!(n->nlmsg_flags & NLM_F_CREATE)) {
				NL_SET_ERR_MSG(extack, "Need both RTM_NEWCHAIN and NLM_F_CREATE to create a new chain");
				err = -ENOENT;
				goto errout_block_locked;
			}
			//创建chain
			chain = tcf_chain_create(block, chain_index);
			if (!chain) {
				NL_SET_ERR_MSG(extack, "Failed to create filter chain");
				err = -ENOMEM;
				goto errout_block_locked;
			}
		}
	} else {
		if (!chain || tcf_chain_held_by_acts_only(chain)) {
			NL_SET_ERR_MSG(extack, "Cannot find specified filter chain");
			err = -EINVAL;
			goto errout_block_locked;
		}
		tcf_chain_hold(chain);
	}

	if (n->nlmsg_type == RTM_NEWCHAIN) {
		/* Modifying chain requires holding parent block lock. In case
		 * the chain was successfully added, take a reference to the
		 * chain. This ensures that an empty chain does not disappear at
		 * the end of this function.
		 */
		tcf_chain_hold(chain);
		chain->explicitly_created = true;
	}
	mutex_unlock(&block->lock);

	switch (n->nlmsg_type) {
	case RTM_NEWCHAIN:
	    /*处理chain templates更新*/
		err = tc_chain_tmplt_add(chain, net, tca, extack);
		if (err) {
			tcf_chain_put_explicitly_created(chain);
			goto errout;
		}

		tc_chain_notify(chain, NULL, 0, NLM_F_CREATE | NLM_F_EXCL,
				RTM_NEWCHAIN, false);
		break;
	case RTM_DELCHAIN:
	    /*完成chain移除*/
		tfilter_notify_chain(net, skb, block, q, parent, n,
				     chain, RTM_DELTFILTER);
		/* Flush the chain first as the user requested chain removal. */
		tcf_chain_flush(chain, true);
		/* In case the chain was successfully deleted, put a reference
		 * to the chain previously taken during addition.
		 */
		tcf_chain_put_explicitly_created(chain);
		break;
	case RTM_GETCHAIN:
		err = tc_chain_notify(chain, skb, n->nlmsg_seq,
				      n->nlmsg_flags, n->nlmsg_type, true);
		if (err < 0)
			NL_SET_ERR_MSG(extack, "Failed to send chain notify message");
		break;
	default:
		err = -EOPNOTSUPP;
		NL_SET_ERR_MSG(extack, "Unsupported message type");
		goto errout;
	}

errout:
	tcf_chain_put(chain);
errout_block:
	tcf_block_release(q, block, true);
	if (err == -EAGAIN)
		/* Replay the request. */
		goto replay;
	return err;

errout_block_locked:
	mutex_unlock(&block->lock);
	goto errout_block;
}

/* called with RTNL */
static int tc_dump_chain(struct sk_buff *skb, struct netlink_callback *cb)
{
	struct net *net = sock_net(skb->sk);
	struct nlattr *tca[TCA_MAX + 1];
	struct Qdisc *q = NULL;
	struct tcf_block *block;
	struct tcmsg *tcm = nlmsg_data(cb->nlh);
	struct tcf_chain *chain;
	long index_start;
	long index;
	int err;

	if (nlmsg_len(cb->nlh) < sizeof(*tcm))
		return skb->len;

	err = nlmsg_parse_deprecated(cb->nlh, sizeof(*tcm), tca, TCA_MAX,
				     rtm_tca_policy, cb->extack);
	if (err)
		return err;

	if (tcm->tcm_ifindex == TCM_IFINDEX_MAGIC_BLOCK) {
		block = tcf_block_refcnt_get(net, tcm->tcm_block_index);
		if (!block)
			goto out;
	} else {
		const struct Qdisc_class_ops *cops;
		struct net_device *dev;
		unsigned long cl = 0;

		dev = __dev_get_by_index(net, tcm->tcm_ifindex);
		if (!dev)
			return skb->len;

		if (!tcm->tcm_parent)
			q = rtnl_dereference(dev->qdisc);
		else
			q = qdisc_lookup(dev, TC_H_MAJ(tcm->tcm_parent));

		if (!q)
			goto out;
		cops = q->ops->cl_ops;
		if (!cops)
			goto out;
		if (!cops->tcf_block)
			goto out;
		if (TC_H_MIN(tcm->tcm_parent)) {
			cl = cops->find(q, tcm->tcm_parent);
			if (cl == 0)
				goto out;
		}
		block = cops->tcf_block(q, cl, NULL);
		if (!block)
			goto out;
		if (tcf_block_shared(block))
			q = NULL;
	}

	index_start = cb->args[0];
	index = 0;

	mutex_lock(&block->lock);
	list_for_each_entry(chain, &block->chain_list, list) {
		if ((tca[TCA_CHAIN] &&
		     nla_get_u32(tca[TCA_CHAIN]) != chain->index))
			continue;
		if (index < index_start) {
			index++;
			continue;
		}
		if (tcf_chain_held_by_acts_only(chain))
			continue;
		err = tc_chain_fill_node(chain->tmplt_ops, chain->tmplt_priv,
					 chain->index, net, skb, block,
					 NETLINK_CB(cb->skb).portid,
					 cb->nlh->nlmsg_seq, NLM_F_MULTI,
					 RTM_NEWCHAIN);
		if (err <= 0)
			break;
		index++;
	}
	mutex_unlock(&block->lock);

	if (tcm->tcm_ifindex == TCM_IFINDEX_MAGIC_BLOCK)
		tcf_block_refcnt_put(block, true);
	cb->args[0] = index;

out:
	/* If we did no progress, the error (EMSGSIZE) is real */
	if (skb->len == 0 && err)
		return err;
	return skb->len;
}

void tcf_exts_destroy(struct tcf_exts *exts)
{
#ifdef CONFIG_NET_CLS_ACT
	if (exts->actions) {
		tcf_action_destroy(exts->actions, TCA_ACT_UNBIND);
		kfree(exts->actions);
	}
	exts->nr_actions = 0;
#endif
}
EXPORT_SYMBOL(tcf_exts_destroy);

//解析actions
int tcf_exts_validate_ex(struct net *net, struct tcf_proto *tp, struct nlattr **tb,
			 struct nlattr *rate_tlv, struct tcf_exts *exts/*规则对应的待填充action*/,
			 u32 flags, u32 fl_flags, struct netlink_ext_ack *extack)
{
#ifdef CONFIG_NET_CLS_ACT
	{
		int init_res[TCA_ACT_MAX_PRIO] = {};
		struct tc_action *act;
		size_t attr_size = 0;

		if (exts->police && tb[exts->police]) {
			struct tc_action_ops *a_o;

			a_o = tc_action_load_ops(tb[exts->police], true,
						 !(flags & TCA_ACT_FLAGS_NO_RTNL),
						 extack);
			if (IS_ERR(a_o))
				return PTR_ERR(a_o);
			flags |= TCA_ACT_FLAGS_POLICE | TCA_ACT_FLAGS_BIND;
		    //如果指定了exts->police,且其对应的netlink字段存在，则解析exts->police对应的action
			act = tcf_action_init_1(net, tp, tb[exts->police],
						rate_tlv, a_o, init_res, flags,
						extack);
			module_put(a_o->owner);
			if (IS_ERR(act))
				return PTR_ERR(act);

			act->type = exts->type = TCA_OLD_COMPAT;
			exts->actions[0] = act;
			exts->nr_actions = 1;
			tcf_idr_insert_many(exts->actions);
		} else if (exts->action && tb[exts->action]) {
			int err;

            //解析并生成action,容许action bind
			flags |= TCA_ACT_FLAGS_BIND;
			err = tcf_action_init(net, tp, tb[exts->action]/*要解析的action*/,
					      rate_tlv, exts->actions/*待填充的action*/, init_res,
					      &attr_size, flags, fl_flags,
					      extack);
			if (err < 0)
				return err;
			exts->nr_actions = err;
		}
	}
#else
	if ((exts->action && tb[exts->action]) ||
	    (exts->police && tb[exts->police])) {
		NL_SET_ERR_MSG(extack, "Classifier actions are not supported per compile options (CONFIG_NET_CLS_ACT)");
		return -EOPNOTSUPP;
	}
#endif

	return 0;
}
EXPORT_SYMBOL(tcf_exts_validate_ex);

int tcf_exts_validate(struct net *net, struct tcf_proto *tp, struct nlattr **tb,
		      struct nlattr *rate_tlv, struct tcf_exts *exts,
		      u32 flags, struct netlink_ext_ack *extack)
{
	return tcf_exts_validate_ex(net, tp, tb, rate_tlv, exts,
				    flags, 0, extack);
}
EXPORT_SYMBOL(tcf_exts_validate);

void tcf_exts_change(struct tcf_exts *dst, struct tcf_exts *src)
{
#ifdef CONFIG_NET_CLS_ACT
	struct tcf_exts old = *dst;

	*dst = *src;
	tcf_exts_destroy(&old);
#endif
}
EXPORT_SYMBOL(tcf_exts_change);

#ifdef CONFIG_NET_CLS_ACT
/*返回第一个action*/
static struct tc_action *tcf_exts_first_act(struct tcf_exts *exts)
{
	if (exts->nr_actions == 0)
		return NULL;
	else
		return exts->actions[0];
}
#endif

/*filter action信息dump*/
int tcf_exts_dump(struct sk_buff *skb, struct tcf_exts *exts)
{
#ifdef CONFIG_NET_CLS_ACT
	struct nlattr *nest;

	if (exts->action && tcf_exts_has_actions(exts)) {
		/*
		 * again for backward compatible mode - we want
		 * to work with both old and new modes of entering
		 * tc data even if iproute2  was newer - jhs
		 */
		if (exts->type != TCA_OLD_COMPAT) {
			nest = nla_nest_start_noflag(skb, exts->action);
			if (nest == NULL)
				goto nla_put_failure;

			if (tcf_action_dump(skb, exts->actions, 0, 0, false)
			    < 0)
				goto nla_put_failure;
			nla_nest_end(skb, nest);
		} else if (exts->police) {
			struct tc_action *act = tcf_exts_first_act(exts);
			nest = nla_nest_start_noflag(skb, exts->police);
			if (nest == NULL || !act)
				goto nla_put_failure;
			if (tcf_action_dump_old(skb, act, 0, 0) < 0)
				goto nla_put_failure;
			nla_nest_end(skb, nest);
		}
	}
	return 0;

nla_put_failure:
	nla_nest_cancel(skb, nest);
	return -1;
#else
	return 0;
#endif
}
EXPORT_SYMBOL(tcf_exts_dump);

int tcf_exts_terse_dump(struct sk_buff *skb, struct tcf_exts *exts)
{
#ifdef CONFIG_NET_CLS_ACT
	struct nlattr *nest;

	if (!exts->action || !tcf_exts_has_actions(exts))
		return 0;

	nest = nla_nest_start_noflag(skb, exts->action);
	if (!nest)
		goto nla_put_failure;

	if (tcf_action_dump(skb, exts->actions, 0, 0, true) < 0)
		goto nla_put_failure;
	nla_nest_end(skb, nest);
	return 0;

nla_put_failure:
	nla_nest_cancel(skb, nest);
	return -1;
#else
	return 0;
#endif
}
EXPORT_SYMBOL(tcf_exts_terse_dump);

int tcf_exts_dump_stats(struct sk_buff *skb, struct tcf_exts *exts)
{
#ifdef CONFIG_NET_CLS_ACT
	struct tc_action *a = tcf_exts_first_act(exts);
	if (a != NULL && tcf_action_copy_stats(skb, a, 1) < 0)
		return -1;
#endif
	return 0;
}
EXPORT_SYMBOL(tcf_exts_dump_stats);

static void tcf_block_offload_inc(struct tcf_block *block, u32 *flags)
{
	if (*flags & TCA_CLS_FLAGS_IN_HW)
	    /*block已有offload标识，则跳出*/
		return;
	/*标记已offload到hw*/
	*flags |= TCA_CLS_FLAGS_IN_HW;
	atomic_inc(&block->offloadcnt);
}

static void tcf_block_offload_dec(struct tcf_block *block, u32 *flags)
{
	if (!(*flags & TCA_CLS_FLAGS_IN_HW))
		return;
	*flags &= ~TCA_CLS_FLAGS_IN_HW;
	atomic_dec(&block->offloadcnt);
}

static void tc_cls_offload_cnt_update(struct tcf_block *block,
				      struct tcf_proto *tp, u32 *cnt,
				      u32 *flags, u32 diff, bool add)
{
	lockdep_assert_held(&block->cb_lock);

	spin_lock(&tp->lock);
	if (add) {
		if (!*cnt)
		    //为flag设置in-hw标记
			tcf_block_offload_inc(block, flags);
		*cnt += diff;
	} else {
		*cnt -= diff;
		if (!*cnt)
			tcf_block_offload_dec(block, flags);
	}
	spin_unlock(&tp->lock);
}

static void
tc_cls_offload_cnt_reset(struct tcf_block *block, struct tcf_proto *tp,
			 u32 *cnt, u32 *flags)
{
	lockdep_assert_held(&block->cb_lock);

	spin_lock(&tp->lock);
	tcf_block_offload_dec(block, flags);
	*cnt = 0;
	spin_unlock(&tp->lock);
}

//执行cb_list上挂接的所有callback
static int
__tc_setup_cb_call(struct tcf_block *block, enum tc_setup_type type/*回调类型*/,
		   void *type_data/*此type对应的参数*/, bool err_stop/*出错时，是否需要停下来*/)
{
	struct flow_block_cb *block_cb;
	int ok_count = 0;
	int err;

	//遍历cb_list，逐个执行cb调用（tcf_block_bind函数负责挂接cb)
	list_for_each_entry(block_cb, &block->flow_block.cb_list, list) {
		err = block_cb->cb(type/*type类型的setup*/, type_data, block_cb->cb_priv);
		if (err) {
			//出错，如果出错需要停止，则返回error
			if (err_stop)
				return err;
		} else {
			ok_count++;
		}
	}
	return ok_count;
}

int tc_setup_cb_call(struct tcf_block *block, enum tc_setup_type type,
		     void *type_data/*此type回调对应的参数*/, bool err_stop/*出错是否停止*/, bool rtnl_held/*是否持有锁*/)
{
	bool take_rtnl = READ_ONCE(block->lockeddevcnt) && !rtnl_held;
	int ok_count;

retry:
	if (take_rtnl)
		rtnl_lock();
	down_read(&block->cb_lock);
	/* Need to obtain rtnl lock if block is bound to devs that require it.
	 * In block bind code cb_lock is obtained while holding rtnl, so we must
	 * obtain the locks in same order here.
	 */
	if (!rtnl_held && !take_rtnl && block->lockeddevcnt) {
		up_read(&block->cb_lock);
		take_rtnl = true;
		goto retry;
	}

	//执行cb_list上挂接的所有callback
	ok_count = __tc_setup_cb_call(block, type, type_data, err_stop);

	up_read(&block->cb_lock);
	if (take_rtnl)
		rtnl_unlock();
	return ok_count;
}
EXPORT_SYMBOL(tc_setup_cb_call);

/* Non-destructive filter add. If filter that wasn't already in hardware is
 * successfully offloaded, increment block offloads counter. On failure,
 * previously offloaded filter is considered to be intact and offloads counter
 * is not decremented.
 */

int tc_setup_cb_add(struct tcf_block *block, struct tcf_proto *tp/*filter规则*/,
		    enum tc_setup_type type, void *type_data/*setup回调对应的参数*/, bool err_stop/*出错是否停止*/,
		    u32 *flags/*出参*/, unsigned int *in_hw_count, bool rtnl_held/*是否持有rtnl_lock*/)
{
	bool take_rtnl = READ_ONCE(block->lockeddevcnt) && !rtnl_held;
	int ok_count;

retry:
	if (take_rtnl)
		rtnl_lock();
	down_read(&block->cb_lock);
	/* Need to obtain rtnl lock if block is bound to devs that require it.
	 * In block bind code cb_lock is obtained while holding rtnl, so we must
	 * obtain the locks in same order here.
	 */
	if (!rtnl_held && !take_rtnl && block->lockeddevcnt) {
		up_read(&block->cb_lock);
		take_rtnl = true;
		goto retry;
	}

	/* Make sure all netdevs sharing this block are offload-capable. */
	if (block->nooffloaddevcnt && err_stop) {
		ok_count = -EOPNOTSUPP;
		goto err_unlock;
	}

	/*触发驱动回调*/
	ok_count = __tc_setup_cb_call(block, type, type_data, err_stop);
	if (ok_count < 0)
		goto err_unlock;

	/*规则已下发给硬件，没有出错，这里记录下此规则*/
	if (tp->ops->hw_add)
		tp->ops->hw_add(tp, type_data);
	if (ok_count > 0)
	    //下发没有出错
		tc_cls_offload_cnt_update(block, tp, in_hw_count, flags,
					  ok_count, true/*flow增加*/);
err_unlock:
	up_read(&block->cb_lock);
	if (take_rtnl)
		rtnl_unlock();
	return min(ok_count, 0);
}
EXPORT_SYMBOL(tc_setup_cb_add);

/* Destructive filter replace. If filter that wasn't already in hardware is
 * successfully offloaded, increment block offload counter. On failure,
 * previously offloaded filter is considered to be destroyed and offload counter
 * is decremented.
 */

int tc_setup_cb_replace(struct tcf_block *block, struct tcf_proto *tp,
			enum tc_setup_type type, void *type_data, bool err_stop,
			u32 *old_flags, unsigned int *old_in_hw_count,
			u32 *new_flags, unsigned int *new_in_hw_count,
			bool rtnl_held)
{
	bool take_rtnl = READ_ONCE(block->lockeddevcnt) && !rtnl_held;
	int ok_count;

retry:
	if (take_rtnl)
		rtnl_lock();
	down_read(&block->cb_lock);
	/* Need to obtain rtnl lock if block is bound to devs that require it.
	 * In block bind code cb_lock is obtained while holding rtnl, so we must
	 * obtain the locks in same order here.
	 */
	if (!rtnl_held && !take_rtnl && block->lockeddevcnt) {
		up_read(&block->cb_lock);
		take_rtnl = true;
		goto retry;
	}

	/* Make sure all netdevs sharing this block are offload-capable. */
	if (block->nooffloaddevcnt && err_stop) {
		ok_count = -EOPNOTSUPP;
		goto err_unlock;
	}

	tc_cls_offload_cnt_reset(block, tp, old_in_hw_count, old_flags);
	if (tp->ops->hw_del)
		tp->ops->hw_del(tp, type_data);

	ok_count = __tc_setup_cb_call(block, type, type_data, err_stop);
	if (ok_count < 0)
		goto err_unlock;

	/*触发硬件规则添加*/
	if (tp->ops->hw_add)
		tp->ops->hw_add(tp, type_data);
	if (ok_count > 0)
		tc_cls_offload_cnt_update(block, tp, new_in_hw_count,
					  new_flags, ok_count, true);
err_unlock:
	up_read(&block->cb_lock);
	if (take_rtnl)
		rtnl_unlock();
	return min(ok_count, 0);
}
EXPORT_SYMBOL(tc_setup_cb_replace);

/* Destroy filter and decrement block offload counter, if filter was previously
 * offloaded.
 */

int tc_setup_cb_destroy(struct tcf_block *block, struct tcf_proto *tp,
			enum tc_setup_type type, void *type_data, bool err_stop,
			u32 *flags, unsigned int *in_hw_count, bool rtnl_held)
{
	bool take_rtnl = READ_ONCE(block->lockeddevcnt) && !rtnl_held;
	int ok_count;

retry:
	if (take_rtnl)
		rtnl_lock();
	down_read(&block->cb_lock);
	/* Need to obtain rtnl lock if block is bound to devs that require it.
	 * In block bind code cb_lock is obtained while holding rtnl, so we must
	 * obtain the locks in same order here.
	 */
	if (!rtnl_held && !take_rtnl && block->lockeddevcnt) {
		up_read(&block->cb_lock);
		take_rtnl = true;
		goto retry;
	}

	ok_count = __tc_setup_cb_call(block, type, type_data, err_stop);

	tc_cls_offload_cnt_reset(block, tp, in_hw_count, flags);
	if (tp->ops->hw_del)
		tp->ops->hw_del(tp, type_data);

	up_read(&block->cb_lock);
	if (take_rtnl)
		rtnl_unlock();
	return min(ok_count, 0);
}
EXPORT_SYMBOL(tc_setup_cb_destroy);

int tc_setup_cb_reoffload(struct tcf_block *block, struct tcf_proto *tp,
			  bool add, flow_setup_cb_t *cb/*驱动回调函数*/,
			  enum tc_setup_type type, void *type_data,
			  void *cb_priv, u32 *flags, unsigned int *in_hw_count)
{
    /*执行驱动回调*/
	int err = cb(type, type_data, cb_priv);

	if (err) {
		if (add && tc_skip_sw(*flags))
			return err;
	} else {
		tc_cls_offload_cnt_update(block, tp, in_hw_count, flags, 1,
					  add);
	}

	return 0;
}
EXPORT_SYMBOL(tc_setup_cb_reoffload);

static int tcf_act_get_cookie(struct flow_action_entry *entry,
			      const struct tc_action *act)
{
	struct tc_cookie *cookie;
	int err = 0;

	rcu_read_lock();
	cookie = rcu_dereference(act->act_cookie);
	if (cookie) {
		entry->cookie = flow_action_cookie_create(cookie->data,
							  cookie->len,
							  GFP_ATOMIC);
		if (!entry->cookie)
			err = -ENOMEM;
	}
	rcu_read_unlock();
	return err;
}

static void tcf_act_put_cookie(struct flow_action_entry *entry)
{
	flow_action_cookie_destroy(entry->cookie);
}

void tc_cleanup_offload_action(struct flow_action *flow_action)
{
	struct flow_action_entry *entry;
	int i;

	flow_action_for_each(i, entry, flow_action) {
		tcf_act_put_cookie(entry);
		if (entry->destructor)
			entry->destructor(entry->destructor_priv);
	}
}
EXPORT_SYMBOL(tc_cleanup_offload_action);

static int tc_setup_offload_act(struct tc_action *act,
				struct flow_action_entry *entry,
				u32 *index_inc,
				struct netlink_ext_ack *extack)
{
#ifdef CONFIG_NET_CLS_ACT
	if (act->ops->offload_act_setup) {
		return act->ops->offload_act_setup(act, entry, index_inc, true,
						   extack);
	} else {
		NL_SET_ERR_MSG(extack, "Action does not support offload");
		return -EOPNOTSUPP;
	}
#else
	return 0;
#endif
}

<<<<<<< HEAD
//实现tc规则action转换为flow_action
int tc_setup_action(struct flow_action *flow_action/*出参，记录转换后的tcf action*/,
		    struct tc_action *actions[]/*tc规则action*/)
=======
int tc_setup_action(struct flow_action *flow_action,
		    struct tc_action *actions[],
		    struct netlink_ext_ack *extack)
>>>>>>> 97ee9d1c
{
	int i, j, k, index, err = 0;
	struct tc_action *act;

	BUILD_BUG_ON(TCA_ACT_HW_STATS_ANY != FLOW_ACTION_HW_STATS_ANY);
	BUILD_BUG_ON(TCA_ACT_HW_STATS_IMMEDIATE != FLOW_ACTION_HW_STATS_IMMEDIATE);
	BUILD_BUG_ON(TCA_ACT_HW_STATS_DELAYED != FLOW_ACTION_HW_STATS_DELAYED);

	if (!actions)
		return 0;

	j = 0;

	//采用act遍历exts->actions,实现tc action向flow_action_entry转换
	tcf_act_for_each_action(i, act, actions) {
		struct flow_action_entry *entry;

		//待填充的entry
		entry = &flow_action->entries[j];
		spin_lock_bh(&act->tcfa_lock);
		err = tcf_act_get_cookie(entry, act);
		if (err)
			goto err_out_locked;

		index = 0;
		err = tc_setup_offload_act(act, entry, &index, extack);
		if (err)
			goto err_out_locked;

		for (k = 0; k < index ; k++) {
			entry[k].hw_stats = tc_act_hw_stats(act->hw_stats);
			entry[k].hw_index = act->tcfa_index;
		}

		j += index;

		spin_unlock_bh(&act->tcfa_lock);
	}

err_out:
	if (err)
		tc_cleanup_offload_action(flow_action);

	return err;
err_out_locked:
	spin_unlock_bh(&act->tcfa_lock);
	goto err_out;
}

int tc_setup_offload_action(struct flow_action *flow_action,
			    const struct tcf_exts *exts,
			    struct netlink_ext_ack *extack)
{
#ifdef CONFIG_NET_CLS_ACT
	if (!exts)
		return 0;

	return tc_setup_action(flow_action, exts->actions, extack);
#else
	return 0;
#endif
}
EXPORT_SYMBOL(tc_setup_offload_action);

//获得action的数目
unsigned int tcf_exts_num_actions(struct tcf_exts *exts)
{
	unsigned int num_acts = 0;
	struct tc_action *act;
	int i;

	tcf_exts_for_each_action(i, act, exts) {
		if (is_tcf_pedit(act))
			num_acts += tcf_pedit_nkeys(act);
		else
			num_acts++;
	}
	return num_acts;
}
EXPORT_SYMBOL(tcf_exts_num_actions);

#ifdef CONFIG_NET_CLS_ACT
static int tcf_qevent_parse_block_index(struct nlattr *block_index_attr,
					u32 *p_block_index,
					struct netlink_ext_ack *extack)
{
    /*自attr中取block_index*/
	*p_block_index = nla_get_u32(block_index_attr);
	if (!*p_block_index) {
		NL_SET_ERR_MSG(extack, "Block number may not be zero");
		return -EINVAL;
	}

	return 0;
}

int tcf_qevent_init(struct tcf_qevent *qe, struct Qdisc *sch,
		    enum flow_block_binder_type binder_type,
		    struct nlattr *block_index_attr/*block index属性*/,
		    struct netlink_ext_ack *extack)
{
	u32 block_index;
	int err;

	if (!block_index_attr)
		return 0;

	err = tcf_qevent_parse_block_index(block_index_attr, &block_index, extack);
	if (err)
		return err;

<<<<<<< HEAD
	if (!block_index)
		return 0;

	/*构造qe*/
=======
>>>>>>> 97ee9d1c
	qe->info.binder_type = binder_type;
	qe->info.chain_head_change = tcf_chain_head_change_dflt;
	qe->info.chain_head_change_priv = &qe->filter_chain;
	qe->info.block_index = block_index;

	return tcf_block_get_ext(&qe->block, sch, &qe->info, extack);
}
EXPORT_SYMBOL(tcf_qevent_init);

void tcf_qevent_destroy(struct tcf_qevent *qe, struct Qdisc *sch)
{
	if (qe->info.block_index)
		tcf_block_put_ext(qe->block, sch, &qe->info);
}
EXPORT_SYMBOL(tcf_qevent_destroy);

int tcf_qevent_validate_change(struct tcf_qevent *qe, struct nlattr *block_index_attr,
			       struct netlink_ext_ack *extack)
{
	u32 block_index;
	int err;

	if (!block_index_attr)
		return 0;

	err = tcf_qevent_parse_block_index(block_index_attr, &block_index, extack);
	if (err)
		return err;

	/* Bounce newly-configured block or change in block. */
	if (block_index != qe->info.block_index) {
		NL_SET_ERR_MSG(extack, "Change of blocks is not supported");
		return -EINVAL;
	}

	return 0;
}
EXPORT_SYMBOL(tcf_qevent_validate_change);

struct sk_buff *tcf_qevent_handle(struct tcf_qevent *qe, struct Qdisc *sch, struct sk_buff *skb,
				  struct sk_buff **to_free, int *ret)
{
	struct tcf_result cl_res;
	struct tcf_proto *fl;

	if (!qe->info.block_index)
		return skb;

	fl = rcu_dereference_bh(qe->filter_chain);

	switch (tcf_classify(skb, NULL, fl, &cl_res, false)) {
	case TC_ACT_SHOT:
		qdisc_qstats_drop(sch);
		__qdisc_drop(skb, to_free);
		*ret = __NET_XMIT_BYPASS;
		return NULL;
	case TC_ACT_STOLEN:
	case TC_ACT_QUEUED:
	case TC_ACT_TRAP:
		__qdisc_drop(skb, to_free);
		*ret = __NET_XMIT_STOLEN;
		return NULL;
	case TC_ACT_REDIRECT:
		skb_do_redirect(skb);
		*ret = __NET_XMIT_STOLEN;
		return NULL;
	}

	return skb;
}
EXPORT_SYMBOL(tcf_qevent_handle);

int tcf_qevent_dump(struct sk_buff *skb, int attr_name, struct tcf_qevent *qe)
{
	if (!qe->info.block_index)
		return 0;
	return nla_put_u32(skb, attr_name, qe->info.block_index);
}
EXPORT_SYMBOL(tcf_qevent_dump);
#endif

static __net_init int tcf_net_init(struct net *net)
{
	struct tcf_net *tn = net_generic(net, tcf_net_id);

	spin_lock_init(&tn->idr_lock);
	idr_init(&tn->idr);
	return 0;
}

static void __net_exit tcf_net_exit(struct net *net)
{
	struct tcf_net *tn = net_generic(net, tcf_net_id);

	idr_destroy(&tn->idr);
}

static struct pernet_operations tcf_net_ops = {
	.init = tcf_net_init,
	.exit = tcf_net_exit,
	.id   = &tcf_net_id,
	.size = sizeof(struct tcf_net),
};

static int __init tc_filter_init(void)
{
	int err;

	tc_filter_wq = alloc_ordered_workqueue("tc_filter_workqueue", 0);
	if (!tc_filter_wq)
		return -ENOMEM;

	err = register_pernet_subsys(&tcf_net_ops);
	if (err)
		goto err_register_pernet_subsys;

	//注册tc的newfilter处理函数
	rtnl_register(PF_UNSPEC, RTM_NEWTFILTER, tc_new_tfilter, NULL,
		      RTNL_FLAG_DOIT_UNLOCKED);
	//注册tc的delfilter处理函数
	rtnl_register(PF_UNSPEC, RTM_DELTFILTER, tc_del_tfilter, NULL,
		      RTNL_FLAG_DOIT_UNLOCKED);
	//注册tc的show或list filter处理函数
	rtnl_register(PF_UNSPEC, RTM_GETTFILTER, tc_get_tfilter,
		      tc_dump_tfilter, RTNL_FLAG_DOIT_UNLOCKED);
	//创建chain
	rtnl_register(PF_UNSPEC, RTM_NEWCHAIN, tc_ctl_chain, NULL, 0);
	//删除chain
	rtnl_register(PF_UNSPEC, RTM_DELCHAIN, tc_ctl_chain, NULL, 0);
	//list chain
	rtnl_register(PF_UNSPEC, RTM_GETCHAIN, tc_ctl_chain,
		      tc_dump_chain, 0);

	return 0;

err_register_pernet_subsys:
	destroy_workqueue(tc_filter_wq);
	return err;
}

subsys_initcall(tc_filter_init);<|MERGE_RESOLUTION|>--- conflicted
+++ resolved
@@ -198,12 +198,8 @@
 
 static struct workqueue_struct *tc_filter_wq;
 
-<<<<<<< HEAD
 //解注册分类器ops
-int unregister_tcf_proto_ops(struct tcf_proto_ops *ops)
-=======
 void unregister_tcf_proto_ops(struct tcf_proto_ops *ops)
->>>>>>> 97ee9d1c
 {
 	struct tcf_proto_ops *t;
 	int rc = -ENOENT;
@@ -3770,15 +3766,10 @@
 #endif
 }
 
-<<<<<<< HEAD
 //实现tc规则action转换为flow_action
 int tc_setup_action(struct flow_action *flow_action/*出参，记录转换后的tcf action*/,
-		    struct tc_action *actions[]/*tc规则action*/)
-=======
-int tc_setup_action(struct flow_action *flow_action,
-		    struct tc_action *actions[],
+		    struct tc_action *actions[]/*tc规则action*/,
 		    struct netlink_ext_ack *extack)
->>>>>>> 97ee9d1c
 {
 	int i, j, k, index, err = 0;
 	struct tc_action *act;
@@ -3890,13 +3881,7 @@
 	if (err)
 		return err;
 
-<<<<<<< HEAD
-	if (!block_index)
-		return 0;
-
 	/*构造qe*/
-=======
->>>>>>> 97ee9d1c
 	qe->info.binder_type = binder_type;
 	qe->info.chain_head_change = tcf_chain_head_change_dflt;
 	qe->info.chain_head_change_priv = &qe->filter_chain;
