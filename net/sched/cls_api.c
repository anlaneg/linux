--- conflicted
+++ resolved
@@ -2006,12 +2006,8 @@
 	}
 
 	if (unicast)
-<<<<<<< HEAD
-	    /*单播完成报文发送*/
-		err = netlink_unicast(net->rtnl, skb, portid, MSG_DONTWAIT);
-=======
+	    	/*单播完成报文发送*/
 		err = rtnl_unicast(skb, net, portid);
->>>>>>> ce840177
 	else
 		err = rtnetlink_send(skb, net, portid, RTNLGRP_TC,
 				     n->nlmsg_flags & NLM_F_ECHO);
@@ -2288,19 +2284,13 @@
 		goto errout;
 	}
 
-<<<<<<< HEAD
-	//新增规则或者改变规则(例如flower对应的cls_fl_ops）
-	err = tp->ops->change(net, skb, tp, cl, t->tcm_handle, tca, &fh/*入参旧规则，出参新规则*/,
-			      n->nlmsg_flags & NLM_F_CREATE ? TCA_ACT_NOREPLACE : TCA_ACT_REPLACE,
-			      rtnl_held, extack);
-=======
 	if (!(n->nlmsg_flags & NLM_F_CREATE))
 		flags |= TCA_ACT_FLAGS_REPLACE;
 	if (!rtnl_held)
 		flags |= TCA_ACT_FLAGS_NO_RTNL;
-	err = tp->ops->change(net, skb, tp, cl, t->tcm_handle, tca, &fh,
+	//新增规则或者改变规则(例如flower对应的cls_fl_ops）
+	err = tp->ops->change(net, skb, tp, cl, t->tcm_handle, tca, &fh/*入参旧规则，出参新规则*/,
 			      flags, extack);
->>>>>>> ce840177
 	if (err == 0) {
 	    /*执行成功，知会newtfilter规则新建/变更*/
 		tfilter_notify(net, skb, n, tp, block, q, parent, fh,
@@ -3241,13 +3231,8 @@
 
 //解析actions
 int tcf_exts_validate(struct net *net, struct tcf_proto *tp, struct nlattr **tb,
-<<<<<<< HEAD
-		      struct nlattr *rate_tlv, struct tcf_exts *exts/*规则对应的待填充action*/, bool ovr,
-		      bool rtnl_held, struct netlink_ext_ack *extack)
-=======
-		      struct nlattr *rate_tlv, struct tcf_exts *exts,
+		      struct nlattr *rate_tlv, struct tcf_exts *exts/*规则对应的待填充action*/,
 		      u32 flags, struct netlink_ext_ack *extack)
->>>>>>> ce840177
 {
 #ifdef CONFIG_NET_CLS_ACT
 	{
@@ -3263,11 +3248,8 @@
 						 extack);
 			if (IS_ERR(a_o))
 				return PTR_ERR(a_o);
-<<<<<<< HEAD
+			flags |= TCA_ACT_FLAGS_POLICE | TCA_ACT_FLAGS_BIND;
 		        //如果指定了exts->police,且其对应的netlink字段存在，则解析exts->police对应的action
-=======
-			flags |= TCA_ACT_FLAGS_POLICE | TCA_ACT_FLAGS_BIND;
->>>>>>> ce840177
 			act = tcf_action_init_1(net, tp, tb[exts->police],
 						rate_tlv, a_o, init_res, flags,
 						extack);
@@ -3282,18 +3264,11 @@
 		} else if (exts->action && tb[exts->action]) {
 			int err;
 
-<<<<<<< HEAD
+			flags |= TCA_ACT_FLAGS_BIND;
 			//解析并生成action
 			err = tcf_action_init(net, tp, tb[exts->action]/*要解析的action*/,
-					      rate_tlv, NULL/*name置为NULL，自tb中解析*/, ovr, TCA_ACT_BIND,
-					      exts->actions/*待填充的action*/, init_res,
-					      &attr_size, rtnl_held, extack);
-=======
-			flags |= TCA_ACT_FLAGS_BIND;
-			err = tcf_action_init(net, tp, tb[exts->action],
-					      rate_tlv, exts->actions, init_res,
+					      rate_tlv, exts->actions/*待填充的action*/, init_res,
 					      &attr_size, flags, extack);
->>>>>>> ce840177
 			if (err < 0)
 				return err;
 			exts->nr_actions = err;
