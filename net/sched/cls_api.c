--- conflicted
+++ resolved
@@ -1773,13 +1773,9 @@
 				 const struct tcf_proto *orig_tp,
 				 struct tcf_result *res/*分类结果*/,
 				 bool compat_mode,
-<<<<<<< HEAD
-				 u32 *last_executed_chain/*上次执行时的chain*/)
-=======
 				 struct tcf_exts_miss_cookie_node *n,
 				 int act_index,
-				 u32 *last_executed_chain)
->>>>>>> fe15c26e
+				 u32 *last_executed_chain/*上次执行时的chain*/)
 {
 #ifdef CONFIG_NET_CLS_ACT
 	const int max_reclassify_loop = 16;
@@ -1794,15 +1790,6 @@
 		__be16 protocol = skb_protocol(skb, false);
 		int err = 0;
 
-<<<<<<< HEAD
-		//忽略掉protocol不匹配的tp
-		if (tp->protocol != protocol &&
-		    tp->protocol != htons(ETH_P_ALL))
-			continue;
-
-		//针对skb使用tp进行分类(例如flower的classify函数）
-		err = tp->classify(skb, tp, res);
-=======
 		if (n) {
 			struct tcf_exts *exts;
 
@@ -1825,13 +1812,14 @@
 			n = NULL;
 			err = tcf_exts_exec_ex(skb, exts, act_index, res);
 		} else {
+			//忽略掉protocol不匹配的tp
 			if (tp->protocol != protocol &&
 			    tp->protocol != htons(ETH_P_ALL))
 				continue;
 
+			//针对skb使用tp进行分类(例如flower的classify函数）
 			err = tc_classify(skb, tp, res);
 		}
->>>>>>> fe15c26e
 #ifdef CONFIG_NET_CLS_ACT
 		if (unlikely(err == TC_ACT_RECLASSIFY && !compat_mode)) {
 			//执行重新分类
@@ -2193,13 +2181,8 @@
 static int tfilter_notify(struct net *net, struct sk_buff *oskb,
 			  struct nlmsghdr *n, struct tcf_proto *tp,
 			  struct tcf_block *block, struct Qdisc *q,
-<<<<<<< HEAD
 			  u32 parent, void *fh, int event, bool unicast/*是否单播发送*/,
-			  bool rtnl_held)
-=======
-			  u32 parent, void *fh, int event, bool unicast,
 			  bool rtnl_held, struct netlink_ext_ack *extack)
->>>>>>> fe15c26e
 {
 	struct sk_buff *skb;
 	u32 portid = oskb ? NETLINK_CB(oskb).portid : 0;
@@ -2287,19 +2270,14 @@
 		tp->ops->put(tp, fh);
 }
 
-<<<<<<< HEAD
+static bool is_qdisc_ingress(__u32 classid)
+{
+	return (TC_H_MIN(classid) == TC_H_MIN(TC_H_MIN_INGRESS));
+}
+
 //netlink收到tc新加filter的命令后，此函数将被调用
 static int tc_new_tfilter(struct sk_buff *skb, struct nlmsghdr *n/*netlink消息头*/,
 			  struct netlink_ext_ack *extack/*出参，ack时使用*/)
-=======
-static bool is_qdisc_ingress(__u32 classid)
-{
-	return (TC_H_MIN(classid) == TC_H_MIN(TC_H_MIN_INGRESS));
-}
-
-static int tc_new_tfilter(struct sk_buff *skb, struct nlmsghdr *n,
-			  struct netlink_ext_ack *extack)
->>>>>>> fe15c26e
 {
 	struct net *net = sock_net(skb->sk);
 	struct nlattr *tca[TCA_MAX + 1];
@@ -2515,24 +2493,15 @@
 		flags |= TCA_ACT_FLAGS_REPLACE;
 	if (!rtnl_held)
 		flags |= TCA_ACT_FLAGS_NO_RTNL;
-<<<<<<< HEAD
-
+	if (is_qdisc_ingress(parent))
+		flags |= TCA_ACT_FLAGS_AT_INGRESS;
 	//新增规则或者改变规则(例如flower对应的cls_fl_ops）
 	err = tp->ops->change(net, skb, tp, cl, t->tcm_handle, tca, &fh/*入参旧规则，出参新规则*/,
-=======
-	if (is_qdisc_ingress(parent))
-		flags |= TCA_ACT_FLAGS_AT_INGRESS;
-	err = tp->ops->change(net, skb, tp, cl, t->tcm_handle, tca, &fh,
->>>>>>> fe15c26e
 			      flags, extack);
 	if (err == 0) {
 	    /*执行成功，知会newtfilter规则新建/变更*/
 		tfilter_notify(net, skb, n, tp, block, q, parent, fh,
-<<<<<<< HEAD
-			       RTM_NEWTFILTER, false/*组播通知*/, rtnl_held);
-=======
-			       RTM_NEWTFILTER, false, rtnl_held, extack);
->>>>>>> fe15c26e
+			       RTM_NEWTFILTER, false/*组播通知*/, rtnl_held, extack);
 		tfilter_put(tp, fh);
 		/* q pointer is NULL for shared blocks */
 		if (q)
@@ -4005,15 +3974,10 @@
 #endif
 }
 
-<<<<<<< HEAD
 //实现tc规则action转换为flow_action
 int tc_setup_action(struct flow_action *flow_action/*出参，记录转换后的tcf action*/,
 		    struct tc_action *actions[]/*tc规则action*/,
-=======
-int tc_setup_action(struct flow_action *flow_action,
-		    struct tc_action *actions[],
 		    u32 miss_cookie_base,
->>>>>>> fe15c26e
 		    struct netlink_ext_ack *extack)
 {
 	int i, j, k, index, err = 0;
@@ -4251,12 +4215,9 @@
 	if (err)
 		goto err_register_pernet_subsys;
 
-<<<<<<< HEAD
+	xa_init_flags(&tcf_exts_miss_cookies_xa, XA_FLAGS_ALLOC1);
+
 	//注册tc的newfilter处理函数
-=======
-	xa_init_flags(&tcf_exts_miss_cookies_xa, XA_FLAGS_ALLOC1);
-
->>>>>>> fe15c26e
 	rtnl_register(PF_UNSPEC, RTM_NEWTFILTER, tc_new_tfilter, NULL,
 		      RTNL_FLAG_DOIT_UNLOCKED);
 	//注册tc的delfilter处理函数
