--- conflicted
+++ resolved
@@ -2177,15 +2177,9 @@
 							       &chain_info));
 
 		mutex_unlock(&chain->filter_chain_lock);
-<<<<<<< HEAD
 		/*按参数创建tc filter*/
-		tp_new = tcf_proto_create(nla_data(tca[TCA_KIND]),
-					  protocol, prio, chain, rtnl_held,
-					  extack);
-=======
 		tp_new = tcf_proto_create(name, protocol, prio, chain,
 					  rtnl_held, extack);
->>>>>>> b0be0eff
 		if (IS_ERR(tp_new)) {
 			err = PTR_ERR(tp_new);
 			goto errout_tp;
