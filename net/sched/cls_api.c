// SPDX-License-Identifier: GPL-2.0-or-later
/*
 * net/sched/cls_api.c	Packet classifier API.
 *
 * Authors:	Alexey Kuznetsov, <kuznet@ms2.inr.ac.ru>
 *
 * Changes:
 *
 * Eduardo J. Blanco <ejbs@netlabs.com.uy> :990222: kmod support
 */

#include <linux/module.h>
#include <linux/types.h>
#include <linux/kernel.h>
#include <linux/string.h>
#include <linux/errno.h>
#include <linux/err.h>
#include <linux/skbuff.h>
#include <linux/init.h>
#include <linux/kmod.h>
#include <linux/slab.h>
#include <linux/idr.h>
#include <linux/rhashtable.h>
#include <linux/jhash.h>
#include <net/net_namespace.h>
#include <net/sock.h>
#include <net/netlink.h>
#include <net/pkt_sched.h>
#include <net/pkt_cls.h>
#include <net/tc_act/tc_pedit.h>
#include <net/tc_act/tc_mirred.h>
#include <net/tc_act/tc_vlan.h>
#include <net/tc_act/tc_tunnel_key.h>
#include <net/tc_act/tc_csum.h>
#include <net/tc_act/tc_gact.h>
#include <net/tc_act/tc_police.h>
#include <net/tc_act/tc_sample.h>
#include <net/tc_act/tc_skbedit.h>
#include <net/tc_act/tc_ct.h>
#include <net/tc_act/tc_mpls.h>
#include <net/flow_offload.h>

extern const struct nla_policy rtm_tca_policy[TCA_MAX + 1];

/* The list of all installed classifier types */
static LIST_HEAD(tcf_proto_base);//系统所有分类器ops均注册在此链上

/* Protects list of registered TC modules. It is pure SMP lock. */
static DEFINE_RWLOCK(cls_mod_lock);

static u32 destroy_obj_hashfn(const struct tcf_proto *tp)
{
	return jhash_3words(tp->chain->index, tp->prio,
			    (__force __u32)tp->protocol, 0);
}

static void tcf_proto_signal_destroying(struct tcf_chain *chain,
					struct tcf_proto *tp)
{
	struct tcf_block *block = chain->block;

	mutex_lock(&block->proto_destroy_lock);
	hash_add_rcu(block->proto_destroy_ht, &tp->destroy_ht_node,
		     destroy_obj_hashfn(tp));
	mutex_unlock(&block->proto_destroy_lock);
}

static bool tcf_proto_cmp(const struct tcf_proto *tp1,
			  const struct tcf_proto *tp2)
{
	return tp1->chain->index == tp2->chain->index &&
	       tp1->prio == tp2->prio &&
	       tp1->protocol == tp2->protocol;
}

static bool tcf_proto_exists_destroying(struct tcf_chain *chain,
					struct tcf_proto *tp)
{
	u32 hash = destroy_obj_hashfn(tp);
	struct tcf_proto *iter;
	bool found = false;

	rcu_read_lock();
	hash_for_each_possible_rcu(chain->block->proto_destroy_ht, iter,
				   destroy_ht_node, hash) {
		if (tcf_proto_cmp(tp, iter)) {
			found = true;
			break;
		}
	}
	rcu_read_unlock();

	return found;
}

static void
tcf_proto_signal_destroyed(struct tcf_chain *chain, struct tcf_proto *tp)
{
	struct tcf_block *block = chain->block;

	mutex_lock(&block->proto_destroy_lock);
	if (hash_hashed(&tp->destroy_ht_node))
		hash_del_rcu(&tp->destroy_ht_node);
	mutex_unlock(&block->proto_destroy_lock);
}

/* Find classifier type by string name */
//通过分类器名称查找分类器ops
static const struct tcf_proto_ops *__tcf_proto_lookup_ops(const char *kind)
{
	const struct tcf_proto_ops *t, *res = NULL;

	if (kind) {
		read_lock(&cls_mod_lock);
		list_for_each_entry(t, &tcf_proto_base, head) {
			if (strcmp(kind, t->kind) == 0) {
				if (try_module_get(t->owner))
					res = t;
				break;
			}
		}
		read_unlock(&cls_mod_lock);
	}
	return res;
}

/*通过kind查找对应的分类器,支持动态加载*/
static const struct tcf_proto_ops *
tcf_proto_lookup_ops(const char *kind, bool rtnl_held,
		     struct netlink_ext_ack *extack)
{
	const struct tcf_proto_ops *ops;

	ops = __tcf_proto_lookup_ops(kind);
	if (ops)
		return ops;
#ifdef CONFIG_MODULES
	//如果没有查找到，则动态请求加载指定module
	if (rtnl_held)
		rtnl_unlock();
	request_module("cls_%s", kind);
	if (rtnl_held)
		rtnl_lock();
	//加载module后再查询一遍
	ops = __tcf_proto_lookup_ops(kind);
	/* We dropped the RTNL semaphore in order to perform
	 * the module load. So, even if we succeeded in loading
	 * the module we have to replay the request. We indicate
	 * this using -EAGAIN.
	 */
	if (ops) {
		module_put(ops->owner);
		return ERR_PTR(-EAGAIN);
	}
#endif
	NL_SET_ERR_MSG(extack, "TC classifier not found");
	return ERR_PTR(-ENOENT);
}

/* Register(unregister) new classifier type */
//注册filter分类器ops
int register_tcf_proto_ops(struct tcf_proto_ops *ops)
{
	struct tcf_proto_ops *t;
	int rc = -EEXIST;

	write_lock(&cls_mod_lock);
	list_for_each_entry(t, &tcf_proto_base, head)
		if (!strcmp(ops->kind, t->kind))
			goto out;

	list_add_tail(&ops->head, &tcf_proto_base);
	rc = 0;
out:
	write_unlock(&cls_mod_lock);
	return rc;
}
EXPORT_SYMBOL(register_tcf_proto_ops);

static struct workqueue_struct *tc_filter_wq;

//解注册分类器ops
int unregister_tcf_proto_ops(struct tcf_proto_ops *ops)
{
	struct tcf_proto_ops *t;
	int rc = -ENOENT;

	/* Wait for outstanding call_rcu()s, if any, from a
	 * tcf_proto_ops's destroy() handler.
	 */
	rcu_barrier();
	flush_workqueue(tc_filter_wq);

	write_lock(&cls_mod_lock);
	list_for_each_entry(t, &tcf_proto_base, head) {
		if (t == ops) {
			list_del(&t->head);
			rc = 0;
			break;
		}
	}
	write_unlock(&cls_mod_lock);
	return rc;
}
EXPORT_SYMBOL(unregister_tcf_proto_ops);

//初始化rcu work,在合适时机将rwork加入队列统一处理
bool tcf_queue_work(struct rcu_work *rwork, work_func_t func)
{
	INIT_RCU_WORK(rwork, func);
	return queue_rcu_work(tc_filter_wq, rwork);
}
EXPORT_SYMBOL(tcf_queue_work);

/* Select new prio value from the range, managed by kernel. */

static inline u32 tcf_auto_prio(struct tcf_proto *tp)
{
	u32 first = TC_H_MAKE(0xC0000000U, 0U);

	if (tp)
		//如有tp,则按tp获得优先级
		first = tp->prio - 1;

	return TC_H_MAJ(first);
}

static bool tcf_proto_check_kind(struct nlattr *kind, char *name)
{
	if (kind)
		return nla_strlcpy(name, kind, IFNAMSIZ) >= IFNAMSIZ;
	memset(name, 0, IFNAMSIZ);
	return false;
}

//检查kind对应的ops->flags是否有TCF_PROTO_OPS_DOIT_UNLOCKED标记
static bool tcf_proto_is_unlocked(const char *kind)
{
	const struct tcf_proto_ops *ops;
	bool ret;

	if (strlen(kind) == 0)
		return false;

	ops = tcf_proto_lookup_ops(kind, false, NULL);
	/* On error return false to take rtnl lock. Proto lookup/create
	 * functions will perform lookup again and properly handle errors.
	 */
	if (IS_ERR(ops))
		return false;

	ret = !!(ops->flags & TCF_PROTO_OPS_DOIT_UNLOCKED);
	module_put(ops->owner);
	return ret;
}

//创建tcf_proto对象
static struct tcf_proto *tcf_proto_create(const char *kind/*分类过滤器名称*/, u32 protocol,
					  u32 prio/*优先级*/, struct tcf_chain *chain/*tp所属的chain*/,
					  bool rtnl_held,
					  struct netlink_ext_ack *extack)
{
	struct tcf_proto *tp;
	int err;

	//申请分类器
	tp = kzalloc(sizeof(*tp), GFP_KERNEL);
	if (!tp)
		return ERR_PTR(-ENOBUFS);

	//通过kind查出tc filter protocol对应的ops
	tp->ops = tcf_proto_lookup_ops(kind, rtnl_held, extack);
	if (IS_ERR(tp->ops)) {
		err = PTR_ERR(tp->ops);
		goto errout;
	}
	//使用ops的分类函数
	tp->classify = tp->ops->classify;
	//指定要分类的协议
	tp->protocol = protocol;
	tp->prio = prio;
	tp->chain = chain;
	spin_lock_init(&tp->lock);
	refcount_set(&tp->refcnt, 1);

	//初始化相应的分类器
	err = tp->ops->init(tp);
	if (err) {
		module_put(tp->ops->owner);
		goto errout;
	}
	return tp;

errout:
	kfree(tp);
	return ERR_PTR(err);
}

//分类器引用计数增加
static void tcf_proto_get(struct tcf_proto *tp)
{
	refcount_inc(&tp->refcnt);
}

static void tcf_chain_put(struct tcf_chain *chain);

static void tcf_proto_destroy(struct tcf_proto *tp, bool rtnl_held,
			      bool sig_destroy, struct netlink_ext_ack *extack)
{
	tp->ops->destroy(tp, rtnl_held, extack);
	if (sig_destroy)
		tcf_proto_signal_destroyed(tp->chain, tp);
	tcf_chain_put(tp->chain);
	module_put(tp->ops->owner);//减少对module的引用
	kfree_rcu(tp, rcu);
}

//分类器引用计数减少
static void tcf_proto_put(struct tcf_proto *tp, bool rtnl_held,
			  struct netlink_ext_ack *extack)
{
	if (refcount_dec_and_test(&tp->refcnt))
		tcf_proto_destroy(tp, rtnl_held, true, extack);
}

static int walker_check_empty(struct tcf_proto *tp, void *fh,
			      struct tcf_walker *arg)
{
	if (fh) {
		arg->nonempty = true;
		return -1;
	}
	return 0;
}

static bool tcf_proto_is_empty(struct tcf_proto *tp, bool rtnl_held)
{
	struct tcf_walker walker = { .fn = walker_check_empty, };

	if (tp->ops->walk) {
		tp->ops->walk(tp, &walker, rtnl_held);
		return !walker.nonempty;
	}
	return true;
}

static bool tcf_proto_check_delete(struct tcf_proto *tp, bool rtnl_held)
{
	spin_lock(&tp->lock);
	if (tcf_proto_is_empty(tp, rtnl_held))
		tp->deleting = true;
	spin_unlock(&tp->lock);
	return tp->deleting;
}

static void tcf_proto_mark_delete(struct tcf_proto *tp)
{
	spin_lock(&tp->lock);
	tp->deleting = true;
	spin_unlock(&tp->lock);
}

//检查分类器是否正在删除
static bool tcf_proto_is_deleting(struct tcf_proto *tp)
{
	bool deleting;

	spin_lock(&tp->lock);
	deleting = tp->deleting;
	spin_unlock(&tp->lock);

	return deleting;
}

#define ASSERT_BLOCK_LOCKED(block)					\
	lockdep_assert_held(&(block)->lock)

struct tcf_filter_chain_list_item {
	struct list_head list;
	tcf_chain_head_change_t *chain_head_change;
	void *chain_head_change_priv;
};

//创建指定index的chain
static struct tcf_chain *tcf_chain_create(struct tcf_block *block,
					  u32 chain_index)
{
	struct tcf_chain *chain;

	ASSERT_BLOCK_LOCKED(block);

	chain = kzalloc(sizeof(*chain), GFP_KERNEL);
	if (!chain)
		return NULL;
	//将新创建的chain挂在block上
	list_add_tail(&chain->list, &block->chain_list);
	mutex_init(&chain->filter_chain_lock);
	chain->block = block;
	chain->index = chain_index;
	chain->refcnt = 1;
	if (!chain->index)
		//0号chain为首个chain
		block->chain0.chain = chain;
	return chain;
}

//更改chain_list首个tp
static void tcf_chain_head_change_item(struct tcf_filter_chain_list_item *item,
				       struct tcf_proto *tp_head)
{
	if (item->chain_head_change)
		/*修改tp list*/
		item->chain_head_change(tp_head, item->chain_head_change_priv);
}

//chain的首个tp发生变更，触发相应回调，更新首个tp_head
static void tcf_chain0_head_change(struct tcf_chain *chain,
				   struct tcf_proto *tp_head)
{
	struct tcf_filter_chain_list_item *item;
	struct tcf_block *block = chain->block;

	if (chain->index)
		//仅对chain0执行触发
		return;

	mutex_lock(&block->lock);
	//触发已注册的所有回调
	list_for_each_entry(item, &block->chain0.filter_chain_list, list)
		tcf_chain_head_change_item(item, tp_head);
	mutex_unlock(&block->lock);
}

/* Returns true if block can be safely freed. */

static bool tcf_chain_detach(struct tcf_chain *chain)
{
	struct tcf_block *block = chain->block;

	ASSERT_BLOCK_LOCKED(block);

	list_del(&chain->list);
	if (!chain->index)
		block->chain0.chain = NULL;

	if (list_empty(&block->chain_list) &&
	    refcount_read(&block->refcnt) == 0)
		return true;

	return false;
}

static void tcf_block_destroy(struct tcf_block *block)
{
	mutex_destroy(&block->lock);
	mutex_destroy(&block->proto_destroy_lock);
	kfree_rcu(block, rcu);
}

static void tcf_chain_destroy(struct tcf_chain *chain, bool free_block)
{
	struct tcf_block *block = chain->block;

	mutex_destroy(&chain->filter_chain_lock);
	kfree_rcu(chain, rcu);
	if (free_block)
		tcf_block_destroy(block);
}

static void tcf_chain_hold(struct tcf_chain *chain)
{
	ASSERT_BLOCK_LOCKED(chain->block);

	++chain->refcnt;
}

static bool tcf_chain_held_by_acts_only(struct tcf_chain *chain)
{
	ASSERT_BLOCK_LOCKED(chain->block);

	/* In case all the references are action references, this
	 * chain should not be shown to the user.
	 */
	return chain->refcnt == chain->action_refcnt;
}

//通过chain_index查找分类器chain
static struct tcf_chain *tcf_chain_lookup(struct tcf_block *block,
					  u32 chain_index)
{
	struct tcf_chain *chain;

	ASSERT_BLOCK_LOCKED(block);

	list_for_each_entry(chain, &block->chain_list, list) {
		if (chain->index == chain_index)
			return chain;
	}
	return NULL;
}

static int tc_chain_notify(struct tcf_chain *chain, struct sk_buff *oskb,
			   u32 seq, u16 flags, int event, bool unicast);

//自block中获取或创建指定chain_index的链
static struct tcf_chain *__tcf_chain_get(struct tcf_block *block,
					 u32 chain_index, bool create,
					 bool by_act)
{
	struct tcf_chain *chain = NULL;
	bool is_first_reference;

	mutex_lock(&block->lock);
	chain = tcf_chain_lookup(block, chain_index);
	if (chain) {
		tcf_chain_hold(chain);
	} else {
		//如果没有查找到指定chain,如有必要，则创建此chain
		if (!create)
			goto errout;
		chain = tcf_chain_create(block, chain_index);
		if (!chain)
			goto errout;
	}

	if (by_act)
		++chain->action_refcnt;
	is_first_reference = chain->refcnt - chain->action_refcnt == 1;
	mutex_unlock(&block->lock);

	/* Send notification only in case we got the first
	 * non-action reference. Until then, the chain acts only as
	 * a placeholder for actions pointing to it and user ought
	 * not know about them.
	 */
	if (is_first_reference && !by_act)
		tc_chain_notify(chain, NULL, 0, NLM_F_CREATE | NLM_F_EXCL,
				RTM_NEWCHAIN, false);

	return chain;

errout:
	mutex_unlock(&block->lock);
	return chain;
}

//查找（创建）指定index的chain
static struct tcf_chain *tcf_chain_get(struct tcf_block *block, u32 chain_index,
				       bool create)
{
	return __tcf_chain_get(block, chain_index, create, false);
}

//获取对应的chain,如果chain不存在，则创建
struct tcf_chain *tcf_chain_get_by_act(struct tcf_block *block, u32 chain_index)
{
	return __tcf_chain_get(block, chain_index, true, true);
}
EXPORT_SYMBOL(tcf_chain_get_by_act);

static void tc_chain_tmplt_del(const struct tcf_proto_ops *tmplt_ops,
			       void *tmplt_priv);
static int tc_chain_notify_delete(const struct tcf_proto_ops *tmplt_ops,
				  void *tmplt_priv, u32 chain_index,
				  struct tcf_block *block, struct sk_buff *oskb,
				  u32 seq, u16 flags, bool unicast);

static void __tcf_chain_put(struct tcf_chain *chain, bool by_act,
			    bool explicitly_created)
{
	struct tcf_block *block = chain->block;
	const struct tcf_proto_ops *tmplt_ops;
	bool free_block = false;
	unsigned int refcnt;
	void *tmplt_priv;

	mutex_lock(&block->lock);
	if (explicitly_created) {
		if (!chain->explicitly_created) {
			mutex_unlock(&block->lock);
			return;
		}
		chain->explicitly_created = false;
	}

	if (by_act)
		chain->action_refcnt--;

	/* tc_chain_notify_delete can't be called while holding block lock.
	 * However, when block is unlocked chain can be changed concurrently, so
	 * save these to temporary variables.
	 */
	refcnt = --chain->refcnt;
	tmplt_ops = chain->tmplt_ops;
	tmplt_priv = chain->tmplt_priv;

	/* The last dropped non-action reference will trigger notification. */
	if (refcnt - chain->action_refcnt == 0 && !by_act) {
		tc_chain_notify_delete(tmplt_ops, tmplt_priv, chain->index,
				       block, NULL, 0, 0, false);
		/* Last reference to chain, no need to lock. */
		chain->flushing = false;
	}

	if (refcnt == 0)
		free_block = tcf_chain_detach(chain);
	mutex_unlock(&block->lock);

	if (refcnt == 0) {
		tc_chain_tmplt_del(tmplt_ops, tmplt_priv);
		tcf_chain_destroy(chain, free_block);
	}
}

static void tcf_chain_put(struct tcf_chain *chain)
{
	__tcf_chain_put(chain, false, false);
}

void tcf_chain_put_by_act(struct tcf_chain *chain)
{
	__tcf_chain_put(chain, true, false);
}
EXPORT_SYMBOL(tcf_chain_put_by_act);

static void tcf_chain_put_explicitly_created(struct tcf_chain *chain)
{
	__tcf_chain_put(chain, false, true);
}

static void tcf_chain_flush(struct tcf_chain *chain, bool rtnl_held)
{
	struct tcf_proto *tp, *tp_next;

	mutex_lock(&chain->filter_chain_lock);
	tp = tcf_chain_dereference(chain->filter_chain, chain);
	while (tp) {
		tp_next = rcu_dereference_protected(tp->next, 1);
		tcf_proto_signal_destroying(chain, tp);
		tp = tp_next;
	}
	tp = tcf_chain_dereference(chain->filter_chain, chain);
	RCU_INIT_POINTER(chain->filter_chain, NULL);
	tcf_chain0_head_change(chain, NULL);
	chain->flushing = true;
	mutex_unlock(&chain->filter_chain_lock);

	while (tp) {
		tp_next = rcu_dereference_protected(tp->next, 1);
		tcf_proto_put(tp, rtnl_held, NULL);
		tp = tp_next;
	}
}

static int tcf_block_setup(struct tcf_block *block,
			   struct flow_block_offload *bo);

static void tc_indr_block_ing_cmd(struct net_device *dev,
				  struct tcf_block *block,
				  flow_indr_block_bind_cb_t *cb,
				  void *cb_priv,
				  enum flow_block_command command)
{
	struct flow_block_offload bo = {
		.command	= command,
		.binder_type	= FLOW_BLOCK_BINDER_TYPE_CLSACT_INGRESS,
		.net		= dev_net(dev),
		.block_shared	= tcf_block_non_null_shared(block),
	};
	INIT_LIST_HEAD(&bo.cb_list);

	if (!block)
		return;

	bo.block = &block->flow_block;

	down_write(&block->cb_lock);
	cb(dev, cb_priv, TC_SETUP_BLOCK, &bo);

	tcf_block_setup(block, &bo);
	up_write(&block->cb_lock);
}

static struct tcf_block *tc_dev_ingress_block(struct net_device *dev)
{
	const struct Qdisc_class_ops *cops;
	struct Qdisc *qdisc;

	if (!dev_ingress_queue(dev))
		return NULL;

	qdisc = dev_ingress_queue(dev)->qdisc_sleeping;
	if (!qdisc)
		return NULL;

	cops = qdisc->ops->cl_ops;
	if (!cops)
		return NULL;

	if (!cops->tcf_block)
		return NULL;

	return cops->tcf_block(qdisc, TC_H_MIN_INGRESS, NULL);
}

static void tc_indr_block_get_and_ing_cmd(struct net_device *dev,
					  flow_indr_block_bind_cb_t *cb,
					  void *cb_priv,
					  enum flow_block_command command)
{
	struct tcf_block *block = tc_dev_ingress_block(dev);

	tc_indr_block_ing_cmd(dev, block, cb, cb_priv, command);
}

static void tc_indr_block_call(struct tcf_block *block,
			       struct net_device *dev,
			       struct tcf_block_ext_info *ei,
			       enum flow_block_command command,
			       struct netlink_ext_ack *extack)
{
	struct flow_block_offload bo = {
		.command	= command,
		.binder_type	= ei->binder_type,
		.net		= dev_net(dev),
		.block		= &block->flow_block,
		.block_shared	= tcf_block_shared(block),
		.extack		= extack,
	};
	INIT_LIST_HEAD(&bo.cb_list);

	flow_indr_block_call(dev, &bo, command);
	tcf_block_setup(block, &bo);
}

static bool tcf_block_offload_in_use(struct tcf_block *block)
{
	return atomic_read(&block->offloadcnt);
}

//向驱动触发block offload
static int tcf_block_offload_cmd(struct tcf_block *block,
				 struct net_device *dev,
				 struct tcf_block_ext_info *ei,
				 enum flow_block_command command,
				 struct netlink_ext_ack *extack)
{
	struct flow_block_offload bo = {};
	int err;

	bo.net = dev_net(dev);
	bo.command = command;
	bo.binder_type = ei->binder_type;
	bo.block = &block->flow_block;
	bo.block_shared = tcf_block_shared(block);
	bo.extack = extack;
	INIT_LIST_HEAD(&bo.cb_list);

	//触发setup block
	err = dev->netdev_ops->ndo_setup_tc(dev, TC_SETUP_BLOCK, &bo);
	if (err < 0)
		return err;

	return tcf_block_setup(block, &bo);
}

static int tcf_block_offload_bind(struct tcf_block *block, struct Qdisc *q,
				  struct tcf_block_ext_info *ei,
				  struct netlink_ext_ack *extack)
{
	struct net_device *dev = q->dev_queue->dev;
	int err;

	down_write(&block->cb_lock);
	//跳过不支持offload的dev
	if (!dev->netdev_ops->ndo_setup_tc)
		goto no_offload_dev_inc;

	/* If tc offload feature is disabled and the block we try to bind
	 * to already has some offloaded filters, forbid to bind.
	 */
	if (!tc_can_offload(dev) && tcf_block_offload_in_use(block)) {
		NL_SET_ERR_MSG(extack, "Bind to offloaded block failed as dev has offload disabled");
		err = -EOPNOTSUPP;
		goto err_unlock;
	}

	//offload执行block bind命令
	err = tcf_block_offload_cmd(block, dev, ei, FLOW_BLOCK_BIND, extack);
	if (err == -EOPNOTSUPP)
		goto no_offload_dev_inc;
	if (err)
		goto err_unlock;

	tc_indr_block_call(block, dev, ei, FLOW_BLOCK_BIND, extack);
	up_write(&block->cb_lock);
	return 0;

no_offload_dev_inc:
	if (tcf_block_offload_in_use(block)) {
		err = -EOPNOTSUPP;
		goto err_unlock;
	}
	err = 0;
	block->nooffloaddevcnt++;
	tc_indr_block_call(block, dev, ei, FLOW_BLOCK_BIND, extack);
err_unlock:
	up_write(&block->cb_lock);
	return err;
}

static void tcf_block_offload_unbind(struct tcf_block *block, struct Qdisc *q,
				     struct tcf_block_ext_info *ei)
{
	struct net_device *dev = q->dev_queue->dev;
	int err;

	down_write(&block->cb_lock);
	tc_indr_block_call(block, dev, ei, FLOW_BLOCK_UNBIND, NULL);

	if (!dev->netdev_ops->ndo_setup_tc)
		goto no_offload_dev_dec;
	err = tcf_block_offload_cmd(block, dev, ei, FLOW_BLOCK_UNBIND, NULL);
	if (err == -EOPNOTSUPP)
		goto no_offload_dev_dec;
	up_write(&block->cb_lock);
	return;

no_offload_dev_dec:
	WARN_ON(block->nooffloaddevcnt-- == 0);
	up_write(&block->cb_lock);
}

static int
tcf_chain0_head_change_cb_add(struct tcf_block *block,
			      struct tcf_block_ext_info *ei,
			      struct netlink_ext_ack *extack)
{
	struct tcf_filter_chain_list_item *item;
	struct tcf_chain *chain0;

	//申请item,并用ei构造item的函数及参数
	item = kmalloc(sizeof(*item), GFP_KERNEL);
	if (!item) {
		NL_SET_ERR_MSG(extack, "Memory allocation for head change callback item failed");
		return -ENOMEM;
	}

	//回调函数及其参数
	item->chain_head_change = ei->chain_head_change;
	item->chain_head_change_priv = ei->chain_head_change_priv;

	mutex_lock(&block->lock);
	chain0 = block->chain0.chain;
	if (chain0)
		tcf_chain_hold(chain0);
	else
		//将item加入到chain0.filter_chain_list中
		list_add(&item->list, &block->chain0.filter_chain_list);
	mutex_unlock(&block->lock);

	if (chain0) {
		struct tcf_proto *tp_head;

		mutex_lock(&chain0->filter_chain_lock);

		tp_head = tcf_chain_dereference(chain0->filter_chain, chain0);
		if (tp_head)
			//针对已知的tp_head,为了一致性，目前我们要加入change回调，故在加入前，先触发此回调
			tcf_chain_head_change_item(item, tp_head);

		mutex_lock(&block->lock);
		//再将item加入到filter_chain_list上
		list_add(&item->list, &block->chain0.filter_chain_list);
		mutex_unlock(&block->lock);

		mutex_unlock(&chain0->filter_chain_lock);
		tcf_chain_put(chain0);
	}

	return 0;
}

static void
tcf_chain0_head_change_cb_del(struct tcf_block *block,
			      struct tcf_block_ext_info *ei)
{
	struct tcf_filter_chain_list_item *item;

	mutex_lock(&block->lock);
	list_for_each_entry(item, &block->chain0.filter_chain_list, list) {
		if ((!ei->chain_head_change && !ei->chain_head_change_priv) ||
		    (item->chain_head_change == ei->chain_head_change &&
		     item->chain_head_change_priv == ei->chain_head_change_priv)) {
			if (block->chain0.chain)
				//更改首个tp_head为NULL
				tcf_chain_head_change_item(item, NULL);
			list_del(&item->list);
			mutex_unlock(&block->lock);

			kfree(item);
			return;
		}
	}
	mutex_unlock(&block->lock);
	WARN_ON(1);
}

struct tcf_net {
	spinlock_t idr_lock; /* Protects idr */
	struct idr idr;
};

static unsigned int tcf_net_id;

//block信息插入，分配block_index
static int tcf_block_insert(struct tcf_block *block, struct net *net,
			    struct netlink_ext_ack *extack)
{
	struct tcf_net *tn = net_generic(net, tcf_net_id);
	int err;

	idr_preload(GFP_KERNEL);
	spin_lock(&tn->idr_lock);
	err = idr_alloc_u32(&tn->idr, block, &block->index, block->index,
			    GFP_NOWAIT);
	spin_unlock(&tn->idr_lock);
	idr_preload_end();

	/*分配index*/
	return err;
}

//block信息移除
static void tcf_block_remove(struct tcf_block *block, struct net *net)
{
	struct tcf_net *tn = net_generic(net, tcf_net_id);

	spin_lock(&tn->idr_lock);
	idr_remove(&tn->idr, block->index);
	spin_unlock(&tn->idr_lock);
}

//创建block
static struct tcf_block *tcf_block_create(struct net *net, struct Qdisc *q,
					  u32 block_index/*block索引*/,
					  struct netlink_ext_ack *extack)
{
	struct tcf_block *block;

	block = kzalloc(sizeof(*block), GFP_KERNEL);
	if (!block) {
		NL_SET_ERR_MSG(extack, "Memory allocation for block failed");
		return ERR_PTR(-ENOMEM);
	}
	mutex_init(&block->lock);
	mutex_init(&block->proto_destroy_lock);
	init_rwsem(&block->cb_lock);
	flow_block_init(&block->flow_block);
	INIT_LIST_HEAD(&block->chain_list);
	INIT_LIST_HEAD(&block->owner_list);
	INIT_LIST_HEAD(&block->chain0.filter_chain_list);

	refcount_set(&block->refcnt, 1);
	block->net = net;
	block->index = block_index;

	/* Don't store q pointer for blocks which are shared */
	//针对非share block,block指向queue
	if (!tcf_block_shared(block))
		block->q = q;
	return block;
}

//通过block_index返回对应的tcf_block
static struct tcf_block *tcf_block_lookup(struct net *net, u32 block_index)
{
	struct tcf_net *tn = net_generic(net, tcf_net_id);

	return idr_find(&tn->idr, block_index);
}

static struct tcf_block *tcf_block_refcnt_get(struct net *net, u32 block_index)
{
	struct tcf_block *block;

	rcu_read_lock();
	//查对应的block并增加引用计数
	block = tcf_block_lookup(net, block_index);
	if (block && !refcount_inc_not_zero(&block->refcnt))
		block = NULL;
	rcu_read_unlock();

	return block;
}

//自block中依据chain获取next_chain
static struct tcf_chain *
__tcf_get_next_chain(struct tcf_block *block, struct tcf_chain *chain)
{
	mutex_lock(&block->lock);
	if (chain)
		//如查给定了chain,取next_chain
		chain = list_is_last(&chain->list, &block->chain_list) ?
			NULL : list_next_entry(chain, list);
	else
		//未给定chain,则取首个chain
		chain = list_first_entry_or_null(&block->chain_list,
						 struct tcf_chain, list);

	/* skip all action-only chains */
	while (chain && tcf_chain_held_by_acts_only(chain))
		chain = list_is_last(&chain->list, &block->chain_list) ?
			NULL : list_next_entry(chain, list);

	if (chain)
		tcf_chain_hold(chain);
	mutex_unlock(&block->lock);

	return chain;
}

/* Function to be used by all clients that want to iterate over all chains on
 * block. It properly obtains block->lock and takes reference to chain before
 * returning it. Users of this function must be tolerant to concurrent chain
 * insertion/deletion or ensure that no concurrent chain modification is
 * possible. Note that all netlink dump callbacks cannot guarantee to provide
 * consistent dump because rtnl lock is released each time skb is filled with
 * data and sent to user-space.
 */
//由chain获取next_chain,并减少对chain的引用
struct tcf_chain *
tcf_get_next_chain(struct tcf_block *block, struct tcf_chain *chain)
{
	struct tcf_chain *chain_next = __tcf_get_next_chain(block, chain);

	if (chain)
		tcf_chain_put(chain);

	return chain_next;
}
EXPORT_SYMBOL(tcf_get_next_chain);

//在chain上获取下一个tp(传入tp为NULL时，返回首个tp)
static struct tcf_proto *
__tcf_get_next_proto(struct tcf_chain *chain, struct tcf_proto *tp)
{
	u32 prio = 0;

	ASSERT_RTNL();
	mutex_lock(&chain->filter_chain_lock);

	if (!tp) {
		//取首个tp
		tp = tcf_chain_dereference(chain->filter_chain, chain);
	} else if (tcf_proto_is_deleting(tp)) {
		/* 'deleting' flag is set and chain->filter_chain_lock was
		 * unlocked, which means next pointer could be invalid. Restart
		 * search.
		 */
		prio = tp->prio + 1;
		tp = tcf_chain_dereference(chain->filter_chain, chain);

		for (; tp; tp = tcf_chain_dereference(tp->next, chain))
			if (!tp->deleting && tp->prio >= prio)
				break;
	} else {
		//取下一个tp
		tp = tcf_chain_dereference(tp->next, chain);
	}

	if (tp)
		tcf_proto_get(tp);

	mutex_unlock(&chain->filter_chain_lock);

	return tp;
}

/* Function to be used by all clients that want to iterate over all tp's on
 * chain. Users of this function must be tolerant to concurrent tp
 * insertion/deletion or ensure that no concurrent chain modification is
 * possible. Note that all netlink dump callbacks cannot guarantee to provide
 * consistent dump because rtnl lock is released each time skb is filled with
 * data and sent to user-space.
 */
//自chain上，依据tp获取下一个分类器
struct tcf_proto *
tcf_get_next_proto(struct tcf_chain *chain, struct tcf_proto *tp,
		   bool rtnl_held)
{
	struct tcf_proto *tp_next = __tcf_get_next_proto(chain, tp);

	if (tp)
		tcf_proto_put(tp, rtnl_held, NULL);

	return tp_next;
}
EXPORT_SYMBOL(tcf_get_next_proto);

static void tcf_block_flush_all_chains(struct tcf_block *block, bool rtnl_held)
{
	struct tcf_chain *chain;

	/* Last reference to block. At this point chains cannot be added or
	 * removed concurrently.
	 */
	for (chain = tcf_get_next_chain(block, NULL);
	     chain;
	     chain = tcf_get_next_chain(block, chain)) {
		tcf_chain_put_explicitly_created(chain);
		tcf_chain_flush(chain, rtnl_held);
	}
}

/* Lookup Qdisc and increments its reference counter.
 * Set parent, if necessary.
 */

static int __tcf_qdisc_find(struct net *net, struct Qdisc **q/*出参，dev对应的调度器*/,
			    u32 *parent/*队列index*/, int ifindex/*规则所属的dev对应的ifindex*/, bool rtnl_held,
			    struct netlink_ext_ack *extack)
{
	const struct Qdisc_class_ops *cops;
	struct net_device *dev;
	int err = 0;

	if (ifindex == TCM_IFINDEX_MAGIC_BLOCK)
		return 0;

	rcu_read_lock();

	/* Find link */
	//通过ifindex获取到指定的网络设备
	dev = dev_get_by_index_rcu(net, ifindex);
	if (!dev) {
		rcu_read_unlock();
		return -ENODEV;
	}

	/* Find qdisc */
	if (!*parent) {
		//取dev对应的root qdisc
		*q = dev->qdisc;
		*parent = (*q)->handle;
	} else {
		//取parent指定的q
		*q = qdisc_lookup_rcu(dev, TC_H_MAJ(*parent));
		if (!*q) {
			NL_SET_ERR_MSG(extack, "Parent Qdisc doesn't exists");
			err = -EINVAL;
			goto errout_rcu;
		}
	}

	*q = qdisc_refcount_inc_nz(*q);
	if (!*q) {
		NL_SET_ERR_MSG(extack, "Parent Qdisc doesn't exists");
		err = -EINVAL;
		goto errout_rcu;
	}

	/* Is it classful? */
	cops = (*q)->ops->cl_ops;
	if (!cops) {
		NL_SET_ERR_MSG(extack, "Qdisc not classful");
		err = -EINVAL;
		goto errout_qdisc;
	}

	if (!cops->tcf_block) {
		NL_SET_ERR_MSG(extack, "Class doesn't support blocks");
		err = -EOPNOTSUPP;
		goto errout_qdisc;
	}

errout_rcu:
	/* At this point we know that qdisc is not noop_qdisc,
	 * which means that qdisc holds a reference to net_device
	 * and we hold a reference to qdisc, so it is safe to release
	 * rcu read lock.
	 */
	rcu_read_unlock();
	return err;

errout_qdisc:
	rcu_read_unlock();

	if (rtnl_held)
		qdisc_put(*q);
	else
		qdisc_put_unlocked(*q);
	*q = NULL;

	return err;
}

static int __tcf_qdisc_cl_find(struct Qdisc *q, u32 parent, unsigned long *cl/*出参，*/,
			       int ifindex, struct netlink_ext_ack *extack)
{
	if (ifindex == TCM_IFINDEX_MAGIC_BLOCK)
		return 0;

	/* Do we search for filter, attached to class? */
	if (TC_H_MIN(parent)) {
		const struct Qdisc_class_ops *cops = q->ops->cl_ops;

		/*依据classid查找对应class*/
		*cl = cops->find(q, parent);
		if (*cl == 0) {
			NL_SET_ERR_MSG(extack, "Specified class doesn't exist");
			return -ENOENT;
		}
	}

	return 0;
}

//查找tc filter block
static struct tcf_block *__tcf_block_find(struct net *net, struct Qdisc *q,
					  unsigned long cl, int ifindex,
					  u32 block_index,
					  struct netlink_ext_ack *extack)
{
	struct tcf_block *block;

	if (ifindex == TCM_IFINDEX_MAGIC_BLOCK) {
		//ifindex非netdev的ifindex时特殊值
		block = tcf_block_refcnt_get(net, block_index);
		if (!block) {
			NL_SET_ERR_MSG(extack, "Block of given index was not found");
			return ERR_PTR(-EINVAL);
		}
	} else {
		const struct Qdisc_class_ops *cops = q->ops->cl_ops;

		//通过不通class获取其对应的block
		block = cops->tcf_block(q, cl, extack);
		if (!block)
			return ERR_PTR(-EINVAL);

		if (tcf_block_shared(block)) {
			NL_SET_ERR_MSG(extack, "This filter block is shared. Please use the block index to manipulate the filters");
			return ERR_PTR(-EOPNOTSUPP);
		}

		/* Always take reference to block in order to support execution
		 * of rules update path of cls API without rtnl lock. Caller
		 * must release block when it is finished using it. 'if' block
		 * of this conditional obtain reference to block by calling
		 * tcf_block_refcnt_get().
		 */
		refcount_inc(&block->refcnt);
	}

	return block;
}

static void __tcf_block_put(struct tcf_block *block, struct Qdisc *q,
			    struct tcf_block_ext_info *ei, bool rtnl_held)
{
	if (refcount_dec_and_mutex_lock(&block->refcnt, &block->lock)) {
		/* Flushing/putting all chains will cause the block to be
		 * deallocated when last chain is freed. However, if chain_list
		 * is empty, block has to be manually deallocated. After block
		 * reference counter reached 0, it is no longer possible to
		 * increment it or add new chains to block.
		 */
		bool free_block = list_empty(&block->chain_list);

		mutex_unlock(&block->lock);
		if (tcf_block_shared(block))
			tcf_block_remove(block, block->net);

		if (q)
			tcf_block_offload_unbind(block, q, ei);

		if (free_block)
			tcf_block_destroy(block);
		else
			tcf_block_flush_all_chains(block, rtnl_held);
	} else if (q) {
		tcf_block_offload_unbind(block, q, ei);
	}
}

static void tcf_block_refcnt_put(struct tcf_block *block, bool rtnl_held)
{
	__tcf_block_put(block, NULL, NULL, rtnl_held);
}

/* Find tcf block.
 * Set q, parent, cl when appropriate.
 */
//队列分绑定一个或多个class,class有一个或多个对应的block
static struct tcf_block *tcf_block_find(struct net *net, struct Qdisc **q,
					u32 *parent, unsigned long *cl,
					int ifindex, u32 block_index,
					struct netlink_ext_ack *extack)
{
	struct tcf_block *block;
	int err = 0;

	ASSERT_RTNL();

	//先查qdisc
	err = __tcf_qdisc_find(net, q, parent, ifindex, true, extack);
	if (err)
		goto errout;

	//确定对应的class
	err = __tcf_qdisc_cl_find(*q, *parent, cl, ifindex, extack);
	if (err)
		goto errout_qdisc;

	//通过对应的分类找到相应的block
	block = __tcf_block_find(net, *q, *cl, ifindex, block_index, extack);
	if (IS_ERR(block)) {
		err = PTR_ERR(block);
		goto errout_qdisc;
	}

	return block;

errout_qdisc:
	if (*q)
		qdisc_put(*q);
errout:
	*q = NULL;
	return ERR_PTR(err);
}

static void tcf_block_release(struct Qdisc *q, struct tcf_block *block,
			      bool rtnl_held)
{
	if (!IS_ERR_OR_NULL(block))
		tcf_block_refcnt_put(block, rtnl_held);

	if (q) {
		if (rtnl_held)
			qdisc_put(q);
		else
			qdisc_put_unlocked(q);
	}
}

struct tcf_block_owner_item {
	struct list_head list;
	struct Qdisc *q;
	enum flow_block_binder_type binder_type;
};

static void
tcf_block_owner_netif_keep_dst(struct tcf_block *block,
			       struct Qdisc *q,
			       enum flow_block_binder_type binder_type)
{
	if (block->keep_dst &&
	    binder_type != FLOW_BLOCK_BINDER_TYPE_CLSACT_INGRESS &&
	    binder_type != FLOW_BLOCK_BINDER_TYPE_CLSACT_EGRESS)
		netif_keep_dst(qdisc_dev(q));
}

void tcf_block_netif_keep_dst(struct tcf_block *block)
{
	struct tcf_block_owner_item *item;

	block->keep_dst = true;
	list_for_each_entry(item, &block->owner_list, list)
		tcf_block_owner_netif_keep_dst(block, item->q,
					       item->binder_type);
}
EXPORT_SYMBOL(tcf_block_netif_keep_dst);

//记录block从属的排除规则及绑定类型
static int tcf_block_owner_add(struct tcf_block *block,
			       struct Qdisc *q,
			       enum flow_block_binder_type binder_type)
{
	struct tcf_block_owner_item *item;

	item = kmalloc(sizeof(*item), GFP_KERNEL);
	if (!item)
		return -ENOMEM;
	//对应的排队规则，绑定类型
	item->q = q;
	item->binder_type = binder_type;
	list_add(&item->list, &block->owner_list);
	return 0;
}

static void tcf_block_owner_del(struct tcf_block *block,
				struct Qdisc *q,
				enum flow_block_binder_type binder_type)
{
	struct tcf_block_owner_item *item;

	list_for_each_entry(item, &block->owner_list, list) {
		if (item->q == q && item->binder_type == binder_type) {
			list_del(&item->list);
			kfree(item);
			return;
		}
	}
	WARN_ON(1);
}

int tcf_block_get_ext(struct tcf_block **p_block/*出参，创建或查询好的block*/, struct Qdisc *q/*block对应的队列*/,
		      struct tcf_block_ext_info *ei/*块扩展参数*/,
		      struct netlink_ext_ack *extack)
{
	struct net *net = qdisc_net(q);
	struct tcf_block *block = NULL;
	int err;

	//已设置index,直接获取block,如block不存在，则创建block
	if (ei->block_index)
		/* block_index not 0 means the shared block is requested */
		block = tcf_block_refcnt_get(net, ei->block_index);

	if (!block) {
		//block不存在，需要创建block
		block = tcf_block_create(net, q, ei->block_index, extack);
		if (IS_ERR(block))
			return PTR_ERR(block);
		if (tcf_block_shared(block)) {
			//针对共享block,直接加入
			err = tcf_block_insert(block, net, extack);
			if (err)
				goto err_block_insert;
		}
	}

	//为block添加owner
	err = tcf_block_owner_add(block, q, ei->binder_type);
	if (err)
		goto err_block_owner_add;

	tcf_block_owner_netif_keep_dst(block, q, ei->binder_type);

	//为block添加tp_head change回调
	err = tcf_chain0_head_change_cb_add(block, ei, extack);
	if (err)
		goto err_chain0_head_change_cb_add;

	err = tcf_block_offload_bind(block, q, ei, extack);
	if (err)
		goto err_block_offload_bind;

	*p_block = block;
	return 0;

err_block_offload_bind:
	tcf_chain0_head_change_cb_del(block, ei);
err_chain0_head_change_cb_add:
	tcf_block_owner_del(block, q, ei->binder_type);
err_block_owner_add:
err_block_insert:
	tcf_block_refcnt_put(block, true);
	return err;
}
EXPORT_SYMBOL(tcf_block_get_ext);

//设置filter_chain=tp_head
static void tcf_chain_head_change_dflt(struct tcf_proto *tp_head, void *priv)
{
	struct tcf_proto __rcu **p_filter_chain = priv;

	rcu_assign_pointer(*p_filter_chain, tp_head);
}

//创建block
int tcf_block_get(struct tcf_block **p_block,
		  struct tcf_proto __rcu **p_filter_chain, struct Qdisc *q,
		  struct netlink_ext_ack *extack)
{
	struct tcf_block_ext_info ei = {
		.chain_head_change = tcf_chain_head_change_dflt,
		.chain_head_change_priv = p_filter_chain,
	};

	WARN_ON(!p_filter_chain);
	//创建block
	return tcf_block_get_ext(p_block, q, &ei, extack);
}
EXPORT_SYMBOL(tcf_block_get);

/* XXX: Standalone actions are not allowed to jump to any chain, and bound
 * actions should be all removed after flushing.
 */
void tcf_block_put_ext(struct tcf_block *block, struct Qdisc *q,
		       struct tcf_block_ext_info *ei)
{
	if (!block)
		return;
	tcf_chain0_head_change_cb_del(block, ei);
	tcf_block_owner_del(block, q, ei->binder_type);

	__tcf_block_put(block, q, ei, true);
}
EXPORT_SYMBOL(tcf_block_put_ext);

void tcf_block_put(struct tcf_block *block)
{
	struct tcf_block_ext_info ei = {0, };

	if (!block)
		return;
	tcf_block_put_ext(block, block->q, &ei);
}

EXPORT_SYMBOL(tcf_block_put);

//遍历block上所有chain,遍历chain上所有tp,针对单个tp调用tp->ops->reoffload
static int
tcf_block_playback_offloads(struct tcf_block *block, flow_setup_cb_t *cb/*回调函数*/,
			    void *cb_priv/*回调的私有数据*/, bool add/*是否规则新增*/, bool offload_in_use,
			    struct netlink_ext_ack *extack)
{
	struct tcf_chain *chain, *chain_prev;
	struct tcf_proto *tp, *tp_prev;
	int err;

	lockdep_assert_held(&block->cb_lock);

	for (chain = __tcf_get_next_chain(block, NULL);/*取首个chain*/
	     chain;
	     chain_prev = chain,/*保存上一个chain*/
		     chain = __tcf_get_next_chain(block, chain),/*取下一个chain*/
		     tcf_chain_put(chain_prev)) {
		//遍历此chain上所有tp
		for (tp = __tcf_get_next_proto(chain, NULL)/*取首个tp*/; tp;
		     tp_prev = tp,/*保存上一个tp*/
			     tp = __tcf_get_next_proto(chain, tp),/*取下一个tp*/
			     tcf_proto_put(tp_prev, true, NULL)) {
			//调用reoffload，完成此tp的规则再下发
			if (tp->ops->reoffload) {
				err = tp->ops->reoffload(tp, add, cb, cb_priv,
							 extack);
				if (err && add)
					goto err_playback_remove;
			} else if (add && offload_in_use) {
				err = -EOPNOTSUPP;
				NL_SET_ERR_MSG(extack, "Filter HW offload failed - classifier without re-offloading support");
				goto err_playback_remove;
			}
		}
	}

	return 0;

err_playback_remove:
	tcf_proto_put(tp, true, NULL);
	tcf_chain_put(chain);
	tcf_block_playback_offloads(block, cb, cb_priv, false, offload_in_use,
				    extack);
	return err;
}

//在block上注册对应的block_cb
static int tcf_block_bind(struct tcf_block *block,
			  struct flow_block_offload *bo)
{
	struct flow_block_cb *block_cb, *next;
	int err, i = 0;

	lockdep_assert_held(&block->cb_lock);

	//新增cb,使block上所有chain(所有chain上所有tp,针对每个tp调用reoffload,以便触发新注册的cb)
	list_for_each_entry(block_cb, &bo->cb_list, list) {
		err = tcf_block_playback_offloads(block, block_cb->cb,
						  block_cb->cb_priv, true,
						  tcf_block_offload_in_use(block),
						  bo->extack);
		if (err)
			goto err_unroll;
		if (!bo->unlocked_driver_cb)
			block->lockeddevcnt++;

		i++;
	}
	//添加bo到block->flow_bloc上
	list_splice(&bo->cb_list, &block->flow_block.cb_list);

	return 0;

err_unroll:
	list_for_each_entry_safe(block_cb, next, &bo->cb_list, list) {
		if (i-- > 0) {
			list_del(&block_cb->list);
			tcf_block_playback_offloads(block, block_cb->cb,
						    block_cb->cb_priv, false,
						    tcf_block_offload_in_use(block),
						    NULL);
			if (!bo->unlocked_driver_cb)
				block->lockeddevcnt--;
		}
		flow_block_cb_free(block_cb);
	}

	return err;
}

static void tcf_block_unbind(struct tcf_block *block,
			     struct flow_block_offload *bo)
{
	struct flow_block_cb *block_cb, *next;

	lockdep_assert_held(&block->cb_lock);

	//针对所有tp执行规则移除
	list_for_each_entry_safe(block_cb, next, &bo->cb_list, list) {
		tcf_block_playback_offloads(block, block_cb->cb,
					    block_cb->cb_priv, false,/*指明为规则移除*/
					    tcf_block_offload_in_use(block),
					    NULL);
		list_del(&block_cb->list);
		flow_block_cb_free(block_cb);
		if (!bo->unlocked_driver_cb)
			block->lockeddevcnt--;
	}
}

static int tcf_block_setup(struct tcf_block *block,
			   struct flow_block_offload *bo)
{
	int err;

	switch (bo->command) {
	case FLOW_BLOCK_BIND:
		err = tcf_block_bind(block, bo);
		break;
	case FLOW_BLOCK_UNBIND:
		err = 0;
		tcf_block_unbind(block, bo);
		break;
	default:
		WARN_ON_ONCE(1);
		err = -EOPNOTSUPP;
	}

	return err;
}

/* Main classifier routine: scans classifier chain attached
 * to this qdisc, (optionally) tests for protocol and asks
 * specific classifiers.
 */
//tc报文分类入口(过滤器分类）
int tcf_classify(struct sk_buff *skb, const struct tcf_proto *tp,
		 struct tcf_result *res/*分类结果*/, bool compat_mode)
{
#ifdef CONFIG_NET_CLS_ACT
	const int max_reclassify_loop = 4;
	const struct tcf_proto *orig_tp = tp;
	const struct tcf_proto *first_tp;
	int limit = 0;

reclassify:
#endif
	//遍历tp列表，检查哪条tp可对此报文进行分类（按协议划分）
	for (; tp; tp = rcu_dereference_bh(tp->next)) {
		//取出报文对应的protocol(三层类型）
		__be16 protocol = tc_skb_protocol(skb);
		int err;

		//忽略掉protocol不匹配的tp
		if (tp->protocol != protocol &&
		    tp->protocol != htons(ETH_P_ALL))
			continue;

		//使用tp进行分类(例如flower的classify函数）
		err = tp->classify(skb, tp, res);
#ifdef CONFIG_NET_CLS_ACT
		if (unlikely(err == TC_ACT_RECLASSIFY && !compat_mode)) {
			//执行重新分类
			first_tp = orig_tp;
			goto reset;
		} else if (unlikely(TC_ACT_EXT_CMP(err, TC_ACT_GOTO_CHAIN))) {
			//跳到指定chain并继续匹配
			first_tp = res->goto_tp;

#if IS_ENABLED(CONFIG_NET_TC_SKB_EXT)
			{
				struct tc_skb_ext *ext;

				ext = skb_ext_add(skb, TC_SKB_EXT);
				if (WARN_ON_ONCE(!ext))
					return TC_ACT_SHOT;

				ext->chain = err & TC_ACT_EXT_VAL_MASK;
			}
#endif
			goto reset;
		}
#endif
		if (err >= 0)
			return err;
	}

	return TC_ACT_UNSPEC; /* signal: continue lookup */
#ifdef CONFIG_NET_CLS_ACT
reset:
	//最多仅容许 max_reclassify_loop 次重查
	if (unlikely(limit++ >= max_reclassify_loop)) {
		net_notice_ratelimited("%u: reclassify loop, rule prio %u, protocol %02x\n",
				       tp->chain->block->index,
				       tp->prio & 0xffff,
				       ntohs(tp->protocol));
		return TC_ACT_SHOT;
	}

	//自first_tp开始重查
	tp = first_tp;
	goto reclassify;
#endif
}
EXPORT_SYMBOL(tcf_classify);

struct tcf_chain_info {
	struct tcf_proto __rcu **pprev;//链上指向某tp的前向指针
	struct tcf_proto __rcu *next;//链上指向某tp的后向指针
};

static struct tcf_proto *tcf_chain_tp_prev(struct tcf_chain *chain,
					   struct tcf_chain_info *chain_info)
{
	return tcf_chain_dereference(*chain_info->pprev, chain);
}

//向chain中插入分类器
static int tcf_chain_tp_insert(struct tcf_chain *chain,
			       struct tcf_chain_info *chain_info,
			       struct tcf_proto *tp)
{
	if (chain->flushing)
		return -EAGAIN;

	if (*chain_info->pprev == chain->filter_chain)
		//首个tp
		//chain->filter_chain上原来为空,新需要插入tp,触发对filter_list更新，
		//从而使tcf_classficy可以遍历tp
		tcf_chain0_head_change(chain, tp);
	tcf_proto_get(tp);
	//使tp->next指向*chain_info->prev
	RCU_INIT_POINTER(tp->next, tcf_chain_tp_prev(chain, chain_info));
	//修改*chain_info->prev指向tp,完成tp插入
	rcu_assign_pointer(*chain_info->pprev, tp);

	return 0;
}

//删除tp
static void tcf_chain_tp_remove(struct tcf_chain *chain,
				struct tcf_chain_info *chain_info,
				struct tcf_proto *tp)
{
	//取下一个tp
	struct tcf_proto *next = tcf_chain_dereference(chain_info->next, chain);

	//标记删除
	tcf_proto_mark_delete(tp);

	//如果首个tp被删除，则执行tp变更通知
	if (tp == chain->filter_chain)
		tcf_chain0_head_change(chain, next);
	//指针变更
	RCU_INIT_POINTER(*chain_info->pprev, next);
}

static struct tcf_proto *tcf_chain_tp_find(struct tcf_chain *chain,
					   struct tcf_chain_info *chain_info,
					   u32 protocol, u32 prio,
					   bool prio_allocate);

/* Try to insert new proto.
 * If proto with specified priority already exists, free new proto
 * and return existing one.
 */

static struct tcf_proto *tcf_chain_tp_insert_unique(struct tcf_chain *chain,
						    struct tcf_proto *tp_new,
						    u32 protocol, u32 prio,
						    bool rtnl_held)
{
	struct tcf_chain_info chain_info;
	struct tcf_proto *tp;
	int err = 0;

	mutex_lock(&chain->filter_chain_lock);

	if (tcf_proto_exists_destroying(chain, tp_new)) {
		mutex_unlock(&chain->filter_chain_lock);
		tcf_proto_destroy(tp_new, rtnl_held, false, NULL);
		return ERR_PTR(-EAGAIN);
	}

	tp = tcf_chain_tp_find(chain, &chain_info,
			       protocol, prio, false);
	if (!tp)
		//原来没有tp,则插入新的tp
		err = tcf_chain_tp_insert(chain, &chain_info, tp_new);
	mutex_unlock(&chain->filter_chain_lock);

	if (tp) {
<<<<<<< HEAD
		//原来有tp,则销毁tp_new
		tcf_proto_destroy(tp_new, rtnl_held, NULL);
=======
		tcf_proto_destroy(tp_new, rtnl_held, false, NULL);
>>>>>>> 0e3f1ad8
		tp_new = tp;
	} else if (err) {
		tcf_proto_destroy(tp_new, rtnl_held, false, NULL);
		tp_new = ERR_PTR(err);
	}

	return tp_new;
}

static void tcf_chain_tp_delete_empty(struct tcf_chain *chain,
				      struct tcf_proto *tp, bool rtnl_held,
				      struct netlink_ext_ack *extack)
{
	struct tcf_chain_info chain_info;
	struct tcf_proto *tp_iter;
	struct tcf_proto **pprev;
	struct tcf_proto *next;

	mutex_lock(&chain->filter_chain_lock);

	/* Atomically find and remove tp from chain. */
	for (pprev = &chain->filter_chain;
	     (tp_iter = tcf_chain_dereference(*pprev, chain));
	     pprev = &tp_iter->next) {
		if (tp_iter == tp) {
			chain_info.pprev = pprev;
			chain_info.next = tp_iter->next;
			WARN_ON(tp_iter->deleting);
			break;
		}
	}
	/* Verify that tp still exists and no new filters were inserted
	 * concurrently.
	 * Mark tp for deletion if it is empty.
	 */
	if (!tp_iter || !tcf_proto_check_delete(tp, rtnl_held)) {
		mutex_unlock(&chain->filter_chain_lock);
		return;
	}

	tcf_proto_signal_destroying(chain, tp);
	next = tcf_chain_dereference(chain_info.next, chain);
	if (tp == chain->filter_chain)
		tcf_chain0_head_change(chain, next);
	RCU_INIT_POINTER(*chain_info.pprev, next);
	mutex_unlock(&chain->filter_chain_lock);

	tcf_proto_put(tp, rtnl_held, extack);
}

static struct tcf_proto *tcf_chain_tp_find(struct tcf_chain *chain,
					   struct tcf_chain_info *chain_info/*出参*/,
					   u32 protocol, u32 prio,
					   bool prio_allocate)
{
	struct tcf_proto **pprev;
	struct tcf_proto *tp;

	/* Check the chain for existence of proto-tcf with this priority */
	//遍历filtr_chain链，链上每一个元素为一个tp
	for (pprev = &chain->filter_chain;
	     (tp = tcf_chain_dereference(*pprev, chain));
	     pprev = &tp->next) {
		//优先级必须查等，否则直接发返回NULL
		if (tp->prio >= prio) {
			if (tp->prio == prio) {
				//如果要申请，则存在返失败，否则要求协议号必须相等
				if (prio_allocate ||
				    (tp->protocol != protocol && protocol))
					return ERR_PTR(-EINVAL);
			} else {
				tp = NULL;
			}
			break;
		}
	}

	//设置chain_info,使其指示tp的前一个，后一个
	chain_info->pprev = pprev;
	if (tp) {
		chain_info->next = tp->next;
		tcf_proto_get(tp);
	} else {
		chain_info->next = NULL;
	}
	return tp;
}

static int tcf_fill_node(struct net *net, struct sk_buff *skb,
			 struct tcf_proto *tp, struct tcf_block *block,
			 struct Qdisc *q, u32 parent, void *fh,
			 u32 portid, u32 seq, u16 flags, int event,
			 bool rtnl_held)
{
	struct tcmsg *tcm;
	struct nlmsghdr  *nlh;
	unsigned char *b = skb_tail_pointer(skb);

	nlh = nlmsg_put(skb, portid, seq, event, sizeof(*tcm), flags);
	if (!nlh)
		goto out_nlmsg_trim;
	tcm = nlmsg_data(nlh);
	tcm->tcm_family = AF_UNSPEC;
	tcm->tcm__pad1 = 0;
	tcm->tcm__pad2 = 0;
	if (q) {
		tcm->tcm_ifindex = qdisc_dev(q)->ifindex;
		tcm->tcm_parent = parent;
	} else {
		tcm->tcm_ifindex = TCM_IFINDEX_MAGIC_BLOCK;
		tcm->tcm_block_index = block->index;
	}
	tcm->tcm_info = TC_H_MAKE(tp->prio, tp->protocol);
	if (nla_put_string(skb, TCA_KIND, tp->ops->kind))
		goto nla_put_failure;
	if (nla_put_u32(skb, TCA_CHAIN, tp->chain->index))
		goto nla_put_failure;
	if (!fh) {
		tcm->tcm_handle = 0;
	} else {
		//执行filter的dump输出，并进行netlink封装
		if (tp->ops->dump &&
		    tp->ops->dump(net, tp, fh, skb, tcm, rtnl_held) < 0)
			goto nla_put_failure;
	}
	nlh->nlmsg_len = skb_tail_pointer(skb) - b;
	return skb->len;

out_nlmsg_trim:
nla_put_failure:
	nlmsg_trim(skb, b);
	return -1;
}

static int tfilter_notify(struct net *net, struct sk_buff *oskb,
			  struct nlmsghdr *n, struct tcf_proto *tp,
			  struct tcf_block *block, struct Qdisc *q,
			  u32 parent, void *fh, int event, bool unicast,
			  bool rtnl_held)
{
	struct sk_buff *skb;
	u32 portid = oskb ? NETLINK_CB(oskb).portid : 0;
	int err = 0;

	skb = alloc_skb(NLMSG_GOODSIZE, GFP_KERNEL);
	if (!skb)
		return -ENOBUFS;

	if (tcf_fill_node(net, skb, tp, block, q, parent, fh, portid,
			  n->nlmsg_seq, n->nlmsg_flags, event,
			  rtnl_held) <= 0) {
		kfree_skb(skb);
		return -EINVAL;
	}

	if (unicast)
		err = netlink_unicast(net->rtnl, skb, portid, MSG_DONTWAIT);
	else
		err = rtnetlink_send(skb, net, portid, RTNLGRP_TC,
				     n->nlmsg_flags & NLM_F_ECHO);

	if (err > 0)
		err = 0;
	return err;
}

static int tfilter_del_notify(struct net *net, struct sk_buff *oskb,
			      struct nlmsghdr *n, struct tcf_proto *tp,
			      struct tcf_block *block, struct Qdisc *q,
			      u32 parent, void *fh, bool unicast, bool *last,
			      bool rtnl_held, struct netlink_ext_ack *extack)
{
	struct sk_buff *skb;
	u32 portid = oskb ? NETLINK_CB(oskb).portid : 0;
	int err;

	skb = alloc_skb(NLMSG_GOODSIZE, GFP_KERNEL);
	if (!skb)
		return -ENOBUFS;

	if (tcf_fill_node(net, skb, tp, block, q, parent, fh, portid,
			  n->nlmsg_seq, n->nlmsg_flags, RTM_DELTFILTER,
			  rtnl_held) <= 0) {
		NL_SET_ERR_MSG(extack, "Failed to build del event notification");
		kfree_skb(skb);
		return -EINVAL;
	}

	err = tp->ops->delete(tp, fh, last, rtnl_held, extack);
	if (err) {
		kfree_skb(skb);
		return err;
	}

	if (unicast)
		err = netlink_unicast(net->rtnl, skb, portid, MSG_DONTWAIT);
	else
		err = rtnetlink_send(skb, net, portid, RTNLGRP_TC,
				     n->nlmsg_flags & NLM_F_ECHO);
	if (err < 0)
		NL_SET_ERR_MSG(extack, "Failed to send filter delete notification");

	if (err > 0)
		err = 0;
	return err;
}

static void tfilter_notify_chain(struct net *net, struct sk_buff *oskb,
				 struct tcf_block *block, struct Qdisc *q,
				 u32 parent, struct nlmsghdr *n,
				 struct tcf_chain *chain, int event,
				 bool rtnl_held)
{
	struct tcf_proto *tp;

	for (tp = tcf_get_next_proto(chain, NULL, rtnl_held);
	     tp; tp = tcf_get_next_proto(chain, tp, rtnl_held))
		tfilter_notify(net, oskb, n, tp, block,
			       q, parent, NULL, event, false, rtnl_held);
}

static void tfilter_put(struct tcf_proto *tp, void *fh)
{
	if (tp->ops->put && fh)
		tp->ops->put(tp, fh);
}

//netlink收到tc新加filter的命令后，此函数将被调用
static int tc_new_tfilter(struct sk_buff *skb, struct nlmsghdr *n/*netlink消息头*/,
			  struct netlink_ext_ack *extack/*出参，ack时使用*/)
{
	struct net *net = sock_net(skb->sk);
	struct nlattr *tca[TCA_MAX + 1];
	char name[IFNAMSIZ];
	struct tcmsg *t;
	u32 protocol;
	u32 prio;
	bool prio_allocate/*prio是否自动申请的*/;
	u32 parent;
	u32 chain_index;
	struct Qdisc *q = NULL;
	struct tcf_chain_info chain_info;
	struct tcf_chain *chain = NULL;
	struct tcf_block *block;
	struct tcf_proto *tp;
	unsigned long cl;
	void *fh;
	int err;
	int tp_created;
	bool rtnl_held = false;

	if (!netlink_ns_capable(skb, net->user_ns, CAP_NET_ADMIN))
		return -EPERM;

replay:
	tp_created = 0;

	//消息解析及校验
	err = nlmsg_parse_deprecated(n, sizeof(*t)/*消息头部大小*/, tca/*按属性指向属性数组*/, TCA_MAX,
				     rtm_tca_policy, extack);
	if (err < 0)
		return err;

	t = nlmsg_data(n);

	//提取filter对应报文类型及优先级
	protocol = TC_H_MIN(t->tcm_info);
	prio = TC_H_MAJ(t->tcm_info);
	prio_allocate = false;
	parent = t->tcm_parent;
	tp = NULL;
	cl = 0;
	block = NULL;

	//如果未指定prio,有CREATE标记，则创建一个prio
	if (prio == 0) {
		/* If no priority is provided by the user,
		 * we allocate one.
		 */
		if (n->nlmsg_flags & NLM_F_CREATE) {
			prio = TC_H_MAKE(0x80000000U, 0U);
			prio_allocate = true;
		} else {
			NL_SET_ERR_MSG(extack, "Invalid filter command with priority of zero");
			return -ENOENT;
		}
	}

	/* Find head of filter chain. */

	err = __tcf_qdisc_find(net, &q, &parent, t->tcm_ifindex, false, extack);
	if (err)
		return err;

	if (tcf_proto_check_kind(tca[TCA_KIND], name)) {
		NL_SET_ERR_MSG(extack, "Specified TC filter name too long");
		err = -EINVAL;
		goto errout;
	}

	/* Take rtnl mutex if rtnl_held was set to true on previous iteration,
	 * block is shared (no qdisc found), qdisc is not unlocked, classifier
	 * type is not specified, classifier is not unlocked.
	 */
	if (rtnl_held ||
	    (q && !(q->ops->cl_ops->flags & QDISC_CLASS_OPS_DOIT_UNLOCKED)) ||
	    !tcf_proto_is_unlocked(name)) {
		rtnl_held = true;
		rtnl_lock();
	}

	//查找cl,准备通过其找block
	err = __tcf_qdisc_cl_find(q, parent, &cl, t->tcm_ifindex, extack);
	if (err)
		goto errout;

	//查找block
	block = __tcf_block_find(net, q, cl, t->tcm_ifindex, t->tcm_block_index,
				 extack);
	if (IS_ERR(block)) {
		err = PTR_ERR(block);
		goto errout;
	}

	//取配置的chain索引
	chain_index = tca[TCA_CHAIN] ? nla_get_u32(tca[TCA_CHAIN]) : 0;
	if (chain_index > TC_ACT_EXT_VAL_MASK) {
		NL_SET_ERR_MSG(extack, "Specified chain index exceeds upper limit");
		err = -EINVAL;
		goto errout;
	}

	//创建或获取指定index的chain
	chain = tcf_chain_get(block, chain_index, true);
	if (!chain) {
		NL_SET_ERR_MSG(extack, "Cannot create specified filter chain");
		err = -ENOMEM;
		goto errout;
	}

	//在链上查找指定的tc filter protocol分类器
	mutex_lock(&chain->filter_chain_lock);
	tp = tcf_chain_tp_find(chain, &chain_info, protocol,
			       prio, prio_allocate);
	if (IS_ERR(tp)) {
		//查找中出现错误（有冲突）
		NL_SET_ERR_MSG(extack, "Filter with specified priority/protocol not found");
		err = PTR_ERR(tp);
		goto errout_locked;
	}

	if (tp == NULL) {
		//未找到对应的tc filter protocol 分类器，创建它
		struct tcf_proto *tp_new = NULL;

		if (chain->flushing) {
			err = -EAGAIN;
			goto errout_locked;
		}

		/* Proto-tcf does not exist, create new one */

		if (tca[TCA_KIND] == NULL || !protocol) {
			NL_SET_ERR_MSG(extack, "Filter kind and protocol must be specified");
			err = -EINVAL;
			goto errout_locked;
		}

		if (!(n->nlmsg_flags & NLM_F_CREATE)) {
			NL_SET_ERR_MSG(extack, "Need both RTM_NEWTFILTER and NLM_F_CREATE to create a new filter");
			err = -ENOENT;
			goto errout_locked;
		}

		if (prio_allocate)
			prio = tcf_auto_prio(tcf_chain_tp_prev(chain,
							       &chain_info));

		mutex_unlock(&chain->filter_chain_lock);
		/*按参数创建tc filter*/
		tp_new = tcf_proto_create(nla_data(tca[TCA_KIND]),
					  protocol, prio, chain, rtnl_held,
					  extack);
		if (IS_ERR(tp_new)) {
			err = PTR_ERR(tp_new);
			goto errout_tp;
		}

		tp_created = 1;
		//将tp_new加入到chain中
		tp = tcf_chain_tp_insert_unique(chain, tp_new, protocol, prio,
						rtnl_held);
		if (IS_ERR(tp)) {
			err = PTR_ERR(tp);
			goto errout_tp;
		}
	} else {
		mutex_unlock(&chain->filter_chain_lock);
	}

	//kind必须与tp->ops的kind一致
	if (tca[TCA_KIND] && nla_strcmp(tca[TCA_KIND], tp->ops->kind)) {
		NL_SET_ERR_MSG(extack, "Specified filter kind does not match existing one");
		err = -EINVAL;
		goto errout;
	}

	//在tp中查找指定filter
	fh = tp->ops->get(tp, t->tcm_handle);

	if (!fh) {
		//没有找到对应的规则，但没有create标记，告错
		if (!(n->nlmsg_flags & NLM_F_CREATE)) {
			NL_SET_ERR_MSG(extack, "Need both RTM_NEWTFILTER and NLM_F_CREATE to create a new filter");
			err = -ENOENT;
			goto errout;
		}
	} else if (n->nlmsg_flags & NLM_F_EXCL) {
		//找到了相应的规则，有exec标记，报错，规则已存在
		tfilter_put(tp, fh);
		NL_SET_ERR_MSG(extack, "Filter already exists");
		err = -EEXIST;
		goto errout;
	}

	if (chain->tmplt_ops && chain->tmplt_ops != tp->ops) {
		NL_SET_ERR_MSG(extack, "Chain template is set to a different filter kind");
		err = -EINVAL;
		goto errout;
	}

	//新增规则或者改变规则(例如flower对应的cls_fl_ops）
	err = tp->ops->change(net, skb, tp, cl, t->tcm_handle, tca, &fh/*入参旧规则，出参新规则*/,
			      n->nlmsg_flags & NLM_F_CREATE ? TCA_ACT_NOREPLACE : TCA_ACT_REPLACE,
			      rtnl_held, extack);
	if (err == 0) {
		tfilter_notify(net, skb, n, tp, block, q, parent, fh,
			       RTM_NEWTFILTER, false, rtnl_held);
		tfilter_put(tp, fh);
		/* q pointer is NULL for shared blocks */
		if (q)
			q->flags &= ~TCQ_F_CAN_BYPASS;
	}

errout:
	if (err && tp_created)
		tcf_chain_tp_delete_empty(chain, tp, rtnl_held, NULL);
errout_tp:
	if (chain) {
		if (tp && !IS_ERR(tp))
			tcf_proto_put(tp, rtnl_held, NULL);
		if (!tp_created)
			tcf_chain_put(chain);
	}
	tcf_block_release(q, block, rtnl_held);

	if (rtnl_held)
		rtnl_unlock();

	if (err == -EAGAIN) {
		/* Take rtnl lock in case EAGAIN is caused by concurrent flush
		 * of target chain.
		 */
		rtnl_held = true;
		/* Replay the request. */
		goto replay;
	}
	return err;

errout_locked:
	mutex_unlock(&chain->filter_chain_lock);
	goto errout;
}

static int tc_del_tfilter(struct sk_buff *skb, struct nlmsghdr *n,
			  struct netlink_ext_ack *extack)
{
	struct net *net = sock_net(skb->sk);
	struct nlattr *tca[TCA_MAX + 1];
	char name[IFNAMSIZ];
	struct tcmsg *t;
	u32 protocol;
	u32 prio;
	u32 parent;
	u32 chain_index;
	struct Qdisc *q = NULL;
	struct tcf_chain_info chain_info;
	struct tcf_chain *chain = NULL;
	struct tcf_block *block = NULL;
	struct tcf_proto *tp = NULL;
	unsigned long cl = 0;
	void *fh = NULL;
	int err;
	bool rtnl_held = false;

	if (!netlink_ns_capable(skb, net->user_ns, CAP_NET_ADMIN))
		return -EPERM;

	err = nlmsg_parse_deprecated(n, sizeof(*t), tca, TCA_MAX,
				     rtm_tca_policy, extack);
	if (err < 0)
		return err;

	t = nlmsg_data(n);
	protocol = TC_H_MIN(t->tcm_info);
	prio = TC_H_MAJ(t->tcm_info);
	parent = t->tcm_parent;

	if (prio == 0 && (protocol || t->tcm_handle || tca[TCA_KIND])) {
		NL_SET_ERR_MSG(extack, "Cannot flush filters with protocol, handle or kind set");
		return -ENOENT;
	}

	/* Find head of filter chain. */

	err = __tcf_qdisc_find(net, &q, &parent, t->tcm_ifindex, false, extack);
	if (err)
		return err;

	if (tcf_proto_check_kind(tca[TCA_KIND], name)) {
		NL_SET_ERR_MSG(extack, "Specified TC filter name too long");
		err = -EINVAL;
		goto errout;
	}
	/* Take rtnl mutex if flushing whole chain, block is shared (no qdisc
	 * found), qdisc is not unlocked, classifier type is not specified,
	 * classifier is not unlocked.
	 */
	if (!prio ||
	    (q && !(q->ops->cl_ops->flags & QDISC_CLASS_OPS_DOIT_UNLOCKED)) ||
	    !tcf_proto_is_unlocked(name)) {
		rtnl_held = true;
		rtnl_lock();
	}

	err = __tcf_qdisc_cl_find(q, parent, &cl, t->tcm_ifindex, extack);
	if (err)
		goto errout;

	block = __tcf_block_find(net, q, cl, t->tcm_ifindex, t->tcm_block_index,
				 extack);
	if (IS_ERR(block)) {
		err = PTR_ERR(block);
		goto errout;
	}

	chain_index = tca[TCA_CHAIN] ? nla_get_u32(tca[TCA_CHAIN]) : 0;
	if (chain_index > TC_ACT_EXT_VAL_MASK) {
		NL_SET_ERR_MSG(extack, "Specified chain index exceeds upper limit");
		err = -EINVAL;
		goto errout;
	}
	chain = tcf_chain_get(block, chain_index, false);
	if (!chain) {
		/* User requested flush on non-existent chain. Nothing to do,
		 * so just return success.
		 */
		if (prio == 0) {
			err = 0;
			goto errout;
		}
		NL_SET_ERR_MSG(extack, "Cannot find specified filter chain");
		err = -ENOENT;
		goto errout;
	}

	if (prio == 0) {
		tfilter_notify_chain(net, skb, block, q, parent, n,
				     chain, RTM_DELTFILTER, rtnl_held);
		tcf_chain_flush(chain, rtnl_held);
		err = 0;
		goto errout;
	}

	mutex_lock(&chain->filter_chain_lock);
	tp = tcf_chain_tp_find(chain, &chain_info, protocol,
			       prio, false);
	if (!tp || IS_ERR(tp)) {
		NL_SET_ERR_MSG(extack, "Filter with specified priority/protocol not found");
		err = tp ? PTR_ERR(tp) : -ENOENT;
		goto errout_locked;
	} else if (tca[TCA_KIND] && nla_strcmp(tca[TCA_KIND], tp->ops->kind)) {
		NL_SET_ERR_MSG(extack, "Specified filter kind does not match existing one");
		err = -EINVAL;
		goto errout_locked;
	} else if (t->tcm_handle == 0) {
		tcf_proto_signal_destroying(chain, tp);
		tcf_chain_tp_remove(chain, &chain_info, tp);
		mutex_unlock(&chain->filter_chain_lock);

		tcf_proto_put(tp, rtnl_held, NULL);
		tfilter_notify(net, skb, n, tp, block, q, parent, fh,
			       RTM_DELTFILTER, false, rtnl_held);
		err = 0;
		goto errout;
	}
	mutex_unlock(&chain->filter_chain_lock);

	fh = tp->ops->get(tp, t->tcm_handle);

	if (!fh) {
		NL_SET_ERR_MSG(extack, "Specified filter handle not found");
		err = -ENOENT;
	} else {
		bool last;

		err = tfilter_del_notify(net, skb, n, tp, block,
					 q, parent, fh, false, &last,
					 rtnl_held, extack);

		if (err)
			goto errout;
		if (last)
			tcf_chain_tp_delete_empty(chain, tp, rtnl_held, extack);
	}

errout:
	if (chain) {
		if (tp && !IS_ERR(tp))
			tcf_proto_put(tp, rtnl_held, NULL);
		tcf_chain_put(chain);
	}
	tcf_block_release(q, block, rtnl_held);

	if (rtnl_held)
		rtnl_unlock();

	return err;

errout_locked:
	mutex_unlock(&chain->filter_chain_lock);
	goto errout;
}

static int tc_get_tfilter(struct sk_buff *skb, struct nlmsghdr *n,
			  struct netlink_ext_ack *extack)
{
	struct net *net = sock_net(skb->sk);
	struct nlattr *tca[TCA_MAX + 1];
	char name[IFNAMSIZ];
	struct tcmsg *t;
	u32 protocol;
	u32 prio;
	u32 parent;
	u32 chain_index;
	struct Qdisc *q = NULL;
	struct tcf_chain_info chain_info;
	struct tcf_chain *chain = NULL;
	struct tcf_block *block = NULL;
	struct tcf_proto *tp = NULL;
	unsigned long cl = 0;
	void *fh = NULL;
	int err;
	bool rtnl_held = false;

	err = nlmsg_parse_deprecated(n, sizeof(*t), tca, TCA_MAX,
				     rtm_tca_policy, extack);
	if (err < 0)
		return err;

	t = nlmsg_data(n);
	protocol = TC_H_MIN(t->tcm_info);
	prio = TC_H_MAJ(t->tcm_info);
	parent = t->tcm_parent;

	if (prio == 0) {
		NL_SET_ERR_MSG(extack, "Invalid filter command with priority of zero");
		return -ENOENT;
	}

	/* Find head of filter chain. */

	err = __tcf_qdisc_find(net, &q, &parent, t->tcm_ifindex, false, extack);
	if (err)
		return err;

	if (tcf_proto_check_kind(tca[TCA_KIND], name)) {
		NL_SET_ERR_MSG(extack, "Specified TC filter name too long");
		err = -EINVAL;
		goto errout;
	}
	/* Take rtnl mutex if block is shared (no qdisc found), qdisc is not
	 * unlocked, classifier type is not specified, classifier is not
	 * unlocked.
	 */
	if ((q && !(q->ops->cl_ops->flags & QDISC_CLASS_OPS_DOIT_UNLOCKED)) ||
	    !tcf_proto_is_unlocked(name)) {
		rtnl_held = true;
		rtnl_lock();
	}

	err = __tcf_qdisc_cl_find(q, parent, &cl, t->tcm_ifindex, extack);
	if (err)
		goto errout;

	block = __tcf_block_find(net, q, cl, t->tcm_ifindex, t->tcm_block_index,
				 extack);
	if (IS_ERR(block)) {
		err = PTR_ERR(block);
		goto errout;
	}

	chain_index = tca[TCA_CHAIN] ? nla_get_u32(tca[TCA_CHAIN]) : 0;
	if (chain_index > TC_ACT_EXT_VAL_MASK) {
		NL_SET_ERR_MSG(extack, "Specified chain index exceeds upper limit");
		err = -EINVAL;
		goto errout;
	}
	chain = tcf_chain_get(block, chain_index, false);
	if (!chain) {
		NL_SET_ERR_MSG(extack, "Cannot find specified filter chain");
		err = -EINVAL;
		goto errout;
	}

	mutex_lock(&chain->filter_chain_lock);
	tp = tcf_chain_tp_find(chain, &chain_info, protocol,
			       prio, false);
	mutex_unlock(&chain->filter_chain_lock);
	if (!tp || IS_ERR(tp)) {
		NL_SET_ERR_MSG(extack, "Filter with specified priority/protocol not found");
		err = tp ? PTR_ERR(tp) : -ENOENT;
		goto errout;
	} else if (tca[TCA_KIND] && nla_strcmp(tca[TCA_KIND], tp->ops->kind)) {
		NL_SET_ERR_MSG(extack, "Specified filter kind does not match existing one");
		err = -EINVAL;
		goto errout;
	}

	fh = tp->ops->get(tp, t->tcm_handle);

	if (!fh) {
		NL_SET_ERR_MSG(extack, "Specified filter handle not found");
		err = -ENOENT;
	} else {
		err = tfilter_notify(net, skb, n, tp, block, q, parent,
				     fh, RTM_NEWTFILTER, true, rtnl_held);
		if (err < 0)
			NL_SET_ERR_MSG(extack, "Failed to send filter notify message");
	}

	tfilter_put(tp, fh);
errout:
	if (chain) {
		if (tp && !IS_ERR(tp))
			tcf_proto_put(tp, rtnl_held, NULL);
		tcf_chain_put(chain);
	}
	tcf_block_release(q, block, rtnl_held);

	if (rtnl_held)
		rtnl_unlock();

	return err;
}

struct tcf_dump_args {
	struct tcf_walker w;
	struct sk_buff *skb;
	struct netlink_callback *cb;
	struct tcf_block *block;
	struct Qdisc *q;
	u32 parent;
};

static int tcf_node_dump(struct tcf_proto *tp, void *n, struct tcf_walker *arg)
{
	struct tcf_dump_args *a = (void *)arg;
	struct net *net = sock_net(a->skb->sk);

	return tcf_fill_node(net, a->skb, tp, a->block, a->q, a->parent,
			     n, NETLINK_CB(a->cb->skb).portid,
			     a->cb->nlh->nlmsg_seq, NLM_F_MULTI,
			     RTM_NEWTFILTER, true);
}

static bool tcf_chain_dump(struct tcf_chain *chain, struct Qdisc *q, u32 parent,
			   struct sk_buff *skb, struct netlink_callback *cb,
			   long index_start, long *p_index)
{
	struct net *net = sock_net(skb->sk);
	struct tcf_block *block = chain->block;
	struct tcmsg *tcm = nlmsg_data(cb->nlh);
	struct tcf_proto *tp, *tp_prev;
	struct tcf_dump_args arg;

	for (tp = __tcf_get_next_proto(chain, NULL);
	     tp;
	     tp_prev = tp,
		     tp = __tcf_get_next_proto(chain, tp),
		     tcf_proto_put(tp_prev, true, NULL),
		     (*p_index)++) {
		if (*p_index < index_start)
			continue;
		if (TC_H_MAJ(tcm->tcm_info) &&
		    TC_H_MAJ(tcm->tcm_info) != tp->prio)
			continue;
		if (TC_H_MIN(tcm->tcm_info) &&
		    TC_H_MIN(tcm->tcm_info) != tp->protocol)
			continue;
		if (*p_index > index_start)
			memset(&cb->args[1], 0,
			       sizeof(cb->args) - sizeof(cb->args[0]));
		if (cb->args[1] == 0) {
			if (tcf_fill_node(net, skb, tp, block, q, parent, NULL,
					  NETLINK_CB(cb->skb).portid,
					  cb->nlh->nlmsg_seq, NLM_F_MULTI,
					  RTM_NEWTFILTER, true) <= 0)
				goto errout;
			cb->args[1] = 1;
		}
		if (!tp->ops->walk)
			continue;
		arg.w.fn = tcf_node_dump;
		arg.skb = skb;
		arg.cb = cb;
		arg.block = block;
		arg.q = q;
		arg.parent = parent;
		arg.w.stop = 0;
		arg.w.skip = cb->args[1] - 1;
		arg.w.count = 0;
		arg.w.cookie = cb->args[2];
		tp->ops->walk(tp, &arg.w, true);
		cb->args[2] = arg.w.cookie;
		cb->args[1] = arg.w.count + 1;
		if (arg.w.stop)
			goto errout;
	}
	return true;

errout:
	tcf_proto_put(tp, true, NULL);
	return false;
}

/* called with RTNL */
static int tc_dump_tfilter(struct sk_buff *skb, struct netlink_callback *cb)
{
	struct tcf_chain *chain, *chain_prev;
	struct net *net = sock_net(skb->sk);
	struct nlattr *tca[TCA_MAX + 1];
	struct Qdisc *q = NULL;
	struct tcf_block *block;
	struct tcmsg *tcm = nlmsg_data(cb->nlh);
	long index_start;
	long index;
	u32 parent;
	int err;

	if (nlmsg_len(cb->nlh) < sizeof(*tcm))
		return skb->len;

	err = nlmsg_parse_deprecated(cb->nlh, sizeof(*tcm), tca, TCA_MAX,
				     NULL, cb->extack);
	if (err)
		return err;

	if (tcm->tcm_ifindex == TCM_IFINDEX_MAGIC_BLOCK) {
		block = tcf_block_refcnt_get(net, tcm->tcm_block_index);
		if (!block)
			goto out;
		/* If we work with block index, q is NULL and parent value
		 * will never be used in the following code. The check
		 * in tcf_fill_node prevents it. However, compiler does not
		 * see that far, so set parent to zero to silence the warning
		 * about parent being uninitialized.
		 */
		parent = 0;
	} else {
		const struct Qdisc_class_ops *cops;
		struct net_device *dev;
		unsigned long cl = 0;

		dev = __dev_get_by_index(net, tcm->tcm_ifindex);
		if (!dev)
			return skb->len;

		parent = tcm->tcm_parent;
		if (!parent) {
			q = dev->qdisc;
			parent = q->handle;
		} else {
			q = qdisc_lookup(dev, TC_H_MAJ(tcm->tcm_parent));
		}
		if (!q)
			goto out;
		cops = q->ops->cl_ops;
		if (!cops)
			goto out;
		if (!cops->tcf_block)
			goto out;
		if (TC_H_MIN(tcm->tcm_parent)) {
			cl = cops->find(q, tcm->tcm_parent);
			if (cl == 0)
				goto out;
		}
		block = cops->tcf_block(q, cl, NULL);
		if (!block)
			goto out;
		if (tcf_block_shared(block))
			q = NULL;
	}

	index_start = cb->args[0];
	index = 0;

	for (chain = __tcf_get_next_chain(block, NULL);
	     chain;
	     chain_prev = chain,
		     chain = __tcf_get_next_chain(block, chain),
		     tcf_chain_put(chain_prev)) {
		if (tca[TCA_CHAIN] &&
		    nla_get_u32(tca[TCA_CHAIN]) != chain->index)
			continue;
		if (!tcf_chain_dump(chain, q, parent, skb, cb,
				    index_start, &index)) {
			tcf_chain_put(chain);
			err = -EMSGSIZE;
			break;
		}
	}

	if (tcm->tcm_ifindex == TCM_IFINDEX_MAGIC_BLOCK)
		tcf_block_refcnt_put(block, true);
	cb->args[0] = index;

out:
	/* If we did no progress, the error (EMSGSIZE) is real */
	if (skb->len == 0 && err)
		return err;
	return skb->len;
}

static int tc_chain_fill_node(const struct tcf_proto_ops *tmplt_ops,
			      void *tmplt_priv, u32 chain_index,
			      struct net *net, struct sk_buff *skb,
			      struct tcf_block *block,
			      u32 portid, u32 seq, u16 flags, int event)
{
	unsigned char *b = skb_tail_pointer(skb);
	const struct tcf_proto_ops *ops;
	struct nlmsghdr *nlh;
	struct tcmsg *tcm;
	void *priv;

	ops = tmplt_ops;
	priv = tmplt_priv;

	nlh = nlmsg_put(skb, portid, seq, event, sizeof(*tcm), flags);
	if (!nlh)
		goto out_nlmsg_trim;
	tcm = nlmsg_data(nlh);
	tcm->tcm_family = AF_UNSPEC;
	tcm->tcm__pad1 = 0;
	tcm->tcm__pad2 = 0;
	tcm->tcm_handle = 0;
	if (block->q) {
		tcm->tcm_ifindex = qdisc_dev(block->q)->ifindex;
		tcm->tcm_parent = block->q->handle;
	} else {
		tcm->tcm_ifindex = TCM_IFINDEX_MAGIC_BLOCK;
		tcm->tcm_block_index = block->index;
	}

	if (nla_put_u32(skb, TCA_CHAIN, chain_index))
		goto nla_put_failure;

	if (ops) {
		if (nla_put_string(skb, TCA_KIND, ops->kind))
			goto nla_put_failure;
		if (ops->tmplt_dump(skb, net, priv) < 0)
			goto nla_put_failure;
	}

	nlh->nlmsg_len = skb_tail_pointer(skb) - b;
	return skb->len;

out_nlmsg_trim:
nla_put_failure:
	nlmsg_trim(skb, b);
	return -EMSGSIZE;
}

static int tc_chain_notify(struct tcf_chain *chain, struct sk_buff *oskb,
			   u32 seq, u16 flags, int event, bool unicast)
{
	u32 portid = oskb ? NETLINK_CB(oskb).portid : 0;
	struct tcf_block *block = chain->block;
	struct net *net = block->net;
	struct sk_buff *skb;
	int err = 0;

	skb = alloc_skb(NLMSG_GOODSIZE, GFP_KERNEL);
	if (!skb)
		return -ENOBUFS;

	if (tc_chain_fill_node(chain->tmplt_ops, chain->tmplt_priv,
			       chain->index, net, skb, block, portid,
			       seq, flags, event) <= 0) {
		kfree_skb(skb);
		return -EINVAL;
	}

	if (unicast)
		err = netlink_unicast(net->rtnl, skb, portid, MSG_DONTWAIT);
	else
		err = rtnetlink_send(skb, net, portid, RTNLGRP_TC,
				     flags & NLM_F_ECHO);

	if (err > 0)
		err = 0;
	return err;
}

static int tc_chain_notify_delete(const struct tcf_proto_ops *tmplt_ops,
				  void *tmplt_priv, u32 chain_index,
				  struct tcf_block *block, struct sk_buff *oskb,
				  u32 seq, u16 flags, bool unicast)
{
	u32 portid = oskb ? NETLINK_CB(oskb).portid : 0;
	struct net *net = block->net;
	struct sk_buff *skb;

	skb = alloc_skb(NLMSG_GOODSIZE, GFP_KERNEL);
	if (!skb)
		return -ENOBUFS;

	if (tc_chain_fill_node(tmplt_ops, tmplt_priv, chain_index, net, skb,
			       block, portid, seq, flags, RTM_DELCHAIN) <= 0) {
		kfree_skb(skb);
		return -EINVAL;
	}

	if (unicast)
		return netlink_unicast(net->rtnl, skb, portid, MSG_DONTWAIT);

	return rtnetlink_send(skb, net, portid, RTNLGRP_TC, flags & NLM_F_ECHO);
}

static int tc_chain_tmplt_add(struct tcf_chain *chain, struct net *net,
			      struct nlattr **tca,
			      struct netlink_ext_ack *extack)
{
	const struct tcf_proto_ops *ops;
	void *tmplt_priv;

	/* If kind is not set, user did not specify template. */
	if (!tca[TCA_KIND])
		return 0;

	ops = tcf_proto_lookup_ops(nla_data(tca[TCA_KIND]), true, extack);
	if (IS_ERR(ops))
		return PTR_ERR(ops);
	if (!ops->tmplt_create || !ops->tmplt_destroy || !ops->tmplt_dump) {
		NL_SET_ERR_MSG(extack, "Chain templates are not supported with specified classifier");
		return -EOPNOTSUPP;
	}

	tmplt_priv = ops->tmplt_create(net, chain, tca, extack);
	if (IS_ERR(tmplt_priv)) {
		module_put(ops->owner);
		return PTR_ERR(tmplt_priv);
	}
	chain->tmplt_ops = ops;
	chain->tmplt_priv = tmplt_priv;
	return 0;
}

static void tc_chain_tmplt_del(const struct tcf_proto_ops *tmplt_ops,
			       void *tmplt_priv)
{
	/* If template ops are set, no work to do for us. */
	if (!tmplt_ops)
		return;

	tmplt_ops->tmplt_destroy(tmplt_priv);
	module_put(tmplt_ops->owner);
}

/* Add/delete/get a chain */

//添加新的chain
static int tc_ctl_chain(struct sk_buff *skb, struct nlmsghdr *n,
			struct netlink_ext_ack *extack)
{
	struct net *net = sock_net(skb->sk);
	struct nlattr *tca[TCA_MAX + 1];
	struct tcmsg *t;
	u32 parent;
	u32 chain_index;
	struct Qdisc *q = NULL;
	struct tcf_chain *chain = NULL;
	struct tcf_block *block;
	unsigned long cl;
	int err;

	if (n->nlmsg_type != RTM_GETCHAIN &&
	    !netlink_ns_capable(skb, net->user_ns, CAP_NET_ADMIN))
		return -EPERM;

replay:
	err = nlmsg_parse_deprecated(n, sizeof(*t), tca, TCA_MAX,
				     rtm_tca_policy, extack);
	if (err < 0)
		return err;

	t = nlmsg_data(n);
	parent = t->tcm_parent;
	cl = 0;

	//先确认chain所属的block
	block = tcf_block_find(net, &q, &parent, &cl,
			       t->tcm_ifindex, t->tcm_block_index, extack);
	if (IS_ERR(block))
		return PTR_ERR(block);

	//取出chain_index
	chain_index = tca[TCA_CHAIN] ? nla_get_u32(tca[TCA_CHAIN]) : 0;
	if (chain_index > TC_ACT_EXT_VAL_MASK) {
		NL_SET_ERR_MSG(extack, "Specified chain index exceeds upper limit");
		err = -EINVAL;
		goto errout_block;
	}

	mutex_lock(&block->lock);
	//取chain_index对应的chain
	chain = tcf_chain_lookup(block, chain_index);
	if (n->nlmsg_type == RTM_NEWCHAIN) {
		//当前新建chain
		if (chain) {
			if (tcf_chain_held_by_acts_only(chain)) {
				/* The chain exists only because there is
				 * some action referencing it.
				 */
				tcf_chain_hold(chain);
			} else {
				NL_SET_ERR_MSG(extack, "Filter chain already exists");
				err = -EEXIST;
				goto errout_block_locked;
			}
		} else {
			if (!(n->nlmsg_flags & NLM_F_CREATE)) {
				NL_SET_ERR_MSG(extack, "Need both RTM_NEWCHAIN and NLM_F_CREATE to create a new chain");
				err = -ENOENT;
				goto errout_block_locked;
			}
			//创建chain
			chain = tcf_chain_create(block, chain_index);
			if (!chain) {
				NL_SET_ERR_MSG(extack, "Failed to create filter chain");
				err = -ENOMEM;
				goto errout_block_locked;
			}
		}
	} else {
		if (!chain || tcf_chain_held_by_acts_only(chain)) {
			NL_SET_ERR_MSG(extack, "Cannot find specified filter chain");
			err = -EINVAL;
			goto errout_block_locked;
		}
		tcf_chain_hold(chain);
	}

	if (n->nlmsg_type == RTM_NEWCHAIN) {
		/* Modifying chain requires holding parent block lock. In case
		 * the chain was successfully added, take a reference to the
		 * chain. This ensures that an empty chain does not disappear at
		 * the end of this function.
		 */
		tcf_chain_hold(chain);
		chain->explicitly_created = true;
	}
	mutex_unlock(&block->lock);

	switch (n->nlmsg_type) {
	case RTM_NEWCHAIN:
		err = tc_chain_tmplt_add(chain, net, tca, extack);
		if (err) {
			tcf_chain_put_explicitly_created(chain);
			goto errout;
		}

		tc_chain_notify(chain, NULL, 0, NLM_F_CREATE | NLM_F_EXCL,
				RTM_NEWCHAIN, false);
		break;
	case RTM_DELCHAIN:
		tfilter_notify_chain(net, skb, block, q, parent, n,
				     chain, RTM_DELTFILTER, true);
		/* Flush the chain first as the user requested chain removal. */
		tcf_chain_flush(chain, true);
		/* In case the chain was successfully deleted, put a reference
		 * to the chain previously taken during addition.
		 */
		tcf_chain_put_explicitly_created(chain);
		break;
	case RTM_GETCHAIN:
		err = tc_chain_notify(chain, skb, n->nlmsg_seq,
				      n->nlmsg_seq, n->nlmsg_type, true);
		if (err < 0)
			NL_SET_ERR_MSG(extack, "Failed to send chain notify message");
		break;
	default:
		err = -EOPNOTSUPP;
		NL_SET_ERR_MSG(extack, "Unsupported message type");
		goto errout;
	}

errout:
	tcf_chain_put(chain);
errout_block:
	tcf_block_release(q, block, true);
	if (err == -EAGAIN)
		/* Replay the request. */
		goto replay;
	return err;

errout_block_locked:
	mutex_unlock(&block->lock);
	goto errout_block;
}

/* called with RTNL */
static int tc_dump_chain(struct sk_buff *skb, struct netlink_callback *cb)
{
	struct net *net = sock_net(skb->sk);
	struct nlattr *tca[TCA_MAX + 1];
	struct Qdisc *q = NULL;
	struct tcf_block *block;
	struct tcmsg *tcm = nlmsg_data(cb->nlh);
	struct tcf_chain *chain;
	long index_start;
	long index;
	u32 parent;
	int err;

	if (nlmsg_len(cb->nlh) < sizeof(*tcm))
		return skb->len;

	err = nlmsg_parse_deprecated(cb->nlh, sizeof(*tcm), tca, TCA_MAX,
				     rtm_tca_policy, cb->extack);
	if (err)
		return err;

	if (tcm->tcm_ifindex == TCM_IFINDEX_MAGIC_BLOCK) {
		block = tcf_block_refcnt_get(net, tcm->tcm_block_index);
		if (!block)
			goto out;
		/* If we work with block index, q is NULL and parent value
		 * will never be used in the following code. The check
		 * in tcf_fill_node prevents it. However, compiler does not
		 * see that far, so set parent to zero to silence the warning
		 * about parent being uninitialized.
		 */
		parent = 0;
	} else {
		const struct Qdisc_class_ops *cops;
		struct net_device *dev;
		unsigned long cl = 0;

		dev = __dev_get_by_index(net, tcm->tcm_ifindex);
		if (!dev)
			return skb->len;

		parent = tcm->tcm_parent;
		if (!parent) {
			q = dev->qdisc;
			parent = q->handle;
		} else {
			q = qdisc_lookup(dev, TC_H_MAJ(tcm->tcm_parent));
		}
		if (!q)
			goto out;
		cops = q->ops->cl_ops;
		if (!cops)
			goto out;
		if (!cops->tcf_block)
			goto out;
		if (TC_H_MIN(tcm->tcm_parent)) {
			cl = cops->find(q, tcm->tcm_parent);
			if (cl == 0)
				goto out;
		}
		block = cops->tcf_block(q, cl, NULL);
		if (!block)
			goto out;
		if (tcf_block_shared(block))
			q = NULL;
	}

	index_start = cb->args[0];
	index = 0;

	mutex_lock(&block->lock);
	list_for_each_entry(chain, &block->chain_list, list) {
		if ((tca[TCA_CHAIN] &&
		     nla_get_u32(tca[TCA_CHAIN]) != chain->index))
			continue;
		if (index < index_start) {
			index++;
			continue;
		}
		if (tcf_chain_held_by_acts_only(chain))
			continue;
		err = tc_chain_fill_node(chain->tmplt_ops, chain->tmplt_priv,
					 chain->index, net, skb, block,
					 NETLINK_CB(cb->skb).portid,
					 cb->nlh->nlmsg_seq, NLM_F_MULTI,
					 RTM_NEWCHAIN);
		if (err <= 0)
			break;
		index++;
	}
	mutex_unlock(&block->lock);

	if (tcm->tcm_ifindex == TCM_IFINDEX_MAGIC_BLOCK)
		tcf_block_refcnt_put(block, true);
	cb->args[0] = index;

out:
	/* If we did no progress, the error (EMSGSIZE) is real */
	if (skb->len == 0 && err)
		return err;
	return skb->len;
}

void tcf_exts_destroy(struct tcf_exts *exts)
{
#ifdef CONFIG_NET_CLS_ACT
	if (exts->actions) {
		tcf_action_destroy(exts->actions, TCA_ACT_UNBIND);
		kfree(exts->actions);
	}
	exts->nr_actions = 0;
#endif
}
EXPORT_SYMBOL(tcf_exts_destroy);

int tcf_exts_validate(struct net *net, struct tcf_proto *tp, struct nlattr **tb,
		      struct nlattr *rate_tlv, struct tcf_exts *exts/*规则对应的待填充action*/, bool ovr,
		      bool rtnl_held, struct netlink_ext_ack *extack)
{
#ifdef CONFIG_NET_CLS_ACT
	{
		struct tc_action *act;
		size_t attr_size = 0;

		if (exts->police && tb[exts->police]) {
			act = tcf_action_init_1(net, tp, tb[exts->police],
						rate_tlv, "police", ovr,
						TCA_ACT_BIND, rtnl_held,
						extack);
			if (IS_ERR(act))
				return PTR_ERR(act);

			act->type = exts->type = TCA_OLD_COMPAT;
			exts->actions[0] = act;
			exts->nr_actions = 1;
		} else if (exts->action && tb[exts->action]) {
			int err;

			//解析并生成action
			err = tcf_action_init(net, tp, tb[exts->action]/*要解析的action*/,
					      rate_tlv, NULL/*name置为NULL，自tb中解析*/, ovr, TCA_ACT_BIND,
					      exts->actions/*待填充的action*/, &attr_size,
					      rtnl_held, extack);
			if (err < 0)
				return err;
			exts->nr_actions = err;
		}
	}
#else
	if ((exts->action && tb[exts->action]) ||
	    (exts->police && tb[exts->police])) {
		NL_SET_ERR_MSG(extack, "Classifier actions are not supported per compile options (CONFIG_NET_CLS_ACT)");
		return -EOPNOTSUPP;
	}
#endif

	return 0;
}
EXPORT_SYMBOL(tcf_exts_validate);

void tcf_exts_change(struct tcf_exts *dst, struct tcf_exts *src)
{
#ifdef CONFIG_NET_CLS_ACT
	struct tcf_exts old = *dst;

	*dst = *src;
	tcf_exts_destroy(&old);
#endif
}
EXPORT_SYMBOL(tcf_exts_change);

#ifdef CONFIG_NET_CLS_ACT
static struct tc_action *tcf_exts_first_act(struct tcf_exts *exts)
{
	if (exts->nr_actions == 0)
		return NULL;
	else
		return exts->actions[0];
}
#endif

int tcf_exts_dump(struct sk_buff *skb, struct tcf_exts *exts)
{
#ifdef CONFIG_NET_CLS_ACT
	struct nlattr *nest;

	if (exts->action && tcf_exts_has_actions(exts)) {
		/*
		 * again for backward compatible mode - we want
		 * to work with both old and new modes of entering
		 * tc data even if iproute2  was newer - jhs
		 */
		if (exts->type != TCA_OLD_COMPAT) {
			nest = nla_nest_start_noflag(skb, exts->action);
			if (nest == NULL)
				goto nla_put_failure;

			if (tcf_action_dump(skb, exts->actions, 0, 0) < 0)
				goto nla_put_failure;
			nla_nest_end(skb, nest);
		} else if (exts->police) {
			struct tc_action *act = tcf_exts_first_act(exts);
			nest = nla_nest_start_noflag(skb, exts->police);
			if (nest == NULL || !act)
				goto nla_put_failure;
			if (tcf_action_dump_old(skb, act, 0, 0) < 0)
				goto nla_put_failure;
			nla_nest_end(skb, nest);
		}
	}
	return 0;

nla_put_failure:
	nla_nest_cancel(skb, nest);
	return -1;
#else
	return 0;
#endif
}
EXPORT_SYMBOL(tcf_exts_dump);


int tcf_exts_dump_stats(struct sk_buff *skb, struct tcf_exts *exts)
{
#ifdef CONFIG_NET_CLS_ACT
	struct tc_action *a = tcf_exts_first_act(exts);
	if (a != NULL && tcf_action_copy_stats(skb, a, 1) < 0)
		return -1;
#endif
	return 0;
}
EXPORT_SYMBOL(tcf_exts_dump_stats);

static void tcf_block_offload_inc(struct tcf_block *block, u32 *flags)
{
	if (*flags & TCA_CLS_FLAGS_IN_HW)
		return;
	*flags |= TCA_CLS_FLAGS_IN_HW;
	atomic_inc(&block->offloadcnt);
}

static void tcf_block_offload_dec(struct tcf_block *block, u32 *flags)
{
	if (!(*flags & TCA_CLS_FLAGS_IN_HW))
		return;
	*flags &= ~TCA_CLS_FLAGS_IN_HW;
	atomic_dec(&block->offloadcnt);
}

static void tc_cls_offload_cnt_update(struct tcf_block *block,
				      struct tcf_proto *tp, u32 *cnt,
				      u32 *flags, u32 diff, bool add)
{
	lockdep_assert_held(&block->cb_lock);

	spin_lock(&tp->lock);
	if (add) {
		if (!*cnt)
		    //设置in-hw
			tcf_block_offload_inc(block, flags);
		*cnt += diff;
	} else {
		*cnt -= diff;
		if (!*cnt)
			tcf_block_offload_dec(block, flags);
	}
	spin_unlock(&tp->lock);
}

static void
tc_cls_offload_cnt_reset(struct tcf_block *block, struct tcf_proto *tp,
			 u32 *cnt, u32 *flags)
{
	lockdep_assert_held(&block->cb_lock);

	spin_lock(&tp->lock);
	tcf_block_offload_dec(block, flags);
	*cnt = 0;
	spin_unlock(&tp->lock);
}

//执行cb_list上挂接的所有callback
static int
__tc_setup_cb_call(struct tcf_block *block, enum tc_setup_type type,
		   void *type_data, bool err_stop/*出错时，是否需要停下来*/)
{
	struct flow_block_cb *block_cb;
	int ok_count = 0;
	int err;

	//遍历cb_list，逐个执行cb调用
	list_for_each_entry(block_cb, &block->flow_block.cb_list, list) {
		err = block_cb->cb(type/*type类型的setup*/, type_data, block_cb->cb_priv);
		if (err) {
			//出错，如果出错需要停止，则返回error
			if (err_stop)
				return err;
		} else {
			ok_count++;
		}
	}
	return ok_count;
}

int tc_setup_cb_call(struct tcf_block *block, enum tc_setup_type type,
		     void *type_data, bool err_stop, bool rtnl_held)
{
	bool take_rtnl = READ_ONCE(block->lockeddevcnt) && !rtnl_held;
	int ok_count;

retry:
	if (take_rtnl)
		rtnl_lock();
	down_read(&block->cb_lock);
	/* Need to obtain rtnl lock if block is bound to devs that require it.
	 * In block bind code cb_lock is obtained while holding rtnl, so we must
	 * obtain the locks in same order here.
	 */
	if (!rtnl_held && !take_rtnl && block->lockeddevcnt) {
		up_read(&block->cb_lock);
		take_rtnl = true;
		goto retry;
	}

	ok_count = __tc_setup_cb_call(block, type, type_data, err_stop);

	up_read(&block->cb_lock);
	if (take_rtnl)
		rtnl_unlock();
	return ok_count;
}
EXPORT_SYMBOL(tc_setup_cb_call);

/* Non-destructive filter add. If filter that wasn't already in hardware is
 * successfully offloaded, increment block offloads counter. On failure,
 * previously offloaded filter is considered to be intact and offloads counter
 * is not decremented.
 */

int tc_setup_cb_add(struct tcf_block *block, struct tcf_proto *tp,
		    enum tc_setup_type type, void *type_data, bool err_stop,
		    u32 *flags/*出参*/, unsigned int *in_hw_count, bool rtnl_held)
{
	bool take_rtnl = READ_ONCE(block->lockeddevcnt) && !rtnl_held;
	int ok_count;

retry:
	if (take_rtnl)
		rtnl_lock();
	down_read(&block->cb_lock);
	/* Need to obtain rtnl lock if block is bound to devs that require it.
	 * In block bind code cb_lock is obtained while holding rtnl, so we must
	 * obtain the locks in same order here.
	 */
	if (!rtnl_held && !take_rtnl && block->lockeddevcnt) {
		up_read(&block->cb_lock);
		take_rtnl = true;
		goto retry;
	}

	/* Make sure all netdevs sharing this block are offload-capable. */
	if (block->nooffloaddevcnt && err_stop) {
		ok_count = -EOPNOTSUPP;
		goto err_unlock;
	}

	ok_count = __tc_setup_cb_call(block, type, type_data, err_stop);
	if (ok_count < 0)
		goto err_unlock;

	if (tp->ops->hw_add)
		tp->ops->hw_add(tp, type_data);
	if (ok_count > 0)
	    //下发没有出错
		tc_cls_offload_cnt_update(block, tp, in_hw_count, flags,
					  ok_count, true/*flow增加*/);
err_unlock:
	up_read(&block->cb_lock);
	if (take_rtnl)
		rtnl_unlock();
	return ok_count < 0 ? ok_count : 0;
}
EXPORT_SYMBOL(tc_setup_cb_add);

/* Destructive filter replace. If filter that wasn't already in hardware is
 * successfully offloaded, increment block offload counter. On failure,
 * previously offloaded filter is considered to be destroyed and offload counter
 * is decremented.
 */

int tc_setup_cb_replace(struct tcf_block *block, struct tcf_proto *tp,
			enum tc_setup_type type, void *type_data, bool err_stop,
			u32 *old_flags, unsigned int *old_in_hw_count,
			u32 *new_flags, unsigned int *new_in_hw_count,
			bool rtnl_held)
{
	bool take_rtnl = READ_ONCE(block->lockeddevcnt) && !rtnl_held;
	int ok_count;

retry:
	if (take_rtnl)
		rtnl_lock();
	down_read(&block->cb_lock);
	/* Need to obtain rtnl lock if block is bound to devs that require it.
	 * In block bind code cb_lock is obtained while holding rtnl, so we must
	 * obtain the locks in same order here.
	 */
	if (!rtnl_held && !take_rtnl && block->lockeddevcnt) {
		up_read(&block->cb_lock);
		take_rtnl = true;
		goto retry;
	}

	/* Make sure all netdevs sharing this block are offload-capable. */
	if (block->nooffloaddevcnt && err_stop) {
		ok_count = -EOPNOTSUPP;
		goto err_unlock;
	}

	tc_cls_offload_cnt_reset(block, tp, old_in_hw_count, old_flags);
	if (tp->ops->hw_del)
		tp->ops->hw_del(tp, type_data);

	ok_count = __tc_setup_cb_call(block, type, type_data, err_stop);
	if (ok_count < 0)
		goto err_unlock;

	if (tp->ops->hw_add)
		tp->ops->hw_add(tp, type_data);
	if (ok_count > 0)
		tc_cls_offload_cnt_update(block, tp, new_in_hw_count,
					  new_flags, ok_count, true);
err_unlock:
	up_read(&block->cb_lock);
	if (take_rtnl)
		rtnl_unlock();
	return ok_count < 0 ? ok_count : 0;
}
EXPORT_SYMBOL(tc_setup_cb_replace);

/* Destroy filter and decrement block offload counter, if filter was previously
 * offloaded.
 */

int tc_setup_cb_destroy(struct tcf_block *block, struct tcf_proto *tp,
			enum tc_setup_type type, void *type_data, bool err_stop,
			u32 *flags, unsigned int *in_hw_count, bool rtnl_held)
{
	bool take_rtnl = READ_ONCE(block->lockeddevcnt) && !rtnl_held;
	int ok_count;

retry:
	if (take_rtnl)
		rtnl_lock();
	down_read(&block->cb_lock);
	/* Need to obtain rtnl lock if block is bound to devs that require it.
	 * In block bind code cb_lock is obtained while holding rtnl, so we must
	 * obtain the locks in same order here.
	 */
	if (!rtnl_held && !take_rtnl && block->lockeddevcnt) {
		up_read(&block->cb_lock);
		take_rtnl = true;
		goto retry;
	}

	ok_count = __tc_setup_cb_call(block, type, type_data, err_stop);

	tc_cls_offload_cnt_reset(block, tp, in_hw_count, flags);
	if (tp->ops->hw_del)
		tp->ops->hw_del(tp, type_data);

	up_read(&block->cb_lock);
	if (take_rtnl)
		rtnl_unlock();
	return ok_count < 0 ? ok_count : 0;
}
EXPORT_SYMBOL(tc_setup_cb_destroy);

int tc_setup_cb_reoffload(struct tcf_block *block, struct tcf_proto *tp,
			  bool add, flow_setup_cb_t *cb,
			  enum tc_setup_type type, void *type_data,
			  void *cb_priv, u32 *flags, unsigned int *in_hw_count)
{
	int err = cb(type, type_data, cb_priv);

	if (err) {
		if (add && tc_skip_sw(*flags))
			return err;
	} else {
		tc_cls_offload_cnt_update(block, tp, in_hw_count, flags, 1,
					  add);
	}

	return 0;
}
EXPORT_SYMBOL(tc_setup_cb_reoffload);

void tc_cleanup_flow_action(struct flow_action *flow_action)
{
	struct flow_action_entry *entry;
	int i;

	flow_action_for_each(i, entry, flow_action)
		if (entry->destructor)
			entry->destructor(entry->destructor_priv);
}
EXPORT_SYMBOL(tc_cleanup_flow_action);

static void tcf_mirred_get_dev(struct flow_action_entry *entry,
			       const struct tc_action *act)
{
#ifdef CONFIG_NET_CLS_ACT
	entry->dev = act->ops->get_dev(act, &entry->destructor);
	if (!entry->dev)
		return;
	entry->destructor_priv = entry->dev;
#endif
}

static void tcf_tunnel_encap_put_tunnel(void *priv)
{
	struct ip_tunnel_info *tunnel = priv;

	kfree(tunnel);
}

static int tcf_tunnel_encap_get_tunnel(struct flow_action_entry *entry,
				       const struct tc_action *act)
{
	entry->tunnel = tcf_tunnel_info_copy(act);
	if (!entry->tunnel)
		return -ENOMEM;
	entry->destructor = tcf_tunnel_encap_put_tunnel;
	entry->destructor_priv = entry->tunnel;
	return 0;
}

static void tcf_sample_get_group(struct flow_action_entry *entry,
				 const struct tc_action *act)
{
#ifdef CONFIG_NET_CLS_ACT
	entry->sample.psample_group =
		act->ops->get_psample_group(act, &entry->destructor);
	entry->destructor_priv = entry->sample.psample_group;
#endif
}

//实现tc规则action转换为flow_action
int tc_setup_flow_action(struct flow_action *flow_action/*出参，记录转换后的tcf action*/,
			 const struct tcf_exts *exts/*tc规则action*/, bool rtnl_held)
{
	const struct tc_action *act;
	int i, j, k, err = 0;

	if (!exts)
		return 0;

	if (!rtnl_held)
		rtnl_lock();

	j = 0;

	//采用act遍历exts->actions,实现tc action向flow_action_entry转换
	tcf_exts_for_each_action(i, act, exts) {
		struct flow_action_entry *entry;

		//待填充的entry
		entry = &flow_action->entries[j];
		if (is_tcf_gact_ok(act)) {
			entry->id = FLOW_ACTION_ACCEPT;
		} else if (is_tcf_gact_shot(act)) {
			entry->id = FLOW_ACTION_DROP;
		} else if (is_tcf_gact_trap(act)) {
			entry->id = FLOW_ACTION_TRAP;
		} else if (is_tcf_gact_goto_chain(act)) {
			//转换gaction goto类型
			entry->id = FLOW_ACTION_GOTO;
			entry->chain_index = tcf_gact_goto_chain_index(act);
		} else if (is_tcf_mirred_egress_redirect(act)) {
			//转换egress方向的redirect
			entry->id = FLOW_ACTION_REDIRECT;
			tcf_mirred_get_dev(entry, act);
		} else if (is_tcf_mirred_egress_mirror(act)) {
			//处理mirror
			entry->id = FLOW_ACTION_MIRRED;
			tcf_mirred_get_dev(entry, act);
		} else if (is_tcf_mirred_ingress_redirect(act)) {
			entry->id = FLOW_ACTION_REDIRECT_INGRESS;
			tcf_mirred_get_dev(entry, act);
		} else if (is_tcf_mirred_ingress_mirror(act)) {
			entry->id = FLOW_ACTION_MIRRED_INGRESS;
			tcf_mirred_get_dev(entry, act);
		} else if (is_tcf_vlan(act)) {
			//处理vlan修改
			switch (tcf_vlan_action(act)) {
			case TCA_VLAN_ACT_PUSH:
				entry->id = FLOW_ACTION_VLAN_PUSH;
				entry->vlan.vid = tcf_vlan_push_vid(act);
				entry->vlan.proto = tcf_vlan_push_proto(act);
				entry->vlan.prio = tcf_vlan_push_prio(act);
				break;
			case TCA_VLAN_ACT_POP:
				//vlan移除不要求参数
				entry->id = FLOW_ACTION_VLAN_POP;
				break;
			case TCA_VLAN_ACT_MODIFY:
				entry->id = FLOW_ACTION_VLAN_MANGLE;
				entry->vlan.vid = tcf_vlan_push_vid(act);
				entry->vlan.proto = tcf_vlan_push_proto(act);
				entry->vlan.prio = tcf_vlan_push_prio(act);
				break;
			default:
				err = -EOPNOTSUPP;
				goto err_out;
			}
		} else if (is_tcf_tunnel_set(act)) {
			entry->id = FLOW_ACTION_TUNNEL_ENCAP;
			err = tcf_tunnel_encap_get_tunnel(entry, act);
			if (err)
				goto err_out;
		} else if (is_tcf_tunnel_release(act)) {
			entry->id = FLOW_ACTION_TUNNEL_DECAP;
		} else if (is_tcf_pedit(act)) {
			//报文修改，遍历每个修改字段，将相应的	htype,mask等填充进flow_action
			for (k = 0; k < tcf_pedit_nkeys(act); k++) {
				switch (tcf_pedit_cmd(act, k)) {
				case TCA_PEDIT_KEY_EX_CMD_SET:
					entry->id = FLOW_ACTION_MANGLE;
					break;
				case TCA_PEDIT_KEY_EX_CMD_ADD:
					entry->id = FLOW_ACTION_ADD;
					break;
				default:
					err = -EOPNOTSUPP;
					goto err_out;
				}
				entry->mangle.htype = tcf_pedit_htype(act, k);
				entry->mangle.mask = tcf_pedit_mask(act, k);
				entry->mangle.val = tcf_pedit_val(act, k);
				entry->mangle.offset = tcf_pedit_offset(act, k);
				entry = &flow_action->entries[++j];
			}
		} else if (is_tcf_csum(act)) {
			//checksum action处理
			entry->id = FLOW_ACTION_CSUM;
			entry->csum_flags = tcf_csum_update_flags(act);
		} else if (is_tcf_skbedit_mark(act)) {
			entry->id = FLOW_ACTION_MARK;
			entry->mark = tcf_skbedit_mark(act);
		} else if (is_tcf_sample(act)) {
			//sample action
			entry->id = FLOW_ACTION_SAMPLE;
			entry->sample.trunc_size = tcf_sample_trunc_size(act);
			entry->sample.truncate = tcf_sample_truncate(act);
			entry->sample.rate = tcf_sample_rate(act);
			tcf_sample_get_group(entry, act);
		} else if (is_tcf_police(act)) {
			entry->id = FLOW_ACTION_POLICE;
			entry->police.burst = tcf_police_tcfp_burst(act);
			entry->police.rate_bytes_ps =
				tcf_police_rate_bytes_ps(act);
		} else if (is_tcf_ct(act)) {
			entry->id = FLOW_ACTION_CT;
			entry->ct.action = tcf_ct_action(act);
			entry->ct.zone = tcf_ct_zone(act);
		} else if (is_tcf_mpls(act)) {
			switch (tcf_mpls_action(act)) {
			case TCA_MPLS_ACT_PUSH:
				entry->id = FLOW_ACTION_MPLS_PUSH;
				entry->mpls_push.proto = tcf_mpls_proto(act);
				entry->mpls_push.label = tcf_mpls_label(act);
				entry->mpls_push.tc = tcf_mpls_tc(act);
				entry->mpls_push.bos = tcf_mpls_bos(act);
				entry->mpls_push.ttl = tcf_mpls_ttl(act);
				break;
			case TCA_MPLS_ACT_POP:
				entry->id = FLOW_ACTION_MPLS_POP;
				entry->mpls_pop.proto = tcf_mpls_proto(act);
				break;
			case TCA_MPLS_ACT_MODIFY:
				entry->id = FLOW_ACTION_MPLS_MANGLE;
				entry->mpls_mangle.label = tcf_mpls_label(act);
				entry->mpls_mangle.tc = tcf_mpls_tc(act);
				entry->mpls_mangle.bos = tcf_mpls_bos(act);
				entry->mpls_mangle.ttl = tcf_mpls_ttl(act);
				break;
			default:
				goto err_out;
			}
		} else if (is_tcf_skbedit_ptype(act)) {
			entry->id = FLOW_ACTION_PTYPE;
			entry->ptype = tcf_skbedit_ptype(act);
		} else {
			err = -EOPNOTSUPP;
			goto err_out;
		}

		if (!is_tcf_pedit(act))
			j++;
	}

err_out:
	if (!rtnl_held)
		rtnl_unlock();

	if (err)
		tc_cleanup_flow_action(flow_action);

	return err;
}
EXPORT_SYMBOL(tc_setup_flow_action);

//获得action的数目
unsigned int tcf_exts_num_actions(struct tcf_exts *exts)
{
	unsigned int num_acts = 0;
	struct tc_action *act;
	int i;

	tcf_exts_for_each_action(i, act, exts) {
		if (is_tcf_pedit(act))
			num_acts += tcf_pedit_nkeys(act);
		else
			num_acts++;
	}
	return num_acts;
}
EXPORT_SYMBOL(tcf_exts_num_actions);

static __net_init int tcf_net_init(struct net *net)
{
	struct tcf_net *tn = net_generic(net, tcf_net_id);

	spin_lock_init(&tn->idr_lock);
	idr_init(&tn->idr);
	return 0;
}

static void __net_exit tcf_net_exit(struct net *net)
{
	struct tcf_net *tn = net_generic(net, tcf_net_id);

	idr_destroy(&tn->idr);
}

static struct pernet_operations tcf_net_ops = {
	.init = tcf_net_init,
	.exit = tcf_net_exit,
	.id   = &tcf_net_id,
	.size = sizeof(struct tcf_net),
};

static struct flow_indr_block_ing_entry block_ing_entry = {
	.cb = tc_indr_block_get_and_ing_cmd,
	.list = LIST_HEAD_INIT(block_ing_entry.list),
};

static int __init tc_filter_init(void)
{
	int err;

	tc_filter_wq = alloc_ordered_workqueue("tc_filter_workqueue", 0);
	if (!tc_filter_wq)
		return -ENOMEM;

	err = register_pernet_subsys(&tcf_net_ops);
	if (err)
		goto err_register_pernet_subsys;

	flow_indr_add_block_ing_cb(&block_ing_entry);

	//注册tc的newfilter处理函数
	rtnl_register(PF_UNSPEC, RTM_NEWTFILTER, tc_new_tfilter, NULL,
		      RTNL_FLAG_DOIT_UNLOCKED);
	//注册tc的delfilter处理函数
	rtnl_register(PF_UNSPEC, RTM_DELTFILTER, tc_del_tfilter, NULL,
		      RTNL_FLAG_DOIT_UNLOCKED);
	//注册tc的show或list filter处理函数
	rtnl_register(PF_UNSPEC, RTM_GETTFILTER, tc_get_tfilter,
		      tc_dump_tfilter, RTNL_FLAG_DOIT_UNLOCKED);
	//创建chain
	rtnl_register(PF_UNSPEC, RTM_NEWCHAIN, tc_ctl_chain, NULL, 0);
	//删除chain
	rtnl_register(PF_UNSPEC, RTM_DELCHAIN, tc_ctl_chain, NULL, 0);
	//list chain
	rtnl_register(PF_UNSPEC, RTM_GETCHAIN, tc_ctl_chain,
		      tc_dump_chain, 0);

	return 0;

err_register_pernet_subsys:
	destroy_workqueue(tc_filter_wq);
	return err;
}

subsys_initcall(tc_filter_init);<|MERGE_RESOLUTION|>--- conflicted
+++ resolved
@@ -1803,12 +1803,8 @@
 	mutex_unlock(&chain->filter_chain_lock);
 
 	if (tp) {
-<<<<<<< HEAD
 		//原来有tp,则销毁tp_new
-		tcf_proto_destroy(tp_new, rtnl_held, NULL);
-=======
 		tcf_proto_destroy(tp_new, rtnl_held, false, NULL);
->>>>>>> 0e3f1ad8
 		tp_new = tp;
 	} else if (err) {
 		tcf_proto_destroy(tp_new, rtnl_held, false, NULL);
