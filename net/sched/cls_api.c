--- conflicted
+++ resolved
@@ -3232,15 +3232,12 @@
 		size_t attr_size = 0;
 
 		if (exts->police && tb[exts->police]) {
-<<<<<<< HEAD
-		    //如果指定了exts->police,且其对应的netlink字段存在，则解析exts->police对应的action
-=======
 			struct tc_action_ops *a_o;
 
 			a_o = tc_action_load_ops("police", tb[exts->police], rtnl_held, extack);
 			if (IS_ERR(a_o))
 				return PTR_ERR(a_o);
->>>>>>> 52e44129
+		        //如果指定了exts->police,且其对应的netlink字段存在，则解析exts->police对应的action
 			act = tcf_action_init_1(net, tp, tb[exts->police],
 						rate_tlv, "police", ovr,
 						TCA_ACT_BIND, a_o, init_res,
@@ -3256,18 +3253,11 @@
 		} else if (exts->action && tb[exts->action]) {
 			int err;
 
-<<<<<<< HEAD
 			//解析并生成action
 			err = tcf_action_init(net, tp, tb[exts->action]/*要解析的action*/,
 					      rate_tlv, NULL/*name置为NULL，自tb中解析*/, ovr, TCA_ACT_BIND,
-					      exts->actions/*待填充的action*/, &attr_size,
-					      rtnl_held, extack);
-=======
-			err = tcf_action_init(net, tp, tb[exts->action],
-					      rate_tlv, NULL, ovr, TCA_ACT_BIND,
-					      exts->actions, init_res,
+					      exts->actions/*待填充的action*/, init_res,
 					      &attr_size, rtnl_held, extack);
->>>>>>> 52e44129
 			if (err < 0)
 				return err;
 			exts->nr_actions = err;
