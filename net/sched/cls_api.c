--- conflicted
+++ resolved
@@ -1136,12 +1136,8 @@
 
 	/* Find qdisc */
 	if (!*parent) {
-<<<<<<< HEAD
 		//未指定parent,默认取dev对应的root qdisc，并更新parent
-		*q = dev->qdisc;
-=======
 		*q = rcu_dereference(dev->qdisc);
->>>>>>> 028192fe
 		*parent = (*q)->handle;
 	} else {
 		//取parent指定的q
@@ -1764,22 +1760,12 @@
 	ret = __tcf_classify(skb, tp, orig_tp, res, compat_mode,
 			     &last_executed_chain);
 
-<<<<<<< HEAD
-	/* If we missed on some chain */
-	if (ret == TC_ACT_UNSPEC && last_executed_chain) {
-	    	/*向skb中添加扩展，记录当前执行到哪个chain*/
-		ext = tc_skb_ext_alloc(skb);
-		if (WARN_ON_ONCE(!ext))
-			return TC_ACT_SHOT;
-		ext->chain = last_executed_chain;
-		ext->mru = qdisc_skb_cb(skb)->mru;
-		ext->post_ct = qdisc_skb_cb(skb)->post_ct;
-=======
 	if (tc_skb_ext_tc_enabled()) {
 		/* If we missed on some chain */
 		if (ret == TC_ACT_UNSPEC && last_executed_chain) {
 			struct tc_skb_cb *cb = tc_skb_cb(skb);
 
+	    		/*向skb中添加扩展，记录当前执行到哪个chain*/
 			ext = tc_skb_ext_alloc(skb);
 			if (WARN_ON_ONCE(!ext))
 				return TC_ACT_SHOT;
@@ -1790,7 +1776,6 @@
 			ext->post_ct_dnat = cb->post_ct_dnat;
 			ext->zone = cb->zone;
 		}
->>>>>>> 028192fe
 	}
 
 	return ret;
@@ -1824,12 +1809,7 @@
 		//从而使tcf_classficy可以遍历tp
 		tcf_chain0_head_change(chain, tp);
 	tcf_proto_get(tp);
-<<<<<<< HEAD
-	//使tp->next指向*chain_info->prev
-	RCU_INIT_POINTER(tp->next, tcf_chain_tp_prev(chain, chain_info));
 	//修改*chain_info->prev指向tp,完成tp插入
-=======
->>>>>>> 028192fe
 	rcu_assign_pointer(*chain_info->pprev, tp);
 
 	return 0;
@@ -3299,16 +3279,10 @@
 }
 EXPORT_SYMBOL(tcf_exts_destroy);
 
-<<<<<<< HEAD
 //解析actions
-int tcf_exts_validate(struct net *net, struct tcf_proto *tp, struct nlattr **tb,
-		      struct nlattr *rate_tlv, struct tcf_exts *exts/*规则对应的待填充action*/,
-		      u32 flags, struct netlink_ext_ack *extack)
-=======
 int tcf_exts_validate_ex(struct net *net, struct tcf_proto *tp, struct nlattr **tb,
-			 struct nlattr *rate_tlv, struct tcf_exts *exts,
+			 struct nlattr *rate_tlv, struct tcf_exts *exts/*规则对应的待填充action*/,
 			 u32 flags, u32 fl_flags, struct netlink_ext_ack *extack)
->>>>>>> 028192fe
 {
 #ifdef CONFIG_NET_CLS_ACT
 	{
@@ -3341,17 +3315,11 @@
 			int err;
 
 			flags |= TCA_ACT_FLAGS_BIND;
-<<<<<<< HEAD
 			//解析并生成action
 			err = tcf_action_init(net, tp, tb[exts->action]/*要解析的action*/,
 					      rate_tlv, exts->actions/*待填充的action*/, init_res,
-					      &attr_size, flags, extack);
-=======
-			err = tcf_action_init(net, tp, tb[exts->action],
-					      rate_tlv, exts->actions, init_res,
 					      &attr_size, flags, fl_flags,
 					      extack);
->>>>>>> 028192fe
 			if (err < 0)
 				return err;
 			exts->nr_actions = err;
@@ -3801,45 +3769,9 @@
 #endif
 }
 
-<<<<<<< HEAD
-static void tcf_gate_entry_destructor(void *priv)
-{
-	struct action_gate_entry *oe = priv;
-
-	kfree(oe);
-}
-
-static int tcf_gate_get_entries(struct flow_action_entry *entry,
-				const struct tc_action *act)
-{
-	entry->gate.entries = tcf_gate_get_list(act);
-
-	if (!entry->gate.entries)
-		return -EINVAL;
-
-	entry->destructor = tcf_gate_entry_destructor;
-	entry->destructor_priv = entry->gate.entries;
-
-	return 0;
-}
-
-static enum flow_action_hw_stats tc_act_hw_stats(u8 hw_stats)
-{
-	if (WARN_ON_ONCE(hw_stats > TCA_ACT_HW_STATS_ANY))
-		return FLOW_ACTION_HW_STATS_DONT_CARE;
-	else if (!hw_stats)
-		return FLOW_ACTION_HW_STATS_DISABLED;
-
-	return hw_stats;
-}
-
 //实现tc规则action转换为flow_action
-int tc_setup_flow_action(struct flow_action *flow_action/*出参，记录转换后的tcf action*/,
-			 const struct tcf_exts *exts/*tc规则action*/)
-=======
-int tc_setup_action(struct flow_action *flow_action,
-		    struct tc_action *actions[])
->>>>>>> 028192fe
+int tc_setup_action(struct flow_action *flow_action/*出参，记录转换后的tcf action*/,
+		    struct tc_action *actions[]/*tc规则action*/)
 {
 	int i, j, index, err = 0;
 	struct tc_action *act;
@@ -3852,13 +3784,9 @@
 		return 0;
 
 	j = 0;
-<<<<<<< HEAD
 
 	//采用act遍历exts->actions,实现tc action向flow_action_entry转换
-	tcf_exts_for_each_action(i, act, exts) {
-=======
 	tcf_act_for_each_action(i, act, actions) {
->>>>>>> 028192fe
 		struct flow_action_entry *entry;
 
 		//待填充的entry
@@ -3869,163 +3797,12 @@
 			goto err_out_locked;
 
 		entry->hw_stats = tc_act_hw_stats(act->hw_stats);
-<<<<<<< HEAD
-
-		if (is_tcf_gact_ok(act)) {
-			entry->id = FLOW_ACTION_ACCEPT;
-		} else if (is_tcf_gact_shot(act)) {
-			entry->id = FLOW_ACTION_DROP;
-		} else if (is_tcf_gact_trap(act)) {
-			entry->id = FLOW_ACTION_TRAP;
-		} else if (is_tcf_gact_goto_chain(act)) {
-			//转换gaction goto类型
-			entry->id = FLOW_ACTION_GOTO;
-			entry->chain_index = tcf_gact_goto_chain_index(act);
-		} else if (is_tcf_mirred_egress_redirect(act)) {
-			//转换egress方向的redirect
-			entry->id = FLOW_ACTION_REDIRECT;
-			tcf_mirred_get_dev(entry, act);
-		} else if (is_tcf_mirred_egress_mirror(act)) {
-			//处理mirror
-			entry->id = FLOW_ACTION_MIRRED;
-			tcf_mirred_get_dev(entry, act);
-		} else if (is_tcf_mirred_ingress_redirect(act)) {
-			entry->id = FLOW_ACTION_REDIRECT_INGRESS;
-			tcf_mirred_get_dev(entry, act);
-		} else if (is_tcf_mirred_ingress_mirror(act)) {
-			entry->id = FLOW_ACTION_MIRRED_INGRESS;
-			tcf_mirred_get_dev(entry, act);
-		} else if (is_tcf_vlan(act)) {
-			//处理vlan修改
-			switch (tcf_vlan_action(act)) {
-			case TCA_VLAN_ACT_PUSH:
-				entry->id = FLOW_ACTION_VLAN_PUSH;
-				entry->vlan.vid = tcf_vlan_push_vid(act);
-				entry->vlan.proto = tcf_vlan_push_proto(act);
-				entry->vlan.prio = tcf_vlan_push_prio(act);
-				break;
-			case TCA_VLAN_ACT_POP:
-				//vlan移除不要求参数
-				entry->id = FLOW_ACTION_VLAN_POP;
-				break;
-			case TCA_VLAN_ACT_MODIFY:
-				entry->id = FLOW_ACTION_VLAN_MANGLE;
-				entry->vlan.vid = tcf_vlan_push_vid(act);
-				entry->vlan.proto = tcf_vlan_push_proto(act);
-				entry->vlan.prio = tcf_vlan_push_prio(act);
-				break;
-			default:
-				err = -EOPNOTSUPP;
-				goto err_out_locked;
-			}
-		} else if (is_tcf_tunnel_set(act)) {
-			entry->id = FLOW_ACTION_TUNNEL_ENCAP;
-			err = tcf_tunnel_encap_get_tunnel(entry, act);
-			if (err)
-				goto err_out_locked;
-		} else if (is_tcf_tunnel_release(act)) {
-			entry->id = FLOW_ACTION_TUNNEL_DECAP;
-		} else if (is_tcf_pedit(act)) {
-			//报文修改，遍历每个修改字段，将相应的	htype,mask等填充进flow_action
-			for (k = 0; k < tcf_pedit_nkeys(act); k++) {
-				switch (tcf_pedit_cmd(act, k)) {
-				case TCA_PEDIT_KEY_EX_CMD_SET:
-					entry->id = FLOW_ACTION_MANGLE;
-					break;
-				case TCA_PEDIT_KEY_EX_CMD_ADD:
-					entry->id = FLOW_ACTION_ADD;
-					break;
-				default:
-					err = -EOPNOTSUPP;
-					goto err_out_locked;
-				}
-				entry->mangle.htype = tcf_pedit_htype(act, k);
-				entry->mangle.mask = tcf_pedit_mask(act, k);
-				entry->mangle.val = tcf_pedit_val(act, k);
-				entry->mangle.offset = tcf_pedit_offset(act, k);
-				entry->hw_stats = tc_act_hw_stats(act->hw_stats);
-				entry = &flow_action->entries[++j];
-			}
-		} else if (is_tcf_csum(act)) {
-			//checksum action处理
-			entry->id = FLOW_ACTION_CSUM;
-			entry->csum_flags = tcf_csum_update_flags(act);
-		} else if (is_tcf_skbedit_mark(act)) {
-			entry->id = FLOW_ACTION_MARK;
-			entry->mark = tcf_skbedit_mark(act);
-		} else if (is_tcf_sample(act)) {
-			//sample action
-			entry->id = FLOW_ACTION_SAMPLE;
-			entry->sample.trunc_size = tcf_sample_trunc_size(act);
-			entry->sample.truncate = tcf_sample_truncate(act);
-			entry->sample.rate = tcf_sample_rate(act);
-			tcf_sample_get_group(entry, act);
-		} else if (is_tcf_police(act)) {
-			entry->id = FLOW_ACTION_POLICE;
-			entry->police.burst = tcf_police_burst(act);
-			entry->police.rate_bytes_ps =
-				tcf_police_rate_bytes_ps(act);
-			entry->police.burst_pkt = tcf_police_burst_pkt(act);
-			entry->police.rate_pkt_ps =
-				tcf_police_rate_pkt_ps(act);
-			entry->police.mtu = tcf_police_tcfp_mtu(act);
-			entry->police.index = act->tcfa_index;
-		} else if (is_tcf_ct(act)) {
-			entry->id = FLOW_ACTION_CT;
-			entry->ct.action = tcf_ct_action(act);
-			entry->ct.zone = tcf_ct_zone(act);
-			entry->ct.flow_table = tcf_ct_ft(act);
-		} else if (is_tcf_mpls(act)) {
-			switch (tcf_mpls_action(act)) {
-			case TCA_MPLS_ACT_PUSH:
-				entry->id = FLOW_ACTION_MPLS_PUSH;
-				entry->mpls_push.proto = tcf_mpls_proto(act);
-				entry->mpls_push.label = tcf_mpls_label(act);
-				entry->mpls_push.tc = tcf_mpls_tc(act);
-				entry->mpls_push.bos = tcf_mpls_bos(act);
-				entry->mpls_push.ttl = tcf_mpls_ttl(act);
-				break;
-			case TCA_MPLS_ACT_POP:
-				entry->id = FLOW_ACTION_MPLS_POP;
-				entry->mpls_pop.proto = tcf_mpls_proto(act);
-				break;
-			case TCA_MPLS_ACT_MODIFY:
-				entry->id = FLOW_ACTION_MPLS_MANGLE;
-				entry->mpls_mangle.label = tcf_mpls_label(act);
-				entry->mpls_mangle.tc = tcf_mpls_tc(act);
-				entry->mpls_mangle.bos = tcf_mpls_bos(act);
-				entry->mpls_mangle.ttl = tcf_mpls_ttl(act);
-				break;
-			default:
-				goto err_out_locked;
-			}
-		} else if (is_tcf_skbedit_ptype(act)) {
-			entry->id = FLOW_ACTION_PTYPE;
-			entry->ptype = tcf_skbedit_ptype(act);
-		} else if (is_tcf_skbedit_priority(act)) {
-			entry->id = FLOW_ACTION_PRIORITY;
-			entry->priority = tcf_skbedit_priority(act);
-		} else if (is_tcf_gate(act)) {
-			entry->id = FLOW_ACTION_GATE;
-			entry->gate.index = tcf_gate_index(act);
-			entry->gate.prio = tcf_gate_prio(act);
-			entry->gate.basetime = tcf_gate_basetime(act);
-			entry->gate.cycletime = tcf_gate_cycletime(act);
-			entry->gate.cycletimeext = tcf_gate_cycletimeext(act);
-			entry->gate.num_entries = tcf_gate_num_entries(act);
-			err = tcf_gate_get_entries(entry, act);
-			if (err)
-				goto err_out_locked;
-		} else {
-			err = -EOPNOTSUPP;
-=======
 		entry->hw_index = act->tcfa_index;
 		index = 0;
 		err = tc_setup_offload_act(act, entry, &index);
 		if (!err)
 			j += index;
 		else
->>>>>>> 028192fe
 			goto err_out_locked;
 		spin_unlock_bh(&act->tcfa_lock);
 	}
