--- conflicted
+++ resolved
@@ -678,12 +678,8 @@
 	struct netlink_ext_ack extack = {};
 	struct flow_block_offload bo;
 
-<<<<<<< HEAD
 	//构建unbind command的bo
-	tcf_block_offload_init(&bo, dev, FLOW_BLOCK_UNBIND,
-=======
 	tcf_block_offload_init(&bo, dev, sch, FLOW_BLOCK_UNBIND,
->>>>>>> 00e4db51
 			       block_cb->indr.binder_type,
 			       &block->flow_block, tcf_block_shared(block),
 			       &extack);
@@ -711,24 +707,12 @@
 {
 	struct flow_block_offload bo = {};
 
-<<<<<<< HEAD
 	//初始化bo
-	tcf_block_offload_init(&bo, dev, command, ei->binder_type,
-			       &block->flow_block, tcf_block_shared(block),
-			       extack);
-
-	//如果dev有ndo_setup_tc回调，则触发tc_setup_block
-	if (dev->netdev_ops->ndo_setup_tc)
-		err = dev->netdev_ops->ndo_setup_tc(dev, TC_SETUP_BLOCK, &bo);
-	else
-	    /*dev没有ndo_setup_tc回调，间接触发tc_setup_block*/
-		err = flow_indr_dev_setup_offload(dev, TC_SETUP_BLOCK, block,
-						  &bo, tc_block_indr_cleanup);
-=======
 	tcf_block_offload_init(&bo, dev, sch, command, ei->binder_type,
 			       &block->flow_block, tcf_block_shared(block),
 			       extack);
 
+	//如果dev有ndo_setup_tc回调，则触发tc_setup_block
 	if (dev->netdev_ops->ndo_setup_tc) {
 		int err;
 
@@ -738,21 +722,18 @@
 				NL_SET_ERR_MSG(extack, "Driver ndo_setup_tc failed");
 			return err;
 		}
->>>>>>> 00e4db51
 
 		return tcf_block_setup(block, &bo);
 	}
 
-<<<<<<< HEAD
-	/*为此block增加新的bo*/
-	return tcf_block_setup(block, &bo);
-=======
+
+	/*dev没有ndo_setup_tc回调，间接触发tc_setup_block*/
 	flow_indr_dev_setup_offload(dev, sch, TC_SETUP_BLOCK, block, &bo,
 				    tc_block_indr_cleanup);
+	/*为此block增加新的bo*/
 	tcf_block_setup(block, &bo);
 
 	return -EOPNOTSUPP;
->>>>>>> 00e4db51
 }
 
 static int tcf_block_offload_bind(struct tcf_block *block, struct Qdisc *q,
@@ -776,12 +757,8 @@
 		goto err_unlock;
 	}
 
-<<<<<<< HEAD
 	//执行block bind命令
-	err = tcf_block_offload_cmd(block, dev, ei, FLOW_BLOCK_BIND, extack);
-=======
 	err = tcf_block_offload_cmd(block, dev, q, ei, FLOW_BLOCK_BIND, extack);
->>>>>>> 00e4db51
 	if (err == -EOPNOTSUPP)
 		goto no_offload_dev_inc;
 	if (err)
@@ -1662,12 +1639,8 @@
 #endif
 	//遍历tp列表，检查哪条tp可对此报文进行分类（按协议划分）
 	for (; tp; tp = rcu_dereference_bh(tp->next)) {
-<<<<<<< HEAD
 		//取出报文对应的protocol(三层类型）
-		__be16 protocol = tc_skb_protocol(skb);
-=======
 		__be16 protocol = skb_protocol(skb, false);
->>>>>>> 00e4db51
 		int err;
 
 		//忽略掉protocol不匹配的tp
