// SPDX-License-Identifier: GPL-2.0-or-later
/*
 * net/sched/cls_api.c	Packet classifier API.
 *
 * Authors:	Alexey Kuznetsov, <kuznet@ms2.inr.ac.ru>
 *
 * Changes:
 *
 * Eduardo J. Blanco <ejbs@netlabs.com.uy> :990222: kmod support
 */

#include <linux/module.h>
#include <linux/types.h>
#include <linux/kernel.h>
#include <linux/string.h>
#include <linux/errno.h>
#include <linux/err.h>
#include <linux/skbuff.h>
#include <linux/init.h>
#include <linux/kmod.h>
#include <linux/slab.h>
#include <linux/idr.h>
#include <linux/rhashtable.h>
#include <linux/jhash.h>
#include <linux/rculist.h>
#include <net/net_namespace.h>
#include <net/sock.h>
#include <net/netlink.h>
#include <net/pkt_sched.h>
#include <net/pkt_cls.h>
#include <net/tc_act/tc_pedit.h>
#include <net/tc_act/tc_mirred.h>
#include <net/tc_act/tc_vlan.h>
#include <net/tc_act/tc_tunnel_key.h>
#include <net/tc_act/tc_csum.h>
#include <net/tc_act/tc_gact.h>
#include <net/tc_act/tc_police.h>
#include <net/tc_act/tc_sample.h>
#include <net/tc_act/tc_skbedit.h>
#include <net/tc_act/tc_ct.h>
#include <net/tc_act/tc_mpls.h>
#include <net/flow_offload.h>

extern const struct nla_policy rtm_tca_policy[TCA_MAX + 1];

/* The list of all installed classifier types */
static LIST_HEAD(tcf_proto_base);//系统所有分类器ops均注册在此链上

/* Protects list of registered TC modules. It is pure SMP lock. */
static DEFINE_RWLOCK(cls_mod_lock);

static u32 destroy_obj_hashfn(const struct tcf_proto *tp)
{
	return jhash_3words(tp->chain->index, tp->prio,
			    (__force __u32)tp->protocol, 0);
}

static void tcf_proto_signal_destroying(struct tcf_chain *chain,
					struct tcf_proto *tp)
{
	struct tcf_block *block = chain->block;

	mutex_lock(&block->proto_destroy_lock);
	hash_add_rcu(block->proto_destroy_ht, &tp->destroy_ht_node,
		     destroy_obj_hashfn(tp));
	mutex_unlock(&block->proto_destroy_lock);
}

static bool tcf_proto_cmp(const struct tcf_proto *tp1,
			  const struct tcf_proto *tp2)
{
	return tp1->chain->index == tp2->chain->index &&
	       tp1->prio == tp2->prio &&
	       tp1->protocol == tp2->protocol;
}

static bool tcf_proto_exists_destroying(struct tcf_chain *chain,
					struct tcf_proto *tp)
{
	u32 hash = destroy_obj_hashfn(tp);
	struct tcf_proto *iter;
	bool found = false;

	rcu_read_lock();
	hash_for_each_possible_rcu(chain->block->proto_destroy_ht, iter,
				   destroy_ht_node, hash) {
		if (tcf_proto_cmp(tp, iter)) {
			found = true;
			break;
		}
	}
	rcu_read_unlock();

	return found;
}

static void
tcf_proto_signal_destroyed(struct tcf_chain *chain, struct tcf_proto *tp)
{
	struct tcf_block *block = chain->block;

	mutex_lock(&block->proto_destroy_lock);
	if (hash_hashed(&tp->destroy_ht_node))
		hash_del_rcu(&tp->destroy_ht_node);
	mutex_unlock(&block->proto_destroy_lock);
}

/* Find classifier type by string name */
//通过分类器名称查找分类器ops
static const struct tcf_proto_ops *__tcf_proto_lookup_ops(const char *kind)
{
	const struct tcf_proto_ops *t, *res = NULL;

	if (kind) {
		read_lock(&cls_mod_lock);
		list_for_each_entry(t, &tcf_proto_base, head) {
			if (strcmp(kind, t->kind) == 0) {
				if (try_module_get(t->owner))
					res = t;
				break;
			}
		}
		read_unlock(&cls_mod_lock);
	}
	return res;
}

/*通过kind查找对应的分类器,支持动态加载*/
static const struct tcf_proto_ops *
tcf_proto_lookup_ops(const char *kind, bool rtnl_held,
		     struct netlink_ext_ack *extack)
{
	const struct tcf_proto_ops *ops;

	ops = __tcf_proto_lookup_ops(kind);
	if (ops)
		return ops;
#ifdef CONFIG_MODULES
	//如果没有查找到，则动态请求加载指定module
	if (rtnl_held)
		rtnl_unlock();
	request_module("cls_%s", kind);
	if (rtnl_held)
		rtnl_lock();
	//加载module后再查询一遍
	ops = __tcf_proto_lookup_ops(kind);
	/* We dropped the RTNL semaphore in order to perform
	 * the module load. So, even if we succeeded in loading
	 * the module we have to replay the request. We indicate
	 * this using -EAGAIN.
	 */
	if (ops) {
		module_put(ops->owner);
		return ERR_PTR(-EAGAIN);
	}
#endif
	NL_SET_ERR_MSG(extack, "TC classifier not found");
	return ERR_PTR(-ENOENT);
}

/* Register(unregister) new classifier type */
//注册filter分类器ops
int register_tcf_proto_ops(struct tcf_proto_ops *ops)
{
	struct tcf_proto_ops *t;
	int rc = -EEXIST;

	write_lock(&cls_mod_lock);
	list_for_each_entry(t, &tcf_proto_base, head)
		if (!strcmp(ops->kind, t->kind))
			goto out;

	list_add_tail(&ops->head, &tcf_proto_base);
	rc = 0;
out:
	write_unlock(&cls_mod_lock);
	return rc;
}
EXPORT_SYMBOL(register_tcf_proto_ops);

static struct workqueue_struct *tc_filter_wq;

//解注册分类器ops
int unregister_tcf_proto_ops(struct tcf_proto_ops *ops)
{
	struct tcf_proto_ops *t;
	int rc = -ENOENT;

	/* Wait for outstanding call_rcu()s, if any, from a
	 * tcf_proto_ops's destroy() handler.
	 */
	rcu_barrier();
	flush_workqueue(tc_filter_wq);

	write_lock(&cls_mod_lock);
	list_for_each_entry(t, &tcf_proto_base, head) {
		if (t == ops) {
			list_del(&t->head);
			rc = 0;
			break;
		}
	}
	write_unlock(&cls_mod_lock);
	return rc;
}
EXPORT_SYMBOL(unregister_tcf_proto_ops);

//初始化rcu work,在合适时机将rwork加入队列统一处理
bool tcf_queue_work(struct rcu_work *rwork, work_func_t func)
{
	INIT_RCU_WORK(rwork, func);
	return queue_rcu_work(tc_filter_wq, rwork);
}
EXPORT_SYMBOL(tcf_queue_work);

/* Select new prio value from the range, managed by kernel. */

static inline u32 tcf_auto_prio(struct tcf_proto *tp)
{
	u32 first = TC_H_MAKE(0xC0000000U, 0U);

	if (tp)
		//如有tp,则按tp获得优先级
		first = tp->prio - 1;

	return TC_H_MAJ(first);
}

static bool tcf_proto_check_kind(struct nlattr *kind, char *name)
{
	if (kind)
		return nla_strlcpy(name, kind, IFNAMSIZ) >= IFNAMSIZ;
	memset(name, 0, IFNAMSIZ);
	return false;
}

//检查kind对应的ops->flags是否有TCF_PROTO_OPS_DOIT_UNLOCKED标记
static bool tcf_proto_is_unlocked(const char *kind)
{
	const struct tcf_proto_ops *ops;
	bool ret;

	if (strlen(kind) == 0)
		return false;

	ops = tcf_proto_lookup_ops(kind, false, NULL);
	/* On error return false to take rtnl lock. Proto lookup/create
	 * functions will perform lookup again and properly handle errors.
	 */
	if (IS_ERR(ops))
		return false;

	ret = !!(ops->flags & TCF_PROTO_OPS_DOIT_UNLOCKED);
	module_put(ops->owner);
	return ret;
}

//创建tcf_proto对象
static struct tcf_proto *tcf_proto_create(const char *kind/*分类过滤器名称*/, u32 protocol,
					  u32 prio/*优先级*/, struct tcf_chain *chain/*tp所属的chain*/,
					  bool rtnl_held,
					  struct netlink_ext_ack *extack)
{
	struct tcf_proto *tp;
	int err;

	//申请分类器
	tp = kzalloc(sizeof(*tp), GFP_KERNEL);
	if (!tp)
		return ERR_PTR(-ENOBUFS);

	//通过kind查出tc filter protocol对应的ops
	tp->ops = tcf_proto_lookup_ops(kind, rtnl_held, extack);
	if (IS_ERR(tp->ops)) {
		err = PTR_ERR(tp->ops);
		goto errout;
	}
	//使用ops的分类函数,做为tp的分类函数
	tp->classify = tp->ops->classify;
	//指定要分类的协议
	tp->protocol = protocol;
	tp->prio = prio;
	tp->chain = chain;
	spin_lock_init(&tp->lock);
	refcount_set(&tp->refcnt, 1);

	//初始化相应的分类器
	err = tp->ops->init(tp);
	if (err) {
		module_put(tp->ops->owner);
		goto errout;
	}
	return tp;

errout:
	kfree(tp);
	return ERR_PTR(err);
}

//分类器引用计数增加
static void tcf_proto_get(struct tcf_proto *tp)
{
	refcount_inc(&tp->refcnt);
}

static void tcf_chain_put(struct tcf_chain *chain);

static void tcf_proto_destroy(struct tcf_proto *tp, bool rtnl_held,
			      bool sig_destroy, struct netlink_ext_ack *extack)
{
	tp->ops->destroy(tp, rtnl_held, extack);
	if (sig_destroy)
		tcf_proto_signal_destroyed(tp->chain, tp);
	tcf_chain_put(tp->chain);
	module_put(tp->ops->owner);//减少对module的引用
	kfree_rcu(tp, rcu);
}

//分类器引用计数减少
static void tcf_proto_put(struct tcf_proto *tp, bool rtnl_held,
			  struct netlink_ext_ack *extack)
{
	if (refcount_dec_and_test(&tp->refcnt))
		tcf_proto_destroy(tp, rtnl_held, true, extack);
}

static bool tcf_proto_check_delete(struct tcf_proto *tp)
{
	if (tp->ops->delete_empty)
		return tp->ops->delete_empty(tp);

	tp->deleting = true;
	return tp->deleting;
}

static void tcf_proto_mark_delete(struct tcf_proto *tp)
{
	spin_lock(&tp->lock);
	tp->deleting = true;
	spin_unlock(&tp->lock);
}

//检查分类器是否正在删除
static bool tcf_proto_is_deleting(struct tcf_proto *tp)
{
	bool deleting;

	spin_lock(&tp->lock);
	deleting = tp->deleting;
	spin_unlock(&tp->lock);

	return deleting;
}

#define ASSERT_BLOCK_LOCKED(block)					\
	lockdep_assert_held(&(block)->lock)

struct tcf_filter_chain_list_item {
	struct list_head list;
	tcf_chain_head_change_t *chain_head_change;
	void *chain_head_change_priv;
};

//创建指定index的chain
static struct tcf_chain *tcf_chain_create(struct tcf_block *block,
					  u32 chain_index)
{
	struct tcf_chain *chain;

	ASSERT_BLOCK_LOCKED(block);

	chain = kzalloc(sizeof(*chain), GFP_KERNEL);
	if (!chain)
		return NULL;
<<<<<<< HEAD
	//将新创建的chain挂在block上
	list_add_tail(&chain->list, &block->chain_list);
=======
	list_add_tail_rcu(&chain->list, &block->chain_list);
>>>>>>> b032227c
	mutex_init(&chain->filter_chain_lock);
	chain->block = block;
	chain->index = chain_index;
	chain->refcnt = 1;
	if (!chain->index)
		//0号chain为首个chain
		block->chain0.chain = chain;
	return chain;
}

//更改chain_list首个tp
static void tcf_chain_head_change_item(struct tcf_filter_chain_list_item *item,
				       struct tcf_proto *tp_head)
{
	if (item->chain_head_change)
		/*修改tp list*/
		item->chain_head_change(tp_head, item->chain_head_change_priv);
}

//chain的首个tp发生变更，触发相应回调，更新首个tp_head
static void tcf_chain0_head_change(struct tcf_chain *chain,
				   struct tcf_proto *tp_head)
{
	struct tcf_filter_chain_list_item *item;
	struct tcf_block *block = chain->block;

	if (chain->index)
		//仅对chain0执行触发
		return;

	mutex_lock(&block->lock);
	//触发已注册的所有回调
	list_for_each_entry(item, &block->chain0.filter_chain_list, list)
		tcf_chain_head_change_item(item, tp_head);
	mutex_unlock(&block->lock);
}

/* Returns true if block can be safely freed. */

static bool tcf_chain_detach(struct tcf_chain *chain)
{
	struct tcf_block *block = chain->block;

	ASSERT_BLOCK_LOCKED(block);

	list_del_rcu(&chain->list);
	if (!chain->index)
		block->chain0.chain = NULL;

	if (list_empty(&block->chain_list) &&
	    refcount_read(&block->refcnt) == 0)
		return true;

	return false;
}

static void tcf_block_destroy(struct tcf_block *block)
{
	mutex_destroy(&block->lock);
	mutex_destroy(&block->proto_destroy_lock);
	kfree_rcu(block, rcu);
}

static void tcf_chain_destroy(struct tcf_chain *chain, bool free_block)
{
	struct tcf_block *block = chain->block;

	mutex_destroy(&chain->filter_chain_lock);
	kfree_rcu(chain, rcu);
	if (free_block)
		tcf_block_destroy(block);
}

static void tcf_chain_hold(struct tcf_chain *chain)
{
	ASSERT_BLOCK_LOCKED(chain->block);

	++chain->refcnt;
}

static bool tcf_chain_held_by_acts_only(struct tcf_chain *chain)
{
	ASSERT_BLOCK_LOCKED(chain->block);

	/* In case all the references are action references, this
	 * chain should not be shown to the user.
	 */
	return chain->refcnt == chain->action_refcnt;
}

//通过chain_index查找分类器chain
static struct tcf_chain *tcf_chain_lookup(struct tcf_block *block,
					  u32 chain_index)
{
	struct tcf_chain *chain;

	ASSERT_BLOCK_LOCKED(block);

	list_for_each_entry(chain, &block->chain_list, list) {
		if (chain->index == chain_index)
			return chain;
	}
	return NULL;
}

#if IS_ENABLED(CONFIG_NET_TC_SKB_EXT)
static struct tcf_chain *tcf_chain_lookup_rcu(const struct tcf_block *block,
					      u32 chain_index)
{
	struct tcf_chain *chain;

	list_for_each_entry_rcu(chain, &block->chain_list, list) {
		if (chain->index == chain_index)
			return chain;
	}
	return NULL;
}
#endif

static int tc_chain_notify(struct tcf_chain *chain, struct sk_buff *oskb,
			   u32 seq, u16 flags, int event, bool unicast);

//自block中获取或创建指定chain_index的链
static struct tcf_chain *__tcf_chain_get(struct tcf_block *block,
					 u32 chain_index, bool create,
					 bool by_act)
{
	struct tcf_chain *chain = NULL;
	bool is_first_reference;

	mutex_lock(&block->lock);
	chain = tcf_chain_lookup(block, chain_index);
	if (chain) {
		tcf_chain_hold(chain);
	} else {
		//如果没有查找到指定chain,如有必要，则创建此chain
		if (!create)
			goto errout;
		chain = tcf_chain_create(block, chain_index);
		if (!chain)
			goto errout;
	}

	if (by_act)
		++chain->action_refcnt;
	is_first_reference = chain->refcnt - chain->action_refcnt == 1;
	mutex_unlock(&block->lock);

	/* Send notification only in case we got the first
	 * non-action reference. Until then, the chain acts only as
	 * a placeholder for actions pointing to it and user ought
	 * not know about them.
	 */
	if (is_first_reference && !by_act)
		tc_chain_notify(chain, NULL, 0, NLM_F_CREATE | NLM_F_EXCL,
				RTM_NEWCHAIN, false);

	return chain;

errout:
	mutex_unlock(&block->lock);
	return chain;
}

//查找（创建）指定index的chain
static struct tcf_chain *tcf_chain_get(struct tcf_block *block, u32 chain_index,
				       bool create)
{
	return __tcf_chain_get(block, chain_index, create, false);
}

//获取对应的chain,如果chain不存在，则创建
struct tcf_chain *tcf_chain_get_by_act(struct tcf_block *block, u32 chain_index)
{
	return __tcf_chain_get(block, chain_index, true, true);
}
EXPORT_SYMBOL(tcf_chain_get_by_act);

static void tc_chain_tmplt_del(const struct tcf_proto_ops *tmplt_ops,
			       void *tmplt_priv);
static int tc_chain_notify_delete(const struct tcf_proto_ops *tmplt_ops,
				  void *tmplt_priv, u32 chain_index,
				  struct tcf_block *block, struct sk_buff *oskb,
				  u32 seq, u16 flags, bool unicast);

static void __tcf_chain_put(struct tcf_chain *chain, bool by_act,
			    bool explicitly_created)
{
	struct tcf_block *block = chain->block;
	const struct tcf_proto_ops *tmplt_ops;
	bool free_block = false;
	unsigned int refcnt;
	void *tmplt_priv;

	mutex_lock(&block->lock);
	if (explicitly_created) {
		if (!chain->explicitly_created) {
			mutex_unlock(&block->lock);
			return;
		}
		chain->explicitly_created = false;
	}

	if (by_act)
		chain->action_refcnt--;

	/* tc_chain_notify_delete can't be called while holding block lock.
	 * However, when block is unlocked chain can be changed concurrently, so
	 * save these to temporary variables.
	 */
	refcnt = --chain->refcnt;
	tmplt_ops = chain->tmplt_ops;
	tmplt_priv = chain->tmplt_priv;

	/* The last dropped non-action reference will trigger notification. */
	if (refcnt - chain->action_refcnt == 0 && !by_act) {
		tc_chain_notify_delete(tmplt_ops, tmplt_priv, chain->index,
				       block, NULL, 0, 0, false);
		/* Last reference to chain, no need to lock. */
		chain->flushing = false;
	}

	if (refcnt == 0)
		free_block = tcf_chain_detach(chain);
	mutex_unlock(&block->lock);

	if (refcnt == 0) {
		tc_chain_tmplt_del(tmplt_ops, tmplt_priv);
		tcf_chain_destroy(chain, free_block);
	}
}

static void tcf_chain_put(struct tcf_chain *chain)
{
	__tcf_chain_put(chain, false, false);
}

void tcf_chain_put_by_act(struct tcf_chain *chain)
{
	__tcf_chain_put(chain, true, false);
}
EXPORT_SYMBOL(tcf_chain_put_by_act);

static void tcf_chain_put_explicitly_created(struct tcf_chain *chain)
{
	__tcf_chain_put(chain, false, true);
}

static void tcf_chain_flush(struct tcf_chain *chain, bool rtnl_held)
{
	struct tcf_proto *tp, *tp_next;

	mutex_lock(&chain->filter_chain_lock);
	tp = tcf_chain_dereference(chain->filter_chain, chain);
	while (tp) {
		tp_next = rcu_dereference_protected(tp->next, 1);
		tcf_proto_signal_destroying(chain, tp);
		tp = tp_next;
	}
	tp = tcf_chain_dereference(chain->filter_chain, chain);
	RCU_INIT_POINTER(chain->filter_chain, NULL);
	tcf_chain0_head_change(chain, NULL);
	chain->flushing = true;
	mutex_unlock(&chain->filter_chain_lock);

	while (tp) {
		tp_next = rcu_dereference_protected(tp->next, 1);
		tcf_proto_put(tp, rtnl_held, NULL);
		tp = tp_next;
	}
}

static int tcf_block_setup(struct tcf_block *block,
			   struct flow_block_offload *bo);

static void tc_indr_block_cmd(struct net_device *dev, struct tcf_block *block,
			      flow_indr_block_bind_cb_t *cb, void *cb_priv,
			      enum flow_block_command command, bool ingress)
{
	struct flow_block_offload bo = {
		.command	= command,
		.binder_type	= ingress ?
				  FLOW_BLOCK_BINDER_TYPE_CLSACT_INGRESS :
				  FLOW_BLOCK_BINDER_TYPE_CLSACT_EGRESS,
		.net		= dev_net(dev),
		.block_shared	= tcf_block_non_null_shared(block),
	};
	INIT_LIST_HEAD(&bo.cb_list);

	if (!block)
		return;

	bo.block = &block->flow_block;

	down_write(&block->cb_lock);
	cb(dev, cb_priv, TC_SETUP_BLOCK, &bo);

	tcf_block_setup(block, &bo);
	up_write(&block->cb_lock);
}

static struct tcf_block *tc_dev_block(struct net_device *dev, bool ingress)
{
	const struct Qdisc_class_ops *cops;
	const struct Qdisc_ops *ops;
	struct Qdisc *qdisc;

	if (!dev_ingress_queue(dev))
		return NULL;

	qdisc = dev_ingress_queue(dev)->qdisc_sleeping;
	if (!qdisc)
		return NULL;

	ops = qdisc->ops;
	if (!ops)
		return NULL;

	if (!ingress && !strcmp("ingress", ops->id))
		return NULL;

	cops = ops->cl_ops;
	if (!cops)
		return NULL;

	if (!cops->tcf_block)
		return NULL;

	return cops->tcf_block(qdisc,
			       ingress ? TC_H_MIN_INGRESS : TC_H_MIN_EGRESS,
			       NULL);
}

static void tc_indr_block_get_and_cmd(struct net_device *dev,
				      flow_indr_block_bind_cb_t *cb,
				      void *cb_priv,
				      enum flow_block_command command)
{
	struct tcf_block *block;

	block = tc_dev_block(dev, true);
	tc_indr_block_cmd(dev, block, cb, cb_priv, command, true);

	block = tc_dev_block(dev, false);
	tc_indr_block_cmd(dev, block, cb, cb_priv, command, false);
}

static void tc_indr_block_call(struct tcf_block *block,
			       struct net_device *dev,
			       struct tcf_block_ext_info *ei,
			       enum flow_block_command command,
			       struct netlink_ext_ack *extack)
{
	struct flow_block_offload bo = {
		.command	= command,
		.binder_type	= ei->binder_type,
		.net		= dev_net(dev),
		.block		= &block->flow_block,
		.block_shared	= tcf_block_shared(block),
		.extack		= extack,
	};
	INIT_LIST_HEAD(&bo.cb_list);

	flow_indr_block_call(dev, &bo, command, TC_SETUP_BLOCK);
	tcf_block_setup(block, &bo);
}

static bool tcf_block_offload_in_use(struct tcf_block *block)
{
	return atomic_read(&block->offloadcnt);
}

//向驱动触发block offload
static int tcf_block_offload_cmd(struct tcf_block *block,
				 struct net_device *dev,
				 struct tcf_block_ext_info *ei,
				 enum flow_block_command command,
				 struct netlink_ext_ack *extack)
{
	struct flow_block_offload bo = {};
	int err;

	bo.net = dev_net(dev);
	bo.command = command;
	bo.binder_type = ei->binder_type;
	bo.block = &block->flow_block;
	bo.block_shared = tcf_block_shared(block);
	bo.extack = extack;
	INIT_LIST_HEAD(&bo.cb_list);

	//触发setup block
	err = dev->netdev_ops->ndo_setup_tc(dev, TC_SETUP_BLOCK, &bo);
	if (err < 0)
		return err;

	return tcf_block_setup(block, &bo);
}

static int tcf_block_offload_bind(struct tcf_block *block, struct Qdisc *q,
				  struct tcf_block_ext_info *ei,
				  struct netlink_ext_ack *extack)
{
	struct net_device *dev = q->dev_queue->dev;
	int err;

	down_write(&block->cb_lock);
	//跳过不支持offload的dev
	if (!dev->netdev_ops->ndo_setup_tc)
		goto no_offload_dev_inc;

	/* If tc offload feature is disabled and the block we try to bind
	 * to already has some offloaded filters, forbid to bind.
	 */
	if (!tc_can_offload(dev) && tcf_block_offload_in_use(block)) {
		NL_SET_ERR_MSG(extack, "Bind to offloaded block failed as dev has offload disabled");
		err = -EOPNOTSUPP;
		goto err_unlock;
	}

	//offload执行block bind命令
	err = tcf_block_offload_cmd(block, dev, ei, FLOW_BLOCK_BIND, extack);
	if (err == -EOPNOTSUPP)
		goto no_offload_dev_inc;
	if (err)
		goto err_unlock;

	tc_indr_block_call(block, dev, ei, FLOW_BLOCK_BIND, extack);
	up_write(&block->cb_lock);
	return 0;

no_offload_dev_inc:
	if (tcf_block_offload_in_use(block)) {
		err = -EOPNOTSUPP;
		goto err_unlock;
	}
	err = 0;
	block->nooffloaddevcnt++;
	tc_indr_block_call(block, dev, ei, FLOW_BLOCK_BIND, extack);
err_unlock:
	up_write(&block->cb_lock);
	return err;
}

static void tcf_block_offload_unbind(struct tcf_block *block, struct Qdisc *q,
				     struct tcf_block_ext_info *ei)
{
	struct net_device *dev = q->dev_queue->dev;
	int err;

	down_write(&block->cb_lock);
	tc_indr_block_call(block, dev, ei, FLOW_BLOCK_UNBIND, NULL);

	if (!dev->netdev_ops->ndo_setup_tc)
		goto no_offload_dev_dec;
	err = tcf_block_offload_cmd(block, dev, ei, FLOW_BLOCK_UNBIND, NULL);
	if (err == -EOPNOTSUPP)
		goto no_offload_dev_dec;
	up_write(&block->cb_lock);
	return;

no_offload_dev_dec:
	WARN_ON(block->nooffloaddevcnt-- == 0);
	up_write(&block->cb_lock);
}

static int
tcf_chain0_head_change_cb_add(struct tcf_block *block,
			      struct tcf_block_ext_info *ei,
			      struct netlink_ext_ack *extack)
{
	struct tcf_filter_chain_list_item *item;
	struct tcf_chain *chain0;

	//申请item,并用ei构造item的函数及参数
	item = kmalloc(sizeof(*item), GFP_KERNEL);
	if (!item) {
		NL_SET_ERR_MSG(extack, "Memory allocation for head change callback item failed");
		return -ENOMEM;
	}

	//回调函数及其参数
	item->chain_head_change = ei->chain_head_change;
	item->chain_head_change_priv = ei->chain_head_change_priv;

	mutex_lock(&block->lock);
	chain0 = block->chain0.chain;
	if (chain0)
		tcf_chain_hold(chain0);
	else
		//将item加入到chain0.filter_chain_list中
		list_add(&item->list, &block->chain0.filter_chain_list);
	mutex_unlock(&block->lock);

	if (chain0) {
		struct tcf_proto *tp_head;

		mutex_lock(&chain0->filter_chain_lock);

		tp_head = tcf_chain_dereference(chain0->filter_chain, chain0);
		if (tp_head)
			//针对已知的tp_head,为了一致性，目前我们要加入change回调，故在加入前，先触发此回调
			tcf_chain_head_change_item(item, tp_head);

		mutex_lock(&block->lock);
		//再将item加入到filter_chain_list上
		list_add(&item->list, &block->chain0.filter_chain_list);
		mutex_unlock(&block->lock);

		mutex_unlock(&chain0->filter_chain_lock);
		tcf_chain_put(chain0);
	}

	return 0;
}

static void
tcf_chain0_head_change_cb_del(struct tcf_block *block,
			      struct tcf_block_ext_info *ei)
{
	struct tcf_filter_chain_list_item *item;

	mutex_lock(&block->lock);
	list_for_each_entry(item, &block->chain0.filter_chain_list, list) {
		if ((!ei->chain_head_change && !ei->chain_head_change_priv) ||
		    (item->chain_head_change == ei->chain_head_change &&
		     item->chain_head_change_priv == ei->chain_head_change_priv)) {
			if (block->chain0.chain)
				//更改首个tp_head为NULL
				tcf_chain_head_change_item(item, NULL);
			list_del(&item->list);
			mutex_unlock(&block->lock);

			kfree(item);
			return;
		}
	}
	mutex_unlock(&block->lock);
	WARN_ON(1);
}

struct tcf_net {
	spinlock_t idr_lock; /* Protects idr */
	struct idr idr;
};

static unsigned int tcf_net_id;

//block信息插入，分配block_index
static int tcf_block_insert(struct tcf_block *block, struct net *net,
			    struct netlink_ext_ack *extack)
{
	struct tcf_net *tn = net_generic(net, tcf_net_id);
	int err;

	idr_preload(GFP_KERNEL);
	spin_lock(&tn->idr_lock);
	err = idr_alloc_u32(&tn->idr, block, &block->index, block->index,
			    GFP_NOWAIT);
	spin_unlock(&tn->idr_lock);
	idr_preload_end();

	/*分配index*/
	return err;
}

//block信息移除
static void tcf_block_remove(struct tcf_block *block, struct net *net)
{
	struct tcf_net *tn = net_generic(net, tcf_net_id);

	spin_lock(&tn->idr_lock);
	idr_remove(&tn->idr, block->index);
	spin_unlock(&tn->idr_lock);
}

//创建block
static struct tcf_block *tcf_block_create(struct net *net, struct Qdisc *q,
					  u32 block_index/*block索引*/,
					  struct netlink_ext_ack *extack)
{
	struct tcf_block *block;

	block = kzalloc(sizeof(*block), GFP_KERNEL);
	if (!block) {
		NL_SET_ERR_MSG(extack, "Memory allocation for block failed");
		return ERR_PTR(-ENOMEM);
	}
	mutex_init(&block->lock);
	mutex_init(&block->proto_destroy_lock);
	init_rwsem(&block->cb_lock);
	flow_block_init(&block->flow_block);
	INIT_LIST_HEAD(&block->chain_list);
	INIT_LIST_HEAD(&block->owner_list);
	INIT_LIST_HEAD(&block->chain0.filter_chain_list);

	refcount_set(&block->refcnt, 1);
	block->net = net;
	block->index = block_index;

	/* Don't store q pointer for blocks which are shared */
	//针对非share block,block指向queue
	if (!tcf_block_shared(block))
		block->q = q;
	return block;
}

//通过block_index返回对应的tcf_block
static struct tcf_block *tcf_block_lookup(struct net *net, u32 block_index)
{
	struct tcf_net *tn = net_generic(net, tcf_net_id);

	return idr_find(&tn->idr, block_index);
}

static struct tcf_block *tcf_block_refcnt_get(struct net *net, u32 block_index)
{
	struct tcf_block *block;

	rcu_read_lock();
	//查对应的block并增加引用计数
	block = tcf_block_lookup(net, block_index);
	if (block && !refcount_inc_not_zero(&block->refcnt))
		block = NULL;
	rcu_read_unlock();

	return block;
}

//自block中依据chain获取next_chain
static struct tcf_chain *
__tcf_get_next_chain(struct tcf_block *block, struct tcf_chain *chain)
{
	mutex_lock(&block->lock);
	if (chain)
		//如查给定了chain,取next_chain
		chain = list_is_last(&chain->list, &block->chain_list) ?
			NULL : list_next_entry(chain, list);
	else
		//未给定chain,则取首个chain
		chain = list_first_entry_or_null(&block->chain_list,
						 struct tcf_chain, list);

	/* skip all action-only chains */
	while (chain && tcf_chain_held_by_acts_only(chain))
		chain = list_is_last(&chain->list, &block->chain_list) ?
			NULL : list_next_entry(chain, list);

	if (chain)
		tcf_chain_hold(chain);
	mutex_unlock(&block->lock);

	return chain;
}

/* Function to be used by all clients that want to iterate over all chains on
 * block. It properly obtains block->lock and takes reference to chain before
 * returning it. Users of this function must be tolerant to concurrent chain
 * insertion/deletion or ensure that no concurrent chain modification is
 * possible. Note that all netlink dump callbacks cannot guarantee to provide
 * consistent dump because rtnl lock is released each time skb is filled with
 * data and sent to user-space.
 */
//由chain获取next_chain,并减少对chain的引用
struct tcf_chain *
tcf_get_next_chain(struct tcf_block *block, struct tcf_chain *chain)
{
	struct tcf_chain *chain_next = __tcf_get_next_chain(block, chain);

	if (chain)
		tcf_chain_put(chain);

	return chain_next;
}
EXPORT_SYMBOL(tcf_get_next_chain);

//在chain上获取下一个tp(传入tp为NULL时，返回首个tp)
static struct tcf_proto *
__tcf_get_next_proto(struct tcf_chain *chain, struct tcf_proto *tp)
{
	u32 prio = 0;

	ASSERT_RTNL();
	mutex_lock(&chain->filter_chain_lock);

	if (!tp) {
		//取首个tp
		tp = tcf_chain_dereference(chain->filter_chain, chain);
	} else if (tcf_proto_is_deleting(tp)) {
		/* 'deleting' flag is set and chain->filter_chain_lock was
		 * unlocked, which means next pointer could be invalid. Restart
		 * search.
		 */
		prio = tp->prio + 1;
		tp = tcf_chain_dereference(chain->filter_chain, chain);

		for (; tp; tp = tcf_chain_dereference(tp->next, chain))
			if (!tp->deleting && tp->prio >= prio)
				break;
	} else {
		//取下一个tp
		tp = tcf_chain_dereference(tp->next, chain);
	}

	if (tp)
		tcf_proto_get(tp);

	mutex_unlock(&chain->filter_chain_lock);

	return tp;
}

/* Function to be used by all clients that want to iterate over all tp's on
 * chain. Users of this function must be tolerant to concurrent tp
 * insertion/deletion or ensure that no concurrent chain modification is
 * possible. Note that all netlink dump callbacks cannot guarantee to provide
 * consistent dump because rtnl lock is released each time skb is filled with
 * data and sent to user-space.
 */
//自chain上，依据tp获取下一个分类器
struct tcf_proto *
tcf_get_next_proto(struct tcf_chain *chain, struct tcf_proto *tp,
		   bool rtnl_held)
{
	struct tcf_proto *tp_next = __tcf_get_next_proto(chain, tp);

	if (tp)
		tcf_proto_put(tp, rtnl_held, NULL);

	return tp_next;
}
EXPORT_SYMBOL(tcf_get_next_proto);

static void tcf_block_flush_all_chains(struct tcf_block *block, bool rtnl_held)
{
	struct tcf_chain *chain;

	/* Last reference to block. At this point chains cannot be added or
	 * removed concurrently.
	 */
	for (chain = tcf_get_next_chain(block, NULL);
	     chain;
	     chain = tcf_get_next_chain(block, chain)) {
		tcf_chain_put_explicitly_created(chain);
		tcf_chain_flush(chain, rtnl_held);
	}
}

/* Lookup Qdisc and increments its reference counter.
 * Set parent, if necessary.
 */

static int __tcf_qdisc_find(struct net *net, struct Qdisc **q/*出参，dev对应的调度器*/,
			    u32 *parent/*队列index*/, int ifindex/*规则所属的dev对应的ifindex*/, bool rtnl_held,
			    struct netlink_ext_ack *extack)
{
	const struct Qdisc_class_ops *cops;
	struct net_device *dev;
	int err = 0;

	if (ifindex == TCM_IFINDEX_MAGIC_BLOCK)
		return 0;

	rcu_read_lock();

	/* Find link */
	//通过ifindex获取到指定的网络设备
	dev = dev_get_by_index_rcu(net, ifindex);
	if (!dev) {
		rcu_read_unlock();
		return -ENODEV;
	}

	/* Find qdisc */
	if (!*parent) {
		//取dev对应的root qdisc
		*q = dev->qdisc;
		*parent = (*q)->handle;
	} else {
		//取parent指定的q
		*q = qdisc_lookup_rcu(dev, TC_H_MAJ(*parent));
		if (!*q) {
			NL_SET_ERR_MSG(extack, "Parent Qdisc doesn't exists");
			err = -EINVAL;
			goto errout_rcu;
		}
	}

	*q = qdisc_refcount_inc_nz(*q);
	if (!*q) {
		NL_SET_ERR_MSG(extack, "Parent Qdisc doesn't exists");
		err = -EINVAL;
		goto errout_rcu;
	}

	/* Is it classful? */
	cops = (*q)->ops->cl_ops;
	if (!cops) {
		NL_SET_ERR_MSG(extack, "Qdisc not classful");
		err = -EINVAL;
		goto errout_qdisc;
	}

	if (!cops->tcf_block) {
		NL_SET_ERR_MSG(extack, "Class doesn't support blocks");
		err = -EOPNOTSUPP;
		goto errout_qdisc;
	}

errout_rcu:
	/* At this point we know that qdisc is not noop_qdisc,
	 * which means that qdisc holds a reference to net_device
	 * and we hold a reference to qdisc, so it is safe to release
	 * rcu read lock.
	 */
	rcu_read_unlock();
	return err;

errout_qdisc:
	rcu_read_unlock();

	if (rtnl_held)
		qdisc_put(*q);
	else
		qdisc_put_unlocked(*q);
	*q = NULL;

	return err;
}

static int __tcf_qdisc_cl_find(struct Qdisc *q, u32 parent, unsigned long *cl/*出参，*/,
			       int ifindex, struct netlink_ext_ack *extack)
{
	if (ifindex == TCM_IFINDEX_MAGIC_BLOCK)
		return 0;

	/* Do we search for filter, attached to class? */
	if (TC_H_MIN(parent)) {
		const struct Qdisc_class_ops *cops = q->ops->cl_ops;

		/*依据classid查找对应class*/
		*cl = cops->find(q, parent);
		if (*cl == 0) {
			NL_SET_ERR_MSG(extack, "Specified class doesn't exist");
			return -ENOENT;
		}
	}

	return 0;
}

//查找tc filter block
static struct tcf_block *__tcf_block_find(struct net *net, struct Qdisc *q,
					  unsigned long cl, int ifindex,
					  u32 block_index,
					  struct netlink_ext_ack *extack)
{
	struct tcf_block *block;

	if (ifindex == TCM_IFINDEX_MAGIC_BLOCK) {
		//仅ifindex为此值时，我们需要使用block_index获取block
		block = tcf_block_refcnt_get(net, block_index);
		if (!block) {
			NL_SET_ERR_MSG(extack, "Block of given index was not found");
			return ERR_PTR(-EINVAL);
		}
	} else {
		const struct Qdisc_class_ops *cops = q->ops->cl_ops;

		//通过不通class获取其对应的block
		block = cops->tcf_block(q, cl, extack);
		if (!block)
			return ERR_PTR(-EINVAL);

		if (tcf_block_shared(block)) {
			NL_SET_ERR_MSG(extack, "This filter block is shared. Please use the block index to manipulate the filters");
			return ERR_PTR(-EOPNOTSUPP);
		}

		/* Always take reference to block in order to support execution
		 * of rules update path of cls API without rtnl lock. Caller
		 * must release block when it is finished using it. 'if' block
		 * of this conditional obtain reference to block by calling
		 * tcf_block_refcnt_get().
		 */
		refcount_inc(&block->refcnt);
	}

	return block;
}

static void __tcf_block_put(struct tcf_block *block, struct Qdisc *q,
			    struct tcf_block_ext_info *ei, bool rtnl_held)
{
	if (refcount_dec_and_mutex_lock(&block->refcnt, &block->lock)) {
		/* Flushing/putting all chains will cause the block to be
		 * deallocated when last chain is freed. However, if chain_list
		 * is empty, block has to be manually deallocated. After block
		 * reference counter reached 0, it is no longer possible to
		 * increment it or add new chains to block.
		 */
		bool free_block = list_empty(&block->chain_list);

		mutex_unlock(&block->lock);
		if (tcf_block_shared(block))
			tcf_block_remove(block, block->net);

		if (q)
			tcf_block_offload_unbind(block, q, ei);

		if (free_block)
			tcf_block_destroy(block);
		else
			tcf_block_flush_all_chains(block, rtnl_held);
	} else if (q) {
		tcf_block_offload_unbind(block, q, ei);
	}
}

static void tcf_block_refcnt_put(struct tcf_block *block, bool rtnl_held)
{
	__tcf_block_put(block, NULL, NULL, rtnl_held);
}

/* Find tcf block.
 * Set q, parent, cl when appropriate.
 */
//队列分绑定一个或多个class,class有一个或多个对应的block
static struct tcf_block *tcf_block_find(struct net *net, struct Qdisc **q,
					u32 *parent, unsigned long *cl,
					int ifindex, u32 block_index,
					struct netlink_ext_ack *extack)
{
	struct tcf_block *block;
	int err = 0;

	ASSERT_RTNL();

	//先查qdisc
	err = __tcf_qdisc_find(net, q, parent, ifindex, true, extack);
	if (err)
		goto errout;

	//确定对应的class
	err = __tcf_qdisc_cl_find(*q, *parent, cl, ifindex, extack);
	if (err)
		goto errout_qdisc;

	//通过对应的分类找到相应的block
	block = __tcf_block_find(net, *q, *cl, ifindex, block_index, extack);
	if (IS_ERR(block)) {
		err = PTR_ERR(block);
		goto errout_qdisc;
	}

	return block;

errout_qdisc:
	if (*q)
		qdisc_put(*q);
errout:
	*q = NULL;
	return ERR_PTR(err);
}

static void tcf_block_release(struct Qdisc *q, struct tcf_block *block,
			      bool rtnl_held)
{
	if (!IS_ERR_OR_NULL(block))
		tcf_block_refcnt_put(block, rtnl_held);

	if (q) {
		if (rtnl_held)
			qdisc_put(q);
		else
			qdisc_put_unlocked(q);
	}
}

struct tcf_block_owner_item {
	struct list_head list;
	struct Qdisc *q;
	enum flow_block_binder_type binder_type;
};

static void
tcf_block_owner_netif_keep_dst(struct tcf_block *block,
			       struct Qdisc *q,
			       enum flow_block_binder_type binder_type)
{
	if (block->keep_dst &&
	    binder_type != FLOW_BLOCK_BINDER_TYPE_CLSACT_INGRESS &&
	    binder_type != FLOW_BLOCK_BINDER_TYPE_CLSACT_EGRESS)
		netif_keep_dst(qdisc_dev(q));
}

void tcf_block_netif_keep_dst(struct tcf_block *block)
{
	struct tcf_block_owner_item *item;

	block->keep_dst = true;
	list_for_each_entry(item, &block->owner_list, list)
		tcf_block_owner_netif_keep_dst(block, item->q,
					       item->binder_type);
}
EXPORT_SYMBOL(tcf_block_netif_keep_dst);

//记录block从属的排除规则及绑定类型
static int tcf_block_owner_add(struct tcf_block *block,
			       struct Qdisc *q,
			       enum flow_block_binder_type binder_type)
{
	struct tcf_block_owner_item *item;

	item = kmalloc(sizeof(*item), GFP_KERNEL);
	if (!item)
		return -ENOMEM;
	//对应的排队规则，绑定类型
	item->q = q;
	item->binder_type = binder_type;
	list_add(&item->list, &block->owner_list);
	return 0;
}

static void tcf_block_owner_del(struct tcf_block *block,
				struct Qdisc *q,
				enum flow_block_binder_type binder_type)
{
	struct tcf_block_owner_item *item;

	list_for_each_entry(item, &block->owner_list, list) {
		if (item->q == q && item->binder_type == binder_type) {
			list_del(&item->list);
			kfree(item);
			return;
		}
	}
	WARN_ON(1);
}

int tcf_block_get_ext(struct tcf_block **p_block/*出参，创建或查询好的block*/, struct Qdisc *q/*block对应的队列*/,
		      struct tcf_block_ext_info *ei/*块扩展参数*/,
		      struct netlink_ext_ack *extack)
{
	struct net *net = qdisc_net(q);
	struct tcf_block *block = NULL;
	int err;

	//已设置index,直接获取block,如block不存在，则创建block
	if (ei->block_index)
		/* block_index not 0 means the shared block is requested */
		block = tcf_block_refcnt_get(net, ei->block_index);

	if (!block) {
		//block不存在，需要创建block
		block = tcf_block_create(net, q, ei->block_index, extack);
		if (IS_ERR(block))
			return PTR_ERR(block);
		if (tcf_block_shared(block)) {
			//针对共享block,直接加入
			err = tcf_block_insert(block, net, extack);
			if (err)
				goto err_block_insert;
		}
	}

	//为block添加owner
	err = tcf_block_owner_add(block, q, ei->binder_type);
	if (err)
		goto err_block_owner_add;

	tcf_block_owner_netif_keep_dst(block, q, ei->binder_type);

	//为block添加tp_head change回调
	err = tcf_chain0_head_change_cb_add(block, ei, extack);
	if (err)
		goto err_chain0_head_change_cb_add;

	err = tcf_block_offload_bind(block, q, ei, extack);
	if (err)
		goto err_block_offload_bind;

	*p_block = block;
	return 0;

err_block_offload_bind:
	tcf_chain0_head_change_cb_del(block, ei);
err_chain0_head_change_cb_add:
	tcf_block_owner_del(block, q, ei->binder_type);
err_block_owner_add:
err_block_insert:
	tcf_block_refcnt_put(block, true);
	return err;
}
EXPORT_SYMBOL(tcf_block_get_ext);

//设置filter_chain=tp_head
static void tcf_chain_head_change_dflt(struct tcf_proto *tp_head, void *priv)
{
	struct tcf_proto __rcu **p_filter_chain = priv;

	rcu_assign_pointer(*p_filter_chain, tp_head);
}

//创建block
int tcf_block_get(struct tcf_block **p_block,
		  struct tcf_proto __rcu **p_filter_chain, struct Qdisc *q,
		  struct netlink_ext_ack *extack)
{
	struct tcf_block_ext_info ei = {
		.chain_head_change = tcf_chain_head_change_dflt,
		.chain_head_change_priv = p_filter_chain,
	};

	WARN_ON(!p_filter_chain);
	//创建block
	return tcf_block_get_ext(p_block, q, &ei, extack);
}
EXPORT_SYMBOL(tcf_block_get);

/* XXX: Standalone actions are not allowed to jump to any chain, and bound
 * actions should be all removed after flushing.
 */
void tcf_block_put_ext(struct tcf_block *block, struct Qdisc *q,
		       struct tcf_block_ext_info *ei)
{
	if (!block)
		return;
	tcf_chain0_head_change_cb_del(block, ei);
	tcf_block_owner_del(block, q, ei->binder_type);

	__tcf_block_put(block, q, ei, true);
}
EXPORT_SYMBOL(tcf_block_put_ext);

void tcf_block_put(struct tcf_block *block)
{
	struct tcf_block_ext_info ei = {0, };

	if (!block)
		return;
	tcf_block_put_ext(block, block->q, &ei);
}

EXPORT_SYMBOL(tcf_block_put);

//遍历block上所有chain,遍历chain上所有tp,针对单个tp调用tp->ops->reoffload
static int
tcf_block_playback_offloads(struct tcf_block *block, flow_setup_cb_t *cb/*回调函数*/,
			    void *cb_priv/*回调的私有数据*/, bool add/*是否规则新增*/, bool offload_in_use,
			    struct netlink_ext_ack *extack)
{
	struct tcf_chain *chain, *chain_prev;
	struct tcf_proto *tp, *tp_prev;
	int err;

	lockdep_assert_held(&block->cb_lock);

	for (chain = __tcf_get_next_chain(block, NULL);/*取首个chain*/
	     chain;
	     chain_prev = chain,/*保存上一个chain*/
		     chain = __tcf_get_next_chain(block, chain),/*取下一个chain*/
		     tcf_chain_put(chain_prev)) {
		//遍历此chain上所有tp
		for (tp = __tcf_get_next_proto(chain, NULL)/*取首个tp*/; tp;
		     tp_prev = tp,/*保存上一个tp*/
			     tp = __tcf_get_next_proto(chain, tp),/*取下一个tp*/
			     tcf_proto_put(tp_prev, true, NULL)) {
			//调用reoffload，完成此tp的规则再下发
			if (tp->ops->reoffload) {
				err = tp->ops->reoffload(tp, add, cb, cb_priv,
							 extack);
				if (err && add)
					goto err_playback_remove;
			} else if (add && offload_in_use) {
				err = -EOPNOTSUPP;
				NL_SET_ERR_MSG(extack, "Filter HW offload failed - classifier without re-offloading support");
				goto err_playback_remove;
			}
		}
	}

	return 0;

err_playback_remove:
	tcf_proto_put(tp, true, NULL);
	tcf_chain_put(chain);
	tcf_block_playback_offloads(block, cb, cb_priv, false, offload_in_use,
				    extack);
	return err;
}

//在block上注册对应的block_cb
static int tcf_block_bind(struct tcf_block *block,
			  struct flow_block_offload *bo)
{
	struct flow_block_cb *block_cb, *next;
	int err, i = 0;

	lockdep_assert_held(&block->cb_lock);

	//新增cb,使block上所有chain(所有chain上所有tp,针对每个tp调用reoffload,以便触发新注册的cb)
	list_for_each_entry(block_cb, &bo->cb_list, list) {
		err = tcf_block_playback_offloads(block, block_cb->cb,
						  block_cb->cb_priv, true,
						  tcf_block_offload_in_use(block),
						  bo->extack);
		if (err)
			goto err_unroll;
		if (!bo->unlocked_driver_cb)
			block->lockeddevcnt++;

		i++;
	}
	//添加bo到block->flow_bloc上
	list_splice(&bo->cb_list, &block->flow_block.cb_list);

	return 0;

err_unroll:
	list_for_each_entry_safe(block_cb, next, &bo->cb_list, list) {
		if (i-- > 0) {
			list_del(&block_cb->list);
			tcf_block_playback_offloads(block, block_cb->cb,
						    block_cb->cb_priv, false,
						    tcf_block_offload_in_use(block),
						    NULL);
			if (!bo->unlocked_driver_cb)
				block->lockeddevcnt--;
		}
		flow_block_cb_free(block_cb);
	}

	return err;
}

static void tcf_block_unbind(struct tcf_block *block,
			     struct flow_block_offload *bo)
{
	struct flow_block_cb *block_cb, *next;

	lockdep_assert_held(&block->cb_lock);

	//针对所有tp执行规则移除
	list_for_each_entry_safe(block_cb, next, &bo->cb_list, list) {
		tcf_block_playback_offloads(block, block_cb->cb,
					    block_cb->cb_priv, false,/*指明为规则移除*/
					    tcf_block_offload_in_use(block),
					    NULL);
		list_del(&block_cb->list);
		flow_block_cb_free(block_cb);
		if (!bo->unlocked_driver_cb)
			block->lockeddevcnt--;
	}
}

static int tcf_block_setup(struct tcf_block *block,
			   struct flow_block_offload *bo)
{
	int err;

	switch (bo->command) {
	case FLOW_BLOCK_BIND:
		err = tcf_block_bind(block, bo);
		break;
	case FLOW_BLOCK_UNBIND:
		err = 0;
		tcf_block_unbind(block, bo);
		break;
	default:
		WARN_ON_ONCE(1);
		err = -EOPNOTSUPP;
	}

	return err;
}

/* Main classifier routine: scans classifier chain attached
 * to this qdisc, (optionally) tests for protocol and asks
 * specific classifiers.
 */
<<<<<<< HEAD
//tc报文分类入口(过滤器分类）
int tcf_classify(struct sk_buff *skb, const struct tcf_proto *tp,
		 struct tcf_result *res/*分类结果*/, bool compat_mode)
=======
static inline int __tcf_classify(struct sk_buff *skb,
				 const struct tcf_proto *tp,
				 const struct tcf_proto *orig_tp,
				 struct tcf_result *res,
				 bool compat_mode,
				 u32 *last_executed_chain)
>>>>>>> b032227c
{
#ifdef CONFIG_NET_CLS_ACT
	const int max_reclassify_loop = 4;
	const struct tcf_proto *first_tp;
	int limit = 0;

reclassify:
#endif
	//遍历tp列表，检查哪条tp可对此报文进行分类（按协议划分）
	for (; tp; tp = rcu_dereference_bh(tp->next)) {
		//取出报文对应的protocol(三层类型）
		__be16 protocol = tc_skb_protocol(skb);
		int err;

		//忽略掉protocol不匹配的tp
		if (tp->protocol != protocol &&
		    tp->protocol != htons(ETH_P_ALL))
			continue;

		//针对skb使用tp进行分类(例如flower的classify函数）
		err = tp->classify(skb, tp, res);
#ifdef CONFIG_NET_CLS_ACT
		if (unlikely(err == TC_ACT_RECLASSIFY && !compat_mode)) {
			//执行重新分类
			first_tp = orig_tp;
			*last_executed_chain = first_tp->chain->index;
			goto reset;
		} else if (unlikely(TC_ACT_EXT_CMP(err, TC_ACT_GOTO_CHAIN))) {
			//跳到指定chain并继续匹配
			first_tp = res->goto_tp;
			*last_executed_chain = err & TC_ACT_EXT_VAL_MASK;
			goto reset;
		}
#endif
		if (err >= 0)
			return err;
	}

	return TC_ACT_UNSPEC; /* signal: continue lookup */
#ifdef CONFIG_NET_CLS_ACT
reset:
	//最多仅容许 max_reclassify_loop 次重查
	if (unlikely(limit++ >= max_reclassify_loop)) {
		net_notice_ratelimited("%u: reclassify loop, rule prio %u, protocol %02x\n",
				       tp->chain->block->index,
				       tp->prio & 0xffff,
				       ntohs(tp->protocol));
		return TC_ACT_SHOT;
	}

	//自first_tp开始重查
	tp = first_tp;
	goto reclassify;
#endif
}

int tcf_classify(struct sk_buff *skb, const struct tcf_proto *tp,
		 struct tcf_result *res, bool compat_mode)
{
	u32 last_executed_chain = 0;

	return __tcf_classify(skb, tp, tp, res, compat_mode,
			      &last_executed_chain);
}
EXPORT_SYMBOL(tcf_classify);

int tcf_classify_ingress(struct sk_buff *skb,
			 const struct tcf_block *ingress_block,
			 const struct tcf_proto *tp,
			 struct tcf_result *res, bool compat_mode)
{
#if !IS_ENABLED(CONFIG_NET_TC_SKB_EXT)
	u32 last_executed_chain = 0;

	return __tcf_classify(skb, tp, tp, res, compat_mode,
			      &last_executed_chain);
#else
	u32 last_executed_chain = tp ? tp->chain->index : 0;
	const struct tcf_proto *orig_tp = tp;
	struct tc_skb_ext *ext;
	int ret;

	ext = skb_ext_find(skb, TC_SKB_EXT);

	if (ext && ext->chain) {
		struct tcf_chain *fchain;

		fchain = tcf_chain_lookup_rcu(ingress_block, ext->chain);
		if (!fchain)
			return TC_ACT_SHOT;

		/* Consume, so cloned/redirect skbs won't inherit ext */
		skb_ext_del(skb, TC_SKB_EXT);

		tp = rcu_dereference_bh(fchain->filter_chain);
	}

	ret = __tcf_classify(skb, tp, orig_tp, res, compat_mode,
			     &last_executed_chain);

	/* If we missed on some chain */
	if (ret == TC_ACT_UNSPEC && last_executed_chain) {
		ext = skb_ext_add(skb, TC_SKB_EXT);
		if (WARN_ON_ONCE(!ext))
			return TC_ACT_SHOT;
		ext->chain = last_executed_chain;
	}

	return ret;
#endif
}
EXPORT_SYMBOL(tcf_classify_ingress);

struct tcf_chain_info {
	struct tcf_proto __rcu **pprev;//链上指向某tp的前向指针
	struct tcf_proto __rcu *next;//链上指向某tp的后向指针
};

static struct tcf_proto *tcf_chain_tp_prev(struct tcf_chain *chain,
					   struct tcf_chain_info *chain_info)
{
	return tcf_chain_dereference(*chain_info->pprev, chain);
}

//向chain中插入分类器
static int tcf_chain_tp_insert(struct tcf_chain *chain,
			       struct tcf_chain_info *chain_info,
			       struct tcf_proto *tp)
{
	if (chain->flushing)
		return -EAGAIN;

	if (*chain_info->pprev == chain->filter_chain)
		//首个tp
		//chain->filter_chain上原来为空,新需要插入tp,触发对filter_list更新，
		//从而使tcf_classficy可以遍历tp
		tcf_chain0_head_change(chain, tp);
	tcf_proto_get(tp);
	//使tp->next指向*chain_info->prev
	RCU_INIT_POINTER(tp->next, tcf_chain_tp_prev(chain, chain_info));
	//修改*chain_info->prev指向tp,完成tp插入
	rcu_assign_pointer(*chain_info->pprev, tp);

	return 0;
}

//删除tp
static void tcf_chain_tp_remove(struct tcf_chain *chain,
				struct tcf_chain_info *chain_info,
				struct tcf_proto *tp)
{
	//取下一个tp
	struct tcf_proto *next = tcf_chain_dereference(chain_info->next, chain);

	//标记删除
	tcf_proto_mark_delete(tp);

	//如果首个tp被删除，则执行tp变更通知
	if (tp == chain->filter_chain)
		tcf_chain0_head_change(chain, next);
	//指针变更
	RCU_INIT_POINTER(*chain_info->pprev, next);
}

static struct tcf_proto *tcf_chain_tp_find(struct tcf_chain *chain,
					   struct tcf_chain_info *chain_info,
					   u32 protocol, u32 prio,
					   bool prio_allocate);

/* Try to insert new proto.
 * If proto with specified priority already exists, free new proto
 * and return existing one.
 */

static struct tcf_proto *tcf_chain_tp_insert_unique(struct tcf_chain *chain,
						    struct tcf_proto *tp_new,
						    u32 protocol, u32 prio,
						    bool rtnl_held)
{
	struct tcf_chain_info chain_info;
	struct tcf_proto *tp;
	int err = 0;

	mutex_lock(&chain->filter_chain_lock);

	if (tcf_proto_exists_destroying(chain, tp_new)) {
		mutex_unlock(&chain->filter_chain_lock);
		tcf_proto_destroy(tp_new, rtnl_held, false, NULL);
		return ERR_PTR(-EAGAIN);
	}

	tp = tcf_chain_tp_find(chain, &chain_info,
			       protocol, prio, false);
	if (!tp)
		//原来没有tp,则插入新的tp
		err = tcf_chain_tp_insert(chain, &chain_info, tp_new);
	mutex_unlock(&chain->filter_chain_lock);

	if (tp) {
		//原来有tp,则销毁tp_new
		tcf_proto_destroy(tp_new, rtnl_held, false, NULL);
		tp_new = tp;
	} else if (err) {
		tcf_proto_destroy(tp_new, rtnl_held, false, NULL);
		tp_new = ERR_PTR(err);
	}

	return tp_new;
}

static void tcf_chain_tp_delete_empty(struct tcf_chain *chain,
				      struct tcf_proto *tp, bool rtnl_held,
				      struct netlink_ext_ack *extack)
{
	struct tcf_chain_info chain_info;
	struct tcf_proto *tp_iter;
	struct tcf_proto **pprev;
	struct tcf_proto *next;

	mutex_lock(&chain->filter_chain_lock);

	/* Atomically find and remove tp from chain. */
	for (pprev = &chain->filter_chain;
	     (tp_iter = tcf_chain_dereference(*pprev, chain));
	     pprev = &tp_iter->next) {
		if (tp_iter == tp) {
			chain_info.pprev = pprev;
			chain_info.next = tp_iter->next;
			WARN_ON(tp_iter->deleting);
			break;
		}
	}
	/* Verify that tp still exists and no new filters were inserted
	 * concurrently.
	 * Mark tp for deletion if it is empty.
	 */
	if (!tp_iter || !tcf_proto_check_delete(tp)) {
		mutex_unlock(&chain->filter_chain_lock);
		return;
	}

	tcf_proto_signal_destroying(chain, tp);
	next = tcf_chain_dereference(chain_info.next, chain);
	if (tp == chain->filter_chain)
		tcf_chain0_head_change(chain, next);
	RCU_INIT_POINTER(*chain_info.pprev, next);
	mutex_unlock(&chain->filter_chain_lock);

	tcf_proto_put(tp, rtnl_held, extack);
}

static struct tcf_proto *tcf_chain_tp_find(struct tcf_chain *chain,
					   struct tcf_chain_info *chain_info/*出参*/,
					   u32 protocol, u32 prio,
					   bool prio_allocate)
{
	struct tcf_proto **pprev;
	struct tcf_proto *tp;

	/* Check the chain for existence of proto-tcf with this priority */
	//遍历filtr_chain链，链上每一个元素为一个tp
	for (pprev = &chain->filter_chain;
	     (tp = tcf_chain_dereference(*pprev, chain));
	     pprev = &tp->next) {
		//优先级必须查等，否则直接发返回NULL
		if (tp->prio >= prio) {
			if (tp->prio == prio) {
				//如果要申请，则存在返失败，否则要求协议号必须相等
				if (prio_allocate ||
				    (tp->protocol != protocol && protocol))
					return ERR_PTR(-EINVAL);
			} else {
				tp = NULL;
			}
			break;
		}
	}

	//设置chain_info,使其指示tp的前一个，后一个
	chain_info->pprev = pprev;
	if (tp) {
		chain_info->next = tp->next;
		tcf_proto_get(tp);
	} else {
		chain_info->next = NULL;
	}
	return tp;
}

static int tcf_fill_node(struct net *net, struct sk_buff *skb,
			 struct tcf_proto *tp, struct tcf_block *block,
			 struct Qdisc *q, u32 parent, void *fh,
			 u32 portid, u32 seq, u16 flags, int event,
			 bool rtnl_held)
{
	struct tcmsg *tcm;
	struct nlmsghdr  *nlh;
	unsigned char *b = skb_tail_pointer(skb);

	nlh = nlmsg_put(skb, portid, seq, event, sizeof(*tcm), flags);
	if (!nlh)
		goto out_nlmsg_trim;
	tcm = nlmsg_data(nlh);
	tcm->tcm_family = AF_UNSPEC;
	tcm->tcm__pad1 = 0;
	tcm->tcm__pad2 = 0;
	if (q) {
		tcm->tcm_ifindex = qdisc_dev(q)->ifindex;
		tcm->tcm_parent = parent;
	} else {
		tcm->tcm_ifindex = TCM_IFINDEX_MAGIC_BLOCK;
		tcm->tcm_block_index = block->index;
	}
	tcm->tcm_info = TC_H_MAKE(tp->prio, tp->protocol);
	if (nla_put_string(skb, TCA_KIND, tp->ops->kind))
		goto nla_put_failure;
	if (nla_put_u32(skb, TCA_CHAIN, tp->chain->index))
		goto nla_put_failure;
	if (!fh) {
		tcm->tcm_handle = 0;
	} else {
		//执行filter的dump输出，并进行netlink封装
		if (tp->ops->dump &&
		    tp->ops->dump(net, tp, fh, skb, tcm, rtnl_held) < 0)
			goto nla_put_failure;
	}
	nlh->nlmsg_len = skb_tail_pointer(skb) - b;
	return skb->len;

out_nlmsg_trim:
nla_put_failure:
	nlmsg_trim(skb, b);
	return -1;
}

static int tfilter_notify(struct net *net, struct sk_buff *oskb,
			  struct nlmsghdr *n, struct tcf_proto *tp,
			  struct tcf_block *block, struct Qdisc *q,
			  u32 parent, void *fh, int event, bool unicast,
			  bool rtnl_held)
{
	struct sk_buff *skb;
	u32 portid = oskb ? NETLINK_CB(oskb).portid : 0;
	int err = 0;

	skb = alloc_skb(NLMSG_GOODSIZE, GFP_KERNEL);
	if (!skb)
		return -ENOBUFS;

	if (tcf_fill_node(net, skb, tp, block, q, parent, fh, portid,
			  n->nlmsg_seq, n->nlmsg_flags, event,
			  rtnl_held) <= 0) {
		kfree_skb(skb);
		return -EINVAL;
	}

	if (unicast)
		err = netlink_unicast(net->rtnl, skb, portid, MSG_DONTWAIT);
	else
		err = rtnetlink_send(skb, net, portid, RTNLGRP_TC,
				     n->nlmsg_flags & NLM_F_ECHO);

	if (err > 0)
		err = 0;
	return err;
}

static int tfilter_del_notify(struct net *net, struct sk_buff *oskb,
			      struct nlmsghdr *n, struct tcf_proto *tp,
			      struct tcf_block *block, struct Qdisc *q,
			      u32 parent, void *fh, bool unicast, bool *last,
			      bool rtnl_held, struct netlink_ext_ack *extack)
{
	struct sk_buff *skb;
	u32 portid = oskb ? NETLINK_CB(oskb).portid : 0;
	int err;

	skb = alloc_skb(NLMSG_GOODSIZE, GFP_KERNEL);
	if (!skb)
		return -ENOBUFS;

	if (tcf_fill_node(net, skb, tp, block, q, parent, fh, portid,
			  n->nlmsg_seq, n->nlmsg_flags, RTM_DELTFILTER,
			  rtnl_held) <= 0) {
		NL_SET_ERR_MSG(extack, "Failed to build del event notification");
		kfree_skb(skb);
		return -EINVAL;
	}

	err = tp->ops->delete(tp, fh, last, rtnl_held, extack);
	if (err) {
		kfree_skb(skb);
		return err;
	}

	if (unicast)
		err = netlink_unicast(net->rtnl, skb, portid, MSG_DONTWAIT);
	else
		err = rtnetlink_send(skb, net, portid, RTNLGRP_TC,
				     n->nlmsg_flags & NLM_F_ECHO);
	if (err < 0)
		NL_SET_ERR_MSG(extack, "Failed to send filter delete notification");

	if (err > 0)
		err = 0;
	return err;
}

static void tfilter_notify_chain(struct net *net, struct sk_buff *oskb,
				 struct tcf_block *block, struct Qdisc *q,
				 u32 parent, struct nlmsghdr *n,
				 struct tcf_chain *chain, int event,
				 bool rtnl_held)
{
	struct tcf_proto *tp;

	for (tp = tcf_get_next_proto(chain, NULL, rtnl_held);
	     tp; tp = tcf_get_next_proto(chain, tp, rtnl_held))
		tfilter_notify(net, oskb, n, tp, block,
			       q, parent, NULL, event, false, rtnl_held);
}

static void tfilter_put(struct tcf_proto *tp, void *fh)
{
	if (tp->ops->put && fh)
		tp->ops->put(tp, fh);
}

//netlink收到tc新加filter的命令后，此函数将被调用
static int tc_new_tfilter(struct sk_buff *skb, struct nlmsghdr *n/*netlink消息头*/,
			  struct netlink_ext_ack *extack/*出参，ack时使用*/)
{
	struct net *net = sock_net(skb->sk);
	struct nlattr *tca[TCA_MAX + 1];
	char name[IFNAMSIZ];
	struct tcmsg *t;
	u32 protocol;
	u32 prio;
	bool prio_allocate/*prio是否自动申请的*/;
	u32 parent;
	u32 chain_index;
	struct Qdisc *q = NULL;
	struct tcf_chain_info chain_info;
	struct tcf_chain *chain = NULL;
	struct tcf_block *block;
	struct tcf_proto *tp;
	unsigned long cl;
	void *fh;
	int err;
	int tp_created;
	bool rtnl_held = false;

	if (!netlink_ns_capable(skb, net->user_ns, CAP_NET_ADMIN))
		return -EPERM;

replay:
	tp_created = 0;

	//消息解析及校验
	err = nlmsg_parse_deprecated(n, sizeof(*t)/*消息头部大小*/, tca/*按属性指向属性数组*/, TCA_MAX,
				     rtm_tca_policy, extack);
	if (err < 0)
		return err;

	t = nlmsg_data(n);

	//提取filter对应报文类型及优先级
	protocol = TC_H_MIN(t->tcm_info);
	prio = TC_H_MAJ(t->tcm_info);
	prio_allocate = false;
	parent = t->tcm_parent;
	tp = NULL;
	cl = 0;
	block = NULL;

	//如果未指定prio,有CREATE标记，则创建一个priority
	if (prio == 0) {
		/* If no priority is provided by the user,
		 * we allocate one.
		 */
		if (n->nlmsg_flags & NLM_F_CREATE) {
			prio = TC_H_MAKE(0x80000000U, 0U);
			prio_allocate = true;
		} else {
			NL_SET_ERR_MSG(extack, "Invalid filter command with priority of zero");
			return -ENOENT;
		}
	}

	/* Find head of filter chain. */

	err = __tcf_qdisc_find(net, &q, &parent, t->tcm_ifindex, false, extack);
	if (err)
		return err;

	if (tcf_proto_check_kind(tca[TCA_KIND], name)) {
		NL_SET_ERR_MSG(extack, "Specified TC filter name too long");
		err = -EINVAL;
		goto errout;
	}

	/* Take rtnl mutex if rtnl_held was set to true on previous iteration,
	 * block is shared (no qdisc found), qdisc is not unlocked, classifier
	 * type is not specified, classifier is not unlocked.
	 */
	if (rtnl_held ||
	    (q && !(q->ops->cl_ops->flags & QDISC_CLASS_OPS_DOIT_UNLOCKED)) ||
	    !tcf_proto_is_unlocked(name)) {
		rtnl_held = true;
		rtnl_lock();
	}

	//查找cl,准备通过其找block
	err = __tcf_qdisc_cl_find(q, parent, &cl, t->tcm_ifindex, extack);
	if (err)
		goto errout;

	//查找block
	block = __tcf_block_find(net, q, cl, t->tcm_ifindex, t->tcm_block_index,
				 extack);
	if (IS_ERR(block)) {
		err = PTR_ERR(block);
		goto errout;
	}

	//取配置的chain索引
	chain_index = tca[TCA_CHAIN] ? nla_get_u32(tca[TCA_CHAIN]) : 0;
	if (chain_index > TC_ACT_EXT_VAL_MASK) {
		NL_SET_ERR_MSG(extack, "Specified chain index exceeds upper limit");
		err = -EINVAL;
		goto errout;
	}

	//创建或获取指定index的chain
	chain = tcf_chain_get(block, chain_index, true);
	if (!chain) {
		NL_SET_ERR_MSG(extack, "Cannot create specified filter chain");
		err = -ENOMEM;
		goto errout;
	}

	//在链上查找指定的tc filter protocol分类器
	mutex_lock(&chain->filter_chain_lock);
	tp = tcf_chain_tp_find(chain, &chain_info, protocol,
			       prio, prio_allocate);
	if (IS_ERR(tp)) {
		//查找中出现错误（有冲突）
		NL_SET_ERR_MSG(extack, "Filter with specified priority/protocol not found");
		err = PTR_ERR(tp);
		goto errout_locked;
	}

	if (tp == NULL) {
		//未找到对应的tc filter protocol 分类器，创建它
		struct tcf_proto *tp_new = NULL;

		if (chain->flushing) {
			err = -EAGAIN;
			goto errout_locked;
		}

		/* Proto-tcf does not exist, create new one */

		if (tca[TCA_KIND] == NULL || !protocol) {
			NL_SET_ERR_MSG(extack, "Filter kind and protocol must be specified");
			err = -EINVAL;
			goto errout_locked;
		}

		if (!(n->nlmsg_flags & NLM_F_CREATE)) {
			NL_SET_ERR_MSG(extack, "Need both RTM_NEWTFILTER and NLM_F_CREATE to create a new filter");
			err = -ENOENT;
			goto errout_locked;
		}

		if (prio_allocate)
			prio = tcf_auto_prio(tcf_chain_tp_prev(chain,
							       &chain_info));

		mutex_unlock(&chain->filter_chain_lock);
		/*按参数创建tc filter*/
		tp_new = tcf_proto_create(name, protocol, prio, chain,
					  rtnl_held, extack);
		if (IS_ERR(tp_new)) {
			err = PTR_ERR(tp_new);
			goto errout_tp;
		}

		tp_created = 1;
		//将tp_new加入到chain中
		tp = tcf_chain_tp_insert_unique(chain, tp_new, protocol, prio,
						rtnl_held);
		if (IS_ERR(tp)) {
			err = PTR_ERR(tp);
			goto errout_tp;
		}
	} else {
		mutex_unlock(&chain->filter_chain_lock);
	}

	//kind必须与tp->ops的kind一致
	if (tca[TCA_KIND] && nla_strcmp(tca[TCA_KIND], tp->ops->kind)) {
		NL_SET_ERR_MSG(extack, "Specified filter kind does not match existing one");
		err = -EINVAL;
		goto errout;
	}

	//在tp中通过t->tcm_handle查找指定filter
	fh = tp->ops->get(tp, t->tcm_handle);

	if (!fh) {
		//没有找到对应的规则，但没有create标记，告错
		if (!(n->nlmsg_flags & NLM_F_CREATE)) {
			NL_SET_ERR_MSG(extack, "Need both RTM_NEWTFILTER and NLM_F_CREATE to create a new filter");
			err = -ENOENT;
			goto errout;
		}
	} else if (n->nlmsg_flags & NLM_F_EXCL) {
		//找到了相应的规则，有excl标记，报错，规则已存在
		tfilter_put(tp, fh);
		NL_SET_ERR_MSG(extack, "Filter already exists");
		err = -EEXIST;
		goto errout;
	}

	if (chain->tmplt_ops && chain->tmplt_ops != tp->ops) {
		NL_SET_ERR_MSG(extack, "Chain template is set to a different filter kind");
		err = -EINVAL;
		goto errout;
	}

	//新增规则或者改变规则(例如flower对应的cls_fl_ops）
	err = tp->ops->change(net, skb, tp, cl, t->tcm_handle, tca, &fh/*入参旧规则，出参新规则*/,
			      n->nlmsg_flags & NLM_F_CREATE ? TCA_ACT_NOREPLACE : TCA_ACT_REPLACE,
			      rtnl_held, extack);
	if (err == 0) {
		tfilter_notify(net, skb, n, tp, block, q, parent, fh,
			       RTM_NEWTFILTER, false, rtnl_held);
		tfilter_put(tp, fh);
		/* q pointer is NULL for shared blocks */
		if (q)
			q->flags &= ~TCQ_F_CAN_BYPASS;
	}

errout:
	if (err && tp_created)
		tcf_chain_tp_delete_empty(chain, tp, rtnl_held, NULL);
errout_tp:
	if (chain) {
		if (tp && !IS_ERR(tp))
			tcf_proto_put(tp, rtnl_held, NULL);
		if (!tp_created)
			tcf_chain_put(chain);
	}
	tcf_block_release(q, block, rtnl_held);

	if (rtnl_held)
		rtnl_unlock();

	if (err == -EAGAIN) {
		/* Take rtnl lock in case EAGAIN is caused by concurrent flush
		 * of target chain.
		 */
		rtnl_held = true;
		/* Replay the request. */
		goto replay;
	}
	return err;

errout_locked:
	mutex_unlock(&chain->filter_chain_lock);
	goto errout;
}

static int tc_del_tfilter(struct sk_buff *skb, struct nlmsghdr *n,
			  struct netlink_ext_ack *extack)
{
	struct net *net = sock_net(skb->sk);
	struct nlattr *tca[TCA_MAX + 1];
	char name[IFNAMSIZ];
	struct tcmsg *t;
	u32 protocol;
	u32 prio;
	u32 parent;
	u32 chain_index;
	struct Qdisc *q = NULL;
	struct tcf_chain_info chain_info;
	struct tcf_chain *chain = NULL;
	struct tcf_block *block = NULL;
	struct tcf_proto *tp = NULL;
	unsigned long cl = 0;
	void *fh = NULL;
	int err;
	bool rtnl_held = false;

	if (!netlink_ns_capable(skb, net->user_ns, CAP_NET_ADMIN))
		return -EPERM;

	err = nlmsg_parse_deprecated(n, sizeof(*t), tca, TCA_MAX,
				     rtm_tca_policy, extack);
	if (err < 0)
		return err;

	t = nlmsg_data(n);
	protocol = TC_H_MIN(t->tcm_info);
	prio = TC_H_MAJ(t->tcm_info);
	parent = t->tcm_parent;

	if (prio == 0 && (protocol || t->tcm_handle || tca[TCA_KIND])) {
		NL_SET_ERR_MSG(extack, "Cannot flush filters with protocol, handle or kind set");
		return -ENOENT;
	}

	/* Find head of filter chain. */

	err = __tcf_qdisc_find(net, &q, &parent, t->tcm_ifindex, false, extack);
	if (err)
		return err;

	if (tcf_proto_check_kind(tca[TCA_KIND], name)) {
		NL_SET_ERR_MSG(extack, "Specified TC filter name too long");
		err = -EINVAL;
		goto errout;
	}
	/* Take rtnl mutex if flushing whole chain, block is shared (no qdisc
	 * found), qdisc is not unlocked, classifier type is not specified,
	 * classifier is not unlocked.
	 */
	if (!prio ||
	    (q && !(q->ops->cl_ops->flags & QDISC_CLASS_OPS_DOIT_UNLOCKED)) ||
	    !tcf_proto_is_unlocked(name)) {
		rtnl_held = true;
		rtnl_lock();
	}

	err = __tcf_qdisc_cl_find(q, parent, &cl, t->tcm_ifindex, extack);
	if (err)
		goto errout;

	block = __tcf_block_find(net, q, cl, t->tcm_ifindex, t->tcm_block_index,
				 extack);
	if (IS_ERR(block)) {
		err = PTR_ERR(block);
		goto errout;
	}

	chain_index = tca[TCA_CHAIN] ? nla_get_u32(tca[TCA_CHAIN]) : 0;
	if (chain_index > TC_ACT_EXT_VAL_MASK) {
		NL_SET_ERR_MSG(extack, "Specified chain index exceeds upper limit");
		err = -EINVAL;
		goto errout;
	}
	chain = tcf_chain_get(block, chain_index, false);
	if (!chain) {
		/* User requested flush on non-existent chain. Nothing to do,
		 * so just return success.
		 */
		if (prio == 0) {
			err = 0;
			goto errout;
		}
		NL_SET_ERR_MSG(extack, "Cannot find specified filter chain");
		err = -ENOENT;
		goto errout;
	}

	if (prio == 0) {
		tfilter_notify_chain(net, skb, block, q, parent, n,
				     chain, RTM_DELTFILTER, rtnl_held);
		tcf_chain_flush(chain, rtnl_held);
		err = 0;
		goto errout;
	}

	mutex_lock(&chain->filter_chain_lock);
	tp = tcf_chain_tp_find(chain, &chain_info, protocol,
			       prio, false);
	if (!tp || IS_ERR(tp)) {
		NL_SET_ERR_MSG(extack, "Filter with specified priority/protocol not found");
		err = tp ? PTR_ERR(tp) : -ENOENT;
		goto errout_locked;
	} else if (tca[TCA_KIND] && nla_strcmp(tca[TCA_KIND], tp->ops->kind)) {
		NL_SET_ERR_MSG(extack, "Specified filter kind does not match existing one");
		err = -EINVAL;
		goto errout_locked;
	} else if (t->tcm_handle == 0) {
		tcf_proto_signal_destroying(chain, tp);
		tcf_chain_tp_remove(chain, &chain_info, tp);
		mutex_unlock(&chain->filter_chain_lock);

		tcf_proto_put(tp, rtnl_held, NULL);
		tfilter_notify(net, skb, n, tp, block, q, parent, fh,
			       RTM_DELTFILTER, false, rtnl_held);
		err = 0;
		goto errout;
	}
	mutex_unlock(&chain->filter_chain_lock);

	fh = tp->ops->get(tp, t->tcm_handle);

	if (!fh) {
		NL_SET_ERR_MSG(extack, "Specified filter handle not found");
		err = -ENOENT;
	} else {
		bool last;

		err = tfilter_del_notify(net, skb, n, tp, block,
					 q, parent, fh, false, &last,
					 rtnl_held, extack);

		if (err)
			goto errout;
		if (last)
			tcf_chain_tp_delete_empty(chain, tp, rtnl_held, extack);
	}

errout:
	if (chain) {
		if (tp && !IS_ERR(tp))
			tcf_proto_put(tp, rtnl_held, NULL);
		tcf_chain_put(chain);
	}
	tcf_block_release(q, block, rtnl_held);

	if (rtnl_held)
		rtnl_unlock();

	return err;

errout_locked:
	mutex_unlock(&chain->filter_chain_lock);
	goto errout;
}

static int tc_get_tfilter(struct sk_buff *skb, struct nlmsghdr *n,
			  struct netlink_ext_ack *extack)
{
	struct net *net = sock_net(skb->sk);
	struct nlattr *tca[TCA_MAX + 1];
	char name[IFNAMSIZ];
	struct tcmsg *t;
	u32 protocol;
	u32 prio;
	u32 parent;
	u32 chain_index;
	struct Qdisc *q = NULL;
	struct tcf_chain_info chain_info;
	struct tcf_chain *chain = NULL;
	struct tcf_block *block = NULL;
	struct tcf_proto *tp = NULL;
	unsigned long cl = 0;
	void *fh = NULL;
	int err;
	bool rtnl_held = false;

	err = nlmsg_parse_deprecated(n, sizeof(*t), tca, TCA_MAX,
				     rtm_tca_policy, extack);
	if (err < 0)
		return err;

	t = nlmsg_data(n);
	protocol = TC_H_MIN(t->tcm_info);
	prio = TC_H_MAJ(t->tcm_info);
	parent = t->tcm_parent;

	if (prio == 0) {
		NL_SET_ERR_MSG(extack, "Invalid filter command with priority of zero");
		return -ENOENT;
	}

	/* Find head of filter chain. */

	err = __tcf_qdisc_find(net, &q, &parent, t->tcm_ifindex, false, extack);
	if (err)
		return err;

	if (tcf_proto_check_kind(tca[TCA_KIND], name)) {
		NL_SET_ERR_MSG(extack, "Specified TC filter name too long");
		err = -EINVAL;
		goto errout;
	}
	/* Take rtnl mutex if block is shared (no qdisc found), qdisc is not
	 * unlocked, classifier type is not specified, classifier is not
	 * unlocked.
	 */
	if ((q && !(q->ops->cl_ops->flags & QDISC_CLASS_OPS_DOIT_UNLOCKED)) ||
	    !tcf_proto_is_unlocked(name)) {
		rtnl_held = true;
		rtnl_lock();
	}

	err = __tcf_qdisc_cl_find(q, parent, &cl, t->tcm_ifindex, extack);
	if (err)
		goto errout;

	block = __tcf_block_find(net, q, cl, t->tcm_ifindex, t->tcm_block_index,
				 extack);
	if (IS_ERR(block)) {
		err = PTR_ERR(block);
		goto errout;
	}

	chain_index = tca[TCA_CHAIN] ? nla_get_u32(tca[TCA_CHAIN]) : 0;
	if (chain_index > TC_ACT_EXT_VAL_MASK) {
		NL_SET_ERR_MSG(extack, "Specified chain index exceeds upper limit");
		err = -EINVAL;
		goto errout;
	}
	chain = tcf_chain_get(block, chain_index, false);
	if (!chain) {
		NL_SET_ERR_MSG(extack, "Cannot find specified filter chain");
		err = -EINVAL;
		goto errout;
	}

	mutex_lock(&chain->filter_chain_lock);
	tp = tcf_chain_tp_find(chain, &chain_info, protocol,
			       prio, false);
	mutex_unlock(&chain->filter_chain_lock);
	if (!tp || IS_ERR(tp)) {
		NL_SET_ERR_MSG(extack, "Filter with specified priority/protocol not found");
		err = tp ? PTR_ERR(tp) : -ENOENT;
		goto errout;
	} else if (tca[TCA_KIND] && nla_strcmp(tca[TCA_KIND], tp->ops->kind)) {
		NL_SET_ERR_MSG(extack, "Specified filter kind does not match existing one");
		err = -EINVAL;
		goto errout;
	}

	fh = tp->ops->get(tp, t->tcm_handle);

	if (!fh) {
		NL_SET_ERR_MSG(extack, "Specified filter handle not found");
		err = -ENOENT;
	} else {
		err = tfilter_notify(net, skb, n, tp, block, q, parent,
				     fh, RTM_NEWTFILTER, true, rtnl_held);
		if (err < 0)
			NL_SET_ERR_MSG(extack, "Failed to send filter notify message");
	}

	tfilter_put(tp, fh);
errout:
	if (chain) {
		if (tp && !IS_ERR(tp))
			tcf_proto_put(tp, rtnl_held, NULL);
		tcf_chain_put(chain);
	}
	tcf_block_release(q, block, rtnl_held);

	if (rtnl_held)
		rtnl_unlock();

	return err;
}

struct tcf_dump_args {
	struct tcf_walker w;
	struct sk_buff *skb;
	struct netlink_callback *cb;
	struct tcf_block *block;
	struct Qdisc *q;
	u32 parent;
};

static int tcf_node_dump(struct tcf_proto *tp, void *n, struct tcf_walker *arg)
{
	struct tcf_dump_args *a = (void *)arg;
	struct net *net = sock_net(a->skb->sk);

	return tcf_fill_node(net, a->skb, tp, a->block, a->q, a->parent,
			     n, NETLINK_CB(a->cb->skb).portid,
			     a->cb->nlh->nlmsg_seq, NLM_F_MULTI,
			     RTM_NEWTFILTER, true);
}

static bool tcf_chain_dump(struct tcf_chain *chain, struct Qdisc *q, u32 parent,
			   struct sk_buff *skb, struct netlink_callback *cb,
			   long index_start, long *p_index)
{
	struct net *net = sock_net(skb->sk);
	struct tcf_block *block = chain->block;
	struct tcmsg *tcm = nlmsg_data(cb->nlh);
	struct tcf_proto *tp, *tp_prev;
	struct tcf_dump_args arg;

	for (tp = __tcf_get_next_proto(chain, NULL);
	     tp;
	     tp_prev = tp,
		     tp = __tcf_get_next_proto(chain, tp),
		     tcf_proto_put(tp_prev, true, NULL),
		     (*p_index)++) {
		if (*p_index < index_start)
			continue;
		if (TC_H_MAJ(tcm->tcm_info) &&
		    TC_H_MAJ(tcm->tcm_info) != tp->prio)
			continue;
		if (TC_H_MIN(tcm->tcm_info) &&
		    TC_H_MIN(tcm->tcm_info) != tp->protocol)
			continue;
		if (*p_index > index_start)
			memset(&cb->args[1], 0,
			       sizeof(cb->args) - sizeof(cb->args[0]));
		if (cb->args[1] == 0) {
			if (tcf_fill_node(net, skb, tp, block, q, parent, NULL,
					  NETLINK_CB(cb->skb).portid,
					  cb->nlh->nlmsg_seq, NLM_F_MULTI,
					  RTM_NEWTFILTER, true) <= 0)
				goto errout;
			cb->args[1] = 1;
		}
		if (!tp->ops->walk)
			continue;
		arg.w.fn = tcf_node_dump;
		arg.skb = skb;
		arg.cb = cb;
		arg.block = block;
		arg.q = q;
		arg.parent = parent;
		arg.w.stop = 0;
		arg.w.skip = cb->args[1] - 1;
		arg.w.count = 0;
		arg.w.cookie = cb->args[2];
		tp->ops->walk(tp, &arg.w, true);
		cb->args[2] = arg.w.cookie;
		cb->args[1] = arg.w.count + 1;
		if (arg.w.stop)
			goto errout;
	}
	return true;

errout:
	tcf_proto_put(tp, true, NULL);
	return false;
}

/* called with RTNL */
static int tc_dump_tfilter(struct sk_buff *skb, struct netlink_callback *cb)
{
	struct tcf_chain *chain, *chain_prev;
	struct net *net = sock_net(skb->sk);
	struct nlattr *tca[TCA_MAX + 1];
	struct Qdisc *q = NULL;
	struct tcf_block *block;
	struct tcmsg *tcm = nlmsg_data(cb->nlh);
	long index_start;
	long index;
	u32 parent;
	int err;

	if (nlmsg_len(cb->nlh) < sizeof(*tcm))
		return skb->len;

	err = nlmsg_parse_deprecated(cb->nlh, sizeof(*tcm), tca, TCA_MAX,
				     NULL, cb->extack);
	if (err)
		return err;

	if (tcm->tcm_ifindex == TCM_IFINDEX_MAGIC_BLOCK) {
		block = tcf_block_refcnt_get(net, tcm->tcm_block_index);
		if (!block)
			goto out;
		/* If we work with block index, q is NULL and parent value
		 * will never be used in the following code. The check
		 * in tcf_fill_node prevents it. However, compiler does not
		 * see that far, so set parent to zero to silence the warning
		 * about parent being uninitialized.
		 */
		parent = 0;
	} else {
		const struct Qdisc_class_ops *cops;
		struct net_device *dev;
		unsigned long cl = 0;

		dev = __dev_get_by_index(net, tcm->tcm_ifindex);
		if (!dev)
			return skb->len;

		parent = tcm->tcm_parent;
		if (!parent) {
			q = dev->qdisc;
			parent = q->handle;
		} else {
			q = qdisc_lookup(dev, TC_H_MAJ(tcm->tcm_parent));
		}
		if (!q)
			goto out;
		cops = q->ops->cl_ops;
		if (!cops)
			goto out;
		if (!cops->tcf_block)
			goto out;
		if (TC_H_MIN(tcm->tcm_parent)) {
			cl = cops->find(q, tcm->tcm_parent);
			if (cl == 0)
				goto out;
		}
		block = cops->tcf_block(q, cl, NULL);
		if (!block)
			goto out;
		if (tcf_block_shared(block))
			q = NULL;
	}

	index_start = cb->args[0];
	index = 0;

	for (chain = __tcf_get_next_chain(block, NULL);
	     chain;
	     chain_prev = chain,
		     chain = __tcf_get_next_chain(block, chain),
		     tcf_chain_put(chain_prev)) {
		if (tca[TCA_CHAIN] &&
		    nla_get_u32(tca[TCA_CHAIN]) != chain->index)
			continue;
		if (!tcf_chain_dump(chain, q, parent, skb, cb,
				    index_start, &index)) {
			tcf_chain_put(chain);
			err = -EMSGSIZE;
			break;
		}
	}

	if (tcm->tcm_ifindex == TCM_IFINDEX_MAGIC_BLOCK)
		tcf_block_refcnt_put(block, true);
	cb->args[0] = index;

out:
	/* If we did no progress, the error (EMSGSIZE) is real */
	if (skb->len == 0 && err)
		return err;
	return skb->len;
}

static int tc_chain_fill_node(const struct tcf_proto_ops *tmplt_ops,
			      void *tmplt_priv, u32 chain_index,
			      struct net *net, struct sk_buff *skb,
			      struct tcf_block *block,
			      u32 portid, u32 seq, u16 flags, int event)
{
	unsigned char *b = skb_tail_pointer(skb);
	const struct tcf_proto_ops *ops;
	struct nlmsghdr *nlh;
	struct tcmsg *tcm;
	void *priv;

	ops = tmplt_ops;
	priv = tmplt_priv;

	nlh = nlmsg_put(skb, portid, seq, event, sizeof(*tcm), flags);
	if (!nlh)
		goto out_nlmsg_trim;
	tcm = nlmsg_data(nlh);
	tcm->tcm_family = AF_UNSPEC;
	tcm->tcm__pad1 = 0;
	tcm->tcm__pad2 = 0;
	tcm->tcm_handle = 0;
	if (block->q) {
		tcm->tcm_ifindex = qdisc_dev(block->q)->ifindex;
		tcm->tcm_parent = block->q->handle;
	} else {
		tcm->tcm_ifindex = TCM_IFINDEX_MAGIC_BLOCK;
		tcm->tcm_block_index = block->index;
	}

	if (nla_put_u32(skb, TCA_CHAIN, chain_index))
		goto nla_put_failure;

	if (ops) {
		if (nla_put_string(skb, TCA_KIND, ops->kind))
			goto nla_put_failure;
		if (ops->tmplt_dump(skb, net, priv) < 0)
			goto nla_put_failure;
	}

	nlh->nlmsg_len = skb_tail_pointer(skb) - b;
	return skb->len;

out_nlmsg_trim:
nla_put_failure:
	nlmsg_trim(skb, b);
	return -EMSGSIZE;
}

static int tc_chain_notify(struct tcf_chain *chain, struct sk_buff *oskb,
			   u32 seq, u16 flags, int event, bool unicast)
{
	u32 portid = oskb ? NETLINK_CB(oskb).portid : 0;
	struct tcf_block *block = chain->block;
	struct net *net = block->net;
	struct sk_buff *skb;
	int err = 0;

	skb = alloc_skb(NLMSG_GOODSIZE, GFP_KERNEL);
	if (!skb)
		return -ENOBUFS;

	if (tc_chain_fill_node(chain->tmplt_ops, chain->tmplt_priv,
			       chain->index, net, skb, block, portid,
			       seq, flags, event) <= 0) {
		kfree_skb(skb);
		return -EINVAL;
	}

	if (unicast)
		err = netlink_unicast(net->rtnl, skb, portid, MSG_DONTWAIT);
	else
		err = rtnetlink_send(skb, net, portid, RTNLGRP_TC,
				     flags & NLM_F_ECHO);

	if (err > 0)
		err = 0;
	return err;
}

static int tc_chain_notify_delete(const struct tcf_proto_ops *tmplt_ops,
				  void *tmplt_priv, u32 chain_index,
				  struct tcf_block *block, struct sk_buff *oskb,
				  u32 seq, u16 flags, bool unicast)
{
	u32 portid = oskb ? NETLINK_CB(oskb).portid : 0;
	struct net *net = block->net;
	struct sk_buff *skb;

	skb = alloc_skb(NLMSG_GOODSIZE, GFP_KERNEL);
	if (!skb)
		return -ENOBUFS;

	if (tc_chain_fill_node(tmplt_ops, tmplt_priv, chain_index, net, skb,
			       block, portid, seq, flags, RTM_DELCHAIN) <= 0) {
		kfree_skb(skb);
		return -EINVAL;
	}

	if (unicast)
		return netlink_unicast(net->rtnl, skb, portid, MSG_DONTWAIT);

	return rtnetlink_send(skb, net, portid, RTNLGRP_TC, flags & NLM_F_ECHO);
}

static int tc_chain_tmplt_add(struct tcf_chain *chain, struct net *net,
			      struct nlattr **tca,
			      struct netlink_ext_ack *extack)
{
	const struct tcf_proto_ops *ops;
	char name[IFNAMSIZ];
	void *tmplt_priv;

	/* If kind is not set, user did not specify template. */
	if (!tca[TCA_KIND])
		return 0;

	if (tcf_proto_check_kind(tca[TCA_KIND], name)) {
		NL_SET_ERR_MSG(extack, "Specified TC chain template name too long");
		return -EINVAL;
	}

	ops = tcf_proto_lookup_ops(name, true, extack);
	if (IS_ERR(ops))
		return PTR_ERR(ops);
	if (!ops->tmplt_create || !ops->tmplt_destroy || !ops->tmplt_dump) {
		NL_SET_ERR_MSG(extack, "Chain templates are not supported with specified classifier");
		return -EOPNOTSUPP;
	}

	tmplt_priv = ops->tmplt_create(net, chain, tca, extack);
	if (IS_ERR(tmplt_priv)) {
		module_put(ops->owner);
		return PTR_ERR(tmplt_priv);
	}
	chain->tmplt_ops = ops;
	chain->tmplt_priv = tmplt_priv;
	return 0;
}

static void tc_chain_tmplt_del(const struct tcf_proto_ops *tmplt_ops,
			       void *tmplt_priv)
{
	/* If template ops are set, no work to do for us. */
	if (!tmplt_ops)
		return;

	tmplt_ops->tmplt_destroy(tmplt_priv);
	module_put(tmplt_ops->owner);
}

/* Add/delete/get a chain */

//添加新的chain
static int tc_ctl_chain(struct sk_buff *skb, struct nlmsghdr *n,
			struct netlink_ext_ack *extack)
{
	struct net *net = sock_net(skb->sk);
	struct nlattr *tca[TCA_MAX + 1];
	struct tcmsg *t;
	u32 parent;
	u32 chain_index;
	struct Qdisc *q = NULL;
	struct tcf_chain *chain = NULL;
	struct tcf_block *block;
	unsigned long cl;
	int err;

	if (n->nlmsg_type != RTM_GETCHAIN &&
	    !netlink_ns_capable(skb, net->user_ns, CAP_NET_ADMIN))
		return -EPERM;

replay:
	err = nlmsg_parse_deprecated(n, sizeof(*t), tca, TCA_MAX,
				     rtm_tca_policy, extack);
	if (err < 0)
		return err;

	t = nlmsg_data(n);
	parent = t->tcm_parent;
	cl = 0;

	//先确认chain所属的block
	block = tcf_block_find(net, &q, &parent, &cl,
			       t->tcm_ifindex, t->tcm_block_index, extack);
	if (IS_ERR(block))
		return PTR_ERR(block);

	//取出chain_index
	chain_index = tca[TCA_CHAIN] ? nla_get_u32(tca[TCA_CHAIN]) : 0;
	if (chain_index > TC_ACT_EXT_VAL_MASK) {
		NL_SET_ERR_MSG(extack, "Specified chain index exceeds upper limit");
		err = -EINVAL;
		goto errout_block;
	}

	mutex_lock(&block->lock);
	//取chain_index对应的chain
	chain = tcf_chain_lookup(block, chain_index);
	if (n->nlmsg_type == RTM_NEWCHAIN) {
		//当前新建chain
		if (chain) {
			if (tcf_chain_held_by_acts_only(chain)) {
				/* The chain exists only because there is
				 * some action referencing it.
				 */
				tcf_chain_hold(chain);
			} else {
				NL_SET_ERR_MSG(extack, "Filter chain already exists");
				err = -EEXIST;
				goto errout_block_locked;
			}
		} else {
			if (!(n->nlmsg_flags & NLM_F_CREATE)) {
				NL_SET_ERR_MSG(extack, "Need both RTM_NEWCHAIN and NLM_F_CREATE to create a new chain");
				err = -ENOENT;
				goto errout_block_locked;
			}
			//创建chain
			chain = tcf_chain_create(block, chain_index);
			if (!chain) {
				NL_SET_ERR_MSG(extack, "Failed to create filter chain");
				err = -ENOMEM;
				goto errout_block_locked;
			}
		}
	} else {
		if (!chain || tcf_chain_held_by_acts_only(chain)) {
			NL_SET_ERR_MSG(extack, "Cannot find specified filter chain");
			err = -EINVAL;
			goto errout_block_locked;
		}
		tcf_chain_hold(chain);
	}

	if (n->nlmsg_type == RTM_NEWCHAIN) {
		/* Modifying chain requires holding parent block lock. In case
		 * the chain was successfully added, take a reference to the
		 * chain. This ensures that an empty chain does not disappear at
		 * the end of this function.
		 */
		tcf_chain_hold(chain);
		chain->explicitly_created = true;
	}
	mutex_unlock(&block->lock);

	switch (n->nlmsg_type) {
	case RTM_NEWCHAIN:
		err = tc_chain_tmplt_add(chain, net, tca, extack);
		if (err) {
			tcf_chain_put_explicitly_created(chain);
			goto errout;
		}

		tc_chain_notify(chain, NULL, 0, NLM_F_CREATE | NLM_F_EXCL,
				RTM_NEWCHAIN, false);
		break;
	case RTM_DELCHAIN:
		tfilter_notify_chain(net, skb, block, q, parent, n,
				     chain, RTM_DELTFILTER, true);
		/* Flush the chain first as the user requested chain removal. */
		tcf_chain_flush(chain, true);
		/* In case the chain was successfully deleted, put a reference
		 * to the chain previously taken during addition.
		 */
		tcf_chain_put_explicitly_created(chain);
		break;
	case RTM_GETCHAIN:
		err = tc_chain_notify(chain, skb, n->nlmsg_seq,
				      n->nlmsg_seq, n->nlmsg_type, true);
		if (err < 0)
			NL_SET_ERR_MSG(extack, "Failed to send chain notify message");
		break;
	default:
		err = -EOPNOTSUPP;
		NL_SET_ERR_MSG(extack, "Unsupported message type");
		goto errout;
	}

errout:
	tcf_chain_put(chain);
errout_block:
	tcf_block_release(q, block, true);
	if (err == -EAGAIN)
		/* Replay the request. */
		goto replay;
	return err;

errout_block_locked:
	mutex_unlock(&block->lock);
	goto errout_block;
}

/* called with RTNL */
static int tc_dump_chain(struct sk_buff *skb, struct netlink_callback *cb)
{
	struct net *net = sock_net(skb->sk);
	struct nlattr *tca[TCA_MAX + 1];
	struct Qdisc *q = NULL;
	struct tcf_block *block;
	struct tcmsg *tcm = nlmsg_data(cb->nlh);
	struct tcf_chain *chain;
	long index_start;
	long index;
	u32 parent;
	int err;

	if (nlmsg_len(cb->nlh) < sizeof(*tcm))
		return skb->len;

	err = nlmsg_parse_deprecated(cb->nlh, sizeof(*tcm), tca, TCA_MAX,
				     rtm_tca_policy, cb->extack);
	if (err)
		return err;

	if (tcm->tcm_ifindex == TCM_IFINDEX_MAGIC_BLOCK) {
		block = tcf_block_refcnt_get(net, tcm->tcm_block_index);
		if (!block)
			goto out;
		/* If we work with block index, q is NULL and parent value
		 * will never be used in the following code. The check
		 * in tcf_fill_node prevents it. However, compiler does not
		 * see that far, so set parent to zero to silence the warning
		 * about parent being uninitialized.
		 */
		parent = 0;
	} else {
		const struct Qdisc_class_ops *cops;
		struct net_device *dev;
		unsigned long cl = 0;

		dev = __dev_get_by_index(net, tcm->tcm_ifindex);
		if (!dev)
			return skb->len;

		parent = tcm->tcm_parent;
		if (!parent) {
			q = dev->qdisc;
			parent = q->handle;
		} else {
			q = qdisc_lookup(dev, TC_H_MAJ(tcm->tcm_parent));
		}
		if (!q)
			goto out;
		cops = q->ops->cl_ops;
		if (!cops)
			goto out;
		if (!cops->tcf_block)
			goto out;
		if (TC_H_MIN(tcm->tcm_parent)) {
			cl = cops->find(q, tcm->tcm_parent);
			if (cl == 0)
				goto out;
		}
		block = cops->tcf_block(q, cl, NULL);
		if (!block)
			goto out;
		if (tcf_block_shared(block))
			q = NULL;
	}

	index_start = cb->args[0];
	index = 0;

	mutex_lock(&block->lock);
	list_for_each_entry(chain, &block->chain_list, list) {
		if ((tca[TCA_CHAIN] &&
		     nla_get_u32(tca[TCA_CHAIN]) != chain->index))
			continue;
		if (index < index_start) {
			index++;
			continue;
		}
		if (tcf_chain_held_by_acts_only(chain))
			continue;
		err = tc_chain_fill_node(chain->tmplt_ops, chain->tmplt_priv,
					 chain->index, net, skb, block,
					 NETLINK_CB(cb->skb).portid,
					 cb->nlh->nlmsg_seq, NLM_F_MULTI,
					 RTM_NEWCHAIN);
		if (err <= 0)
			break;
		index++;
	}
	mutex_unlock(&block->lock);

	if (tcm->tcm_ifindex == TCM_IFINDEX_MAGIC_BLOCK)
		tcf_block_refcnt_put(block, true);
	cb->args[0] = index;

out:
	/* If we did no progress, the error (EMSGSIZE) is real */
	if (skb->len == 0 && err)
		return err;
	return skb->len;
}

void tcf_exts_destroy(struct tcf_exts *exts)
{
#ifdef CONFIG_NET_CLS_ACT
	if (exts->actions) {
		tcf_action_destroy(exts->actions, TCA_ACT_UNBIND);
		kfree(exts->actions);
	}
	exts->nr_actions = 0;
#endif
}
EXPORT_SYMBOL(tcf_exts_destroy);

//解析actions
int tcf_exts_validate(struct net *net, struct tcf_proto *tp, struct nlattr **tb,
		      struct nlattr *rate_tlv, struct tcf_exts *exts/*规则对应的待填充action*/, bool ovr,
		      bool rtnl_held, struct netlink_ext_ack *extack)
{
#ifdef CONFIG_NET_CLS_ACT
	{
		struct tc_action *act;
		size_t attr_size = 0;

		if (exts->police && tb[exts->police]) {
		    //如果指定了exts->police,且其对应的netlink字段存在，则解析exts->police对应的action
			act = tcf_action_init_1(net, tp, tb[exts->police],
						rate_tlv, "police", ovr,
						TCA_ACT_BIND, rtnl_held,
						extack);
			if (IS_ERR(act))
				return PTR_ERR(act);

			act->type = exts->type = TCA_OLD_COMPAT;
			exts->actions[0] = act;
			exts->nr_actions = 1;
		} else if (exts->action && tb[exts->action]) {
			int err;

			//解析并生成action
			err = tcf_action_init(net, tp, tb[exts->action]/*要解析的action*/,
					      rate_tlv, NULL/*name置为NULL，自tb中解析*/, ovr, TCA_ACT_BIND,
					      exts->actions/*待填充的action*/, &attr_size,
					      rtnl_held, extack);
			if (err < 0)
				return err;
			exts->nr_actions = err;
		}
	}
#else
	if ((exts->action && tb[exts->action]) ||
	    (exts->police && tb[exts->police])) {
		NL_SET_ERR_MSG(extack, "Classifier actions are not supported per compile options (CONFIG_NET_CLS_ACT)");
		return -EOPNOTSUPP;
	}
#endif

	return 0;
}
EXPORT_SYMBOL(tcf_exts_validate);

void tcf_exts_change(struct tcf_exts *dst, struct tcf_exts *src)
{
#ifdef CONFIG_NET_CLS_ACT
	struct tcf_exts old = *dst;

	*dst = *src;
	tcf_exts_destroy(&old);
#endif
}
EXPORT_SYMBOL(tcf_exts_change);

#ifdef CONFIG_NET_CLS_ACT
static struct tc_action *tcf_exts_first_act(struct tcf_exts *exts)
{
	if (exts->nr_actions == 0)
		return NULL;
	else
		return exts->actions[0];
}
#endif

int tcf_exts_dump(struct sk_buff *skb, struct tcf_exts *exts)
{
#ifdef CONFIG_NET_CLS_ACT
	struct nlattr *nest;

	if (exts->action && tcf_exts_has_actions(exts)) {
		/*
		 * again for backward compatible mode - we want
		 * to work with both old and new modes of entering
		 * tc data even if iproute2  was newer - jhs
		 */
		if (exts->type != TCA_OLD_COMPAT) {
			nest = nla_nest_start_noflag(skb, exts->action);
			if (nest == NULL)
				goto nla_put_failure;

			if (tcf_action_dump(skb, exts->actions, 0, 0) < 0)
				goto nla_put_failure;
			nla_nest_end(skb, nest);
		} else if (exts->police) {
			struct tc_action *act = tcf_exts_first_act(exts);
			nest = nla_nest_start_noflag(skb, exts->police);
			if (nest == NULL || !act)
				goto nla_put_failure;
			if (tcf_action_dump_old(skb, act, 0, 0) < 0)
				goto nla_put_failure;
			nla_nest_end(skb, nest);
		}
	}
	return 0;

nla_put_failure:
	nla_nest_cancel(skb, nest);
	return -1;
#else
	return 0;
#endif
}
EXPORT_SYMBOL(tcf_exts_dump);


int tcf_exts_dump_stats(struct sk_buff *skb, struct tcf_exts *exts)
{
#ifdef CONFIG_NET_CLS_ACT
	struct tc_action *a = tcf_exts_first_act(exts);
	if (a != NULL && tcf_action_copy_stats(skb, a, 1) < 0)
		return -1;
#endif
	return 0;
}
EXPORT_SYMBOL(tcf_exts_dump_stats);

static void tcf_block_offload_inc(struct tcf_block *block, u32 *flags)
{
	if (*flags & TCA_CLS_FLAGS_IN_HW)
		return;
	*flags |= TCA_CLS_FLAGS_IN_HW;
	atomic_inc(&block->offloadcnt);
}

static void tcf_block_offload_dec(struct tcf_block *block, u32 *flags)
{
	if (!(*flags & TCA_CLS_FLAGS_IN_HW))
		return;
	*flags &= ~TCA_CLS_FLAGS_IN_HW;
	atomic_dec(&block->offloadcnt);
}

static void tc_cls_offload_cnt_update(struct tcf_block *block,
				      struct tcf_proto *tp, u32 *cnt,
				      u32 *flags, u32 diff, bool add)
{
	lockdep_assert_held(&block->cb_lock);

	spin_lock(&tp->lock);
	if (add) {
		if (!*cnt)
		    //设置in-hw
			tcf_block_offload_inc(block, flags);
		*cnt += diff;
	} else {
		*cnt -= diff;
		if (!*cnt)
			tcf_block_offload_dec(block, flags);
	}
	spin_unlock(&tp->lock);
}

static void
tc_cls_offload_cnt_reset(struct tcf_block *block, struct tcf_proto *tp,
			 u32 *cnt, u32 *flags)
{
	lockdep_assert_held(&block->cb_lock);

	spin_lock(&tp->lock);
	tcf_block_offload_dec(block, flags);
	*cnt = 0;
	spin_unlock(&tp->lock);
}

//执行cb_list上挂接的所有callback
static int
__tc_setup_cb_call(struct tcf_block *block, enum tc_setup_type type,
		   void *type_data, bool err_stop/*出错时，是否需要停下来*/)
{
	struct flow_block_cb *block_cb;
	int ok_count = 0;
	int err;

	//遍历cb_list，逐个执行cb调用
	list_for_each_entry(block_cb, &block->flow_block.cb_list, list) {
		err = block_cb->cb(type/*type类型的setup*/, type_data, block_cb->cb_priv);
		if (err) {
			//出错，如果出错需要停止，则返回error
			if (err_stop)
				return err;
		} else {
			ok_count++;
		}
	}
	return ok_count;
}

int tc_setup_cb_call(struct tcf_block *block, enum tc_setup_type type,
		     void *type_data, bool err_stop, bool rtnl_held)
{
	bool take_rtnl = READ_ONCE(block->lockeddevcnt) && !rtnl_held;
	int ok_count;

retry:
	if (take_rtnl)
		rtnl_lock();
	down_read(&block->cb_lock);
	/* Need to obtain rtnl lock if block is bound to devs that require it.
	 * In block bind code cb_lock is obtained while holding rtnl, so we must
	 * obtain the locks in same order here.
	 */
	if (!rtnl_held && !take_rtnl && block->lockeddevcnt) {
		up_read(&block->cb_lock);
		take_rtnl = true;
		goto retry;
	}

	ok_count = __tc_setup_cb_call(block, type, type_data, err_stop);

	up_read(&block->cb_lock);
	if (take_rtnl)
		rtnl_unlock();
	return ok_count;
}
EXPORT_SYMBOL(tc_setup_cb_call);

/* Non-destructive filter add. If filter that wasn't already in hardware is
 * successfully offloaded, increment block offloads counter. On failure,
 * previously offloaded filter is considered to be intact and offloads counter
 * is not decremented.
 */

int tc_setup_cb_add(struct tcf_block *block, struct tcf_proto *tp,
		    enum tc_setup_type type, void *type_data, bool err_stop,
		    u32 *flags/*出参*/, unsigned int *in_hw_count, bool rtnl_held)
{
	bool take_rtnl = READ_ONCE(block->lockeddevcnt) && !rtnl_held;
	int ok_count;

retry:
	if (take_rtnl)
		rtnl_lock();
	down_read(&block->cb_lock);
	/* Need to obtain rtnl lock if block is bound to devs that require it.
	 * In block bind code cb_lock is obtained while holding rtnl, so we must
	 * obtain the locks in same order here.
	 */
	if (!rtnl_held && !take_rtnl && block->lockeddevcnt) {
		up_read(&block->cb_lock);
		take_rtnl = true;
		goto retry;
	}

	/* Make sure all netdevs sharing this block are offload-capable. */
	if (block->nooffloaddevcnt && err_stop) {
		ok_count = -EOPNOTSUPP;
		goto err_unlock;
	}

	ok_count = __tc_setup_cb_call(block, type, type_data, err_stop);
	if (ok_count < 0)
		goto err_unlock;

	if (tp->ops->hw_add)
		tp->ops->hw_add(tp, type_data);
	if (ok_count > 0)
	    //下发没有出错
		tc_cls_offload_cnt_update(block, tp, in_hw_count, flags,
					  ok_count, true/*flow增加*/);
err_unlock:
	up_read(&block->cb_lock);
	if (take_rtnl)
		rtnl_unlock();
	return ok_count < 0 ? ok_count : 0;
}
EXPORT_SYMBOL(tc_setup_cb_add);

/* Destructive filter replace. If filter that wasn't already in hardware is
 * successfully offloaded, increment block offload counter. On failure,
 * previously offloaded filter is considered to be destroyed and offload counter
 * is decremented.
 */

int tc_setup_cb_replace(struct tcf_block *block, struct tcf_proto *tp,
			enum tc_setup_type type, void *type_data, bool err_stop,
			u32 *old_flags, unsigned int *old_in_hw_count,
			u32 *new_flags, unsigned int *new_in_hw_count,
			bool rtnl_held)
{
	bool take_rtnl = READ_ONCE(block->lockeddevcnt) && !rtnl_held;
	int ok_count;

retry:
	if (take_rtnl)
		rtnl_lock();
	down_read(&block->cb_lock);
	/* Need to obtain rtnl lock if block is bound to devs that require it.
	 * In block bind code cb_lock is obtained while holding rtnl, so we must
	 * obtain the locks in same order here.
	 */
	if (!rtnl_held && !take_rtnl && block->lockeddevcnt) {
		up_read(&block->cb_lock);
		take_rtnl = true;
		goto retry;
	}

	/* Make sure all netdevs sharing this block are offload-capable. */
	if (block->nooffloaddevcnt && err_stop) {
		ok_count = -EOPNOTSUPP;
		goto err_unlock;
	}

	tc_cls_offload_cnt_reset(block, tp, old_in_hw_count, old_flags);
	if (tp->ops->hw_del)
		tp->ops->hw_del(tp, type_data);

	ok_count = __tc_setup_cb_call(block, type, type_data, err_stop);
	if (ok_count < 0)
		goto err_unlock;

	if (tp->ops->hw_add)
		tp->ops->hw_add(tp, type_data);
	if (ok_count > 0)
		tc_cls_offload_cnt_update(block, tp, new_in_hw_count,
					  new_flags, ok_count, true);
err_unlock:
	up_read(&block->cb_lock);
	if (take_rtnl)
		rtnl_unlock();
	return ok_count < 0 ? ok_count : 0;
}
EXPORT_SYMBOL(tc_setup_cb_replace);

/* Destroy filter and decrement block offload counter, if filter was previously
 * offloaded.
 */

int tc_setup_cb_destroy(struct tcf_block *block, struct tcf_proto *tp,
			enum tc_setup_type type, void *type_data, bool err_stop,
			u32 *flags, unsigned int *in_hw_count, bool rtnl_held)
{
	bool take_rtnl = READ_ONCE(block->lockeddevcnt) && !rtnl_held;
	int ok_count;

retry:
	if (take_rtnl)
		rtnl_lock();
	down_read(&block->cb_lock);
	/* Need to obtain rtnl lock if block is bound to devs that require it.
	 * In block bind code cb_lock is obtained while holding rtnl, so we must
	 * obtain the locks in same order here.
	 */
	if (!rtnl_held && !take_rtnl && block->lockeddevcnt) {
		up_read(&block->cb_lock);
		take_rtnl = true;
		goto retry;
	}

	ok_count = __tc_setup_cb_call(block, type, type_data, err_stop);

	tc_cls_offload_cnt_reset(block, tp, in_hw_count, flags);
	if (tp->ops->hw_del)
		tp->ops->hw_del(tp, type_data);

	up_read(&block->cb_lock);
	if (take_rtnl)
		rtnl_unlock();
	return ok_count < 0 ? ok_count : 0;
}
EXPORT_SYMBOL(tc_setup_cb_destroy);

int tc_setup_cb_reoffload(struct tcf_block *block, struct tcf_proto *tp,
			  bool add, flow_setup_cb_t *cb,
			  enum tc_setup_type type, void *type_data,
			  void *cb_priv, u32 *flags, unsigned int *in_hw_count)
{
	int err = cb(type, type_data, cb_priv);

	if (err) {
		if (add && tc_skip_sw(*flags))
			return err;
	} else {
		tc_cls_offload_cnt_update(block, tp, in_hw_count, flags, 1,
					  add);
	}

	return 0;
}
EXPORT_SYMBOL(tc_setup_cb_reoffload);

static int tcf_act_get_cookie(struct flow_action_entry *entry,
			      const struct tc_action *act)
{
	struct tc_cookie *cookie;
	int err = 0;

	rcu_read_lock();
	cookie = rcu_dereference(act->act_cookie);
	if (cookie) {
		entry->cookie = flow_action_cookie_create(cookie->data,
							  cookie->len,
							  GFP_ATOMIC);
		if (!entry->cookie)
			err = -ENOMEM;
	}
	rcu_read_unlock();
	return err;
}

static void tcf_act_put_cookie(struct flow_action_entry *entry)
{
	flow_action_cookie_destroy(entry->cookie);
}

void tc_cleanup_flow_action(struct flow_action *flow_action)
{
	struct flow_action_entry *entry;
	int i;

	flow_action_for_each(i, entry, flow_action) {
		tcf_act_put_cookie(entry);
		if (entry->destructor)
			entry->destructor(entry->destructor_priv);
	}
}
EXPORT_SYMBOL(tc_cleanup_flow_action);

static void tcf_mirred_get_dev(struct flow_action_entry *entry,
			       const struct tc_action *act)
{
#ifdef CONFIG_NET_CLS_ACT
	entry->dev = act->ops->get_dev(act, &entry->destructor);
	if (!entry->dev)
		return;
	entry->destructor_priv = entry->dev;
#endif
}

static void tcf_tunnel_encap_put_tunnel(void *priv)
{
	struct ip_tunnel_info *tunnel = priv;

	kfree(tunnel);
}

static int tcf_tunnel_encap_get_tunnel(struct flow_action_entry *entry,
				       const struct tc_action *act)
{
	entry->tunnel = tcf_tunnel_info_copy(act);
	if (!entry->tunnel)
		return -ENOMEM;
	entry->destructor = tcf_tunnel_encap_put_tunnel;
	entry->destructor_priv = entry->tunnel;
	return 0;
}

static void tcf_sample_get_group(struct flow_action_entry *entry,
				 const struct tc_action *act)
{
#ifdef CONFIG_NET_CLS_ACT
	entry->sample.psample_group =
		act->ops->get_psample_group(act, &entry->destructor);
	entry->destructor_priv = entry->sample.psample_group;
#endif
}

<<<<<<< HEAD
//实现tc规则action转换为flow_action
int tc_setup_flow_action(struct flow_action *flow_action/*出参，记录转换后的tcf action*/,
			 const struct tcf_exts *exts/*tc规则action*/, bool rtnl_held)
=======
int tc_setup_flow_action(struct flow_action *flow_action,
			 const struct tcf_exts *exts)
>>>>>>> b032227c
{
	struct tc_action *act;
	int i, j, k, err = 0;

	BUILD_BUG_ON(TCA_ACT_HW_STATS_ANY != FLOW_ACTION_HW_STATS_ANY);
	BUILD_BUG_ON(TCA_ACT_HW_STATS_IMMEDIATE != FLOW_ACTION_HW_STATS_IMMEDIATE);
	BUILD_BUG_ON(TCA_ACT_HW_STATS_DELAYED != FLOW_ACTION_HW_STATS_DELAYED);

	if (!exts)
		return 0;

	j = 0;

	//采用act遍历exts->actions,实现tc action向flow_action_entry转换
	tcf_exts_for_each_action(i, act, exts) {
		struct flow_action_entry *entry;

		//待填充的entry
		entry = &flow_action->entries[j];
		spin_lock_bh(&act->tcfa_lock);
		err = tcf_act_get_cookie(entry, act);
		if (err)
			goto err_out_locked;

		entry->hw_stats = act->hw_stats;

		if (is_tcf_gact_ok(act)) {
			entry->id = FLOW_ACTION_ACCEPT;
		} else if (is_tcf_gact_shot(act)) {
			entry->id = FLOW_ACTION_DROP;
		} else if (is_tcf_gact_trap(act)) {
			entry->id = FLOW_ACTION_TRAP;
		} else if (is_tcf_gact_goto_chain(act)) {
			//转换gaction goto类型
			entry->id = FLOW_ACTION_GOTO;
			entry->chain_index = tcf_gact_goto_chain_index(act);
		} else if (is_tcf_mirred_egress_redirect(act)) {
			//转换egress方向的redirect
			entry->id = FLOW_ACTION_REDIRECT;
			tcf_mirred_get_dev(entry, act);
		} else if (is_tcf_mirred_egress_mirror(act)) {
			//处理mirror
			entry->id = FLOW_ACTION_MIRRED;
			tcf_mirred_get_dev(entry, act);
		} else if (is_tcf_mirred_ingress_redirect(act)) {
			entry->id = FLOW_ACTION_REDIRECT_INGRESS;
			tcf_mirred_get_dev(entry, act);
		} else if (is_tcf_mirred_ingress_mirror(act)) {
			entry->id = FLOW_ACTION_MIRRED_INGRESS;
			tcf_mirred_get_dev(entry, act);
		} else if (is_tcf_vlan(act)) {
			//处理vlan修改
			switch (tcf_vlan_action(act)) {
			case TCA_VLAN_ACT_PUSH:
				entry->id = FLOW_ACTION_VLAN_PUSH;
				entry->vlan.vid = tcf_vlan_push_vid(act);
				entry->vlan.proto = tcf_vlan_push_proto(act);
				entry->vlan.prio = tcf_vlan_push_prio(act);
				break;
			case TCA_VLAN_ACT_POP:
				//vlan移除不要求参数
				entry->id = FLOW_ACTION_VLAN_POP;
				break;
			case TCA_VLAN_ACT_MODIFY:
				entry->id = FLOW_ACTION_VLAN_MANGLE;
				entry->vlan.vid = tcf_vlan_push_vid(act);
				entry->vlan.proto = tcf_vlan_push_proto(act);
				entry->vlan.prio = tcf_vlan_push_prio(act);
				break;
			default:
				err = -EOPNOTSUPP;
				goto err_out_locked;
			}
		} else if (is_tcf_tunnel_set(act)) {
			entry->id = FLOW_ACTION_TUNNEL_ENCAP;
			err = tcf_tunnel_encap_get_tunnel(entry, act);
			if (err)
				goto err_out_locked;
		} else if (is_tcf_tunnel_release(act)) {
			entry->id = FLOW_ACTION_TUNNEL_DECAP;
		} else if (is_tcf_pedit(act)) {
			//报文修改，遍历每个修改字段，将相应的	htype,mask等填充进flow_action
			for (k = 0; k < tcf_pedit_nkeys(act); k++) {
				switch (tcf_pedit_cmd(act, k)) {
				case TCA_PEDIT_KEY_EX_CMD_SET:
					entry->id = FLOW_ACTION_MANGLE;
					break;
				case TCA_PEDIT_KEY_EX_CMD_ADD:
					entry->id = FLOW_ACTION_ADD;
					break;
				default:
					err = -EOPNOTSUPP;
					goto err_out_locked;
				}
				entry->mangle.htype = tcf_pedit_htype(act, k);
				entry->mangle.mask = tcf_pedit_mask(act, k);
				entry->mangle.val = tcf_pedit_val(act, k);
				entry->mangle.offset = tcf_pedit_offset(act, k);
				entry->hw_stats = act->hw_stats;
				entry = &flow_action->entries[++j];
			}
		} else if (is_tcf_csum(act)) {
			//checksum action处理
			entry->id = FLOW_ACTION_CSUM;
			entry->csum_flags = tcf_csum_update_flags(act);
		} else if (is_tcf_skbedit_mark(act)) {
			entry->id = FLOW_ACTION_MARK;
			entry->mark = tcf_skbedit_mark(act);
		} else if (is_tcf_sample(act)) {
			//sample action
			entry->id = FLOW_ACTION_SAMPLE;
			entry->sample.trunc_size = tcf_sample_trunc_size(act);
			entry->sample.truncate = tcf_sample_truncate(act);
			entry->sample.rate = tcf_sample_rate(act);
			tcf_sample_get_group(entry, act);
		} else if (is_tcf_police(act)) {
			entry->id = FLOW_ACTION_POLICE;
			entry->police.burst = tcf_police_tcfp_burst(act);
			entry->police.rate_bytes_ps =
				tcf_police_rate_bytes_ps(act);
		} else if (is_tcf_ct(act)) {
			entry->id = FLOW_ACTION_CT;
			entry->ct.action = tcf_ct_action(act);
			entry->ct.zone = tcf_ct_zone(act);
			entry->ct.flow_table = tcf_ct_ft(act);
		} else if (is_tcf_mpls(act)) {
			switch (tcf_mpls_action(act)) {
			case TCA_MPLS_ACT_PUSH:
				entry->id = FLOW_ACTION_MPLS_PUSH;
				entry->mpls_push.proto = tcf_mpls_proto(act);
				entry->mpls_push.label = tcf_mpls_label(act);
				entry->mpls_push.tc = tcf_mpls_tc(act);
				entry->mpls_push.bos = tcf_mpls_bos(act);
				entry->mpls_push.ttl = tcf_mpls_ttl(act);
				break;
			case TCA_MPLS_ACT_POP:
				entry->id = FLOW_ACTION_MPLS_POP;
				entry->mpls_pop.proto = tcf_mpls_proto(act);
				break;
			case TCA_MPLS_ACT_MODIFY:
				entry->id = FLOW_ACTION_MPLS_MANGLE;
				entry->mpls_mangle.label = tcf_mpls_label(act);
				entry->mpls_mangle.tc = tcf_mpls_tc(act);
				entry->mpls_mangle.bos = tcf_mpls_bos(act);
				entry->mpls_mangle.ttl = tcf_mpls_ttl(act);
				break;
			default:
				goto err_out_locked;
			}
		} else if (is_tcf_skbedit_ptype(act)) {
			entry->id = FLOW_ACTION_PTYPE;
			entry->ptype = tcf_skbedit_ptype(act);
		} else if (is_tcf_skbedit_priority(act)) {
			entry->id = FLOW_ACTION_PRIORITY;
			entry->priority = tcf_skbedit_priority(act);
		} else {
			err = -EOPNOTSUPP;
			goto err_out_locked;
		}
		spin_unlock_bh(&act->tcfa_lock);

		if (!is_tcf_pedit(act))
			j++;
	}

err_out:
	if (err)
		tc_cleanup_flow_action(flow_action);

	return err;
err_out_locked:
	spin_unlock_bh(&act->tcfa_lock);
	goto err_out;
}
EXPORT_SYMBOL(tc_setup_flow_action);

//获得action的数目
unsigned int tcf_exts_num_actions(struct tcf_exts *exts)
{
	unsigned int num_acts = 0;
	struct tc_action *act;
	int i;

	tcf_exts_for_each_action(i, act, exts) {
		if (is_tcf_pedit(act))
			num_acts += tcf_pedit_nkeys(act);
		else
			num_acts++;
	}
	return num_acts;
}
EXPORT_SYMBOL(tcf_exts_num_actions);

static __net_init int tcf_net_init(struct net *net)
{
	struct tcf_net *tn = net_generic(net, tcf_net_id);

	spin_lock_init(&tn->idr_lock);
	idr_init(&tn->idr);
	return 0;
}

static void __net_exit tcf_net_exit(struct net *net)
{
	struct tcf_net *tn = net_generic(net, tcf_net_id);

	idr_destroy(&tn->idr);
}

static struct pernet_operations tcf_net_ops = {
	.init = tcf_net_init,
	.exit = tcf_net_exit,
	.id   = &tcf_net_id,
	.size = sizeof(struct tcf_net),
};

static struct flow_indr_block_entry block_entry = {
	.cb = tc_indr_block_get_and_cmd,
	.list = LIST_HEAD_INIT(block_entry.list),
};

static int __init tc_filter_init(void)
{
	int err;

	tc_filter_wq = alloc_ordered_workqueue("tc_filter_workqueue", 0);
	if (!tc_filter_wq)
		return -ENOMEM;

	err = register_pernet_subsys(&tcf_net_ops);
	if (err)
		goto err_register_pernet_subsys;

	flow_indr_add_block_cb(&block_entry);

	//注册tc的newfilter处理函数
	rtnl_register(PF_UNSPEC, RTM_NEWTFILTER, tc_new_tfilter, NULL,
		      RTNL_FLAG_DOIT_UNLOCKED);
	//注册tc的delfilter处理函数
	rtnl_register(PF_UNSPEC, RTM_DELTFILTER, tc_del_tfilter, NULL,
		      RTNL_FLAG_DOIT_UNLOCKED);
	//注册tc的show或list filter处理函数
	rtnl_register(PF_UNSPEC, RTM_GETTFILTER, tc_get_tfilter,
		      tc_dump_tfilter, RTNL_FLAG_DOIT_UNLOCKED);
	//创建chain
	rtnl_register(PF_UNSPEC, RTM_NEWCHAIN, tc_ctl_chain, NULL, 0);
	//删除chain
	rtnl_register(PF_UNSPEC, RTM_DELCHAIN, tc_ctl_chain, NULL, 0);
	//list chain
	rtnl_register(PF_UNSPEC, RTM_GETCHAIN, tc_ctl_chain,
		      tc_dump_chain, 0);

	return 0;

err_register_pernet_subsys:
	destroy_workqueue(tc_filter_wq);
	return err;
}

subsys_initcall(tc_filter_init);<|MERGE_RESOLUTION|>--- conflicted
+++ resolved
@@ -372,12 +372,8 @@
 	chain = kzalloc(sizeof(*chain), GFP_KERNEL);
 	if (!chain)
 		return NULL;
-<<<<<<< HEAD
 	//将新创建的chain挂在block上
-	list_add_tail(&chain->list, &block->chain_list);
-=======
 	list_add_tail_rcu(&chain->list, &block->chain_list);
->>>>>>> b032227c
 	mutex_init(&chain->filter_chain_lock);
 	chain->block = block;
 	chain->index = chain_index;
@@ -1658,18 +1654,13 @@
  * to this qdisc, (optionally) tests for protocol and asks
  * specific classifiers.
  */
-<<<<<<< HEAD
 //tc报文分类入口(过滤器分类）
-int tcf_classify(struct sk_buff *skb, const struct tcf_proto *tp,
-		 struct tcf_result *res/*分类结果*/, bool compat_mode)
-=======
 static inline int __tcf_classify(struct sk_buff *skb,
 				 const struct tcf_proto *tp,
 				 const struct tcf_proto *orig_tp,
-				 struct tcf_result *res,
+				 struct tcf_result *res/*分类结果*/,
 				 bool compat_mode,
 				 u32 *last_executed_chain)
->>>>>>> b032227c
 {
 #ifdef CONFIG_NET_CLS_ACT
 	const int max_reclassify_loop = 4;
@@ -3674,14 +3665,9 @@
 #endif
 }
 
-<<<<<<< HEAD
 //实现tc规则action转换为flow_action
 int tc_setup_flow_action(struct flow_action *flow_action/*出参，记录转换后的tcf action*/,
-			 const struct tcf_exts *exts/*tc规则action*/, bool rtnl_held)
-=======
-int tc_setup_flow_action(struct flow_action *flow_action,
-			 const struct tcf_exts *exts)
->>>>>>> b032227c
+			 const struct tcf_exts *exts/*tc规则action*/)
 {
 	struct tc_action *act;
 	int i, j, k, err = 0;
