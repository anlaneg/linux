// SPDX-License-Identifier: GPL-2.0-or-later
/*
 * net/sched/cls_api.c	Packet classifier API.
 *
 * Authors:	Alexey Kuznetsov, <kuznet@ms2.inr.ac.ru>
 *
 * Changes:
 *
 * Eduardo J. Blanco <ejbs@netlabs.com.uy> :990222: kmod support
 */

#include <linux/module.h>
#include <linux/types.h>
#include <linux/kernel.h>
#include <linux/string.h>
#include <linux/errno.h>
#include <linux/err.h>
#include <linux/skbuff.h>
#include <linux/init.h>
#include <linux/kmod.h>
#include <linux/slab.h>
#include <linux/idr.h>
#include <linux/rhashtable.h>
#include <linux/jhash.h>
#include <linux/rculist.h>
#include <net/net_namespace.h>
#include <net/sock.h>
#include <net/netlink.h>
#include <net/pkt_sched.h>
#include <net/pkt_cls.h>
#include <net/tc_act/tc_pedit.h>
#include <net/tc_act/tc_mirred.h>
#include <net/tc_act/tc_vlan.h>
#include <net/tc_act/tc_tunnel_key.h>
#include <net/tc_act/tc_csum.h>
#include <net/tc_act/tc_gact.h>
#include <net/tc_act/tc_police.h>
#include <net/tc_act/tc_sample.h>
#include <net/tc_act/tc_skbedit.h>
#include <net/tc_act/tc_ct.h>
#include <net/tc_act/tc_mpls.h>
#include <net/flow_offload.h>

extern const struct nla_policy rtm_tca_policy[TCA_MAX + 1];

/* The list of all installed classifier types */
static LIST_HEAD(tcf_proto_base);//系统所有分类器ops均注册在此链上

/* Protects list of registered TC modules. It is pure SMP lock. */
static DEFINE_RWLOCK(cls_mod_lock);

static u32 destroy_obj_hashfn(const struct tcf_proto *tp)
{
	return jhash_3words(tp->chain->index, tp->prio,
			    (__force __u32)tp->protocol, 0);
}

static void tcf_proto_signal_destroying(struct tcf_chain *chain,
					struct tcf_proto *tp)
{
	struct tcf_block *block = chain->block;

	mutex_lock(&block->proto_destroy_lock);
	hash_add_rcu(block->proto_destroy_ht, &tp->destroy_ht_node,
		     destroy_obj_hashfn(tp));
	mutex_unlock(&block->proto_destroy_lock);
}

static bool tcf_proto_cmp(const struct tcf_proto *tp1,
			  const struct tcf_proto *tp2)
{
	return tp1->chain->index == tp2->chain->index &&
	       tp1->prio == tp2->prio &&
	       tp1->protocol == tp2->protocol;
}

static bool tcf_proto_exists_destroying(struct tcf_chain *chain,
					struct tcf_proto *tp)
{
	u32 hash = destroy_obj_hashfn(tp);
	struct tcf_proto *iter;
	bool found = false;

	rcu_read_lock();
	hash_for_each_possible_rcu(chain->block->proto_destroy_ht, iter,
				   destroy_ht_node, hash) {
		if (tcf_proto_cmp(tp, iter)) {
			found = true;
			break;
		}
	}
	rcu_read_unlock();

	return found;
}

static void
tcf_proto_signal_destroyed(struct tcf_chain *chain, struct tcf_proto *tp)
{
	struct tcf_block *block = chain->block;

	mutex_lock(&block->proto_destroy_lock);
	if (hash_hashed(&tp->destroy_ht_node))
		hash_del_rcu(&tp->destroy_ht_node);
	mutex_unlock(&block->proto_destroy_lock);
}

/* Find classifier type by string name */
//通过分类器名称查找分类器ops
static const struct tcf_proto_ops *__tcf_proto_lookup_ops(const char *kind)
{
	const struct tcf_proto_ops *t, *res = NULL;

	if (kind) {
		read_lock(&cls_mod_lock);
		list_for_each_entry(t, &tcf_proto_base, head) {
			if (strcmp(kind, t->kind) == 0) {
				if (try_module_get(t->owner))
					res = t;
				break;
			}
		}
		read_unlock(&cls_mod_lock);
	}
	return res;
}

/*通过kind查找对应的分类器,支持动态加载*/
static const struct tcf_proto_ops *
tcf_proto_lookup_ops(const char *kind, bool rtnl_held,
		     struct netlink_ext_ack *extack)
{
	const struct tcf_proto_ops *ops;

	ops = __tcf_proto_lookup_ops(kind);
	if (ops)
		return ops;
#ifdef CONFIG_MODULES
	//如果没有查找到，则动态请求加载指定module
	if (rtnl_held)
		rtnl_unlock();
	request_module("cls_%s", kind);
	if (rtnl_held)
		rtnl_lock();
	//加载module后再查询一遍
	ops = __tcf_proto_lookup_ops(kind);
	/* We dropped the RTNL semaphore in order to perform
	 * the module load. So, even if we succeeded in loading
	 * the module we have to replay the request. We indicate
	 * this using -EAGAIN.
	 */
	if (ops) {
		module_put(ops->owner);
		return ERR_PTR(-EAGAIN);
	}
#endif
	NL_SET_ERR_MSG(extack, "TC classifier not found");
	return ERR_PTR(-ENOENT);
}

/* Register(unregister) new classifier type */
//注册filter分类器ops
int register_tcf_proto_ops(struct tcf_proto_ops *ops)
{
	struct tcf_proto_ops *t;
	int rc = -EEXIST;

	write_lock(&cls_mod_lock);
	list_for_each_entry(t, &tcf_proto_base, head)
		if (!strcmp(ops->kind, t->kind))
			goto out;

	list_add_tail(&ops->head, &tcf_proto_base);
	rc = 0;
out:
	write_unlock(&cls_mod_lock);
	return rc;
}
EXPORT_SYMBOL(register_tcf_proto_ops);

static struct workqueue_struct *tc_filter_wq;

//解注册分类器ops
int unregister_tcf_proto_ops(struct tcf_proto_ops *ops)
{
	struct tcf_proto_ops *t;
	int rc = -ENOENT;

	/* Wait for outstanding call_rcu()s, if any, from a
	 * tcf_proto_ops's destroy() handler.
	 */
	rcu_barrier();
	flush_workqueue(tc_filter_wq);

	write_lock(&cls_mod_lock);
	list_for_each_entry(t, &tcf_proto_base, head) {
		if (t == ops) {
			list_del(&t->head);
			rc = 0;
			break;
		}
	}
	write_unlock(&cls_mod_lock);
	return rc;
}
EXPORT_SYMBOL(unregister_tcf_proto_ops);

//初始化rcu work,在合适时机将rwork加入队列统一处理
bool tcf_queue_work(struct rcu_work *rwork, work_func_t func)
{
	INIT_RCU_WORK(rwork, func);
	return queue_rcu_work(tc_filter_wq, rwork);
}
EXPORT_SYMBOL(tcf_queue_work);

/* Select new prio value from the range, managed by kernel. */

static inline u32 tcf_auto_prio(struct tcf_proto *tp)
{
	u32 first = TC_H_MAKE(0xC0000000U, 0U);

	if (tp)
		//如有tp,则按tp获得优先级
		first = tp->prio - 1;

	return TC_H_MAJ(first);
}

static bool tcf_proto_check_kind(struct nlattr *kind, char *name)
{
	if (kind)
		return nla_strlcpy(name, kind, IFNAMSIZ) >= IFNAMSIZ;
	memset(name, 0, IFNAMSIZ);
	return false;
}

//检查kind对应的ops->flags是否有TCF_PROTO_OPS_DOIT_UNLOCKED标记
static bool tcf_proto_is_unlocked(const char *kind)
{
	const struct tcf_proto_ops *ops;
	bool ret;

	if (strlen(kind) == 0)
		return false;

	ops = tcf_proto_lookup_ops(kind, false, NULL);
	/* On error return false to take rtnl lock. Proto lookup/create
	 * functions will perform lookup again and properly handle errors.
	 */
	if (IS_ERR(ops))
		return false;

	ret = !!(ops->flags & TCF_PROTO_OPS_DOIT_UNLOCKED);
	module_put(ops->owner);
	return ret;
}

//创建tcf_proto对象
static struct tcf_proto *tcf_proto_create(const char *kind/*分类过滤器名称*/, u32 protocol,
					  u32 prio/*优先级*/, struct tcf_chain *chain/*tp所属的chain*/,
					  bool rtnl_held,
					  struct netlink_ext_ack *extack)
{
	struct tcf_proto *tp;
	int err;

	//申请分类器
	tp = kzalloc(sizeof(*tp), GFP_KERNEL);
	if (!tp)
		return ERR_PTR(-ENOBUFS);

	//通过kind查出tc filter protocol对应的ops
	tp->ops = tcf_proto_lookup_ops(kind, rtnl_held, extack);
	if (IS_ERR(tp->ops)) {
		err = PTR_ERR(tp->ops);
		goto errout;
	}
	//使用ops的分类函数,做为tp的分类函数
	tp->classify = tp->ops->classify;
	//指定要分类的协议
	tp->protocol = protocol;
	tp->prio = prio;
	tp->chain = chain;
	spin_lock_init(&tp->lock);
	refcount_set(&tp->refcnt, 1);

	//初始化相应的分类器
	err = tp->ops->init(tp);
	if (err) {
		module_put(tp->ops->owner);
		goto errout;
	}
	return tp;

errout:
	kfree(tp);
	return ERR_PTR(err);
}

//分类器引用计数增加
static void tcf_proto_get(struct tcf_proto *tp)
{
	refcount_inc(&tp->refcnt);
}

static void tcf_chain_put(struct tcf_chain *chain);

static void tcf_proto_destroy(struct tcf_proto *tp, bool rtnl_held,
			      bool sig_destroy, struct netlink_ext_ack *extack)
{
	tp->ops->destroy(tp, rtnl_held, extack);
	if (sig_destroy)
		tcf_proto_signal_destroyed(tp->chain, tp);
	tcf_chain_put(tp->chain);
	module_put(tp->ops->owner);//减少对module的引用
	kfree_rcu(tp, rcu);
}

//分类器引用计数减少
static void tcf_proto_put(struct tcf_proto *tp, bool rtnl_held,
			  struct netlink_ext_ack *extack)
{
	if (refcount_dec_and_test(&tp->refcnt))
		tcf_proto_destroy(tp, rtnl_held, true, extack);
}

static bool tcf_proto_check_delete(struct tcf_proto *tp)
{
	if (tp->ops->delete_empty)
		return tp->ops->delete_empty(tp);

	tp->deleting = true;
	return tp->deleting;
}

static void tcf_proto_mark_delete(struct tcf_proto *tp)
{
	spin_lock(&tp->lock);
	tp->deleting = true;
	spin_unlock(&tp->lock);
}

//检查分类器是否正在删除
static bool tcf_proto_is_deleting(struct tcf_proto *tp)
{
	bool deleting;

	spin_lock(&tp->lock);
	deleting = tp->deleting;
	spin_unlock(&tp->lock);

	return deleting;
}

#define ASSERT_BLOCK_LOCKED(block)					\
	lockdep_assert_held(&(block)->lock)

struct tcf_filter_chain_list_item {
	struct list_head list;
	tcf_chain_head_change_t *chain_head_change;
	void *chain_head_change_priv;
};

//创建指定index的chain
static struct tcf_chain *tcf_chain_create(struct tcf_block *block,
					  u32 chain_index)
{
	struct tcf_chain *chain;

	ASSERT_BLOCK_LOCKED(block);

	chain = kzalloc(sizeof(*chain), GFP_KERNEL);
	if (!chain)
		return NULL;
	//将新创建的chain挂在block上
	list_add_tail_rcu(&chain->list, &block->chain_list);
	mutex_init(&chain->filter_chain_lock);
	chain->block = block;
	chain->index = chain_index;
	chain->refcnt = 1;
	if (!chain->index)
		//0号chain为首个chain
		block->chain0.chain = chain;
	return chain;
}

//更改chain_list首个tp
static void tcf_chain_head_change_item(struct tcf_filter_chain_list_item *item,
				       struct tcf_proto *tp_head)
{
	if (item->chain_head_change)
		/*修改tp list*/
		item->chain_head_change(tp_head, item->chain_head_change_priv);
}

//chain的首个tp发生变更，触发相应回调，更新首个tp_head
static void tcf_chain0_head_change(struct tcf_chain *chain,
				   struct tcf_proto *tp_head)
{
	struct tcf_filter_chain_list_item *item;
	struct tcf_block *block = chain->block;

	if (chain->index)
		//仅对chain0执行触发
		return;

	mutex_lock(&block->lock);
	//触发已注册的所有回调
	list_for_each_entry(item, &block->chain0.filter_chain_list, list)
		tcf_chain_head_change_item(item, tp_head);
	mutex_unlock(&block->lock);
}

/* Returns true if block can be safely freed. */

static bool tcf_chain_detach(struct tcf_chain *chain)
{
	struct tcf_block *block = chain->block;

	ASSERT_BLOCK_LOCKED(block);

	list_del_rcu(&chain->list);
	if (!chain->index)
		block->chain0.chain = NULL;

	if (list_empty(&block->chain_list) &&
	    refcount_read(&block->refcnt) == 0)
		return true;

	return false;
}

static void tcf_block_destroy(struct tcf_block *block)
{
	mutex_destroy(&block->lock);
	mutex_destroy(&block->proto_destroy_lock);
	kfree_rcu(block, rcu);
}

static void tcf_chain_destroy(struct tcf_chain *chain, bool free_block)
{
	struct tcf_block *block = chain->block;

	mutex_destroy(&chain->filter_chain_lock);
	kfree_rcu(chain, rcu);
	if (free_block)
		tcf_block_destroy(block);
}

static void tcf_chain_hold(struct tcf_chain *chain)
{
	ASSERT_BLOCK_LOCKED(chain->block);

	++chain->refcnt;
}

static bool tcf_chain_held_by_acts_only(struct tcf_chain *chain)
{
	ASSERT_BLOCK_LOCKED(chain->block);

	/* In case all the references are action references, this
	 * chain should not be shown to the user.
	 */
	return chain->refcnt == chain->action_refcnt;
}

//通过chain_index查找分类器chain
static struct tcf_chain *tcf_chain_lookup(struct tcf_block *block,
					  u32 chain_index)
{
	struct tcf_chain *chain;

	ASSERT_BLOCK_LOCKED(block);

	list_for_each_entry(chain, &block->chain_list, list) {
		if (chain->index == chain_index)
			return chain;
	}
	return NULL;
}

#if IS_ENABLED(CONFIG_NET_TC_SKB_EXT)
static struct tcf_chain *tcf_chain_lookup_rcu(const struct tcf_block *block,
					      u32 chain_index)
{
	struct tcf_chain *chain;

	list_for_each_entry_rcu(chain, &block->chain_list, list) {
		if (chain->index == chain_index)
			return chain;
	}
	return NULL;
}
#endif

static int tc_chain_notify(struct tcf_chain *chain, struct sk_buff *oskb,
			   u32 seq, u16 flags, int event, bool unicast);

//自block中获取或创建指定chain_index的链
static struct tcf_chain *__tcf_chain_get(struct tcf_block *block,
					 u32 chain_index, bool create,
					 bool by_act)
{
	struct tcf_chain *chain = NULL;
	bool is_first_reference;

	mutex_lock(&block->lock);
	chain = tcf_chain_lookup(block, chain_index);
	if (chain) {
		tcf_chain_hold(chain);
	} else {
		//如果没有查找到指定chain,如有必要，则创建此chain
		if (!create)
			goto errout;
		chain = tcf_chain_create(block, chain_index);
		if (!chain)
			goto errout;
	}

	if (by_act)
		++chain->action_refcnt;
	is_first_reference = chain->refcnt - chain->action_refcnt == 1;
	mutex_unlock(&block->lock);

	/* Send notification only in case we got the first
	 * non-action reference. Until then, the chain acts only as
	 * a placeholder for actions pointing to it and user ought
	 * not know about them.
	 */
	if (is_first_reference && !by_act)
		tc_chain_notify(chain, NULL, 0, NLM_F_CREATE | NLM_F_EXCL,
				RTM_NEWCHAIN, false);

	return chain;

errout:
	mutex_unlock(&block->lock);
	return chain;
}

//查找（创建）指定index的chain
static struct tcf_chain *tcf_chain_get(struct tcf_block *block, u32 chain_index,
				       bool create)
{
	return __tcf_chain_get(block, chain_index, create, false);
}

//获取对应的chain,如果chain不存在，则创建
struct tcf_chain *tcf_chain_get_by_act(struct tcf_block *block, u32 chain_index)
{
	return __tcf_chain_get(block, chain_index, true, true);
}
EXPORT_SYMBOL(tcf_chain_get_by_act);

static void tc_chain_tmplt_del(const struct tcf_proto_ops *tmplt_ops,
			       void *tmplt_priv);
static int tc_chain_notify_delete(const struct tcf_proto_ops *tmplt_ops,
				  void *tmplt_priv, u32 chain_index,
				  struct tcf_block *block, struct sk_buff *oskb,
				  u32 seq, u16 flags, bool unicast);

static void __tcf_chain_put(struct tcf_chain *chain, bool by_act,
			    bool explicitly_created)
{
	struct tcf_block *block = chain->block;
	const struct tcf_proto_ops *tmplt_ops;
	bool free_block = false;
	unsigned int refcnt;
	void *tmplt_priv;

	mutex_lock(&block->lock);
	if (explicitly_created) {
		if (!chain->explicitly_created) {
			mutex_unlock(&block->lock);
			return;
		}
		chain->explicitly_created = false;
	}

	if (by_act)
		chain->action_refcnt--;

	/* tc_chain_notify_delete can't be called while holding block lock.
	 * However, when block is unlocked chain can be changed concurrently, so
	 * save these to temporary variables.
	 */
	refcnt = --chain->refcnt;
	tmplt_ops = chain->tmplt_ops;
	tmplt_priv = chain->tmplt_priv;

	/* The last dropped non-action reference will trigger notification. */
	if (refcnt - chain->action_refcnt == 0 && !by_act) {
		tc_chain_notify_delete(tmplt_ops, tmplt_priv, chain->index,
				       block, NULL, 0, 0, false);
		/* Last reference to chain, no need to lock. */
		chain->flushing = false;
	}

	if (refcnt == 0)
		free_block = tcf_chain_detach(chain);
	mutex_unlock(&block->lock);

	if (refcnt == 0) {
		tc_chain_tmplt_del(tmplt_ops, tmplt_priv);
		tcf_chain_destroy(chain, free_block);
	}
}

static void tcf_chain_put(struct tcf_chain *chain)
{
	__tcf_chain_put(chain, false, false);
}

void tcf_chain_put_by_act(struct tcf_chain *chain)
{
	__tcf_chain_put(chain, true, false);
}
EXPORT_SYMBOL(tcf_chain_put_by_act);

static void tcf_chain_put_explicitly_created(struct tcf_chain *chain)
{
	__tcf_chain_put(chain, false, true);
}

static void tcf_chain_flush(struct tcf_chain *chain, bool rtnl_held)
{
	struct tcf_proto *tp, *tp_next;

	mutex_lock(&chain->filter_chain_lock);
	tp = tcf_chain_dereference(chain->filter_chain, chain);
	while (tp) {
		tp_next = rcu_dereference_protected(tp->next, 1);
		tcf_proto_signal_destroying(chain, tp);
		tp = tp_next;
	}
	tp = tcf_chain_dereference(chain->filter_chain, chain);
	RCU_INIT_POINTER(chain->filter_chain, NULL);
	tcf_chain0_head_change(chain, NULL);
	chain->flushing = true;
	mutex_unlock(&chain->filter_chain_lock);

	while (tp) {
		tp_next = rcu_dereference_protected(tp->next, 1);
		tcf_proto_put(tp, rtnl_held, NULL);
		tp = tp_next;
	}
}

static int tcf_block_setup(struct tcf_block *block,
			   struct flow_block_offload *bo);

static void tc_indr_block_cmd(struct net_device *dev, struct tcf_block *block,
			      flow_indr_block_bind_cb_t *cb, void *cb_priv,
			      enum flow_block_command command, bool ingress)
{
	struct flow_block_offload bo = {
		.command	= command,
		.binder_type	= ingress ?
				  FLOW_BLOCK_BINDER_TYPE_CLSACT_INGRESS :
				  FLOW_BLOCK_BINDER_TYPE_CLSACT_EGRESS,
		.net		= dev_net(dev),
		.block_shared	= tcf_block_non_null_shared(block),
	};
	INIT_LIST_HEAD(&bo.cb_list);

	if (!block)
		return;

	bo.block = &block->flow_block;

	down_write(&block->cb_lock);
	cb(dev, cb_priv, TC_SETUP_BLOCK, &bo);

	tcf_block_setup(block, &bo);
	up_write(&block->cb_lock);
}

static struct tcf_block *tc_dev_block(struct net_device *dev, bool ingress)
{
	const struct Qdisc_class_ops *cops;
	const struct Qdisc_ops *ops;
	struct Qdisc *qdisc;

	if (!dev_ingress_queue(dev))
		return NULL;

	qdisc = dev_ingress_queue(dev)->qdisc_sleeping;
	if (!qdisc)
		return NULL;

	ops = qdisc->ops;
	if (!ops)
		return NULL;

	if (!ingress && !strcmp("ingress", ops->id))
		return NULL;

	cops = ops->cl_ops;
	if (!cops)
		return NULL;

	if (!cops->tcf_block)
		return NULL;

	return cops->tcf_block(qdisc,
			       ingress ? TC_H_MIN_INGRESS : TC_H_MIN_EGRESS,
			       NULL);
}

static void tc_indr_block_get_and_cmd(struct net_device *dev,
				      flow_indr_block_bind_cb_t *cb,
				      void *cb_priv,
				      enum flow_block_command command)
{
	struct tcf_block *block;

	block = tc_dev_block(dev, true);
	tc_indr_block_cmd(dev, block, cb, cb_priv, command, true);

	block = tc_dev_block(dev, false);
	tc_indr_block_cmd(dev, block, cb, cb_priv, command, false);
}

static void tc_indr_block_call(struct tcf_block *block,
			       struct net_device *dev,
			       struct tcf_block_ext_info *ei,
			       enum flow_block_command command,
			       struct netlink_ext_ack *extack)
{
	struct flow_block_offload bo = {
		.command	= command,
		.binder_type	= ei->binder_type,
		.net		= dev_net(dev),
		.block		= &block->flow_block,
		.block_shared	= tcf_block_shared(block),
		.extack		= extack,
	};
	INIT_LIST_HEAD(&bo.cb_list);

	flow_indr_block_call(dev, &bo, command, TC_SETUP_BLOCK);
	tcf_block_setup(block, &bo);
}

static bool tcf_block_offload_in_use(struct tcf_block *block)
{
	return atomic_read(&block->offloadcnt);
}

//向驱动触发block offload
static int tcf_block_offload_cmd(struct tcf_block *block,
				 struct net_device *dev,
				 struct tcf_block_ext_info *ei,
				 enum flow_block_command command,
				 struct netlink_ext_ack *extack)
{
	struct flow_block_offload bo = {};
	int err;

	bo.net = dev_net(dev);
	bo.command = command;
	bo.binder_type = ei->binder_type;
	bo.block = &block->flow_block;
	bo.block_shared = tcf_block_shared(block);
	bo.extack = extack;
	INIT_LIST_HEAD(&bo.cb_list);

	//触发setup block
	err = dev->netdev_ops->ndo_setup_tc(dev, TC_SETUP_BLOCK, &bo);
	if (err < 0)
		return err;

	return tcf_block_setup(block, &bo);
}

static int tcf_block_offload_bind(struct tcf_block *block, struct Qdisc *q,
				  struct tcf_block_ext_info *ei,
				  struct netlink_ext_ack *extack)
{
	struct net_device *dev = q->dev_queue->dev;
	int err;

	down_write(&block->cb_lock);
	//跳过不支持offload的dev
	if (!dev->netdev_ops->ndo_setup_tc)
		goto no_offload_dev_inc;

	/* If tc offload feature is disabled and the block we try to bind
	 * to already has some offloaded filters, forbid to bind.
	 */
	if (!tc_can_offload(dev) && tcf_block_offload_in_use(block)) {
		NL_SET_ERR_MSG(extack, "Bind to offloaded block failed as dev has offload disabled");
		err = -EOPNOTSUPP;
		goto err_unlock;
	}

	//offload执行block bind命令
	err = tcf_block_offload_cmd(block, dev, ei, FLOW_BLOCK_BIND, extack);
	if (err == -EOPNOTSUPP)
		goto no_offload_dev_inc;
	if (err)
		goto err_unlock;

	tc_indr_block_call(block, dev, ei, FLOW_BLOCK_BIND, extack);
	up_write(&block->cb_lock);
	return 0;

no_offload_dev_inc:
	if (tcf_block_offload_in_use(block)) {
		err = -EOPNOTSUPP;
		goto err_unlock;
	}
	err = 0;
	block->nooffloaddevcnt++;
	tc_indr_block_call(block, dev, ei, FLOW_BLOCK_BIND, extack);
err_unlock:
	up_write(&block->cb_lock);
	return err;
}

static void tcf_block_offload_unbind(struct tcf_block *block, struct Qdisc *q,
				     struct tcf_block_ext_info *ei)
{
	struct net_device *dev = q->dev_queue->dev;
	int err;

	down_write(&block->cb_lock);
	tc_indr_block_call(block, dev, ei, FLOW_BLOCK_UNBIND, NULL);

	if (!dev->netdev_ops->ndo_setup_tc)
		goto no_offload_dev_dec;
	err = tcf_block_offload_cmd(block, dev, ei, FLOW_BLOCK_UNBIND, NULL);
	if (err == -EOPNOTSUPP)
		goto no_offload_dev_dec;
	up_write(&block->cb_lock);
	return;

no_offload_dev_dec:
	WARN_ON(block->nooffloaddevcnt-- == 0);
	up_write(&block->cb_lock);
}

static int
tcf_chain0_head_change_cb_add(struct tcf_block *block,
			      struct tcf_block_ext_info *ei,
			      struct netlink_ext_ack *extack)
{
	struct tcf_filter_chain_list_item *item;
	struct tcf_chain *chain0;

	//申请item,并用ei构造item的函数及参数
	item = kmalloc(sizeof(*item), GFP_KERNEL);
	if (!item) {
		NL_SET_ERR_MSG(extack, "Memory allocation for head change callback item failed");
		return -ENOMEM;
	}

	//回调函数及其参数
	item->chain_head_change = ei->chain_head_change;
	item->chain_head_change_priv = ei->chain_head_change_priv;

	mutex_lock(&block->lock);
	chain0 = block->chain0.chain;
	if (chain0)
		tcf_chain_hold(chain0);
	else
		//将item加入到chain0.filter_chain_list中
		list_add(&item->list, &block->chain0.filter_chain_list);
	mutex_unlock(&block->lock);

	if (chain0) {
		struct tcf_proto *tp_head;

		mutex_lock(&chain0->filter_chain_lock);

		tp_head = tcf_chain_dereference(chain0->filter_chain, chain0);
		if (tp_head)
			//针对已知的tp_head,为了一致性，目前我们要加入change回调，故在加入前，先触发此回调
			tcf_chain_head_change_item(item, tp_head);

		mutex_lock(&block->lock);
		//再将item加入到filter_chain_list上
		list_add(&item->list, &block->chain0.filter_chain_list);
		mutex_unlock(&block->lock);

		mutex_unlock(&chain0->filter_chain_lock);
		tcf_chain_put(chain0);
	}

	return 0;
}

static void
tcf_chain0_head_change_cb_del(struct tcf_block *block,
			      struct tcf_block_ext_info *ei)
{
	struct tcf_filter_chain_list_item *item;

	mutex_lock(&block->lock);
	list_for_each_entry(item, &block->chain0.filter_chain_list, list) {
		if ((!ei->chain_head_change && !ei->chain_head_change_priv) ||
		    (item->chain_head_change == ei->chain_head_change &&
		     item->chain_head_change_priv == ei->chain_head_change_priv)) {
			if (block->chain0.chain)
				//更改首个tp_head为NULL
				tcf_chain_head_change_item(item, NULL);
			list_del(&item->list);
			mutex_unlock(&block->lock);

			kfree(item);
			return;
		}
	}
	mutex_unlock(&block->lock);
	WARN_ON(1);
}

struct tcf_net {
	spinlock_t idr_lock; /* Protects idr */
	struct idr idr;
};

static unsigned int tcf_net_id;

//block信息插入，分配block_index
static int tcf_block_insert(struct tcf_block *block, struct net *net,
			    struct netlink_ext_ack *extack)
{
	struct tcf_net *tn = net_generic(net, tcf_net_id);
	int err;

	idr_preload(GFP_KERNEL);
	spin_lock(&tn->idr_lock);
	err = idr_alloc_u32(&tn->idr, block, &block->index, block->index,
			    GFP_NOWAIT);
	spin_unlock(&tn->idr_lock);
	idr_preload_end();

	/*分配index*/
	return err;
}

//block信息移除
static void tcf_block_remove(struct tcf_block *block, struct net *net)
{
	struct tcf_net *tn = net_generic(net, tcf_net_id);

	spin_lock(&tn->idr_lock);
	idr_remove(&tn->idr, block->index);
	spin_unlock(&tn->idr_lock);
}

//创建block
static struct tcf_block *tcf_block_create(struct net *net, struct Qdisc *q,
					  u32 block_index/*block索引*/,
					  struct netlink_ext_ack *extack)
{
	struct tcf_block *block;

	block = kzalloc(sizeof(*block), GFP_KERNEL);
	if (!block) {
		NL_SET_ERR_MSG(extack, "Memory allocation for block failed");
		return ERR_PTR(-ENOMEM);
	}
	mutex_init(&block->lock);
	mutex_init(&block->proto_destroy_lock);
	init_rwsem(&block->cb_lock);
	flow_block_init(&block->flow_block);
	INIT_LIST_HEAD(&block->chain_list);
	INIT_LIST_HEAD(&block->owner_list);
	INIT_LIST_HEAD(&block->chain0.filter_chain_list);

	refcount_set(&block->refcnt, 1);
	block->net = net;
	block->index = block_index;

	/* Don't store q pointer for blocks which are shared */
	//针对非share block,block指向queue
	if (!tcf_block_shared(block))
		block->q = q;
	return block;
}

//通过block_index返回对应的tcf_block
static struct tcf_block *tcf_block_lookup(struct net *net, u32 block_index)
{
	struct tcf_net *tn = net_generic(net, tcf_net_id);

	return idr_find(&tn->idr, block_index);
}

static struct tcf_block *tcf_block_refcnt_get(struct net *net, u32 block_index)
{
	struct tcf_block *block;

	rcu_read_lock();
	//查对应的block并增加引用计数
	block = tcf_block_lookup(net, block_index);
	if (block && !refcount_inc_not_zero(&block->refcnt))
		block = NULL;
	rcu_read_unlock();

	return block;
}

//自block中依据chain获取next_chain
static struct tcf_chain *
__tcf_get_next_chain(struct tcf_block *block, struct tcf_chain *chain)
{
	mutex_lock(&block->lock);
	if (chain)
		//如查给定了chain,取next_chain
		chain = list_is_last(&chain->list, &block->chain_list) ?
			NULL : list_next_entry(chain, list);
	else
		//未给定chain,则取首个chain
		chain = list_first_entry_or_null(&block->chain_list,
						 struct tcf_chain, list);

	/* skip all action-only chains */
	while (chain && tcf_chain_held_by_acts_only(chain))
		chain = list_is_last(&chain->list, &block->chain_list) ?
			NULL : list_next_entry(chain, list);

	if (chain)
		tcf_chain_hold(chain);
	mutex_unlock(&block->lock);

	return chain;
}

/* Function to be used by all clients that want to iterate over all chains on
 * block. It properly obtains block->lock and takes reference to chain before
 * returning it. Users of this function must be tolerant to concurrent chain
 * insertion/deletion or ensure that no concurrent chain modification is
 * possible. Note that all netlink dump callbacks cannot guarantee to provide
 * consistent dump because rtnl lock is released each time skb is filled with
 * data and sent to user-space.
 */
//由chain获取next_chain,并减少对chain的引用
struct tcf_chain *
tcf_get_next_chain(struct tcf_block *block, struct tcf_chain *chain)
{
	struct tcf_chain *chain_next = __tcf_get_next_chain(block, chain);

	if (chain)
		tcf_chain_put(chain);

	return chain_next;
}
EXPORT_SYMBOL(tcf_get_next_chain);

//在chain上获取下一个tp(传入tp为NULL时，返回首个tp)
static struct tcf_proto *
__tcf_get_next_proto(struct tcf_chain *chain, struct tcf_proto *tp)
{
	u32 prio = 0;

	ASSERT_RTNL();
	mutex_lock(&chain->filter_chain_lock);

	if (!tp) {
		//取首个tp
		tp = tcf_chain_dereference(chain->filter_chain, chain);
	} else if (tcf_proto_is_deleting(tp)) {
		/* 'deleting' flag is set and chain->filter_chain_lock was
		 * unlocked, which means next pointer could be invalid. Restart
		 * search.
		 */
		prio = tp->prio + 1;
		tp = tcf_chain_dereference(chain->filter_chain, chain);

		for (; tp; tp = tcf_chain_dereference(tp->next, chain))
			if (!tp->deleting && tp->prio >= prio)
				break;
	} else {
		//取下一个tp
		tp = tcf_chain_dereference(tp->next, chain);
	}

	if (tp)
		tcf_proto_get(tp);

	mutex_unlock(&chain->filter_chain_lock);

	return tp;
}

/* Function to be used by all clients that want to iterate over all tp's on
 * chain. Users of this function must be tolerant to concurrent tp
 * insertion/deletion or ensure that no concurrent chain modification is
 * possible. Note that all netlink dump callbacks cannot guarantee to provide
 * consistent dump because rtnl lock is released each time skb is filled with
 * data and sent to user-space.
 */
//自chain上，依据tp获取下一个分类器
struct tcf_proto *
tcf_get_next_proto(struct tcf_chain *chain, struct tcf_proto *tp,
		   bool rtnl_held)
{
	struct tcf_proto *tp_next = __tcf_get_next_proto(chain, tp);

	if (tp)
		tcf_proto_put(tp, rtnl_held, NULL);

	return tp_next;
}
EXPORT_SYMBOL(tcf_get_next_proto);

static void tcf_block_flush_all_chains(struct tcf_block *block, bool rtnl_held)
{
	struct tcf_chain *chain;

	/* Last reference to block. At this point chains cannot be added or
	 * removed concurrently.
	 */
	for (chain = tcf_get_next_chain(block, NULL);
	     chain;
	     chain = tcf_get_next_chain(block, chain)) {
		tcf_chain_put_explicitly_created(chain);
		tcf_chain_flush(chain, rtnl_held);
	}
}

/* Lookup Qdisc and increments its reference counter.
 * Set parent, if necessary.
 */

static int __tcf_qdisc_find(struct net *net, struct Qdisc **q/*出参，dev对应的调度器*/,
			    u32 *parent/*队列index*/, int ifindex/*规则所属的dev对应的ifindex*/, bool rtnl_held,
			    struct netlink_ext_ack *extack)
{
	const struct Qdisc_class_ops *cops;
	struct net_device *dev;
	int err = 0;

	if (ifindex == TCM_IFINDEX_MAGIC_BLOCK)
		return 0;

	rcu_read_lock();

	/* Find link */
	//通过ifindex获取到指定的网络设备
	dev = dev_get_by_index_rcu(net, ifindex);
	if (!dev) {
		rcu_read_unlock();
		return -ENODEV;
	}

	/* Find qdisc */
	if (!*parent) {
		//取dev对应的root qdisc
		*q = dev->qdisc;
		*parent = (*q)->handle;
	} else {
		//取parent指定的q
		*q = qdisc_lookup_rcu(dev, TC_H_MAJ(*parent));
		if (!*q) {
			NL_SET_ERR_MSG(extack, "Parent Qdisc doesn't exists");
			err = -EINVAL;
			goto errout_rcu;
		}
	}

	*q = qdisc_refcount_inc_nz(*q);
	if (!*q) {
		NL_SET_ERR_MSG(extack, "Parent Qdisc doesn't exists");
		err = -EINVAL;
		goto errout_rcu;
	}

	/* Is it classful? */
	cops = (*q)->ops->cl_ops;
	if (!cops) {
		NL_SET_ERR_MSG(extack, "Qdisc not classful");
		err = -EINVAL;
		goto errout_qdisc;
	}

	if (!cops->tcf_block) {
		NL_SET_ERR_MSG(extack, "Class doesn't support blocks");
		err = -EOPNOTSUPP;
		goto errout_qdisc;
	}

errout_rcu:
	/* At this point we know that qdisc is not noop_qdisc,
	 * which means that qdisc holds a reference to net_device
	 * and we hold a reference to qdisc, so it is safe to release
	 * rcu read lock.
	 */
	rcu_read_unlock();
	return err;

errout_qdisc:
	rcu_read_unlock();

	if (rtnl_held)
		qdisc_put(*q);
	else
		qdisc_put_unlocked(*q);
	*q = NULL;

	return err;
}

static int __tcf_qdisc_cl_find(struct Qdisc *q, u32 parent, unsigned long *cl/*出参，*/,
			       int ifindex, struct netlink_ext_ack *extack)
{
	if (ifindex == TCM_IFINDEX_MAGIC_BLOCK)
		return 0;

	/* Do we search for filter, attached to class? */
	if (TC_H_MIN(parent)) {
		const struct Qdisc_class_ops *cops = q->ops->cl_ops;

		/*依据classid查找对应class*/
		*cl = cops->find(q, parent);
		if (*cl == 0) {
			NL_SET_ERR_MSG(extack, "Specified class doesn't exist");
			return -ENOENT;
		}
	}

	return 0;
}

//查找tc filter block
static struct tcf_block *__tcf_block_find(struct net *net, struct Qdisc *q,
					  unsigned long cl, int ifindex,
					  u32 block_index,
					  struct netlink_ext_ack *extack)
{
	struct tcf_block *block;

	if (ifindex == TCM_IFINDEX_MAGIC_BLOCK) {
		//仅ifindex为此值时，我们需要使用block_index获取block
		block = tcf_block_refcnt_get(net, block_index);
		if (!block) {
			NL_SET_ERR_MSG(extack, "Block of given index was not found");
			return ERR_PTR(-EINVAL);
		}
	} else {
		const struct Qdisc_class_ops *cops = q->ops->cl_ops;

		//通过不通class获取其对应的block
		block = cops->tcf_block(q, cl, extack);
		if (!block)
			return ERR_PTR(-EINVAL);

		if (tcf_block_shared(block)) {
			NL_SET_ERR_MSG(extack, "This filter block is shared. Please use the block index to manipulate the filters");
			return ERR_PTR(-EOPNOTSUPP);
		}

		/* Always take reference to block in order to support execution
		 * of rules update path of cls API without rtnl lock. Caller
		 * must release block when it is finished using it. 'if' block
		 * of this conditional obtain reference to block by calling
		 * tcf_block_refcnt_get().
		 */
		refcount_inc(&block->refcnt);
	}

	return block;
}

static void __tcf_block_put(struct tcf_block *block, struct Qdisc *q,
			    struct tcf_block_ext_info *ei, bool rtnl_held)
{
	if (refcount_dec_and_mutex_lock(&block->refcnt, &block->lock)) {
		/* Flushing/putting all chains will cause the block to be
		 * deallocated when last chain is freed. However, if chain_list
		 * is empty, block has to be manually deallocated. After block
		 * reference counter reached 0, it is no longer possible to
		 * increment it or add new chains to block.
		 */
		bool free_block = list_empty(&block->chain_list);

		mutex_unlock(&block->lock);
		if (tcf_block_shared(block))
			tcf_block_remove(block, block->net);

		if (q)
			tcf_block_offload_unbind(block, q, ei);

		if (free_block)
			tcf_block_destroy(block);
		else
			tcf_block_flush_all_chains(block, rtnl_held);
	} else if (q) {
		tcf_block_offload_unbind(block, q, ei);
	}
}

static void tcf_block_refcnt_put(struct tcf_block *block, bool rtnl_held)
{
	__tcf_block_put(block, NULL, NULL, rtnl_held);
}

/* Find tcf block.
 * Set q, parent, cl when appropriate.
 */
//队列分绑定一个或多个class,class有一个或多个对应的block
static struct tcf_block *tcf_block_find(struct net *net, struct Qdisc **q,
					u32 *parent, unsigned long *cl,
					int ifindex, u32 block_index,
					struct netlink_ext_ack *extack)
{
	struct tcf_block *block;
	int err = 0;

	ASSERT_RTNL();

	//先查qdisc
	err = __tcf_qdisc_find(net, q, parent, ifindex, true, extack);
	if (err)
		goto errout;

	//确定对应的class
	err = __tcf_qdisc_cl_find(*q, *parent, cl, ifindex, extack);
	if (err)
		goto errout_qdisc;

	//通过对应的分类找到相应的block
	block = __tcf_block_find(net, *q, *cl, ifindex, block_index, extack);
	if (IS_ERR(block)) {
		err = PTR_ERR(block);
		goto errout_qdisc;
	}

	return block;

errout_qdisc:
	if (*q)
		qdisc_put(*q);
errout:
	*q = NULL;
	return ERR_PTR(err);
}

static void tcf_block_release(struct Qdisc *q, struct tcf_block *block,
			      bool rtnl_held)
{
	if (!IS_ERR_OR_NULL(block))
		tcf_block_refcnt_put(block, rtnl_held);

	if (q) {
		if (rtnl_held)
			qdisc_put(q);
		else
			qdisc_put_unlocked(q);
	}
}

struct tcf_block_owner_item {
	struct list_head list;
	struct Qdisc *q;
	enum flow_block_binder_type binder_type;
};

static void
tcf_block_owner_netif_keep_dst(struct tcf_block *block,
			       struct Qdisc *q,
			       enum flow_block_binder_type binder_type)
{
	if (block->keep_dst &&
	    binder_type != FLOW_BLOCK_BINDER_TYPE_CLSACT_INGRESS &&
	    binder_type != FLOW_BLOCK_BINDER_TYPE_CLSACT_EGRESS)
		netif_keep_dst(qdisc_dev(q));
}

void tcf_block_netif_keep_dst(struct tcf_block *block)
{
	struct tcf_block_owner_item *item;

	block->keep_dst = true;
	list_for_each_entry(item, &block->owner_list, list)
		tcf_block_owner_netif_keep_dst(block, item->q,
					       item->binder_type);
}
EXPORT_SYMBOL(tcf_block_netif_keep_dst);

//记录block从属的排除规则及绑定类型
static int tcf_block_owner_add(struct tcf_block *block,
			       struct Qdisc *q,
			       enum flow_block_binder_type binder_type)
{
	struct tcf_block_owner_item *item;

	item = kmalloc(sizeof(*item), GFP_KERNEL);
	if (!item)
		return -ENOMEM;
	//对应的排队规则，绑定类型
	item->q = q;
	item->binder_type = binder_type;
	list_add(&item->list, &block->owner_list);
	return 0;
}

static void tcf_block_owner_del(struct tcf_block *block,
				struct Qdisc *q,
				enum flow_block_binder_type binder_type)
{
	struct tcf_block_owner_item *item;

	list_for_each_entry(item, &block->owner_list, list) {
		if (item->q == q && item->binder_type == binder_type) {
			list_del(&item->list);
			kfree(item);
			return;
		}
	}
	WARN_ON(1);
}

int tcf_block_get_ext(struct tcf_block **p_block/*出参，创建或查询好的block*/, struct Qdisc *q/*block对应的队列*/,
		      struct tcf_block_ext_info *ei/*块扩展参数*/,
		      struct netlink_ext_ack *extack)
{
	struct net *net = qdisc_net(q);
	struct tcf_block *block = NULL;
	int err;

	//已设置index,直接获取block,如block不存在，则创建block
	if (ei->block_index)
		/* block_index not 0 means the shared block is requested */
		block = tcf_block_refcnt_get(net, ei->block_index);

	if (!block) {
		//block不存在，需要创建block
		block = tcf_block_create(net, q, ei->block_index, extack);
		if (IS_ERR(block))
			return PTR_ERR(block);
		if (tcf_block_shared(block)) {
			//针对共享block,直接加入
			err = tcf_block_insert(block, net, extack);
			if (err)
				goto err_block_insert;
		}
	}

	//为block添加owner
	err = tcf_block_owner_add(block, q, ei->binder_type);
	if (err)
		goto err_block_owner_add;

	tcf_block_owner_netif_keep_dst(block, q, ei->binder_type);

	//为block添加tp_head change回调
	err = tcf_chain0_head_change_cb_add(block, ei, extack);
	if (err)
		goto err_chain0_head_change_cb_add;

	err = tcf_block_offload_bind(block, q, ei, extack);
	if (err)
		goto err_block_offload_bind;

	*p_block = block;
	return 0;

err_block_offload_bind:
	tcf_chain0_head_change_cb_del(block, ei);
err_chain0_head_change_cb_add:
	tcf_block_owner_del(block, q, ei->binder_type);
err_block_owner_add:
err_block_insert:
	tcf_block_refcnt_put(block, true);
	return err;
}
EXPORT_SYMBOL(tcf_block_get_ext);

//设置filter_chain=tp_head
static void tcf_chain_head_change_dflt(struct tcf_proto *tp_head, void *priv)
{
	struct tcf_proto __rcu **p_filter_chain = priv;

	rcu_assign_pointer(*p_filter_chain, tp_head);
}

//创建block
int tcf_block_get(struct tcf_block **p_block,
		  struct tcf_proto __rcu **p_filter_chain, struct Qdisc *q,
		  struct netlink_ext_ack *extack)
{
	struct tcf_block_ext_info ei = {
		.chain_head_change = tcf_chain_head_change_dflt,
		.chain_head_change_priv = p_filter_chain,
	};

	WARN_ON(!p_filter_chain);
	//创建block
	return tcf_block_get_ext(p_block, q, &ei, extack);
}
EXPORT_SYMBOL(tcf_block_get);

/* XXX: Standalone actions are not allowed to jump to any chain, and bound
 * actions should be all removed after flushing.
 */
void tcf_block_put_ext(struct tcf_block *block, struct Qdisc *q,
		       struct tcf_block_ext_info *ei)
{
	if (!block)
		return;
	tcf_chain0_head_change_cb_del(block, ei);
	tcf_block_owner_del(block, q, ei->binder_type);

	__tcf_block_put(block, q, ei, true);
}
EXPORT_SYMBOL(tcf_block_put_ext);

void tcf_block_put(struct tcf_block *block)
{
	struct tcf_block_ext_info ei = {0, };

	if (!block)
		return;
	tcf_block_put_ext(block, block->q, &ei);
}

EXPORT_SYMBOL(tcf_block_put);

//遍历block上所有chain,遍历chain上所有tp,针对单个tp调用tp->ops->reoffload
static int
tcf_block_playback_offloads(struct tcf_block *block, flow_setup_cb_t *cb/*回调函数*/,
			    void *cb_priv/*回调的私有数据*/, bool add/*是否规则新增*/, bool offload_in_use,
			    struct netlink_ext_ack *extack)
{
	struct tcf_chain *chain, *chain_prev;
	struct tcf_proto *tp, *tp_prev;
	int err;

	lockdep_assert_held(&block->cb_lock);

	for (chain = __tcf_get_next_chain(block, NULL);/*取首个chain*/
	     chain;
	     chain_prev = chain,/*保存上一个chain*/
		     chain = __tcf_get_next_chain(block, chain),/*取下一个chain*/
		     tcf_chain_put(chain_prev)) {
		//遍历此chain上所有tp
		for (tp = __tcf_get_next_proto(chain, NULL)/*取首个tp*/; tp;
		     tp_prev = tp,/*保存上一个tp*/
			     tp = __tcf_get_next_proto(chain, tp),/*取下一个tp*/
			     tcf_proto_put(tp_prev, true, NULL)) {
			//调用reoffload，完成此tp的规则再下发
			if (tp->ops->reoffload) {
				err = tp->ops->reoffload(tp, add, cb, cb_priv,
							 extack);
				if (err && add)
					goto err_playback_remove;
			} else if (add && offload_in_use) {
				err = -EOPNOTSUPP;
				NL_SET_ERR_MSG(extack, "Filter HW offload failed - classifier without re-offloading support");
				goto err_playback_remove;
			}
		}
	}

	return 0;

err_playback_remove:
	tcf_proto_put(tp, true, NULL);
	tcf_chain_put(chain);
	tcf_block_playback_offloads(block, cb, cb_priv, false, offload_in_use,
				    extack);
	return err;
}

//在block上注册对应的block_cb
static int tcf_block_bind(struct tcf_block *block,
			  struct flow_block_offload *bo)
{
	struct flow_block_cb *block_cb, *next;
	int err, i = 0;

	lockdep_assert_held(&block->cb_lock);

	//新增cb,使block上所有chain(所有chain上所有tp,针对每个tp调用reoffload,以便触发新注册的cb)
	list_for_each_entry(block_cb, &bo->cb_list, list) {
		err = tcf_block_playback_offloads(block, block_cb->cb,
						  block_cb->cb_priv, true,
						  tcf_block_offload_in_use(block),
						  bo->extack);
		if (err)
			goto err_unroll;
		if (!bo->unlocked_driver_cb)
			block->lockeddevcnt++;

		i++;
	}
	//添加bo到block->flow_bloc上
	list_splice(&bo->cb_list, &block->flow_block.cb_list);

	return 0;

err_unroll:
	list_for_each_entry_safe(block_cb, next, &bo->cb_list, list) {
		if (i-- > 0) {
			list_del(&block_cb->list);
			tcf_block_playback_offloads(block, block_cb->cb,
						    block_cb->cb_priv, false,
						    tcf_block_offload_in_use(block),
						    NULL);
			if (!bo->unlocked_driver_cb)
				block->lockeddevcnt--;
		}
		flow_block_cb_free(block_cb);
	}

	return err;
}

static void tcf_block_unbind(struct tcf_block *block,
			     struct flow_block_offload *bo)
{
	struct flow_block_cb *block_cb, *next;

	lockdep_assert_held(&block->cb_lock);

	//针对所有tp执行规则移除
	list_for_each_entry_safe(block_cb, next, &bo->cb_list, list) {
		tcf_block_playback_offloads(block, block_cb->cb,
					    block_cb->cb_priv, false,/*指明为规则移除*/
					    tcf_block_offload_in_use(block),
					    NULL);
		list_del(&block_cb->list);
		flow_block_cb_free(block_cb);
		if (!bo->unlocked_driver_cb)
			block->lockeddevcnt--;
	}
}

static int tcf_block_setup(struct tcf_block *block,
			   struct flow_block_offload *bo)
{
	int err;

	switch (bo->command) {
	case FLOW_BLOCK_BIND:
		err = tcf_block_bind(block, bo);
		break;
	case FLOW_BLOCK_UNBIND:
		err = 0;
		tcf_block_unbind(block, bo);
		break;
	default:
		WARN_ON_ONCE(1);
		err = -EOPNOTSUPP;
	}

	return err;
}

/* Main classifier routine: scans classifier chain attached
 * to this qdisc, (optionally) tests for protocol and asks
 * specific classifiers.
 */
//tc报文分类入口(过滤器分类）
static inline int __tcf_classify(struct sk_buff *skb,
				 const struct tcf_proto *tp,
				 const struct tcf_proto *orig_tp,
				 struct tcf_result *res/*分类结果*/,
				 bool compat_mode,
				 u32 *last_executed_chain)
{
#ifdef CONFIG_NET_CLS_ACT
	const int max_reclassify_loop = 4;
	const struct tcf_proto *first_tp;
	int limit = 0;

reclassify:
#endif
	//遍历tp列表，检查哪条tp可对此报文进行分类（按协议划分）
	for (; tp; tp = rcu_dereference_bh(tp->next)) {
		//取出报文对应的protocol(三层类型）
		__be16 protocol = tc_skb_protocol(skb);
		int err;

		//忽略掉protocol不匹配的tp
		if (tp->protocol != protocol &&
		    tp->protocol != htons(ETH_P_ALL))
			continue;

		//针对skb使用tp进行分类(例如flower的classify函数）
		err = tp->classify(skb, tp, res);
#ifdef CONFIG_NET_CLS_ACT
		if (unlikely(err == TC_ACT_RECLASSIFY && !compat_mode)) {
			//执行重新分类
			first_tp = orig_tp;
			*last_executed_chain = first_tp->chain->index;
			goto reset;
		} else if (unlikely(TC_ACT_EXT_CMP(err, TC_ACT_GOTO_CHAIN))) {
			//跳到指定chain并继续匹配
			first_tp = res->goto_tp;
			*last_executed_chain = err & TC_ACT_EXT_VAL_MASK;
			goto reset;
		}
#endif
		if (err >= 0)
			return err;
	}

	return TC_ACT_UNSPEC; /* signal: continue lookup */
#ifdef CONFIG_NET_CLS_ACT
reset:
	//最多仅容许 max_reclassify_loop 次重查
	if (unlikely(limit++ >= max_reclassify_loop)) {
		net_notice_ratelimited("%u: reclassify loop, rule prio %u, protocol %02x\n",
				       tp->chain->block->index,
				       tp->prio & 0xffff,
				       ntohs(tp->protocol));
		return TC_ACT_SHOT;
	}

	//自first_tp开始重查
	tp = first_tp;
	goto reclassify;
#endif
}

int tcf_classify(struct sk_buff *skb, const struct tcf_proto *tp,
		 struct tcf_result *res, bool compat_mode)
{
	u32 last_executed_chain = 0;

	return __tcf_classify(skb, tp, tp, res, compat_mode,
			      &last_executed_chain);
}
EXPORT_SYMBOL(tcf_classify);

int tcf_classify_ingress(struct sk_buff *skb,
			 const struct tcf_block *ingress_block,
			 const struct tcf_proto *tp,
			 struct tcf_result *res, bool compat_mode)
{
#if !IS_ENABLED(CONFIG_NET_TC_SKB_EXT)
	u32 last_executed_chain = 0;

	return __tcf_classify(skb, tp, tp, res, compat_mode,
			      &last_executed_chain);
#else
	u32 last_executed_chain = tp ? tp->chain->index : 0;
	const struct tcf_proto *orig_tp = tp;
	struct tc_skb_ext *ext;
	int ret;

	ext = skb_ext_find(skb, TC_SKB_EXT);

	if (ext && ext->chain) {
		struct tcf_chain *fchain;

		fchain = tcf_chain_lookup_rcu(ingress_block, ext->chain);
		if (!fchain)
			return TC_ACT_SHOT;

		/* Consume, so cloned/redirect skbs won't inherit ext */
		skb_ext_del(skb, TC_SKB_EXT);

		tp = rcu_dereference_bh(fchain->filter_chain);
		last_executed_chain = fchain->index;
	}

	ret = __tcf_classify(skb, tp, orig_tp, res, compat_mode,
			     &last_executed_chain);

	/* If we missed on some chain */
	if (ret == TC_ACT_UNSPEC && last_executed_chain) {
		ext = skb_ext_add(skb, TC_SKB_EXT);
		if (WARN_ON_ONCE(!ext))
			return TC_ACT_SHOT;
		ext->chain = last_executed_chain;
	}

	return ret;
#endif
}
EXPORT_SYMBOL(tcf_classify_ingress);

struct tcf_chain_info {
	struct tcf_proto __rcu **pprev;//链上指向某tp的前向指针
	struct tcf_proto __rcu *next;//链上指向某tp的后向指针
};

static struct tcf_proto *tcf_chain_tp_prev(struct tcf_chain *chain,
					   struct tcf_chain_info *chain_info)
{
	return tcf_chain_dereference(*chain_info->pprev, chain);
}

//向chain中插入分类器
static int tcf_chain_tp_insert(struct tcf_chain *chain,
			       struct tcf_chain_info *chain_info,
			       struct tcf_proto *tp)
{
	if (chain->flushing)
		return -EAGAIN;

	if (*chain_info->pprev == chain->filter_chain)
		//首个tp
		//chain->filter_chain上原来为空,新需要插入tp,触发对filter_list更新，
		//从而使tcf_classficy可以遍历tp
		tcf_chain0_head_change(chain, tp);
	tcf_proto_get(tp);
	//使tp->next指向*chain_info->prev
	RCU_INIT_POINTER(tp->next, tcf_chain_tp_prev(chain, chain_info));
	//修改*chain_info->prev指向tp,完成tp插入
	rcu_assign_pointer(*chain_info->pprev, tp);

	return 0;
}

//删除tp
static void tcf_chain_tp_remove(struct tcf_chain *chain,
				struct tcf_chain_info *chain_info,
				struct tcf_proto *tp)
{
	//取下一个tp
	struct tcf_proto *next = tcf_chain_dereference(chain_info->next, chain);

	//标记删除
	tcf_proto_mark_delete(tp);

	//如果首个tp被删除，则执行tp变更通知
	if (tp == chain->filter_chain)
		tcf_chain0_head_change(chain, next);
	//指针变更
	RCU_INIT_POINTER(*chain_info->pprev, next);
}

static struct tcf_proto *tcf_chain_tp_find(struct tcf_chain *chain,
					   struct tcf_chain_info *chain_info,
					   u32 protocol, u32 prio,
					   bool prio_allocate);

/* Try to insert new proto.
 * If proto with specified priority already exists, free new proto
 * and return existing one.
 */

static struct tcf_proto *tcf_chain_tp_insert_unique(struct tcf_chain *chain,
						    struct tcf_proto *tp_new,
						    u32 protocol, u32 prio,
						    bool rtnl_held)
{
	struct tcf_chain_info chain_info;
	struct tcf_proto *tp;
	int err = 0;

	mutex_lock(&chain->filter_chain_lock);

	if (tcf_proto_exists_destroying(chain, tp_new)) {
		mutex_unlock(&chain->filter_chain_lock);
		tcf_proto_destroy(tp_new, rtnl_held, false, NULL);
		return ERR_PTR(-EAGAIN);
	}

	tp = tcf_chain_tp_find(chain, &chain_info,
			       protocol, prio, false);
	if (!tp)
		//原来没有tp,则插入新的tp
		err = tcf_chain_tp_insert(chain, &chain_info, tp_new);
	mutex_unlock(&chain->filter_chain_lock);

	if (tp) {
		//原来有tp,则销毁tp_new
		tcf_proto_destroy(tp_new, rtnl_held, false, NULL);
		tp_new = tp;
	} else if (err) {
		tcf_proto_destroy(tp_new, rtnl_held, false, NULL);
		tp_new = ERR_PTR(err);
	}

	return tp_new;
}

static void tcf_chain_tp_delete_empty(struct tcf_chain *chain,
				      struct tcf_proto *tp, bool rtnl_held,
				      struct netlink_ext_ack *extack)
{
	struct tcf_chain_info chain_info;
	struct tcf_proto *tp_iter;
	struct tcf_proto **pprev;
	struct tcf_proto *next;

	mutex_lock(&chain->filter_chain_lock);

	/* Atomically find and remove tp from chain. */
	for (pprev = &chain->filter_chain;
	     (tp_iter = tcf_chain_dereference(*pprev, chain));
	     pprev = &tp_iter->next) {
		if (tp_iter == tp) {
			chain_info.pprev = pprev;
			chain_info.next = tp_iter->next;
			WARN_ON(tp_iter->deleting);
			break;
		}
	}
	/* Verify that tp still exists and no new filters were inserted
	 * concurrently.
	 * Mark tp for deletion if it is empty.
	 */
	if (!tp_iter || !tcf_proto_check_delete(tp)) {
		mutex_unlock(&chain->filter_chain_lock);
		return;
	}

	tcf_proto_signal_destroying(chain, tp);
	next = tcf_chain_dereference(chain_info.next, chain);
	if (tp == chain->filter_chain)
		tcf_chain0_head_change(chain, next);
	RCU_INIT_POINTER(*chain_info.pprev, next);
	mutex_unlock(&chain->filter_chain_lock);

	tcf_proto_put(tp, rtnl_held, extack);
}

static struct tcf_proto *tcf_chain_tp_find(struct tcf_chain *chain,
					   struct tcf_chain_info *chain_info/*出参*/,
					   u32 protocol, u32 prio,
					   bool prio_allocate)
{
	struct tcf_proto **pprev;
	struct tcf_proto *tp;

	/* Check the chain for existence of proto-tcf with this priority */
	//遍历filtr_chain链，链上每一个元素为一个tp
	for (pprev = &chain->filter_chain;
	     (tp = tcf_chain_dereference(*pprev, chain));
	     pprev = &tp->next) {
		//优先级必须查等，否则直接发返回NULL
		if (tp->prio >= prio) {
			if (tp->prio == prio) {
				//如果要申请，则存在返失败，否则要求协议号必须相等
				if (prio_allocate ||
				    (tp->protocol != protocol && protocol))
					return ERR_PTR(-EINVAL);
			} else {
				tp = NULL;
			}
			break;
		}
	}

	//设置chain_info,使其指示tp的前一个，后一个
	chain_info->pprev = pprev;
	if (tp) {
		chain_info->next = tp->next;
		tcf_proto_get(tp);
	} else {
		chain_info->next = NULL;
	}
	return tp;
}

static int tcf_fill_node(struct net *net, struct sk_buff *skb,
			 struct tcf_proto *tp, struct tcf_block *block,
			 struct Qdisc *q, u32 parent, void *fh,
			 u32 portid, u32 seq, u16 flags, int event,
			 bool rtnl_held)
{
	struct tcmsg *tcm;
	struct nlmsghdr  *nlh;
	unsigned char *b = skb_tail_pointer(skb);

	nlh = nlmsg_put(skb, portid, seq, event, sizeof(*tcm), flags);
	if (!nlh)
		goto out_nlmsg_trim;
	tcm = nlmsg_data(nlh);
	tcm->tcm_family = AF_UNSPEC;
	tcm->tcm__pad1 = 0;
	tcm->tcm__pad2 = 0;
	if (q) {
		tcm->tcm_ifindex = qdisc_dev(q)->ifindex;
		tcm->tcm_parent = parent;
	} else {
		tcm->tcm_ifindex = TCM_IFINDEX_MAGIC_BLOCK;
		tcm->tcm_block_index = block->index;
	}
	tcm->tcm_info = TC_H_MAKE(tp->prio, tp->protocol);
	if (nla_put_string(skb, TCA_KIND, tp->ops->kind))
		goto nla_put_failure;
	if (nla_put_u32(skb, TCA_CHAIN, tp->chain->index))
		goto nla_put_failure;
	if (!fh) {
		tcm->tcm_handle = 0;
	} else {
		//执行filter的dump输出，并进行netlink封装
		if (tp->ops->dump &&
		    tp->ops->dump(net, tp, fh, skb, tcm, rtnl_held) < 0)
			goto nla_put_failure;
	}
	nlh->nlmsg_len = skb_tail_pointer(skb) - b;
	return skb->len;

out_nlmsg_trim:
nla_put_failure:
	nlmsg_trim(skb, b);
	return -1;
}

static int tfilter_notify(struct net *net, struct sk_buff *oskb,
			  struct nlmsghdr *n, struct tcf_proto *tp,
			  struct tcf_block *block, struct Qdisc *q,
			  u32 parent, void *fh, int event, bool unicast,
			  bool rtnl_held)
{
	struct sk_buff *skb;
	u32 portid = oskb ? NETLINK_CB(oskb).portid : 0;
	int err = 0;

	skb = alloc_skb(NLMSG_GOODSIZE, GFP_KERNEL);
	if (!skb)
		return -ENOBUFS;

	if (tcf_fill_node(net, skb, tp, block, q, parent, fh, portid,
			  n->nlmsg_seq, n->nlmsg_flags, event,
			  rtnl_held) <= 0) {
		kfree_skb(skb);
		return -EINVAL;
	}

	if (unicast)
		err = netlink_unicast(net->rtnl, skb, portid, MSG_DONTWAIT);
	else
		err = rtnetlink_send(skb, net, portid, RTNLGRP_TC,
				     n->nlmsg_flags & NLM_F_ECHO);

	if (err > 0)
		err = 0;
	return err;
}

static int tfilter_del_notify(struct net *net, struct sk_buff *oskb,
			      struct nlmsghdr *n, struct tcf_proto *tp,
			      struct tcf_block *block, struct Qdisc *q,
			      u32 parent, void *fh, bool unicast, bool *last,
			      bool rtnl_held, struct netlink_ext_ack *extack)
{
	struct sk_buff *skb;
	u32 portid = oskb ? NETLINK_CB(oskb).portid : 0;
	int err;

	skb = alloc_skb(NLMSG_GOODSIZE, GFP_KERNEL);
	if (!skb)
		return -ENOBUFS;

	if (tcf_fill_node(net, skb, tp, block, q, parent, fh, portid,
			  n->nlmsg_seq, n->nlmsg_flags, RTM_DELTFILTER,
			  rtnl_held) <= 0) {
		NL_SET_ERR_MSG(extack, "Failed to build del event notification");
		kfree_skb(skb);
		return -EINVAL;
	}

	err = tp->ops->delete(tp, fh, last, rtnl_held, extack);
	if (err) {
		kfree_skb(skb);
		return err;
	}

	if (unicast)
		err = netlink_unicast(net->rtnl, skb, portid, MSG_DONTWAIT);
	else
		err = rtnetlink_send(skb, net, portid, RTNLGRP_TC,
				     n->nlmsg_flags & NLM_F_ECHO);
	if (err < 0)
		NL_SET_ERR_MSG(extack, "Failed to send filter delete notification");

	if (err > 0)
		err = 0;
	return err;
}

static void tfilter_notify_chain(struct net *net, struct sk_buff *oskb,
				 struct tcf_block *block, struct Qdisc *q,
				 u32 parent, struct nlmsghdr *n,
				 struct tcf_chain *chain, int event,
				 bool rtnl_held)
{
	struct tcf_proto *tp;

	for (tp = tcf_get_next_proto(chain, NULL, rtnl_held);
	     tp; tp = tcf_get_next_proto(chain, tp, rtnl_held))
		tfilter_notify(net, oskb, n, tp, block,
			       q, parent, NULL, event, false, rtnl_held);
}

static void tfilter_put(struct tcf_proto *tp, void *fh)
{
	if (tp->ops->put && fh)
		tp->ops->put(tp, fh);
}

//netlink收到tc新加filter的命令后，此函数将被调用
static int tc_new_tfilter(struct sk_buff *skb, struct nlmsghdr *n/*netlink消息头*/,
			  struct netlink_ext_ack *extack/*出参，ack时使用*/)
{
	struct net *net = sock_net(skb->sk);
	struct nlattr *tca[TCA_MAX + 1];
	char name[IFNAMSIZ];
	struct tcmsg *t;
	u32 protocol;
	u32 prio;
	bool prio_allocate/*prio是否自动申请的*/;
	u32 parent;
	u32 chain_index;
	struct Qdisc *q = NULL;
	struct tcf_chain_info chain_info;
	struct tcf_chain *chain = NULL;
	struct tcf_block *block;
	struct tcf_proto *tp;
	unsigned long cl;
	void *fh;
	int err;
	int tp_created;
	bool rtnl_held = false;

	if (!netlink_ns_capable(skb, net->user_ns, CAP_NET_ADMIN))
		return -EPERM;

replay:
	tp_created = 0;

	//消息解析及校验
	err = nlmsg_parse_deprecated(n, sizeof(*t)/*消息头部大小*/, tca/*按属性指向属性数组*/, TCA_MAX,
				     rtm_tca_policy, extack);
	if (err < 0)
		return err;

	t = nlmsg_data(n);

	//提取filter对应报文类型及优先级
	protocol = TC_H_MIN(t->tcm_info);
	prio = TC_H_MAJ(t->tcm_info);
	prio_allocate = false;
	parent = t->tcm_parent;
	tp = NULL;
	cl = 0;
	block = NULL;

	//如果未指定prio,有CREATE标记，则创建一个priority
	if (prio == 0) {
		/* If no priority is provided by the user,
		 * we allocate one.
		 */
		if (n->nlmsg_flags & NLM_F_CREATE) {
			prio = TC_H_MAKE(0x80000000U, 0U);
			prio_allocate = true;
		} else {
			NL_SET_ERR_MSG(extack, "Invalid filter command with priority of zero");
			return -ENOENT;
		}
	}

	/* Find head of filter chain. */

	err = __tcf_qdisc_find(net, &q, &parent, t->tcm_ifindex, false, extack);
	if (err)
		return err;

	if (tcf_proto_check_kind(tca[TCA_KIND], name)) {
		NL_SET_ERR_MSG(extack, "Specified TC filter name too long");
		err = -EINVAL;
		goto errout;
	}

	/* Take rtnl mutex if rtnl_held was set to true on previous iteration,
	 * block is shared (no qdisc found), qdisc is not unlocked, classifier
	 * type is not specified, classifier is not unlocked.
	 */
	if (rtnl_held ||
	    (q && !(q->ops->cl_ops->flags & QDISC_CLASS_OPS_DOIT_UNLOCKED)) ||
	    !tcf_proto_is_unlocked(name)) {
		rtnl_held = true;
		rtnl_lock();
	}

	//查找cl,准备通过其找block
	err = __tcf_qdisc_cl_find(q, parent, &cl, t->tcm_ifindex, extack);
	if (err)
		goto errout;

	//查找block
	block = __tcf_block_find(net, q, cl, t->tcm_ifindex, t->tcm_block_index,
				 extack);
	if (IS_ERR(block)) {
		err = PTR_ERR(block);
		goto errout;
	}
	block->classid = parent;

	//取配置的chain索引
	chain_index = tca[TCA_CHAIN] ? nla_get_u32(tca[TCA_CHAIN]) : 0;
	if (chain_index > TC_ACT_EXT_VAL_MASK) {
		NL_SET_ERR_MSG(extack, "Specified chain index exceeds upper limit");
		err = -EINVAL;
		goto errout;
	}

	//创建或获取指定index的chain
	chain = tcf_chain_get(block, chain_index, true);
	if (!chain) {
		NL_SET_ERR_MSG(extack, "Cannot create specified filter chain");
		err = -ENOMEM;
		goto errout;
	}

	//在链上查找指定的tc filter protocol分类器
	mutex_lock(&chain->filter_chain_lock);
	tp = tcf_chain_tp_find(chain, &chain_info, protocol,
			       prio, prio_allocate);
	if (IS_ERR(tp)) {
		//查找中出现错误（有冲突）
		NL_SET_ERR_MSG(extack, "Filter with specified priority/protocol not found");
		err = PTR_ERR(tp);
		goto errout_locked;
	}

	if (tp == NULL) {
		//未找到对应的tc filter protocol 分类器，创建它
		struct tcf_proto *tp_new = NULL;

		if (chain->flushing) {
			err = -EAGAIN;
			goto errout_locked;
		}

		/* Proto-tcf does not exist, create new one */

		if (tca[TCA_KIND] == NULL || !protocol) {
			NL_SET_ERR_MSG(extack, "Filter kind and protocol must be specified");
			err = -EINVAL;
			goto errout_locked;
		}

		if (!(n->nlmsg_flags & NLM_F_CREATE)) {
			NL_SET_ERR_MSG(extack, "Need both RTM_NEWTFILTER and NLM_F_CREATE to create a new filter");
			err = -ENOENT;
			goto errout_locked;
		}

		if (prio_allocate)
			prio = tcf_auto_prio(tcf_chain_tp_prev(chain,
							       &chain_info));

		mutex_unlock(&chain->filter_chain_lock);
		/*按参数创建tc filter*/
		tp_new = tcf_proto_create(name, protocol, prio, chain,
					  rtnl_held, extack);
		if (IS_ERR(tp_new)) {
			err = PTR_ERR(tp_new);
			goto errout_tp;
		}

		tp_created = 1;
		//将tp_new加入到chain中
		tp = tcf_chain_tp_insert_unique(chain, tp_new, protocol, prio,
						rtnl_held);
		if (IS_ERR(tp)) {
			err = PTR_ERR(tp);
			goto errout_tp;
		}
	} else {
		mutex_unlock(&chain->filter_chain_lock);
	}

	//kind必须与tp->ops的kind一致
	if (tca[TCA_KIND] && nla_strcmp(tca[TCA_KIND], tp->ops->kind)) {
		NL_SET_ERR_MSG(extack, "Specified filter kind does not match existing one");
		err = -EINVAL;
		goto errout;
	}

	//在tp中通过t->tcm_handle查找指定filter
	fh = tp->ops->get(tp, t->tcm_handle);

	if (!fh) {
		//没有找到对应的规则，但没有create标记，告错
		if (!(n->nlmsg_flags & NLM_F_CREATE)) {
			NL_SET_ERR_MSG(extack, "Need both RTM_NEWTFILTER and NLM_F_CREATE to create a new filter");
			err = -ENOENT;
			goto errout;
		}
	} else if (n->nlmsg_flags & NLM_F_EXCL) {
		//找到了相应的规则，有excl标记，报错，规则已存在
		tfilter_put(tp, fh);
		NL_SET_ERR_MSG(extack, "Filter already exists");
		err = -EEXIST;
		goto errout;
	}

	if (chain->tmplt_ops && chain->tmplt_ops != tp->ops) {
		NL_SET_ERR_MSG(extack, "Chain template is set to a different filter kind");
		err = -EINVAL;
		goto errout;
	}

	//新增规则或者改变规则(例如flower对应的cls_fl_ops）
	err = tp->ops->change(net, skb, tp, cl, t->tcm_handle, tca, &fh/*入参旧规则，出参新规则*/,
			      n->nlmsg_flags & NLM_F_CREATE ? TCA_ACT_NOREPLACE : TCA_ACT_REPLACE,
			      rtnl_held, extack);
	if (err == 0) {
		tfilter_notify(net, skb, n, tp, block, q, parent, fh,
			       RTM_NEWTFILTER, false, rtnl_held);
		tfilter_put(tp, fh);
		/* q pointer is NULL for shared blocks */
		if (q)
			q->flags &= ~TCQ_F_CAN_BYPASS;
	}

errout:
	if (err && tp_created)
		tcf_chain_tp_delete_empty(chain, tp, rtnl_held, NULL);
errout_tp:
	if (chain) {
		if (tp && !IS_ERR(tp))
			tcf_proto_put(tp, rtnl_held, NULL);
		if (!tp_created)
			tcf_chain_put(chain);
	}
	tcf_block_release(q, block, rtnl_held);

	if (rtnl_held)
		rtnl_unlock();

	if (err == -EAGAIN) {
		/* Take rtnl lock in case EAGAIN is caused by concurrent flush
		 * of target chain.
		 */
		rtnl_held = true;
		/* Replay the request. */
		goto replay;
	}
	return err;

errout_locked:
	mutex_unlock(&chain->filter_chain_lock);
	goto errout;
}

//filter删除实现
static int tc_del_tfilter(struct sk_buff *skb, struct nlmsghdr *n,
			  struct netlink_ext_ack *extack)
{
	struct net *net = sock_net(skb->sk);
	struct nlattr *tca[TCA_MAX + 1];
	char name[IFNAMSIZ];
	struct tcmsg *t;
	u32 protocol;
	u32 prio;
	u32 parent;
	u32 chain_index;
	struct Qdisc *q = NULL;
	struct tcf_chain_info chain_info;
	struct tcf_chain *chain = NULL;
	struct tcf_block *block = NULL;
	struct tcf_proto *tp = NULL;
	unsigned long cl = 0;
	void *fh = NULL;
	int err;
	bool rtnl_held = false;

	if (!netlink_ns_capable(skb, net->user_ns, CAP_NET_ADMIN))
		return -EPERM;

	err = nlmsg_parse_deprecated(n, sizeof(*t), tca, TCA_MAX,
				     rtm_tca_policy, extack);
	if (err < 0)
		return err;

	t = nlmsg_data(n);
	protocol = TC_H_MIN(t->tcm_info);
	prio = TC_H_MAJ(t->tcm_info);
	parent = t->tcm_parent;

	if (prio == 0 && (protocol || t->tcm_handle || tca[TCA_KIND])) {
		NL_SET_ERR_MSG(extack, "Cannot flush filters with protocol, handle or kind set");
		return -ENOENT;
	}

	/* Find head of filter chain. */

	err = __tcf_qdisc_find(net, &q, &parent, t->tcm_ifindex, false, extack);
	if (err)
		return err;

	if (tcf_proto_check_kind(tca[TCA_KIND], name)) {
		NL_SET_ERR_MSG(extack, "Specified TC filter name too long");
		err = -EINVAL;
		goto errout;
	}
	/* Take rtnl mutex if flushing whole chain, block is shared (no qdisc
	 * found), qdisc is not unlocked, classifier type is not specified,
	 * classifier is not unlocked.
	 */
	if (!prio ||
	    (q && !(q->ops->cl_ops->flags & QDISC_CLASS_OPS_DOIT_UNLOCKED)) ||
	    !tcf_proto_is_unlocked(name)) {
		rtnl_held = true;
		rtnl_lock();
	}

	err = __tcf_qdisc_cl_find(q, parent, &cl, t->tcm_ifindex, extack);
	if (err)
		goto errout;

	block = __tcf_block_find(net, q, cl, t->tcm_ifindex, t->tcm_block_index,
				 extack);
	if (IS_ERR(block)) {
		err = PTR_ERR(block);
		goto errout;
	}

	chain_index = tca[TCA_CHAIN] ? nla_get_u32(tca[TCA_CHAIN]) : 0;
	if (chain_index > TC_ACT_EXT_VAL_MASK) {
		NL_SET_ERR_MSG(extack, "Specified chain index exceeds upper limit");
		err = -EINVAL;
		goto errout;
	}
	chain = tcf_chain_get(block, chain_index, false);
	if (!chain) {
		/* User requested flush on non-existent chain. Nothing to do,
		 * so just return success.
		 */
		if (prio == 0) {
			err = 0;
			goto errout;
		}
		NL_SET_ERR_MSG(extack, "Cannot find specified filter chain");
		err = -ENOENT;
		goto errout;
	}

	if (prio == 0) {
		tfilter_notify_chain(net, skb, block, q, parent, n,
				     chain, RTM_DELTFILTER, rtnl_held);
		tcf_chain_flush(chain, rtnl_held);
		err = 0;
		goto errout;
	}

	mutex_lock(&chain->filter_chain_lock);
	tp = tcf_chain_tp_find(chain, &chain_info, protocol,
			       prio, false);
	if (!tp || IS_ERR(tp)) {
		NL_SET_ERR_MSG(extack, "Filter with specified priority/protocol not found");
		err = tp ? PTR_ERR(tp) : -ENOENT;
		goto errout_locked;
	} else if (tca[TCA_KIND] && nla_strcmp(tca[TCA_KIND], tp->ops->kind)) {
		NL_SET_ERR_MSG(extack, "Specified filter kind does not match existing one");
		err = -EINVAL;
		goto errout_locked;
	} else if (t->tcm_handle == 0) {
		tcf_proto_signal_destroying(chain, tp);
		tcf_chain_tp_remove(chain, &chain_info, tp);
		mutex_unlock(&chain->filter_chain_lock);

		tcf_proto_put(tp, rtnl_held, NULL);
		tfilter_notify(net, skb, n, tp, block, q, parent, fh,
			       RTM_DELTFILTER, false, rtnl_held);
		err = 0;
		goto errout;
	}
	mutex_unlock(&chain->filter_chain_lock);

	fh = tp->ops->get(tp, t->tcm_handle);

	if (!fh) {
		NL_SET_ERR_MSG(extack, "Specified filter handle not found");
		err = -ENOENT;
	} else {
		bool last;

		err = tfilter_del_notify(net, skb, n, tp, block,
					 q, parent, fh, false, &last,
					 rtnl_held, extack);

		if (err)
			goto errout;
		if (last)
			tcf_chain_tp_delete_empty(chain, tp, rtnl_held, extack);
	}

errout:
	if (chain) {
		if (tp && !IS_ERR(tp))
			tcf_proto_put(tp, rtnl_held, NULL);
		tcf_chain_put(chain);
	}
	tcf_block_release(q, block, rtnl_held);

	if (rtnl_held)
		rtnl_unlock();

	return err;

errout_locked:
	mutex_unlock(&chain->filter_chain_lock);
	goto errout;
}

static int tc_get_tfilter(struct sk_buff *skb, struct nlmsghdr *n,
			  struct netlink_ext_ack *extack)
{
	struct net *net = sock_net(skb->sk);
	struct nlattr *tca[TCA_MAX + 1];
	char name[IFNAMSIZ];
	struct tcmsg *t;
	u32 protocol;
	u32 prio;
	u32 parent;
	u32 chain_index;
	struct Qdisc *q = NULL;
	struct tcf_chain_info chain_info;
	struct tcf_chain *chain = NULL;
	struct tcf_block *block = NULL;
	struct tcf_proto *tp = NULL;
	unsigned long cl = 0;
	void *fh = NULL;
	int err;
	bool rtnl_held = false;

	err = nlmsg_parse_deprecated(n, sizeof(*t), tca, TCA_MAX,
				     rtm_tca_policy, extack);
	if (err < 0)
		return err;

	t = nlmsg_data(n);
	protocol = TC_H_MIN(t->tcm_info);
	prio = TC_H_MAJ(t->tcm_info);
	parent = t->tcm_parent;

	if (prio == 0) {
		NL_SET_ERR_MSG(extack, "Invalid filter command with priority of zero");
		return -ENOENT;
	}

	/* Find head of filter chain. */

	err = __tcf_qdisc_find(net, &q, &parent, t->tcm_ifindex, false, extack);
	if (err)
		return err;

	if (tcf_proto_check_kind(tca[TCA_KIND], name)) {
		NL_SET_ERR_MSG(extack, "Specified TC filter name too long");
		err = -EINVAL;
		goto errout;
	}
	/* Take rtnl mutex if block is shared (no qdisc found), qdisc is not
	 * unlocked, classifier type is not specified, classifier is not
	 * unlocked.
	 */
	if ((q && !(q->ops->cl_ops->flags & QDISC_CLASS_OPS_DOIT_UNLOCKED)) ||
	    !tcf_proto_is_unlocked(name)) {
		rtnl_held = true;
		rtnl_lock();
	}

	err = __tcf_qdisc_cl_find(q, parent, &cl, t->tcm_ifindex, extack);
	if (err)
		goto errout;

	block = __tcf_block_find(net, q, cl, t->tcm_ifindex, t->tcm_block_index,
				 extack);
	if (IS_ERR(block)) {
		err = PTR_ERR(block);
		goto errout;
	}

	chain_index = tca[TCA_CHAIN] ? nla_get_u32(tca[TCA_CHAIN]) : 0;
	if (chain_index > TC_ACT_EXT_VAL_MASK) {
		NL_SET_ERR_MSG(extack, "Specified chain index exceeds upper limit");
		err = -EINVAL;
		goto errout;
	}
	chain = tcf_chain_get(block, chain_index, false);
	if (!chain) {
		NL_SET_ERR_MSG(extack, "Cannot find specified filter chain");
		err = -EINVAL;
		goto errout;
	}

	mutex_lock(&chain->filter_chain_lock);
	tp = tcf_chain_tp_find(chain, &chain_info, protocol,
			       prio, false);
	mutex_unlock(&chain->filter_chain_lock);
	if (!tp || IS_ERR(tp)) {
		NL_SET_ERR_MSG(extack, "Filter with specified priority/protocol not found");
		err = tp ? PTR_ERR(tp) : -ENOENT;
		goto errout;
	} else if (tca[TCA_KIND] && nla_strcmp(tca[TCA_KIND], tp->ops->kind)) {
		NL_SET_ERR_MSG(extack, "Specified filter kind does not match existing one");
		err = -EINVAL;
		goto errout;
	}

	fh = tp->ops->get(tp, t->tcm_handle);

	if (!fh) {
		NL_SET_ERR_MSG(extack, "Specified filter handle not found");
		err = -ENOENT;
	} else {
		err = tfilter_notify(net, skb, n, tp, block, q, parent,
				     fh, RTM_NEWTFILTER, true, rtnl_held);
		if (err < 0)
			NL_SET_ERR_MSG(extack, "Failed to send filter notify message");
	}

	tfilter_put(tp, fh);
errout:
	if (chain) {
		if (tp && !IS_ERR(tp))
			tcf_proto_put(tp, rtnl_held, NULL);
		tcf_chain_put(chain);
	}
	tcf_block_release(q, block, rtnl_held);

	if (rtnl_held)
		rtnl_unlock();

	return err;
}

struct tcf_dump_args {
	struct tcf_walker w;
	struct sk_buff *skb;
	struct netlink_callback *cb;
	struct tcf_block *block;
	struct Qdisc *q;
	u32 parent;
};

static int tcf_node_dump(struct tcf_proto *tp, void *n, struct tcf_walker *arg)
{
	struct tcf_dump_args *a = (void *)arg;
	struct net *net = sock_net(a->skb->sk);

	return tcf_fill_node(net, a->skb, tp, a->block, a->q, a->parent,
			     n, NETLINK_CB(a->cb->skb).portid,
			     a->cb->nlh->nlmsg_seq, NLM_F_MULTI,
			     RTM_NEWTFILTER, true);
}

static bool tcf_chain_dump(struct tcf_chain *chain, struct Qdisc *q, u32 parent,
			   struct sk_buff *skb, struct netlink_callback *cb,
			   long index_start, long *p_index)
{
	struct net *net = sock_net(skb->sk);
	struct tcf_block *block = chain->block;
	struct tcmsg *tcm = nlmsg_data(cb->nlh);
	struct tcf_proto *tp, *tp_prev;
	struct tcf_dump_args arg;

	for (tp = __tcf_get_next_proto(chain, NULL);
	     tp;
	     tp_prev = tp,
		     tp = __tcf_get_next_proto(chain, tp),
		     tcf_proto_put(tp_prev, true, NULL),
		     (*p_index)++) {
		if (*p_index < index_start)
			continue;
		if (TC_H_MAJ(tcm->tcm_info) &&
		    TC_H_MAJ(tcm->tcm_info) != tp->prio)
			continue;
		if (TC_H_MIN(tcm->tcm_info) &&
		    TC_H_MIN(tcm->tcm_info) != tp->protocol)
			continue;
		if (*p_index > index_start)
			memset(&cb->args[1], 0,
			       sizeof(cb->args) - sizeof(cb->args[0]));
		if (cb->args[1] == 0) {
			if (tcf_fill_node(net, skb, tp, block, q, parent, NULL,
					  NETLINK_CB(cb->skb).portid,
					  cb->nlh->nlmsg_seq, NLM_F_MULTI,
					  RTM_NEWTFILTER, true) <= 0)
				goto errout;
			cb->args[1] = 1;
		}
		if (!tp->ops->walk)
			continue;
		arg.w.fn = tcf_node_dump;
		arg.skb = skb;
		arg.cb = cb;
		arg.block = block;
		arg.q = q;
		arg.parent = parent;
		arg.w.stop = 0;
		arg.w.skip = cb->args[1] - 1;
		arg.w.count = 0;
		arg.w.cookie = cb->args[2];
		tp->ops->walk(tp, &arg.w, true);
		cb->args[2] = arg.w.cookie;
		cb->args[1] = arg.w.count + 1;
		if (arg.w.stop)
			goto errout;
	}
	return true;

errout:
	tcf_proto_put(tp, true, NULL);
	return false;
}

/* called with RTNL */
static int tc_dump_tfilter(struct sk_buff *skb, struct netlink_callback *cb)
{
	struct tcf_chain *chain, *chain_prev;
	struct net *net = sock_net(skb->sk);
	struct nlattr *tca[TCA_MAX + 1];
	struct Qdisc *q = NULL;
	struct tcf_block *block;
	struct tcmsg *tcm = nlmsg_data(cb->nlh);
	long index_start;
	long index;
	u32 parent;
	int err;

	if (nlmsg_len(cb->nlh) < sizeof(*tcm))
		return skb->len;

	err = nlmsg_parse_deprecated(cb->nlh, sizeof(*tcm), tca, TCA_MAX,
				     NULL, cb->extack);
	if (err)
		return err;

	if (tcm->tcm_ifindex == TCM_IFINDEX_MAGIC_BLOCK) {
		block = tcf_block_refcnt_get(net, tcm->tcm_block_index);
		if (!block)
			goto out;
		/* If we work with block index, q is NULL and parent value
		 * will never be used in the following code. The check
		 * in tcf_fill_node prevents it. However, compiler does not
		 * see that far, so set parent to zero to silence the warning
		 * about parent being uninitialized.
		 */
		parent = 0;
	} else {
		const struct Qdisc_class_ops *cops;
		struct net_device *dev;
		unsigned long cl = 0;

		dev = __dev_get_by_index(net, tcm->tcm_ifindex);
		if (!dev)
			return skb->len;

		parent = tcm->tcm_parent;
		if (!parent)
			q = dev->qdisc;
		else
			q = qdisc_lookup(dev, TC_H_MAJ(tcm->tcm_parent));
		if (!q)
			goto out;
		cops = q->ops->cl_ops;
		if (!cops)
			goto out;
		if (!cops->tcf_block)
			goto out;
		if (TC_H_MIN(tcm->tcm_parent)) {
			cl = cops->find(q, tcm->tcm_parent);
			if (cl == 0)
				goto out;
		}
		block = cops->tcf_block(q, cl, NULL);
		if (!block)
			goto out;
		parent = block->classid;
		if (tcf_block_shared(block))
			q = NULL;
	}

	index_start = cb->args[0];
	index = 0;

	for (chain = __tcf_get_next_chain(block, NULL);
	     chain;
	     chain_prev = chain,
		     chain = __tcf_get_next_chain(block, chain),
		     tcf_chain_put(chain_prev)) {
		if (tca[TCA_CHAIN] &&
		    nla_get_u32(tca[TCA_CHAIN]) != chain->index)
			continue;
		if (!tcf_chain_dump(chain, q, parent, skb, cb,
				    index_start, &index)) {
			tcf_chain_put(chain);
			err = -EMSGSIZE;
			break;
		}
	}

	if (tcm->tcm_ifindex == TCM_IFINDEX_MAGIC_BLOCK)
		tcf_block_refcnt_put(block, true);
	cb->args[0] = index;

out:
	/* If we did no progress, the error (EMSGSIZE) is real */
	if (skb->len == 0 && err)
		return err;
	return skb->len;
}

static int tc_chain_fill_node(const struct tcf_proto_ops *tmplt_ops,
			      void *tmplt_priv, u32 chain_index,
			      struct net *net, struct sk_buff *skb,
			      struct tcf_block *block,
			      u32 portid, u32 seq, u16 flags, int event)
{
	unsigned char *b = skb_tail_pointer(skb);
	const struct tcf_proto_ops *ops;
	struct nlmsghdr *nlh;
	struct tcmsg *tcm;
	void *priv;

	ops = tmplt_ops;
	priv = tmplt_priv;

	nlh = nlmsg_put(skb, portid, seq, event, sizeof(*tcm), flags);
	if (!nlh)
		goto out_nlmsg_trim;
	tcm = nlmsg_data(nlh);
	tcm->tcm_family = AF_UNSPEC;
	tcm->tcm__pad1 = 0;
	tcm->tcm__pad2 = 0;
	tcm->tcm_handle = 0;
	if (block->q) {
		tcm->tcm_ifindex = qdisc_dev(block->q)->ifindex;
		tcm->tcm_parent = block->q->handle;
	} else {
		tcm->tcm_ifindex = TCM_IFINDEX_MAGIC_BLOCK;
		tcm->tcm_block_index = block->index;
	}

	if (nla_put_u32(skb, TCA_CHAIN, chain_index))
		goto nla_put_failure;

	if (ops) {
		if (nla_put_string(skb, TCA_KIND, ops->kind))
			goto nla_put_failure;
		if (ops->tmplt_dump(skb, net, priv) < 0)
			goto nla_put_failure;
	}

	nlh->nlmsg_len = skb_tail_pointer(skb) - b;
	return skb->len;

out_nlmsg_trim:
nla_put_failure:
	nlmsg_trim(skb, b);
	return -EMSGSIZE;
}

static int tc_chain_notify(struct tcf_chain *chain, struct sk_buff *oskb,
			   u32 seq, u16 flags, int event, bool unicast)
{
	u32 portid = oskb ? NETLINK_CB(oskb).portid : 0;
	struct tcf_block *block = chain->block;
	struct net *net = block->net;
	struct sk_buff *skb;
	int err = 0;

	skb = alloc_skb(NLMSG_GOODSIZE, GFP_KERNEL);
	if (!skb)
		return -ENOBUFS;

	if (tc_chain_fill_node(chain->tmplt_ops, chain->tmplt_priv,
			       chain->index, net, skb, block, portid,
			       seq, flags, event) <= 0) {
		kfree_skb(skb);
		return -EINVAL;
	}

	if (unicast)
		err = netlink_unicast(net->rtnl, skb, portid, MSG_DONTWAIT);
	else
		err = rtnetlink_send(skb, net, portid, RTNLGRP_TC,
				     flags & NLM_F_ECHO);

	if (err > 0)
		err = 0;
	return err;
}

static int tc_chain_notify_delete(const struct tcf_proto_ops *tmplt_ops,
				  void *tmplt_priv, u32 chain_index,
				  struct tcf_block *block, struct sk_buff *oskb,
				  u32 seq, u16 flags, bool unicast)
{
	u32 portid = oskb ? NETLINK_CB(oskb).portid : 0;
	struct net *net = block->net;
	struct sk_buff *skb;

	skb = alloc_skb(NLMSG_GOODSIZE, GFP_KERNEL);
	if (!skb)
		return -ENOBUFS;

	if (tc_chain_fill_node(tmplt_ops, tmplt_priv, chain_index, net, skb,
			       block, portid, seq, flags, RTM_DELCHAIN) <= 0) {
		kfree_skb(skb);
		return -EINVAL;
	}

	if (unicast)
		return netlink_unicast(net->rtnl, skb, portid, MSG_DONTWAIT);

	return rtnetlink_send(skb, net, portid, RTNLGRP_TC, flags & NLM_F_ECHO);
}

static int tc_chain_tmplt_add(struct tcf_chain *chain, struct net *net,
			      struct nlattr **tca,
			      struct netlink_ext_ack *extack)
{
	const struct tcf_proto_ops *ops;
	char name[IFNAMSIZ];
	void *tmplt_priv;

	/* If kind is not set, user did not specify template. */
	if (!tca[TCA_KIND])
		return 0;

	if (tcf_proto_check_kind(tca[TCA_KIND], name)) {
		NL_SET_ERR_MSG(extack, "Specified TC chain template name too long");
		return -EINVAL;
	}

	ops = tcf_proto_lookup_ops(name, true, extack);
	if (IS_ERR(ops))
		return PTR_ERR(ops);
	if (!ops->tmplt_create || !ops->tmplt_destroy || !ops->tmplt_dump) {
		NL_SET_ERR_MSG(extack, "Chain templates are not supported with specified classifier");
		return -EOPNOTSUPP;
	}

	tmplt_priv = ops->tmplt_create(net, chain, tca, extack);
	if (IS_ERR(tmplt_priv)) {
		module_put(ops->owner);
		return PTR_ERR(tmplt_priv);
	}
	chain->tmplt_ops = ops;
	chain->tmplt_priv = tmplt_priv;
	return 0;
}

static void tc_chain_tmplt_del(const struct tcf_proto_ops *tmplt_ops,
			       void *tmplt_priv)
{
	/* If template ops are set, no work to do for us. */
	if (!tmplt_ops)
		return;

	tmplt_ops->tmplt_destroy(tmplt_priv);
	module_put(tmplt_ops->owner);
}

/* Add/delete/get a chain */

//添加新的chain
static int tc_ctl_chain(struct sk_buff *skb, struct nlmsghdr *n,
			struct netlink_ext_ack *extack)
{
	struct net *net = sock_net(skb->sk);
	struct nlattr *tca[TCA_MAX + 1];
	struct tcmsg *t;
	u32 parent;
	u32 chain_index;
	struct Qdisc *q = NULL;
	struct tcf_chain *chain = NULL;
	struct tcf_block *block;
	unsigned long cl;
	int err;

	if (n->nlmsg_type != RTM_GETCHAIN &&
	    !netlink_ns_capable(skb, net->user_ns, CAP_NET_ADMIN))
		return -EPERM;

replay:
	err = nlmsg_parse_deprecated(n, sizeof(*t), tca, TCA_MAX,
				     rtm_tca_policy, extack);
	if (err < 0)
		return err;

	t = nlmsg_data(n);
	parent = t->tcm_parent;
	cl = 0;

	//先确认chain所属的block
	block = tcf_block_find(net, &q, &parent, &cl,
			       t->tcm_ifindex, t->tcm_block_index, extack);
	if (IS_ERR(block))
		return PTR_ERR(block);

	//取出chain_index
	chain_index = tca[TCA_CHAIN] ? nla_get_u32(tca[TCA_CHAIN]) : 0;
	if (chain_index > TC_ACT_EXT_VAL_MASK) {
		NL_SET_ERR_MSG(extack, "Specified chain index exceeds upper limit");
		err = -EINVAL;
		goto errout_block;
	}

	mutex_lock(&block->lock);
	//取chain_index对应的chain
	chain = tcf_chain_lookup(block, chain_index);
	if (n->nlmsg_type == RTM_NEWCHAIN) {
		//当前新建chain
		if (chain) {
			if (tcf_chain_held_by_acts_only(chain)) {
				/* The chain exists only because there is
				 * some action referencing it.
				 */
				tcf_chain_hold(chain);
			} else {
				NL_SET_ERR_MSG(extack, "Filter chain already exists");
				err = -EEXIST;
				goto errout_block_locked;
			}
		} else {
			if (!(n->nlmsg_flags & NLM_F_CREATE)) {
				NL_SET_ERR_MSG(extack, "Need both RTM_NEWCHAIN and NLM_F_CREATE to create a new chain");
				err = -ENOENT;
				goto errout_block_locked;
			}
			//创建chain
			chain = tcf_chain_create(block, chain_index);
			if (!chain) {
				NL_SET_ERR_MSG(extack, "Failed to create filter chain");
				err = -ENOMEM;
				goto errout_block_locked;
			}
		}
	} else {
		if (!chain || tcf_chain_held_by_acts_only(chain)) {
			NL_SET_ERR_MSG(extack, "Cannot find specified filter chain");
			err = -EINVAL;
			goto errout_block_locked;
		}
		tcf_chain_hold(chain);
	}

	if (n->nlmsg_type == RTM_NEWCHAIN) {
		/* Modifying chain requires holding parent block lock. In case
		 * the chain was successfully added, take a reference to the
		 * chain. This ensures that an empty chain does not disappear at
		 * the end of this function.
		 */
		tcf_chain_hold(chain);
		chain->explicitly_created = true;
	}
	mutex_unlock(&block->lock);

	switch (n->nlmsg_type) {
	case RTM_NEWCHAIN:
		err = tc_chain_tmplt_add(chain, net, tca, extack);
		if (err) {
			tcf_chain_put_explicitly_created(chain);
			goto errout;
		}

		tc_chain_notify(chain, NULL, 0, NLM_F_CREATE | NLM_F_EXCL,
				RTM_NEWCHAIN, false);
		break;
	case RTM_DELCHAIN:
		tfilter_notify_chain(net, skb, block, q, parent, n,
				     chain, RTM_DELTFILTER, true);
		/* Flush the chain first as the user requested chain removal. */
		tcf_chain_flush(chain, true);
		/* In case the chain was successfully deleted, put a reference
		 * to the chain previously taken during addition.
		 */
		tcf_chain_put_explicitly_created(chain);
		break;
	case RTM_GETCHAIN:
		err = tc_chain_notify(chain, skb, n->nlmsg_seq,
				      n->nlmsg_seq, n->nlmsg_type, true);
		if (err < 0)
			NL_SET_ERR_MSG(extack, "Failed to send chain notify message");
		break;
	default:
		err = -EOPNOTSUPP;
		NL_SET_ERR_MSG(extack, "Unsupported message type");
		goto errout;
	}

errout:
	tcf_chain_put(chain);
errout_block:
	tcf_block_release(q, block, true);
	if (err == -EAGAIN)
		/* Replay the request. */
		goto replay;
	return err;

errout_block_locked:
	mutex_unlock(&block->lock);
	goto errout_block;
}

/* called with RTNL */
static int tc_dump_chain(struct sk_buff *skb, struct netlink_callback *cb)
{
	struct net *net = sock_net(skb->sk);
	struct nlattr *tca[TCA_MAX + 1];
	struct Qdisc *q = NULL;
	struct tcf_block *block;
	struct tcmsg *tcm = nlmsg_data(cb->nlh);
	struct tcf_chain *chain;
	long index_start;
	long index;
	u32 parent;
	int err;

	if (nlmsg_len(cb->nlh) < sizeof(*tcm))
		return skb->len;

	err = nlmsg_parse_deprecated(cb->nlh, sizeof(*tcm), tca, TCA_MAX,
				     rtm_tca_policy, cb->extack);
	if (err)
		return err;

	if (tcm->tcm_ifindex == TCM_IFINDEX_MAGIC_BLOCK) {
		block = tcf_block_refcnt_get(net, tcm->tcm_block_index);
		if (!block)
			goto out;
		/* If we work with block index, q is NULL and parent value
		 * will never be used in the following code. The check
		 * in tcf_fill_node prevents it. However, compiler does not
		 * see that far, so set parent to zero to silence the warning
		 * about parent being uninitialized.
		 */
		parent = 0;
	} else {
		const struct Qdisc_class_ops *cops;
		struct net_device *dev;
		unsigned long cl = 0;

		dev = __dev_get_by_index(net, tcm->tcm_ifindex);
		if (!dev)
			return skb->len;

		parent = tcm->tcm_parent;
		if (!parent) {
			q = dev->qdisc;
			parent = q->handle;
		} else {
			q = qdisc_lookup(dev, TC_H_MAJ(tcm->tcm_parent));
		}
		if (!q)
			goto out;
		cops = q->ops->cl_ops;
		if (!cops)
			goto out;
		if (!cops->tcf_block)
			goto out;
		if (TC_H_MIN(tcm->tcm_parent)) {
			cl = cops->find(q, tcm->tcm_parent);
			if (cl == 0)
				goto out;
		}
		block = cops->tcf_block(q, cl, NULL);
		if (!block)
			goto out;
		if (tcf_block_shared(block))
			q = NULL;
	}

	index_start = cb->args[0];
	index = 0;

	mutex_lock(&block->lock);
	list_for_each_entry(chain, &block->chain_list, list) {
		if ((tca[TCA_CHAIN] &&
		     nla_get_u32(tca[TCA_CHAIN]) != chain->index))
			continue;
		if (index < index_start) {
			index++;
			continue;
		}
		if (tcf_chain_held_by_acts_only(chain))
			continue;
		err = tc_chain_fill_node(chain->tmplt_ops, chain->tmplt_priv,
					 chain->index, net, skb, block,
					 NETLINK_CB(cb->skb).portid,
					 cb->nlh->nlmsg_seq, NLM_F_MULTI,
					 RTM_NEWCHAIN);
		if (err <= 0)
			break;
		index++;
	}
	mutex_unlock(&block->lock);

	if (tcm->tcm_ifindex == TCM_IFINDEX_MAGIC_BLOCK)
		tcf_block_refcnt_put(block, true);
	cb->args[0] = index;

out:
	/* If we did no progress, the error (EMSGSIZE) is real */
	if (skb->len == 0 && err)
		return err;
	return skb->len;
}

void tcf_exts_destroy(struct tcf_exts *exts)
{
#ifdef CONFIG_NET_CLS_ACT
	if (exts->actions) {
		tcf_action_destroy(exts->actions, TCA_ACT_UNBIND);
		kfree(exts->actions);
	}
	exts->nr_actions = 0;
#endif
}
EXPORT_SYMBOL(tcf_exts_destroy);

//解析actions
int tcf_exts_validate(struct net *net, struct tcf_proto *tp, struct nlattr **tb,
		      struct nlattr *rate_tlv, struct tcf_exts *exts/*规则对应的待填充action*/, bool ovr,
		      bool rtnl_held, struct netlink_ext_ack *extack)
{
#ifdef CONFIG_NET_CLS_ACT
	{
		struct tc_action *act;
		size_t attr_size = 0;

		if (exts->police && tb[exts->police]) {
		    //如果指定了exts->police,且其对应的netlink字段存在，则解析exts->police对应的action
			act = tcf_action_init_1(net, tp, tb[exts->police],
						rate_tlv, "police", ovr,
						TCA_ACT_BIND, rtnl_held,
						extack);
			if (IS_ERR(act))
				return PTR_ERR(act);

			act->type = exts->type = TCA_OLD_COMPAT;
			exts->actions[0] = act;
			exts->nr_actions = 1;
		} else if (exts->action && tb[exts->action]) {
			int err;

			//解析并生成action
			err = tcf_action_init(net, tp, tb[exts->action]/*要解析的action*/,
					      rate_tlv, NULL/*name置为NULL，自tb中解析*/, ovr, TCA_ACT_BIND,
					      exts->actions/*待填充的action*/, &attr_size,
					      rtnl_held, extack);
			if (err < 0)
				return err;
			exts->nr_actions = err;
		}
	}
#else
	if ((exts->action && tb[exts->action]) ||
	    (exts->police && tb[exts->police])) {
		NL_SET_ERR_MSG(extack, "Classifier actions are not supported per compile options (CONFIG_NET_CLS_ACT)");
		return -EOPNOTSUPP;
	}
#endif

	return 0;
}
EXPORT_SYMBOL(tcf_exts_validate);

void tcf_exts_change(struct tcf_exts *dst, struct tcf_exts *src)
{
#ifdef CONFIG_NET_CLS_ACT
	struct tcf_exts old = *dst;

	*dst = *src;
	tcf_exts_destroy(&old);
#endif
}
EXPORT_SYMBOL(tcf_exts_change);

#ifdef CONFIG_NET_CLS_ACT
static struct tc_action *tcf_exts_first_act(struct tcf_exts *exts)
{
	if (exts->nr_actions == 0)
		return NULL;
	else
		return exts->actions[0];
}
#endif

int tcf_exts_dump(struct sk_buff *skb, struct tcf_exts *exts)
{
#ifdef CONFIG_NET_CLS_ACT
	struct nlattr *nest;

	if (exts->action && tcf_exts_has_actions(exts)) {
		/*
		 * again for backward compatible mode - we want
		 * to work with both old and new modes of entering
		 * tc data even if iproute2  was newer - jhs
		 */
		if (exts->type != TCA_OLD_COMPAT) {
			nest = nla_nest_start_noflag(skb, exts->action);
			if (nest == NULL)
				goto nla_put_failure;

			if (tcf_action_dump(skb, exts->actions, 0, 0) < 0)
				goto nla_put_failure;
			nla_nest_end(skb, nest);
		} else if (exts->police) {
			struct tc_action *act = tcf_exts_first_act(exts);
			nest = nla_nest_start_noflag(skb, exts->police);
			if (nest == NULL || !act)
				goto nla_put_failure;
			if (tcf_action_dump_old(skb, act, 0, 0) < 0)
				goto nla_put_failure;
			nla_nest_end(skb, nest);
		}
	}
	return 0;

nla_put_failure:
	nla_nest_cancel(skb, nest);
	return -1;
#else
	return 0;
#endif
}
EXPORT_SYMBOL(tcf_exts_dump);


int tcf_exts_dump_stats(struct sk_buff *skb, struct tcf_exts *exts)
{
#ifdef CONFIG_NET_CLS_ACT
	struct tc_action *a = tcf_exts_first_act(exts);
	if (a != NULL && tcf_action_copy_stats(skb, a, 1) < 0)
		return -1;
#endif
	return 0;
}
EXPORT_SYMBOL(tcf_exts_dump_stats);

static void tcf_block_offload_inc(struct tcf_block *block, u32 *flags)
{
	if (*flags & TCA_CLS_FLAGS_IN_HW)
		return;
	*flags |= TCA_CLS_FLAGS_IN_HW;
	atomic_inc(&block->offloadcnt);
}

static void tcf_block_offload_dec(struct tcf_block *block, u32 *flags)
{
	if (!(*flags & TCA_CLS_FLAGS_IN_HW))
		return;
	*flags &= ~TCA_CLS_FLAGS_IN_HW;
	atomic_dec(&block->offloadcnt);
}

static void tc_cls_offload_cnt_update(struct tcf_block *block,
				      struct tcf_proto *tp, u32 *cnt,
				      u32 *flags, u32 diff, bool add)
{
	lockdep_assert_held(&block->cb_lock);

	spin_lock(&tp->lock);
	if (add) {
		if (!*cnt)
		    //设置in-hw
			tcf_block_offload_inc(block, flags);
		*cnt += diff;
	} else {
		*cnt -= diff;
		if (!*cnt)
			tcf_block_offload_dec(block, flags);
	}
	spin_unlock(&tp->lock);
}

static void
tc_cls_offload_cnt_reset(struct tcf_block *block, struct tcf_proto *tp,
			 u32 *cnt, u32 *flags)
{
	lockdep_assert_held(&block->cb_lock);

	spin_lock(&tp->lock);
	tcf_block_offload_dec(block, flags);
	*cnt = 0;
	spin_unlock(&tp->lock);
}

//执行cb_list上挂接的所有callback
static int
__tc_setup_cb_call(struct tcf_block *block, enum tc_setup_type type,
		   void *type_data, bool err_stop/*出错时，是否需要停下来*/)
{
	struct flow_block_cb *block_cb;
	int ok_count = 0;
	int err;

	//遍历cb_list，逐个执行cb调用
	list_for_each_entry(block_cb, &block->flow_block.cb_list, list) {
		err = block_cb->cb(type/*type类型的setup*/, type_data, block_cb->cb_priv);
		if (err) {
			//出错，如果出错需要停止，则返回error
			if (err_stop)
				return err;
		} else {
			ok_count++;
		}
	}
	return ok_count;
}

int tc_setup_cb_call(struct tcf_block *block, enum tc_setup_type type,
		     void *type_data, bool err_stop, bool rtnl_held)
{
	bool take_rtnl = READ_ONCE(block->lockeddevcnt) && !rtnl_held;
	int ok_count;

retry:
	if (take_rtnl)
		rtnl_lock();
	down_read(&block->cb_lock);
	/* Need to obtain rtnl lock if block is bound to devs that require it.
	 * In block bind code cb_lock is obtained while holding rtnl, so we must
	 * obtain the locks in same order here.
	 */
	if (!rtnl_held && !take_rtnl && block->lockeddevcnt) {
		up_read(&block->cb_lock);
		take_rtnl = true;
		goto retry;
	}

	ok_count = __tc_setup_cb_call(block, type, type_data, err_stop);

	up_read(&block->cb_lock);
	if (take_rtnl)
		rtnl_unlock();
	return ok_count;
}
EXPORT_SYMBOL(tc_setup_cb_call);

/* Non-destructive filter add. If filter that wasn't already in hardware is
 * successfully offloaded, increment block offloads counter. On failure,
 * previously offloaded filter is considered to be intact and offloads counter
 * is not decremented.
 */

int tc_setup_cb_add(struct tcf_block *block, struct tcf_proto *tp,
		    enum tc_setup_type type, void *type_data, bool err_stop,
		    u32 *flags/*出参*/, unsigned int *in_hw_count, bool rtnl_held)
{
	bool take_rtnl = READ_ONCE(block->lockeddevcnt) && !rtnl_held;
	int ok_count;

retry:
	if (take_rtnl)
		rtnl_lock();
	down_read(&block->cb_lock);
	/* Need to obtain rtnl lock if block is bound to devs that require it.
	 * In block bind code cb_lock is obtained while holding rtnl, so we must
	 * obtain the locks in same order here.
	 */
	if (!rtnl_held && !take_rtnl && block->lockeddevcnt) {
		up_read(&block->cb_lock);
		take_rtnl = true;
		goto retry;
	}

	/* Make sure all netdevs sharing this block are offload-capable. */
	if (block->nooffloaddevcnt && err_stop) {
		ok_count = -EOPNOTSUPP;
		goto err_unlock;
	}

	ok_count = __tc_setup_cb_call(block, type, type_data, err_stop);
	if (ok_count < 0)
		goto err_unlock;

	if (tp->ops->hw_add)
		tp->ops->hw_add(tp, type_data);
	if (ok_count > 0)
	    //下发没有出错
		tc_cls_offload_cnt_update(block, tp, in_hw_count, flags,
					  ok_count, true/*flow增加*/);
err_unlock:
	up_read(&block->cb_lock);
	if (take_rtnl)
		rtnl_unlock();
	return ok_count < 0 ? ok_count : 0;
}
EXPORT_SYMBOL(tc_setup_cb_add);

/* Destructive filter replace. If filter that wasn't already in hardware is
 * successfully offloaded, increment block offload counter. On failure,
 * previously offloaded filter is considered to be destroyed and offload counter
 * is decremented.
 */

int tc_setup_cb_replace(struct tcf_block *block, struct tcf_proto *tp,
			enum tc_setup_type type, void *type_data, bool err_stop,
			u32 *old_flags, unsigned int *old_in_hw_count,
			u32 *new_flags, unsigned int *new_in_hw_count,
			bool rtnl_held)
{
	bool take_rtnl = READ_ONCE(block->lockeddevcnt) && !rtnl_held;
	int ok_count;

retry:
	if (take_rtnl)
		rtnl_lock();
	down_read(&block->cb_lock);
	/* Need to obtain rtnl lock if block is bound to devs that require it.
	 * In block bind code cb_lock is obtained while holding rtnl, so we must
	 * obtain the locks in same order here.
	 */
	if (!rtnl_held && !take_rtnl && block->lockeddevcnt) {
		up_read(&block->cb_lock);
		take_rtnl = true;
		goto retry;
	}

	/* Make sure all netdevs sharing this block are offload-capable. */
	if (block->nooffloaddevcnt && err_stop) {
		ok_count = -EOPNOTSUPP;
		goto err_unlock;
	}

	tc_cls_offload_cnt_reset(block, tp, old_in_hw_count, old_flags);
	if (tp->ops->hw_del)
		tp->ops->hw_del(tp, type_data);

	ok_count = __tc_setup_cb_call(block, type, type_data, err_stop);
	if (ok_count < 0)
		goto err_unlock;

	if (tp->ops->hw_add)
		tp->ops->hw_add(tp, type_data);
	if (ok_count > 0)
		tc_cls_offload_cnt_update(block, tp, new_in_hw_count,
					  new_flags, ok_count, true);
err_unlock:
	up_read(&block->cb_lock);
	if (take_rtnl)
		rtnl_unlock();
	return ok_count < 0 ? ok_count : 0;
}
EXPORT_SYMBOL(tc_setup_cb_replace);

/* Destroy filter and decrement block offload counter, if filter was previously
 * offloaded.
 */

int tc_setup_cb_destroy(struct tcf_block *block, struct tcf_proto *tp,
			enum tc_setup_type type, void *type_data, bool err_stop,
			u32 *flags, unsigned int *in_hw_count, bool rtnl_held)
{
	bool take_rtnl = READ_ONCE(block->lockeddevcnt) && !rtnl_held;
	int ok_count;

retry:
	if (take_rtnl)
		rtnl_lock();
	down_read(&block->cb_lock);
	/* Need to obtain rtnl lock if block is bound to devs that require it.
	 * In block bind code cb_lock is obtained while holding rtnl, so we must
	 * obtain the locks in same order here.
	 */
	if (!rtnl_held && !take_rtnl && block->lockeddevcnt) {
		up_read(&block->cb_lock);
		take_rtnl = true;
		goto retry;
	}

	ok_count = __tc_setup_cb_call(block, type, type_data, err_stop);

	tc_cls_offload_cnt_reset(block, tp, in_hw_count, flags);
	if (tp->ops->hw_del)
		tp->ops->hw_del(tp, type_data);

	up_read(&block->cb_lock);
	if (take_rtnl)
		rtnl_unlock();
	return ok_count < 0 ? ok_count : 0;
}
EXPORT_SYMBOL(tc_setup_cb_destroy);

int tc_setup_cb_reoffload(struct tcf_block *block, struct tcf_proto *tp,
			  bool add, flow_setup_cb_t *cb,
			  enum tc_setup_type type, void *type_data,
			  void *cb_priv, u32 *flags, unsigned int *in_hw_count)
{
	int err = cb(type, type_data, cb_priv);

	if (err) {
		if (add && tc_skip_sw(*flags))
			return err;
	} else {
		tc_cls_offload_cnt_update(block, tp, in_hw_count, flags, 1,
					  add);
	}

	return 0;
}
EXPORT_SYMBOL(tc_setup_cb_reoffload);

static int tcf_act_get_cookie(struct flow_action_entry *entry,
			      const struct tc_action *act)
{
	struct tc_cookie *cookie;
	int err = 0;

	rcu_read_lock();
	cookie = rcu_dereference(act->act_cookie);
	if (cookie) {
		entry->cookie = flow_action_cookie_create(cookie->data,
							  cookie->len,
							  GFP_ATOMIC);
		if (!entry->cookie)
			err = -ENOMEM;
	}
	rcu_read_unlock();
	return err;
}

static void tcf_act_put_cookie(struct flow_action_entry *entry)
{
	flow_action_cookie_destroy(entry->cookie);
}

void tc_cleanup_flow_action(struct flow_action *flow_action)
{
	struct flow_action_entry *entry;
	int i;

	flow_action_for_each(i, entry, flow_action) {
		tcf_act_put_cookie(entry);
		if (entry->destructor)
			entry->destructor(entry->destructor_priv);
	}
}
EXPORT_SYMBOL(tc_cleanup_flow_action);

static void tcf_mirred_get_dev(struct flow_action_entry *entry,
			       const struct tc_action *act)
{
#ifdef CONFIG_NET_CLS_ACT
	entry->dev = act->ops->get_dev(act, &entry->destructor);
	if (!entry->dev)
		return;
	entry->destructor_priv = entry->dev;
#endif
}

static void tcf_tunnel_encap_put_tunnel(void *priv)
{
	struct ip_tunnel_info *tunnel = priv;

	kfree(tunnel);
}

static int tcf_tunnel_encap_get_tunnel(struct flow_action_entry *entry,
				       const struct tc_action *act)
{
	entry->tunnel = tcf_tunnel_info_copy(act);
	if (!entry->tunnel)
		return -ENOMEM;
	entry->destructor = tcf_tunnel_encap_put_tunnel;
	entry->destructor_priv = entry->tunnel;
	return 0;
}

static void tcf_sample_get_group(struct flow_action_entry *entry,
				 const struct tc_action *act)
{
#ifdef CONFIG_NET_CLS_ACT
	entry->sample.psample_group =
		act->ops->get_psample_group(act, &entry->destructor);
	entry->destructor_priv = entry->sample.psample_group;
#endif
}

<<<<<<< HEAD
//实现tc规则action转换为flow_action
int tc_setup_flow_action(struct flow_action *flow_action/*出参，记录转换后的tcf action*/,
			 const struct tcf_exts *exts/*tc规则action*/)
=======
static enum flow_action_hw_stats tc_act_hw_stats(u8 hw_stats)
{
	if (WARN_ON_ONCE(hw_stats > TCA_ACT_HW_STATS_ANY))
		return FLOW_ACTION_HW_STATS_DONT_CARE;
	else if (!hw_stats)
		return FLOW_ACTION_HW_STATS_DISABLED;

	return hw_stats;
}

int tc_setup_flow_action(struct flow_action *flow_action,
			 const struct tcf_exts *exts)
>>>>>>> 24085f70
{
	struct tc_action *act;
	int i, j, k, err = 0;

	BUILD_BUG_ON(TCA_ACT_HW_STATS_ANY != FLOW_ACTION_HW_STATS_ANY);
	BUILD_BUG_ON(TCA_ACT_HW_STATS_IMMEDIATE != FLOW_ACTION_HW_STATS_IMMEDIATE);
	BUILD_BUG_ON(TCA_ACT_HW_STATS_DELAYED != FLOW_ACTION_HW_STATS_DELAYED);

	if (!exts)
		return 0;

	j = 0;

	//采用act遍历exts->actions,实现tc action向flow_action_entry转换
	tcf_exts_for_each_action(i, act, exts) {
		struct flow_action_entry *entry;

		//待填充的entry
		entry = &flow_action->entries[j];
		spin_lock_bh(&act->tcfa_lock);
		err = tcf_act_get_cookie(entry, act);
		if (err)
			goto err_out_locked;

		entry->hw_stats = tc_act_hw_stats(act->hw_stats);

		if (is_tcf_gact_ok(act)) {
			entry->id = FLOW_ACTION_ACCEPT;
		} else if (is_tcf_gact_shot(act)) {
			entry->id = FLOW_ACTION_DROP;
		} else if (is_tcf_gact_trap(act)) {
			entry->id = FLOW_ACTION_TRAP;
		} else if (is_tcf_gact_goto_chain(act)) {
			//转换gaction goto类型
			entry->id = FLOW_ACTION_GOTO;
			entry->chain_index = tcf_gact_goto_chain_index(act);
		} else if (is_tcf_mirred_egress_redirect(act)) {
			//转换egress方向的redirect
			entry->id = FLOW_ACTION_REDIRECT;
			tcf_mirred_get_dev(entry, act);
		} else if (is_tcf_mirred_egress_mirror(act)) {
			//处理mirror
			entry->id = FLOW_ACTION_MIRRED;
			tcf_mirred_get_dev(entry, act);
		} else if (is_tcf_mirred_ingress_redirect(act)) {
			entry->id = FLOW_ACTION_REDIRECT_INGRESS;
			tcf_mirred_get_dev(entry, act);
		} else if (is_tcf_mirred_ingress_mirror(act)) {
			entry->id = FLOW_ACTION_MIRRED_INGRESS;
			tcf_mirred_get_dev(entry, act);
		} else if (is_tcf_vlan(act)) {
			//处理vlan修改
			switch (tcf_vlan_action(act)) {
			case TCA_VLAN_ACT_PUSH:
				entry->id = FLOW_ACTION_VLAN_PUSH;
				entry->vlan.vid = tcf_vlan_push_vid(act);
				entry->vlan.proto = tcf_vlan_push_proto(act);
				entry->vlan.prio = tcf_vlan_push_prio(act);
				break;
			case TCA_VLAN_ACT_POP:
				//vlan移除不要求参数
				entry->id = FLOW_ACTION_VLAN_POP;
				break;
			case TCA_VLAN_ACT_MODIFY:
				entry->id = FLOW_ACTION_VLAN_MANGLE;
				entry->vlan.vid = tcf_vlan_push_vid(act);
				entry->vlan.proto = tcf_vlan_push_proto(act);
				entry->vlan.prio = tcf_vlan_push_prio(act);
				break;
			default:
				err = -EOPNOTSUPP;
				goto err_out_locked;
			}
		} else if (is_tcf_tunnel_set(act)) {
			entry->id = FLOW_ACTION_TUNNEL_ENCAP;
			err = tcf_tunnel_encap_get_tunnel(entry, act);
			if (err)
				goto err_out_locked;
		} else if (is_tcf_tunnel_release(act)) {
			entry->id = FLOW_ACTION_TUNNEL_DECAP;
		} else if (is_tcf_pedit(act)) {
			//报文修改，遍历每个修改字段，将相应的	htype,mask等填充进flow_action
			for (k = 0; k < tcf_pedit_nkeys(act); k++) {
				switch (tcf_pedit_cmd(act, k)) {
				case TCA_PEDIT_KEY_EX_CMD_SET:
					entry->id = FLOW_ACTION_MANGLE;
					break;
				case TCA_PEDIT_KEY_EX_CMD_ADD:
					entry->id = FLOW_ACTION_ADD;
					break;
				default:
					err = -EOPNOTSUPP;
					goto err_out_locked;
				}
				entry->mangle.htype = tcf_pedit_htype(act, k);
				entry->mangle.mask = tcf_pedit_mask(act, k);
				entry->mangle.val = tcf_pedit_val(act, k);
				entry->mangle.offset = tcf_pedit_offset(act, k);
				entry->hw_stats = tc_act_hw_stats(act->hw_stats);
				entry = &flow_action->entries[++j];
			}
		} else if (is_tcf_csum(act)) {
			//checksum action处理
			entry->id = FLOW_ACTION_CSUM;
			entry->csum_flags = tcf_csum_update_flags(act);
		} else if (is_tcf_skbedit_mark(act)) {
			entry->id = FLOW_ACTION_MARK;
			entry->mark = tcf_skbedit_mark(act);
		} else if (is_tcf_sample(act)) {
			//sample action
			entry->id = FLOW_ACTION_SAMPLE;
			entry->sample.trunc_size = tcf_sample_trunc_size(act);
			entry->sample.truncate = tcf_sample_truncate(act);
			entry->sample.rate = tcf_sample_rate(act);
			tcf_sample_get_group(entry, act);
		} else if (is_tcf_police(act)) {
			entry->id = FLOW_ACTION_POLICE;
			entry->police.burst = tcf_police_tcfp_burst(act);
			entry->police.rate_bytes_ps =
				tcf_police_rate_bytes_ps(act);
		} else if (is_tcf_ct(act)) {
			entry->id = FLOW_ACTION_CT;
			entry->ct.action = tcf_ct_action(act);
			entry->ct.zone = tcf_ct_zone(act);
			entry->ct.flow_table = tcf_ct_ft(act);
		} else if (is_tcf_mpls(act)) {
			switch (tcf_mpls_action(act)) {
			case TCA_MPLS_ACT_PUSH:
				entry->id = FLOW_ACTION_MPLS_PUSH;
				entry->mpls_push.proto = tcf_mpls_proto(act);
				entry->mpls_push.label = tcf_mpls_label(act);
				entry->mpls_push.tc = tcf_mpls_tc(act);
				entry->mpls_push.bos = tcf_mpls_bos(act);
				entry->mpls_push.ttl = tcf_mpls_ttl(act);
				break;
			case TCA_MPLS_ACT_POP:
				entry->id = FLOW_ACTION_MPLS_POP;
				entry->mpls_pop.proto = tcf_mpls_proto(act);
				break;
			case TCA_MPLS_ACT_MODIFY:
				entry->id = FLOW_ACTION_MPLS_MANGLE;
				entry->mpls_mangle.label = tcf_mpls_label(act);
				entry->mpls_mangle.tc = tcf_mpls_tc(act);
				entry->mpls_mangle.bos = tcf_mpls_bos(act);
				entry->mpls_mangle.ttl = tcf_mpls_ttl(act);
				break;
			default:
				goto err_out_locked;
			}
		} else if (is_tcf_skbedit_ptype(act)) {
			entry->id = FLOW_ACTION_PTYPE;
			entry->ptype = tcf_skbedit_ptype(act);
		} else if (is_tcf_skbedit_priority(act)) {
			entry->id = FLOW_ACTION_PRIORITY;
			entry->priority = tcf_skbedit_priority(act);
		} else {
			err = -EOPNOTSUPP;
			goto err_out_locked;
		}
		spin_unlock_bh(&act->tcfa_lock);

		if (!is_tcf_pedit(act))
			j++;
	}

err_out:
	if (err)
		tc_cleanup_flow_action(flow_action);

	return err;
err_out_locked:
	spin_unlock_bh(&act->tcfa_lock);
	goto err_out;
}
EXPORT_SYMBOL(tc_setup_flow_action);

//获得action的数目
unsigned int tcf_exts_num_actions(struct tcf_exts *exts)
{
	unsigned int num_acts = 0;
	struct tc_action *act;
	int i;

	tcf_exts_for_each_action(i, act, exts) {
		if (is_tcf_pedit(act))
			num_acts += tcf_pedit_nkeys(act);
		else
			num_acts++;
	}
	return num_acts;
}
EXPORT_SYMBOL(tcf_exts_num_actions);

static __net_init int tcf_net_init(struct net *net)
{
	struct tcf_net *tn = net_generic(net, tcf_net_id);

	spin_lock_init(&tn->idr_lock);
	idr_init(&tn->idr);
	return 0;
}

static void __net_exit tcf_net_exit(struct net *net)
{
	struct tcf_net *tn = net_generic(net, tcf_net_id);

	idr_destroy(&tn->idr);
}

static struct pernet_operations tcf_net_ops = {
	.init = tcf_net_init,
	.exit = tcf_net_exit,
	.id   = &tcf_net_id,
	.size = sizeof(struct tcf_net),
};

static struct flow_indr_block_entry block_entry = {
	.cb = tc_indr_block_get_and_cmd,
	.list = LIST_HEAD_INIT(block_entry.list),
};

static int __init tc_filter_init(void)
{
	int err;

	tc_filter_wq = alloc_ordered_workqueue("tc_filter_workqueue", 0);
	if (!tc_filter_wq)
		return -ENOMEM;

	err = register_pernet_subsys(&tcf_net_ops);
	if (err)
		goto err_register_pernet_subsys;

	flow_indr_add_block_cb(&block_entry);

	//注册tc的newfilter处理函数
	rtnl_register(PF_UNSPEC, RTM_NEWTFILTER, tc_new_tfilter, NULL,
		      RTNL_FLAG_DOIT_UNLOCKED);
	//注册tc的delfilter处理函数
	rtnl_register(PF_UNSPEC, RTM_DELTFILTER, tc_del_tfilter, NULL,
		      RTNL_FLAG_DOIT_UNLOCKED);
	//注册tc的show或list filter处理函数
	rtnl_register(PF_UNSPEC, RTM_GETTFILTER, tc_get_tfilter,
		      tc_dump_tfilter, RTNL_FLAG_DOIT_UNLOCKED);
	//创建chain
	rtnl_register(PF_UNSPEC, RTM_NEWCHAIN, tc_ctl_chain, NULL, 0);
	//删除chain
	rtnl_register(PF_UNSPEC, RTM_DELCHAIN, tc_ctl_chain, NULL, 0);
	//list chain
	rtnl_register(PF_UNSPEC, RTM_GETCHAIN, tc_ctl_chain,
		      tc_dump_chain, 0);

	return 0;

err_register_pernet_subsys:
	destroy_workqueue(tc_filter_wq);
	return err;
}

subsys_initcall(tc_filter_init);<|MERGE_RESOLUTION|>--- conflicted
+++ resolved
@@ -3667,11 +3667,6 @@
 #endif
 }
 
-<<<<<<< HEAD
-//实现tc规则action转换为flow_action
-int tc_setup_flow_action(struct flow_action *flow_action/*出参，记录转换后的tcf action*/,
-			 const struct tcf_exts *exts/*tc规则action*/)
-=======
 static enum flow_action_hw_stats tc_act_hw_stats(u8 hw_stats)
 {
 	if (WARN_ON_ONCE(hw_stats > TCA_ACT_HW_STATS_ANY))
@@ -3682,9 +3677,9 @@
 	return hw_stats;
 }
 
-int tc_setup_flow_action(struct flow_action *flow_action,
-			 const struct tcf_exts *exts)
->>>>>>> 24085f70
+//实现tc规则action转换为flow_action
+int tc_setup_flow_action(struct flow_action *flow_action/*出参，记录转换后的tcf action*/,
+			 const struct tcf_exts *exts/*tc规则action*/)
 {
 	struct tc_action *act;
 	int i, j, k, err = 0;
