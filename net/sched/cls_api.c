--- conflicted
+++ resolved
@@ -1663,30 +1663,18 @@
 
 	for (chain = __tcf_get_next_chain(block, NULL);/*取block上首个chain*/
 	     chain;
-<<<<<<< HEAD
 	     chain_prev = chain,/*保存上一个chain*/
 		     chain = __tcf_get_next_chain(block, chain),/*取下一个chain*/
 		     tcf_chain_put(chain_prev)/*减少chain_prev的计数*/) {
-
+		if (chain->tmplt_ops && add)
+			chain->tmplt_ops->tmplt_reoffload(chain, true, cb,
+							  cb_priv);
 		//遍历此chain上所有tp
 		for (tp = __tcf_get_next_proto(chain, NULL)/*取首个tp*/; tp;
 		     tp_prev = tp,/*保存上一个tp*/
 			     tp = __tcf_get_next_proto(chain, tp),/*取下一个tp*/
 			     tcf_proto_put(tp_prev, true, NULL)/*减少tp_prv的计数*/) {
-
 			//调用reoffload，完成此tp的规则再下发
-=======
-	     chain_prev = chain,
-		     chain = __tcf_get_next_chain(block, chain),
-		     tcf_chain_put(chain_prev)) {
-		if (chain->tmplt_ops && add)
-			chain->tmplt_ops->tmplt_reoffload(chain, true, cb,
-							  cb_priv);
-		for (tp = __tcf_get_next_proto(chain, NULL); tp;
-		     tp_prev = tp,
-			     tp = __tcf_get_next_proto(chain, tp),
-			     tcf_proto_put(tp_prev, true, NULL)) {
->>>>>>> 1bbb19b6
 			if (tp->ops->reoffload) {
 				err = tp->ops->reoffload(tp, add, cb, cb_priv,
 							 extack);
@@ -3232,14 +3220,9 @@
 	ops = tcf_proto_lookup_ops(name, true, extack);
 	if (IS_ERR(ops))
 		return PTR_ERR(ops);
-<<<<<<< HEAD
-
 	/*必须要提供以下三个回调*/
-	if (!ops->tmplt_create || !ops->tmplt_destroy || !ops->tmplt_dump) {
-=======
 	if (!ops->tmplt_create || !ops->tmplt_destroy || !ops->tmplt_dump ||
 	    !ops->tmplt_reoffload) {
->>>>>>> 1bbb19b6
 		NL_SET_ERR_MSG(extack, "Chain templates are not supported with specified classifier");
 		module_put(ops->owner);
 		return -EOPNOTSUPP;
