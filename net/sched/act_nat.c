--- conflicted
+++ resolved
@@ -90,25 +90,15 @@
 		goto release_idr;
 	}
 
+	//记录nat前ip,记录nat后ip地址
 	nparm->old_addr = parm->old_addr;
 	nparm->new_addr = parm->new_addr;
-	nparm->mask = parm->mask;
-	nparm->flags = parm->flags;
+	nparm->mask = parm->mask;//容许nat生效掩码
+	nparm->flags = parm->flags;//记录做action的方向
 
 	p = to_tcf_nat(*a);
 
 	spin_lock_bh(&p->tcf_lock);
-<<<<<<< HEAD
-	//记录nat前ip,记录nat后ip地址
-	p->old_addr = parm->old_addr;
-	p->new_addr = parm->new_addr;
-	//容许nat生效掩码
-	p->mask = parm->mask;
-	//记录做action的方向
-	p->flags = parm->flags;
-
-=======
->>>>>>> fe15c26e
 	goto_ch = tcf_action_set_ctrlact(*a, parm->action, goto_ch);
 	oparm = rcu_replace_pointer(p->parms, nparm, lockdep_is_held(&p->tcf_lock));
 	spin_unlock_bh(&p->tcf_lock);
@@ -125,15 +115,10 @@
 	return err;
 }
 
-<<<<<<< HEAD
 //仅支持通过ip做nat
-static int tcf_nat_act(struct sk_buff *skb, const struct tc_action *a,
-		       struct tcf_result *res)
-=======
 TC_INDIRECT_SCOPE int tcf_nat_act(struct sk_buff *skb,
 				  const struct tc_action *a,
 				  struct tcf_result *res)
->>>>>>> fe15c26e
 {
 	struct tcf_nat *p = to_tcf_nat(a);
 	struct tcf_nat_parms *parms;
