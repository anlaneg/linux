// SPDX-License-Identifier: GPL-2.0-or-later
/*
 * Checksum updating actions
 *
 * Copyright (c) 2010 Gregoire Baron <baronchon@n7mm.org>
 */

#include <linux/types.h>
#include <linux/init.h>
#include <linux/kernel.h>
#include <linux/module.h>
#include <linux/spinlock.h>

#include <linux/netlink.h>
#include <net/netlink.h>
#include <linux/rtnetlink.h>

#include <linux/skbuff.h>

#include <net/ip.h>
#include <net/ipv6.h>
#include <net/icmp.h>
#include <linux/icmpv6.h>
#include <linux/igmp.h>
#include <net/tcp.h>
#include <net/udp.h>
#include <net/ip6_checksum.h>
#include <net/sctp/checksum.h>

#include <net/act_api.h>
#include <net/pkt_cls.h>

#include <linux/tc_act/tc_csum.h>
#include <net/tc_act/tc_csum.h>
#include <net/tc_wrapper.h>

static const struct nla_policy csum_policy[TCA_CSUM_MAX + 1] = {
	[TCA_CSUM_PARMS] = { .len = sizeof(struct tc_csum), },
};

static struct tc_action_ops act_csum_ops;

static int tcf_csum_init(struct net *net, struct nlattr *nla,
			 struct nlattr *est, struct tc_action **a/*出参，创建的action*/,
			 struct tcf_proto *tp,
			 u32 flags, struct netlink_ext_ack *extack)
{
	struct tc_action_net *tn = net_generic(net, act_csum_ops.net_id);
	bool bind = flags & TCA_ACT_FLAGS_BIND;
	struct tcf_csum_params *params_new;
	struct nlattr *tb[TCA_CSUM_MAX + 1];
	struct tcf_chain *goto_ch = NULL;
	struct tc_csum *parm;
	struct tcf_csum *p;
	int ret = 0, err;
	u32 index;

	if (nla == NULL)
		return -EINVAL;

	/*消息解码*/
	err = nla_parse_nested_deprecated(tb, TCA_CSUM_MAX, nla, csum_policy,
					  NULL);
	if (err < 0)
		return err;

	if (tb[TCA_CSUM_PARMS] == NULL)
	    /*必须包含此选项*/
		return -EINVAL;
	parm = nla_data(tb[TCA_CSUM_PARMS]);
	/*设置index或者申请index*/
	index = parm->index;
	err = tcf_idr_check_alloc(tn, &index, a, bind);
	if (!err) {
	    /*创建action，并设置a*/
		ret = tcf_idr_create_from_flags(tn, index, est, a/*出参，ops对应的action变量*/,
						&act_csum_ops, bind, flags);
		if (ret) {
			tcf_idr_cleanup(tn, index);
			return ret;
		}
		ret = ACT_P_CREATED;
	} else if (err > 0) {
<<<<<<< HEAD
	    /*指定的index对应的action已存在*/
		if (bind)/* dont override defaults */
			return 0;
=======
		if (bind) /* dont override defaults */
			return ACT_P_BOUND;
>>>>>>> 9d1694dc
		if (!(flags & TCA_ACT_FLAGS_REPLACE)) {
			tcf_idr_release(*a, bind);
			return -EEXIST;
		}
	} else {
	    /*申请index失败*/
		return err;
	}

	/*action检查处理*/
	err = tcf_action_check_ctrlact(parm->action, tp, &goto_ch, extack);
	if (err < 0)
		goto release_idr;

	/*转为自身action结构体*/
	p = to_tcf_csum(*a);

	params_new = kzalloc(sizeof(*params_new), GFP_KERNEL);
	if (unlikely(!params_new)) {
		err = -ENOMEM;
		goto put_chain;
	}
	params_new->update_flags = parm->update_flags;

	spin_lock_bh(&p->tcf_lock);
	/*设置action及goto chain*/
	goto_ch = tcf_action_set_ctrlact(*a, parm->action, goto_ch);
	/*替换parameter*/
	params_new = rcu_replace_pointer(p->params, params_new,
					 lockdep_is_held(&p->tcf_lock));
	spin_unlock_bh(&p->tcf_lock);

	if (goto_ch)
		tcf_chain_put_by_act(goto_ch);
	if (params_new)
		kfree_rcu(params_new, rcu);

	return ret;
put_chain:
	if (goto_ch)
		tcf_chain_put_by_act(goto_ch);
release_idr:
	tcf_idr_release(*a, bind);
	return err;
}

/**
 * tcf_csum_skb_nextlayer - Get next layer pointer
 * @skb: sk_buff to use
 * @ihl: previous summed headers length
 * @ipl: complete packet length
 * @jhl: next header length
 *
 * Check the expected next layer availability in the specified sk_buff.
 * Return the next layer pointer if pass, NULL otherwise.
 */
static void *tcf_csum_skb_nextlayer(struct sk_buff *skb,
				    unsigned int ihl, unsigned int ipl,
				    unsigned int jhl)
{
	int ntkoff = skb_network_offset(skb);
	int hl = ihl + jhl;

	if (!pskb_may_pull(skb, ipl + ntkoff) || (ipl < hl) ||
	    skb_try_make_writable(skb, hl + ntkoff))
		return NULL;
	else
		return (void *)(skb_network_header(skb) + ihl);
}

static int tcf_csum_ipv4_icmp(struct sk_buff *skb, unsigned int ihl,
			      unsigned int ipl)
{
	struct icmphdr *icmph;

	icmph = tcf_csum_skb_nextlayer(skb, ihl, ipl, sizeof(*icmph));
	if (icmph == NULL)
		return 0;

	icmph->checksum = 0;
	skb->csum = csum_partial(icmph, ipl - ihl, 0);
	icmph->checksum = csum_fold(skb->csum);

	skb->ip_summed = CHECKSUM_NONE;

	return 1;
}

static int tcf_csum_ipv4_igmp(struct sk_buff *skb,
			      unsigned int ihl, unsigned int ipl)
{
	struct igmphdr *igmph;

	igmph = tcf_csum_skb_nextlayer(skb, ihl, ipl, sizeof(*igmph));
	if (igmph == NULL)
		return 0;

	igmph->csum = 0;
	skb->csum = csum_partial(igmph, ipl - ihl, 0);
	igmph->csum = csum_fold(skb->csum);

	skb->ip_summed = CHECKSUM_NONE;

	return 1;
}

//ipv6 icmp checksum计算
static int tcf_csum_ipv6_icmp(struct sk_buff *skb, unsigned int ihl,
			      unsigned int ipl)
{
	struct icmp6hdr *icmp6h;
	const struct ipv6hdr *ip6h;

	icmp6h = tcf_csum_skb_nextlayer(skb, ihl, ipl, sizeof(*icmp6h));
	if (icmp6h == NULL)
		return 0;

	ip6h = ipv6_hdr(skb);
	icmp6h->icmp6_cksum = 0;
	skb->csum = csum_partial(icmp6h, ipl - ihl, 0);
	icmp6h->icmp6_cksum = csum_ipv6_magic(&ip6h->saddr, &ip6h->daddr,
					      ipl - ihl, IPPROTO_ICMPV6,
					      skb->csum);

	skb->ip_summed = CHECKSUM_NONE;

	return 1;
}

static int tcf_csum_ipv4_tcp(struct sk_buff *skb, unsigned int ihl,
			     unsigned int ipl)
{
	struct tcphdr *tcph;
	const struct iphdr *iph;

	//gso情况下直接返回
	if (skb_is_gso(skb) && skb_shinfo(skb)->gso_type & SKB_GSO_TCPV4)
		return 1;

	tcph = tcf_csum_skb_nextlayer(skb, ihl, ipl, sizeof(*tcph));
	if (tcph == NULL)
		return 0;

	iph = ip_hdr(skb);
	tcph->check = 0;
	//计算tcp头部 checksum
	skb->csum = csum_partial(tcph, ipl - ihl, 0);
	//计算 pseudo checksum 与tcp负载checksum，加上tcp头部checksum
	tcph->check = tcp_v4_check(ipl - ihl,
				   iph->saddr, iph->daddr, skb->csum);

	skb->ip_summed = CHECKSUM_NONE;

	return 1;
}

static int tcf_csum_ipv6_tcp(struct sk_buff *skb, unsigned int ihl,
			     unsigned int ipl)
{
	struct tcphdr *tcph;
	const struct ipv6hdr *ip6h;

	if (skb_is_gso(skb) && skb_shinfo(skb)->gso_type & SKB_GSO_TCPV6)
		return 1;

	tcph = tcf_csum_skb_nextlayer(skb, ihl, ipl, sizeof(*tcph));
	if (tcph == NULL)
		return 0;

	ip6h = ipv6_hdr(skb);
	tcph->check = 0;
	skb->csum = csum_partial(tcph, ipl - ihl, 0);
	tcph->check = csum_ipv6_magic(&ip6h->saddr, &ip6h->daddr,
				      ipl - ihl, IPPROTO_TCP,
				      skb->csum);

	skb->ip_summed = CHECKSUM_NONE;

	return 1;
}

static int tcf_csum_ipv4_udp(struct sk_buff *skb, unsigned int ihl,
			     unsigned int ipl, int udplite)
{
	struct udphdr *udph;
	const struct iphdr *iph;
	u16 ul;

	if (skb_is_gso(skb) && skb_shinfo(skb)->gso_type & SKB_GSO_UDP)
		return 1;

	/*
	 * Support both UDP and UDPLITE checksum algorithms, Don't use
	 * udph->len to get the real length without any protocol check,
	 * UDPLITE uses udph->len for another thing,
	 * Use iph->tot_len, or just ipl.
	 */

	udph = tcf_csum_skb_nextlayer(skb, ihl, ipl, sizeof(*udph));
	if (udph == NULL)
		return 0;

	iph = ip_hdr(skb);
	ul = ntohs(udph->len);

	if (udplite || udph->check) {

		udph->check = 0;

		if (udplite) {
			if (ul == 0)
				skb->csum = csum_partial(udph, ipl - ihl, 0);
			else if ((ul >= sizeof(*udph)) && (ul <= ipl - ihl))
				skb->csum = csum_partial(udph, ul, 0);
			else
				goto ignore_obscure_skb;
		} else {
			if (ul != ipl - ihl)
				goto ignore_obscure_skb;

			skb->csum = csum_partial(udph, ul, 0);
		}

		udph->check = csum_tcpudp_magic(iph->saddr, iph->daddr,
						ul, iph->protocol,
						skb->csum);

		if (!udph->check)
			udph->check = CSUM_MANGLED_0;
	}

	skb->ip_summed = CHECKSUM_NONE;

ignore_obscure_skb:
	return 1;
}

static int tcf_csum_ipv6_udp(struct sk_buff *skb, unsigned int ihl,
			     unsigned int ipl, int udplite)
{
	struct udphdr *udph;
	const struct ipv6hdr *ip6h;
	u16 ul;

	if (skb_is_gso(skb) && skb_shinfo(skb)->gso_type & SKB_GSO_UDP)
		return 1;

	/*
	 * Support both UDP and UDPLITE checksum algorithms, Don't use
	 * udph->len to get the real length without any protocol check,
	 * UDPLITE uses udph->len for another thing,
	 * Use ip6h->payload_len + sizeof(*ip6h) ... , or just ipl.
	 */

	udph = tcf_csum_skb_nextlayer(skb, ihl, ipl, sizeof(*udph));
	if (udph == NULL)
		return 0;

	ip6h = ipv6_hdr(skb);
	ul = ntohs(udph->len);

	udph->check = 0;

	if (udplite) {
		if (ul == 0)
			skb->csum = csum_partial(udph, ipl - ihl, 0);

		else if ((ul >= sizeof(*udph)) && (ul <= ipl - ihl))
			skb->csum = csum_partial(udph, ul, 0);

		else
			goto ignore_obscure_skb;
	} else {
		if (ul != ipl - ihl)
			goto ignore_obscure_skb;

		skb->csum = csum_partial(udph, ul, 0);
	}

	udph->check = csum_ipv6_magic(&ip6h->saddr, &ip6h->daddr, ul,
				      udplite ? IPPROTO_UDPLITE : IPPROTO_UDP,
				      skb->csum);

	if (!udph->check)
		udph->check = CSUM_MANGLED_0;

	skb->ip_summed = CHECKSUM_NONE;

ignore_obscure_skb:
	return 1;
}

static int tcf_csum_sctp(struct sk_buff *skb, unsigned int ihl,
			 unsigned int ipl)
{
	struct sctphdr *sctph;

	if (skb_is_gso(skb) && skb_is_gso_sctp(skb))
		return 1;

	sctph = tcf_csum_skb_nextlayer(skb, ihl, ipl, sizeof(*sctph));
	if (!sctph)
		return 0;

	sctph->checksum = sctp_compute_cksum(skb,
					     skb_network_offset(skb) + ihl);
	skb_reset_csum_not_inet(skb);

	return 1;
}

static int tcf_csum_ipv4(struct sk_buff *skb, u32 update_flags)
{
	const struct iphdr *iph;
	int ntkoff;

	ntkoff = skb_network_offset(skb);

	if (!pskb_may_pull(skb, sizeof(*iph) + ntkoff))
		goto fail;

	iph = ip_hdr(skb);

	switch (iph->frag_off & htons(IP_OFFSET) ? 0 : iph->protocol) {
	case IPPROTO_ICMP:
		if (update_flags & TCA_CSUM_UPDATE_FLAG_ICMP)
			if (!tcf_csum_ipv4_icmp(skb, iph->ihl * 4,
						ntohs(iph->tot_len)))
				goto fail;
		break;
	case IPPROTO_IGMP:
		if (update_flags & TCA_CSUM_UPDATE_FLAG_IGMP)
			if (!tcf_csum_ipv4_igmp(skb, iph->ihl * 4,
						ntohs(iph->tot_len)))
				goto fail;
		break;
	case IPPROTO_TCP:
		if (update_flags & TCA_CSUM_UPDATE_FLAG_TCP)
			if (!tcf_csum_ipv4_tcp(skb, iph->ihl * 4,
					       ntohs(iph->tot_len)))
				goto fail;
		break;
	case IPPROTO_UDP:
		if (update_flags & TCA_CSUM_UPDATE_FLAG_UDP)
			if (!tcf_csum_ipv4_udp(skb, iph->ihl * 4,
					       ntohs(iph->tot_len), 0))
				goto fail;
		break;
	case IPPROTO_UDPLITE:
		if (update_flags & TCA_CSUM_UPDATE_FLAG_UDPLITE)
			if (!tcf_csum_ipv4_udp(skb, iph->ihl * 4,
					       ntohs(iph->tot_len), 1))
				goto fail;
		break;
	case IPPROTO_SCTP:
		if ((update_flags & TCA_CSUM_UPDATE_FLAG_SCTP) &&
		    !tcf_csum_sctp(skb, iph->ihl * 4, ntohs(iph->tot_len)))
			goto fail;
		break;
	}

	if (update_flags & TCA_CSUM_UPDATE_FLAG_IPV4HDR) {
		if (skb_try_make_writable(skb, sizeof(*iph) + ntkoff))
			goto fail;

		ip_send_check(ip_hdr(skb));
	}

	return 1;

fail:
	return 0;
}

static int tcf_csum_ipv6_hopopts(struct ipv6_opt_hdr *ip6xh, unsigned int ixhl,
				 unsigned int *pl)
{
	int off, len, optlen;
	unsigned char *xh = (void *)ip6xh;

	off = sizeof(*ip6xh);
	len = ixhl - off;

	while (len > 1) {
		switch (xh[off]) {
		case IPV6_TLV_PAD1:
			optlen = 1;
			break;
		case IPV6_TLV_JUMBO:
			optlen = xh[off + 1] + 2;
			if (optlen != 6 || len < 6 || (off & 3) != 2)
				/* wrong jumbo option length/alignment */
				return 0;
			*pl = ntohl(*(__be32 *)(xh + off + 2));
			goto done;
		default:
			optlen = xh[off + 1] + 2;
			if (optlen > len)
				/* ignore obscure options */
				goto done;
			break;
		}
		off += optlen;
		len -= optlen;
	}

done:
	return 1;
}

static int tcf_csum_ipv6(struct sk_buff *skb, u32 update_flags)
{
	struct ipv6hdr *ip6h;
	struct ipv6_opt_hdr *ip6xh;
	unsigned int hl, ixhl;
	unsigned int pl;
	int ntkoff;
	u8 nexthdr;

	ntkoff = skb_network_offset(skb);

	hl = sizeof(*ip6h);

	if (!pskb_may_pull(skb, hl + ntkoff))
		goto fail;

	ip6h = ipv6_hdr(skb);

	pl = ntohs(ip6h->payload_len);
	nexthdr = ip6h->nexthdr;

	do {
		switch (nexthdr) {
		case NEXTHDR_FRAGMENT:
			goto ignore_skb;
		case NEXTHDR_ROUTING:
		case NEXTHDR_HOP:
		case NEXTHDR_DEST:
			if (!pskb_may_pull(skb, hl + sizeof(*ip6xh) + ntkoff))
				goto fail;
			ip6xh = (void *)(skb_network_header(skb) + hl);
			ixhl = ipv6_optlen(ip6xh);
			if (!pskb_may_pull(skb, hl + ixhl + ntkoff))
				goto fail;
			ip6xh = (void *)(skb_network_header(skb) + hl);
			if ((nexthdr == NEXTHDR_HOP) &&
			    !(tcf_csum_ipv6_hopopts(ip6xh, ixhl, &pl)))
				goto fail;
			nexthdr = ip6xh->nexthdr;
			hl += ixhl;
			break;
		case IPPROTO_ICMPV6:
			if (update_flags & TCA_CSUM_UPDATE_FLAG_ICMP)
				if (!tcf_csum_ipv6_icmp(skb,
							hl, pl + sizeof(*ip6h)))
					goto fail;
			goto done;
		case IPPROTO_TCP:
			if (update_flags & TCA_CSUM_UPDATE_FLAG_TCP)
				if (!tcf_csum_ipv6_tcp(skb,
						       hl, pl + sizeof(*ip6h)))
					goto fail;
			goto done;
		case IPPROTO_UDP:
			if (update_flags & TCA_CSUM_UPDATE_FLAG_UDP)
				if (!tcf_csum_ipv6_udp(skb, hl,
						       pl + sizeof(*ip6h), 0))
					goto fail;
			goto done;
		case IPPROTO_UDPLITE:
			if (update_flags & TCA_CSUM_UPDATE_FLAG_UDPLITE)
				if (!tcf_csum_ipv6_udp(skb, hl,
						       pl + sizeof(*ip6h), 1))
					goto fail;
			goto done;
		case IPPROTO_SCTP:
			if ((update_flags & TCA_CSUM_UPDATE_FLAG_SCTP) &&
			    !tcf_csum_sctp(skb, hl, pl + sizeof(*ip6h)))
				goto fail;
			goto done;
		default:
			goto ignore_skb;
		}
	} while (pskb_may_pull(skb, hl + 1 + ntkoff));

done:
ignore_skb:
	return 1;

fail:
	return 0;
}

//完成check sum更新
TC_INDIRECT_SCOPE int tcf_csum_act(struct sk_buff *skb,
				   const struct tc_action *a,
				   struct tcf_result *res)
{
	struct tcf_csum *p = to_tcf_csum(a);
	bool orig_vlan_tag_present = false;
	unsigned int vlan_hdr_count = 0;
	struct tcf_csum_params *params;
	u32 update_flags;
	__be16 protocol;
	int action;

	params = rcu_dereference_bh(p->params);

	tcf_lastuse_update(&p->tcf_tm);
	tcf_action_update_bstats(&p->common, skb);

	action = READ_ONCE(p->tcf_action);
	if (unlikely(action == TC_ACT_SHOT))
		goto drop;

	update_flags = params->update_flags;
	protocol = skb_protocol(skb, false);
again:
	switch (protocol) {
	case cpu_to_be16(ETH_P_IP):
		if (!tcf_csum_ipv4(skb, update_flags))
			goto drop;
		break;
	case cpu_to_be16(ETH_P_IPV6):
		if (!tcf_csum_ipv6(skb, update_flags))
			goto drop;
		break;
	case cpu_to_be16(ETH_P_8021AD):
		fallthrough;
	case cpu_to_be16(ETH_P_8021Q):
		if (skb_vlan_tag_present(skb) && !orig_vlan_tag_present) {
			protocol = skb->protocol;
			orig_vlan_tag_present = true;
		} else {
			struct vlan_hdr *vlan = (struct vlan_hdr *)skb->data;

			protocol = vlan->h_vlan_encapsulated_proto;
			skb_pull(skb, VLAN_HLEN);
			skb_reset_network_header(skb);
			vlan_hdr_count++;
		}
		goto again;
	}

out:
	/* Restore the skb for the pulled VLAN tags */
	while (vlan_hdr_count--) {
		skb_push(skb, VLAN_HLEN);
		skb_reset_network_header(skb);
	}

	return action;

drop:
	tcf_action_inc_drop_qstats(&p->common);
	action = TC_ACT_SHOT;
	goto out;
}

static int tcf_csum_dump(struct sk_buff *skb, struct tc_action *a, int bind,
			 int ref)
{
	unsigned char *b = skb_tail_pointer(skb);
	struct tcf_csum *p = to_tcf_csum(a);
	struct tcf_csum_params *params;
	struct tc_csum opt = {
		.index   = p->tcf_index,
		.refcnt  = refcount_read(&p->tcf_refcnt) - ref,
		.bindcnt = atomic_read(&p->tcf_bindcnt) - bind,
	};
	struct tcf_t t;

	spin_lock_bh(&p->tcf_lock);
	params = rcu_dereference_protected(p->params,
					   lockdep_is_held(&p->tcf_lock));
	opt.action = p->tcf_action;
	opt.update_flags = params->update_flags;

	if (nla_put(skb, TCA_CSUM_PARMS, sizeof(opt), &opt))
		goto nla_put_failure;

	tcf_tm_dump(&t, &p->tcf_tm);
	if (nla_put_64bit(skb, TCA_CSUM_TM, sizeof(t), &t, TCA_CSUM_PAD))
		goto nla_put_failure;
	spin_unlock_bh(&p->tcf_lock);

	return skb->len;

nla_put_failure:
	spin_unlock_bh(&p->tcf_lock);
	nlmsg_trim(skb, b);
	return -1;
}

static void tcf_csum_cleanup(struct tc_action *a)
{
	struct tcf_csum *p = to_tcf_csum(a);
	struct tcf_csum_params *params;

	params = rcu_dereference_protected(p->params, 1);
	if (params)
		kfree_rcu(params, rcu);
}

static size_t tcf_csum_get_fill_size(const struct tc_action *act)
{
	return nla_total_size(sizeof(struct tc_csum));
}

static int tcf_csum_offload_act_setup(struct tc_action *act, void *entry_data,
				      u32 *index_inc, bool bind,
				      struct netlink_ext_ack *extack)
{
	if (bind) {
		struct flow_action_entry *entry = entry_data;

		entry->id = FLOW_ACTION_CSUM;
		entry->csum_flags = tcf_csum_update_flags(act);
		*index_inc = 1;
	} else {
		struct flow_offload_action *fl_action = entry_data;

		fl_action->id = FLOW_ACTION_CSUM;
	}

	return 0;
}

static struct tc_action_ops act_csum_ops = {
	.kind		= "csum",
	.id		= TCA_ID_CSUM,
	.owner		= THIS_MODULE,
	.act		= tcf_csum_act,
	.dump		= tcf_csum_dump,
	.init		= tcf_csum_init,
	.cleanup	= tcf_csum_cleanup,
	.get_fill_size  = tcf_csum_get_fill_size,
	.offload_act_setup = tcf_csum_offload_act_setup,
	.size		= sizeof(struct tcf_csum),
};

static __net_init int csum_init_net(struct net *net)
{
	struct tc_action_net *tn = net_generic(net, act_csum_ops.net_id);

	return tc_action_net_init(net, tn, &act_csum_ops);
}

static void __net_exit csum_exit_net(struct list_head *net_list)
{
	tc_action_net_exit(net_list, act_csum_ops.net_id);
}

static struct pernet_operations csum_net_ops = {
	.init = csum_init_net,
	.exit_batch = csum_exit_net,
	.id   = &act_csum_ops.net_id,
	.size = sizeof(struct tc_action_net),
};

MODULE_DESCRIPTION("Checksum updating actions");
MODULE_LICENSE("GPL");

static int __init csum_init_module(void)
{
	return tcf_register_action(&act_csum_ops, &csum_net_ops);
}

static void __exit csum_cleanup_module(void)
{
	tcf_unregister_action(&act_csum_ops, &csum_net_ops);
}

module_init(csum_init_module);
module_exit(csum_cleanup_module);<|MERGE_RESOLUTION|>--- conflicted
+++ resolved
@@ -81,14 +81,9 @@
 		}
 		ret = ACT_P_CREATED;
 	} else if (err > 0) {
-<<<<<<< HEAD
-	    /*指定的index对应的action已存在*/
-		if (bind)/* dont override defaults */
-			return 0;
-=======
+		/*指定的index对应的action已存在*/
 		if (bind) /* dont override defaults */
 			return ACT_P_BOUND;
->>>>>>> 9d1694dc
 		if (!(flags & TCA_ACT_FLAGS_REPLACE)) {
 			tcf_idr_release(*a, bind);
 			return -EEXIST;
