// SPDX-License-Identifier: GPL-2.0-or-later
/*
 * net/sched/sch_generic.c	Generic packet scheduler routines.
 *
 * Authors:	Alexey Kuznetsov, <kuznet@ms2.inr.ac.ru>
 *              Jamal Hadi Salim, <hadi@cyberus.ca> 990601
 *              - Ingress support
 */

#include <linux/bitops.h>
#include <linux/module.h>
#include <linux/types.h>
#include <linux/kernel.h>
#include <linux/sched.h>
#include <linux/string.h>
#include <linux/errno.h>
#include <linux/netdevice.h>
#include <linux/skbuff.h>
#include <linux/rtnetlink.h>
#include <linux/init.h>
#include <linux/rcupdate.h>
#include <linux/list.h>
#include <linux/slab.h>
#include <linux/if_vlan.h>
#include <linux/skb_array.h>
#include <linux/if_macvlan.h>
#include <net/sch_generic.h>
#include <net/pkt_sched.h>
#include <net/dst.h>
#include <trace/events/qdisc.h>
#include <trace/events/net.h>
#include <net/xfrm.h>

/* Qdisc to use by default */
const struct Qdisc_ops *default_qdisc_ops = &pfifo_fast_ops;
EXPORT_SYMBOL(default_qdisc_ops);

static void qdisc_maybe_clear_missed(struct Qdisc *q,
				     const struct netdev_queue *txq)
{
	clear_bit(__QDISC_STATE_MISSED, &q->state);

	/* Make sure the below netif_xmit_frozen_or_stopped()
	 * checking happens after clearing STATE_MISSED.
	 */
	smp_mb__after_atomic();

	/* Checking netif_xmit_frozen_or_stopped() again to
	 * make sure STATE_MISSED is set if the STATE_MISSED
	 * set by netif_tx_wake_queue()'s rescheduling of
	 * net_tx_action() is cleared by the above clear_bit().
	 */
	if (!netif_xmit_frozen_or_stopped(txq))
		set_bit(__QDISC_STATE_MISSED, &q->state);
	else
		set_bit(__QDISC_STATE_DRAINING, &q->state);
}

/* Main transmission queue. */

/* Modifications to data participating in scheduling must be protected with
 * qdisc_lock(qdisc) spinlock.
 *
 * The idea is the following:
 * - enqueue, dequeue are serialized via qdisc root lock
 * - ingress filtering is also serialized via qdisc root lock
 * - updates to tree and tree walking are only done under the rtnl mutex.
 */

#define SKB_XOFF_MAGIC ((struct sk_buff *)1UL)

static inline struct sk_buff *__skb_dequeue_bad_txq(struct Qdisc *q)
{
	const struct netdev_queue *txq = q->dev_queue;
	spinlock_t *lock = NULL;
	struct sk_buff *skb;

	if (q->flags & TCQ_F_NOLOCK) {
		lock = qdisc_lock(q);
		spin_lock(lock);
	}

	//先自skb_bad_txq上取一个包，如果有包，则取此包对应的txq队列
	skb = skb_peek(&q->skb_bad_txq);
	if (skb) {
		/* check the reason of requeuing without tx lock first */
		txq = skb_get_tx_queue(txq->dev, skb);
		if (!netif_xmit_frozen_or_stopped(txq)) {
			//如果此队列没有frozen或者stopped,则将skb出队
			skb = __skb_dequeue(&q->skb_bad_txq);
			if (qdisc_is_percpu_stats(q)) {
				qdisc_qstats_cpu_backlog_dec(q, skb);
				qdisc_qstats_cpu_qlen_dec(q);
			} else {
				qdisc_qstats_backlog_dec(q, skb);
				q->q.qlen--;
			}
		} else {
			skb = SKB_XOFF_MAGIC;
			qdisc_maybe_clear_missed(q, txq);
		}
	}

	if (lock)
		spin_unlock(lock);

	return skb;
}

//如果q->skb_bad_txq上有报文，则自skb_bad_txq上出报文
static inline struct sk_buff *qdisc_dequeue_skb_bad_txq(struct Qdisc *q)
{
	struct sk_buff *skb = skb_peek(&q->skb_bad_txq);

	if (unlikely(skb))
		skb = __skb_dequeue_bad_txq(q);

	return skb;
}

//将skb记录在bad_txq上
static inline void qdisc_enqueue_skb_bad_txq(struct Qdisc *q,
					     struct sk_buff *skb)
{
	spinlock_t *lock = NULL;

	if (q->flags & TCQ_F_NOLOCK) {
		lock = qdisc_lock(q);
		spin_lock(lock);
	}

	/*将此skb加入到bad_txq中*/
	__skb_queue_tail(&q->skb_bad_txq, skb);

	if (qdisc_is_percpu_stats(q)) {
		qdisc_qstats_cpu_backlog_inc(q, skb);
		qdisc_qstats_cpu_qlen_inc(q);
	} else {
		qdisc_qstats_backlog_inc(q, skb);
		q->q.qlen++;
	}

	if (lock)
		spin_unlock(lock);
}

static inline void dev_requeue_skb(struct sk_buff *skb, struct Qdisc *q)
{
	spinlock_t *lock = NULL;

	if (q->flags & TCQ_F_NOLOCK) {
		lock = qdisc_lock(q);
		spin_lock(lock);
	}

	while (skb) {
		struct sk_buff *next = skb->next;

		__skb_queue_tail(&q->gso_skb, skb);

		/* it's still part of the queue */
		if (qdisc_is_percpu_stats(q)) {
			qdisc_qstats_cpu_requeues_inc(q);
			qdisc_qstats_cpu_backlog_inc(q, skb);
			qdisc_qstats_cpu_qlen_inc(q);
		} else {
		    /*记录了requeue次数*/
			q->qstats.requeues++;
			qdisc_qstats_backlog_inc(q, skb);
			q->q.qlen++;
		}

		skb = next;
	}

	if (lock) {
		spin_unlock(lock);
		set_bit(__QDISC_STATE_MISSED, &q->state);
	} else {
		__netif_schedule(q);
	}
}

//按bytelimit要求，出一组skb,采用skb->next串起来
static void try_bulk_dequeue_skb(struct Qdisc *q,
				 struct sk_buff *skb,
				 const struct netdev_queue *txq,
				 int *packets/*出参，出队的报文数*/)
{
	int bytelimit = qdisc_avail_bulklimit(txq) - skb->len;

	while (bytelimit > 0) {
		//出一个skb
		struct sk_buff *nskb = q->dequeue(q);

		if (!nskb)
			break;

		bytelimit -= nskb->len; /* covers GSO len */
		skb->next = nskb;
		skb = nskb;
		(*packets)++; /* GSO counts as one pkt */
	}
	skb_mark_not_on_list(skb);
}

/* This variant of try_bulk_dequeue_skb() makes sure
 * all skbs in the chain are for the same txq
 */
static void try_bulk_dequeue_skb_slow(struct Qdisc *q,
				      struct sk_buff *skb,
				      int *packets)
{
	int mapping = skb_get_queue_mapping(skb);
	struct sk_buff *nskb;
	int cnt = 0;

	do {
	    /*出一个报文*/
		nskb = q->dequeue(q);
		if (!nskb)
			break;
		/*本次出的报文与之前的skb不是一个tx队列*/
		if (unlikely(skb_get_queue_mapping(nskb) != mapping)) {
			qdisc_enqueue_skb_bad_txq(q, nskb);
			break;
		}

		//将与首包相同队列的skb串起来
		skb->next = nskb;
		skb = nskb;
	} while (++cnt < 8);//最多出8个包
	(*packets) += cnt;
	/*将最后一个skb的next置为空*/
	skb_mark_not_on_list(skb);
}

/* Note that dequeue_skb can possibly return a SKB list (via skb->next).
 * A requeued skb (via q->gso_skb) can also be a SKB list.
 */
static struct sk_buff *dequeue_skb(struct Qdisc *q, bool *validate,
				   int *packets)
{
	const struct netdev_queue *txq = q->dev_queue;
	struct sk_buff *skb = NULL;

	*packets = 1;
	if (unlikely(!skb_queue_empty(&q->gso_skb))) {
		//存在上一次没有发送完的gso数据包，将其取出
		spinlock_t *lock = NULL;

		if (q->flags & TCQ_F_NOLOCK) {
			lock = qdisc_lock(q);
			spin_lock(lock);
		}

		skb = skb_peek(&q->gso_skb);

		/* skb may be null if another cpu pulls gso_skb off in between
		 * empty check and lock.
		 */
		if (!skb) {
			if (lock)
				spin_unlock(lock);
			goto validate;
		}

		/* skb in gso_skb were already validated */
		*validate = false;
		if (xfrm_offload(skb))
			*validate = true;
		/* check the reason of requeuing without tx lock first */
		txq = skb_get_tx_queue(txq->dev, skb);
		if (!netif_xmit_frozen_or_stopped(txq)) {
			skb = __skb_dequeue(&q->gso_skb);
			if (qdisc_is_percpu_stats(q)) {
				qdisc_qstats_cpu_backlog_dec(q, skb);
				qdisc_qstats_cpu_qlen_dec(q);
			} else {
				qdisc_qstats_backlog_dec(q, skb);
				q->q.qlen--;
			}
		} else {
			skb = NULL;
			qdisc_maybe_clear_missed(q, txq);
		}
		if (lock)
			spin_unlock(lock);
		goto trace;
	}
validate:
	*validate = true;

	if ((q->flags & TCQ_F_ONETXQUEUE) &&
	    netif_xmit_frozen_or_stopped(txq)) {
		qdisc_maybe_clear_missed(q, txq);
		return skb;
	}

	/*如果bad_txq上存在报文，则优先取bad_txq上的报文*/
	skb = qdisc_dequeue_skb_bad_txq(q);
	if (unlikely(skb)) {
		if (skb == SKB_XOFF_MAGIC)
			return NULL;
		goto bulk;
	}
	//自队列中出一个报文（这一过程可使能tc配置的qos)
	skb = q->dequeue(q);
	if (skb) {
bulk:
        //批量出报，将其采用skb串连起来
		if (qdisc_may_bulk(q))
			try_bulk_dequeue_skb(q, skb, txq, packets);
		else
			try_bulk_dequeue_skb_slow(q, skb, packets);
	}
trace:
	trace_qdisc_dequeue(q, txq, *packets, skb);
	return skb;
}

/*
 * Transmit possibly several skbs, and handle the return status as
 * required. Owning running seqcount bit guarantees that
 * only one CPU can execute this function.
 *
 * Returns to the caller:
 *				false  - hardware queue frozen backoff
 *				true   - feel free to send more pkts
 */
bool sch_direct_xmit(struct sk_buff *skb/*要发送的一组报文*/, struct Qdisc *q,
		     struct net_device *dev, struct netdev_queue *txq/*发送到指定txq队列*/,
		     spinlock_t *root_lock, bool validate)
{
	int ret = NETDEV_TX_BUSY;
	bool again = false;

	/* And release qdisc */
	if (root_lock)
		spin_unlock(root_lock);

	/* Note that we validate skb (GSO, checksum, ...) outside of locks */
	if (validate)
		skb = validate_xmit_skb_list(skb, dev, &again);

#ifdef CONFIG_XFRM_OFFLOAD
	if (unlikely(again)) {
		if (root_lock)
			spin_lock(root_lock);

		dev_requeue_skb(skb, q);
		return false;
	}
#endif

	if (likely(skb)) {
		HARD_TX_LOCK(dev, txq, smp_processor_id());
		if (!netif_xmit_frozen_or_stopped(txq))
			skb = dev_hard_start_xmit(skb, dev, txq, &ret);
		else
			qdisc_maybe_clear_missed(q, txq);

		HARD_TX_UNLOCK(dev, txq);
	} else {
		if (root_lock)
			spin_lock(root_lock);
		return true;
	}

	if (root_lock)
		spin_lock(root_lock);

	//设备发送未完成的skb，将其入队
	if (!dev_xmit_complete(ret)) {
		/* Driver returned NETDEV_TX_BUSY - requeue skb */
		if (unlikely(ret != NETDEV_TX_BUSY))
			net_warn_ratelimited("BUG %s code %d qlen %d\n",
					     dev->name, ret, q->q.qlen);

		dev_requeue_skb(skb, q);
		return false;
	}

	return true;
}

/*
 * NOTE: Called under qdisc_lock(q) with locally disabled BH.
 *
 * running seqcount guarantees only one CPU can process
 * this qdisc at a time. qdisc_lock(q) serializes queue accesses for
 * this queue.
 *
 *  netif_tx_lock serializes accesses to device driver.
 *
 *  qdisc_lock(q) and netif_tx_lock are mutually exclusive,
 *  if one is grabbed, another must be free.
 *
 * Note, that this procedure can be called by a watchdog timer
 *
 * Returns to the caller:
 *				0  - queue is empty or throttled.
 *				>0 - queue is not empty.
 *
 */
static inline bool qdisc_restart(struct Qdisc *q, int *packets/*出参，可以出多少包*/)
{
	spinlock_t *root_lock = NULL;
	struct netdev_queue *txq;
	struct net_device *dev;
	struct sk_buff *skb;
	bool validate;

	/* Dequeue packet */
	skb = dequeue_skb(q, &validate, packets);
	if (unlikely(!skb))
		return false;

	if (!(q->flags & TCQ_F_NOLOCK))
		root_lock = qdisc_lock(q);

	dev = qdisc_dev(q);
	//取skb其对应的tx队列
	txq = skb_get_tx_queue(dev, skb);

	return sch_direct_xmit(skb, q, dev, txq, root_lock, validate);
}

void __qdisc_run(struct Qdisc *q)
{
	int quota = dev_tx_weight;
	int packets;

	while (qdisc_restart(q, &packets)) {
		quota -= packets;
		if (quota <= 0) {
<<<<<<< HEAD
		    //quota被用完了，但报文可能没有发完，触发tx软中断
			__netif_schedule(q);
=======
			if (q->flags & TCQ_F_NOLOCK)
				set_bit(__QDISC_STATE_MISSED, &q->state);
			else
				__netif_schedule(q);

>>>>>>> 40226a3d
			break;
		}
	}
}

unsigned long dev_trans_start(struct net_device *dev)
{
	unsigned long val, res;
	unsigned int i;

	/*先取real_dev*/
	if (is_vlan_dev(dev))
		dev = vlan_dev_real_dev(dev);
	else if (netif_is_macvlan(dev))
		dev = macvlan_dev_real_dev(dev);

	/*找出多个队列中最大的trans_start时间*/
	res = netdev_get_tx_queue(dev, 0)->trans_start;
	for (i = 1; i < dev->num_tx_queues; i++) {
		val = netdev_get_tx_queue(dev, i)->trans_start;
		if (val && time_after(val, res))
			res = val;
	}

	return res;
}
EXPORT_SYMBOL(dev_trans_start);

static void dev_watchdog(struct timer_list *t)
{
	struct net_device *dev = from_timer(dev, t, watchdog_timer);

	netif_tx_lock(dev);
	/*忽略掉noop qdisc*/
	if (!qdisc_tx_is_noop(dev)) {
		if (netif_device_present(dev) &&
		    netif_running(dev) &&
		    netif_carrier_ok(dev)) {
			int some_queue_timedout = 0;
			unsigned int i;
			unsigned long trans_start;

			for (i = 0; i < dev->num_tx_queues; i++) {
				struct netdev_queue *txq;

				txq = netdev_get_tx_queue(dev, i);
				trans_start = txq->trans_start;
				//处于stopped状态，且watchdog_time超时，则记录有发送
				//队列超时
				if (netif_xmit_stopped(txq) &&
				    time_after(jiffies, (trans_start +
							 dev->watchdog_timeo))) {
					some_queue_timedout = 1;
					txq->trans_timeout++;
					break;
				}
			}

			//调用ndo_tx_timeout完成超时处理
			if (some_queue_timedout) {
				trace_net_dev_xmit_timeout(dev, i);
				//显示网络设备第i个队列超时
				WARN_ONCE(1, KERN_INFO "NETDEV WATCHDOG: %s (%s): transmit queue %u timed out\n",
				       dev->name, netdev_drivername(dev), i);
				dev->netdev_ops->ndo_tx_timeout(dev, i);
			}

			//重置下次定时器
			if (!mod_timer(&dev->watchdog_timer,
				       round_jiffies(jiffies +
						     dev->watchdog_timeo)))
				dev_hold(dev);
		}
	}
	/*清除frozen状态*/
	netif_tx_unlock(dev);

	dev_put(dev);
}

void __netdev_watchdog_up(struct net_device *dev)
{
    //设备必须要有ndo_tx_timeout才启用watchdog
	if (dev->netdev_ops->ndo_tx_timeout) {
		if (dev->watchdog_timeo <= 0)
			dev->watchdog_timeo = 5*HZ;
		if (!mod_timer(&dev->watchdog_timer,
			       round_jiffies(jiffies + dev->watchdog_timeo)))
			dev_hold(dev);
	}
}
EXPORT_SYMBOL_GPL(__netdev_watchdog_up);

//启动dev的watchdog
static void dev_watchdog_up(struct net_device *dev)
{
	__netdev_watchdog_up(dev);
}

static void dev_watchdog_down(struct net_device *dev)
{
	netif_tx_lock_bh(dev);
	if (del_timer(&dev->watchdog_timer))
		dev_put(dev);
	netif_tx_unlock_bh(dev);
}

/**
 *	netif_carrier_on - set carrier
 *	@dev: network device
 *
 * Device has detected acquisition of carrier.
 */
void netif_carrier_on(struct net_device *dev)
{
	//清掉no_carrier标记，并告诉内核子系统网络链接完整
	if (test_and_clear_bit(__LINK_STATE_NOCARRIER, &dev->state)) {
		if (dev->reg_state == NETREG_UNINITIALIZED)
			return;
		atomic_inc(&dev->carrier_up_count);
		linkwatch_fire_event(dev);
		if (netif_running(dev))
			__netdev_watchdog_up(dev);
	}
}
EXPORT_SYMBOL(netif_carrier_on);

/**
 *	netif_carrier_off - clear carrier
 *	@dev: network device
 *
 * Device has detected loss of carrier.
 */
void netif_carrier_off(struct net_device *dev)
{
	//网络设备断开
	if (!test_and_set_bit(__LINK_STATE_NOCARRIER, &dev->state)) {
		if (dev->reg_state == NETREG_UNINITIALIZED)
			return;
		atomic_inc(&dev->carrier_down_count);
		linkwatch_fire_event(dev);
	}
}
EXPORT_SYMBOL(netif_carrier_off);

/**
 *	netif_carrier_event - report carrier state event
 *	@dev: network device
 *
 * Device has detected a carrier event but the carrier state wasn't changed.
 * Use in drivers when querying carrier state asynchronously, to avoid missing
 * events (link flaps) if link recovers before it's queried.
 */
void netif_carrier_event(struct net_device *dev)
{
	if (dev->reg_state == NETREG_UNINITIALIZED)
		return;
	atomic_inc(&dev->carrier_up_count);
	atomic_inc(&dev->carrier_down_count);
	linkwatch_fire_event(dev);
}
EXPORT_SYMBOL_GPL(netif_carrier_event);

/* "NOOP" scheduler: the best scheduler, recommended for all interfaces
   under all circumstances. It is difficult to invent anything faster or
   cheaper.
 */

static int noop_enqueue(struct sk_buff *skb, struct Qdisc *qdisc,
			struct sk_buff **to_free)
{
	//将skb串给to_free链上
	__qdisc_drop(skb, to_free);
	return NET_XMIT_CN;
}

static struct sk_buff *noop_dequeue(struct Qdisc *qdisc)
{
	return NULL;
}

//丢包的ops
struct Qdisc_ops noop_qdisc_ops __read_mostly = {
	.id		=	"noop",
	.priv_size	=	0,
	.enqueue	=	noop_enqueue,//所有入队报文将被丢弃
	.dequeue	=	noop_dequeue,//出队报文为空
	.peek		=	noop_dequeue,//前一个报文为NULL
	.owner		=	THIS_MODULE,
};

static struct netdev_queue noop_netdev_queue = {
	RCU_POINTER_INITIALIZER(qdisc, &noop_qdisc),
	.qdisc_sleeping	=	&noop_qdisc,
};

struct Qdisc noop_qdisc = {
	.enqueue	=	noop_enqueue,
	.dequeue	=	noop_dequeue,
	.flags		=	TCQ_F_BUILTIN,
	.ops		=	&noop_qdisc_ops,
	.q.lock		=	__SPIN_LOCK_UNLOCKED(noop_qdisc.q.lock),
	.dev_queue	=	&noop_netdev_queue,
	.running	=	SEQCNT_ZERO(noop_qdisc.running),
	.busylock	=	__SPIN_LOCK_UNLOCKED(noop_qdisc.busylock),
	.gso_skb = {
		.next = (struct sk_buff *)&noop_qdisc.gso_skb,
		.prev = (struct sk_buff *)&noop_qdisc.gso_skb,
		.qlen = 0,
		.lock = __SPIN_LOCK_UNLOCKED(noop_qdisc.gso_skb.lock),
	},
	.skb_bad_txq = {
		.next = (struct sk_buff *)&noop_qdisc.skb_bad_txq,
		.prev = (struct sk_buff *)&noop_qdisc.skb_bad_txq,
		.qlen = 0,
		.lock = __SPIN_LOCK_UNLOCKED(noop_qdisc.skb_bad_txq.lock),
	},
};
EXPORT_SYMBOL(noop_qdisc);

/*初始化noqueue队列*/
static int noqueue_init(struct Qdisc *qdisc, struct nlattr *opt,
			struct netlink_ext_ack *extack)
{
	/* register_qdisc() assigns a default of noop_enqueue if unset,
	 * but __dev_queue_xmit() treats noqueue only as such
	 * if this is NULL - so clear it here. */
	qdisc->enqueue = NULL;
	return 0;
}

//报文将被丢弃
struct Qdisc_ops noqueue_qdisc_ops __read_mostly = {
	.id		=	"noqueue",
	.priv_size	=	0,
	.init		=	noqueue_init,
	.enqueue	=	noop_enqueue,
	.dequeue	=	noop_dequeue,
	.peek		=	noop_dequeue,
	.owner		=	THIS_MODULE,
};

static const u8 prio2band[TC_PRIO_MAX + 1] = {
	1, 2, 2, 2, 1, 2, 0, 0 , 1, 1, 1, 1, 1, 1, 1, 1
};

/* 3-band FIFO queue: old style, but should be a bit faster than
   generic prio+fifo combination.
 */

#define PFIFO_FAST_BANDS 3

/*
 * Private data for a pfifo_fast scheduler containing:
 *	- rings for priority bands
 */
struct pfifo_fast_priv {
	struct skb_array q[PFIFO_FAST_BANDS];
};

static inline struct skb_array *band2list(struct pfifo_fast_priv *priv,
					  int band)
{
	return &priv->q[band];
}

//报文按priority分类后，进band对应的ring
static int pfifo_fast_enqueue(struct sk_buff *skb, struct Qdisc *qdisc,
			      struct sk_buff **to_free)
{
	//按tos分类到band
	int band = prio2band[skb->priority & TC_PRIO_MAX];
	struct pfifo_fast_priv *priv = qdisc_priv(qdisc);
	//取指定band对应的q
	struct skb_array *q = band2list(priv, band);
	unsigned int pkt_len = qdisc_pkt_len(skb);
	int err;

	//将skb存入q
	err = skb_array_produce(q, skb);

	if (unlikely(err)) {
	    /*存入q失败*/
		if (qdisc_is_percpu_stats(qdisc))
		    /*按percpu统计状态*/
			return qdisc_drop_cpu(skb, qdisc, to_free/*出参，指明需要丢弃的报文*/);
		else
			return qdisc_drop(skb, qdisc, to_free);
	}

	//增加队列中有效数据长度
	qdisc_update_stats_at_enqueue(qdisc, pkt_len);
	return NET_XMIT_SUCCESS;
}

static struct sk_buff *pfifo_fast_dequeue(struct Qdisc *qdisc)
{
	struct pfifo_fast_priv *priv = qdisc_priv(qdisc);
	struct sk_buff *skb = NULL;
	bool need_retry = true;
	int band;

<<<<<<< HEAD
	//尝试所有band队列（0号ring优先），出一个报文
=======
retry:
>>>>>>> 40226a3d
	for (band = 0; band < PFIFO_FAST_BANDS && !skb; band++) {
		struct skb_array *q = band2list(priv, band);

		if (__skb_array_empty(q))
			continue;

		skb = __skb_array_consume(q);
	}

	//更新统计
	if (likely(skb)) {
		qdisc_update_stats_at_dequeue(qdisc, skb);
<<<<<<< HEAD
	} else {
	    /*指明队列为空*/
		WRITE_ONCE(qdisc->empty, true);
=======
	} else if (need_retry &&
		   READ_ONCE(qdisc->state) & QDISC_STATE_NON_EMPTY) {
		/* Delay clearing the STATE_MISSED here to reduce
		 * the overhead of the second spin_trylock() in
		 * qdisc_run_begin() and __netif_schedule() calling
		 * in qdisc_run_end().
		 */
		clear_bit(__QDISC_STATE_MISSED, &qdisc->state);
		clear_bit(__QDISC_STATE_DRAINING, &qdisc->state);

		/* Make sure dequeuing happens after clearing
		 * STATE_MISSED.
		 */
		smp_mb__after_atomic();

		need_retry = false;

		goto retry;
>>>>>>> 40226a3d
	}

	return skb;
}

//尝试所有band队列（0号ring优先），peek一个报文
static struct sk_buff *pfifo_fast_peek(struct Qdisc *qdisc)
{
	struct pfifo_fast_priv *priv = qdisc_priv(qdisc);
	struct sk_buff *skb = NULL;
	int band;

	for (band = 0; band < PFIFO_FAST_BANDS && !skb; band++) {
		struct skb_array *q = band2list(priv, band);

		skb = __skb_array_peek(q);
	}

	return skb;
}

//清空所有band队列
static void pfifo_fast_reset(struct Qdisc *qdisc)
{
	int i, band;
	struct pfifo_fast_priv *priv = qdisc_priv(qdisc);

	for (band = 0; band < PFIFO_FAST_BANDS; band++) {
		struct skb_array *q = band2list(priv, band);
		struct sk_buff *skb;

		/* NULL ring is possible if destroy path is due to a failed
		 * skb_array_init() in pfifo_fast_init() case.
		 */
		if (!q->ring.queue)
			continue;

		//清空队列
		while ((skb = __skb_array_consume(q)) != NULL)
			kfree_skb(skb);
	}

	/*清空统计计数*/
	if (qdisc_is_percpu_stats(qdisc)) {
		for_each_possible_cpu(i) {
			struct gnet_stats_queue *q;

			q = per_cpu_ptr(qdisc->cpu_qstats, i);
			q->backlog = 0;
			q->qlen = 0;
		}
	}
}

static int pfifo_fast_dump(struct Qdisc *qdisc, struct sk_buff *skb)
{
    //设置固定的fifo_fast的bands
	struct tc_prio_qopt opt = { .bands = PFIFO_FAST_BANDS };

	//设置固定的prio2band
	memcpy(&opt.priomap, prio2band, TC_PRIO_MAX + 1);
	if (nla_put(skb, TCA_OPTIONS, sizeof(opt), &opt))
		goto nla_put_failure;
	return skb->len;

nla_put_failure:
	return -1;
}

//初始化队列
static int pfifo_fast_init(struct Qdisc *qdisc, struct nlattr *opt,
			   struct netlink_ext_ack *extack)
{
	//对应设备的tx_queue_len
	unsigned int qlen = qdisc_dev(qdisc)->tx_queue_len;
	struct pfifo_fast_priv *priv = qdisc_priv(qdisc);
	int prio;

	/* guard against zero length rings */
	if (!qlen)
		return -EINVAL;

	//创建多个bands队列,指定band队列大小
	for (prio = 0; prio < PFIFO_FAST_BANDS; prio++) {
		struct skb_array *q = band2list(priv, prio);
		int err;

		err = skb_array_init(q, qlen/*ring大小*/, GFP_KERNEL);
		if (err)
			return -ENOMEM;
	}

	/* Can by-pass the queue discipline */
	qdisc->flags |= TCQ_F_CAN_BYPASS;
	return 0;
}

//销毁queue
static void pfifo_fast_destroy(struct Qdisc *sch)
{
	struct pfifo_fast_priv *priv = qdisc_priv(sch);
	int prio;

	for (prio = 0; prio < PFIFO_FAST_BANDS; prio++) {
		struct skb_array *q = band2list(priv, prio);

		/* NULL ring is possible if destroy path is due to a failed
		 * skb_array_init() in pfifo_fast_init() case.
		 */
		if (!q->ring.queue)
			continue;
		/* Destroy ring but no need to kfree_skb because a call to
		 * pfifo_fast_reset() has already done that work.
		 */
		ptr_ring_cleanup(&q->ring, NULL);
	}
}

//变更queue大小
static int pfifo_fast_change_tx_queue_len(struct Qdisc *sch,
					  unsigned int new_len)
{
	struct pfifo_fast_priv *priv = qdisc_priv(sch);
	struct skb_array *bands[PFIFO_FAST_BANDS];
	int prio;

	//收集各queue队列指针数组
	for (prio = 0; prio < PFIFO_FAST_BANDS; prio++) {
		struct skb_array *q = band2list(priv, prio);

		bands[prio] = q;
	}

	return skb_array_resize_multiple(bands, PFIFO_FAST_BANDS, new_len,
					 GFP_KERNEL);
}

//定义先进先出型队列
struct Qdisc_ops pfifo_fast_ops __read_mostly = {
	.id		=	"pfifo_fast",
	.priv_size	=	sizeof(struct pfifo_fast_priv),
	.enqueue	=	pfifo_fast_enqueue,
	.dequeue	=	pfifo_fast_dequeue,
	.peek		=	pfifo_fast_peek,
	.init		=	pfifo_fast_init,
	.destroy	=	pfifo_fast_destroy,
	.reset		=	pfifo_fast_reset,
	.dump		=	pfifo_fast_dump,
	.change_tx_queue_len =  pfifo_fast_change_tx_queue_len,
	.owner		=	THIS_MODULE,
	.static_flags	=	TCQ_F_NOLOCK | TCQ_F_CPUSTATS,
};
EXPORT_SYMBOL(pfifo_fast_ops);

static struct lock_class_key qdisc_tx_busylock;
static struct lock_class_key qdisc_running_key;

//申请空间并创建ops对应的Qdisc
struct Qdisc *qdisc_alloc(struct netdev_queue *dev_queue,
			  const struct Qdisc_ops *ops,
			  struct netlink_ext_ack *extack)
{
	struct Qdisc *sch;
	//准备Qdisc大小（含ops需要的私有数据大小）
	unsigned int size = sizeof(*sch) + ops->priv_size;
	int err = -ENOBUFS;
	struct net_device *dev;

	if (!dev_queue) {
		NL_SET_ERR_MSG(extack, "No device queue given");
		err = -EINVAL;
		goto errout;
	}

	dev = dev_queue->dev;
	//为qdisc申请空间
	sch = kzalloc_node(size, GFP_KERNEL, netdev_queue_numa_node_read(dev_queue));

	if (!sch)
		goto errout;
	__skb_queue_head_init(&sch->gso_skb);
	__skb_queue_head_init(&sch->skb_bad_txq);
	qdisc_skb_head_init(&sch->q);
	spin_lock_init(&sch->q.lock);

	if (ops->static_flags & TCQ_F_CPUSTATS) {
		sch->cpu_bstats =
			netdev_alloc_pcpu_stats(struct gnet_stats_basic_cpu);
		if (!sch->cpu_bstats)
			goto errout1;

		sch->cpu_qstats = alloc_percpu(struct gnet_stats_queue);
		if (!sch->cpu_qstats) {
			free_percpu(sch->cpu_bstats);
			goto errout1;
		}
	}

	spin_lock_init(&sch->busylock);
	lockdep_set_class(&sch->busylock,
			  dev->qdisc_tx_busylock ?: &qdisc_tx_busylock);

	/* seqlock has the same scope of busylock, for NOLOCK qdisc */
	spin_lock_init(&sch->seqlock);
	lockdep_set_class(&sch->busylock,
			  dev->qdisc_tx_busylock ?: &qdisc_tx_busylock);

	seqcount_init(&sch->running);
	lockdep_set_class(&sch->running,
			  dev->qdisc_running_key ?: &qdisc_running_key);

	sch->ops = ops;
	sch->flags = ops->static_flags;
	//使用队列ops的enqueue,dequeue
	sch->enqueue = ops->enqueue;
	sch->dequeue = ops->dequeue;
	sch->dev_queue = dev_queue;
	dev_hold(dev);
	refcount_set(&sch->refcnt, 1);

	return sch;
errout1:
	kfree(sch);
errout:
	return ERR_PTR(err);
}

//申请Qdisc,并通过init调用完成qdisc初始化
struct Qdisc *qdisc_create_dflt(struct netdev_queue *dev_queue,
				const struct Qdisc_ops *ops,
				unsigned int parentid/*父Qdisc编号*/,
				struct netlink_ext_ack *extack)
{
	struct Qdisc *sch;

	if (!try_module_get(ops->owner)) {
		NL_SET_ERR_MSG(extack, "Failed to increase module reference counter");
		return NULL;
	}

	//申请并初始化dev_queue对应的Qdisc
	sch = qdisc_alloc(dev_queue, ops, extack);
	if (IS_ERR(sch)) {
		module_put(ops->owner);
		return NULL;
	}
	sch->parent = parentid;

	//调用init初始化相应类型的队列
	if (!ops->init || ops->init(sch, NULL, extack) == 0) {
		trace_qdisc_create(ops, dev_queue->dev, parentid);
		return sch;
	}

	qdisc_put(sch);
	return NULL;
}
EXPORT_SYMBOL(qdisc_create_dflt);

/* Under qdisc_lock(qdisc) and BH! */

void qdisc_reset(struct Qdisc *qdisc)
{
	const struct Qdisc_ops *ops = qdisc->ops;
	struct sk_buff *skb, *tmp;

	trace_qdisc_reset(qdisc);

	if (ops->reset)
		ops->reset(qdisc);

	//移除gso上挂接的skb
	skb_queue_walk_safe(&qdisc->gso_skb, skb, tmp) {
		__skb_unlink(skb, &qdisc->gso_skb);
		kfree_skb_list(skb);
	}

	//移除skb_bad_txq上挂接的skb
	skb_queue_walk_safe(&qdisc->skb_bad_txq, skb, tmp) {
		__skb_unlink(skb, &qdisc->skb_bad_txq);
		kfree_skb_list(skb);
	}

	qdisc->q.qlen = 0;
	qdisc->qstats.backlog = 0;
}
EXPORT_SYMBOL(qdisc_reset);

void qdisc_free(struct Qdisc *qdisc)
{
	if (qdisc_is_percpu_stats(qdisc)) {
		free_percpu(qdisc->cpu_bstats);
		free_percpu(qdisc->cpu_qstats);
	}

	kfree(qdisc);
}

static void qdisc_free_cb(struct rcu_head *head)
{
	struct Qdisc *q = container_of(head, struct Qdisc, rcu);

	qdisc_free(q);
}

static void qdisc_destroy(struct Qdisc *qdisc)
{
	const struct Qdisc_ops  *ops = qdisc->ops;

#ifdef CONFIG_NET_SCHED
	qdisc_hash_del(qdisc);

	qdisc_put_stab(rtnl_dereference(qdisc->stab));
#endif
	gen_kill_estimator(&qdisc->rate_est);

	qdisc_reset(qdisc);

	if (ops->destroy)
		ops->destroy(qdisc);

	module_put(ops->owner);
	dev_put(qdisc_dev(qdisc));

	trace_qdisc_destroy(qdisc);

	call_rcu(&qdisc->rcu, qdisc_free_cb);
}

void qdisc_put(struct Qdisc *qdisc)
{
	if (!qdisc)
		return;

	if (qdisc->flags & TCQ_F_BUILTIN ||
	    !refcount_dec_and_test(&qdisc->refcnt))
		return;

	qdisc_destroy(qdisc);
}
EXPORT_SYMBOL(qdisc_put);

/* Version of qdisc_put() that is called with rtnl mutex unlocked.
 * Intended to be used as optimization, this function only takes rtnl lock if
 * qdisc reference counter reached zero.
 */

void qdisc_put_unlocked(struct Qdisc *qdisc)
{
	if (qdisc->flags & TCQ_F_BUILTIN ||
	    !refcount_dec_and_rtnl_lock(&qdisc->refcnt))
		return;

	qdisc_destroy(qdisc);
	rtnl_unlock();
}
EXPORT_SYMBOL(qdisc_put_unlocked);

/* Attach toplevel qdisc to device queue. */
//替换dev_queue对应的qdisc
struct Qdisc *dev_graft_qdisc(struct netdev_queue *dev_queue,
			      struct Qdisc *qdisc)
{
	struct Qdisc *oqdisc = dev_queue->qdisc_sleeping;
	spinlock_t *root_lock;

	root_lock = qdisc_lock(oqdisc);
	spin_lock_bh(root_lock);

	/* ... and graft new one */
	//新的为NULL时，使和noop_qdisc
	if (qdisc == NULL)
		qdisc = &noop_qdisc;

	//替换 qdisc_sleeping
	dev_queue->qdisc_sleeping = qdisc;
	//将dev_queue->qdisc指为noop_qdisc
	rcu_assign_pointer(dev_queue->qdisc, &noop_qdisc);

	spin_unlock_bh(root_lock);

	return oqdisc;/*返回旧的qdisc*/
}
EXPORT_SYMBOL(dev_graft_qdisc);

static void attach_one_default_qdisc(struct net_device *dev,
				     struct netdev_queue *dev_queue,
				     void *_unused)
{
	struct Qdisc *qdisc;
	//默认先进先出队列
	const struct Qdisc_ops *ops = default_qdisc_ops;

	if (dev->priv_flags & IFF_NO_QUEUE)
		ops = &noqueue_qdisc_ops;
	else if(dev->type == ARPHRD_CAN)
		ops = &pfifo_fast_ops;

	qdisc = qdisc_create_dflt(dev_queue, ops, TC_H_ROOT, NULL);
	if (!qdisc)
		return;
	if (!netif_is_multiqueue(dev))
		qdisc->flags |= TCQ_F_ONETXQUEUE | TCQ_F_NOPARENT;
	dev_queue->qdisc_sleeping = qdisc;
}

static void attach_default_qdiscs(struct net_device *dev)
{
	struct netdev_queue *txq;
	struct Qdisc *qdisc;

	txq = netdev_get_tx_queue(dev, 0);

	if (!netif_is_multiqueue(dev) ||
	    dev->priv_flags & IFF_NO_QUEUE) {
		//非多队列设备
		netdev_for_each_tx_queue(dev, attach_one_default_qdisc, NULL);
		dev->qdisc = txq->qdisc_sleeping;
		qdisc_refcount_inc(dev->qdisc);
	} else {
		qdisc = qdisc_create_dflt(txq, &mq_qdisc_ops, TC_H_ROOT, NULL);
		if (qdisc) {
			//设置qdisc
			dev->qdisc = qdisc;
			qdisc->ops->attach(qdisc);
		}
	}

	/* Detect default qdisc setup/init failed and fallback to "noqueue" */
	if (dev->qdisc == &noop_qdisc) {
		netdev_warn(dev, "default qdisc (%s) fail, fallback to %s\n",
			    default_qdisc_ops->id, noqueue_qdisc_ops.id);
		dev->priv_flags |= IFF_NO_QUEUE;
		netdev_for_each_tx_queue(dev, attach_one_default_qdisc, NULL);
		dev->qdisc = txq->qdisc_sleeping;
		qdisc_refcount_inc(dev->qdisc);
		dev->priv_flags ^= IFF_NO_QUEUE;
	}

#ifdef CONFIG_NET_SCHED
	if (dev->qdisc != &noop_qdisc)
		qdisc_hash_add(dev->qdisc, false);
#endif
}

static void transition_one_qdisc(struct net_device *dev,
				 struct netdev_queue *dev_queue,
				 void *_need_watchdog)
{
	struct Qdisc *new_qdisc = dev_queue->qdisc_sleeping;
	int *need_watchdog_p = _need_watchdog;

	if (!(new_qdisc->flags & TCQ_F_BUILTIN))
		clear_bit(__QDISC_STATE_DEACTIVATED, &new_qdisc->state);

	rcu_assign_pointer(dev_queue->qdisc, new_qdisc);
	if (need_watchdog_p) {
		dev_queue->trans_start = 0;
		*need_watchdog_p = 1;
	}
}

//激活设备
void dev_activate(struct net_device *dev)
{
	int need_watchdog;

	/* No queueing discipline is attached to device;
	 * create default one for devices, which need queueing
	 * and noqueue_qdisc for virtual interfaces
	 */

	if (dev->qdisc == &noop_qdisc)
		//设置default的qdiscs
		attach_default_qdiscs(dev);

	if (!netif_carrier_ok(dev))
		/* Delay activation until next carrier-on event */
		return;

	need_watchdog = 0;
	//只要有一个tx队列需要watchdog,则watchdog为1
	netdev_for_each_tx_queue(dev, transition_one_qdisc, &need_watchdog);
	if (dev_ingress_queue(dev))
		transition_one_qdisc(dev, dev_ingress_queue(dev), NULL);

	if (need_watchdog) {
		netif_trans_update(dev);
		dev_watchdog_up(dev);
	}
}
EXPORT_SYMBOL(dev_activate);

static void qdisc_deactivate(struct Qdisc *qdisc)
{
	if (qdisc->flags & TCQ_F_BUILTIN)
		return;

	set_bit(__QDISC_STATE_DEACTIVATED, &qdisc->state);
}

static void dev_deactivate_queue(struct net_device *dev,
				 struct netdev_queue *dev_queue,
				 void *_qdisc_default)
{
	struct Qdisc *qdisc_default = _qdisc_default;
	struct Qdisc *qdisc;

	qdisc = rtnl_dereference(dev_queue->qdisc);
	if (qdisc) {
		qdisc_deactivate(qdisc);
		rcu_assign_pointer(dev_queue->qdisc, qdisc_default);
	}
}

static void dev_reset_queue(struct net_device *dev,
			    struct netdev_queue *dev_queue,
			    void *_unused)
{
	struct Qdisc *qdisc;
	bool nolock;

	qdisc = dev_queue->qdisc_sleeping;
	if (!qdisc)
		return;

	nolock = qdisc->flags & TCQ_F_NOLOCK;

	if (nolock)
		spin_lock_bh(&qdisc->seqlock);
	spin_lock_bh(qdisc_lock(qdisc));

	qdisc_reset(qdisc);

	spin_unlock_bh(qdisc_lock(qdisc));
	if (nolock) {
		clear_bit(__QDISC_STATE_MISSED, &qdisc->state);
		clear_bit(__QDISC_STATE_DRAINING, &qdisc->state);
		spin_unlock_bh(&qdisc->seqlock);
	}
}

static bool some_qdisc_is_busy(struct net_device *dev)
{
	unsigned int i;

	for (i = 0; i < dev->num_tx_queues; i++) {
		struct netdev_queue *dev_queue;
		spinlock_t *root_lock;
		struct Qdisc *q;
		int val;

		dev_queue = netdev_get_tx_queue(dev, i);
		q = dev_queue->qdisc_sleeping;

		root_lock = qdisc_lock(q);
		spin_lock_bh(root_lock);

		val = (qdisc_is_running(q) ||
		       test_bit(__QDISC_STATE_SCHED, &q->state));

		spin_unlock_bh(root_lock);

		if (val)
			return true;
	}
	return false;
}

/**
 * 	dev_deactivate_many - deactivate transmissions on several devices
 * 	@head: list of devices to deactivate
 *
 *	This function returns only when all outstanding transmissions
 *	have completed, unless all devices are in dismantle phase.
 */
void dev_deactivate_many(struct list_head *head)
{
	struct net_device *dev;

	list_for_each_entry(dev, head, close_list) {
		netdev_for_each_tx_queue(dev, dev_deactivate_queue,
					 &noop_qdisc);
		if (dev_ingress_queue(dev))
			dev_deactivate_queue(dev, dev_ingress_queue(dev),
					     &noop_qdisc);

		dev_watchdog_down(dev);
	}

	/* Wait for outstanding qdisc-less dev_queue_xmit calls or
	 * outstanding qdisc enqueuing calls.
	 * This is avoided if all devices are in dismantle phase :
	 * Caller will call synchronize_net() for us
	 */
	synchronize_net();

	list_for_each_entry(dev, head, close_list) {
		netdev_for_each_tx_queue(dev, dev_reset_queue, NULL);

		if (dev_ingress_queue(dev))
			dev_reset_queue(dev, dev_ingress_queue(dev), NULL);
	}

	/* Wait for outstanding qdisc_run calls. */
	list_for_each_entry(dev, head, close_list) {
		while (some_qdisc_is_busy(dev)) {
			/* wait_event() would avoid this sleep-loop but would
			 * require expensive checks in the fast paths of packet
			 * processing which isn't worth it.
			 */
			schedule_timeout_uninterruptible(1);
		}
	}
}

void dev_deactivate(struct net_device *dev)
{
	LIST_HEAD(single);

	list_add(&dev->close_list, &single);
	dev_deactivate_many(&single);
	list_del(&single);
}
EXPORT_SYMBOL(dev_deactivate);

static int qdisc_change_tx_queue_len(struct net_device *dev,
				     struct netdev_queue *dev_queue)
{
	struct Qdisc *qdisc = dev_queue->qdisc_sleeping;
	const struct Qdisc_ops *ops = qdisc->ops;

	if (ops->change_tx_queue_len)
		return ops->change_tx_queue_len(qdisc, dev->tx_queue_len);
	return 0;
}

int dev_qdisc_change_tx_queue_len(struct net_device *dev)
{
	bool up = dev->flags & IFF_UP;
	unsigned int i;
	int ret = 0;

	if (up)
		dev_deactivate(dev);

	for (i = 0; i < dev->num_tx_queues; i++) {
		ret = qdisc_change_tx_queue_len(dev, &dev->_tx[i]);

		/* TODO: revert changes on a partial failure */
		if (ret)
			break;
	}

	if (up)
		dev_activate(dev);
	return ret;
}

//为网络设备队列设备对应的排队规则qdisc
static void dev_init_scheduler_queue(struct net_device *dev,
				     struct netdev_queue *dev_queue,
				     void *_qdisc)
{
	struct Qdisc *qdisc = _qdisc;

	rcu_assign_pointer(dev_queue->qdisc, qdisc);
	dev_queue->qdisc_sleeping = qdisc;
}

void dev_init_scheduler(struct net_device *dev)
{
	dev->qdisc = &noop_qdisc;
	//通过dev_init_scheduler_queue初始化设备的每个tx队列
	//将每个queue_dev->qdisc置为noop_qdisc
	netdev_for_each_tx_queue(dev, dev_init_scheduler_queue, &noop_qdisc);

	//初始化ingress_queue
	if (dev_ingress_queue(dev))
		dev_init_scheduler_queue(dev, dev_ingress_queue(dev), &noop_qdisc);

	//初始化watchdog定时器，用于监测tx超时
	timer_setup(&dev->watchdog_timer, dev_watchdog, 0);
}

static void shutdown_scheduler_queue(struct net_device *dev,
				     struct netdev_queue *dev_queue,
				     void *_qdisc_default)
{
	struct Qdisc *qdisc = dev_queue->qdisc_sleeping;
	struct Qdisc *qdisc_default = _qdisc_default;

	if (qdisc) {
		rcu_assign_pointer(dev_queue->qdisc, qdisc_default);
		dev_queue->qdisc_sleeping = qdisc_default;

		qdisc_put(qdisc);
	}
}

void dev_shutdown(struct net_device *dev)
{
	netdev_for_each_tx_queue(dev, shutdown_scheduler_queue, &noop_qdisc);
	if (dev_ingress_queue(dev))
		shutdown_scheduler_queue(dev, dev_ingress_queue(dev), &noop_qdisc);
	qdisc_put(dev->qdisc);
	dev->qdisc = &noop_qdisc;

	WARN_ON(timer_pending(&dev->watchdog_timer));
}

/**
 * psched_ratecfg_precompute__() - Pre-compute values for reciprocal division
 * @rate:   Rate to compute reciprocal division values of
 * @mult:   Multiplier for reciprocal division
 * @shift:  Shift for reciprocal division
 *
 * The multiplier and shift for reciprocal division by rate are stored
 * in mult and shift.
 *
 * The deal here is to replace a divide by a reciprocal one
 * in fast path (a reciprocal divide is a multiply and a shift)
 *
 * Normal formula would be :
 *  time_in_ns = (NSEC_PER_SEC * len) / rate_bps
 *
 * We compute mult/shift to use instead :
 *  time_in_ns = (len * mult) >> shift;
 *
 * We try to get the highest possible mult value for accuracy,
 * but have to make sure no overflows will ever happen.
 *
 * reciprocal_value() is not used here it doesn't handle 64-bit values.
 */
static void psched_ratecfg_precompute__(u64 rate, u32 *mult, u8 *shift)
{
	u64 factor = NSEC_PER_SEC;

	*mult = 1;
	*shift = 0;

	if (rate <= 0)
		return;

	for (;;) {
		*mult = div64_u64(factor, rate);
		if (*mult & (1U << 31) || factor & (1ULL << 63))
			break;
		factor <<= 1;
		(*shift)++;
	}
}

void psched_ratecfg_precompute(struct psched_ratecfg *r,
			       const struct tc_ratespec *conf,
			       u64 rate64)
{
	memset(r, 0, sizeof(*r));
	r->overhead = conf->overhead;
	r->rate_bytes_ps = max_t(u64, conf->rate, rate64);
	r->linklayer = (conf->linklayer & TC_LINKLAYER_MASK);
	psched_ratecfg_precompute__(r->rate_bytes_ps, &r->mult, &r->shift);
}
EXPORT_SYMBOL(psched_ratecfg_precompute);

void psched_ppscfg_precompute(struct psched_pktrate *r, u64 pktrate64)
{
	r->rate_pkts_ps = pktrate64;
	psched_ratecfg_precompute__(r->rate_pkts_ps, &r->mult, &r->shift);
}
EXPORT_SYMBOL(psched_ppscfg_precompute);

static void mini_qdisc_rcu_func(struct rcu_head *head)
{
}

//设置miniqp对应的首个tp_proto
void mini_qdisc_pair_swap(struct mini_Qdisc_pair *miniqp,
			  struct tcf_proto *tp_head/*新的tp头部*/)
{
	/* Protected with chain0->filter_chain_lock.
	 * Can't access chain directly because tp_head can be NULL.
	 */
	struct mini_Qdisc *miniq_old =
		rcu_dereference_protected(*miniqp->p_miniq, 1);
	struct mini_Qdisc *miniq;

	if (!tp_head) {
		//tp_head为NULL,将p_miniq等价赋空
		RCU_INIT_POINTER(*miniqp->p_miniq, NULL);
		/* Wait for flying RCU callback before it is freed. */
		rcu_barrier();
		return;
	}

	//切换着使用miniq1,miniq2
	miniq = !miniq_old || miniq_old == &miniqp->miniq2 ?
		&miniqp->miniq1 : &miniqp->miniq2;

	/* We need to make sure that readers won't see the miniq
	 * we are about to modify. So wait until previous call_rcu callback
	 * is done.
	 */
	rcu_barrier();
	//设置此miniq查找时的首个tp
	miniq->filter_list = tp_head;
	rcu_assign_pointer(*miniqp->p_miniq, miniq);

	if (miniq_old)
		/* This is counterpart of the rcu barriers above. We need to
		 * block potential new user of miniq_old until all readers
		 * are not seeing it.
		 */
		call_rcu(&miniq_old->rcu, mini_qdisc_rcu_func);
}
EXPORT_SYMBOL(mini_qdisc_pair_swap);

/*指定miniqp对应的block*/
void mini_qdisc_pair_block_init(struct mini_Qdisc_pair *miniqp,
				struct tcf_block *block)
{
	miniqp->miniq1.block = block;
	miniqp->miniq2.block = block;
}
EXPORT_SYMBOL(mini_qdisc_pair_block_init);

void mini_qdisc_pair_init(struct mini_Qdisc_pair *miniqp, struct Qdisc *qdisc,
			  struct mini_Qdisc __rcu **p_miniq)
{
	//初始化miniqp,切换着使用miniq1,miniq2,本次生效的miniq为*p_miniq
	miniqp->miniq1.cpu_bstats = qdisc->cpu_bstats;
	miniqp->miniq1.cpu_qstats = qdisc->cpu_qstats;
	miniqp->miniq2.cpu_bstats = qdisc->cpu_bstats;
	miniqp->miniq2.cpu_qstats = qdisc->cpu_qstats;
	miniqp->p_miniq = p_miniq;
}
EXPORT_SYMBOL(mini_qdisc_pair_init);<|MERGE_RESOLUTION|>--- conflicted
+++ resolved
@@ -434,16 +434,12 @@
 	while (qdisc_restart(q, &packets)) {
 		quota -= packets;
 		if (quota <= 0) {
-<<<<<<< HEAD
-		    //quota被用完了，但报文可能没有发完，触发tx软中断
-			__netif_schedule(q);
-=======
 			if (q->flags & TCQ_F_NOLOCK)
 				set_bit(__QDISC_STATE_MISSED, &q->state);
 			else
+		    		//quota被用完了，但报文可能没有发完，触发tx软中断
 				__netif_schedule(q);
 
->>>>>>> 40226a3d
 			break;
 		}
 	}
@@ -746,11 +742,8 @@
 	bool need_retry = true;
 	int band;
 
-<<<<<<< HEAD
+retry:
 	//尝试所有band队列（0号ring优先），出一个报文
-=======
-retry:
->>>>>>> 40226a3d
 	for (band = 0; band < PFIFO_FAST_BANDS && !skb; band++) {
 		struct skb_array *q = band2list(priv, band);
 
@@ -763,11 +756,6 @@
 	//更新统计
 	if (likely(skb)) {
 		qdisc_update_stats_at_dequeue(qdisc, skb);
-<<<<<<< HEAD
-	} else {
-	    /*指明队列为空*/
-		WRITE_ONCE(qdisc->empty, true);
-=======
 	} else if (need_retry &&
 		   READ_ONCE(qdisc->state) & QDISC_STATE_NON_EMPTY) {
 		/* Delay clearing the STATE_MISSED here to reduce
@@ -786,7 +774,6 @@
 		need_retry = false;
 
 		goto retry;
->>>>>>> 40226a3d
 	}
 
 	return skb;
