// SPDX-License-Identifier: GPL-2.0-or-later
/*
 * net/sched/sch_generic.c	Generic packet scheduler routines.
 *
 * Authors:	Alexey Kuznetsov, <kuznet@ms2.inr.ac.ru>
 *              Jamal Hadi Salim, <hadi@cyberus.ca> 990601
 *              - Ingress support
 */

#include <linux/bitops.h>
#include <linux/module.h>
#include <linux/types.h>
#include <linux/kernel.h>
#include <linux/sched.h>
#include <linux/string.h>
#include <linux/errno.h>
#include <linux/netdevice.h>
#include <linux/skbuff.h>
#include <linux/rtnetlink.h>
#include <linux/init.h>
#include <linux/rcupdate.h>
#include <linux/list.h>
#include <linux/slab.h>
#include <linux/if_vlan.h>
#include <linux/skb_array.h>
#include <linux/if_macvlan.h>
#include <net/sch_generic.h>
#include <net/pkt_sched.h>
#include <net/dst.h>
#include <trace/events/qdisc.h>
#include <trace/events/net.h>
#include <net/xfrm.h>

/* Qdisc to use by default */
const struct Qdisc_ops *default_qdisc_ops = &pfifo_fast_ops;
EXPORT_SYMBOL(default_qdisc_ops);

static void qdisc_maybe_clear_missed(struct Qdisc *q,
				     const struct netdev_queue *txq)
{
	clear_bit(__QDISC_STATE_MISSED, &q->state);

	/* Make sure the below netif_xmit_frozen_or_stopped()
	 * checking happens after clearing STATE_MISSED.
	 */
	smp_mb__after_atomic();

	/* Checking netif_xmit_frozen_or_stopped() again to
	 * make sure STATE_MISSED is set if the STATE_MISSED
	 * set by netif_tx_wake_queue()'s rescheduling of
	 * net_tx_action() is cleared by the above clear_bit().
	 */
	if (!netif_xmit_frozen_or_stopped(txq))
		set_bit(__QDISC_STATE_MISSED, &q->state);
	else
		set_bit(__QDISC_STATE_DRAINING, &q->state);
}

/* Main transmission queue. */

/* Modifications to data participating in scheduling must be protected with
 * qdisc_lock(qdisc) spinlock.
 *
 * The idea is the following:
 * - enqueue, dequeue are serialized via qdisc root lock
 * - ingress filtering is also serialized via qdisc root lock
 * - updates to tree and tree walking are only done under the rtnl mutex.
 */

#define SKB_XOFF_MAGIC ((struct sk_buff *)1UL)

static inline struct sk_buff *__skb_dequeue_bad_txq(struct Qdisc *q)
{
	const struct netdev_queue *txq = q->dev_queue;
	spinlock_t *lock = NULL;
	struct sk_buff *skb;

	if (q->flags & TCQ_F_NOLOCK) {
		lock = qdisc_lock(q);
		spin_lock(lock);
	}

	//先自skb_bad_txq上取一个包，如果有包，则取此包对应的txq队列
	skb = skb_peek(&q->skb_bad_txq);
	if (skb) {
		/* check the reason of requeuing without tx lock first */
		txq = skb_get_tx_queue(txq->dev, skb);
		if (!netif_xmit_frozen_or_stopped(txq)) {
			//如果此队列没有frozen或者stopped,则将skb出队
			skb = __skb_dequeue(&q->skb_bad_txq);
			if (qdisc_is_percpu_stats(q)) {
				qdisc_qstats_cpu_backlog_dec(q, skb);
				qdisc_qstats_cpu_qlen_dec(q);
			} else {
				qdisc_qstats_backlog_dec(q, skb);
				q->q.qlen--;
			}
		} else {
			skb = SKB_XOFF_MAGIC;
			qdisc_maybe_clear_missed(q, txq);
		}
	}

	if (lock)
		spin_unlock(lock);

	return skb;
}

//如果q->skb_bad_txq上有报文，则自skb_bad_txq上出报文
static inline struct sk_buff *qdisc_dequeue_skb_bad_txq(struct Qdisc *q)
{
	struct sk_buff *skb = skb_peek(&q->skb_bad_txq);

	if (unlikely(skb))
		skb = __skb_dequeue_bad_txq(q);

	return skb;
}

//将skb记录在bad_txq上
static inline void qdisc_enqueue_skb_bad_txq(struct Qdisc *q,
					     struct sk_buff *skb)
{
	spinlock_t *lock = NULL;

	if (q->flags & TCQ_F_NOLOCK) {
		lock = qdisc_lock(q);
		spin_lock(lock);
	}

	/*将此skb加入到bad_txq中*/
	__skb_queue_tail(&q->skb_bad_txq, skb);

	if (qdisc_is_percpu_stats(q)) {
		qdisc_qstats_cpu_backlog_inc(q, skb);
		qdisc_qstats_cpu_qlen_inc(q);
	} else {
		qdisc_qstats_backlog_inc(q, skb);
		q->q.qlen++;
	}

	if (lock)
		spin_unlock(lock);
}

static inline void dev_requeue_skb(struct sk_buff *skb, struct Qdisc *q)
{
	spinlock_t *lock = NULL;

	if (q->flags & TCQ_F_NOLOCK) {
		lock = qdisc_lock(q);
		spin_lock(lock);
	}

	while (skb) {
		struct sk_buff *next = skb->next;

		__skb_queue_tail(&q->gso_skb, skb);

		/* it's still part of the queue */
		if (qdisc_is_percpu_stats(q)) {
			qdisc_qstats_cpu_requeues_inc(q);
			qdisc_qstats_cpu_backlog_inc(q, skb);
			qdisc_qstats_cpu_qlen_inc(q);
		} else {
		    /*记录了requeue次数*/
			q->qstats.requeues++;
			qdisc_qstats_backlog_inc(q, skb);
			q->q.qlen++;
		}

		skb = next;
	}

	if (lock) {
		spin_unlock(lock);
		set_bit(__QDISC_STATE_MISSED, &q->state);
	} else {
		__netif_schedule(q);
	}
}

//按bytelimit要求，出一组skb,采用skb->next串起来
static void try_bulk_dequeue_skb(struct Qdisc *q,
				 struct sk_buff *skb,
				 const struct netdev_queue *txq,
				 int *packets/*出参，出队的报文数*/)
{
	int bytelimit = qdisc_avail_bulklimit(txq) - skb->len;

	while (bytelimit > 0) {
		//出一个skb
		struct sk_buff *nskb = q->dequeue(q);

		if (!nskb)
			break;

		bytelimit -= nskb->len; /* covers GSO len */
		skb->next = nskb;
		skb = nskb;
		(*packets)++; /* GSO counts as one pkt */
	}
	skb_mark_not_on_list(skb);
}

/* This variant of try_bulk_dequeue_skb() makes sure
 * all skbs in the chain are for the same txq
 */
static void try_bulk_dequeue_skb_slow(struct Qdisc *q,
				      struct sk_buff *skb,
				      int *packets)
{
	int mapping = skb_get_queue_mapping(skb);
	struct sk_buff *nskb;
	int cnt = 0;

	do {
	    /*出一个报文*/
		nskb = q->dequeue(q);
		if (!nskb)
			break;
		/*本次出的报文与之前的skb不是一个tx队列*/
		if (unlikely(skb_get_queue_mapping(nskb) != mapping)) {
			qdisc_enqueue_skb_bad_txq(q, nskb);
			break;
		}

		//将与首包相同队列的skb串起来
		skb->next = nskb;
		skb = nskb;
	} while (++cnt < 8);//最多出8个包
	(*packets) += cnt;
	/*将最后一个skb的next置为空*/
	skb_mark_not_on_list(skb);
}

/* Note that dequeue_skb can possibly return a SKB list (via skb->next).
 * A requeued skb (via q->gso_skb) can also be a SKB list.
 */
static struct sk_buff *dequeue_skb(struct Qdisc *q, bool *validate,
				   int *packets)
{
	const struct netdev_queue *txq = q->dev_queue;
	struct sk_buff *skb = NULL;

	*packets = 1;
	if (unlikely(!skb_queue_empty(&q->gso_skb))) {
		//存在上一次没有发送完的gso数据包，将其取出
		spinlock_t *lock = NULL;

		if (q->flags & TCQ_F_NOLOCK) {
			lock = qdisc_lock(q);
			spin_lock(lock);
		}

		skb = skb_peek(&q->gso_skb);

		/* skb may be null if another cpu pulls gso_skb off in between
		 * empty check and lock.
		 */
		if (!skb) {
			if (lock)
				spin_unlock(lock);
			goto validate;
		}

		/* skb in gso_skb were already validated */
		*validate = false;
		if (xfrm_offload(skb))
			*validate = true;
		/* check the reason of requeuing without tx lock first */
		txq = skb_get_tx_queue(txq->dev, skb);
		if (!netif_xmit_frozen_or_stopped(txq)) {
			skb = __skb_dequeue(&q->gso_skb);
			if (qdisc_is_percpu_stats(q)) {
				qdisc_qstats_cpu_backlog_dec(q, skb);
				qdisc_qstats_cpu_qlen_dec(q);
			} else {
				qdisc_qstats_backlog_dec(q, skb);
				q->q.qlen--;
			}
		} else {
			skb = NULL;
			qdisc_maybe_clear_missed(q, txq);
		}
		if (lock)
			spin_unlock(lock);
		goto trace;
	}
validate:
	*validate = true;

	if ((q->flags & TCQ_F_ONETXQUEUE) &&
	    netif_xmit_frozen_or_stopped(txq)) {
		qdisc_maybe_clear_missed(q, txq);
		return skb;
	}

	/*如果bad_txq上存在报文，则优先取bad_txq上的报文*/
	skb = qdisc_dequeue_skb_bad_txq(q);
	if (unlikely(skb)) {
		if (skb == SKB_XOFF_MAGIC)
			return NULL;
		goto bulk;
	}
	//自队列中出一个报文（这一过程可使能tc配置的qos)
	skb = q->dequeue(q);
	if (skb) {
bulk:
        //批量出报，将其采用skb串连起来
		if (qdisc_may_bulk(q))
			try_bulk_dequeue_skb(q, skb, txq, packets);
		else
			try_bulk_dequeue_skb_slow(q, skb, packets);
	}
trace:
	trace_qdisc_dequeue(q, txq, *packets, skb);
	return skb;
}

/*
 * Transmit possibly several skbs, and handle the return status as
 * required. Owning qdisc running bit guarantees that only one CPU
 * can execute this function.
 *
 * Returns to the caller:
 *				false  - hardware queue frozen backoff
 *				true   - feel free to send more pkts
 */
bool sch_direct_xmit(struct sk_buff *skb/*要发送的一组报文*/, struct Qdisc *q,
		     struct net_device *dev, struct netdev_queue *txq/*发送到指定txq队列*/,
		     spinlock_t *root_lock, bool validate)
{
	int ret = NETDEV_TX_BUSY;
	bool again = false;

	/* And release qdisc */
	if (root_lock)
		spin_unlock(root_lock);

	/* Note that we validate skb (GSO, checksum, ...) outside of locks */
	if (validate)
		skb = validate_xmit_skb_list(skb, dev, &again);

#ifdef CONFIG_XFRM_OFFLOAD
	if (unlikely(again)) {
		if (root_lock)
			spin_lock(root_lock);

		dev_requeue_skb(skb, q);
		return false;
	}
#endif

	if (likely(skb)) {
		HARD_TX_LOCK(dev, txq, smp_processor_id());
		if (!netif_xmit_frozen_or_stopped(txq))
			skb = dev_hard_start_xmit(skb, dev, txq, &ret);
		else
			qdisc_maybe_clear_missed(q, txq);

		HARD_TX_UNLOCK(dev, txq);
	} else {
		if (root_lock)
			spin_lock(root_lock);
		return true;
	}

	if (root_lock)
		spin_lock(root_lock);

	//设备发送未完成的skb，将其入队
	if (!dev_xmit_complete(ret)) {
		/* Driver returned NETDEV_TX_BUSY - requeue skb */
		if (unlikely(ret != NETDEV_TX_BUSY))
			net_warn_ratelimited("BUG %s code %d qlen %d\n",
					     dev->name, ret, q->q.qlen);

		dev_requeue_skb(skb, q);
		return false;
	}

	return true;
}

/*
 * NOTE: Called under qdisc_lock(q) with locally disabled BH.
 *
 * running seqcount guarantees only one CPU can process
 * this qdisc at a time. qdisc_lock(q) serializes queue accesses for
 * this queue.
 *
 *  netif_tx_lock serializes accesses to device driver.
 *
 *  qdisc_lock(q) and netif_tx_lock are mutually exclusive,
 *  if one is grabbed, another must be free.
 *
 * Note, that this procedure can be called by a watchdog timer
 *
 * Returns to the caller:
 *				0  - queue is empty or throttled.
 *				>0 - queue is not empty.
 *
 */
static inline bool qdisc_restart(struct Qdisc *q, int *packets/*出参，可以出多少包*/)
{
	spinlock_t *root_lock = NULL;
	struct netdev_queue *txq;
	struct net_device *dev;
	struct sk_buff *skb;
	bool validate;

	/* Dequeue packet */
	skb = dequeue_skb(q, &validate, packets);
	if (unlikely(!skb))
		return false;

	if (!(q->flags & TCQ_F_NOLOCK))
		root_lock = qdisc_lock(q);

	dev = qdisc_dev(q);
	//取skb其对应的tx队列
	txq = skb_get_tx_queue(dev, skb);

	return sch_direct_xmit(skb, q, dev, txq, root_lock, validate);
}

void __qdisc_run(struct Qdisc *q)
{
	int quota = dev_tx_weight;
	int packets;

	while (qdisc_restart(q, &packets)) {
		quota -= packets;
		if (quota <= 0) {
			if (q->flags & TCQ_F_NOLOCK)
				set_bit(__QDISC_STATE_MISSED, &q->state);
			else
		    	//quota被用完了，但报文可能没有发完，触发tx软中断
				__netif_schedule(q);

			break;
		}
	}
}

unsigned long dev_trans_start(struct net_device *dev)
{
	unsigned long val, res;
	unsigned int i;

	/*先取real_dev*/
	if (is_vlan_dev(dev))
		dev = vlan_dev_real_dev(dev);
	else if (netif_is_macvlan(dev))
		dev = macvlan_dev_real_dev(dev);
<<<<<<< HEAD

	/*找出多个队列中最大的trans_start时间*/
	res = netdev_get_tx_queue(dev, 0)->trans_start;
=======
	res = READ_ONCE(netdev_get_tx_queue(dev, 0)->trans_start);
>>>>>>> 028192fe
	for (i = 1; i < dev->num_tx_queues; i++) {
		val = READ_ONCE(netdev_get_tx_queue(dev, i)->trans_start);
		if (val && time_after(val, res))
			res = val;
	}

	return res;
}
EXPORT_SYMBOL(dev_trans_start);

static void netif_freeze_queues(struct net_device *dev)
{
	unsigned int i;
	int cpu;

	cpu = smp_processor_id();
	for (i = 0; i < dev->num_tx_queues; i++) {
		struct netdev_queue *txq = netdev_get_tx_queue(dev, i);

		/* We are the only thread of execution doing a
		 * freeze, but we have to grab the _xmit_lock in
		 * order to synchronize with threads which are in
		 * the ->hard_start_xmit() handler and already
		 * checked the frozen bit.
		 */
		__netif_tx_lock(txq, cpu);
		set_bit(__QUEUE_STATE_FROZEN, &txq->state);
		__netif_tx_unlock(txq);
	}
}

void netif_tx_lock(struct net_device *dev)
{
	spin_lock(&dev->tx_global_lock);
	netif_freeze_queues(dev);
}
EXPORT_SYMBOL(netif_tx_lock);

static void netif_unfreeze_queues(struct net_device *dev)
{
	unsigned int i;

	for (i = 0; i < dev->num_tx_queues; i++) {
		struct netdev_queue *txq = netdev_get_tx_queue(dev, i);

		/* No need to grab the _xmit_lock here.  If the
		 * queue is not stopped for another reason, we
		 * force a schedule.
		 */
		clear_bit(__QUEUE_STATE_FROZEN, &txq->state);
		netif_schedule_queue(txq);
	}
}

void netif_tx_unlock(struct net_device *dev)
{
	netif_unfreeze_queues(dev);
	spin_unlock(&dev->tx_global_lock);
}
EXPORT_SYMBOL(netif_tx_unlock);

static void dev_watchdog(struct timer_list *t)
{
	struct net_device *dev = from_timer(dev, t, watchdog_timer);
	bool release = true;

<<<<<<< HEAD
	netif_tx_lock(dev);
	/*忽略掉noop qdisc*/
=======
	spin_lock(&dev->tx_global_lock);
>>>>>>> 028192fe
	if (!qdisc_tx_is_noop(dev)) {
		if (netif_device_present(dev) &&
		    netif_running(dev) &&
		    netif_carrier_ok(dev)) {
			int some_queue_timedout = 0;
			unsigned int i;
			unsigned long trans_start;

			for (i = 0; i < dev->num_tx_queues; i++) {
				struct netdev_queue *txq;

				txq = netdev_get_tx_queue(dev, i);
<<<<<<< HEAD
				trans_start = txq->trans_start;
				//处于stopped状态，且watchdog_time超时，则记录有发送
				//队列超时
=======
				trans_start = READ_ONCE(txq->trans_start);
>>>>>>> 028192fe
				if (netif_xmit_stopped(txq) &&
				    time_after(jiffies, (trans_start +
							 dev->watchdog_timeo))) {
					some_queue_timedout = 1;
					atomic_long_inc(&txq->trans_timeout);
					break;
				}
			}

<<<<<<< HEAD
			//调用ndo_tx_timeout完成超时处理
			if (some_queue_timedout) {
=======
			if (unlikely(some_queue_timedout)) {
>>>>>>> 028192fe
				trace_net_dev_xmit_timeout(dev, i);
				//显示网络设备第i个队列超时
				WARN_ONCE(1, KERN_INFO "NETDEV WATCHDOG: %s (%s): transmit queue %u timed out\n",
				       dev->name, netdev_drivername(dev), i);
				netif_freeze_queues(dev);
				dev->netdev_ops->ndo_tx_timeout(dev, i);
				netif_unfreeze_queues(dev);
			}

			//重置下次定时器
			if (!mod_timer(&dev->watchdog_timer,
				       round_jiffies(jiffies +
						     dev->watchdog_timeo)))
				release = false;
		}
	}
<<<<<<< HEAD
	/*清除frozen状态*/
	netif_tx_unlock(dev);
=======
	spin_unlock(&dev->tx_global_lock);
>>>>>>> 028192fe

	if (release)
		dev_put_track(dev, &dev->watchdog_dev_tracker);
}

void __netdev_watchdog_up(struct net_device *dev)
{
    //设备必须要有ndo_tx_timeout才启用watchdog
	if (dev->netdev_ops->ndo_tx_timeout) {
		if (dev->watchdog_timeo <= 0)
			dev->watchdog_timeo = 5*HZ;
		if (!mod_timer(&dev->watchdog_timer,
			       round_jiffies(jiffies + dev->watchdog_timeo)))
			dev_hold_track(dev, &dev->watchdog_dev_tracker, GFP_ATOMIC);
	}
}
EXPORT_SYMBOL_GPL(__netdev_watchdog_up);

//启动dev的watchdog
static void dev_watchdog_up(struct net_device *dev)
{
	__netdev_watchdog_up(dev);
}

static void dev_watchdog_down(struct net_device *dev)
{
	netif_tx_lock_bh(dev);
	if (del_timer(&dev->watchdog_timer))
		dev_put_track(dev, &dev->watchdog_dev_tracker);
	netif_tx_unlock_bh(dev);
}

/**
 *	netif_carrier_on - set carrier
 *	@dev: network device
 *
 * Device has detected acquisition of carrier.
 */
void netif_carrier_on(struct net_device *dev)
{
	//清掉no_carrier标记，并告诉内核子系统网络链接完整
	if (test_and_clear_bit(__LINK_STATE_NOCARRIER, &dev->state)) {
		if (dev->reg_state == NETREG_UNINITIALIZED)
			return;
		atomic_inc(&dev->carrier_up_count);
		linkwatch_fire_event(dev);
		if (netif_running(dev))
			__netdev_watchdog_up(dev);
	}
}
EXPORT_SYMBOL(netif_carrier_on);

/**
 *	netif_carrier_off - clear carrier
 *	@dev: network device
 *
 * Device has detected loss of carrier.
 */
void netif_carrier_off(struct net_device *dev)
{
	//网络设备断开
	if (!test_and_set_bit(__LINK_STATE_NOCARRIER, &dev->state)) {
		if (dev->reg_state == NETREG_UNINITIALIZED)
			return;
		atomic_inc(&dev->carrier_down_count);
		linkwatch_fire_event(dev);
	}
}
EXPORT_SYMBOL(netif_carrier_off);

/**
 *	netif_carrier_event - report carrier state event
 *	@dev: network device
 *
 * Device has detected a carrier event but the carrier state wasn't changed.
 * Use in drivers when querying carrier state asynchronously, to avoid missing
 * events (link flaps) if link recovers before it's queried.
 */
void netif_carrier_event(struct net_device *dev)
{
	if (dev->reg_state == NETREG_UNINITIALIZED)
		return;
	atomic_inc(&dev->carrier_up_count);
	atomic_inc(&dev->carrier_down_count);
	linkwatch_fire_event(dev);
}
EXPORT_SYMBOL_GPL(netif_carrier_event);

/* "NOOP" scheduler: the best scheduler, recommended for all interfaces
   under all circumstances. It is difficult to invent anything faster or
   cheaper.
 */

static int noop_enqueue(struct sk_buff *skb, struct Qdisc *qdisc,
			struct sk_buff **to_free)
{
	//将skb串给to_free链上
	__qdisc_drop(skb, to_free);
	return NET_XMIT_CN;
}

static struct sk_buff *noop_dequeue(struct Qdisc *qdisc)
{
	return NULL;
}

//丢包的ops
struct Qdisc_ops noop_qdisc_ops __read_mostly = {
	.id		=	"noop",
	.priv_size	=	0,
	.enqueue	=	noop_enqueue,//所有入队报文将被丢弃
	.dequeue	=	noop_dequeue,//出队报文为空
	.peek		=	noop_dequeue,//前一个报文为NULL
	.owner		=	THIS_MODULE,
};

static struct netdev_queue noop_netdev_queue = {
	RCU_POINTER_INITIALIZER(qdisc, &noop_qdisc),
	.qdisc_sleeping	=	&noop_qdisc,
};

struct Qdisc noop_qdisc = {
	.enqueue	=	noop_enqueue,
	.dequeue	=	noop_dequeue,
	.flags		=	TCQ_F_BUILTIN,/*内建队列*/
	.ops		=	&noop_qdisc_ops,
	.q.lock		=	__SPIN_LOCK_UNLOCKED(noop_qdisc.q.lock),
	.dev_queue	=	&noop_netdev_queue,
	.busylock	=	__SPIN_LOCK_UNLOCKED(noop_qdisc.busylock),
	.gso_skb = {
		.next = (struct sk_buff *)&noop_qdisc.gso_skb,
		.prev = (struct sk_buff *)&noop_qdisc.gso_skb,
		.qlen = 0,
		.lock = __SPIN_LOCK_UNLOCKED(noop_qdisc.gso_skb.lock),
	},
	.skb_bad_txq = {
		.next = (struct sk_buff *)&noop_qdisc.skb_bad_txq,
		.prev = (struct sk_buff *)&noop_qdisc.skb_bad_txq,
		.qlen = 0,
		.lock = __SPIN_LOCK_UNLOCKED(noop_qdisc.skb_bad_txq.lock),
	},
};
EXPORT_SYMBOL(noop_qdisc);

/*初始化noqueue队列*/
static int noqueue_init(struct Qdisc *qdisc, struct nlattr *opt,
			struct netlink_ext_ack *extack)
{
	/* register_qdisc() assigns a default of noop_enqueue if unset,
	 * but __dev_queue_xmit() treats noqueue only as such
	 * if this is NULL - so clear it here. */
	qdisc->enqueue = NULL;
	return 0;
}

//报文将被丢弃
struct Qdisc_ops noqueue_qdisc_ops __read_mostly = {
	.id		=	"noqueue",
	.priv_size	=	0,
	.init		=	noqueue_init,
	.enqueue	=	noop_enqueue,
	.dequeue	=	noop_dequeue,
	.peek		=	noop_dequeue,
	.owner		=	THIS_MODULE,
};

static const u8 prio2band[TC_PRIO_MAX + 1] = {
	1, 2, 2, 2, 1, 2, 0, 0 , 1, 1, 1, 1, 1, 1, 1, 1
};

/* 3-band FIFO queue: old style, but should be a bit faster than
   generic prio+fifo combination.
 */

#define PFIFO_FAST_BANDS 3

/*
 * Private data for a pfifo_fast scheduler containing:
 *	- rings for priority bands
 */
struct pfifo_fast_priv {
	struct skb_array q[PFIFO_FAST_BANDS];
};

static inline struct skb_array *band2list(struct pfifo_fast_priv *priv,
					  int band)
{
	return &priv->q[band];
}

//报文按priority分类后，进band对应的ring
static int pfifo_fast_enqueue(struct sk_buff *skb, struct Qdisc *qdisc,
			      struct sk_buff **to_free)
{
	//按tos分类到band
	int band = prio2band[skb->priority & TC_PRIO_MAX];
	struct pfifo_fast_priv *priv = qdisc_priv(qdisc);
	//取指定band对应的q
	struct skb_array *q = band2list(priv, band);
	unsigned int pkt_len = qdisc_pkt_len(skb);
	int err;

	//将skb存入q
	err = skb_array_produce(q, skb);

	if (unlikely(err)) {
	    /*存入q失败*/
		if (qdisc_is_percpu_stats(qdisc))
		    /*按percpu统计状态*/
			return qdisc_drop_cpu(skb, qdisc, to_free/*出参，指明需要丢弃的报文*/);
		else
			return qdisc_drop(skb, qdisc, to_free);
	}

	//增加队列中有效数据长度
	qdisc_update_stats_at_enqueue(qdisc, pkt_len);
	return NET_XMIT_SUCCESS;
}

static struct sk_buff *pfifo_fast_dequeue(struct Qdisc *qdisc)
{
	struct pfifo_fast_priv *priv = qdisc_priv(qdisc);
	struct sk_buff *skb = NULL;
	bool need_retry = true;
	int band;

retry:
	//尝试所有band队列（0号ring优先），出一个报文
	for (band = 0; band < PFIFO_FAST_BANDS && !skb; band++) {
		struct skb_array *q = band2list(priv, band);

		if (__skb_array_empty(q))
			continue;

		skb = __skb_array_consume(q);
	}

	//更新统计
	if (likely(skb)) {
		qdisc_update_stats_at_dequeue(qdisc, skb);
	} else if (need_retry &&
		   READ_ONCE(qdisc->state) & QDISC_STATE_NON_EMPTY) {
		/* Delay clearing the STATE_MISSED here to reduce
		 * the overhead of the second spin_trylock() in
		 * qdisc_run_begin() and __netif_schedule() calling
		 * in qdisc_run_end().
		 */
		clear_bit(__QDISC_STATE_MISSED, &qdisc->state);
		clear_bit(__QDISC_STATE_DRAINING, &qdisc->state);

		/* Make sure dequeuing happens after clearing
		 * STATE_MISSED.
		 */
		smp_mb__after_atomic();

		need_retry = false;

		goto retry;
	}

	return skb;
}

//尝试所有band队列（0号ring优先），peek一个报文
static struct sk_buff *pfifo_fast_peek(struct Qdisc *qdisc)
{
	struct pfifo_fast_priv *priv = qdisc_priv(qdisc);
	struct sk_buff *skb = NULL;
	int band;

	for (band = 0; band < PFIFO_FAST_BANDS && !skb; band++) {
		struct skb_array *q = band2list(priv, band);

		skb = __skb_array_peek(q);
	}

	return skb;
}

//清空所有band队列
static void pfifo_fast_reset(struct Qdisc *qdisc)
{
	int i, band;
	struct pfifo_fast_priv *priv = qdisc_priv(qdisc);

	for (band = 0; band < PFIFO_FAST_BANDS; band++) {
		struct skb_array *q = band2list(priv, band);
		struct sk_buff *skb;

		/* NULL ring is possible if destroy path is due to a failed
		 * skb_array_init() in pfifo_fast_init() case.
		 */
		if (!q->ring.queue)
			continue;

		//清空队列
		while ((skb = __skb_array_consume(q)) != NULL)
			kfree_skb(skb);
	}

	/*清空统计计数*/
	if (qdisc_is_percpu_stats(qdisc)) {
		for_each_possible_cpu(i) {
			struct gnet_stats_queue *q;

			q = per_cpu_ptr(qdisc->cpu_qstats, i);
			q->backlog = 0;
			q->qlen = 0;
		}
	}
}

static int pfifo_fast_dump(struct Qdisc *qdisc, struct sk_buff *skb)
{
    //设置固定的fifo_fast的bands
	struct tc_prio_qopt opt = { .bands = PFIFO_FAST_BANDS };

	//设置固定的prio2band
	memcpy(&opt.priomap, prio2band, TC_PRIO_MAX + 1);
	if (nla_put(skb, TCA_OPTIONS, sizeof(opt), &opt))
		goto nla_put_failure;
	return skb->len;

nla_put_failure:
	return -1;
}

//初始化pfifo_fast队列
static int pfifo_fast_init(struct Qdisc *qdisc, struct nlattr *opt,
			   struct netlink_ext_ack *extack)
{
	//对应设备的tx_queue_len
	unsigned int qlen = qdisc_dev(qdisc)->tx_queue_len;
	struct pfifo_fast_priv *priv = qdisc_priv(qdisc);
	int prio;

	/* guard against zero length rings */
	if (!qlen)
		return -EINVAL;

	//创建多个bands队列,指定band队列大小
	for (prio = 0; prio < PFIFO_FAST_BANDS; prio++) {
		struct skb_array *q = band2list(priv, prio);
		int err;

		err = skb_array_init(q, qlen/*ring大小*/, GFP_KERNEL);
		if (err)
			return -ENOMEM;
	}

	/* Can by-pass the queue discipline */
	qdisc->flags |= TCQ_F_CAN_BYPASS;
	return 0;
}

//销毁queue
static void pfifo_fast_destroy(struct Qdisc *sch)
{
	struct pfifo_fast_priv *priv = qdisc_priv(sch);
	int prio;

	for (prio = 0; prio < PFIFO_FAST_BANDS; prio++) {
		struct skb_array *q = band2list(priv, prio);

		/* NULL ring is possible if destroy path is due to a failed
		 * skb_array_init() in pfifo_fast_init() case.
		 */
		if (!q->ring.queue)
			continue;
		/* Destroy ring but no need to kfree_skb because a call to
		 * pfifo_fast_reset() has already done that work.
		 */
		ptr_ring_cleanup(&q->ring, NULL);
	}
}

//变更queue大小
static int pfifo_fast_change_tx_queue_len(struct Qdisc *sch,
					  unsigned int new_len)
{
	struct pfifo_fast_priv *priv = qdisc_priv(sch);
	struct skb_array *bands[PFIFO_FAST_BANDS];
	int prio;

	//收集各queue队列指针数组
	for (prio = 0; prio < PFIFO_FAST_BANDS; prio++) {
		struct skb_array *q = band2list(priv, prio);

		bands[prio] = q;
	}

	return skb_array_resize_multiple(bands, PFIFO_FAST_BANDS, new_len,
					 GFP_KERNEL);
}

//定义先进先出型队列
struct Qdisc_ops pfifo_fast_ops __read_mostly = {
	.id		=	"pfifo_fast",
	.priv_size	=	sizeof(struct pfifo_fast_priv),
	.enqueue	=	pfifo_fast_enqueue,
	.dequeue	=	pfifo_fast_dequeue,
	.peek		=	pfifo_fast_peek,
	.init		=	pfifo_fast_init,
	.destroy	=	pfifo_fast_destroy,
	.reset		=	pfifo_fast_reset,
	.dump		=	pfifo_fast_dump,
	.change_tx_queue_len =  pfifo_fast_change_tx_queue_len,
	.owner		=	THIS_MODULE,
	.static_flags	=	TCQ_F_NOLOCK | TCQ_F_CPUSTATS,
};
EXPORT_SYMBOL(pfifo_fast_ops);

static struct lock_class_key qdisc_tx_busylock;

//申请空间并创建ops对应的Qdisc
struct Qdisc *qdisc_alloc(struct netdev_queue *dev_queue,
			  const struct Qdisc_ops *ops,
			  struct netlink_ext_ack *extack)
{
	struct Qdisc *sch;
	//准备Qdisc大小（含ops需要的私有数据大小）
	unsigned int size = sizeof(*sch) + ops->priv_size;
	int err = -ENOBUFS;
	struct net_device *dev;

	if (!dev_queue) {
		NL_SET_ERR_MSG(extack, "No device queue given");
		err = -EINVAL;
		goto errout;
	}

	dev = dev_queue->dev;
	//为qdisc申请空间
	sch = kzalloc_node(size, GFP_KERNEL, netdev_queue_numa_node_read(dev_queue));

	if (!sch)
		goto errout;
	__skb_queue_head_init(&sch->gso_skb);
	__skb_queue_head_init(&sch->skb_bad_txq);
	qdisc_skb_head_init(&sch->q);
	gnet_stats_basic_sync_init(&sch->bstats);
	spin_lock_init(&sch->q.lock);

	/*统计相关的结构体初始化*/
	if (ops->static_flags & TCQ_F_CPUSTATS) {
		sch->cpu_bstats =
			netdev_alloc_pcpu_stats(struct gnet_stats_basic_sync);
		if (!sch->cpu_bstats)
			goto errout1;

		sch->cpu_qstats = alloc_percpu(struct gnet_stats_queue);
		if (!sch->cpu_qstats) {
			free_percpu(sch->cpu_bstats);
			goto errout1;
		}
	}

	spin_lock_init(&sch->busylock);
	lockdep_set_class(&sch->busylock,
			  dev->qdisc_tx_busylock ?: &qdisc_tx_busylock);

	/* seqlock has the same scope of busylock, for NOLOCK qdisc */
	spin_lock_init(&sch->seqlock);
	lockdep_set_class(&sch->seqlock,
			  dev->qdisc_tx_busylock ?: &qdisc_tx_busylock);

	sch->ops = ops;
	sch->flags = ops->static_flags;
	//使用队列ops的enqueue,dequeue
	sch->enqueue = ops->enqueue;
	sch->dequeue = ops->dequeue;
	sch->dev_queue = dev_queue;
	dev_hold_track(dev, &sch->dev_tracker, GFP_KERNEL);
	refcount_set(&sch->refcnt, 1);

	return sch;
errout1:
	kfree(sch);
errout:
	return ERR_PTR(err);
}

//申请Qdisc,并通过init调用完成qdisc初始化
struct Qdisc *qdisc_create_dflt(struct netdev_queue *dev_queue/*对应的dev队列*/,
				const struct Qdisc_ops *ops,/*子qdisc的操作集*/
				unsigned int parentid/*父Qdisc编号*/,
				struct netlink_ext_ack *extack)
{
	struct Qdisc *sch;

	if (!try_module_get(ops->owner)) {
		NL_SET_ERR_MSG(extack, "Failed to increase module reference counter");
		return NULL;
	}

	//申请并初始化dev_queue对应的Qdisc
	sch = qdisc_alloc(dev_queue, ops, extack);
	if (IS_ERR(sch)) {
		module_put(ops->owner);
		return NULL;
	}
	sch->parent = parentid;

	//调用init初始化相应类型的队列
	if (!ops->init || ops->init(sch, NULL, extack) == 0) {
		trace_qdisc_create(ops, dev_queue->dev, parentid);
		return sch;
	}

	qdisc_put(sch);
	return NULL;
}
EXPORT_SYMBOL(qdisc_create_dflt);

/* Under qdisc_lock(qdisc) and BH! */

void qdisc_reset(struct Qdisc *qdisc)
{
	const struct Qdisc_ops *ops = qdisc->ops;
	struct sk_buff *skb, *tmp;

	trace_qdisc_reset(qdisc);

	if (ops->reset)
		ops->reset(qdisc);

	//移除gso上挂接的skb
	skb_queue_walk_safe(&qdisc->gso_skb, skb, tmp) {
		__skb_unlink(skb, &qdisc->gso_skb);
		kfree_skb_list(skb);
	}

	//移除skb_bad_txq上挂接的skb
	skb_queue_walk_safe(&qdisc->skb_bad_txq, skb, tmp) {
		__skb_unlink(skb, &qdisc->skb_bad_txq);
		kfree_skb_list(skb);
	}

	qdisc->q.qlen = 0;
	qdisc->qstats.backlog = 0;
}
EXPORT_SYMBOL(qdisc_reset);

void qdisc_free(struct Qdisc *qdisc)
{
	if (qdisc_is_percpu_stats(qdisc)) {
		free_percpu(qdisc->cpu_bstats);
		free_percpu(qdisc->cpu_qstats);
	}

	kfree(qdisc);
}

static void qdisc_free_cb(struct rcu_head *head)
{
	struct Qdisc *q = container_of(head, struct Qdisc, rcu);

	qdisc_free(q);
}

static void qdisc_destroy(struct Qdisc *qdisc)
{
	const struct Qdisc_ops  *ops = qdisc->ops;

#ifdef CONFIG_NET_SCHED
	qdisc_hash_del(qdisc);

	qdisc_put_stab(rtnl_dereference(qdisc->stab));
#endif
	gen_kill_estimator(&qdisc->rate_est);

	qdisc_reset(qdisc);

	if (ops->destroy)
		ops->destroy(qdisc);

	module_put(ops->owner);
	dev_put_track(qdisc_dev(qdisc), &qdisc->dev_tracker);

	trace_qdisc_destroy(qdisc);

	call_rcu(&qdisc->rcu, qdisc_free_cb);
}

void qdisc_put(struct Qdisc *qdisc)
{
	if (!qdisc)
		return;

	if (qdisc->flags & TCQ_F_BUILTIN ||
	    !refcount_dec_and_test(&qdisc->refcnt))
		return;

	qdisc_destroy(qdisc);
}
EXPORT_SYMBOL(qdisc_put);

/* Version of qdisc_put() that is called with rtnl mutex unlocked.
 * Intended to be used as optimization, this function only takes rtnl lock if
 * qdisc reference counter reached zero.
 */

void qdisc_put_unlocked(struct Qdisc *qdisc)
{
	if (qdisc->flags & TCQ_F_BUILTIN ||
	    !refcount_dec_and_rtnl_lock(&qdisc->refcnt))
		return;

	qdisc_destroy(qdisc);
	rtnl_unlock();
}
EXPORT_SYMBOL(qdisc_put_unlocked);

/* Attach toplevel qdisc to device queue. */
//替换dev_queue对应的qdisc
struct Qdisc *dev_graft_qdisc(struct netdev_queue *dev_queue,
			      struct Qdisc *qdisc)
{
	struct Qdisc *oqdisc = dev_queue->qdisc_sleeping;
	spinlock_t *root_lock;

	root_lock = qdisc_lock(oqdisc);
	spin_lock_bh(root_lock);

	/* ... and graft new one */
	//新的为NULL时，使和noop_qdisc
	if (qdisc == NULL)
		qdisc = &noop_qdisc;

	//替换 qdisc_sleeping
	dev_queue->qdisc_sleeping = qdisc;
	//将dev_queue->qdisc指为noop_qdisc
	rcu_assign_pointer(dev_queue->qdisc, &noop_qdisc);

	spin_unlock_bh(root_lock);

	return oqdisc;/*返回旧的qdisc*/
}
EXPORT_SYMBOL(dev_graft_qdisc);

static void attach_one_default_qdisc(struct net_device *dev,
				     struct netdev_queue *dev_queue,
				     void *_unused)
{
	struct Qdisc *qdisc;
	//默认先进先出队列
	const struct Qdisc_ops *ops = default_qdisc_ops;

	if (dev->priv_flags & IFF_NO_QUEUE)
		ops = &noqueue_qdisc_ops;
	else if(dev->type == ARPHRD_CAN)
		ops = &pfifo_fast_ops;

	qdisc = qdisc_create_dflt(dev_queue, ops, TC_H_ROOT, NULL);
	if (!qdisc)
		return;
	if (!netif_is_multiqueue(dev))
		qdisc->flags |= TCQ_F_ONETXQUEUE | TCQ_F_NOPARENT;
	dev_queue->qdisc_sleeping = qdisc;
}

static void attach_default_qdiscs(struct net_device *dev)
{
	struct netdev_queue *txq;
	struct Qdisc *qdisc;

	txq = netdev_get_tx_queue(dev, 0);

	if (!netif_is_multiqueue(dev) ||
	    dev->priv_flags & IFF_NO_QUEUE) {
		//非多队列设备
		netdev_for_each_tx_queue(dev, attach_one_default_qdisc, NULL);
		qdisc = txq->qdisc_sleeping;
		rcu_assign_pointer(dev->qdisc, qdisc);
		qdisc_refcount_inc(qdisc);
	} else {
		qdisc = qdisc_create_dflt(txq, &mq_qdisc_ops, TC_H_ROOT, NULL);
		if (qdisc) {
<<<<<<< HEAD
			//设置qdisc
			dev->qdisc = qdisc;
=======
			rcu_assign_pointer(dev->qdisc, qdisc);
>>>>>>> 028192fe
			qdisc->ops->attach(qdisc);
		}
	}
	qdisc = rtnl_dereference(dev->qdisc);

	/* Detect default qdisc setup/init failed and fallback to "noqueue" */
	if (qdisc == &noop_qdisc) {
		netdev_warn(dev, "default qdisc (%s) fail, fallback to %s\n",
			    default_qdisc_ops->id, noqueue_qdisc_ops.id);
		dev->priv_flags |= IFF_NO_QUEUE;
		netdev_for_each_tx_queue(dev, attach_one_default_qdisc, NULL);
		qdisc = txq->qdisc_sleeping;
		rcu_assign_pointer(dev->qdisc, qdisc);
		qdisc_refcount_inc(qdisc);
		dev->priv_flags ^= IFF_NO_QUEUE;
	}

#ifdef CONFIG_NET_SCHED
	if (qdisc != &noop_qdisc)
		qdisc_hash_add(qdisc, false);
#endif
}

static void transition_one_qdisc(struct net_device *dev,
				 struct netdev_queue *dev_queue,
				 void *_need_watchdog)
{
	struct Qdisc *new_qdisc = dev_queue->qdisc_sleeping;
	int *need_watchdog_p = _need_watchdog;

	if (!(new_qdisc->flags & TCQ_F_BUILTIN))
		clear_bit(__QDISC_STATE_DEACTIVATED, &new_qdisc->state);

	rcu_assign_pointer(dev_queue->qdisc, new_qdisc);
	if (need_watchdog_p) {
		WRITE_ONCE(dev_queue->trans_start, 0);
		*need_watchdog_p = 1;
	}
}

//激活设备
void dev_activate(struct net_device *dev)
{
	int need_watchdog;

	/* No queueing discipline is attached to device;
	 * create default one for devices, which need queueing
	 * and noqueue_qdisc for virtual interfaces
	 */

<<<<<<< HEAD
	if (dev->qdisc == &noop_qdisc)
		//设置default的qdiscs
=======
	if (rtnl_dereference(dev->qdisc) == &noop_qdisc)
>>>>>>> 028192fe
		attach_default_qdiscs(dev);

	if (!netif_carrier_ok(dev))
		/* Delay activation until next carrier-on event */
		return;

	need_watchdog = 0;
	//只要有一个tx队列需要watchdog,则watchdog为1
	netdev_for_each_tx_queue(dev, transition_one_qdisc, &need_watchdog);
	if (dev_ingress_queue(dev))
		transition_one_qdisc(dev, dev_ingress_queue(dev), NULL);

	if (need_watchdog) {
		netif_trans_update(dev);
		dev_watchdog_up(dev);
	}
}
EXPORT_SYMBOL(dev_activate);

static void qdisc_deactivate(struct Qdisc *qdisc)
{
	if (qdisc->flags & TCQ_F_BUILTIN)
		return;

	set_bit(__QDISC_STATE_DEACTIVATED, &qdisc->state);
}

static void dev_deactivate_queue(struct net_device *dev,
				 struct netdev_queue *dev_queue,
				 void *_qdisc_default)
{
	struct Qdisc *qdisc_default = _qdisc_default;
	struct Qdisc *qdisc;

	qdisc = rtnl_dereference(dev_queue->qdisc);
	if (qdisc) {
		qdisc_deactivate(qdisc);
		rcu_assign_pointer(dev_queue->qdisc, qdisc_default);
	}
}

static void dev_reset_queue(struct net_device *dev,
			    struct netdev_queue *dev_queue,
			    void *_unused)
{
	struct Qdisc *qdisc;
	bool nolock;

	qdisc = dev_queue->qdisc_sleeping;
	if (!qdisc)
		return;

	nolock = qdisc->flags & TCQ_F_NOLOCK;

	if (nolock)
		spin_lock_bh(&qdisc->seqlock);
	spin_lock_bh(qdisc_lock(qdisc));

	qdisc_reset(qdisc);

	spin_unlock_bh(qdisc_lock(qdisc));
	if (nolock) {
		clear_bit(__QDISC_STATE_MISSED, &qdisc->state);
		clear_bit(__QDISC_STATE_DRAINING, &qdisc->state);
		spin_unlock_bh(&qdisc->seqlock);
	}
}

static bool some_qdisc_is_busy(struct net_device *dev)
{
	unsigned int i;

	for (i = 0; i < dev->num_tx_queues; i++) {
		struct netdev_queue *dev_queue;
		spinlock_t *root_lock;
		struct Qdisc *q;
		int val;

		dev_queue = netdev_get_tx_queue(dev, i);
		q = dev_queue->qdisc_sleeping;

		root_lock = qdisc_lock(q);
		spin_lock_bh(root_lock);

		val = (qdisc_is_running(q) ||
		       test_bit(__QDISC_STATE_SCHED, &q->state));

		spin_unlock_bh(root_lock);

		if (val)
			return true;
	}
	return false;
}

/**
 * 	dev_deactivate_many - deactivate transmissions on several devices
 * 	@head: list of devices to deactivate
 *
 *	This function returns only when all outstanding transmissions
 *	have completed, unless all devices are in dismantle phase.
 */
void dev_deactivate_many(struct list_head *head)
{
	struct net_device *dev;

	list_for_each_entry(dev, head, close_list) {
		netdev_for_each_tx_queue(dev, dev_deactivate_queue,
					 &noop_qdisc);
		if (dev_ingress_queue(dev))
			dev_deactivate_queue(dev, dev_ingress_queue(dev),
					     &noop_qdisc);

		dev_watchdog_down(dev);
	}

	/* Wait for outstanding qdisc-less dev_queue_xmit calls or
	 * outstanding qdisc enqueuing calls.
	 * This is avoided if all devices are in dismantle phase :
	 * Caller will call synchronize_net() for us
	 */
	synchronize_net();

	list_for_each_entry(dev, head, close_list) {
		netdev_for_each_tx_queue(dev, dev_reset_queue, NULL);

		if (dev_ingress_queue(dev))
			dev_reset_queue(dev, dev_ingress_queue(dev), NULL);
	}

	/* Wait for outstanding qdisc_run calls. */
	list_for_each_entry(dev, head, close_list) {
		while (some_qdisc_is_busy(dev)) {
			/* wait_event() would avoid this sleep-loop but would
			 * require expensive checks in the fast paths of packet
			 * processing which isn't worth it.
			 */
			schedule_timeout_uninterruptible(1);
		}
	}
}

void dev_deactivate(struct net_device *dev)
{
	LIST_HEAD(single);

	list_add(&dev->close_list, &single);
	dev_deactivate_many(&single);
	list_del(&single);
}
EXPORT_SYMBOL(dev_deactivate);

static int qdisc_change_tx_queue_len(struct net_device *dev,
				     struct netdev_queue *dev_queue)
{
	struct Qdisc *qdisc = dev_queue->qdisc_sleeping;
	const struct Qdisc_ops *ops = qdisc->ops;

	if (ops->change_tx_queue_len)
		return ops->change_tx_queue_len(qdisc, dev->tx_queue_len);
	return 0;
}

/*修改tx队列数目*/
void dev_qdisc_change_real_num_tx(struct net_device *dev,
				  unsigned int new_real_tx)
{
	struct Qdisc *qdisc = rtnl_dereference(dev->qdisc);

	if (qdisc->ops->change_real_num_tx)
		qdisc->ops->change_real_num_tx(qdisc, new_real_tx);
}

/*修改tx队列数目*/
void mq_change_real_num_tx(struct Qdisc *sch, unsigned int new_real_tx)
{
#ifdef CONFIG_NET_SCHED
	struct net_device *dev = qdisc_dev(sch);
	struct Qdisc *qdisc;
	unsigned int i;

	/*删除多余的队列*/
	for (i = new_real_tx; i < dev->real_num_tx_queues; i++) {
		qdisc = netdev_get_tx_queue(dev, i)->qdisc_sleeping;
		/* Only update the default qdiscs we created,
		 * qdiscs with handles are always hashed.
		 */
		if (qdisc != &noop_qdisc && !qdisc->handle)
			qdisc_hash_del(qdisc);
	}

	/*创建新增的队列*/
	for (i = dev->real_num_tx_queues; i < new_real_tx; i++) {
		qdisc = netdev_get_tx_queue(dev, i)->qdisc_sleeping;
		if (qdisc != &noop_qdisc && !qdisc->handle)
			qdisc_hash_add(qdisc, false);
	}
#endif
}
EXPORT_SYMBOL(mq_change_real_num_tx);

int dev_qdisc_change_tx_queue_len(struct net_device *dev)
{
	bool up = dev->flags & IFF_UP;
	unsigned int i;
	int ret = 0;

	if (up)
		dev_deactivate(dev);

	for (i = 0; i < dev->num_tx_queues; i++) {
		ret = qdisc_change_tx_queue_len(dev, &dev->_tx[i]);

		/* TODO: revert changes on a partial failure */
		if (ret)
			break;
	}

	if (up)
		dev_activate(dev);
	return ret;
}

//为网络设备队列设备对应的排队规则qdisc
static void dev_init_scheduler_queue(struct net_device *dev,
				     struct netdev_queue *dev_queue,
				     void *_qdisc)
{
	struct Qdisc *qdisc = _qdisc;

	rcu_assign_pointer(dev_queue->qdisc, qdisc);
	dev_queue->qdisc_sleeping = qdisc;
}

void dev_init_scheduler(struct net_device *dev)
{
<<<<<<< HEAD
	dev->qdisc = &noop_qdisc;
	//通过dev_init_scheduler_queue初始化设备的每个tx队列
	//将每个queue_dev->qdisc置为noop_qdisc
=======
	rcu_assign_pointer(dev->qdisc, &noop_qdisc);
>>>>>>> 028192fe
	netdev_for_each_tx_queue(dev, dev_init_scheduler_queue, &noop_qdisc);

	//初始化ingress_queue
	if (dev_ingress_queue(dev))
		dev_init_scheduler_queue(dev, dev_ingress_queue(dev), &noop_qdisc);

	//初始化watchdog定时器，用于监测tx超时
	timer_setup(&dev->watchdog_timer, dev_watchdog, 0);
}

static void shutdown_scheduler_queue(struct net_device *dev,
				     struct netdev_queue *dev_queue,
				     void *_qdisc_default)
{
	struct Qdisc *qdisc = dev_queue->qdisc_sleeping;
	struct Qdisc *qdisc_default = _qdisc_default;

	if (qdisc) {
		rcu_assign_pointer(dev_queue->qdisc, qdisc_default);
		dev_queue->qdisc_sleeping = qdisc_default;

		qdisc_put(qdisc);
	}
}

void dev_shutdown(struct net_device *dev)
{
	netdev_for_each_tx_queue(dev, shutdown_scheduler_queue, &noop_qdisc);
	if (dev_ingress_queue(dev))
		shutdown_scheduler_queue(dev, dev_ingress_queue(dev), &noop_qdisc);
	qdisc_put(rtnl_dereference(dev->qdisc));
	rcu_assign_pointer(dev->qdisc, &noop_qdisc);

	WARN_ON(timer_pending(&dev->watchdog_timer));
}

/**
 * psched_ratecfg_precompute__() - Pre-compute values for reciprocal division
 * @rate:   Rate to compute reciprocal division values of
 * @mult:   Multiplier for reciprocal division
 * @shift:  Shift for reciprocal division
 *
 * The multiplier and shift for reciprocal division by rate are stored
 * in mult and shift.
 *
 * The deal here is to replace a divide by a reciprocal one
 * in fast path (a reciprocal divide is a multiply and a shift)
 *
 * Normal formula would be :
 *  time_in_ns = (NSEC_PER_SEC * len) / rate_bps
 *
 * We compute mult/shift to use instead :
 *  time_in_ns = (len * mult) >> shift;
 *
 * We try to get the highest possible mult value for accuracy,
 * but have to make sure no overflows will ever happen.
 *
 * reciprocal_value() is not used here it doesn't handle 64-bit values.
 */
static void psched_ratecfg_precompute__(u64 rate, u32 *mult, u8 *shift)
{
	u64 factor = NSEC_PER_SEC;

	*mult = 1;
	*shift = 0;

	if (rate <= 0)
		return;

	for (;;) {
		*mult = div64_u64(factor, rate);
		if (*mult & (1U << 31) || factor & (1ULL << 63))
			break;
		factor <<= 1;
		(*shift)++;
	}
}

void psched_ratecfg_precompute(struct psched_ratecfg *r,
			       const struct tc_ratespec *conf,
			       u64 rate64)
{
	memset(r, 0, sizeof(*r));
	r->overhead = conf->overhead;
	r->mpu = conf->mpu;
	r->rate_bytes_ps = max_t(u64, conf->rate, rate64);
	r->linklayer = (conf->linklayer & TC_LINKLAYER_MASK);
	psched_ratecfg_precompute__(r->rate_bytes_ps, &r->mult, &r->shift);
}
EXPORT_SYMBOL(psched_ratecfg_precompute);

void psched_ppscfg_precompute(struct psched_pktrate *r, u64 pktrate64)
{
	r->rate_pkts_ps = pktrate64;
	psched_ratecfg_precompute__(r->rate_pkts_ps, &r->mult, &r->shift);
}
EXPORT_SYMBOL(psched_ppscfg_precompute);

//设置miniqp对应的首个tp_proto
void mini_qdisc_pair_swap(struct mini_Qdisc_pair *miniqp,
			  struct tcf_proto *tp_head/*新的tp头部*/)
{
	/* Protected with chain0->filter_chain_lock.
	 * Can't access chain directly because tp_head can be NULL.
	 */
	struct mini_Qdisc *miniq_old =
		rcu_dereference_protected(*miniqp->p_miniq, 1);
	struct mini_Qdisc *miniq;

	if (!tp_head) {
		//tp_head为NULL,将p_miniq等价赋空
		RCU_INIT_POINTER(*miniqp->p_miniq, NULL);
	} else {
		miniq = miniq_old != &miniqp->miniq1 ?
			&miniqp->miniq1 : &miniqp->miniq2;

		/* We need to make sure that readers won't see the miniq
		 * we are about to modify. So ensure that at least one RCU
		 * grace period has elapsed since the miniq was made
		 * inactive.
		 */
		if (IS_ENABLED(CONFIG_PREEMPT_RT))
			cond_synchronize_rcu(miniq->rcu_state);
		else if (!poll_state_synchronize_rcu(miniq->rcu_state))
			synchronize_rcu_expedited();

		miniq->filter_list = tp_head;
		rcu_assign_pointer(*miniqp->p_miniq, miniq);
	}

	if (miniq_old)
		/* This is counterpart of the rcu sync above. We need to
		 * block potential new user of miniq_old until all readers
		 * are not seeing it.
		 */
		miniq_old->rcu_state = start_poll_synchronize_rcu();
}
EXPORT_SYMBOL(mini_qdisc_pair_swap);

/*指定miniqp对应的block*/
void mini_qdisc_pair_block_init(struct mini_Qdisc_pair *miniqp,
				struct tcf_block *block)
{
	miniqp->miniq1.block = block;
	miniqp->miniq2.block = block;
}
EXPORT_SYMBOL(mini_qdisc_pair_block_init);

void mini_qdisc_pair_init(struct mini_Qdisc_pair *miniqp, struct Qdisc *qdisc,
			  struct mini_Qdisc __rcu **p_miniq)
{
	//初始化miniqp,切换着使用miniq1,miniq2,本次生效的miniq为*p_miniq
	miniqp->miniq1.cpu_bstats = qdisc->cpu_bstats;
	miniqp->miniq1.cpu_qstats = qdisc->cpu_qstats;
	miniqp->miniq2.cpu_bstats = qdisc->cpu_bstats;
	miniqp->miniq2.cpu_qstats = qdisc->cpu_qstats;
	miniqp->miniq1.rcu_state = get_state_synchronize_rcu();
	miniqp->miniq2.rcu_state = miniqp->miniq1.rcu_state;
	miniqp->p_miniq = p_miniq;
}
EXPORT_SYMBOL(mini_qdisc_pair_init);<|MERGE_RESOLUTION|>--- conflicted
+++ resolved
@@ -455,13 +455,8 @@
 		dev = vlan_dev_real_dev(dev);
 	else if (netif_is_macvlan(dev))
 		dev = macvlan_dev_real_dev(dev);
-<<<<<<< HEAD
-
 	/*找出多个队列中最大的trans_start时间*/
-	res = netdev_get_tx_queue(dev, 0)->trans_start;
-=======
 	res = READ_ONCE(netdev_get_tx_queue(dev, 0)->trans_start);
->>>>>>> 028192fe
 	for (i = 1; i < dev->num_tx_queues; i++) {
 		val = READ_ONCE(netdev_get_tx_queue(dev, i)->trans_start);
 		if (val && time_after(val, res))
@@ -477,6 +472,7 @@
 	unsigned int i;
 	int cpu;
 
+	/*变更所有tx队列为frozen*/
 	cpu = smp_processor_id();
 	for (i = 0; i < dev->num_tx_queues; i++) {
 		struct netdev_queue *txq = netdev_get_tx_queue(dev, i);
@@ -488,6 +484,7 @@
 		 * checked the frozen bit.
 		 */
 		__netif_tx_lock(txq, cpu);
+		//冻结txq的状态
 		set_bit(__QUEUE_STATE_FROZEN, &txq->state);
 		__netif_tx_unlock(txq);
 	}
@@ -495,6 +492,7 @@
 
 void netif_tx_lock(struct net_device *dev)
 {
+	/*tx_global_lock加锁*/
 	spin_lock(&dev->tx_global_lock);
 	netif_freeze_queues(dev);
 }
@@ -528,12 +526,8 @@
 	struct net_device *dev = from_timer(dev, t, watchdog_timer);
 	bool release = true;
 
-<<<<<<< HEAD
-	netif_tx_lock(dev);
+	spin_lock(&dev->tx_global_lock);
 	/*忽略掉noop qdisc*/
-=======
-	spin_lock(&dev->tx_global_lock);
->>>>>>> 028192fe
 	if (!qdisc_tx_is_noop(dev)) {
 		if (netif_device_present(dev) &&
 		    netif_running(dev) &&
@@ -546,13 +540,9 @@
 				struct netdev_queue *txq;
 
 				txq = netdev_get_tx_queue(dev, i);
-<<<<<<< HEAD
-				trans_start = txq->trans_start;
+				trans_start = READ_ONCE(txq->trans_start);
 				//处于stopped状态，且watchdog_time超时，则记录有发送
 				//队列超时
-=======
-				trans_start = READ_ONCE(txq->trans_start);
->>>>>>> 028192fe
 				if (netif_xmit_stopped(txq) &&
 				    time_after(jiffies, (trans_start +
 							 dev->watchdog_timeo))) {
@@ -562,12 +552,8 @@
 				}
 			}
 
-<<<<<<< HEAD
 			//调用ndo_tx_timeout完成超时处理
-			if (some_queue_timedout) {
-=======
 			if (unlikely(some_queue_timedout)) {
->>>>>>> 028192fe
 				trace_net_dev_xmit_timeout(dev, i);
 				//显示网络设备第i个队列超时
 				WARN_ONCE(1, KERN_INFO "NETDEV WATCHDOG: %s (%s): transmit queue %u timed out\n",
@@ -584,12 +570,7 @@
 				release = false;
 		}
 	}
-<<<<<<< HEAD
-	/*清除frozen状态*/
-	netif_tx_unlock(dev);
-=======
 	spin_unlock(&dev->tx_global_lock);
->>>>>>> 028192fe
 
 	if (release)
 		dev_put_track(dev, &dev->watchdog_dev_tracker);
@@ -1268,12 +1249,8 @@
 	} else {
 		qdisc = qdisc_create_dflt(txq, &mq_qdisc_ops, TC_H_ROOT, NULL);
 		if (qdisc) {
-<<<<<<< HEAD
 			//设置qdisc
-			dev->qdisc = qdisc;
-=======
 			rcu_assign_pointer(dev->qdisc, qdisc);
->>>>>>> 028192fe
 			qdisc->ops->attach(qdisc);
 		}
 	}
@@ -1324,12 +1301,8 @@
 	 * and noqueue_qdisc for virtual interfaces
 	 */
 
-<<<<<<< HEAD
-	if (dev->qdisc == &noop_qdisc)
+	if (rtnl_dereference(dev->qdisc) == &noop_qdisc)
 		//设置default的qdiscs
-=======
-	if (rtnl_dereference(dev->qdisc) == &noop_qdisc)
->>>>>>> 028192fe
 		attach_default_qdiscs(dev);
 
 	if (!netif_carrier_ok(dev))
@@ -1566,13 +1539,9 @@
 
 void dev_init_scheduler(struct net_device *dev)
 {
-<<<<<<< HEAD
-	dev->qdisc = &noop_qdisc;
+	rcu_assign_pointer(dev->qdisc, &noop_qdisc);
 	//通过dev_init_scheduler_queue初始化设备的每个tx队列
 	//将每个queue_dev->qdisc置为noop_qdisc
-=======
-	rcu_assign_pointer(dev->qdisc, &noop_qdisc);
->>>>>>> 028192fe
 	netdev_for_each_tx_queue(dev, dev_init_scheduler_queue, &noop_qdisc);
 
 	//初始化ingress_queue
