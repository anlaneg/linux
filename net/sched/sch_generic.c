// SPDX-License-Identifier: GPL-2.0-or-later
/*
 * net/sched/sch_generic.c	Generic packet scheduler routines.
 *
 * Authors:	Alexey Kuznetsov, <kuznet@ms2.inr.ac.ru>
 *              Jamal Hadi Salim, <hadi@cyberus.ca> 990601
 *              - Ingress support
 */

#include <linux/bitops.h>
#include <linux/module.h>
#include <linux/types.h>
#include <linux/kernel.h>
#include <linux/sched.h>
#include <linux/string.h>
#include <linux/errno.h>
#include <linux/netdevice.h>
#include <linux/skbuff.h>
#include <linux/rtnetlink.h>
#include <linux/init.h>
#include <linux/rcupdate.h>
#include <linux/list.h>
#include <linux/slab.h>
#include <linux/if_vlan.h>
#include <linux/skb_array.h>
#include <linux/if_macvlan.h>
#include <linux/bpf.h>
#include <net/sch_generic.h>
#include <net/pkt_sched.h>
#include <net/dst.h>
#include <net/hotdata.h>
#include <trace/events/qdisc.h>
#include <trace/events/net.h>
#include <net/xfrm.h>

/* Qdisc to use by default */
const struct Qdisc_ops *default_qdisc_ops = &pfifo_fast_ops;/*单队列设备的默认qdisc ops*/
EXPORT_SYMBOL(default_qdisc_ops);

static void qdisc_maybe_clear_missed(struct Qdisc *q,
				     const struct netdev_queue *txq)
{
	clear_bit(__QDISC_STATE_MISSED, &q->state);

	/* Make sure the below netif_xmit_frozen_or_stopped()
	 * checking happens after clearing STATE_MISSED.
	 */
	smp_mb__after_atomic();

	/* Checking netif_xmit_frozen_or_stopped() again to
	 * make sure STATE_MISSED is set if the STATE_MISSED
	 * set by netif_tx_wake_queue()'s rescheduling of
	 * net_tx_action() is cleared by the above clear_bit().
	 */
	if (!netif_xmit_frozen_or_stopped(txq))
		set_bit(__QDISC_STATE_MISSED, &q->state);
	else
		set_bit(__QDISC_STATE_DRAINING, &q->state);
}

/* Main transmission queue. */

/* Modifications to data participating in scheduling must be protected with
 * qdisc_lock(qdisc) spinlock.
 *
 * The idea is the following:
 * - enqueue, dequeue are serialized via qdisc root lock
 * - ingress filtering is also serialized via qdisc root lock
 * - updates to tree and tree walking are only done under the rtnl mutex.
 */

#define SKB_XOFF_MAGIC ((struct sk_buff *)1UL)

static inline struct sk_buff *__skb_dequeue_bad_txq(struct Qdisc *q)
{
	const struct netdev_queue *txq = q->dev_queue;
	spinlock_t *lock = NULL;
	struct sk_buff *skb;

	if (q->flags & TCQ_F_NOLOCK) {
		lock = qdisc_lock(q);
		spin_lock(lock);
	}

	//先自skb_bad_txq上取一个包，如果有包，则取此包对应的txq队列
	skb = skb_peek(&q->skb_bad_txq);
	if (skb) {
		/* check the reason of requeuing without tx lock first */
		txq = skb_get_tx_queue(txq->dev, skb);
		if (!netif_xmit_frozen_or_stopped(txq)) {
			//如果此队列没有frozen或者stopped,则将skb出队
			skb = __skb_dequeue(&q->skb_bad_txq);
			if (qdisc_is_percpu_stats(q)) {
				qdisc_qstats_cpu_backlog_dec(q, skb);
				qdisc_qstats_cpu_qlen_dec(q);
			} else {
				qdisc_qstats_backlog_dec(q, skb);
				q->q.qlen--;
			}
		} else {
			skb = SKB_XOFF_MAGIC;
			qdisc_maybe_clear_missed(q, txq);
		}
	}

	if (lock)
		spin_unlock(lock);

	return skb;
}

//如果q->skb_bad_txq上有报文，则自skb_bad_txq上出报文
static inline struct sk_buff *qdisc_dequeue_skb_bad_txq(struct Qdisc *q)
{
	struct sk_buff *skb = skb_peek(&q->skb_bad_txq);

	if (unlikely(skb))
		skb = __skb_dequeue_bad_txq(q);

	return skb;
}

//将skb记录在bad_txq上
static inline void qdisc_enqueue_skb_bad_txq(struct Qdisc *q,
					     struct sk_buff *skb)
{
	spinlock_t *lock = NULL;

	if (q->flags & TCQ_F_NOLOCK) {
		lock = qdisc_lock(q);
		spin_lock(lock);
	}

	/*将此skb加入到bad_txq中*/
	__skb_queue_tail(&q->skb_bad_txq, skb);

	if (qdisc_is_percpu_stats(q)) {
		qdisc_qstats_cpu_backlog_inc(q, skb);
		qdisc_qstats_cpu_qlen_inc(q);
	} else {
		qdisc_qstats_backlog_inc(q, skb);
		q->q.qlen++;
	}

	if (lock)
		spin_unlock(lock);
}

/*发送失败，报文再入qdisc*/
static inline void dev_requeue_skb(struct sk_buff *skb, struct Qdisc *q)
{
	spinlock_t *lock = NULL;

	if (q->flags & TCQ_F_NOLOCK) {
		lock = qdisc_lock(q);
		spin_lock(lock);
	}

	while (skb) {
		struct sk_buff *next = skb->next;

		__skb_queue_tail(&q->gso_skb, skb);

		/* it's still part of the queue */
		if (qdisc_is_percpu_stats(q)) {
			/*增加requeue记数*/
			qdisc_qstats_cpu_requeues_inc(q);
			qdisc_qstats_cpu_backlog_inc(q, skb);
			qdisc_qstats_cpu_qlen_inc(q);
		} else {
		    /*记录了requeue次数*/
			q->qstats.requeues++;
			qdisc_qstats_backlog_inc(q, skb);
			q->q.qlen++;
		}

		skb = next;
	}

	if (lock) {
		spin_unlock(lock);
		set_bit(__QDISC_STATE_MISSED, &q->state);
	} else {
		/*此队列有报文需要出队，打上调度标记，触发tx软中断*/
		__netif_schedule(q);
	}
}

//按bytelimit要求，出一组skb,采用skb->next串起来
static void try_bulk_dequeue_skb(struct Qdisc *q,
				 struct sk_buff *skb,
				 const struct netdev_queue *txq,
				 int *packets/*出参，出队的报文数*/)
{
	int bytelimit = qdisc_avail_bulklimit(txq) - skb->len;

	while (bytelimit > 0/*检查是否容许出包*/) {
		//尝试出一个skb
		struct sk_buff *nskb = q->dequeue(q);

		if (!nskb)
			/*不容许出*/
			break;

		bytelimit -= nskb->len; /* covers GSO len */
		skb->next = nskb;
		skb = nskb;
		(*packets)++; /* GSO counts as one pkt */
	}

	/*置链表结尾*/
	skb_mark_not_on_list(skb);
}

/* This variant of try_bulk_dequeue_skb() makes sure
 * all skbs in the chain are for the same txq
 */
static void try_bulk_dequeue_skb_slow(struct Qdisc *q,
				      struct sk_buff *skb,
				      int *packets)
{
	/*qdisc不支持批量出队，一个一个出队*/
	int mapping = skb_get_queue_mapping(skb);
	struct sk_buff *nskb;
	int cnt = 0;

	do {
	    /*出一个报文*/
		nskb = q->dequeue(q);
		if (!nskb)
			break;
		/*本次出的报文与之前的skb不是一个tx队列，则将其暂存在skb_bad_txq，并停止出队*/
		if (unlikely(skb_get_queue_mapping(nskb) != mapping)) {
			qdisc_enqueue_skb_bad_txq(q, nskb);
			break;
		}

		//将与首包相同队列的skb串起来
		skb->next = nskb;
		skb = nskb;
	} while (++cnt < 8);//最多出8个包
	(*packets) += cnt;

	/*将最后一个skb的next置为空*/
	skb_mark_not_on_list(skb);
}

/* Note that dequeue_skb can possibly return a SKB list (via skb->next).
 * A requeued skb (via q->gso_skb) can also be a SKB list.
 */
static struct sk_buff *dequeue_skb(struct Qdisc *q, bool *validate,
				   int *packets/*成功出队的报文数*/)
{
	const struct netdev_queue *txq = q->dev_queue;
	struct sk_buff *skb = NULL;

	*packets = 1;
	if (unlikely(!skb_queue_empty(&q->gso_skb))) {
		//存在上一次没有发送完的gso数据包，将其先取出
		spinlock_t *lock = NULL;

		if (q->flags & TCQ_F_NOLOCK) {
			lock = qdisc_lock(q);
			spin_lock(lock);
		}

		skb = skb_peek(&q->gso_skb);

		/* skb may be null if another cpu pulls gso_skb off in between
		 * empty check and lock.
		 */
		if (!skb) {
			if (lock)
				spin_unlock(lock);
			goto validate;
		}

		/* skb in gso_skb were already validated */
		*validate = false;
		if (xfrm_offload(skb))
			*validate = true;
		/* check the reason of requeuing without tx lock first */
		txq = skb_get_tx_queue(txq->dev, skb);
		if (!netif_xmit_frozen_or_stopped(txq)) {
			skb = __skb_dequeue(&q->gso_skb);
			if (qdisc_is_percpu_stats(q)) {
				qdisc_qstats_cpu_backlog_dec(q, skb);
				qdisc_qstats_cpu_qlen_dec(q);
			} else {
				qdisc_qstats_backlog_dec(q, skb);
				q->q.qlen--;
			}
		} else {
			skb = NULL;
			qdisc_maybe_clear_missed(q, txq);
		}
		if (lock)
			spin_unlock(lock);
		goto trace;
	}
validate:
	*validate = true;

	if ((q->flags & TCQ_F_ONETXQUEUE) &&
	    netif_xmit_frozen_or_stopped(txq)) {
		qdisc_maybe_clear_missed(q, txq);
		return skb;
	}

	/*如果bad_txq上存在报文，则优先取bad_txq上的报文*/
	skb = qdisc_dequeue_skb_bad_txq(q);
	if (unlikely(skb)) {
		if (skb == SKB_XOFF_MAGIC)
			return NULL;
		goto bulk;
	}

	//自队列中出一个报文（这一过程可使能tc配置的qos)
	skb = q->dequeue(q);
	if (skb) {
bulk:
        //批量出报，将其采用skb串连起来
		if (qdisc_may_bulk(q))
			try_bulk_dequeue_skb(q, skb, txq, packets);
		else
			try_bulk_dequeue_skb_slow(q, skb, packets);
	}
trace:
	trace_qdisc_dequeue(q, txq, *packets, skb);
	return skb;
}

/*
 * Transmit possibly several skbs, and handle the return status as
 * required. Owning qdisc running bit guarantees that only one CPU
 * can execute this function.
 *
 * Returns to the caller:
 *				false  - hardware queue frozen backoff
 *				true   - feel free to send more pkts
 */
bool sch_direct_xmit(struct sk_buff *skb/*要发送的一组报文*/, struct Qdisc *q/*报文来源对应的qdisc*/,
		     struct net_device *dev, struct netdev_queue *txq/*发送到指定txq队列*/,
		     spinlock_t *root_lock, bool validate)
{
	int ret = NETDEV_TX_BUSY;
	bool again = false;

	/* And release qdisc */
	if (root_lock)
		spin_unlock(root_lock);

	/* Note that we validate skb (GSO, checksum, ...) outside of locks */
	if (validate)
		skb = validate_xmit_skb_list(skb, dev, &again);

#ifdef CONFIG_XFRM_OFFLOAD
	if (unlikely(again)) {
		if (root_lock)
			spin_lock(root_lock);

		dev_requeue_skb(skb, q);
		return false;
	}
#endif

	if (likely(skb)) {
		HARD_TX_LOCK(dev, txq, smp_processor_id());
		if (!netif_xmit_frozen_or_stopped(txq))
			/*tx队列可用，发送这一组skb*/
			skb = dev_hard_start_xmit(skb, dev, txq, &ret);
		else
			qdisc_maybe_clear_missed(q, txq);

		HARD_TX_UNLOCK(dev, txq);
	} else {
		if (root_lock)
			spin_lock(root_lock);
		return true;
	}

	if (root_lock)
		spin_lock(root_lock);

	//设备发送未完成的skb，将其入队
	if (!dev_xmit_complete(ret)) {
		/* Driver returned NETDEV_TX_BUSY - requeue skb */
		if (unlikely(ret != NETDEV_TX_BUSY))
			net_warn_ratelimited("BUG %s code %d qlen %d\n",
					     dev->name, ret, q->q.qlen);

		/*再入队*/
		dev_requeue_skb(skb, q);
		return false;
	}

	return true;
}

/*
 * NOTE: Called under qdisc_lock(q) with locally disabled BH.
 *
 * running seqcount guarantees only one CPU can process
 * this qdisc at a time. qdisc_lock(q) serializes queue accesses for
 * this queue.
 *
 *  netif_tx_lock serializes accesses to device driver.
 *
 *  qdisc_lock(q) and netif_tx_lock are mutually exclusive,
 *  if one is grabbed, another must be free.
 *
 * Note, that this procedure can be called by a watchdog timer
 *
 * Returns to the caller:
 *				0  - queue is empty or throttled.
 *				>0 - queue is not empty.
 *
 */
static inline bool qdisc_restart(struct Qdisc *q, int *packets/*出参，可以出多少包*/)
{
	spinlock_t *root_lock = NULL;
	struct netdev_queue *txq;
	struct net_device *dev;
	struct sk_buff *skb;
	bool validate;

	/* Dequeue packet */
	skb = dequeue_skb(q, &validate, packets);/*出队一组报文,利用next串起来*/
	if (unlikely(!skb))
		/*队列为空，直接返回*/
		return false;

	if (!(q->flags & TCQ_F_NOLOCK))
		root_lock = qdisc_lock(q);

	/*由q获得所属的dev*/
	dev = qdisc_dev(q);
	//由dev,skb取对应的tx队列
	txq = skb_get_tx_queue(dev, skb);

	/*将skb自此队列送出*/
	return sch_direct_xmit(skb, q, dev, txq, root_lock, validate);
}

void __qdisc_run(struct Qdisc *q)
{
	int quota = READ_ONCE(net_hotdata.dev_tx_weight);
	int packets;

	while (qdisc_restart(q, &packets/*出队的报文数*/)) {
		quota -= packets;
		if (quota <= 0) {
			if (q->flags & TCQ_F_NOLOCK)
				set_bit(__QDISC_STATE_MISSED, &q->state);
			else
		    	//quota被用完了，但报文可能没有发完，触发tx软中断
				__netif_schedule(q);

			break;
		}
	}
}

unsigned long dev_trans_start(struct net_device *dev)
{
	unsigned long res = READ_ONCE(netdev_get_tx_queue(dev, 0)->trans_start);
	unsigned long val;
	unsigned int i;

	/*找出多个队列中最大的trans_start时间*/
	for (i = 1; i < dev->num_tx_queues; i++) {
		val = READ_ONCE(netdev_get_tx_queue(dev, i)->trans_start);
		if (val && time_after(val, res))
			res = val;
	}

	return res;
}
EXPORT_SYMBOL(dev_trans_start);

static void netif_freeze_queues(struct net_device *dev)
{
	unsigned int i;
	int cpu;

	/*变更所有tx队列为frozen*/
	cpu = smp_processor_id();
	for (i = 0; i < dev->num_tx_queues; i++) {
		struct netdev_queue *txq = netdev_get_tx_queue(dev, i);

		/* We are the only thread of execution doing a
		 * freeze, but we have to grab the _xmit_lock in
		 * order to synchronize with threads which are in
		 * the ->hard_start_xmit() handler and already
		 * checked the frozen bit.
		 */
		__netif_tx_lock(txq, cpu);
		//冻结txq的状态
		set_bit(__QUEUE_STATE_FROZEN, &txq->state);
		__netif_tx_unlock(txq);
	}
}

void netif_tx_lock(struct net_device *dev)
{
	/*tx_global_lock加锁*/
	spin_lock(&dev->tx_global_lock);
	netif_freeze_queues(dev);
}
EXPORT_SYMBOL(netif_tx_lock);

static void netif_unfreeze_queues(struct net_device *dev)
{
	unsigned int i;

	for (i = 0; i < dev->num_tx_queues; i++) {
		struct netdev_queue *txq = netdev_get_tx_queue(dev, i);

		/* No need to grab the _xmit_lock here.  If the
		 * queue is not stopped for another reason, we
		 * force a schedule.
		 */
		clear_bit(__QUEUE_STATE_FROZEN, &txq->state);
		netif_schedule_queue(txq);
	}
}

void netif_tx_unlock(struct net_device *dev)
{
	netif_unfreeze_queues(dev);
	spin_unlock(&dev->tx_global_lock);
}
EXPORT_SYMBOL(netif_tx_unlock);

static void dev_watchdog(struct timer_list *t)
{
	struct net_device *dev = timer_container_of(dev, t, watchdog_timer);
	bool release = true;

	spin_lock(&dev->tx_global_lock);
	/*忽略掉noop qdisc*/
	if (!qdisc_tx_is_noop(dev)) {
		if (netif_device_present(dev) &&
		    netif_running(dev) &&
		    netif_carrier_ok(dev)) {
			unsigned int timedout_ms = 0;
			unsigned int i;
			unsigned long trans_start;
			unsigned long oldest_start = jiffies;

			for (i = 0; i < dev->num_tx_queues; i++) {
				struct netdev_queue *txq;

				txq = netdev_get_tx_queue(dev, i);
				if (!netif_xmit_stopped(txq))
					continue;

				/* Paired with WRITE_ONCE() + smp_mb...() in
				 * netdev_tx_sent_queue() and netif_tx_stop_queue().
				 */
				smp_mb();
				trans_start = READ_ONCE(txq->trans_start);

				//处于stopped状态，且watchdog_time超时，则记录有发送
				//队列超时
				if (time_after(jiffies, trans_start + dev->watchdog_timeo)) {
					timedout_ms = jiffies_to_msecs(jiffies - trans_start);
					atomic_long_inc(&txq->trans_timeout);
					break;
				}
				if (time_after(oldest_start, trans_start))
					oldest_start = trans_start;
			}

			//调用ndo_tx_timeout完成超时处理
			if (unlikely(timedout_ms)) {
				trace_net_dev_xmit_timeout(dev, i);
				//显示网络设备第i个队列超时，打印堆栈
				netdev_crit(dev, "NETDEV WATCHDOG: CPU: %d: transmit queue %u timed out %u ms\n",
					    raw_smp_processor_id(),
					    i, timedout_ms);
				netif_freeze_queues(dev);
				dev->netdev_ops->ndo_tx_timeout(dev, i);
				netif_unfreeze_queues(dev);
			}

			//重置下次定时器
			if (!mod_timer(&dev->watchdog_timer,
				       round_jiffies(oldest_start +
						     dev->watchdog_timeo)))
				release = false;
		}
	}
	spin_unlock(&dev->tx_global_lock);

	if (release)
		netdev_put(dev, &dev->watchdog_dev_tracker);
}

void netdev_watchdog_up(struct net_device *dev)
{
    	//设备必须要有ndo_tx_timeout才启用watchdog
	if (!dev->netdev_ops->ndo_tx_timeout)
		return;
	if (dev->watchdog_timeo <= 0)
		dev->watchdog_timeo = 5*HZ;
	if (!mod_timer(&dev->watchdog_timer,
		       round_jiffies(jiffies + dev->watchdog_timeo)))
		netdev_hold(dev, &dev->watchdog_dev_tracker,
			    GFP_ATOMIC);
}
EXPORT_SYMBOL_GPL(netdev_watchdog_up);

static void netdev_watchdog_down(struct net_device *dev)
{
	netif_tx_lock_bh(dev);
	if (timer_delete(&dev->watchdog_timer))
		netdev_put(dev, &dev->watchdog_dev_tracker);
	netif_tx_unlock_bh(dev);
}

/**
 *	netif_carrier_on - set carrier
 *	@dev: network device
 *
 * Device has detected acquisition of carrier.
 */
void netif_carrier_on(struct net_device *dev)
{
	//清掉no_carrier标记，并告诉内核子系统网络链接完整
	if (test_and_clear_bit(__LINK_STATE_NOCARRIER, &dev->state)) {
		if (dev->reg_state == NETREG_UNINITIALIZED)
			return;
		atomic_inc(&dev->carrier_up_count);
		linkwatch_fire_event(dev);
		if (netif_running(dev))
			netdev_watchdog_up(dev);
	}
}
EXPORT_SYMBOL(netif_carrier_on);

/**
 *	netif_carrier_off - clear carrier
 *	@dev: network device
 *
 * Device has detected loss of carrier.
 */
void netif_carrier_off(struct net_device *dev)
{
	//网络设备断开
	if (!test_and_set_bit(__LINK_STATE_NOCARRIER, &dev->state)) {
		if (dev->reg_state == NETREG_UNINITIALIZED)
			return;
		atomic_inc(&dev->carrier_down_count);
		linkwatch_fire_event(dev);
	}
}
EXPORT_SYMBOL(netif_carrier_off);

/**
 *	netif_carrier_event - report carrier state event
 *	@dev: network device
 *
 * Device has detected a carrier event but the carrier state wasn't changed.
 * Use in drivers when querying carrier state asynchronously, to avoid missing
 * events (link flaps) if link recovers before it's queried.
 */
void netif_carrier_event(struct net_device *dev)
{
	if (dev->reg_state == NETREG_UNINITIALIZED)
		return;
	atomic_inc(&dev->carrier_up_count);
	atomic_inc(&dev->carrier_down_count);
	linkwatch_fire_event(dev);
}
EXPORT_SYMBOL_GPL(netif_carrier_event);

/* "NOOP" scheduler: the best scheduler, recommended for all interfaces
   under all circumstances. It is difficult to invent anything faster or
   cheaper.
 */

static int noop_enqueue(struct sk_buff *skb, struct Qdisc *qdisc,
			struct sk_buff **to_free)
{
	dev_core_stats_tx_dropped_inc(skb->dev);
	//将skb串给to_free链上
	__qdisc_drop(skb, to_free);
	return NET_XMIT_CN;/*拥塞通知*/
}

static struct sk_buff *noop_dequeue(struct Qdisc *qdisc)
{
	return NULL;
}

//丢包的ops
struct Qdisc_ops noop_qdisc_ops __read_mostly = {
	.id		=	"noop",
	.priv_size	=	0,
	.enqueue	=	noop_enqueue,//所有入队报文将被丢弃
	.dequeue	=	noop_dequeue,//出队报文为空
	.peek		=	noop_dequeue,//前一个报文为NULL
	.owner		=	THIS_MODULE,
};

static struct netdev_queue noop_netdev_queue = {
	RCU_POINTER_INITIALIZER(qdisc, &noop_qdisc),
	RCU_POINTER_INITIALIZER(qdisc_sleeping, &noop_qdisc),
};

/*中间结果，用于标记采用默认队列处理*/
struct Qdisc noop_qdisc = {
	.enqueue	=	noop_enqueue,
	.dequeue	=	noop_dequeue,
	.flags		=	TCQ_F_BUILTIN,/*内建队列*/
	.ops		=	&noop_qdisc_ops,
	.q.lock		=	__SPIN_LOCK_UNLOCKED(noop_qdisc.q.lock),
	.dev_queue	=	&noop_netdev_queue,
	.busylock	=	__SPIN_LOCK_UNLOCKED(noop_qdisc.busylock),
	.gso_skb = {
		.next = (struct sk_buff *)&noop_qdisc.gso_skb,
		.prev = (struct sk_buff *)&noop_qdisc.gso_skb,
		.qlen = 0,
		.lock = __SPIN_LOCK_UNLOCKED(noop_qdisc.gso_skb.lock),
	},
	.skb_bad_txq = {
		.next = (struct sk_buff *)&noop_qdisc.skb_bad_txq,
		.prev = (struct sk_buff *)&noop_qdisc.skb_bad_txq,
		.qlen = 0,
		.lock = __SPIN_LOCK_UNLOCKED(noop_qdisc.skb_bad_txq.lock),
	},
	.owner = -1,
};
EXPORT_SYMBOL(noop_qdisc);

/*初始化noqueue队列*/
static int noqueue_init(struct Qdisc *qdisc, struct nlattr *opt,
			struct netlink_ext_ack *extack)
{
	/* register_qdisc() assigns a default of noop_enqueue if unset,
	 * but __dev_queue_xmit() treats noqueue only as such
	 * if this is NULL - so clear it here. */
	qdisc->enqueue = NULL;
	return 0;
}

//报文将被丢弃(无队列设备默认的qdisc)
struct Qdisc_ops noqueue_qdisc_ops __read_mostly = {
	.id		=	"noqueue",
	.priv_size	=	0,
	.init		=	noqueue_init,
	.enqueue	=	noop_enqueue,
	.dequeue	=	noop_dequeue,
	.peek		=	noop_dequeue,
	.owner		=	THIS_MODULE,
};

/*tos共有4位，按tos映射到band*/
const u8 sch_default_prio2band[TC_PRIO_MAX + 1] = {
	1, 2, 2, 2, 1, 2, 0, 0, 1, 1, 1, 1, 1, 1, 1, 1
};
EXPORT_SYMBOL(sch_default_prio2band);

/* 3-band FIFO queue: old style, but should be a bit faster than
   generic prio+fifo combination.
 */

#define PFIFO_FAST_BANDS 3

/*
 * Private data for a pfifo_fast scheduler containing:
 *	- rings for priority bands
 */
struct pfifo_fast_priv {
	/*每个q对应一个band*/
	struct skb_array q[PFIFO_FAST_BANDS];
};

/*给定bind取对应的queue*/
static inline struct skb_array *band2list(struct pfifo_fast_priv *priv,
					  int band)
{
	return &priv->q[band];
}

//报文按priority分类后，进band对应的ring
static int pfifo_fast_enqueue(struct sk_buff *skb, struct Qdisc *qdisc,
			      struct sk_buff **to_free)
{
	//按tos分类到band
	int band = sch_default_prio2band[skb->priority & TC_PRIO_MAX];
	struct pfifo_fast_priv *priv = qdisc_priv(qdisc);
	//取指定band对应的q
	struct skb_array *q = band2list(priv, band);
	unsigned int pkt_len = qdisc_pkt_len(skb);
	int err;

	//将skb存入band对应的q
	err = skb_array_produce(q, skb);

	if (unlikely(err)) {
<<<<<<< HEAD
	    /*存入q失败，确认统计方式并统计*/
=======
		tcf_set_drop_reason(skb, SKB_DROP_REASON_QDISC_OVERLIMIT);

>>>>>>> f2d282e1
		if (qdisc_is_percpu_stats(qdisc))
		    /*按percpu统计状态*/
			return qdisc_drop_cpu(skb, qdisc, to_free/*出参，指明需要丢弃的报文*/);
		else
			return qdisc_drop(skb, qdisc, to_free);
	}

	//增加队列中有效数据长度
	qdisc_update_stats_at_enqueue(qdisc, pkt_len);
	return NET_XMIT_SUCCESS;
}

static struct sk_buff *pfifo_fast_dequeue(struct Qdisc *qdisc)
{
	struct pfifo_fast_priv *priv = qdisc_priv(qdisc);
	struct sk_buff *skb = NULL;
	bool need_retry = true;
	int band;

retry:
	//尝试所有band队列（0号ring优先），出一个报文
	for (band = 0; band < PFIFO_FAST_BANDS && !skb; band++) {
		struct skb_array *q = band2list(priv, band);

		if (__skb_array_empty(q))
			/*队列为空，忽略*/
			continue;

		skb = __skb_array_consume(q);
	}

	//更新统计
	if (likely(skb)) {
		qdisc_update_stats_at_dequeue(qdisc, skb);
	} else if (need_retry &&
		   READ_ONCE(qdisc->state) & QDISC_STATE_NON_EMPTY) {
		/* Delay clearing the STATE_MISSED here to reduce
		 * the overhead of the second spin_trylock() in
		 * qdisc_run_begin() and __netif_schedule() calling
		 * in qdisc_run_end().
		 */
		clear_bit(__QDISC_STATE_MISSED, &qdisc->state);
		clear_bit(__QDISC_STATE_DRAINING, &qdisc->state);

		/* Make sure dequeuing happens after clearing
		 * STATE_MISSED.
		 */
		smp_mb__after_atomic();

		need_retry = false;

		goto retry;
	}

	return skb;
}

//尝试所有band队列（0号ring优先），peek一个报文
static struct sk_buff *pfifo_fast_peek(struct Qdisc *qdisc)
{
	struct pfifo_fast_priv *priv = qdisc_priv(qdisc);
	struct sk_buff *skb = NULL;
	int band;

	for (band = 0; band < PFIFO_FAST_BANDS && !skb; band++) {
		struct skb_array *q = band2list(priv, band);

		skb = __skb_array_peek(q);
	}

	return skb;
}

//清空所有band队列
static void pfifo_fast_reset(struct Qdisc *qdisc)
{
	int i, band;
	struct pfifo_fast_priv *priv = qdisc_priv(qdisc);

	for (band = 0; band < PFIFO_FAST_BANDS; band++) {
		struct skb_array *q = band2list(priv, band);
		struct sk_buff *skb;

		/* NULL ring is possible if destroy path is due to a failed
		 * skb_array_init() in pfifo_fast_init() case.
		 */
		if (!q->ring.queue)
			continue;

		//清空队列
		while ((skb = __skb_array_consume(q)) != NULL)
			kfree_skb(skb);
	}

	/*清空统计计数*/
	if (qdisc_is_percpu_stats(qdisc)) {
		for_each_possible_cpu(i) {
			struct gnet_stats_queue *q;

			q = per_cpu_ptr(qdisc->cpu_qstats, i);
			q->backlog = 0;
			q->qlen = 0;
		}
	}
}

static int pfifo_fast_dump(struct Qdisc *qdisc, struct sk_buff *skb)
{
    //设置固定的fifo_fast的bands
	struct tc_prio_qopt opt = { .bands = PFIFO_FAST_BANDS };

	//设置固定的prio2band
	memcpy(&opt.priomap, sch_default_prio2band, TC_PRIO_MAX + 1);
	if (nla_put(skb, TCA_OPTIONS, sizeof(opt), &opt))
		goto nla_put_failure;
	return skb->len;

nla_put_failure:
	return -1;
}

//初始化pfifo_fast队列
static int pfifo_fast_init(struct Qdisc *qdisc, struct nlattr *opt,
			   struct netlink_ext_ack *extack)
{
	//对应netdev设备的tx队列长度
	unsigned int qlen = qdisc_dev(qdisc)->tx_queue_len;
	struct pfifo_fast_priv *priv = qdisc_priv(qdisc);
	int prio;

	/* guard against zero length rings */
	if (!qlen)
		return -EINVAL;

	//创建多个bands队列,指定band队列大小
	for (prio = 0; prio < PFIFO_FAST_BANDS; prio++) {
		struct skb_array *q = band2list(priv, prio);
		int err;

		/*依据tx ring长度，设置q*/
		err = skb_array_init(q, qlen/*ring大小*/, GFP_KERNEL);
		if (err)
			return -ENOMEM;
	}

	/* Can by-pass the queue discipline */
	qdisc->flags |= TCQ_F_CAN_BYPASS;/*指明此qdisck可以bypass*/
	return 0;
}

//销毁queue
static void pfifo_fast_destroy(struct Qdisc *sch)
{
	struct pfifo_fast_priv *priv = qdisc_priv(sch);
	int prio;

	for (prio = 0; prio < PFIFO_FAST_BANDS; prio++) {
		struct skb_array *q = band2list(priv, prio);

		/* NULL ring is possible if destroy path is due to a failed
		 * skb_array_init() in pfifo_fast_init() case.
		 */
		if (!q->ring.queue)
			continue;
		/* Destroy ring but no need to kfree_skb because a call to
		 * pfifo_fast_reset() has already done that work.
		 */
		ptr_ring_cleanup(&q->ring, NULL);
	}
}

//变更queue大小
static int pfifo_fast_change_tx_queue_len(struct Qdisc *sch,
					  unsigned int new_len)
{
	struct pfifo_fast_priv *priv = qdisc_priv(sch);
	struct skb_array *bands[PFIFO_FAST_BANDS];
	int prio;

	//收集各queue队列指针数组
	for (prio = 0; prio < PFIFO_FAST_BANDS; prio++) {
		struct skb_array *q = band2list(priv, prio);

		bands[prio] = q;
	}

	return skb_array_resize_multiple_bh(bands, PFIFO_FAST_BANDS, new_len,
					    GFP_KERNEL);
}

//按packet限制的先进先出型队列(单队列设备根队列默认的qdisc类型）
struct Qdisc_ops pfifo_fast_ops __read_mostly = {
	.id		=	"pfifo_fast",
	.priv_size	=	sizeof(struct pfifo_fast_priv),
	.enqueue	=	pfifo_fast_enqueue,/*按tos分类后进行入队*/
	.dequeue	=	pfifo_fast_dequeue,/*按band优先级出队*/
	.peek		=	pfifo_fast_peek,
	.init		=	pfifo_fast_init,
	.destroy	=	pfifo_fast_destroy,
	.reset		=	pfifo_fast_reset,
	.dump		=	pfifo_fast_dump,
	.change_tx_queue_len =  pfifo_fast_change_tx_queue_len,
	.owner		=	THIS_MODULE,
	.static_flags	=	TCQ_F_NOLOCK | TCQ_F_CPUSTATS,
};
EXPORT_SYMBOL(pfifo_fast_ops);

static struct lock_class_key qdisc_tx_busylock;

//申请空间并创建ops对应的Qdisc
struct Qdisc *qdisc_alloc(struct netdev_queue *dev_queue,
			  const struct Qdisc_ops *ops,
			  struct netlink_ext_ack *extack)
{
	struct Qdisc *sch;
	//准备Qdisc大小（含ops需要的私有数据大小）
	unsigned int size = sizeof(*sch) + ops->priv_size;
	int err = -ENOBUFS;
	struct net_device *dev;

	if (!dev_queue) {
		/*必须指定dev_queue,否则不能创建qdisc*/
		NL_SET_ERR_MSG(extack, "No device queue given");
		err = -EINVAL;
		goto errout;
	}

	dev = dev_queue->dev;
	//为qdisc申请空间
	sch = kzalloc_node(size, GFP_KERNEL, netdev_queue_numa_node_read(dev_queue));

	if (!sch)
		goto errout;
	__skb_queue_head_init(&sch->gso_skb);
	__skb_queue_head_init(&sch->skb_bad_txq);
	gnet_stats_basic_sync_init(&sch->bstats);
	lockdep_register_key(&sch->root_lock_key);
	spin_lock_init(&sch->q.lock);
	lockdep_set_class(&sch->q.lock, &sch->root_lock_key);

	/*统计相关的结构体初始化*/
	if (ops->static_flags & TCQ_F_CPUSTATS) {
		sch->cpu_bstats =
			netdev_alloc_pcpu_stats(struct gnet_stats_basic_sync);
		if (!sch->cpu_bstats)
			goto errout1;

		sch->cpu_qstats = alloc_percpu(struct gnet_stats_queue);
		if (!sch->cpu_qstats) {
			free_percpu(sch->cpu_bstats);
			goto errout1;
		}
	}

	spin_lock_init(&sch->busylock);
	lockdep_set_class(&sch->busylock,
			  dev->qdisc_tx_busylock ?: &qdisc_tx_busylock);

	/* seqlock has the same scope of busylock, for NOLOCK qdisc */
	spin_lock_init(&sch->seqlock);
	lockdep_set_class(&sch->seqlock,
			  dev->qdisc_tx_busylock ?: &qdisc_tx_busylock);

	sch->ops = ops;
	sch->flags = ops->static_flags;
	//使用队列ops的enqueue,dequeue
	sch->enqueue = ops->enqueue;
	sch->dequeue = ops->dequeue;
	sch->dev_queue = dev_queue;/*设置此qdisc关联的dev_queue*/
	sch->owner = -1;
	netdev_hold(dev, &sch->dev_tracker, GFP_KERNEL);
	refcount_set(&sch->refcnt, 1);

	return sch;
errout1:
	lockdep_unregister_key(&sch->root_lock_key);
	kfree(sch);
errout:
	return ERR_PTR(err);
}

//申请Qdisc,并通过init调用完成qdisc初始化
struct Qdisc *qdisc_create_dflt(struct netdev_queue *dev_queue/*对应的dev队列*/,
				const struct Qdisc_ops *ops,/*子qdisc的操作集*/
				unsigned int parentid/*父Qdisc编号*/,
				struct netlink_ext_ack *extack)
{
	struct Qdisc *sch;

	if (!bpf_try_module_get(ops, ops->owner)) {
		NL_SET_ERR_MSG(extack, "Failed to increase module reference counter");
		return NULL;
	}

	//申请并初始化dev_queue对应的Qdisc
	sch = qdisc_alloc(dev_queue, ops, extack);
	if (IS_ERR(sch)) {
		bpf_module_put(ops, ops->owner);
		return NULL;
	}
	sch->parent = parentid;

	//调用init初始化相应类型的队列
	if (!ops->init || ops->init(sch, NULL, extack) == 0) {
		trace_qdisc_create(ops, dev_queue->dev, parentid);
		return sch;
	}

	qdisc_put(sch);
	return NULL;
}
EXPORT_SYMBOL(qdisc_create_dflt);

/* Under qdisc_lock(qdisc) and BH! */

void qdisc_reset(struct Qdisc *qdisc)
{
	const struct Qdisc_ops *ops = qdisc->ops;

	trace_qdisc_reset(qdisc);

	if (ops->reset)
		ops->reset(qdisc);

	//移除gso上挂接的skb
	__skb_queue_purge(&qdisc->gso_skb);
	//移除skb_bad_txq上挂接的skb
	__skb_queue_purge(&qdisc->skb_bad_txq);

	qdisc->q.qlen = 0;
	qdisc->qstats.backlog = 0;
}
EXPORT_SYMBOL(qdisc_reset);

void qdisc_free(struct Qdisc *qdisc)
{
	if (qdisc_is_percpu_stats(qdisc)) {
		free_percpu(qdisc->cpu_bstats);
		free_percpu(qdisc->cpu_qstats);
	}

	kfree(qdisc);
}

static void qdisc_free_cb(struct rcu_head *head)
{
	struct Qdisc *q = container_of(head, struct Qdisc, rcu);

	qdisc_free(q);
}

static void __qdisc_destroy(struct Qdisc *qdisc)
{
	const struct Qdisc_ops  *ops = qdisc->ops;
	struct net_device *dev = qdisc_dev(qdisc);

#ifdef CONFIG_NET_SCHED
	qdisc_hash_del(qdisc);

	qdisc_put_stab(rtnl_dereference(qdisc->stab));
#endif
	gen_kill_estimator(&qdisc->rate_est);

	qdisc_reset(qdisc);


	if (ops->destroy)
		ops->destroy(qdisc);

	lockdep_unregister_key(&qdisc->root_lock_key);
	bpf_module_put(ops, ops->owner);
	netdev_put(dev, &qdisc->dev_tracker);

	trace_qdisc_destroy(qdisc);

	call_rcu(&qdisc->rcu, qdisc_free_cb);
}

void qdisc_destroy(struct Qdisc *qdisc)
{
	if (qdisc->flags & TCQ_F_BUILTIN)
		return;

	__qdisc_destroy(qdisc);
}

void qdisc_put(struct Qdisc *qdisc)
{
	if (!qdisc)
		return;

	if (qdisc->flags & TCQ_F_BUILTIN ||
	    !refcount_dec_and_test(&qdisc->refcnt))
		return;

	__qdisc_destroy(qdisc);
}
EXPORT_SYMBOL(qdisc_put);

/* Version of qdisc_put() that is called with rtnl mutex unlocked.
 * Intended to be used as optimization, this function only takes rtnl lock if
 * qdisc reference counter reached zero.
 */

void qdisc_put_unlocked(struct Qdisc *qdisc)
{
	if (qdisc->flags & TCQ_F_BUILTIN ||
	    !refcount_dec_and_rtnl_lock(&qdisc->refcnt))
		return;

	__qdisc_destroy(qdisc);
	rtnl_unlock();
}
EXPORT_SYMBOL(qdisc_put_unlocked);

/* Attach toplevel qdisc to device queue. */
//替换dev_queue->qdisc，dev_queue->qdisc_sleeping两项内容
struct Qdisc *dev_graft_qdisc(struct netdev_queue *dev_queue,
			      struct Qdisc *qdisc)
{
	struct Qdisc *oqdisc = rtnl_dereference(dev_queue->qdisc_sleeping);
	spinlock_t *root_lock;

	root_lock = qdisc_lock(oqdisc);
	spin_lock_bh(root_lock);

	/* ... and graft new one */
	//新的qdisc为NULL时，使用noop_qdisc
	if (qdisc == NULL)
		qdisc = &noop_qdisc;
	//替换 qdisc_sleeping
	rcu_assign_pointer(dev_queue->qdisc_sleeping, qdisc);
	//将dev_queue->qdisc指为noop_qdisc
	rcu_assign_pointer(dev_queue->qdisc, &noop_qdisc);

	spin_unlock_bh(root_lock);

	return oqdisc;/*返回旧的qdisc*/
}
EXPORT_SYMBOL(dev_graft_qdisc);

static void shutdown_scheduler_queue(struct net_device *dev,
				     struct netdev_queue *dev_queue,
				     void *_qdisc_default)
{
	struct Qdisc *qdisc = rtnl_dereference(dev_queue->qdisc_sleeping);
	struct Qdisc *qdisc_default = _qdisc_default;

	if (qdisc) {
		rcu_assign_pointer(dev_queue->qdisc, qdisc_default);
		rcu_assign_pointer(dev_queue->qdisc_sleeping, qdisc_default);

		qdisc_put(qdisc);
	}
}

/*attach并设置默认qdisc*/
static void attach_one_default_qdisc(struct net_device *dev,
				     struct netdev_queue *dev_queue,
				     void *_unused)
{
	struct Qdisc *qdisc;
	//默认为先进先出队列
	const struct Qdisc_ops *ops = default_qdisc_ops;

	if (dev->priv_flags & IFF_NO_QUEUE)
		ops = &noqueue_qdisc_ops;
	else if(dev->type == ARPHRD_CAN)
		ops = &pfifo_fast_ops;

	/*申请并初始化qdisc*/
	qdisc = qdisc_create_dflt(dev_queue, ops, TC_H_ROOT, NULL);
	if (!qdisc)
		return;
	if (!netif_is_multiqueue(dev))
		qdisc->flags |= TCQ_F_ONETXQUEUE | TCQ_F_NOPARENT;
	rcu_assign_pointer(dev_queue->qdisc_sleeping, qdisc);
}

static void attach_default_qdiscs(struct net_device *dev)
{
	struct netdev_queue *txq;
	struct Qdisc *qdisc;

	txq = netdev_get_tx_queue(dev, 0);

	if (!netif_is_multiqueue(dev) ||
	    dev->priv_flags & IFF_NO_QUEUE) {
		//非多队列设备
		netdev_for_each_tx_queue(dev, attach_one_default_qdisc, NULL);
		qdisc = rtnl_dereference(txq->qdisc_sleeping);
		rcu_assign_pointer(dev->qdisc, qdisc);
		qdisc_refcount_inc(qdisc);
	} else {
		/*多队列设备，根默认采用mqdisc*/
		qdisc = qdisc_create_dflt(txq, &mq_qdisc_ops, TC_H_ROOT, NULL);
		if (qdisc) {
			//设置qdisc
			rcu_assign_pointer(dev->qdisc, qdisc);
			qdisc->ops->attach(qdisc);
		}
	}
	qdisc = rtnl_dereference(dev->qdisc);

	/* Detect default qdisc setup/init failed and fallback to "noqueue" */
	if (qdisc == &noop_qdisc) {
		/*检查设备是否仍采用noop_qdisc,如果告警*/
		netdev_warn(dev, "default qdisc (%s) fail, fallback to %s\n",
			    default_qdisc_ops->id, noqueue_qdisc_ops.id);
		netdev_for_each_tx_queue(dev, shutdown_scheduler_queue, &noop_qdisc);
		dev->priv_flags |= IFF_NO_QUEUE;
		netdev_for_each_tx_queue(dev, attach_one_default_qdisc, NULL);
		qdisc = rtnl_dereference(txq->qdisc_sleeping);
		rcu_assign_pointer(dev->qdisc, qdisc);
		qdisc_refcount_inc(qdisc);
		dev->priv_flags ^= IFF_NO_QUEUE;
	}

#ifdef CONFIG_NET_SCHED
	if (qdisc != &noop_qdisc)
		qdisc_hash_add(qdisc, false);
#endif
}

static void transition_one_qdisc(struct net_device *dev,
				 struct netdev_queue *dev_queue,
				 void *_need_watchdog)
{
	struct Qdisc *new_qdisc = rtnl_dereference(dev_queue->qdisc_sleeping);
	int *need_watchdog_p = _need_watchdog;

	if (!(new_qdisc->flags & TCQ_F_BUILTIN))
		clear_bit(__QDISC_STATE_DEACTIVATED, &new_qdisc->state);

	rcu_assign_pointer(dev_queue->qdisc, new_qdisc);
	if (need_watchdog_p) {
		WRITE_ONCE(dev_queue->trans_start, 0);
		*need_watchdog_p = 1;
	}
}

//激活设备
void dev_activate(struct net_device *dev)
{
	int need_watchdog;

	/* No queueing discipline is attached to device;
	 * create default one for devices, which need queueing
	 * and noqueue_qdisc for virtual interfaces
	 */

	if (rtnl_dereference(dev->qdisc) == &noop_qdisc)
		//如果dev的qdisc为noop_qdisc,则更新并设置为default的qdiscs
		attach_default_qdiscs(dev);

	if (!netif_carrier_ok(dev))
		/* Delay activation until next carrier-on event */
		return;

	need_watchdog = 0;
	//只要有一个tx队列需要watchdog,则watchdog为1
	netdev_for_each_tx_queue(dev, transition_one_qdisc, &need_watchdog);
	if (dev_ingress_queue(dev))
		transition_one_qdisc(dev, dev_ingress_queue(dev), NULL);

	if (need_watchdog) {
		netif_trans_update(dev);
		netdev_watchdog_up(dev);
	}
}
EXPORT_SYMBOL(dev_activate);

static void qdisc_deactivate(struct Qdisc *qdisc)
{
	if (qdisc->flags & TCQ_F_BUILTIN)
		return;

	set_bit(__QDISC_STATE_DEACTIVATED, &qdisc->state);
}

static void dev_deactivate_queue(struct net_device *dev,
				 struct netdev_queue *dev_queue,
				 void *_sync_needed)
{
	bool *sync_needed = _sync_needed;
	struct Qdisc *qdisc;

	qdisc = rtnl_dereference(dev_queue->qdisc);
	if (qdisc) {
		if (qdisc->enqueue)
			*sync_needed = true;
		qdisc_deactivate(qdisc);
		rcu_assign_pointer(dev_queue->qdisc, &noop_qdisc);
	}
}

static void dev_reset_queue(struct net_device *dev,
			    struct netdev_queue *dev_queue,
			    void *_unused)
{
	struct Qdisc *qdisc;
	bool nolock;

	qdisc = rtnl_dereference(dev_queue->qdisc_sleeping);
	if (!qdisc)
		return;

	nolock = qdisc->flags & TCQ_F_NOLOCK;

	if (nolock)
		spin_lock_bh(&qdisc->seqlock);
	spin_lock_bh(qdisc_lock(qdisc));

	qdisc_reset(qdisc);

	spin_unlock_bh(qdisc_lock(qdisc));
	if (nolock) {
		clear_bit(__QDISC_STATE_MISSED, &qdisc->state);
		clear_bit(__QDISC_STATE_DRAINING, &qdisc->state);
		spin_unlock_bh(&qdisc->seqlock);
	}
}

static bool some_qdisc_is_busy(struct net_device *dev)
{
	unsigned int i;

	for (i = 0; i < dev->num_tx_queues; i++) {
		struct netdev_queue *dev_queue;
		spinlock_t *root_lock;
		struct Qdisc *q;
		int val;

		dev_queue = netdev_get_tx_queue(dev, i);
		q = rtnl_dereference(dev_queue->qdisc_sleeping);

		root_lock = qdisc_lock(q);
		spin_lock_bh(root_lock);

		val = (qdisc_is_running(q) ||
		       test_bit(__QDISC_STATE_SCHED, &q->state));

		spin_unlock_bh(root_lock);

		if (val)
			return true;
	}
	return false;
}

/**
 * 	dev_deactivate_many - deactivate transmissions on several devices
 * 	@head: list of devices to deactivate
 *
 *	This function returns only when all outstanding transmissions
 *	have completed, unless all devices are in dismantle phase.
 */
void dev_deactivate_many(struct list_head *head)
{
	bool sync_needed = false;
	struct net_device *dev;

	list_for_each_entry(dev, head, close_list) {
		netdev_for_each_tx_queue(dev, dev_deactivate_queue,
					 &sync_needed);
		if (dev_ingress_queue(dev))
			dev_deactivate_queue(dev, dev_ingress_queue(dev),
					     &sync_needed);

		netdev_watchdog_down(dev);
	}

	/* Wait for outstanding qdisc enqueuing calls. */
	if (sync_needed)
		synchronize_net();

	list_for_each_entry(dev, head, close_list) {
		netdev_for_each_tx_queue(dev, dev_reset_queue, NULL);

		if (dev_ingress_queue(dev))
			dev_reset_queue(dev, dev_ingress_queue(dev), NULL);
	}

	/* Wait for outstanding qdisc_run calls. */
	list_for_each_entry(dev, head, close_list) {
		while (some_qdisc_is_busy(dev)) {
			/* wait_event() would avoid this sleep-loop but would
			 * require expensive checks in the fast paths of packet
			 * processing which isn't worth it.
			 */
			schedule_timeout_uninterruptible(1);
		}
	}
}

void dev_deactivate(struct net_device *dev)
{
	LIST_HEAD(single);

	list_add(&dev->close_list, &single);
	dev_deactivate_many(&single);
	list_del(&single);
}
EXPORT_SYMBOL(dev_deactivate);

static int qdisc_change_tx_queue_len(struct net_device *dev,
				     struct netdev_queue *dev_queue)
{
	struct Qdisc *qdisc = rtnl_dereference(dev_queue->qdisc_sleeping);
	const struct Qdisc_ops *ops = qdisc->ops;

	if (ops->change_tx_queue_len)
		return ops->change_tx_queue_len(qdisc, dev->tx_queue_len);
	return 0;
}

/*修改tx队列数目*/
void dev_qdisc_change_real_num_tx(struct net_device *dev,
				  unsigned int new_real_tx)
{
	struct Qdisc *qdisc = rtnl_dereference(dev->qdisc);

	if (qdisc->ops->change_real_num_tx)
		qdisc->ops->change_real_num_tx(qdisc, new_real_tx);
}

/*修改tx队列数目*/
void mq_change_real_num_tx(struct Qdisc *sch, unsigned int new_real_tx)
{
#ifdef CONFIG_NET_SCHED
	struct net_device *dev = qdisc_dev(sch);
	struct Qdisc *qdisc;
	unsigned int i;

	/*删除多余的队列*/
	for (i = new_real_tx; i < dev->real_num_tx_queues; i++) {
		qdisc = rtnl_dereference(netdev_get_tx_queue(dev, i)->qdisc_sleeping);
		/* Only update the default qdiscs we created,
		 * qdiscs with handles are always hashed.
		 */
		if (qdisc != &noop_qdisc && !qdisc->handle)
			qdisc_hash_del(qdisc);
	}

	/*创建新增的队列*/
	for (i = dev->real_num_tx_queues; i < new_real_tx; i++) {
		qdisc = rtnl_dereference(netdev_get_tx_queue(dev, i)->qdisc_sleeping);
		if (qdisc != &noop_qdisc && !qdisc->handle)
			qdisc_hash_add(qdisc, false);
	}
#endif
}
EXPORT_SYMBOL(mq_change_real_num_tx);

int dev_qdisc_change_tx_queue_len(struct net_device *dev)
{
	bool up = dev->flags & IFF_UP;
	unsigned int i;
	int ret = 0;

	if (up)
		dev_deactivate(dev);

	for (i = 0; i < dev->num_tx_queues; i++) {
		ret = qdisc_change_tx_queue_len(dev, &dev->_tx[i]);

		/* TODO: revert changes on a partial failure */
		if (ret)
			break;
	}

	if (up)
		dev_activate(dev);
	return ret;
}

//为网络设备队列设备对应的排队规则qdisc
static void dev_init_scheduler_queue(struct net_device *dev,
				     struct netdev_queue *dev_queue,
				     void *_qdisc)
{
	struct Qdisc *qdisc = _qdisc;

	rcu_assign_pointer(dev_queue->qdisc, qdisc);
	rcu_assign_pointer(dev_queue->qdisc_sleeping, qdisc);
}

void dev_init_scheduler(struct net_device *dev)
{
	rcu_assign_pointer(dev->qdisc, &noop_qdisc);
	//通过dev_init_scheduler_queue初始化设备的每个tx队列
	//将每个queue_dev->qdisc置为noop_qdisc
	netdev_for_each_tx_queue(dev, dev_init_scheduler_queue, &noop_qdisc);

	//初始化ingress_queue
	if (dev_ingress_queue(dev))
		dev_init_scheduler_queue(dev, dev_ingress_queue(dev), &noop_qdisc);

	//初始化watchdog定时器，用于监测tx超时
	timer_setup(&dev->watchdog_timer, dev_watchdog, 0);
}

void dev_shutdown(struct net_device *dev)
{
	netdev_for_each_tx_queue(dev, shutdown_scheduler_queue, &noop_qdisc);
	if (dev_ingress_queue(dev))
		shutdown_scheduler_queue(dev, dev_ingress_queue(dev), &noop_qdisc);
	qdisc_put(rtnl_dereference(dev->qdisc));
	rcu_assign_pointer(dev->qdisc, &noop_qdisc);

	WARN_ON(timer_pending(&dev->watchdog_timer));
}

/**
 * psched_ratecfg_precompute__() - Pre-compute values for reciprocal division
 * @rate:   Rate to compute reciprocal division values of
 * @mult:   Multiplier for reciprocal division
 * @shift:  Shift for reciprocal division
 *
 * The multiplier and shift for reciprocal division by rate are stored
 * in mult and shift.
 *
 * The deal here is to replace a divide by a reciprocal one
 * in fast path (a reciprocal divide is a multiply and a shift)
 *
 * Normal formula would be :
 *  time_in_ns = (NSEC_PER_SEC * len) / rate_bps
 *
 * We compute mult/shift to use instead :
 *  time_in_ns = (len * mult) >> shift;
 *
 * We try to get the highest possible mult value for accuracy,
 * but have to make sure no overflows will ever happen.
 *
 * reciprocal_value() is not used here it doesn't handle 64-bit values.
 */
static void psched_ratecfg_precompute__(u64 rate, u32 *mult, u8 *shift)
{
	u64 factor = NSEC_PER_SEC;

	*mult = 1;
	*shift = 0;

	if (rate <= 0)
		return;

	for (;;) {
		*mult = div64_u64(factor, rate);
		if (*mult & (1U << 31) || factor & (1ULL << 63))
			break;
		factor <<= 1;
		(*shift)++;
	}
}

void psched_ratecfg_precompute(struct psched_ratecfg *r,
			       const struct tc_ratespec *conf,
			       u64 rate64)
{
	memset(r, 0, sizeof(*r));
	r->overhead = conf->overhead;
	r->mpu = conf->mpu;
	r->rate_bytes_ps = max_t(u64, conf->rate, rate64);
	r->linklayer = (conf->linklayer & TC_LINKLAYER_MASK);
	psched_ratecfg_precompute__(r->rate_bytes_ps, &r->mult, &r->shift);
}
EXPORT_SYMBOL(psched_ratecfg_precompute);

void psched_ppscfg_precompute(struct psched_pktrate *r, u64 pktrate64)
{
	r->rate_pkts_ps = pktrate64;
	psched_ratecfg_precompute__(r->rate_pkts_ps, &r->mult, &r->shift);
}
EXPORT_SYMBOL(psched_ppscfg_precompute);

//设置miniqp对应的首个tp_proto
void mini_qdisc_pair_swap(struct mini_Qdisc_pair *miniqp,
			  struct tcf_proto *tp_head/*新的tp头部*/)
{
	/* Protected with chain0->filter_chain_lock.
	 * Can't access chain directly because tp_head can be NULL.
	 */
	struct mini_Qdisc *miniq_old =
		rcu_dereference_protected(*miniqp->p_miniq, 1);
	struct mini_Qdisc *miniq;

	if (!tp_head) {
		//tp_head为NULL,将p_miniq等价赋空
		RCU_INIT_POINTER(*miniqp->p_miniq, NULL);
	} else {
		miniq = miniq_old != &miniqp->miniq1 ?
			&miniqp->miniq1 : &miniqp->miniq2;

		/* We need to make sure that readers won't see the miniq
		 * we are about to modify. So ensure that at least one RCU
		 * grace period has elapsed since the miniq was made
		 * inactive.
		 */
		if (IS_ENABLED(CONFIG_PREEMPT_RT))
			cond_synchronize_rcu(miniq->rcu_state);
		else if (!poll_state_synchronize_rcu(miniq->rcu_state))
			synchronize_rcu_expedited();

		miniq->filter_list = tp_head;
		rcu_assign_pointer(*miniqp->p_miniq, miniq);
	}

	if (miniq_old)
		/* This is counterpart of the rcu sync above. We need to
		 * block potential new user of miniq_old until all readers
		 * are not seeing it.
		 */
		miniq_old->rcu_state = start_poll_synchronize_rcu();
}
EXPORT_SYMBOL(mini_qdisc_pair_swap);

/*指定miniqp对应的block*/
void mini_qdisc_pair_block_init(struct mini_Qdisc_pair *miniqp,
				struct tcf_block *block)
{
	miniqp->miniq1.block = block;
	miniqp->miniq2.block = block;
}
EXPORT_SYMBOL(mini_qdisc_pair_block_init);

void mini_qdisc_pair_init(struct mini_Qdisc_pair *miniqp, struct Qdisc *qdisc,
			  struct mini_Qdisc __rcu **p_miniq)
{
	//初始化miniqp,切换着使用miniq1,miniq2,本次生效的miniq为*p_miniq
	miniqp->miniq1.cpu_bstats = qdisc->cpu_bstats;
	miniqp->miniq1.cpu_qstats = qdisc->cpu_qstats;
	miniqp->miniq2.cpu_bstats = qdisc->cpu_bstats;
	miniqp->miniq2.cpu_qstats = qdisc->cpu_qstats;
	miniqp->miniq1.rcu_state = get_state_synchronize_rcu();
	miniqp->miniq2.rcu_state = miniqp->miniq1.rcu_state;
	miniqp->p_miniq = p_miniq;
}
EXPORT_SYMBOL(mini_qdisc_pair_init);<|MERGE_RESOLUTION|>--- conflicted
+++ resolved
@@ -800,12 +800,9 @@
 	err = skb_array_produce(q, skb);
 
 	if (unlikely(err)) {
-<<<<<<< HEAD
+		tcf_set_drop_reason(skb, SKB_DROP_REASON_QDISC_OVERLIMIT);
+
 	    /*存入q失败，确认统计方式并统计*/
-=======
-		tcf_set_drop_reason(skb, SKB_DROP_REASON_QDISC_OVERLIMIT);
-
->>>>>>> f2d282e1
 		if (qdisc_is_percpu_stats(qdisc))
 		    /*按percpu统计状态*/
 			return qdisc_drop_cpu(skb, qdisc, to_free/*出参，指明需要丢弃的报文*/);
