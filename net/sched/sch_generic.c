--- conflicted
+++ resolved
@@ -560,16 +560,10 @@
 				 */
 				smp_mb();
 				trans_start = READ_ONCE(txq->trans_start);
-<<<<<<< HEAD
+
 				//处于stopped状态，且watchdog_time超时，则记录有发送
 				//队列超时
-				if (netif_xmit_stopped(txq) &&
-				    time_after(jiffies, (trans_start +
-							 dev->watchdog_timeo))) {
-=======
-
 				if (time_after(jiffies, trans_start + dev->watchdog_timeo)) {
->>>>>>> 155a3c00
 					timedout_ms = jiffies_to_msecs(jiffies - trans_start);
 					atomic_long_inc(&txq->trans_timeout);
 					break;
@@ -603,27 +597,9 @@
 		netdev_put(dev, &dev->watchdog_dev_tracker);
 }
 
-<<<<<<< HEAD
-void __netdev_watchdog_up(struct net_device *dev)
-{
-    //设备必须要有ndo_tx_timeout才启用watchdog
-	if (dev->netdev_ops->ndo_tx_timeout) {
-		if (dev->watchdog_timeo <= 0)
-			dev->watchdog_timeo = 5*HZ;
-		if (!mod_timer(&dev->watchdog_timer,
-			       round_jiffies(jiffies + dev->watchdog_timeo)))
-			netdev_hold(dev, &dev->watchdog_dev_tracker,
-				    GFP_ATOMIC);
-	}
-}
-EXPORT_SYMBOL_GPL(__netdev_watchdog_up);
-
-//启动dev的watchdog
-static void dev_watchdog_up(struct net_device *dev)
-=======
 void netdev_watchdog_up(struct net_device *dev)
->>>>>>> 155a3c00
-{
+{
+    	//设备必须要有ndo_tx_timeout才启用watchdog
 	if (!dev->netdev_ops->ndo_tx_timeout)
 		return;
 	if (dev->watchdog_timeo <= 0)
@@ -707,11 +683,8 @@
 static int noop_enqueue(struct sk_buff *skb, struct Qdisc *qdisc,
 			struct sk_buff **to_free)
 {
-<<<<<<< HEAD
+	dev_core_stats_tx_dropped_inc(skb->dev);
 	//将skb串给to_free链上
-=======
-	dev_core_stats_tx_dropped_inc(skb->dev);
->>>>>>> 155a3c00
 	__qdisc_drop(skb, to_free);
 	return NET_XMIT_CN;/*拥塞通知*/
 }
@@ -1096,12 +1069,8 @@
 	//使用队列ops的enqueue,dequeue
 	sch->enqueue = ops->enqueue;
 	sch->dequeue = ops->dequeue;
-<<<<<<< HEAD
 	sch->dev_queue = dev_queue;/*设置此qdisc关联的dev_queue*/
-=======
-	sch->dev_queue = dev_queue;
 	sch->owner = -1;
->>>>>>> 155a3c00
 	netdev_hold(dev, &sch->dev_tracker, GFP_KERNEL);
 	refcount_set(&sch->refcnt, 1);
 
