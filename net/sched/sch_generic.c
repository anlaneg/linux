--- conflicted
+++ resolved
@@ -451,16 +451,7 @@
 	unsigned long val;
 	unsigned int i;
 
-<<<<<<< HEAD
-	/*先取real_dev*/
-	if (is_vlan_dev(dev))
-		dev = vlan_dev_real_dev(dev);
-	else if (netif_is_macvlan(dev))
-		dev = macvlan_dev_real_dev(dev);
 	/*找出多个队列中最大的trans_start时间*/
-	res = READ_ONCE(netdev_get_tx_queue(dev, 0)->trans_start);
-=======
->>>>>>> 97ee9d1c
 	for (i = 1; i < dev->num_tx_queues; i++) {
 		val = READ_ONCE(netdev_get_tx_queue(dev, i)->trans_start);
 		if (val && time_after(val, res))
@@ -1100,22 +1091,10 @@
 	if (ops->reset)
 		ops->reset(qdisc);
 
-<<<<<<< HEAD
 	//移除gso上挂接的skb
-	skb_queue_walk_safe(&qdisc->gso_skb, skb, tmp) {
-		__skb_unlink(skb, &qdisc->gso_skb);
-		kfree_skb_list(skb);
-	}
-
+	__skb_queue_purge(&qdisc->gso_skb);
 	//移除skb_bad_txq上挂接的skb
-	skb_queue_walk_safe(&qdisc->skb_bad_txq, skb, tmp) {
-		__skb_unlink(skb, &qdisc->skb_bad_txq);
-		kfree_skb_list(skb);
-	}
-=======
-	__skb_queue_purge(&qdisc->gso_skb);
 	__skb_queue_purge(&qdisc->skb_bad_txq);
->>>>>>> 97ee9d1c
 
 	qdisc->q.qlen = 0;
 	qdisc->qstats.backlog = 0;
