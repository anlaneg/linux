--- conflicted
+++ resolved
@@ -851,13 +851,10 @@
 };
 EXPORT_SYMBOL(pfifo_fast_ops);
 
-<<<<<<< HEAD
-//申请空间并创建ops对应的Qdisc
-=======
 static struct lock_class_key qdisc_tx_busylock;
 static struct lock_class_key qdisc_running_key;
 
->>>>>>> 64677779
+//申请空间并创建ops对应的Qdisc
 struct Qdisc *qdisc_alloc(struct netdev_queue *dev_queue,
 			  const struct Qdisc_ops *ops,
 			  struct netlink_ext_ack *extack)
@@ -966,13 +963,9 @@
 	}
 	sch->parent = parentid;
 
-<<<<<<< HEAD
 	//调用init初始化相应类型的队列
-	if (!ops->init || ops->init(sch, NULL, extack) == 0)
-=======
 	if (!ops->init || ops->init(sch, NULL, extack) == 0) {
 		trace_qdisc_create(ops, dev_queue->dev, parentid);
->>>>>>> 64677779
 		return sch;
 	}
 
@@ -1123,13 +1116,6 @@
 	qdisc = qdisc_create_dflt(dev_queue, ops, TC_H_ROOT, NULL);
 	if (!qdisc)
 		return;
-<<<<<<< HEAD
-	}
-
-	//
-=======
-
->>>>>>> 64677779
 	if (!netif_is_multiqueue(dev))
 		qdisc->flags |= TCQ_F_ONETXQUEUE | TCQ_F_NOPARENT;
 	dev_queue->qdisc_sleeping = qdisc;
