// SPDX-License-Identifier: GPL-2.0-or-later
/*
 * net/sched/sch_generic.c	Generic packet scheduler routines.
 *
 * Authors:	Alexey Kuznetsov, <kuznet@ms2.inr.ac.ru>
 *              Jamal Hadi Salim, <hadi@cyberus.ca> 990601
 *              - Ingress support
 */

#include <linux/bitops.h>
#include <linux/module.h>
#include <linux/types.h>
#include <linux/kernel.h>
#include <linux/sched.h>
#include <linux/string.h>
#include <linux/errno.h>
#include <linux/netdevice.h>
#include <linux/skbuff.h>
#include <linux/rtnetlink.h>
#include <linux/init.h>
#include <linux/rcupdate.h>
#include <linux/list.h>
#include <linux/slab.h>
#include <linux/if_vlan.h>
#include <linux/skb_array.h>
#include <linux/if_macvlan.h>
#include <net/sch_generic.h>
#include <net/pkt_sched.h>
#include <net/dst.h>
#include <trace/events/qdisc.h>
#include <trace/events/net.h>
#include <net/xfrm.h>

/* Qdisc to use by default */
const struct Qdisc_ops *default_qdisc_ops = &pfifo_fast_ops;
EXPORT_SYMBOL(default_qdisc_ops);

/* Main transmission queue. */

/* Modifications to data participating in scheduling must be protected with
 * qdisc_lock(qdisc) spinlock.
 *
 * The idea is the following:
 * - enqueue, dequeue are serialized via qdisc root lock
 * - ingress filtering is also serialized via qdisc root lock
 * - updates to tree and tree walking are only done under the rtnl mutex.
 */

static inline struct sk_buff *__skb_dequeue_bad_txq(struct Qdisc *q)
{
	const struct netdev_queue *txq = q->dev_queue;
	spinlock_t *lock = NULL;
	struct sk_buff *skb;

	if (q->flags & TCQ_F_NOLOCK) {
		lock = qdisc_lock(q);
		spin_lock(lock);
	}

	skb = skb_peek(&q->skb_bad_txq);
	if (skb) {
		/* check the reason of requeuing without tx lock first */
		txq = skb_get_tx_queue(txq->dev, skb);
		if (!netif_xmit_frozen_or_stopped(txq)) {
			skb = __skb_dequeue(&q->skb_bad_txq);
			if (qdisc_is_percpu_stats(q)) {
				qdisc_qstats_cpu_backlog_dec(q, skb);
				qdisc_qstats_cpu_qlen_dec(q);
			} else {
				qdisc_qstats_backlog_dec(q, skb);
				q->q.qlen--;
			}
		} else {
			skb = NULL;
		}
	}

	if (lock)
		spin_unlock(lock);

	return skb;
}

static inline struct sk_buff *qdisc_dequeue_skb_bad_txq(struct Qdisc *q)
{
	struct sk_buff *skb = skb_peek(&q->skb_bad_txq);

	if (unlikely(skb))
		skb = __skb_dequeue_bad_txq(q);

	return skb;
}

static inline void qdisc_enqueue_skb_bad_txq(struct Qdisc *q,
					     struct sk_buff *skb)
{
	spinlock_t *lock = NULL;

	if (q->flags & TCQ_F_NOLOCK) {
		lock = qdisc_lock(q);
		spin_lock(lock);
	}

	__skb_queue_tail(&q->skb_bad_txq, skb);

	if (qdisc_is_percpu_stats(q)) {
		qdisc_qstats_cpu_backlog_inc(q, skb);
		qdisc_qstats_cpu_qlen_inc(q);
	} else {
		qdisc_qstats_backlog_inc(q, skb);
		q->q.qlen++;
	}

	if (lock)
		spin_unlock(lock);
}

static inline void dev_requeue_skb(struct sk_buff *skb, struct Qdisc *q)
{
	spinlock_t *lock = NULL;

	if (q->flags & TCQ_F_NOLOCK) {
		lock = qdisc_lock(q);
		spin_lock(lock);
	}

	while (skb) {
		struct sk_buff *next = skb->next;

		__skb_queue_tail(&q->gso_skb, skb);

		/* it's still part of the queue */
		if (qdisc_is_percpu_stats(q)) {
			qdisc_qstats_cpu_requeues_inc(q);
			qdisc_qstats_cpu_backlog_inc(q, skb);
			qdisc_qstats_cpu_qlen_inc(q);
		} else {
			q->qstats.requeues++;
			qdisc_qstats_backlog_inc(q, skb);
			q->q.qlen++;
		}

		skb = next;
	}
	if (lock)
		spin_unlock(lock);
	__netif_schedule(q);
}

static void try_bulk_dequeue_skb(struct Qdisc *q,
				 struct sk_buff *skb,
				 const struct netdev_queue *txq,
				 int *packets)
{
	int bytelimit = qdisc_avail_bulklimit(txq) - skb->len;

	while (bytelimit > 0) {
		//出一个skb
		struct sk_buff *nskb = q->dequeue(q);

		if (!nskb)
			break;

		bytelimit -= nskb->len; /* covers GSO len */
		skb->next = nskb;
		skb = nskb;
		(*packets)++; /* GSO counts as one pkt */
	}
	skb_mark_not_on_list(skb);
}

/* This variant of try_bulk_dequeue_skb() makes sure
 * all skbs in the chain are for the same txq
 */
static void try_bulk_dequeue_skb_slow(struct Qdisc *q,
				      struct sk_buff *skb,
				      int *packets)
{
	int mapping = skb_get_queue_mapping(skb);
	struct sk_buff *nskb;
	int cnt = 0;

	do {
		nskb = q->dequeue(q);
		if (!nskb)
			break;
		if (unlikely(skb_get_queue_mapping(nskb) != mapping)) {
			qdisc_enqueue_skb_bad_txq(q, nskb);
			break;
		}
		skb->next = nskb;
		skb = nskb;
	} while (++cnt < 8);
	(*packets) += cnt;
	skb_mark_not_on_list(skb);
}

/* Note that dequeue_skb can possibly return a SKB list (via skb->next).
 * A requeued skb (via q->gso_skb) can also be a SKB list.
 */
static struct sk_buff *dequeue_skb(struct Qdisc *q, bool *validate,
				   int *packets)
{
	const struct netdev_queue *txq = q->dev_queue;
	struct sk_buff *skb = NULL;

	*packets = 1;
	if (unlikely(!skb_queue_empty(&q->gso_skb))) {
		//存在上一次没有发送完的gso数据包，将其取出
		spinlock_t *lock = NULL;

		if (q->flags & TCQ_F_NOLOCK) {
			lock = qdisc_lock(q);
			spin_lock(lock);
		}

		skb = skb_peek(&q->gso_skb);

		/* skb may be null if another cpu pulls gso_skb off in between
		 * empty check and lock.
		 */
		if (!skb) {
			if (lock)
				spin_unlock(lock);
			goto validate;
		}

		/* skb in gso_skb were already validated */
		*validate = false;
		if (xfrm_offload(skb))
			*validate = true;
		/* check the reason of requeuing without tx lock first */
		txq = skb_get_tx_queue(txq->dev, skb);
		if (!netif_xmit_frozen_or_stopped(txq)) {
			skb = __skb_dequeue(&q->gso_skb);
			if (qdisc_is_percpu_stats(q)) {
				qdisc_qstats_cpu_backlog_dec(q, skb);
				qdisc_qstats_cpu_qlen_dec(q);
			} else {
				qdisc_qstats_backlog_dec(q, skb);
				q->q.qlen--;
			}
		} else {
			skb = NULL;
		}
		if (lock)
			spin_unlock(lock);
		goto trace;
	}
validate:
	*validate = true;

	if ((q->flags & TCQ_F_ONETXQUEUE) &&
	    netif_xmit_frozen_or_stopped(txq))
		return skb;

	skb = qdisc_dequeue_skb_bad_txq(q);
	if (unlikely(skb))
		goto bulk;
	//自队列中出一个报文（这一过程可使能tc配置的qos)
	skb = q->dequeue(q);
	if (skb) {
bulk:
		if (qdisc_may_bulk(q))
			try_bulk_dequeue_skb(q, skb, txq, packets);
		else
			try_bulk_dequeue_skb_slow(q, skb, packets);
	}
trace:
	trace_qdisc_dequeue(q, txq, *packets, skb);
	return skb;
}

/*
 * Transmit possibly several skbs, and handle the return status as
 * required. Owning running seqcount bit guarantees that
 * only one CPU can execute this function.
 *
 * Returns to the caller:
 *				false  - hardware queue frozen backoff
 *				true   - feel free to send more pkts
 */
bool sch_direct_xmit(struct sk_buff *skb, struct Qdisc *q,
		     struct net_device *dev, struct netdev_queue *txq/*发送到指定txq队列*/,
		     spinlock_t *root_lock, bool validate)
{
	int ret = NETDEV_TX_BUSY;
	bool again = false;

	/* And release qdisc */
	if (root_lock)
		spin_unlock(root_lock);

	/* Note that we validate skb (GSO, checksum, ...) outside of locks */
	if (validate)
		skb = validate_xmit_skb_list(skb, dev, &again);

#ifdef CONFIG_XFRM_OFFLOAD
	if (unlikely(again)) {
		if (root_lock)
			spin_lock(root_lock);

		dev_requeue_skb(skb, q);
		return false;
	}
#endif

	if (likely(skb)) {
		HARD_TX_LOCK(dev, txq, smp_processor_id());
		if (!netif_xmit_frozen_or_stopped(txq))
			skb = dev_hard_start_xmit(skb, dev, txq, &ret);

		HARD_TX_UNLOCK(dev, txq);
	} else {
		if (root_lock)
			spin_lock(root_lock);
		return true;
	}

	if (root_lock)
		spin_lock(root_lock);

	if (!dev_xmit_complete(ret)) {
		/* Driver returned NETDEV_TX_BUSY - requeue skb */
		if (unlikely(ret != NETDEV_TX_BUSY))
			net_warn_ratelimited("BUG %s code %d qlen %d\n",
					     dev->name, ret, q->q.qlen);

		dev_requeue_skb(skb, q);
		return false;
	}

	return true;
}

/*
 * NOTE: Called under qdisc_lock(q) with locally disabled BH.
 *
 * running seqcount guarantees only one CPU can process
 * this qdisc at a time. qdisc_lock(q) serializes queue accesses for
 * this queue.
 *
 *  netif_tx_lock serializes accesses to device driver.
 *
 *  qdisc_lock(q) and netif_tx_lock are mutually exclusive,
 *  if one is grabbed, another must be free.
 *
 * Note, that this procedure can be called by a watchdog timer
 *
 * Returns to the caller:
 *				0  - queue is empty or throttled.
 *				>0 - queue is not empty.
 *
 */
static inline bool qdisc_restart(struct Qdisc *q, int *packets/*出参，可以出多少包*/)
{
	spinlock_t *root_lock = NULL;
	struct netdev_queue *txq;
	struct net_device *dev;
	struct sk_buff *skb;
	bool validate;

	/* Dequeue packet */
	skb = dequeue_skb(q, &validate, packets);
	if (unlikely(!skb))
		return false;

	if (!(q->flags & TCQ_F_NOLOCK))
		root_lock = qdisc_lock(q);

	dev = qdisc_dev(q);
	//为skb选择tx队列
	txq = skb_get_tx_queue(dev, skb);

	return sch_direct_xmit(skb, q, dev, txq, root_lock, validate);
}

void __qdisc_run(struct Qdisc *q)
{
	int quota = dev_tx_weight;
	int packets;

	while (qdisc_restart(q, &packets)) {
		/*
		 * Ordered by possible occurrence: Postpone processing if
		 * 1. we've exceeded packet quota
		 * 2. another process needs the CPU;
		 */
		quota -= packets;
		if (quota <= 0 || need_resched()) {
			__netif_schedule(q);
			break;
		}
	}
}

unsigned long dev_trans_start(struct net_device *dev)
{
	unsigned long val, res;
	unsigned int i;

	if (is_vlan_dev(dev))
		dev = vlan_dev_real_dev(dev);
	else if (netif_is_macvlan(dev))
		dev = macvlan_dev_real_dev(dev);
	res = netdev_get_tx_queue(dev, 0)->trans_start;
	for (i = 1; i < dev->num_tx_queues; i++) {
		val = netdev_get_tx_queue(dev, i)->trans_start;
		if (val && time_after(val, res))
			res = val;
	}

	return res;
}
EXPORT_SYMBOL(dev_trans_start);

static void dev_watchdog(struct timer_list *t)
{
	struct net_device *dev = from_timer(dev, t, watchdog_timer);

	netif_tx_lock(dev);
	if (!qdisc_tx_is_noop(dev)) {
		if (netif_device_present(dev) &&
		    netif_running(dev) &&
		    netif_carrier_ok(dev)) {
			int some_queue_timedout = 0;
			unsigned int i;
			unsigned long trans_start;

			for (i = 0; i < dev->num_tx_queues; i++) {
				struct netdev_queue *txq;

				txq = netdev_get_tx_queue(dev, i);
				trans_start = txq->trans_start;
				//处于stopped状态，且watchdog_time超时，则记录有发送
				//队列超时
				if (netif_xmit_stopped(txq) &&
				    time_after(jiffies, (trans_start +
							 dev->watchdog_timeo))) {
					some_queue_timedout = 1;
					txq->trans_timeout++;
					break;
				}
			}

			//调用ndo_tx_timeout完成超时处理
			if (some_queue_timedout) {
				trace_net_dev_xmit_timeout(dev, i);
				WARN_ONCE(1, KERN_INFO "NETDEV WATCHDOG: %s (%s): transmit queue %u timed out\n",
				       dev->name, netdev_drivername(dev), i);
				dev->netdev_ops->ndo_tx_timeout(dev);
			}

			//重置下次定时器
			if (!mod_timer(&dev->watchdog_timer,
				       round_jiffies(jiffies +
						     dev->watchdog_timeo)))
				dev_hold(dev);
		}
	}
	netif_tx_unlock(dev);

	dev_put(dev);
}

void __netdev_watchdog_up(struct net_device *dev)
{
	if (dev->netdev_ops->ndo_tx_timeout) {
		if (dev->watchdog_timeo <= 0)
			dev->watchdog_timeo = 5*HZ;
		if (!mod_timer(&dev->watchdog_timer,
			       round_jiffies(jiffies + dev->watchdog_timeo)))
			dev_hold(dev);
	}
}

//启动dev的watchdog
static void dev_watchdog_up(struct net_device *dev)
{
	__netdev_watchdog_up(dev);
}

static void dev_watchdog_down(struct net_device *dev)
{
	netif_tx_lock_bh(dev);
	if (del_timer(&dev->watchdog_timer))
		dev_put(dev);
	netif_tx_unlock_bh(dev);
}

/**
 *	netif_carrier_on - set carrier
 *	@dev: network device
 *
 * Device has detected acquisition of carrier.
 */
void netif_carrier_on(struct net_device *dev)
{
	if (test_and_clear_bit(__LINK_STATE_NOCARRIER, &dev->state)) {
		if (dev->reg_state == NETREG_UNINITIALIZED)
			return;
		atomic_inc(&dev->carrier_up_count);
		linkwatch_fire_event(dev);
		if (netif_running(dev))
			__netdev_watchdog_up(dev);
	}
}
EXPORT_SYMBOL(netif_carrier_on);

/**
 *	netif_carrier_off - clear carrier
 *	@dev: network device
 *
 * Device has detected loss of carrier.
 */
void netif_carrier_off(struct net_device *dev)
{
	if (!test_and_set_bit(__LINK_STATE_NOCARRIER, &dev->state)) {
		if (dev->reg_state == NETREG_UNINITIALIZED)
			return;
		atomic_inc(&dev->carrier_down_count);
		linkwatch_fire_event(dev);
	}
}
EXPORT_SYMBOL(netif_carrier_off);

/* "NOOP" scheduler: the best scheduler, recommended for all interfaces
   under all circumstances. It is difficult to invent anything faster or
   cheaper.
 */

static int noop_enqueue(struct sk_buff *skb, struct Qdisc *qdisc,
			struct sk_buff **to_free)
{
	//将skb串给to_free链上
	__qdisc_drop(skb, to_free);
	return NET_XMIT_CN;
}

static struct sk_buff *noop_dequeue(struct Qdisc *qdisc)
{
	return NULL;
}

//丢包的ops
struct Qdisc_ops noop_qdisc_ops __read_mostly = {
	.id		=	"noop",
	.priv_size	=	0,
	.enqueue	=	noop_enqueue,//所有入队报文将被丢弃
	.dequeue	=	noop_dequeue,//出队报文为空
	.peek		=	noop_dequeue,//前一个报文有为NULL
	.owner		=	THIS_MODULE,
};

static struct netdev_queue noop_netdev_queue = {
	RCU_POINTER_INITIALIZER(qdisc, &noop_qdisc),
	.qdisc_sleeping	=	&noop_qdisc,
};

struct Qdisc noop_qdisc = {
	.enqueue	=	noop_enqueue,
	.dequeue	=	noop_dequeue,
	.flags		=	TCQ_F_BUILTIN,
	.ops		=	&noop_qdisc_ops,
	.q.lock		=	__SPIN_LOCK_UNLOCKED(noop_qdisc.q.lock),
	.dev_queue	=	&noop_netdev_queue,
	.running	=	SEQCNT_ZERO(noop_qdisc.running),
	.busylock	=	__SPIN_LOCK_UNLOCKED(noop_qdisc.busylock),
	.gso_skb = {
		.next = (struct sk_buff *)&noop_qdisc.gso_skb,
		.prev = (struct sk_buff *)&noop_qdisc.gso_skb,
		.qlen = 0,
		.lock = __SPIN_LOCK_UNLOCKED(noop_qdisc.gso_skb.lock),
	},
	.skb_bad_txq = {
		.next = (struct sk_buff *)&noop_qdisc.skb_bad_txq,
		.prev = (struct sk_buff *)&noop_qdisc.skb_bad_txq,
		.qlen = 0,
		.lock = __SPIN_LOCK_UNLOCKED(noop_qdisc.skb_bad_txq.lock),
	},
};
EXPORT_SYMBOL(noop_qdisc);

static int noqueue_init(struct Qdisc *qdisc, struct nlattr *opt,
			struct netlink_ext_ack *extack)
{
	/* register_qdisc() assigns a default of noop_enqueue if unset,
	 * but __dev_queue_xmit() treats noqueue only as such
	 * if this is NULL - so clear it here. */
	qdisc->enqueue = NULL;
	return 0;
}

//报文将被丢弃
struct Qdisc_ops noqueue_qdisc_ops __read_mostly = {
	.id		=	"noqueue",
	.priv_size	=	0,
	.init		=	noqueue_init,
	.enqueue	=	noop_enqueue,
	.dequeue	=	noop_dequeue,
	.peek		=	noop_dequeue,
	.owner		=	THIS_MODULE,
};

static const u8 prio2band[TC_PRIO_MAX + 1] = {
	1, 2, 2, 2, 1, 2, 0, 0 , 1, 1, 1, 1, 1, 1, 1, 1
};

/* 3-band FIFO queue: old style, but should be a bit faster than
   generic prio+fifo combination.
 */

#define PFIFO_FAST_BANDS 3

/*
 * Private data for a pfifo_fast scheduler containing:
 *	- rings for priority bands
 */
struct pfifo_fast_priv {
	struct skb_array q[PFIFO_FAST_BANDS];
};

static inline struct skb_array *band2list(struct pfifo_fast_priv *priv,
					  int band)
{
	return &priv->q[band];
}

static int pfifo_fast_enqueue(struct sk_buff *skb, struct Qdisc *qdisc,
			      struct sk_buff **to_free)
{
	//按tos分类到band
	int band = prio2band[skb->priority & TC_PRIO_MAX];
	struct pfifo_fast_priv *priv = qdisc_priv(qdisc);
	struct skb_array *q = band2list(priv, band);//取指定band对应的q
	unsigned int pkt_len = qdisc_pkt_len(skb);
	int err;

	//将skb存入q
	err = skb_array_produce(q, skb);

<<<<<<< HEAD
	if (unlikely(err))
		return qdisc_drop_cpu(skb, qdisc, to_free/*出参，指明需要丢弃的报文*/);
=======
	if (unlikely(err)) {
		if (qdisc_is_percpu_stats(qdisc))
			return qdisc_drop_cpu(skb, qdisc, to_free);
		else
			return qdisc_drop(skb, qdisc, to_free);
	}
>>>>>>> 3b47fd5c

	//增加队列中有效数据长度
	qdisc_update_stats_at_enqueue(qdisc, pkt_len);
	return NET_XMIT_SUCCESS;
}

static struct sk_buff *pfifo_fast_dequeue(struct Qdisc *qdisc)
{
	struct pfifo_fast_priv *priv = qdisc_priv(qdisc);
	struct sk_buff *skb = NULL;
	int band;

	//尝试所有band队列，自基中出一个报文
	for (band = 0; band < PFIFO_FAST_BANDS && !skb; band++) {
		struct skb_array *q = band2list(priv, band);

		if (__skb_array_empty(q))
			continue;

		skb = __skb_array_consume(q);
	}

	//更新统计
	if (likely(skb)) {
		qdisc_update_stats_at_dequeue(qdisc, skb);
	} else {
		qdisc->empty = true;
	}

	return skb;
}

//尝试多个队列，peek一个报文
static struct sk_buff *pfifo_fast_peek(struct Qdisc *qdisc)
{
	struct pfifo_fast_priv *priv = qdisc_priv(qdisc);
	struct sk_buff *skb = NULL;
	int band;

	for (band = 0; band < PFIFO_FAST_BANDS && !skb; band++) {
		struct skb_array *q = band2list(priv, band);

		skb = __skb_array_peek(q);
	}

	return skb;
}

static void pfifo_fast_reset(struct Qdisc *qdisc)
{
	int i, band;
	struct pfifo_fast_priv *priv = qdisc_priv(qdisc);

	for (band = 0; band < PFIFO_FAST_BANDS; band++) {
		struct skb_array *q = band2list(priv, band);
		struct sk_buff *skb;

		/* NULL ring is possible if destroy path is due to a failed
		 * skb_array_init() in pfifo_fast_init() case.
		 */
		if (!q->ring.queue)
			continue;

		while ((skb = __skb_array_consume(q)) != NULL)
			kfree_skb(skb);
	}

	if (qdisc_is_percpu_stats(qdisc)) {
		for_each_possible_cpu(i) {
			struct gnet_stats_queue *q;

			q = per_cpu_ptr(qdisc->cpu_qstats, i);
			q->backlog = 0;
			q->qlen = 0;
		}
	}
}

static int pfifo_fast_dump(struct Qdisc *qdisc, struct sk_buff *skb)
{
	struct tc_prio_qopt opt = { .bands = PFIFO_FAST_BANDS };

	memcpy(&opt.priomap, prio2band, TC_PRIO_MAX + 1);
	if (nla_put(skb, TCA_OPTIONS, sizeof(opt), &opt))
		goto nla_put_failure;
	return skb->len;

nla_put_failure:
	return -1;
}

//初始化队列
static int pfifo_fast_init(struct Qdisc *qdisc, struct nlattr *opt,
			   struct netlink_ext_ack *extack)
{
	//对应设备的tx_queue_len
	unsigned int qlen = qdisc_dev(qdisc)->tx_queue_len;
	struct pfifo_fast_priv *priv = qdisc_priv(qdisc);
	int prio;

	/* guard against zero length rings */
	if (!qlen)
		return -EINVAL;

	//创建多个bands队列,指定band队列大小
	for (prio = 0; prio < PFIFO_FAST_BANDS; prio++) {
		struct skb_array *q = band2list(priv, prio);
		int err;

		err = skb_array_init(q, qlen/*ring大小*/, GFP_KERNEL);
		if (err)
			return -ENOMEM;
	}

	/* Can by-pass the queue discipline */
	qdisc->flags |= TCQ_F_CAN_BYPASS;
	return 0;
}

//销毁queue
static void pfifo_fast_destroy(struct Qdisc *sch)
{
	struct pfifo_fast_priv *priv = qdisc_priv(sch);
	int prio;

	for (prio = 0; prio < PFIFO_FAST_BANDS; prio++) {
		struct skb_array *q = band2list(priv, prio);

		/* NULL ring is possible if destroy path is due to a failed
		 * skb_array_init() in pfifo_fast_init() case.
		 */
		if (!q->ring.queue)
			continue;
		/* Destroy ring but no need to kfree_skb because a call to
		 * pfifo_fast_reset() has already done that work.
		 */
		ptr_ring_cleanup(&q->ring, NULL);
	}
}

//变更queue大小
static int pfifo_fast_change_tx_queue_len(struct Qdisc *sch,
					  unsigned int new_len)
{
	struct pfifo_fast_priv *priv = qdisc_priv(sch);
	struct skb_array *bands[PFIFO_FAST_BANDS];
	int prio;

	//收集各queue队列指针数组
	for (prio = 0; prio < PFIFO_FAST_BANDS; prio++) {
		struct skb_array *q = band2list(priv, prio);

		bands[prio] = q;
	}

	return skb_array_resize_multiple(bands, PFIFO_FAST_BANDS, new_len,
					 GFP_KERNEL);
}

//定义先进先出型队列
struct Qdisc_ops pfifo_fast_ops __read_mostly = {
	.id		=	"pfifo_fast",
	.priv_size	=	sizeof(struct pfifo_fast_priv),
	.enqueue	=	pfifo_fast_enqueue,
	.dequeue	=	pfifo_fast_dequeue,
	.peek		=	pfifo_fast_peek,
	.init		=	pfifo_fast_init,
	.destroy	=	pfifo_fast_destroy,
	.reset		=	pfifo_fast_reset,
	.dump		=	pfifo_fast_dump,
	.change_tx_queue_len =  pfifo_fast_change_tx_queue_len,
	.owner		=	THIS_MODULE,
	.static_flags	=	TCQ_F_NOLOCK | TCQ_F_CPUSTATS,
};
EXPORT_SYMBOL(pfifo_fast_ops);

static struct lock_class_key qdisc_tx_busylock;
static struct lock_class_key qdisc_running_key;

//申请空间并创建ops对应的Qdisc
struct Qdisc *qdisc_alloc(struct netdev_queue *dev_queue,
			  const struct Qdisc_ops *ops,
			  struct netlink_ext_ack *extack)
{
	void *p;
	struct Qdisc *sch;

	//准备Qdisc大小（含ops需要的私有数据大小）
	unsigned int size = QDISC_ALIGN(sizeof(*sch)) + ops->priv_size;
	int err = -ENOBUFS;
	struct net_device *dev;

	if (!dev_queue) {
		NL_SET_ERR_MSG(extack, "No device queue given");
		err = -EINVAL;
		goto errout;
	}

	dev = dev_queue->dev;
	//为qdisc申请空间
	p = kzalloc_node(size, GFP_KERNEL,
			 netdev_queue_numa_node_read(dev_queue));

	if (!p)
		goto errout;
	sch = (struct Qdisc *) QDISC_ALIGN((unsigned long) p);
	/* if we got non aligned memory, ask more and do alignment ourself */
	if (sch != p) {
		//申请的内存不对齐，释放掉，要求更多内存并自已对齐（为什么不直接要求更多内存自已对齐？）
		//代码上处理不更简单？
		kfree(p);
		p = kzalloc_node(size + QDISC_ALIGNTO - 1, GFP_KERNEL,
				 netdev_queue_numa_node_read(dev_queue));
		if (!p)
			goto errout;
		sch = (struct Qdisc *) QDISC_ALIGN((unsigned long) p);
		sch->padded = (char *) sch - (char *) p;
	}

	__skb_queue_head_init(&sch->gso_skb);
	__skb_queue_head_init(&sch->skb_bad_txq);
	qdisc_skb_head_init(&sch->q);
	spin_lock_init(&sch->q.lock);

	if (ops->static_flags & TCQ_F_CPUSTATS) {
		sch->cpu_bstats =
			netdev_alloc_pcpu_stats(struct gnet_stats_basic_cpu);
		if (!sch->cpu_bstats)
			goto errout1;

		sch->cpu_qstats = alloc_percpu(struct gnet_stats_queue);
		if (!sch->cpu_qstats) {
			free_percpu(sch->cpu_bstats);
			goto errout1;
		}
	}

	spin_lock_init(&sch->busylock);
	lockdep_set_class(&sch->busylock,
			  dev->qdisc_tx_busylock ?: &qdisc_tx_busylock);

	/* seqlock has the same scope of busylock, for NOLOCK qdisc */
	spin_lock_init(&sch->seqlock);
	lockdep_set_class(&sch->busylock,
			  dev->qdisc_tx_busylock ?: &qdisc_tx_busylock);

	seqcount_init(&sch->running);
	lockdep_set_class(&sch->running,
			  dev->qdisc_running_key ?: &qdisc_running_key);

	sch->ops = ops;
	sch->flags = ops->static_flags;
	//使用队列ops的enqueue,dequeue
	sch->enqueue = ops->enqueue;
	sch->dequeue = ops->dequeue;
	sch->dev_queue = dev_queue;
	sch->empty = true;
	dev_hold(dev);
	refcount_set(&sch->refcnt, 1);

	return sch;
errout1:
	kfree(p);
errout:
	return ERR_PTR(err);
}

struct Qdisc *qdisc_create_dflt(struct netdev_queue *dev_queue,
				const struct Qdisc_ops *ops,
				unsigned int parentid/*父Qdisc*/,
				struct netlink_ext_ack *extack)
{
	struct Qdisc *sch;

	if (!try_module_get(ops->owner)) {
		NL_SET_ERR_MSG(extack, "Failed to increase module reference counter");
		return NULL;
	}

	//申请并初始化dev_queue对应的Qdisc
	sch = qdisc_alloc(dev_queue, ops, extack);
	if (IS_ERR(sch)) {
		module_put(ops->owner);
		return NULL;
	}
	sch->parent = parentid;

	//调用init初始化相应类型的队列
	if (!ops->init || ops->init(sch, NULL, extack) == 0)
		return sch;

	qdisc_put(sch);
	return NULL;
}
EXPORT_SYMBOL(qdisc_create_dflt);

/* Under qdisc_lock(qdisc) and BH! */

void qdisc_reset(struct Qdisc *qdisc)
{
	const struct Qdisc_ops *ops = qdisc->ops;
	struct sk_buff *skb, *tmp;

	if (ops->reset)
		ops->reset(qdisc);

	//移除gso上挂接的skb
	skb_queue_walk_safe(&qdisc->gso_skb, skb, tmp) {
		__skb_unlink(skb, &qdisc->gso_skb);
		kfree_skb_list(skb);
	}

	//移除skb_bad_txq上挂接的skb
	skb_queue_walk_safe(&qdisc->skb_bad_txq, skb, tmp) {
		__skb_unlink(skb, &qdisc->skb_bad_txq);
		kfree_skb_list(skb);
	}

	qdisc->q.qlen = 0;
	qdisc->qstats.backlog = 0;
}
EXPORT_SYMBOL(qdisc_reset);

void qdisc_free(struct Qdisc *qdisc)
{
	if (qdisc_is_percpu_stats(qdisc)) {
		free_percpu(qdisc->cpu_bstats);
		free_percpu(qdisc->cpu_qstats);
	}

	kfree((char *) qdisc - qdisc->padded);
}

static void qdisc_free_cb(struct rcu_head *head)
{
	struct Qdisc *q = container_of(head, struct Qdisc, rcu);

	qdisc_free(q);
}

static void qdisc_destroy(struct Qdisc *qdisc)
{
	const struct Qdisc_ops  *ops = qdisc->ops;
	struct sk_buff *skb, *tmp;

#ifdef CONFIG_NET_SCHED
	qdisc_hash_del(qdisc);

	qdisc_put_stab(rtnl_dereference(qdisc->stab));
#endif
	gen_kill_estimator(&qdisc->rate_est);
	if (ops->reset)
		ops->reset(qdisc);
	if (ops->destroy)
		ops->destroy(qdisc);

	module_put(ops->owner);
	dev_put(qdisc_dev(qdisc));

	skb_queue_walk_safe(&qdisc->gso_skb, skb, tmp) {
		__skb_unlink(skb, &qdisc->gso_skb);
		kfree_skb_list(skb);
	}

	skb_queue_walk_safe(&qdisc->skb_bad_txq, skb, tmp) {
		__skb_unlink(skb, &qdisc->skb_bad_txq);
		kfree_skb_list(skb);
	}

	call_rcu(&qdisc->rcu, qdisc_free_cb);
}

void qdisc_put(struct Qdisc *qdisc)
{
	if (qdisc->flags & TCQ_F_BUILTIN ||
	    !refcount_dec_and_test(&qdisc->refcnt))
		return;

	qdisc_destroy(qdisc);
}
EXPORT_SYMBOL(qdisc_put);

/* Version of qdisc_put() that is called with rtnl mutex unlocked.
 * Intended to be used as optimization, this function only takes rtnl lock if
 * qdisc reference counter reached zero.
 */

void qdisc_put_unlocked(struct Qdisc *qdisc)
{
	if (qdisc->flags & TCQ_F_BUILTIN ||
	    !refcount_dec_and_rtnl_lock(&qdisc->refcnt))
		return;

	qdisc_destroy(qdisc);
	rtnl_unlock();
}
EXPORT_SYMBOL(qdisc_put_unlocked);

/* Attach toplevel qdisc to device queue. */
//替换dev_queue对应的qdisc
struct Qdisc *dev_graft_qdisc(struct netdev_queue *dev_queue,
			      struct Qdisc *qdisc)
{
	struct Qdisc *oqdisc = dev_queue->qdisc_sleeping;
	spinlock_t *root_lock;

	root_lock = qdisc_lock(oqdisc);
	spin_lock_bh(root_lock);

	/* ... and graft new one */
	//新的为NULL时，使和noop_qdisc
	if (qdisc == NULL)
		qdisc = &noop_qdisc;

	//替换 qdisc_sleeping
	dev_queue->qdisc_sleeping = qdisc;
	//将dev_queue->qdisc指为noop_qdisc
	rcu_assign_pointer(dev_queue->qdisc, &noop_qdisc);

	spin_unlock_bh(root_lock);

	return oqdisc;/*返回旧的qdisc*/
}
EXPORT_SYMBOL(dev_graft_qdisc);

static void attach_one_default_qdisc(struct net_device *dev,
				     struct netdev_queue *dev_queue,
				     void *_unused)
{
	struct Qdisc *qdisc;
	//默认先进先出队列
	const struct Qdisc_ops *ops = default_qdisc_ops;

	if (dev->priv_flags & IFF_NO_QUEUE)
		ops = &noqueue_qdisc_ops;

	qdisc = qdisc_create_dflt(dev_queue, ops, TC_H_ROOT, NULL);
	if (!qdisc) {
		netdev_info(dev, "activation failed\n");
		return;
	}

	//
	if (!netif_is_multiqueue(dev))
		qdisc->flags |= TCQ_F_ONETXQUEUE | TCQ_F_NOPARENT;
	dev_queue->qdisc_sleeping = qdisc;
}

static void attach_default_qdiscs(struct net_device *dev)
{
	struct netdev_queue *txq;
	struct Qdisc *qdisc;

	txq = netdev_get_tx_queue(dev, 0);

	if (!netif_is_multiqueue(dev) ||
	    dev->priv_flags & IFF_NO_QUEUE) {
		//非多队列设备
		netdev_for_each_tx_queue(dev, attach_one_default_qdisc, NULL);
		dev->qdisc = txq->qdisc_sleeping;
		qdisc_refcount_inc(dev->qdisc);
	} else {
		qdisc = qdisc_create_dflt(txq, &mq_qdisc_ops, TC_H_ROOT, NULL);
		if (qdisc) {
			//设置qdisc
			dev->qdisc = qdisc;
			qdisc->ops->attach(qdisc);
		}
	}
#ifdef CONFIG_NET_SCHED
	if (dev->qdisc != &noop_qdisc)
		qdisc_hash_add(dev->qdisc, false);
#endif
}

static void transition_one_qdisc(struct net_device *dev,
				 struct netdev_queue *dev_queue,
				 void *_need_watchdog)
{
	struct Qdisc *new_qdisc = dev_queue->qdisc_sleeping;
	int *need_watchdog_p = _need_watchdog;

	if (!(new_qdisc->flags & TCQ_F_BUILTIN))
		clear_bit(__QDISC_STATE_DEACTIVATED, &new_qdisc->state);

	rcu_assign_pointer(dev_queue->qdisc, new_qdisc);
	if (need_watchdog_p) {
		dev_queue->trans_start = 0;
		*need_watchdog_p = 1;
	}
}

//激活设备
void dev_activate(struct net_device *dev)
{
	int need_watchdog;

	/* No queueing discipline is attached to device;
	 * create default one for devices, which need queueing
	 * and noqueue_qdisc for virtual interfaces
	 */

	if (dev->qdisc == &noop_qdisc)
		//设置default的qdiscs
		attach_default_qdiscs(dev);

	if (!netif_carrier_ok(dev))
		/* Delay activation until next carrier-on event */
		return;

	need_watchdog = 0;
	netdev_for_each_tx_queue(dev, transition_one_qdisc, &need_watchdog);
	if (dev_ingress_queue(dev))
		transition_one_qdisc(dev, dev_ingress_queue(dev), NULL);

	if (need_watchdog) {
		netif_trans_update(dev);
		dev_watchdog_up(dev);
	}
}
EXPORT_SYMBOL(dev_activate);

static void dev_deactivate_queue(struct net_device *dev,
				 struct netdev_queue *dev_queue,
				 void *_qdisc_default)
{
	struct Qdisc *qdisc_default = _qdisc_default;
	struct Qdisc *qdisc;

	qdisc = rtnl_dereference(dev_queue->qdisc);
	if (qdisc) {
		bool nolock = qdisc->flags & TCQ_F_NOLOCK;

		if (nolock)
			spin_lock_bh(&qdisc->seqlock);
		spin_lock_bh(qdisc_lock(qdisc));

		if (!(qdisc->flags & TCQ_F_BUILTIN))
			set_bit(__QDISC_STATE_DEACTIVATED, &qdisc->state);

		rcu_assign_pointer(dev_queue->qdisc, qdisc_default);
		qdisc_reset(qdisc);

		spin_unlock_bh(qdisc_lock(qdisc));
		if (nolock)
			spin_unlock_bh(&qdisc->seqlock);
	}
}

static bool some_qdisc_is_busy(struct net_device *dev)
{
	unsigned int i;

	for (i = 0; i < dev->num_tx_queues; i++) {
		struct netdev_queue *dev_queue;
		spinlock_t *root_lock;
		struct Qdisc *q;
		int val;

		dev_queue = netdev_get_tx_queue(dev, i);
		q = dev_queue->qdisc_sleeping;

		root_lock = qdisc_lock(q);
		spin_lock_bh(root_lock);

		val = (qdisc_is_running(q) ||
		       test_bit(__QDISC_STATE_SCHED, &q->state));

		spin_unlock_bh(root_lock);

		if (val)
			return true;
	}
	return false;
}

static void dev_qdisc_reset(struct net_device *dev,
			    struct netdev_queue *dev_queue,
			    void *none)
{
	struct Qdisc *qdisc = dev_queue->qdisc_sleeping;

	if (qdisc)
		qdisc_reset(qdisc);
}

/**
 * 	dev_deactivate_many - deactivate transmissions on several devices
 * 	@head: list of devices to deactivate
 *
 *	This function returns only when all outstanding transmissions
 *	have completed, unless all devices are in dismantle phase.
 */
void dev_deactivate_many(struct list_head *head)
{
	struct net_device *dev;

	list_for_each_entry(dev, head, close_list) {
		netdev_for_each_tx_queue(dev, dev_deactivate_queue,
					 &noop_qdisc);
		if (dev_ingress_queue(dev))
			dev_deactivate_queue(dev, dev_ingress_queue(dev),
					     &noop_qdisc);

		dev_watchdog_down(dev);
	}

	/* Wait for outstanding qdisc-less dev_queue_xmit calls.
	 * This is avoided if all devices are in dismantle phase :
	 * Caller will call synchronize_net() for us
	 */
	synchronize_net();

	/* Wait for outstanding qdisc_run calls. */
	list_for_each_entry(dev, head, close_list) {
		while (some_qdisc_is_busy(dev))
			yield();
		/* The new qdisc is assigned at this point so we can safely
		 * unwind stale skb lists and qdisc statistics
		 */
		netdev_for_each_tx_queue(dev, dev_qdisc_reset, NULL);
		if (dev_ingress_queue(dev))
			dev_qdisc_reset(dev, dev_ingress_queue(dev), NULL);
	}
}

void dev_deactivate(struct net_device *dev)
{
	LIST_HEAD(single);

	list_add(&dev->close_list, &single);
	dev_deactivate_many(&single);
	list_del(&single);
}
EXPORT_SYMBOL(dev_deactivate);

static int qdisc_change_tx_queue_len(struct net_device *dev,
				     struct netdev_queue *dev_queue)
{
	struct Qdisc *qdisc = dev_queue->qdisc_sleeping;
	const struct Qdisc_ops *ops = qdisc->ops;

	if (ops->change_tx_queue_len)
		return ops->change_tx_queue_len(qdisc, dev->tx_queue_len);
	return 0;
}

int dev_qdisc_change_tx_queue_len(struct net_device *dev)
{
	bool up = dev->flags & IFF_UP;
	unsigned int i;
	int ret = 0;

	if (up)
		dev_deactivate(dev);

	for (i = 0; i < dev->num_tx_queues; i++) {
		ret = qdisc_change_tx_queue_len(dev, &dev->_tx[i]);

		/* TODO: revert changes on a partial failure */
		if (ret)
			break;
	}

	if (up)
		dev_activate(dev);
	return ret;
}

static void dev_init_scheduler_queue(struct net_device *dev,
				     struct netdev_queue *dev_queue,
				     void *_qdisc)
{
	struct Qdisc *qdisc = _qdisc;

	rcu_assign_pointer(dev_queue->qdisc, qdisc);
	dev_queue->qdisc_sleeping = qdisc;
}

void dev_init_scheduler(struct net_device *dev)
{
	dev->qdisc = &noop_qdisc;
	//通过dev_init_scheduler_queue初始化设备的每个tx队列
	//将每个queue_dev->qdisc置为noop_qdisc
	netdev_for_each_tx_queue(dev, dev_init_scheduler_queue, &noop_qdisc);

	//初始化ingress_queue
	if (dev_ingress_queue(dev))
		dev_init_scheduler_queue(dev, dev_ingress_queue(dev), &noop_qdisc);

	//初始化watchdog定时器
	timer_setup(&dev->watchdog_timer, dev_watchdog, 0);
}

static void shutdown_scheduler_queue(struct net_device *dev,
				     struct netdev_queue *dev_queue,
				     void *_qdisc_default)
{
	struct Qdisc *qdisc = dev_queue->qdisc_sleeping;
	struct Qdisc *qdisc_default = _qdisc_default;

	if (qdisc) {
		rcu_assign_pointer(dev_queue->qdisc, qdisc_default);
		dev_queue->qdisc_sleeping = qdisc_default;

		qdisc_put(qdisc);
	}
}

void dev_shutdown(struct net_device *dev)
{
	netdev_for_each_tx_queue(dev, shutdown_scheduler_queue, &noop_qdisc);
	if (dev_ingress_queue(dev))
		shutdown_scheduler_queue(dev, dev_ingress_queue(dev), &noop_qdisc);
	qdisc_put(dev->qdisc);
	dev->qdisc = &noop_qdisc;

	WARN_ON(timer_pending(&dev->watchdog_timer));
}

void psched_ratecfg_precompute(struct psched_ratecfg *r,
			       const struct tc_ratespec *conf,
			       u64 rate64)
{
	memset(r, 0, sizeof(*r));
	r->overhead = conf->overhead;
	r->rate_bytes_ps = max_t(u64, conf->rate, rate64);
	r->linklayer = (conf->linklayer & TC_LINKLAYER_MASK);
	r->mult = 1;
	/*
	 * The deal here is to replace a divide by a reciprocal one
	 * in fast path (a reciprocal divide is a multiply and a shift)
	 *
	 * Normal formula would be :
	 *  time_in_ns = (NSEC_PER_SEC * len) / rate_bps
	 *
	 * We compute mult/shift to use instead :
	 *  time_in_ns = (len * mult) >> shift;
	 *
	 * We try to get the highest possible mult value for accuracy,
	 * but have to make sure no overflows will ever happen.
	 */
	if (r->rate_bytes_ps > 0) {
		u64 factor = NSEC_PER_SEC;

		for (;;) {
			r->mult = div64_u64(factor, r->rate_bytes_ps);
			if (r->mult & (1U << 31) || factor & (1ULL << 63))
				break;
			factor <<= 1;
			r->shift++;
		}
	}
}
EXPORT_SYMBOL(psched_ratecfg_precompute);

static void mini_qdisc_rcu_func(struct rcu_head *head)
{
}

//设置miniqp对应的首个tp_proto
void mini_qdisc_pair_swap(struct mini_Qdisc_pair *miniqp,
			  struct tcf_proto *tp_head/*新的tp头部*/)
{
	/* Protected with chain0->filter_chain_lock.
	 * Can't access chain directly because tp_head can be NULL.
	 */
	struct mini_Qdisc *miniq_old =
		rcu_dereference_protected(*miniqp->p_miniq, 1);
	struct mini_Qdisc *miniq;

	if (!tp_head) {
		//tp_head为NULL,将p_miniq等价赋空
		RCU_INIT_POINTER(*miniqp->p_miniq, NULL);
		/* Wait for flying RCU callback before it is freed. */
		rcu_barrier();
		return;
	}

	//切换着使用miniq1,miniq2
	miniq = !miniq_old || miniq_old == &miniqp->miniq2 ?
		&miniqp->miniq1 : &miniqp->miniq2;

	/* We need to make sure that readers won't see the miniq
	 * we are about to modify. So wait until previous call_rcu callback
	 * is done.
	 */
	rcu_barrier();
	//设置filter_list值为tp_head
	miniq->filter_list = tp_head;
	rcu_assign_pointer(*miniqp->p_miniq, miniq);

	if (miniq_old)
		/* This is counterpart of the rcu barriers above. We need to
		 * block potential new user of miniq_old until all readers
		 * are not seeing it.
		 */
		call_rcu(&miniq_old->rcu, mini_qdisc_rcu_func);
}
EXPORT_SYMBOL(mini_qdisc_pair_swap);

void mini_qdisc_pair_init(struct mini_Qdisc_pair *miniqp, struct Qdisc *qdisc,
			  struct mini_Qdisc __rcu **p_miniq)
{
	//初始化miniqp,切换着使用miniq1,miniq2,本次生效的miniq为*p_miniq
	miniqp->miniq1.cpu_bstats = qdisc->cpu_bstats;
	miniqp->miniq1.cpu_qstats = qdisc->cpu_qstats;
	miniqp->miniq2.cpu_bstats = qdisc->cpu_bstats;
	miniqp->miniq2.cpu_qstats = qdisc->cpu_qstats;
	miniqp->p_miniq = p_miniq;
}
EXPORT_SYMBOL(mini_qdisc_pair_init);<|MERGE_RESOLUTION|>--- conflicted
+++ resolved
@@ -639,17 +639,12 @@
 	//将skb存入q
 	err = skb_array_produce(q, skb);
 
-<<<<<<< HEAD
-	if (unlikely(err))
-		return qdisc_drop_cpu(skb, qdisc, to_free/*出参，指明需要丢弃的报文*/);
-=======
 	if (unlikely(err)) {
 		if (qdisc_is_percpu_stats(qdisc))
-			return qdisc_drop_cpu(skb, qdisc, to_free);
+			return qdisc_drop_cpu(skb, qdisc, to_free/*出参，指明需要丢弃的报文*/);
 		else
 			return qdisc_drop(skb, qdisc, to_free);
 	}
->>>>>>> 3b47fd5c
 
 	//增加队列中有效数据长度
 	qdisc_update_stats_at_enqueue(qdisc, pkt_len);
