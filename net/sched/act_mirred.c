// SPDX-License-Identifier: GPL-2.0-or-later
/*
 * net/sched/act_mirred.c	packet mirroring and redirect actions
 *
 * Authors:	Jamal Hadi Salim (2002-4)
 *
 * TODO: Add ingress support (and socket redirect support)
 */

#include <linux/types.h>
#include <linux/kernel.h>
#include <linux/string.h>
#include <linux/errno.h>
#include <linux/skbuff.h>
#include <linux/rtnetlink.h>
#include <linux/module.h>
#include <linux/init.h>
#include <linux/gfp.h>
#include <linux/if_arp.h>
#include <net/net_namespace.h>
#include <net/netlink.h>
#include <net/dst.h>
#include <net/pkt_sched.h>
#include <net/pkt_cls.h>
#include <linux/tc_act/tc_mirred.h>
#include <net/tc_act/tc_mirred.h>
#include <net/tc_wrapper.h>

static LIST_HEAD(mirred_list);
static DEFINE_SPINLOCK(mirred_list_lock);

#define MIRRED_NEST_LIMIT    4

#ifndef CONFIG_PREEMPT_RT
static u8 tcf_mirred_nest_level_inc_return(void)
{
	return __this_cpu_inc_return(softnet_data.xmit.sched_mirred_nest);
}

static void tcf_mirred_nest_level_dec(void)
{
	__this_cpu_dec(softnet_data.xmit.sched_mirred_nest);
}

#else
static u8 tcf_mirred_nest_level_inc_return(void)
{
	return current->net_xmit.sched_mirred_nest++;
}

static void tcf_mirred_nest_level_dec(void)
{
	current->net_xmit.sched_mirred_nest--;
}
#endif

static bool tcf_mirred_is_act_redirect(int action)
{
	return action == TCA_EGRESS_REDIR || action == TCA_INGRESS_REDIR;
}

static bool tcf_mirred_act_wants_ingress(int action)
{
	switch (action) {
	case TCA_EGRESS_REDIR:
	case TCA_EGRESS_MIRROR:
		return false;
	case TCA_INGRESS_REDIR:
	case TCA_INGRESS_MIRROR:
		return true;
	default:
		BUG();
	}
}

static bool tcf_mirred_can_reinsert(int action)
{
	switch (action) {
	case TC_ACT_SHOT:
	case TC_ACT_STOLEN:
	case TC_ACT_QUEUED:
	case TC_ACT_TRAP:
		return true;
	}
	return false;
}

static struct net_device *tcf_mirred_dev_dereference(struct tcf_mirred *m)
{
	return rcu_dereference_protected(m->tcfm_dev,
					 lockdep_is_held(&m->tcf_lock));
}

static void tcf_mirred_release(struct tc_action *a)
{
	struct tcf_mirred *m = to_mirred(a);
	struct net_device *dev;

	spin_lock(&mirred_list_lock);
	list_del(&m->tcfm_list);
	spin_unlock(&mirred_list_lock);

	/* last reference to action, no need to lock */
	dev = rcu_dereference_protected(m->tcfm_dev, 1);
	netdev_put(dev, &m->tcfm_dev_tracker);
}

static const struct nla_policy mirred_policy[TCA_MIRRED_MAX + 1] = {
	[TCA_MIRRED_PARMS]	= { .len = sizeof(struct tc_mirred) },
	[TCA_MIRRED_BLOCKID]	= NLA_POLICY_MIN(NLA_U32, 1),
};

static struct tc_action_ops act_mirred_ops;

static void tcf_mirred_replace_dev(struct tcf_mirred *m,
				   struct net_device *ndev)
{
	struct net_device *odev;

	odev = rcu_replace_pointer(m->tcfm_dev, ndev,
				   lockdep_is_held(&m->tcf_lock));
	netdev_put(odev, &m->tcfm_dev_tracker);
}

static int tcf_mirred_init(struct net *net, struct nlattr *nla,
			   struct nlattr *est, struct tc_action **a,
			   struct tcf_proto *tp,
			   u32 flags, struct netlink_ext_ack *extack)
{
	struct tc_action_net *tn = net_generic(net, act_mirred_ops.net_id);
	bool bind = flags & TCA_ACT_FLAGS_BIND;
	struct nlattr *tb[TCA_MIRRED_MAX + 1];
	struct tcf_chain *goto_ch = NULL;
	bool mac_header_xmit = false;
	struct tc_mirred *parm;
	struct tcf_mirred *m;
	bool exists = false;
	int ret, err;
	u32 index;

	if (!nla) {
		NL_SET_ERR_MSG_MOD(extack, "Mirred requires attributes to be passed");
		return -EINVAL;
	}
	ret = nla_parse_nested_deprecated(tb, TCA_MIRRED_MAX, nla,
					  mirred_policy, extack);
	if (ret < 0)
		return ret;
	if (!tb[TCA_MIRRED_PARMS]) {
		NL_SET_ERR_MSG_MOD(extack, "Missing required mirred parameters");
		return -EINVAL;
	}
	parm = nla_data(tb[TCA_MIRRED_PARMS]);
	index = parm->index;
	err = tcf_idr_check_alloc(tn, &index, a, bind);
	if (err < 0)
		return err;
	exists = err;
	if (exists && bind)
		return ACT_P_BOUND;

	if (tb[TCA_MIRRED_BLOCKID] && parm->ifindex) {
		NL_SET_ERR_MSG_MOD(extack,
				   "Cannot specify Block ID and dev simultaneously");
		if (exists)
			tcf_idr_release(*a, bind);
		else
			tcf_idr_cleanup(tn, index);

		return -EINVAL;
	}

	//仅支持以下4种
	switch (parm->eaction) {
	case TCA_EGRESS_MIRROR:
	case TCA_EGRESS_REDIR:
	case TCA_INGRESS_REDIR:
	case TCA_INGRESS_MIRROR:
		break;
	default:
		if (exists)
			tcf_idr_release(*a, bind);
		else
			tcf_idr_cleanup(tn, index);
		NL_SET_ERR_MSG_MOD(extack, "Unknown mirred option");
		return -EINVAL;
	}

	if (!exists) {
		if (!parm->ifindex && !tb[TCA_MIRRED_BLOCKID]) {
			tcf_idr_cleanup(tn, index);
			NL_SET_ERR_MSG_MOD(extack,
					   "Must specify device or block");
			return -EINVAL;
		}
		ret = tcf_idr_create_from_flags(tn, index, est, a,
						&act_mirred_ops, bind, flags);
		if (ret) {
			tcf_idr_cleanup(tn, index);
			return ret;
		}
		ret = ACT_P_CREATED;
	} else if (!(flags & TCA_ACT_FLAGS_REPLACE)) {
		tcf_idr_release(*a, bind);
		return -EEXIST;
	}

	m = to_mirred(*a);
	if (ret == ACT_P_CREATED)
		INIT_LIST_HEAD(&m->tcfm_list);

	err = tcf_action_check_ctrlact(parm->action, tp, &goto_ch, extack);
	if (err < 0)
		goto release_idr;

	spin_lock_bh(&m->tcf_lock);

	if (parm->ifindex) {
		struct net_device *ndev;

		//获得ifindex指出的dev(报文需要操作后定向给dev)
		ndev = dev_get_by_index(net, parm->ifindex);
		if (!ndev) {
			spin_unlock_bh(&m->tcf_lock);
			err = -ENODEV;
			goto put_chain;
		}
		mac_header_xmit = dev_is_mac_header_xmit(ndev);
		tcf_mirred_replace_dev(m, ndev);
		netdev_tracker_alloc(ndev, &m->tcfm_dev_tracker, GFP_ATOMIC);
		m->tcfm_mac_header_xmit = mac_header_xmit;
		m->tcfm_blockid = 0;
	} else if (tb[TCA_MIRRED_BLOCKID]) {
		tcf_mirred_replace_dev(m, NULL);
		m->tcfm_mac_header_xmit = false;
		m->tcfm_blockid = nla_get_u32(tb[TCA_MIRRED_BLOCKID]);
	}
	goto_ch = tcf_action_set_ctrlact(*a, parm->action, goto_ch);
	m->tcfm_eaction = parm->eaction;
	spin_unlock_bh(&m->tcf_lock);
	if (goto_ch)
		tcf_chain_put_by_act(goto_ch);

	if (ret == ACT_P_CREATED) {
		spin_lock(&mirred_list_lock);
		list_add(&m->tcfm_list, &mirred_list);
		spin_unlock(&mirred_list_lock);
	}

	return ret;
put_chain:
	if (goto_ch)
		tcf_chain_put_by_act(goto_ch);
release_idr:
	tcf_idr_release(*a, bind);
	return err;
}

static int
tcf_mirred_forward(bool at_ingress, bool want_ingress, struct sk_buff *skb)
{
	int err;

	if (!want_ingress)
		err = tcf_dev_queue_xmit(skb, dev_queue_xmit);
	else if (!at_ingress)
		err = netif_rx(skb);
	else
		err = netif_receive_skb(skb);

	return err;
}

//报文重定向至action指定的口（支持定向到多个口）
static int tcf_mirred_to_dev(struct sk_buff *skb, struct tcf_mirred *m,
			     struct net_device *dev,
			     const bool m_mac_header_xmit, int m_eaction,
			     int retval)
{
	struct sk_buff *skb_to_send = skb;
	bool want_ingress;
	bool is_redirect;/*是否直接重定向，不clone*/
	bool expects_nh;
	bool at_ingress;
	bool dont_clone;
	int mac_len;
	bool at_nh;
	int err;

	//接口不存在，不处理
	is_redirect = tcf_mirred_is_act_redirect(m_eaction);
	//接口down，不处理
	if (unlikely(!(dev->flags & IFF_UP)) || !netif_carrier_ok(dev)) {
		net_notice_ratelimited("tc mirred to Houston: device %s is down\n",
				       dev->name);
		goto err_cant_do;
	}

	/* we could easily avoid the clone only if called by ingress and clsact;
	 * since we can't easily detect the clsact caller, skip clone only for
	 * ingress - that covers the TC S/W datapath.
	 */
	at_ingress = skb_at_tc_ingress(skb);
	dont_clone = skb_at_tc_ingress(skb) && is_redirect &&
		tcf_mirred_can_reinsert(retval);
	if (!dont_clone) {
		//如果不能直接重新置入协议栈，则报文需要copy一份执行
		skb_to_send = skb_clone(skb, GFP_ATOMIC);
		if (!skb_to_send)
			goto err_cant_do;
	}

	want_ingress = tcf_mirred_act_wants_ingress(m_eaction);

	/* All mirred/redirected skbs should clear previous ct info */
	nf_reset_ct(skb_to_send);
	if (want_ingress && !at_ingress) /* drop dst for egress -> ingress */
		skb_dst_drop(skb_to_send);

	expects_nh = want_ingress || !m_mac_header_xmit;
	at_nh = skb->data == skb_network_header(skb);
	if (at_nh != expects_nh) {
		//egress时，执行action使报文去ingress,去除以太头
		mac_len = at_ingress ? skb->mac_len :
			  skb_network_offset(skb);
		if (expects_nh) {
			/* target device/action expect data at nh */
			skb_pull_rcsum(skb_to_send, mac_len);
		} else {
			/* target device/action expect data at mac */
			skb_push_rcsum(skb_to_send, mac_len);
		}
	}

	//将报文所属的设备进行变更（并没有变更in_port)
	skb_to_send->skb_iif = skb->dev->ifindex;
	skb_to_send->dev = dev;

	//将skb重新加入
	if (is_redirect) {
		if (skb == skb_to_send)
			retval = TC_ACT_CONSUMED;

		skb_set_redirected(skb_to_send, skb_to_send->tc_at_ingress);

		err = tcf_mirred_forward(at_ingress, want_ingress, skb_to_send);
	} else {
		err = tcf_mirred_forward(at_ingress, want_ingress, skb_to_send);
	}
	if (err)
		tcf_action_inc_overlimit_qstats(&m->common);
<<<<<<< HEAD
		if (is_redirect)
			//报文引用减1
			retval = TC_ACT_SHOT;
	}
=======
>>>>>>> 155a3c00

	return retval;

err_cant_do:
	if (is_redirect)
		retval = TC_ACT_SHOT;
	tcf_action_inc_overlimit_qstats(&m->common);
	return retval;
}

static int tcf_blockcast_redir(struct sk_buff *skb, struct tcf_mirred *m,
			       struct tcf_block *block, int m_eaction,
			       const u32 exception_ifindex, int retval)
{
	struct net_device *dev_prev = NULL;
	struct net_device *dev = NULL;
	unsigned long index;
	int mirred_eaction;

	mirred_eaction = tcf_mirred_act_wants_ingress(m_eaction) ?
		TCA_INGRESS_MIRROR : TCA_EGRESS_MIRROR;

	xa_for_each(&block->ports, index, dev) {
		if (index == exception_ifindex)
			continue;

		if (!dev_prev)
			goto assign_prev;

		tcf_mirred_to_dev(skb, m, dev_prev,
				  dev_is_mac_header_xmit(dev),
				  mirred_eaction, retval);
assign_prev:
		dev_prev = dev;
	}

	if (dev_prev)
		return tcf_mirred_to_dev(skb, m, dev_prev,
					 dev_is_mac_header_xmit(dev_prev),
					 m_eaction, retval);

	return retval;
}

static int tcf_blockcast_mirror(struct sk_buff *skb, struct tcf_mirred *m,
				struct tcf_block *block, int m_eaction,
				const u32 exception_ifindex, int retval)
{
	struct net_device *dev = NULL;
	unsigned long index;

	xa_for_each(&block->ports, index, dev) {
		if (index == exception_ifindex)
			continue;

		tcf_mirred_to_dev(skb, m, dev,
				  dev_is_mac_header_xmit(dev),
				  m_eaction, retval);
	}

	return retval;
}

static int tcf_blockcast(struct sk_buff *skb, struct tcf_mirred *m,
			 const u32 blockid, struct tcf_result *res,
			 int retval)
{
	const u32 exception_ifindex = skb->dev->ifindex;
	struct tcf_block *block;
	bool is_redirect;
	int m_eaction;

	m_eaction = READ_ONCE(m->tcfm_eaction);
	is_redirect = tcf_mirred_is_act_redirect(m_eaction);

	/* we are already under rcu protection, so can call block lookup
	 * directly.
	 */
	block = tcf_block_lookup(dev_net(skb->dev), blockid);
	if (!block || xa_empty(&block->ports)) {
		tcf_action_inc_overlimit_qstats(&m->common);
		return retval;
	}

	if (is_redirect)
		return tcf_blockcast_redir(skb, m, block, m_eaction,
					   exception_ifindex, retval);

	/* If it's not redirect, it is mirror */
	return tcf_blockcast_mirror(skb, m, block, m_eaction, exception_ifindex,
				    retval);
}

TC_INDIRECT_SCOPE int tcf_mirred_act(struct sk_buff *skb,
				     const struct tc_action *a,
				     struct tcf_result *res)
{
	struct tcf_mirred *m = to_mirred(a);
	int retval = READ_ONCE(m->tcf_action);
	unsigned int nest_level;
	bool m_mac_header_xmit;
	struct net_device *dev;
	int m_eaction;
	u32 blockid;

	nest_level = tcf_mirred_nest_level_inc_return();
	if (unlikely(nest_level > MIRRED_NEST_LIMIT)) {
		net_warn_ratelimited("Packet exceeded mirred recursion limit on dev %s\n",
				     netdev_name(skb->dev));
		retval = TC_ACT_SHOT;
		goto dec_nest_level;
	}

	tcf_lastuse_update(&m->tcf_tm);
	tcf_action_update_bstats(&m->common, skb);

	blockid = READ_ONCE(m->tcfm_blockid);
	if (blockid) {
		retval = tcf_blockcast(skb, m, blockid, res, retval);
		goto dec_nest_level;
	}

	dev = rcu_dereference_bh(m->tcfm_dev);
	if (unlikely(!dev)) {
		pr_notice_once("tc mirred: target device is gone\n");
		tcf_action_inc_overlimit_qstats(&m->common);
		goto dec_nest_level;
	}

	m_mac_header_xmit = READ_ONCE(m->tcfm_mac_header_xmit);
	m_eaction = READ_ONCE(m->tcfm_eaction);

	retval = tcf_mirred_to_dev(skb, m, dev, m_mac_header_xmit, m_eaction,
				   retval);

dec_nest_level:
	tcf_mirred_nest_level_dec();

	return retval;
}

static void tcf_stats_update(struct tc_action *a, u64 bytes, u64 packets,
			     u64 drops, u64 lastuse, bool hw)
{
	struct tcf_mirred *m = to_mirred(a);
	struct tcf_t *tm = &m->tcf_tm;

	tcf_action_update_stats(a, bytes, packets, drops, hw);
	tm->lastuse = max_t(u64, tm->lastuse, lastuse);
}

static int tcf_mirred_dump(struct sk_buff *skb, struct tc_action *a, int bind,
			   int ref)
{
	unsigned char *b = skb_tail_pointer(skb);
	struct tcf_mirred *m = to_mirred(a);
	struct tc_mirred opt = {
		.index   = m->tcf_index,
		.refcnt  = refcount_read(&m->tcf_refcnt) - ref,
		.bindcnt = atomic_read(&m->tcf_bindcnt) - bind,
	};
	struct net_device *dev;
	struct tcf_t t;
	u32 blockid;

	spin_lock_bh(&m->tcf_lock);
	opt.action = m->tcf_action;
	opt.eaction = m->tcfm_eaction;
	dev = tcf_mirred_dev_dereference(m);
	if (dev)
		opt.ifindex = dev->ifindex;

	if (nla_put(skb, TCA_MIRRED_PARMS, sizeof(opt), &opt))
		goto nla_put_failure;

	blockid = m->tcfm_blockid;
	if (blockid && nla_put_u32(skb, TCA_MIRRED_BLOCKID, blockid))
		goto nla_put_failure;

	tcf_tm_dump(&t, &m->tcf_tm);
	if (nla_put_64bit(skb, TCA_MIRRED_TM, sizeof(t), &t, TCA_MIRRED_PAD))
		goto nla_put_failure;
	spin_unlock_bh(&m->tcf_lock);

	return skb->len;

nla_put_failure:
	spin_unlock_bh(&m->tcf_lock);
	nlmsg_trim(skb, b);
	return -1;
}

static int mirred_device_event(struct notifier_block *unused,
			       unsigned long event, void *ptr)
{
	struct net_device *dev = netdev_notifier_info_to_dev(ptr);
	struct tcf_mirred *m;

	ASSERT_RTNL();
	if (event == NETDEV_UNREGISTER) {
		spin_lock(&mirred_list_lock);
		list_for_each_entry(m, &mirred_list, tcfm_list) {
			spin_lock_bh(&m->tcf_lock);
			if (tcf_mirred_dev_dereference(m) == dev) {
				netdev_put(dev, &m->tcfm_dev_tracker);
				/* Note : no rcu grace period necessary, as
				 * net_device are already rcu protected.
				 */
				RCU_INIT_POINTER(m->tcfm_dev, NULL);
			}
			spin_unlock_bh(&m->tcf_lock);
		}
		spin_unlock(&mirred_list_lock);
	}

	return NOTIFY_DONE;
}

static struct notifier_block mirred_device_notifier = {
	.notifier_call = mirred_device_event,
};

static void tcf_mirred_dev_put(void *priv)
{
	struct net_device *dev = priv;

	dev_put(dev);
}

/*增加对被mirror设备的引用计数增加*/
static struct net_device *
tcf_mirred_get_dev(const struct tc_action *a,
		   tc_action_priv_destructor *destructor/*出参，get的反操作函数*/)
{
	struct tcf_mirred *m = to_mirred(a);
	struct net_device *dev;

	rcu_read_lock();
	dev = rcu_dereference(m->tcfm_dev);
	if (dev) {
		dev_hold(dev);
		*destructor = tcf_mirred_dev_put;
	}
	rcu_read_unlock();

	return dev;
}

static size_t tcf_mirred_get_fill_size(const struct tc_action *act)
{
	return nla_total_size(sizeof(struct tc_mirred));
}

static void tcf_offload_mirred_get_dev(struct flow_action_entry *entry,
				       const struct tc_action *act)
{
	entry->dev = act->ops->get_dev(act, &entry->destructor);
	if (!entry->dev)
		return;
	entry->destructor_priv = entry->dev;
}

static int tcf_mirred_offload_act_setup(struct tc_action *act, void *entry_data,
					u32 *index_inc, bool bind,
					struct netlink_ext_ack *extack)
{
	if (bind) {
		struct flow_action_entry *entry = entry_data;

		if (is_tcf_mirred_egress_redirect(act)) {
			entry->id = FLOW_ACTION_REDIRECT;
			tcf_offload_mirred_get_dev(entry, act);
		} else if (is_tcf_mirred_egress_mirror(act)) {
			entry->id = FLOW_ACTION_MIRRED;
			tcf_offload_mirred_get_dev(entry, act);
		} else if (is_tcf_mirred_ingress_redirect(act)) {
			entry->id = FLOW_ACTION_REDIRECT_INGRESS;
			tcf_offload_mirred_get_dev(entry, act);
		} else if (is_tcf_mirred_ingress_mirror(act)) {
			entry->id = FLOW_ACTION_MIRRED_INGRESS;
			tcf_offload_mirred_get_dev(entry, act);
		} else {
			NL_SET_ERR_MSG_MOD(extack, "Unsupported mirred offload");
			return -EOPNOTSUPP;
		}
		*index_inc = 1;
	} else {
		struct flow_offload_action *fl_action = entry_data;

		if (is_tcf_mirred_egress_redirect(act))
			fl_action->id = FLOW_ACTION_REDIRECT;
		else if (is_tcf_mirred_egress_mirror(act))
			fl_action->id = FLOW_ACTION_MIRRED;
		else if (is_tcf_mirred_ingress_redirect(act))
			fl_action->id = FLOW_ACTION_REDIRECT_INGRESS;
		else if (is_tcf_mirred_ingress_mirror(act))
			fl_action->id = FLOW_ACTION_MIRRED_INGRESS;
		else
			return -EOPNOTSUPP;
	}

	return 0;
}

static struct tc_action_ops act_mirred_ops = {
	.kind		=	"mirred",
	.id		=	TCA_ID_MIRRED,
	.owner		=	THIS_MODULE,
	.act		=	tcf_mirred_act,
	.stats_update	=	tcf_stats_update,
	.dump		=	tcf_mirred_dump,
	.cleanup	=	tcf_mirred_release,
	.init		=	tcf_mirred_init,
	.get_fill_size	=	tcf_mirred_get_fill_size,
	.offload_act_setup =	tcf_mirred_offload_act_setup,
	.size		=	sizeof(struct tcf_mirred),
	.get_dev	=	tcf_mirred_get_dev,
};
MODULE_ALIAS_NET_ACT("mirred");

static __net_init int mirred_init_net(struct net *net)
{
	struct tc_action_net *tn = net_generic(net, act_mirred_ops.net_id);

	return tc_action_net_init(net, tn, &act_mirred_ops);
}

static void __net_exit mirred_exit_net(struct list_head *net_list)
{
	tc_action_net_exit(net_list, act_mirred_ops.net_id);
}

static struct pernet_operations mirred_net_ops = {
	.init = mirred_init_net,
	.exit_batch = mirred_exit_net,
	.id   = &act_mirred_ops.net_id,
	.size = sizeof(struct tc_action_net),
};

MODULE_AUTHOR("Jamal Hadi Salim(2002)");
MODULE_DESCRIPTION("Device Mirror/redirect actions");
MODULE_LICENSE("GPL");

static int __init mirred_init_module(void)
{
	int err = register_netdevice_notifier(&mirred_device_notifier);
	if (err)
		return err;

	pr_info("Mirror/redirect action on\n");
	err = tcf_register_action(&act_mirred_ops, &mirred_net_ops);
	if (err)
		unregister_netdevice_notifier(&mirred_device_notifier);

	return err;
}

static void __exit mirred_cleanup_module(void)
{
	tcf_unregister_action(&act_mirred_ops, &mirred_net_ops);
	unregister_netdevice_notifier(&mirred_device_notifier);
}

module_init(mirred_init_module);
module_exit(mirred_cleanup_module);<|MERGE_RESOLUTION|>--- conflicted
+++ resolved
@@ -349,13 +349,6 @@
 	}
 	if (err)
 		tcf_action_inc_overlimit_qstats(&m->common);
-<<<<<<< HEAD
-		if (is_redirect)
-			//报文引用减1
-			retval = TC_ACT_SHOT;
-	}
-=======
->>>>>>> 155a3c00
 
 	return retval;
 
