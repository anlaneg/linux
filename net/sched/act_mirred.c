--- conflicted
+++ resolved
@@ -171,16 +171,11 @@
 	spin_lock_bh(&m->tcf_lock);
 
 	if (parm->ifindex) {
-<<<<<<< HEAD
+		struct net_device *odev, *ndev;
+
 		//获得ifindex指出的dev(报文需要操作后定向给dev)
-		dev = dev_get_by_index(net, parm->ifindex);
-		if (!dev) {
-=======
-		struct net_device *odev, *ndev;
-
 		ndev = dev_get_by_index(net, parm->ifindex);
 		if (!ndev) {
->>>>>>> 028192fe
 			spin_unlock_bh(&m->tcf_lock);
 			err = -ENODEV;
 			goto put_chain;
@@ -292,14 +287,9 @@
 
 	/* All mirred/redirected skbs should clear previous ct info */
 	nf_reset_ct(skb2);
-<<<<<<< HEAD
-
-	want_ingress = tcf_mirred_act_wants_ingress(m_eaction);
-=======
 	if (want_ingress && !at_ingress) /* drop dst for egress -> ingress */
 		skb_dst_drop(skb2);
 
->>>>>>> 028192fe
 	expects_nh = want_ingress || !m_mac_header_xmit;
 	at_nh = skb->data == skb_network_header(skb);
 	if (at_nh != expects_nh) {
