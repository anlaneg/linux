// SPDX-License-Identifier: GPL-2.0-or-later
/*
 * net/sched/act_mirred.c	packet mirroring and redirect actions
 *
 * Authors:	Jamal Hadi Salim (2002-4)
 *
 * TODO: Add ingress support (and socket redirect support)
 */

#include <linux/types.h>
#include <linux/kernel.h>
#include <linux/string.h>
#include <linux/errno.h>
#include <linux/skbuff.h>
#include <linux/rtnetlink.h>
#include <linux/module.h>
#include <linux/init.h>
#include <linux/gfp.h>
#include <linux/if_arp.h>
#include <net/net_namespace.h>
#include <net/netlink.h>
#include <net/dst.h>
#include <net/pkt_sched.h>
#include <net/pkt_cls.h>
#include <linux/tc_act/tc_mirred.h>
#include <net/tc_act/tc_mirred.h>
#include <net/tc_wrapper.h>

static LIST_HEAD(mirred_list);
static DEFINE_SPINLOCK(mirred_list_lock);

#define MIRRED_NEST_LIMIT    4
static DEFINE_PER_CPU(unsigned int, mirred_nest_level);

static bool tcf_mirred_is_act_redirect(int action)
{
	return action == TCA_EGRESS_REDIR || action == TCA_INGRESS_REDIR;
}

static bool tcf_mirred_act_wants_ingress(int action)
{
	switch (action) {
	case TCA_EGRESS_REDIR:
	case TCA_EGRESS_MIRROR:
		return false;
	case TCA_INGRESS_REDIR:
	case TCA_INGRESS_MIRROR:
		return true;
	default:
		BUG();
	}
}

static bool tcf_mirred_can_reinsert(int action)
{
	switch (action) {
	case TC_ACT_SHOT:
	case TC_ACT_STOLEN:
	case TC_ACT_QUEUED:
	case TC_ACT_TRAP:
		return true;
	}
	return false;
}

static struct net_device *tcf_mirred_dev_dereference(struct tcf_mirred *m)
{
	return rcu_dereference_protected(m->tcfm_dev,
					 lockdep_is_held(&m->tcf_lock));
}

static void tcf_mirred_release(struct tc_action *a)
{
	struct tcf_mirred *m = to_mirred(a);
	struct net_device *dev;

	spin_lock(&mirred_list_lock);
	list_del(&m->tcfm_list);
	spin_unlock(&mirred_list_lock);

	/* last reference to action, no need to lock */
	dev = rcu_dereference_protected(m->tcfm_dev, 1);
	netdev_put(dev, &m->tcfm_dev_tracker);
}

static const struct nla_policy mirred_policy[TCA_MIRRED_MAX + 1] = {
	[TCA_MIRRED_PARMS]	= { .len = sizeof(struct tc_mirred) },
};

static struct tc_action_ops act_mirred_ops;

static int tcf_mirred_init(struct net *net, struct nlattr *nla,
			   struct nlattr *est, struct tc_action **a,
			   struct tcf_proto *tp,
			   u32 flags, struct netlink_ext_ack *extack)
{
	struct tc_action_net *tn = net_generic(net, act_mirred_ops.net_id);
	bool bind = flags & TCA_ACT_FLAGS_BIND;
	struct nlattr *tb[TCA_MIRRED_MAX + 1];
	struct tcf_chain *goto_ch = NULL;
	bool mac_header_xmit = false;
	struct tc_mirred *parm;
	struct tcf_mirred *m;
	bool exists = false;
	int ret, err;
	u32 index;

	if (!nla) {
		NL_SET_ERR_MSG_MOD(extack, "Mirred requires attributes to be passed");
		return -EINVAL;
	}
	ret = nla_parse_nested_deprecated(tb, TCA_MIRRED_MAX, nla,
					  mirred_policy, extack);
	if (ret < 0)
		return ret;
	if (!tb[TCA_MIRRED_PARMS]) {
		NL_SET_ERR_MSG_MOD(extack, "Missing required mirred parameters");
		return -EINVAL;
	}
	parm = nla_data(tb[TCA_MIRRED_PARMS]);
	index = parm->index;
	err = tcf_idr_check_alloc(tn, &index, a, bind);
	if (err < 0)
		return err;
	exists = err;
	if (exists && bind)
		return 0;

	//仅支持以下4种
	switch (parm->eaction) {
	case TCA_EGRESS_MIRROR:
	case TCA_EGRESS_REDIR:
	case TCA_INGRESS_REDIR:
	case TCA_INGRESS_MIRROR:
		break;
	default:
		if (exists)
			tcf_idr_release(*a, bind);
		else
			tcf_idr_cleanup(tn, index);
		NL_SET_ERR_MSG_MOD(extack, "Unknown mirred option");
		return -EINVAL;
	}

	if (!exists) {
		if (!parm->ifindex) {
			tcf_idr_cleanup(tn, index);
			NL_SET_ERR_MSG_MOD(extack, "Specified device does not exist");
			return -EINVAL;
		}
		ret = tcf_idr_create_from_flags(tn, index, est, a,
						&act_mirred_ops, bind, flags);
		if (ret) {
			tcf_idr_cleanup(tn, index);
			return ret;
		}
		ret = ACT_P_CREATED;
	} else if (!(flags & TCA_ACT_FLAGS_REPLACE)) {
		tcf_idr_release(*a, bind);
		return -EEXIST;
	}

	m = to_mirred(*a);
	if (ret == ACT_P_CREATED)
		INIT_LIST_HEAD(&m->tcfm_list);

	err = tcf_action_check_ctrlact(parm->action, tp, &goto_ch, extack);
	if (err < 0)
		goto release_idr;

	spin_lock_bh(&m->tcf_lock);

	if (parm->ifindex) {
		struct net_device *odev, *ndev;

		//获得ifindex指出的dev(报文需要操作后定向给dev)
		ndev = dev_get_by_index(net, parm->ifindex);
		if (!ndev) {
			spin_unlock_bh(&m->tcf_lock);
			err = -ENODEV;
			goto put_chain;
		}
		mac_header_xmit = dev_is_mac_header_xmit(ndev);
		odev = rcu_replace_pointer(m->tcfm_dev, ndev,
					  lockdep_is_held(&m->tcf_lock));
		netdev_put(odev, &m->tcfm_dev_tracker);
		netdev_tracker_alloc(ndev, &m->tcfm_dev_tracker, GFP_ATOMIC);
		m->tcfm_mac_header_xmit = mac_header_xmit;
	}
	goto_ch = tcf_action_set_ctrlact(*a, parm->action, goto_ch);
	m->tcfm_eaction = parm->eaction;
	spin_unlock_bh(&m->tcf_lock);
	if (goto_ch)
		tcf_chain_put_by_act(goto_ch);

	if (ret == ACT_P_CREATED) {
		spin_lock(&mirred_list_lock);
		list_add(&m->tcfm_list, &mirred_list);
		spin_unlock(&mirred_list_lock);
	}

	return ret;
put_chain:
	if (goto_ch)
		tcf_chain_put_by_act(goto_ch);
release_idr:
	tcf_idr_release(*a, bind);
	return err;
}

static bool is_mirred_nested(void)
{
	return unlikely(__this_cpu_read(mirred_nest_level) > 1);
}

static int tcf_mirred_forward(bool want_ingress, struct sk_buff *skb)
{
	int err;

	if (!want_ingress)
		err = tcf_dev_queue_xmit(skb, dev_queue_xmit);
	else if (is_mirred_nested())
		err = netif_rx(skb);
	else
		err = netif_receive_skb(skb);

	return err;
}

<<<<<<< HEAD
//报文重定向至action指定的口（支持定向到多个口）
static int tcf_mirred_act(struct sk_buff *skb, const struct tc_action *a,
			  struct tcf_result *res)
=======
TC_INDIRECT_SCOPE int tcf_mirred_act(struct sk_buff *skb,
				     const struct tc_action *a,
				     struct tcf_result *res)
>>>>>>> fe15c26e
{
	struct tcf_mirred *m = to_mirred(a);
	struct sk_buff *skb2 = skb;
	bool m_mac_header_xmit;
	struct net_device *dev;
	unsigned int nest_level;
	int retval, err = 0;
	bool use_reinsert;/*是否改dev后直接置入协议栈*/
	bool want_ingress;
	bool is_redirect;/*是否直接重定向，不clone*/
	bool expects_nh;
	bool at_ingress;
	int m_eaction;
	int mac_len;
	bool at_nh;

	nest_level = __this_cpu_inc_return(mirred_nest_level);
	if (unlikely(nest_level > MIRRED_NEST_LIMIT)) {
		net_warn_ratelimited("Packet exceeded mirred recursion limit on dev %s\n",
				     netdev_name(skb->dev));
		__this_cpu_dec(mirred_nest_level);
		return TC_ACT_SHOT;
	}

	tcf_lastuse_update(&m->tcf_tm);
	tcf_action_update_bstats(&m->common, skb);

	m_mac_header_xmit = READ_ONCE(m->tcfm_mac_header_xmit);
	m_eaction = READ_ONCE(m->tcfm_eaction);
	retval = READ_ONCE(m->tcf_action);

	//接口不存在，不处理
	dev = rcu_dereference_bh(m->tcfm_dev);
	if (unlikely(!dev)) {
		pr_notice_once("tc mirred: target device is gone\n");
		goto out;
	}

	//接口down，不处理
	if (unlikely(!(dev->flags & IFF_UP))) {
		net_notice_ratelimited("tc mirred to Houston: device %s is down\n",
				       dev->name);
		goto out;
	}

	/* we could easily avoid the clone only if called by ingress and clsact;
	 * since we can't easily detect the clsact caller, skip clone only for
	 * ingress - that covers the TC S/W datapath.
	 */
	is_redirect = tcf_mirred_is_act_redirect(m_eaction);
	at_ingress = skb_at_tc_ingress(skb);
	use_reinsert = at_ingress && is_redirect &&
		       tcf_mirred_can_reinsert(retval);
	if (!use_reinsert) {
		//如果不能直接重新置入协议栈，则报文需要copy一份执行
		skb2 = skb_clone(skb, GFP_ATOMIC);
		if (!skb2)
			goto out;
	}

	want_ingress = tcf_mirred_act_wants_ingress(m_eaction);

	/* All mirred/redirected skbs should clear previous ct info */
	nf_reset_ct(skb2);
	if (want_ingress && !at_ingress) /* drop dst for egress -> ingress */
		skb_dst_drop(skb2);

	expects_nh = want_ingress || !m_mac_header_xmit;
	at_nh = skb->data == skb_network_header(skb);
	if (at_nh != expects_nh) {
		//egress时，执行action使报文去ingress,去除以太头
		mac_len = skb_at_tc_ingress(skb) ? skb->mac_len :
			  skb_network_header(skb) - skb_mac_header(skb);
		if (expects_nh) {
			/* target device/action expect data at nh */
			skb_pull_rcsum(skb2, mac_len);
		} else {
			/* target device/action expect data at mac */
			skb_push_rcsum(skb2, mac_len);
		}
	}

	//将报文所属的设备进行变更（并没有变更in_port)
	skb2->skb_iif = skb->dev->ifindex;
	skb2->dev = dev;

	/* mirror is always swallowed */
	if (is_redirect) {
		skb_set_redirected(skb2, skb2->tc_at_ingress);

		/* let's the caller reinsert the packet, if possible */
		if (use_reinsert) {
			err = tcf_mirred_forward(want_ingress, skb);
			if (err)
				tcf_action_inc_overlimit_qstats(&m->common);
			__this_cpu_dec(mirred_nest_level);
			return TC_ACT_CONSUMED;
		}
	}

	//将skb重新加入
	err = tcf_mirred_forward(want_ingress, skb2);
	if (err) {
out:
		tcf_action_inc_overlimit_qstats(&m->common);
		if (tcf_mirred_is_act_redirect(m_eaction))
			//报文引用减1
			retval = TC_ACT_SHOT;
	}
	__this_cpu_dec(mirred_nest_level);

	return retval;
}

static void tcf_stats_update(struct tc_action *a, u64 bytes, u64 packets,
			     u64 drops, u64 lastuse, bool hw)
{
	struct tcf_mirred *m = to_mirred(a);
	struct tcf_t *tm = &m->tcf_tm;

	tcf_action_update_stats(a, bytes, packets, drops, hw);
	tm->lastuse = max_t(u64, tm->lastuse, lastuse);
}

static int tcf_mirred_dump(struct sk_buff *skb, struct tc_action *a, int bind,
			   int ref)
{
	unsigned char *b = skb_tail_pointer(skb);
	struct tcf_mirred *m = to_mirred(a);
	struct tc_mirred opt = {
		.index   = m->tcf_index,
		.refcnt  = refcount_read(&m->tcf_refcnt) - ref,
		.bindcnt = atomic_read(&m->tcf_bindcnt) - bind,
	};
	struct net_device *dev;
	struct tcf_t t;

	spin_lock_bh(&m->tcf_lock);
	opt.action = m->tcf_action;
	opt.eaction = m->tcfm_eaction;
	dev = tcf_mirred_dev_dereference(m);
	if (dev)
		opt.ifindex = dev->ifindex;

	if (nla_put(skb, TCA_MIRRED_PARMS, sizeof(opt), &opt))
		goto nla_put_failure;

	tcf_tm_dump(&t, &m->tcf_tm);
	if (nla_put_64bit(skb, TCA_MIRRED_TM, sizeof(t), &t, TCA_MIRRED_PAD))
		goto nla_put_failure;
	spin_unlock_bh(&m->tcf_lock);

	return skb->len;

nla_put_failure:
	spin_unlock_bh(&m->tcf_lock);
	nlmsg_trim(skb, b);
	return -1;
}

static int mirred_device_event(struct notifier_block *unused,
			       unsigned long event, void *ptr)
{
	struct net_device *dev = netdev_notifier_info_to_dev(ptr);
	struct tcf_mirred *m;

	ASSERT_RTNL();
	if (event == NETDEV_UNREGISTER) {
		spin_lock(&mirred_list_lock);
		list_for_each_entry(m, &mirred_list, tcfm_list) {
			spin_lock_bh(&m->tcf_lock);
			if (tcf_mirred_dev_dereference(m) == dev) {
				netdev_put(dev, &m->tcfm_dev_tracker);
				/* Note : no rcu grace period necessary, as
				 * net_device are already rcu protected.
				 */
				RCU_INIT_POINTER(m->tcfm_dev, NULL);
			}
			spin_unlock_bh(&m->tcf_lock);
		}
		spin_unlock(&mirred_list_lock);
	}

	return NOTIFY_DONE;
}

static struct notifier_block mirred_device_notifier = {
	.notifier_call = mirred_device_event,
};

static void tcf_mirred_dev_put(void *priv)
{
	struct net_device *dev = priv;

	dev_put(dev);
}

/*增加对被mirror设备的引用计数增加*/
static struct net_device *
tcf_mirred_get_dev(const struct tc_action *a,
		   tc_action_priv_destructor *destructor/*出参，get的反操作函数*/)
{
	struct tcf_mirred *m = to_mirred(a);
	struct net_device *dev;

	rcu_read_lock();
	dev = rcu_dereference(m->tcfm_dev);
	if (dev) {
		dev_hold(dev);
		*destructor = tcf_mirred_dev_put;
	}
	rcu_read_unlock();

	return dev;
}

static size_t tcf_mirred_get_fill_size(const struct tc_action *act)
{
	return nla_total_size(sizeof(struct tc_mirred));
}

static void tcf_offload_mirred_get_dev(struct flow_action_entry *entry,
				       const struct tc_action *act)
{
	entry->dev = act->ops->get_dev(act, &entry->destructor);
	if (!entry->dev)
		return;
	entry->destructor_priv = entry->dev;
}

static int tcf_mirred_offload_act_setup(struct tc_action *act, void *entry_data,
					u32 *index_inc, bool bind,
					struct netlink_ext_ack *extack)
{
	if (bind) {
		struct flow_action_entry *entry = entry_data;

		if (is_tcf_mirred_egress_redirect(act)) {
			entry->id = FLOW_ACTION_REDIRECT;
			tcf_offload_mirred_get_dev(entry, act);
		} else if (is_tcf_mirred_egress_mirror(act)) {
			entry->id = FLOW_ACTION_MIRRED;
			tcf_offload_mirred_get_dev(entry, act);
		} else if (is_tcf_mirred_ingress_redirect(act)) {
			entry->id = FLOW_ACTION_REDIRECT_INGRESS;
			tcf_offload_mirred_get_dev(entry, act);
		} else if (is_tcf_mirred_ingress_mirror(act)) {
			entry->id = FLOW_ACTION_MIRRED_INGRESS;
			tcf_offload_mirred_get_dev(entry, act);
		} else {
			NL_SET_ERR_MSG_MOD(extack, "Unsupported mirred offload");
			return -EOPNOTSUPP;
		}
		*index_inc = 1;
	} else {
		struct flow_offload_action *fl_action = entry_data;

		if (is_tcf_mirred_egress_redirect(act))
			fl_action->id = FLOW_ACTION_REDIRECT;
		else if (is_tcf_mirred_egress_mirror(act))
			fl_action->id = FLOW_ACTION_MIRRED;
		else if (is_tcf_mirred_ingress_redirect(act))
			fl_action->id = FLOW_ACTION_REDIRECT_INGRESS;
		else if (is_tcf_mirred_ingress_mirror(act))
			fl_action->id = FLOW_ACTION_MIRRED_INGRESS;
		else
			return -EOPNOTSUPP;
	}

	return 0;
}

static struct tc_action_ops act_mirred_ops = {
	.kind		=	"mirred",
	.id		=	TCA_ID_MIRRED,
	.owner		=	THIS_MODULE,
	.act		=	tcf_mirred_act,
	.stats_update	=	tcf_stats_update,
	.dump		=	tcf_mirred_dump,
	.cleanup	=	tcf_mirred_release,
	.init		=	tcf_mirred_init,
	.get_fill_size	=	tcf_mirred_get_fill_size,
	.offload_act_setup =	tcf_mirred_offload_act_setup,
	.size		=	sizeof(struct tcf_mirred),
	.get_dev	=	tcf_mirred_get_dev,
};

static __net_init int mirred_init_net(struct net *net)
{
	struct tc_action_net *tn = net_generic(net, act_mirred_ops.net_id);

	return tc_action_net_init(net, tn, &act_mirred_ops);
}

static void __net_exit mirred_exit_net(struct list_head *net_list)
{
	tc_action_net_exit(net_list, act_mirred_ops.net_id);
}

static struct pernet_operations mirred_net_ops = {
	.init = mirred_init_net,
	.exit_batch = mirred_exit_net,
	.id   = &act_mirred_ops.net_id,
	.size = sizeof(struct tc_action_net),
};

MODULE_AUTHOR("Jamal Hadi Salim(2002)");
MODULE_DESCRIPTION("Device Mirror/redirect actions");
MODULE_LICENSE("GPL");

static int __init mirred_init_module(void)
{
	int err = register_netdevice_notifier(&mirred_device_notifier);
	if (err)
		return err;

	pr_info("Mirror/redirect action on\n");
	err = tcf_register_action(&act_mirred_ops, &mirred_net_ops);
	if (err)
		unregister_netdevice_notifier(&mirred_device_notifier);

	return err;
}

static void __exit mirred_cleanup_module(void)
{
	tcf_unregister_action(&act_mirred_ops, &mirred_net_ops);
	unregister_netdevice_notifier(&mirred_device_notifier);
}

module_init(mirred_init_module);
module_exit(mirred_cleanup_module);<|MERGE_RESOLUTION|>--- conflicted
+++ resolved
@@ -227,15 +227,10 @@
 	return err;
 }
 
-<<<<<<< HEAD
 //报文重定向至action指定的口（支持定向到多个口）
-static int tcf_mirred_act(struct sk_buff *skb, const struct tc_action *a,
-			  struct tcf_result *res)
-=======
 TC_INDIRECT_SCOPE int tcf_mirred_act(struct sk_buff *skb,
 				     const struct tc_action *a,
 				     struct tcf_result *res)
->>>>>>> fe15c26e
 {
 	struct tcf_mirred *m = to_mirred(a);
 	struct sk_buff *skb2 = skb;
