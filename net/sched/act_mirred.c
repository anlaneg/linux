// SPDX-License-Identifier: GPL-2.0-or-later
/*
 * net/sched/act_mirred.c	packet mirroring and redirect actions
 *
 * Authors:	Jamal Hadi Salim (2002-4)
 *
 * TODO: Add ingress support (and socket redirect support)
 */

#include <linux/types.h>
#include <linux/kernel.h>
#include <linux/string.h>
#include <linux/errno.h>
#include <linux/skbuff.h>
#include <linux/rtnetlink.h>
#include <linux/module.h>
#include <linux/init.h>
#include <linux/gfp.h>
#include <linux/if_arp.h>
#include <net/net_namespace.h>
#include <net/netlink.h>
#include <net/pkt_sched.h>
#include <net/pkt_cls.h>
#include <linux/tc_act/tc_mirred.h>
#include <net/tc_act/tc_mirred.h>

static LIST_HEAD(mirred_list);
static DEFINE_SPINLOCK(mirred_list_lock);

#define MIRRED_RECURSION_LIMIT    4
static DEFINE_PER_CPU(unsigned int, mirred_rec_level);

static bool tcf_mirred_is_act_redirect(int action)
{
	return action == TCA_EGRESS_REDIR || action == TCA_INGRESS_REDIR;
}

static bool tcf_mirred_act_wants_ingress(int action)
{
	switch (action) {
	case TCA_EGRESS_REDIR:
	case TCA_EGRESS_MIRROR:
		return false;
	case TCA_INGRESS_REDIR:
	case TCA_INGRESS_MIRROR:
		return true;
	default:
		BUG();
	}
}

static bool tcf_mirred_can_reinsert(int action)
{
	switch (action) {
	case TC_ACT_SHOT:
	case TC_ACT_STOLEN:
	case TC_ACT_QUEUED:
	case TC_ACT_TRAP:
		return true;
	}
	return false;
}

static struct net_device *tcf_mirred_dev_dereference(struct tcf_mirred *m)
{
	return rcu_dereference_protected(m->tcfm_dev,
					 lockdep_is_held(&m->tcf_lock));
}

static void tcf_mirred_release(struct tc_action *a)
{
	struct tcf_mirred *m = to_mirred(a);
	struct net_device *dev;

	spin_lock(&mirred_list_lock);
	list_del(&m->tcfm_list);
	spin_unlock(&mirred_list_lock);

	/* last reference to action, no need to lock */
	dev = rcu_dereference_protected(m->tcfm_dev, 1);
	if (dev)
		dev_put(dev);
}

static const struct nla_policy mirred_policy[TCA_MIRRED_MAX + 1] = {
	[TCA_MIRRED_PARMS]	= { .len = sizeof(struct tc_mirred) },
};

static unsigned int mirred_net_id;
static struct tc_action_ops act_mirred_ops;

static int tcf_mirred_init(struct net *net, struct nlattr *nla,
			   struct nlattr *est, struct tc_action **a,
			   int ovr, int bind, bool rtnl_held,
			   struct tcf_proto *tp,
			   u32 flags, struct netlink_ext_ack *extack)
{
	struct tc_action_net *tn = net_generic(net, mirred_net_id);
	struct nlattr *tb[TCA_MIRRED_MAX + 1];
	struct tcf_chain *goto_ch = NULL;
	bool mac_header_xmit = false;
	struct tc_mirred *parm;
	struct tcf_mirred *m;
	struct net_device *dev;
	bool exists = false;
	int ret, err;
	u32 index;

	if (!nla) {
		NL_SET_ERR_MSG_MOD(extack, "Mirred requires attributes to be passed");
		return -EINVAL;
	}
	ret = nla_parse_nested_deprecated(tb, TCA_MIRRED_MAX, nla,
					  mirred_policy, extack);
	if (ret < 0)
		return ret;
	if (!tb[TCA_MIRRED_PARMS]) {
		NL_SET_ERR_MSG_MOD(extack, "Missing required mirred parameters");
		return -EINVAL;
	}
	parm = nla_data(tb[TCA_MIRRED_PARMS]);
	index = parm->index;
	err = tcf_idr_check_alloc(tn, &index, a, bind);
	if (err < 0)
		return err;
	exists = err;
	if (exists && bind)
		return 0;

	//仅支持以下4种
	switch (parm->eaction) {
	case TCA_EGRESS_MIRROR:
	case TCA_EGRESS_REDIR:
	case TCA_INGRESS_REDIR:
	case TCA_INGRESS_MIRROR:
		break;
	default:
		if (exists)
			tcf_idr_release(*a, bind);
		else
			tcf_idr_cleanup(tn, index);
		NL_SET_ERR_MSG_MOD(extack, "Unknown mirred option");
		return -EINVAL;
	}

	if (!exists) {
		if (!parm->ifindex) {
			tcf_idr_cleanup(tn, index);
			NL_SET_ERR_MSG_MOD(extack, "Specified device does not exist");
			return -EINVAL;
		}
		ret = tcf_idr_create_from_flags(tn, index, est, a,
						&act_mirred_ops, bind, flags);
		if (ret) {
			tcf_idr_cleanup(tn, index);
			return ret;
		}
		ret = ACT_P_CREATED;
	} else if (!ovr) {
		tcf_idr_release(*a, bind);
		return -EEXIST;
	}

	m = to_mirred(*a);
	if (ret == ACT_P_CREATED)
		INIT_LIST_HEAD(&m->tcfm_list);

	err = tcf_action_check_ctrlact(parm->action, tp, &goto_ch, extack);
	if (err < 0)
		goto release_idr;

	spin_lock_bh(&m->tcf_lock);

	if (parm->ifindex) {
		//获得ifindex指出的dev(报文需要操作后定向给dev)
		dev = dev_get_by_index(net, parm->ifindex);
		if (!dev) {
			spin_unlock_bh(&m->tcf_lock);
			err = -ENODEV;
			goto put_chain;
		}
		mac_header_xmit = dev_is_mac_header_xmit(dev);
		dev = rcu_replace_pointer(m->tcfm_dev, dev,
					  lockdep_is_held(&m->tcf_lock));
		if (dev)
			dev_put(dev);
		m->tcfm_mac_header_xmit = mac_header_xmit;
	}
	goto_ch = tcf_action_set_ctrlact(*a, parm->action, goto_ch);
	m->tcfm_eaction = parm->eaction;
	spin_unlock_bh(&m->tcf_lock);
	if (goto_ch)
		tcf_chain_put_by_act(goto_ch);

	if (ret == ACT_P_CREATED) {
		spin_lock(&mirred_list_lock);
		list_add(&m->tcfm_list, &mirred_list);
		spin_unlock(&mirred_list_lock);

		tcf_idr_insert(tn, *a);
	}

	return ret;
put_chain:
	if (goto_ch)
		tcf_chain_put_by_act(goto_ch);
release_idr:
	tcf_idr_release(*a, bind);
	return err;
}

//报文重定向至action指定的口（支持定向到多个口）
static int tcf_mirred_act(struct sk_buff *skb, const struct tc_action *a,
			  struct tcf_result *res)
{
	struct tcf_mirred *m = to_mirred(a);
	struct sk_buff *skb2 = skb;
	bool m_mac_header_xmit;
	struct net_device *dev;
	unsigned int rec_level;
	int retval, err = 0;
	bool use_reinsert;/*是否改dev后直接置入协议栈*/
	bool want_ingress;
<<<<<<< HEAD
	bool is_redirect;/*是否直接重定向，不clone*/
=======
	bool is_redirect;
	bool expects_nh;
>>>>>>> 3a562aee
	int m_eaction;
	int mac_len;
	bool at_nh;

	rec_level = __this_cpu_inc_return(mirred_rec_level);
	if (unlikely(rec_level > MIRRED_RECURSION_LIMIT)) {
		net_warn_ratelimited("Packet exceeded mirred recursion limit on dev %s\n",
				     netdev_name(skb->dev));
		__this_cpu_dec(mirred_rec_level);
		return TC_ACT_SHOT;
	}

	tcf_lastuse_update(&m->tcf_tm);
	tcf_action_update_bstats(&m->common, skb);

	m_mac_header_xmit = READ_ONCE(m->tcfm_mac_header_xmit);
	m_eaction = READ_ONCE(m->tcfm_eaction);
	retval = READ_ONCE(m->tcf_action);

	//接口不存在，不处理
	dev = rcu_dereference_bh(m->tcfm_dev);
	if (unlikely(!dev)) {
		pr_notice_once("tc mirred: target device is gone\n");
		goto out;
	}

	//接口down，不处理
	if (unlikely(!(dev->flags & IFF_UP))) {
		net_notice_ratelimited("tc mirred to Houston: device %s is down\n",
				       dev->name);
		goto out;
	}

	/* we could easily avoid the clone only if called by ingress and clsact;
	 * since we can't easily detect the clsact caller, skip clone only for
	 * ingress - that covers the TC S/W datapath.
	 */
	is_redirect = tcf_mirred_is_act_redirect(m_eaction);
	use_reinsert = skb_at_tc_ingress(skb) && is_redirect &&
		       tcf_mirred_can_reinsert(retval);
	if (!use_reinsert) {
		//如果不能直接重新置入协议栈，则报文需要copy一份执行
		skb2 = skb_clone(skb, GFP_ATOMIC);
		if (!skb2)
			goto out;
	}

	want_ingress = tcf_mirred_act_wants_ingress(m_eaction);
<<<<<<< HEAD
	if (skb_at_tc_ingress(skb) != want_ingress && m_mac_header_xmit) {
		//当前在ingress，计划direct到egress或者egress到ingress
		if (!skb_at_tc_ingress(skb)) {
			//egress时，执行action使报文去ingress,去除以太头
			/* caught at egress, act ingress: pull mac */
			mac_len = skb_network_header(skb) - skb_mac_header(skb);
			skb_pull_rcsum(skb2, mac_len);
		} else {
			/* caught at ingress, act egress: push mac */
			//ingress去egress，添加以太头
			skb_push_rcsum(skb2, skb->mac_len);
=======

	expects_nh = want_ingress || !m_mac_header_xmit;
	at_nh = skb->data == skb_network_header(skb);
	if (at_nh != expects_nh) {
		mac_len = skb_at_tc_ingress(skb) ? skb->mac_len :
			  skb_network_header(skb) - skb_mac_header(skb);
		if (expects_nh) {
			/* target device/action expect data at nh */
			skb_pull_rcsum(skb2, mac_len);
		} else {
			/* target device/action expect data at mac */
			skb_push_rcsum(skb2, mac_len);
>>>>>>> 3a562aee
		}
	}

	//将报文所属的设备进行变更（并没有变更in_port)
	skb2->skb_iif = skb->dev->ifindex;
	skb2->dev = dev;

	/* mirror is always swallowed */
	if (is_redirect) {
		skb2->tc_redirected = 1;
		skb2->tc_from_ingress = skb2->tc_at_ingress;
		if (skb2->tc_from_ingress)
			skb2->tstamp = 0;
		/* let's the caller reinsert the packet, if possible */
		if (use_reinsert) {
			res->ingress = want_ingress;
			if (skb_tc_reinsert(skb, res))
				tcf_action_inc_overlimit_qstats(&m->common);
			__this_cpu_dec(mirred_rec_level);
			return TC_ACT_CONSUMED;
		}
	}

	//将skb重新加入
	if (!want_ingress)
		err = dev_queue_xmit(skb2);
	else
		err = netif_receive_skb(skb2);

	if (err) {
out:
		tcf_action_inc_overlimit_qstats(&m->common);
		if (tcf_mirred_is_act_redirect(m_eaction))
			//报文引用减1
			retval = TC_ACT_SHOT;
	}
	__this_cpu_dec(mirred_rec_level);

	return retval;
}

static void tcf_stats_update(struct tc_action *a, u64 bytes, u32 packets,
			     u64 lastuse, bool hw)
{
	struct tcf_mirred *m = to_mirred(a);
	struct tcf_t *tm = &m->tcf_tm;

	tcf_action_update_stats(a, bytes, packets, false, hw);
	tm->lastuse = max_t(u64, tm->lastuse, lastuse);
}

static int tcf_mirred_dump(struct sk_buff *skb, struct tc_action *a, int bind,
			   int ref)
{
	unsigned char *b = skb_tail_pointer(skb);
	struct tcf_mirred *m = to_mirred(a);
	struct tc_mirred opt = {
		.index   = m->tcf_index,
		.refcnt  = refcount_read(&m->tcf_refcnt) - ref,
		.bindcnt = atomic_read(&m->tcf_bindcnt) - bind,
	};
	struct net_device *dev;
	struct tcf_t t;

	spin_lock_bh(&m->tcf_lock);
	opt.action = m->tcf_action;
	opt.eaction = m->tcfm_eaction;
	dev = tcf_mirred_dev_dereference(m);
	if (dev)
		opt.ifindex = dev->ifindex;

	if (nla_put(skb, TCA_MIRRED_PARMS, sizeof(opt), &opt))
		goto nla_put_failure;

	tcf_tm_dump(&t, &m->tcf_tm);
	if (nla_put_64bit(skb, TCA_MIRRED_TM, sizeof(t), &t, TCA_MIRRED_PAD))
		goto nla_put_failure;
	spin_unlock_bh(&m->tcf_lock);

	return skb->len;

nla_put_failure:
	spin_unlock_bh(&m->tcf_lock);
	nlmsg_trim(skb, b);
	return -1;
}

static int tcf_mirred_walker(struct net *net, struct sk_buff *skb,
			     struct netlink_callback *cb, int type,
			     const struct tc_action_ops *ops,
			     struct netlink_ext_ack *extack)
{
	struct tc_action_net *tn = net_generic(net, mirred_net_id);

	return tcf_generic_walker(tn, skb, cb, type, ops, extack);
}

static int tcf_mirred_search(struct net *net, struct tc_action **a, u32 index)
{
	struct tc_action_net *tn = net_generic(net, mirred_net_id);

	return tcf_idr_search(tn, a, index);
}

static int mirred_device_event(struct notifier_block *unused,
			       unsigned long event, void *ptr)
{
	struct net_device *dev = netdev_notifier_info_to_dev(ptr);
	struct tcf_mirred *m;

	ASSERT_RTNL();
	if (event == NETDEV_UNREGISTER) {
		spin_lock(&mirred_list_lock);
		list_for_each_entry(m, &mirred_list, tcfm_list) {
			spin_lock_bh(&m->tcf_lock);
			if (tcf_mirred_dev_dereference(m) == dev) {
				dev_put(dev);
				/* Note : no rcu grace period necessary, as
				 * net_device are already rcu protected.
				 */
				RCU_INIT_POINTER(m->tcfm_dev, NULL);
			}
			spin_unlock_bh(&m->tcf_lock);
		}
		spin_unlock(&mirred_list_lock);
	}

	return NOTIFY_DONE;
}

static struct notifier_block mirred_device_notifier = {
	.notifier_call = mirred_device_event,
};

static void tcf_mirred_dev_put(void *priv)
{
	struct net_device *dev = priv;

	dev_put(dev);
}

static struct net_device *
tcf_mirred_get_dev(const struct tc_action *a,
		   tc_action_priv_destructor *destructor)
{
	struct tcf_mirred *m = to_mirred(a);
	struct net_device *dev;

	rcu_read_lock();
	dev = rcu_dereference(m->tcfm_dev);
	if (dev) {
		dev_hold(dev);
		*destructor = tcf_mirred_dev_put;
	}
	rcu_read_unlock();

	return dev;
}

static size_t tcf_mirred_get_fill_size(const struct tc_action *act)
{
	return nla_total_size(sizeof(struct tc_mirred));
}

static struct tc_action_ops act_mirred_ops = {
	.kind		=	"mirred",
	.id		=	TCA_ID_MIRRED,
	.owner		=	THIS_MODULE,
	.act		=	tcf_mirred_act,
	.stats_update	=	tcf_stats_update,
	.dump		=	tcf_mirred_dump,
	.cleanup	=	tcf_mirred_release,
	.init		=	tcf_mirred_init,
	.walk		=	tcf_mirred_walker,
	.lookup		=	tcf_mirred_search,
	.get_fill_size	=	tcf_mirred_get_fill_size,
	.size		=	sizeof(struct tcf_mirred),
	.get_dev	=	tcf_mirred_get_dev,
};

static __net_init int mirred_init_net(struct net *net)
{
	struct tc_action_net *tn = net_generic(net, mirred_net_id);

	return tc_action_net_init(net, tn, &act_mirred_ops);
}

static void __net_exit mirred_exit_net(struct list_head *net_list)
{
	tc_action_net_exit(net_list, mirred_net_id);
}

static struct pernet_operations mirred_net_ops = {
	.init = mirred_init_net,
	.exit_batch = mirred_exit_net,
	.id   = &mirred_net_id,
	.size = sizeof(struct tc_action_net),
};

MODULE_AUTHOR("Jamal Hadi Salim(2002)");
MODULE_DESCRIPTION("Device Mirror/redirect actions");
MODULE_LICENSE("GPL");

static int __init mirred_init_module(void)
{
	int err = register_netdevice_notifier(&mirred_device_notifier);
	if (err)
		return err;

	pr_info("Mirror/redirect action on\n");
	err = tcf_register_action(&act_mirred_ops, &mirred_net_ops);
	if (err)
		unregister_netdevice_notifier(&mirred_device_notifier);

	return err;
}

static void __exit mirred_cleanup_module(void)
{
	tcf_unregister_action(&act_mirred_ops, &mirred_net_ops);
	unregister_netdevice_notifier(&mirred_device_notifier);
}

module_init(mirred_init_module);
module_exit(mirred_cleanup_module);<|MERGE_RESOLUTION|>--- conflicted
+++ resolved
@@ -221,12 +221,8 @@
 	int retval, err = 0;
 	bool use_reinsert;/*是否改dev后直接置入协议栈*/
 	bool want_ingress;
-<<<<<<< HEAD
 	bool is_redirect;/*是否直接重定向，不clone*/
-=======
-	bool is_redirect;
 	bool expects_nh;
->>>>>>> 3a562aee
 	int m_eaction;
 	int mac_len;
 	bool at_nh;
@@ -275,23 +271,10 @@
 	}
 
 	want_ingress = tcf_mirred_act_wants_ingress(m_eaction);
-<<<<<<< HEAD
-	if (skb_at_tc_ingress(skb) != want_ingress && m_mac_header_xmit) {
-		//当前在ingress，计划direct到egress或者egress到ingress
-		if (!skb_at_tc_ingress(skb)) {
-			//egress时，执行action使报文去ingress,去除以太头
-			/* caught at egress, act ingress: pull mac */
-			mac_len = skb_network_header(skb) - skb_mac_header(skb);
-			skb_pull_rcsum(skb2, mac_len);
-		} else {
-			/* caught at ingress, act egress: push mac */
-			//ingress去egress，添加以太头
-			skb_push_rcsum(skb2, skb->mac_len);
-=======
-
 	expects_nh = want_ingress || !m_mac_header_xmit;
 	at_nh = skb->data == skb_network_header(skb);
 	if (at_nh != expects_nh) {
+		//egress时，执行action使报文去ingress,去除以太头
 		mac_len = skb_at_tc_ingress(skb) ? skb->mac_len :
 			  skb_network_header(skb) - skb_mac_header(skb);
 		if (expects_nh) {
@@ -300,7 +283,6 @@
 		} else {
 			/* target device/action expect data at mac */
 			skb_push_rcsum(skb2, mac_len);
->>>>>>> 3a562aee
 		}
 	}
 
