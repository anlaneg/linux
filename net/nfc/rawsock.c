// SPDX-License-Identifier: GPL-2.0-or-later
/*
 * Copyright (C) 2011 Instituto Nokia de Tecnologia
 *
 * Authors:
 *    Aloisio Almeida Jr <aloisio.almeida@openbossa.org>
 *    Lauro Ramos Venancio <lauro.venancio@openbossa.org>
 */

#define pr_fmt(fmt) KBUILD_MODNAME ": %s: " fmt, __func__

#include <net/tcp_states.h>
#include <linux/nfc.h>
#include <linux/export.h>

#include "nfc.h"

/*记录系统中的raw socket*/
static struct nfc_sock_list raw_sk_list = {
	.lock = __RW_LOCK_UNLOCKED(raw_sk_list.lock)
};

/*sk加入到l对应的链表中*/
static void nfc_sock_link(struct nfc_sock_list *l, struct sock *sk)
{
	write_lock(&l->lock);
	sk_add_node(sk, &l->head);
	write_unlock(&l->lock);
}

/*将sk自l对应的链表中移除*/
static void nfc_sock_unlink(struct nfc_sock_list *l, struct sock *sk)
{
	write_lock(&l->lock);
	sk_del_node_init(sk);
	write_unlock(&l->lock);
}

/*清空sock队列中的内容*/
static void rawsock_write_queue_purge(struct sock *sk)
{
	pr_debug("sk=%p\n", sk);

	spin_lock_bh(&sk->sk_write_queue.lock);
	/*清空写队列中的内容*/
	__skb_queue_purge(&sk->sk_write_queue);
	/*指明tx队列不再调度*/
	nfc_rawsock(sk)->tx_work_scheduled = false;
	spin_unlock_bh(&sk->sk_write_queue.lock);
}

/*指明sock出错*/
static void rawsock_report_error(struct sock *sk, int err)
{
	pr_debug("sk=%p err=%d\n", sk, err);

	sk->sk_shutdown = SHUTDOWN_MASK;
	sk->sk_err = -err;
	/*触发此sk的错误report，例如唤醒等待进程*/
	sk_error_report(sk);

	/*清空此sock上的发送队列*/
	rawsock_write_queue_purge(sk);
}

static int rawsock_release(struct socket *sock)
{
	struct sock *sk = sock->sk;

	pr_debug("sock=%p sk=%p\n", sock, sk);

	if (!sk)
		return 0;

	/*如果此sock为raw,则将其自raw_sk_list上移除*/
	if (sock->type == SOCK_RAW)
		nfc_sock_unlink(&raw_sk_list, sk);

	sock_orphan(sk);
	sock_put(sk);

	return 0;
}

static int rawsock_connect(struct socket *sock, struct sockaddr *_addr,
			   int len, int flags)
{
	struct sock *sk = sock->sk;
	struct sockaddr_nfc *addr = (struct sockaddr_nfc *)_addr;
	struct nfc_dev *dev;
	int rc = 0;

	pr_debug("sock=%p sk=%p flags=%d\n", sock, sk, flags);

	if (!addr || len < sizeof(struct sockaddr_nfc) ||
	    addr->sa_family != AF_NFC)
		return -EINVAL;

	pr_debug("addr dev_idx=%u target_idx=%u protocol=%u\n",
		 addr->dev_idx, addr->target_idx, addr->nfc_protocol);

	lock_sock(sk);

	//已连接,报错
	if (sock->state == SS_CONNECTED) {
		rc = -EISCONN;
		goto error;
	}

	//查找对端设备
	dev = nfc_get_device(addr->dev_idx);
	if (!dev) {
		rc = -ENODEV;
		goto error;
	}

	/*地址的target大于设备的下一次target index,说明地址不合法
	 * 地址的target小于设备当前已知的最小target的index,说明地址不合法*/
	if (addr->target_idx > dev->target_next_idx - 1 ||
	    addr->target_idx < dev->target_next_idx - dev->n_targets) {
		rc = -EINVAL;
		goto put_dev;
	}

	/*激活要连接的target*/
	rc = nfc_activate_target(dev, addr->target_idx, addr->nfc_protocol);
	if (rc)
		goto put_dev;

	/*此sock对应的dev设备*/
	nfc_rawsock(sk)->dev = dev;
	/*对应的对端设备*/
	nfc_rawsock(sk)->target_idx = addr->target_idx;
	//指明socket完成连接
	sock->state = SS_CONNECTED;
	sk->sk_state = TCP_ESTABLISHED;
	sk->sk_state_change(sk);

	release_sock(sk);
	return 0;

put_dev:
	nfc_put_device(dev);
error:
	release_sock(sk);
	return rc;
}

//为skb增加NFC_HEADER,并初始化为0（一个字节）
static int rawsock_add_header(struct sk_buff *skb)
{
	*(u8 *)skb_push(skb, NFC_HEADER_SIZE) = 0;

	return 0;
}

static void rawsock_data_exchange_complete(void *context, struct sk_buff *skb,
					   int err)
{
	struct sock *sk = (struct sock *) context;

	BUG_ON(in_hardirq());

	pr_debug("sk=%p err=%d\n", sk, err);

	if (err)
		goto error;

	err = rawsock_add_header(skb);
	if (err)
		goto error_skb;

	err = sock_queue_rcv_skb(sk, skb);
	if (err)
		goto error_skb;

	spin_lock_bh(&sk->sk_write_queue.lock);
	if (!skb_queue_empty(&sk->sk_write_queue))
		schedule_work(&nfc_rawsock(sk)->tx_work);
	else
		nfc_rawsock(sk)->tx_work_scheduled = false;
	spin_unlock_bh(&sk->sk_write_queue.lock);

	sock_put(sk);
	return;

error_skb:
	kfree_skb(skb);

error:
	rawsock_report_error(sk, err);
	sock_put(sk);
}

/*nfc socket的发送work,每个socket一个work*/
static void rawsock_tx_work(struct work_struct *work)
{
	struct sock *sk = to_rawsock_sk(work);
	struct nfc_dev *dev = nfc_rawsock(sk)->dev;
	u32 target_idx = nfc_rawsock(sk)->target_idx;
	struct sk_buff *skb;
	int rc;

	pr_debug("sk=%p target_idx=%u\n", sk, target_idx);

	/*socket关闭处理*/
	if (sk->sk_shutdown & SEND_SHUTDOWN) {
		rawsock_write_queue_purge(sk);
		return;
	}

	/*自写队列中提取一个skb*/
	skb = skb_dequeue(&sk->sk_write_queue);

	sock_hold(sk);
	/*交付给驱动，完成数据交换*/
	rc = nfc_data_exchange(dev, target_idx, skb,
			       rawsock_data_exchange_complete, sk);
	if (rc) {
	    /*交换时出错，错误处理*/
		rawsock_report_error(sk, rc);
		sock_put(sk);
	}
}

static int rawsock_sendmsg(struct socket *sock, struct msghdr *msg, size_t len)
{
	struct sock *sk = sock->sk;
	struct nfc_dev *dev = nfc_rawsock(sk)->dev;
	struct sk_buff *skb;
	int rc;

	pr_debug("sock=%p sk=%p len=%zu\n", sock, sk, len);

	if (msg->msg_namelen)
		return -EOPNOTSUPP;

	if (sock->state != SS_CONNECTED)
		return -ENOTCONN;

	/*申请skb,为消息发送做准备*/
	skb = nfc_alloc_send_skb(dev, sk, msg->msg_flags, len, &rc);
	if (skb == NULL)
		return rc;

	/*将消息内容填充到skb*/
	rc = memcpy_from_msg(skb_put(skb, len), msg, len);
	if (rc < 0) {
		kfree_skb(skb);
		return rc;
	}

	spin_lock_bh(&sk->sk_write_queue.lock);
	/*将报文放入到写队列*/
	__skb_queue_tail(&sk->sk_write_queue, skb);
	if (!nfc_rawsock(sk)->tx_work_scheduled) {
	    /*指明调度tx_work*/
		schedule_work(&nfc_rawsock(sk)->tx_work);
		nfc_rawsock(sk)->tx_work_scheduled = true;
	}
	spin_unlock_bh(&sk->sk_write_queue.lock);

	return len;
}

//nfc socket,收取报文
static int rawsock_recvmsg(struct socket *sock, struct msghdr *msg, size_t len,
			   int flags)
{
<<<<<<< HEAD
	int noblock = flags & MSG_DONTWAIT;/*是否非阻塞收取*/
=======
>>>>>>> 97ee9d1c
	struct sock *sk = sock->sk;
	struct sk_buff *skb;
	int copied;
	int rc;

	pr_debug("sock=%p sk=%p len=%zu flags=%d\n", sock, sk, len, flags);

<<<<<<< HEAD
	//自sk_receive_queue中摘取一个skb
	skb = skb_recv_datagram(sk, flags, noblock, &rc);
=======
	skb = skb_recv_datagram(sk, flags, &rc);
>>>>>>> 97ee9d1c
	if (!skb)
		return rc;

	copied = skb->len;/*报文可复制长度*/
	if (len < copied) {
	    /*buffer内容过小，指明trunc*/
		msg->msg_flags |= MSG_TRUNC;
		copied = len;
	}

	//利用skb填充msg,并返回
	rc = skb_copy_datagram_msg(skb, 0, msg, copied);

	/*释放此skb*/
	skb_free_datagram(sk, skb);

	return rc ? : copied;
}

//SOCK_SEQPACKET类型socket对应的ops
static const struct proto_ops rawsock_ops = {
	.family         = PF_NFC,
	.owner          = THIS_MODULE,
	.release        = rawsock_release,
	.bind           = sock_no_bind,//不支持bind
	.connect        = rawsock_connect,
	.socketpair     = sock_no_socketpair,//不支持socketpair
	.accept         = sock_no_accept,//不支持accept
	.getname        = sock_no_getname,//不支持getname
	.poll           = datagram_poll,
	.ioctl          = sock_no_ioctl,//不支持ioctl
	.listen         = sock_no_listen,//不支持listen
	.shutdown       = sock_no_shutdown,//不支持shutdown
	.sendmsg        = rawsock_sendmsg,
	.recvmsg        = rawsock_recvmsg,
	.mmap           = sock_no_mmap,//不支持mmap
};

/*SOCK_RAW类型socket对应的ops（其不支持write操作，由其它socket在读取或者发送时，将其报文送一份给
 * raw socket,以便raw socket可以嗅探到报文，故其只需要read操作即可）*/
static const struct proto_ops rawsock_raw_ops = {
	.family         = PF_NFC,
	.owner          = THIS_MODULE,
	.release        = rawsock_release,/*释放sock*/
	.bind           = sock_no_bind,//不支持bind
	.connect        = sock_no_connect,//不支持connect
	.socketpair     = sock_no_socketpair,//不支持socketpair
	.accept         = sock_no_accept,//不支持accept
	.getname        = sock_no_getname,//不支持getname
	.poll           = datagram_poll,/*支持poll接口*/
	.ioctl          = sock_no_ioctl,//不支持ioctl
	.listen         = sock_no_listen,//不支持listen
	.shutdown       = sock_no_shutdown,//不支持shutdown
	.sendmsg        = sock_no_sendmsg,//不支持sendmsg
	.recvmsg        = rawsock_recvmsg,/*nfc rawsock消息接收*/
	.mmap           = sock_no_mmap,//不支持mmap
};

static void rawsock_destruct(struct sock *sk)
{
	pr_debug("sk=%p\n", sk);

	if (sk->sk_state == TCP_ESTABLISHED) {
		nfc_deactivate_target(nfc_rawsock(sk)->dev,
				      nfc_rawsock(sk)->target_idx,
				      NFC_TARGET_MODE_IDLE);
		nfc_put_device(nfc_rawsock(sk)->dev);
	}

	skb_queue_purge(&sk->sk_receive_queue);

	if (!sock_flag(sk, SOCK_DEAD)) {
		pr_err("Freeing alive NFC raw socket %p\n", sk);
		return;
	}
}

//af_nfc rawsocket 创建
static int rawsock_create(struct net *net, struct socket *sock,
			  const struct nfc_protocol *nfc_proto, int kern)
{
	struct sock *sk;

	pr_debug("sock=%p\n", sock);

	//当前仅支持SOCK_RAW及SOCK_SEQPACKET两种类型
	if ((sock->type != SOCK_SEQPACKET) && (sock->type != SOCK_RAW))
		return -ESOCKTNOSUPPORT;

	//不同类型指向不同的ops
	if (sock->type == SOCK_RAW) {
		if (!ns_capable(net->user_ns, CAP_NET_RAW))
			return -EPERM;
		sock->ops = &rawsock_raw_ops;/*raw sock只能读取，不能发送*/
	} else {
		sock->ops = &rawsock_ops;/*可发送，可读取*/
	}

	sk = sk_alloc(net, PF_NFC, GFP_ATOMIC, nfc_proto->proto, kern);
	if (!sk)
		return -ENOMEM;

	sock_init_data(sock, sk);
	sk->sk_protocol = nfc_proto->id;
	sk->sk_destruct = rawsock_destruct;
	sock->state = SS_UNCONNECTED;
	if (sock->type == SOCK_RAW)
	    /*此sock为raw sock,则挂接在raw_sk_list链表上*/
		nfc_sock_link(&raw_sk_list, sk);
	else {
	    /*指明socket的tx work函数*/
		INIT_WORK(&nfc_rawsock(sk)->tx_work, rawsock_tx_work);
		nfc_rawsock(sk)->tx_work_scheduled = false;
	}

	return 0;
}

/*将skb送给发送给所有的raw socket（raw socket用于sniffer)*/
void nfc_send_to_raw_sock(struct nfc_dev *dev, struct sk_buff *skb,
			  u8 payload_type, u8 direction/*用0/1来表示方向*/)
{
	struct sk_buff *skb_copy = NULL, *nskb;
	struct sock *sk;
	u8 *data;

	read_lock(&raw_sk_list.lock);

	/*遍历挂接在raw_sk_list上所有的raw sock*/
	sk_for_each(sk, &raw_sk_list.head) {
		if (!skb_copy) {
			//制作skb的一个副本
			skb_copy = __pskb_copy_fclone(skb, NFC_RAW_HEADER_SIZE,
						      GFP_ATOMIC, true);
			if (!skb_copy)
				continue;

			/*在原始报文前面添加raw_header*/
			data = skb_push(skb_copy, NFC_RAW_HEADER_SIZE);

			/*如果有设备，则第一字节填充dev的index,否则为0xff*/
			data[0] = dev ? dev->idx : 0xFF;
			/*在第二个字节，填充payload_type及方向*/
			data[1] = direction & 0x01;
			data[1] |= (payload_type << 1);
		}

		//制作skb_copy的副本，并交给当前处理的socket
		nskb = skb_clone(skb_copy, GFP_ATOMIC);
		if (!nskb)
			continue;

		//将报文nskb递交给socket
		if (sock_queue_rcv_skb(sk, nskb))
			kfree_skb(nskb);
	}

	read_unlock(&raw_sk_list.lock);

	//释放skb_copy
	kfree_skb(skb_copy);
}
EXPORT_SYMBOL(nfc_send_to_raw_sock);

static struct proto rawsock_proto = {
	.name     = "NFC_RAW",
	.owner    = THIS_MODULE,
	.obj_size = sizeof(struct nfc_rawsock),
};

//注册raw协议(用于nfc报文嗅探）
static const struct nfc_protocol rawsock_nfc_proto = {
	.id	  = NFC_SOCKPROTO_RAW,
	.proto    = &rawsock_proto,
	.owner    = THIS_MODULE,
	//raw方式socket创建
	.create   = rawsock_create
};

int __init rawsock_init(void)
{
	int rc;

	//为af_nfc注册nfc_raw协议
	rc = nfc_proto_register(&rawsock_nfc_proto);

	return rc;
}

void rawsock_exit(void)
{
    /*移除nfc_raw协议*/
	nfc_proto_unregister(&rawsock_nfc_proto);
}<|MERGE_RESOLUTION|>--- conflicted
+++ resolved
@@ -267,10 +267,6 @@
 static int rawsock_recvmsg(struct socket *sock, struct msghdr *msg, size_t len,
 			   int flags)
 {
-<<<<<<< HEAD
-	int noblock = flags & MSG_DONTWAIT;/*是否非阻塞收取*/
-=======
->>>>>>> 97ee9d1c
 	struct sock *sk = sock->sk;
 	struct sk_buff *skb;
 	int copied;
@@ -278,12 +274,8 @@
 
 	pr_debug("sock=%p sk=%p len=%zu flags=%d\n", sock, sk, len, flags);
 
-<<<<<<< HEAD
 	//自sk_receive_queue中摘取一个skb
-	skb = skb_recv_datagram(sk, flags, noblock, &rc);
-=======
 	skb = skb_recv_datagram(sk, flags, &rc);
->>>>>>> 97ee9d1c
 	if (!skb)
 		return rc;
 
