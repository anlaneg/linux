--- conflicted
+++ resolved
@@ -339,14 +339,10 @@
 	if ((sock->type != SOCK_SEQPACKET) && (sock->type != SOCK_RAW))
 		return -ESOCKTNOSUPPORT;
 
-<<<<<<< HEAD
 	//不同类型指向不同的ops
-	if (sock->type == SOCK_RAW)
-=======
 	if (sock->type == SOCK_RAW) {
 		if (!capable(CAP_NET_RAW))
 			return -EPERM;
->>>>>>> a1d21081
 		sock->ops = &rawsock_raw_ops;
 	} else {
 		sock->ops = &rawsock_ops;
