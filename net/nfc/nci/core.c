--- conflicted
+++ resolved
@@ -1532,13 +1532,9 @@
 	struct nci_dev *ndev = container_of(work, struct nci_dev, rx_work);
 	struct sk_buff *skb;
 
-<<<<<<< HEAD
 	//自rx_q出一个skb，按报文类型交给不同的处理函数
-	while ((skb = skb_dequeue(&ndev->rx_q))) {
-=======
 	for (; (skb = skb_dequeue(&ndev->rx_q)); kcov_remote_stop()) {
 		kcov_remote_start_common(skb_get_kcov_handle(skb));
->>>>>>> fe15c26e
 
 		/* Send copy to sniffer */
 	    /*将此报文给所有raw socket送一份（rx方向）*/
@@ -1599,11 +1595,8 @@
 		if (!skb)
 			return;
 
-<<<<<<< HEAD
+		kcov_remote_start_common(skb_get_kcov_handle(skb));
 		//已出队，减少cmd计数
-=======
-		kcov_remote_start_common(skb_get_kcov_handle(skb));
->>>>>>> fe15c26e
 		atomic_dec(&ndev->cmd_cnt);
 
 		pr_debug("NCI TX: MT=cmd, PBF=%d, GID=0x%x, OID=0x%x, plen=%d\n",
