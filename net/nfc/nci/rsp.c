--- conflicted
+++ resolved
@@ -348,12 +348,8 @@
 	__u16 rsp_opcode = nci_opcode(skb->data);
 
 	/* we got a rsp, stop the cmd timer */
-<<<<<<< HEAD
 	//停掉cmd的timer,我们已收到响应
-	del_timer(&ndev->cmd_timer);
-=======
 	timer_delete(&ndev->cmd_timer);
->>>>>>> 155a3c00
 
 	pr_debug("NCI RX: MT=rsp, PBF=%d, GID=0x%x, OID=0x%x, plen=%d\n",
 		 nci_pbf(skb->data),
