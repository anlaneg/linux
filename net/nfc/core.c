// SPDX-License-Identifier: GPL-2.0-or-later
/*
 * Copyright (C) 2011 Instituto Nokia de Tecnologia
 *
 * Authors:
 *    Lauro Ramos Venancio <lauro.venancio@openbossa.org>
 *    Aloisio Almeida Jr <aloisio.almeida@openbossa.org>
 */

#define pr_fmt(fmt) KBUILD_MODNAME ": %s: " fmt, __func__

#include <linux/init.h>
#include <linux/kernel.h>
#include <linux/module.h>
#include <linux/slab.h>
#include <linux/rfkill.h>
#include <linux/nfc.h>

#include <net/genetlink.h>

#include "nfc.h"

#define VERSION "0.1"

#define NFC_CHECK_PRES_FREQ_MS	2000

int nfc_devlist_generation;
DEFINE_MUTEX(nfc_devlist_mutex);/*用于保护系统nfc设备列表*/

/* NFC device ID bitmap */
static DEFINE_IDA(nfc_index_ida);/*负责nfc设备index申请*/

int nfc_fw_download(struct nfc_dev *dev, const char *firmware_name)
{
	int rc = 0;

	pr_debug("%s do firmware %s\n", dev_name(&dev->dev), firmware_name);

	device_lock(&dev->dev);

	if (!device_is_registered(&dev->dev)) {
		rc = -ENODEV;
		goto error;
	}

	if (dev->dev_up) {
		rc = -EBUSY;
		goto error;
	}

	if (!dev->ops->fw_download) {
		rc = -EOPNOTSUPP;
		goto error;
	}

	dev->fw_download_in_progress = true;
	rc = dev->ops->fw_download(dev, firmware_name);
	if (rc)
		dev->fw_download_in_progress = false;

error:
	device_unlock(&dev->dev);
	return rc;
}

/**
 * nfc_fw_download_done - inform that a firmware download was completed
 *
 * @dev: The nfc device to which firmware was downloaded
 * @firmware_name: The firmware filename
 * @result: The positive value of a standard errno value
 */
int nfc_fw_download_done(struct nfc_dev *dev, const char *firmware_name,
			 u32 result)
{
	dev->fw_download_in_progress = false;

	return nfc_genl_fw_download_done(dev, firmware_name, result);
}
EXPORT_SYMBOL(nfc_fw_download_done);

/**
 * nfc_dev_up - turn on the NFC device
 *
 * @dev: The nfc device to be turned on
 *
 * The device remains up until the nfc_dev_down function is called.
 */
int nfc_dev_up(struct nfc_dev *dev)
{
	int rc = 0;

	pr_debug("dev_name=%s\n", dev_name(&dev->dev));

	device_lock(&dev->dev);

	if (dev->rfkill && rfkill_blocked(dev->rfkill)) {
		rc = -ERFKILL;
		goto error;
	}

	if (!device_is_registered(&dev->dev)) {
		rc = -ENODEV;
		goto error;
	}

	if (dev->fw_download_in_progress) {
		rc = -EBUSY;
		goto error;
	}

	if (dev->dev_up) {
		rc = -EALREADY;
		goto error;
	}

	//使nfc设备up
	if (dev->ops->dev_up)
		rc = dev->ops->dev_up(dev);

	if (!rc)
		dev->dev_up = true;

	/* We have to enable the device before discovering SEs */
	if (dev->ops->discover_se && dev->ops->discover_se(dev))
		pr_err("SE discovery failed\n");

error:
	device_unlock(&dev->dev);
	return rc;
}

/**
 * nfc_dev_down - turn off the NFC device
 *
 * @dev: The nfc device to be turned off
 */
int nfc_dev_down(struct nfc_dev *dev)
{
	int rc = 0;

	pr_debug("dev_name=%s\n", dev_name(&dev->dev));

	device_lock(&dev->dev);

	if (!device_is_registered(&dev->dev)) {
		rc = -ENODEV;
		goto error;
	}

	//设备没有up,返回失败
	if (!dev->dev_up) {
		rc = -EALREADY;
		goto error;
	}

	if (dev->polling || dev->active_target) {
		rc = -EBUSY;
		goto error;
	}

	//使设备down
	if (dev->ops->dev_down)
		dev->ops->dev_down(dev);

	dev->dev_up = false;

error:
	device_unlock(&dev->dev);
	return rc;
}

static int nfc_rfkill_set_block(void *data, bool blocked)
{
	struct nfc_dev *dev = data;

	pr_debug("%s blocked %d", dev_name(&dev->dev), blocked);

	if (!blocked)
		return 0;

	nfc_dev_down(dev);

	return 0;
}

static const struct rfkill_ops nfc_rfkill_ops = {
	.set_block = nfc_rfkill_set_block,
};

/**
 * nfc_start_poll - start polling for nfc targets
 *
 * @dev: The nfc device that must start polling
 * @im_protocols: bitset of nfc initiator protocols to be used for polling
 * @tm_protocols: bitset of nfc transport protocols to be used for polling
 *
 * The device remains polling for targets until a target is found or
 * the nfc_stop_poll function is called.
 */
int nfc_start_poll(struct nfc_dev *dev, u32 im_protocols, u32 tm_protocols)
{
	int rc;

	pr_debug("dev_name %s initiator protocols 0x%x target protocols 0x%x\n",
		 dev_name(&dev->dev), im_protocols, tm_protocols);

	if (!im_protocols && !tm_protocols)
		return -EINVAL;

	device_lock(&dev->dev);

	if (!device_is_registered(&dev->dev)) {
		rc = -ENODEV;
		goto error;
	}

	if (!dev->dev_up) {
		rc = -ENODEV;
		goto error;
	}

	if (dev->polling) {
		rc = -EBUSY;
		goto error;
	}

	rc = dev->ops->start_poll(dev, im_protocols, tm_protocols);
	if (!rc) {
		dev->polling = true;
		dev->rf_mode = NFC_RF_NONE;
	}

error:
	device_unlock(&dev->dev);
	return rc;
}

/**
 * nfc_stop_poll - stop polling for nfc targets
 *
 * @dev: The nfc device that must stop polling
 */
int nfc_stop_poll(struct nfc_dev *dev)
{
	int rc = 0;

	pr_debug("dev_name=%s\n", dev_name(&dev->dev));

	device_lock(&dev->dev);

	if (!device_is_registered(&dev->dev)) {
		rc = -ENODEV;
		goto error;
	}

	if (!dev->polling) {
		rc = -EINVAL;
		goto error;
	}

	dev->ops->stop_poll(dev);
	dev->polling = false;
	dev->rf_mode = NFC_RF_NONE;

error:
	device_unlock(&dev->dev);
	return rc;
}

/*通过target_idx获取nfc_target*/
static struct nfc_target *nfc_find_target(struct nfc_dev *dev, u32 target_idx)
{
	int i;

	for (i = 0; i < dev->n_targets; i++) {
		if (dev->targets[i].idx == target_idx)
			return &dev->targets[i];
	}

	return NULL;
}

int nfc_dep_link_up(struct nfc_dev *dev, int target_index, u8 comm_mode)
{
	int rc = 0;
	u8 *gb;
	size_t gb_len;
	struct nfc_target *target;

	pr_debug("dev_name=%s comm %d\n", dev_name(&dev->dev), comm_mode);

	if (!dev->ops->dep_link_up)
		return -EOPNOTSUPP;

	device_lock(&dev->dev);

	if (!device_is_registered(&dev->dev)) {
		rc = -ENODEV;
		goto error;
	}

	if (dev->dep_link_up == true) {
		rc = -EALREADY;
		goto error;
	}

	gb = nfc_llcp_general_bytes(dev, &gb_len);
	if (gb_len > NFC_MAX_GT_LEN) {
		rc = -EINVAL;
		goto error;
	}

	target = nfc_find_target(dev, target_index);
	if (target == NULL) {
		rc = -ENOTCONN;
		goto error;
	}

	rc = dev->ops->dep_link_up(dev, target, comm_mode, gb, gb_len);
	if (!rc) {
		dev->active_target = target;
		dev->rf_mode = NFC_RF_INITIATOR;
	}

error:
	device_unlock(&dev->dev);
	return rc;
}

int nfc_dep_link_down(struct nfc_dev *dev)
{
	int rc = 0;

	pr_debug("dev_name=%s\n", dev_name(&dev->dev));

	if (!dev->ops->dep_link_down)
		return -EOPNOTSUPP;

	device_lock(&dev->dev);

	if (!device_is_registered(&dev->dev)) {
		rc = -ENODEV;
		goto error;
	}

	if (dev->dep_link_up == false) {
		rc = -EALREADY;
		goto error;
	}

	rc = dev->ops->dep_link_down(dev);
	if (!rc) {
		dev->dep_link_up = false;
		dev->active_target = NULL;
		dev->rf_mode = NFC_RF_NONE;
		nfc_llcp_mac_is_down(dev);
		nfc_genl_dep_link_down_event(dev);
	}

error:
	device_unlock(&dev->dev);

	return rc;
}

int nfc_dep_link_is_up(struct nfc_dev *dev, u32 target_idx,
		       u8 comm_mode, u8 rf_mode)
{
	dev->dep_link_up = true;

	if (!dev->active_target && rf_mode == NFC_RF_INITIATOR) {
		struct nfc_target *target;

		target = nfc_find_target(dev, target_idx);
		if (target == NULL)
			return -ENOTCONN;

		dev->active_target = target;
	}

	dev->polling = false;
	dev->rf_mode = rf_mode;

	nfc_llcp_mac_is_up(dev, target_idx, comm_mode, rf_mode);

	return nfc_genl_dep_link_up_event(dev, target_idx, comm_mode, rf_mode);
}
EXPORT_SYMBOL(nfc_dep_link_is_up);

/**
 * nfc_activate_target - prepare the target for data exchange
 *
 * @dev: The nfc device that found the target
 * @target_idx: index of the target that must be activated
 * @protocol: nfc protocol that will be used for data exchange
 */
int nfc_activate_target(struct nfc_dev *dev, u32 target_idx, u32 protocol)
{
	int rc;
	struct nfc_target *target;

	pr_debug("dev_name=%s target_idx=%u protocol=%u\n",
		 dev_name(&dev->dev), target_idx, protocol);

	device_lock(&dev->dev);

	if (!device_is_registered(&dev->dev)) {
		rc = -ENODEV;
		goto error;
	}

	/*已有激话的target,放弃*/
	if (dev->active_target) {
		rc = -EBUSY;
		goto error;
	}

	/*按索引找到target*/
	target = nfc_find_target(dev, target_idx);
	if (target == NULL) {
		rc = -ENOTCONN;
		goto error;
	}

	/*激活指定target*/
	rc = dev->ops->activate_target(dev, target, protocol);
	if (!rc) {
	    /*激话成功，记录对应的active target,并设置mode为initiator*/
		dev->active_target = target;
		dev->rf_mode = NFC_RF_INITIATOR;

		if (dev->ops->check_presence && !dev->shutting_down)
			mod_timer(&dev->check_pres_timer, jiffies +
				  msecs_to_jiffies(NFC_CHECK_PRES_FREQ_MS));
	}

error:
	device_unlock(&dev->dev);
	return rc;
}

/**
 * nfc_deactivate_target - deactivate a nfc target
 *
 * @dev: The nfc device that found the target
 * @target_idx: index of the target that must be deactivated
 * @mode: idle or sleep?
 */
int nfc_deactivate_target(struct nfc_dev *dev, u32 target_idx, u8 mode)
{
	int rc = 0;

	pr_debug("dev_name=%s target_idx=%u\n",
		 dev_name(&dev->dev), target_idx);

	device_lock(&dev->dev);

	if (!device_is_registered(&dev->dev)) {
		rc = -ENODEV;
		goto error;
	}

	if (dev->active_target == NULL) {
		rc = -ENOTCONN;
		goto error;
	}

	if (dev->active_target->idx != target_idx) {
		rc = -ENOTCONN;
		goto error;
	}

	if (dev->ops->check_presence)
		del_timer_sync(&dev->check_pres_timer);

	dev->ops->deactivate_target(dev, dev->active_target, mode);
	dev->active_target = NULL;

error:
	device_unlock(&dev->dev);
	return rc;
}

/**
 * nfc_data_exchange - transceive data
 *
 * @dev: The nfc device that found the target
 * @target_idx: index of the target
 * @skb: data to be sent
 * @cb: callback called when the response is received
 * @cb_context: parameter for the callback function
 *
 * The user must wait for the callback before calling this function again.
 */
int nfc_data_exchange(struct nfc_dev *dev, u32 target_idx, struct sk_buff *skb,
		      data_exchange_cb_t cb, void *cb_context)
{
	int rc;

	pr_debug("dev_name=%s target_idx=%u skb->len=%u\n",
		 dev_name(&dev->dev), target_idx, skb->len);

	device_lock(&dev->dev);

	/*发送设备必须已注册*/
	if (!device_is_registered(&dev->dev)) {
		rc = -ENODEV;
		kfree_skb(skb);
		goto error;
	}

	if (dev->rf_mode == NFC_RF_INITIATOR && dev->active_target != NULL) {
	    /*initiator模式下，通过ops->im_transceiver进行处理*/
		if (dev->active_target->idx != target_idx) {
			rc = -EADDRNOTAVAIL;
			kfree_skb(skb);
			goto error;
		}

		if (dev->ops->check_presence)
			del_timer_sync(&dev->check_pres_timer);

		rc = dev->ops->im_transceive(dev, dev->active_target, skb, cb,
					     cb_context);

		if (!rc && dev->ops->check_presence && !dev->shutting_down)
			mod_timer(&dev->check_pres_timer, jiffies +
				  msecs_to_jiffies(NFC_CHECK_PRES_FREQ_MS));
	} else if (dev->rf_mode == NFC_RF_TARGET && dev->ops->tm_send != NULL) {
	    /*target模式下，调用tm_send进行处理*/
		rc = dev->ops->tm_send(dev, skb);
	} else {
		rc = -ENOTCONN;
		kfree_skb(skb);
		goto error;
	}


error:
	device_unlock(&dev->dev);
	return rc;
}

struct nfc_se *nfc_find_se(struct nfc_dev *dev, u32 se_idx)
{
	struct nfc_se *se;

	list_for_each_entry(se, &dev->secure_elements, list)
		if (se->idx == se_idx)
			return se;

	return NULL;
}
EXPORT_SYMBOL(nfc_find_se);

int nfc_enable_se(struct nfc_dev *dev, u32 se_idx)
{
	struct nfc_se *se;
	int rc;

	pr_debug("%s se index %d\n", dev_name(&dev->dev), se_idx);

	device_lock(&dev->dev);

	if (!device_is_registered(&dev->dev)) {
		rc = -ENODEV;
		goto error;
	}

	if (!dev->dev_up) {
		rc = -ENODEV;
		goto error;
	}

	if (dev->polling) {
		rc = -EBUSY;
		goto error;
	}

	if (!dev->ops->enable_se || !dev->ops->disable_se) {
		rc = -EOPNOTSUPP;
		goto error;
	}

	se = nfc_find_se(dev, se_idx);
	if (!se) {
		rc = -EINVAL;
		goto error;
	}

	if (se->state == NFC_SE_ENABLED) {
		rc = -EALREADY;
		goto error;
	}

	rc = dev->ops->enable_se(dev, se_idx);
	if (rc >= 0)
		se->state = NFC_SE_ENABLED;

error:
	device_unlock(&dev->dev);
	return rc;
}

int nfc_disable_se(struct nfc_dev *dev, u32 se_idx)
{
	struct nfc_se *se;
	int rc;

	pr_debug("%s se index %d\n", dev_name(&dev->dev), se_idx);

	device_lock(&dev->dev);

	if (!device_is_registered(&dev->dev)) {
		rc = -ENODEV;
		goto error;
	}

	if (!dev->dev_up) {
		rc = -ENODEV;
		goto error;
	}

	if (!dev->ops->enable_se || !dev->ops->disable_se) {
		rc = -EOPNOTSUPP;
		goto error;
	}

	se = nfc_find_se(dev, se_idx);
	if (!se) {
		rc = -EINVAL;
		goto error;
	}

	if (se->state == NFC_SE_DISABLED) {
		rc = -EALREADY;
		goto error;
	}

	rc = dev->ops->disable_se(dev, se_idx);
	if (rc >= 0)
		se->state = NFC_SE_DISABLED;

error:
	device_unlock(&dev->dev);
	return rc;
}

int nfc_set_remote_general_bytes(struct nfc_dev *dev, const u8 *gb, u8 gb_len)
{
	pr_debug("dev_name=%s gb_len=%d\n", dev_name(&dev->dev), gb_len);

	return nfc_llcp_set_remote_gb(dev, gb, gb_len);
}
EXPORT_SYMBOL(nfc_set_remote_general_bytes);

u8 *nfc_get_local_general_bytes(struct nfc_dev *dev, size_t *gb_len)
{
	pr_debug("dev_name=%s\n", dev_name(&dev->dev));

	return nfc_llcp_general_bytes(dev, gb_len);
}
EXPORT_SYMBOL(nfc_get_local_general_bytes);

int nfc_tm_data_received(struct nfc_dev *dev, struct sk_buff *skb)
{
	/* Only LLCP target mode for now */
	if (dev->dep_link_up == false) {
		kfree_skb(skb);
		return -ENOLINK;
	}

	return nfc_llcp_data_received(dev, skb);
}
EXPORT_SYMBOL(nfc_tm_data_received);

int nfc_tm_activated(struct nfc_dev *dev, u32 protocol, u8 comm_mode,
		     const u8 *gb, size_t gb_len)
{
	int rc;

	device_lock(&dev->dev);

	dev->polling = false;

	if (gb != NULL) {
		rc = nfc_set_remote_general_bytes(dev, gb, gb_len);
		if (rc < 0)
			goto out;
	}

	dev->rf_mode = NFC_RF_TARGET;

	if (protocol == NFC_PROTO_NFC_DEP_MASK)
		nfc_dep_link_is_up(dev, 0, comm_mode, NFC_RF_TARGET);

	rc = nfc_genl_tm_activated(dev, protocol);

out:
	device_unlock(&dev->dev);

	return rc;
}
EXPORT_SYMBOL(nfc_tm_activated);

int nfc_tm_deactivated(struct nfc_dev *dev)
{
	dev->dep_link_up = false;
	dev->rf_mode = NFC_RF_NONE;

	return nfc_genl_tm_deactivated(dev);
}
EXPORT_SYMBOL(nfc_tm_deactivated);

/**
 * nfc_alloc_send_skb - allocate a skb for data exchange responses
 *
 * @dev: device sending the response
 * @sk: socket sending the response
 * @flags: MSG_DONTWAIT flag
 * @size: size to allocate
 * @err: pointer to memory to store the error code
 */
struct sk_buff *nfc_alloc_send_skb(struct nfc_dev *dev, struct sock *sk,
				   unsigned int flags, unsigned int size,
				   unsigned int *err)
{
	struct sk_buff *skb;
	unsigned int total_size;

	total_size = size +
		dev->tx_headroom + dev->tx_tailroom + NFC_HEADER_SIZE;

	skb = sock_alloc_send_skb(sk, total_size, flags & MSG_DONTWAIT, err);
	if (skb)
		skb_reserve(skb, dev->tx_headroom + NFC_HEADER_SIZE);

	return skb;
}

/**
 * nfc_alloc_recv_skb - allocate a skb for data exchange responses
 *
 * @size: size to allocate
 * @gfp: gfp flags
 */
struct sk_buff *nfc_alloc_recv_skb(unsigned int size, gfp_t gfp)
{
	struct sk_buff *skb;
	unsigned int total_size;

	total_size = size + 1;
	skb = alloc_skb(total_size, gfp);

	if (skb)
		skb_reserve(skb, 1);

	return skb;
}
EXPORT_SYMBOL(nfc_alloc_recv_skb);

/**
 * nfc_targets_found - inform that targets were found
 *
 * @dev: The nfc device that found the targets
 * @targets: array of nfc targets found
 * @n_targets: targets array size
 *
 * The device driver must call this function when one or many nfc targets
 * are found. After calling this function, the device driver must stop
 * polling for targets.
 * NOTE: This function can be called with targets=NULL and n_targets=0 to
 * notify a driver error, meaning that the polling operation cannot complete.
 * IMPORTANT: this function must not be called from an atomic context.
 * In addition, it must also not be called from a context that would prevent
 * the NFC Core to call other nfc ops entry point concurrently.
 */
int nfc_targets_found(struct nfc_dev *dev,
		      struct nfc_target *targets, int n_targets)
{
    /*增加发现的target*/
	int i;

	pr_debug("dev_name=%s n_targets=%d\n", dev_name(&dev->dev), n_targets);

	/*分配索引*/
	for (i = 0; i < n_targets; i++)
		targets[i].idx = dev->target_next_idx++;

	device_lock(&dev->dev);

	/*已添加过，直接返回*/
	if (dev->polling == false) {
		device_unlock(&dev->dev);
		return 0;
	}

	dev->polling = false;

	dev->targets_generation++;

	/*将旧的targets移除掉*/
	kfree(dev->targets);
	dev->targets = NULL;

	/*复制要填充的targets*/
	if (targets) {
		dev->targets = kmemdup(targets,
				       n_targets * sizeof(struct nfc_target),
				       GFP_ATOMIC);

		if (!dev->targets) {
			dev->n_targets = 0;
			device_unlock(&dev->dev);
			return -ENOMEM;
		}
	}

	dev->n_targets = n_targets;
	device_unlock(&dev->dev);

	/*向外知会targets发现事件*/
	nfc_genl_targets_found(dev);

	return 0;
}
EXPORT_SYMBOL(nfc_targets_found);

/**
 * nfc_target_lost - inform that an activated target went out of field
 *
 * @dev: The nfc device that had the activated target in field
 * @target_idx: the nfc index of the target
 *
 * The device driver must call this function when the activated target
 * goes out of the field.
 * IMPORTANT: this function must not be called from an atomic context.
 * In addition, it must also not be called from a context that would prevent
 * the NFC Core to call other nfc ops entry point concurrently.
 */
int nfc_target_lost(struct nfc_dev *dev, u32 target_idx)
{
	const struct nfc_target *tg;
	int i;

	pr_debug("dev_name %s n_target %d\n", dev_name(&dev->dev), target_idx);

	device_lock(&dev->dev);

	for (i = 0; i < dev->n_targets; i++) {
		tg = &dev->targets[i];
		if (tg->idx == target_idx)
			break;
	}

	if (i == dev->n_targets) {
		device_unlock(&dev->dev);
		return -EINVAL;
	}

	dev->targets_generation++;
	dev->n_targets--;
	dev->active_target = NULL;

	if (dev->n_targets) {
		memcpy(&dev->targets[i], &dev->targets[i + 1],
		       (dev->n_targets - i) * sizeof(struct nfc_target));
	} else {
		kfree(dev->targets);
		dev->targets = NULL;
	}

	device_unlock(&dev->dev);

	nfc_genl_target_lost(dev, target_idx);

	return 0;
}
EXPORT_SYMBOL(nfc_target_lost);

inline void nfc_driver_failure(struct nfc_dev *dev, int err)
{
    /*移除掉所有targets*/
	nfc_targets_found(dev, NULL, 0);
}
EXPORT_SYMBOL(nfc_driver_failure);

int nfc_add_se(struct nfc_dev *dev, u32 se_idx, u16 type)
{
	struct nfc_se *se;
	int rc;

	pr_debug("%s se index %d\n", dev_name(&dev->dev), se_idx);

	se = nfc_find_se(dev, se_idx);
	if (se)
		return -EALREADY;

	se = kzalloc(sizeof(struct nfc_se), GFP_KERNEL);
	if (!se)
		return -ENOMEM;

	se->idx = se_idx;
	se->type = type;
	se->state = NFC_SE_DISABLED;
	INIT_LIST_HEAD(&se->list);

	list_add(&se->list, &dev->secure_elements);

	rc = nfc_genl_se_added(dev, se_idx, type);
	if (rc < 0) {
		list_del(&se->list);
		kfree(se);

		return rc;
	}

	return 0;
}
EXPORT_SYMBOL(nfc_add_se);

int nfc_remove_se(struct nfc_dev *dev, u32 se_idx)
{
	struct nfc_se *se, *n;
	int rc;

	pr_debug("%s se index %d\n", dev_name(&dev->dev), se_idx);

	list_for_each_entry_safe(se, n, &dev->secure_elements, list)
		if (se->idx == se_idx) {
			rc = nfc_genl_se_removed(dev, se_idx);
			if (rc < 0)
				return rc;

			list_del(&se->list);
			kfree(se);

			return 0;
		}

	return -EINVAL;
}
EXPORT_SYMBOL(nfc_remove_se);

int nfc_se_transaction(struct nfc_dev *dev, u8 se_idx,
		       struct nfc_evt_transaction *evt_transaction)
{
	int rc;

	pr_debug("transaction: %x\n", se_idx);

	device_lock(&dev->dev);

	if (!evt_transaction) {
		rc = -EPROTO;
		goto out;
	}

	rc = nfc_genl_se_transaction(dev, se_idx, evt_transaction);
out:
	device_unlock(&dev->dev);
	return rc;
}
EXPORT_SYMBOL(nfc_se_transaction);

int nfc_se_connectivity(struct nfc_dev *dev, u8 se_idx)
{
	int rc;

	pr_debug("connectivity: %x\n", se_idx);

	device_lock(&dev->dev);
	rc = nfc_genl_se_connectivity(dev, se_idx);
	device_unlock(&dev->dev);
	return rc;
}
EXPORT_SYMBOL(nfc_se_connectivity);

static void nfc_release(struct device *d)
{
	struct nfc_dev *dev = to_nfc_dev(d);
	struct nfc_se *se, *n;

	pr_debug("dev_name=%s\n", dev_name(&dev->dev));

	nfc_genl_data_exit(&dev->genl_data);
	kfree(dev->targets);

	list_for_each_entry_safe(se, n, &dev->secure_elements, list) {
			nfc_genl_se_removed(dev, se->idx);
			list_del(&se->list);
			kfree(se);
	}

	ida_simple_remove(&nfc_index_ida, dev->idx);

	kfree(dev);
}

static void nfc_check_pres_work(struct work_struct *work)
{
	struct nfc_dev *dev = container_of(work, struct nfc_dev,
					   check_pres_work);
	int rc;

	device_lock(&dev->dev);

	if (dev->active_target && timer_pending(&dev->check_pres_timer) == 0) {
		rc = dev->ops->check_presence(dev, dev->active_target);
		if (rc == -EOPNOTSUPP)
			goto exit;
		if (rc) {
			u32 active_target_idx = dev->active_target->idx;
			device_unlock(&dev->dev);
			nfc_target_lost(dev, active_target_idx);
			return;
		}

		if (!dev->shutting_down)
			mod_timer(&dev->check_pres_timer, jiffies +
				  msecs_to_jiffies(NFC_CHECK_PRES_FREQ_MS));
	}

exit:
	device_unlock(&dev->dev);
}

static void nfc_check_pres_timeout(struct timer_list *t)
{
	struct nfc_dev *dev = from_timer(dev, t, check_pres_timer);

	schedule_work(&dev->check_pres_work);
}

//注册nfc class
struct class nfc_class = {
	.name = "nfc",
	.dev_release = nfc_release,
};
EXPORT_SYMBOL(nfc_class);

static int match_idx(struct device *d, const void *data)
{
	struct nfc_dev *dev = to_nfc_dev(d);
	const unsigned int *idx = data;

	return dev->idx == *idx;
}

//通过dev index查找nfc设备
struct nfc_dev *nfc_get_device(unsigned int idx)
{
	struct device *d;

	d = class_find_device(&nfc_class, NULL, &idx, match_idx/*nfc匹配回调*/);
	if (!d)
	    /*设备未查找到*/
		return NULL;

	/*将device转换为nfc_dev*/
	return to_nfc_dev(d);
}

/**
 * nfc_allocate_device - allocate a new nfc device
 *
 * @ops: device operations
 * @supported_protocols: NFC protocols supported by the device
 * @tx_headroom: reserved space at beginning of skb
 * @tx_tailroom: reserved space at end of skb
 */
<<<<<<< HEAD
struct nfc_dev *nfc_allocate_device(struct nfc_ops *ops/*操作函数，例如hci_nfc_ops*/,
=======
struct nfc_dev *nfc_allocate_device(const struct nfc_ops *ops,
>>>>>>> ce840177
				    u32 supported_protocols,
				    int tx_headroom, int tx_tailroom)
{
	struct nfc_dev *dev;
	int rc;

	//nfc设备必须提供以下回调
	if (!ops->start_poll || !ops->stop_poll || !ops->activate_target ||
	    !ops->deactivate_target || !ops->im_transceive)
		return NULL;

	/*supported_protocols为0，返回NULL*/
	if (!supported_protocols)
		return NULL;

	//申请nfc设备空间
	dev = kzalloc(sizeof(struct nfc_dev), GFP_KERNEL);
	if (!dev)
		return NULL;

	/*申请设备编号*/
	rc = ida_simple_get(&nfc_index_ida, 0, 0, GFP_KERNEL);
	if (rc < 0)
		goto err_free_dev;
	dev->idx = rc;

	dev->dev.class = &nfc_class;
	/*设置设备名称*/
	dev_set_name(&dev->dev, "nfc%d", dev->idx);
	/*初始化设备结构体*/
	device_initialize(&dev->dev);

	dev->ops = ops;
	dev->supported_protocols = supported_protocols;
	dev->tx_headroom = tx_headroom;
	dev->tx_tailroom = tx_tailroom;
	INIT_LIST_HEAD(&dev->secure_elements);

	nfc_genl_data_init(&dev->genl_data);

	dev->rf_mode = NFC_RF_NONE;

	/* first generation must not be 0 */
	dev->targets_generation = 1;

	if (ops->check_presence) {
		timer_setup(&dev->check_pres_timer, nfc_check_pres_timeout, 0);
		INIT_WORK(&dev->check_pres_work, nfc_check_pres_work);
	}

	return dev;

err_free_dev:
	kfree(dev);

	return NULL;
}
EXPORT_SYMBOL(nfc_allocate_device);

/**
 * nfc_register_device - register a nfc device in the nfc subsystem
 *
 * @dev: The nfc device to register
 */
int nfc_register_device(struct nfc_dev *dev)
{
    //注册nfc设备到nfc subsytem
	int rc;

	pr_debug("dev_name=%s\n", dev_name(&dev->dev));

	mutex_lock(&nfc_devlist_mutex);
	nfc_devlist_generation++;
	rc = device_add(&dev->dev);
	mutex_unlock(&nfc_devlist_mutex);

	if (rc < 0)
		return rc;

	rc = nfc_llcp_register_device(dev);
	if (rc)
		pr_err("Could not register llcp device\n");

	//netlink通知设备添加
	rc = nfc_genl_device_added(dev);
	if (rc)
		pr_debug("The userspace won't be notified that the device %s was added\n",
			 dev_name(&dev->dev));

	/*申请并初始化rfkill*/
	dev->rfkill = rfkill_alloc(dev_name(&dev->dev), &dev->dev,
				   RFKILL_TYPE_NFC, &nfc_rfkill_ops, dev);
	if (dev->rfkill) {
	    /*rfkill注册*/
		if (rfkill_register(dev->rfkill) < 0) {
			rfkill_destroy(dev->rfkill);
			dev->rfkill = NULL;
		}
	}

	return 0;
}
EXPORT_SYMBOL(nfc_register_device);

/**
 * nfc_unregister_device - unregister a nfc device in the nfc subsystem
 *
 * @dev: The nfc device to unregister
 */
void nfc_unregister_device(struct nfc_dev *dev)
{
	int rc;

	pr_debug("dev_name=%s\n", dev_name(&dev->dev));

	if (dev->rfkill) {
		rfkill_unregister(dev->rfkill);
		rfkill_destroy(dev->rfkill);
	}

	if (dev->ops->check_presence) {
		device_lock(&dev->dev);
		dev->shutting_down = true;
		device_unlock(&dev->dev);
		del_timer_sync(&dev->check_pres_timer);
		cancel_work_sync(&dev->check_pres_work);
	}

	rc = nfc_genl_device_removed(dev);
	if (rc)
		pr_debug("The userspace won't be notified that the device %s "
			 "was removed\n", dev_name(&dev->dev));

	nfc_llcp_unregister_device(dev);

	mutex_lock(&nfc_devlist_mutex);
	nfc_devlist_generation++;
	device_del(&dev->dev);
	mutex_unlock(&nfc_devlist_mutex);
}
EXPORT_SYMBOL(nfc_unregister_device);

static int __init nfc_init(void)
{
	int rc;

	pr_info("NFC Core ver %s\n", VERSION);

	//nfc class注册
	rc = class_register(&nfc_class);
	if (rc)
		return rc;

	//nfc genric family初始化
	rc = nfc_genl_init();
	if (rc)
		goto err_genl;

	/* the first generation must not be 0 */
	nfc_devlist_generation = 1;

	//注册raw protocol socket
	rc = rawsock_init();
	if (rc)
		goto err_rawsock;

	//注册llcp protocol socket
	rc = nfc_llcp_init();
	if (rc)
		goto err_llcp_sock;

	//注册af_nfc socket
	rc = af_nfc_init();
	if (rc)
		goto err_af_nfc;

	return 0;

err_af_nfc:
	nfc_llcp_exit();
err_llcp_sock:
	rawsock_exit();
err_rawsock:
	nfc_genl_exit();
err_genl:
	class_unregister(&nfc_class);
	return rc;
}

static void __exit nfc_exit(void)
{
	af_nfc_exit();
	nfc_llcp_exit();
	rawsock_exit();
	nfc_genl_exit();
	class_unregister(&nfc_class);
}

subsys_initcall(nfc_init);
module_exit(nfc_exit);

MODULE_AUTHOR("Lauro Ramos Venancio <lauro.venancio@openbossa.org>");
MODULE_DESCRIPTION("NFC Core ver " VERSION);
MODULE_VERSION(VERSION);
MODULE_LICENSE("GPL");
MODULE_ALIAS_NETPROTO(PF_NFC);
MODULE_ALIAS_GENL_FAMILY(NFC_GENL_NAME);<|MERGE_RESOLUTION|>--- conflicted
+++ resolved
@@ -1070,11 +1070,7 @@
  * @tx_headroom: reserved space at beginning of skb
  * @tx_tailroom: reserved space at end of skb
  */
-<<<<<<< HEAD
-struct nfc_dev *nfc_allocate_device(struct nfc_ops *ops/*操作函数，例如hci_nfc_ops*/,
-=======
-struct nfc_dev *nfc_allocate_device(const struct nfc_ops *ops,
->>>>>>> ce840177
+struct nfc_dev *nfc_allocate_device(const struct nfc_ops *ops/*操作函数，例如hci_nfc_ops*/,
 				    u32 supported_protocols,
 				    int tx_headroom, int tx_tailroom)
 {
