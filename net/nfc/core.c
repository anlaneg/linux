--- conflicted
+++ resolved
@@ -1137,7 +1137,7 @@
  */
 int nfc_register_device(struct nfc_dev *dev)
 {
-    //注册nfc设备到nfc subsytem
+	//注册nfc设备到nfc subsytem
 	int rc;
 
 	pr_debug("dev_name=%s\n", dev_name(&dev->dev));
@@ -1154,17 +1154,8 @@
 	if (rc)
 		pr_err("Could not register llcp device\n");
 
-<<<<<<< HEAD
-	//netlink通知设备添加
-	rc = nfc_genl_device_added(dev);
-	if (rc)
-		pr_debug("The userspace won't be notified that the device %s was added\n",
-			 dev_name(&dev->dev));
-
+	device_lock(&dev->dev);
 	/*申请并初始化rfkill*/
-=======
-	device_lock(&dev->dev);
->>>>>>> 028192fe
 	dev->rfkill = rfkill_alloc(dev_name(&dev->dev), &dev->dev,
 				   RFKILL_TYPE_NFC, &nfc_rfkill_ops, dev);
 	if (dev->rfkill) {
