// SPDX-License-Identifier: GPL-2.0-or-later
/*
 * Copyright (C) 2011 Instituto Nokia de Tecnologia
 *
 * Authors:
 *    Lauro Ramos Venancio <lauro.venancio@openbossa.org>
 *    Aloisio Almeida Jr <aloisio.almeida@openbossa.org>
 */

#define pr_fmt(fmt) KBUILD_MODNAME ": %s: " fmt, __func__

#include <linux/init.h>
#include <linux/kernel.h>
#include <linux/module.h>
#include <linux/slab.h>
#include <linux/rfkill.h>
#include <linux/nfc.h>

#include <net/genetlink.h>

#include "nfc.h"

#define VERSION "0.1"

#define NFC_CHECK_PRES_FREQ_MS	2000

int nfc_devlist_generation;
DEFINE_MUTEX(nfc_devlist_mutex);/*用于保护系统nfc设备列表*/

/* NFC device ID bitmap */
static DEFINE_IDA(nfc_index_ida);/*负责nfc设备index申请*/

int nfc_fw_download(struct nfc_dev *dev, const char *firmware_name)
{
	int rc = 0;

	pr_debug("%s do firmware %s\n", dev_name(&dev->dev), firmware_name);

	device_lock(&dev->dev);

	if (dev->shutting_down) {
		rc = -ENODEV;
		goto error;
	}

	if (dev->dev_up) {
		rc = -EBUSY;
		goto error;
	}

	if (!dev->ops->fw_download) {
		rc = -EOPNOTSUPP;
		goto error;
	}

	dev->fw_download_in_progress = true;
	rc = dev->ops->fw_download(dev, firmware_name);
	if (rc)
		dev->fw_download_in_progress = false;

error:
	device_unlock(&dev->dev);
	return rc;
}

/**
 * nfc_fw_download_done - inform that a firmware download was completed
 *
 * @dev: The nfc device to which firmware was downloaded
 * @firmware_name: The firmware filename
 * @result: The positive value of a standard errno value
 */
int nfc_fw_download_done(struct nfc_dev *dev, const char *firmware_name,
			 u32 result)
{
	dev->fw_download_in_progress = false;

	return nfc_genl_fw_download_done(dev, firmware_name, result);
}
EXPORT_SYMBOL(nfc_fw_download_done);

/**
 * nfc_dev_up - turn on the NFC device
 *
 * @dev: The nfc device to be turned on
 *
 * The device remains up until the nfc_dev_down function is called.
 */
int nfc_dev_up(struct nfc_dev *dev)
{
	int rc = 0;

	pr_debug("dev_name=%s\n", dev_name(&dev->dev));

	device_lock(&dev->dev);

	if (dev->shutting_down) {
		rc = -ENODEV;
		goto error;
	}

	if (dev->rfkill && rfkill_blocked(dev->rfkill)) {
		rc = -ERFKILL;
		goto error;
	}

	if (dev->fw_download_in_progress) {
		rc = -EBUSY;
		goto error;
	}

	if (dev->dev_up) {
		rc = -EALREADY;
		goto error;
	}

	//使nfc设备up
	if (dev->ops->dev_up)
		rc = dev->ops->dev_up(dev);

	if (!rc)
		dev->dev_up = true;

	/* We have to enable the device before discovering SEs */
	if (dev->ops->discover_se && dev->ops->discover_se(dev))
		pr_err("SE discovery failed\n");

error:
	device_unlock(&dev->dev);
	return rc;
}

/**
 * nfc_dev_down - turn off the NFC device
 *
 * @dev: The nfc device to be turned off
 */
int nfc_dev_down(struct nfc_dev *dev)
{
	int rc = 0;

	pr_debug("dev_name=%s\n", dev_name(&dev->dev));

	device_lock(&dev->dev);

	if (dev->shutting_down) {
		rc = -ENODEV;
		goto error;
	}

	//设备没有up,返回失败
	if (!dev->dev_up) {
		rc = -EALREADY;
		goto error;
	}

	if (dev->polling || dev->active_target) {
		rc = -EBUSY;
		goto error;
	}

	//使设备down
	if (dev->ops->dev_down)
		dev->ops->dev_down(dev);

	dev->dev_up = false;

error:
	device_unlock(&dev->dev);
	return rc;
}

static int nfc_rfkill_set_block(void *data, bool blocked)
{
	struct nfc_dev *dev = data;

	pr_debug("%s blocked %d", dev_name(&dev->dev), blocked);

	if (!blocked)
		return 0;

	nfc_dev_down(dev);

	return 0;
}

static const struct rfkill_ops nfc_rfkill_ops = {
	.set_block = nfc_rfkill_set_block,
};

/**
 * nfc_start_poll - start polling for nfc targets
 *
 * @dev: The nfc device that must start polling
 * @im_protocols: bitset of nfc initiator protocols to be used for polling
 * @tm_protocols: bitset of nfc transport protocols to be used for polling
 *
 * The device remains polling for targets until a target is found or
 * the nfc_stop_poll function is called.
 */
int nfc_start_poll(struct nfc_dev *dev, u32 im_protocols, u32 tm_protocols)
{
	int rc;

	pr_debug("dev_name %s initiator protocols 0x%x target protocols 0x%x\n",
		 dev_name(&dev->dev), im_protocols, tm_protocols);

	if (!im_protocols && !tm_protocols)
		return -EINVAL;

	device_lock(&dev->dev);

	if (dev->shutting_down) {
		rc = -ENODEV;
		goto error;
	}

	if (!dev->dev_up) {
		rc = -ENODEV;
		goto error;
	}

	if (dev->polling) {
		rc = -EBUSY;
		goto error;
	}

	rc = dev->ops->start_poll(dev, im_protocols, tm_protocols);
	if (!rc) {
		dev->polling = true;
		dev->rf_mode = NFC_RF_NONE;
	}

error:
	device_unlock(&dev->dev);
	return rc;
}

/**
 * nfc_stop_poll - stop polling for nfc targets
 *
 * @dev: The nfc device that must stop polling
 */
int nfc_stop_poll(struct nfc_dev *dev)
{
	int rc = 0;

	pr_debug("dev_name=%s\n", dev_name(&dev->dev));

	device_lock(&dev->dev);

	if (dev->shutting_down) {
		rc = -ENODEV;
		goto error;
	}

	if (!dev->polling) {
		rc = -EINVAL;
		goto error;
	}

	dev->ops->stop_poll(dev);
	dev->polling = false;
	dev->rf_mode = NFC_RF_NONE;

error:
	device_unlock(&dev->dev);
	return rc;
}

/*通过target_idx获取nfc_target*/
static struct nfc_target *nfc_find_target(struct nfc_dev *dev, u32 target_idx)
{
	int i;

	for (i = 0; i < dev->n_targets; i++) {
		if (dev->targets[i].idx == target_idx)
			return &dev->targets[i];
	}

	return NULL;
}

int nfc_dep_link_up(struct nfc_dev *dev, int target_index, u8 comm_mode)
{
	int rc = 0;
	u8 *gb;
	size_t gb_len;
	struct nfc_target *target;

	pr_debug("dev_name=%s comm %d\n", dev_name(&dev->dev), comm_mode);

	if (!dev->ops->dep_link_up)
		return -EOPNOTSUPP;

	device_lock(&dev->dev);

	if (dev->shutting_down) {
		rc = -ENODEV;
		goto error;
	}

	if (dev->dep_link_up == true) {
		rc = -EALREADY;
		goto error;
	}

	gb = nfc_llcp_general_bytes(dev, &gb_len);
	if (gb_len > NFC_MAX_GT_LEN) {
		rc = -EINVAL;
		goto error;
	}

	target = nfc_find_target(dev, target_index);
	if (target == NULL) {
		rc = -ENOTCONN;
		goto error;
	}

	rc = dev->ops->dep_link_up(dev, target, comm_mode, gb, gb_len);
	if (!rc) {
		dev->active_target = target;
		dev->rf_mode = NFC_RF_INITIATOR;
	}

error:
	device_unlock(&dev->dev);
	return rc;
}

int nfc_dep_link_down(struct nfc_dev *dev)
{
	int rc = 0;

	pr_debug("dev_name=%s\n", dev_name(&dev->dev));

	if (!dev->ops->dep_link_down)
		return -EOPNOTSUPP;

	device_lock(&dev->dev);

	if (dev->shutting_down) {
		rc = -ENODEV;
		goto error;
	}

	if (dev->dep_link_up == false) {
		rc = -EALREADY;
		goto error;
	}

	rc = dev->ops->dep_link_down(dev);
	if (!rc) {
		dev->dep_link_up = false;
		dev->active_target = NULL;
		dev->rf_mode = NFC_RF_NONE;
		nfc_llcp_mac_is_down(dev);
		nfc_genl_dep_link_down_event(dev);
	}

error:
	device_unlock(&dev->dev);

	return rc;
}

int nfc_dep_link_is_up(struct nfc_dev *dev, u32 target_idx,
		       u8 comm_mode, u8 rf_mode)
{
	dev->dep_link_up = true;

	if (!dev->active_target && rf_mode == NFC_RF_INITIATOR) {
		struct nfc_target *target;

		target = nfc_find_target(dev, target_idx);
		if (target == NULL)
			return -ENOTCONN;

		dev->active_target = target;
	}

	dev->polling = false;
	dev->rf_mode = rf_mode;

	nfc_llcp_mac_is_up(dev, target_idx, comm_mode, rf_mode);

	return nfc_genl_dep_link_up_event(dev, target_idx, comm_mode, rf_mode);
}
EXPORT_SYMBOL(nfc_dep_link_is_up);

/**
 * nfc_activate_target - prepare the target for data exchange
 *
 * @dev: The nfc device that found the target
 * @target_idx: index of the target that must be activated
 * @protocol: nfc protocol that will be used for data exchange
 */
int nfc_activate_target(struct nfc_dev *dev, u32 target_idx, u32 protocol)
{
	int rc;
	struct nfc_target *target;

	pr_debug("dev_name=%s target_idx=%u protocol=%u\n",
		 dev_name(&dev->dev), target_idx, protocol);

	device_lock(&dev->dev);

	if (dev->shutting_down) {
		rc = -ENODEV;
		goto error;
	}

	/*已有激话的target,放弃*/
	if (dev->active_target) {
		rc = -EBUSY;
		goto error;
	}

	/*按索引找到target*/
	target = nfc_find_target(dev, target_idx);
	if (target == NULL) {
		rc = -ENOTCONN;
		goto error;
	}

	/*激活指定target*/
	rc = dev->ops->activate_target(dev, target, protocol);
	if (!rc) {
	    /*激话成功，记录对应的active target,并设置mode为initiator*/
		dev->active_target = target;
		dev->rf_mode = NFC_RF_INITIATOR;

		if (dev->ops->check_presence && !dev->shutting_down)
			mod_timer(&dev->check_pres_timer, jiffies +
				  msecs_to_jiffies(NFC_CHECK_PRES_FREQ_MS));
	}

error:
	device_unlock(&dev->dev);
	return rc;
}

/**
 * nfc_deactivate_target - deactivate a nfc target
 *
 * @dev: The nfc device that found the target
 * @target_idx: index of the target that must be deactivated
 * @mode: idle or sleep?
 */
int nfc_deactivate_target(struct nfc_dev *dev, u32 target_idx, u8 mode)
{
	int rc = 0;

	pr_debug("dev_name=%s target_idx=%u\n",
		 dev_name(&dev->dev), target_idx);

	device_lock(&dev->dev);

	if (dev->shutting_down) {
		rc = -ENODEV;
		goto error;
	}

	if (dev->active_target == NULL) {
		rc = -ENOTCONN;
		goto error;
	}

	if (dev->active_target->idx != target_idx) {
		rc = -ENOTCONN;
		goto error;
	}

	if (dev->ops->check_presence)
		del_timer_sync(&dev->check_pres_timer);

	dev->ops->deactivate_target(dev, dev->active_target, mode);
	dev->active_target = NULL;

error:
	device_unlock(&dev->dev);
	return rc;
}

/**
 * nfc_data_exchange - transceive data
 *
 * @dev: The nfc device that found the target
 * @target_idx: index of the target
 * @skb: data to be sent
 * @cb: callback called when the response is received
 * @cb_context: parameter for the callback function
 *
 * The user must wait for the callback before calling this function again.
 */
int nfc_data_exchange(struct nfc_dev *dev, u32 target_idx, struct sk_buff *skb,
		      data_exchange_cb_t cb, void *cb_context)
{
	int rc;

	pr_debug("dev_name=%s target_idx=%u skb->len=%u\n",
		 dev_name(&dev->dev), target_idx, skb->len);

	device_lock(&dev->dev);

<<<<<<< HEAD
	/*发送设备必须已注册*/
	if (!device_is_registered(&dev->dev)) {
=======
	if (dev->shutting_down) {
>>>>>>> 97ee9d1c
		rc = -ENODEV;
		kfree_skb(skb);
		goto error;
	}

	if (dev->rf_mode == NFC_RF_INITIATOR && dev->active_target != NULL) {
	    /*initiator模式下，通过ops->im_transceiver进行处理*/
		if (dev->active_target->idx != target_idx) {
			rc = -EADDRNOTAVAIL;
			kfree_skb(skb);
			goto error;
		}

		if (dev->ops->check_presence)
			del_timer_sync(&dev->check_pres_timer);

		rc = dev->ops->im_transceive(dev, dev->active_target, skb, cb,
					     cb_context);

		if (!rc && dev->ops->check_presence && !dev->shutting_down)
			mod_timer(&dev->check_pres_timer, jiffies +
				  msecs_to_jiffies(NFC_CHECK_PRES_FREQ_MS));
	} else if (dev->rf_mode == NFC_RF_TARGET && dev->ops->tm_send != NULL) {
	    /*target模式下，调用tm_send进行处理*/
		rc = dev->ops->tm_send(dev, skb);
	} else {
		rc = -ENOTCONN;
		kfree_skb(skb);
		goto error;
	}


error:
	device_unlock(&dev->dev);
	return rc;
}

struct nfc_se *nfc_find_se(struct nfc_dev *dev, u32 se_idx)
{
	struct nfc_se *se;

	list_for_each_entry(se, &dev->secure_elements, list)
		if (se->idx == se_idx)
			return se;

	return NULL;
}
EXPORT_SYMBOL(nfc_find_se);

int nfc_enable_se(struct nfc_dev *dev, u32 se_idx)
{
	struct nfc_se *se;
	int rc;

	pr_debug("%s se index %d\n", dev_name(&dev->dev), se_idx);

	device_lock(&dev->dev);

	if (dev->shutting_down) {
		rc = -ENODEV;
		goto error;
	}

	if (!dev->dev_up) {
		rc = -ENODEV;
		goto error;
	}

	if (dev->polling) {
		rc = -EBUSY;
		goto error;
	}

	if (!dev->ops->enable_se || !dev->ops->disable_se) {
		rc = -EOPNOTSUPP;
		goto error;
	}

	se = nfc_find_se(dev, se_idx);
	if (!se) {
		rc = -EINVAL;
		goto error;
	}

	if (se->state == NFC_SE_ENABLED) {
		rc = -EALREADY;
		goto error;
	}

	rc = dev->ops->enable_se(dev, se_idx);
	if (rc >= 0)
		se->state = NFC_SE_ENABLED;

error:
	device_unlock(&dev->dev);
	return rc;
}

int nfc_disable_se(struct nfc_dev *dev, u32 se_idx)
{
	struct nfc_se *se;
	int rc;

	pr_debug("%s se index %d\n", dev_name(&dev->dev), se_idx);

	device_lock(&dev->dev);

	if (dev->shutting_down) {
		rc = -ENODEV;
		goto error;
	}

	if (!dev->dev_up) {
		rc = -ENODEV;
		goto error;
	}

	if (!dev->ops->enable_se || !dev->ops->disable_se) {
		rc = -EOPNOTSUPP;
		goto error;
	}

	se = nfc_find_se(dev, se_idx);
	if (!se) {
		rc = -EINVAL;
		goto error;
	}

	if (se->state == NFC_SE_DISABLED) {
		rc = -EALREADY;
		goto error;
	}

	rc = dev->ops->disable_se(dev, se_idx);
	if (rc >= 0)
		se->state = NFC_SE_DISABLED;

error:
	device_unlock(&dev->dev);
	return rc;
}

int nfc_set_remote_general_bytes(struct nfc_dev *dev, const u8 *gb, u8 gb_len)
{
	pr_debug("dev_name=%s gb_len=%d\n", dev_name(&dev->dev), gb_len);

	return nfc_llcp_set_remote_gb(dev, gb, gb_len);
}
EXPORT_SYMBOL(nfc_set_remote_general_bytes);

u8 *nfc_get_local_general_bytes(struct nfc_dev *dev, size_t *gb_len)
{
	pr_debug("dev_name=%s\n", dev_name(&dev->dev));

	return nfc_llcp_general_bytes(dev, gb_len);
}
EXPORT_SYMBOL(nfc_get_local_general_bytes);

int nfc_tm_data_received(struct nfc_dev *dev, struct sk_buff *skb)
{
	/* Only LLCP target mode for now */
	if (dev->dep_link_up == false) {
		kfree_skb(skb);
		return -ENOLINK;
	}

	return nfc_llcp_data_received(dev, skb);
}
EXPORT_SYMBOL(nfc_tm_data_received);

int nfc_tm_activated(struct nfc_dev *dev, u32 protocol, u8 comm_mode,
		     const u8 *gb, size_t gb_len)
{
	int rc;

	device_lock(&dev->dev);

	dev->polling = false;

	if (gb != NULL) {
		rc = nfc_set_remote_general_bytes(dev, gb, gb_len);
		if (rc < 0)
			goto out;
	}

	dev->rf_mode = NFC_RF_TARGET;

	if (protocol == NFC_PROTO_NFC_DEP_MASK)
		nfc_dep_link_is_up(dev, 0, comm_mode, NFC_RF_TARGET);

	rc = nfc_genl_tm_activated(dev, protocol);

out:
	device_unlock(&dev->dev);

	return rc;
}
EXPORT_SYMBOL(nfc_tm_activated);

int nfc_tm_deactivated(struct nfc_dev *dev)
{
	dev->dep_link_up = false;
	dev->rf_mode = NFC_RF_NONE;

	return nfc_genl_tm_deactivated(dev);
}
EXPORT_SYMBOL(nfc_tm_deactivated);

/**
 * nfc_alloc_send_skb - allocate a skb for data exchange responses
 *
 * @dev: device sending the response
 * @sk: socket sending the response
 * @flags: MSG_DONTWAIT flag
 * @size: size to allocate
 * @err: pointer to memory to store the error code
 */
struct sk_buff *nfc_alloc_send_skb(struct nfc_dev *dev, struct sock *sk,
				   unsigned int flags, unsigned int size,
				   unsigned int *err)
{
	struct sk_buff *skb;
	unsigned int total_size;

	total_size = size +
		dev->tx_headroom + dev->tx_tailroom + NFC_HEADER_SIZE;

	skb = sock_alloc_send_skb(sk, total_size, flags & MSG_DONTWAIT, err);
	if (skb)
		skb_reserve(skb, dev->tx_headroom + NFC_HEADER_SIZE);

	return skb;
}

/**
 * nfc_alloc_recv_skb - allocate a skb for data exchange responses
 *
 * @size: size to allocate
 * @gfp: gfp flags
 */
struct sk_buff *nfc_alloc_recv_skb(unsigned int size, gfp_t gfp)
{
	struct sk_buff *skb;
	unsigned int total_size;

	total_size = size + 1;
	skb = alloc_skb(total_size, gfp);

	if (skb)
		skb_reserve(skb, 1);

	return skb;
}
EXPORT_SYMBOL(nfc_alloc_recv_skb);

/**
 * nfc_targets_found - inform that targets were found
 *
 * @dev: The nfc device that found the targets
 * @targets: array of nfc targets found
 * @n_targets: targets array size
 *
 * The device driver must call this function when one or many nfc targets
 * are found. After calling this function, the device driver must stop
 * polling for targets.
 * NOTE: This function can be called with targets=NULL and n_targets=0 to
 * notify a driver error, meaning that the polling operation cannot complete.
 * IMPORTANT: this function must not be called from an atomic context.
 * In addition, it must also not be called from a context that would prevent
 * the NFC Core to call other nfc ops entry point concurrently.
 */
int nfc_targets_found(struct nfc_dev *dev,
		      struct nfc_target *targets, int n_targets)
{
    /*增加发现的target*/
	int i;

	pr_debug("dev_name=%s n_targets=%d\n", dev_name(&dev->dev), n_targets);

	/*分配索引*/
	for (i = 0; i < n_targets; i++)
		targets[i].idx = dev->target_next_idx++;

	device_lock(&dev->dev);

	/*已添加过，直接返回*/
	if (dev->polling == false) {
		device_unlock(&dev->dev);
		return 0;
	}

	dev->polling = false;

	dev->targets_generation++;

	/*将旧的targets移除掉*/
	kfree(dev->targets);
	dev->targets = NULL;

	/*复制要填充的targets*/
	if (targets) {
		dev->targets = kmemdup(targets,
				       n_targets * sizeof(struct nfc_target),
				       GFP_ATOMIC);

		if (!dev->targets) {
			dev->n_targets = 0;
			device_unlock(&dev->dev);
			return -ENOMEM;
		}
	}

	dev->n_targets = n_targets;
	device_unlock(&dev->dev);

	/*向外知会targets发现事件*/
	nfc_genl_targets_found(dev);

	return 0;
}
EXPORT_SYMBOL(nfc_targets_found);

/**
 * nfc_target_lost - inform that an activated target went out of field
 *
 * @dev: The nfc device that had the activated target in field
 * @target_idx: the nfc index of the target
 *
 * The device driver must call this function when the activated target
 * goes out of the field.
 * IMPORTANT: this function must not be called from an atomic context.
 * In addition, it must also not be called from a context that would prevent
 * the NFC Core to call other nfc ops entry point concurrently.
 */
int nfc_target_lost(struct nfc_dev *dev, u32 target_idx)
{
	const struct nfc_target *tg;
	int i;

	pr_debug("dev_name %s n_target %d\n", dev_name(&dev->dev), target_idx);

	device_lock(&dev->dev);

	for (i = 0; i < dev->n_targets; i++) {
		tg = &dev->targets[i];
		if (tg->idx == target_idx)
			break;
	}

	if (i == dev->n_targets) {
		device_unlock(&dev->dev);
		return -EINVAL;
	}

	dev->targets_generation++;
	dev->n_targets--;
	dev->active_target = NULL;

	if (dev->n_targets) {
		memcpy(&dev->targets[i], &dev->targets[i + 1],
		       (dev->n_targets - i) * sizeof(struct nfc_target));
	} else {
		kfree(dev->targets);
		dev->targets = NULL;
	}

	device_unlock(&dev->dev);

	nfc_genl_target_lost(dev, target_idx);

	return 0;
}
EXPORT_SYMBOL(nfc_target_lost);

inline void nfc_driver_failure(struct nfc_dev *dev, int err)
{
    /*移除掉所有targets*/
	nfc_targets_found(dev, NULL, 0);
}
EXPORT_SYMBOL(nfc_driver_failure);

int nfc_add_se(struct nfc_dev *dev, u32 se_idx, u16 type)
{
	struct nfc_se *se;
	int rc;

	pr_debug("%s se index %d\n", dev_name(&dev->dev), se_idx);

	se = nfc_find_se(dev, se_idx);
	if (se)
		return -EALREADY;

	se = kzalloc(sizeof(struct nfc_se), GFP_KERNEL);
	if (!se)
		return -ENOMEM;

	se->idx = se_idx;
	se->type = type;
	se->state = NFC_SE_DISABLED;
	INIT_LIST_HEAD(&se->list);

	list_add(&se->list, &dev->secure_elements);

	rc = nfc_genl_se_added(dev, se_idx, type);
	if (rc < 0) {
		list_del(&se->list);
		kfree(se);

		return rc;
	}

	return 0;
}
EXPORT_SYMBOL(nfc_add_se);

int nfc_remove_se(struct nfc_dev *dev, u32 se_idx)
{
	struct nfc_se *se, *n;
	int rc;

	pr_debug("%s se index %d\n", dev_name(&dev->dev), se_idx);

	list_for_each_entry_safe(se, n, &dev->secure_elements, list)
		if (se->idx == se_idx) {
			rc = nfc_genl_se_removed(dev, se_idx);
			if (rc < 0)
				return rc;

			list_del(&se->list);
			kfree(se);

			return 0;
		}

	return -EINVAL;
}
EXPORT_SYMBOL(nfc_remove_se);

int nfc_se_transaction(struct nfc_dev *dev, u8 se_idx,
		       struct nfc_evt_transaction *evt_transaction)
{
	int rc;

	pr_debug("transaction: %x\n", se_idx);

	device_lock(&dev->dev);

	if (!evt_transaction) {
		rc = -EPROTO;
		goto out;
	}

	rc = nfc_genl_se_transaction(dev, se_idx, evt_transaction);
out:
	device_unlock(&dev->dev);
	return rc;
}
EXPORT_SYMBOL(nfc_se_transaction);

int nfc_se_connectivity(struct nfc_dev *dev, u8 se_idx)
{
	int rc;

	pr_debug("connectivity: %x\n", se_idx);

	device_lock(&dev->dev);
	rc = nfc_genl_se_connectivity(dev, se_idx);
	device_unlock(&dev->dev);
	return rc;
}
EXPORT_SYMBOL(nfc_se_connectivity);

static void nfc_release(struct device *d)
{
	struct nfc_dev *dev = to_nfc_dev(d);
	struct nfc_se *se, *n;

	pr_debug("dev_name=%s\n", dev_name(&dev->dev));

	nfc_genl_data_exit(&dev->genl_data);
	kfree(dev->targets);

	list_for_each_entry_safe(se, n, &dev->secure_elements, list) {
			nfc_genl_se_removed(dev, se->idx);
			list_del(&se->list);
			kfree(se);
	}

	ida_free(&nfc_index_ida, dev->idx);

	kfree(dev);
}

static void nfc_check_pres_work(struct work_struct *work)
{
	struct nfc_dev *dev = container_of(work, struct nfc_dev,
					   check_pres_work);
	int rc;

	device_lock(&dev->dev);

	if (dev->active_target && timer_pending(&dev->check_pres_timer) == 0) {
		rc = dev->ops->check_presence(dev, dev->active_target);
		if (rc == -EOPNOTSUPP)
			goto exit;
		if (rc) {
			u32 active_target_idx = dev->active_target->idx;
			device_unlock(&dev->dev);
			nfc_target_lost(dev, active_target_idx);
			return;
		}

		if (!dev->shutting_down)
			mod_timer(&dev->check_pres_timer, jiffies +
				  msecs_to_jiffies(NFC_CHECK_PRES_FREQ_MS));
	}

exit:
	device_unlock(&dev->dev);
}

static void nfc_check_pres_timeout(struct timer_list *t)
{
	struct nfc_dev *dev = from_timer(dev, t, check_pres_timer);

	schedule_work(&dev->check_pres_work);
}

//注册nfc class
struct class nfc_class = {
	.name = "nfc",
	.dev_release = nfc_release,
};
EXPORT_SYMBOL(nfc_class);

static int match_idx(struct device *d, const void *data)
{
	struct nfc_dev *dev = to_nfc_dev(d);
	const unsigned int *idx = data;

	return dev->idx == *idx;
}

//通过dev index查找nfc设备
struct nfc_dev *nfc_get_device(unsigned int idx)
{
	struct device *d;

	d = class_find_device(&nfc_class, NULL, &idx, match_idx/*nfc匹配回调*/);
	if (!d)
	    /*设备未查找到*/
		return NULL;

	/*将device转换为nfc_dev*/
	return to_nfc_dev(d);
}

/**
 * nfc_allocate_device - allocate a new nfc device
 *
 * @ops: device operations
 * @supported_protocols: NFC protocols supported by the device
 * @tx_headroom: reserved space at beginning of skb
 * @tx_tailroom: reserved space at end of skb
 */
struct nfc_dev *nfc_allocate_device(const struct nfc_ops *ops/*操作函数，例如hci_nfc_ops*/,
				    u32 supported_protocols,
				    int tx_headroom, int tx_tailroom)
{
	struct nfc_dev *dev;
	int rc;

	//nfc设备必须提供以下回调
	if (!ops->start_poll || !ops->stop_poll || !ops->activate_target ||
	    !ops->deactivate_target || !ops->im_transceive)
		return NULL;

	/*supported_protocols为0，返回NULL*/
	if (!supported_protocols)
		return NULL;

	//申请nfc设备空间
	dev = kzalloc(sizeof(struct nfc_dev), GFP_KERNEL);
	if (!dev)
		return NULL;

<<<<<<< HEAD
	/*申请设备编号*/
	rc = ida_simple_get(&nfc_index_ida, 0, 0, GFP_KERNEL);
=======
	rc = ida_alloc(&nfc_index_ida, GFP_KERNEL);
>>>>>>> 97ee9d1c
	if (rc < 0)
		goto err_free_dev;
	dev->idx = rc;

	dev->dev.class = &nfc_class;
	/*设置设备名称*/
	dev_set_name(&dev->dev, "nfc%d", dev->idx);
	/*初始化设备结构体*/
	device_initialize(&dev->dev);

	dev->ops = ops;
	dev->supported_protocols = supported_protocols;
	dev->tx_headroom = tx_headroom;
	dev->tx_tailroom = tx_tailroom;
	INIT_LIST_HEAD(&dev->secure_elements);

	nfc_genl_data_init(&dev->genl_data);

	dev->rf_mode = NFC_RF_NONE;

	/* first generation must not be 0 */
	dev->targets_generation = 1;

	if (ops->check_presence) {
		timer_setup(&dev->check_pres_timer, nfc_check_pres_timeout, 0);
		INIT_WORK(&dev->check_pres_work, nfc_check_pres_work);
	}

	return dev;

err_free_dev:
	kfree(dev);

	return NULL;
}
EXPORT_SYMBOL(nfc_allocate_device);

/**
 * nfc_register_device - register a nfc device in the nfc subsystem
 *
 * @dev: The nfc device to register
 */
int nfc_register_device(struct nfc_dev *dev)
{
	//注册nfc设备到nfc subsytem
	int rc;

	pr_debug("dev_name=%s\n", dev_name(&dev->dev));

	mutex_lock(&nfc_devlist_mutex);
	nfc_devlist_generation++;
	rc = device_add(&dev->dev);
	mutex_unlock(&nfc_devlist_mutex);

	if (rc < 0)
		return rc;

	rc = nfc_llcp_register_device(dev);
	if (rc)
		pr_err("Could not register llcp device\n");

	device_lock(&dev->dev);
	/*申请并初始化rfkill*/
	dev->rfkill = rfkill_alloc(dev_name(&dev->dev), &dev->dev,
				   RFKILL_TYPE_NFC, &nfc_rfkill_ops, dev);
	if (dev->rfkill) {
	    /*rfkill注册*/
		if (rfkill_register(dev->rfkill) < 0) {
			rfkill_destroy(dev->rfkill);
			dev->rfkill = NULL;
		}
	}
	dev->shutting_down = false;
	device_unlock(&dev->dev);

	rc = nfc_genl_device_added(dev);
	if (rc)
		pr_debug("The userspace won't be notified that the device %s was added\n",
			 dev_name(&dev->dev));

	return 0;
}
EXPORT_SYMBOL(nfc_register_device);

/**
 * nfc_unregister_device - unregister a nfc device in the nfc subsystem
 *
 * @dev: The nfc device to unregister
 */
void nfc_unregister_device(struct nfc_dev *dev)
{
	int rc;

	pr_debug("dev_name=%s\n", dev_name(&dev->dev));

	rc = nfc_genl_device_removed(dev);
	if (rc)
		pr_debug("The userspace won't be notified that the device %s "
			 "was removed\n", dev_name(&dev->dev));

	device_lock(&dev->dev);
	if (dev->rfkill) {
		rfkill_unregister(dev->rfkill);
		rfkill_destroy(dev->rfkill);
		dev->rfkill = NULL;
	}
	dev->shutting_down = true;
	device_unlock(&dev->dev);

	if (dev->ops->check_presence) {
		del_timer_sync(&dev->check_pres_timer);
		cancel_work_sync(&dev->check_pres_work);
	}

	nfc_llcp_unregister_device(dev);

	mutex_lock(&nfc_devlist_mutex);
	nfc_devlist_generation++;
	device_del(&dev->dev);
	mutex_unlock(&nfc_devlist_mutex);
}
EXPORT_SYMBOL(nfc_unregister_device);

static int __init nfc_init(void)
{
	int rc;

	pr_info("NFC Core ver %s\n", VERSION);

	//nfc class注册
	rc = class_register(&nfc_class);
	if (rc)
		return rc;

	//nfc genric family初始化
	rc = nfc_genl_init();
	if (rc)
		goto err_genl;

	/* the first generation must not be 0 */
	nfc_devlist_generation = 1;

	//注册raw protocol socket
	rc = rawsock_init();
	if (rc)
		goto err_rawsock;

	//注册llcp protocol socket
	rc = nfc_llcp_init();
	if (rc)
		goto err_llcp_sock;

	//注册af_nfc socket
	rc = af_nfc_init();
	if (rc)
		goto err_af_nfc;

	return 0;

err_af_nfc:
	nfc_llcp_exit();
err_llcp_sock:
	rawsock_exit();
err_rawsock:
	nfc_genl_exit();
err_genl:
	class_unregister(&nfc_class);
	return rc;
}

static void __exit nfc_exit(void)
{
	af_nfc_exit();
	nfc_llcp_exit();
	rawsock_exit();
	nfc_genl_exit();
	class_unregister(&nfc_class);
}

subsys_initcall(nfc_init);
module_exit(nfc_exit);

MODULE_AUTHOR("Lauro Ramos Venancio <lauro.venancio@openbossa.org>");
MODULE_DESCRIPTION("NFC Core ver " VERSION);
MODULE_VERSION(VERSION);
MODULE_LICENSE("GPL");
MODULE_ALIAS_NETPROTO(PF_NFC);
MODULE_ALIAS_GENL_FAMILY(NFC_GENL_NAME);<|MERGE_RESOLUTION|>--- conflicted
+++ resolved
@@ -503,12 +503,8 @@
 
 	device_lock(&dev->dev);
 
-<<<<<<< HEAD
 	/*发送设备必须已注册*/
-	if (!device_is_registered(&dev->dev)) {
-=======
 	if (dev->shutting_down) {
->>>>>>> 97ee9d1c
 		rc = -ENODEV;
 		kfree_skb(skb);
 		goto error;
@@ -1095,12 +1091,8 @@
 	if (!dev)
 		return NULL;
 
-<<<<<<< HEAD
 	/*申请设备编号*/
-	rc = ida_simple_get(&nfc_index_ida, 0, 0, GFP_KERNEL);
-=======
 	rc = ida_alloc(&nfc_index_ida, GFP_KERNEL);
->>>>>>> 97ee9d1c
 	if (rc < 0)
 		goto err_free_dev;
 	dev->idx = rc;
