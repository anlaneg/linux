// SPDX-License-Identifier: GPL-2.0-or-later
/*
 *	IPv6 output functions
 *	Linux INET6 implementation
 *
 *	Authors:
 *	Pedro Roque		<roque@di.fc.ul.pt>
 *
 *	Based on linux/net/ipv4/ip_output.c
 *
 *	Changes:
 *	A.N.Kuznetsov	:	airthmetics in fragmentation.
 *				extension headers are implemented.
 *				route changes now work.
 *				ip6_forward does not confuse sniffers.
 *				etc.
 *
 *      H. von Brand    :       Added missing #include <linux/string.h>
 *	Imran Patel	:	frag id should be in NBO
 *      Kazunori MIYAZAWA @USAGI
 *			:       add ip6_append_data and related functions
 *				for datagram xmit
 */

#include <linux/errno.h>
#include <linux/kernel.h>
#include <linux/string.h>
#include <linux/socket.h>
#include <linux/net.h>
#include <linux/netdevice.h>
#include <linux/if_arp.h>
#include <linux/in6.h>
#include <linux/tcp.h>
#include <linux/route.h>
#include <linux/module.h>
#include <linux/slab.h>

#include <linux/bpf-cgroup.h>
#include <linux/netfilter.h>
#include <linux/netfilter_ipv6.h>

#include <net/sock.h>
#include <net/snmp.h>

#include <net/gso.h>
#include <net/ipv6.h>
#include <net/ndisc.h>
#include <net/protocol.h>
#include <net/ip6_route.h>
#include <net/addrconf.h>
#include <net/rawv6.h>
#include <net/icmp.h>
#include <net/xfrm.h>
#include <net/checksum.h>
#include <linux/mroute6.h>
#include <net/l3mdev.h>
#include <net/lwtunnel.h>
#include <net/ip_tunnels.h>

static int ip6_finish_output2(struct net *net, struct sock *sk, struct sk_buff *skb)
{
	struct dst_entry *dst = skb_dst(skb);
	struct net_device *dev = dst->dev;
	struct inet6_dev *idev = ip6_dst_idev(dst);
	unsigned int hh_len = LL_RESERVED_SPACE(dev);
	const struct in6_addr *daddr, *nexthop;
	struct ipv6hdr *hdr;
	struct neighbour *neigh;
	int ret;

	/* Be paranoid, rather than too clever. */
	if (unlikely(hh_len > skb_headroom(skb)) && dev->header_ops) {
		skb = skb_expand_head(skb, hh_len);
		if (!skb) {
			IP6_INC_STATS(net, idev, IPSTATS_MIB_OUTDISCARDS);
			return -ENOMEM;
		}
	}

	hdr = ipv6_hdr(skb);
	daddr = &hdr->daddr;
	if (ipv6_addr_is_multicast(daddr)) {
		if (!(dev->flags & IFF_LOOPBACK) && sk_mc_loop(sk) &&
		    ((mroute6_is_socket(net, skb) &&
		     !(IP6CB(skb)->flags & IP6SKB_FORWARDED)) ||
		     ipv6_chk_mcast_addr(dev, daddr, &hdr->saddr))) {
			struct sk_buff *newskb = skb_clone(skb, GFP_ATOMIC);

			/* Do not check for IFF_ALLMULTI; multicast routing
			   is not supported in any case.
			 */
			if (newskb)
				NF_HOOK(NFPROTO_IPV6, NF_INET_POST_ROUTING,
					net, sk, newskb, NULL, newskb->dev,
					dev_loopback_xmit);

			if (hdr->hop_limit == 0) {
				IP6_INC_STATS(net, idev,
					      IPSTATS_MIB_OUTDISCARDS);
				kfree_skb(skb);
				return 0;
			}
		}

		IP6_UPD_PO_STATS(net, idev, IPSTATS_MIB_OUTMCAST, skb->len);
		if (IPV6_ADDR_MC_SCOPE(daddr) <= IPV6_ADDR_SCOPE_NODELOCAL &&
		    !(dev->flags & IFF_LOOPBACK)) {
			kfree_skb(skb);
			return 0;
		}
	}

	if (lwtunnel_xmit_redirect(dst->lwtstate)) {
		int res = lwtunnel_xmit(skb);

		if (res != LWTUNNEL_XMIT_CONTINUE)
			return res;
	}

	IP6_UPD_PO_STATS(net, idev, IPSTATS_MIB_OUT, skb->len);

	rcu_read_lock();
	nexthop = rt6_nexthop((struct rt6_info *)dst, daddr);
	neigh = __ipv6_neigh_lookup_noref(dev, nexthop);

	if (unlikely(IS_ERR_OR_NULL(neigh))) {
		if (unlikely(!neigh))
			neigh = __neigh_create(&nd_tbl, nexthop, dev, false);
		if (IS_ERR(neigh)) {
			rcu_read_unlock();
			IP6_INC_STATS(net, idev, IPSTATS_MIB_OUTNOROUTES);
			kfree_skb_reason(skb, SKB_DROP_REASON_NEIGH_CREATEFAIL);
			return -EINVAL;
		}
	}
	sock_confirm_neigh(skb, neigh);
	ret = neigh_output(neigh, skb, false);
	rcu_read_unlock();
	return ret;
}

static int
ip6_finish_output_gso_slowpath_drop(struct net *net, struct sock *sk,
				    struct sk_buff *skb, unsigned int mtu)
{
	struct sk_buff *segs, *nskb;
	netdev_features_t features;
	int ret = 0;

	/* Please see corresponding comment in ip_finish_output_gso
	 * describing the cases where GSO segment length exceeds the
	 * egress MTU.
	 */
	features = netif_skb_features(skb);
	segs = skb_gso_segment(skb, features & ~NETIF_F_GSO_MASK);
	if (IS_ERR_OR_NULL(segs)) {
		kfree_skb(skb);
		return -ENOMEM;
	}

	consume_skb(skb);

	skb_list_walk_safe(segs, segs, nskb) {
		int err;

		skb_mark_not_on_list(segs);
		/* Last GSO segment can be smaller than gso_size (and MTU).
		 * Adding a fragment header would produce an "atomic fragment",
		 * which is considered harmful (RFC-8021). Avoid that.
		 */
		err = segs->len > mtu ?
			ip6_fragment(net, sk, segs, ip6_finish_output2) :
			ip6_finish_output2(net, sk, segs);
		if (err && ret == 0)
			ret = err;
	}

	return ret;
}

static int ip6_finish_output_gso(struct net *net, struct sock *sk,
				 struct sk_buff *skb, unsigned int mtu)
{
	if (!(IP6CB(skb)->flags & IP6SKB_FAKEJUMBO) &&
	    !skb_gso_validate_network_len(skb, mtu))
		return ip6_finish_output_gso_slowpath_drop(net, sk, skb, mtu);

	return ip6_finish_output2(net, sk, skb);
}

static int __ip6_finish_output(struct net *net, struct sock *sk, struct sk_buff *skb)
{
	unsigned int mtu;

#if defined(CONFIG_NETFILTER) && defined(CONFIG_XFRM)
	/* Policy lookup after SNAT yielded a new policy */
	if (skb_dst(skb)->xfrm) {
		IP6CB(skb)->flags |= IP6SKB_REROUTED;
		return dst_output(net, sk, skb);
	}
#endif

	mtu = ip6_skb_dst_mtu(skb);
	if (skb_is_gso(skb))
		return ip6_finish_output_gso(net, sk, skb, mtu);

	if (skb->len > mtu ||
	    (IP6CB(skb)->frag_max_size && skb->len > IP6CB(skb)->frag_max_size))
	    /*ipv6报文分片*/
		return ip6_fragment(net, sk, skb, ip6_finish_output2);

	return ip6_finish_output2(net, sk, skb);
}

static int ip6_finish_output(struct net *net, struct sock *sk, struct sk_buff *skb)
{
	int ret;

	ret = BPF_CGROUP_RUN_PROG_INET_EGRESS(sk, skb);
	switch (ret) {
	case NET_XMIT_SUCCESS:
	case NET_XMIT_CN:
		return __ip6_finish_output(net, sk, skb) ? : ret;
	default:
		kfree_skb_reason(skb, SKB_DROP_REASON_BPF_CGROUP_EGRESS);
		return ret;
	}
}

int ip6_output(struct net *net, struct sock *sk, struct sk_buff *skb)
{
	struct net_device *dev = skb_dst(skb)->dev, *indev = skb->dev;
	struct inet6_dev *idev = ip6_dst_idev(skb_dst(skb));

	skb->protocol = htons(ETH_P_IPV6);
	skb->dev = dev;

	if (unlikely(idev->cnf.disable_ipv6)) {
		IP6_INC_STATS(net, idev, IPSTATS_MIB_OUTDISCARDS);
		kfree_skb_reason(skb, SKB_DROP_REASON_IPV6DISABLED);
		return 0;
	}

	return NF_HOOK_COND(NFPROTO_IPV6, NF_INET_POST_ROUTING,
			    net, sk, skb, indev, dev,
			    ip6_finish_output,
			    !(IP6CB(skb)->flags & IP6SKB_REROUTED));
}
EXPORT_SYMBOL(ip6_output);

bool ip6_autoflowlabel(struct net *net, const struct sock *sk)
{
	if (!inet6_test_bit(AUTOFLOWLABEL_SET, sk))
		return ip6_default_np_autolabel(net);
	return inet6_test_bit(AUTOFLOWLABEL, sk);
}

/*
 * xmit an sk_buff (used by TCP, SCTP and DCCP)
 * Note : socket lock is not held for SYNACK packets, but might be modified
 * by calls to skb_set_owner_w() and ipv6_local_error(),
 * which are using proper atomic operations or spinlocks.
 */
int ip6_xmit(const struct sock *sk, struct sk_buff *skb, struct flowi6 *fl6,
	     __u32 mark, struct ipv6_txoptions *opt, int tclass, u32 priority)
{
	struct net *net = sock_net(sk);
	const struct ipv6_pinfo *np = inet6_sk(sk);
	struct in6_addr *first_hop = &fl6->daddr;
	struct dst_entry *dst = skb_dst(skb);
	struct net_device *dev = dst->dev;
	struct inet6_dev *idev = ip6_dst_idev(dst);
	struct hop_jumbo_hdr *hop_jumbo;
	int hoplen = sizeof(*hop_jumbo);
	unsigned int head_room;
	struct ipv6hdr *hdr;
	u8  proto = fl6->flowi6_proto;
	int seg_len = skb->len;
	int hlimit = -1;
	u32 mtu;

	head_room = sizeof(struct ipv6hdr) + hoplen + LL_RESERVED_SPACE(dev);
	if (opt)
		head_room += opt->opt_nflen + opt->opt_flen;

	if (unlikely(head_room > skb_headroom(skb))) {
		skb = skb_expand_head(skb, head_room);
		if (!skb) {
			IP6_INC_STATS(net, idev, IPSTATS_MIB_OUTDISCARDS);
			return -ENOBUFS;
		}
	}

	/*存入ipv6选项*/
	if (opt) {
		seg_len += opt->opt_nflen + opt->opt_flen;

		if (opt->opt_flen)
			ipv6_push_frag_opts(skb, opt, &proto);

		if (opt->opt_nflen)
			ipv6_push_nfrag_opts(skb, opt, &proto, &first_hop,
					     &fl6->saddr);
	}

	if (unlikely(seg_len > IPV6_MAXPLEN)) {
		hop_jumbo = skb_push(skb, hoplen);

		hop_jumbo->nexthdr = proto;
		hop_jumbo->hdrlen = 0;
		hop_jumbo->tlv_type = IPV6_TLV_JUMBO;
		hop_jumbo->tlv_len = 4;
		hop_jumbo->jumbo_payload_len = htonl(seg_len + hoplen);

		proto = IPPROTO_HOPOPTS;
		seg_len = 0;
		IP6CB(skb)->flags |= IP6SKB_FAKEJUMBO;
	}

	/*存放ipv6头*/
	skb_push(skb, sizeof(struct ipv6hdr));
	skb_reset_network_header(skb);
	hdr = ipv6_hdr(skb);

	/*
	 *	Fill in the IPv6 header
	 */
	if (np)
		hlimit = READ_ONCE(np->hop_limit);
	if (hlimit < 0)
		hlimit = ip6_dst_hoplimit(dst);

	ip6_flow_hdr(hdr, tclass, ip6_make_flowlabel(net, skb, fl6->flowlabel,
<<<<<<< HEAD
				ip6_autoflowlabel(net, np), fl6)/*设置flow label*/);
=======
				ip6_autoflowlabel(net, sk), fl6));
>>>>>>> 9d1694dc

	hdr->payload_len = htons(seg_len);
	hdr->nexthdr = proto;
	hdr->hop_limit = hlimit;

	hdr->saddr = fl6->saddr;
	hdr->daddr = *first_hop;

	skb->protocol = htons(ETH_P_IPV6);
	skb->priority = priority;
	skb->mark = mark;

	mtu = dst_mtu(dst);
	if ((skb->len <= mtu) || skb->ignore_df || skb_is_gso(skb)) {
		IP6_INC_STATS(net, idev, IPSTATS_MIB_OUTREQUESTS);

		/* if egress device is enslaved to an L3 master device pass the
		 * skb to its handler for processing
		 */
		skb = l3mdev_ip6_out((struct sock *)sk, skb);
		if (unlikely(!skb))
			return 0;

		/* hooks should never assume socket lock is held.
		 * we promote our socket to non const
		 */
		/*触发local out钩子点*/
		return NF_HOOK(NFPROTO_IPV6, NF_INET_LOCAL_OUT,
			       net, (struct sock *)sk, skb, NULL, dev,
			       dst_output);
	}

	skb->dev = dev;
	/* ipv6_local_error() does not require socket lock,
	 * we promote our socket to non const
	 */
	ipv6_local_error((struct sock *)sk, EMSGSIZE, fl6, mtu);

	IP6_INC_STATS(net, idev, IPSTATS_MIB_FRAGFAILS);
	kfree_skb(skb);
	return -EMSGSIZE;
}
EXPORT_SYMBOL(ip6_xmit);

static int ip6_call_ra_chain(struct sk_buff *skb, int sel)
{
	struct ip6_ra_chain *ra;
	struct sock *last = NULL;

	read_lock(&ip6_ra_lock);
	/*遍历ip6_ra_chain列表*/
	for (ra = ip6_ra_chain; ra; ra = ra->next) {
		struct sock *sk = ra->sk;
		if (sk && ra->sel == sel &&
		    (!sk->sk_bound_dev_if ||
		     sk->sk_bound_dev_if == skb->dev->ifindex)) {

			if (inet6_test_bit(RTALERT_ISOLATE, sk) &&
			    !net_eq(sock_net(sk), dev_net(skb->dev))) {
				continue;
			}
			if (last) {
				struct sk_buff *skb2 = skb_clone(skb, GFP_ATOMIC);
				if (skb2)
					rawv6_rcv(last, skb2);
			}
			last = sk;
		}
	}

	if (last) {
		rawv6_rcv(last, skb);
		read_unlock(&ip6_ra_lock);
		return 1;
	}
	read_unlock(&ip6_ra_lock);
	return 0;
}

static int ip6_forward_proxy_check(struct sk_buff *skb)
{
	struct ipv6hdr *hdr = ipv6_hdr(skb);
	u8 nexthdr = hdr->nexthdr;
	__be16 frag_off;
	int offset;

	if (ipv6_ext_hdr(nexthdr)) {
		offset = ipv6_skip_exthdr(skb, sizeof(*hdr), &nexthdr, &frag_off);
		if (offset < 0)
			return 0;
	} else
		offset = sizeof(struct ipv6hdr);

	if (nexthdr == IPPROTO_ICMPV6) {
		struct icmp6hdr *icmp6;

		if (!pskb_may_pull(skb, (skb_network_header(skb) +
					 offset + 1 - skb->data)))
			return 0;

		icmp6 = (struct icmp6hdr *)(skb_network_header(skb) + offset);

		switch (icmp6->icmp6_type) {
		case NDISC_ROUTER_SOLICITATION:
		case NDISC_ROUTER_ADVERTISEMENT:
		case NDISC_NEIGHBOUR_SOLICITATION:
		case NDISC_NEIGHBOUR_ADVERTISEMENT:
		case NDISC_REDIRECT:
			/* For reaction involving unicast neighbor discovery
			 * message destined to the proxied address, pass it to
			 * input function.
			 */
			return 1;
		default:
			break;
		}
	}

	/*
	 * The proxying router can't forward traffic sent to a link-local
	 * address, so signal the sender and discard the packet. This
	 * behavior is clarified by the MIPv6 specification.
	 */
	if (ipv6_addr_type(&hdr->daddr) & IPV6_ADDR_LINKLOCAL) {
		dst_link_failure(skb);
		return -1;
	}

	return 0;
}

static inline int ip6_forward_finish(struct net *net, struct sock *sk,
				     struct sk_buff *skb)
{
#ifdef CONFIG_NET_SWITCHDEV
	if (skb->offload_l3_fwd_mark) {
		consume_skb(skb);
		return 0;
	}
#endif

	skb_clear_tstamp(skb);
	return dst_output(net, sk, skb);
}

static bool ip6_pkt_too_big(const struct sk_buff *skb, unsigned int mtu)
{
	if (skb->len <= mtu)
		return false;

	/* ipv6 conntrack defrag sets max_frag_size + ignore_df */
	if (IP6CB(skb)->frag_max_size && IP6CB(skb)->frag_max_size > mtu)
		return true;

	if (skb->ignore_df)
		return false;

	if (skb_is_gso(skb) && skb_gso_validate_network_len(skb, mtu))
		return false;

	return true;
}

/*ipv6查路由后，确认报文需要转发，走此函数*/
int ip6_forward(struct sk_buff *skb)
{
	struct dst_entry *dst = skb_dst(skb);
	struct ipv6hdr *hdr = ipv6_hdr(skb);
	struct inet6_skb_parm *opt = IP6CB(skb);
	struct net *net = dev_net(dst->dev);
	struct inet6_dev *idev;
	SKB_DR(reason);
	u32 mtu;

	idev = __in6_dev_get_safely(dev_get_by_index_rcu(net, IP6CB(skb)->iif));
	/*未开启转发，丢包*/
	if (net->ipv6.devconf_all->forwarding == 0)
		goto error;

	/*需要转发，但目的mac未指向当前主机*/
	if (skb->pkt_type != PACKET_HOST)
		goto drop;

	/*需要转发的报文具有socket,丢包*/
	if (unlikely(skb->sk))
		goto drop;

	if (skb_warn_if_lro(skb))
		goto drop;

	if (!net->ipv6.devconf_all->disable_policy &&
	    (!idev || !idev->cnf.disable_policy) &&
	    !xfrm6_policy_check(NULL, XFRM_POLICY_FWD, skb)) {
		__IP6_INC_STATS(net, idev, IPSTATS_MIB_INDISCARDS);
		goto drop;
	}

	skb_forward_csum(skb);

	/*
	 *	We DO NOT make any processing on
	 *	RA packets, pushing them to user level AS IS
	 *	without ane WARRANTY that application will be able
	 *	to interpret them. The reason is that we
	 *	cannot make anything clever here.
	 *
	 *	We are not end-node, so that if packet contains
	 *	AH/ESP, we cannot make anything.
	 *	Defragmentation also would be mistake, RA packets
	 *	cannot be fragmented, because there is no warranty
	 *	that different fragments will go along one path. --ANK
	 */
	if (unlikely(opt->flags & IP6SKB_ROUTERALERT)) {
		if (ip6_call_ra_chain(skb, ntohs(opt->ra)))
			return 0;
	}

	/*
	 *	check and decrement ttl
	 */
	if (hdr->hop_limit <= 1) {
	    /*ipv6 ttl小于等于1*/
		icmpv6_send(skb, ICMPV6_TIME_EXCEED, ICMPV6_EXC_HOPLIMIT, 0);
		__IP6_INC_STATS(net, idev, IPSTATS_MIB_INHDRERRORS);

		kfree_skb_reason(skb, SKB_DROP_REASON_IP_INHDR);
		return -ETIMEDOUT;
	}

	/* XXX: idev->cnf.proxy_ndp? */
	if (net->ipv6.devconf_all->proxy_ndp &&
	    pneigh_lookup(&nd_tbl, net, &hdr->daddr, skb->dev, 0)) {
	    /*代理查询*/
		int proxied = ip6_forward_proxy_check(skb);
		if (proxied > 0) {
			/* It's tempting to decrease the hop limit
			 * here by 1, as we do at the end of the
			 * function too.
			 *
			 * But that would be incorrect, as proxying is
			 * not forwarding.  The ip6_input function
			 * will handle this packet locally, and it
			 * depends on the hop limit being unchanged.
			 *
			 * One example is the NDP hop limit, that
			 * always has to stay 255, but other would be
			 * similar checks around RA packets, where the
			 * user can even change the desired limit.
			 */
			return ip6_input(skb);
		} else if (proxied < 0) {
			__IP6_INC_STATS(net, idev, IPSTATS_MIB_INDISCARDS);
			goto drop;
		}
	}

	if (!xfrm6_route_forward(skb)) {
		__IP6_INC_STATS(net, idev, IPSTATS_MIB_INDISCARDS);
		SKB_DR_SET(reason, XFRM_POLICY);
		goto drop;
	}
	dst = skb_dst(skb);

	/* IPv6 specs say nothing about it, but it is clear that we cannot
	   send redirects to source routed frames.
	   We don't send redirects to frames decapsulated from IPsec.
	 */
	if (IP6CB(skb)->iif == dst->dev->ifindex &&
	    opt->srcrt == 0 && !skb_sec_path(skb)) {
		struct in6_addr *target = NULL;
		struct inet_peer *peer;
		struct rt6_info *rt;

		/*
		 *	incoming and outgoing devices are the same
		 *	send a redirect.
		 */

		rt = (struct rt6_info *) dst;
		if (rt->rt6i_flags & RTF_GATEWAY)
			target = &rt->rt6i_gateway;
		else
			target = &hdr->daddr;

		peer = inet_getpeer_v6(net->ipv6.peers, &hdr->daddr, 1);

		/* Limit redirects both by destination (here)
		   and by source (inside ndisc_send_redirect)
		 */
		if (inet_peer_xrlim_allow(peer, 1*HZ))
			ndisc_send_redirect(skb, target);
		if (peer)
			inet_putpeer(peer);
	} else {
		int addrtype = ipv6_addr_type(&hdr->saddr);

		/* This check is security critical. */
		if (addrtype == IPV6_ADDR_ANY ||
		    addrtype & (IPV6_ADDR_MULTICAST | IPV6_ADDR_LOOPBACK))
			goto error;
		if (addrtype & IPV6_ADDR_LINKLOCAL) {
			icmpv6_send(skb, ICMPV6_DEST_UNREACH,
				    ICMPV6_NOT_NEIGHBOUR, 0);
			goto error;
		}
	}

	__IP6_INC_STATS(net, ip6_dst_idev(dst), IPSTATS_MIB_OUTFORWDATAGRAMS);

	mtu = ip6_dst_mtu_maybe_forward(dst, true);
	if (mtu < IPV6_MIN_MTU)
		mtu = IPV6_MIN_MTU;

	if (ip6_pkt_too_big(skb, mtu)) {
		/* Again, force OUTPUT device used as source address */
		skb->dev = dst->dev;
		icmpv6_send(skb, ICMPV6_PKT_TOOBIG, 0, mtu);
		__IP6_INC_STATS(net, idev, IPSTATS_MIB_INTOOBIGERRORS);
		__IP6_INC_STATS(net, ip6_dst_idev(dst),
				IPSTATS_MIB_FRAGFAILS);
		kfree_skb_reason(skb, SKB_DROP_REASON_PKT_TOO_BIG);
		return -EMSGSIZE;
	}

	if (skb_cow(skb, dst->dev->hard_header_len)) {
		__IP6_INC_STATS(net, ip6_dst_idev(dst),
				IPSTATS_MIB_OUTDISCARDS);
		goto drop;
	}

	hdr = ipv6_hdr(skb);

	/* Mangling hops number delayed to point after skb COW */

	hdr->hop_limit--;

	return NF_HOOK(NFPROTO_IPV6, NF_INET_FORWARD,
		       net, NULL, skb, skb->dev, dst->dev,
		       ip6_forward_finish);

error:
	__IP6_INC_STATS(net, idev, IPSTATS_MIB_INADDRERRORS);
	SKB_DR_SET(reason, IP_INADDRERRORS);
drop:
	kfree_skb_reason(skb, reason);
	return -EINVAL;
}

static void ip6_copy_metadata(struct sk_buff *to, struct sk_buff *from)
{
	to->pkt_type = from->pkt_type;
	to->priority = from->priority;
	to->protocol = from->protocol;
	skb_dst_drop(to);
	skb_dst_set(to, dst_clone(skb_dst(from)));
	to->dev = from->dev;
	to->mark = from->mark;

	skb_copy_hash(to, from);

#ifdef CONFIG_NET_SCHED
	to->tc_index = from->tc_index;
#endif
	nf_copy(to, from);
	skb_ext_copy(to, from);
	skb_copy_secmark(to, from);
}

int ip6_fraglist_init(struct sk_buff *skb, unsigned int hlen, u8 *prevhdr,
		      u8 nexthdr, __be32 frag_id,
		      struct ip6_fraglist_iter *iter)
{
	unsigned int first_len;
	struct frag_hdr *fh;

	/* BUILD HEADER */
	*prevhdr = NEXTHDR_FRAGMENT;
	iter->tmp_hdr = kmemdup(skb_network_header(skb), hlen, GFP_ATOMIC);
	if (!iter->tmp_hdr)
		return -ENOMEM;

	iter->frag = skb_shinfo(skb)->frag_list;
	skb_frag_list_init(skb);

	iter->offset = 0;
	iter->hlen = hlen;
	iter->frag_id = frag_id;
	iter->nexthdr = nexthdr;

	__skb_pull(skb, hlen);
	fh = __skb_push(skb, sizeof(struct frag_hdr));
	__skb_push(skb, hlen);
	skb_reset_network_header(skb);
	memcpy(skb_network_header(skb), iter->tmp_hdr, hlen);

	fh->nexthdr = nexthdr;
	fh->reserved = 0;
	fh->frag_off = htons(IP6_MF);
	fh->identification = frag_id;

	first_len = skb_pagelen(skb);
	skb->data_len = first_len - skb_headlen(skb);
	skb->len = first_len;
	ipv6_hdr(skb)->payload_len = htons(first_len - sizeof(struct ipv6hdr));

	return 0;
}
EXPORT_SYMBOL(ip6_fraglist_init);

void ip6_fraglist_prepare(struct sk_buff *skb,
			  struct ip6_fraglist_iter *iter)
{
	struct sk_buff *frag = iter->frag;
	unsigned int hlen = iter->hlen;
	struct frag_hdr *fh;

	frag->ip_summed = CHECKSUM_NONE;
	skb_reset_transport_header(frag);
	fh = __skb_push(frag, sizeof(struct frag_hdr));
	__skb_push(frag, hlen);
	skb_reset_network_header(frag);
	memcpy(skb_network_header(frag), iter->tmp_hdr, hlen);
	iter->offset += skb->len - hlen - sizeof(struct frag_hdr);
	fh->nexthdr = iter->nexthdr;
	fh->reserved = 0;
	fh->frag_off = htons(iter->offset);
	if (frag->next)
		fh->frag_off |= htons(IP6_MF);
	fh->identification = iter->frag_id;
	ipv6_hdr(frag)->payload_len = htons(frag->len - sizeof(struct ipv6hdr));
	ip6_copy_metadata(frag, skb);
}
EXPORT_SYMBOL(ip6_fraglist_prepare);

void ip6_frag_init(struct sk_buff *skb, unsigned int hlen, unsigned int mtu,
		   unsigned short needed_tailroom, int hdr_room, u8 *prevhdr,
		   u8 nexthdr, __be32 frag_id, struct ip6_frag_state *state)
{
	state->prevhdr = prevhdr;
	state->nexthdr = nexthdr;
	state->frag_id = frag_id;

	state->hlen = hlen;
	state->mtu = mtu;

	state->left = skb->len - hlen;	/* Space per frame */
	state->ptr = hlen;		/* Where to start from */

	state->hroom = hdr_room;
	state->troom = needed_tailroom;

	state->offset = 0;
}
EXPORT_SYMBOL(ip6_frag_init);

struct sk_buff *ip6_frag_next(struct sk_buff *skb, struct ip6_frag_state *state)
{
	u8 *prevhdr = state->prevhdr, *fragnexthdr_offset;
	struct sk_buff *frag;
	struct frag_hdr *fh;
	unsigned int len;

	len = state->left;
	/* IF: it doesn't fit, use 'mtu' - the data space left */
	if (len > state->mtu)
		len = state->mtu;
	/* IF: we are not sending up to and including the packet end
	   then align the next start on an eight byte boundary */
	if (len < state->left)
		len &= ~7;

	/* Allocate buffer */
	frag = alloc_skb(len + state->hlen + sizeof(struct frag_hdr) +
			 state->hroom + state->troom, GFP_ATOMIC);
	if (!frag)
		return ERR_PTR(-ENOMEM);

	/*
	 *	Set up data on packet
	 */

	ip6_copy_metadata(frag, skb);
	skb_reserve(frag, state->hroom);
	skb_put(frag, len + state->hlen + sizeof(struct frag_hdr));
	skb_reset_network_header(frag);
	fh = (struct frag_hdr *)(skb_network_header(frag) + state->hlen);
	frag->transport_header = (frag->network_header + state->hlen +
				  sizeof(struct frag_hdr));

	/*
	 *	Charge the memory for the fragment to any owner
	 *	it might possess
	 */
	if (skb->sk)
		skb_set_owner_w(frag, skb->sk);

	/*
	 *	Copy the packet header into the new buffer.
	 */
	skb_copy_from_linear_data(skb, skb_network_header(frag), state->hlen);

	fragnexthdr_offset = skb_network_header(frag);
	fragnexthdr_offset += prevhdr - skb_network_header(skb);
	*fragnexthdr_offset = NEXTHDR_FRAGMENT;

	/*
	 *	Build fragment header.
	 */
	fh->nexthdr = state->nexthdr;
	fh->reserved = 0;
	fh->identification = state->frag_id;

	/*
	 *	Copy a block of the IP datagram.
	 */
	BUG_ON(skb_copy_bits(skb, state->ptr, skb_transport_header(frag),
			     len));
	state->left -= len;

	fh->frag_off = htons(state->offset);
	if (state->left > 0)
		fh->frag_off |= htons(IP6_MF);
	ipv6_hdr(frag)->payload_len = htons(frag->len - sizeof(struct ipv6hdr));

	state->ptr += len;
	state->offset += len;

	return frag;
}
EXPORT_SYMBOL(ip6_frag_next);

int ip6_fragment(struct net *net, struct sock *sk, struct sk_buff *skb,
		 int (*output)(struct net *, struct sock *, struct sk_buff *))
{
	struct sk_buff *frag;
	struct rt6_info *rt = (struct rt6_info *)skb_dst(skb);
	struct ipv6_pinfo *np = skb->sk && !dev_recursion_level() ?
				inet6_sk(skb->sk) : NULL;
	bool mono_delivery_time = skb->mono_delivery_time;
	struct ip6_frag_state state;
	unsigned int mtu, hlen, nexthdr_offset;
	ktime_t tstamp = skb->tstamp;
	int hroom, err = 0;
	__be32 frag_id;
	u8 *prevhdr, nexthdr = 0;

	err = ip6_find_1stfragopt(skb, &prevhdr);
	if (err < 0)
		goto fail;
	hlen = err;
	nexthdr = *prevhdr;
	nexthdr_offset = prevhdr - skb_network_header(skb);

	mtu = ip6_skb_dst_mtu(skb);

	/* We must not fragment if the socket is set to force MTU discovery
	 * or if the skb it not generated by a local socket.
	 */
	if (unlikely(!skb->ignore_df && skb->len > mtu))
		goto fail_toobig;

	if (IP6CB(skb)->frag_max_size) {
		if (IP6CB(skb)->frag_max_size > mtu)
			goto fail_toobig;

		/* don't send fragments larger than what we received */
		mtu = IP6CB(skb)->frag_max_size;
		if (mtu < IPV6_MIN_MTU)
			mtu = IPV6_MIN_MTU;
	}

	if (np) {
		u32 frag_size = READ_ONCE(np->frag_size);

		if (frag_size && frag_size < mtu)
			mtu = frag_size;
	}
	if (mtu < hlen + sizeof(struct frag_hdr) + 8)
		goto fail_toobig;
	mtu -= hlen + sizeof(struct frag_hdr);

	frag_id = ipv6_select_ident(net, &ipv6_hdr(skb)->daddr,
				    &ipv6_hdr(skb)->saddr);

	if (skb->ip_summed == CHECKSUM_PARTIAL &&
	    (err = skb_checksum_help(skb)))
		goto fail;

	prevhdr = skb_network_header(skb) + nexthdr_offset;
	hroom = LL_RESERVED_SPACE(rt->dst.dev);
	if (skb_has_frag_list(skb)) {
		unsigned int first_len = skb_pagelen(skb);
		struct ip6_fraglist_iter iter;
		struct sk_buff *frag2;

		if (first_len - hlen > mtu ||
		    ((first_len - hlen) & 7) ||
		    skb_cloned(skb) ||
		    skb_headroom(skb) < (hroom + sizeof(struct frag_hdr)))
			goto slow_path;

		skb_walk_frags(skb, frag) {
			/* Correct geometry. */
			if (frag->len > mtu ||
			    ((frag->len & 7) && frag->next) ||
			    skb_headroom(frag) < (hlen + hroom + sizeof(struct frag_hdr)))
				goto slow_path_clean;

			/* Partially cloned skb? */
			if (skb_shared(frag))
				goto slow_path_clean;

			BUG_ON(frag->sk);
			if (skb->sk) {
				frag->sk = skb->sk;
				frag->destructor = sock_wfree;
			}
			skb->truesize -= frag->truesize;
		}

		err = ip6_fraglist_init(skb, hlen, prevhdr, nexthdr, frag_id,
					&iter);
		if (err < 0)
			goto fail;

		/* We prevent @rt from being freed. */
		rcu_read_lock();

		for (;;) {
			/* Prepare header of the next frame,
			 * before previous one went down. */
			if (iter.frag)
				ip6_fraglist_prepare(skb, &iter);

			skb_set_delivery_time(skb, tstamp, mono_delivery_time);
			err = output(net, sk, skb);
			if (!err)
				IP6_INC_STATS(net, ip6_dst_idev(&rt->dst),
					      IPSTATS_MIB_FRAGCREATES);

			if (err || !iter.frag)
				break;

			skb = ip6_fraglist_next(&iter);
		}

		kfree(iter.tmp_hdr);

		if (err == 0) {
			IP6_INC_STATS(net, ip6_dst_idev(&rt->dst),
				      IPSTATS_MIB_FRAGOKS);
			rcu_read_unlock();
			return 0;
		}

		kfree_skb_list(iter.frag);

		IP6_INC_STATS(net, ip6_dst_idev(&rt->dst),
			      IPSTATS_MIB_FRAGFAILS);
		rcu_read_unlock();
		return err;

slow_path_clean:
		skb_walk_frags(skb, frag2) {
			if (frag2 == frag)
				break;
			frag2->sk = NULL;
			frag2->destructor = NULL;
			skb->truesize += frag2->truesize;
		}
	}

slow_path:
	/*
	 *	Fragment the datagram.
	 */

	ip6_frag_init(skb, hlen, mtu, rt->dst.dev->needed_tailroom,
		      LL_RESERVED_SPACE(rt->dst.dev), prevhdr, nexthdr, frag_id,
		      &state);

	/*
	 *	Keep copying data until we run out.
	 */

	while (state.left > 0) {
		frag = ip6_frag_next(skb, &state);
		if (IS_ERR(frag)) {
			err = PTR_ERR(frag);
			goto fail;
		}

		/*
		 *	Put this fragment into the sending queue.
		 */
		skb_set_delivery_time(frag, tstamp, mono_delivery_time);
		err = output(net, sk, frag);
		if (err)
			goto fail;

		IP6_INC_STATS(net, ip6_dst_idev(skb_dst(skb)),
			      IPSTATS_MIB_FRAGCREATES);
	}
	IP6_INC_STATS(net, ip6_dst_idev(skb_dst(skb)),
		      IPSTATS_MIB_FRAGOKS);
	consume_skb(skb);
	return err;

fail_toobig:
	icmpv6_send(skb, ICMPV6_PKT_TOOBIG, 0, mtu);
	err = -EMSGSIZE;

fail:
	IP6_INC_STATS(net, ip6_dst_idev(skb_dst(skb)),
		      IPSTATS_MIB_FRAGFAILS);
	kfree_skb(skb);
	return err;
}

static inline int ip6_rt_check(const struct rt6key *rt_key,
			       const struct in6_addr *fl_addr,
			       const struct in6_addr *addr_cache)
{
	return (rt_key->plen != 128 || !ipv6_addr_equal(fl_addr, &rt_key->addr)) &&
		(!addr_cache || !ipv6_addr_equal(fl_addr, addr_cache));
}

static struct dst_entry *ip6_sk_dst_check(struct sock *sk,
					  struct dst_entry *dst,
					  const struct flowi6 *fl6)
{
	struct ipv6_pinfo *np = inet6_sk(sk);
	struct rt6_info *rt;

	if (!dst)
		goto out;

	if (dst->ops->family != AF_INET6) {
		dst_release(dst);
		return NULL;
	}

	rt = (struct rt6_info *)dst;
	/* Yes, checking route validity in not connected
	 * case is not very simple. Take into account,
	 * that we do not support routing by source, TOS,
	 * and MSG_DONTROUTE		--ANK (980726)
	 *
	 * 1. ip6_rt_check(): If route was host route,
	 *    check that cached destination is current.
	 *    If it is network route, we still may
	 *    check its validity using saved pointer
	 *    to the last used address: daddr_cache.
	 *    We do not want to save whole address now,
	 *    (because main consumer of this service
	 *    is tcp, which has not this problem),
	 *    so that the last trick works only on connected
	 *    sockets.
	 * 2. oif also should be the same.
	 */
	if (ip6_rt_check(&rt->rt6i_dst, &fl6->daddr, np->daddr_cache) ||
#ifdef CONFIG_IPV6_SUBTREES
	    ip6_rt_check(&rt->rt6i_src, &fl6->saddr, np->saddr_cache) ||
#endif
	   (fl6->flowi6_oif && fl6->flowi6_oif != dst->dev->ifindex)) {
		dst_release(dst);
		dst = NULL;
	}

out:
	return dst;
}

static int ip6_dst_lookup_tail(struct net *net, const struct sock *sk,
			       struct dst_entry **dst, struct flowi6 *fl6)
{
#ifdef CONFIG_IPV6_OPTIMISTIC_DAD
	struct neighbour *n;
	struct rt6_info *rt;
#endif
	int err;
	int flags = 0;

	/* The correct way to handle this would be to do
	 * ip6_route_get_saddr, and then ip6_route_output; however,
	 * the route-specific preferred source forces the
	 * ip6_route_output call _before_ ip6_route_get_saddr.
	 *
	 * In source specific routing (no src=any default route),
	 * ip6_route_output will fail given src=any saddr, though, so
	 * that's why we try it again later.
	 */
	if (ipv6_addr_any(&fl6->saddr)) {
		struct fib6_info *from;
		struct rt6_info *rt;

		*dst = ip6_route_output(net, sk, fl6);
		rt = (*dst)->error ? NULL : (struct rt6_info *)*dst;

		rcu_read_lock();
		from = rt ? rcu_dereference(rt->from) : NULL;
		err = ip6_route_get_saddr(net, from, &fl6->daddr,
					  sk ? READ_ONCE(inet6_sk(sk)->srcprefs) : 0,
					  &fl6->saddr);
		rcu_read_unlock();

		if (err)
			goto out_err_release;

		/* If we had an erroneous initial result, pretend it
		 * never existed and let the SA-enabled version take
		 * over.
		 */
		if ((*dst)->error) {
			dst_release(*dst);
			*dst = NULL;
		}

		if (fl6->flowi6_oif)
			flags |= RT6_LOOKUP_F_IFACE;
	}

	if (!*dst)
		*dst = ip6_route_output_flags(net, sk, fl6, flags);

	err = (*dst)->error;
	if (err)
		goto out_err_release;

#ifdef CONFIG_IPV6_OPTIMISTIC_DAD
	/*
	 * Here if the dst entry we've looked up
	 * has a neighbour entry that is in the INCOMPLETE
	 * state and the src address from the flow is
	 * marked as OPTIMISTIC, we release the found
	 * dst entry and replace it instead with the
	 * dst entry of the nexthop router
	 */
	rt = (struct rt6_info *) *dst;
	rcu_read_lock();
	n = __ipv6_neigh_lookup_noref(rt->dst.dev,
				      rt6_nexthop(rt, &fl6->daddr));
	err = n && !(READ_ONCE(n->nud_state) & NUD_VALID) ? -EINVAL : 0;
	rcu_read_unlock();

	if (err) {
		struct inet6_ifaddr *ifp;
		struct flowi6 fl_gw6;
		int redirect;

		ifp = ipv6_get_ifaddr(net, &fl6->saddr,
				      (*dst)->dev, 1);

		redirect = (ifp && ifp->flags & IFA_F_OPTIMISTIC);
		if (ifp)
			in6_ifa_put(ifp);

		if (redirect) {
			/*
			 * We need to get the dst entry for the
			 * default router instead
			 */
			dst_release(*dst);
			memcpy(&fl_gw6, fl6, sizeof(struct flowi6));
			memset(&fl_gw6.daddr, 0, sizeof(struct in6_addr));
			*dst = ip6_route_output(net, sk, &fl_gw6);
			err = (*dst)->error;
			if (err)
				goto out_err_release;
		}
	}
#endif
	if (ipv6_addr_v4mapped(&fl6->saddr) &&
	    !(ipv6_addr_v4mapped(&fl6->daddr) || ipv6_addr_any(&fl6->daddr))) {
		err = -EAFNOSUPPORT;
		goto out_err_release;
	}

	return 0;

out_err_release:
	dst_release(*dst);
	*dst = NULL;

	if (err == -ENETUNREACH)
		IP6_INC_STATS(net, NULL, IPSTATS_MIB_OUTNOROUTES);
	return err;
}

/**
 *	ip6_dst_lookup - perform route lookup on flow
 *	@net: Network namespace to perform lookup in
 *	@sk: socket which provides route info
 *	@dst: pointer to dst_entry * for result
 *	@fl6: flow to lookup
 *
 *	This function performs a route lookup on the given flow.
 *
 *	It returns zero on success, or a standard errno code on error.
 */
int ip6_dst_lookup(struct net *net, struct sock *sk, struct dst_entry **dst,
		   struct flowi6 *fl6)
{
	*dst = NULL;
	return ip6_dst_lookup_tail(net, sk, dst, fl6);
}
EXPORT_SYMBOL_GPL(ip6_dst_lookup);

/**
 *	ip6_dst_lookup_flow - perform route lookup on flow with ipsec
 *	@net: Network namespace to perform lookup in
 *	@sk: socket which provides route info
 *	@fl6: flow to lookup
 *	@final_dst: final destination address for ipsec lookup
 *
 *	This function performs a route lookup on the given flow.
 *
 *	It returns a valid dst pointer on success, or a pointer encoded
 *	error code.
 */
struct dst_entry *ip6_dst_lookup_flow(struct net *net, const struct sock *sk, struct flowi6 *fl6,
				      const struct in6_addr *final_dst)
{
	struct dst_entry *dst = NULL;
	int err;

	err = ip6_dst_lookup_tail(net, sk, &dst, fl6);
	if (err)
		return ERR_PTR(err);
	if (final_dst)
		fl6->daddr = *final_dst;

	return xfrm_lookup_route(net, dst, flowi6_to_flowi(fl6), sk, 0);
}
EXPORT_SYMBOL_GPL(ip6_dst_lookup_flow);

/**
 *	ip6_sk_dst_lookup_flow - perform socket cached route lookup on flow
 *	@sk: socket which provides the dst cache and route info
 *	@fl6: flow to lookup
 *	@final_dst: final destination address for ipsec lookup
 *	@connected: whether @sk is connected or not
 *
 *	This function performs a route lookup on the given flow with the
 *	possibility of using the cached route in the socket if it is valid.
 *	It will take the socket dst lock when operating on the dst cache.
 *	As a result, this function can only be used in process context.
 *
 *	In addition, for a connected socket, cache the dst in the socket
 *	if the current cache is not valid.
 *
 *	It returns a valid dst pointer on success, or a pointer encoded
 *	error code.
 */
struct dst_entry *ip6_sk_dst_lookup_flow(struct sock *sk, struct flowi6 *fl6,
					 const struct in6_addr *final_dst,
					 bool connected)
{
	struct dst_entry *dst = sk_dst_check(sk, inet6_sk(sk)->dst_cookie);

	dst = ip6_sk_dst_check(sk, dst, fl6);
	if (dst)
		return dst;

	dst = ip6_dst_lookup_flow(sock_net(sk), sk, fl6, final_dst);
	if (connected && !IS_ERR(dst))
		ip6_sk_dst_store_flow(sk, dst_clone(dst), fl6);

	return dst;
}
EXPORT_SYMBOL_GPL(ip6_sk_dst_lookup_flow);

static inline struct ipv6_opt_hdr *ip6_opt_dup(struct ipv6_opt_hdr *src,
					       gfp_t gfp)
{
	return src ? kmemdup(src, (src->hdrlen + 1) * 8, gfp) : NULL;
}

static inline struct ipv6_rt_hdr *ip6_rthdr_dup(struct ipv6_rt_hdr *src,
						gfp_t gfp)
{
	return src ? kmemdup(src, (src->hdrlen + 1) * 8, gfp) : NULL;
}

static void ip6_append_data_mtu(unsigned int *mtu,
				int *maxfraglen,
				unsigned int fragheaderlen,
				struct sk_buff *skb,
				struct rt6_info *rt,
				unsigned int orig_mtu)
{
	if (!(rt->dst.flags & DST_XFRM_TUNNEL)) {
		if (!skb) {
			/* first fragment, reserve header_len */
			*mtu = orig_mtu - rt->dst.header_len;

		} else {
			/*
			 * this fragment is not first, the headers
			 * space is regarded as data space.
			 */
			*mtu = orig_mtu;
		}
		*maxfraglen = ((*mtu - fragheaderlen) & ~7)
			      + fragheaderlen - sizeof(struct frag_hdr);
	}
}

static int ip6_setup_cork(struct sock *sk, struct inet_cork_full *cork,
			  struct inet6_cork *v6_cork, struct ipcm6_cookie *ipc6,
			  struct rt6_info *rt)
{
	struct ipv6_pinfo *np = inet6_sk(sk);
	unsigned int mtu, frag_size;
	struct ipv6_txoptions *nopt, *opt = ipc6->opt;

	/* callers pass dst together with a reference, set it first so
	 * ip6_cork_release() can put it down even in case of an error.
	 */
	cork->base.dst = &rt->dst;

	/*
	 * setup for corking
	 */
	if (opt) {
		if (WARN_ON(v6_cork->opt))
			return -EINVAL;

		nopt = v6_cork->opt = kzalloc(sizeof(*opt), sk->sk_allocation);
		if (unlikely(!nopt))
			return -ENOBUFS;

		nopt->tot_len = sizeof(*opt);
		nopt->opt_flen = opt->opt_flen;
		nopt->opt_nflen = opt->opt_nflen;

		nopt->dst0opt = ip6_opt_dup(opt->dst0opt, sk->sk_allocation);
		if (opt->dst0opt && !nopt->dst0opt)
			return -ENOBUFS;

		nopt->dst1opt = ip6_opt_dup(opt->dst1opt, sk->sk_allocation);
		if (opt->dst1opt && !nopt->dst1opt)
			return -ENOBUFS;

		nopt->hopopt = ip6_opt_dup(opt->hopopt, sk->sk_allocation);
		if (opt->hopopt && !nopt->hopopt)
			return -ENOBUFS;

		nopt->srcrt = ip6_rthdr_dup(opt->srcrt, sk->sk_allocation);
		if (opt->srcrt && !nopt->srcrt)
			return -ENOBUFS;

		/* need source address above miyazawa*/
	}
	v6_cork->hop_limit = ipc6->hlimit;
	v6_cork->tclass = ipc6->tclass;
	if (rt->dst.flags & DST_XFRM_TUNNEL)
		mtu = READ_ONCE(np->pmtudisc) >= IPV6_PMTUDISC_PROBE ?
		      READ_ONCE(rt->dst.dev->mtu) : dst_mtu(&rt->dst);
	else
		mtu = READ_ONCE(np->pmtudisc) >= IPV6_PMTUDISC_PROBE ?
			READ_ONCE(rt->dst.dev->mtu) : dst_mtu(xfrm_dst_path(&rt->dst));

	frag_size = READ_ONCE(np->frag_size);
	if (frag_size && frag_size < mtu)
		mtu = frag_size;

	cork->base.fragsize = mtu;
	cork->base.gso_size = ipc6->gso_size;
	cork->base.tx_flags = 0;
	cork->base.mark = ipc6->sockc.mark;
	sock_tx_timestamp(sk, ipc6->sockc.tsflags, &cork->base.tx_flags);

	cork->base.length = 0;
	cork->base.transmit_time = ipc6->sockc.transmit_time;

	return 0;
}

static int __ip6_append_data(struct sock *sk,
			     struct sk_buff_head *queue,
			     struct inet_cork_full *cork_full,
			     struct inet6_cork *v6_cork,
			     struct page_frag *pfrag,
			     int getfrag(void *from, char *to, int offset,
					 int len, int odd, struct sk_buff *skb),
			     void *from, size_t length, int transhdrlen,
			     unsigned int flags, struct ipcm6_cookie *ipc6)
{
	struct sk_buff *skb, *skb_prev = NULL;
	struct inet_cork *cork = &cork_full->base;
	struct flowi6 *fl6 = &cork_full->fl.u.ip6;
	unsigned int maxfraglen, fragheaderlen, mtu, orig_mtu, pmtu;
	struct ubuf_info *uarg = NULL;
	int exthdrlen = 0;
	int dst_exthdrlen = 0;
	int hh_len;
	int copy;
	int err;
	int offset = 0;
	bool zc = false;
	u32 tskey = 0;
	struct rt6_info *rt = (struct rt6_info *)cork->dst;
	struct ipv6_txoptions *opt = v6_cork->opt;
	int csummode = CHECKSUM_NONE;
	unsigned int maxnonfragsize, headersize;
	unsigned int wmem_alloc_delta = 0;
	bool paged, extra_uref = false;

	skb = skb_peek_tail(queue);
	if (!skb) {
		exthdrlen = opt ? opt->opt_flen : 0;
		dst_exthdrlen = rt->dst.header_len - rt->rt6i_nfheader_len;
	}

	paged = !!cork->gso_size;
	mtu = cork->gso_size ? IP6_MAX_MTU : cork->fragsize;
	orig_mtu = mtu;

	if (cork->tx_flags & SKBTX_ANY_TSTAMP &&
	    READ_ONCE(sk->sk_tsflags) & SOF_TIMESTAMPING_OPT_ID)
		tskey = atomic_inc_return(&sk->sk_tskey) - 1;

	hh_len = LL_RESERVED_SPACE(rt->dst.dev);

	fragheaderlen = sizeof(struct ipv6hdr) + rt->rt6i_nfheader_len +
			(opt ? opt->opt_nflen : 0);

	headersize = sizeof(struct ipv6hdr) +
		     (opt ? opt->opt_flen + opt->opt_nflen : 0) +
		     rt->rt6i_nfheader_len;

	if (mtu <= fragheaderlen ||
	    ((mtu - fragheaderlen) & ~7) + fragheaderlen <= sizeof(struct frag_hdr))
		goto emsgsize;

	maxfraglen = ((mtu - fragheaderlen) & ~7) + fragheaderlen -
		     sizeof(struct frag_hdr);

	/* as per RFC 7112 section 5, the entire IPv6 Header Chain must fit
	 * the first fragment
	 */
	if (headersize + transhdrlen > mtu)
		goto emsgsize;

	if (cork->length + length > mtu - headersize && ipc6->dontfrag &&
	    (sk->sk_protocol == IPPROTO_UDP ||
	     sk->sk_protocol == IPPROTO_ICMPV6 ||
	     sk->sk_protocol == IPPROTO_RAW)) {
		ipv6_local_rxpmtu(sk, fl6, mtu - headersize +
				sizeof(struct ipv6hdr));
		goto emsgsize;
	}

	if (ip6_sk_ignore_df(sk))
		maxnonfragsize = sizeof(struct ipv6hdr) + IPV6_MAXPLEN;
	else
		maxnonfragsize = mtu;

	if (cork->length + length > maxnonfragsize - headersize) {
emsgsize:
		pmtu = max_t(int, mtu - headersize + sizeof(struct ipv6hdr), 0);
		ipv6_local_error(sk, EMSGSIZE, fl6, pmtu);
		return -EMSGSIZE;
	}

	/* CHECKSUM_PARTIAL only with no extension headers and when
	 * we are not going to fragment
	 */
	if (transhdrlen && sk->sk_protocol == IPPROTO_UDP &&
	    headersize == sizeof(struct ipv6hdr) &&
	    length <= mtu - headersize &&
	    (!(flags & MSG_MORE) || cork->gso_size) &&
	    rt->dst.dev->features & (NETIF_F_IPV6_CSUM | NETIF_F_HW_CSUM))
		csummode = CHECKSUM_PARTIAL;

	if ((flags & MSG_ZEROCOPY) && length) {
		struct msghdr *msg = from;

		if (getfrag == ip_generic_getfrag && msg->msg_ubuf) {
			if (skb_zcopy(skb) && msg->msg_ubuf != skb_zcopy(skb))
				return -EINVAL;

			/* Leave uarg NULL if can't zerocopy, callers should
			 * be able to handle it.
			 */
			if ((rt->dst.dev->features & NETIF_F_SG) &&
			    csummode == CHECKSUM_PARTIAL) {
				paged = true;
				zc = true;
				uarg = msg->msg_ubuf;
			}
		} else if (sock_flag(sk, SOCK_ZEROCOPY)) {
			uarg = msg_zerocopy_realloc(sk, length, skb_zcopy(skb));
			if (!uarg)
				return -ENOBUFS;
			extra_uref = !skb_zcopy(skb);	/* only ref on new uarg */
			if (rt->dst.dev->features & NETIF_F_SG &&
			    csummode == CHECKSUM_PARTIAL) {
				paged = true;
				zc = true;
			} else {
				uarg_to_msgzc(uarg)->zerocopy = 0;
				skb_zcopy_set(skb, uarg, &extra_uref);
			}
		}
	} else if ((flags & MSG_SPLICE_PAGES) && length) {
		if (inet_test_bit(HDRINCL, sk))
			return -EPERM;
		if (rt->dst.dev->features & NETIF_F_SG &&
		    getfrag == ip_generic_getfrag)
			/* We need an empty buffer to attach stuff to */
			paged = true;
		else
			flags &= ~MSG_SPLICE_PAGES;
	}

	/*
	 * Let's try using as much space as possible.
	 * Use MTU if total length of the message fits into the MTU.
	 * Otherwise, we need to reserve fragment header and
	 * fragment alignment (= 8-15 octects, in total).
	 *
	 * Note that we may need to "move" the data from the tail
	 * of the buffer to the new fragment when we split
	 * the message.
	 *
	 * FIXME: It may be fragmented into multiple chunks
	 *        at once if non-fragmentable extension headers
	 *        are too large.
	 * --yoshfuji
	 */

	cork->length += length;
	if (!skb)
		goto alloc_new_skb;

	while (length > 0) {
		/* Check if the remaining data fits into current packet. */
		copy = (cork->length <= mtu ? mtu : maxfraglen) - skb->len;
		if (copy < length)
			copy = maxfraglen - skb->len;

		if (copy <= 0) {
			char *data;
			unsigned int datalen;
			unsigned int fraglen;
			unsigned int fraggap;
			unsigned int alloclen, alloc_extra;
			unsigned int pagedlen;
alloc_new_skb:
			/* There's no room in the current skb */
			if (skb)
				fraggap = skb->len - maxfraglen;
			else
				fraggap = 0;
			/* update mtu and maxfraglen if necessary */
			if (!skb || !skb_prev)
				ip6_append_data_mtu(&mtu, &maxfraglen,
						    fragheaderlen, skb, rt,
						    orig_mtu);

			skb_prev = skb;

			/*
			 * If remaining data exceeds the mtu,
			 * we know we need more fragment(s).
			 */
			datalen = length + fraggap;

			if (datalen > (cork->length <= mtu ? mtu : maxfraglen) - fragheaderlen)
				datalen = maxfraglen - fragheaderlen - rt->dst.trailer_len;
			fraglen = datalen + fragheaderlen;
			pagedlen = 0;

			alloc_extra = hh_len;
			alloc_extra += dst_exthdrlen;
			alloc_extra += rt->dst.trailer_len;

			/* We just reserve space for fragment header.
			 * Note: this may be overallocation if the message
			 * (without MSG_MORE) fits into the MTU.
			 */
			alloc_extra += sizeof(struct frag_hdr);

			if ((flags & MSG_MORE) &&
			    !(rt->dst.dev->features&NETIF_F_SG))
				alloclen = mtu;
			else if (!paged &&
				 (fraglen + alloc_extra < SKB_MAX_ALLOC ||
				  !(rt->dst.dev->features & NETIF_F_SG)))
				alloclen = fraglen;
			else {
				alloclen = fragheaderlen + transhdrlen;
				pagedlen = datalen - transhdrlen;
			}
			alloclen += alloc_extra;

			if (datalen != length + fraggap) {
				/*
				 * this is not the last fragment, the trailer
				 * space is regarded as data space.
				 */
				datalen += rt->dst.trailer_len;
			}

			fraglen = datalen + fragheaderlen;

			copy = datalen - transhdrlen - fraggap - pagedlen;
			/* [!] NOTE: copy may be negative if pagedlen>0
			 * because then the equation may reduces to -fraggap.
			 */
			if (copy < 0 && !(flags & MSG_SPLICE_PAGES)) {
				err = -EINVAL;
				goto error;
			}
			if (transhdrlen) {
				skb = sock_alloc_send_skb(sk, alloclen,
						(flags & MSG_DONTWAIT), &err);
			} else {
			    /*申请skb*/
				skb = NULL;
				if (refcount_read(&sk->sk_wmem_alloc) + wmem_alloc_delta <=
				    2 * sk->sk_sndbuf)
					skb = alloc_skb(alloclen,
							sk->sk_allocation);
				if (unlikely(!skb))
					err = -ENOBUFS;
			}
			if (!skb)
				goto error;
			/*
			 *	Fill in the control structures
			 */
			skb->protocol = htons(ETH_P_IPV6);
			skb->ip_summed = csummode;
			skb->csum = 0;
			/* reserve for fragmentation and ipsec header */
			skb_reserve(skb, hh_len + sizeof(struct frag_hdr) +
				    dst_exthdrlen);

			/*
			 *	Find where to start putting bytes
			 */
			data = skb_put(skb, fraglen - pagedlen);
			skb_set_network_header(skb, exthdrlen);
			data += fragheaderlen;
			skb->transport_header = (skb->network_header +
						 fragheaderlen);
			if (fraggap) {
				skb->csum = skb_copy_and_csum_bits(
					skb_prev, maxfraglen,
					data + transhdrlen, fraggap);
				skb_prev->csum = csum_sub(skb_prev->csum,
							  skb->csum);
				data += fraggap;
				pskb_trim_unique(skb_prev, maxfraglen);
			}
			if (copy > 0 &&
			    getfrag(from, data + transhdrlen, offset,
				    copy, fraggap, skb) < 0) {
				err = -EFAULT;
				kfree_skb(skb);
				goto error;
			} else if (flags & MSG_SPLICE_PAGES) {
				copy = 0;
			}

			offset += copy;
			length -= copy + transhdrlen;
			transhdrlen = 0;
			exthdrlen = 0;
			dst_exthdrlen = 0;

			/* Only the initial fragment is time stamped */
			skb_shinfo(skb)->tx_flags = cork->tx_flags;
			cork->tx_flags = 0;
			skb_shinfo(skb)->tskey = tskey;
			tskey = 0;
			skb_zcopy_set(skb, uarg, &extra_uref);

			if ((flags & MSG_CONFIRM) && !skb_prev)
				skb_set_dst_pending_confirm(skb, 1);

			/*
			 * Put the packet on the pending queue
			 */
			if (!skb->destructor) {
				skb->destructor = sock_wfree;
				skb->sk = sk;
				wmem_alloc_delta += skb->truesize;
			}
			/*添加报文到write队列*/
			__skb_queue_tail(queue, skb);
			continue;
		}

		if (copy > length)
			copy = length;

		if (!(rt->dst.dev->features&NETIF_F_SG) &&
		    skb_tailroom(skb) >= copy) {
			unsigned int off;

			off = skb->len;
			if (getfrag(from, skb_put(skb, copy),
						offset, copy, off, skb) < 0) {
				__skb_trim(skb, off);
				err = -EFAULT;
				goto error;
			}
		} else if (flags & MSG_SPLICE_PAGES) {
			struct msghdr *msg = from;

			err = -EIO;
			if (WARN_ON_ONCE(copy > msg->msg_iter.count))
				goto error;

			err = skb_splice_from_iter(skb, &msg->msg_iter, copy,
						   sk->sk_allocation);
			if (err < 0)
				goto error;
			copy = err;
			wmem_alloc_delta += copy;
		} else if (!zc) {
			int i = skb_shinfo(skb)->nr_frags;

			err = -ENOMEM;
			if (!sk_page_frag_refill(sk, pfrag))
				goto error;

			skb_zcopy_downgrade_managed(skb);
			if (!skb_can_coalesce(skb, i, pfrag->page,
					      pfrag->offset)) {
				err = -EMSGSIZE;
				if (i == MAX_SKB_FRAGS)
					goto error;

				__skb_fill_page_desc(skb, i, pfrag->page,
						     pfrag->offset, 0);
				skb_shinfo(skb)->nr_frags = ++i;
				get_page(pfrag->page);
			}
			copy = min_t(int, copy, pfrag->size - pfrag->offset);
			if (getfrag(from,
				    page_address(pfrag->page) + pfrag->offset,
				    offset, copy, skb->len, skb) < 0)
				goto error_efault;

			pfrag->offset += copy;
			skb_frag_size_add(&skb_shinfo(skb)->frags[i - 1], copy);
			skb->len += copy;
			skb->data_len += copy;
			skb->truesize += copy;
			wmem_alloc_delta += copy;
		} else {
			err = skb_zerocopy_iter_dgram(skb, from, copy);
			if (err < 0)
				goto error;
		}
		offset += copy;
		length -= copy;
	}

	if (wmem_alloc_delta)
		refcount_add(wmem_alloc_delta, &sk->sk_wmem_alloc);
	return 0;

error_efault:
	err = -EFAULT;
error:
	net_zcopy_put_abort(uarg, extra_uref);
	cork->length -= length;
	IP6_INC_STATS(sock_net(sk), rt->rt6i_idev, IPSTATS_MIB_OUTDISCARDS);
	refcount_add(wmem_alloc_delta, &sk->sk_wmem_alloc);
	return err;
}

int ip6_append_data(struct sock *sk,
		    int getfrag(void *from, char *to, int offset, int len,
				int odd, struct sk_buff *skb),
		    void *from, size_t length, int transhdrlen,
		    struct ipcm6_cookie *ipc6, struct flowi6 *fl6,
		    struct rt6_info *rt, unsigned int flags)
{
	struct inet_sock *inet = inet_sk(sk);
	struct ipv6_pinfo *np = inet6_sk(sk);
	int exthdrlen;
	int err;

	if (flags&MSG_PROBE)
		return 0;
	if (skb_queue_empty(&sk->sk_write_queue)) {
		/*
		 * setup for corking
		 */
		dst_hold(&rt->dst);
		err = ip6_setup_cork(sk, &inet->cork, &np->cork,
				     ipc6, rt);
		if (err)
			return err;

		inet->cork.fl.u.ip6 = *fl6;
		exthdrlen = (ipc6->opt ? ipc6->opt->opt_flen : 0);
		length += exthdrlen;
		transhdrlen += exthdrlen;
	} else {
		transhdrlen = 0;
	}

	/*报文添加进write queue*/
	return __ip6_append_data(sk, &sk->sk_write_queue, &inet->cork,
				 &np->cork, sk_page_frag(sk), getfrag,
				 from, length, transhdrlen, flags, ipc6);
}
EXPORT_SYMBOL_GPL(ip6_append_data);

static void ip6_cork_steal_dst(struct sk_buff *skb, struct inet_cork_full *cork)
{
	struct dst_entry *dst = cork->base.dst;

	cork->base.dst = NULL;
	skb_dst_set(skb, dst);
}

static void ip6_cork_release(struct inet_cork_full *cork,
			     struct inet6_cork *v6_cork)
{
	if (v6_cork->opt) {
		struct ipv6_txoptions *opt = v6_cork->opt;

		kfree(opt->dst0opt);
		kfree(opt->dst1opt);
		kfree(opt->hopopt);
		kfree(opt->srcrt);
		kfree(opt);
		v6_cork->opt = NULL;
	}

	if (cork->base.dst) {
		dst_release(cork->base.dst);
		cork->base.dst = NULL;
	}
}

struct sk_buff *__ip6_make_skb(struct sock *sk,
			       struct sk_buff_head *queue,
			       struct inet_cork_full *cork,
			       struct inet6_cork *v6_cork)
{
	struct sk_buff *skb, *tmp_skb;
	struct sk_buff **tail_skb;
	struct in6_addr *final_dst;
	struct net *net = sock_net(sk);
	struct ipv6hdr *hdr;
	struct ipv6_txoptions *opt = v6_cork->opt;
	struct rt6_info *rt = (struct rt6_info *)cork->base.dst;
	struct flowi6 *fl6 = &cork->fl.u.ip6;
	unsigned char proto = fl6->flowi6_proto;

	skb = __skb_dequeue(queue);
	if (!skb)
		goto out;
	tail_skb = &(skb_shinfo(skb)->frag_list);

	/* move skb->data to ip header from ext header */
	if (skb->data < skb_network_header(skb))
		__skb_pull(skb, skb_network_offset(skb));
	while ((tmp_skb = __skb_dequeue(queue)) != NULL) {
		__skb_pull(tmp_skb, skb_network_header_len(skb));
		*tail_skb = tmp_skb;
		tail_skb = &(tmp_skb->next);
		skb->len += tmp_skb->len;
		skb->data_len += tmp_skb->len;
		skb->truesize += tmp_skb->truesize;
		tmp_skb->destructor = NULL;
		tmp_skb->sk = NULL;
	}

	/* Allow local fragmentation. */
	skb->ignore_df = ip6_sk_ignore_df(sk);
	__skb_pull(skb, skb_network_header_len(skb));

	final_dst = &fl6->daddr;
	if (opt && opt->opt_flen)
		ipv6_push_frag_opts(skb, opt, &proto);
	if (opt && opt->opt_nflen)
		ipv6_push_nfrag_opts(skb, opt, &proto, &final_dst, &fl6->saddr);

	/*填充ipv6头部*/
	skb_push(skb, sizeof(struct ipv6hdr));
	skb_reset_network_header(skb);
	hdr = ipv6_hdr(skb);

	ip6_flow_hdr(hdr, v6_cork->tclass,
		     ip6_make_flowlabel(net, skb, fl6->flowlabel,
<<<<<<< HEAD
					ip6_autoflowlabel(net, np), fl6)/*构造flowlabel*/);
=======
					ip6_autoflowlabel(net, sk), fl6));
>>>>>>> 9d1694dc
	hdr->hop_limit = v6_cork->hop_limit;
	hdr->nexthdr = proto;
	hdr->saddr = fl6->saddr;
	hdr->daddr = *final_dst;

	skb->priority = READ_ONCE(sk->sk_priority);
	skb->mark = cork->base.mark;
	skb->tstamp = cork->base.transmit_time;

	ip6_cork_steal_dst(skb, cork);
	IP6_INC_STATS(net, rt->rt6i_idev, IPSTATS_MIB_OUTREQUESTS);
	if (proto == IPPROTO_ICMPV6) {
		struct inet6_dev *idev = ip6_dst_idev(skb_dst(skb));
		u8 icmp6_type;

		if (sk->sk_socket->type == SOCK_RAW &&
		   !inet_test_bit(HDRINCL, sk))
			icmp6_type = fl6->fl6_icmp_type;
		else
			icmp6_type = icmp6_hdr(skb)->icmp6_type;
		ICMP6MSGOUT_INC_STATS(net, idev, icmp6_type);
		ICMP6_INC_STATS(net, idev, ICMP6_MIB_OUTMSGS);
	}

	ip6_cork_release(cork, v6_cork);
out:
	return skb;
}

int ip6_send_skb(struct sk_buff *skb)
{
	struct net *net = sock_net(skb->sk);
	struct rt6_info *rt = (struct rt6_info *)skb_dst(skb);
	int err;

	err = ip6_local_out(net, skb->sk, skb);
	if (err) {
		if (err > 0)
			err = net_xmit_errno(err);
		if (err)
			IP6_INC_STATS(net, rt->rt6i_idev,
				      IPSTATS_MIB_OUTDISCARDS);
	}

	return err;
}

/*向下发送报文*/
int ip6_push_pending_frames(struct sock *sk)
{
	struct sk_buff *skb;

	skb = ip6_finish_skb(sk);
	if (!skb)
		return 0;

	/*报文发送*/
	return ip6_send_skb(skb);
}
EXPORT_SYMBOL_GPL(ip6_push_pending_frames);

static void __ip6_flush_pending_frames(struct sock *sk,
				       struct sk_buff_head *queue,
				       struct inet_cork_full *cork,
				       struct inet6_cork *v6_cork)
{
	struct sk_buff *skb;

	while ((skb = __skb_dequeue_tail(queue)) != NULL) {
		if (skb_dst(skb))
			IP6_INC_STATS(sock_net(sk), ip6_dst_idev(skb_dst(skb)),
				      IPSTATS_MIB_OUTDISCARDS);
		kfree_skb(skb);
	}

	ip6_cork_release(cork, v6_cork);
}

void ip6_flush_pending_frames(struct sock *sk)
{
	__ip6_flush_pending_frames(sk, &sk->sk_write_queue,
				   &inet_sk(sk)->cork, &inet6_sk(sk)->cork);
}
EXPORT_SYMBOL_GPL(ip6_flush_pending_frames);

struct sk_buff *ip6_make_skb(struct sock *sk,
			     int getfrag(void *from, char *to, int offset,
					 int len, int odd, struct sk_buff *skb),
			     void *from, size_t length, int transhdrlen,
			     struct ipcm6_cookie *ipc6, struct rt6_info *rt,
			     unsigned int flags, struct inet_cork_full *cork)
{
	struct inet6_cork v6_cork;
	struct sk_buff_head queue;
	int exthdrlen = (ipc6->opt ? ipc6->opt->opt_flen : 0);
	int err;

	if (flags & MSG_PROBE) {
		dst_release(&rt->dst);
		return NULL;
	}

	__skb_queue_head_init(&queue);

	cork->base.flags = 0;
	cork->base.addr = 0;
	cork->base.opt = NULL;
	v6_cork.opt = NULL;
	err = ip6_setup_cork(sk, cork, &v6_cork, ipc6, rt);
	if (err) {
		ip6_cork_release(cork, &v6_cork);
		return ERR_PTR(err);
	}
	if (ipc6->dontfrag < 0)
		ipc6->dontfrag = inet6_test_bit(DONTFRAG, sk);

	err = __ip6_append_data(sk, &queue, cork, &v6_cork,
				&current->task_frag, getfrag, from,
				length + exthdrlen, transhdrlen + exthdrlen,
				flags, ipc6);
	if (err) {
		__ip6_flush_pending_frames(sk, &queue, cork, &v6_cork);
		return ERR_PTR(err);
	}

	return __ip6_make_skb(sk, &queue, cork, &v6_cork);
}<|MERGE_RESOLUTION|>--- conflicted
+++ resolved
@@ -331,11 +331,7 @@
 		hlimit = ip6_dst_hoplimit(dst);
 
 	ip6_flow_hdr(hdr, tclass, ip6_make_flowlabel(net, skb, fl6->flowlabel,
-<<<<<<< HEAD
-				ip6_autoflowlabel(net, np), fl6)/*设置flow label*/);
-=======
-				ip6_autoflowlabel(net, sk), fl6));
->>>>>>> 9d1694dc
+				ip6_autoflowlabel(net, sk), fl6)/*设置flow label*/);
 
 	hdr->payload_len = htons(seg_len);
 	hdr->nexthdr = proto;
@@ -1932,11 +1928,7 @@
 
 	ip6_flow_hdr(hdr, v6_cork->tclass,
 		     ip6_make_flowlabel(net, skb, fl6->flowlabel,
-<<<<<<< HEAD
-					ip6_autoflowlabel(net, np), fl6)/*构造flowlabel*/);
-=======
-					ip6_autoflowlabel(net, sk), fl6));
->>>>>>> 9d1694dc
+					ip6_autoflowlabel(net, sk), fl6)/*构造flowlabel*/);
 	hdr->hop_limit = v6_cork->hop_limit;
 	hdr->nexthdr = proto;
 	hdr->saddr = fl6->saddr;
