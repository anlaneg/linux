// SPDX-License-Identifier: GPL-2.0-or-later
/*
 *	IPv6 output functions
 *	Linux INET6 implementation
 *
 *	Authors:
 *	Pedro Roque		<roque@di.fc.ul.pt>
 *
 *	Based on linux/net/ipv4/ip_output.c
 *
 *	Changes:
 *	A.N.Kuznetsov	:	airthmetics in fragmentation.
 *				extension headers are implemented.
 *				route changes now work.
 *				ip6_forward does not confuse sniffers.
 *				etc.
 *
 *      H. von Brand    :       Added missing #include <linux/string.h>
 *	Imran Patel	:	frag id should be in NBO
 *      Kazunori MIYAZAWA @USAGI
 *			:       add ip6_append_data and related functions
 *				for datagram xmit
 */

#include <linux/errno.h>
#include <linux/kernel.h>
#include <linux/string.h>
#include <linux/socket.h>
#include <linux/net.h>
#include <linux/netdevice.h>
#include <linux/if_arp.h>
#include <linux/in6.h>
#include <linux/tcp.h>
#include <linux/route.h>
#include <linux/module.h>
#include <linux/slab.h>

#include <linux/bpf-cgroup.h>
#include <linux/netfilter.h>
#include <linux/netfilter_ipv6.h>

#include <net/sock.h>
#include <net/snmp.h>

#include <net/ipv6.h>
#include <net/ndisc.h>
#include <net/protocol.h>
#include <net/ip6_route.h>
#include <net/addrconf.h>
#include <net/rawv6.h>
#include <net/icmp.h>
#include <net/xfrm.h>
#include <net/checksum.h>
#include <linux/mroute6.h>
#include <net/l3mdev.h>
#include <net/lwtunnel.h>
#include <net/ip_tunnels.h>

static int ip6_finish_output2(struct net *net, struct sock *sk, struct sk_buff *skb)
{
	struct dst_entry *dst = skb_dst(skb);
	struct net_device *dev = dst->dev;
	struct inet6_dev *idev = ip6_dst_idev(dst);
	unsigned int hh_len = LL_RESERVED_SPACE(dev);
	const struct in6_addr *daddr, *nexthop;
	struct ipv6hdr *hdr;
	struct neighbour *neigh;
	int ret;

	/* Be paranoid, rather than too clever. */
	if (unlikely(hh_len > skb_headroom(skb)) && dev->header_ops) {
		skb = skb_expand_head(skb, hh_len);
		if (!skb) {
			IP6_INC_STATS(net, idev, IPSTATS_MIB_OUTDISCARDS);
			return -ENOMEM;
		}
	}

	hdr = ipv6_hdr(skb);
	daddr = &hdr->daddr;
	if (ipv6_addr_is_multicast(daddr)) {
		if (!(dev->flags & IFF_LOOPBACK) && sk_mc_loop(sk) &&
		    ((mroute6_is_socket(net, skb) &&
		     !(IP6CB(skb)->flags & IP6SKB_FORWARDED)) ||
		     ipv6_chk_mcast_addr(dev, daddr, &hdr->saddr))) {
			struct sk_buff *newskb = skb_clone(skb, GFP_ATOMIC);

			/* Do not check for IFF_ALLMULTI; multicast routing
			   is not supported in any case.
			 */
			if (newskb)
				NF_HOOK(NFPROTO_IPV6, NF_INET_POST_ROUTING,
					net, sk, newskb, NULL, newskb->dev,
					dev_loopback_xmit);

			if (hdr->hop_limit == 0) {
				IP6_INC_STATS(net, idev,
					      IPSTATS_MIB_OUTDISCARDS);
				kfree_skb(skb);
				return 0;
			}
		}

		IP6_UPD_PO_STATS(net, idev, IPSTATS_MIB_OUTMCAST, skb->len);
		if (IPV6_ADDR_MC_SCOPE(daddr) <= IPV6_ADDR_SCOPE_NODELOCAL &&
		    !(dev->flags & IFF_LOOPBACK)) {
			kfree_skb(skb);
			return 0;
		}
	}

	if (lwtunnel_xmit_redirect(dst->lwtstate)) {
		int res = lwtunnel_xmit(skb);

		if (res < 0 || res == LWTUNNEL_XMIT_DONE)
			return res;
	}

	rcu_read_lock_bh();
	nexthop = rt6_nexthop((struct rt6_info *)dst, daddr);
	neigh = __ipv6_neigh_lookup_noref(dev, nexthop);
	if (unlikely(!neigh))
		neigh = __neigh_create(&nd_tbl, nexthop, dev, false);
	if (!IS_ERR(neigh)) {
		sock_confirm_neigh(skb, neigh);
		ret = neigh_output(neigh, skb, false);
		rcu_read_unlock_bh();
		return ret;
	}
	rcu_read_unlock_bh();

	IP6_INC_STATS(net, idev, IPSTATS_MIB_OUTNOROUTES);
	kfree_skb(skb);
	return -EINVAL;
}

static int
ip6_finish_output_gso_slowpath_drop(struct net *net, struct sock *sk,
				    struct sk_buff *skb, unsigned int mtu)
{
	struct sk_buff *segs, *nskb;
	netdev_features_t features;
	int ret = 0;

	/* Please see corresponding comment in ip_finish_output_gso
	 * describing the cases where GSO segment length exceeds the
	 * egress MTU.
	 */
	features = netif_skb_features(skb);
	segs = skb_gso_segment(skb, features & ~NETIF_F_GSO_MASK);
	if (IS_ERR_OR_NULL(segs)) {
		kfree_skb(skb);
		return -ENOMEM;
	}

	consume_skb(skb);

	skb_list_walk_safe(segs, segs, nskb) {
		int err;

		skb_mark_not_on_list(segs);
		err = ip6_fragment(net, sk, segs, ip6_finish_output2);
		if (err && ret == 0)
			ret = err;
	}

	return ret;
}

static int __ip6_finish_output(struct net *net, struct sock *sk, struct sk_buff *skb)
{
	unsigned int mtu;

#if defined(CONFIG_NETFILTER) && defined(CONFIG_XFRM)
	/* Policy lookup after SNAT yielded a new policy */
	if (skb_dst(skb)->xfrm) {
		IPCB(skb)->flags |= IPSKB_REROUTED;
		return dst_output(net, sk, skb);
	}
#endif

	mtu = ip6_skb_dst_mtu(skb);
	if (skb_is_gso(skb) && !skb_gso_validate_network_len(skb, mtu))
		return ip6_finish_output_gso_slowpath_drop(net, sk, skb, mtu);

	if ((skb->len > mtu && !skb_is_gso(skb)) ||
	    dst_allfrag(skb_dst(skb)) ||
	    (IP6CB(skb)->frag_max_size && skb->len > IP6CB(skb)->frag_max_size))
		return ip6_fragment(net, sk, skb, ip6_finish_output2);
	else
		return ip6_finish_output2(net, sk, skb);
}

static int ip6_finish_output(struct net *net, struct sock *sk, struct sk_buff *skb)
{
	int ret;

	ret = BPF_CGROUP_RUN_PROG_INET_EGRESS(sk, skb);
	switch (ret) {
	case NET_XMIT_SUCCESS:
		return __ip6_finish_output(net, sk, skb);
	case NET_XMIT_CN:
		return __ip6_finish_output(net, sk, skb) ? : ret;
	default:
		kfree_skb(skb);
		return ret;
	}
}

int ip6_output(struct net *net, struct sock *sk, struct sk_buff *skb)
{
	struct net_device *dev = skb_dst(skb)->dev, *indev = skb->dev;
	struct inet6_dev *idev = ip6_dst_idev(skb_dst(skb));

	skb->protocol = htons(ETH_P_IPV6);
	skb->dev = dev;

	if (unlikely(idev->cnf.disable_ipv6)) {
		IP6_INC_STATS(net, idev, IPSTATS_MIB_OUTDISCARDS);
		kfree_skb(skb);
		return 0;
	}

	return NF_HOOK_COND(NFPROTO_IPV6, NF_INET_POST_ROUTING,
			    net, sk, skb, indev, dev,
			    ip6_finish_output,
			    !(IP6CB(skb)->flags & IP6SKB_REROUTED));
}
EXPORT_SYMBOL(ip6_output);

bool ip6_autoflowlabel(struct net *net, const struct ipv6_pinfo *np)
{
	if (!np->autoflowlabel_set)
		return ip6_default_np_autolabel(net);
	else
		return np->autoflowlabel;
}

/*
 * xmit an sk_buff (used by TCP, SCTP and DCCP)
 * Note : socket lock is not held for SYNACK packets, but might be modified
 * by calls to skb_set_owner_w() and ipv6_local_error(),
 * which are using proper atomic operations or spinlocks.
 */
int ip6_xmit(const struct sock *sk, struct sk_buff *skb, struct flowi6 *fl6,
	     __u32 mark, struct ipv6_txoptions *opt, int tclass, u32 priority)
{
	struct net *net = sock_net(sk);
	const struct ipv6_pinfo *np = inet6_sk(sk);
	struct in6_addr *first_hop = &fl6->daddr;
	struct dst_entry *dst = skb_dst(skb);
	struct net_device *dev = dst->dev;
	struct inet6_dev *idev = ip6_dst_idev(dst);
	unsigned int head_room;
	struct ipv6hdr *hdr;
	u8  proto = fl6->flowi6_proto;
	int seg_len = skb->len;
	int hlimit = -1;
	u32 mtu;

	head_room = sizeof(struct ipv6hdr) + LL_RESERVED_SPACE(dev);
	if (opt)
		head_room += opt->opt_nflen + opt->opt_flen;

	if (unlikely(head_room > skb_headroom(skb))) {
		skb = skb_expand_head(skb, head_room);
		if (!skb) {
			IP6_INC_STATS(net, idev, IPSTATS_MIB_OUTDISCARDS);
			return -ENOBUFS;
		}
	}

	/*存入ipv6选项*/
	if (opt) {
		seg_len += opt->opt_nflen + opt->opt_flen;

		if (opt->opt_flen)
			ipv6_push_frag_opts(skb, opt, &proto);

		if (opt->opt_nflen)
			ipv6_push_nfrag_opts(skb, opt, &proto, &first_hop,
					     &fl6->saddr);
	}

	/*存放ipv6头*/
	skb_push(skb, sizeof(struct ipv6hdr));
	skb_reset_network_header(skb);
	hdr = ipv6_hdr(skb);

	/*
	 *	Fill in the IPv6 header
	 */
	if (np)
		hlimit = np->hop_limit;
	if (hlimit < 0)
		hlimit = ip6_dst_hoplimit(dst);

	ip6_flow_hdr(hdr, tclass, ip6_make_flowlabel(net, skb, fl6->flowlabel,
				ip6_autoflowlabel(net, np), fl6));

	hdr->payload_len = htons(seg_len);
	hdr->nexthdr = proto;
	hdr->hop_limit = hlimit;

	hdr->saddr = fl6->saddr;
	hdr->daddr = *first_hop;

	skb->protocol = htons(ETH_P_IPV6);
	skb->priority = priority;
	skb->mark = mark;

	mtu = dst_mtu(dst);
	if ((skb->len <= mtu) || skb->ignore_df || skb_is_gso(skb)) {
		IP6_UPD_PO_STATS(net, idev, IPSTATS_MIB_OUT, skb->len);

		/* if egress device is enslaved to an L3 master device pass the
		 * skb to its handler for processing
		 */
		skb = l3mdev_ip6_out((struct sock *)sk, skb);
		if (unlikely(!skb))
			return 0;

		/* hooks should never assume socket lock is held.
		 * we promote our socket to non const
		 */
		/*触发local out钩子点*/
		return NF_HOOK(NFPROTO_IPV6, NF_INET_LOCAL_OUT,
			       net, (struct sock *)sk, skb, NULL, dev,
			       dst_output);
	}

	skb->dev = dev;
	/* ipv6_local_error() does not require socket lock,
	 * we promote our socket to non const
	 */
	ipv6_local_error((struct sock *)sk, EMSGSIZE, fl6, mtu);

	IP6_INC_STATS(net, idev, IPSTATS_MIB_FRAGFAILS);
	kfree_skb(skb);
	return -EMSGSIZE;
}
EXPORT_SYMBOL(ip6_xmit);

static int ip6_call_ra_chain(struct sk_buff *skb, int sel)
{
	struct ip6_ra_chain *ra;
	struct sock *last = NULL;

	read_lock(&ip6_ra_lock);
	/*遍历ip6_ra_chain列表*/
	for (ra = ip6_ra_chain; ra; ra = ra->next) {
		struct sock *sk = ra->sk;
		if (sk && ra->sel == sel &&
		    (!sk->sk_bound_dev_if ||
		     sk->sk_bound_dev_if == skb->dev->ifindex)) {
			struct ipv6_pinfo *np = inet6_sk(sk);

			if (np && np->rtalert_isolate &&
			    !net_eq(sock_net(sk), dev_net(skb->dev))) {
				continue;
			}
			if (last) {
				struct sk_buff *skb2 = skb_clone(skb, GFP_ATOMIC);
				if (skb2)
					rawv6_rcv(last, skb2);
			}
			last = sk;
		}
	}

	if (last) {
		rawv6_rcv(last, skb);
		read_unlock(&ip6_ra_lock);
		return 1;
	}
	read_unlock(&ip6_ra_lock);
	return 0;
}

static int ip6_forward_proxy_check(struct sk_buff *skb)
{
	struct ipv6hdr *hdr = ipv6_hdr(skb);
	u8 nexthdr = hdr->nexthdr;
	__be16 frag_off;
	int offset;

	if (ipv6_ext_hdr(nexthdr)) {
		offset = ipv6_skip_exthdr(skb, sizeof(*hdr), &nexthdr, &frag_off);
		if (offset < 0)
			return 0;
	} else
		offset = sizeof(struct ipv6hdr);

	if (nexthdr == IPPROTO_ICMPV6) {
		struct icmp6hdr *icmp6;

		if (!pskb_may_pull(skb, (skb_network_header(skb) +
					 offset + 1 - skb->data)))
			return 0;

		icmp6 = (struct icmp6hdr *)(skb_network_header(skb) + offset);

		switch (icmp6->icmp6_type) {
		case NDISC_ROUTER_SOLICITATION:
		case NDISC_ROUTER_ADVERTISEMENT:
		case NDISC_NEIGHBOUR_SOLICITATION:
		case NDISC_NEIGHBOUR_ADVERTISEMENT:
		case NDISC_REDIRECT:
			/* For reaction involving unicast neighbor discovery
			 * message destined to the proxied address, pass it to
			 * input function.
			 */
			return 1;
		default:
			break;
		}
	}

	/*
	 * The proxying router can't forward traffic sent to a link-local
	 * address, so signal the sender and discard the packet. This
	 * behavior is clarified by the MIPv6 specification.
	 */
	if (ipv6_addr_type(&hdr->daddr) & IPV6_ADDR_LINKLOCAL) {
		dst_link_failure(skb);
		return -1;
	}

	return 0;
}

static inline int ip6_forward_finish(struct net *net, struct sock *sk,
				     struct sk_buff *skb)
{
	struct dst_entry *dst = skb_dst(skb);

	__IP6_INC_STATS(net, ip6_dst_idev(dst), IPSTATS_MIB_OUTFORWDATAGRAMS);
	__IP6_ADD_STATS(net, ip6_dst_idev(dst), IPSTATS_MIB_OUTOCTETS, skb->len);

#ifdef CONFIG_NET_SWITCHDEV
	if (skb->offload_l3_fwd_mark) {
		consume_skb(skb);
		return 0;
	}
#endif

	skb->tstamp = 0;
	return dst_output(net, sk, skb);
}

static bool ip6_pkt_too_big(const struct sk_buff *skb, unsigned int mtu)
{
	if (skb->len <= mtu)
		return false;

	/* ipv6 conntrack defrag sets max_frag_size + ignore_df */
	if (IP6CB(skb)->frag_max_size && IP6CB(skb)->frag_max_size > mtu)
		return true;

	if (skb->ignore_df)
		return false;

	if (skb_is_gso(skb) && skb_gso_validate_network_len(skb, mtu))
		return false;

	return true;
}

/*ipv6查路由后，确认报文需要转发，走此函数*/
int ip6_forward(struct sk_buff *skb)
{
	struct dst_entry *dst = skb_dst(skb);
	struct ipv6hdr *hdr = ipv6_hdr(skb);
	struct inet6_skb_parm *opt = IP6CB(skb);
	struct net *net = dev_net(dst->dev);
	struct inet6_dev *idev;
	u32 mtu;

<<<<<<< HEAD
	/*未开启转发，丢包*/
=======
	idev = __in6_dev_get_safely(dev_get_by_index_rcu(net, IP6CB(skb)->iif));
>>>>>>> ce840177
	if (net->ipv6.devconf_all->forwarding == 0)
		goto error;

	/*需要转发，但目的mac未指向当前主机*/
	if (skb->pkt_type != PACKET_HOST)
		goto drop;

	/*需要转发的报文具有socket,丢包*/
	if (unlikely(skb->sk))
		goto drop;

	if (skb_warn_if_lro(skb))
		goto drop;

	if (!net->ipv6.devconf_all->disable_policy &&
	    !idev->cnf.disable_policy &&
	    !xfrm6_policy_check(NULL, XFRM_POLICY_FWD, skb)) {
		__IP6_INC_STATS(net, idev, IPSTATS_MIB_INDISCARDS);
		goto drop;
	}

	skb_forward_csum(skb);

	/*
	 *	We DO NOT make any processing on
	 *	RA packets, pushing them to user level AS IS
	 *	without ane WARRANTY that application will be able
	 *	to interpret them. The reason is that we
	 *	cannot make anything clever here.
	 *
	 *	We are not end-node, so that if packet contains
	 *	AH/ESP, we cannot make anything.
	 *	Defragmentation also would be mistake, RA packets
	 *	cannot be fragmented, because there is no warranty
	 *	that different fragments will go along one path. --ANK
	 */
	if (unlikely(opt->flags & IP6SKB_ROUTERALERT)) {
		if (ip6_call_ra_chain(skb, ntohs(opt->ra)))
			return 0;
	}

	/*
	 *	check and decrement ttl
	 */
	if (hdr->hop_limit <= 1) {
	    /*ipv6 ttl小于等于1*/
		icmpv6_send(skb, ICMPV6_TIME_EXCEED, ICMPV6_EXC_HOPLIMIT, 0);
		__IP6_INC_STATS(net, idev, IPSTATS_MIB_INHDRERRORS);

		kfree_skb(skb);
		return -ETIMEDOUT;
	}

	/* XXX: idev->cnf.proxy_ndp? */
	if (net->ipv6.devconf_all->proxy_ndp &&
	    pneigh_lookup(&nd_tbl, net, &hdr->daddr, skb->dev, 0)) {
		int proxied = ip6_forward_proxy_check(skb);
		if (proxied > 0) {
			hdr->hop_limit--;
			return ip6_input(skb);
		} else if (proxied < 0) {
			__IP6_INC_STATS(net, idev, IPSTATS_MIB_INDISCARDS);
			goto drop;
		}
	}

	if (!xfrm6_route_forward(skb)) {
		__IP6_INC_STATS(net, idev, IPSTATS_MIB_INDISCARDS);
		goto drop;
	}
	dst = skb_dst(skb);

	/* IPv6 specs say nothing about it, but it is clear that we cannot
	   send redirects to source routed frames.
	   We don't send redirects to frames decapsulated from IPsec.
	 */
	if (IP6CB(skb)->iif == dst->dev->ifindex &&
	    opt->srcrt == 0 && !skb_sec_path(skb)) {
		struct in6_addr *target = NULL;
		struct inet_peer *peer;
		struct rt6_info *rt;

		/*
		 *	incoming and outgoing devices are the same
		 *	send a redirect.
		 */

		rt = (struct rt6_info *) dst;
		if (rt->rt6i_flags & RTF_GATEWAY)
			target = &rt->rt6i_gateway;
		else
			target = &hdr->daddr;

		peer = inet_getpeer_v6(net->ipv6.peers, &hdr->daddr, 1);

		/* Limit redirects both by destination (here)
		   and by source (inside ndisc_send_redirect)
		 */
		if (inet_peer_xrlim_allow(peer, 1*HZ))
			ndisc_send_redirect(skb, target);
		if (peer)
			inet_putpeer(peer);
	} else {
		int addrtype = ipv6_addr_type(&hdr->saddr);

		/* This check is security critical. */
		if (addrtype == IPV6_ADDR_ANY ||
		    addrtype & (IPV6_ADDR_MULTICAST | IPV6_ADDR_LOOPBACK))
			goto error;
		if (addrtype & IPV6_ADDR_LINKLOCAL) {
			icmpv6_send(skb, ICMPV6_DEST_UNREACH,
				    ICMPV6_NOT_NEIGHBOUR, 0);
			goto error;
		}
	}

	mtu = ip6_dst_mtu_maybe_forward(dst, true);
	if (mtu < IPV6_MIN_MTU)
		mtu = IPV6_MIN_MTU;

	if (ip6_pkt_too_big(skb, mtu)) {
		/* Again, force OUTPUT device used as source address */
		skb->dev = dst->dev;
		icmpv6_send(skb, ICMPV6_PKT_TOOBIG, 0, mtu);
		__IP6_INC_STATS(net, idev, IPSTATS_MIB_INTOOBIGERRORS);
		__IP6_INC_STATS(net, ip6_dst_idev(dst),
				IPSTATS_MIB_FRAGFAILS);
		kfree_skb(skb);
		return -EMSGSIZE;
	}

	if (skb_cow(skb, dst->dev->hard_header_len)) {
		__IP6_INC_STATS(net, ip6_dst_idev(dst),
				IPSTATS_MIB_OUTDISCARDS);
		goto drop;
	}

	hdr = ipv6_hdr(skb);

	/* Mangling hops number delayed to point after skb COW */

	hdr->hop_limit--;

	return NF_HOOK(NFPROTO_IPV6, NF_INET_FORWARD,
		       net, NULL, skb, skb->dev, dst->dev,
		       ip6_forward_finish);

error:
	__IP6_INC_STATS(net, idev, IPSTATS_MIB_INADDRERRORS);
drop:
	kfree_skb(skb);
	return -EINVAL;
}

static void ip6_copy_metadata(struct sk_buff *to, struct sk_buff *from)
{
	to->pkt_type = from->pkt_type;
	to->priority = from->priority;
	to->protocol = from->protocol;
	skb_dst_drop(to);
	skb_dst_set(to, dst_clone(skb_dst(from)));
	to->dev = from->dev;
	to->mark = from->mark;

	skb_copy_hash(to, from);

#ifdef CONFIG_NET_SCHED
	to->tc_index = from->tc_index;
#endif
	nf_copy(to, from);
	skb_ext_copy(to, from);
	skb_copy_secmark(to, from);
}

int ip6_fraglist_init(struct sk_buff *skb, unsigned int hlen, u8 *prevhdr,
		      u8 nexthdr, __be32 frag_id,
		      struct ip6_fraglist_iter *iter)
{
	unsigned int first_len;
	struct frag_hdr *fh;

	/* BUILD HEADER */
	*prevhdr = NEXTHDR_FRAGMENT;
	iter->tmp_hdr = kmemdup(skb_network_header(skb), hlen, GFP_ATOMIC);
	if (!iter->tmp_hdr)
		return -ENOMEM;

	iter->frag = skb_shinfo(skb)->frag_list;
	skb_frag_list_init(skb);

	iter->offset = 0;
	iter->hlen = hlen;
	iter->frag_id = frag_id;
	iter->nexthdr = nexthdr;

	__skb_pull(skb, hlen);
	fh = __skb_push(skb, sizeof(struct frag_hdr));
	__skb_push(skb, hlen);
	skb_reset_network_header(skb);
	memcpy(skb_network_header(skb), iter->tmp_hdr, hlen);

	fh->nexthdr = nexthdr;
	fh->reserved = 0;
	fh->frag_off = htons(IP6_MF);
	fh->identification = frag_id;

	first_len = skb_pagelen(skb);
	skb->data_len = first_len - skb_headlen(skb);
	skb->len = first_len;
	ipv6_hdr(skb)->payload_len = htons(first_len - sizeof(struct ipv6hdr));

	return 0;
}
EXPORT_SYMBOL(ip6_fraglist_init);

void ip6_fraglist_prepare(struct sk_buff *skb,
			  struct ip6_fraglist_iter *iter)
{
	struct sk_buff *frag = iter->frag;
	unsigned int hlen = iter->hlen;
	struct frag_hdr *fh;

	frag->ip_summed = CHECKSUM_NONE;
	skb_reset_transport_header(frag);
	fh = __skb_push(frag, sizeof(struct frag_hdr));
	__skb_push(frag, hlen);
	skb_reset_network_header(frag);
	memcpy(skb_network_header(frag), iter->tmp_hdr, hlen);
	iter->offset += skb->len - hlen - sizeof(struct frag_hdr);
	fh->nexthdr = iter->nexthdr;
	fh->reserved = 0;
	fh->frag_off = htons(iter->offset);
	if (frag->next)
		fh->frag_off |= htons(IP6_MF);
	fh->identification = iter->frag_id;
	ipv6_hdr(frag)->payload_len = htons(frag->len - sizeof(struct ipv6hdr));
	ip6_copy_metadata(frag, skb);
}
EXPORT_SYMBOL(ip6_fraglist_prepare);

void ip6_frag_init(struct sk_buff *skb, unsigned int hlen, unsigned int mtu,
		   unsigned short needed_tailroom, int hdr_room, u8 *prevhdr,
		   u8 nexthdr, __be32 frag_id, struct ip6_frag_state *state)
{
	state->prevhdr = prevhdr;
	state->nexthdr = nexthdr;
	state->frag_id = frag_id;

	state->hlen = hlen;
	state->mtu = mtu;

	state->left = skb->len - hlen;	/* Space per frame */
	state->ptr = hlen;		/* Where to start from */

	state->hroom = hdr_room;
	state->troom = needed_tailroom;

	state->offset = 0;
}
EXPORT_SYMBOL(ip6_frag_init);

struct sk_buff *ip6_frag_next(struct sk_buff *skb, struct ip6_frag_state *state)
{
	u8 *prevhdr = state->prevhdr, *fragnexthdr_offset;
	struct sk_buff *frag;
	struct frag_hdr *fh;
	unsigned int len;

	len = state->left;
	/* IF: it doesn't fit, use 'mtu' - the data space left */
	if (len > state->mtu)
		len = state->mtu;
	/* IF: we are not sending up to and including the packet end
	   then align the next start on an eight byte boundary */
	if (len < state->left)
		len &= ~7;

	/* Allocate buffer */
	frag = alloc_skb(len + state->hlen + sizeof(struct frag_hdr) +
			 state->hroom + state->troom, GFP_ATOMIC);
	if (!frag)
		return ERR_PTR(-ENOMEM);

	/*
	 *	Set up data on packet
	 */

	ip6_copy_metadata(frag, skb);
	skb_reserve(frag, state->hroom);
	skb_put(frag, len + state->hlen + sizeof(struct frag_hdr));
	skb_reset_network_header(frag);
	fh = (struct frag_hdr *)(skb_network_header(frag) + state->hlen);
	frag->transport_header = (frag->network_header + state->hlen +
				  sizeof(struct frag_hdr));

	/*
	 *	Charge the memory for the fragment to any owner
	 *	it might possess
	 */
	if (skb->sk)
		skb_set_owner_w(frag, skb->sk);

	/*
	 *	Copy the packet header into the new buffer.
	 */
	skb_copy_from_linear_data(skb, skb_network_header(frag), state->hlen);

	fragnexthdr_offset = skb_network_header(frag);
	fragnexthdr_offset += prevhdr - skb_network_header(skb);
	*fragnexthdr_offset = NEXTHDR_FRAGMENT;

	/*
	 *	Build fragment header.
	 */
	fh->nexthdr = state->nexthdr;
	fh->reserved = 0;
	fh->identification = state->frag_id;

	/*
	 *	Copy a block of the IP datagram.
	 */
	BUG_ON(skb_copy_bits(skb, state->ptr, skb_transport_header(frag),
			     len));
	state->left -= len;

	fh->frag_off = htons(state->offset);
	if (state->left > 0)
		fh->frag_off |= htons(IP6_MF);
	ipv6_hdr(frag)->payload_len = htons(frag->len - sizeof(struct ipv6hdr));

	state->ptr += len;
	state->offset += len;

	return frag;
}
EXPORT_SYMBOL(ip6_frag_next);

int ip6_fragment(struct net *net, struct sock *sk, struct sk_buff *skb,
		 int (*output)(struct net *, struct sock *, struct sk_buff *))
{
	struct sk_buff *frag;
	struct rt6_info *rt = (struct rt6_info *)skb_dst(skb);
	struct ipv6_pinfo *np = skb->sk && !dev_recursion_level() ?
				inet6_sk(skb->sk) : NULL;
	struct ip6_frag_state state;
	unsigned int mtu, hlen, nexthdr_offset;
	ktime_t tstamp = skb->tstamp;
	int hroom, err = 0;
	__be32 frag_id;
	u8 *prevhdr, nexthdr = 0;

	err = ip6_find_1stfragopt(skb, &prevhdr);
	if (err < 0)
		goto fail;
	hlen = err;
	nexthdr = *prevhdr;
	nexthdr_offset = prevhdr - skb_network_header(skb);

	mtu = ip6_skb_dst_mtu(skb);

	/* We must not fragment if the socket is set to force MTU discovery
	 * or if the skb it not generated by a local socket.
	 */
	if (unlikely(!skb->ignore_df && skb->len > mtu))
		goto fail_toobig;

	if (IP6CB(skb)->frag_max_size) {
		if (IP6CB(skb)->frag_max_size > mtu)
			goto fail_toobig;

		/* don't send fragments larger than what we received */
		mtu = IP6CB(skb)->frag_max_size;
		if (mtu < IPV6_MIN_MTU)
			mtu = IPV6_MIN_MTU;
	}

	if (np && np->frag_size < mtu) {
		if (np->frag_size)
			mtu = np->frag_size;
	}
	if (mtu < hlen + sizeof(struct frag_hdr) + 8)
		goto fail_toobig;
	mtu -= hlen + sizeof(struct frag_hdr);

	frag_id = ipv6_select_ident(net, &ipv6_hdr(skb)->daddr,
				    &ipv6_hdr(skb)->saddr);

	if (skb->ip_summed == CHECKSUM_PARTIAL &&
	    (err = skb_checksum_help(skb)))
		goto fail;

	prevhdr = skb_network_header(skb) + nexthdr_offset;
	hroom = LL_RESERVED_SPACE(rt->dst.dev);
	if (skb_has_frag_list(skb)) {
		unsigned int first_len = skb_pagelen(skb);
		struct ip6_fraglist_iter iter;
		struct sk_buff *frag2;

		if (first_len - hlen > mtu ||
		    ((first_len - hlen) & 7) ||
		    skb_cloned(skb) ||
		    skb_headroom(skb) < (hroom + sizeof(struct frag_hdr)))
			goto slow_path;

		skb_walk_frags(skb, frag) {
			/* Correct geometry. */
			if (frag->len > mtu ||
			    ((frag->len & 7) && frag->next) ||
			    skb_headroom(frag) < (hlen + hroom + sizeof(struct frag_hdr)))
				goto slow_path_clean;

			/* Partially cloned skb? */
			if (skb_shared(frag))
				goto slow_path_clean;

			BUG_ON(frag->sk);
			if (skb->sk) {
				frag->sk = skb->sk;
				frag->destructor = sock_wfree;
			}
			skb->truesize -= frag->truesize;
		}

		err = ip6_fraglist_init(skb, hlen, prevhdr, nexthdr, frag_id,
					&iter);
		if (err < 0)
			goto fail;

		for (;;) {
			/* Prepare header of the next frame,
			 * before previous one went down. */
			if (iter.frag)
				ip6_fraglist_prepare(skb, &iter);

			skb->tstamp = tstamp;
			err = output(net, sk, skb);
			if (!err)
				IP6_INC_STATS(net, ip6_dst_idev(&rt->dst),
					      IPSTATS_MIB_FRAGCREATES);

			if (err || !iter.frag)
				break;

			skb = ip6_fraglist_next(&iter);
		}

		kfree(iter.tmp_hdr);

		if (err == 0) {
			IP6_INC_STATS(net, ip6_dst_idev(&rt->dst),
				      IPSTATS_MIB_FRAGOKS);
			return 0;
		}

		kfree_skb_list(iter.frag);

		IP6_INC_STATS(net, ip6_dst_idev(&rt->dst),
			      IPSTATS_MIB_FRAGFAILS);
		return err;

slow_path_clean:
		skb_walk_frags(skb, frag2) {
			if (frag2 == frag)
				break;
			frag2->sk = NULL;
			frag2->destructor = NULL;
			skb->truesize += frag2->truesize;
		}
	}

slow_path:
	/*
	 *	Fragment the datagram.
	 */

	ip6_frag_init(skb, hlen, mtu, rt->dst.dev->needed_tailroom,
		      LL_RESERVED_SPACE(rt->dst.dev), prevhdr, nexthdr, frag_id,
		      &state);

	/*
	 *	Keep copying data until we run out.
	 */

	while (state.left > 0) {
		frag = ip6_frag_next(skb, &state);
		if (IS_ERR(frag)) {
			err = PTR_ERR(frag);
			goto fail;
		}

		/*
		 *	Put this fragment into the sending queue.
		 */
		frag->tstamp = tstamp;
		err = output(net, sk, frag);
		if (err)
			goto fail;

		IP6_INC_STATS(net, ip6_dst_idev(skb_dst(skb)),
			      IPSTATS_MIB_FRAGCREATES);
	}
	IP6_INC_STATS(net, ip6_dst_idev(skb_dst(skb)),
		      IPSTATS_MIB_FRAGOKS);
	consume_skb(skb);
	return err;

fail_toobig:
	if (skb->sk && dst_allfrag(skb_dst(skb)))
		sk_nocaps_add(skb->sk, NETIF_F_GSO_MASK);

	icmpv6_send(skb, ICMPV6_PKT_TOOBIG, 0, mtu);
	err = -EMSGSIZE;

fail:
	IP6_INC_STATS(net, ip6_dst_idev(skb_dst(skb)),
		      IPSTATS_MIB_FRAGFAILS);
	kfree_skb(skb);
	return err;
}

static inline int ip6_rt_check(const struct rt6key *rt_key,
			       const struct in6_addr *fl_addr,
			       const struct in6_addr *addr_cache)
{
	return (rt_key->plen != 128 || !ipv6_addr_equal(fl_addr, &rt_key->addr)) &&
		(!addr_cache || !ipv6_addr_equal(fl_addr, addr_cache));
}

static struct dst_entry *ip6_sk_dst_check(struct sock *sk,
					  struct dst_entry *dst,
					  const struct flowi6 *fl6)
{
	struct ipv6_pinfo *np = inet6_sk(sk);
	struct rt6_info *rt;

	if (!dst)
		goto out;

	if (dst->ops->family != AF_INET6) {
		dst_release(dst);
		return NULL;
	}

	rt = (struct rt6_info *)dst;
	/* Yes, checking route validity in not connected
	 * case is not very simple. Take into account,
	 * that we do not support routing by source, TOS,
	 * and MSG_DONTROUTE		--ANK (980726)
	 *
	 * 1. ip6_rt_check(): If route was host route,
	 *    check that cached destination is current.
	 *    If it is network route, we still may
	 *    check its validity using saved pointer
	 *    to the last used address: daddr_cache.
	 *    We do not want to save whole address now,
	 *    (because main consumer of this service
	 *    is tcp, which has not this problem),
	 *    so that the last trick works only on connected
	 *    sockets.
	 * 2. oif also should be the same.
	 */
	if (ip6_rt_check(&rt->rt6i_dst, &fl6->daddr, np->daddr_cache) ||
#ifdef CONFIG_IPV6_SUBTREES
	    ip6_rt_check(&rt->rt6i_src, &fl6->saddr, np->saddr_cache) ||
#endif
	   (!(fl6->flowi6_flags & FLOWI_FLAG_SKIP_NH_OIF) &&
	      (fl6->flowi6_oif && fl6->flowi6_oif != dst->dev->ifindex))) {
		dst_release(dst);
		dst = NULL;
	}

out:
	return dst;
}

static int ip6_dst_lookup_tail(struct net *net, const struct sock *sk,
			       struct dst_entry **dst, struct flowi6 *fl6)
{
#ifdef CONFIG_IPV6_OPTIMISTIC_DAD
	struct neighbour *n;
	struct rt6_info *rt;
#endif
	int err;
	int flags = 0;

	/* The correct way to handle this would be to do
	 * ip6_route_get_saddr, and then ip6_route_output; however,
	 * the route-specific preferred source forces the
	 * ip6_route_output call _before_ ip6_route_get_saddr.
	 *
	 * In source specific routing (no src=any default route),
	 * ip6_route_output will fail given src=any saddr, though, so
	 * that's why we try it again later.
	 */
	if (ipv6_addr_any(&fl6->saddr)) {
		struct fib6_info *from;
		struct rt6_info *rt;

		*dst = ip6_route_output(net, sk, fl6);
		rt = (*dst)->error ? NULL : (struct rt6_info *)*dst;

		rcu_read_lock();
		from = rt ? rcu_dereference(rt->from) : NULL;
		err = ip6_route_get_saddr(net, from, &fl6->daddr,
					  sk ? inet6_sk(sk)->srcprefs : 0,
					  &fl6->saddr);
		rcu_read_unlock();

		if (err)
			goto out_err_release;

		/* If we had an erroneous initial result, pretend it
		 * never existed and let the SA-enabled version take
		 * over.
		 */
		if ((*dst)->error) {
			dst_release(*dst);
			*dst = NULL;
		}

		if (fl6->flowi6_oif)
			flags |= RT6_LOOKUP_F_IFACE;
	}

	if (!*dst)
		*dst = ip6_route_output_flags(net, sk, fl6, flags);

	err = (*dst)->error;
	if (err)
		goto out_err_release;

#ifdef CONFIG_IPV6_OPTIMISTIC_DAD
	/*
	 * Here if the dst entry we've looked up
	 * has a neighbour entry that is in the INCOMPLETE
	 * state and the src address from the flow is
	 * marked as OPTIMISTIC, we release the found
	 * dst entry and replace it instead with the
	 * dst entry of the nexthop router
	 */
	rt = (struct rt6_info *) *dst;
	rcu_read_lock_bh();
	n = __ipv6_neigh_lookup_noref(rt->dst.dev,
				      rt6_nexthop(rt, &fl6->daddr));
	err = n && !(n->nud_state & NUD_VALID) ? -EINVAL : 0;
	rcu_read_unlock_bh();

	if (err) {
		struct inet6_ifaddr *ifp;
		struct flowi6 fl_gw6;
		int redirect;

		ifp = ipv6_get_ifaddr(net, &fl6->saddr,
				      (*dst)->dev, 1);

		redirect = (ifp && ifp->flags & IFA_F_OPTIMISTIC);
		if (ifp)
			in6_ifa_put(ifp);

		if (redirect) {
			/*
			 * We need to get the dst entry for the
			 * default router instead
			 */
			dst_release(*dst);
			memcpy(&fl_gw6, fl6, sizeof(struct flowi6));
			memset(&fl_gw6.daddr, 0, sizeof(struct in6_addr));
			*dst = ip6_route_output(net, sk, &fl_gw6);
			err = (*dst)->error;
			if (err)
				goto out_err_release;
		}
	}
#endif
	if (ipv6_addr_v4mapped(&fl6->saddr) &&
	    !(ipv6_addr_v4mapped(&fl6->daddr) || ipv6_addr_any(&fl6->daddr))) {
		err = -EAFNOSUPPORT;
		goto out_err_release;
	}

	return 0;

out_err_release:
	dst_release(*dst);
	*dst = NULL;

	if (err == -ENETUNREACH)
		IP6_INC_STATS(net, NULL, IPSTATS_MIB_OUTNOROUTES);
	return err;
}

/**
 *	ip6_dst_lookup - perform route lookup on flow
 *	@net: Network namespace to perform lookup in
 *	@sk: socket which provides route info
 *	@dst: pointer to dst_entry * for result
 *	@fl6: flow to lookup
 *
 *	This function performs a route lookup on the given flow.
 *
 *	It returns zero on success, or a standard errno code on error.
 */
int ip6_dst_lookup(struct net *net, struct sock *sk, struct dst_entry **dst,
		   struct flowi6 *fl6)
{
	*dst = NULL;
	return ip6_dst_lookup_tail(net, sk, dst, fl6);
}
EXPORT_SYMBOL_GPL(ip6_dst_lookup);

/**
 *	ip6_dst_lookup_flow - perform route lookup on flow with ipsec
 *	@net: Network namespace to perform lookup in
 *	@sk: socket which provides route info
 *	@fl6: flow to lookup
 *	@final_dst: final destination address for ipsec lookup
 *
 *	This function performs a route lookup on the given flow.
 *
 *	It returns a valid dst pointer on success, or a pointer encoded
 *	error code.
 */
struct dst_entry *ip6_dst_lookup_flow(struct net *net, const struct sock *sk, struct flowi6 *fl6,
				      const struct in6_addr *final_dst)
{
	struct dst_entry *dst = NULL;
	int err;

	err = ip6_dst_lookup_tail(net, sk, &dst, fl6);
	if (err)
		return ERR_PTR(err);
	if (final_dst)
		fl6->daddr = *final_dst;

	return xfrm_lookup_route(net, dst, flowi6_to_flowi(fl6), sk, 0);
}
EXPORT_SYMBOL_GPL(ip6_dst_lookup_flow);

/**
 *	ip6_sk_dst_lookup_flow - perform socket cached route lookup on flow
 *	@sk: socket which provides the dst cache and route info
 *	@fl6: flow to lookup
 *	@final_dst: final destination address for ipsec lookup
 *	@connected: whether @sk is connected or not
 *
 *	This function performs a route lookup on the given flow with the
 *	possibility of using the cached route in the socket if it is valid.
 *	It will take the socket dst lock when operating on the dst cache.
 *	As a result, this function can only be used in process context.
 *
 *	In addition, for a connected socket, cache the dst in the socket
 *	if the current cache is not valid.
 *
 *	It returns a valid dst pointer on success, or a pointer encoded
 *	error code.
 */
struct dst_entry *ip6_sk_dst_lookup_flow(struct sock *sk, struct flowi6 *fl6,
					 const struct in6_addr *final_dst,
					 bool connected)
{
	struct dst_entry *dst = sk_dst_check(sk, inet6_sk(sk)->dst_cookie);

	dst = ip6_sk_dst_check(sk, dst, fl6);
	if (dst)
		return dst;

	dst = ip6_dst_lookup_flow(sock_net(sk), sk, fl6, final_dst);
	if (connected && !IS_ERR(dst))
		ip6_sk_dst_store_flow(sk, dst_clone(dst), fl6);

	return dst;
}
EXPORT_SYMBOL_GPL(ip6_sk_dst_lookup_flow);

/**
 *      ip6_dst_lookup_tunnel - perform route lookup on tunnel
 *      @skb: Packet for which lookup is done
 *      @dev: Tunnel device
 *      @net: Network namespace of tunnel device
 *      @sock: Socket which provides route info
 *      @saddr: Memory to store the src ip address
 *      @info: Tunnel information
 *      @protocol: IP protocol
 *      @use_cache: Flag to enable cache usage
 *      This function performs a route lookup on a tunnel
 *
 *      It returns a valid dst pointer and stores src address to be used in
 *      tunnel in param saddr on success, else a pointer encoded error code.
 */

struct dst_entry *ip6_dst_lookup_tunnel(struct sk_buff *skb,
					struct net_device *dev,
					struct net *net,
					struct socket *sock,
					struct in6_addr *saddr,
					const struct ip_tunnel_info *info,
					u8 protocol,
					bool use_cache)
{
	struct dst_entry *dst = NULL;
#ifdef CONFIG_DST_CACHE
	struct dst_cache *dst_cache;
#endif
	struct flowi6 fl6;
	__u8 prio;

#ifdef CONFIG_DST_CACHE
	dst_cache = (struct dst_cache *)&info->dst_cache;
	if (use_cache) {
		dst = dst_cache_get_ip6(dst_cache, saddr);
		if (dst)
			return dst;
	}
#endif
	memset(&fl6, 0, sizeof(fl6));
	fl6.flowi6_mark = skb->mark;
	fl6.flowi6_proto = protocol;
	fl6.daddr = info->key.u.ipv6.dst;
	fl6.saddr = info->key.u.ipv6.src;
	prio = info->key.tos;
	fl6.flowlabel = ip6_make_flowinfo(RT_TOS(prio),
					  info->key.label);

	dst = ipv6_stub->ipv6_dst_lookup_flow(net, sock->sk, &fl6,
					      NULL);
	if (IS_ERR(dst)) {
		netdev_dbg(dev, "no route to %pI6\n", &fl6.daddr);
		return ERR_PTR(-ENETUNREACH);
	}
	if (dst->dev == dev) { /* is this necessary? */
		netdev_dbg(dev, "circular route to %pI6\n", &fl6.daddr);
		dst_release(dst);
		return ERR_PTR(-ELOOP);
	}
#ifdef CONFIG_DST_CACHE
	if (use_cache)
		dst_cache_set_ip6(dst_cache, dst, &fl6.saddr);
#endif
	*saddr = fl6.saddr;
	return dst;
}
EXPORT_SYMBOL_GPL(ip6_dst_lookup_tunnel);

static inline struct ipv6_opt_hdr *ip6_opt_dup(struct ipv6_opt_hdr *src,
					       gfp_t gfp)
{
	return src ? kmemdup(src, (src->hdrlen + 1) * 8, gfp) : NULL;
}

static inline struct ipv6_rt_hdr *ip6_rthdr_dup(struct ipv6_rt_hdr *src,
						gfp_t gfp)
{
	return src ? kmemdup(src, (src->hdrlen + 1) * 8, gfp) : NULL;
}

static void ip6_append_data_mtu(unsigned int *mtu,
				int *maxfraglen,
				unsigned int fragheaderlen,
				struct sk_buff *skb,
				struct rt6_info *rt,
				unsigned int orig_mtu)
{
	if (!(rt->dst.flags & DST_XFRM_TUNNEL)) {
		if (!skb) {
			/* first fragment, reserve header_len */
			*mtu = orig_mtu - rt->dst.header_len;

		} else {
			/*
			 * this fragment is not first, the headers
			 * space is regarded as data space.
			 */
			*mtu = orig_mtu;
		}
		*maxfraglen = ((*mtu - fragheaderlen) & ~7)
			      + fragheaderlen - sizeof(struct frag_hdr);
	}
}

static int ip6_setup_cork(struct sock *sk, struct inet_cork_full *cork,
			  struct inet6_cork *v6_cork, struct ipcm6_cookie *ipc6,
			  struct rt6_info *rt, struct flowi6 *fl6)
{
	struct ipv6_pinfo *np = inet6_sk(sk);
	unsigned int mtu;
	struct ipv6_txoptions *opt = ipc6->opt;

	/*
	 * setup for corking
	 */
	if (opt) {
		if (WARN_ON(v6_cork->opt))
			return -EINVAL;

		v6_cork->opt = kzalloc(sizeof(*opt), sk->sk_allocation);
		if (unlikely(!v6_cork->opt))
			return -ENOBUFS;

		v6_cork->opt->tot_len = sizeof(*opt);
		v6_cork->opt->opt_flen = opt->opt_flen;
		v6_cork->opt->opt_nflen = opt->opt_nflen;

		v6_cork->opt->dst0opt = ip6_opt_dup(opt->dst0opt,
						    sk->sk_allocation);
		if (opt->dst0opt && !v6_cork->opt->dst0opt)
			return -ENOBUFS;

		v6_cork->opt->dst1opt = ip6_opt_dup(opt->dst1opt,
						    sk->sk_allocation);
		if (opt->dst1opt && !v6_cork->opt->dst1opt)
			return -ENOBUFS;

		v6_cork->opt->hopopt = ip6_opt_dup(opt->hopopt,
						   sk->sk_allocation);
		if (opt->hopopt && !v6_cork->opt->hopopt)
			return -ENOBUFS;

		v6_cork->opt->srcrt = ip6_rthdr_dup(opt->srcrt,
						    sk->sk_allocation);
		if (opt->srcrt && !v6_cork->opt->srcrt)
			return -ENOBUFS;

		/* need source address above miyazawa*/
	}
	dst_hold(&rt->dst);
	cork->base.dst = &rt->dst;
	cork->fl.u.ip6 = *fl6;
	v6_cork->hop_limit = ipc6->hlimit;
	v6_cork->tclass = ipc6->tclass;
	if (rt->dst.flags & DST_XFRM_TUNNEL)
		mtu = np->pmtudisc >= IPV6_PMTUDISC_PROBE ?
		      READ_ONCE(rt->dst.dev->mtu) : dst_mtu(&rt->dst);
	else
		mtu = np->pmtudisc >= IPV6_PMTUDISC_PROBE ?
			READ_ONCE(rt->dst.dev->mtu) : dst_mtu(xfrm_dst_path(&rt->dst));
	if (np->frag_size < mtu) {
		if (np->frag_size)
			mtu = np->frag_size;
	}
	if (mtu < IPV6_MIN_MTU)
		return -EINVAL;
	cork->base.fragsize = mtu;
	cork->base.gso_size = ipc6->gso_size;
	cork->base.tx_flags = 0;
	cork->base.mark = ipc6->sockc.mark;
	sock_tx_timestamp(sk, ipc6->sockc.tsflags, &cork->base.tx_flags);

	if (dst_allfrag(xfrm_dst_path(&rt->dst)))
		cork->base.flags |= IPCORK_ALLFRAG;
	cork->base.length = 0;

	cork->base.transmit_time = ipc6->sockc.transmit_time;

	return 0;
}

static int __ip6_append_data(struct sock *sk,
			     struct flowi6 *fl6,
			     struct sk_buff_head *queue,
			     struct inet_cork *cork,
			     struct inet6_cork *v6_cork,
			     struct page_frag *pfrag,
			     int getfrag(void *from, char *to, int offset,
					 int len, int odd, struct sk_buff *skb),
			     void *from, int length, int transhdrlen,
			     unsigned int flags, struct ipcm6_cookie *ipc6)
{
	struct sk_buff *skb, *skb_prev = NULL;
	unsigned int maxfraglen, fragheaderlen, mtu, orig_mtu, pmtu;
	struct ubuf_info *uarg = NULL;
	int exthdrlen = 0;
	int dst_exthdrlen = 0;
	int hh_len;
	int copy;
	int err;
	int offset = 0;
	u32 tskey = 0;
	struct rt6_info *rt = (struct rt6_info *)cork->dst;
	struct ipv6_txoptions *opt = v6_cork->opt;
	int csummode = CHECKSUM_NONE;
	unsigned int maxnonfragsize, headersize;
	unsigned int wmem_alloc_delta = 0;
	bool paged, extra_uref = false;

	skb = skb_peek_tail(queue);
	if (!skb) {
		exthdrlen = opt ? opt->opt_flen : 0;
		dst_exthdrlen = rt->dst.header_len - rt->rt6i_nfheader_len;
	}

	paged = !!cork->gso_size;
	mtu = cork->gso_size ? IP6_MAX_MTU : cork->fragsize;
	orig_mtu = mtu;

	if (cork->tx_flags & SKBTX_ANY_SW_TSTAMP &&
	    sk->sk_tsflags & SOF_TIMESTAMPING_OPT_ID)
		tskey = sk->sk_tskey++;

	hh_len = LL_RESERVED_SPACE(rt->dst.dev);

	fragheaderlen = sizeof(struct ipv6hdr) + rt->rt6i_nfheader_len +
			(opt ? opt->opt_nflen : 0);
	maxfraglen = ((mtu - fragheaderlen) & ~7) + fragheaderlen -
		     sizeof(struct frag_hdr);

	headersize = sizeof(struct ipv6hdr) +
		     (opt ? opt->opt_flen + opt->opt_nflen : 0) +
		     (dst_allfrag(&rt->dst) ?
		      sizeof(struct frag_hdr) : 0) +
		     rt->rt6i_nfheader_len;

	/* as per RFC 7112 section 5, the entire IPv6 Header Chain must fit
	 * the first fragment
	 */
	if (headersize + transhdrlen > mtu)
		goto emsgsize;

	if (cork->length + length > mtu - headersize && ipc6->dontfrag &&
	    (sk->sk_protocol == IPPROTO_UDP ||
	     sk->sk_protocol == IPPROTO_RAW)) {
		ipv6_local_rxpmtu(sk, fl6, mtu - headersize +
				sizeof(struct ipv6hdr));
		goto emsgsize;
	}

	if (ip6_sk_ignore_df(sk))
		maxnonfragsize = sizeof(struct ipv6hdr) + IPV6_MAXPLEN;
	else
		maxnonfragsize = mtu;

	if (cork->length + length > maxnonfragsize - headersize) {
emsgsize:
		pmtu = max_t(int, mtu - headersize + sizeof(struct ipv6hdr), 0);
		ipv6_local_error(sk, EMSGSIZE, fl6, pmtu);
		return -EMSGSIZE;
	}

	/* CHECKSUM_PARTIAL only with no extension headers and when
	 * we are not going to fragment
	 */
	if (transhdrlen && sk->sk_protocol == IPPROTO_UDP &&
	    headersize == sizeof(struct ipv6hdr) &&
	    length <= mtu - headersize &&
	    (!(flags & MSG_MORE) || cork->gso_size) &&
	    rt->dst.dev->features & (NETIF_F_IPV6_CSUM | NETIF_F_HW_CSUM))
		csummode = CHECKSUM_PARTIAL;

	if (flags & MSG_ZEROCOPY && length && sock_flag(sk, SOCK_ZEROCOPY)) {
		uarg = msg_zerocopy_realloc(sk, length, skb_zcopy(skb));
		if (!uarg)
			return -ENOBUFS;
		extra_uref = !skb_zcopy(skb);	/* only ref on new uarg */
		if (rt->dst.dev->features & NETIF_F_SG &&
		    csummode == CHECKSUM_PARTIAL) {
			paged = true;
		} else {
			uarg->zerocopy = 0;
			skb_zcopy_set(skb, uarg, &extra_uref);
		}
	}

	/*
	 * Let's try using as much space as possible.
	 * Use MTU if total length of the message fits into the MTU.
	 * Otherwise, we need to reserve fragment header and
	 * fragment alignment (= 8-15 octects, in total).
	 *
	 * Note that we may need to "move" the data from the tail
	 * of the buffer to the new fragment when we split
	 * the message.
	 *
	 * FIXME: It may be fragmented into multiple chunks
	 *        at once if non-fragmentable extension headers
	 *        are too large.
	 * --yoshfuji
	 */

	cork->length += length;
	if (!skb)
		goto alloc_new_skb;

	while (length > 0) {
		/* Check if the remaining data fits into current packet. */
		copy = (cork->length <= mtu && !(cork->flags & IPCORK_ALLFRAG) ? mtu : maxfraglen) - skb->len;
		if (copy < length)
			copy = maxfraglen - skb->len;

		if (copy <= 0) {
			char *data;
			unsigned int datalen;
			unsigned int fraglen;
			unsigned int fraggap;
			unsigned int alloclen, alloc_extra;
			unsigned int pagedlen;
alloc_new_skb:
			/* There's no room in the current skb */
			if (skb)
				fraggap = skb->len - maxfraglen;
			else
				fraggap = 0;
			/* update mtu and maxfraglen if necessary */
			if (!skb || !skb_prev)
				ip6_append_data_mtu(&mtu, &maxfraglen,
						    fragheaderlen, skb, rt,
						    orig_mtu);

			skb_prev = skb;

			/*
			 * If remaining data exceeds the mtu,
			 * we know we need more fragment(s).
			 */
			datalen = length + fraggap;

			if (datalen > (cork->length <= mtu && !(cork->flags & IPCORK_ALLFRAG) ? mtu : maxfraglen) - fragheaderlen)
				datalen = maxfraglen - fragheaderlen - rt->dst.trailer_len;
			fraglen = datalen + fragheaderlen;
			pagedlen = 0;

			alloc_extra = hh_len;
			alloc_extra += dst_exthdrlen;
			alloc_extra += rt->dst.trailer_len;

			/* We just reserve space for fragment header.
			 * Note: this may be overallocation if the message
			 * (without MSG_MORE) fits into the MTU.
			 */
			alloc_extra += sizeof(struct frag_hdr);

			if ((flags & MSG_MORE) &&
			    !(rt->dst.dev->features&NETIF_F_SG))
				alloclen = mtu;
			else if (!paged &&
				 (fraglen + alloc_extra < SKB_MAX_ALLOC ||
				  !(rt->dst.dev->features & NETIF_F_SG)))
				alloclen = fraglen;
			else {
				alloclen = min_t(int, fraglen, MAX_HEADER);
				pagedlen = fraglen - alloclen;
			}
			alloclen += alloc_extra;

			if (datalen != length + fraggap) {
				/*
				 * this is not the last fragment, the trailer
				 * space is regarded as data space.
				 */
				datalen += rt->dst.trailer_len;
			}

			fraglen = datalen + fragheaderlen;

			copy = datalen - transhdrlen - fraggap - pagedlen;
			if (copy < 0) {
				err = -EINVAL;
				goto error;
			}
			if (transhdrlen) {
				skb = sock_alloc_send_skb(sk, alloclen,
						(flags & MSG_DONTWAIT), &err);
			} else {
				skb = NULL;
				if (refcount_read(&sk->sk_wmem_alloc) + wmem_alloc_delta <=
				    2 * sk->sk_sndbuf)
					skb = alloc_skb(alloclen,
							sk->sk_allocation);
				if (unlikely(!skb))
					err = -ENOBUFS;
			}
			if (!skb)
				goto error;
			/*
			 *	Fill in the control structures
			 */
			skb->protocol = htons(ETH_P_IPV6);
			skb->ip_summed = csummode;
			skb->csum = 0;
			/* reserve for fragmentation and ipsec header */
			skb_reserve(skb, hh_len + sizeof(struct frag_hdr) +
				    dst_exthdrlen);

			/*
			 *	Find where to start putting bytes
			 */
			data = skb_put(skb, fraglen - pagedlen);
			skb_set_network_header(skb, exthdrlen);
			data += fragheaderlen;
			skb->transport_header = (skb->network_header +
						 fragheaderlen);
			if (fraggap) {
				skb->csum = skb_copy_and_csum_bits(
					skb_prev, maxfraglen,
					data + transhdrlen, fraggap);
				skb_prev->csum = csum_sub(skb_prev->csum,
							  skb->csum);
				data += fraggap;
				pskb_trim_unique(skb_prev, maxfraglen);
			}
			if (copy > 0 &&
			    getfrag(from, data + transhdrlen, offset,
				    copy, fraggap, skb) < 0) {
				err = -EFAULT;
				kfree_skb(skb);
				goto error;
			}

			offset += copy;
			length -= copy + transhdrlen;
			transhdrlen = 0;
			exthdrlen = 0;
			dst_exthdrlen = 0;

			/* Only the initial fragment is time stamped */
			skb_shinfo(skb)->tx_flags = cork->tx_flags;
			cork->tx_flags = 0;
			skb_shinfo(skb)->tskey = tskey;
			tskey = 0;
			skb_zcopy_set(skb, uarg, &extra_uref);

			if ((flags & MSG_CONFIRM) && !skb_prev)
				skb_set_dst_pending_confirm(skb, 1);

			/*
			 * Put the packet on the pending queue
			 */
			if (!skb->destructor) {
				skb->destructor = sock_wfree;
				skb->sk = sk;
				wmem_alloc_delta += skb->truesize;
			}
			__skb_queue_tail(queue, skb);
			continue;
		}

		if (copy > length)
			copy = length;

		if (!(rt->dst.dev->features&NETIF_F_SG) &&
		    skb_tailroom(skb) >= copy) {
			unsigned int off;

			off = skb->len;
			if (getfrag(from, skb_put(skb, copy),
						offset, copy, off, skb) < 0) {
				__skb_trim(skb, off);
				err = -EFAULT;
				goto error;
			}
		} else if (!uarg || !uarg->zerocopy) {
			int i = skb_shinfo(skb)->nr_frags;

			err = -ENOMEM;
			if (!sk_page_frag_refill(sk, pfrag))
				goto error;

			if (!skb_can_coalesce(skb, i, pfrag->page,
					      pfrag->offset)) {
				err = -EMSGSIZE;
				if (i == MAX_SKB_FRAGS)
					goto error;

				__skb_fill_page_desc(skb, i, pfrag->page,
						     pfrag->offset, 0);
				skb_shinfo(skb)->nr_frags = ++i;
				get_page(pfrag->page);
			}
			copy = min_t(int, copy, pfrag->size - pfrag->offset);
			if (getfrag(from,
				    page_address(pfrag->page) + pfrag->offset,
				    offset, copy, skb->len, skb) < 0)
				goto error_efault;

			pfrag->offset += copy;
			skb_frag_size_add(&skb_shinfo(skb)->frags[i - 1], copy);
			skb->len += copy;
			skb->data_len += copy;
			skb->truesize += copy;
			wmem_alloc_delta += copy;
		} else {
			err = skb_zerocopy_iter_dgram(skb, from, copy);
			if (err < 0)
				goto error;
		}
		offset += copy;
		length -= copy;
	}

	if (wmem_alloc_delta)
		refcount_add(wmem_alloc_delta, &sk->sk_wmem_alloc);
	return 0;

error_efault:
	err = -EFAULT;
error:
	net_zcopy_put_abort(uarg, extra_uref);
	cork->length -= length;
	IP6_INC_STATS(sock_net(sk), rt->rt6i_idev, IPSTATS_MIB_OUTDISCARDS);
	refcount_add(wmem_alloc_delta, &sk->sk_wmem_alloc);
	return err;
}

int ip6_append_data(struct sock *sk,
		    int getfrag(void *from, char *to, int offset, int len,
				int odd, struct sk_buff *skb),
		    void *from, int length, int transhdrlen,
		    struct ipcm6_cookie *ipc6, struct flowi6 *fl6,
		    struct rt6_info *rt, unsigned int flags)
{
	struct inet_sock *inet = inet_sk(sk);
	struct ipv6_pinfo *np = inet6_sk(sk);
	int exthdrlen;
	int err;

	if (flags&MSG_PROBE)
		return 0;
	if (skb_queue_empty(&sk->sk_write_queue)) {
		/*
		 * setup for corking
		 */
		err = ip6_setup_cork(sk, &inet->cork, &np->cork,
				     ipc6, rt, fl6);
		if (err)
			return err;

		exthdrlen = (ipc6->opt ? ipc6->opt->opt_flen : 0);
		length += exthdrlen;
		transhdrlen += exthdrlen;
	} else {
		fl6 = &inet->cork.fl.u.ip6;
		transhdrlen = 0;
	}

	return __ip6_append_data(sk, fl6, &sk->sk_write_queue, &inet->cork.base,
				 &np->cork, sk_page_frag(sk), getfrag,
				 from, length, transhdrlen, flags, ipc6);
}
EXPORT_SYMBOL_GPL(ip6_append_data);

static void ip6_cork_release(struct inet_cork_full *cork,
			     struct inet6_cork *v6_cork)
{
	if (v6_cork->opt) {
		kfree(v6_cork->opt->dst0opt);
		kfree(v6_cork->opt->dst1opt);
		kfree(v6_cork->opt->hopopt);
		kfree(v6_cork->opt->srcrt);
		kfree(v6_cork->opt);
		v6_cork->opt = NULL;
	}

	if (cork->base.dst) {
		dst_release(cork->base.dst);
		cork->base.dst = NULL;
		cork->base.flags &= ~IPCORK_ALLFRAG;
	}
	memset(&cork->fl, 0, sizeof(cork->fl));
}

struct sk_buff *__ip6_make_skb(struct sock *sk,
			       struct sk_buff_head *queue,
			       struct inet_cork_full *cork,
			       struct inet6_cork *v6_cork)
{
	struct sk_buff *skb, *tmp_skb;
	struct sk_buff **tail_skb;
	struct in6_addr final_dst_buf, *final_dst = &final_dst_buf;
	struct ipv6_pinfo *np = inet6_sk(sk);
	struct net *net = sock_net(sk);
	struct ipv6hdr *hdr;
	struct ipv6_txoptions *opt = v6_cork->opt;
	struct rt6_info *rt = (struct rt6_info *)cork->base.dst;
	struct flowi6 *fl6 = &cork->fl.u.ip6;
	unsigned char proto = fl6->flowi6_proto;

	skb = __skb_dequeue(queue);
	if (!skb)
		goto out;
	tail_skb = &(skb_shinfo(skb)->frag_list);

	/* move skb->data to ip header from ext header */
	if (skb->data < skb_network_header(skb))
		__skb_pull(skb, skb_network_offset(skb));
	while ((tmp_skb = __skb_dequeue(queue)) != NULL) {
		__skb_pull(tmp_skb, skb_network_header_len(skb));
		*tail_skb = tmp_skb;
		tail_skb = &(tmp_skb->next);
		skb->len += tmp_skb->len;
		skb->data_len += tmp_skb->len;
		skb->truesize += tmp_skb->truesize;
		tmp_skb->destructor = NULL;
		tmp_skb->sk = NULL;
	}

	/* Allow local fragmentation. */
	skb->ignore_df = ip6_sk_ignore_df(sk);

	*final_dst = fl6->daddr;
	__skb_pull(skb, skb_network_header_len(skb));
	if (opt && opt->opt_flen)
		ipv6_push_frag_opts(skb, opt, &proto);
	if (opt && opt->opt_nflen)
		ipv6_push_nfrag_opts(skb, opt, &proto, &final_dst, &fl6->saddr);

	skb_push(skb, sizeof(struct ipv6hdr));
	skb_reset_network_header(skb);
	hdr = ipv6_hdr(skb);

	ip6_flow_hdr(hdr, v6_cork->tclass,
		     ip6_make_flowlabel(net, skb, fl6->flowlabel,
					ip6_autoflowlabel(net, np), fl6));
	hdr->hop_limit = v6_cork->hop_limit;
	hdr->nexthdr = proto;
	hdr->saddr = fl6->saddr;
	hdr->daddr = *final_dst;

	skb->priority = sk->sk_priority;
	skb->mark = cork->base.mark;

	skb->tstamp = cork->base.transmit_time;

	skb_dst_set(skb, dst_clone(&rt->dst));
	IP6_UPD_PO_STATS(net, rt->rt6i_idev, IPSTATS_MIB_OUT, skb->len);
	if (proto == IPPROTO_ICMPV6) {
		struct inet6_dev *idev = ip6_dst_idev(skb_dst(skb));

		ICMP6MSGOUT_INC_STATS(net, idev, icmp6_hdr(skb)->icmp6_type);
		ICMP6_INC_STATS(net, idev, ICMP6_MIB_OUTMSGS);
	}

	ip6_cork_release(cork, v6_cork);
out:
	return skb;
}

int ip6_send_skb(struct sk_buff *skb)
{
	struct net *net = sock_net(skb->sk);
	struct rt6_info *rt = (struct rt6_info *)skb_dst(skb);
	int err;

	err = ip6_local_out(net, skb->sk, skb);
	if (err) {
		if (err > 0)
			err = net_xmit_errno(err);
		if (err)
			IP6_INC_STATS(net, rt->rt6i_idev,
				      IPSTATS_MIB_OUTDISCARDS);
	}

	return err;
}

int ip6_push_pending_frames(struct sock *sk)
{
	struct sk_buff *skb;

	skb = ip6_finish_skb(sk);
	if (!skb)
		return 0;

	return ip6_send_skb(skb);
}
EXPORT_SYMBOL_GPL(ip6_push_pending_frames);

static void __ip6_flush_pending_frames(struct sock *sk,
				       struct sk_buff_head *queue,
				       struct inet_cork_full *cork,
				       struct inet6_cork *v6_cork)
{
	struct sk_buff *skb;

	while ((skb = __skb_dequeue_tail(queue)) != NULL) {
		if (skb_dst(skb))
			IP6_INC_STATS(sock_net(sk), ip6_dst_idev(skb_dst(skb)),
				      IPSTATS_MIB_OUTDISCARDS);
		kfree_skb(skb);
	}

	ip6_cork_release(cork, v6_cork);
}

void ip6_flush_pending_frames(struct sock *sk)
{
	__ip6_flush_pending_frames(sk, &sk->sk_write_queue,
				   &inet_sk(sk)->cork, &inet6_sk(sk)->cork);
}
EXPORT_SYMBOL_GPL(ip6_flush_pending_frames);

struct sk_buff *ip6_make_skb(struct sock *sk,
			     int getfrag(void *from, char *to, int offset,
					 int len, int odd, struct sk_buff *skb),
			     void *from, int length, int transhdrlen,
			     struct ipcm6_cookie *ipc6, struct flowi6 *fl6,
			     struct rt6_info *rt, unsigned int flags,
			     struct inet_cork_full *cork)
{
	struct inet6_cork v6_cork;
	struct sk_buff_head queue;
	int exthdrlen = (ipc6->opt ? ipc6->opt->opt_flen : 0);
	int err;

	if (flags & MSG_PROBE)
		return NULL;

	__skb_queue_head_init(&queue);

	cork->base.flags = 0;
	cork->base.addr = 0;
	cork->base.opt = NULL;
	cork->base.dst = NULL;
	v6_cork.opt = NULL;
	err = ip6_setup_cork(sk, cork, &v6_cork, ipc6, rt, fl6);
	if (err) {
		ip6_cork_release(cork, &v6_cork);
		return ERR_PTR(err);
	}
	if (ipc6->dontfrag < 0)
		ipc6->dontfrag = inet6_sk(sk)->dontfrag;

	err = __ip6_append_data(sk, fl6, &queue, &cork->base, &v6_cork,
				&current->task_frag, getfrag, from,
				length + exthdrlen, transhdrlen + exthdrlen,
				flags, ipc6);
	if (err) {
		__ip6_flush_pending_frames(sk, &queue, cork, &v6_cork);
		return ERR_PTR(err);
	}

	return __ip6_make_skb(sk, &queue, cork, &v6_cork);
}<|MERGE_RESOLUTION|>--- conflicted
+++ resolved
@@ -476,11 +476,8 @@
 	struct inet6_dev *idev;
 	u32 mtu;
 
-<<<<<<< HEAD
+	idev = __in6_dev_get_safely(dev_get_by_index_rcu(net, IP6CB(skb)->iif));
 	/*未开启转发，丢包*/
-=======
-	idev = __in6_dev_get_safely(dev_get_by_index_rcu(net, IP6CB(skb)->iif));
->>>>>>> ce840177
 	if (net->ipv6.devconf_all->forwarding == 0)
 		goto error;
 
