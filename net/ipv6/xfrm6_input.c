--- conflicted
+++ resolved
@@ -17,15 +17,7 @@
 #include <net/ipv6.h>
 #include <net/xfrm.h>
 
-<<<<<<< HEAD
-int xfrm6_extract_input(struct xfrm_state *x, struct sk_buff *skb)
-{
-	return xfrm6_extract_header(skb);
-}
-
 //ipv6 xfrm报文收取入口
-=======
->>>>>>> 64677779
 int xfrm6_rcv_spi(struct sk_buff *skb, int nexthdr, __be32 spi,
 		  struct ip6_tnl *t)
 {
