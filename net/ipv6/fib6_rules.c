--- conflicted
+++ resolved
@@ -116,24 +116,15 @@
 	} else {
 		struct rt6_info *rt;
 
-<<<<<<< HEAD
 		//查询local table
-		rt = lookup(net, net->ipv6.fib6_local_tbl, fl6, skb, flags);
-		if (rt != net->ipv6.ip6_null_entry && rt->dst.error != -EAGAIN)
-			return &rt->dst;
-		ip6_rt_put_flags(rt, flags);
-
-		//查询main 路由表
-		rt = lookup(net, net->ipv6.fib6_main_tbl, fl6, skb, flags);
-=======
 		rt = pol_lookup_func(lookup,
 			     net, net->ipv6.fib6_local_tbl, fl6, skb, flags);
 		if (rt != net->ipv6.ip6_null_entry && rt->dst.error != -EAGAIN)
 			return &rt->dst;
 		ip6_rt_put_flags(rt, flags);
+		//查询main 路由表
 		rt = pol_lookup_func(lookup,
 			     net, net->ipv6.fib6_main_tbl, fl6, skb, flags);
->>>>>>> 00e4db51
 		if (rt->dst.error != -EAGAIN)
 			return &rt->dst;
 		ip6_rt_put_flags(rt, flags);
