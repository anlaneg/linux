// SPDX-License-Identifier: GPL-2.0-or-later
/*
 *	TCP over IPv6
 *	Linux INET6 implementation
 *
 *	Authors:
 *	Pedro Roque		<roque@di.fc.ul.pt>
 *
 *	Based on:
 *	linux/net/ipv4/tcp.c
 *	linux/net/ipv4/tcp_input.c
 *	linux/net/ipv4/tcp_output.c
 *
 *	Fixes:
 *	Hideaki YOSHIFUJI	:	sin6_scope_id support
 *	YOSHIFUJI Hideaki @USAGI and:	Support IPV6_V6ONLY socket option, which
 *	Alexey Kuznetsov		allow both IPv4 and IPv6 sockets to bind
 *					a single port at the same time.
 *	YOSHIFUJI Hideaki @USAGI:	convert /proc/net/tcp6 to seq_file.
 */

#include <linux/bottom_half.h>
#include <linux/module.h>
#include <linux/errno.h>
#include <linux/types.h>
#include <linux/socket.h>
#include <linux/sockios.h>
#include <linux/net.h>
#include <linux/jiffies.h>
#include <linux/in.h>
#include <linux/in6.h>
#include <linux/netdevice.h>
#include <linux/init.h>
#include <linux/jhash.h>
#include <linux/ipsec.h>
#include <linux/times.h>
#include <linux/slab.h>
#include <linux/uaccess.h>
#include <linux/ipv6.h>
#include <linux/icmpv6.h>
#include <linux/random.h>
#include <linux/indirect_call_wrapper.h>

#include <net/tcp.h>
#include <net/ndisc.h>
#include <net/inet6_hashtables.h>
#include <net/inet6_connection_sock.h>
#include <net/ipv6.h>
#include <net/transp_v6.h>
#include <net/addrconf.h>
#include <net/ip6_route.h>
#include <net/ip6_checksum.h>
#include <net/inet_ecn.h>
#include <net/protocol.h>
#include <net/xfrm.h>
#include <net/snmp.h>
#include <net/dsfield.h>
#include <net/timewait_sock.h>
#include <net/inet_common.h>
#include <net/secure_seq.h>
#include <net/busy_poll.h>

#include <linux/proc_fs.h>
#include <linux/seq_file.h>

#include <crypto/hash.h>
#include <linux/scatterlist.h>

#include <trace/events/tcp.h>

static void	tcp_v6_send_reset(const struct sock *sk, struct sk_buff *skb);
static void	tcp_v6_reqsk_send_ack(const struct sock *sk, struct sk_buff *skb,
				      struct request_sock *req);

INDIRECT_CALLABLE_SCOPE int tcp_v6_do_rcv(struct sock *sk, struct sk_buff *skb);

static const struct inet_connection_sock_af_ops ipv6_mapped;
const struct inet_connection_sock_af_ops ipv6_specific;
#ifdef CONFIG_TCP_MD5SIG
static const struct tcp_sock_af_ops tcp_sock_ipv6_specific;
static const struct tcp_sock_af_ops tcp_sock_ipv6_mapped_specific;
#else
static struct tcp_md5sig_key *tcp_v6_md5_do_lookup(const struct sock *sk,
						   const struct in6_addr *addr,
						   int l3index)
{
	return NULL;
}
#endif

/* Helper returning the inet6 address from a given tcp socket.
 * It can be used in TCP stack instead of inet6_sk(sk).
 * This avoids a dereference and allow compiler optimizations.
 * It is a specialized version of inet6_sk_generic().
 */
static struct ipv6_pinfo *tcp_inet6_sk(const struct sock *sk)
{
	unsigned int offset = sizeof(struct tcp6_sock) - sizeof(struct ipv6_pinfo);

	return (struct ipv6_pinfo *)(((u8 *)sk) + offset);
}

static void inet6_sk_rx_dst_set(struct sock *sk, const struct sk_buff *skb)
{
	struct dst_entry *dst = skb_dst(skb);

	if (dst && dst_hold_safe(dst)) {
		const struct rt6_info *rt = (const struct rt6_info *)dst;

		rcu_assign_pointer(sk->sk_rx_dst, dst);
		sk->sk_rx_dst_ifindex = skb->skb_iif;
		sk->sk_rx_dst_cookie = rt6_get_cookie(rt);
	}
}

static u32 tcp_v6_init_seq(const struct sk_buff *skb)
{
	return secure_tcpv6_seq(ipv6_hdr(skb)->daddr.s6_addr32,
				ipv6_hdr(skb)->saddr.s6_addr32,
				tcp_hdr(skb)->dest,
				tcp_hdr(skb)->source);
}

static u32 tcp_v6_init_ts_off(const struct net *net, const struct sk_buff *skb)
{
	return secure_tcpv6_ts_off(net, ipv6_hdr(skb)->daddr.s6_addr32,
				   ipv6_hdr(skb)->saddr.s6_addr32);
}

static int tcp_v6_pre_connect(struct sock *sk, struct sockaddr *uaddr,
			      int addr_len)
{
	/* This check is replicated from tcp_v6_connect() and intended to
	 * prevent BPF program called below from accessing bytes that are out
	 * of the bound specified by user in addr_len.
	 */
	if (addr_len < SIN6_LEN_RFC2133)
		return -EINVAL;

	sock_owned_by_me(sk);

	return BPF_CGROUP_RUN_PROG_INET6_CONNECT(sk, uaddr);
}

static int tcp_v6_connect(struct sock *sk, struct sockaddr *uaddr,
			  int addr_len)
{
	struct sockaddr_in6 *usin = (struct sockaddr_in6 *) uaddr;
	struct inet_sock *inet = inet_sk(sk);
	struct inet_connection_sock *icsk = inet_csk(sk);
	struct inet_timewait_death_row *tcp_death_row;
	struct ipv6_pinfo *np = tcp_inet6_sk(sk);
	struct tcp_sock *tp = tcp_sk(sk);
	struct in6_addr *saddr = NULL, *final_p, final;
	struct ipv6_txoptions *opt;
	struct flowi6 fl6;
	struct dst_entry *dst;
	int addr_type;
	int err;

	if (addr_len < SIN6_LEN_RFC2133)
		return -EINVAL;

	if (usin->sin6_family != AF_INET6)
		return -EAFNOSUPPORT;

	memset(&fl6, 0, sizeof(fl6));

	if (np->sndflow) {
		fl6.flowlabel = usin->sin6_flowinfo&IPV6_FLOWINFO_MASK;
		IP6_ECN_flow_init(fl6.flowlabel);
		if (fl6.flowlabel&IPV6_FLOWLABEL_MASK) {
			struct ip6_flowlabel *flowlabel;
			flowlabel = fl6_sock_lookup(sk, fl6.flowlabel);
			if (IS_ERR(flowlabel))
				return -EINVAL;
			fl6_sock_release(flowlabel);
		}
	}

	/*
	 *	connect() to INADDR_ANY means loopback (BSD'ism).
	 */

	if (ipv6_addr_any(&usin->sin6_addr)) {
		if (ipv6_addr_v4mapped(&sk->sk_v6_rcv_saddr))
			ipv6_addr_set_v4mapped(htonl(INADDR_LOOPBACK),
					       &usin->sin6_addr);
		else
			usin->sin6_addr = in6addr_loopback;
	}

	addr_type = ipv6_addr_type(&usin->sin6_addr);

	if (addr_type & IPV6_ADDR_MULTICAST)
		return -ENETUNREACH;

	if (addr_type&IPV6_ADDR_LINKLOCAL) {
		if (addr_len >= sizeof(struct sockaddr_in6) &&
		    usin->sin6_scope_id) {
			/* If interface is set while binding, indices
			 * must coincide.
			 */
			if (!sk_dev_equal_l3scope(sk, usin->sin6_scope_id))
				return -EINVAL;

			sk->sk_bound_dev_if = usin->sin6_scope_id;
		}

		/* Connect to link-local address requires an interface */
		if (!sk->sk_bound_dev_if)
			return -EINVAL;
	}

	if (tp->rx_opt.ts_recent_stamp &&
	    !ipv6_addr_equal(&sk->sk_v6_daddr, &usin->sin6_addr)) {
		tp->rx_opt.ts_recent = 0;
		tp->rx_opt.ts_recent_stamp = 0;
		WRITE_ONCE(tp->write_seq, 0);
	}

	sk->sk_v6_daddr = usin->sin6_addr;
	np->flow_label = fl6.flowlabel;

	/*
	 *	TCP over IPv4
	 */

	if (addr_type & IPV6_ADDR_MAPPED) {
		u32 exthdrlen = icsk->icsk_ext_hdr_len;
		struct sockaddr_in sin;

		if (__ipv6_only_sock(sk))
			return -ENETUNREACH;

		sin.sin_family = AF_INET;
		sin.sin_port = usin->sin6_port;
		sin.sin_addr.s_addr = usin->sin6_addr.s6_addr32[3];

		icsk->icsk_af_ops = &ipv6_mapped;
		if (sk_is_mptcp(sk))
			mptcpv6_handle_mapped(sk, true);
		sk->sk_backlog_rcv = tcp_v4_do_rcv;
#ifdef CONFIG_TCP_MD5SIG
		tp->af_specific = &tcp_sock_ipv6_mapped_specific;
#endif

		err = tcp_v4_connect(sk, (struct sockaddr *)&sin, sizeof(sin));

		if (err) {
			icsk->icsk_ext_hdr_len = exthdrlen;
			icsk->icsk_af_ops = &ipv6_specific;
			if (sk_is_mptcp(sk))
				mptcpv6_handle_mapped(sk, false);
			sk->sk_backlog_rcv = tcp_v6_do_rcv;
#ifdef CONFIG_TCP_MD5SIG
			tp->af_specific = &tcp_sock_ipv6_specific;
#endif
			goto failure;
		}
		np->saddr = sk->sk_v6_rcv_saddr;

		return err;
	}

	if (!ipv6_addr_any(&sk->sk_v6_rcv_saddr))
		saddr = &sk->sk_v6_rcv_saddr;

	fl6.flowi6_proto = IPPROTO_TCP;
	fl6.daddr = sk->sk_v6_daddr;
	fl6.saddr = saddr ? *saddr : np->saddr;
	fl6.flowi6_oif = sk->sk_bound_dev_if;
	fl6.flowi6_mark = sk->sk_mark;
	fl6.fl6_dport = usin->sin6_port;
	fl6.fl6_sport = inet->inet_sport;
	fl6.flowi6_uid = sk->sk_uid;

	opt = rcu_dereference_protected(np->opt, lockdep_sock_is_held(sk));
	final_p = fl6_update_dst(&fl6, opt, &final);

	security_sk_classify_flow(sk, flowi6_to_flowi_common(&fl6));

	dst = ip6_dst_lookup_flow(sock_net(sk), sk, &fl6, final_p);
	if (IS_ERR(dst)) {
		err = PTR_ERR(dst);
		goto failure;
	}

	if (!saddr) {
		saddr = &fl6.saddr;
		sk->sk_v6_rcv_saddr = *saddr;
	}

	/* set the source address */
	np->saddr = *saddr;
	inet->inet_rcv_saddr = LOOPBACK4_IPV6;

	sk->sk_gso_type = SKB_GSO_TCPV6;
	ip6_dst_store(sk, dst, NULL, NULL);

	icsk->icsk_ext_hdr_len = 0;
	if (opt)
		icsk->icsk_ext_hdr_len = opt->opt_flen +
					 opt->opt_nflen;

	tp->rx_opt.mss_clamp = IPV6_MIN_MTU - sizeof(struct tcphdr) - sizeof(struct ipv6hdr);

	inet->inet_dport = usin->sin6_port;

	tcp_set_state(sk, TCP_SYN_SENT);
	tcp_death_row = sock_net(sk)->ipv4.tcp_death_row;
	err = inet6_hash_connect(tcp_death_row, sk);
	if (err)
		goto late_failure;

	sk_set_txhash(sk);

	if (likely(!tp->repair)) {
		if (!tp->write_seq)
			WRITE_ONCE(tp->write_seq,
				   secure_tcpv6_seq(np->saddr.s6_addr32,
						    sk->sk_v6_daddr.s6_addr32,
						    inet->inet_sport,
						    inet->inet_dport));
		tp->tsoffset = secure_tcpv6_ts_off(sock_net(sk),
						   np->saddr.s6_addr32,
						   sk->sk_v6_daddr.s6_addr32);
	}

	if (tcp_fastopen_defer_connect(sk, &err))
		return err;
	if (err)
		goto late_failure;

	err = tcp_connect(sk);
	if (err)
		goto late_failure;

	return 0;

late_failure:
	tcp_set_state(sk, TCP_CLOSE);
failure:
	inet->inet_dport = 0;
	sk->sk_route_caps = 0;
	return err;
}

static void tcp_v6_mtu_reduced(struct sock *sk)
{
	struct dst_entry *dst;
	u32 mtu;

	if ((1 << sk->sk_state) & (TCPF_LISTEN | TCPF_CLOSE))
		return;

	mtu = READ_ONCE(tcp_sk(sk)->mtu_info);

	/* Drop requests trying to increase our current mss.
	 * Check done in __ip6_rt_update_pmtu() is too late.
	 */
	if (tcp_mtu_to_mss(sk, mtu) >= tcp_sk(sk)->mss_cache)
		return;

	dst = inet6_csk_update_pmtu(sk, mtu);
	if (!dst)
		return;

	if (inet_csk(sk)->icsk_pmtu_cookie > dst_mtu(dst)) {
		tcp_sync_mss(sk, dst_mtu(dst));
		tcp_simple_retransmit(sk);
	}
}

static int tcp_v6_err(struct sk_buff *skb, struct inet6_skb_parm *opt,
		u8 type, u8 code, int offset, __be32 info)
{
	const struct ipv6hdr *hdr = (const struct ipv6hdr *)skb->data;
	const struct tcphdr *th = (struct tcphdr *)(skb->data+offset);
	struct net *net = dev_net(skb->dev);
	struct request_sock *fastopen;
	struct ipv6_pinfo *np;
	struct tcp_sock *tp;
	__u32 seq, snd_una;
	struct sock *sk;
	bool fatal;
	int err;

	sk = __inet6_lookup_established(net, &tcp_hashinfo,
					&hdr->daddr, th->dest,
					&hdr->saddr, ntohs(th->source),
					skb->dev->ifindex, inet6_sdif(skb));

	if (!sk) {
		__ICMP6_INC_STATS(net, __in6_dev_get(skb->dev),
				  ICMP6_MIB_INERRORS);
		return -ENOENT;
	}

	if (sk->sk_state == TCP_TIME_WAIT) {
		inet_twsk_put(inet_twsk(sk));
		return 0;
	}
	seq = ntohl(th->seq);
	fatal = icmpv6_err_convert(type, code, &err);
	if (sk->sk_state == TCP_NEW_SYN_RECV) {
		tcp_req_err(sk, seq, fatal);
		return 0;
	}

	bh_lock_sock(sk);
	if (sock_owned_by_user(sk) && type != ICMPV6_PKT_TOOBIG)
		__NET_INC_STATS(net, LINUX_MIB_LOCKDROPPEDICMPS);

	if (sk->sk_state == TCP_CLOSE)
		goto out;

	if (static_branch_unlikely(&ip6_min_hopcount)) {
		/* min_hopcount can be changed concurrently from do_ipv6_setsockopt() */
		if (ipv6_hdr(skb)->hop_limit < READ_ONCE(tcp_inet6_sk(sk)->min_hopcount)) {
			__NET_INC_STATS(net, LINUX_MIB_TCPMINTTLDROP);
			goto out;
		}
	}

	tp = tcp_sk(sk);
	/* XXX (TFO) - tp->snd_una should be ISN (tcp_create_openreq_child() */
	fastopen = rcu_dereference(tp->fastopen_rsk);
	snd_una = fastopen ? tcp_rsk(fastopen)->snt_isn : tp->snd_una;
	if (sk->sk_state != TCP_LISTEN &&
	    !between(seq, snd_una, tp->snd_nxt)) {
		__NET_INC_STATS(net, LINUX_MIB_OUTOFWINDOWICMPS);
		goto out;
	}

	np = tcp_inet6_sk(sk);

	if (type == NDISC_REDIRECT) {
		if (!sock_owned_by_user(sk)) {
			struct dst_entry *dst = __sk_dst_check(sk, np->dst_cookie);

			if (dst)
				dst->ops->redirect(dst, sk, skb);
		}
		goto out;
	}

	if (type == ICMPV6_PKT_TOOBIG) {
		u32 mtu = ntohl(info);

		/* We are not interested in TCP_LISTEN and open_requests
		 * (SYN-ACKs send out by Linux are always <576bytes so
		 * they should go through unfragmented).
		 */
		if (sk->sk_state == TCP_LISTEN)
			goto out;

		if (!ip6_sk_accept_pmtu(sk))
			goto out;

		if (mtu < IPV6_MIN_MTU)
			goto out;

		WRITE_ONCE(tp->mtu_info, mtu);

		if (!sock_owned_by_user(sk))
			tcp_v6_mtu_reduced(sk);
		else if (!test_and_set_bit(TCP_MTU_REDUCED_DEFERRED,
					   &sk->sk_tsq_flags))
			sock_hold(sk);
		goto out;
	}


	/* Might be for an request_sock */
	switch (sk->sk_state) {
	case TCP_SYN_SENT:
	case TCP_SYN_RECV:
		/* Only in fast or simultaneous open. If a fast open socket is
		 * already accepted it is treated as a connected one below.
		 */
		if (fastopen && !fastopen->sk)
			break;

		ipv6_icmp_error(sk, skb, err, th->dest, ntohl(info), (u8 *)th);

		if (!sock_owned_by_user(sk)) {
			sk->sk_err = err;
			sk_error_report(sk);		/* Wake people up to see the error (see connect in sock.c) */

			tcp_done(sk);
		} else
			sk->sk_err_soft = err;
		goto out;
	case TCP_LISTEN:
		break;
	default:
		/* check if this ICMP message allows revert of backoff.
		 * (see RFC 6069)
		 */
		if (!fastopen && type == ICMPV6_DEST_UNREACH &&
		    code == ICMPV6_NOROUTE)
			tcp_ld_RTO_revert(sk, seq);
	}

	if (!sock_owned_by_user(sk) && np->recverr) {
		sk->sk_err = err;
		sk_error_report(sk);
	} else
		sk->sk_err_soft = err;

out:
	bh_unlock_sock(sk);
	sock_put(sk);
	return 0;
}


static int tcp_v6_send_synack(const struct sock *sk, struct dst_entry *dst,
			      struct flowi *fl,
			      struct request_sock *req,
			      struct tcp_fastopen_cookie *foc,
			      enum tcp_synack_type synack_type,
			      struct sk_buff *syn_skb)
{
	struct inet_request_sock *ireq = inet_rsk(req);
	struct ipv6_pinfo *np = tcp_inet6_sk(sk);
	struct ipv6_txoptions *opt;
	struct flowi6 *fl6 = &fl->u.ip6;
	struct sk_buff *skb;
	int err = -ENOMEM;
	u8 tclass;

	/* First, grab a route. */
	if (!dst && (dst = inet6_csk_route_req(sk, fl6, req,
					       IPPROTO_TCP)) == NULL)
		goto done;

	skb = tcp_make_synack(sk, dst, req, foc, synack_type, syn_skb);

	if (skb) {
		__tcp_v6_send_check(skb, &ireq->ir_v6_loc_addr,
				    &ireq->ir_v6_rmt_addr);

		fl6->daddr = ireq->ir_v6_rmt_addr;
		if (np->repflow && ireq->pktopts)
			fl6->flowlabel = ip6_flowlabel(ipv6_hdr(ireq->pktopts));

		tclass = sock_net(sk)->ipv4.sysctl_tcp_reflect_tos ?
				(tcp_rsk(req)->syn_tos & ~INET_ECN_MASK) |
				(np->tclass & INET_ECN_MASK) :
				np->tclass;

		if (!INET_ECN_is_capable(tclass) &&
		    tcp_bpf_ca_needs_ecn((struct sock *)req))
			tclass |= INET_ECN_ECT_0;

		rcu_read_lock();
		opt = ireq->ipv6_opt;/*传输选项*/
		if (!opt)
			opt = rcu_dereference(np->opt);
		err = ip6_xmit(sk, skb, fl6, skb->mark ? : sk->sk_mark, opt,
			       tclass, sk->sk_priority);
		rcu_read_unlock();
		err = net_xmit_eval(err);
	}

done:
	return err;
}


static void tcp_v6_reqsk_destructor(struct request_sock *req)
{
	kfree(inet_rsk(req)->ipv6_opt);
	consume_skb(inet_rsk(req)->pktopts);
}

#ifdef CONFIG_TCP_MD5SIG
static struct tcp_md5sig_key *tcp_v6_md5_do_lookup(const struct sock *sk,
						   const struct in6_addr *addr,
						   int l3index)
{
	return tcp_md5_do_lookup(sk, l3index,
				 (union tcp_md5_addr *)addr, AF_INET6);
}

static struct tcp_md5sig_key *tcp_v6_md5_lookup(const struct sock *sk,
						const struct sock *addr_sk)
{
	int l3index;

	l3index = l3mdev_master_ifindex_by_index(sock_net(sk),
						 addr_sk->sk_bound_dev_if);
	return tcp_v6_md5_do_lookup(sk, &addr_sk->sk_v6_daddr,
				    l3index);
}

static int tcp_v6_parse_md5_keys(struct sock *sk, int optname,
				 sockptr_t optval, int optlen)
{
	struct tcp_md5sig cmd;
	struct sockaddr_in6 *sin6 = (struct sockaddr_in6 *)&cmd.tcpm_addr;
	int l3index = 0;
	u8 prefixlen;
	u8 flags;

	if (optlen < sizeof(cmd))
		return -EINVAL;

	if (copy_from_sockptr(&cmd, optval, sizeof(cmd)))
		return -EFAULT;

	if (sin6->sin6_family != AF_INET6)
		return -EINVAL;

	flags = cmd.tcpm_flags & TCP_MD5SIG_FLAG_IFINDEX;

	if (optname == TCP_MD5SIG_EXT &&
	    cmd.tcpm_flags & TCP_MD5SIG_FLAG_PREFIX) {
		prefixlen = cmd.tcpm_prefixlen;
		if (prefixlen > 128 || (ipv6_addr_v4mapped(&sin6->sin6_addr) &&
					prefixlen > 32))
			return -EINVAL;
	} else {
		prefixlen = ipv6_addr_v4mapped(&sin6->sin6_addr) ? 32 : 128;
	}

	if (optname == TCP_MD5SIG_EXT && cmd.tcpm_ifindex &&
	    cmd.tcpm_flags & TCP_MD5SIG_FLAG_IFINDEX) {
		struct net_device *dev;

		rcu_read_lock();
		dev = dev_get_by_index_rcu(sock_net(sk), cmd.tcpm_ifindex);
		if (dev && netif_is_l3_master(dev))
			l3index = dev->ifindex;
		rcu_read_unlock();

		/* ok to reference set/not set outside of rcu;
		 * right now device MUST be an L3 master
		 */
		if (!dev || !l3index)
			return -EINVAL;
	}

	if (!cmd.tcpm_keylen) {
		if (ipv6_addr_v4mapped(&sin6->sin6_addr))
			return tcp_md5_do_del(sk, (union tcp_md5_addr *)&sin6->sin6_addr.s6_addr32[3],
					      AF_INET, prefixlen,
					      l3index, flags);
		return tcp_md5_do_del(sk, (union tcp_md5_addr *)&sin6->sin6_addr,
				      AF_INET6, prefixlen, l3index, flags);
	}

	if (cmd.tcpm_keylen > TCP_MD5SIG_MAXKEYLEN)
		return -EINVAL;

	if (ipv6_addr_v4mapped(&sin6->sin6_addr))
		return tcp_md5_do_add(sk, (union tcp_md5_addr *)&sin6->sin6_addr.s6_addr32[3],
				      AF_INET, prefixlen, l3index, flags,
				      cmd.tcpm_key, cmd.tcpm_keylen,
				      GFP_KERNEL);

	return tcp_md5_do_add(sk, (union tcp_md5_addr *)&sin6->sin6_addr,
			      AF_INET6, prefixlen, l3index, flags,
			      cmd.tcpm_key, cmd.tcpm_keylen, GFP_KERNEL);
}

static int tcp_v6_md5_hash_headers(struct tcp_md5sig_pool *hp,
				   const struct in6_addr *daddr,
				   const struct in6_addr *saddr,
				   const struct tcphdr *th, int nbytes)
{
	struct tcp6_pseudohdr *bp;
	struct scatterlist sg;
	struct tcphdr *_th;

	bp = hp->scratch;
	/* 1. TCP pseudo-header (RFC2460) */
	bp->saddr = *saddr;
	bp->daddr = *daddr;
	bp->protocol = cpu_to_be32(IPPROTO_TCP);
	bp->len = cpu_to_be32(nbytes);

	_th = (struct tcphdr *)(bp + 1);
	memcpy(_th, th, sizeof(*th));
	_th->check = 0;

	sg_init_one(&sg, bp, sizeof(*bp) + sizeof(*th));
	ahash_request_set_crypt(hp->md5_req, &sg, NULL,
				sizeof(*bp) + sizeof(*th));
	return crypto_ahash_update(hp->md5_req);
}

static int tcp_v6_md5_hash_hdr(char *md5_hash, const struct tcp_md5sig_key *key,
			       const struct in6_addr *daddr, struct in6_addr *saddr,
			       const struct tcphdr *th)
{
	struct tcp_md5sig_pool *hp;
	struct ahash_request *req;

	hp = tcp_get_md5sig_pool();
	if (!hp)
		goto clear_hash_noput;
	req = hp->md5_req;

	if (crypto_ahash_init(req))
		goto clear_hash;
	if (tcp_v6_md5_hash_headers(hp, daddr, saddr, th, th->doff << 2))
		goto clear_hash;
	if (tcp_md5_hash_key(hp, key))
		goto clear_hash;
	ahash_request_set_crypt(req, NULL, md5_hash, 0);
	if (crypto_ahash_final(req))
		goto clear_hash;

	tcp_put_md5sig_pool();
	return 0;

clear_hash:
	tcp_put_md5sig_pool();
clear_hash_noput:
	memset(md5_hash, 0, 16);
	return 1;
}

static int tcp_v6_md5_hash_skb(char *md5_hash,
			       const struct tcp_md5sig_key *key,
			       const struct sock *sk,
			       const struct sk_buff *skb)
{
	const struct in6_addr *saddr, *daddr;
	struct tcp_md5sig_pool *hp;
	struct ahash_request *req;
	const struct tcphdr *th = tcp_hdr(skb);

	if (sk) { /* valid for establish/request sockets */
		saddr = &sk->sk_v6_rcv_saddr;
		daddr = &sk->sk_v6_daddr;
	} else {
		const struct ipv6hdr *ip6h = ipv6_hdr(skb);
		saddr = &ip6h->saddr;
		daddr = &ip6h->daddr;
	}

	hp = tcp_get_md5sig_pool();
	if (!hp)
		goto clear_hash_noput;
	req = hp->md5_req;

	if (crypto_ahash_init(req))
		goto clear_hash;

	if (tcp_v6_md5_hash_headers(hp, daddr, saddr, th, skb->len))
		goto clear_hash;
	if (tcp_md5_hash_skb_data(hp, skb, th->doff << 2))
		goto clear_hash;
	if (tcp_md5_hash_key(hp, key))
		goto clear_hash;
	ahash_request_set_crypt(req, NULL, md5_hash, 0);
	if (crypto_ahash_final(req))
		goto clear_hash;

	tcp_put_md5sig_pool();
	return 0;

clear_hash:
	tcp_put_md5sig_pool();
clear_hash_noput:
	memset(md5_hash, 0, 16);
	return 1;
}

#endif

static void tcp_v6_init_req(struct request_sock *req,
			    const struct sock *sk_listener,
			    struct sk_buff *skb)
{
	bool l3_slave = ipv6_l3mdev_skb(TCP_SKB_CB(skb)->header.h6.flags);
	struct inet_request_sock *ireq = inet_rsk(req);
	const struct ipv6_pinfo *np = tcp_inet6_sk(sk_listener);

	ireq->ir_v6_rmt_addr = ipv6_hdr(skb)->saddr;
	ireq->ir_v6_loc_addr = ipv6_hdr(skb)->daddr;

	/* So that link locals have meaning */
	if ((!sk_listener->sk_bound_dev_if || l3_slave) &&
	    ipv6_addr_type(&ireq->ir_v6_rmt_addr) & IPV6_ADDR_LINKLOCAL)
		ireq->ir_iif = tcp_v6_iif(skb);

	if (!TCP_SKB_CB(skb)->tcp_tw_isn &&
	    (ipv6_opt_accepted(sk_listener, skb, &TCP_SKB_CB(skb)->header.h6) ||
	     np->rxopt.bits.rxinfo ||
	     np->rxopt.bits.rxoinfo || np->rxopt.bits.rxhlim ||
	     np->rxopt.bits.rxohlim || np->repflow)) {
		refcount_inc(&skb->users);
		ireq->pktopts = skb;
	}
}

static struct dst_entry *tcp_v6_route_req(const struct sock *sk,
					  struct sk_buff *skb,
					  struct flowi *fl,
					  struct request_sock *req)
{
	tcp_v6_init_req(req, sk, skb);

	if (security_inet_conn_request(sk, skb, req))
		return NULL;

	return inet6_csk_route_req(sk, &fl->u.ip6, req, IPPROTO_TCP);
}

struct request_sock_ops tcp6_request_sock_ops __read_mostly = {
	.family		=	AF_INET6,
	.obj_size	=	sizeof(struct tcp6_request_sock),
	.rtx_syn_ack	=	tcp_rtx_synack,
	.send_ack	=	tcp_v6_reqsk_send_ack,
	.destructor	=	tcp_v6_reqsk_destructor,
	.send_reset	=	tcp_v6_send_reset,
	.syn_ack_timeout =	tcp_syn_ack_timeout,
};

const struct tcp_request_sock_ops tcp_request_sock_ipv6_ops = {
	.mss_clamp	=	IPV6_MIN_MTU - sizeof(struct tcphdr) -
				sizeof(struct ipv6hdr),
#ifdef CONFIG_TCP_MD5SIG
	.req_md5_lookup	=	tcp_v6_md5_lookup,
	.calc_md5_hash	=	tcp_v6_md5_hash_skb,
#endif
#ifdef CONFIG_SYN_COOKIES
	.cookie_init_seq =	cookie_v6_init_sequence,
#endif
	.route_req	=	tcp_v6_route_req,
	.init_seq	=	tcp_v6_init_seq,
	.init_ts_off	=	tcp_v6_init_ts_off,
	.send_synack	=	tcp_v6_send_synack,
};

static void tcp_v6_send_response(const struct sock *sk, struct sk_buff *skb, u32 seq,
				 u32 ack, u32 win, u32 tsval, u32 tsecr,
				 int oif, struct tcp_md5sig_key *key, int rst,
				 u8 tclass, __be32 label, u32 priority)
{
	const struct tcphdr *th = tcp_hdr(skb);
	struct tcphdr *t1;
	struct sk_buff *buff;
	struct flowi6 fl6;
	struct net *net = sk ? sock_net(sk) : dev_net(skb_dst(skb)->dev);
	struct sock *ctl_sk = net->ipv6.tcp_sk;
	unsigned int tot_len = sizeof(struct tcphdr);
	__be32 mrst = 0, *topt;
	struct dst_entry *dst;
	__u32 mark = 0;

	if (tsecr)
		tot_len += TCPOLEN_TSTAMP_ALIGNED;
#ifdef CONFIG_TCP_MD5SIG
	if (key)
		tot_len += TCPOLEN_MD5SIG_ALIGNED;
#endif

#ifdef CONFIG_MPTCP
	if (rst && !key) {
		mrst = mptcp_reset_option(skb);

		if (mrst)
			tot_len += sizeof(__be32);
	}
#endif

	buff = alloc_skb(MAX_TCP_HEADER, GFP_ATOMIC);
	if (!buff)
		return;

	skb_reserve(buff, MAX_TCP_HEADER);

	t1 = skb_push(buff, tot_len);
	skb_reset_transport_header(buff);

	/* Swap the send and the receive. */
	memset(t1, 0, sizeof(*t1));
	t1->dest = th->source;
	t1->source = th->dest;
	t1->doff = tot_len / 4;
	t1->seq = htonl(seq);
	t1->ack_seq = htonl(ack);
	t1->ack = !rst || !th->ack;
	t1->rst = rst;
	t1->window = htons(win);

	topt = (__be32 *)(t1 + 1);

	if (tsecr) {
		*topt++ = htonl((TCPOPT_NOP << 24) | (TCPOPT_NOP << 16) |
				(TCPOPT_TIMESTAMP << 8) | TCPOLEN_TIMESTAMP);
		*topt++ = htonl(tsval);
		*topt++ = htonl(tsecr);
	}

	if (mrst)
		*topt++ = mrst;

#ifdef CONFIG_TCP_MD5SIG
	if (key) {
		*topt++ = htonl((TCPOPT_NOP << 24) | (TCPOPT_NOP << 16) |
				(TCPOPT_MD5SIG << 8) | TCPOLEN_MD5SIG);
		tcp_v6_md5_hash_hdr((__u8 *)topt, key,
				    &ipv6_hdr(skb)->saddr,
				    &ipv6_hdr(skb)->daddr, t1);
	}
#endif

	memset(&fl6, 0, sizeof(fl6));
	fl6.daddr = ipv6_hdr(skb)->saddr;
	fl6.saddr = ipv6_hdr(skb)->daddr;
	fl6.flowlabel = label;

	buff->ip_summed = CHECKSUM_PARTIAL;

	__tcp_v6_send_check(buff, &fl6.saddr, &fl6.daddr);

	fl6.flowi6_proto = IPPROTO_TCP;
	if (rt6_need_strict(&fl6.daddr) && !oif)
		fl6.flowi6_oif = tcp_v6_iif(skb);
	else {
		if (!oif && netif_index_is_l3_master(net, skb->skb_iif))
			oif = skb->skb_iif;

		fl6.flowi6_oif = oif;
	}

	if (sk) {
		if (sk->sk_state == TCP_TIME_WAIT) {
			mark = inet_twsk(sk)->tw_mark;
			/* autoflowlabel relies on buff->hash */
			skb_set_hash(buff, inet_twsk(sk)->tw_txhash,
				     PKT_HASH_TYPE_L4);
		} else {
			mark = sk->sk_mark;
		}
		skb_set_delivery_time(buff, tcp_transmit_time(sk), true);
	}
	fl6.flowi6_mark = IP6_REPLY_MARK(net, skb->mark) ?: mark;
	fl6.fl6_dport = t1->dest;
	fl6.fl6_sport = t1->source;
	fl6.flowi6_uid = sock_net_uid(net, sk && sk_fullsock(sk) ? sk : NULL);
	security_skb_classify_flow(skb, flowi6_to_flowi_common(&fl6));

	/* Pass a socket to ip6_dst_lookup either it is for RST
	 * Underlying function will use this to retrieve the network
	 * namespace
	 */
	dst = ip6_dst_lookup_flow(sock_net(ctl_sk), ctl_sk, &fl6, NULL);
	if (!IS_ERR(dst)) {
		skb_dst_set(buff, dst);
		ip6_xmit(ctl_sk, buff, &fl6, fl6.flowi6_mark, NULL,
			 tclass & ~INET_ECN_MASK, priority);
		TCP_INC_STATS(net, TCP_MIB_OUTSEGS);
		if (rst)
			TCP_INC_STATS(net, TCP_MIB_OUTRSTS);
		return;
	}

	kfree_skb(buff);
}

static void tcp_v6_send_reset(const struct sock *sk, struct sk_buff *skb)
{
	const struct tcphdr *th = tcp_hdr(skb);
	struct ipv6hdr *ipv6h = ipv6_hdr(skb);
	u32 seq = 0, ack_seq = 0;
	struct tcp_md5sig_key *key = NULL;
#ifdef CONFIG_TCP_MD5SIG
	const __u8 *hash_location = NULL;
	unsigned char newhash[16];
	int genhash;
	struct sock *sk1 = NULL;
#endif
	__be32 label = 0;
	u32 priority = 0;
	struct net *net;
	int oif = 0;

	if (th->rst)
		return;

	/* If sk not NULL, it means we did a successful lookup and incoming
	 * route had to be correct. prequeue might have dropped our dst.
	 */
	if (!sk && !ipv6_unicast_destination(skb))
		return;

	net = sk ? sock_net(sk) : dev_net(skb_dst(skb)->dev);
#ifdef CONFIG_TCP_MD5SIG
	rcu_read_lock();
	hash_location = tcp_parse_md5sig_option(th);
	if (sk && sk_fullsock(sk)) {
		int l3index;

		/* sdif set, means packet ingressed via a device
		 * in an L3 domain and inet_iif is set to it.
		 */
		l3index = tcp_v6_sdif(skb) ? tcp_v6_iif_l3_slave(skb) : 0;
		key = tcp_v6_md5_do_lookup(sk, &ipv6h->saddr, l3index);
	} else if (hash_location) {
		int dif = tcp_v6_iif_l3_slave(skb);
		int sdif = tcp_v6_sdif(skb);
		int l3index;

		/*
		 * active side is lost. Try to find listening socket through
		 * source port, and then find md5 key through listening socket.
		 * we are not loose security here:
		 * Incoming packet is checked with md5 hash with finding key,
		 * no RST generated if md5 hash doesn't match.
		 */
		sk1 = inet6_lookup_listener(net,
					   &tcp_hashinfo, NULL, 0,
					   &ipv6h->saddr,
					   th->source, &ipv6h->daddr,
					   ntohs(th->source), dif, sdif);
		if (!sk1)
			goto out;

		/* sdif set, means packet ingressed via a device
		 * in an L3 domain and dif is set to it.
		 */
		l3index = tcp_v6_sdif(skb) ? dif : 0;

		key = tcp_v6_md5_do_lookup(sk1, &ipv6h->saddr, l3index);
		if (!key)
			goto out;

		genhash = tcp_v6_md5_hash_skb(newhash, key, NULL, skb);
		if (genhash || memcmp(hash_location, newhash, 16) != 0)
			goto out;
	}
#endif

	if (th->ack)
		seq = ntohl(th->ack_seq);
	else
		ack_seq = ntohl(th->seq) + th->syn + th->fin + skb->len -
			  (th->doff << 2);

	if (sk) {
		oif = sk->sk_bound_dev_if;
		if (sk_fullsock(sk)) {
			const struct ipv6_pinfo *np = tcp_inet6_sk(sk);

			trace_tcp_send_reset(sk, skb);
			if (np->repflow)
				label = ip6_flowlabel(ipv6h);
			priority = sk->sk_priority;
		}
		if (sk->sk_state == TCP_TIME_WAIT) {
			label = cpu_to_be32(inet_twsk(sk)->tw_flowlabel);
			priority = inet_twsk(sk)->tw_priority;
		}
	} else {
		if (net->ipv6.sysctl.flowlabel_reflect & FLOWLABEL_REFLECT_TCP_RESET)
			label = ip6_flowlabel(ipv6h);
	}

	tcp_v6_send_response(sk, skb, seq, ack_seq, 0, 0, 0, oif, key, 1,
			     ipv6_get_dsfield(ipv6h), label, priority);

#ifdef CONFIG_TCP_MD5SIG
out:
	rcu_read_unlock();
#endif
}

static void tcp_v6_send_ack(const struct sock *sk, struct sk_buff *skb, u32 seq,
			    u32 ack, u32 win, u32 tsval, u32 tsecr, int oif,
			    struct tcp_md5sig_key *key, u8 tclass,
			    __be32 label, u32 priority)
{
	tcp_v6_send_response(sk, skb, seq, ack, win, tsval, tsecr, oif, key, 0,
			     tclass, label, priority);
}

static void tcp_v6_timewait_ack(struct sock *sk, struct sk_buff *skb)
{
	struct inet_timewait_sock *tw = inet_twsk(sk);
	struct tcp_timewait_sock *tcptw = tcp_twsk(sk);

	tcp_v6_send_ack(sk, skb, tcptw->tw_snd_nxt, tcptw->tw_rcv_nxt,
			tcptw->tw_rcv_wnd >> tw->tw_rcv_wscale,
			tcp_time_stamp_raw() + tcptw->tw_ts_offset,
			tcptw->tw_ts_recent, tw->tw_bound_dev_if, tcp_twsk_md5_key(tcptw),
			tw->tw_tclass, cpu_to_be32(tw->tw_flowlabel), tw->tw_priority);

	inet_twsk_put(tw);
}

static void tcp_v6_reqsk_send_ack(const struct sock *sk, struct sk_buff *skb,
				  struct request_sock *req)
{
	int l3index;

	l3index = tcp_v6_sdif(skb) ? tcp_v6_iif_l3_slave(skb) : 0;

	/* sk->sk_state == TCP_LISTEN -> for regular TCP_SYN_RECV
	 * sk->sk_state == TCP_SYN_RECV -> for Fast Open.
	 */
	/* RFC 7323 2.3
	 * The window field (SEG.WND) of every outgoing segment, with the
	 * exception of <SYN> segments, MUST be right-shifted by
	 * Rcv.Wind.Shift bits:
	 */
	tcp_v6_send_ack(sk, skb, (sk->sk_state == TCP_LISTEN) ?
			tcp_rsk(req)->snt_isn + 1 : tcp_sk(sk)->snd_nxt,
			tcp_rsk(req)->rcv_nxt,
			req->rsk_rcv_wnd >> inet_rsk(req)->rcv_wscale,
			tcp_time_stamp_raw() + tcp_rsk(req)->ts_off,
			req->ts_recent, sk->sk_bound_dev_if,
			tcp_v6_md5_do_lookup(sk, &ipv6_hdr(skb)->saddr, l3index),
			ipv6_get_dsfield(ipv6_hdr(skb)), 0, sk->sk_priority);
}


static struct sock *tcp_v6_cookie_check(struct sock *sk, struct sk_buff *skb)
{
#ifdef CONFIG_SYN_COOKIES
	const struct tcphdr *th = tcp_hdr(skb);

	if (!th->syn)
		sk = cookie_v6_check(sk, skb);
#endif
	return sk;
}

u16 tcp_v6_get_syncookie(struct sock *sk, struct ipv6hdr *iph,
			 struct tcphdr *th, u32 *cookie)
{
	u16 mss = 0;
#ifdef CONFIG_SYN_COOKIES
	mss = tcp_get_syncookie_mss(&tcp6_request_sock_ops,
				    &tcp_request_sock_ipv6_ops, sk, th);
	if (mss) {
		*cookie = __cookie_v6_init_sequence(iph, th, &mss);
		tcp_synq_overflow(sk);
	}
#endif
	return mss;
}

static int tcp_v6_conn_request(struct sock *sk, struct sk_buff *skb)
{
	if (skb->protocol == htons(ETH_P_IP))
		return tcp_v4_conn_request(sk, skb);

	if (!ipv6_unicast_destination(skb))
		goto drop;

	if (ipv6_addr_v4mapped(&ipv6_hdr(skb)->saddr)) {
		__IP6_INC_STATS(sock_net(sk), NULL, IPSTATS_MIB_INHDRERRORS);
		return 0;
	}

	return tcp_conn_request(&tcp6_request_sock_ops,
				&tcp_request_sock_ipv6_ops, sk, skb);

drop:
	tcp_listendrop(sk);
	return 0; /* don't send reset */
}

static void tcp_v6_restore_cb(struct sk_buff *skb)
{
	/* We need to move header back to the beginning if xfrm6_policy_check()
	 * and tcp_v6_fill_cb() are going to be called again.
	 * ip6_datagram_recv_specific_ctl() also expects IP6CB to be there.
	 */
	memmove(IP6CB(skb), &TCP_SKB_CB(skb)->header.h6,
		sizeof(struct inet6_skb_parm));
}

static struct sock *tcp_v6_syn_recv_sock(const struct sock *sk, struct sk_buff *skb,
					 struct request_sock *req,
					 struct dst_entry *dst,
					 struct request_sock *req_unhash,
					 bool *own_req)
{
	struct inet_request_sock *ireq;
	struct ipv6_pinfo *newnp;
	const struct ipv6_pinfo *np = tcp_inet6_sk(sk);
	struct ipv6_txoptions *opt;
	struct inet_sock *newinet;
	bool found_dup_sk = false;
	struct tcp_sock *newtp;
	struct sock *newsk;
#ifdef CONFIG_TCP_MD5SIG
	struct tcp_md5sig_key *key;
	int l3index;
#endif
	struct flowi6 fl6;

	if (skb->protocol == htons(ETH_P_IP)) {
		/*
		 *	v6 mapped
		 */

		newsk = tcp_v4_syn_recv_sock(sk, skb, req, dst,
					     req_unhash, own_req);

		if (!newsk)
			return NULL;

		inet_sk(newsk)->pinet6 = tcp_inet6_sk(newsk);

		newnp = tcp_inet6_sk(newsk);
		newtp = tcp_sk(newsk);

		memcpy(newnp, np, sizeof(struct ipv6_pinfo));

		newnp->saddr = newsk->sk_v6_rcv_saddr;

		inet_csk(newsk)->icsk_af_ops = &ipv6_mapped;
		if (sk_is_mptcp(newsk))
			mptcpv6_handle_mapped(newsk, true);
		newsk->sk_backlog_rcv = tcp_v4_do_rcv;
#ifdef CONFIG_TCP_MD5SIG
		newtp->af_specific = &tcp_sock_ipv6_mapped_specific;
#endif

		newnp->ipv6_mc_list = NULL;
		newnp->ipv6_ac_list = NULL;
		newnp->ipv6_fl_list = NULL;
		newnp->pktoptions  = NULL;
		newnp->opt	   = NULL;
		newnp->mcast_oif   = inet_iif(skb);
		newnp->mcast_hops  = ip_hdr(skb)->ttl;
		newnp->rcv_flowinfo = 0;
		if (np->repflow)
			newnp->flow_label = 0;

		/*
		 * No need to charge this sock to the relevant IPv6 refcnt debug socks count
		 * here, tcp_create_openreq_child now does this for us, see the comment in
		 * that function for the gory details. -acme
		 */

		/* It is tricky place. Until this moment IPv4 tcp
		   worked with IPv6 icsk.icsk_af_ops.
		   Sync it now.
		 */
		tcp_sync_mss(newsk, inet_csk(newsk)->icsk_pmtu_cookie);

		return newsk;
	}

	ireq = inet_rsk(req);

	if (sk_acceptq_is_full(sk))
		goto out_overflow;

	if (!dst) {
		dst = inet6_csk_route_req(sk, &fl6, req, IPPROTO_TCP);
		if (!dst)
			goto out;
	}

	newsk = tcp_create_openreq_child(sk, req, skb);
	if (!newsk)
		goto out_nonewsk;

	/*
	 * No need to charge this sock to the relevant IPv6 refcnt debug socks
	 * count here, tcp_create_openreq_child now does this for us, see the
	 * comment in that function for the gory details. -acme
	 */

	newsk->sk_gso_type = SKB_GSO_TCPV6;
	ip6_dst_store(newsk, dst, NULL, NULL);
	inet6_sk_rx_dst_set(newsk, skb);

	inet_sk(newsk)->pinet6 = tcp_inet6_sk(newsk);

	newtp = tcp_sk(newsk);
	newinet = inet_sk(newsk);
	newnp = tcp_inet6_sk(newsk);

	memcpy(newnp, np, sizeof(struct ipv6_pinfo));

	newsk->sk_v6_daddr = ireq->ir_v6_rmt_addr;
	newnp->saddr = ireq->ir_v6_loc_addr;
	newsk->sk_v6_rcv_saddr = ireq->ir_v6_loc_addr;
	newsk->sk_bound_dev_if = ireq->ir_iif;

	/* Now IPv6 options...

	   First: no IPv4 options.
	 */
	newinet->inet_opt = NULL;
	newnp->ipv6_mc_list = NULL;
	newnp->ipv6_ac_list = NULL;
	newnp->ipv6_fl_list = NULL;

	/* Clone RX bits */
	newnp->rxopt.all = np->rxopt.all;

	newnp->pktoptions = NULL;
	newnp->opt	  = NULL;
	newnp->mcast_oif  = tcp_v6_iif(skb);
	newnp->mcast_hops = ipv6_hdr(skb)->hop_limit;
	newnp->rcv_flowinfo = ip6_flowinfo(ipv6_hdr(skb));
	if (np->repflow)
		newnp->flow_label = ip6_flowlabel(ipv6_hdr(skb));

	/* Set ToS of the new socket based upon the value of incoming SYN.
	 * ECT bits are set later in tcp_init_transfer().
	 */
	if (sock_net(sk)->ipv4.sysctl_tcp_reflect_tos)
		newnp->tclass = tcp_rsk(req)->syn_tos & ~INET_ECN_MASK;

	/* Clone native IPv6 options from listening socket (if any)

	   Yes, keeping reference count would be much more clever,
	   but we make one more one thing there: reattach optmem
	   to newsk.
	 */
	opt = ireq->ipv6_opt;
	if (!opt)
		opt = rcu_dereference(np->opt);
	if (opt) {
		opt = ipv6_dup_options(newsk, opt);
		RCU_INIT_POINTER(newnp->opt, opt);
	}
	inet_csk(newsk)->icsk_ext_hdr_len = 0;
	if (opt)
		inet_csk(newsk)->icsk_ext_hdr_len = opt->opt_nflen +
						    opt->opt_flen;

	tcp_ca_openreq_child(newsk, dst);

	tcp_sync_mss(newsk, dst_mtu(dst));
	newtp->advmss = tcp_mss_clamp(tcp_sk(sk), dst_metric_advmss(dst));

	tcp_initialize_rcv_mss(newsk);

	newinet->inet_daddr = newinet->inet_saddr = LOOPBACK4_IPV6;
	newinet->inet_rcv_saddr = LOOPBACK4_IPV6;

#ifdef CONFIG_TCP_MD5SIG
	l3index = l3mdev_master_ifindex_by_index(sock_net(sk), ireq->ir_iif);

	/* Copy over the MD5 key from the original socket */
	key = tcp_v6_md5_do_lookup(sk, &newsk->sk_v6_daddr, l3index);
	if (key) {
		/* We're using one, so create a matching key
		 * on the newsk structure. If we fail to get
		 * memory, then we end up not copying the key
		 * across. Shucks.
		 */
		tcp_md5_do_add(newsk, (union tcp_md5_addr *)&newsk->sk_v6_daddr,
			       AF_INET6, 128, l3index, key->flags, key->key, key->keylen,
			       sk_gfp_mask(sk, GFP_ATOMIC));
	}
#endif

	if (__inet_inherit_port(sk, newsk) < 0) {
		inet_csk_prepare_forced_close(newsk);
		tcp_done(newsk);
		goto out;
	}
	*own_req = inet_ehash_nolisten(newsk, req_to_sk(req_unhash),
				       &found_dup_sk);
	if (*own_req) {
		tcp_move_syn(newtp, req);

		/* Clone pktoptions received with SYN, if we own the req */
		if (ireq->pktopts) {
			newnp->pktoptions = skb_clone(ireq->pktopts,
						      sk_gfp_mask(sk, GFP_ATOMIC));
			consume_skb(ireq->pktopts);
			ireq->pktopts = NULL;
			if (newnp->pktoptions) {
				tcp_v6_restore_cb(newnp->pktoptions);
				skb_set_owner_r(newnp->pktoptions, newsk);
			}
		}
	} else {
		if (!req_unhash && found_dup_sk) {
			/* This code path should only be executed in the
			 * syncookie case only
			 */
			bh_unlock_sock(newsk);
			sock_put(newsk);
			newsk = NULL;
		}
	}

	return newsk;

out_overflow:
	__NET_INC_STATS(sock_net(sk), LINUX_MIB_LISTENOVERFLOWS);
out_nonewsk:
	dst_release(dst);
out:
	tcp_listendrop(sk);
	return NULL;
}

INDIRECT_CALLABLE_DECLARE(struct dst_entry *ipv4_dst_check(struct dst_entry *,
							   u32));
/* The socket must have it's spinlock held when we get
 * here, unless it is a TCP_LISTEN socket.
 *
 * We have a potential double-lock case here, so even when
 * doing backlog processing we use the BH locking scheme.
 * This is because we cannot sleep with the original spinlock
 * held.
 */
INDIRECT_CALLABLE_SCOPE
int tcp_v6_do_rcv(struct sock *sk, struct sk_buff *skb)
{
	struct ipv6_pinfo *np = tcp_inet6_sk(sk);
	struct sk_buff *opt_skb = NULL;
	enum skb_drop_reason reason;
	struct tcp_sock *tp;

	/* Imagine: socket is IPv6. IPv4 packet arrives,
	   goes to IPv4 receive handler and backlogged.
	   From backlog it always goes here. Kerboom...
	   Fortunately, tcp_rcv_established and rcv_established
	   handle them correctly, but it is not case with
	   tcp_v6_hnd_req and tcp_v6_send_reset().   --ANK
	 */

	if (skb->protocol == htons(ETH_P_IP))
		return tcp_v4_do_rcv(sk, skb);

	/*
	 *	socket locking is here for SMP purposes as backlog rcv
	 *	is currently called with bh processing disabled.
	 */

	/* Do Stevens' IPV6_PKTOPTIONS.

	   Yes, guys, it is the only place in our code, where we
	   may make it not affecting IPv4.
	   The rest of code is protocol independent,
	   and I do not like idea to uglify IPv4.

	   Actually, all the idea behind IPV6_PKTOPTIONS
	   looks not very well thought. For now we latch
	   options, received in the last packet, enqueued
	   by tcp. Feel free to propose better solution.
					       --ANK (980728)
	 */
	if (np->rxopt.all)
		opt_skb = skb_clone(skb, sk_gfp_mask(sk, GFP_ATOMIC));

	reason = SKB_DROP_REASON_NOT_SPECIFIED;
	if (sk->sk_state == TCP_ESTABLISHED) { /* Fast path */
		struct dst_entry *dst;

		dst = rcu_dereference_protected(sk->sk_rx_dst,
						lockdep_sock_is_held(sk));

		sock_rps_save_rxhash(sk, skb);
		sk_mark_napi_id(sk, skb);
		if (dst) {
			if (sk->sk_rx_dst_ifindex != skb->skb_iif ||
			    INDIRECT_CALL_1(dst->ops->check, ip6_dst_check,
					    dst, sk->sk_rx_dst_cookie) == NULL) {
				RCU_INIT_POINTER(sk->sk_rx_dst, NULL);
				dst_release(dst);
			}
		}

		tcp_rcv_established(sk, skb);
		if (opt_skb)
			goto ipv6_pktoptions;
		return 0;
	}

	if (tcp_checksum_complete(skb))
		goto csum_err;

	if (sk->sk_state == TCP_LISTEN) {
		struct sock *nsk = tcp_v6_cookie_check(sk, skb);

		if (!nsk)
			goto discard;

		if (nsk != sk) {
			if (tcp_child_process(sk, nsk, skb))
				goto reset;
			if (opt_skb)
				__kfree_skb(opt_skb);
			return 0;
		}
	} else
		sock_rps_save_rxhash(sk, skb);

	if (tcp_rcv_state_process(sk, skb))
		goto reset;
	if (opt_skb)
		goto ipv6_pktoptions;
	return 0;

reset:
	tcp_v6_send_reset(sk, skb);
discard:
	if (opt_skb)
		__kfree_skb(opt_skb);
	kfree_skb_reason(skb, reason);
	return 0;
csum_err:
	reason = SKB_DROP_REASON_TCP_CSUM;
	trace_tcp_bad_csum(skb);
	TCP_INC_STATS(sock_net(sk), TCP_MIB_CSUMERRORS);
	TCP_INC_STATS(sock_net(sk), TCP_MIB_INERRS);
	goto discard;


ipv6_pktoptions:
	/* Do you ask, what is it?

	   1. skb was enqueued by tcp.
	   2. skb is added to tail of read queue, rather than out of order.
	   3. socket is not in passive state.
	   4. Finally, it really contains options, which user wants to receive.
	 */
	tp = tcp_sk(sk);
	if (TCP_SKB_CB(opt_skb)->end_seq == tp->rcv_nxt &&
	    !((1 << sk->sk_state) & (TCPF_CLOSE | TCPF_LISTEN))) {
		if (np->rxopt.bits.rxinfo || np->rxopt.bits.rxoinfo)
			np->mcast_oif = tcp_v6_iif(opt_skb);
		if (np->rxopt.bits.rxhlim || np->rxopt.bits.rxohlim)
			np->mcast_hops = ipv6_hdr(opt_skb)->hop_limit;
		if (np->rxopt.bits.rxflow || np->rxopt.bits.rxtclass)
			np->rcv_flowinfo = ip6_flowinfo(ipv6_hdr(opt_skb));
		if (np->repflow)
			np->flow_label = ip6_flowlabel(ipv6_hdr(opt_skb));
		if (ipv6_opt_accepted(sk, opt_skb, &TCP_SKB_CB(opt_skb)->header.h6)) {
			skb_set_owner_r(opt_skb, sk);
			tcp_v6_restore_cb(opt_skb);
			opt_skb = xchg(&np->pktoptions, opt_skb);
		} else {
			__kfree_skb(opt_skb);
			opt_skb = xchg(&np->pktoptions, NULL);
		}
	}

	consume_skb(opt_skb);
	return 0;
}

static void tcp_v6_fill_cb(struct sk_buff *skb, const struct ipv6hdr *hdr,
			   const struct tcphdr *th)
{
	/* This is tricky: we move IP6CB at its correct location into
	 * TCP_SKB_CB(). It must be done after xfrm6_policy_check(), because
	 * _decode_session6() uses IP6CB().
	 * barrier() makes sure compiler won't play aliasing games.
	 */
	memmove(&TCP_SKB_CB(skb)->header.h6, IP6CB(skb),
		sizeof(struct inet6_skb_parm));
	barrier();

	TCP_SKB_CB(skb)->seq = ntohl(th->seq);
	TCP_SKB_CB(skb)->end_seq = (TCP_SKB_CB(skb)->seq + th->syn + th->fin +
				    skb->len - th->doff*4);
	TCP_SKB_CB(skb)->ack_seq = ntohl(th->ack_seq);
	TCP_SKB_CB(skb)->tcp_flags = tcp_flag_byte(th);
	TCP_SKB_CB(skb)->tcp_tw_isn = 0;
	TCP_SKB_CB(skb)->ip_dsfield = ipv6_get_dsfield(hdr);
	TCP_SKB_CB(skb)->sacked = 0;
	TCP_SKB_CB(skb)->has_rxtstamp =
			skb->tstamp || skb_hwtstamps(skb)->hwtstamp;
}

//ipv6收到tcp报文（tcp处理入口）
INDIRECT_CALLABLE_SCOPE int tcp_v6_rcv(struct sk_buff *skb)
{
	enum skb_drop_reason drop_reason;
	int sdif = inet6_sdif(skb);
	int dif = inet6_iif(skb);
	const struct tcphdr *th;
	const struct ipv6hdr *hdr;
	bool refcounted;
	struct sock *sk;
	int ret;
	struct net *net = dev_net(skb->dev);

<<<<<<< HEAD
	/*mac必须为本机*/
=======
	drop_reason = SKB_DROP_REASON_NOT_SPECIFIED;
>>>>>>> 028192fe
	if (skb->pkt_type != PACKET_HOST)
		goto discard_it;

	/*
	 *	Count it even if it's bad.
	 */
	__TCP_INC_STATS(net, TCP_MIB_INSEGS);

	/*必须完整的tcp头困定头*/
	if (!pskb_may_pull(skb, sizeof(struct tcphdr)))
		goto discard_it;

	th = (const struct tcphdr *)skb->data;

<<<<<<< HEAD
	/*tcp必须有完整长度*/
	if (unlikely(th->doff < sizeof(struct tcphdr)/4))
=======
	if (unlikely(th->doff < sizeof(struct tcphdr) / 4)) {
		drop_reason = SKB_DROP_REASON_PKT_TOO_SMALL;
>>>>>>> 028192fe
		goto bad_packet;
	}
	if (!pskb_may_pull(skb, th->doff*4))
		goto discard_it;

    //初始化checksum计算
	if (skb_checksum_init(skb, IPPROTO_TCP, ip6_compute_pseudo))
		goto csum_error;

	th = (const struct tcphdr *)skb->data;
	hdr = ipv6_hdr(skb);

lookup:
    /*查询socket*/
	sk = __inet6_lookup_skb(&tcp_hashinfo, skb, __tcp_hdrlen(th),
				th->source, th->dest, inet6_iif(skb), sdif,
				&refcounted);
	if (!sk)
		goto no_tcp_socket;

process:
	if (sk->sk_state == TCP_TIME_WAIT)
		goto do_time_wait;

	if (sk->sk_state == TCP_NEW_SYN_RECV) {
		struct request_sock *req = inet_reqsk(sk);
		bool req_stolen = false;
		struct sock *nsk;

		sk = req->rsk_listener;
		drop_reason = tcp_inbound_md5_hash(sk, skb,
						   &hdr->saddr, &hdr->daddr,
						   AF_INET6, dif, sdif);
		if (drop_reason) {
			sk_drops_add(sk, skb);
			reqsk_put(req);
			goto discard_it;
		}
		if (tcp_checksum_complete(skb)) {
			reqsk_put(req);
			goto csum_error;
		}
		if (unlikely(sk->sk_state != TCP_LISTEN)) {
			nsk = reuseport_migrate_sock(sk, req_to_sk(req), skb);
			if (!nsk) {
				inet_csk_reqsk_queue_drop_and_put(sk, req);
				goto lookup;
			}
			sk = nsk;
			/* reuseport_migrate_sock() has already held one sk_refcnt
			 * before returning.
			 */
		} else {
			sock_hold(sk);
		}
		refcounted = true;
		nsk = NULL;
		if (!tcp_filter(sk, skb)) {
			th = (const struct tcphdr *)skb->data;
			hdr = ipv6_hdr(skb);
			tcp_v6_fill_cb(skb, hdr, th);
			nsk = tcp_check_req(sk, skb, req, false, &req_stolen);
		} else {
			drop_reason = SKB_DROP_REASON_SOCKET_FILTER;
		}
		if (!nsk) {
			reqsk_put(req);
			if (req_stolen) {
				/* Another cpu got exclusive access to req
				 * and created a full blown socket.
				 * Try to feed this packet to this socket
				 * instead of discarding it.
				 */
				tcp_v6_restore_cb(skb);
				sock_put(sk);
				goto lookup;
			}
			goto discard_and_relse;
		}
		if (nsk == sk) {
			reqsk_put(req);
			tcp_v6_restore_cb(skb);
		} else if (tcp_child_process(sk, nsk, skb)) {
			tcp_v6_send_reset(nsk, skb);
			goto discard_and_relse;
		} else {
			sock_put(sk);
			return 0;
		}
	}

	if (static_branch_unlikely(&ip6_min_hopcount)) {
		/* min_hopcount can be changed concurrently from do_ipv6_setsockopt() */
		if (hdr->hop_limit < READ_ONCE(tcp_inet6_sk(sk)->min_hopcount)) {
			__NET_INC_STATS(net, LINUX_MIB_TCPMINTTLDROP);
			goto discard_and_relse;
		}
	}

	if (!xfrm6_policy_check(sk, XFRM_POLICY_IN, skb)) {
		drop_reason = SKB_DROP_REASON_XFRM_POLICY;
		goto discard_and_relse;
	}

	drop_reason = tcp_inbound_md5_hash(sk, skb, &hdr->saddr, &hdr->daddr,
					   AF_INET6, dif, sdif);
	if (drop_reason)
		goto discard_and_relse;

	if (tcp_filter(sk, skb)) {
		drop_reason = SKB_DROP_REASON_SOCKET_FILTER;
		goto discard_and_relse;
	}
	th = (const struct tcphdr *)skb->data;
	hdr = ipv6_hdr(skb);
	tcp_v6_fill_cb(skb, hdr, th);

	skb->dev = NULL;

	if (sk->sk_state == TCP_LISTEN) {
		ret = tcp_v6_do_rcv(sk, skb);
		goto put_and_return;
	}

	sk_incoming_cpu_update(sk);

	sk_defer_free_flush(sk);
	bh_lock_sock_nested(sk);
	tcp_segs_in(tcp_sk(sk), skb);
	ret = 0;
	if (!sock_owned_by_user(sk)) {
		ret = tcp_v6_do_rcv(sk, skb);
	} else {
		if (tcp_add_backlog(sk, skb, &drop_reason))
			goto discard_and_relse;
	}
	bh_unlock_sock(sk);
put_and_return:
	if (refcounted)
		sock_put(sk);
	return ret ? -1 : 0;

no_tcp_socket:
	drop_reason = SKB_DROP_REASON_NO_SOCKET;
	if (!xfrm6_policy_check(NULL, XFRM_POLICY_IN, skb))
		goto discard_it;

	tcp_v6_fill_cb(skb, hdr, th);

	if (tcp_checksum_complete(skb)) {
csum_error:
		drop_reason = SKB_DROP_REASON_TCP_CSUM;
		trace_tcp_bad_csum(skb);
		__TCP_INC_STATS(net, TCP_MIB_CSUMERRORS);
bad_packet:
		__TCP_INC_STATS(net, TCP_MIB_INERRS);
	} else {
		tcp_v6_send_reset(NULL, skb);
	}

discard_it:
	kfree_skb_reason(skb, drop_reason);
	return 0;

discard_and_relse:
	sk_drops_add(sk, skb);
	if (refcounted)
		sock_put(sk);
	goto discard_it;

do_time_wait:
	if (!xfrm6_policy_check(NULL, XFRM_POLICY_IN, skb)) {
		drop_reason = SKB_DROP_REASON_XFRM_POLICY;
		inet_twsk_put(inet_twsk(sk));
		goto discard_it;
	}

	tcp_v6_fill_cb(skb, hdr, th);

	if (tcp_checksum_complete(skb)) {
		inet_twsk_put(inet_twsk(sk));
		goto csum_error;
	}

	switch (tcp_timewait_state_process(inet_twsk(sk), skb, th)) {
	case TCP_TW_SYN:
	{
		struct sock *sk2;

		sk2 = inet6_lookup_listener(dev_net(skb->dev), &tcp_hashinfo,
					    skb, __tcp_hdrlen(th),
					    &ipv6_hdr(skb)->saddr, th->source,
					    &ipv6_hdr(skb)->daddr,
					    ntohs(th->dest),
					    tcp_v6_iif_l3_slave(skb),
					    sdif);
		if (sk2) {
			struct inet_timewait_sock *tw = inet_twsk(sk);
			inet_twsk_deschedule_put(tw);
			sk = sk2;
			tcp_v6_restore_cb(skb);
			refcounted = false;
			goto process;
		}
	}
		/* to ACK */
		fallthrough;
	case TCP_TW_ACK:
		tcp_v6_timewait_ack(sk, skb);
		break;
	case TCP_TW_RST:
		tcp_v6_send_reset(sk, skb);
		inet_twsk_deschedule_put(inet_twsk(sk));
		goto discard_it;
	case TCP_TW_SUCCESS:
		;
	}
	goto discard_it;
}

INDIRECT_CALLABLE_SCOPE void tcp_v6_early_demux(struct sk_buff *skb)
{
	const struct ipv6hdr *hdr;
	const struct tcphdr *th;
	struct sock *sk;

	/*只处理二层指明到host的报文*/
	if (skb->pkt_type != PACKET_HOST)
		return;

	/*报文长度必须大于tcphdr*/
	if (!pskb_may_pull(skb, skb_transport_offset(skb) + sizeof(struct tcphdr)))
		return;

	hdr = ipv6_hdr(skb);
	th = tcp_hdr(skb);

	/*不足tcp头部，不处理（th->doff*4表示真实长度）*/
	if (th->doff < sizeof(struct tcphdr) / 4)
		return;

	/*查询est状态的socket,检查是否存在*/
	/* Note : We use inet6_iif() here, not tcp_v6_iif() */
	sk = __inet6_lookup_established(dev_net(skb->dev), &tcp_hashinfo,
					&hdr->saddr, th->source,
					&hdr->daddr, ntohs(th->dest),
					inet6_iif(skb), inet6_sdif(skb));
	if (sk) {
	    /*填充此skb对应的socket*/
		skb->sk = sk;
		skb->destructor = sock_edemux;
		if (sk_fullsock(sk)) {
			struct dst_entry *dst = rcu_dereference(sk->sk_rx_dst);

			if (dst)
				dst = dst_check(dst, sk->sk_rx_dst_cookie);
			if (dst &&
			    sk->sk_rx_dst_ifindex == skb->skb_iif)
				skb_dst_set_noref(skb, dst);
		}
	}
}

static struct timewait_sock_ops tcp6_timewait_sock_ops = {
	.twsk_obj_size	= sizeof(struct tcp6_timewait_sock),
	.twsk_unique	= tcp_twsk_unique,
	.twsk_destructor = tcp_twsk_destructor,
};

INDIRECT_CALLABLE_SCOPE void tcp_v6_send_check(struct sock *sk, struct sk_buff *skb)
{
	__tcp_v6_send_check(skb, &sk->sk_v6_rcv_saddr, &sk->sk_v6_daddr);
}

const struct inet_connection_sock_af_ops ipv6_specific = {
	.queue_xmit	   = inet6_csk_xmit,
	.send_check	   = tcp_v6_send_check,
	.rebuild_header	   = inet6_sk_rebuild_header,
	.sk_rx_dst_set	   = inet6_sk_rx_dst_set,
	.conn_request	   = tcp_v6_conn_request,
	.syn_recv_sock	   = tcp_v6_syn_recv_sock,
	.net_header_len	   = sizeof(struct ipv6hdr),
	.net_frag_header_len = sizeof(struct frag_hdr),
	.setsockopt	   = ipv6_setsockopt,
	.getsockopt	   = ipv6_getsockopt,
	.addr2sockaddr	   = inet6_csk_addr2sockaddr,
	.sockaddr_len	   = sizeof(struct sockaddr_in6),
	.mtu_reduced	   = tcp_v6_mtu_reduced,
};

#ifdef CONFIG_TCP_MD5SIG
static const struct tcp_sock_af_ops tcp_sock_ipv6_specific = {
	.md5_lookup	=	tcp_v6_md5_lookup,
	.calc_md5_hash	=	tcp_v6_md5_hash_skb,
	.md5_parse	=	tcp_v6_parse_md5_keys,
};
#endif

/*
 *	TCP over IPv4 via INET6 API
 */
static const struct inet_connection_sock_af_ops ipv6_mapped = {
	.queue_xmit	   = ip_queue_xmit,
	.send_check	   = tcp_v4_send_check,
	.rebuild_header	   = inet_sk_rebuild_header,
	.sk_rx_dst_set	   = inet_sk_rx_dst_set,
	.conn_request	   = tcp_v6_conn_request,
	.syn_recv_sock	   = tcp_v6_syn_recv_sock,
	.net_header_len	   = sizeof(struct iphdr),
	.setsockopt	   = ipv6_setsockopt,
	.getsockopt	   = ipv6_getsockopt,
	.addr2sockaddr	   = inet6_csk_addr2sockaddr,
	.sockaddr_len	   = sizeof(struct sockaddr_in6),
	.mtu_reduced	   = tcp_v4_mtu_reduced,
};

#ifdef CONFIG_TCP_MD5SIG
static const struct tcp_sock_af_ops tcp_sock_ipv6_mapped_specific = {
	.md5_lookup	=	tcp_v4_md5_lookup,
	.calc_md5_hash	=	tcp_v4_md5_hash_skb,
	.md5_parse	=	tcp_v6_parse_md5_keys,
};
#endif

/* NOTE: A lot of things set to zero explicitly by call to
 *       sk_alloc() so need not be done here.
 */
static int tcp_v6_init_sock(struct sock *sk)
{
	struct inet_connection_sock *icsk = inet_csk(sk);

	tcp_init_sock(sk);

	icsk->icsk_af_ops = &ipv6_specific;

#ifdef CONFIG_TCP_MD5SIG
	tcp_sk(sk)->af_specific = &tcp_sock_ipv6_specific;
#endif

	return 0;
}

static void tcp_v6_destroy_sock(struct sock *sk)
{
	tcp_v4_destroy_sock(sk);
	inet6_destroy_sock(sk);
}

#ifdef CONFIG_PROC_FS
/* Proc filesystem TCPv6 sock list dumping. */
static void get_openreq6(struct seq_file *seq,
			 const struct request_sock *req, int i)
{
	long ttd = req->rsk_timer.expires - jiffies;
	const struct in6_addr *src = &inet_rsk(req)->ir_v6_loc_addr;
	const struct in6_addr *dest = &inet_rsk(req)->ir_v6_rmt_addr;

	if (ttd < 0)
		ttd = 0;

	seq_printf(seq,
		   "%4d: %08X%08X%08X%08X:%04X %08X%08X%08X%08X:%04X "
		   "%02X %08X:%08X %02X:%08lX %08X %5u %8d %d %d %pK\n",
		   i,
		   src->s6_addr32[0], src->s6_addr32[1],
		   src->s6_addr32[2], src->s6_addr32[3],
		   inet_rsk(req)->ir_num,
		   dest->s6_addr32[0], dest->s6_addr32[1],
		   dest->s6_addr32[2], dest->s6_addr32[3],
		   ntohs(inet_rsk(req)->ir_rmt_port),
		   TCP_SYN_RECV,
		   0, 0, /* could print option size, but that is af dependent. */
		   1,   /* timers active (only the expire timer) */
		   jiffies_to_clock_t(ttd),
		   req->num_timeout,
		   from_kuid_munged(seq_user_ns(seq),
				    sock_i_uid(req->rsk_listener)),
		   0,  /* non standard timer */
		   0, /* open_requests have no inode */
		   0, req);
}

static void get_tcp6_sock(struct seq_file *seq, struct sock *sp, int i)
{
	const struct in6_addr *dest, *src;
	__u16 destp, srcp;
	int timer_active;
	unsigned long timer_expires;
	const struct inet_sock *inet = inet_sk(sp);
	const struct tcp_sock *tp = tcp_sk(sp);
	const struct inet_connection_sock *icsk = inet_csk(sp);
	const struct fastopen_queue *fastopenq = &icsk->icsk_accept_queue.fastopenq;
	int rx_queue;
	int state;

	dest  = &sp->sk_v6_daddr;
	src   = &sp->sk_v6_rcv_saddr;
	destp = ntohs(inet->inet_dport);
	srcp  = ntohs(inet->inet_sport);

	if (icsk->icsk_pending == ICSK_TIME_RETRANS ||
	    icsk->icsk_pending == ICSK_TIME_REO_TIMEOUT ||
	    icsk->icsk_pending == ICSK_TIME_LOSS_PROBE) {
		timer_active	= 1;
		timer_expires	= icsk->icsk_timeout;
	} else if (icsk->icsk_pending == ICSK_TIME_PROBE0) {
		timer_active	= 4;
		timer_expires	= icsk->icsk_timeout;
	} else if (timer_pending(&sp->sk_timer)) {
		timer_active	= 2;
		timer_expires	= sp->sk_timer.expires;
	} else {
		timer_active	= 0;
		timer_expires = jiffies;
	}

	state = inet_sk_state_load(sp);
	if (state == TCP_LISTEN)
		rx_queue = READ_ONCE(sp->sk_ack_backlog);
	else
		/* Because we don't lock the socket,
		 * we might find a transient negative value.
		 */
		rx_queue = max_t(int, READ_ONCE(tp->rcv_nxt) -
				      READ_ONCE(tp->copied_seq), 0);

	seq_printf(seq,
		   "%4d: %08X%08X%08X%08X:%04X %08X%08X%08X%08X:%04X "
		   "%02X %08X:%08X %02X:%08lX %08X %5u %8d %lu %d %pK %lu %lu %u %u %d\n",
		   i,
		   src->s6_addr32[0], src->s6_addr32[1],
		   src->s6_addr32[2], src->s6_addr32[3], srcp,
		   dest->s6_addr32[0], dest->s6_addr32[1],
		   dest->s6_addr32[2], dest->s6_addr32[3], destp,
		   state,
		   READ_ONCE(tp->write_seq) - tp->snd_una,
		   rx_queue,
		   timer_active,
		   jiffies_delta_to_clock_t(timer_expires - jiffies),
		   icsk->icsk_retransmits,
		   from_kuid_munged(seq_user_ns(seq), sock_i_uid(sp)),
		   icsk->icsk_probes_out,
		   sock_i_ino(sp),
		   refcount_read(&sp->sk_refcnt), sp,
		   jiffies_to_clock_t(icsk->icsk_rto),
		   jiffies_to_clock_t(icsk->icsk_ack.ato),
		   (icsk->icsk_ack.quick << 1) | inet_csk_in_pingpong_mode(sp),
		   tp->snd_cwnd,
		   state == TCP_LISTEN ?
			fastopenq->max_qlen :
			(tcp_in_initial_slowstart(tp) ? -1 : tp->snd_ssthresh)
		   );
}

static void get_timewait6_sock(struct seq_file *seq,
			       struct inet_timewait_sock *tw, int i)
{
	long delta = tw->tw_timer.expires - jiffies;
	const struct in6_addr *dest, *src;
	__u16 destp, srcp;

	dest = &tw->tw_v6_daddr;
	src  = &tw->tw_v6_rcv_saddr;
	destp = ntohs(tw->tw_dport);
	srcp  = ntohs(tw->tw_sport);

	seq_printf(seq,
		   "%4d: %08X%08X%08X%08X:%04X %08X%08X%08X%08X:%04X "
		   "%02X %08X:%08X %02X:%08lX %08X %5d %8d %d %d %pK\n",
		   i,
		   src->s6_addr32[0], src->s6_addr32[1],
		   src->s6_addr32[2], src->s6_addr32[3], srcp,
		   dest->s6_addr32[0], dest->s6_addr32[1],
		   dest->s6_addr32[2], dest->s6_addr32[3], destp,
		   tw->tw_substate, 0, 0,
		   3, jiffies_delta_to_clock_t(delta), 0, 0, 0, 0,
		   refcount_read(&tw->tw_refcnt), tw);
}

static int tcp6_seq_show(struct seq_file *seq, void *v)
{
	struct tcp_iter_state *st;
	struct sock *sk = v;

	if (v == SEQ_START_TOKEN) {
		seq_puts(seq,
			 "  sl  "
			 "local_address                         "
			 "remote_address                        "
			 "st tx_queue rx_queue tr tm->when retrnsmt"
			 "   uid  timeout inode\n");
		goto out;
	}
	st = seq->private;

	if (sk->sk_state == TCP_TIME_WAIT)
		get_timewait6_sock(seq, v, st->num);
	else if (sk->sk_state == TCP_NEW_SYN_RECV)
		get_openreq6(seq, v, st->num);
	else
		get_tcp6_sock(seq, v, st->num);
out:
	return 0;
}

static const struct seq_operations tcp6_seq_ops = {
	.show		= tcp6_seq_show,
	.start		= tcp_seq_start,
	.next		= tcp_seq_next,
	.stop		= tcp_seq_stop,
};

static struct tcp_seq_afinfo tcp6_seq_afinfo = {
	.family		= AF_INET6,
};

int __net_init tcp6_proc_init(struct net *net)
{
	if (!proc_create_net_data("tcp6", 0444, net->proc_net, &tcp6_seq_ops,
			sizeof(struct tcp_iter_state), &tcp6_seq_afinfo))
		return -ENOMEM;
	return 0;
}

void tcp6_proc_exit(struct net *net)
{
	remove_proc_entry("tcp6", net->proc_net);
}
#endif

struct proto tcpv6_prot = {
	.name			= "TCPv6",
	.owner			= THIS_MODULE,
	.close			= tcp_close,
	.pre_connect		= tcp_v6_pre_connect,
	.connect		= tcp_v6_connect,/*实现tcp v6连接到远端*/
	.disconnect		= tcp_disconnect,
	.accept			= inet_csk_accept,
	.ioctl			= tcp_ioctl,
	.init			= tcp_v6_init_sock,
	.destroy		= tcp_v6_destroy_sock,
	.shutdown		= tcp_shutdown,
	.setsockopt		= tcp_setsockopt,
	.getsockopt		= tcp_getsockopt,
	.bpf_bypass_getsockopt	= tcp_bpf_bypass_getsockopt,
	.keepalive		= tcp_set_keepalive,
	.recvmsg		= tcp_recvmsg,
	.sendmsg		= tcp_sendmsg,
	.sendpage		= tcp_sendpage,
	.backlog_rcv		= tcp_v6_do_rcv,
	.release_cb		= tcp_release_cb,
	.hash			= inet6_hash,
	.unhash			= inet_unhash,
	.get_port		= inet_csk_get_port,
	.put_port		= inet_put_port,
#ifdef CONFIG_BPF_SYSCALL
	.psock_update_sk_prot	= tcp_bpf_update_proto,
#endif
	.enter_memory_pressure	= tcp_enter_memory_pressure,
	.leave_memory_pressure	= tcp_leave_memory_pressure,
	.stream_memory_free	= tcp_stream_memory_free,
	.sockets_allocated	= &tcp_sockets_allocated,
	.memory_allocated	= &tcp_memory_allocated,
	.memory_pressure	= &tcp_memory_pressure,
	.orphan_count		= &tcp_orphan_count,
	.sysctl_mem		= sysctl_tcp_mem,
	.sysctl_wmem_offset	= offsetof(struct net, ipv4.sysctl_tcp_wmem),
	.sysctl_rmem_offset	= offsetof(struct net, ipv4.sysctl_tcp_rmem),
	.max_header		= MAX_TCP_HEADER,
	.obj_size		= sizeof(struct tcp6_sock),
	.slab_flags		= SLAB_TYPESAFE_BY_RCU,
	.twsk_prot		= &tcp6_timewait_sock_ops,
	.rsk_prot		= &tcp6_request_sock_ops,
	.h.hashinfo		= &tcp_hashinfo,
	.no_autobind		= true,
	.diag_destroy		= tcp_abort,
};
EXPORT_SYMBOL_GPL(tcpv6_prot);

/* thinking of making this const? Don't.
 * early_demux can change based on sysctl.
 */
static struct inet6_protocol tcpv6_protocol = {
    /*ipv6对应的tcp收取函数*/
	.early_demux	=	tcp_v6_early_demux,
	.early_demux_handler =  tcp_v6_early_demux,
	.handler	=	tcp_v6_rcv,
	.err_handler	=	tcp_v6_err,
	.flags		=	INET6_PROTO_NOPOLICY|INET6_PROTO_FINAL,
};

static struct inet_protosw tcpv6_protosw = {
	.type		=	SOCK_STREAM,
	.protocol	=	IPPROTO_TCP,
	.prot		=	&tcpv6_prot,
	.ops		=	&inet6_stream_ops,
	.flags		=	INET_PROTOSW_PERMANENT |
				INET_PROTOSW_ICSK,
};

static int __net_init tcpv6_net_init(struct net *net)
{
	return inet_ctl_sock_create(&net->ipv6.tcp_sk, PF_INET6,
				    SOCK_RAW, IPPROTO_TCP, net);
}

static void __net_exit tcpv6_net_exit(struct net *net)
{
	inet_ctl_sock_destroy(net->ipv6.tcp_sk);
}

static struct pernet_operations tcpv6_net_ops = {
	.init	    = tcpv6_net_init,
	.exit	    = tcpv6_net_exit,
};

int __init tcpv6_init(void)
{
	int ret;

	ret = inet6_add_protocol(&tcpv6_protocol, IPPROTO_TCP);
	if (ret)
		goto out;

	/* register inet6 protocol */
	ret = inet6_register_protosw(&tcpv6_protosw);
	if (ret)
		goto out_tcpv6_protocol;

	ret = register_pernet_subsys(&tcpv6_net_ops);
	if (ret)
		goto out_tcpv6_protosw;

	ret = mptcpv6_init();
	if (ret)
		goto out_tcpv6_pernet_subsys;

out:
	return ret;

out_tcpv6_pernet_subsys:
	unregister_pernet_subsys(&tcpv6_net_ops);
out_tcpv6_protosw:
	inet6_unregister_protosw(&tcpv6_protosw);
out_tcpv6_protocol:
	inet6_del_protocol(&tcpv6_protocol, IPPROTO_TCP);
	goto out;
}

void tcpv6_exit(void)
{
	unregister_pernet_subsys(&tcpv6_net_ops);
	inet6_unregister_protosw(&tcpv6_protosw);
	inet6_del_protocol(&tcpv6_protocol, IPPROTO_TCP);
}<|MERGE_RESOLUTION|>--- conflicted
+++ resolved
@@ -1589,11 +1589,8 @@
 	int ret;
 	struct net *net = dev_net(skb->dev);
 
-<<<<<<< HEAD
+	drop_reason = SKB_DROP_REASON_NOT_SPECIFIED;
 	/*mac必须为本机*/
-=======
-	drop_reason = SKB_DROP_REASON_NOT_SPECIFIED;
->>>>>>> 028192fe
 	if (skb->pkt_type != PACKET_HOST)
 		goto discard_it;
 
@@ -1608,13 +1605,9 @@
 
 	th = (const struct tcphdr *)skb->data;
 
-<<<<<<< HEAD
 	/*tcp必须有完整长度*/
-	if (unlikely(th->doff < sizeof(struct tcphdr)/4))
-=======
 	if (unlikely(th->doff < sizeof(struct tcphdr) / 4)) {
 		drop_reason = SKB_DROP_REASON_PKT_TOO_SMALL;
->>>>>>> 028192fe
 		goto bad_packet;
 	}
 	if (!pskb_may_pull(skb, th->doff*4))
