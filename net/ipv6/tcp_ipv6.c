--- conflicted
+++ resolved
@@ -2393,16 +2393,6 @@
 };
 EXPORT_SYMBOL_GPL(tcpv6_prot);
 
-<<<<<<< HEAD
-static const struct inet6_protocol tcpv6_protocol = {
-	/*ipv6对应的tcp收取函数*/
-	.handler	=	tcp_v6_rcv,
-	.err_handler	=	tcp_v6_err,
-	.flags		=	INET6_PROTO_NOPOLICY|INET6_PROTO_FINAL,
-};
-=======
->>>>>>> 155a3c00
-
 static struct inet_protosw tcpv6_protosw = {
 	.type		=	SOCK_STREAM,
 	.protocol	=	IPPROTO_TCP,
@@ -2439,6 +2429,7 @@
 	int ret;
 
 	net_hotdata.tcpv6_protocol = (struct inet6_protocol) {
+		/*ipv6对应的tcp收取函数*/
 		.handler     = tcp_v6_rcv,
 		.err_handler = tcp_v6_err,
 		.flags	     = INET6_PROTO_NOPOLICY | INET6_PROTO_FINAL,
