--- conflicted
+++ resolved
@@ -1891,12 +1891,7 @@
 			if (dst)
 				dst = dst_check(dst, sk->sk_rx_dst_cookie);
 			if (dst &&
-<<<<<<< HEAD
-			    inet_sk(sk)->rx_dst_ifindex == skb->skb_iif)
-			    /*使用socket中记录的dst做为路由*/
-=======
 			    sk->sk_rx_dst_ifindex == skb->skb_iif)
->>>>>>> ce840177
 				skb_dst_set_noref(skb, dst);
 		}
 	}
