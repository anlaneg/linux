--- conflicted
+++ resolved
@@ -173,17 +173,12 @@
 	return iv > 0 ? iv : 1;
 }
 
-<<<<<<< HEAD
+/*
+ *	socket join on multicast group
+ */
 /*ipv6 socket加入组播组*/
 static int __ipv6_sock_mc_join(struct sock *sk, int ifindex/*如果不关注ifindex,则传0*/,
 			       const struct in6_addr *addr/*组播组*/, unsigned int mode)
-=======
-/*
- *	socket join on multicast group
- */
-static int __ipv6_sock_mc_join(struct sock *sk, int ifindex,
-			       const struct in6_addr *addr, unsigned int mode)
->>>>>>> f2d282e1
 {
 	struct ipv6_pinfo *np = inet6_sk(sk);
 	struct ipv6_mc_socklist *mc_lst;
@@ -221,16 +216,11 @@
 			dev_hold(dev);
 			ip6_rt_put(rt);
 		}
-<<<<<<< HEAD
-	} else
-		/*指定了接口，通过ifindex查询接口*/
-		dev = __dev_get_by_index(net, ifindex);
-=======
 		rcu_read_unlock();
 	} else {
+		/*指定了接口，通过ifindex查询接口*/
 		dev = dev_get_by_index(net, ifindex);
 	}
->>>>>>> f2d282e1
 
 	if (!dev) {
 		sock_kfree_s(sk, mc_lst, sizeof(*mc_lst));
@@ -241,16 +231,8 @@
 	mc_lst->sfmode = mode;
 	RCU_INIT_POINTER(mc_lst->sflist, NULL);
 
-<<<<<<< HEAD
-	/*
-	 *	now add/increase the group membership on the device
-	 */
-
+	/* now add/increase the group membership on the device */
 	err = __ipv6_dev_mc_inc(dev, addr, mode);/*添加此组播组到设备（socket触发）*/
-=======
-	/* now add/increase the group membership on the device */
-	err = __ipv6_dev_mc_inc(dev, addr, mode);
->>>>>>> f2d282e1
 
 	dev_put(dev);
 
@@ -2490,11 +2472,7 @@
 
 static void sf_markstate(struct ifmcaddr6 *pmc)
 {
-<<<<<<< HEAD
-	struct ip6_sf_list *psf;
 	/*此组播被exclude的数目*/
-=======
->>>>>>> f2d282e1
 	int mca_xcount = pmc->mca_sfcount[MCAST_EXCLUDE];
 	struct ip6_sf_list *psf;
 
@@ -2579,18 +2557,9 @@
 	return rv;
 }
 
-<<<<<<< HEAD
-/*
- * Add multicast source filter list to the interface list
- * called with mc_lock
- */
+/* Add multicast source filter list to the interface list */
 static int ip6_mc_add_src(struct inet6_dev *idev, const struct in6_addr *pmca/*组播地址*/,
 			  int sfmode/*源过滤模式*/, int sfcount, const struct in6_addr *psfsrc/*源地址*/,
-=======
-/* Add multicast source filter list to the interface list */
-static int ip6_mc_add_src(struct inet6_dev *idev, const struct in6_addr *pmca,
-			  int sfmode, int sfcount, const struct in6_addr *psfsrc,
->>>>>>> f2d282e1
 			  int delta)
 {
 	struct ifmcaddr6 *pmc;
@@ -2600,12 +2569,9 @@
 	if (!idev)
 		return -ENODEV;
 
-<<<<<<< HEAD
+	mc_assert_locked(idev);
+
 	/*此组播地址必须已在此接口上被关注*/
-=======
-	mc_assert_locked(idev);
-
->>>>>>> f2d282e1
 	for_each_mc_mclock(idev, pmc) {
 		if (ipv6_addr_equal(pmca, &pmc->mca_addr))
 			break;
