// SPDX-License-Identifier: GPL-2.0-or-later
/*
 *	Multicast support for IPv6
 *	Linux INET6 implementation
 *
 *	Authors:
 *	Pedro Roque		<roque@di.fc.ul.pt>
 *
 *	Based on linux/ipv4/igmp.c and linux/ipv4/ip_sockglue.c
 */

/* Changes:
 *
 *	yoshfuji	: fix format of router-alert option
 *	YOSHIFUJI Hideaki @USAGI:
 *		Fixed source address for MLD message based on
 *		<draft-ietf-magma-mld-source-05.txt>.
 *	YOSHIFUJI Hideaki @USAGI:
 *		- Ignore Queries for invalid addresses.
 *		- MLD for link-local addresses.
 *	David L Stevens <dlstevens@us.ibm.com>:
 *		- MLDv2 support
 */

#include <linux/module.h>
#include <linux/errno.h>
#include <linux/types.h>
#include <linux/string.h>
#include <linux/socket.h>
#include <linux/sockios.h>
#include <linux/jiffies.h>
#include <linux/net.h>
#include <linux/in.h>
#include <linux/in6.h>
#include <linux/netdevice.h>
#include <linux/if_addr.h>
#include <linux/if_arp.h>
#include <linux/route.h>
#include <linux/rtnetlink.h>
#include <linux/init.h>
#include <linux/proc_fs.h>
#include <linux/seq_file.h>
#include <linux/slab.h>
#include <linux/pkt_sched.h>
#include <net/mld.h>
#include <linux/workqueue.h>

#include <linux/netfilter.h>
#include <linux/netfilter_ipv6.h>

#include <net/net_namespace.h>
#include <net/netlink.h>
#include <net/sock.h>
#include <net/snmp.h>

#include <net/ipv6.h>
#include <net/protocol.h>
#include <net/if_inet6.h>
#include <net/ndisc.h>
#include <net/addrconf.h>
#include <net/ip6_route.h>
#include <net/inet_common.h>

#include <net/ip6_checksum.h>

/* Ensure that we have struct in6_addr aligned on 32bit word. */
static int __mld2_query_bugs[] __attribute__((__unused__)) = {
	BUILD_BUG_ON_ZERO(offsetof(struct mld2_query, mld2q_srcs) % 4),
	BUILD_BUG_ON_ZERO(offsetof(struct mld2_report, mld2r_grec) % 4),
	BUILD_BUG_ON_ZERO(offsetof(struct mld2_grec, grec_mca) % 4)
};

static struct workqueue_struct *mld_wq;
static struct in6_addr mld2_all_mcr = MLD2_ALL_MCR_INIT;

static void igmp6_join_group(struct ifmcaddr6 *ma);
static void igmp6_leave_group(struct ifmcaddr6 *ma);
static void mld_mca_work(struct work_struct *work);

static void mld_ifc_event(struct inet6_dev *idev);
static bool mld_in_v1_mode(const struct inet6_dev *idev);
static int sf_setstate(struct ifmcaddr6 *pmc);
static void sf_markstate(struct ifmcaddr6 *pmc);
static void ip6_mc_clear_src(struct ifmcaddr6 *pmc);
static int ip6_mc_del_src(struct inet6_dev *idev, const struct in6_addr *pmca,
			  int sfmode, int sfcount, const struct in6_addr *psfsrc,
			  int delta);
static int ip6_mc_add_src(struct inet6_dev *idev, const struct in6_addr *pmca,
			  int sfmode, int sfcount, const struct in6_addr *psfsrc,
			  int delta);
static int ip6_mc_leave_src(struct sock *sk, struct ipv6_mc_socklist *iml,
			    struct inet6_dev *idev);
static int __ipv6_dev_mc_inc(struct net_device *dev,
			     const struct in6_addr *addr, unsigned int mode);

#define MLD_QRV_DEFAULT		2
/* RFC3810, 9.2. Query Interval */
#define MLD_QI_DEFAULT		(125 * HZ)
/* RFC3810, 9.3. Query Response Interval */
#define MLD_QRI_DEFAULT		(10 * HZ)

/* RFC3810, 8.1 Query Version Distinctions */
#define MLD_V1_QUERY_LEN	24
#define MLD_V2_QUERY_LEN_MIN	28

#define IPV6_MLD_MAX_MSF	64

int sysctl_mld_max_msf __read_mostly = IPV6_MLD_MAX_MSF;
int sysctl_mld_qrv __read_mostly = MLD_QRV_DEFAULT;

/*
 *	socket join on multicast group
 */
#define mc_dereference(e, idev) \
	rcu_dereference_protected(e, lockdep_is_held(&(idev)->mc_lock))

#define sock_dereference(e, sk) \
	rcu_dereference_protected(e, lockdep_sock_is_held(sk))

#define for_each_pmc_socklock(np, sk, pmc)			\
	for (pmc = sock_dereference((np)->ipv6_mc_list, sk);	\
	     pmc;						\
	     pmc = sock_dereference(pmc->next, sk))

#define for_each_pmc_rcu(np, pmc)				\
	for (pmc = rcu_dereference((np)->ipv6_mc_list);		\
	     pmc;						\
	     pmc = rcu_dereference(pmc->next))

/*遍历mc对应的组播源配置*/
#define for_each_psf_mclock(mc, psf)				\
	for (psf = mc_dereference((mc)->mca_sources, mc->idev);	\
	     psf;						\
	     psf = mc_dereference(psf->sf_next, mc->idev))

/*遍历mca_sources列表*/
#define for_each_psf_rcu(mc, psf)				\
	for (psf = rcu_dereference((mc)->mca_sources);		\
	     psf;						\
	     psf = rcu_dereference(psf->sf_next))

#define for_each_psf_tomb(mc, psf)				\
	for (psf = mc_dereference((mc)->mca_tomb, mc->idev);	\
	     psf;						\
	     psf = mc_dereference(psf->sf_next, mc->idev))

/*遍历idev设备上的组播地址*/
#define for_each_mc_mclock(idev, mc)				\
	for (mc = mc_dereference((idev)->mc_list, idev);	\
	     mc;						\
	     mc = mc_dereference(mc->next, idev))

/*遍历idev设备上的组播地址*/
#define for_each_mc_rcu(idev, mc)				\
	for (mc = rcu_dereference((idev)->mc_list);             \
	     mc;                                                \
	     mc = rcu_dereference(mc->next))

#define for_each_mc_tomb(idev, mc)				\
	for (mc = mc_dereference((idev)->mc_tomb, idev);	\
	     mc;						\
	     mc = mc_dereference(mc->next, idev))

static int unsolicited_report_interval(struct inet6_dev *idev)
{
	int iv;

	if (mld_in_v1_mode(idev))
		iv = READ_ONCE(idev->cnf.mldv1_unsolicited_report_interval);
	else
		iv = READ_ONCE(idev->cnf.mldv2_unsolicited_report_interval);

	return iv > 0 ? iv : 1;
}

/*ipv6 socket加入组播组*/
static int __ipv6_sock_mc_join(struct sock *sk, int ifindex/*如果不关注ifindex,则传0*/,
			       const struct in6_addr *addr/*组播组*/, unsigned int mode)
{
	struct net_device *dev = NULL;
	struct ipv6_mc_socklist *mc_lst;
	struct ipv6_pinfo *np = inet6_sk(sk);
	struct net *net = sock_net(sk);
	int err;

	ASSERT_RTNL();

	if (!ipv6_addr_is_multicast(addr))
		/*必须为组播地址*/
		return -EINVAL;

	/*检查此组播地址是否已存在，如果已存在，则返回失败*/
	for_each_pmc_socklock(np, sk, mc_lst) {
		if ((ifindex == 0 || mc_lst->ifindex == ifindex) &&
		    ipv6_addr_equal(&mc_lst->addr, addr))
			return -EADDRINUSE;
	}

	mc_lst = sock_kmalloc(sk, sizeof(struct ipv6_mc_socklist), GFP_KERNEL);

	if (!mc_lst)
		return -ENOMEM;

	mc_lst->next = NULL;
	mc_lst->addr = *addr;

	if (ifindex == 0) {
		/*未指定接口，通过路由查询确定接口*/
		struct rt6_info *rt;
		rt = rt6_lookup(net, addr, NULL, 0, NULL, 0);
		if (rt) {
			dev = rt->dst.dev;
			ip6_rt_put(rt);
		}
	} else
		/*指定了接口，通过ifindex查询接口*/
		dev = __dev_get_by_index(net, ifindex);

	if (!dev) {
		sock_kfree_s(sk, mc_lst, sizeof(*mc_lst));
		return -ENODEV;
	}

	mc_lst->ifindex = dev->ifindex;
	mc_lst->sfmode = mode;
	RCU_INIT_POINTER(mc_lst->sflist, NULL);

	/*
	 *	now add/increase the group membership on the device
	 */

	err = __ipv6_dev_mc_inc(dev, addr, mode);/*添加此组播组到设备（socket触发）*/

	if (err) {
		sock_kfree_s(sk, mc_lst, sizeof(*mc_lst));
		return err;
	}

	/*将此节点加入到np->ipv6_mc_list的链表头*/
	mc_lst->next = np->ipv6_mc_list;
	rcu_assign_pointer(np->ipv6_mc_list, mc_lst);

	return 0;
}

int ipv6_sock_mc_join(struct sock *sk, int ifindex, const struct in6_addr *addr)
{
	/*加入组播组addr,对其源采用eclude模式（当前exclude源为0，故全部加入）*/
	return __ipv6_sock_mc_join(sk, ifindex, addr, MCAST_EXCLUDE);
}
EXPORT_SYMBOL(ipv6_sock_mc_join);

int ipv6_sock_mc_join_ssm(struct sock *sk, int ifindex,
			  const struct in6_addr *addr, unsigned int mode)
{
	return __ipv6_sock_mc_join(sk, ifindex, addr, mode);
}

/*
 *	socket leave on multicast group
 */
int ipv6_sock_mc_drop(struct sock *sk, int ifindex, const struct in6_addr *addr)
{
	struct ipv6_pinfo *np = inet6_sk(sk);
	struct ipv6_mc_socklist *mc_lst;
	struct ipv6_mc_socklist __rcu **lnk;
	struct net *net = sock_net(sk);

	ASSERT_RTNL();

	if (!ipv6_addr_is_multicast(addr))
		return -EINVAL;

	for (lnk = &np->ipv6_mc_list;
	     (mc_lst = sock_dereference(*lnk, sk)) != NULL;
	      lnk = &mc_lst->next) {
		if ((ifindex == 0 || mc_lst->ifindex == ifindex) &&
		    ipv6_addr_equal(&mc_lst->addr, addr)) {
			struct net_device *dev;

			*lnk = mc_lst->next;

			dev = __dev_get_by_index(net, mc_lst->ifindex);
			if (dev) {
				struct inet6_dev *idev = __in6_dev_get(dev);

				ip6_mc_leave_src(sk, mc_lst, idev);
				if (idev)
					__ipv6_dev_mc_dec(idev, &mc_lst->addr);
			} else {
				ip6_mc_leave_src(sk, mc_lst, NULL);
			}

			atomic_sub(sizeof(*mc_lst), &sk->sk_omem_alloc);
			kfree_rcu(mc_lst, rcu);
			return 0;
		}
	}

	return -EADDRNOTAVAIL;
}
EXPORT_SYMBOL(ipv6_sock_mc_drop);

static struct inet6_dev *ip6_mc_find_dev_rtnl(struct net *net,
					      const struct in6_addr *group,
					      int ifindex)
{
	struct net_device *dev = NULL;
	struct inet6_dev *idev = NULL;

	if (ifindex == 0) {
		struct rt6_info *rt = rt6_lookup(net, group, NULL, 0, NULL, 0);

		if (rt) {
			dev = rt->dst.dev;
			ip6_rt_put(rt);
		}
	} else {
		dev = __dev_get_by_index(net, ifindex);
	}

	if (!dev)
		return NULL;
	idev = __in6_dev_get(dev);
	if (!idev)
		return NULL;
	if (idev->dead)
		return NULL;
	return idev;
}

void __ipv6_sock_mc_close(struct sock *sk)
{
	struct ipv6_pinfo *np = inet6_sk(sk);
	struct ipv6_mc_socklist *mc_lst;
	struct net *net = sock_net(sk);

	ASSERT_RTNL();

	while ((mc_lst = sock_dereference(np->ipv6_mc_list, sk)) != NULL) {
		struct net_device *dev;

		np->ipv6_mc_list = mc_lst->next;

		dev = __dev_get_by_index(net, mc_lst->ifindex);
		if (dev) {
			struct inet6_dev *idev = __in6_dev_get(dev);

			ip6_mc_leave_src(sk, mc_lst, idev);
			if (idev)
				__ipv6_dev_mc_dec(idev, &mc_lst->addr);
		} else {
			ip6_mc_leave_src(sk, mc_lst, NULL);
		}

		atomic_sub(sizeof(*mc_lst), &sk->sk_omem_alloc);
		kfree_rcu(mc_lst, rcu);
	}
}

void ipv6_sock_mc_close(struct sock *sk)
{
	struct ipv6_pinfo *np = inet6_sk(sk);

	if (!rcu_access_pointer(np->ipv6_mc_list))
		return;

	rtnl_lock();
	lock_sock(sk);
	__ipv6_sock_mc_close(sk);
	release_sock(sk);
	rtnl_unlock();
}

int ip6_mc_source(int add, int omode, struct sock *sk,
	struct group_source_req *pgsr)
{
	struct in6_addr *source, *group;
	struct ipv6_mc_socklist *pmc;
	struct inet6_dev *idev;
	struct ipv6_pinfo *inet6 = inet6_sk(sk);
	struct ip6_sf_socklist *psl;
	struct net *net = sock_net(sk);
	int i, j, rv;
	int leavegroup = 0;
	int err;

	source = &((struct sockaddr_in6 *)&pgsr->gsr_source)->sin6_addr;
	group = &((struct sockaddr_in6 *)&pgsr->gsr_group)->sin6_addr;

	if (!ipv6_addr_is_multicast(group))
		return -EINVAL;

	idev = ip6_mc_find_dev_rtnl(net, group, pgsr->gsr_interface);
	if (!idev)
		return -ENODEV;

	err = -EADDRNOTAVAIL;

	mutex_lock(&idev->mc_lock);
	for_each_pmc_socklock(inet6, sk, pmc) {
		if (pgsr->gsr_interface && pmc->ifindex != pgsr->gsr_interface)
			continue;
		if (ipv6_addr_equal(&pmc->addr, group))
			break;
	}
	if (!pmc) {		/* must have a prior join */
		err = -EINVAL;
		goto done;
	}
	/* if a source filter was set, must be the same mode as before */
	if (rcu_access_pointer(pmc->sflist)) {
		if (pmc->sfmode != omode) {
			err = -EINVAL;
			goto done;
		}
	} else if (pmc->sfmode != omode) {
		/* allow mode switches for empty-set filters */
		ip6_mc_add_src(idev, group, omode, 0, NULL, 0);
		ip6_mc_del_src(idev, group, pmc->sfmode, 0, NULL, 0);
		pmc->sfmode = omode;
	}

	psl = sock_dereference(pmc->sflist, sk);
	if (!add) {
		if (!psl)
			goto done;	/* err = -EADDRNOTAVAIL */
		rv = !0;
		for (i = 0; i < psl->sl_count; i++) {
			rv = !ipv6_addr_equal(&psl->sl_addr[i], source);
			if (rv == 0)
				break;
		}
		if (rv)		/* source not found */
			goto done;	/* err = -EADDRNOTAVAIL */

		/* special case - (INCLUDE, empty) == LEAVE_GROUP */
		if (psl->sl_count == 1 && omode == MCAST_INCLUDE) {
			leavegroup = 1;
			goto done;
		}

		/* update the interface filter */
		ip6_mc_del_src(idev, group, omode, 1, source, 1);

		for (j = i+1; j < psl->sl_count; j++)
			psl->sl_addr[j-1] = psl->sl_addr[j];
		psl->sl_count--;
		err = 0;
		goto done;
	}
	/* else, add a new source to the filter */

	if (psl && psl->sl_count >= sysctl_mld_max_msf) {
		err = -ENOBUFS;
		goto done;
	}
	if (!psl || psl->sl_count == psl->sl_max) {
		struct ip6_sf_socklist *newpsl;
		int count = IP6_SFBLOCK;

		if (psl)
			count += psl->sl_max;
		newpsl = sock_kmalloc(sk, struct_size(newpsl, sl_addr, count),
				      GFP_KERNEL);
		if (!newpsl) {
			err = -ENOBUFS;
			goto done;
		}
		newpsl->sl_max = count;
		newpsl->sl_count = count - IP6_SFBLOCK;
		if (psl) {
			for (i = 0; i < psl->sl_count; i++)
				newpsl->sl_addr[i] = psl->sl_addr[i];
			atomic_sub(struct_size(psl, sl_addr, psl->sl_max),
				   &sk->sk_omem_alloc);
		}
		rcu_assign_pointer(pmc->sflist, newpsl);
		kfree_rcu(psl, rcu);
		psl = newpsl;
	}
	rv = 1;	/* > 0 for insert logic below if sl_count is 0 */
	for (i = 0; i < psl->sl_count; i++) {
		rv = !ipv6_addr_equal(&psl->sl_addr[i], source);
		if (rv == 0) /* There is an error in the address. */
			goto done;
	}
	for (j = psl->sl_count-1; j >= i; j--)
		psl->sl_addr[j+1] = psl->sl_addr[j];
	psl->sl_addr[i] = *source;
	psl->sl_count++;
	err = 0;
	/* update the interface list */
	ip6_mc_add_src(idev, group, omode, 1, source, 1);
done:
	mutex_unlock(&idev->mc_lock);
	if (leavegroup)
		err = ipv6_sock_mc_drop(sk, pgsr->gsr_interface, group);
	return err;
}

int ip6_mc_msfilter(struct sock *sk, struct group_filter *gsf,
		    struct sockaddr_storage *list)
{
	const struct in6_addr *group;
	struct ipv6_mc_socklist *pmc;
	struct inet6_dev *idev;
	struct ipv6_pinfo *inet6 = inet6_sk(sk);
	struct ip6_sf_socklist *newpsl, *psl;
	struct net *net = sock_net(sk);
	int leavegroup = 0;
	int i, err;

	group = &((struct sockaddr_in6 *)&gsf->gf_group)->sin6_addr;

	if (!ipv6_addr_is_multicast(group))
		return -EINVAL;
	if (gsf->gf_fmode != MCAST_INCLUDE &&
	    gsf->gf_fmode != MCAST_EXCLUDE)
		return -EINVAL;

	idev = ip6_mc_find_dev_rtnl(net, group, gsf->gf_interface);
	if (!idev)
		return -ENODEV;

	err = 0;

	if (gsf->gf_fmode == MCAST_INCLUDE && gsf->gf_numsrc == 0) {
		leavegroup = 1;
		goto done;
	}

	for_each_pmc_socklock(inet6, sk, pmc) {
		if (pmc->ifindex != gsf->gf_interface)
			continue;
		if (ipv6_addr_equal(&pmc->addr, group))
			break;
	}
	if (!pmc) {		/* must have a prior join */
		err = -EINVAL;
		goto done;
	}
	if (gsf->gf_numsrc) {
		newpsl = sock_kmalloc(sk, struct_size(newpsl, sl_addr,
						      gsf->gf_numsrc),
				      GFP_KERNEL);
		if (!newpsl) {
			err = -ENOBUFS;
			goto done;
		}
		newpsl->sl_max = newpsl->sl_count = gsf->gf_numsrc;
		for (i = 0; i < newpsl->sl_count; ++i, ++list) {
			struct sockaddr_in6 *psin6;

			psin6 = (struct sockaddr_in6 *)list;
			newpsl->sl_addr[i] = psin6->sin6_addr;
		}
		mutex_lock(&idev->mc_lock);
		err = ip6_mc_add_src(idev, group, gsf->gf_fmode,
				     newpsl->sl_count, newpsl->sl_addr, 0);
		if (err) {
			mutex_unlock(&idev->mc_lock);
			sock_kfree_s(sk, newpsl, struct_size(newpsl, sl_addr,
							     newpsl->sl_max));
			goto done;
		}
		mutex_unlock(&idev->mc_lock);
	} else {
		newpsl = NULL;
		mutex_lock(&idev->mc_lock);
		ip6_mc_add_src(idev, group, gsf->gf_fmode, 0, NULL, 0);
		mutex_unlock(&idev->mc_lock);
	}

	mutex_lock(&idev->mc_lock);
	psl = sock_dereference(pmc->sflist, sk);
	if (psl) {
		ip6_mc_del_src(idev, group, pmc->sfmode,
			       psl->sl_count, psl->sl_addr, 0);
		atomic_sub(struct_size(psl, sl_addr, psl->sl_max),
			   &sk->sk_omem_alloc);
	} else {
		ip6_mc_del_src(idev, group, pmc->sfmode, 0, NULL, 0);
	}
	rcu_assign_pointer(pmc->sflist, newpsl);
	mutex_unlock(&idev->mc_lock);
	kfree_rcu(psl, rcu);
	pmc->sfmode = gsf->gf_fmode;
	err = 0;
done:
	if (leavegroup)
		err = ipv6_sock_mc_drop(sk, gsf->gf_interface, group);
	return err;
}

int ip6_mc_msfget(struct sock *sk, struct group_filter *gsf,
		  sockptr_t optval, size_t ss_offset)
{
	struct ipv6_pinfo *inet6 = inet6_sk(sk);
	const struct in6_addr *group;
	struct ipv6_mc_socklist *pmc;
	struct ip6_sf_socklist *psl;
	unsigned int count;
	int i, copycount;

	group = &((struct sockaddr_in6 *)&gsf->gf_group)->sin6_addr;

	if (!ipv6_addr_is_multicast(group))
		return -EINVAL;

	/* changes to the ipv6_mc_list require the socket lock and
	 * rtnl lock. We have the socket lock, so reading the list is safe.
	 */

	for_each_pmc_socklock(inet6, sk, pmc) {
		if (pmc->ifindex != gsf->gf_interface)
			continue;
		if (ipv6_addr_equal(group, &pmc->addr))
			break;
	}
	if (!pmc)		/* must have a prior join */
		return -EADDRNOTAVAIL;

	gsf->gf_fmode = pmc->sfmode;
	psl = sock_dereference(pmc->sflist, sk);
	count = psl ? psl->sl_count : 0;

	copycount = min(count, gsf->gf_numsrc);
	gsf->gf_numsrc = count;
	for (i = 0; i < copycount; i++) {
		struct sockaddr_in6 *psin6;
		struct sockaddr_storage ss;

		psin6 = (struct sockaddr_in6 *)&ss;
		memset(&ss, 0, sizeof(ss));
		psin6->sin6_family = AF_INET6;
		psin6->sin6_addr = psl->sl_addr[i];
		if (copy_to_sockptr_offset(optval, ss_offset, &ss, sizeof(ss)))
			return -EFAULT;
		ss_offset += sizeof(ss);
	}
	return 0;
}

bool inet6_mc_check(const struct sock *sk, const struct in6_addr *mc_addr,
		    const struct in6_addr *src_addr)
{
	const struct ipv6_pinfo *np = inet6_sk(sk);
	const struct ipv6_mc_socklist *mc;
	const struct ip6_sf_socklist *psl;
	bool rv = true;

	rcu_read_lock();
	for_each_pmc_rcu(np, mc) {
		if (ipv6_addr_equal(&mc->addr, mc_addr))
			break;
	}
	if (!mc) {
		rcu_read_unlock();
		return inet6_test_bit(MC6_ALL, sk);
	}
	psl = rcu_dereference(mc->sflist);
	if (!psl) {
		rv = mc->sfmode == MCAST_EXCLUDE;
	} else {
		int i;

		for (i = 0; i < psl->sl_count; i++) {
			if (ipv6_addr_equal(&psl->sl_addr[i], src_addr))
				break;
		}
		if (mc->sfmode == MCAST_INCLUDE && i >= psl->sl_count)
			rv = false;
		if (mc->sfmode == MCAST_EXCLUDE && i < psl->sl_count)
			rv = false;
	}
	rcu_read_unlock();

	return rv;
}

/* called with mc_lock */
static void igmp6_group_added(struct ifmcaddr6 *mc)
{
	struct net_device *dev = mc->idev->dev;
	char buf[MAX_ADDR_LEN];

	if (IPV6_ADDR_MC_SCOPE(&mc->mca_addr) <
	    IPV6_ADDR_SCOPE_LINKLOCAL)
		return;

	if (!(mc->mca_flags&MAF_LOADED)) {
		mc->mca_flags |= MAF_LOADED;
		if (ndisc_mc_map(&mc->mca_addr, buf, dev, 0) == 0)
			dev_mc_add(dev, buf);
	}

	if (!(dev->flags & IFF_UP) || (mc->mca_flags & MAF_NOREPORT))
		return;

	if (mld_in_v1_mode(mc->idev)) {
		igmp6_join_group(mc);
		return;
	}
	/* else v2 */

	/* Based on RFC3810 6.1, for newly added INCLUDE SSM, we
	 * should not send filter-mode change record as the mode
	 * should be from IN() to IN(A).
	 */
	if (mc->mca_sfmode == MCAST_EXCLUDE)
		mc->mca_crcount = mc->idev->mc_qrv;

	mld_ifc_event(mc->idev);
}

/* called with mc_lock */
static void igmp6_group_dropped(struct ifmcaddr6 *mc)
{
	struct net_device *dev = mc->idev->dev;
	char buf[MAX_ADDR_LEN];

	if (IPV6_ADDR_MC_SCOPE(&mc->mca_addr) <
	    IPV6_ADDR_SCOPE_LINKLOCAL)
		return;

	if (mc->mca_flags&MAF_LOADED) {
		mc->mca_flags &= ~MAF_LOADED;
		if (ndisc_mc_map(&mc->mca_addr, buf, dev, 0) == 0)
			dev_mc_del(dev, buf);
	}

	if (mc->mca_flags & MAF_NOREPORT)
		return;

	if (!mc->idev->dead)
		igmp6_leave_group(mc);

	if (cancel_delayed_work(&mc->mca_work))
		refcount_dec(&mc->mca_refcnt);
}

/*
 * deleted ifmcaddr6 manipulation
 * called with mc_lock
 */
static void mld_add_delrec(struct inet6_dev *idev, struct ifmcaddr6 *im)
{
	struct ifmcaddr6 *pmc;

	/* this is an "ifmcaddr6" for convenience; only the fields below
	 * are actually used. In particular, the refcnt and users are not
	 * used for management of the delete list. Using the same structure
	 * for deleted items allows change reports to use common code with
	 * non-deleted or query-response MCA's.
	 */
	pmc = kzalloc(sizeof(*pmc), GFP_KERNEL);
	if (!pmc)
		return;

	pmc->idev = im->idev;
	in6_dev_hold(idev);
	pmc->mca_addr = im->mca_addr;
	pmc->mca_crcount = idev->mc_qrv;
	pmc->mca_sfmode = im->mca_sfmode;
	if (pmc->mca_sfmode == MCAST_INCLUDE) {
		struct ip6_sf_list *psf;

		rcu_assign_pointer(pmc->mca_tomb,
				   mc_dereference(im->mca_tomb, idev));
		rcu_assign_pointer(pmc->mca_sources,
				   mc_dereference(im->mca_sources, idev));
		RCU_INIT_POINTER(im->mca_tomb, NULL);
		RCU_INIT_POINTER(im->mca_sources, NULL);

		for_each_psf_mclock(pmc, psf)
			psf->sf_crcount = pmc->mca_crcount;
	}

	rcu_assign_pointer(pmc->next, idev->mc_tomb);
	rcu_assign_pointer(idev->mc_tomb, pmc);
}

/* called with mc_lock */
static void mld_del_delrec(struct inet6_dev *idev, struct ifmcaddr6 *im)
{
	struct ip6_sf_list *psf, *sources, *tomb;
	struct in6_addr *pmca = &im->mca_addr;/*组播地址*/
	struct ifmcaddr6 *pmc, *pmc_prev;

	pmc_prev = NULL;
	for_each_mc_tomb(idev, pmc) {
		if (ipv6_addr_equal(&pmc->mca_addr, pmca))
			break;
		pmc_prev = pmc;
	}
	if (pmc) {
		if (pmc_prev)
			rcu_assign_pointer(pmc_prev->next, pmc->next);
		else
			rcu_assign_pointer(idev->mc_tomb, pmc->next);
	}

	if (pmc) {
		im->idev = pmc->idev;
		if (im->mca_sfmode == MCAST_INCLUDE) {
			tomb = rcu_replace_pointer(im->mca_tomb,
						   mc_dereference(pmc->mca_tomb, pmc->idev),
						   lockdep_is_held(&im->idev->mc_lock));
			rcu_assign_pointer(pmc->mca_tomb, tomb);

			sources = rcu_replace_pointer(im->mca_sources,
						      mc_dereference(pmc->mca_sources, pmc->idev),
						      lockdep_is_held(&im->idev->mc_lock));
			rcu_assign_pointer(pmc->mca_sources, sources);
			for_each_psf_mclock(im, psf)
				psf->sf_crcount = idev->mc_qrv;
		} else {
			im->mca_crcount = idev->mc_qrv;
		}
		in6_dev_put(pmc->idev);
		ip6_mc_clear_src(pmc);
		kfree_rcu(pmc, rcu);
	}
}

/* called with mc_lock */
static void mld_clear_delrec(struct inet6_dev *idev)
{
	struct ifmcaddr6 *pmc, *nextpmc;

	pmc = mc_dereference(idev->mc_tomb, idev);
	RCU_INIT_POINTER(idev->mc_tomb, NULL);

	for (; pmc; pmc = nextpmc) {
		nextpmc = mc_dereference(pmc->next, idev);
		ip6_mc_clear_src(pmc);
		in6_dev_put(pmc->idev);
		kfree_rcu(pmc, rcu);
	}

	/* clear dead sources, too */
	for_each_mc_mclock(idev, pmc) {
		struct ip6_sf_list *psf, *psf_next;

		psf = mc_dereference(pmc->mca_tomb, idev);
		RCU_INIT_POINTER(pmc->mca_tomb, NULL);
		for (; psf; psf = psf_next) {
			psf_next = mc_dereference(psf->sf_next, idev);
			kfree_rcu(psf, rcu);
		}
	}
}

static void mld_clear_query(struct inet6_dev *idev)
{
	struct sk_buff *skb;

	spin_lock_bh(&idev->mc_query_lock);
	while ((skb = __skb_dequeue(&idev->mc_query_queue)))
		kfree_skb(skb);
	spin_unlock_bh(&idev->mc_query_lock);
}

static void mld_clear_report(struct inet6_dev *idev)
{
	struct sk_buff *skb;

	spin_lock_bh(&idev->mc_report_lock);
	while ((skb = __skb_dequeue(&idev->mc_report_queue)))
		kfree_skb(skb);
	spin_unlock_bh(&idev->mc_report_lock);
}

static void mca_get(struct ifmcaddr6 *mc)
{
	refcount_inc(&mc->mca_refcnt);
}

static void ma_put(struct ifmcaddr6 *mc)
{
	if (refcount_dec_and_test(&mc->mca_refcnt)) {
		in6_dev_put(mc->idev);
		kfree_rcu(mc, rcu);
	}
}

/* called with mc_lock */
static struct ifmcaddr6 *mca_alloc(struct inet6_dev *idev,
				   const struct in6_addr *addr,
				   unsigned int mode)
{
	struct ifmcaddr6 *mc;

	mc = kzalloc(sizeof(*mc), GFP_KERNEL);
	if (!mc)
		return NULL;

	INIT_DELAYED_WORK(&mc->mca_work, mld_mca_work);

	mc->mca_addr = *addr;
	mc->idev = idev; /* reference taken by caller */
	mc->mca_users = 1;
	/* mca_stamp should be updated upon changes */
	mc->mca_cstamp = mc->mca_tstamp = jiffies;
	refcount_set(&mc->mca_refcnt, 1);

	mc->mca_sfmode = mode;
	mc->mca_sfcount[mode] = 1;/*指定此模式下sf数量为1*/

	if (ipv6_addr_is_ll_all_nodes(&mc->mca_addr) ||
	    IPV6_ADDR_MC_SCOPE(&mc->mca_addr) < IPV6_ADDR_SCOPE_LINKLOCAL)
		/*指明此组播不用report*/
		mc->mca_flags |= MAF_NOREPORT;

	return mc;
}

static void inet6_ifmcaddr_notify(struct net_device *dev,
				  const struct ifmcaddr6 *ifmca, int event)
{
	struct inet6_fill_args fillargs = {
		.portid = 0,
		.seq = 0,
		.event = event,
		.flags = 0,
		.netnsid = -1,
		.force_rt_scope_universe = true,
	};
	struct net *net = dev_net(dev);
	struct sk_buff *skb;
	int err = -ENOMEM;

	skb = nlmsg_new(NLMSG_ALIGN(sizeof(struct ifaddrmsg)) +
			nla_total_size(sizeof(struct in6_addr)) +
			nla_total_size(sizeof(struct ifa_cacheinfo)),
			GFP_KERNEL);
	if (!skb)
		goto error;

	err = inet6_fill_ifmcaddr(skb, ifmca, &fillargs);
	if (err < 0) {
		WARN_ON_ONCE(err == -EMSGSIZE);
		nlmsg_free(skb);
		goto error;
	}

	rtnl_notify(skb, net, 0, RTNLGRP_IPV6_MCADDR, NULL, GFP_KERNEL);
	return;
error:
	rtnl_set_sk_err(net, RTNLGRP_IPV6_MCADDR, err);
}

/*
 *	device multicast group inc (add if not found)
 */
static int __ipv6_dev_mc_inc(struct net_device *dev,
			     const struct in6_addr *addr/*组播地址*/, unsigned int mode)
{
	struct ifmcaddr6 *mc;
	struct inet6_dev *idev;

	ASSERT_RTNL();

	/* we need to take a reference on idev */
	idev = in6_dev_get(dev);

	if (!idev)
		return -EINVAL;

	if (idev->dead) {
		in6_dev_put(idev);
		return -ENODEV;
	}

	mutex_lock(&idev->mc_lock);
	for_each_mc_mclock(idev, mc) {
		if (ipv6_addr_equal(&mc->mca_addr, addr)) {
			/*此组播组在设备上已存在，重复加入，增加引用*/
			mc->mca_users++;
			/*指明收取所有组播源*/
			ip6_mc_add_src(idev, &mc->mca_addr, mode, 0, NULL, 0);
			mutex_unlock(&idev->mc_lock);
			in6_dev_put(idev);
			return 0;
		}
	}

	/*此组播组不存在，申请并初始化mc*/
	mc = mca_alloc(idev, addr, mode);
	if (!mc) {
		mutex_unlock(&idev->mc_lock);
		in6_dev_put(idev);
		return -ENOMEM;
	}

	/*将mc加入到链表头*/
	rcu_assign_pointer(mc->next, idev->mc_list);
	rcu_assign_pointer(idev->mc_list, mc);

	mca_get(mc);

	mld_del_delrec(idev, mc);
	igmp6_group_added(mc);
	inet6_ifmcaddr_notify(dev, mc, RTM_NEWMULTICAST);
	mutex_unlock(&idev->mc_lock);
	ma_put(mc);
	return 0;
}

int ipv6_dev_mc_inc(struct net_device *dev, const struct in6_addr *addr)
{
	/*添加组播组（dev触发）指明此addr的源exclude为0，即来自任意源的都被include*/
	return __ipv6_dev_mc_inc(dev, addr, MCAST_EXCLUDE);
}
EXPORT_SYMBOL(ipv6_dev_mc_inc);

/*
 * device multicast group del
 */
int __ipv6_dev_mc_dec(struct inet6_dev *idev, const struct in6_addr *addr)
{
	struct ifmcaddr6 *ma, __rcu **map;

	ASSERT_RTNL();

	mutex_lock(&idev->mc_lock);
	for (map = &idev->mc_list;
	     (ma = mc_dereference(*map, idev));
	     map = &ma->next) {
		if (ipv6_addr_equal(&ma->mca_addr, addr)) {
			if (--ma->mca_users == 0) {
				*map = ma->next;

				igmp6_group_dropped(ma);
				inet6_ifmcaddr_notify(idev->dev, ma,
						      RTM_DELMULTICAST);
				ip6_mc_clear_src(ma);
				mutex_unlock(&idev->mc_lock);

				ma_put(ma);
				return 0;
			}
			mutex_unlock(&idev->mc_lock);
			return 0;
		}
	}

	mutex_unlock(&idev->mc_lock);
	return -ENOENT;
}

int ipv6_dev_mc_dec(struct net_device *dev, const struct in6_addr *addr)
{
	struct inet6_dev *idev;
	int err;

	ASSERT_RTNL();

	idev = __in6_dev_get(dev);
	if (!idev)
		err = -ENODEV;
	else
		err = __ipv6_dev_mc_dec(idev, addr);

	return err;
}
EXPORT_SYMBOL(ipv6_dev_mc_dec);

/*
 *	check if the interface/address pair is valid
 */
bool ipv6_chk_mcast_addr(struct net_device *dev, const struct in6_addr *group,
			 const struct in6_addr *src_addr)
{
	struct inet6_dev *idev;
	struct ifmcaddr6 *mc;
	bool rv = false;

	rcu_read_lock();
	idev = __in6_dev_get(dev);
<<<<<<< HEAD
	if (idev) {
		/*遍历此设备所有组播地址*/
		for_each_mc_rcu(idev, mc) {
			if (ipv6_addr_equal(&mc->mca_addr, group))
			    /*此组播组地址与mc中的地址一致，此时mc不为NULL*/
				break;
		}
		if (mc) {
		    /*group地址与idev中的组播地址一致，检查源地址*/
			if (src_addr && !ipv6_addr_any(src_addr)) {
				struct ip6_sf_list *psf;

				/*遍历mc中的mca_sources，检查是否接收此组播源*/
				for_each_psf_rcu(mc, psf) {
					if (ipv6_addr_equal(&psf->sf_addr, src_addr))
						break;
				}
				if (psf)
				    /*psf匹配，确认有针对此组播源的规定，
				     * 检查是否在include列表/不在exclude列表*/
					rv = psf->sf_count[MCAST_INCLUDE] ||
						psf->sf_count[MCAST_EXCLUDE] !=
						mc->mca_sfcount[MCAST_EXCLUDE];
				else
				    /*psf没有匹配，检查是否有exclude*/
					rv = mc->mca_sfcount[MCAST_EXCLUDE] != 0;
			} else
			    /*参数src_addr地址未指定，不进行过滤*/
				rv = true; /* don't filter unspecified source */
=======
	if (!idev)
		goto unlock;
	for_each_mc_rcu(idev, mc) {
		if (ipv6_addr_equal(&mc->mca_addr, group))
			break;
	}
	if (!mc)
		goto unlock;
	if (src_addr && !ipv6_addr_any(src_addr)) {
		struct ip6_sf_list *psf;

		for_each_psf_rcu(mc, psf) {
			if (ipv6_addr_equal(&psf->sf_addr, src_addr))
				break;
>>>>>>> 155a3c00
		}
		if (psf)
			rv = READ_ONCE(psf->sf_count[MCAST_INCLUDE]) ||
				READ_ONCE(psf->sf_count[MCAST_EXCLUDE]) !=
				READ_ONCE(mc->mca_sfcount[MCAST_EXCLUDE]);
		else
			rv = READ_ONCE(mc->mca_sfcount[MCAST_EXCLUDE]) != 0;
	} else {
		rv = true; /* don't filter unspecified source */
	}
unlock:
	rcu_read_unlock();
	return rv;/*没有此组播组处理信息，默认不接收*/
}

/* called with mc_lock */
static void mld_gq_start_work(struct inet6_dev *idev)
{
	unsigned long tv = get_random_u32_below(idev->mc_maxdelay);

	idev->mc_gq_running = 1;
	if (!mod_delayed_work(mld_wq, &idev->mc_gq_work, tv + 2))
		in6_dev_hold(idev);
}

/* called with mc_lock */
static void mld_gq_stop_work(struct inet6_dev *idev)
{
	idev->mc_gq_running = 0;
	if (cancel_delayed_work(&idev->mc_gq_work))
		__in6_dev_put(idev);
}

/* called with mc_lock */
static void mld_ifc_start_work(struct inet6_dev *idev, unsigned long delay)
{
	unsigned long tv = get_random_u32_below(delay);

	if (!mod_delayed_work(mld_wq, &idev->mc_ifc_work, tv + 2))
		in6_dev_hold(idev);
}

/* called with mc_lock */
static void mld_ifc_stop_work(struct inet6_dev *idev)
{
	idev->mc_ifc_count = 0;
	if (cancel_delayed_work(&idev->mc_ifc_work))
		__in6_dev_put(idev);
}

/* called with mc_lock */
static void mld_dad_start_work(struct inet6_dev *idev, unsigned long delay)
{
	unsigned long tv = get_random_u32_below(delay);

	if (!mod_delayed_work(mld_wq, &idev->mc_dad_work, tv + 2))
		in6_dev_hold(idev);
}

static void mld_dad_stop_work(struct inet6_dev *idev)
{
	if (cancel_delayed_work(&idev->mc_dad_work))
		__in6_dev_put(idev);
}

static void mld_query_stop_work(struct inet6_dev *idev)
{
	spin_lock_bh(&idev->mc_query_lock);
	if (cancel_delayed_work(&idev->mc_query_work))
		__in6_dev_put(idev);
	spin_unlock_bh(&idev->mc_query_lock);
}

static void mld_report_stop_work(struct inet6_dev *idev)
{
	if (cancel_delayed_work_sync(&idev->mc_report_work))
		__in6_dev_put(idev);
}

/*
 * IGMP handling (alias multicast ICMPv6 messages)
 * called with mc_lock
 */
static void igmp6_group_queried(struct ifmcaddr6 *ma, unsigned long resptime)
{
	unsigned long delay = resptime;

	/* Do not start work for these addresses */
	if (ipv6_addr_is_ll_all_nodes(&ma->mca_addr) ||
	    IPV6_ADDR_MC_SCOPE(&ma->mca_addr) < IPV6_ADDR_SCOPE_LINKLOCAL)
		return;

	if (cancel_delayed_work(&ma->mca_work)) {
		refcount_dec(&ma->mca_refcnt);
		delay = ma->mca_work.timer.expires - jiffies;
	}

	if (delay >= resptime)
		delay = get_random_u32_below(resptime);

	if (!mod_delayed_work(mld_wq, &ma->mca_work, delay))
		refcount_inc(&ma->mca_refcnt);
	ma->mca_flags |= MAF_TIMER_RUNNING;
}

/* mark EXCLUDE-mode sources
 * called with mc_lock
 */
static bool mld_xmarksources(struct ifmcaddr6 *pmc, int nsrcs,
			     const struct in6_addr *srcs)
{
	struct ip6_sf_list *psf;
	int i, scount;

	scount = 0;
	for_each_psf_mclock(pmc, psf) {
		if (scount == nsrcs)
			break;
		for (i = 0; i < nsrcs; i++) {
			/* skip inactive filters */
			if (psf->sf_count[MCAST_INCLUDE] ||
			    pmc->mca_sfcount[MCAST_EXCLUDE] !=
			    psf->sf_count[MCAST_EXCLUDE])
				break;
			if (ipv6_addr_equal(&srcs[i], &psf->sf_addr)) {
				scount++;
				break;
			}
		}
	}
	pmc->mca_flags &= ~MAF_GSQUERY;
	if (scount == nsrcs)	/* all sources excluded */
		return false;
	return true;
}

/* called with mc_lock */
static bool mld_marksources(struct ifmcaddr6 *pmc, int nsrcs,
			    const struct in6_addr *srcs)
{
	struct ip6_sf_list *psf;
	int i, scount;

	if (pmc->mca_sfmode == MCAST_EXCLUDE)
		return mld_xmarksources(pmc, nsrcs, srcs);

	/* mark INCLUDE-mode sources */

	scount = 0;
	for_each_psf_mclock(pmc, psf) {
		if (scount == nsrcs)
			break;
		for (i = 0; i < nsrcs; i++) {
			if (ipv6_addr_equal(&srcs[i], &psf->sf_addr)) {
				psf->sf_gsresp = 1;
				scount++;
				break;
			}
		}
	}
	if (!scount) {
		pmc->mca_flags &= ~MAF_GSQUERY;
		return false;
	}
	pmc->mca_flags |= MAF_GSQUERY;
	return true;
}

static int mld_force_mld_version(const struct inet6_dev *idev)
{
	const struct net *net = dev_net(idev->dev);
	int all_force;

	all_force = READ_ONCE(net->ipv6.devconf_all->force_mld_version);
	/* Normally, both are 0 here. If enforcement to a particular is
	 * being used, individual device enforcement will have a lower
	 * precedence over 'all' device (.../conf/all/force_mld_version).
	 */
	return all_force ?: READ_ONCE(idev->cnf.force_mld_version);
}

static bool mld_in_v2_mode_only(const struct inet6_dev *idev)
{
	return mld_force_mld_version(idev) == 2;
}

static bool mld_in_v1_mode_only(const struct inet6_dev *idev)
{
	return mld_force_mld_version(idev) == 1;
}

static bool mld_in_v1_mode(const struct inet6_dev *idev)
{
	if (mld_in_v2_mode_only(idev))
		return false;
	if (mld_in_v1_mode_only(idev))
		return true;
	if (idev->mc_v1_seen && time_before(jiffies, idev->mc_v1_seen))
		return true;

	return false;
}

static void mld_set_v1_mode(struct inet6_dev *idev)
{
	/* RFC3810, relevant sections:
	 *  - 9.1. Robustness Variable
	 *  - 9.2. Query Interval
	 *  - 9.3. Query Response Interval
	 *  - 9.12. Older Version Querier Present Timeout
	 */
	unsigned long switchback;

	switchback = (idev->mc_qrv * idev->mc_qi) + idev->mc_qri;

	idev->mc_v1_seen = jiffies + switchback;
}

static void mld_update_qrv(struct inet6_dev *idev,
			   const struct mld2_query *mlh2)
{
	/* RFC3810, relevant sections:
	 *  - 5.1.8. QRV (Querier's Robustness Variable)
	 *  - 9.1. Robustness Variable
	 */

	/* The value of the Robustness Variable MUST NOT be zero,
	 * and SHOULD NOT be one. Catch this here if we ever run
	 * into such a case in future.
	 */
	const int min_qrv = min(MLD_QRV_DEFAULT, sysctl_mld_qrv);
	WARN_ON(idev->mc_qrv == 0);

	if (mlh2->mld2q_qrv > 0)
		idev->mc_qrv = mlh2->mld2q_qrv;

	if (unlikely(idev->mc_qrv < min_qrv)) {
		net_warn_ratelimited("IPv6: MLD: clamping QRV from %u to %u!\n",
				     idev->mc_qrv, min_qrv);
		idev->mc_qrv = min_qrv;
	}
}

static void mld_update_qi(struct inet6_dev *idev,
			  const struct mld2_query *mlh2)
{
	/* RFC3810, relevant sections:
	 *  - 5.1.9. QQIC (Querier's Query Interval Code)
	 *  - 9.2. Query Interval
	 *  - 9.12. Older Version Querier Present Timeout
	 *    (the [Query Interval] in the last Query received)
	 */
	unsigned long mc_qqi;

	if (mlh2->mld2q_qqic < 128) {
		mc_qqi = mlh2->mld2q_qqic;
	} else {
		unsigned long mc_man, mc_exp;

		mc_exp = MLDV2_QQIC_EXP(mlh2->mld2q_qqic);
		mc_man = MLDV2_QQIC_MAN(mlh2->mld2q_qqic);

		mc_qqi = (mc_man | 0x10) << (mc_exp + 3);
	}

	idev->mc_qi = mc_qqi * HZ;
}

static void mld_update_qri(struct inet6_dev *idev,
			   const struct mld2_query *mlh2)
{
	/* RFC3810, relevant sections:
	 *  - 5.1.3. Maximum Response Code
	 *  - 9.3. Query Response Interval
	 */
	idev->mc_qri = msecs_to_jiffies(mldv2_mrc(mlh2));
}

static int mld_process_v1(struct inet6_dev *idev, struct mld_msg *mld,
			  unsigned long *max_delay, bool v1_query)
{
	unsigned long mldv1_md;

	/* Ignore v1 queries */
	if (mld_in_v2_mode_only(idev))
		return -EINVAL;

	mldv1_md = ntohs(mld->mld_maxdelay);

	/* When in MLDv1 fallback and a MLDv2 router start-up being
	 * unaware of current MLDv1 operation, the MRC == MRD mapping
	 * only works when the exponential algorithm is not being
	 * used (as MLDv1 is unaware of such things).
	 *
	 * According to the RFC author, the MLDv2 implementations
	 * he's aware of all use a MRC < 32768 on start up queries.
	 *
	 * Thus, should we *ever* encounter something else larger
	 * than that, just assume the maximum possible within our
	 * reach.
	 */
	if (!v1_query)
		mldv1_md = min(mldv1_md, MLDV1_MRD_MAX_COMPAT);

	*max_delay = max(msecs_to_jiffies(mldv1_md), 1UL);

	/* MLDv1 router present: we need to go into v1 mode *only*
	 * when an MLDv1 query is received as per section 9.12. of
	 * RFC3810! And we know from RFC2710 section 3.7 that MLDv1
	 * queries MUST be of exactly 24 octets.
	 */
	if (v1_query)
		mld_set_v1_mode(idev);

	/* cancel MLDv2 report work */
	mld_gq_stop_work(idev);
	/* cancel the interface change work */
	mld_ifc_stop_work(idev);
	/* clear deleted report items */
	mld_clear_delrec(idev);

	return 0;
}

static void mld_process_v2(struct inet6_dev *idev, struct mld2_query *mld,
			   unsigned long *max_delay)
{
	*max_delay = max(msecs_to_jiffies(mldv2_mrc(mld)), 1UL);

	mld_update_qrv(idev, mld);
	mld_update_qi(idev, mld);
	mld_update_qri(idev, mld);

	idev->mc_maxdelay = *max_delay;

	return;
}

/* called with rcu_read_lock() */
void igmp6_event_query(struct sk_buff *skb)
{
	struct inet6_dev *idev = __in6_dev_get(skb->dev);

	if (!idev || idev->dead)
		goto out;

	spin_lock_bh(&idev->mc_query_lock);
	if (skb_queue_len(&idev->mc_query_queue) < MLD_MAX_SKBS) {
		__skb_queue_tail(&idev->mc_query_queue, skb);
		/*队列中有内容，触发query_work*/
		if (!mod_delayed_work(mld_wq, &idev->mc_query_work, 0))
			in6_dev_hold(idev);
		skb = NULL;
	}
	spin_unlock_bh(&idev->mc_query_lock);
out:
	kfree_skb(skb);
}

static void __mld_query_work(struct sk_buff *skb)
{
	struct mld2_query *mlh2 = NULL;
	const struct in6_addr *group;
	unsigned long max_delay;
	struct inet6_dev *idev;
	struct ifmcaddr6 *ma;
	struct mld_msg *mld;
	int group_type;
	int mark = 0;
	int len, err;

	if (!pskb_may_pull(skb, sizeof(struct in6_addr)))
		goto kfree_skb;

	/* compute payload length excluding extension headers */
	len = ntohs(ipv6_hdr(skb)->payload_len) + sizeof(struct ipv6hdr);
	len -= skb_network_header_len(skb);

	/* RFC3810 6.2
	 * Upon reception of an MLD message that contains a Query, the node
	 * checks if the source address of the message is a valid link-local
	 * address, if the Hop Limit is set to 1, and if the Router Alert
	 * option is present in the Hop-By-Hop Options header of the IPv6
	 * packet.  If any of these checks fails, the packet is dropped.
	 */
	if (!(ipv6_addr_type(&ipv6_hdr(skb)->saddr) & IPV6_ADDR_LINKLOCAL) ||
	    ipv6_hdr(skb)->hop_limit != 1 ||
	    !(IP6CB(skb)->flags & IP6SKB_ROUTERALERT) ||
	    IP6CB(skb)->ra != htons(IPV6_OPT_ROUTERALERT_MLD))
		goto kfree_skb;

	idev = in6_dev_get(skb->dev);
	if (!idev)
		goto kfree_skb;

	mld = (struct mld_msg *)icmp6_hdr(skb);
	group = &mld->mld_mca;
	group_type = ipv6_addr_type(group);

	if (group_type != IPV6_ADDR_ANY &&
	    !(group_type&IPV6_ADDR_MULTICAST))
		goto out;

	if (len < MLD_V1_QUERY_LEN) {
		goto out;
	} else if (len == MLD_V1_QUERY_LEN || mld_in_v1_mode(idev)) {
		err = mld_process_v1(idev, mld, &max_delay,
				     len == MLD_V1_QUERY_LEN);
		if (err < 0)
			goto out;
	} else if (len >= MLD_V2_QUERY_LEN_MIN) {
		int srcs_offset = sizeof(struct mld2_query) -
				  sizeof(struct icmp6hdr);

		if (!pskb_may_pull(skb, srcs_offset))
			goto out;

		mlh2 = (struct mld2_query *)skb_transport_header(skb);

		mld_process_v2(idev, mlh2, &max_delay);

		if (group_type == IPV6_ADDR_ANY) { /* general query */
			if (mlh2->mld2q_nsrcs)
				goto out; /* no sources allowed */

			mld_gq_start_work(idev);
			goto out;
		}
		/* mark sources to include, if group & source-specific */
		if (mlh2->mld2q_nsrcs != 0) {
			if (!pskb_may_pull(skb, srcs_offset +
			    ntohs(mlh2->mld2q_nsrcs) * sizeof(struct in6_addr)))
				goto out;

			mlh2 = (struct mld2_query *)skb_transport_header(skb);
			mark = 1;
		}
	} else {
		goto out;
	}

	if (group_type == IPV6_ADDR_ANY) {
		for_each_mc_mclock(idev, ma) {
			igmp6_group_queried(ma, max_delay);
		}
	} else {
		for_each_mc_mclock(idev, ma) {
			if (!ipv6_addr_equal(group, &ma->mca_addr))
				continue;
			if (ma->mca_flags & MAF_TIMER_RUNNING) {
				/* gsquery <- gsquery && mark */
				if (!mark)
					ma->mca_flags &= ~MAF_GSQUERY;
			} else {
				/* gsquery <- mark */
				if (mark)
					ma->mca_flags |= MAF_GSQUERY;
				else
					ma->mca_flags &= ~MAF_GSQUERY;
			}
			if (!(ma->mca_flags & MAF_GSQUERY) ||
			    mld_marksources(ma, ntohs(mlh2->mld2q_nsrcs), mlh2->mld2q_srcs))
				igmp6_group_queried(ma, max_delay);
			break;
		}
	}

out:
	in6_dev_put(idev);
kfree_skb:
	consume_skb(skb);
}

static void mld_query_work(struct work_struct *work)
{
	struct inet6_dev *idev = container_of(to_delayed_work(work),
					      struct inet6_dev,
					      mc_query_work);
	struct sk_buff_head q;
	struct sk_buff *skb;
	bool rework = false;
	int cnt = 0;

	skb_queue_head_init(&q);/*初始化q队列*/

	spin_lock_bh(&idev->mc_query_lock);
	while ((skb = __skb_dequeue(&idev->mc_query_queue))) {
		__skb_queue_tail(&q, skb);/*将mc_query_queue中的报文出队列q*/

		if (++cnt >= MLD_MAX_QUEUE) {
			/*队列内容过多，需要立即再运行*/
			rework = true;
			break;
		}
	}
	spin_unlock_bh(&idev->mc_query_lock);

	mutex_lock(&idev->mc_lock);
	/*q出队，针对每一个skb执行mld查询工作*/
	while ((skb = __skb_dequeue(&q)))
		__mld_query_work(skb);
	mutex_unlock(&idev->mc_lock);

	if (rework && queue_delayed_work(mld_wq, &idev->mc_query_work, 0))
		/*mc_query_queue中仍有内容，要求再运行*/
		return;

	in6_dev_put(idev);
}

/* called with rcu_read_lock() */
void igmp6_event_report(struct sk_buff *skb)
{
	struct inet6_dev *idev = __in6_dev_get(skb->dev);

	if (!idev || idev->dead)
		goto out;

	spin_lock_bh(&idev->mc_report_lock);
	if (skb_queue_len(&idev->mc_report_queue) < MLD_MAX_SKBS) {
		__skb_queue_tail(&idev->mc_report_queue, skb);
		if (!mod_delayed_work(mld_wq, &idev->mc_report_work, 0))
			in6_dev_hold(idev);
		skb = NULL;
	}
	spin_unlock_bh(&idev->mc_report_lock);
out:
	kfree_skb(skb);
}

static void __mld_report_work(struct sk_buff *skb)
{
	struct inet6_dev *idev;
	struct ifmcaddr6 *ma;
	struct mld_msg *mld;
	int addr_type;

	/* Our own report looped back. Ignore it. */
	if (skb->pkt_type == PACKET_LOOPBACK)
		goto kfree_skb;

	/* send our report if the MC router may not have heard this report */
	if (skb->pkt_type != PACKET_MULTICAST &&
	    skb->pkt_type != PACKET_BROADCAST)
		goto kfree_skb;

	if (!pskb_may_pull(skb, sizeof(*mld) - sizeof(struct icmp6hdr)))
		goto kfree_skb;

	mld = (struct mld_msg *)icmp6_hdr(skb);

	/* Drop reports with not link local source */
	addr_type = ipv6_addr_type(&ipv6_hdr(skb)->saddr);
	if (addr_type != IPV6_ADDR_ANY &&
	    !(addr_type&IPV6_ADDR_LINKLOCAL))
		goto kfree_skb;

	idev = in6_dev_get(skb->dev);
	if (!idev)
		goto kfree_skb;

	/*
	 *	Cancel the work for this group
	 */

	for_each_mc_mclock(idev, ma) {
		if (ipv6_addr_equal(&ma->mca_addr, &mld->mld_mca)) {
			if (cancel_delayed_work(&ma->mca_work))
				refcount_dec(&ma->mca_refcnt);
			ma->mca_flags &= ~(MAF_LAST_REPORTER |
					   MAF_TIMER_RUNNING);
			break;
		}
	}

	in6_dev_put(idev);
kfree_skb:
	consume_skb(skb);
}

static void mld_report_work(struct work_struct *work)
{
	struct inet6_dev *idev = container_of(to_delayed_work(work),
					      struct inet6_dev,
					      mc_report_work);
	struct sk_buff_head q;
	struct sk_buff *skb;
	bool rework = false;
	int cnt = 0;

	skb_queue_head_init(&q);/*初始化一个队列*/
	spin_lock_bh(&idev->mc_report_lock);
	while ((skb = __skb_dequeue(&idev->mc_report_queue))) {
		/*将mc_report_queue队列出的skb出到q中*/
		__skb_queue_tail(&q, skb);

		if (++cnt >= MLD_MAX_QUEUE) {
			/*q队列中内容过多，需要再次主动触发mc_report_work再运行*/
			rework = true;
			break;
		}
	}
	spin_unlock_bh(&idev->mc_report_lock);

	mutex_lock(&idev->mc_lock);
	/*针对q中的报文，逐个执行report工作*/
	while ((skb = __skb_dequeue(&q)))
		__mld_report_work(skb);
	mutex_unlock(&idev->mc_lock);

	/*如有必要再入队*/
	if (rework && queue_delayed_work(mld_wq, &idev->mc_report_work, 0))
		return;

	in6_dev_put(idev);
}

static bool is_in(struct ifmcaddr6 *pmc, struct ip6_sf_list *psf, int type,
		  int gdeleted, int sdeleted)
{
	switch (type) {
	case MLD2_MODE_IS_INCLUDE:
	case MLD2_MODE_IS_EXCLUDE:
		if (gdeleted || sdeleted)
			return false;
		if (!((pmc->mca_flags & MAF_GSQUERY) && !psf->sf_gsresp)) {
			if (pmc->mca_sfmode == MCAST_INCLUDE)
				return true;
			/* don't include if this source is excluded
			 * in all filters
			 */
			if (psf->sf_count[MCAST_INCLUDE])
				return type == MLD2_MODE_IS_INCLUDE;
			return pmc->mca_sfcount[MCAST_EXCLUDE] ==
				psf->sf_count[MCAST_EXCLUDE];
		}
		return false;
	case MLD2_CHANGE_TO_INCLUDE:
		if (gdeleted || sdeleted)
			return false;
		return psf->sf_count[MCAST_INCLUDE] != 0;
	case MLD2_CHANGE_TO_EXCLUDE:
		if (gdeleted || sdeleted)
			return false;
		if (pmc->mca_sfcount[MCAST_EXCLUDE] == 0 ||
		    psf->sf_count[MCAST_INCLUDE])
			return false;
		return pmc->mca_sfcount[MCAST_EXCLUDE] ==
			psf->sf_count[MCAST_EXCLUDE];
	case MLD2_ALLOW_NEW_SOURCES:
		if (gdeleted || !psf->sf_crcount)
			return false;
		return (pmc->mca_sfmode == MCAST_INCLUDE) ^ sdeleted;
	case MLD2_BLOCK_OLD_SOURCES:
		if (pmc->mca_sfmode == MCAST_INCLUDE)
			return gdeleted || (psf->sf_crcount && sdeleted);
		return psf->sf_crcount && !gdeleted && !sdeleted;
	}
	return false;
}

static int
mld_scount(struct ifmcaddr6 *pmc, int type, int gdeleted, int sdeleted)
{
	struct ip6_sf_list *psf;
	int scount = 0;

	for_each_psf_mclock(pmc, psf) {
		if (!is_in(pmc, psf, type, gdeleted, sdeleted))
			continue;
		scount++;
	}
	return scount;
}

static void ip6_mc_hdr(const struct sock *sk, struct sk_buff *skb,
		       struct net_device *dev, const struct in6_addr *saddr,
		       const struct in6_addr *daddr, int proto, int len)
{
	struct ipv6hdr *hdr;

	skb->protocol = htons(ETH_P_IPV6);
	skb->dev = dev;

	skb_reset_network_header(skb);
	skb_put(skb, sizeof(struct ipv6hdr));
	hdr = ipv6_hdr(skb);

	ip6_flow_hdr(hdr, 0, 0);

	hdr->payload_len = htons(len);
	hdr->nexthdr = proto;
	hdr->hop_limit = READ_ONCE(inet6_sk(sk)->hop_limit);

	hdr->saddr = *saddr;
	hdr->daddr = *daddr;
}

static struct sk_buff *mld_newpack(struct inet6_dev *idev, unsigned int mtu)
{
	u8 ra[8] = { IPPROTO_ICMPV6, 0, IPV6_TLV_ROUTERALERT,
		     2, 0, 0, IPV6_TLV_PADN, 0 };
	struct net_device *dev = idev->dev;
	int hlen = LL_RESERVED_SPACE(dev);
	int tlen = dev->needed_tailroom;
	const struct in6_addr *saddr;
	struct in6_addr addr_buf;
	struct mld2_report *pmr;
	struct sk_buff *skb;
	unsigned int size;
	struct sock *sk;
	struct net *net;

	/* we assume size > sizeof(ra) here
	 * Also try to not allocate high-order pages for big MTU
	 */
	size = min_t(int, mtu, PAGE_SIZE / 2) + hlen + tlen;
	skb = alloc_skb(size, GFP_KERNEL);
	if (!skb)
		return NULL;

	skb->priority = TC_PRIO_CONTROL;
	skb_reserve(skb, hlen);
	skb_tailroom_reserve(skb, mtu, tlen);

	rcu_read_lock();

	net = dev_net_rcu(dev);
	sk = net->ipv6.igmp_sk;
	skb_set_owner_w(skb, sk);

	if (ipv6_get_lladdr(dev, &addr_buf, IFA_F_TENTATIVE)) {
		/* <draft-ietf-magma-mld-source-05.txt>:
		 * use unspecified address as the source address
		 * when a valid link-local address is not available.
		 */
		saddr = &in6addr_any;
	} else
		saddr = &addr_buf;

	ip6_mc_hdr(sk, skb, dev, saddr, &mld2_all_mcr, NEXTHDR_HOP, 0);

	rcu_read_unlock();

	skb_put_data(skb, ra, sizeof(ra));

	skb_set_transport_header(skb, skb_tail_pointer(skb) - skb->data);
	skb_put(skb, sizeof(*pmr));
	pmr = (struct mld2_report *)skb_transport_header(skb);
	pmr->mld2r_type = ICMPV6_MLD2_REPORT;
	pmr->mld2r_resv1 = 0;
	pmr->mld2r_cksum = 0;
	pmr->mld2r_resv2 = 0;
	pmr->mld2r_ngrec = 0;
	return skb;
}

static void mld_sendpack(struct sk_buff *skb)
{
	struct ipv6hdr *pip6 = ipv6_hdr(skb);
	struct mld2_report *pmr =
			      (struct mld2_report *)skb_transport_header(skb);
	int payload_len, mldlen;
	struct inet6_dev *idev;
	struct net *net = dev_net(skb->dev);
	int err;
	struct flowi6 fl6;
	struct dst_entry *dst;

	rcu_read_lock();
	idev = __in6_dev_get(skb->dev);
	IP6_INC_STATS(net, idev, IPSTATS_MIB_OUTREQUESTS);

	payload_len = (skb_tail_pointer(skb) - skb_network_header(skb)) -
		sizeof(*pip6);
	mldlen = skb_tail_pointer(skb) - skb_transport_header(skb);
	pip6->payload_len = htons(payload_len);

	pmr->mld2r_cksum = csum_ipv6_magic(&pip6->saddr, &pip6->daddr, mldlen,
					   IPPROTO_ICMPV6,
					   csum_partial(skb_transport_header(skb),
							mldlen, 0));

	icmpv6_flow_init(net->ipv6.igmp_sk, &fl6, ICMPV6_MLD2_REPORT,
			 &ipv6_hdr(skb)->saddr, &ipv6_hdr(skb)->daddr,
			 skb->dev->ifindex);
	dst = icmp6_dst_alloc(skb->dev, &fl6);

	err = 0;
	if (IS_ERR(dst)) {
		err = PTR_ERR(dst);
		dst = NULL;
	}
	skb_dst_set(skb, dst);
	if (err)
		goto err_out;

	err = NF_HOOK(NFPROTO_IPV6, NF_INET_LOCAL_OUT,
		      net, net->ipv6.igmp_sk, skb, NULL, skb->dev,
		      dst_output);
out:
	if (!err) {
		ICMP6MSGOUT_INC_STATS(net, idev, ICMPV6_MLD2_REPORT);
		ICMP6_INC_STATS(net, idev, ICMP6_MIB_OUTMSGS);
	} else {
		IP6_INC_STATS(net, idev, IPSTATS_MIB_OUTDISCARDS);
	}

	rcu_read_unlock();
	return;

err_out:
	kfree_skb(skb);
	goto out;
}

static int grec_size(struct ifmcaddr6 *pmc, int type, int gdel, int sdel)
{
	return sizeof(struct mld2_grec) + 16 * mld_scount(pmc,type,gdel,sdel);
}

static struct sk_buff *add_grhead(struct sk_buff *skb, struct ifmcaddr6 *pmc,
	int type, struct mld2_grec **ppgr, unsigned int mtu)
{
	struct mld2_report *pmr;
	struct mld2_grec *pgr;

	if (!skb) {
		skb = mld_newpack(pmc->idev, mtu);
		if (!skb)
			return NULL;
	}
	pgr = skb_put(skb, sizeof(struct mld2_grec));
	pgr->grec_type = type;
	pgr->grec_auxwords = 0;
	pgr->grec_nsrcs = 0;
	pgr->grec_mca = pmc->mca_addr;	/* structure copy */
	pmr = (struct mld2_report *)skb_transport_header(skb);
	pmr->mld2r_ngrec = htons(ntohs(pmr->mld2r_ngrec)+1);
	*ppgr = pgr;
	return skb;
}

#define AVAILABLE(skb)	((skb) ? skb_availroom(skb) : 0)

/* called with mc_lock */
static struct sk_buff *add_grec(struct sk_buff *skb, struct ifmcaddr6 *pmc,
				int type, int gdeleted, int sdeleted,
				int crsend)
{
	struct ip6_sf_list *psf, *psf_prev, *psf_next;
	int scount, stotal, first, isquery, truncate;
	struct ip6_sf_list __rcu **psf_list;
	struct inet6_dev *idev = pmc->idev;
	struct net_device *dev = idev->dev;
	struct mld2_grec *pgr = NULL;
	struct mld2_report *pmr;
	unsigned int mtu;

	if (pmc->mca_flags & MAF_NOREPORT)
		return skb;

	mtu = READ_ONCE(dev->mtu);
	if (mtu < IPV6_MIN_MTU)
		return skb;

	isquery = type == MLD2_MODE_IS_INCLUDE ||
		  type == MLD2_MODE_IS_EXCLUDE;
	truncate = type == MLD2_MODE_IS_EXCLUDE ||
		    type == MLD2_CHANGE_TO_EXCLUDE;

	stotal = scount = 0;

	psf_list = sdeleted ? &pmc->mca_tomb : &pmc->mca_sources;

	if (!rcu_access_pointer(*psf_list))
		goto empty_source;

	pmr = skb ? (struct mld2_report *)skb_transport_header(skb) : NULL;

	/* EX and TO_EX get a fresh packet, if needed */
	if (truncate) {
		if (pmr && pmr->mld2r_ngrec &&
		    AVAILABLE(skb) < grec_size(pmc, type, gdeleted, sdeleted)) {
			if (skb)
				mld_sendpack(skb);
			skb = mld_newpack(idev, mtu);
		}
	}
	first = 1;
	psf_prev = NULL;
	for (psf = mc_dereference(*psf_list, idev);
	     psf;
	     psf = psf_next) {
		struct in6_addr *psrc;

		psf_next = mc_dereference(psf->sf_next, idev);

		if (!is_in(pmc, psf, type, gdeleted, sdeleted) && !crsend) {
			psf_prev = psf;
			continue;
		}

		/* Based on RFC3810 6.1. Should not send source-list change
		 * records when there is a filter mode change.
		 */
		if (((gdeleted && pmc->mca_sfmode == MCAST_EXCLUDE) ||
		     (!gdeleted && pmc->mca_crcount)) &&
		    (type == MLD2_ALLOW_NEW_SOURCES ||
		     type == MLD2_BLOCK_OLD_SOURCES) && psf->sf_crcount)
			goto decrease_sf_crcount;

		/* clear marks on query responses */
		if (isquery)
			psf->sf_gsresp = 0;

		if (AVAILABLE(skb) < sizeof(*psrc) +
		    first*sizeof(struct mld2_grec)) {
			if (truncate && !first)
				break;	 /* truncate these */
			if (pgr)
				pgr->grec_nsrcs = htons(scount);
			if (skb)
				mld_sendpack(skb);
			skb = mld_newpack(idev, mtu);
			first = 1;
			scount = 0;
		}
		if (first) {
			skb = add_grhead(skb, pmc, type, &pgr, mtu);
			first = 0;
		}
		if (!skb)
			return NULL;
		psrc = skb_put(skb, sizeof(*psrc));
		*psrc = psf->sf_addr;
		scount++; stotal++;
		if ((type == MLD2_ALLOW_NEW_SOURCES ||
		     type == MLD2_BLOCK_OLD_SOURCES) && psf->sf_crcount) {
decrease_sf_crcount:
			psf->sf_crcount--;
			if ((sdeleted || gdeleted) && psf->sf_crcount == 0) {
				if (psf_prev)
					rcu_assign_pointer(psf_prev->sf_next,
							   mc_dereference(psf->sf_next, idev));
				else
					rcu_assign_pointer(*psf_list,
							   mc_dereference(psf->sf_next, idev));
				kfree_rcu(psf, rcu);
				continue;
			}
		}
		psf_prev = psf;
	}

empty_source:
	if (!stotal) {
		if (type == MLD2_ALLOW_NEW_SOURCES ||
		    type == MLD2_BLOCK_OLD_SOURCES)
			return skb;
		if (pmc->mca_crcount || isquery || crsend) {
			/* make sure we have room for group header */
			if (skb && AVAILABLE(skb) < sizeof(struct mld2_grec)) {
				mld_sendpack(skb);
				skb = NULL; /* add_grhead will get a new one */
			}
			skb = add_grhead(skb, pmc, type, &pgr, mtu);
		}
	}
	if (pgr)
		pgr->grec_nsrcs = htons(scount);

	if (isquery)
		pmc->mca_flags &= ~MAF_GSQUERY;	/* clear query state */
	return skb;
}

/* called with mc_lock */
static void mld_send_report(struct inet6_dev *idev, struct ifmcaddr6 *pmc)
{
	struct sk_buff *skb = NULL;
	int type;

	if (!pmc) {
		for_each_mc_mclock(idev, pmc) {
			if (pmc->mca_flags & MAF_NOREPORT)
				continue;
			if (pmc->mca_sfcount[MCAST_EXCLUDE])
				type = MLD2_MODE_IS_EXCLUDE;
			else
				type = MLD2_MODE_IS_INCLUDE;
			skb = add_grec(skb, pmc, type, 0, 0, 0);
		}
	} else {
		if (pmc->mca_sfcount[MCAST_EXCLUDE])
			type = MLD2_MODE_IS_EXCLUDE;
		else
			type = MLD2_MODE_IS_INCLUDE;
		skb = add_grec(skb, pmc, type, 0, 0, 0);
	}
	if (skb)
		mld_sendpack(skb);
}

/*
 * remove zero-count source records from a source filter list
 * called with mc_lock
 */
static void mld_clear_zeros(struct ip6_sf_list __rcu **ppsf, struct inet6_dev *idev)
{
	struct ip6_sf_list *psf_prev, *psf_next, *psf;

	psf_prev = NULL;
	for (psf = mc_dereference(*ppsf, idev);
	     psf;
	     psf = psf_next) {
		psf_next = mc_dereference(psf->sf_next, idev);
		if (psf->sf_crcount == 0) {
			if (psf_prev)
				rcu_assign_pointer(psf_prev->sf_next,
						   mc_dereference(psf->sf_next, idev));
			else
				rcu_assign_pointer(*ppsf,
						   mc_dereference(psf->sf_next, idev));
			kfree_rcu(psf, rcu);
		} else {
			psf_prev = psf;
		}
	}
}

/* called with mc_lock */
static void mld_send_cr(struct inet6_dev *idev)
{
	struct ifmcaddr6 *pmc, *pmc_prev, *pmc_next;
	struct sk_buff *skb = NULL;
	int type, dtype;

	/* deleted MCA's */
	pmc_prev = NULL;
	for (pmc = mc_dereference(idev->mc_tomb, idev);
	     pmc;
	     pmc = pmc_next) {
		pmc_next = mc_dereference(pmc->next, idev);
		if (pmc->mca_sfmode == MCAST_INCLUDE) {
			type = MLD2_BLOCK_OLD_SOURCES;
			dtype = MLD2_BLOCK_OLD_SOURCES;
			skb = add_grec(skb, pmc, type, 1, 0, 0);
			skb = add_grec(skb, pmc, dtype, 1, 1, 0);
		}
		if (pmc->mca_crcount) {
			if (pmc->mca_sfmode == MCAST_EXCLUDE) {
				type = MLD2_CHANGE_TO_INCLUDE;
				skb = add_grec(skb, pmc, type, 1, 0, 0);
			}
			pmc->mca_crcount--;
			if (pmc->mca_crcount == 0) {
				mld_clear_zeros(&pmc->mca_tomb, idev);
				mld_clear_zeros(&pmc->mca_sources, idev);
			}
		}
		if (pmc->mca_crcount == 0 &&
		    !rcu_access_pointer(pmc->mca_tomb) &&
		    !rcu_access_pointer(pmc->mca_sources)) {
			if (pmc_prev)
				rcu_assign_pointer(pmc_prev->next, pmc_next);
			else
				rcu_assign_pointer(idev->mc_tomb, pmc_next);
			in6_dev_put(pmc->idev);
			kfree_rcu(pmc, rcu);
		} else
			pmc_prev = pmc;
	}

	/* change recs */
	for_each_mc_mclock(idev, pmc) {
		if (pmc->mca_sfcount[MCAST_EXCLUDE]) {
			type = MLD2_BLOCK_OLD_SOURCES;
			dtype = MLD2_ALLOW_NEW_SOURCES;
		} else {
			type = MLD2_ALLOW_NEW_SOURCES;
			dtype = MLD2_BLOCK_OLD_SOURCES;
		}
		skb = add_grec(skb, pmc, type, 0, 0, 0);
		skb = add_grec(skb, pmc, dtype, 0, 1, 0);	/* deleted sources */

		/* filter mode changes */
		if (pmc->mca_crcount) {
			if (pmc->mca_sfmode == MCAST_EXCLUDE)
				type = MLD2_CHANGE_TO_EXCLUDE;
			else
				type = MLD2_CHANGE_TO_INCLUDE;
			skb = add_grec(skb, pmc, type, 0, 0, 0);
			pmc->mca_crcount--;
		}
	}
	if (!skb)
		return;
	(void) mld_sendpack(skb);
}

static void igmp6_send(struct in6_addr *addr, struct net_device *dev, int type)
{
	const struct in6_addr *snd_addr, *saddr;
	int err, len, payload_len, full_len;
	struct in6_addr addr_buf;
	struct inet6_dev *idev;
	struct sk_buff *skb;
	struct mld_msg *hdr;
	int hlen = LL_RESERVED_SPACE(dev);
	int tlen = dev->needed_tailroom;
	u8 ra[8] = { IPPROTO_ICMPV6, 0,
		     IPV6_TLV_ROUTERALERT, 2, 0, 0,
		     IPV6_TLV_PADN, 0 };
	struct dst_entry *dst;
	struct flowi6 fl6;
	struct net *net;
	struct sock *sk;

	if (type == ICMPV6_MGM_REDUCTION)
		snd_addr = &in6addr_linklocal_allrouters;
	else
		snd_addr = addr;

	len = sizeof(struct icmp6hdr) + sizeof(struct in6_addr);
	payload_len = len + sizeof(ra);
	full_len = sizeof(struct ipv6hdr) + payload_len;

	skb = alloc_skb(hlen + tlen + full_len, GFP_KERNEL);

	rcu_read_lock();

	net = dev_net_rcu(dev);
	idev = __in6_dev_get(dev);
	IP6_INC_STATS(net, idev, IPSTATS_MIB_OUTREQUESTS);
	if (!skb) {
		IP6_INC_STATS(net, idev, IPSTATS_MIB_OUTDISCARDS);
		rcu_read_unlock();
		return;
	}
	sk = net->ipv6.igmp_sk;
	skb_set_owner_w(skb, sk);

	skb->priority = TC_PRIO_CONTROL;
	skb_reserve(skb, hlen);

	if (ipv6_get_lladdr(dev, &addr_buf, IFA_F_TENTATIVE)) {
		/* <draft-ietf-magma-mld-source-05.txt>:
		 * use unspecified address as the source address
		 * when a valid link-local address is not available.
		 */
		saddr = &in6addr_any;
	} else
		saddr = &addr_buf;

	ip6_mc_hdr(sk, skb, dev, saddr, snd_addr, NEXTHDR_HOP, payload_len);

	skb_put_data(skb, ra, sizeof(ra));

	hdr = skb_put_zero(skb, sizeof(struct mld_msg));
	hdr->mld_type = type;
	hdr->mld_mca = *addr;

	hdr->mld_cksum = csum_ipv6_magic(saddr, snd_addr, len,
					 IPPROTO_ICMPV6,
					 csum_partial(hdr, len, 0));

	icmpv6_flow_init(sk, &fl6, type,
			 &ipv6_hdr(skb)->saddr, &ipv6_hdr(skb)->daddr,
			 skb->dev->ifindex);
	dst = icmp6_dst_alloc(skb->dev, &fl6);
	if (IS_ERR(dst)) {
		err = PTR_ERR(dst);
		goto err_out;
	}

	skb_dst_set(skb, dst);
	err = NF_HOOK(NFPROTO_IPV6, NF_INET_LOCAL_OUT,
		      net, sk, skb, NULL, skb->dev,
		      dst_output);
out:
	if (!err) {
		ICMP6MSGOUT_INC_STATS(net, idev, type);
		ICMP6_INC_STATS(net, idev, ICMP6_MIB_OUTMSGS);
	} else
		IP6_INC_STATS(net, idev, IPSTATS_MIB_OUTDISCARDS);

	rcu_read_unlock();
	return;

err_out:
	kfree_skb(skb);
	goto out;
}

/* called with mc_lock */
static void mld_send_initial_cr(struct inet6_dev *idev)
{
	struct sk_buff *skb;
	struct ifmcaddr6 *pmc;
	int type;

	if (mld_in_v1_mode(idev))
		return;

	skb = NULL;
	for_each_mc_mclock(idev, pmc) {
		if (pmc->mca_sfcount[MCAST_EXCLUDE])
			type = MLD2_CHANGE_TO_EXCLUDE;
		else
			type = MLD2_ALLOW_NEW_SOURCES;
		skb = add_grec(skb, pmc, type, 0, 0, 1);
	}
	if (skb)
		mld_sendpack(skb);
}

void ipv6_mc_dad_complete(struct inet6_dev *idev)
{
	mutex_lock(&idev->mc_lock);
	idev->mc_dad_count = idev->mc_qrv;
	if (idev->mc_dad_count) {
		mld_send_initial_cr(idev);
		idev->mc_dad_count--;
		if (idev->mc_dad_count)
			mld_dad_start_work(idev,
					   unsolicited_report_interval(idev));
	}
	mutex_unlock(&idev->mc_lock);
}

static void mld_dad_work(struct work_struct *work)
{
	struct inet6_dev *idev = container_of(to_delayed_work(work),
					      struct inet6_dev,
					      mc_dad_work);
	mutex_lock(&idev->mc_lock);
	mld_send_initial_cr(idev);
	if (idev->mc_dad_count) {
		idev->mc_dad_count--;
		if (idev->mc_dad_count)
			mld_dad_start_work(idev,
					   unsolicited_report_interval(idev));
	}
	mutex_unlock(&idev->mc_lock);
	in6_dev_put(idev);
}

/* called with mc_lock */
static int ip6_mc_del1_src(struct ifmcaddr6 *pmc, int sfmode,
	const struct in6_addr *psfsrc)
{
	struct ip6_sf_list *psf, *psf_prev;
	int rv = 0;

	psf_prev = NULL;
	for_each_psf_mclock(pmc, psf) {
		if (ipv6_addr_equal(&psf->sf_addr, psfsrc))
			break;
		psf_prev = psf;
	}
	if (!psf || psf->sf_count[sfmode] == 0) {
		/* source filter not found, or count wrong =>  bug */
		return -ESRCH;
	}
	WRITE_ONCE(psf->sf_count[sfmode], psf->sf_count[sfmode] - 1);
	if (!psf->sf_count[MCAST_INCLUDE] && !psf->sf_count[MCAST_EXCLUDE]) {
		struct inet6_dev *idev = pmc->idev;

		/* no more filters for this source */
		if (psf_prev)
			rcu_assign_pointer(psf_prev->sf_next,
					   mc_dereference(psf->sf_next, idev));
		else
			rcu_assign_pointer(pmc->mca_sources,
					   mc_dereference(psf->sf_next, idev));

		if (psf->sf_oldin && !(pmc->mca_flags & MAF_NOREPORT) &&
		    !mld_in_v1_mode(idev)) {
			psf->sf_crcount = idev->mc_qrv;
			rcu_assign_pointer(psf->sf_next,
					   mc_dereference(pmc->mca_tomb, idev));
			rcu_assign_pointer(pmc->mca_tomb, psf);
			rv = 1;
		} else {
			kfree_rcu(psf, rcu);
		}
	}
	return rv;
}

/* called with mc_lock */
static int ip6_mc_del_src(struct inet6_dev *idev, const struct in6_addr *pmca,
			  int sfmode, int sfcount, const struct in6_addr *psfsrc,
			  int delta)
{
	struct ifmcaddr6 *pmc;
	int	changerec = 0;
	int	i, err;

	if (!idev)
		return -ENODEV;

	for_each_mc_mclock(idev, pmc) {
		if (ipv6_addr_equal(pmca, &pmc->mca_addr))
			break;
	}
	if (!pmc)
		return -ESRCH;

	sf_markstate(pmc);
	if (!delta) {
		if (!pmc->mca_sfcount[sfmode])
			return -EINVAL;

		pmc->mca_sfcount[sfmode]--;
	}
	err = 0;
	for (i = 0; i < sfcount; i++) {
		int rv = ip6_mc_del1_src(pmc, sfmode, &psfsrc[i]);

		changerec |= rv > 0;
		if (!err && rv < 0)
			err = rv;
	}
	if (pmc->mca_sfmode == MCAST_EXCLUDE &&
	    pmc->mca_sfcount[MCAST_EXCLUDE] == 0 &&
	    pmc->mca_sfcount[MCAST_INCLUDE]) {
		struct ip6_sf_list *psf;

		/* filter mode change */
		pmc->mca_sfmode = MCAST_INCLUDE;
		pmc->mca_crcount = idev->mc_qrv;
		idev->mc_ifc_count = pmc->mca_crcount;
		for_each_psf_mclock(pmc, psf)
			psf->sf_crcount = 0;
		mld_ifc_event(pmc->idev);
	} else if (sf_setstate(pmc) || changerec) {
		mld_ifc_event(pmc->idev);
	}

	return err;
}

/*
 * Add multicast single-source filter to the interface list
 * called with mc_lock
 */
static int ip6_mc_add1_src(struct ifmcaddr6 *pmc, int sfmode,
	const struct in6_addr *psfsrc)
{
	struct ip6_sf_list *psf, *psf_prev;

	psf_prev = NULL;
	for_each_psf_mclock(pmc, psf) {
		if (ipv6_addr_equal(&psf->sf_addr, psfsrc))
			break;/*已存在，修改计数*/
		psf_prev = psf;
	}
	if (!psf) {
		/*组播地址pmc，还没有配置srouce filter,申请并添加*/
		psf = kzalloc(sizeof(*psf), GFP_KERNEL);
		if (!psf)
			return -ENOBUFS;

		psf->sf_addr = *psfsrc;
		if (psf_prev) {
			rcu_assign_pointer(psf_prev->sf_next, psf);
		} else {
			rcu_assign_pointer(pmc->mca_sources, psf);
		}
	}
<<<<<<< HEAD
	/*此源地址对应source filter mode 加1*/
	psf->sf_count[sfmode]++;
=======
	WRITE_ONCE(psf->sf_count[sfmode], psf->sf_count[sfmode] + 1);
>>>>>>> 155a3c00
	return 0;
}

/* called with mc_lock */
static void sf_markstate(struct ifmcaddr6 *pmc)
{
	struct ip6_sf_list *psf;
	/*此组播被exclude的数目*/
	int mca_xcount = pmc->mca_sfcount[MCAST_EXCLUDE];

	/*遍历此组播地址对应的所有source filter*/
	for_each_psf_mclock(pmc, psf) {
		if (pmc->mca_sfcount[MCAST_EXCLUDE]) {
			psf->sf_oldin = mca_xcount ==
				psf->sf_count[MCAST_EXCLUDE] &&
				!psf->sf_count[MCAST_INCLUDE];
		} else {
			psf->sf_oldin = psf->sf_count[MCAST_INCLUDE] != 0;
		}
	}
}

/* called with mc_lock */
static int sf_setstate(struct ifmcaddr6 *pmc)
{
	struct ip6_sf_list *psf, *dpsf;
	int mca_xcount = pmc->mca_sfcount[MCAST_EXCLUDE];
	int qrv = pmc->idev->mc_qrv;
	int new_in, rv;

	rv = 0;
	for_each_psf_mclock(pmc, psf) {
		if (pmc->mca_sfcount[MCAST_EXCLUDE]) {
			new_in = mca_xcount == psf->sf_count[MCAST_EXCLUDE] &&
				!psf->sf_count[MCAST_INCLUDE];
		} else
			new_in = psf->sf_count[MCAST_INCLUDE] != 0;
		if (new_in) {
			if (!psf->sf_oldin) {
				struct ip6_sf_list *prev = NULL;

				for_each_psf_tomb(pmc, dpsf) {
					if (ipv6_addr_equal(&dpsf->sf_addr,
					    &psf->sf_addr))
						break;
					prev = dpsf;
				}
				if (dpsf) {
					if (prev)
						rcu_assign_pointer(prev->sf_next,
								   mc_dereference(dpsf->sf_next,
										  pmc->idev));
					else
						rcu_assign_pointer(pmc->mca_tomb,
								   mc_dereference(dpsf->sf_next,
										  pmc->idev));
					kfree_rcu(dpsf, rcu);
				}
				psf->sf_crcount = qrv;
				rv++;
			}
		} else if (psf->sf_oldin) {
			psf->sf_crcount = 0;
			/*
			 * add or update "delete" records if an active filter
			 * is now inactive
			 */

			for_each_psf_tomb(pmc, dpsf)
				if (ipv6_addr_equal(&dpsf->sf_addr,
				    &psf->sf_addr))
					break;
			if (!dpsf) {
				dpsf = kmalloc(sizeof(*dpsf), GFP_KERNEL);
				if (!dpsf)
					continue;
				*dpsf = *psf;
				rcu_assign_pointer(dpsf->sf_next,
						   mc_dereference(pmc->mca_tomb, pmc->idev));
				rcu_assign_pointer(pmc->mca_tomb, dpsf);
			}
			dpsf->sf_crcount = qrv;
			rv++;
		}
	}
	return rv;
}

/*
 * Add multicast source filter list to the interface list
 * called with mc_lock
 */
static int ip6_mc_add_src(struct inet6_dev *idev, const struct in6_addr *pmca/*组播地址*/,
			  int sfmode/*源过滤模式*/, int sfcount, const struct in6_addr *psfsrc/*源地址*/,
			  int delta)
{
	struct ifmcaddr6 *pmc;
	int	isexclude;
	int	i, err;

	if (!idev)
		return -ENODEV;

	/*此组播地址必须已在此接口上被关注*/
	for_each_mc_mclock(idev, pmc) {
		if (ipv6_addr_equal(pmca, &pmc->mca_addr))
			break;
	}
	if (!pmc)
		return -ESRCH;

	sf_markstate(pmc);
	isexclude = pmc->mca_sfmode == MCAST_EXCLUDE;
	if (!delta)
		WRITE_ONCE(pmc->mca_sfcount[sfmode],
			   pmc->mca_sfcount[sfmode] + 1);
	err = 0;
	/*针对组播地址pmc添加source filter*/
	for (i = 0; i < sfcount; i++) {
		err = ip6_mc_add1_src(pmc, sfmode, &psfsrc[i]);
		if (err)
			break;
	}
	if (err) {
		/*添加过程中遇到错误，回退添加*/
		int j;

		if (!delta)
			WRITE_ONCE(pmc->mca_sfcount[sfmode],
				   pmc->mca_sfcount[sfmode] - 1);
		for (j = 0; j < i; j++)
			ip6_mc_del1_src(pmc, sfmode, &psfsrc[j]);
	} else if (isexclude != (pmc->mca_sfcount[MCAST_EXCLUDE] != 0)) {
		struct ip6_sf_list *psf;

		/* filter mode change */
		if (pmc->mca_sfcount[MCAST_EXCLUDE])
			pmc->mca_sfmode = MCAST_EXCLUDE;
		else if (pmc->mca_sfcount[MCAST_INCLUDE])
			pmc->mca_sfmode = MCAST_INCLUDE;
		/* else no filters; keep old mode for reports */

		pmc->mca_crcount = idev->mc_qrv;
		idev->mc_ifc_count = pmc->mca_crcount;
		for_each_psf_mclock(pmc, psf)
			psf->sf_crcount = 0;
		mld_ifc_event(idev);
	} else if (sf_setstate(pmc)) {
		mld_ifc_event(idev);
	}
	return err;
}

/* called with mc_lock */
static void ip6_mc_clear_src(struct ifmcaddr6 *pmc)
{
	struct ip6_sf_list *psf, *nextpsf;

	for (psf = mc_dereference(pmc->mca_tomb, pmc->idev);
	     psf;
	     psf = nextpsf) {
		nextpsf = mc_dereference(psf->sf_next, pmc->idev);
		kfree_rcu(psf, rcu);
	}
	RCU_INIT_POINTER(pmc->mca_tomb, NULL);
	for (psf = mc_dereference(pmc->mca_sources, pmc->idev);
	     psf;
	     psf = nextpsf) {
		nextpsf = mc_dereference(psf->sf_next, pmc->idev);
		kfree_rcu(psf, rcu);
	}
	RCU_INIT_POINTER(pmc->mca_sources, NULL);
	pmc->mca_sfmode = MCAST_EXCLUDE;
	pmc->mca_sfcount[MCAST_INCLUDE] = 0;
	/* Paired with the READ_ONCE() from ipv6_chk_mcast_addr() */
	WRITE_ONCE(pmc->mca_sfcount[MCAST_EXCLUDE], 1);
}

/* called with mc_lock */
static void igmp6_join_group(struct ifmcaddr6 *ma)
{
	unsigned long delay;

	if (ma->mca_flags & MAF_NOREPORT)
		/*忽略掉不需要report的组播地址*/
		return;

	igmp6_send(&ma->mca_addr, ma->idev->dev, ICMPV6_MGM_REPORT);

	delay = get_random_u32_below(unsolicited_report_interval(ma->idev));

	if (cancel_delayed_work(&ma->mca_work)) {
		refcount_dec(&ma->mca_refcnt);
		delay = ma->mca_work.timer.expires - jiffies;
	}

	if (!mod_delayed_work(mld_wq, &ma->mca_work, delay))
		refcount_inc(&ma->mca_refcnt);
	ma->mca_flags |= MAF_TIMER_RUNNING | MAF_LAST_REPORTER;
}

static int ip6_mc_leave_src(struct sock *sk, struct ipv6_mc_socklist *iml,
			    struct inet6_dev *idev)
{
	struct ip6_sf_socklist *psl;
	int err;

	psl = sock_dereference(iml->sflist, sk);

	if (idev)
		mutex_lock(&idev->mc_lock);

	if (!psl) {
		/* any-source empty exclude case */
		err = ip6_mc_del_src(idev, &iml->addr, iml->sfmode, 0, NULL, 0);
	} else {
		err = ip6_mc_del_src(idev, &iml->addr, iml->sfmode,
				     psl->sl_count, psl->sl_addr, 0);
		RCU_INIT_POINTER(iml->sflist, NULL);
		atomic_sub(struct_size(psl, sl_addr, psl->sl_max),
			   &sk->sk_omem_alloc);
		kfree_rcu(psl, rcu);
	}

	if (idev)
		mutex_unlock(&idev->mc_lock);

	return err;
}

/* called with mc_lock */
static void igmp6_leave_group(struct ifmcaddr6 *ma)
{
	if (mld_in_v1_mode(ma->idev)) {
		if (ma->mca_flags & MAF_LAST_REPORTER) {
			igmp6_send(&ma->mca_addr, ma->idev->dev,
				ICMPV6_MGM_REDUCTION);
		}
	} else {
		mld_add_delrec(ma->idev, ma);
		mld_ifc_event(ma->idev);
	}
}

static void mld_gq_work(struct work_struct *work)
{
	struct inet6_dev *idev = container_of(to_delayed_work(work),
					      struct inet6_dev,
					      mc_gq_work);

	mutex_lock(&idev->mc_lock);
	mld_send_report(idev, NULL);
	idev->mc_gq_running = 0;
	mutex_unlock(&idev->mc_lock);

	in6_dev_put(idev);
}

static void mld_ifc_work(struct work_struct *work)
{
	struct inet6_dev *idev = container_of(to_delayed_work(work),
					      struct inet6_dev,
					      mc_ifc_work);

	mutex_lock(&idev->mc_lock);
	mld_send_cr(idev);

	if (idev->mc_ifc_count) {
		idev->mc_ifc_count--;
		if (idev->mc_ifc_count)
			mld_ifc_start_work(idev,
					   unsolicited_report_interval(idev));
	}
	mutex_unlock(&idev->mc_lock);
	in6_dev_put(idev);
}

/* called with mc_lock */
static void mld_ifc_event(struct inet6_dev *idev)
{
	if (mld_in_v1_mode(idev))
		return;

	idev->mc_ifc_count = idev->mc_qrv;
	mld_ifc_start_work(idev, 1);
}

static void mld_mca_work(struct work_struct *work)
{
	struct ifmcaddr6 *ma = container_of(to_delayed_work(work),
					    struct ifmcaddr6, mca_work);

	mutex_lock(&ma->idev->mc_lock);
	if (mld_in_v1_mode(ma->idev))
		igmp6_send(&ma->mca_addr, ma->idev->dev, ICMPV6_MGM_REPORT);
	else
		mld_send_report(ma->idev, ma);
	ma->mca_flags |=  MAF_LAST_REPORTER;
	ma->mca_flags &= ~MAF_TIMER_RUNNING;
	mutex_unlock(&ma->idev->mc_lock);

	ma_put(ma);
}

/* Device changing type */

void ipv6_mc_unmap(struct inet6_dev *idev)
{
	struct ifmcaddr6 *i;

	/* Install multicast list, except for all-nodes (already installed) */

	mutex_lock(&idev->mc_lock);
	for_each_mc_mclock(idev, i)
		igmp6_group_dropped(i);
	mutex_unlock(&idev->mc_lock);
}

void ipv6_mc_remap(struct inet6_dev *idev)
{
	ipv6_mc_up(idev);
}

/* Device going down */
void ipv6_mc_down(struct inet6_dev *idev)
{
	struct ifmcaddr6 *i;

	mutex_lock(&idev->mc_lock);
	/* Withdraw multicast list */
	for_each_mc_mclock(idev, i)
		igmp6_group_dropped(i);
	mutex_unlock(&idev->mc_lock);

	/* Should stop work after group drop. or we will
	 * start work again in mld_ifc_event()
	 */
	mld_query_stop_work(idev);
	mld_report_stop_work(idev);

	mutex_lock(&idev->mc_lock);
	mld_ifc_stop_work(idev);
	mld_gq_stop_work(idev);
	mutex_unlock(&idev->mc_lock);

	mld_dad_stop_work(idev);
}

static void ipv6_mc_reset(struct inet6_dev *idev)
{
	idev->mc_qrv = sysctl_mld_qrv;
	idev->mc_qi = MLD_QI_DEFAULT;
	idev->mc_qri = MLD_QRI_DEFAULT;
	idev->mc_v1_seen = 0;
	idev->mc_maxdelay = unsolicited_report_interval(idev);
}

/* Device going up */

void ipv6_mc_up(struct inet6_dev *idev)
{
	struct ifmcaddr6 *i;

	/* Install multicast list, except for all-nodes (already installed) */

	ipv6_mc_reset(idev);
	mutex_lock(&idev->mc_lock);
	/*遍历组播地址*/
	for_each_mc_mclock(idev, i) {
		mld_del_delrec(idev, i);
		igmp6_group_added(i);
	}
	mutex_unlock(&idev->mc_lock);
}

/* IPv6 device initialization. */

void ipv6_mc_init_dev(struct inet6_dev *idev)
{
	idev->mc_gq_running = 0;
	INIT_DELAYED_WORK(&idev->mc_gq_work, mld_gq_work);
	RCU_INIT_POINTER(idev->mc_tomb, NULL);
	idev->mc_ifc_count = 0;
	INIT_DELAYED_WORK(&idev->mc_ifc_work, mld_ifc_work);
	INIT_DELAYED_WORK(&idev->mc_dad_work, mld_dad_work);
	/*负责mld查询*/
	INIT_DELAYED_WORK(&idev->mc_query_work, mld_query_work);
	/*负责mld report*/
	INIT_DELAYED_WORK(&idev->mc_report_work, mld_report_work);
	skb_queue_head_init(&idev->mc_query_queue);/*mld query work的输入队列*/
	skb_queue_head_init(&idev->mc_report_queue);/*mld report work的输入队列*/
	spin_lock_init(&idev->mc_query_lock);
	spin_lock_init(&idev->mc_report_lock);
	mutex_init(&idev->mc_lock);
	ipv6_mc_reset(idev);
}

/*
 *	Device is about to be destroyed: clean up.
 */

void ipv6_mc_destroy_dev(struct inet6_dev *idev)
{
	struct ifmcaddr6 *i;

	/* Deactivate works */
	ipv6_mc_down(idev);
	mutex_lock(&idev->mc_lock);
	mld_clear_delrec(idev);
	mutex_unlock(&idev->mc_lock);
	mld_clear_query(idev);
	mld_clear_report(idev);

	/* Delete all-nodes address. */
	/* We cannot call ipv6_dev_mc_dec() directly, our caller in
	 * addrconf.c has NULL'd out dev->ip6_ptr so in6_dev_get() will
	 * fail.
	 */
	__ipv6_dev_mc_dec(idev, &in6addr_linklocal_allnodes);

	if (idev->cnf.forwarding)
		__ipv6_dev_mc_dec(idev, &in6addr_linklocal_allrouters);

	mutex_lock(&idev->mc_lock);
	while ((i = mc_dereference(idev->mc_list, idev))) {
		rcu_assign_pointer(idev->mc_list, mc_dereference(i->next, idev));

		ip6_mc_clear_src(i);
		ma_put(i);
	}
	mutex_unlock(&idev->mc_lock);
}

static void ipv6_mc_rejoin_groups(struct inet6_dev *idev)
{
	struct ifmcaddr6 *pmc;

	ASSERT_RTNL();

	mutex_lock(&idev->mc_lock);
	if (mld_in_v1_mode(idev)) {
		for_each_mc_mclock(idev, pmc)
			igmp6_join_group(pmc);
	} else {
		mld_send_report(idev, NULL);
	}
	mutex_unlock(&idev->mc_lock);
}

static int ipv6_mc_netdev_event(struct notifier_block *this,
				unsigned long event,
				void *ptr)
{
	struct net_device *dev = netdev_notifier_info_to_dev(ptr);
	struct inet6_dev *idev = __in6_dev_get(dev);

	switch (event) {
	case NETDEV_RESEND_IGMP:
		if (idev)
			ipv6_mc_rejoin_groups(idev);
		break;
	default:
		break;
	}

	return NOTIFY_DONE;
}

static struct notifier_block igmp6_netdev_notifier = {
	.notifier_call = ipv6_mc_netdev_event,
};

#ifdef CONFIG_PROC_FS
struct igmp6_mc_iter_state {
	struct seq_net_private p;
	struct net_device *dev;
	struct inet6_dev *idev;
};

#define igmp6_mc_seq_private(seq)	((struct igmp6_mc_iter_state *)(seq)->private)

static inline struct ifmcaddr6 *igmp6_mc_get_first(struct seq_file *seq)
{
	struct ifmcaddr6 *im = NULL;
	struct igmp6_mc_iter_state *state = igmp6_mc_seq_private(seq);
	struct net *net = seq_file_net(seq);

	state->idev = NULL;
	for_each_netdev_rcu(net, state->dev) {
		struct inet6_dev *idev;
		idev = __in6_dev_get(state->dev);
		if (!idev)
			continue;

		im = rcu_dereference(idev->mc_list);
		if (im) {
			state->idev = idev;
			break;
		}
	}
	return im;
}

static struct ifmcaddr6 *igmp6_mc_get_next(struct seq_file *seq, struct ifmcaddr6 *im)
{
	struct igmp6_mc_iter_state *state = igmp6_mc_seq_private(seq);

	im = rcu_dereference(im->next);
	while (!im) {
		state->dev = next_net_device_rcu(state->dev);
		if (!state->dev) {
			state->idev = NULL;
			break;
		}
		state->idev = __in6_dev_get(state->dev);
		if (!state->idev)
			continue;
		im = rcu_dereference(state->idev->mc_list);
	}
	return im;
}

static struct ifmcaddr6 *igmp6_mc_get_idx(struct seq_file *seq, loff_t pos)
{
	struct ifmcaddr6 *im = igmp6_mc_get_first(seq);
	if (im)
		while (pos && (im = igmp6_mc_get_next(seq, im)) != NULL)
			--pos;
	return pos ? NULL : im;
}

static void *igmp6_mc_seq_start(struct seq_file *seq, loff_t *pos)
	__acquires(RCU)
{
	rcu_read_lock();
	return igmp6_mc_get_idx(seq, *pos);
}

static void *igmp6_mc_seq_next(struct seq_file *seq, void *v, loff_t *pos)
{
	struct ifmcaddr6 *im = igmp6_mc_get_next(seq, v);

	++*pos;
	return im;
}

static void igmp6_mc_seq_stop(struct seq_file *seq, void *v)
	__releases(RCU)
{
	struct igmp6_mc_iter_state *state = igmp6_mc_seq_private(seq);

	if (likely(state->idev))
		state->idev = NULL;
	state->dev = NULL;
	rcu_read_unlock();
}

static int igmp6_mc_seq_show(struct seq_file *seq, void *v)
{
	struct ifmcaddr6 *im = (struct ifmcaddr6 *)v;
	struct igmp6_mc_iter_state *state = igmp6_mc_seq_private(seq);

	seq_printf(seq,
		   "%-4d %-15s %pi6 %5d %08X %ld\n",
		   state->dev->ifindex, state->dev->name,
		   &im->mca_addr,
		   im->mca_users, im->mca_flags,
		   (im->mca_flags & MAF_TIMER_RUNNING) ?
		   jiffies_to_clock_t(im->mca_work.timer.expires - jiffies) : 0);
	return 0;
}

static const struct seq_operations igmp6_mc_seq_ops = {
	.start	=	igmp6_mc_seq_start,
	.next	=	igmp6_mc_seq_next,
	.stop	=	igmp6_mc_seq_stop,
	.show	=	igmp6_mc_seq_show,
};

struct igmp6_mcf_iter_state {
	struct seq_net_private p;
	struct net_device *dev;
	struct inet6_dev *idev;
	struct ifmcaddr6 *im;
};

#define igmp6_mcf_seq_private(seq)	((struct igmp6_mcf_iter_state *)(seq)->private)

static inline struct ip6_sf_list *igmp6_mcf_get_first(struct seq_file *seq)
{
	struct ip6_sf_list *psf = NULL;
	struct ifmcaddr6 *im = NULL;
	struct igmp6_mcf_iter_state *state = igmp6_mcf_seq_private(seq);
	struct net *net = seq_file_net(seq);

	state->idev = NULL;
	state->im = NULL;
	for_each_netdev_rcu(net, state->dev) {
		struct inet6_dev *idev;
		idev = __in6_dev_get(state->dev);
		if (unlikely(idev == NULL))
			continue;

		im = rcu_dereference(idev->mc_list);
		if (likely(im)) {
			psf = rcu_dereference(im->mca_sources);
			if (likely(psf)) {
				state->im = im;
				state->idev = idev;
				break;
			}
		}
	}
	return psf;
}

static struct ip6_sf_list *igmp6_mcf_get_next(struct seq_file *seq, struct ip6_sf_list *psf)
{
	struct igmp6_mcf_iter_state *state = igmp6_mcf_seq_private(seq);

	psf = rcu_dereference(psf->sf_next);
	while (!psf) {
		state->im = rcu_dereference(state->im->next);
		while (!state->im) {
			state->dev = next_net_device_rcu(state->dev);
			if (!state->dev) {
				state->idev = NULL;
				goto out;
			}
			state->idev = __in6_dev_get(state->dev);
			if (!state->idev)
				continue;
			state->im = rcu_dereference(state->idev->mc_list);
		}
		psf = rcu_dereference(state->im->mca_sources);
	}
out:
	return psf;
}

static struct ip6_sf_list *igmp6_mcf_get_idx(struct seq_file *seq, loff_t pos)
{
	struct ip6_sf_list *psf = igmp6_mcf_get_first(seq);
	if (psf)
		while (pos && (psf = igmp6_mcf_get_next(seq, psf)) != NULL)
			--pos;
	return pos ? NULL : psf;
}

static void *igmp6_mcf_seq_start(struct seq_file *seq, loff_t *pos)
	__acquires(RCU)
{
	rcu_read_lock();
	return *pos ? igmp6_mcf_get_idx(seq, *pos - 1) : SEQ_START_TOKEN;
}

static void *igmp6_mcf_seq_next(struct seq_file *seq, void *v, loff_t *pos)
{
	struct ip6_sf_list *psf;
	if (v == SEQ_START_TOKEN)
		psf = igmp6_mcf_get_first(seq);
	else
		psf = igmp6_mcf_get_next(seq, v);
	++*pos;
	return psf;
}

static void igmp6_mcf_seq_stop(struct seq_file *seq, void *v)
	__releases(RCU)
{
	struct igmp6_mcf_iter_state *state = igmp6_mcf_seq_private(seq);

	if (likely(state->im))
		state->im = NULL;
	if (likely(state->idev))
		state->idev = NULL;

	state->dev = NULL;
	rcu_read_unlock();
}

static int igmp6_mcf_seq_show(struct seq_file *seq, void *v)
{
	struct ip6_sf_list *psf = (struct ip6_sf_list *)v;
	struct igmp6_mcf_iter_state *state = igmp6_mcf_seq_private(seq);

	if (v == SEQ_START_TOKEN) {
		seq_puts(seq, "Idx Device                Multicast Address                   Source Address    INC    EXC\n");
	} else {
		seq_printf(seq,
			   "%3d %6.6s %pi6 %pi6 %6lu %6lu\n",
			   state->dev->ifindex, state->dev->name,
			   &state->im->mca_addr,
			   &psf->sf_addr,
			   READ_ONCE(psf->sf_count[MCAST_INCLUDE]),
			   READ_ONCE(psf->sf_count[MCAST_EXCLUDE]));
	}
	return 0;
}

static const struct seq_operations igmp6_mcf_seq_ops = {
	.start	=	igmp6_mcf_seq_start,
	.next	=	igmp6_mcf_seq_next,
	.stop	=	igmp6_mcf_seq_stop,
	.show	=	igmp6_mcf_seq_show,
};

static int __net_init igmp6_proc_init(struct net *net)
{
	int err;

	err = -ENOMEM;
	if (!proc_create_net("igmp6", 0444, net->proc_net, &igmp6_mc_seq_ops,
			sizeof(struct igmp6_mc_iter_state)))
		goto out;
	if (!proc_create_net("mcfilter6", 0444, net->proc_net,
			&igmp6_mcf_seq_ops,
			sizeof(struct igmp6_mcf_iter_state)))
		goto out_proc_net_igmp6;

	err = 0;
out:
	return err;

out_proc_net_igmp6:
	remove_proc_entry("igmp6", net->proc_net);
	goto out;
}

static void __net_exit igmp6_proc_exit(struct net *net)
{
	remove_proc_entry("mcfilter6", net->proc_net);
	remove_proc_entry("igmp6", net->proc_net);
}
#else
static inline int igmp6_proc_init(struct net *net)
{
	return 0;
}
static inline void igmp6_proc_exit(struct net *net)
{
}
#endif

static int __net_init igmp6_net_init(struct net *net)
{
	int err;

	err = inet_ctl_sock_create(&net->ipv6.igmp_sk, PF_INET6,
				   SOCK_RAW, IPPROTO_ICMPV6, net);
	if (err < 0) {
		pr_err("Failed to initialize the IGMP6 control socket (err %d)\n",
		       err);
		goto out;
	}

	inet6_sk(net->ipv6.igmp_sk)->hop_limit = 1;
	net->ipv6.igmp_sk->sk_allocation = GFP_KERNEL;

	err = inet_ctl_sock_create(&net->ipv6.mc_autojoin_sk, PF_INET6,
				   SOCK_RAW, IPPROTO_ICMPV6, net);
	if (err < 0) {
		pr_err("Failed to initialize the IGMP6 autojoin socket (err %d)\n",
		       err);
		goto out_sock_create;
	}

	err = igmp6_proc_init(net);
	if (err)
		goto out_sock_create_autojoin;

	return 0;

out_sock_create_autojoin:
	inet_ctl_sock_destroy(net->ipv6.mc_autojoin_sk);
out_sock_create:
	inet_ctl_sock_destroy(net->ipv6.igmp_sk);
out:
	return err;
}

static void __net_exit igmp6_net_exit(struct net *net)
{
	inet_ctl_sock_destroy(net->ipv6.igmp_sk);
	inet_ctl_sock_destroy(net->ipv6.mc_autojoin_sk);
	igmp6_proc_exit(net);
}

static struct pernet_operations igmp6_net_ops = {
	.init = igmp6_net_init,
	.exit = igmp6_net_exit,
};

int __init igmp6_init(void)
{
	int err;

	err = register_pernet_subsys(&igmp6_net_ops);
	if (err)
		return err;

	mld_wq = create_workqueue("mld");
	if (!mld_wq) {
		unregister_pernet_subsys(&igmp6_net_ops);
		return -ENOMEM;
	}

	return err;
}

int __init igmp6_late_init(void)
{
	return register_netdevice_notifier(&igmp6_netdev_notifier);
}

void igmp6_cleanup(void)
{
	unregister_pernet_subsys(&igmp6_net_ops);
	destroy_workqueue(mld_wq);
}

void igmp6_late_cleanup(void)
{
	unregister_netdevice_notifier(&igmp6_netdev_notifier);
}<|MERGE_RESOLUTION|>--- conflicted
+++ resolved
@@ -1079,60 +1079,36 @@
 
 	rcu_read_lock();
 	idev = __in6_dev_get(dev);
-<<<<<<< HEAD
-	if (idev) {
-		/*遍历此设备所有组播地址*/
-		for_each_mc_rcu(idev, mc) {
-			if (ipv6_addr_equal(&mc->mca_addr, group))
-			    /*此组播组地址与mc中的地址一致，此时mc不为NULL*/
-				break;
-		}
-		if (mc) {
-		    /*group地址与idev中的组播地址一致，检查源地址*/
-			if (src_addr && !ipv6_addr_any(src_addr)) {
-				struct ip6_sf_list *psf;
-
-				/*遍历mc中的mca_sources，检查是否接收此组播源*/
-				for_each_psf_rcu(mc, psf) {
-					if (ipv6_addr_equal(&psf->sf_addr, src_addr))
-						break;
-				}
-				if (psf)
-				    /*psf匹配，确认有针对此组播源的规定，
-				     * 检查是否在include列表/不在exclude列表*/
-					rv = psf->sf_count[MCAST_INCLUDE] ||
-						psf->sf_count[MCAST_EXCLUDE] !=
-						mc->mca_sfcount[MCAST_EXCLUDE];
-				else
-				    /*psf没有匹配，检查是否有exclude*/
-					rv = mc->mca_sfcount[MCAST_EXCLUDE] != 0;
-			} else
-			    /*参数src_addr地址未指定，不进行过滤*/
-				rv = true; /* don't filter unspecified source */
-=======
 	if (!idev)
 		goto unlock;
+	/*遍历此设备所有组播地址*/
 	for_each_mc_rcu(idev, mc) {
 		if (ipv6_addr_equal(&mc->mca_addr, group))
+			/*此组播组地址与mc中的地址一致，此时mc不为NULL*/
 			break;
 	}
 	if (!mc)
 		goto unlock;
+	/*group地址与idev中的组播地址一致，检查源地址*/
 	if (src_addr && !ipv6_addr_any(src_addr)) {
 		struct ip6_sf_list *psf;
 
+		/*遍历mc中的mca_sources，检查是否接收此组播源*/
 		for_each_psf_rcu(mc, psf) {
 			if (ipv6_addr_equal(&psf->sf_addr, src_addr))
 				break;
->>>>>>> 155a3c00
 		}
 		if (psf)
+			/*psf匹配，确认有针对此组播源的规定，
+			 * 检查是否在include列表/不在exclude列表*/
 			rv = READ_ONCE(psf->sf_count[MCAST_INCLUDE]) ||
 				READ_ONCE(psf->sf_count[MCAST_EXCLUDE]) !=
 				READ_ONCE(mc->mca_sfcount[MCAST_EXCLUDE]);
 		else
+			/*psf没有匹配，检查是否有exclude*/
 			rv = READ_ONCE(mc->mca_sfcount[MCAST_EXCLUDE]) != 0;
 	} else {
+		/*参数src_addr地址未指定，不进行过滤*/
 		rv = true; /* don't filter unspecified source */
 	}
 unlock:
@@ -2497,12 +2473,8 @@
 			rcu_assign_pointer(pmc->mca_sources, psf);
 		}
 	}
-<<<<<<< HEAD
 	/*此源地址对应source filter mode 加1*/
-	psf->sf_count[sfmode]++;
-=======
 	WRITE_ONCE(psf->sf_count[sfmode], psf->sf_count[sfmode] + 1);
->>>>>>> 155a3c00
 	return 0;
 }
 
