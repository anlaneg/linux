// SPDX-License-Identifier: GPL-2.0-or-later
/*
 * IPv6 fragment reassembly for connection tracking
 *
 * Copyright (C)2004 USAGI/WIDE Project
 *
 * Author:
 *	Yasuyuki Kozakai @USAGI <yasuyuki.kozakai@toshiba.co.jp>
 *
 * Based on: net/ipv6/reassembly.c
 */

#define pr_fmt(fmt) "IPv6-nf: " fmt

#include <linux/errno.h>
#include <linux/types.h>
#include <linux/string.h>
#include <linux/net.h>
#include <linux/netdevice.h>
#include <linux/ipv6.h>
#include <linux/slab.h>

#include <net/ipv6_frag.h>

#include <net/netfilter/ipv6/nf_conntrack_ipv6.h>
#include <linux/sysctl.h>
#include <linux/netfilter.h>
#include <linux/netfilter_ipv6.h>
#include <linux/kernel.h>
#include <linux/module.h>
#include <net/netfilter/ipv6/nf_defrag_ipv6.h>
#include <net/netns/generic.h>

static const char nf_frags_cache_name[] = "nf-frags";

static unsigned int nf_frag_pernet_id __read_mostly;
static struct inet_frags nf_frags;

static struct nft_ct_frag6_pernet *nf_frag_pernet(struct net *net)
{
	return net_generic(net, nf_frag_pernet_id);
}

#ifdef CONFIG_SYSCTL

static struct ctl_table nf_ct_frag6_sysctl_table[] = {
	{
		.procname	= "nf_conntrack_frag6_timeout",
		.maxlen		= sizeof(unsigned int),
		.mode		= 0644,
		.proc_handler	= proc_dointvec_jiffies,
	},
	{
		.procname	= "nf_conntrack_frag6_low_thresh",
		.maxlen		= sizeof(unsigned long),
		.mode		= 0644,
		.proc_handler	= proc_doulongvec_minmax,
	},
	{
		.procname	= "nf_conntrack_frag6_high_thresh",
		.maxlen		= sizeof(unsigned long),
		.mode		= 0644,
		.proc_handler	= proc_doulongvec_minmax,
	},
};

static int nf_ct_frag6_sysctl_register(struct net *net)
{
	struct nft_ct_frag6_pernet *nf_frag;
	struct ctl_table *table;
	struct ctl_table_header *hdr;

	table = nf_ct_frag6_sysctl_table;
	if (!net_eq(net, &init_net)) {
		table = kmemdup(table, sizeof(nf_ct_frag6_sysctl_table),
				GFP_KERNEL);
		if (table == NULL)
			goto err_alloc;
	}

	nf_frag = nf_frag_pernet(net);

	table[0].data	= &nf_frag->fqdir->timeout;
	table[1].data	= &nf_frag->fqdir->low_thresh;
	table[1].extra2	= &nf_frag->fqdir->high_thresh;
	table[2].data	= &nf_frag->fqdir->high_thresh;
	table[2].extra1	= &nf_frag->fqdir->low_thresh;

	hdr = register_net_sysctl_sz(net, "net/netfilter", table,
				     ARRAY_SIZE(nf_ct_frag6_sysctl_table));
	if (hdr == NULL)
		goto err_reg;

	nf_frag->nf_frag_frags_hdr = hdr;
	return 0;

err_reg:
	if (!net_eq(net, &init_net))
		kfree(table);
err_alloc:
	return -ENOMEM;
}

static void __net_exit nf_ct_frags6_sysctl_unregister(struct net *net)
{
	struct nft_ct_frag6_pernet *nf_frag = nf_frag_pernet(net);
	const struct ctl_table *table;

	table = nf_frag->nf_frag_frags_hdr->ctl_table_arg;
	unregister_net_sysctl_table(nf_frag->nf_frag_frags_hdr);
	if (!net_eq(net, &init_net))
		kfree(table);
}

#else
static int nf_ct_frag6_sysctl_register(struct net *net)
{
	return 0;
}
static void __net_exit nf_ct_frags6_sysctl_unregister(struct net *net)
{
}
#endif

static int nf_ct_frag6_reasm(struct frag_queue *fq, struct sk_buff *skb,
			     struct sk_buff *prev_tail, struct net_device *dev,
			     int *refs);

static inline u8 ip6_frag_ecn(const struct ipv6hdr *ipv6h)
{
	return 1 << (ipv6_get_dsfield(ipv6h) & INET_ECN_MASK);
}

static void nf_ct_frag6_expire(struct timer_list *t)
{
	struct inet_frag_queue *frag = timer_container_of(frag, t, timer);
	struct frag_queue *fq;

	fq = container_of(frag, struct frag_queue, q);

	ip6frag_expire_frag_queue(fq->q.fqdir->net, fq);
}

/* Creation primitives. */
static struct frag_queue *fq_find(struct net *net, __be32 id, u32 user,
				  const struct ipv6hdr *hdr, int iif)
{
	struct nft_ct_frag6_pernet *nf_frag = nf_frag_pernet(net);
	struct frag_v6_compare_key key = {
		.id = id,
		.saddr = hdr->saddr,
		.daddr = hdr->daddr,
		.user = user,
		.iif = iif,
	};
	struct inet_frag_queue *q;

	if (!(ipv6_addr_type(&hdr->daddr) & (IPV6_ADDR_MULTICAST |
					    IPV6_ADDR_LINKLOCAL)))
		key.iif = 0;

	q = inet_frag_find(nf_frag->fqdir, &key);
	if (!q)
		return NULL;

	return container_of(q, struct frag_queue, q);
}


static int nf_ct_frag6_queue(struct frag_queue *fq, struct sk_buff *skb,
			     const struct frag_hdr *fhdr, int nhoff,
			     int *refs)
{
	unsigned int payload_len;
	struct net_device *dev;
	struct sk_buff *prev;
	int offset, end, err;
	u8 ecn;

	if (fq->q.flags & INET_FRAG_COMPLETE) {
		pr_debug("Already completed\n");
		goto err;
	}

	payload_len = ntohs(ipv6_hdr(skb)->payload_len);

	offset = ntohs(fhdr->frag_off) & ~0x7;
	end = offset + (payload_len -
			((u8 *)(fhdr + 1) - (u8 *)(ipv6_hdr(skb) + 1)));

	if ((unsigned int)end > IPV6_MAXPLEN) {
		pr_debug("offset is too large.\n");
		return -EINVAL;
	}

	ecn = ip6_frag_ecn(ipv6_hdr(skb));

	if (skb->ip_summed == CHECKSUM_COMPLETE) {
		const unsigned char *nh = skb_network_header(skb);
		skb->csum = csum_sub(skb->csum,
				     csum_partial(nh, (u8 *)(fhdr + 1) - nh,
						  0));
	}

	/* Is this the final fragment? */
	if (!(fhdr->frag_off & htons(IP6_MF))) {
		/* If we already have some bits beyond end
		 * or have different end, the segment is corrupted.
		 */
		if (end < fq->q.len ||
		    ((fq->q.flags & INET_FRAG_LAST_IN) && end != fq->q.len)) {
			pr_debug("already received last fragment\n");
			goto err;
		}
		fq->q.flags |= INET_FRAG_LAST_IN;
		fq->q.len = end;
	} else {
		/* Check if the fragment is rounded to 8 bytes.
		 * Required by the RFC.
		 */
		if (end & 0x7) {
			/* RFC2460 says always send parameter problem in
			 * this case. -DaveM
			 */
			pr_debug("end of fragment not rounded to 8 bytes.\n");
			inet_frag_kill(&fq->q, refs);
			return -EPROTO;
		}
		if (end > fq->q.len) {
			/* Some bits beyond end -> corruption. */
			if (fq->q.flags & INET_FRAG_LAST_IN) {
				pr_debug("last packet already reached.\n");
				goto err;
			}
			fq->q.len = end;
		}
	}

	if (end == offset)
		goto err;

	/* Point into the IP datagram 'data' part. */
	if (!pskb_pull(skb, (u8 *) (fhdr + 1) - skb->data)) {
		pr_debug("queue: message is too short.\n");
		goto err;
	}
	if (pskb_trim_rcsum(skb, end - offset)) {
		pr_debug("Can't trim\n");
		goto err;
	}

	/* Note : skb->rbnode and skb->dev share the same location. */
	dev = skb->dev;
	/* Makes sure compiler wont do silly aliasing games */
	barrier();

	prev = fq->q.fragments_tail;
	err = inet_frag_queue_insert(&fq->q, skb, offset, end);
	if (err) {
		if (err == IPFRAG_DUP) {
			/* No error for duplicates, pretend they got queued. */
			kfree_skb_reason(skb, SKB_DROP_REASON_DUP_FRAG);
			return -EINPROGRESS;
		}
		goto insert_error;
	}

	if (dev)
		fq->iif = dev->ifindex;

	fq->q.stamp = skb->tstamp;
	fq->q.tstamp_type = skb->tstamp_type;
	fq->q.meat += skb->len;
	fq->ecn |= ecn;
	if (payload_len > fq->q.max_size)
		fq->q.max_size = payload_len;
	add_frag_mem_limit(fq->q.fqdir, skb->truesize);

	/* The first fragment.
	 * nhoffset is obtained from the first fragment, of course.
	 */
	if (offset == 0) {
		fq->nhoffset = nhoff;
		fq->q.flags |= INET_FRAG_FIRST_IN;
	}

	if (fq->q.flags == (INET_FRAG_FIRST_IN | INET_FRAG_LAST_IN) &&
	    fq->q.meat == fq->q.len) {
		unsigned long orefdst = skb->_skb_refdst;

		skb->_skb_refdst = 0UL;
		err = nf_ct_frag6_reasm(fq, skb, prev, dev, refs);
		skb->_skb_refdst = orefdst;

		/* After queue has assumed skb ownership, only 0 or
		 * -EINPROGRESS must be returned.
		 */
		return err ? -EINPROGRESS : 0;
	}

	skb_dst_drop(skb);
	skb_orphan(skb);
	return -EINPROGRESS;

insert_error:
	inet_frag_kill(&fq->q, refs);
err:
	skb_dst_drop(skb);
	return -EINVAL;
}

/*
 *	Check if this packet is complete.
 *
 *	It is called with locked fq, and caller must check that
 *	queue is eligible for reassembly i.e. it is not COMPLETE,
 *	the last and the first frames arrived and all the bits are here.
 */
static int nf_ct_frag6_reasm(struct frag_queue *fq, struct sk_buff *skb,
			     struct sk_buff *prev_tail, struct net_device *dev,
			     int *refs)
{
	void *reasm_data;
	int payload_len;
	u8 ecn;

	inet_frag_kill(&fq->q, refs);

	ecn = ip_frag_ecn_table[fq->ecn];
	if (unlikely(ecn == 0xff))
		goto err;

	reasm_data = inet_frag_reasm_prepare(&fq->q, skb, prev_tail);
	if (!reasm_data)
		goto err;

	payload_len = -skb_network_offset(skb) -
		       sizeof(struct ipv6hdr) + fq->q.len -
		       sizeof(struct frag_hdr);
	if (payload_len > IPV6_MAXPLEN) {
		net_dbg_ratelimited("nf_ct_frag6_reasm: payload len = %d\n",
				    payload_len);
		goto err;
	}

	/* We have to remove fragment header from datagram and to relocate
	 * header in order to calculate ICV correctly. */
	skb_network_header(skb)[fq->nhoffset] = skb_transport_header(skb)[0];
	memmove(skb->head + sizeof(struct frag_hdr), skb->head,
		(skb->data - skb->head) - sizeof(struct frag_hdr));
	skb->mac_header += sizeof(struct frag_hdr);
	skb->network_header += sizeof(struct frag_hdr);

	skb_reset_transport_header(skb);

	inet_frag_reasm_finish(&fq->q, skb, reasm_data, false);

	skb->ignore_df = 1;
	skb->dev = dev;
	ipv6_hdr(skb)->payload_len = htons(payload_len);
	ipv6_change_dsfield(ipv6_hdr(skb), 0xff, ecn);
	IP6CB(skb)->frag_max_size = sizeof(struct ipv6hdr) + fq->q.max_size;
	IP6CB(skb)->flags |= IP6SKB_FRAGMENTED;

	/* Yes, and fold redundant checksum back. 8) */
	if (skb->ip_summed == CHECKSUM_COMPLETE)
		skb->csum = csum_partial(skb_network_header(skb),
					 skb_network_header_len(skb),
					 skb->csum);

	fq->q.rb_fragments = RB_ROOT;
	fq->q.fragments_tail = NULL;
	fq->q.last_run_head = NULL;

	return 0;

err:
	inet_frag_kill(&fq->q, refs);
	return -EINVAL;
}

/*
 * find the header just before Fragment Header.
 *
 * if success return 0 and set ...
 * (*prevhdrp): the value of "Next Header Field" in the header
 *		just before Fragment Header.
 * (*prevhoff): the offset of "Next Header Field" in the header
 *		just before Fragment Header.
 * (*fhoff)   : the offset of Fragment Header.
 *
 * Based on ipv6_skip_hdr() in net/ipv6/exthdr.c
 *
 */
static int
find_prev_fhdr(struct sk_buff *skb, u8 *prevhdrp, int *prevhoff, int *fhoff)
{
	u8 nexthdr = ipv6_hdr(skb)->nexthdr;
	const int netoff = skb_network_offset(skb);
	u8 prev_nhoff = netoff + offsetof(struct ipv6hdr, nexthdr);
	int start = netoff + sizeof(struct ipv6hdr);
	int len = skb->len - start;
	u8 prevhdr = NEXTHDR_IPV6;

	while (nexthdr != NEXTHDR_FRAGMENT) {
		struct ipv6_opt_hdr hdr;
		int hdrlen;

		if (!ipv6_ext_hdr(nexthdr)) {
			return -1;
		}
		if (nexthdr == NEXTHDR_NONE) {
			pr_debug("next header is none\n");
			return -1;
		}
		if (len < (int)sizeof(struct ipv6_opt_hdr)) {
			pr_debug("too short\n");
			return -1;
		}
		if (skb_copy_bits(skb, start, &hdr, sizeof(hdr)))
			BUG();
		if (nexthdr == NEXTHDR_AUTH)
			hdrlen = ipv6_authlen(&hdr);
		else
			hdrlen = ipv6_optlen(&hdr);

		prevhdr = nexthdr;
		prev_nhoff = start;

		nexthdr = hdr.nexthdr;
		len -= hdrlen;
		start += hdrlen;
	}

	if (len < 0)
		return -1;

	*prevhdrp = prevhdr;
	*prevhoff = prev_nhoff;
	*fhoff = start;

	return 0;
}

int nf_ct_frag6_gather(struct net *net, struct sk_buff *skb, u32 user)
{
	u16 savethdr = skb->transport_header;
	u8 nexthdr = NEXTHDR_FRAGMENT;
	int fhoff, nhoff, ret;
	struct frag_hdr *fhdr;
	struct frag_queue *fq;
	struct ipv6hdr *hdr;
	int refs = 0;
	u8 prevhdr;

	/* Jumbo payload inhibits frag. header */
	if (ipv6_hdr(skb)->payload_len == 0) {
		pr_debug("payload len = 0\n");
		return 0;
	}

	if (find_prev_fhdr(skb, &prevhdr, &nhoff, &fhoff) < 0)
		return 0;

	/* Discard the first fragment if it does not include all headers
	 * RFC 8200, Section 4.5
	 */
	if (ipv6frag_thdr_truncated(skb, fhoff, &nexthdr)) {
		pr_debug("Drop incomplete fragment\n");
		return 0;
	}

	if (!pskb_may_pull(skb, fhoff + sizeof(*fhdr)))
		return -ENOMEM;

	skb_set_transport_header(skb, fhoff);
	hdr = ipv6_hdr(skb);
	fhdr = (struct frag_hdr *)skb_transport_header(skb);

<<<<<<< HEAD
	skb_orphan(skb);
	/*查询此分片*/
=======
	rcu_read_lock();
>>>>>>> 155a3c00
	fq = fq_find(net, fhdr->identification, user, hdr,
		     skb->dev ? skb->dev->ifindex : 0);
	if (fq == NULL) {
		rcu_read_unlock();
		pr_debug("Can't find and can't create new queue\n");
		return -ENOMEM;
	}

	spin_lock_bh(&fq->q.lock);

<<<<<<< HEAD
	/*分片入队或者重组*/
	ret = nf_ct_frag6_queue(fq, skb, fhdr, nhoff);
=======
	ret = nf_ct_frag6_queue(fq, skb, fhdr, nhoff, &refs);
>>>>>>> 155a3c00
	if (ret == -EPROTO) {
		skb->transport_header = savethdr;
		ret = 0;
	}

	spin_unlock_bh(&fq->q.lock);
	rcu_read_unlock();
	inet_frag_putn(&fq->q, refs);
	return ret;
}
EXPORT_SYMBOL_GPL(nf_ct_frag6_gather);

static int nf_ct_net_init(struct net *net)
{
	struct nft_ct_frag6_pernet *nf_frag  = nf_frag_pernet(net);
	int res;

	res = fqdir_init(&nf_frag->fqdir, &nf_frags, net);
	if (res < 0)
		return res;

	nf_frag->fqdir->high_thresh = IPV6_FRAG_HIGH_THRESH;
	nf_frag->fqdir->low_thresh = IPV6_FRAG_LOW_THRESH;
	nf_frag->fqdir->timeout = IPV6_FRAG_TIMEOUT;

	res = nf_ct_frag6_sysctl_register(net);
	if (res < 0)
		fqdir_exit(nf_frag->fqdir);
	return res;
}

static void nf_ct_net_pre_exit(struct net *net)
{
	struct nft_ct_frag6_pernet *nf_frag  = nf_frag_pernet(net);

	fqdir_pre_exit(nf_frag->fqdir);
}

static void nf_ct_net_exit(struct net *net)
{
	struct nft_ct_frag6_pernet *nf_frag  = nf_frag_pernet(net);

	nf_ct_frags6_sysctl_unregister(net);
	fqdir_exit(nf_frag->fqdir);
}

static struct pernet_operations nf_ct_net_ops = {
	.init		= nf_ct_net_init,
	.pre_exit	= nf_ct_net_pre_exit,
	.exit		= nf_ct_net_exit,
	.id		= &nf_frag_pernet_id,
	.size		= sizeof(struct nft_ct_frag6_pernet),
};

static const struct rhashtable_params nfct_rhash_params = {
	.head_offset		= offsetof(struct inet_frag_queue, node),
	.hashfn			= ip6frag_key_hashfn,
	.obj_hashfn		= ip6frag_obj_hashfn,
	.obj_cmpfn		= ip6frag_obj_cmpfn,
	.automatic_shrinking	= true,
};

int nf_ct_frag6_init(void)
{
	int ret = 0;

	nf_frags.constructor = ip6frag_init;
	nf_frags.destructor = NULL;
	nf_frags.qsize = sizeof(struct frag_queue);
	nf_frags.frag_expire = nf_ct_frag6_expire;
	nf_frags.frags_cache_name = nf_frags_cache_name;
	nf_frags.rhash_params = nfct_rhash_params;
	ret = inet_frags_init(&nf_frags);
	if (ret)
		goto out;
	ret = register_pernet_subsys(&nf_ct_net_ops);
	if (ret)
		inet_frags_fini(&nf_frags);

out:
	return ret;
}

void nf_ct_frag6_cleanup(void)
{
	unregister_pernet_subsys(&nf_ct_net_ops);
	inet_frags_fini(&nf_frags);
}<|MERGE_RESOLUTION|>--- conflicted
+++ resolved
@@ -477,12 +477,8 @@
 	hdr = ipv6_hdr(skb);
 	fhdr = (struct frag_hdr *)skb_transport_header(skb);
 
-<<<<<<< HEAD
-	skb_orphan(skb);
+	rcu_read_lock();
 	/*查询此分片*/
-=======
-	rcu_read_lock();
->>>>>>> 155a3c00
 	fq = fq_find(net, fhdr->identification, user, hdr,
 		     skb->dev ? skb->dev->ifindex : 0);
 	if (fq == NULL) {
@@ -493,12 +489,8 @@
 
 	spin_lock_bh(&fq->q.lock);
 
-<<<<<<< HEAD
 	/*分片入队或者重组*/
-	ret = nf_ct_frag6_queue(fq, skb, fhdr, nhoff);
-=======
 	ret = nf_ct_frag6_queue(fq, skb, fhdr, nhoff, &refs);
->>>>>>> 155a3c00
 	if (ret == -EPROTO) {
 		skb->transport_header = savethdr;
 		ret = 0;
