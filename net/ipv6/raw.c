--- conflicted
+++ resolved
@@ -152,12 +152,8 @@
 	saddr = &ipv6_hdr(skb)->saddr;
 	daddr = saddr + 1;
 
-<<<<<<< HEAD
 	/*取raw socket对应的hash*/
-	hash = nexthdr & (RAW_HTABLE_SIZE - 1);
-=======
 	hash = raw_hashfunc(net, nexthdr);
->>>>>>> fe15c26e
 	hlist = &raw_v6_hashinfo.ht[hash];
 	rcu_read_lock();
 	/*遍历桶*/
