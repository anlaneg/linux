// SPDX-License-Identifier: GPL-2.0-or-later
/*
 *	RAW sockets for IPv6
 *	Linux INET6 implementation
 *
 *	Authors:
 *	Pedro Roque		<roque@di.fc.ul.pt>
 *
 *	Adapted from linux/net/ipv4/raw.c
 *
 *	Fixes:
 *	Hideaki YOSHIFUJI	:	sin6_scope_id support
 *	YOSHIFUJI,H.@USAGI	:	raw checksum (RFC2292(bis) compliance)
 *	Kazunori MIYAZAWA @USAGI:	change process style to use ip6_append_data
 */

#include <linux/errno.h>
#include <linux/types.h>
#include <linux/socket.h>
#include <linux/slab.h>
#include <linux/sockios.h>
#include <linux/net.h>
#include <linux/in6.h>
#include <linux/netdevice.h>
#include <linux/if_arp.h>
#include <linux/icmpv6.h>
#include <linux/netfilter.h>
#include <linux/netfilter_ipv6.h>
#include <linux/skbuff.h>
#include <linux/compat.h>
#include <linux/uaccess.h>
#include <asm/ioctls.h>

#include <net/net_namespace.h>
#include <net/ip.h>
#include <net/sock.h>
#include <net/snmp.h>

#include <net/ipv6.h>
#include <net/ndisc.h>
#include <net/protocol.h>
#include <net/ip6_route.h>
#include <net/ip6_checksum.h>
#include <net/addrconf.h>
#include <net/transp_v6.h>
#include <net/udp.h>
#include <net/inet_common.h>
#include <net/tcp_states.h>
#if IS_ENABLED(CONFIG_IPV6_MIP6)
#include <net/mip6.h>
#endif
#include <linux/mroute6.h>

#include <net/raw.h>
#include <net/rawv6.h>
#include <net/xfrm.h>

#include <linux/proc_fs.h>
#include <linux/seq_file.h>
#include <linux/export.h>

#define	ICMPV6_HDRLEN	4	/* ICMPv6 header, RFC 4443 Section 2.1 */

struct raw_hashinfo raw_v6_hashinfo;
EXPORT_SYMBOL_GPL(raw_v6_hashinfo);

bool raw_v6_match(struct net *net, const struct sock *sk, unsigned short num,
		  const struct in6_addr *loc_addr,
		  const struct in6_addr *rmt_addr, int dif, int sdif)
{
	if (inet_sk(sk)->inet_num != num ||
	    !net_eq(sock_net(sk), net) ||
	    (!ipv6_addr_any(&sk->sk_v6_daddr) &&
	     !ipv6_addr_equal(&sk->sk_v6_daddr, rmt_addr)) ||
	    !raw_sk_bound_dev_eq(net, sk->sk_bound_dev_if,
				 dif, sdif))
		return false;

	if (ipv6_addr_any(&sk->sk_v6_rcv_saddr) ||
	    ipv6_addr_equal(&sk->sk_v6_rcv_saddr, loc_addr) ||
	    (ipv6_addr_is_multicast(loc_addr) &&
	     inet6_mc_check(sk, loc_addr, rmt_addr)))
		return true;

	return false;
}
EXPORT_SYMBOL_GPL(raw_v6_match);

/*
 *	0 - deliver
 *	1 - block
 */
static int icmpv6_filter(const struct sock *sk, const struct sk_buff *skb)
{
	struct icmp6hdr _hdr;
	const struct icmp6hdr *hdr;

	/* We require only the four bytes of the ICMPv6 header, not any
	 * additional bytes of message body in "struct icmp6hdr".
	 */
	hdr = skb_header_pointer(skb, skb_transport_offset(skb),
				 ICMPV6_HDRLEN, &_hdr);
	if (hdr) {
		const __u32 *data = &raw6_sk(sk)->filter.data[0];
		unsigned int type = hdr->icmp6_type;

		return (data[type >> 5] & (1U << (type & 31))) != 0;
	}
	return 1;
}

#if IS_ENABLED(CONFIG_IPV6_MIP6)
typedef int mh_filter_t(struct sock *sock, struct sk_buff *skb);

static mh_filter_t __rcu *mh_filter __read_mostly;

int rawv6_mh_filter_register(mh_filter_t filter)
{
	rcu_assign_pointer(mh_filter, filter);
	return 0;
}
EXPORT_SYMBOL(rawv6_mh_filter_register);

int rawv6_mh_filter_unregister(mh_filter_t filter)
{
	RCU_INIT_POINTER(mh_filter, NULL);
	synchronize_rcu();
	return 0;
}
EXPORT_SYMBOL(rawv6_mh_filter_unregister);

#endif

/*
 *	demultiplex raw sockets.
 *	(should consider queueing the skb in the sock receive_queue
 *	without calling rawv6.c)
 *
 *	Caller owns SKB so we must make clones.
 */
static bool ipv6_raw_deliver(struct sk_buff *skb, int nexthdr)
{
	struct net *net = dev_net(skb->dev);
	const struct in6_addr *saddr;
	const struct in6_addr *daddr;
	struct hlist_head *hlist;
	struct sock *sk;
	bool delivered = false;
	__u8 hash;

	saddr = &ipv6_hdr(skb)->saddr;
	daddr = saddr + 1;

	/*取raw socket对应的hash*/
	hash = raw_hashfunc(net, nexthdr);
	hlist = &raw_v6_hashinfo.ht[hash];
	rcu_read_lock();
<<<<<<< HEAD
	/*遍历桶*/
	sk_nulls_for_each(sk, hnode, hlist) {
=======
	sk_for_each_rcu(sk, hlist) {
>>>>>>> 9d1694dc
		int filtered;

		/*raw socket匹配*/
		if (!raw_v6_match(net, sk, nexthdr, daddr, saddr,
				  inet6_iif(skb), inet6_sdif(skb)))
			continue;
		delivered = true;
		switch (nexthdr) {
		case IPPROTO_ICMPV6:
			filtered = icmpv6_filter(sk, skb);
			break;

#if IS_ENABLED(CONFIG_IPV6_MIP6)
		case IPPROTO_MH:
		{
			/* XXX: To validate MH only once for each packet,
			 * this is placed here. It should be after checking
			 * xfrm policy, however it doesn't. The checking xfrm
			 * policy is placed in rawv6_rcv() because it is
			 * required for each socket.
			 */
			mh_filter_t *filter;

			filter = rcu_dereference(mh_filter);
			filtered = filter ? (*filter)(sk, skb) : 0;
			break;
		}
#endif
		default:
			filtered = 0;
			break;
		}

		if (filtered < 0)
			break;
		if (filtered == 0) {
			struct sk_buff *clone = skb_clone(skb, GFP_ATOMIC);

			/* Not releasing hash table! */
			if (clone)
				rawv6_rcv(sk, clone);
		}
	}
	rcu_read_unlock();
	return delivered;
}

bool raw6_local_deliver(struct sk_buff *skb, int nexthdr)
{
	return ipv6_raw_deliver(skb, nexthdr);
}

/* This cleans up af_inet6 a bit. -DaveM */
static int rawv6_bind(struct sock *sk, struct sockaddr *uaddr, int addr_len)
{
	struct inet_sock *inet = inet_sk(sk);
	struct ipv6_pinfo *np = inet6_sk(sk);
	struct sockaddr_in6 *addr = (struct sockaddr_in6 *) uaddr;
	__be32 v4addr = 0;
	int addr_type;
	int err;

	if (addr_len < SIN6_LEN_RFC2133)
		return -EINVAL;

	if (addr->sin6_family != AF_INET6)
		return -EINVAL;

	addr_type = ipv6_addr_type(&addr->sin6_addr);

	/* Raw sockets are IPv6 only */
	if (addr_type == IPV6_ADDR_MAPPED)
		return -EADDRNOTAVAIL;

	lock_sock(sk);

	err = -EINVAL;
	if (sk->sk_state != TCP_CLOSE)
		goto out;

	rcu_read_lock();
	/* Check if the address belongs to the host. */
	if (addr_type != IPV6_ADDR_ANY) {
		struct net_device *dev = NULL;

		if (__ipv6_addr_needs_scope_id(addr_type)) {
			if (addr_len >= sizeof(struct sockaddr_in6) &&
			    addr->sin6_scope_id) {
				/* Override any existing binding, if another
				 * one is supplied by user.
				 */
				sk->sk_bound_dev_if = addr->sin6_scope_id;
			}

			/* Binding to link-local address requires an interface */
			if (!sk->sk_bound_dev_if)
				goto out_unlock;
		}

		if (sk->sk_bound_dev_if) {
			err = -ENODEV;
			dev = dev_get_by_index_rcu(sock_net(sk),
						   sk->sk_bound_dev_if);
			if (!dev)
				goto out_unlock;
		}

		/* ipv4 addr of the socket is invalid.  Only the
		 * unspecified and mapped address have a v4 equivalent.
		 */
		v4addr = LOOPBACK4_IPV6;
		if (!(addr_type & IPV6_ADDR_MULTICAST) &&
		    !ipv6_can_nonlocal_bind(sock_net(sk), inet)) {
			err = -EADDRNOTAVAIL;
			if (!ipv6_chk_addr(sock_net(sk), &addr->sin6_addr,
					   dev, 0)) {
				goto out_unlock;
			}
		}
	}

	inet->inet_rcv_saddr = inet->inet_saddr = v4addr;
	sk->sk_v6_rcv_saddr = addr->sin6_addr;
	if (!(addr_type & IPV6_ADDR_MULTICAST))
		np->saddr = addr->sin6_addr;
	err = 0;
out_unlock:
	rcu_read_unlock();
out:
	release_sock(sk);
	return err;
}

static void rawv6_err(struct sock *sk, struct sk_buff *skb,
	       struct inet6_skb_parm *opt,
	       u8 type, u8 code, int offset, __be32 info)
{
	bool recverr = inet6_test_bit(RECVERR6, sk);
	struct ipv6_pinfo *np = inet6_sk(sk);
	int err;
	int harderr;

	/* Report error on raw socket, if:
	   1. User requested recverr.
	   2. Socket is connected (otherwise the error indication
	      is useless without recverr and error is hard.
	 */
	if (!recverr && sk->sk_state != TCP_ESTABLISHED)
		return;

	harderr = icmpv6_err_convert(type, code, &err);
	if (type == ICMPV6_PKT_TOOBIG) {
		ip6_sk_update_pmtu(skb, sk, info);
		harderr = (READ_ONCE(np->pmtudisc) == IPV6_PMTUDISC_DO);
	}
	if (type == NDISC_REDIRECT) {
		ip6_sk_redirect(skb, sk);
		return;
	}
	if (recverr) {
		u8 *payload = skb->data;
		if (!inet_test_bit(HDRINCL, sk))
			payload += offset;
		ipv6_icmp_error(sk, skb, err, 0, ntohl(info), payload);
	}

	if (recverr || harderr) {
		sk->sk_err = err;
		sk_error_report(sk);
	}
}

void raw6_icmp_error(struct sk_buff *skb, int nexthdr,
		u8 type, u8 code, int inner_offset, __be32 info)
{
	struct net *net = dev_net(skb->dev);
	struct hlist_head *hlist;
	struct sock *sk;
	int hash;

	hash = raw_hashfunc(net, nexthdr);
	hlist = &raw_v6_hashinfo.ht[hash];
	rcu_read_lock();
	sk_for_each_rcu(sk, hlist) {
		/* Note: ipv6_hdr(skb) != skb->data */
		const struct ipv6hdr *ip6h = (const struct ipv6hdr *)skb->data;

		if (!raw_v6_match(net, sk, nexthdr, &ip6h->saddr, &ip6h->daddr,
				  inet6_iif(skb), inet6_iif(skb)))
			continue;
		rawv6_err(sk, skb, NULL, type, code, inner_offset, info);
	}
	rcu_read_unlock();
}

static inline int rawv6_rcv_skb(struct sock *sk, struct sk_buff *skb)
{
	enum skb_drop_reason reason;

	if ((raw6_sk(sk)->checksum || rcu_access_pointer(sk->sk_filter)) &&
	    skb_checksum_complete(skb)) {
		atomic_inc(&sk->sk_drops);
		kfree_skb_reason(skb, SKB_DROP_REASON_SKB_CSUM);
		return NET_RX_DROP;
	}

	/* Charge it to the socket. */
	skb_dst_drop(skb);
	if (sock_queue_rcv_skb_reason(sk, skb, &reason) < 0) {
		kfree_skb_reason(skb, reason);
		return NET_RX_DROP;
	}

	return 0;
}

/*
 *	This is next to useless...
 *	if we demultiplex in network layer we don't need the extra call
 *	just to queue the skb...
 *	maybe we could have the network decide upon a hint if it
 *	should call raw_rcv for demultiplexing
 */
int rawv6_rcv(struct sock *sk, struct sk_buff *skb)
{
	struct inet_sock *inet = inet_sk(sk);
	struct raw6_sock *rp = raw6_sk(sk);

	if (!xfrm6_policy_check(sk, XFRM_POLICY_IN, skb)) {
		atomic_inc(&sk->sk_drops);
		kfree_skb_reason(skb, SKB_DROP_REASON_XFRM_POLICY);
		return NET_RX_DROP;
	}
	nf_reset_ct(skb);

	if (!rp->checksum)
		skb->ip_summed = CHECKSUM_UNNECESSARY;

	if (skb->ip_summed == CHECKSUM_COMPLETE) {
		skb_postpull_rcsum(skb, skb_network_header(skb),
				   skb_network_header_len(skb));
		if (!csum_ipv6_magic(&ipv6_hdr(skb)->saddr,
				     &ipv6_hdr(skb)->daddr,
				     skb->len, inet->inet_num, skb->csum))
			skb->ip_summed = CHECKSUM_UNNECESSARY;
	}
	if (!skb_csum_unnecessary(skb))
		skb->csum = ~csum_unfold(csum_ipv6_magic(&ipv6_hdr(skb)->saddr,
							 &ipv6_hdr(skb)->daddr,
							 skb->len,
							 inet->inet_num, 0));

	if (inet_test_bit(HDRINCL, sk)) {
		if (skb_checksum_complete(skb)) {
			atomic_inc(&sk->sk_drops);
			kfree_skb_reason(skb, SKB_DROP_REASON_SKB_CSUM);
			return NET_RX_DROP;
		}
	}

	rawv6_rcv_skb(sk, skb);
	return 0;
}


/*
 *	This should be easy, if there is something there
 *	we return it, otherwise we block.
 */

static int rawv6_recvmsg(struct sock *sk, struct msghdr *msg, size_t len,
			 int flags, int *addr_len)
{
	struct ipv6_pinfo *np = inet6_sk(sk);
	DECLARE_SOCKADDR(struct sockaddr_in6 *, sin6, msg->msg_name);
	struct sk_buff *skb;
	size_t copied;
	int err;

	if (flags & MSG_OOB)
		return -EOPNOTSUPP;

	if (flags & MSG_ERRQUEUE)
		return ipv6_recv_error(sk, msg, len, addr_len);

	if (np->rxpmtu && np->rxopt.bits.rxpmtu)
		return ipv6_recv_rxpmtu(sk, msg, len, addr_len);

	skb = skb_recv_datagram(sk, flags, &err);
	if (!skb)
		goto out;

	copied = skb->len;
	if (copied > len) {
		copied = len;
		msg->msg_flags |= MSG_TRUNC;
	}

	if (skb_csum_unnecessary(skb)) {
		err = skb_copy_datagram_msg(skb, 0, msg, copied);
	} else if (msg->msg_flags&MSG_TRUNC) {
		if (__skb_checksum_complete(skb))
			goto csum_copy_err;
		err = skb_copy_datagram_msg(skb, 0, msg, copied);
	} else {
		err = skb_copy_and_csum_datagram_msg(skb, 0, msg);
		if (err == -EINVAL)
			goto csum_copy_err;
	}
	if (err)
		goto out_free;

	/* Copy the address. */
	if (sin6) {
		sin6->sin6_family = AF_INET6;
		sin6->sin6_port = 0;
		sin6->sin6_addr = ipv6_hdr(skb)->saddr;
		sin6->sin6_flowinfo = 0;
		sin6->sin6_scope_id = ipv6_iface_scope_id(&sin6->sin6_addr,
							  inet6_iif(skb));
		*addr_len = sizeof(*sin6);
	}

	sock_recv_cmsgs(msg, sk, skb);

	if (np->rxopt.all)
		ip6_datagram_recv_ctl(sk, msg, skb);

	err = copied;
	if (flags & MSG_TRUNC)
		err = skb->len;

out_free:
	skb_free_datagram(sk, skb);
out:
	return err;

csum_copy_err:
	skb_kill_datagram(sk, skb, flags);

	/* Error for blocking case is chosen to masquerade
	   as some normal condition.
	 */
	err = (flags&MSG_DONTWAIT) ? -EAGAIN : -EHOSTUNREACH;
	goto out;
}

static int rawv6_push_pending_frames(struct sock *sk, struct flowi6 *fl6,
				     struct raw6_sock *rp)
{
	struct ipv6_txoptions *opt;
	struct sk_buff *skb;
	int err = 0;
	int offset;
	int len;
	int total_len;
	__wsum tmp_csum;
	__sum16 csum;

	if (!rp->checksum)
		goto send;

	skb = skb_peek(&sk->sk_write_queue);
	if (!skb)
		goto out;

	offset = rp->offset;
	total_len = inet_sk(sk)->cork.base.length;
	opt = inet6_sk(sk)->cork.opt;
	total_len -= opt ? opt->opt_flen : 0;

	if (offset >= total_len - 1) {
		err = -EINVAL;
		ip6_flush_pending_frames(sk);
		goto out;
	}

	/* should be check HW csum miyazawa */
	if (skb_queue_len(&sk->sk_write_queue) == 1) {
		/*
		 * Only one fragment on the socket.
		 */
		tmp_csum = skb->csum;
	} else {
		struct sk_buff *csum_skb = NULL;
		tmp_csum = 0;

		skb_queue_walk(&sk->sk_write_queue, skb) {
			tmp_csum = csum_add(tmp_csum, skb->csum);

			if (csum_skb)
				continue;

			len = skb->len - skb_transport_offset(skb);
			if (offset >= len) {
				offset -= len;
				continue;
			}

			csum_skb = skb;
		}

		skb = csum_skb;
	}

	offset += skb_transport_offset(skb);
	err = skb_copy_bits(skb, offset, &csum, 2);
	if (err < 0) {
		ip6_flush_pending_frames(sk);
		goto out;
	}

	/* in case cksum was not initialized */
	if (unlikely(csum))
		tmp_csum = csum_sub(tmp_csum, csum_unfold(csum));

	csum = csum_ipv6_magic(&fl6->saddr, &fl6->daddr,
			       total_len, fl6->flowi6_proto, tmp_csum);

	if (csum == 0 && fl6->flowi6_proto == IPPROTO_UDP)
		csum = CSUM_MANGLED_0;

	BUG_ON(skb_store_bits(skb, offset, &csum, 2));

send:
	err = ip6_push_pending_frames(sk);
out:
	return err;
}

static int rawv6_send_hdrinc(struct sock *sk, struct msghdr *msg, int length,
			struct flowi6 *fl6, struct dst_entry **dstp,
			unsigned int flags, const struct sockcm_cookie *sockc)
{
	struct net *net = sock_net(sk);
	struct ipv6hdr *iph;
	struct sk_buff *skb;
	int err;
	struct rt6_info *rt = (struct rt6_info *)*dstp;
	int hlen = LL_RESERVED_SPACE(rt->dst.dev);
	int tlen = rt->dst.dev->needed_tailroom;

	if (length > rt->dst.dev->mtu) {
		ipv6_local_error(sk, EMSGSIZE, fl6, rt->dst.dev->mtu);
		return -EMSGSIZE;
	}
	if (length < sizeof(struct ipv6hdr))
		return -EINVAL;
	if (flags&MSG_PROBE)
		goto out;

	skb = sock_alloc_send_skb(sk,
				  length + hlen + tlen + 15,
				  flags & MSG_DONTWAIT, &err);
	if (!skb)
		goto error;
	skb_reserve(skb, hlen);

	skb->protocol = htons(ETH_P_IPV6);
	skb->priority = READ_ONCE(sk->sk_priority);
	skb->mark = sockc->mark;
	skb->tstamp = sockc->transmit_time;

	skb_put(skb, length);
	skb_reset_network_header(skb);
	iph = ipv6_hdr(skb);

	skb->ip_summed = CHECKSUM_NONE;

	skb_setup_tx_timestamp(skb, sockc->tsflags);

	if (flags & MSG_CONFIRM)
		skb_set_dst_pending_confirm(skb, 1);

	skb->transport_header = skb->network_header;
	err = memcpy_from_msg(iph, msg, length);
	if (err) {
		err = -EFAULT;
		kfree_skb(skb);
		goto error;
	}

	skb_dst_set(skb, &rt->dst);
	*dstp = NULL;

	/* if egress device is enslaved to an L3 master device pass the
	 * skb to its handler for processing
	 */
	skb = l3mdev_ip6_out(sk, skb);
	if (unlikely(!skb))
		return 0;

	/* Acquire rcu_read_lock() in case we need to use rt->rt6i_idev
	 * in the error path. Since skb has been freed, the dst could
	 * have been queued for deletion.
	 */
	rcu_read_lock();
	IP6_INC_STATS(net, rt->rt6i_idev, IPSTATS_MIB_OUTREQUESTS);
	err = NF_HOOK(NFPROTO_IPV6, NF_INET_LOCAL_OUT, net, sk, skb,
		      NULL, rt->dst.dev, dst_output);
	if (err > 0)
		err = net_xmit_errno(err);
	if (err) {
		IP6_INC_STATS(net, rt->rt6i_idev, IPSTATS_MIB_OUTDISCARDS);
		rcu_read_unlock();
		goto error_check;
	}
	rcu_read_unlock();
out:
	return 0;

error:
	IP6_INC_STATS(net, rt->rt6i_idev, IPSTATS_MIB_OUTDISCARDS);
error_check:
	if (err == -ENOBUFS && !inet6_test_bit(RECVERR6, sk))
		err = 0;
	return err;
}

struct raw6_frag_vec {
	struct msghdr *msg;
	int hlen;
	char c[4];
};

static int rawv6_probe_proto_opt(struct raw6_frag_vec *rfv, struct flowi6 *fl6)
{
	int err = 0;
	switch (fl6->flowi6_proto) {
	case IPPROTO_ICMPV6:
		rfv->hlen = 2;
		err = memcpy_from_msg(rfv->c, rfv->msg, rfv->hlen);
		if (!err) {
			fl6->fl6_icmp_type = rfv->c[0];
			fl6->fl6_icmp_code = rfv->c[1];
		}
		break;
	case IPPROTO_MH:
		rfv->hlen = 4;
		err = memcpy_from_msg(rfv->c, rfv->msg, rfv->hlen);
		if (!err)
			fl6->fl6_mh_type = rfv->c[2];
	}
	return err;
}

static int raw6_getfrag(void *from, char *to, int offset, int len, int odd,
		       struct sk_buff *skb)
{
	struct raw6_frag_vec *rfv = from;

	if (offset < rfv->hlen) {
		int copy = min(rfv->hlen - offset, len);

		if (skb->ip_summed == CHECKSUM_PARTIAL)
			memcpy(to, rfv->c + offset, copy);
		else
			skb->csum = csum_block_add(
				skb->csum,
				csum_partial_copy_nocheck(rfv->c + offset,
							  to, copy),
				odd);

		odd = 0;
		offset += copy;
		to += copy;
		len -= copy;

		if (!len)
			return 0;
	}

	offset -= rfv->hlen;

	return ip_generic_getfrag(rfv->msg, to, offset, len, odd, skb);
}

static int rawv6_sendmsg(struct sock *sk, struct msghdr *msg, size_t len)
{
	struct ipv6_txoptions *opt_to_free = NULL;
	struct ipv6_txoptions opt_space;
	DECLARE_SOCKADDR(struct sockaddr_in6 *, sin6, msg->msg_name);
	struct in6_addr *daddr, *final_p, final;
	struct inet_sock *inet = inet_sk(sk);
	struct ipv6_pinfo *np = inet6_sk(sk);
	struct raw6_sock *rp = raw6_sk(sk);
	struct ipv6_txoptions *opt = NULL;
	struct ip6_flowlabel *flowlabel = NULL;
	struct dst_entry *dst = NULL;
	struct raw6_frag_vec rfv;
	struct flowi6 fl6;
	struct ipcm6_cookie ipc6;
	int addr_len = msg->msg_namelen;
	int hdrincl;
	u16 proto;
	int err;

	/* Rough check on arithmetic overflow,
	   better check is made in ip6_append_data().
	 */
	if (len > INT_MAX)
		return -EMSGSIZE;

	/* Mirror BSD error message compatibility */
	if (msg->msg_flags & MSG_OOB)
		return -EOPNOTSUPP;

	hdrincl = inet_test_bit(HDRINCL, sk);

	/*
	 *	Get and verify the address.
	 */
	memset(&fl6, 0, sizeof(fl6));

	fl6.flowi6_mark = READ_ONCE(sk->sk_mark);
	fl6.flowi6_uid = sk->sk_uid;

	ipcm6_init(&ipc6);
	ipc6.sockc.tsflags = READ_ONCE(sk->sk_tsflags);
	ipc6.sockc.mark = fl6.flowi6_mark;

	if (sin6) {
		if (addr_len < SIN6_LEN_RFC2133)
			return -EINVAL;

		if (sin6->sin6_family && sin6->sin6_family != AF_INET6)
			return -EAFNOSUPPORT;

		/* port is the proto value [0..255] carried in nexthdr */
		proto = ntohs(sin6->sin6_port);

		if (!proto)
			proto = inet->inet_num;
		else if (proto != inet->inet_num &&
			 inet->inet_num != IPPROTO_RAW)
			return -EINVAL;

		if (proto > 255)
			return -EINVAL;

		daddr = &sin6->sin6_addr;
		if (inet6_test_bit(SNDFLOW, sk)) {
			fl6.flowlabel = sin6->sin6_flowinfo&IPV6_FLOWINFO_MASK;
			if (fl6.flowlabel&IPV6_FLOWLABEL_MASK) {
				flowlabel = fl6_sock_lookup(sk, fl6.flowlabel);
				if (IS_ERR(flowlabel))
					return -EINVAL;
			}
		}

		/*
		 * Otherwise it will be difficult to maintain
		 * sk->sk_dst_cache.
		 */
		if (sk->sk_state == TCP_ESTABLISHED &&
		    ipv6_addr_equal(daddr, &sk->sk_v6_daddr))
			daddr = &sk->sk_v6_daddr;

		if (addr_len >= sizeof(struct sockaddr_in6) &&
		    sin6->sin6_scope_id &&
		    __ipv6_addr_needs_scope_id(__ipv6_addr_type(daddr)))
			fl6.flowi6_oif = sin6->sin6_scope_id;
	} else {
		if (sk->sk_state != TCP_ESTABLISHED)
			return -EDESTADDRREQ;

		proto = inet->inet_num;
		daddr = &sk->sk_v6_daddr;
		fl6.flowlabel = np->flow_label;
	}

	if (fl6.flowi6_oif == 0)
		fl6.flowi6_oif = sk->sk_bound_dev_if;

	if (msg->msg_controllen) {
		opt = &opt_space;
		memset(opt, 0, sizeof(struct ipv6_txoptions));
		opt->tot_len = sizeof(struct ipv6_txoptions);
		ipc6.opt = opt;

		err = ip6_datagram_send_ctl(sock_net(sk), sk, msg, &fl6, &ipc6);
		if (err < 0) {
			fl6_sock_release(flowlabel);
			return err;
		}
		if ((fl6.flowlabel&IPV6_FLOWLABEL_MASK) && !flowlabel) {
			flowlabel = fl6_sock_lookup(sk, fl6.flowlabel);
			if (IS_ERR(flowlabel))
				return -EINVAL;
		}
		if (!(opt->opt_nflen|opt->opt_flen))
			opt = NULL;
	}
	if (!opt) {
		opt = txopt_get(np);
		opt_to_free = opt;
	}
	if (flowlabel)
		opt = fl6_merge_options(&opt_space, flowlabel, opt);
	opt = ipv6_fixup_options(&opt_space, opt);

	fl6.flowi6_proto = proto;
	fl6.flowi6_mark = ipc6.sockc.mark;

	if (!hdrincl) {
		rfv.msg = msg;
		rfv.hlen = 0;
		err = rawv6_probe_proto_opt(&rfv, &fl6);
		if (err)
			goto out;
	}

	if (!ipv6_addr_any(daddr))
		fl6.daddr = *daddr;
	else
		fl6.daddr.s6_addr[15] = 0x1; /* :: means loopback (BSD'ism) */
	if (ipv6_addr_any(&fl6.saddr) && !ipv6_addr_any(&np->saddr))
		fl6.saddr = np->saddr;

	final_p = fl6_update_dst(&fl6, opt, &final);

	if (!fl6.flowi6_oif && ipv6_addr_is_multicast(&fl6.daddr))
		fl6.flowi6_oif = READ_ONCE(np->mcast_oif);
	else if (!fl6.flowi6_oif)
		fl6.flowi6_oif = READ_ONCE(np->ucast_oif);
	security_sk_classify_flow(sk, flowi6_to_flowi_common(&fl6));

	if (hdrincl)
		fl6.flowi6_flags |= FLOWI_FLAG_KNOWN_NH;

	if (ipc6.tclass < 0)
		ipc6.tclass = np->tclass;

	fl6.flowlabel = ip6_make_flowinfo(ipc6.tclass, fl6.flowlabel);

	dst = ip6_dst_lookup_flow(sock_net(sk), sk, &fl6, final_p);
	if (IS_ERR(dst)) {
		err = PTR_ERR(dst);
		goto out;
	}
	if (ipc6.hlimit < 0)
		ipc6.hlimit = ip6_sk_dst_hoplimit(np, &fl6, dst);

	if (ipc6.dontfrag < 0)
		ipc6.dontfrag = inet6_test_bit(DONTFRAG, sk);

	if (msg->msg_flags&MSG_CONFIRM)
		goto do_confirm;

back_from_confirm:
	if (hdrincl)
		err = rawv6_send_hdrinc(sk, msg, len, &fl6, &dst,
					msg->msg_flags, &ipc6.sockc);
	else {
		ipc6.opt = opt;
		lock_sock(sk);
		err = ip6_append_data(sk, raw6_getfrag, &rfv,
			len, 0, &ipc6, &fl6, (struct rt6_info *)dst,
			msg->msg_flags);

		if (err)
			ip6_flush_pending_frames(sk);
		else if (!(msg->msg_flags & MSG_MORE))
			err = rawv6_push_pending_frames(sk, &fl6, rp);
		release_sock(sk);
	}
done:
	dst_release(dst);
out:
	fl6_sock_release(flowlabel);
	txopt_put(opt_to_free);
	return err < 0 ? err : len;
do_confirm:
	if (msg->msg_flags & MSG_PROBE)
		dst_confirm_neigh(dst, &fl6.daddr);
	if (!(msg->msg_flags & MSG_PROBE) || len)
		goto back_from_confirm;
	err = 0;
	goto done;
}

static int rawv6_seticmpfilter(struct sock *sk, int level, int optname,
			       sockptr_t optval, int optlen)
{
	switch (optname) {
	case ICMPV6_FILTER:
		if (optlen > sizeof(struct icmp6_filter))
			optlen = sizeof(struct icmp6_filter);
		if (copy_from_sockptr(&raw6_sk(sk)->filter, optval, optlen))
			return -EFAULT;
		return 0;
	default:
		return -ENOPROTOOPT;
	}

	return 0;
}

static int rawv6_geticmpfilter(struct sock *sk, int level, int optname,
			       char __user *optval, int __user *optlen)
{
	int len;

	switch (optname) {
	case ICMPV6_FILTER:
		if (get_user(len, optlen))
			return -EFAULT;
		if (len < 0)
			return -EINVAL;
		if (len > sizeof(struct icmp6_filter))
			len = sizeof(struct icmp6_filter);
		if (put_user(len, optlen))
			return -EFAULT;
		if (copy_to_user(optval, &raw6_sk(sk)->filter, len))
			return -EFAULT;
		return 0;
	default:
		return -ENOPROTOOPT;
	}

	return 0;
}


static int do_rawv6_setsockopt(struct sock *sk, int level, int optname,
			       sockptr_t optval, unsigned int optlen)
{
	struct raw6_sock *rp = raw6_sk(sk);
	int val;

	if (optlen < sizeof(val))
		return -EINVAL;

	if (copy_from_sockptr(&val, optval, sizeof(val)))
		return -EFAULT;

	switch (optname) {
	case IPV6_HDRINCL:
		if (sk->sk_type != SOCK_RAW)
			return -EINVAL;
		inet_assign_bit(HDRINCL, sk, val);
		return 0;
	case IPV6_CHECKSUM:
		if (inet_sk(sk)->inet_num == IPPROTO_ICMPV6 &&
		    level == IPPROTO_IPV6) {
			/*
			 * RFC3542 tells that IPV6_CHECKSUM socket
			 * option in the IPPROTO_IPV6 level is not
			 * allowed on ICMPv6 sockets.
			 * If you want to set it, use IPPROTO_RAW
			 * level IPV6_CHECKSUM socket option
			 * (Linux extension).
			 */
			return -EINVAL;
		}

		/* You may get strange result with a positive odd offset;
		   RFC2292bis agrees with me. */
		if (val > 0 && (val&1))
			return -EINVAL;
		if (val < 0) {
			rp->checksum = 0;
		} else {
			rp->checksum = 1;
			rp->offset = val;
		}

		return 0;

	default:
		return -ENOPROTOOPT;
	}
}

static int rawv6_setsockopt(struct sock *sk, int level, int optname,
			    sockptr_t optval, unsigned int optlen)
{
	switch (level) {
	case SOL_RAW:
		break;

	case SOL_ICMPV6:
		if (inet_sk(sk)->inet_num != IPPROTO_ICMPV6)
			return -EOPNOTSUPP;
		return rawv6_seticmpfilter(sk, level, optname, optval, optlen);
	case SOL_IPV6:
		if (optname == IPV6_CHECKSUM ||
		    optname == IPV6_HDRINCL)
			break;
		fallthrough;
	default:
		return ipv6_setsockopt(sk, level, optname, optval, optlen);
	}

	return do_rawv6_setsockopt(sk, level, optname, optval, optlen);
}

static int do_rawv6_getsockopt(struct sock *sk, int level, int optname,
			    char __user *optval, int __user *optlen)
{
	struct raw6_sock *rp = raw6_sk(sk);
	int val, len;

	if (get_user(len, optlen))
		return -EFAULT;

	switch (optname) {
	case IPV6_HDRINCL:
		val = inet_test_bit(HDRINCL, sk);
		break;
	case IPV6_CHECKSUM:
		/*
		 * We allow getsockopt() for IPPROTO_IPV6-level
		 * IPV6_CHECKSUM socket option on ICMPv6 sockets
		 * since RFC3542 is silent about it.
		 */
		if (rp->checksum == 0)
			val = -1;
		else
			val = rp->offset;
		break;

	default:
		return -ENOPROTOOPT;
	}

	len = min_t(unsigned int, sizeof(int), len);

	if (put_user(len, optlen))
		return -EFAULT;
	if (copy_to_user(optval, &val, len))
		return -EFAULT;
	return 0;
}

static int rawv6_getsockopt(struct sock *sk, int level, int optname,
			  char __user *optval, int __user *optlen)
{
	switch (level) {
	case SOL_RAW:
		break;

	case SOL_ICMPV6:
		if (inet_sk(sk)->inet_num != IPPROTO_ICMPV6)
			return -EOPNOTSUPP;
		return rawv6_geticmpfilter(sk, level, optname, optval, optlen);
	case SOL_IPV6:
		if (optname == IPV6_CHECKSUM ||
		    optname == IPV6_HDRINCL)
			break;
		fallthrough;
	default:
		return ipv6_getsockopt(sk, level, optname, optval, optlen);
	}

	return do_rawv6_getsockopt(sk, level, optname, optval, optlen);
}

static int rawv6_ioctl(struct sock *sk, int cmd, int *karg)
{
	switch (cmd) {
	case SIOCOUTQ: {
		*karg = sk_wmem_alloc_get(sk);
		return 0;
	}
	case SIOCINQ: {
		struct sk_buff *skb;

		spin_lock_bh(&sk->sk_receive_queue.lock);
		skb = skb_peek(&sk->sk_receive_queue);
		if (skb)
			*karg = skb->len;
		else
			*karg = 0;
		spin_unlock_bh(&sk->sk_receive_queue.lock);
		return 0;
	}

	default:
#ifdef CONFIG_IPV6_MROUTE
		return ip6mr_ioctl(sk, cmd, karg);
#else
		return -ENOIOCTLCMD;
#endif
	}
}

#ifdef CONFIG_COMPAT
static int compat_rawv6_ioctl(struct sock *sk, unsigned int cmd, unsigned long arg)
{
	switch (cmd) {
	case SIOCOUTQ:
	case SIOCINQ:
		return -ENOIOCTLCMD;
	default:
#ifdef CONFIG_IPV6_MROUTE
		return ip6mr_compat_ioctl(sk, cmd, compat_ptr(arg));
#else
		return -ENOIOCTLCMD;
#endif
	}
}
#endif

static void rawv6_close(struct sock *sk, long timeout)
{
	if (inet_sk(sk)->inet_num == IPPROTO_RAW)
		ip6_ra_control(sk, -1);
	ip6mr_sk_done(sk);
	sk_common_release(sk);
}

static void raw6_destroy(struct sock *sk)
{
	lock_sock(sk);
	ip6_flush_pending_frames(sk);
	release_sock(sk);
}

static int rawv6_init_sk(struct sock *sk)
{
	struct raw6_sock *rp = raw6_sk(sk);

	switch (inet_sk(sk)->inet_num) {
	case IPPROTO_ICMPV6:
		rp->checksum = 1;
		rp->offset   = 2;
		break;
	case IPPROTO_MH:
		rp->checksum = 1;
		rp->offset   = 4;
		break;
	default:
		break;
	}
	return 0;
}

struct proto rawv6_prot = {
	.name		   = "RAWv6",
	.owner		   = THIS_MODULE,
	.close		   = rawv6_close,
	.destroy	   = raw6_destroy,
	.connect	   = ip6_datagram_connect_v6_only,
	.disconnect	   = __udp_disconnect,
	.ioctl		   = rawv6_ioctl,
	.init		   = rawv6_init_sk,
	.setsockopt	   = rawv6_setsockopt,
	.getsockopt	   = rawv6_getsockopt,
	.sendmsg	   = rawv6_sendmsg,
	.recvmsg	   = rawv6_recvmsg,
	.bind		   = rawv6_bind,
	.backlog_rcv	   = rawv6_rcv_skb,
	.hash		   = raw_hash_sk,
	.unhash		   = raw_unhash_sk,
	.obj_size	   = sizeof(struct raw6_sock),
	.ipv6_pinfo_offset = offsetof(struct raw6_sock, inet6),
	.useroffset	   = offsetof(struct raw6_sock, filter),
	.usersize	   = sizeof_field(struct raw6_sock, filter),
	.h.raw_hash	   = &raw_v6_hashinfo,
#ifdef CONFIG_COMPAT
	.compat_ioctl	   = compat_rawv6_ioctl,
#endif
	.diag_destroy	   = raw_abort,
};

#ifdef CONFIG_PROC_FS
static int raw6_seq_show(struct seq_file *seq, void *v)
{
	if (v == SEQ_START_TOKEN) {
		seq_puts(seq, IPV6_SEQ_DGRAM_HEADER);
	} else {
		struct sock *sp = v;
		__u16 srcp  = inet_sk(sp)->inet_num;
		ip6_dgram_sock_seq_show(seq, v, srcp, 0,
					raw_seq_private(seq)->bucket);
	}
	return 0;
}

static const struct seq_operations raw6_seq_ops = {
	.start =	raw_seq_start,
	.next =		raw_seq_next,
	.stop =		raw_seq_stop,
	.show =		raw6_seq_show,
};

static int __net_init raw6_init_net(struct net *net)
{
	if (!proc_create_net_data("raw6", 0444, net->proc_net, &raw6_seq_ops,
			sizeof(struct raw_iter_state), &raw_v6_hashinfo))
		return -ENOMEM;

	return 0;
}

static void __net_exit raw6_exit_net(struct net *net)
{
	remove_proc_entry("raw6", net->proc_net);
}

static struct pernet_operations raw6_net_ops = {
	.init = raw6_init_net,
	.exit = raw6_exit_net,
};

int __init raw6_proc_init(void)
{
	return register_pernet_subsys(&raw6_net_ops);
}

void raw6_proc_exit(void)
{
	unregister_pernet_subsys(&raw6_net_ops);
}
#endif	/* CONFIG_PROC_FS */

/* Same as inet6_dgram_ops, sans udp_poll.  */
const struct proto_ops inet6_sockraw_ops = {
	.family		   = PF_INET6,
	.owner		   = THIS_MODULE,
	.release	   = inet6_release,
	.bind		   = inet6_bind,
	.connect	   = inet_dgram_connect,	/* ok		*/
	.socketpair	   = sock_no_socketpair,	/* a do nothing	*/
	.accept		   = sock_no_accept,		/* a do nothing	*/
	.getname	   = inet6_getname,
	.poll		   = datagram_poll,		/* ok		*/
	.ioctl		   = inet6_ioctl,		/* must change  */
	.gettstamp	   = sock_gettstamp,
	.listen		   = sock_no_listen,		/* ok		*/
	.shutdown	   = inet_shutdown,		/* ok		*/
	.setsockopt	   = sock_common_setsockopt,	/* ok		*/
	.getsockopt	   = sock_common_getsockopt,	/* ok		*/
	.sendmsg	   = inet_sendmsg,		/* ok		*/
	.recvmsg	   = sock_common_recvmsg,	/* ok		*/
	.mmap		   = sock_no_mmap,
#ifdef CONFIG_COMPAT
	.compat_ioctl	   = inet6_compat_ioctl,
#endif
};

static struct inet_protosw rawv6_protosw = {
	.type		= SOCK_RAW,
	.protocol	= IPPROTO_IP,	/* wild card */
	.prot		= &rawv6_prot,
	.ops		= &inet6_sockraw_ops,
	.flags		= INET_PROTOSW_REUSE,
};

int __init rawv6_init(void)
{
	return inet6_register_protosw(&rawv6_protosw);
}

void rawv6_exit(void)
{
	inet6_unregister_protosw(&rawv6_protosw);
}<|MERGE_RESOLUTION|>--- conflicted
+++ resolved
@@ -155,12 +155,8 @@
 	hash = raw_hashfunc(net, nexthdr);
 	hlist = &raw_v6_hashinfo.ht[hash];
 	rcu_read_lock();
-<<<<<<< HEAD
 	/*遍历桶*/
-	sk_nulls_for_each(sk, hnode, hlist) {
-=======
 	sk_for_each_rcu(sk, hlist) {
->>>>>>> 9d1694dc
 		int filtered;
 
 		/*raw socket匹配*/
