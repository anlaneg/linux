// SPDX-License-Identifier: GPL-2.0-or-later
/*
 *	common UDP/RAW code
 *	Linux INET6 implementation
 *
 *	Authors:
 *	Pedro Roque		<roque@di.fc.ul.pt>
 */

#include <linux/capability.h>
#include <linux/errno.h>
#include <linux/types.h>
#include <linux/kernel.h>
#include <linux/interrupt.h>
#include <linux/socket.h>
#include <linux/sockios.h>
#include <linux/in6.h>
#include <linux/ipv6.h>
#include <linux/route.h>
#include <linux/slab.h>
#include <linux/export.h>
#include <linux/icmp.h>

#include <net/ipv6.h>
#include <net/ndisc.h>
#include <net/addrconf.h>
#include <net/transp_v6.h>
#include <net/ip6_route.h>
#include <net/tcp_states.h>
#include <net/dsfield.h>
#include <net/sock_reuseport.h>

#include <linux/errqueue.h>
#include <linux/uaccess.h>

static bool ipv6_mapped_addr_any(const struct in6_addr *a)
{
	return ipv6_addr_v4mapped(a) && (a->s6_addr32[3] == 0);
}

static void ip6_datagram_flow_key_init(struct flowi6 *fl6,
				       const struct sock *sk)
{
	const struct inet_sock *inet = inet_sk(sk);
	const struct ipv6_pinfo *np = inet6_sk(sk);
	int oif = sk->sk_bound_dev_if;

	memset(fl6, 0, sizeof(*fl6));
	fl6->flowi6_proto = sk->sk_protocol;
	fl6->daddr = sk->sk_v6_daddr;
	fl6->saddr = np->saddr;
	fl6->flowi6_mark = sk->sk_mark;
	fl6->fl6_dport = inet->inet_dport;
	fl6->fl6_sport = inet->inet_sport;
	fl6->flowlabel = ip6_make_flowinfo(np->tclass, np->flow_label);
	fl6->flowi6_uid = sk->sk_uid;

	if (!oif)
		oif = np->sticky_pktinfo.ipi6_ifindex;

	if (!oif) {
		if (ipv6_addr_is_multicast(&fl6->daddr))
			oif = READ_ONCE(np->mcast_oif);
		else
			oif = READ_ONCE(np->ucast_oif);
	}

	fl6->flowi6_oif = oif;
	security_sk_classify_flow(sk, flowi6_to_flowi_common(fl6));
}

int ip6_datagram_dst_update(struct sock *sk, bool fix_sk_saddr)
{
	struct ip6_flowlabel *flowlabel = NULL;
	struct in6_addr *final_p, final;
	struct ipv6_txoptions *opt;
	struct dst_entry *dst;
	struct inet_sock *inet = inet_sk(sk);
	struct ipv6_pinfo *np = inet6_sk(sk);
	struct flowi6 fl6;
	int err = 0;

	if (inet6_test_bit(SNDFLOW, sk) &&
	    (np->flow_label & IPV6_FLOWLABEL_MASK)) {
		flowlabel = fl6_sock_lookup(sk, np->flow_label);
		if (IS_ERR(flowlabel))
			return -EINVAL;
	}
	ip6_datagram_flow_key_init(&fl6, sk);

	rcu_read_lock();
	opt = flowlabel ? flowlabel->opt : rcu_dereference(np->opt);
	final_p = fl6_update_dst(&fl6, opt, &final);
	rcu_read_unlock();

	dst = ip6_dst_lookup_flow(sock_net(sk), sk, &fl6, final_p);
	if (IS_ERR(dst)) {
		err = PTR_ERR(dst);
		goto out;
	}

	if (fix_sk_saddr) {
		if (ipv6_addr_any(&np->saddr))
			np->saddr = fl6.saddr;

		if (ipv6_addr_any(&sk->sk_v6_rcv_saddr)) {
			sk->sk_v6_rcv_saddr = fl6.saddr;
			inet->inet_rcv_saddr = LOOPBACK4_IPV6;
			if (sk->sk_prot->rehash)
				sk->sk_prot->rehash(sk);
		}
	}

	ip6_sk_dst_store_flow(sk, dst, &fl6);

out:
	fl6_sock_release(flowlabel);
	return err;
}

void ip6_datagram_release_cb(struct sock *sk)
{
	struct dst_entry *dst;

	if (ipv6_addr_v4mapped(&sk->sk_v6_daddr))
		return;

	rcu_read_lock();
	dst = __sk_dst_get(sk);
	if (!dst || !dst->obsolete ||
	    dst->ops->check(dst, inet6_sk(sk)->dst_cookie)) {
		rcu_read_unlock();
		return;
	}
	rcu_read_unlock();

	ip6_datagram_dst_update(sk, false);
}
EXPORT_SYMBOL_GPL(ip6_datagram_release_cb);

int __ip6_datagram_connect(struct sock *sk, struct sockaddr *uaddr,
			   int addr_len)
{
	struct sockaddr_in6	*usin = (struct sockaddr_in6 *) uaddr;
	struct inet_sock	*inet = inet_sk(sk);
	struct ipv6_pinfo	*np = inet6_sk(sk);
	struct in6_addr		*daddr, old_daddr;
	__be32			fl6_flowlabel = 0;
	__be32			old_fl6_flowlabel;
	__be16			old_dport;
	int			addr_type;
	int			err;

	if (usin->sin6_family == AF_INET) {
		if (ipv6_only_sock(sk))
			return -EAFNOSUPPORT;
		err = __ip4_datagram_connect(sk, uaddr, addr_len);
		goto ipv4_connected;
	}

	if (addr_len < SIN6_LEN_RFC2133)
		return -EINVAL;

	if (usin->sin6_family != AF_INET6)
		return -EAFNOSUPPORT;

<<<<<<< HEAD
	if (np->sndflow)
		/*使用connect地址中指定的flowlabel*/
=======
	if (inet6_test_bit(SNDFLOW, sk))
>>>>>>> 9d1694dc
		fl6_flowlabel = usin->sin6_flowinfo & IPV6_FLOWINFO_MASK;

	if (ipv6_addr_any(&usin->sin6_addr)) {
		/*
		 *	connect to self
		 */
		if (ipv6_addr_v4mapped(&sk->sk_v6_rcv_saddr))
			ipv6_addr_set_v4mapped(htonl(INADDR_LOOPBACK),
					       &usin->sin6_addr);
		else
			usin->sin6_addr = in6addr_loopback;
	}

	addr_type = ipv6_addr_type(&usin->sin6_addr);

	daddr = &usin->sin6_addr;

	if (addr_type & IPV6_ADDR_MAPPED) {
		struct sockaddr_in sin;

		if (ipv6_only_sock(sk)) {
			err = -ENETUNREACH;
			goto out;
		}
		sin.sin_family = AF_INET;
		sin.sin_addr.s_addr = daddr->s6_addr32[3];
		sin.sin_port = usin->sin6_port;

		err = __ip4_datagram_connect(sk,
					     (struct sockaddr *) &sin,
					     sizeof(sin));

ipv4_connected:
		if (err)
			goto out;

		ipv6_addr_set_v4mapped(inet->inet_daddr, &sk->sk_v6_daddr);

		if (ipv6_addr_any(&np->saddr) ||
		    ipv6_mapped_addr_any(&np->saddr))
			ipv6_addr_set_v4mapped(inet->inet_saddr, &np->saddr);

		if (ipv6_addr_any(&sk->sk_v6_rcv_saddr) ||
		    ipv6_mapped_addr_any(&sk->sk_v6_rcv_saddr)) {
			ipv6_addr_set_v4mapped(inet->inet_rcv_saddr,
					       &sk->sk_v6_rcv_saddr);
			if (sk->sk_prot->rehash)
				sk->sk_prot->rehash(sk);
		}

		goto out;
	}

	if (__ipv6_addr_needs_scope_id(addr_type)) {
		if (addr_len >= sizeof(struct sockaddr_in6) &&
		    usin->sin6_scope_id) {
			if (!sk_dev_equal_l3scope(sk, usin->sin6_scope_id)) {
				err = -EINVAL;
				goto out;
			}
			WRITE_ONCE(sk->sk_bound_dev_if, usin->sin6_scope_id);
		}

		if (!sk->sk_bound_dev_if && (addr_type & IPV6_ADDR_MULTICAST))
			WRITE_ONCE(sk->sk_bound_dev_if, READ_ONCE(np->mcast_oif));

		/* Connect to link-local address requires an interface */
		if (!sk->sk_bound_dev_if) {
			err = -EINVAL;
			goto out;
		}
	}

	/* save the current peer information before updating it */
	old_daddr = sk->sk_v6_daddr;
	old_fl6_flowlabel = np->flow_label;
	old_dport = inet->inet_dport;

	sk->sk_v6_daddr = *daddr;
	np->flow_label = fl6_flowlabel;
	inet->inet_dport = usin->sin6_port;

	/*
	 *	Check for a route to destination an obtain the
	 *	destination cache for it.
	 */

	err = ip6_datagram_dst_update(sk, true);
	if (err) {
		/* Restore the socket peer info, to keep it consistent with
		 * the old socket state
		 */
		sk->sk_v6_daddr = old_daddr;
		np->flow_label = old_fl6_flowlabel;
		inet->inet_dport = old_dport;
		goto out;
	}

	reuseport_has_conns_set(sk);
	sk->sk_state = TCP_ESTABLISHED;
	sk_set_txhash(sk);
out:
	return err;
}
EXPORT_SYMBOL_GPL(__ip6_datagram_connect);

int ip6_datagram_connect(struct sock *sk, struct sockaddr *uaddr, int addr_len)
{
	int res;

	lock_sock(sk);
	res = __ip6_datagram_connect(sk, uaddr, addr_len);
	release_sock(sk);
	return res;
}
EXPORT_SYMBOL_GPL(ip6_datagram_connect);

int ip6_datagram_connect_v6_only(struct sock *sk, struct sockaddr *uaddr,
				 int addr_len)
{
	DECLARE_SOCKADDR(struct sockaddr_in6 *, sin6, uaddr);
	if (sin6->sin6_family != AF_INET6)
		return -EAFNOSUPPORT;
	return ip6_datagram_connect(sk, uaddr, addr_len);
}
EXPORT_SYMBOL_GPL(ip6_datagram_connect_v6_only);

static void ipv6_icmp_error_rfc4884(const struct sk_buff *skb,
				    struct sock_ee_data_rfc4884 *out)
{
	switch (icmp6_hdr(skb)->icmp6_type) {
	case ICMPV6_TIME_EXCEED:
	case ICMPV6_DEST_UNREACH:
		ip_icmp_error_rfc4884(skb, out, sizeof(struct icmp6hdr),
				      icmp6_hdr(skb)->icmp6_datagram_len * 8);
	}
}

void ipv6_icmp_error(struct sock *sk, struct sk_buff *skb, int err,
		     __be16 port, u32 info, u8 *payload)
{
	struct icmp6hdr *icmph = icmp6_hdr(skb);
	struct sock_exterr_skb *serr;

	if (!inet6_test_bit(RECVERR6, sk))
		return;

	skb = skb_clone(skb, GFP_ATOMIC);
	if (!skb)
		return;

	skb->protocol = htons(ETH_P_IPV6);

	serr = SKB_EXT_ERR(skb);
	serr->ee.ee_errno = err;
	serr->ee.ee_origin = SO_EE_ORIGIN_ICMP6;
	serr->ee.ee_type = icmph->icmp6_type;
	serr->ee.ee_code = icmph->icmp6_code;
	serr->ee.ee_pad = 0;
	serr->ee.ee_info = info;
	serr->ee.ee_data = 0;
	serr->addr_offset = (u8 *)&(((struct ipv6hdr *)(icmph + 1))->daddr) -
				  skb_network_header(skb);
	serr->port = port;

	__skb_pull(skb, payload - skb->data);

	if (inet6_test_bit(RECVERR6_RFC4884, sk))
		ipv6_icmp_error_rfc4884(skb, &serr->ee.ee_rfc4884);

	skb_reset_transport_header(skb);

	if (sock_queue_err_skb(sk, skb))
		kfree_skb(skb);
}
EXPORT_SYMBOL_GPL(ipv6_icmp_error);

void ipv6_local_error(struct sock *sk, int err, struct flowi6 *fl6, u32 info)
{
	struct sock_exterr_skb *serr;
	struct ipv6hdr *iph;
	struct sk_buff *skb;

	if (!inet6_test_bit(RECVERR6, sk))
		return;

	skb = alloc_skb(sizeof(struct ipv6hdr), GFP_ATOMIC);
	if (!skb)
		return;

	skb->protocol = htons(ETH_P_IPV6);

	skb_put(skb, sizeof(struct ipv6hdr));
	skb_reset_network_header(skb);
	iph = ipv6_hdr(skb);
	iph->daddr = fl6->daddr;
	ip6_flow_hdr(iph, 0, 0);

	serr = SKB_EXT_ERR(skb);
	serr->ee.ee_errno = err;
	serr->ee.ee_origin = SO_EE_ORIGIN_LOCAL;
	serr->ee.ee_type = 0;
	serr->ee.ee_code = 0;
	serr->ee.ee_pad = 0;
	serr->ee.ee_info = info;
	serr->ee.ee_data = 0;
	serr->addr_offset = (u8 *)&iph->daddr - skb_network_header(skb);
	serr->port = fl6->fl6_dport;

	__skb_pull(skb, skb_tail_pointer(skb) - skb->data);
	skb_reset_transport_header(skb);

	if (sock_queue_err_skb(sk, skb))
		kfree_skb(skb);
}

void ipv6_local_rxpmtu(struct sock *sk, struct flowi6 *fl6, u32 mtu)
{
	struct ipv6_pinfo *np = inet6_sk(sk);
	struct ipv6hdr *iph;
	struct sk_buff *skb;
	struct ip6_mtuinfo *mtu_info;

	if (!np->rxopt.bits.rxpmtu)
		return;

	skb = alloc_skb(sizeof(struct ipv6hdr), GFP_ATOMIC);
	if (!skb)
		return;

	skb_put(skb, sizeof(struct ipv6hdr));
	skb_reset_network_header(skb);
	iph = ipv6_hdr(skb);
	iph->daddr = fl6->daddr;

	mtu_info = IP6CBMTU(skb);

	mtu_info->ip6m_mtu = mtu;
	mtu_info->ip6m_addr.sin6_family = AF_INET6;
	mtu_info->ip6m_addr.sin6_port = 0;
	mtu_info->ip6m_addr.sin6_flowinfo = 0;
	mtu_info->ip6m_addr.sin6_scope_id = fl6->flowi6_oif;
	mtu_info->ip6m_addr.sin6_addr = ipv6_hdr(skb)->daddr;

	__skb_pull(skb, skb_tail_pointer(skb) - skb->data);
	skb_reset_transport_header(skb);

	skb = xchg(&np->rxpmtu, skb);
	kfree_skb(skb);
}

/* For some errors we have valid addr_offset even with zero payload and
 * zero port. Also, addr_offset should be supported if port is set.
 */
static inline bool ipv6_datagram_support_addr(struct sock_exterr_skb *serr)
{
	return serr->ee.ee_origin == SO_EE_ORIGIN_ICMP6 ||
	       serr->ee.ee_origin == SO_EE_ORIGIN_ICMP ||
	       serr->ee.ee_origin == SO_EE_ORIGIN_LOCAL || serr->port;
}

/* IPv6 supports cmsg on all origins aside from SO_EE_ORIGIN_LOCAL.
 *
 * At one point, excluding local errors was a quick test to identify icmp/icmp6
 * errors. This is no longer true, but the test remained, so the v6 stack,
 * unlike v4, also honors cmsg requests on all wifi and timestamp errors.
 */
static bool ip6_datagram_support_cmsg(struct sk_buff *skb,
				      struct sock_exterr_skb *serr)
{
	if (serr->ee.ee_origin == SO_EE_ORIGIN_ICMP ||
	    serr->ee.ee_origin == SO_EE_ORIGIN_ICMP6)
		return true;

	if (serr->ee.ee_origin == SO_EE_ORIGIN_LOCAL)
		return false;

	if (!IP6CB(skb)->iif)
		return false;

	return true;
}

/*
 *	Handle MSG_ERRQUEUE
 */
int ipv6_recv_error(struct sock *sk, struct msghdr *msg, int len, int *addr_len)
{
	struct ipv6_pinfo *np = inet6_sk(sk);
	struct sock_exterr_skb *serr;
	struct sk_buff *skb;
	DECLARE_SOCKADDR(struct sockaddr_in6 *, sin, msg->msg_name);
	struct {
		struct sock_extended_err ee;
		struct sockaddr_in6	 offender;
	} errhdr;
	int err;
	int copied;

	err = -EAGAIN;
	skb = sock_dequeue_err_skb(sk);
	if (!skb)
		goto out;

	copied = skb->len;
	if (copied > len) {
		msg->msg_flags |= MSG_TRUNC;
		copied = len;
	}
	err = skb_copy_datagram_msg(skb, 0, msg, copied);
	if (unlikely(err)) {
		kfree_skb(skb);
		return err;
	}
	sock_recv_timestamp(msg, sk, skb);

	serr = SKB_EXT_ERR(skb);

	if (sin && ipv6_datagram_support_addr(serr)) {
		const unsigned char *nh = skb_network_header(skb);
		sin->sin6_family = AF_INET6;
		sin->sin6_flowinfo = 0;
		sin->sin6_port = serr->port;
		if (skb->protocol == htons(ETH_P_IPV6)) {
			const struct ipv6hdr *ip6h = container_of((struct in6_addr *)(nh + serr->addr_offset),
								  struct ipv6hdr, daddr);
			sin->sin6_addr = ip6h->daddr;
			if (inet6_test_bit(SNDFLOW, sk))
				sin->sin6_flowinfo = ip6_flowinfo(ip6h);
			sin->sin6_scope_id =
				ipv6_iface_scope_id(&sin->sin6_addr,
						    IP6CB(skb)->iif);
		} else {
			ipv6_addr_set_v4mapped(*(__be32 *)(nh + serr->addr_offset),
					       &sin->sin6_addr);
			sin->sin6_scope_id = 0;
		}
		*addr_len = sizeof(*sin);
	}

	memcpy(&errhdr.ee, &serr->ee, sizeof(struct sock_extended_err));
	sin = &errhdr.offender;
	memset(sin, 0, sizeof(*sin));

	if (ip6_datagram_support_cmsg(skb, serr)) {
		sin->sin6_family = AF_INET6;
		if (np->rxopt.all)
			ip6_datagram_recv_common_ctl(sk, msg, skb);
		if (skb->protocol == htons(ETH_P_IPV6)) {
			sin->sin6_addr = ipv6_hdr(skb)->saddr;
			if (np->rxopt.all)
				ip6_datagram_recv_specific_ctl(sk, msg, skb);
			sin->sin6_scope_id =
				ipv6_iface_scope_id(&sin->sin6_addr,
						    IP6CB(skb)->iif);
		} else {
			ipv6_addr_set_v4mapped(ip_hdr(skb)->saddr,
					       &sin->sin6_addr);
			if (inet_cmsg_flags(inet_sk(sk)))
				ip_cmsg_recv(msg, skb);
		}
	}

	put_cmsg(msg, SOL_IPV6, IPV6_RECVERR, sizeof(errhdr), &errhdr);

	/* Now we could try to dump offended packet options */

	msg->msg_flags |= MSG_ERRQUEUE;
	err = copied;

	consume_skb(skb);
out:
	return err;
}
EXPORT_SYMBOL_GPL(ipv6_recv_error);

/*
 *	Handle IPV6_RECVPATHMTU
 */
int ipv6_recv_rxpmtu(struct sock *sk, struct msghdr *msg, int len,
		     int *addr_len)
{
	struct ipv6_pinfo *np = inet6_sk(sk);
	struct sk_buff *skb;
	struct ip6_mtuinfo mtu_info;
	DECLARE_SOCKADDR(struct sockaddr_in6 *, sin, msg->msg_name);
	int err;
	int copied;

	err = -EAGAIN;
	skb = xchg(&np->rxpmtu, NULL);
	if (!skb)
		goto out;

	copied = skb->len;
	if (copied > len) {
		msg->msg_flags |= MSG_TRUNC;
		copied = len;
	}
	err = skb_copy_datagram_msg(skb, 0, msg, copied);
	if (err)
		goto out_free_skb;

	sock_recv_timestamp(msg, sk, skb);

	memcpy(&mtu_info, IP6CBMTU(skb), sizeof(mtu_info));

	if (sin) {
		sin->sin6_family = AF_INET6;
		sin->sin6_flowinfo = 0;
		sin->sin6_port = 0;
		sin->sin6_scope_id = mtu_info.ip6m_addr.sin6_scope_id;
		sin->sin6_addr = mtu_info.ip6m_addr.sin6_addr;
		*addr_len = sizeof(*sin);
	}

	put_cmsg(msg, SOL_IPV6, IPV6_PATHMTU, sizeof(mtu_info), &mtu_info);

	err = copied;

out_free_skb:
	kfree_skb(skb);
out:
	return err;
}


void ip6_datagram_recv_common_ctl(struct sock *sk, struct msghdr *msg,
				 struct sk_buff *skb)
{
	struct ipv6_pinfo *np = inet6_sk(sk);
	bool is_ipv6 = skb->protocol == htons(ETH_P_IPV6);

	if (np->rxopt.bits.rxinfo) {
		struct in6_pktinfo src_info;

		if (is_ipv6) {
			src_info.ipi6_ifindex = IP6CB(skb)->iif;
			src_info.ipi6_addr = ipv6_hdr(skb)->daddr;
		} else {
			src_info.ipi6_ifindex =
				PKTINFO_SKB_CB(skb)->ipi_ifindex;
			ipv6_addr_set_v4mapped(ip_hdr(skb)->daddr,
					       &src_info.ipi6_addr);
		}

		if (src_info.ipi6_ifindex >= 0)
			put_cmsg(msg, SOL_IPV6, IPV6_PKTINFO,
				 sizeof(src_info), &src_info);
	}
}

void ip6_datagram_recv_specific_ctl(struct sock *sk, struct msghdr *msg,
				    struct sk_buff *skb)
{
	struct ipv6_pinfo *np = inet6_sk(sk);
	struct inet6_skb_parm *opt = IP6CB(skb);
	unsigned char *nh = skb_network_header(skb);

	if (np->rxopt.bits.rxhlim) {
		int hlim = ipv6_hdr(skb)->hop_limit;
		put_cmsg(msg, SOL_IPV6, IPV6_HOPLIMIT, sizeof(hlim), &hlim);
	}

	if (np->rxopt.bits.rxtclass) {
		int tclass = ipv6_get_dsfield(ipv6_hdr(skb));
		put_cmsg(msg, SOL_IPV6, IPV6_TCLASS, sizeof(tclass), &tclass);
	}

	if (np->rxopt.bits.rxflow) {
		__be32 flowinfo = ip6_flowinfo((struct ipv6hdr *)nh);
		if (flowinfo)
			put_cmsg(msg, SOL_IPV6, IPV6_FLOWINFO, sizeof(flowinfo), &flowinfo);
	}

	/* HbH is allowed only once */
	if (np->rxopt.bits.hopopts && (opt->flags & IP6SKB_HOPBYHOP)) {
		u8 *ptr = nh + sizeof(struct ipv6hdr);
		put_cmsg(msg, SOL_IPV6, IPV6_HOPOPTS, (ptr[1]+1)<<3, ptr);
	}

	if (opt->lastopt &&
	    (np->rxopt.bits.dstopts || np->rxopt.bits.srcrt)) {
		/*
		 * Silly enough, but we need to reparse in order to
		 * report extension headers (except for HbH)
		 * in order.
		 *
		 * Also note that IPV6_RECVRTHDRDSTOPTS is NOT
		 * (and WILL NOT be) defined because
		 * IPV6_RECVDSTOPTS is more generic. --yoshfuji
		 */
		unsigned int off = sizeof(struct ipv6hdr);
		u8 nexthdr = ipv6_hdr(skb)->nexthdr;

		while (off <= opt->lastopt) {
			unsigned int len;
			u8 *ptr = nh + off;

			switch (nexthdr) {
			case IPPROTO_DSTOPTS:
				nexthdr = ptr[0];
				len = (ptr[1] + 1) << 3;
				if (np->rxopt.bits.dstopts)
					put_cmsg(msg, SOL_IPV6, IPV6_DSTOPTS, len, ptr);
				break;
			case IPPROTO_ROUTING:
				nexthdr = ptr[0];
				len = (ptr[1] + 1) << 3;
				if (np->rxopt.bits.srcrt)
					put_cmsg(msg, SOL_IPV6, IPV6_RTHDR, len, ptr);
				break;
			case IPPROTO_AH:
				nexthdr = ptr[0];
				len = (ptr[1] + 2) << 2;
				break;
			default:
				nexthdr = ptr[0];
				len = (ptr[1] + 1) << 3;
				break;
			}

			off += len;
		}
	}

	/* socket options in old style */
	if (np->rxopt.bits.rxoinfo) {
		struct in6_pktinfo src_info;

		src_info.ipi6_ifindex = opt->iif;
		src_info.ipi6_addr = ipv6_hdr(skb)->daddr;
		put_cmsg(msg, SOL_IPV6, IPV6_2292PKTINFO, sizeof(src_info), &src_info);
	}
	if (np->rxopt.bits.rxohlim) {
		int hlim = ipv6_hdr(skb)->hop_limit;
		put_cmsg(msg, SOL_IPV6, IPV6_2292HOPLIMIT, sizeof(hlim), &hlim);
	}
	if (np->rxopt.bits.ohopopts && (opt->flags & IP6SKB_HOPBYHOP)) {
		u8 *ptr = nh + sizeof(struct ipv6hdr);
		put_cmsg(msg, SOL_IPV6, IPV6_2292HOPOPTS, (ptr[1]+1)<<3, ptr);
	}
	if (np->rxopt.bits.odstopts && opt->dst0) {
		u8 *ptr = nh + opt->dst0;
		put_cmsg(msg, SOL_IPV6, IPV6_2292DSTOPTS, (ptr[1]+1)<<3, ptr);
	}
	if (np->rxopt.bits.osrcrt && opt->srcrt) {
		struct ipv6_rt_hdr *rthdr = (struct ipv6_rt_hdr *)(nh + opt->srcrt);
		put_cmsg(msg, SOL_IPV6, IPV6_2292RTHDR, (rthdr->hdrlen+1) << 3, rthdr);
	}
	if (np->rxopt.bits.odstopts && opt->dst1) {
		u8 *ptr = nh + opt->dst1;
		put_cmsg(msg, SOL_IPV6, IPV6_2292DSTOPTS, (ptr[1]+1)<<3, ptr);
	}
	if (np->rxopt.bits.rxorigdstaddr) {
		struct sockaddr_in6 sin6;
		__be16 _ports[2], *ports;

		ports = skb_header_pointer(skb, skb_transport_offset(skb),
					   sizeof(_ports), &_ports);
		if (ports) {
			/* All current transport protocols have the port numbers in the
			 * first four bytes of the transport header and this function is
			 * written with this assumption in mind.
			 */
			sin6.sin6_family = AF_INET6;
			sin6.sin6_addr = ipv6_hdr(skb)->daddr;
			sin6.sin6_port = ports[1];
			sin6.sin6_flowinfo = 0;
			sin6.sin6_scope_id =
				ipv6_iface_scope_id(&ipv6_hdr(skb)->daddr,
						    opt->iif);

			put_cmsg(msg, SOL_IPV6, IPV6_ORIGDSTADDR, sizeof(sin6), &sin6);
		}
	}
	if (np->rxopt.bits.recvfragsize && opt->frag_max_size) {
		int val = opt->frag_max_size;

		put_cmsg(msg, SOL_IPV6, IPV6_RECVFRAGSIZE, sizeof(val), &val);
	}
}

void ip6_datagram_recv_ctl(struct sock *sk, struct msghdr *msg,
			  struct sk_buff *skb)
{
	ip6_datagram_recv_common_ctl(sk, msg, skb);
	ip6_datagram_recv_specific_ctl(sk, msg, skb);
}
EXPORT_SYMBOL_GPL(ip6_datagram_recv_ctl);

int ip6_datagram_send_ctl(struct net *net, struct sock *sk,
			  struct msghdr *msg, struct flowi6 *fl6,
			  struct ipcm6_cookie *ipc6)
{
	struct in6_pktinfo *src_info;
	struct cmsghdr *cmsg;
	struct ipv6_rt_hdr *rthdr;
	struct ipv6_opt_hdr *hdr;
	struct ipv6_txoptions *opt = ipc6->opt;
	int len;
	int err = 0;

	for_each_cmsghdr(cmsg, msg) {
		int addr_type;

		if (!CMSG_OK(msg, cmsg)) {
			err = -EINVAL;
			goto exit_f;
		}

		if (cmsg->cmsg_level == SOL_SOCKET) {
			err = __sock_cmsg_send(sk, cmsg, &ipc6->sockc);
			if (err)
				return err;
			continue;
		}

		if (cmsg->cmsg_level != SOL_IPV6)
			continue;

		switch (cmsg->cmsg_type) {
		case IPV6_PKTINFO:
		case IPV6_2292PKTINFO:
		    {
			struct net_device *dev = NULL;
			int src_idx;

			if (cmsg->cmsg_len < CMSG_LEN(sizeof(struct in6_pktinfo))) {
				err = -EINVAL;
				goto exit_f;
			}

			src_info = (struct in6_pktinfo *)CMSG_DATA(cmsg);
			src_idx = src_info->ipi6_ifindex;

			if (src_idx) {
				if (fl6->flowi6_oif &&
				    src_idx != fl6->flowi6_oif &&
				    (READ_ONCE(sk->sk_bound_dev_if) != fl6->flowi6_oif ||
				     !sk_dev_equal_l3scope(sk, src_idx)))
					return -EINVAL;
				fl6->flowi6_oif = src_idx;
			}

			addr_type = __ipv6_addr_type(&src_info->ipi6_addr);

			rcu_read_lock();
			if (fl6->flowi6_oif) {
				dev = dev_get_by_index_rcu(net, fl6->flowi6_oif);
				if (!dev) {
					rcu_read_unlock();
					return -ENODEV;
				}
			} else if (addr_type & IPV6_ADDR_LINKLOCAL) {
				rcu_read_unlock();
				return -EINVAL;
			}

			if (addr_type != IPV6_ADDR_ANY) {
				int strict = __ipv6_addr_src_scope(addr_type) <= IPV6_ADDR_SCOPE_LINKLOCAL;
				if (!ipv6_can_nonlocal_bind(net, inet_sk(sk)) &&
				    !ipv6_chk_addr_and_flags(net, &src_info->ipi6_addr,
							     dev, !strict, 0,
							     IFA_F_TENTATIVE) &&
				    !ipv6_chk_acast_addr_src(net, dev,
							     &src_info->ipi6_addr))
					err = -EINVAL;
				else
					fl6->saddr = src_info->ipi6_addr;
			}

			rcu_read_unlock();

			if (err)
				goto exit_f;

			break;
		    }

		case IPV6_FLOWINFO:
			if (cmsg->cmsg_len < CMSG_LEN(4)) {
				err = -EINVAL;
				goto exit_f;
			}

			if (fl6->flowlabel&IPV6_FLOWINFO_MASK) {
				if ((fl6->flowlabel^*(__be32 *)CMSG_DATA(cmsg))&~IPV6_FLOWINFO_MASK) {
					err = -EINVAL;
					goto exit_f;
				}
			}
			fl6->flowlabel = IPV6_FLOWINFO_MASK & *(__be32 *)CMSG_DATA(cmsg);
			break;

		case IPV6_2292HOPOPTS:
		case IPV6_HOPOPTS:
			if (opt->hopopt || cmsg->cmsg_len < CMSG_LEN(sizeof(struct ipv6_opt_hdr))) {
				err = -EINVAL;
				goto exit_f;
			}

			hdr = (struct ipv6_opt_hdr *)CMSG_DATA(cmsg);
			len = ((hdr->hdrlen + 1) << 3);
			if (cmsg->cmsg_len < CMSG_LEN(len)) {
				err = -EINVAL;
				goto exit_f;
			}
			if (!ns_capable(net->user_ns, CAP_NET_RAW)) {
				err = -EPERM;
				goto exit_f;
			}
			opt->opt_nflen += len;
			opt->hopopt = hdr;
			break;

		case IPV6_2292DSTOPTS:
			if (cmsg->cmsg_len < CMSG_LEN(sizeof(struct ipv6_opt_hdr))) {
				err = -EINVAL;
				goto exit_f;
			}

			hdr = (struct ipv6_opt_hdr *)CMSG_DATA(cmsg);
			len = ((hdr->hdrlen + 1) << 3);
			if (cmsg->cmsg_len < CMSG_LEN(len)) {
				err = -EINVAL;
				goto exit_f;
			}
			if (!ns_capable(net->user_ns, CAP_NET_RAW)) {
				err = -EPERM;
				goto exit_f;
			}
			if (opt->dst1opt) {
				err = -EINVAL;
				goto exit_f;
			}
			opt->opt_flen += len;
			opt->dst1opt = hdr;
			break;

		case IPV6_DSTOPTS:
		case IPV6_RTHDRDSTOPTS:
			if (cmsg->cmsg_len < CMSG_LEN(sizeof(struct ipv6_opt_hdr))) {
				err = -EINVAL;
				goto exit_f;
			}

			hdr = (struct ipv6_opt_hdr *)CMSG_DATA(cmsg);
			len = ((hdr->hdrlen + 1) << 3);
			if (cmsg->cmsg_len < CMSG_LEN(len)) {
				err = -EINVAL;
				goto exit_f;
			}
			if (!ns_capable(net->user_ns, CAP_NET_RAW)) {
				err = -EPERM;
				goto exit_f;
			}
			if (cmsg->cmsg_type == IPV6_DSTOPTS) {
				opt->opt_flen += len;
				opt->dst1opt = hdr;
			} else {
				opt->opt_nflen += len;
				opt->dst0opt = hdr;
			}
			break;

		case IPV6_2292RTHDR:
		case IPV6_RTHDR:
			if (cmsg->cmsg_len < CMSG_LEN(sizeof(struct ipv6_rt_hdr))) {
				err = -EINVAL;
				goto exit_f;
			}

			rthdr = (struct ipv6_rt_hdr *)CMSG_DATA(cmsg);

			switch (rthdr->type) {
#if IS_ENABLED(CONFIG_IPV6_MIP6)
			case IPV6_SRCRT_TYPE_2:
				if (rthdr->hdrlen != 2 ||
				    rthdr->segments_left != 1) {
					err = -EINVAL;
					goto exit_f;
				}
				break;
#endif
			default:
				err = -EINVAL;
				goto exit_f;
			}

			len = ((rthdr->hdrlen + 1) << 3);

			if (cmsg->cmsg_len < CMSG_LEN(len)) {
				err = -EINVAL;
				goto exit_f;
			}

			/* segments left must also match */
			if ((rthdr->hdrlen >> 1) != rthdr->segments_left) {
				err = -EINVAL;
				goto exit_f;
			}

			opt->opt_nflen += len;
			opt->srcrt = rthdr;

			if (cmsg->cmsg_type == IPV6_2292RTHDR && opt->dst1opt) {
				int dsthdrlen = ((opt->dst1opt->hdrlen+1)<<3);

				opt->opt_nflen += dsthdrlen;
				opt->dst0opt = opt->dst1opt;
				opt->dst1opt = NULL;
				opt->opt_flen -= dsthdrlen;
			}

			break;

		case IPV6_2292HOPLIMIT:
		case IPV6_HOPLIMIT:
			if (cmsg->cmsg_len != CMSG_LEN(sizeof(int))) {
				err = -EINVAL;
				goto exit_f;
			}

			ipc6->hlimit = *(int *)CMSG_DATA(cmsg);
			if (ipc6->hlimit < -1 || ipc6->hlimit > 0xff) {
				err = -EINVAL;
				goto exit_f;
			}

			break;

		case IPV6_TCLASS:
		    {
			int tc;

			err = -EINVAL;
			if (cmsg->cmsg_len != CMSG_LEN(sizeof(int)))
				goto exit_f;

			tc = *(int *)CMSG_DATA(cmsg);
			if (tc < -1 || tc > 0xff)
				goto exit_f;

			err = 0;
			ipc6->tclass = tc;

			break;
		    }

		case IPV6_DONTFRAG:
		    {
			int df;

			err = -EINVAL;
			if (cmsg->cmsg_len != CMSG_LEN(sizeof(int)))
				goto exit_f;

			df = *(int *)CMSG_DATA(cmsg);
			if (df < 0 || df > 1)
				goto exit_f;

			err = 0;
			ipc6->dontfrag = df;

			break;
		    }
		default:
			net_dbg_ratelimited("invalid cmsg type: %d\n",
					    cmsg->cmsg_type);
			err = -EINVAL;
			goto exit_f;
		}
	}

exit_f:
	return err;
}
EXPORT_SYMBOL_GPL(ip6_datagram_send_ctl);

void __ip6_dgram_sock_seq_show(struct seq_file *seq, struct sock *sp,
			       __u16 srcp, __u16 destp, int rqueue, int bucket)
{
	const struct in6_addr *dest, *src;

	dest  = &sp->sk_v6_daddr;
	src   = &sp->sk_v6_rcv_saddr;
	seq_printf(seq,
		   "%5d: %08X%08X%08X%08X:%04X %08X%08X%08X%08X:%04X "
		   "%02X %08X:%08X %02X:%08lX %08X %5u %8d %lu %d %pK %u\n",
		   bucket,
		   src->s6_addr32[0], src->s6_addr32[1],
		   src->s6_addr32[2], src->s6_addr32[3], srcp,
		   dest->s6_addr32[0], dest->s6_addr32[1],
		   dest->s6_addr32[2], dest->s6_addr32[3], destp,
		   sp->sk_state,
		   sk_wmem_alloc_get(sp),
		   rqueue,
		   0, 0L, 0,
		   from_kuid_munged(seq_user_ns(seq), sock_i_uid(sp)),
		   0,
		   sock_i_ino(sp),
		   refcount_read(&sp->sk_refcnt), sp,
		   atomic_read(&sp->sk_drops));
}<|MERGE_RESOLUTION|>--- conflicted
+++ resolved
@@ -164,12 +164,8 @@
 	if (usin->sin6_family != AF_INET6)
 		return -EAFNOSUPPORT;
 
-<<<<<<< HEAD
-	if (np->sndflow)
+	if (inet6_test_bit(SNDFLOW, sk))
 		/*使用connect地址中指定的flowlabel*/
-=======
-	if (inet6_test_bit(SNDFLOW, sk))
->>>>>>> 9d1694dc
 		fl6_flowlabel = usin->sin6_flowinfo & IPV6_FLOWINFO_MASK;
 
 	if (ipv6_addr_any(&usin->sin6_addr)) {
