// SPDX-License-Identifier: GPL-2.0-or-later
/*
 *	IPv6 fragment reassembly
 *	Linux INET6 implementation
 *
 *	Authors:
 *	Pedro Roque		<roque@di.fc.ul.pt>
 *
 *	Based on: net/ipv4/ip_fragment.c
 */

/*
 *	Fixes:
 *	Andi Kleen	Make it work with multiple hosts.
 *			More RFC compliance.
 *
 *      Horst von Brand Add missing #include <linux/string.h>
 *	Alexey Kuznetsov	SMP races, threading, cleanup.
 *	Patrick McHardy		LRU queue of frag heads for evictor.
 *	Mitsuru KANDA @USAGI	Register inet6_protocol{}.
 *	David Stevens and
 *	YOSHIFUJI,H. @USAGI	Always remove fragment header to
 *				calculate ICV correctly.
 */

#define pr_fmt(fmt) "IPv6: " fmt

#include <linux/errno.h>
#include <linux/types.h>
#include <linux/string.h>
#include <linux/socket.h>
#include <linux/sockios.h>
#include <linux/jiffies.h>
#include <linux/net.h>
#include <linux/list.h>
#include <linux/netdevice.h>
#include <linux/in6.h>
#include <linux/ipv6.h>
#include <linux/icmpv6.h>
#include <linux/random.h>
#include <linux/jhash.h>
#include <linux/skbuff.h>
#include <linux/slab.h>
#include <linux/export.h>
#include <linux/tcp.h>
#include <linux/udp.h>

#include <net/sock.h>
#include <net/snmp.h>

#include <net/ipv6.h>
#include <net/ip6_route.h>
#include <net/protocol.h>
#include <net/transp_v6.h>
#include <net/rawv6.h>
#include <net/ndisc.h>
#include <net/addrconf.h>
#include <net/ipv6_frag.h>
#include <net/inet_ecn.h>

static const char ip6_frag_cache_name[] = "ip6-frags";

static u8 ip6_frag_ecn(const struct ipv6hdr *ipv6h)
{
	return 1 << (ipv6_get_dsfield(ipv6h) & INET_ECN_MASK);
}

static struct inet_frags ip6_frags;

static int ip6_frag_reasm(struct frag_queue *fq, struct sk_buff *skb,
			  struct sk_buff *prev_tail, struct net_device *dev);

static void ip6_frag_expire(struct timer_list *t)
{
	struct inet_frag_queue *frag = from_timer(frag, t, timer);
	struct frag_queue *fq;

	fq = container_of(frag, struct frag_queue, q);

	ip6frag_expire_frag_queue(fq->q.fqdir->net, fq);
}

static struct frag_queue *
fq_find(struct net *net, __be32 id, const struct ipv6hdr *hdr, int iif)
{
	struct frag_v6_compare_key key = {
		.id = id,
		.saddr = hdr->saddr,
		.daddr = hdr->daddr,
		.user = IP6_DEFRAG_LOCAL_DELIVER,
		.iif = iif,
	};
	struct inet_frag_queue *q;

	if (!(ipv6_addr_type(&hdr->daddr) & (IPV6_ADDR_MULTICAST |
					    IPV6_ADDR_LINKLOCAL)))
		key.iif = 0;

	/*查询key指定的内容在分片表中是否存在*/
	q = inet_frag_find(net->ipv6.fqdir, &key);
	if (!q)
	    /*查询失败*/
		return NULL;

	return container_of(q, struct frag_queue, q);
}

static int ip6_frag_queue(struct frag_queue *fq, struct sk_buff *skb,
			  struct frag_hdr *fhdr, int nhoff,
			  u32 *prob_offset)
{
	struct net *net = dev_net(skb_dst(skb)->dev);
	int offset, end, fragsize;
	struct sk_buff *prev_tail;
	struct net_device *dev;
	int err = -ENOENT;
	SKB_DR(reason);
	u8 ecn;

<<<<<<< HEAD
	if (fq->q.flags & INET_FRAG_COMPLETE)
	    /*分片已完全*/
=======
	/* If reassembly is already done, @skb must be a duplicate frag. */
	if (fq->q.flags & INET_FRAG_COMPLETE) {
		SKB_DR_SET(reason, DUP_FRAG);
>>>>>>> fe15c26e
		goto err;
	}

	err = -EINVAL;
	offset = ntohs(fhdr->frag_off) & ~0x7;
	end = offset + (ntohs(ipv6_hdr(skb)->payload_len) -
			((u8 *)(fhdr + 1) - (u8 *)(ipv6_hdr(skb) + 1)));

	if ((unsigned int)end > IPV6_MAXPLEN) {
		*prob_offset = (u8 *)&fhdr->frag_off - skb_network_header(skb);
		/* note that if prob_offset is set, the skb is freed elsewhere,
		 * we do not free it here.
		 */
		return -1;
	}

	ecn = ip6_frag_ecn(ipv6_hdr(skb));

	if (skb->ip_summed == CHECKSUM_COMPLETE) {
		const unsigned char *nh = skb_network_header(skb);
		skb->csum = csum_sub(skb->csum,
				     csum_partial(nh, (u8 *)(fhdr + 1) - nh,
						  0));
	}

	/* Is this the final fragment? */
	if (!(fhdr->frag_off & htons(IP6_MF))) {
		/* If we already have some bits beyond end
		 * or have different end, the segment is corrupted.
		 */
		if (end < fq->q.len ||
		    ((fq->q.flags & INET_FRAG_LAST_IN) && end != fq->q.len))
			goto discard_fq;
		fq->q.flags |= INET_FRAG_LAST_IN;
		fq->q.len = end;
	} else {
		/* Check if the fragment is rounded to 8 bytes.
		 * Required by the RFC.
		 */
		if (end & 0x7) {
			/* RFC2460 says always send parameter problem in
			 * this case. -DaveM
			 */
			*prob_offset = offsetof(struct ipv6hdr, payload_len);
			return -1;
		}
		if (end > fq->q.len) {
			/* Some bits beyond end -> corruption. */
			if (fq->q.flags & INET_FRAG_LAST_IN)
				goto discard_fq;
			fq->q.len = end;
		}
	}

	if (end == offset)
		goto discard_fq;

	err = -ENOMEM;
	/* Point into the IP datagram 'data' part. */
	if (!pskb_pull(skb, (u8 *) (fhdr + 1) - skb->data))
		goto discard_fq;

	err = pskb_trim_rcsum(skb, end - offset);
	if (err)
		goto discard_fq;

	/* Note : skb->rbnode and skb->dev share the same location. */
	dev = skb->dev;
	/* Makes sure compiler wont do silly aliasing games */
	barrier();

	prev_tail = fq->q.fragments_tail;
	err = inet_frag_queue_insert(&fq->q, skb, offset, end);
	if (err)
		goto insert_error;

	if (dev)
		fq->iif = dev->ifindex;

	fq->q.stamp = skb->tstamp;
	fq->q.mono_delivery_time = skb->mono_delivery_time;
	fq->q.meat += skb->len;
	fq->ecn |= ecn;
	add_frag_mem_limit(fq->q.fqdir, skb->truesize);

	fragsize = -skb_network_offset(skb) + skb->len;
	if (fragsize > fq->q.max_size)
		fq->q.max_size = fragsize;

	/* The first fragment.
	 * nhoffset is obtained from the first fragment, of course.
	 */
	if (offset == 0) {
		fq->nhoffset = nhoff;
		fq->q.flags |= INET_FRAG_FIRST_IN;
	}

	if (fq->q.flags == (INET_FRAG_FIRST_IN | INET_FRAG_LAST_IN) &&
	    fq->q.meat == fq->q.len) {
		unsigned long orefdst = skb->_skb_refdst;

		skb->_skb_refdst = 0UL;
		/*尝试组装*/
		err = ip6_frag_reasm(fq, skb, prev_tail, dev);
		skb->_skb_refdst = orefdst;
		return err;
	}

	skb_dst_drop(skb);
	return -EINPROGRESS;

insert_error:
	if (err == IPFRAG_DUP) {
		SKB_DR_SET(reason, DUP_FRAG);
		err = -EINVAL;
		goto err;
	}
	err = -EINVAL;
	__IP6_INC_STATS(net, ip6_dst_idev(skb_dst(skb)),
			IPSTATS_MIB_REASM_OVERLAPS);
discard_fq:
	inet_frag_kill(&fq->q);
	__IP6_INC_STATS(net, ip6_dst_idev(skb_dst(skb)),
			IPSTATS_MIB_REASMFAILS);
err:
<<<<<<< HEAD
    /*丢包*/
	kfree_skb(skb);
=======
	kfree_skb_reason(skb, reason);
>>>>>>> fe15c26e
	return err;
}

/*
 *	Check if this packet is complete.
 *
 *	It is called with locked fq, and caller must check that
 *	queue is eligible for reassembly i.e. it is not COMPLETE,
 *	the last and the first frames arrived and all the bits are here.
 */
static int ip6_frag_reasm(struct frag_queue *fq, struct sk_buff *skb,
			  struct sk_buff *prev_tail, struct net_device *dev)
{
	struct net *net = fq->q.fqdir->net;
	unsigned int nhoff;
	void *reasm_data;
	int payload_len;
	u8 ecn;

	inet_frag_kill(&fq->q);

	ecn = ip_frag_ecn_table[fq->ecn];
	if (unlikely(ecn == 0xff))
		goto out_fail;

	reasm_data = inet_frag_reasm_prepare(&fq->q, skb, prev_tail);
	if (!reasm_data)
		goto out_oom;

	payload_len = ((skb->data - skb_network_header(skb)) -
		       sizeof(struct ipv6hdr) + fq->q.len -
		       sizeof(struct frag_hdr));
	if (payload_len > IPV6_MAXPLEN)
		goto out_oversize;

	/* We have to remove fragment header from datagram and to relocate
	 * header in order to calculate ICV correctly. */
	nhoff = fq->nhoffset;
	skb_network_header(skb)[nhoff] = skb_transport_header(skb)[0];
	memmove(skb->head + sizeof(struct frag_hdr), skb->head,
		(skb->data - skb->head) - sizeof(struct frag_hdr));
	if (skb_mac_header_was_set(skb))
		skb->mac_header += sizeof(struct frag_hdr);
	skb->network_header += sizeof(struct frag_hdr);

	skb_reset_transport_header(skb);

	inet_frag_reasm_finish(&fq->q, skb, reasm_data, true);

	skb->dev = dev;
	ipv6_hdr(skb)->payload_len = htons(payload_len);
	ipv6_change_dsfield(ipv6_hdr(skb), 0xff, ecn);
	IP6CB(skb)->nhoff = nhoff;
	IP6CB(skb)->flags |= IP6SKB_FRAGMENTED;
	IP6CB(skb)->frag_max_size = fq->q.max_size;

	/* Yes, and fold redundant checksum back. 8) */
	skb_postpush_rcsum(skb, skb_network_header(skb),
			   skb_network_header_len(skb));

	rcu_read_lock();
	__IP6_INC_STATS(net, __in6_dev_stats_get(dev, skb), IPSTATS_MIB_REASMOKS);
	rcu_read_unlock();
	fq->q.rb_fragments = RB_ROOT;
	fq->q.fragments_tail = NULL;
	fq->q.last_run_head = NULL;
	return 1;

out_oversize:
	net_dbg_ratelimited("ip6_frag_reasm: payload len = %d\n", payload_len);
	goto out_fail;
out_oom:
	net_dbg_ratelimited("ip6_frag_reasm: no memory for reassembly\n");
out_fail:
	rcu_read_lock();
	__IP6_INC_STATS(net, __in6_dev_stats_get(dev, skb), IPSTATS_MIB_REASMFAILS);
	rcu_read_unlock();
	inet_frag_kill(&fq->q);
	return -1;
}

static int ipv6_frag_rcv(struct sk_buff *skb)
{
	struct frag_hdr *fhdr;
	struct frag_queue *fq;
	/*取ipv6头*/
	const struct ipv6hdr *hdr = ipv6_hdr(skb);
	/*此报文所在net namespace*/
	struct net *net = dev_net(skb_dst(skb)->dev);
	u8 nexthdr;
	int iif;

	if (IP6CB(skb)->flags & IP6SKB_FRAGMENTED)
		goto fail_hdr;

	__IP6_INC_STATS(net, ip6_dst_idev(skb_dst(skb)), IPSTATS_MIB_REASMREQDS);

	/* Jumbo payload inhibits frag. header */
	if (hdr->payload_len == 0)
		goto fail_hdr;

	if (!pskb_may_pull(skb, (skb_transport_offset(skb) +
				 sizeof(struct frag_hdr))))
		goto fail_hdr;

	hdr = ipv6_hdr(skb);
	/*取ipv6分片头*/
	fhdr = (struct frag_hdr *)skb_transport_header(skb);

	/*如果没有分片more标记,offset为0，则非分片报文*/
	if (!(fhdr->frag_off & htons(IP6_OFFSET | IP6_MF))) {
		/* It is not a fragmented frame */
		skb->transport_header += sizeof(struct frag_hdr);
		__IP6_INC_STATS(net,
				ip6_dst_idev(skb_dst(skb)), IPSTATS_MIB_REASMOKS);

		IP6CB(skb)->nhoff = (u8 *)fhdr - skb_network_header(skb);
		IP6CB(skb)->flags |= IP6SKB_FRAGMENTED;
		IP6CB(skb)->frag_max_size = ntohs(hdr->payload_len) +
					    sizeof(struct ipv6hdr);
		/*非分片报文，但有一个分片头，使传输层指向分片后面*/
		return 1;
	}

	/* RFC 8200, Section 4.5 Fragment Header:
	 * If the first fragment does not include all headers through an
	 * Upper-Layer header, then that fragment should be discarded and
	 * an ICMP Parameter Problem, Code 3, message should be sent to
	 * the source of the fragment, with the Pointer field set to zero.
	 */
	nexthdr = hdr->nexthdr;
	if (ipv6frag_thdr_truncated(skb, skb_transport_offset(skb), &nexthdr)) {
	    /*报文头有误*/
		__IP6_INC_STATS(net, __in6_dev_get_safely(skb->dev),
				IPSTATS_MIB_INHDRERRORS);
		/*发送icmpv6*/
		icmpv6_param_prob(skb, ICMPV6_HDR_INCOMP, 0);
		return -1;
	}

	iif = skb->dev ? skb->dev->ifindex : 0;
	fq = fq_find(net, fhdr->identification, hdr, iif);
	if (fq) {
		u32 prob_offset = 0;
		int ret;

		spin_lock(&fq->q.lock);

		fq->iif = iif;
		/*报文入队，如果返回ret==1,则重组完成*/
		ret = ip6_frag_queue(fq, skb, fhdr, IP6CB(skb)->nhoff,
				     &prob_offset);

		spin_unlock(&fq->q.lock);
		inet_frag_put(&fq->q);
		if (prob_offset) {
			__IP6_INC_STATS(net, __in6_dev_get_safely(skb->dev),
					IPSTATS_MIB_INHDRERRORS);
			/* icmpv6_param_prob() calls kfree_skb(skb) */
			icmpv6_param_prob(skb, ICMPV6_HDR_FIELD, prob_offset);
		}
		return ret;
	}

	__IP6_INC_STATS(net, ip6_dst_idev(skb_dst(skb)), IPSTATS_MIB_REASMFAILS);
	kfree_skb(skb);
	return -1;

fail_hdr:
	__IP6_INC_STATS(net, __in6_dev_get_safely(skb->dev),
			IPSTATS_MIB_INHDRERRORS);
	icmpv6_param_prob(skb, ICMPV6_HDR_FIELD, skb_network_header_len(skb));
	return -1;
}

/*负责处理ipv6分片接收*/
static const struct inet6_protocol frag_protocol = {
	.handler	=	ipv6_frag_rcv,
	.flags		=	INET6_PROTO_NOPOLICY,
};

#ifdef CONFIG_SYSCTL

static struct ctl_table ip6_frags_ns_ctl_table[] = {
	{
		.procname	= "ip6frag_high_thresh",
		.maxlen		= sizeof(unsigned long),
		.mode		= 0644,
		.proc_handler	= proc_doulongvec_minmax,
	},
	{
		.procname	= "ip6frag_low_thresh",
		.maxlen		= sizeof(unsigned long),
		.mode		= 0644,
		.proc_handler	= proc_doulongvec_minmax,
	},
	{
		.procname	= "ip6frag_time",
		.maxlen		= sizeof(int),
		.mode		= 0644,
		.proc_handler	= proc_dointvec_jiffies,
	},
	{ }
};

/* secret interval has been deprecated */
static int ip6_frags_secret_interval_unused;
static struct ctl_table ip6_frags_ctl_table[] = {
	{
		.procname	= "ip6frag_secret_interval",
		.data		= &ip6_frags_secret_interval_unused,
		.maxlen		= sizeof(int),
		.mode		= 0644,
		.proc_handler	= proc_dointvec_jiffies,
	},
	{ }
};

static int __net_init ip6_frags_ns_sysctl_register(struct net *net)
{
	struct ctl_table *table;
	struct ctl_table_header *hdr;

	table = ip6_frags_ns_ctl_table;
	if (!net_eq(net, &init_net)) {
		table = kmemdup(table, sizeof(ip6_frags_ns_ctl_table), GFP_KERNEL);
		if (!table)
			goto err_alloc;

	}
	table[0].data	= &net->ipv6.fqdir->high_thresh;
	table[0].extra1	= &net->ipv6.fqdir->low_thresh;
	table[1].data	= &net->ipv6.fqdir->low_thresh;
	table[1].extra2	= &net->ipv6.fqdir->high_thresh;
	table[2].data	= &net->ipv6.fqdir->timeout;

	hdr = register_net_sysctl(net, "net/ipv6", table);
	if (!hdr)
		goto err_reg;

	net->ipv6.sysctl.frags_hdr = hdr;
	return 0;

err_reg:
	if (!net_eq(net, &init_net))
		kfree(table);
err_alloc:
	return -ENOMEM;
}

static void __net_exit ip6_frags_ns_sysctl_unregister(struct net *net)
{
	struct ctl_table *table;

	table = net->ipv6.sysctl.frags_hdr->ctl_table_arg;
	unregister_net_sysctl_table(net->ipv6.sysctl.frags_hdr);
	if (!net_eq(net, &init_net))
		kfree(table);
}

static struct ctl_table_header *ip6_ctl_header;

static int ip6_frags_sysctl_register(void)
{
	ip6_ctl_header = register_net_sysctl(&init_net, "net/ipv6",
			ip6_frags_ctl_table);
	return ip6_ctl_header == NULL ? -ENOMEM : 0;
}

static void ip6_frags_sysctl_unregister(void)
{
	unregister_net_sysctl_table(ip6_ctl_header);
}
#else
static int ip6_frags_ns_sysctl_register(struct net *net)
{
	return 0;
}

static void ip6_frags_ns_sysctl_unregister(struct net *net)
{
}

static int ip6_frags_sysctl_register(void)
{
	return 0;
}

static void ip6_frags_sysctl_unregister(void)
{
}
#endif

static int __net_init ipv6_frags_init_net(struct net *net)
{
	int res;

	res = fqdir_init(&net->ipv6.fqdir, &ip6_frags, net);
	if (res < 0)
		return res;

	net->ipv6.fqdir->high_thresh = IPV6_FRAG_HIGH_THRESH;
	net->ipv6.fqdir->low_thresh = IPV6_FRAG_LOW_THRESH;
	net->ipv6.fqdir->timeout = IPV6_FRAG_TIMEOUT;

	res = ip6_frags_ns_sysctl_register(net);
	if (res < 0)
		fqdir_exit(net->ipv6.fqdir);
	return res;
}

static void __net_exit ipv6_frags_pre_exit_net(struct net *net)
{
	fqdir_pre_exit(net->ipv6.fqdir);
}

static void __net_exit ipv6_frags_exit_net(struct net *net)
{
	ip6_frags_ns_sysctl_unregister(net);
	fqdir_exit(net->ipv6.fqdir);
}

static struct pernet_operations ip6_frags_ops = {
	.init		= ipv6_frags_init_net,
	.pre_exit	= ipv6_frags_pre_exit_net,
	.exit		= ipv6_frags_exit_net,
};

static const struct rhashtable_params ip6_rhash_params = {
	.head_offset		= offsetof(struct inet_frag_queue, node),
	.hashfn			= ip6frag_key_hashfn,
	.obj_hashfn		= ip6frag_obj_hashfn,
	.obj_cmpfn		= ip6frag_obj_cmpfn,
	.automatic_shrinking	= true,
};

int __init ipv6_frag_init(void)
{
	int ret;

	ip6_frags.constructor = ip6frag_init;
	ip6_frags.destructor = NULL;
	ip6_frags.qsize = sizeof(struct frag_queue);
	ip6_frags.frag_expire = ip6_frag_expire;
	ip6_frags.frags_cache_name = ip6_frag_cache_name;
	ip6_frags.rhash_params = ip6_rhash_params;
	ret = inet_frags_init(&ip6_frags);
	if (ret)
		goto out;

	/*初始化分片协议*/
	ret = inet6_add_protocol(&frag_protocol, IPPROTO_FRAGMENT);
	if (ret)
		goto err_protocol;

	ret = ip6_frags_sysctl_register();
	if (ret)
		goto err_sysctl;

	ret = register_pernet_subsys(&ip6_frags_ops);
	if (ret)
		goto err_pernet;

out:
	return ret;

err_pernet:
	ip6_frags_sysctl_unregister();
err_sysctl:
	inet6_del_protocol(&frag_protocol, IPPROTO_FRAGMENT);
err_protocol:
	inet_frags_fini(&ip6_frags);
	goto out;
}

void ipv6_frag_exit(void)
{
	ip6_frags_sysctl_unregister();
	unregister_pernet_subsys(&ip6_frags_ops);
	inet6_del_protocol(&frag_protocol, IPPROTO_FRAGMENT);
	inet_frags_fini(&ip6_frags);
}<|MERGE_RESOLUTION|>--- conflicted
+++ resolved
@@ -117,14 +117,10 @@
 	SKB_DR(reason);
 	u8 ecn;
 
-<<<<<<< HEAD
-	if (fq->q.flags & INET_FRAG_COMPLETE)
-	    /*分片已完全*/
-=======
 	/* If reassembly is already done, @skb must be a duplicate frag. */
 	if (fq->q.flags & INET_FRAG_COMPLETE) {
 		SKB_DR_SET(reason, DUP_FRAG);
->>>>>>> fe15c26e
+	    	/*分片已完全*/
 		goto err;
 	}
 
@@ -250,12 +246,8 @@
 	__IP6_INC_STATS(net, ip6_dst_idev(skb_dst(skb)),
 			IPSTATS_MIB_REASMFAILS);
 err:
-<<<<<<< HEAD
-    /*丢包*/
-	kfree_skb(skb);
-=======
+    	/*丢包*/
 	kfree_skb_reason(skb, reason);
->>>>>>> fe15c26e
 	return err;
 }
 
