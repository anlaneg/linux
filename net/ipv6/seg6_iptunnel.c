// SPDX-License-Identifier: GPL-2.0-or-later
/*
 *  SR-IPv6 implementation
 *
 *  Author:
 *  David Lebrun <david.lebrun@uclouvain.be>
 */

#include <linux/types.h>
#include <linux/skbuff.h>
#include <linux/net.h>
#include <linux/module.h>
#include <net/ip.h>
#include <net/ip_tunnels.h>
#include <net/lwtunnel.h>
#include <net/netevent.h>
#include <net/netns/generic.h>
#include <net/ip6_fib.h>
#include <net/route.h>
#include <net/seg6.h>
#include <linux/seg6.h>
#include <linux/seg6_iptunnel.h>
#include <net/addrconf.h>
#include <net/ip6_route.h>
#include <net/dst_cache.h>
#ifdef CONFIG_IPV6_SEG6_HMAC
#include <net/seg6_hmac.h>
#endif
#include <linux/netfilter.h>

static size_t seg6_lwt_headroom(struct seg6_iptunnel_encap *tuninfo)
{
	int head = 0;

	switch (tuninfo->mode) {
	/*封装装长度为segment配置长度*/
	case SEG6_IPTUN_MODE_INLINE:
		break;
	case SEG6_IPTUN_MODE_ENCAP:
	case SEG6_IPTUN_MODE_ENCAP_RED:
		/*需要增加一个新的ipv4头部*/
		head = sizeof(struct ipv6hdr);
		break;
	case SEG6_IPTUN_MODE_L2ENCAP:
	case SEG6_IPTUN_MODE_L2ENCAP_RED:
		return 0;
	}

	return ((tuninfo->srh->hdrlen + 1) << 3) + head;
}

struct seg6_lwt {
    /*记录dst cache*/
	struct dst_cache cache;
	/*配置的tunnel信息(来源于配置）*/
	struct seg6_iptunnel_encap tuninfo[];
};

static inline struct seg6_lwt *seg6_lwt_lwtunnel(struct lwtunnel_state *lwt)
{
	return (struct seg6_lwt *)lwt->data;
}

static inline struct seg6_iptunnel_encap *
seg6_encap_lwtunnel(struct lwtunnel_state *lwt)
{
	return seg6_lwt_lwtunnel(lwt)->tuninfo;
}

static const struct nla_policy seg6_iptunnel_policy[SEG6_IPTUNNEL_MAX + 1] = {
	[SEG6_IPTUNNEL_SRH]	= { .type = NLA_BINARY },
};

static int nla_put_srh(struct sk_buff *skb, int attrtype,
		       struct seg6_iptunnel_encap *tuninfo)
{
	struct seg6_iptunnel_encap *data;
	struct nlattr *nla;
	int len;

	len = SEG6_IPTUN_ENCAP_SIZE(tuninfo);

	nla = nla_reserve(skb, attrtype, len);
	if (!nla)
		return -EMSGSIZE;

	data = nla_data(nla);
	memcpy(data, tuninfo, len);

	return 0;
}

static void set_tun_src(struct net *net, struct net_device *dev,
			struct in6_addr *daddr, struct in6_addr *saddr)
{
	struct seg6_pernet_data *sdata = seg6_pernet(net);
	struct in6_addr *tun_src;

	rcu_read_lock();

	tun_src = rcu_dereference(sdata->tun_src);

	if (!ipv6_addr_any(tun_src)) {
	    /*tunnel src不为0，设置saddr为tunnel src*/
		memcpy(saddr, tun_src, sizeof(struct in6_addr));
	} else {
	    /*通过出接口选源地址*/
		ipv6_dev_get_saddr(net, dev, daddr, IPV6_PREFER_SRC_PUBLIC,
				   saddr);
	}

	rcu_read_unlock();
}

/* Compute flowlabel for outer IPv6 header */
static __be32 seg6_make_flowlabel(struct net *net, struct sk_buff *skb,
				  struct ipv6hdr *inner_hdr)
{
	int do_flowlabel = net->ipv6.sysctl.seg6_flowlabel;
	__be32 flowlabel = 0;
	u32 hash;

	if (do_flowlabel > 0) {
	    /*取skb的hash，并利用其产生flowlabel*/
		hash = skb_get_hash(skb);
		hash = rol32(hash, 16);
		flowlabel = (__force __be32)hash & IPV6_FLOWLABEL_MASK;
	} else if (!do_flowlabel && skb->protocol == htons(ETH_P_IPV6)) {
	    /*取inner header中对应的flow label*/
		flowlabel = ip6_flowlabel(inner_hdr);
	}
	return flowlabel;
}

<<<<<<< HEAD
/* encapsulate an IPv6 packet within an outer IPv6 header with a given SRH */
int seg6_do_srh_encap(struct sk_buff *skb, struct ipv6_sr_hdr *osrh/*要添加的sr_hdr*/, int proto/*内层协议*/)
=======
static int __seg6_do_srh_encap(struct sk_buff *skb, struct ipv6_sr_hdr *osrh,
			       int proto, struct dst_entry *cache_dst)
>>>>>>> 155a3c00
{
	struct dst_entry *dst = skb_dst(skb);
	struct net *net = dev_net(dst->dev);
	struct ipv6hdr *hdr, *inner_hdr;
	struct ipv6_sr_hdr *isrh;
	int hdrlen, tot_len, err;
	__be32 flowlabel;

	/*srv6 header长度*/
	hdrlen = (osrh->hdrlen + 1) << 3;
	/*增加的封装长度*/
	tot_len = hdrlen + sizeof(*hdr);

	err = skb_cow_head(skb, tot_len + dst_dev_overhead(cache_dst, skb));
	if (unlikely(err))
		return err;

	/*取此报文的内层header*/
	inner_hdr = ipv6_hdr(skb);

	/*取flowlabel*/
	flowlabel = seg6_make_flowlabel(net, skb, inner_hdr);

	/*左侧空出tot_len长度*/
	skb_push(skb, tot_len);
	/*定义新位置为network头*/
	skb_reset_network_header(skb);
	/*先依据之前内容，设置mac头*/
	skb_mac_header_rebuild(skb);
	/*取新的ipv6 header*/
	hdr = ipv6_hdr(skb);

	/* inherit tc, flowlabel and hlim
	 * hlim will be decremented in ip6_forward() afterwards and
	 * decapsulation will overwrite inner hlim with outer hlim
	 */

	if (skb->protocol == htons(ETH_P_IPV6)) {
	    /*待封装的skb为ipv6，填充新的ipv6前4个字节*/
		ip6_flow_hdr(hdr, ip6_tclass(ip6_flowinfo(inner_hdr)),
			     flowlabel);
		/*继承内层的hop limit*/
		hdr->hop_limit = inner_hdr->hop_limit;
	} else {
	    /*tclass置为0，flowlabel来源于上面*/
		ip6_flow_hdr(hdr, 0, flowlabel);
		/*使用配置的TTL*/
		hdr->hop_limit = ip6_dst_hoplimit(skb_dst(skb));

		memset(IP6CB(skb), 0, sizeof(*IP6CB(skb)));

		/* the control block has been erased, so we have to set the
		 * iif once again.
		 * We read the receiving interface index directly from the
		 * skb->skb_iif as it is done in the IPv4 receiving path (i.e.:
		 * ip_rcv_core(...)).
		 */
		IP6CB(skb)->iif = skb->skb_iif;
	}

	/*指明下层为routing*/
	hdr->nexthdr = NEXTHDR_ROUTING;

	/*复制osrh中的内容*/
	isrh = (void *)hdr + sizeof(*hdr);
	memcpy(isrh, osrh, hdrlen);

	/*指明负载的协议*/
	isrh->nexthdr = proto;

	/*指定目的地址为first segment*/
	hdr->daddr = isrh->segments[isrh->first_segment];
	/*选择tunnel源地址*/
	set_tun_src(net, dst->dev, &hdr->daddr, &hdr->saddr/*出参，选择源地址*/);

#ifdef CONFIG_IPV6_SEG6_HMAC
	if (sr_has_hmac(isrh)) {
		err = seg6_push_hmac(net, &hdr->saddr, isrh);
		if (unlikely(err))
			return err;
	}
#endif

	hdr->payload_len = htons(skb->len - sizeof(struct ipv6hdr));

	skb_postpush_rcsum(skb, hdr, tot_len);

	return 0;
}

/* encapsulate an IPv6 packet within an outer IPv6 header with a given SRH */
int seg6_do_srh_encap(struct sk_buff *skb, struct ipv6_sr_hdr *osrh, int proto)
{
	return __seg6_do_srh_encap(skb, osrh, proto, NULL);
}
EXPORT_SYMBOL_GPL(seg6_do_srh_encap);

/* encapsulate an IPv6 packet within an outer IPv6 header with reduced SRH */
static int seg6_do_srh_encap_red(struct sk_buff *skb,
				 struct ipv6_sr_hdr *osrh, int proto,
				 struct dst_entry *cache_dst)
{
	__u8 first_seg = osrh->first_segment;
	struct dst_entry *dst = skb_dst(skb);
	struct net *net = dev_net(dst->dev);
	struct ipv6hdr *hdr, *inner_hdr;
	int hdrlen = ipv6_optlen(osrh);
	int red_tlv_offset, tlv_offset;
	struct ipv6_sr_hdr *isrh;
	bool skip_srh = false;
	__be32 flowlabel;
	int tot_len, err;
	int red_hdrlen;
	int tlvs_len;

	if (first_seg > 0) {
		red_hdrlen = hdrlen - sizeof(struct in6_addr);
	} else {
		/* NOTE: if tag/flags and/or other TLVs are introduced in the
		 * seg6_iptunnel infrastructure, they should be considered when
		 * deciding to skip the SRH.
		 */
		skip_srh = !sr_has_hmac(osrh);

		red_hdrlen = skip_srh ? 0 : hdrlen;
	}

	tot_len = red_hdrlen + sizeof(struct ipv6hdr);

	err = skb_cow_head(skb, tot_len + dst_dev_overhead(cache_dst, skb));
	if (unlikely(err))
		return err;

	inner_hdr = ipv6_hdr(skb);
	flowlabel = seg6_make_flowlabel(net, skb, inner_hdr);

	skb_push(skb, tot_len);
	skb_reset_network_header(skb);
	skb_mac_header_rebuild(skb);
	hdr = ipv6_hdr(skb);

	/* based on seg6_do_srh_encap() */
	if (skb->protocol == htons(ETH_P_IPV6)) {
		ip6_flow_hdr(hdr, ip6_tclass(ip6_flowinfo(inner_hdr)),
			     flowlabel);
		hdr->hop_limit = inner_hdr->hop_limit;
	} else {
		ip6_flow_hdr(hdr, 0, flowlabel);
		hdr->hop_limit = ip6_dst_hoplimit(skb_dst(skb));

		memset(IP6CB(skb), 0, sizeof(*IP6CB(skb)));
		IP6CB(skb)->iif = skb->skb_iif;
	}

	/* no matter if we have to skip the SRH or not, the first segment
	 * always comes in the pushed IPv6 header.
	 */
	hdr->daddr = osrh->segments[first_seg];

	if (skip_srh) {
		hdr->nexthdr = proto;

		set_tun_src(net, dst->dev, &hdr->daddr, &hdr->saddr);
		goto out;
	}

	/* we cannot skip the SRH, slow path */

	hdr->nexthdr = NEXTHDR_ROUTING;
	isrh = (void *)hdr + sizeof(struct ipv6hdr);

	if (unlikely(!first_seg)) {
		/* this is a very rare case; we have only one SID but
		 * we cannot skip the SRH since we are carrying some
		 * other info.
		 */
		memcpy(isrh, osrh, hdrlen);
		goto srcaddr;
	}

	tlv_offset = sizeof(*osrh) + (first_seg + 1) * sizeof(struct in6_addr);
	red_tlv_offset = tlv_offset - sizeof(struct in6_addr);

	memcpy(isrh, osrh, red_tlv_offset);

	tlvs_len = hdrlen - tlv_offset;
	if (unlikely(tlvs_len > 0)) {
		const void *s = (const void *)osrh + tlv_offset;
		void *d = (void *)isrh + red_tlv_offset;

		memcpy(d, s, tlvs_len);
	}

	--isrh->first_segment;
	isrh->hdrlen -= 2;

srcaddr:
	isrh->nexthdr = proto;
	set_tun_src(net, dst->dev, &hdr->daddr, &hdr->saddr);

#ifdef CONFIG_IPV6_SEG6_HMAC
	if (unlikely(!skip_srh && sr_has_hmac(isrh))) {
		err = seg6_push_hmac(net, &hdr->saddr, isrh);
		if (unlikely(err))
			return err;
	}
#endif

out:
	hdr->payload_len = htons(skb->len - sizeof(struct ipv6hdr));

	skb_postpush_rcsum(skb, hdr, tot_len);

	return 0;
}

<<<<<<< HEAD
/* insert an SRH within an IPv6 packet, just after the IPv6 header */
int seg6_do_srh_inline(struct sk_buff *skb, struct ipv6_sr_hdr *osrh/*要插入的内容*/)
=======
static int __seg6_do_srh_inline(struct sk_buff *skb, struct ipv6_sr_hdr *osrh,
				struct dst_entry *cache_dst)
>>>>>>> 155a3c00
{
	struct ipv6hdr *hdr, *oldhdr;
	struct ipv6_sr_hdr *isrh;
	int hdrlen, err;

	/*消息头部长度*/
	hdrlen = (osrh->hdrlen + 1) << 3;

	err = skb_cow_head(skb, hdrlen + dst_dev_overhead(cache_dst, skb));
	if (unlikely(err))
		return err;

	/*取skb的ipv6头部*/
	oldhdr = ipv6_hdr(skb);

	/*剥掉此skb上的ipv6头部*/
	skb_pull(skb, sizeof(struct ipv6hdr));
	/*更新checksum*/
	skb_postpull_rcsum(skb, skb_network_header(skb),
			   sizeof(struct ipv6hdr));

	/*增加新的ipv6头+srv6头*/
	skb_push(skb, sizeof(struct ipv6hdr) + hdrlen);
	skb_reset_network_header(skb);/*指明data现在的位置为network头*/
	skb_mac_header_rebuild(skb);/*先修改旧的mac header到新位置*/

	/*取新的ipv6 header*/
	hdr = ipv6_hdr(skb);

	/*由于上面均是元数据更新，内容还在，故将旧的头copy到新的hdr位置*/
	memmove(hdr, oldhdr, sizeof(*hdr));

	/*将osrh内插入到hdr后面*/
	isrh = (void *)hdr + sizeof(*hdr);
	memcpy(isrh, osrh, hdrlen);

	/*指明下一层内容*/
	isrh->nexthdr = hdr->nexthdr;
	/*指明ipv6 header的下一跳为routing*/
	hdr->nexthdr = NEXTHDR_ROUTING;

	/*将旧的目的ip移动到segments[0]中，将segments中的first_segment内容移动到ip目的地址处。*/
	isrh->segments[0] = hdr->daddr;
	hdr->daddr = isrh->segments[isrh->first_segment];

#ifdef CONFIG_IPV6_SEG6_HMAC
	if (sr_has_hmac(isrh)) {
	    /*如果isrh有hmac*/
		struct net *net = dev_net(skb_dst(skb)->dev);

		err = seg6_push_hmac(net, &hdr->saddr, isrh);
		if (unlikely(err))
			return err;
	}
#endif

	hdr->payload_len = htons(skb->len - sizeof(struct ipv6hdr));

	/*checksum更新*/
	skb_postpush_rcsum(skb, hdr, sizeof(struct ipv6hdr) + hdrlen);

	return 0;
}

<<<<<<< HEAD
/*执行srv6封装*/
static int seg6_do_srh(struct sk_buff *skb)
=======
static int seg6_do_srh(struct sk_buff *skb, struct dst_entry *cache_dst)
>>>>>>> 155a3c00
{
	struct dst_entry *dst = skb_dst(skb);
	struct seg6_iptunnel_encap *tinfo;
	int proto, err = 0;

	/*取tunnel info*/
	tinfo = seg6_encap_lwtunnel(dst->lwtstate);

	switch (tinfo->mode) {
	case SEG6_IPTUN_MODE_INLINE:
		if (skb->protocol != htons(ETH_P_IPV6))
		    /*inline方式只能封装ipv6报文*/
			return -EINVAL;

<<<<<<< HEAD
		/*在ipv6后面加入一个sr header,tinfo内容来源于tinfo*/
		err = seg6_do_srh_inline(skb, tinfo->srh);
=======
		err = __seg6_do_srh_inline(skb, tinfo->srh, cache_dst);
>>>>>>> 155a3c00
		if (err)
			return err;
		break;
	case SEG6_IPTUN_MODE_ENCAP:
	case SEG6_IPTUN_MODE_ENCAP_RED:
		err = iptunnel_handle_offloads(skb, SKB_GSO_IPXIP6);
		if (err)
			return err;

		/*获知要封装的协议,当前encap仅支持ipv4/ipv6*/
		if (skb->protocol == htons(ETH_P_IPV6))
			proto = IPPROTO_IPV6;
		else if (skb->protocol == htons(ETH_P_IP))
			proto = IPPROTO_IPIP;
		else
			return -EINVAL;

		if (tinfo->mode == SEG6_IPTUN_MODE_ENCAP)
			err = __seg6_do_srh_encap(skb, tinfo->srh,
						  proto, cache_dst);
		else
			err = seg6_do_srh_encap_red(skb, tinfo->srh,
						    proto, cache_dst);

		/*在skb前面新增一个ipv6 hdr + srv6 header*/
		if (err)
			return err;

		skb_set_inner_transport_header(skb, skb_transport_offset(skb));
		skb_set_inner_protocol(skb, skb->protocol);
		skb->protocol = htons(ETH_P_IPV6);/*报文变更为ipv6报文*/
		break;
	case SEG6_IPTUN_MODE_L2ENCAP:
	case SEG6_IPTUN_MODE_L2ENCAP_RED:
		if (!skb_mac_header_was_set(skb))
		    /*报文必须包含mac header*/
			return -EINVAL;

		if (pskb_expand_head(skb, skb->mac_len, 0, GFP_ATOMIC) < 0)
			return -ENOMEM;

		skb_mac_header_rebuild(skb);
		skb_push(skb, skb->mac_len);/*回退到指向mac头*/

		/*在skb前面新增一个ipv6 hdr + srv6 header*/
		if (tinfo->mode == SEG6_IPTUN_MODE_L2ENCAP)
			err = __seg6_do_srh_encap(skb, tinfo->srh,
						  IPPROTO_ETHERNET,
						  cache_dst);
		else
			err = seg6_do_srh_encap_red(skb, tinfo->srh,
						    IPPROTO_ETHERNET,
						    cache_dst);

		if (err)
			return err;

		skb->protocol = htons(ETH_P_IPV6);/*报文变更为ipv6报文*/
		break;
	}

	skb_set_transport_header(skb, sizeof(struct ipv6hdr));
	nf_reset_ct(skb);/*ip发生变更，ct无效了*/

	return 0;
}

<<<<<<< HEAD
/*network层到传输层，触发dst input回调*/
=======
/* insert an SRH within an IPv6 packet, just after the IPv6 header */
int seg6_do_srh_inline(struct sk_buff *skb, struct ipv6_sr_hdr *osrh)
{
	return __seg6_do_srh_inline(skb, osrh, NULL);
}
EXPORT_SYMBOL_GPL(seg6_do_srh_inline);

>>>>>>> 155a3c00
static int seg6_input_finish(struct net *net, struct sock *sk,
			     struct sk_buff *skb)
{
	return dst_input(skb);
}

static int seg6_input_core(struct net *net/*skb所属的net namespace*/, struct sock *sk,
			   struct sk_buff *skb)
{
	struct dst_entry *orig_dst = skb_dst(skb);
	struct dst_entry *dst = NULL;
	struct lwtunnel_state *lwtst;
	struct seg6_lwt *slwt;
	int err;

<<<<<<< HEAD
	/*增加srv6头，执行封装*/
	err = seg6_do_srh(skb);
	if (unlikely(err)) {
		kfree_skb(skb);
		return err;
	}
=======
	/* We cannot dereference "orig_dst" once ip6_route_input() or
	 * skb_dst_drop() is called. However, in order to detect a dst loop, we
	 * need the address of its lwtstate. So, save the address of lwtstate
	 * now and use it later as a comparison.
	 */
	lwtst = orig_dst->lwtstate;
>>>>>>> 155a3c00

	slwt = seg6_lwt_lwtunnel(lwtst);

	local_bh_disable();
	dst = dst_cache_get(&slwt->cache);
	local_bh_enable();

	err = seg6_do_srh(skb, dst);
	if (unlikely(err)) {
		dst_release(dst);
		goto drop;
	}

	if (!dst) {
		ip6_route_input(skb);
		dst = skb_dst(skb);

		/* cache only if we don't create a dst reference loop */
		if (!dst->error && lwtst != dst->lwtstate) {
			local_bh_disable();
			dst_cache_set_ip6(&slwt->cache, dst,
					  &ipv6_hdr(skb)->saddr);
			local_bh_enable();
		}

		err = skb_cow_head(skb, LL_RESERVED_SPACE(dst->dev));
		if (unlikely(err))
			goto drop;
	} else {
		skb_dst_drop(skb);
		skb_dst_set(skb, dst);
	}

	if (static_branch_unlikely(&nf_hooks_lwtunnel_enabled))
		return NF_HOOK(NFPROTO_IPV6, NF_INET_LOCAL_OUT,
			       dev_net(skb->dev), NULL, skb, NULL,
			       skb_dst(skb)->dev, seg6_input_finish);

	return seg6_input_finish(dev_net(skb->dev), NULL, skb);
drop:
	kfree_skb(skb);
	return err;
}

/*为post routing钩子点上挂接seg6_input_core(ipv4 and ipv6)*/
static int seg6_input_nf(struct sk_buff *skb)
{
	struct net_device *dev = skb_dst(skb)->dev;
	struct net *net = dev_net(skb->dev);

	switch (skb->protocol) {
	case htons(ETH_P_IP):
		return NF_HOOK(NFPROTO_IPV4, NF_INET_POST_ROUTING, net, NULL,
			       skb, NULL, dev, seg6_input_core);
	case htons(ETH_P_IPV6):
		return NF_HOOK(NFPROTO_IPV6, NF_INET_POST_ROUTING, net, NULL,
			       skb, NULL, dev, seg6_input_core);
	}

	return -EINVAL;
}

static int seg6_input(struct sk_buff *skb)
{
	if (static_branch_unlikely(&nf_hooks_lwtunnel_enabled))
	    /*在post routing钩子点，执行seg6_input_core*/
		return seg6_input_nf(skb);

	return seg6_input_core(dev_net(skb->dev), NULL, skb);
}

static int seg6_output_core(struct net *net, struct sock *sk,
			    struct sk_buff *skb)
{
	struct dst_entry *orig_dst = skb_dst(skb);
	struct dst_entry *dst = NULL;
	struct seg6_lwt *slwt;
	int err;

<<<<<<< HEAD
	/*增加srv6头，执行封装*/
	err = seg6_do_srh(skb);
	if (unlikely(err))
		goto drop;

=======
>>>>>>> 155a3c00
	slwt = seg6_lwt_lwtunnel(orig_dst->lwtstate);

	local_bh_disable();
	dst = dst_cache_get(&slwt->cache);
	local_bh_enable();

	err = seg6_do_srh(skb, dst);
	if (unlikely(err))
		goto drop;

	if (unlikely(!dst)) {
	    /*无缓存路由项，执行路由查找*/
		struct ipv6hdr *hdr = ipv6_hdr(skb);
		struct flowi6 fl6;

		memset(&fl6, 0, sizeof(fl6));
		fl6.daddr = hdr->daddr;
		fl6.saddr = hdr->saddr;
		fl6.flowlabel = ip6_flowinfo(hdr);
		fl6.flowi6_mark = skb->mark;
		fl6.flowi6_proto = hdr->nexthdr;

		dst = ip6_route_output(net, NULL, &fl6);
		if (dst->error) {
			err = dst->error;
			goto drop;
		}

<<<<<<< HEAD
		preempt_disable();
		/*将此信息存入dst cache中*/
		dst_cache_set_ip6(&slwt->cache, dst, &fl6.saddr);
		preempt_enable();
=======
		/* cache only if we don't create a dst reference loop */
		if (orig_dst->lwtstate != dst->lwtstate) {
			local_bh_disable();
			dst_cache_set_ip6(&slwt->cache, dst, &fl6.saddr);
			local_bh_enable();
		}

		err = skb_cow_head(skb, LL_RESERVED_SPACE(dst->dev));
		if (unlikely(err))
			goto drop;
>>>>>>> 155a3c00
	}

	skb_dst_drop(skb);
	skb_dst_set(skb, dst);

	if (static_branch_unlikely(&nf_hooks_lwtunnel_enabled))
		return NF_HOOK(NFPROTO_IPV6, NF_INET_LOCAL_OUT, net, sk, skb,
			       NULL, skb_dst(skb)->dev, dst_output);

	return dst_output(net, sk, skb);
drop:
	dst_release(dst);
	kfree_skb(skb);
	return err;
}

static int seg6_output_nf(struct net *net, struct sock *sk, struct sk_buff *skb)
{
	struct net_device *dev = skb_dst(skb)->dev;

	switch (skb->protocol) {
	case htons(ETH_P_IP):
		return NF_HOOK(NFPROTO_IPV4, NF_INET_POST_ROUTING, net, sk, skb,
			       NULL, dev, seg6_output_core);
	case htons(ETH_P_IPV6):
		return NF_HOOK(NFPROTO_IPV6, NF_INET_POST_ROUTING, net, sk, skb,
			       NULL, dev, seg6_output_core);
	}

	return -EINVAL;
}

static int seg6_output(struct net *net, struct sock *sk, struct sk_buff *skb)
{
	if (static_branch_unlikely(&nf_hooks_lwtunnel_enabled))
		return seg6_output_nf(net, sk, skb);

	return seg6_output_core(net, sk, skb);
}

/*依据netlink消息填充并构造lwtunnel_state*/
static int seg6_build_state(struct net *net, struct nlattr *nla,
			    unsigned int family, const void *cfg,
			    struct lwtunnel_state **ts/*出参，构造好的隧道状态*/,
			    struct netlink_ext_ack *extack)
{
	struct nlattr *tb[SEG6_IPTUNNEL_MAX + 1];
	struct seg6_iptunnel_encap *tuninfo;
	struct lwtunnel_state *newts;
	int tuninfo_len, min_size;
	struct seg6_lwt *slwt;
	int err;

	/*family必须为inet/inet6*/
	if (family != AF_INET && family != AF_INET6)
		return -EINVAL;

	/*解析配置*/
	err = nla_parse_nested_deprecated(tb, SEG6_IPTUNNEL_MAX, nla,
					  seg6_iptunnel_policy, extack);

	if (err < 0)
		return err;

	/*必须配置有iptunnel-srh*/
	if (!tb[SEG6_IPTUNNEL_SRH])
		return -EINVAL;

	/*取tunnel info及tunnel info长度*/
	tuninfo = nla_data(tb[SEG6_IPTUNNEL_SRH]);
	tuninfo_len = nla_len(tb[SEG6_IPTUNNEL_SRH]);

	/* tuninfo must contain at least the iptunnel encap structure,
	 * the SRH and one segment
	 */
	/*最小的大小，指出tunnel mode + srv6 header + 一个ipv6地址*/
	min_size = sizeof(*tuninfo) + sizeof(struct ipv6_sr_hdr) +
		   sizeof(struct in6_addr);
	if (tuninfo_len < min_size)
	    /*给的长度不足以存放一个ipv6_sr_hdr,长度有误，报错*/
		return -EINVAL;

	/*针对mode进行校验*/
	switch (tuninfo->mode) {
	case SEG6_IPTUN_MODE_INLINE:
	    /*tunnel info为inline模式时,family必须为ipv6*/
		if (family != AF_INET6)
			return -EINVAL;
		break;
	case SEG6_IPTUN_MODE_ENCAP:
	    /*l3层encap*/
		break;
	case SEG6_IPTUN_MODE_L2ENCAP:
	    /*l2层encap*/
		break;
	case SEG6_IPTUN_MODE_ENCAP_RED:
		break;
	case SEG6_IPTUN_MODE_L2ENCAP_RED:
		break;
	default:
		return -EINVAL;
	}

	/* verify that SRH is consistent */
	if (!seg6_validate_srh(tuninfo->srh, tuninfo_len - sizeof(*tuninfo), false))
		return -EINVAL;

	/*申请lwtunnel_state*/
	newts = lwtunnel_state_alloc(tuninfo_len + sizeof(*slwt));
	if (!newts)
		return -ENOMEM;

	/*取其对应的私有结构*slwt*/
	slwt = seg6_lwt_lwtunnel(newts);

	err = dst_cache_init(&slwt->cache, GFP_ATOMIC);
	if (err) {
		kfree(newts);
		return err;
	}

	/*填充tunnel info*/
	memcpy(&slwt->tuninfo, tuninfo, tuninfo_len);

	newts->type = LWTUNNEL_ENCAP_SEG6;
	newts->flags |= LWTUNNEL_STATE_INPUT_REDIRECT;

	/*针对非l2encap，再加output redirect*/
	if (tuninfo->mode != SEG6_IPTUN_MODE_L2ENCAP)
		newts->flags |= LWTUNNEL_STATE_OUTPUT_REDIRECT;

	newts->headroom = seg6_lwt_headroom(tuninfo);

	*ts = newts;

	return 0;
}

static void seg6_destroy_state(struct lwtunnel_state *lwt)
{
	dst_cache_destroy(&seg6_lwt_lwtunnel(lwt)->cache);
}

static int seg6_fill_encap_info(struct sk_buff *skb,
				struct lwtunnel_state *lwtstate)
{
	struct seg6_iptunnel_encap *tuninfo = seg6_encap_lwtunnel(lwtstate);

	if (nla_put_srh(skb, SEG6_IPTUNNEL_SRH, tuninfo))
		return -EMSGSIZE;

	return 0;
}

static int seg6_encap_nlsize(struct lwtunnel_state *lwtstate)
{
	struct seg6_iptunnel_encap *tuninfo = seg6_encap_lwtunnel(lwtstate);

	return nla_total_size(SEG6_IPTUN_ENCAP_SIZE(tuninfo));
}

static int seg6_encap_cmp(struct lwtunnel_state *a, struct lwtunnel_state *b)
{
	struct seg6_iptunnel_encap *a_hdr = seg6_encap_lwtunnel(a);
	struct seg6_iptunnel_encap *b_hdr = seg6_encap_lwtunnel(b);
	int len = SEG6_IPTUN_ENCAP_SIZE(a_hdr);

	if (len != SEG6_IPTUN_ENCAP_SIZE(b_hdr))
		return 1;

	return memcmp(a_hdr, b_hdr, len);
}

static const struct lwtunnel_encap_ops seg6_iptun_ops = {
	.build_state = seg6_build_state,
	.destroy_state = seg6_destroy_state,
	.output = seg6_output,
	.input = seg6_input,
	.fill_encap = seg6_fill_encap_info,
	.get_encap_size = seg6_encap_nlsize,
	.cmp_encap = seg6_encap_cmp,
	.owner = THIS_MODULE,
};

int __init seg6_iptunnel_init(void)
{
    /*注册seg6隧道*/
	return lwtunnel_encap_add_ops(&seg6_iptun_ops, LWTUNNEL_ENCAP_SEG6);
}

void seg6_iptunnel_exit(void)
{
    /*解注册seg6隧道*/
	lwtunnel_encap_del_ops(&seg6_iptun_ops, LWTUNNEL_ENCAP_SEG6);
}<|MERGE_RESOLUTION|>--- conflicted
+++ resolved
@@ -132,13 +132,8 @@
 	return flowlabel;
 }
 
-<<<<<<< HEAD
-/* encapsulate an IPv6 packet within an outer IPv6 header with a given SRH */
-int seg6_do_srh_encap(struct sk_buff *skb, struct ipv6_sr_hdr *osrh/*要添加的sr_hdr*/, int proto/*内层协议*/)
-=======
-static int __seg6_do_srh_encap(struct sk_buff *skb, struct ipv6_sr_hdr *osrh,
-			       int proto, struct dst_entry *cache_dst)
->>>>>>> 155a3c00
+static int __seg6_do_srh_encap(struct sk_buff *skb, struct ipv6_sr_hdr *osrh/*要添加的sr_hdr*/,
+			       int proto/*内层协议*/, struct dst_entry *cache_dst)
 {
 	struct dst_entry *dst = skb_dst(skb);
 	struct net *net = dev_net(dst->dev);
@@ -355,13 +350,8 @@
 	return 0;
 }
 
-<<<<<<< HEAD
-/* insert an SRH within an IPv6 packet, just after the IPv6 header */
-int seg6_do_srh_inline(struct sk_buff *skb, struct ipv6_sr_hdr *osrh/*要插入的内容*/)
-=======
-static int __seg6_do_srh_inline(struct sk_buff *skb, struct ipv6_sr_hdr *osrh,
+static int __seg6_do_srh_inline(struct sk_buff *skb, struct ipv6_sr_hdr *osrh/*要插入的内容*/,
 				struct dst_entry *cache_dst)
->>>>>>> 155a3c00
 {
 	struct ipv6hdr *hdr, *oldhdr;
 	struct ipv6_sr_hdr *isrh;
@@ -426,12 +416,8 @@
 	return 0;
 }
 
-<<<<<<< HEAD
 /*执行srv6封装*/
-static int seg6_do_srh(struct sk_buff *skb)
-=======
 static int seg6_do_srh(struct sk_buff *skb, struct dst_entry *cache_dst)
->>>>>>> 155a3c00
 {
 	struct dst_entry *dst = skb_dst(skb);
 	struct seg6_iptunnel_encap *tinfo;
@@ -446,12 +432,8 @@
 		    /*inline方式只能封装ipv6报文*/
 			return -EINVAL;
 
-<<<<<<< HEAD
 		/*在ipv6后面加入一个sr header,tinfo内容来源于tinfo*/
-		err = seg6_do_srh_inline(skb, tinfo->srh);
-=======
 		err = __seg6_do_srh_inline(skb, tinfo->srh, cache_dst);
->>>>>>> 155a3c00
 		if (err)
 			return err;
 		break;
@@ -519,9 +501,6 @@
 	return 0;
 }
 
-<<<<<<< HEAD
-/*network层到传输层，触发dst input回调*/
-=======
 /* insert an SRH within an IPv6 packet, just after the IPv6 header */
 int seg6_do_srh_inline(struct sk_buff *skb, struct ipv6_sr_hdr *osrh)
 {
@@ -529,7 +508,7 @@
 }
 EXPORT_SYMBOL_GPL(seg6_do_srh_inline);
 
->>>>>>> 155a3c00
+/*network层到传输层，触发dst input回调*/
 static int seg6_input_finish(struct net *net, struct sock *sk,
 			     struct sk_buff *skb)
 {
@@ -545,21 +524,12 @@
 	struct seg6_lwt *slwt;
 	int err;
 
-<<<<<<< HEAD
-	/*增加srv6头，执行封装*/
-	err = seg6_do_srh(skb);
-	if (unlikely(err)) {
-		kfree_skb(skb);
-		return err;
-	}
-=======
 	/* We cannot dereference "orig_dst" once ip6_route_input() or
 	 * skb_dst_drop() is called. However, in order to detect a dst loop, we
 	 * need the address of its lwtstate. So, save the address of lwtstate
 	 * now and use it later as a comparison.
 	 */
 	lwtst = orig_dst->lwtstate;
->>>>>>> 155a3c00
 
 	slwt = seg6_lwt_lwtunnel(lwtst);
 
@@ -567,6 +537,7 @@
 	dst = dst_cache_get(&slwt->cache);
 	local_bh_enable();
 
+	/*增加srv6头，执行封装*/
 	err = seg6_do_srh(skb, dst);
 	if (unlikely(err)) {
 		dst_release(dst);
@@ -639,20 +610,13 @@
 	struct seg6_lwt *slwt;
 	int err;
 
-<<<<<<< HEAD
-	/*增加srv6头，执行封装*/
-	err = seg6_do_srh(skb);
-	if (unlikely(err))
-		goto drop;
-
-=======
->>>>>>> 155a3c00
 	slwt = seg6_lwt_lwtunnel(orig_dst->lwtstate);
 
 	local_bh_disable();
 	dst = dst_cache_get(&slwt->cache);
 	local_bh_enable();
 
+	/*增加srv6头，执行封装*/
 	err = seg6_do_srh(skb, dst);
 	if (unlikely(err))
 		goto drop;
@@ -675,15 +639,10 @@
 			goto drop;
 		}
 
-<<<<<<< HEAD
-		preempt_disable();
-		/*将此信息存入dst cache中*/
-		dst_cache_set_ip6(&slwt->cache, dst, &fl6.saddr);
-		preempt_enable();
-=======
 		/* cache only if we don't create a dst reference loop */
 		if (orig_dst->lwtstate != dst->lwtstate) {
 			local_bh_disable();
+			/*将此信息存入dst cache中*/
 			dst_cache_set_ip6(&slwt->cache, dst, &fl6.saddr);
 			local_bh_enable();
 		}
@@ -691,7 +650,6 @@
 		err = skb_cow_head(skb, LL_RESERVED_SPACE(dst->dev));
 		if (unlikely(err))
 			goto drop;
->>>>>>> 155a3c00
 	}
 
 	skb_dst_drop(skb);
