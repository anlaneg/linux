// SPDX-License-Identifier: GPL-2.0-or-later
/*
 *	Extension Header handling for IPv6
 *	Linux INET6 implementation
 *
 *	Authors:
 *	Pedro Roque		<roque@di.fc.ul.pt>
 *	Andi Kleen		<ak@muc.de>
 *	Alexey Kuznetsov	<kuznet@ms2.inr.ac.ru>
 */

/* Changes:
 *	yoshfuji		: ensure not to overrun while parsing
 *				  tlv options.
 *	Mitsuru KANDA @USAGI and: Remove ipv6_parse_exthdrs().
 *	YOSHIFUJI Hideaki @USAGI  Register inbound extension header
 *				  handlers as inet6_protocol{}.
 */

#include <linux/errno.h>
#include <linux/types.h>
#include <linux/socket.h>
#include <linux/sockios.h>
#include <linux/net.h>
#include <linux/netdevice.h>
#include <linux/in6.h>
#include <linux/icmpv6.h>
#include <linux/slab.h>
#include <linux/export.h>

#include <net/dst.h>
#include <net/sock.h>
#include <net/snmp.h>

#include <net/ipv6.h>
#include <net/protocol.h>
#include <net/transp_v6.h>
#include <net/rawv6.h>
#include <net/ndisc.h>
#include <net/ip6_route.h>
#include <net/addrconf.h>
#include <net/calipso.h>
#if IS_ENABLED(CONFIG_IPV6_MIP6)
#include <net/xfrm.h>
#endif
#include <linux/seg6.h>
#include <net/seg6.h>
#ifdef CONFIG_IPV6_SEG6_HMAC
#include <net/seg6_hmac.h>
#endif
#include <net/rpl.h>
#include <linux/ioam6.h>
#include <net/ioam6.h>
#include <net/dst_metadata.h>

#include <linux/uaccess.h>

/*********************
  Generic functions
 *********************/

/* An unknown option is detected, decide what to do */

static bool ip6_tlvopt_unknown(struct sk_buff *skb, int optoff,
			       bool disallow_unknowns)
{
    /*如禁止未知option,则丢包*/
	if (disallow_unknowns) {
		/* If unknown TLVs are disallowed by configuration
		 * then always silently drop packet. Note this also
		 * means no ICMP parameter problem is sent which
		 * could be a good property to mitigate a reflection DOS
		 * attack.
		 */

		goto drop;
	}

	//取选项type的6，7bit位，以下是ipv6 rfc对其不认识选项的处理解释
	/**
	 * The Option Type identifiers are internally encoded such that their
   highest-order two bits specify the action that must be taken if the
   processing IPv6 node does not recognize the Option Type:

      00 - skip over this option and continue processing the header.

      01 - discard the packet.

      10 - discard the packet and, regardless of whether or not the
           packet's Destination Address was a multicast address, send an
           ICMP Parameter Problem, Code 2, message to the packet's
           Source Address, pointing to the unrecognized Option Type.

      11 - discard the packet and, only if the packet's Destination
           Address was not a multicast address, send an ICMP Parameter
           Problem, Code 2, message to the packet's Source Address,
           pointing to the unrecognized Option Type.
	 */
	switch ((skb_network_header(skb)[optoff] & 0xC0) >> 6) {
	case 0: /* ignore */
		return true;

	case 1: /* drop packet */
		break;

	case 3: /* Send ICMP if not a multicast address and drop packet */
		/* Actually, it is redundant check. icmp_send
		   will recheck in any case.
		 */
		if (ipv6_addr_is_multicast(&ipv6_hdr(skb)->daddr))
			break;
		fallthrough;
	case 2: /* send ICMP PARM PROB regardless and drop packet */
		icmpv6_param_prob_reason(skb, ICMPV6_UNK_OPTION, optoff,
					 SKB_DROP_REASON_UNHANDLED_PROTO);
		return false;
	}

drop:
	kfree_skb_reason(skb, SKB_DROP_REASON_UNHANDLED_PROTO);
	return false;
}

static bool ipv6_hop_ra(struct sk_buff *skb, int optoff);
static bool ipv6_hop_ioam(struct sk_buff *skb, int optoff);
static bool ipv6_hop_jumbo(struct sk_buff *skb, int optoff);
static bool ipv6_hop_calipso(struct sk_buff *skb, int optoff);
#if IS_ENABLED(CONFIG_IPV6_MIP6)
static bool ipv6_dest_hao(struct sk_buff *skb, int optoff);
#endif

/* Parse tlv encoded option header (hop-by-hop or destination) */

static bool ip6_parse_tlv(bool hopbyhop,
			  struct sk_buff *skb,
			  int max_count/*容许的最大tlv数目*/)
{
	/*当前采用的是ipv6,其ipv6 header之后有options,options格式为:
	 * {
	 *      Next Header (8bits)
	 *      Hdr Ext Len (8bits) 注：其表示的为扩展头的长度（需要*8），但不含next header
	 *      Options and Padding(不定长）
	 *  }
	 * */
	int len = (skb_transport_header(skb)[1] + 1) << 3;/*扩展头长度*/
	const unsigned char *nh = skb_network_header(skb);/*next header指针*/
	int off = skb_network_header_len(skb);/*传输层到网络层之间的增量，即l3头部长度*/
	bool disallow_unknowns = false;
	int tlv_count = 0;
	int padlen = 0;

	if (unlikely(max_count < 0)) {
		/*如果max_count配置为小于0的数，则disallow_unknows为true*/
		disallow_unknowns = true;
		max_count = -max_count;
	}

<<<<<<< HEAD
	/*无效的报文长度，丢包*/
	if (skb_transport_offset(skb) + len > skb_headlen(skb))
		goto bad;

	off += 2;/*跳过type+length*/
=======
	off += 2;
>>>>>>> 9d1694dc
	len -= 2;

	while (len > 0) {
		/*nh指向next header，off结合nh,指向选项起始位置(Type)，off+1指向选项中的Length*/
		int optlen, i;

		/*按option的type进行检查处理*/
		if (nh[off] == IPV6_TLV_PAD1) {
			padlen++;
			if (padlen > 7)
			    /*pad长度不得超过7，丢包*/
				goto bad;
			off++;
			len--;
			continue;
		}
		if (len < 2)
			/*已不足2字节，退出*/
			goto bad;
		optlen = nh[off + 1] + 2;
		if (optlen > len)
			/*内容不足选项长度要求，退出*/
			goto bad;

		if (nh[off] == IPV6_TLV_PADN) {
			/* RFC 2460 states that the purpose of PadN is
			 * to align the containing header to multiples
			 * of 8. 7 is therefore the highest valid value.
			 * See also RFC 4942, Section 2.1.9.5.
			 */
			padlen += optlen;
			/*pad长度不容许超过7，丢包*/
			if (padlen > 7)
				goto bad;
			/* RFC 4942 recommends receiving hosts to
			 * actively check PadN payload to contain
			 * only zeroes.
			 */
			for (i = 2; i < optlen; i++) {
			    /*padn选项，要求所有padi必须为0*/
				if (nh[off + i] != 0)
					goto bad;
			}
		} else {
			tlv_count++;
			if (tlv_count > max_count)
			    /*除pading外，tlv结构数量超过max_count,丢包*/
				goto bad;

			if (hopbyhop/*当前为hopbyhop选项头解析*/) {
				switch (nh[off]) {
				case IPV6_TLV_ROUTERALERT:
					if (!ipv6_hop_ra(skb, off))
						return false;
					break;
				case IPV6_TLV_IOAM:
					if (!ipv6_hop_ioam(skb, off))
						return false;
					break;
				case IPV6_TLV_JUMBO:
					if (!ipv6_hop_jumbo(skb, off))
						return false;
					break;
				case IPV6_TLV_CALIPSO:
					if (!ipv6_hop_calipso(skb, off))
						return false;
					break;
				default:
					/*遇到不认识的tlv选项*/
					if (!ip6_tlvopt_unknown(skb, off,
								disallow_unknowns))
						return false;
					break;
				}
			} else {
				/*非hop-by-hop选项*/
				switch (nh[off]) {
#if IS_ENABLED(CONFIG_IPV6_MIP6)
				case IPV6_TLV_HAO:
					if (!ipv6_dest_hao(skb, off))
						return false;
					break;
#endif
				default:
					if (!ip6_tlvopt_unknown(skb, off,
								disallow_unknowns))
						return false;
					break;
				}
			}
			padlen = 0;
		}
		/*增加解析长度*/
		off += optlen;
		len -= optlen;
	}

	/*解析成功，内容无剩氽*/
	if (len == 0)
		return true;
bad:
	kfree_skb_reason(skb, SKB_DROP_REASON_IP_INHDR);
	return false;
}

/*****************************
  Destination options header.
 *****************************/

#if IS_ENABLED(CONFIG_IPV6_MIP6)
static bool ipv6_dest_hao(struct sk_buff *skb, int optoff)
{
	struct ipv6_destopt_hao *hao;
	struct inet6_skb_parm *opt = IP6CB(skb);
	struct ipv6hdr *ipv6h = ipv6_hdr(skb);
	SKB_DR(reason);
	int ret;

	if (opt->dsthao) {
		net_dbg_ratelimited("hao duplicated\n");
		goto discard;
	}
	opt->dsthao = opt->dst1;
	opt->dst1 = 0;

	hao = (struct ipv6_destopt_hao *)(skb_network_header(skb) + optoff);

	if (hao->length != 16) {
		net_dbg_ratelimited("hao invalid option length = %d\n",
				    hao->length);
		SKB_DR_SET(reason, IP_INHDR);
		goto discard;
	}

	if (!(ipv6_addr_type(&hao->addr) & IPV6_ADDR_UNICAST)) {
		net_dbg_ratelimited("hao is not an unicast addr: %pI6\n",
				    &hao->addr);
		SKB_DR_SET(reason, INVALID_PROTO);
		goto discard;
	}

	ret = xfrm6_input_addr(skb, (xfrm_address_t *)&ipv6h->daddr,
			       (xfrm_address_t *)&hao->addr, IPPROTO_DSTOPTS);
	if (unlikely(ret < 0)) {
		SKB_DR_SET(reason, XFRM_POLICY);
		goto discard;
	}

	if (skb_cloned(skb)) {
		if (pskb_expand_head(skb, 0, 0, GFP_ATOMIC))
			goto discard;

		/* update all variable using below by copied skbuff */
		hao = (struct ipv6_destopt_hao *)(skb_network_header(skb) +
						  optoff);
		ipv6h = ipv6_hdr(skb);
	}

	if (skb->ip_summed == CHECKSUM_COMPLETE)
		skb->ip_summed = CHECKSUM_NONE;

	swap(ipv6h->saddr, hao->addr);

	if (skb->tstamp == 0)
		__net_timestamp(skb);

	return true;

 discard:
	kfree_skb_reason(skb, reason);
	return false;
}
#endif

static int ipv6_destopt_rcv(struct sk_buff *skb)
{
	struct inet6_dev *idev = __in6_dev_get(skb->dev);
	struct inet6_skb_parm *opt = IP6CB(skb);
#if IS_ENABLED(CONFIG_IPV6_MIP6)
	__u16 dstbuf;
#endif
	struct dst_entry *dst = skb_dst(skb);
	struct net *net = dev_net(skb->dev);
	int extlen;

	if (!pskb_may_pull(skb, skb_transport_offset(skb) + 8) ||
	    !pskb_may_pull(skb, (skb_transport_offset(skb) +
				 ((skb_transport_header(skb)[1] + 1) << 3)))) {
		__IP6_INC_STATS(dev_net(dst->dev), idev,
				IPSTATS_MIB_INHDRERRORS);
fail_and_free:
		kfree_skb(skb);
		return -1;
	}

	extlen = (skb_transport_header(skb)[1] + 1) << 3;
	if (extlen > net->ipv6.sysctl.max_dst_opts_len)
		goto fail_and_free;

	opt->lastopt = opt->dst1 = skb_network_header_len(skb);
#if IS_ENABLED(CONFIG_IPV6_MIP6)
	dstbuf = opt->dst1;
#endif

	if (ip6_parse_tlv(false, skb, net->ipv6.sysctl.max_dst_opts_cnt)) {
		skb->transport_header += extlen;
		opt = IP6CB(skb);
#if IS_ENABLED(CONFIG_IPV6_MIP6)
		opt->nhoff = dstbuf;
#else
		opt->nhoff = opt->dst1;
#endif
		return 1;
	}

	__IP6_INC_STATS(net, idev, IPSTATS_MIB_INHDRERRORS);
	return -1;
}

static void seg6_update_csum(struct sk_buff *skb)
{
	struct ipv6_sr_hdr *hdr;
	struct in6_addr *addr;
	__be32 from, to;

	/* srh is at transport offset and seg_left is already decremented
	 * but daddr is not yet updated with next segment
	 */

	hdr = (struct ipv6_sr_hdr *)skb_transport_header(skb);
	addr = hdr->segments + hdr->segments_left;

	hdr->segments_left++;
	from = *(__be32 *)hdr;

	hdr->segments_left--;
	to = *(__be32 *)hdr;

	/* update skb csum with diff resulting from seg_left decrement */

	update_csum_diff4(skb, from, to);

	/* compute csum diff between current and next segment and update */

	update_csum_diff16(skb, (__be32 *)(&ipv6_hdr(skb)->daddr),
			   (__be32 *)addr);
}

/*srv6报文接收*/
static int ipv6_srh_rcv(struct sk_buff *skb)
{
	struct inet6_skb_parm *opt = IP6CB(skb);
	struct net *net = dev_net(skb->dev);
	struct ipv6_sr_hdr *hdr;
	struct inet6_dev *idev;
	struct in6_addr *addr;
	int accept_seg6;

	hdr = (struct ipv6_sr_hdr *)skb_transport_header(skb);

	idev = __in6_dev_get(skb->dev);

	accept_seg6 = net->ipv6.devconf_all->seg6_enabled;
	if (accept_seg6 > idev->cnf.seg6_enabled)
		accept_seg6 = idev->cnf.seg6_enabled;

	if (!accept_seg6) {
	    /*如果不容许接收seg6,则丢包,默认不开启*/
		kfree_skb(skb);
		return -1;
	}

#ifdef CONFIG_IPV6_SEG6_HMAC
	if (!seg6_hmac_validate_skb(skb)) {
		kfree_skb(skb);
		return -1;
	}
#endif

looped_back:
	if (hdr->segments_left == 0) {
	    /*segments_left为0时，下一层为ipv4/ipv6,则剥掉srv6头，使其重走协议栈*/
		if (hdr->nexthdr == NEXTHDR_IPV6 || hdr->nexthdr == NEXTHDR_IPV4) {
			int offset = (hdr->hdrlen + 1) << 3;

			skb_postpull_rcsum(skb, skb_network_header(skb),
					   skb_network_header_len(skb));
			skb_pull(skb, offset);
			skb_postpull_rcsum(skb, skb_transport_header(skb),
					   offset);

			/*剥掉srv6头，重走协议栈*/
			skb_reset_network_header(skb);/*定义当前位置为network起始*/
			skb_reset_transport_header(skb);
			skb->encapsulation = 0;
			if (hdr->nexthdr == NEXTHDR_IPV4)
			    /*如果下层为ipv4,则变更protocol*/
				skb->protocol = htons(ETH_P_IP);
			__skb_tunnel_rx(skb, skb->dev, net);/*skb所属设备不变*/

			netif_rx(skb);/*使报文重走协议栈*/
			return -1;/*报文已入队，返回-1表示丢包*/
		}

		opt->srcrt = skb_network_header_len(skb);
		opt->lastopt = opt->srcrt;
		skb->transport_header += (hdr->hdrlen + 1) << 3;
		opt->nhoff = (&hdr->nexthdr) - skb_network_header(skb);

		return 1;
	}

	/*此情况下segments不为0，需要减1后，重新查找*/

	if (hdr->segments_left >= (hdr->hdrlen >> 1)) {
		__IP6_INC_STATS(net, idev, IPSTATS_MIB_INHDRERRORS);
		icmpv6_param_prob(skb, ICMPV6_HDR_FIELD,
				  ((&hdr->segments_left) -
				   skb_network_header(skb)));
		return -1;
	}

	if (skb_cloned(skb)) {
		if (pskb_expand_head(skb, 0, 0, GFP_ATOMIC)) {
			__IP6_INC_STATS(net, ip6_dst_idev(skb_dst(skb)),
					IPSTATS_MIB_OUTDISCARDS);
			kfree_skb(skb);
			return -1;
		}

		hdr = (struct ipv6_sr_hdr *)skb_transport_header(skb);
	}

	hdr->segments_left--;/*移除一层segments*/
	addr = hdr->segments + hdr->segments_left;

	skb_push(skb, sizeof(struct ipv6hdr));

	if (skb->ip_summed == CHECKSUM_COMPLETE)
		seg6_update_csum(skb);

	ipv6_hdr(skb)->daddr = *addr;/*变更目的地址*/

<<<<<<< HEAD
	skb_dst_drop(skb);

	ip6_route_input(skb);/*按目的ip重新执行路由查询*/
=======
	ip6_route_input(skb);
>>>>>>> 9d1694dc

	if (skb_dst(skb)->error) {
		dst_input(skb);
		return -1;
	}

	if (skb_dst(skb)->dev->flags & IFF_LOOPBACK) {
		if (ipv6_hdr(skb)->hop_limit <= 1) {
		    /*ttl不足，icmp告错*/
			__IP6_INC_STATS(net, idev, IPSTATS_MIB_INHDRERRORS);
			icmpv6_send(skb, ICMPV6_TIME_EXCEED,
				    ICMPV6_EXC_HOPLIMIT, 0);
			kfree_skb(skb);
			return -1;
		}
		ipv6_hdr(skb)->hop_limit--;

		skb_pull(skb, sizeof(struct ipv6hdr));
		goto looped_back;
	}

	dst_input(skb);/*按路由结果进行投递*/

	return -1;
}

static int ipv6_rpl_srh_rcv(struct sk_buff *skb)
{
	struct ipv6_rpl_sr_hdr *hdr, *ohdr, *chdr;
	struct inet6_skb_parm *opt = IP6CB(skb);
	struct net *net = dev_net(skb->dev);
	struct inet6_dev *idev;
	struct ipv6hdr *oldhdr;
	unsigned char *buf;
	int accept_rpl_seg;
	int i, err;
	u64 n = 0;
	u32 r;

	idev = __in6_dev_get(skb->dev);

	accept_rpl_seg = net->ipv6.devconf_all->rpl_seg_enabled;
	if (accept_rpl_seg > idev->cnf.rpl_seg_enabled)
		accept_rpl_seg = idev->cnf.rpl_seg_enabled;

	if (!accept_rpl_seg) {
		kfree_skb(skb);
		return -1;
	}

looped_back:
	hdr = (struct ipv6_rpl_sr_hdr *)skb_transport_header(skb);

	if (hdr->segments_left == 0) {
		if (hdr->nexthdr == NEXTHDR_IPV6) {
			int offset = (hdr->hdrlen + 1) << 3;

			skb_postpull_rcsum(skb, skb_network_header(skb),
					   skb_network_header_len(skb));
			skb_pull(skb, offset);
			skb_postpull_rcsum(skb, skb_transport_header(skb),
					   offset);

			skb_reset_network_header(skb);
			skb_reset_transport_header(skb);
			skb->encapsulation = 0;

			__skb_tunnel_rx(skb, skb->dev, net);

			netif_rx(skb);
			return -1;
		}

		opt->srcrt = skb_network_header_len(skb);
		opt->lastopt = opt->srcrt;
		skb->transport_header += (hdr->hdrlen + 1) << 3;
		opt->nhoff = (&hdr->nexthdr) - skb_network_header(skb);

		return 1;
	}

	n = (hdr->hdrlen << 3) - hdr->pad - (16 - hdr->cmpre);
	r = do_div(n, (16 - hdr->cmpri));
	/* checks if calculation was without remainder and n fits into
	 * unsigned char which is segments_left field. Should not be
	 * higher than that.
	 */
	if (r || (n + 1) > 255) {
		kfree_skb(skb);
		return -1;
	}

	if (hdr->segments_left > n + 1) {
		__IP6_INC_STATS(net, idev, IPSTATS_MIB_INHDRERRORS);
		icmpv6_param_prob(skb, ICMPV6_HDR_FIELD,
				  ((&hdr->segments_left) -
				   skb_network_header(skb)));
		return -1;
	}

	hdr->segments_left--;
	i = n - hdr->segments_left;

	buf = kcalloc(struct_size(hdr, segments.addr, n + 2), 2, GFP_ATOMIC);
	if (unlikely(!buf)) {
		kfree_skb(skb);
		return -1;
	}

	ohdr = (struct ipv6_rpl_sr_hdr *)buf;
	ipv6_rpl_srh_decompress(ohdr, hdr, &ipv6_hdr(skb)->daddr, n);
	chdr = (struct ipv6_rpl_sr_hdr *)(buf + ((ohdr->hdrlen + 1) << 3));

	if (ipv6_addr_is_multicast(&ohdr->rpl_segaddr[i])) {
		kfree_skb(skb);
		kfree(buf);
		return -1;
	}

	err = ipv6_chk_rpl_srh_loop(net, ohdr->rpl_segaddr, n + 1);
	if (err) {
		icmpv6_send(skb, ICMPV6_PARAMPROB, 0, 0);
		kfree_skb(skb);
		kfree(buf);
		return -1;
	}

	swap(ipv6_hdr(skb)->daddr, ohdr->rpl_segaddr[i]);

	ipv6_rpl_srh_compress(chdr, ohdr, &ipv6_hdr(skb)->daddr, n);

	oldhdr = ipv6_hdr(skb);

	skb_pull(skb, ((hdr->hdrlen + 1) << 3));
	skb_postpull_rcsum(skb, oldhdr,
			   sizeof(struct ipv6hdr) + ((hdr->hdrlen + 1) << 3));
	if (unlikely(!hdr->segments_left)) {
		if (pskb_expand_head(skb, sizeof(struct ipv6hdr) + ((chdr->hdrlen + 1) << 3), 0,
				     GFP_ATOMIC)) {
			__IP6_INC_STATS(net, ip6_dst_idev(skb_dst(skb)), IPSTATS_MIB_OUTDISCARDS);
			kfree_skb(skb);
			kfree(buf);
			return -1;
		}

		oldhdr = ipv6_hdr(skb);
	}
	skb_push(skb, ((chdr->hdrlen + 1) << 3) + sizeof(struct ipv6hdr));
	skb_reset_network_header(skb);
	skb_mac_header_rebuild(skb);
	skb_set_transport_header(skb, sizeof(struct ipv6hdr));

	memmove(ipv6_hdr(skb), oldhdr, sizeof(struct ipv6hdr));
	memcpy(skb_transport_header(skb), chdr, (chdr->hdrlen + 1) << 3);

	ipv6_hdr(skb)->payload_len = htons(skb->len - sizeof(struct ipv6hdr));
	skb_postpush_rcsum(skb, ipv6_hdr(skb),
			   sizeof(struct ipv6hdr) + ((chdr->hdrlen + 1) << 3));

	kfree(buf);

	ip6_route_input(skb);

	if (skb_dst(skb)->error) {
		dst_input(skb);
		return -1;
	}

	if (skb_dst(skb)->dev->flags & IFF_LOOPBACK) {
		if (ipv6_hdr(skb)->hop_limit <= 1) {
			__IP6_INC_STATS(net, idev, IPSTATS_MIB_INHDRERRORS);
			icmpv6_send(skb, ICMPV6_TIME_EXCEED,
				    ICMPV6_EXC_HOPLIMIT, 0);
			kfree_skb(skb);
			return -1;
		}
		ipv6_hdr(skb)->hop_limit--;

		skb_pull(skb, sizeof(struct ipv6hdr));
		goto looped_back;
	}

	dst_input(skb);

	return -1;
}

/********************************
  Routing header.
 ********************************/

/* called with rcu_read_lock() */
static int ipv6_rthdr_rcv(struct sk_buff *skb)
{
    /*ipv6头部后面遇到routing header,走此流程*/
	struct inet6_dev *idev = __in6_dev_get(skb->dev);
	struct inet6_skb_parm *opt = IP6CB(skb);
	struct in6_addr *addr = NULL;
	int n, i;
	struct ipv6_rt_hdr *hdr;
	struct rt0_hdr *rthdr;
	struct net *net = dev_net(skb->dev);
	int accept_source_route = net->ipv6.devconf_all->accept_source_route;

	if (idev && accept_source_route > idev->cnf.accept_source_route)
		accept_source_route = idev->cnf.accept_source_route;

	if (!pskb_may_pull(skb, skb_transport_offset(skb) + 8) ||
	    !pskb_may_pull(skb, (skb_transport_offset(skb) +
				 ((skb_transport_header(skb)[1] + 1) << 3)))) {
		__IP6_INC_STATS(net, idev, IPSTATS_MIB_INHDRERRORS);
		kfree_skb(skb);
		return -1;
	}

	/*拿到rt header*/
	hdr = (struct ipv6_rt_hdr *)skb_transport_header(skb);

	if (ipv6_addr_is_multicast(&ipv6_hdr(skb)->daddr) ||
	    skb->pkt_type != PACKET_HOST) {
	    /*只接收送本机的单播报文*/
		__IP6_INC_STATS(net, idev, IPSTATS_MIB_INADDRERRORS);
		kfree_skb(skb);
		return -1;
	}

	switch (hdr->type) {
	case IPV6_SRCRT_TYPE_4:
		/* segment routing */
		return ipv6_srh_rcv(skb);/*srv6头处理*/
	case IPV6_SRCRT_TYPE_3:
		/* rpl segment routing */
		return ipv6_rpl_srh_rcv(skb);
	default:
		break;
	}

looped_back:
	if (hdr->segments_left == 0) {
		switch (hdr->type) {
#if IS_ENABLED(CONFIG_IPV6_MIP6)
		case IPV6_SRCRT_TYPE_2:
			/* Silently discard type 2 header unless it was
			 * processed by own
			 */
			if (!addr) {
				__IP6_INC_STATS(net, idev,
						IPSTATS_MIB_INADDRERRORS);
				kfree_skb(skb);
				return -1;
			}
			break;
#endif
		default:
			break;
		}

		opt->lastopt = opt->srcrt = skb_network_header_len(skb);
		skb->transport_header += (hdr->hdrlen + 1) << 3;
		opt->dst0 = opt->dst1;
		opt->dst1 = 0;
		opt->nhoff = (&hdr->nexthdr) - skb_network_header(skb);
		return 1;
	}

	switch (hdr->type) {
#if IS_ENABLED(CONFIG_IPV6_MIP6)
	case IPV6_SRCRT_TYPE_2:
		if (accept_source_route < 0)
			goto unknown_rh;
		/* Silently discard invalid RTH type 2 */
		if (hdr->hdrlen != 2 || hdr->segments_left != 1) {
			__IP6_INC_STATS(net, idev, IPSTATS_MIB_INHDRERRORS);
			kfree_skb(skb);
			return -1;
		}
		break;
#endif
	default:
		goto unknown_rh;
	}

	/*
	 *	This is the routing header forwarding algorithm from
	 *	RFC 2460, page 16.
	 */

	n = hdr->hdrlen >> 1;

	if (hdr->segments_left > n) {
		__IP6_INC_STATS(net, idev, IPSTATS_MIB_INHDRERRORS);
		icmpv6_param_prob(skb, ICMPV6_HDR_FIELD,
				  ((&hdr->segments_left) -
				   skb_network_header(skb)));
		return -1;
	}

	/* We are about to mangle packet header. Be careful!
	   Do not damage packets queued somewhere.
	 */
	if (skb_cloned(skb)) {
		/* the copy is a forwarded packet */
		if (pskb_expand_head(skb, 0, 0, GFP_ATOMIC)) {
			__IP6_INC_STATS(net, ip6_dst_idev(skb_dst(skb)),
					IPSTATS_MIB_OUTDISCARDS);
			kfree_skb(skb);
			return -1;
		}
		hdr = (struct ipv6_rt_hdr *)skb_transport_header(skb);
	}

	if (skb->ip_summed == CHECKSUM_COMPLETE)
		skb->ip_summed = CHECKSUM_NONE;

	i = n - --hdr->segments_left;

	rthdr = (struct rt0_hdr *) hdr;
	addr = rthdr->addr;
	addr += i - 1;

	switch (hdr->type) {
#if IS_ENABLED(CONFIG_IPV6_MIP6)
	case IPV6_SRCRT_TYPE_2:
		if (xfrm6_input_addr(skb, (xfrm_address_t *)addr,
				     (xfrm_address_t *)&ipv6_hdr(skb)->saddr,
				     IPPROTO_ROUTING) < 0) {
			__IP6_INC_STATS(net, idev, IPSTATS_MIB_INADDRERRORS);
			kfree_skb(skb);
			return -1;
		}
		if (!ipv6_chk_home_addr(dev_net(skb_dst(skb)->dev), addr)) {
			__IP6_INC_STATS(net, idev, IPSTATS_MIB_INADDRERRORS);
			kfree_skb(skb);
			return -1;
		}
		break;
#endif
	default:
		break;
	}

	if (ipv6_addr_is_multicast(addr)) {
		__IP6_INC_STATS(net, idev, IPSTATS_MIB_INADDRERRORS);
		kfree_skb(skb);
		return -1;
	}

	swap(*addr, ipv6_hdr(skb)->daddr);

	ip6_route_input(skb);
	if (skb_dst(skb)->error) {
		skb_push(skb, skb->data - skb_network_header(skb));
		dst_input(skb);
		return -1;
	}

	if (skb_dst(skb)->dev->flags&IFF_LOOPBACK) {
		if (ipv6_hdr(skb)->hop_limit <= 1) {
			__IP6_INC_STATS(net, idev, IPSTATS_MIB_INHDRERRORS);
			icmpv6_send(skb, ICMPV6_TIME_EXCEED, ICMPV6_EXC_HOPLIMIT,
				    0);
			kfree_skb(skb);
			return -1;
		}
		ipv6_hdr(skb)->hop_limit--;
		goto looped_back;
	}

	skb_push(skb, skb->data - skb_network_header(skb));
	dst_input(skb);
	return -1;

unknown_rh:
	__IP6_INC_STATS(net, idev, IPSTATS_MIB_INHDRERRORS);
	icmpv6_param_prob(skb, ICMPV6_HDR_FIELD,
			  (&hdr->type) - skb_network_header(skb));
	return -1;
}

static const struct inet6_protocol rthdr_protocol = {
	.handler	=	ipv6_rthdr_rcv,
	.flags		=	INET6_PROTO_NOPOLICY,
};

static const struct inet6_protocol destopt_protocol = {
	.handler	=	ipv6_destopt_rcv,
	.flags		=	INET6_PROTO_NOPOLICY,
};

static const struct inet6_protocol nodata_protocol = {
	.handler	=	dst_discard,
	.flags		=	INET6_PROTO_NOPOLICY,
};

int __init ipv6_exthdrs_init(void)
{
	int ret;

	/*添加routing协议*/
	ret = inet6_add_protocol(&rthdr_protocol, IPPROTO_ROUTING);
	if (ret)
		goto out;

	ret = inet6_add_protocol(&destopt_protocol, IPPROTO_DSTOPTS);
	if (ret)
		goto out_rthdr;

	ret = inet6_add_protocol(&nodata_protocol, IPPROTO_NONE);
	if (ret)
		goto out_destopt;

out:
	return ret;
out_destopt:
	inet6_del_protocol(&destopt_protocol, IPPROTO_DSTOPTS);
out_rthdr:
	inet6_del_protocol(&rthdr_protocol, IPPROTO_ROUTING);
	goto out;
};

void ipv6_exthdrs_exit(void)
{
	inet6_del_protocol(&nodata_protocol, IPPROTO_NONE);
	inet6_del_protocol(&destopt_protocol, IPPROTO_DSTOPTS);
	inet6_del_protocol(&rthdr_protocol, IPPROTO_ROUTING);
}

/**********************************
  Hop-by-hop options.
 **********************************/

/*
 * Note: we cannot rely on skb_dst(skb) before we assign it in ip6_route_input().
 */
static inline struct net *ipv6_skb_net(struct sk_buff *skb)
{
	return skb_dst(skb) ? dev_net(skb_dst(skb)->dev) : dev_net(skb->dev);
}

/* Router Alert as of RFC 2711 */

static bool ipv6_hop_ra(struct sk_buff *skb, int optoff)
{
	const unsigned char *nh = skb_network_header(skb);

	if (nh[optoff + 1] == 2) {
	    /*标记需要route alert，并填充ra*/
		IP6CB(skb)->flags |= IP6SKB_ROUTERALERT;
		memcpy(&IP6CB(skb)->ra, nh + optoff + 2, sizeof(IP6CB(skb)->ra));
		return true;
	}
	net_dbg_ratelimited("ipv6_hop_ra: wrong RA length %d\n",
			    nh[optoff + 1]);
	kfree_skb_reason(skb, SKB_DROP_REASON_IP_INHDR);
	return false;
}

/* IOAM */

static bool ipv6_hop_ioam(struct sk_buff *skb, int optoff)
{
	struct ioam6_trace_hdr *trace;
	struct ioam6_namespace *ns;
	struct ioam6_hdr *hdr;

	/* Bad alignment (must be 4n-aligned) */
	if (optoff & 3)
		goto drop;

	/* Ignore if IOAM is not enabled on ingress */
	if (!__in6_dev_get(skb->dev)->cnf.ioam6_enabled)
		/*收到ioam选项，但设备未开启ioam6*/
		goto ignore;

	/* Truncated Option header */
	hdr = (struct ioam6_hdr *)(skb_network_header(skb) + optoff);
	if (hdr->opt_len < 2)
		goto drop;

	switch (hdr->type) {
	case IOAM6_TYPE_PREALLOC:
		/* Truncated Pre-allocated Trace header */
		if (hdr->opt_len < 2 + sizeof(*trace))
			goto drop;

		/* Malformed Pre-allocated Trace header */
		trace = (struct ioam6_trace_hdr *)((u8 *)hdr + sizeof(*hdr));
		if (hdr->opt_len < 2 + sizeof(*trace) + trace->remlen * 4)
			goto drop;

		/* Ignore if the IOAM namespace is unknown */
		ns = ioam6_namespace(ipv6_skb_net(skb), trace->namespace_id);
		if (!ns)
			goto ignore;

		if (!skb_valid_dst(skb))
			ip6_route_input(skb);

		ioam6_fill_trace_data(skb, ns, trace, true);
		break;
	default:
		break;
	}

ignore:
	return true;

drop:
	kfree_skb_reason(skb, SKB_DROP_REASON_IP_INHDR);
	return false;
}

/* Jumbo payload */

static bool ipv6_hop_jumbo(struct sk_buff *skb, int optoff)
{
	const unsigned char *nh = skb_network_header(skb);
	SKB_DR(reason);
	u32 pkt_len;

	if (nh[optoff + 1] != 4 || (optoff & 3) != 2) {
		net_dbg_ratelimited("ipv6_hop_jumbo: wrong jumbo opt length/alignment %d\n",
				    nh[optoff+1]);
		SKB_DR_SET(reason, IP_INHDR);
		goto drop;
	}

	pkt_len = ntohl(*(__be32 *)(nh + optoff + 2));
	if (pkt_len <= IPV6_MAXPLEN) {
		/*巨帧大小必须大于IPV6_MAXPLEN*/
		icmpv6_param_prob_reason(skb, ICMPV6_HDR_FIELD, optoff + 2,
					 SKB_DROP_REASON_IP_INHDR);
		return false;
	}
	if (ipv6_hdr(skb)->payload_len) {
		icmpv6_param_prob_reason(skb, ICMPV6_HDR_FIELD, optoff,
					 SKB_DROP_REASON_IP_INHDR);
		return false;
	}

	if (pkt_len > skb->len - sizeof(struct ipv6hdr)) {
		SKB_DR_SET(reason, PKT_TOO_SMALL);
		goto drop;
	}

	if (pskb_trim_rcsum(skb, pkt_len + sizeof(struct ipv6hdr)))
		goto drop;

	IP6CB(skb)->flags |= IP6SKB_JUMBOGRAM;
	return true;

drop:
	kfree_skb_reason(skb, reason);
	return false;
}

/* CALIPSO RFC 5570 */

static bool ipv6_hop_calipso(struct sk_buff *skb, int optoff)
{
	const unsigned char *nh = skb_network_header(skb);

	if (nh[optoff + 1] < 8)
		goto drop;

	if (nh[optoff + 6] * 4 + 8 > nh[optoff + 1])
		goto drop;

	if (!calipso_validate(skb, nh + optoff))
		goto drop;

	return true;

drop:
	kfree_skb_reason(skb, SKB_DROP_REASON_IP_INHDR);
	return false;
}

/*ipv6 header的nh== NEXTHDR_HOP，此函数解析它的内容*/
int ipv6_parse_hopopts(struct sk_buff *skb)
{
	struct inet6_skb_parm *opt = IP6CB(skb);
	struct net *net = dev_net(skb->dev);
	int extlen;

	/*
	 * skb_network_header(skb) is equal to skb->data, and
	 * skb_network_header_len(skb) is always equal to
	 * sizeof(struct ipv6hdr) by definition of
	 * hop-by-hop options.
	 */
	if (!pskb_may_pull(skb, sizeof(struct ipv6hdr) + 8) ||
	    !pskb_may_pull(skb, (sizeof(struct ipv6hdr) +
	            /*选项头长度(len不包含第一个8字节，故这里加1）*/
				 ((skb_transport_header(skb)[1] + 1) << 3)))) {
fail_and_free:
		kfree_skb(skb);
		return -1;
	}

	/*扩展头实际长度*/
	extlen = (skb_transport_header(skb)[1] + 1) << 3;
	if (extlen > net->ipv6.sysctl.max_hbh_opts_len)
	    /*长度超过配置要求，丢包*/
		goto fail_and_free;

	opt->flags |= IP6SKB_HOPBYHOP;/*标记收到hop-by-hop*/
	if (ip6_parse_tlv(true, skb, net->ipv6.sysctl.max_hbh_opts_cnt)) {
	    /*跳过ipv6选项头*/
		skb->transport_header += extlen;
		opt = IP6CB(skb);
		/*使用选项中的next-header,由于其正好在ip6头后面第一个字节，故增加ipv6hdr*/
		opt->nhoff = sizeof(struct ipv6hdr);
		return 1;
	}
	return -1;
}

/*
 *	Creating outbound headers.
 *
 *	"build" functions work when skb is filled from head to tail (datagram)
 *	"push"	functions work when headers are added from tail to head (tcp)
 *
 *	In both cases we assume, that caller reserved enough room
 *	for headers.
 */

static void ipv6_push_rthdr0(struct sk_buff *skb, u8 *proto,
			     struct ipv6_rt_hdr *opt,
			     struct in6_addr **addr_p, struct in6_addr *saddr)
{
	struct rt0_hdr *phdr, *ihdr;
	int hops;

	ihdr = (struct rt0_hdr *) opt;

	phdr = skb_push(skb, (ihdr->rt_hdr.hdrlen + 1) << 3);
	memcpy(phdr, ihdr, sizeof(struct rt0_hdr));

	hops = ihdr->rt_hdr.hdrlen >> 1;

	if (hops > 1)
		memcpy(phdr->addr, ihdr->addr + 1,
		       (hops - 1) * sizeof(struct in6_addr));

	phdr->addr[hops - 1] = **addr_p;
	*addr_p = ihdr->addr;

	phdr->rt_hdr.nexthdr = *proto;
	*proto = NEXTHDR_ROUTING;
}

static void ipv6_push_rthdr4(struct sk_buff *skb, u8 *proto,
			     struct ipv6_rt_hdr *opt,
			     struct in6_addr **addr_p, struct in6_addr *saddr)
{
	struct ipv6_sr_hdr *sr_phdr, *sr_ihdr;
	int plen, hops;

	sr_ihdr = (struct ipv6_sr_hdr *)opt;
	plen = (sr_ihdr->hdrlen + 1) << 3;

	sr_phdr = skb_push(skb, plen);
	memcpy(sr_phdr, sr_ihdr, sizeof(struct ipv6_sr_hdr));

	hops = sr_ihdr->first_segment + 1;
	memcpy(sr_phdr->segments + 1, sr_ihdr->segments + 1,
	       (hops - 1) * sizeof(struct in6_addr));

	sr_phdr->segments[0] = **addr_p;
	*addr_p = &sr_ihdr->segments[sr_ihdr->segments_left];

	if (sr_ihdr->hdrlen > hops * 2) {
		int tlvs_offset, tlvs_length;

		tlvs_offset = (1 + hops * 2) << 3;
		tlvs_length = (sr_ihdr->hdrlen - hops * 2) << 3;
		memcpy((char *)sr_phdr + tlvs_offset,
		       (char *)sr_ihdr + tlvs_offset, tlvs_length);
	}

#ifdef CONFIG_IPV6_SEG6_HMAC
	if (sr_has_hmac(sr_phdr)) {
		struct net *net = NULL;

		if (skb->dev)
			net = dev_net(skb->dev);
		else if (skb->sk)
			net = sock_net(skb->sk);

		WARN_ON(!net);

		if (net)
			seg6_push_hmac(net, saddr, sr_phdr);
	}
#endif

	sr_phdr->nexthdr = *proto;
	*proto = NEXTHDR_ROUTING;
}

static void ipv6_push_rthdr(struct sk_buff *skb, u8 *proto,
			    struct ipv6_rt_hdr *opt,
			    struct in6_addr **addr_p, struct in6_addr *saddr)
{
	switch (opt->type) {
	case IPV6_SRCRT_TYPE_0:
	case IPV6_SRCRT_STRICT:
	case IPV6_SRCRT_TYPE_2:
		ipv6_push_rthdr0(skb, proto, opt, addr_p, saddr);
		break;
	case IPV6_SRCRT_TYPE_4:
		ipv6_push_rthdr4(skb, proto, opt, addr_p, saddr);
		break;
	default:
		break;
	}
}

static void ipv6_push_exthdr(struct sk_buff *skb, u8 *proto, u8 type, struct ipv6_opt_hdr *opt)
{
	struct ipv6_opt_hdr *h = skb_push(skb, ipv6_optlen(opt));

	memcpy(h, opt, ipv6_optlen(opt));
	h->nexthdr = *proto;
	*proto = type;
}

void ipv6_push_nfrag_opts(struct sk_buff *skb, struct ipv6_txoptions *opt,
			  u8 *proto,
			  struct in6_addr **daddr, struct in6_addr *saddr)
{
	if (opt->srcrt) {
		ipv6_push_rthdr(skb, proto, opt->srcrt, daddr, saddr);
		/*
		 * IPV6_RTHDRDSTOPTS is ignored
		 * unless IPV6_RTHDR is set (RFC3542).
		 */
		if (opt->dst0opt)
			ipv6_push_exthdr(skb, proto, NEXTHDR_DEST, opt->dst0opt);
	}
	if (opt->hopopt)
	    /*填充选项头*/
		ipv6_push_exthdr(skb, proto, NEXTHDR_HOP, opt->hopopt);
}

void ipv6_push_frag_opts(struct sk_buff *skb, struct ipv6_txoptions *opt, u8 *proto)
{
	if (opt->dst1opt)
		ipv6_push_exthdr(skb, proto, NEXTHDR_DEST, opt->dst1opt);
}
EXPORT_SYMBOL(ipv6_push_frag_opts);

struct ipv6_txoptions *
ipv6_dup_options(struct sock *sk, struct ipv6_txoptions *opt)
{
	struct ipv6_txoptions *opt2;

	opt2 = sock_kmalloc(sk, opt->tot_len, GFP_ATOMIC);
	if (opt2) {
		long dif = (char *)opt2 - (char *)opt;
		memcpy(opt2, opt, opt->tot_len);
		if (opt2->hopopt)
			*((char **)&opt2->hopopt) += dif;
		if (opt2->dst0opt)
			*((char **)&opt2->dst0opt) += dif;
		if (opt2->dst1opt)
			*((char **)&opt2->dst1opt) += dif;
		if (opt2->srcrt)
			*((char **)&opt2->srcrt) += dif;
		refcount_set(&opt2->refcnt, 1);
	}
	return opt2;
}
EXPORT_SYMBOL_GPL(ipv6_dup_options);

static void ipv6_renew_option(int renewtype,
			      struct ipv6_opt_hdr **dest,
			      struct ipv6_opt_hdr *old,
			      struct ipv6_opt_hdr *new,
			      int newtype, char **p)
{
	struct ipv6_opt_hdr *src;

	src = (renewtype == newtype ? new : old);
	if (!src)
		return;

	memcpy(*p, src, ipv6_optlen(src));
	*dest = (struct ipv6_opt_hdr *)*p;
	*p += CMSG_ALIGN(ipv6_optlen(*dest));
}

/**
 * ipv6_renew_options - replace a specific ext hdr with a new one.
 *
 * @sk: sock from which to allocate memory
 * @opt: original options
 * @newtype: option type to replace in @opt
 * @newopt: new option of type @newtype to replace (user-mem)
 *
 * Returns a new set of options which is a copy of @opt with the
 * option type @newtype replaced with @newopt.
 *
 * @opt may be NULL, in which case a new set of options is returned
 * containing just @newopt.
 *
 * @newopt may be NULL, in which case the specified option type is
 * not copied into the new set of options.
 *
 * The new set of options is allocated from the socket option memory
 * buffer of @sk.
 */
struct ipv6_txoptions *
ipv6_renew_options(struct sock *sk, struct ipv6_txoptions *opt,
		   int newtype, struct ipv6_opt_hdr *newopt)
{
	int tot_len = 0;
	char *p;
	struct ipv6_txoptions *opt2;

	if (opt) {
		if (newtype != IPV6_HOPOPTS && opt->hopopt)
			tot_len += CMSG_ALIGN(ipv6_optlen(opt->hopopt));
		if (newtype != IPV6_RTHDRDSTOPTS && opt->dst0opt)
			tot_len += CMSG_ALIGN(ipv6_optlen(opt->dst0opt));
		if (newtype != IPV6_RTHDR && opt->srcrt)
			tot_len += CMSG_ALIGN(ipv6_optlen(opt->srcrt));
		if (newtype != IPV6_DSTOPTS && opt->dst1opt)
			tot_len += CMSG_ALIGN(ipv6_optlen(opt->dst1opt));
	}

	if (newopt)
		tot_len += CMSG_ALIGN(ipv6_optlen(newopt));

	if (!tot_len)
		return NULL;

	tot_len += sizeof(*opt2);
	opt2 = sock_kmalloc(sk, tot_len, GFP_ATOMIC);
	if (!opt2)
		return ERR_PTR(-ENOBUFS);

	memset(opt2, 0, tot_len);
	refcount_set(&opt2->refcnt, 1);
	opt2->tot_len = tot_len;
	p = (char *)(opt2 + 1);

	ipv6_renew_option(IPV6_HOPOPTS, &opt2->hopopt,
			  (opt ? opt->hopopt : NULL),
			  newopt, newtype, &p);
	ipv6_renew_option(IPV6_RTHDRDSTOPTS, &opt2->dst0opt,
			  (opt ? opt->dst0opt : NULL),
			  newopt, newtype, &p);
	ipv6_renew_option(IPV6_RTHDR,
			  (struct ipv6_opt_hdr **)&opt2->srcrt,
			  (opt ? (struct ipv6_opt_hdr *)opt->srcrt : NULL),
			  newopt, newtype, &p);
	ipv6_renew_option(IPV6_DSTOPTS, &opt2->dst1opt,
			  (opt ? opt->dst1opt : NULL),
			  newopt, newtype, &p);

	opt2->opt_nflen = (opt2->hopopt ? ipv6_optlen(opt2->hopopt) : 0) +
			  (opt2->dst0opt ? ipv6_optlen(opt2->dst0opt) : 0) +
			  (opt2->srcrt ? ipv6_optlen(opt2->srcrt) : 0);
	opt2->opt_flen = (opt2->dst1opt ? ipv6_optlen(opt2->dst1opt) : 0);

	return opt2;
}

struct ipv6_txoptions *__ipv6_fixup_options(struct ipv6_txoptions *opt_space,
					    struct ipv6_txoptions *opt)
{
	/*
	 * ignore the dest before srcrt unless srcrt is being included.
	 * --yoshfuji
	 */
	if (opt->dst0opt && !opt->srcrt) {
		if (opt_space != opt) {
			memcpy(opt_space, opt, sizeof(*opt_space));
			opt = opt_space;
		}
		opt->opt_nflen -= ipv6_optlen(opt->dst0opt);
		opt->dst0opt = NULL;
	}

	return opt;
}
EXPORT_SYMBOL_GPL(__ipv6_fixup_options);

/**
 * fl6_update_dst - update flowi destination address with info given
 *                  by srcrt option, if any.
 *
 * @fl6: flowi6 for which daddr is to be updated
 * @opt: struct ipv6_txoptions in which to look for srcrt opt
 * @orig: copy of original daddr address if modified
 *
 * Returns NULL if no txoptions or no srcrt, otherwise returns orig
 * and initial value of fl6->daddr set in orig
 */
struct in6_addr *fl6_update_dst(struct flowi6 *fl6,
				const struct ipv6_txoptions *opt,
				struct in6_addr *orig)
{
	if (!opt || !opt->srcrt)
		return NULL;

	*orig = fl6->daddr;

	switch (opt->srcrt->type) {
	case IPV6_SRCRT_TYPE_0:
	case IPV6_SRCRT_STRICT:
	case IPV6_SRCRT_TYPE_2:
		fl6->daddr = *((struct rt0_hdr *)opt->srcrt)->addr;
		break;
	case IPV6_SRCRT_TYPE_4:
	{
		struct ipv6_sr_hdr *srh = (struct ipv6_sr_hdr *)opt->srcrt;

		fl6->daddr = srh->segments[srh->segments_left];
		break;
	}
	default:
		return NULL;
	}

	return orig;
}
EXPORT_SYMBOL_GPL(fl6_update_dst);<|MERGE_RESOLUTION|>--- conflicted
+++ resolved
@@ -155,15 +155,7 @@
 		max_count = -max_count;
 	}
 
-<<<<<<< HEAD
-	/*无效的报文长度，丢包*/
-	if (skb_transport_offset(skb) + len > skb_headlen(skb))
-		goto bad;
-
-	off += 2;/*跳过type+length*/
-=======
-	off += 2;
->>>>>>> 9d1694dc
+	off += 2;*跳过type+length*/
 	len -= 2;
 
 	while (len > 0) {
@@ -507,13 +499,7 @@
 
 	ipv6_hdr(skb)->daddr = *addr;/*变更目的地址*/
 
-<<<<<<< HEAD
-	skb_dst_drop(skb);
-
 	ip6_route_input(skb);/*按目的ip重新执行路由查询*/
-=======
-	ip6_route_input(skb);
->>>>>>> 9d1694dc
 
 	if (skb_dst(skb)->error) {
 		dst_input(skb);
