// SPDX-License-Identifier: GPL-2.0-or-later
/*
 *	Extension Header handling for IPv6
 *	Linux INET6 implementation
 *
 *	Authors:
 *	Pedro Roque		<roque@di.fc.ul.pt>
 *	Andi Kleen		<ak@muc.de>
 *	Alexey Kuznetsov	<kuznet@ms2.inr.ac.ru>
 */

/* Changes:
 *	yoshfuji		: ensure not to overrun while parsing
 *				  tlv options.
 *	Mitsuru KANDA @USAGI and: Remove ipv6_parse_exthdrs().
 *	YOSHIFUJI Hideaki @USAGI  Register inbound extension header
 *				  handlers as inet6_protocol{}.
 */

#include <linux/errno.h>
#include <linux/types.h>
#include <linux/socket.h>
#include <linux/sockios.h>
#include <linux/net.h>
#include <linux/netdevice.h>
#include <linux/in6.h>
#include <linux/icmpv6.h>
#include <linux/slab.h>
#include <linux/export.h>

#include <net/dst.h>
#include <net/sock.h>
#include <net/snmp.h>

#include <net/ipv6.h>
#include <net/protocol.h>
#include <net/transp_v6.h>
#include <net/rawv6.h>
#include <net/ndisc.h>
#include <net/ip6_route.h>
#include <net/addrconf.h>
#include <net/calipso.h>
#if IS_ENABLED(CONFIG_IPV6_MIP6)
#include <net/xfrm.h>
#endif
#include <linux/seg6.h>
#include <net/seg6.h>
#ifdef CONFIG_IPV6_SEG6_HMAC
#include <net/seg6_hmac.h>
#endif
#include <net/rpl.h>
#include <linux/ioam6.h>
#include <net/ioam6.h>
#include <net/dst_metadata.h>

#include <linux/uaccess.h>

/*********************
  Generic functions
 *********************/

/* An unknown option is detected, decide what to do */

static bool ip6_tlvopt_unknown(struct sk_buff *skb, int optoff,
			       bool disallow_unknowns)
{
    /*如禁止未知option,则丢包*/
	if (disallow_unknowns) {
		/* If unknown TLVs are disallowed by configuration
		 * then always silently drop packet. Note this also
		 * means no ICMP parameter problem is sent which
		 * could be a good property to mitigate a reflection DOS
		 * attack.
		 */

		goto drop;
	}

	//取选项type的6，7bit位，以下是ipv6 rfc对其不认识选项的处理解释
	/**
	 * The Option Type identifiers are internally encoded such that their
   highest-order two bits specify the action that must be taken if the
   processing IPv6 node does not recognize the Option Type:

      00 - skip over this option and continue processing the header.

      01 - discard the packet.

      10 - discard the packet and, regardless of whether or not the
           packet's Destination Address was a multicast address, send an
           ICMP Parameter Problem, Code 2, message to the packet's
           Source Address, pointing to the unrecognized Option Type.

      11 - discard the packet and, only if the packet's Destination
           Address was not a multicast address, send an ICMP Parameter
           Problem, Code 2, message to the packet's Source Address,
           pointing to the unrecognized Option Type.
	 */
	switch ((skb_network_header(skb)[optoff] & 0xC0) >> 6) {
	case 0: /* ignore */
		return true;

	case 1: /* drop packet */
		break;

	case 3: /* Send ICMP if not a multicast address and drop packet */
		/* Actually, it is redundant check. icmp_send
		   will recheck in any case.
		 */
		if (ipv6_addr_is_multicast(&ipv6_hdr(skb)->daddr))
			break;
		fallthrough;
	case 2: /* send ICMP PARM PROB regardless and drop packet */
		icmpv6_param_prob_reason(skb, ICMPV6_UNK_OPTION, optoff,
					 SKB_DROP_REASON_UNHANDLED_PROTO);
		return false;
	}

drop:
	kfree_skb_reason(skb, SKB_DROP_REASON_UNHANDLED_PROTO);
	return false;
}

static bool ipv6_hop_ra(struct sk_buff *skb, int optoff);
static bool ipv6_hop_ioam(struct sk_buff *skb, int optoff);
static bool ipv6_hop_jumbo(struct sk_buff *skb, int optoff);
static bool ipv6_hop_calipso(struct sk_buff *skb, int optoff);
#if IS_ENABLED(CONFIG_IPV6_MIP6)
static bool ipv6_dest_hao(struct sk_buff *skb, int optoff);
#endif

/* Parse tlv encoded option header (hop-by-hop or destination) */

static bool ip6_parse_tlv(bool hopbyhop,
			  struct sk_buff *skb,
			  int max_count/*容许的最大tlv数目*/)
{
	/*当前采用的是ipv6,其ipv6 header之后有options,options格式为:
	 * {
	 *      Next Header (8bits)
	 *      Hdr Ext Len (8bits) 注：其表示的为扩展头的长度（需要*8），但不含next header
	 *      Options and Padding(不定长）
	 *  }
	 * */
	int len = (skb_transport_header(skb)[1] + 1) << 3;/*扩展头长度*/
	const unsigned char *nh = skb_network_header(skb);/*next header指针*/
	int off = skb_network_header_len(skb);/*传输层到网络层之间的增量，即l3头部长度*/
	bool disallow_unknowns = false;
	int tlv_count = 0;
	int padlen = 0;

	if (unlikely(max_count < 0)) {
		/*如果max_count配置为小于0的数，则disallow_unknows为true*/
		disallow_unknowns = true;
		max_count = -max_count;
	}

	/*无效的报文长度，丢包*/
	if (skb_transport_offset(skb) + len > skb_headlen(skb))
		goto bad;

	off += 2;/*跳过type+length*/
	len -= 2;

	while (len > 0) {
		/*nh指向next header，off结合nh,指向选项起始位置(Type)，off+1指向选项中的Length*/
		int optlen, i;

		/*按option的type进行检查处理*/
		if (nh[off] == IPV6_TLV_PAD1) {
			padlen++;
			if (padlen > 7)
			    /*pad长度不得超过7，丢包*/
				goto bad;
			off++;
			len--;
			continue;
		}
		if (len < 2)
			/*已不足2字节，退出*/
			goto bad;
		optlen = nh[off + 1] + 2;
		if (optlen > len)
			/*内容不足选项长度要求，退出*/
			goto bad;

		if (nh[off] == IPV6_TLV_PADN) {
			/* RFC 2460 states that the purpose of PadN is
			 * to align the containing header to multiples
			 * of 8. 7 is therefore the highest valid value.
			 * See also RFC 4942, Section 2.1.9.5.
			 */
			padlen += optlen;
			/*pad长度不容许超过7，丢包*/
			if (padlen > 7)
				goto bad;
			/* RFC 4942 recommends receiving hosts to
			 * actively check PadN payload to contain
			 * only zeroes.
			 */
			for (i = 2; i < optlen; i++) {
			    /*padn选项，要求所有padi必须为0*/
				if (nh[off + i] != 0)
					goto bad;
			}
		} else {
			tlv_count++;
			if (tlv_count > max_count)
			    /*除pading外，tlv结构数量超过max_count,丢包*/
				goto bad;

			if (hopbyhop/*当前为hopbyhop选项头解析*/) {
				switch (nh[off]) {
				case IPV6_TLV_ROUTERALERT:
					if (!ipv6_hop_ra(skb, off))
						return false;
					break;
				case IPV6_TLV_IOAM:
					if (!ipv6_hop_ioam(skb, off))
						return false;
					break;
				case IPV6_TLV_JUMBO:
					if (!ipv6_hop_jumbo(skb, off))
						return false;
					break;
				case IPV6_TLV_CALIPSO:
					if (!ipv6_hop_calipso(skb, off))
						return false;
					break;
				default:
					/*遇到不认识的tlv选项*/
					if (!ip6_tlvopt_unknown(skb, off,
								disallow_unknowns))
						return false;
					break;
				}
			} else {
				/*非hop-by-hop选项*/
				switch (nh[off]) {
#if IS_ENABLED(CONFIG_IPV6_MIP6)
				case IPV6_TLV_HAO:
					if (!ipv6_dest_hao(skb, off))
						return false;
					break;
#endif
				default:
					if (!ip6_tlvopt_unknown(skb, off,
								disallow_unknowns))
						return false;
					break;
				}
			}
			padlen = 0;
		}
		/*增加解析长度*/
		off += optlen;
		len -= optlen;
	}

	/*解析成功，内容无剩氽*/
	if (len == 0)
		return true;
bad:
	kfree_skb_reason(skb, SKB_DROP_REASON_IP_INHDR);
	return false;
}

/*****************************
  Destination options header.
 *****************************/

#if IS_ENABLED(CONFIG_IPV6_MIP6)
static bool ipv6_dest_hao(struct sk_buff *skb, int optoff)
{
	struct ipv6_destopt_hao *hao;
	struct inet6_skb_parm *opt = IP6CB(skb);
	struct ipv6hdr *ipv6h = ipv6_hdr(skb);
	SKB_DR(reason);
	int ret;

	if (opt->dsthao) {
		net_dbg_ratelimited("hao duplicated\n");
		goto discard;
	}
	opt->dsthao = opt->dst1;
	opt->dst1 = 0;

	hao = (struct ipv6_destopt_hao *)(skb_network_header(skb) + optoff);

	if (hao->length != 16) {
		net_dbg_ratelimited("hao invalid option length = %d\n",
				    hao->length);
		SKB_DR_SET(reason, IP_INHDR);
		goto discard;
	}

	if (!(ipv6_addr_type(&hao->addr) & IPV6_ADDR_UNICAST)) {
		net_dbg_ratelimited("hao is not an unicast addr: %pI6\n",
				    &hao->addr);
		SKB_DR_SET(reason, INVALID_PROTO);
		goto discard;
	}

	ret = xfrm6_input_addr(skb, (xfrm_address_t *)&ipv6h->daddr,
			       (xfrm_address_t *)&hao->addr, IPPROTO_DSTOPTS);
	if (unlikely(ret < 0)) {
		SKB_DR_SET(reason, XFRM_POLICY);
		goto discard;
	}

	if (skb_cloned(skb)) {
		if (pskb_expand_head(skb, 0, 0, GFP_ATOMIC))
			goto discard;

		/* update all variable using below by copied skbuff */
		hao = (struct ipv6_destopt_hao *)(skb_network_header(skb) +
						  optoff);
		ipv6h = ipv6_hdr(skb);
	}

	if (skb->ip_summed == CHECKSUM_COMPLETE)
		skb->ip_summed = CHECKSUM_NONE;

	swap(ipv6h->saddr, hao->addr);

	if (skb->tstamp == 0)
		__net_timestamp(skb);

	return true;

 discard:
	kfree_skb_reason(skb, reason);
	return false;
}
#endif

static int ipv6_destopt_rcv(struct sk_buff *skb)
{
	struct inet6_dev *idev = __in6_dev_get(skb->dev);
	struct inet6_skb_parm *opt = IP6CB(skb);
#if IS_ENABLED(CONFIG_IPV6_MIP6)
	__u16 dstbuf;
#endif
	struct dst_entry *dst = skb_dst(skb);
	struct net *net = dev_net(skb->dev);
	int extlen;

	if (!pskb_may_pull(skb, skb_transport_offset(skb) + 8) ||
	    !pskb_may_pull(skb, (skb_transport_offset(skb) +
				 ((skb_transport_header(skb)[1] + 1) << 3)))) {
		__IP6_INC_STATS(dev_net(dst->dev), idev,
				IPSTATS_MIB_INHDRERRORS);
fail_and_free:
		kfree_skb(skb);
		return -1;
	}

	extlen = (skb_transport_header(skb)[1] + 1) << 3;
	if (extlen > net->ipv6.sysctl.max_dst_opts_len)
		goto fail_and_free;

	opt->lastopt = opt->dst1 = skb_network_header_len(skb);
#if IS_ENABLED(CONFIG_IPV6_MIP6)
	dstbuf = opt->dst1;
#endif

	if (ip6_parse_tlv(false, skb, net->ipv6.sysctl.max_dst_opts_cnt)) {
		skb->transport_header += extlen;
		opt = IP6CB(skb);
#if IS_ENABLED(CONFIG_IPV6_MIP6)
		opt->nhoff = dstbuf;
#else
		opt->nhoff = opt->dst1;
#endif
		return 1;
	}

	__IP6_INC_STATS(net, idev, IPSTATS_MIB_INHDRERRORS);
	return -1;
}

static void seg6_update_csum(struct sk_buff *skb)
{
	struct ipv6_sr_hdr *hdr;
	struct in6_addr *addr;
	__be32 from, to;

	/* srh is at transport offset and seg_left is already decremented
	 * but daddr is not yet updated with next segment
	 */

	hdr = (struct ipv6_sr_hdr *)skb_transport_header(skb);
	addr = hdr->segments + hdr->segments_left;

	hdr->segments_left++;
	from = *(__be32 *)hdr;

	hdr->segments_left--;
	to = *(__be32 *)hdr;

	/* update skb csum with diff resulting from seg_left decrement */

	update_csum_diff4(skb, from, to);

	/* compute csum diff between current and next segment and update */

	update_csum_diff16(skb, (__be32 *)(&ipv6_hdr(skb)->daddr),
			   (__be32 *)addr);
}

/*srv6报文接收*/
static int ipv6_srh_rcv(struct sk_buff *skb)
{
	struct inet6_skb_parm *opt = IP6CB(skb);
	struct net *net = dev_net(skb->dev);
	struct ipv6_sr_hdr *hdr;
	struct inet6_dev *idev;
	struct in6_addr *addr;
	int accept_seg6;

	hdr = (struct ipv6_sr_hdr *)skb_transport_header(skb);

	idev = __in6_dev_get(skb->dev);

	accept_seg6 = net->ipv6.devconf_all->seg6_enabled;
	if (accept_seg6 > idev->cnf.seg6_enabled)
		accept_seg6 = idev->cnf.seg6_enabled;

	if (!accept_seg6) {
	    /*如果不容许接收seg6,则丢包,默认不开启*/
		kfree_skb(skb);
		return -1;
	}

#ifdef CONFIG_IPV6_SEG6_HMAC
	if (!seg6_hmac_validate_skb(skb)) {
		kfree_skb(skb);
		return -1;
	}
#endif

looped_back:
	if (hdr->segments_left == 0) {
	    /*segments_left为0时，下一层为ipv4/ipv6,则剥掉srv6头，使其重走协议栈*/
		if (hdr->nexthdr == NEXTHDR_IPV6 || hdr->nexthdr == NEXTHDR_IPV4) {
			int offset = (hdr->hdrlen + 1) << 3;

			skb_postpull_rcsum(skb, skb_network_header(skb),
					   skb_network_header_len(skb));

			if (!pskb_pull(skb, offset)) {
				kfree_skb(skb);
				return -1;
			}
			skb_postpull_rcsum(skb, skb_transport_header(skb),
					   offset);

			/*剥掉srv6头，重走协议栈*/
			skb_reset_network_header(skb);/*定义当前位置为network起始*/
			skb_reset_transport_header(skb);
			skb->encapsulation = 0;
			if (hdr->nexthdr == NEXTHDR_IPV4)
			    /*如果下层为ipv4,则变更protocol*/
				skb->protocol = htons(ETH_P_IP);
			__skb_tunnel_rx(skb, skb->dev, net);/*skb所属设备不变*/

			netif_rx(skb);/*使报文重走协议栈*/
			return -1;/*报文已入队，返回-1表示丢包*/
		}

		opt->srcrt = skb_network_header_len(skb);
		opt->lastopt = opt->srcrt;
		skb->transport_header += (hdr->hdrlen + 1) << 3;
		opt->nhoff = (&hdr->nexthdr) - skb_network_header(skb);

		return 1;
	}

	/*此情况下segments不为0，需要减1后，重新查找*/

	if (hdr->segments_left >= (hdr->hdrlen >> 1)) {
		__IP6_INC_STATS(net, idev, IPSTATS_MIB_INHDRERRORS);
		icmpv6_param_prob(skb, ICMPV6_HDR_FIELD,
				  ((&hdr->segments_left) -
				   skb_network_header(skb)));
		return -1;
	}

	if (skb_cloned(skb)) {
		if (pskb_expand_head(skb, 0, 0, GFP_ATOMIC)) {
			__IP6_INC_STATS(net, ip6_dst_idev(skb_dst(skb)),
					IPSTATS_MIB_OUTDISCARDS);
			kfree_skb(skb);
			return -1;
		}
	}

	hdr = (struct ipv6_sr_hdr *)skb_transport_header(skb);

	hdr->segments_left--;/*移除一层segments*/
	addr = hdr->segments + hdr->segments_left;

	skb_push(skb, sizeof(struct ipv6hdr));

	if (skb->ip_summed == CHECKSUM_COMPLETE)
		seg6_update_csum(skb);

	ipv6_hdr(skb)->daddr = *addr;/*变更目的地址*/

	skb_dst_drop(skb);

	ip6_route_input(skb);/*按目的ip重新执行路由查询*/

	if (skb_dst(skb)->error) {
		dst_input(skb);
		return -1;
	}

	if (skb_dst(skb)->dev->flags & IFF_LOOPBACK) {
		if (ipv6_hdr(skb)->hop_limit <= 1) {
		    /*ttl不足，icmp告错*/
			__IP6_INC_STATS(net, idev, IPSTATS_MIB_INHDRERRORS);
			icmpv6_send(skb, ICMPV6_TIME_EXCEED,
				    ICMPV6_EXC_HOPLIMIT, 0);
			kfree_skb(skb);
			return -1;
		}
		ipv6_hdr(skb)->hop_limit--;

		skb_pull(skb, sizeof(struct ipv6hdr));
		goto looped_back;
	}

	dst_input(skb);/*按路由结果进行投递*/

	return -1;
}

static int ipv6_rpl_srh_rcv(struct sk_buff *skb)
{
	struct ipv6_rpl_sr_hdr *hdr, *ohdr, *chdr;
	struct inet6_skb_parm *opt = IP6CB(skb);
	struct net *net = dev_net(skb->dev);
	struct inet6_dev *idev;
	struct ipv6hdr *oldhdr;
	unsigned char *buf;
	int accept_rpl_seg;
	int i, err;
	u64 n = 0;
	u32 r;

	idev = __in6_dev_get(skb->dev);

	accept_rpl_seg = net->ipv6.devconf_all->rpl_seg_enabled;
	if (accept_rpl_seg > idev->cnf.rpl_seg_enabled)
		accept_rpl_seg = idev->cnf.rpl_seg_enabled;

	if (!accept_rpl_seg) {
		kfree_skb(skb);
		return -1;
	}

looped_back:
	hdr = (struct ipv6_rpl_sr_hdr *)skb_transport_header(skb);

	if (hdr->segments_left == 0) {
		if (hdr->nexthdr == NEXTHDR_IPV6) {
			int offset = (hdr->hdrlen + 1) << 3;

			skb_postpull_rcsum(skb, skb_network_header(skb),
					   skb_network_header_len(skb));

			if (!pskb_pull(skb, offset)) {
				kfree_skb(skb);
				return -1;
			}
			skb_postpull_rcsum(skb, skb_transport_header(skb),
					   offset);

			skb_reset_network_header(skb);
			skb_reset_transport_header(skb);
			skb->encapsulation = 0;

			__skb_tunnel_rx(skb, skb->dev, net);

			netif_rx(skb);
			return -1;
		}

		opt->srcrt = skb_network_header_len(skb);
		opt->lastopt = opt->srcrt;
		skb->transport_header += (hdr->hdrlen + 1) << 3;
		opt->nhoff = (&hdr->nexthdr) - skb_network_header(skb);

		return 1;
	}

	if (!pskb_may_pull(skb, sizeof(*hdr))) {
		kfree_skb(skb);
		return -1;
	}

	n = (hdr->hdrlen << 3) - hdr->pad - (16 - hdr->cmpre);
	r = do_div(n, (16 - hdr->cmpri));
	/* checks if calculation was without remainder and n fits into
	 * unsigned char which is segments_left field. Should not be
	 * higher than that.
	 */
	if (r || (n + 1) > 255) {
		kfree_skb(skb);
		return -1;
	}

	if (hdr->segments_left > n + 1) {
		__IP6_INC_STATS(net, idev, IPSTATS_MIB_INHDRERRORS);
		icmpv6_param_prob(skb, ICMPV6_HDR_FIELD,
				  ((&hdr->segments_left) -
				   skb_network_header(skb)));
		return -1;
	}

	if (skb_cloned(skb)) {
		if (pskb_expand_head(skb, IPV6_RPL_SRH_WORST_SWAP_SIZE, 0,
				     GFP_ATOMIC)) {
			__IP6_INC_STATS(net, ip6_dst_idev(skb_dst(skb)),
					IPSTATS_MIB_OUTDISCARDS);
			kfree_skb(skb);
			return -1;
		}
	} else {
		err = skb_cow_head(skb, IPV6_RPL_SRH_WORST_SWAP_SIZE);
		if (unlikely(err)) {
			kfree_skb(skb);
			return -1;
		}
	}

	hdr = (struct ipv6_rpl_sr_hdr *)skb_transport_header(skb);

	if (!pskb_may_pull(skb, ipv6_rpl_srh_size(n, hdr->cmpri,
						  hdr->cmpre))) {
		kfree_skb(skb);
		return -1;
	}

	hdr->segments_left--;
	i = n - hdr->segments_left;

	buf = kcalloc(struct_size(hdr, segments.addr, n + 2), 2, GFP_ATOMIC);
	if (unlikely(!buf)) {
		kfree_skb(skb);
		return -1;
	}

	ohdr = (struct ipv6_rpl_sr_hdr *)buf;
	ipv6_rpl_srh_decompress(ohdr, hdr, &ipv6_hdr(skb)->daddr, n);
	chdr = (struct ipv6_rpl_sr_hdr *)(buf + ((ohdr->hdrlen + 1) << 3));

	if ((ipv6_addr_type(&ipv6_hdr(skb)->daddr) & IPV6_ADDR_MULTICAST) ||
	    (ipv6_addr_type(&ohdr->rpl_segaddr[i]) & IPV6_ADDR_MULTICAST)) {
		kfree_skb(skb);
		kfree(buf);
		return -1;
	}

	err = ipv6_chk_rpl_srh_loop(net, ohdr->rpl_segaddr, n + 1);
	if (err) {
		icmpv6_send(skb, ICMPV6_PARAMPROB, 0, 0);
		kfree_skb(skb);
		kfree(buf);
		return -1;
	}

	swap(ipv6_hdr(skb)->daddr, ohdr->rpl_segaddr[i]);

	ipv6_rpl_srh_compress(chdr, ohdr, &ipv6_hdr(skb)->daddr, n);

	oldhdr = ipv6_hdr(skb);

	skb_pull(skb, ((hdr->hdrlen + 1) << 3));
	skb_postpull_rcsum(skb, oldhdr,
			   sizeof(struct ipv6hdr) + ((hdr->hdrlen + 1) << 3));
	skb_push(skb, ((chdr->hdrlen + 1) << 3) + sizeof(struct ipv6hdr));
	skb_reset_network_header(skb);
	skb_mac_header_rebuild(skb);
	skb_set_transport_header(skb, sizeof(struct ipv6hdr));

	memmove(ipv6_hdr(skb), oldhdr, sizeof(struct ipv6hdr));
	memcpy(skb_transport_header(skb), chdr, (chdr->hdrlen + 1) << 3);

	ipv6_hdr(skb)->payload_len = htons(skb->len - sizeof(struct ipv6hdr));
	skb_postpush_rcsum(skb, ipv6_hdr(skb),
			   sizeof(struct ipv6hdr) + ((chdr->hdrlen + 1) << 3));

	kfree(buf);

	skb_dst_drop(skb);

	ip6_route_input(skb);

	if (skb_dst(skb)->error) {
		dst_input(skb);
		return -1;
	}

	if (skb_dst(skb)->dev->flags & IFF_LOOPBACK) {
		if (ipv6_hdr(skb)->hop_limit <= 1) {
			__IP6_INC_STATS(net, idev, IPSTATS_MIB_INHDRERRORS);
			icmpv6_send(skb, ICMPV6_TIME_EXCEED,
				    ICMPV6_EXC_HOPLIMIT, 0);
			kfree_skb(skb);
			return -1;
		}
		ipv6_hdr(skb)->hop_limit--;

		skb_pull(skb, sizeof(struct ipv6hdr));
		goto looped_back;
	}

	dst_input(skb);

	return -1;
}

/********************************
  Routing header.
 ********************************/

/* called with rcu_read_lock() */
static int ipv6_rthdr_rcv(struct sk_buff *skb)
{
    /*ipv6头部后面遇到routing header,走此流程*/
	struct inet6_dev *idev = __in6_dev_get(skb->dev);
	struct inet6_skb_parm *opt = IP6CB(skb);
	struct in6_addr *addr = NULL;
	struct in6_addr daddr;
	int n, i;
	struct ipv6_rt_hdr *hdr;
	struct rt0_hdr *rthdr;
	struct net *net = dev_net(skb->dev);
	int accept_source_route = net->ipv6.devconf_all->accept_source_route;

	if (idev && accept_source_route > idev->cnf.accept_source_route)
		accept_source_route = idev->cnf.accept_source_route;

	if (!pskb_may_pull(skb, skb_transport_offset(skb) + 8) ||
	    !pskb_may_pull(skb, (skb_transport_offset(skb) +
				 ((skb_transport_header(skb)[1] + 1) << 3)))) {
		__IP6_INC_STATS(net, idev, IPSTATS_MIB_INHDRERRORS);
		kfree_skb(skb);
		return -1;
	}

	/*拿到rt header*/
	hdr = (struct ipv6_rt_hdr *)skb_transport_header(skb);

	if (ipv6_addr_is_multicast(&ipv6_hdr(skb)->daddr) ||
	    skb->pkt_type != PACKET_HOST) {
	    /*只接收送本机的单播报文*/
		__IP6_INC_STATS(net, idev, IPSTATS_MIB_INADDRERRORS);
		kfree_skb(skb);
		return -1;
	}

	switch (hdr->type) {
	case IPV6_SRCRT_TYPE_4:
		/* segment routing */
		return ipv6_srh_rcv(skb);/*srv6头处理*/
	case IPV6_SRCRT_TYPE_3:
		/* rpl segment routing */
		return ipv6_rpl_srh_rcv(skb);
	default:
		break;
	}

looped_back:
	if (hdr->segments_left == 0) {
		switch (hdr->type) {
#if IS_ENABLED(CONFIG_IPV6_MIP6)
		case IPV6_SRCRT_TYPE_2:
			/* Silently discard type 2 header unless it was
			 * processed by own
			 */
			if (!addr) {
				__IP6_INC_STATS(net, idev,
						IPSTATS_MIB_INADDRERRORS);
				kfree_skb(skb);
				return -1;
			}
			break;
#endif
		default:
			break;
		}

		opt->lastopt = opt->srcrt = skb_network_header_len(skb);
		skb->transport_header += (hdr->hdrlen + 1) << 3;
		opt->dst0 = opt->dst1;
		opt->dst1 = 0;
		opt->nhoff = (&hdr->nexthdr) - skb_network_header(skb);
		return 1;
	}

	switch (hdr->type) {
#if IS_ENABLED(CONFIG_IPV6_MIP6)
	case IPV6_SRCRT_TYPE_2:
		if (accept_source_route < 0)
			goto unknown_rh;
		/* Silently discard invalid RTH type 2 */
		if (hdr->hdrlen != 2 || hdr->segments_left != 1) {
			__IP6_INC_STATS(net, idev, IPSTATS_MIB_INHDRERRORS);
			kfree_skb(skb);
			return -1;
		}
		break;
#endif
	default:
		goto unknown_rh;
	}

	/*
	 *	This is the routing header forwarding algorithm from
	 *	RFC 2460, page 16.
	 */

	n = hdr->hdrlen >> 1;

	if (hdr->segments_left > n) {
		__IP6_INC_STATS(net, idev, IPSTATS_MIB_INHDRERRORS);
		icmpv6_param_prob(skb, ICMPV6_HDR_FIELD,
				  ((&hdr->segments_left) -
				   skb_network_header(skb)));
		return -1;
	}

	/* We are about to mangle packet header. Be careful!
	   Do not damage packets queued somewhere.
	 */
	if (skb_cloned(skb)) {
		/* the copy is a forwarded packet */
		if (pskb_expand_head(skb, 0, 0, GFP_ATOMIC)) {
			__IP6_INC_STATS(net, ip6_dst_idev(skb_dst(skb)),
					IPSTATS_MIB_OUTDISCARDS);
			kfree_skb(skb);
			return -1;
		}
		hdr = (struct ipv6_rt_hdr *)skb_transport_header(skb);
	}

	if (skb->ip_summed == CHECKSUM_COMPLETE)
		skb->ip_summed = CHECKSUM_NONE;

	i = n - --hdr->segments_left;

	rthdr = (struct rt0_hdr *) hdr;
	addr = rthdr->addr;
	addr += i - 1;

	switch (hdr->type) {
#if IS_ENABLED(CONFIG_IPV6_MIP6)
	case IPV6_SRCRT_TYPE_2:
		if (xfrm6_input_addr(skb, (xfrm_address_t *)addr,
				     (xfrm_address_t *)&ipv6_hdr(skb)->saddr,
				     IPPROTO_ROUTING) < 0) {
			__IP6_INC_STATS(net, idev, IPSTATS_MIB_INADDRERRORS);
			kfree_skb(skb);
			return -1;
		}
		if (!ipv6_chk_home_addr(dev_net(skb_dst(skb)->dev), addr)) {
			__IP6_INC_STATS(net, idev, IPSTATS_MIB_INADDRERRORS);
			kfree_skb(skb);
			return -1;
		}
		break;
#endif
	default:
		break;
	}

	if (ipv6_addr_is_multicast(addr)) {
		__IP6_INC_STATS(net, idev, IPSTATS_MIB_INADDRERRORS);
		kfree_skb(skb);
		return -1;
	}

	daddr = *addr;
	*addr = ipv6_hdr(skb)->daddr;
	ipv6_hdr(skb)->daddr = daddr;

	skb_dst_drop(skb);
	ip6_route_input(skb);
	if (skb_dst(skb)->error) {
		skb_push(skb, skb->data - skb_network_header(skb));
		dst_input(skb);
		return -1;
	}

	if (skb_dst(skb)->dev->flags&IFF_LOOPBACK) {
		if (ipv6_hdr(skb)->hop_limit <= 1) {
			__IP6_INC_STATS(net, idev, IPSTATS_MIB_INHDRERRORS);
			icmpv6_send(skb, ICMPV6_TIME_EXCEED, ICMPV6_EXC_HOPLIMIT,
				    0);
			kfree_skb(skb);
			return -1;
		}
		ipv6_hdr(skb)->hop_limit--;
		goto looped_back;
	}

	skb_push(skb, skb->data - skb_network_header(skb));
	dst_input(skb);
	return -1;

unknown_rh:
	__IP6_INC_STATS(net, idev, IPSTATS_MIB_INHDRERRORS);
	icmpv6_param_prob(skb, ICMPV6_HDR_FIELD,
			  (&hdr->type) - skb_network_header(skb));
	return -1;
}

static const struct inet6_protocol rthdr_protocol = {
	.handler	=	ipv6_rthdr_rcv,
	.flags		=	INET6_PROTO_NOPOLICY,
};

static const struct inet6_protocol destopt_protocol = {
	.handler	=	ipv6_destopt_rcv,
	.flags		=	INET6_PROTO_NOPOLICY,
};

static const struct inet6_protocol nodata_protocol = {
	.handler	=	dst_discard,
	.flags		=	INET6_PROTO_NOPOLICY,
};

int __init ipv6_exthdrs_init(void)
{
	int ret;

	/*添加routing协议*/
	ret = inet6_add_protocol(&rthdr_protocol, IPPROTO_ROUTING);
	if (ret)
		goto out;

	ret = inet6_add_protocol(&destopt_protocol, IPPROTO_DSTOPTS);
	if (ret)
		goto out_rthdr;

	ret = inet6_add_protocol(&nodata_protocol, IPPROTO_NONE);
	if (ret)
		goto out_destopt;

out:
	return ret;
out_destopt:
	inet6_del_protocol(&destopt_protocol, IPPROTO_DSTOPTS);
out_rthdr:
	inet6_del_protocol(&rthdr_protocol, IPPROTO_ROUTING);
	goto out;
};

void ipv6_exthdrs_exit(void)
{
	inet6_del_protocol(&nodata_protocol, IPPROTO_NONE);
	inet6_del_protocol(&destopt_protocol, IPPROTO_DSTOPTS);
	inet6_del_protocol(&rthdr_protocol, IPPROTO_ROUTING);
}

/**********************************
  Hop-by-hop options.
 **********************************/

/*
 * Note: we cannot rely on skb_dst(skb) before we assign it in ip6_route_input().
 */
static inline struct net *ipv6_skb_net(struct sk_buff *skb)
{
	return skb_dst(skb) ? dev_net(skb_dst(skb)->dev) : dev_net(skb->dev);
}

/* Router Alert as of RFC 2711 */

static bool ipv6_hop_ra(struct sk_buff *skb, int optoff)
{
	const unsigned char *nh = skb_network_header(skb);

	if (nh[optoff + 1] == 2) {
	    /*标记需要route alert，并填充ra*/
		IP6CB(skb)->flags |= IP6SKB_ROUTERALERT;
		memcpy(&IP6CB(skb)->ra, nh + optoff + 2, sizeof(IP6CB(skb)->ra));
		return true;
	}
	net_dbg_ratelimited("ipv6_hop_ra: wrong RA length %d\n",
			    nh[optoff + 1]);
	kfree_skb_reason(skb, SKB_DROP_REASON_IP_INHDR);
	return false;
}

/* IOAM */

static bool ipv6_hop_ioam(struct sk_buff *skb, int optoff)
{
	struct ioam6_trace_hdr *trace;
	struct ioam6_namespace *ns;
	struct ioam6_hdr *hdr;

	/* Bad alignment (must be 4n-aligned) */
	if (optoff & 3)
		goto drop;

	/* Ignore if IOAM is not enabled on ingress */
	if (!__in6_dev_get(skb->dev)->cnf.ioam6_enabled)
		/*收到ioam选项，但设备未开启ioam6*/
		goto ignore;

	/* Truncated Option header */
	hdr = (struct ioam6_hdr *)(skb_network_header(skb) + optoff);
	if (hdr->opt_len < 2)
		goto drop;

	switch (hdr->type) {
	case IOAM6_TYPE_PREALLOC:
		/* Truncated Pre-allocated Trace header */
		if (hdr->opt_len < 2 + sizeof(*trace))
			goto drop;

		/* Malformed Pre-allocated Trace header */
		trace = (struct ioam6_trace_hdr *)((u8 *)hdr + sizeof(*hdr));
		if (hdr->opt_len < 2 + sizeof(*trace) + trace->remlen * 4)
			goto drop;

		/* Ignore if the IOAM namespace is unknown */
		ns = ioam6_namespace(ipv6_skb_net(skb), trace->namespace_id);
		if (!ns)
			goto ignore;

		if (!skb_valid_dst(skb))
			ip6_route_input(skb);

		ioam6_fill_trace_data(skb, ns, trace, true);
		break;
	default:
		break;
	}

ignore:
	return true;

drop:
	kfree_skb_reason(skb, SKB_DROP_REASON_IP_INHDR);
	return false;
}

/* Jumbo payload */

static bool ipv6_hop_jumbo(struct sk_buff *skb, int optoff)
{
	const unsigned char *nh = skb_network_header(skb);
	SKB_DR(reason);
	u32 pkt_len;

	if (nh[optoff + 1] != 4 || (optoff & 3) != 2) {
		net_dbg_ratelimited("ipv6_hop_jumbo: wrong jumbo opt length/alignment %d\n",
				    nh[optoff+1]);
		SKB_DR_SET(reason, IP_INHDR);
		goto drop;
	}

	pkt_len = ntohl(*(__be32 *)(nh + optoff + 2));
	if (pkt_len <= IPV6_MAXPLEN) {
<<<<<<< HEAD
	    /*巨帧大小必须大于IPV6_MAXPLEN*/
		__IP6_INC_STATS(net, idev, IPSTATS_MIB_INHDRERRORS);
		icmpv6_param_prob(skb, ICMPV6_HDR_FIELD, optoff+2);
=======
		icmpv6_param_prob_reason(skb, ICMPV6_HDR_FIELD, optoff + 2,
					 SKB_DROP_REASON_IP_INHDR);
>>>>>>> 97ee9d1c
		return false;
	}
	if (ipv6_hdr(skb)->payload_len) {
		icmpv6_param_prob_reason(skb, ICMPV6_HDR_FIELD, optoff,
					 SKB_DROP_REASON_IP_INHDR);
		return false;
	}

	if (pkt_len > skb->len - sizeof(struct ipv6hdr)) {
		SKB_DR_SET(reason, PKT_TOO_SMALL);
		goto drop;
	}

	if (pskb_trim_rcsum(skb, pkt_len + sizeof(struct ipv6hdr)))
		goto drop;

	IP6CB(skb)->flags |= IP6SKB_JUMBOGRAM;
	return true;

drop:
	kfree_skb_reason(skb, reason);
	return false;
}

/* CALIPSO RFC 5570 */

static bool ipv6_hop_calipso(struct sk_buff *skb, int optoff)
{
	const unsigned char *nh = skb_network_header(skb);

	if (nh[optoff + 1] < 8)
		goto drop;

	if (nh[optoff + 6] * 4 + 8 > nh[optoff + 1])
		goto drop;

	if (!calipso_validate(skb, nh + optoff))
		goto drop;

	return true;

drop:
	kfree_skb_reason(skb, SKB_DROP_REASON_IP_INHDR);
	return false;
}

/*ipv6 header的nh== NEXTHDR_HOP，此函数解析它的内容*/
int ipv6_parse_hopopts(struct sk_buff *skb)
{
	struct inet6_skb_parm *opt = IP6CB(skb);
	struct net *net = dev_net(skb->dev);
	int extlen;

	/*
	 * skb_network_header(skb) is equal to skb->data, and
	 * skb_network_header_len(skb) is always equal to
	 * sizeof(struct ipv6hdr) by definition of
	 * hop-by-hop options.
	 */
	if (!pskb_may_pull(skb, sizeof(struct ipv6hdr) + 8) ||
	    !pskb_may_pull(skb, (sizeof(struct ipv6hdr) +
	            /*选项头长度(len不包含第一个8字节，故这里加1）*/
				 ((skb_transport_header(skb)[1] + 1) << 3)))) {
fail_and_free:
		kfree_skb(skb);
		return -1;
	}

	/*扩展头实际长度*/
	extlen = (skb_transport_header(skb)[1] + 1) << 3;
	if (extlen > net->ipv6.sysctl.max_hbh_opts_len)
	    /*长度超过配置要求，丢包*/
		goto fail_and_free;

	opt->flags |= IP6SKB_HOPBYHOP;/*标记收到hop-by-hop*/
	if (ip6_parse_tlv(true, skb, net->ipv6.sysctl.max_hbh_opts_cnt)) {
	    /*跳过ipv6选项头*/
		skb->transport_header += extlen;
		opt = IP6CB(skb);
		/*使用选项中的next-header,由于其正好在ip6头后面第一个字节，故增加ipv6hdr*/
		opt->nhoff = sizeof(struct ipv6hdr);
		return 1;
	}
	return -1;
}

/*
 *	Creating outbound headers.
 *
 *	"build" functions work when skb is filled from head to tail (datagram)
 *	"push"	functions work when headers are added from tail to head (tcp)
 *
 *	In both cases we assume, that caller reserved enough room
 *	for headers.
 */

static void ipv6_push_rthdr0(struct sk_buff *skb, u8 *proto,
			     struct ipv6_rt_hdr *opt,
			     struct in6_addr **addr_p, struct in6_addr *saddr)
{
	struct rt0_hdr *phdr, *ihdr;
	int hops;

	ihdr = (struct rt0_hdr *) opt;

	phdr = skb_push(skb, (ihdr->rt_hdr.hdrlen + 1) << 3);
	memcpy(phdr, ihdr, sizeof(struct rt0_hdr));

	hops = ihdr->rt_hdr.hdrlen >> 1;

	if (hops > 1)
		memcpy(phdr->addr, ihdr->addr + 1,
		       (hops - 1) * sizeof(struct in6_addr));

	phdr->addr[hops - 1] = **addr_p;
	*addr_p = ihdr->addr;

	phdr->rt_hdr.nexthdr = *proto;
	*proto = NEXTHDR_ROUTING;
}

static void ipv6_push_rthdr4(struct sk_buff *skb, u8 *proto,
			     struct ipv6_rt_hdr *opt,
			     struct in6_addr **addr_p, struct in6_addr *saddr)
{
	struct ipv6_sr_hdr *sr_phdr, *sr_ihdr;
	int plen, hops;

	sr_ihdr = (struct ipv6_sr_hdr *)opt;
	plen = (sr_ihdr->hdrlen + 1) << 3;

	sr_phdr = skb_push(skb, plen);
	memcpy(sr_phdr, sr_ihdr, sizeof(struct ipv6_sr_hdr));

	hops = sr_ihdr->first_segment + 1;
	memcpy(sr_phdr->segments + 1, sr_ihdr->segments + 1,
	       (hops - 1) * sizeof(struct in6_addr));

	sr_phdr->segments[0] = **addr_p;
	*addr_p = &sr_ihdr->segments[sr_ihdr->segments_left];

	if (sr_ihdr->hdrlen > hops * 2) {
		int tlvs_offset, tlvs_length;

		tlvs_offset = (1 + hops * 2) << 3;
		tlvs_length = (sr_ihdr->hdrlen - hops * 2) << 3;
		memcpy((char *)sr_phdr + tlvs_offset,
		       (char *)sr_ihdr + tlvs_offset, tlvs_length);
	}

#ifdef CONFIG_IPV6_SEG6_HMAC
	if (sr_has_hmac(sr_phdr)) {
		struct net *net = NULL;

		if (skb->dev)
			net = dev_net(skb->dev);
		else if (skb->sk)
			net = sock_net(skb->sk);

		WARN_ON(!net);

		if (net)
			seg6_push_hmac(net, saddr, sr_phdr);
	}
#endif

	sr_phdr->nexthdr = *proto;
	*proto = NEXTHDR_ROUTING;
}

static void ipv6_push_rthdr(struct sk_buff *skb, u8 *proto,
			    struct ipv6_rt_hdr *opt,
			    struct in6_addr **addr_p, struct in6_addr *saddr)
{
	switch (opt->type) {
	case IPV6_SRCRT_TYPE_0:
	case IPV6_SRCRT_STRICT:
	case IPV6_SRCRT_TYPE_2:
		ipv6_push_rthdr0(skb, proto, opt, addr_p, saddr);
		break;
	case IPV6_SRCRT_TYPE_4:
		ipv6_push_rthdr4(skb, proto, opt, addr_p, saddr);
		break;
	default:
		break;
	}
}

static void ipv6_push_exthdr(struct sk_buff *skb, u8 *proto, u8 type, struct ipv6_opt_hdr *opt)
{
	struct ipv6_opt_hdr *h = skb_push(skb, ipv6_optlen(opt));

	memcpy(h, opt, ipv6_optlen(opt));
	h->nexthdr = *proto;
	*proto = type;
}

void ipv6_push_nfrag_opts(struct sk_buff *skb, struct ipv6_txoptions *opt,
			  u8 *proto,
			  struct in6_addr **daddr, struct in6_addr *saddr)
{
	if (opt->srcrt) {
		ipv6_push_rthdr(skb, proto, opt->srcrt, daddr, saddr);
		/*
		 * IPV6_RTHDRDSTOPTS is ignored
		 * unless IPV6_RTHDR is set (RFC3542).
		 */
		if (opt->dst0opt)
			ipv6_push_exthdr(skb, proto, NEXTHDR_DEST, opt->dst0opt);
	}
	if (opt->hopopt)
	    /*填充选项头*/
		ipv6_push_exthdr(skb, proto, NEXTHDR_HOP, opt->hopopt);
}

void ipv6_push_frag_opts(struct sk_buff *skb, struct ipv6_txoptions *opt, u8 *proto)
{
	if (opt->dst1opt)
		ipv6_push_exthdr(skb, proto, NEXTHDR_DEST, opt->dst1opt);
}
EXPORT_SYMBOL(ipv6_push_frag_opts);

struct ipv6_txoptions *
ipv6_dup_options(struct sock *sk, struct ipv6_txoptions *opt)
{
	struct ipv6_txoptions *opt2;

	opt2 = sock_kmalloc(sk, opt->tot_len, GFP_ATOMIC);
	if (opt2) {
		long dif = (char *)opt2 - (char *)opt;
		memcpy(opt2, opt, opt->tot_len);
		if (opt2->hopopt)
			*((char **)&opt2->hopopt) += dif;
		if (opt2->dst0opt)
			*((char **)&opt2->dst0opt) += dif;
		if (opt2->dst1opt)
			*((char **)&opt2->dst1opt) += dif;
		if (opt2->srcrt)
			*((char **)&opt2->srcrt) += dif;
		refcount_set(&opt2->refcnt, 1);
	}
	return opt2;
}
EXPORT_SYMBOL_GPL(ipv6_dup_options);

static void ipv6_renew_option(int renewtype,
			      struct ipv6_opt_hdr **dest,
			      struct ipv6_opt_hdr *old,
			      struct ipv6_opt_hdr *new,
			      int newtype, char **p)
{
	struct ipv6_opt_hdr *src;

	src = (renewtype == newtype ? new : old);
	if (!src)
		return;

	memcpy(*p, src, ipv6_optlen(src));
	*dest = (struct ipv6_opt_hdr *)*p;
	*p += CMSG_ALIGN(ipv6_optlen(*dest));
}

/**
 * ipv6_renew_options - replace a specific ext hdr with a new one.
 *
 * @sk: sock from which to allocate memory
 * @opt: original options
 * @newtype: option type to replace in @opt
 * @newopt: new option of type @newtype to replace (user-mem)
 *
 * Returns a new set of options which is a copy of @opt with the
 * option type @newtype replaced with @newopt.
 *
 * @opt may be NULL, in which case a new set of options is returned
 * containing just @newopt.
 *
 * @newopt may be NULL, in which case the specified option type is
 * not copied into the new set of options.
 *
 * The new set of options is allocated from the socket option memory
 * buffer of @sk.
 */
struct ipv6_txoptions *
ipv6_renew_options(struct sock *sk, struct ipv6_txoptions *opt,
		   int newtype, struct ipv6_opt_hdr *newopt)
{
	int tot_len = 0;
	char *p;
	struct ipv6_txoptions *opt2;

	if (opt) {
		if (newtype != IPV6_HOPOPTS && opt->hopopt)
			tot_len += CMSG_ALIGN(ipv6_optlen(opt->hopopt));
		if (newtype != IPV6_RTHDRDSTOPTS && opt->dst0opt)
			tot_len += CMSG_ALIGN(ipv6_optlen(opt->dst0opt));
		if (newtype != IPV6_RTHDR && opt->srcrt)
			tot_len += CMSG_ALIGN(ipv6_optlen(opt->srcrt));
		if (newtype != IPV6_DSTOPTS && opt->dst1opt)
			tot_len += CMSG_ALIGN(ipv6_optlen(opt->dst1opt));
	}

	if (newopt)
		tot_len += CMSG_ALIGN(ipv6_optlen(newopt));

	if (!tot_len)
		return NULL;

	tot_len += sizeof(*opt2);
	opt2 = sock_kmalloc(sk, tot_len, GFP_ATOMIC);
	if (!opt2)
		return ERR_PTR(-ENOBUFS);

	memset(opt2, 0, tot_len);
	refcount_set(&opt2->refcnt, 1);
	opt2->tot_len = tot_len;
	p = (char *)(opt2 + 1);

	ipv6_renew_option(IPV6_HOPOPTS, &opt2->hopopt,
			  (opt ? opt->hopopt : NULL),
			  newopt, newtype, &p);
	ipv6_renew_option(IPV6_RTHDRDSTOPTS, &opt2->dst0opt,
			  (opt ? opt->dst0opt : NULL),
			  newopt, newtype, &p);
	ipv6_renew_option(IPV6_RTHDR,
			  (struct ipv6_opt_hdr **)&opt2->srcrt,
			  (opt ? (struct ipv6_opt_hdr *)opt->srcrt : NULL),
			  newopt, newtype, &p);
	ipv6_renew_option(IPV6_DSTOPTS, &opt2->dst1opt,
			  (opt ? opt->dst1opt : NULL),
			  newopt, newtype, &p);

	opt2->opt_nflen = (opt2->hopopt ? ipv6_optlen(opt2->hopopt) : 0) +
			  (opt2->dst0opt ? ipv6_optlen(opt2->dst0opt) : 0) +
			  (opt2->srcrt ? ipv6_optlen(opt2->srcrt) : 0);
	opt2->opt_flen = (opt2->dst1opt ? ipv6_optlen(opt2->dst1opt) : 0);

	return opt2;
}

struct ipv6_txoptions *__ipv6_fixup_options(struct ipv6_txoptions *opt_space,
					    struct ipv6_txoptions *opt)
{
	/*
	 * ignore the dest before srcrt unless srcrt is being included.
	 * --yoshfuji
	 */
	if (opt->dst0opt && !opt->srcrt) {
		if (opt_space != opt) {
			memcpy(opt_space, opt, sizeof(*opt_space));
			opt = opt_space;
		}
		opt->opt_nflen -= ipv6_optlen(opt->dst0opt);
		opt->dst0opt = NULL;
	}

	return opt;
}
EXPORT_SYMBOL_GPL(__ipv6_fixup_options);

/**
 * fl6_update_dst - update flowi destination address with info given
 *                  by srcrt option, if any.
 *
 * @fl6: flowi6 for which daddr is to be updated
 * @opt: struct ipv6_txoptions in which to look for srcrt opt
 * @orig: copy of original daddr address if modified
 *
 * Returns NULL if no txoptions or no srcrt, otherwise returns orig
 * and initial value of fl6->daddr set in orig
 */
struct in6_addr *fl6_update_dst(struct flowi6 *fl6,
				const struct ipv6_txoptions *opt,
				struct in6_addr *orig)
{
	if (!opt || !opt->srcrt)
		return NULL;

	*orig = fl6->daddr;

	switch (opt->srcrt->type) {
	case IPV6_SRCRT_TYPE_0:
	case IPV6_SRCRT_STRICT:
	case IPV6_SRCRT_TYPE_2:
		fl6->daddr = *((struct rt0_hdr *)opt->srcrt)->addr;
		break;
	case IPV6_SRCRT_TYPE_4:
	{
		struct ipv6_sr_hdr *srh = (struct ipv6_sr_hdr *)opt->srcrt;

		fl6->daddr = srh->segments[srh->segments_left];
		break;
	}
	default:
		return NULL;
	}

	return orig;
}
EXPORT_SYMBOL_GPL(fl6_update_dst);<|MERGE_RESOLUTION|>--- conflicted
+++ resolved
@@ -1068,14 +1068,9 @@
 
 	pkt_len = ntohl(*(__be32 *)(nh + optoff + 2));
 	if (pkt_len <= IPV6_MAXPLEN) {
-<<<<<<< HEAD
-	    /*巨帧大小必须大于IPV6_MAXPLEN*/
-		__IP6_INC_STATS(net, idev, IPSTATS_MIB_INHDRERRORS);
-		icmpv6_param_prob(skb, ICMPV6_HDR_FIELD, optoff+2);
-=======
+		/*巨帧大小必须大于IPV6_MAXPLEN*/
 		icmpv6_param_prob_reason(skb, ICMPV6_HDR_FIELD, optoff + 2,
 					 SKB_DROP_REASON_IP_INHDR);
->>>>>>> 97ee9d1c
 		return false;
 	}
 	if (ipv6_hdr(skb)->payload_len) {
