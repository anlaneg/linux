--- conflicted
+++ resolved
@@ -967,12 +967,8 @@
 		goto drop;
 
 	/* Ignore if IOAM is not enabled on ingress */
-<<<<<<< HEAD
-	if (!__in6_dev_get(skb->dev)->cnf.ioam6_enabled)
+	if (!READ_ONCE(__in6_dev_get(skb->dev)->cnf.ioam6_enabled))
 		/*收到ioam选项，但设备未开启ioam6*/
-=======
-	if (!READ_ONCE(__in6_dev_get(skb->dev)->cnf.ioam6_enabled))
->>>>>>> 155a3c00
 		goto ignore;
 
 	/* Truncated Option header */
