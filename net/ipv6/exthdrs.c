--- conflicted
+++ resolved
@@ -145,21 +145,11 @@
 	len -= 2;
 
 	while (len > 0) {
-<<<<<<< HEAD
-	    /*nh指向ipv6头，off结合nh,指向选项起始位置(Type)，off+1指向选项中的Length*/
-		int optlen = nh[off + 1] + 2;
-		int i;
+	    	/*nh指向ipv6头，off结合nh,指向选项起始位置(Type)，off+1指向选项中的Length*/
+		int optlen, i;
 
 		/*按option的type进行检查处理*/
-		switch (nh[off]) {
-		case IPV6_TLV_PAD1:
-		    /*pad1的选项长度只容许为1*/
-			optlen = 1;
-=======
-		int optlen, i;
-
 		if (nh[off] == IPV6_TLV_PAD1) {
->>>>>>> 40226a3d
 			padlen++;
 			if (padlen > 7)
 			    /*pad长度不得超过7，丢包*/
@@ -1070,12 +1060,8 @@
 
 	opt->flags |= IP6SKB_HOPBYHOP;
 	if (ip6_parse_tlv(tlvprochopopt_lst, skb,
-<<<<<<< HEAD
-			  init_net.ipv6.sysctl.max_hbh_opts_cnt)) {
-	    /*跳过ipv6选项头*/
-=======
 			  net->ipv6.sysctl.max_hbh_opts_cnt)) {
->>>>>>> 40226a3d
+	    	/*跳过ipv6选项头*/
 		skb->transport_header += extlen;
 		opt = IP6CB(skb);
 		/*使用选项中的next-header*/
