--- conflicted
+++ resolved
@@ -111,31 +111,20 @@
 
 /* Parse tlv encoded option header (hop-by-hop or destination) */
 
-<<<<<<< HEAD
-static bool ip6_parse_tlv(const struct tlvtype_proc *procs/*容许的选项*/,
-=======
 static bool ip6_parse_tlv(bool hopbyhop,
->>>>>>> ce840177
 			  struct sk_buff *skb,
 			  int max_count/*容许的最大tlv数目*/)
 {
-<<<<<<< HEAD
-    /*当前采用的是ipv6,其ipv6 header之后有options,options格式为:
-     * {
-     *      Next Header (8bits)
-     *      Hdr Ext Len (8bits) 注：其表示的为扩展头的长度（需要*8），但不含next header
-     *      Options and Padding(不定长）
-     *  }
-     * */
+    	/*当前采用的是ipv6,其ipv6 header之后有options,options格式为:
+	 * {
+	 *      Next Header (8bits)
+	 *      Hdr Ext Len (8bits) 注：其表示的为扩展头的长度（需要*8），但不含next header
+	 *      Options and Padding(不定长）
+	 *  }
+	 * */
 	int len = (skb_transport_header(skb)[1] + 1) << 3;/*扩展头长度*/
 	const unsigned char *nh = skb_network_header(skb);/*l3指针*/
 	int off = skb_network_header_len(skb);/*传输层到网络层之间的增量，即l3头部长度*/
-	const struct tlvtype_proc *curr;
-=======
-	int len = (skb_transport_header(skb)[1] + 1) << 3;
-	const unsigned char *nh = skb_network_header(skb);
-	int off = skb_network_header_len(skb);
->>>>>>> ce840177
 	bool disallow_unknowns = false;
 	int tlv_count = 0;
 	int padlen = 0;
@@ -197,15 +186,6 @@
 			    /*除pading外，tlv结构数量超过max_count,丢包*/
 				goto bad;
 
-<<<<<<< HEAD
-			for (curr = procs; curr->type >= 0; curr++) {
-			    /*off指定的是当前待解析选项位置，遇到type相等，执行回调*/
-				if (curr->type == nh[off]) {
-					/* type specific length/alignment
-					   checks will be performed in the
-					   func(). */
-					if (curr->func(skb, off) == false)
-=======
 			if (hopbyhop) {
 				switch (nh[off]) {
 				case IPV6_TLV_ROUTERALERT:
@@ -241,19 +221,10 @@
 				default:
 					if (!ip6_tlvopt_unknown(skb, off,
 								disallow_unknowns))
->>>>>>> ce840177
 						return false;
 					break;
 				}
 			}
-<<<<<<< HEAD
-			/*curr与procs失配，遇到未知的option*/
-			if (curr->type < 0 &&
-			    !ip6_tlvopt_unknown(skb, off, disallow_unknowns))
-				return false;
-
-=======
->>>>>>> ce840177
 			padlen = 0;
 		}
 		/*增加解析长度*/
@@ -1108,25 +1079,6 @@
 	return false;
 }
 
-<<<<<<< HEAD
-static const struct tlvtype_proc tlvprochopopt_lst[] = {
-	{
-		.type	= IPV6_TLV_ROUTERALERT,
-		.func	= ipv6_hop_ra,/*设置route alert标记*/
-	},
-	{
-		.type	= IPV6_TLV_JUMBO,
-		.func	= ipv6_hop_jumbo,
-	},
-	{
-		.type	= IPV6_TLV_CALIPSO,
-		.func	= ipv6_hop_calipso,
-	},
-	{ -1, }
-};
-
-=======
->>>>>>> ce840177
 int ipv6_parse_hopopts(struct sk_buff *skb)
 {
 	struct inet6_skb_parm *opt = IP6CB(skb);
@@ -1154,13 +1106,8 @@
 		goto fail_and_free;
 
 	opt->flags |= IP6SKB_HOPBYHOP;
-<<<<<<< HEAD
-	if (ip6_parse_tlv(tlvprochopopt_lst, skb,
-			  net->ipv6.sysctl.max_hbh_opts_cnt)) {
+	if (ip6_parse_tlv(true, skb, net->ipv6.sysctl.max_hbh_opts_cnt)) {
 	    	/*跳过ipv6选项头*/
-=======
-	if (ip6_parse_tlv(true, skb, net->ipv6.sysctl.max_hbh_opts_cnt)) {
->>>>>>> ce840177
 		skb->transport_header += extlen;
 		opt = IP6CB(skb);
 		/*使用选项中的next-header*/
