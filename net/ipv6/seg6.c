// SPDX-License-Identifier: GPL-2.0-or-later
/*
 *  SR-IPv6 implementation
 *
 *  Author:
 *  David Lebrun <david.lebrun@uclouvain.be>
 */

#include <linux/errno.h>
#include <linux/types.h>
#include <linux/socket.h>
#include <linux/net.h>
#include <linux/in6.h>
#include <linux/slab.h>
#include <linux/rhashtable.h>

#include <net/ipv6.h>
#include <net/protocol.h>

#include <net/seg6.h>
#include <net/genetlink.h>
#include <linux/seg6.h>
#include <linux/seg6_genl.h>
#ifdef CONFIG_IPV6_SEG6_HMAC
#include <net/seg6_hmac.h>
#endif

/*对srh进行校验*/
bool seg6_validate_srh(struct ipv6_sr_hdr *srh, int len/*srh长度*/,
        bool reduced/*reduce情况下，segments中不包含当前目的地址*/)
{
	unsigned int tlv_offset;
	int max_last_entry;
	int trailing;

	if (srh->type != IPV6_SRCRT_TYPE_4)
	    /*type必须为segment routing*/
		return false;

	/*头部长度不足，报错*/
	if (((srh->hdrlen + 1) << 3) != len)
		return false;

	if (!reduced && srh->segments_left > srh->first_segment) {
	    /*reduce为false情况下，segments_left不得大于first_segment位置*/
		return false;
	} else {
	    /*srh中最大entry数目*/
		max_last_entry = (srh->hdrlen / 2) - 1;

		if (srh->first_segment > max_last_entry)
		    /*first segment不得大于max last entry*/
			return false;

		/*????*/
		if (srh->segments_left > srh->first_segment + 1)
			return false;
	}

	/*srh结构体后面，frist_segment的最后一个字段为ipv6地址故 <<4 即*16*/
	tlv_offset = sizeof(*srh) + ((srh->first_segment + 1) << 4);

	/*hmac长度检查*/
	trailing = len - tlv_offset;
	if (trailing < 0)
		return false;

	while (trailing) {
		struct sr6_tlv *tlv;
		unsigned int tlv_len;

		if (trailing < sizeof(*tlv))
			return false;

		/*取此tlv*/
		tlv = (struct sr6_tlv *)((unsigned char *)srh + tlv_offset);
		tlv_len = sizeof(*tlv) + tlv->len;

		/*检查其长度*/
		trailing -= tlv_len;
		if (trailing < 0)
			return false;

		tlv_offset += tlv_len;
	}

	return true;
}

/*获取报文中的srv6头*/
struct ipv6_sr_hdr *seg6_get_srh(struct sk_buff *skb, int flags)
{
	struct ipv6_sr_hdr *srh;
	int len, srhoff = 0;

	/*查找srv6头*/
	if (ipv6_find_hdr(skb, &srhoff, IPPROTO_ROUTING, NULL, &flags) < 0)
		return NULL;

	/*buffer必须足够*/
	if (!pskb_may_pull(skb, srhoff + sizeof(*srh)))
		return NULL;

	/*指向srv6头*/
	srh = (struct ipv6_sr_hdr *)(skb->data + srhoff);

	len = (srh->hdrlen + 1) << 3;

	/*buffer必须足够完整的srv6头*/
	if (!pskb_may_pull(skb, srhoff + len))
		return NULL;

	/* note that pskb_may_pull may change pointers in header;
	 * for this reason it is necessary to reload them when needed.
	 */
	srh = (struct ipv6_sr_hdr *)(skb->data + srhoff);

	/*srv6头校验*/
	if (!seg6_validate_srh(srh, len, true))
		return NULL;

	return srh;
}

/* Determine if an ICMP invoking packet contains a segment routing
 * header.  If it does, extract the offset to the true destination
 * address, which is in the first segment address.
 */
void seg6_icmp_srh(struct sk_buff *skb, struct inet6_skb_parm *opt)
{
	__u16 network_header = skb->network_header;
	struct ipv6_sr_hdr *srh;

	/* Update network header to point to the invoking packet
	 * inside the ICMP packet, so we can use the seg6_get_srh()
	 * helper.
	 */
	skb_reset_network_header(skb);

	srh = seg6_get_srh(skb, 0);
	if (!srh)
		goto out;

	if (srh->type != IPV6_SRCRT_TYPE_4)
		goto out;

	opt->flags |= IP6SKB_SEG6;
	opt->srhoff = (unsigned char *)srh - skb->data;

out:
	/* Restore the network header back to the ICMP packet */
	skb->network_header = network_header;
}

static struct genl_family seg6_genl_family;

static const struct nla_policy seg6_genl_policy[SEG6_ATTR_MAX + 1] = {
	[SEG6_ATTR_DST]				= { .type = NLA_BINARY,
		.len = sizeof(struct in6_addr) },
	[SEG6_ATTR_DSTLEN]			= { .type = NLA_S32, },
	[SEG6_ATTR_HMACKEYID]		= { .type = NLA_U32, },
	[SEG6_ATTR_SECRET]			= { .type = NLA_BINARY, },
	[SEG6_ATTR_SECRETLEN]		= { .type = NLA_U8, },
	[SEG6_ATTR_ALGID]			= { .type = NLA_U8, },
	[SEG6_ATTR_HMACINFO]		= { .type = NLA_NESTED, },
};

#ifdef CONFIG_IPV6_SEG6_HMAC

/*删除或者修改，创建hmac_info*/
static int seg6_genl_sethmac(struct sk_buff *skb, struct genl_info *info)
{
	struct net *net = genl_info_net(info);
	struct seg6_pernet_data *sdata;
	struct seg6_hmac_info *hinfo;
	u32 hmackeyid;
	char *secret;
	int err = 0;
	u8 algid;
	u8 slen;

	/*取此net namespace中的seg6*/
	sdata = seg6_pernet(net);

	if (!info->attrs[SEG6_ATTR_HMACKEYID] ||
	    !info->attrs[SEG6_ATTR_SECRETLEN] ||
	    !info->attrs[SEG6_ATTR_ALGID])
		return -EINVAL;

	hmackeyid = nla_get_u32(info->attrs[SEG6_ATTR_HMACKEYID]);
	slen = nla_get_u8(info->attrs[SEG6_ATTR_SECRETLEN]);
	algid = nla_get_u8(info->attrs[SEG6_ATTR_ALGID]);

	if (hmackeyid == 0)
		return -EINVAL;

	if (slen > SEG6_HMAC_SECRET_LEN)
		return -EINVAL;

	/*由于设置的前提是加锁先删除，故获取时，需要先加锁，才能读取*/
	mutex_lock(&sdata->lock);
	/*查询hmackeyid*/
	hinfo = seg6_hmac_info_lookup(net, hmackeyid);

	if (!slen) {
	    /*未指定长度，执行删除*/
		err = seg6_hmac_info_del(net, hmackeyid);

		goto out_unlock;
	}

	if (!info->attrs[SEG6_ATTR_SECRET]) {
		err = -EINVAL;
		goto out_unlock;
	}

<<<<<<< HEAD
	/*之前已有hinfo,先执行删除*/
=======
	if (slen > nla_len(info->attrs[SEG6_ATTR_SECRET])) {
		err = -EINVAL;
		goto out_unlock;
	}

>>>>>>> 97ee9d1c
	if (hinfo) {
		err = seg6_hmac_info_del(net, hmackeyid);
		if (err)
			goto out_unlock;
	}

	secret = (char *)nla_data(info->attrs[SEG6_ATTR_SECRET]);

	hinfo = kzalloc(sizeof(*hinfo), GFP_KERNEL);
	if (!hinfo) {
		err = -ENOMEM;
		goto out_unlock;
	}

	/*填充hinfo*/
	memcpy(hinfo->secret, secret, slen);
	hinfo->slen = slen;
	hinfo->alg_id = algid;
	hinfo->hmackeyid = hmackeyid;

	/*以hmackeyid进行映射，加入到net namesapce中*/
	err = seg6_hmac_info_add(net, hmackeyid, hinfo);
	if (err)
		kfree(hinfo);

out_unlock:
	mutex_unlock(&sdata->lock);
	return err;
}

#else

static int seg6_genl_sethmac(struct sk_buff *skb, struct genl_info *info)
{
	return -ENOTSUPP;
}

#endif

static int seg6_genl_set_tunsrc(struct sk_buff *skb, struct genl_info *info)
{
	struct net *net = genl_info_net(info);
	struct in6_addr *val, *t_old, *t_new;
	struct seg6_pernet_data *sdata;

	sdata = seg6_pernet(net);

	if (!info->attrs[SEG6_ATTR_DST])
	    /*必须填充dst地址*/
		return -EINVAL;

	/*取地址*/
	val = nla_data(info->attrs[SEG6_ATTR_DST]);
	t_new = kmemdup(val, sizeof(*val), GFP_KERNEL);
	if (!t_new)
		return -ENOMEM;

	mutex_lock(&sdata->lock);

	/*设置tunnel源地址*/
	t_old = sdata->tun_src;
	rcu_assign_pointer(sdata->tun_src, t_new);

	mutex_unlock(&sdata->lock);

	synchronize_net();
	kfree(t_old);

	return 0;
}

static int seg6_genl_get_tunsrc(struct sk_buff *skb, struct genl_info *info)
{
	struct net *net = genl_info_net(info);
	struct in6_addr *tun_src;
	struct sk_buff *msg;
	void *hdr;

	msg = genlmsg_new(NLMSG_DEFAULT_SIZE, GFP_KERNEL);
	if (!msg)
		return -ENOMEM;

	hdr = genlmsg_put(msg, info->snd_portid, info->snd_seq,
			  &seg6_genl_family, 0, SEG6_CMD_GET_TUNSRC);
	if (!hdr)
		goto free_msg;

	rcu_read_lock();
	/*取此network中对应的tunnel src*/
	tun_src = rcu_dereference(seg6_pernet(net)->tun_src);

	/*填充并返回*/
	if (nla_put(msg, SEG6_ATTR_DST, sizeof(struct in6_addr), tun_src))
		goto nla_put_failure;

	rcu_read_unlock();

	genlmsg_end(msg, hdr);
	return genlmsg_reply(msg, info);

nla_put_failure:
	rcu_read_unlock();
free_msg:
	nlmsg_free(msg);
	return -ENOMEM;
}

#ifdef CONFIG_IPV6_SEG6_HMAC

/*填充hmac_info到msg中*/
static int __seg6_hmac_fill_info(struct seg6_hmac_info *hinfo,
				 struct sk_buff *msg)
{
	if (nla_put_u32(msg, SEG6_ATTR_HMACKEYID, hinfo->hmackeyid) ||
	    nla_put_u8(msg, SEG6_ATTR_SECRETLEN, hinfo->slen) ||
	    nla_put(msg, SEG6_ATTR_SECRET, hinfo->slen, hinfo->secret) ||
	    nla_put_u8(msg, SEG6_ATTR_ALGID, hinfo->alg_id))
		return -1;

	return 0;
}

static int __seg6_genl_dumphmac_element(struct seg6_hmac_info *hinfo,
					u32 portid, u32 seq, u32 flags,
					struct sk_buff *skb, u8 cmd)
{
	void *hdr;

	hdr = genlmsg_put(skb, portid, seq, &seg6_genl_family, flags, cmd);
	if (!hdr)
		return -ENOMEM;

	/*填充hinfo到skb中*/
	if (__seg6_hmac_fill_info(hinfo, skb) < 0)
		goto nla_put_failure;

	genlmsg_end(skb, hdr);
	return 0;

nla_put_failure:
	genlmsg_cancel(skb, hdr);
	return -EMSGSIZE;
}

static int seg6_genl_dumphmac_start(struct netlink_callback *cb)
{
	struct net *net = sock_net(cb->skb->sk);
	struct seg6_pernet_data *sdata;
	struct rhashtable_iter *iter;

	sdata = seg6_pernet(net);
	iter = (struct rhashtable_iter *)cb->args[0];

	if (!iter) {
		iter = kmalloc(sizeof(*iter), GFP_KERNEL);
		if (!iter)
			return -ENOMEM;

		cb->args[0] = (long)iter;
	}

	/*填充hmac*/
	rhashtable_walk_enter(&sdata->hmac_infos, iter);

	return 0;
}

static int seg6_genl_dumphmac_done(struct netlink_callback *cb)
{
	struct rhashtable_iter *iter = (struct rhashtable_iter *)cb->args[0];

	rhashtable_walk_exit(iter);

	kfree(iter);

	return 0;
}

static int seg6_genl_dumphmac(struct sk_buff *skb, struct netlink_callback *cb)
{
	struct rhashtable_iter *iter = (struct rhashtable_iter *)cb->args[0];
	struct seg6_hmac_info *hinfo;
	int ret;

	rhashtable_walk_start(iter);

	for (;;) {
		hinfo = rhashtable_walk_next(iter);

		if (IS_ERR(hinfo)) {
			if (PTR_ERR(hinfo) == -EAGAIN)
				continue;
			ret = PTR_ERR(hinfo);
			goto done;
		} else if (!hinfo) {
			break;
		}

		ret = __seg6_genl_dumphmac_element(hinfo,
						   NETLINK_CB(cb->skb).portid,
						   cb->nlh->nlmsg_seq,
						   NLM_F_MULTI,
						   skb, SEG6_CMD_DUMPHMAC);
		if (ret)
			goto done;
	}

	ret = skb->len;

done:
	rhashtable_walk_stop(iter);
	return ret;
}

#else

static int seg6_genl_dumphmac_start(struct netlink_callback *cb)
{
	return 0;
}

static int seg6_genl_dumphmac_done(struct netlink_callback *cb)
{
	return 0;
}

static int seg6_genl_dumphmac(struct sk_buff *skb, struct netlink_callback *cb)
{
	return -ENOTSUPP;
}

#endif

static int __net_init seg6_net_init(struct net *net)
{
	struct seg6_pernet_data *sdata;

	sdata = kzalloc(sizeof(*sdata), GFP_KERNEL);
	if (!sdata)
		return -ENOMEM;

	mutex_init(&sdata->lock);

	/*初始化tunnel src*/
	sdata->tun_src = kzalloc(sizeof(*sdata->tun_src), GFP_KERNEL);
	if (!sdata->tun_src) {
		kfree(sdata);
		return -ENOMEM;
	}

	net->ipv6.seg6_data = sdata;

#ifdef CONFIG_IPV6_SEG6_HMAC
	if (seg6_hmac_net_init(net)) {
		kfree(rcu_dereference_raw(sdata->tun_src));
		kfree(sdata);
		return -ENOMEM;
	}
#endif

	return 0;
}

static void __net_exit seg6_net_exit(struct net *net)
{
	struct seg6_pernet_data *sdata = seg6_pernet(net);

#ifdef CONFIG_IPV6_SEG6_HMAC
	seg6_hmac_net_exit(net);
#endif

	kfree(rcu_dereference_raw(sdata->tun_src));
	kfree(sdata);
}

static struct pernet_operations ip6_segments_ops = {
	.init = seg6_net_init,
	.exit = seg6_net_exit,
};

static const struct genl_ops seg6_genl_ops[] = {
	{
	    /*设置hmac*/
		.cmd	= SEG6_CMD_SETHMAC,
		.validate = GENL_DONT_VALIDATE_STRICT | GENL_DONT_VALIDATE_DUMP,
		.doit	= seg6_genl_sethmac,
		.flags	= GENL_ADMIN_PERM,
	},
	{
	    /*显示hmac*/
		.cmd	= SEG6_CMD_DUMPHMAC,
		.validate = GENL_DONT_VALIDATE_STRICT | GENL_DONT_VALIDATE_DUMP,
		.start	= seg6_genl_dumphmac_start,/*设置iter*/
		.dumpit	= seg6_genl_dumphmac,
		.done	= seg6_genl_dumphmac_done,
		.flags	= GENL_ADMIN_PERM,
	},
	{
	    /*设置tunnel src*/
		.cmd	= SEG6_CMD_SET_TUNSRC,
		.validate = GENL_DONT_VALIDATE_STRICT | GENL_DONT_VALIDATE_DUMP,
		.doit	= seg6_genl_set_tunsrc,
		.flags	= GENL_ADMIN_PERM,
	},
	{
	    /*显示tunnel src*/
		.cmd	= SEG6_CMD_GET_TUNSRC,
		.validate = GENL_DONT_VALIDATE_STRICT | GENL_DONT_VALIDATE_DUMP,
		.doit	= seg6_genl_get_tunsrc,
		.flags	= GENL_ADMIN_PERM,
	},
};

static struct genl_family seg6_genl_family __ro_after_init = {
	.hdrsize	= 0,
	.name		= SEG6_GENL_NAME,
	.version	= SEG6_GENL_VERSION,
	.maxattr	= SEG6_ATTR_MAX,
	.policy = seg6_genl_policy,
	.netnsok	= true,
	.parallel_ops	= true,
	.ops		= seg6_genl_ops,
	.n_ops		= ARRAY_SIZE(seg6_genl_ops),
	.resv_start_op	= SEG6_CMD_GET_TUNSRC + 1,
	.module		= THIS_MODULE,
};

int __init seg6_init(void)
{
	int err;

	/*注册seg6 netlink消息，用于hmac,tunnel src设置显示*/
	err = genl_register_family(&seg6_genl_family);
	if (err)
		goto out;

	/*hmac,tunnel src针对每个net namespace进行填充，故每个netns需要单独初始化*/
	err = register_pernet_subsys(&ip6_segments_ops);
	if (err)
		goto out_unregister_genl;

#ifdef CONFIG_IPV6_SEG6_LWTUNNEL
	err = seg6_iptunnel_init();
	if (err)
		goto out_unregister_pernet;

	err = seg6_local_init();
	if (err)
		goto out_unregister_pernet;
#endif

#ifdef CONFIG_IPV6_SEG6_HMAC
	err = seg6_hmac_init();
	if (err)
		goto out_unregister_iptun;
#endif

	pr_info("Segment Routing with IPv6\n");

out:
	return err;
#ifdef CONFIG_IPV6_SEG6_HMAC
out_unregister_iptun:
#ifdef CONFIG_IPV6_SEG6_LWTUNNEL
	seg6_local_exit();
	seg6_iptunnel_exit();
#endif
#endif
#ifdef CONFIG_IPV6_SEG6_LWTUNNEL
out_unregister_pernet:
	unregister_pernet_subsys(&ip6_segments_ops);
#endif
out_unregister_genl:
	genl_unregister_family(&seg6_genl_family);
	goto out;
}

void seg6_exit(void)
{
#ifdef CONFIG_IPV6_SEG6_HMAC
	seg6_hmac_exit();
#endif
#ifdef CONFIG_IPV6_SEG6_LWTUNNEL
	seg6_iptunnel_exit();
#endif
	unregister_pernet_subsys(&ip6_segments_ops);
	genl_unregister_family(&seg6_genl_family);
}<|MERGE_RESOLUTION|>--- conflicted
+++ resolved
@@ -214,15 +214,12 @@
 		goto out_unlock;
 	}
 
-<<<<<<< HEAD
-	/*之前已有hinfo,先执行删除*/
-=======
 	if (slen > nla_len(info->attrs[SEG6_ATTR_SECRET])) {
 		err = -EINVAL;
 		goto out_unlock;
 	}
 
->>>>>>> 97ee9d1c
+	/*之前已有hinfo,先执行删除*/
 	if (hinfo) {
 		err = seg6_hmac_info_del(net, hmackeyid);
 		if (err)
