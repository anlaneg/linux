--- conflicted
+++ resolved
@@ -808,12 +808,8 @@
 		return SKB_DROP_REASON_PKT_TOO_SMALL;
 
 	if (ipv6_addr_is_multicast(&msg->target)) {
-<<<<<<< HEAD
 		/*target为组播报错*/
-		ND_PRINTK(2, warn, "NS: multicast target address\n");
-=======
 		net_dbg_ratelimited("NS: multicast target address\n");
->>>>>>> f2d282e1
 		return reason;
 	}
 
@@ -822,12 +818,8 @@
 	 * DAD has to be destined for solicited node multicast address.
 	 */
 	if (dad && !ipv6_addr_is_solict_mult(daddr)) {
-<<<<<<< HEAD
 		/*dad情况下，daddr必须为solict地址*/
-		ND_PRINTK(2, warn, "NS: bad DAD packet (wrong destination)\n");
-=======
 		net_dbg_ratelimited("NS: bad DAD packet (wrong destination)\n");
->>>>>>> f2d282e1
 		return reason;
 	}
 
@@ -1827,24 +1819,14 @@
 	__skb_push(skb, skb->data - skb_transport_header(skb));
 
 	if (ipv6_hdr(skb)->hop_limit != 255) {
-<<<<<<< HEAD
 		/*ttl必须是255*/
-		ND_PRINTK(2, warn, "NDISC: invalid hop-limit: %d\n",
-			  ipv6_hdr(skb)->hop_limit);
-=======
 		net_dbg_ratelimited("NDISC: invalid hop-limit: %d\n", ipv6_hdr(skb)->hop_limit);
->>>>>>> f2d282e1
 		return SKB_DROP_REASON_IPV6_NDISC_HOP_LIMIT;
 	}
 
 	if (msg->icmph.icmp6_code != 0) {
-<<<<<<< HEAD
 		/*code必须为0*/
-		ND_PRINTK(2, warn, "NDISC: invalid ICMPv6 code: %d\n",
-			  msg->icmph.icmp6_code);
-=======
 		net_dbg_ratelimited("NDISC: invalid ICMPv6 code: %d\n", msg->icmph.icmp6_code);
->>>>>>> f2d282e1
 		return SKB_DROP_REASON_IPV6_NDISC_BAD_CODE;
 	}
 
