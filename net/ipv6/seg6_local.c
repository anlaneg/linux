--- conflicted
+++ resolved
@@ -151,42 +151,7 @@
 	return (struct seg6_local_lwt *)lwt->data;
 }
 
-<<<<<<< HEAD
-static struct ipv6_sr_hdr *get_srh(struct sk_buff *skb, int flags)
-{
-	struct ipv6_sr_hdr *srh;
-	int len, srhoff = 0;
-
-	/*在ipv6 header后面查找IPPROTO_ROUTING扩展头*/
-	if (ipv6_find_hdr(skb, &srhoff, IPPROTO_ROUTING, NULL, &flags) < 0)
-		return NULL;
-
-	/*查找到sr_hdr,取其对应的内容+srhoff*/
-	if (!pskb_may_pull(skb, srhoff + sizeof(*srh)))
-		return NULL;
-
-	srh = (struct ipv6_sr_hdr *)(skb->data + srhoff);
-
-	len = (srh->hdrlen + 1) << 3;
-
-	if (!pskb_may_pull(skb, srhoff + len))
-		return NULL;
-
-	/* note that pskb_may_pull may change pointers in header;
-	 * for this reason it is necessary to reload them when needed.
-	 */
-	srh = (struct ipv6_sr_hdr *)(skb->data + srhoff);
-
-	/*执行seg6校验*/
-	if (!seg6_validate_srh(srh, len, true))
-		return NULL;
-
-	return srh;
-}
-
 /*取sr_hdr*/
-=======
->>>>>>> 028192fe
 static struct ipv6_sr_hdr *get_and_validate_srh(struct sk_buff *skb)
 {
 	struct ipv6_sr_hdr *srh;
