// SPDX-License-Identifier: GPL-2.0-or-later
/*
 *  SR-IPv6 implementation
 *
 *  Authors:
 *  David Lebrun <david.lebrun@uclouvain.be>
 *  eBPF support: Mathieu Xhonneux <m.xhonneux@gmail.com>
 */

#include <linux/filter.h>
#include <linux/types.h>
#include <linux/skbuff.h>
#include <linux/net.h>
#include <linux/module.h>
#include <net/ip.h>
#include <net/lwtunnel.h>
#include <net/netevent.h>
#include <net/netns/generic.h>
#include <net/ip6_fib.h>
#include <net/route.h>
#include <net/seg6.h>
#include <linux/seg6.h>
#include <linux/seg6_local.h>
#include <net/addrconf.h>
#include <net/ip6_route.h>
#include <net/dst_cache.h>
#include <net/ip_tunnels.h>
#ifdef CONFIG_IPV6_SEG6_HMAC
#include <net/seg6_hmac.h>
#endif
#include <net/seg6_local.h>
#include <linux/etherdevice.h>
#include <linux/bpf.h>
#include <linux/netfilter.h>

#define SEG6_F_ATTR(i)		BIT(i)

struct seg6_local_lwt;

/* callbacks used for customizing the creation and destruction of a behavior */
struct seg6_local_lwtunnel_ops {
	int (*build_state)(struct seg6_local_lwt *slwt, const void *cfg,
			   struct netlink_ext_ack *extack);
	void (*destroy_state)(struct seg6_local_lwt *slwt);
};

struct seg6_action_desc {
    /*对应的action*/
	int action;
	/*必须出现的属性*/
	unsigned long attrs;

	/* The optattrs field is used for specifying all the optional
	 * attributes supported by a specific behavior.
	 * It means that if one of these attributes is not provided in the
	 * netlink message during the behavior creation, no errors will be
	 * returned to the userspace.
	 *
	 * Each attribute can be only of two types (mutually exclusive):
	 * 1) required or 2) optional.
	 * Every user MUST obey to this rule! If you set an attribute as
	 * required the same attribute CANNOT be set as optional and vice
	 * versa.
	 */
	/*可选的属性*/
	unsigned long optattrs;

	int (*input)(struct sk_buff *skb, struct seg6_local_lwt *slwt);
	/*此处理需要的headroom空间*/
	int static_headroom;

	struct seg6_local_lwtunnel_ops slwt_ops;
};

struct bpf_lwt_prog {
	struct bpf_prog *prog;/*bpf程序配置*/
	char *name;
};

/* default length values (expressed in bits) for both Locator-Block and
 * Locator-Node Function.
 *
 * Both SEG6_LOCAL_LCBLOCK_DBITS and SEG6_LOCAL_LCNODE_FN_DBITS *must* be:
 *    i) greater than 0;
 *   ii) evenly divisible by 8. In other terms, the lengths of the
 *	 Locator-Block and Locator-Node Function must be byte-aligned (we can
 *	 relax this constraint in the future if really needed).
 *
 * Moreover, a third condition must hold:
 *  iii) SEG6_LOCAL_LCBLOCK_DBITS + SEG6_LOCAL_LCNODE_FN_DBITS <= 128.
 *
 * The correctness of SEG6_LOCAL_LCBLOCK_DBITS and SEG6_LOCAL_LCNODE_FN_DBITS
 * values are checked during the kernel compilation. If the compilation stops,
 * check the value of these parameters to see if they meet conditions (i), (ii)
 * and (iii).
 */
#define SEG6_LOCAL_LCBLOCK_DBITS	32
#define SEG6_LOCAL_LCNODE_FN_DBITS	16

/* The following next_csid_chk_{cntr,lcblock,lcblock_fn}_bits macros can be
 * used directly to check whether the lengths (in bits) of Locator-Block and
 * Locator-Node Function are valid according to (i), (ii), (iii).
 */
#define next_csid_chk_cntr_bits(blen, flen)		\
	((blen) + (flen) > 128)

#define next_csid_chk_lcblock_bits(blen)		\
({							\
	typeof(blen) __tmp = blen;			\
	(!__tmp || __tmp > 120 || (__tmp & 0x07));	\
})

#define next_csid_chk_lcnode_fn_bits(flen)		\
	next_csid_chk_lcblock_bits(flen)

/* Supported Flavor operations are reported in this bitmask */
#define SEG6_LOCAL_FLV_SUPP_OPS	(BIT(SEG6_LOCAL_FLV_OP_NEXT_CSID))

struct seg6_flavors_info {
	/* Flavor operations */
	__u32 flv_ops;

	/* Locator-Block length, expressed in bits */
	__u8 lcblock_bits;
	/* Locator-Node Function length, expressed in bits*/
	__u8 lcnode_func_bits;
};

enum seg6_end_dt_mode {
	DT_INVALID_MODE	= -EINVAL,
	DT_LEGACY_MODE	= 0,
	DT_VRF_MODE	= 1,
};

struct seg6_end_dt_info {
	enum seg6_end_dt_mode mode;

	struct net *net;
	/* VRF device associated to the routing table used by the SRv6
	 * End.DT4/DT6 behavior for routing IPv4/IPv6 packets.
	 */
	int vrf_ifindex;
	int vrf_table;/*来源于vrf table配置*/

	/* tunneled packet family (IPv4 or IPv6).
	 * Protocol and header length are inferred from family.
	 */
	u16 family;
};

struct pcpu_seg6_local_counters {
	u64_stats_t packets;
	u64_stats_t bytes;
	u64_stats_t errors;

	struct u64_stats_sync syncp;
};

/* This struct groups all the SRv6 Behavior counters supported so far.
 *
 * put_nla_counters() makes use of this data structure to collect all counter
 * values after the per-CPU counter evaluation has been performed.
 * Finally, each counter value (in seg6_local_counters) is stored in the
 * corresponding netlink attribute and sent to user space.
 *
 * NB: we don't want to expose this structure to user space!
 */
struct seg6_local_counters {
	__u64 packets;
	__u64 bytes;
	__u64 errors;
};

#define seg6_local_alloc_pcpu_counters(__gfp)				\
	__netdev_alloc_pcpu_stats(struct pcpu_seg6_local_counters,	\
				  ((__gfp) | __GFP_ZERO))

#define SEG6_F_LOCAL_COUNTERS	SEG6_F_ATTR(SEG6_LOCAL_COUNTERS)

struct seg6_local_lwt {
	int action;/*来源于配置的action*/
	struct ipv6_sr_hdr *srh;/*配置的srh*/
	int table;/*来源于local table配置*/
	struct in_addr nh4;/*来源于nh4配置*/
	struct in6_addr nh6;/*来源于nh6配置*/
	int iif;/*入接口配置*/
	int oif;/*出接口配置*/
	struct bpf_lwt_prog bpf;/*endpoint配置*/
#ifdef CONFIG_NET_L3_MASTER_DEV
	struct seg6_end_dt_info dt_info;
#endif
	struct seg6_flavors_info flv_info;

	struct pcpu_seg6_local_counters __percpu *pcpu_counters;

	int headroom;
	struct seg6_action_desc *desc;/*action对应的action desc,见seg6_action_table列表*/
	/* unlike the required attrs, we have to track the optional attributes
	 * that have been effectively parsed.
	 */
	unsigned long parsed_optattrs;/*记录解析了哪些属性*/
};

static struct seg6_local_lwt *seg6_local_lwtunnel(struct lwtunnel_state *lwt)
{
	return (struct seg6_local_lwt *)lwt->data;
}

/*取srv6 header*/
static struct ipv6_sr_hdr *get_and_validate_srh(struct sk_buff *skb)
{
	struct ipv6_sr_hdr *srh;

	srh = seg6_get_srh(skb, IP6_FH_F_SKIP_RH);
	if (!srh)
	    /*没有获得srh头，返回NULL*/
		return NULL;

#ifdef CONFIG_IPV6_SEG6_HMAC
	if (!seg6_hmac_validate_skb(skb))
		return NULL;
#endif

	return srh;
}

static bool decap_and_validate(struct sk_buff *skb, int proto)
{
	struct ipv6_sr_hdr *srh;
	unsigned int off = 0;

	/*先取srv6 header*/
	srh = seg6_get_srh(skb, 0);
	if (srh && srh->segments_left > 0)
	    /*srh存在情况下，segments_left不得大于0,由于为无符号数，即要求segments_left必须为0*/
		return false;

#ifdef CONFIG_IPV6_SEG6_HMAC
	if (srh && !seg6_hmac_validate_skb(skb))
		return false;
#endif

	/*查找proto对应的扩展头*/
	if (ipv6_find_hdr(skb, &off, proto, NULL, NULL) < 0)
		return false;

	/*使skb->data前移到offset对应的位置，其恰好为扩展头*/
	if (!pskb_pull(skb, off))
		return false;

	skb_postpull_rcsum(skb, skb_network_header(skb), off);

	/*更新skb为内层*/
	skb_reset_network_header(skb);
	skb_reset_transport_header(skb);
	if (iptunnel_pull_offloads(skb))
		return false;

	return true;
}

/*取srh->segments_left对应的ip地址*/
static void advance_nextseg(struct ipv6_sr_hdr *srh, struct in6_addr *daddr/*出参，更新目的ip*/)
{
	struct in6_addr *addr;

	/*left减一*/
	srh->segments_left--;
	/*自srh->segments中提取addr*/
	addr = srh->segments + srh->segments_left;
	*daddr = *addr;
}

static int
seg6_lookup_any_nexthop(struct sk_buff *skb, struct in6_addr *nhaddr/*下一跳地址，如果为空，则使用ipv6 header目的地址*/,
			u32 tbl_id/*表id*/, bool local_delivery/*是否本地交付*/)
{
	struct net *net = dev_net(skb->dev);
	struct ipv6hdr *hdr = ipv6_hdr(skb);
	int flags = RT6_LOOKUP_F_HAS_SADDR;
	struct dst_entry *dst = NULL;
	struct rt6_info *rt;
	struct flowi6 fl6;
	int dev_flags = 0;

<<<<<<< HEAD
	fl6.flowi6_iif = skb->dev->ifindex;/*入接口设备*/
	/*如果nhaddr有值，则使用nhaddr提供的，否则使用hdr->daddr*/
=======
	memset(&fl6, 0, sizeof(fl6));
	fl6.flowi6_iif = skb->dev->ifindex;
>>>>>>> 97ee9d1c
	fl6.daddr = nhaddr ? *nhaddr : hdr->daddr;
	fl6.saddr = hdr->saddr;
	fl6.flowlabel = ip6_flowinfo(hdr);
	fl6.flowi6_mark = skb->mark;/*取skb mark*/
	fl6.flowi6_proto = hdr->nexthdr;/*取next header*/

	if (nhaddr)
		fl6.flowi6_flags = FLOWI_FLAG_KNOWN_NH;/*已知的下一条*/

	if (!tbl_id) {
	    /*未提供具体路由表，执行默认路由查询*/
		dst = ip6_route_input_lookup(net, skb->dev, &fl6, skb, flags);
	} else {
	    /*按提定的表号进行路由查询*/
		struct fib6_table *table;

		table = fib6_get_table(net, tbl_id);
		if (!table)
			goto out;

		rt = ip6_pol_route(net, table, 0, &fl6, skb, flags);
		dst = &rt->dst;
	}

	/* we want to discard traffic destined for local packet processing,
	 * if @local_delivery is set to false.
	 */
	if (!local_delivery)
		dev_flags |= IFF_LOOPBACK;

	if (dst && (dst->dev->flags & dev_flags) && !dst->error) {
		dst_release(dst);
		dst = NULL;
	}

out:
	if (!dst) {
		rt = net->ipv6.ip6_blk_hole_entry;
		dst = &rt->dst;
		dst_hold(dst);
	}

	skb_dst_drop(skb);
	skb_dst_set(skb, dst);
	return dst->error;
}

int seg6_lookup_nexthop(struct sk_buff *skb,
			struct in6_addr *nhaddr, u32 tbl_id)
{
	return seg6_lookup_any_nexthop(skb, nhaddr, tbl_id, false);
}

static __u8 seg6_flv_lcblock_octects(const struct seg6_flavors_info *finfo)
{
	return finfo->lcblock_bits >> 3;
}

static __u8 seg6_flv_lcnode_func_octects(const struct seg6_flavors_info *finfo)
{
	return finfo->lcnode_func_bits >> 3;
}

static bool seg6_next_csid_is_arg_zero(const struct in6_addr *addr,
				       const struct seg6_flavors_info *finfo)
{
	__u8 fnc_octects = seg6_flv_lcnode_func_octects(finfo);
	__u8 blk_octects = seg6_flv_lcblock_octects(finfo);
	__u8 arg_octects;
	int i;

	arg_octects = 16 - blk_octects - fnc_octects;
	for (i = 0; i < arg_octects; ++i) {
		if (addr->s6_addr[blk_octects + fnc_octects + i] != 0x00)
			return false;
	}

	return true;
}

/* assume that DA.Argument length > 0 */
static void seg6_next_csid_advance_arg(struct in6_addr *addr,
				       const struct seg6_flavors_info *finfo)
{
	__u8 fnc_octects = seg6_flv_lcnode_func_octects(finfo);
	__u8 blk_octects = seg6_flv_lcblock_octects(finfo);

	/* advance DA.Argument */
	memmove(&addr->s6_addr[blk_octects],
		&addr->s6_addr[blk_octects + fnc_octects],
		16 - blk_octects - fnc_octects);

	memset(&addr->s6_addr[16 - fnc_octects], 0x00, fnc_octects);
}

static int input_action_end_core(struct sk_buff *skb,
				 struct seg6_local_lwt *slwt)
{
	struct ipv6_sr_hdr *srh;

	/*自skb中提取srv6 header*/
	srh = get_and_validate_srh(skb);
	if (!srh)
		goto drop;

	/*segment_left减一，自srh->segments提取segment_left对应的目的地址，并更新到iphdr目地地址中*/
	advance_nextseg(srh, &ipv6_hdr(skb)->daddr);

	/*按更新后的目的地址，进行路由查询*/
	seg6_lookup_nexthop(skb, NULL/*未指明目的地址*/, 0/*未指明路由表id*/);

	/*调用route的input钩子点*/
	return dst_input(skb);

drop:
	kfree_skb(skb);
	return -EINVAL;
}

static int end_next_csid_core(struct sk_buff *skb, struct seg6_local_lwt *slwt)
{
	const struct seg6_flavors_info *finfo = &slwt->flv_info;
	struct in6_addr *daddr = &ipv6_hdr(skb)->daddr;

	if (seg6_next_csid_is_arg_zero(daddr, finfo))
		return input_action_end_core(skb, slwt);

	/* update DA */
	seg6_next_csid_advance_arg(daddr, finfo);

	seg6_lookup_nexthop(skb, NULL, 0);

	return dst_input(skb);
}

static bool seg6_next_csid_enabled(__u32 fops)
{
	return fops & BIT(SEG6_LOCAL_FLV_OP_NEXT_CSID);
}

/* regular endpoint function */
static int input_action_end(struct sk_buff *skb, struct seg6_local_lwt *slwt)
{
	const struct seg6_flavors_info *finfo = &slwt->flv_info;

	if (seg6_next_csid_enabled(finfo->flv_ops))
		return end_next_csid_core(skb, slwt);

	return input_action_end_core(skb, slwt);
}

/* regular endpoint, and forward to specified nexthop */
static int input_action_end_x(struct sk_buff *skb, struct seg6_local_lwt *slwt)
{
	struct ipv6_sr_hdr *srh;

	/*自skb中提取sr_hdr*/
	srh = get_and_validate_srh(skb);
	if (!srh)
		goto drop;

	/*更新目的地址*/
	advance_nextseg(srh, &ipv6_hdr(skb)->daddr);

	/*查询到slwt->nh6的路由*/
	seg6_lookup_nexthop(skb, &slwt->nh6, 0/*指明查main表*/);

	return dst_input(skb);

drop:
	kfree_skb(skb);
	return -EINVAL;
}

static int input_action_end_t(struct sk_buff *skb, struct seg6_local_lwt *slwt)
{
	struct ipv6_sr_hdr *srh;

	/*取srh头部*/
	srh = get_and_validate_srh(skb);
	if (!srh)
		goto drop;

	/*更新目的地址*/
	advance_nextseg(srh, &ipv6_hdr(skb)->daddr);

	/*在slwt指定的Table中进行目的地址查询*/
	seg6_lookup_nexthop(skb, NULL, slwt->table);

	return dst_input(skb);

drop:
	kfree_skb(skb);
	return -EINVAL;
}

/* decapsulate and forward inner L2 frame on specified interface */
static int input_action_end_dx2(struct sk_buff *skb,
				struct seg6_local_lwt *slwt)
{
	struct net *net = dev_net(skb->dev);
	struct net_device *odev;
	struct ethhdr *eth;

	/*在ipv6头部后面查找以太头*/
	if (!decap_and_validate(skb, IPPROTO_ETHERNET))
		goto drop;

	/*取以太头*/
	if (!pskb_may_pull(skb, ETH_HLEN))
		goto drop;

	skb_reset_mac_header(skb);
	eth = (struct ethhdr *)skb->data;

	/* To determine the frame's protocol, we assume it is 802.3. This avoids
	 * a call to eth_type_trans(), which is not really relevant for our
	 * use case.
	 */
	if (!eth_proto_is_802_3(eth->h_proto))
	    /*丢包非802.3*/
		goto drop;

	/*取slwt对应的出接口设备*/
	odev = dev_get_by_index_rcu(net, slwt->oif);
	if (!odev)
		goto drop;

	/* As we accept Ethernet frames, make sure the egress device is of
	 * the correct type.
	 */
	if (odev->type != ARPHRD_ETHER)
	    /*必须为以太设备*/
		goto drop;

	/*设备必须up*/
	if (!(odev->flags & IFF_UP) || !netif_carrier_ok(odev))
		goto drop;

	skb_orphan(skb);

	if (skb_warn_if_lro(skb))
		goto drop;

	skb_forward_csum(skb);

	if (skb->len - ETH_HLEN > odev->mtu)
		goto drop;

	/*指明报文从属的设备*/
	skb->dev = odev;
	skb->protocol = eth->h_proto;

	/*将报文自此设备发送出去*/
	return dev_queue_xmit(skb);

drop:
	kfree_skb(skb);
	return -EINVAL;
}

static int input_action_end_dx6_finish(struct net *net, struct sock *sk,
				       struct sk_buff *skb)
{
	struct dst_entry *orig_dst = skb_dst(skb);
	struct in6_addr *nhaddr = NULL;
	struct seg6_local_lwt *slwt;

	slwt = seg6_local_lwtunnel(orig_dst->lwtstate);

	/* The inner packet is not associated to any local interface,
	 * so we do not call netif_rx().
	 *
	 * If slwt->nh6 is set to ::, then lookup the nexthop for the
	 * inner packet's DA. Otherwise, use the specified nexthop.
	 */
	if (!ipv6_addr_any(&slwt->nh6))
		nhaddr = &slwt->nh6;/*如果指定了nh6，则查nh6对应的路由项*/

	seg6_lookup_nexthop(skb, nhaddr, 0);

	return dst_input(skb);
}

/* decapsulate and forward to specified nexthop */
static int input_action_end_dx6(struct sk_buff *skb,
				struct seg6_local_lwt *slwt)
{
	/* this function accepts IPv6 encapsulated packets, with either
	 * an SRH with SL=0, or no SRH.
	 */

    /*自ipv6头部后面查找ipv6头，要求segment_left为0，并解封装*/
	if (!decap_and_validate(skb, IPPROTO_IPV6))
		goto drop;

	if (!pskb_may_pull(skb, sizeof(struct ipv6hdr)))
		goto drop;

	skb_set_transport_header(skb, sizeof(struct ipv6hdr));
	nf_reset_ct(skb);

	/*解封装后，执行路由查询（可能查slwt对应的下一跳）将报文送出*/
	if (static_branch_unlikely(&nf_hooks_lwtunnel_enabled))
		return NF_HOOK(NFPROTO_IPV6, NF_INET_PRE_ROUTING,
			       dev_net(skb->dev), NULL, skb, NULL,
			       skb_dst(skb)->dev, input_action_end_dx6_finish);

	return input_action_end_dx6_finish(dev_net(skb->dev), NULL, skb);
drop:
	kfree_skb(skb);
	return -EINVAL;
}

static int input_action_end_dx4_finish(struct net *net, struct sock *sk,
				       struct sk_buff *skb)
{
	struct dst_entry *orig_dst = skb_dst(skb);
	struct seg6_local_lwt *slwt;
	struct iphdr *iph;
	__be32 nhaddr;
	int err;

	slwt = seg6_local_lwtunnel(orig_dst->lwtstate);

	iph = ip_hdr(skb);

	nhaddr = slwt->nh4.s_addr ?: iph->daddr;

	skb_dst_drop(skb);

	err = ip_route_input(skb, nhaddr, iph->saddr, 0, skb->dev);
	if (err) {
		kfree_skb(skb);
		return -EINVAL;
	}

	return dst_input(skb);
}

static int input_action_end_dx4(struct sk_buff *skb,
				struct seg6_local_lwt *slwt)
{
    /*在ipv6头后查询ipip协议，要求srhdr的segments_left为0，并剥掉头部*/
	if (!decap_and_validate(skb, IPPROTO_IPIP))
		goto drop;

	if (!pskb_may_pull(skb, sizeof(struct iphdr)))
		goto drop;

	/*变更为ipv4报文*/
	skb->protocol = htons(ETH_P_IP);
	skb_set_transport_header(skb, sizeof(struct iphdr));
	nf_reset_ct(skb);

	/*执行prerouting钩子点，查询路由，并执行路由input钩子点*/
	if (static_branch_unlikely(&nf_hooks_lwtunnel_enabled))
		return NF_HOOK(NFPROTO_IPV4, NF_INET_PRE_ROUTING,
			       dev_net(skb->dev), NULL, skb, NULL,
			       skb_dst(skb)->dev, input_action_end_dx4_finish);

	return input_action_end_dx4_finish(dev_net(skb->dev), NULL, skb);
drop:
	kfree_skb(skb);
	return -EINVAL;
}

#ifdef CONFIG_NET_L3_MASTER_DEV
static struct net *fib6_config_get_net(const struct fib6_config *fib6_cfg)
{
	const struct nl_info *nli = &fib6_cfg->fc_nlinfo;

	return nli->nl_net;
}

static int __seg6_end_dt_vrf_build(struct seg6_local_lwt *slwt, const void *cfg,
				   u16 family, struct netlink_ext_ack *extack)
{
	struct seg6_end_dt_info *info = &slwt->dt_info;
	int vrf_ifindex;
	struct net *net;

	net = fib6_config_get_net(cfg);

	/* note that vrf_table was already set by parse_nla_vrftable() */
	vrf_ifindex = l3mdev_ifindex_lookup_by_table_id(L3MDEV_TYPE_VRF, net,
							info->vrf_table);
	if (vrf_ifindex < 0) {
		if (vrf_ifindex == -EPERM) {
			NL_SET_ERR_MSG(extack,
				       "Strict mode for VRF is disabled");
		} else if (vrf_ifindex == -ENODEV) {
			NL_SET_ERR_MSG(extack,
				       "Table has no associated VRF device");
		} else {
			pr_debug("seg6local: SRv6 End.DT* creation error=%d\n",
				 vrf_ifindex);
		}

		return vrf_ifindex;
	}

	info->net = net;
	info->vrf_ifindex = vrf_ifindex;

	info->family = family;
	info->mode = DT_VRF_MODE;

	return 0;
}

/* The SRv6 End.DT4/DT6 behavior extracts the inner (IPv4/IPv6) packet and
 * routes the IPv4/IPv6 packet by looking at the configured routing table.
 *
 * In the SRv6 End.DT4/DT6 use case, we can receive traffic (IPv6+Segment
 * Routing Header packets) from several interfaces and the outer IPv6
 * destination address (DA) is used for retrieving the specific instance of the
 * End.DT4/DT6 behavior that should process the packets.
 *
 * However, the inner IPv4/IPv6 packet is not really bound to any receiving
 * interface and thus the End.DT4/DT6 sets the VRF (associated with the
 * corresponding routing table) as the *receiving* interface.
 * In other words, the End.DT4/DT6 processes a packet as if it has been received
 * directly by the VRF (and not by one of its slave devices, if any).
 * In this way, the VRF interface is used for routing the IPv4/IPv6 packet in
 * according to the routing table configured by the End.DT4/DT6 instance.
 *
 * This design allows you to get some interesting features like:
 *  1) the statistics on rx packets;
 *  2) the possibility to install a packet sniffer on the receiving interface
 *     (the VRF one) for looking at the incoming packets;
 *  3) the possibility to leverage the netfilter prerouting hook for the inner
 *     IPv4 packet.
 *
 * This function returns:
 *  - the sk_buff* when the VRF rcv handler has processed the packet correctly;
 *  - NULL when the skb is consumed by the VRF rcv handler;
 *  - a pointer which encodes a negative error number in case of error.
 *    Note that in this case, the function takes care of freeing the skb.
 */
static struct sk_buff *end_dt_vrf_rcv(struct sk_buff *skb, u16 family,
				      struct net_device *dev)
{
	/* based on l3mdev_ip_rcv; we are only interested in the master */
	if (unlikely(!netif_is_l3_master(dev) && !netif_has_l3_rx_handler(dev)))
		goto drop;

	if (unlikely(!dev->l3mdev_ops->l3mdev_l3_rcv))
		goto drop;

	/* the decap packet IPv4/IPv6 does not come with any mac header info.
	 * We must unset the mac header to allow the VRF device to rebuild it,
	 * just in case there is a sniffer attached on the device.
	 */
	skb_unset_mac_header(skb);

	skb = dev->l3mdev_ops->l3mdev_l3_rcv(dev, skb, family);
	if (!skb)
		/* the skb buffer was consumed by the handler */
		return NULL;

	/* when a packet is received by a VRF or by one of its slaves, the
	 * master device reference is set into the skb.
	 */
	if (unlikely(skb->dev != dev || skb->skb_iif != dev->ifindex))
		goto drop;

	return skb;

drop:
	kfree_skb(skb);
	return ERR_PTR(-EINVAL);
}

/*取info给定net namespace下对应的vrf_ifindex设备*/
static struct net_device *end_dt_get_vrf_rcu(struct sk_buff *skb,
					     struct seg6_end_dt_info *info)
{
	int vrf_ifindex = info->vrf_ifindex;
	struct net *net = info->net;

	if (unlikely(vrf_ifindex < 0))
		goto error;

	if (unlikely(!net_eq(dev_net(skb->dev), net)))
		goto error;

	return dev_get_by_index_rcu(net, vrf_ifindex);

error:
	return NULL;
}

static struct sk_buff *end_dt_vrf_core(struct sk_buff *skb,
				       struct seg6_local_lwt *slwt, u16 family)
{
	struct seg6_end_dt_info *info = &slwt->dt_info;
	struct net_device *vrf;
	__be16 protocol;
	int hdrlen;

	vrf = end_dt_get_vrf_rcu(skb, info);
	if (unlikely(!vrf))
		goto drop;

	switch (family) {
	case AF_INET:
		protocol = htons(ETH_P_IP);
		hdrlen = sizeof(struct iphdr);
		break;
	case AF_INET6:
		protocol = htons(ETH_P_IPV6);
		hdrlen = sizeof(struct ipv6hdr);
		break;
	case AF_UNSPEC:
		fallthrough;
	default:
		goto drop;
	}

	if (unlikely(info->family != AF_UNSPEC && info->family != family)) {
		pr_warn_once("seg6local: SRv6 End.DT* family mismatch");
		goto drop;
	}

	skb->protocol = protocol;

	skb_dst_drop(skb);

	skb_set_transport_header(skb, hdrlen);
	nf_reset_ct(skb);

	return end_dt_vrf_rcv(skb, family, vrf);

drop:
	kfree_skb(skb);
	return ERR_PTR(-EINVAL);
}

static int input_action_end_dt4(struct sk_buff *skb,
				struct seg6_local_lwt *slwt)
{
	struct iphdr *iph;
	int err;

	/*查找ipv6头部后面的Ipip,并进行头部剥离*/
	if (!decap_and_validate(skb, IPPROTO_IPIP))
		goto drop;

	if (!pskb_may_pull(skb, sizeof(struct iphdr)))
		goto drop;

	skb = end_dt_vrf_core(skb, slwt, AF_INET);
	if (!skb)
		/* packet has been processed and consumed by the VRF */
		return 0;

	if (IS_ERR(skb))
		return PTR_ERR(skb);

	iph = ip_hdr(skb);

	err = ip_route_input(skb, iph->daddr, iph->saddr, 0, skb->dev);
	if (unlikely(err))
		goto drop;

	return dst_input(skb);

drop:
	kfree_skb(skb);
	return -EINVAL;
}

static int seg6_end_dt4_build(struct seg6_local_lwt *slwt, const void *cfg,
			      struct netlink_ext_ack *extack)
{
	return __seg6_end_dt_vrf_build(slwt, cfg, AF_INET, extack);
}

static enum
seg6_end_dt_mode seg6_end_dt6_parse_mode(struct seg6_local_lwt *slwt)
{
	unsigned long parsed_optattrs = slwt->parsed_optattrs;
	bool legacy, vrfmode;

	legacy	= !!(parsed_optattrs & SEG6_F_ATTR(SEG6_LOCAL_TABLE));
	vrfmode	= !!(parsed_optattrs & SEG6_F_ATTR(SEG6_LOCAL_VRFTABLE));

	if (!(legacy ^ vrfmode))
		/* both are absent or present: invalid DT6 mode */
		return DT_INVALID_MODE;

	return legacy ? DT_LEGACY_MODE : DT_VRF_MODE;
}

static enum seg6_end_dt_mode seg6_end_dt6_get_mode(struct seg6_local_lwt *slwt)
{
	struct seg6_end_dt_info *info = &slwt->dt_info;

	return info->mode;
}

static int seg6_end_dt6_build(struct seg6_local_lwt *slwt, const void *cfg,
			      struct netlink_ext_ack *extack)
{
	enum seg6_end_dt_mode mode = seg6_end_dt6_parse_mode(slwt);
	struct seg6_end_dt_info *info = &slwt->dt_info;

	switch (mode) {
	case DT_LEGACY_MODE:
		info->mode = DT_LEGACY_MODE;
		return 0;
	case DT_VRF_MODE:
		return __seg6_end_dt_vrf_build(slwt, cfg, AF_INET6, extack);
	default:
		NL_SET_ERR_MSG(extack, "table or vrftable must be specified");
		return -EINVAL;
	}
}
#endif

static int input_action_end_dt6(struct sk_buff *skb,
				struct seg6_local_lwt *slwt)
{
	if (!decap_and_validate(skb, IPPROTO_IPV6))
		goto drop;

	if (!pskb_may_pull(skb, sizeof(struct ipv6hdr)))
		goto drop;

#ifdef CONFIG_NET_L3_MASTER_DEV
	if (seg6_end_dt6_get_mode(slwt) == DT_LEGACY_MODE)
		goto legacy_mode;

	/* DT6_VRF_MODE */
	skb = end_dt_vrf_core(skb, slwt, AF_INET6);
	if (!skb)
		/* packet has been processed and consumed by the VRF */
		return 0;

	if (IS_ERR(skb))
		return PTR_ERR(skb);

	/* note: this time we do not need to specify the table because the VRF
	 * takes care of selecting the correct table.
	 */
	seg6_lookup_any_nexthop(skb, NULL, 0, true);

	return dst_input(skb);

legacy_mode:
#endif
	skb_set_transport_header(skb, sizeof(struct ipv6hdr));

	seg6_lookup_any_nexthop(skb, NULL, slwt->table, true);

	return dst_input(skb);

drop:
	kfree_skb(skb);
	return -EINVAL;
}

#ifdef CONFIG_NET_L3_MASTER_DEV
static int seg6_end_dt46_build(struct seg6_local_lwt *slwt, const void *cfg,
			       struct netlink_ext_ack *extack)
{
	return __seg6_end_dt_vrf_build(slwt, cfg, AF_UNSPEC, extack);
}

static int input_action_end_dt46(struct sk_buff *skb,
				 struct seg6_local_lwt *slwt)
{
	unsigned int off = 0;
	int nexthdr;

	nexthdr = ipv6_find_hdr(skb, &off, -1, NULL, NULL);
	if (unlikely(nexthdr < 0))
		goto drop;

	switch (nexthdr) {
	case IPPROTO_IPIP:
		return input_action_end_dt4(skb, slwt);
	case IPPROTO_IPV6:
		return input_action_end_dt6(skb, slwt);
	}

drop:
	kfree_skb(skb);
	return -EINVAL;
}
#endif

/* push an SRH on top of the current one */
static int input_action_end_b6(struct sk_buff *skb, struct seg6_local_lwt *slwt)
{
	struct ipv6_sr_hdr *srh;
	int err = -EINVAL;

	/*取srh,如果没有，则丢弃*/
	srh = get_and_validate_srh(skb);
	if (!srh)
		goto drop;

	/*在srh头的前面再增加一个srh*/
	err = seg6_do_srh_inline(skb, slwt->srh);
	if (err)
		goto drop;

	skb_set_transport_header(skb, sizeof(struct ipv6hdr));

	/*按ipv6头部进行路由查询*/
	seg6_lookup_nexthop(skb, NULL, 0);

	return dst_input(skb);

drop:
	kfree_skb(skb);
	return err;
}

/* encapsulate within an outer IPv6 header and a specified SRH */
static int input_action_end_b6_encap(struct sk_buff *skb,
				     struct seg6_local_lwt *slwt)
{
	struct ipv6_sr_hdr *srh;
	int err = -EINVAL;

	srh = get_and_validate_srh(skb);
	if (!srh)
		goto drop;

	advance_nextseg(srh, &ipv6_hdr(skb)->daddr);

	skb_reset_inner_headers(skb);
	skb->encapsulation = 1;

	err = seg6_do_srh_encap(skb, slwt->srh, IPPROTO_IPV6);
	if (err)
		goto drop;

	skb_set_transport_header(skb, sizeof(struct ipv6hdr));

	seg6_lookup_nexthop(skb, NULL, 0);

	return dst_input(skb);

drop:
	kfree_skb(skb);
	return err;
}

DEFINE_PER_CPU(struct seg6_bpf_srh_state, seg6_bpf_srh_states);

bool seg6_bpf_has_valid_srh(struct sk_buff *skb)
{
	struct seg6_bpf_srh_state *srh_state =
		this_cpu_ptr(&seg6_bpf_srh_states);
	struct ipv6_sr_hdr *srh = srh_state->srh;

	if (unlikely(srh == NULL))
		return false;

	if (unlikely(!srh_state->valid)) {
		if ((srh_state->hdrlen & 7) != 0)
			return false;

		srh->hdrlen = (u8)(srh_state->hdrlen >> 3);
		if (!seg6_validate_srh(srh, (srh->hdrlen + 1) << 3, true))
			return false;

		srh_state->valid = true;
	}

	return true;
}

static int input_action_end_bpf(struct sk_buff *skb,
				struct seg6_local_lwt *slwt)
{
	struct seg6_bpf_srh_state *srh_state =
		this_cpu_ptr(&seg6_bpf_srh_states);
	struct ipv6_sr_hdr *srh;
	int ret;

	/*skb中必须要有srv6头*/
	srh = get_and_validate_srh(skb);
	if (!srh) {
		kfree_skb(skb);
		return -EINVAL;
	}

	/*segments移除,替换目的ip*/
	advance_nextseg(srh, &ipv6_hdr(skb)->daddr);

	/* preempt_disable is needed to protect the per-CPU buffer srh_state,
	 * which is also accessed by the bpf_lwt_seg6_* helpers
	 */
	preempt_disable();
	srh_state->srh = srh;
	srh_state->hdrlen = srh->hdrlen << 3;
	srh_state->valid = true;

	rcu_read_lock();
	bpf_compute_data_pointers(skb);
	/*运行bpf程序*/
	ret = bpf_prog_run_save_cb(slwt->bpf.prog, skb);
	rcu_read_unlock();

	switch (ret) {
	case BPF_OK:
	case BPF_REDIRECT:
		break;
	case BPF_DROP:
		goto drop;
	default:
		pr_warn_once("bpf-seg6local: Illegal return value %u\n", ret);
		goto drop;
	}

	if (srh_state->srh && !seg6_bpf_has_valid_srh(skb))
		goto drop;

	preempt_enable();
	if (ret != BPF_REDIRECT)
		seg6_lookup_nexthop(skb, NULL, 0);

	/*按路由走input钩子点*/
	return dst_input(skb);

drop:
	preempt_enable();
	kfree_skb(skb);
	return -EINVAL;
}

/*当前支持的不同action table*/
static struct seg6_action_desc seg6_action_table[] = {
	{
		.action		= SEG6_LOCAL_ACTION_END,
		.attrs		= 0,
<<<<<<< HEAD
		.optattrs	= SEG6_F_LOCAL_COUNTERS,
		/*segment->left--后，自segments提取对应的地址做目的地址进行转发，查此目的地址对应出接口
		 * 并进行转发*/
=======
		.optattrs	= SEG6_F_LOCAL_COUNTERS |
				  SEG6_F_ATTR(SEG6_LOCAL_FLAVORS),
>>>>>>> 97ee9d1c
		.input		= input_action_end,
	},
	{
		.action		= SEG6_LOCAL_ACTION_END_X,
		.attrs		= SEG6_F_ATTR(SEG6_LOCAL_NH6),/*必须配置nh6*/
		.optattrs	= SEG6_F_LOCAL_COUNTERS,
		/*segment->left --后，自segments提取对应的目的地址做转发，查slwt->nh6对应的出接口
		 *并进行转发 */
		.input		= input_action_end_x,
	},
	{
		.action		= SEG6_LOCAL_ACTION_END_T,
		.attrs		= SEG6_F_ATTR(SEG6_LOCAL_TABLE),/*必须配置local table*/
		.optattrs	= SEG6_F_LOCAL_COUNTERS,
		/*segment->left --后，自segments提取对应的地址做目的地址进行转发，查slwt->table对应的路由表
		 * 并转发*/
		.input		= input_action_end_t,
	},
	{
		.action		= SEG6_LOCAL_ACTION_END_DX2,
		.attrs		= SEG6_F_ATTR(SEG6_LOCAL_OIF),/*需要配置local oif*/
		.optattrs	= SEG6_F_LOCAL_COUNTERS,
		/*解l2封装，并将内层的l2报文自slwt->oif设备发出*/
		.input		= input_action_end_dx2,
	},
	{
		.action		= SEG6_LOCAL_ACTION_END_DX6,
		.attrs		= SEG6_F_ATTR(SEG6_LOCAL_NH6),/*需要配置nh6*/
		.optattrs	= SEG6_F_LOCAL_COUNTERS,
		/* ***解l3 ipv6封装，并将内层的ipv6报文通过查路由填充以太头后（如果设置了slwt->nh6，则查其对应的路由项），自设备发出*/
		.input		= input_action_end_dx6,
	},
	{
		.action		= SEG6_LOCAL_ACTION_END_DX4,
		.attrs		= SEG6_F_ATTR(SEG6_LOCAL_NH4),/*需要配置nh4*/
		.optattrs	= SEG6_F_LOCAL_COUNTERS,
		/*解ipip封装，并将内部存的ipv4报文通过查路由，送路由input钩子点*/
		.input		= input_action_end_dx4,
	},
	{
		.action		= SEG6_LOCAL_ACTION_END_DT4,
		.attrs		= SEG6_F_ATTR(SEG6_LOCAL_VRFTABLE),/*需要配置vrftable*/
		.optattrs	= SEG6_F_LOCAL_COUNTERS,
#ifdef CONFIG_NET_L3_MASTER_DEV
		.input		= input_action_end_dt4,
		.slwt_ops	= {
					.build_state = seg6_end_dt4_build,
				  },
#endif
	},
	{
		.action		= SEG6_LOCAL_ACTION_END_DT6,
#ifdef CONFIG_NET_L3_MASTER_DEV
		.attrs		= 0,
		.optattrs	= SEG6_F_LOCAL_COUNTERS		|
				  SEG6_F_ATTR(SEG6_LOCAL_TABLE) |
				  SEG6_F_ATTR(SEG6_LOCAL_VRFTABLE),
		.slwt_ops	= {
					.build_state = seg6_end_dt6_build,
				  },
#else
		.attrs		= SEG6_F_ATTR(SEG6_LOCAL_TABLE),
		.optattrs	= SEG6_F_LOCAL_COUNTERS,
#endif
		.input		= input_action_end_dt6,
	},
	{
		.action		= SEG6_LOCAL_ACTION_END_DT46,
		.attrs		= SEG6_F_ATTR(SEG6_LOCAL_VRFTABLE),
		.optattrs	= SEG6_F_LOCAL_COUNTERS,
#ifdef CONFIG_NET_L3_MASTER_DEV
		.input		= input_action_end_dt46,
		.slwt_ops	= {
					.build_state = seg6_end_dt46_build,
				  },
#endif
	},
	{
		.action		= SEG6_LOCAL_ACTION_END_B6,
		.attrs		= SEG6_F_ATTR(SEG6_LOCAL_SRH),
		.optattrs	= SEG6_F_LOCAL_COUNTERS,
		/*在原有的srh头上，再增加一层srh头（顶部）*/
		.input		= input_action_end_b6,
	},
	{
		.action		= SEG6_LOCAL_ACTION_END_B6_ENCAP,
		.attrs		= SEG6_F_ATTR(SEG6_LOCAL_SRH),
		.optattrs	= SEG6_F_LOCAL_COUNTERS,
		.input		= input_action_end_b6_encap,
		.static_headroom	= sizeof(struct ipv6hdr),
	},
	{
		.action		= SEG6_LOCAL_ACTION_END_BPF,
		.attrs		= SEG6_F_ATTR(SEG6_LOCAL_BPF),
		.optattrs	= SEG6_F_LOCAL_COUNTERS,
		.input		= input_action_end_bpf,/*bpf action*/
	},

};

/*通过action确定对应的action_desc*/
static struct seg6_action_desc *__get_action_desc(int action)
{
	struct seg6_action_desc *desc;
	int i, count;

	count = ARRAY_SIZE(seg6_action_table);
	for (i = 0; i < count; i++) {
		desc = &seg6_action_table[i];
		if (desc->action == action)
			return desc;
	}

	return NULL;
}

static bool seg6_lwtunnel_counters_enabled(struct seg6_local_lwt *slwt)
{
	return slwt->parsed_optattrs & SEG6_F_LOCAL_COUNTERS;
}

static void seg6_local_update_counters(struct seg6_local_lwt *slwt,
				       unsigned int len, int err)
{
	struct pcpu_seg6_local_counters *pcounters;

	pcounters = this_cpu_ptr(slwt->pcpu_counters);
	u64_stats_update_begin(&pcounters->syncp);

	if (likely(!err)) {
		u64_stats_inc(&pcounters->packets);
		u64_stats_add(&pcounters->bytes, len);
	} else {
		u64_stats_inc(&pcounters->errors);
	}

	u64_stats_update_end(&pcounters->syncp);
}

static int seg6_local_input_core(struct net *net, struct sock *sk,
				 struct sk_buff *skb)
{
	struct dst_entry *orig_dst = skb_dst(skb);
	struct seg6_action_desc *desc;
	struct seg6_local_lwt *slwt;
	unsigned int len = skb->len;
	int rc;

	slwt = seg6_local_lwtunnel(orig_dst->lwtstate);
	desc = slwt->desc;

	/*依据action desc调用其对应的input*/
	rc = desc->input(skb, slwt);

	if (!seg6_lwtunnel_counters_enabled(slwt))
		return rc;

	seg6_local_update_counters(slwt, len, rc);

	return rc;
}

static int seg6_local_input(struct sk_buff *skb)
{
	if (skb->protocol != htons(ETH_P_IPV6)) {
	    /*非ipv6报文，丢包*/
		kfree_skb(skb);
		return -EINVAL;
	}

	if (static_branch_unlikely(&nf_hooks_lwtunnel_enabled))
	    /*如果hooks开启，则解发local in钩子点*/
		return NF_HOOK(NFPROTO_IPV6, NF_INET_LOCAL_IN,
			       dev_net(skb->dev), NULL, skb, skb->dev, NULL,
			       seg6_local_input_core);/*在local in加钩子*/

	return seg6_local_input_core(dev_net(skb->dev), NULL, skb);
}

static const struct nla_policy seg6_local_policy[SEG6_LOCAL_MAX + 1] = {
	[SEG6_LOCAL_ACTION]	= { .type = NLA_U32 },
	[SEG6_LOCAL_SRH]	= { .type = NLA_BINARY },
	[SEG6_LOCAL_TABLE]	= { .type = NLA_U32 },
	[SEG6_LOCAL_VRFTABLE]	= { .type = NLA_U32 },
	[SEG6_LOCAL_NH4]	= { .type = NLA_BINARY,
				    .len = sizeof(struct in_addr) },
	[SEG6_LOCAL_NH6]	= { .type = NLA_BINARY,
				    .len = sizeof(struct in6_addr) },
	[SEG6_LOCAL_IIF]	= { .type = NLA_U32 },
	[SEG6_LOCAL_OIF]	= { .type = NLA_U32 },
	[SEG6_LOCAL_BPF]	= { .type = NLA_NESTED },
	[SEG6_LOCAL_COUNTERS]	= { .type = NLA_NESTED },
	[SEG6_LOCAL_FLAVORS]	= { .type = NLA_NESTED },
};

<<<<<<< HEAD
/*解析local srh属性*/
static int parse_nla_srh(struct nlattr **attrs, struct seg6_local_lwt *slwt)
=======
static int parse_nla_srh(struct nlattr **attrs, struct seg6_local_lwt *slwt,
			 struct netlink_ext_ack *extack)
>>>>>>> 97ee9d1c
{
	struct ipv6_sr_hdr *srh;
	int len;

	srh = nla_data(attrs[SEG6_LOCAL_SRH]);
	len = nla_len(attrs[SEG6_LOCAL_SRH]);

	/* SRH must contain at least one segment */
	if (len < sizeof(*srh) + sizeof(struct in6_addr))
	    /*无效长度*/
		return -EINVAL;

	if (!seg6_validate_srh(srh, len, false))
		return -EINVAL;

	slwt->srh = kmemdup(srh, len, GFP_KERNEL);
	if (!slwt->srh)
		return -ENOMEM;

	slwt->headroom += len;/*增加srh引入的长度*/

	return 0;
}

/*向netlink buffer中添加seg6_local_srh*/
static int put_nla_srh(struct sk_buff *skb, struct seg6_local_lwt *slwt)
{
	struct ipv6_sr_hdr *srh;
	struct nlattr *nla;
	int len;

	srh = slwt->srh;
	len = (srh->hdrlen + 1) << 3;

	nla = nla_reserve(skb, SEG6_LOCAL_SRH, len);
	if (!nla)
		return -EMSGSIZE;

	memcpy(nla_data(nla), srh, len);

	return 0;
}

static int cmp_nla_srh(struct seg6_local_lwt *a, struct seg6_local_lwt *b)
{
    //长度必须一致
	int len = (a->srh->hdrlen + 1) << 3;

	if (len != ((b->srh->hdrlen + 1) << 3))
		return 1;

	/*比对srh内容*/
	return memcmp(a->srh, b->srh, len);
}

/*销毁srh内容*/
static void destroy_attr_srh(struct seg6_local_lwt *slwt)
{
	kfree(slwt->srh);
}

static int parse_nla_table(struct nlattr **attrs, struct seg6_local_lwt *slwt,
			   struct netlink_ext_ack *extack)
{
	slwt->table = nla_get_u32(attrs[SEG6_LOCAL_TABLE]);

	return 0;
}

static int put_nla_table(struct sk_buff *skb, struct seg6_local_lwt *slwt)
{
	if (nla_put_u32(skb, SEG6_LOCAL_TABLE, slwt->table))
		return -EMSGSIZE;

	return 0;
}

static int cmp_nla_table(struct seg6_local_lwt *a, struct seg6_local_lwt *b)
{
	if (a->table != b->table)
		return 1;

	return 0;
}

static struct
seg6_end_dt_info *seg6_possible_end_dt_info(struct seg6_local_lwt *slwt)
{
#ifdef CONFIG_NET_L3_MASTER_DEV
	return &slwt->dt_info;
#else
	return ERR_PTR(-EOPNOTSUPP);
#endif
}

static int parse_nla_vrftable(struct nlattr **attrs,
			      struct seg6_local_lwt *slwt,
			      struct netlink_ext_ack *extack)
{
	struct seg6_end_dt_info *info = seg6_possible_end_dt_info(slwt);

	if (IS_ERR(info))
		return PTR_ERR(info);

	/*取用户态配置*/
	info->vrf_table = nla_get_u32(attrs[SEG6_LOCAL_VRFTABLE]);

	return 0;
}

static int put_nla_vrftable(struct sk_buff *skb, struct seg6_local_lwt *slwt)
{
	struct seg6_end_dt_info *info = seg6_possible_end_dt_info(slwt);

	if (IS_ERR(info))
		return PTR_ERR(info);

	if (nla_put_u32(skb, SEG6_LOCAL_VRFTABLE, info->vrf_table))
		return -EMSGSIZE;

	return 0;
}

static int cmp_nla_vrftable(struct seg6_local_lwt *a, struct seg6_local_lwt *b)
{
	struct seg6_end_dt_info *info_a = seg6_possible_end_dt_info(a);
	struct seg6_end_dt_info *info_b = seg6_possible_end_dt_info(b);

	if (info_a->vrf_table != info_b->vrf_table)
		return 1;

	return 0;
}

static int parse_nla_nh4(struct nlattr **attrs, struct seg6_local_lwt *slwt,
			 struct netlink_ext_ack *extack)
{
	memcpy(&slwt->nh4, nla_data(attrs[SEG6_LOCAL_NH4]),
	       sizeof(struct in_addr));

	return 0;
}

static int put_nla_nh4(struct sk_buff *skb, struct seg6_local_lwt *slwt)
{
	struct nlattr *nla;

	nla = nla_reserve(skb, SEG6_LOCAL_NH4, sizeof(struct in_addr));
	if (!nla)
		return -EMSGSIZE;

	memcpy(nla_data(nla), &slwt->nh4, sizeof(struct in_addr));

	return 0;
}

static int cmp_nla_nh4(struct seg6_local_lwt *a, struct seg6_local_lwt *b)
{
	return memcmp(&a->nh4, &b->nh4, sizeof(struct in_addr));
}

static int parse_nla_nh6(struct nlattr **attrs, struct seg6_local_lwt *slwt,
			 struct netlink_ext_ack *extack)
{
	memcpy(&slwt->nh6, nla_data(attrs[SEG6_LOCAL_NH6]),
	       sizeof(struct in6_addr));

	return 0;
}

static int put_nla_nh6(struct sk_buff *skb, struct seg6_local_lwt *slwt)
{
	struct nlattr *nla;

	nla = nla_reserve(skb, SEG6_LOCAL_NH6, sizeof(struct in6_addr));
	if (!nla)
		return -EMSGSIZE;

	memcpy(nla_data(nla), &slwt->nh6, sizeof(struct in6_addr));

	return 0;
}

static int cmp_nla_nh6(struct seg6_local_lwt *a, struct seg6_local_lwt *b)
{
	return memcmp(&a->nh6, &b->nh6, sizeof(struct in6_addr));
}

static int parse_nla_iif(struct nlattr **attrs, struct seg6_local_lwt *slwt,
			 struct netlink_ext_ack *extack)
{
	slwt->iif = nla_get_u32(attrs[SEG6_LOCAL_IIF]);

	return 0;
}

static int put_nla_iif(struct sk_buff *skb, struct seg6_local_lwt *slwt)
{
	if (nla_put_u32(skb, SEG6_LOCAL_IIF, slwt->iif))
		return -EMSGSIZE;

	return 0;
}

static int cmp_nla_iif(struct seg6_local_lwt *a, struct seg6_local_lwt *b)
{
	if (a->iif != b->iif)
		return 1;

	return 0;
}

static int parse_nla_oif(struct nlattr **attrs, struct seg6_local_lwt *slwt,
			 struct netlink_ext_ack *extack)
{
	slwt->oif = nla_get_u32(attrs[SEG6_LOCAL_OIF]);

	return 0;
}

static int put_nla_oif(struct sk_buff *skb, struct seg6_local_lwt *slwt)
{
	if (nla_put_u32(skb, SEG6_LOCAL_OIF, slwt->oif))
		return -EMSGSIZE;

	return 0;
}

static int cmp_nla_oif(struct seg6_local_lwt *a, struct seg6_local_lwt *b)
{
	if (a->oif != b->oif)
		return 1;

	return 0;
}

#define MAX_PROG_NAME 256
static const struct nla_policy bpf_prog_policy[SEG6_LOCAL_BPF_PROG_MAX + 1] = {
	[SEG6_LOCAL_BPF_PROG]	   = { .type = NLA_U32, },
	[SEG6_LOCAL_BPF_PROG_NAME] = { .type = NLA_NUL_STRING,
				       .len = MAX_PROG_NAME },
};

static int parse_nla_bpf(struct nlattr **attrs, struct seg6_local_lwt *slwt,
			 struct netlink_ext_ack *extack)
{
	struct nlattr *tb[SEG6_LOCAL_BPF_PROG_MAX + 1];
	struct bpf_prog *p;
	int ret;
	u32 fd;

	ret = nla_parse_nested_deprecated(tb, SEG6_LOCAL_BPF_PROG_MAX,
					  attrs[SEG6_LOCAL_BPF],
					  bpf_prog_policy, NULL);
	if (ret < 0)
		return ret;

	if (!tb[SEG6_LOCAL_BPF_PROG] || !tb[SEG6_LOCAL_BPF_PROG_NAME])
		return -EINVAL;

	slwt->bpf.name = nla_memdup(tb[SEG6_LOCAL_BPF_PROG_NAME], GFP_KERNEL);
	if (!slwt->bpf.name)
		return -ENOMEM;

	/*取bpf程序指明的fd*/
	fd = nla_get_u32(tb[SEG6_LOCAL_BPF_PROG]);
	/*由fd获得prog*/
	p = bpf_prog_get_type(fd, BPF_PROG_TYPE_LWT_SEG6LOCAL);
	if (IS_ERR(p)) {
		kfree(slwt->bpf.name);
		return PTR_ERR(p);
	}

	slwt->bpf.prog = p;/*指明prog*/
	return 0;
}

static int put_nla_bpf(struct sk_buff *skb, struct seg6_local_lwt *slwt)
{
	struct nlattr *nest;

	if (!slwt->bpf.prog)
		return 0;

	nest = nla_nest_start_noflag(skb, SEG6_LOCAL_BPF);
	if (!nest)
		return -EMSGSIZE;

	if (nla_put_u32(skb, SEG6_LOCAL_BPF_PROG, slwt->bpf.prog->aux->id))
		return -EMSGSIZE;

	if (slwt->bpf.name &&
	    nla_put_string(skb, SEG6_LOCAL_BPF_PROG_NAME, slwt->bpf.name))
		return -EMSGSIZE;

	return nla_nest_end(skb, nest);
}

static int cmp_nla_bpf(struct seg6_local_lwt *a, struct seg6_local_lwt *b)
{
	if (!a->bpf.name && !b->bpf.name)
		return 0;

	if (!a->bpf.name || !b->bpf.name)
		return 1;

	return strcmp(a->bpf.name, b->bpf.name);
}

static void destroy_attr_bpf(struct seg6_local_lwt *slwt)
{
	kfree(slwt->bpf.name);
	if (slwt->bpf.prog)
		bpf_prog_put(slwt->bpf.prog);
}

static const struct
nla_policy seg6_local_counters_policy[SEG6_LOCAL_CNT_MAX + 1] = {
	[SEG6_LOCAL_CNT_PACKETS]	= { .type = NLA_U64 },
	[SEG6_LOCAL_CNT_BYTES]		= { .type = NLA_U64 },
	[SEG6_LOCAL_CNT_ERRORS]		= { .type = NLA_U64 },
};

static int parse_nla_counters(struct nlattr **attrs,
			      struct seg6_local_lwt *slwt,
			      struct netlink_ext_ack *extack)
{
	struct pcpu_seg6_local_counters __percpu *pcounters;
	struct nlattr *tb[SEG6_LOCAL_CNT_MAX + 1];
	int ret;

	ret = nla_parse_nested_deprecated(tb, SEG6_LOCAL_CNT_MAX,
					  attrs[SEG6_LOCAL_COUNTERS],
					  seg6_local_counters_policy, NULL);
	if (ret < 0)
		return ret;

	/* basic support for SRv6 Behavior counters requires at least:
	 * packets, bytes and errors.
	 */
	if (!tb[SEG6_LOCAL_CNT_PACKETS] || !tb[SEG6_LOCAL_CNT_BYTES] ||
	    !tb[SEG6_LOCAL_CNT_ERRORS])
		return -EINVAL;

	/* counters are always zero initialized */
	pcounters = seg6_local_alloc_pcpu_counters(GFP_KERNEL);
	if (!pcounters)
		return -ENOMEM;

	slwt->pcpu_counters = pcounters;/*申请per cpu计数器*/

	return 0;
}

static int seg6_local_fill_nla_counters(struct sk_buff *skb,
					struct seg6_local_counters *counters)
{
	if (nla_put_u64_64bit(skb, SEG6_LOCAL_CNT_PACKETS, counters->packets,
			      SEG6_LOCAL_CNT_PAD))
		return -EMSGSIZE;

	if (nla_put_u64_64bit(skb, SEG6_LOCAL_CNT_BYTES, counters->bytes,
			      SEG6_LOCAL_CNT_PAD))
		return -EMSGSIZE;

	if (nla_put_u64_64bit(skb, SEG6_LOCAL_CNT_ERRORS, counters->errors,
			      SEG6_LOCAL_CNT_PAD))
		return -EMSGSIZE;

	return 0;
}

static int put_nla_counters(struct sk_buff *skb, struct seg6_local_lwt *slwt)
{
	struct seg6_local_counters counters = { 0, 0, 0 };
	struct nlattr *nest;
	int rc, i;

	nest = nla_nest_start(skb, SEG6_LOCAL_COUNTERS);
	if (!nest)
		return -EMSGSIZE;

	for_each_possible_cpu(i) {
		struct pcpu_seg6_local_counters *pcounters;
		u64 packets, bytes, errors;
		unsigned int start;

		pcounters = per_cpu_ptr(slwt->pcpu_counters, i);
		do {
			start = u64_stats_fetch_begin_irq(&pcounters->syncp);

			packets = u64_stats_read(&pcounters->packets);
			bytes = u64_stats_read(&pcounters->bytes);
			errors = u64_stats_read(&pcounters->errors);

		} while (u64_stats_fetch_retry_irq(&pcounters->syncp, start));

		counters.packets += packets;
		counters.bytes += bytes;
		counters.errors += errors;
	}

	rc = seg6_local_fill_nla_counters(skb, &counters);
	if (rc < 0) {
		nla_nest_cancel(skb, nest);
		return rc;
	}

	return nla_nest_end(skb, nest);
}

static int cmp_nla_counters(struct seg6_local_lwt *a, struct seg6_local_lwt *b)
{
	/* a and b are equal if both have pcpu_counters set or not */
	return (!!((unsigned long)a->pcpu_counters)) ^
		(!!((unsigned long)b->pcpu_counters));
}

static void destroy_attr_counters(struct seg6_local_lwt *slwt)
{
	free_percpu(slwt->pcpu_counters);
}

static const
struct nla_policy seg6_local_flavors_policy[SEG6_LOCAL_FLV_MAX + 1] = {
	[SEG6_LOCAL_FLV_OPERATION]	= { .type = NLA_U32 },
	[SEG6_LOCAL_FLV_LCBLOCK_BITS]	= { .type = NLA_U8 },
	[SEG6_LOCAL_FLV_LCNODE_FN_BITS]	= { .type = NLA_U8 },
};

/* check whether the lengths of the Locator-Block and Locator-Node Function
 * are compatible with the dimension of a C-SID container.
 */
static int seg6_chk_next_csid_cfg(__u8 block_len, __u8 func_len)
{
	/* Locator-Block and Locator-Node Function cannot exceed 128 bits
	 * (i.e. C-SID container lenghts).
	 */
	if (next_csid_chk_cntr_bits(block_len, func_len))
		return -EINVAL;

	/* Locator-Block length must be greater than zero and evenly divisible
	 * by 8. There must be room for a Locator-Node Function, at least.
	 */
	if (next_csid_chk_lcblock_bits(block_len))
		return -EINVAL;

	/* Locator-Node Function length must be greater than zero and evenly
	 * divisible by 8. There must be room for the Locator-Block.
	 */
	if (next_csid_chk_lcnode_fn_bits(func_len))
		return -EINVAL;

	return 0;
}

static int seg6_parse_nla_next_csid_cfg(struct nlattr **tb,
					struct seg6_flavors_info *finfo,
					struct netlink_ext_ack *extack)
{
	__u8 func_len = SEG6_LOCAL_LCNODE_FN_DBITS;
	__u8 block_len = SEG6_LOCAL_LCBLOCK_DBITS;
	int rc;

	if (tb[SEG6_LOCAL_FLV_LCBLOCK_BITS])
		block_len = nla_get_u8(tb[SEG6_LOCAL_FLV_LCBLOCK_BITS]);

	if (tb[SEG6_LOCAL_FLV_LCNODE_FN_BITS])
		func_len = nla_get_u8(tb[SEG6_LOCAL_FLV_LCNODE_FN_BITS]);

	rc = seg6_chk_next_csid_cfg(block_len, func_len);
	if (rc < 0) {
		NL_SET_ERR_MSG(extack,
			       "Invalid Locator Block/Node Function lengths");
		return rc;
	}

	finfo->lcblock_bits = block_len;
	finfo->lcnode_func_bits = func_len;

	return 0;
}

static int parse_nla_flavors(struct nlattr **attrs, struct seg6_local_lwt *slwt,
			     struct netlink_ext_ack *extack)
{
	struct seg6_flavors_info *finfo = &slwt->flv_info;
	struct nlattr *tb[SEG6_LOCAL_FLV_MAX + 1];
	unsigned long fops;
	int rc;

	rc = nla_parse_nested_deprecated(tb, SEG6_LOCAL_FLV_MAX,
					 attrs[SEG6_LOCAL_FLAVORS],
					 seg6_local_flavors_policy, NULL);
	if (rc < 0)
		return rc;

	/* this attribute MUST always be present since it represents the Flavor
	 * operation(s) to be carried out.
	 */
	if (!tb[SEG6_LOCAL_FLV_OPERATION])
		return -EINVAL;

	fops = nla_get_u32(tb[SEG6_LOCAL_FLV_OPERATION]);
	if (fops & ~SEG6_LOCAL_FLV_SUPP_OPS) {
		NL_SET_ERR_MSG(extack, "Unsupported Flavor operation(s)");
		return -EOPNOTSUPP;
	}

	finfo->flv_ops = fops;

	if (seg6_next_csid_enabled(fops)) {
		/* Locator-Block and Locator-Node Function lengths can be
		 * provided by the user space. Otherwise, default values are
		 * applied.
		 */
		rc = seg6_parse_nla_next_csid_cfg(tb, finfo, extack);
		if (rc < 0)
			return rc;
	}

	return 0;
}

static int seg6_fill_nla_next_csid_cfg(struct sk_buff *skb,
				       struct seg6_flavors_info *finfo)
{
	if (nla_put_u8(skb, SEG6_LOCAL_FLV_LCBLOCK_BITS, finfo->lcblock_bits))
		return -EMSGSIZE;

	if (nla_put_u8(skb, SEG6_LOCAL_FLV_LCNODE_FN_BITS,
		       finfo->lcnode_func_bits))
		return -EMSGSIZE;

	return 0;
}

static int put_nla_flavors(struct sk_buff *skb, struct seg6_local_lwt *slwt)
{
	struct seg6_flavors_info *finfo = &slwt->flv_info;
	__u32 fops = finfo->flv_ops;
	struct nlattr *nest;
	int rc;

	nest = nla_nest_start(skb, SEG6_LOCAL_FLAVORS);
	if (!nest)
		return -EMSGSIZE;

	if (nla_put_u32(skb, SEG6_LOCAL_FLV_OPERATION, fops)) {
		rc = -EMSGSIZE;
		goto err;
	}

	if (seg6_next_csid_enabled(fops)) {
		rc = seg6_fill_nla_next_csid_cfg(skb, finfo);
		if (rc < 0)
			goto err;
	}

	return nla_nest_end(skb, nest);

err:
	nla_nest_cancel(skb, nest);
	return rc;
}

static int seg6_cmp_nla_next_csid_cfg(struct seg6_flavors_info *finfo_a,
				      struct seg6_flavors_info *finfo_b)
{
	if (finfo_a->lcblock_bits != finfo_b->lcblock_bits)
		return 1;

	if (finfo_a->lcnode_func_bits != finfo_b->lcnode_func_bits)
		return 1;

	return 0;
}

static int cmp_nla_flavors(struct seg6_local_lwt *a, struct seg6_local_lwt *b)
{
	struct seg6_flavors_info *finfo_a = &a->flv_info;
	struct seg6_flavors_info *finfo_b = &b->flv_info;

	if (finfo_a->flv_ops != finfo_b->flv_ops)
		return 1;

	if (seg6_next_csid_enabled(finfo_a->flv_ops)) {
		if (seg6_cmp_nla_next_csid_cfg(finfo_a, finfo_b))
			return 1;
	}

	return 0;
}

static int encap_size_flavors(struct seg6_local_lwt *slwt)
{
	struct seg6_flavors_info *finfo = &slwt->flv_info;
	int nlsize;

	nlsize = nla_total_size(0) +	/* nest SEG6_LOCAL_FLAVORS */
		 nla_total_size(4);	/* SEG6_LOCAL_FLV_OPERATION */

	if (seg6_next_csid_enabled(finfo->flv_ops))
		nlsize += nla_total_size(1) + /* SEG6_LOCAL_FLV_LCBLOCK_BITS */
			  nla_total_size(1); /* SEG6_LOCAL_FLV_LCNODE_FN_BITS */

	return nlsize;
}

struct seg6_action_param {
<<<<<<< HEAD
    /*从netlink消息中解析slwt内容*/
	int (*parse)(struct nlattr **attrs, struct seg6_local_lwt *slwt);
	/*将slwt内容编码到skb*/
=======
	int (*parse)(struct nlattr **attrs, struct seg6_local_lwt *slwt,
		     struct netlink_ext_ack *extack);
>>>>>>> 97ee9d1c
	int (*put)(struct sk_buff *skb, struct seg6_local_lwt *slwt);
	/*比对两个slwt内容是否一致*/
	int (*cmp)(struct seg6_local_lwt *a, struct seg6_local_lwt *b);

	/* optional destroy() callback useful for releasing resources which
	 * have been previously acquired in the corresponding parse()
	 * function.
	 */
	void (*destroy)(struct seg6_local_lwt *slwt);/*移除slwt内容*/
};

static struct seg6_action_param seg6_action_params[SEG6_LOCAL_MAX + 1] = {
    /*srh参数处理*/
	[SEG6_LOCAL_SRH]	= { .parse = parse_nla_srh,
				    .put = put_nla_srh,
				    .cmp = cmp_nla_srh,
				    .destroy = destroy_attr_srh },

    /*local table参数处理*/
	[SEG6_LOCAL_TABLE]	= { .parse = parse_nla_table,
				    .put = put_nla_table,
				    .cmp = cmp_nla_table },

	[SEG6_LOCAL_NH4]	= { .parse = parse_nla_nh4,
				    .put = put_nla_nh4,
				    .cmp = cmp_nla_nh4 },

	[SEG6_LOCAL_NH6]	= { .parse = parse_nla_nh6,
				    .put = put_nla_nh6,
				    .cmp = cmp_nla_nh6 },

	[SEG6_LOCAL_IIF]	= { .parse = parse_nla_iif,
				    .put = put_nla_iif,
				    .cmp = cmp_nla_iif },

	[SEG6_LOCAL_OIF]	= { .parse = parse_nla_oif,
				    .put = put_nla_oif,
				    .cmp = cmp_nla_oif },

	[SEG6_LOCAL_BPF]	= { .parse = parse_nla_bpf,
				    .put = put_nla_bpf,
				    .cmp = cmp_nla_bpf,
				    .destroy = destroy_attr_bpf },

	[SEG6_LOCAL_VRFTABLE]	= { .parse = parse_nla_vrftable,
				    .put = put_nla_vrftable,
				    .cmp = cmp_nla_vrftable },

	[SEG6_LOCAL_COUNTERS]	= { .parse = parse_nla_counters,
				    .put = put_nla_counters,
				    .cmp = cmp_nla_counters,
				    .destroy = destroy_attr_counters },

	[SEG6_LOCAL_FLAVORS]	= { .parse = parse_nla_flavors,
				    .put = put_nla_flavors,
				    .cmp = cmp_nla_flavors },
};

/* call the destroy() callback (if available) for each set attribute in
 * @parsed_attrs, starting from the first attribute up to the @max_parsed
 * (excluded) attribute.
 */
static void __destroy_attrs(unsigned long parsed_attrs, int max_parsed,
			    struct seg6_local_lwt *slwt)
{
	struct seg6_action_param *param;
	int i;

	/* Every required seg6local attribute is identified by an ID which is
	 * encoded as a flag (i.e: 1 << ID) in the 'attrs' bitmask;
	 *
	 * We scan the 'parsed_attrs' bitmask, starting from the first attribute
	 * up to the @max_parsed (excluded) attribute.
	 * For each set attribute, we retrieve the corresponding destroy()
	 * callback. If the callback is not available, then we skip to the next
	 * attribute; otherwise, we call the destroy() callback.
	 */
	for (i = SEG6_LOCAL_SRH; i < max_parsed; ++i) {
		if (!(parsed_attrs & SEG6_F_ATTR(i)))
			continue;

		param = &seg6_action_params[i];

		if (param->destroy)
			param->destroy(slwt);
	}
}

/* release all the resources that may have been acquired during parsing
 * operations.
 */
static void destroy_attrs(struct seg6_local_lwt *slwt)
{
	unsigned long attrs = slwt->desc->attrs | slwt->parsed_optattrs;

	__destroy_attrs(attrs, SEG6_LOCAL_MAX + 1, slwt);
}

/*解析可选内容*/
static int parse_nla_optional_attrs(struct nlattr **attrs,
				    struct seg6_local_lwt *slwt,
				    struct netlink_ext_ack *extack)
{
	struct seg6_action_desc *desc = slwt->desc;
	unsigned long parsed_optattrs = 0;
	struct seg6_action_param *param;
	int err, i;

	for (i = SEG6_LOCAL_SRH; i < SEG6_LOCAL_MAX + 1; ++i) {
		if (!(desc->optattrs & SEG6_F_ATTR(i)) || !attrs[i])
		    /*如果此attr不可选或者未提供，则跳过*/
			continue;

		/* once here, the i-th attribute is provided by the
		 * userspace AND it is identified optional as well.
		 */
		param = &seg6_action_params[i];

<<<<<<< HEAD
		/*解析并填充此属性*/
		err = param->parse(attrs, slwt);
=======
		err = param->parse(attrs, slwt, extack);
>>>>>>> 97ee9d1c
		if (err < 0)
			goto parse_optattrs_err;

		/* current attribute has been correctly parsed */
		parsed_optattrs |= SEG6_F_ATTR(i);
	}

	/* store in the tunnel state all the optional attributed successfully
	 * parsed.
	 */
	slwt->parsed_optattrs = parsed_optattrs;

	return 0;

parse_optattrs_err:
	__destroy_attrs(parsed_optattrs, i, slwt);

	return err;
}

/* call the custom constructor of the behavior during its initialization phase
 * and after that all its attributes have been parsed successfully.
 */
static int
seg6_local_lwtunnel_build_state(struct seg6_local_lwt *slwt, const void *cfg,
				struct netlink_ext_ack *extack)
{
	struct seg6_action_desc *desc = slwt->desc;
	struct seg6_local_lwtunnel_ops *ops;

	ops = &desc->slwt_ops;
	if (!ops->build_state)
	    /*如果无回调，则成功返回*/
		return 0;

	/*调action对应的build_state*/
	return ops->build_state(slwt, cfg, extack);
}

/* call the custom destructor of the behavior which is invoked before the
 * tunnel is going to be destroyed.
 */
static void seg6_local_lwtunnel_destroy_state(struct seg6_local_lwt *slwt)
{
	struct seg6_action_desc *desc = slwt->desc;
	struct seg6_local_lwtunnel_ops *ops;

	ops = &desc->slwt_ops;
	if (!ops->destroy_state)
		return;

	ops->destroy_state(slwt);
}

static int parse_nla_action(struct nlattr **attrs, struct seg6_local_lwt *slwt,
			    struct netlink_ext_ack *extack)
{
	struct seg6_action_param *param;
	struct seg6_action_desc *desc;
	unsigned long invalid_attrs;
	int i, err;

	/*由用户匹配的action获得action desc*/
	desc = __get_action_desc(slwt->action);
	if (!desc)
		return -EINVAL;

	if (!desc->input)
	    /*desc必须指供input回调*/
		return -EOPNOTSUPP;

	slwt->desc = desc;
	slwt->headroom += desc->static_headroom;

	/* Forcing the desc->optattrs *set* and the desc->attrs *set* to be
	 * disjoined, this allow us to release acquired resources by optional
	 * attributes and by required attributes independently from each other
	 * without any interference.
	 * In other terms, we are sure that we do not release some the acquired
	 * resources twice.
	 *
	 * Note that if an attribute is configured both as required and as
	 * optional, it means that the user has messed something up in the
	 * seg6_action_table. Therefore, this check is required for SRv6
	 * behaviors to work properly.
	 */
	invalid_attrs = desc->attrs & desc->optattrs;
	if (invalid_attrs) {
		WARN_ONCE(1,
			  "An attribute cannot be both required AND optional");
		return -EINVAL;
	}

	/*action已确定desc,这里desc要求的内容进行解析*/
	/* parse the required attributes */
	for (i = SEG6_LOCAL_SRH; i < SEG6_LOCAL_MAX + 1; i++) {
		if (desc->attrs & SEG6_F_ATTR(i)) {
		    /*描述符指明包含此attr,但未配置，报错*/
			if (!attrs[i])
				return -EINVAL;

			/*描述符指明了此attr,且也有相应配置，解析并填充slwt中此参数的内容*/
			param = &seg6_action_params[i];

<<<<<<< HEAD
			err = param->parse(attrs/*待解析的配置*/, slwt/*待填充的配置*/);
=======
			err = param->parse(attrs, slwt, extack);
>>>>>>> 97ee9d1c
			if (err < 0)
				goto parse_attrs_err;
		}
	}

	/*可选参数解析*/
	/* parse the optional attributes, if any */
	err = parse_nla_optional_attrs(attrs, slwt, extack);
	if (err < 0)
		goto parse_attrs_err;

	return 0;

parse_attrs_err:
	/* release any resource that may have been acquired during the i-1
	 * parse() operations.
	 */
	__destroy_attrs(desc->attrs, i, slwt);

	return err;
}

/*seg6 local隧道状态构造*/
static int seg6_local_build_state(struct net *net, struct nlattr *nla,
				  unsigned int family, const void *cfg,
				  struct lwtunnel_state **ts,
				  struct netlink_ext_ack *extack)
{
	struct nlattr *tb[SEG6_LOCAL_MAX + 1];
	struct lwtunnel_state *newts;
	struct seg6_local_lwt *slwt;
	int err;

	if (family != AF_INET6)
		return -EINVAL;

	/*消息解析*/
	err = nla_parse_nested_deprecated(tb, SEG6_LOCAL_MAX, nla,
					  seg6_local_policy, extack);

	if (err < 0)
		return err;

	if (!tb[SEG6_LOCAL_ACTION])
	    /*action是必配项*/
		return -EINVAL;

	newts = lwtunnel_state_alloc(sizeof(*slwt));
	if (!newts)
		return -ENOMEM;

	slwt = seg6_local_lwtunnel(newts);
	slwt->action = nla_get_u32(tb[SEG6_LOCAL_ACTION]);

<<<<<<< HEAD
	/*依据action,解析action对应的参数，填充slwt*/
	err = parse_nla_action(tb, slwt);
=======
	err = parse_nla_action(tb, slwt, extack);
>>>>>>> 97ee9d1c
	if (err < 0)
		goto out_free;

	err = seg6_local_lwtunnel_build_state(slwt, cfg, extack);
	if (err < 0)
		goto out_destroy_attrs;

	newts->type = LWTUNNEL_ENCAP_SEG6_LOCAL;
	newts->flags = LWTUNNEL_STATE_INPUT_REDIRECT;
	newts->headroom = slwt->headroom;

	*ts = newts;

	return 0;

out_destroy_attrs:
	destroy_attrs(slwt);
out_free:
	kfree(newts);
	return err;
}

static void seg6_local_destroy_state(struct lwtunnel_state *lwt)
{
	struct seg6_local_lwt *slwt = seg6_local_lwtunnel(lwt);

	seg6_local_lwtunnel_destroy_state(slwt);

	destroy_attrs(slwt);

	return;
}

static int seg6_local_fill_encap(struct sk_buff *skb,
				 struct lwtunnel_state *lwt)
{
	struct seg6_local_lwt *slwt = seg6_local_lwtunnel(lwt);
	struct seg6_action_param *param;
	unsigned long attrs;
	int i, err;

	if (nla_put_u32(skb, SEG6_LOCAL_ACTION, slwt->action))
		return -EMSGSIZE;

	attrs = slwt->desc->attrs | slwt->parsed_optattrs;

	for (i = SEG6_LOCAL_SRH; i < SEG6_LOCAL_MAX + 1; i++) {
		if (attrs & SEG6_F_ATTR(i)) {
			param = &seg6_action_params[i];
			err = param->put(skb, slwt);
			if (err < 0)
				return err;
		}
	}

	return 0;
}

static int seg6_local_get_encap_size(struct lwtunnel_state *lwt)
{
	struct seg6_local_lwt *slwt = seg6_local_lwtunnel(lwt);
	unsigned long attrs;
	int nlsize;

	nlsize = nla_total_size(4); /* action */

	attrs = slwt->desc->attrs | slwt->parsed_optattrs;

	if (attrs & SEG6_F_ATTR(SEG6_LOCAL_SRH))
		nlsize += nla_total_size((slwt->srh->hdrlen + 1) << 3);

	if (attrs & SEG6_F_ATTR(SEG6_LOCAL_TABLE))
		nlsize += nla_total_size(4);

	if (attrs & SEG6_F_ATTR(SEG6_LOCAL_NH4))
		nlsize += nla_total_size(4);

	if (attrs & SEG6_F_ATTR(SEG6_LOCAL_NH6))
		nlsize += nla_total_size(16);

	if (attrs & SEG6_F_ATTR(SEG6_LOCAL_IIF))
		nlsize += nla_total_size(4);

	if (attrs & SEG6_F_ATTR(SEG6_LOCAL_OIF))
		nlsize += nla_total_size(4);

	if (attrs & SEG6_F_ATTR(SEG6_LOCAL_BPF))
		nlsize += nla_total_size(sizeof(struct nlattr)) +
		       nla_total_size(MAX_PROG_NAME) +
		       nla_total_size(4);

	if (attrs & SEG6_F_ATTR(SEG6_LOCAL_VRFTABLE))
		nlsize += nla_total_size(4);

	if (attrs & SEG6_F_LOCAL_COUNTERS)
		nlsize += nla_total_size(0) + /* nest SEG6_LOCAL_COUNTERS */
			  /* SEG6_LOCAL_CNT_PACKETS */
			  nla_total_size_64bit(sizeof(__u64)) +
			  /* SEG6_LOCAL_CNT_BYTES */
			  nla_total_size_64bit(sizeof(__u64)) +
			  /* SEG6_LOCAL_CNT_ERRORS */
			  nla_total_size_64bit(sizeof(__u64));

	if (attrs & SEG6_F_ATTR(SEG6_LOCAL_FLAVORS))
		nlsize += encap_size_flavors(slwt);

	return nlsize;
}

static int seg6_local_cmp_encap(struct lwtunnel_state *a,
				struct lwtunnel_state *b)
{
	struct seg6_local_lwt *slwt_a, *slwt_b;
	struct seg6_action_param *param;
	unsigned long attrs_a, attrs_b;
	int i;

	slwt_a = seg6_local_lwtunnel(a);
	slwt_b = seg6_local_lwtunnel(b);

	if (slwt_a->action != slwt_b->action)
		return 1;

	attrs_a = slwt_a->desc->attrs | slwt_a->parsed_optattrs;
	attrs_b = slwt_b->desc->attrs | slwt_b->parsed_optattrs;

	if (attrs_a != attrs_b)
		return 1;

	for (i = SEG6_LOCAL_SRH; i < SEG6_LOCAL_MAX + 1; i++) {
		if (attrs_a & SEG6_F_ATTR(i)) {
			param = &seg6_action_params[i];
			if (param->cmp(slwt_a, slwt_b))
				return 1;
		}
	}

	return 0;
}

/*seg6 local方式encap*/
static const struct lwtunnel_encap_ops seg6_local_ops = {
	.build_state	= seg6_local_build_state,
	.destroy_state	= seg6_local_destroy_state,
	.input		= seg6_local_input,
	.fill_encap	= seg6_local_fill_encap,
	.get_encap_size	= seg6_local_get_encap_size,
	.cmp_encap	= seg6_local_cmp_encap,
	.owner		= THIS_MODULE,
};

int __init seg6_local_init(void)
{
	/* If the max total number of defined attributes is reached, then your
	 * kernel build stops here.
	 *
	 * This check is required to avoid arithmetic overflows when processing
	 * behavior attributes and the maximum number of defined attributes
	 * exceeds the allowed value.
	 */
	BUILD_BUG_ON(SEG6_LOCAL_MAX + 1 > BITS_PER_TYPE(unsigned long));

<<<<<<< HEAD
	/*添加seg6 local轻量隧道*/
=======
	/* If the default NEXT-C-SID Locator-Block/Node Function lengths (in
	 * bits) have been changed with invalid values, kernel build stops
	 * here.
	 */
	BUILD_BUG_ON(next_csid_chk_cntr_bits(SEG6_LOCAL_LCBLOCK_DBITS,
					     SEG6_LOCAL_LCNODE_FN_DBITS));
	BUILD_BUG_ON(next_csid_chk_lcblock_bits(SEG6_LOCAL_LCBLOCK_DBITS));
	BUILD_BUG_ON(next_csid_chk_lcnode_fn_bits(SEG6_LOCAL_LCNODE_FN_DBITS));

>>>>>>> 97ee9d1c
	return lwtunnel_encap_add_ops(&seg6_local_ops,
				      LWTUNNEL_ENCAP_SEG6_LOCAL);
}

void seg6_local_exit(void)
{
	lwtunnel_encap_del_ops(&seg6_local_ops, LWTUNNEL_ENCAP_SEG6_LOCAL);
}<|MERGE_RESOLUTION|>--- conflicted
+++ resolved
@@ -283,13 +283,9 @@
 	struct flowi6 fl6;
 	int dev_flags = 0;
 
-<<<<<<< HEAD
+	memset(&fl6, 0, sizeof(fl6));
 	fl6.flowi6_iif = skb->dev->ifindex;/*入接口设备*/
 	/*如果nhaddr有值，则使用nhaddr提供的，否则使用hdr->daddr*/
-=======
-	memset(&fl6, 0, sizeof(fl6));
-	fl6.flowi6_iif = skb->dev->ifindex;
->>>>>>> 97ee9d1c
 	fl6.daddr = nhaddr ? *nhaddr : hdr->daddr;
 	fl6.saddr = hdr->saddr;
 	fl6.flowlabel = ip6_flowinfo(hdr);
@@ -1131,14 +1127,10 @@
 	{
 		.action		= SEG6_LOCAL_ACTION_END,
 		.attrs		= 0,
-<<<<<<< HEAD
-		.optattrs	= SEG6_F_LOCAL_COUNTERS,
+		.optattrs	= SEG6_F_LOCAL_COUNTERS |
+				  SEG6_F_ATTR(SEG6_LOCAL_FLAVORS),
 		/*segment->left--后，自segments提取对应的地址做目的地址进行转发，查此目的地址对应出接口
 		 * 并进行转发*/
-=======
-		.optattrs	= SEG6_F_LOCAL_COUNTERS |
-				  SEG6_F_ATTR(SEG6_LOCAL_FLAVORS),
->>>>>>> 97ee9d1c
 		.input		= input_action_end,
 	},
 	{
@@ -1334,13 +1326,9 @@
 	[SEG6_LOCAL_FLAVORS]	= { .type = NLA_NESTED },
 };
 
-<<<<<<< HEAD
 /*解析local srh属性*/
-static int parse_nla_srh(struct nlattr **attrs, struct seg6_local_lwt *slwt)
-=======
 static int parse_nla_srh(struct nlattr **attrs, struct seg6_local_lwt *slwt,
 			 struct netlink_ext_ack *extack)
->>>>>>> 97ee9d1c
 {
 	struct ipv6_sr_hdr *srh;
 	int len;
@@ -1951,14 +1939,10 @@
 }
 
 struct seg6_action_param {
-<<<<<<< HEAD
-    /*从netlink消息中解析slwt内容*/
-	int (*parse)(struct nlattr **attrs, struct seg6_local_lwt *slwt);
-	/*将slwt内容编码到skb*/
-=======
+	/*从netlink消息中解析slwt内容*/
 	int (*parse)(struct nlattr **attrs, struct seg6_local_lwt *slwt,
 		     struct netlink_ext_ack *extack);
->>>>>>> 97ee9d1c
+	/*将slwt内容编码到skb*/
 	int (*put)(struct sk_buff *skb, struct seg6_local_lwt *slwt);
 	/*比对两个slwt内容是否一致*/
 	int (*cmp)(struct seg6_local_lwt *a, struct seg6_local_lwt *b);
@@ -2077,12 +2061,8 @@
 		 */
 		param = &seg6_action_params[i];
 
-<<<<<<< HEAD
 		/*解析并填充此属性*/
-		err = param->parse(attrs, slwt);
-=======
 		err = param->parse(attrs, slwt, extack);
->>>>>>> 97ee9d1c
 		if (err < 0)
 			goto parse_optattrs_err;
 
@@ -2187,11 +2167,7 @@
 			/*描述符指明了此attr,且也有相应配置，解析并填充slwt中此参数的内容*/
 			param = &seg6_action_params[i];
 
-<<<<<<< HEAD
-			err = param->parse(attrs/*待解析的配置*/, slwt/*待填充的配置*/);
-=======
-			err = param->parse(attrs, slwt, extack);
->>>>>>> 97ee9d1c
+			err = param->parse(attrs/*待解析的配置*/, slwt/*待填充的配置*/, extack);
 			if (err < 0)
 				goto parse_attrs_err;
 		}
@@ -2246,12 +2222,8 @@
 	slwt = seg6_local_lwtunnel(newts);
 	slwt->action = nla_get_u32(tb[SEG6_LOCAL_ACTION]);
 
-<<<<<<< HEAD
 	/*依据action,解析action对应的参数，填充slwt*/
-	err = parse_nla_action(tb, slwt);
-=======
 	err = parse_nla_action(tb, slwt, extack);
->>>>>>> 97ee9d1c
 	if (err < 0)
 		goto out_free;
 
@@ -2414,9 +2386,6 @@
 	 */
 	BUILD_BUG_ON(SEG6_LOCAL_MAX + 1 > BITS_PER_TYPE(unsigned long));
 
-<<<<<<< HEAD
-	/*添加seg6 local轻量隧道*/
-=======
 	/* If the default NEXT-C-SID Locator-Block/Node Function lengths (in
 	 * bits) have been changed with invalid values, kernel build stops
 	 * here.
@@ -2426,7 +2395,7 @@
 	BUILD_BUG_ON(next_csid_chk_lcblock_bits(SEG6_LOCAL_LCBLOCK_DBITS));
 	BUILD_BUG_ON(next_csid_chk_lcnode_fn_bits(SEG6_LOCAL_LCNODE_FN_DBITS));
 
->>>>>>> 97ee9d1c
+	/*添加seg6 local轻量隧道*/
 	return lwtunnel_encap_add_ops(&seg6_local_ops,
 				      LWTUNNEL_ENCAP_SEG6_LOCAL);
 }
