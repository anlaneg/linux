--- conflicted
+++ resolved
@@ -48,21 +48,7 @@
 static void ip6_rcv_finish_core(struct net *net, struct sock *sk,
 				struct sk_buff *skb)
 {
-<<<<<<< HEAD
-	void (*edemux)(struct sk_buff *skb);
-
 	/*通过est socket反向确定sbk->dst,尝试跳过ip6_route_input*/
-	if (net->ipv4.sysctl_ip_early_demux && !skb_dst(skb) && skb->sk == NULL) {
-		const struct inet6_protocol *ipprot;
-
-		ipprot = rcu_dereference(inet6_protos[ipv6_hdr(skb)->nexthdr]);
-		if (ipprot && (edemux = READ_ONCE(ipprot->early_demux)))
-			INDIRECT_CALL_2(edemux, tcp_v6_early_demux,
-					udp_v6_early_demux, skb);
-	}
-
-	/*执行ipv6路由查询*/
-=======
 	if (READ_ONCE(net->ipv4.sysctl_ip_early_demux) &&
 	    !skb_dst(skb) && !skb->sk) {
 		switch (ipv6_hdr(skb)->nexthdr) {
@@ -77,7 +63,7 @@
 		}
 	}
 
->>>>>>> 97ee9d1c
+	/*执行ipv6路由查询*/
 	if (!skb_valid_dst(skb))
 		ip6_route_input(skb);
 }
@@ -217,13 +203,9 @@
 
 	hdr = ipv6_hdr(skb);
 
-<<<<<<< HEAD
 	//版本必须为6
-	if (hdr->version != 6)
-=======
 	if (hdr->version != 6) {
 		SKB_DR_SET(reason, UNHANDLED_PROTO);
->>>>>>> 97ee9d1c
 		goto err;
 	}
 
@@ -265,13 +247,9 @@
 	if (!ipv6_addr_is_multicast(&hdr->daddr) &&
 	    (skb->pkt_type == PACKET_BROADCAST ||
 	     skb->pkt_type == PACKET_MULTICAST) &&
-<<<<<<< HEAD
-	    idev->cnf.drop_unicast_in_l2_multicast)
-	    /*mac层是组播，但目的ip不是组播，丢包*/
-=======
 	    idev->cnf.drop_unicast_in_l2_multicast) {
 		SKB_DR_SET(reason, UNICAST_IN_L2_MULTICAST);
->>>>>>> 97ee9d1c
+		/*mac层是组播，但目的ip不是组播，丢包*/
 		goto err;
 	}
 
@@ -309,18 +287,10 @@
 			SKB_DR_SET(reason, PKT_TOO_SMALL);
 			goto drop;
 		}
-<<<<<<< HEAD
-
 		/*packet_len与buffer_len相比，当buffer len更大时，将被截短*/
-		if (pskb_trim_rcsum(skb, pkt_len + sizeof(struct ipv6hdr))) {
-		    /*不能截短，则丢包*/
-			__IP6_INC_STATS(net, idev, IPSTATS_MIB_INHDRERRORS);
-			goto drop;
-		}
-=======
 		if (pskb_trim_rcsum(skb, pkt_len + sizeof(struct ipv6hdr)))
+			/*不能截短，则丢包*/
 			goto err;
->>>>>>> 97ee9d1c
 		hdr = ipv6_hdr(skb);
 	}
 
