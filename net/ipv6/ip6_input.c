// SPDX-License-Identifier: GPL-2.0-or-later
/*
 *	IPv6 input
 *	Linux INET6 implementation
 *
 *	Authors:
 *	Pedro Roque		<roque@di.fc.ul.pt>
 *	Ian P. Morris		<I.P.Morris@soton.ac.uk>
 *
 *	Based in linux/net/ipv4/ip_input.c
 */
/* Changes
 *
 *	Mitsuru KANDA @USAGI and
 *	YOSHIFUJI Hideaki @USAGI: Remove ipv6_parse_exthdrs().
 */

#include <linux/errno.h>
#include <linux/types.h>
#include <linux/socket.h>
#include <linux/sockios.h>
#include <linux/net.h>
#include <linux/netdevice.h>
#include <linux/in6.h>
#include <linux/icmpv6.h>
#include <linux/mroute6.h>
#include <linux/slab.h>
#include <linux/indirect_call_wrapper.h>

#include <linux/netfilter.h>
#include <linux/netfilter_ipv6.h>

#include <net/sock.h>
#include <net/snmp.h>
#include <net/udp.h>

#include <net/ipv6.h>
#include <net/protocol.h>
#include <net/transp_v6.h>
#include <net/rawv6.h>
#include <net/ndisc.h>
#include <net/ip6_route.h>
#include <net/addrconf.h>
#include <net/xfrm.h>
#include <net/inet_ecn.h>
#include <net/dst_metadata.h>

static void ip6_rcv_finish_core(struct net *net, struct sock *sk,
				struct sk_buff *skb)
{
	/*通过est socket反向确定sbk->dst,尝试跳过ip6_route_input*/
	if (READ_ONCE(net->ipv4.sysctl_ip_early_demux) &&
	    !skb_dst(skb) && !skb->sk) {
		switch (ipv6_hdr(skb)->nexthdr) {
		case IPPROTO_TCP:
			if (READ_ONCE(net->ipv4.sysctl_tcp_early_demux))
				tcp_v6_early_demux(skb);
			break;
		case IPPROTO_UDP:
			if (READ_ONCE(net->ipv4.sysctl_udp_early_demux))
				udp_v6_early_demux(skb);
			break;
		}
	}

	/*如果无路由结果，执行ipv6路由查询*/
	if (!skb_valid_dst(skb))
		ip6_route_input(skb);/*ipv6路由查询*/
}

int ip6_rcv_finish(struct net *net, struct sock *sk, struct sk_buff *skb)
{
	/* if ingress device is enslaved to an L3 master device pass the
	 * skb to its handler for processing
	 */
	skb = l3mdev_ip6_rcv(skb);
	if (!skb)
		return NET_RX_SUCCESS;
	/*路由查询*/
	ip6_rcv_finish_core(net, sk, skb);

	/*按路由进行input投递*/
	return dst_input(skb);
}

static void ip6_sublist_rcv_finish(struct list_head *head)
{
	struct sk_buff *skb, *next;

	list_for_each_entry_safe(skb, next, head, list) {
		skb_list_del_init(skb);
		dst_input(skb);
	}
}

static bool ip6_can_use_hint(const struct sk_buff *skb,
			     const struct sk_buff *hint)
{
	return hint && !skb_dst(skb) &&
	       ipv6_addr_equal(&ipv6_hdr(hint)->daddr, &ipv6_hdr(skb)->daddr);
}

static struct sk_buff *ip6_extract_route_hint(const struct net *net,
					      struct sk_buff *skb)
{
	if (fib6_routes_require_src(net) || fib6_has_custom_rules(net) ||
	    IP6CB(skb)->flags & IP6SKB_MULTIPATH)
		return NULL;

	return skb;
}

static void ip6_list_rcv_finish(struct net *net, struct sock *sk,
				struct list_head *head)
{
	struct sk_buff *skb, *next, *hint = NULL;
	struct dst_entry *curr_dst = NULL;
	struct list_head sublist;

	INIT_LIST_HEAD(&sublist);
	list_for_each_entry_safe(skb, next, head, list) {
		struct dst_entry *dst;

		skb_list_del_init(skb);
		/* if ingress device is enslaved to an L3 master device pass the
		 * skb to its handler for processing
		 */
		skb = l3mdev_ip6_rcv(skb);
		if (!skb)
			continue;

		if (ip6_can_use_hint(skb, hint))
			skb_dst_copy(skb, hint);
		else
			ip6_rcv_finish_core(net, sk, skb);
		dst = skb_dst(skb);
		if (curr_dst != dst) {
			hint = ip6_extract_route_hint(net, skb);

			/* dispatch old sublist */
			if (!list_empty(&sublist))
				ip6_sublist_rcv_finish(&sublist);
			/* start new sublist */
			INIT_LIST_HEAD(&sublist);
			curr_dst = dst;
		}
		list_add_tail(&skb->list, &sublist);
	}
	/* dispatch final sublist */
	ip6_sublist_rcv_finish(&sublist);
}

//ipv6报文收取
static struct sk_buff *ip6_rcv_core(struct sk_buff *skb, struct net_device *dev,
				    struct net *net)
{
	enum skb_drop_reason reason;
	const struct ipv6hdr *hdr;
	u32 pkt_len;
	struct inet6_dev *idev;

	//丢掉二层送其它主机的报文
	if (skb->pkt_type == PACKET_OTHERHOST) {
		dev_core_stats_rx_otherhost_dropped_inc(skb->dev);
		kfree_skb_reason(skb, SKB_DROP_REASON_OTHERHOST);
		return NULL;
	}

	rcu_read_lock();

	//取此net_device对应的inet6_dev
	idev = __in6_dev_get(skb->dev);

	//ipv6 in报文计数
	__IP6_UPD_PO_STATS(net, idev, IPSTATS_MIB_IN, skb->len);

	SKB_DR_SET(reason, NOT_SPECIFIED);
	if ((skb = skb_share_check(skb, GFP_ATOMIC)) == NULL ||
	    !idev/*设备无inet6_dev，丢包*/ || unlikely(idev->cnf.disable_ipv6)/*inet6设置禁止了ipv6*/) {
		__IP6_INC_STATS(net, idev, IPSTATS_MIB_INDISCARDS);
		if (idev && unlikely(idev->cnf.disable_ipv6))
			SKB_DR_SET(reason, IPV6DISABLED);
		goto drop;
	}

	//清空控制块
	memset(IP6CB(skb), 0, sizeof(struct inet6_skb_parm));

	/*
	 * Store incoming device index. When the packet will
	 * be queued, we cannot refer to skb->dev anymore.
	 *
	 * BTW, when we send a packet for our own local address on a
	 * non-loopback interface (e.g. ethX), it is being delivered
	 * via the loopback interface (lo) here; skb->dev = loopback_dev.
	 * It, however, should be considered as if it is being
	 * arrived via the sending interface (ethX), because of the
	 * nature of scoping architecture. --yoshfuji
	 */
	IP6CB(skb)->iif = skb_valid_dst(skb) ? ip6_dst_idev(skb_dst(skb))->dev->ifindex : dev->ifindex;

	//skb必须有完整的ipv6hdr
	if (unlikely(!pskb_may_pull(skb, sizeof(*hdr))))
		goto err;

	hdr = ipv6_hdr(skb);

	//版本必须为6
	if (hdr->version != 6) {
		SKB_DR_SET(reason, UNHANDLED_PROTO);
		goto err;
	}

	/*按ecn标记进行计数统计0，1，2，3*/
	__IP6_ADD_STATS(net, idev,
			IPSTATS_MIB_NOECTPKTS +
				(ipv6_get_dsfield(hdr) & INET_ECN_MASK),
			max_t(unsigned short, 1, skb_shinfo(skb)->gso_segs));
	/*
	 * RFC4291 2.5.3
	 * The loopback address must not be used as the source address in IPv6
	 * packets that are sent outside of a single node. [..]
	 * A packet received on an interface with a destination address
	 * of loopback must be dropped.
	 */
	if ((ipv6_addr_loopback(&hdr->saddr) ||
	     ipv6_addr_loopback(&hdr->daddr)) &&
	    !(dev->flags & IFF_LOOPBACK) &&
	    !netif_is_l3_master(dev))
	    /*在非loopback口上收到loopback地址，丢包*/
		goto err;

	/* RFC4291 Errata ID: 3480
	 * Interface-Local scope spans only a single interface on a
	 * node and is useful only for loopback transmission of
	 * multicast.  Packets with interface-local scope received
	 * from another node must be discarded.
	 */
	if (!(skb->pkt_type == PACKET_LOOPBACK ||
	      dev->flags & IFF_LOOPBACK) &&
	    ipv6_addr_is_multicast(&hdr->daddr) &&
	    IPV6_ADDR_MC_SCOPE(&hdr->daddr) == 1)
		goto err;

	/* If enabled, drop unicast packets that were encapsulated in link-layer
	 * multicast or broadcast to protected against the so-called "hole-196"
	 * attack in 802.11 wireless.
	 */
	if (!ipv6_addr_is_multicast(&hdr->daddr) &&
	    (skb->pkt_type == PACKET_BROADCAST ||
	     skb->pkt_type == PACKET_MULTICAST) &&
	    idev->cnf.drop_unicast_in_l2_multicast) {
		SKB_DR_SET(reason, UNICAST_IN_L2_MULTICAST);
		/*mac层是组播，但目的ip不是组播，丢包*/
		goto err;
	}

	/* RFC4291 2.7
	 * Nodes must not originate a packet to a multicast address whose scope
	 * field contains the reserved value 0; if such a packet is received, it
	 * must be silently dropped.
	 */
	if (ipv6_addr_is_multicast(&hdr->daddr) &&
	    IPV6_ADDR_MC_SCOPE(&hdr->daddr) == 0)
		goto err;

	/*
	 * RFC4291 2.7
	 * Multicast addresses must not be used as source addresses in IPv6
	 * packets or appear in any Routing header.
	 */
	if (ipv6_addr_is_multicast(&hdr->saddr))
	    //源地址不得为组播地址
		goto err;

	/*更新l4层头offset*/
	skb->transport_header = skb->network_header + sizeof(*hdr);
	IP6CB(skb)->nhoff = offsetof(struct ipv6hdr, nexthdr);

	/*ipv6层payload长度*/
	pkt_len = ntohs(hdr->payload_len);

	/* pkt_len may be zero if Jumbo payload option is present */
	if (pkt_len || hdr->nexthdr != NEXTHDR_HOP) {
		if (pkt_len + sizeof(struct ipv6hdr) > skb->len) {
		    /*指定的payload len大于buffer len，丢弃*/
			__IP6_INC_STATS(net,
					idev, IPSTATS_MIB_INTRUNCATEDPKTS);
			SKB_DR_SET(reason, PKT_TOO_SMALL);
			goto drop;
		}
		/*packet_len与buffer_len相比，当buffer len更大时，将被截短*/
		if (pskb_trim_rcsum(skb, pkt_len + sizeof(struct ipv6hdr)))
			/*不能截短，则丢包*/
			goto err;
		hdr = ipv6_hdr(skb);
	}

	/*刚才没有处理nexthdr_hop情况，这里处理,解析ipv6选项*/
	if (hdr->nexthdr == NEXTHDR_HOP) {
		if (ipv6_parse_hopopts(skb) < 0) {
			__IP6_INC_STATS(net, idev, IPSTATS_MIB_INHDRERRORS);
			rcu_read_unlock();
			return NULL;
		}
	}

	rcu_read_unlock();

	/* Must drop socket now because of tproxy. */
	if (!skb_sk_is_prefetched(skb))
		skb_orphan(skb);

	return skb;
err:
	__IP6_INC_STATS(net, idev, IPSTATS_MIB_INHDRERRORS);
	SKB_DR_OR(reason, IP_INHDR);
drop:
	rcu_read_unlock();
	kfree_skb_reason(skb, reason);
	return NULL;
}

//实现ipv6报文收取
int ipv6_rcv(struct sk_buff *skb, struct net_device *dev, struct packet_type *pt, struct net_device *orig_dev)
{
	struct net *net = dev_net(skb->dev);

	skb = ip6_rcv_core(skb, dev, net);
	if (skb == NULL)
		return NET_RX_DROP;

	//走pre routing钩子点
	return NF_HOOK(NFPROTO_IPV6, NF_INET_PRE_ROUTING,
		       net, NULL, skb, dev, NULL,
		       ip6_rcv_finish);
}

static void ip6_sublist_rcv(struct list_head *head, struct net_device *dev,
			    struct net *net)
{
	NF_HOOK_LIST(NFPROTO_IPV6, NF_INET_PRE_ROUTING, net, NULL,
		     head, dev, NULL, ip6_rcv_finish);
	ip6_list_rcv_finish(net, NULL, head);
}

/* Receive a list of IPv6 packets */
void ipv6_list_rcv(struct list_head *head, struct packet_type *pt,
		   struct net_device *orig_dev)
{
	struct net_device *curr_dev = NULL;
	struct net *curr_net = NULL;
	struct sk_buff *skb, *next;
	struct list_head sublist;

	INIT_LIST_HEAD(&sublist);
	list_for_each_entry_safe(skb, next, head, list) {
		struct net_device *dev = skb->dev;
		struct net *net = dev_net(dev);

		skb_list_del_init(skb);
		skb = ip6_rcv_core(skb, dev, net);
		if (skb == NULL)
			continue;

		if (curr_dev != dev || curr_net != net) {
			/* dispatch old sublist */
			if (!list_empty(&sublist))
				ip6_sublist_rcv(&sublist, curr_dev, curr_net);
			/* start new sublist */
			INIT_LIST_HEAD(&sublist);
			curr_dev = dev;
			curr_net = net;
		}
		list_add_tail(&skb->list, &sublist);
	}
	/* dispatch final sublist */
	if (!list_empty(&sublist))
		ip6_sublist_rcv(&sublist, curr_dev, curr_net);
}

INDIRECT_CALLABLE_DECLARE(int tcp_v6_rcv(struct sk_buff *));

/*
 *	Deliver the packet to the host
 */
void ip6_protocol_deliver_rcu(struct net *net, struct sk_buff *skb, int nexthdr,
			      bool have_final)
{
	const struct inet6_protocol *ipprot;
	struct inet6_dev *idev;
	unsigned int nhoff;
	SKB_DR(reason);
	bool raw;

	/*
	 *	Parse extension headers
	 */

resubmit:
	idev = ip6_dst_idev(skb_dst(skb));
	/*取next_header字段对应的偏移量*/
	nhoff = IP6CB(skb)->nhoff;
	if (!have_final) {
		if (!pskb_pull(skb, skb_transport_offset(skb)))
			goto discard;
		/*取下一层的nexthdr*/
		nexthdr = skb_network_header(skb)[nhoff];
	}

resubmit_final:
    /*通过nexthdr查是否有对应的raw socket*/
	raw = raw6_local_deliver(skb, nexthdr);
	/*通过nexthdr取4层协议对应的ipprot对象*/
	ipprot = rcu_dereference(inet6_protos[nexthdr]);
	if (ipprot) {
		int ret;

		if (have_final) {
			if (!(ipprot->flags & INET6_PROTO_FINAL)) {
				/* Once we've seen a final protocol don't
				 * allow encapsulation on any non-final
				 * ones. This allows foo in UDP encapsulation
				 * to work.
				 */
				goto discard;
			}
		} else if (ipprot->flags & INET6_PROTO_FINAL) {
		    /*ipprot有final标记*/
			const struct ipv6hdr *hdr;
			int sdif = inet6_sdif(skb);
			struct net_device *dev;

			/* Only do this once for first final protocol */
			have_final = true;

<<<<<<< HEAD
			/* Free reference early: we don't need it any more,
			   and it may hold ip_conntrack module loaded
			   indefinitely. */
			nf_reset_ct(skb);/*清除ct*/
=======
>>>>>>> 9d1694dc

			skb_postpull_rcsum(skb, skb_network_header(skb),
					   skb_network_header_len(skb));
			hdr = ipv6_hdr(skb);

			/* skb->dev passed may be master dev for vrfs. */
			if (sdif) {
				dev = dev_get_by_index_rcu(net, sdif);
				if (!dev)
					goto discard;
			} else {
				dev = skb->dev;
			}

			/*目的地址是组播地址时，如果校验组播组及组播源是确认为不接收，且不是mld报文，则丢包*/
			if (ipv6_addr_is_multicast(&hdr->daddr) &&
			    !ipv6_chk_mcast_addr(dev, &hdr->daddr,
						 &hdr->saddr) &&
			    !ipv6_is_mld(skb, nexthdr, skb_network_header_len(skb))) {
				SKB_DR_SET(reason, IP_INADDRERRORS);
				goto discard;
			}
		}
<<<<<<< HEAD

		/*如果未注明no policy标记，则执行xfrm6的policy检查*/
		if (!(ipprot->flags & INET6_PROTO_NOPOLICY) &&
		    !xfrm6_policy_check(NULL, XFRM_POLICY_IN, skb)) {
			SKB_DR_SET(reason, XFRM_POLICY);
			goto discard;
=======
		if (!(ipprot->flags & INET6_PROTO_NOPOLICY)) {
			if (!xfrm6_policy_check(NULL, XFRM_POLICY_IN, skb)) {
				SKB_DR_SET(reason, XFRM_POLICY);
				goto discard;
			}
			nf_reset_ct(skb);
>>>>>>> 9d1694dc
		}

		//由l4协议处理报文，例如送udp/tcp协议
		ret = INDIRECT_CALL_2(ipprot->handler, tcp_v6_rcv, udpv6_rcv,
				      skb);
		if (ret > 0) {
		    /*返回值大于0，表示本次已处理，没有消耗报文，重查下一层*/
			if (ipprot->flags & INET6_PROTO_FINAL) {
				/* Not an extension header, most likely UDP
				 * encapsulation. Use return value as nexthdr
				 * protocol not nhoff (which presumably is
				 * not set by handler).
				 */
				nexthdr = ret;
				goto resubmit_final;/*返回值，指定了nexthdr,执行l4协议查询*/
			} else {
			    /*未达到final,执行重查，例如分片重组*/
				goto resubmit;
			}
		} else if (ret == 0) {
			__IP6_INC_STATS(net, idev, IPSTATS_MIB_INDELIVERS);
		}
	} else {
	    /*没有找到此协议对应的报文，丢弃*/
		if (!raw) {
			if (xfrm6_policy_check(NULL, XFRM_POLICY_IN, skb)) {
				__IP6_INC_STATS(net, idev,
						IPSTATS_MIB_INUNKNOWNPROTOS);
				icmpv6_send(skb, ICMPV6_PARAMPROB,
					    ICMPV6_UNK_NEXTHDR, nhoff);
				SKB_DR_SET(reason, IP_NOPROTO);
			} else {
				SKB_DR_SET(reason, XFRM_POLICY);
			}
			kfree_skb_reason(skb, reason);
		} else {
			__IP6_INC_STATS(net, idev, IPSTATS_MIB_INDELIVERS);
			consume_skb(skb);
		}
	}
	return;

discard:
	__IP6_INC_STATS(net, idev, IPSTATS_MIB_INDISCARDS);
	kfree_skb_reason(skb, reason);
}

static int ip6_input_finish(struct net *net, struct sock *sk, struct sk_buff *skb)
{
	skb_clear_delivery_time(skb);
	rcu_read_lock();
	/*local in报文投递*/
	ip6_protocol_deliver_rcu(net, skb, 0, false);
	rcu_read_unlock();

	return 0;
}

/*路由确定此ipv6报文送主机，此函数走local_in钩子点*/
int ip6_input(struct sk_buff *skb)
{
    /*ipv6走local in流程*/
	return NF_HOOK(NFPROTO_IPV6, NF_INET_LOCAL_IN,
		       dev_net(skb->dev), NULL, skb, skb->dev, NULL,
		       ip6_input_finish);
}
EXPORT_SYMBOL_GPL(ip6_input);

/*ipv6 组播输入*/
int ip6_mc_input(struct sk_buff *skb)
{
	int sdif = inet6_sdif(skb);
	const struct ipv6hdr *hdr;
	struct net_device *dev;
	bool deliver;

	__IP6_UPD_PO_STATS(dev_net(skb_dst(skb)->dev),
			 __in6_dev_get_safely(skb->dev), IPSTATS_MIB_INMCAST,
			 skb->len);

	/* skb->dev passed may be master dev for vrfs. */
	if (sdif) {
		rcu_read_lock();
		dev = dev_get_by_index_rcu(dev_net(skb->dev), sdif);
		if (!dev) {
			rcu_read_unlock();
			kfree_skb(skb);
			return -ENODEV;
		}
	} else {
		dev = skb->dev;
	}

	hdr = ipv6_hdr(skb);
	/*检查是否接收此组播地址*/
	deliver = ipv6_chk_mcast_addr(dev, &hdr->daddr, NULL);
	if (sdif)
		rcu_read_unlock();

#ifdef CONFIG_IPV6_MROUTE
	/*
	 *      IPv6 multicast router mode is now supported ;)
	 */
	if (atomic_read(&dev_net(skb->dev)->ipv6.devconf_all->mc_forwarding) &&
	    !(ipv6_addr_type(&hdr->daddr) &
	      (IPV6_ADDR_LOOPBACK|IPV6_ADDR_LINKLOCAL)) &&
	    likely(!(IP6CB(skb)->flags & IP6SKB_FORWARDED))) {
		/*
		 * Okay, we try to forward - split and duplicate
		 * packets.
		 */
		struct sk_buff *skb2;
		struct inet6_skb_parm *opt = IP6CB(skb);

		/* Check for MLD */
		if (unlikely(opt->flags & IP6SKB_ROUTERALERT)) {
			/* Check if this is a mld message */
			u8 nexthdr = hdr->nexthdr;
			__be16 frag_off;
			int offset;

			/* Check if the value of Router Alert
			 * is for MLD (0x0000).
			 */
			if (opt->ra == htons(IPV6_OPT_ROUTERALERT_MLD)) {
				deliver = false;

				if (!ipv6_ext_hdr(nexthdr)) {
					/* BUG */
					goto out;
				}
				offset = ipv6_skip_exthdr(skb, sizeof(*hdr),
							  &nexthdr, &frag_off);
				if (offset < 0)
					goto out;

				if (ipv6_is_mld(skb, nexthdr, offset))
					deliver = true;

				goto out;
			}
			/* unknown RA - process it normally */
		}

		if (deliver)
			skb2 = skb_clone(skb, GFP_ATOMIC);
		else {
			skb2 = skb;
			skb = NULL;
		}

		if (skb2) {
			ip6_mr_input(skb2);
		}
	}
out:
#endif
	if (likely(deliver))
		ip6_input(skb);/*本机可交付，送local*/
	else {
		/* discard */
		kfree_skb(skb);
	}

	return 0;
}<|MERGE_RESOLUTION|>--- conflicted
+++ resolved
@@ -434,14 +434,6 @@
 			/* Only do this once for first final protocol */
 			have_final = true;
 
-<<<<<<< HEAD
-			/* Free reference early: we don't need it any more,
-			   and it may hold ip_conntrack module loaded
-			   indefinitely. */
-			nf_reset_ct(skb);/*清除ct*/
-=======
->>>>>>> 9d1694dc
-
 			skb_postpull_rcsum(skb, skb_network_header(skb),
 					   skb_network_header_len(skb));
 			hdr = ipv6_hdr(skb);
@@ -464,21 +456,13 @@
 				goto discard;
 			}
 		}
-<<<<<<< HEAD
-
 		/*如果未注明no policy标记，则执行xfrm6的policy检查*/
-		if (!(ipprot->flags & INET6_PROTO_NOPOLICY) &&
-		    !xfrm6_policy_check(NULL, XFRM_POLICY_IN, skb)) {
-			SKB_DR_SET(reason, XFRM_POLICY);
-			goto discard;
-=======
 		if (!(ipprot->flags & INET6_PROTO_NOPOLICY)) {
 			if (!xfrm6_policy_check(NULL, XFRM_POLICY_IN, skb)) {
 				SKB_DR_SET(reason, XFRM_POLICY);
 				goto discard;
 			}
 			nf_reset_ct(skb);
->>>>>>> 9d1694dc
 		}
 
 		//由l4协议处理报文，例如送udp/tcp协议
