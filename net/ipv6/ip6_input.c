// SPDX-License-Identifier: GPL-2.0-or-later
/*
 *	IPv6 input
 *	Linux INET6 implementation
 *
 *	Authors:
 *	Pedro Roque		<roque@di.fc.ul.pt>
 *	Ian P. Morris		<I.P.Morris@soton.ac.uk>
 *
 *	Based in linux/net/ipv4/ip_input.c
 */
/* Changes
 *
 *	Mitsuru KANDA @USAGI and
 *	YOSHIFUJI Hideaki @USAGI: Remove ipv6_parse_exthdrs().
 */

#include <linux/errno.h>
#include <linux/types.h>
#include <linux/socket.h>
#include <linux/sockios.h>
#include <linux/net.h>
#include <linux/netdevice.h>
#include <linux/in6.h>
#include <linux/icmpv6.h>
#include <linux/mroute6.h>
#include <linux/slab.h>
#include <linux/indirect_call_wrapper.h>

#include <linux/netfilter.h>
#include <linux/netfilter_ipv6.h>

#include <net/sock.h>
#include <net/snmp.h>
#include <net/udp.h>

#include <net/ipv6.h>
#include <net/protocol.h>
#include <net/transp_v6.h>
#include <net/rawv6.h>
#include <net/ndisc.h>
#include <net/ip6_route.h>
#include <net/addrconf.h>
#include <net/xfrm.h>
#include <net/inet_ecn.h>
#include <net/dst_metadata.h>

static void ip6_rcv_finish_core(struct net *net, struct sock *sk,
				struct sk_buff *skb)
{
	/*通过est socket反向确定sbk->dst,尝试跳过ip6_route_input*/
	if (READ_ONCE(net->ipv4.sysctl_ip_early_demux) &&
	    !skb_dst(skb) && !skb->sk) {
		switch (ipv6_hdr(skb)->nexthdr) {
		case IPPROTO_TCP:
			if (READ_ONCE(net->ipv4.sysctl_tcp_early_demux))
				tcp_v6_early_demux(skb);
			break;
		case IPPROTO_UDP:
			if (READ_ONCE(net->ipv4.sysctl_udp_early_demux))
				udp_v6_early_demux(skb);
			break;
		}
	}

	/*如果无路由结果，执行ipv6路由查询*/
	if (!skb_valid_dst(skb))
		ip6_route_input(skb);/*ipv6路由查询*/
}

int ip6_rcv_finish(struct net *net, struct sock *sk, struct sk_buff *skb)
{
	/* if ingress device is enslaved to an L3 master device pass the
	 * skb to its handler for processing
	 */
	skb = l3mdev_ip6_rcv(skb);
	if (!skb)
		return NET_RX_SUCCESS;
	/*路由查询*/
	ip6_rcv_finish_core(net, sk, skb);

	/*按路由input回调进行投递*/
	return dst_input(skb);
}

static void ip6_sublist_rcv_finish(struct list_head *head)
{
	struct sk_buff *skb, *next;

	list_for_each_entry_safe(skb, next, head, list) {
		skb_list_del_init(skb);
		dst_input(skb);
	}
}

static bool ip6_can_use_hint(const struct sk_buff *skb,
			     const struct sk_buff *hint)
{
	return hint && !skb_dst(skb) &&
	       ipv6_addr_equal(&ipv6_hdr(hint)->daddr, &ipv6_hdr(skb)->daddr);
}

static struct sk_buff *ip6_extract_route_hint(const struct net *net,
					      struct sk_buff *skb)
{
	if (fib6_routes_require_src(net) || fib6_has_custom_rules(net) ||
	    IP6CB(skb)->flags & IP6SKB_MULTIPATH)
		return NULL;

	return skb;
}

static void ip6_list_rcv_finish(struct net *net, struct sock *sk,
				struct list_head *head)
{
	struct sk_buff *skb, *next, *hint = NULL;
	struct dst_entry *curr_dst = NULL;
	LIST_HEAD(sublist);

	list_for_each_entry_safe(skb, next, head, list) {
		struct dst_entry *dst;

		skb_list_del_init(skb);
		/* if ingress device is enslaved to an L3 master device pass the
		 * skb to its handler for processing
		 */
		skb = l3mdev_ip6_rcv(skb);
		if (!skb)
			continue;

		if (ip6_can_use_hint(skb, hint))
			skb_dst_copy(skb, hint);
		else
			ip6_rcv_finish_core(net, sk, skb);
		dst = skb_dst(skb);
		if (curr_dst != dst) {
			hint = ip6_extract_route_hint(net, skb);

			/* dispatch old sublist */
			if (!list_empty(&sublist))
				ip6_sublist_rcv_finish(&sublist);
			/* start new sublist */
			INIT_LIST_HEAD(&sublist);
			curr_dst = dst;
		}
		list_add_tail(&skb->list, &sublist);
	}
	/* dispatch final sublist */
	ip6_sublist_rcv_finish(&sublist);
}

//ipv6报文收取
static struct sk_buff *ip6_rcv_core(struct sk_buff *skb, struct net_device *dev,
				    struct net *net)
{
	enum skb_drop_reason reason;
	const struct ipv6hdr *hdr;
	u32 pkt_len;
	struct inet6_dev *idev;

	//丢掉二层送其它主机的报文
	if (skb->pkt_type == PACKET_OTHERHOST) {
		dev_core_stats_rx_otherhost_dropped_inc(skb->dev);
		kfree_skb_reason(skb, SKB_DROP_REASON_OTHERHOST);
		return NULL;
	}

	rcu_read_lock();

	//取此net_device对应的inet6_dev
	idev = __in6_dev_get(skb->dev);

	//ipv6 in报文计数
	__IP6_UPD_PO_STATS(net, idev, IPSTATS_MIB_IN, skb->len);

	SKB_DR_SET(reason, NOT_SPECIFIED);
	if ((skb = skb_share_check(skb, GFP_ATOMIC)) == NULL ||
<<<<<<< HEAD
	    !idev/*设备无inet6_dev，丢包*/ || unlikely(idev->cnf.disable_ipv6)/*inet6设置禁止了ipv6*/) {
=======
	    !idev || unlikely(READ_ONCE(idev->cnf.disable_ipv6))) {
>>>>>>> 155a3c00
		__IP6_INC_STATS(net, idev, IPSTATS_MIB_INDISCARDS);
		if (idev && unlikely(READ_ONCE(idev->cnf.disable_ipv6)))
			SKB_DR_SET(reason, IPV6DISABLED);
		goto drop;
	}

	//清空控制块
	memset(IP6CB(skb), 0, sizeof(struct inet6_skb_parm));

	/*
	 * Store incoming device index. When the packet will
	 * be queued, we cannot refer to skb->dev anymore.
	 *
	 * BTW, when we send a packet for our own local address on a
	 * non-loopback interface (e.g. ethX), it is being delivered
	 * via the loopback interface (lo) here; skb->dev = loopback_dev.
	 * It, however, should be considered as if it is being
	 * arrived via the sending interface (ethX), because of the
	 * nature of scoping architecture. --yoshfuji
	 */
	IP6CB(skb)->iif = skb_valid_dst(skb) ? ip6_dst_idev(skb_dst(skb))->dev->ifindex : dev->ifindex;

	//skb必须有完整的ipv6hdr
	if (unlikely(!pskb_may_pull(skb, sizeof(*hdr))))
		goto err;

	hdr = ipv6_hdr(skb);

	//版本必须为6
	if (hdr->version != 6) {
		SKB_DR_SET(reason, UNHANDLED_PROTO);
		goto err;
	}

	/*按ecn标记进行计数统计0，1，2，3*/
	__IP6_ADD_STATS(net, idev,
			IPSTATS_MIB_NOECTPKTS +
				(ipv6_get_dsfield(hdr) & INET_ECN_MASK),
			max_t(unsigned short, 1, skb_shinfo(skb)->gso_segs));
	/*
	 * RFC4291 2.5.3
	 * The loopback address must not be used as the source address in IPv6
	 * packets that are sent outside of a single node. [..]
	 * A packet received on an interface with a destination address
	 * of loopback must be dropped.
	 */
	if ((ipv6_addr_loopback(&hdr->saddr) ||
	     ipv6_addr_loopback(&hdr->daddr)) &&
	    !(dev->flags & IFF_LOOPBACK) &&
	    !netif_is_l3_master(dev))
	    /*在非loopback口上收到loopback地址，丢包*/
		goto err;

	/* RFC4291 Errata ID: 3480
	 * Interface-Local scope spans only a single interface on a
	 * node and is useful only for loopback transmission of
	 * multicast.  Packets with interface-local scope received
	 * from another node must be discarded.
	 */
	if (!(skb->pkt_type == PACKET_LOOPBACK ||
	      dev->flags & IFF_LOOPBACK) &&
	    ipv6_addr_is_multicast(&hdr->daddr)/*目的地址为组播*/ &&
	    IPV6_ADDR_MC_SCOPE(&hdr->daddr) == 1)
		goto err;

	/* If enabled, drop unicast packets that were encapsulated in link-layer
	 * multicast or broadcast to protected against the so-called "hole-196"
	 * attack in 802.11 wireless.
	 */
	if (!ipv6_addr_is_multicast(&hdr->daddr) &&
	    (skb->pkt_type == PACKET_BROADCAST ||
	     skb->pkt_type == PACKET_MULTICAST) &&
	    READ_ONCE(idev->cnf.drop_unicast_in_l2_multicast)) {
		SKB_DR_SET(reason, UNICAST_IN_L2_MULTICAST);
		/*mac层是组播，但目的ip不是组播，丢包*/
		goto err;
	}

	/* RFC4291 2.7
	 * Nodes must not originate a packet to a multicast address whose scope
	 * field contains the reserved value 0; if such a packet is received, it
	 * must be silently dropped.
	 */
	if (ipv6_addr_is_multicast(&hdr->daddr) &&
	    IPV6_ADDR_MC_SCOPE(&hdr->daddr) == 0)
		goto err;

	/*
	 * RFC4291 2.7
	 * Multicast addresses must not be used as source addresses in IPv6
	 * packets or appear in any Routing header.
	 */
	if (ipv6_addr_is_multicast(&hdr->saddr))
	    //源地址不得为组播地址
		goto err;

	/*更新l4层头offset*/
	skb->transport_header = skb->network_header + sizeof(*hdr);
	IP6CB(skb)->nhoff = offsetof(struct ipv6hdr, nexthdr);

	/*ipv6层payload长度*/
	pkt_len = ntohs(hdr->payload_len);

	/* pkt_len may be zero if Jumbo payload option is present */
	if (pkt_len || hdr->nexthdr != NEXTHDR_HOP) {
		if (pkt_len + sizeof(struct ipv6hdr) > skb->len) {
		    /*指定的payload len大于buffer len，丢弃*/
			__IP6_INC_STATS(net,
					idev, IPSTATS_MIB_INTRUNCATEDPKTS);
			SKB_DR_SET(reason, PKT_TOO_SMALL);
			goto drop;
		}
		/*packet_len与buffer_len相比，当buffer len更大时，将被截短*/
		if (pskb_trim_rcsum(skb, pkt_len + sizeof(struct ipv6hdr)))
			/*不能截短，则丢包*/
			goto err;
		hdr = ipv6_hdr(skb);
	}

	/*刚才没有处理nexthdr_hop情况，这里处理,解析ipv6选项*/
	if (hdr->nexthdr == NEXTHDR_HOP) {
		if (ipv6_parse_hopopts(skb) < 0) {
			__IP6_INC_STATS(net, idev, IPSTATS_MIB_INHDRERRORS);
			rcu_read_unlock();
			return NULL;
		}
	}

	rcu_read_unlock();

	/* Must drop socket now because of tproxy. */
	if (!skb_sk_is_prefetched(skb))
		skb_orphan(skb);

	return skb;
err:
	__IP6_INC_STATS(net, idev, IPSTATS_MIB_INHDRERRORS);
	SKB_DR_OR(reason, IP_INHDR);
drop:
	rcu_read_unlock();
	kfree_skb_reason(skb, reason);
	return NULL;
}

//实现ipv6报文收取
int ipv6_rcv(struct sk_buff *skb, struct net_device *dev, struct packet_type *pt, struct net_device *orig_dev)
{
	struct net *net = dev_net(skb->dev);

	skb = ip6_rcv_core(skb, dev, net);
	if (skb == NULL)
		return NET_RX_DROP;

	//走pre routing钩子点
	return NF_HOOK(NFPROTO_IPV6, NF_INET_PRE_ROUTING,
		       net, NULL, skb, dev, NULL,
		       ip6_rcv_finish);
}

static void ip6_sublist_rcv(struct list_head *head, struct net_device *dev,
			    struct net *net)
{
	NF_HOOK_LIST(NFPROTO_IPV6, NF_INET_PRE_ROUTING, net, NULL,
		     head, dev, NULL, ip6_rcv_finish);
	ip6_list_rcv_finish(net, NULL, head);
}

/* Receive a list of IPv6 packets */
void ipv6_list_rcv(struct list_head *head, struct packet_type *pt,
		   struct net_device *orig_dev)
{
	struct net_device *curr_dev = NULL;
	struct net *curr_net = NULL;
	struct sk_buff *skb, *next;
	LIST_HEAD(sublist);

	list_for_each_entry_safe(skb, next, head, list) {
		struct net_device *dev = skb->dev;
		struct net *net = dev_net(dev);

		skb_list_del_init(skb);
		skb = ip6_rcv_core(skb, dev, net);
		if (skb == NULL)
			continue;

		if (curr_dev != dev || curr_net != net) {
			/* dispatch old sublist */
			if (!list_empty(&sublist))
				ip6_sublist_rcv(&sublist, curr_dev, curr_net);
			/* start new sublist */
			INIT_LIST_HEAD(&sublist);
			curr_dev = dev;
			curr_net = net;
		}
		list_add_tail(&skb->list, &sublist);
	}
	/* dispatch final sublist */
	if (!list_empty(&sublist))
		ip6_sublist_rcv(&sublist, curr_dev, curr_net);
}

INDIRECT_CALLABLE_DECLARE(int tcp_v6_rcv(struct sk_buff *));

/*
 *	Deliver the packet to the host
 */
void ip6_protocol_deliver_rcu(struct net *net, struct sk_buff *skb, int nexthdr,
			      bool have_final)
{
	const struct inet6_protocol *ipprot;
	struct inet6_dev *idev;
	unsigned int nhoff;
	SKB_DR(reason);
	bool raw;

	/*
	 *	Parse extension headers
	 */

resubmit:
	idev = ip6_dst_idev(skb_dst(skb));
	/*取next_header字段对应的偏移量*/
	nhoff = IP6CB(skb)->nhoff;
	if (!have_final) {
		if (!pskb_pull(skb, skb_transport_offset(skb)))
			goto discard;
		/*取下一层的nexthdr*/
		nexthdr = skb_network_header(skb)[nhoff];
	}

resubmit_final:
    /*通过nexthdr查是否有对应的raw socket*/
	raw = raw6_local_deliver(skb, nexthdr);
	/*通过nexthdr取4层协议对应的ipprot对象*/
	ipprot = rcu_dereference(inet6_protos[nexthdr]);
	if (ipprot) {
		int ret;

		if (have_final) {
			if (!(ipprot->flags & INET6_PROTO_FINAL)) {
				/* Once we've seen a final protocol don't
				 * allow encapsulation on any non-final
				 * ones. This allows foo in UDP encapsulation
				 * to work.
				 */
				goto discard;
			}
		} else if (ipprot->flags & INET6_PROTO_FINAL) {
		    /*ipprot有final标记*/
			const struct ipv6hdr *hdr;
			int sdif = inet6_sdif(skb);
			struct net_device *dev;

			/* Only do this once for first final protocol */
			have_final = true;

			skb_postpull_rcsum(skb, skb_network_header(skb),
					   skb_network_header_len(skb));
			hdr = ipv6_hdr(skb);

			/* skb->dev passed may be master dev for vrfs. */
			if (sdif) {
				dev = dev_get_by_index_rcu(net, sdif);
				if (!dev)
					goto discard;
			} else {
				dev = skb->dev;
			}

			/*目的地址是组播地址时，如果校验组播组及组播源是确认为不接收，且不是mld报文，则丢包*/
			if (ipv6_addr_is_multicast(&hdr->daddr) &&
			    !ipv6_chk_mcast_addr(dev, &hdr->daddr,
						 &hdr->saddr) &&
			    !ipv6_is_mld(skb, nexthdr, skb_network_header_len(skb))) {
				SKB_DR_SET(reason, IP_INADDRERRORS);
				goto discard;
			}
		}
		/*如果未注明no policy标记，则执行xfrm6的policy检查*/
		if (!(ipprot->flags & INET6_PROTO_NOPOLICY)) {
			if (!xfrm6_policy_check(NULL, XFRM_POLICY_IN, skb)) {
				SKB_DR_SET(reason, XFRM_POLICY);
				goto discard;
			}
			nf_reset_ct(skb);
		}

		//由l4协议处理报文，例如送udp/tcp协议
		ret = INDIRECT_CALL_2(ipprot->handler, tcp_v6_rcv, udpv6_rcv,
				      skb);
		if (ret > 0) {
		    /*返回值大于0，表示本次已处理，没有消耗报文，重查下一层*/
			if (ipprot->flags & INET6_PROTO_FINAL) {
				/* Not an extension header, most likely UDP
				 * encapsulation. Use return value as nexthdr
				 * protocol not nhoff (which presumably is
				 * not set by handler).
				 */
				nexthdr = ret;
				goto resubmit_final;/*返回值，指定了nexthdr,执行l4协议查询*/
			} else {
			    /*未达到final,执行重查，例如分片重组*/
				goto resubmit;
			}
		} else if (ret == 0) {
			__IP6_INC_STATS(net, idev, IPSTATS_MIB_INDELIVERS);
		}
	} else {
	    /*没有找到此协议对应的报文，丢弃*/
		if (!raw) {
			if (xfrm6_policy_check(NULL, XFRM_POLICY_IN, skb)) {
				__IP6_INC_STATS(net, idev,
						IPSTATS_MIB_INUNKNOWNPROTOS);
				icmpv6_send(skb, ICMPV6_PARAMPROB,
					    ICMPV6_UNK_NEXTHDR, nhoff);
				SKB_DR_SET(reason, IP_NOPROTO);
			} else {
				SKB_DR_SET(reason, XFRM_POLICY);
			}
			kfree_skb_reason(skb, reason);
		} else {
			__IP6_INC_STATS(net, idev, IPSTATS_MIB_INDELIVERS);
			consume_skb(skb);
		}
	}
	return;

discard:
	__IP6_INC_STATS(net, idev, IPSTATS_MIB_INDISCARDS);
	kfree_skb_reason(skb, reason);
}

static int ip6_input_finish(struct net *net, struct sock *sk, struct sk_buff *skb)
{
	skb_clear_delivery_time(skb);
<<<<<<< HEAD
	rcu_read_lock();
	/*local in报文投递*/
=======
>>>>>>> 155a3c00
	ip6_protocol_deliver_rcu(net, skb, 0, false);

	return 0;
}

/*路由确定此ipv6报文送主机，此函数走local_in钩子点*/
int ip6_input(struct sk_buff *skb)
{
<<<<<<< HEAD
    /*ipv6走local in流程*/
	return NF_HOOK(NFPROTO_IPV6, NF_INET_LOCAL_IN,
		       dev_net(skb->dev), NULL, skb, skb->dev, NULL,
		       ip6_input_finish);
=======
	int res;

	rcu_read_lock();
	res = NF_HOOK(NFPROTO_IPV6, NF_INET_LOCAL_IN,
		      dev_net_rcu(skb->dev), NULL, skb, skb->dev, NULL,
		      ip6_input_finish);
	rcu_read_unlock();

	return res;
>>>>>>> 155a3c00
}
EXPORT_SYMBOL_GPL(ip6_input);

/*ipv6 组播输入*/
int ip6_mc_input(struct sk_buff *skb)
{
	int sdif = inet6_sdif(skb);
	const struct ipv6hdr *hdr;
	struct net_device *dev;
	bool deliver;

	__IP6_UPD_PO_STATS(dev_net(skb_dst(skb)->dev),
			 __in6_dev_get_safely(skb->dev), IPSTATS_MIB_INMCAST,
			 skb->len);

	/* skb->dev passed may be master dev for vrfs. */
	if (sdif) {
		rcu_read_lock();
		dev = dev_get_by_index_rcu(dev_net(skb->dev), sdif);
		if (!dev) {
			rcu_read_unlock();
			kfree_skb(skb);
			return -ENODEV;
		}
	} else {
		dev = skb->dev;
	}

	hdr = ipv6_hdr(skb);
	/*检查是否接收此组播地址*/
	deliver = ipv6_chk_mcast_addr(dev, &hdr->daddr, NULL);
	if (sdif)
		rcu_read_unlock();

#ifdef CONFIG_IPV6_MROUTE
	/*
	 *      IPv6 multicast router mode is now supported ;)
	 */
	if (atomic_read(&dev_net(skb->dev)->ipv6.devconf_all->mc_forwarding) &&
	    !(ipv6_addr_type(&hdr->daddr) &
	      (IPV6_ADDR_LOOPBACK|IPV6_ADDR_LINKLOCAL)) &&
	    likely(!(IP6CB(skb)->flags & IP6SKB_FORWARDED))) {
		/*
		 * Okay, we try to forward - split and duplicate
		 * packets.
		 */
		struct sk_buff *skb2;
		struct inet6_skb_parm *opt = IP6CB(skb);

		/* Check for MLD */
		if (unlikely(opt->flags & IP6SKB_ROUTERALERT)) {
			/* Check if this is a mld message */
			u8 nexthdr = hdr->nexthdr;
			__be16 frag_off;
			int offset;

			/* Check if the value of Router Alert
			 * is for MLD (0x0000).
			 */
			if (opt->ra == htons(IPV6_OPT_ROUTERALERT_MLD)) {
				deliver = false;

				if (!ipv6_ext_hdr(nexthdr)) {
					/* BUG */
					goto out;
				}
				offset = ipv6_skip_exthdr(skb, sizeof(*hdr),
							  &nexthdr, &frag_off);
				if (offset < 0)
					goto out;

				if (ipv6_is_mld(skb, nexthdr, offset))
					deliver = true;

				goto out;
			}
			/* unknown RA - process it normally */
		}

		if (deliver)
			skb2 = skb_clone(skb, GFP_ATOMIC);
		else {
			skb2 = skb;
			skb = NULL;
		}

		if (skb2) {
			ip6_mr_input(skb2);
		}
	}
out:
#endif
	if (likely(deliver))
		ip6_input(skb);/*本机可交付，送local*/
	else {
		/* discard */
		kfree_skb(skb);
	}

	return 0;
}<|MERGE_RESOLUTION|>--- conflicted
+++ resolved
@@ -175,11 +175,7 @@
 
 	SKB_DR_SET(reason, NOT_SPECIFIED);
 	if ((skb = skb_share_check(skb, GFP_ATOMIC)) == NULL ||
-<<<<<<< HEAD
-	    !idev/*设备无inet6_dev，丢包*/ || unlikely(idev->cnf.disable_ipv6)/*inet6设置禁止了ipv6*/) {
-=======
-	    !idev || unlikely(READ_ONCE(idev->cnf.disable_ipv6))) {
->>>>>>> 155a3c00
+	    !idev/*设备无inet6_dev，丢包*/ || unlikely(READ_ONCE(idev->cnf.disable_ipv6))/*inet6设置禁止了ipv6*/) {
 		__IP6_INC_STATS(net, idev, IPSTATS_MIB_INDISCARDS);
 		if (idev && unlikely(READ_ONCE(idev->cnf.disable_ipv6)))
 			SKB_DR_SET(reason, IPV6DISABLED);
@@ -515,11 +511,7 @@
 static int ip6_input_finish(struct net *net, struct sock *sk, struct sk_buff *skb)
 {
 	skb_clear_delivery_time(skb);
-<<<<<<< HEAD
-	rcu_read_lock();
 	/*local in报文投递*/
-=======
->>>>>>> 155a3c00
 	ip6_protocol_deliver_rcu(net, skb, 0, false);
 
 	return 0;
@@ -528,22 +520,16 @@
 /*路由确定此ipv6报文送主机，此函数走local_in钩子点*/
 int ip6_input(struct sk_buff *skb)
 {
-<<<<<<< HEAD
-    /*ipv6走local in流程*/
-	return NF_HOOK(NFPROTO_IPV6, NF_INET_LOCAL_IN,
-		       dev_net(skb->dev), NULL, skb, skb->dev, NULL,
-		       ip6_input_finish);
-=======
 	int res;
 
 	rcu_read_lock();
+    	/*ipv6走local in流程*/
 	res = NF_HOOK(NFPROTO_IPV6, NF_INET_LOCAL_IN,
 		      dev_net_rcu(skb->dev), NULL, skb, skb->dev, NULL,
 		      ip6_input_finish);
 	rcu_read_unlock();
 
 	return res;
->>>>>>> 155a3c00
 }
 EXPORT_SYMBOL_GPL(ip6_input);
 
