--- conflicted
+++ resolved
@@ -2275,12 +2275,8 @@
 {
 	struct in6_addr maddr;
 
-<<<<<<< HEAD
-	if (dev->flags&(IFF_LOOPBACK|IFF_NOARP))
+	if (READ_ONCE(dev->flags) & (IFF_LOOPBACK | IFF_NOARP))
 		/*设备为loopback or noarp的将忽略*/
-=======
-	if (READ_ONCE(dev->flags) & (IFF_LOOPBACK | IFF_NOARP))
->>>>>>> f2d282e1
 		return;
 
 	/*计算此地址对应的请求组播地址*/
