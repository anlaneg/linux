// SPDX-License-Identifier: GPL-2.0-or-later
/*
 *	IPv6 Address [auto]configuration
 *	Linux INET6 implementation
 *
 *	Authors:
 *	Pedro Roque		<roque@di.fc.ul.pt>
 *	Alexey Kuznetsov	<kuznet@ms2.inr.ac.ru>
 */

/*
 *	Changes:
 *
 *	Janos Farkas			:	delete timer on ifdown
 *	<chexum@bankinf.banki.hu>
 *	Andi Kleen			:	kill double kfree on module
 *						unload.
 *	Maciej W. Rozycki		:	FDDI support
 *	sekiya@USAGI			:	Don't send too many RS
 *						packets.
 *	yoshfuji@USAGI			:       Fixed interval between DAD
 *						packets.
 *	YOSHIFUJI Hideaki @USAGI	:	improved accuracy of
 *						address validation timer.
 *	YOSHIFUJI Hideaki @USAGI	:	Privacy Extensions (RFC3041)
 *						support.
 *	Yuji SEKIYA @USAGI		:	Don't assign a same IPv6
 *						address on a same interface.
 *	YOSHIFUJI Hideaki @USAGI	:	ARCnet support
 *	YOSHIFUJI Hideaki @USAGI	:	convert /proc/net/if_inet6 to
 *						seq_file.
 *	YOSHIFUJI Hideaki @USAGI	:	improved source address
 *						selection; consider scope,
 *						status etc.
 */

#define pr_fmt(fmt) "IPv6: " fmt

#include <linux/errno.h>
#include <linux/types.h>
#include <linux/kernel.h>
#include <linux/sched/signal.h>
#include <linux/socket.h>
#include <linux/sockios.h>
#include <linux/net.h>
#include <linux/inet.h>
#include <linux/in6.h>
#include <linux/netdevice.h>
#include <linux/if_addr.h>
#include <linux/if_arp.h>
#include <linux/if_arcnet.h>
#include <linux/if_infiniband.h>
#include <linux/route.h>
#include <linux/inetdevice.h>
#include <linux/init.h>
#include <linux/slab.h>
#ifdef CONFIG_SYSCTL
#include <linux/sysctl.h>
#endif
#include <linux/capability.h>
#include <linux/delay.h>
#include <linux/notifier.h>
#include <linux/string.h>
#include <linux/hash.h>

#include <net/net_namespace.h>
#include <net/sock.h>
#include <net/snmp.h>

#include <net/6lowpan.h>
#include <net/firewire.h>
#include <net/ipv6.h>
#include <net/protocol.h>
#include <net/ndisc.h>
#include <net/ip6_route.h>
#include <net/addrconf.h>
#include <net/tcp.h>
#include <net/ip.h>
#include <net/netlink.h>
#include <net/pkt_sched.h>
#include <net/l3mdev.h>
#include <linux/if_tunnel.h>
#include <linux/rtnetlink.h>
#include <linux/netconf.h>
#include <linux/random.h>
#include <linux/uaccess.h>
#include <asm/unaligned.h>

#include <linux/proc_fs.h>
#include <linux/seq_file.h>
#include <linux/export.h>
#include <linux/ioam6.h>

#define	INFINITY_LIFE_TIME	0xFFFFFFFF

#define IPV6_MAX_STRLEN \
	sizeof("ffff:ffff:ffff:ffff:ffff:ffff:255.255.255.255")

static inline u32 cstamp_delta(unsigned long cstamp)
{
	return (cstamp - INITIAL_JIFFIES) * 100UL / HZ;
}

static inline s32 rfc3315_s14_backoff_init(s32 irt)
{
	/* multiply 'initial retransmission time' by 0.9 .. 1.1 */
	u64 tmp = (900000 + prandom_u32() % 200001) * (u64)irt;
	do_div(tmp, 1000000);
	return (s32)tmp;
}

static inline s32 rfc3315_s14_backoff_update(s32 rt, s32 mrt)
{
	/* multiply 'retransmission timeout' by 1.9 .. 2.1 */
	u64 tmp = (1900000 + prandom_u32() % 200001) * (u64)rt;
	do_div(tmp, 1000000);
	if ((s32)tmp > mrt) {
		/* multiply 'maximum retransmission time' by 0.9 .. 1.1 */
		tmp = (900000 + prandom_u32() % 200001) * (u64)mrt;
		do_div(tmp, 1000000);
	}
	return (s32)tmp;
}

#ifdef CONFIG_SYSCTL
static int addrconf_sysctl_register(struct inet6_dev *idev);
static void addrconf_sysctl_unregister(struct inet6_dev *idev);
#else
static inline int addrconf_sysctl_register(struct inet6_dev *idev)
{
	return 0;
}

static inline void addrconf_sysctl_unregister(struct inet6_dev *idev)
{
}
#endif

static void ipv6_gen_rnd_iid(struct in6_addr *addr);

static int ipv6_generate_eui64(u8 *eui, struct net_device *dev);
static int ipv6_count_addresses(const struct inet6_dev *idev);
static int ipv6_generate_stable_address(struct in6_addr *addr,
					u8 dad_count,
					const struct inet6_dev *idev);

#define IN6_ADDR_HSIZE_SHIFT	8
#define IN6_ADDR_HSIZE		(1 << IN6_ADDR_HSIZE_SHIFT)

static void addrconf_verify(struct net *net);
static void addrconf_verify_rtnl(struct net *net);

static struct workqueue_struct *addrconf_wq;

static void addrconf_join_anycast(struct inet6_ifaddr *ifp);
static void addrconf_leave_anycast(struct inet6_ifaddr *ifp);

static void addrconf_type_change(struct net_device *dev,
				 unsigned long event);
static int addrconf_ifdown(struct net_device *dev, bool unregister);

static struct fib6_info *addrconf_get_prefix_route(const struct in6_addr *pfx,
						  int plen,
						  const struct net_device *dev,
						  u32 flags, u32 noflags,
						  bool no_gw);

static void addrconf_dad_start(struct inet6_ifaddr *ifp);
static void addrconf_dad_work(struct work_struct *w);
static void addrconf_dad_completed(struct inet6_ifaddr *ifp, bool bump_id,
				   bool send_na);
static void addrconf_dad_run(struct inet6_dev *idev, bool restart);
static void addrconf_rs_timer(struct timer_list *t);
static void __ipv6_ifa_notify(int event, struct inet6_ifaddr *ifa);
static void ipv6_ifa_notify(int event, struct inet6_ifaddr *ifa);

static void inet6_prefix_notify(int event, struct inet6_dev *idev,
				struct prefix_info *pinfo);

static struct ipv6_devconf ipv6_devconf __read_mostly = {
	.forwarding		= 0,
	.hop_limit		= IPV6_DEFAULT_HOPLIMIT,
	.mtu6			= IPV6_MIN_MTU,
	.accept_ra		= 1,
	.accept_redirects	= 1,
	.autoconf		= 1,
	.force_mld_version	= 0,
	.mldv1_unsolicited_report_interval = 10 * HZ,
	.mldv2_unsolicited_report_interval = HZ,
	.dad_transmits		= 1,
	.rtr_solicits		= MAX_RTR_SOLICITATIONS,
	.rtr_solicit_interval	= RTR_SOLICITATION_INTERVAL,
	.rtr_solicit_max_interval = RTR_SOLICITATION_MAX_INTERVAL,
	.rtr_solicit_delay	= MAX_RTR_SOLICITATION_DELAY,
	.use_tempaddr		= 0,
	.temp_valid_lft		= TEMP_VALID_LIFETIME,
	.temp_prefered_lft	= TEMP_PREFERRED_LIFETIME,
	.regen_max_retry	= REGEN_MAX_RETRY,
	.max_desync_factor	= MAX_DESYNC_FACTOR,
	.max_addresses		= IPV6_MAX_ADDRESSES,
	.accept_ra_defrtr	= 1,
	.ra_defrtr_metric	= IP6_RT_PRIO_USER,
	.accept_ra_from_local	= 0,
	.accept_ra_min_hop_limit= 1,
	.accept_ra_pinfo	= 1,
#ifdef CONFIG_IPV6_ROUTER_PREF
	.accept_ra_rtr_pref	= 1,
	.rtr_probe_interval	= 60 * HZ,
#ifdef CONFIG_IPV6_ROUTE_INFO
	.accept_ra_rt_info_min_plen = 0,
	.accept_ra_rt_info_max_plen = 0,
#endif
#endif
	.proxy_ndp		= 0,
	.accept_source_route	= 0,	/* we do not accept RH0 by default. */
	.disable_ipv6		= 0,
	.accept_dad		= 0,
	.suppress_frag_ndisc	= 1,
	.accept_ra_mtu		= 1,
	.stable_secret		= {
		.initialized = false,
	},
	.use_oif_addrs_only	= 0,
	.ignore_routes_with_linkdown = 0,
	.keep_addr_on_down	= 0,
	.seg6_enabled		= 0,
#ifdef CONFIG_IPV6_SEG6_HMAC
	.seg6_require_hmac	= 0,
#endif
	.enhanced_dad           = 1,
	.addr_gen_mode		= IN6_ADDR_GEN_MODE_EUI64,
	.disable_policy		= 0,
	.rpl_seg_enabled	= 0,
	.ioam6_enabled		= 0,
	.ioam6_id               = IOAM6_DEFAULT_IF_ID,
	.ioam6_id_wide		= IOAM6_DEFAULT_IF_ID_WIDE,
	.ndisc_evict_nocarrier	= 1,
};

static struct ipv6_devconf ipv6_devconf_dflt __read_mostly = {
	.forwarding		= 0,
	.hop_limit		= IPV6_DEFAULT_HOPLIMIT,
	.mtu6			= IPV6_MIN_MTU,
	.accept_ra		= 1,
	.accept_redirects	= 1,
	.autoconf		= 1,
	.force_mld_version	= 0,
	.mldv1_unsolicited_report_interval = 10 * HZ,
	.mldv2_unsolicited_report_interval = HZ,
	.dad_transmits		= 1,
	.rtr_solicits		= MAX_RTR_SOLICITATIONS,
	.rtr_solicit_interval	= RTR_SOLICITATION_INTERVAL,
	.rtr_solicit_max_interval = RTR_SOLICITATION_MAX_INTERVAL,
	.rtr_solicit_delay	= MAX_RTR_SOLICITATION_DELAY,
	.use_tempaddr		= 0,
	.temp_valid_lft		= TEMP_VALID_LIFETIME,
	.temp_prefered_lft	= TEMP_PREFERRED_LIFETIME,
	.regen_max_retry	= REGEN_MAX_RETRY,
	.max_desync_factor	= MAX_DESYNC_FACTOR,
	.max_addresses		= IPV6_MAX_ADDRESSES,
	.accept_ra_defrtr	= 1,
	.ra_defrtr_metric	= IP6_RT_PRIO_USER,
	.accept_ra_from_local	= 0,
	.accept_ra_min_hop_limit= 1,
	.accept_ra_pinfo	= 1,
#ifdef CONFIG_IPV6_ROUTER_PREF
	.accept_ra_rtr_pref	= 1,
	.rtr_probe_interval	= 60 * HZ,
#ifdef CONFIG_IPV6_ROUTE_INFO
	.accept_ra_rt_info_min_plen = 0,
	.accept_ra_rt_info_max_plen = 0,
#endif
#endif
	.proxy_ndp		= 0,
	.accept_source_route	= 0,	/* we do not accept RH0 by default. */
	.disable_ipv6		= 0,
	.accept_dad		= 1,
	.suppress_frag_ndisc	= 1,
	.accept_ra_mtu		= 1,
	.stable_secret		= {
		.initialized = false,
	},
	.use_oif_addrs_only	= 0,
	.ignore_routes_with_linkdown = 0,
	.keep_addr_on_down	= 0,
	.seg6_enabled		= 0,
#ifdef CONFIG_IPV6_SEG6_HMAC
	.seg6_require_hmac	= 0,
#endif
	.enhanced_dad           = 1,
	.addr_gen_mode		= IN6_ADDR_GEN_MODE_EUI64,
	.disable_policy		= 0,
	.rpl_seg_enabled	= 0,
	.ioam6_enabled		= 0,
	.ioam6_id               = IOAM6_DEFAULT_IF_ID,
	.ioam6_id_wide		= IOAM6_DEFAULT_IF_ID_WIDE,
	.ndisc_evict_nocarrier	= 1,
};

/* Check if link is ready: is it up and is a valid qdisc available */
static inline bool addrconf_link_ready(const struct net_device *dev)
{
	return netif_oper_up(dev) && !qdisc_tx_is_noop(dev);
}

static void addrconf_del_rs_timer(struct inet6_dev *idev)
{
	if (del_timer(&idev->rs_timer))
		__in6_dev_put(idev);
}

static void addrconf_del_dad_work(struct inet6_ifaddr *ifp)
{
	if (cancel_delayed_work(&ifp->dad_work))
		__in6_ifa_put(ifp);
}

static void addrconf_mod_rs_timer(struct inet6_dev *idev,
				  unsigned long when)
{
	if (!timer_pending(&idev->rs_timer))
		in6_dev_hold(idev);
	mod_timer(&idev->rs_timer, jiffies + when);
}

static void addrconf_mod_dad_work(struct inet6_ifaddr *ifp,
				   unsigned long delay)
{
	in6_ifa_hold(ifp);
	if (mod_delayed_work(addrconf_wq, &ifp->dad_work, delay))
		in6_ifa_put(ifp);
}

static int snmp6_alloc_dev(struct inet6_dev *idev)
{
	int i;

	idev->stats.ipv6 = alloc_percpu(struct ipstats_mib);
	if (!idev->stats.ipv6)
		goto err_ip;

	for_each_possible_cpu(i) {
		struct ipstats_mib *addrconf_stats;
		addrconf_stats = per_cpu_ptr(idev->stats.ipv6, i);
		u64_stats_init(&addrconf_stats->syncp);
	}


	idev->stats.icmpv6dev = kzalloc(sizeof(struct icmpv6_mib_device),
					GFP_KERNEL);
	if (!idev->stats.icmpv6dev)
		goto err_icmp;
	idev->stats.icmpv6msgdev = kzalloc(sizeof(struct icmpv6msg_mib_device),
					   GFP_KERNEL);
	if (!idev->stats.icmpv6msgdev)
		goto err_icmpmsg;

	return 0;

err_icmpmsg:
	kfree(idev->stats.icmpv6dev);
err_icmp:
	free_percpu(idev->stats.ipv6);
err_ip:
	return -ENOMEM;
}

static struct inet6_dev *ipv6_add_dev(struct net_device *dev)
{
	struct inet6_dev *ndev;
	int err = -ENOMEM;

	ASSERT_RTNL();

	if (dev->mtu < IPV6_MIN_MTU && dev != blackhole_netdev)
		return ERR_PTR(-EINVAL);

	ndev = kzalloc(sizeof(struct inet6_dev), GFP_KERNEL);
	if (!ndev)
		return ERR_PTR(err);

	rwlock_init(&ndev->lock);
	ndev->dev = dev;
	INIT_LIST_HEAD(&ndev->addr_list);
	timer_setup(&ndev->rs_timer, addrconf_rs_timer, 0);
	memcpy(&ndev->cnf, dev_net(dev)->ipv6.devconf_dflt, sizeof(ndev->cnf));

	if (ndev->cnf.stable_secret.initialized)
		ndev->cnf.addr_gen_mode = IN6_ADDR_GEN_MODE_STABLE_PRIVACY;

	ndev->cnf.mtu6 = dev->mtu;
	ndev->ra_mtu = 0;
	ndev->nd_parms = neigh_parms_alloc(dev, &nd_tbl);
	if (!ndev->nd_parms) {
		kfree(ndev);
		return ERR_PTR(err);
	}
	if (ndev->cnf.forwarding)
		dev_disable_lro(dev);
	/* We refer to the device */
	dev_hold_track(dev, &ndev->dev_tracker, GFP_KERNEL);

	if (snmp6_alloc_dev(ndev) < 0) {
		netdev_dbg(dev, "%s: cannot allocate memory for statistics\n",
			   __func__);
		neigh_parms_release(&nd_tbl, ndev->nd_parms);
		dev_put_track(dev, &ndev->dev_tracker);
		kfree(ndev);
		return ERR_PTR(err);
	}

	if (dev != blackhole_netdev) {
		if (snmp6_register_dev(ndev) < 0) {
			netdev_dbg(dev, "%s: cannot create /proc/net/dev_snmp6/%s\n",
				   __func__, dev->name);
			goto err_release;
		}
	}
	/* One reference from device. */
	refcount_set(&ndev->refcnt, 1);

	if (dev->flags & (IFF_NOARP | IFF_LOOPBACK))
		ndev->cnf.accept_dad = -1;

#if IS_ENABLED(CONFIG_IPV6_SIT)
	if (dev->type == ARPHRD_SIT && (dev->priv_flags & IFF_ISATAP)) {
		pr_info("%s: Disabled Multicast RS\n", dev->name);
		ndev->cnf.rtr_solicits = 0;
	}
#endif

	INIT_LIST_HEAD(&ndev->tempaddr_list);
	ndev->desync_factor = U32_MAX;
	if ((dev->flags&IFF_LOOPBACK) ||
	    dev->type == ARPHRD_TUNNEL ||
	    dev->type == ARPHRD_TUNNEL6 ||
	    dev->type == ARPHRD_SIT ||
	    dev->type == ARPHRD_NONE) {
		ndev->cnf.use_tempaddr = -1;
	}

	ndev->token = in6addr_any;

	if (netif_running(dev) && addrconf_link_ready(dev))
		ndev->if_flags |= IF_READY;

	ipv6_mc_init_dev(ndev);
	ndev->tstamp = jiffies;
	if (dev != blackhole_netdev) {
		err = addrconf_sysctl_register(ndev);
		if (err) {
			ipv6_mc_destroy_dev(ndev);
			snmp6_unregister_dev(ndev);
			goto err_release;
		}
	}
	/* protected by rtnl_lock */
	rcu_assign_pointer(dev->ip6_ptr, ndev);

	if (dev != blackhole_netdev) {
		/* Join interface-local all-node multicast group */
		ipv6_dev_mc_inc(dev, &in6addr_interfacelocal_allnodes);

		/* Join all-node multicast group */
		ipv6_dev_mc_inc(dev, &in6addr_linklocal_allnodes);

		/* Join all-router multicast group if forwarding is set */
		if (ndev->cnf.forwarding && (dev->flags & IFF_MULTICAST))
			ipv6_dev_mc_inc(dev, &in6addr_linklocal_allrouters);
	}
	return ndev;

err_release:
	neigh_parms_release(&nd_tbl, ndev->nd_parms);
	ndev->dead = 1;
	in6_dev_finish_destroy(ndev);
	return ERR_PTR(err);
}

static struct inet6_dev *ipv6_find_idev(struct net_device *dev)
{
	struct inet6_dev *idev;

	ASSERT_RTNL();

	idev = __in6_dev_get(dev);
	if (!idev) {
		idev = ipv6_add_dev(dev);
		if (IS_ERR(idev))
			return idev;
	}

	if (dev->flags&IFF_UP)
		ipv6_mc_up(idev);
	return idev;
}

static int inet6_netconf_msgsize_devconf(int type)
{
	int size =  NLMSG_ALIGN(sizeof(struct netconfmsg))
		    + nla_total_size(4);	/* NETCONFA_IFINDEX */
	bool all = false;

	if (type == NETCONFA_ALL)
		all = true;

	if (all || type == NETCONFA_FORWARDING)
		size += nla_total_size(4);
#ifdef CONFIG_IPV6_MROUTE
	if (all || type == NETCONFA_MC_FORWARDING)
		size += nla_total_size(4);
#endif
	if (all || type == NETCONFA_PROXY_NEIGH)
		size += nla_total_size(4);

	if (all || type == NETCONFA_IGNORE_ROUTES_WITH_LINKDOWN)
		size += nla_total_size(4);

	return size;
}

static int inet6_netconf_fill_devconf(struct sk_buff *skb, int ifindex,
				      struct ipv6_devconf *devconf, u32 portid,
				      u32 seq, int event, unsigned int flags,
				      int type)
{
	struct nlmsghdr  *nlh;
	struct netconfmsg *ncm;
	bool all = false;

	nlh = nlmsg_put(skb, portid, seq, event, sizeof(struct netconfmsg),
			flags);
	if (!nlh)
		return -EMSGSIZE;

	if (type == NETCONFA_ALL)
		all = true;

	ncm = nlmsg_data(nlh);
	ncm->ncm_family = AF_INET6;

	if (nla_put_s32(skb, NETCONFA_IFINDEX, ifindex) < 0)
		goto nla_put_failure;

	if (!devconf)
		goto out;

	if ((all || type == NETCONFA_FORWARDING) &&
	    nla_put_s32(skb, NETCONFA_FORWARDING, devconf->forwarding) < 0)
		goto nla_put_failure;
#ifdef CONFIG_IPV6_MROUTE
	if ((all || type == NETCONFA_MC_FORWARDING) &&
	    nla_put_s32(skb, NETCONFA_MC_FORWARDING,
			atomic_read(&devconf->mc_forwarding)) < 0)
		goto nla_put_failure;
#endif
	if ((all || type == NETCONFA_PROXY_NEIGH) &&
	    nla_put_s32(skb, NETCONFA_PROXY_NEIGH, devconf->proxy_ndp) < 0)
		goto nla_put_failure;

	if ((all || type == NETCONFA_IGNORE_ROUTES_WITH_LINKDOWN) &&
	    nla_put_s32(skb, NETCONFA_IGNORE_ROUTES_WITH_LINKDOWN,
			devconf->ignore_routes_with_linkdown) < 0)
		goto nla_put_failure;

out:
	nlmsg_end(skb, nlh);
	return 0;

nla_put_failure:
	nlmsg_cancel(skb, nlh);
	return -EMSGSIZE;
}

void inet6_netconf_notify_devconf(struct net *net, int event, int type,
				  int ifindex, struct ipv6_devconf *devconf)
{
	struct sk_buff *skb;
	int err = -ENOBUFS;

	skb = nlmsg_new(inet6_netconf_msgsize_devconf(type), GFP_KERNEL);
	if (!skb)
		goto errout;

	err = inet6_netconf_fill_devconf(skb, ifindex, devconf, 0, 0,
					 event, 0, type);
	if (err < 0) {
		/* -EMSGSIZE implies BUG in inet6_netconf_msgsize_devconf() */
		WARN_ON(err == -EMSGSIZE);
		kfree_skb(skb);
		goto errout;
	}
	rtnl_notify(skb, net, 0, RTNLGRP_IPV6_NETCONF, NULL, GFP_KERNEL);
	return;
errout:
	rtnl_set_sk_err(net, RTNLGRP_IPV6_NETCONF, err);
}

static const struct nla_policy devconf_ipv6_policy[NETCONFA_MAX+1] = {
	[NETCONFA_IFINDEX]	= { .len = sizeof(int) },
	[NETCONFA_FORWARDING]	= { .len = sizeof(int) },
	[NETCONFA_PROXY_NEIGH]	= { .len = sizeof(int) },
	[NETCONFA_IGNORE_ROUTES_WITH_LINKDOWN]	= { .len = sizeof(int) },
};

static int inet6_netconf_valid_get_req(struct sk_buff *skb,
				       const struct nlmsghdr *nlh,
				       struct nlattr **tb,
				       struct netlink_ext_ack *extack)
{
	int i, err;

	if (nlh->nlmsg_len < nlmsg_msg_size(sizeof(struct netconfmsg))) {
		NL_SET_ERR_MSG_MOD(extack, "Invalid header for netconf get request");
		return -EINVAL;
	}

	if (!netlink_strict_get_check(skb))
		return nlmsg_parse_deprecated(nlh, sizeof(struct netconfmsg),
					      tb, NETCONFA_MAX,
					      devconf_ipv6_policy, extack);

	err = nlmsg_parse_deprecated_strict(nlh, sizeof(struct netconfmsg),
					    tb, NETCONFA_MAX,
					    devconf_ipv6_policy, extack);
	if (err)
		return err;

	for (i = 0; i <= NETCONFA_MAX; i++) {
		if (!tb[i])
			continue;

		switch (i) {
		case NETCONFA_IFINDEX:
			break;
		default:
			NL_SET_ERR_MSG_MOD(extack, "Unsupported attribute in netconf get request");
			return -EINVAL;
		}
	}

	return 0;
}

static int inet6_netconf_get_devconf(struct sk_buff *in_skb,
				     struct nlmsghdr *nlh,
				     struct netlink_ext_ack *extack)
{
	struct net *net = sock_net(in_skb->sk);
	struct nlattr *tb[NETCONFA_MAX+1];
	struct inet6_dev *in6_dev = NULL;
	struct net_device *dev = NULL;
	struct sk_buff *skb;
	struct ipv6_devconf *devconf;
	int ifindex;
	int err;

	err = inet6_netconf_valid_get_req(in_skb, nlh, tb, extack);
	if (err < 0)
		return err;

	if (!tb[NETCONFA_IFINDEX])
		return -EINVAL;

	err = -EINVAL;
	ifindex = nla_get_s32(tb[NETCONFA_IFINDEX]);
	switch (ifindex) {
	case NETCONFA_IFINDEX_ALL:
		devconf = net->ipv6.devconf_all;
		break;
	case NETCONFA_IFINDEX_DEFAULT:
		devconf = net->ipv6.devconf_dflt;
		break;
	default:
		dev = dev_get_by_index(net, ifindex);
		if (!dev)
			return -EINVAL;
		in6_dev = in6_dev_get(dev);
		if (!in6_dev)
			goto errout;
		devconf = &in6_dev->cnf;
		break;
	}

	err = -ENOBUFS;
	skb = nlmsg_new(inet6_netconf_msgsize_devconf(NETCONFA_ALL), GFP_KERNEL);
	if (!skb)
		goto errout;

	err = inet6_netconf_fill_devconf(skb, ifindex, devconf,
					 NETLINK_CB(in_skb).portid,
					 nlh->nlmsg_seq, RTM_NEWNETCONF, 0,
					 NETCONFA_ALL);
	if (err < 0) {
		/* -EMSGSIZE implies BUG in inet6_netconf_msgsize_devconf() */
		WARN_ON(err == -EMSGSIZE);
		kfree_skb(skb);
		goto errout;
	}
	err = rtnl_unicast(skb, net, NETLINK_CB(in_skb).portid);
errout:
	if (in6_dev)
		in6_dev_put(in6_dev);
	dev_put(dev);
	return err;
}

static int inet6_netconf_dump_devconf(struct sk_buff *skb,
				      struct netlink_callback *cb)
{
	const struct nlmsghdr *nlh = cb->nlh;
	struct net *net = sock_net(skb->sk);
	int h, s_h;
	int idx, s_idx;
	struct net_device *dev;
	struct inet6_dev *idev;
	struct hlist_head *head;

	if (cb->strict_check) {
		struct netlink_ext_ack *extack = cb->extack;
		struct netconfmsg *ncm;

		if (nlh->nlmsg_len < nlmsg_msg_size(sizeof(*ncm))) {
			NL_SET_ERR_MSG_MOD(extack, "Invalid header for netconf dump request");
			return -EINVAL;
		}

		if (nlmsg_attrlen(nlh, sizeof(*ncm))) {
			NL_SET_ERR_MSG_MOD(extack, "Invalid data after header in netconf dump request");
			return -EINVAL;
		}
	}

	s_h = cb->args[0];
	s_idx = idx = cb->args[1];

	for (h = s_h; h < NETDEV_HASHENTRIES; h++, s_idx = 0) {
		idx = 0;
		head = &net->dev_index_head[h];
		rcu_read_lock();
		cb->seq = atomic_read(&net->ipv6.dev_addr_genid) ^
			  net->dev_base_seq;
		hlist_for_each_entry_rcu(dev, head, index_hlist) {
			if (idx < s_idx)
				goto cont;
			idev = __in6_dev_get(dev);
			if (!idev)
				goto cont;

			if (inet6_netconf_fill_devconf(skb, dev->ifindex,
						       &idev->cnf,
						       NETLINK_CB(cb->skb).portid,
						       nlh->nlmsg_seq,
						       RTM_NEWNETCONF,
						       NLM_F_MULTI,
						       NETCONFA_ALL) < 0) {
				rcu_read_unlock();
				goto done;
			}
			nl_dump_check_consistent(cb, nlmsg_hdr(skb));
cont:
			idx++;
		}
		rcu_read_unlock();
	}
	if (h == NETDEV_HASHENTRIES) {
		if (inet6_netconf_fill_devconf(skb, NETCONFA_IFINDEX_ALL,
					       net->ipv6.devconf_all,
					       NETLINK_CB(cb->skb).portid,
					       nlh->nlmsg_seq,
					       RTM_NEWNETCONF, NLM_F_MULTI,
					       NETCONFA_ALL) < 0)
			goto done;
		else
			h++;
	}
	if (h == NETDEV_HASHENTRIES + 1) {
		if (inet6_netconf_fill_devconf(skb, NETCONFA_IFINDEX_DEFAULT,
					       net->ipv6.devconf_dflt,
					       NETLINK_CB(cb->skb).portid,
					       nlh->nlmsg_seq,
					       RTM_NEWNETCONF, NLM_F_MULTI,
					       NETCONFA_ALL) < 0)
			goto done;
		else
			h++;
	}
done:
	cb->args[0] = h;
	cb->args[1] = idx;

	return skb->len;
}

#ifdef CONFIG_SYSCTL
static void dev_forward_change(struct inet6_dev *idev)
{
	struct net_device *dev;
	struct inet6_ifaddr *ifa;

	if (!idev)
		return;
	dev = idev->dev;
	if (idev->cnf.forwarding)
		dev_disable_lro(dev);
	if (dev->flags & IFF_MULTICAST) {
		if (idev->cnf.forwarding) {
			ipv6_dev_mc_inc(dev, &in6addr_linklocal_allrouters);
			ipv6_dev_mc_inc(dev, &in6addr_interfacelocal_allrouters);
			ipv6_dev_mc_inc(dev, &in6addr_sitelocal_allrouters);
		} else {
			ipv6_dev_mc_dec(dev, &in6addr_linklocal_allrouters);
			ipv6_dev_mc_dec(dev, &in6addr_interfacelocal_allrouters);
			ipv6_dev_mc_dec(dev, &in6addr_sitelocal_allrouters);
		}
	}

	list_for_each_entry(ifa, &idev->addr_list, if_list) {
		if (ifa->flags&IFA_F_TENTATIVE)
		    /*跳过临时地址*/
			continue;
		if (idev->cnf.forwarding)
			addrconf_join_anycast(ifa);
		else
			addrconf_leave_anycast(ifa);
	}
	inet6_netconf_notify_devconf(dev_net(dev), RTM_NEWNETCONF,
				     NETCONFA_FORWARDING,
				     dev->ifindex, &idev->cnf);
}


static void addrconf_forward_change(struct net *net, __s32 newf)
{
	struct net_device *dev;
	struct inet6_dev *idev;

	for_each_netdev(net, dev) {
		idev = __in6_dev_get(dev);
		if (idev) {
			int changed = (!idev->cnf.forwarding) ^ (!newf);
			idev->cnf.forwarding = newf;
			if (changed)
				dev_forward_change(idev);
		}
	}
}

static int addrconf_fixup_forwarding(struct ctl_table *table, int *p, int newf)
{
	struct net *net;
	int old;

	if (!rtnl_trylock())
		return restart_syscall();

	net = (struct net *)table->extra2;
	old = *p;
	*p = newf;

	if (p == &net->ipv6.devconf_dflt->forwarding) {
		if ((!newf) ^ (!old))
			inet6_netconf_notify_devconf(net, RTM_NEWNETCONF,
						     NETCONFA_FORWARDING,
						     NETCONFA_IFINDEX_DEFAULT,
						     net->ipv6.devconf_dflt);
		rtnl_unlock();
		return 0;
	}

	if (p == &net->ipv6.devconf_all->forwarding) {
		int old_dflt = net->ipv6.devconf_dflt->forwarding;

		net->ipv6.devconf_dflt->forwarding = newf;
		if ((!newf) ^ (!old_dflt))
			inet6_netconf_notify_devconf(net, RTM_NEWNETCONF,
						     NETCONFA_FORWARDING,
						     NETCONFA_IFINDEX_DEFAULT,
						     net->ipv6.devconf_dflt);

		addrconf_forward_change(net, newf);
		if ((!newf) ^ (!old))
			inet6_netconf_notify_devconf(net, RTM_NEWNETCONF,
						     NETCONFA_FORWARDING,
						     NETCONFA_IFINDEX_ALL,
						     net->ipv6.devconf_all);
	} else if ((!newf) ^ (!old))
		dev_forward_change((struct inet6_dev *)table->extra1);
	rtnl_unlock();

	if (newf)
		rt6_purge_dflt_routers(net);
	return 1;
}

static void addrconf_linkdown_change(struct net *net, __s32 newf)
{
	struct net_device *dev;
	struct inet6_dev *idev;

	for_each_netdev(net, dev) {
		idev = __in6_dev_get(dev);
		if (idev) {
			int changed = (!idev->cnf.ignore_routes_with_linkdown) ^ (!newf);

			idev->cnf.ignore_routes_with_linkdown = newf;
			if (changed)
				inet6_netconf_notify_devconf(dev_net(dev),
							     RTM_NEWNETCONF,
							     NETCONFA_IGNORE_ROUTES_WITH_LINKDOWN,
							     dev->ifindex,
							     &idev->cnf);
		}
	}
}

static int addrconf_fixup_linkdown(struct ctl_table *table, int *p, int newf)
{
	struct net *net;
	int old;

	if (!rtnl_trylock())
		return restart_syscall();

	net = (struct net *)table->extra2;
	old = *p;
	*p = newf;

	if (p == &net->ipv6.devconf_dflt->ignore_routes_with_linkdown) {
		if ((!newf) ^ (!old))
			inet6_netconf_notify_devconf(net,
						     RTM_NEWNETCONF,
						     NETCONFA_IGNORE_ROUTES_WITH_LINKDOWN,
						     NETCONFA_IFINDEX_DEFAULT,
						     net->ipv6.devconf_dflt);
		rtnl_unlock();
		return 0;
	}

	if (p == &net->ipv6.devconf_all->ignore_routes_with_linkdown) {
		net->ipv6.devconf_dflt->ignore_routes_with_linkdown = newf;
		addrconf_linkdown_change(net, newf);
		if ((!newf) ^ (!old))
			inet6_netconf_notify_devconf(net,
						     RTM_NEWNETCONF,
						     NETCONFA_IGNORE_ROUTES_WITH_LINKDOWN,
						     NETCONFA_IFINDEX_ALL,
						     net->ipv6.devconf_all);
	}
	rtnl_unlock();

	return 1;
}

#endif

/* Nobody refers to this ifaddr, destroy it */
void inet6_ifa_finish_destroy(struct inet6_ifaddr *ifp)
{
	WARN_ON(!hlist_unhashed(&ifp->addr_lst));

#ifdef NET_REFCNT_DEBUG
	pr_debug("%s\n", __func__);
#endif

	in6_dev_put(ifp->idev);

	if (cancel_delayed_work(&ifp->dad_work))
		pr_notice("delayed DAD work was pending while freeing ifa=%p\n",
			  ifp);

	if (ifp->state != INET6_IFADDR_STATE_DEAD) {
		pr_warn("Freeing alive inet6 address %p\n", ifp);
		return;
	}

	kfree_rcu(ifp, rcu);
}

static void
ipv6_link_dev_addr(struct inet6_dev *idev, struct inet6_ifaddr *ifp)
{
	struct list_head *p;
	int ifp_scope = ipv6_addr_src_scope(&ifp->addr);

	/*
	 * Each device address list is sorted in order of scope -
	 * global before linklocal.
	 */
	list_for_each(p, &idev->addr_list) {
		struct inet6_ifaddr *ifa
			= list_entry(p, struct inet6_ifaddr, if_list);
		if (ifp_scope >= ipv6_addr_src_scope(&ifa->addr))
			break;
	}

	list_add_tail_rcu(&ifp->if_list, p);
}

static u32 inet6_addr_hash(const struct net *net, const struct in6_addr *addr)
{
	u32 val = ipv6_addr_hash(addr) ^ net_hash_mix(net);

	return hash_32(val, IN6_ADDR_HSIZE_SHIFT);
}

static bool ipv6_chk_same_addr(struct net *net, const struct in6_addr *addr,
			       struct net_device *dev, unsigned int hash)
{
	struct inet6_ifaddr *ifp;

	hlist_for_each_entry(ifp, &net->ipv6.inet6_addr_lst[hash], addr_lst) {
		if (ipv6_addr_equal(&ifp->addr, addr)) {
			if (!dev || ifp->idev->dev == dev)
				return true;
		}
	}
	return false;
}

static int ipv6_add_addr_hash(struct net_device *dev, struct inet6_ifaddr *ifa)
{
	struct net *net = dev_net(dev);
	unsigned int hash = inet6_addr_hash(net, &ifa->addr);
	int err = 0;

	spin_lock(&net->ipv6.addrconf_hash_lock);

	/* Ignore adding duplicate addresses on an interface */
	if (ipv6_chk_same_addr(net, &ifa->addr, dev, hash)) {
		netdev_dbg(dev, "ipv6_add_addr: already assigned\n");
		err = -EEXIST;
	} else {
		hlist_add_head_rcu(&ifa->addr_lst, &net->ipv6.inet6_addr_lst[hash]);
	}

	spin_unlock(&net->ipv6.addrconf_hash_lock);

	return err;
}

/* On success it returns ifp with increased reference count */

static struct inet6_ifaddr *
ipv6_add_addr(struct inet6_dev *idev, struct ifa6_config *cfg,
	      bool can_block, struct netlink_ext_ack *extack)
{
	gfp_t gfp_flags = can_block ? GFP_KERNEL : GFP_ATOMIC;
	int addr_type = ipv6_addr_type(cfg->pfx);
	struct net *net = dev_net(idev->dev);
	struct inet6_ifaddr *ifa = NULL;
	struct fib6_info *f6i = NULL;
	int err = 0;

	if (addr_type == IPV6_ADDR_ANY ||
	    (addr_type & IPV6_ADDR_MULTICAST &&
	     !(cfg->ifa_flags & IFA_F_MCAUTOJOIN)) ||
	    (!(idev->dev->flags & IFF_LOOPBACK) &&
	     !netif_is_l3_master(idev->dev) &&
	     addr_type & IPV6_ADDR_LOOPBACK))
		return ERR_PTR(-EADDRNOTAVAIL);

	if (idev->dead) {
		err = -ENODEV;			/*XXX*/
		goto out;
	}

	if (idev->cnf.disable_ipv6) {
		err = -EACCES;
		goto out;
	}

	/* validator notifier needs to be blocking;
	 * do not call in atomic context
	 */
	if (can_block) {
		struct in6_validator_info i6vi = {
			.i6vi_addr = *cfg->pfx,
			.i6vi_dev = idev,
			.extack = extack,
		};

		err = inet6addr_validator_notifier_call_chain(NETDEV_UP, &i6vi);
		err = notifier_to_errno(err);
		if (err < 0)
			goto out;
	}

	ifa = kzalloc(sizeof(*ifa), gfp_flags | __GFP_ACCOUNT);
	if (!ifa) {
		err = -ENOBUFS;
		goto out;
	}

	f6i = addrconf_f6i_alloc(net, idev, cfg->pfx, false, gfp_flags);
	if (IS_ERR(f6i)) {
		err = PTR_ERR(f6i);
		f6i = NULL;
		goto out;
	}

	if (net->ipv6.devconf_all->disable_policy ||
	    idev->cnf.disable_policy)
		f6i->dst_nopolicy = true;

	neigh_parms_data_state_setall(idev->nd_parms);

	ifa->addr = *cfg->pfx;
	if (cfg->peer_pfx)
		ifa->peer_addr = *cfg->peer_pfx;

	spin_lock_init(&ifa->lock);
	INIT_DELAYED_WORK(&ifa->dad_work, addrconf_dad_work);
	INIT_HLIST_NODE(&ifa->addr_lst);
	ifa->scope = cfg->scope;
	ifa->prefix_len = cfg->plen;
	ifa->rt_priority = cfg->rt_priority;
	ifa->flags = cfg->ifa_flags;
	ifa->ifa_proto = cfg->ifa_proto;
	/* No need to add the TENTATIVE flag for addresses with NODAD */
	if (!(cfg->ifa_flags & IFA_F_NODAD))
		ifa->flags |= IFA_F_TENTATIVE;
	ifa->valid_lft = cfg->valid_lft;
	ifa->prefered_lft = cfg->preferred_lft;
	ifa->cstamp = ifa->tstamp = jiffies;
	ifa->tokenized = false;

	ifa->rt = f6i;

	ifa->idev = idev;
	in6_dev_hold(idev);

	/* For caller */
	refcount_set(&ifa->refcnt, 1);

	rcu_read_lock_bh();

	err = ipv6_add_addr_hash(idev->dev, ifa);
	if (err < 0) {
		rcu_read_unlock_bh();
		goto out;
	}

	write_lock(&idev->lock);

	/* Add to inet6_dev unicast addr list. */
	ipv6_link_dev_addr(idev, ifa);

	if (ifa->flags&IFA_F_TEMPORARY) {
		list_add(&ifa->tmp_list, &idev->tempaddr_list);
		in6_ifa_hold(ifa);
	}

	in6_ifa_hold(ifa);
	write_unlock(&idev->lock);

	rcu_read_unlock_bh();

	inet6addr_notifier_call_chain(NETDEV_UP, ifa);
out:
	if (unlikely(err < 0)) {
		fib6_info_release(f6i);

		if (ifa) {
			if (ifa->idev)
				in6_dev_put(ifa->idev);
			kfree(ifa);
		}
		ifa = ERR_PTR(err);
	}

	return ifa;
}

enum cleanup_prefix_rt_t {
	CLEANUP_PREFIX_RT_NOP,    /* no cleanup action for prefix route */
	CLEANUP_PREFIX_RT_DEL,    /* delete the prefix route */
	CLEANUP_PREFIX_RT_EXPIRE, /* update the lifetime of the prefix route */
};

/*
 * Check, whether the prefix for ifp would still need a prefix route
 * after deleting ifp. The function returns one of the CLEANUP_PREFIX_RT_*
 * constants.
 *
 * 1) we don't purge prefix if address was not permanent.
 *    prefix is managed by its own lifetime.
 * 2) we also don't purge, if the address was IFA_F_NOPREFIXROUTE.
 * 3) if there are no addresses, delete prefix.
 * 4) if there are still other permanent address(es),
 *    corresponding prefix is still permanent.
 * 5) if there are still other addresses with IFA_F_NOPREFIXROUTE,
 *    don't purge the prefix, assume user space is managing it.
 * 6) otherwise, update prefix lifetime to the
 *    longest valid lifetime among the corresponding
 *    addresses on the device.
 *    Note: subsequent RA will update lifetime.
 **/
static enum cleanup_prefix_rt_t
check_cleanup_prefix_route(struct inet6_ifaddr *ifp, unsigned long *expires)
{
	struct inet6_ifaddr *ifa;
	struct inet6_dev *idev = ifp->idev;
	unsigned long lifetime;
	enum cleanup_prefix_rt_t action = CLEANUP_PREFIX_RT_DEL;

	*expires = jiffies;

	list_for_each_entry(ifa, &idev->addr_list, if_list) {
		if (ifa == ifp)
			continue;
		if (ifa->prefix_len != ifp->prefix_len ||
		    !ipv6_prefix_equal(&ifa->addr, &ifp->addr,
				       ifp->prefix_len))
			continue;
		if (ifa->flags & (IFA_F_PERMANENT | IFA_F_NOPREFIXROUTE))
			return CLEANUP_PREFIX_RT_NOP;

		action = CLEANUP_PREFIX_RT_EXPIRE;

		spin_lock(&ifa->lock);

		lifetime = addrconf_timeout_fixup(ifa->valid_lft, HZ);
		/*
		 * Note: Because this address is
		 * not permanent, lifetime <
		 * LONG_MAX / HZ here.
		 */
		if (time_before(*expires, ifa->tstamp + lifetime * HZ))
			*expires = ifa->tstamp + lifetime * HZ;
		spin_unlock(&ifa->lock);
	}

	return action;
}

static void
cleanup_prefix_route(struct inet6_ifaddr *ifp, unsigned long expires,
		     bool del_rt, bool del_peer)
{
	struct fib6_info *f6i;

	f6i = addrconf_get_prefix_route(del_peer ? &ifp->peer_addr : &ifp->addr,
					ifp->prefix_len,
					ifp->idev->dev, 0, RTF_DEFAULT, true);
	if (f6i) {
		if (del_rt)
			ip6_del_rt(dev_net(ifp->idev->dev), f6i, false);
		else {
			if (!(f6i->fib6_flags & RTF_EXPIRES))
				fib6_set_expires(f6i, expires);
			fib6_info_release(f6i);
		}
	}
}


/* This function wants to get referenced ifp and releases it before return */

static void ipv6_del_addr(struct inet6_ifaddr *ifp)
{
	enum cleanup_prefix_rt_t action = CLEANUP_PREFIX_RT_NOP;
	struct net *net = dev_net(ifp->idev->dev);
	unsigned long expires;
	int state;

	ASSERT_RTNL();

	spin_lock_bh(&ifp->lock);
	state = ifp->state;
	ifp->state = INET6_IFADDR_STATE_DEAD;
	spin_unlock_bh(&ifp->lock);

	if (state == INET6_IFADDR_STATE_DEAD)
		goto out;

	spin_lock_bh(&net->ipv6.addrconf_hash_lock);
	hlist_del_init_rcu(&ifp->addr_lst);
	spin_unlock_bh(&net->ipv6.addrconf_hash_lock);

	write_lock_bh(&ifp->idev->lock);

	if (ifp->flags&IFA_F_TEMPORARY) {
		list_del(&ifp->tmp_list);
		if (ifp->ifpub) {
			in6_ifa_put(ifp->ifpub);
			ifp->ifpub = NULL;
		}
		__in6_ifa_put(ifp);
	}

	if (ifp->flags & IFA_F_PERMANENT && !(ifp->flags & IFA_F_NOPREFIXROUTE))
		action = check_cleanup_prefix_route(ifp, &expires);

	list_del_rcu(&ifp->if_list);
	__in6_ifa_put(ifp);

	write_unlock_bh(&ifp->idev->lock);

	addrconf_del_dad_work(ifp);

	ipv6_ifa_notify(RTM_DELADDR, ifp);

	inet6addr_notifier_call_chain(NETDEV_DOWN, ifp);

	if (action != CLEANUP_PREFIX_RT_NOP) {
		cleanup_prefix_route(ifp, expires,
			action == CLEANUP_PREFIX_RT_DEL, false);
	}

	/* clean up prefsrc entries */
	rt6_remove_prefsrc(ifp);
out:
	in6_ifa_put(ifp);
}

static int ipv6_create_tempaddr(struct inet6_ifaddr *ifp, bool block)
{
	struct inet6_dev *idev = ifp->idev;
	unsigned long tmp_tstamp, age;
	unsigned long regen_advance;
	unsigned long now = jiffies;
	s32 cnf_temp_preferred_lft;
	struct inet6_ifaddr *ift;
	struct ifa6_config cfg;
	long max_desync_factor;
	struct in6_addr addr;
	int ret = 0;

	write_lock_bh(&idev->lock);

retry:
	in6_dev_hold(idev);
	if (idev->cnf.use_tempaddr <= 0) {
		write_unlock_bh(&idev->lock);
		pr_info("%s: use_tempaddr is disabled\n", __func__);
		in6_dev_put(idev);
		ret = -1;
		goto out;
	}
	spin_lock_bh(&ifp->lock);
	if (ifp->regen_count++ >= idev->cnf.regen_max_retry) {
		idev->cnf.use_tempaddr = -1;	/*XXX*/
		spin_unlock_bh(&ifp->lock);
		write_unlock_bh(&idev->lock);
		pr_warn("%s: regeneration time exceeded - disabled temporary address support\n",
			__func__);
		in6_dev_put(idev);
		ret = -1;
		goto out;
	}
	in6_ifa_hold(ifp);
	memcpy(addr.s6_addr, ifp->addr.s6_addr, 8);
	ipv6_gen_rnd_iid(&addr);

	age = (now - ifp->tstamp) / HZ;

	regen_advance = idev->cnf.regen_max_retry *
			idev->cnf.dad_transmits *
			max(NEIGH_VAR(idev->nd_parms, RETRANS_TIME), HZ/100) / HZ;

	/* recalculate max_desync_factor each time and update
	 * idev->desync_factor if it's larger
	 */
	cnf_temp_preferred_lft = READ_ONCE(idev->cnf.temp_prefered_lft);
	max_desync_factor = min_t(__u32,
				  idev->cnf.max_desync_factor,
				  cnf_temp_preferred_lft - regen_advance);

	if (unlikely(idev->desync_factor > max_desync_factor)) {
		if (max_desync_factor > 0) {
			get_random_bytes(&idev->desync_factor,
					 sizeof(idev->desync_factor));
			idev->desync_factor %= max_desync_factor;
		} else {
			idev->desync_factor = 0;
		}
	}

	memset(&cfg, 0, sizeof(cfg));
	cfg.valid_lft = min_t(__u32, ifp->valid_lft,
			      idev->cnf.temp_valid_lft + age);
	cfg.preferred_lft = cnf_temp_preferred_lft + age - idev->desync_factor;
	cfg.preferred_lft = min_t(__u32, ifp->prefered_lft, cfg.preferred_lft);

	cfg.plen = ifp->prefix_len;
	tmp_tstamp = ifp->tstamp;
	spin_unlock_bh(&ifp->lock);

	write_unlock_bh(&idev->lock);

	/* A temporary address is created only if this calculated Preferred
	 * Lifetime is greater than REGEN_ADVANCE time units.  In particular,
	 * an implementation must not create a temporary address with a zero
	 * Preferred Lifetime.
	 * Use age calculation as in addrconf_verify to avoid unnecessary
	 * temporary addresses being generated.
	 */
	age = (now - tmp_tstamp + ADDRCONF_TIMER_FUZZ_MINUS) / HZ;
	if (cfg.preferred_lft <= regen_advance + age) {
		in6_ifa_put(ifp);
		in6_dev_put(idev);
		ret = -1;
		goto out;
	}

	cfg.ifa_flags = IFA_F_TEMPORARY;
	/* set in addrconf_prefix_rcv() */
	if (ifp->flags & IFA_F_OPTIMISTIC)
		cfg.ifa_flags |= IFA_F_OPTIMISTIC;

	cfg.pfx = &addr;
	cfg.scope = ipv6_addr_scope(cfg.pfx);

	ift = ipv6_add_addr(idev, &cfg, block, NULL);
	if (IS_ERR(ift)) {
		in6_ifa_put(ifp);
		in6_dev_put(idev);
		pr_info("%s: retry temporary address regeneration\n", __func__);
		write_lock_bh(&idev->lock);
		goto retry;
	}

	spin_lock_bh(&ift->lock);
	ift->ifpub = ifp;
	ift->cstamp = now;
	ift->tstamp = tmp_tstamp;
	spin_unlock_bh(&ift->lock);

	addrconf_dad_start(ift);
	in6_ifa_put(ift);
	in6_dev_put(idev);
out:
	return ret;
}

/*
 *	Choose an appropriate source address (RFC3484)
 */
enum {
	IPV6_SADDR_RULE_INIT = 0,
	IPV6_SADDR_RULE_LOCAL,
	IPV6_SADDR_RULE_SCOPE,
	IPV6_SADDR_RULE_PREFERRED,
#ifdef CONFIG_IPV6_MIP6
	IPV6_SADDR_RULE_HOA,
#endif
	IPV6_SADDR_RULE_OIF,
	IPV6_SADDR_RULE_LABEL,
	IPV6_SADDR_RULE_PRIVACY,
	IPV6_SADDR_RULE_ORCHID,
	IPV6_SADDR_RULE_PREFIX,
#ifdef CONFIG_IPV6_OPTIMISTIC_DAD
	IPV6_SADDR_RULE_NOT_OPTIMISTIC,
#endif
	IPV6_SADDR_RULE_MAX
};

struct ipv6_saddr_score {
	int			rule;
	int			addr_type;
	struct inet6_ifaddr	*ifa;
	DECLARE_BITMAP(scorebits, IPV6_SADDR_RULE_MAX);
	int			scopedist;
	int			matchlen;
};

struct ipv6_saddr_dst {
	const struct in6_addr *addr;
	int ifindex;
	int scope;
	int label;
	unsigned int prefs;
};

static inline int ipv6_saddr_preferred(int type)
{
	if (type & (IPV6_ADDR_MAPPED|IPV6_ADDR_COMPATv4|IPV6_ADDR_LOOPBACK))
		return 1;
	return 0;
}

static bool ipv6_use_optimistic_addr(struct net *net,
				     struct inet6_dev *idev)
{
#ifdef CONFIG_IPV6_OPTIMISTIC_DAD
	if (!idev)
		return false;
	if (!net->ipv6.devconf_all->optimistic_dad && !idev->cnf.optimistic_dad)
		return false;
	if (!net->ipv6.devconf_all->use_optimistic && !idev->cnf.use_optimistic)
		return false;

	return true;
#else
	return false;
#endif
}

static bool ipv6_allow_optimistic_dad(struct net *net,
				      struct inet6_dev *idev)
{
#ifdef CONFIG_IPV6_OPTIMISTIC_DAD
	if (!idev)
		return false;
	if (!net->ipv6.devconf_all->optimistic_dad && !idev->cnf.optimistic_dad)
		return false;

	return true;
#else
	return false;
#endif
}

static int ipv6_get_saddr_eval(struct net *net,
			       struct ipv6_saddr_score *score,
			       struct ipv6_saddr_dst *dst,
			       int i)
{
	int ret;

	if (i <= score->rule) {
		switch (i) {
		case IPV6_SADDR_RULE_SCOPE:
			ret = score->scopedist;
			break;
		case IPV6_SADDR_RULE_PREFIX:
			ret = score->matchlen;
			break;
		default:
			ret = !!test_bit(i, score->scorebits);
		}
		goto out;
	}

	switch (i) {
	case IPV6_SADDR_RULE_INIT:
		/* Rule 0: remember if hiscore is not ready yet */
		ret = !!score->ifa;
		break;
	case IPV6_SADDR_RULE_LOCAL:
		/* Rule 1: Prefer same address */
		ret = ipv6_addr_equal(&score->ifa->addr, dst->addr);
		break;
	case IPV6_SADDR_RULE_SCOPE:
		/* Rule 2: Prefer appropriate scope
		 *
		 *      ret
		 *       ^
		 *    -1 |  d 15
		 *    ---+--+-+---> scope
		 *       |
		 *       |             d is scope of the destination.
		 *  B-d  |  \
		 *       |   \      <- smaller scope is better if
		 *  B-15 |    \        if scope is enough for destination.
		 *       |             ret = B - scope (-1 <= scope >= d <= 15).
		 * d-C-1 | /
		 *       |/         <- greater is better
		 *   -C  /             if scope is not enough for destination.
		 *      /|             ret = scope - C (-1 <= d < scope <= 15).
		 *
		 * d - C - 1 < B -15 (for all -1 <= d <= 15).
		 * C > d + 14 - B >= 15 + 14 - B = 29 - B.
		 * Assume B = 0 and we get C > 29.
		 */
		ret = __ipv6_addr_src_scope(score->addr_type);
		if (ret >= dst->scope)
			ret = -ret;
		else
			ret -= 128;	/* 30 is enough */
		score->scopedist = ret;
		break;
	case IPV6_SADDR_RULE_PREFERRED:
	    {
		/* Rule 3: Avoid deprecated and optimistic addresses */
		u8 avoid = IFA_F_DEPRECATED;

		if (!ipv6_use_optimistic_addr(net, score->ifa->idev))
			avoid |= IFA_F_OPTIMISTIC;
		ret = ipv6_saddr_preferred(score->addr_type) ||
		      !(score->ifa->flags & avoid);
		break;
	    }
#ifdef CONFIG_IPV6_MIP6
	case IPV6_SADDR_RULE_HOA:
	    {
		/* Rule 4: Prefer home address */
		int prefhome = !(dst->prefs & IPV6_PREFER_SRC_COA);
		ret = !(score->ifa->flags & IFA_F_HOMEADDRESS) ^ prefhome;
		break;
	    }
#endif
	case IPV6_SADDR_RULE_OIF:
		/* Rule 5: Prefer outgoing interface */
		ret = (!dst->ifindex ||
		       dst->ifindex == score->ifa->idev->dev->ifindex);
		break;
	case IPV6_SADDR_RULE_LABEL:
		/* Rule 6: Prefer matching label */
		ret = ipv6_addr_label(net,
				      &score->ifa->addr, score->addr_type,
				      score->ifa->idev->dev->ifindex) == dst->label;
		break;
	case IPV6_SADDR_RULE_PRIVACY:
	    {
		/* Rule 7: Prefer public address
		 * Note: prefer temporary address if use_tempaddr >= 2
		 */
		int preftmp = dst->prefs & (IPV6_PREFER_SRC_PUBLIC|IPV6_PREFER_SRC_TMP) ?
				!!(dst->prefs & IPV6_PREFER_SRC_TMP) :
				score->ifa->idev->cnf.use_tempaddr >= 2;
		ret = (!(score->ifa->flags & IFA_F_TEMPORARY)) ^ preftmp;
		break;
	    }
	case IPV6_SADDR_RULE_ORCHID:
		/* Rule 8-: Prefer ORCHID vs ORCHID or
		 *	    non-ORCHID vs non-ORCHID
		 */
		ret = !(ipv6_addr_orchid(&score->ifa->addr) ^
			ipv6_addr_orchid(dst->addr));
		break;
	case IPV6_SADDR_RULE_PREFIX:
		/* Rule 8: Use longest matching prefix */
		ret = ipv6_addr_diff(&score->ifa->addr, dst->addr);
		if (ret > score->ifa->prefix_len)
			ret = score->ifa->prefix_len;
		score->matchlen = ret;
		break;
#ifdef CONFIG_IPV6_OPTIMISTIC_DAD
	case IPV6_SADDR_RULE_NOT_OPTIMISTIC:
		/* Optimistic addresses still have lower precedence than other
		 * preferred addresses.
		 */
		ret = !(score->ifa->flags & IFA_F_OPTIMISTIC);
		break;
#endif
	default:
		ret = 0;
	}

	if (ret)
		__set_bit(i, score->scorebits);
	score->rule = i;
out:
	return ret;
}

static int __ipv6_dev_get_saddr(struct net *net,
				struct ipv6_saddr_dst *dst,
				struct inet6_dev *idev,
				struct ipv6_saddr_score *scores,
				int hiscore_idx)
{
	struct ipv6_saddr_score *score = &scores[1 - hiscore_idx], *hiscore = &scores[hiscore_idx];

	list_for_each_entry_rcu(score->ifa, &idev->addr_list, if_list) {
		int i;

		/*
		 * - Tentative Address (RFC2462 section 5.4)
		 *  - A tentative address is not considered
		 *    "assigned to an interface" in the traditional
		 *    sense, unless it is also flagged as optimistic.
		 * - Candidate Source Address (section 4)
		 *  - In any case, anycast addresses, multicast
		 *    addresses, and the unspecified address MUST
		 *    NOT be included in a candidate set.
		 */
		if ((score->ifa->flags & IFA_F_TENTATIVE) &&
		    (!(score->ifa->flags & IFA_F_OPTIMISTIC)))
			continue;

		score->addr_type = __ipv6_addr_type(&score->ifa->addr);

		if (unlikely(score->addr_type == IPV6_ADDR_ANY ||
			     score->addr_type & IPV6_ADDR_MULTICAST)) {
			net_dbg_ratelimited("ADDRCONF: unspecified / multicast address assigned as unicast address on %s",
					    idev->dev->name);
			continue;
		}

		score->rule = -1;
		bitmap_zero(score->scorebits, IPV6_SADDR_RULE_MAX);

		for (i = 0; i < IPV6_SADDR_RULE_MAX; i++) {
			int minihiscore, miniscore;

			minihiscore = ipv6_get_saddr_eval(net, hiscore, dst, i);
			miniscore = ipv6_get_saddr_eval(net, score, dst, i);

			if (minihiscore > miniscore) {
				if (i == IPV6_SADDR_RULE_SCOPE &&
				    score->scopedist > 0) {
					/*
					 * special case:
					 * each remaining entry
					 * has too small (not enough)
					 * scope, because ifa entries
					 * are sorted by their scope
					 * values.
					 */
					goto out;
				}
				break;
			} else if (minihiscore < miniscore) {
				swap(hiscore, score);
				hiscore_idx = 1 - hiscore_idx;

				/* restore our iterator */
				score->ifa = hiscore->ifa;

				break;
			}
		}
	}
out:
	return hiscore_idx;
}

static int ipv6_get_saddr_master(struct net *net,
				 const struct net_device *dst_dev,
				 const struct net_device *master,
				 struct ipv6_saddr_dst *dst,
				 struct ipv6_saddr_score *scores,
				 int hiscore_idx)
{
	struct inet6_dev *idev;

	idev = __in6_dev_get(dst_dev);
	if (idev)
		hiscore_idx = __ipv6_dev_get_saddr(net, dst, idev,
						   scores, hiscore_idx);

	idev = __in6_dev_get(master);
	if (idev)
		hiscore_idx = __ipv6_dev_get_saddr(net, dst, idev,
						   scores, hiscore_idx);

	return hiscore_idx;
}

int ipv6_dev_get_saddr(struct net *net, const struct net_device *dst_dev,
		       const struct in6_addr *daddr, unsigned int prefs,
		       struct in6_addr *saddr)
{
	struct ipv6_saddr_score scores[2], *hiscore;
	struct ipv6_saddr_dst dst;
	struct inet6_dev *idev;
	struct net_device *dev;
	int dst_type;
	bool use_oif_addr = false;
	int hiscore_idx = 0;
	int ret = 0;

	dst_type = __ipv6_addr_type(daddr);
	dst.addr = daddr;
	dst.ifindex = dst_dev ? dst_dev->ifindex : 0;
	dst.scope = __ipv6_addr_src_scope(dst_type);
	dst.label = ipv6_addr_label(net, daddr, dst_type, dst.ifindex);
	dst.prefs = prefs;

	scores[hiscore_idx].rule = -1;
	scores[hiscore_idx].ifa = NULL;

	rcu_read_lock();

	/* Candidate Source Address (section 4)
	 *  - multicast and link-local destination address,
	 *    the set of candidate source address MUST only
	 *    include addresses assigned to interfaces
	 *    belonging to the same link as the outgoing
	 *    interface.
	 * (- For site-local destination addresses, the
	 *    set of candidate source addresses MUST only
	 *    include addresses assigned to interfaces
	 *    belonging to the same site as the outgoing
	 *    interface.)
	 *  - "It is RECOMMENDED that the candidate source addresses
	 *    be the set of unicast addresses assigned to the
	 *    interface that will be used to send to the destination
	 *    (the 'outgoing' interface)." (RFC 6724)
	 */
	if (dst_dev) {
		idev = __in6_dev_get(dst_dev);
		if ((dst_type & IPV6_ADDR_MULTICAST) ||
		    dst.scope <= IPV6_ADDR_SCOPE_LINKLOCAL ||
		    (idev && idev->cnf.use_oif_addrs_only)) {
			use_oif_addr = true;
		}
	}

	if (use_oif_addr) {
		if (idev)
			hiscore_idx = __ipv6_dev_get_saddr(net, &dst, idev, scores, hiscore_idx);
	} else {
		const struct net_device *master;
		int master_idx = 0;

		/* if dst_dev exists and is enslaved to an L3 device, then
		 * prefer addresses from dst_dev and then the master over
		 * any other enslaved devices in the L3 domain.
		 */
		master = l3mdev_master_dev_rcu(dst_dev);
		if (master) {
			master_idx = master->ifindex;

			hiscore_idx = ipv6_get_saddr_master(net, dst_dev,
							    master, &dst,
							    scores, hiscore_idx);

			if (scores[hiscore_idx].ifa)
				goto out;
		}

		for_each_netdev_rcu(net, dev) {
			/* only consider addresses on devices in the
			 * same L3 domain
			 */
			if (l3mdev_master_ifindex_rcu(dev) != master_idx)
				continue;
			idev = __in6_dev_get(dev);
			if (!idev)
				continue;
			hiscore_idx = __ipv6_dev_get_saddr(net, &dst, idev, scores, hiscore_idx);
		}
	}

out:
	hiscore = &scores[hiscore_idx];
	if (!hiscore->ifa)
		ret = -EADDRNOTAVAIL;
	else
		*saddr = hiscore->ifa->addr;

	rcu_read_unlock();
	return ret;
}
EXPORT_SYMBOL(ipv6_dev_get_saddr);

<<<<<<< HEAD
int __ipv6_get_lladdr(struct inet6_dev *idev, struct in6_addr *addr/*出参，待填充地址*/,
		      u32 banned_flags/*禁止的flags*/)
=======
static int __ipv6_get_lladdr(struct inet6_dev *idev, struct in6_addr *addr,
			      u32 banned_flags)
>>>>>>> 028192fe
{
	struct inet6_ifaddr *ifp;
	int err = -EADDRNOTAVAIL;

	/*反序遍历所有地址列表*/
	list_for_each_entry_reverse(ifp, &idev->addr_list, if_list) {
		if (ifp->scope > IFA_LINK)
		    /*scope范围不得大于IFA_LINK*/
			break;
		if (ifp->scope == IFA_LINK &&
		    !(ifp->flags & banned_flags)) {
		    /*只提取IFA_LINK类型地址，且ifp->flags必须没有banned_flags标记*/
			*addr = ifp->addr;
			err = 0;
			break;
		}
	}
	return err;
}

/*取dev设备上的link local地址*/
int ipv6_get_lladdr(struct net_device *dev, struct in6_addr *addr,
		    u32 banned_flags)
{
	struct inet6_dev *idev;
	int err = -EADDRNOTAVAIL;

	rcu_read_lock();
	idev = __in6_dev_get(dev);
	if (idev) {
		read_lock_bh(&idev->lock);
		err = __ipv6_get_lladdr(idev, addr, banned_flags);
		read_unlock_bh(&idev->lock);
	}
	rcu_read_unlock();
	return err;
}

static int ipv6_count_addresses(const struct inet6_dev *idev)
{
	const struct inet6_ifaddr *ifp;
	int cnt = 0;

	rcu_read_lock();
	list_for_each_entry_rcu(ifp, &idev->addr_list, if_list)
		cnt++;
	rcu_read_unlock();
	return cnt;
}

int ipv6_chk_addr(struct net *net, const struct in6_addr *addr,
		  const struct net_device *dev, int strict)
{
	return ipv6_chk_addr_and_flags(net, addr, dev, !dev,
				       strict, IFA_F_TENTATIVE);
}
EXPORT_SYMBOL(ipv6_chk_addr);

/* device argument is used to find the L3 domain of interest. If
 * skip_dev_check is set, then the ifp device is not checked against
 * the passed in dev argument. So the 2 cases for addresses checks are:
 *   1. does the address exist in the L3 domain that dev is part of
 *      (skip_dev_check = true), or
 *
 *   2. does the address exist on the specific device
 *      (skip_dev_check = false)
 */
static struct net_device *
__ipv6_chk_addr_and_flags(struct net *net, const struct in6_addr *addr,
			  const struct net_device *dev, bool skip_dev_check,
			  int strict, u32 banned_flags)
{
	unsigned int hash = inet6_addr_hash(net, addr);
	struct net_device *l3mdev, *ndev;
	struct inet6_ifaddr *ifp;
	u32 ifp_flags;

	rcu_read_lock();

	l3mdev = l3mdev_master_dev_rcu(dev);
	if (skip_dev_check)
		dev = NULL;

	hlist_for_each_entry_rcu(ifp, &net->ipv6.inet6_addr_lst[hash], addr_lst) {
		ndev = ifp->idev->dev;

		if (l3mdev_master_dev_rcu(ndev) != l3mdev)
			continue;

		/* Decouple optimistic from tentative for evaluation here.
		 * Ban optimistic addresses explicitly, when required.
		 */
		ifp_flags = (ifp->flags&IFA_F_OPTIMISTIC)
			    ? (ifp->flags&~IFA_F_TENTATIVE)
			    : ifp->flags;
		if (ipv6_addr_equal(&ifp->addr, addr) &&
		    !(ifp_flags&banned_flags) &&
		    (!dev || ndev == dev ||
		     !(ifp->scope&(IFA_LINK|IFA_HOST) || strict))) {
			rcu_read_unlock();
			return ndev;
		}
	}

	rcu_read_unlock();
	return NULL;
}

int ipv6_chk_addr_and_flags(struct net *net, const struct in6_addr *addr,
			    const struct net_device *dev, bool skip_dev_check,
			    int strict, u32 banned_flags)
{
	return __ipv6_chk_addr_and_flags(net, addr, dev, skip_dev_check,
					 strict, banned_flags) ? 1 : 0;
}
EXPORT_SYMBOL(ipv6_chk_addr_and_flags);


/* Compares an address/prefix_len with addresses on device @dev.
 * If one is found it returns true.
 */
bool ipv6_chk_custom_prefix(const struct in6_addr *addr,
	const unsigned int prefix_len, struct net_device *dev)
{
	const struct inet6_ifaddr *ifa;
	const struct inet6_dev *idev;
	bool ret = false;

	rcu_read_lock();
	idev = __in6_dev_get(dev);
	if (idev) {
		list_for_each_entry_rcu(ifa, &idev->addr_list, if_list) {
			ret = ipv6_prefix_equal(addr, &ifa->addr, prefix_len);
			if (ret)
				break;
		}
	}
	rcu_read_unlock();

	return ret;
}
EXPORT_SYMBOL(ipv6_chk_custom_prefix);

int ipv6_chk_prefix(const struct in6_addr *addr, struct net_device *dev)
{
	const struct inet6_ifaddr *ifa;
	const struct inet6_dev *idev;
	int	onlink;

	onlink = 0;
	rcu_read_lock();
	idev = __in6_dev_get(dev);
	if (idev) {
		list_for_each_entry_rcu(ifa, &idev->addr_list, if_list) {
			onlink = ipv6_prefix_equal(addr, &ifa->addr,
						   ifa->prefix_len);
			if (onlink)
				break;
		}
	}
	rcu_read_unlock();
	return onlink;
}
EXPORT_SYMBOL(ipv6_chk_prefix);

/**
 * ipv6_dev_find - find the first device with a given source address.
 * @net: the net namespace
 * @addr: the source address
 * @dev: used to find the L3 domain of interest
 *
 * The caller should be protected by RCU, or RTNL.
 */
struct net_device *ipv6_dev_find(struct net *net, const struct in6_addr *addr,
				 struct net_device *dev)
{
	return __ipv6_chk_addr_and_flags(net, addr, dev, !dev, 1,
					 IFA_F_TENTATIVE);
}
EXPORT_SYMBOL(ipv6_dev_find);

struct inet6_ifaddr *ipv6_get_ifaddr(struct net *net, const struct in6_addr *addr,
				     struct net_device *dev, int strict)
{
	unsigned int hash = inet6_addr_hash(net, addr);
	struct inet6_ifaddr *ifp, *result = NULL;

	rcu_read_lock();
	hlist_for_each_entry_rcu(ifp, &net->ipv6.inet6_addr_lst[hash], addr_lst) {
		if (ipv6_addr_equal(&ifp->addr, addr)) {
			if (!dev || ifp->idev->dev == dev ||
			    !(ifp->scope&(IFA_LINK|IFA_HOST) || strict)) {
				result = ifp;
				in6_ifa_hold(ifp);
				break;
			}
		}
	}
	rcu_read_unlock();

	return result;
}

/* Gets referenced address, destroys ifaddr */

static void addrconf_dad_stop(struct inet6_ifaddr *ifp, int dad_failed)
{
	if (dad_failed)
		ifp->flags |= IFA_F_DADFAILED;

	if (ifp->flags&IFA_F_TEMPORARY) {
		struct inet6_ifaddr *ifpub;
		spin_lock_bh(&ifp->lock);
		ifpub = ifp->ifpub;
		if (ifpub) {
			in6_ifa_hold(ifpub);
			spin_unlock_bh(&ifp->lock);
			ipv6_create_tempaddr(ifpub, true);
			in6_ifa_put(ifpub);
		} else {
			spin_unlock_bh(&ifp->lock);
		}
		ipv6_del_addr(ifp);
	} else if (ifp->flags&IFA_F_PERMANENT || !dad_failed) {
		spin_lock_bh(&ifp->lock);
		addrconf_del_dad_work(ifp);
		ifp->flags |= IFA_F_TENTATIVE;
		if (dad_failed)
			ifp->flags &= ~IFA_F_OPTIMISTIC;
		spin_unlock_bh(&ifp->lock);
		if (dad_failed)
			ipv6_ifa_notify(0, ifp);
		in6_ifa_put(ifp);
	} else {
		ipv6_del_addr(ifp);
	}
}

static int addrconf_dad_end(struct inet6_ifaddr *ifp)
{
	int err = -ENOENT;

	spin_lock_bh(&ifp->lock);
	if (ifp->state == INET6_IFADDR_STATE_DAD) {
		ifp->state = INET6_IFADDR_STATE_POSTDAD;
		err = 0;
	}
	spin_unlock_bh(&ifp->lock);

	return err;
}

void addrconf_dad_failure(struct sk_buff *skb, struct inet6_ifaddr *ifp)
{
	struct inet6_dev *idev = ifp->idev;
	struct net *net = dev_net(idev->dev);

	if (addrconf_dad_end(ifp)) {
		in6_ifa_put(ifp);
		return;
	}

	net_info_ratelimited("%s: IPv6 duplicate address %pI6c used by %pM detected!\n",
			     ifp->idev->dev->name, &ifp->addr, eth_hdr(skb)->h_source);

	spin_lock_bh(&ifp->lock);

	if (ifp->flags & IFA_F_STABLE_PRIVACY) {
		struct in6_addr new_addr;
		struct inet6_ifaddr *ifp2;
		int retries = ifp->stable_privacy_retry + 1;
		struct ifa6_config cfg = {
			.pfx = &new_addr,
			.plen = ifp->prefix_len,
			.ifa_flags = ifp->flags,
			.valid_lft = ifp->valid_lft,
			.preferred_lft = ifp->prefered_lft,
			.scope = ifp->scope,
		};

		if (retries > net->ipv6.sysctl.idgen_retries) {
			net_info_ratelimited("%s: privacy stable address generation failed because of DAD conflicts!\n",
					     ifp->idev->dev->name);
			goto errdad;
		}

		new_addr = ifp->addr;
		if (ipv6_generate_stable_address(&new_addr, retries,
						 idev))
			goto errdad;

		spin_unlock_bh(&ifp->lock);

		if (idev->cnf.max_addresses &&
		    ipv6_count_addresses(idev) >=
		    idev->cnf.max_addresses)
			goto lock_errdad;

		net_info_ratelimited("%s: generating new stable privacy address because of DAD conflict\n",
				     ifp->idev->dev->name);

		ifp2 = ipv6_add_addr(idev, &cfg, false, NULL);
		if (IS_ERR(ifp2))
			goto lock_errdad;

		spin_lock_bh(&ifp2->lock);
		ifp2->stable_privacy_retry = retries;
		ifp2->state = INET6_IFADDR_STATE_PREDAD;
		spin_unlock_bh(&ifp2->lock);

		addrconf_mod_dad_work(ifp2, net->ipv6.sysctl.idgen_delay);
		in6_ifa_put(ifp2);
lock_errdad:
		spin_lock_bh(&ifp->lock);
	}

errdad:
	/* transition from _POSTDAD to _ERRDAD */
	ifp->state = INET6_IFADDR_STATE_ERRDAD;
	spin_unlock_bh(&ifp->lock);

	addrconf_mod_dad_work(ifp, 0);
	in6_ifa_put(ifp);
}

/* Join to solicited addr multicast group.
 * caller must hold RTNL */
void addrconf_join_solict(struct net_device *dev, const struct in6_addr *addr)
{
	struct in6_addr maddr;

	if (dev->flags&(IFF_LOOPBACK|IFF_NOARP))
		return;

	addrconf_addr_solict_mult(addr, &maddr);
	ipv6_dev_mc_inc(dev, &maddr);
}

/* caller must hold RTNL */
void addrconf_leave_solict(struct inet6_dev *idev, const struct in6_addr *addr)
{
	struct in6_addr maddr;

	if (idev->dev->flags&(IFF_LOOPBACK|IFF_NOARP))
		return;

	addrconf_addr_solict_mult(addr, &maddr);
	__ipv6_dev_mc_dec(idev, &maddr);
}

/* caller must hold RTNL */
static void addrconf_join_anycast(struct inet6_ifaddr *ifp)
{
	struct in6_addr addr;

	if (ifp->prefix_len >= 127) /* RFC 6164 */
		return;
	ipv6_addr_prefix(&addr, &ifp->addr, ifp->prefix_len);
	if (ipv6_addr_any(&addr))
		return;
	__ipv6_dev_ac_inc(ifp->idev, &addr);
}

/* caller must hold RTNL */
static void addrconf_leave_anycast(struct inet6_ifaddr *ifp)
{
	struct in6_addr addr;

	if (ifp->prefix_len >= 127) /* RFC 6164 */
		return;
	ipv6_addr_prefix(&addr, &ifp->addr, ifp->prefix_len);
	if (ipv6_addr_any(&addr))
		return;
	__ipv6_dev_ac_dec(ifp->idev, &addr);
}

static int addrconf_ifid_6lowpan(u8 *eui, struct net_device *dev)
{
	switch (dev->addr_len) {
	case ETH_ALEN:
		memcpy(eui, dev->dev_addr, 3);
		eui[3] = 0xFF;
		eui[4] = 0xFE;
		memcpy(eui + 5, dev->dev_addr + 3, 3);
		break;
	case EUI64_ADDR_LEN:
		memcpy(eui, dev->dev_addr, EUI64_ADDR_LEN);
		eui[0] ^= 2;
		break;
	default:
		return -1;
	}

	return 0;
}

static int addrconf_ifid_ieee1394(u8 *eui, struct net_device *dev)
{
	const union fwnet_hwaddr *ha;

	if (dev->addr_len != FWNET_ALEN)
		return -1;

	ha = (const union fwnet_hwaddr *)dev->dev_addr;

	memcpy(eui, &ha->uc.uniq_id, sizeof(ha->uc.uniq_id));
	eui[0] ^= 2;
	return 0;
}

static int addrconf_ifid_arcnet(u8 *eui, struct net_device *dev)
{
	/* XXX: inherit EUI-64 from other interface -- yoshfuji */
	if (dev->addr_len != ARCNET_ALEN)
		return -1;
	memset(eui, 0, 7);
	eui[7] = *(u8 *)dev->dev_addr;
	return 0;
}

static int addrconf_ifid_infiniband(u8 *eui, struct net_device *dev)
{
	if (dev->addr_len != INFINIBAND_ALEN)
		return -1;
	memcpy(eui, dev->dev_addr + 12, 8);
	eui[0] |= 2;
	return 0;
}

static int __ipv6_isatap_ifid(u8 *eui, __be32 addr)
{
	if (addr == 0)
		return -1;
	eui[0] = (ipv4_is_zeronet(addr) || ipv4_is_private_10(addr) ||
		  ipv4_is_loopback(addr) || ipv4_is_linklocal_169(addr) ||
		  ipv4_is_private_172(addr) || ipv4_is_test_192(addr) ||
		  ipv4_is_anycast_6to4(addr) || ipv4_is_private_192(addr) ||
		  ipv4_is_test_198(addr) || ipv4_is_multicast(addr) ||
		  ipv4_is_lbcast(addr)) ? 0x00 : 0x02;
	eui[1] = 0;
	eui[2] = 0x5E;
	eui[3] = 0xFE;
	memcpy(eui + 4, &addr, 4);
	return 0;
}

static int addrconf_ifid_sit(u8 *eui, struct net_device *dev)
{
	if (dev->priv_flags & IFF_ISATAP)
		return __ipv6_isatap_ifid(eui, *(__be32 *)dev->dev_addr);
	return -1;
}

static int addrconf_ifid_gre(u8 *eui, struct net_device *dev)
{
	return __ipv6_isatap_ifid(eui, *(__be32 *)dev->dev_addr);
}

static int addrconf_ifid_ip6tnl(u8 *eui, struct net_device *dev)
{
	memcpy(eui, dev->perm_addr, 3);
	memcpy(eui + 5, dev->perm_addr + 3, 3);
	eui[3] = 0xFF;
	eui[4] = 0xFE;
	eui[0] ^= 2;
	return 0;
}

static int ipv6_generate_eui64(u8 *eui, struct net_device *dev)
{
	switch (dev->type) {
	case ARPHRD_ETHER:
	case ARPHRD_FDDI:
		return addrconf_ifid_eui48(eui, dev);
	case ARPHRD_ARCNET:
		return addrconf_ifid_arcnet(eui, dev);
	case ARPHRD_INFINIBAND:
		return addrconf_ifid_infiniband(eui, dev);
	case ARPHRD_SIT:
		return addrconf_ifid_sit(eui, dev);
	case ARPHRD_IPGRE:
	case ARPHRD_TUNNEL:
		return addrconf_ifid_gre(eui, dev);
	case ARPHRD_6LOWPAN:
		return addrconf_ifid_6lowpan(eui, dev);
	case ARPHRD_IEEE1394:
		return addrconf_ifid_ieee1394(eui, dev);
	case ARPHRD_TUNNEL6:
	case ARPHRD_IP6GRE:
	case ARPHRD_RAWIP:
		return addrconf_ifid_ip6tnl(eui, dev);
	}
	return -1;
}

static int ipv6_inherit_eui64(u8 *eui, struct inet6_dev *idev)
{
	int err = -1;
	struct inet6_ifaddr *ifp;

	read_lock_bh(&idev->lock);
	list_for_each_entry_reverse(ifp, &idev->addr_list, if_list) {
		if (ifp->scope > IFA_LINK)
			break;
		if (ifp->scope == IFA_LINK && !(ifp->flags&IFA_F_TENTATIVE)) {
			memcpy(eui, ifp->addr.s6_addr+8, 8);
			err = 0;
			break;
		}
	}
	read_unlock_bh(&idev->lock);
	return err;
}

/* Generation of a randomized Interface Identifier
 * draft-ietf-6man-rfc4941bis, Section 3.3.1
 */

static void ipv6_gen_rnd_iid(struct in6_addr *addr)
{
regen:
	get_random_bytes(&addr->s6_addr[8], 8);

	/* <draft-ietf-6man-rfc4941bis-08.txt>, Section 3.3.1:
	 * check if generated address is not inappropriate:
	 *
	 * - Reserved IPv6 Interface Identifiers
	 * - XXX: already assigned to an address on the device
	 */

	/* Subnet-router anycast: 0000:0000:0000:0000 */
	if (!(addr->s6_addr32[2] | addr->s6_addr32[3]))
		goto regen;

	/* IANA Ethernet block: 0200:5EFF:FE00:0000-0200:5EFF:FE00:5212
	 * Proxy Mobile IPv6:   0200:5EFF:FE00:5213
	 * IANA Ethernet block: 0200:5EFF:FE00:5214-0200:5EFF:FEFF:FFFF
	 */
	if (ntohl(addr->s6_addr32[2]) == 0x02005eff &&
	    (ntohl(addr->s6_addr32[3]) & 0Xff000000) == 0xfe000000)
		goto regen;

	/* Reserved subnet anycast addresses */
	if (ntohl(addr->s6_addr32[2]) == 0xfdffffff &&
	    ntohl(addr->s6_addr32[3]) >= 0Xffffff80)
		goto regen;
}

/*
 *	Add prefix route.
 */

static void
addrconf_prefix_route(struct in6_addr *pfx, int plen, u32 metric,
		      struct net_device *dev, unsigned long expires,
		      u32 flags, gfp_t gfp_flags)
{
	struct fib6_config cfg = {
		.fc_table = l3mdev_fib_table(dev) ? : RT6_TABLE_PREFIX,
		.fc_metric = metric ? : IP6_RT_PRIO_ADDRCONF,
		.fc_ifindex = dev->ifindex,
		.fc_expires = expires,
		.fc_dst_len = plen,
		.fc_flags = RTF_UP | flags,
		.fc_nlinfo.nl_net = dev_net(dev),
		.fc_protocol = RTPROT_KERNEL,
		.fc_type = RTN_UNICAST,
	};

	cfg.fc_dst = *pfx;

	/* Prevent useless cloning on PtP SIT.
	   This thing is done here expecting that the whole
	   class of non-broadcast devices need not cloning.
	 */
#if IS_ENABLED(CONFIG_IPV6_SIT)
	if (dev->type == ARPHRD_SIT && (dev->flags & IFF_POINTOPOINT))
		cfg.fc_flags |= RTF_NONEXTHOP;
#endif

	ip6_route_add(&cfg, gfp_flags, NULL);
}


static struct fib6_info *addrconf_get_prefix_route(const struct in6_addr *pfx,
						  int plen,
						  const struct net_device *dev,
						  u32 flags, u32 noflags,
						  bool no_gw)
{
	struct fib6_node *fn;
	struct fib6_info *rt = NULL;
	struct fib6_table *table;
	u32 tb_id = l3mdev_fib_table(dev) ? : RT6_TABLE_PREFIX;

	table = fib6_get_table(dev_net(dev), tb_id);
	if (!table)
		return NULL;

	rcu_read_lock();
	fn = fib6_locate(&table->tb6_root, pfx, plen, NULL, 0, true);
	if (!fn)
		goto out;

	for_each_fib6_node_rt_rcu(fn) {
		/* prefix routes only use builtin fib6_nh */
		if (rt->nh)
			continue;

		if (rt->fib6_nh->fib_nh_dev->ifindex != dev->ifindex)
			continue;
		if (no_gw && rt->fib6_nh->fib_nh_gw_family)
			continue;
		if ((rt->fib6_flags & flags) != flags)
			continue;
		if ((rt->fib6_flags & noflags) != 0)
			continue;
		if (!fib6_info_hold_safe(rt))
			continue;
		break;
	}
out:
	rcu_read_unlock();
	return rt;
}


/* Create "default" multicast route to the interface */

static void addrconf_add_mroute(struct net_device *dev)
{
	struct fib6_config cfg = {
		.fc_table = l3mdev_fib_table(dev) ? : RT6_TABLE_LOCAL,
		.fc_metric = IP6_RT_PRIO_ADDRCONF,
		.fc_ifindex = dev->ifindex,
		.fc_dst_len = 8,
		.fc_flags = RTF_UP,
		.fc_type = RTN_MULTICAST,
		.fc_nlinfo.nl_net = dev_net(dev),
		.fc_protocol = RTPROT_KERNEL,
	};

	ipv6_addr_set(&cfg.fc_dst, htonl(0xFF000000), 0, 0, 0);

	ip6_route_add(&cfg, GFP_KERNEL, NULL);
}

static struct inet6_dev *addrconf_add_dev(struct net_device *dev)
{
	struct inet6_dev *idev;

	ASSERT_RTNL();

	idev = ipv6_find_idev(dev);
	if (IS_ERR(idev))
		return idev;

	if (idev->cnf.disable_ipv6)
		return ERR_PTR(-EACCES);

	/* Add default multicast route */
	if (!(dev->flags & IFF_LOOPBACK) && !netif_is_l3_master(dev))
		addrconf_add_mroute(dev);

	return idev;
}

static void manage_tempaddrs(struct inet6_dev *idev,
			     struct inet6_ifaddr *ifp,
			     __u32 valid_lft, __u32 prefered_lft,
			     bool create, unsigned long now)
{
	u32 flags;
	struct inet6_ifaddr *ift;

	read_lock_bh(&idev->lock);
	/* update all temporary addresses in the list */
	list_for_each_entry(ift, &idev->tempaddr_list, tmp_list) {
		int age, max_valid, max_prefered;

		if (ifp != ift->ifpub)
			continue;

		/* RFC 4941 section 3.3:
		 * If a received option will extend the lifetime of a public
		 * address, the lifetimes of temporary addresses should
		 * be extended, subject to the overall constraint that no
		 * temporary addresses should ever remain "valid" or "preferred"
		 * for a time longer than (TEMP_VALID_LIFETIME) or
		 * (TEMP_PREFERRED_LIFETIME - DESYNC_FACTOR), respectively.
		 */
		age = (now - ift->cstamp) / HZ;
		max_valid = idev->cnf.temp_valid_lft - age;
		if (max_valid < 0)
			max_valid = 0;

		max_prefered = idev->cnf.temp_prefered_lft -
			       idev->desync_factor - age;
		if (max_prefered < 0)
			max_prefered = 0;

		if (valid_lft > max_valid)
			valid_lft = max_valid;

		if (prefered_lft > max_prefered)
			prefered_lft = max_prefered;

		spin_lock(&ift->lock);
		flags = ift->flags;
		ift->valid_lft = valid_lft;
		ift->prefered_lft = prefered_lft;
		ift->tstamp = now;
		if (prefered_lft > 0)
			ift->flags &= ~IFA_F_DEPRECATED;

		spin_unlock(&ift->lock);
		if (!(flags&IFA_F_TENTATIVE))
			ipv6_ifa_notify(0, ift);
	}

	if ((create || list_empty(&idev->tempaddr_list)) &&
	    idev->cnf.use_tempaddr > 0) {
		/* When a new public address is created as described
		 * in [ADDRCONF], also create a new temporary address.
		 * Also create a temporary address if it's enabled but
		 * no temporary address currently exists.
		 */
		read_unlock_bh(&idev->lock);
		ipv6_create_tempaddr(ifp, false);
	} else {
		read_unlock_bh(&idev->lock);
	}
}

static bool is_addr_mode_generate_stable(struct inet6_dev *idev)
{
	return idev->cnf.addr_gen_mode == IN6_ADDR_GEN_MODE_STABLE_PRIVACY ||
	       idev->cnf.addr_gen_mode == IN6_ADDR_GEN_MODE_RANDOM;
}

int addrconf_prefix_rcv_add_addr(struct net *net, struct net_device *dev,
				 const struct prefix_info *pinfo,
				 struct inet6_dev *in6_dev,
				 const struct in6_addr *addr, int addr_type,
				 u32 addr_flags, bool sllao, bool tokenized,
				 __u32 valid_lft, u32 prefered_lft)
{
	struct inet6_ifaddr *ifp = ipv6_get_ifaddr(net, addr, dev, 1);
	int create = 0, update_lft = 0;

	if (!ifp && valid_lft) {
		int max_addresses = in6_dev->cnf.max_addresses;
		struct ifa6_config cfg = {
			.pfx = addr,
			.plen = pinfo->prefix_len,
			.ifa_flags = addr_flags,
			.valid_lft = valid_lft,
			.preferred_lft = prefered_lft,
			.scope = addr_type & IPV6_ADDR_SCOPE_MASK,
			.ifa_proto = IFAPROT_KERNEL_RA
		};

#ifdef CONFIG_IPV6_OPTIMISTIC_DAD
		if ((net->ipv6.devconf_all->optimistic_dad ||
		     in6_dev->cnf.optimistic_dad) &&
		    !net->ipv6.devconf_all->forwarding && sllao)
			cfg.ifa_flags |= IFA_F_OPTIMISTIC;
#endif

		/* Do not allow to create too much of autoconfigured
		 * addresses; this would be too easy way to crash kernel.
		 */
		if (!max_addresses ||
		    ipv6_count_addresses(in6_dev) < max_addresses)
			ifp = ipv6_add_addr(in6_dev, &cfg, false, NULL);

		if (IS_ERR_OR_NULL(ifp))
			return -1;

		create = 1;
		spin_lock_bh(&ifp->lock);
		ifp->flags |= IFA_F_MANAGETEMPADDR;
		ifp->cstamp = jiffies;
		ifp->tokenized = tokenized;
		spin_unlock_bh(&ifp->lock);
		addrconf_dad_start(ifp);
	}

	if (ifp) {
		u32 flags;
		unsigned long now;
		u32 stored_lft;

		/* update lifetime (RFC2462 5.5.3 e) */
		spin_lock_bh(&ifp->lock);
		now = jiffies;
		if (ifp->valid_lft > (now - ifp->tstamp) / HZ)
			stored_lft = ifp->valid_lft - (now - ifp->tstamp) / HZ;
		else
			stored_lft = 0;
		if (!create && stored_lft) {
			const u32 minimum_lft = min_t(u32,
				stored_lft, MIN_VALID_LIFETIME);
			valid_lft = max(valid_lft, minimum_lft);

			/* RFC4862 Section 5.5.3e:
			 * "Note that the preferred lifetime of the
			 *  corresponding address is always reset to
			 *  the Preferred Lifetime in the received
			 *  Prefix Information option, regardless of
			 *  whether the valid lifetime is also reset or
			 *  ignored."
			 *
			 * So we should always update prefered_lft here.
			 */
			update_lft = 1;
		}

		if (update_lft) {
			ifp->valid_lft = valid_lft;
			ifp->prefered_lft = prefered_lft;
			ifp->tstamp = now;
			flags = ifp->flags;
			ifp->flags &= ~IFA_F_DEPRECATED;
			spin_unlock_bh(&ifp->lock);

			if (!(flags&IFA_F_TENTATIVE))
				ipv6_ifa_notify(0, ifp);
		} else
			spin_unlock_bh(&ifp->lock);

		manage_tempaddrs(in6_dev, ifp, valid_lft, prefered_lft,
				 create, now);

		in6_ifa_put(ifp);
		addrconf_verify(net);
	}

	return 0;
}
EXPORT_SYMBOL_GPL(addrconf_prefix_rcv_add_addr);

void addrconf_prefix_rcv(struct net_device *dev, u8 *opt, int len, bool sllao)
{
	struct prefix_info *pinfo;
	__u32 valid_lft;
	__u32 prefered_lft;
	int addr_type, err;
	u32 addr_flags = 0;
	struct inet6_dev *in6_dev;
	struct net *net = dev_net(dev);

	pinfo = (struct prefix_info *) opt;

	if (len < sizeof(struct prefix_info)) {
		netdev_dbg(dev, "addrconf: prefix option too short\n");
		return;
	}

	/*
	 *	Validation checks ([ADDRCONF], page 19)
	 */

	addr_type = ipv6_addr_type(&pinfo->prefix);

	if (addr_type & (IPV6_ADDR_MULTICAST|IPV6_ADDR_LINKLOCAL))
		return;

	valid_lft = ntohl(pinfo->valid);
	prefered_lft = ntohl(pinfo->prefered);

	if (prefered_lft > valid_lft) {
		net_warn_ratelimited("addrconf: prefix option has invalid lifetime\n");
		return;
	}

	in6_dev = in6_dev_get(dev);

	if (!in6_dev) {
		net_dbg_ratelimited("addrconf: device %s not configured\n",
				    dev->name);
		return;
	}

	/*
	 *	Two things going on here:
	 *	1) Add routes for on-link prefixes
	 *	2) Configure prefixes with the auto flag set
	 */

	if (pinfo->onlink) {
		struct fib6_info *rt;
		unsigned long rt_expires;

		/* Avoid arithmetic overflow. Really, we could
		 * save rt_expires in seconds, likely valid_lft,
		 * but it would require division in fib gc, that it
		 * not good.
		 */
		if (HZ > USER_HZ)
			rt_expires = addrconf_timeout_fixup(valid_lft, HZ);
		else
			rt_expires = addrconf_timeout_fixup(valid_lft, USER_HZ);

		if (addrconf_finite_timeout(rt_expires))
			rt_expires *= HZ;

		rt = addrconf_get_prefix_route(&pinfo->prefix,
					       pinfo->prefix_len,
					       dev,
					       RTF_ADDRCONF | RTF_PREFIX_RT,
					       RTF_DEFAULT, true);

		if (rt) {
			/* Autoconf prefix route */
			if (valid_lft == 0) {
				ip6_del_rt(net, rt, false);
				rt = NULL;
			} else if (addrconf_finite_timeout(rt_expires)) {
				/* not infinity */
				fib6_set_expires(rt, jiffies + rt_expires);
			} else {
				fib6_clean_expires(rt);
			}
		} else if (valid_lft) {
			clock_t expires = 0;
			int flags = RTF_ADDRCONF | RTF_PREFIX_RT;
			if (addrconf_finite_timeout(rt_expires)) {
				/* not infinity */
				flags |= RTF_EXPIRES;
				expires = jiffies_to_clock_t(rt_expires);
			}
			addrconf_prefix_route(&pinfo->prefix, pinfo->prefix_len,
					      0, dev, expires, flags,
					      GFP_ATOMIC);
		}
		fib6_info_release(rt);
	}

	/* Try to figure out our local address for this prefix */

	if (pinfo->autoconf && in6_dev->cnf.autoconf) {
		struct in6_addr addr;
		bool tokenized = false, dev_addr_generated = false;

		if (pinfo->prefix_len == 64) {
			memcpy(&addr, &pinfo->prefix, 8);

			if (!ipv6_addr_any(&in6_dev->token)) {
				read_lock_bh(&in6_dev->lock);
				memcpy(addr.s6_addr + 8,
				       in6_dev->token.s6_addr + 8, 8);
				read_unlock_bh(&in6_dev->lock);
				tokenized = true;
			} else if (is_addr_mode_generate_stable(in6_dev) &&
				   !ipv6_generate_stable_address(&addr, 0,
								 in6_dev)) {
				addr_flags |= IFA_F_STABLE_PRIVACY;
				goto ok;
			} else if (ipv6_generate_eui64(addr.s6_addr + 8, dev) &&
				   ipv6_inherit_eui64(addr.s6_addr + 8, in6_dev)) {
				goto put;
			} else {
				dev_addr_generated = true;
			}
			goto ok;
		}
		net_dbg_ratelimited("IPv6 addrconf: prefix with wrong length %d\n",
				    pinfo->prefix_len);
		goto put;

ok:
		err = addrconf_prefix_rcv_add_addr(net, dev, pinfo, in6_dev,
						   &addr, addr_type,
						   addr_flags, sllao,
						   tokenized, valid_lft,
						   prefered_lft);
		if (err)
			goto put;

		/* Ignore error case here because previous prefix add addr was
		 * successful which will be notified.
		 */
		ndisc_ops_prefix_rcv_add_addr(net, dev, pinfo, in6_dev, &addr,
					      addr_type, addr_flags, sllao,
					      tokenized, valid_lft,
					      prefered_lft,
					      dev_addr_generated);
	}
	inet6_prefix_notify(RTM_NEWPREFIX, in6_dev, pinfo);
put:
	in6_dev_put(in6_dev);
}

static int addrconf_set_sit_dstaddr(struct net *net, struct net_device *dev,
		struct in6_ifreq *ireq)
{
	struct ip_tunnel_parm p = { };
	int err;

	if (!(ipv6_addr_type(&ireq->ifr6_addr) & IPV6_ADDR_COMPATv4))
		return -EADDRNOTAVAIL;

	p.iph.daddr = ireq->ifr6_addr.s6_addr32[3];
	p.iph.version = 4;
	p.iph.ihl = 5;
	p.iph.protocol = IPPROTO_IPV6;
	p.iph.ttl = 64;

	if (!dev->netdev_ops->ndo_tunnel_ctl)
		return -EOPNOTSUPP;
	err = dev->netdev_ops->ndo_tunnel_ctl(dev, &p, SIOCADDTUNNEL);
	if (err)
		return err;

	dev = __dev_get_by_name(net, p.name);
	if (!dev)
		return -ENOBUFS;
	return dev_open(dev, NULL);
}

/*
 *	Set destination address.
 *	Special case for SIT interfaces where we create a new "virtual"
 *	device.
 */
int addrconf_set_dstaddr(struct net *net, void __user *arg)
{
	struct net_device *dev;
	struct in6_ifreq ireq;
	int err = -ENODEV;

	if (!IS_ENABLED(CONFIG_IPV6_SIT))
		return -ENODEV;
	if (copy_from_user(&ireq, arg, sizeof(struct in6_ifreq)))
		return -EFAULT;

	rtnl_lock();
	dev = __dev_get_by_index(net, ireq.ifr6_ifindex);
	if (dev && dev->type == ARPHRD_SIT)
		err = addrconf_set_sit_dstaddr(net, dev, &ireq);
	rtnl_unlock();
	return err;
}

static int ipv6_mc_config(struct sock *sk, bool join,
			  const struct in6_addr *addr, int ifindex)
{
	int ret;

	ASSERT_RTNL();

	lock_sock(sk);
	if (join)
		ret = ipv6_sock_mc_join(sk, ifindex, addr);
	else
		ret = ipv6_sock_mc_drop(sk, ifindex, addr);
	release_sock(sk);

	return ret;
}

/*
 *	Manual configuration of address on an interface
 */
static int inet6_addr_add(struct net *net, int ifindex,
			  struct ifa6_config *cfg,
			  struct netlink_ext_ack *extack)
{
	struct inet6_ifaddr *ifp;
	struct inet6_dev *idev;
	struct net_device *dev;
	unsigned long timeout;
	clock_t expires;
	u32 flags;

	ASSERT_RTNL();

	if (cfg->plen > 128)
		return -EINVAL;

	/* check the lifetime */
	if (!cfg->valid_lft || cfg->preferred_lft > cfg->valid_lft)
		return -EINVAL;

	if (cfg->ifa_flags & IFA_F_MANAGETEMPADDR && cfg->plen != 64)
		return -EINVAL;

	dev = __dev_get_by_index(net, ifindex);
	if (!dev)
		return -ENODEV;

	idev = addrconf_add_dev(dev);
	if (IS_ERR(idev))
		return PTR_ERR(idev);

	if (cfg->ifa_flags & IFA_F_MCAUTOJOIN) {
		int ret = ipv6_mc_config(net->ipv6.mc_autojoin_sk,
					 true, cfg->pfx, ifindex);

		if (ret < 0)
			return ret;
	}

	cfg->scope = ipv6_addr_scope(cfg->pfx);

	timeout = addrconf_timeout_fixup(cfg->valid_lft, HZ);
	if (addrconf_finite_timeout(timeout)) {
		expires = jiffies_to_clock_t(timeout * HZ);
		cfg->valid_lft = timeout;
		flags = RTF_EXPIRES;
	} else {
		expires = 0;
		flags = 0;
		cfg->ifa_flags |= IFA_F_PERMANENT;
	}

	timeout = addrconf_timeout_fixup(cfg->preferred_lft, HZ);
	if (addrconf_finite_timeout(timeout)) {
		if (timeout == 0)
			cfg->ifa_flags |= IFA_F_DEPRECATED;
		cfg->preferred_lft = timeout;
	}

	ifp = ipv6_add_addr(idev, cfg, true, extack);
	if (!IS_ERR(ifp)) {
		if (!(cfg->ifa_flags & IFA_F_NOPREFIXROUTE)) {
			addrconf_prefix_route(&ifp->addr, ifp->prefix_len,
					      ifp->rt_priority, dev, expires,
					      flags, GFP_KERNEL);
		}

		/* Send a netlink notification if DAD is enabled and
		 * optimistic flag is not set
		 */
		if (!(ifp->flags & (IFA_F_OPTIMISTIC | IFA_F_NODAD)))
			ipv6_ifa_notify(0, ifp);
		/*
		 * Note that section 3.1 of RFC 4429 indicates
		 * that the Optimistic flag should not be set for
		 * manually configured addresses
		 */
		addrconf_dad_start(ifp);
		if (cfg->ifa_flags & IFA_F_MANAGETEMPADDR)
			manage_tempaddrs(idev, ifp, cfg->valid_lft,
					 cfg->preferred_lft, true, jiffies);
		in6_ifa_put(ifp);
		addrconf_verify_rtnl(net);
		return 0;
	} else if (cfg->ifa_flags & IFA_F_MCAUTOJOIN) {
		ipv6_mc_config(net->ipv6.mc_autojoin_sk, false,
			       cfg->pfx, ifindex);
	}

	return PTR_ERR(ifp);
}

static int inet6_addr_del(struct net *net, int ifindex, u32 ifa_flags,
			  const struct in6_addr *pfx, unsigned int plen)
{
	struct inet6_ifaddr *ifp;
	struct inet6_dev *idev;
	struct net_device *dev;

	if (plen > 128)
		return -EINVAL;

	dev = __dev_get_by_index(net, ifindex);
	if (!dev)
		return -ENODEV;

	idev = __in6_dev_get(dev);
	if (!idev)
		return -ENXIO;

	read_lock_bh(&idev->lock);
	list_for_each_entry(ifp, &idev->addr_list, if_list) {
		if (ifp->prefix_len == plen &&
		    ipv6_addr_equal(pfx, &ifp->addr)) {
			in6_ifa_hold(ifp);
			read_unlock_bh(&idev->lock);

			if (!(ifp->flags & IFA_F_TEMPORARY) &&
			    (ifa_flags & IFA_F_MANAGETEMPADDR))
				manage_tempaddrs(idev, ifp, 0, 0, false,
						 jiffies);
			ipv6_del_addr(ifp);
			addrconf_verify_rtnl(net);
			if (ipv6_addr_is_multicast(pfx)) {
				ipv6_mc_config(net->ipv6.mc_autojoin_sk,
					       false, pfx, dev->ifindex);
			}
			return 0;
		}
	}
	read_unlock_bh(&idev->lock);
	return -EADDRNOTAVAIL;
}


int addrconf_add_ifaddr(struct net *net, void __user *arg)
{
	struct ifa6_config cfg = {
		.ifa_flags = IFA_F_PERMANENT,
		.preferred_lft = INFINITY_LIFE_TIME,
		.valid_lft = INFINITY_LIFE_TIME,
	};
	struct in6_ifreq ireq;
	int err;

	if (!ns_capable(net->user_ns, CAP_NET_ADMIN))
		return -EPERM;

	if (copy_from_user(&ireq, arg, sizeof(struct in6_ifreq)))
		return -EFAULT;

	cfg.pfx = &ireq.ifr6_addr;
	cfg.plen = ireq.ifr6_prefixlen;

	rtnl_lock();
	err = inet6_addr_add(net, ireq.ifr6_ifindex, &cfg, NULL);
	rtnl_unlock();
	return err;
}

int addrconf_del_ifaddr(struct net *net, void __user *arg)
{
	struct in6_ifreq ireq;
	int err;

	if (!ns_capable(net->user_ns, CAP_NET_ADMIN))
		return -EPERM;

	if (copy_from_user(&ireq, arg, sizeof(struct in6_ifreq)))
		return -EFAULT;

	rtnl_lock();
	err = inet6_addr_del(net, ireq.ifr6_ifindex, 0, &ireq.ifr6_addr,
			     ireq.ifr6_prefixlen);
	rtnl_unlock();
	return err;
}

static void add_addr(struct inet6_dev *idev, const struct in6_addr *addr,
		     int plen, int scope, u8 proto)
{
	struct inet6_ifaddr *ifp;
	struct ifa6_config cfg = {
		.pfx = addr,
		.plen = plen,
		.ifa_flags = IFA_F_PERMANENT,
		.valid_lft = INFINITY_LIFE_TIME,
		.preferred_lft = INFINITY_LIFE_TIME,
		.scope = scope,
		.ifa_proto = proto
	};

	ifp = ipv6_add_addr(idev, &cfg, true, NULL);
	if (!IS_ERR(ifp)) {
		spin_lock_bh(&ifp->lock);
		ifp->flags &= ~IFA_F_TENTATIVE;
		spin_unlock_bh(&ifp->lock);
		rt_genid_bump_ipv6(dev_net(idev->dev));
		ipv6_ifa_notify(RTM_NEWADDR, ifp);
		in6_ifa_put(ifp);
	}
}

#if IS_ENABLED(CONFIG_IPV6_SIT) || IS_ENABLED(CONFIG_NET_IPGRE) || IS_ENABLED(CONFIG_IPV6_GRE)
static void add_v4_addrs(struct inet6_dev *idev)
{
	struct in6_addr addr;
	struct net_device *dev;
	struct net *net = dev_net(idev->dev);
	int scope, plen, offset = 0;
	u32 pflags = 0;

	ASSERT_RTNL();

	memset(&addr, 0, sizeof(struct in6_addr));
	/* in case of IP6GRE the dev_addr is an IPv6 and therefore we use only the last 4 bytes */
	if (idev->dev->addr_len == sizeof(struct in6_addr))
		offset = sizeof(struct in6_addr) - 4;
	memcpy(&addr.s6_addr32[3], idev->dev->dev_addr + offset, 4);

	if (idev->dev->flags&IFF_POINTOPOINT) {
		if (idev->cnf.addr_gen_mode == IN6_ADDR_GEN_MODE_NONE)
			return;

		addr.s6_addr32[0] = htonl(0xfe800000);
		scope = IFA_LINK;
		plen = 64;
	} else {
		scope = IPV6_ADDR_COMPATv4;
		plen = 96;
		pflags |= RTF_NONEXTHOP;
	}

	if (addr.s6_addr32[3]) {
		add_addr(idev, &addr, plen, scope, IFAPROT_UNSPEC);
		addrconf_prefix_route(&addr, plen, 0, idev->dev, 0, pflags,
				      GFP_KERNEL);
		return;
	}

	for_each_netdev(net, dev) {
		struct in_device *in_dev = __in_dev_get_rtnl(dev);
		if (in_dev && (dev->flags & IFF_UP)) {
			struct in_ifaddr *ifa;
			int flag = scope;

			in_dev_for_each_ifa_rtnl(ifa, in_dev) {
				addr.s6_addr32[3] = ifa->ifa_local;

				if (ifa->ifa_scope == RT_SCOPE_LINK)
					continue;
				if (ifa->ifa_scope >= RT_SCOPE_HOST) {
					if (idev->dev->flags&IFF_POINTOPOINT)
						continue;
					flag |= IFA_HOST;
				}

				add_addr(idev, &addr, plen, flag,
					 IFAPROT_UNSPEC);
				addrconf_prefix_route(&addr, plen, 0, idev->dev,
						      0, pflags, GFP_KERNEL);
			}
		}
	}
}
#endif

static void init_loopback(struct net_device *dev)
{
	struct inet6_dev  *idev;

	/* ::1 */

	ASSERT_RTNL();

	idev = ipv6_find_idev(dev);
	if (IS_ERR(idev)) {
		pr_debug("%s: add_dev failed\n", __func__);
		return;
	}

	add_addr(idev, &in6addr_loopback, 128, IFA_HOST, IFAPROT_KERNEL_LO);
}

void addrconf_add_linklocal(struct inet6_dev *idev,
			    const struct in6_addr *addr, u32 flags)
{
	struct ifa6_config cfg = {
		.pfx = addr,
		.plen = 64,
		.ifa_flags = flags | IFA_F_PERMANENT,
		.valid_lft = INFINITY_LIFE_TIME,
		.preferred_lft = INFINITY_LIFE_TIME,
		.scope = IFA_LINK,
		.ifa_proto = IFAPROT_KERNEL_LL
	};
	struct inet6_ifaddr *ifp;

#ifdef CONFIG_IPV6_OPTIMISTIC_DAD
	if ((dev_net(idev->dev)->ipv6.devconf_all->optimistic_dad ||
	     idev->cnf.optimistic_dad) &&
	    !dev_net(idev->dev)->ipv6.devconf_all->forwarding)
		cfg.ifa_flags |= IFA_F_OPTIMISTIC;
#endif

	ifp = ipv6_add_addr(idev, &cfg, true, NULL);
	if (!IS_ERR(ifp)) {
		addrconf_prefix_route(&ifp->addr, ifp->prefix_len, 0, idev->dev,
				      0, 0, GFP_ATOMIC);
		addrconf_dad_start(ifp);
		in6_ifa_put(ifp);
	}
}
EXPORT_SYMBOL_GPL(addrconf_add_linklocal);

static bool ipv6_reserved_interfaceid(struct in6_addr address)
{
	if ((address.s6_addr32[2] | address.s6_addr32[3]) == 0)
		return true;

	if (address.s6_addr32[2] == htonl(0x02005eff) &&
	    ((address.s6_addr32[3] & htonl(0xfe000000)) == htonl(0xfe000000)))
		return true;

	if (address.s6_addr32[2] == htonl(0xfdffffff) &&
	    ((address.s6_addr32[3] & htonl(0xffffff80)) == htonl(0xffffff80)))
		return true;

	return false;
}

static int ipv6_generate_stable_address(struct in6_addr *address,
					u8 dad_count,
					const struct inet6_dev *idev)
{
	static DEFINE_SPINLOCK(lock);
	static __u32 digest[SHA1_DIGEST_WORDS];
	static __u32 workspace[SHA1_WORKSPACE_WORDS];

	static union {
		char __data[SHA1_BLOCK_SIZE];
		struct {
			struct in6_addr secret;
			__be32 prefix[2];
			unsigned char hwaddr[MAX_ADDR_LEN];
			u8 dad_count;
		} __packed;
	} data;

	struct in6_addr secret;
	struct in6_addr temp;
	struct net *net = dev_net(idev->dev);

	BUILD_BUG_ON(sizeof(data.__data) != sizeof(data));

	if (idev->cnf.stable_secret.initialized)
		secret = idev->cnf.stable_secret.secret;
	else if (net->ipv6.devconf_dflt->stable_secret.initialized)
		secret = net->ipv6.devconf_dflt->stable_secret.secret;
	else
		return -1;

retry:
	spin_lock_bh(&lock);

	sha1_init(digest);
	memset(&data, 0, sizeof(data));
	memset(workspace, 0, sizeof(workspace));
	memcpy(data.hwaddr, idev->dev->perm_addr, idev->dev->addr_len);
	data.prefix[0] = address->s6_addr32[0];
	data.prefix[1] = address->s6_addr32[1];
	data.secret = secret;
	data.dad_count = dad_count;

	sha1_transform(digest, data.__data, workspace);

	temp = *address;
	temp.s6_addr32[2] = (__force __be32)digest[0];
	temp.s6_addr32[3] = (__force __be32)digest[1];

	spin_unlock_bh(&lock);

	if (ipv6_reserved_interfaceid(temp)) {
		dad_count++;
		if (dad_count > dev_net(idev->dev)->ipv6.sysctl.idgen_retries)
			return -1;
		goto retry;
	}

	*address = temp;
	return 0;
}

static void ipv6_gen_mode_random_init(struct inet6_dev *idev)
{
	struct ipv6_stable_secret *s = &idev->cnf.stable_secret;

	if (s->initialized)
		return;
	s = &idev->cnf.stable_secret;
	get_random_bytes(&s->secret, sizeof(s->secret));
	s->initialized = true;
}

static void addrconf_addr_gen(struct inet6_dev *idev, bool prefix_route)
{
	struct in6_addr addr;

	/* no link local addresses on L3 master devices */
	if (netif_is_l3_master(idev->dev))
		return;

	/* no link local addresses on devices flagged as slaves */
	if (idev->dev->flags & IFF_SLAVE)
		return;

	ipv6_addr_set(&addr, htonl(0xFE800000), 0, 0, 0);

	switch (idev->cnf.addr_gen_mode) {
	case IN6_ADDR_GEN_MODE_RANDOM:
		ipv6_gen_mode_random_init(idev);
		fallthrough;
	case IN6_ADDR_GEN_MODE_STABLE_PRIVACY:
		if (!ipv6_generate_stable_address(&addr, 0, idev))
			addrconf_add_linklocal(idev, &addr,
					       IFA_F_STABLE_PRIVACY);
		else if (prefix_route)
			addrconf_prefix_route(&addr, 64, 0, idev->dev,
					      0, 0, GFP_KERNEL);
		break;
	case IN6_ADDR_GEN_MODE_EUI64:
		/* addrconf_add_linklocal also adds a prefix_route and we
		 * only need to care about prefix routes if ipv6_generate_eui64
		 * couldn't generate one.
		 */
		if (ipv6_generate_eui64(addr.s6_addr + 8, idev->dev) == 0)
			addrconf_add_linklocal(idev, &addr, 0);
		else if (prefix_route)
			addrconf_prefix_route(&addr, 64, 0, idev->dev,
					      0, 0, GFP_KERNEL);
		break;
	case IN6_ADDR_GEN_MODE_NONE:
	default:
		/* will not add any link local address */
		break;
	}
}

static void addrconf_dev_config(struct net_device *dev)
{
	struct inet6_dev *idev;

	ASSERT_RTNL();

	if ((dev->type != ARPHRD_ETHER) &&
	    (dev->type != ARPHRD_FDDI) &&
	    (dev->type != ARPHRD_ARCNET) &&
	    (dev->type != ARPHRD_INFINIBAND) &&
	    (dev->type != ARPHRD_IEEE1394) &&
	    (dev->type != ARPHRD_TUNNEL6) &&
	    (dev->type != ARPHRD_6LOWPAN) &&
	    (dev->type != ARPHRD_TUNNEL) &&
	    (dev->type != ARPHRD_NONE) &&
	    (dev->type != ARPHRD_RAWIP)) {
		/* Alas, we support only Ethernet autoconfiguration. */
		idev = __in6_dev_get(dev);
		if (!IS_ERR_OR_NULL(idev) && dev->flags & IFF_UP &&
		    dev->flags & IFF_MULTICAST)
			ipv6_mc_up(idev);
		return;
	}

	idev = addrconf_add_dev(dev);
	if (IS_ERR(idev))
		return;

	/* this device type has no EUI support */
	if (dev->type == ARPHRD_NONE &&
	    idev->cnf.addr_gen_mode == IN6_ADDR_GEN_MODE_EUI64)
		idev->cnf.addr_gen_mode = IN6_ADDR_GEN_MODE_RANDOM;

	addrconf_addr_gen(idev, false);
}

#if IS_ENABLED(CONFIG_IPV6_SIT)
static void addrconf_sit_config(struct net_device *dev)
{
	struct inet6_dev *idev;

	ASSERT_RTNL();

	/*
	 * Configure the tunnel with one of our IPv4
	 * addresses... we should configure all of
	 * our v4 addrs in the tunnel
	 */

	idev = ipv6_find_idev(dev);
	if (IS_ERR(idev)) {
		pr_debug("%s: add_dev failed\n", __func__);
		return;
	}

	if (dev->priv_flags & IFF_ISATAP) {
		addrconf_addr_gen(idev, false);
		return;
	}

	add_v4_addrs(idev);

	if (dev->flags&IFF_POINTOPOINT)
		addrconf_add_mroute(dev);
}
#endif

#if IS_ENABLED(CONFIG_NET_IPGRE) || IS_ENABLED(CONFIG_IPV6_GRE)
static void addrconf_gre_config(struct net_device *dev)
{
	struct inet6_dev *idev;

	ASSERT_RTNL();

	idev = ipv6_find_idev(dev);
	if (IS_ERR(idev)) {
		pr_debug("%s: add_dev failed\n", __func__);
		return;
	}

	if (dev->type == ARPHRD_ETHER) {
		addrconf_addr_gen(idev, true);
		return;
	}

	add_v4_addrs(idev);

	if (dev->flags & IFF_POINTOPOINT)
		addrconf_add_mroute(dev);
}
#endif

static int fixup_permanent_addr(struct net *net,
				struct inet6_dev *idev,
				struct inet6_ifaddr *ifp)
{
	/* !fib6_node means the host route was removed from the
	 * FIB, for example, if 'lo' device is taken down. In that
	 * case regenerate the host route.
	 */
	if (!ifp->rt || !ifp->rt->fib6_node) {
		struct fib6_info *f6i, *prev;

		f6i = addrconf_f6i_alloc(net, idev, &ifp->addr, false,
					 GFP_ATOMIC);
		if (IS_ERR(f6i))
			return PTR_ERR(f6i);

		/* ifp->rt can be accessed outside of rtnl */
		spin_lock(&ifp->lock);
		prev = ifp->rt;
		ifp->rt = f6i;
		spin_unlock(&ifp->lock);

		fib6_info_release(prev);
	}

	if (!(ifp->flags & IFA_F_NOPREFIXROUTE)) {
		addrconf_prefix_route(&ifp->addr, ifp->prefix_len,
				      ifp->rt_priority, idev->dev, 0, 0,
				      GFP_ATOMIC);
	}

	if (ifp->state == INET6_IFADDR_STATE_PREDAD)
		addrconf_dad_start(ifp);

	return 0;
}

static void addrconf_permanent_addr(struct net *net, struct net_device *dev)
{
	struct inet6_ifaddr *ifp, *tmp;
	struct inet6_dev *idev;

	idev = __in6_dev_get(dev);
	if (!idev)
		return;

	write_lock_bh(&idev->lock);

	list_for_each_entry_safe(ifp, tmp, &idev->addr_list, if_list) {
		if ((ifp->flags & IFA_F_PERMANENT) &&
		    fixup_permanent_addr(net, idev, ifp) < 0) {
			write_unlock_bh(&idev->lock);
			in6_ifa_hold(ifp);
			ipv6_del_addr(ifp);
			write_lock_bh(&idev->lock);

			net_info_ratelimited("%s: Failed to add prefix route for address %pI6c; dropping\n",
					     idev->dev->name, &ifp->addr);
		}
	}

	write_unlock_bh(&idev->lock);
}

static int addrconf_notify(struct notifier_block *this, unsigned long event,
			   void *ptr)
{
	struct net_device *dev = netdev_notifier_info_to_dev(ptr);
	struct netdev_notifier_change_info *change_info;
	struct netdev_notifier_changeupper_info *info;
	struct inet6_dev *idev = __in6_dev_get(dev);
	struct net *net = dev_net(dev);
	int run_pending = 0;
	int err;

	switch (event) {
	case NETDEV_REGISTER:
		if (!idev && dev->mtu >= IPV6_MIN_MTU) {
		    //inet6_dev创建
			idev = ipv6_add_dev(dev);
			if (IS_ERR(idev))
				return notifier_from_errno(PTR_ERR(idev));
		}
		break;

	case NETDEV_CHANGEMTU:
		/* if MTU under IPV6_MIN_MTU stop IPv6 on this interface. */
		if (dev->mtu < IPV6_MIN_MTU) {
			addrconf_ifdown(dev, dev != net->loopback_dev);
			break;
		}

		if (idev) {
			rt6_mtu_change(dev, dev->mtu);
			idev->cnf.mtu6 = dev->mtu;
			break;
		}

		/* allocate new idev */
		idev = ipv6_add_dev(dev);
		if (IS_ERR(idev))
			break;

		/* device is still not ready */
		if (!(idev->if_flags & IF_READY))
			break;

		run_pending = 1;
		fallthrough;
	case NETDEV_UP:
	case NETDEV_CHANGE:
		if (dev->flags & IFF_SLAVE)
			break;

		if (idev && idev->cnf.disable_ipv6)
			break;

		if (event == NETDEV_UP) {
			/* restore routes for permanent addresses */
			addrconf_permanent_addr(net, dev);

			if (!addrconf_link_ready(dev)) {
				/* device is not ready yet. */
				pr_debug("ADDRCONF(NETDEV_UP): %s: link is not ready\n",
					 dev->name);
				break;
			}

			if (!idev && dev->mtu >= IPV6_MIN_MTU)
				idev = ipv6_add_dev(dev);

			if (!IS_ERR_OR_NULL(idev)) {
				idev->if_flags |= IF_READY;
				run_pending = 1;
			}
		} else if (event == NETDEV_CHANGE) {
			if (!addrconf_link_ready(dev)) {
				/* device is still not ready. */
				rt6_sync_down_dev(dev, event);
				break;
			}

			if (!IS_ERR_OR_NULL(idev)) {
				if (idev->if_flags & IF_READY) {
					/* device is already configured -
					 * but resend MLD reports, we might
					 * have roamed and need to update
					 * multicast snooping switches
					 */
					ipv6_mc_up(idev);
					change_info = ptr;
					if (change_info->flags_changed & IFF_NOARP)
						addrconf_dad_run(idev, true);
					rt6_sync_up(dev, RTNH_F_LINKDOWN);
					break;
				}
				idev->if_flags |= IF_READY;
			}

			pr_info("ADDRCONF(NETDEV_CHANGE): %s: link becomes ready\n",
				dev->name);

			run_pending = 1;
		}

		switch (dev->type) {
#if IS_ENABLED(CONFIG_IPV6_SIT)
		case ARPHRD_SIT:
			addrconf_sit_config(dev);
			break;
#endif
#if IS_ENABLED(CONFIG_NET_IPGRE) || IS_ENABLED(CONFIG_IPV6_GRE)
		case ARPHRD_IP6GRE:
		case ARPHRD_IPGRE:
			addrconf_gre_config(dev);
			break;
#endif
		case ARPHRD_LOOPBACK:
			init_loopback(dev);
			break;

		default:
			addrconf_dev_config(dev);
			break;
		}

		if (!IS_ERR_OR_NULL(idev)) {
			if (run_pending)
				addrconf_dad_run(idev, false);

			/* Device has an address by now */
			rt6_sync_up(dev, RTNH_F_DEAD);

			/*
			 * If the MTU changed during the interface down,
			 * when the interface up, the changed MTU must be
			 * reflected in the idev as well as routers.
			 */
			if (idev->cnf.mtu6 != dev->mtu &&
			    dev->mtu >= IPV6_MIN_MTU) {
				rt6_mtu_change(dev, dev->mtu);
				idev->cnf.mtu6 = dev->mtu;
			}
			idev->tstamp = jiffies;
			inet6_ifinfo_notify(RTM_NEWLINK, idev);

			/*
			 * If the changed mtu during down is lower than
			 * IPV6_MIN_MTU stop IPv6 on this interface.
			 */
			if (dev->mtu < IPV6_MIN_MTU)
				addrconf_ifdown(dev, dev != net->loopback_dev);
		}
		break;

	case NETDEV_DOWN:
	case NETDEV_UNREGISTER:
		/*
		 *	Remove all addresses from this interface.
		 */
		addrconf_ifdown(dev, event != NETDEV_DOWN);
		break;

	case NETDEV_CHANGENAME:
		if (idev) {
			snmp6_unregister_dev(idev);
			addrconf_sysctl_unregister(idev);
			err = addrconf_sysctl_register(idev);
			if (err)
				return notifier_from_errno(err);
			err = snmp6_register_dev(idev);
			if (err) {
				addrconf_sysctl_unregister(idev);
				return notifier_from_errno(err);
			}
		}
		break;

	case NETDEV_PRE_TYPE_CHANGE:
	case NETDEV_POST_TYPE_CHANGE:
		if (idev)
			addrconf_type_change(dev, event);
		break;

	case NETDEV_CHANGEUPPER:
		info = ptr;

		/* flush all routes if dev is linked to or unlinked from
		 * an L3 master device (e.g., VRF)
		 */
		if (info->upper_dev && netif_is_l3_master(info->upper_dev))
			addrconf_ifdown(dev, false);
	}

	return NOTIFY_OK;
}

/*
 *	addrconf module should be notified of a device going up
 */
static struct notifier_block ipv6_dev_notf = {
	.notifier_call = addrconf_notify,
	.priority = ADDRCONF_NOTIFY_PRIORITY,
};

static void addrconf_type_change(struct net_device *dev, unsigned long event)
{
	struct inet6_dev *idev;
	ASSERT_RTNL();

	idev = __in6_dev_get(dev);

	if (event == NETDEV_POST_TYPE_CHANGE)
		ipv6_mc_remap(idev);
	else if (event == NETDEV_PRE_TYPE_CHANGE)
		ipv6_mc_unmap(idev);
}

static bool addr_is_local(const struct in6_addr *addr)
{
	return ipv6_addr_type(addr) &
		(IPV6_ADDR_LINKLOCAL | IPV6_ADDR_LOOPBACK);
}

static int addrconf_ifdown(struct net_device *dev, bool unregister)
{
	unsigned long event = unregister ? NETDEV_UNREGISTER : NETDEV_DOWN;
	struct net *net = dev_net(dev);
	struct inet6_dev *idev;
	struct inet6_ifaddr *ifa, *tmp;
	bool keep_addr = false;
	bool was_ready;
	int state, i;

	ASSERT_RTNL();

	rt6_disable_ip(dev, event);

	idev = __in6_dev_get(dev);
	if (!idev)
		return -ENODEV;

	/*
	 * Step 1: remove reference to ipv6 device from parent device.
	 *	   Do not dev_put!
	 */
	if (unregister) {
		idev->dead = 1;

		/* protected by rtnl_lock */
		RCU_INIT_POINTER(dev->ip6_ptr, NULL);

		/* Step 1.5: remove snmp6 entry */
		snmp6_unregister_dev(idev);

	}

	/* combine the user config with event to determine if permanent
	 * addresses are to be removed from address hash table
	 */
	if (!unregister && !idev->cnf.disable_ipv6) {
		/* aggregate the system setting and interface setting */
		int _keep_addr = net->ipv6.devconf_all->keep_addr_on_down;

		if (!_keep_addr)
			_keep_addr = idev->cnf.keep_addr_on_down;

		keep_addr = (_keep_addr > 0);
	}

	/* Step 2: clear hash table */
	for (i = 0; i < IN6_ADDR_HSIZE; i++) {
		struct hlist_head *h = &net->ipv6.inet6_addr_lst[i];

		spin_lock_bh(&net->ipv6.addrconf_hash_lock);
restart:
		hlist_for_each_entry_rcu(ifa, h, addr_lst) {
			if (ifa->idev == idev) {
				addrconf_del_dad_work(ifa);
				/* combined flag + permanent flag decide if
				 * address is retained on a down event
				 */
				if (!keep_addr ||
				    !(ifa->flags & IFA_F_PERMANENT) ||
				    addr_is_local(&ifa->addr)) {
					hlist_del_init_rcu(&ifa->addr_lst);
					goto restart;
				}
			}
		}
		spin_unlock_bh(&net->ipv6.addrconf_hash_lock);
	}

	write_lock_bh(&idev->lock);

	addrconf_del_rs_timer(idev);

	/* Step 2: clear flags for stateless addrconf, repeated down
	 *         detection
	 */
	was_ready = idev->if_flags & IF_READY;
	if (!unregister)
		idev->if_flags &= ~(IF_RS_SENT|IF_RA_RCVD|IF_READY);

	/* Step 3: clear tempaddr list */
	while (!list_empty(&idev->tempaddr_list)) {
		ifa = list_first_entry(&idev->tempaddr_list,
				       struct inet6_ifaddr, tmp_list);
		list_del(&ifa->tmp_list);
		write_unlock_bh(&idev->lock);
		spin_lock_bh(&ifa->lock);

		if (ifa->ifpub) {
			in6_ifa_put(ifa->ifpub);
			ifa->ifpub = NULL;
		}
		spin_unlock_bh(&ifa->lock);
		in6_ifa_put(ifa);
		write_lock_bh(&idev->lock);
	}

	list_for_each_entry_safe(ifa, tmp, &idev->addr_list, if_list) {
		struct fib6_info *rt = NULL;
		bool keep;

		addrconf_del_dad_work(ifa);

		keep = keep_addr && (ifa->flags & IFA_F_PERMANENT) &&
			!addr_is_local(&ifa->addr);

		write_unlock_bh(&idev->lock);
		spin_lock_bh(&ifa->lock);

		if (keep) {
			/* set state to skip the notifier below */
			state = INET6_IFADDR_STATE_DEAD;
			ifa->state = INET6_IFADDR_STATE_PREDAD;
			if (!(ifa->flags & IFA_F_NODAD))
				ifa->flags |= IFA_F_TENTATIVE;

			rt = ifa->rt;
			ifa->rt = NULL;
		} else {
			state = ifa->state;
			ifa->state = INET6_IFADDR_STATE_DEAD;
		}

		spin_unlock_bh(&ifa->lock);

		if (rt)
			ip6_del_rt(net, rt, false);

		if (state != INET6_IFADDR_STATE_DEAD) {
			__ipv6_ifa_notify(RTM_DELADDR, ifa);
			inet6addr_notifier_call_chain(NETDEV_DOWN, ifa);
		} else {
			if (idev->cnf.forwarding)
				addrconf_leave_anycast(ifa);
			addrconf_leave_solict(ifa->idev, &ifa->addr);
		}

		write_lock_bh(&idev->lock);
		if (!keep) {
			list_del_rcu(&ifa->if_list);
			in6_ifa_put(ifa);
		}
	}

	write_unlock_bh(&idev->lock);

	/* Step 5: Discard anycast and multicast list */
	if (unregister) {
		ipv6_ac_destroy_dev(idev);
		ipv6_mc_destroy_dev(idev);
	} else if (was_ready) {
		ipv6_mc_down(idev);
	}

	idev->tstamp = jiffies;
	idev->ra_mtu = 0;

	/* Last: Shot the device (if unregistered) */
	if (unregister) {
		addrconf_sysctl_unregister(idev);
		neigh_parms_release(&nd_tbl, idev->nd_parms);
		neigh_ifdown(&nd_tbl, dev);
		in6_dev_put(idev);
	}
	return 0;
}

static void addrconf_rs_timer(struct timer_list *t)
{
	struct inet6_dev *idev = from_timer(idev, t, rs_timer);
	struct net_device *dev = idev->dev;
	struct in6_addr lladdr;

	write_lock(&idev->lock);
	if (idev->dead || !(idev->if_flags & IF_READY))
		goto out;

	if (!ipv6_accept_ra(idev))
		goto out;

	/* Announcement received after solicitation was sent */
	if (idev->if_flags & IF_RA_RCVD)
		goto out;

	if (idev->rs_probes++ < idev->cnf.rtr_solicits || idev->cnf.rtr_solicits < 0) {
		write_unlock(&idev->lock);
		if (!ipv6_get_lladdr(dev, &lladdr, IFA_F_TENTATIVE))
			ndisc_send_rs(dev, &lladdr,
				      &in6addr_linklocal_allrouters);
		else
			goto put;

		write_lock(&idev->lock);
		idev->rs_interval = rfc3315_s14_backoff_update(
			idev->rs_interval, idev->cnf.rtr_solicit_max_interval);
		/* The wait after the last probe can be shorter */
		addrconf_mod_rs_timer(idev, (idev->rs_probes ==
					     idev->cnf.rtr_solicits) ?
				      idev->cnf.rtr_solicit_delay :
				      idev->rs_interval);
	} else {
		/*
		 * Note: we do not support deprecated "all on-link"
		 * assumption any longer.
		 */
		pr_debug("%s: no IPv6 routers present\n", idev->dev->name);
	}

out:
	write_unlock(&idev->lock);
put:
	in6_dev_put(idev);
}

/*
 *	Duplicate Address Detection
 */
static void addrconf_dad_kick(struct inet6_ifaddr *ifp)
{
	unsigned long rand_num;
	struct inet6_dev *idev = ifp->idev;
	u64 nonce;

	if (ifp->flags & IFA_F_OPTIMISTIC)
		rand_num = 0;
	else
		rand_num = prandom_u32() % (idev->cnf.rtr_solicit_delay ? : 1);

	nonce = 0;
	if (idev->cnf.enhanced_dad ||
	    dev_net(idev->dev)->ipv6.devconf_all->enhanced_dad) {
		do
			get_random_bytes(&nonce, 6);
		while (nonce == 0);
	}
	ifp->dad_nonce = nonce;
	ifp->dad_probes = idev->cnf.dad_transmits;
	addrconf_mod_dad_work(ifp, rand_num);
}

static void addrconf_dad_begin(struct inet6_ifaddr *ifp)
{
	struct inet6_dev *idev = ifp->idev;
	struct net_device *dev = idev->dev;
	bool bump_id, notify = false;
	struct net *net;

	addrconf_join_solict(dev, &ifp->addr);

	prandom_seed((__force u32) ifp->addr.s6_addr32[3]);

	read_lock_bh(&idev->lock);
	spin_lock(&ifp->lock);
	if (ifp->state == INET6_IFADDR_STATE_DEAD)
		goto out;

	net = dev_net(dev);
	if (dev->flags&(IFF_NOARP|IFF_LOOPBACK) ||
	    (net->ipv6.devconf_all->accept_dad < 1 &&
	     idev->cnf.accept_dad < 1) ||
	    !(ifp->flags&IFA_F_TENTATIVE) ||
	    ifp->flags & IFA_F_NODAD) {
		bool send_na = false;

		if (ifp->flags & IFA_F_TENTATIVE &&
		    !(ifp->flags & IFA_F_OPTIMISTIC))
			send_na = true;
		bump_id = ifp->flags & IFA_F_TENTATIVE;
		ifp->flags &= ~(IFA_F_TENTATIVE|IFA_F_OPTIMISTIC|IFA_F_DADFAILED);
		spin_unlock(&ifp->lock);
		read_unlock_bh(&idev->lock);

		addrconf_dad_completed(ifp, bump_id, send_na);
		return;
	}

	if (!(idev->if_flags & IF_READY)) {
		spin_unlock(&ifp->lock);
		read_unlock_bh(&idev->lock);
		/*
		 * If the device is not ready:
		 * - keep it tentative if it is a permanent address.
		 * - otherwise, kill it.
		 */
		in6_ifa_hold(ifp);
		addrconf_dad_stop(ifp, 0);
		return;
	}

	/*
	 * Optimistic nodes can start receiving
	 * Frames right away
	 */
	if (ifp->flags & IFA_F_OPTIMISTIC) {
		ip6_ins_rt(net, ifp->rt);
		if (ipv6_use_optimistic_addr(net, idev)) {
			/* Because optimistic nodes can use this address,
			 * notify listeners. If DAD fails, RTM_DELADDR is sent.
			 */
			notify = true;
		}
	}

	addrconf_dad_kick(ifp);
out:
	spin_unlock(&ifp->lock);
	read_unlock_bh(&idev->lock);
	if (notify)
		ipv6_ifa_notify(RTM_NEWADDR, ifp);
}

static void addrconf_dad_start(struct inet6_ifaddr *ifp)
{
	bool begin_dad = false;

	spin_lock_bh(&ifp->lock);
	if (ifp->state != INET6_IFADDR_STATE_DEAD) {
		ifp->state = INET6_IFADDR_STATE_PREDAD;
		begin_dad = true;
	}
	spin_unlock_bh(&ifp->lock);

	if (begin_dad)
		addrconf_mod_dad_work(ifp, 0);
}

static void addrconf_dad_work(struct work_struct *w)
{
	struct inet6_ifaddr *ifp = container_of(to_delayed_work(w),
						struct inet6_ifaddr,
						dad_work);
	struct inet6_dev *idev = ifp->idev;
	bool bump_id, disable_ipv6 = false;
	struct in6_addr mcaddr;

	enum {
		DAD_PROCESS,
		DAD_BEGIN,
		DAD_ABORT,
	} action = DAD_PROCESS;

	rtnl_lock();

	spin_lock_bh(&ifp->lock);
	if (ifp->state == INET6_IFADDR_STATE_PREDAD) {
		action = DAD_BEGIN;
		ifp->state = INET6_IFADDR_STATE_DAD;
	} else if (ifp->state == INET6_IFADDR_STATE_ERRDAD) {
		action = DAD_ABORT;
		ifp->state = INET6_IFADDR_STATE_POSTDAD;

		if ((dev_net(idev->dev)->ipv6.devconf_all->accept_dad > 1 ||
		     idev->cnf.accept_dad > 1) &&
		    !idev->cnf.disable_ipv6 &&
		    !(ifp->flags & IFA_F_STABLE_PRIVACY)) {
			struct in6_addr addr;

			addr.s6_addr32[0] = htonl(0xfe800000);
			addr.s6_addr32[1] = 0;

			if (!ipv6_generate_eui64(addr.s6_addr + 8, idev->dev) &&
			    ipv6_addr_equal(&ifp->addr, &addr)) {
				/* DAD failed for link-local based on MAC */
				idev->cnf.disable_ipv6 = 1;

				pr_info("%s: IPv6 being disabled!\n",
					ifp->idev->dev->name);
				disable_ipv6 = true;
			}
		}
	}
	spin_unlock_bh(&ifp->lock);

	if (action == DAD_BEGIN) {
		addrconf_dad_begin(ifp);
		goto out;
	} else if (action == DAD_ABORT) {
		in6_ifa_hold(ifp);
		addrconf_dad_stop(ifp, 1);
		if (disable_ipv6)
			addrconf_ifdown(idev->dev, false);
		goto out;
	}

	if (!ifp->dad_probes && addrconf_dad_end(ifp))
		goto out;

	write_lock_bh(&idev->lock);
	if (idev->dead || !(idev->if_flags & IF_READY)) {
		write_unlock_bh(&idev->lock);
		goto out;
	}

	spin_lock(&ifp->lock);
	if (ifp->state == INET6_IFADDR_STATE_DEAD) {
		spin_unlock(&ifp->lock);
		write_unlock_bh(&idev->lock);
		goto out;
	}

	if (ifp->dad_probes == 0) {
		bool send_na = false;

		/*
		 * DAD was successful
		 */

		if (ifp->flags & IFA_F_TENTATIVE &&
		    !(ifp->flags & IFA_F_OPTIMISTIC))
			send_na = true;
		bump_id = ifp->flags & IFA_F_TENTATIVE;
		ifp->flags &= ~(IFA_F_TENTATIVE|IFA_F_OPTIMISTIC|IFA_F_DADFAILED);
		spin_unlock(&ifp->lock);
		write_unlock_bh(&idev->lock);

		addrconf_dad_completed(ifp, bump_id, send_na);

		goto out;
	}

	ifp->dad_probes--;
	addrconf_mod_dad_work(ifp,
			      max(NEIGH_VAR(ifp->idev->nd_parms, RETRANS_TIME),
				  HZ/100));
	spin_unlock(&ifp->lock);
	write_unlock_bh(&idev->lock);

	/* send a neighbour solicitation for our addr */
	addrconf_addr_solict_mult(&ifp->addr, &mcaddr);
	ndisc_send_ns(ifp->idev->dev, &ifp->addr, &mcaddr, &in6addr_any,
		      ifp->dad_nonce);
out:
	in6_ifa_put(ifp);
	rtnl_unlock();
}

/* ifp->idev must be at least read locked */
static bool ipv6_lonely_lladdr(struct inet6_ifaddr *ifp)
{
	struct inet6_ifaddr *ifpiter;
	struct inet6_dev *idev = ifp->idev;

	list_for_each_entry_reverse(ifpiter, &idev->addr_list, if_list) {
		if (ifpiter->scope > IFA_LINK)
			break;
		if (ifp != ifpiter && ifpiter->scope == IFA_LINK &&
		    (ifpiter->flags & (IFA_F_PERMANENT|IFA_F_TENTATIVE|
				       IFA_F_OPTIMISTIC|IFA_F_DADFAILED)) ==
		    IFA_F_PERMANENT)
			return false;
	}
	return true;
}

static void addrconf_dad_completed(struct inet6_ifaddr *ifp, bool bump_id,
				   bool send_na)
{
	struct net_device *dev = ifp->idev->dev;
	struct in6_addr lladdr;
	bool send_rs, send_mld;

	addrconf_del_dad_work(ifp);

	/*
	 *	Configure the address for reception. Now it is valid.
	 */

	ipv6_ifa_notify(RTM_NEWADDR, ifp);

	/* If added prefix is link local and we are prepared to process
	   router advertisements, start sending router solicitations.
	 */

	read_lock_bh(&ifp->idev->lock);
	send_mld = ifp->scope == IFA_LINK && ipv6_lonely_lladdr(ifp);
	send_rs = send_mld &&
		  ipv6_accept_ra(ifp->idev) &&
		  ifp->idev->cnf.rtr_solicits != 0 &&
		  (dev->flags&IFF_LOOPBACK) == 0;
	read_unlock_bh(&ifp->idev->lock);

	/* While dad is in progress mld report's source address is in6_addrany.
	 * Resend with proper ll now.
	 */
	if (send_mld)
		ipv6_mc_dad_complete(ifp->idev);

	/* send unsolicited NA if enabled */
	if (send_na &&
	    (ifp->idev->cnf.ndisc_notify ||
	     dev_net(dev)->ipv6.devconf_all->ndisc_notify)) {
		ndisc_send_na(dev, &in6addr_linklocal_allnodes, &ifp->addr,
			      /*router=*/ !!ifp->idev->cnf.forwarding,
			      /*solicited=*/ false, /*override=*/ true,
			      /*inc_opt=*/ true);
	}

	if (send_rs) {
		/*
		 *	If a host as already performed a random delay
		 *	[...] as part of DAD [...] there is no need
		 *	to delay again before sending the first RS
		 */
		if (ipv6_get_lladdr(dev, &lladdr, IFA_F_TENTATIVE))
			return;
		ndisc_send_rs(dev, &lladdr, &in6addr_linklocal_allrouters);

		write_lock_bh(&ifp->idev->lock);
		spin_lock(&ifp->lock);
		ifp->idev->rs_interval = rfc3315_s14_backoff_init(
			ifp->idev->cnf.rtr_solicit_interval);
		ifp->idev->rs_probes = 1;
		ifp->idev->if_flags |= IF_RS_SENT;
		addrconf_mod_rs_timer(ifp->idev, ifp->idev->rs_interval);
		spin_unlock(&ifp->lock);
		write_unlock_bh(&ifp->idev->lock);
	}

	if (bump_id)
		rt_genid_bump_ipv6(dev_net(dev));

	/* Make sure that a new temporary address will be created
	 * before this temporary address becomes deprecated.
	 */
	if (ifp->flags & IFA_F_TEMPORARY)
		addrconf_verify_rtnl(dev_net(dev));
}

static void addrconf_dad_run(struct inet6_dev *idev, bool restart)
{
	struct inet6_ifaddr *ifp;

	read_lock_bh(&idev->lock);
	list_for_each_entry(ifp, &idev->addr_list, if_list) {
		spin_lock(&ifp->lock);
		if ((ifp->flags & IFA_F_TENTATIVE &&
		     ifp->state == INET6_IFADDR_STATE_DAD) || restart) {
			if (restart)
				ifp->state = INET6_IFADDR_STATE_PREDAD;
			addrconf_dad_kick(ifp);
		}
		spin_unlock(&ifp->lock);
	}
	read_unlock_bh(&idev->lock);
}

#ifdef CONFIG_PROC_FS
struct if6_iter_state {
	struct seq_net_private p;
	int bucket;
	int offset;
};

static struct inet6_ifaddr *if6_get_first(struct seq_file *seq, loff_t pos)
{
	struct if6_iter_state *state = seq->private;
	struct net *net = seq_file_net(seq);
	struct inet6_ifaddr *ifa = NULL;
	int p = 0;

	/* initial bucket if pos is 0 */
	if (pos == 0) {
		state->bucket = 0;
		state->offset = 0;
	}

	for (; state->bucket < IN6_ADDR_HSIZE; ++state->bucket) {
		hlist_for_each_entry_rcu(ifa, &net->ipv6.inet6_addr_lst[state->bucket],
					 addr_lst) {
			/* sync with offset */
			if (p < state->offset) {
				p++;
				continue;
			}
			return ifa;
		}

		/* prepare for next bucket */
		state->offset = 0;
		p = 0;
	}
	return NULL;
}

static struct inet6_ifaddr *if6_get_next(struct seq_file *seq,
					 struct inet6_ifaddr *ifa)
{
	struct if6_iter_state *state = seq->private;
	struct net *net = seq_file_net(seq);

	hlist_for_each_entry_continue_rcu(ifa, addr_lst) {
		state->offset++;
		return ifa;
	}

	state->offset = 0;
	while (++state->bucket < IN6_ADDR_HSIZE) {
		hlist_for_each_entry_rcu(ifa,
				     &net->ipv6.inet6_addr_lst[state->bucket], addr_lst) {
			return ifa;
		}
	}

	return NULL;
}

static void *if6_seq_start(struct seq_file *seq, loff_t *pos)
	__acquires(rcu)
{
	rcu_read_lock();
	return if6_get_first(seq, *pos);
}

static void *if6_seq_next(struct seq_file *seq, void *v, loff_t *pos)
{
	struct inet6_ifaddr *ifa;

	ifa = if6_get_next(seq, v);
	++*pos;
	return ifa;
}

static void if6_seq_stop(struct seq_file *seq, void *v)
	__releases(rcu)
{
	rcu_read_unlock();
}

static int if6_seq_show(struct seq_file *seq, void *v)
{
	struct inet6_ifaddr *ifp = (struct inet6_ifaddr *)v;
	seq_printf(seq, "%pi6 %02x %02x %02x %02x %8s\n",
		   &ifp->addr,
		   ifp->idev->dev->ifindex,
		   ifp->prefix_len,
		   ifp->scope,
		   (u8) ifp->flags,
		   ifp->idev->dev->name);
	return 0;
}

static const struct seq_operations if6_seq_ops = {
	.start	= if6_seq_start,
	.next	= if6_seq_next,
	.show	= if6_seq_show,
	.stop	= if6_seq_stop,
};

static int __net_init if6_proc_net_init(struct net *net)
{
	if (!proc_create_net("if_inet6", 0444, net->proc_net, &if6_seq_ops,
			sizeof(struct if6_iter_state)))
		return -ENOMEM;
	return 0;
}

static void __net_exit if6_proc_net_exit(struct net *net)
{
	remove_proc_entry("if_inet6", net->proc_net);
}

static struct pernet_operations if6_proc_net_ops = {
	.init = if6_proc_net_init,
	.exit = if6_proc_net_exit,
};

int __init if6_proc_init(void)
{
	return register_pernet_subsys(&if6_proc_net_ops);
}

void if6_proc_exit(void)
{
	unregister_pernet_subsys(&if6_proc_net_ops);
}
#endif	/* CONFIG_PROC_FS */

#if IS_ENABLED(CONFIG_IPV6_MIP6)
/* Check if address is a home address configured on any interface. */
int ipv6_chk_home_addr(struct net *net, const struct in6_addr *addr)
{
	unsigned int hash = inet6_addr_hash(net, addr);
	struct inet6_ifaddr *ifp = NULL;
	int ret = 0;

	rcu_read_lock();
	hlist_for_each_entry_rcu(ifp, &net->ipv6.inet6_addr_lst[hash], addr_lst) {
		if (ipv6_addr_equal(&ifp->addr, addr) &&
		    (ifp->flags & IFA_F_HOMEADDRESS)) {
			ret = 1;
			break;
		}
	}
	rcu_read_unlock();
	return ret;
}
#endif

/* RFC6554 has some algorithm to avoid loops in segment routing by
 * checking if the segments contains any of a local interface address.
 *
 * Quote:
 *
 * To detect loops in the SRH, a router MUST determine if the SRH
 * includes multiple addresses assigned to any interface on that router.
 * If such addresses appear more than once and are separated by at least
 * one address not assigned to that router.
 */
int ipv6_chk_rpl_srh_loop(struct net *net, const struct in6_addr *segs,
			  unsigned char nsegs)
{
	const struct in6_addr *addr;
	int i, ret = 0, found = 0;
	struct inet6_ifaddr *ifp;
	bool separated = false;
	unsigned int hash;
	bool hash_found;

	rcu_read_lock();
	for (i = 0; i < nsegs; i++) {
		addr = &segs[i];
		hash = inet6_addr_hash(net, addr);

		hash_found = false;
		hlist_for_each_entry_rcu(ifp, &net->ipv6.inet6_addr_lst[hash], addr_lst) {

			if (ipv6_addr_equal(&ifp->addr, addr)) {
				hash_found = true;
				break;
			}
		}

		if (hash_found) {
			if (found > 1 && separated) {
				ret = 1;
				break;
			}

			separated = false;
			found++;
		} else {
			separated = true;
		}
	}
	rcu_read_unlock();

	return ret;
}

/*
 *	Periodic address status verification
 */

static void addrconf_verify_rtnl(struct net *net)
{
	unsigned long now, next, next_sec, next_sched;
	struct inet6_ifaddr *ifp;
	int i;

	ASSERT_RTNL();

	rcu_read_lock_bh();
	now = jiffies;
	next = round_jiffies_up(now + ADDR_CHECK_FREQUENCY);

	cancel_delayed_work(&net->ipv6.addr_chk_work);

	for (i = 0; i < IN6_ADDR_HSIZE; i++) {
restart:
		hlist_for_each_entry_rcu_bh(ifp, &net->ipv6.inet6_addr_lst[i], addr_lst) {
			unsigned long age;

			/* When setting preferred_lft to a value not zero or
			 * infinity, while valid_lft is infinity
			 * IFA_F_PERMANENT has a non-infinity life time.
			 */
			if ((ifp->flags & IFA_F_PERMANENT) &&
			    (ifp->prefered_lft == INFINITY_LIFE_TIME))
				continue;

			spin_lock(&ifp->lock);
			/* We try to batch several events at once. */
			age = (now - ifp->tstamp + ADDRCONF_TIMER_FUZZ_MINUS) / HZ;

			if (ifp->valid_lft != INFINITY_LIFE_TIME &&
			    age >= ifp->valid_lft) {
				spin_unlock(&ifp->lock);
				in6_ifa_hold(ifp);
				rcu_read_unlock_bh();
				ipv6_del_addr(ifp);
				rcu_read_lock_bh();
				goto restart;
			} else if (ifp->prefered_lft == INFINITY_LIFE_TIME) {
				spin_unlock(&ifp->lock);
				continue;
			} else if (age >= ifp->prefered_lft) {
				/* jiffies - ifp->tstamp > age >= ifp->prefered_lft */
				int deprecate = 0;

				if (!(ifp->flags&IFA_F_DEPRECATED)) {
					deprecate = 1;
					ifp->flags |= IFA_F_DEPRECATED;
				}

				if ((ifp->valid_lft != INFINITY_LIFE_TIME) &&
				    (time_before(ifp->tstamp + ifp->valid_lft * HZ, next)))
					next = ifp->tstamp + ifp->valid_lft * HZ;

				spin_unlock(&ifp->lock);

				if (deprecate) {
					in6_ifa_hold(ifp);

					ipv6_ifa_notify(0, ifp);
					in6_ifa_put(ifp);
					goto restart;
				}
			} else if ((ifp->flags&IFA_F_TEMPORARY) &&
				   !(ifp->flags&IFA_F_TENTATIVE)) {
				unsigned long regen_advance = ifp->idev->cnf.regen_max_retry *
					ifp->idev->cnf.dad_transmits *
					max(NEIGH_VAR(ifp->idev->nd_parms, RETRANS_TIME), HZ/100) / HZ;

				if (age >= ifp->prefered_lft - regen_advance) {
					struct inet6_ifaddr *ifpub = ifp->ifpub;
					if (time_before(ifp->tstamp + ifp->prefered_lft * HZ, next))
						next = ifp->tstamp + ifp->prefered_lft * HZ;
					if (!ifp->regen_count && ifpub) {
						ifp->regen_count++;
						in6_ifa_hold(ifp);
						in6_ifa_hold(ifpub);
						spin_unlock(&ifp->lock);

						spin_lock(&ifpub->lock);
						ifpub->regen_count = 0;
						spin_unlock(&ifpub->lock);
						rcu_read_unlock_bh();
						ipv6_create_tempaddr(ifpub, true);
						in6_ifa_put(ifpub);
						in6_ifa_put(ifp);
						rcu_read_lock_bh();
						goto restart;
					}
				} else if (time_before(ifp->tstamp + ifp->prefered_lft * HZ - regen_advance * HZ, next))
					next = ifp->tstamp + ifp->prefered_lft * HZ - regen_advance * HZ;
				spin_unlock(&ifp->lock);
			} else {
				/* ifp->prefered_lft <= ifp->valid_lft */
				if (time_before(ifp->tstamp + ifp->prefered_lft * HZ, next))
					next = ifp->tstamp + ifp->prefered_lft * HZ;
				spin_unlock(&ifp->lock);
			}
		}
	}

	next_sec = round_jiffies_up(next);
	next_sched = next;

	/* If rounded timeout is accurate enough, accept it. */
	if (time_before(next_sec, next + ADDRCONF_TIMER_FUZZ))
		next_sched = next_sec;

	/* And minimum interval is ADDRCONF_TIMER_FUZZ_MAX. */
	if (time_before(next_sched, jiffies + ADDRCONF_TIMER_FUZZ_MAX))
		next_sched = jiffies + ADDRCONF_TIMER_FUZZ_MAX;

	pr_debug("now = %lu, schedule = %lu, rounded schedule = %lu => %lu\n",
		 now, next, next_sec, next_sched);
	mod_delayed_work(addrconf_wq, &net->ipv6.addr_chk_work, next_sched - now);
	rcu_read_unlock_bh();
}

static void addrconf_verify_work(struct work_struct *w)
{
	struct net *net = container_of(to_delayed_work(w), struct net,
				       ipv6.addr_chk_work);

	rtnl_lock();
	addrconf_verify_rtnl(net);
	rtnl_unlock();
}

static void addrconf_verify(struct net *net)
{
	mod_delayed_work(addrconf_wq, &net->ipv6.addr_chk_work, 0);
}

static struct in6_addr *extract_addr(struct nlattr *addr, struct nlattr *local,
				     struct in6_addr **peer_pfx)
{
	struct in6_addr *pfx = NULL;

	*peer_pfx = NULL;

	if (addr)
		pfx = nla_data(addr);

	if (local) {
		if (pfx && nla_memcmp(local, pfx, sizeof(*pfx)))
			*peer_pfx = pfx;
		pfx = nla_data(local);
	}

	return pfx;
}

static const struct nla_policy ifa_ipv6_policy[IFA_MAX+1] = {
	[IFA_ADDRESS]		= { .len = sizeof(struct in6_addr) },
	[IFA_LOCAL]		= { .len = sizeof(struct in6_addr) },
	[IFA_CACHEINFO]		= { .len = sizeof(struct ifa_cacheinfo) },
	[IFA_FLAGS]		= { .len = sizeof(u32) },
	[IFA_RT_PRIORITY]	= { .len = sizeof(u32) },
	[IFA_TARGET_NETNSID]	= { .type = NLA_S32 },
	[IFA_PROTO]		= { .type = NLA_U8 },
};

static int
inet6_rtm_deladdr(struct sk_buff *skb, struct nlmsghdr *nlh,
		  struct netlink_ext_ack *extack)
{
	struct net *net = sock_net(skb->sk);
	struct ifaddrmsg *ifm;
	struct nlattr *tb[IFA_MAX+1];
	struct in6_addr *pfx, *peer_pfx;
	u32 ifa_flags;
	int err;

	err = nlmsg_parse_deprecated(nlh, sizeof(*ifm), tb, IFA_MAX,
				     ifa_ipv6_policy, extack);
	if (err < 0)
		return err;

	ifm = nlmsg_data(nlh);
	pfx = extract_addr(tb[IFA_ADDRESS], tb[IFA_LOCAL], &peer_pfx);
	if (!pfx)
		return -EINVAL;

	ifa_flags = tb[IFA_FLAGS] ? nla_get_u32(tb[IFA_FLAGS]) : ifm->ifa_flags;

	/* We ignore other flags so far. */
	ifa_flags &= IFA_F_MANAGETEMPADDR;

	return inet6_addr_del(net, ifm->ifa_index, ifa_flags, pfx,
			      ifm->ifa_prefixlen);
}

static int modify_prefix_route(struct inet6_ifaddr *ifp,
			       unsigned long expires, u32 flags,
			       bool modify_peer)
{
	struct fib6_info *f6i;
	u32 prio;

	f6i = addrconf_get_prefix_route(modify_peer ? &ifp->peer_addr : &ifp->addr,
					ifp->prefix_len,
					ifp->idev->dev, 0, RTF_DEFAULT, true);
	if (!f6i)
		return -ENOENT;

	prio = ifp->rt_priority ? : IP6_RT_PRIO_ADDRCONF;
	if (f6i->fib6_metric != prio) {
		/* delete old one */
		ip6_del_rt(dev_net(ifp->idev->dev), f6i, false);

		/* add new one */
		addrconf_prefix_route(modify_peer ? &ifp->peer_addr : &ifp->addr,
				      ifp->prefix_len,
				      ifp->rt_priority, ifp->idev->dev,
				      expires, flags, GFP_KERNEL);
	} else {
		if (!expires)
			fib6_clean_expires(f6i);
		else
			fib6_set_expires(f6i, expires);

		fib6_info_release(f6i);
	}

	return 0;
}

static int inet6_addr_modify(struct net *net, struct inet6_ifaddr *ifp,
			     struct ifa6_config *cfg)
{
	u32 flags;
	clock_t expires;
	unsigned long timeout;
	bool was_managetempaddr;
	bool had_prefixroute;
	bool new_peer = false;

	ASSERT_RTNL();

	if (!cfg->valid_lft || cfg->preferred_lft > cfg->valid_lft)
		return -EINVAL;

	if (cfg->ifa_flags & IFA_F_MANAGETEMPADDR &&
	    (ifp->flags & IFA_F_TEMPORARY || ifp->prefix_len != 64))
		return -EINVAL;

	if (!(ifp->flags & IFA_F_TENTATIVE) || ifp->flags & IFA_F_DADFAILED)
		cfg->ifa_flags &= ~IFA_F_OPTIMISTIC;

	timeout = addrconf_timeout_fixup(cfg->valid_lft, HZ);
	if (addrconf_finite_timeout(timeout)) {
		expires = jiffies_to_clock_t(timeout * HZ);
		cfg->valid_lft = timeout;
		flags = RTF_EXPIRES;
	} else {
		expires = 0;
		flags = 0;
		cfg->ifa_flags |= IFA_F_PERMANENT;
	}

	timeout = addrconf_timeout_fixup(cfg->preferred_lft, HZ);
	if (addrconf_finite_timeout(timeout)) {
		if (timeout == 0)
			cfg->ifa_flags |= IFA_F_DEPRECATED;
		cfg->preferred_lft = timeout;
	}

	if (cfg->peer_pfx &&
	    memcmp(&ifp->peer_addr, cfg->peer_pfx, sizeof(struct in6_addr))) {
		if (!ipv6_addr_any(&ifp->peer_addr))
			cleanup_prefix_route(ifp, expires, true, true);
		new_peer = true;
	}

	spin_lock_bh(&ifp->lock);
	was_managetempaddr = ifp->flags & IFA_F_MANAGETEMPADDR;
	had_prefixroute = ifp->flags & IFA_F_PERMANENT &&
			  !(ifp->flags & IFA_F_NOPREFIXROUTE);
	ifp->flags &= ~(IFA_F_DEPRECATED | IFA_F_PERMANENT | IFA_F_NODAD |
			IFA_F_HOMEADDRESS | IFA_F_MANAGETEMPADDR |
			IFA_F_NOPREFIXROUTE);
	ifp->flags |= cfg->ifa_flags;
	ifp->tstamp = jiffies;
	ifp->valid_lft = cfg->valid_lft;
	ifp->prefered_lft = cfg->preferred_lft;
	ifp->ifa_proto = cfg->ifa_proto;

	if (cfg->rt_priority && cfg->rt_priority != ifp->rt_priority)
		ifp->rt_priority = cfg->rt_priority;

	if (new_peer)
		ifp->peer_addr = *cfg->peer_pfx;

	spin_unlock_bh(&ifp->lock);
	if (!(ifp->flags&IFA_F_TENTATIVE))
		ipv6_ifa_notify(0, ifp);

	if (!(cfg->ifa_flags & IFA_F_NOPREFIXROUTE)) {
		int rc = -ENOENT;

		if (had_prefixroute)
			rc = modify_prefix_route(ifp, expires, flags, false);

		/* prefix route could have been deleted; if so restore it */
		if (rc == -ENOENT) {
			addrconf_prefix_route(&ifp->addr, ifp->prefix_len,
					      ifp->rt_priority, ifp->idev->dev,
					      expires, flags, GFP_KERNEL);
		}

		if (had_prefixroute && !ipv6_addr_any(&ifp->peer_addr))
			rc = modify_prefix_route(ifp, expires, flags, true);

		if (rc == -ENOENT && !ipv6_addr_any(&ifp->peer_addr)) {
			addrconf_prefix_route(&ifp->peer_addr, ifp->prefix_len,
					      ifp->rt_priority, ifp->idev->dev,
					      expires, flags, GFP_KERNEL);
		}
	} else if (had_prefixroute) {
		enum cleanup_prefix_rt_t action;
		unsigned long rt_expires;

		write_lock_bh(&ifp->idev->lock);
		action = check_cleanup_prefix_route(ifp, &rt_expires);
		write_unlock_bh(&ifp->idev->lock);

		if (action != CLEANUP_PREFIX_RT_NOP) {
			cleanup_prefix_route(ifp, rt_expires,
				action == CLEANUP_PREFIX_RT_DEL, false);
		}
	}

	if (was_managetempaddr || ifp->flags & IFA_F_MANAGETEMPADDR) {
		if (was_managetempaddr &&
		    !(ifp->flags & IFA_F_MANAGETEMPADDR)) {
			cfg->valid_lft = 0;
			cfg->preferred_lft = 0;
		}
		manage_tempaddrs(ifp->idev, ifp, cfg->valid_lft,
				 cfg->preferred_lft, !was_managetempaddr,
				 jiffies);
	}

	addrconf_verify_rtnl(net);

	return 0;
}

static int
inet6_rtm_newaddr(struct sk_buff *skb, struct nlmsghdr *nlh,
		  struct netlink_ext_ack *extack)
{
	struct net *net = sock_net(skb->sk);
	struct ifaddrmsg *ifm;
	struct nlattr *tb[IFA_MAX+1];
	struct in6_addr *peer_pfx;
	struct inet6_ifaddr *ifa;
	struct net_device *dev;
	struct inet6_dev *idev;
	struct ifa6_config cfg;
	int err;

	err = nlmsg_parse_deprecated(nlh, sizeof(*ifm), tb, IFA_MAX,
				     ifa_ipv6_policy, extack);
	if (err < 0)
		return err;

	memset(&cfg, 0, sizeof(cfg));

	ifm = nlmsg_data(nlh);
	cfg.pfx = extract_addr(tb[IFA_ADDRESS], tb[IFA_LOCAL], &peer_pfx);
	if (!cfg.pfx)
		return -EINVAL;

	cfg.peer_pfx = peer_pfx;
	cfg.plen = ifm->ifa_prefixlen;
	if (tb[IFA_RT_PRIORITY])
		cfg.rt_priority = nla_get_u32(tb[IFA_RT_PRIORITY]);

	if (tb[IFA_PROTO])
		cfg.ifa_proto = nla_get_u8(tb[IFA_PROTO]);

	cfg.valid_lft = INFINITY_LIFE_TIME;
	cfg.preferred_lft = INFINITY_LIFE_TIME;

	if (tb[IFA_CACHEINFO]) {
		struct ifa_cacheinfo *ci;

		ci = nla_data(tb[IFA_CACHEINFO]);
		cfg.valid_lft = ci->ifa_valid;
		cfg.preferred_lft = ci->ifa_prefered;
	}

	dev =  __dev_get_by_index(net, ifm->ifa_index);
	if (!dev)
		return -ENODEV;

	if (tb[IFA_FLAGS])
		cfg.ifa_flags = nla_get_u32(tb[IFA_FLAGS]);
	else
		cfg.ifa_flags = ifm->ifa_flags;

	/* We ignore other flags so far. */
	cfg.ifa_flags &= IFA_F_NODAD | IFA_F_HOMEADDRESS |
			 IFA_F_MANAGETEMPADDR | IFA_F_NOPREFIXROUTE |
			 IFA_F_MCAUTOJOIN | IFA_F_OPTIMISTIC;

	idev = ipv6_find_idev(dev);
	if (IS_ERR(idev))
		return PTR_ERR(idev);

	if (!ipv6_allow_optimistic_dad(net, idev))
		cfg.ifa_flags &= ~IFA_F_OPTIMISTIC;

	if (cfg.ifa_flags & IFA_F_NODAD &&
	    cfg.ifa_flags & IFA_F_OPTIMISTIC) {
		NL_SET_ERR_MSG(extack, "IFA_F_NODAD and IFA_F_OPTIMISTIC are mutually exclusive");
		return -EINVAL;
	}

	ifa = ipv6_get_ifaddr(net, cfg.pfx, dev, 1);
	if (!ifa) {
		/*
		 * It would be best to check for !NLM_F_CREATE here but
		 * userspace already relies on not having to provide this.
		 */
		return inet6_addr_add(net, ifm->ifa_index, &cfg, extack);
	}

	if (nlh->nlmsg_flags & NLM_F_EXCL ||
	    !(nlh->nlmsg_flags & NLM_F_REPLACE))
		err = -EEXIST;
	else
		err = inet6_addr_modify(net, ifa, &cfg);

	in6_ifa_put(ifa);

	return err;
}

static void put_ifaddrmsg(struct nlmsghdr *nlh, u8 prefixlen, u32 flags,
			  u8 scope, int ifindex)
{
	struct ifaddrmsg *ifm;

	ifm = nlmsg_data(nlh);
	ifm->ifa_family = AF_INET6;
	ifm->ifa_prefixlen = prefixlen;
	ifm->ifa_flags = flags;
	ifm->ifa_scope = scope;
	ifm->ifa_index = ifindex;
}

static int put_cacheinfo(struct sk_buff *skb, unsigned long cstamp,
			 unsigned long tstamp, u32 preferred, u32 valid)
{
	struct ifa_cacheinfo ci;

	ci.cstamp = cstamp_delta(cstamp);
	ci.tstamp = cstamp_delta(tstamp);
	ci.ifa_prefered = preferred;
	ci.ifa_valid = valid;

	return nla_put(skb, IFA_CACHEINFO, sizeof(ci), &ci);
}

static inline int rt_scope(int ifa_scope)
{
	if (ifa_scope & IFA_HOST)
		return RT_SCOPE_HOST;
	else if (ifa_scope & IFA_LINK)
		return RT_SCOPE_LINK;
	else if (ifa_scope & IFA_SITE)
		return RT_SCOPE_SITE;
	else
		return RT_SCOPE_UNIVERSE;
}

static inline int inet6_ifaddr_msgsize(void)
{
	return NLMSG_ALIGN(sizeof(struct ifaddrmsg))
	       + nla_total_size(16) /* IFA_LOCAL */
	       + nla_total_size(16) /* IFA_ADDRESS */
	       + nla_total_size(sizeof(struct ifa_cacheinfo))
	       + nla_total_size(4)  /* IFA_FLAGS */
	       + nla_total_size(1)  /* IFA_PROTO */
	       + nla_total_size(4)  /* IFA_RT_PRIORITY */;
}

enum addr_type_t {
	UNICAST_ADDR,
	MULTICAST_ADDR,
	ANYCAST_ADDR,
};

struct inet6_fill_args {
	u32 portid;
	u32 seq;
	int event;
	unsigned int flags;
	int netnsid;
	int ifindex;
	enum addr_type_t type;
};

static int inet6_fill_ifaddr(struct sk_buff *skb, struct inet6_ifaddr *ifa,
			     struct inet6_fill_args *args)
{
	struct nlmsghdr  *nlh;
	u32 preferred, valid;

	nlh = nlmsg_put(skb, args->portid, args->seq, args->event,
			sizeof(struct ifaddrmsg), args->flags);
	if (!nlh)
		return -EMSGSIZE;

	put_ifaddrmsg(nlh, ifa->prefix_len, ifa->flags, rt_scope(ifa->scope),
		      ifa->idev->dev->ifindex);

	if (args->netnsid >= 0 &&
	    nla_put_s32(skb, IFA_TARGET_NETNSID, args->netnsid))
		goto error;

	spin_lock_bh(&ifa->lock);
	if (!((ifa->flags&IFA_F_PERMANENT) &&
	      (ifa->prefered_lft == INFINITY_LIFE_TIME))) {
		preferred = ifa->prefered_lft;
		valid = ifa->valid_lft;
		if (preferred != INFINITY_LIFE_TIME) {
			long tval = (jiffies - ifa->tstamp)/HZ;
			if (preferred > tval)
				preferred -= tval;
			else
				preferred = 0;
			if (valid != INFINITY_LIFE_TIME) {
				if (valid > tval)
					valid -= tval;
				else
					valid = 0;
			}
		}
	} else {
		preferred = INFINITY_LIFE_TIME;
		valid = INFINITY_LIFE_TIME;
	}
	spin_unlock_bh(&ifa->lock);

	if (!ipv6_addr_any(&ifa->peer_addr)) {
		if (nla_put_in6_addr(skb, IFA_LOCAL, &ifa->addr) < 0 ||
		    nla_put_in6_addr(skb, IFA_ADDRESS, &ifa->peer_addr) < 0)
			goto error;
	} else
		if (nla_put_in6_addr(skb, IFA_ADDRESS, &ifa->addr) < 0)
			goto error;

	if (ifa->rt_priority &&
	    nla_put_u32(skb, IFA_RT_PRIORITY, ifa->rt_priority))
		goto error;

	if (put_cacheinfo(skb, ifa->cstamp, ifa->tstamp, preferred, valid) < 0)
		goto error;

	if (nla_put_u32(skb, IFA_FLAGS, ifa->flags) < 0)
		goto error;

	if (ifa->ifa_proto &&
	    nla_put_u8(skb, IFA_PROTO, ifa->ifa_proto))
		goto error;

	nlmsg_end(skb, nlh);
	return 0;

error:
	nlmsg_cancel(skb, nlh);
	return -EMSGSIZE;
}

static int inet6_fill_ifmcaddr(struct sk_buff *skb, struct ifmcaddr6 *ifmca,
			       struct inet6_fill_args *args)
{
	struct nlmsghdr  *nlh;
	u8 scope = RT_SCOPE_UNIVERSE;
	int ifindex = ifmca->idev->dev->ifindex;

	if (ipv6_addr_scope(&ifmca->mca_addr) & IFA_SITE)
		scope = RT_SCOPE_SITE;

	nlh = nlmsg_put(skb, args->portid, args->seq, args->event,
			sizeof(struct ifaddrmsg), args->flags);
	if (!nlh)
		return -EMSGSIZE;

	if (args->netnsid >= 0 &&
	    nla_put_s32(skb, IFA_TARGET_NETNSID, args->netnsid)) {
		nlmsg_cancel(skb, nlh);
		return -EMSGSIZE;
	}

	put_ifaddrmsg(nlh, 128, IFA_F_PERMANENT, scope, ifindex);
	if (nla_put_in6_addr(skb, IFA_MULTICAST, &ifmca->mca_addr) < 0 ||
	    put_cacheinfo(skb, ifmca->mca_cstamp, ifmca->mca_tstamp,
			  INFINITY_LIFE_TIME, INFINITY_LIFE_TIME) < 0) {
		nlmsg_cancel(skb, nlh);
		return -EMSGSIZE;
	}

	nlmsg_end(skb, nlh);
	return 0;
}

static int inet6_fill_ifacaddr(struct sk_buff *skb, struct ifacaddr6 *ifaca,
			       struct inet6_fill_args *args)
{
	struct net_device *dev = fib6_info_nh_dev(ifaca->aca_rt);
	int ifindex = dev ? dev->ifindex : 1;
	struct nlmsghdr  *nlh;
	u8 scope = RT_SCOPE_UNIVERSE;

	if (ipv6_addr_scope(&ifaca->aca_addr) & IFA_SITE)
		scope = RT_SCOPE_SITE;

	nlh = nlmsg_put(skb, args->portid, args->seq, args->event,
			sizeof(struct ifaddrmsg), args->flags);
	if (!nlh)
		return -EMSGSIZE;

	if (args->netnsid >= 0 &&
	    nla_put_s32(skb, IFA_TARGET_NETNSID, args->netnsid)) {
		nlmsg_cancel(skb, nlh);
		return -EMSGSIZE;
	}

	put_ifaddrmsg(nlh, 128, IFA_F_PERMANENT, scope, ifindex);
	if (nla_put_in6_addr(skb, IFA_ANYCAST, &ifaca->aca_addr) < 0 ||
	    put_cacheinfo(skb, ifaca->aca_cstamp, ifaca->aca_tstamp,
			  INFINITY_LIFE_TIME, INFINITY_LIFE_TIME) < 0) {
		nlmsg_cancel(skb, nlh);
		return -EMSGSIZE;
	}

	nlmsg_end(skb, nlh);
	return 0;
}

/* called with rcu_read_lock() */
static int in6_dump_addrs(struct inet6_dev *idev, struct sk_buff *skb,
			  struct netlink_callback *cb, int s_ip_idx,
			  struct inet6_fill_args *fillargs)
{
	struct ifmcaddr6 *ifmca;
	struct ifacaddr6 *ifaca;
	int ip_idx = 0;
	int err = 1;

	read_lock_bh(&idev->lock);
	switch (fillargs->type) {
	case UNICAST_ADDR: {
		struct inet6_ifaddr *ifa;
		fillargs->event = RTM_NEWADDR;

		/* unicast address incl. temp addr */
		list_for_each_entry(ifa, &idev->addr_list, if_list) {
			if (ip_idx < s_ip_idx)
				goto next;
			err = inet6_fill_ifaddr(skb, ifa, fillargs);
			if (err < 0)
				break;
			nl_dump_check_consistent(cb, nlmsg_hdr(skb));
next:
			ip_idx++;
		}
		break;
	}
	case MULTICAST_ADDR:
		read_unlock_bh(&idev->lock);
		fillargs->event = RTM_GETMULTICAST;

		/* multicast address */
		for (ifmca = rcu_dereference(idev->mc_list);
		     ifmca;
		     ifmca = rcu_dereference(ifmca->next), ip_idx++) {
			if (ip_idx < s_ip_idx)
				continue;
			err = inet6_fill_ifmcaddr(skb, ifmca, fillargs);
			if (err < 0)
				break;
		}
		read_lock_bh(&idev->lock);
		break;
	case ANYCAST_ADDR:
		fillargs->event = RTM_GETANYCAST;
		/* anycast address */
		for (ifaca = idev->ac_list; ifaca;
		     ifaca = ifaca->aca_next, ip_idx++) {
			if (ip_idx < s_ip_idx)
				continue;
			err = inet6_fill_ifacaddr(skb, ifaca, fillargs);
			if (err < 0)
				break;
		}
		break;
	default:
		break;
	}
	read_unlock_bh(&idev->lock);
	cb->args[2] = ip_idx;
	return err;
}

static int inet6_valid_dump_ifaddr_req(const struct nlmsghdr *nlh,
				       struct inet6_fill_args *fillargs,
				       struct net **tgt_net, struct sock *sk,
				       struct netlink_callback *cb)
{
	struct netlink_ext_ack *extack = cb->extack;
	struct nlattr *tb[IFA_MAX+1];
	struct ifaddrmsg *ifm;
	int err, i;

	if (nlh->nlmsg_len < nlmsg_msg_size(sizeof(*ifm))) {
		NL_SET_ERR_MSG_MOD(extack, "Invalid header for address dump request");
		return -EINVAL;
	}

	ifm = nlmsg_data(nlh);
	if (ifm->ifa_prefixlen || ifm->ifa_flags || ifm->ifa_scope) {
		NL_SET_ERR_MSG_MOD(extack, "Invalid values in header for address dump request");
		return -EINVAL;
	}

	fillargs->ifindex = ifm->ifa_index;
	if (fillargs->ifindex) {
		cb->answer_flags |= NLM_F_DUMP_FILTERED;
		fillargs->flags |= NLM_F_DUMP_FILTERED;
	}

	err = nlmsg_parse_deprecated_strict(nlh, sizeof(*ifm), tb, IFA_MAX,
					    ifa_ipv6_policy, extack);
	if (err < 0)
		return err;

	for (i = 0; i <= IFA_MAX; ++i) {
		if (!tb[i])
			continue;

		if (i == IFA_TARGET_NETNSID) {
			struct net *net;

			fillargs->netnsid = nla_get_s32(tb[i]);
			net = rtnl_get_net_ns_capable(sk, fillargs->netnsid);
			if (IS_ERR(net)) {
				fillargs->netnsid = -1;
				NL_SET_ERR_MSG_MOD(extack, "Invalid target network namespace id");
				return PTR_ERR(net);
			}
			*tgt_net = net;
		} else {
			NL_SET_ERR_MSG_MOD(extack, "Unsupported attribute in dump request");
			return -EINVAL;
		}
	}

	return 0;
}

static int inet6_dump_addr(struct sk_buff *skb, struct netlink_callback *cb,
			   enum addr_type_t type)
{
	const struct nlmsghdr *nlh = cb->nlh;
	struct inet6_fill_args fillargs = {
		.portid = NETLINK_CB(cb->skb).portid,
		.seq = cb->nlh->nlmsg_seq,
		.flags = NLM_F_MULTI,
		.netnsid = -1,
		.type = type,
	};
	struct net *tgt_net = sock_net(skb->sk);
	int idx, s_idx, s_ip_idx;
	int h, s_h;
	struct net_device *dev;
	struct inet6_dev *idev;
	struct hlist_head *head;
	int err = 0;

	s_h = cb->args[0];
	s_idx = idx = cb->args[1];
	s_ip_idx = cb->args[2];

	if (cb->strict_check) {
		err = inet6_valid_dump_ifaddr_req(nlh, &fillargs, &tgt_net,
						  skb->sk, cb);
		if (err < 0)
			goto put_tgt_net;

		err = 0;
		if (fillargs.ifindex) {
			dev = __dev_get_by_index(tgt_net, fillargs.ifindex);
			if (!dev) {
				err = -ENODEV;
				goto put_tgt_net;
			}
			idev = __in6_dev_get(dev);
			if (idev) {
				err = in6_dump_addrs(idev, skb, cb, s_ip_idx,
						     &fillargs);
				if (err > 0)
					err = 0;
			}
			goto put_tgt_net;
		}
	}

	rcu_read_lock();
	cb->seq = atomic_read(&tgt_net->ipv6.dev_addr_genid) ^ tgt_net->dev_base_seq;
	for (h = s_h; h < NETDEV_HASHENTRIES; h++, s_idx = 0) {
		idx = 0;
		head = &tgt_net->dev_index_head[h];
		hlist_for_each_entry_rcu(dev, head, index_hlist) {
			if (idx < s_idx)
				goto cont;
			if (h > s_h || idx > s_idx)
				s_ip_idx = 0;
			idev = __in6_dev_get(dev);
			if (!idev)
				goto cont;

			if (in6_dump_addrs(idev, skb, cb, s_ip_idx,
					   &fillargs) < 0)
				goto done;
cont:
			idx++;
		}
	}
done:
	rcu_read_unlock();
	cb->args[0] = h;
	cb->args[1] = idx;
put_tgt_net:
	if (fillargs.netnsid >= 0)
		put_net(tgt_net);

	return skb->len ? : err;
}

static int inet6_dump_ifaddr(struct sk_buff *skb, struct netlink_callback *cb)
{
	enum addr_type_t type = UNICAST_ADDR;

	return inet6_dump_addr(skb, cb, type);
}

static int inet6_dump_ifmcaddr(struct sk_buff *skb, struct netlink_callback *cb)
{
	enum addr_type_t type = MULTICAST_ADDR;

	return inet6_dump_addr(skb, cb, type);
}


static int inet6_dump_ifacaddr(struct sk_buff *skb, struct netlink_callback *cb)
{
	enum addr_type_t type = ANYCAST_ADDR;

	return inet6_dump_addr(skb, cb, type);
}

static int inet6_rtm_valid_getaddr_req(struct sk_buff *skb,
				       const struct nlmsghdr *nlh,
				       struct nlattr **tb,
				       struct netlink_ext_ack *extack)
{
	struct ifaddrmsg *ifm;
	int i, err;

	if (nlh->nlmsg_len < nlmsg_msg_size(sizeof(*ifm))) {
		NL_SET_ERR_MSG_MOD(extack, "Invalid header for get address request");
		return -EINVAL;
	}

	if (!netlink_strict_get_check(skb))
		return nlmsg_parse_deprecated(nlh, sizeof(*ifm), tb, IFA_MAX,
					      ifa_ipv6_policy, extack);

	ifm = nlmsg_data(nlh);
	if (ifm->ifa_prefixlen || ifm->ifa_flags || ifm->ifa_scope) {
		NL_SET_ERR_MSG_MOD(extack, "Invalid values in header for get address request");
		return -EINVAL;
	}

	err = nlmsg_parse_deprecated_strict(nlh, sizeof(*ifm), tb, IFA_MAX,
					    ifa_ipv6_policy, extack);
	if (err)
		return err;

	for (i = 0; i <= IFA_MAX; i++) {
		if (!tb[i])
			continue;

		switch (i) {
		case IFA_TARGET_NETNSID:
		case IFA_ADDRESS:
		case IFA_LOCAL:
			break;
		default:
			NL_SET_ERR_MSG_MOD(extack, "Unsupported attribute in get address request");
			return -EINVAL;
		}
	}

	return 0;
}

static int inet6_rtm_getaddr(struct sk_buff *in_skb, struct nlmsghdr *nlh,
			     struct netlink_ext_ack *extack)
{
	struct net *tgt_net = sock_net(in_skb->sk);
	struct inet6_fill_args fillargs = {
		.portid = NETLINK_CB(in_skb).portid,
		.seq = nlh->nlmsg_seq,
		.event = RTM_NEWADDR,
		.flags = 0,
		.netnsid = -1,
	};
	struct ifaddrmsg *ifm;
	struct nlattr *tb[IFA_MAX+1];
	struct in6_addr *addr = NULL, *peer;
	struct net_device *dev = NULL;
	struct inet6_ifaddr *ifa;
	struct sk_buff *skb;
	int err;

	err = inet6_rtm_valid_getaddr_req(in_skb, nlh, tb, extack);
	if (err < 0)
		return err;

	if (tb[IFA_TARGET_NETNSID]) {
		fillargs.netnsid = nla_get_s32(tb[IFA_TARGET_NETNSID]);

		tgt_net = rtnl_get_net_ns_capable(NETLINK_CB(in_skb).sk,
						  fillargs.netnsid);
		if (IS_ERR(tgt_net))
			return PTR_ERR(tgt_net);
	}

	addr = extract_addr(tb[IFA_ADDRESS], tb[IFA_LOCAL], &peer);
	if (!addr)
		return -EINVAL;

	ifm = nlmsg_data(nlh);
	if (ifm->ifa_index)
		dev = dev_get_by_index(tgt_net, ifm->ifa_index);

	ifa = ipv6_get_ifaddr(tgt_net, addr, dev, 1);
	if (!ifa) {
		err = -EADDRNOTAVAIL;
		goto errout;
	}

	skb = nlmsg_new(inet6_ifaddr_msgsize(), GFP_KERNEL);
	if (!skb) {
		err = -ENOBUFS;
		goto errout_ifa;
	}

	err = inet6_fill_ifaddr(skb, ifa, &fillargs);
	if (err < 0) {
		/* -EMSGSIZE implies BUG in inet6_ifaddr_msgsize() */
		WARN_ON(err == -EMSGSIZE);
		kfree_skb(skb);
		goto errout_ifa;
	}
	err = rtnl_unicast(skb, tgt_net, NETLINK_CB(in_skb).portid);
errout_ifa:
	in6_ifa_put(ifa);
errout:
	dev_put(dev);
	if (fillargs.netnsid >= 0)
		put_net(tgt_net);

	return err;
}

static void inet6_ifa_notify(int event, struct inet6_ifaddr *ifa)
{
	struct sk_buff *skb;
	struct net *net = dev_net(ifa->idev->dev);
	struct inet6_fill_args fillargs = {
		.portid = 0,
		.seq = 0,
		.event = event,
		.flags = 0,
		.netnsid = -1,
	};
	int err = -ENOBUFS;

	skb = nlmsg_new(inet6_ifaddr_msgsize(), GFP_ATOMIC);
	if (!skb)
		goto errout;

	err = inet6_fill_ifaddr(skb, ifa, &fillargs);
	if (err < 0) {
		/* -EMSGSIZE implies BUG in inet6_ifaddr_msgsize() */
		WARN_ON(err == -EMSGSIZE);
		kfree_skb(skb);
		goto errout;
	}
	rtnl_notify(skb, net, 0, RTNLGRP_IPV6_IFADDR, NULL, GFP_ATOMIC);
	return;
errout:
	if (err < 0)
		rtnl_set_sk_err(net, RTNLGRP_IPV6_IFADDR, err);
}

static inline void ipv6_store_devconf(struct ipv6_devconf *cnf,
				__s32 *array, int bytes)
{
	BUG_ON(bytes < (DEVCONF_MAX * 4));

	memset(array, 0, bytes);
	array[DEVCONF_FORWARDING] = cnf->forwarding;
	array[DEVCONF_HOPLIMIT] = cnf->hop_limit;
	array[DEVCONF_MTU6] = cnf->mtu6;
	array[DEVCONF_ACCEPT_RA] = cnf->accept_ra;
	array[DEVCONF_ACCEPT_REDIRECTS] = cnf->accept_redirects;
	array[DEVCONF_AUTOCONF] = cnf->autoconf;
	array[DEVCONF_DAD_TRANSMITS] = cnf->dad_transmits;
	array[DEVCONF_RTR_SOLICITS] = cnf->rtr_solicits;
	array[DEVCONF_RTR_SOLICIT_INTERVAL] =
		jiffies_to_msecs(cnf->rtr_solicit_interval);
	array[DEVCONF_RTR_SOLICIT_MAX_INTERVAL] =
		jiffies_to_msecs(cnf->rtr_solicit_max_interval);
	array[DEVCONF_RTR_SOLICIT_DELAY] =
		jiffies_to_msecs(cnf->rtr_solicit_delay);
	array[DEVCONF_FORCE_MLD_VERSION] = cnf->force_mld_version;
	array[DEVCONF_MLDV1_UNSOLICITED_REPORT_INTERVAL] =
		jiffies_to_msecs(cnf->mldv1_unsolicited_report_interval);
	array[DEVCONF_MLDV2_UNSOLICITED_REPORT_INTERVAL] =
		jiffies_to_msecs(cnf->mldv2_unsolicited_report_interval);
	array[DEVCONF_USE_TEMPADDR] = cnf->use_tempaddr;
	array[DEVCONF_TEMP_VALID_LFT] = cnf->temp_valid_lft;
	array[DEVCONF_TEMP_PREFERED_LFT] = cnf->temp_prefered_lft;
	array[DEVCONF_REGEN_MAX_RETRY] = cnf->regen_max_retry;
	array[DEVCONF_MAX_DESYNC_FACTOR] = cnf->max_desync_factor;
	array[DEVCONF_MAX_ADDRESSES] = cnf->max_addresses;
	array[DEVCONF_ACCEPT_RA_DEFRTR] = cnf->accept_ra_defrtr;
	array[DEVCONF_RA_DEFRTR_METRIC] = cnf->ra_defrtr_metric;
	array[DEVCONF_ACCEPT_RA_MIN_HOP_LIMIT] = cnf->accept_ra_min_hop_limit;
	array[DEVCONF_ACCEPT_RA_PINFO] = cnf->accept_ra_pinfo;
#ifdef CONFIG_IPV6_ROUTER_PREF
	array[DEVCONF_ACCEPT_RA_RTR_PREF] = cnf->accept_ra_rtr_pref;
	array[DEVCONF_RTR_PROBE_INTERVAL] =
		jiffies_to_msecs(cnf->rtr_probe_interval);
#ifdef CONFIG_IPV6_ROUTE_INFO
	array[DEVCONF_ACCEPT_RA_RT_INFO_MIN_PLEN] = cnf->accept_ra_rt_info_min_plen;
	array[DEVCONF_ACCEPT_RA_RT_INFO_MAX_PLEN] = cnf->accept_ra_rt_info_max_plen;
#endif
#endif
	array[DEVCONF_PROXY_NDP] = cnf->proxy_ndp;
	array[DEVCONF_ACCEPT_SOURCE_ROUTE] = cnf->accept_source_route;
#ifdef CONFIG_IPV6_OPTIMISTIC_DAD
	array[DEVCONF_OPTIMISTIC_DAD] = cnf->optimistic_dad;
	array[DEVCONF_USE_OPTIMISTIC] = cnf->use_optimistic;
#endif
#ifdef CONFIG_IPV6_MROUTE
	array[DEVCONF_MC_FORWARDING] = atomic_read(&cnf->mc_forwarding);
#endif
	array[DEVCONF_DISABLE_IPV6] = cnf->disable_ipv6;
	array[DEVCONF_ACCEPT_DAD] = cnf->accept_dad;
	array[DEVCONF_FORCE_TLLAO] = cnf->force_tllao;
	array[DEVCONF_NDISC_NOTIFY] = cnf->ndisc_notify;
	array[DEVCONF_SUPPRESS_FRAG_NDISC] = cnf->suppress_frag_ndisc;
	array[DEVCONF_ACCEPT_RA_FROM_LOCAL] = cnf->accept_ra_from_local;
	array[DEVCONF_ACCEPT_RA_MTU] = cnf->accept_ra_mtu;
	array[DEVCONF_IGNORE_ROUTES_WITH_LINKDOWN] = cnf->ignore_routes_with_linkdown;
	/* we omit DEVCONF_STABLE_SECRET for now */
	array[DEVCONF_USE_OIF_ADDRS_ONLY] = cnf->use_oif_addrs_only;
	array[DEVCONF_DROP_UNICAST_IN_L2_MULTICAST] = cnf->drop_unicast_in_l2_multicast;
	array[DEVCONF_DROP_UNSOLICITED_NA] = cnf->drop_unsolicited_na;
	array[DEVCONF_KEEP_ADDR_ON_DOWN] = cnf->keep_addr_on_down;
	array[DEVCONF_SEG6_ENABLED] = cnf->seg6_enabled;
#ifdef CONFIG_IPV6_SEG6_HMAC
	array[DEVCONF_SEG6_REQUIRE_HMAC] = cnf->seg6_require_hmac;
#endif
	array[DEVCONF_ENHANCED_DAD] = cnf->enhanced_dad;
	array[DEVCONF_ADDR_GEN_MODE] = cnf->addr_gen_mode;
	array[DEVCONF_DISABLE_POLICY] = cnf->disable_policy;
	array[DEVCONF_NDISC_TCLASS] = cnf->ndisc_tclass;
	array[DEVCONF_RPL_SEG_ENABLED] = cnf->rpl_seg_enabled;
	array[DEVCONF_IOAM6_ENABLED] = cnf->ioam6_enabled;
	array[DEVCONF_IOAM6_ID] = cnf->ioam6_id;
	array[DEVCONF_IOAM6_ID_WIDE] = cnf->ioam6_id_wide;
	array[DEVCONF_NDISC_EVICT_NOCARRIER] = cnf->ndisc_evict_nocarrier;
}

static inline size_t inet6_ifla6_size(void)
{
	return nla_total_size(4) /* IFLA_INET6_FLAGS */
	     + nla_total_size(sizeof(struct ifla_cacheinfo))
	     + nla_total_size(DEVCONF_MAX * 4) /* IFLA_INET6_CONF */
	     + nla_total_size(IPSTATS_MIB_MAX * 8) /* IFLA_INET6_STATS */
	     + nla_total_size(ICMP6_MIB_MAX * 8) /* IFLA_INET6_ICMP6STATS */
	     + nla_total_size(sizeof(struct in6_addr)) /* IFLA_INET6_TOKEN */
	     + nla_total_size(1) /* IFLA_INET6_ADDR_GEN_MODE */
	     + nla_total_size(4) /* IFLA_INET6_RA_MTU */
	     + 0;
}

static inline size_t inet6_if_nlmsg_size(void)
{
	return NLMSG_ALIGN(sizeof(struct ifinfomsg))
	       + nla_total_size(IFNAMSIZ) /* IFLA_IFNAME */
	       + nla_total_size(MAX_ADDR_LEN) /* IFLA_ADDRESS */
	       + nla_total_size(4) /* IFLA_MTU */
	       + nla_total_size(4) /* IFLA_LINK */
	       + nla_total_size(1) /* IFLA_OPERSTATE */
	       + nla_total_size(inet6_ifla6_size()); /* IFLA_PROTINFO */
}

static inline void __snmp6_fill_statsdev(u64 *stats, atomic_long_t *mib,
					int bytes)
{
	int i;
	int pad = bytes - sizeof(u64) * ICMP6_MIB_MAX;
	BUG_ON(pad < 0);

	/* Use put_unaligned() because stats may not be aligned for u64. */
	put_unaligned(ICMP6_MIB_MAX, &stats[0]);
	for (i = 1; i < ICMP6_MIB_MAX; i++)
		put_unaligned(atomic_long_read(&mib[i]), &stats[i]);

	memset(&stats[ICMP6_MIB_MAX], 0, pad);
}

static inline void __snmp6_fill_stats64(u64 *stats, void __percpu *mib,
					int bytes, size_t syncpoff)
{
	int i, c;
	u64 buff[IPSTATS_MIB_MAX];
	int pad = bytes - sizeof(u64) * IPSTATS_MIB_MAX;

	BUG_ON(pad < 0);

	memset(buff, 0, sizeof(buff));
	buff[0] = IPSTATS_MIB_MAX;

	for_each_possible_cpu(c) {
		for (i = 1; i < IPSTATS_MIB_MAX; i++)
			buff[i] += snmp_get_cpu_field64(mib, c, i, syncpoff);
	}

	memcpy(stats, buff, IPSTATS_MIB_MAX * sizeof(u64));
	memset(&stats[IPSTATS_MIB_MAX], 0, pad);
}

static void snmp6_fill_stats(u64 *stats, struct inet6_dev *idev, int attrtype,
			     int bytes)
{
	switch (attrtype) {
	case IFLA_INET6_STATS:
		__snmp6_fill_stats64(stats, idev->stats.ipv6, bytes,
				     offsetof(struct ipstats_mib, syncp));
		break;
	case IFLA_INET6_ICMP6STATS:
		__snmp6_fill_statsdev(stats, idev->stats.icmpv6dev->mibs, bytes);
		break;
	}
}

static int inet6_fill_ifla6_attrs(struct sk_buff *skb, struct inet6_dev *idev,
				  u32 ext_filter_mask)
{
	struct nlattr *nla;
	struct ifla_cacheinfo ci;

	if (nla_put_u32(skb, IFLA_INET6_FLAGS, idev->if_flags))
		goto nla_put_failure;
	ci.max_reasm_len = IPV6_MAXPLEN;
	ci.tstamp = cstamp_delta(idev->tstamp);
	ci.reachable_time = jiffies_to_msecs(idev->nd_parms->reachable_time);
	ci.retrans_time = jiffies_to_msecs(NEIGH_VAR(idev->nd_parms, RETRANS_TIME));
	if (nla_put(skb, IFLA_INET6_CACHEINFO, sizeof(ci), &ci))
		goto nla_put_failure;
	nla = nla_reserve(skb, IFLA_INET6_CONF, DEVCONF_MAX * sizeof(s32));
	if (!nla)
		goto nla_put_failure;
	ipv6_store_devconf(&idev->cnf, nla_data(nla), nla_len(nla));

	/* XXX - MC not implemented */

	if (ext_filter_mask & RTEXT_FILTER_SKIP_STATS)
		return 0;

	nla = nla_reserve(skb, IFLA_INET6_STATS, IPSTATS_MIB_MAX * sizeof(u64));
	if (!nla)
		goto nla_put_failure;
	snmp6_fill_stats(nla_data(nla), idev, IFLA_INET6_STATS, nla_len(nla));

	nla = nla_reserve(skb, IFLA_INET6_ICMP6STATS, ICMP6_MIB_MAX * sizeof(u64));
	if (!nla)
		goto nla_put_failure;
	snmp6_fill_stats(nla_data(nla), idev, IFLA_INET6_ICMP6STATS, nla_len(nla));

	nla = nla_reserve(skb, IFLA_INET6_TOKEN, sizeof(struct in6_addr));
	if (!nla)
		goto nla_put_failure;
	read_lock_bh(&idev->lock);
	memcpy(nla_data(nla), idev->token.s6_addr, nla_len(nla));
	read_unlock_bh(&idev->lock);

	if (nla_put_u8(skb, IFLA_INET6_ADDR_GEN_MODE, idev->cnf.addr_gen_mode))
		goto nla_put_failure;

	if (idev->ra_mtu &&
	    nla_put_u32(skb, IFLA_INET6_RA_MTU, idev->ra_mtu))
		goto nla_put_failure;

	return 0;

nla_put_failure:
	return -EMSGSIZE;
}

static size_t inet6_get_link_af_size(const struct net_device *dev,
				     u32 ext_filter_mask)
{
	if (!__in6_dev_get(dev))
		return 0;

	return inet6_ifla6_size();
}

static int inet6_fill_link_af(struct sk_buff *skb, const struct net_device *dev,
			      u32 ext_filter_mask)
{
	struct inet6_dev *idev = __in6_dev_get(dev);

	if (!idev)
		return -ENODATA;

	if (inet6_fill_ifla6_attrs(skb, idev, ext_filter_mask) < 0)
		return -EMSGSIZE;

	return 0;
}

static int inet6_set_iftoken(struct inet6_dev *idev, struct in6_addr *token,
			     struct netlink_ext_ack *extack)
{
	struct inet6_ifaddr *ifp;
	struct net_device *dev = idev->dev;
	bool clear_token, update_rs = false;
	struct in6_addr ll_addr;

	ASSERT_RTNL();

	if (!token)
		return -EINVAL;

	if (dev->flags & IFF_LOOPBACK) {
		NL_SET_ERR_MSG_MOD(extack, "Device is loopback");
		return -EINVAL;
	}

	if (dev->flags & IFF_NOARP) {
		NL_SET_ERR_MSG_MOD(extack,
				   "Device does not do neighbour discovery");
		return -EINVAL;
	}

	if (!ipv6_accept_ra(idev)) {
		NL_SET_ERR_MSG_MOD(extack,
				   "Router advertisement is disabled on device");
		return -EINVAL;
	}

	if (idev->cnf.rtr_solicits == 0) {
		NL_SET_ERR_MSG(extack,
			       "Router solicitation is disabled on device");
		return -EINVAL;
	}

	write_lock_bh(&idev->lock);

	BUILD_BUG_ON(sizeof(token->s6_addr) != 16);
	memcpy(idev->token.s6_addr + 8, token->s6_addr + 8, 8);

	write_unlock_bh(&idev->lock);

	clear_token = ipv6_addr_any(token);
	if (clear_token)
		goto update_lft;

	if (!idev->dead && (idev->if_flags & IF_READY) &&
	    !ipv6_get_lladdr(dev, &ll_addr, IFA_F_TENTATIVE |
			     IFA_F_OPTIMISTIC)) {
		/* If we're not ready, then normal ifup will take care
		 * of this. Otherwise, we need to request our rs here.
		 */
		ndisc_send_rs(dev, &ll_addr, &in6addr_linklocal_allrouters);
		update_rs = true;
	}

update_lft:
	write_lock_bh(&idev->lock);

	if (update_rs) {
		idev->if_flags |= IF_RS_SENT;
		idev->rs_interval = rfc3315_s14_backoff_init(
			idev->cnf.rtr_solicit_interval);
		idev->rs_probes = 1;
		addrconf_mod_rs_timer(idev, idev->rs_interval);
	}

	/* Well, that's kinda nasty ... */
	list_for_each_entry(ifp, &idev->addr_list, if_list) {
		spin_lock(&ifp->lock);
		if (ifp->tokenized) {
			ifp->valid_lft = 0;
			ifp->prefered_lft = 0;
		}
		spin_unlock(&ifp->lock);
	}

	write_unlock_bh(&idev->lock);
	inet6_ifinfo_notify(RTM_NEWLINK, idev);
	addrconf_verify_rtnl(dev_net(dev));
	return 0;
}

static const struct nla_policy inet6_af_policy[IFLA_INET6_MAX + 1] = {
	[IFLA_INET6_ADDR_GEN_MODE]	= { .type = NLA_U8 },
	[IFLA_INET6_TOKEN]		= { .len = sizeof(struct in6_addr) },
	[IFLA_INET6_RA_MTU]		= { .type = NLA_REJECT,
					    .reject_message =
						"IFLA_INET6_RA_MTU can not be set" },
};

static int check_addr_gen_mode(int mode)
{
	if (mode != IN6_ADDR_GEN_MODE_EUI64 &&
	    mode != IN6_ADDR_GEN_MODE_NONE &&
	    mode != IN6_ADDR_GEN_MODE_STABLE_PRIVACY &&
	    mode != IN6_ADDR_GEN_MODE_RANDOM)
		return -EINVAL;
	return 1;
}

static int check_stable_privacy(struct inet6_dev *idev, struct net *net,
				int mode)
{
	if (mode == IN6_ADDR_GEN_MODE_STABLE_PRIVACY &&
	    !idev->cnf.stable_secret.initialized &&
	    !net->ipv6.devconf_dflt->stable_secret.initialized)
		return -EINVAL;
	return 1;
}

static int inet6_validate_link_af(const struct net_device *dev,
				  const struct nlattr *nla,
				  struct netlink_ext_ack *extack)
{
	struct nlattr *tb[IFLA_INET6_MAX + 1];
	struct inet6_dev *idev = NULL;
	int err;

	if (dev) {
		idev = __in6_dev_get(dev);
		if (!idev)
			return -EAFNOSUPPORT;
	}

	err = nla_parse_nested_deprecated(tb, IFLA_INET6_MAX, nla,
					  inet6_af_policy, extack);
	if (err)
		return err;

	if (!tb[IFLA_INET6_TOKEN] && !tb[IFLA_INET6_ADDR_GEN_MODE])
		return -EINVAL;

	if (tb[IFLA_INET6_ADDR_GEN_MODE]) {
		u8 mode = nla_get_u8(tb[IFLA_INET6_ADDR_GEN_MODE]);

		if (check_addr_gen_mode(mode) < 0)
			return -EINVAL;
		if (dev && check_stable_privacy(idev, dev_net(dev), mode) < 0)
			return -EINVAL;
	}

	return 0;
}

static int inet6_set_link_af(struct net_device *dev, const struct nlattr *nla,
			     struct netlink_ext_ack *extack)
{
	struct inet6_dev *idev = __in6_dev_get(dev);
	struct nlattr *tb[IFLA_INET6_MAX + 1];
	int err;

	if (!idev)
		return -EAFNOSUPPORT;

	if (nla_parse_nested_deprecated(tb, IFLA_INET6_MAX, nla, NULL, NULL) < 0)
		return -EINVAL;

	if (tb[IFLA_INET6_TOKEN]) {
		err = inet6_set_iftoken(idev, nla_data(tb[IFLA_INET6_TOKEN]),
					extack);
		if (err)
			return err;
	}

	if (tb[IFLA_INET6_ADDR_GEN_MODE]) {
		u8 mode = nla_get_u8(tb[IFLA_INET6_ADDR_GEN_MODE]);

		idev->cnf.addr_gen_mode = mode;
	}

	return 0;
}

static int inet6_fill_ifinfo(struct sk_buff *skb, struct inet6_dev *idev,
			     u32 portid, u32 seq, int event, unsigned int flags)
{
	struct net_device *dev = idev->dev;
	struct ifinfomsg *hdr;
	struct nlmsghdr *nlh;
	void *protoinfo;

	nlh = nlmsg_put(skb, portid, seq, event, sizeof(*hdr), flags);
	if (!nlh)
		return -EMSGSIZE;

	hdr = nlmsg_data(nlh);
	hdr->ifi_family = AF_INET6;
	hdr->__ifi_pad = 0;
	hdr->ifi_type = dev->type;
	hdr->ifi_index = dev->ifindex;
	hdr->ifi_flags = dev_get_flags(dev);
	hdr->ifi_change = 0;

	if (nla_put_string(skb, IFLA_IFNAME, dev->name) ||
	    (dev->addr_len &&
	     nla_put(skb, IFLA_ADDRESS, dev->addr_len, dev->dev_addr)) ||
	    nla_put_u32(skb, IFLA_MTU, dev->mtu) ||
	    (dev->ifindex != dev_get_iflink(dev) &&
	     nla_put_u32(skb, IFLA_LINK, dev_get_iflink(dev))) ||
	    nla_put_u8(skb, IFLA_OPERSTATE,
		       netif_running(dev) ? dev->operstate : IF_OPER_DOWN))
		goto nla_put_failure;
	protoinfo = nla_nest_start_noflag(skb, IFLA_PROTINFO);
	if (!protoinfo)
		goto nla_put_failure;

	if (inet6_fill_ifla6_attrs(skb, idev, 0) < 0)
		goto nla_put_failure;

	nla_nest_end(skb, protoinfo);
	nlmsg_end(skb, nlh);
	return 0;

nla_put_failure:
	nlmsg_cancel(skb, nlh);
	return -EMSGSIZE;
}

static int inet6_valid_dump_ifinfo(const struct nlmsghdr *nlh,
				   struct netlink_ext_ack *extack)
{
	struct ifinfomsg *ifm;

	if (nlh->nlmsg_len < nlmsg_msg_size(sizeof(*ifm))) {
		NL_SET_ERR_MSG_MOD(extack, "Invalid header for link dump request");
		return -EINVAL;
	}

	if (nlmsg_attrlen(nlh, sizeof(*ifm))) {
		NL_SET_ERR_MSG_MOD(extack, "Invalid data after header");
		return -EINVAL;
	}

	ifm = nlmsg_data(nlh);
	if (ifm->__ifi_pad || ifm->ifi_type || ifm->ifi_flags ||
	    ifm->ifi_change || ifm->ifi_index) {
		NL_SET_ERR_MSG_MOD(extack, "Invalid values in header for dump request");
		return -EINVAL;
	}

	return 0;
}

static int inet6_dump_ifinfo(struct sk_buff *skb, struct netlink_callback *cb)
{
	struct net *net = sock_net(skb->sk);
	int h, s_h;
	int idx = 0, s_idx;
	struct net_device *dev;
	struct inet6_dev *idev;
	struct hlist_head *head;

	/* only requests using strict checking can pass data to
	 * influence the dump
	 */
	if (cb->strict_check) {
		int err = inet6_valid_dump_ifinfo(cb->nlh, cb->extack);

		if (err < 0)
			return err;
	}

	s_h = cb->args[0];
	s_idx = cb->args[1];

	rcu_read_lock();
	for (h = s_h; h < NETDEV_HASHENTRIES; h++, s_idx = 0) {
		idx = 0;
		head = &net->dev_index_head[h];
		hlist_for_each_entry_rcu(dev, head, index_hlist) {
			if (idx < s_idx)
				goto cont;
			idev = __in6_dev_get(dev);
			if (!idev)
				goto cont;
			if (inet6_fill_ifinfo(skb, idev,
					      NETLINK_CB(cb->skb).portid,
					      cb->nlh->nlmsg_seq,
					      RTM_NEWLINK, NLM_F_MULTI) < 0)
				goto out;
cont:
			idx++;
		}
	}
out:
	rcu_read_unlock();
	cb->args[1] = idx;
	cb->args[0] = h;

	return skb->len;
}

void inet6_ifinfo_notify(int event, struct inet6_dev *idev)
{
	struct sk_buff *skb;
	struct net *net = dev_net(idev->dev);
	int err = -ENOBUFS;

	skb = nlmsg_new(inet6_if_nlmsg_size(), GFP_ATOMIC);
	if (!skb)
		goto errout;

	err = inet6_fill_ifinfo(skb, idev, 0, 0, event, 0);
	if (err < 0) {
		/* -EMSGSIZE implies BUG in inet6_if_nlmsg_size() */
		WARN_ON(err == -EMSGSIZE);
		kfree_skb(skb);
		goto errout;
	}
	rtnl_notify(skb, net, 0, RTNLGRP_IPV6_IFINFO, NULL, GFP_ATOMIC);
	return;
errout:
	if (err < 0)
		rtnl_set_sk_err(net, RTNLGRP_IPV6_IFINFO, err);
}

static inline size_t inet6_prefix_nlmsg_size(void)
{
	return NLMSG_ALIGN(sizeof(struct prefixmsg))
	       + nla_total_size(sizeof(struct in6_addr))
	       + nla_total_size(sizeof(struct prefix_cacheinfo));
}

static int inet6_fill_prefix(struct sk_buff *skb, struct inet6_dev *idev,
			     struct prefix_info *pinfo, u32 portid, u32 seq,
			     int event, unsigned int flags)
{
	struct prefixmsg *pmsg;
	struct nlmsghdr *nlh;
	struct prefix_cacheinfo	ci;

	nlh = nlmsg_put(skb, portid, seq, event, sizeof(*pmsg), flags);
	if (!nlh)
		return -EMSGSIZE;

	pmsg = nlmsg_data(nlh);
	pmsg->prefix_family = AF_INET6;
	pmsg->prefix_pad1 = 0;
	pmsg->prefix_pad2 = 0;
	pmsg->prefix_ifindex = idev->dev->ifindex;
	pmsg->prefix_len = pinfo->prefix_len;
	pmsg->prefix_type = pinfo->type;
	pmsg->prefix_pad3 = 0;
	pmsg->prefix_flags = 0;
	if (pinfo->onlink)
		pmsg->prefix_flags |= IF_PREFIX_ONLINK;
	if (pinfo->autoconf)
		pmsg->prefix_flags |= IF_PREFIX_AUTOCONF;

	if (nla_put(skb, PREFIX_ADDRESS, sizeof(pinfo->prefix), &pinfo->prefix))
		goto nla_put_failure;
	ci.preferred_time = ntohl(pinfo->prefered);
	ci.valid_time = ntohl(pinfo->valid);
	if (nla_put(skb, PREFIX_CACHEINFO, sizeof(ci), &ci))
		goto nla_put_failure;
	nlmsg_end(skb, nlh);
	return 0;

nla_put_failure:
	nlmsg_cancel(skb, nlh);
	return -EMSGSIZE;
}

static void inet6_prefix_notify(int event, struct inet6_dev *idev,
			 struct prefix_info *pinfo)
{
	struct sk_buff *skb;
	struct net *net = dev_net(idev->dev);
	int err = -ENOBUFS;

	skb = nlmsg_new(inet6_prefix_nlmsg_size(), GFP_ATOMIC);
	if (!skb)
		goto errout;

	err = inet6_fill_prefix(skb, idev, pinfo, 0, 0, event, 0);
	if (err < 0) {
		/* -EMSGSIZE implies BUG in inet6_prefix_nlmsg_size() */
		WARN_ON(err == -EMSGSIZE);
		kfree_skb(skb);
		goto errout;
	}
	rtnl_notify(skb, net, 0, RTNLGRP_IPV6_PREFIX, NULL, GFP_ATOMIC);
	return;
errout:
	if (err < 0)
		rtnl_set_sk_err(net, RTNLGRP_IPV6_PREFIX, err);
}

static void __ipv6_ifa_notify(int event, struct inet6_ifaddr *ifp)
{
	struct net *net = dev_net(ifp->idev->dev);

	if (event)
		ASSERT_RTNL();

	inet6_ifa_notify(event ? : RTM_NEWADDR, ifp);

	switch (event) {
	case RTM_NEWADDR:
		/*
		 * If the address was optimistic we inserted the route at the
		 * start of our DAD process, so we don't need to do it again.
		 * If the device was taken down in the middle of the DAD
		 * cycle there is a race where we could get here without a
		 * host route, so nothing to insert. That will be fixed when
		 * the device is brought up.
		 */
		if (ifp->rt && !rcu_access_pointer(ifp->rt->fib6_node)) {
			ip6_ins_rt(net, ifp->rt);
		} else if (!ifp->rt && (ifp->idev->dev->flags & IFF_UP)) {
			pr_warn("BUG: Address %pI6c on device %s is missing its host route.\n",
				&ifp->addr, ifp->idev->dev->name);
		}

		if (ifp->idev->cnf.forwarding)
			addrconf_join_anycast(ifp);
		if (!ipv6_addr_any(&ifp->peer_addr))
			addrconf_prefix_route(&ifp->peer_addr, 128,
					      ifp->rt_priority, ifp->idev->dev,
					      0, 0, GFP_ATOMIC);
		break;
	case RTM_DELADDR:
		if (ifp->idev->cnf.forwarding)
			addrconf_leave_anycast(ifp);
		addrconf_leave_solict(ifp->idev, &ifp->addr);
		if (!ipv6_addr_any(&ifp->peer_addr)) {
			struct fib6_info *rt;

			rt = addrconf_get_prefix_route(&ifp->peer_addr, 128,
						       ifp->idev->dev, 0, 0,
						       false);
			if (rt)
				ip6_del_rt(net, rt, false);
		}
		if (ifp->rt) {
			ip6_del_rt(net, ifp->rt, false);
			ifp->rt = NULL;
		}
		rt_genid_bump_ipv6(net);
		break;
	}
	atomic_inc(&net->ipv6.dev_addr_genid);
}

static void ipv6_ifa_notify(int event, struct inet6_ifaddr *ifp)
{
	if (likely(ifp->idev->dead == 0))
		__ipv6_ifa_notify(event, ifp);
}

#ifdef CONFIG_SYSCTL

static int addrconf_sysctl_forward(struct ctl_table *ctl, int write,
		void *buffer, size_t *lenp, loff_t *ppos)
{
	int *valp = ctl->data;
	int val = *valp;
	loff_t pos = *ppos;
	struct ctl_table lctl;
	int ret;

	/*
	 * ctl->data points to idev->cnf.forwarding, we should
	 * not modify it until we get the rtnl lock.
	 */
	lctl = *ctl;
	lctl.data = &val;

	ret = proc_dointvec(&lctl, write, buffer, lenp, ppos);

	if (write)
		ret = addrconf_fixup_forwarding(ctl, valp, val);
	if (ret)
		*ppos = pos;
	return ret;
}

static int addrconf_sysctl_mtu(struct ctl_table *ctl, int write,
		void *buffer, size_t *lenp, loff_t *ppos)
{
	struct inet6_dev *idev = ctl->extra1;
	int min_mtu = IPV6_MIN_MTU;
	struct ctl_table lctl;

	lctl = *ctl;
	lctl.extra1 = &min_mtu;
	lctl.extra2 = idev ? &idev->dev->mtu : NULL;

	return proc_dointvec_minmax(&lctl, write, buffer, lenp, ppos);
}

static void dev_disable_change(struct inet6_dev *idev)
{
	struct netdev_notifier_info info;

	if (!idev || !idev->dev)
		return;

	netdev_notifier_info_init(&info, idev->dev);
	if (idev->cnf.disable_ipv6)
		addrconf_notify(NULL, NETDEV_DOWN, &info);
	else
		addrconf_notify(NULL, NETDEV_UP, &info);
}

static void addrconf_disable_change(struct net *net, __s32 newf)
{
	struct net_device *dev;
	struct inet6_dev *idev;

	for_each_netdev(net, dev) {
		idev = __in6_dev_get(dev);
		if (idev) {
			int changed = (!idev->cnf.disable_ipv6) ^ (!newf);
			idev->cnf.disable_ipv6 = newf;
			if (changed)
				dev_disable_change(idev);
		}
	}
}

static int addrconf_disable_ipv6(struct ctl_table *table, int *p, int newf)
{
	struct net *net;
	int old;

	if (!rtnl_trylock())
		return restart_syscall();

	net = (struct net *)table->extra2;
	old = *p;
	*p = newf;

	if (p == &net->ipv6.devconf_dflt->disable_ipv6) {
		rtnl_unlock();
		return 0;
	}

	if (p == &net->ipv6.devconf_all->disable_ipv6) {
		net->ipv6.devconf_dflt->disable_ipv6 = newf;
		addrconf_disable_change(net, newf);
	} else if ((!newf) ^ (!old))
		dev_disable_change((struct inet6_dev *)table->extra1);

	rtnl_unlock();
	return 0;
}

static int addrconf_sysctl_disable(struct ctl_table *ctl, int write,
		void *buffer, size_t *lenp, loff_t *ppos)
{
	int *valp = ctl->data;
	int val = *valp;
	loff_t pos = *ppos;
	struct ctl_table lctl;
	int ret;

	/*
	 * ctl->data points to idev->cnf.disable_ipv6, we should
	 * not modify it until we get the rtnl lock.
	 */
	lctl = *ctl;
	lctl.data = &val;

	ret = proc_dointvec(&lctl, write, buffer, lenp, ppos);

	if (write)
		ret = addrconf_disable_ipv6(ctl, valp, val);
	if (ret)
		*ppos = pos;
	return ret;
}

static int addrconf_sysctl_proxy_ndp(struct ctl_table *ctl, int write,
		void *buffer, size_t *lenp, loff_t *ppos)
{
	int *valp = ctl->data;
	int ret;
	int old, new;

	old = *valp;
	ret = proc_dointvec(ctl, write, buffer, lenp, ppos);
	new = *valp;

	if (write && old != new) {
		struct net *net = ctl->extra2;

		if (!rtnl_trylock())
			return restart_syscall();

		if (valp == &net->ipv6.devconf_dflt->proxy_ndp)
			inet6_netconf_notify_devconf(net, RTM_NEWNETCONF,
						     NETCONFA_PROXY_NEIGH,
						     NETCONFA_IFINDEX_DEFAULT,
						     net->ipv6.devconf_dflt);
		else if (valp == &net->ipv6.devconf_all->proxy_ndp)
			inet6_netconf_notify_devconf(net, RTM_NEWNETCONF,
						     NETCONFA_PROXY_NEIGH,
						     NETCONFA_IFINDEX_ALL,
						     net->ipv6.devconf_all);
		else {
			struct inet6_dev *idev = ctl->extra1;

			inet6_netconf_notify_devconf(net, RTM_NEWNETCONF,
						     NETCONFA_PROXY_NEIGH,
						     idev->dev->ifindex,
						     &idev->cnf);
		}
		rtnl_unlock();
	}

	return ret;
}

static int addrconf_sysctl_addr_gen_mode(struct ctl_table *ctl, int write,
					 void *buffer, size_t *lenp,
					 loff_t *ppos)
{
	int ret = 0;
	u32 new_val;
	struct inet6_dev *idev = (struct inet6_dev *)ctl->extra1;
	struct net *net = (struct net *)ctl->extra2;
	struct ctl_table tmp = {
		.data = &new_val,
		.maxlen = sizeof(new_val),
		.mode = ctl->mode,
	};

	if (!rtnl_trylock())
		return restart_syscall();

	new_val = *((u32 *)ctl->data);

	ret = proc_douintvec(&tmp, write, buffer, lenp, ppos);
	if (ret != 0)
		goto out;

	if (write) {
		if (check_addr_gen_mode(new_val) < 0) {
			ret = -EINVAL;
			goto out;
		}

		if (idev) {
			if (check_stable_privacy(idev, net, new_val) < 0) {
				ret = -EINVAL;
				goto out;
			}

			if (idev->cnf.addr_gen_mode != new_val) {
				idev->cnf.addr_gen_mode = new_val;
				addrconf_dev_config(idev->dev);
			}
		} else if (&net->ipv6.devconf_all->addr_gen_mode == ctl->data) {
			struct net_device *dev;

			net->ipv6.devconf_dflt->addr_gen_mode = new_val;
			for_each_netdev(net, dev) {
				idev = __in6_dev_get(dev);
				if (idev &&
				    idev->cnf.addr_gen_mode != new_val) {
					idev->cnf.addr_gen_mode = new_val;
					addrconf_dev_config(idev->dev);
				}
			}
		}

		*((u32 *)ctl->data) = new_val;
	}

out:
	rtnl_unlock();

	return ret;
}

static int addrconf_sysctl_stable_secret(struct ctl_table *ctl, int write,
					 void *buffer, size_t *lenp,
					 loff_t *ppos)
{
	int err;
	struct in6_addr addr;
	char str[IPV6_MAX_STRLEN];
	struct ctl_table lctl = *ctl;
	struct net *net = ctl->extra2;
	struct ipv6_stable_secret *secret = ctl->data;

	if (&net->ipv6.devconf_all->stable_secret == ctl->data)
		return -EIO;

	lctl.maxlen = IPV6_MAX_STRLEN;
	lctl.data = str;

	if (!rtnl_trylock())
		return restart_syscall();

	if (!write && !secret->initialized) {
		err = -EIO;
		goto out;
	}

	err = snprintf(str, sizeof(str), "%pI6", &secret->secret);
	if (err >= sizeof(str)) {
		err = -EIO;
		goto out;
	}

	err = proc_dostring(&lctl, write, buffer, lenp, ppos);
	if (err || !write)
		goto out;

	if (in6_pton(str, -1, addr.in6_u.u6_addr8, -1, NULL) != 1) {
		err = -EIO;
		goto out;
	}

	secret->initialized = true;
	secret->secret = addr;

	if (&net->ipv6.devconf_dflt->stable_secret == ctl->data) {
		struct net_device *dev;

		for_each_netdev(net, dev) {
			struct inet6_dev *idev = __in6_dev_get(dev);

			if (idev) {
				idev->cnf.addr_gen_mode =
					IN6_ADDR_GEN_MODE_STABLE_PRIVACY;
			}
		}
	} else {
		struct inet6_dev *idev = ctl->extra1;

		idev->cnf.addr_gen_mode = IN6_ADDR_GEN_MODE_STABLE_PRIVACY;
	}

out:
	rtnl_unlock();

	return err;
}

static
int addrconf_sysctl_ignore_routes_with_linkdown(struct ctl_table *ctl,
						int write, void *buffer,
						size_t *lenp,
						loff_t *ppos)
{
	int *valp = ctl->data;
	int val = *valp;
	loff_t pos = *ppos;
	struct ctl_table lctl;
	int ret;

	/* ctl->data points to idev->cnf.ignore_routes_when_linkdown
	 * we should not modify it until we get the rtnl lock.
	 */
	lctl = *ctl;
	lctl.data = &val;

	ret = proc_dointvec(&lctl, write, buffer, lenp, ppos);

	if (write)
		ret = addrconf_fixup_linkdown(ctl, valp, val);
	if (ret)
		*ppos = pos;
	return ret;
}

static
void addrconf_set_nopolicy(struct rt6_info *rt, int action)
{
	if (rt) {
		if (action)
			rt->dst.flags |= DST_NOPOLICY;
		else
			rt->dst.flags &= ~DST_NOPOLICY;
	}
}

static
void addrconf_disable_policy_idev(struct inet6_dev *idev, int val)
{
	struct inet6_ifaddr *ifa;

	read_lock_bh(&idev->lock);
	list_for_each_entry(ifa, &idev->addr_list, if_list) {
		spin_lock(&ifa->lock);
		if (ifa->rt) {
			/* host routes only use builtin fib6_nh */
			struct fib6_nh *nh = ifa->rt->fib6_nh;
			int cpu;

			rcu_read_lock();
			ifa->rt->dst_nopolicy = val ? true : false;
			if (nh->rt6i_pcpu) {
				for_each_possible_cpu(cpu) {
					struct rt6_info **rtp;

					rtp = per_cpu_ptr(nh->rt6i_pcpu, cpu);
					addrconf_set_nopolicy(*rtp, val);
				}
			}
			rcu_read_unlock();
		}
		spin_unlock(&ifa->lock);
	}
	read_unlock_bh(&idev->lock);
}

static
int addrconf_disable_policy(struct ctl_table *ctl, int *valp, int val)
{
	struct inet6_dev *idev;
	struct net *net;

	if (!rtnl_trylock())
		return restart_syscall();

	*valp = val;

	net = (struct net *)ctl->extra2;
	if (valp == &net->ipv6.devconf_dflt->disable_policy) {
		rtnl_unlock();
		return 0;
	}

	if (valp == &net->ipv6.devconf_all->disable_policy)  {
		struct net_device *dev;

		for_each_netdev(net, dev) {
			idev = __in6_dev_get(dev);
			if (idev)
				addrconf_disable_policy_idev(idev, val);
		}
	} else {
		idev = (struct inet6_dev *)ctl->extra1;
		addrconf_disable_policy_idev(idev, val);
	}

	rtnl_unlock();
	return 0;
}

static int addrconf_sysctl_disable_policy(struct ctl_table *ctl, int write,
				   void *buffer, size_t *lenp, loff_t *ppos)
{
	int *valp = ctl->data;
	int val = *valp;
	loff_t pos = *ppos;
	struct ctl_table lctl;
	int ret;

	lctl = *ctl;
	lctl.data = &val;
	ret = proc_dointvec(&lctl, write, buffer, lenp, ppos);

	if (write && (*valp != val))
		ret = addrconf_disable_policy(ctl, valp, val);

	if (ret)
		*ppos = pos;

	return ret;
}

static int minus_one = -1;
static const int two_five_five = 255;
static u32 ioam6_if_id_max = U16_MAX;

static const struct ctl_table addrconf_sysctl[] = {
	{
		.procname	= "forwarding",
		.data		= &ipv6_devconf.forwarding,
		.maxlen		= sizeof(int),
		.mode		= 0644,
		.proc_handler	= addrconf_sysctl_forward,
	},
	{
		.procname	= "hop_limit",
		.data		= &ipv6_devconf.hop_limit,
		.maxlen		= sizeof(int),
		.mode		= 0644,
		.proc_handler	= proc_dointvec_minmax,
		.extra1		= (void *)SYSCTL_ONE,
		.extra2		= (void *)&two_five_five,
	},
	{
		.procname	= "mtu",
		.data		= &ipv6_devconf.mtu6,
		.maxlen		= sizeof(int),
		.mode		= 0644,
		.proc_handler	= addrconf_sysctl_mtu,
	},
	{
		.procname	= "accept_ra",
		.data		= &ipv6_devconf.accept_ra,
		.maxlen		= sizeof(int),
		.mode		= 0644,
		.proc_handler	= proc_dointvec,
	},
	{
		.procname	= "accept_redirects",
		.data		= &ipv6_devconf.accept_redirects,
		.maxlen		= sizeof(int),
		.mode		= 0644,
		.proc_handler	= proc_dointvec,
	},
	{
		.procname	= "autoconf",
		.data		= &ipv6_devconf.autoconf,
		.maxlen		= sizeof(int),
		.mode		= 0644,
		.proc_handler	= proc_dointvec,
	},
	{
		.procname	= "dad_transmits",
		.data		= &ipv6_devconf.dad_transmits,
		.maxlen		= sizeof(int),
		.mode		= 0644,
		.proc_handler	= proc_dointvec,
	},
	{
		.procname	= "router_solicitations",
		.data		= &ipv6_devconf.rtr_solicits,
		.maxlen		= sizeof(int),
		.mode		= 0644,
		.proc_handler	= proc_dointvec_minmax,
		.extra1		= &minus_one,
	},
	{
		.procname	= "router_solicitation_interval",
		.data		= &ipv6_devconf.rtr_solicit_interval,
		.maxlen		= sizeof(int),
		.mode		= 0644,
		.proc_handler	= proc_dointvec_jiffies,
	},
	{
		.procname	= "router_solicitation_max_interval",
		.data		= &ipv6_devconf.rtr_solicit_max_interval,
		.maxlen		= sizeof(int),
		.mode		= 0644,
		.proc_handler	= proc_dointvec_jiffies,
	},
	{
		.procname	= "router_solicitation_delay",
		.data		= &ipv6_devconf.rtr_solicit_delay,
		.maxlen		= sizeof(int),
		.mode		= 0644,
		.proc_handler	= proc_dointvec_jiffies,
	},
	{
		.procname	= "force_mld_version",
		.data		= &ipv6_devconf.force_mld_version,
		.maxlen		= sizeof(int),
		.mode		= 0644,
		.proc_handler	= proc_dointvec,
	},
	{
		.procname	= "mldv1_unsolicited_report_interval",
		.data		=
			&ipv6_devconf.mldv1_unsolicited_report_interval,
		.maxlen		= sizeof(int),
		.mode		= 0644,
		.proc_handler	= proc_dointvec_ms_jiffies,
	},
	{
		.procname	= "mldv2_unsolicited_report_interval",
		.data		=
			&ipv6_devconf.mldv2_unsolicited_report_interval,
		.maxlen		= sizeof(int),
		.mode		= 0644,
		.proc_handler	= proc_dointvec_ms_jiffies,
	},
	{
		.procname	= "use_tempaddr",
		.data		= &ipv6_devconf.use_tempaddr,
		.maxlen		= sizeof(int),
		.mode		= 0644,
		.proc_handler	= proc_dointvec,
	},
	{
		.procname	= "temp_valid_lft",
		.data		= &ipv6_devconf.temp_valid_lft,
		.maxlen		= sizeof(int),
		.mode		= 0644,
		.proc_handler	= proc_dointvec,
	},
	{
		.procname	= "temp_prefered_lft",
		.data		= &ipv6_devconf.temp_prefered_lft,
		.maxlen		= sizeof(int),
		.mode		= 0644,
		.proc_handler	= proc_dointvec,
	},
	{
		.procname	= "regen_max_retry",
		.data		= &ipv6_devconf.regen_max_retry,
		.maxlen		= sizeof(int),
		.mode		= 0644,
		.proc_handler	= proc_dointvec,
	},
	{
		.procname	= "max_desync_factor",
		.data		= &ipv6_devconf.max_desync_factor,
		.maxlen		= sizeof(int),
		.mode		= 0644,
		.proc_handler	= proc_dointvec,
	},
	{
		.procname	= "max_addresses",
		.data		= &ipv6_devconf.max_addresses,
		.maxlen		= sizeof(int),
		.mode		= 0644,
		.proc_handler	= proc_dointvec,
	},
	{
		.procname	= "accept_ra_defrtr",
		.data		= &ipv6_devconf.accept_ra_defrtr,
		.maxlen		= sizeof(int),
		.mode		= 0644,
		.proc_handler	= proc_dointvec,
	},
	{
		.procname	= "ra_defrtr_metric",
		.data		= &ipv6_devconf.ra_defrtr_metric,
		.maxlen		= sizeof(u32),
		.mode		= 0644,
		.proc_handler	= proc_douintvec_minmax,
		.extra1		= (void *)SYSCTL_ONE,
	},
	{
		.procname	= "accept_ra_min_hop_limit",
		.data		= &ipv6_devconf.accept_ra_min_hop_limit,
		.maxlen		= sizeof(int),
		.mode		= 0644,
		.proc_handler	= proc_dointvec,
	},
	{
		.procname	= "accept_ra_pinfo",
		.data		= &ipv6_devconf.accept_ra_pinfo,
		.maxlen		= sizeof(int),
		.mode		= 0644,
		.proc_handler	= proc_dointvec,
	},
#ifdef CONFIG_IPV6_ROUTER_PREF
	{
		.procname	= "accept_ra_rtr_pref",
		.data		= &ipv6_devconf.accept_ra_rtr_pref,
		.maxlen		= sizeof(int),
		.mode		= 0644,
		.proc_handler	= proc_dointvec,
	},
	{
		.procname	= "router_probe_interval",
		.data		= &ipv6_devconf.rtr_probe_interval,
		.maxlen		= sizeof(int),
		.mode		= 0644,
		.proc_handler	= proc_dointvec_jiffies,
	},
#ifdef CONFIG_IPV6_ROUTE_INFO
	{
		.procname	= "accept_ra_rt_info_min_plen",
		.data		= &ipv6_devconf.accept_ra_rt_info_min_plen,
		.maxlen		= sizeof(int),
		.mode		= 0644,
		.proc_handler	= proc_dointvec,
	},
	{
		.procname	= "accept_ra_rt_info_max_plen",
		.data		= &ipv6_devconf.accept_ra_rt_info_max_plen,
		.maxlen		= sizeof(int),
		.mode		= 0644,
		.proc_handler	= proc_dointvec,
	},
#endif
#endif
	{
		.procname	= "proxy_ndp",
		.data		= &ipv6_devconf.proxy_ndp,
		.maxlen		= sizeof(int),
		.mode		= 0644,
		.proc_handler	= addrconf_sysctl_proxy_ndp,
	},
	{
		.procname	= "accept_source_route",
		.data		= &ipv6_devconf.accept_source_route,
		.maxlen		= sizeof(int),
		.mode		= 0644,
		.proc_handler	= proc_dointvec,
	},
#ifdef CONFIG_IPV6_OPTIMISTIC_DAD
	{
		.procname	= "optimistic_dad",
		.data		= &ipv6_devconf.optimistic_dad,
		.maxlen		= sizeof(int),
		.mode		= 0644,
		.proc_handler   = proc_dointvec,
	},
	{
		.procname	= "use_optimistic",
		.data		= &ipv6_devconf.use_optimistic,
		.maxlen		= sizeof(int),
		.mode		= 0644,
		.proc_handler	= proc_dointvec,
	},
#endif
#ifdef CONFIG_IPV6_MROUTE
	{
		.procname	= "mc_forwarding",
		.data		= &ipv6_devconf.mc_forwarding,
		.maxlen		= sizeof(int),
		.mode		= 0444,
		.proc_handler	= proc_dointvec,
	},
#endif
	{
		.procname	= "disable_ipv6",
		.data		= &ipv6_devconf.disable_ipv6,
		.maxlen		= sizeof(int),
		.mode		= 0644,
		.proc_handler	= addrconf_sysctl_disable,
	},
	{
		.procname	= "accept_dad",
		.data		= &ipv6_devconf.accept_dad,
		.maxlen		= sizeof(int),
		.mode		= 0644,
		.proc_handler	= proc_dointvec,
	},
	{
		.procname	= "force_tllao",
		.data		= &ipv6_devconf.force_tllao,
		.maxlen		= sizeof(int),
		.mode		= 0644,
		.proc_handler	= proc_dointvec
	},
	{
		.procname	= "ndisc_notify",
		.data		= &ipv6_devconf.ndisc_notify,
		.maxlen		= sizeof(int),
		.mode		= 0644,
		.proc_handler	= proc_dointvec
	},
	{
		.procname	= "suppress_frag_ndisc",
		.data		= &ipv6_devconf.suppress_frag_ndisc,
		.maxlen		= sizeof(int),
		.mode		= 0644,
		.proc_handler	= proc_dointvec
	},
	{
		.procname	= "accept_ra_from_local",
		.data		= &ipv6_devconf.accept_ra_from_local,
		.maxlen		= sizeof(int),
		.mode		= 0644,
		.proc_handler	= proc_dointvec,
	},
	{
		.procname	= "accept_ra_mtu",
		.data		= &ipv6_devconf.accept_ra_mtu,
		.maxlen		= sizeof(int),
		.mode		= 0644,
		.proc_handler	= proc_dointvec,
	},
	{
		.procname	= "stable_secret",
		.data		= &ipv6_devconf.stable_secret,
		.maxlen		= IPV6_MAX_STRLEN,
		.mode		= 0600,
		.proc_handler	= addrconf_sysctl_stable_secret,
	},
	{
		.procname	= "use_oif_addrs_only",
		.data		= &ipv6_devconf.use_oif_addrs_only,
		.maxlen		= sizeof(int),
		.mode		= 0644,
		.proc_handler	= proc_dointvec,
	},
	{
		.procname	= "ignore_routes_with_linkdown",
		.data		= &ipv6_devconf.ignore_routes_with_linkdown,
		.maxlen		= sizeof(int),
		.mode		= 0644,
		.proc_handler	= addrconf_sysctl_ignore_routes_with_linkdown,
	},
	{
		.procname	= "drop_unicast_in_l2_multicast",
		.data		= &ipv6_devconf.drop_unicast_in_l2_multicast,
		.maxlen		= sizeof(int),
		.mode		= 0644,
		.proc_handler	= proc_dointvec,
	},
	{
		.procname	= "drop_unsolicited_na",
		.data		= &ipv6_devconf.drop_unsolicited_na,
		.maxlen		= sizeof(int),
		.mode		= 0644,
		.proc_handler	= proc_dointvec,
	},
	{
		.procname	= "keep_addr_on_down",
		.data		= &ipv6_devconf.keep_addr_on_down,
		.maxlen		= sizeof(int),
		.mode		= 0644,
		.proc_handler	= proc_dointvec,

	},
	{
		.procname	= "seg6_enabled",
		.data		= &ipv6_devconf.seg6_enabled,
		.maxlen		= sizeof(int),
		.mode		= 0644,
		.proc_handler	= proc_dointvec,
	},
#ifdef CONFIG_IPV6_SEG6_HMAC
	{
		.procname	= "seg6_require_hmac",
		.data		= &ipv6_devconf.seg6_require_hmac,
		.maxlen		= sizeof(int),
		.mode		= 0644,
		.proc_handler	= proc_dointvec,
	},
#endif
	{
		.procname       = "enhanced_dad",
		.data           = &ipv6_devconf.enhanced_dad,
		.maxlen         = sizeof(int),
		.mode           = 0644,
		.proc_handler   = proc_dointvec,
	},
	{
		.procname	= "addr_gen_mode",
		.data		= &ipv6_devconf.addr_gen_mode,
		.maxlen		= sizeof(int),
		.mode		= 0644,
		.proc_handler	= addrconf_sysctl_addr_gen_mode,
	},
	{
		.procname       = "disable_policy",
		.data           = &ipv6_devconf.disable_policy,
		.maxlen         = sizeof(int),
		.mode           = 0644,
		.proc_handler   = addrconf_sysctl_disable_policy,
	},
	{
		.procname	= "ndisc_tclass",
		.data		= &ipv6_devconf.ndisc_tclass,
		.maxlen		= sizeof(int),
		.mode		= 0644,
		.proc_handler	= proc_dointvec_minmax,
		.extra1		= (void *)SYSCTL_ZERO,
		.extra2		= (void *)&two_five_five,
	},
	{
		.procname	= "rpl_seg_enabled",
		.data		= &ipv6_devconf.rpl_seg_enabled,
		.maxlen		= sizeof(int),
		.mode		= 0644,
		.proc_handler	= proc_dointvec,
	},
	{
		.procname	= "ioam6_enabled",
		.data		= &ipv6_devconf.ioam6_enabled,
		.maxlen		= sizeof(u8),
		.mode		= 0644,
		.proc_handler	= proc_dou8vec_minmax,
		.extra1		= (void *)SYSCTL_ZERO,
		.extra2		= (void *)SYSCTL_ONE,
	},
	{
		.procname	= "ioam6_id",
		.data		= &ipv6_devconf.ioam6_id,
		.maxlen		= sizeof(u32),
		.mode		= 0644,
		.proc_handler	= proc_douintvec_minmax,
		.extra1		= (void *)SYSCTL_ZERO,
		.extra2		= (void *)&ioam6_if_id_max,
	},
	{
		.procname	= "ioam6_id_wide",
		.data		= &ipv6_devconf.ioam6_id_wide,
		.maxlen		= sizeof(u32),
		.mode		= 0644,
		.proc_handler	= proc_douintvec,
	},
	{
		.procname	= "ndisc_evict_nocarrier",
		.data		= &ipv6_devconf.ndisc_evict_nocarrier,
		.maxlen		= sizeof(u8),
		.mode		= 0644,
		.proc_handler	= proc_dou8vec_minmax,
		.extra1		= (void *)SYSCTL_ZERO,
		.extra2		= (void *)SYSCTL_ONE,
	},
	{
		/* sentinel */
	}
};

static int __addrconf_sysctl_register(struct net *net, char *dev_name,
		struct inet6_dev *idev, struct ipv6_devconf *p)
{
	int i, ifindex;
	struct ctl_table *table;
	char path[sizeof("net/ipv6/conf/") + IFNAMSIZ];

	table = kmemdup(addrconf_sysctl, sizeof(addrconf_sysctl), GFP_KERNEL);
	if (!table)
		goto out;

	for (i = 0; table[i].data; i++) {
		table[i].data += (char *)p - (char *)&ipv6_devconf;
		/* If one of these is already set, then it is not safe to
		 * overwrite either of them: this makes proc_dointvec_minmax
		 * usable.
		 */
		if (!table[i].extra1 && !table[i].extra2) {
			table[i].extra1 = idev; /* embedded; no ref */
			table[i].extra2 = net;
		}
	}

	snprintf(path, sizeof(path), "net/ipv6/conf/%s", dev_name);

	p->sysctl_header = register_net_sysctl(net, path, table);
	if (!p->sysctl_header)
		goto free;

	if (!strcmp(dev_name, "all"))
		ifindex = NETCONFA_IFINDEX_ALL;
	else if (!strcmp(dev_name, "default"))
		ifindex = NETCONFA_IFINDEX_DEFAULT;
	else
		ifindex = idev->dev->ifindex;
	inet6_netconf_notify_devconf(net, RTM_NEWNETCONF, NETCONFA_ALL,
				     ifindex, p);
	return 0;

free:
	kfree(table);
out:
	return -ENOBUFS;
}

static void __addrconf_sysctl_unregister(struct net *net,
					 struct ipv6_devconf *p, int ifindex)
{
	struct ctl_table *table;

	if (!p->sysctl_header)
		return;

	table = p->sysctl_header->ctl_table_arg;
	unregister_net_sysctl_table(p->sysctl_header);
	p->sysctl_header = NULL;
	kfree(table);

	inet6_netconf_notify_devconf(net, RTM_DELNETCONF, 0, ifindex, NULL);
}

static int addrconf_sysctl_register(struct inet6_dev *idev)
{
	int err;

	if (!sysctl_dev_name_is_allowed(idev->dev->name))
		return -EINVAL;

	err = neigh_sysctl_register(idev->dev, idev->nd_parms,
				    &ndisc_ifinfo_sysctl_change);
	if (err)
		return err;
	err = __addrconf_sysctl_register(dev_net(idev->dev), idev->dev->name,
					 idev, &idev->cnf);
	if (err)
		neigh_sysctl_unregister(idev->nd_parms);

	return err;
}

static void addrconf_sysctl_unregister(struct inet6_dev *idev)
{
	__addrconf_sysctl_unregister(dev_net(idev->dev), &idev->cnf,
				     idev->dev->ifindex);
	neigh_sysctl_unregister(idev->nd_parms);
}


#endif

static int __net_init addrconf_init_net(struct net *net)
{
	int err = -ENOMEM;
	struct ipv6_devconf *all, *dflt;

	spin_lock_init(&net->ipv6.addrconf_hash_lock);
	INIT_DEFERRABLE_WORK(&net->ipv6.addr_chk_work, addrconf_verify_work);
	net->ipv6.inet6_addr_lst = kcalloc(IN6_ADDR_HSIZE,
					   sizeof(struct hlist_head),
					   GFP_KERNEL);
	if (!net->ipv6.inet6_addr_lst)
		goto err_alloc_addr;

	all = kmemdup(&ipv6_devconf, sizeof(ipv6_devconf), GFP_KERNEL);
	if (!all)
		goto err_alloc_all;

	dflt = kmemdup(&ipv6_devconf_dflt, sizeof(ipv6_devconf_dflt), GFP_KERNEL);
	if (!dflt)
		goto err_alloc_dflt;

	if (IS_ENABLED(CONFIG_SYSCTL) &&
	    !net_eq(net, &init_net)) {
		switch (sysctl_devconf_inherit_init_net) {
		case 1:  /* copy from init_net */
			memcpy(all, init_net.ipv6.devconf_all,
			       sizeof(ipv6_devconf));
			memcpy(dflt, init_net.ipv6.devconf_dflt,
			       sizeof(ipv6_devconf_dflt));
			break;
		case 3: /* copy from the current netns */
			memcpy(all, current->nsproxy->net_ns->ipv6.devconf_all,
			       sizeof(ipv6_devconf));
			memcpy(dflt,
			       current->nsproxy->net_ns->ipv6.devconf_dflt,
			       sizeof(ipv6_devconf_dflt));
			break;
		case 0:
		case 2:
			/* use compiled values */
			break;
		}
	}

	/* these will be inherited by all namespaces */
	dflt->autoconf = ipv6_defaults.autoconf;
	dflt->disable_ipv6 = ipv6_defaults.disable_ipv6;

	dflt->stable_secret.initialized = false;
	all->stable_secret.initialized = false;

	net->ipv6.devconf_all = all;
	net->ipv6.devconf_dflt = dflt;

#ifdef CONFIG_SYSCTL
	err = __addrconf_sysctl_register(net, "all", NULL, all);
	if (err < 0)
		goto err_reg_all;

	err = __addrconf_sysctl_register(net, "default", NULL, dflt);
	if (err < 0)
		goto err_reg_dflt;
#endif
	return 0;

#ifdef CONFIG_SYSCTL
err_reg_dflt:
	__addrconf_sysctl_unregister(net, all, NETCONFA_IFINDEX_ALL);
err_reg_all:
	kfree(dflt);
#endif
err_alloc_dflt:
	kfree(all);
err_alloc_all:
	kfree(net->ipv6.inet6_addr_lst);
err_alloc_addr:
	return err;
}

static void __net_exit addrconf_exit_net(struct net *net)
{
	int i;

#ifdef CONFIG_SYSCTL
	__addrconf_sysctl_unregister(net, net->ipv6.devconf_dflt,
				     NETCONFA_IFINDEX_DEFAULT);
	__addrconf_sysctl_unregister(net, net->ipv6.devconf_all,
				     NETCONFA_IFINDEX_ALL);
#endif
	kfree(net->ipv6.devconf_dflt);
	net->ipv6.devconf_dflt = NULL;
	kfree(net->ipv6.devconf_all);
	net->ipv6.devconf_all = NULL;

	cancel_delayed_work_sync(&net->ipv6.addr_chk_work);
	/*
	 *	Check hash table, then free it.
	 */
	for (i = 0; i < IN6_ADDR_HSIZE; i++)
		WARN_ON_ONCE(!hlist_empty(&net->ipv6.inet6_addr_lst[i]));

	kfree(net->ipv6.inet6_addr_lst);
	net->ipv6.inet6_addr_lst = NULL;
}

static struct pernet_operations addrconf_ops = {
	.init = addrconf_init_net,
	.exit = addrconf_exit_net,
};

static struct rtnl_af_ops inet6_ops __read_mostly = {
	.family		  = AF_INET6,
	.fill_link_af	  = inet6_fill_link_af,
	.get_link_af_size = inet6_get_link_af_size,
	.validate_link_af = inet6_validate_link_af,
	.set_link_af	  = inet6_set_link_af,
};

/*
 *	Init / cleanup code
 */

int __init addrconf_init(void)
{
	struct inet6_dev *idev;
	int err;

	err = ipv6_addr_label_init();
	if (err < 0) {
		pr_crit("%s: cannot initialize default policy table: %d\n",
			__func__, err);
		goto out;
	}

	err = register_pernet_subsys(&addrconf_ops);
	if (err < 0)
		goto out_addrlabel;

	addrconf_wq = create_workqueue("ipv6_addrconf");
	if (!addrconf_wq) {
		err = -ENOMEM;
		goto out_nowq;
	}

	rtnl_lock();
	idev = ipv6_add_dev(blackhole_netdev);
	rtnl_unlock();
	if (IS_ERR(idev)) {
		err = PTR_ERR(idev);
		goto errlo;
	}

	ip6_route_init_special_entries();

	register_netdevice_notifier(&ipv6_dev_notf);

	addrconf_verify(&init_net);

	rtnl_af_register(&inet6_ops);

	err = rtnl_register_module(THIS_MODULE, PF_INET6, RTM_GETLINK,
				   NULL, inet6_dump_ifinfo, 0);
	if (err < 0)
		goto errout;

    //ipv6的地址添加
	err = rtnl_register_module(THIS_MODULE, PF_INET6, RTM_NEWADDR,
				   inet6_rtm_newaddr, NULL, 0);
	if (err < 0)
		goto errout;
	err = rtnl_register_module(THIS_MODULE, PF_INET6, RTM_DELADDR,
				   inet6_rtm_deladdr, NULL, 0);
	if (err < 0)
		goto errout;
	err = rtnl_register_module(THIS_MODULE, PF_INET6, RTM_GETADDR,
				   inet6_rtm_getaddr, inet6_dump_ifaddr,
				   RTNL_FLAG_DOIT_UNLOCKED);
	if (err < 0)
		goto errout;
	err = rtnl_register_module(THIS_MODULE, PF_INET6, RTM_GETMULTICAST,
				   NULL, inet6_dump_ifmcaddr, 0);
	if (err < 0)
		goto errout;
	err = rtnl_register_module(THIS_MODULE, PF_INET6, RTM_GETANYCAST,
				   NULL, inet6_dump_ifacaddr, 0);
	if (err < 0)
		goto errout;
	err = rtnl_register_module(THIS_MODULE, PF_INET6, RTM_GETNETCONF,
				   inet6_netconf_get_devconf,
				   inet6_netconf_dump_devconf,
				   RTNL_FLAG_DOIT_UNLOCKED);
	if (err < 0)
		goto errout;
	err = ipv6_addr_label_rtnl_register();
	if (err < 0)
		goto errout;

	return 0;
errout:
	rtnl_unregister_all(PF_INET6);
	rtnl_af_unregister(&inet6_ops);
	unregister_netdevice_notifier(&ipv6_dev_notf);
errlo:
	destroy_workqueue(addrconf_wq);
out_nowq:
	unregister_pernet_subsys(&addrconf_ops);
out_addrlabel:
	ipv6_addr_label_cleanup();
out:
	return err;
}

void addrconf_cleanup(void)
{
	struct net_device *dev;

	unregister_netdevice_notifier(&ipv6_dev_notf);
	unregister_pernet_subsys(&addrconf_ops);
	ipv6_addr_label_cleanup();

	rtnl_af_unregister(&inet6_ops);

	rtnl_lock();

	/* clean dev list */
	for_each_netdev(&init_net, dev) {
		if (__in6_dev_get(dev) == NULL)
			continue;
		addrconf_ifdown(dev, true);
	}
	addrconf_ifdown(init_net.loopback_dev, true);

	rtnl_unlock();

	destroy_workqueue(addrconf_wq);
}<|MERGE_RESOLUTION|>--- conflicted
+++ resolved
@@ -1838,13 +1838,8 @@
 }
 EXPORT_SYMBOL(ipv6_dev_get_saddr);
 
-<<<<<<< HEAD
-int __ipv6_get_lladdr(struct inet6_dev *idev, struct in6_addr *addr/*出参，待填充地址*/,
-		      u32 banned_flags/*禁止的flags*/)
-=======
-static int __ipv6_get_lladdr(struct inet6_dev *idev, struct in6_addr *addr,
-			      u32 banned_flags)
->>>>>>> 028192fe
+static int __ipv6_get_lladdr(struct inet6_dev *idev, struct in6_addr *addr/*出参，待填充地址*/,
+			      u32 banned_flags/*禁止的flags*/)
 {
 	struct inet6_ifaddr *ifp;
 	int err = -EADDRNOTAVAIL;
