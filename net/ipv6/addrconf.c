--- conflicted
+++ resolved
@@ -3058,13 +3058,8 @@
 /*
  *	Manual configuration of address on an interface
  */
-<<<<<<< HEAD
-static int inet6_addr_add(struct net *net, int ifindex/*关联的接口*/,
-			  struct ifa6_config *cfg/*地址*/,
-=======
-static int inet6_addr_add(struct net *net, struct net_device *dev,
-			  struct ifa6_config *cfg, clock_t expires, u32 flags,
->>>>>>> 155a3c00
+static int inet6_addr_add(struct net *net, struct net_device *dev/*关联的接口*/,
+			  struct ifa6_config *cfg/*地址*/, clock_t expires, u32 flags,
 			  struct netlink_ext_ack *extack)
 {
 	struct inet6_ifaddr *ifp;
@@ -3078,30 +3073,13 @@
 		return -EINVAL;
 	}
 
-<<<<<<< HEAD
-	/* check the lifetime */
-	if (!cfg->valid_lft || cfg->preferred_lft > cfg->valid_lft) {
-		NL_SET_ERR_MSG_MOD(extack, "address lifetime invalid");
-		/*life time如果配置了，则要求pref life time要更少一些*/
-		return -EINVAL;
-	}
-
-=======
->>>>>>> 155a3c00
 	if (cfg->ifa_flags & IFA_F_MANAGETEMPADDR && cfg->plen != 64) {
 		/*有manage temp addr标记的地址其前缀长度必须为64*/
 		NL_SET_ERR_MSG_MOD(extack, "address with \"mngtmpaddr\" flag must have a prefix length of 64");
 		return -EINVAL;
 	}
 
-<<<<<<< HEAD
-	dev = __dev_get_by_index(net, ifindex);
-	if (!dev)
-		return -ENODEV;
-
 	/*添加inet6 dev*/
-=======
->>>>>>> 155a3c00
 	idev = addrconf_add_dev(dev);
 	if (IS_ERR(idev)) {
 		NL_SET_ERR_MSG_MOD(extack, "IPv6 is disabled on this device");
@@ -3120,28 +3098,7 @@
 
 	cfg->scope = ipv6_addr_scope(cfg->pfx);
 
-<<<<<<< HEAD
-	timeout = addrconf_timeout_fixup(cfg->valid_lft, HZ);
-	if (addrconf_finite_timeout(timeout)) {
-		expires = jiffies_to_clock_t(timeout * HZ);
-		cfg->valid_lft = timeout;
-		flags = RTF_EXPIRES;
-	} else {
-		expires = 0;
-		flags = 0;
-		cfg->ifa_flags |= IFA_F_PERMANENT;
-	}
-
-	timeout = addrconf_timeout_fixup(cfg->preferred_lft, HZ);
-	if (addrconf_finite_timeout(timeout)) {
-		if (timeout == 0)
-			cfg->ifa_flags |= IFA_F_DEPRECATED;
-		cfg->preferred_lft = timeout;
-	}
-
 	/*增加地址*/
-=======
->>>>>>> 155a3c00
 	ifp = ipv6_add_addr(idev, cfg, true, extack);
 	if (!IS_ERR(ifp)) {
 		if (!(cfg->ifa_flags & IFA_F_NOPREFIXROUTE)) {
@@ -3977,17 +3934,10 @@
 	 */
 	if (!unregister && !idev->cnf.disable_ipv6) {
 		/* aggregate the system setting and interface setting */
-<<<<<<< HEAD
-		int _keep_addr = net->ipv6.devconf_all->keep_addr_on_down;/*是否全部设备指明地址保留*/
+		int _keep_addr = READ_ONCE(net->ipv6.devconf_all->keep_addr_on_down);/*是否全部设备指明地址保留*/
 
 		if (!_keep_addr)
-			_keep_addr = idev->cnf.keep_addr_on_down;/*是否当前设备指明地址保留*/
-=======
-		int _keep_addr = READ_ONCE(net->ipv6.devconf_all->keep_addr_on_down);
-
-		if (!_keep_addr)
-			_keep_addr = READ_ONCE(idev->cnf.keep_addr_on_down);
->>>>>>> 155a3c00
+			_keep_addr = READ_ONCE(idev->cnf.keep_addr_on_down);/*是否当前设备指明地址保留*/
 
 		keep_addr = (_keep_addr > 0);/*规范化为0/1*/
 	}
@@ -4325,11 +4275,7 @@
 			if (!ipv6_generate_eui64(addr.s6_addr + 8, idev->dev) &&
 			    ipv6_addr_equal(&ifp->addr, &addr)) {
 				/* DAD failed for link-local based on MAC */
-<<<<<<< HEAD
-				idev->cnf.disable_ipv6 = 1;/*dad失败，禁用ipv6*/
-=======
-				WRITE_ONCE(idev->cnf.disable_ipv6, 1);
->>>>>>> 155a3c00
+				WRITE_ONCE(idev->cnf.disable_ipv6, 1);/*dad失败，禁用ipv6*/
 
 				pr_info("%s: IPv6 being disabled!\n",
 					ifp->idev->dev->name);
@@ -5142,12 +5088,9 @@
 		}
 	}
 
-<<<<<<< HEAD
+	rtnl_net_lock(net);
+
 	/*取对应的设备*/
-=======
-	rtnl_net_lock(net);
-
->>>>>>> 155a3c00
 	dev =  __dev_get_by_index(net, ifm->ifa_index);
 	if (!dev) {
 		NL_SET_ERR_MSG_MOD(extack, "Unable to find the interface");
@@ -5155,22 +5098,8 @@
 		goto unlock_rtnl;
 	}
 
-<<<<<<< HEAD
-	if (tb[IFA_FLAGS])
-		cfg.ifa_flags = nla_get_u32(tb[IFA_FLAGS]);
-	else
-		cfg.ifa_flags = ifm->ifa_flags;
-
-	/* We ignore other flags so far. */
-	/*忽略掉不支持的flags*/
-	cfg.ifa_flags &= IFA_F_NODAD | IFA_F_HOMEADDRESS |
-			 IFA_F_MANAGETEMPADDR | IFA_F_NOPREFIXROUTE |
-			 IFA_F_MCAUTOJOIN | IFA_F_OPTIMISTIC;
-
+	netdev_lock_ops(dev);
 	/*取ipv6设备*/
-=======
-	netdev_lock_ops(dev);
->>>>>>> 155a3c00
 	idev = ipv6_find_idev(dev);
 	if (IS_ERR(idev)) {
 		err = PTR_ERR(idev);
@@ -5194,12 +5123,8 @@
 		 * It would be best to check for !NLM_F_CREATE here but
 		 * userspace already relies on not having to provide this.
 		 */
-<<<<<<< HEAD
-		return inet6_addr_add(net, ifm->ifa_index, &cfg, extack);/*此设备不存在此地址，添加*/
-=======
-		err = inet6_addr_add(net, dev, &cfg, expires, flags, extack);
+		err = inet6_addr_add(net, dev, &cfg, expires, flags, extack);/*此设备不存在此地址，添加*/
 		goto unlock;
->>>>>>> 155a3c00
 	}
 
 	/*此地址已存在*/
@@ -5208,12 +5133,8 @@
 		NL_SET_ERR_MSG_MOD(extack, "address already assigned");
 		err = -EEXIST;
 	} else {
-<<<<<<< HEAD
 		/*执行地址修改*/
-		err = inet6_addr_modify(net, ifa, &cfg);
-=======
 		err = inet6_addr_modify(net, ifa, &cfg, expires, flags);
->>>>>>> 155a3c00
 	}
 
 	in6_ifa_put(ifa);
@@ -5772,14 +5693,9 @@
 	rtnl_set_sk_err(net, RTNLGRP_IPV6_IFADDR, err);
 }
 
-<<<<<<< HEAD
 /*填写devconf情况*/
-static inline void ipv6_store_devconf(struct ipv6_devconf *cnf,
-				__s32 *array, int bytes)
-=======
 static void ipv6_store_devconf(const struct ipv6_devconf *cnf,
 			       __s32 *array, int bytes)
->>>>>>> 155a3c00
 {
 	BUG_ON(bytes < (DEVCONF_MAX * 4));
 
@@ -5835,17 +5751,7 @@
 #ifdef CONFIG_IPV6_MROUTE
 	array[DEVCONF_MC_FORWARDING] = atomic_read(&cnf->mc_forwarding);
 #endif
-<<<<<<< HEAD
-	array[DEVCONF_DISABLE_IPV6] = cnf->disable_ipv6;/*禁止ipv6*/
-	array[DEVCONF_ACCEPT_DAD] = cnf->accept_dad;
-	array[DEVCONF_FORCE_TLLAO] = cnf->force_tllao;
-	array[DEVCONF_NDISC_NOTIFY] = cnf->ndisc_notify;
-	array[DEVCONF_SUPPRESS_FRAG_NDISC] = cnf->suppress_frag_ndisc;
-	array[DEVCONF_ACCEPT_RA_FROM_LOCAL] = cnf->accept_ra_from_local;
-	array[DEVCONF_ACCEPT_RA_MTU] = cnf->accept_ra_mtu;
-	array[DEVCONF_IGNORE_ROUTES_WITH_LINKDOWN] = cnf->ignore_routes_with_linkdown;
-=======
-	array[DEVCONF_DISABLE_IPV6] = READ_ONCE(cnf->disable_ipv6);
+	array[DEVCONF_DISABLE_IPV6] = READ_ONCE(cnf->disable_ipv6);/*禁止ipv6*/
 	array[DEVCONF_ACCEPT_DAD] = READ_ONCE(cnf->accept_dad);
 	array[DEVCONF_FORCE_TLLAO] = READ_ONCE(cnf->force_tllao);
 	array[DEVCONF_NDISC_NOTIFY] = READ_ONCE(cnf->ndisc_notify);
@@ -5856,7 +5762,6 @@
 	array[DEVCONF_ACCEPT_RA_MTU] = READ_ONCE(cnf->accept_ra_mtu);
 	array[DEVCONF_IGNORE_ROUTES_WITH_LINKDOWN] =
 		READ_ONCE(cnf->ignore_routes_with_linkdown);
->>>>>>> 155a3c00
 	/* we omit DEVCONF_STABLE_SECRET for now */
 	array[DEVCONF_USE_OIF_ADDRS_ONLY] = READ_ONCE(cnf->use_oif_addrs_only);
 	array[DEVCONF_DROP_UNICAST_IN_L2_MULTICAST] =
@@ -5992,11 +5897,9 @@
 	ci.retrans_time = jiffies_to_msecs(NEIGH_VAR(idev->nd_parms, RETRANS_TIME));
 	if (nla_put(skb, IFLA_INET6_CACHEINFO, sizeof(ci), &ci))
 		goto nla_put_failure;
-	/*准备DEVCONF数据空间*/
 	nla = nla_reserve(skb, IFLA_INET6_CONF, DEVCONF_MAX * sizeof(s32));
 	if (!nla)
 		goto nla_put_failure;
-	/*填充dev配置情况*/
 	ipv6_store_devconf(&idev->cnf, nla_data(nla), nla_len(nla));
 
 	/* XXX - MC not implemented */
@@ -7398,13 +7301,9 @@
 	if (!table)
 		goto out;
 
-<<<<<<< HEAD
 	/*遍历addrconf_sysctl指定的可配置项,由于支持了net ns,每个ns一份，
 	 * 故这里需要改table的data,使其映射到p指向的内存*/
-	for (i = 0; table[i].data; i++) {
-=======
 	for (i = 0; i < table_size; i++) {
->>>>>>> 155a3c00
 		table[i].data += (char *)p - (char *)&ipv6_devconf;
 		/* If one of these is already set, then it is not safe to
 		 * overwrite either of them: this makes proc_dointvec_minmax
@@ -7616,19 +7515,25 @@
 static const struct rtnl_msg_handler addrconf_rtnl_msg_handlers[] __initconst_or_module = {
 	{.owner = THIS_MODULE, .protocol = PF_INET6, .msgtype = RTM_GETLINK,
 	 .dumpit = inet6_dump_ifinfo, .flags = RTNL_FLAG_DUMP_UNLOCKED},
+    //注册ipv6的地址添加对应的netlink响应
 	{.owner = THIS_MODULE, .protocol = PF_INET6, .msgtype = RTM_NEWADDR,
 	 .doit = inet6_rtm_newaddr, .flags = RTNL_FLAG_DOIT_PERNET},
+	//注册ipv6的地址移除对应的netlink响应
 	{.owner = THIS_MODULE, .protocol = PF_INET6, .msgtype = RTM_DELADDR,
 	 .doit = inet6_rtm_deladdr, .flags = RTNL_FLAG_DOIT_PERNET},
+	//注册ipv6的地址dump对应的netlink响应
 	{.owner = THIS_MODULE, .protocol = PF_INET6, .msgtype = RTM_GETADDR,
 	 .doit = inet6_rtm_getaddr, .dumpit = inet6_dump_ifaddr,
 	 .flags = RTNL_FLAG_DOIT_UNLOCKED | RTNL_FLAG_DUMP_UNLOCKED},
+	//注册ipv6的组播地址dump对应的netlink响应
 	{.owner = THIS_MODULE, .protocol = PF_INET6, .msgtype = RTM_GETMULTICAST,
 	 .dumpit = inet6_dump_ifmcaddr,
 	 .flags = RTNL_FLAG_DUMP_UNLOCKED},
+	//注册ipv6的任播地址dump对应的netlink响应
 	{.owner = THIS_MODULE, .protocol = PF_INET6, .msgtype = RTM_GETANYCAST,
 	 .dumpit = inet6_dump_ifacaddr,
 	 .flags = RTNL_FLAG_DUMP_UNLOCKED},
+	//注册ipv6的设备配置信息dump对应的netlink响应
 	{.owner = THIS_MODULE, .protocol = PF_INET6, .msgtype = RTM_GETNETCONF,
 	 .doit = inet6_netconf_get_devconf, .dumpit = inet6_netconf_dump_devconf,
 	 .flags = RTNL_FLAG_DOIT_UNLOCKED | RTNL_FLAG_DUMP_UNLOCKED},
@@ -7683,42 +7588,6 @@
 	if (err)
 		goto errout;
 
-<<<<<<< HEAD
-    //注册ipv6的地址添加对应的netlink响应
-	err = rtnl_register_module(THIS_MODULE, PF_INET6, RTM_NEWADDR,
-				   inet6_rtm_newaddr, NULL, 0);
-	if (err < 0)
-		goto errout;
-	//注册ipv6的地址移除对应的netlink响应
-	err = rtnl_register_module(THIS_MODULE, PF_INET6, RTM_DELADDR,
-				   inet6_rtm_deladdr, NULL, 0);
-	if (err < 0)
-		goto errout;
-	//注册ipv6的地址dump对应的netlink响应
-	err = rtnl_register_module(THIS_MODULE, PF_INET6, RTM_GETADDR,
-				   inet6_rtm_getaddr, inet6_dump_ifaddr,
-				   RTNL_FLAG_DOIT_UNLOCKED);
-	if (err < 0)
-		goto errout;
-	//注册ipv6的组播地址dump对应的netlink响应
-	err = rtnl_register_module(THIS_MODULE, PF_INET6, RTM_GETMULTICAST,
-				   NULL, inet6_dump_ifmcaddr, 0);
-	if (err < 0)
-		goto errout;
-	//注册ipv6的任播地址dump对应的netlink响应
-	err = rtnl_register_module(THIS_MODULE, PF_INET6, RTM_GETANYCAST,
-				   NULL, inet6_dump_ifacaddr, 0);
-	if (err < 0)
-		goto errout;
-	//注册ipv6的设备配置信息dump对应的netlink响应
-	err = rtnl_register_module(THIS_MODULE, PF_INET6, RTM_GETNETCONF,
-				   inet6_netconf_get_devconf,
-				   inet6_netconf_dump_devconf,
-				   RTNL_FLAG_DOIT_UNLOCKED);
-	if (err < 0)
-		goto errout;
-=======
->>>>>>> 155a3c00
 	err = ipv6_addr_label_rtnl_register();
 	if (err < 0)
 		goto errout;
