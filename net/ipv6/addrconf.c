--- conflicted
+++ resolved
@@ -1127,12 +1127,8 @@
 		goto out;
 	}
 
-<<<<<<< HEAD
 	/*申请路由项*/
-	f6i = addrconf_f6i_alloc(net, idev, cfg->pfx, false, gfp_flags);
-=======
 	f6i = addrconf_f6i_alloc(net, idev, cfg->pfx, false, gfp_flags, extack);
->>>>>>> 9d1694dc
 	if (IS_ERR(f6i)) {
 		err = PTR_ERR(f6i);
 		f6i = NULL;
@@ -2978,34 +2974,22 @@
 
 	ASSERT_RTNL();
 
-<<<<<<< HEAD
-	if (cfg->plen > 128)
+	if (cfg->plen > 128) {
 		/*参数有误，前缀过长*/
-=======
-	if (cfg->plen > 128) {
 		NL_SET_ERR_MSG_MOD(extack, "Invalid prefix length");
->>>>>>> 9d1694dc
 		return -EINVAL;
 	}
 
 	/* check the lifetime */
-<<<<<<< HEAD
-	if (!cfg->valid_lft || cfg->preferred_lft > cfg->valid_lft)
-		/*life time如果配置了，则要求pref life time要更少一些*/
-=======
 	if (!cfg->valid_lft || cfg->preferred_lft > cfg->valid_lft) {
 		NL_SET_ERR_MSG_MOD(extack, "address lifetime invalid");
->>>>>>> 9d1694dc
+		/*life time如果配置了，则要求pref life time要更少一些*/
 		return -EINVAL;
 	}
 
-<<<<<<< HEAD
-	if (cfg->ifa_flags & IFA_F_MANAGETEMPADDR && cfg->plen != 64)
+	if (cfg->ifa_flags & IFA_F_MANAGETEMPADDR && cfg->plen != 64) {
 		/*有manage temp addr标记的地址其前缀长度必须为64*/
-=======
-	if (cfg->ifa_flags & IFA_F_MANAGETEMPADDR && cfg->plen != 64) {
 		NL_SET_ERR_MSG_MOD(extack, "address with \"mngtmpaddr\" flag must have a prefix length of 64");
->>>>>>> 9d1694dc
 		return -EINVAL;
 	}
 
@@ -5042,12 +5026,8 @@
 	    !(nlh->nlmsg_flags & NLM_F_REPLACE)) {
 		NL_SET_ERR_MSG_MOD(extack, "address already assigned");
 		err = -EEXIST;
-<<<<<<< HEAD
-	else
+	} else {
 		/*执行地址修改*/
-=======
-	} else {
->>>>>>> 9d1694dc
 		err = inet6_addr_modify(net, ifa, &cfg);
 	}
 
@@ -7218,13 +7198,9 @@
 
 	snprintf(path, sizeof(path), "net/ipv6/conf/%s", dev_name);
 
-<<<<<<< HEAD
 	/*注册，例如 /proc/sys/net/ipv6/conf/all 路径*/
-	p->sysctl_header = register_net_sysctl(net, path, table);
-=======
 	p->sysctl_header = register_net_sysctl_sz(net, path, table,
 						  ARRAY_SIZE(addrconf_sysctl));
->>>>>>> 9d1694dc
 	if (!p->sysctl_header)
 		goto free;
 
