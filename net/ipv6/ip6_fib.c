// SPDX-License-Identifier: GPL-2.0-or-later
/*
 *	Linux INET6 implementation
 *	Forwarding Information Database
 *
 *	Authors:
 *	Pedro Roque		<roque@di.fc.ul.pt>
 *
 *	Changes:
 *	Yuji SEKIYA @USAGI:	Support default route on router node;
 *				remove ip6_null_entry from the top of
 *				routing table.
 *	Ville Nuorvala:		Fixed routing subtrees.
 */

#define pr_fmt(fmt) "IPv6: " fmt

#include <linux/bpf.h>
#include <linux/errno.h>
#include <linux/types.h>
#include <linux/net.h>
#include <linux/route.h>
#include <linux/netdevice.h>
#include <linux/in6.h>
#include <linux/init.h>
#include <linux/list.h>
#include <linux/slab.h>

#include <net/ip.h>
#include <net/ipv6.h>
#include <net/ndisc.h>
#include <net/addrconf.h>
#include <net/lwtunnel.h>
#include <net/fib_notifier.h>

#include <net/ip_fib.h>
#include <net/ip6_fib.h>
#include <net/ip6_route.h>

static struct kmem_cache *fib6_node_kmem __read_mostly;

struct fib6_cleaner {
	struct fib6_walker w;
	struct net *net;
	int (*func)(struct fib6_info *, void *arg);
	int sernum;
	void *arg;
	bool skip_notify;
};

#ifdef CONFIG_IPV6_SUBTREES
#define FWS_INIT FWS_S
#else
#define FWS_INIT FWS_L
#endif

static struct fib6_info *fib6_find_prefix(struct net *net,
					 struct fib6_table *table,
					 struct fib6_node *fn);
static struct fib6_node *fib6_repair_tree(struct net *net,
					  struct fib6_table *table,
					  struct fib6_node *fn);
static int fib6_walk(struct net *net, struct fib6_walker *w);
static int fib6_walk_continue(struct fib6_walker *w);

/*
 *	A routing update causes an increase of the serial number on the
 *	affected subtree. This allows for cached routes to be asynchronously
 *	tested when modifications are made to the destination cache as a
 *	result of redirects, path MTU changes, etc.
 */

static void fib6_gc_timer_cb(struct timer_list *t);

#define FOR_WALKERS(net, w) \
	list_for_each_entry(w, &(net)->ipv6.fib6_walkers, lh)

static void fib6_walker_link(struct net *net, struct fib6_walker *w)
{
	write_lock_bh(&net->ipv6.fib6_walker_lock);
	list_add(&w->lh, &net->ipv6.fib6_walkers);
	write_unlock_bh(&net->ipv6.fib6_walker_lock);
}

static void fib6_walker_unlink(struct net *net, struct fib6_walker *w)
{
	write_lock_bh(&net->ipv6.fib6_walker_lock);
	list_del(&w->lh);
	write_unlock_bh(&net->ipv6.fib6_walker_lock);
}

static int fib6_new_sernum(struct net *net)
{
	int new, old = atomic_read(&net->ipv6.fib6_sernum);

	do {
		new = old < INT_MAX ? old + 1 : 1;
	} while (!atomic_try_cmpxchg(&net->ipv6.fib6_sernum, &old, new));

	return new;
}

enum {
	FIB6_NO_SERNUM_CHANGE = 0,
};

void fib6_update_sernum(struct net *net, struct fib6_info *f6i)
{
	struct fib6_node *fn;

	fn = rcu_dereference_protected(f6i->fib6_node,
			lockdep_is_held(&f6i->fib6_table->tb6_lock));
	if (fn)
		WRITE_ONCE(fn->fn_sernum, fib6_new_sernum(net));
}

/*
 *	Auxiliary address test functions for the radix tree.
 *
 *	These assume a 32bit processor (although it will work on
 *	64bit processors)
 */

/*
 *	test bit
 */
#if defined(__LITTLE_ENDIAN)
/*0x18*/
# define BITOP_BE32_SWIZZLE	(0x1F & ~7)
#else
# define BITOP_BE32_SWIZZLE	0
#endif

/*检查token的fn_bit位*/
static __be32 addr_bit_set(const void *token, int fn_bit)
{
	const __be32 *addr = token;
	/*
	 * Here,
	 *	1 << ((~fn_bit ^ BITOP_BE32_SWIZZLE) & 0x1f)
	 * is optimized version of
	 *	htonl(1 << ((~fn_bit)&0x1F))
	 * See include/asm-generic/bitops/le.h.
	 */
	/*fn_bit >> 5 相当于除32,即换算到最后一个bit所在的uint32_t,
	 * 0x1f = 31，fn_bit & 31 即为在这个uint32_t中的指定数目位
	 * 32-(fn_bit & 31) 是具体的位数 被简化为(~fn_bit) & 0x1f
	 * */
	return (__force __be32)(1 << ((~fn_bit ^ BITOP_BE32_SWIZZLE) & 0x1f)) &
	       addr[fn_bit >> 5];
}

struct fib6_info *fib6_info_alloc(gfp_t gfp_flags, bool with_fib6_nh/*是否包含fib6_nh*/)
{
	struct fib6_info *f6i;
	size_t sz = sizeof(*f6i);

	if (with_fib6_nh)
		/*需要包含fib6_nh结构体，多申请空间*/
		sz += sizeof(struct fib6_nh);

	/*申请fib6_info*/
	f6i = kzalloc(sz, gfp_flags);
	if (!f6i)
		return NULL;

	/* fib6_siblings is a union with nh_list, so this initializes both */
	INIT_LIST_HEAD(&f6i->fib6_siblings);
	refcount_set(&f6i->fib6_ref, 1);

	INIT_HLIST_NODE(&f6i->gc_link);

	return f6i;
}

void fib6_info_destroy_rcu(struct rcu_head *head)
{
	struct fib6_info *f6i = container_of(head, struct fib6_info, rcu);

	WARN_ON(f6i->fib6_node);

	if (f6i->nh)
		nexthop_put(f6i->nh);
	else
		fib6_nh_release(f6i->fib6_nh);

	ip_fib_metrics_put(f6i->fib6_metrics);
	kfree(f6i);
}
EXPORT_SYMBOL_GPL(fib6_info_destroy_rcu);

/*申请fib6_node*/
static struct fib6_node *node_alloc(struct net *net)
{
	struct fib6_node *fn;

	fn = kmem_cache_zalloc(fib6_node_kmem, GFP_ATOMIC);
	if (fn)
		net->ipv6.rt6_stats->fib_nodes++;

	return fn;
}

static void node_free_immediate(struct net *net, struct fib6_node *fn)
{
	kmem_cache_free(fib6_node_kmem, fn);
	net->ipv6.rt6_stats->fib_nodes--;
}

static void node_free(struct net *net, struct fib6_node *fn)
{
	kfree_rcu(fn, rcu);
	net->ipv6.rt6_stats->fib_nodes--;
}

static void fib6_free_table(struct fib6_table *table)
{
	inetpeer_invalidate_tree(&table->tb6_peers);
	kfree(table);
}

static void fib6_link_table(struct net *net, struct fib6_table *tb)
{
	unsigned int h;

	/*
	 * Initialize table lock at a single place to give lockdep a key,
	 * tables aren't visible prior to being linked to the list.
	 */
	spin_lock_init(&tb->tb6_lock);
	h = tb->tb6_id & (FIB6_TABLE_HASHSZ - 1);

	/*
	 * No protection necessary, this is the only list mutatation
	 * operation, tables never disappear once they exist.
	 */
	hlist_add_head_rcu(&tb->tb6_hlist, &net->ipv6.fib_table_hash[h]);
}

#ifdef CONFIG_IPV6_MULTIPLE_TABLES

/*创建指定id的fib6 table*/
static struct fib6_table *fib6_alloc_table(struct net *net, u32 id)
{
	struct fib6_table *table;

	table = kzalloc(sizeof(*table), GFP_ATOMIC);
	if (table) {
		table->tb6_id = id;
		/*初始化根节点的叶子为null_entry*/
		rcu_assign_pointer(table->tb6_root.leaf,
				   net->ipv6.fib6_null_entry);
		/*标记根节点，？？？，标记包含路由项*/
		table->tb6_root.fn_flags = RTN_ROOT | RTN_TL_ROOT | RTN_RTINFO;
		inet_peer_base_init(&table->tb6_peers);
		INIT_HLIST_HEAD(&table->tb6_gc_hlist);
	}

	return table;
}

/*创建指定id的fib6_table*/
struct fib6_table *fib6_new_table(struct net *net, u32 id)
{
	struct fib6_table *tb, *new_tb;

	if (id == 0)
		id = RT6_TABLE_MAIN;

	tb = fib6_get_table(net, id);
	if (tb)
		/*表存在，直接返回*/
		return tb;

<<<<<<< HEAD
	/*表不存在，创建此表*/
	tb = fib6_alloc_table(net, id);
	if (tb)
		fib6_link_table(net, tb);
=======
	new_tb = fib6_alloc_table(net, id);
	if (!new_tb)
		return NULL;

	spin_lock_bh(&net->ipv6.fib_table_hash_lock);

	tb = fib6_get_table(net, id);
	if (unlikely(tb)) {
		spin_unlock_bh(&net->ipv6.fib_table_hash_lock);
		kfree(new_tb);
		return tb;
	}

	fib6_link_table(net, new_tb);
>>>>>>> 155a3c00

	spin_unlock_bh(&net->ipv6.fib_table_hash_lock);

	return new_tb;
}
EXPORT_SYMBOL_GPL(fib6_new_table);

/*给定表id,获取fib6_table*/
struct fib6_table *fib6_get_table(struct net *net, u32 id)
{
	struct hlist_head *head;
	struct fib6_table *tb;

<<<<<<< HEAD
	if (id == 0)
	    /*main表*/
		id = RT6_TABLE_MAIN;

	/*在hash表上进行查询，找对应的fib table*/
	h = id & (FIB6_TABLE_HASHSZ - 1);
	rcu_read_lock();
	head = &net->ipv6.fib_table_hash[h];
	hlist_for_each_entry_rcu(tb, head, tb6_hlist) {
		if (tb->tb6_id == id) {
			rcu_read_unlock();
=======
	if (!id)
		id = RT6_TABLE_MAIN;

	head = &net->ipv6.fib_table_hash[id & (FIB6_TABLE_HASHSZ - 1)];

	/* See comment in fib6_link_table().  RCU is not required,
	 * but rcu_dereference_raw() is used to avoid data-race.
	 */
	hlist_for_each_entry_rcu(tb, head, tb6_hlist, true)
		if (tb->tb6_id == id)
>>>>>>> 155a3c00
			return tb;

	return NULL;
}
EXPORT_SYMBOL_GPL(fib6_get_table);

static void __net_init fib6_tables_init(struct net *net)
{
	fib6_link_table(net, net->ipv6.fib6_main_tbl);
	fib6_link_table(net, net->ipv6.fib6_local_tbl);
}
#else

struct fib6_table *fib6_new_table(struct net *net, u32 id)
{
	return fib6_get_table(net, id);
}

/*单表情况下，忽略掉表id,仅返回main表*/
struct fib6_table *fib6_get_table(struct net *net, u32 id)
{
	  return net->ipv6.fib6_main_tbl;
}

/*ipv6单表情况下的规则查询*/
struct dst_entry *fib6_rule_lookup(struct net *net, struct flowi6 *fl6,
				   const struct sk_buff *skb,
				   int flags, pol_lookup_t lookup)
{
	struct rt6_info *rt;

	rt = pol_lookup_func(lookup,
			net, net->ipv6.fib6_main_tbl, fl6, skb, flags);
	if (rt->dst.error == -EAGAIN) {
		ip6_rt_put_flags(rt, flags);
		rt = net->ipv6.ip6_null_entry;
		if (!(flags & RT6_LOOKUP_F_DST_NOREF))
			dst_hold(&rt->dst);
	}

	return &rt->dst;
}

/* called with rcu lock held; no reference taken on fib6_info */
int fib6_lookup(struct net *net, int oif, struct flowi6 *fl6,
		struct fib6_result *res, int flags)
{
	return fib6_table_lookup(net, net->ipv6.fib6_main_tbl, oif, fl6,
				 res, flags);
}

static void __net_init fib6_tables_init(struct net *net)
{
	fib6_link_table(net, net->ipv6.fib6_main_tbl);
}

#endif

unsigned int fib6_tables_seq_read(const struct net *net)
{
	unsigned int h, fib_seq = 0;

	rcu_read_lock();
	for (h = 0; h < FIB6_TABLE_HASHSZ; h++) {
		const struct hlist_head *head = &net->ipv6.fib_table_hash[h];
		const struct fib6_table *tb;

		hlist_for_each_entry_rcu(tb, head, tb6_hlist)
			fib_seq += READ_ONCE(tb->fib_seq);
	}
	rcu_read_unlock();

	return fib_seq;
}

static int call_fib6_entry_notifier(struct notifier_block *nb,
				    enum fib_event_type event_type,
				    struct fib6_info *rt,
				    struct netlink_ext_ack *extack)
{
	struct fib6_entry_notifier_info info = {
		.info.extack = extack,
		.rt = rt,
	};

	return call_fib6_notifier(nb, event_type, &info.info);
}

static int call_fib6_multipath_entry_notifier(struct notifier_block *nb,
					      enum fib_event_type event_type,
					      struct fib6_info *rt,
					      unsigned int nsiblings,
					      struct netlink_ext_ack *extack)
{
	struct fib6_entry_notifier_info info = {
		.info.extack = extack,
		.rt = rt,
		.nsiblings = nsiblings,
	};

	return call_fib6_notifier(nb, event_type, &info.info);
}

int call_fib6_entry_notifiers(struct net *net,
			      enum fib_event_type event_type,
			      struct fib6_info *rt,
			      struct netlink_ext_ack *extack)
{
	struct fib6_entry_notifier_info info = {
		.info.extack = extack,
		.rt = rt,
	};

	WRITE_ONCE(rt->fib6_table->fib_seq, rt->fib6_table->fib_seq + 1);
	return call_fib6_notifiers(net, event_type, &info.info);
}

int call_fib6_multipath_entry_notifiers(struct net *net,
					enum fib_event_type event_type,
					struct fib6_info *rt,
					unsigned int nsiblings,
					struct netlink_ext_ack *extack)
{
	struct fib6_entry_notifier_info info = {
		.info.extack = extack,
		.rt = rt,
		.nsiblings = nsiblings,
	};

	WRITE_ONCE(rt->fib6_table->fib_seq, rt->fib6_table->fib_seq + 1);
	return call_fib6_notifiers(net, event_type, &info.info);
}

int call_fib6_entry_notifiers_replace(struct net *net, struct fib6_info *rt)
{
	struct fib6_entry_notifier_info info = {
		.rt = rt,
		.nsiblings = rt->fib6_nsiblings,
	};

	WRITE_ONCE(rt->fib6_table->fib_seq, rt->fib6_table->fib_seq + 1);
	return call_fib6_notifiers(net, FIB_EVENT_ENTRY_REPLACE, &info.info);
}

struct fib6_dump_arg {
	struct net *net;
	struct notifier_block *nb;
	struct netlink_ext_ack *extack;
};

static int fib6_rt_dump(struct fib6_info *rt, struct fib6_dump_arg *arg)
{
	enum fib_event_type fib_event = FIB_EVENT_ENTRY_REPLACE;
	int err;

	if (!rt || rt == arg->net->ipv6.fib6_null_entry)
		return 0;

	if (rt->fib6_nsiblings)
		err = call_fib6_multipath_entry_notifier(arg->nb, fib_event,
							 rt,
							 rt->fib6_nsiblings,
							 arg->extack);
	else
		err = call_fib6_entry_notifier(arg->nb, fib_event, rt,
					       arg->extack);

	return err;
}

static int fib6_node_dump(struct fib6_walker *w)
{
	int err;

	err = fib6_rt_dump(w->leaf, w->args);
	w->leaf = NULL;
	return err;
}

static int fib6_table_dump(struct net *net, struct fib6_table *tb,
			   struct fib6_walker *w)
{
	int err;

	w->root = &tb->tb6_root;
	spin_lock_bh(&tb->tb6_lock);
	err = fib6_walk(net, w);
	spin_unlock_bh(&tb->tb6_lock);
	return err;
}

/* Called with rcu_read_lock() */
int fib6_tables_dump(struct net *net, struct notifier_block *nb,
		     struct netlink_ext_ack *extack)
{
	struct fib6_dump_arg arg;
	struct fib6_walker *w;
	unsigned int h;
	int err = 0;

	w = kzalloc(sizeof(*w), GFP_ATOMIC);
	if (!w)
		return -ENOMEM;

	w->func = fib6_node_dump;
	arg.net = net;
	arg.nb = nb;
	arg.extack = extack;
	w->args = &arg;

	for (h = 0; h < FIB6_TABLE_HASHSZ; h++) {
		struct hlist_head *head = &net->ipv6.fib_table_hash[h];
		struct fib6_table *tb;

		hlist_for_each_entry_rcu(tb, head, tb6_hlist) {
			err = fib6_table_dump(net, tb, w);
			if (err)
				goto out;
		}
	}

out:
	kfree(w);

	/* The tree traversal function should never return a positive value. */
	return err > 0 ? -EINVAL : err;
}

static int fib6_dump_node(struct fib6_walker *w)
{
	int res;
	struct fib6_info *rt;

	for_each_fib6_walker_rt(w) {
		res = rt6_dump_route(rt, w->args, w->skip_in_node);
		if (res >= 0) {
			/* Frame is full, suspend walking */
			w->leaf = rt;

			/* We'll restart from this node, so if some routes were
			 * already dumped, skip them next time.
			 */
			w->skip_in_node += res;

			return 1;
		}
		w->skip_in_node = 0;

		/* Multipath routes are dumped in one route with the
		 * RTA_MULTIPATH attribute. Jump 'rt' to point to the
		 * last sibling of this route (no need to dump the
		 * sibling routes again)
		 */
		if (rt->fib6_nsiblings)
			rt = list_last_entry(&rt->fib6_siblings,
					     struct fib6_info,
					     fib6_siblings);
	}
	w->leaf = NULL;
	return 0;
}

static void fib6_dump_end(struct netlink_callback *cb)
{
	struct net *net = sock_net(cb->skb->sk);
	struct fib6_walker *w = (void *)cb->args[2];

	if (w) {
		if (cb->args[4]) {
			cb->args[4] = 0;
			fib6_walker_unlink(net, w);
		}
		cb->args[2] = 0;
		kfree(w);
	}
	cb->done = (void *)cb->args[3];
	cb->args[1] = 3;
}

static int fib6_dump_done(struct netlink_callback *cb)
{
	fib6_dump_end(cb);
	return cb->done ? cb->done(cb) : 0;
}

static int fib6_dump_table(struct fib6_table *table, struct sk_buff *skb,
			   struct netlink_callback *cb)
{
	struct net *net = sock_net(skb->sk);
	struct fib6_walker *w;
	int res;

	w = (void *)cb->args[2];
	w->root = &table->tb6_root;

	if (cb->args[4] == 0) {
		w->count = 0;
		w->skip = 0;
		w->skip_in_node = 0;

		spin_lock_bh(&table->tb6_lock);
		res = fib6_walk(net, w);
		spin_unlock_bh(&table->tb6_lock);
		if (res > 0) {
			cb->args[4] = 1;
			cb->args[5] = READ_ONCE(w->root->fn_sernum);
		}
	} else {
		int sernum = READ_ONCE(w->root->fn_sernum);
		if (cb->args[5] != sernum) {
			/* Begin at the root if the tree changed */
			cb->args[5] = sernum;
			w->state = FWS_INIT;
			w->node = w->root;
			w->skip = w->count;
			w->skip_in_node = 0;
		} else
			w->skip = 0;

		spin_lock_bh(&table->tb6_lock);
		res = fib6_walk_continue(w);
		spin_unlock_bh(&table->tb6_lock);
		if (res <= 0) {
			fib6_walker_unlink(net, w);
			cb->args[4] = 0;
		}
	}

	return res;
}

static int inet6_dump_fib(struct sk_buff *skb, struct netlink_callback *cb)
{
	struct rt6_rtnl_dump_arg arg = {
		.filter.dump_exceptions = true,
		.filter.dump_routes = true,
		.filter.rtnl_held = false,
	};
	const struct nlmsghdr *nlh = cb->nlh;
	struct net *net = sock_net(skb->sk);
	unsigned int e = 0, s_e;
	struct hlist_head *head;
	struct fib6_walker *w;
	struct fib6_table *tb;
	unsigned int h, s_h;
	int err = 0;

	rcu_read_lock();
	if (cb->strict_check) {
		err = ip_valid_fib_dump_req(net, nlh, &arg.filter, cb);
		if (err < 0)
			goto unlock;
	} else if (nlmsg_len(nlh) >= sizeof(struct rtmsg)) {
		struct rtmsg *rtm = nlmsg_data(nlh);

		if (rtm->rtm_flags & RTM_F_PREFIX)
			arg.filter.flags = RTM_F_PREFIX;
	}

	w = (void *)cb->args[2];
	if (!w) {
		/* New dump:
		 *
		 * 1. allocate and initialize walker.
		 */
		w = kzalloc(sizeof(*w), GFP_ATOMIC);
		if (!w) {
			err = -ENOMEM;
			goto unlock;
		}
		w->func = fib6_dump_node;
		cb->args[2] = (long)w;

		/* 2. hook callback destructor.
		 */
		cb->args[3] = (long)cb->done;
		cb->done = fib6_dump_done;

	}

	arg.skb = skb;
	arg.cb = cb;
	arg.net = net;
	w->args = &arg;

	if (arg.filter.table_id) {
		tb = fib6_get_table(net, arg.filter.table_id);
		if (!tb) {
			if (rtnl_msg_family(cb->nlh) != PF_INET6)
				goto unlock;

			NL_SET_ERR_MSG_MOD(cb->extack, "FIB table does not exist");
			err = -ENOENT;
			goto unlock;
		}

		if (!cb->args[0]) {
			err = fib6_dump_table(tb, skb, cb);
			if (!err)
				cb->args[0] = 1;
		}
		goto unlock;
	}

	s_h = cb->args[0];
	s_e = cb->args[1];

	for (h = s_h; h < FIB6_TABLE_HASHSZ; h++, s_e = 0) {
		e = 0;
		head = &net->ipv6.fib_table_hash[h];
		hlist_for_each_entry_rcu(tb, head, tb6_hlist) {
			if (e < s_e)
				goto next;
			err = fib6_dump_table(tb, skb, cb);
			if (err != 0)
				goto out;
next:
			e++;
		}
	}
out:
	cb->args[1] = e;
	cb->args[0] = h;

unlock:
	rcu_read_unlock();
	if (err <= 0)
		fib6_dump_end(cb);
	return err;
}

void fib6_metric_set(struct fib6_info *f6i, int metric, u32 val)
{
	if (!f6i)
		return;

	if (f6i->fib6_metrics == &dst_default_metrics) {
		struct dst_metrics *p = kzalloc(sizeof(*p), GFP_ATOMIC);

		if (!p)
			return;

		refcount_set(&p->refcnt, 1);
		f6i->fib6_metrics = p;
	}

	f6i->fib6_metrics->metrics[metric - 1] = val;
}

/*
 *	Routing Table
 *
 *	return the appropriate node for a routing tree "add" operation
 *	by either creating and inserting or by returning an existing
 *	node.
 */

static struct fib6_node *fib6_add_1(struct net *net,
				    struct fib6_table *table,
				    struct fib6_node *root/*根节点*/,
				    struct in6_addr *addr/*地址*/, int plen/*前缀长度*/,
				    int offset, int allow_create/*是否容许创建*/,
				    int replace_required/*是否需要替换*/,
				    struct netlink_ext_ack *extack)
{
	struct fib6_node *fn, *in, *ln;
	struct fib6_node *pn = NULL;
	struct rt6key *key;
	int	bit;
	__be32	dir = 0;

	/* insert node in tree */

	fn = root;

	do {
		struct fib6_info *leaf = rcu_dereference_protected(fn->leaf,
					    lockdep_is_held(&table->tb6_lock));
		key = (struct rt6key *)((u8 *)leaf + offset);/*偏offset获得key*/

		/*
		 *	Prefix match
		 */
		if (plen < fn->fn_bit ||
		    !ipv6_prefix_equal(&key->addr, addr, fn->fn_bit)) {
			/*addr与key->addr完全不相等或者本次循环时，plen较小，即是key->addr的子集前缀,这种需要新增节点*/
			if (!allow_create) {
				/*不匹配，但不容许创建，按情况报错*/
				if (replace_required) {
					NL_SET_ERR_MSG(extack,
						       "Can not replace route - no match found");
					pr_warn("Can't replace route, no match found\n");
					return ERR_PTR(-ENOENT);
				}
				/*忽略不容许创建的标记*/
				pr_warn("NLM_F_CREATE should be set when creating new route\n");
			}
			goto insert_above;/*按需创建*/
		}
		/*与当前pn前缀完全匹配，但plen >= fn->fn_bit*/

		/*
		 *	Exact match ?
		 */

		if (plen == fn->fn_bit) {
			/*要添加的恰好也是此前缀长度，相当于重复添加*/
			/* clean up an intermediate node */
			if (!(fn->fn_flags & RTN_RTINFO)) {
				/*此fn上没有路由项，释放节点（删除时，只清标记吗？）*/
				RCU_INIT_POINTER(fn->leaf, NULL);
				fib6_info_release(leaf);
			/* remove null_entry in the root node */
			} else if (fn->fn_flags & RTN_TL_ROOT &&
				   rcu_access_pointer(fn->leaf) ==
				   net->ipv6.fib6_null_entry) {
				/*此节点有路由项，但是fn为根节点，且指向null_entry,也需要清空leaf
				 * 但并不删除。*/
				RCU_INIT_POINTER(fn->leaf, NULL);
			}

			return fn;
		}
		/*完全匹配，但要添加的前缀要比当前节点更长一些,沿树分叉继续查找*/

		/*
		 *	We have more bits to go
		 */

		/* Try to walk down on tree. */
		/*在addr数组中，取fn->fn_bit位*/
		dir = addr_bit_set(addr, fn->fn_bit);
		pn = fn;/*记录父节点，以防止子节点为空*/

		/*按bit位的取值，决定方向（0走右侧，1走左侧），取fib6_node*/
		fn = dir ?
		     rcu_dereference_protected(fn->right,
					lockdep_is_held(&table->tb6_lock)) :
		     rcu_dereference_protected(fn->left,
					lockdep_is_held(&table->tb6_lock));
	} while (fn);

	/*树上没有，需要创建，但标记没有给出，按情况报错*/
	if (!allow_create) {
		/* We should not create new node because
		 * NLM_F_REPLACE was specified without NLM_F_CREATE
		 * I assume it is safe to require NLM_F_CREATE when
		 * REPLACE flag is used! Later we may want to remove the
		 * check for replace_required, because according
		 * to netlink specification, NLM_F_CREATE
		 * MUST be specified if new route is created.
		 * That would keep IPv6 consistent with IPv4
		 */
		if (replace_required) {
			NL_SET_ERR_MSG(extack,
				       "Can not replace route - no match found");
			pr_warn("Can't replace route, no match found\n");
			return ERR_PTR(-ENOENT);
		}
		pr_warn("NLM_F_CREATE should be set when creating new route\n");
	}
	/*
	 *	We walked to the bottom of tree.
	 *	Create new leaf node without children.
	 */

	ln = node_alloc(net);/*申请新节点*/

	if (!ln)
		return ERR_PTR(-ENOMEM);
	ln->fn_bit = plen;/*指明此前缀长度*/
	RCU_INIT_POINTER(ln->parent, pn);/*指向自已父节点*/

	/*按方向插入ln*/
	if (dir)
		rcu_assign_pointer(pn->right, ln);
	else
		rcu_assign_pointer(pn->left, ln);

	return ln;


	/*插入情况下补节点情况*/
insert_above:
	/*
	 * split since we don't have a common prefix anymore or
	 * we have a less significant route.
	 * we've to insert an intermediate node on the list
	 * this new node will point to the one we need to create
	 * and the current
	 */

	pn = rcu_dereference_protected(fn->parent,
				       lockdep_is_held(&table->tb6_lock));

	/* find 1st bit in difference between the 2 addrs.

	   See comment in __ipv6_addr_diff: bit may be an invalid value,
	   but if it is >= plen, the value is ignored in any case.
	 */

	bit = __ipv6_addr_diff(addr, &key->addr, sizeof(*addr));

	/*
	 *		(intermediate)[in]
	 *	          /	   \
	 *	(new leaf node)[ln] (old node)[fn]
	 */
	if (plen > bit) {
		in = node_alloc(net);
		ln = node_alloc(net);

		if (!in || !ln) {
			if (in)
				node_free_immediate(net, in);
			if (ln)
				node_free_immediate(net, ln);
			return ERR_PTR(-ENOMEM);
		}

		/*
		 * new intermediate node.
		 * RTN_RTINFO will
		 * be off since that an address that chooses one of
		 * the branches would not match less specific routes
		 * in the other branch
		 */

		in->fn_bit = bit;

		RCU_INIT_POINTER(in->parent, pn);
		in->leaf = fn->leaf;
		fib6_info_hold(rcu_dereference_protected(in->leaf,
				lockdep_is_held(&table->tb6_lock)));

		/* update parent pointer */
		if (dir)
			rcu_assign_pointer(pn->right, in);
		else
			rcu_assign_pointer(pn->left, in);

		ln->fn_bit = plen;

		RCU_INIT_POINTER(ln->parent, in);
		rcu_assign_pointer(fn->parent, in);

		if (addr_bit_set(addr, bit)) {
			rcu_assign_pointer(in->right, ln);
			rcu_assign_pointer(in->left, fn);
		} else {
			rcu_assign_pointer(in->left, ln);
			rcu_assign_pointer(in->right, fn);
		}
	} else { /* plen <= bit */

		/*
		 *		(new leaf node)[ln]
		 *	          /	   \
		 *	     (old node)[fn] NULL
		 */

		ln = node_alloc(net);

		if (!ln)
			return ERR_PTR(-ENOMEM);

		ln->fn_bit = plen;

		RCU_INIT_POINTER(ln->parent, pn);

		if (addr_bit_set(&key->addr, plen))
			RCU_INIT_POINTER(ln->right, fn);
		else
			RCU_INIT_POINTER(ln->left, fn);

		rcu_assign_pointer(fn->parent, ln);

		if (dir)
			rcu_assign_pointer(pn->right, ln);
		else
			rcu_assign_pointer(pn->left, ln);
	}
	return ln;
}

static void __fib6_drop_pcpu_from(struct fib6_nh *fib6_nh,
				  const struct fib6_info *match,
				  const struct fib6_table *table)
{
	int cpu;

	if (!fib6_nh->rt6i_pcpu)
		return;

	rcu_read_lock();
	/* release the reference to this fib entry from
	 * all of its cached pcpu routes
	 */
	for_each_possible_cpu(cpu) {
		struct rt6_info **ppcpu_rt;
		struct rt6_info *pcpu_rt;

		ppcpu_rt = per_cpu_ptr(fib6_nh->rt6i_pcpu, cpu);

		/* Paired with xchg() in rt6_get_pcpu_route() */
		pcpu_rt = READ_ONCE(*ppcpu_rt);

		/* only dropping the 'from' reference if the cached route
		 * is using 'match'. The cached pcpu_rt->from only changes
		 * from a fib6_info to NULL (ip6_dst_destroy); it can never
		 * change from one fib6_info reference to another
		 */
		if (pcpu_rt && rcu_access_pointer(pcpu_rt->from) == match) {
			struct fib6_info *from;

			from = unrcu_pointer(xchg(&pcpu_rt->from, NULL));
			fib6_info_release(from);
		}
	}
	rcu_read_unlock();
}

struct fib6_nh_pcpu_arg {
	struct fib6_info	*from;
	const struct fib6_table *table;
};

static int fib6_nh_drop_pcpu_from(struct fib6_nh *nh, void *_arg)
{
	struct fib6_nh_pcpu_arg *arg = _arg;

	__fib6_drop_pcpu_from(nh, arg->from, arg->table);
	return 0;
}

static void fib6_drop_pcpu_from(struct fib6_info *f6i,
				const struct fib6_table *table)
{
	/* Make sure rt6_make_pcpu_route() wont add other percpu routes
	 * while we are cleaning them here.
	 */
	f6i->fib6_destroying = 1;
	mb(); /* paired with the cmpxchg() in rt6_make_pcpu_route() */

	if (f6i->nh) {
		struct fib6_nh_pcpu_arg arg = {
			.from = f6i,
			.table = table
		};

		rcu_read_lock();
		nexthop_for_each_fib6_nh(f6i->nh, fib6_nh_drop_pcpu_from, &arg);
		rcu_read_unlock();
	} else {
		struct fib6_nh *fib6_nh;

		fib6_nh = f6i->fib6_nh;
		__fib6_drop_pcpu_from(fib6_nh, f6i, table);
	}
}

static void fib6_purge_rt(struct fib6_info *rt, struct fib6_node *fn,
			  struct net *net)
{
	struct fib6_table *table = rt->fib6_table;

	/* Flush all cached dst in exception table */
	rt6_flush_exceptions(rt);
	fib6_drop_pcpu_from(rt, table);

	if (rt->nh) {
		spin_lock(&rt->nh->lock);

		if (!list_empty(&rt->nh_list))
			list_del_init(&rt->nh_list);

		spin_unlock(&rt->nh->lock);
	}

	if (refcount_read(&rt->fib6_ref) != 1) {
		/* This route is used as dummy address holder in some split
		 * nodes. It is not leaked, but it still holds other resources,
		 * which must be released in time. So, scan ascendant nodes
		 * and replace dummy references to this route with references
		 * to still alive ones.
		 */
		while (fn) {
			struct fib6_info *leaf = rcu_dereference_protected(fn->leaf,
					    lockdep_is_held(&table->tb6_lock));
			struct fib6_info *new_leaf;
			if (!(fn->fn_flags & RTN_RTINFO) && leaf == rt) {
				new_leaf = fib6_find_prefix(net, table, fn);
				fib6_info_hold(new_leaf);

				rcu_assign_pointer(fn->leaf, new_leaf);
				fib6_info_release(rt);
			}
			fn = rcu_dereference_protected(fn->parent,
				    lockdep_is_held(&table->tb6_lock));
		}
	}

	fib6_clean_expires(rt);
	fib6_remove_gc_list(rt);
}

/*
 *	Insert routing information in a node.
 */

static int fib6_add_rt2node(struct fib6_node *fn, struct fib6_info *rt,
			    struct nl_info *info, struct netlink_ext_ack *extack,
			    struct list_head *purge_list)
{
	struct fib6_info *leaf = rcu_dereference_protected(fn->leaf,
				    lockdep_is_held(&rt->fib6_table->tb6_lock));
	struct fib6_info *iter = NULL;
	struct fib6_info __rcu **ins;
	struct fib6_info __rcu **fallback_ins = NULL;
	int replace = (info->nlh &&
		       (info->nlh->nlmsg_flags & NLM_F_REPLACE));
	int add = (!info->nlh ||
		   (info->nlh->nlmsg_flags & NLM_F_CREATE));
	int found = 0;
	bool rt_can_ecmp = rt6_qualify_for_ecmp(rt);
	bool notify_sibling_rt = false;
	u16 nlflags = NLM_F_EXCL;
	int err;

	if (info->nlh && (info->nlh->nlmsg_flags & NLM_F_APPEND))
		nlflags |= NLM_F_APPEND;

	ins = &fn->leaf;

	/*遍历leaf链表*/
	for (iter = leaf; iter;
	     iter = rcu_dereference_protected(iter->fib6_next,
				lockdep_is_held(&rt->fib6_table->tb6_lock))) {
		/*
		 *	Search for duplicates
		 */

		if (iter->fib6_metric == rt->fib6_metric) {
			/*
			 *	Same priority level
			 */
			if (info->nlh &&
			    (info->nlh->nlmsg_flags & NLM_F_EXCL))
				return -EEXIST;

			nlflags &= ~NLM_F_EXCL;
			if (replace) {
				if (rt_can_ecmp == rt6_qualify_for_ecmp(iter)) {
					found++;
					break;
				}
				fallback_ins = fallback_ins ?: ins;
				goto next_iter;
			}

			if (rt6_duplicate_nexthop(iter, rt)) {
				if (rt->fib6_nsiblings)
					rt->fib6_nsiblings = 0;
				if (!(iter->fib6_flags & RTF_EXPIRES))
					return -EEXIST;
				if (!(rt->fib6_flags & RTF_EXPIRES)) {
					fib6_clean_expires(iter);
					fib6_remove_gc_list(iter);
				} else {
					fib6_set_expires(iter, rt->expires);
					fib6_add_gc_list(iter);
				}

				if (rt->fib6_pmtu)
					fib6_metric_set(iter, RTAX_MTU,
							rt->fib6_pmtu);
				return -EEXIST;
			}
			/* If we have the same destination and the same metric,
			 * but not the same gateway, then the route we try to
			 * add is sibling to this route, increment our counter
			 * of siblings, and later we will add our route to the
			 * list.
			 * Only static routes (which don't have flag
			 * RTF_EXPIRES) are used for ECMPv6.
			 *
			 * To avoid long list, we only had siblings if the
			 * route have a gateway.
			 */
			if (rt_can_ecmp &&
			    rt6_qualify_for_ecmp(iter))
				rt->fib6_nsiblings++;
		}

		/*链表中的metric已大于rt的，rt需要添加至iter之前*/
		if (iter->fib6_metric > rt->fib6_metric)
			break;

next_iter:
		/*链表中的metric小于rt的，继续循环*/
		ins = &iter->fib6_next;
	}

	if (fallback_ins && !found) {
		/* No matching route with same ecmp-able-ness found, replace
		 * first matching route
		 */
		ins = fallback_ins;
		iter = rcu_dereference_protected(*ins,
				    lockdep_is_held(&rt->fib6_table->tb6_lock));
		found++;
	}

	/* Reset round-robin state, if necessary */
	if (ins == &fn->leaf)
		fn->rr_ptr = NULL;

	/* Link this route to others same route. */
	if (rt->fib6_nsiblings) {
		unsigned int fib6_nsiblings;
		struct fib6_info *sibling, *temp_sibling;

		/* Find the first route that have the same metric */
		sibling = leaf;
		notify_sibling_rt = true;
		while (sibling) {
			if (sibling->fib6_metric == rt->fib6_metric &&
			    rt6_qualify_for_ecmp(sibling)) {
				list_add_tail_rcu(&rt->fib6_siblings,
						  &sibling->fib6_siblings);
				break;
			}
			sibling = rcu_dereference_protected(sibling->fib6_next,
				    lockdep_is_held(&rt->fib6_table->tb6_lock));
			notify_sibling_rt = false;
		}
		/* For each sibling in the list, increment the counter of
		 * siblings. BUG() if counters does not match, list of siblings
		 * is broken!
		 */
		fib6_nsiblings = 0;
		list_for_each_entry_safe(sibling, temp_sibling,
					 &rt->fib6_siblings, fib6_siblings) {
			sibling->fib6_nsiblings++;
			BUG_ON(sibling->fib6_nsiblings != rt->fib6_nsiblings);
			fib6_nsiblings++;
		}
		BUG_ON(fib6_nsiblings != rt->fib6_nsiblings);
		rcu_read_lock();
		rt6_multipath_rebalance(temp_sibling);
		rcu_read_unlock();
	}

	/*
	 *	insert node
	 */
	if (!replace) {
		if (!add)
			pr_warn("NLM_F_CREATE should be set when creating new route\n");

add:
		nlflags |= NLM_F_CREATE;

		/* The route should only be notified if it is the first
		 * route in the node or if it is added as a sibling
		 * route to the first route in the node.
		 */
		if (!info->skip_notify_kernel &&
		    (notify_sibling_rt || ins == &fn->leaf)) {
			enum fib_event_type fib_event;

			if (notify_sibling_rt)
				fib_event = FIB_EVENT_ENTRY_APPEND;
			else
				fib_event = FIB_EVENT_ENTRY_REPLACE;
			err = call_fib6_entry_notifiers(info->nl_net,
							fib_event, rt,
							extack);
			if (err) {
				struct fib6_info *sibling, *next_sibling;

				/* If the route has siblings, then it first
				 * needs to be unlinked from them.
				 */
				if (!rt->fib6_nsiblings)
					return err;

				list_for_each_entry_safe(sibling, next_sibling,
							 &rt->fib6_siblings,
							 fib6_siblings)
					sibling->fib6_nsiblings--;
				rt->fib6_nsiblings = 0;
				list_del_rcu(&rt->fib6_siblings);
				rcu_read_lock();
				rt6_multipath_rebalance(next_sibling);
				rcu_read_unlock();
				return err;
			}
		}

		rcu_assign_pointer(rt->fib6_next, iter);
		fib6_info_hold(rt);
		rcu_assign_pointer(rt->fib6_node, fn);/*指向fib6 node*/
		rcu_assign_pointer(*ins, rt);/*使叶子指针指向fib info*/
		if (!info->skip_notify)
			inet6_rt_notify(RTM_NEWROUTE, rt, info, nlflags);
		info->nl_net->ipv6.rt6_stats->fib_rt_entries++;

		if (!(fn->fn_flags & RTN_RTINFO)) {
			info->nl_net->ipv6.rt6_stats->fib_route_nodes++;
			fn->fn_flags |= RTN_RTINFO;/*标记此节点上包含有有效路由信息*/
		}

	} else {
		int nsiblings;

		if (!found) {
			if (add)
				goto add;
			pr_warn("NLM_F_REPLACE set, but no existing node found!\n");
			return -ENOENT;
		}

		if (!info->skip_notify_kernel && ins == &fn->leaf) {
			err = call_fib6_entry_notifiers(info->nl_net,
							FIB_EVENT_ENTRY_REPLACE,
							rt, extack);
			if (err)
				return err;
		}

		fib6_info_hold(rt);
		rcu_assign_pointer(rt->fib6_node, fn);/*使rt->fib6_node节点指向fn*/
		rt->fib6_next = iter->fib6_next;/*指向已有fib*/
		rcu_assign_pointer(*ins, rt);/*将rt加入*/
		if (!info->skip_notify)
			inet6_rt_notify(RTM_NEWROUTE, rt, info, NLM_F_REPLACE);
		if (!(fn->fn_flags & RTN_RTINFO)) {
			info->nl_net->ipv6.rt6_stats->fib_route_nodes++;
			fn->fn_flags |= RTN_RTINFO;
		}
		nsiblings = iter->fib6_nsiblings;
		iter->fib6_node = NULL;
		list_add(&iter->purge_link, purge_list);
		if (rcu_access_pointer(fn->rr_ptr) == iter)
			fn->rr_ptr = NULL;

		if (nsiblings) {
			/* Replacing an ECMP route, remove all siblings */
			ins = &rt->fib6_next;
			iter = rcu_dereference_protected(*ins,
				    lockdep_is_held(&rt->fib6_table->tb6_lock));
			while (iter) {
				if (iter->fib6_metric > rt->fib6_metric)
					break;
				if (rt6_qualify_for_ecmp(iter)) {
					*ins = iter->fib6_next;
					iter->fib6_node = NULL;
					list_add(&iter->purge_link, purge_list);
					if (rcu_access_pointer(fn->rr_ptr) == iter)
						fn->rr_ptr = NULL;
					nsiblings--;
					info->nl_net->ipv6.rt6_stats->fib_rt_entries--;
				} else {
					ins = &iter->fib6_next;
				}
				iter = rcu_dereference_protected(*ins,
					lockdep_is_held(&rt->fib6_table->tb6_lock));
			}
			WARN_ON(nsiblings != 0);
		}
	}

	return 0;
}

static int fib6_add_rt2node_nh(struct fib6_node *fn, struct fib6_info *rt,
			       struct nl_info *info, struct netlink_ext_ack *extack,
			       struct list_head *purge_list)
{
	int err;

	spin_lock(&rt->nh->lock);

	if (rt->nh->dead) {
		NL_SET_ERR_MSG(extack, "Nexthop has been deleted");
		err = -EINVAL;
	} else {
		err = fib6_add_rt2node(fn, rt, info, extack, purge_list);
		if (!err)
			list_add(&rt->nh_list, &rt->nh->f6i_list);
	}

	spin_unlock(&rt->nh->lock);

	return err;
}

static void fib6_start_gc(struct net *net, struct fib6_info *rt)
{
	if (!timer_pending(&net->ipv6.ip6_fib_timer) &&
	    (rt->fib6_flags & RTF_EXPIRES))
		mod_timer(&net->ipv6.ip6_fib_timer,
			  jiffies + net->ipv6.sysctl.ip6_rt_gc_interval);
}

void fib6_force_start_gc(struct net *net)
{
	if (!timer_pending(&net->ipv6.ip6_fib_timer))
		mod_timer(&net->ipv6.ip6_fib_timer,
			  jiffies + net->ipv6.sysctl.ip6_rt_gc_interval);
}

static void __fib6_update_sernum_upto_root(struct fib6_info *rt,
					   int sernum)
{
	struct fib6_node *fn = rcu_dereference_protected(rt->fib6_node,
				lockdep_is_held(&rt->fib6_table->tb6_lock));

	/* paired with smp_rmb() in fib6_get_cookie_safe() */
	smp_wmb();
	while (fn) {
		WRITE_ONCE(fn->fn_sernum, sernum);
		fn = rcu_dereference_protected(fn->parent,
				lockdep_is_held(&rt->fib6_table->tb6_lock));
	}
}

void fib6_update_sernum_upto_root(struct net *net, struct fib6_info *rt)
{
	__fib6_update_sernum_upto_root(rt, fib6_new_sernum(net));
}

/* allow ipv4 to update sernum via ipv6_stub */
void fib6_update_sernum_stub(struct net *net, struct fib6_info *f6i)
{
	spin_lock_bh(&f6i->fib6_table->tb6_lock);
	fib6_update_sernum_upto_root(net, f6i);
	spin_unlock_bh(&f6i->fib6_table->tb6_lock);
}

/*
 *	Add routing information to the routing tree.
 *	<destination addr>/<source addr>
 *	with source addr info in sub-trees
 *	Need to own table->tb6_lock
 */

int fib6_add(struct fib6_node *root/*根节点*/, struct fib6_info *rt/*路由项*/,
	     struct nl_info *info, struct netlink_ext_ack *extack)
{
	struct fib6_table *table = rt->fib6_table;
	LIST_HEAD(purge_list);
	struct fib6_node *fn;
#ifdef CONFIG_IPV6_SUBTREES
	struct fib6_node *pn = NULL;
#endif
	int err = -ENOMEM;
	int allow_create = 1;
	int replace_required = 0;

	if (info->nlh) {
		if (!(info->nlh->nlmsg_flags & NLM_F_CREATE))
			allow_create = 0;/*没有create标记，不容许创建*/
		if (info->nlh->nlmsg_flags & NLM_F_REPLACE)
			replace_required = 1;/*有替换标记，需要替换*/
	}

	/*两个标记必有一个*/
	if (!allow_create && !replace_required)
		pr_warn("RTM_NEWROUTE with no NLM_F_CREATE or NLM_F_REPLACE\n");

	/*查询root,并返回对应的fn*/
	fn = fib6_add_1(info->nl_net, table, root,
			&rt->fib6_dst.addr, rt->fib6_dst.plen,
			offsetof(struct fib6_info, fib6_dst)/*目的地址的offset*/, allow_create,
			replace_required, extack);
	if (IS_ERR(fn)) {
		/*查询不存在创建失败/参数有误*/
		err = PTR_ERR(fn);
		fn = NULL;
		goto out;
	}

#ifdef CONFIG_IPV6_SUBTREES
	pn = fn;

	if (rt->fib6_src.plen) {
		/*rt中指明了fib6_src*/
		struct fib6_node *sn;

		if (!rcu_access_pointer(fn->subtree)) {
			struct fib6_node *sfn;

			/*
			 * Create subtree.
			 *
			 *		fn[main tree]
			 *		|
			 *		sfn[subtree root]
			 *		   \
			 *		    sn[new leaf node]
			 */

			/* Create subtree root node */
			sfn = node_alloc(info->nl_net);
			if (!sfn)
				goto failure;

			fib6_info_hold(info->nl_net->ipv6.fib6_null_entry);
			rcu_assign_pointer(sfn->leaf,
					   info->nl_net->ipv6.fib6_null_entry);
			sfn->fn_flags = RTN_ROOT;

			/* Now add the first leaf node to new subtree */

			sn = fib6_add_1(info->nl_net, table, sfn,
					&rt->fib6_src.addr, rt->fib6_src.plen,
					offsetof(struct fib6_info, fib6_src)/*源地址的offset*/,
					allow_create, replace_required, extack);

			if (IS_ERR(sn)) {
				/* If it is failed, discard just allocated
				   root, and then (in failure) stale node
				   in main tree.
				 */
				node_free_immediate(info->nl_net, sfn);
				err = PTR_ERR(sn);
				goto failure;
			}

			/* Now link new subtree to main tree */
			rcu_assign_pointer(sfn->parent, fn);
			rcu_assign_pointer(fn->subtree, sfn);
		} else {
			sn = fib6_add_1(info->nl_net, table, FIB6_SUBTREE(fn),
					&rt->fib6_src.addr, rt->fib6_src.plen,
					offsetof(struct fib6_info, fib6_src),
					allow_create, replace_required, extack);

			if (IS_ERR(sn)) {
				err = PTR_ERR(sn);
				goto failure;
			}
		}

		if (!rcu_access_pointer(fn->leaf)) {
			if (fn->fn_flags & RTN_TL_ROOT) {
				/* put back null_entry for root node */
				rcu_assign_pointer(fn->leaf,
					    info->nl_net->ipv6.fib6_null_entry);
			} else {
				fib6_info_hold(rt);
				rcu_assign_pointer(fn->leaf, rt);
			}
		}
		fn = sn;
	}
#endif

<<<<<<< HEAD
	/*为fibnode添加路由信息(上面我们创建了fn,但没有添加路由信息，这里添加）*/
	err = fib6_add_rt2node(fn, rt, info, extack);
=======
	if (rt->nh)
		err = fib6_add_rt2node_nh(fn, rt, info, extack, &purge_list);
	else
		err = fib6_add_rt2node(fn, rt, info, extack, &purge_list);
>>>>>>> 155a3c00
	if (!err) {
		struct fib6_info *iter, *next;

		list_for_each_entry_safe(iter, next, &purge_list, purge_link) {
			list_del(&iter->purge_link);
			fib6_purge_rt(iter, fn, info->nl_net);
			fib6_info_release(iter);
		}

		__fib6_update_sernum_upto_root(rt, fib6_new_sernum(info->nl_net));

		if (rt->fib6_flags & RTF_EXPIRES)
			fib6_add_gc_list(rt);

		fib6_start_gc(info->nl_net, rt);
	}

out:
	if (err) {
#ifdef CONFIG_IPV6_SUBTREES
		/*
		 * If fib6_add_1 has cleared the old leaf pointer in the
		 * super-tree leaf node we have to find a new one for it.
		 */
		if (pn != fn) {
			/*pn与fn不相等，上面我们已经添加了fn,这里需要处理pn*/
			struct fib6_info *pn_leaf =
				rcu_dereference_protected(pn->leaf,
				    lockdep_is_held(&table->tb6_lock));
			if (pn_leaf == rt) {
				pn_leaf = NULL;
				RCU_INIT_POINTER(pn->leaf, NULL);
				fib6_info_release(rt);
			}
			if (!pn_leaf && !(pn->fn_flags & RTN_RTINFO)) {
				pn_leaf = fib6_find_prefix(info->nl_net, table,
							   pn);
				if (!pn_leaf)
					pn_leaf =
					    info->nl_net->ipv6.fib6_null_entry;
				fib6_info_hold(pn_leaf);
				rcu_assign_pointer(pn->leaf, pn_leaf);
			}
		}
#endif
		goto failure;
	} else if (fib6_requires_src(rt)) {
		fib6_routes_require_src_inc(info->nl_net);
	}
	return err;

failure:
	/* fn->leaf could be NULL and fib6_repair_tree() needs to be called if:
	 * 1. fn is an intermediate node and we failed to add the new
	 * route to it in both subtree creation failure and fib6_add_rt2node()
	 * failure case.
	 * 2. fn is the root node in the table and we fail to add the first
	 * default route to it.
	 */
	if (fn &&
	    (!(fn->fn_flags & (RTN_RTINFO|RTN_ROOT)) ||
	     (fn->fn_flags & RTN_TL_ROOT &&
	      !rcu_access_pointer(fn->leaf))))
		fib6_repair_tree(info->nl_net, table, fn);
	return err;
}

/*
 *	Routing tree lookup
 *
 */

struct lookup_args {
	int			offset;		/* key offset on fib6_info */
	const struct in6_addr	*addr;		/* search key			*/
};

static struct fib6_node *fib6_node_lookup_1(struct fib6_node *root,
					    struct lookup_args *args)
{
	struct fib6_node *fn;
	__be32 dir;

	if (unlikely(args->offset == 0))
		/*offset为0，为空查询，直接返回NULL*/
		return NULL;

	/*
	 *	Descend on a tree
	 */

	fn = root;/*指向根节点*/

	for (;;) {
		struct fib6_node *next;

		/*先确定分叉检测位*/
		dir = addr_bit_set(args->addr, fn->fn_bit);

		/*检测位为0时走左侧，为1时走右侧*/
		next = dir ? rcu_dereference(fn->right) :
			     rcu_dereference(fn->left);

		if (next) {
			/*子节点有值，继续查找*/
			fn = next;
			continue;
		}
		/*子节点无值，查找失败，退出*/
		break;
	}

	/*通过上面的查找，我们确定了位置fn,只考虑检测位（还不能称为前缀），当前这个位置是最长的*/
	while (fn) {
		struct fib6_node *subtree = FIB6_SUBTREE(fn);

		if (subtree || fn->fn_flags & RTN_RTINFO) {
			/*此fn节点有路由项，取leaf,进行检查*/
			struct fib6_info *leaf = rcu_dereference(fn->leaf);
			struct rt6key *key;

			if (!leaf)
				/*没有leaf,执行backtrack*/
				goto backtrack;

			/*利用offset偏移到key的指定位置*/
			key = (struct rt6key *) ((u8 *)leaf + args->offset);

			/*两者比对相等*/
			if (ipv6_prefix_equal(&key->addr, args->addr, key->plen)) {
#ifdef CONFIG_IPV6_SUBTREES
				if (subtree) {
					/*有subtree,尝试下一个参数*/
					struct fib6_node *sfn;
					sfn = fib6_node_lookup_1(subtree,
								 args + 1);
					if (!sfn)
						/*没有命中，继续回溯*/
						goto backtrack;
					fn = sfn;
				}
#endif
				if (fn->fn_flags & RTN_RTINFO)
					return fn;/*比对相等，且fn含路由项，则返回*/
			}
		}
backtrack:/*回溯*/
		if (fn->fn_flags & RTN_ROOT)
			break;/*已到树根，查询结束*/

		/*沿父节点向上查，由于本次不匹配，则缩短前缀后，再尝试*/
		fn = rcu_dereference(fn->parent);
	}

	return NULL;/*遍查整棵树，查询失败*/
}

/* called with rcu_read_lock() held
 */
struct fib6_node *fib6_node_lookup(struct fib6_node *root,
				   const struct in6_addr *daddr/*目的参数为空时，查saddr*/,
				   const struct in6_addr *saddr)
{
	struct fib6_node *fn;
	struct lookup_args args[] = {
		{
			.offset = offsetof(struct fib6_info, fib6_dst),
			.addr = daddr,/*查目的地址*/
		},
#ifdef CONFIG_IPV6_SUBTREES
		{
			.offset = offsetof(struct fib6_info, fib6_src),
			.addr = saddr,/*查源地址*/
		},
#endif
		{
			/*守护查询用，遇到此类offset，直接返回*/
			.offset = 0,	/* sentinel */
		}
	};

	fn = fib6_node_lookup_1(root, daddr ? args : args + 1);
	if (!fn || fn->fn_flags & RTN_TL_ROOT)
		fn = root;/*没有查询到，则返回root*/

	return fn;
}

/*
 *	Get node with specified destination prefix (and source prefix,
 *	if subtrees are used)
 *	exact_match == true means we try to find fn with exact match of
 *	the passed in prefix addr
 *	exact_match == false means we try to find fn with longest prefix
 *	match of the passed in prefix addr. This is useful for finding fn
 *	for cached route as it will be stored in the exception table under
 *	the node with longest prefix length.
 */


static struct fib6_node *fib6_locate_1(struct fib6_node *root,
				       const struct in6_addr *addr,
				       int plen, int offset,
				       bool exact_match)
{
	struct fib6_node *fn, *prev = NULL;

	for (fn = root; fn ; ) {
		struct fib6_info *leaf = rcu_dereference(fn->leaf);
		struct rt6key *key;

		/* This node is being deleted */
		if (!leaf) {
			if (plen <= fn->fn_bit)
				goto out;
			else
				goto next;
		}

		key = (struct rt6key *)((u8 *)leaf + offset);

		/*
		 *	Prefix match
		 */
		if (plen < fn->fn_bit ||
		    !ipv6_prefix_equal(&key->addr, addr, fn->fn_bit))
			goto out;

		if (plen == fn->fn_bit)
			return fn;

		if (fn->fn_flags & RTN_RTINFO)
			prev = fn;

next:
		/*
		 *	We have more bits to go
		 */
		if (addr_bit_set(addr, fn->fn_bit))
			fn = rcu_dereference(fn->right);
		else
			fn = rcu_dereference(fn->left);
	}
out:
	if (exact_match)
		return NULL;
	else
		return prev;
}

struct fib6_node *fib6_locate(struct fib6_node *root,
			      const struct in6_addr *daddr, int dst_len,
			      const struct in6_addr *saddr, int src_len,
			      bool exact_match)
{
	struct fib6_node *fn;

	fn = fib6_locate_1(root, daddr, dst_len,
			   offsetof(struct fib6_info, fib6_dst),
			   exact_match);

#ifdef CONFIG_IPV6_SUBTREES
	if (src_len) {
		WARN_ON(saddr == NULL);
		if (fn) {
			struct fib6_node *subtree = FIB6_SUBTREE(fn);

			if (subtree) {
				fn = fib6_locate_1(subtree, saddr, src_len,
					   offsetof(struct fib6_info, fib6_src),
					   exact_match);
			}
		}
	}
#endif

	if (fn && fn->fn_flags & RTN_RTINFO)
		return fn;

	return NULL;
}


/*
 *	Deletion
 *
 */

static struct fib6_info *fib6_find_prefix(struct net *net,
					 struct fib6_table *table,
					 struct fib6_node *fn)
{
	struct fib6_node *child_left, *child_right;

	if (fn->fn_flags & RTN_ROOT)
		return net->ipv6.fib6_null_entry;

	while (fn) {
		child_left = rcu_dereference_protected(fn->left,
				    lockdep_is_held(&table->tb6_lock));
		child_right = rcu_dereference_protected(fn->right,
				    lockdep_is_held(&table->tb6_lock));
		if (child_left)
			return rcu_dereference_protected(child_left->leaf,
					lockdep_is_held(&table->tb6_lock));
		if (child_right)
			return rcu_dereference_protected(child_right->leaf,
					lockdep_is_held(&table->tb6_lock));

		fn = FIB6_SUBTREE(fn);
	}
	return NULL;
}

/*
 *	Called to trim the tree of intermediate nodes when possible. "fn"
 *	is the node we want to try and remove.
 *	Need to own table->tb6_lock
 */

static struct fib6_node *fib6_repair_tree(struct net *net,
					  struct fib6_table *table,
					  struct fib6_node *fn)
{
	int children;
	int nstate;
	struct fib6_node *child;
	struct fib6_walker *w;
	int iter = 0;

	/* Set fn->leaf to null_entry for root node. */
	if (fn->fn_flags & RTN_TL_ROOT) {
		rcu_assign_pointer(fn->leaf, net->ipv6.fib6_null_entry);
		return fn;
	}

	for (;;) {
		struct fib6_node *fn_r = rcu_dereference_protected(fn->right,
					    lockdep_is_held(&table->tb6_lock));
		struct fib6_node *fn_l = rcu_dereference_protected(fn->left,
					    lockdep_is_held(&table->tb6_lock));
		struct fib6_node *pn = rcu_dereference_protected(fn->parent,
					    lockdep_is_held(&table->tb6_lock));
		struct fib6_node *pn_r = rcu_dereference_protected(pn->right,
					    lockdep_is_held(&table->tb6_lock));
		struct fib6_node *pn_l = rcu_dereference_protected(pn->left,
					    lockdep_is_held(&table->tb6_lock));
		struct fib6_info *fn_leaf = rcu_dereference_protected(fn->leaf,
					    lockdep_is_held(&table->tb6_lock));
		struct fib6_info *pn_leaf = rcu_dereference_protected(pn->leaf,
					    lockdep_is_held(&table->tb6_lock));
		struct fib6_info *new_fn_leaf;

		pr_debug("fixing tree: plen=%d iter=%d\n", fn->fn_bit, iter);
		iter++;

		WARN_ON(fn->fn_flags & RTN_RTINFO);
		WARN_ON(fn->fn_flags & RTN_TL_ROOT);
		WARN_ON(fn_leaf);

		children = 0;
		child = NULL;
		if (fn_r) {
			child = fn_r;
			children |= 1;
		}
		if (fn_l) {
			child = fn_l;
			children |= 2;
		}

		if (children == 3 || FIB6_SUBTREE(fn)
#ifdef CONFIG_IPV6_SUBTREES
		    /* Subtree root (i.e. fn) may have one child */
		    || (children && fn->fn_flags & RTN_ROOT)
#endif
		    ) {
			new_fn_leaf = fib6_find_prefix(net, table, fn);
#if RT6_DEBUG >= 2
			if (!new_fn_leaf) {
				WARN_ON(!new_fn_leaf);
				new_fn_leaf = net->ipv6.fib6_null_entry;
			}
#endif
			fib6_info_hold(new_fn_leaf);
			rcu_assign_pointer(fn->leaf, new_fn_leaf);
			return pn;
		}

#ifdef CONFIG_IPV6_SUBTREES
		if (FIB6_SUBTREE(pn) == fn) {
			WARN_ON(!(fn->fn_flags & RTN_ROOT));
			RCU_INIT_POINTER(pn->subtree, NULL);
			nstate = FWS_L;
		} else {
			WARN_ON(fn->fn_flags & RTN_ROOT);
#endif
			if (pn_r == fn)
				rcu_assign_pointer(pn->right, child);
			else if (pn_l == fn)
				rcu_assign_pointer(pn->left, child);
#if RT6_DEBUG >= 2
			else
				WARN_ON(1);
#endif
			if (child)
				rcu_assign_pointer(child->parent, pn);
			nstate = FWS_R;
#ifdef CONFIG_IPV6_SUBTREES
		}
#endif

		read_lock(&net->ipv6.fib6_walker_lock);
		FOR_WALKERS(net, w) {
			if (!child) {
				if (w->node == fn) {
					pr_debug("W %p adjusted by delnode 1, s=%d/%d\n",
						 w, w->state, nstate);
					w->node = pn;
					w->state = nstate;
				}
			} else {
				if (w->node == fn) {
					w->node = child;
					if (children&2) {
						pr_debug("W %p adjusted by delnode 2, s=%d\n",
							 w, w->state);
						w->state = w->state >= FWS_R ? FWS_U : FWS_INIT;
					} else {
						pr_debug("W %p adjusted by delnode 2, s=%d\n",
							 w, w->state);
						w->state = w->state >= FWS_C ? FWS_U : FWS_INIT;
					}
				}
			}
		}
		read_unlock(&net->ipv6.fib6_walker_lock);

		node_free(net, fn);
		if (pn->fn_flags & RTN_RTINFO || FIB6_SUBTREE(pn))
			return pn;

		RCU_INIT_POINTER(pn->leaf, NULL);
		fib6_info_release(pn_leaf);
		fn = pn;
	}
}

static void fib6_del_route(struct fib6_table *table, struct fib6_node *fn,
			   struct fib6_info __rcu **rtp, struct nl_info *info)
{
	struct fib6_info *leaf, *replace_rt = NULL;
	struct fib6_walker *w;
	struct fib6_info *rt = rcu_dereference_protected(*rtp,
				    lockdep_is_held(&table->tb6_lock));
	struct net *net = info->nl_net;
	bool notify_del = false;

	/* If the deleted route is the first in the node and it is not part of
	 * a multipath route, then we need to replace it with the next route
	 * in the node, if exists.
	 */
	leaf = rcu_dereference_protected(fn->leaf,
					 lockdep_is_held(&table->tb6_lock));
	if (leaf == rt && !rt->fib6_nsiblings) {
		if (rcu_access_pointer(rt->fib6_next))
			replace_rt = rcu_dereference_protected(rt->fib6_next,
					    lockdep_is_held(&table->tb6_lock));
		else
			notify_del = true;
	}

	/* Unlink it */
	*rtp = rt->fib6_next;
	rt->fib6_node = NULL;
	net->ipv6.rt6_stats->fib_rt_entries--;
	net->ipv6.rt6_stats->fib_discarded_routes++;

	/* Reset round-robin state, if necessary */
	if (rcu_access_pointer(fn->rr_ptr) == rt)
		fn->rr_ptr = NULL;

	/* Remove this entry from other siblings */
	if (rt->fib6_nsiblings) {
		struct fib6_info *sibling, *next_sibling;

		/* The route is deleted from a multipath route. If this
		 * multipath route is the first route in the node, then we need
		 * to emit a delete notification. Otherwise, we need to skip
		 * the notification.
		 */
		if (rt->fib6_metric == leaf->fib6_metric &&
		    rt6_qualify_for_ecmp(leaf))
			notify_del = true;
		list_for_each_entry_safe(sibling, next_sibling,
					 &rt->fib6_siblings, fib6_siblings)
			sibling->fib6_nsiblings--;
		rt->fib6_nsiblings = 0;
		list_del_rcu(&rt->fib6_siblings);
		rt6_multipath_rebalance(next_sibling);
	}

	/* Adjust walkers */
	read_lock(&net->ipv6.fib6_walker_lock);
	FOR_WALKERS(net, w) {
		if (w->state == FWS_C && w->leaf == rt) {
			pr_debug("walker %p adjusted by delroute\n", w);
			w->leaf = rcu_dereference_protected(rt->fib6_next,
					    lockdep_is_held(&table->tb6_lock));
			if (!w->leaf)
				w->state = FWS_U;
		}
	}
	read_unlock(&net->ipv6.fib6_walker_lock);

	/* If it was last route, call fib6_repair_tree() to:
	 * 1. For root node, put back null_entry as how the table was created.
	 * 2. For other nodes, expunge its radix tree node.
	 */
	if (!rcu_access_pointer(fn->leaf)) {
		if (!(fn->fn_flags & RTN_TL_ROOT)) {
			fn->fn_flags &= ~RTN_RTINFO;
			net->ipv6.rt6_stats->fib_route_nodes--;
		}
		fn = fib6_repair_tree(net, table, fn);
	}

	fib6_purge_rt(rt, fn, net);

	if (!info->skip_notify_kernel) {
		if (notify_del)
			call_fib6_entry_notifiers(net, FIB_EVENT_ENTRY_DEL,
						  rt, NULL);
		else if (replace_rt)
			call_fib6_entry_notifiers_replace(net, replace_rt);
	}
	if (!info->skip_notify)
		inet6_rt_notify(RTM_DELROUTE, rt, info, 0);

	fib6_info_release(rt);
}

/* Need to own table->tb6_lock */
int fib6_del(struct fib6_info *rt, struct nl_info *info)
{
	struct net *net = info->nl_net;
	struct fib6_info __rcu **rtp;
	struct fib6_info __rcu **rtp_next;
	struct fib6_table *table;
	struct fib6_node *fn;

	if (rt == net->ipv6.fib6_null_entry)
		return -ENOENT;

	table = rt->fib6_table;
	fn = rcu_dereference_protected(rt->fib6_node,
				       lockdep_is_held(&table->tb6_lock));
	if (!fn)
		return -ENOENT;

	WARN_ON(!(fn->fn_flags & RTN_RTINFO));

	/*
	 *	Walk the leaf entries looking for ourself
	 */

	for (rtp = &fn->leaf; *rtp; rtp = rtp_next) {
		struct fib6_info *cur = rcu_dereference_protected(*rtp,
					lockdep_is_held(&table->tb6_lock));
		if (rt == cur) {
			if (fib6_requires_src(cur))
				fib6_routes_require_src_dec(info->nl_net);
			fib6_del_route(table, fn, rtp, info);
			return 0;
		}
		rtp_next = &cur->fib6_next;
	}
	return -ENOENT;
}

/*
 *	Tree traversal function.
 *
 *	Certainly, it is not interrupt safe.
 *	However, it is internally reenterable wrt itself and fib6_add/fib6_del.
 *	It means, that we can modify tree during walking
 *	and use this function for garbage collection, clone pruning,
 *	cleaning tree when a device goes down etc. etc.
 *
 *	It guarantees that every node will be traversed,
 *	and that it will be traversed only once.
 *
 *	Callback function w->func may return:
 *	0 -> continue walking.
 *	positive value -> walking is suspended (used by tree dumps,
 *	and probably by gc, if it will be split to several slices)
 *	negative value -> terminate walking.
 *
 *	The function itself returns:
 *	0   -> walk is complete.
 *	>0  -> walk is incomplete (i.e. suspended)
 *	<0  -> walk is terminated by an error.
 *
 *	This function is called with tb6_lock held.
 */

static int fib6_walk_continue(struct fib6_walker *w)
{
	struct fib6_node *fn, *pn, *left, *right;

	/* w->root should always be table->tb6_root */
	WARN_ON_ONCE(!(w->root->fn_flags & RTN_TL_ROOT));

	for (;;) {
		fn = w->node;
		if (!fn)
			return 0;

		switch (w->state) {
#ifdef CONFIG_IPV6_SUBTREES
		case FWS_S:
			if (FIB6_SUBTREE(fn)) {
				w->node = FIB6_SUBTREE(fn);
				continue;
			}
			w->state = FWS_L;
			fallthrough;
#endif
		case FWS_L:
			left = rcu_dereference_protected(fn->left, 1);
			if (left) {
				w->node = left;
				w->state = FWS_INIT;
				continue;
			}
			w->state = FWS_R;
			fallthrough;
		case FWS_R:
			right = rcu_dereference_protected(fn->right, 1);
			if (right) {
				w->node = right;
				w->state = FWS_INIT;
				continue;
			}
			w->state = FWS_C;
			w->leaf = rcu_dereference_protected(fn->leaf, 1);
			fallthrough;
		case FWS_C:
			if (w->leaf && fn->fn_flags & RTN_RTINFO) {
				int err;

				if (w->skip) {
					w->skip--;
					goto skip;
				}

				err = w->func(w);
				if (err)
					return err;

				w->count++;
				continue;
			}
skip:
			w->state = FWS_U;
			fallthrough;
		case FWS_U:
			if (fn == w->root)
				return 0;
			pn = rcu_dereference_protected(fn->parent, 1);
			left = rcu_dereference_protected(pn->left, 1);
			right = rcu_dereference_protected(pn->right, 1);
			w->node = pn;
#ifdef CONFIG_IPV6_SUBTREES
			if (FIB6_SUBTREE(pn) == fn) {
				WARN_ON(!(fn->fn_flags & RTN_ROOT));
				w->state = FWS_L;
				continue;
			}
#endif
			if (left == fn) {
				w->state = FWS_R;
				continue;
			}
			if (right == fn) {
				w->state = FWS_C;
				w->leaf = rcu_dereference_protected(w->node->leaf, 1);
				continue;
			}
#if RT6_DEBUG >= 2
			WARN_ON(1);
#endif
		}
	}
}

static int fib6_walk(struct net *net, struct fib6_walker *w)
{
	int res;

	w->state = FWS_INIT;
	w->node = w->root;

	fib6_walker_link(net, w);
	res = fib6_walk_continue(w);
	if (res <= 0)
		fib6_walker_unlink(net, w);
	return res;
}

static int fib6_clean_node(struct fib6_walker *w)
{
	int res;
	struct fib6_info *rt;
	struct fib6_cleaner *c = container_of(w, struct fib6_cleaner, w);
	struct nl_info info = {
		.nl_net = c->net,
		.skip_notify = c->skip_notify,
	};

	if (c->sernum != FIB6_NO_SERNUM_CHANGE &&
	    READ_ONCE(w->node->fn_sernum) != c->sernum)
		WRITE_ONCE(w->node->fn_sernum, c->sernum);

	if (!c->func) {
		WARN_ON_ONCE(c->sernum == FIB6_NO_SERNUM_CHANGE);
		w->leaf = NULL;
		return 0;
	}

	for_each_fib6_walker_rt(w) {
		res = c->func(rt, c->arg);
		if (res == -1) {
			w->leaf = rt;
			res = fib6_del(rt, &info);
			if (res) {
#if RT6_DEBUG >= 2
				pr_debug("%s: del failed: rt=%p@%p err=%d\n",
					 __func__, rt,
					 rcu_access_pointer(rt->fib6_node),
					 res);
#endif
				continue;
			}
			return 0;
		} else if (res == -2) {
			if (WARN_ON(!rt->fib6_nsiblings))
				continue;
			rt = list_last_entry(&rt->fib6_siblings,
					     struct fib6_info, fib6_siblings);
			continue;
		}
		WARN_ON(res != 0);
	}
	w->leaf = rt;
	return 0;
}

/*
 *	Convenient frontend to tree walker.
 *
 *	func is called on each route.
 *		It may return -2 -> skip multipath route.
 *			      -1 -> delete this route.
 *		              0  -> continue walking
 */

static void fib6_clean_tree(struct net *net, struct fib6_node *root,
			    int (*func)(struct fib6_info *, void *arg),
			    int sernum, void *arg, bool skip_notify)
{
	struct fib6_cleaner c;

	c.w.root = root;
	c.w.func = fib6_clean_node;
	c.w.count = 0;
	c.w.skip = 0;
	c.w.skip_in_node = 0;
	c.func = func;
	c.sernum = sernum;
	c.arg = arg;
	c.net = net;
	c.skip_notify = skip_notify;

	fib6_walk(net, &c.w);
}

static void __fib6_clean_all(struct net *net,
			     int (*func)(struct fib6_info *, void *),
			     int sernum, void *arg, bool skip_notify)
{
	struct fib6_table *table;
	struct hlist_head *head;
	unsigned int h;

	rcu_read_lock();
	for (h = 0; h < FIB6_TABLE_HASHSZ; h++) {
		head = &net->ipv6.fib_table_hash[h];
		hlist_for_each_entry_rcu(table, head, tb6_hlist) {
			spin_lock_bh(&table->tb6_lock);
			fib6_clean_tree(net, &table->tb6_root,
					func, sernum, arg, skip_notify);
			spin_unlock_bh(&table->tb6_lock);
		}
	}
	rcu_read_unlock();
}

void fib6_clean_all(struct net *net, int (*func)(struct fib6_info *, void *),
		    void *arg)
{
	__fib6_clean_all(net, func, FIB6_NO_SERNUM_CHANGE, arg, false);
}

void fib6_clean_all_skip_notify(struct net *net,
				int (*func)(struct fib6_info *, void *),
				void *arg)
{
	__fib6_clean_all(net, func, FIB6_NO_SERNUM_CHANGE, arg, true);
}

static void fib6_flush_trees(struct net *net)
{
	int new_sernum = fib6_new_sernum(net);

	__fib6_clean_all(net, NULL, new_sernum, NULL, false);
}

/*
 *	Garbage collection
 */

static int fib6_age(struct fib6_info *rt, struct fib6_gc_args *gc_args)
{
	unsigned long now = jiffies;

	/*
	 *	check addrconf expiration here.
	 *	Routes are expired even if they are in use.
	 */

	if (rt->fib6_flags & RTF_EXPIRES && rt->expires) {
		if (time_after(now, rt->expires)) {
			pr_debug("expiring %p\n", rt);
			return -1;
		}
		gc_args->more++;
	}

	/*	Also age clones in the exception table.
	 *	Note, that clones are aged out
	 *	only if they are not in use now.
	 */
	rt6_age_exceptions(rt, gc_args, now);

	return 0;
}

static void fib6_gc_table(struct net *net,
			  struct fib6_table *tb6,
			  struct fib6_gc_args *gc_args)
{
	struct fib6_info *rt;
	struct hlist_node *n;
	struct nl_info info = {
		.nl_net = net,
		.skip_notify = false,
	};

	hlist_for_each_entry_safe(rt, n, &tb6->tb6_gc_hlist, gc_link)
		if (fib6_age(rt, gc_args) == -1)
			fib6_del(rt, &info);
}

static void fib6_gc_all(struct net *net, struct fib6_gc_args *gc_args)
{
	struct fib6_table *table;
	struct hlist_head *head;
	unsigned int h;

	rcu_read_lock();
	for (h = 0; h < FIB6_TABLE_HASHSZ; h++) {
		head = &net->ipv6.fib_table_hash[h];
		hlist_for_each_entry_rcu(table, head, tb6_hlist) {
			spin_lock_bh(&table->tb6_lock);

			fib6_gc_table(net, table, gc_args);

			spin_unlock_bh(&table->tb6_lock);
		}
	}
	rcu_read_unlock();
}

void fib6_run_gc(unsigned long expires, struct net *net, bool force)
{
	struct fib6_gc_args gc_args;
	unsigned long now;

	if (force) {
		spin_lock_bh(&net->ipv6.fib6_gc_lock);
	} else if (!spin_trylock_bh(&net->ipv6.fib6_gc_lock)) {
		mod_timer(&net->ipv6.ip6_fib_timer, jiffies + HZ);
		return;
	}
	gc_args.timeout = expires ? (int)expires :
			  net->ipv6.sysctl.ip6_rt_gc_interval;
	gc_args.more = 0;

	fib6_gc_all(net, &gc_args);
	now = jiffies;
	net->ipv6.ip6_rt_last_gc = now;

	if (gc_args.more)
		mod_timer(&net->ipv6.ip6_fib_timer,
			  round_jiffies(now
					+ net->ipv6.sysctl.ip6_rt_gc_interval));
	else
		timer_delete(&net->ipv6.ip6_fib_timer);
	spin_unlock_bh(&net->ipv6.fib6_gc_lock);
}

static void fib6_gc_timer_cb(struct timer_list *t)
{
	struct net *arg = timer_container_of(arg, t, ipv6.ip6_fib_timer);

	fib6_run_gc(0, arg, true);
}

static int __net_init fib6_net_init(struct net *net)
{
	size_t size = sizeof(struct hlist_head) * FIB6_TABLE_HASHSZ;
	int err;

	err = fib6_notifier_init(net);
	if (err)
		return err;

	/* Default to 3-tuple */
	net->ipv6.sysctl.multipath_hash_fields =
		FIB_MULTIPATH_HASH_FIELD_DEFAULT_MASK;

	spin_lock_init(&net->ipv6.fib6_gc_lock);
	rwlock_init(&net->ipv6.fib6_walker_lock);
	INIT_LIST_HEAD(&net->ipv6.fib6_walkers);
	timer_setup(&net->ipv6.ip6_fib_timer, fib6_gc_timer_cb, 0);

	net->ipv6.rt6_stats = kzalloc(sizeof(*net->ipv6.rt6_stats), GFP_KERNEL);
	if (!net->ipv6.rt6_stats)
		goto out_notifier;

	/* Avoid false sharing : Use at least a full cache line */
	size = max_t(size_t, size, L1_CACHE_BYTES);

	net->ipv6.fib_table_hash = kzalloc(size, GFP_KERNEL);
	if (!net->ipv6.fib_table_hash)
		goto out_rt6_stats;

<<<<<<< HEAD
	/*初始化fib6的main路由表*/
=======
	spin_lock_init(&net->ipv6.fib_table_hash_lock);

>>>>>>> 155a3c00
	net->ipv6.fib6_main_tbl = kzalloc(sizeof(*net->ipv6.fib6_main_tbl),
					  GFP_KERNEL);
	if (!net->ipv6.fib6_main_tbl)
		goto out_fib_table_hash;

	net->ipv6.fib6_main_tbl->tb6_id = RT6_TABLE_MAIN;
	rcu_assign_pointer(net->ipv6.fib6_main_tbl->tb6_root.leaf,
			   net->ipv6.fib6_null_entry);
	net->ipv6.fib6_main_tbl->tb6_root.fn_flags =
		RTN_ROOT | RTN_TL_ROOT | RTN_RTINFO;
	inet_peer_base_init(&net->ipv6.fib6_main_tbl->tb6_peers);
	INIT_HLIST_HEAD(&net->ipv6.fib6_main_tbl->tb6_gc_hlist);

#ifdef CONFIG_IPV6_MULTIPLE_TABLES
	/*初始化fib6的local路由表*/
	net->ipv6.fib6_local_tbl = kzalloc(sizeof(*net->ipv6.fib6_local_tbl),
					   GFP_KERNEL);
	if (!net->ipv6.fib6_local_tbl)
		goto out_fib6_main_tbl;
	net->ipv6.fib6_local_tbl->tb6_id = RT6_TABLE_LOCAL;
	rcu_assign_pointer(net->ipv6.fib6_local_tbl->tb6_root.leaf,
			   net->ipv6.fib6_null_entry);
	net->ipv6.fib6_local_tbl->tb6_root.fn_flags =
		RTN_ROOT | RTN_TL_ROOT | RTN_RTINFO;
	inet_peer_base_init(&net->ipv6.fib6_local_tbl->tb6_peers);
	INIT_HLIST_HEAD(&net->ipv6.fib6_local_tbl->tb6_gc_hlist);
#endif
	fib6_tables_init(net);

	return 0;

#ifdef CONFIG_IPV6_MULTIPLE_TABLES
out_fib6_main_tbl:
	kfree(net->ipv6.fib6_main_tbl);
#endif
out_fib_table_hash:
	kfree(net->ipv6.fib_table_hash);
out_rt6_stats:
	kfree(net->ipv6.rt6_stats);
out_notifier:
	fib6_notifier_exit(net);
	return -ENOMEM;
}

static void fib6_net_exit(struct net *net)
{
	unsigned int i;

	timer_delete_sync(&net->ipv6.ip6_fib_timer);

	for (i = 0; i < FIB6_TABLE_HASHSZ; i++) {
		struct hlist_head *head = &net->ipv6.fib_table_hash[i];
		struct hlist_node *tmp;
		struct fib6_table *tb;

		hlist_for_each_entry_safe(tb, tmp, head, tb6_hlist) {
			hlist_del(&tb->tb6_hlist);
			fib6_free_table(tb);
		}
	}

	kfree(net->ipv6.fib_table_hash);
	kfree(net->ipv6.rt6_stats);
	fib6_notifier_exit(net);
}

static struct pernet_operations fib6_net_ops = {
	.init = fib6_net_init,
	.exit = fib6_net_exit,
};

static const struct rtnl_msg_handler fib6_rtnl_msg_handlers[] __initconst_or_module = {
	{.owner = THIS_MODULE, .protocol = PF_INET6, .msgtype = RTM_GETROUTE,
	 .dumpit = inet6_dump_fib,
	 .flags = RTNL_FLAG_DUMP_UNLOCKED | RTNL_FLAG_DUMP_SPLIT_NLM_DONE},
};

int __init fib6_init(void)
{
	int ret = -ENOMEM;

	fib6_node_kmem = KMEM_CACHE(fib6_node,
				    SLAB_HWCACHE_ALIGN | SLAB_ACCOUNT);
	if (!fib6_node_kmem)
		goto out;

	ret = register_pernet_subsys(&fib6_net_ops);
	if (ret)
		goto out_kmem_cache_create;

	ret = rtnl_register_many(fib6_rtnl_msg_handlers);
	if (ret)
		goto out_unregister_subsys;

	__fib6_flush_trees = fib6_flush_trees;
out:
	return ret;

out_unregister_subsys:
	unregister_pernet_subsys(&fib6_net_ops);
out_kmem_cache_create:
	kmem_cache_destroy(fib6_node_kmem);
	goto out;
}

void fib6_gc_cleanup(void)
{
	unregister_pernet_subsys(&fib6_net_ops);
	kmem_cache_destroy(fib6_node_kmem);
}

#ifdef CONFIG_PROC_FS
static int ipv6_route_native_seq_show(struct seq_file *seq, void *v)
{
	struct fib6_info *rt = v;
	struct ipv6_route_iter *iter = seq->private;
	struct fib6_nh *fib6_nh = rt->fib6_nh;
	unsigned int flags = rt->fib6_flags;
	const struct net_device *dev;

	if (rt->nh)
		fib6_nh = nexthop_fib6_nh(rt->nh);

	seq_printf(seq, "%pi6 %02x ", &rt->fib6_dst.addr, rt->fib6_dst.plen);

#ifdef CONFIG_IPV6_SUBTREES
	seq_printf(seq, "%pi6 %02x ", &rt->fib6_src.addr, rt->fib6_src.plen);
#else
	seq_puts(seq, "00000000000000000000000000000000 00 ");
#endif
	if (fib6_nh->fib_nh_gw_family) {
		flags |= RTF_GATEWAY;
		seq_printf(seq, "%pi6", &fib6_nh->fib_nh_gw6);
	} else {
		seq_puts(seq, "00000000000000000000000000000000");
	}

	dev = fib6_nh->fib_nh_dev;
	seq_printf(seq, " %08x %08x %08x %08x %8s\n",
		   rt->fib6_metric, refcount_read(&rt->fib6_ref), 0,
		   flags, dev ? dev->name : "");
	iter->w.leaf = NULL;
	return 0;
}

static int ipv6_route_yield(struct fib6_walker *w)
{
	struct ipv6_route_iter *iter = w->args;

	if (!iter->skip)
		return 1;

	do {
		iter->w.leaf = rcu_dereference_protected(
				iter->w.leaf->fib6_next,
				lockdep_is_held(&iter->tbl->tb6_lock));
		iter->skip--;
		if (!iter->skip && iter->w.leaf)
			return 1;
	} while (iter->w.leaf);

	return 0;
}

static void ipv6_route_seq_setup_walk(struct ipv6_route_iter *iter,
				      struct net *net)
{
	memset(&iter->w, 0, sizeof(iter->w));
	iter->w.func = ipv6_route_yield;
	iter->w.root = &iter->tbl->tb6_root;
	iter->w.state = FWS_INIT;
	iter->w.node = iter->w.root;
	iter->w.args = iter;
	iter->sernum = READ_ONCE(iter->w.root->fn_sernum);
	INIT_LIST_HEAD(&iter->w.lh);
	fib6_walker_link(net, &iter->w);
}

static struct fib6_table *ipv6_route_seq_next_table(struct fib6_table *tbl,
						    struct net *net)
{
	unsigned int h;
	struct hlist_node *node;

	if (tbl) {
		/*tbl不为空，故其下一个表*/
		h = (tbl->tb6_id & (FIB6_TABLE_HASHSZ - 1)) + 1;
		node = rcu_dereference(hlist_next_rcu(&tbl->tb6_hlist));
	} else {
		/*0号表*/
		h = 0;
		node = NULL;
	}

	/*查找hash表中可用的一个node*/
	while (!node && h < FIB6_TABLE_HASHSZ) {
		node = rcu_dereference(
			hlist_first_rcu(&net->ipv6.fib_table_hash[h++]));
	}

	/*由此node取fib6_table*/
	return hlist_entry_safe(node, struct fib6_table, tb6_hlist);
}

static void ipv6_route_check_sernum(struct ipv6_route_iter *iter)
{
	int sernum = READ_ONCE(iter->w.root->fn_sernum);

	if (iter->sernum != sernum) {
		iter->sernum = sernum;
		iter->w.state = FWS_INIT;
		iter->w.node = iter->w.root;
		WARN_ON(iter->w.skip);
		iter->w.skip = iter->w.count;
	}
}

static void *ipv6_route_seq_next(struct seq_file *seq, void *v, loff_t *pos)
{
	int r;
	struct fib6_info *n;
	struct net *net = seq_file_net(seq);
	struct ipv6_route_iter *iter = seq->private;

	++(*pos);
	if (!v)
		goto iter_table;

	n = rcu_dereference(((struct fib6_info *)v)->fib6_next);
	if (n)
		return n;

iter_table:
	ipv6_route_check_sernum(iter);
	spin_lock_bh(&iter->tbl->tb6_lock);
	r = fib6_walk_continue(&iter->w);
	spin_unlock_bh(&iter->tbl->tb6_lock);
	if (r > 0) {
		return iter->w.leaf;
	} else if (r < 0) {
		fib6_walker_unlink(net, &iter->w);
		return NULL;
	}
	fib6_walker_unlink(net, &iter->w);

	iter->tbl = ipv6_route_seq_next_table(iter->tbl, net);
	if (!iter->tbl)
		return NULL;

	ipv6_route_seq_setup_walk(iter, net);
	goto iter_table;
}

static void *ipv6_route_seq_start(struct seq_file *seq, loff_t *pos)
	__acquires(RCU)
{
	struct net *net = seq_file_net(seq);
	struct ipv6_route_iter *iter = seq->private;

	rcu_read_lock();
	/*取首个table*/
	iter->tbl = ipv6_route_seq_next_table(NULL, net);
	iter->skip = *pos;

	if (iter->tbl) {
		loff_t p = 0;

		ipv6_route_seq_setup_walk(iter, net);
		return ipv6_route_seq_next(seq, NULL, &p);
	} else {
		/*无table,返回NULL*/
		return NULL;
	}
}

static bool ipv6_route_iter_active(struct ipv6_route_iter *iter)
{
	struct fib6_walker *w = &iter->w;
	return w->node && !(w->state == FWS_U && w->node == w->root);
}

static void ipv6_route_native_seq_stop(struct seq_file *seq, void *v)
	__releases(RCU)
{
	struct net *net = seq_file_net(seq);
	struct ipv6_route_iter *iter = seq->private;

	if (ipv6_route_iter_active(iter))
		fib6_walker_unlink(net, &iter->w);

	rcu_read_unlock();
}

#if IS_BUILTIN(CONFIG_IPV6) && defined(CONFIG_BPF_SYSCALL)
static int ipv6_route_prog_seq_show(struct bpf_prog *prog,
				    struct bpf_iter_meta *meta,
				    void *v)
{
	struct bpf_iter__ipv6_route ctx;

	ctx.meta = meta;
	ctx.rt = v;
	return bpf_iter_run_prog(prog, &ctx);
}

static int ipv6_route_seq_show(struct seq_file *seq, void *v)
{
	struct ipv6_route_iter *iter = seq->private;
	struct bpf_iter_meta meta;
	struct bpf_prog *prog;
	int ret;

	meta.seq = seq;
	prog = bpf_iter_get_info(&meta, false);
	if (!prog)
		return ipv6_route_native_seq_show(seq, v);

	ret = ipv6_route_prog_seq_show(prog, &meta, v);
	iter->w.leaf = NULL;

	return ret;
}

static void ipv6_route_seq_stop(struct seq_file *seq, void *v)
{
	struct bpf_iter_meta meta;
	struct bpf_prog *prog;

	if (!v) {
		meta.seq = seq;
		prog = bpf_iter_get_info(&meta, true);
		if (prog)
			(void)ipv6_route_prog_seq_show(prog, &meta, v);
	}

	ipv6_route_native_seq_stop(seq, v);
}
#else
static int ipv6_route_seq_show(struct seq_file *seq, void *v)
{
	return ipv6_route_native_seq_show(seq, v);
}

static void ipv6_route_seq_stop(struct seq_file *seq, void *v)
{
	ipv6_route_native_seq_stop(seq, v);
}
#endif

const struct seq_operations ipv6_route_seq_ops = {
	.start	= ipv6_route_seq_start,
	.next	= ipv6_route_seq_next,
	.stop	= ipv6_route_seq_stop,
	.show	= ipv6_route_seq_show
};
#endif /* CONFIG_PROC_FS */<|MERGE_RESOLUTION|>--- conflicted
+++ resolved
@@ -272,12 +272,7 @@
 		/*表存在，直接返回*/
 		return tb;
 
-<<<<<<< HEAD
 	/*表不存在，创建此表*/
-	tb = fib6_alloc_table(net, id);
-	if (tb)
-		fib6_link_table(net, tb);
-=======
 	new_tb = fib6_alloc_table(net, id);
 	if (!new_tb)
 		return NULL;
@@ -292,7 +287,6 @@
 	}
 
 	fib6_link_table(net, new_tb);
->>>>>>> 155a3c00
 
 	spin_unlock_bh(&net->ipv6.fib_table_hash_lock);
 
@@ -306,22 +300,11 @@
 	struct hlist_head *head;
 	struct fib6_table *tb;
 
-<<<<<<< HEAD
-	if (id == 0)
+	if (!id)
 	    /*main表*/
 		id = RT6_TABLE_MAIN;
 
 	/*在hash表上进行查询，找对应的fib table*/
-	h = id & (FIB6_TABLE_HASHSZ - 1);
-	rcu_read_lock();
-	head = &net->ipv6.fib_table_hash[h];
-	hlist_for_each_entry_rcu(tb, head, tb6_hlist) {
-		if (tb->tb6_id == id) {
-			rcu_read_unlock();
-=======
-	if (!id)
-		id = RT6_TABLE_MAIN;
-
 	head = &net->ipv6.fib_table_hash[id & (FIB6_TABLE_HASHSZ - 1)];
 
 	/* See comment in fib6_link_table().  RCU is not required,
@@ -329,7 +312,6 @@
 	 */
 	hlist_for_each_entry_rcu(tb, head, tb6_hlist, true)
 		if (tb->tb6_id == id)
->>>>>>> 155a3c00
 			return tb;
 
 	return NULL;
@@ -1590,15 +1572,11 @@
 	}
 #endif
 
-<<<<<<< HEAD
 	/*为fibnode添加路由信息(上面我们创建了fn,但没有添加路由信息，这里添加）*/
-	err = fib6_add_rt2node(fn, rt, info, extack);
-=======
 	if (rt->nh)
 		err = fib6_add_rt2node_nh(fn, rt, info, extack, &purge_list);
 	else
 		err = fib6_add_rt2node(fn, rt, info, extack, &purge_list);
->>>>>>> 155a3c00
 	if (!err) {
 		struct fib6_info *iter, *next;
 
@@ -2557,12 +2535,9 @@
 	if (!net->ipv6.fib_table_hash)
 		goto out_rt6_stats;
 
-<<<<<<< HEAD
+	spin_lock_init(&net->ipv6.fib_table_hash_lock);
+
 	/*初始化fib6的main路由表*/
-=======
-	spin_lock_init(&net->ipv6.fib_table_hash_lock);
-
->>>>>>> 155a3c00
 	net->ipv6.fib6_main_tbl = kzalloc(sizeof(*net->ipv6.fib6_main_tbl),
 					  GFP_KERNEL);
 	if (!net->ipv6.fib6_main_tbl)
