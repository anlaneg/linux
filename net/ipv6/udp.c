// SPDX-License-Identifier: GPL-2.0-or-later
/*
 *	UDP over IPv6
 *	Linux INET6 implementation
 *
 *	Authors:
 *	Pedro Roque		<roque@di.fc.ul.pt>
 *
 *	Based on linux/ipv4/udp.c
 *
 *	Fixes:
 *	Hideaki YOSHIFUJI	:	sin6_scope_id support
 *	YOSHIFUJI Hideaki @USAGI and:	Support IPV6_V6ONLY socket option, which
 *	Alexey Kuznetsov		allow both IPv4 and IPv6 sockets to bind
 *					a single port at the same time.
 *      Kazunori MIYAZAWA @USAGI:       change process style to use ip6_append_data
 *      YOSHIFUJI Hideaki @USAGI:	convert /proc/net/udp6 to seq_file.
 */

#include <linux/bpf-cgroup.h>
#include <linux/errno.h>
#include <linux/types.h>
#include <linux/socket.h>
#include <linux/sockios.h>
#include <linux/net.h>
#include <linux/in6.h>
#include <linux/netdevice.h>
#include <linux/if_arp.h>
#include <linux/ipv6.h>
#include <linux/icmpv6.h>
#include <linux/init.h>
#include <linux/module.h>
#include <linux/skbuff.h>
#include <linux/slab.h>
#include <linux/uaccess.h>
#include <linux/indirect_call_wrapper.h>

#include <net/addrconf.h>
#include <net/ndisc.h>
#include <net/protocol.h>
#include <net/transp_v6.h>
#include <net/ip6_route.h>
#include <net/raw.h>
#include <net/seg6.h>
#include <net/tcp_states.h>
#include <net/ip6_checksum.h>
#include <net/ip6_tunnel.h>
#include <net/xfrm.h>
#include <net/inet_hashtables.h>
#include <net/inet6_hashtables.h>
#include <net/busy_poll.h>
#include <net/sock_reuseport.h>

#include <linux/proc_fs.h>
#include <linux/seq_file.h>
#include <trace/events/skb.h>
#include "udp_impl.h"

static void udpv6_destruct_sock(struct sock *sk)
{
	udp_destruct_common(sk);
	inet6_sock_destruct(sk);
}

int udpv6_init_sock(struct sock *sk)
{
	udp_lib_init_sock(sk);
	sk->sk_destruct = udpv6_destruct_sock;
	set_bit(SOCK_SUPPORT_ZC, &sk->sk_socket->flags);
	return 0;
}

static u32 udp6_ehashfn(const struct net *net,
			const struct in6_addr *laddr,
			const u16 lport,
			const struct in6_addr *faddr,
			const __be16 fport)
{
	static u32 udp6_ehash_secret __read_mostly;
	static u32 udp_ipv6_hash_secret __read_mostly;

	u32 lhash, fhash;

	net_get_random_once(&udp6_ehash_secret,
			    sizeof(udp6_ehash_secret));
	net_get_random_once(&udp_ipv6_hash_secret,
			    sizeof(udp_ipv6_hash_secret));

	lhash = (__force u32)laddr->s6_addr32[3];
	fhash = __ipv6_addr_jhash(faddr, udp_ipv6_hash_secret);

	return __inet6_ehashfn(lhash, lport, fhash, fport,
			       udp_ipv6_hash_secret + net_hash_mix(net));
}

/*udp v6的get_port回调，用于port绑定*/
int udp_v6_get_port(struct sock *sk, unsigned short snum)
{
	unsigned int hash2_nulladdr =
		ipv6_portaddr_hash(sock_net(sk), &in6addr_any, snum);
	unsigned int hash2_partial =
		ipv6_portaddr_hash(sock_net(sk), &sk->sk_v6_rcv_saddr, 0);

	/* precompute partial secondary hash */
	udp_sk(sk)->udp_portaddr_hash = hash2_partial;
	return udp_lib_get_port(sk, snum, hash2_nulladdr);
}

void udp_v6_rehash(struct sock *sk)
{
	u16 new_hash = ipv6_portaddr_hash(sock_net(sk),
					  &sk->sk_v6_rcv_saddr,
					  inet_sk(sk)->inet_num);

	udp_lib_rehash(sk, new_hash);
}

static int compute_score(struct sock *sk, struct net *net,
			 const struct in6_addr *saddr/*源地址*/, __be16 sport/*源端口*/,
			 const struct in6_addr *daddr/*目的地址*/, unsigned short hnum/*目的端口*/,
			 int dif, int sdif)
{
	int bound_dev_if, score;
	struct inet_sock *inet;
	bool dev_match;

	if (!net_eq(sock_net(sk), net) ||
	    udp_sk(sk)->udp_port_hash != hnum ||
	    sk->sk_family != PF_INET6)
		/*跳过net namespace不相等;目的端口不相等;非ipv6的socket*/
		return -1;

	if (!ipv6_addr_equal(&sk->sk_v6_rcv_saddr, daddr))
		/*跳过与目的地址不同的*/
		return -1;

	score = 0;
	inet = inet_sk(sk);

	if (inet->inet_dport) {
		if (inet->inet_dport != sport)
			return -1;
		score++;
	}

	if (!ipv6_addr_any(&sk->sk_v6_daddr)) {
		if (!ipv6_addr_equal(&sk->sk_v6_daddr, saddr))
			return -1;
		score++;
	}

	bound_dev_if = READ_ONCE(sk->sk_bound_dev_if);
	dev_match = udp_sk_bound_dev_eq(net, bound_dev_if, dif, sdif);
	if (!dev_match)
		return -1;
	if (bound_dev_if)
		score++;

	if (READ_ONCE(sk->sk_incoming_cpu) == raw_smp_processor_id())
		score++;

	return score;
}

static struct sock *lookup_reuseport(struct net *net, struct sock *sk,
				     struct sk_buff *skb,
				     const struct in6_addr *saddr,
				     __be16 sport,
				     const struct in6_addr *daddr,
				     unsigned int hnum)
{
	struct sock *reuse_sk = NULL;
	u32 hash;

	if (sk->sk_reuseport && sk->sk_state != TCP_ESTABLISHED) {
		hash = udp6_ehashfn(net, daddr, hnum, saddr, sport);
		reuse_sk = reuseport_select_sock(sk, hash, skb,
						 sizeof(struct udphdr));
	}
	return reuse_sk;
}

/* called with rcu_read_lock() */
static struct sock *udp6_lib_lookup2(struct net *net,
		const struct in6_addr *saddr/*源ip*/, __be16 sport,
		const struct in6_addr *daddr/*目的ip*/, unsigned int hnum,
		int dif, int sdif, struct udp_hslot *hslot2,
		struct sk_buff *skb)
{
	struct sock *sk, *result;
	int score, badness;

	result = NULL;
	badness = -1;
	/*遍历hslot2上的链表，每个成员为sock*/
	udp_portaddr_for_each_entry_rcu(sk, &hslot2->head) {
		score = compute_score(sk, net, saddr, sport,
				      daddr, hnum, dif, sdif);
		if (score > badness) {
			result = lookup_reuseport(net, sk, skb,
						  saddr, sport, daddr, hnum);
			/* Fall back to scoring if group has connections */
			if (result && !reuseport_has_conns(sk))
				return result;

			result = result ? : sk;
			badness = score;
		}
	}
	return result;
}

static inline struct sock *udp6_lookup_run_bpf(struct net *net,
					       struct udp_table *udptable,
					       struct sk_buff *skb,
					       const struct in6_addr *saddr,
					       __be16 sport,
					       const struct in6_addr *daddr,
					       u16 hnum, const int dif)
{
	struct sock *sk, *reuse_sk;
	bool no_reuseport;

	if (udptable != net->ipv4.udp_table)
		return NULL; /* only UDP is supported */

	no_reuseport = bpf_sk_lookup_run_v6(net, IPPROTO_UDP, saddr, sport,
					    daddr, hnum, dif, &sk);
	if (no_reuseport || IS_ERR_OR_NULL(sk))
		return sk;

	reuse_sk = lookup_reuseport(net, sk, skb, saddr, sport, daddr, hnum);
	if (reuse_sk)
		sk = reuse_sk;
	return sk;
}

/* rcu_read_lock() must be held */
struct sock *__udp6_lib_lookup(struct net *net,
			       const struct in6_addr *saddr/*源ip*/, __be16 sport,
			       const struct in6_addr *daddr/*目的ip*/, __be16 dport,
			       int dif, int sdif, struct udp_table *udptable/*udp socket表*/,
			       struct sk_buff *skb)
{
	unsigned short hnum = ntohs(dport);
	unsigned int hash2, slot2;
	struct udp_hslot *hslot2;
	struct sock *result, *sk;

	hash2 = ipv6_portaddr_hash(net, daddr, hnum);
	slot2 = hash2 & udptable->mask;
	hslot2 = &udptable->hash2[slot2];

	/* Lookup connected or non-wildcard sockets */
	result = udp6_lib_lookup2(net, saddr, sport,
				  daddr, hnum, dif, sdif,
				  hslot2, skb);
	if (!IS_ERR_OR_NULL(result) && result->sk_state == TCP_ESTABLISHED)
		goto done;

	/* Lookup redirect from BPF */
	if (static_branch_unlikely(&bpf_sk_lookup_enabled)) {
		sk = udp6_lookup_run_bpf(net, udptable, skb,
					 saddr, sport, daddr, hnum, dif);
		if (sk) {
			result = sk;
			goto done;
		}
	}

	/* Got non-wildcard socket or error on first lookup */
	if (result)
		goto done;

	/* Lookup wildcard sockets */
	hash2 = ipv6_portaddr_hash(net, &in6addr_any, hnum);
	slot2 = hash2 & udptable->mask;
	hslot2 = &udptable->hash2[slot2];

	result = udp6_lib_lookup2(net, saddr, sport,
				  &in6addr_any, hnum, dif, sdif,
				  hslot2, skb);
done:
	if (IS_ERR(result))
		return NULL;
	return result;
}
EXPORT_SYMBOL_GPL(__udp6_lib_lookup);

static struct sock *__udp6_lib_lookup_skb(struct sk_buff *skb,
					  __be16 sport/*源端口*/, __be16 dport/*目的端口*/,
					  struct udp_table *udptable)
{
	const struct ipv6hdr *iph = ipv6_hdr(skb);

	return __udp6_lib_lookup(dev_net(skb->dev), &iph->saddr, sport,
				 &iph->daddr, dport, inet6_iif(skb),
				 inet6_sdif(skb), udptable, skb);
}

struct sock *udp6_lib_lookup_skb(const struct sk_buff *skb,
				 __be16 sport, __be16 dport)
{
	/*利用ip header及srcport,dstport查询对应的socket*/
	const struct ipv6hdr *iph = ipv6_hdr(skb);
	struct net *net = dev_net(skb->dev);

	return __udp6_lib_lookup(net, &iph->saddr, sport,
				 &iph->daddr, dport, inet6_iif(skb),
				 inet6_sdif(skb), net->ipv4.udp_table, NULL);
}

/* Must be called under rcu_read_lock().
 * Does increment socket refcount.
 */
#if IS_ENABLED(CONFIG_NF_TPROXY_IPV6) || IS_ENABLED(CONFIG_NF_SOCKET_IPV6)
struct sock *udp6_lib_lookup(struct net *net, const struct in6_addr *saddr, __be16 sport,
			     const struct in6_addr *daddr, __be16 dport, int dif)
{
	struct sock *sk;

	sk =  __udp6_lib_lookup(net, saddr, sport, daddr, dport,
				dif, 0, net->ipv4.udp_table, NULL);
	if (sk && !refcount_inc_not_zero(&sk->sk_refcnt))
		sk = NULL;
	return sk;
}
EXPORT_SYMBOL_GPL(udp6_lib_lookup);
#endif

/* do not use the scratch area len for jumbogram: their length execeeds the
 * scratch area space; note that the IP6CB flags is still in the first
 * cacheline, so checking for jumbograms is cheap
 */
static int udp6_skb_len(struct sk_buff *skb)
{
	return unlikely(inet6_is_jumbogram(skb)) ? skb->len : udp_skb_len(skb);
}

/*
 *	This should be easy, if there is something there we
 *	return it, otherwise we block.
 */

int udpv6_recvmsg(struct sock *sk, struct msghdr *msg, size_t len,
		  int flags, int *addr_len)
{
	struct ipv6_pinfo *np = inet6_sk(sk);
	struct inet_sock *inet = inet_sk(sk);
	struct sk_buff *skb;
	unsigned int ulen, copied;
	int off, err, peeking = flags & MSG_PEEK;
	int is_udplite = IS_UDPLITE(sk);
	struct udp_mib __percpu *mib;
	bool checksum_valid = false;
	int is_udp4;

	if (flags & MSG_ERRQUEUE)
		return ipv6_recv_error(sk, msg, len, addr_len);

	if (np->rxpmtu && np->rxopt.bits.rxpmtu)
		return ipv6_recv_rxpmtu(sk, msg, len, addr_len);

try_again:
	off = sk_peek_offset(sk, flags);
	skb = __skb_recv_udp(sk, flags, &off, &err);
	if (!skb)
		return err;

	ulen = udp6_skb_len(skb);
	copied = len;
	if (copied > ulen - off)
		copied = ulen - off;
	else if (copied < ulen)
		msg->msg_flags |= MSG_TRUNC;

	is_udp4 = (skb->protocol == htons(ETH_P_IP));
	mib = __UDPX_MIB(sk, is_udp4);

	/*
	 * If checksum is needed at all, try to do it while copying the
	 * data.  If the data is truncated, or if we only want a partial
	 * coverage checksum (UDP-Lite), do it before the copy.
	 */

	if (copied < ulen || peeking ||
	    (is_udplite && UDP_SKB_CB(skb)->partial_cov)) {
		checksum_valid = udp_skb_csum_unnecessary(skb) ||
				!__udp_lib_checksum_complete(skb);
		if (!checksum_valid)
			goto csum_copy_err;
	}

	if (checksum_valid || udp_skb_csum_unnecessary(skb)) {
		if (udp_skb_is_linear(skb))
			err = copy_linear_skb(skb, copied, off, &msg->msg_iter);
		else
			err = skb_copy_datagram_msg(skb, off, msg, copied);
	} else {
		err = skb_copy_and_csum_datagram_msg(skb, off, msg);
		if (err == -EINVAL)
			goto csum_copy_err;
	}
	if (unlikely(err)) {
		if (!peeking) {
			atomic_inc(&sk->sk_drops);
			SNMP_INC_STATS(mib, UDP_MIB_INERRORS);
		}
		kfree_skb(skb);
		return err;
	}
	if (!peeking)
		SNMP_INC_STATS(mib, UDP_MIB_INDATAGRAMS);

	sock_recv_cmsgs(msg, sk, skb);

	/* Copy the address. */
	if (msg->msg_name) {
		DECLARE_SOCKADDR(struct sockaddr_in6 *, sin6, msg->msg_name);
		sin6->sin6_family = AF_INET6;
		sin6->sin6_port = udp_hdr(skb)->source;
		sin6->sin6_flowinfo = 0;

		if (is_udp4) {
			ipv6_addr_set_v4mapped(ip_hdr(skb)->saddr,
					       &sin6->sin6_addr);
			sin6->sin6_scope_id = 0;
		} else {
			sin6->sin6_addr = ipv6_hdr(skb)->saddr;
			sin6->sin6_scope_id =
				ipv6_iface_scope_id(&sin6->sin6_addr,
						    inet6_iif(skb));
		}
		*addr_len = sizeof(*sin6);

		BPF_CGROUP_RUN_PROG_UDP6_RECVMSG_LOCK(sk,
						      (struct sockaddr *)sin6);
	}

	if (udp_sk(sk)->gro_enabled)
		udp_cmsg_recv(msg, sk, skb);

	if (np->rxopt.all)
		ip6_datagram_recv_common_ctl(sk, msg, skb);

	if (is_udp4) {
		if (inet->cmsg_flags)
			ip_cmsg_recv_offset(msg, sk, skb,
					    sizeof(struct udphdr), off);
	} else {
		if (np->rxopt.all)
			ip6_datagram_recv_specific_ctl(sk, msg, skb);
	}

	err = copied;
	if (flags & MSG_TRUNC)
		err = ulen;

	skb_consume_udp(sk, skb, peeking ? -err : err);
	return err;

csum_copy_err:
	if (!__sk_queue_drop_skb(sk, &udp_sk(sk)->reader_queue, skb, flags,
				 udp_skb_destructor)) {
		SNMP_INC_STATS(mib, UDP_MIB_CSUMERRORS);
		SNMP_INC_STATS(mib, UDP_MIB_INERRORS);
	}
	kfree_skb(skb);

	/* starting over for a new packet, but check if we need to yield */
	cond_resched();
	msg->msg_flags &= ~MSG_TRUNC;
	goto try_again;
}

DEFINE_STATIC_KEY_FALSE(udpv6_encap_needed_key);
void udpv6_encap_enable(void)
{
	static_branch_inc(&udpv6_encap_needed_key);
}
EXPORT_SYMBOL(udpv6_encap_enable);

/* Handler for tunnels with arbitrary destination ports: no socket lookup, go
 * through error handlers in encapsulations looking for a match.
 */
static int __udp6_lib_err_encap_no_sk(struct sk_buff *skb,
				      struct inet6_skb_parm *opt,
				      u8 type, u8 code, int offset, __be32 info)
{
	int i;

	for (i = 0; i < MAX_IPTUN_ENCAP_OPS; i++) {
		int (*handler)(struct sk_buff *skb, struct inet6_skb_parm *opt,
			       u8 type, u8 code, int offset, __be32 info);
		const struct ip6_tnl_encap_ops *encap;

		encap = rcu_dereference(ip6tun_encaps[i]);
		if (!encap)
			continue;
		handler = encap->err_handler;
		if (handler && !handler(skb, opt, type, code, offset, info))
			return 0;
	}

	return -ENOENT;
}

/* Try to match ICMP errors to UDP tunnels by looking up a socket without
 * reversing source and destination port: this will match tunnels that force the
 * same destination port on both endpoints (e.g. VXLAN, GENEVE). Note that
 * lwtunnels might actually break this assumption by being configured with
 * different destination ports on endpoints, in this case we won't be able to
 * trace ICMP messages back to them.
 *
 * If this doesn't match any socket, probe tunnels with arbitrary destination
 * ports (e.g. FoU, GUE): there, the receiving socket is useless, as the port
 * we've sent packets to won't necessarily match the local destination port.
 *
 * Then ask the tunnel implementation to match the error against a valid
 * association.
 *
 * Return an error if we can't find a match, the socket if we need further
 * processing, zero otherwise.
 */
static struct sock *__udp6_lib_err_encap(struct net *net,
					 const struct ipv6hdr *hdr, int offset,
					 struct udphdr *uh,
					 struct udp_table *udptable,
					 struct sock *sk,
					 struct sk_buff *skb,
					 struct inet6_skb_parm *opt,
					 u8 type, u8 code, __be32 info)
{
	int (*lookup)(struct sock *sk, struct sk_buff *skb);
	int network_offset, transport_offset;
	struct udp_sock *up;

	network_offset = skb_network_offset(skb);
	transport_offset = skb_transport_offset(skb);

	/* Network header needs to point to the outer IPv6 header inside ICMP */
	skb_reset_network_header(skb);

	/* Transport header needs to point to the UDP header */
	skb_set_transport_header(skb, offset);

	if (sk) {
		up = udp_sk(sk);

		lookup = READ_ONCE(up->encap_err_lookup);
		if (lookup && lookup(sk, skb))
			sk = NULL;

		goto out;
	}

	sk = __udp6_lib_lookup(net, &hdr->daddr, uh->source,
			       &hdr->saddr, uh->dest,
			       inet6_iif(skb), 0, udptable, skb);
	if (sk) {
		up = udp_sk(sk);

		lookup = READ_ONCE(up->encap_err_lookup);
		if (!lookup || lookup(sk, skb))
			sk = NULL;
	}

out:
	if (!sk) {
		sk = ERR_PTR(__udp6_lib_err_encap_no_sk(skb, opt, type, code,
							offset, info));
	}

	skb_set_transport_header(skb, transport_offset);
	skb_set_network_header(skb, network_offset);

	return sk;
}

int __udp6_lib_err(struct sk_buff *skb, struct inet6_skb_parm *opt,
		   u8 type, u8 code, int offset, __be32 info,
		   struct udp_table *udptable)
{
	struct ipv6_pinfo *np;
	const struct ipv6hdr *hdr = (const struct ipv6hdr *)skb->data;
	const struct in6_addr *saddr = &hdr->saddr;
	const struct in6_addr *daddr = seg6_get_daddr(skb, opt) ? : &hdr->daddr;
	struct udphdr *uh = (struct udphdr *)(skb->data+offset);
	bool tunnel = false;
	struct sock *sk;
	int harderr;
	int err;
	struct net *net = dev_net(skb->dev);

	sk = __udp6_lib_lookup(net, daddr, uh->dest, saddr, uh->source,
			       inet6_iif(skb), inet6_sdif(skb), udptable, NULL);

	if (!sk || udp_sk(sk)->encap_type) {
		/* No socket for error: try tunnels before discarding */
		if (static_branch_unlikely(&udpv6_encap_needed_key)) {
			sk = __udp6_lib_err_encap(net, hdr, offset, uh,
						  udptable, sk, skb,
						  opt, type, code, info);
			if (!sk)
				return 0;
		} else
			sk = ERR_PTR(-ENOENT);

		if (IS_ERR(sk)) {
			__ICMP6_INC_STATS(net, __in6_dev_get(skb->dev),
					  ICMP6_MIB_INERRORS);
			return PTR_ERR(sk);
		}

		tunnel = true;
	}

	harderr = icmpv6_err_convert(type, code, &err);
	np = inet6_sk(sk);

	if (type == ICMPV6_PKT_TOOBIG) {
		if (!ip6_sk_accept_pmtu(sk))
			goto out;
		ip6_sk_update_pmtu(skb, sk, info);
		if (np->pmtudisc != IPV6_PMTUDISC_DONT)
			harderr = 1;
	}
	if (type == NDISC_REDIRECT) {
		if (tunnel) {
			ip6_redirect(skb, sock_net(sk), inet6_iif(skb),
				     sk->sk_mark, sk->sk_uid);
		} else {
			ip6_sk_redirect(skb, sk);
		}
		goto out;
	}

	/* Tunnels don't have an application socket: don't pass errors back */
	if (tunnel) {
		if (udp_sk(sk)->encap_err_rcv)
			udp_sk(sk)->encap_err_rcv(sk, skb, err, uh->dest,
						  ntohl(info), (u8 *)(uh+1));
		goto out;
	}

	if (!np->recverr) {
		if (!harderr || sk->sk_state != TCP_ESTABLISHED)
			goto out;
	} else {
		ipv6_icmp_error(sk, skb, err, uh->dest, ntohl(info), (u8 *)(uh+1));
	}

	sk->sk_err = err;
	sk_error_report(sk);
out:
	return 0;
}

static int __udpv6_queue_rcv_skb(struct sock *sk, struct sk_buff *skb)
{
	int rc;

	if (!ipv6_addr_any(&sk->sk_v6_daddr)) {
		sock_rps_save_rxhash(sk, skb);
		sk_mark_napi_id(sk, skb);
		sk_incoming_cpu_update(sk);
	} else {
		sk_mark_napi_id_once(sk, skb);
	}

	/*报文入队*/
	rc = __udp_enqueue_schedule_skb(sk, skb);
	if (rc < 0) {
		int is_udplite = IS_UDPLITE(sk);
		enum skb_drop_reason drop_reason;

		/* Note that an ENOMEM error is charged twice */
		if (rc == -ENOMEM) {
			UDP6_INC_STATS(sock_net(sk),
					 UDP_MIB_RCVBUFERRORS, is_udplite);
			drop_reason = SKB_DROP_REASON_SOCKET_RCVBUFF;
		} else {
			UDP6_INC_STATS(sock_net(sk),
				       UDP_MIB_MEMERRORS, is_udplite);
			drop_reason = SKB_DROP_REASON_PROTO_MEM;
		}
		UDP6_INC_STATS(sock_net(sk), UDP_MIB_INERRORS, is_udplite);
		kfree_skb_reason(skb, drop_reason);
		return -1;
	}

	return 0;
}

static __inline__ int udpv6_err(struct sk_buff *skb,
				struct inet6_skb_parm *opt, u8 type,
				u8 code, int offset, __be32 info)
{
	return __udp6_lib_err(skb, opt, type, code, offset, info,
			      dev_net(skb->dev)->ipv4.udp_table);
}

static int udpv6_queue_rcv_one_skb(struct sock *sk, struct sk_buff *skb)
{
	enum skb_drop_reason drop_reason = SKB_DROP_REASON_NOT_SPECIFIED;
	struct udp_sock *up = udp_sk(sk);/*转换为udp socket*/
	int is_udplite = IS_UDPLITE(sk);

	if (!xfrm6_policy_check(sk, XFRM_POLICY_IN, skb)) {
		drop_reason = SKB_DROP_REASON_XFRM_POLICY;
		goto drop;
	}

	if (static_branch_unlikely(&udpv6_encap_needed_key) && up->encap_type) {
		int (*encap_rcv)(struct sock *sk, struct sk_buff *skb);

		/*
		 * This is an encapsulation socket so pass the skb to
		 * the socket's udp_encap_rcv() hook. Otherwise, just
		 * fall through and pass this up the UDP socket.
		 * up->encap_rcv() returns the following value:
		 * =0 if skb was successfully passed to the encap
		 *    handler or was discarded by it.
		 * >0 if skb should be passed on to UDP.
		 * <0 if skb should be resubmitted as proto -N
		 */

		/* if we're overly short, let UDP handle it */
		encap_rcv = READ_ONCE(up->encap_rcv);
		if (encap_rcv) {/*有encap rcv回调，按此回调处理报文*/
			int ret;

			/* Verify checksum before giving to encap */
			if (udp_lib_checksum_complete(skb))
				goto csum_error;

			ret = encap_rcv(sk, skb);
			if (ret <= 0) {
				__UDP6_INC_STATS(sock_net(sk),
						 UDP_MIB_INDATAGRAMS,
						 is_udplite);
				return -ret;
			}
		}

		/* FALLTHROUGH -- it's a UDP Packet */
	}

	/*
	 * UDP-Lite specific tests, ignored on UDP sockets (see net/ipv4/udp.c).
	 */
	if ((up->pcflag & UDPLITE_RECV_CC)  &&  UDP_SKB_CB(skb)->partial_cov) {

		if (up->pcrlen == 0) {          /* full coverage was set  */
			net_dbg_ratelimited("UDPLITE6: partial coverage %d while full coverage %d requested\n",
					    UDP_SKB_CB(skb)->cscov, skb->len);
			goto drop;
		}
		if (UDP_SKB_CB(skb)->cscov  <  up->pcrlen) {
			net_dbg_ratelimited("UDPLITE6: coverage %d too small, need min %d\n",
					    UDP_SKB_CB(skb)->cscov, up->pcrlen);
			goto drop;
		}
	}

	prefetch(&sk->sk_rmem_alloc);
	if (rcu_access_pointer(sk->sk_filter) &&
	    udp_lib_checksum_complete(skb))
		goto csum_error;

	if (sk_filter_trim_cap(sk, skb, sizeof(struct udphdr))) {
		drop_reason = SKB_DROP_REASON_SOCKET_FILTER;
		goto drop;
	}

	udp_csum_pull_header(skb);

	skb_dst_drop(skb);

	return __udpv6_queue_rcv_skb(sk, skb);

csum_error:
	drop_reason = SKB_DROP_REASON_UDP_CSUM;
	__UDP6_INC_STATS(sock_net(sk), UDP_MIB_CSUMERRORS, is_udplite);
drop:
	__UDP6_INC_STATS(sock_net(sk), UDP_MIB_INERRORS, is_udplite);
	atomic_inc(&sk->sk_drops);
	kfree_skb_reason(skb, drop_reason);
	return -1;
}

static int udpv6_queue_rcv_skb(struct sock *sk, struct sk_buff *skb)
{
	struct sk_buff *next, *segs;
	int ret;

	if (likely(!udp_unexpected_gso(sk, skb)))
		return udpv6_queue_rcv_one_skb(sk, skb);

	__skb_push(skb, -skb_mac_offset(skb));
	segs = udp_rcv_segment(sk, skb, false);
	skb_list_walk_safe(segs, skb, next) {
		__skb_pull(skb, skb_transport_offset(skb));

		udp_post_segment_fix_csum(skb);
		ret = udpv6_queue_rcv_one_skb(sk, skb);
		if (ret > 0)
			ip6_protocol_deliver_rcu(dev_net(skb->dev), skb, ret,
						 true);
	}
	return 0;
}

static bool __udp_v6_is_mcast_sock(struct net *net, struct sock *sk,
				   __be16 loc_port, const struct in6_addr *loc_addr,
				   __be16 rmt_port, const struct in6_addr *rmt_addr,
				   int dif, int sdif, unsigned short hnum)
{
	struct inet_sock *inet = inet_sk(sk);

	if (!net_eq(sock_net(sk), net))
		return false;

	if (udp_sk(sk)->udp_port_hash != hnum ||
	    sk->sk_family != PF_INET6 ||
	    (inet->inet_dport && inet->inet_dport != rmt_port) ||
	    (!ipv6_addr_any(&sk->sk_v6_daddr) &&
		    !ipv6_addr_equal(&sk->sk_v6_daddr, rmt_addr)) ||
	    !udp_sk_bound_dev_eq(net, READ_ONCE(sk->sk_bound_dev_if), dif, sdif) ||
	    (!ipv6_addr_any(&sk->sk_v6_rcv_saddr) &&
		    !ipv6_addr_equal(&sk->sk_v6_rcv_saddr, loc_addr)))
		return false;
	if (!inet6_mc_check(sk, loc_addr, rmt_addr))
		return false;
	return true;
}

static void udp6_csum_zero_error(struct sk_buff *skb)
{
	/* RFC 2460 section 8.1 says that we SHOULD log
	 * this error. Well, it is reasonable.
	 */
	net_dbg_ratelimited("IPv6: udp checksum is 0 for [%pI6c]:%u->[%pI6c]:%u\n",
			    &ipv6_hdr(skb)->saddr, ntohs(udp_hdr(skb)->source),
			    &ipv6_hdr(skb)->daddr, ntohs(udp_hdr(skb)->dest));
}

/*
 * Note: called only from the BH handler context,
 * so we don't need to lock the hashes.
 */
static int __udp6_lib_mcast_deliver(struct net *net, struct sk_buff *skb,
		const struct in6_addr *saddr, const struct in6_addr *daddr,
		struct udp_table *udptable, int proto)
{
	struct sock *sk, *first = NULL;
	const struct udphdr *uh = udp_hdr(skb);
	unsigned short hnum = ntohs(uh->dest);/*目的port*/
	struct udp_hslot *hslot = udp_hashslot(udptable, net, hnum);
	unsigned int offset = offsetof(typeof(*sk), sk_node);
	unsigned int hash2 = 0, hash2_any = 0, use_hash2 = (hslot->count > 10);
	int dif = inet6_iif(skb);
	int sdif = inet6_sdif(skb);
	struct hlist_node *node;
	struct sk_buff *nskb;

	if (use_hash2) {
		hash2_any = ipv6_portaddr_hash(net, &in6addr_any, hnum) &
			    udptable->mask;
		hash2 = ipv6_portaddr_hash(net, daddr, hnum) & udptable->mask;
start_lookup:
		hslot = &udptable->hash2[hash2];
		offset = offsetof(typeof(*sk), __sk_common.skc_portaddr_node);
	}

	sk_for_each_entry_offset_rcu(sk, node, &hslot->head, offset) {
		if (!__udp_v6_is_mcast_sock(net, sk, uh->dest, daddr,
					    uh->source, saddr, dif, sdif,
					    hnum))
			continue;
		/* If zero checksum and no_check is not on for
		 * the socket then skip it.
		 */
		if (!uh->check && !udp_sk(sk)->no_check6_rx)
			continue;
		if (!first) {
			first = sk;
			continue;
		}
		nskb = skb_clone(skb, GFP_ATOMIC);
		if (unlikely(!nskb)) {
			atomic_inc(&sk->sk_drops);
			__UDP6_INC_STATS(net, UDP_MIB_RCVBUFERRORS,
					 IS_UDPLITE(sk));
			__UDP6_INC_STATS(net, UDP_MIB_INERRORS,
					 IS_UDPLITE(sk));
			continue;
		}

		if (udpv6_queue_rcv_skb(sk, nskb) > 0)
			consume_skb(nskb);
	}

	/* Also lookup *:port if we are using hash2 and haven't done so yet. */
	if (use_hash2 && hash2 != hash2_any) {
		hash2 = hash2_any;
		goto start_lookup;
	}

	if (first) {
		if (udpv6_queue_rcv_skb(first, skb) > 0)
			consume_skb(skb);
	} else {
		kfree_skb(skb);
		__UDP6_INC_STATS(net, UDP_MIB_IGNOREDMULTI,
				 proto == IPPROTO_UDPLITE);
	}
	return 0;
}

static void udp6_sk_rx_dst_set(struct sock *sk, struct dst_entry *dst)
{
	if (udp_sk_rx_dst_set(sk, dst)) {
		const struct rt6_info *rt = (const struct rt6_info *)dst;

		sk->sk_rx_dst_cookie = rt6_get_cookie(rt);
	}
}

/* wrapper for udp_queue_rcv_skb tacking care of csum conversion and
 * return code conversion for ip layer consumption
 */
static int udp6_unicast_rcv_skb(struct sock *sk, struct sk_buff *skb,
				struct udphdr *uh)
{
	int ret;

	if (inet_get_convert_csum(sk) && uh->check && !IS_UDPLITE(sk))
		skb_checksum_try_convert(skb, IPPROTO_UDP, ip6_compute_pseudo);

	ret = udpv6_queue_rcv_skb(sk, skb);

	/* a return value > 0 means to resubmit the input */
	if (ret > 0)
		return ret;
	return 0;
}

int __udp6_lib_rcv(struct sk_buff *skb, struct udp_table *udptable,
		   int proto/*协议类型（udp/udplite)*/)
{
	enum skb_drop_reason reason = SKB_DROP_REASON_NOT_SPECIFIED;
	const struct in6_addr *saddr, *daddr;
	struct net *net = dev_net(skb->dev);
	struct udphdr *uh;
	struct sock *sk;
	bool refcounted;
	u32 ulen = 0;

	/*取udp header*/
	if (!pskb_may_pull(skb, sizeof(struct udphdr)))
		goto discard;

	/*取源，目的ipv6地址*/
	saddr = &ipv6_hdr(skb)->saddr;
	daddr = &ipv6_hdr(skb)->daddr;
	uh = udp_hdr(skb);

	ulen = ntohs(uh->len);
	if (ulen > skb->len)
		/*udp header中标明的长度大于skb长度，丢包*/
		goto short_packet;

	if (proto == IPPROTO_UDP) {
		/* UDP validates ulen. */

		/* Check for jumbo payload */
		if (ulen == 0)
			/*udp header中标明的长度为0，使用skb->len*/
			ulen = skb->len;

		if (ulen < sizeof(*uh))
			goto short_packet;

		if (ulen < skb->len) {
			/*udp长度过小，截断，重新更新源目的地址（意义不大）*/
			if (pskb_trim_rcsum(skb, ulen))
				goto short_packet;
			saddr = &ipv6_hdr(skb)->saddr;
			daddr = &ipv6_hdr(skb)->daddr;
			uh = udp_hdr(skb);
		}
	}

	if (udp6_csum_init(skb, uh, proto))
		goto csum_error;

	/* Check if the socket is already available, e.g. due to early demux */
	sk = skb_steal_sock(skb, &refcounted);
	if (sk) {
		/*skb中已有socket设置*/
		struct dst_entry *dst = skb_dst(skb);
		int ret;

		if (unlikely(rcu_dereference(sk->sk_rx_dst) != dst))
			udp6_sk_rx_dst_set(sk, dst);

		if (!uh->check && !udp_sk(sk)->no_check6_rx) {
			if (refcounted)
				sock_put(sk);
			goto report_csum_error;
		}

		ret = udp6_unicast_rcv_skb(sk, skb, uh);
		if (refcounted)
			sock_put(sk);
		return ret;
	}

	/*
	 *	Multicast receive code
	 */
	if (ipv6_addr_is_multicast(daddr))
		/*目标为组播地址*/
		return __udp6_lib_mcast_deliver(net, skb,
				saddr, daddr, udptable, proto);

	/* Unicast */
	/*单播报文，执行socket查询*/
	sk = __udp6_lib_lookup_skb(skb, uh->source, uh->dest, udptable);
	if (sk) {
		if (!uh->check && !udp_sk(sk)->no_check6_rx)
			goto report_csum_error;
		/*报文送socket*/
		return udp6_unicast_rcv_skb(sk, skb, uh);
	}

	reason = SKB_DROP_REASON_NO_SOCKET;

	if (!uh->check)
		goto report_csum_error;

	if (!xfrm6_policy_check(NULL, XFRM_POLICY_IN, skb))
		goto discard;

	if (udp_lib_checksum_complete(skb))
		goto csum_error;

	__UDP6_INC_STATS(net, UDP_MIB_NOPORTS, proto == IPPROTO_UDPLITE);
	icmpv6_send(skb, ICMPV6_DEST_UNREACH, ICMPV6_PORT_UNREACH, 0);

	kfree_skb_reason(skb, reason);
	return 0;

short_packet:
	if (reason == SKB_DROP_REASON_NOT_SPECIFIED)
		reason = SKB_DROP_REASON_PKT_TOO_SMALL;
	net_dbg_ratelimited("UDP%sv6: short packet: From [%pI6c]:%u %d/%d to [%pI6c]:%u\n",
			    proto == IPPROTO_UDPLITE ? "-Lite" : "",
			    saddr, ntohs(uh->source),
			    ulen, skb->len,
			    daddr, ntohs(uh->dest));
	goto discard;

report_csum_error:
	udp6_csum_zero_error(skb);
csum_error:
	if (reason == SKB_DROP_REASON_NOT_SPECIFIED)
		reason = SKB_DROP_REASON_UDP_CSUM;
	__UDP6_INC_STATS(net, UDP_MIB_CSUMERRORS, proto == IPPROTO_UDPLITE);
discard:
	__UDP6_INC_STATS(net, UDP_MIB_INERRORS, proto == IPPROTO_UDPLITE);
	kfree_skb_reason(skb, reason);
	return 0;
}


static struct sock *__udp6_lib_demux_lookup(struct net *net,
			__be16 loc_port, const struct in6_addr *loc_addr,
			__be16 rmt_port, const struct in6_addr *rmt_addr,
			int dif, int sdif)
{
	struct udp_table *udptable = net->ipv4.udp_table;
	unsigned short hnum = ntohs(loc_port);
	unsigned int hash2, slot2;
	struct udp_hslot *hslot2;
	__portpair ports;
	struct sock *sk;

	hash2 = ipv6_portaddr_hash(net, loc_addr, hnum);
	slot2 = hash2 & udptable->mask;
	hslot2 = &udptable->hash2[slot2];
	ports = INET_COMBINED_PORTS(rmt_port, hnum);

	udp_portaddr_for_each_entry_rcu(sk, &hslot2->head) {
		if (sk->sk_state == TCP_ESTABLISHED &&
		    inet6_match(net, sk, rmt_addr, loc_addr, ports, dif, sdif))
			return sk;
		/* Only check first socket in chain */
		break;
	}
	return NULL;
}

void udp_v6_early_demux(struct sk_buff *skb)
{
	struct net *net = dev_net(skb->dev);
	const struct udphdr *uh;
	struct sock *sk;
	struct dst_entry *dst;
	int dif = skb->dev->ifindex;
	int sdif = inet6_sdif(skb);

	if (!pskb_may_pull(skb, skb_transport_offset(skb) +
	    sizeof(struct udphdr)))
		return;

	uh = udp_hdr(skb);

	if (skb->pkt_type == PACKET_HOST)
		sk = __udp6_lib_demux_lookup(net, uh->dest,
					     &ipv6_hdr(skb)->daddr,
					     uh->source, &ipv6_hdr(skb)->saddr,
					     dif, sdif);
	else
		return;

	if (!sk || !refcount_inc_not_zero(&sk->sk_refcnt))
		return;

	skb->sk = sk;
	skb->destructor = sock_efree;
	dst = rcu_dereference(sk->sk_rx_dst);

	if (dst)
		dst = dst_check(dst, sk->sk_rx_dst_cookie);
	if (dst) {
		/* set noref for now.
		 * any place which wants to hold dst has to call
		 * dst_hold_safe()
		 */
		skb_dst_set_noref(skb, dst);
	}
}

/*udp v6处理入口*/
INDIRECT_CALLABLE_SCOPE int udpv6_rcv(struct sk_buff *skb)
{
	return __udp6_lib_rcv(skb, dev_net(skb->dev)->ipv4.udp_table, IPPROTO_UDP);
}

/*
 * Throw away all pending data and cancel the corking. Socket is locked.
 */
static void udp_v6_flush_pending_frames(struct sock *sk)
{
	struct udp_sock *up = udp_sk(sk);

	if (up->pending == AF_INET)
		udp_flush_pending_frames(sk);
	else if (up->pending) {
		up->len = 0;
		up->pending = 0;
		ip6_flush_pending_frames(sk);
	}
}

static int udpv6_pre_connect(struct sock *sk, struct sockaddr *uaddr,
			     int addr_len)
{
	if (addr_len < offsetofend(struct sockaddr, sa_family))
		return -EINVAL;
	/* The following checks are replicated from __ip6_datagram_connect()
	 * and intended to prevent BPF program called below from accessing
	 * bytes that are out of the bound specified by user in addr_len.
	 */
	if (uaddr->sa_family == AF_INET) {
		if (ipv6_only_sock(sk))
			return -EAFNOSUPPORT;
		return udp_pre_connect(sk, uaddr, addr_len);
	}

	if (addr_len < SIN6_LEN_RFC2133)
		return -EINVAL;

	return BPF_CGROUP_RUN_PROG_INET6_CONNECT_LOCK(sk, uaddr);
}

/**
 *	udp6_hwcsum_outgoing  -  handle outgoing HW checksumming
 *	@sk:	socket we are sending on
 *	@skb:	sk_buff containing the filled-in UDP header
 *		(checksum field must be zeroed out)
 *	@saddr: source address
 *	@daddr: destination address
 *	@len:	length of packet
 */
static void udp6_hwcsum_outgoing(struct sock *sk, struct sk_buff *skb,
				 const struct in6_addr *saddr,
				 const struct in6_addr *daddr, int len)
{
	unsigned int offset;
	struct udphdr *uh = udp_hdr(skb);
	struct sk_buff *frags = skb_shinfo(skb)->frag_list;
	__wsum csum = 0;

	if (!frags) {
		/* Only one fragment on the socket.  */
		skb->csum_start = skb_transport_header(skb) - skb->head;
		skb->csum_offset = offsetof(struct udphdr, check);
		uh->check = ~csum_ipv6_magic(saddr, daddr, len, IPPROTO_UDP, 0);
	} else {
		/*
		 * HW-checksum won't work as there are two or more
		 * fragments on the socket so that all csums of sk_buffs
		 * should be together
		 */
		offset = skb_transport_offset(skb);
		skb->csum = skb_checksum(skb, offset, skb->len - offset, 0);
		csum = skb->csum;

		skb->ip_summed = CHECKSUM_NONE;

		do {
			csum = csum_add(csum, frags->csum);
		} while ((frags = frags->next));

		uh->check = csum_ipv6_magic(saddr, daddr, len, IPPROTO_UDP,
					    csum);
		if (uh->check == 0)
			uh->check = CSUM_MANGLED_0;
	}
}

/*
 *	Sending
 */

static int udp_v6_send_skb(struct sk_buff *skb, struct flowi6 *fl6,
			   struct inet_cork *cork)
{
	struct sock *sk = skb->sk;
	struct udphdr *uh;
	int err = 0;
	int is_udplite = IS_UDPLITE(sk);
	__wsum csum = 0;
	int offset = skb_transport_offset(skb);
	int len = skb->len - offset;
	int datalen = len - sizeof(*uh);

	/*
	 * Create a UDP header
	 */
	uh = udp_hdr(skb);
	uh->source = fl6->fl6_sport;
	uh->dest = fl6->fl6_dport;
	uh->len = htons(len);
	uh->check = 0;

	if (cork->gso_size) {
		const int hlen = skb_network_header_len(skb) +
				 sizeof(struct udphdr);

		if (hlen + cork->gso_size > cork->fragsize) {
			kfree_skb(skb);
			return -EINVAL;
		}
		if (datalen > cork->gso_size * UDP_MAX_SEGMENTS) {
			kfree_skb(skb);
			return -EINVAL;
		}
		if (udp_sk(sk)->no_check6_tx) {
			kfree_skb(skb);
			return -EINVAL;
		}
		if (skb->ip_summed != CHECKSUM_PARTIAL || is_udplite ||
		    dst_xfrm(skb_dst(skb))) {
			kfree_skb(skb);
			return -EIO;
		}

		if (datalen > cork->gso_size) {
			skb_shinfo(skb)->gso_size = cork->gso_size;
			skb_shinfo(skb)->gso_type = SKB_GSO_UDP_L4;
			skb_shinfo(skb)->gso_segs = DIV_ROUND_UP(datalen,
								 cork->gso_size);
		}
		goto csum_partial;
	}

	if (is_udplite)
		csum = udplite_csum(skb);
	else if (udp_sk(sk)->no_check6_tx) {   /* UDP csum disabled */
		skb->ip_summed = CHECKSUM_NONE;
		goto send;
	} else if (skb->ip_summed == CHECKSUM_PARTIAL) { /* UDP hardware csum */
csum_partial:
		udp6_hwcsum_outgoing(sk, skb, &fl6->saddr, &fl6->daddr, len);
		goto send;
	} else
		csum = udp_csum(skb);

	/* add protocol-dependent pseudo-header */
	uh->check = csum_ipv6_magic(&fl6->saddr, &fl6->daddr,
				    len, fl6->flowi6_proto, csum);
	if (uh->check == 0)
		uh->check = CSUM_MANGLED_0;

send:
	err = ip6_send_skb(skb);
	if (err) {
		if (err == -ENOBUFS && !inet6_sk(sk)->recverr) {
			UDP6_INC_STATS(sock_net(sk),
				       UDP_MIB_SNDBUFERRORS, is_udplite);
			err = 0;
		}
	} else {
		UDP6_INC_STATS(sock_net(sk),
			       UDP_MIB_OUTDATAGRAMS, is_udplite);
	}
	return err;
}

static int udp_v6_push_pending_frames(struct sock *sk)
{
	struct sk_buff *skb;
	struct udp_sock  *up = udp_sk(sk);
	int err = 0;

	if (up->pending == AF_INET)
		return udp_push_pending_frames(sk);

	skb = ip6_finish_skb(sk);
	if (!skb)
		goto out;

	err = udp_v6_send_skb(skb, &inet_sk(sk)->cork.fl.u.ip6,
			      &inet_sk(sk)->cork.base);
out:
	up->len = 0;
	up->pending = 0;
	return err;
}

int udpv6_sendmsg(struct sock *sk, struct msghdr *msg, size_t len)
{
	struct ipv6_txoptions opt_space;
	struct udp_sock *up = udp_sk(sk);
	struct inet_sock *inet = inet_sk(sk);
	struct ipv6_pinfo *np = inet6_sk(sk);
	DECLARE_SOCKADDR(struct sockaddr_in6 *, sin6, msg->msg_name);
	struct in6_addr *daddr, *final_p, final;
	struct ipv6_txoptions *opt = NULL;
	struct ipv6_txoptions *opt_to_free = NULL;
	struct ip6_flowlabel *flowlabel = NULL;
	struct inet_cork_full cork;
	struct flowi6 *fl6 = &cork.fl.u.ip6;
	struct dst_entry *dst;
	struct ipcm6_cookie ipc6;
	int addr_len = msg->msg_namelen;
	bool connected = false;
	int ulen = len;
	int corkreq = READ_ONCE(up->corkflag) || msg->msg_flags&MSG_MORE;
	int err;
	int is_udplite = IS_UDPLITE(sk);
	int (*getfrag)(void *, char *, int, int, int, struct sk_buff *);

	ipcm6_init(&ipc6);
	ipc6.gso_size = READ_ONCE(up->gso_size);
	ipc6.sockc.tsflags = sk->sk_tsflags;
	ipc6.sockc.mark = sk->sk_mark;

	/* destination address check */
	if (sin6) {
		if (addr_len < offsetof(struct sockaddr, sa_data))
			return -EINVAL;

		switch (sin6->sin6_family) {
		case AF_INET6:
			if (addr_len < SIN6_LEN_RFC2133)
				return -EINVAL;
			daddr = &sin6->sin6_addr;
			if (ipv6_addr_any(daddr) &&
			    ipv6_addr_v4mapped(&np->saddr))
				ipv6_addr_set_v4mapped(htonl(INADDR_LOOPBACK),
						       daddr);
			break;
		case AF_INET:
			goto do_udp_sendmsg;
		case AF_UNSPEC:
			msg->msg_name = sin6 = NULL;
			msg->msg_namelen = addr_len = 0;
			daddr = NULL;
			break;
		default:
			return -EINVAL;
		}
	} else if (!up->pending) {
		if (sk->sk_state != TCP_ESTABLISHED)
			return -EDESTADDRREQ;
		daddr = &sk->sk_v6_daddr;
	} else
		daddr = NULL;

	if (daddr) {
		if (ipv6_addr_v4mapped(daddr)) {
			struct sockaddr_in sin;
			sin.sin_family = AF_INET;
			sin.sin_port = sin6 ? sin6->sin6_port : inet->inet_dport;
			sin.sin_addr.s_addr = daddr->s6_addr32[3];
			msg->msg_name = &sin;
			msg->msg_namelen = sizeof(sin);
do_udp_sendmsg:
			if (ipv6_only_sock(sk))
				return -ENETUNREACH;
			return udp_sendmsg(sk, msg, len);
		}
	}

	/* Rough check on arithmetic overflow,
	   better check is made in ip6_append_data().
	   */
	if (len > INT_MAX - sizeof(struct udphdr))
		return -EMSGSIZE;

	getfrag  =  is_udplite ?  udplite_getfrag : ip_generic_getfrag;
	if (up->pending) {
		if (up->pending == AF_INET)
			return udp_sendmsg(sk, msg, len);
		/*
		 * There are pending frames.
		 * The socket lock must be held while it's corked.
		 */
		lock_sock(sk);
		if (likely(up->pending)) {
			if (unlikely(up->pending != AF_INET6)) {
				release_sock(sk);
				return -EAFNOSUPPORT;
			}
			dst = NULL;
			goto do_append_data;
		}
		release_sock(sk);
	}
	ulen += sizeof(struct udphdr);

	memset(fl6, 0, sizeof(*fl6));

	if (sin6) {
		if (sin6->sin6_port == 0)
			return -EINVAL;

		fl6->fl6_dport = sin6->sin6_port;
		daddr = &sin6->sin6_addr;

		if (np->sndflow) {
			fl6->flowlabel = sin6->sin6_flowinfo&IPV6_FLOWINFO_MASK;
			if (fl6->flowlabel & IPV6_FLOWLABEL_MASK) {
				flowlabel = fl6_sock_lookup(sk, fl6->flowlabel);
				if (IS_ERR(flowlabel))
					return -EINVAL;
			}
		}

		/*
		 * Otherwise it will be difficult to maintain
		 * sk->sk_dst_cache.
		 */
		if (sk->sk_state == TCP_ESTABLISHED &&
		    ipv6_addr_equal(daddr, &sk->sk_v6_daddr))
			daddr = &sk->sk_v6_daddr;

		if (addr_len >= sizeof(struct sockaddr_in6) &&
		    sin6->sin6_scope_id &&
		    __ipv6_addr_needs_scope_id(__ipv6_addr_type(daddr)))
			fl6->flowi6_oif = sin6->sin6_scope_id;
	} else {
		if (sk->sk_state != TCP_ESTABLISHED)
			return -EDESTADDRREQ;

		fl6->fl6_dport = inet->inet_dport;
		daddr = &sk->sk_v6_daddr;
		fl6->flowlabel = np->flow_label;
		connected = true;
	}

	if (!fl6->flowi6_oif)
		fl6->flowi6_oif = READ_ONCE(sk->sk_bound_dev_if);

	if (!fl6->flowi6_oif)
		fl6->flowi6_oif = np->sticky_pktinfo.ipi6_ifindex;

	fl6->flowi6_uid = sk->sk_uid;

	if (msg->msg_controllen) {
		opt = &opt_space;
		memset(opt, 0, sizeof(struct ipv6_txoptions));
		opt->tot_len = sizeof(*opt);
		ipc6.opt = opt;

		err = udp_cmsg_send(sk, msg, &ipc6.gso_size);
		if (err > 0)
			err = ip6_datagram_send_ctl(sock_net(sk), sk, msg, fl6,
						    &ipc6);
		if (err < 0) {
			fl6_sock_release(flowlabel);
			return err;
		}
		if ((fl6->flowlabel&IPV6_FLOWLABEL_MASK) && !flowlabel) {
			flowlabel = fl6_sock_lookup(sk, fl6->flowlabel);
			if (IS_ERR(flowlabel))
				return -EINVAL;
		}
		if (!(opt->opt_nflen|opt->opt_flen))
			opt = NULL;
		connected = false;
	}
	if (!opt) {
		opt = txopt_get(np);
		opt_to_free = opt;
	}
	if (flowlabel)
		opt = fl6_merge_options(&opt_space, flowlabel, opt);
	opt = ipv6_fixup_options(&opt_space, opt);
	ipc6.opt = opt;

	fl6->flowi6_proto = sk->sk_protocol;
	fl6->flowi6_mark = ipc6.sockc.mark;
	fl6->daddr = *daddr;
	if (ipv6_addr_any(&fl6->saddr) && !ipv6_addr_any(&np->saddr))
		fl6->saddr = np->saddr;
	fl6->fl6_sport = inet->inet_sport;

	if (cgroup_bpf_enabled(CGROUP_UDP6_SENDMSG) && !connected) {
		err = BPF_CGROUP_RUN_PROG_UDP6_SENDMSG_LOCK(sk,
					   (struct sockaddr *)sin6,
					   &fl6->saddr);
		if (err)
			goto out_no_dst;
		if (sin6) {
			if (ipv6_addr_v4mapped(&sin6->sin6_addr)) {
				/* BPF program rewrote IPv6-only by IPv4-mapped
				 * IPv6. It's currently unsupported.
				 */
				err = -ENOTSUPP;
				goto out_no_dst;
			}
			if (sin6->sin6_port == 0) {
				/* BPF program set invalid port. Reject it. */
				err = -EINVAL;
				goto out_no_dst;
			}
			fl6->fl6_dport = sin6->sin6_port;
			fl6->daddr = sin6->sin6_addr;
		}
	}

	if (ipv6_addr_any(&fl6->daddr))
		fl6->daddr.s6_addr[15] = 0x1; /* :: means loopback (BSD'ism) */

	final_p = fl6_update_dst(fl6, opt, &final);
	if (final_p)
		connected = false;

	if (!fl6->flowi6_oif && ipv6_addr_is_multicast(&fl6->daddr)) {
		fl6->flowi6_oif = np->mcast_oif;
		connected = false;
	} else if (!fl6->flowi6_oif)
		fl6->flowi6_oif = np->ucast_oif;

	security_sk_classify_flow(sk, flowi6_to_flowi_common(fl6));

	if (ipc6.tclass < 0)
		ipc6.tclass = np->tclass;

	fl6->flowlabel = ip6_make_flowinfo(ipc6.tclass, fl6->flowlabel);

	dst = ip6_sk_dst_lookup_flow(sk, fl6, final_p, connected);
	if (IS_ERR(dst)) {
		err = PTR_ERR(dst);
		dst = NULL;
		goto out;
	}

	if (ipc6.hlimit < 0)
		ipc6.hlimit = ip6_sk_dst_hoplimit(np, fl6, dst);

	if (msg->msg_flags&MSG_CONFIRM)
		goto do_confirm;
back_from_confirm:

	/* Lockless fast path for the non-corking case */
	if (!corkreq) {
		struct sk_buff *skb;

		skb = ip6_make_skb(sk, getfrag, msg, ulen,
				   sizeof(struct udphdr), &ipc6,
				   (struct rt6_info *)dst,
				   msg->msg_flags, &cork);
		err = PTR_ERR(skb);
		if (!IS_ERR_OR_NULL(skb))
			err = udp_v6_send_skb(skb, fl6, &cork.base);
		/* ip6_make_skb steals dst reference */
		goto out_no_dst;
	}

	lock_sock(sk);
	if (unlikely(up->pending)) {
		/* The socket is already corked while preparing it. */
		/* ... which is an evident application bug. --ANK */
		release_sock(sk);

		net_dbg_ratelimited("udp cork app bug 2\n");
		err = -EINVAL;
		goto out;
	}

	up->pending = AF_INET6;

do_append_data:
	if (ipc6.dontfrag < 0)
		ipc6.dontfrag = np->dontfrag;
	up->len += ulen;
	err = ip6_append_data(sk, getfrag, msg, ulen, sizeof(struct udphdr),
			      &ipc6, fl6, (struct rt6_info *)dst,
			      corkreq ? msg->msg_flags|MSG_MORE : msg->msg_flags);
	if (err)
		udp_v6_flush_pending_frames(sk);
	else if (!corkreq)
		err = udp_v6_push_pending_frames(sk);
	else if (unlikely(skb_queue_empty(&sk->sk_write_queue)))
		up->pending = 0;

	if (err > 0)
		err = np->recverr ? net_xmit_errno(err) : 0;
	release_sock(sk);

out:
	dst_release(dst);
out_no_dst:
	fl6_sock_release(flowlabel);
	txopt_put(opt_to_free);
	if (!err)
		return len;
	/*
	 * ENOBUFS = no kernel mem, SOCK_NOSPACE = no sndbuf space.  Reporting
	 * ENOBUFS might not be good (it's not tunable per se), but otherwise
	 * we don't have a good statistic (IpOutDiscards but it can be too many
	 * things).  We could add another new stat but at least for now that
	 * seems like overkill.
	 */
	if (err == -ENOBUFS || test_bit(SOCK_NOSPACE, &sk->sk_socket->flags)) {
		UDP6_INC_STATS(sock_net(sk),
			       UDP_MIB_SNDBUFERRORS, is_udplite);
	}
	return err;

do_confirm:
	if (msg->msg_flags & MSG_PROBE)
		dst_confirm_neigh(dst, &fl6->daddr);
	if (!(msg->msg_flags&MSG_PROBE) || len)
		goto back_from_confirm;
	err = 0;
	goto out;
}
EXPORT_SYMBOL(udpv6_sendmsg);

void udpv6_destroy_sock(struct sock *sk)
{
	struct udp_sock *up = udp_sk(sk);
	lock_sock(sk);

	/* protects from races with udp_abort() */
	sock_set_flag(sk, SOCK_DEAD);
	udp_v6_flush_pending_frames(sk);
	release_sock(sk);

	if (static_branch_unlikely(&udpv6_encap_needed_key)) {
		if (up->encap_type) {
			void (*encap_destroy)(struct sock *sk);
			encap_destroy = READ_ONCE(up->encap_destroy);
			if (encap_destroy)
				encap_destroy(sk);
		}
		if (up->encap_enabled) {
			static_branch_dec(&udpv6_encap_needed_key);
			udp_encap_disable();
		}
	}
}

/*
 *	Socket option code for UDP
 */
int udpv6_setsockopt(struct sock *sk, int level, int optname, sockptr_t optval,
		     unsigned int optlen)
{
	if (level == SOL_UDP  ||  level == SOL_UDPLITE || level == SOL_SOCKET)
		return udp_lib_setsockopt(sk, level, optname,
					  optval, optlen,
					  udp_v6_push_pending_frames);
	return ipv6_setsockopt(sk, level, optname, optval, optlen);
}

int udpv6_getsockopt(struct sock *sk, int level, int optname,
		     char __user *optval, int __user *optlen)
{
	if (level == SOL_UDP  ||  level == SOL_UDPLITE)
		return udp_lib_getsockopt(sk, level, optname, optval, optlen);
	return ipv6_getsockopt(sk, level, optname, optval, optlen);
}

static const struct inet6_protocol udpv6_protocol = {
	.handler	=	udpv6_rcv,
	.err_handler	=	udpv6_err,
	.flags		=	INET6_PROTO_NOPOLICY|INET6_PROTO_FINAL,
};

/* ------------------------------------------------------------------------ */
#ifdef CONFIG_PROC_FS
int udp6_seq_show(struct seq_file *seq, void *v)
{
	if (v == SEQ_START_TOKEN) {
		seq_puts(seq, IPV6_SEQ_DGRAM_HEADER);
	} else {
		int bucket = ((struct udp_iter_state *)seq->private)->bucket;
		struct inet_sock *inet = inet_sk(v);
		__u16 srcp = ntohs(inet->inet_sport);
		__u16 destp = ntohs(inet->inet_dport);
		__ip6_dgram_sock_seq_show(seq, v, srcp, destp,
					  udp_rqueue_get(v), bucket);
	}
	return 0;
}

const struct seq_operations udp6_seq_ops = {
	.start		= udp_seq_start,
	.next		= udp_seq_next,
	.stop		= udp_seq_stop,
	.show		= udp6_seq_show,
};
EXPORT_SYMBOL(udp6_seq_ops);

static struct udp_seq_afinfo udp6_seq_afinfo = {
	.family		= AF_INET6,
	.udp_table	= NULL,
};

int __net_init udp6_proc_init(struct net *net)
{
	if (!proc_create_net_data("udp6", 0444, net->proc_net, &udp6_seq_ops,
			sizeof(struct udp_iter_state), &udp6_seq_afinfo))
		return -ENOMEM;
	return 0;
}

void udp6_proc_exit(struct net *net)
{
	remove_proc_entry("udp6", net->proc_net);
}
#endif /* CONFIG_PROC_FS */

/* ------------------------------------------------------------------------ */

struct proto udpv6_prot = {
	.name			= "UDPv6",
	.owner			= THIS_MODULE,
	.close			= udp_lib_close,
	.pre_connect		= udpv6_pre_connect,
	.connect		= ip6_datagram_connect,
	.disconnect		= udp_disconnect,
	.ioctl			= udp_ioctl,
	.init			= udpv6_init_sock,
	.destroy		= udpv6_destroy_sock,
	.setsockopt		= udpv6_setsockopt,
	.getsockopt		= udpv6_getsockopt,
	.sendmsg		= udpv6_sendmsg,
	.recvmsg		= udpv6_recvmsg,
	.release_cb		= ip6_datagram_release_cb,
	/*这是个假函数，整体上采用get_port进行socket绑定*/
	.hash			= udp_lib_hash,
	.unhash			= udp_lib_unhash,
	.rehash			= udp_v6_rehash,
	.get_port		= udp_v6_get_port,
	.put_port		= udp_lib_unhash,
#ifdef CONFIG_BPF_SYSCALL
	.psock_update_sk_prot	= udp_bpf_update_proto,
#endif

	.memory_allocated	= &udp_memory_allocated,
	.per_cpu_fw_alloc	= &udp_memory_per_cpu_fw_alloc,

	.sysctl_mem		= sysctl_udp_mem,
	.sysctl_wmem_offset     = offsetof(struct net, ipv4.sysctl_udp_wmem_min),
	.sysctl_rmem_offset     = offsetof(struct net, ipv4.sysctl_udp_rmem_min),
	.obj_size		= sizeof(struct udp6_sock),
<<<<<<< HEAD
	/*存储udp表*/
	.h.udp_table		= &udp_table,
=======
	.h.udp_table		= NULL,
>>>>>>> fe15c26e
	.diag_destroy		= udp_abort,
};

static struct inet_protosw udpv6_protosw = {
	.type =      SOCK_DGRAM,
	.protocol =  IPPROTO_UDP,
	.prot =      &udpv6_prot,
	.ops =       &inet6_dgram_ops,
	.flags =     INET_PROTOSW_PERMANENT,
};

int __init udpv6_init(void)
{
	int ret;

	ret = inet6_add_protocol(&udpv6_protocol, IPPROTO_UDP);
	if (ret)
		goto out;

	ret = inet6_register_protosw(&udpv6_protosw);
	if (ret)
		goto out_udpv6_protocol;
out:
	return ret;

out_udpv6_protocol:
	inet6_del_protocol(&udpv6_protocol, IPPROTO_UDP);
	goto out;
}

void udpv6_exit(void)
{
	inet6_unregister_protosw(&udpv6_protosw);
	inet6_del_protocol(&udpv6_protocol, IPPROTO_UDP);
}<|MERGE_RESOLUTION|>--- conflicted
+++ resolved
@@ -1794,12 +1794,8 @@
 	.sysctl_wmem_offset     = offsetof(struct net, ipv4.sysctl_udp_wmem_min),
 	.sysctl_rmem_offset     = offsetof(struct net, ipv4.sysctl_udp_rmem_min),
 	.obj_size		= sizeof(struct udp6_sock),
-<<<<<<< HEAD
 	/*存储udp表*/
-	.h.udp_table		= &udp_table,
-=======
 	.h.udp_table		= NULL,
->>>>>>> fe15c26e
 	.diag_destroy		= udp_abort,
 };
 
