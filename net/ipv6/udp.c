--- conflicted
+++ resolved
@@ -127,15 +127,9 @@
 	udp_lib_rehash(sk, new_hash, new_hash4);
 }
 
-<<<<<<< HEAD
-static int compute_score(struct sock *sk, struct net *net,
+static int compute_score(struct sock *sk, const struct net *net,
 			 const struct in6_addr *saddr/*源地址*/, __be16 sport/*源端口*/,
 			 const struct in6_addr *daddr/*目的地址*/, unsigned short hnum/*目的端口*/,
-=======
-static int compute_score(struct sock *sk, const struct net *net,
-			 const struct in6_addr *saddr, __be16 sport,
-			 const struct in6_addr *daddr, unsigned short hnum,
->>>>>>> 155a3c00
 			 int dif, int sdif)
 {
 	int bound_dev_if, score;
@@ -224,15 +218,9 @@
 }
 
 /* called with rcu_read_lock() */
-<<<<<<< HEAD
-static struct sock *udp6_lib_lookup2(struct net *net,
+static struct sock *udp6_lib_lookup2(const struct net *net,
 		const struct in6_addr *saddr/*源ip*/, __be16 sport,
 		const struct in6_addr *daddr/*目的ip*/, unsigned int hnum,
-=======
-static struct sock *udp6_lib_lookup2(const struct net *net,
-		const struct in6_addr *saddr, __be16 sport,
-		const struct in6_addr *daddr, unsigned int hnum,
->>>>>>> 155a3c00
 		int dif, int sdif, struct udp_hslot *hslot2,
 		struct sk_buff *skb)
 {
@@ -356,17 +344,10 @@
 #endif /* CONFIG_BASE_SMALL */
 
 /* rcu_read_lock() must be held */
-<<<<<<< HEAD
-struct sock *__udp6_lib_lookup(struct net *net,
+struct sock *__udp6_lib_lookup(const struct net *net,
 			       const struct in6_addr *saddr/*源ip*/, __be16 sport,
 			       const struct in6_addr *daddr/*目的ip*/, __be16 dport,
 			       int dif, int sdif, struct udp_table *udptable/*udp socket表*/,
-=======
-struct sock *__udp6_lib_lookup(const struct net *net,
-			       const struct in6_addr *saddr, __be16 sport,
-			       const struct in6_addr *daddr, __be16 dport,
-			       int dif, int sdif, struct udp_table *udptable,
->>>>>>> 155a3c00
 			       struct sk_buff *skb)
 {
 	unsigned short hnum = ntohs(dport);
@@ -442,13 +423,9 @@
 struct sock *udp6_lib_lookup_skb(const struct sk_buff *skb,
 				 __be16 sport, __be16 dport)
 {
-<<<<<<< HEAD
+	const u16 offset = NAPI_GRO_CB(skb)->network_offsets[skb->encapsulation];
 	/*利用ip header及srcport,dstport查询对应的socket*/
-	const struct ipv6hdr *iph = ipv6_hdr(skb);
-=======
-	const u16 offset = NAPI_GRO_CB(skb)->network_offsets[skb->encapsulation];
 	const struct ipv6hdr *iph = (struct ipv6hdr *)(skb->data + offset);
->>>>>>> 155a3c00
 	struct net *net = dev_net(skb->dev);
 	int iif, sdif;
 
