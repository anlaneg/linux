--- conflicted
+++ resolved
@@ -905,12 +905,8 @@
 static int icmpv6_rcv(struct sk_buff *skb)
 {
 	enum skb_drop_reason reason = SKB_DROP_REASON_NOT_SPECIFIED;
-<<<<<<< HEAD
 	/*报文所属net namespace*/
-	struct net *net = dev_net(skb->dev);
-=======
 	struct net *net = dev_net_rcu(skb->dev);
->>>>>>> 155a3c00
 	struct net_device *dev = icmp6_dev(skb);
 	struct inet6_dev *idev = __in6_dev_get(dev);
 	const struct in6_addr *saddr, *daddr;
@@ -962,12 +958,8 @@
 
 	type = hdr->icmp6_type;
 
-<<<<<<< HEAD
 	/*按type统计*/
-	ICMP6MSGIN_INC_STATS(dev_net(dev), idev, type);
-=======
 	ICMP6MSGIN_INC_STATS(dev_net_rcu(dev), idev, type);
->>>>>>> 155a3c00
 
 	/*检查icmp type*/
 	switch (type) {
@@ -983,20 +975,11 @@
 		break;
 
 	case ICMPV6_ECHO_REPLY:
-<<<<<<< HEAD
-		/*收到echo reply报文*/
-		reason = ping_rcv(skb);
-		break;
-
 	case ICMPV6_EXT_ECHO_REPLY:
 		/*收到ext echo reply报文*/
-		reason = ping_rcv(skb);
-		break;
-=======
-	case ICMPV6_EXT_ECHO_REPLY:
+		/*收到echo reply报文*/
 		ping_rcv(skb);
 		return 0;
->>>>>>> 155a3c00
 
 	case ICMPV6_PKT_TOOBIG:
 		/* BUGGG_FUTURE: if packet contains rthdr, we cannot update
