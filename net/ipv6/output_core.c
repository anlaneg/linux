// SPDX-License-Identifier: GPL-2.0-only
/*
 * IPv6 library code, needed by static components when full IPv6 support is
 * not configured or static.  These functions are needed by GSO/GRO implementation.
 */
#include <linux/export.h>
#include <net/ip.h>
#include <net/ipv6.h>
#include <net/ip6_fib.h>
#include <net/addrconf.h>
#include <net/secure_seq.h>
#include <linux/netfilter.h>

static u32 __ipv6_select_ident(struct net *net,
			       const struct in6_addr *dst,
			       const struct in6_addr *src)
{
	return get_random_u32_above(0);
}

/* This function exists only for tap drivers that must support broken
 * clients requesting UFO without specifying an IPv6 fragment ID.
 *
 * This is similar to ipv6_select_ident() but we use an independent hash
 * seed to limit information leakage.
 *
 * The network header must be set before calling this.
 */
__be32 ipv6_proxy_select_ident(struct net *net, struct sk_buff *skb)
{
	struct in6_addr buf[2];
	struct in6_addr *addrs;
	u32 id;

	addrs = skb_header_pointer(skb,
				   skb_network_offset(skb) +
				   offsetof(struct ipv6hdr, saddr),
				   sizeof(buf), buf);
	if (!addrs)
		return 0;

	id = __ipv6_select_ident(net, &addrs[1], &addrs[0]);
	return htonl(id);
}
EXPORT_SYMBOL_GPL(ipv6_proxy_select_ident);

__be32 ipv6_select_ident(struct net *net,
			 const struct in6_addr *daddr,
			 const struct in6_addr *saddr)
{
	u32 id;

	id = __ipv6_select_ident(net, daddr, saddr);
	return htonl(id);
}
EXPORT_SYMBOL(ipv6_select_ident);

int ip6_find_1stfragopt(struct sk_buff *skb, u8 **nexthdr)
{
	unsigned int offset = sizeof(struct ipv6hdr);
	unsigned int packet_len = skb_tail_pointer(skb) -
		skb_network_header(skb);
	int found_rhdr = 0;
	*nexthdr = &ipv6_hdr(skb)->nexthdr;

	while (offset <= packet_len) {
		struct ipv6_opt_hdr *exthdr;

		switch (**nexthdr) {

		case NEXTHDR_HOP:
			break;
		case NEXTHDR_ROUTING:
			found_rhdr = 1;
			break;
		case NEXTHDR_DEST:
#if IS_ENABLED(CONFIG_IPV6_MIP6)
			if (ipv6_find_tlv(skb, offset, IPV6_TLV_HAO) >= 0)
				break;
#endif
			if (found_rhdr)
				return offset;
			break;
		default:
			return offset;
		}

		if (offset + sizeof(struct ipv6_opt_hdr) > packet_len)
			return -EINVAL;

		exthdr = (struct ipv6_opt_hdr *)(skb_network_header(skb) +
						 offset);
		offset += ipv6_optlen(exthdr);
		if (offset > IPV6_MAXPLEN)
			return -EINVAL;
		*nexthdr = &exthdr->nexthdr;
	}

	return -EINVAL;
}
EXPORT_SYMBOL(ip6_find_1stfragopt);

#if IS_ENABLED(CONFIG_IPV6)
int ip6_dst_hoplimit(struct dst_entry *dst)
{
	int hoplimit = dst_metric_raw(dst, RTAX_HOPLIMIT);
	if (hoplimit == 0) {
		struct net_device *dev = dst->dev;
		struct inet6_dev *idev;

		rcu_read_lock();
		idev = __in6_dev_get(dev);
		if (idev)
<<<<<<< HEAD
		    /*使用dev上配置的ttl*/
			hoplimit = idev->cnf.hop_limit;
		else
		    /*使用net中配置的ttl*/
			hoplimit = dev_net(dev)->ipv6.devconf_all->hop_limit;
=======
			hoplimit = READ_ONCE(idev->cnf.hop_limit);
		else
			hoplimit = READ_ONCE(dev_net(dev)->ipv6.devconf_all->hop_limit);
>>>>>>> 155a3c00
		rcu_read_unlock();
	}
	return hoplimit;
}
EXPORT_SYMBOL(ip6_dst_hoplimit);
#endif

int __ip6_local_out(struct net *net, struct sock *sk, struct sk_buff *skb)
{
	int len;

	len = skb->len - sizeof(struct ipv6hdr);
	if (len > IPV6_MAXPLEN)
		len = 0;
	ipv6_hdr(skb)->payload_len = htons(len);
	IP6CB(skb)->nhoff = offsetof(struct ipv6hdr, nexthdr);

	/* if egress device is enslaved to an L3 master device pass the
	 * skb to its handler for processing
	 */
	skb = l3mdev_ip6_out(sk, skb);
	if (unlikely(!skb))
		return 0;

	skb->protocol = htons(ETH_P_IPV6);

	return nf_hook(NFPROTO_IPV6, NF_INET_LOCAL_OUT,
		       net, sk, skb, NULL, skb_dst(skb)->dev,
		       dst_output);
}
EXPORT_SYMBOL_GPL(__ip6_local_out);

/*local向外发送ipv6报文（不负责ipv6头封装处理）*/
int ip6_local_out(struct net *net, struct sock *sk, struct sk_buff *skb)
{
	int err;

	err = __ip6_local_out(net, sk, skb);
	if (likely(err == 1))
		err = dst_output(net, sk, skb);

	return err;
}
EXPORT_SYMBOL_GPL(ip6_local_out);<|MERGE_RESOLUTION|>--- conflicted
+++ resolved
@@ -111,17 +111,11 @@
 		rcu_read_lock();
 		idev = __in6_dev_get(dev);
 		if (idev)
-<<<<<<< HEAD
 		    /*使用dev上配置的ttl*/
-			hoplimit = idev->cnf.hop_limit;
+			hoplimit = READ_ONCE(idev->cnf.hop_limit);
 		else
 		    /*使用net中配置的ttl*/
-			hoplimit = dev_net(dev)->ipv6.devconf_all->hop_limit;
-=======
-			hoplimit = READ_ONCE(idev->cnf.hop_limit);
-		else
 			hoplimit = READ_ONCE(dev_net(dev)->ipv6.devconf_all->hop_limit);
->>>>>>> 155a3c00
 		rcu_read_unlock();
 	}
 	return hoplimit;
