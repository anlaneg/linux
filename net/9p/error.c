--- conflicted
+++ resolved
@@ -182,15 +182,9 @@
 	/* load initial error map into hash table */
 	for (c = errmap; c->name; c++) {
 		c->namelen = strlen(c->name);
-<<<<<<< HEAD
-		bucket = jhash(c->name, c->namelen, 0) % ERRHASHSZ;/*取桶号*/
-		INIT_HLIST_NODE(&c->list);
-		hlist_add_head(&c->list, &hash_errmap[bucket]);/*加入hashtable,按error名称索引*/
-=======
 		hash = jhash(c->name, c->namelen, 0);
 		INIT_HLIST_NODE(&c->list);
-		hash_add(hash_errmap, &c->list, hash);
->>>>>>> 155a3c00
+		hash_add(hash_errmap, &c->list, hash);/*加入hashtable,按error名称索引*/
 	}
 
 	return 1;
