// SPDX-License-Identifier: GPL-2.0-only
/*
 * The Virtio 9p transport driver
 *
 * This is a block based transport driver based on the lguest block driver
 * code.
 *
 *  Copyright (C) 2007, 2008 Eric Van Hensbergen, IBM Corporation
 *
 *  Based on virtio console driver
 *  Copyright (C) 2006, 2007 Rusty Russell, IBM Corporation
 */

#define pr_fmt(fmt) KBUILD_MODNAME ": " fmt

#include <linux/in.h>
#include <linux/module.h>
#include <linux/net.h>
#include <linux/ipv6.h>
#include <linux/errno.h>
#include <linux/kernel.h>
#include <linux/un.h>
#include <linux/uaccess.h>
#include <linux/inet.h>
#include <linux/file.h>
#include <linux/highmem.h>
#include <linux/slab.h>
#include <net/9p/9p.h>
#include <linux/parser.h>
#include <net/9p/client.h>
#include <net/9p/transport.h>
#include <linux/scatterlist.h>
#include <linux/swap.h>
#include <linux/virtio.h>
#include <linux/virtio_9p.h>
#include "trans_common.h"

#define VIRTQUEUE_NUM	128

/* a single mutex to manage channel initialization and attachment */
static DEFINE_MUTEX(virtio_9p_lock);
static DECLARE_WAIT_QUEUE_HEAD(vp_wq);
static atomic_t vp_pinned = ATOMIC_INIT(0);

/**
 * struct virtio_chan - per-instance transport information
 * @inuse: whether the channel is in use
 * @lock: protects multiple elements within this structure
 * @client: client instance
 * @vdev: virtio dev associated with this channel
 * @vq: virtio queue associated with this channel
 * @ring_bufs_avail: flag to indicate there is some available in the ring buf
 * @vc_wq: wait queue for waiting for thing to be added to ring buf
 * @p9_max_pages: maximum number of pinned pages
 * @sg: scatter gather list which is used to pack a request (protected?)
 * @chan_list: linked list of channels
 *
 * We keep all per-channel information in a structure.
 * This structure is allocated within the devices dev->mem space.
 * A pointer to the structure will get put in the transport private.
 *
 */

struct virtio_chan {
	bool inuse;

	spinlock_t lock;

	struct p9_client *client;
	struct virtio_device *vdev;
	struct virtqueue *vq;
	int ring_bufs_avail;
	wait_queue_head_t *vc_wq;
	/* This is global limit. Since we don't have a global structure,
	 * will be placing it in each channel.
	 */
	unsigned long p9_max_pages;
	/* Scatterlist: can be too big for stack. */
	struct scatterlist sg[VIRTQUEUE_NUM];
	/**
	 * @tag: name to identify a mount null terminated
	 */
	char *tag;

	struct list_head chan_list;
};

static struct list_head virtio_chan_list;

/* How many bytes left in this page. */
static unsigned int rest_of_page(void *data)
{
	return PAGE_SIZE - offset_in_page(data);
}

/**
 * p9_virtio_close - reclaim resources of a channel
 * @client: client instance
 *
 * This reclaims a channel by freeing its resources and
 * resetting its inuse flag.
 *
 */

static void p9_virtio_close(struct p9_client *client)
{
	struct virtio_chan *chan = client->trans;

	mutex_lock(&virtio_9p_lock);
	if (chan)
		chan->inuse = false;
	mutex_unlock(&virtio_9p_lock);
}

/**
 * req_done - callback which signals activity from the server
 * @vq: virtio queue activity was received on
 *
 * This notifies us that the server has triggered some activity
 * on the virtio channel - most likely a response to request we
 * sent.  Figure out which requests now have responses and wake up
 * those threads.
 *
 * Bugs: could do with some additional sanity checking, but appears to work.
 *
 */

static void req_done(struct virtqueue *vq)
{
	struct virtio_chan *chan = vq->vdev->priv;
	unsigned int len;
	struct p9_req_t *req;
	bool need_wakeup = false;
	unsigned long flags;

	p9_debug(P9_DEBUG_TRANS, ": request done\n");

	spin_lock_irqsave(&chan->lock, flags);
	while ((req = virtqueue_get_buf(chan->vq, &len)) != NULL) {
		if (!chan->ring_bufs_avail) {
			chan->ring_bufs_avail = 1;
			need_wakeup = true;
		}

		if (len) {
			req->rc.size = len;
			p9_client_cb(chan->client, req, REQ_STATUS_RCVD);
		}
	}
	spin_unlock_irqrestore(&chan->lock, flags);
	/* Wakeup if anyone waiting for VirtIO ring space. */
	if (need_wakeup)
		wake_up(chan->vc_wq);
}

/**
 * pack_sg_list - pack a scatter gather list from a linear buffer
 * @sg: scatter/gather list to pack into
 * @start: which segment of the sg_list to start at
 * @limit: maximum segment to pack data to
 * @data: data to pack into scatter/gather list
 * @count: amount of data to pack into the scatter/gather list
 *
 * sg_lists have multiple segments of various sizes.  This will pack
 * arbitrary data into an existing scatter gather list, segmenting the
 * data as necessary within constraints.
 *
 */

static int pack_sg_list(struct scatterlist *sg, int start,
			int limit, char *data, int count)
{
	int s;
	int index = start;

	while (count) {
		s = rest_of_page(data);
		if (s > count)
			s = count;
		BUG_ON(index >= limit);
		/* Make sure we don't terminate early. */
		sg_unmark_end(&sg[index]);
		sg_set_buf(&sg[index++], data, s);
		count -= s;
		data += s;
	}
	if (index-start)
		sg_mark_end(&sg[index - 1]);
	return index-start;
}

/* We don't currently allow canceling of virtio requests */
static int p9_virtio_cancel(struct p9_client *client, struct p9_req_t *req)
{
	return 1;
}

/* Reply won't come, so drop req ref */
static int p9_virtio_cancelled(struct p9_client *client, struct p9_req_t *req)
{
	p9_req_put(client, req);
	return 0;
}

/**
 * pack_sg_list_p - Just like pack_sg_list. Instead of taking a buffer,
 * this takes a list of pages.
 * @sg: scatter/gather list to pack into
 * @start: which segment of the sg_list to start at
 * @limit: maximum number of pages in sg list.
 * @pdata: a list of pages to add into sg.
 * @nr_pages: number of pages to pack into the scatter/gather list
 * @offs: amount of data in the beginning of first page _not_ to pack
 * @count: amount of data to pack into the scatter/gather list
 */
static int
pack_sg_list_p(struct scatterlist *sg, int start, int limit,
	       struct page **pdata, int nr_pages, size_t offs, int count)
{
	int i = 0, s;
	int data_off = offs;
	int index = start;

	BUG_ON(nr_pages > (limit - start));
	/*
	 * if the first page doesn't start at
	 * page boundary find the offset
	 */
	while (nr_pages) {
		s = PAGE_SIZE - data_off;
		if (s > count)
			s = count;
		BUG_ON(index >= limit);
		/* Make sure we don't terminate early. */
		sg_unmark_end(&sg[index]);
		sg_set_page(&sg[index++], pdata[i++], s, data_off);
		data_off = 0;
		count -= s;
		nr_pages--;
	}

	if (index-start)
		sg_mark_end(&sg[index - 1]);
	return index - start;
}

/**
 * p9_virtio_request - issue a request
 * @client: client instance issuing the request
 * @req: request to be issued
 *
 */

static int
p9_virtio_request(struct p9_client *client, struct p9_req_t *req)
{
	int err;
	int in, out, out_sgs, in_sgs;
	unsigned long flags;
	struct virtio_chan *chan = client->trans;
	struct scatterlist *sgs[2];

	p9_debug(P9_DEBUG_TRANS, "9p debug: virtio request\n");

	WRITE_ONCE(req->status, REQ_STATUS_SENT);
req_retry:
	spin_lock_irqsave(&chan->lock, flags);

	out_sgs = in_sgs = 0;
	/* Handle out VirtIO ring buffers */
	out = pack_sg_list(chan->sg, 0,
			   VIRTQUEUE_NUM, req->tc.sdata, req->tc.size);
	if (out)
		sgs[out_sgs++] = chan->sg;

	in = pack_sg_list(chan->sg, out,
			  VIRTQUEUE_NUM, req->rc.sdata, req->rc.capacity);
	if (in)
		sgs[out_sgs + in_sgs++] = chan->sg + out;

	err = virtqueue_add_sgs(chan->vq, sgs, out_sgs, in_sgs, req,
				GFP_ATOMIC);
	if (err < 0) {
		if (err == -ENOSPC) {
			chan->ring_bufs_avail = 0;
			spin_unlock_irqrestore(&chan->lock, flags);
			err = wait_event_killable(*chan->vc_wq,
						  chan->ring_bufs_avail);
			if (err  == -ERESTARTSYS)
				return err;

			p9_debug(P9_DEBUG_TRANS, "Retry virtio request\n");
			goto req_retry;
		} else {
			spin_unlock_irqrestore(&chan->lock, flags);
			p9_debug(P9_DEBUG_TRANS,
				 "virtio rpc add_sgs returned failure\n");
			return -EIO;
		}
	}
	virtqueue_kick(chan->vq);
	spin_unlock_irqrestore(&chan->lock, flags);

	p9_debug(P9_DEBUG_TRANS, "virtio request kicked\n");
	return 0;
}

static int p9_get_mapped_pages(struct virtio_chan *chan,
			       struct page ***pages,
			       struct iov_iter *data,
			       int count,
			       size_t *offs,
			       int *need_drop)
{
	int nr_pages;
	int err;

	if (!iov_iter_count(data))
		return 0;

	if (!iov_iter_is_kvec(data)) {
		int n;
		/*
		 * We allow only p9_max_pages pinned. We wait for the
		 * Other zc request to finish here
		 */
		if (atomic_read(&vp_pinned) >= chan->p9_max_pages) {
			err = wait_event_killable(vp_wq,
			      (atomic_read(&vp_pinned) < chan->p9_max_pages));
			if (err == -ERESTARTSYS)
				return err;
		}
		n = iov_iter_get_pages_alloc2(data, pages, count, offs);
		if (n < 0)
			return n;
		*need_drop = 1;
		nr_pages = DIV_ROUND_UP(n + *offs, PAGE_SIZE);
		atomic_add(nr_pages, &vp_pinned);
		return n;
	} else {
		/* kernel buffer, no need to pin pages */
		int index;
		size_t len;
		void *p;

		/* we'd already checked that it's non-empty */
		while (1) {
			len = iov_iter_single_seg_count(data);
			if (likely(len)) {
				p = data->kvec->iov_base + data->iov_offset;
				break;
			}
			iov_iter_advance(data, 0);
		}
		if (len > count)
			len = count;

		nr_pages = DIV_ROUND_UP((unsigned long)p + len, PAGE_SIZE) -
			   (unsigned long)p / PAGE_SIZE;

		*pages = kmalloc_array(nr_pages, sizeof(struct page *),
				       GFP_NOFS);
		if (!*pages)
			return -ENOMEM;

		*need_drop = 0;
		p -= (*offs = offset_in_page(p));
		for (index = 0; index < nr_pages; index++) {
			if (is_vmalloc_addr(p))
				(*pages)[index] = vmalloc_to_page(p);
			else
				(*pages)[index] = kmap_to_page(p);
			p += PAGE_SIZE;
		}
		iov_iter_advance(data, len);
		return len;
	}
}

static void handle_rerror(struct p9_req_t *req, int in_hdr_len,
			  size_t offs, struct page **pages)
{
	unsigned size, n;
	void *to = req->rc.sdata + in_hdr_len;

	// Fits entirely into the static data?  Nothing to do.
	if (req->rc.size < in_hdr_len || !pages)
		return;

	// Really long error message?  Tough, truncate the reply.  Might get
	// rejected (we can't be arsed to adjust the size encoded in header,
	// or string size for that matter), but it wouldn't be anything valid
	// anyway.
	if (unlikely(req->rc.size > P9_ZC_HDR_SZ))
		req->rc.size = P9_ZC_HDR_SZ;

	// data won't span more than two pages
	size = req->rc.size - in_hdr_len;
	n = PAGE_SIZE - offs;
	if (size > n) {
		memcpy_from_page(to, *pages++, offs, n);
		offs = 0;
		to += n;
		size -= n;
	}
	memcpy_from_page(to, *pages, offs, size);
}

/**
 * p9_virtio_zc_request - issue a zero copy request
 * @client: client instance issuing the request
 * @req: request to be issued
 * @uidata: user buffer that should be used for zero copy read
 * @uodata: user buffer that should be used for zero copy write
 * @inlen: read buffer size
 * @outlen: write buffer size
 * @in_hdr_len: reader header size, This is the size of response protocol data
 *
 */
static int
p9_virtio_zc_request(struct p9_client *client, struct p9_req_t *req,
		     struct iov_iter *uidata, struct iov_iter *uodata,
		     int inlen, int outlen, int in_hdr_len)
{
	int in, out, err, out_sgs, in_sgs;
	unsigned long flags;
	int in_nr_pages = 0, out_nr_pages = 0;
	struct page **in_pages = NULL, **out_pages = NULL;
	struct virtio_chan *chan = client->trans;
	struct scatterlist *sgs[4];
	size_t offs = 0;
	int need_drop = 0;
	int kicked = 0;

	p9_debug(P9_DEBUG_TRANS, "virtio request\n");

	if (uodata) {
		__le32 sz;
		int n = p9_get_mapped_pages(chan, &out_pages, uodata,
					    outlen, &offs, &need_drop);
		if (n < 0) {
			err = n;
			goto err_out;
		}
		out_nr_pages = DIV_ROUND_UP(n + offs, PAGE_SIZE);
		if (n != outlen) {
			__le32 v = cpu_to_le32(n);
			memcpy(&req->tc.sdata[req->tc.size - 4], &v, 4);
			outlen = n;
		}
		/* The size field of the message must include the length of the
		 * header and the length of the data.  We didn't actually know
		 * the length of the data until this point so add it in now.
		 */
		sz = cpu_to_le32(req->tc.size + outlen);
		memcpy(&req->tc.sdata[0], &sz, sizeof(sz));
	} else if (uidata) {
		int n = p9_get_mapped_pages(chan, &in_pages, uidata,
					    inlen, &offs, &need_drop);
		if (n < 0) {
			err = n;
			goto err_out;
		}
		in_nr_pages = DIV_ROUND_UP(n + offs, PAGE_SIZE);
		if (n != inlen) {
			__le32 v = cpu_to_le32(n);
			memcpy(&req->tc.sdata[req->tc.size - 4], &v, 4);
			inlen = n;
		}
	}
	WRITE_ONCE(req->status, REQ_STATUS_SENT);
req_retry_pinned:
	spin_lock_irqsave(&chan->lock, flags);

	out_sgs = in_sgs = 0;

	/* out data */
	out = pack_sg_list(chan->sg, 0,
			   VIRTQUEUE_NUM, req->tc.sdata, req->tc.size);

	if (out)
		sgs[out_sgs++] = chan->sg;

	if (out_pages) {
		sgs[out_sgs++] = chan->sg + out;
		out += pack_sg_list_p(chan->sg, out, VIRTQUEUE_NUM,
				      out_pages, out_nr_pages, offs, outlen);
	}

	/*
	 * Take care of in data
	 * For example TREAD have 11.
	 * 11 is the read/write header = PDU Header(7) + IO Size (4).
	 * Arrange in such a way that server places header in the
	 * allocated memory and payload onto the user buffer.
	 */
	in = pack_sg_list(chan->sg, out,
			  VIRTQUEUE_NUM, req->rc.sdata, in_hdr_len);
	if (in)
		sgs[out_sgs + in_sgs++] = chan->sg + out;

	if (in_pages) {
		sgs[out_sgs + in_sgs++] = chan->sg + out + in;
		pack_sg_list_p(chan->sg, out + in, VIRTQUEUE_NUM,
			       in_pages, in_nr_pages, offs, inlen);
	}

	BUG_ON(out_sgs + in_sgs > ARRAY_SIZE(sgs));
	err = virtqueue_add_sgs(chan->vq, sgs, out_sgs, in_sgs, req,
				GFP_ATOMIC);
	if (err < 0) {
		if (err == -ENOSPC) {
			chan->ring_bufs_avail = 0;
			spin_unlock_irqrestore(&chan->lock, flags);
			err = wait_event_killable(*chan->vc_wq,
						  chan->ring_bufs_avail);
			if (err  == -ERESTARTSYS)
				goto err_out;

			p9_debug(P9_DEBUG_TRANS, "Retry virtio request\n");
			goto req_retry_pinned;
		} else {
			spin_unlock_irqrestore(&chan->lock, flags);
			p9_debug(P9_DEBUG_TRANS,
				 "virtio rpc add_sgs returned failure\n");
			err = -EIO;
			goto err_out;
		}
	}
	virtqueue_kick(chan->vq);
	spin_unlock_irqrestore(&chan->lock, flags);
	kicked = 1;
	p9_debug(P9_DEBUG_TRANS, "virtio request kicked\n");
	err = wait_event_killable(req->wq,
			          READ_ONCE(req->status) >= REQ_STATUS_RCVD);
	// RERROR needs reply (== error string) in static data
	if (READ_ONCE(req->status) == REQ_STATUS_RCVD &&
	    unlikely(req->rc.sdata[4] == P9_RERROR))
		handle_rerror(req, in_hdr_len, offs, in_pages);

	/*
	 * Non kernel buffers are pinned, unpin them
	 */
err_out:
	if (need_drop) {
		if (in_pages) {
			p9_release_pages(in_pages, in_nr_pages);
			atomic_sub(in_nr_pages, &vp_pinned);
		}
		if (out_pages) {
			p9_release_pages(out_pages, out_nr_pages);
			atomic_sub(out_nr_pages, &vp_pinned);
		}
		/* wakeup anybody waiting for slots to pin pages */
		wake_up(&vp_wq);
	}
	kvfree(in_pages);
	kvfree(out_pages);
	if (!kicked) {
		/* reply won't come */
		p9_req_put(client, req);
	}
	return err;
}

static ssize_t p9_mount_tag_show(struct device *dev,
				struct device_attribute *attr, char *buf)
{
	struct virtio_chan *chan;
	struct virtio_device *vdev;
	int tag_len;

	vdev = dev_to_virtio(dev);
	chan = vdev->priv;
	tag_len = strlen(chan->tag);

	memcpy(buf, chan->tag, tag_len + 1);

	return tag_len + 1;
}

static DEVICE_ATTR(mount_tag, 0444, p9_mount_tag_show, NULL);

/**
 * p9_virtio_probe - probe for existence of 9P virtio channels
 * @vdev: virtio device to probe
 *
 * This probes for existing virtio channels.
 *
 */

static int p9_virtio_probe(struct virtio_device *vdev)
{
	__u16 tag_len;
	char *tag;
	int err;
	struct virtio_chan *chan;

	if (!vdev->config->get) {
		dev_err(&vdev->dev, "%s failure: config access disabled\n",
			__func__);
		return -EINVAL;
	}

	chan = kmalloc(sizeof(struct virtio_chan), GFP_KERNEL);
	if (!chan) {
		pr_err("Failed to allocate virtio 9P channel\n");
		err = -ENOMEM;
		goto fail;
	}

	chan->vdev = vdev;

	/* We expect one virtqueue, for requests. */
	chan->vq = virtio_find_single_vq(vdev, req_done, "requests");
	if (IS_ERR(chan->vq)) {
		err = PTR_ERR(chan->vq);
		goto out_free_chan;
	}
	chan->vq->vdev->priv = chan;
	spin_lock_init(&chan->lock);

	sg_init_table(chan->sg, VIRTQUEUE_NUM);

	chan->inuse = false;
	if (virtio_has_feature(vdev, VIRTIO_9P_MOUNT_TAG)) {
		/*有9p mount tag,读取此tag长度*/
		virtio_cread(vdev, struct virtio_9p_config, tag_len, &tag_len);
	} else {
		err = -EINVAL;
		goto out_free_vq;
	}
	tag = kzalloc(tag_len + 1, GFP_KERNEL);
	if (!tag) {
		err = -ENOMEM;
		goto out_free_vq;
	}

	/*读取此tag*/
	virtio_cread_bytes(vdev, offsetof(struct virtio_9p_config, tag),
			   tag, tag_len);
	chan->tag = tag;/*指明tag*/
	err = sysfs_create_file(&(vdev->dev.kobj), &dev_attr_mount_tag.attr);
	if (err) {
		goto out_free_tag;
	}
	chan->vc_wq = kmalloc(sizeof(wait_queue_head_t), GFP_KERNEL);
	if (!chan->vc_wq) {
		err = -ENOMEM;
		goto out_remove_file;
	}
	init_waitqueue_head(chan->vc_wq);
	chan->ring_bufs_avail = 1;
	/* Ceiling limit to avoid denial of service attacks */
	chan->p9_max_pages = nr_free_buffer_pages()/4;

	virtio_device_ready(vdev);

	mutex_lock(&virtio_9p_lock);
	list_add_tail(&chan->chan_list, &virtio_chan_list);/*添加新的virtio-channel*/
	mutex_unlock(&virtio_9p_lock);

	/* Let udev rules use the new mount_tag attribute. */
	kobject_uevent(&(vdev->dev.kobj), KOBJ_CHANGE);

	return 0;

out_remove_file:
	sysfs_remove_file(&vdev->dev.kobj, &dev_attr_mount_tag.attr);
out_free_tag:
	kfree(tag);
out_free_vq:
	vdev->config->del_vqs(vdev);
out_free_chan:
	kfree(chan);
fail:
	return err;
}


/**
 * p9_virtio_create - allocate a new virtio channel
 * @client: client instance invoking this transport
 * @devname: string identifying the channel to connect to (unused)
 * @args: args passed from sys_mount() for per-transport options (unused)
 *
 * This sets up a transport channel for 9p communication.  Right now
 * we only match the first available channel, but eventually we could look up
 * alternate channels by matching devname versus a virtio_config entry.
 * We use a simple reference count mechanism to ensure that only a single
 * mount has a channel open at a time.
 *
 */

static int
p9_virtio_create(struct p9_client *client, const char *devname, char *args)
{
	struct virtio_chan *chan;
	int ret = -ENOENT;
	int found = 0;

	if (devname == NULL)
		return -EINVAL;

	mutex_lock(&virtio_9p_lock);
	/*遍历channel list检查指明的devname是否存在*/
	list_for_each_entry(chan, &virtio_chan_list, chan_list) {
		if (!strcmp(devname, chan->tag)) {
			if (!chan->inuse) {
				chan->inuse = true;
				found = 1;
				break;
			}
			ret = -EBUSY;
		}
	}
	mutex_unlock(&virtio_9p_lock);

	if (!found) {
		pr_err("no channels available for device %s\n", devname);
		return ret;
	}

	client->trans = (void *)chan;
	client->status = Connected;
	chan->client = client;

	return 0;
}

/**
 * p9_virtio_remove - clean up resources associated with a virtio device
 * @vdev: virtio device to remove
 *
 */

static void p9_virtio_remove(struct virtio_device *vdev)
{
	struct virtio_chan *chan = vdev->priv;
	unsigned long warning_time;

	mutex_lock(&virtio_9p_lock);

	/* Remove self from list so we don't get new users. */
	list_del(&chan->chan_list);
	warning_time = jiffies;

	/* Wait for existing users to close. */
	while (chan->inuse) {
		mutex_unlock(&virtio_9p_lock);
		msleep(250);
		if (time_after(jiffies, warning_time + 10 * HZ)) {
			dev_emerg(&vdev->dev,
				  "p9_virtio_remove: waiting for device in use.\n");
			warning_time = jiffies;
		}
		mutex_lock(&virtio_9p_lock);
	}

	mutex_unlock(&virtio_9p_lock);

	virtio_reset_device(vdev);
	vdev->config->del_vqs(vdev);

	sysfs_remove_file(&(vdev->dev.kobj), &dev_attr_mount_tag.attr);
	kobject_uevent(&(vdev->dev.kobj), KOBJ_CHANGE);
	kfree(chan->tag);
	kfree(chan->vc_wq);
	kfree(chan);

}

static struct virtio_device_id id_table[] = {
	{ VIRTIO_ID_9P, VIRTIO_DEV_ANY_ID },
	{ 0 },
};

static unsigned int features[] = {
	VIRTIO_9P_MOUNT_TAG,
};

/* The standard "struct lguest_driver": */
static struct virtio_driver p9_virtio_drv = {
	.feature_table  = features,
	.feature_table_size = ARRAY_SIZE(features),
	.driver.name    = KBUILD_MODNAME,
<<<<<<< HEAD
	.driver.owner	= THIS_MODULE,
	.id_table	= id_table,/*指明匹配virtio 9p设备*/
=======
	.id_table	= id_table,
>>>>>>> 155a3c00
	.probe		= p9_virtio_probe,
	.remove		= p9_virtio_remove,
};

static struct p9_trans_module p9_virtio_trans = {
	.name = "virtio",
	.create = p9_virtio_create,
	.close = p9_virtio_close,
	.request = p9_virtio_request,
	.zc_request = p9_virtio_zc_request,
	.cancel = p9_virtio_cancel,
	.cancelled = p9_virtio_cancelled,
	/*
	 * We leave one entry for input and one entry for response
	 * headers. We also skip one more entry to accommodate, address
	 * that are not at page boundary, that can result in an extra
	 * page in zero copy.
	 */
	.maxsize = PAGE_SIZE * (VIRTQUEUE_NUM - 3),
	.pooled_rbuffers = false,
	.def = 1,
	.owner = THIS_MODULE,
};

/* The standard init function */
static int __init p9_virtio_init(void)
{
	int rc;

	INIT_LIST_HEAD(&virtio_chan_list);

	v9fs_register_trans(&p9_virtio_trans);/*注册virtio对应的transport*/
	rc = register_virtio_driver(&p9_virtio_drv);
	if (rc)
		v9fs_unregister_trans(&p9_virtio_trans);

	return rc;
}

static void __exit p9_virtio_cleanup(void)
{
	unregister_virtio_driver(&p9_virtio_drv);
	v9fs_unregister_trans(&p9_virtio_trans);
}

module_init(p9_virtio_init);
module_exit(p9_virtio_cleanup);
MODULE_ALIAS_9P("virtio");

MODULE_DEVICE_TABLE(virtio, id_table);
MODULE_AUTHOR("Eric Van Hensbergen <ericvh@gmail.com>");
MODULE_DESCRIPTION("Virtio 9p Transport");
MODULE_LICENSE("GPL");<|MERGE_RESOLUTION|>--- conflicted
+++ resolved
@@ -784,12 +784,7 @@
 	.feature_table  = features,
 	.feature_table_size = ARRAY_SIZE(features),
 	.driver.name    = KBUILD_MODNAME,
-<<<<<<< HEAD
-	.driver.owner	= THIS_MODULE,
 	.id_table	= id_table,/*指明匹配virtio 9p设备*/
-=======
-	.id_table	= id_table,
->>>>>>> 155a3c00
 	.probe		= p9_virtio_probe,
 	.remove		= p9_virtio_remove,
 };
