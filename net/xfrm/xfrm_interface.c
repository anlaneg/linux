// SPDX-License-Identifier: GPL-2.0
/*
 *	XFRM virtual interface
 *
 *	Copyright (C) 2018 secunet Security Networks AG
 *
 *	Author:
 *	Steffen Klassert <steffen.klassert@secunet.com>
 */

#include <linux/module.h>
#include <linux/capability.h>
#include <linux/errno.h>
#include <linux/types.h>
#include <linux/sockios.h>
#include <linux/icmp.h>
#include <linux/if.h>
#include <linux/in.h>
#include <linux/ip.h>
#include <linux/net.h>
#include <linux/in6.h>
#include <linux/netdevice.h>
#include <linux/if_link.h>
#include <linux/if_arp.h>
#include <linux/icmpv6.h>
#include <linux/init.h>
#include <linux/route.h>
#include <linux/rtnetlink.h>
#include <linux/netfilter_ipv6.h>
#include <linux/slab.h>
#include <linux/hash.h>

#include <linux/uaccess.h>
#include <linux/atomic.h>

#include <net/icmp.h>
#include <net/ip.h>
#include <net/ipv6.h>
#include <net/ip6_route.h>
#include <net/ip_tunnels.h>
#include <net/addrconf.h>
#include <net/xfrm.h>
#include <net/net_namespace.h>
#include <net/netns/generic.h>
#include <linux/etherdevice.h>

static int xfrmi_dev_init(struct net_device *dev);
static void xfrmi_dev_setup(struct net_device *dev);
static struct rtnl_link_ops xfrmi_link_ops __read_mostly;
static unsigned int xfrmi_net_id __read_mostly;
static const struct net_device_ops xfrmi_netdev_ops;

#define XFRMI_HASH_BITS	8
#define XFRMI_HASH_SIZE	BIT(XFRMI_HASH_BITS)

struct xfrmi_net {
	/* lists for storing interfaces in use */
	struct xfrm_if __rcu *xfrmi[XFRMI_HASH_SIZE];
};

#define for_each_xfrmi_rcu(start, xi) \
	for (xi = rcu_dereference(start); xi; xi = rcu_dereference(xi->next))

static u32 xfrmi_hash(u32 if_id)
{
	return hash_32(if_id, XFRMI_HASH_BITS);
}

static struct xfrm_if *xfrmi_lookup(struct net *net, struct xfrm_state *x)
{
	struct xfrmi_net *xfrmn = net_generic(net, xfrmi_net_id);
	struct xfrm_if *xi;

	for_each_xfrmi_rcu(xfrmn->xfrmi[xfrmi_hash(x->if_id)], xi) {
		if (x->if_id == xi->p.if_id &&
		    (xi->dev->flags & IFF_UP))
			return xi;
	}

	return NULL;
}

static struct xfrm_if *xfrmi_decode_session(struct sk_buff *skb,
					    unsigned short family)
{
	struct net_device *dev;
	int ifindex = 0;

	if (!secpath_exists(skb) || !skb->dev)
		return NULL;

	switch (family) {
	case AF_INET6:
		ifindex = inet6_sdif(skb);
		break;
	case AF_INET:
		ifindex = inet_sdif(skb);
		break;
	}

	if (ifindex) {
		struct net *net = xs_net(xfrm_input_state(skb));

		dev = dev_get_by_index_rcu(net, ifindex);
	} else {
		dev = skb->dev;
	}

	if (!dev || !(dev->flags & IFF_UP))
		return NULL;
	if (dev->netdev_ops != &xfrmi_netdev_ops)
		return NULL;

	return netdev_priv(dev);
}

static void xfrmi_link(struct xfrmi_net *xfrmn, struct xfrm_if *xi)
{
	struct xfrm_if __rcu **xip = &xfrmn->xfrmi[xfrmi_hash(xi->p.if_id)];

	rcu_assign_pointer(xi->next , rtnl_dereference(*xip));
	rcu_assign_pointer(*xip, xi);
}

static void xfrmi_unlink(struct xfrmi_net *xfrmn, struct xfrm_if *xi)
{
	struct xfrm_if __rcu **xip;
	struct xfrm_if *iter;

	for (xip = &xfrmn->xfrmi[xfrmi_hash(xi->p.if_id)];
	     (iter = rtnl_dereference(*xip)) != NULL;
	     xip = &iter->next) {
		if (xi == iter) {
			rcu_assign_pointer(*xip, xi->next);
			break;
		}
	}
}

static void xfrmi_dev_free(struct net_device *dev)
{
	struct xfrm_if *xi = netdev_priv(dev);

	gro_cells_destroy(&xi->gro_cells);
	free_percpu(dev->tstats);
}

static int xfrmi_create(struct net_device *dev)
{
	struct xfrm_if *xi = netdev_priv(dev);
	struct net *net = dev_net(dev);
	struct xfrmi_net *xfrmn = net_generic(net, xfrmi_net_id);
	int err;

	dev->rtnl_link_ops = &xfrmi_link_ops;
	err = register_netdevice(dev);
	if (err < 0)
		goto out;

	xfrmi_link(xfrmn, xi);

	return 0;

out:
	return err;
}

static struct xfrm_if *xfrmi_locate(struct net *net, struct xfrm_if_parms *p)
{
	struct xfrm_if __rcu **xip;
	struct xfrm_if *xi;
	struct xfrmi_net *xfrmn = net_generic(net, xfrmi_net_id);

	for (xip = &xfrmn->xfrmi[xfrmi_hash(p->if_id)];
	     (xi = rtnl_dereference(*xip)) != NULL;
	     xip = &xi->next)
		if (xi->p.if_id == p->if_id)
			return xi;

	return NULL;
}

static void xfrmi_dev_uninit(struct net_device *dev)
{
	struct xfrm_if *xi = netdev_priv(dev);
	struct xfrmi_net *xfrmn = net_generic(xi->net, xfrmi_net_id);

	xfrmi_unlink(xfrmn, xi);
}

static void xfrmi_scrub_packet(struct sk_buff *skb, bool xnet)
{
	skb->tstamp = 0;
	skb->pkt_type = PACKET_HOST;
	skb->skb_iif = 0;
	skb->ignore_df = 0;
	skb_dst_drop(skb);
	nf_reset_ct(skb);
	nf_reset_trace(skb);

	if (!xnet)
		return;

	ipvs_reset(skb);
	secpath_reset(skb);
	skb_orphan(skb);
	skb->mark = 0;
}

static int xfrmi_rcv_cb(struct sk_buff *skb, int err)
{
	const struct xfrm_mode *inner_mode;
	struct pcpu_sw_netstats *tstats;
	struct net_device *dev;
	struct xfrm_state *x;
	struct xfrm_if *xi;
	bool xnet;

	if (err && !secpath_exists(skb))
		return 0;

	x = xfrm_input_state(skb);

	xi = xfrmi_lookup(xs_net(x), x);
	if (!xi)
		return 1;

	dev = xi->dev;
	skb->dev = dev;

	if (err) {
		dev->stats.rx_errors++;
		dev->stats.rx_dropped++;

		return 0;
	}

	xnet = !net_eq(xi->net, dev_net(skb->dev));

	if (xnet) {
		inner_mode = &x->inner_mode;

		if (x->sel.family == AF_UNSPEC) {
			inner_mode = xfrm_ip2inner_mode(x, XFRM_MODE_SKB_CB(skb)->protocol);
			if (inner_mode == NULL) {
				XFRM_INC_STATS(dev_net(skb->dev),
					       LINUX_MIB_XFRMINSTATEMODEERROR);
				return -EINVAL;
			}
		}

		if (!xfrm_policy_check(NULL, XFRM_POLICY_IN, skb,
				       inner_mode->family))
			return -EPERM;
	}

	xfrmi_scrub_packet(skb, xnet);

	tstats = this_cpu_ptr(dev->tstats);

	u64_stats_update_begin(&tstats->syncp);
	tstats->rx_packets++;
	tstats->rx_bytes += skb->len;
	u64_stats_update_end(&tstats->syncp);

	return 0;
}

static int
xfrmi_xmit2(struct sk_buff *skb, struct net_device *dev, struct flowi *fl)
{
	struct xfrm_if *xi = netdev_priv(dev);
	struct net_device_stats *stats = &xi->dev->stats;
	struct dst_entry *dst = skb_dst(skb);
	unsigned int length = skb->len;
	struct net_device *tdev;
	struct xfrm_state *x;
	int err = -1;
	int mtu;

	dst_hold(dst);
	dst = xfrm_lookup_with_ifid(xi->net, dst, fl, NULL, 0, xi->p.if_id);
	if (IS_ERR(dst)) {
		err = PTR_ERR(dst);
		dst = NULL;
		goto tx_err_link_failure;
	}

	x = dst->xfrm;
	if (!x)
		goto tx_err_link_failure;

	if (x->if_id != xi->p.if_id)
		goto tx_err_link_failure;

	tdev = dst->dev;

	if (tdev == dev) {
		stats->collisions++;
		net_warn_ratelimited("%s: Local routing loop detected!\n",
				     dev->name);
		goto tx_err_dst_release;
	}

	mtu = dst_mtu(dst);
	if (!skb->ignore_df && skb->len > mtu) {
		skb_dst_update_pmtu_no_confirm(skb, mtu);

		if (skb->protocol == htons(ETH_P_IPV6)) {
			if (mtu < IPV6_MIN_MTU)
				mtu = IPV6_MIN_MTU;

			icmpv6_ndo_send(skb, ICMPV6_PKT_TOOBIG, 0, mtu);
		} else {
			icmp_ndo_send(skb, ICMP_DEST_UNREACH, ICMP_FRAG_NEEDED,
				      htonl(mtu));
		}

		dst_release(dst);
		return -EMSGSIZE;
	}

	xfrmi_scrub_packet(skb, !net_eq(xi->net, dev_net(dev)));
	skb_dst_set(skb, dst);
	skb->dev = tdev;

	err = dst_output(xi->net, skb->sk, skb);
	if (net_xmit_eval(err) == 0) {
		struct pcpu_sw_netstats *tstats = this_cpu_ptr(dev->tstats);

		u64_stats_update_begin(&tstats->syncp);
		tstats->tx_bytes += length;
		tstats->tx_packets++;
		u64_stats_update_end(&tstats->syncp);
	} else {
		stats->tx_errors++;
		stats->tx_aborted_errors++;
	}

	return 0;
tx_err_link_failure:
	stats->tx_carrier_errors++;
	dst_link_failure(skb);
tx_err_dst_release:
	dst_release(dst);
	return err;
}

static netdev_tx_t xfrmi_xmit(struct sk_buff *skb, struct net_device *dev)
{
	struct xfrm_if *xi = netdev_priv(dev);
	struct net_device_stats *stats = &xi->dev->stats;
	struct dst_entry *dst = skb_dst(skb);
	struct flowi fl;
	int ret;

	memset(&fl, 0, sizeof(fl));

	switch (skb->protocol) {
	case htons(ETH_P_IPV6):
		xfrm_decode_session(skb, &fl, AF_INET6);
		memset(IP6CB(skb), 0, sizeof(*IP6CB(skb)));
		if (!dst) {
			fl.u.ip6.flowi6_oif = dev->ifindex;
			fl.u.ip6.flowi6_flags |= FLOWI_FLAG_ANYSRC;
			dst = ip6_route_output(dev_net(dev), NULL, &fl.u.ip6);
			if (dst->error) {
				dst_release(dst);
				stats->tx_carrier_errors++;
				goto tx_err;
			}
			skb_dst_set(skb, dst);
		}
		break;
	case htons(ETH_P_IP):
		xfrm_decode_session(skb, &fl, AF_INET);
		memset(IPCB(skb), 0, sizeof(*IPCB(skb)));
		if (!dst) {
			struct rtable *rt;

			fl.u.ip4.flowi4_oif = dev->ifindex;
			fl.u.ip4.flowi4_flags |= FLOWI_FLAG_ANYSRC;
			rt = __ip_route_output_key(dev_net(dev), &fl.u.ip4);
			if (IS_ERR(rt)) {
				stats->tx_carrier_errors++;
				goto tx_err;
			}
			skb_dst_set(skb, &rt->dst);
		}
		break;
	default:
		goto tx_err;
	}

	fl.flowi_oif = xi->p.link;

	ret = xfrmi_xmit2(skb, dev, &fl);
	if (ret < 0)
		goto tx_err;

	return NETDEV_TX_OK;

tx_err:
	stats->tx_errors++;
	stats->tx_dropped++;
	kfree_skb(skb);
	return NETDEV_TX_OK;
}

static int xfrmi4_err(struct sk_buff *skb, u32 info)
{
	const struct iphdr *iph = (const struct iphdr *)skb->data;
	struct net *net = dev_net(skb->dev);
	int protocol = iph->protocol;
	struct ip_comp_hdr *ipch;
	struct ip_esp_hdr *esph;
	struct ip_auth_hdr *ah ;
	struct xfrm_state *x;
	struct xfrm_if *xi;
	__be32 spi;

	switch (protocol) {
	case IPPROTO_ESP:
		esph = (struct ip_esp_hdr *)(skb->data+(iph->ihl<<2));
		spi = esph->spi;
		break;
	case IPPROTO_AH:
		ah = (struct ip_auth_hdr *)(skb->data+(iph->ihl<<2));
		spi = ah->spi;
		break;
	case IPPROTO_COMP:
		ipch = (struct ip_comp_hdr *)(skb->data+(iph->ihl<<2));
		spi = htonl(ntohs(ipch->cpi));
		break;
	default:
		return 0;
	}

	switch (icmp_hdr(skb)->type) {
	case ICMP_DEST_UNREACH:
		if (icmp_hdr(skb)->code != ICMP_FRAG_NEEDED)
			return 0;
	case ICMP_REDIRECT:
		break;
	default:
		return 0;
	}

	x = xfrm_state_lookup(net, skb->mark, (const xfrm_address_t *)&iph->daddr,
			      spi, protocol, AF_INET);
	if (!x)
		return 0;

	xi = xfrmi_lookup(net, x);
	if (!xi) {
		xfrm_state_put(x);
		return -1;
	}

	if (icmp_hdr(skb)->type == ICMP_DEST_UNREACH)
		ipv4_update_pmtu(skb, net, info, 0, protocol);
	else
		ipv4_redirect(skb, net, 0, protocol);
	xfrm_state_put(x);

	return 0;
}

static int xfrmi6_err(struct sk_buff *skb, struct inet6_skb_parm *opt,
		    u8 type, u8 code, int offset, __be32 info)
{
	const struct ipv6hdr *iph = (const struct ipv6hdr *)skb->data;
	struct net *net = dev_net(skb->dev);
	int protocol = iph->nexthdr;
	struct ip_comp_hdr *ipch;
	struct ip_esp_hdr *esph;
	struct ip_auth_hdr *ah;
	struct xfrm_state *x;
	struct xfrm_if *xi;
	__be32 spi;

	switch (protocol) {
	case IPPROTO_ESP:
		esph = (struct ip_esp_hdr *)(skb->data + offset);
		spi = esph->spi;
		break;
	case IPPROTO_AH:
		ah = (struct ip_auth_hdr *)(skb->data + offset);
		spi = ah->spi;
		break;
	case IPPROTO_COMP:
		ipch = (struct ip_comp_hdr *)(skb->data + offset);
		spi = htonl(ntohs(ipch->cpi));
		break;
	default:
		return 0;
	}

	if (type != ICMPV6_PKT_TOOBIG &&
	    type != NDISC_REDIRECT)
		return 0;

	x = xfrm_state_lookup(net, skb->mark, (const xfrm_address_t *)&iph->daddr,
			      spi, protocol, AF_INET6);
	if (!x)
		return 0;

	xi = xfrmi_lookup(net, x);
	if (!xi) {
		xfrm_state_put(x);
		return -1;
	}

	if (type == NDISC_REDIRECT)
		ip6_redirect(skb, net, skb->dev->ifindex, 0,
			     sock_net_uid(net, NULL));
	else
		ip6_update_pmtu(skb, net, info, 0, 0, sock_net_uid(net, NULL));
	xfrm_state_put(x);

	return 0;
}

static int xfrmi_change(struct xfrm_if *xi, const struct xfrm_if_parms *p)
{
	if (xi->p.link != p->link)
		return -EINVAL;

	xi->p.if_id = p->if_id;

	return 0;
}

static int xfrmi_update(struct xfrm_if *xi, struct xfrm_if_parms *p)
{
	struct net *net = xi->net;
	struct xfrmi_net *xfrmn = net_generic(net, xfrmi_net_id);
	int err;

	xfrmi_unlink(xfrmn, xi);
	synchronize_net();
	err = xfrmi_change(xi, p);
	xfrmi_link(xfrmn, xi);
	netdev_state_change(xi->dev);
	return err;
}

static void xfrmi_get_stats64(struct net_device *dev,
			       struct rtnl_link_stats64 *s)
{
	int cpu;

	for_each_possible_cpu(cpu) {
		struct pcpu_sw_netstats *stats;
		struct pcpu_sw_netstats tmp;
		int start;

		stats = per_cpu_ptr(dev->tstats, cpu);
		do {
			start = u64_stats_fetch_begin_irq(&stats->syncp);
			tmp.rx_packets = stats->rx_packets;
			tmp.rx_bytes   = stats->rx_bytes;
			tmp.tx_packets = stats->tx_packets;
			tmp.tx_bytes   = stats->tx_bytes;
		} while (u64_stats_fetch_retry_irq(&stats->syncp, start));

		s->rx_packets += tmp.rx_packets;
		s->rx_bytes   += tmp.rx_bytes;
		s->tx_packets += tmp.tx_packets;
		s->tx_bytes   += tmp.tx_bytes;
	}

	s->rx_dropped = dev->stats.rx_dropped;
	s->tx_dropped = dev->stats.tx_dropped;
}

static int xfrmi_get_iflink(const struct net_device *dev)
{
	struct xfrm_if *xi = netdev_priv(dev);

	return xi->p.link;
}


static const struct net_device_ops xfrmi_netdev_ops = {
	.ndo_init	= xfrmi_dev_init,
	.ndo_uninit	= xfrmi_dev_uninit,
	.ndo_start_xmit = xfrmi_xmit,
	.ndo_get_stats64 = xfrmi_get_stats64,
	.ndo_get_iflink = xfrmi_get_iflink,
};

static void xfrmi_dev_setup(struct net_device *dev)
{
	dev->netdev_ops 	= &xfrmi_netdev_ops;
	dev->header_ops		= &ip_tunnel_header_ops;
	dev->type		= ARPHRD_NONE;
	dev->mtu		= ETH_DATA_LEN;
	dev->min_mtu		= ETH_MIN_MTU;
	dev->max_mtu		= IP_MAX_MTU;
	dev->flags 		= IFF_NOARP;
	dev->needs_free_netdev	= true;
	dev->priv_destructor	= xfrmi_dev_free;
	netif_keep_dst(dev);

	eth_broadcast_addr(dev->broadcast);
}

static int xfrmi_dev_init(struct net_device *dev)
{
	struct xfrm_if *xi = netdev_priv(dev);
	struct net_device *phydev = __dev_get_by_index(xi->net, xi->p.link);
	int err;

	dev->tstats = netdev_alloc_pcpu_stats(struct pcpu_sw_netstats);
	if (!dev->tstats)
		return -ENOMEM;

	err = gro_cells_init(&xi->gro_cells, dev);
	if (err) {
		free_percpu(dev->tstats);
		return err;
	}

	dev->features |= NETIF_F_LLTX;

	if (phydev) {
		dev->needed_headroom = phydev->needed_headroom;
		dev->needed_tailroom = phydev->needed_tailroom;

		if (is_zero_ether_addr(dev->dev_addr))
			eth_hw_addr_inherit(dev, phydev);
		if (is_zero_ether_addr(dev->broadcast))
			memcpy(dev->broadcast, phydev->broadcast,
			       dev->addr_len);
	} else {
		eth_hw_addr_random(dev);
		eth_broadcast_addr(dev->broadcast);
	}

	return 0;
}

static int xfrmi_validate(struct nlattr *tb[], struct nlattr *data[],
			 struct netlink_ext_ack *extack)
{
	return 0;
}

static void xfrmi_netlink_parms(struct nlattr *data[],
			       struct xfrm_if_parms *parms)
{
	memset(parms, 0, sizeof(*parms));

	if (!data)
		return;

	if (data[IFLA_XFRM_LINK])
		parms->link = nla_get_u32(data[IFLA_XFRM_LINK]);

	if (data[IFLA_XFRM_IF_ID])
		parms->if_id = nla_get_u32(data[IFLA_XFRM_IF_ID]);
}

static int xfrmi_newlink(struct net *src_net, struct net_device *dev,
			struct nlattr *tb[], struct nlattr *data[],
			struct netlink_ext_ack *extack)
{
	struct net *net = dev_net(dev);
	struct xfrm_if_parms p;
	struct xfrm_if *xi;
	int err;

	xfrmi_netlink_parms(data, &p);
	xi = xfrmi_locate(net, &p);
	if (xi)
		return -EEXIST;

	xi = netdev_priv(dev);
	xi->p = p;
	xi->net = net;
	xi->dev = dev;

	err = xfrmi_create(dev);
	return err;
}

static void xfrmi_dellink(struct net_device *dev, struct list_head *head)
{
	unregister_netdevice_queue(dev, head);
}

static int xfrmi_changelink(struct net_device *dev, struct nlattr *tb[],
			   struct nlattr *data[],
			   struct netlink_ext_ack *extack)
{
	struct xfrm_if *xi = netdev_priv(dev);
	struct net *net = xi->net;
	struct xfrm_if_parms p;

	xfrmi_netlink_parms(data, &p);
	xi = xfrmi_locate(net, &p);
	if (!xi) {
		xi = netdev_priv(dev);
	} else {
		if (xi->dev != dev)
			return -EEXIST;
	}

	return xfrmi_update(xi, &p);
}

static size_t xfrmi_get_size(const struct net_device *dev)
{
	return
		/* IFLA_XFRM_LINK */
		nla_total_size(4) +
		/* IFLA_XFRM_IF_ID */
		nla_total_size(4) +
		0;
}

static int xfrmi_fill_info(struct sk_buff *skb, const struct net_device *dev)
{
	struct xfrm_if *xi = netdev_priv(dev);
	struct xfrm_if_parms *parm = &xi->p;

	if (nla_put_u32(skb, IFLA_XFRM_LINK, parm->link) ||
	    nla_put_u32(skb, IFLA_XFRM_IF_ID, parm->if_id))
		goto nla_put_failure;
	return 0;

nla_put_failure:
	return -EMSGSIZE;
}

static struct net *xfrmi_get_link_net(const struct net_device *dev)
{
	struct xfrm_if *xi = netdev_priv(dev);

	return xi->net;
}

static const struct nla_policy xfrmi_policy[IFLA_XFRM_MAX + 1] = {
	[IFLA_XFRM_LINK]	= { .type = NLA_U32 },
	[IFLA_XFRM_IF_ID]	= { .type = NLA_U32 },
};

static struct rtnl_link_ops xfrmi_link_ops __read_mostly = {
	.kind		= "xfrm",
	.maxtype	= IFLA_XFRM_MAX,
	.policy		= xfrmi_policy,
	.priv_size	= sizeof(struct xfrm_if),
	.setup		= xfrmi_dev_setup,
	.validate	= xfrmi_validate,
	.newlink	= xfrmi_newlink,
	.dellink	= xfrmi_dellink,
	.changelink	= xfrmi_changelink,
	.get_size	= xfrmi_get_size,
	.fill_info	= xfrmi_fill_info,
	.get_link_net	= xfrmi_get_link_net,
};

static void __net_exit xfrmi_exit_batch_net(struct list_head *net_exit_list)
{
	struct net *net;
	LIST_HEAD(list);

	rtnl_lock();
	list_for_each_entry(net, net_exit_list, exit_list) {
		struct xfrmi_net *xfrmn = net_generic(net, xfrmi_net_id);
		struct xfrm_if __rcu **xip;
		struct xfrm_if *xi;
		int i;

		for (i = 0; i < XFRMI_HASH_SIZE; i++) {
			for (xip = &xfrmn->xfrmi[i];
			     (xi = rtnl_dereference(*xip)) != NULL;
			     xip = &xi->next)
				unregister_netdevice_queue(xi->dev, &list);
		}
	}
	unregister_netdevice_many(&list);
	rtnl_unlock();
}

static struct pernet_operations xfrmi_net_ops = {
	.exit_batch = xfrmi_exit_batch_net,
	.id   = &xfrmi_net_id,
	.size = sizeof(struct xfrmi_net),
};

static struct xfrm6_protocol xfrmi_esp6_protocol __read_mostly = {
	.handler	=	xfrm6_rcv,
	.input_handler	=	xfrm_input,
	.cb_handler	=	xfrmi_rcv_cb,
	.err_handler	=	xfrmi6_err,
	.priority	=	10,
};

static struct xfrm6_protocol xfrmi_ah6_protocol __read_mostly = {
	.handler	=	xfrm6_rcv,
	.input_handler	=	xfrm_input,
	.cb_handler	=	xfrmi_rcv_cb,
	.err_handler	=	xfrmi6_err,
	.priority	=	10,
};

static struct xfrm6_protocol xfrmi_ipcomp6_protocol __read_mostly = {
	.handler	=	xfrm6_rcv,
	.input_handler	=	xfrm_input,
	.cb_handler	=	xfrmi_rcv_cb,
	.err_handler	=	xfrmi6_err,
	.priority	=	10,
};

#if IS_REACHABLE(CONFIG_INET6_XFRM_TUNNEL)
static int xfrmi6_rcv_tunnel(struct sk_buff *skb)
{
	const xfrm_address_t *saddr;
	__be32 spi;

	saddr = (const xfrm_address_t *)&ipv6_hdr(skb)->saddr;
	spi = xfrm6_tunnel_spi_lookup(dev_net(skb->dev), saddr);

	return xfrm6_rcv_spi(skb, IPPROTO_IPV6, spi, NULL);
}

static struct xfrm6_tunnel xfrmi_ipv6_handler __read_mostly = {
	.handler	=	xfrmi6_rcv_tunnel,
	.cb_handler	=	xfrmi_rcv_cb,
	.err_handler	=	xfrmi6_err,
	.priority	=	-1,
};

static struct xfrm6_tunnel xfrmi_ip6ip_handler __read_mostly = {
	.handler	=	xfrmi6_rcv_tunnel,
	.cb_handler	=	xfrmi_rcv_cb,
	.err_handler	=	xfrmi6_err,
	.priority	=	-1,
};
#endif

static struct xfrm4_protocol xfrmi_esp4_protocol __read_mostly = {
	.handler	=	xfrm4_rcv,
	.input_handler	=	xfrm_input,
	.cb_handler	=	xfrmi_rcv_cb,
	.err_handler	=	xfrmi4_err,
	.priority	=	10,
};

static struct xfrm4_protocol xfrmi_ah4_protocol __read_mostly = {
	.handler	=	xfrm4_rcv,//用于ip层收取报文时调用
	.input_handler	=	xfrm_input,
	.cb_handler	=	xfrmi_rcv_cb,
	.err_handler	=	xfrmi4_err,
	.priority	=	10,
};

static struct xfrm4_protocol xfrmi_ipcomp4_protocol __read_mostly = {
	.handler	=	xfrm4_rcv,
	.input_handler	=	xfrm_input,
	.cb_handler	=	xfrmi_rcv_cb,
	.err_handler	=	xfrmi4_err,
	.priority	=	10,
};

<<<<<<< HEAD
//ipv4 协议注册
=======
#if IS_REACHABLE(CONFIG_INET_XFRM_TUNNEL)
static int xfrmi4_rcv_tunnel(struct sk_buff *skb)
{
	return xfrm4_rcv_spi(skb, IPPROTO_IPIP, ip_hdr(skb)->saddr);
}

static struct xfrm_tunnel xfrmi_ipip_handler __read_mostly = {
	.handler	=	xfrmi4_rcv_tunnel,
	.cb_handler	=	xfrmi_rcv_cb,
	.err_handler	=	xfrmi4_err,
	.priority	=	-1,
};

static struct xfrm_tunnel xfrmi_ipip6_handler __read_mostly = {
	.handler	=	xfrmi4_rcv_tunnel,
	.cb_handler	=	xfrmi_rcv_cb,
	.err_handler	=	xfrmi4_err,
	.priority	=	-1,
};
#endif

>>>>>>> 00e4db51
static int __init xfrmi4_init(void)
{
	int err;

	err = xfrm4_protocol_register(&xfrmi_esp4_protocol, IPPROTO_ESP);
	if (err < 0)
		goto xfrm_proto_esp_failed;
	err = xfrm4_protocol_register(&xfrmi_ah4_protocol, IPPROTO_AH);
	if (err < 0)
		goto xfrm_proto_ah_failed;
	err = xfrm4_protocol_register(&xfrmi_ipcomp4_protocol, IPPROTO_COMP);
	if (err < 0)
		goto xfrm_proto_comp_failed;
#if IS_REACHABLE(CONFIG_INET_XFRM_TUNNEL)
	err = xfrm4_tunnel_register(&xfrmi_ipip_handler, AF_INET);
	if (err < 0)
		goto xfrm_tunnel_ipip_failed;
	err = xfrm4_tunnel_register(&xfrmi_ipip6_handler, AF_INET6);
	if (err < 0)
		goto xfrm_tunnel_ipip6_failed;
#endif

	return 0;

#if IS_REACHABLE(CONFIG_INET_XFRM_TUNNEL)
xfrm_tunnel_ipip6_failed:
	xfrm4_tunnel_deregister(&xfrmi_ipip_handler, AF_INET);
xfrm_tunnel_ipip_failed:
	xfrm4_protocol_deregister(&xfrmi_ipcomp4_protocol, IPPROTO_COMP);
#endif
xfrm_proto_comp_failed:
	xfrm4_protocol_deregister(&xfrmi_ah4_protocol, IPPROTO_AH);
xfrm_proto_ah_failed:
	xfrm4_protocol_deregister(&xfrmi_esp4_protocol, IPPROTO_ESP);
xfrm_proto_esp_failed:
	return err;
}

static void xfrmi4_fini(void)
{
#if IS_REACHABLE(CONFIG_INET_XFRM_TUNNEL)
	xfrm4_tunnel_deregister(&xfrmi_ipip6_handler, AF_INET6);
	xfrm4_tunnel_deregister(&xfrmi_ipip_handler, AF_INET);
#endif
	xfrm4_protocol_deregister(&xfrmi_ipcomp4_protocol, IPPROTO_COMP);
	xfrm4_protocol_deregister(&xfrmi_ah4_protocol, IPPROTO_AH);
	xfrm4_protocol_deregister(&xfrmi_esp4_protocol, IPPROTO_ESP);
}

//ipv6协议注册
static int __init xfrmi6_init(void)
{
	int err;

	err = xfrm6_protocol_register(&xfrmi_esp6_protocol, IPPROTO_ESP);
	if (err < 0)
		goto xfrm_proto_esp_failed;
	err = xfrm6_protocol_register(&xfrmi_ah6_protocol, IPPROTO_AH);
	if (err < 0)
		goto xfrm_proto_ah_failed;
	err = xfrm6_protocol_register(&xfrmi_ipcomp6_protocol, IPPROTO_COMP);
	if (err < 0)
		goto xfrm_proto_comp_failed;
#if IS_REACHABLE(CONFIG_INET6_XFRM_TUNNEL)
	err = xfrm6_tunnel_register(&xfrmi_ipv6_handler, AF_INET6);
	if (err < 0)
		goto xfrm_tunnel_ipv6_failed;
	err = xfrm6_tunnel_register(&xfrmi_ip6ip_handler, AF_INET);
	if (err < 0)
		goto xfrm_tunnel_ip6ip_failed;
#endif

	return 0;

#if IS_REACHABLE(CONFIG_INET6_XFRM_TUNNEL)
xfrm_tunnel_ip6ip_failed:
	xfrm6_tunnel_deregister(&xfrmi_ipv6_handler, AF_INET6);
xfrm_tunnel_ipv6_failed:
	xfrm6_protocol_deregister(&xfrmi_ipcomp6_protocol, IPPROTO_COMP);
#endif
xfrm_proto_comp_failed:
	xfrm6_protocol_deregister(&xfrmi_ah6_protocol, IPPROTO_AH);
xfrm_proto_ah_failed:
	xfrm6_protocol_deregister(&xfrmi_esp6_protocol, IPPROTO_ESP);
xfrm_proto_esp_failed:
	return err;
}

static void xfrmi6_fini(void)
{
#if IS_REACHABLE(CONFIG_INET6_XFRM_TUNNEL)
	xfrm6_tunnel_deregister(&xfrmi_ip6ip_handler, AF_INET);
	xfrm6_tunnel_deregister(&xfrmi_ipv6_handler, AF_INET6);
#endif
	xfrm6_protocol_deregister(&xfrmi_ipcomp6_protocol, IPPROTO_COMP);
	xfrm6_protocol_deregister(&xfrmi_ah6_protocol, IPPROTO_AH);
	xfrm6_protocol_deregister(&xfrmi_esp6_protocol, IPPROTO_ESP);
}

static const struct xfrm_if_cb xfrm_if_cb = {
	.decode_session =	xfrmi_decode_session,
};

static int __init xfrmi_init(void)
{
	const char *msg;
	int err;

	pr_info("IPsec XFRM device driver\n");

	msg = "tunnel device";
	err = register_pernet_device(&xfrmi_net_ops);
	if (err < 0)
		goto pernet_dev_failed;

	msg = "xfrm4 protocols";
	err = xfrmi4_init();
	if (err < 0)
		goto xfrmi4_failed;

	msg = "xfrm6 protocols";
	err = xfrmi6_init();
	if (err < 0)
		goto xfrmi6_failed;


	msg = "netlink interface";
	err = rtnl_link_register(&xfrmi_link_ops);
	if (err < 0)
		goto rtnl_link_failed;

	xfrm_if_register_cb(&xfrm_if_cb);

	return err;

rtnl_link_failed:
	xfrmi6_fini();
xfrmi6_failed:
	xfrmi4_fini();
xfrmi4_failed:
	unregister_pernet_device(&xfrmi_net_ops);
pernet_dev_failed:
	pr_err("xfrmi init: failed to register %s\n", msg);
	return err;
}

static void __exit xfrmi_fini(void)
{
	xfrm_if_unregister_cb();
	rtnl_link_unregister(&xfrmi_link_ops);
	xfrmi4_fini();
	xfrmi6_fini();
	unregister_pernet_device(&xfrmi_net_ops);
}

module_init(xfrmi_init);
module_exit(xfrmi_fini);
MODULE_LICENSE("GPL");
MODULE_ALIAS_RTNL_LINK("xfrm");
MODULE_ALIAS_NETDEV("xfrm0");
MODULE_AUTHOR("Steffen Klassert");
MODULE_DESCRIPTION("XFRM virtual interface");<|MERGE_RESOLUTION|>--- conflicted
+++ resolved
@@ -865,9 +865,6 @@
 	.priority	=	10,
 };
 
-<<<<<<< HEAD
-//ipv4 协议注册
-=======
 #if IS_REACHABLE(CONFIG_INET_XFRM_TUNNEL)
 static int xfrmi4_rcv_tunnel(struct sk_buff *skb)
 {
@@ -889,7 +886,7 @@
 };
 #endif
 
->>>>>>> 00e4db51
+//ipv4 协议注册
 static int __init xfrmi4_init(void)
 {
 	int err;
