// SPDX-License-Identifier: GPL-2.0
/*
 * xfrm_input.c
 *
 * Changes:
 * 	YOSHIFUJI Hideaki @USAGI
 * 		Split up af-specific portion
 *
 */

#include <linux/bottom_half.h>
#include <linux/cache.h>
#include <linux/interrupt.h>
#include <linux/slab.h>
#include <linux/module.h>
#include <linux/netdevice.h>
#include <linux/percpu.h>
#include <net/dst.h>
#include <net/ip.h>
#include <net/xfrm.h>
#include <net/ip_tunnels.h>
#include <net/ip6_tunnel.h>

#include "xfrm_inout.h"

struct xfrm_trans_tasklet {
	struct tasklet_struct tasklet;
	struct sk_buff_head queue;
};

struct xfrm_trans_cb {
	union {
		struct inet_skb_parm	h4;
#if IS_ENABLED(CONFIG_IPV6)
		struct inet6_skb_parm	h6;
#endif
	} header;
	int (*finish)(struct net *net, struct sock *sk, struct sk_buff *skb);
	struct net *net;
};

#define XFRM_TRANS_SKB_CB(__skb) ((struct xfrm_trans_cb *)&((__skb)->cb[0]))

static DEFINE_SPINLOCK(xfrm_input_afinfo_lock);
<<<<<<< HEAD
//用于注册afinfo
static struct xfrm_input_afinfo const __rcu *xfrm_input_afinfo[AF_INET6 + 1];
=======
static struct xfrm_input_afinfo const __rcu *xfrm_input_afinfo[2][AF_INET6 + 1];
>>>>>>> 00e4db51

static struct gro_cells gro_cells;
static struct net_device xfrm_napi_dev;

static DEFINE_PER_CPU(struct xfrm_trans_tasklet, xfrm_trans_tasklet);

//注册afinfo
int xfrm_input_register_afinfo(const struct xfrm_input_afinfo *afinfo)
{
	int err = 0;

<<<<<<< HEAD
	//要注册的family id过大，返回不支持
	if (WARN_ON(afinfo->family >= ARRAY_SIZE(xfrm_input_afinfo)))
		return -EAFNOSUPPORT;

	spin_lock_bh(&xfrm_input_afinfo_lock);
	//afinfo已注册
	if (unlikely(xfrm_input_afinfo[afinfo->family] != NULL))
		err = -EEXIST;
	else
		//设置afinfo
		rcu_assign_pointer(xfrm_input_afinfo[afinfo->family], afinfo);
=======
	if (WARN_ON(afinfo->family > AF_INET6))
		return -EAFNOSUPPORT;

	spin_lock_bh(&xfrm_input_afinfo_lock);
	if (unlikely(xfrm_input_afinfo[afinfo->is_ipip][afinfo->family]))
		err = -EEXIST;
	else
		rcu_assign_pointer(xfrm_input_afinfo[afinfo->is_ipip][afinfo->family], afinfo);
>>>>>>> 00e4db51
	spin_unlock_bh(&xfrm_input_afinfo_lock);
	return err;
}
EXPORT_SYMBOL(xfrm_input_register_afinfo);

//解注册afinfo
int xfrm_input_unregister_afinfo(const struct xfrm_input_afinfo *afinfo)
{
	int err = 0;

	spin_lock_bh(&xfrm_input_afinfo_lock);
	if (likely(xfrm_input_afinfo[afinfo->is_ipip][afinfo->family])) {
		if (unlikely(xfrm_input_afinfo[afinfo->is_ipip][afinfo->family] != afinfo))
			err = -EINVAL;
		else
			RCU_INIT_POINTER(xfrm_input_afinfo[afinfo->is_ipip][afinfo->family], NULL);
	}
	spin_unlock_bh(&xfrm_input_afinfo_lock);
	synchronize_rcu();
	return err;
}
EXPORT_SYMBOL(xfrm_input_unregister_afinfo);

<<<<<<< HEAD
//给出family,查找对应的afinfo
static const struct xfrm_input_afinfo *xfrm_input_get_afinfo(unsigned int family)
=======
static const struct xfrm_input_afinfo *xfrm_input_get_afinfo(u8 family, bool is_ipip)
>>>>>>> 00e4db51
{
	const struct xfrm_input_afinfo *afinfo;

	if (WARN_ON_ONCE(family > AF_INET6))
		return NULL;

	rcu_read_lock();
	afinfo = rcu_dereference(xfrm_input_afinfo[is_ipip][family]);
	if (unlikely(!afinfo))
		rcu_read_unlock();
	return afinfo;
}

//通过family找到afinfo,然后调用callback
static int xfrm_rcv_cb(struct sk_buff *skb, unsigned int family, u8 protocol,
		       int err)
{
	bool is_ipip = (protocol == IPPROTO_IPIP || protocol == IPPROTO_IPV6);
	const struct xfrm_input_afinfo *afinfo;
	int ret;
<<<<<<< HEAD
	//采用family找到对应的callback
	const struct xfrm_input_afinfo *afinfo = xfrm_input_get_afinfo(family);
=======
>>>>>>> 00e4db51

	afinfo = xfrm_input_get_afinfo(family, is_ipip);
	if (!afinfo)
		return -EAFNOSUPPORT;

	//执行协议对应的callback,完成报文处理
	ret = afinfo->callback(skb, protocol, err);
	rcu_read_unlock();

	return ret;
}

struct sec_path *secpath_set(struct sk_buff *skb)
{
    struct sec_path *sp, *tmp = skb_ext_find(skb, SKB_EXT_SEC_PATH);

    sp = skb_ext_add(skb, SKB_EXT_SEC_PATH);
    if (!sp)
        return NULL;

    if (tmp) /* reused existing one (was COW'd if needed) */
        return sp;

    /* allocated new secpath */
    memset(sp->ovec, 0, sizeof(sp->ovec));
    sp->olen = 0;
    sp->len = 0;

    return sp;
}
EXPORT_SYMBOL(secpath_set);

/* Fetch spi and seq from ipsec header */
//按nexthdr协议类型，提取spi,seq
int xfrm_parse_spi(struct sk_buff *skb, u8 nexthdr, __be32 *spi, __be32 *seq)
{
	int offset, offset_seq;
	int hlen;

	switch (nexthdr) {
	//在ipv4的proto中规定protocol=IPPROTO_AH,而在ah头中再指定其对应的4层协议
	case IPPROTO_AH:
		hlen = sizeof(struct ip_auth_hdr);
		offset = offsetof(struct ip_auth_hdr, spi);
		offset_seq = offsetof(struct ip_auth_hdr, seq_no);
		break;
	case IPPROTO_ESP:
		hlen = sizeof(struct ip_esp_hdr);
		offset = offsetof(struct ip_esp_hdr, spi);
		offset_seq = offsetof(struct ip_esp_hdr, seq_no);
		break;
	case IPPROTO_COMP:
		if (!pskb_may_pull(skb, sizeof(struct ip_comp_hdr)))
			return -EINVAL;
		*spi = htonl(ntohs(*(__be16 *)(skb_transport_header(skb) + 2)));
		*seq = 0;
		return 0;
	default:
		return 1;
	}

	if (!pskb_may_pull(skb, hlen))
		return -EINVAL;

	*spi = *(__be32 *)(skb_transport_header(skb) + offset);
	*seq = *(__be32 *)(skb_transport_header(skb) + offset_seq);
	return 0;
}
EXPORT_SYMBOL(xfrm_parse_spi);

static int xfrm4_remove_beet_encap(struct xfrm_state *x, struct sk_buff *skb)
{
	struct iphdr *iph;
	int optlen = 0;
	int err = -EINVAL;

	if (unlikely(XFRM_MODE_SKB_CB(skb)->protocol == IPPROTO_BEETPH)) {
		struct ip_beet_phdr *ph;
		int phlen;

		if (!pskb_may_pull(skb, sizeof(*ph)))
			goto out;

		ph = (struct ip_beet_phdr *)skb->data;

		phlen = sizeof(*ph) + ph->padlen;
		optlen = ph->hdrlen * 8 + (IPV4_BEET_PHMAXLEN - phlen);
		if (optlen < 0 || optlen & 3 || optlen > 250)
			goto out;

		XFRM_MODE_SKB_CB(skb)->protocol = ph->nexthdr;

		if (!pskb_may_pull(skb, phlen))
			goto out;
		__skb_pull(skb, phlen);
	}

	skb_push(skb, sizeof(*iph));
	skb_reset_network_header(skb);
	skb_mac_header_rebuild(skb);

	xfrm4_beet_make_header(skb);

	iph = ip_hdr(skb);

	iph->ihl += optlen / 4;
	iph->tot_len = htons(skb->len);
	iph->daddr = x->sel.daddr.a4;
	iph->saddr = x->sel.saddr.a4;
	iph->check = 0;
	iph->check = ip_fast_csum(skb_network_header(skb), iph->ihl);
	err = 0;
out:
	return err;
}

static void ipip_ecn_decapsulate(struct sk_buff *skb)
{
	struct iphdr *inner_iph = ipip_hdr(skb);

	if (INET_ECN_is_ce(XFRM_MODE_SKB_CB(skb)->tos))
		IP_ECN_set_ce(inner_iph);
}

static int xfrm4_remove_tunnel_encap(struct xfrm_state *x, struct sk_buff *skb)
{
	int err = -EINVAL;

	if (XFRM_MODE_SKB_CB(skb)->protocol != IPPROTO_IPIP)
		goto out;

	if (!pskb_may_pull(skb, sizeof(struct iphdr)))
		goto out;

	err = skb_unclone(skb, GFP_ATOMIC);
	if (err)
		goto out;

	if (x->props.flags & XFRM_STATE_DECAP_DSCP)
		ipv4_copy_dscp(XFRM_MODE_SKB_CB(skb)->tos, ipip_hdr(skb));
	if (!(x->props.flags & XFRM_STATE_NOECN))
		ipip_ecn_decapsulate(skb);

	skb_reset_network_header(skb);
	skb_mac_header_rebuild(skb);
	if (skb->mac_len)
		eth_hdr(skb)->h_proto = skb->protocol;

	err = 0;

out:
	return err;
}

static void ipip6_ecn_decapsulate(struct sk_buff *skb)
{
	struct ipv6hdr *inner_iph = ipipv6_hdr(skb);

	if (INET_ECN_is_ce(XFRM_MODE_SKB_CB(skb)->tos))
		IP6_ECN_set_ce(skb, inner_iph);
}

static int xfrm6_remove_tunnel_encap(struct xfrm_state *x, struct sk_buff *skb)
{
	int err = -EINVAL;

	if (XFRM_MODE_SKB_CB(skb)->protocol != IPPROTO_IPV6)
		goto out;
	if (!pskb_may_pull(skb, sizeof(struct ipv6hdr)))
		goto out;

	err = skb_unclone(skb, GFP_ATOMIC);
	if (err)
		goto out;

	if (x->props.flags & XFRM_STATE_DECAP_DSCP)
		ipv6_copy_dscp(ipv6_get_dsfield(ipv6_hdr(skb)),
			       ipipv6_hdr(skb));
	if (!(x->props.flags & XFRM_STATE_NOECN))
		ipip6_ecn_decapsulate(skb);

	skb_reset_network_header(skb);
	skb_mac_header_rebuild(skb);
	if (skb->mac_len)
		eth_hdr(skb)->h_proto = skb->protocol;

	err = 0;

out:
	return err;
}

static int xfrm6_remove_beet_encap(struct xfrm_state *x, struct sk_buff *skb)
{
	struct ipv6hdr *ip6h;
	int size = sizeof(struct ipv6hdr);
	int err;

	err = skb_cow_head(skb, size + skb->mac_len);
	if (err)
		goto out;

	__skb_push(skb, size);
	skb_reset_network_header(skb);
	skb_mac_header_rebuild(skb);

	xfrm6_beet_make_header(skb);

	ip6h = ipv6_hdr(skb);
	ip6h->payload_len = htons(skb->len - size);
	ip6h->daddr = x->sel.daddr.in6;
	ip6h->saddr = x->sel.saddr.in6;
	err = 0;
out:
	return err;
}

/* Remove encapsulation header.
 *
 * The IP header will be moved over the top of the encapsulation
 * header.
 *
 * On entry, the transport header shall point to where the IP header
 * should be and the network header shall be set to where the IP
 * header currently is.  skb->data shall point to the start of the
 * payload.
 */
static int
xfrm_inner_mode_encap_remove(struct xfrm_state *x,
			     const struct xfrm_mode *inner_mode,
			     struct sk_buff *skb)
{
	switch (inner_mode->encap) {
	case XFRM_MODE_BEET:
		if (inner_mode->family == AF_INET)
			return xfrm4_remove_beet_encap(x, skb);
		if (inner_mode->family == AF_INET6)
			return xfrm6_remove_beet_encap(x, skb);
		break;
	case XFRM_MODE_TUNNEL:
		if (inner_mode->family == AF_INET)
			return xfrm4_remove_tunnel_encap(x, skb);
		if (inner_mode->family == AF_INET6)
			return xfrm6_remove_tunnel_encap(x, skb);
		break;
	}

	WARN_ON_ONCE(1);
	return -EOPNOTSUPP;
}

static int xfrm_prepare_input(struct xfrm_state *x, struct sk_buff *skb)
{
	const struct xfrm_mode *inner_mode = &x->inner_mode;

	switch (x->outer_mode.family) {
	case AF_INET:
		xfrm4_extract_header(skb);
		break;
	case AF_INET6:
		xfrm6_extract_header(skb);
		break;
	default:
		WARN_ON_ONCE(1);
		return -EAFNOSUPPORT;
	}

	if (x->sel.family == AF_UNSPEC) {
		inner_mode = xfrm_ip2inner_mode(x, XFRM_MODE_SKB_CB(skb)->protocol);
		if (!inner_mode)
			return -EAFNOSUPPORT;
	}

	switch (inner_mode->family) {
	case AF_INET:
		skb->protocol = htons(ETH_P_IP);
		break;
	case AF_INET6:
		skb->protocol = htons(ETH_P_IPV6);
		break;
	default:
		WARN_ON_ONCE(1);
		break;
	}

	return xfrm_inner_mode_encap_remove(x, inner_mode, skb);
}

/* Remove encapsulation header.
 *
 * The IP header will be moved over the top of the encapsulation header.
 *
 * On entry, skb_transport_header() shall point to where the IP header
 * should be and skb_network_header() shall be set to where the IP header
 * currently is.  skb->data shall point to the start of the payload.
 */
static int xfrm4_transport_input(struct xfrm_state *x, struct sk_buff *skb)
{
	int ihl = skb->data - skb_transport_header(skb);

	if (skb->transport_header != skb->network_header) {
		memmove(skb_transport_header(skb),
			skb_network_header(skb), ihl);
		skb->network_header = skb->transport_header;
	}
	ip_hdr(skb)->tot_len = htons(skb->len + ihl);
	skb_reset_transport_header(skb);
	return 0;
}

static int xfrm6_transport_input(struct xfrm_state *x, struct sk_buff *skb)
{
#if IS_ENABLED(CONFIG_IPV6)
	int ihl = skb->data - skb_transport_header(skb);

	if (skb->transport_header != skb->network_header) {
		memmove(skb_transport_header(skb),
			skb_network_header(skb), ihl);
		skb->network_header = skb->transport_header;
	}
	ipv6_hdr(skb)->payload_len = htons(skb->len + ihl -
					   sizeof(struct ipv6hdr));
	skb_reset_transport_header(skb);
	return 0;
#else
	WARN_ON_ONCE(1);
	return -EAFNOSUPPORT;
#endif
}

static int xfrm_inner_mode_input(struct xfrm_state *x,
				 const struct xfrm_mode *inner_mode,
				 struct sk_buff *skb)
{
	switch (inner_mode->encap) {
	case XFRM_MODE_BEET:
	case XFRM_MODE_TUNNEL:
		return xfrm_prepare_input(x, skb);
	case XFRM_MODE_TRANSPORT:
		if (inner_mode->family == AF_INET)
			return xfrm4_transport_input(x, skb);
		if (inner_mode->family == AF_INET6)
			return xfrm6_transport_input(x, skb);
		break;
	case XFRM_MODE_ROUTEOPTIMIZATION:
		WARN_ON_ONCE(1);
		break;
	default:
		WARN_ON_ONCE(1);
		break;
	}

	return -EOPNOTSUPP;
}

//xfrm 报文收取入口（同时处理ipv6,ipv4协议）
int xfrm_input(struct sk_buff *skb, int nexthdr, __be32 spi, int encap_type)
{
	const struct xfrm_state_afinfo *afinfo;
	struct net *net = dev_net(skb->dev);
	const struct xfrm_mode *inner_mode;
	int err;
	__be32 seq;
	__be32 seq_hi;
	struct xfrm_state *x = NULL;
	xfrm_address_t *daddr;
	u32 mark = skb->mark;
	unsigned int family = AF_UNSPEC;
	int decaps = 0;
	int async = 0;
	bool xfrm_gro = false;
	bool crypto_done = false;
	struct xfrm_offload *xo = xfrm_offload(skb);
	struct sec_path *sp;

	if (encap_type < 0) {
		x = xfrm_input_state(skb);

		if (unlikely(x->km.state != XFRM_STATE_VALID)) {
			if (x->km.state == XFRM_STATE_ACQ)
				XFRM_INC_STATS(net, LINUX_MIB_XFRMACQUIREERROR);
			else
				XFRM_INC_STATS(net,
					       LINUX_MIB_XFRMINSTATEINVALID);

			if (encap_type == -1)
				dev_put(skb->dev);
			goto drop;
		}

		family = x->outer_mode.family;

		/* An encap_type of -1 indicates async resumption. */
		if (encap_type == -1) {
			async = 1;
			seq = XFRM_SKB_CB(skb)->seq.input.low;
			goto resume;
		}

		/* encap_type < -1 indicates a GRO call. */
		encap_type = 0;
		seq = XFRM_SPI_SKB_CB(skb)->seq;

		if (xo && (xo->flags & CRYPTO_DONE)) {
			crypto_done = true;
			family = XFRM_SPI_SKB_CB(skb)->family;

			if (!(xo->status & CRYPTO_SUCCESS)) {
				if (xo->status &
				    (CRYPTO_TRANSPORT_AH_AUTH_FAILED |
				     CRYPTO_TRANSPORT_ESP_AUTH_FAILED |
				     CRYPTO_TUNNEL_AH_AUTH_FAILED |
				     CRYPTO_TUNNEL_ESP_AUTH_FAILED)) {

					xfrm_audit_state_icvfail(x, skb,
								 x->type->proto);
					x->stats.integrity_failed++;
					XFRM_INC_STATS(net, LINUX_MIB_XFRMINSTATEPROTOERROR);
					goto drop;
				}

				if (xo->status & CRYPTO_INVALID_PROTOCOL) {
					XFRM_INC_STATS(net, LINUX_MIB_XFRMINSTATEPROTOERROR);
					goto drop;
				}

				XFRM_INC_STATS(net, LINUX_MIB_XFRMINBUFFERERROR);
				goto drop;
			}

			if ((err = xfrm_parse_spi(skb, nexthdr, &spi, &seq)) != 0) {
				XFRM_INC_STATS(net, LINUX_MIB_XFRMINHDRERROR);
				goto drop;
			}
		}

		goto lock;
	}

	family = XFRM_SPI_SKB_CB(skb)->family;

	/* if tunnel is present override skb->mark value with tunnel i_key */
	switch (family) {
	//ipv4情况
	case AF_INET:
		if (XFRM_TUNNEL_SKB_CB(skb)->tunnel.ip4)
			mark = be32_to_cpu(XFRM_TUNNEL_SKB_CB(skb)->tunnel.ip4->parms.i_key);
		break;
	case AF_INET6:
		if (XFRM_TUNNEL_SKB_CB(skb)->tunnel.ip6)
			mark = be32_to_cpu(XFRM_TUNNEL_SKB_CB(skb)->tunnel.ip6->parms.i_key);
		break;
	}

	sp = secpath_set(skb);
	if (!sp) {
		XFRM_INC_STATS(net, LINUX_MIB_XFRMINERROR);
		goto drop;
	}

	//依据nexthdr提取spi,seq
	seq = 0;
	if (!spi && (err = xfrm_parse_spi(skb, nexthdr, &spi, &seq)) != 0) {
		secpath_reset(skb);
		XFRM_INC_STATS(net, LINUX_MIB_XFRMINHDRERROR);
		goto drop;
	}

	//采用偏移量提取目的ip
	daddr = (xfrm_address_t *)(skb_network_header(skb) +
				   XFRM_SPI_SKB_CB(skb)->daddroff);

	do {
		sp = skb_sec_path(skb);

		//深度超限，丢包
		if (sp->len == XFRM_MAX_DEPTH) {
			secpath_reset(skb);
			XFRM_INC_STATS(net, LINUX_MIB_XFRMINBUFFERERROR);
			goto drop;
		}

		//查找对应的xfrm_state
		x = xfrm_state_lookup(net, mark, daddr, spi, nexthdr, family);
		if (x == NULL) {
			//未查询到，丢包
			secpath_reset(skb);
			XFRM_INC_STATS(net, LINUX_MIB_XFRMINNOSTATES);
			xfrm_audit_state_notfound(skb, family, spi, seq);
			goto drop;
		}

		skb->mark = xfrm_smark_get(skb->mark, x);

		//增加深度
		sp->xvec[sp->len++] = x;

		skb_dst_force(skb);
		if (!skb_dst(skb)) {
			XFRM_INC_STATS(net, LINUX_MIB_XFRMINERROR);
			goto drop;
		}

lock:
		spin_lock(&x->lock);

		if (unlikely(x->km.state != XFRM_STATE_VALID)) {
			if (x->km.state == XFRM_STATE_ACQ)
				XFRM_INC_STATS(net, LINUX_MIB_XFRMACQUIREERROR);
			else
				XFRM_INC_STATS(net,
					       LINUX_MIB_XFRMINSTATEINVALID);
			goto drop_unlock;
		}

		if ((x->encap ? x->encap->encap_type : 0) != encap_type) {
			XFRM_INC_STATS(net, LINUX_MIB_XFRMINSTATEMISMATCH);
			goto drop_unlock;
		}

		if (x->repl->check(x, skb, seq)) {
			XFRM_INC_STATS(net, LINUX_MIB_XFRMINSTATESEQERROR);
			goto drop_unlock;
		}

		if (xfrm_state_check_expire(x)) {
			XFRM_INC_STATS(net, LINUX_MIB_XFRMINSTATEEXPIRED);
			goto drop_unlock;
		}

		spin_unlock(&x->lock);

		if (xfrm_tunnel_check(skb, x, family)) {
			XFRM_INC_STATS(net, LINUX_MIB_XFRMINSTATEMODEERROR);
			goto drop;
		}

		seq_hi = htonl(xfrm_replay_seqhi(x, seq));

		XFRM_SKB_CB(skb)->seq.input.low = seq;
		XFRM_SKB_CB(skb)->seq.input.hi = seq_hi;

		dev_hold(skb->dev);

		if (crypto_done)
			nexthdr = x->type_offload->input_tail(x, skb);
		else
			//调用type->input回调（执行报文收取）
			nexthdr = x->type->input(x, skb);

		if (nexthdr == -EINPROGRESS)
			return 0;
resume:
		dev_put(skb->dev);

		spin_lock(&x->lock);
		if (nexthdr < 0) {
			if (nexthdr == -EBADMSG) {
				xfrm_audit_state_icvfail(x, skb,
							 x->type->proto);
				x->stats.integrity_failed++;
			}
			XFRM_INC_STATS(net, LINUX_MIB_XFRMINSTATEPROTOERROR);
			goto drop_unlock;
		}

		/* only the first xfrm gets the encap type */
		encap_type = 0;

		if (async && x->repl->recheck(x, skb, seq)) {
			XFRM_INC_STATS(net, LINUX_MIB_XFRMINSTATESEQERROR);
			goto drop_unlock;
		}

		x->repl->advance(x, seq);

		x->curlft.bytes += skb->len;
		x->curlft.packets++;

		spin_unlock(&x->lock);

		XFRM_MODE_SKB_CB(skb)->protocol = nexthdr;

		inner_mode = &x->inner_mode;

		if (x->sel.family == AF_UNSPEC) {
			inner_mode = xfrm_ip2inner_mode(x, XFRM_MODE_SKB_CB(skb)->protocol);
			if (inner_mode == NULL) {
				XFRM_INC_STATS(net, LINUX_MIB_XFRMINSTATEMODEERROR);
				goto drop;
			}
		}

		if (xfrm_inner_mode_input(x, inner_mode, skb)) {
			XFRM_INC_STATS(net, LINUX_MIB_XFRMINSTATEMODEERROR);
			goto drop;
		}

		if (x->outer_mode.flags & XFRM_MODE_FLAG_TUNNEL) {
			decaps = 1;
			break;
		}

		/*
		 * We need the inner address.  However, we only get here for
		 * transport mode so the outer address is identical.
		 */
		daddr = &x->id.daddr;
		family = x->outer_mode.family;

		err = xfrm_parse_spi(skb, nexthdr, &spi, &seq);
		if (err < 0) {
			XFRM_INC_STATS(net, LINUX_MIB_XFRMINHDRERROR);
			goto drop;
		}
		crypto_done = false;
	} while (!err);

	//调用family中对应协议的callback
	err = xfrm_rcv_cb(skb, family, x->type->proto, 0);
	if (err)
		goto drop;

	nf_reset_ct(skb);

	if (decaps) {
		sp = skb_sec_path(skb);
		if (sp)
			sp->olen = 0;
		skb_dst_drop(skb);
		gro_cells_receive(&gro_cells, skb);
		return 0;
	} else {
		xo = xfrm_offload(skb);
		if (xo)
			xfrm_gro = xo->flags & XFRM_GRO;

		err = -EAFNOSUPPORT;
		rcu_read_lock();
		afinfo = xfrm_state_afinfo_get_rcu(x->inner_mode.family);
		if (likely(afinfo))
			err = afinfo->transport_finish(skb, xfrm_gro || async);
		rcu_read_unlock();
		if (xfrm_gro) {
			sp = skb_sec_path(skb);
			if (sp)
				sp->olen = 0;
			skb_dst_drop(skb);
			gro_cells_receive(&gro_cells, skb);
			return err;
		}

		return err;
	}

drop_unlock:
	spin_unlock(&x->lock);
drop:
	//x可以为NULL,此时传入nexthdr
	xfrm_rcv_cb(skb, family, x && x->type ? x->type->proto : nexthdr, -1);
	kfree_skb(skb);
	return 0;
}
EXPORT_SYMBOL(xfrm_input);

int xfrm_input_resume(struct sk_buff *skb, int nexthdr)
{
	return xfrm_input(skb, nexthdr, 0, -1);
}
EXPORT_SYMBOL(xfrm_input_resume);

static void xfrm_trans_reinject(unsigned long data)
{
	struct xfrm_trans_tasklet *trans = (void *)data;
	struct sk_buff_head queue;
	struct sk_buff *skb;

	__skb_queue_head_init(&queue);
	skb_queue_splice_init(&trans->queue, &queue);

	while ((skb = __skb_dequeue(&queue)))
		XFRM_TRANS_SKB_CB(skb)->finish(XFRM_TRANS_SKB_CB(skb)->net,
					       NULL, skb);
}

int xfrm_trans_queue_net(struct net *net, struct sk_buff *skb,
			 int (*finish)(struct net *, struct sock *,
				       struct sk_buff *))
{
	struct xfrm_trans_tasklet *trans;

	trans = this_cpu_ptr(&xfrm_trans_tasklet);

	if (skb_queue_len(&trans->queue) >= netdev_max_backlog)
		return -ENOBUFS;

	BUILD_BUG_ON(sizeof(struct xfrm_trans_cb) > sizeof(skb->cb));

	XFRM_TRANS_SKB_CB(skb)->finish = finish;
	XFRM_TRANS_SKB_CB(skb)->net = net;
	__skb_queue_tail(&trans->queue, skb);
	tasklet_schedule(&trans->tasklet);
	return 0;
}
EXPORT_SYMBOL(xfrm_trans_queue_net);

int xfrm_trans_queue(struct sk_buff *skb,
		     int (*finish)(struct net *, struct sock *,
				   struct sk_buff *))
{
	return xfrm_trans_queue_net(dev_net(skb->dev), skb, finish);
}
EXPORT_SYMBOL(xfrm_trans_queue);

void __init xfrm_input_init(void)
{
	int err;
	int i;

	init_dummy_netdev(&xfrm_napi_dev);
	err = gro_cells_init(&gro_cells, &xfrm_napi_dev);
	if (err)
		gro_cells.cells = NULL;

	for_each_possible_cpu(i) {
		struct xfrm_trans_tasklet *trans;

		trans = &per_cpu(xfrm_trans_tasklet, i);
		__skb_queue_head_init(&trans->queue);
		tasklet_init(&trans->tasklet, xfrm_trans_reinject,
			     (unsigned long)trans);
	}
}<|MERGE_RESOLUTION|>--- conflicted
+++ resolved
@@ -42,12 +42,8 @@
 #define XFRM_TRANS_SKB_CB(__skb) ((struct xfrm_trans_cb *)&((__skb)->cb[0]))
 
 static DEFINE_SPINLOCK(xfrm_input_afinfo_lock);
-<<<<<<< HEAD
 //用于注册afinfo
-static struct xfrm_input_afinfo const __rcu *xfrm_input_afinfo[AF_INET6 + 1];
-=======
 static struct xfrm_input_afinfo const __rcu *xfrm_input_afinfo[2][AF_INET6 + 1];
->>>>>>> 00e4db51
 
 static struct gro_cells gro_cells;
 static struct net_device xfrm_napi_dev;
@@ -59,28 +55,17 @@
 {
 	int err = 0;
 
-<<<<<<< HEAD
 	//要注册的family id过大，返回不支持
-	if (WARN_ON(afinfo->family >= ARRAY_SIZE(xfrm_input_afinfo)))
+	if (WARN_ON(afinfo->family > AF_INET6))
 		return -EAFNOSUPPORT;
 
 	spin_lock_bh(&xfrm_input_afinfo_lock);
 	//afinfo已注册
-	if (unlikely(xfrm_input_afinfo[afinfo->family] != NULL))
+	if (unlikely(xfrm_input_afinfo[afinfo->is_ipip][afinfo->family]))
 		err = -EEXIST;
 	else
 		//设置afinfo
-		rcu_assign_pointer(xfrm_input_afinfo[afinfo->family], afinfo);
-=======
-	if (WARN_ON(afinfo->family > AF_INET6))
-		return -EAFNOSUPPORT;
-
-	spin_lock_bh(&xfrm_input_afinfo_lock);
-	if (unlikely(xfrm_input_afinfo[afinfo->is_ipip][afinfo->family]))
-		err = -EEXIST;
-	else
 		rcu_assign_pointer(xfrm_input_afinfo[afinfo->is_ipip][afinfo->family], afinfo);
->>>>>>> 00e4db51
 	spin_unlock_bh(&xfrm_input_afinfo_lock);
 	return err;
 }
@@ -104,12 +89,8 @@
 }
 EXPORT_SYMBOL(xfrm_input_unregister_afinfo);
 
-<<<<<<< HEAD
 //给出family,查找对应的afinfo
-static const struct xfrm_input_afinfo *xfrm_input_get_afinfo(unsigned int family)
-=======
 static const struct xfrm_input_afinfo *xfrm_input_get_afinfo(u8 family, bool is_ipip)
->>>>>>> 00e4db51
 {
 	const struct xfrm_input_afinfo *afinfo;
 
@@ -130,12 +111,8 @@
 	bool is_ipip = (protocol == IPPROTO_IPIP || protocol == IPPROTO_IPV6);
 	const struct xfrm_input_afinfo *afinfo;
 	int ret;
-<<<<<<< HEAD
+
 	//采用family找到对应的callback
-	const struct xfrm_input_afinfo *afinfo = xfrm_input_get_afinfo(family);
-=======
->>>>>>> 00e4db51
-
 	afinfo = xfrm_input_get_afinfo(family, is_ipip);
 	if (!afinfo)
 		return -EAFNOSUPPORT;
