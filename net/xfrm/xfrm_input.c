--- conflicted
+++ resolved
@@ -467,14 +467,11 @@
 	return -EOPNOTSUPP;
 }
 
-<<<<<<< HEAD
-//xfrm 报文收取入口（同时处理ipv6,ipv4协议）
-=======
 /* NOTE: encap_type - In addition to the normal (non-negative) values for
  * encap_type, a negative value of -1 or -2 can be used to resume/restart this
  * function after a previous invocation early terminated for async operation.
  */
->>>>>>> 155a3c00
+//xfrm 报文收取入口（同时处理ipv6,ipv4协议）
 int xfrm_input(struct sk_buff *skb, int nexthdr, __be32 spi, int encap_type)
 {
 	const struct xfrm_state_afinfo *afinfo;
@@ -603,12 +600,8 @@
 			goto drop;
 		}
 
-<<<<<<< HEAD
 		//查找对应的xfrm_state
-		x = xfrm_state_lookup(net, mark, daddr, spi, nexthdr, family);
-=======
 		x = xfrm_input_state_lookup(net, mark, daddr, spi, nexthdr, family);
->>>>>>> 155a3c00
 		if (x == NULL) {
 			//未查询到，丢包
 			secpath_reset(skb);
