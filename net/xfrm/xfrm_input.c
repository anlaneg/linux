// SPDX-License-Identifier: GPL-2.0
/*
 * xfrm_input.c
 *
 * Changes:
 * 	YOSHIFUJI Hideaki @USAGI
 * 		Split up af-specific portion
 *
 */

#include <linux/bottom_half.h>
#include <linux/cache.h>
#include <linux/interrupt.h>
#include <linux/slab.h>
#include <linux/module.h>
#include <linux/netdevice.h>
#include <linux/percpu.h>
#include <net/dst.h>
#include <net/ip.h>
#include <net/xfrm.h>
#include <net/ip_tunnels.h>
#include <net/ip6_tunnel.h>

struct xfrm_trans_tasklet {
	struct tasklet_struct tasklet;
	struct sk_buff_head queue;
};

struct xfrm_trans_cb {
	union {
		struct inet_skb_parm	h4;
#if IS_ENABLED(CONFIG_IPV6)
		struct inet6_skb_parm	h6;
#endif
	} header;
	int (*finish)(struct net *net, struct sock *sk, struct sk_buff *skb);
};

#define XFRM_TRANS_SKB_CB(__skb) ((struct xfrm_trans_cb *)&((__skb)->cb[0]))

static DEFINE_SPINLOCK(xfrm_input_afinfo_lock);
//用于注册afinfo
static struct xfrm_input_afinfo const __rcu *xfrm_input_afinfo[AF_INET6 + 1];

static struct gro_cells gro_cells;
static struct net_device xfrm_napi_dev;

static DEFINE_PER_CPU(struct xfrm_trans_tasklet, xfrm_trans_tasklet);

//注册afinfo
int xfrm_input_register_afinfo(const struct xfrm_input_afinfo *afinfo)
{
	int err = 0;

	//要注册的family id过大，返回不支持
	if (WARN_ON(afinfo->family >= ARRAY_SIZE(xfrm_input_afinfo)))
		return -EAFNOSUPPORT;

	spin_lock_bh(&xfrm_input_afinfo_lock);
	//afinfo已注册
	if (unlikely(xfrm_input_afinfo[afinfo->family] != NULL))
		err = -EEXIST;
	else
		//设置afinfo
		rcu_assign_pointer(xfrm_input_afinfo[afinfo->family], afinfo);
	spin_unlock_bh(&xfrm_input_afinfo_lock);
	return err;
}
EXPORT_SYMBOL(xfrm_input_register_afinfo);

//解注册afinfo
int xfrm_input_unregister_afinfo(const struct xfrm_input_afinfo *afinfo)
{
	int err = 0;

	spin_lock_bh(&xfrm_input_afinfo_lock);
	if (likely(xfrm_input_afinfo[afinfo->family] != NULL)) {
		if (unlikely(xfrm_input_afinfo[afinfo->family] != afinfo))
			err = -EINVAL;
		else
			RCU_INIT_POINTER(xfrm_input_afinfo[afinfo->family], NULL);
	}
	spin_unlock_bh(&xfrm_input_afinfo_lock);
	synchronize_rcu();
	return err;
}
EXPORT_SYMBOL(xfrm_input_unregister_afinfo);

//给出family,查找对应的afinfo
static const struct xfrm_input_afinfo *xfrm_input_get_afinfo(unsigned int family)
{
	const struct xfrm_input_afinfo *afinfo;

	if (WARN_ON_ONCE(family >= ARRAY_SIZE(xfrm_input_afinfo)))
		return NULL;

	rcu_read_lock();
	afinfo = rcu_dereference(xfrm_input_afinfo[family]);
	if (unlikely(!afinfo))
		rcu_read_unlock();
	return afinfo;
}

//通过family找到afinfo,然后调用callback
static int xfrm_rcv_cb(struct sk_buff *skb, unsigned int family, u8 protocol,
		       int err)
{
	int ret;
	//采用family找到对应的callback
	const struct xfrm_input_afinfo *afinfo = xfrm_input_get_afinfo(family);

	if (!afinfo)
		return -EAFNOSUPPORT;

	//执行协议对应的callback,完成报文处理
	ret = afinfo->callback(skb, protocol, err);
	rcu_read_unlock();

	return ret;
}

struct sec_path *secpath_set(struct sk_buff *skb)
{
	struct sec_path *sp, *tmp = skb_ext_find(skb, SKB_EXT_SEC_PATH);

<<<<<<< HEAD
//申请并构造sec_path的副本
struct sec_path *secpath_dup(struct sec_path *src)
{
	struct sec_path *sp;

	//申请sp
	sp = kmem_cache_alloc(secpath_cachep, GFP_ATOMIC);
=======
	sp = skb_ext_add(skb, SKB_EXT_SEC_PATH);
>>>>>>> f17b5f06
	if (!sp)
		return NULL;

	if (tmp) /* reused existing one (was COW'd if needed) */
		return sp;

	/* allocated new secpath */
	memset(sp->ovec, 0, sizeof(sp->ovec));
	sp->olen = 0;
	sp->len = 0;

	return sp;
}
<<<<<<< HEAD
EXPORT_SYMBOL(secpath_dup);

//如果skb->sp不存在，或者skb->sp被多个引用，则更新sp
int secpath_set(struct sk_buff *skb)
{
	struct sec_path *sp;

	/* Allocate new secpath or COW existing one. */
	if (!skb->sp || refcount_read(&skb->sp->refcnt) != 1) {
		sp = secpath_dup(skb->sp);
		if (!sp)
			return -ENOMEM;

		//设置sp
		if (skb->sp)
			secpath_put(skb->sp);
		skb->sp = sp;
	}
	return 0;
}
=======
>>>>>>> f17b5f06
EXPORT_SYMBOL(secpath_set);

/* Fetch spi and seq from ipsec header */
//按nexthdr协议类型，提取spi,seq
int xfrm_parse_spi(struct sk_buff *skb, u8 nexthdr, __be32 *spi, __be32 *seq)
{
	int offset, offset_seq;
	int hlen;

	switch (nexthdr) {
	//在ipv4的proto中规定protocol=IPPROTO_AH,而在ah头中再指定其对应的4层协议
	case IPPROTO_AH:
		hlen = sizeof(struct ip_auth_hdr);
		offset = offsetof(struct ip_auth_hdr, spi);
		offset_seq = offsetof(struct ip_auth_hdr, seq_no);
		break;
	case IPPROTO_ESP:
		hlen = sizeof(struct ip_esp_hdr);
		offset = offsetof(struct ip_esp_hdr, spi);
		offset_seq = offsetof(struct ip_esp_hdr, seq_no);
		break;
	case IPPROTO_COMP:
		if (!pskb_may_pull(skb, sizeof(struct ip_comp_hdr)))
			return -EINVAL;
		*spi = htonl(ntohs(*(__be16 *)(skb_transport_header(skb) + 2)));
		*seq = 0;
		return 0;
	default:
		return 1;
	}

	if (!pskb_may_pull(skb, hlen))
		return -EINVAL;

	*spi = *(__be32 *)(skb_transport_header(skb) + offset);
	*seq = *(__be32 *)(skb_transport_header(skb) + offset_seq);
	return 0;
}
EXPORT_SYMBOL(xfrm_parse_spi);

int xfrm_prepare_input(struct xfrm_state *x, struct sk_buff *skb)
{
	struct xfrm_mode *inner_mode = x->inner_mode;
	int err;

	err = x->outer_mode->afinfo->extract_input(x, skb);
	if (err)
		return err;

	if (x->sel.family == AF_UNSPEC) {
		inner_mode = xfrm_ip2inner_mode(x, XFRM_MODE_SKB_CB(skb)->protocol);
		if (inner_mode == NULL)
			return -EAFNOSUPPORT;
	}

	skb->protocol = inner_mode->afinfo->eth_proto;
	return inner_mode->input2(x, skb);
}
EXPORT_SYMBOL(xfrm_prepare_input);

//xfrm 报文收取入口（同时处理ipv6,ipv4协议）
int xfrm_input(struct sk_buff *skb, int nexthdr, __be32 spi, int encap_type)
{
	struct net *net = dev_net(skb->dev);
	int err;
	__be32 seq;
	__be32 seq_hi;
	struct xfrm_state *x = NULL;
	xfrm_address_t *daddr;
	struct xfrm_mode *inner_mode;
	u32 mark = skb->mark;
	unsigned int family = AF_UNSPEC;
	int decaps = 0;
	int async = 0;
	bool xfrm_gro = false;
	bool crypto_done = false;
	struct xfrm_offload *xo = xfrm_offload(skb);
	struct sec_path *sp;

	if (encap_type < 0) {
		x = xfrm_input_state(skb);

		if (unlikely(x->km.state != XFRM_STATE_VALID)) {
			if (x->km.state == XFRM_STATE_ACQ)
				XFRM_INC_STATS(net, LINUX_MIB_XFRMACQUIREERROR);
			else
				XFRM_INC_STATS(net,
					       LINUX_MIB_XFRMINSTATEINVALID);
			goto drop;
		}

		family = x->outer_mode->afinfo->family;

		/* An encap_type of -1 indicates async resumption. */
		if (encap_type == -1) {
			async = 1;
			seq = XFRM_SKB_CB(skb)->seq.input.low;
			goto resume;
		}

		/* encap_type < -1 indicates a GRO call. */
		encap_type = 0;
		seq = XFRM_SPI_SKB_CB(skb)->seq;

		if (xo && (xo->flags & CRYPTO_DONE)) {
			crypto_done = true;
			family = XFRM_SPI_SKB_CB(skb)->family;

			if (!(xo->status & CRYPTO_SUCCESS)) {
				if (xo->status &
				    (CRYPTO_TRANSPORT_AH_AUTH_FAILED |
				     CRYPTO_TRANSPORT_ESP_AUTH_FAILED |
				     CRYPTO_TUNNEL_AH_AUTH_FAILED |
				     CRYPTO_TUNNEL_ESP_AUTH_FAILED)) {

					xfrm_audit_state_icvfail(x, skb,
								 x->type->proto);
					x->stats.integrity_failed++;
					XFRM_INC_STATS(net, LINUX_MIB_XFRMINSTATEPROTOERROR);
					goto drop;
				}

				if (xo->status & CRYPTO_INVALID_PROTOCOL) {
					XFRM_INC_STATS(net, LINUX_MIB_XFRMINSTATEPROTOERROR);
					goto drop;
				}

				XFRM_INC_STATS(net, LINUX_MIB_XFRMINBUFFERERROR);
				goto drop;
			}

			if ((err = xfrm_parse_spi(skb, nexthdr, &spi, &seq)) != 0) {
				XFRM_INC_STATS(net, LINUX_MIB_XFRMINHDRERROR);
				goto drop;
			}
		}

		goto lock;
	}

	family = XFRM_SPI_SKB_CB(skb)->family;

	/* if tunnel is present override skb->mark value with tunnel i_key */
	switch (family) {
	//ipv4情况
	case AF_INET:
		if (XFRM_TUNNEL_SKB_CB(skb)->tunnel.ip4)
			mark = be32_to_cpu(XFRM_TUNNEL_SKB_CB(skb)->tunnel.ip4->parms.i_key);
		break;
	case AF_INET6:
		if (XFRM_TUNNEL_SKB_CB(skb)->tunnel.ip6)
			mark = be32_to_cpu(XFRM_TUNNEL_SKB_CB(skb)->tunnel.ip6->parms.i_key);
		break;
	}

	sp = secpath_set(skb);
	if (!sp) {
		XFRM_INC_STATS(net, LINUX_MIB_XFRMINERROR);
		goto drop;
	}

	//依据nexthdr提取spi,seq
	seq = 0;
	if (!spi && (err = xfrm_parse_spi(skb, nexthdr, &spi, &seq)) != 0) {
		secpath_reset(skb);
		XFRM_INC_STATS(net, LINUX_MIB_XFRMINHDRERROR);
		goto drop;
	}

	//采用偏移量提取目的ip
	daddr = (xfrm_address_t *)(skb_network_header(skb) +
				   XFRM_SPI_SKB_CB(skb)->daddroff);

	do {
<<<<<<< HEAD
		//深度超限，丢包
		if (skb->sp->len == XFRM_MAX_DEPTH) {
=======
		sp = skb_sec_path(skb);

		if (sp->len == XFRM_MAX_DEPTH) {
>>>>>>> f17b5f06
			secpath_reset(skb);
			XFRM_INC_STATS(net, LINUX_MIB_XFRMINBUFFERERROR);
			goto drop;
		}

		//查找对应的xfrm_state
		x = xfrm_state_lookup(net, mark, daddr, spi, nexthdr, family);
		if (x == NULL) {
			//未查询到，丢包
			secpath_reset(skb);
			XFRM_INC_STATS(net, LINUX_MIB_XFRMINNOSTATES);
			xfrm_audit_state_notfound(skb, family, spi, seq);
			goto drop;
		}

		skb->mark = xfrm_smark_get(skb->mark, x);

<<<<<<< HEAD
		//增加深度
		skb->sp->xvec[skb->sp->len++] = x;
=======
		sp->xvec[sp->len++] = x;

		skb_dst_force(skb);
		if (!skb_dst(skb)) {
			XFRM_INC_STATS(net, LINUX_MIB_XFRMINERROR);
			goto drop;
		}
>>>>>>> f17b5f06

lock:
		spin_lock(&x->lock);

		if (unlikely(x->km.state != XFRM_STATE_VALID)) {
			if (x->km.state == XFRM_STATE_ACQ)
				XFRM_INC_STATS(net, LINUX_MIB_XFRMACQUIREERROR);
			else
				XFRM_INC_STATS(net,
					       LINUX_MIB_XFRMINSTATEINVALID);
			goto drop_unlock;
		}

		if ((x->encap ? x->encap->encap_type : 0) != encap_type) {
			XFRM_INC_STATS(net, LINUX_MIB_XFRMINSTATEMISMATCH);
			goto drop_unlock;
		}

		if (x->repl->check(x, skb, seq)) {
			XFRM_INC_STATS(net, LINUX_MIB_XFRMINSTATESEQERROR);
			goto drop_unlock;
		}

		if (xfrm_state_check_expire(x)) {
			XFRM_INC_STATS(net, LINUX_MIB_XFRMINSTATEEXPIRED);
			goto drop_unlock;
		}

		spin_unlock(&x->lock);

		if (xfrm_tunnel_check(skb, x, family)) {
			XFRM_INC_STATS(net, LINUX_MIB_XFRMINSTATEMODEERROR);
			goto drop;
		}

		seq_hi = htonl(xfrm_replay_seqhi(x, seq));

		XFRM_SKB_CB(skb)->seq.input.low = seq;
		XFRM_SKB_CB(skb)->seq.input.hi = seq_hi;

		dev_hold(skb->dev);

		if (crypto_done)
			nexthdr = x->type_offload->input_tail(x, skb);
		else
			//调用type->input回调（执行报文收取）
			nexthdr = x->type->input(x, skb);

		if (nexthdr == -EINPROGRESS)
			return 0;
resume:
		dev_put(skb->dev);

		spin_lock(&x->lock);
		if (nexthdr <= 0) {
			if (nexthdr == -EBADMSG) {
				xfrm_audit_state_icvfail(x, skb,
							 x->type->proto);
				x->stats.integrity_failed++;
			}
			XFRM_INC_STATS(net, LINUX_MIB_XFRMINSTATEPROTOERROR);
			goto drop_unlock;
		}

		/* only the first xfrm gets the encap type */
		encap_type = 0;

		if (async && x->repl->recheck(x, skb, seq)) {
			XFRM_INC_STATS(net, LINUX_MIB_XFRMINSTATESEQERROR);
			goto drop_unlock;
		}

		x->repl->advance(x, seq);

		x->curlft.bytes += skb->len;
		x->curlft.packets++;

		spin_unlock(&x->lock);

		XFRM_MODE_SKB_CB(skb)->protocol = nexthdr;

		inner_mode = x->inner_mode;

		if (x->sel.family == AF_UNSPEC) {
			inner_mode = xfrm_ip2inner_mode(x, XFRM_MODE_SKB_CB(skb)->protocol);
			if (inner_mode == NULL) {
				XFRM_INC_STATS(net, LINUX_MIB_XFRMINSTATEMODEERROR);
				goto drop;
			}
		}

		if (inner_mode->input(x, skb)) {
			XFRM_INC_STATS(net, LINUX_MIB_XFRMINSTATEMODEERROR);
			goto drop;
		}

		if (x->outer_mode->flags & XFRM_MODE_FLAG_TUNNEL) {
			decaps = 1;
			break;
		}

		/*
		 * We need the inner address.  However, we only get here for
		 * transport mode so the outer address is identical.
		 */
		daddr = &x->id.daddr;
		family = x->outer_mode->afinfo->family;

		err = xfrm_parse_spi(skb, nexthdr, &spi, &seq);
		if (err < 0) {
			XFRM_INC_STATS(net, LINUX_MIB_XFRMINHDRERROR);
			goto drop;
		}
		crypto_done = false;
	} while (!err);

	//调用family中对应协议的callback
	err = xfrm_rcv_cb(skb, family, x->type->proto, 0);
	if (err)
		goto drop;

	nf_reset(skb);

	if (decaps) {
		sp = skb_sec_path(skb);
		if (sp)
			sp->olen = 0;
		skb_dst_drop(skb);
		gro_cells_receive(&gro_cells, skb);
		return 0;
	} else {
		xo = xfrm_offload(skb);
		if (xo)
			xfrm_gro = xo->flags & XFRM_GRO;

		err = x->inner_mode->afinfo->transport_finish(skb, xfrm_gro || async);
		if (xfrm_gro) {
			sp = skb_sec_path(skb);
			if (sp)
				sp->olen = 0;
			skb_dst_drop(skb);
			gro_cells_receive(&gro_cells, skb);
			return err;
		}

		return err;
	}

drop_unlock:
	spin_unlock(&x->lock);
drop:
	//x可以为NULL,此时传入nexthdr
	xfrm_rcv_cb(skb, family, x && x->type ? x->type->proto : nexthdr, -1);
	kfree_skb(skb);
	return 0;
}
EXPORT_SYMBOL(xfrm_input);

int xfrm_input_resume(struct sk_buff *skb, int nexthdr)
{
	return xfrm_input(skb, nexthdr, 0, -1);
}
EXPORT_SYMBOL(xfrm_input_resume);

static void xfrm_trans_reinject(unsigned long data)
{
	struct xfrm_trans_tasklet *trans = (void *)data;
	struct sk_buff_head queue;
	struct sk_buff *skb;

	__skb_queue_head_init(&queue);
	skb_queue_splice_init(&trans->queue, &queue);

	while ((skb = __skb_dequeue(&queue)))
		XFRM_TRANS_SKB_CB(skb)->finish(dev_net(skb->dev), NULL, skb);
}

int xfrm_trans_queue(struct sk_buff *skb,
		     int (*finish)(struct net *, struct sock *,
				   struct sk_buff *))
{
	struct xfrm_trans_tasklet *trans;

	trans = this_cpu_ptr(&xfrm_trans_tasklet);

	if (skb_queue_len(&trans->queue) >= netdev_max_backlog)
		return -ENOBUFS;

	XFRM_TRANS_SKB_CB(skb)->finish = finish;
	__skb_queue_tail(&trans->queue, skb);
	tasklet_schedule(&trans->tasklet);
	return 0;
}
EXPORT_SYMBOL(xfrm_trans_queue);

void __init xfrm_input_init(void)
{
	int err;
	int i;

	init_dummy_netdev(&xfrm_napi_dev);
	err = gro_cells_init(&gro_cells, &xfrm_napi_dev);
	if (err)
		gro_cells.cells = NULL;

	for_each_possible_cpu(i) {
		struct xfrm_trans_tasklet *trans;

		trans = &per_cpu(xfrm_trans_tasklet, i);
		__skb_queue_head_init(&trans->queue);
		tasklet_init(&trans->tasklet, xfrm_trans_reinject,
			     (unsigned long)trans);
	}
}<|MERGE_RESOLUTION|>--- conflicted
+++ resolved
@@ -121,55 +121,22 @@
 
 struct sec_path *secpath_set(struct sk_buff *skb)
 {
-	struct sec_path *sp, *tmp = skb_ext_find(skb, SKB_EXT_SEC_PATH);
-
-<<<<<<< HEAD
-//申请并构造sec_path的副本
-struct sec_path *secpath_dup(struct sec_path *src)
-{
-	struct sec_path *sp;
-
-	//申请sp
-	sp = kmem_cache_alloc(secpath_cachep, GFP_ATOMIC);
-=======
-	sp = skb_ext_add(skb, SKB_EXT_SEC_PATH);
->>>>>>> f17b5f06
-	if (!sp)
-		return NULL;
-
-	if (tmp) /* reused existing one (was COW'd if needed) */
-		return sp;
-
-	/* allocated new secpath */
-	memset(sp->ovec, 0, sizeof(sp->ovec));
-	sp->olen = 0;
-	sp->len = 0;
-
-	return sp;
-}
-<<<<<<< HEAD
-EXPORT_SYMBOL(secpath_dup);
-
-//如果skb->sp不存在，或者skb->sp被多个引用，则更新sp
-int secpath_set(struct sk_buff *skb)
-{
-	struct sec_path *sp;
-
-	/* Allocate new secpath or COW existing one. */
-	if (!skb->sp || refcount_read(&skb->sp->refcnt) != 1) {
-		sp = secpath_dup(skb->sp);
-		if (!sp)
-			return -ENOMEM;
-
-		//设置sp
-		if (skb->sp)
-			secpath_put(skb->sp);
-		skb->sp = sp;
-	}
-	return 0;
-}
-=======
->>>>>>> f17b5f06
+    struct sec_path *sp, *tmp = skb_ext_find(skb, SKB_EXT_SEC_PATH);
+
+    sp = skb_ext_add(skb, SKB_EXT_SEC_PATH);
+    if (!sp)
+        return NULL;
+
+    if (tmp) /* reused existing one (was COW'd if needed) */
+        return sp;
+
+    /* allocated new secpath */
+    memset(sp->ovec, 0, sizeof(sp->ovec));
+    sp->olen = 0;
+    sp->len = 0;
+
+    return sp;
+}
 EXPORT_SYMBOL(secpath_set);
 
 /* Fetch spi and seq from ipsec header */
@@ -344,14 +311,10 @@
 				   XFRM_SPI_SKB_CB(skb)->daddroff);
 
 	do {
-<<<<<<< HEAD
+		sp = skb_sec_path(skb);
+
 		//深度超限，丢包
-		if (skb->sp->len == XFRM_MAX_DEPTH) {
-=======
-		sp = skb_sec_path(skb);
-
 		if (sp->len == XFRM_MAX_DEPTH) {
->>>>>>> f17b5f06
 			secpath_reset(skb);
 			XFRM_INC_STATS(net, LINUX_MIB_XFRMINBUFFERERROR);
 			goto drop;
@@ -369,10 +332,7 @@
 
 		skb->mark = xfrm_smark_get(skb->mark, x);
 
-<<<<<<< HEAD
 		//增加深度
-		skb->sp->xvec[skb->sp->len++] = x;
-=======
 		sp->xvec[sp->len++] = x;
 
 		skb_dst_force(skb);
@@ -380,7 +340,6 @@
 			XFRM_INC_STATS(net, LINUX_MIB_XFRMINERROR);
 			goto drop;
 		}
->>>>>>> f17b5f06
 
 lock:
 		spin_lock(&x->lock);
