--- conflicted
+++ resolved
@@ -1186,20 +1186,13 @@
 					      __be32 spi, u8 proto,
 					      unsigned short family)
 {
-<<<<<<< HEAD
 	//计算hash（daddr,spi,proto,family)
-	unsigned int h = xfrm_spi_hash(net, daddr, spi, proto, family);
-	struct xfrm_state *x;
-
-	//遍历hash桶
-	hlist_for_each_entry_rcu(x, net->xfrm.state_byspi + h, byspi) {
-		//如果family,spi,proto,daddr，mark比对相待，则返回对应xfrm_state
-=======
 	unsigned int h = __xfrm_spi_hash(daddr, spi, proto, family, state_ptrs->hmask);
 	struct xfrm_state *x;
 
+	//遍历hash桶
 	hlist_for_each_entry_rcu(x, state_ptrs->byspi + h, byspi) {
->>>>>>> 155a3c00
+		//如果family,spi,proto,daddr，mark比对相待，则返回对应xfrm_state
 		if (x->props.family != family ||
 		    x->id.spi       != spi ||
 		    x->id.proto     != proto ||
@@ -3143,13 +3136,8 @@
 }
 EXPORT_SYMBOL_GPL(xfrm_state_mtu);
 
-<<<<<<< HEAD
 //xfrm状态初始化
-int __xfrm_init_state(struct xfrm_state *x, bool init_replay, bool offload,
-		      struct netlink_ext_ack *extack)
-=======
 int __xfrm_init_state(struct xfrm_state *x, struct netlink_ext_ack *extack)
->>>>>>> 155a3c00
 {
 	const struct xfrm_mode *inner_mode;
 	const struct xfrm_mode *outer_mode;
