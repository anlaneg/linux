--- conflicted
+++ resolved
@@ -2619,13 +2619,9 @@
 }
 EXPORT_SYMBOL_GPL(xfrm_state_mtu);
 
-<<<<<<< HEAD
 //xfrm状态初始化
-int __xfrm_init_state(struct xfrm_state *x, bool init_replay, bool offload)
-=======
 int __xfrm_init_state(struct xfrm_state *x, bool init_replay, bool offload,
 		      struct netlink_ext_ack *extack)
->>>>>>> 97ee9d1c
 {
 	const struct xfrm_mode *inner_mode;
 	const struct xfrm_mode *outer_mode;
