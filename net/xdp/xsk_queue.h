--- conflicted
+++ resolved
@@ -31,19 +31,10 @@
 struct xsk_queue {
 	u64 chunk_mask;
 	u64 size;
-<<<<<<< HEAD
 	u32 ring_mask;//队列长度掩码
 	u32 nentries;//队列长度
-	u32 prod_head;
-	u32 prod_tail;
-	u32 cons_head;
-	u32 cons_tail;
-=======
-	u32 ring_mask;
-	u32 nentries;
 	u32 cached_prod;
 	u32 cached_cons;
->>>>>>> ccaaaf6f
 	struct xdp_ring *ring;
 	u64 invalid_descs;
 };
@@ -330,14 +321,9 @@
 	return 0;
 }
 
-<<<<<<< HEAD
 //将xdp buffer入队
-static inline int xskq_produce_batch_desc(struct xsk_queue *q,
-					  u64 addr, u32 len)
-=======
 static inline int xskq_prod_reserve_desc(struct xsk_queue *q,
 					 u64 addr, u32 len)
->>>>>>> ccaaaf6f
 {
 	struct xdp_rxtx_ring *ring = (struct xdp_rxtx_ring *)q->ring;
 	u32 idx;
