/* SPDX-License-Identifier: GPL-2.0 */
/* XDP user-space ring structure
 * Copyright(c) 2018 Intel Corporation.
 */

#ifndef _LINUX_XSK_QUEUE_H
#define _LINUX_XSK_QUEUE_H

#include <linux/types.h>
#include <linux/if_xdp.h>
#include <net/xdp_sock.h>
#include <net/xsk_buff_pool.h>

#include "xsk.h"

struct xdp_ring {
    //生产者索引
	u32 producer ____cacheline_aligned_in_smp;
	/* Hinder the adjacent cache prefetcher to prefetch the consumer
	 * pointer if the producer pointer is touched and vice versa.
	 */
<<<<<<< HEAD
	u32 pad ____cacheline_aligned_in_smp;
	//消费者索引
=======
	u32 pad1 ____cacheline_aligned_in_smp;
>>>>>>> e71ba945
	u32 consumer ____cacheline_aligned_in_smp;
	u32 pad2 ____cacheline_aligned_in_smp;
	u32 flags;
	u32 pad3 ____cacheline_aligned_in_smp;
};

/* Used for the RX and TX queues for packets */
struct xdp_rxtx_ring {
	struct xdp_ring ptrs;
	struct xdp_desc desc[] ____cacheline_aligned_in_smp;
};

/* Used for the fill and completion queues for buffers */
struct xdp_umem_ring {
	struct xdp_ring ptrs;
	u64 desc[] ____cacheline_aligned_in_smp;
};

struct xsk_queue {
	u32 ring_mask;//队列长度掩码
	u32 nentries;//队列长度
	u32 cached_prod;
	u32 cached_cons;
	struct xdp_ring *ring;/*ring队列*/
	u64 invalid_descs;
	u64 queue_empty_descs;
};

/* The structure of the shared state of the rings are the same as the
 * ring buffer in kernel/events/ring_buffer.c. For the Rx and completion
 * ring, the kernel is the producer and user space is the consumer. For
 * the Tx and fill rings, the kernel is the consumer and user space is
 * the producer.
 *
 * producer                         consumer
 *
 * if (LOAD ->consumer) {           LOAD ->producer
 *                    (A)           smp_rmb()       (C)
 *    STORE $data                   LOAD $data
 *    smp_wmb()       (B)           smp_mb()        (D)
 *    STORE ->producer              STORE ->consumer
 * }
 *
 * (A) pairs with (D), and (B) pairs with (C).
 *
 * Starting with (B), it protects the data from being written after
 * the producer pointer. If this barrier was missing, the consumer
 * could observe the producer pointer being set and thus load the data
 * before the producer has written the new data. The consumer would in
 * this case load the old data.
 *
 * (C) protects the consumer from speculatively loading the data before
 * the producer pointer actually has been read. If we do not have this
 * barrier, some architectures could load old data as speculative loads
 * are not discarded as the CPU does not know there is a dependency
 * between ->producer and data.
 *
 * (A) is a control dependency that separates the load of ->consumer
 * from the stores of $data. In case ->consumer indicates there is no
 * room in the buffer to store $data we do not. So no barrier is needed.
 *
 * (D) protects the load of the data to be observed to happen after the
 * store of the consumer pointer. If we did not have this memory
 * barrier, the producer could observe the consumer pointer being set
 * and overwrite the data with a new value before the consumer got the
 * chance to read the old value. The consumer would thus miss reading
 * the old entry and very likely read the new entry twice, once right
 * now and again after circling through the ring.
 */

/* The operations on the rings are the following:
 *
 * producer                           consumer
 *
 * RESERVE entries                    PEEK in the ring for entries
 * WRITE data into the ring           READ data from the ring
 * SUBMIT entries                     RELEASE entries
 *
 * The producer reserves one or more entries in the ring. It can then
 * fill in these entries and finally submit them so that they can be
 * seen and read by the consumer.
 *
 * The consumer peeks into the ring to see if the producer has written
 * any new entries. If so, the consumer can then read these entries
 * and when it is done reading them release them back to the producer
 * so that the producer can use these slots to fill in new entries.
 *
 * The function names below reflect these operations.
 */

/* Functions that read and validate content from consumer rings. */

static inline bool xskq_cons_read_addr_unchecked(struct xsk_queue *q, u64 *addr)
{
	struct xdp_umem_ring *ring = (struct xdp_umem_ring *)q->ring;

	if (q->cached_cons != q->cached_prod) {
		u32 idx = q->cached_cons & q->ring_mask;

		*addr = ring->desc[idx];
		return true;
	}

	return false;
}

static inline bool xp_aligned_validate_desc(struct xsk_buff_pool *pool,
					    struct xdp_desc *desc)
{
	u64 chunk, chunk_end;

	chunk = xp_aligned_extract_addr(pool, desc->addr);
	chunk_end = xp_aligned_extract_addr(pool, desc->addr + desc->len);
	if (chunk != chunk_end)
		return false;

	if (chunk >= pool->addrs_cnt)
		return false;

	if (desc->options)
		return false;
	return true;
}

static inline bool xp_unaligned_validate_desc(struct xsk_buff_pool *pool,
					      struct xdp_desc *desc)
{
	u64 addr, base_addr;

	base_addr = xp_unaligned_extract_addr(desc->addr);
	addr = xp_unaligned_add_offset_to_addr(desc->addr);

	if (desc->len > pool->chunk_size)
		return false;

	if (base_addr >= pool->addrs_cnt || addr >= pool->addrs_cnt ||
	    xp_desc_crosses_non_contig_pg(pool, addr, desc->len))
		return false;

	if (desc->options)
		return false;
	return true;
}

static inline bool xp_validate_desc(struct xsk_buff_pool *pool,
				    struct xdp_desc *desc)
{
	return pool->unaligned ? xp_unaligned_validate_desc(pool, desc) :
		xp_aligned_validate_desc(pool, desc);
}

static inline bool xskq_cons_is_valid_desc(struct xsk_queue *q,
					   struct xdp_desc *d,
					   struct xsk_buff_pool *pool)
{
	if (!xp_validate_desc(pool, d)) {
		q->invalid_descs++;
		return false;
	}
	return true;
}

static inline bool xskq_cons_read_desc(struct xsk_queue *q,
				       struct xdp_desc *desc,
				       struct xsk_buff_pool *pool)
{
	while (q->cached_cons != q->cached_prod) {
		struct xdp_rxtx_ring *ring = (struct xdp_rxtx_ring *)q->ring;
		u32 idx = q->cached_cons & q->ring_mask;

		*desc = ring->desc[idx];
		if (xskq_cons_is_valid_desc(q, desc, pool))
			return true;

		q->cached_cons++;
	}

	return false;
}

static inline u32 xskq_cons_read_desc_batch(struct xsk_queue *q,
					    struct xdp_desc *descs,
					    struct xsk_buff_pool *pool, u32 max)
{
	u32 cached_cons = q->cached_cons, nb_entries = 0;

	while (cached_cons != q->cached_prod && nb_entries < max) {
		struct xdp_rxtx_ring *ring = (struct xdp_rxtx_ring *)q->ring;
		u32 idx = cached_cons & q->ring_mask;

		descs[nb_entries] = ring->desc[idx];
		if (unlikely(!xskq_cons_is_valid_desc(q, &descs[nb_entries], pool))) {
			/* Skip the entry */
			cached_cons++;
			continue;
		}

		nb_entries++;
		cached_cons++;
	}

	return nb_entries;
}

/* Functions for consumers */

static inline void __xskq_cons_release(struct xsk_queue *q)
{
	smp_mb(); /* D, matches A */
	WRITE_ONCE(q->ring->consumer, q->cached_cons);
}

static inline void __xskq_cons_peek(struct xsk_queue *q)
{
	/* Refresh the local pointer */
	q->cached_prod = READ_ONCE(q->ring->producer);
	smp_rmb(); /* C, matches B */
}

static inline void xskq_cons_get_entries(struct xsk_queue *q)
{
	__xskq_cons_release(q);
	__xskq_cons_peek(q);
}

static inline u32 xskq_cons_nb_entries(struct xsk_queue *q, u32 max)
{
	u32 entries = q->cached_prod - q->cached_cons;

	if (entries >= max)
		return max;

	__xskq_cons_peek(q);
	entries = q->cached_prod - q->cached_cons;

	return entries >= max ? max : entries;
}

static inline bool xskq_cons_has_entries(struct xsk_queue *q, u32 cnt)
{
	return xskq_cons_nb_entries(q, cnt) >= cnt ? true : false;
}

static inline bool xskq_cons_peek_addr_unchecked(struct xsk_queue *q, u64 *addr)
{
	if (q->cached_prod == q->cached_cons)
		xskq_cons_get_entries(q);
	return xskq_cons_read_addr_unchecked(q, addr);
}

static inline bool xskq_cons_peek_desc(struct xsk_queue *q,
				       struct xdp_desc *desc,
				       struct xsk_buff_pool *pool)
{
	if (q->cached_prod == q->cached_cons)
		xskq_cons_get_entries(q);
	return xskq_cons_read_desc(q, desc, pool);
}

static inline u32 xskq_cons_peek_desc_batch(struct xsk_queue *q, struct xdp_desc *descs,
					    struct xsk_buff_pool *pool, u32 max)
{
	u32 entries = xskq_cons_nb_entries(q, max);

	return xskq_cons_read_desc_batch(q, descs, pool, entries);
}

/* To improve performance in the xskq_cons_release functions, only update local state here.
 * Reflect this to global state when we get new entries from the ring in
 * xskq_cons_get_entries() and whenever Rx or Tx processing are completed in the NAPI loop.
 */
static inline void xskq_cons_release(struct xsk_queue *q)
{
	q->cached_cons++;
}

static inline void xskq_cons_release_n(struct xsk_queue *q, u32 cnt)
{
	q->cached_cons += cnt;
}

static inline bool xskq_cons_is_full(struct xsk_queue *q)
{
	/* No barriers needed since data is not accessed */
	return READ_ONCE(q->ring->producer) - READ_ONCE(q->ring->consumer) ==
		q->nentries;
}

static inline u32 xskq_cons_present_entries(struct xsk_queue *q)
{
	/* No barriers needed since data is not accessed */
	return READ_ONCE(q->ring->producer) - READ_ONCE(q->ring->consumer);
}

/* Functions for producers */

static inline u32 xskq_prod_nb_free(struct xsk_queue *q, u32 max)
{
	u32 free_entries = q->nentries - (q->cached_prod - q->cached_cons);

	if (free_entries >= max)
		return max;

	/* Refresh the local tail pointer */
	q->cached_cons = READ_ONCE(q->ring->consumer);
	free_entries = q->nentries - (q->cached_prod - q->cached_cons);

	return free_entries >= max ? max : free_entries;
}

static inline bool xskq_prod_is_full(struct xsk_queue *q)
{
	return xskq_prod_nb_free(q, 1) ? false : true;
}

static inline int xskq_prod_reserve(struct xsk_queue *q)
{
	if (xskq_prod_is_full(q))
		return -ENOSPC;

	/* A, matches D */
	q->cached_prod++;
	return 0;
}

static inline int xskq_prod_reserve_addr(struct xsk_queue *q, u64 addr)
{
	struct xdp_umem_ring *ring = (struct xdp_umem_ring *)q->ring;

	if (xskq_prod_is_full(q))
		return -ENOSPC;

	/* A, matches D */
	ring->desc[q->cached_prod++ & q->ring_mask] = addr;
	return 0;
}

<<<<<<< HEAD
//将xdp buffer入队
=======
static inline u32 xskq_prod_reserve_addr_batch(struct xsk_queue *q, struct xdp_desc *descs,
					       u32 max)
{
	struct xdp_umem_ring *ring = (struct xdp_umem_ring *)q->ring;
	u32 nb_entries, i, cached_prod;

	nb_entries = xskq_prod_nb_free(q, max);

	/* A, matches D */
	cached_prod = q->cached_prod;
	for (i = 0; i < nb_entries; i++)
		ring->desc[cached_prod++ & q->ring_mask] = descs[i].addr;
	q->cached_prod = cached_prod;

	return nb_entries;
}

>>>>>>> e71ba945
static inline int xskq_prod_reserve_desc(struct xsk_queue *q,
					 u64 addr, u32 len)
{
	struct xdp_rxtx_ring *ring = (struct xdp_rxtx_ring *)q->ring;
	u32 idx;

	if (xskq_prod_is_full(q))
		return -ENOSPC;

	/* A, matches D */
	idx = q->cached_prod++ & q->ring_mask;
	ring->desc[idx].addr = addr;
	ring->desc[idx].len = len;

	return 0;
}

static inline void __xskq_prod_submit(struct xsk_queue *q, u32 idx)
{
	smp_wmb(); /* B, matches C */

	WRITE_ONCE(q->ring->producer, idx);
}

static inline void xskq_prod_submit(struct xsk_queue *q)
{
	__xskq_prod_submit(q, q->cached_prod);
}

static inline void xskq_prod_submit_addr(struct xsk_queue *q, u64 addr)
{
	struct xdp_umem_ring *ring = (struct xdp_umem_ring *)q->ring;
	u32 idx = q->ring->producer;

	ring->desc[idx++ & q->ring_mask] = addr;

	__xskq_prod_submit(q, idx);
}

static inline void xskq_prod_submit_n(struct xsk_queue *q, u32 nb_entries)
{
	__xskq_prod_submit(q, q->ring->producer + nb_entries);
}

static inline bool xskq_prod_is_empty(struct xsk_queue *q)
{
	/* No barriers needed since data is not accessed */
	return READ_ONCE(q->ring->consumer) == READ_ONCE(q->ring->producer);
}

/* For both producers and consumers */

static inline u64 xskq_nb_invalid_descs(struct xsk_queue *q)
{
	return q ? q->invalid_descs : 0;
}

static inline u64 xskq_nb_queue_empty_descs(struct xsk_queue *q)
{
	return q ? q->queue_empty_descs : 0;
}

struct xsk_queue *xskq_create(u32 nentries, bool umem_queue);
void xskq_destroy(struct xsk_queue *q_ops);

#endif /* _LINUX_XSK_QUEUE_H */<|MERGE_RESOLUTION|>--- conflicted
+++ resolved
@@ -19,12 +19,8 @@
 	/* Hinder the adjacent cache prefetcher to prefetch the consumer
 	 * pointer if the producer pointer is touched and vice versa.
 	 */
-<<<<<<< HEAD
-	u32 pad ____cacheline_aligned_in_smp;
+	u32 pad1 ____cacheline_aligned_in_smp;
 	//消费者索引
-=======
-	u32 pad1 ____cacheline_aligned_in_smp;
->>>>>>> e71ba945
 	u32 consumer ____cacheline_aligned_in_smp;
 	u32 pad2 ____cacheline_aligned_in_smp;
 	u32 flags;
@@ -362,9 +358,6 @@
 	return 0;
 }
 
-<<<<<<< HEAD
-//将xdp buffer入队
-=======
 static inline u32 xskq_prod_reserve_addr_batch(struct xsk_queue *q, struct xdp_desc *descs,
 					       u32 max)
 {
@@ -382,7 +375,7 @@
 	return nb_entries;
 }
 
->>>>>>> e71ba945
+//将xdp buffer入队
 static inline int xskq_prod_reserve_desc(struct xsk_queue *q,
 					 u64 addr, u32 len)
 {
