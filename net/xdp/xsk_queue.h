--- conflicted
+++ resolved
@@ -219,16 +219,8 @@
 		struct xdp_rxtx_ring *ring = (struct xdp_rxtx_ring *)q->ring;
 		u32 idx = q->cached_cons & q->ring_mask;/*取消费者位置*/
 
-<<<<<<< HEAD
 		*desc = ring->desc[idx];/*取描述符*/
-		if (xskq_cons_is_valid_desc(q, desc, pool))
-			return true;
-
-		q->cached_cons++;
-=======
-		*desc = ring->desc[idx];
 		return xskq_cons_is_valid_desc(q, desc, pool);
->>>>>>> 9d1694dc
 	}
 
 	q->queue_empty_descs++;
