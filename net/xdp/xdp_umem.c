// SPDX-License-Identifier: GPL-2.0
/* XDP user-space packet buffer
 * Copyright(c) 2018 Intel Corporation.
 */

#include <linux/init.h>
#include <linux/sched/mm.h>
#include <linux/sched/signal.h>
#include <linux/sched/task.h>
#include <linux/uaccess.h>
#include <linux/slab.h>
#include <linux/bpf.h>
#include <linux/mm.h>
#include <linux/netdevice.h>
#include <linux/rtnetlink.h>
#include <linux/idr.h>
#include <linux/vmalloc.h>

#include "xdp_umem.h"
#include "xsk_queue.h"

#define XDP_UMEM_MIN_CHUNK_SIZE 2048

//管理umem内存块的id分配
static DEFINE_IDA(umem_ida);

void xdp_add_sk_umem(struct xdp_umem *umem, struct xdp_sock *xs)
{
	unsigned long flags;

	if (!xs->tx)
		return;

	spin_lock_irqsave(&umem->xsk_tx_list_lock, flags);
	list_add_rcu(&xs->list, &umem->xsk_tx_list);
	spin_unlock_irqrestore(&umem->xsk_tx_list_lock, flags);
}

void xdp_del_sk_umem(struct xdp_umem *umem, struct xdp_sock *xs)
{
	unsigned long flags;

	if (!xs->tx)
		return;

	spin_lock_irqsave(&umem->xsk_tx_list_lock, flags);
	list_del_rcu(&xs->list);
	spin_unlock_irqrestore(&umem->xsk_tx_list_lock, flags);
}

/* The umem is stored both in the _rx struct and the _tx struct as we do
 * not know if the device has more tx queues than rx, or the opposite.
 * This might also change during run time.
 */
static int xdp_reg_umem_at_qid(struct net_device *dev, struct xdp_umem *umem,
			       u16 queue_id)
{
	if (queue_id >= max_t(unsigned int,
			      dev->real_num_rx_queues,
			      dev->real_num_tx_queues))
		return -EINVAL;

	if (queue_id < dev->real_num_rx_queues)
		dev->_rx[queue_id].umem = umem;
	if (queue_id < dev->real_num_tx_queues)
		dev->_tx[queue_id].umem = umem;

	return 0;
}

struct xdp_umem *xdp_get_umem_from_qid(struct net_device *dev,
				       u16 queue_id)
{
	if (queue_id < dev->real_num_rx_queues)
		return dev->_rx[queue_id].umem;
	if (queue_id < dev->real_num_tx_queues)
		return dev->_tx[queue_id].umem;

	return NULL;
}
EXPORT_SYMBOL(xdp_get_umem_from_qid);

static void xdp_clear_umem_at_qid(struct net_device *dev, u16 queue_id)
{
	if (queue_id < dev->real_num_rx_queues)
		dev->_rx[queue_id].umem = NULL;
	if (queue_id < dev->real_num_tx_queues)
		dev->_tx[queue_id].umem = NULL;
}

int xdp_umem_assign_dev(struct xdp_umem *umem, struct net_device *dev,
			u16 queue_id, u16 flags)
{
	bool force_zc, force_copy;
	struct netdev_bpf bpf;
	int err = 0;

	ASSERT_RTNL();

	force_zc = flags & XDP_ZEROCOPY;
	force_copy = flags & XDP_COPY;

	if (force_zc && force_copy)
		return -EINVAL;

	if (xdp_get_umem_from_qid(dev, queue_id))
		return -EBUSY;

	err = xdp_reg_umem_at_qid(dev, umem, queue_id);
	if (err)
		return err;

	umem->dev = dev;
	umem->queue_id = queue_id;

	if (flags & XDP_USE_NEED_WAKEUP) {
		umem->flags |= XDP_UMEM_USES_NEED_WAKEUP;
		/* Tx needs to be explicitly woken up the first time.
		 * Also for supporting drivers that do not implement this
		 * feature. They will always have to call sendto().
		 */
		xsk_set_tx_need_wakeup(umem);
	}

	dev_hold(dev);

	if (force_copy)
		/* For copy-mode, we are done. */
		return 0;

	if (!dev->netdev_ops->ndo_bpf || !dev->netdev_ops->ndo_xsk_wakeup) {
		err = -EOPNOTSUPP;
		goto err_unreg_umem;
	}

	bpf.command = XDP_SETUP_XSK_UMEM;
	bpf.xsk.umem = umem;
	bpf.xsk.queue_id = queue_id;

	err = dev->netdev_ops->ndo_bpf(dev, &bpf);
	if (err)
		goto err_unreg_umem;

	umem->zc = true;
	return 0;

err_unreg_umem:
	if (!force_zc)
		err = 0; /* fallback to copy mode */
	if (err)
		xdp_clear_umem_at_qid(dev, queue_id);
	return err;
}

void xdp_umem_clear_dev(struct xdp_umem *umem)
{
	struct netdev_bpf bpf;
	int err;

	ASSERT_RTNL();

	if (!umem->dev)
		return;

	if (umem->zc) {
		bpf.command = XDP_SETUP_XSK_UMEM;
		bpf.xsk.umem = NULL;
		bpf.xsk.queue_id = umem->queue_id;

		err = umem->dev->netdev_ops->ndo_bpf(umem->dev, &bpf);

		if (err)
			WARN(1, "failed to disable umem!\n");
	}

	xdp_clear_umem_at_qid(umem->dev, umem->queue_id);

	dev_put(umem->dev);
	umem->dev = NULL;
	umem->zc = false;
}

static void xdp_umem_unpin_pages(struct xdp_umem *umem)
{
	unpin_user_pages_dirty_lock(umem->pgs, umem->npgs, true);

	kfree(umem->pgs);
	umem->pgs = NULL;
}

static void xdp_umem_unaccount_pages(struct xdp_umem *umem)
{
	if (umem->user) {
		atomic_long_sub(umem->npgs, &umem->user->locked_vm);
		free_uid(umem->user);
	}
}

static void xdp_umem_release(struct xdp_umem *umem)
{
	rtnl_lock();
	xdp_umem_clear_dev(umem);
	rtnl_unlock();

	ida_simple_remove(&umem_ida, umem->id);

	if (umem->fq) {
		xskq_destroy(umem->fq);
		umem->fq = NULL;
	}

	if (umem->cq) {
		xskq_destroy(umem->cq);
		umem->cq = NULL;
	}

	xp_destroy(umem->pool);
	xdp_umem_unpin_pages(umem);

	xdp_umem_unaccount_pages(umem);
	kfree(umem);
}

static void xdp_umem_release_deferred(struct work_struct *work)
{
	struct xdp_umem *umem = container_of(work, struct xdp_umem, work);

	xdp_umem_release(umem);
}

void xdp_get_umem(struct xdp_umem *umem)
{
	refcount_inc(&umem->users);
}

void xdp_put_umem(struct xdp_umem *umem)
{
	if (!umem)
		return;

	if (refcount_dec_and_test(&umem->users)) {
		INIT_WORK(&umem->work, xdp_umem_release_deferred);
		schedule_work(&umem->work);
	}
}

static int xdp_umem_pin_pages(struct xdp_umem *umem, unsigned long address)
{
	unsigned int gup_flags = FOLL_WRITE;
	long npgs;
	int err;

	/*申请一组page指针*/
	umem->pgs = kcalloc(umem->npgs, sizeof(*umem->pgs),
			    GFP_KERNEL | __GFP_NOWARN);
	if (!umem->pgs)
		return -ENOMEM;

	mmap_read_lock(current->mm);
	/*获取用户内存的每个页指针，将其pin在内存里*/
	npgs = pin_user_pages(address, umem->npgs,
			      gup_flags | FOLL_LONGTERM, &umem->pgs[0]/*出参，各页指针*/, NULL);
	mmap_read_unlock(current->mm);

	if (npgs != umem->npgs) {
		if (npgs >= 0) {
			umem->npgs = npgs;
			err = -ENOMEM;
			goto out_pin;
		}
		err = npgs;
		goto out_pgs;
	}
	return 0;

out_pin:
	xdp_umem_unpin_pages(umem);
out_pgs:
	kfree(umem->pgs);
	umem->pgs = NULL;
	return err;
}

static int xdp_umem_account_pages(struct xdp_umem *umem)
{
	unsigned long lock_limit, new_npgs, old_npgs;

	if (capable(CAP_IPC_LOCK))
		return 0;

	lock_limit = rlimit(RLIMIT_MEMLOCK) >> PAGE_SHIFT;
	umem->user = get_uid(current_user());

	do {
		old_npgs = atomic_long_read(&umem->user->locked_vm);
		new_npgs = old_npgs + umem->npgs;
		if (new_npgs > lock_limit) {
			free_uid(umem->user);
			umem->user = NULL;
			return -ENOBUFS;
		}
	} while (atomic_long_cmpxchg(&umem->user->locked_vm, old_npgs,
				     new_npgs) != old_npgs);
	return 0;
}

//注册用户态的内存
static int xdp_umem_reg(struct xdp_umem *umem, struct xdp_umem_reg *mr)
{
<<<<<<< HEAD
    /*是否为不对齐的chunks*/
	bool unaligned_chunks = mr->flags & XDP_UMEM_UNALIGNED_CHUNK_FLAG;
	/*chunk大小及headroom大小*/
	u32 chunk_size = mr->chunk_size, headroom = mr->headroom;
=======
	u32 npgs_rem, chunk_size = mr->chunk_size, headroom = mr->headroom;
	bool unaligned_chunks = mr->flags & XDP_UMEM_UNALIGNED_CHUNK_FLAG;
>>>>>>> fb0155a0
	u64 npgs, addr = mr->addr, size = mr->len;
	unsigned int chunks, chunks_rem;
	int err;

	if (chunk_size < XDP_UMEM_MIN_CHUNK_SIZE || chunk_size > PAGE_SIZE) {
		/* Strictly speaking we could support this, if:
		 * - huge pages, or*
		 * - using an IOMMU, or
		 * - making sure the memory area is consecutive
		 * but for now, we simply say "computer says no".
		 */
		return -EINVAL;
	}

	//当前仅支持unaligned,need_wakeup两种标记
	if (mr->flags & ~(XDP_UMEM_UNALIGNED_CHUNK_FLAG |
			XDP_UMEM_USES_NEED_WAKEUP))
		return -EINVAL;

	if (!unaligned_chunks && !is_power_of_2(chunk_size))
		return -EINVAL;

	if (!PAGE_ALIGNED(addr)) {
		/* Memory area has to be page size aligned. For
		 * simplicity, this might change.
		 */
		return -EINVAL;
	}

	//防地址超界
	if ((addr + size) < addr)
		return -EINVAL;

	npgs = div_u64_rem(size, PAGE_SIZE, &npgs_rem);
	if (npgs_rem)
		npgs++;
	if (npgs > U32_MAX)
		return -EINVAL;

<<<<<<< HEAD
	/*获得chunk的数目*/
	chunks = (unsigned int)div_u64(size, chunk_size);
=======
	chunks = (unsigned int)div_u64_rem(size, chunk_size, &chunks_rem);
>>>>>>> fb0155a0
	if (chunks == 0)
		return -EINVAL;

	if (!unaligned_chunks && chunks_rem)
		return -EINVAL;

	/*可用于存放实际报文的大小（减去headroom,减去xdp packet headroom)*/
	if (headroom >= chunk_size - XDP_PACKET_HEADROOM)
		return -EINVAL;

	umem->size = size;
	umem->headroom = headroom;
	umem->chunk_size = chunk_size;
	umem->npgs = (u32)npgs;
	umem->pgs = NULL;
	umem->user = NULL;
	umem->flags = mr->flags;
	INIT_LIST_HEAD(&umem->xsk_tx_list);
	spin_lock_init(&umem->xsk_tx_list_lock);

	refcount_set(&umem->users, 1);

	err = xdp_umem_account_pages(umem);
	if (err)
		return err;

	err = xdp_umem_pin_pages(umem, (unsigned long)addr);
	if (err)
		goto out_account;

	/*申请与umem相同的一组umem_page*/
	/*映射umem_page与用户内存的映射*/
	umem->pool = xp_create(umem->pgs, umem->npgs, chunks, chunk_size,
			       headroom, size, unaligned_chunks);
	if (!umem->pool) {
		err = -ENOMEM;
		goto out_pin;
	}
	return 0;

out_pin:
	xdp_umem_unpin_pages(umem);
out_account:
	xdp_umem_unaccount_pages(umem);
	return err;
}

struct xdp_umem *xdp_umem_create(struct xdp_umem_reg *mr)
{
	struct xdp_umem *umem;
	int err;

	umem = kzalloc(sizeof(*umem), GFP_KERNEL);
	if (!umem)
		return ERR_PTR(-ENOMEM);

	//为umem分配id号
	err = ida_simple_get(&umem_ida, 0, 0, GFP_KERNEL);
	if (err < 0) {
		kfree(umem);
		return ERR_PTR(err);
	}
	umem->id = err;

	/*注册此内存区域*/
	err = xdp_umem_reg(umem, mr);
	if (err) {
	    /*注册失败，释放此id*/
		ida_simple_remove(&umem_ida, umem->id);
		kfree(umem);
		return ERR_PTR(err);
	}

	return umem;
}

bool xdp_umem_validate_queues(struct xdp_umem *umem)
{
	return umem->fq && umem->cq;
}<|MERGE_RESOLUTION|>--- conflicted
+++ resolved
@@ -307,15 +307,10 @@
 //注册用户态的内存
 static int xdp_umem_reg(struct xdp_umem *umem, struct xdp_umem_reg *mr)
 {
-<<<<<<< HEAD
-    /*是否为不对齐的chunks*/
+	/*chunk大小及headroom大小*/
+	u32 npgs_rem, chunk_size = mr->chunk_size, headroom = mr->headroom;
+    	/*是否为不对齐的chunks*/
 	bool unaligned_chunks = mr->flags & XDP_UMEM_UNALIGNED_CHUNK_FLAG;
-	/*chunk大小及headroom大小*/
-	u32 chunk_size = mr->chunk_size, headroom = mr->headroom;
-=======
-	u32 npgs_rem, chunk_size = mr->chunk_size, headroom = mr->headroom;
-	bool unaligned_chunks = mr->flags & XDP_UMEM_UNALIGNED_CHUNK_FLAG;
->>>>>>> fb0155a0
 	u64 npgs, addr = mr->addr, size = mr->len;
 	unsigned int chunks, chunks_rem;
 	int err;
@@ -355,12 +350,8 @@
 	if (npgs > U32_MAX)
 		return -EINVAL;
 
-<<<<<<< HEAD
 	/*获得chunk的数目*/
-	chunks = (unsigned int)div_u64(size, chunk_size);
-=======
 	chunks = (unsigned int)div_u64_rem(size, chunk_size, &chunks_rem);
->>>>>>> fb0155a0
 	if (chunks == 0)
 		return -EINVAL;
 
