// SPDX-License-Identifier: GPL-2.0
/* XDP user-space packet buffer
 * Copyright(c) 2018 Intel Corporation.
 */

#include <linux/init.h>
#include <linux/sched/mm.h>
#include <linux/sched/signal.h>
#include <linux/sched/task.h>
#include <linux/uaccess.h>
#include <linux/slab.h>
#include <linux/bpf.h>
#include <linux/mm.h>
#include <linux/netdevice.h>
#include <linux/rtnetlink.h>
#include <linux/idr.h>
#include <linux/vmalloc.h>

#include "xdp_umem.h"
#include "xsk_queue.h"

#define XDP_UMEM_MIN_CHUNK_SIZE 2048

static DEFINE_IDA(umem_ida);

void xdp_add_sk_umem(struct xdp_umem *umem, struct xdp_sock *xs)
{
	unsigned long flags;

	if (!xs->tx)
		return;

	spin_lock_irqsave(&umem->xsk_list_lock, flags);
	list_add_rcu(&xs->list, &umem->xsk_list);
	spin_unlock_irqrestore(&umem->xsk_list_lock, flags);
}

void xdp_del_sk_umem(struct xdp_umem *umem, struct xdp_sock *xs)
{
	unsigned long flags;

	if (!xs->tx)
		return;

	spin_lock_irqsave(&umem->xsk_list_lock, flags);
	list_del_rcu(&xs->list);
	spin_unlock_irqrestore(&umem->xsk_list_lock, flags);
}

/* The umem is stored both in the _rx struct and the _tx struct as we do
 * not know if the device has more tx queues than rx, or the opposite.
 * This might also change during run time.
 */
static int xdp_reg_umem_at_qid(struct net_device *dev, struct xdp_umem *umem,
			       u16 queue_id)
{
	if (queue_id >= max_t(unsigned int,
			      dev->real_num_rx_queues,
			      dev->real_num_tx_queues))
		return -EINVAL;

	if (queue_id < dev->real_num_rx_queues)
		dev->_rx[queue_id].umem = umem;
	if (queue_id < dev->real_num_tx_queues)
		dev->_tx[queue_id].umem = umem;

	return 0;
}

struct xdp_umem *xdp_get_umem_from_qid(struct net_device *dev,
				       u16 queue_id)
{
	if (queue_id < dev->real_num_rx_queues)
		return dev->_rx[queue_id].umem;
	if (queue_id < dev->real_num_tx_queues)
		return dev->_tx[queue_id].umem;

	return NULL;
}
EXPORT_SYMBOL(xdp_get_umem_from_qid);

static void xdp_clear_umem_at_qid(struct net_device *dev, u16 queue_id)
{
	if (queue_id < dev->real_num_rx_queues)
		dev->_rx[queue_id].umem = NULL;
	if (queue_id < dev->real_num_tx_queues)
		dev->_tx[queue_id].umem = NULL;
}

int xdp_umem_assign_dev(struct xdp_umem *umem, struct net_device *dev,
			u16 queue_id, u16 flags)
{
	bool force_zc, force_copy;
	struct netdev_bpf bpf;
	int err = 0;

	ASSERT_RTNL();

	force_zc = flags & XDP_ZEROCOPY;
	force_copy = flags & XDP_COPY;

	if (force_zc && force_copy)
		return -EINVAL;

	if (xdp_get_umem_from_qid(dev, queue_id))
		return -EBUSY;

	err = xdp_reg_umem_at_qid(dev, umem, queue_id);
	if (err)
		return err;

	umem->dev = dev;
	umem->queue_id = queue_id;

	if (flags & XDP_USE_NEED_WAKEUP) {
		umem->flags |= XDP_UMEM_USES_NEED_WAKEUP;
		/* Tx needs to be explicitly woken up the first time.
		 * Also for supporting drivers that do not implement this
		 * feature. They will always have to call sendto().
		 */
		xsk_set_tx_need_wakeup(umem);
	}

	dev_hold(dev);

	if (force_copy)
		/* For copy-mode, we are done. */
		return 0;

	if (!dev->netdev_ops->ndo_bpf || !dev->netdev_ops->ndo_xsk_wakeup) {
		err = -EOPNOTSUPP;
		goto err_unreg_umem;
	}

	bpf.command = XDP_SETUP_XSK_UMEM;
	bpf.xsk.umem = umem;
	bpf.xsk.queue_id = queue_id;

	err = dev->netdev_ops->ndo_bpf(dev, &bpf);
	if (err)
		goto err_unreg_umem;

	umem->zc = true;
	return 0;

err_unreg_umem:
	if (!force_zc)
		err = 0; /* fallback to copy mode */
	if (err)
		xdp_clear_umem_at_qid(dev, queue_id);
	return err;
}

void xdp_umem_clear_dev(struct xdp_umem *umem)
{
	struct netdev_bpf bpf;
	int err;

	ASSERT_RTNL();

	if (!umem->dev)
		return;

	if (umem->zc) {
		bpf.command = XDP_SETUP_XSK_UMEM;
		bpf.xsk.umem = NULL;
		bpf.xsk.queue_id = umem->queue_id;

		err = umem->dev->netdev_ops->ndo_bpf(umem->dev, &bpf);

		if (err)
			WARN(1, "failed to disable umem!\n");
	}

	xdp_clear_umem_at_qid(umem->dev, umem->queue_id);

	dev_put(umem->dev);
	umem->dev = NULL;
	umem->zc = false;
}

static void xdp_umem_unmap_pages(struct xdp_umem *umem)
{
	unsigned int i;

	for (i = 0; i < umem->npgs; i++)
		if (PageHighMem(umem->pgs[i]))
			vunmap(umem->pages[i].addr);
}

static int xdp_umem_map_pages(struct xdp_umem *umem)
{
	unsigned int i;
	void *addr;

	for (i = 0; i < umem->npgs; i++) {
		if (PageHighMem(umem->pgs[i]))
			addr = vmap(&umem->pgs[i], 1, VM_MAP, PAGE_KERNEL);
		else
			addr = page_address(umem->pgs[i]);

		if (!addr) {
			xdp_umem_unmap_pages(umem);
			return -ENOMEM;
		}

		umem->pages[i].addr = addr;
	}

	return 0;
}

static void xdp_umem_unpin_pages(struct xdp_umem *umem)
{
	unpin_user_pages_dirty_lock(umem->pgs, umem->npgs, true);

	kfree(umem->pgs);
	umem->pgs = NULL;
}

static void xdp_umem_unaccount_pages(struct xdp_umem *umem)
{
	if (umem->user) {
		atomic_long_sub(umem->npgs, &umem->user->locked_vm);
		free_uid(umem->user);
	}
}

static void xdp_umem_release(struct xdp_umem *umem)
{
	rtnl_lock();
	xdp_umem_clear_dev(umem);
	rtnl_unlock();

	ida_simple_remove(&umem_ida, umem->id);

	if (umem->fq) {
		xskq_destroy(umem->fq);
		umem->fq = NULL;
	}

	if (umem->cq) {
		xskq_destroy(umem->cq);
		umem->cq = NULL;
	}

	xsk_reuseq_destroy(umem);

	xdp_umem_unmap_pages(umem);
	xdp_umem_unpin_pages(umem);

	kvfree(umem->pages);
	umem->pages = NULL;

	xdp_umem_unaccount_pages(umem);
	kfree(umem);
}

static void xdp_umem_release_deferred(struct work_struct *work)
{
	struct xdp_umem *umem = container_of(work, struct xdp_umem, work);

	xdp_umem_release(umem);
}

void xdp_get_umem(struct xdp_umem *umem)
{
	refcount_inc(&umem->users);
}

void xdp_put_umem(struct xdp_umem *umem)
{
	if (!umem)
		return;

	if (refcount_dec_and_test(&umem->users)) {
		INIT_WORK(&umem->work, xdp_umem_release_deferred);
		schedule_work(&umem->work);
	}
}

static int xdp_umem_pin_pages(struct xdp_umem *umem)
{
	unsigned int gup_flags = FOLL_WRITE;
	long npgs;
	int err;

	/*申请一组page指针*/
	umem->pgs = kcalloc(umem->npgs, sizeof(*umem->pgs),
			    GFP_KERNEL | __GFP_NOWARN);
	if (!umem->pgs)
		return -ENOMEM;

	down_read(&current->mm->mmap_sem);
<<<<<<< HEAD
	/*获取用户内存的每个页指针*/
	npgs = get_user_pages(umem->address, umem->npgs,
			      gup_flags | FOLL_LONGTERM, &umem->pgs[0]/*出参，各页指针*/, NULL);
=======
	npgs = pin_user_pages(umem->address, umem->npgs,
			      gup_flags | FOLL_LONGTERM, &umem->pgs[0], NULL);
>>>>>>> 26dca6db
	up_read(&current->mm->mmap_sem);

	if (npgs != umem->npgs) {
		if (npgs >= 0) {
			umem->npgs = npgs;
			err = -ENOMEM;
			goto out_pin;
		}
		err = npgs;
		goto out_pgs;
	}
	return 0;

out_pin:
	xdp_umem_unpin_pages(umem);
out_pgs:
	kfree(umem->pgs);
	umem->pgs = NULL;
	return err;
}

static int xdp_umem_account_pages(struct xdp_umem *umem)
{
	unsigned long lock_limit, new_npgs, old_npgs;

	if (capable(CAP_IPC_LOCK))
		return 0;

	lock_limit = rlimit(RLIMIT_MEMLOCK) >> PAGE_SHIFT;
	umem->user = get_uid(current_user());

	do {
		old_npgs = atomic_long_read(&umem->user->locked_vm);
		new_npgs = old_npgs + umem->npgs;
		if (new_npgs > lock_limit) {
			free_uid(umem->user);
			umem->user = NULL;
			return -ENOBUFS;
		}
	} while (atomic_long_cmpxchg(&umem->user->locked_vm, old_npgs,
				     new_npgs) != old_npgs);
	return 0;
}

//注册用户态的内存
static int xdp_umem_reg(struct xdp_umem *umem, struct xdp_umem_reg *mr)
{
	bool unaligned_chunks = mr->flags & XDP_UMEM_UNALIGNED_CHUNK_FLAG;
	u32 chunk_size = mr->chunk_size, headroom = mr->headroom;
	unsigned int chunks, chunks_per_page;
	u64 addr = mr->addr, size = mr->len;
	int size_chk, err;

	if (chunk_size < XDP_UMEM_MIN_CHUNK_SIZE || chunk_size > PAGE_SIZE) {
		/* Strictly speaking we could support this, if:
		 * - huge pages, or*
		 * - using an IOMMU, or
		 * - making sure the memory area is consecutive
		 * but for now, we simply say "computer says no".
		 */
		return -EINVAL;
	}

	if (mr->flags & ~(XDP_UMEM_UNALIGNED_CHUNK_FLAG |
			XDP_UMEM_USES_NEED_WAKEUP))
		return -EINVAL;

	if (!unaligned_chunks && !is_power_of_2(chunk_size))
		return -EINVAL;

	if (!PAGE_ALIGNED(addr)) {
		/* Memory area has to be page size aligned. For
		 * simplicity, this might change.
		 */
		return -EINVAL;
	}

	if ((addr + size) < addr)
		return -EINVAL;

	chunks = (unsigned int)div_u64(size, chunk_size);
	if (chunks == 0)
		return -EINVAL;

	if (!unaligned_chunks) {
		chunks_per_page = PAGE_SIZE / chunk_size;
		if (chunks < chunks_per_page || chunks % chunks_per_page)
			return -EINVAL;
	}

	size_chk = chunk_size - headroom - XDP_PACKET_HEADROOM;
	if (size_chk < 0)
		return -EINVAL;

	umem->address = (unsigned long)addr;
	umem->chunk_mask = unaligned_chunks ? XSK_UNALIGNED_BUF_ADDR_MASK
					    : ~((u64)chunk_size - 1);
	umem->size = size;
	umem->headroom = headroom;
	umem->chunk_size_nohr = chunk_size - headroom;
	umem->npgs = size / PAGE_SIZE;
	umem->pgs = NULL;
	umem->user = NULL;
	umem->flags = mr->flags;
	INIT_LIST_HEAD(&umem->xsk_list);
	spin_lock_init(&umem->xsk_list_lock);

	refcount_set(&umem->users, 1);

	err = xdp_umem_account_pages(umem);
	if (err)
		return err;

	err = xdp_umem_pin_pages(umem);
	if (err)
		goto out_account;

	/*申请与umem相同的一组umem_page*/
	umem->pages = kvcalloc(umem->npgs, sizeof(*umem->pages),
			       GFP_KERNEL_ACCOUNT);
	if (!umem->pages) {
		err = -ENOMEM;
		goto out_pin;
	}

	/*映射umem_page与用户内存的映射*/
	err = xdp_umem_map_pages(umem);
	if (!err)
		return 0;

	kvfree(umem->pages);

out_pin:
	xdp_umem_unpin_pages(umem);
out_account:
	xdp_umem_unaccount_pages(umem);
	return err;
}

struct xdp_umem *xdp_umem_create(struct xdp_umem_reg *mr)
{
	struct xdp_umem *umem;
	int err;

	umem = kzalloc(sizeof(*umem), GFP_KERNEL);
	if (!umem)
		return ERR_PTR(-ENOMEM);

	err = ida_simple_get(&umem_ida, 0, 0, GFP_KERNEL);
	if (err < 0) {
		kfree(umem);
		return ERR_PTR(err);
	}
	umem->id = err;

	err = xdp_umem_reg(umem, mr);
	if (err) {
		ida_simple_remove(&umem_ida, umem->id);
		kfree(umem);
		return ERR_PTR(err);
	}

	return umem;
}

bool xdp_umem_validate_queues(struct xdp_umem *umem)
{
	return umem->fq && umem->cq;
}<|MERGE_RESOLUTION|>--- conflicted
+++ resolved
@@ -292,14 +292,9 @@
 		return -ENOMEM;
 
 	down_read(&current->mm->mmap_sem);
-<<<<<<< HEAD
 	/*获取用户内存的每个页指针*/
-	npgs = get_user_pages(umem->address, umem->npgs,
+	npgs = pin_user_pages(umem->address, umem->npgs,
 			      gup_flags | FOLL_LONGTERM, &umem->pgs[0]/*出参，各页指针*/, NULL);
-=======
-	npgs = pin_user_pages(umem->address, umem->npgs,
-			      gup_flags | FOLL_LONGTERM, &umem->pgs[0], NULL);
->>>>>>> 26dca6db
 	up_read(&current->mm->mmap_sem);
 
 	if (npgs != umem->npgs) {
