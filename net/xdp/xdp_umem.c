--- conflicted
+++ resolved
@@ -392,13 +392,8 @@
 			return -EINVAL;
 	}
 
-<<<<<<< HEAD
 	/*可用于存放实际报文的大小（减去headroom,减去xdp packet headroom)*/
-	size_chk = chunk_size - headroom - XDP_PACKET_HEADROOM;
-	if (size_chk < 0)
-=======
 	if (headroom >= chunk_size - XDP_PACKET_HEADROOM)
->>>>>>> ae83d0b4
 		return -EINVAL;
 
 	umem->address = (unsigned long)addr;
