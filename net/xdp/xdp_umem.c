// SPDX-License-Identifier: GPL-2.0
/* XDP user-space packet buffer
 * Copyright(c) 2018 Intel Corporation.
 */

#include <linux/init.h>
#include <linux/sched/mm.h>
#include <linux/sched/signal.h>
#include <linux/sched/task.h>
#include <linux/uaccess.h>
#include <linux/slab.h>
#include <linux/bpf.h>
#include <linux/mm.h>
#include <linux/netdevice.h>
#include <linux/rtnetlink.h>
#include <linux/idr.h>
#include <linux/vmalloc.h>

#include "xdp_umem.h"
#include "xsk_queue.h"

<<<<<<< HEAD
#define XDP_UMEM_MIN_CHUNK_SIZE 2048

//管理umem内存块的id分配
=======
>>>>>>> 97ee9d1c
static DEFINE_IDA(umem_ida);

static void xdp_umem_unpin_pages(struct xdp_umem *umem)
{
	unpin_user_pages_dirty_lock(umem->pgs, umem->npgs, true);

	kvfree(umem->pgs);
	umem->pgs = NULL;
}

static void xdp_umem_unaccount_pages(struct xdp_umem *umem)
{
	if (umem->user) {
		atomic_long_sub(umem->npgs, &umem->user->locked_vm);
		free_uid(umem->user);
	}
}

static void xdp_umem_addr_unmap(struct xdp_umem *umem)
{
	vunmap(umem->addrs);
	umem->addrs = NULL;
}

static int xdp_umem_addr_map(struct xdp_umem *umem, struct page **pages,
			     u32 nr_pages)
{
	umem->addrs = vmap(pages, nr_pages, VM_MAP, PAGE_KERNEL);
	if (!umem->addrs)
		return -ENOMEM;
	return 0;
}

static void xdp_umem_release(struct xdp_umem *umem)
{
	umem->zc = false;
	ida_free(&umem_ida, umem->id);

	xdp_umem_addr_unmap(umem);
	xdp_umem_unpin_pages(umem);

	xdp_umem_unaccount_pages(umem);
	kfree(umem);
}

static void xdp_umem_release_deferred(struct work_struct *work)
{
	struct xdp_umem *umem = container_of(work, struct xdp_umem, work);

	xdp_umem_release(umem);
}

void xdp_get_umem(struct xdp_umem *umem)
{
	refcount_inc(&umem->users);
}

void xdp_put_umem(struct xdp_umem *umem, bool defer_cleanup)
{
	if (!umem)
		return;

	if (refcount_dec_and_test(&umem->users)) {
		if (defer_cleanup) {
			INIT_WORK(&umem->work, xdp_umem_release_deferred);
			schedule_work(&umem->work);
		} else {
			xdp_umem_release(umem);
		}
	}
}

static int xdp_umem_pin_pages(struct xdp_umem *umem, unsigned long address)
{
	unsigned int gup_flags = FOLL_WRITE;
	long npgs;
	int err;

	/*申请一组page指针*/
	umem->pgs = kvcalloc(umem->npgs, sizeof(*umem->pgs), GFP_KERNEL | __GFP_NOWARN);
	if (!umem->pgs)
		return -ENOMEM;

	mmap_read_lock(current->mm);
	/*获取用户内存的每个页指针，将其pin在内存里*/
	npgs = pin_user_pages(address, umem->npgs,
			      gup_flags | FOLL_LONGTERM, &umem->pgs[0]/*出参，各页指针*/, NULL);
	mmap_read_unlock(current->mm);

	if (npgs != umem->npgs) {
		if (npgs >= 0) {
			umem->npgs = npgs;
			err = -ENOMEM;
			goto out_pin;
		}
		err = npgs;
		goto out_pgs;
	}
	return 0;

out_pin:
	xdp_umem_unpin_pages(umem);
out_pgs:
	kvfree(umem->pgs);
	umem->pgs = NULL;
	return err;
}

static int xdp_umem_account_pages(struct xdp_umem *umem)
{
	unsigned long lock_limit, new_npgs, old_npgs;

	if (capable(CAP_IPC_LOCK))
		return 0;

	lock_limit = rlimit(RLIMIT_MEMLOCK) >> PAGE_SHIFT;
	umem->user = get_uid(current_user());

	do {
		old_npgs = atomic_long_read(&umem->user->locked_vm);
		new_npgs = old_npgs + umem->npgs;
		if (new_npgs > lock_limit) {
			free_uid(umem->user);
			umem->user = NULL;
			return -ENOBUFS;
		}
	} while (atomic_long_cmpxchg(&umem->user->locked_vm, old_npgs,
				     new_npgs) != old_npgs);
	return 0;
}

//注册用户态的内存
static int xdp_umem_reg(struct xdp_umem *umem, struct xdp_umem_reg *mr)
{
	/*chunk大小及headroom大小*/
	u32 npgs_rem, chunk_size = mr->chunk_size, headroom = mr->headroom;
    	/*是否为不对齐的chunks*/
	bool unaligned_chunks = mr->flags & XDP_UMEM_UNALIGNED_CHUNK_FLAG;
	u64 npgs, addr = mr->addr, size = mr->len;
	unsigned int chunks, chunks_rem;
	int err;

	if (chunk_size < XDP_UMEM_MIN_CHUNK_SIZE || chunk_size > PAGE_SIZE) {
		/* Strictly speaking we could support this, if:
		 * - huge pages, or*
		 * - using an IOMMU, or
		 * - making sure the memory area is consecutive
		 * but for now, we simply say "computer says no".
		 */
		return -EINVAL;
	}

	//当前仅支持unaligned,need_wakeup两种标记
	if (mr->flags & ~XDP_UMEM_UNALIGNED_CHUNK_FLAG)
		return -EINVAL;

	if (!unaligned_chunks && !is_power_of_2(chunk_size))
		return -EINVAL;

	if (!PAGE_ALIGNED(addr)) {
		/* Memory area has to be page size aligned. For
		 * simplicity, this might change.
		 */
		return -EINVAL;
	}

	//防地址超界
	if ((addr + size) < addr)
		return -EINVAL;

	npgs = div_u64_rem(size, PAGE_SIZE, &npgs_rem);
	if (npgs_rem)
		npgs++;
	if (npgs > U32_MAX)
		return -EINVAL;

	/*获得chunk的数目*/
	chunks = (unsigned int)div_u64_rem(size, chunk_size, &chunks_rem);
	if (chunks == 0)
		return -EINVAL;

	if (!unaligned_chunks && chunks_rem)
		return -EINVAL;

	/*可用于存放实际报文的大小（减去headroom,减去xdp packet headroom)*/
	if (headroom >= chunk_size - XDP_PACKET_HEADROOM)
		return -EINVAL;

	umem->size = size;
	umem->headroom = headroom;
	umem->chunk_size = chunk_size;
	umem->chunks = chunks;
	umem->npgs = (u32)npgs;
	umem->pgs = NULL;
	umem->user = NULL;
	umem->flags = mr->flags;

	INIT_LIST_HEAD(&umem->xsk_dma_list);
	refcount_set(&umem->users, 1);

	err = xdp_umem_account_pages(umem);
	if (err)
		return err;

	err = xdp_umem_pin_pages(umem, (unsigned long)addr);
	if (err)
		goto out_account;

	/*申请与umem相同的一组umem_page*/
	/*映射umem_page与用户内存的映射*/
	err = xdp_umem_addr_map(umem, umem->pgs, umem->npgs);
	if (err)
		goto out_unpin;

	return 0;

out_unpin:
	xdp_umem_unpin_pages(umem);
out_account:
	xdp_umem_unaccount_pages(umem);
	return err;
}

struct xdp_umem *xdp_umem_create(struct xdp_umem_reg *mr)
{
	struct xdp_umem *umem;
	int err;

	umem = kzalloc(sizeof(*umem), GFP_KERNEL);
	if (!umem)
		return ERR_PTR(-ENOMEM);

<<<<<<< HEAD
	//为umem分配id号
	err = ida_simple_get(&umem_ida, 0, 0, GFP_KERNEL);
=======
	err = ida_alloc(&umem_ida, GFP_KERNEL);
>>>>>>> 97ee9d1c
	if (err < 0) {
		kfree(umem);
		return ERR_PTR(err);
	}
	umem->id = err;

	/*注册此内存区域*/
	err = xdp_umem_reg(umem, mr);
	if (err) {
<<<<<<< HEAD
	    /*注册失败，释放此id*/
		ida_simple_remove(&umem_ida, umem->id);
=======
		ida_free(&umem_ida, umem->id);
>>>>>>> 97ee9d1c
		kfree(umem);
		return ERR_PTR(err);
	}

	return umem;
}<|MERGE_RESOLUTION|>--- conflicted
+++ resolved
@@ -19,12 +19,7 @@
 #include "xdp_umem.h"
 #include "xsk_queue.h"
 
-<<<<<<< HEAD
-#define XDP_UMEM_MIN_CHUNK_SIZE 2048
-
 //管理umem内存块的id分配
-=======
->>>>>>> 97ee9d1c
 static DEFINE_IDA(umem_ida);
 
 static void xdp_umem_unpin_pages(struct xdp_umem *umem)
@@ -257,12 +252,8 @@
 	if (!umem)
 		return ERR_PTR(-ENOMEM);
 
-<<<<<<< HEAD
 	//为umem分配id号
-	err = ida_simple_get(&umem_ida, 0, 0, GFP_KERNEL);
-=======
 	err = ida_alloc(&umem_ida, GFP_KERNEL);
->>>>>>> 97ee9d1c
 	if (err < 0) {
 		kfree(umem);
 		return ERR_PTR(err);
@@ -272,12 +263,8 @@
 	/*注册此内存区域*/
 	err = xdp_umem_reg(umem, mr);
 	if (err) {
-<<<<<<< HEAD
 	    /*注册失败，释放此id*/
-		ida_simple_remove(&umem_ida, umem->id);
-=======
 		ida_free(&umem_ida, umem->id);
->>>>>>> 97ee9d1c
 		kfree(umem);
 		return ERR_PTR(err);
 	}
