// SPDX-License-Identifier: GPL-2.0
/* XDP user-space packet buffer
 * Copyright(c) 2018 Intel Corporation.
 */

#include <linux/init.h>
#include <linux/sched/mm.h>
#include <linux/sched/signal.h>
#include <linux/sched/task.h>
#include <linux/uaccess.h>
#include <linux/slab.h>
#include <linux/bpf.h>
#include <linux/mm.h>
#include <linux/netdevice.h>
#include <linux/rtnetlink.h>
#include <linux/idr.h>
#include <linux/vmalloc.h>

#include "xdp_umem.h"
#include "xsk_queue.h"

#define XDP_UMEM_MIN_CHUNK_SIZE 2048

//管理umem内存块的id分配
static DEFINE_IDA(umem_ida);

static void xdp_umem_unpin_pages(struct xdp_umem *umem)
{
	unpin_user_pages_dirty_lock(umem->pgs, umem->npgs, true);

	kvfree(umem->pgs);
	umem->pgs = NULL;
}

static void xdp_umem_unaccount_pages(struct xdp_umem *umem)
{
	if (umem->user) {
		atomic_long_sub(umem->npgs, &umem->user->locked_vm);
		free_uid(umem->user);
	}
}

static void xdp_umem_addr_unmap(struct xdp_umem *umem)
{
	vunmap(umem->addrs);
	umem->addrs = NULL;
}

static int xdp_umem_addr_map(struct xdp_umem *umem, struct page **pages,
			     u32 nr_pages)
{
	umem->addrs = vmap(pages, nr_pages, VM_MAP, PAGE_KERNEL);
	if (!umem->addrs)
		return -ENOMEM;
	return 0;
}

static void xdp_umem_release(struct xdp_umem *umem)
{
	umem->zc = false;
	ida_simple_remove(&umem_ida, umem->id);

	xdp_umem_addr_unmap(umem);
	xdp_umem_unpin_pages(umem);

	xdp_umem_unaccount_pages(umem);
	kfree(umem);
}

static void xdp_umem_release_deferred(struct work_struct *work)
{
	struct xdp_umem *umem = container_of(work, struct xdp_umem, work);

	xdp_umem_release(umem);
}

void xdp_get_umem(struct xdp_umem *umem)
{
	refcount_inc(&umem->users);
}

void xdp_put_umem(struct xdp_umem *umem, bool defer_cleanup)
{
	if (!umem)
		return;

	if (refcount_dec_and_test(&umem->users)) {
		if (defer_cleanup) {
			INIT_WORK(&umem->work, xdp_umem_release_deferred);
			schedule_work(&umem->work);
		} else {
			xdp_umem_release(umem);
		}
	}
}

static int xdp_umem_pin_pages(struct xdp_umem *umem, unsigned long address)
{
	unsigned int gup_flags = FOLL_WRITE;
	long npgs;
	int err;

<<<<<<< HEAD
	/*申请一组page指针*/
	umem->pgs = kcalloc(umem->npgs, sizeof(*umem->pgs),
			    GFP_KERNEL | __GFP_NOWARN);
=======
	umem->pgs = kvcalloc(umem->npgs, sizeof(*umem->pgs), GFP_KERNEL | __GFP_NOWARN);
>>>>>>> 40226a3d
	if (!umem->pgs)
		return -ENOMEM;

	mmap_read_lock(current->mm);
	/*获取用户内存的每个页指针，将其pin在内存里*/
	npgs = pin_user_pages(address, umem->npgs,
			      gup_flags | FOLL_LONGTERM, &umem->pgs[0]/*出参，各页指针*/, NULL);
	mmap_read_unlock(current->mm);

	if (npgs != umem->npgs) {
		if (npgs >= 0) {
			umem->npgs = npgs;
			err = -ENOMEM;
			goto out_pin;
		}
		err = npgs;
		goto out_pgs;
	}
	return 0;

out_pin:
	xdp_umem_unpin_pages(umem);
out_pgs:
	kvfree(umem->pgs);
	umem->pgs = NULL;
	return err;
}

static int xdp_umem_account_pages(struct xdp_umem *umem)
{
	unsigned long lock_limit, new_npgs, old_npgs;

	if (capable(CAP_IPC_LOCK))
		return 0;

	lock_limit = rlimit(RLIMIT_MEMLOCK) >> PAGE_SHIFT;
	umem->user = get_uid(current_user());

	do {
		old_npgs = atomic_long_read(&umem->user->locked_vm);
		new_npgs = old_npgs + umem->npgs;
		if (new_npgs > lock_limit) {
			free_uid(umem->user);
			umem->user = NULL;
			return -ENOBUFS;
		}
	} while (atomic_long_cmpxchg(&umem->user->locked_vm, old_npgs,
				     new_npgs) != old_npgs);
	return 0;
}

//注册用户态的内存
static int xdp_umem_reg(struct xdp_umem *umem, struct xdp_umem_reg *mr)
{
	/*chunk大小及headroom大小*/
	u32 npgs_rem, chunk_size = mr->chunk_size, headroom = mr->headroom;
    	/*是否为不对齐的chunks*/
	bool unaligned_chunks = mr->flags & XDP_UMEM_UNALIGNED_CHUNK_FLAG;
	u64 npgs, addr = mr->addr, size = mr->len;
	unsigned int chunks, chunks_rem;
	int err;

	if (chunk_size < XDP_UMEM_MIN_CHUNK_SIZE || chunk_size > PAGE_SIZE) {
		/* Strictly speaking we could support this, if:
		 * - huge pages, or*
		 * - using an IOMMU, or
		 * - making sure the memory area is consecutive
		 * but for now, we simply say "computer says no".
		 */
		return -EINVAL;
	}

	//当前仅支持unaligned,need_wakeup两种标记
	if (mr->flags & ~XDP_UMEM_UNALIGNED_CHUNK_FLAG)
		return -EINVAL;

	if (!unaligned_chunks && !is_power_of_2(chunk_size))
		return -EINVAL;

	if (!PAGE_ALIGNED(addr)) {
		/* Memory area has to be page size aligned. For
		 * simplicity, this might change.
		 */
		return -EINVAL;
	}

	//防地址超界
	if ((addr + size) < addr)
		return -EINVAL;

	npgs = div_u64_rem(size, PAGE_SIZE, &npgs_rem);
	if (npgs_rem)
		npgs++;
	if (npgs > U32_MAX)
		return -EINVAL;

	/*获得chunk的数目*/
	chunks = (unsigned int)div_u64_rem(size, chunk_size, &chunks_rem);
	if (chunks == 0)
		return -EINVAL;

	if (!unaligned_chunks && chunks_rem)
		return -EINVAL;

	/*可用于存放实际报文的大小（减去headroom,减去xdp packet headroom)*/
	if (headroom >= chunk_size - XDP_PACKET_HEADROOM)
		return -EINVAL;

	umem->size = size;
	umem->headroom = headroom;
	umem->chunk_size = chunk_size;
	umem->chunks = chunks;
	umem->npgs = (u32)npgs;
	umem->pgs = NULL;
	umem->user = NULL;
	umem->flags = mr->flags;

	INIT_LIST_HEAD(&umem->xsk_dma_list);
	refcount_set(&umem->users, 1);

	err = xdp_umem_account_pages(umem);
	if (err)
		return err;

	err = xdp_umem_pin_pages(umem, (unsigned long)addr);
	if (err)
		goto out_account;

	/*申请与umem相同的一组umem_page*/
	/*映射umem_page与用户内存的映射*/
	err = xdp_umem_addr_map(umem, umem->pgs, umem->npgs);
	if (err)
		goto out_unpin;

	return 0;

out_unpin:
	xdp_umem_unpin_pages(umem);
out_account:
	xdp_umem_unaccount_pages(umem);
	return err;
}

struct xdp_umem *xdp_umem_create(struct xdp_umem_reg *mr)
{
	struct xdp_umem *umem;
	int err;

	umem = kzalloc(sizeof(*umem), GFP_KERNEL);
	if (!umem)
		return ERR_PTR(-ENOMEM);

	//为umem分配id号
	err = ida_simple_get(&umem_ida, 0, 0, GFP_KERNEL);
	if (err < 0) {
		kfree(umem);
		return ERR_PTR(err);
	}
	umem->id = err;

	/*注册此内存区域*/
	err = xdp_umem_reg(umem, mr);
	if (err) {
	    /*注册失败，释放此id*/
		ida_simple_remove(&umem_ida, umem->id);
		kfree(umem);
		return ERR_PTR(err);
	}

	return umem;
}<|MERGE_RESOLUTION|>--- conflicted
+++ resolved
@@ -100,13 +100,8 @@
 	long npgs;
 	int err;
 
-<<<<<<< HEAD
 	/*申请一组page指针*/
-	umem->pgs = kcalloc(umem->npgs, sizeof(*umem->pgs),
-			    GFP_KERNEL | __GFP_NOWARN);
-=======
 	umem->pgs = kvcalloc(umem->npgs, sizeof(*umem->pgs), GFP_KERNEL | __GFP_NOWARN);
->>>>>>> 40226a3d
 	if (!umem->pgs)
 		return -ENOMEM;
 
