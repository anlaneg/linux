// SPDX-License-Identifier: GPL-2.0
/* XDP sockets
 *
 * AF_XDP sockets allows a channel between XDP programs and userspace
 * applications.
 * Copyright(c) 2018 Intel Corporation.
 *
 * Author(s): Björn Töpel <bjorn.topel@intel.com>
 *	      Magnus Karlsson <magnus.karlsson@intel.com>
 */

#define pr_fmt(fmt) "AF_XDP: %s: " fmt, __func__

#include <linux/if_xdp.h>
#include <linux/init.h>
#include <linux/sched/mm.h>
#include <linux/sched/signal.h>
#include <linux/sched/task.h>
#include <linux/socket.h>
#include <linux/file.h>
#include <linux/uaccess.h>
#include <linux/net.h>
#include <linux/netdevice.h>
#include <linux/rculist.h>
#include <linux/vmalloc.h>
#include <net/xdp_sock_drv.h>
#include <net/busy_poll.h>
#include <net/netdev_lock.h>
#include <net/netdev_rx_queue.h>
#include <net/xdp.h>

#include "xsk_queue.h"
#include "xdp_umem.h"
#include "xsk.h"

#define TX_BATCH_SIZE 32
#define MAX_PER_SOCKET_BUDGET (TX_BATCH_SIZE)

<<<<<<< HEAD
static DEFINE_PER_CPU(struct list_head, xskmap_flush_list);

/*设置rx方向需要wakeup*/
=======
>>>>>>> 155a3c00
void xsk_set_rx_need_wakeup(struct xsk_buff_pool *pool)
{
	if (pool->cached_need_wakeup & XDP_WAKEUP_RX)
		/*已置此标记，直接返回*/
		return;

	pool->fq->ring->flags |= XDP_RING_NEED_WAKEUP;
	pool->cached_need_wakeup |= XDP_WAKEUP_RX;
}
EXPORT_SYMBOL(xsk_set_rx_need_wakeup);

/*设置tx方向需要wakeup*/
void xsk_set_tx_need_wakeup(struct xsk_buff_pool *pool)
{
	struct xdp_sock *xs;

	if (pool->cached_need_wakeup & XDP_WAKEUP_TX)
		/*已置此标记，直接返回*/
		return;

	rcu_read_lock();
	list_for_each_entry_rcu(xs, &pool->xsk_tx_list, tx_list) {
		xs->tx->ring->flags |= XDP_RING_NEED_WAKEUP;
	}
	rcu_read_unlock();

	pool->cached_need_wakeup |= XDP_WAKEUP_TX;
}
EXPORT_SYMBOL(xsk_set_tx_need_wakeup);

/*清除rx方向需要wakeup的标记*/
void xsk_clear_rx_need_wakeup(struct xsk_buff_pool *pool)
{
	if (!(pool->cached_need_wakeup & XDP_WAKEUP_RX))
		return;

	pool->fq->ring->flags &= ~XDP_RING_NEED_WAKEUP;
	pool->cached_need_wakeup &= ~XDP_WAKEUP_RX;
}
EXPORT_SYMBOL(xsk_clear_rx_need_wakeup);

/*清除tx方向需要wakeup的标记*/
void xsk_clear_tx_need_wakeup(struct xsk_buff_pool *pool)
{
	struct xdp_sock *xs;

	if (!(pool->cached_need_wakeup & XDP_WAKEUP_TX))
		return;

	rcu_read_lock();
	list_for_each_entry_rcu(xs, &pool->xsk_tx_list, tx_list) {
		xs->tx->ring->flags &= ~XDP_RING_NEED_WAKEUP;
	}
	rcu_read_unlock();

	pool->cached_need_wakeup &= ~XDP_WAKEUP_TX;
}
EXPORT_SYMBOL(xsk_clear_tx_need_wakeup);

/*检查此pool是否需要wakeup(不论rx/tx方向）*/
bool xsk_uses_need_wakeup(struct xsk_buff_pool *pool)
{
	return pool->uses_need_wakeup;
}
EXPORT_SYMBOL(xsk_uses_need_wakeup);

struct xsk_buff_pool *xsk_get_pool_from_qid(struct net_device *dev,
					    u16 queue_id)
{
	/*通过queue_id获取对应的pool(rx的queue_id与tx的queue_id是连续的，且tx queue_id更大）*/
	if (queue_id < dev->real_num_rx_queues)
		return dev->_rx[queue_id].pool;
	if (queue_id < dev->real_num_tx_queues)
		return dev->_tx[queue_id].pool;

	return NULL;
}
EXPORT_SYMBOL(xsk_get_pool_from_qid);

/*移除指定queue_id对应的pool*/
void xsk_clear_pool_at_qid(struct net_device *dev, u16 queue_id)
{
	if (queue_id < dev->num_rx_queues)
		dev->_rx[queue_id].pool = NULL;
	if (queue_id < dev->num_tx_queues)
		dev->_tx[queue_id].pool = NULL;
}

/* The buffer pool is stored both in the _rx struct and the _tx struct as we do
 * not know if the device has more tx queues than rx, or the opposite.
 * This might also change during run time.
 */
int xsk_reg_pool_at_qid(struct net_device *dev, struct xsk_buff_pool *pool,
			u16 queue_id)
{
	if (queue_id >= max_t(unsigned int,
			      dev->real_num_rx_queues,
			      dev->real_num_tx_queues))
		/*queue_id不超过设备rx/tx队列数*/
		return -EINVAL;

	/*更新rx或tx对应的xdp pool*/
	if (queue_id < dev->real_num_rx_queues)
		dev->_rx[queue_id].pool = pool;
	if (queue_id < dev->real_num_tx_queues)
		dev->_tx[queue_id].pool = pool;

	return 0;
}

static int __xsk_rcv_zc(struct xdp_sock *xs, struct xdp_buff_xsk *xskb, u32 len,
			u32 flags)
{
	u64 addr;
	int err;

	addr = xp_get_handle(xskb, xskb->pool);
	err = xskq_prod_reserve_desc(xs->rx, addr, len, flags);
	if (err) {
		/*队列为满*/
		xs->rx_queue_full++;
		return err;
	}

	xp_release(xskb);
	return 0;
}

//xsocket对应的zero copy收包函数
static int xsk_rcv_zc(struct xdp_sock *xs, struct xdp_buff *xdp, u32 len)
{
	struct xdp_buff_xsk *xskb = container_of(xdp, struct xdp_buff_xsk, xdp);
	u32 frags = xdp_buff_has_frags(xdp);
	struct xdp_buff_xsk *pos, *tmp;
	struct list_head *xskb_list;
	u32 contd = 0;
	int err;

	if (frags)
		contd = XDP_PKT_CONTD;

	err = __xsk_rcv_zc(xs, xskb, len, contd);
	if (err)
		goto err;
	if (likely(!frags))
		return 0;

	xskb_list = &xskb->pool->xskb_list;
	list_for_each_entry_safe(pos, tmp, xskb_list, list_node) {
		if (list_is_singular(xskb_list))
			contd = 0;
		len = pos->xdp.data_end - pos->xdp.data;
		err = __xsk_rcv_zc(xs, pos, len, contd);
		if (err)
			goto err;
		list_del(&pos->list_node);
	}

	return 0;
err:
	xsk_buff_free(xdp);
	return err;
}

static void *xsk_copy_xdp_start(struct xdp_buff *from)
{
	if (unlikely(xdp_data_meta_unsupported(from)))
		/*此buffer不包含meta,故metalen为0*/
		return from->data;
	else
		/*支持meta,自data_meta位置开始copy*/
		return from->data_meta;
}

static u32 xsk_copy_xdp(void *to, void **from, u32 to_len,
			u32 *from_len, skb_frag_t **frag, u32 rem)
{
	u32 copied = 0;

	while (1) {
		u32 copy_len = min_t(u32, *from_len, to_len);

		memcpy(to, *from, copy_len);
		copied += copy_len;
		if (rem == copied)
			return copied;

		if (*from_len == copy_len) {
			*from = skb_frag_address(*frag);
			*from_len = skb_frag_size((*frag)++);
		} else {
			*from += copy_len;
			*from_len -= copy_len;
		}
		if (to_len == copy_len)
			return copied;

		to_len -= copy_len;
		to += copy_len;
	}
}

static int __xsk_rcv(struct xdp_sock *xs, struct xdp_buff *xdp, u32 len)
{
	u32 frame_size = xsk_pool_get_rx_frame_size(xs->pool);
	void *copy_from = xsk_copy_xdp_start(xdp), *copy_to;
	u32 from_len, meta_len, rem, num_desc;
	struct xdp_buff_xsk *xskb;
	struct xdp_buff *xsk_xdp;
	skb_frag_t *frag;

	from_len = xdp->data_end - copy_from;
	meta_len = xdp->data - copy_from;
	rem = len + meta_len;

	if (len <= frame_size && !xdp_buff_has_frags(xdp)) {
		int err;

		xsk_xdp = xsk_buff_alloc(xs->pool);
		if (!xsk_xdp) {
			xs->rx_dropped++;
			return -ENOMEM;
		}
		memcpy(xsk_xdp->data - meta_len, copy_from, rem);
		xskb = container_of(xsk_xdp, struct xdp_buff_xsk, xdp);
		err = __xsk_rcv_zc(xs, xskb, len, 0);
		if (err) {
			xsk_buff_free(xsk_xdp);
			return err;
		}

		return 0;
	}

	num_desc = (len - 1) / frame_size + 1;

	if (!xsk_buff_can_alloc(xs->pool, num_desc)) {
		xs->rx_dropped++;
		return -ENOMEM;
	}
	if (xskq_prod_nb_free(xs->rx, num_desc) < num_desc) {
		xs->rx_queue_full++;
		return -ENOBUFS;
	}

	if (xdp_buff_has_frags(xdp)) {
		struct skb_shared_info *sinfo;

		sinfo = xdp_get_shared_info_from_buff(xdp);
		frag =  &sinfo->frags[0];
	}

	do {
		u32 to_len = frame_size + meta_len;
		u32 copied;

		xsk_xdp = xsk_buff_alloc(xs->pool);
		copy_to = xsk_xdp->data - meta_len;

		copied = xsk_copy_xdp(copy_to, &copy_from, to_len, &from_len, &frag, rem);
		rem -= copied;

		xskb = container_of(xsk_xdp, struct xdp_buff_xsk, xdp);
		__xsk_rcv_zc(xs, xskb, copied - meta_len, rem ? XDP_PKT_CONTD : 0);
		meta_len = 0;
	} while (rem);

	return 0;
}

static bool xsk_tx_writeable(struct xdp_sock *xs)
{
	if (xskq_cons_present_entries(xs->tx) > xs->tx->nentries / 2)
		return false;

	return true;
}

static bool xsk_is_bound(struct xdp_sock *xs)
{
	if (READ_ONCE(xs->state) == XSK_BOUND) {
		/* Matches smp_wmb() in bind(). */
		smp_rmb();
		return true;
	}
	return false;
}

static int xsk_rcv_check(struct xdp_sock *xs, struct xdp_buff *xdp, u32 len)
{
	if (!xsk_is_bound(xs))
		return -ENXIO;

	//dev与queue_id必须与xd的元数组一致
	if (xs->dev != xdp->rxq->dev || xs->queue_id != xdp->rxq->queue_index)
		return -EINVAL;

	if (len > xsk_pool_get_rx_frame_size(xs->pool) && !xs->sg) {
		/*报文过长，此pool无法收取，丢包*/
		xs->rx_dropped++;
		return -ENOSPC;
	}

	return 0;
}

static void xsk_flush(struct xdp_sock *xs)
{
	xskq_prod_submit(xs->rx);
	__xskq_cons_release(xs->pool->fq);
	sock_def_readable(&xs->sk);
}

int xsk_generic_rcv(struct xdp_sock *xs, struct xdp_buff *xdp)
{
	u32 len = xdp_get_buff_len(xdp);
	int err;

	err = xsk_rcv_check(xs, xdp, len);
	if (!err) {
<<<<<<< HEAD
		/*收取此xdp*/
=======
		spin_lock_bh(&xs->pool->rx_lock);
>>>>>>> 155a3c00
		err = __xsk_rcv(xs, xdp, len);
		/*更新位置*/
		xsk_flush(xs);
		spin_unlock_bh(&xs->pool->rx_lock);
	}

	return err;
}

//xsokcet收包入口
static int xsk_rcv(struct xdp_sock *xs, struct xdp_buff *xdp)
{
	u32 len = xdp_get_buff_len(xdp);
	int err;

	//不转发给未bound的socket
	err = xsk_rcv_check(xs, xdp, len);
	if (err)
		return err;

	if (xdp->rxq->mem.type == MEM_TYPE_XSK_BUFF_POOL) {
		//报文长度
		len = xdp->data_end - xdp->data;
		//将xdp存放在rx队列中
		return xsk_rcv_zc(xs, xdp, len);
	}

	/*复制并存放到rx队列中*/
	err = __xsk_rcv(xs, xdp, len);
	if (!err)
		xdp_return_buff(xdp);
	return err;
}

//将报文送给指定的xdp socket
int __xsk_map_redirect(struct xdp_sock *xs, struct xdp_buff *xdp)
{
	int err;

	//走xdp socket收包流程
	err = xsk_rcv(xs, xdp);
	if (err)
		return err;

<<<<<<< HEAD
	/*将此xs加入到flush_list中*/
	if (!xs->flush_node.prev)
=======
	if (!xs->flush_node.prev) {
		struct list_head *flush_list = bpf_net_ctx_get_xskmap_flush_list();

>>>>>>> 155a3c00
		list_add(&xs->flush_node, flush_list);
	}

	return 0;
}

void __xsk_map_flush(struct list_head *flush_list)
{
	struct xdp_sock *xs, *tmp;

	list_for_each_entry_safe(xs, tmp, flush_list, flush_node) {
		xsk_flush(xs);
		__list_del_clearprev(&xs->flush_node);
	}
}

void xsk_tx_completed(struct xsk_buff_pool *pool, u32 nb_entries)
{
	/*生产者一次性提交nb_entries个元素*/
	xskq_prod_submit_n(pool->cq, nb_entries);
}
EXPORT_SYMBOL(xsk_tx_completed);

void xsk_tx_release(struct xsk_buff_pool *pool)
{
	struct xdp_sock *xs;

	rcu_read_lock();
	list_for_each_entry_rcu(xs, &pool->xsk_tx_list, tx_list) {
		__xskq_cons_release(xs->tx);
		if (xsk_tx_writeable(xs))
			xs->sk.sk_write_space(&xs->sk);
	}
	rcu_read_unlock();
}
EXPORT_SYMBOL(xsk_tx_release);

bool xsk_tx_peek_desc(struct xsk_buff_pool *pool, struct xdp_desc *desc)
{
	bool budget_exhausted = false;
	struct xdp_sock *xs;

	rcu_read_lock();
again:
	list_for_each_entry_rcu(xs, &pool->xsk_tx_list, tx_list) {
		if (xs->tx_budget_spent >= MAX_PER_SOCKET_BUDGET) {
			budget_exhausted = true;
			continue;
		}

		if (!xskq_cons_peek_desc(xs->tx, desc, pool)) {
			if (xskq_has_descs(xs->tx))
				xskq_cons_release(xs->tx);
			continue;
		}

		xs->tx_budget_spent++;

		/* This is the backpressure mechanism for the Tx path.
		 * Reserve space in the completion queue and only proceed
		 * if there is space in it. This avoids having to implement
		 * any buffering in the Tx path.
		 */
		if (xskq_prod_reserve_addr(pool->cq, desc->addr))
			goto out;

		xskq_cons_release(xs->tx);
		rcu_read_unlock();
		return true;
	}

	if (budget_exhausted) {
		list_for_each_entry_rcu(xs, &pool->xsk_tx_list, tx_list)
			xs->tx_budget_spent = 0;

		budget_exhausted = false;
		goto again;
	}

out:
	rcu_read_unlock();
	return false;
}
EXPORT_SYMBOL(xsk_tx_peek_desc);

static u32 xsk_tx_peek_release_fallback(struct xsk_buff_pool *pool, u32 max_entries)
{
	struct xdp_desc *descs = pool->tx_descs;
	u32 nb_pkts = 0;

	while (nb_pkts < max_entries && xsk_tx_peek_desc(pool, &descs[nb_pkts]))
		nb_pkts++;

	xsk_tx_release(pool);
	return nb_pkts;
}

u32 xsk_tx_peek_release_desc_batch(struct xsk_buff_pool *pool, u32 nb_pkts)
{
	struct xdp_sock *xs;

	rcu_read_lock();
	if (!list_is_singular(&pool->xsk_tx_list)) {
		/* Fallback to the non-batched version */
		rcu_read_unlock();
		return xsk_tx_peek_release_fallback(pool, nb_pkts);
	}

	xs = list_first_or_null_rcu(&pool->xsk_tx_list, struct xdp_sock, tx_list);
	if (!xs) {
		nb_pkts = 0;
		goto out;
	}

	nb_pkts = xskq_cons_nb_entries(xs->tx, nb_pkts);

	/* This is the backpressure mechanism for the Tx path. Try to
	 * reserve space in the completion queue for all packets, but
	 * if there are fewer slots available, just process that many
	 * packets. This avoids having to implement any buffering in
	 * the Tx path.
	 */
	nb_pkts = xskq_prod_nb_free(pool->cq, nb_pkts);
	if (!nb_pkts)
		goto out;

	nb_pkts = xskq_cons_read_desc_batch(xs->tx, pool, nb_pkts);
	if (!nb_pkts) {
		xs->tx->queue_empty_descs++;
		goto out;
	}

	__xskq_cons_release(xs->tx);
	xskq_prod_write_addr_batch(pool->cq, pool->tx_descs, nb_pkts);
	xs->sk.sk_write_space(&xs->sk);

out:
	rcu_read_unlock();
	return nb_pkts;
}
EXPORT_SYMBOL(xsk_tx_peek_release_desc_batch);

//唤醒设备进行处理
static int xsk_wakeup(struct xdp_sock *xs, u8 flags)
{
	struct net_device *dev = xs->dev;

	return dev->netdev_ops->ndo_xsk_wakeup(dev, xs->queue_id, flags);
}

static int xsk_cq_reserve_addr_locked(struct xsk_buff_pool *pool, u64 addr)
{
	unsigned long flags;
	int ret;

	spin_lock_irqsave(&pool->cq_lock, flags);
	ret = xskq_prod_reserve_addr(pool->cq, addr);
	spin_unlock_irqrestore(&pool->cq_lock, flags);

	return ret;
}

static void xsk_cq_submit_locked(struct xsk_buff_pool *pool, u32 n)
{
	unsigned long flags;

	spin_lock_irqsave(&pool->cq_lock, flags);
	xskq_prod_submit_n(pool->cq, n);
	spin_unlock_irqrestore(&pool->cq_lock, flags);
}

static void xsk_cq_cancel_locked(struct xsk_buff_pool *pool, u32 n)
{
	unsigned long flags;

	spin_lock_irqsave(&pool->cq_lock, flags);
	xskq_prod_cancel_n(pool->cq, n);
	spin_unlock_irqrestore(&pool->cq_lock, flags);
}

static u32 xsk_get_num_desc(struct sk_buff *skb)
{
	return skb ? (long)skb_shinfo(skb)->destructor_arg : 0;
}

static void xsk_destruct_skb(struct sk_buff *skb)
{
	struct xsk_tx_metadata_compl *compl = &skb_shinfo(skb)->xsk_meta;

	if (compl->tx_timestamp) {
		/* sw completion timestamp, not a real one */
		*compl->tx_timestamp = ktime_get_tai_fast_ns();
	}

	xsk_cq_submit_locked(xdp_sk(skb->sk)->pool, xsk_get_num_desc(skb));
	sock_wfree(skb);
}

static void xsk_set_destructor_arg(struct sk_buff *skb)
{
	long num = xsk_get_num_desc(xdp_sk(skb->sk)->skb) + 1;

	skb_shinfo(skb)->destructor_arg = (void *)num;
}

static void xsk_consume_skb(struct sk_buff *skb)
{
	struct xdp_sock *xs = xdp_sk(skb->sk);

	skb->destructor = sock_wfree;
	xsk_cq_cancel_locked(xs->pool, xsk_get_num_desc(skb));
	/* Free skb without triggering the perf drop trace */
	consume_skb(skb);
	xs->skb = NULL;
}

static void xsk_drop_skb(struct sk_buff *skb)
{
	xdp_sk(skb->sk)->tx->invalid_descs += xsk_get_num_desc(skb);
	xsk_consume_skb(skb);
}

static struct sk_buff *xsk_build_skb_zerocopy(struct xdp_sock *xs,
					      struct xdp_desc *desc)
{
	struct xsk_buff_pool *pool = xs->pool;
	u32 hr, len, ts, offset, copy, copied;
	struct sk_buff *skb = xs->skb;
	struct page *page;
	void *buffer;
	int err, i;
	u64 addr;

	if (!skb) {
		hr = max(NET_SKB_PAD, L1_CACHE_ALIGN(xs->dev->needed_headroom));

		skb = sock_alloc_send_skb(&xs->sk, hr, 1, &err);
		if (unlikely(!skb))
			return ERR_PTR(err);

		skb_reserve(skb, hr);
	}

	addr = desc->addr;
	len = desc->len;
	ts = pool->unaligned ? len : pool->chunk_size;

	buffer = xsk_buff_raw_get_data(pool, addr);
	offset = offset_in_page(buffer);
	addr = buffer - pool->addrs;

	for (copied = 0, i = skb_shinfo(skb)->nr_frags; copied < len; i++) {
		if (unlikely(i >= MAX_SKB_FRAGS))
			return ERR_PTR(-EOVERFLOW);

		page = pool->umem->pgs[addr >> PAGE_SHIFT];
		get_page(page);

		copy = min_t(u32, PAGE_SIZE - offset, len - copied);
		skb_fill_page_desc(skb, i, page, offset, copy);

		copied += copy;
		addr += copy;
		offset = 0;
	}

	skb->len += len;
	skb->data_len += len;
	skb->truesize += ts;

	refcount_add(ts, &xs->sk.sk_wmem_alloc);

	return skb;
}

/*利用xdp描述符构造skb*/
static struct sk_buff *xsk_build_skb(struct xdp_sock *xs,
				     struct xdp_desc *desc)
{
	struct xsk_tx_metadata *meta = NULL;
	struct net_device *dev = xs->dev;
	struct sk_buff *skb = xs->skb;
	bool first_frag = false;
	int err;

	if (dev->priv_flags & IFF_TX_SKB_NO_LINEAR) {
		skb = xsk_build_skb_zerocopy(xs, desc);
		if (IS_ERR(skb)) {
			err = PTR_ERR(skb);
			goto free_err;
		}
	} else {
		u32 hr, tr, len;
		void *buffer;

		buffer = xsk_buff_raw_get_data(xs->pool, desc->addr);
		len = desc->len;

		if (!skb) {
			first_frag = true;

			hr = max(NET_SKB_PAD, L1_CACHE_ALIGN(dev->needed_headroom));
			tr = dev->needed_tailroom;
			skb = sock_alloc_send_skb(&xs->sk, hr + len + tr, 1, &err);
			if (unlikely(!skb))
				goto free_err;

			skb_reserve(skb, hr);
			skb_put(skb, len);

			err = skb_store_bits(skb, 0, buffer, len);
			if (unlikely(err))
				goto free_err;
		} else {
			int nr_frags = skb_shinfo(skb)->nr_frags;
			struct page *page;
			u8 *vaddr;

			if (unlikely(nr_frags == (MAX_SKB_FRAGS - 1) && xp_mb_desc(desc))) {
				err = -EOVERFLOW;
				goto free_err;
			}

			page = alloc_page(xs->sk.sk_allocation);
			if (unlikely(!page)) {
				err = -EAGAIN;
				goto free_err;
			}

			vaddr = kmap_local_page(page);
			memcpy(vaddr, buffer, len);
			kunmap_local(vaddr);

			skb_add_rx_frag(skb, nr_frags, page, 0, len, PAGE_SIZE);
			refcount_add(PAGE_SIZE, &xs->sk.sk_wmem_alloc);
		}

		if (first_frag && desc->options & XDP_TX_METADATA) {
			if (unlikely(xs->pool->tx_metadata_len == 0)) {
				err = -EINVAL;
				goto free_err;
			}

			meta = buffer - xs->pool->tx_metadata_len;
			if (unlikely(!xsk_buff_valid_tx_metadata(meta))) {
				err = -EINVAL;
				goto free_err;
			}

			if (meta->flags & XDP_TXMD_FLAGS_CHECKSUM) {
				if (unlikely(meta->request.csum_start +
					     meta->request.csum_offset +
					     sizeof(__sum16) > len)) {
					err = -EINVAL;
					goto free_err;
				}

				skb->csum_start = hr + meta->request.csum_start;
				skb->csum_offset = meta->request.csum_offset;
				skb->ip_summed = CHECKSUM_PARTIAL;

				if (unlikely(xs->pool->tx_sw_csum)) {
					err = skb_checksum_help(skb);
					if (err)
						goto free_err;
				}
			}

			if (meta->flags & XDP_TXMD_FLAGS_LAUNCH_TIME)
				skb->skb_mstamp_ns = meta->request.launch_time;
		}
	}

	skb->dev = dev;
	skb->priority = READ_ONCE(xs->sk.sk_priority);
	skb->mark = READ_ONCE(xs->sk.sk_mark);
	skb->destructor = xsk_destruct_skb;
	xsk_tx_metadata_to_compl(meta, &skb_shinfo(skb)->xsk_meta);
	xsk_set_destructor_arg(skb);

	return skb;

free_err:
	if (first_frag && skb)
		kfree_skb(skb);

	if (err == -EOVERFLOW) {
		/* Drop the packet */
		xsk_set_destructor_arg(xs->skb);
		xsk_drop_skb(xs->skb);
		xskq_cons_release(xs->tx);
	} else {
		/* Let application retry */
		xsk_cq_cancel_locked(xs->pool, 1);
	}

	return ERR_PTR(err);
}

/*取tx描述符，构造skb并执行发送，发送如果失败，用户态需要retry*/
static int __xsk_generic_xmit(struct sock *sk)
{
	struct xdp_sock *xs = xdp_sk(sk);
	u32 max_batch = TX_BATCH_SIZE;
	bool sent_frame = false;
	struct xdp_desc desc;
	struct sk_buff *skb;
	int err = 0;

	mutex_lock(&xs->mutex);

	/* Since we dropped the RCU read lock, the socket state might have changed. */
	if (unlikely(!xsk_is_bound(xs))) {
		err = -ENXIO;
		goto out;
	}

	if (xs->queue_id >= xs->dev->real_num_tx_queues)
		/*队列id异常，退出*/
		goto out;

	/*自tx队列中取一个描述符*/
	while (xskq_cons_peek_desc(xs->tx, &desc, xs->pool)) {
		if (max_batch-- == 0) {
			/*tx队列中仍有报文，但batch用尽,需要用户态重新尝试发送，故返回EAGAIN*/
			err = -EAGAIN;
			goto out;
		}

		/* This is the backpressure mechanism for the Tx path.
		 * Reserve space in the completion queue and only proceed
		 * if there is space in it. This avoids having to implement
		 * any buffering in the Tx path.
		 */
		err = xsk_cq_reserve_addr_locked(xs->pool, desc.addr);
		if (err) {
			err = -EAGAIN;
			goto out;
		}

		/*利用描述符中的信息构造skb*/
		skb = xsk_build_skb(xs, &desc);
		if (IS_ERR(skb)) {
			err = PTR_ERR(skb);
			if (err != -EOVERFLOW)
				goto out;
			err = 0;
			continue;
		}

		xskq_cons_release(xs->tx);

		if (xp_mb_desc(&desc)) {
			xs->skb = skb;
			continue;
		}

		/*将构造好的skb自xs->queue_id号队列发出*/
		err = __dev_direct_xmit(skb, xs->queue_id);
		if  (err == NETDEV_TX_BUSY) {
			/*遇这种错误，需要重新尝试发送，故返回EAGAIN*/
			/* Tell user-space to retry the send */
			xskq_cons_cancel_n(xs->tx, xsk_get_num_desc(skb));
			xsk_consume_skb(skb);
			err = -EAGAIN;
			goto out;
		}

		/* Ignore NET_XMIT_CN as packet might have been sent */
		if (err == NET_XMIT_DROP) {
			/* SKB completed but not sent */
			err = -EBUSY;
			xs->skb = NULL;
			goto out;
		}

		sent_frame = true;
		xs->skb = NULL;
	}

	if (xskq_has_descs(xs->tx)) {
		if (xs->skb)
			xsk_drop_skb(xs->skb);
		xskq_cons_release(xs->tx);
	}

out:
	if (sent_frame)
		if (xsk_tx_writeable(xs))
			sk->sk_write_space(sk);

	mutex_unlock(&xs->mutex);
	return err;
}

/*非零copy的xdp socket发送流程（用于将tx队列中的报文申请skb后，并给dev)*/
static int xsk_generic_xmit(struct sock *sk)
{
	int ret;

	/* Drop the RCU lock since the SKB path might sleep. */
	rcu_read_unlock();
	/*通过描述符生成skb,并发送*/
	ret = __xsk_generic_xmit(sk);
	/* Reaquire RCU lock before going into common code. */
	rcu_read_lock();

	return ret;
}

/*是否跳过wakeup*/
static bool xsk_no_wakeup(struct sock *sk)
{
#ifdef CONFIG_NET_RX_BUSY_POLL
	/* Prefer busy-polling, skip the wakeup. */
	return READ_ONCE(sk->sk_prefer_busy_poll) && READ_ONCE(sk->sk_ll_usec) &&
		napi_id_valid(READ_ONCE(sk->sk_napi_id));
#else
	return false;
#endif
}

static int xsk_check_common(struct xdp_sock *xs)
{
	if (unlikely(!xsk_is_bound(xs)))
		return -ENXIO;
	if (unlikely(!(xs->dev->flags & IFF_UP)))
		/*底层设备需要up*/
		return -ENETDOWN;

	return 0;
}

static int __xsk_sendmsg(struct socket *sock, struct msghdr *m, size_t total_len)
{
	/*用户态是否在等待*/
	bool need_wait = !(m->msg_flags & MSG_DONTWAIT);
	struct sock *sk = sock->sk;
	struct xdp_sock *xs = xdp_sk(sk);
	struct xsk_buff_pool *pool;
	int err;

	err = xsk_check_common(xs);
	if (err)
		return err;
	if (unlikely(need_wait))
		/*当前不支持等待*/
		return -EOPNOTSUPP;
	if (unlikely(!xs->tx))
		/*tx队列不存在，无法发送*/
		return -ENOBUFS;

<<<<<<< HEAD
	/*如果socket容许，则执行busy poll*/
	if (sk_can_busy_loop(sk)) {
		if (xs->zc)
			__sk_mark_napi_id_once(sk, xsk_pool_get_napi_id(xs->pool));
=======
	if (sk_can_busy_loop(sk))
>>>>>>> 155a3c00
		sk_busy_loop(sk, 1); /* only support non-blocking sockets */

	if (xs->zc && xsk_no_wakeup(sk))
		return 0;

	pool = xs->pool;
	if (pool->cached_need_wakeup & XDP_WAKEUP_TX) {
		if (xs->zc)
			/*支持零copy情况下，唤醒设备执行tx*/
			return xsk_wakeup(xs, XDP_WAKEUP_TX);
		/*不支持零copy,走一般发送流程*/
		return xsk_generic_xmit(sk);
	}
	return 0;
}

static int xsk_sendmsg(struct socket *sock, struct msghdr *m, size_t total_len)
{
	int ret;

	rcu_read_lock();
	ret = __xsk_sendmsg(sock, m, total_len);
	rcu_read_unlock();

	return ret;
}

static int __xsk_recvmsg(struct socket *sock, struct msghdr *m, size_t len, int flags)
{
	bool need_wait = !(flags & MSG_DONTWAIT);
	struct sock *sk = sock->sk;
	struct xdp_sock *xs = xdp_sk(sk);
	int err;

	err = xsk_check_common(xs);
	if (err)
		return err;
	if (unlikely(!xs->rx))
		return -ENOBUFS;
	if (unlikely(need_wait))
		return -EOPNOTSUPP;

	if (sk_can_busy_loop(sk))
		sk_busy_loop(sk, 1); /* only support non-blocking sockets */

	if (xsk_no_wakeup(sk))
		return 0;

	if (xs->pool->cached_need_wakeup & XDP_WAKEUP_RX && xs->zc)
		return xsk_wakeup(xs, XDP_WAKEUP_RX);
	return 0;
}

static int xsk_recvmsg(struct socket *sock, struct msghdr *m, size_t len, int flags)
{
	int ret;

	rcu_read_lock();
	ret = __xsk_recvmsg(sock, m, len, flags);
	rcu_read_unlock();

	return ret;
}

//检测xdp socket poll事件
static __poll_t xsk_poll(struct file *file, struct socket *sock,
			     struct poll_table_struct *wait)
{
	__poll_t mask = 0;
	struct sock *sk = sock->sk;
	struct xdp_sock *xs = xdp_sk(sk);
	struct xsk_buff_pool *pool;

	sock_poll_wait(file, sock, wait);

	rcu_read_lock();
	if (xsk_check_common(xs))
		goto out;

	pool = xs->pool;

	if (pool->cached_need_wakeup) {
		if (xs->zc)
			xsk_wakeup(xs, pool->cached_need_wakeup);
		else if (xs->tx)
			/* Poll needs to drive Tx also in copy mode */
			xsk_generic_xmit(sk);
	}

	//如果rx队列不为空，则返回可读
	if (xs->rx && !xskq_prod_is_empty(xs->rx))
		mask |= EPOLLIN | EPOLLRDNORM;
	//如果tx队列不为空，则返回可写
	if (xs->tx && xsk_tx_writeable(xs))
		mask |= EPOLLOUT | EPOLLWRNORM;
out:
	rcu_read_unlock();
	return mask;
}

/*初始化xsk queue*/
static int xsk_init_queue(u32 entries/*队列长度*/, struct xsk_queue **queue/*出参，返回创建好的队列*/,
			  bool umem_queue/*是否为umem queue*/)
{
	struct xsk_queue *q;

	//队列长度不得为0，且必须为2的N次幂
	if (entries == 0 || *queue || !is_power_of_2(entries))
		return -EINVAL;

	q = xskq_create(entries, umem_queue);
	if (!q)
		return -ENOMEM;

	/* Make sure queue is ready before it can be seen by others */
	smp_wmb();
	//设置创建好的队列
	WRITE_ONCE(*queue, q);
	return 0;
}

static void xsk_unbind_dev(struct xdp_sock *xs)
{
	struct net_device *dev = xs->dev;

	if (xs->state != XSK_BOUND)
		return;
	WRITE_ONCE(xs->state, XSK_UNBOUND);

	/* Wait for driver to stop using the xdp socket. */
	xp_del_xsk(xs->pool, xs);
	synchronize_net();
	dev_put(dev);
}

static struct xsk_map *xsk_get_map_list_entry(struct xdp_sock *xs,
					      struct xdp_sock __rcu ***map_entry)
{
	struct xsk_map *map = NULL;
	struct xsk_map_node *node;

	*map_entry = NULL;

	spin_lock_bh(&xs->map_list_lock);
	node = list_first_entry_or_null(&xs->map_list, struct xsk_map_node,
					node);
	if (node) {
		bpf_map_inc(&node->map->map);
		map = node->map;
		*map_entry = node->map_entry;
	}
	spin_unlock_bh(&xs->map_list_lock);
	return map;
}

static void xsk_delete_from_maps(struct xdp_sock *xs)
{
	/* This function removes the current XDP socket from all the
	 * maps it resides in. We need to take extra care here, due to
	 * the two locks involved. Each map has a lock synchronizing
	 * updates to the entries, and each socket has a lock that
	 * synchronizes access to the list of maps (map_list). For
	 * deadlock avoidance the locks need to be taken in the order
	 * "map lock"->"socket map list lock". We start off by
	 * accessing the socket map list, and take a reference to the
	 * map to guarantee existence between the
	 * xsk_get_map_list_entry() and xsk_map_try_sock_delete()
	 * calls. Then we ask the map to remove the socket, which
	 * tries to remove the socket from the map. Note that there
	 * might be updates to the map between
	 * xsk_get_map_list_entry() and xsk_map_try_sock_delete().
	 */
	struct xdp_sock __rcu **map_entry = NULL;
	struct xsk_map *map;

	while ((map = xsk_get_map_list_entry(xs, &map_entry))) {
		xsk_map_try_sock_delete(map, xs, map_entry);
		bpf_map_put(&map->map);
	}
}

static int xsk_release(struct socket *sock)
{
	struct sock *sk = sock->sk;
	struct xdp_sock *xs = xdp_sk(sk);
	struct net *net;

	if (!sk)
		return 0;

	net = sock_net(sk);

	if (xs->skb)
		xsk_drop_skb(xs->skb);

	mutex_lock(&net->xdp.lock);
	sk_del_node_init_rcu(sk);
	mutex_unlock(&net->xdp.lock);

	sock_prot_inuse_add(net, sk->sk_prot, -1);

	xsk_delete_from_maps(xs);
	mutex_lock(&xs->mutex);
	xsk_unbind_dev(xs);
	mutex_unlock(&xs->mutex);

	xskq_destroy(xs->rx);
	xskq_destroy(xs->tx);
	xskq_destroy(xs->fq_tmp);
	xskq_destroy(xs->cq_tmp);

	sock_orphan(sk);
	sock->sk = NULL;

	sock_put(sk);

	return 0;
}

/*通过fd取其对应的af_xdp socket*/
static struct socket *xsk_lookup_xsk_from_fd(int fd)
{
	struct socket *sock;
	int err;

	sock = sockfd_lookup(fd, &err);
	if (!sock)
		return ERR_PTR(-ENOTSOCK);

	if (sock->sk->sk_family != PF_XDP) {
		sockfd_put(sock);
		return ERR_PTR(-ENOPROTOOPT);
	}

	return sock;
}

static bool xsk_validate_queues(struct xdp_sock *xs)
{
	return xs->fq_tmp && xs->cq_tmp;
}

static int xsk_bind(struct socket *sock, struct sockaddr *addr, int addr_len)
{
	struct sockaddr_xdp *sxdp = (struct sockaddr_xdp *)addr;
	struct sock *sk = sock->sk;
	struct xdp_sock *xs = xdp_sk(sk);
	struct net_device *dev;
	int bound_dev_if;
	u32 flags, qid;
	int err = 0;

	if (addr_len < sizeof(struct sockaddr_xdp))
		return -EINVAL;

	if (sxdp->sxdp_family != AF_XDP)
		/*socket必须为af_xdp*/
		return -EINVAL;

	/*当前支持的flags检查*/
	flags = sxdp->sxdp_flags;
	if (flags & ~(XDP_SHARED_UMEM | XDP_COPY | XDP_ZEROCOPY |
		      XDP_USE_NEED_WAKEUP | XDP_USE_SG))
		return -EINVAL;

	bound_dev_if = READ_ONCE(sk->sk_bound_dev_if);
	if (bound_dev_if && bound_dev_if != sxdp->sxdp_ifindex)
		return -EINVAL;

	rtnl_lock();
	mutex_lock(&xs->mutex);
	/*socket必须处于ready状态*/
	if (xs->state != XSK_READY) {
		err = -EBUSY;
		goto out_release;
	}

	//通过ifindex获取要绑定的netdev
	dev = dev_get_by_index(sock_net(sk), sxdp->sxdp_ifindex);
	if (!dev) {
		err = -ENODEV;
		goto out_release;
	}

<<<<<<< HEAD
	/*绑定时，rx,tx队列必须已完成初始化*/
=======
	netdev_lock_ops(dev);

>>>>>>> 155a3c00
	if (!xs->rx && !xs->tx) {
		err = -EINVAL;
		goto out_unlock;
	}

	//取要关联的queue id
	qid = sxdp->sxdp_queue_id;

	if (flags & XDP_SHARED_UMEM) {
		struct xdp_sock *umem_xs;
		struct socket *sock;

		if ((flags & XDP_COPY) || (flags & XDP_ZEROCOPY) ||
		    (flags & XDP_USE_NEED_WAKEUP) || (flags & XDP_USE_SG)) {
			/* Cannot specify flags for shared sockets. */
			err = -EINVAL;
			goto out_unlock;
		}

		if (xs->umem) {
			/* We have already our own. */
			err = -EINVAL;
			goto out_unlock;
		}

		/*通过fd查找要share的af_xdp socket*/
		sock = xsk_lookup_xsk_from_fd(sxdp->sxdp_shared_umem_fd);
		if (IS_ERR(sock)) {
			err = PTR_ERR(sock);
			goto out_unlock;
		}

		umem_xs = xdp_sk(sock->sk);
		if (!xsk_is_bound(umem_xs)) {
			err = -EBADF;
			sockfd_put(sock);
			goto out_unlock;
		}

		if (umem_xs->queue_id != qid || umem_xs->dev != dev) {
			/* Share the umem with another socket on another qid
			 * and/or device.
			 */
			xs->pool = xp_create_and_assign_umem(xs,
							     umem_xs->umem);
			if (!xs->pool) {
				err = -ENOMEM;
				sockfd_put(sock);
				goto out_unlock;
			}

			err = xp_assign_dev_shared(xs->pool, umem_xs, dev,
						   qid);
			if (err) {
				xp_destroy(xs->pool);
				xs->pool = NULL;
				sockfd_put(sock);
				goto out_unlock;
			}
		} else {
			/* Share the buffer pool with the other socket. */
			if (xs->fq_tmp || xs->cq_tmp) {
				/* Do not allow setting your own fq or cq. */
				err = -EINVAL;
				sockfd_put(sock);
				goto out_unlock;
			}

			xp_get_pool(umem_xs->pool);
			xs->pool = umem_xs->pool;

			/* If underlying shared umem was created without Tx
			 * ring, allocate Tx descs array that Tx batching API
			 * utilizes
			 */
			if (xs->tx && !xs->pool->tx_descs) {
				err = xp_alloc_tx_descs(xs->pool, xs);
				if (err) {
					xp_put_pool(xs->pool);
					xs->pool = NULL;
					sockfd_put(sock);
					goto out_unlock;
				}
			}
		}

		xdp_get_umem(umem_xs->umem);
		WRITE_ONCE(xs->umem, umem_xs->umem);
		sockfd_put(sock);
	} else if (!xs->umem || !xsk_validate_queues(xs)) {
		err = -EINVAL;
		goto out_unlock;
	} else {
		/* This xsk has its own umem. */
		xs->pool = xp_create_and_assign_umem(xs, xs->umem);/*创建pool*/
		if (!xs->pool) {
			err = -ENOMEM;
			goto out_unlock;
		}

		/*将xs pool赋给netdev,这要求网卡驱动支持ndo_bpf接口*/
		err = xp_assign_dev(xs->pool, dev, qid, flags);
		if (err) {
			xp_destroy(xs->pool);
			xs->pool = NULL;
			goto out_unlock;
		}
	}

	/* FQ and CQ are now owned by the buffer pool and cleaned up with it. */
	xs->fq_tmp = NULL;
	xs->cq_tmp = NULL;

	xs->dev = dev;
	xs->zc = xs->umem->zc;
	xs->sg = !!(xs->umem->flags & XDP_UMEM_SG_FLAG);
	xs->queue_id = qid;
	xp_add_xsk(xs->pool, xs);

	if (qid < dev->real_num_rx_queues) {
		struct netdev_rx_queue *rxq;

		rxq = __netif_get_rx_queue(dev, qid);
		if (rxq->napi)
			__sk_mark_napi_id_once(sk, rxq->napi->napi_id);
	}

out_unlock:
	if (err) {
		dev_put(dev);
	} else {
		/* Matches smp_rmb() in bind() for shared umem
		 * sockets, and xsk_is_bound().
		 */
		smp_wmb();
		WRITE_ONCE(xs->state, XSK_BOUND);
	}
	netdev_unlock_ops(dev);
out_release:
	mutex_unlock(&xs->mutex);
	rtnl_unlock();
	return err;
}

struct xdp_umem_reg_v1 {
	__u64 addr; /* Start of packet data area */
	__u64 len; /* Length of packet data area */
	__u32 chunk_size;
	__u32 headroom;
};

<<<<<<< HEAD
struct xdp_umem_reg_v2 {
	__u64 addr; /* Start of packet data area */
	__u64 len; /* Length of packet data area */
	__u32 chunk_size;
	__u32 headroom;
	__u32 flags;
};

//AF_XDP支持的setsockopt函数
=======
>>>>>>> 155a3c00
static int xsk_setsockopt(struct socket *sock, int level, int optname,
			  sockptr_t optval, unsigned int optlen)
{
	struct sock *sk = sock->sk;
	struct xdp_sock *xs = xdp_sk(sk);
	int err;

	//level必须为SOL_XDP
	if (level != SOL_XDP)
		return -ENOPROTOOPT;

	switch (optname) {
	case XDP_RX_RING:
	case XDP_TX_RING:
	{
		//创建XDP socket对应的RX,TX RING
		struct xsk_queue **q;
		int entries;

		//提供的参数必须为int型
		if (optlen < sizeof(entries))
			return -EINVAL;
		if (copy_from_sockptr(&entries, optval, sizeof(entries)))
			return -EFAULT;

		mutex_lock(&xs->mutex);
		//socket必须处理ready状态
		if (xs->state != XSK_READY) {
			mutex_unlock(&xs->mutex);
			return -EBUSY;
		}
		/*依据optname确认要初始化的queue类型*/
		q = (optname == XDP_TX_RING) ? &xs->tx : &xs->rx;
		err = xsk_init_queue(entries, q, false/*由于创建的非umem queue,故传入false*/);
		if (!err && optname == XDP_TX_RING)
			/* Tx needs to be explicitly woken up the first time */
			xs->tx->ring->flags |= XDP_RING_NEED_WAKEUP;/*指明tx需要被wakeup*/
		mutex_unlock(&xs->mutex);
		return err;
	}
	case XDP_UMEM_REG:
	{
	    //注册用户态内存
		size_t mr_size = sizeof(struct xdp_umem_reg);
		struct xdp_umem_reg mr = {};
		struct xdp_umem *umem;

		if (optlen < sizeof(struct xdp_umem_reg_v1))
			/*提供的内容过短，报错*/
			return -EINVAL;
<<<<<<< HEAD
		else if (optlen < sizeof(struct xdp_umem_reg_v2))
			/*提供的内容为v1版本的注册信息*/
			mr_size = sizeof(struct xdp_umem_reg_v1);
=======
>>>>>>> 155a3c00
		else if (optlen < sizeof(mr))
			mr_size = sizeof(struct xdp_umem_reg_v1);

		BUILD_BUG_ON(sizeof(struct xdp_umem_reg_v1) >= sizeof(struct xdp_umem_reg));

		/* Make sure the last field of the struct doesn't have
		 * uninitialized padding. All padding has to be explicit
		 * and has to be set to zero by the userspace to make
		 * struct xdp_umem_reg extensible in the future.
		 */
		BUILD_BUG_ON(offsetof(struct xdp_umem_reg, tx_metadata_len) +
			     sizeof_field(struct xdp_umem_reg, tx_metadata_len) !=
			     sizeof(struct xdp_umem_reg));

		//获取用户态传入的umem
		if (copy_from_sockptr(&mr, optval, mr_size))
			return -EFAULT;

		mutex_lock(&xs->mutex);
		if (xs->state != XSK_READY || xs->umem) {
			/*必须在ready情况下配置，且xs->umem未初始化(重复注册）*/
			mutex_unlock(&xs->mutex);
			return -EBUSY;
		}

		/*注册用户态传入的umem*/
		umem = xdp_umem_create(&mr);
		if (IS_ERR(umem)) {
			mutex_unlock(&xs->mutex);
			return PTR_ERR(umem);
		}

		/* Make sure umem is ready before it can be seen by others */
		smp_wmb();
		WRITE_ONCE(xs->umem, umem);
		mutex_unlock(&xs->mutex);
		return 0;
	}
	case XDP_UMEM_FILL_RING:
	    //创建 fill ring（与complete ring流程一致）
	case XDP_UMEM_COMPLETION_RING:
	{
	    //创建 complete ring
		struct xsk_queue **q;
		int entries;

<<<<<<< HEAD
		/*取用户态传入的ring长度*/
=======
		if (optlen < sizeof(entries))
			return -EINVAL;
>>>>>>> 155a3c00
		if (copy_from_sockptr(&entries, optval, sizeof(entries)))
			return -EFAULT;

		mutex_lock(&xs->mutex);
		if (xs->state != XSK_READY) {
			/*socket必须处于ready状态*/
			mutex_unlock(&xs->mutex);
			return -EBUSY;
		}

		//按不同opt取对应的xsk_queue（fill ring与complte ring)
		q = (optname == XDP_UMEM_FILL_RING) ? &xs->fq_tmp :
			&xs->cq_tmp;

		//初始化对应的umem_queue
		err = xsk_init_queue(entries/*queue长度*/, q, true);
		mutex_unlock(&xs->mutex);
		return err;
	}
	default:
		break;
	}

	return -ENOPROTOOPT;
}

//获取rxtx ring格式对应的各成员在内存中位置offset
static void xsk_enter_rxtx_offsets(struct xdp_ring_offset_v1 *ring)
{
	ring->producer = offsetof(struct xdp_rxtx_ring, ptrs.producer);
	ring->consumer = offsetof(struct xdp_rxtx_ring, ptrs.consumer);
	ring->desc = offsetof(struct xdp_rxtx_ring, desc);
}

//获取umem ring格式对应的各成员在内存中位置offset
static void xsk_enter_umem_offsets(struct xdp_ring_offset_v1 *ring)
{
	ring->producer = offsetof(struct xdp_umem_ring, ptrs.producer);
	ring->consumer = offsetof(struct xdp_umem_ring, ptrs.consumer);
	ring->desc = offsetof(struct xdp_umem_ring, desc);
}

struct xdp_statistics_v1 {
	__u64 rx_dropped;
	__u64 rx_invalid_descs;
	__u64 tx_invalid_descs;
};

//xsocket获取socket opt
static int xsk_getsockopt(struct socket *sock, int level, int optname,
			  char __user *optval, int __user *optlen)
{
	struct sock *sk = sock->sk;
	struct xdp_sock *xs = xdp_sk(sk);
	int len;

	//level必须为SOL_XDP
	if (level != SOL_XDP)
		return -ENOPROTOOPT;

	if (get_user(len, optlen))
		return -EFAULT;
	if (len < 0)
		return -EINVAL;

	switch (optname) {
	case XDP_STATISTICS:
	{
		struct xdp_statistics stats = {};
		bool extra_stats = true;
		size_t stats_size;

		if (len < sizeof(struct xdp_statistics_v1)) {
			return -EINVAL;
		} else if (len < sizeof(stats)) {
			extra_stats = false;
			stats_size = sizeof(struct xdp_statistics_v1);
		} else {
			stats_size = sizeof(stats);
		}

		mutex_lock(&xs->mutex);
		stats.rx_dropped = xs->rx_dropped;
		if (extra_stats) {
			stats.rx_ring_full = xs->rx_queue_full;
			stats.rx_fill_ring_empty_descs =
				xs->pool ? xskq_nb_queue_empty_descs(xs->pool->fq) : 0;
			stats.tx_ring_empty_descs = xskq_nb_queue_empty_descs(xs->tx);
		} else {
			stats.rx_dropped += xs->rx_queue_full;
		}
		stats.rx_invalid_descs = xskq_nb_invalid_descs(xs->rx);
		stats.tx_invalid_descs = xskq_nb_invalid_descs(xs->tx);
		mutex_unlock(&xs->mutex);

		if (copy_to_user(optval, &stats, stats_size))
			return -EFAULT;
		if (put_user(stats_size, optlen))
			return -EFAULT;

		return 0;
	}
	case XDP_MMAP_OFFSETS:
	{
	    //获取成员间offset，用于与kernel间数据结构对齐
		struct xdp_mmap_offsets off;
		struct xdp_mmap_offsets_v1 off_v1;
		bool flags_supported = true;/*出参内容中是否包含flags*/
		void *to_copy;

		if (len < sizeof(off_v1))
			/*出参长度过小*/
			return -EINVAL;
		else if (len < sizeof(off))
			/*出参长度采用的为v1版本，不包含flags*/
			flags_supported = false;

		if (flags_supported) {
			/* xdp_ring_offset is identical to xdp_ring_offset_v1
			 * except for the flags field added to the end.
			 */
		    //各ring结构体成员在内存中位置偏移量，例如生产者，消费者，描述符的offset
			//由于rx,tx为xdp_rxtx_ring类型，fr,cr为xdp_umem_ring类型，故填充函数不同
			xsk_enter_rxtx_offsets((struct xdp_ring_offset_v1 *)
					       &off.rx);
			xsk_enter_rxtx_offsets((struct xdp_ring_offset_v1 *)
					       &off.tx);
			xsk_enter_umem_offsets((struct xdp_ring_offset_v1 *)
					       &off.fr);
			xsk_enter_umem_offsets((struct xdp_ring_offset_v1 *)
					       &off.cr);

			//填充各ring结构体flags成员在内存中位置的偏移量
			off.rx.flags = offsetof(struct xdp_rxtx_ring,
						ptrs.flags);
			off.tx.flags = offsetof(struct xdp_rxtx_ring,
						ptrs.flags);
			off.fr.flags = offsetof(struct xdp_umem_ring,
						ptrs.flags);
			off.cr.flags = offsetof(struct xdp_umem_ring,
						ptrs.flags);

			len = sizeof(off);
			to_copy = &off;
		} else {
		    //各ring 生产者，消费者，描述符的offset（rx,tx,fill ring,completion ring)
			xsk_enter_rxtx_offsets(&off_v1.rx);
			xsk_enter_rxtx_offsets(&off_v1.tx);
			xsk_enter_umem_offsets(&off_v1.fr);
			xsk_enter_umem_offsets(&off_v1.cr);

			len = sizeof(off_v1);
			to_copy = &off_v1;
		}

		/*将填充结果返回给用户态*/
		if (copy_to_user(optval, to_copy, len))
			return -EFAULT;
		if (put_user(len, optlen))
			return -EFAULT;

		return 0;
	}
	case XDP_OPTIONS:
	{
		struct xdp_options opts = {};

		if (len < sizeof(opts))
			return -EINVAL;

		mutex_lock(&xs->mutex);
		if (xs->zc)
			opts.flags |= XDP_OPTIONS_ZEROCOPY;
		mutex_unlock(&xs->mutex);

		len = sizeof(opts);
		if (copy_to_user(optval, &opts, len))
			return -EFAULT;
		if (put_user(len, optlen))
			return -EFAULT;

		return 0;
	}
	default:
		break;
	}

	return -EOPNOTSUPP;
}

//映射xdp socket的fill队列，complete队列
static int xsk_mmap(struct file *file, struct socket *sock,
		    struct vm_area_struct *vma)
{
	loff_t offset = (loff_t)vma->vm_pgoff << PAGE_SHIFT;
	unsigned long size = vma->vm_end - vma->vm_start;
	struct xdp_sock *xs = xdp_sk(sock->sk);
	int state = READ_ONCE(xs->state);
	struct xsk_queue *q = NULL;

	if (state != XSK_READY && state != XSK_BOUND)
		return -EBUSY;

	//通过mmap的offset来区分当前是在映射哪个队列（rx,tx,fq,cq)
	if (offset == XDP_PGOFF_RX_RING) {
		q = READ_ONCE(xs->rx);
	} else if (offset == XDP_PGOFF_TX_RING) {
		q = READ_ONCE(xs->tx);
	} else {
		/* Matches the smp_wmb() in XDP_UMEM_REG */
		smp_rmb();
		if (offset == XDP_UMEM_PGOFF_FILL_RING)
			q = state == XSK_READY ? READ_ONCE(xs->fq_tmp) :
						 READ_ONCE(xs->pool->fq);
		else if (offset == XDP_UMEM_PGOFF_COMPLETION_RING)
			q = state == XSK_READY ? READ_ONCE(xs->cq_tmp) :
						 READ_ONCE(xs->pool->cq);
	}

	if (!q)
		/*提供的offset有误，导致没有查找到对应的ring*/
		return -EINVAL;

	/* Matches the smp_wmb() in xsk_init_queue */
	smp_rmb();
	if (size > q->ring_vmalloc_size)
		/*要求映射的内存超过实际申请的内存长度，报错*/
		return -EINVAL;

	/*完成对应ring的内存映射*/
	return remap_vmalloc_range(vma, q->ring, 0);
}

static int xsk_notifier(struct notifier_block *this,
			unsigned long msg, void *ptr)
{
	/*取产生事件的netdev*/
	struct net_device *dev = netdev_notifier_info_to_dev(ptr);
	/*取此netdev对应的net ns*/
	struct net *net = dev_net(dev);
	struct sock *sk;

	switch (msg) {
	case NETDEV_UNREGISTER:
		/*设备解注册时，如果存在与此设备关联的xdp socket,则将此socket置为dead状态*/
		mutex_lock(&net->xdp.lock);
		sk_for_each(sk, &net->xdp.list) {
			struct xdp_sock *xs = xdp_sk(sk);

			mutex_lock(&xs->mutex);
			if (xs->dev == dev) {
				sk->sk_err = ENETDOWN;
				if (!sock_flag(sk, SOCK_DEAD))
					sk_error_report(sk);

				xsk_unbind_dev(xs);

				/* Clear device references. */
				xp_clear_dev(xs->pool);
			}
			mutex_unlock(&xs->mutex);
		}
		mutex_unlock(&net->xdp.lock);
		break;
	}
	return NOTIFY_DONE;
}

static struct proto xsk_proto = {
	.name =		"XDP",
	.owner =	THIS_MODULE,
	.obj_size =	sizeof(struct xdp_sock),
};

//AF_XDP负责proto的操作ops
static const struct proto_ops xsk_proto_ops = {
	.family		= PF_XDP,
	.owner		= THIS_MODULE,
	.release	= xsk_release,
	/*实现接口队列与af_xdp socket绑定*/
	.bind		= xsk_bind,
	.connect	= sock_no_connect,
	.socketpair	= sock_no_socketpair,
	.accept		= sock_no_accept,
	.getname	= sock_no_getname,
	/*读写事件检测*/
	.poll		= xsk_poll,
	.ioctl		= sock_no_ioctl,
	.listen		= sock_no_listen,
	.shutdown	= sock_no_shutdown,
	/*mr注册，ring创建等*/
	.setsockopt	= xsk_setsockopt,
	.getsockopt	= xsk_getsockopt,
	/*通过write/send接口向外发送报文*/
	.sendmsg	= xsk_sendmsg,
	/*通过read,recv接口收取报文*/
	.recvmsg	= xsk_recvmsg,
	//实现4种ring的内存映射（用于用户态ring轮询）
	.mmap		= xsk_mmap,
};

static void xsk_destruct(struct sock *sk)
{
	struct xdp_sock *xs = xdp_sk(sk);

	if (!sock_flag(sk, SOCK_DEAD))
		return;

	if (!xp_put_pool(xs->pool))
		xdp_put_umem(xs->umem, !xs->pool);
}

//负责xdp socket创建
static int xsk_create(struct net *net, struct socket *sock, int protocol,
		      int kern)
{
	struct xdp_sock *xs;
	struct sock *sk;

	if (!ns_capable(net->user_ns, CAP_NET_RAW))
		return -EPERM;

	//当前仅支持type为raw的情况
	if (sock->type != SOCK_RAW)
		return -ESOCKTNOSUPPORT;

	/*当前仅支持protocol为0的情况*/
	if (protocol)
		return -EPROTONOSUPPORT;

	sock->state = SS_UNCONNECTED;

	sk = sk_alloc(net, PF_XDP, GFP_KERNEL, &xsk_proto, kern);
	if (!sk)
		return -ENOBUFS;

	sock->ops = &xsk_proto_ops;/*指定socket对应的ops*/

	sock_init_data(sock, sk);

	sk->sk_family = PF_XDP;

	sk->sk_destruct = xsk_destruct;

	sock_set_flag(sk, SOCK_RCU_FREE);

	//初始化af_xdp socket
	xs = xdp_sk(sk);
	xs->state = XSK_READY;
	mutex_init(&xs->mutex);

	INIT_LIST_HEAD(&xs->map_list);
	spin_lock_init(&xs->map_list_lock);

	mutex_lock(&net->xdp.lock);
	/*将此socket挂接在net->xdp.list链表上*/
	sk_add_node_rcu(sk, &net->xdp.list);
	mutex_unlock(&net->xdp.lock);

	sock_prot_inuse_add(net, &xsk_proto, 1);

	return 0;
}

/*创建af_xdp对应的socket*/
static const struct net_proto_family xsk_family_ops = {
	.family = PF_XDP,
	.create = xsk_create,
	.owner	= THIS_MODULE,
};

static struct notifier_block xsk_netdev_notifier = {
	.notifier_call	= xsk_notifier,
};

static int __net_init xsk_net_init(struct net *net)
{
	mutex_init(&net->xdp.lock);
	INIT_HLIST_HEAD(&net->xdp.list);
	return 0;
}

static void __net_exit xsk_net_exit(struct net *net)
{
	/*此net ns退出时，xpd list必定为空*/
	WARN_ON_ONCE(!hlist_empty(&net->xdp.list));
}

static struct pernet_operations xsk_net_ops = {
	.init = xsk_net_init,
	.exit = xsk_net_exit,
};

static int __init xsk_init(void)
{
	int err;

	err = proto_register(&xsk_proto, 0 /* no slab */);
	if (err)
		goto out;

	//注册AF_XDP协议族
	err = sock_register(&xsk_family_ops);
	if (err)
		goto out_proto;

	err = register_pernet_subsys(&xsk_net_ops);
	if (err)
		goto out_sk;

	/*注册设备notifier，用于底层设备移除时，关闭xdp socket*/
	err = register_netdevice_notifier(&xsk_netdev_notifier);
	if (err)
		goto out_pernet;

<<<<<<< HEAD
	/*初始化xskmap_flush_list链表*/
	for_each_possible_cpu(cpu)
		INIT_LIST_HEAD(&per_cpu(xskmap_flush_list, cpu));
=======
>>>>>>> 155a3c00
	return 0;

out_pernet:
	unregister_pernet_subsys(&xsk_net_ops);
out_sk:
	sock_unregister(PF_XDP);
out_proto:
	proto_unregister(&xsk_proto);
out:
	return err;
}

fs_initcall(xsk_init);<|MERGE_RESOLUTION|>--- conflicted
+++ resolved
@@ -36,12 +36,7 @@
 #define TX_BATCH_SIZE 32
 #define MAX_PER_SOCKET_BUDGET (TX_BATCH_SIZE)
 
-<<<<<<< HEAD
-static DEFINE_PER_CPU(struct list_head, xskmap_flush_list);
-
 /*设置rx方向需要wakeup*/
-=======
->>>>>>> 155a3c00
 void xsk_set_rx_need_wakeup(struct xsk_buff_pool *pool)
 {
 	if (pool->cached_need_wakeup & XDP_WAKEUP_RX)
@@ -362,11 +357,8 @@
 
 	err = xsk_rcv_check(xs, xdp, len);
 	if (!err) {
-<<<<<<< HEAD
+		spin_lock_bh(&xs->pool->rx_lock);
 		/*收取此xdp*/
-=======
-		spin_lock_bh(&xs->pool->rx_lock);
->>>>>>> 155a3c00
 		err = __xsk_rcv(xs, xdp, len);
 		/*更新位置*/
 		xsk_flush(xs);
@@ -411,14 +403,10 @@
 	if (err)
 		return err;
 
-<<<<<<< HEAD
 	/*将此xs加入到flush_list中*/
-	if (!xs->flush_node.prev)
-=======
 	if (!xs->flush_node.prev) {
 		struct list_head *flush_list = bpf_net_ctx_get_xskmap_flush_list();
 
->>>>>>> 155a3c00
 		list_add(&xs->flush_node, flush_list);
 	}
 
@@ -971,14 +959,8 @@
 		/*tx队列不存在，无法发送*/
 		return -ENOBUFS;
 
-<<<<<<< HEAD
 	/*如果socket容许，则执行busy poll*/
-	if (sk_can_busy_loop(sk)) {
-		if (xs->zc)
-			__sk_mark_napi_id_once(sk, xsk_pool_get_napi_id(xs->pool));
-=======
 	if (sk_can_busy_loop(sk))
->>>>>>> 155a3c00
 		sk_busy_loop(sk, 1); /* only support non-blocking sockets */
 
 	if (xs->zc && xsk_no_wakeup(sk))
@@ -1263,12 +1245,9 @@
 		goto out_release;
 	}
 
-<<<<<<< HEAD
+	netdev_lock_ops(dev);
+
 	/*绑定时，rx,tx队列必须已完成初始化*/
-=======
-	netdev_lock_ops(dev);
-
->>>>>>> 155a3c00
 	if (!xs->rx && !xs->tx) {
 		err = -EINVAL;
 		goto out_unlock;
@@ -1420,18 +1399,7 @@
 	__u32 headroom;
 };
 
-<<<<<<< HEAD
-struct xdp_umem_reg_v2 {
-	__u64 addr; /* Start of packet data area */
-	__u64 len; /* Length of packet data area */
-	__u32 chunk_size;
-	__u32 headroom;
-	__u32 flags;
-};
-
 //AF_XDP支持的setsockopt函数
-=======
->>>>>>> 155a3c00
 static int xsk_setsockopt(struct socket *sock, int level, int optname,
 			  sockptr_t optval, unsigned int optlen)
 {
@@ -1482,12 +1450,6 @@
 		if (optlen < sizeof(struct xdp_umem_reg_v1))
 			/*提供的内容过短，报错*/
 			return -EINVAL;
-<<<<<<< HEAD
-		else if (optlen < sizeof(struct xdp_umem_reg_v2))
-			/*提供的内容为v1版本的注册信息*/
-			mr_size = sizeof(struct xdp_umem_reg_v1);
-=======
->>>>>>> 155a3c00
 		else if (optlen < sizeof(mr))
 			mr_size = sizeof(struct xdp_umem_reg_v1);
 
@@ -1534,12 +1496,9 @@
 		struct xsk_queue **q;
 		int entries;
 
-<<<<<<< HEAD
-		/*取用户态传入的ring长度*/
-=======
 		if (optlen < sizeof(entries))
 			return -EINVAL;
->>>>>>> 155a3c00
+		/*取用户态传入的ring长度*/
 		if (copy_from_sockptr(&entries, optval, sizeof(entries)))
 			return -EFAULT;
 
@@ -1955,12 +1914,6 @@
 	if (err)
 		goto out_pernet;
 
-<<<<<<< HEAD
-	/*初始化xskmap_flush_list链表*/
-	for_each_possible_cpu(cpu)
-		INIT_LIST_HEAD(&per_cpu(xskmap_flush_list, cpu));
-=======
->>>>>>> 155a3c00
 	return 0;
 
 out_pernet:
