--- conflicted
+++ resolved
@@ -184,13 +184,8 @@
 	memcpy(to_buf, from_buf, len + metalen);
 }
 
-<<<<<<< HEAD
 //xsocket对应的zero copy收包函数
-static int __xsk_rcv(struct xdp_sock *xs, struct xdp_buff *xdp, u32 len,
-		     bool explicit_free)
-=======
 static int __xsk_rcv(struct xdp_sock *xs, struct xdp_buff *xdp)
->>>>>>> 52e44129
 {
 	struct xdp_buff *xsk_xdp;
 	int err;
@@ -235,18 +230,8 @@
 	return false;
 }
 
-<<<<<<< HEAD
-//xsokcet收包入口
-static int xsk_rcv(struct xdp_sock *xs, struct xdp_buff *xdp,
-		   bool explicit_free)
-{
-	u32 len;
-
-	//不转发给未bound的socket
-=======
 static int xsk_rcv_check(struct xdp_sock *xs, struct xdp_buff *xdp)
 {
->>>>>>> 52e44129
 	if (!xsk_is_bound(xs))
 		return -EINVAL;
 
@@ -255,17 +240,7 @@
 		return -EINVAL;
 
 	sk_mark_napi_id_once_xdp(&xs->sk, xdp);
-<<<<<<< HEAD
-	//报文长度
-	len = xdp->data_end - xdp->data;
-
-	//将xdp存放在rx队列中
-	return xdp->rxq->mem.type == MEM_TYPE_XSK_BUFF_POOL ?
-		__xsk_rcv_zc(xs, xdp, len) :
-		__xsk_rcv(xs, xdp, len, explicit_free);
-=======
 	return 0;
->>>>>>> 52e44129
 }
 
 static void xsk_flush(struct xdp_sock *xs)
@@ -289,20 +264,21 @@
 	return err;
 }
 
-<<<<<<< HEAD
-//将报文送给指定的xdp socket
-=======
+//xsokcet收包入口
 static int xsk_rcv(struct xdp_sock *xs, struct xdp_buff *xdp)
 {
 	int err;
 	u32 len;
 
+	//不转发给未bound的socket
 	err = xsk_rcv_check(xs, xdp);
 	if (err)
 		return err;
 
 	if (xdp->rxq->mem.type == MEM_TYPE_XSK_BUFF_POOL) {
+		//报文长度
 		len = xdp->data_end - xdp->data;
+		//将xdp存放在rx队列中
 		return __xsk_rcv_zc(xs, xdp, len);
 	}
 
@@ -312,18 +288,14 @@
 	return err;
 }
 
->>>>>>> 52e44129
+//将报文送给指定的xdp socket
 int __xsk_map_redirect(struct xdp_sock *xs, struct xdp_buff *xdp)
 {
 	struct list_head *flush_list = this_cpu_ptr(&xskmap_flush_list);
 	int err;
 
-<<<<<<< HEAD
 	//走xdp socket收包流程
-	err = xsk_rcv(xs, xdp, true);
-=======
 	err = xsk_rcv(xs, xdp);
->>>>>>> 52e44129
 	if (err)
 		return err;
 
