// SPDX-License-Identifier: GPL-2.0
/* XDP sockets
 *
 * AF_XDP sockets allows a channel between XDP programs and userspace
 * applications.
 * Copyright(c) 2018 Intel Corporation.
 *
 * Author(s): Björn Töpel <bjorn.topel@intel.com>
 *	      Magnus Karlsson <magnus.karlsson@intel.com>
 */

#define pr_fmt(fmt) "AF_XDP: %s: " fmt, __func__

#include <linux/if_xdp.h>
#include <linux/init.h>
#include <linux/sched/mm.h>
#include <linux/sched/signal.h>
#include <linux/sched/task.h>
#include <linux/socket.h>
#include <linux/file.h>
#include <linux/uaccess.h>
#include <linux/net.h>
#include <linux/netdevice.h>
#include <linux/rculist.h>
#include <linux/vmalloc.h>
#include <net/xdp_sock_drv.h>
#include <net/busy_poll.h>
#include <net/netdev_lock.h>
#include <net/netdev_rx_queue.h>
#include <net/xdp.h>

#include "xsk_queue.h"
#include "xdp_umem.h"
#include "xsk.h"

#define TX_BATCH_SIZE 32
#define MAX_PER_SOCKET_BUDGET 32

/*设置rx方向需要wakeup*/
void xsk_set_rx_need_wakeup(struct xsk_buff_pool *pool)
{
	if (pool->cached_need_wakeup & XDP_WAKEUP_RX)
		/*已置此标记，直接返回*/
		return;

	pool->fq->ring->flags |= XDP_RING_NEED_WAKEUP;
	pool->cached_need_wakeup |= XDP_WAKEUP_RX;
}
EXPORT_SYMBOL(xsk_set_rx_need_wakeup);

/*设置tx方向需要wakeup*/
void xsk_set_tx_need_wakeup(struct xsk_buff_pool *pool)
{
	struct xdp_sock *xs;

	if (pool->cached_need_wakeup & XDP_WAKEUP_TX)
		/*已置此标记，直接返回*/
		return;

	rcu_read_lock();
	list_for_each_entry_rcu(xs, &pool->xsk_tx_list, tx_list) {
		xs->tx->ring->flags |= XDP_RING_NEED_WAKEUP;
	}
	rcu_read_unlock();

	pool->cached_need_wakeup |= XDP_WAKEUP_TX;
}
EXPORT_SYMBOL(xsk_set_tx_need_wakeup);

/*清除rx方向需要wakeup的标记*/
void xsk_clear_rx_need_wakeup(struct xsk_buff_pool *pool)
{
	if (!(pool->cached_need_wakeup & XDP_WAKEUP_RX))
		return;

	pool->fq->ring->flags &= ~XDP_RING_NEED_WAKEUP;
	pool->cached_need_wakeup &= ~XDP_WAKEUP_RX;
}
EXPORT_SYMBOL(xsk_clear_rx_need_wakeup);

/*清除tx方向需要wakeup的标记*/
void xsk_clear_tx_need_wakeup(struct xsk_buff_pool *pool)
{
	struct xdp_sock *xs;

	if (!(pool->cached_need_wakeup & XDP_WAKEUP_TX))
		return;

	rcu_read_lock();
	list_for_each_entry_rcu(xs, &pool->xsk_tx_list, tx_list) {
		xs->tx->ring->flags &= ~XDP_RING_NEED_WAKEUP;
	}
	rcu_read_unlock();

	pool->cached_need_wakeup &= ~XDP_WAKEUP_TX;
}
EXPORT_SYMBOL(xsk_clear_tx_need_wakeup);

/*检查此pool是否需要wakeup(不论rx/tx方向）*/
bool xsk_uses_need_wakeup(struct xsk_buff_pool *pool)
{
	return pool->uses_need_wakeup;
}
EXPORT_SYMBOL(xsk_uses_need_wakeup);

struct xsk_buff_pool *xsk_get_pool_from_qid(struct net_device *dev,
					    u16 queue_id)
{
	/*通过queue_id获取对应的pool(rx的queue_id与tx的queue_id是连续的，且tx queue_id更大）*/
	if (queue_id < dev->real_num_rx_queues)
		return dev->_rx[queue_id].pool;
	if (queue_id < dev->real_num_tx_queues)
		return dev->_tx[queue_id].pool;

	return NULL;
}
EXPORT_SYMBOL(xsk_get_pool_from_qid);

/*移除指定queue_id对应的pool*/
void xsk_clear_pool_at_qid(struct net_device *dev, u16 queue_id)
{
	if (queue_id < dev->num_rx_queues)
		dev->_rx[queue_id].pool = NULL;
	if (queue_id < dev->num_tx_queues)
		dev->_tx[queue_id].pool = NULL;
}

/* The buffer pool is stored both in the _rx struct and the _tx struct as we do
 * not know if the device has more tx queues than rx, or the opposite.
 * This might also change during run time.
 */
int xsk_reg_pool_at_qid(struct net_device *dev, struct xsk_buff_pool *pool,
			u16 queue_id)
{
	if (queue_id >= max_t(unsigned int,
			      dev->real_num_rx_queues,
			      dev->real_num_tx_queues))
		/*queue_id不超过设备rx/tx队列数*/
		return -EINVAL;

	/*更新rx或tx对应的xdp pool*/
	if (queue_id < dev->real_num_rx_queues)
		dev->_rx[queue_id].pool = pool;
	if (queue_id < dev->real_num_tx_queues)
		dev->_tx[queue_id].pool = pool;

	return 0;
}

static int __xsk_rcv_zc(struct xdp_sock *xs, struct xdp_buff_xsk *xskb, u32 len,
			u32 flags)
{
	u64 addr;
	int err;

	addr = xp_get_handle(xskb, xskb->pool);
	err = xskq_prod_reserve_desc(xs->rx, addr, len, flags);
	if (err) {
		/*队列为满*/
		xs->rx_queue_full++;
		return err;
	}

	xp_release(xskb);
	return 0;
}

//xsocket对应的zero copy收包函数
static int xsk_rcv_zc(struct xdp_sock *xs, struct xdp_buff *xdp, u32 len)
{
	struct xdp_buff_xsk *xskb = container_of(xdp, struct xdp_buff_xsk, xdp);
	u32 frags = xdp_buff_has_frags(xdp);
	struct xdp_buff_xsk *pos, *tmp;
	struct list_head *xskb_list;
	u32 contd = 0;
	int err;

	if (frags)
		contd = XDP_PKT_CONTD;

	err = __xsk_rcv_zc(xs, xskb, len, contd);
	if (err)
		goto err;
	if (likely(!frags))
		return 0;

	xskb_list = &xskb->pool->xskb_list;
	list_for_each_entry_safe(pos, tmp, xskb_list, list_node) {
		if (list_is_singular(xskb_list))
			contd = 0;
		len = pos->xdp.data_end - pos->xdp.data;
		err = __xsk_rcv_zc(xs, pos, len, contd);
		if (err)
			goto err;
		list_del(&pos->list_node);
	}

	return 0;
err:
	xsk_buff_free(xdp);
	return err;
}

static void *xsk_copy_xdp_start(struct xdp_buff *from)
{
	if (unlikely(xdp_data_meta_unsupported(from)))
		/*此buffer不包含meta,故metalen为0*/
		return from->data;
	else
		/*支持meta,自data_meta位置开始copy*/
		return from->data_meta;
}

static u32 xsk_copy_xdp(void *to, void **from, u32 to_len,
			u32 *from_len, skb_frag_t **frag, u32 rem)
{
	u32 copied = 0;

	while (1) {
		u32 copy_len = min_t(u32, *from_len, to_len);

		memcpy(to, *from, copy_len);
		copied += copy_len;
		if (rem == copied)
			return copied;

		if (*from_len == copy_len) {
			*from = skb_frag_address(*frag);
			*from_len = skb_frag_size((*frag)++);
		} else {
			*from += copy_len;
			*from_len -= copy_len;
		}
		if (to_len == copy_len)
			return copied;

		to_len -= copy_len;
		to += copy_len;
	}
}

static int __xsk_rcv(struct xdp_sock *xs, struct xdp_buff *xdp, u32 len)
{
	u32 frame_size = xsk_pool_get_rx_frame_size(xs->pool);
	void *copy_from = xsk_copy_xdp_start(xdp), *copy_to;
	u32 from_len, meta_len, rem, num_desc;
	struct xdp_buff_xsk *xskb;
	struct xdp_buff *xsk_xdp;
	skb_frag_t *frag;

	from_len = xdp->data_end - copy_from;
	meta_len = xdp->data - copy_from;
	rem = len + meta_len;

	if (len <= frame_size && !xdp_buff_has_frags(xdp)) {
		int err;

		xsk_xdp = xsk_buff_alloc(xs->pool);
		if (!xsk_xdp) {
			xs->rx_dropped++;
			return -ENOMEM;
		}
		memcpy(xsk_xdp->data - meta_len, copy_from, rem);
		xskb = container_of(xsk_xdp, struct xdp_buff_xsk, xdp);
		err = __xsk_rcv_zc(xs, xskb, len, 0);
		if (err) {
			xsk_buff_free(xsk_xdp);
			return err;
		}

		return 0;
	}

	num_desc = (len - 1) / frame_size + 1;

	if (!xsk_buff_can_alloc(xs->pool, num_desc)) {
		xs->rx_dropped++;
		return -ENOMEM;
	}
	if (xskq_prod_nb_free(xs->rx, num_desc) < num_desc) {
		xs->rx_queue_full++;
		return -ENOBUFS;
	}

	if (xdp_buff_has_frags(xdp)) {
		struct skb_shared_info *sinfo;

		sinfo = xdp_get_shared_info_from_buff(xdp);
		frag =  &sinfo->frags[0];
	}

	do {
		u32 to_len = frame_size + meta_len;
		u32 copied;

		xsk_xdp = xsk_buff_alloc(xs->pool);
		copy_to = xsk_xdp->data - meta_len;

		copied = xsk_copy_xdp(copy_to, &copy_from, to_len, &from_len, &frag, rem);
		rem -= copied;

		xskb = container_of(xsk_xdp, struct xdp_buff_xsk, xdp);
		__xsk_rcv_zc(xs, xskb, copied - meta_len, rem ? XDP_PKT_CONTD : 0);
		meta_len = 0;
	} while (rem);

	return 0;
}

static bool xsk_tx_writeable(struct xdp_sock *xs)
{
	if (xskq_cons_present_entries(xs->tx) > xs->tx->nentries / 2)
		return false;

	return true;
}

static void __xsk_tx_release(struct xdp_sock *xs)
{
	__xskq_cons_release(xs->tx);
	if (xsk_tx_writeable(xs))
		xs->sk.sk_write_space(&xs->sk);
}

static bool xsk_is_bound(struct xdp_sock *xs)
{
	if (READ_ONCE(xs->state) == XSK_BOUND) {
		/* Matches smp_wmb() in bind(). */
		smp_rmb();
		return true;
	}
	return false;
}

static int xsk_rcv_check(struct xdp_sock *xs, struct xdp_buff *xdp, u32 len)
{
	if (!xsk_is_bound(xs))
		return -ENXIO;

	//dev与queue_id必须与xd的元数组一致
	if (xs->dev != xdp->rxq->dev || xs->queue_id != xdp->rxq->queue_index)
		return -EINVAL;

	if (len > xsk_pool_get_rx_frame_size(xs->pool) && !xs->sg) {
		/*报文过长，此pool无法收取，丢包*/
		xs->rx_dropped++;
		return -ENOSPC;
	}

	return 0;
}

static void xsk_flush(struct xdp_sock *xs)
{
	xskq_prod_submit(xs->rx);
	__xskq_cons_release(xs->pool->fq);
	sock_def_readable(&xs->sk);
}

int xsk_generic_rcv(struct xdp_sock *xs, struct xdp_buff *xdp)
{
	u32 len = xdp_get_buff_len(xdp);
	int err;

	err = xsk_rcv_check(xs, xdp, len);
	if (!err) {
		spin_lock_bh(&xs->pool->rx_lock);
		/*收取此xdp*/
		err = __xsk_rcv(xs, xdp, len);
		/*更新位置*/
		xsk_flush(xs);
		spin_unlock_bh(&xs->pool->rx_lock);
	}

	return err;
}

//xsokcet收包入口
static int xsk_rcv(struct xdp_sock *xs, struct xdp_buff *xdp)
{
	u32 len = xdp_get_buff_len(xdp);
	int err;

	//不转发给未bound的socket
	err = xsk_rcv_check(xs, xdp, len);
	if (err)
		return err;

	if (xdp->rxq->mem.type == MEM_TYPE_XSK_BUFF_POOL) {
		//报文长度
		len = xdp->data_end - xdp->data;
		//将xdp存放在rx队列中
		return xsk_rcv_zc(xs, xdp, len);
	}

	/*复制并存放到rx队列中*/
	err = __xsk_rcv(xs, xdp, len);
	if (!err)
		xdp_return_buff(xdp);
	return err;
}

//将报文送给指定的xdp socket
int __xsk_map_redirect(struct xdp_sock *xs, struct xdp_buff *xdp)
{
	int err;

	//走xdp socket收包流程
	err = xsk_rcv(xs, xdp);
	if (err)
		return err;

	/*将此xs加入到flush_list中*/
	if (!xs->flush_node.prev) {
		struct list_head *flush_list = bpf_net_ctx_get_xskmap_flush_list();

		list_add(&xs->flush_node, flush_list);
	}

	return 0;
}

void __xsk_map_flush(struct list_head *flush_list)
{
	struct xdp_sock *xs, *tmp;

	list_for_each_entry_safe(xs, tmp, flush_list, flush_node) {
		xsk_flush(xs);
		__list_del_clearprev(&xs->flush_node);
	}
}

void xsk_tx_completed(struct xsk_buff_pool *pool, u32 nb_entries)
{
	/*生产者一次性提交nb_entries个元素*/
	xskq_prod_submit_n(pool->cq, nb_entries);
}
EXPORT_SYMBOL(xsk_tx_completed);

void xsk_tx_release(struct xsk_buff_pool *pool)
{
	struct xdp_sock *xs;

	rcu_read_lock();
	list_for_each_entry_rcu(xs, &pool->xsk_tx_list, tx_list)
		__xsk_tx_release(xs);
	rcu_read_unlock();
}
EXPORT_SYMBOL(xsk_tx_release);

bool xsk_tx_peek_desc(struct xsk_buff_pool *pool, struct xdp_desc *desc)
{
	bool budget_exhausted = false;
	struct xdp_sock *xs;

	rcu_read_lock();
again:
	list_for_each_entry_rcu(xs, &pool->xsk_tx_list, tx_list) {
		if (xs->tx_budget_spent >= MAX_PER_SOCKET_BUDGET) {
			budget_exhausted = true;
			continue;
		}

		if (!xskq_cons_peek_desc(xs->tx, desc, pool)) {
			if (xskq_has_descs(xs->tx))
				xskq_cons_release(xs->tx);
			continue;
		}

		xs->tx_budget_spent++;

		/* This is the backpressure mechanism for the Tx path.
		 * Reserve space in the completion queue and only proceed
		 * if there is space in it. This avoids having to implement
		 * any buffering in the Tx path.
		 */
		if (xskq_prod_reserve_addr(pool->cq, desc->addr))
			goto out;

		xskq_cons_release(xs->tx);
		rcu_read_unlock();
		return true;
	}

	if (budget_exhausted) {
		list_for_each_entry_rcu(xs, &pool->xsk_tx_list, tx_list)
			xs->tx_budget_spent = 0;

		budget_exhausted = false;
		goto again;
	}

out:
	rcu_read_unlock();
	return false;
}
EXPORT_SYMBOL(xsk_tx_peek_desc);

static u32 xsk_tx_peek_release_fallback(struct xsk_buff_pool *pool, u32 max_entries)
{
	struct xdp_desc *descs = pool->tx_descs;
	u32 nb_pkts = 0;

	while (nb_pkts < max_entries && xsk_tx_peek_desc(pool, &descs[nb_pkts]))
		nb_pkts++;

	xsk_tx_release(pool);
	return nb_pkts;
}

u32 xsk_tx_peek_release_desc_batch(struct xsk_buff_pool *pool, u32 nb_pkts)
{
	struct xdp_sock *xs;

	rcu_read_lock();
	if (!list_is_singular(&pool->xsk_tx_list)) {
		/* Fallback to the non-batched version */
		rcu_read_unlock();
		return xsk_tx_peek_release_fallback(pool, nb_pkts);
	}

	xs = list_first_or_null_rcu(&pool->xsk_tx_list, struct xdp_sock, tx_list);
	if (!xs) {
		nb_pkts = 0;
		goto out;
	}

	nb_pkts = xskq_cons_nb_entries(xs->tx, nb_pkts);

	/* This is the backpressure mechanism for the Tx path. Try to
	 * reserve space in the completion queue for all packets, but
	 * if there are fewer slots available, just process that many
	 * packets. This avoids having to implement any buffering in
	 * the Tx path.
	 */
	nb_pkts = xskq_prod_nb_free(pool->cq, nb_pkts);
	if (!nb_pkts)
		goto out;

	nb_pkts = xskq_cons_read_desc_batch(xs->tx, pool, nb_pkts);
	if (!nb_pkts) {
		xs->tx->queue_empty_descs++;
		goto out;
	}

	__xskq_cons_release(xs->tx);
	xskq_prod_write_addr_batch(pool->cq, pool->tx_descs, nb_pkts);
	xs->sk.sk_write_space(&xs->sk);

out:
	rcu_read_unlock();
	return nb_pkts;
}
EXPORT_SYMBOL(xsk_tx_peek_release_desc_batch);

//唤醒设备进行处理
static int xsk_wakeup(struct xdp_sock *xs, u8 flags)
{
	struct net_device *dev = xs->dev;

	return dev->netdev_ops->ndo_xsk_wakeup(dev, xs->queue_id, flags);
}

static int xsk_cq_reserve_addr_locked(struct xsk_buff_pool *pool, u64 addr)
{
	unsigned long flags;
	int ret;

	spin_lock_irqsave(&pool->cq_lock, flags);
	ret = xskq_prod_reserve_addr(pool->cq, addr);
	spin_unlock_irqrestore(&pool->cq_lock, flags);

	return ret;
}

static void xsk_cq_submit_locked(struct xsk_buff_pool *pool, u32 n)
{
	unsigned long flags;

	spin_lock_irqsave(&pool->cq_lock, flags);
	xskq_prod_submit_n(pool->cq, n);
	spin_unlock_irqrestore(&pool->cq_lock, flags);
}

static void xsk_cq_cancel_locked(struct xsk_buff_pool *pool, u32 n)
{
	unsigned long flags;

	spin_lock_irqsave(&pool->cq_lock, flags);
	xskq_prod_cancel_n(pool->cq, n);
	spin_unlock_irqrestore(&pool->cq_lock, flags);
}

static u32 xsk_get_num_desc(struct sk_buff *skb)
{
	return skb ? (long)skb_shinfo(skb)->destructor_arg : 0;
}

static void xsk_destruct_skb(struct sk_buff *skb)
{
	struct xsk_tx_metadata_compl *compl = &skb_shinfo(skb)->xsk_meta;

	if (compl->tx_timestamp) {
		/* sw completion timestamp, not a real one */
		*compl->tx_timestamp = ktime_get_tai_fast_ns();
	}

	xsk_cq_submit_locked(xdp_sk(skb->sk)->pool, xsk_get_num_desc(skb));
	sock_wfree(skb);
}

static void xsk_set_destructor_arg(struct sk_buff *skb)
{
	long num = xsk_get_num_desc(xdp_sk(skb->sk)->skb) + 1;

	skb_shinfo(skb)->destructor_arg = (void *)num;
}

static void xsk_consume_skb(struct sk_buff *skb)
{
	struct xdp_sock *xs = xdp_sk(skb->sk);

	skb->destructor = sock_wfree;
	xsk_cq_cancel_locked(xs->pool, xsk_get_num_desc(skb));
	/* Free skb without triggering the perf drop trace */
	consume_skb(skb);
	xs->skb = NULL;
}

static void xsk_drop_skb(struct sk_buff *skb)
{
	xdp_sk(skb->sk)->tx->invalid_descs += xsk_get_num_desc(skb);
	xsk_consume_skb(skb);
}

static struct sk_buff *xsk_build_skb_zerocopy(struct xdp_sock *xs,
					      struct xdp_desc *desc)
{
	struct xsk_buff_pool *pool = xs->pool;
	u32 hr, len, ts, offset, copy, copied;
	struct sk_buff *skb = xs->skb;
	struct page *page;
	void *buffer;
	int err, i;
	u64 addr;

	if (!skb) {
		hr = max(NET_SKB_PAD, L1_CACHE_ALIGN(xs->dev->needed_headroom));

		skb = sock_alloc_send_skb(&xs->sk, hr, 1, &err);
		if (unlikely(!skb))
			return ERR_PTR(err);

		skb_reserve(skb, hr);
	}

	addr = desc->addr;
	len = desc->len;
	ts = pool->unaligned ? len : pool->chunk_size;

	buffer = xsk_buff_raw_get_data(pool, addr);
	offset = offset_in_page(buffer);
	addr = buffer - pool->addrs;

	for (copied = 0, i = skb_shinfo(skb)->nr_frags; copied < len; i++) {
		if (unlikely(i >= MAX_SKB_FRAGS))
			return ERR_PTR(-EOVERFLOW);

		page = pool->umem->pgs[addr >> PAGE_SHIFT];
		get_page(page);

		copy = min_t(u32, PAGE_SIZE - offset, len - copied);
		skb_fill_page_desc(skb, i, page, offset, copy);

		copied += copy;
		addr += copy;
		offset = 0;
	}

	skb->len += len;
	skb->data_len += len;
	skb->truesize += ts;

	refcount_add(ts, &xs->sk.sk_wmem_alloc);

	return skb;
}

/*利用xdp描述符构造skb*/
static struct sk_buff *xsk_build_skb(struct xdp_sock *xs,
				     struct xdp_desc *desc)
{
	struct xsk_tx_metadata *meta = NULL;
	struct net_device *dev = xs->dev;
	struct sk_buff *skb = xs->skb;
	bool first_frag = false;
	int err;

	if (dev->priv_flags & IFF_TX_SKB_NO_LINEAR) {
		skb = xsk_build_skb_zerocopy(xs, desc);
		if (IS_ERR(skb)) {
			err = PTR_ERR(skb);
			goto free_err;
		}
	} else {
		u32 hr, tr, len;
		void *buffer;

		buffer = xsk_buff_raw_get_data(xs->pool, desc->addr);
		len = desc->len;

		if (!skb) {
			first_frag = true;

			hr = max(NET_SKB_PAD, L1_CACHE_ALIGN(dev->needed_headroom));
			tr = dev->needed_tailroom;
			skb = sock_alloc_send_skb(&xs->sk, hr + len + tr, 1, &err);
			if (unlikely(!skb))
				goto free_err;

			skb_reserve(skb, hr);
			skb_put(skb, len);

			err = skb_store_bits(skb, 0, buffer, len);
			if (unlikely(err))
				goto free_err;
		} else {
			int nr_frags = skb_shinfo(skb)->nr_frags;
			struct page *page;
			u8 *vaddr;

			if (unlikely(nr_frags == (MAX_SKB_FRAGS - 1) && xp_mb_desc(desc))) {
				err = -EOVERFLOW;
				goto free_err;
			}

			page = alloc_page(xs->sk.sk_allocation);
			if (unlikely(!page)) {
				err = -EAGAIN;
				goto free_err;
			}

			vaddr = kmap_local_page(page);
			memcpy(vaddr, buffer, len);
			kunmap_local(vaddr);

			skb_add_rx_frag(skb, nr_frags, page, 0, len, PAGE_SIZE);
			refcount_add(PAGE_SIZE, &xs->sk.sk_wmem_alloc);
		}

		if (first_frag && desc->options & XDP_TX_METADATA) {
			if (unlikely(xs->pool->tx_metadata_len == 0)) {
				err = -EINVAL;
				goto free_err;
			}

			meta = buffer - xs->pool->tx_metadata_len;
			if (unlikely(!xsk_buff_valid_tx_metadata(meta))) {
				err = -EINVAL;
				goto free_err;
			}

			if (meta->flags & XDP_TXMD_FLAGS_CHECKSUM) {
				if (unlikely(meta->request.csum_start +
					     meta->request.csum_offset +
					     sizeof(__sum16) > len)) {
					err = -EINVAL;
					goto free_err;
				}

				skb->csum_start = hr + meta->request.csum_start;
				skb->csum_offset = meta->request.csum_offset;
				skb->ip_summed = CHECKSUM_PARTIAL;

				if (unlikely(xs->pool->tx_sw_csum)) {
					err = skb_checksum_help(skb);
					if (err)
						goto free_err;
				}
			}

			if (meta->flags & XDP_TXMD_FLAGS_LAUNCH_TIME)
				skb->skb_mstamp_ns = meta->request.launch_time;
		}
	}

	skb->dev = dev;
	skb->priority = READ_ONCE(xs->sk.sk_priority);
	skb->mark = READ_ONCE(xs->sk.sk_mark);
	skb->destructor = xsk_destruct_skb;
	xsk_tx_metadata_to_compl(meta, &skb_shinfo(skb)->xsk_meta);
	xsk_set_destructor_arg(skb);

	return skb;

free_err:
	if (first_frag && skb)
		kfree_skb(skb);

	if (err == -EOVERFLOW) {
		/* Drop the packet */
		xsk_set_destructor_arg(xs->skb);
		xsk_drop_skb(xs->skb);
		xskq_cons_release(xs->tx);
	} else {
		/* Let application retry */
		xsk_cq_cancel_locked(xs->pool, 1);
	}

	return ERR_PTR(err);
}

/*取tx描述符，构造skb并执行发送，发送如果失败，用户态需要retry*/
static int __xsk_generic_xmit(struct sock *sk)
{
	struct xdp_sock *xs = xdp_sk(sk);
	bool sent_frame = false;
	struct xdp_desc desc;
	struct sk_buff *skb;
	u32 max_batch;
	int err = 0;

	mutex_lock(&xs->mutex);

	/* Since we dropped the RCU read lock, the socket state might have changed. */
	if (unlikely(!xsk_is_bound(xs))) {
		err = -ENXIO;
		goto out;
	}

	if (xs->queue_id >= xs->dev->real_num_tx_queues)
		/*队列id异常，退出*/
		goto out;

<<<<<<< HEAD
	/*自tx队列中取一个描述符*/
=======
	max_batch = READ_ONCE(xs->max_tx_budget);
>>>>>>> f2d282e1
	while (xskq_cons_peek_desc(xs->tx, &desc, xs->pool)) {
		if (max_batch-- == 0) {
			/*tx队列中仍有报文，但batch用尽,需要用户态重新尝试发送，故返回EAGAIN*/
			err = -EAGAIN;
			goto out;
		}

		/* This is the backpressure mechanism for the Tx path.
		 * Reserve space in the completion queue and only proceed
		 * if there is space in it. This avoids having to implement
		 * any buffering in the Tx path.
		 */
		err = xsk_cq_reserve_addr_locked(xs->pool, desc.addr);
		if (err) {
			err = -EAGAIN;
			goto out;
		}

		/*利用描述符中的信息构造skb*/
		skb = xsk_build_skb(xs, &desc);
		if (IS_ERR(skb)) {
			err = PTR_ERR(skb);
			if (err != -EOVERFLOW)
				goto out;
			err = 0;
			continue;
		}

		xskq_cons_release(xs->tx);

		if (xp_mb_desc(&desc)) {
			xs->skb = skb;
			continue;
		}

		/*将构造好的skb自xs->queue_id号队列发出*/
		err = __dev_direct_xmit(skb, xs->queue_id);
		if  (err == NETDEV_TX_BUSY) {
			/*遇这种错误，需要重新尝试发送，故返回EAGAIN*/
			/* Tell user-space to retry the send */
			xskq_cons_cancel_n(xs->tx, xsk_get_num_desc(skb));
			xsk_consume_skb(skb);
			err = -EAGAIN;
			goto out;
		}

		/* Ignore NET_XMIT_CN as packet might have been sent */
		if (err == NET_XMIT_DROP) {
			/* SKB completed but not sent */
			err = -EBUSY;
			xs->skb = NULL;
			goto out;
		}

		sent_frame = true;
		xs->skb = NULL;
	}

	if (xskq_has_descs(xs->tx)) {
		if (xs->skb)
			xsk_drop_skb(xs->skb);
		xskq_cons_release(xs->tx);
	}

out:
	if (sent_frame)
		__xsk_tx_release(xs);

	mutex_unlock(&xs->mutex);
	return err;
}

/*非零copy的xdp socket发送流程（用于将tx队列中的报文申请skb后，并给dev)*/
static int xsk_generic_xmit(struct sock *sk)
{
	int ret;

	/* Drop the RCU lock since the SKB path might sleep. */
	rcu_read_unlock();
	/*通过描述符生成skb,并发送*/
	ret = __xsk_generic_xmit(sk);
	/* Reaquire RCU lock before going into common code. */
	rcu_read_lock();

	return ret;
}

/*是否跳过wakeup*/
static bool xsk_no_wakeup(struct sock *sk)
{
#ifdef CONFIG_NET_RX_BUSY_POLL
	/* Prefer busy-polling, skip the wakeup. */
	return READ_ONCE(sk->sk_prefer_busy_poll) && READ_ONCE(sk->sk_ll_usec) &&
		napi_id_valid(READ_ONCE(sk->sk_napi_id));
#else
	return false;
#endif
}

static int xsk_check_common(struct xdp_sock *xs)
{
	if (unlikely(!xsk_is_bound(xs)))
		return -ENXIO;
	if (unlikely(!(xs->dev->flags & IFF_UP)))
		/*底层设备需要up*/
		return -ENETDOWN;

	return 0;
}

static int __xsk_sendmsg(struct socket *sock, struct msghdr *m, size_t total_len)
{
	/*用户态是否在等待*/
	bool need_wait = !(m->msg_flags & MSG_DONTWAIT);
	struct sock *sk = sock->sk;
	struct xdp_sock *xs = xdp_sk(sk);
	struct xsk_buff_pool *pool;
	int err;

	err = xsk_check_common(xs);
	if (err)
		return err;
	if (unlikely(need_wait))
		/*当前不支持等待*/
		return -EOPNOTSUPP;
	if (unlikely(!xs->tx))
		/*tx队列不存在，无法发送*/
		return -ENOBUFS;

	/*如果socket容许，则执行busy poll*/
	if (sk_can_busy_loop(sk))
		sk_busy_loop(sk, 1); /* only support non-blocking sockets */

	if (xs->zc && xsk_no_wakeup(sk))
		return 0;

	pool = xs->pool;
	if (pool->cached_need_wakeup & XDP_WAKEUP_TX) {
		if (xs->zc)
			/*支持零copy情况下，唤醒设备执行tx*/
			return xsk_wakeup(xs, XDP_WAKEUP_TX);
		/*不支持零copy,走一般发送流程*/
		return xsk_generic_xmit(sk);
	}
	return 0;
}

static int xsk_sendmsg(struct socket *sock, struct msghdr *m, size_t total_len)
{
	int ret;

	rcu_read_lock();
	ret = __xsk_sendmsg(sock, m, total_len);
	rcu_read_unlock();

	return ret;
}

static int __xsk_recvmsg(struct socket *sock, struct msghdr *m, size_t len, int flags)
{
	bool need_wait = !(flags & MSG_DONTWAIT);
	struct sock *sk = sock->sk;
	struct xdp_sock *xs = xdp_sk(sk);
	int err;

	err = xsk_check_common(xs);
	if (err)
		return err;
	if (unlikely(!xs->rx))
		return -ENOBUFS;
	if (unlikely(need_wait))
		return -EOPNOTSUPP;

	if (sk_can_busy_loop(sk))
		sk_busy_loop(sk, 1); /* only support non-blocking sockets */

	if (xsk_no_wakeup(sk))
		return 0;

	if (xs->pool->cached_need_wakeup & XDP_WAKEUP_RX && xs->zc)
		return xsk_wakeup(xs, XDP_WAKEUP_RX);
	return 0;
}

static int xsk_recvmsg(struct socket *sock, struct msghdr *m, size_t len, int flags)
{
	int ret;

	rcu_read_lock();
	ret = __xsk_recvmsg(sock, m, len, flags);
	rcu_read_unlock();

	return ret;
}

//检测xdp socket poll事件
static __poll_t xsk_poll(struct file *file, struct socket *sock,
			     struct poll_table_struct *wait)
{
	__poll_t mask = 0;
	struct sock *sk = sock->sk;
	struct xdp_sock *xs = xdp_sk(sk);
	struct xsk_buff_pool *pool;

	sock_poll_wait(file, sock, wait);

	rcu_read_lock();
	if (xsk_check_common(xs))
		goto out;

	pool = xs->pool;

	if (pool->cached_need_wakeup) {
		if (xs->zc)
			xsk_wakeup(xs, pool->cached_need_wakeup);
		else if (xs->tx)
			/* Poll needs to drive Tx also in copy mode */
			xsk_generic_xmit(sk);
	}

	//如果rx队列不为空，则返回可读
	if (xs->rx && !xskq_prod_is_empty(xs->rx))
		mask |= EPOLLIN | EPOLLRDNORM;
	//如果tx队列不为空，则返回可写
	if (xs->tx && xsk_tx_writeable(xs))
		mask |= EPOLLOUT | EPOLLWRNORM;
out:
	rcu_read_unlock();
	return mask;
}

/*初始化xsk queue*/
static int xsk_init_queue(u32 entries/*队列长度*/, struct xsk_queue **queue/*出参，返回创建好的队列*/,
			  bool umem_queue/*是否为umem queue*/)
{
	struct xsk_queue *q;

	//队列长度不得为0，且必须为2的N次幂
	if (entries == 0 || *queue || !is_power_of_2(entries))
		return -EINVAL;

	q = xskq_create(entries, umem_queue);
	if (!q)
		return -ENOMEM;

	/* Make sure queue is ready before it can be seen by others */
	smp_wmb();
	//设置创建好的队列
	WRITE_ONCE(*queue, q);
	return 0;
}

static void xsk_unbind_dev(struct xdp_sock *xs)
{
	struct net_device *dev = xs->dev;

	if (xs->state != XSK_BOUND)
		return;
	WRITE_ONCE(xs->state, XSK_UNBOUND);

	/* Wait for driver to stop using the xdp socket. */
	xp_del_xsk(xs->pool, xs);
	synchronize_net();
	dev_put(dev);
}

static struct xsk_map *xsk_get_map_list_entry(struct xdp_sock *xs,
					      struct xdp_sock __rcu ***map_entry)
{
	struct xsk_map *map = NULL;
	struct xsk_map_node *node;

	*map_entry = NULL;

	spin_lock_bh(&xs->map_list_lock);
	node = list_first_entry_or_null(&xs->map_list, struct xsk_map_node,
					node);
	if (node) {
		bpf_map_inc(&node->map->map);
		map = node->map;
		*map_entry = node->map_entry;
	}
	spin_unlock_bh(&xs->map_list_lock);
	return map;
}

static void xsk_delete_from_maps(struct xdp_sock *xs)
{
	/* This function removes the current XDP socket from all the
	 * maps it resides in. We need to take extra care here, due to
	 * the two locks involved. Each map has a lock synchronizing
	 * updates to the entries, and each socket has a lock that
	 * synchronizes access to the list of maps (map_list). For
	 * deadlock avoidance the locks need to be taken in the order
	 * "map lock"->"socket map list lock". We start off by
	 * accessing the socket map list, and take a reference to the
	 * map to guarantee existence between the
	 * xsk_get_map_list_entry() and xsk_map_try_sock_delete()
	 * calls. Then we ask the map to remove the socket, which
	 * tries to remove the socket from the map. Note that there
	 * might be updates to the map between
	 * xsk_get_map_list_entry() and xsk_map_try_sock_delete().
	 */
	struct xdp_sock __rcu **map_entry = NULL;
	struct xsk_map *map;

	while ((map = xsk_get_map_list_entry(xs, &map_entry))) {
		xsk_map_try_sock_delete(map, xs, map_entry);
		bpf_map_put(&map->map);
	}
}

static int xsk_release(struct socket *sock)
{
	struct sock *sk = sock->sk;
	struct xdp_sock *xs = xdp_sk(sk);
	struct net *net;

	if (!sk)
		return 0;

	net = sock_net(sk);

	if (xs->skb)
		xsk_drop_skb(xs->skb);

	mutex_lock(&net->xdp.lock);
	sk_del_node_init_rcu(sk);
	mutex_unlock(&net->xdp.lock);

	sock_prot_inuse_add(net, sk->sk_prot, -1);

	xsk_delete_from_maps(xs);
	mutex_lock(&xs->mutex);
	xsk_unbind_dev(xs);
	mutex_unlock(&xs->mutex);

	xskq_destroy(xs->rx);
	xskq_destroy(xs->tx);
	xskq_destroy(xs->fq_tmp);
	xskq_destroy(xs->cq_tmp);

	sock_orphan(sk);
	sock->sk = NULL;

	sock_put(sk);

	return 0;
}

/*通过fd取其对应的af_xdp socket*/
static struct socket *xsk_lookup_xsk_from_fd(int fd)
{
	struct socket *sock;
	int err;

	sock = sockfd_lookup(fd, &err);
	if (!sock)
		return ERR_PTR(-ENOTSOCK);

	if (sock->sk->sk_family != PF_XDP) {
		sockfd_put(sock);
		return ERR_PTR(-ENOPROTOOPT);
	}

	return sock;
}

static bool xsk_validate_queues(struct xdp_sock *xs)
{
	return xs->fq_tmp && xs->cq_tmp;
}

static int xsk_bind(struct socket *sock, struct sockaddr *addr, int addr_len)
{
	struct sockaddr_xdp *sxdp = (struct sockaddr_xdp *)addr;
	struct sock *sk = sock->sk;
	struct xdp_sock *xs = xdp_sk(sk);
	struct net_device *dev;
	int bound_dev_if;
	u32 flags, qid;
	int err = 0;

	if (addr_len < sizeof(struct sockaddr_xdp))
		return -EINVAL;

	if (sxdp->sxdp_family != AF_XDP)
		/*socket必须为af_xdp*/
		return -EINVAL;

	/*当前支持的flags检查*/
	flags = sxdp->sxdp_flags;
	if (flags & ~(XDP_SHARED_UMEM | XDP_COPY | XDP_ZEROCOPY |
		      XDP_USE_NEED_WAKEUP | XDP_USE_SG))
		return -EINVAL;

	bound_dev_if = READ_ONCE(sk->sk_bound_dev_if);
	if (bound_dev_if && bound_dev_if != sxdp->sxdp_ifindex)
		return -EINVAL;

	rtnl_lock();
	mutex_lock(&xs->mutex);
	/*socket必须处于ready状态*/
	if (xs->state != XSK_READY) {
		err = -EBUSY;
		goto out_release;
	}

	//通过ifindex获取要绑定的netdev
	dev = dev_get_by_index(sock_net(sk), sxdp->sxdp_ifindex);
	if (!dev) {
		err = -ENODEV;
		goto out_release;
	}

	netdev_lock_ops(dev);

	/*绑定时，rx,tx队列必须已完成初始化*/
	if (!xs->rx && !xs->tx) {
		err = -EINVAL;
		goto out_unlock;
	}

	//取要关联的queue id
	qid = sxdp->sxdp_queue_id;

	if (flags & XDP_SHARED_UMEM) {
		struct xdp_sock *umem_xs;
		struct socket *sock;

		if ((flags & XDP_COPY) || (flags & XDP_ZEROCOPY) ||
		    (flags & XDP_USE_NEED_WAKEUP) || (flags & XDP_USE_SG)) {
			/* Cannot specify flags for shared sockets. */
			err = -EINVAL;
			goto out_unlock;
		}

		if (xs->umem) {
			/* We have already our own. */
			err = -EINVAL;
			goto out_unlock;
		}

		/*通过fd查找要share的af_xdp socket*/
		sock = xsk_lookup_xsk_from_fd(sxdp->sxdp_shared_umem_fd);
		if (IS_ERR(sock)) {
			err = PTR_ERR(sock);
			goto out_unlock;
		}

		umem_xs = xdp_sk(sock->sk);
		if (!xsk_is_bound(umem_xs)) {
			err = -EBADF;
			sockfd_put(sock);
			goto out_unlock;
		}

		if (umem_xs->queue_id != qid || umem_xs->dev != dev) {
			/* Share the umem with another socket on another qid
			 * and/or device.
			 */
			xs->pool = xp_create_and_assign_umem(xs,
							     umem_xs->umem);
			if (!xs->pool) {
				err = -ENOMEM;
				sockfd_put(sock);
				goto out_unlock;
			}

			err = xp_assign_dev_shared(xs->pool, umem_xs, dev,
						   qid);
			if (err) {
				xp_destroy(xs->pool);
				xs->pool = NULL;
				sockfd_put(sock);
				goto out_unlock;
			}
		} else {
			/* Share the buffer pool with the other socket. */
			if (xs->fq_tmp || xs->cq_tmp) {
				/* Do not allow setting your own fq or cq. */
				err = -EINVAL;
				sockfd_put(sock);
				goto out_unlock;
			}

			xp_get_pool(umem_xs->pool);
			xs->pool = umem_xs->pool;

			/* If underlying shared umem was created without Tx
			 * ring, allocate Tx descs array that Tx batching API
			 * utilizes
			 */
			if (xs->tx && !xs->pool->tx_descs) {
				err = xp_alloc_tx_descs(xs->pool, xs);
				if (err) {
					xp_put_pool(xs->pool);
					xs->pool = NULL;
					sockfd_put(sock);
					goto out_unlock;
				}
			}
		}

		xdp_get_umem(umem_xs->umem);
		WRITE_ONCE(xs->umem, umem_xs->umem);
		sockfd_put(sock);
	} else if (!xs->umem || !xsk_validate_queues(xs)) {
		err = -EINVAL;
		goto out_unlock;
	} else {
		/* This xsk has its own umem. */
		xs->pool = xp_create_and_assign_umem(xs, xs->umem);/*创建pool*/
		if (!xs->pool) {
			err = -ENOMEM;
			goto out_unlock;
		}

		/*将xs pool赋给netdev,这要求网卡驱动支持ndo_bpf接口*/
		err = xp_assign_dev(xs->pool, dev, qid, flags);
		if (err) {
			xp_destroy(xs->pool);
			xs->pool = NULL;
			goto out_unlock;
		}
	}

	/* FQ and CQ are now owned by the buffer pool and cleaned up with it. */
	xs->fq_tmp = NULL;
	xs->cq_tmp = NULL;

	xs->dev = dev;
	xs->zc = xs->umem->zc;
	xs->sg = !!(xs->umem->flags & XDP_UMEM_SG_FLAG);
	xs->queue_id = qid;
	xp_add_xsk(xs->pool, xs);

	if (qid < dev->real_num_rx_queues) {
		struct netdev_rx_queue *rxq;

		rxq = __netif_get_rx_queue(dev, qid);
		if (rxq->napi)
			__sk_mark_napi_id_once(sk, rxq->napi->napi_id);
	}

out_unlock:
	if (err) {
		dev_put(dev);
	} else {
		/* Matches smp_rmb() in bind() for shared umem
		 * sockets, and xsk_is_bound().
		 */
		smp_wmb();
		WRITE_ONCE(xs->state, XSK_BOUND);
	}
	netdev_unlock_ops(dev);
out_release:
	mutex_unlock(&xs->mutex);
	rtnl_unlock();
	return err;
}

struct xdp_umem_reg_v1 {
	__u64 addr; /* Start of packet data area */
	__u64 len; /* Length of packet data area */
	__u32 chunk_size;
	__u32 headroom;
};

//AF_XDP支持的setsockopt函数
static int xsk_setsockopt(struct socket *sock, int level, int optname,
			  sockptr_t optval, unsigned int optlen)
{
	struct sock *sk = sock->sk;
	struct xdp_sock *xs = xdp_sk(sk);
	int err;

	//level必须为SOL_XDP
	if (level != SOL_XDP)
		return -ENOPROTOOPT;

	switch (optname) {
	case XDP_RX_RING:
	case XDP_TX_RING:
	{
		//创建XDP socket对应的RX,TX RING
		struct xsk_queue **q;
		int entries;

		//提供的参数必须为int型
		if (optlen < sizeof(entries))
			return -EINVAL;
		if (copy_from_sockptr(&entries, optval, sizeof(entries)))
			return -EFAULT;

		mutex_lock(&xs->mutex);
		//socket必须处理ready状态
		if (xs->state != XSK_READY) {
			mutex_unlock(&xs->mutex);
			return -EBUSY;
		}
		/*依据optname确认要初始化的queue类型*/
		q = (optname == XDP_TX_RING) ? &xs->tx : &xs->rx;
		err = xsk_init_queue(entries, q, false/*由于创建的非umem queue,故传入false*/);
		if (!err && optname == XDP_TX_RING)
			/* Tx needs to be explicitly woken up the first time */
			xs->tx->ring->flags |= XDP_RING_NEED_WAKEUP;/*指明tx需要被wakeup*/
		mutex_unlock(&xs->mutex);
		return err;
	}
	case XDP_UMEM_REG:
	{
	    //注册用户态内存
		size_t mr_size = sizeof(struct xdp_umem_reg);
		struct xdp_umem_reg mr = {};
		struct xdp_umem *umem;

		if (optlen < sizeof(struct xdp_umem_reg_v1))
			/*提供的内容过短，报错*/
			return -EINVAL;
		else if (optlen < sizeof(mr))
			mr_size = sizeof(struct xdp_umem_reg_v1);

		BUILD_BUG_ON(sizeof(struct xdp_umem_reg_v1) >= sizeof(struct xdp_umem_reg));

		/* Make sure the last field of the struct doesn't have
		 * uninitialized padding. All padding has to be explicit
		 * and has to be set to zero by the userspace to make
		 * struct xdp_umem_reg extensible in the future.
		 */
		BUILD_BUG_ON(offsetof(struct xdp_umem_reg, tx_metadata_len) +
			     sizeof_field(struct xdp_umem_reg, tx_metadata_len) !=
			     sizeof(struct xdp_umem_reg));

		//获取用户态传入的umem
		if (copy_from_sockptr(&mr, optval, mr_size))
			return -EFAULT;

		mutex_lock(&xs->mutex);
		if (xs->state != XSK_READY || xs->umem) {
			/*必须在ready情况下配置，且xs->umem未初始化(重复注册）*/
			mutex_unlock(&xs->mutex);
			return -EBUSY;
		}

		/*注册用户态传入的umem*/
		umem = xdp_umem_create(&mr);
		if (IS_ERR(umem)) {
			mutex_unlock(&xs->mutex);
			return PTR_ERR(umem);
		}

		/* Make sure umem is ready before it can be seen by others */
		smp_wmb();
		WRITE_ONCE(xs->umem, umem);
		mutex_unlock(&xs->mutex);
		return 0;
	}
	case XDP_UMEM_FILL_RING:
	    //创建 fill ring（与complete ring流程一致）
	case XDP_UMEM_COMPLETION_RING:
	{
	    //创建 complete ring
		struct xsk_queue **q;
		int entries;

		if (optlen < sizeof(entries))
			return -EINVAL;
		/*取用户态传入的ring长度*/
		if (copy_from_sockptr(&entries, optval, sizeof(entries)))
			return -EFAULT;

		mutex_lock(&xs->mutex);
		if (xs->state != XSK_READY) {
			/*socket必须处于ready状态*/
			mutex_unlock(&xs->mutex);
			return -EBUSY;
		}

		//按不同opt取对应的xsk_queue（fill ring与complte ring)
		q = (optname == XDP_UMEM_FILL_RING) ? &xs->fq_tmp :
			&xs->cq_tmp;

		//初始化对应的umem_queue
		err = xsk_init_queue(entries/*queue长度*/, q, true);
		mutex_unlock(&xs->mutex);
		return err;
	}
	case XDP_MAX_TX_SKB_BUDGET:
	{
		unsigned int budget;

		if (optlen != sizeof(budget))
			return -EINVAL;
		if (copy_from_sockptr(&budget, optval, sizeof(budget)))
			return -EFAULT;
		if (!xs->tx ||
		    budget < TX_BATCH_SIZE || budget > xs->tx->nentries)
			return -EACCES;

		WRITE_ONCE(xs->max_tx_budget, budget);
		return 0;
	}
	default:
		break;
	}

	return -ENOPROTOOPT;
}

//获取rxtx ring格式对应的各成员在内存中位置offset
static void xsk_enter_rxtx_offsets(struct xdp_ring_offset_v1 *ring)
{
	ring->producer = offsetof(struct xdp_rxtx_ring, ptrs.producer);
	ring->consumer = offsetof(struct xdp_rxtx_ring, ptrs.consumer);
	ring->desc = offsetof(struct xdp_rxtx_ring, desc);
}

//获取umem ring格式对应的各成员在内存中位置offset
static void xsk_enter_umem_offsets(struct xdp_ring_offset_v1 *ring)
{
	ring->producer = offsetof(struct xdp_umem_ring, ptrs.producer);
	ring->consumer = offsetof(struct xdp_umem_ring, ptrs.consumer);
	ring->desc = offsetof(struct xdp_umem_ring, desc);
}

struct xdp_statistics_v1 {
	__u64 rx_dropped;
	__u64 rx_invalid_descs;
	__u64 tx_invalid_descs;
};

//xsocket获取socket opt
static int xsk_getsockopt(struct socket *sock, int level, int optname,
			  char __user *optval, int __user *optlen)
{
	struct sock *sk = sock->sk;
	struct xdp_sock *xs = xdp_sk(sk);
	int len;

	//level必须为SOL_XDP
	if (level != SOL_XDP)
		return -ENOPROTOOPT;

	if (get_user(len, optlen))
		return -EFAULT;
	if (len < 0)
		return -EINVAL;

	switch (optname) {
	case XDP_STATISTICS:
	{
		struct xdp_statistics stats = {};
		bool extra_stats = true;
		size_t stats_size;

		if (len < sizeof(struct xdp_statistics_v1)) {
			return -EINVAL;
		} else if (len < sizeof(stats)) {
			extra_stats = false;
			stats_size = sizeof(struct xdp_statistics_v1);
		} else {
			stats_size = sizeof(stats);
		}

		mutex_lock(&xs->mutex);
		stats.rx_dropped = xs->rx_dropped;
		if (extra_stats) {
			stats.rx_ring_full = xs->rx_queue_full;
			stats.rx_fill_ring_empty_descs =
				xs->pool ? xskq_nb_queue_empty_descs(xs->pool->fq) : 0;
			stats.tx_ring_empty_descs = xskq_nb_queue_empty_descs(xs->tx);
		} else {
			stats.rx_dropped += xs->rx_queue_full;
		}
		stats.rx_invalid_descs = xskq_nb_invalid_descs(xs->rx);
		stats.tx_invalid_descs = xskq_nb_invalid_descs(xs->tx);
		mutex_unlock(&xs->mutex);

		if (copy_to_user(optval, &stats, stats_size))
			return -EFAULT;
		if (put_user(stats_size, optlen))
			return -EFAULT;

		return 0;
	}
	case XDP_MMAP_OFFSETS:
	{
	    //获取成员间offset，用于与kernel间数据结构对齐
		struct xdp_mmap_offsets off;
		struct xdp_mmap_offsets_v1 off_v1;
		bool flags_supported = true;/*出参内容中是否包含flags*/
		void *to_copy;

		if (len < sizeof(off_v1))
			/*出参长度过小*/
			return -EINVAL;
		else if (len < sizeof(off))
			/*出参长度采用的为v1版本，不包含flags*/
			flags_supported = false;

		if (flags_supported) {
			/* xdp_ring_offset is identical to xdp_ring_offset_v1
			 * except for the flags field added to the end.
			 */
		    //各ring结构体成员在内存中位置偏移量，例如生产者，消费者，描述符的offset
			//由于rx,tx为xdp_rxtx_ring类型，fr,cr为xdp_umem_ring类型，故填充函数不同
			xsk_enter_rxtx_offsets((struct xdp_ring_offset_v1 *)
					       &off.rx);
			xsk_enter_rxtx_offsets((struct xdp_ring_offset_v1 *)
					       &off.tx);
			xsk_enter_umem_offsets((struct xdp_ring_offset_v1 *)
					       &off.fr);
			xsk_enter_umem_offsets((struct xdp_ring_offset_v1 *)
					       &off.cr);

			//填充各ring结构体flags成员在内存中位置的偏移量
			off.rx.flags = offsetof(struct xdp_rxtx_ring,
						ptrs.flags);
			off.tx.flags = offsetof(struct xdp_rxtx_ring,
						ptrs.flags);
			off.fr.flags = offsetof(struct xdp_umem_ring,
						ptrs.flags);
			off.cr.flags = offsetof(struct xdp_umem_ring,
						ptrs.flags);

			len = sizeof(off);
			to_copy = &off;
		} else {
		    //各ring 生产者，消费者，描述符的offset（rx,tx,fill ring,completion ring)
			xsk_enter_rxtx_offsets(&off_v1.rx);
			xsk_enter_rxtx_offsets(&off_v1.tx);
			xsk_enter_umem_offsets(&off_v1.fr);
			xsk_enter_umem_offsets(&off_v1.cr);

			len = sizeof(off_v1);
			to_copy = &off_v1;
		}

		/*将填充结果返回给用户态*/
		if (copy_to_user(optval, to_copy, len))
			return -EFAULT;
		if (put_user(len, optlen))
			return -EFAULT;

		return 0;
	}
	case XDP_OPTIONS:
	{
		struct xdp_options opts = {};

		if (len < sizeof(opts))
			return -EINVAL;

		mutex_lock(&xs->mutex);
		if (xs->zc)
			opts.flags |= XDP_OPTIONS_ZEROCOPY;
		mutex_unlock(&xs->mutex);

		len = sizeof(opts);
		if (copy_to_user(optval, &opts, len))
			return -EFAULT;
		if (put_user(len, optlen))
			return -EFAULT;

		return 0;
	}
	default:
		break;
	}

	return -EOPNOTSUPP;
}

//映射xdp socket的fill队列，complete队列
static int xsk_mmap(struct file *file, struct socket *sock,
		    struct vm_area_struct *vma)
{
	loff_t offset = (loff_t)vma->vm_pgoff << PAGE_SHIFT;
	unsigned long size = vma->vm_end - vma->vm_start;
	struct xdp_sock *xs = xdp_sk(sock->sk);
	int state = READ_ONCE(xs->state);
	struct xsk_queue *q = NULL;

	if (state != XSK_READY && state != XSK_BOUND)
		return -EBUSY;

	//通过mmap的offset来区分当前是在映射哪个队列（rx,tx,fq,cq)
	if (offset == XDP_PGOFF_RX_RING) {
		q = READ_ONCE(xs->rx);
	} else if (offset == XDP_PGOFF_TX_RING) {
		q = READ_ONCE(xs->tx);
	} else {
		/* Matches the smp_wmb() in XDP_UMEM_REG */
		smp_rmb();
		if (offset == XDP_UMEM_PGOFF_FILL_RING)
			q = state == XSK_READY ? READ_ONCE(xs->fq_tmp) :
						 READ_ONCE(xs->pool->fq);
		else if (offset == XDP_UMEM_PGOFF_COMPLETION_RING)
			q = state == XSK_READY ? READ_ONCE(xs->cq_tmp) :
						 READ_ONCE(xs->pool->cq);
	}

	if (!q)
		/*提供的offset有误，导致没有查找到对应的ring*/
		return -EINVAL;

	/* Matches the smp_wmb() in xsk_init_queue */
	smp_rmb();
	if (size > q->ring_vmalloc_size)
		/*要求映射的内存超过实际申请的内存长度，报错*/
		return -EINVAL;

	/*完成对应ring的内存映射*/
	return remap_vmalloc_range(vma, q->ring, 0);
}

static int xsk_notifier(struct notifier_block *this,
			unsigned long msg, void *ptr)
{
	/*取产生事件的netdev*/
	struct net_device *dev = netdev_notifier_info_to_dev(ptr);
	/*取此netdev对应的net ns*/
	struct net *net = dev_net(dev);
	struct sock *sk;

	switch (msg) {
	case NETDEV_UNREGISTER:
		/*设备解注册时，如果存在与此设备关联的xdp socket,则将此socket置为dead状态*/
		mutex_lock(&net->xdp.lock);
		sk_for_each(sk, &net->xdp.list) {
			struct xdp_sock *xs = xdp_sk(sk);

			mutex_lock(&xs->mutex);
			if (xs->dev == dev) {
				sk->sk_err = ENETDOWN;
				if (!sock_flag(sk, SOCK_DEAD))
					sk_error_report(sk);

				xsk_unbind_dev(xs);

				/* Clear device references. */
				xp_clear_dev(xs->pool);
			}
			mutex_unlock(&xs->mutex);
		}
		mutex_unlock(&net->xdp.lock);
		break;
	}
	return NOTIFY_DONE;
}

static struct proto xsk_proto = {
	.name =		"XDP",
	.owner =	THIS_MODULE,
	.obj_size =	sizeof(struct xdp_sock),
};

//AF_XDP负责proto的操作ops
static const struct proto_ops xsk_proto_ops = {
	.family		= PF_XDP,
	.owner		= THIS_MODULE,
	.release	= xsk_release,
	/*实现接口队列与af_xdp socket绑定*/
	.bind		= xsk_bind,
	.connect	= sock_no_connect,
	.socketpair	= sock_no_socketpair,
	.accept		= sock_no_accept,
	.getname	= sock_no_getname,
	/*读写事件检测*/
	.poll		= xsk_poll,
	.ioctl		= sock_no_ioctl,
	.listen		= sock_no_listen,
	.shutdown	= sock_no_shutdown,
	/*mr注册，ring创建等*/
	.setsockopt	= xsk_setsockopt,
	.getsockopt	= xsk_getsockopt,
	/*通过write/send接口向外发送报文*/
	.sendmsg	= xsk_sendmsg,
	/*通过read,recv接口收取报文*/
	.recvmsg	= xsk_recvmsg,
	//实现4种ring的内存映射（用于用户态ring轮询）
	.mmap		= xsk_mmap,
};

static void xsk_destruct(struct sock *sk)
{
	struct xdp_sock *xs = xdp_sk(sk);

	if (!sock_flag(sk, SOCK_DEAD))
		return;

	if (!xp_put_pool(xs->pool))
		xdp_put_umem(xs->umem, !xs->pool);
}

//负责xdp socket创建
static int xsk_create(struct net *net, struct socket *sock, int protocol,
		      int kern)
{
	struct xdp_sock *xs;
	struct sock *sk;

	if (!ns_capable(net->user_ns, CAP_NET_RAW))
		return -EPERM;

	//当前仅支持type为raw的情况
	if (sock->type != SOCK_RAW)
		return -ESOCKTNOSUPPORT;

	/*当前仅支持protocol为0的情况*/
	if (protocol)
		return -EPROTONOSUPPORT;

	sock->state = SS_UNCONNECTED;

	sk = sk_alloc(net, PF_XDP, GFP_KERNEL, &xsk_proto, kern);
	if (!sk)
		return -ENOBUFS;

	sock->ops = &xsk_proto_ops;/*指定socket对应的ops*/

	sock_init_data(sock, sk);

	sk->sk_family = PF_XDP;

	sk->sk_destruct = xsk_destruct;

	sock_set_flag(sk, SOCK_RCU_FREE);

	//初始化af_xdp socket
	xs = xdp_sk(sk);
	xs->state = XSK_READY;
	xs->max_tx_budget = TX_BATCH_SIZE;
	mutex_init(&xs->mutex);

	INIT_LIST_HEAD(&xs->map_list);
	spin_lock_init(&xs->map_list_lock);

	mutex_lock(&net->xdp.lock);
	/*将此socket挂接在net->xdp.list链表上*/
	sk_add_node_rcu(sk, &net->xdp.list);
	mutex_unlock(&net->xdp.lock);

	sock_prot_inuse_add(net, &xsk_proto, 1);

	return 0;
}

/*创建af_xdp对应的socket*/
static const struct net_proto_family xsk_family_ops = {
	.family = PF_XDP,
	.create = xsk_create,
	.owner	= THIS_MODULE,
};

static struct notifier_block xsk_netdev_notifier = {
	.notifier_call	= xsk_notifier,
};

static int __net_init xsk_net_init(struct net *net)
{
	mutex_init(&net->xdp.lock);
	INIT_HLIST_HEAD(&net->xdp.list);
	return 0;
}

static void __net_exit xsk_net_exit(struct net *net)
{
	/*此net ns退出时，xpd list必定为空*/
	WARN_ON_ONCE(!hlist_empty(&net->xdp.list));
}

static struct pernet_operations xsk_net_ops = {
	.init = xsk_net_init,
	.exit = xsk_net_exit,
};

static int __init xsk_init(void)
{
	int err;

	err = proto_register(&xsk_proto, 0 /* no slab */);
	if (err)
		goto out;

	//注册AF_XDP协议族
	err = sock_register(&xsk_family_ops);
	if (err)
		goto out_proto;

	err = register_pernet_subsys(&xsk_net_ops);
	if (err)
		goto out_sk;

	/*注册设备notifier，用于底层设备移除时，关闭xdp socket*/
	err = register_netdevice_notifier(&xsk_netdev_notifier);
	if (err)
		goto out_pernet;

	return 0;

out_pernet:
	unregister_pernet_subsys(&xsk_net_ops);
out_sk:
	sock_unregister(PF_XDP);
out_proto:
	proto_unregister(&xsk_proto);
out:
	return err;
}

fs_initcall(xsk_init);<|MERGE_RESOLUTION|>--- conflicted
+++ resolved
@@ -832,11 +832,8 @@
 		/*队列id异常，退出*/
 		goto out;
 
-<<<<<<< HEAD
+	max_batch = READ_ONCE(xs->max_tx_budget);
 	/*自tx队列中取一个描述符*/
-=======
-	max_batch = READ_ONCE(xs->max_tx_budget);
->>>>>>> f2d282e1
 	while (xskq_cons_peek_desc(xs->tx, &desc, xs->pool)) {
 		if (max_batch-- == 0) {
 			/*tx队列中仍有报文，但batch用尽,需要用户态重新尝试发送，故返回EAGAIN*/
