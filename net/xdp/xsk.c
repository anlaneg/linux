// SPDX-License-Identifier: GPL-2.0
/* XDP sockets
 *
 * AF_XDP sockets allows a channel between XDP programs and userspace
 * applications.
 * Copyright(c) 2018 Intel Corporation.
 *
 * Author(s): Björn Töpel <bjorn.topel@intel.com>
 *	      Magnus Karlsson <magnus.karlsson@intel.com>
 */

#define pr_fmt(fmt) "AF_XDP: %s: " fmt, __func__

#include <linux/if_xdp.h>
#include <linux/init.h>
#include <linux/sched/mm.h>
#include <linux/sched/signal.h>
#include <linux/sched/task.h>
#include <linux/socket.h>
#include <linux/file.h>
#include <linux/uaccess.h>
#include <linux/net.h>
#include <linux/netdevice.h>
#include <linux/rculist.h>
#include <net/xdp_sock_drv.h>
#include <net/busy_poll.h>
#include <net/xdp.h>

#include "xsk_queue.h"
#include "xdp_umem.h"
#include "xsk.h"

#define TX_BATCH_SIZE 16

static DEFINE_PER_CPU(struct list_head, xskmap_flush_list);

void xsk_set_rx_need_wakeup(struct xsk_buff_pool *pool)
{
	if (pool->cached_need_wakeup & XDP_WAKEUP_RX)
		return;

	pool->fq->ring->flags |= XDP_RING_NEED_WAKEUP;
	pool->cached_need_wakeup |= XDP_WAKEUP_RX;
}
EXPORT_SYMBOL(xsk_set_rx_need_wakeup);

void xsk_set_tx_need_wakeup(struct xsk_buff_pool *pool)
{
	struct xdp_sock *xs;

	if (pool->cached_need_wakeup & XDP_WAKEUP_TX)
		return;

	rcu_read_lock();
	list_for_each_entry_rcu(xs, &pool->xsk_tx_list, tx_list) {
		xs->tx->ring->flags |= XDP_RING_NEED_WAKEUP;
	}
	rcu_read_unlock();

	pool->cached_need_wakeup |= XDP_WAKEUP_TX;
}
EXPORT_SYMBOL(xsk_set_tx_need_wakeup);

void xsk_clear_rx_need_wakeup(struct xsk_buff_pool *pool)
{
	if (!(pool->cached_need_wakeup & XDP_WAKEUP_RX))
		return;

	pool->fq->ring->flags &= ~XDP_RING_NEED_WAKEUP;
	pool->cached_need_wakeup &= ~XDP_WAKEUP_RX;
}
EXPORT_SYMBOL(xsk_clear_rx_need_wakeup);

void xsk_clear_tx_need_wakeup(struct xsk_buff_pool *pool)
{
	struct xdp_sock *xs;

	if (!(pool->cached_need_wakeup & XDP_WAKEUP_TX))
		return;

	rcu_read_lock();
	list_for_each_entry_rcu(xs, &pool->xsk_tx_list, tx_list) {
		xs->tx->ring->flags &= ~XDP_RING_NEED_WAKEUP;
	}
	rcu_read_unlock();

	pool->cached_need_wakeup &= ~XDP_WAKEUP_TX;
}
EXPORT_SYMBOL(xsk_clear_tx_need_wakeup);

bool xsk_uses_need_wakeup(struct xsk_buff_pool *pool)
{
	return pool->uses_need_wakeup;
}
EXPORT_SYMBOL(xsk_uses_need_wakeup);

struct xsk_buff_pool *xsk_get_pool_from_qid(struct net_device *dev,
					    u16 queue_id)
{
	if (queue_id < dev->real_num_rx_queues)
		return dev->_rx[queue_id].pool;
	if (queue_id < dev->real_num_tx_queues)
		return dev->_tx[queue_id].pool;

	return NULL;
}
EXPORT_SYMBOL(xsk_get_pool_from_qid);

void xsk_clear_pool_at_qid(struct net_device *dev, u16 queue_id)
{
	if (queue_id < dev->real_num_rx_queues)
		dev->_rx[queue_id].pool = NULL;
	if (queue_id < dev->real_num_tx_queues)
		dev->_tx[queue_id].pool = NULL;
}

/* The buffer pool is stored both in the _rx struct and the _tx struct as we do
 * not know if the device has more tx queues than rx, or the opposite.
 * This might also change during run time.
 */
int xsk_reg_pool_at_qid(struct net_device *dev, struct xsk_buff_pool *pool,
			u16 queue_id)
{
	if (queue_id >= max_t(unsigned int,
			      dev->real_num_rx_queues,
			      dev->real_num_tx_queues))
		return -EINVAL;

	if (queue_id < dev->real_num_rx_queues)
		dev->_rx[queue_id].pool = pool;
	if (queue_id < dev->real_num_tx_queues)
		dev->_tx[queue_id].pool = pool;

	return 0;
}

void xp_release(struct xdp_buff_xsk *xskb)
{
	xskb->pool->free_heads[xskb->pool->free_heads_cnt++] = xskb;
}

static u64 xp_get_handle(struct xdp_buff_xsk *xskb)
{
	u64 offset = xskb->xdp.data - xskb->xdp.data_hard_start;

	offset += xskb->pool->headroom;
	if (!xskb->pool->unaligned)
		return xskb->orig_addr + offset;
	return xskb->orig_addr + (offset << XSK_UNALIGNED_BUF_OFFSET_SHIFT);
}

static int __xsk_rcv_zc(struct xdp_sock *xs, struct xdp_buff *xdp, u32 len)
{
	struct xdp_buff_xsk *xskb = container_of(xdp, struct xdp_buff_xsk, xdp);
	u64 addr;
	int err;

	addr = xp_get_handle(xskb);
	err = xskq_prod_reserve_desc(xs->rx, addr, len);
	if (err) {
		xs->rx_queue_full++;
		return err;
	}

	xp_release(xskb);
	return 0;
}

static void xsk_copy_xdp(struct xdp_buff *to, struct xdp_buff *from, u32 len)
{
	void *from_buf, *to_buf;
	u32 metalen;

	if (unlikely(xdp_data_meta_unsupported(from))) {
		from_buf = from->data;
		to_buf = to->data;
		metalen = 0;
	} else {
		from_buf = from->data_meta;
		metalen = from->data - from->data_meta;
		to_buf = to->data - metalen;
	}

	memcpy(to_buf, from_buf, len + metalen);
}

//xsocket对应的zero copy收包函数
static int __xsk_rcv(struct xdp_sock *xs, struct xdp_buff *xdp, u32 len,
		     bool explicit_free)
{
	struct xdp_buff *xsk_xdp;
	int err;

	if (len > xsk_pool_get_rx_frame_size(xs->pool)) {
		xs->rx_dropped++;
		return -ENOSPC;
	}

	xsk_xdp = xsk_buff_alloc(xs->pool);
	if (!xsk_xdp) {
		xs->rx_dropped++;
		return -ENOSPC;
	}

	xsk_copy_xdp(xsk_xdp, xdp, len);
	err = __xsk_rcv_zc(xs, xsk_xdp, len);
	if (err) {
		xsk_buff_free(xsk_xdp);
		return err;
	}
	if (explicit_free)
		xdp_return_buff(xdp);
	return 0;
}

static bool xsk_tx_writeable(struct xdp_sock *xs)
{
	if (xskq_cons_present_entries(xs->tx) > xs->tx->nentries / 2)
		return false;

	return true;
}

static bool xsk_is_bound(struct xdp_sock *xs)
{
	if (READ_ONCE(xs->state) == XSK_BOUND) {
		/* Matches smp_wmb() in bind(). */
		smp_rmb();
		return true;
	}
	return false;
}

//xsokcet收包入口
static int xsk_rcv(struct xdp_sock *xs, struct xdp_buff *xdp,
		   bool explicit_free)
{
	u32 len;

	//不转发给未bound的socket
	if (!xsk_is_bound(xs))
		return -EINVAL;

	//dev与queue_id必须与xd的元数组一致
	if (xs->dev != xdp->rxq->dev || xs->queue_id != xdp->rxq->queue_index)
		return -EINVAL;

<<<<<<< HEAD
	//报文长度
=======
	sk_mark_napi_id_once_xdp(&xs->sk, xdp);
>>>>>>> e71ba945
	len = xdp->data_end - xdp->data;

	//将xdp存放在rx队列中
	return xdp->rxq->mem.type == MEM_TYPE_XSK_BUFF_POOL ?
		__xsk_rcv_zc(xs, xdp, len) :
		__xsk_rcv(xs, xdp, len, explicit_free);
}

static void xsk_flush(struct xdp_sock *xs)
{
	xskq_prod_submit(xs->rx);
	__xskq_cons_release(xs->pool->fq);
	sock_def_readable(&xs->sk);
}

int xsk_generic_rcv(struct xdp_sock *xs, struct xdp_buff *xdp)
{
	int err;

	spin_lock_bh(&xs->rx_lock);
	err = xsk_rcv(xs, xdp, false);
	xsk_flush(xs);
	spin_unlock_bh(&xs->rx_lock);
	return err;
}

//将报文送给指定的xdp socket
int __xsk_map_redirect(struct xdp_sock *xs, struct xdp_buff *xdp)
{
	struct list_head *flush_list = this_cpu_ptr(&xskmap_flush_list);
	int err;

	//走xdp socket收包流程
	err = xsk_rcv(xs, xdp, true);
	if (err)
		return err;

	if (!xs->flush_node.prev)
		list_add(&xs->flush_node, flush_list);

	return 0;
}

void __xsk_map_flush(void)
{
	struct list_head *flush_list = this_cpu_ptr(&xskmap_flush_list);
	struct xdp_sock *xs, *tmp;

	list_for_each_entry_safe(xs, tmp, flush_list, flush_node) {
		xsk_flush(xs);
		__list_del_clearprev(&xs->flush_node);
	}
}

void xsk_tx_completed(struct xsk_buff_pool *pool, u32 nb_entries)
{
	xskq_prod_submit_n(pool->cq, nb_entries);
}
EXPORT_SYMBOL(xsk_tx_completed);

void xsk_tx_release(struct xsk_buff_pool *pool)
{
	struct xdp_sock *xs;

	rcu_read_lock();
	list_for_each_entry_rcu(xs, &pool->xsk_tx_list, tx_list) {
		__xskq_cons_release(xs->tx);
		if (xsk_tx_writeable(xs))
			xs->sk.sk_write_space(&xs->sk);
	}
	rcu_read_unlock();
}
EXPORT_SYMBOL(xsk_tx_release);

bool xsk_tx_peek_desc(struct xsk_buff_pool *pool, struct xdp_desc *desc)
{
	struct xdp_sock *xs;

	rcu_read_lock();
	list_for_each_entry_rcu(xs, &pool->xsk_tx_list, tx_list) {
		if (!xskq_cons_peek_desc(xs->tx, desc, pool)) {
			xs->tx->queue_empty_descs++;
			continue;
		}

		/* This is the backpressure mechanism for the Tx path.
		 * Reserve space in the completion queue and only proceed
		 * if there is space in it. This avoids having to implement
		 * any buffering in the Tx path.
		 */
		if (xskq_prod_reserve_addr(pool->cq, desc->addr))
			goto out;

		xskq_cons_release(xs->tx);
		rcu_read_unlock();
		return true;
	}

out:
	rcu_read_unlock();
	return false;
}
EXPORT_SYMBOL(xsk_tx_peek_desc);

<<<<<<< HEAD
//唤醒设备进行处理
=======
static u32 xsk_tx_peek_release_fallback(struct xsk_buff_pool *pool, struct xdp_desc *descs,
					u32 max_entries)
{
	u32 nb_pkts = 0;

	while (nb_pkts < max_entries && xsk_tx_peek_desc(pool, &descs[nb_pkts]))
		nb_pkts++;

	xsk_tx_release(pool);
	return nb_pkts;
}

u32 xsk_tx_peek_release_desc_batch(struct xsk_buff_pool *pool, struct xdp_desc *descs,
				   u32 max_entries)
{
	struct xdp_sock *xs;
	u32 nb_pkts;

	rcu_read_lock();
	if (!list_is_singular(&pool->xsk_tx_list)) {
		/* Fallback to the non-batched version */
		rcu_read_unlock();
		return xsk_tx_peek_release_fallback(pool, descs, max_entries);
	}

	xs = list_first_or_null_rcu(&pool->xsk_tx_list, struct xdp_sock, tx_list);
	if (!xs) {
		nb_pkts = 0;
		goto out;
	}

	nb_pkts = xskq_cons_peek_desc_batch(xs->tx, descs, pool, max_entries);
	if (!nb_pkts) {
		xs->tx->queue_empty_descs++;
		goto out;
	}

	/* This is the backpressure mechanism for the Tx path. Try to
	 * reserve space in the completion queue for all packets, but
	 * if there are fewer slots available, just process that many
	 * packets. This avoids having to implement any buffering in
	 * the Tx path.
	 */
	nb_pkts = xskq_prod_reserve_addr_batch(pool->cq, descs, nb_pkts);
	if (!nb_pkts)
		goto out;

	xskq_cons_release_n(xs->tx, nb_pkts);
	__xskq_cons_release(xs->tx);
	xs->sk.sk_write_space(&xs->sk);

out:
	rcu_read_unlock();
	return nb_pkts;
}
EXPORT_SYMBOL(xsk_tx_peek_release_desc_batch);

>>>>>>> e71ba945
static int xsk_wakeup(struct xdp_sock *xs, u8 flags)
{
	struct net_device *dev = xs->dev;
	int err;

	rcu_read_lock();
	err = dev->netdev_ops->ndo_xsk_wakeup(dev, xs->queue_id, flags);
	rcu_read_unlock();

	return err;
}

static int xsk_zc_xmit(struct xdp_sock *xs)
{
	return xsk_wakeup(xs, XDP_WAKEUP_TX);
}

static void xsk_destruct_skb(struct sk_buff *skb)
{
	u64 addr = (u64)(long)skb_shinfo(skb)->destructor_arg;
	struct xdp_sock *xs = xdp_sk(skb->sk);
	unsigned long flags;

	spin_lock_irqsave(&xs->tx_completion_lock, flags);
	xskq_prod_submit_addr(xs->pool->cq, addr);
	spin_unlock_irqrestore(&xs->tx_completion_lock, flags);

	sock_wfree(skb);
}

static int xsk_generic_xmit(struct sock *sk)
{
	struct xdp_sock *xs = xdp_sk(sk);
	u32 max_batch = TX_BATCH_SIZE;
	bool sent_frame = false;
	struct xdp_desc desc;
	struct sk_buff *skb;
	int err = 0;

	mutex_lock(&xs->mutex);

	if (xs->queue_id >= xs->dev->real_num_tx_queues)
		goto out;

	while (xskq_cons_peek_desc(xs->tx, &desc, xs->pool)) {
		char *buffer;
		u64 addr;
		u32 len;

		if (max_batch-- == 0) {
			err = -EAGAIN;
			goto out;
		}

		len = desc.len;
		skb = sock_alloc_send_skb(sk, len, 1, &err);
		if (unlikely(!skb))
			goto out;

		skb_put(skb, len);
		addr = desc.addr;
		buffer = xsk_buff_raw_get_data(xs->pool, addr);
		err = skb_store_bits(skb, 0, buffer, len);
		/* This is the backpressure mechanism for the Tx path.
		 * Reserve space in the completion queue and only proceed
		 * if there is space in it. This avoids having to implement
		 * any buffering in the Tx path.
		 */
		if (unlikely(err) || xskq_prod_reserve(xs->pool->cq)) {
			kfree_skb(skb);
			goto out;
		}

		skb->dev = xs->dev;
		skb->priority = sk->sk_priority;
		skb->mark = sk->sk_mark;
		skb_shinfo(skb)->destructor_arg = (void *)(long)desc.addr;
		skb->destructor = xsk_destruct_skb;

		err = __dev_direct_xmit(skb, xs->queue_id);
		if  (err == NETDEV_TX_BUSY) {
			/* Tell user-space to retry the send */
			skb->destructor = sock_wfree;
			/* Free skb without triggering the perf drop trace */
			consume_skb(skb);
			err = -EAGAIN;
			goto out;
		}

		xskq_cons_release(xs->tx);
		/* Ignore NET_XMIT_CN as packet might have been sent */
		if (err == NET_XMIT_DROP) {
			/* SKB completed but not sent */
			err = -EBUSY;
			goto out;
		}

		sent_frame = true;
	}

	xs->tx->queue_empty_descs++;

out:
	if (sent_frame)
		if (xsk_tx_writeable(xs))
			sk->sk_write_space(sk);

	mutex_unlock(&xs->mutex);
	return err;
}

static int __xsk_sendmsg(struct sock *sk)
{
	struct xdp_sock *xs = xdp_sk(sk);

	if (unlikely(!(xs->dev->flags & IFF_UP)))
		return -ENETDOWN;
	if (unlikely(!xs->tx))
		return -ENOBUFS;

	return xs->zc ? xsk_zc_xmit(xs) : xsk_generic_xmit(sk);
}

static bool xsk_no_wakeup(struct sock *sk)
{
#ifdef CONFIG_NET_RX_BUSY_POLL
	/* Prefer busy-polling, skip the wakeup. */
	return READ_ONCE(sk->sk_prefer_busy_poll) && READ_ONCE(sk->sk_ll_usec) &&
		READ_ONCE(sk->sk_napi_id) >= MIN_NAPI_ID;
#else
	return false;
#endif
}

static int xsk_sendmsg(struct socket *sock, struct msghdr *m, size_t total_len)
{
	bool need_wait = !(m->msg_flags & MSG_DONTWAIT);
	struct sock *sk = sock->sk;
	struct xdp_sock *xs = xdp_sk(sk);
	struct xsk_buff_pool *pool;

	if (unlikely(!xsk_is_bound(xs)))
		return -ENXIO;
	if (unlikely(need_wait))
		return -EOPNOTSUPP;

	if (sk_can_busy_loop(sk))
		sk_busy_loop(sk, 1); /* only support non-blocking sockets */

	if (xsk_no_wakeup(sk))
		return 0;

	pool = xs->pool;
	if (pool->cached_need_wakeup & XDP_WAKEUP_TX)
		return __xsk_sendmsg(sk);
	return 0;
}

static int xsk_recvmsg(struct socket *sock, struct msghdr *m, size_t len, int flags)
{
	bool need_wait = !(flags & MSG_DONTWAIT);
	struct sock *sk = sock->sk;
	struct xdp_sock *xs = xdp_sk(sk);

	if (unlikely(!xsk_is_bound(xs)))
		return -ENXIO;
	if (unlikely(!(xs->dev->flags & IFF_UP)))
		return -ENETDOWN;
	if (unlikely(!xs->rx))
		return -ENOBUFS;
	if (unlikely(need_wait))
		return -EOPNOTSUPP;

	if (sk_can_busy_loop(sk))
		sk_busy_loop(sk, 1); /* only support non-blocking sockets */

	if (xsk_no_wakeup(sk))
		return 0;

	if (xs->pool->cached_need_wakeup & XDP_WAKEUP_RX && xs->zc)
		return xsk_wakeup(xs, XDP_WAKEUP_RX);
	return 0;
}

//检测xdp socket poll事件
static __poll_t xsk_poll(struct file *file, struct socket *sock,
			     struct poll_table_struct *wait)
{
	__poll_t mask = 0;
	struct sock *sk = sock->sk;
	struct xdp_sock *xs = xdp_sk(sk);
	struct xsk_buff_pool *pool;

	sock_poll_wait(file, sock, wait);

	if (unlikely(!xsk_is_bound(xs)))
		return mask;

	pool = xs->pool;

	if (pool->cached_need_wakeup) {
		if (xs->zc)
			xsk_wakeup(xs, pool->cached_need_wakeup);
		else
			/* Poll needs to drive Tx also in copy mode */
			__xsk_sendmsg(sk);
	}

	//如果rx队列不为空，则返回可读
	if (xs->rx && !xskq_prod_is_empty(xs->rx))
		mask |= EPOLLIN | EPOLLRDNORM;
<<<<<<< HEAD
	//如果tx队列不为空，则返回可写
	if (xs->tx && !xskq_cons_is_full(xs->tx))
=======
	if (xs->tx && xsk_tx_writeable(xs))
>>>>>>> e71ba945
		mask |= EPOLLOUT | EPOLLWRNORM;

	return mask;
}

static int xsk_init_queue(u32 entries, struct xsk_queue **queue/*出参，返回创建好的队列*/,
			  bool umem_queue)
{
	struct xsk_queue *q;

	//队列长度
	if (entries == 0 || *queue || !is_power_of_2(entries))
		return -EINVAL;

	q = xskq_create(entries, umem_queue);
	if (!q)
		return -ENOMEM;

	/* Make sure queue is ready before it can be seen by others */
	smp_wmb();
	//设置创建好的队列
	WRITE_ONCE(*queue, q);
	return 0;
}

static void xsk_unbind_dev(struct xdp_sock *xs)
{
	struct net_device *dev = xs->dev;

	if (xs->state != XSK_BOUND)
		return;
	WRITE_ONCE(xs->state, XSK_UNBOUND);

	/* Wait for driver to stop using the xdp socket. */
	xp_del_xsk(xs->pool, xs);
	xs->dev = NULL;
	synchronize_net();
	dev_put(dev);
}

static struct xsk_map *xsk_get_map_list_entry(struct xdp_sock *xs,
					      struct xdp_sock ***map_entry)
{
	struct xsk_map *map = NULL;
	struct xsk_map_node *node;

	*map_entry = NULL;

	spin_lock_bh(&xs->map_list_lock);
	node = list_first_entry_or_null(&xs->map_list, struct xsk_map_node,
					node);
	if (node) {
		bpf_map_inc(&node->map->map);
		map = node->map;
		*map_entry = node->map_entry;
	}
	spin_unlock_bh(&xs->map_list_lock);
	return map;
}

static void xsk_delete_from_maps(struct xdp_sock *xs)
{
	/* This function removes the current XDP socket from all the
	 * maps it resides in. We need to take extra care here, due to
	 * the two locks involved. Each map has a lock synchronizing
	 * updates to the entries, and each socket has a lock that
	 * synchronizes access to the list of maps (map_list). For
	 * deadlock avoidance the locks need to be taken in the order
	 * "map lock"->"socket map list lock". We start off by
	 * accessing the socket map list, and take a reference to the
	 * map to guarantee existence between the
	 * xsk_get_map_list_entry() and xsk_map_try_sock_delete()
	 * calls. Then we ask the map to remove the socket, which
	 * tries to remove the socket from the map. Note that there
	 * might be updates to the map between
	 * xsk_get_map_list_entry() and xsk_map_try_sock_delete().
	 */
	struct xdp_sock **map_entry = NULL;
	struct xsk_map *map;

	while ((map = xsk_get_map_list_entry(xs, &map_entry))) {
		xsk_map_try_sock_delete(map, xs, map_entry);
		bpf_map_put(&map->map);
	}
}

static int xsk_release(struct socket *sock)
{
	struct sock *sk = sock->sk;
	struct xdp_sock *xs = xdp_sk(sk);
	struct net *net;

	if (!sk)
		return 0;

	net = sock_net(sk);

	mutex_lock(&net->xdp.lock);
	sk_del_node_init_rcu(sk);
	mutex_unlock(&net->xdp.lock);

	local_bh_disable();
	sock_prot_inuse_add(net, sk->sk_prot, -1);
	local_bh_enable();

	xsk_delete_from_maps(xs);
	mutex_lock(&xs->mutex);
	xsk_unbind_dev(xs);
	mutex_unlock(&xs->mutex);

	xskq_destroy(xs->rx);
	xskq_destroy(xs->tx);
	xskq_destroy(xs->fq_tmp);
	xskq_destroy(xs->cq_tmp);

	sock_orphan(sk);
	sock->sk = NULL;

	sk_refcnt_debug_release(sk);
	sock_put(sk);

	return 0;
}

static struct socket *xsk_lookup_xsk_from_fd(int fd)
{
	struct socket *sock;
	int err;

	sock = sockfd_lookup(fd, &err);
	if (!sock)
		return ERR_PTR(-ENOTSOCK);

	if (sock->sk->sk_family != PF_XDP) {
		sockfd_put(sock);
		return ERR_PTR(-ENOPROTOOPT);
	}

	return sock;
}

static bool xsk_validate_queues(struct xdp_sock *xs)
{
	return xs->fq_tmp && xs->cq_tmp;
}

static int xsk_bind(struct socket *sock, struct sockaddr *addr, int addr_len)
{
	struct sockaddr_xdp *sxdp = (struct sockaddr_xdp *)addr;
	struct sock *sk = sock->sk;
	struct xdp_sock *xs = xdp_sk(sk);
	struct net_device *dev;
	u32 flags, qid;
	int err = 0;

	if (addr_len < sizeof(struct sockaddr_xdp))
		return -EINVAL;
	if (sxdp->sxdp_family != AF_XDP)
		return -EINVAL;

	/*当前支持的flags检查*/
	flags = sxdp->sxdp_flags;
	if (flags & ~(XDP_SHARED_UMEM | XDP_COPY | XDP_ZEROCOPY |
		      XDP_USE_NEED_WAKEUP))
		return -EINVAL;

	rtnl_lock();
	mutex_lock(&xs->mutex);
	if (xs->state != XSK_READY) {
		err = -EBUSY;
		goto out_release;
	}

	//取指定的设备
	dev = dev_get_by_index(sock_net(sk), sxdp->sxdp_ifindex);
	if (!dev) {
		err = -ENODEV;
		goto out_release;
	}

	if (!xs->rx && !xs->tx) {
		err = -EINVAL;
		goto out_unlock;
	}

	//取关联的队列id
	qid = sxdp->sxdp_queue_id;

	if (flags & XDP_SHARED_UMEM) {
		struct xdp_sock *umem_xs;
		struct socket *sock;

		if ((flags & XDP_COPY) || (flags & XDP_ZEROCOPY) ||
		    (flags & XDP_USE_NEED_WAKEUP)) {
			/* Cannot specify flags for shared sockets. */
			err = -EINVAL;
			goto out_unlock;
		}

		if (xs->umem) {
			/* We have already our own. */
			err = -EINVAL;
			goto out_unlock;
		}

		sock = xsk_lookup_xsk_from_fd(sxdp->sxdp_shared_umem_fd);
		if (IS_ERR(sock)) {
			err = PTR_ERR(sock);
			goto out_unlock;
		}

		umem_xs = xdp_sk(sock->sk);
		if (!xsk_is_bound(umem_xs)) {
			err = -EBADF;
			sockfd_put(sock);
			goto out_unlock;
		}

		if (umem_xs->queue_id != qid || umem_xs->dev != dev) {
			/* Share the umem with another socket on another qid
			 * and/or device.
			 */
			xs->pool = xp_create_and_assign_umem(xs,
							     umem_xs->umem);
			if (!xs->pool) {
				err = -ENOMEM;
				sockfd_put(sock);
				goto out_unlock;
			}

			err = xp_assign_dev_shared(xs->pool, umem_xs->umem,
						   dev, qid);
			if (err) {
				xp_destroy(xs->pool);
				xs->pool = NULL;
				sockfd_put(sock);
				goto out_unlock;
			}
		} else {
			/* Share the buffer pool with the other socket. */
			if (xs->fq_tmp || xs->cq_tmp) {
				/* Do not allow setting your own fq or cq. */
				err = -EINVAL;
				sockfd_put(sock);
				goto out_unlock;
			}

			xp_get_pool(umem_xs->pool);
			xs->pool = umem_xs->pool;
		}

		xdp_get_umem(umem_xs->umem);
		WRITE_ONCE(xs->umem, umem_xs->umem);
		sockfd_put(sock);
	} else if (!xs->umem || !xsk_validate_queues(xs)) {
		err = -EINVAL;
		goto out_unlock;
	} else {
		/* This xsk has its own umem. */
		xs->pool = xp_create_and_assign_umem(xs, xs->umem);
		if (!xs->pool) {
			err = -ENOMEM;
			goto out_unlock;
		}

		err = xp_assign_dev(xs->pool, dev, qid, flags);
		if (err) {
			xp_destroy(xs->pool);
			xs->pool = NULL;
			goto out_unlock;
		}
	}

	xs->dev = dev;
	xs->zc = xs->umem->zc;
	xs->queue_id = qid;
	xp_add_xsk(xs->pool, xs);

out_unlock:
	if (err) {
		dev_put(dev);
	} else {
		/* Matches smp_rmb() in bind() for shared umem
		 * sockets, and xsk_is_bound().
		 */
		smp_wmb();
		WRITE_ONCE(xs->state, XSK_BOUND);
	}
out_release:
	mutex_unlock(&xs->mutex);
	rtnl_unlock();
	return err;
}

struct xdp_umem_reg_v1 {
	__u64 addr; /* Start of packet data area */
	__u64 len; /* Length of packet data area */
	__u32 chunk_size;
	__u32 headroom;
};

//AF_XDP支持的setsockopt函数
static int xsk_setsockopt(struct socket *sock, int level, int optname,
			  sockptr_t optval, unsigned int optlen)
{
	struct sock *sk = sock->sk;
	struct xdp_sock *xs = xdp_sk(sk);
	int err;

	//level必须为SOL_XDP
	if (level != SOL_XDP)
		return -ENOPROTOOPT;

	switch (optname) {
	case XDP_RX_RING:
	case XDP_TX_RING:
	{
		//XDP socket对应的RX,TX RING的设置
		struct xsk_queue **q;
		int entries;

		//提供的参数必须为int型
		if (optlen < sizeof(entries))
			return -EINVAL;
		if (copy_from_sockptr(&entries, optval, sizeof(entries)))
			return -EFAULT;

		//socket必须处理ready状态
		mutex_lock(&xs->mutex);
		if (xs->state != XSK_READY) {
			mutex_unlock(&xs->mutex);
			return -EBUSY;
		}
		q = (optname == XDP_TX_RING) ? &xs->tx : &xs->rx;
		err = xsk_init_queue(entries, q, false);
		if (!err && optname == XDP_TX_RING)
			/* Tx needs to be explicitly woken up the first time */
			xs->tx->ring->flags |= XDP_RING_NEED_WAKEUP;
		mutex_unlock(&xs->mutex);
		return err;
	}
	case XDP_UMEM_REG:
	{
	    //注册用户态内存
		size_t mr_size = sizeof(struct xdp_umem_reg);
		struct xdp_umem_reg mr = {};
		struct xdp_umem *umem;

		if (optlen < sizeof(struct xdp_umem_reg_v1))
			return -EINVAL;
		else if (optlen < sizeof(mr))
			mr_size = sizeof(struct xdp_umem_reg_v1);

		//获取用户态传入的umem
		if (copy_from_sockptr(&mr, optval, mr_size))
			return -EFAULT;

		mutex_lock(&xs->mutex);
		if (xs->state != XSK_READY || xs->umem) {
			mutex_unlock(&xs->mutex);
			return -EBUSY;
		}

		/*注册用户态传入的umem*/
		umem = xdp_umem_create(&mr);
		if (IS_ERR(umem)) {
			mutex_unlock(&xs->mutex);
			return PTR_ERR(umem);
		}

		/* Make sure umem is ready before it can be seen by others */
		smp_wmb();
		WRITE_ONCE(xs->umem, umem);
		mutex_unlock(&xs->mutex);
		return 0;
	}
	case XDP_UMEM_FILL_RING:
	    //创建fq队列
	case XDP_UMEM_COMPLETION_RING:
	{
	    //创建cq队列
		struct xsk_queue **q;
		int entries;

		/*取用户态传入的ring大小*/
		if (copy_from_sockptr(&entries, optval, sizeof(entries)))
			return -EFAULT;

		mutex_lock(&xs->mutex);
		if (xs->state != XSK_READY) {
			mutex_unlock(&xs->mutex);
			return -EBUSY;
		}

		//按不同opt对应不同的xsk_queue
		q = (optname == XDP_UMEM_FILL_RING) ? &xs->fq_tmp :
			&xs->cq_tmp;
		//初始化对应的umem_queue
		err = xsk_init_queue(entries/*queue长度*/, q, true);
		mutex_unlock(&xs->mutex);
		return err;
	}
	default:
		break;
	}

	return -ENOPROTOOPT;
}

//获取rxtx ring格式对应的指针offset
static void xsk_enter_rxtx_offsets(struct xdp_ring_offset_v1 *ring)
{
	ring->producer = offsetof(struct xdp_rxtx_ring, ptrs.producer);
	ring->consumer = offsetof(struct xdp_rxtx_ring, ptrs.consumer);
	ring->desc = offsetof(struct xdp_rxtx_ring, desc);
}

//获取umem ring格式对应的指针offset
static void xsk_enter_umem_offsets(struct xdp_ring_offset_v1 *ring)
{
	ring->producer = offsetof(struct xdp_umem_ring, ptrs.producer);
	ring->consumer = offsetof(struct xdp_umem_ring, ptrs.consumer);
	ring->desc = offsetof(struct xdp_umem_ring, desc);
}

struct xdp_statistics_v1 {
	__u64 rx_dropped;
	__u64 rx_invalid_descs;
	__u64 tx_invalid_descs;
};

//xsocket获取socket opt
static int xsk_getsockopt(struct socket *sock, int level, int optname,
			  char __user *optval, int __user *optlen)
{
	struct sock *sk = sock->sk;
	struct xdp_sock *xs = xdp_sk(sk);
	int len;

	//level必须为SOL_XDP
	if (level != SOL_XDP)
		return -ENOPROTOOPT;

	if (get_user(len, optlen))
		return -EFAULT;
	if (len < 0)
		return -EINVAL;

	switch (optname) {
	case XDP_STATISTICS:
	{
		struct xdp_statistics stats = {};
		bool extra_stats = true;
		size_t stats_size;

		if (len < sizeof(struct xdp_statistics_v1)) {
			return -EINVAL;
		} else if (len < sizeof(stats)) {
			extra_stats = false;
			stats_size = sizeof(struct xdp_statistics_v1);
		} else {
			stats_size = sizeof(stats);
		}

		mutex_lock(&xs->mutex);
		stats.rx_dropped = xs->rx_dropped;
		if (extra_stats) {
			stats.rx_ring_full = xs->rx_queue_full;
			stats.rx_fill_ring_empty_descs =
				xs->pool ? xskq_nb_queue_empty_descs(xs->pool->fq) : 0;
			stats.tx_ring_empty_descs = xskq_nb_queue_empty_descs(xs->tx);
		} else {
			stats.rx_dropped += xs->rx_queue_full;
		}
		stats.rx_invalid_descs = xskq_nb_invalid_descs(xs->rx);
		stats.tx_invalid_descs = xskq_nb_invalid_descs(xs->tx);
		mutex_unlock(&xs->mutex);

		if (copy_to_user(optval, &stats, stats_size))
			return -EFAULT;
		if (put_user(stats_size, optlen))
			return -EFAULT;

		return 0;
	}
	case XDP_MMAP_OFFSETS:
	{
	    //获取成员间offset，用于与kernel间数据结构对齐
		struct xdp_mmap_offsets off;
		struct xdp_mmap_offsets_v1 off_v1;
		bool flags_supported = true;
		void *to_copy;

		if (len < sizeof(off_v1))
			return -EINVAL;
		else if (len < sizeof(off))
			flags_supported = false;

		if (flags_supported) {
			/* xdp_ring_offset is identical to xdp_ring_offset_v1
			 * except for the flags field added to the end.
			 */
		    //各ring 生产者，消费者，描述符的offset（rx,tx,fill ring,completion ring)
			xsk_enter_rxtx_offsets((struct xdp_ring_offset_v1 *)
					       &off.rx);
			xsk_enter_rxtx_offsets((struct xdp_ring_offset_v1 *)
					       &off.tx);
			xsk_enter_umem_offsets((struct xdp_ring_offset_v1 *)
					       &off.fr);
			xsk_enter_umem_offsets((struct xdp_ring_offset_v1 *)
					       &off.cr);
			//各ring的flags的offset
			off.rx.flags = offsetof(struct xdp_rxtx_ring,
						ptrs.flags);
			off.tx.flags = offsetof(struct xdp_rxtx_ring,
						ptrs.flags);
			off.fr.flags = offsetof(struct xdp_umem_ring,
						ptrs.flags);
			off.cr.flags = offsetof(struct xdp_umem_ring,
						ptrs.flags);

			len = sizeof(off);
			to_copy = &off;
		} else {
		    //各ring 生产者，消费者，描述符的offset（rx,tx,fill ring,completion ring)
			xsk_enter_rxtx_offsets(&off_v1.rx);
			xsk_enter_rxtx_offsets(&off_v1.tx);
			xsk_enter_umem_offsets(&off_v1.fr);
			xsk_enter_umem_offsets(&off_v1.cr);

			len = sizeof(off_v1);
			to_copy = &off_v1;
		}

		if (copy_to_user(optval, to_copy, len))
			return -EFAULT;
		if (put_user(len, optlen))
			return -EFAULT;

		return 0;
	}
	case XDP_OPTIONS:
	{
		struct xdp_options opts = {};

		if (len < sizeof(opts))
			return -EINVAL;

		mutex_lock(&xs->mutex);
		if (xs->zc)
			opts.flags |= XDP_OPTIONS_ZEROCOPY;
		mutex_unlock(&xs->mutex);

		len = sizeof(opts);
		if (copy_to_user(optval, &opts, len))
			return -EFAULT;
		if (put_user(len, optlen))
			return -EFAULT;

		return 0;
	}
	default:
		break;
	}

	return -EOPNOTSUPP;
}

//映射xdp socket的fill队列，complete队列
static int xsk_mmap(struct file *file, struct socket *sock,
		    struct vm_area_struct *vma)
{
	loff_t offset = (loff_t)vma->vm_pgoff << PAGE_SHIFT;
	unsigned long size = vma->vm_end - vma->vm_start;
	struct xdp_sock *xs = xdp_sk(sock->sk);
	struct xsk_queue *q = NULL;
	unsigned long pfn;
	struct page *qpg;

	if (READ_ONCE(xs->state) != XSK_READY)
		return -EBUSY;

	//区分当前是在映射哪个队列（rx,tx,umem的fq/cq)
	if (offset == XDP_PGOFF_RX_RING) {
		q = READ_ONCE(xs->rx);
	} else if (offset == XDP_PGOFF_TX_RING) {
		q = READ_ONCE(xs->tx);
	} else {
		/* Matches the smp_wmb() in XDP_UMEM_REG */
		smp_rmb();
		if (offset == XDP_UMEM_PGOFF_FILL_RING)
			q = READ_ONCE(xs->fq_tmp);
		else if (offset == XDP_UMEM_PGOFF_COMPLETION_RING)
			q = READ_ONCE(xs->cq_tmp);
	}

	if (!q)
		return -EINVAL;

	/* Matches the smp_wmb() in xsk_init_queue */
	smp_rmb();
	qpg = virt_to_head_page(q->ring);
	if (size > page_size(qpg))
		return -EINVAL;

	pfn = virt_to_phys(q->ring) >> PAGE_SHIFT;
	/*完成ring的内存映射*/
	return remap_pfn_range(vma, vma->vm_start, pfn,
			       size, vma->vm_page_prot);
}

static int xsk_notifier(struct notifier_block *this,
			unsigned long msg, void *ptr)
{
	struct net_device *dev = netdev_notifier_info_to_dev(ptr);
	struct net *net = dev_net(dev);
	struct sock *sk;

	switch (msg) {
	case NETDEV_UNREGISTER:
		mutex_lock(&net->xdp.lock);
		sk_for_each(sk, &net->xdp.list) {
			struct xdp_sock *xs = xdp_sk(sk);

			mutex_lock(&xs->mutex);
			if (xs->dev == dev) {
				sk->sk_err = ENETDOWN;
				if (!sock_flag(sk, SOCK_DEAD))
					sk->sk_error_report(sk);

				xsk_unbind_dev(xs);

				/* Clear device references. */
				xp_clear_dev(xs->pool);
			}
			mutex_unlock(&xs->mutex);
		}
		mutex_unlock(&net->xdp.lock);
		break;
	}
	return NOTIFY_DONE;
}

static struct proto xsk_proto = {
	.name =		"XDP",
	.owner =	THIS_MODULE,
	.obj_size =	sizeof(struct xdp_sock),
};

//AF_XDP负责proto的操作ops
static const struct proto_ops xsk_proto_ops = {
	.family		= PF_XDP,
	.owner		= THIS_MODULE,
	.release	= xsk_release,
	.bind		= xsk_bind,
	.connect	= sock_no_connect,
	.socketpair	= sock_no_socketpair,
	.accept		= sock_no_accept,
	.getname	= sock_no_getname,
	.poll		= xsk_poll,
	.ioctl		= sock_no_ioctl,
	.listen		= sock_no_listen,
	.shutdown	= sock_no_shutdown,
	.setsockopt	= xsk_setsockopt,
	.getsockopt	= xsk_getsockopt,
	.sendmsg	= xsk_sendmsg,
<<<<<<< HEAD
	.recvmsg	= sock_no_recvmsg,
	//实现ring的映射
=======
	.recvmsg	= xsk_recvmsg,
>>>>>>> e71ba945
	.mmap		= xsk_mmap,
	.sendpage	= sock_no_sendpage,
};

static void xsk_destruct(struct sock *sk)
{
	struct xdp_sock *xs = xdp_sk(sk);

	if (!sock_flag(sk, SOCK_DEAD))
		return;

	if (!xp_put_pool(xs->pool))
		xdp_put_umem(xs->umem, !xs->pool);

	sk_refcnt_debug_dec(sk);
}

//负责xdp socket创建
static int xsk_create(struct net *net, struct socket *sock, int protocol,
		      int kern)
{
	struct xdp_sock *xs;
	struct sock *sk;

	if (!ns_capable(net->user_ns, CAP_NET_RAW))
		return -EPERM;

	//仅支持raw格式
	if (sock->type != SOCK_RAW)
		return -ESOCKTNOSUPPORT;

	if (protocol)
		return -EPROTONOSUPPORT;

	sock->state = SS_UNCONNECTED;

	sk = sk_alloc(net, PF_XDP, GFP_KERNEL, &xsk_proto, kern);
	if (!sk)
		return -ENOBUFS;

	sock->ops = &xsk_proto_ops;

	sock_init_data(sock, sk);

	sk->sk_family = PF_XDP;

	sk->sk_destruct = xsk_destruct;
	sk_refcnt_debug_inc(sk);

	sock_set_flag(sk, SOCK_RCU_FREE);

	//初始化af_xdp socket
	xs = xdp_sk(sk);
	xs->state = XSK_READY;
	mutex_init(&xs->mutex);
	spin_lock_init(&xs->rx_lock);
	spin_lock_init(&xs->tx_completion_lock);

	INIT_LIST_HEAD(&xs->map_list);
	spin_lock_init(&xs->map_list_lock);

	mutex_lock(&net->xdp.lock);
	sk_add_node_rcu(sk, &net->xdp.list);
	mutex_unlock(&net->xdp.lock);

	local_bh_disable();
	sock_prot_inuse_add(net, &xsk_proto, 1);
	local_bh_enable();

	return 0;
}

static const struct net_proto_family xsk_family_ops = {
	.family = PF_XDP,
	.create = xsk_create,
	.owner	= THIS_MODULE,
};

static struct notifier_block xsk_netdev_notifier = {
	.notifier_call	= xsk_notifier,
};

static int __net_init xsk_net_init(struct net *net)
{
	mutex_init(&net->xdp.lock);
	INIT_HLIST_HEAD(&net->xdp.list);
	return 0;
}

static void __net_exit xsk_net_exit(struct net *net)
{
	WARN_ON_ONCE(!hlist_empty(&net->xdp.list));
}

static struct pernet_operations xsk_net_ops = {
	.init = xsk_net_init,
	.exit = xsk_net_exit,
};

static int __init xsk_init(void)
{
	int err, cpu;

	err = proto_register(&xsk_proto, 0 /* no slab */);
	if (err)
		goto out;

	//注册AF_XDP协议族
	err = sock_register(&xsk_family_ops);
	if (err)
		goto out_proto;

	err = register_pernet_subsys(&xsk_net_ops);
	if (err)
		goto out_sk;

	err = register_netdevice_notifier(&xsk_netdev_notifier);
	if (err)
		goto out_pernet;

	for_each_possible_cpu(cpu)
		INIT_LIST_HEAD(&per_cpu(xskmap_flush_list, cpu));
	return 0;

out_pernet:
	unregister_pernet_subsys(&xsk_net_ops);
out_sk:
	sock_unregister(PF_XDP);
out_proto:
	proto_unregister(&xsk_proto);
out:
	return err;
}

fs_initcall(xsk_init);<|MERGE_RESOLUTION|>--- conflicted
+++ resolved
@@ -245,11 +245,8 @@
 	if (xs->dev != xdp->rxq->dev || xs->queue_id != xdp->rxq->queue_index)
 		return -EINVAL;
 
-<<<<<<< HEAD
+	sk_mark_napi_id_once_xdp(&xs->sk, xdp);
 	//报文长度
-=======
-	sk_mark_napi_id_once_xdp(&xs->sk, xdp);
->>>>>>> e71ba945
 	len = xdp->data_end - xdp->data;
 
 	//将xdp存放在rx队列中
@@ -354,9 +351,6 @@
 }
 EXPORT_SYMBOL(xsk_tx_peek_desc);
 
-<<<<<<< HEAD
-//唤醒设备进行处理
-=======
 static u32 xsk_tx_peek_release_fallback(struct xsk_buff_pool *pool, struct xdp_desc *descs,
 					u32 max_entries)
 {
@@ -414,7 +408,7 @@
 }
 EXPORT_SYMBOL(xsk_tx_peek_release_desc_batch);
 
->>>>>>> e71ba945
+//唤醒设备进行处理
 static int xsk_wakeup(struct xdp_sock *xs, u8 flags)
 {
 	struct net_device *dev = xs->dev;
@@ -626,12 +620,8 @@
 	//如果rx队列不为空，则返回可读
 	if (xs->rx && !xskq_prod_is_empty(xs->rx))
 		mask |= EPOLLIN | EPOLLRDNORM;
-<<<<<<< HEAD
 	//如果tx队列不为空，则返回可写
-	if (xs->tx && !xskq_cons_is_full(xs->tx))
-=======
 	if (xs->tx && xsk_tx_writeable(xs))
->>>>>>> e71ba945
 		mask |= EPOLLOUT | EPOLLWRNORM;
 
 	return mask;
@@ -1298,12 +1288,8 @@
 	.setsockopt	= xsk_setsockopt,
 	.getsockopt	= xsk_getsockopt,
 	.sendmsg	= xsk_sendmsg,
-<<<<<<< HEAD
-	.recvmsg	= sock_no_recvmsg,
+	.recvmsg	= xsk_recvmsg,
 	//实现ring的映射
-=======
-	.recvmsg	= xsk_recvmsg,
->>>>>>> e71ba945
 	.mmap		= xsk_mmap,
 	.sendpage	= sock_no_sendpage,
 };
