// SPDX-License-Identifier: GPL-2.0
/* XDP sockets
 *
 * AF_XDP sockets allows a channel between XDP programs and userspace
 * applications.
 * Copyright(c) 2018 Intel Corporation.
 *
 * Author(s): Björn Töpel <bjorn.topel@intel.com>
 *	      Magnus Karlsson <magnus.karlsson@intel.com>
 */

#define pr_fmt(fmt) "AF_XDP: %s: " fmt, __func__

#include <linux/if_xdp.h>
#include <linux/init.h>
#include <linux/sched/mm.h>
#include <linux/sched/signal.h>
#include <linux/sched/task.h>
#include <linux/socket.h>
#include <linux/file.h>
#include <linux/uaccess.h>
#include <linux/net.h>
#include <linux/netdevice.h>
#include <linux/rculist.h>
#include <net/xdp_sock_drv.h>
#include <net/xdp.h>

#include "xsk_queue.h"
#include "xdp_umem.h"
#include "xsk.h"

#define TX_BATCH_SIZE 16

static DEFINE_PER_CPU(struct list_head, xskmap_flush_list);

void xsk_set_rx_need_wakeup(struct xsk_buff_pool *pool)
{
	if (pool->cached_need_wakeup & XDP_WAKEUP_RX)
		return;

	pool->fq->ring->flags |= XDP_RING_NEED_WAKEUP;
	pool->cached_need_wakeup |= XDP_WAKEUP_RX;
}
EXPORT_SYMBOL(xsk_set_rx_need_wakeup);

void xsk_set_tx_need_wakeup(struct xsk_buff_pool *pool)
{
	struct xdp_sock *xs;

	if (pool->cached_need_wakeup & XDP_WAKEUP_TX)
		return;

	rcu_read_lock();
	list_for_each_entry_rcu(xs, &pool->xsk_tx_list, tx_list) {
		xs->tx->ring->flags |= XDP_RING_NEED_WAKEUP;
	}
	rcu_read_unlock();

	pool->cached_need_wakeup |= XDP_WAKEUP_TX;
}
EXPORT_SYMBOL(xsk_set_tx_need_wakeup);

void xsk_clear_rx_need_wakeup(struct xsk_buff_pool *pool)
{
	if (!(pool->cached_need_wakeup & XDP_WAKEUP_RX))
		return;

	pool->fq->ring->flags &= ~XDP_RING_NEED_WAKEUP;
	pool->cached_need_wakeup &= ~XDP_WAKEUP_RX;
}
EXPORT_SYMBOL(xsk_clear_rx_need_wakeup);

void xsk_clear_tx_need_wakeup(struct xsk_buff_pool *pool)
{
	struct xdp_sock *xs;

	if (!(pool->cached_need_wakeup & XDP_WAKEUP_TX))
		return;

	rcu_read_lock();
	list_for_each_entry_rcu(xs, &pool->xsk_tx_list, tx_list) {
		xs->tx->ring->flags &= ~XDP_RING_NEED_WAKEUP;
	}
	rcu_read_unlock();

	pool->cached_need_wakeup &= ~XDP_WAKEUP_TX;
}
EXPORT_SYMBOL(xsk_clear_tx_need_wakeup);

bool xsk_uses_need_wakeup(struct xsk_buff_pool *pool)
{
	return pool->uses_need_wakeup;
}
EXPORT_SYMBOL(xsk_uses_need_wakeup);

struct xsk_buff_pool *xsk_get_pool_from_qid(struct net_device *dev,
					    u16 queue_id)
{
	if (queue_id < dev->real_num_rx_queues)
		return dev->_rx[queue_id].pool;
	if (queue_id < dev->real_num_tx_queues)
		return dev->_tx[queue_id].pool;

	return NULL;
}
EXPORT_SYMBOL(xsk_get_pool_from_qid);

void xsk_clear_pool_at_qid(struct net_device *dev, u16 queue_id)
{
	if (queue_id < dev->real_num_rx_queues)
		dev->_rx[queue_id].pool = NULL;
	if (queue_id < dev->real_num_tx_queues)
		dev->_tx[queue_id].pool = NULL;
}

/* The buffer pool is stored both in the _rx struct and the _tx struct as we do
 * not know if the device has more tx queues than rx, or the opposite.
 * This might also change during run time.
 */
int xsk_reg_pool_at_qid(struct net_device *dev, struct xsk_buff_pool *pool,
			u16 queue_id)
{
	if (queue_id >= max_t(unsigned int,
			      dev->real_num_rx_queues,
			      dev->real_num_tx_queues))
		return -EINVAL;

	if (queue_id < dev->real_num_rx_queues)
		dev->_rx[queue_id].pool = pool;
	if (queue_id < dev->real_num_tx_queues)
		dev->_tx[queue_id].pool = pool;

	return 0;
}

void xp_release(struct xdp_buff_xsk *xskb)
{
	xskb->pool->free_heads[xskb->pool->free_heads_cnt++] = xskb;
}

static u64 xp_get_handle(struct xdp_buff_xsk *xskb)
{
	u64 offset = xskb->xdp.data - xskb->xdp.data_hard_start;

	offset += xskb->pool->headroom;
	if (!xskb->pool->unaligned)
		return xskb->orig_addr + offset;
	return xskb->orig_addr + (offset << XSK_UNALIGNED_BUF_OFFSET_SHIFT);
}

static int __xsk_rcv_zc(struct xdp_sock *xs, struct xdp_buff *xdp, u32 len)
{
	struct xdp_buff_xsk *xskb = container_of(xdp, struct xdp_buff_xsk, xdp);
	u64 addr;
	int err;

	addr = xp_get_handle(xskb);
	err = xskq_prod_reserve_desc(xs->rx, addr, len);
	if (err) {
		xs->rx_queue_full++;
		return err;
	}

	xp_release(xskb);
	return 0;
}

static void xsk_copy_xdp(struct xdp_buff *to, struct xdp_buff *from, u32 len)
{
	void *from_buf, *to_buf;
	u32 metalen;

	if (unlikely(xdp_data_meta_unsupported(from))) {
		from_buf = from->data;
		to_buf = to->data;
		metalen = 0;
	} else {
		from_buf = from->data_meta;
		metalen = from->data - from->data_meta;
		to_buf = to->data - metalen;
	}

	memcpy(to_buf, from_buf, len + metalen);
}

//xsocket对应的zero copy收包函数
static int __xsk_rcv(struct xdp_sock *xs, struct xdp_buff *xdp, u32 len,
		     bool explicit_free)
{
	struct xdp_buff *xsk_xdp;
	int err;

	if (len > xsk_pool_get_rx_frame_size(xs->pool)) {
		xs->rx_dropped++;
		return -ENOSPC;
	}

	xsk_xdp = xsk_buff_alloc(xs->pool);
	if (!xsk_xdp) {
		xs->rx_dropped++;
		return -ENOSPC;
	}

	xsk_copy_xdp(xsk_xdp, xdp, len);
	err = __xsk_rcv_zc(xs, xsk_xdp, len);
	if (err) {
		xsk_buff_free(xsk_xdp);
		return err;
	}
	if (explicit_free)
		xdp_return_buff(xdp);
	return 0;
}

static bool xsk_is_bound(struct xdp_sock *xs)
{
	if (READ_ONCE(xs->state) == XSK_BOUND) {
		/* Matches smp_wmb() in bind(). */
		smp_rmb();
		return true;
	}
	return false;
}

//xsokcet收包入口
static int xsk_rcv(struct xdp_sock *xs, struct xdp_buff *xdp,
		   bool explicit_free)
{
	u32 len;

	//不转发给未bound的socket
	if (!xsk_is_bound(xs))
		return -EINVAL;

	//dev与queue_id必须与xd的元数组一致
	if (xs->dev != xdp->rxq->dev || xs->queue_id != xdp->rxq->queue_index)
		return -EINVAL;

	//报文长度
	len = xdp->data_end - xdp->data;

	//将xdp存放在rx队列中
	return xdp->rxq->mem.type == MEM_TYPE_XSK_BUFF_POOL ?
		__xsk_rcv_zc(xs, xdp, len) :
		__xsk_rcv(xs, xdp, len, explicit_free);
}

static void xsk_flush(struct xdp_sock *xs)
{
	xskq_prod_submit(xs->rx);
	__xskq_cons_release(xs->pool->fq);
	sock_def_readable(&xs->sk);
}

int xsk_generic_rcv(struct xdp_sock *xs, struct xdp_buff *xdp)
{
	int err;

	spin_lock_bh(&xs->rx_lock);
	err = xsk_rcv(xs, xdp, false);
	xsk_flush(xs);
	spin_unlock_bh(&xs->rx_lock);
	return err;
}

//将报文送给指定的xdp socket
int __xsk_map_redirect(struct xdp_sock *xs, struct xdp_buff *xdp)
{
	struct list_head *flush_list = this_cpu_ptr(&xskmap_flush_list);
	int err;

	//走xdp socket收包流程
	err = xsk_rcv(xs, xdp, true);
	if (err)
		return err;

	if (!xs->flush_node.prev)
		list_add(&xs->flush_node, flush_list);

	return 0;
}

void __xsk_map_flush(void)
{
	struct list_head *flush_list = this_cpu_ptr(&xskmap_flush_list);
	struct xdp_sock *xs, *tmp;

	list_for_each_entry_safe(xs, tmp, flush_list, flush_node) {
		xsk_flush(xs);
		__list_del_clearprev(&xs->flush_node);
	}
}

void xsk_tx_completed(struct xsk_buff_pool *pool, u32 nb_entries)
{
	xskq_prod_submit_n(pool->cq, nb_entries);
}
EXPORT_SYMBOL(xsk_tx_completed);

void xsk_tx_release(struct xsk_buff_pool *pool)
{
	struct xdp_sock *xs;

	rcu_read_lock();
	list_for_each_entry_rcu(xs, &pool->xsk_tx_list, tx_list) {
		__xskq_cons_release(xs->tx);
		xs->sk.sk_write_space(&xs->sk);
	}
	rcu_read_unlock();
}
EXPORT_SYMBOL(xsk_tx_release);

bool xsk_tx_peek_desc(struct xsk_buff_pool *pool, struct xdp_desc *desc)
{
	struct xdp_sock *xs;

	rcu_read_lock();
	list_for_each_entry_rcu(xs, &pool->xsk_tx_list, tx_list) {
		if (!xskq_cons_peek_desc(xs->tx, desc, pool)) {
			xs->tx->queue_empty_descs++;
			continue;
		}

		/* This is the backpressure mechanism for the Tx path.
		 * Reserve space in the completion queue and only proceed
		 * if there is space in it. This avoids having to implement
		 * any buffering in the Tx path.
		 */
		if (xskq_prod_reserve_addr(pool->cq, desc->addr))
			goto out;

		xskq_cons_release(xs->tx);
		rcu_read_unlock();
		return true;
	}

out:
	rcu_read_unlock();
	return false;
}
EXPORT_SYMBOL(xsk_tx_peek_desc);

//唤醒设备进行处理
static int xsk_wakeup(struct xdp_sock *xs, u8 flags)
{
	struct net_device *dev = xs->dev;
	int err;

	rcu_read_lock();
	err = dev->netdev_ops->ndo_xsk_wakeup(dev, xs->queue_id, flags);
	rcu_read_unlock();

	return err;
}

static int xsk_zc_xmit(struct xdp_sock *xs)
{
	return xsk_wakeup(xs, XDP_WAKEUP_TX);
}

static void xsk_destruct_skb(struct sk_buff *skb)
{
	u64 addr = (u64)(long)skb_shinfo(skb)->destructor_arg;
	struct xdp_sock *xs = xdp_sk(skb->sk);
	unsigned long flags;

	spin_lock_irqsave(&xs->tx_completion_lock, flags);
	xskq_prod_submit_addr(xs->pool->cq, addr);
	spin_unlock_irqrestore(&xs->tx_completion_lock, flags);

	sock_wfree(skb);
}

static int xsk_generic_xmit(struct sock *sk)
{
	struct xdp_sock *xs = xdp_sk(sk);
	u32 max_batch = TX_BATCH_SIZE;
	bool sent_frame = false;
	struct xdp_desc desc;
	struct sk_buff *skb;
	int err = 0;

	mutex_lock(&xs->mutex);

	if (xs->queue_id >= xs->dev->real_num_tx_queues)
		goto out;

	while (xskq_cons_peek_desc(xs->tx, &desc, xs->pool)) {
		char *buffer;
		u64 addr;
		u32 len;

		if (max_batch-- == 0) {
			err = -EAGAIN;
			goto out;
		}

		len = desc.len;
		skb = sock_alloc_send_skb(sk, len, 1, &err);
		if (unlikely(!skb))
			goto out;

		skb_put(skb, len);
		addr = desc.addr;
		buffer = xsk_buff_raw_get_data(xs->pool, addr);
		err = skb_store_bits(skb, 0, buffer, len);
		/* This is the backpressure mechanism for the Tx path.
		 * Reserve space in the completion queue and only proceed
		 * if there is space in it. This avoids having to implement
		 * any buffering in the Tx path.
		 */
		if (unlikely(err) || xskq_prod_reserve(xs->pool->cq)) {
			kfree_skb(skb);
			goto out;
		}

		skb->dev = xs->dev;
		skb->priority = sk->sk_priority;
		skb->mark = sk->sk_mark;
		skb_shinfo(skb)->destructor_arg = (void *)(long)desc.addr;
		skb->destructor = xsk_destruct_skb;

		/* Hinder dev_direct_xmit from freeing the packet and
		 * therefore completing it in the destructor
		 */
		refcount_inc(&skb->users);
		err = dev_direct_xmit(skb, xs->queue_id);
		if  (err == NETDEV_TX_BUSY) {
			/* Tell user-space to retry the send */
			skb->destructor = sock_wfree;
			/* Free skb without triggering the perf drop trace */
			consume_skb(skb);
			err = -EAGAIN;
			goto out;
		}

		xskq_cons_release(xs->tx);
		/* Ignore NET_XMIT_CN as packet might have been sent */
		if (err == NET_XMIT_DROP) {
			/* SKB completed but not sent */
			kfree_skb(skb);
			err = -EBUSY;
			goto out;
		}

		consume_skb(skb);
		sent_frame = true;
	}

	xs->tx->queue_empty_descs++;

out:
	if (sent_frame)
		sk->sk_write_space(sk);

	mutex_unlock(&xs->mutex);
	return err;
}

static int __xsk_sendmsg(struct sock *sk)
{
	struct xdp_sock *xs = xdp_sk(sk);

	if (unlikely(!(xs->dev->flags & IFF_UP)))
		return -ENETDOWN;
	if (unlikely(!xs->tx))
		return -ENOBUFS;

	return xs->zc ? xsk_zc_xmit(xs) : xsk_generic_xmit(sk);
}

static int xsk_sendmsg(struct socket *sock, struct msghdr *m, size_t total_len)
{
	bool need_wait = !(m->msg_flags & MSG_DONTWAIT);
	struct sock *sk = sock->sk;
	struct xdp_sock *xs = xdp_sk(sk);

	if (unlikely(!xsk_is_bound(xs)))
		return -ENXIO;
	if (unlikely(need_wait))
		return -EOPNOTSUPP;

	return __xsk_sendmsg(sk);
}

//检测xdp socket poll事件
static __poll_t xsk_poll(struct file *file, struct socket *sock,
			     struct poll_table_struct *wait)
{
	__poll_t mask = datagram_poll(file, sock, wait);
	struct sock *sk = sock->sk;
	struct xdp_sock *xs = xdp_sk(sk);
	struct xsk_buff_pool *pool;

	if (unlikely(!xsk_is_bound(xs)))
		return mask;

	pool = xs->pool;

	if (pool->cached_need_wakeup) {
		if (xs->zc)
			xsk_wakeup(xs, pool->cached_need_wakeup);
		else
			/* Poll needs to drive Tx also in copy mode */
			__xsk_sendmsg(sk);
	}

	//如果rx队列不为空，则返回可读
	if (xs->rx && !xskq_prod_is_empty(xs->rx))
		mask |= EPOLLIN | EPOLLRDNORM;
	//如果tx队列不为空，则返回可写
	if (xs->tx && !xskq_cons_is_full(xs->tx))
		mask |= EPOLLOUT | EPOLLWRNORM;

	return mask;
}

static int xsk_init_queue(u32 entries, struct xsk_queue **queue/*出参，返回创建好的队列*/,
			  bool umem_queue)
{
	struct xsk_queue *q;

	//队列长度
	if (entries == 0 || *queue || !is_power_of_2(entries))
		return -EINVAL;

	q = xskq_create(entries, umem_queue);
	if (!q)
		return -ENOMEM;

	/* Make sure queue is ready before it can be seen by others */
	smp_wmb();
	//设置创建好的队列
	WRITE_ONCE(*queue, q);
	return 0;
}

static void xsk_unbind_dev(struct xdp_sock *xs)
{
	struct net_device *dev = xs->dev;

	if (xs->state != XSK_BOUND)
		return;
	WRITE_ONCE(xs->state, XSK_UNBOUND);

	/* Wait for driver to stop using the xdp socket. */
	xp_del_xsk(xs->pool, xs);
	xs->dev = NULL;
	synchronize_net();
	dev_put(dev);
}

static struct xsk_map *xsk_get_map_list_entry(struct xdp_sock *xs,
					      struct xdp_sock ***map_entry)
{
	struct xsk_map *map = NULL;
	struct xsk_map_node *node;

	*map_entry = NULL;

	spin_lock_bh(&xs->map_list_lock);
	node = list_first_entry_or_null(&xs->map_list, struct xsk_map_node,
					node);
	if (node) {
		WARN_ON(xsk_map_inc(node->map));
		map = node->map;
		*map_entry = node->map_entry;
	}
	spin_unlock_bh(&xs->map_list_lock);
	return map;
}

static void xsk_delete_from_maps(struct xdp_sock *xs)
{
	/* This function removes the current XDP socket from all the
	 * maps it resides in. We need to take extra care here, due to
	 * the two locks involved. Each map has a lock synchronizing
	 * updates to the entries, and each socket has a lock that
	 * synchronizes access to the list of maps (map_list). For
	 * deadlock avoidance the locks need to be taken in the order
	 * "map lock"->"socket map list lock". We start off by
	 * accessing the socket map list, and take a reference to the
	 * map to guarantee existence between the
	 * xsk_get_map_list_entry() and xsk_map_try_sock_delete()
	 * calls. Then we ask the map to remove the socket, which
	 * tries to remove the socket from the map. Note that there
	 * might be updates to the map between
	 * xsk_get_map_list_entry() and xsk_map_try_sock_delete().
	 */
	struct xdp_sock **map_entry = NULL;
	struct xsk_map *map;

	while ((map = xsk_get_map_list_entry(xs, &map_entry))) {
		xsk_map_try_sock_delete(map, xs, map_entry);
		xsk_map_put(map);
	}
}

static int xsk_release(struct socket *sock)
{
	struct sock *sk = sock->sk;
	struct xdp_sock *xs = xdp_sk(sk);
	struct net *net;

	if (!sk)
		return 0;

	net = sock_net(sk);

	mutex_lock(&net->xdp.lock);
	sk_del_node_init_rcu(sk);
	mutex_unlock(&net->xdp.lock);

	local_bh_disable();
	sock_prot_inuse_add(net, sk->sk_prot, -1);
	local_bh_enable();

	xsk_delete_from_maps(xs);
	mutex_lock(&xs->mutex);
	xsk_unbind_dev(xs);
	mutex_unlock(&xs->mutex);

	xskq_destroy(xs->rx);
	xskq_destroy(xs->tx);
	xskq_destroy(xs->fq_tmp);
	xskq_destroy(xs->cq_tmp);

	sock_orphan(sk);
	sock->sk = NULL;

	sk_refcnt_debug_release(sk);
	sock_put(sk);

	return 0;
}

static struct socket *xsk_lookup_xsk_from_fd(int fd)
{
	struct socket *sock;
	int err;

	sock = sockfd_lookup(fd, &err);
	if (!sock)
		return ERR_PTR(-ENOTSOCK);

	if (sock->sk->sk_family != PF_XDP) {
		sockfd_put(sock);
		return ERR_PTR(-ENOPROTOOPT);
	}

	return sock;
}

static bool xsk_validate_queues(struct xdp_sock *xs)
{
	return xs->fq_tmp && xs->cq_tmp;
}

static int xsk_bind(struct socket *sock, struct sockaddr *addr, int addr_len)
{
	struct sockaddr_xdp *sxdp = (struct sockaddr_xdp *)addr;
	struct sock *sk = sock->sk;
	struct xdp_sock *xs = xdp_sk(sk);
	struct net_device *dev;
	u32 flags, qid;
	int err = 0;

	if (addr_len < sizeof(struct sockaddr_xdp))
		return -EINVAL;
	if (sxdp->sxdp_family != AF_XDP)
		return -EINVAL;

	/*当前支持的flags检查*/
	flags = sxdp->sxdp_flags;
	if (flags & ~(XDP_SHARED_UMEM | XDP_COPY | XDP_ZEROCOPY |
		      XDP_USE_NEED_WAKEUP))
		return -EINVAL;

	rtnl_lock();
	mutex_lock(&xs->mutex);
	if (xs->state != XSK_READY) {
		err = -EBUSY;
		goto out_release;
	}

	//取指定的设备
	dev = dev_get_by_index(sock_net(sk), sxdp->sxdp_ifindex);
	if (!dev) {
		err = -ENODEV;
		goto out_release;
	}

	if (!xs->rx && !xs->tx) {
		err = -EINVAL;
		goto out_unlock;
	}

	//取关联的队列id
	qid = sxdp->sxdp_queue_id;

	if (flags & XDP_SHARED_UMEM) {
		struct xdp_sock *umem_xs;
		struct socket *sock;

		if ((flags & XDP_COPY) || (flags & XDP_ZEROCOPY) ||
		    (flags & XDP_USE_NEED_WAKEUP)) {
			/* Cannot specify flags for shared sockets. */
			err = -EINVAL;
			goto out_unlock;
		}

		if (xs->umem) {
			/* We have already our own. */
			err = -EINVAL;
			goto out_unlock;
		}

		sock = xsk_lookup_xsk_from_fd(sxdp->sxdp_shared_umem_fd);
		if (IS_ERR(sock)) {
			err = PTR_ERR(sock);
			goto out_unlock;
		}

		umem_xs = xdp_sk(sock->sk);
		if (!xsk_is_bound(umem_xs)) {
			err = -EBADF;
			sockfd_put(sock);
			goto out_unlock;
		}

		if (umem_xs->queue_id != qid || umem_xs->dev != dev) {
			/* Share the umem with another socket on another qid
			 * and/or device.
			 */
			xs->pool = xp_create_and_assign_umem(xs,
							     umem_xs->umem);
			if (!xs->pool) {
				err = -ENOMEM;
				sockfd_put(sock);
				goto out_unlock;
			}

			err = xp_assign_dev_shared(xs->pool, umem_xs->umem,
						   dev, qid);
			if (err) {
				xp_destroy(xs->pool);
				xs->pool = NULL;
				sockfd_put(sock);
				goto out_unlock;
			}
		} else {
			/* Share the buffer pool with the other socket. */
			if (xs->fq_tmp || xs->cq_tmp) {
				/* Do not allow setting your own fq or cq. */
				err = -EINVAL;
				sockfd_put(sock);
				goto out_unlock;
			}

			xp_get_pool(umem_xs->pool);
			xs->pool = umem_xs->pool;
		}

		xdp_get_umem(umem_xs->umem);
		WRITE_ONCE(xs->umem, umem_xs->umem);
		sockfd_put(sock);
	} else if (!xs->umem || !xsk_validate_queues(xs)) {
		err = -EINVAL;
		goto out_unlock;
	} else {
		/* This xsk has its own umem. */
		xs->pool = xp_create_and_assign_umem(xs, xs->umem);
		if (!xs->pool) {
			err = -ENOMEM;
			goto out_unlock;
		}

		err = xp_assign_dev(xs->pool, dev, qid, flags);
		if (err) {
			xp_destroy(xs->pool);
			xs->pool = NULL;
			goto out_unlock;
		}
	}

	xs->dev = dev;
	xs->zc = xs->umem->zc;
	xs->queue_id = qid;
	xp_add_xsk(xs->pool, xs);

out_unlock:
	if (err) {
		dev_put(dev);
	} else {
		/* Matches smp_rmb() in bind() for shared umem
		 * sockets, and xsk_is_bound().
		 */
		smp_wmb();
		WRITE_ONCE(xs->state, XSK_BOUND);
	}
out_release:
	mutex_unlock(&xs->mutex);
	rtnl_unlock();
	return err;
}

struct xdp_umem_reg_v1 {
	__u64 addr; /* Start of packet data area */
	__u64 len; /* Length of packet data area */
	__u32 chunk_size;
	__u32 headroom;
};

//AF_XDP支持的setsockopt函数
static int xsk_setsockopt(struct socket *sock, int level, int optname,
			  sockptr_t optval, unsigned int optlen)
{
	struct sock *sk = sock->sk;
	struct xdp_sock *xs = xdp_sk(sk);
	int err;

	//level必须为SOL_XDP
	if (level != SOL_XDP)
		return -ENOPROTOOPT;

	switch (optname) {
	case XDP_RX_RING:
	case XDP_TX_RING:
	{
		//XDP socket对应的RX,TX RING的设置
		struct xsk_queue **q;
		int entries;

		//提供的参数必须为int型
		if (optlen < sizeof(entries))
			return -EINVAL;
		if (copy_from_sockptr(&entries, optval, sizeof(entries)))
			return -EFAULT;

		//socket必须处理ready状态
		mutex_lock(&xs->mutex);
		if (xs->state != XSK_READY) {
			mutex_unlock(&xs->mutex);
			return -EBUSY;
		}
		q = (optname == XDP_TX_RING) ? &xs->tx : &xs->rx;
		err = xsk_init_queue(entries, q, false);
		if (!err && optname == XDP_TX_RING)
			/* Tx needs to be explicitly woken up the first time */
			xs->tx->ring->flags |= XDP_RING_NEED_WAKEUP;
		mutex_unlock(&xs->mutex);
		return err;
	}
	case XDP_UMEM_REG:
	{
	    //注册用户态内存
		size_t mr_size = sizeof(struct xdp_umem_reg);
		struct xdp_umem_reg mr = {};
		struct xdp_umem *umem;

		if (optlen < sizeof(struct xdp_umem_reg_v1))
			return -EINVAL;
		else if (optlen < sizeof(mr))
			mr_size = sizeof(struct xdp_umem_reg_v1);

		//获取用户态传入的umem
		if (copy_from_sockptr(&mr, optval, mr_size))
			return -EFAULT;

		mutex_lock(&xs->mutex);
		if (xs->state != XSK_READY || xs->umem) {
			mutex_unlock(&xs->mutex);
			return -EBUSY;
		}

		/*注册用户态传入的umem*/
		umem = xdp_umem_create(&mr);
		if (IS_ERR(umem)) {
			mutex_unlock(&xs->mutex);
			return PTR_ERR(umem);
		}

		/* Make sure umem is ready before it can be seen by others */
		smp_wmb();
		WRITE_ONCE(xs->umem, umem);
		mutex_unlock(&xs->mutex);
		return 0;
	}
	case XDP_UMEM_FILL_RING:
	    //创建fq队列
	case XDP_UMEM_COMPLETION_RING:
	{
	    //创建cq队列
		struct xsk_queue **q;
		int entries;

		/*取用户态传入的ring大小*/
		if (copy_from_sockptr(&entries, optval, sizeof(entries)))
			return -EFAULT;

		mutex_lock(&xs->mutex);
		if (xs->state != XSK_READY) {
			mutex_unlock(&xs->mutex);
			return -EBUSY;
		}

<<<<<<< HEAD
		//按不同opt对应不同的xsk_queue
		q = (optname == XDP_UMEM_FILL_RING) ? &xs->umem->fq :
			&xs->umem->cq;
		//初始化对应的umem_queue
		err = xsk_init_queue(entries/*queue长度*/, q, true);
		if (optname == XDP_UMEM_FILL_RING)
			xp_set_fq(xs->umem->pool, *q);
=======
		q = (optname == XDP_UMEM_FILL_RING) ? &xs->fq_tmp :
			&xs->cq_tmp;
		err = xsk_init_queue(entries, q, true);
>>>>>>> c4d6fe73
		mutex_unlock(&xs->mutex);
		return err;
	}
	default:
		break;
	}

	return -ENOPROTOOPT;
}

//获取rxtx ring格式对应的指针offset
static void xsk_enter_rxtx_offsets(struct xdp_ring_offset_v1 *ring)
{
	ring->producer = offsetof(struct xdp_rxtx_ring, ptrs.producer);
	ring->consumer = offsetof(struct xdp_rxtx_ring, ptrs.consumer);
	ring->desc = offsetof(struct xdp_rxtx_ring, desc);
}

//获取umem ring格式对应的指针offset
static void xsk_enter_umem_offsets(struct xdp_ring_offset_v1 *ring)
{
	ring->producer = offsetof(struct xdp_umem_ring, ptrs.producer);
	ring->consumer = offsetof(struct xdp_umem_ring, ptrs.consumer);
	ring->desc = offsetof(struct xdp_umem_ring, desc);
}

struct xdp_statistics_v1 {
	__u64 rx_dropped;
	__u64 rx_invalid_descs;
	__u64 tx_invalid_descs;
};

//xsocket获取socket opt
static int xsk_getsockopt(struct socket *sock, int level, int optname,
			  char __user *optval, int __user *optlen)
{
	struct sock *sk = sock->sk;
	struct xdp_sock *xs = xdp_sk(sk);
	int len;

	//level必须为SOL_XDP
	if (level != SOL_XDP)
		return -ENOPROTOOPT;

	if (get_user(len, optlen))
		return -EFAULT;
	if (len < 0)
		return -EINVAL;

	switch (optname) {
	case XDP_STATISTICS:
	{
		struct xdp_statistics stats = {};
		bool extra_stats = true;
		size_t stats_size;

		if (len < sizeof(struct xdp_statistics_v1)) {
			return -EINVAL;
		} else if (len < sizeof(stats)) {
			extra_stats = false;
			stats_size = sizeof(struct xdp_statistics_v1);
		} else {
			stats_size = sizeof(stats);
		}

		mutex_lock(&xs->mutex);
		stats.rx_dropped = xs->rx_dropped;
		if (extra_stats) {
			stats.rx_ring_full = xs->rx_queue_full;
			stats.rx_fill_ring_empty_descs =
				xs->pool ? xskq_nb_queue_empty_descs(xs->pool->fq) : 0;
			stats.tx_ring_empty_descs = xskq_nb_queue_empty_descs(xs->tx);
		} else {
			stats.rx_dropped += xs->rx_queue_full;
		}
		stats.rx_invalid_descs = xskq_nb_invalid_descs(xs->rx);
		stats.tx_invalid_descs = xskq_nb_invalid_descs(xs->tx);
		mutex_unlock(&xs->mutex);

		if (copy_to_user(optval, &stats, stats_size))
			return -EFAULT;
		if (put_user(stats_size, optlen))
			return -EFAULT;

		return 0;
	}
	case XDP_MMAP_OFFSETS:
	{
	    //获取成员间offset，用于与kernel间数据结构对齐
		struct xdp_mmap_offsets off;
		struct xdp_mmap_offsets_v1 off_v1;
		bool flags_supported = true;
		void *to_copy;

		if (len < sizeof(off_v1))
			return -EINVAL;
		else if (len < sizeof(off))
			flags_supported = false;

		if (flags_supported) {
			/* xdp_ring_offset is identical to xdp_ring_offset_v1
			 * except for the flags field added to the end.
			 */
		    //各ring 生产者，消费者，描述符的offset（rx,tx,fill ring,completion ring)
			xsk_enter_rxtx_offsets((struct xdp_ring_offset_v1 *)
					       &off.rx);
			xsk_enter_rxtx_offsets((struct xdp_ring_offset_v1 *)
					       &off.tx);
			xsk_enter_umem_offsets((struct xdp_ring_offset_v1 *)
					       &off.fr);
			xsk_enter_umem_offsets((struct xdp_ring_offset_v1 *)
					       &off.cr);
			//各ring的flags的offset
			off.rx.flags = offsetof(struct xdp_rxtx_ring,
						ptrs.flags);
			off.tx.flags = offsetof(struct xdp_rxtx_ring,
						ptrs.flags);
			off.fr.flags = offsetof(struct xdp_umem_ring,
						ptrs.flags);
			off.cr.flags = offsetof(struct xdp_umem_ring,
						ptrs.flags);

			len = sizeof(off);
			to_copy = &off;
		} else {
		    //各ring 生产者，消费者，描述符的offset（rx,tx,fill ring,completion ring)
			xsk_enter_rxtx_offsets(&off_v1.rx);
			xsk_enter_rxtx_offsets(&off_v1.tx);
			xsk_enter_umem_offsets(&off_v1.fr);
			xsk_enter_umem_offsets(&off_v1.cr);

			len = sizeof(off_v1);
			to_copy = &off_v1;
		}

		if (copy_to_user(optval, to_copy, len))
			return -EFAULT;
		if (put_user(len, optlen))
			return -EFAULT;

		return 0;
	}
	case XDP_OPTIONS:
	{
		struct xdp_options opts = {};

		if (len < sizeof(opts))
			return -EINVAL;

		mutex_lock(&xs->mutex);
		if (xs->zc)
			opts.flags |= XDP_OPTIONS_ZEROCOPY;
		mutex_unlock(&xs->mutex);

		len = sizeof(opts);
		if (copy_to_user(optval, &opts, len))
			return -EFAULT;
		if (put_user(len, optlen))
			return -EFAULT;

		return 0;
	}
	default:
		break;
	}

	return -EOPNOTSUPP;
}

//映射xdp socket的fill队列，complete队列
static int xsk_mmap(struct file *file, struct socket *sock,
		    struct vm_area_struct *vma)
{
	loff_t offset = (loff_t)vma->vm_pgoff << PAGE_SHIFT;
	unsigned long size = vma->vm_end - vma->vm_start;
	struct xdp_sock *xs = xdp_sk(sock->sk);
	struct xsk_queue *q = NULL;
	unsigned long pfn;
	struct page *qpg;

	if (READ_ONCE(xs->state) != XSK_READY)
		return -EBUSY;

	//区分当前是在映射哪个队列（rx,tx,umem的fq/cq)
	if (offset == XDP_PGOFF_RX_RING) {
		q = READ_ONCE(xs->rx);
	} else if (offset == XDP_PGOFF_TX_RING) {
		q = READ_ONCE(xs->tx);
	} else {
		/* Matches the smp_wmb() in XDP_UMEM_REG */
		smp_rmb();
		if (offset == XDP_UMEM_PGOFF_FILL_RING)
			q = READ_ONCE(xs->fq_tmp);
		else if (offset == XDP_UMEM_PGOFF_COMPLETION_RING)
			q = READ_ONCE(xs->cq_tmp);
	}

	if (!q)
		return -EINVAL;

	/* Matches the smp_wmb() in xsk_init_queue */
	smp_rmb();
	qpg = virt_to_head_page(q->ring);
	if (size > page_size(qpg))
		return -EINVAL;

	pfn = virt_to_phys(q->ring) >> PAGE_SHIFT;
	/*完成ring的内存映射*/
	return remap_pfn_range(vma, vma->vm_start, pfn,
			       size, vma->vm_page_prot);
}

static int xsk_notifier(struct notifier_block *this,
			unsigned long msg, void *ptr)
{
	struct net_device *dev = netdev_notifier_info_to_dev(ptr);
	struct net *net = dev_net(dev);
	struct sock *sk;

	switch (msg) {
	case NETDEV_UNREGISTER:
		mutex_lock(&net->xdp.lock);
		sk_for_each(sk, &net->xdp.list) {
			struct xdp_sock *xs = xdp_sk(sk);

			mutex_lock(&xs->mutex);
			if (xs->dev == dev) {
				sk->sk_err = ENETDOWN;
				if (!sock_flag(sk, SOCK_DEAD))
					sk->sk_error_report(sk);

				xsk_unbind_dev(xs);

				/* Clear device references. */
				xp_clear_dev(xs->pool);
			}
			mutex_unlock(&xs->mutex);
		}
		mutex_unlock(&net->xdp.lock);
		break;
	}
	return NOTIFY_DONE;
}

static struct proto xsk_proto = {
	.name =		"XDP",
	.owner =	THIS_MODULE,
	.obj_size =	sizeof(struct xdp_sock),
};

//AF_XDP负责proto的操作ops
static const struct proto_ops xsk_proto_ops = {
	.family		= PF_XDP,
	.owner		= THIS_MODULE,
	.release	= xsk_release,
	.bind		= xsk_bind,
	.connect	= sock_no_connect,
	.socketpair	= sock_no_socketpair,
	.accept		= sock_no_accept,
	.getname	= sock_no_getname,
	.poll		= xsk_poll,
	.ioctl		= sock_no_ioctl,
	.listen		= sock_no_listen,
	.shutdown	= sock_no_shutdown,
	.setsockopt	= xsk_setsockopt,
	.getsockopt	= xsk_getsockopt,
	.sendmsg	= xsk_sendmsg,
	.recvmsg	= sock_no_recvmsg,
	//实现ring的映射
	.mmap		= xsk_mmap,
	.sendpage	= sock_no_sendpage,
};

static void xsk_destruct(struct sock *sk)
{
	struct xdp_sock *xs = xdp_sk(sk);

	if (!sock_flag(sk, SOCK_DEAD))
		return;

	xp_put_pool(xs->pool);

	sk_refcnt_debug_dec(sk);
}

//负责xdp socket创建
static int xsk_create(struct net *net, struct socket *sock, int protocol,
		      int kern)
{
	struct xdp_sock *xs;
	struct sock *sk;

	if (!ns_capable(net->user_ns, CAP_NET_RAW))
		return -EPERM;

	//仅支持raw格式
	if (sock->type != SOCK_RAW)
		return -ESOCKTNOSUPPORT;

	if (protocol)
		return -EPROTONOSUPPORT;

	sock->state = SS_UNCONNECTED;

	sk = sk_alloc(net, PF_XDP, GFP_KERNEL, &xsk_proto, kern);
	if (!sk)
		return -ENOBUFS;

	sock->ops = &xsk_proto_ops;

	sock_init_data(sock, sk);

	sk->sk_family = PF_XDP;

	sk->sk_destruct = xsk_destruct;
	sk_refcnt_debug_inc(sk);

	sock_set_flag(sk, SOCK_RCU_FREE);

	//初始化af_xdp socket
	xs = xdp_sk(sk);
	xs->state = XSK_READY;
	mutex_init(&xs->mutex);
	spin_lock_init(&xs->rx_lock);
	spin_lock_init(&xs->tx_completion_lock);

	INIT_LIST_HEAD(&xs->map_list);
	spin_lock_init(&xs->map_list_lock);

	mutex_lock(&net->xdp.lock);
	sk_add_node_rcu(sk, &net->xdp.list);
	mutex_unlock(&net->xdp.lock);

	local_bh_disable();
	sock_prot_inuse_add(net, &xsk_proto, 1);
	local_bh_enable();

	return 0;
}

static const struct net_proto_family xsk_family_ops = {
	.family = PF_XDP,
	.create = xsk_create,
	.owner	= THIS_MODULE,
};

static struct notifier_block xsk_netdev_notifier = {
	.notifier_call	= xsk_notifier,
};

static int __net_init xsk_net_init(struct net *net)
{
	mutex_init(&net->xdp.lock);
	INIT_HLIST_HEAD(&net->xdp.list);
	return 0;
}

static void __net_exit xsk_net_exit(struct net *net)
{
	WARN_ON_ONCE(!hlist_empty(&net->xdp.list));
}

static struct pernet_operations xsk_net_ops = {
	.init = xsk_net_init,
	.exit = xsk_net_exit,
};

static int __init xsk_init(void)
{
	int err, cpu;

	err = proto_register(&xsk_proto, 0 /* no slab */);
	if (err)
		goto out;

	//注册AF_XDP协议族
	err = sock_register(&xsk_family_ops);
	if (err)
		goto out_proto;

	err = register_pernet_subsys(&xsk_net_ops);
	if (err)
		goto out_sk;

	err = register_netdevice_notifier(&xsk_netdev_notifier);
	if (err)
		goto out_pernet;

	for_each_possible_cpu(cpu)
		INIT_LIST_HEAD(&per_cpu(xskmap_flush_list, cpu));
	return 0;

out_pernet:
	unregister_pernet_subsys(&xsk_net_ops);
out_sk:
	sock_unregister(PF_XDP);
out_proto:
	proto_unregister(&xsk_proto);
out:
	return err;
}

fs_initcall(xsk_init);<|MERGE_RESOLUTION|>--- conflicted
+++ resolved
@@ -904,19 +904,11 @@
 			return -EBUSY;
 		}
 
-<<<<<<< HEAD
 		//按不同opt对应不同的xsk_queue
-		q = (optname == XDP_UMEM_FILL_RING) ? &xs->umem->fq :
-			&xs->umem->cq;
+		q = (optname == XDP_UMEM_FILL_RING) ? &xs->fq_tmp :
+			&xs->cq_tmp;
 		//初始化对应的umem_queue
 		err = xsk_init_queue(entries/*queue长度*/, q, true);
-		if (optname == XDP_UMEM_FILL_RING)
-			xp_set_fq(xs->umem->pool, *q);
-=======
-		q = (optname == XDP_UMEM_FILL_RING) ? &xs->fq_tmp :
-			&xs->cq_tmp;
-		err = xsk_init_queue(entries, q, true);
->>>>>>> c4d6fe73
 		mutex_unlock(&xs->mutex);
 		return err;
 	}
