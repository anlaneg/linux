// SPDX-License-Identifier: GPL-2.0
/* XDP sockets
 *
 * AF_XDP sockets allows a channel between XDP programs and userspace
 * applications.
 * Copyright(c) 2018 Intel Corporation.
 *
 * Author(s): Björn Töpel <bjorn.topel@intel.com>
 *	      Magnus Karlsson <magnus.karlsson@intel.com>
 */

#define pr_fmt(fmt) "AF_XDP: %s: " fmt, __func__

#include <linux/if_xdp.h>
#include <linux/init.h>
#include <linux/sched/mm.h>
#include <linux/sched/signal.h>
#include <linux/sched/task.h>
#include <linux/socket.h>
#include <linux/file.h>
#include <linux/uaccess.h>
#include <linux/net.h>
#include <linux/netdevice.h>
#include <linux/rculist.h>
#include <net/xdp_sock_drv.h>
#include <net/busy_poll.h>
#include <net/xdp.h>

#include "xsk_queue.h"
#include "xdp_umem.h"
#include "xsk.h"

#define TX_BATCH_SIZE 32

static DEFINE_PER_CPU(struct list_head, xskmap_flush_list);

void xsk_set_rx_need_wakeup(struct xsk_buff_pool *pool)
{
	if (pool->cached_need_wakeup & XDP_WAKEUP_RX)
		return;

	pool->fq->ring->flags |= XDP_RING_NEED_WAKEUP;
	pool->cached_need_wakeup |= XDP_WAKEUP_RX;
}
EXPORT_SYMBOL(xsk_set_rx_need_wakeup);

void xsk_set_tx_need_wakeup(struct xsk_buff_pool *pool)
{
	struct xdp_sock *xs;

	if (pool->cached_need_wakeup & XDP_WAKEUP_TX)
		return;

	rcu_read_lock();
	list_for_each_entry_rcu(xs, &pool->xsk_tx_list, tx_list) {
		xs->tx->ring->flags |= XDP_RING_NEED_WAKEUP;
	}
	rcu_read_unlock();

	pool->cached_need_wakeup |= XDP_WAKEUP_TX;
}
EXPORT_SYMBOL(xsk_set_tx_need_wakeup);

void xsk_clear_rx_need_wakeup(struct xsk_buff_pool *pool)
{
	if (!(pool->cached_need_wakeup & XDP_WAKEUP_RX))
		return;

	pool->fq->ring->flags &= ~XDP_RING_NEED_WAKEUP;
	pool->cached_need_wakeup &= ~XDP_WAKEUP_RX;
}
EXPORT_SYMBOL(xsk_clear_rx_need_wakeup);

void xsk_clear_tx_need_wakeup(struct xsk_buff_pool *pool)
{
	struct xdp_sock *xs;

	if (!(pool->cached_need_wakeup & XDP_WAKEUP_TX))
		return;

	rcu_read_lock();
	list_for_each_entry_rcu(xs, &pool->xsk_tx_list, tx_list) {
		xs->tx->ring->flags &= ~XDP_RING_NEED_WAKEUP;
	}
	rcu_read_unlock();

	pool->cached_need_wakeup &= ~XDP_WAKEUP_TX;
}
EXPORT_SYMBOL(xsk_clear_tx_need_wakeup);

bool xsk_uses_need_wakeup(struct xsk_buff_pool *pool)
{
	return pool->uses_need_wakeup;
}
EXPORT_SYMBOL(xsk_uses_need_wakeup);

struct xsk_buff_pool *xsk_get_pool_from_qid(struct net_device *dev,
					    u16 queue_id)
{
	if (queue_id < dev->real_num_rx_queues)
		return dev->_rx[queue_id].pool;
	if (queue_id < dev->real_num_tx_queues)
		return dev->_tx[queue_id].pool;

	return NULL;
}
EXPORT_SYMBOL(xsk_get_pool_from_qid);

void xsk_clear_pool_at_qid(struct net_device *dev, u16 queue_id)
{
	if (queue_id < dev->num_rx_queues)
		dev->_rx[queue_id].pool = NULL;
	if (queue_id < dev->num_tx_queues)
		dev->_tx[queue_id].pool = NULL;
}

/* The buffer pool is stored both in the _rx struct and the _tx struct as we do
 * not know if the device has more tx queues than rx, or the opposite.
 * This might also change during run time.
 */
int xsk_reg_pool_at_qid(struct net_device *dev, struct xsk_buff_pool *pool,
			u16 queue_id)
{
	if (queue_id >= max_t(unsigned int,
			      dev->real_num_rx_queues,
			      dev->real_num_tx_queues))
		return -EINVAL;

	if (queue_id < dev->real_num_rx_queues)
		dev->_rx[queue_id].pool = pool;
	if (queue_id < dev->real_num_tx_queues)
		dev->_tx[queue_id].pool = pool;

	return 0;
}

static int __xsk_rcv_zc(struct xdp_sock *xs, struct xdp_buff *xdp, u32 len)
{
	struct xdp_buff_xsk *xskb = container_of(xdp, struct xdp_buff_xsk, xdp);
	u64 addr;
	int err;

	addr = xp_get_handle(xskb);
	err = xskq_prod_reserve_desc(xs->rx, addr, len);
	if (err) {
		xs->rx_queue_full++;
		return err;
	}

	xp_release(xskb);
	return 0;
}

static void xsk_copy_xdp(struct xdp_buff *to, struct xdp_buff *from, u32 len)
{
	void *from_buf, *to_buf;
	u32 metalen;

	if (unlikely(xdp_data_meta_unsupported(from))) {
		from_buf = from->data;
		to_buf = to->data;
		metalen = 0;
	} else {
		from_buf = from->data_meta;
		metalen = from->data - from->data_meta;
		to_buf = to->data - metalen;
	}

	memcpy(to_buf, from_buf, len + metalen);
}

//xsocket对应的zero copy收包函数
static int __xsk_rcv(struct xdp_sock *xs, struct xdp_buff *xdp)
{
	struct xdp_buff *xsk_xdp;
	int err;
	u32 len;

	len = xdp->data_end - xdp->data;
	if (len > xsk_pool_get_rx_frame_size(xs->pool)) {
		xs->rx_dropped++;
		return -ENOSPC;
	}

	xsk_xdp = xsk_buff_alloc(xs->pool);
	if (!xsk_xdp) {
		xs->rx_dropped++;
		return -ENOSPC;
	}

	xsk_copy_xdp(xsk_xdp, xdp, len);
	err = __xsk_rcv_zc(xs, xsk_xdp, len);
	if (err) {
		xsk_buff_free(xsk_xdp);
		return err;
	}
	return 0;
}

static bool xsk_tx_writeable(struct xdp_sock *xs)
{
	if (xskq_cons_present_entries(xs->tx) > xs->tx->nentries / 2)
		return false;

	return true;
}

static bool xsk_is_bound(struct xdp_sock *xs)
{
	if (READ_ONCE(xs->state) == XSK_BOUND) {
		/* Matches smp_wmb() in bind(). */
		smp_rmb();
		return true;
	}
	return false;
}

static int xsk_rcv_check(struct xdp_sock *xs, struct xdp_buff *xdp)
{
	if (!xsk_is_bound(xs))
		return -EINVAL;

	//dev与queue_id必须与xd的元数组一致
	if (xs->dev != xdp->rxq->dev || xs->queue_id != xdp->rxq->queue_index)
		return -EINVAL;

	sk_mark_napi_id_once_xdp(&xs->sk, xdp);
	return 0;
}

static void xsk_flush(struct xdp_sock *xs)
{
	xskq_prod_submit(xs->rx);
	__xskq_cons_release(xs->pool->fq);
	sock_def_readable(&xs->sk);
}

int xsk_generic_rcv(struct xdp_sock *xs, struct xdp_buff *xdp)
{
	int err;

	spin_lock_bh(&xs->rx_lock);
	err = xsk_rcv_check(xs, xdp);
	if (!err) {
		err = __xsk_rcv(xs, xdp);
		xsk_flush(xs);
	}
	spin_unlock_bh(&xs->rx_lock);
	return err;
}

//xsokcet收包入口
static int xsk_rcv(struct xdp_sock *xs, struct xdp_buff *xdp)
{
	int err;
	u32 len;

	//不转发给未bound的socket
	err = xsk_rcv_check(xs, xdp);
	if (err)
		return err;

	if (xdp->rxq->mem.type == MEM_TYPE_XSK_BUFF_POOL) {
		//报文长度
		len = xdp->data_end - xdp->data;
		//将xdp存放在rx队列中
		return __xsk_rcv_zc(xs, xdp, len);
	}

	err = __xsk_rcv(xs, xdp);
	if (!err)
		xdp_return_buff(xdp);
	return err;
}

//将报文送给指定的xdp socket
int __xsk_map_redirect(struct xdp_sock *xs, struct xdp_buff *xdp)
{
	struct list_head *flush_list = this_cpu_ptr(&xskmap_flush_list);
	int err;

	//走xdp socket收包流程
	err = xsk_rcv(xs, xdp);
	if (err)
		return err;

	if (!xs->flush_node.prev)
		list_add(&xs->flush_node, flush_list);

	return 0;
}

void __xsk_map_flush(void)
{
	struct list_head *flush_list = this_cpu_ptr(&xskmap_flush_list);
	struct xdp_sock *xs, *tmp;

	list_for_each_entry_safe(xs, tmp, flush_list, flush_node) {
		xsk_flush(xs);
		__list_del_clearprev(&xs->flush_node);
	}
}

void xsk_tx_completed(struct xsk_buff_pool *pool, u32 nb_entries)
{
	xskq_prod_submit_n(pool->cq, nb_entries);
}
EXPORT_SYMBOL(xsk_tx_completed);

void xsk_tx_release(struct xsk_buff_pool *pool)
{
	struct xdp_sock *xs;

	rcu_read_lock();
	list_for_each_entry_rcu(xs, &pool->xsk_tx_list, tx_list) {
		__xskq_cons_release(xs->tx);
		if (xsk_tx_writeable(xs))
			xs->sk.sk_write_space(&xs->sk);
	}
	rcu_read_unlock();
}
EXPORT_SYMBOL(xsk_tx_release);

bool xsk_tx_peek_desc(struct xsk_buff_pool *pool, struct xdp_desc *desc)
{
	struct xdp_sock *xs;

	rcu_read_lock();
	list_for_each_entry_rcu(xs, &pool->xsk_tx_list, tx_list) {
		if (!xskq_cons_peek_desc(xs->tx, desc, pool)) {
			xs->tx->queue_empty_descs++;
			continue;
		}

		/* This is the backpressure mechanism for the Tx path.
		 * Reserve space in the completion queue and only proceed
		 * if there is space in it. This avoids having to implement
		 * any buffering in the Tx path.
		 */
		if (xskq_prod_reserve_addr(pool->cq, desc->addr))
			goto out;

		xskq_cons_release(xs->tx);
		rcu_read_unlock();
		return true;
	}

out:
	rcu_read_unlock();
	return false;
}
EXPORT_SYMBOL(xsk_tx_peek_desc);

static u32 xsk_tx_peek_release_fallback(struct xsk_buff_pool *pool, u32 max_entries)
{
	struct xdp_desc *descs = pool->tx_descs;
	u32 nb_pkts = 0;

	while (nb_pkts < max_entries && xsk_tx_peek_desc(pool, &descs[nb_pkts]))
		nb_pkts++;

	xsk_tx_release(pool);
	return nb_pkts;
}

u32 xsk_tx_peek_release_desc_batch(struct xsk_buff_pool *pool, u32 max_entries)
{
	struct xdp_sock *xs;
	u32 nb_pkts;

	rcu_read_lock();
	if (!list_is_singular(&pool->xsk_tx_list)) {
		/* Fallback to the non-batched version */
		rcu_read_unlock();
		return xsk_tx_peek_release_fallback(pool, max_entries);
	}

	xs = list_first_or_null_rcu(&pool->xsk_tx_list, struct xdp_sock, tx_list);
	if (!xs) {
		nb_pkts = 0;
		goto out;
	}

	nb_pkts = xskq_cons_peek_desc_batch(xs->tx, pool, max_entries);
	if (!nb_pkts) {
		xs->tx->queue_empty_descs++;
		goto out;
	}

	/* This is the backpressure mechanism for the Tx path. Try to
	 * reserve space in the completion queue for all packets, but
	 * if there are fewer slots available, just process that many
	 * packets. This avoids having to implement any buffering in
	 * the Tx path.
	 */
	nb_pkts = xskq_prod_reserve_addr_batch(pool->cq, pool->tx_descs, nb_pkts);
	if (!nb_pkts)
		goto out;

	xskq_cons_release_n(xs->tx, nb_pkts);
	__xskq_cons_release(xs->tx);
	xs->sk.sk_write_space(&xs->sk);

out:
	rcu_read_unlock();
	return nb_pkts;
}
EXPORT_SYMBOL(xsk_tx_peek_release_desc_batch);

//唤醒设备进行处理
static int xsk_wakeup(struct xdp_sock *xs, u8 flags)
{
	struct net_device *dev = xs->dev;

	return dev->netdev_ops->ndo_xsk_wakeup(dev, xs->queue_id, flags);
}

static void xsk_destruct_skb(struct sk_buff *skb)
{
	u64 addr = (u64)(long)skb_shinfo(skb)->destructor_arg;
	struct xdp_sock *xs = xdp_sk(skb->sk);
	unsigned long flags;

	spin_lock_irqsave(&xs->pool->cq_lock, flags);
	xskq_prod_submit_addr(xs->pool->cq, addr);
	spin_unlock_irqrestore(&xs->pool->cq_lock, flags);

	sock_wfree(skb);
}

static struct sk_buff *xsk_build_skb_zerocopy(struct xdp_sock *xs,
					      struct xdp_desc *desc)
{
	struct xsk_buff_pool *pool = xs->pool;
	u32 hr, len, ts, offset, copy, copied;
	struct sk_buff *skb;
	struct page *page;
	void *buffer;
	int err, i;
	u64 addr;

	hr = max(NET_SKB_PAD, L1_CACHE_ALIGN(xs->dev->needed_headroom));

	skb = sock_alloc_send_skb(&xs->sk, hr, 1, &err);
	if (unlikely(!skb))
		return ERR_PTR(err);

	skb_reserve(skb, hr);

	addr = desc->addr;
	len = desc->len;
	ts = pool->unaligned ? len : pool->chunk_size;

	buffer = xsk_buff_raw_get_data(pool, addr);
	offset = offset_in_page(buffer);
	addr = buffer - pool->addrs;

	for (copied = 0, i = 0; copied < len; i++) {
		page = pool->umem->pgs[addr >> PAGE_SHIFT];
		get_page(page);

		copy = min_t(u32, PAGE_SIZE - offset, len - copied);
		skb_fill_page_desc(skb, i, page, offset, copy);

		copied += copy;
		addr += copy;
		offset = 0;
	}

	skb->len += len;
	skb->data_len += len;
	skb->truesize += ts;

	refcount_add(ts, &xs->sk.sk_wmem_alloc);

	return skb;
}

static struct sk_buff *xsk_build_skb(struct xdp_sock *xs,
				     struct xdp_desc *desc)
{
	struct net_device *dev = xs->dev;
	struct sk_buff *skb;

	if (dev->priv_flags & IFF_TX_SKB_NO_LINEAR) {
		skb = xsk_build_skb_zerocopy(xs, desc);
		if (IS_ERR(skb))
			return skb;
	} else {
		u32 hr, tr, len;
		void *buffer;
		int err;

		hr = max(NET_SKB_PAD, L1_CACHE_ALIGN(dev->needed_headroom));
		tr = dev->needed_tailroom;
		len = desc->len;

		skb = sock_alloc_send_skb(&xs->sk, hr + len + tr, 1, &err);
		if (unlikely(!skb))
			return ERR_PTR(err);

		skb_reserve(skb, hr);
		skb_put(skb, len);

		buffer = xsk_buff_raw_get_data(xs->pool, desc->addr);
		err = skb_store_bits(skb, 0, buffer, len);
		if (unlikely(err)) {
			kfree_skb(skb);
			return ERR_PTR(err);
		}
	}

	skb->dev = dev;
	skb->priority = xs->sk.sk_priority;
	skb->mark = xs->sk.sk_mark;
	skb_shinfo(skb)->destructor_arg = (void *)(long)desc->addr;
	skb->destructor = xsk_destruct_skb;

	return skb;
}

static int xsk_generic_xmit(struct sock *sk)
{
	struct xdp_sock *xs = xdp_sk(sk);
	u32 max_batch = TX_BATCH_SIZE;
	bool sent_frame = false;
	struct xdp_desc desc;
	struct sk_buff *skb;
	unsigned long flags;
	int err = 0;

	mutex_lock(&xs->mutex);

	/* Since we dropped the RCU read lock, the socket state might have changed. */
	if (unlikely(!xsk_is_bound(xs))) {
		err = -ENXIO;
		goto out;
	}

	if (xs->queue_id >= xs->dev->real_num_tx_queues)
		goto out;

	while (xskq_cons_peek_desc(xs->tx, &desc, xs->pool)) {
		if (max_batch-- == 0) {
			err = -EAGAIN;
			goto out;
		}

		skb = xsk_build_skb(xs, &desc);
		if (IS_ERR(skb)) {
			err = PTR_ERR(skb);
			goto out;
		}

		/* This is the backpressure mechanism for the Tx path.
		 * Reserve space in the completion queue and only proceed
		 * if there is space in it. This avoids having to implement
		 * any buffering in the Tx path.
		 */
		spin_lock_irqsave(&xs->pool->cq_lock, flags);
		if (xskq_prod_reserve(xs->pool->cq)) {
			spin_unlock_irqrestore(&xs->pool->cq_lock, flags);
			kfree_skb(skb);
			goto out;
		}
		spin_unlock_irqrestore(&xs->pool->cq_lock, flags);

		err = __dev_direct_xmit(skb, xs->queue_id);
		if  (err == NETDEV_TX_BUSY) {
			/* Tell user-space to retry the send */
			skb->destructor = sock_wfree;
			spin_lock_irqsave(&xs->pool->cq_lock, flags);
			xskq_prod_cancel(xs->pool->cq);
			spin_unlock_irqrestore(&xs->pool->cq_lock, flags);
			/* Free skb without triggering the perf drop trace */
			consume_skb(skb);
			err = -EAGAIN;
			goto out;
		}

		xskq_cons_release(xs->tx);
		/* Ignore NET_XMIT_CN as packet might have been sent */
		if (err == NET_XMIT_DROP) {
			/* SKB completed but not sent */
			err = -EBUSY;
			goto out;
		}

		sent_frame = true;
	}

	xs->tx->queue_empty_descs++;

out:
	if (sent_frame)
		if (xsk_tx_writeable(xs))
			sk->sk_write_space(sk);

	mutex_unlock(&xs->mutex);
	return err;
}

static int xsk_xmit(struct sock *sk)
{
	struct xdp_sock *xs = xdp_sk(sk);
	int ret;

	if (unlikely(!(xs->dev->flags & IFF_UP)))
		return -ENETDOWN;
	if (unlikely(!xs->tx))
		return -ENOBUFS;

	if (xs->zc)
		return xsk_wakeup(xs, XDP_WAKEUP_TX);

	/* Drop the RCU lock since the SKB path might sleep. */
	rcu_read_unlock();
	ret = xsk_generic_xmit(sk);
	/* Reaquire RCU lock before going into common code. */
	rcu_read_lock();

	return ret;
}

static bool xsk_no_wakeup(struct sock *sk)
{
#ifdef CONFIG_NET_RX_BUSY_POLL
	/* Prefer busy-polling, skip the wakeup. */
	return READ_ONCE(sk->sk_prefer_busy_poll) && READ_ONCE(sk->sk_ll_usec) &&
		READ_ONCE(sk->sk_napi_id) >= MIN_NAPI_ID;
#else
	return false;
#endif
}

static int __xsk_sendmsg(struct socket *sock, struct msghdr *m, size_t total_len)
{
	bool need_wait = !(m->msg_flags & MSG_DONTWAIT);
	struct sock *sk = sock->sk;
	struct xdp_sock *xs = xdp_sk(sk);
	struct xsk_buff_pool *pool;

	if (unlikely(!xsk_is_bound(xs)))
		return -ENXIO;
	if (unlikely(need_wait))
		return -EOPNOTSUPP;

	if (sk_can_busy_loop(sk))
		sk_busy_loop(sk, 1); /* only support non-blocking sockets */

	if (xsk_no_wakeup(sk))
		return 0;

	pool = xs->pool;
	if (pool->cached_need_wakeup & XDP_WAKEUP_TX)
		return xsk_xmit(sk);
	return 0;
}

static int xsk_sendmsg(struct socket *sock, struct msghdr *m, size_t total_len)
{
	int ret;

	rcu_read_lock();
	ret = __xsk_sendmsg(sock, m, total_len);
	rcu_read_unlock();

	return ret;
}

static int __xsk_recvmsg(struct socket *sock, struct msghdr *m, size_t len, int flags)
{
	bool need_wait = !(flags & MSG_DONTWAIT);
	struct sock *sk = sock->sk;
	struct xdp_sock *xs = xdp_sk(sk);

	if (unlikely(!xsk_is_bound(xs)))
		return -ENXIO;
	if (unlikely(!(xs->dev->flags & IFF_UP)))
		return -ENETDOWN;
	if (unlikely(!xs->rx))
		return -ENOBUFS;
	if (unlikely(need_wait))
		return -EOPNOTSUPP;

	if (sk_can_busy_loop(sk))
		sk_busy_loop(sk, 1); /* only support non-blocking sockets */

	if (xsk_no_wakeup(sk))
		return 0;

	if (xs->pool->cached_need_wakeup & XDP_WAKEUP_RX && xs->zc)
		return xsk_wakeup(xs, XDP_WAKEUP_RX);
	return 0;
}

<<<<<<< HEAD
//检测xdp socket poll事件
=======
static int xsk_recvmsg(struct socket *sock, struct msghdr *m, size_t len, int flags)
{
	int ret;

	rcu_read_lock();
	ret = __xsk_recvmsg(sock, m, len, flags);
	rcu_read_unlock();

	return ret;
}

>>>>>>> 028192fe
static __poll_t xsk_poll(struct file *file, struct socket *sock,
			     struct poll_table_struct *wait)
{
	__poll_t mask = 0;
	struct sock *sk = sock->sk;
	struct xdp_sock *xs = xdp_sk(sk);
	struct xsk_buff_pool *pool;

	sock_poll_wait(file, sock, wait);

	rcu_read_lock();
	if (unlikely(!xsk_is_bound(xs))) {
		rcu_read_unlock();
		return mask;
	}

	pool = xs->pool;

	if (pool->cached_need_wakeup) {
		if (xs->zc)
			xsk_wakeup(xs, pool->cached_need_wakeup);
		else
			/* Poll needs to drive Tx also in copy mode */
			xsk_xmit(sk);
	}

	//如果rx队列不为空，则返回可读
	if (xs->rx && !xskq_prod_is_empty(xs->rx))
		mask |= EPOLLIN | EPOLLRDNORM;
	//如果tx队列不为空，则返回可写
	if (xs->tx && xsk_tx_writeable(xs))
		mask |= EPOLLOUT | EPOLLWRNORM;

	rcu_read_unlock();
	return mask;
}

static int xsk_init_queue(u32 entries, struct xsk_queue **queue/*出参，返回创建好的队列*/,
			  bool umem_queue)
{
	struct xsk_queue *q;

	//队列长度
	if (entries == 0 || *queue || !is_power_of_2(entries))
		return -EINVAL;

	q = xskq_create(entries, umem_queue);
	if (!q)
		return -ENOMEM;

	/* Make sure queue is ready before it can be seen by others */
	smp_wmb();
	//设置创建好的队列
	WRITE_ONCE(*queue, q);
	return 0;
}

static void xsk_unbind_dev(struct xdp_sock *xs)
{
	struct net_device *dev = xs->dev;

	if (xs->state != XSK_BOUND)
		return;
	WRITE_ONCE(xs->state, XSK_UNBOUND);

	/* Wait for driver to stop using the xdp socket. */
	xp_del_xsk(xs->pool, xs);
	synchronize_net();
	dev_put(dev);
}

static struct xsk_map *xsk_get_map_list_entry(struct xdp_sock *xs,
					      struct xdp_sock __rcu ***map_entry)
{
	struct xsk_map *map = NULL;
	struct xsk_map_node *node;

	*map_entry = NULL;

	spin_lock_bh(&xs->map_list_lock);
	node = list_first_entry_or_null(&xs->map_list, struct xsk_map_node,
					node);
	if (node) {
		bpf_map_inc(&node->map->map);
		map = node->map;
		*map_entry = node->map_entry;
	}
	spin_unlock_bh(&xs->map_list_lock);
	return map;
}

static void xsk_delete_from_maps(struct xdp_sock *xs)
{
	/* This function removes the current XDP socket from all the
	 * maps it resides in. We need to take extra care here, due to
	 * the two locks involved. Each map has a lock synchronizing
	 * updates to the entries, and each socket has a lock that
	 * synchronizes access to the list of maps (map_list). For
	 * deadlock avoidance the locks need to be taken in the order
	 * "map lock"->"socket map list lock". We start off by
	 * accessing the socket map list, and take a reference to the
	 * map to guarantee existence between the
	 * xsk_get_map_list_entry() and xsk_map_try_sock_delete()
	 * calls. Then we ask the map to remove the socket, which
	 * tries to remove the socket from the map. Note that there
	 * might be updates to the map between
	 * xsk_get_map_list_entry() and xsk_map_try_sock_delete().
	 */
	struct xdp_sock __rcu **map_entry = NULL;
	struct xsk_map *map;

	while ((map = xsk_get_map_list_entry(xs, &map_entry))) {
		xsk_map_try_sock_delete(map, xs, map_entry);
		bpf_map_put(&map->map);
	}
}

static int xsk_release(struct socket *sock)
{
	struct sock *sk = sock->sk;
	struct xdp_sock *xs = xdp_sk(sk);
	struct net *net;

	if (!sk)
		return 0;

	net = sock_net(sk);

	mutex_lock(&net->xdp.lock);
	sk_del_node_init_rcu(sk);
	mutex_unlock(&net->xdp.lock);

	sock_prot_inuse_add(net, sk->sk_prot, -1);

	xsk_delete_from_maps(xs);
	mutex_lock(&xs->mutex);
	xsk_unbind_dev(xs);
	mutex_unlock(&xs->mutex);

	xskq_destroy(xs->rx);
	xskq_destroy(xs->tx);
	xskq_destroy(xs->fq_tmp);
	xskq_destroy(xs->cq_tmp);

	sock_orphan(sk);
	sock->sk = NULL;

	sk_refcnt_debug_release(sk);
	sock_put(sk);

	return 0;
}

static struct socket *xsk_lookup_xsk_from_fd(int fd)
{
	struct socket *sock;
	int err;

	sock = sockfd_lookup(fd, &err);
	if (!sock)
		return ERR_PTR(-ENOTSOCK);

	if (sock->sk->sk_family != PF_XDP) {
		sockfd_put(sock);
		return ERR_PTR(-ENOPROTOOPT);
	}

	return sock;
}

static bool xsk_validate_queues(struct xdp_sock *xs)
{
	return xs->fq_tmp && xs->cq_tmp;
}

static int xsk_bind(struct socket *sock, struct sockaddr *addr, int addr_len)
{
	struct sockaddr_xdp *sxdp = (struct sockaddr_xdp *)addr;
	struct sock *sk = sock->sk;
	struct xdp_sock *xs = xdp_sk(sk);
	struct net_device *dev;
	u32 flags, qid;
	int err = 0;

	if (addr_len < sizeof(struct sockaddr_xdp))
		return -EINVAL;
	if (sxdp->sxdp_family != AF_XDP)
		return -EINVAL;

	/*当前支持的flags检查*/
	flags = sxdp->sxdp_flags;
	if (flags & ~(XDP_SHARED_UMEM | XDP_COPY | XDP_ZEROCOPY |
		      XDP_USE_NEED_WAKEUP))
		return -EINVAL;

	rtnl_lock();
	mutex_lock(&xs->mutex);
	if (xs->state != XSK_READY) {
		err = -EBUSY;
		goto out_release;
	}

	//取指定的设备
	dev = dev_get_by_index(sock_net(sk), sxdp->sxdp_ifindex);
	if (!dev) {
		err = -ENODEV;
		goto out_release;
	}

	if (!xs->rx && !xs->tx) {
		err = -EINVAL;
		goto out_unlock;
	}

	//取关联的队列id
	qid = sxdp->sxdp_queue_id;

	if (flags & XDP_SHARED_UMEM) {
		struct xdp_sock *umem_xs;
		struct socket *sock;

		if ((flags & XDP_COPY) || (flags & XDP_ZEROCOPY) ||
		    (flags & XDP_USE_NEED_WAKEUP)) {
			/* Cannot specify flags for shared sockets. */
			err = -EINVAL;
			goto out_unlock;
		}

		if (xs->umem) {
			/* We have already our own. */
			err = -EINVAL;
			goto out_unlock;
		}

		sock = xsk_lookup_xsk_from_fd(sxdp->sxdp_shared_umem_fd);
		if (IS_ERR(sock)) {
			err = PTR_ERR(sock);
			goto out_unlock;
		}

		umem_xs = xdp_sk(sock->sk);
		if (!xsk_is_bound(umem_xs)) {
			err = -EBADF;
			sockfd_put(sock);
			goto out_unlock;
		}

		if (umem_xs->queue_id != qid || umem_xs->dev != dev) {
			/* Share the umem with another socket on another qid
			 * and/or device.
			 */
			xs->pool = xp_create_and_assign_umem(xs,
							     umem_xs->umem);
			if (!xs->pool) {
				err = -ENOMEM;
				sockfd_put(sock);
				goto out_unlock;
			}

			err = xp_assign_dev_shared(xs->pool, umem_xs->umem,
						   dev, qid);
			if (err) {
				xp_destroy(xs->pool);
				xs->pool = NULL;
				sockfd_put(sock);
				goto out_unlock;
			}
		} else {
			/* Share the buffer pool with the other socket. */
			if (xs->fq_tmp || xs->cq_tmp) {
				/* Do not allow setting your own fq or cq. */
				err = -EINVAL;
				sockfd_put(sock);
				goto out_unlock;
			}

			xp_get_pool(umem_xs->pool);
			xs->pool = umem_xs->pool;
		}

		xdp_get_umem(umem_xs->umem);
		WRITE_ONCE(xs->umem, umem_xs->umem);
		sockfd_put(sock);
	} else if (!xs->umem || !xsk_validate_queues(xs)) {
		err = -EINVAL;
		goto out_unlock;
	} else {
		/* This xsk has its own umem. */
		xs->pool = xp_create_and_assign_umem(xs, xs->umem);
		if (!xs->pool) {
			err = -ENOMEM;
			goto out_unlock;
		}

		err = xp_assign_dev(xs->pool, dev, qid, flags);
		if (err) {
			xp_destroy(xs->pool);
			xs->pool = NULL;
			goto out_unlock;
		}
	}

	/* FQ and CQ are now owned by the buffer pool and cleaned up with it. */
	xs->fq_tmp = NULL;
	xs->cq_tmp = NULL;

	xs->dev = dev;
	xs->zc = xs->umem->zc;
	xs->queue_id = qid;
	xp_add_xsk(xs->pool, xs);

out_unlock:
	if (err) {
		dev_put(dev);
	} else {
		/* Matches smp_rmb() in bind() for shared umem
		 * sockets, and xsk_is_bound().
		 */
		smp_wmb();
		WRITE_ONCE(xs->state, XSK_BOUND);
	}
out_release:
	mutex_unlock(&xs->mutex);
	rtnl_unlock();
	return err;
}

struct xdp_umem_reg_v1 {
	__u64 addr; /* Start of packet data area */
	__u64 len; /* Length of packet data area */
	__u32 chunk_size;
	__u32 headroom;
};

//AF_XDP支持的setsockopt函数
static int xsk_setsockopt(struct socket *sock, int level, int optname,
			  sockptr_t optval, unsigned int optlen)
{
	struct sock *sk = sock->sk;
	struct xdp_sock *xs = xdp_sk(sk);
	int err;

	//level必须为SOL_XDP
	if (level != SOL_XDP)
		return -ENOPROTOOPT;

	switch (optname) {
	case XDP_RX_RING:
	case XDP_TX_RING:
	{
		//XDP socket对应的RX,TX RING的设置
		struct xsk_queue **q;
		int entries;

		//提供的参数必须为int型
		if (optlen < sizeof(entries))
			return -EINVAL;
		if (copy_from_sockptr(&entries, optval, sizeof(entries)))
			return -EFAULT;

		//socket必须处理ready状态
		mutex_lock(&xs->mutex);
		if (xs->state != XSK_READY) {
			mutex_unlock(&xs->mutex);
			return -EBUSY;
		}
		q = (optname == XDP_TX_RING) ? &xs->tx : &xs->rx;
		err = xsk_init_queue(entries, q, false);
		if (!err && optname == XDP_TX_RING)
			/* Tx needs to be explicitly woken up the first time */
			xs->tx->ring->flags |= XDP_RING_NEED_WAKEUP;
		mutex_unlock(&xs->mutex);
		return err;
	}
	case XDP_UMEM_REG:
	{
	    //注册用户态内存
		size_t mr_size = sizeof(struct xdp_umem_reg);
		struct xdp_umem_reg mr = {};
		struct xdp_umem *umem;

		if (optlen < sizeof(struct xdp_umem_reg_v1))
			return -EINVAL;
		else if (optlen < sizeof(mr))
			mr_size = sizeof(struct xdp_umem_reg_v1);

		//获取用户态传入的umem
		if (copy_from_sockptr(&mr, optval, mr_size))
			return -EFAULT;

		mutex_lock(&xs->mutex);
		if (xs->state != XSK_READY || xs->umem) {
			mutex_unlock(&xs->mutex);
			return -EBUSY;
		}

		/*注册用户态传入的umem*/
		umem = xdp_umem_create(&mr);
		if (IS_ERR(umem)) {
			mutex_unlock(&xs->mutex);
			return PTR_ERR(umem);
		}

		/* Make sure umem is ready before it can be seen by others */
		smp_wmb();
		WRITE_ONCE(xs->umem, umem);
		mutex_unlock(&xs->mutex);
		return 0;
	}
	case XDP_UMEM_FILL_RING:
	    //创建fq队列
	case XDP_UMEM_COMPLETION_RING:
	{
	    //创建cq队列
		struct xsk_queue **q;
		int entries;

		/*取用户态传入的ring大小*/
		if (copy_from_sockptr(&entries, optval, sizeof(entries)))
			return -EFAULT;

		mutex_lock(&xs->mutex);
		if (xs->state != XSK_READY) {
			mutex_unlock(&xs->mutex);
			return -EBUSY;
		}

		//按不同opt对应不同的xsk_queue
		q = (optname == XDP_UMEM_FILL_RING) ? &xs->fq_tmp :
			&xs->cq_tmp;
		//初始化对应的umem_queue
		err = xsk_init_queue(entries/*queue长度*/, q, true);
		mutex_unlock(&xs->mutex);
		return err;
	}
	default:
		break;
	}

	return -ENOPROTOOPT;
}

//获取rxtx ring格式对应的指针offset
static void xsk_enter_rxtx_offsets(struct xdp_ring_offset_v1 *ring)
{
	ring->producer = offsetof(struct xdp_rxtx_ring, ptrs.producer);
	ring->consumer = offsetof(struct xdp_rxtx_ring, ptrs.consumer);
	ring->desc = offsetof(struct xdp_rxtx_ring, desc);
}

//获取umem ring格式对应的指针offset
static void xsk_enter_umem_offsets(struct xdp_ring_offset_v1 *ring)
{
	ring->producer = offsetof(struct xdp_umem_ring, ptrs.producer);
	ring->consumer = offsetof(struct xdp_umem_ring, ptrs.consumer);
	ring->desc = offsetof(struct xdp_umem_ring, desc);
}

struct xdp_statistics_v1 {
	__u64 rx_dropped;
	__u64 rx_invalid_descs;
	__u64 tx_invalid_descs;
};

//xsocket获取socket opt
static int xsk_getsockopt(struct socket *sock, int level, int optname,
			  char __user *optval, int __user *optlen)
{
	struct sock *sk = sock->sk;
	struct xdp_sock *xs = xdp_sk(sk);
	int len;

	//level必须为SOL_XDP
	if (level != SOL_XDP)
		return -ENOPROTOOPT;

	if (get_user(len, optlen))
		return -EFAULT;
	if (len < 0)
		return -EINVAL;

	switch (optname) {
	case XDP_STATISTICS:
	{
		struct xdp_statistics stats = {};
		bool extra_stats = true;
		size_t stats_size;

		if (len < sizeof(struct xdp_statistics_v1)) {
			return -EINVAL;
		} else if (len < sizeof(stats)) {
			extra_stats = false;
			stats_size = sizeof(struct xdp_statistics_v1);
		} else {
			stats_size = sizeof(stats);
		}

		mutex_lock(&xs->mutex);
		stats.rx_dropped = xs->rx_dropped;
		if (extra_stats) {
			stats.rx_ring_full = xs->rx_queue_full;
			stats.rx_fill_ring_empty_descs =
				xs->pool ? xskq_nb_queue_empty_descs(xs->pool->fq) : 0;
			stats.tx_ring_empty_descs = xskq_nb_queue_empty_descs(xs->tx);
		} else {
			stats.rx_dropped += xs->rx_queue_full;
		}
		stats.rx_invalid_descs = xskq_nb_invalid_descs(xs->rx);
		stats.tx_invalid_descs = xskq_nb_invalid_descs(xs->tx);
		mutex_unlock(&xs->mutex);

		if (copy_to_user(optval, &stats, stats_size))
			return -EFAULT;
		if (put_user(stats_size, optlen))
			return -EFAULT;

		return 0;
	}
	case XDP_MMAP_OFFSETS:
	{
	    //获取成员间offset，用于与kernel间数据结构对齐
		struct xdp_mmap_offsets off;
		struct xdp_mmap_offsets_v1 off_v1;
		bool flags_supported = true;
		void *to_copy;

		if (len < sizeof(off_v1))
			return -EINVAL;
		else if (len < sizeof(off))
			flags_supported = false;

		if (flags_supported) {
			/* xdp_ring_offset is identical to xdp_ring_offset_v1
			 * except for the flags field added to the end.
			 */
		    //各ring 生产者，消费者，描述符的offset（rx,tx,fill ring,completion ring)
			xsk_enter_rxtx_offsets((struct xdp_ring_offset_v1 *)
					       &off.rx);
			xsk_enter_rxtx_offsets((struct xdp_ring_offset_v1 *)
					       &off.tx);
			xsk_enter_umem_offsets((struct xdp_ring_offset_v1 *)
					       &off.fr);
			xsk_enter_umem_offsets((struct xdp_ring_offset_v1 *)
					       &off.cr);
			//各ring的flags的offset
			off.rx.flags = offsetof(struct xdp_rxtx_ring,
						ptrs.flags);
			off.tx.flags = offsetof(struct xdp_rxtx_ring,
						ptrs.flags);
			off.fr.flags = offsetof(struct xdp_umem_ring,
						ptrs.flags);
			off.cr.flags = offsetof(struct xdp_umem_ring,
						ptrs.flags);

			len = sizeof(off);
			to_copy = &off;
		} else {
		    //各ring 生产者，消费者，描述符的offset（rx,tx,fill ring,completion ring)
			xsk_enter_rxtx_offsets(&off_v1.rx);
			xsk_enter_rxtx_offsets(&off_v1.tx);
			xsk_enter_umem_offsets(&off_v1.fr);
			xsk_enter_umem_offsets(&off_v1.cr);

			len = sizeof(off_v1);
			to_copy = &off_v1;
		}

		if (copy_to_user(optval, to_copy, len))
			return -EFAULT;
		if (put_user(len, optlen))
			return -EFAULT;

		return 0;
	}
	case XDP_OPTIONS:
	{
		struct xdp_options opts = {};

		if (len < sizeof(opts))
			return -EINVAL;

		mutex_lock(&xs->mutex);
		if (xs->zc)
			opts.flags |= XDP_OPTIONS_ZEROCOPY;
		mutex_unlock(&xs->mutex);

		len = sizeof(opts);
		if (copy_to_user(optval, &opts, len))
			return -EFAULT;
		if (put_user(len, optlen))
			return -EFAULT;

		return 0;
	}
	default:
		break;
	}

	return -EOPNOTSUPP;
}

//映射xdp socket的fill队列，complete队列
static int xsk_mmap(struct file *file, struct socket *sock,
		    struct vm_area_struct *vma)
{
	loff_t offset = (loff_t)vma->vm_pgoff << PAGE_SHIFT;
	unsigned long size = vma->vm_end - vma->vm_start;
	struct xdp_sock *xs = xdp_sk(sock->sk);
	struct xsk_queue *q = NULL;
	unsigned long pfn;
	struct page *qpg;

	if (READ_ONCE(xs->state) != XSK_READY)
		return -EBUSY;

	//区分当前是在映射哪个队列（rx,tx,umem的fq/cq)
	if (offset == XDP_PGOFF_RX_RING) {
		q = READ_ONCE(xs->rx);
	} else if (offset == XDP_PGOFF_TX_RING) {
		q = READ_ONCE(xs->tx);
	} else {
		/* Matches the smp_wmb() in XDP_UMEM_REG */
		smp_rmb();
		if (offset == XDP_UMEM_PGOFF_FILL_RING)
			q = READ_ONCE(xs->fq_tmp);
		else if (offset == XDP_UMEM_PGOFF_COMPLETION_RING)
			q = READ_ONCE(xs->cq_tmp);
	}

	if (!q)
		return -EINVAL;

	/* Matches the smp_wmb() in xsk_init_queue */
	smp_rmb();
	qpg = virt_to_head_page(q->ring);
	if (size > page_size(qpg))
		return -EINVAL;

	pfn = virt_to_phys(q->ring) >> PAGE_SHIFT;
	/*完成ring的内存映射*/
	return remap_pfn_range(vma, vma->vm_start, pfn,
			       size, vma->vm_page_prot);
}

static int xsk_notifier(struct notifier_block *this,
			unsigned long msg, void *ptr)
{
	struct net_device *dev = netdev_notifier_info_to_dev(ptr);
	struct net *net = dev_net(dev);
	struct sock *sk;

	switch (msg) {
	case NETDEV_UNREGISTER:
		mutex_lock(&net->xdp.lock);
		sk_for_each(sk, &net->xdp.list) {
			struct xdp_sock *xs = xdp_sk(sk);

			mutex_lock(&xs->mutex);
			if (xs->dev == dev) {
				sk->sk_err = ENETDOWN;
				if (!sock_flag(sk, SOCK_DEAD))
					sk_error_report(sk);

				xsk_unbind_dev(xs);

				/* Clear device references. */
				xp_clear_dev(xs->pool);
			}
			mutex_unlock(&xs->mutex);
		}
		mutex_unlock(&net->xdp.lock);
		break;
	}
	return NOTIFY_DONE;
}

static struct proto xsk_proto = {
	.name =		"XDP",
	.owner =	THIS_MODULE,
	.obj_size =	sizeof(struct xdp_sock),
};

//AF_XDP负责proto的操作ops
static const struct proto_ops xsk_proto_ops = {
	.family		= PF_XDP,
	.owner		= THIS_MODULE,
	.release	= xsk_release,
	.bind		= xsk_bind,
	.connect	= sock_no_connect,
	.socketpair	= sock_no_socketpair,
	.accept		= sock_no_accept,
	.getname	= sock_no_getname,
	.poll		= xsk_poll,
	.ioctl		= sock_no_ioctl,
	.listen		= sock_no_listen,
	.shutdown	= sock_no_shutdown,
	.setsockopt	= xsk_setsockopt,
	.getsockopt	= xsk_getsockopt,
	.sendmsg	= xsk_sendmsg,
	.recvmsg	= xsk_recvmsg,
	//实现ring的映射
	.mmap		= xsk_mmap,
	.sendpage	= sock_no_sendpage,
};

static void xsk_destruct(struct sock *sk)
{
	struct xdp_sock *xs = xdp_sk(sk);

	if (!sock_flag(sk, SOCK_DEAD))
		return;

	if (!xp_put_pool(xs->pool))
		xdp_put_umem(xs->umem, !xs->pool);

	sk_refcnt_debug_dec(sk);
}

//负责xdp socket创建
static int xsk_create(struct net *net, struct socket *sock, int protocol,
		      int kern)
{
	struct xdp_sock *xs;
	struct sock *sk;

	if (!ns_capable(net->user_ns, CAP_NET_RAW))
		return -EPERM;

	//仅支持raw格式
	if (sock->type != SOCK_RAW)
		return -ESOCKTNOSUPPORT;

	if (protocol)
		return -EPROTONOSUPPORT;

	sock->state = SS_UNCONNECTED;

	sk = sk_alloc(net, PF_XDP, GFP_KERNEL, &xsk_proto, kern);
	if (!sk)
		return -ENOBUFS;

	sock->ops = &xsk_proto_ops;

	sock_init_data(sock, sk);

	sk->sk_family = PF_XDP;

	sk->sk_destruct = xsk_destruct;
	sk_refcnt_debug_inc(sk);

	sock_set_flag(sk, SOCK_RCU_FREE);

	//初始化af_xdp socket
	xs = xdp_sk(sk);
	xs->state = XSK_READY;
	mutex_init(&xs->mutex);
	spin_lock_init(&xs->rx_lock);

	INIT_LIST_HEAD(&xs->map_list);
	spin_lock_init(&xs->map_list_lock);

	mutex_lock(&net->xdp.lock);
	sk_add_node_rcu(sk, &net->xdp.list);
	mutex_unlock(&net->xdp.lock);

	sock_prot_inuse_add(net, &xsk_proto, 1);

	return 0;
}

static const struct net_proto_family xsk_family_ops = {
	.family = PF_XDP,
	.create = xsk_create,
	.owner	= THIS_MODULE,
};

static struct notifier_block xsk_netdev_notifier = {
	.notifier_call	= xsk_notifier,
};

static int __net_init xsk_net_init(struct net *net)
{
	mutex_init(&net->xdp.lock);
	INIT_HLIST_HEAD(&net->xdp.list);
	return 0;
}

static void __net_exit xsk_net_exit(struct net *net)
{
	WARN_ON_ONCE(!hlist_empty(&net->xdp.list));
}

static struct pernet_operations xsk_net_ops = {
	.init = xsk_net_init,
	.exit = xsk_net_exit,
};

static int __init xsk_init(void)
{
	int err, cpu;

	err = proto_register(&xsk_proto, 0 /* no slab */);
	if (err)
		goto out;

	//注册AF_XDP协议族
	err = sock_register(&xsk_family_ops);
	if (err)
		goto out_proto;

	err = register_pernet_subsys(&xsk_net_ops);
	if (err)
		goto out_sk;

	err = register_netdevice_notifier(&xsk_netdev_notifier);
	if (err)
		goto out_pernet;

	for_each_possible_cpu(cpu)
		INIT_LIST_HEAD(&per_cpu(xskmap_flush_list, cpu));
	return 0;

out_pernet:
	unregister_pernet_subsys(&xsk_net_ops);
out_sk:
	sock_unregister(PF_XDP);
out_proto:
	proto_unregister(&xsk_proto);
out:
	return err;
}

fs_initcall(xsk_init);<|MERGE_RESOLUTION|>--- conflicted
+++ resolved
@@ -694,9 +694,6 @@
 	return 0;
 }
 
-<<<<<<< HEAD
-//检测xdp socket poll事件
-=======
 static int xsk_recvmsg(struct socket *sock, struct msghdr *m, size_t len, int flags)
 {
 	int ret;
@@ -708,7 +705,7 @@
 	return ret;
 }
 
->>>>>>> 028192fe
+//检测xdp socket poll事件
 static __poll_t xsk_poll(struct file *file, struct socket *sock,
 			     struct poll_table_struct *wait)
 {
