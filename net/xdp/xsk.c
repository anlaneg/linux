// SPDX-License-Identifier: GPL-2.0
/* XDP sockets
 *
 * AF_XDP sockets allows a channel between XDP programs and userspace
 * applications.
 * Copyright(c) 2018 Intel Corporation.
 *
 * Author(s): Björn Töpel <bjorn.topel@intel.com>
 *	      Magnus Karlsson <magnus.karlsson@intel.com>
 */

#define pr_fmt(fmt) "AF_XDP: %s: " fmt, __func__

#include <linux/if_xdp.h>
#include <linux/init.h>
#include <linux/sched/mm.h>
#include <linux/sched/signal.h>
#include <linux/sched/task.h>
#include <linux/socket.h>
#include <linux/file.h>
#include <linux/uaccess.h>
#include <linux/net.h>
#include <linux/netdevice.h>
#include <linux/rculist.h>
#include <linux/vmalloc.h>
#include <net/xdp_sock_drv.h>
#include <net/busy_poll.h>
#include <net/netdev_rx_queue.h>
#include <net/xdp.h>

#include "xsk_queue.h"
#include "xdp_umem.h"
#include "xsk.h"

#define TX_BATCH_SIZE 32
#define MAX_PER_SOCKET_BUDGET (TX_BATCH_SIZE)

static DEFINE_PER_CPU(struct list_head, xskmap_flush_list);

/*设置rx方向需要wakeup*/
void xsk_set_rx_need_wakeup(struct xsk_buff_pool *pool)
{
	if (pool->cached_need_wakeup & XDP_WAKEUP_RX)
		/*已置此标记，直接返回*/
		return;

	pool->fq->ring->flags |= XDP_RING_NEED_WAKEUP;
	pool->cached_need_wakeup |= XDP_WAKEUP_RX;
}
EXPORT_SYMBOL(xsk_set_rx_need_wakeup);

/*设置tx方向需要wakeup*/
void xsk_set_tx_need_wakeup(struct xsk_buff_pool *pool)
{
	struct xdp_sock *xs;

	if (pool->cached_need_wakeup & XDP_WAKEUP_TX)
		/*已置此标记，直接返回*/
		return;

	rcu_read_lock();
	list_for_each_entry_rcu(xs, &pool->xsk_tx_list, tx_list) {
		xs->tx->ring->flags |= XDP_RING_NEED_WAKEUP;
	}
	rcu_read_unlock();

	pool->cached_need_wakeup |= XDP_WAKEUP_TX;
}
EXPORT_SYMBOL(xsk_set_tx_need_wakeup);

/*清除rx方向需要wakeup的标记*/
void xsk_clear_rx_need_wakeup(struct xsk_buff_pool *pool)
{
	if (!(pool->cached_need_wakeup & XDP_WAKEUP_RX))
		return;

	pool->fq->ring->flags &= ~XDP_RING_NEED_WAKEUP;
	pool->cached_need_wakeup &= ~XDP_WAKEUP_RX;
}
EXPORT_SYMBOL(xsk_clear_rx_need_wakeup);

/*清除tx方向需要wakeup的标记*/
void xsk_clear_tx_need_wakeup(struct xsk_buff_pool *pool)
{
	struct xdp_sock *xs;

	if (!(pool->cached_need_wakeup & XDP_WAKEUP_TX))
		return;

	rcu_read_lock();
	list_for_each_entry_rcu(xs, &pool->xsk_tx_list, tx_list) {
		xs->tx->ring->flags &= ~XDP_RING_NEED_WAKEUP;
	}
	rcu_read_unlock();

	pool->cached_need_wakeup &= ~XDP_WAKEUP_TX;
}
EXPORT_SYMBOL(xsk_clear_tx_need_wakeup);

/*检查此pool是否需要wakeup(不论rx/tx方向）*/
bool xsk_uses_need_wakeup(struct xsk_buff_pool *pool)
{
	return pool->uses_need_wakeup;
}
EXPORT_SYMBOL(xsk_uses_need_wakeup);

struct xsk_buff_pool *xsk_get_pool_from_qid(struct net_device *dev,
					    u16 queue_id)
{
	/*通过queue_id获取对应的pool(rx的queue_id与tx的queue_id是连续的，且tx queue_id更大）*/
	if (queue_id < dev->real_num_rx_queues)
		return dev->_rx[queue_id].pool;
	if (queue_id < dev->real_num_tx_queues)
		return dev->_tx[queue_id].pool;

	return NULL;
}
EXPORT_SYMBOL(xsk_get_pool_from_qid);

/*移除指定queue_id对应的pool*/
void xsk_clear_pool_at_qid(struct net_device *dev, u16 queue_id)
{
	if (queue_id < dev->num_rx_queues)
		dev->_rx[queue_id].pool = NULL;
	if (queue_id < dev->num_tx_queues)
		dev->_tx[queue_id].pool = NULL;
}

/* The buffer pool is stored both in the _rx struct and the _tx struct as we do
 * not know if the device has more tx queues than rx, or the opposite.
 * This might also change during run time.
 */
int xsk_reg_pool_at_qid(struct net_device *dev, struct xsk_buff_pool *pool,
			u16 queue_id)
{
	if (queue_id >= max_t(unsigned int,
			      dev->real_num_rx_queues,
			      dev->real_num_tx_queues))
		/*queue_id不超过设备rx/tx队列数*/
		return -EINVAL;

	/*更新rx或tx对应的xdp pool*/
	if (queue_id < dev->real_num_rx_queues)
		dev->_rx[queue_id].pool = pool;
	if (queue_id < dev->real_num_tx_queues)
		dev->_tx[queue_id].pool = pool;

	return 0;
}

static int __xsk_rcv_zc(struct xdp_sock *xs, struct xdp_buff_xsk *xskb, u32 len,
			u32 flags)
{
	u64 addr;
	int err;

	addr = xp_get_handle(xskb);
	err = xskq_prod_reserve_desc(xs->rx, addr, len, flags);
	if (err) {
		/*队列为满*/
		xs->rx_queue_full++;
		return err;
	}

	xp_release(xskb);
	return 0;
}

static int xsk_rcv_zc(struct xdp_sock *xs, struct xdp_buff *xdp, u32 len)
{
	struct xdp_buff_xsk *xskb = container_of(xdp, struct xdp_buff_xsk, xdp);
	u32 frags = xdp_buff_has_frags(xdp);
	struct xdp_buff_xsk *pos, *tmp;
	struct list_head *xskb_list;
	u32 contd = 0;
	int err;

<<<<<<< HEAD
	if (unlikely(xdp_data_meta_unsupported(from))) {
		/*此buffer不包含meta,故metalen为0*/
		from_buf = from->data;
		to_buf = to->data;
		metalen = 0;
	} else {
		/*支持meta,自data_meta位置开始copy*/
		from_buf = from->data_meta;
		metalen = from->data - from->data_meta;
		to_buf = to->data - metalen;
	}

	/*利用from_buf填充to_buf*/
	memcpy(to_buf, from_buf, len + metalen);
}

//xsocket对应的zero copy收包函数
static int __xsk_rcv(struct xdp_sock *xs, struct xdp_buff *xdp)
=======
	if (frags)
		contd = XDP_PKT_CONTD;

	err = __xsk_rcv_zc(xs, xskb, len, contd);
	if (err || likely(!frags))
		goto out;

	xskb_list = &xskb->pool->xskb_list;
	list_for_each_entry_safe(pos, tmp, xskb_list, xskb_list_node) {
		if (list_is_singular(xskb_list))
			contd = 0;
		len = pos->xdp.data_end - pos->xdp.data;
		err = __xsk_rcv_zc(xs, pos, len, contd);
		if (err)
			return err;
		list_del(&pos->xskb_list_node);
	}

out:
	return err;
}

static void *xsk_copy_xdp_start(struct xdp_buff *from)
{
	if (unlikely(xdp_data_meta_unsupported(from)))
		return from->data;
	else
		return from->data_meta;
}

static u32 xsk_copy_xdp(void *to, void **from, u32 to_len,
			u32 *from_len, skb_frag_t **frag, u32 rem)
{
	u32 copied = 0;

	while (1) {
		u32 copy_len = min_t(u32, *from_len, to_len);

		memcpy(to, *from, copy_len);
		copied += copy_len;
		if (rem == copied)
			return copied;

		if (*from_len == copy_len) {
			*from = skb_frag_address(*frag);
			*from_len = skb_frag_size((*frag)++);
		} else {
			*from += copy_len;
			*from_len -= copy_len;
		}
		if (to_len == copy_len)
			return copied;

		to_len -= copy_len;
		to += copy_len;
	}
}

static int __xsk_rcv(struct xdp_sock *xs, struct xdp_buff *xdp, u32 len)
>>>>>>> 9d1694dc
{
	u32 frame_size = xsk_pool_get_rx_frame_size(xs->pool);
	void *copy_from = xsk_copy_xdp_start(xdp), *copy_to;
	u32 from_len, meta_len, rem, num_desc;
	struct xdp_buff_xsk *xskb;
	struct xdp_buff *xsk_xdp;
	skb_frag_t *frag;

<<<<<<< HEAD
	/*报文长度*/
	len = xdp->data_end - xdp->data;
	if (len > xsk_pool_get_rx_frame_size(xs->pool)) {
		/*报文过长，此pool无法收取，丢包*/
		xs->rx_dropped++;
		return -ENOSPC;
	}

	xsk_xdp = xsk_buff_alloc(xs->pool);
	if (!xsk_xdp) {
		/*申请xdp buffer失败，丢包*/
=======
	from_len = xdp->data_end - copy_from;
	meta_len = xdp->data - copy_from;
	rem = len + meta_len;

	if (len <= frame_size && !xdp_buff_has_frags(xdp)) {
		int err;

		xsk_xdp = xsk_buff_alloc(xs->pool);
		if (!xsk_xdp) {
			xs->rx_dropped++;
			return -ENOMEM;
		}
		memcpy(xsk_xdp->data - meta_len, copy_from, rem);
		xskb = container_of(xsk_xdp, struct xdp_buff_xsk, xdp);
		err = __xsk_rcv_zc(xs, xskb, len, 0);
		if (err) {
			xsk_buff_free(xsk_xdp);
			return err;
		}

		return 0;
	}

	num_desc = (len - 1) / frame_size + 1;

	if (!xsk_buff_can_alloc(xs->pool, num_desc)) {
>>>>>>> 9d1694dc
		xs->rx_dropped++;
		return -ENOMEM;
	}
	if (xskq_prod_nb_free(xs->rx, num_desc) < num_desc) {
		xs->rx_queue_full++;
		return -ENOBUFS;
	}

<<<<<<< HEAD
	/*复制xdp内容填充xsk_xdp*/
	xsk_copy_xdp(xsk_xdp, xdp, len);
	err = __xsk_rcv_zc(xs, xsk_xdp, len);
	if (err) {
		xsk_buff_free(xsk_xdp);
		return err;
=======
	if (xdp_buff_has_frags(xdp)) {
		struct skb_shared_info *sinfo;

		sinfo = xdp_get_shared_info_from_buff(xdp);
		frag =  &sinfo->frags[0];
>>>>>>> 9d1694dc
	}

	do {
		u32 to_len = frame_size + meta_len;
		u32 copied;

		xsk_xdp = xsk_buff_alloc(xs->pool);
		copy_to = xsk_xdp->data - meta_len;

		copied = xsk_copy_xdp(copy_to, &copy_from, to_len, &from_len, &frag, rem);
		rem -= copied;

		xskb = container_of(xsk_xdp, struct xdp_buff_xsk, xdp);
		__xsk_rcv_zc(xs, xskb, copied - meta_len, rem ? XDP_PKT_CONTD : 0);
		meta_len = 0;
	} while (rem);

	return 0;
}

static bool xsk_tx_writeable(struct xdp_sock *xs)
{
	if (xskq_cons_present_entries(xs->tx) > xs->tx->nentries / 2)
		return false;

	return true;
}

static bool xsk_is_bound(struct xdp_sock *xs)
{
	if (READ_ONCE(xs->state) == XSK_BOUND) {
		/* Matches smp_wmb() in bind(). */
		smp_rmb();
		return true;
	}
	return false;
}

static int xsk_rcv_check(struct xdp_sock *xs, struct xdp_buff *xdp, u32 len)
{
	if (!xsk_is_bound(xs))
		return -ENXIO;

	//dev与queue_id必须与xd的元数组一致
	if (xs->dev != xdp->rxq->dev || xs->queue_id != xdp->rxq->queue_index)
		return -EINVAL;

	if (len > xsk_pool_get_rx_frame_size(xs->pool) && !xs->sg) {
		xs->rx_dropped++;
		return -ENOSPC;
	}

	sk_mark_napi_id_once_xdp(&xs->sk, xdp);
	return 0;
}

static void xsk_flush(struct xdp_sock *xs)
{
	xskq_prod_submit(xs->rx);
	__xskq_cons_release(xs->pool->fq);
	sock_def_readable(&xs->sk);
}

int xsk_generic_rcv(struct xdp_sock *xs, struct xdp_buff *xdp)
{
	u32 len = xdp_get_buff_len(xdp);
	int err;

	spin_lock_bh(&xs->rx_lock);
	err = xsk_rcv_check(xs, xdp, len);
	if (!err) {
<<<<<<< HEAD
		/*收取此xdp*/
		err = __xsk_rcv(xs, xdp);
		/*更新位置*/
=======
		err = __xsk_rcv(xs, xdp, len);
>>>>>>> 9d1694dc
		xsk_flush(xs);
	}
	spin_unlock_bh(&xs->rx_lock);
	return err;
}

//xsokcet收包入口
static int xsk_rcv(struct xdp_sock *xs, struct xdp_buff *xdp)
{
	u32 len = xdp_get_buff_len(xdp);
	int err;

<<<<<<< HEAD
	//不转发给未bound的socket
	err = xsk_rcv_check(xs, xdp);
=======
	err = xsk_rcv_check(xs, xdp, len);
>>>>>>> 9d1694dc
	if (err)
		return err;

	if (xdp->rxq->mem.type == MEM_TYPE_XSK_BUFF_POOL) {
		//报文长度
		len = xdp->data_end - xdp->data;
<<<<<<< HEAD
		//将xdp存放在rx队列中
		return __xsk_rcv_zc(xs, xdp, len);
	}

	/*复制并存放到rx队列中*/
	err = __xsk_rcv(xs, xdp);
=======
		return xsk_rcv_zc(xs, xdp, len);
	}

	err = __xsk_rcv(xs, xdp, len);
>>>>>>> 9d1694dc
	if (!err)
		xdp_return_buff(xdp);
	return err;
}

//将报文送给指定的xdp socket
int __xsk_map_redirect(struct xdp_sock *xs, struct xdp_buff *xdp)
{
	struct list_head *flush_list = this_cpu_ptr(&xskmap_flush_list);
	int err;

	//走xdp socket收包流程
	err = xsk_rcv(xs, xdp);
	if (err)
		return err;

	/*将此xs加入到flush_list中*/
	if (!xs->flush_node.prev)
		list_add(&xs->flush_node, flush_list);

	return 0;
}

void __xsk_map_flush(void)
{
	struct list_head *flush_list = this_cpu_ptr(&xskmap_flush_list);
	struct xdp_sock *xs, *tmp;

	list_for_each_entry_safe(xs, tmp, flush_list, flush_node) {
		xsk_flush(xs);
		__list_del_clearprev(&xs->flush_node);
	}
}

#ifdef CONFIG_DEBUG_NET
bool xsk_map_check_flush(void)
{
	if (list_empty(this_cpu_ptr(&xskmap_flush_list)))
		return false;
	__xsk_map_flush();
	return true;
}
#endif

void xsk_tx_completed(struct xsk_buff_pool *pool, u32 nb_entries)
{
	/*生产者一次性提交nb_entries个元素*/
	xskq_prod_submit_n(pool->cq, nb_entries);
}
EXPORT_SYMBOL(xsk_tx_completed);

void xsk_tx_release(struct xsk_buff_pool *pool)
{
	struct xdp_sock *xs;

	rcu_read_lock();
	list_for_each_entry_rcu(xs, &pool->xsk_tx_list, tx_list) {
		__xskq_cons_release(xs->tx);
		if (xsk_tx_writeable(xs))
			xs->sk.sk_write_space(&xs->sk);
	}
	rcu_read_unlock();
}
EXPORT_SYMBOL(xsk_tx_release);

bool xsk_tx_peek_desc(struct xsk_buff_pool *pool, struct xdp_desc *desc)
{
	bool budget_exhausted = false;
	struct xdp_sock *xs;

	rcu_read_lock();
again:
	list_for_each_entry_rcu(xs, &pool->xsk_tx_list, tx_list) {
		if (xs->tx_budget_spent >= MAX_PER_SOCKET_BUDGET) {
			budget_exhausted = true;
			continue;
		}

		if (!xskq_cons_peek_desc(xs->tx, desc, pool)) {
			if (xskq_has_descs(xs->tx))
				xskq_cons_release(xs->tx);
			continue;
		}

		xs->tx_budget_spent++;

		/* This is the backpressure mechanism for the Tx path.
		 * Reserve space in the completion queue and only proceed
		 * if there is space in it. This avoids having to implement
		 * any buffering in the Tx path.
		 */
		if (xskq_prod_reserve_addr(pool->cq, desc->addr))
			goto out;

		xskq_cons_release(xs->tx);
		rcu_read_unlock();
		return true;
	}

	if (budget_exhausted) {
		list_for_each_entry_rcu(xs, &pool->xsk_tx_list, tx_list)
			xs->tx_budget_spent = 0;

		budget_exhausted = false;
		goto again;
	}

out:
	rcu_read_unlock();
	return false;
}
EXPORT_SYMBOL(xsk_tx_peek_desc);

static u32 xsk_tx_peek_release_fallback(struct xsk_buff_pool *pool, u32 max_entries)
{
	struct xdp_desc *descs = pool->tx_descs;
	u32 nb_pkts = 0;

	while (nb_pkts < max_entries && xsk_tx_peek_desc(pool, &descs[nb_pkts]))
		nb_pkts++;

	xsk_tx_release(pool);
	return nb_pkts;
}

u32 xsk_tx_peek_release_desc_batch(struct xsk_buff_pool *pool, u32 nb_pkts)
{
	struct xdp_sock *xs;

	rcu_read_lock();
	if (!list_is_singular(&pool->xsk_tx_list)) {
		/* Fallback to the non-batched version */
		rcu_read_unlock();
		return xsk_tx_peek_release_fallback(pool, nb_pkts);
	}

	xs = list_first_or_null_rcu(&pool->xsk_tx_list, struct xdp_sock, tx_list);
	if (!xs) {
		nb_pkts = 0;
		goto out;
	}

	nb_pkts = xskq_cons_nb_entries(xs->tx, nb_pkts);

	/* This is the backpressure mechanism for the Tx path. Try to
	 * reserve space in the completion queue for all packets, but
	 * if there are fewer slots available, just process that many
	 * packets. This avoids having to implement any buffering in
	 * the Tx path.
	 */
	nb_pkts = xskq_prod_nb_free(pool->cq, nb_pkts);
	if (!nb_pkts)
		goto out;

	nb_pkts = xskq_cons_read_desc_batch(xs->tx, pool, nb_pkts);
	if (!nb_pkts) {
		xs->tx->queue_empty_descs++;
		goto out;
	}

	__xskq_cons_release(xs->tx);
	xskq_prod_write_addr_batch(pool->cq, pool->tx_descs, nb_pkts);
	xs->sk.sk_write_space(&xs->sk);

out:
	rcu_read_unlock();
	return nb_pkts;
}
EXPORT_SYMBOL(xsk_tx_peek_release_desc_batch);

//唤醒设备进行处理
static int xsk_wakeup(struct xdp_sock *xs, u8 flags)
{
	struct net_device *dev = xs->dev;

	return dev->netdev_ops->ndo_xsk_wakeup(dev, xs->queue_id, flags);
}

static int xsk_cq_reserve_addr_locked(struct xdp_sock *xs, u64 addr)
{
	unsigned long flags;
	int ret;

	spin_lock_irqsave(&xs->pool->cq_lock, flags);
	ret = xskq_prod_reserve_addr(xs->pool->cq, addr);
	spin_unlock_irqrestore(&xs->pool->cq_lock, flags);

	return ret;
}

static void xsk_cq_submit_locked(struct xdp_sock *xs, u32 n)
{
	unsigned long flags;

	spin_lock_irqsave(&xs->pool->cq_lock, flags);
	xskq_prod_submit_n(xs->pool->cq, n);
	spin_unlock_irqrestore(&xs->pool->cq_lock, flags);
}

static void xsk_cq_cancel_locked(struct xdp_sock *xs, u32 n)
{
	unsigned long flags;

	spin_lock_irqsave(&xs->pool->cq_lock, flags);
	xskq_prod_cancel_n(xs->pool->cq, n);
	spin_unlock_irqrestore(&xs->pool->cq_lock, flags);
}

static u32 xsk_get_num_desc(struct sk_buff *skb)
{
	return skb ? (long)skb_shinfo(skb)->destructor_arg : 0;
}

static void xsk_destruct_skb(struct sk_buff *skb)
{
	struct xsk_tx_metadata_compl *compl = &skb_shinfo(skb)->xsk_meta;

	if (compl->tx_timestamp) {
		/* sw completion timestamp, not a real one */
		*compl->tx_timestamp = ktime_get_tai_fast_ns();
	}

	xsk_cq_submit_locked(xdp_sk(skb->sk), xsk_get_num_desc(skb));
	sock_wfree(skb);
}

static void xsk_set_destructor_arg(struct sk_buff *skb)
{
	long num = xsk_get_num_desc(xdp_sk(skb->sk)->skb) + 1;

	skb_shinfo(skb)->destructor_arg = (void *)num;
}

static void xsk_consume_skb(struct sk_buff *skb)
{
	struct xdp_sock *xs = xdp_sk(skb->sk);

	skb->destructor = sock_wfree;
	xsk_cq_cancel_locked(xs, xsk_get_num_desc(skb));
	/* Free skb without triggering the perf drop trace */
	consume_skb(skb);
	xs->skb = NULL;
}

static void xsk_drop_skb(struct sk_buff *skb)
{
	xdp_sk(skb->sk)->tx->invalid_descs += xsk_get_num_desc(skb);
	xsk_consume_skb(skb);
}

static struct sk_buff *xsk_build_skb_zerocopy(struct xdp_sock *xs,
					      struct xdp_desc *desc)
{
	struct xsk_buff_pool *pool = xs->pool;
	u32 hr, len, ts, offset, copy, copied;
	struct sk_buff *skb = xs->skb;
	struct page *page;
	void *buffer;
	int err, i;
	u64 addr;

	if (!skb) {
		hr = max(NET_SKB_PAD, L1_CACHE_ALIGN(xs->dev->needed_headroom));

		skb = sock_alloc_send_skb(&xs->sk, hr, 1, &err);
		if (unlikely(!skb))
			return ERR_PTR(err);

		skb_reserve(skb, hr);
	}

	addr = desc->addr;
	len = desc->len;
	ts = pool->unaligned ? len : pool->chunk_size;

	buffer = xsk_buff_raw_get_data(pool, addr);
	offset = offset_in_page(buffer);
	addr = buffer - pool->addrs;

	for (copied = 0, i = skb_shinfo(skb)->nr_frags; copied < len; i++) {
		if (unlikely(i >= MAX_SKB_FRAGS))
			return ERR_PTR(-EOVERFLOW);

		page = pool->umem->pgs[addr >> PAGE_SHIFT];
		get_page(page);

		copy = min_t(u32, PAGE_SIZE - offset, len - copied);
		skb_fill_page_desc(skb, i, page, offset, copy);

		copied += copy;
		addr += copy;
		offset = 0;
	}

	skb->len += len;
	skb->data_len += len;
	skb->truesize += ts;

	refcount_add(ts, &xs->sk.sk_wmem_alloc);

	return skb;
}

/*利用xdp描述符构造skb*/
static struct sk_buff *xsk_build_skb(struct xdp_sock *xs,
				     struct xdp_desc *desc)
{
	struct xsk_tx_metadata *meta = NULL;
	struct net_device *dev = xs->dev;
	struct sk_buff *skb = xs->skb;
	bool first_frag = false;
	int err;

	if (dev->priv_flags & IFF_TX_SKB_NO_LINEAR) {
		skb = xsk_build_skb_zerocopy(xs, desc);
		if (IS_ERR(skb)) {
			err = PTR_ERR(skb);
			goto free_err;
		}
	} else {
		u32 hr, tr, len;
		void *buffer;

		buffer = xsk_buff_raw_get_data(xs->pool, desc->addr);
		len = desc->len;

		if (!skb) {
			hr = max(NET_SKB_PAD, L1_CACHE_ALIGN(dev->needed_headroom));
			tr = dev->needed_tailroom;
			skb = sock_alloc_send_skb(&xs->sk, hr + len + tr, 1, &err);
			if (unlikely(!skb))
				goto free_err;

			skb_reserve(skb, hr);
			skb_put(skb, len);

			err = skb_store_bits(skb, 0, buffer, len);
			if (unlikely(err)) {
				kfree_skb(skb);
				goto free_err;
			}

			first_frag = true;
		} else {
			int nr_frags = skb_shinfo(skb)->nr_frags;
			struct page *page;
			u8 *vaddr;

			if (unlikely(nr_frags == (MAX_SKB_FRAGS - 1) && xp_mb_desc(desc))) {
				err = -EOVERFLOW;
				goto free_err;
			}

			page = alloc_page(xs->sk.sk_allocation);
			if (unlikely(!page)) {
				err = -EAGAIN;
				goto free_err;
			}

			vaddr = kmap_local_page(page);
			memcpy(vaddr, buffer, len);
			kunmap_local(vaddr);

			skb_add_rx_frag(skb, nr_frags, page, 0, len, 0);
		}

		if (first_frag && desc->options & XDP_TX_METADATA) {
			if (unlikely(xs->pool->tx_metadata_len == 0)) {
				err = -EINVAL;
				goto free_err;
			}

			meta = buffer - xs->pool->tx_metadata_len;
			if (unlikely(!xsk_buff_valid_tx_metadata(meta))) {
				err = -EINVAL;
				goto free_err;
			}

			if (meta->flags & XDP_TXMD_FLAGS_CHECKSUM) {
				if (unlikely(meta->request.csum_start +
					     meta->request.csum_offset +
					     sizeof(__sum16) > len)) {
					err = -EINVAL;
					goto free_err;
				}

				skb->csum_start = hr + meta->request.csum_start;
				skb->csum_offset = meta->request.csum_offset;
				skb->ip_summed = CHECKSUM_PARTIAL;

				if (unlikely(xs->pool->tx_sw_csum)) {
					err = skb_checksum_help(skb);
					if (err)
						goto free_err;
				}
			}
		}
	}

	skb->dev = dev;
	skb->priority = READ_ONCE(xs->sk.sk_priority);
	skb->mark = READ_ONCE(xs->sk.sk_mark);
	skb->destructor = xsk_destruct_skb;
	xsk_tx_metadata_to_compl(meta, &skb_shinfo(skb)->xsk_meta);
	xsk_set_destructor_arg(skb);

	return skb;

free_err:
	if (err == -EOVERFLOW) {
		/* Drop the packet */
		xsk_set_destructor_arg(xs->skb);
		xsk_drop_skb(xs->skb);
		xskq_cons_release(xs->tx);
	} else {
		/* Let application retry */
		xsk_cq_cancel_locked(xs, 1);
	}

	return ERR_PTR(err);
}

/*取tx描述符，构造skb并执行发送，发送如果失败，用户态需要retry*/
static int __xsk_generic_xmit(struct sock *sk)
{
	struct xdp_sock *xs = xdp_sk(sk);
	u32 max_batch = TX_BATCH_SIZE;
	bool sent_frame = false;
	struct xdp_desc desc;
	struct sk_buff *skb;
	int err = 0;

	mutex_lock(&xs->mutex);

	/* Since we dropped the RCU read lock, the socket state might have changed. */
	if (unlikely(!xsk_is_bound(xs))) {
		err = -ENXIO;
		goto out;
	}

	if (xs->queue_id >= xs->dev->real_num_tx_queues)
		/*队列id异常，退出*/
		goto out;

	/*自tx队列中取一个描述符*/
	while (xskq_cons_peek_desc(xs->tx, &desc, xs->pool)) {
		if (max_batch-- == 0) {
			/*tx队列中仍有报文，但batch用尽,需要用户态重新尝试发送，故返回EAGAIN*/
			err = -EAGAIN;
			goto out;
		}

		/* This is the backpressure mechanism for the Tx path.
		 * Reserve space in the completion queue and only proceed
		 * if there is space in it. This avoids having to implement
		 * any buffering in the Tx path.
		 */
		if (xsk_cq_reserve_addr_locked(xs, desc.addr))
			goto out;

		/*利用描述符中的信息构造skb*/
		skb = xsk_build_skb(xs, &desc);
		if (IS_ERR(skb)) {
			err = PTR_ERR(skb);
			if (err != -EOVERFLOW)
				goto out;
			err = 0;
			continue;
		}

		xskq_cons_release(xs->tx);

		if (xp_mb_desc(&desc)) {
			xs->skb = skb;
			continue;
		}

		/*将构造好的skb自xs->queue_id号队列发出*/
		err = __dev_direct_xmit(skb, xs->queue_id);
		if  (err == NETDEV_TX_BUSY) {
			/*遇这种错误，需要重新尝试发送，故返回EAGAIN*/
			/* Tell user-space to retry the send */
			xskq_cons_cancel_n(xs->tx, xsk_get_num_desc(skb));
			xsk_consume_skb(skb);
			err = -EAGAIN;
			goto out;
		}

		/* Ignore NET_XMIT_CN as packet might have been sent */
		if (err == NET_XMIT_DROP) {
			/* SKB completed but not sent */
			err = -EBUSY;
			xs->skb = NULL;
			goto out;
		}

		sent_frame = true;
		xs->skb = NULL;
	}

	if (xskq_has_descs(xs->tx)) {
		if (xs->skb)
			xsk_drop_skb(xs->skb);
		xskq_cons_release(xs->tx);
	}

out:
	if (sent_frame)
		if (xsk_tx_writeable(xs))
			sk->sk_write_space(sk);

	mutex_unlock(&xs->mutex);
	return err;
}

/*非零copy的xdp socket发送流程（用于将tx队列中的报文申请skb后，并给dev)*/
static int xsk_generic_xmit(struct sock *sk)
{
	int ret;

	/* Drop the RCU lock since the SKB path might sleep. */
	rcu_read_unlock();
	/*通过描述符生成skb,并发送*/
	ret = __xsk_generic_xmit(sk);
	/* Reaquire RCU lock before going into common code. */
	rcu_read_lock();

	return ret;
}

/*是否跳过wakeup*/
static bool xsk_no_wakeup(struct sock *sk)
{
#ifdef CONFIG_NET_RX_BUSY_POLL
	/* Prefer busy-polling, skip the wakeup. */
	return READ_ONCE(sk->sk_prefer_busy_poll) && READ_ONCE(sk->sk_ll_usec) &&
		READ_ONCE(sk->sk_napi_id) >= MIN_NAPI_ID;
#else
	return false;
#endif
}

static int xsk_check_common(struct xdp_sock *xs)
{
	if (unlikely(!xsk_is_bound(xs)))
		return -ENXIO;
	if (unlikely(!(xs->dev->flags & IFF_UP)))
		/*底层设备需要up*/
		return -ENETDOWN;

	return 0;
}

static int __xsk_sendmsg(struct socket *sock, struct msghdr *m, size_t total_len)
{
	/*用户态是否在等待*/
	bool need_wait = !(m->msg_flags & MSG_DONTWAIT);
	struct sock *sk = sock->sk;
	struct xdp_sock *xs = xdp_sk(sk);
	struct xsk_buff_pool *pool;
	int err;

	err = xsk_check_common(xs);
	if (err)
		return err;
	if (unlikely(need_wait))
		/*当前不支持等待*/
		return -EOPNOTSUPP;
	if (unlikely(!xs->tx))
		/*tx队列不存在，无法发送*/
		return -ENOBUFS;

	/*如果socket容许，则执行busy poll*/
	if (sk_can_busy_loop(sk)) {
		if (xs->zc)
			__sk_mark_napi_id_once(sk, xsk_pool_get_napi_id(xs->pool));
		sk_busy_loop(sk, 1); /* only support non-blocking sockets */
	}

	if (xs->zc && xsk_no_wakeup(sk))
		return 0;

	pool = xs->pool;
	if (pool->cached_need_wakeup & XDP_WAKEUP_TX) {
		if (xs->zc)
			/*支持零copy情况下，唤醒设备执行tx*/
			return xsk_wakeup(xs, XDP_WAKEUP_TX);
		/*不支持零copy,走一般发送流程*/
		return xsk_generic_xmit(sk);
	}
	return 0;
}

static int xsk_sendmsg(struct socket *sock, struct msghdr *m, size_t total_len)
{
	int ret;

	rcu_read_lock();
	ret = __xsk_sendmsg(sock, m, total_len);
	rcu_read_unlock();

	return ret;
}

static int __xsk_recvmsg(struct socket *sock, struct msghdr *m, size_t len, int flags)
{
	bool need_wait = !(flags & MSG_DONTWAIT);
	struct sock *sk = sock->sk;
	struct xdp_sock *xs = xdp_sk(sk);
	int err;

	err = xsk_check_common(xs);
	if (err)
		return err;
	if (unlikely(!xs->rx))
		return -ENOBUFS;
	if (unlikely(need_wait))
		return -EOPNOTSUPP;

	if (sk_can_busy_loop(sk))
		sk_busy_loop(sk, 1); /* only support non-blocking sockets */

	if (xsk_no_wakeup(sk))
		return 0;

	if (xs->pool->cached_need_wakeup & XDP_WAKEUP_RX && xs->zc)
		return xsk_wakeup(xs, XDP_WAKEUP_RX);
	return 0;
}

static int xsk_recvmsg(struct socket *sock, struct msghdr *m, size_t len, int flags)
{
	int ret;

	rcu_read_lock();
	ret = __xsk_recvmsg(sock, m, len, flags);
	rcu_read_unlock();

	return ret;
}

//检测xdp socket poll事件
static __poll_t xsk_poll(struct file *file, struct socket *sock,
			     struct poll_table_struct *wait)
{
	__poll_t mask = 0;
	struct sock *sk = sock->sk;
	struct xdp_sock *xs = xdp_sk(sk);
	struct xsk_buff_pool *pool;

	sock_poll_wait(file, sock, wait);

	rcu_read_lock();
	if (xsk_check_common(xs))
		goto out;

	pool = xs->pool;

	if (pool->cached_need_wakeup) {
		if (xs->zc)
			xsk_wakeup(xs, pool->cached_need_wakeup);
		else if (xs->tx)
			/* Poll needs to drive Tx also in copy mode */
			xsk_generic_xmit(sk);
	}

<<<<<<< HEAD
skip_tx:
	//如果rx队列不为空，则返回可读
=======
>>>>>>> 9d1694dc
	if (xs->rx && !xskq_prod_is_empty(xs->rx))
		mask |= EPOLLIN | EPOLLRDNORM;
	//如果tx队列不为空，则返回可写
	if (xs->tx && xsk_tx_writeable(xs))
		mask |= EPOLLOUT | EPOLLWRNORM;
out:
	rcu_read_unlock();
	return mask;
}

/*初始化xsk queue*/
static int xsk_init_queue(u32 entries/*队列长度*/, struct xsk_queue **queue/*出参，返回创建好的队列*/,
			  bool umem_queue/*是否为umem queue*/)
{
	struct xsk_queue *q;

	//队列长度不得为0，且必须为2的N次幂
	if (entries == 0 || *queue || !is_power_of_2(entries))
		return -EINVAL;

	q = xskq_create(entries, umem_queue);
	if (!q)
		return -ENOMEM;

	/* Make sure queue is ready before it can be seen by others */
	smp_wmb();
	//设置创建好的队列
	WRITE_ONCE(*queue, q);
	return 0;
}

static void xsk_unbind_dev(struct xdp_sock *xs)
{
	struct net_device *dev = xs->dev;

	if (xs->state != XSK_BOUND)
		return;
	WRITE_ONCE(xs->state, XSK_UNBOUND);

	/* Wait for driver to stop using the xdp socket. */
	xp_del_xsk(xs->pool, xs);
	synchronize_net();
	dev_put(dev);
}

static struct xsk_map *xsk_get_map_list_entry(struct xdp_sock *xs,
					      struct xdp_sock __rcu ***map_entry)
{
	struct xsk_map *map = NULL;
	struct xsk_map_node *node;

	*map_entry = NULL;

	spin_lock_bh(&xs->map_list_lock);
	node = list_first_entry_or_null(&xs->map_list, struct xsk_map_node,
					node);
	if (node) {
		bpf_map_inc(&node->map->map);
		map = node->map;
		*map_entry = node->map_entry;
	}
	spin_unlock_bh(&xs->map_list_lock);
	return map;
}

static void xsk_delete_from_maps(struct xdp_sock *xs)
{
	/* This function removes the current XDP socket from all the
	 * maps it resides in. We need to take extra care here, due to
	 * the two locks involved. Each map has a lock synchronizing
	 * updates to the entries, and each socket has a lock that
	 * synchronizes access to the list of maps (map_list). For
	 * deadlock avoidance the locks need to be taken in the order
	 * "map lock"->"socket map list lock". We start off by
	 * accessing the socket map list, and take a reference to the
	 * map to guarantee existence between the
	 * xsk_get_map_list_entry() and xsk_map_try_sock_delete()
	 * calls. Then we ask the map to remove the socket, which
	 * tries to remove the socket from the map. Note that there
	 * might be updates to the map between
	 * xsk_get_map_list_entry() and xsk_map_try_sock_delete().
	 */
	struct xdp_sock __rcu **map_entry = NULL;
	struct xsk_map *map;

	while ((map = xsk_get_map_list_entry(xs, &map_entry))) {
		xsk_map_try_sock_delete(map, xs, map_entry);
		bpf_map_put(&map->map);
	}
}

static int xsk_release(struct socket *sock)
{
	struct sock *sk = sock->sk;
	struct xdp_sock *xs = xdp_sk(sk);
	struct net *net;

	if (!sk)
		return 0;

	net = sock_net(sk);

	if (xs->skb)
		xsk_drop_skb(xs->skb);

	mutex_lock(&net->xdp.lock);
	sk_del_node_init_rcu(sk);
	mutex_unlock(&net->xdp.lock);

	sock_prot_inuse_add(net, sk->sk_prot, -1);

	xsk_delete_from_maps(xs);
	mutex_lock(&xs->mutex);
	xsk_unbind_dev(xs);
	mutex_unlock(&xs->mutex);

	xskq_destroy(xs->rx);
	xskq_destroy(xs->tx);
	xskq_destroy(xs->fq_tmp);
	xskq_destroy(xs->cq_tmp);

	sock_orphan(sk);
	sock->sk = NULL;

	sock_put(sk);

	return 0;
}

/*通过fd取其对应的af_xdp socket*/
static struct socket *xsk_lookup_xsk_from_fd(int fd)
{
	struct socket *sock;
	int err;

	sock = sockfd_lookup(fd, &err);
	if (!sock)
		return ERR_PTR(-ENOTSOCK);

	if (sock->sk->sk_family != PF_XDP) {
		sockfd_put(sock);
		return ERR_PTR(-ENOPROTOOPT);
	}

	return sock;
}

static bool xsk_validate_queues(struct xdp_sock *xs)
{
	return xs->fq_tmp && xs->cq_tmp;
}

static int xsk_bind(struct socket *sock, struct sockaddr *addr, int addr_len)
{
	struct sockaddr_xdp *sxdp = (struct sockaddr_xdp *)addr;
	struct sock *sk = sock->sk;
	struct xdp_sock *xs = xdp_sk(sk);
	struct net_device *dev;
	int bound_dev_if;
	u32 flags, qid;
	int err = 0;

	if (addr_len < sizeof(struct sockaddr_xdp))
		return -EINVAL;

	if (sxdp->sxdp_family != AF_XDP)
		/*socket必须为af_xdp*/
		return -EINVAL;

	/*当前支持的flags检查*/
	flags = sxdp->sxdp_flags;
	if (flags & ~(XDP_SHARED_UMEM | XDP_COPY | XDP_ZEROCOPY |
		      XDP_USE_NEED_WAKEUP | XDP_USE_SG))
		return -EINVAL;

	bound_dev_if = READ_ONCE(sk->sk_bound_dev_if);
	if (bound_dev_if && bound_dev_if != sxdp->sxdp_ifindex)
		return -EINVAL;

	rtnl_lock();
	mutex_lock(&xs->mutex);
	/*socket必须处于ready状态*/
	if (xs->state != XSK_READY) {
		err = -EBUSY;
		goto out_release;
	}

	//通过ifindex获取要绑定的netdev
	dev = dev_get_by_index(sock_net(sk), sxdp->sxdp_ifindex);
	if (!dev) {
		err = -ENODEV;
		goto out_release;
	}

	/*绑定时，rx,tx队列必须已完成初始化*/
	if (!xs->rx && !xs->tx) {
		err = -EINVAL;
		goto out_unlock;
	}

	//取要关联的queue id
	qid = sxdp->sxdp_queue_id;

	if (flags & XDP_SHARED_UMEM) {
		struct xdp_sock *umem_xs;
		struct socket *sock;

		if ((flags & XDP_COPY) || (flags & XDP_ZEROCOPY) ||
		    (flags & XDP_USE_NEED_WAKEUP) || (flags & XDP_USE_SG)) {
			/* Cannot specify flags for shared sockets. */
			err = -EINVAL;
			goto out_unlock;
		}

		if (xs->umem) {
			/* We have already our own. */
			err = -EINVAL;
			goto out_unlock;
		}

		/*通过fd查找要share的af_xdp socket*/
		sock = xsk_lookup_xsk_from_fd(sxdp->sxdp_shared_umem_fd);
		if (IS_ERR(sock)) {
			err = PTR_ERR(sock);
			goto out_unlock;
		}

		umem_xs = xdp_sk(sock->sk);
		if (!xsk_is_bound(umem_xs)) {
			err = -EBADF;
			sockfd_put(sock);
			goto out_unlock;
		}

		if (umem_xs->queue_id != qid || umem_xs->dev != dev) {
			/* Share the umem with another socket on another qid
			 * and/or device.
			 */
			xs->pool = xp_create_and_assign_umem(xs,
							     umem_xs->umem);
			if (!xs->pool) {
				err = -ENOMEM;
				sockfd_put(sock);
				goto out_unlock;
			}

			err = xp_assign_dev_shared(xs->pool, umem_xs, dev,
						   qid);
			if (err) {
				xp_destroy(xs->pool);
				xs->pool = NULL;
				sockfd_put(sock);
				goto out_unlock;
			}
		} else {
			/* Share the buffer pool with the other socket. */
			if (xs->fq_tmp || xs->cq_tmp) {
				/* Do not allow setting your own fq or cq. */
				err = -EINVAL;
				sockfd_put(sock);
				goto out_unlock;
			}

			xp_get_pool(umem_xs->pool);
			xs->pool = umem_xs->pool;

			/* If underlying shared umem was created without Tx
			 * ring, allocate Tx descs array that Tx batching API
			 * utilizes
			 */
			if (xs->tx && !xs->pool->tx_descs) {
				err = xp_alloc_tx_descs(xs->pool, xs);
				if (err) {
					xp_put_pool(xs->pool);
					xs->pool = NULL;
					sockfd_put(sock);
					goto out_unlock;
				}
			}
		}

		xdp_get_umem(umem_xs->umem);
		WRITE_ONCE(xs->umem, umem_xs->umem);
		sockfd_put(sock);
	} else if (!xs->umem || !xsk_validate_queues(xs)) {
		err = -EINVAL;
		goto out_unlock;
	} else {
		/* This xsk has its own umem. */
		xs->pool = xp_create_and_assign_umem(xs, xs->umem);/*创建pool*/
		if (!xs->pool) {
			err = -ENOMEM;
			goto out_unlock;
		}

		/*将xs pool赋给netdev,这要求网卡驱动支持ndo_bpf接口*/
		err = xp_assign_dev(xs->pool, dev, qid, flags);
		if (err) {
			xp_destroy(xs->pool);
			xs->pool = NULL;
			goto out_unlock;
		}
	}

	/* FQ and CQ are now owned by the buffer pool and cleaned up with it. */
	xs->fq_tmp = NULL;
	xs->cq_tmp = NULL;

	xs->dev = dev;
	xs->zc = xs->umem->zc;
	xs->sg = !!(xs->umem->flags & XDP_UMEM_SG_FLAG);
	xs->queue_id = qid;
	xp_add_xsk(xs->pool, xs);

out_unlock:
	if (err) {
		dev_put(dev);
	} else {
		/* Matches smp_rmb() in bind() for shared umem
		 * sockets, and xsk_is_bound().
		 */
		smp_wmb();
		WRITE_ONCE(xs->state, XSK_BOUND);
	}
out_release:
	mutex_unlock(&xs->mutex);
	rtnl_unlock();
	return err;
}

struct xdp_umem_reg_v1 {
	__u64 addr; /* Start of packet data area */
	__u64 len; /* Length of packet data area */
	__u32 chunk_size;
	__u32 headroom;
};

<<<<<<< HEAD
//AF_XDP支持的setsockopt函数
=======
struct xdp_umem_reg_v2 {
	__u64 addr; /* Start of packet data area */
	__u64 len; /* Length of packet data area */
	__u32 chunk_size;
	__u32 headroom;
	__u32 flags;
};

>>>>>>> 9d1694dc
static int xsk_setsockopt(struct socket *sock, int level, int optname,
			  sockptr_t optval, unsigned int optlen)
{
	struct sock *sk = sock->sk;
	struct xdp_sock *xs = xdp_sk(sk);
	int err;

	//level必须为SOL_XDP
	if (level != SOL_XDP)
		return -ENOPROTOOPT;

	switch (optname) {
	case XDP_RX_RING:
	case XDP_TX_RING:
	{
		//创建XDP socket对应的RX,TX RING
		struct xsk_queue **q;
		int entries;

		//提供的参数必须为int型
		if (optlen < sizeof(entries))
			return -EINVAL;
		if (copy_from_sockptr(&entries, optval, sizeof(entries)))
			return -EFAULT;

		mutex_lock(&xs->mutex);
		//socket必须处理ready状态
		if (xs->state != XSK_READY) {
			mutex_unlock(&xs->mutex);
			return -EBUSY;
		}
		/*依据optname确认要初始化的queue类型*/
		q = (optname == XDP_TX_RING) ? &xs->tx : &xs->rx;
		err = xsk_init_queue(entries, q, false/*由于创建的非umem queue,故传入false*/);
		if (!err && optname == XDP_TX_RING)
			/* Tx needs to be explicitly woken up the first time */
			xs->tx->ring->flags |= XDP_RING_NEED_WAKEUP;/*指明tx需要被wakeup*/
		mutex_unlock(&xs->mutex);
		return err;
	}
	case XDP_UMEM_REG:
	{
	    //注册用户态内存
		size_t mr_size = sizeof(struct xdp_umem_reg);
		struct xdp_umem_reg mr = {};
		struct xdp_umem *umem;

		if (optlen < sizeof(struct xdp_umem_reg_v1))
			/*提供的内容过短，报错*/
			return -EINVAL;
<<<<<<< HEAD
		else if (optlen < sizeof(mr))
			/*提供的内容为v1版本的注册信息*/
=======
		else if (optlen < sizeof(struct xdp_umem_reg_v2))
>>>>>>> 9d1694dc
			mr_size = sizeof(struct xdp_umem_reg_v1);
		else if (optlen < sizeof(mr))
			mr_size = sizeof(struct xdp_umem_reg_v2);

		//获取用户态传入的umem
		if (copy_from_sockptr(&mr, optval, mr_size))
			return -EFAULT;

		mutex_lock(&xs->mutex);
		if (xs->state != XSK_READY || xs->umem) {
			/*必须在ready情况下配置，且xs->umem未初始化(重复注册）*/
			mutex_unlock(&xs->mutex);
			return -EBUSY;
		}

		/*注册用户态传入的umem*/
		umem = xdp_umem_create(&mr);
		if (IS_ERR(umem)) {
			mutex_unlock(&xs->mutex);
			return PTR_ERR(umem);
		}

		/* Make sure umem is ready before it can be seen by others */
		smp_wmb();
		WRITE_ONCE(xs->umem, umem);
		mutex_unlock(&xs->mutex);
		return 0;
	}
	case XDP_UMEM_FILL_RING:
	    //创建 fill ring（与complete ring流程一致）
	case XDP_UMEM_COMPLETION_RING:
	{
	    //创建 complete ring
		struct xsk_queue **q;
		int entries;

		/*取用户态传入的ring长度*/
		if (copy_from_sockptr(&entries, optval, sizeof(entries)))
			return -EFAULT;

		mutex_lock(&xs->mutex);
		if (xs->state != XSK_READY) {
			/*socket必须处于ready状态*/
			mutex_unlock(&xs->mutex);
			return -EBUSY;
		}

		//按不同opt取对应的xsk_queue（fill ring与complte ring)
		q = (optname == XDP_UMEM_FILL_RING) ? &xs->fq_tmp :
			&xs->cq_tmp;

		//初始化对应的umem_queue
		err = xsk_init_queue(entries/*queue长度*/, q, true);
		mutex_unlock(&xs->mutex);
		return err;
	}
	default:
		break;
	}

	return -ENOPROTOOPT;
}

//获取rxtx ring格式对应的各成员在内存中位置offset
static void xsk_enter_rxtx_offsets(struct xdp_ring_offset_v1 *ring)
{
	ring->producer = offsetof(struct xdp_rxtx_ring, ptrs.producer);
	ring->consumer = offsetof(struct xdp_rxtx_ring, ptrs.consumer);
	ring->desc = offsetof(struct xdp_rxtx_ring, desc);
}

//获取umem ring格式对应的各成员在内存中位置offset
static void xsk_enter_umem_offsets(struct xdp_ring_offset_v1 *ring)
{
	ring->producer = offsetof(struct xdp_umem_ring, ptrs.producer);
	ring->consumer = offsetof(struct xdp_umem_ring, ptrs.consumer);
	ring->desc = offsetof(struct xdp_umem_ring, desc);
}

struct xdp_statistics_v1 {
	__u64 rx_dropped;
	__u64 rx_invalid_descs;
	__u64 tx_invalid_descs;
};

//xsocket获取socket opt
static int xsk_getsockopt(struct socket *sock, int level, int optname,
			  char __user *optval, int __user *optlen)
{
	struct sock *sk = sock->sk;
	struct xdp_sock *xs = xdp_sk(sk);
	int len;

	//level必须为SOL_XDP
	if (level != SOL_XDP)
		return -ENOPROTOOPT;

	if (get_user(len, optlen))
		return -EFAULT;
	if (len < 0)
		return -EINVAL;

	switch (optname) {
	case XDP_STATISTICS:
	{
		struct xdp_statistics stats = {};
		bool extra_stats = true;
		size_t stats_size;

		if (len < sizeof(struct xdp_statistics_v1)) {
			return -EINVAL;
		} else if (len < sizeof(stats)) {
			extra_stats = false;
			stats_size = sizeof(struct xdp_statistics_v1);
		} else {
			stats_size = sizeof(stats);
		}

		mutex_lock(&xs->mutex);
		stats.rx_dropped = xs->rx_dropped;
		if (extra_stats) {
			stats.rx_ring_full = xs->rx_queue_full;
			stats.rx_fill_ring_empty_descs =
				xs->pool ? xskq_nb_queue_empty_descs(xs->pool->fq) : 0;
			stats.tx_ring_empty_descs = xskq_nb_queue_empty_descs(xs->tx);
		} else {
			stats.rx_dropped += xs->rx_queue_full;
		}
		stats.rx_invalid_descs = xskq_nb_invalid_descs(xs->rx);
		stats.tx_invalid_descs = xskq_nb_invalid_descs(xs->tx);
		mutex_unlock(&xs->mutex);

		if (copy_to_user(optval, &stats, stats_size))
			return -EFAULT;
		if (put_user(stats_size, optlen))
			return -EFAULT;

		return 0;
	}
	case XDP_MMAP_OFFSETS:
	{
	    //获取成员间offset，用于与kernel间数据结构对齐
		struct xdp_mmap_offsets off;
		struct xdp_mmap_offsets_v1 off_v1;
		bool flags_supported = true;/*出参内容中是否包含flags*/
		void *to_copy;

		if (len < sizeof(off_v1))
			/*出参长度过小*/
			return -EINVAL;
		else if (len < sizeof(off))
			/*出参长度采用的为v1版本，不包含flags*/
			flags_supported = false;

		if (flags_supported) {
			/* xdp_ring_offset is identical to xdp_ring_offset_v1
			 * except for the flags field added to the end.
			 */
		    //各ring结构体成员在内存中位置偏移量，例如生产者，消费者，描述符的offset
			//由于rx,tx为xdp_rxtx_ring类型，fr,cr为xdp_umem_ring类型，故填充函数不同
			xsk_enter_rxtx_offsets((struct xdp_ring_offset_v1 *)
					       &off.rx);
			xsk_enter_rxtx_offsets((struct xdp_ring_offset_v1 *)
					       &off.tx);
			xsk_enter_umem_offsets((struct xdp_ring_offset_v1 *)
					       &off.fr);
			xsk_enter_umem_offsets((struct xdp_ring_offset_v1 *)
					       &off.cr);

			//填充各ring结构体flags成员在内存中位置的偏移量
			off.rx.flags = offsetof(struct xdp_rxtx_ring,
						ptrs.flags);
			off.tx.flags = offsetof(struct xdp_rxtx_ring,
						ptrs.flags);
			off.fr.flags = offsetof(struct xdp_umem_ring,
						ptrs.flags);
			off.cr.flags = offsetof(struct xdp_umem_ring,
						ptrs.flags);

			len = sizeof(off);
			to_copy = &off;
		} else {
		    //各ring 生产者，消费者，描述符的offset（rx,tx,fill ring,completion ring)
			xsk_enter_rxtx_offsets(&off_v1.rx);
			xsk_enter_rxtx_offsets(&off_v1.tx);
			xsk_enter_umem_offsets(&off_v1.fr);
			xsk_enter_umem_offsets(&off_v1.cr);

			len = sizeof(off_v1);
			to_copy = &off_v1;
		}

		/*将填充结果返回给用户态*/
		if (copy_to_user(optval, to_copy, len))
			return -EFAULT;
		if (put_user(len, optlen))
			return -EFAULT;

		return 0;
	}
	case XDP_OPTIONS:
	{
		struct xdp_options opts = {};

		if (len < sizeof(opts))
			return -EINVAL;

		mutex_lock(&xs->mutex);
		if (xs->zc)
			opts.flags |= XDP_OPTIONS_ZEROCOPY;
		mutex_unlock(&xs->mutex);

		len = sizeof(opts);
		if (copy_to_user(optval, &opts, len))
			return -EFAULT;
		if (put_user(len, optlen))
			return -EFAULT;

		return 0;
	}
	default:
		break;
	}

	return -EOPNOTSUPP;
}

//映射xdp socket的fill队列，complete队列
static int xsk_mmap(struct file *file, struct socket *sock,
		    struct vm_area_struct *vma)
{
	loff_t offset = (loff_t)vma->vm_pgoff << PAGE_SHIFT;
	unsigned long size = vma->vm_end - vma->vm_start;
	struct xdp_sock *xs = xdp_sk(sock->sk);
	int state = READ_ONCE(xs->state);
	struct xsk_queue *q = NULL;

	if (state != XSK_READY && state != XSK_BOUND)
		return -EBUSY;

	//通过mmap的offset来区分当前是在映射哪个队列（rx,tx,fq,cq)
	if (offset == XDP_PGOFF_RX_RING) {
		q = READ_ONCE(xs->rx);
	} else if (offset == XDP_PGOFF_TX_RING) {
		q = READ_ONCE(xs->tx);
	} else {
		/* Matches the smp_wmb() in XDP_UMEM_REG */
		smp_rmb();
		if (offset == XDP_UMEM_PGOFF_FILL_RING)
			q = state == XSK_READY ? READ_ONCE(xs->fq_tmp) :
						 READ_ONCE(xs->pool->fq);
		else if (offset == XDP_UMEM_PGOFF_COMPLETION_RING)
			q = state == XSK_READY ? READ_ONCE(xs->cq_tmp) :
						 READ_ONCE(xs->pool->cq);
	}

	if (!q)
		/*提供的offset有误，导致没有查找到对应的ring*/
		return -EINVAL;

	/* Matches the smp_wmb() in xsk_init_queue */
	smp_rmb();
	if (size > q->ring_vmalloc_size)
		/*要求映射的内存超过实际申请的内存长度，报错*/
		return -EINVAL;

	/*完成对应ring的内存映射*/
	return remap_vmalloc_range(vma, q->ring, 0);
}

static int xsk_notifier(struct notifier_block *this,
			unsigned long msg, void *ptr)
{
	/*取产生事件的netdev*/
	struct net_device *dev = netdev_notifier_info_to_dev(ptr);
	/*取此netdev对应的net ns*/
	struct net *net = dev_net(dev);
	struct sock *sk;

	switch (msg) {
	case NETDEV_UNREGISTER:
		/*设备解注册时，如果存在与此设备关联的xdp socket,则将此socket置为dead状态*/
		mutex_lock(&net->xdp.lock);
		sk_for_each(sk, &net->xdp.list) {
			struct xdp_sock *xs = xdp_sk(sk);

			mutex_lock(&xs->mutex);
			if (xs->dev == dev) {
				sk->sk_err = ENETDOWN;
				if (!sock_flag(sk, SOCK_DEAD))
					sk_error_report(sk);

				xsk_unbind_dev(xs);

				/* Clear device references. */
				xp_clear_dev(xs->pool);
			}
			mutex_unlock(&xs->mutex);
		}
		mutex_unlock(&net->xdp.lock);
		break;
	}
	return NOTIFY_DONE;
}

static struct proto xsk_proto = {
	.name =		"XDP",
	.owner =	THIS_MODULE,
	.obj_size =	sizeof(struct xdp_sock),
};

//AF_XDP负责proto的操作ops
static const struct proto_ops xsk_proto_ops = {
	.family		= PF_XDP,
	.owner		= THIS_MODULE,
	.release	= xsk_release,
	/*实现接口队列与af_xdp socket绑定*/
	.bind		= xsk_bind,
	.connect	= sock_no_connect,
	.socketpair	= sock_no_socketpair,
	.accept		= sock_no_accept,
	.getname	= sock_no_getname,
	/*读写事件检测*/
	.poll		= xsk_poll,
	.ioctl		= sock_no_ioctl,
	.listen		= sock_no_listen,
	.shutdown	= sock_no_shutdown,
	/*mr注册，ring创建等*/
	.setsockopt	= xsk_setsockopt,
	.getsockopt	= xsk_getsockopt,
	/*通过write/send接口向外发送报文*/
	.sendmsg	= xsk_sendmsg,
	/*通过read,recv接口收取报文*/
	.recvmsg	= xsk_recvmsg,
	//实现4种ring的内存映射（用于用户态ring轮询）
	.mmap		= xsk_mmap,
};

static void xsk_destruct(struct sock *sk)
{
	struct xdp_sock *xs = xdp_sk(sk);

	if (!sock_flag(sk, SOCK_DEAD))
		return;

	if (!xp_put_pool(xs->pool))
		xdp_put_umem(xs->umem, !xs->pool);
}

//负责xdp socket创建
static int xsk_create(struct net *net, struct socket *sock, int protocol,
		      int kern)
{
	struct xdp_sock *xs;
	struct sock *sk;

	if (!ns_capable(net->user_ns, CAP_NET_RAW))
		return -EPERM;

	//当前仅支持type为raw的情况
	if (sock->type != SOCK_RAW)
		return -ESOCKTNOSUPPORT;

	/*当前仅支持protocol为0的情况*/
	if (protocol)
		return -EPROTONOSUPPORT;

	sock->state = SS_UNCONNECTED;

	sk = sk_alloc(net, PF_XDP, GFP_KERNEL, &xsk_proto, kern);
	if (!sk)
		return -ENOBUFS;

	sock->ops = &xsk_proto_ops;/*指定socket对应的ops*/

	sock_init_data(sock, sk);

	sk->sk_family = PF_XDP;

	sk->sk_destruct = xsk_destruct;

	sock_set_flag(sk, SOCK_RCU_FREE);

	//初始化af_xdp socket
	xs = xdp_sk(sk);
	xs->state = XSK_READY;
	mutex_init(&xs->mutex);
	spin_lock_init(&xs->rx_lock);

	INIT_LIST_HEAD(&xs->map_list);
	spin_lock_init(&xs->map_list_lock);

	mutex_lock(&net->xdp.lock);
	/*将此socket挂接在net->xdp.list链表上*/
	sk_add_node_rcu(sk, &net->xdp.list);
	mutex_unlock(&net->xdp.lock);

	sock_prot_inuse_add(net, &xsk_proto, 1);

	return 0;
}

/*创建af_xdp对应的socket*/
static const struct net_proto_family xsk_family_ops = {
	.family = PF_XDP,
	.create = xsk_create,
	.owner	= THIS_MODULE,
};

static struct notifier_block xsk_netdev_notifier = {
	.notifier_call	= xsk_notifier,
};

static int __net_init xsk_net_init(struct net *net)
{
	mutex_init(&net->xdp.lock);
	INIT_HLIST_HEAD(&net->xdp.list);
	return 0;
}

static void __net_exit xsk_net_exit(struct net *net)
{
	/*此net ns退出时，xpd list必定为空*/
	WARN_ON_ONCE(!hlist_empty(&net->xdp.list));
}

static struct pernet_operations xsk_net_ops = {
	.init = xsk_net_init,
	.exit = xsk_net_exit,
};

static int __init xsk_init(void)
{
	int err, cpu;

	err = proto_register(&xsk_proto, 0 /* no slab */);
	if (err)
		goto out;

	//注册AF_XDP协议族
	err = sock_register(&xsk_family_ops);
	if (err)
		goto out_proto;

	err = register_pernet_subsys(&xsk_net_ops);
	if (err)
		goto out_sk;

	/*注册设备notifier，用于底层设备移除时，关闭xdp socket*/
	err = register_netdevice_notifier(&xsk_netdev_notifier);
	if (err)
		goto out_pernet;

	/*初始化xskmap_flush_list链表*/
	for_each_possible_cpu(cpu)
		INIT_LIST_HEAD(&per_cpu(xskmap_flush_list, cpu));
	return 0;

out_pernet:
	unregister_pernet_subsys(&xsk_net_ops);
out_sk:
	sock_unregister(PF_XDP);
out_proto:
	proto_unregister(&xsk_proto);
out:
	return err;
}

fs_initcall(xsk_init);<|MERGE_RESOLUTION|>--- conflicted
+++ resolved
@@ -166,6 +166,7 @@
 	return 0;
 }
 
+//xsocket对应的zero copy收包函数
 static int xsk_rcv_zc(struct xdp_sock *xs, struct xdp_buff *xdp, u32 len)
 {
 	struct xdp_buff_xsk *xskb = container_of(xdp, struct xdp_buff_xsk, xdp);
@@ -175,26 +176,6 @@
 	u32 contd = 0;
 	int err;
 
-<<<<<<< HEAD
-	if (unlikely(xdp_data_meta_unsupported(from))) {
-		/*此buffer不包含meta,故metalen为0*/
-		from_buf = from->data;
-		to_buf = to->data;
-		metalen = 0;
-	} else {
-		/*支持meta,自data_meta位置开始copy*/
-		from_buf = from->data_meta;
-		metalen = from->data - from->data_meta;
-		to_buf = to->data - metalen;
-	}
-
-	/*利用from_buf填充to_buf*/
-	memcpy(to_buf, from_buf, len + metalen);
-}
-
-//xsocket对应的zero copy收包函数
-static int __xsk_rcv(struct xdp_sock *xs, struct xdp_buff *xdp)
-=======
 	if (frags)
 		contd = XDP_PKT_CONTD;
 
@@ -220,8 +201,10 @@
 static void *xsk_copy_xdp_start(struct xdp_buff *from)
 {
 	if (unlikely(xdp_data_meta_unsupported(from)))
+		/*此buffer不包含meta,故metalen为0*/
 		return from->data;
 	else
+		/*支持meta,自data_meta位置开始copy*/
 		return from->data_meta;
 }
 
@@ -254,7 +237,6 @@
 }
 
 static int __xsk_rcv(struct xdp_sock *xs, struct xdp_buff *xdp, u32 len)
->>>>>>> 9d1694dc
 {
 	u32 frame_size = xsk_pool_get_rx_frame_size(xs->pool);
 	void *copy_from = xsk_copy_xdp_start(xdp), *copy_to;
@@ -263,19 +245,6 @@
 	struct xdp_buff *xsk_xdp;
 	skb_frag_t *frag;
 
-<<<<<<< HEAD
-	/*报文长度*/
-	len = xdp->data_end - xdp->data;
-	if (len > xsk_pool_get_rx_frame_size(xs->pool)) {
-		/*报文过长，此pool无法收取，丢包*/
-		xs->rx_dropped++;
-		return -ENOSPC;
-	}
-
-	xsk_xdp = xsk_buff_alloc(xs->pool);
-	if (!xsk_xdp) {
-		/*申请xdp buffer失败，丢包*/
-=======
 	from_len = xdp->data_end - copy_from;
 	meta_len = xdp->data - copy_from;
 	rem = len + meta_len;
@@ -302,7 +271,6 @@
 	num_desc = (len - 1) / frame_size + 1;
 
 	if (!xsk_buff_can_alloc(xs->pool, num_desc)) {
->>>>>>> 9d1694dc
 		xs->rx_dropped++;
 		return -ENOMEM;
 	}
@@ -311,20 +279,11 @@
 		return -ENOBUFS;
 	}
 
-<<<<<<< HEAD
-	/*复制xdp内容填充xsk_xdp*/
-	xsk_copy_xdp(xsk_xdp, xdp, len);
-	err = __xsk_rcv_zc(xs, xsk_xdp, len);
-	if (err) {
-		xsk_buff_free(xsk_xdp);
-		return err;
-=======
 	if (xdp_buff_has_frags(xdp)) {
 		struct skb_shared_info *sinfo;
 
 		sinfo = xdp_get_shared_info_from_buff(xdp);
 		frag =  &sinfo->frags[0];
->>>>>>> 9d1694dc
 	}
 
 	do {
@@ -373,6 +332,7 @@
 		return -EINVAL;
 
 	if (len > xsk_pool_get_rx_frame_size(xs->pool) && !xs->sg) {
+		/*报文过长，此pool无法收取，丢包*/
 		xs->rx_dropped++;
 		return -ENOSPC;
 	}
@@ -396,13 +356,9 @@
 	spin_lock_bh(&xs->rx_lock);
 	err = xsk_rcv_check(xs, xdp, len);
 	if (!err) {
-<<<<<<< HEAD
 		/*收取此xdp*/
-		err = __xsk_rcv(xs, xdp);
+		err = __xsk_rcv(xs, xdp, len);
 		/*更新位置*/
-=======
-		err = __xsk_rcv(xs, xdp, len);
->>>>>>> 9d1694dc
 		xsk_flush(xs);
 	}
 	spin_unlock_bh(&xs->rx_lock);
@@ -415,31 +371,20 @@
 	u32 len = xdp_get_buff_len(xdp);
 	int err;
 
-<<<<<<< HEAD
 	//不转发给未bound的socket
-	err = xsk_rcv_check(xs, xdp);
-=======
 	err = xsk_rcv_check(xs, xdp, len);
->>>>>>> 9d1694dc
 	if (err)
 		return err;
 
 	if (xdp->rxq->mem.type == MEM_TYPE_XSK_BUFF_POOL) {
 		//报文长度
 		len = xdp->data_end - xdp->data;
-<<<<<<< HEAD
 		//将xdp存放在rx队列中
-		return __xsk_rcv_zc(xs, xdp, len);
+		return xsk_rcv_zc(xs, xdp, len);
 	}
 
 	/*复制并存放到rx队列中*/
-	err = __xsk_rcv(xs, xdp);
-=======
-		return xsk_rcv_zc(xs, xdp, len);
-	}
-
 	err = __xsk_rcv(xs, xdp, len);
->>>>>>> 9d1694dc
 	if (!err)
 		xdp_return_buff(xdp);
 	return err;
@@ -1106,11 +1051,7 @@
 			xsk_generic_xmit(sk);
 	}
 
-<<<<<<< HEAD
-skip_tx:
 	//如果rx队列不为空，则返回可读
-=======
->>>>>>> 9d1694dc
 	if (xs->rx && !xskq_prod_is_empty(xs->rx))
 		mask |= EPOLLIN | EPOLLRDNORM;
 	//如果tx队列不为空，则返回可写
@@ -1448,9 +1389,6 @@
 	__u32 headroom;
 };
 
-<<<<<<< HEAD
-//AF_XDP支持的setsockopt函数
-=======
 struct xdp_umem_reg_v2 {
 	__u64 addr; /* Start of packet data area */
 	__u64 len; /* Length of packet data area */
@@ -1459,7 +1397,7 @@
 	__u32 flags;
 };
 
->>>>>>> 9d1694dc
+//AF_XDP支持的setsockopt函数
 static int xsk_setsockopt(struct socket *sock, int level, int optname,
 			  sockptr_t optval, unsigned int optlen)
 {
@@ -1510,12 +1448,8 @@
 		if (optlen < sizeof(struct xdp_umem_reg_v1))
 			/*提供的内容过短，报错*/
 			return -EINVAL;
-<<<<<<< HEAD
-		else if (optlen < sizeof(mr))
+		else if (optlen < sizeof(struct xdp_umem_reg_v2))
 			/*提供的内容为v1版本的注册信息*/
-=======
-		else if (optlen < sizeof(struct xdp_umem_reg_v2))
->>>>>>> 9d1694dc
 			mr_size = sizeof(struct xdp_umem_reg_v1);
 		else if (optlen < sizeof(mr))
 			mr_size = sizeof(struct xdp_umem_reg_v2);
