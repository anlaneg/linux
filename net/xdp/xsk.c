--- conflicted
+++ resolved
@@ -770,12 +770,8 @@
 		else if (optlen < sizeof(mr))
 			mr_size = sizeof(struct xdp_umem_reg_v1);
 
-<<<<<<< HEAD
 		//获取用户态传入的umem
-		if (copy_from_user(&mr, optval, mr_size))
-=======
 		if (copy_from_sockptr(&mr, optval, mr_size))
->>>>>>> 00e4db51
 			return -EFAULT;
 
 		mutex_lock(&xs->mutex);
@@ -805,12 +801,8 @@
 		struct xsk_queue **q;
 		int entries;
 
-<<<<<<< HEAD
 		/*取用户态传入的ring大小*/
-		if (copy_from_user(&entries, optval, sizeof(entries)))
-=======
 		if (copy_from_sockptr(&entries, optval, sizeof(entries)))
->>>>>>> 00e4db51
 			return -EFAULT;
 
 		mutex_lock(&xs->mutex);
@@ -856,16 +848,13 @@
 	ring->desc = offsetof(struct xdp_umem_ring, desc);
 }
 
-<<<<<<< HEAD
-//xsocket获取socket opt
-=======
 struct xdp_statistics_v1 {
 	__u64 rx_dropped;
 	__u64 rx_invalid_descs;
 	__u64 tx_invalid_descs;
 };
 
->>>>>>> 00e4db51
+//xsocket获取socket opt
 static int xsk_getsockopt(struct socket *sock, int level, int optname,
 			  char __user *optval, int __user *optlen)
 {
