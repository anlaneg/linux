// SPDX-License-Identifier: GPL-2.0
/* XSKMAP used for AF_XDP sockets
 * Copyright(c) 2018 Intel Corporation.
 */

#include <linux/bpf.h>
#include <linux/filter.h>
#include <linux/capability.h>
#include <net/xdp_sock.h>
#include <linux/slab.h>
#include <linux/sched.h>
#include <linux/btf_ids.h>

#include "xsk.h"

static struct xsk_map_node *xsk_map_node_alloc(struct xsk_map *map,
					       struct xdp_sock __rcu **map_entry)
{
	struct xsk_map_node *node;

	node = bpf_map_kzalloc(&map->map, sizeof(*node),
			       GFP_ATOMIC | __GFP_NOWARN);
	if (!node)
		return ERR_PTR(-ENOMEM);

	bpf_map_inc(&map->map);

	node->map = map;
	node->map_entry = map_entry;
	return node;
}

static void xsk_map_node_free(struct xsk_map_node *node)
{
	bpf_map_put(&node->map->map);
	kfree(node);
}

static void xsk_map_sock_add(struct xdp_sock *xs, struct xsk_map_node *node)
{
	spin_lock_bh(&xs->map_list_lock);
	list_add_tail(&node->node, &xs->map_list);
	spin_unlock_bh(&xs->map_list_lock);
}

static void xsk_map_sock_delete(struct xdp_sock *xs,
				struct xdp_sock __rcu **map_entry)
{
	struct xsk_map_node *n, *tmp;

	spin_lock_bh(&xs->map_list_lock);
	list_for_each_entry_safe(n, tmp, &xs->map_list, node) {
		if (map_entry == n->map_entry) {
			list_del(&n->node);
			xsk_map_node_free(n);
		}
	}
	spin_unlock_bh(&xs->map_list_lock);
}

static struct bpf_map *xsk_map_alloc(union bpf_attr *attr)
{
	struct xsk_map *m;
	int numa_node;
	u64 size;

	if (!capable(CAP_NET_ADMIN))
		return ERR_PTR(-EPERM);

	if (attr->max_entries == 0 || attr->key_size != 4 ||
	    attr->value_size != 4 ||
	    attr->map_flags & ~(BPF_F_NUMA_NODE | BPF_F_RDONLY | BPF_F_WRONLY))
		return ERR_PTR(-EINVAL);

	numa_node = bpf_map_attr_numa_node(attr);
	size = struct_size(m, xsk_map, attr->max_entries);

	m = bpf_map_area_alloc(size, numa_node);
	if (!m)
		return ERR_PTR(-ENOMEM);

	bpf_map_init_from_attr(&m->map, attr);
	spin_lock_init(&m->lock);

	return &m->map;
}

static void xsk_map_free(struct bpf_map *map)
{
	struct xsk_map *m = container_of(map, struct xsk_map, map);

	synchronize_net();
	bpf_map_area_free(m);
}

static int xsk_map_get_next_key(struct bpf_map *map, void *key, void *next_key)
{
	struct xsk_map *m = container_of(map, struct xsk_map, map);
	u32 index = key ? *(u32 *)key : U32_MAX;
	u32 *next = next_key;

	if (index >= m->map.max_entries) {
		*next = 0;
		return 0;
	}

	if (index == m->map.max_entries - 1)
		return -ENOENT;
	*next = index + 1;
	return 0;
}

static int xsk_map_gen_lookup(struct bpf_map *map, struct bpf_insn *insn_buf)
{
	const int ret = BPF_REG_0, mp = BPF_REG_1, index = BPF_REG_2;
	struct bpf_insn *insn = insn_buf;

	*insn++ = BPF_LDX_MEM(BPF_W, ret, index, 0);
	*insn++ = BPF_JMP_IMM(BPF_JGE, ret, map->max_entries, 5);
	*insn++ = BPF_ALU64_IMM(BPF_LSH, ret, ilog2(sizeof(struct xsk_sock *)));
	*insn++ = BPF_ALU64_IMM(BPF_ADD, mp, offsetof(struct xsk_map, xsk_map));
	*insn++ = BPF_ALU64_REG(BPF_ADD, ret, mp);
	*insn++ = BPF_LDX_MEM(BPF_SIZEOF(struct xsk_sock *), ret, ret, 0);
	*insn++ = BPF_JMP_IMM(BPF_JA, 0, 0, 1);
	*insn++ = BPF_MOV64_IMM(ret, 0);
	return insn - insn_buf;
}

/* Elements are kept alive by RCU; either by rcu_read_lock() (from syscall) or
 * by local_bh_disable() (from XDP calls inside NAPI). The
 * rcu_read_lock_bh_held() below makes lockdep accept both.
 */
static void *__xsk_map_lookup_elem(struct bpf_map *map, u32 key)
{
	struct xsk_map *m = container_of(map, struct xsk_map, map);

	if (key >= map->max_entries)
		return NULL;

	return rcu_dereference_check(m->xsk_map[key], rcu_read_lock_bh_held());
}

//xdp socket对应的map查询
static void *xsk_map_lookup_elem(struct bpf_map *map, void *key)
{
	return __xsk_map_lookup_elem(map, *(u32 *)key);
}

static void *xsk_map_lookup_elem_sys_only(struct bpf_map *map, void *key)
{
	return ERR_PTR(-EOPNOTSUPP);
}

static int xsk_map_update_elem(struct bpf_map *map, void *key, void *value,
			       u64 map_flags)
{
	struct xsk_map *m = container_of(map, struct xsk_map, map);
	struct xdp_sock __rcu **map_entry;
	struct xdp_sock *xs, *old_xs;
	u32 i = *(u32 *)key, fd = *(u32 *)value;
	struct xsk_map_node *node;
	struct socket *sock;
	int err;

	if (unlikely(map_flags > BPF_EXIST))
		return -EINVAL;
	if (unlikely(i >= m->map.max_entries))
		return -E2BIG;

	sock = sockfd_lookup(fd, &err);
	if (!sock)
		return err;

	if (sock->sk->sk_family != PF_XDP) {
		sockfd_put(sock);
		return -EOPNOTSUPP;
	}

	xs = (struct xdp_sock *)sock->sk;

	map_entry = &m->xsk_map[i];
	node = xsk_map_node_alloc(m, map_entry);
	if (IS_ERR(node)) {
		sockfd_put(sock);
		return PTR_ERR(node);
	}

	spin_lock_bh(&m->lock);
	old_xs = rcu_dereference_protected(*map_entry, lockdep_is_held(&m->lock));
	if (old_xs == xs) {
		err = 0;
		goto out;
	} else if (old_xs && map_flags == BPF_NOEXIST) {
		err = -EEXIST;
		goto out;
	} else if (!old_xs && map_flags == BPF_EXIST) {
		err = -ENOENT;
		goto out;
	}
	xsk_map_sock_add(xs, node);
	rcu_assign_pointer(*map_entry, xs);
	if (old_xs)
		xsk_map_sock_delete(old_xs, map_entry);
	spin_unlock_bh(&m->lock);
	sockfd_put(sock);
	return 0;

out:
	spin_unlock_bh(&m->lock);
	sockfd_put(sock);
	xsk_map_node_free(node);
	return err;
}

static int xsk_map_delete_elem(struct bpf_map *map, void *key)
{
	struct xsk_map *m = container_of(map, struct xsk_map, map);
	struct xdp_sock __rcu **map_entry;
	struct xdp_sock *old_xs;
	int k = *(u32 *)key;

	/*要加入的k起过限制*/
	if (k >= map->max_entries)
		return -EINVAL;

	spin_lock_bh(&m->lock);
	//存放xdp socket
	map_entry = &m->xsk_map[k];
	old_xs = unrcu_pointer(xchg(map_entry, NULL));
	if (old_xs)
		xsk_map_sock_delete(old_xs, map_entry);
	spin_unlock_bh(&m->lock);

	return 0;
}

static int xsk_map_redirect(struct bpf_map *map, u32 ifindex, u64 flags)
{
	return __bpf_xdp_redirect_map(map, ifindex, flags, 0,
				      __xsk_map_lookup_elem);
}

void xsk_map_try_sock_delete(struct xsk_map *map, struct xdp_sock *xs,
			     struct xdp_sock __rcu **map_entry)
{
	spin_lock_bh(&map->lock);
	if (rcu_access_pointer(*map_entry) == xs) {
		rcu_assign_pointer(*map_entry, NULL);
		xsk_map_sock_delete(xs, map_entry);
	}
	spin_unlock_bh(&map->lock);
}

static bool xsk_map_meta_equal(const struct bpf_map *meta0,
			       const struct bpf_map *meta1)
{
	return meta0->max_entries == meta1->max_entries &&
		bpf_map_meta_equal(meta0, meta1);
}

<<<<<<< HEAD
static int xsk_map_btf_id;
//定义xdp socket对应的ops
=======
BTF_ID_LIST_SINGLE(xsk_map_btf_ids, struct, xsk_map)
>>>>>>> 97ee9d1c
const struct bpf_map_ops xsk_map_ops = {
	.map_meta_equal = xsk_map_meta_equal,
	.map_alloc = xsk_map_alloc,
	.map_free = xsk_map_free,
	.map_get_next_key = xsk_map_get_next_key,
	.map_lookup_elem = xsk_map_lookup_elem,
	.map_gen_lookup = xsk_map_gen_lookup,
	.map_lookup_elem_sys_only = xsk_map_lookup_elem_sys_only,
	.map_update_elem = xsk_map_update_elem,
	.map_delete_elem = xsk_map_delete_elem,
	.map_check_btf = map_check_no_btf,
	.map_btf_id = &xsk_map_btf_ids[0],
	.map_redirect = xsk_map_redirect,
};<|MERGE_RESOLUTION|>--- conflicted
+++ resolved
@@ -258,12 +258,8 @@
 		bpf_map_meta_equal(meta0, meta1);
 }
 
-<<<<<<< HEAD
-static int xsk_map_btf_id;
+BTF_ID_LIST_SINGLE(xsk_map_btf_ids, struct, xsk_map)
 //定义xdp socket对应的ops
-=======
-BTF_ID_LIST_SINGLE(xsk_map_btf_ids, struct, xsk_map)
->>>>>>> 97ee9d1c
 const struct bpf_map_ops xsk_map_ops = {
 	.map_meta_equal = xsk_map_meta_equal,
 	.map_alloc = xsk_map_alloc,
