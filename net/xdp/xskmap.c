// SPDX-License-Identifier: GPL-2.0
/* XSKMAP used for AF_XDP sockets
 * Copyright(c) 2018 Intel Corporation.
 */

#include <linux/bpf.h>
#include <linux/capability.h>
#include <net/xdp_sock.h>
#include <linux/slab.h>
#include <linux/sched.h>

#include "xsk.h"

int xsk_map_inc(struct xsk_map *map)
{
	bpf_map_inc(&map->map);
	return 0;
}

void xsk_map_put(struct xsk_map *map)
{
	bpf_map_put(&map->map);
}

static struct xsk_map_node *xsk_map_node_alloc(struct xsk_map *map,
					       struct xdp_sock **map_entry)
{
	struct xsk_map_node *node;
	int err;

	node = kzalloc(sizeof(*node), GFP_ATOMIC | __GFP_NOWARN);
	if (!node)
		return ERR_PTR(-ENOMEM);

	err = xsk_map_inc(map);
	if (err) {
		kfree(node);
		return ERR_PTR(err);
	}

	node->map = map;
	node->map_entry = map_entry;
	return node;
}

static void xsk_map_node_free(struct xsk_map_node *node)
{
	xsk_map_put(node->map);
	kfree(node);
}

static void xsk_map_sock_add(struct xdp_sock *xs, struct xsk_map_node *node)
{
	spin_lock_bh(&xs->map_list_lock);
	list_add_tail(&node->node, &xs->map_list);
	spin_unlock_bh(&xs->map_list_lock);
}

static void xsk_map_sock_delete(struct xdp_sock *xs,
				struct xdp_sock **map_entry)
{
	struct xsk_map_node *n, *tmp;

	spin_lock_bh(&xs->map_list_lock);
	list_for_each_entry_safe(n, tmp, &xs->map_list, node) {
		if (map_entry == n->map_entry) {
			list_del(&n->node);
			xsk_map_node_free(n);
		}
	}
	spin_unlock_bh(&xs->map_list_lock);
}

static struct bpf_map *xsk_map_alloc(union bpf_attr *attr)
{
	struct bpf_map_memory mem;
	int err, numa_node;
	struct xsk_map *m;
	u64 size;

	if (!capable(CAP_NET_ADMIN))
		return ERR_PTR(-EPERM);

	if (attr->max_entries == 0 || attr->key_size != 4 ||
	    attr->value_size != 4 ||
	    attr->map_flags & ~(BPF_F_NUMA_NODE | BPF_F_RDONLY | BPF_F_WRONLY))
		return ERR_PTR(-EINVAL);

	numa_node = bpf_map_attr_numa_node(attr);
	size = struct_size(m, xsk_map, attr->max_entries);

	err = bpf_map_charge_init(&mem, size);
	if (err < 0)
		return ERR_PTR(err);

	m = bpf_map_area_alloc(size, numa_node);
	if (!m) {
		bpf_map_charge_finish(&mem);
		return ERR_PTR(-ENOMEM);
	}

	bpf_map_init_from_attr(&m->map, attr);
	bpf_map_charge_move(&m->map.memory, &mem);
	spin_lock_init(&m->lock);

	return &m->map;
}

static void xsk_map_free(struct bpf_map *map)
{
	struct xsk_map *m = container_of(map, struct xsk_map, map);

	bpf_clear_redirect_map(map);
	synchronize_net();
	bpf_map_area_free(m);
}

static int xsk_map_get_next_key(struct bpf_map *map, void *key, void *next_key)
{
	struct xsk_map *m = container_of(map, struct xsk_map, map);
	u32 index = key ? *(u32 *)key : U32_MAX;
	u32 *next = next_key;

	if (index >= m->map.max_entries) {
		*next = 0;
		return 0;
	}

	if (index == m->map.max_entries - 1)
		return -ENOENT;
	*next = index + 1;
	return 0;
}

static u32 xsk_map_gen_lookup(struct bpf_map *map, struct bpf_insn *insn_buf)
{
	const int ret = BPF_REG_0, mp = BPF_REG_1, index = BPF_REG_2;
	struct bpf_insn *insn = insn_buf;

	*insn++ = BPF_LDX_MEM(BPF_W, ret, index, 0);
	*insn++ = BPF_JMP_IMM(BPF_JGE, ret, map->max_entries, 5);
	*insn++ = BPF_ALU64_IMM(BPF_LSH, ret, ilog2(sizeof(struct xsk_sock *)));
	*insn++ = BPF_ALU64_IMM(BPF_ADD, mp, offsetof(struct xsk_map, xsk_map));
	*insn++ = BPF_ALU64_REG(BPF_ADD, ret, mp);
	*insn++ = BPF_LDX_MEM(BPF_SIZEOF(struct xsk_sock *), ret, ret, 0);
	*insn++ = BPF_JMP_IMM(BPF_JA, 0, 0, 1);
	*insn++ = BPF_MOV64_IMM(ret, 0);
	return insn - insn_buf;
}

//xdp socket对应的map查询
static void *xsk_map_lookup_elem(struct bpf_map *map, void *key)
{
	WARN_ON_ONCE(!rcu_read_lock_held());
	return __xsk_map_lookup_elem(map, *(u32 *)key);
}

static void *xsk_map_lookup_elem_sys_only(struct bpf_map *map, void *key)
{
	return ERR_PTR(-EOPNOTSUPP);
}

static int xsk_map_update_elem(struct bpf_map *map, void *key, void *value,
			       u64 map_flags)
{
	struct xsk_map *m = container_of(map, struct xsk_map, map);
	struct xdp_sock *xs, *old_xs, **map_entry;
	u32 i = *(u32 *)key, fd = *(u32 *)value;
	struct xsk_map_node *node;
	struct socket *sock;
	int err;

	if (unlikely(map_flags > BPF_EXIST))
		return -EINVAL;
	if (unlikely(i >= m->map.max_entries))
		return -E2BIG;

	sock = sockfd_lookup(fd, &err);
	if (!sock)
		return err;

	if (sock->sk->sk_family != PF_XDP) {
		sockfd_put(sock);
		return -EOPNOTSUPP;
	}

	xs = (struct xdp_sock *)sock->sk;

	if (!xsk_is_setup_for_bpf_map(xs)) {
		sockfd_put(sock);
		return -EOPNOTSUPP;
	}

	map_entry = &m->xsk_map[i];
	node = xsk_map_node_alloc(m, map_entry);
	if (IS_ERR(node)) {
		sockfd_put(sock);
		return PTR_ERR(node);
	}

	spin_lock_bh(&m->lock);
	old_xs = READ_ONCE(*map_entry);
	if (old_xs == xs) {
		err = 0;
		goto out;
	} else if (old_xs && map_flags == BPF_NOEXIST) {
		err = -EEXIST;
		goto out;
	} else if (!old_xs && map_flags == BPF_EXIST) {
		err = -ENOENT;
		goto out;
	}
	xsk_map_sock_add(xs, node);
	WRITE_ONCE(*map_entry, xs);
	if (old_xs)
		xsk_map_sock_delete(old_xs, map_entry);
	spin_unlock_bh(&m->lock);
	sockfd_put(sock);
	return 0;

out:
	spin_unlock_bh(&m->lock);
	sockfd_put(sock);
	xsk_map_node_free(node);
	return err;
}

static int xsk_map_delete_elem(struct bpf_map *map, void *key)
{
	struct xsk_map *m = container_of(map, struct xsk_map, map);
	struct xdp_sock *old_xs, **map_entry;
	int k = *(u32 *)key;

	/*要加入的k起过限制*/
	if (k >= map->max_entries)
		return -EINVAL;

	spin_lock_bh(&m->lock);
	//存放xdp socket
	map_entry = &m->xsk_map[k];
	old_xs = xchg(map_entry, NULL);
	if (old_xs)
		xsk_map_sock_delete(old_xs, map_entry);
	spin_unlock_bh(&m->lock);

	return 0;
}

void xsk_map_try_sock_delete(struct xsk_map *map, struct xdp_sock *xs,
			     struct xdp_sock **map_entry)
{
	spin_lock_bh(&map->lock);
	if (READ_ONCE(*map_entry) == xs) {
		WRITE_ONCE(*map_entry, NULL);
		xsk_map_sock_delete(xs, map_entry);
	}
	spin_unlock_bh(&map->lock);
}

<<<<<<< HEAD
//定义xdp socket对应的ops
=======
static int xsk_map_btf_id;
>>>>>>> 00e4db51
const struct bpf_map_ops xsk_map_ops = {
	.map_alloc = xsk_map_alloc,
	.map_free = xsk_map_free,
	.map_get_next_key = xsk_map_get_next_key,
	.map_lookup_elem = xsk_map_lookup_elem,
	.map_gen_lookup = xsk_map_gen_lookup,
	.map_lookup_elem_sys_only = xsk_map_lookup_elem_sys_only,
	.map_update_elem = xsk_map_update_elem,
	.map_delete_elem = xsk_map_delete_elem,
	.map_check_btf = map_check_no_btf,
	.map_btf_name = "xsk_map",
	.map_btf_id = &xsk_map_btf_id,
};<|MERGE_RESOLUTION|>--- conflicted
+++ resolved
@@ -257,11 +257,8 @@
 	spin_unlock_bh(&map->lock);
 }
 
-<<<<<<< HEAD
+static int xsk_map_btf_id;
 //定义xdp socket对应的ops
-=======
-static int xsk_map_btf_id;
->>>>>>> 00e4db51
 const struct bpf_map_ops xsk_map_ops = {
 	.map_alloc = xsk_map_alloc,
 	.map_free = xsk_map_free,
