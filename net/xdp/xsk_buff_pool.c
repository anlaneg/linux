// SPDX-License-Identifier: GPL-2.0

#include <linux/netdevice.h>
#include <net/netdev_lock.h>
#include <net/xsk_buff_pool.h>
#include <net/xdp_sock.h>
#include <net/xdp_sock_drv.h>

#include "xsk_queue.h"
#include "xdp_umem.h"
#include "xsk.h"

/*将此xdp socket添加到pool->xsk_tx_list上*/
void xp_add_xsk(struct xsk_buff_pool *pool, struct xdp_sock *xs)
{
	unsigned long flags;

	if (!xs->tx)
		/*xs必须要有tx队列*/
		return;

	spin_lock_irqsave(&pool->xsk_tx_list_lock, flags);
	list_add_rcu(&xs->tx_list, &pool->xsk_tx_list);
	spin_unlock_irqrestore(&pool->xsk_tx_list_lock, flags);
}

/*移除挂接在pool->xsk_tx_list上的xdp socket*/
void xp_del_xsk(struct xsk_buff_pool *pool, struct xdp_sock *xs)
{
	unsigned long flags;

	if (!xs->tx)
		return;

	spin_lock_irqsave(&pool->xsk_tx_list_lock, flags);
	list_del_rcu(&xs->tx_list);
	spin_unlock_irqrestore(&pool->xsk_tx_list_lock, flags);
}

void xp_destroy(struct xsk_buff_pool *pool)
{
	if (!pool)
		return;

	kvfree(pool->tx_descs);
	kvfree(pool->heads);
	kvfree(pool);
}

/*按xs初始化pool对应的tx desc*/
int xp_alloc_tx_descs(struct xsk_buff_pool *pool, struct xdp_sock *xs)
{
	pool->tx_descs = kvcalloc(xs->tx->nentries, sizeof(*pool->tx_descs),
				  GFP_KERNEL);
	if (!pool->tx_descs)
		return -ENOMEM;

	return 0;
}

struct xsk_buff_pool *xp_create_and_assign_umem(struct xdp_sock *xs,
						struct xdp_umem *umem)
{
	bool unaligned = umem->flags & XDP_UMEM_UNALIGNED_CHUNK_FLAG;
	struct xsk_buff_pool *pool;
	struct xdp_buff_xsk *xskb;
	u32 i, entries;

	entries = unaligned ? umem->chunks : 0;
	/*申请xsk_buff_pool,要求其后有entries个元素，每个元素为struct xdp_buff_xsk类型*/
	pool = kvzalloc(struct_size(pool, free_heads, entries),	GFP_KERNEL);
	if (!pool)
		goto out;

	/*申请umem->chunks个struct xdp_buff_xsk*/
	pool->heads = kvcalloc(umem->chunks, sizeof(*pool->heads), GFP_KERNEL);
	if (!pool->heads)
		goto out;

	if (xs->tx)
		if (xp_alloc_tx_descs(pool, xs))
			goto out;

	pool->chunk_mask = ~((u64)umem->chunk_size - 1);
	pool->addrs_cnt = umem->size;
	pool->heads_cnt = umem->chunks;
	pool->free_heads_cnt = umem->chunks;
	pool->headroom = umem->headroom;
	pool->chunk_size = umem->chunk_size;
	pool->chunk_shift = ffs(umem->chunk_size) - 1;
	pool->unaligned = unaligned;
	pool->frame_len = umem->chunk_size - umem->headroom -
		XDP_PACKET_HEADROOM;
	pool->umem = umem;
	pool->addrs = umem->addrs;
	pool->tx_metadata_len = umem->tx_metadata_len;
	pool->tx_sw_csum = umem->flags & XDP_UMEM_TX_SW_CSUM;
	spin_lock_init(&pool->rx_lock);
	INIT_LIST_HEAD(&pool->free_list);
	INIT_LIST_HEAD(&pool->xskb_list);
	INIT_LIST_HEAD(&pool->xsk_tx_list);
	spin_lock_init(&pool->xsk_tx_list_lock);
	spin_lock_init(&pool->cq_lock);
	refcount_set(&pool->users, 1);

	/*指明pool的fq,cq(来源于socket)*/
	pool->fq = xs->fq_tmp;
	pool->cq = xs->cq_tmp;

	for (i = 0; i < pool->free_heads_cnt; i++) {
		xskb = &pool->heads[i];
		xskb->pool = pool;
		xskb->xdp.frame_sz = umem->chunk_size - umem->headroom;
		INIT_LIST_HEAD(&xskb->list_node);
		if (pool->unaligned)
			pool->free_heads[i] = xskb;
		else
			xp_init_xskb_addr(xskb, pool, (u64)i * pool->chunk_size);
	}

	return pool;

out:
	xp_destroy(pool);
	return NULL;
}

void xp_set_rxq_info(struct xsk_buff_pool *pool, struct xdp_rxq_info *rxq)
{
	u32 i;

	for (i = 0; i < pool->heads_cnt; i++)
		pool->heads[i].xdp.rxq = rxq;
}
EXPORT_SYMBOL(xp_set_rxq_info);

void xp_fill_cb(struct xsk_buff_pool *pool, struct xsk_cb_desc *desc)
{
	u32 i;

	for (i = 0; i < pool->heads_cnt; i++) {
		struct xdp_buff_xsk *xskb = &pool->heads[i];

		memcpy(xskb->cb + desc->off, desc->src, desc->bytes);
	}
}
EXPORT_SYMBOL(xp_fill_cb);

/*禁止driver的zero copy功能*/
static void xp_disable_drv_zc(struct xsk_buff_pool *pool)
{
	struct netdev_bpf bpf;
	int err;

	ASSERT_RTNL();

	if (pool->umem->zc) {
		/*通过将pool置为NULL，禁用zero copy*/
		bpf.command = XDP_SETUP_XSK_POOL;
		bpf.xsk.pool = NULL;
		bpf.xsk.queue_id = pool->queue_id;

		err = pool->netdev->netdev_ops->ndo_bpf(pool->netdev, &bpf);

		if (err)
			WARN(1, "Failed to disable zero-copy!\n");
	}
}

#define NETDEV_XDP_ACT_ZC	(NETDEV_XDP_ACT_BASIC |		\
				 NETDEV_XDP_ACT_REDIRECT |	\
				 NETDEV_XDP_ACT_XSK_ZEROCOPY)

int xp_assign_dev(struct xsk_buff_pool *pool,
		  struct net_device *netdev, u16 queue_id, u16 flags)
{
	bool force_zc, force_copy;
	struct netdev_bpf bpf;
	int err = 0;

	ASSERT_RTNL();

	force_zc = flags & XDP_ZEROCOPY;/*是否强制零copy*/
	force_copy = flags & XDP_COPY;/*是否强制copy*/

	if (force_zc && force_copy)
		return -EINVAL;

	if (xsk_get_pool_from_qid(netdev, queue_id))
		return -EBUSY;

	pool->netdev = netdev;
	pool->queue_id = queue_id;
	/*为此netdev的对应rx,tx队列设置buffer pool*/
	err = xsk_reg_pool_at_qid(netdev, pool, queue_id);
	if (err)
		return err;

	if (flags & XDP_USE_SG)
		pool->umem->flags |= XDP_UMEM_SG_FLAG;

	if (flags & XDP_USE_NEED_WAKEUP)
		pool->uses_need_wakeup = true;
	/* Tx needs to be explicitly woken up the first time.  Also
	 * for supporting drivers that do not implement this
	 * feature. They will always have to call sendto() or poll().
	 */
	pool->cached_need_wakeup = XDP_WAKEUP_TX;

	dev_hold(netdev);

	if (force_copy)
		/* For copy-mode, we are done. */
		return 0;

	if ((netdev->xdp_features & NETDEV_XDP_ACT_ZC) != NETDEV_XDP_ACT_ZC) {
		err = -EOPNOTSUPP;
		goto err_unreg_pool;
	}

	if (netdev->xdp_zc_max_segs == 1 && (flags & XDP_USE_SG)) {
		err = -EOPNOTSUPP;
		goto err_unreg_pool;
	}

<<<<<<< HEAD
	/*通过ndo_bpf回调，使驱动基于xsk pool实现zero copy*/
=======
	if (dev_get_min_mp_channel_count(netdev)) {
		err = -EBUSY;
		goto err_unreg_pool;
	}

>>>>>>> 155a3c00
	bpf.command = XDP_SETUP_XSK_POOL;
	bpf.xsk.pool = pool;
	bpf.xsk.queue_id = queue_id;

	netdev_ops_assert_locked(netdev);
	err = netdev->netdev_ops->ndo_bpf(netdev, &bpf);
	if (err)
		goto err_unreg_pool;

	/*驱动填充pool->dma_pages来标明支持零copy*/
	if (!pool->dma_pages) {
		WARN(1, "Driver did not DMA map zero-copy buffers");
		err = -EINVAL;
		goto err_unreg_xsk;
	}
	pool->umem->zc = true;
	pool->xdp_zc_max_segs = netdev->xdp_zc_max_segs;
	return 0;

err_unreg_xsk:
	/*禁止 zero copy*/
	xp_disable_drv_zc(pool);
err_unreg_pool:
	if (!force_zc)
		err = 0; /* fallback to copy mode */
	if (err) {
		xsk_clear_pool_at_qid(netdev, queue_id);
		dev_put(netdev);
	}
	return err;
}

int xp_assign_dev_shared(struct xsk_buff_pool *pool, struct xdp_sock *umem_xs,
			 struct net_device *dev, u16 queue_id)
{
	u16 flags;
	struct xdp_umem *umem = umem_xs->umem;

	/* One fill and completion ring required for each queue id. */
	if (!pool->fq || !pool->cq)
		return -EINVAL;

	flags = umem->zc ? XDP_ZEROCOPY : XDP_COPY;
	if (umem_xs->pool->uses_need_wakeup)
		flags |= XDP_USE_NEED_WAKEUP;

	return xp_assign_dev(pool, dev, queue_id, flags);
}

void xp_clear_dev(struct xsk_buff_pool *pool)
{
	struct net_device *netdev = pool->netdev;

	if (!pool->netdev)
		/*dev已被清除*/
		return;

<<<<<<< HEAD
	/*禁止零copy*/
=======
	netdev_lock_ops(netdev);
>>>>>>> 155a3c00
	xp_disable_drv_zc(pool);
	/*清除netdev指定queue_id的pool*/
	xsk_clear_pool_at_qid(pool->netdev, pool->queue_id);
<<<<<<< HEAD
	/*不引用*/
	dev_put(pool->netdev);
	/*将netdev设置为NULL*/
=======
>>>>>>> 155a3c00
	pool->netdev = NULL;
	netdev_unlock_ops(netdev);
	dev_put(netdev);
}

static void xp_release_deferred(struct work_struct *work)
{
	struct xsk_buff_pool *pool = container_of(work, struct xsk_buff_pool,
						  work);

	rtnl_lock();
	/*解除netdev对此pool的引用*/
	xp_clear_dev(pool);
	rtnl_unlock();

	if (pool->fq) {
		/*销毁fq*/
		xskq_destroy(pool->fq);
		pool->fq = NULL;
	}

	if (pool->cq) {
		/*销毁cq*/
		xskq_destroy(pool->cq);
		pool->cq = NULL;
	}

	xdp_put_umem(pool->umem, false);
	/*销毁pool*/
	xp_destroy(pool);
}

/*增加pool的引用*/
void xp_get_pool(struct xsk_buff_pool *pool)
{
	refcount_inc(&pool->users);
}

/*移除pool的引用*/
bool xp_put_pool(struct xsk_buff_pool *pool)
{
	if (!pool)
		return false;

	if (refcount_dec_and_test(&pool->users)) {
		INIT_WORK(&pool->work, xp_release_deferred);
		schedule_work(&pool->work);
		return true;
	}

	return false;
}

static struct xsk_dma_map *xp_find_dma_map(struct xsk_buff_pool *pool)
{
	struct xsk_dma_map *dma_map;

	/*遍历xsk dma list,查找与pool关联的netdev,如果找到则返回对应的dma map*/
	list_for_each_entry(dma_map, &pool->umem->xsk_dma_list, list) {
		if (dma_map->netdev == pool->netdev)
			return dma_map;
	}

	return NULL;
}

/*创建dma map*/
static struct xsk_dma_map *xp_create_dma_map(struct device *dev, struct net_device *netdev,
					     u32 nr_pages/*页数*/, struct xdp_umem *umem)
{
	struct xsk_dma_map *dma_map;

	dma_map = kzalloc(sizeof(*dma_map), GFP_KERNEL);
	if (!dma_map)
		return NULL;

	/*申请dma_pages数组所需空间*/
	dma_map->dma_pages = kvcalloc(nr_pages, sizeof(*dma_map->dma_pages), GFP_KERNEL);
	if (!dma_map->dma_pages) {
		kfree(dma_map);
		return NULL;
	}

	dma_map->netdev = netdev;
	dma_map->dev = dev;
<<<<<<< HEAD
	dma_map->dma_need_sync = false;/*dma不需要同步*/
	dma_map->dma_pages_cnt = nr_pages;/*页数*/
=======
	dma_map->dma_pages_cnt = nr_pages;
>>>>>>> 155a3c00
	refcount_set(&dma_map->users, 1);
	/*将此dma_map挂接到list*/
	list_add(&dma_map->list, &umem->xsk_dma_list);
	return dma_map;
}

static void xp_destroy_dma_map(struct xsk_dma_map *dma_map)
{
	/*自list上移除*/
	list_del(&dma_map->list);
	/*释放dma_pages*/
	kvfree(dma_map->dma_pages);
	kfree(dma_map);
}

static void __xp_dma_unmap(struct xsk_dma_map *dma_map, unsigned long attrs)
{
	dma_addr_t *dma;
	u32 i;

	for (i = 0; i < dma_map->dma_pages_cnt; i++) {
		dma = &dma_map->dma_pages[i];
		if (*dma) {
			*dma &= ~XSK_NEXT_PG_CONTIG_MASK;
			dma_unmap_page_attrs(dma_map->dev, *dma, PAGE_SIZE,
					     DMA_BIDIRECTIONAL, attrs);
			*dma = 0;
		}
	}

	xp_destroy_dma_map(dma_map);
}

void xp_dma_unmap(struct xsk_buff_pool *pool, unsigned long attrs)
{
	struct xsk_dma_map *dma_map;

	if (!pool->dma_pages)
		return;

	dma_map = xp_find_dma_map(pool);
	if (!dma_map) {
		WARN(1, "Could not find dma_map for device");
		return;
	}

	if (refcount_dec_and_test(&dma_map->users))
		__xp_dma_unmap(dma_map, attrs);

	kvfree(pool->dma_pages);
	pool->dma_pages = NULL;
	pool->dma_pages_cnt = 0;
	pool->dev = NULL;
}
EXPORT_SYMBOL(xp_dma_unmap);

static void xp_check_dma_contiguity(struct xsk_dma_map *dma_map)
{
	u32 i;

	for (i = 0; i < dma_map->dma_pages_cnt - 1; i++) {
		if (dma_map->dma_pages[i] + PAGE_SIZE == dma_map->dma_pages[i + 1])
			dma_map->dma_pages[i] |= XSK_NEXT_PG_CONTIG_MASK;
		else
			dma_map->dma_pages[i] &= ~XSK_NEXT_PG_CONTIG_MASK;
	}
}

/*初始化pool对应的dma_map*/
static int xp_init_dma_info(struct xsk_buff_pool *pool, struct xsk_dma_map *dma_map)
{
	if (!pool->unaligned) {
		u32 i;

		for (i = 0; i < pool->heads_cnt; i++) {
			struct xdp_buff_xsk *xskb = &pool->heads[i];
			u64 orig_addr;

			orig_addr = xskb->xdp.data_hard_start - pool->addrs - pool->headroom;
			xp_init_xskb_dma(xskb, pool, dma_map->dma_pages, orig_addr);
		}
	}

	/*申请pool自已的dma_pages(只申请数组空间）*/
	pool->dma_pages = kvcalloc(dma_map->dma_pages_cnt, sizeof(*pool->dma_pages), GFP_KERNEL);
	if (!pool->dma_pages)
		return -ENOMEM;

	pool->dev = dma_map->dev;
	pool->dma_pages_cnt = dma_map->dma_pages_cnt;
<<<<<<< HEAD
	pool->dma_need_sync = dma_map->dma_need_sync;
	/*填充dma_map中的页信息到pool中*/
=======
>>>>>>> 155a3c00
	memcpy(pool->dma_pages, dma_map->dma_pages,
	       pool->dma_pages_cnt * sizeof(*pool->dma_pages));

	return 0;
}

int xp_dma_map(struct xsk_buff_pool *pool, struct device *dev,
	       unsigned long attrs, struct page **pages, u32 nr_pages)
{
	struct xsk_dma_map *dma_map;
	dma_addr_t dma;
	int err;
	u32 i;

	/*查找此pool对应的dma map*/
	dma_map = xp_find_dma_map(pool);
	if (dma_map) {
		/*此pool对应的dma_map已存在，为此pool设置自已的dma map(为了性能）*/
		err = xp_init_dma_info(pool, dma_map);
		if (err)
			return err;

		refcount_inc(&dma_map->users);
		return 0;
	}

	/*创建dma_map*/
	dma_map = xp_create_dma_map(dev, pool->netdev, nr_pages, pool->umem);
	if (!dma_map)
		return -ENOMEM;

	/*为dma_map设置dma page*/
	for (i = 0; i < dma_map->dma_pages_cnt; i++) {
		/*映射一页,并返回dma地址*/
		dma = dma_map_page_attrs(dev, pages[i], 0, PAGE_SIZE,
					 DMA_BIDIRECTIONAL, attrs);
		if (dma_mapping_error(dev, dma)) {
			__xp_dma_unmap(dma_map, attrs);
			return -ENOMEM;
		}
<<<<<<< HEAD
		if (dma_need_sync(dev, dma))
			dma_map->dma_need_sync = true;
		dma_map->dma_pages[i] = dma;/*设置dma地址*/
=======
		dma_map->dma_pages[i] = dma;
>>>>>>> 155a3c00
	}

	if (pool->unaligned)
		xp_check_dma_contiguity(dma_map);

	/*填充pool中的信息*/
	err = xp_init_dma_info(pool, dma_map);
	if (err) {
		__xp_dma_unmap(dma_map, attrs);
		return err;
	}

	return 0;
}
EXPORT_SYMBOL(xp_dma_map);

static bool xp_addr_crosses_non_contig_pg(struct xsk_buff_pool *pool,
					  u64 addr)
{
	return xp_desc_crosses_non_contig_pg(pool, addr, pool->chunk_size);
}

static bool xp_check_unaligned(struct xsk_buff_pool *pool, u64 *addr)
{
	*addr = xp_unaligned_extract_addr(*addr);
	if (*addr >= pool->addrs_cnt ||
	    *addr + pool->chunk_size > pool->addrs_cnt ||
	    xp_addr_crosses_non_contig_pg(pool, *addr))
		return false;
	return true;
}

static bool xp_check_aligned(struct xsk_buff_pool *pool, u64 *addr)
{
	*addr = xp_aligned_extract_addr(pool, *addr);
	return *addr < pool->addrs_cnt;
}

<<<<<<< HEAD
/*自xsk_buffer_pool中申请一个xdp_buffer_xsk*/
=======
static struct xdp_buff_xsk *xp_get_xskb(struct xsk_buff_pool *pool, u64 addr)
{
	struct xdp_buff_xsk *xskb;

	if (pool->unaligned) {
		xskb = pool->free_heads[--pool->free_heads_cnt];
		xp_init_xskb_addr(xskb, pool, addr);
		if (pool->dma_pages)
			xp_init_xskb_dma(xskb, pool, pool->dma_pages, addr);
	} else {
		xskb = &pool->heads[xp_aligned_extract_idx(pool, addr)];
	}

	return xskb;
}

>>>>>>> 155a3c00
static struct xdp_buff_xsk *__xp_alloc(struct xsk_buff_pool *pool)
{
	struct xdp_buff_xsk *xskb;
	u64 addr;
	bool ok;

	if (pool->free_heads_cnt == 0)
		return NULL;

	for (;;) {
		if (!xskq_cons_peek_addr_unchecked(pool->fq, &addr)) {
			pool->fq->queue_empty_descs++;
			return NULL;
		}

		ok = pool->unaligned ? xp_check_unaligned(pool, &addr) :
		     xp_check_aligned(pool, &addr);
		if (!ok) {
			pool->fq->invalid_descs++;
			xskq_cons_release(pool->fq);
			continue;
		}
		break;
	}

	xskb = xp_get_xskb(pool, addr);

	xskq_cons_release(pool->fq);
	return xskb;
}

/*自pool中申请一个xdp buffer*/
struct xdp_buff *xp_alloc(struct xsk_buff_pool *pool)
{
	struct xdp_buff_xsk *xskb;

	if (!pool->free_list_cnt) {
		xskb = __xp_alloc(pool);
		if (!xskb)
			return NULL;
	} else {
		pool->free_list_cnt--;
		xskb = list_first_entry(&pool->free_list, struct xdp_buff_xsk,
					list_node);
		list_del_init(&xskb->list_node);
	}

	xskb->xdp.data = xskb->xdp.data_hard_start + XDP_PACKET_HEADROOM;
	xskb->xdp.data_meta = xskb->xdp.data;
	xskb->xdp.flags = 0;

	if (pool->dev)
		xp_dma_sync_for_device(pool, xskb->dma, pool->frame_len);

	return &xskb->xdp;
}
EXPORT_SYMBOL(xp_alloc);

static u32 xp_alloc_new_from_fq(struct xsk_buff_pool *pool, struct xdp_buff **xdp, u32 max)
{
	u32 i, cached_cons, nb_entries;

	if (max > pool->free_heads_cnt)
		max = pool->free_heads_cnt;
	max = xskq_cons_nb_entries(pool->fq, max);

	cached_cons = pool->fq->cached_cons;
	nb_entries = max;
	i = max;
	while (i--) {
		struct xdp_buff_xsk *xskb;
		u64 addr;
		bool ok;

		/*自fq上消费一个xdp_buffer_xsk*/
		__xskq_cons_read_addr_unchecked(pool->fq, cached_cons++, &addr);

		ok = pool->unaligned ? xp_check_unaligned(pool, &addr) :
			xp_check_aligned(pool, &addr);
		if (unlikely(!ok)) {
			pool->fq->invalid_descs++;
			nb_entries--;
			continue;
		}

		xskb = xp_get_xskb(pool, addr);

		*xdp = &xskb->xdp;
		xdp++;
	}

	xskq_cons_release_n(pool->fq, max);
	return nb_entries;
}

/*自free_list上申请最多nb_entries个xdp_buffer_xsk*/
static u32 xp_alloc_reused(struct xsk_buff_pool *pool, struct xdp_buff **xdp, u32 nb_entries)
{
	struct xdp_buff_xsk *xskb;
	u32 i;

	nb_entries = min_t(u32, nb_entries, pool->free_list_cnt);

	i = nb_entries;
	while (i--) {
<<<<<<< HEAD
		/*自free_list上移除一个xskb*/
		xskb = list_first_entry(&pool->free_list, struct xdp_buff_xsk, free_list_node);
		list_del_init(&xskb->free_list_node);
=======
		xskb = list_first_entry(&pool->free_list, struct xdp_buff_xsk, list_node);
		list_del_init(&xskb->list_node);
>>>>>>> 155a3c00

		/*利用此xskb填充xdp数组*/
		*xdp = &xskb->xdp;
		xdp++;
	}
	pool->free_list_cnt -= nb_entries;

	return nb_entries;
}

<<<<<<< HEAD
/*自pool中申请max个xdp buffer*/
u32 xp_alloc_batch(struct xsk_buff_pool *pool, struct xdp_buff **xdp, u32 max)
=======
static u32 xp_alloc_slow(struct xsk_buff_pool *pool, struct xdp_buff **xdp,
			 u32 max)
>>>>>>> 155a3c00
{
	int i;

	for (i = 0; i < max; i++) {
		struct xdp_buff *buff;

		buff = xp_alloc(pool);
		if (unlikely(!buff))
			return i;
		*xdp = buff;
		xdp++;
	}

<<<<<<< HEAD
	/*free_list上有空闲元素，自free_list上申请*/
=======
	return max;
}

u32 xp_alloc_batch(struct xsk_buff_pool *pool, struct xdp_buff **xdp, u32 max)
{
	u32 nb_entries1 = 0, nb_entries2;

	if (unlikely(pool->dev && dma_dev_need_sync(pool->dev)))
		return xp_alloc_slow(pool, xdp, max);

>>>>>>> 155a3c00
	if (unlikely(pool->free_list_cnt)) {
		nb_entries1 = xp_alloc_reused(pool, xdp, max);
		if (nb_entries1 == max)
			/*申请到了max个，返回*/
			return nb_entries1;

		max -= nb_entries1;
		xdp += nb_entries1;
	}

	nb_entries2 = xp_alloc_new_from_fq(pool, xdp, max);
	if (!nb_entries2)
		pool->fq->queue_empty_descs++;

	return nb_entries1 + nb_entries2;
}
EXPORT_SYMBOL(xp_alloc_batch);

/*检查pool是否可申请count个xdp_buffer*/
bool xp_can_alloc(struct xsk_buff_pool *pool, u32 count)
{
	u32 req_count, avail_count;

	if (pool->free_list_cnt >= count)
		return true;

	req_count = count - pool->free_list_cnt;
	avail_count = xskq_cons_nb_entries(pool->fq, req_count);
	if (!avail_count)
		pool->fq->queue_empty_descs++;

	return avail_count >= req_count;
}
EXPORT_SYMBOL(xp_can_alloc);

/*将xskb释放回其所属的pool中*/
void xp_free(struct xdp_buff_xsk *xskb)
{
	if (!list_empty(&xskb->list_node))
		return;

	xskb->pool->free_list_cnt++;
	list_add(&xskb->list_node, &xskb->pool->free_list);
}
EXPORT_SYMBOL(xp_free);

<<<<<<< HEAD
/*通过addr转data addr*/
void *xp_raw_get_data(struct xsk_buff_pool *pool, u64 addr)
=======
static u64 __xp_raw_get_addr(const struct xsk_buff_pool *pool, u64 addr)
{
	return pool->unaligned ? xp_unaligned_add_offset_to_addr(addr) : addr;
}

static void *__xp_raw_get_data(const struct xsk_buff_pool *pool, u64 addr)
>>>>>>> 155a3c00
{
	return pool->addrs + addr;
}

void *xp_raw_get_data(struct xsk_buff_pool *pool, u64 addr)
{
	return __xp_raw_get_data(pool, __xp_raw_get_addr(pool, addr));
}
EXPORT_SYMBOL(xp_raw_get_data);

static dma_addr_t __xp_raw_get_dma(const struct xsk_buff_pool *pool, u64 addr)
{
	return (pool->dma_pages[addr >> PAGE_SHIFT] &
		~XSK_NEXT_PG_CONTIG_MASK) +
		(addr & ~PAGE_MASK);
}

dma_addr_t xp_raw_get_dma(struct xsk_buff_pool *pool, u64 addr)
{
	return __xp_raw_get_dma(pool, __xp_raw_get_addr(pool, addr));
}
EXPORT_SYMBOL(xp_raw_get_dma);

/**
 * xp_raw_get_ctx - get &xdp_desc context
 * @pool: XSk buff pool desc address belongs to
 * @addr: desc address (from userspace)
 *
 * Helper for getting desc's DMA address and metadata pointer, if present.
 * Saves one call on hotpath, double calculation of the actual address,
 * and inline checks for metadata presence and sanity.
 *
 * Return: new &xdp_desc_ctx struct containing desc's DMA address and metadata
 * pointer, if it is present and valid (initialized to %NULL otherwise).
 */
struct xdp_desc_ctx xp_raw_get_ctx(const struct xsk_buff_pool *pool, u64 addr)
{
	struct xdp_desc_ctx ret;

	addr = __xp_raw_get_addr(pool, addr);

	ret.dma = __xp_raw_get_dma(pool, addr);
	ret.meta = __xsk_buff_get_metadata(pool, __xp_raw_get_data(pool, addr));

	return ret;
}
EXPORT_SYMBOL(xp_raw_get_ctx);<|MERGE_RESOLUTION|>--- conflicted
+++ resolved
@@ -223,15 +223,12 @@
 		goto err_unreg_pool;
 	}
 
-<<<<<<< HEAD
-	/*通过ndo_bpf回调，使驱动基于xsk pool实现zero copy*/
-=======
 	if (dev_get_min_mp_channel_count(netdev)) {
 		err = -EBUSY;
 		goto err_unreg_pool;
 	}
 
->>>>>>> 155a3c00
+	/*通过ndo_bpf回调，使驱动基于xsk pool实现zero copy*/
 	bpf.command = XDP_SETUP_XSK_POOL;
 	bpf.xsk.pool = pool;
 	bpf.xsk.queue_id = queue_id;
@@ -289,20 +286,12 @@
 		/*dev已被清除*/
 		return;
 
-<<<<<<< HEAD
+	netdev_lock_ops(netdev);
 	/*禁止零copy*/
-=======
-	netdev_lock_ops(netdev);
->>>>>>> 155a3c00
 	xp_disable_drv_zc(pool);
 	/*清除netdev指定queue_id的pool*/
 	xsk_clear_pool_at_qid(pool->netdev, pool->queue_id);
-<<<<<<< HEAD
-	/*不引用*/
-	dev_put(pool->netdev);
 	/*将netdev设置为NULL*/
-=======
->>>>>>> 155a3c00
 	pool->netdev = NULL;
 	netdev_unlock_ops(netdev);
 	dev_put(netdev);
@@ -388,12 +377,7 @@
 
 	dma_map->netdev = netdev;
 	dma_map->dev = dev;
-<<<<<<< HEAD
-	dma_map->dma_need_sync = false;/*dma不需要同步*/
 	dma_map->dma_pages_cnt = nr_pages;/*页数*/
-=======
-	dma_map->dma_pages_cnt = nr_pages;
->>>>>>> 155a3c00
 	refcount_set(&dma_map->users, 1);
 	/*将此dma_map挂接到list*/
 	list_add(&dma_map->list, &umem->xsk_dma_list);
@@ -484,11 +468,7 @@
 
 	pool->dev = dma_map->dev;
 	pool->dma_pages_cnt = dma_map->dma_pages_cnt;
-<<<<<<< HEAD
-	pool->dma_need_sync = dma_map->dma_need_sync;
 	/*填充dma_map中的页信息到pool中*/
-=======
->>>>>>> 155a3c00
 	memcpy(pool->dma_pages, dma_map->dma_pages,
 	       pool->dma_pages_cnt * sizeof(*pool->dma_pages));
 
@@ -529,13 +509,7 @@
 			__xp_dma_unmap(dma_map, attrs);
 			return -ENOMEM;
 		}
-<<<<<<< HEAD
-		if (dma_need_sync(dev, dma))
-			dma_map->dma_need_sync = true;
 		dma_map->dma_pages[i] = dma;/*设置dma地址*/
-=======
-		dma_map->dma_pages[i] = dma;
->>>>>>> 155a3c00
 	}
 
 	if (pool->unaligned)
@@ -574,9 +548,6 @@
 	return *addr < pool->addrs_cnt;
 }
 
-<<<<<<< HEAD
-/*自xsk_buffer_pool中申请一个xdp_buffer_xsk*/
-=======
 static struct xdp_buff_xsk *xp_get_xskb(struct xsk_buff_pool *pool, u64 addr)
 {
 	struct xdp_buff_xsk *xskb;
@@ -593,7 +564,7 @@
 	return xskb;
 }
 
->>>>>>> 155a3c00
+/*自xsk_buffer_pool中申请一个xdp_buffer_xsk*/
 static struct xdp_buff_xsk *__xp_alloc(struct xsk_buff_pool *pool)
 {
 	struct xdp_buff_xsk *xskb;
@@ -699,14 +670,9 @@
 
 	i = nb_entries;
 	while (i--) {
-<<<<<<< HEAD
 		/*自free_list上移除一个xskb*/
-		xskb = list_first_entry(&pool->free_list, struct xdp_buff_xsk, free_list_node);
-		list_del_init(&xskb->free_list_node);
-=======
 		xskb = list_first_entry(&pool->free_list, struct xdp_buff_xsk, list_node);
 		list_del_init(&xskb->list_node);
->>>>>>> 155a3c00
 
 		/*利用此xskb填充xdp数组*/
 		*xdp = &xskb->xdp;
@@ -717,13 +683,8 @@
 	return nb_entries;
 }
 
-<<<<<<< HEAD
-/*自pool中申请max个xdp buffer*/
-u32 xp_alloc_batch(struct xsk_buff_pool *pool, struct xdp_buff **xdp, u32 max)
-=======
 static u32 xp_alloc_slow(struct xsk_buff_pool *pool, struct xdp_buff **xdp,
 			 u32 max)
->>>>>>> 155a3c00
 {
 	int i;
 
@@ -737,12 +698,10 @@
 		xdp++;
 	}
 
-<<<<<<< HEAD
-	/*free_list上有空闲元素，自free_list上申请*/
-=======
 	return max;
 }
 
+/*自pool中申请max个xdp buffer*/
 u32 xp_alloc_batch(struct xsk_buff_pool *pool, struct xdp_buff **xdp, u32 max)
 {
 	u32 nb_entries1 = 0, nb_entries2;
@@ -750,7 +709,7 @@
 	if (unlikely(pool->dev && dma_dev_need_sync(pool->dev)))
 		return xp_alloc_slow(pool, xdp, max);
 
->>>>>>> 155a3c00
+	/*free_list上有空闲元素，自free_list上申请*/
 	if (unlikely(pool->free_list_cnt)) {
 		nb_entries1 = xp_alloc_reused(pool, xdp, max);
 		if (nb_entries1 == max)
@@ -797,21 +756,17 @@
 }
 EXPORT_SYMBOL(xp_free);
 
-<<<<<<< HEAD
+static u64 __xp_raw_get_addr(const struct xsk_buff_pool *pool, u64 addr)
+{
+	return pool->unaligned ? xp_unaligned_add_offset_to_addr(addr) : addr;
+}
+
+static void *__xp_raw_get_data(const struct xsk_buff_pool *pool, u64 addr)
+{
+	return pool->addrs + addr;
+}
+
 /*通过addr转data addr*/
-void *xp_raw_get_data(struct xsk_buff_pool *pool, u64 addr)
-=======
-static u64 __xp_raw_get_addr(const struct xsk_buff_pool *pool, u64 addr)
-{
-	return pool->unaligned ? xp_unaligned_add_offset_to_addr(addr) : addr;
-}
-
-static void *__xp_raw_get_data(const struct xsk_buff_pool *pool, u64 addr)
->>>>>>> 155a3c00
-{
-	return pool->addrs + addr;
-}
-
 void *xp_raw_get_data(struct xsk_buff_pool *pool, u64 addr)
 {
 	return __xp_raw_get_data(pool, __xp_raw_get_addr(pool, addr));
