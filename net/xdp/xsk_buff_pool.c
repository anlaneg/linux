--- conflicted
+++ resolved
@@ -132,9 +132,6 @@
 }
 EXPORT_SYMBOL(xp_set_rxq_info);
 
-<<<<<<< HEAD
-/*禁止driver的zero copy功能*/
-=======
 void xp_fill_cb(struct xsk_buff_pool *pool, struct xsk_cb_desc *desc)
 {
 	u32 i;
@@ -147,7 +144,7 @@
 }
 EXPORT_SYMBOL(xp_fill_cb);
 
->>>>>>> 9d1694dc
+/*禁止driver的zero copy功能*/
 static void xp_disable_drv_zc(struct xsk_buff_pool *pool)
 {
 	struct netdev_bpf bpf;
@@ -219,15 +216,12 @@
 		goto err_unreg_pool;
 	}
 
-<<<<<<< HEAD
-	/*通过ndo_bpf回调，使驱动基于xsk pool实现zero copy*/
-=======
 	if (netdev->xdp_zc_max_segs == 1 && (flags & XDP_USE_SG)) {
 		err = -EOPNOTSUPP;
 		goto err_unreg_pool;
 	}
 
->>>>>>> 9d1694dc
+	/*通过ndo_bpf回调，使驱动基于xsk pool实现zero copy*/
 	bpf.command = XDP_SETUP_XSK_POOL;
 	bpf.xsk.pool = pool;
 	bpf.xsk.queue_id = queue_id;
