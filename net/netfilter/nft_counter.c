// SPDX-License-Identifier: GPL-2.0-only
/*
 * Copyright (c) 2008-2009 Patrick McHardy <kaber@trash.net>
 *
 * Development of this code funded by Astaro AG (http://www.astaro.com/)
 */

#include <linux/kernel.h>
#include <linux/init.h>
#include <linux/module.h>
#include <linux/seqlock.h>
#include <linux/netlink.h>
#include <linux/netfilter.h>
#include <linux/netfilter/nf_tables.h>
#include <net/netfilter/nf_tables.h>
#include <net/netfilter/nf_tables_core.h>
#include <net/netfilter/nf_tables_offload.h>

struct nft_counter {
	s64		bytes;
	s64		packets;
};

struct nft_counter_percpu_priv {
	struct nft_counter __percpu *counter;
};

static DEFINE_PER_CPU(seqcount_t, nft_counter_seq);

static inline void nft_counter_do_eval(struct nft_counter_percpu_priv *priv,
				       struct nft_regs *regs,
				       const struct nft_pktinfo *pkt)
{
	struct nft_counter *this_cpu;
	seqcount_t *myseq;

	local_bh_disable();
	this_cpu = this_cpu_ptr(priv->counter);
	myseq = this_cpu_ptr(&nft_counter_seq);

	write_seqcount_begin(myseq);

	this_cpu->bytes += pkt->skb->len;
	this_cpu->packets++;

	write_seqcount_end(myseq);
	local_bh_enable();
}

static inline void nft_counter_obj_eval(struct nft_object *obj,
					struct nft_regs *regs,
					const struct nft_pktinfo *pkt)
{
	struct nft_counter_percpu_priv *priv = nft_obj_data(obj);

	nft_counter_do_eval(priv, regs, pkt);
}

static int nft_counter_do_init(const struct nlattr * const tb[],
			       struct nft_counter_percpu_priv *priv)
{
	struct nft_counter __percpu *cpu_stats;
	struct nft_counter *this_cpu;

	cpu_stats = alloc_percpu_gfp(struct nft_counter, GFP_KERNEL_ACCOUNT);
	if (cpu_stats == NULL)
		return -ENOMEM;

	preempt_disable();
	this_cpu = this_cpu_ptr(cpu_stats);
	if (tb[NFTA_COUNTER_PACKETS]) {
	        this_cpu->packets =
			be64_to_cpu(nla_get_be64(tb[NFTA_COUNTER_PACKETS]));
	}
	if (tb[NFTA_COUNTER_BYTES]) {
		this_cpu->bytes =
			be64_to_cpu(nla_get_be64(tb[NFTA_COUNTER_BYTES]));
	}
	preempt_enable();
	priv->counter = cpu_stats;
	return 0;
}

static int nft_counter_obj_init(const struct nft_ctx *ctx,
				const struct nlattr * const tb[],
				struct nft_object *obj)
{
	struct nft_counter_percpu_priv *priv = nft_obj_data(obj);

	return nft_counter_do_init(tb, priv);
}

static void nft_counter_do_destroy(struct nft_counter_percpu_priv *priv)
{
	free_percpu(priv->counter);
}

static void nft_counter_obj_destroy(const struct nft_ctx *ctx,
				    struct nft_object *obj)
{
	struct nft_counter_percpu_priv *priv = nft_obj_data(obj);

	nft_counter_do_destroy(priv);
}

static void nft_counter_reset(struct nft_counter_percpu_priv *priv,
			      struct nft_counter *total)
{
	struct nft_counter *this_cpu;

	local_bh_disable();
	this_cpu = this_cpu_ptr(priv->counter);
	this_cpu->packets -= total->packets;
	this_cpu->bytes -= total->bytes;
	local_bh_enable();
}

static void nft_counter_fetch(struct nft_counter_percpu_priv *priv,
			      struct nft_counter *total)
{
	struct nft_counter *this_cpu;
	const seqcount_t *myseq;
	u64 bytes, packets;
	unsigned int seq;
	int cpu;

	memset(total, 0, sizeof(*total));
	for_each_possible_cpu(cpu) {
		myseq = per_cpu_ptr(&nft_counter_seq, cpu);
		this_cpu = per_cpu_ptr(priv->counter, cpu);
		do {
			seq	= read_seqcount_begin(myseq);
			bytes	= this_cpu->bytes;
			packets	= this_cpu->packets;
		} while (read_seqcount_retry(myseq, seq));

		total->bytes	+= bytes;
		total->packets	+= packets;
	}
}

static int nft_counter_do_dump(struct sk_buff *skb,
			       struct nft_counter_percpu_priv *priv,
			       bool reset)
{
	struct nft_counter total;

	nft_counter_fetch(priv, &total);

	if (nla_put_be64(skb, NFTA_COUNTER_BYTES, cpu_to_be64(total.bytes),
			 NFTA_COUNTER_PAD) ||
	    nla_put_be64(skb, NFTA_COUNTER_PACKETS, cpu_to_be64(total.packets),
			 NFTA_COUNTER_PAD))
		goto nla_put_failure;

	if (reset)
		nft_counter_reset(priv, &total);

	return 0;

nla_put_failure:
	return -1;
}

static int nft_counter_obj_dump(struct sk_buff *skb,
				struct nft_object *obj, bool reset)
{
	struct nft_counter_percpu_priv *priv = nft_obj_data(obj);

	return nft_counter_do_dump(skb, priv, reset);
}

static const struct nla_policy nft_counter_policy[NFTA_COUNTER_MAX + 1] = {
	[NFTA_COUNTER_PACKETS]	= { .type = NLA_U64 },
	[NFTA_COUNTER_BYTES]	= { .type = NLA_U64 },
};

struct nft_object_type nft_counter_obj_type;
static const struct nft_object_ops nft_counter_obj_ops = {
	.type		= &nft_counter_obj_type,
	.size		= sizeof(struct nft_counter_percpu_priv),
	.eval		= nft_counter_obj_eval,
	.init		= nft_counter_obj_init,
	.destroy	= nft_counter_obj_destroy,
	.dump		= nft_counter_obj_dump,
};

struct nft_object_type nft_counter_obj_type __read_mostly = {
	.type		= NFT_OBJECT_COUNTER,
	.ops		= &nft_counter_obj_ops,
	.maxattr	= NFTA_COUNTER_MAX,
	.policy		= nft_counter_policy,
	.owner		= THIS_MODULE,
};

void nft_counter_eval(const struct nft_expr *expr, struct nft_regs *regs,
		      const struct nft_pktinfo *pkt)
{
	struct nft_counter_percpu_priv *priv = nft_expr_priv(expr);

	nft_counter_do_eval(priv, regs, pkt);
}

static int nft_counter_dump(struct sk_buff *skb, const struct nft_expr *expr)
{
	struct nft_counter_percpu_priv *priv = nft_expr_priv(expr);

	return nft_counter_do_dump(skb, priv, false);
}

static int nft_counter_init(const struct nft_ctx *ctx,
			    const struct nft_expr *expr,
			    const struct nlattr * const tb[])
{
	struct nft_counter_percpu_priv *priv = nft_expr_priv(expr);

	return nft_counter_do_init(tb, priv);
}

static void nft_counter_destroy(const struct nft_ctx *ctx,
				const struct nft_expr *expr)
{
	struct nft_counter_percpu_priv *priv = nft_expr_priv(expr);

	nft_counter_do_destroy(priv);
}

static int nft_counter_clone(struct nft_expr *dst, const struct nft_expr *src)
{
	struct nft_counter_percpu_priv *priv = nft_expr_priv(src);
	struct nft_counter_percpu_priv *priv_clone = nft_expr_priv(dst);
	struct nft_counter __percpu *cpu_stats;
	struct nft_counter *this_cpu;
	struct nft_counter total;

	nft_counter_fetch(priv, &total);

	cpu_stats = alloc_percpu_gfp(struct nft_counter, GFP_ATOMIC);
	if (cpu_stats == NULL)
		return -ENOMEM;

	preempt_disable();
	this_cpu = this_cpu_ptr(cpu_stats);
	this_cpu->packets = total.packets;
	this_cpu->bytes = total.bytes;
	preempt_enable();

	priv_clone->counter = cpu_stats;
	return 0;
}

static int nft_counter_offload(struct nft_offload_ctx *ctx,
			       struct nft_flow_rule *flow,
			       const struct nft_expr *expr)
{
	/* No specific offload action is needed, but report success. */
	return 0;
}

static void nft_counter_offload_stats(struct nft_expr *expr,
				      const struct flow_stats *stats)
{
	struct nft_counter_percpu_priv *priv = nft_expr_priv(expr);
	struct nft_counter *this_cpu;
	seqcount_t *myseq;

	preempt_disable();
	this_cpu = this_cpu_ptr(priv->counter);
	myseq = this_cpu_ptr(&nft_counter_seq);

	write_seqcount_begin(myseq);
	this_cpu->packets += stats->pkts;
	this_cpu->bytes += stats->bytes;
	write_seqcount_end(myseq);
	preempt_enable();
}

void nft_counter_init_seqcount(void)
{
	int cpu;

	for_each_possible_cpu(cpu)
		seqcount_init(per_cpu_ptr(&nft_counter_seq, cpu));
}

struct nft_expr_type nft_counter_type;
static const struct nft_expr_ops nft_counter_ops = {
	.type		= &nft_counter_type,
	.size		= NFT_EXPR_SIZE(sizeof(struct nft_counter_percpu_priv)),
	.eval		= nft_counter_eval,
	.init		= nft_counter_init,
	.destroy	= nft_counter_destroy,
	.destroy_clone	= nft_counter_destroy,
	.dump		= nft_counter_dump,
	.clone		= nft_counter_clone,
	.reduce		= NFT_REDUCE_READONLY,
	.offload	= nft_counter_offload,
	.offload_stats	= nft_counter_offload_stats,
};

struct nft_expr_type nft_counter_type __read_mostly = {
	.name		= "counter",
	.ops		= &nft_counter_ops,
	.policy		= nft_counter_policy,
	.maxattr	= NFTA_COUNTER_MAX,
	.flags		= NFT_EXPR_STATEFUL,
	.owner		= THIS_MODULE,
<<<<<<< HEAD
};

static int __init nft_counter_module_init(void)
{
	int cpu, err;

	for_each_possible_cpu(cpu)
		seqcount_init(per_cpu_ptr(&nft_counter_seq, cpu));

	err = nft_register_obj(&nft_counter_obj_type);
	if (err < 0)
		return err;

	//注册counter表达式
	err = nft_register_expr(&nft_counter_type);
	if (err < 0)
		goto err1;

	return 0;
err1:
	nft_unregister_obj(&nft_counter_obj_type);
	return err;
}

static void __exit nft_counter_module_exit(void)
{
	nft_unregister_expr(&nft_counter_type);
	nft_unregister_obj(&nft_counter_obj_type);
}

module_init(nft_counter_module_init);
module_exit(nft_counter_module_exit);

MODULE_LICENSE("GPL");
MODULE_AUTHOR("Patrick McHardy <kaber@trash.net>");
MODULE_ALIAS_NFT_EXPR("counter");
MODULE_ALIAS_NFT_OBJ(NFT_OBJECT_COUNTER);
MODULE_DESCRIPTION("nftables counter rule support");
=======
};
>>>>>>> 028192fe
<|MERGE_RESOLUTION|>--- conflicted
+++ resolved
@@ -305,45 +305,4 @@
 	.maxattr	= NFTA_COUNTER_MAX,
 	.flags		= NFT_EXPR_STATEFUL,
 	.owner		= THIS_MODULE,
-<<<<<<< HEAD
-};
-
-static int __init nft_counter_module_init(void)
-{
-	int cpu, err;
-
-	for_each_possible_cpu(cpu)
-		seqcount_init(per_cpu_ptr(&nft_counter_seq, cpu));
-
-	err = nft_register_obj(&nft_counter_obj_type);
-	if (err < 0)
-		return err;
-
-	//注册counter表达式
-	err = nft_register_expr(&nft_counter_type);
-	if (err < 0)
-		goto err1;
-
-	return 0;
-err1:
-	nft_unregister_obj(&nft_counter_obj_type);
-	return err;
-}
-
-static void __exit nft_counter_module_exit(void)
-{
-	nft_unregister_expr(&nft_counter_type);
-	nft_unregister_obj(&nft_counter_obj_type);
-}
-
-module_init(nft_counter_module_init);
-module_exit(nft_counter_module_exit);
-
-MODULE_LICENSE("GPL");
-MODULE_AUTHOR("Patrick McHardy <kaber@trash.net>");
-MODULE_ALIAS_NFT_EXPR("counter");
-MODULE_ALIAS_NFT_OBJ(NFT_OBJECT_COUNTER);
-MODULE_DESCRIPTION("nftables counter rule support");
-=======
-};
->>>>>>> 028192fe
+};