--- conflicted
+++ resolved
@@ -85,9 +85,6 @@
 	return skb_copy_bits(skb, offset + mac_off, dst_u8, len) == 0;
 }
 
-<<<<<<< HEAD
-//加载payload到regs中
-=======
 static int __nft_payload_inner_offset(struct nft_pktinfo *pkt)
 {
 	unsigned int thoff = nft_thoff(pkt);
@@ -127,7 +124,7 @@
 	return pkt->inneroff;
 }
 
->>>>>>> ce840177
+//加载payload到regs中
 void nft_payload_eval(const struct nft_expr *expr,
 		      struct nft_regs *regs,
 		      const struct nft_pktinfo *pkt)
