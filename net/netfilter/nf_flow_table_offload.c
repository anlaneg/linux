#include <linux/kernel.h>
#include <linux/init.h>
#include <linux/module.h>
#include <linux/netfilter.h>
#include <linux/rhashtable.h>
#include <linux/netdevice.h>
#include <linux/tc_act/tc_csum.h>
#include <net/flow_offload.h>
#include <net/netfilter/nf_flow_table.h>
#include <net/netfilter/nf_tables.h>
#include <net/netfilter/nf_conntrack.h>
#include <net/netfilter/nf_conntrack_acct.h>
#include <net/netfilter/nf_conntrack_core.h>
#include <net/netfilter/nf_conntrack_tuple.h>

/*负责offload flow的工作队列*/
static struct workqueue_struct *nf_flow_offload_add_wq;
static struct workqueue_struct *nf_flow_offload_del_wq;
static struct workqueue_struct *nf_flow_offload_stats_wq;

struct flow_offload_work {
	struct list_head	list;
	enum flow_cls_command	cmd;/*flow offload命令*/
	struct nf_flowtable	*flowtable;/*offload到哪张表*/
	struct flow_offload	*flow;/*要offload的流*/
	struct work_struct	work;/*负责offload的work*/
};

#define NF_FLOW_DISSECTOR(__match, __type, __field)	\
	(__match)->dissector.offset[__type] =		\
		offsetof(struct nf_flow_key, __field)

static void nf_flow_rule_lwt_match(struct nf_flow_match *match,
				   struct ip_tunnel_info *tun_info)
{
	struct nf_flow_key *mask = &match->mask;
	struct nf_flow_key *key = &match->key;
	unsigned int enc_keys;

	if (!tun_info || !(tun_info->mode & IP_TUNNEL_INFO_TX))
		return;

	NF_FLOW_DISSECTOR(match, FLOW_DISSECTOR_KEY_ENC_CONTROL, enc_control);
	NF_FLOW_DISSECTOR(match, FLOW_DISSECTOR_KEY_ENC_KEYID, enc_key_id);
	key->enc_key_id.keyid = tunnel_id_to_key32(tun_info->key.tun_id);
	mask->enc_key_id.keyid = 0xffffffff;
	enc_keys = BIT(FLOW_DISSECTOR_KEY_ENC_KEYID) |
		   BIT(FLOW_DISSECTOR_KEY_ENC_CONTROL);

	if (ip_tunnel_info_af(tun_info) == AF_INET) {
		NF_FLOW_DISSECTOR(match, FLOW_DISSECTOR_KEY_ENC_IPV4_ADDRS,
				  enc_ipv4);
		key->enc_ipv4.src = tun_info->key.u.ipv4.dst;
		key->enc_ipv4.dst = tun_info->key.u.ipv4.src;
		if (key->enc_ipv4.src)
			mask->enc_ipv4.src = 0xffffffff;
		if (key->enc_ipv4.dst)
			mask->enc_ipv4.dst = 0xffffffff;
		enc_keys |= BIT(FLOW_DISSECTOR_KEY_ENC_IPV4_ADDRS);
		key->enc_control.addr_type = FLOW_DISSECTOR_KEY_IPV4_ADDRS;
	} else {
		memcpy(&key->enc_ipv6.src, &tun_info->key.u.ipv6.dst,
		       sizeof(struct in6_addr));
		memcpy(&key->enc_ipv6.dst, &tun_info->key.u.ipv6.src,
		       sizeof(struct in6_addr));
		if (memcmp(&key->enc_ipv6.src, &in6addr_any,
			   sizeof(struct in6_addr)))
			memset(&mask->enc_ipv6.src, 0xff,
			       sizeof(struct in6_addr));
		if (memcmp(&key->enc_ipv6.dst, &in6addr_any,
			   sizeof(struct in6_addr)))
			memset(&mask->enc_ipv6.dst, 0xff,
			       sizeof(struct in6_addr));
		enc_keys |= BIT(FLOW_DISSECTOR_KEY_ENC_IPV6_ADDRS);
		key->enc_control.addr_type = FLOW_DISSECTOR_KEY_IPV6_ADDRS;
	}

	match->dissector.used_keys |= enc_keys;
}

static void nf_flow_rule_vlan_match(struct flow_dissector_key_vlan *key,
				    struct flow_dissector_key_vlan *mask,
				    u16 vlan_id, __be16 proto)
{
	key->vlan_id = vlan_id;
	mask->vlan_id = VLAN_VID_MASK;
	key->vlan_tpid = proto;
	mask->vlan_tpid = 0xffff;
}

//依据tuple填充match字段
static int nf_flow_rule_match(struct nf_flow_match *match,
			      const struct flow_offload_tuple *tuple,
			      struct dst_entry *other_dst)
{
	struct nf_flow_key *mask = &match->mask;
	struct nf_flow_key *key = &match->key;
	struct ip_tunnel_info *tun_info;
	bool vlan_encap = false;

	NF_FLOW_DISSECTOR(match, FLOW_DISSECTOR_KEY_META, meta);
	NF_FLOW_DISSECTOR(match, FLOW_DISSECTOR_KEY_CONTROL, control);
	NF_FLOW_DISSECTOR(match, FLOW_DISSECTOR_KEY_BASIC, basic);
	NF_FLOW_DISSECTOR(match, FLOW_DISSECTOR_KEY_IPV4_ADDRS, ipv4);
	NF_FLOW_DISSECTOR(match, FLOW_DISSECTOR_KEY_IPV6_ADDRS, ipv6);
	NF_FLOW_DISSECTOR(match, FLOW_DISSECTOR_KEY_TCP, tcp);
	NF_FLOW_DISSECTOR(match, FLOW_DISSECTOR_KEY_PORTS, tp);

	if (other_dst && other_dst->lwtstate) {
		tun_info = lwt_tun_info(other_dst->lwtstate);
		nf_flow_rule_lwt_match(match, tun_info);
	}

	if (tuple->xmit_type == FLOW_OFFLOAD_XMIT_TC)
		key->meta.ingress_ifindex = tuple->tc.iifidx;
	else
		key->meta.ingress_ifindex = tuple->iifidx;

	mask->meta.ingress_ifindex = 0xffffffff;

	if (tuple->encap_num > 0 && !(tuple->in_vlan_ingress & BIT(0)) &&
	    tuple->encap[0].proto == htons(ETH_P_8021Q)) {
		NF_FLOW_DISSECTOR(match, FLOW_DISSECTOR_KEY_VLAN, vlan);
		nf_flow_rule_vlan_match(&key->vlan, &mask->vlan,
					tuple->encap[0].id,
					tuple->encap[0].proto);
		vlan_encap = true;
	}

	if (tuple->encap_num > 1 && !(tuple->in_vlan_ingress & BIT(1)) &&
	    tuple->encap[1].proto == htons(ETH_P_8021Q)) {
		if (vlan_encap) {
			NF_FLOW_DISSECTOR(match, FLOW_DISSECTOR_KEY_CVLAN,
					  cvlan);
			nf_flow_rule_vlan_match(&key->cvlan, &mask->cvlan,
						tuple->encap[1].id,
						tuple->encap[1].proto);
		} else {
			NF_FLOW_DISSECTOR(match, FLOW_DISSECTOR_KEY_VLAN,
					  vlan);
			nf_flow_rule_vlan_match(&key->vlan, &mask->vlan,
						tuple->encap[1].id,
						tuple->encap[1].proto);
		}
	}

	switch (tuple->l3proto) {
	case AF_INET:
		key->control.addr_type = FLOW_DISSECTOR_KEY_IPV4_ADDRS;
		key->basic.n_proto = htons(ETH_P_IP);
		key->ipv4.src = tuple->src_v4.s_addr;
		mask->ipv4.src = 0xffffffff;
		key->ipv4.dst = tuple->dst_v4.s_addr;
		mask->ipv4.dst = 0xffffffff;
		break;
       case AF_INET6:
		key->control.addr_type = FLOW_DISSECTOR_KEY_IPV6_ADDRS;
		key->basic.n_proto = htons(ETH_P_IPV6);
		key->ipv6.src = tuple->src_v6;
		memset(&mask->ipv6.src, 0xff, sizeof(mask->ipv6.src));
		key->ipv6.dst = tuple->dst_v6;
		memset(&mask->ipv6.dst, 0xff, sizeof(mask->ipv6.dst));
		break;
	default:
		return -EOPNOTSUPP;
	}
	mask->control.addr_type = 0xffff;
	match->dissector.used_keys |= BIT(key->control.addr_type);
	mask->basic.n_proto = 0xffff;

	switch (tuple->l4proto) {
	case IPPROTO_TCP:
		key->tcp.flags = 0;
		mask->tcp.flags = cpu_to_be16(be32_to_cpu(TCP_FLAG_RST | TCP_FLAG_FIN) >> 16);
		match->dissector.used_keys |= BIT(FLOW_DISSECTOR_KEY_TCP);
		break;
	case IPPROTO_UDP:
	case IPPROTO_GRE:
		break;
	default:
		return -EOPNOTSUPP;
	}

	key->basic.ip_proto = tuple->l4proto;
	mask->basic.ip_proto = 0xff;

	match->dissector.used_keys |= BIT(FLOW_DISSECTOR_KEY_META) |
				      BIT(FLOW_DISSECTOR_KEY_CONTROL) |
				      BIT(FLOW_DISSECTOR_KEY_BASIC);

	switch (tuple->l4proto) {
	case IPPROTO_TCP:
	case IPPROTO_UDP:
		key->tp.src = tuple->src_port;
		mask->tp.src = 0xffff;
		key->tp.dst = tuple->dst_port;
		mask->tp.dst = 0xffff;

		match->dissector.used_keys |= BIT(FLOW_DISSECTOR_KEY_PORTS);
		break;
	}

	return 0;
}

static void flow_offload_mangle(struct flow_action_entry *entry,
				enum flow_action_mangle_base htype, u32 offset,
				const __be32 *value, const __be32 *mask)
{
	entry->id = FLOW_ACTION_MANGLE;
	entry->mangle.htype = htype;
	entry->mangle.offset = offset;
	memcpy(&entry->mangle.mask, mask, sizeof(u32));
	memcpy(&entry->mangle.val, value, sizeof(u32));
}

static inline struct flow_action_entry *
flow_action_entry_next(struct nf_flow_rule *flow_rule)
{
	int i = flow_rule->rule->action.num_entries++;

	return &flow_rule->rule->action.entries[i];
}

static int flow_offload_eth_src(struct net *net,
				const struct flow_offload *flow,
				enum flow_offload_tuple_dir dir,
				struct nf_flow_rule *flow_rule)
{
	struct flow_action_entry *entry0 = flow_action_entry_next(flow_rule);
	struct flow_action_entry *entry1 = flow_action_entry_next(flow_rule);
	const struct flow_offload_tuple *other_tuple, *this_tuple;
	struct net_device *dev = NULL;
	const unsigned char *addr;
	u32 mask, val;
	u16 val16;

	this_tuple = &flow->tuplehash[dir].tuple;

	switch (this_tuple->xmit_type) {
	case FLOW_OFFLOAD_XMIT_DIRECT:
		addr = this_tuple->out.h_source;
		break;
	case FLOW_OFFLOAD_XMIT_NEIGH:
		other_tuple = &flow->tuplehash[!dir].tuple;
		dev = dev_get_by_index(net, other_tuple->iifidx);
		if (!dev)
			return -ENOENT;

		addr = dev->dev_addr;
		break;
	default:
		return -EOPNOTSUPP;
	}

	mask = ~0xffff0000;
	memcpy(&val16, addr, 2);
	val = val16 << 16;
	flow_offload_mangle(entry0, FLOW_ACT_MANGLE_HDR_TYPE_ETH, 4,
			    &val, &mask);

	mask = ~0xffffffff;
	memcpy(&val, addr + 2, 4);
	flow_offload_mangle(entry1, FLOW_ACT_MANGLE_HDR_TYPE_ETH, 8,
			    &val, &mask);

	dev_put(dev);

	return 0;
}

static int flow_offload_eth_dst(struct net *net,
				const struct flow_offload *flow,
				enum flow_offload_tuple_dir dir,
				struct nf_flow_rule *flow_rule)
{
	struct flow_action_entry *entry0 = flow_action_entry_next(flow_rule);
	struct flow_action_entry *entry1 = flow_action_entry_next(flow_rule);
	const struct flow_offload_tuple *other_tuple, *this_tuple;
	const struct dst_entry *dst_cache;
	unsigned char ha[ETH_ALEN];
	struct neighbour *n;
	const void *daddr;
	u32 mask, val;
	u8 nud_state;
	u16 val16;

	this_tuple = &flow->tuplehash[dir].tuple;

	switch (this_tuple->xmit_type) {
	case FLOW_OFFLOAD_XMIT_DIRECT:
		ether_addr_copy(ha, this_tuple->out.h_dest);
		break;
	case FLOW_OFFLOAD_XMIT_NEIGH:
		other_tuple = &flow->tuplehash[!dir].tuple;
		daddr = &other_tuple->src_v4;
		dst_cache = this_tuple->dst_cache;
		n = dst_neigh_lookup(dst_cache, daddr);
		if (!n)
			return -ENOENT;

		read_lock_bh(&n->lock);
		nud_state = n->nud_state;
		ether_addr_copy(ha, n->ha);
		read_unlock_bh(&n->lock);
		neigh_release(n);

		if (!(nud_state & NUD_VALID))
			return -ENOENT;
		break;
	default:
		return -EOPNOTSUPP;
	}

	mask = ~0xffffffff;
	memcpy(&val, ha, 4);
	flow_offload_mangle(entry0, FLOW_ACT_MANGLE_HDR_TYPE_ETH, 0,
			    &val, &mask);

	mask = ~0x0000ffff;
	memcpy(&val16, ha + 4, 2);
	val = val16;
	flow_offload_mangle(entry1, FLOW_ACT_MANGLE_HDR_TYPE_ETH, 4,
			    &val, &mask);

	return 0;
}

static void flow_offload_ipv4_snat(struct net *net,
				   const struct flow_offload *flow,
				   enum flow_offload_tuple_dir dir,
				   struct nf_flow_rule *flow_rule)
{
	struct flow_action_entry *entry = flow_action_entry_next(flow_rule);
	u32 mask = ~htonl(0xffffffff);
	__be32 addr;
	u32 offset;

	switch (dir) {
	case FLOW_OFFLOAD_DIR_ORIGINAL:
		addr = flow->tuplehash[FLOW_OFFLOAD_DIR_REPLY].tuple.dst_v4.s_addr;
		offset = offsetof(struct iphdr, saddr);
		break;
	case FLOW_OFFLOAD_DIR_REPLY:
		addr = flow->tuplehash[FLOW_OFFLOAD_DIR_ORIGINAL].tuple.src_v4.s_addr;
		offset = offsetof(struct iphdr, daddr);
		break;
	default:
		return;
	}

	flow_offload_mangle(entry, FLOW_ACT_MANGLE_HDR_TYPE_IP4, offset,
			    &addr, &mask);
}

static void flow_offload_ipv4_dnat(struct net *net,
				   const struct flow_offload *flow,
				   enum flow_offload_tuple_dir dir,
				   struct nf_flow_rule *flow_rule)
{
	struct flow_action_entry *entry = flow_action_entry_next(flow_rule);
	u32 mask = ~htonl(0xffffffff);
	__be32 addr;
	u32 offset;

	switch (dir) {
	case FLOW_OFFLOAD_DIR_ORIGINAL:
		addr = flow->tuplehash[FLOW_OFFLOAD_DIR_REPLY].tuple.src_v4.s_addr;
		offset = offsetof(struct iphdr, daddr);
		break;
	case FLOW_OFFLOAD_DIR_REPLY:
		addr = flow->tuplehash[FLOW_OFFLOAD_DIR_ORIGINAL].tuple.dst_v4.s_addr;
		offset = offsetof(struct iphdr, saddr);
		break;
	default:
		return;
	}

	flow_offload_mangle(entry, FLOW_ACT_MANGLE_HDR_TYPE_IP4, offset,
			    &addr, &mask);
}

static void flow_offload_ipv6_mangle(struct nf_flow_rule *flow_rule,
				     unsigned int offset,
				     const __be32 *addr, const __be32 *mask)
{
	struct flow_action_entry *entry;
	int i, j;

	for (i = 0, j = 0; i < sizeof(struct in6_addr) / sizeof(u32); i += sizeof(u32), j++) {
		entry = flow_action_entry_next(flow_rule);
		flow_offload_mangle(entry, FLOW_ACT_MANGLE_HDR_TYPE_IP6,
				    offset + i, &addr[j], mask);
	}
}

static void flow_offload_ipv6_snat(struct net *net,
				   const struct flow_offload *flow,
				   enum flow_offload_tuple_dir dir,
				   struct nf_flow_rule *flow_rule)
{
	u32 mask = ~htonl(0xffffffff);
	const __be32 *addr;
	u32 offset;

	switch (dir) {
	case FLOW_OFFLOAD_DIR_ORIGINAL:
		addr = flow->tuplehash[FLOW_OFFLOAD_DIR_REPLY].tuple.dst_v6.s6_addr32;
		offset = offsetof(struct ipv6hdr, saddr);
		break;
	case FLOW_OFFLOAD_DIR_REPLY:
		addr = flow->tuplehash[FLOW_OFFLOAD_DIR_ORIGINAL].tuple.src_v6.s6_addr32;
		offset = offsetof(struct ipv6hdr, daddr);
		break;
	default:
		return;
	}

	flow_offload_ipv6_mangle(flow_rule, offset, addr, &mask);
}

static void flow_offload_ipv6_dnat(struct net *net,
				   const struct flow_offload *flow,
				   enum flow_offload_tuple_dir dir,
				   struct nf_flow_rule *flow_rule)
{
	u32 mask = ~htonl(0xffffffff);
	const __be32 *addr;
	u32 offset;

	switch (dir) {
	case FLOW_OFFLOAD_DIR_ORIGINAL:
		addr = flow->tuplehash[FLOW_OFFLOAD_DIR_REPLY].tuple.src_v6.s6_addr32;
		offset = offsetof(struct ipv6hdr, daddr);
		break;
	case FLOW_OFFLOAD_DIR_REPLY:
		addr = flow->tuplehash[FLOW_OFFLOAD_DIR_ORIGINAL].tuple.dst_v6.s6_addr32;
		offset = offsetof(struct ipv6hdr, saddr);
		break;
	default:
		return;
	}

	flow_offload_ipv6_mangle(flow_rule, offset, addr, &mask);
}

static int flow_offload_l4proto(const struct flow_offload *flow)
{
	u8 protonum = flow->tuplehash[FLOW_OFFLOAD_DIR_ORIGINAL].tuple.l4proto;
	u8 type = 0;

	switch (protonum) {
	case IPPROTO_TCP:
		type = FLOW_ACT_MANGLE_HDR_TYPE_TCP;
		break;
	case IPPROTO_UDP:
		type = FLOW_ACT_MANGLE_HDR_TYPE_UDP;
		break;
	default:
		break;
	}

	return type;
}

static void flow_offload_port_snat(struct net *net,
				   const struct flow_offload *flow,
				   enum flow_offload_tuple_dir dir,
				   struct nf_flow_rule *flow_rule)
{
	struct flow_action_entry *entry = flow_action_entry_next(flow_rule);
	u32 mask, port;
	u32 offset;

	switch (dir) {
	case FLOW_OFFLOAD_DIR_ORIGINAL:
		port = ntohs(flow->tuplehash[FLOW_OFFLOAD_DIR_REPLY].tuple.dst_port);
		offset = 0; /* offsetof(struct tcphdr, source); */
		port = htonl(port << 16);
		mask = ~htonl(0xffff0000);
		break;
	case FLOW_OFFLOAD_DIR_REPLY:
		port = ntohs(flow->tuplehash[FLOW_OFFLOAD_DIR_ORIGINAL].tuple.src_port);
		offset = 0; /* offsetof(struct tcphdr, dest); */
		port = htonl(port);
		mask = ~htonl(0xffff);
		break;
	default:
		return;
	}

	flow_offload_mangle(entry, flow_offload_l4proto(flow), offset,
			    &port, &mask);
}

static void flow_offload_port_dnat(struct net *net,
				   const struct flow_offload *flow,
				   enum flow_offload_tuple_dir dir,
				   struct nf_flow_rule *flow_rule)
{
	struct flow_action_entry *entry = flow_action_entry_next(flow_rule);
	u32 mask, port;
	u32 offset;

	switch (dir) {
	case FLOW_OFFLOAD_DIR_ORIGINAL:
		port = ntohs(flow->tuplehash[FLOW_OFFLOAD_DIR_REPLY].tuple.src_port);
		offset = 0; /* offsetof(struct tcphdr, dest); */
		port = htonl(port);
		mask = ~htonl(0xffff);
		break;
	case FLOW_OFFLOAD_DIR_REPLY:
		port = ntohs(flow->tuplehash[FLOW_OFFLOAD_DIR_ORIGINAL].tuple.dst_port);
		offset = 0; /* offsetof(struct tcphdr, source); */
		port = htonl(port << 16);
		mask = ~htonl(0xffff0000);
		break;
	default:
		return;
	}

	flow_offload_mangle(entry, flow_offload_l4proto(flow), offset,
			    &port, &mask);
}

static void flow_offload_ipv4_checksum(struct net *net,
				       const struct flow_offload *flow,
				       struct nf_flow_rule *flow_rule)
{
	u8 protonum = flow->tuplehash[FLOW_OFFLOAD_DIR_ORIGINAL].tuple.l4proto;
	struct flow_action_entry *entry = flow_action_entry_next(flow_rule);

	entry->id = FLOW_ACTION_CSUM;
	entry->csum_flags = TCA_CSUM_UPDATE_FLAG_IPV4HDR;

	switch (protonum) {
	case IPPROTO_TCP:
		entry->csum_flags |= TCA_CSUM_UPDATE_FLAG_TCP;
		break;
	case IPPROTO_UDP:
		entry->csum_flags |= TCA_CSUM_UPDATE_FLAG_UDP;
		break;
	}
}

static void flow_offload_redirect(struct net *net,
				  const struct flow_offload *flow,
				  enum flow_offload_tuple_dir dir,
				  struct nf_flow_rule *flow_rule)
{
	const struct flow_offload_tuple *this_tuple, *other_tuple;
	struct flow_action_entry *entry;
	struct net_device *dev;
	int ifindex;

	this_tuple = &flow->tuplehash[dir].tuple;
	switch (this_tuple->xmit_type) {
	case FLOW_OFFLOAD_XMIT_DIRECT:
		this_tuple = &flow->tuplehash[dir].tuple;
		ifindex = this_tuple->out.hw_ifidx;
		break;
	case FLOW_OFFLOAD_XMIT_NEIGH:
		other_tuple = &flow->tuplehash[!dir].tuple;
		ifindex = other_tuple->iifidx;
		break;
	default:
		return;
	}

	dev = dev_get_by_index(net, ifindex);
	if (!dev)
		return;

	entry = flow_action_entry_next(flow_rule);
	entry->id = FLOW_ACTION_REDIRECT;
	entry->dev = dev;
}

static void flow_offload_encap_tunnel(const struct flow_offload *flow,
				      enum flow_offload_tuple_dir dir,
				      struct nf_flow_rule *flow_rule)
{
	const struct flow_offload_tuple *this_tuple;
	struct flow_action_entry *entry;
	struct dst_entry *dst;

	this_tuple = &flow->tuplehash[dir].tuple;
	if (this_tuple->xmit_type == FLOW_OFFLOAD_XMIT_DIRECT)
		return;

	dst = this_tuple->dst_cache;
	if (dst && dst->lwtstate) {
		struct ip_tunnel_info *tun_info;

		tun_info = lwt_tun_info(dst->lwtstate);
		if (tun_info && (tun_info->mode & IP_TUNNEL_INFO_TX)) {
			entry = flow_action_entry_next(flow_rule);
			entry->id = FLOW_ACTION_TUNNEL_ENCAP;
			entry->tunnel = tun_info;
		}
	}
}

static void flow_offload_decap_tunnel(const struct flow_offload *flow,
				      enum flow_offload_tuple_dir dir,
				      struct nf_flow_rule *flow_rule)
{
	const struct flow_offload_tuple *other_tuple;
	struct flow_action_entry *entry;
	struct dst_entry *dst;

	other_tuple = &flow->tuplehash[!dir].tuple;
	if (other_tuple->xmit_type == FLOW_OFFLOAD_XMIT_DIRECT)
		return;

	dst = other_tuple->dst_cache;
	if (dst && dst->lwtstate) {
		struct ip_tunnel_info *tun_info;

		tun_info = lwt_tun_info(dst->lwtstate);
		if (tun_info && (tun_info->mode & IP_TUNNEL_INFO_TX)) {
			entry = flow_action_entry_next(flow_rule);
			entry->id = FLOW_ACTION_TUNNEL_DECAP;
		}
	}
}

static int
nf_flow_rule_route_common(struct net *net, const struct flow_offload *flow,
			  enum flow_offload_tuple_dir dir,
			  struct nf_flow_rule *flow_rule)
{
	const struct flow_offload_tuple *other_tuple;
	const struct flow_offload_tuple *tuple;
	int i;

	flow_offload_decap_tunnel(flow, dir, flow_rule);
	flow_offload_encap_tunnel(flow, dir, flow_rule);

	if (flow_offload_eth_src(net, flow, dir, flow_rule) < 0 ||
	    flow_offload_eth_dst(net, flow, dir, flow_rule) < 0)
		return -1;

	tuple = &flow->tuplehash[dir].tuple;

	for (i = 0; i < tuple->encap_num; i++) {
		struct flow_action_entry *entry;

		if (tuple->in_vlan_ingress & BIT(i))
			continue;

		if (tuple->encap[i].proto == htons(ETH_P_8021Q)) {
			entry = flow_action_entry_next(flow_rule);
			entry->id = FLOW_ACTION_VLAN_POP;
		}
	}

	other_tuple = &flow->tuplehash[!dir].tuple;

	for (i = 0; i < other_tuple->encap_num; i++) {
		struct flow_action_entry *entry;

		if (other_tuple->in_vlan_ingress & BIT(i))
			continue;

		entry = flow_action_entry_next(flow_rule);

		switch (other_tuple->encap[i].proto) {
		case htons(ETH_P_PPP_SES):
			entry->id = FLOW_ACTION_PPPOE_PUSH;
			entry->pppoe.sid = other_tuple->encap[i].id;
			break;
		case htons(ETH_P_8021Q):
			entry->id = FLOW_ACTION_VLAN_PUSH;
			entry->vlan.vid = other_tuple->encap[i].id;
			entry->vlan.proto = other_tuple->encap[i].proto;
			break;
		}
	}

	return 0;
}

int nf_flow_rule_route_ipv4(struct net *net, const struct flow_offload *flow,
			    enum flow_offload_tuple_dir dir,
			    struct nf_flow_rule *flow_rule)
{
	if (nf_flow_rule_route_common(net, flow, dir, flow_rule) < 0)
		return -1;

	if (test_bit(NF_FLOW_SNAT, &flow->flags)) {
		flow_offload_ipv4_snat(net, flow, dir, flow_rule);
		flow_offload_port_snat(net, flow, dir, flow_rule);
	}
	if (test_bit(NF_FLOW_DNAT, &flow->flags)) {
		flow_offload_ipv4_dnat(net, flow, dir, flow_rule);
		flow_offload_port_dnat(net, flow, dir, flow_rule);
	}
	if (test_bit(NF_FLOW_SNAT, &flow->flags) ||
	    test_bit(NF_FLOW_DNAT, &flow->flags))
		flow_offload_ipv4_checksum(net, flow, flow_rule);

	flow_offload_redirect(net, flow, dir, flow_rule);

	return 0;
}
EXPORT_SYMBOL_GPL(nf_flow_rule_route_ipv4);

int nf_flow_rule_route_ipv6(struct net *net, const struct flow_offload *flow,
			    enum flow_offload_tuple_dir dir,
			    struct nf_flow_rule *flow_rule)
{
	if (nf_flow_rule_route_common(net, flow, dir, flow_rule) < 0)
		return -1;

	if (test_bit(NF_FLOW_SNAT, &flow->flags)) {
		flow_offload_ipv6_snat(net, flow, dir, flow_rule);
		flow_offload_port_snat(net, flow, dir, flow_rule);
	}
	if (test_bit(NF_FLOW_DNAT, &flow->flags)) {
		flow_offload_ipv6_dnat(net, flow, dir, flow_rule);
		flow_offload_port_dnat(net, flow, dir, flow_rule);
	}

	flow_offload_redirect(net, flow, dir, flow_rule);

	return 0;
}
EXPORT_SYMBOL_GPL(nf_flow_rule_route_ipv6);

#define NF_FLOW_RULE_ACTION_MAX	16

/*由flow_offload_work转换flow_rule*/
static struct nf_flow_rule *
nf_flow_offload_rule_alloc(struct net *net,
			   const struct flow_offload_work *offload,
			   enum flow_offload_tuple_dir dir)
{
	const struct nf_flowtable *flowtable = offload->flowtable;
	const struct flow_offload_tuple *tuple, *other_tuple;
	const struct flow_offload *flow = offload->flow;
	struct dst_entry *other_dst = NULL;
	struct nf_flow_rule *flow_rule;
	int err = -ENOMEM;

	flow_rule = kzalloc(sizeof(*flow_rule), GFP_KERNEL);
	if (!flow_rule)
		goto err_flow;

	flow_rule->rule = flow_rule_alloc(NF_FLOW_RULE_ACTION_MAX);
	if (!flow_rule->rule)
		goto err_flow_rule;

	flow_rule->rule->match.dissector = &flow_rule->match.dissector;
	flow_rule->rule->match.mask = &flow_rule->match.mask;
	flow_rule->rule->match.key = &flow_rule->match.key;

	/*转换到flow_rule的match*/
	tuple = &flow->tuplehash[dir].tuple;
	other_tuple = &flow->tuplehash[!dir].tuple;
	if (other_tuple->xmit_type == FLOW_OFFLOAD_XMIT_NEIGH)
		other_dst = other_tuple->dst_cache;

	err = nf_flow_rule_match(&flow_rule->match, tuple, other_dst);
	if (err < 0)
		goto err_flow_match;

	/*转换flow的action到flow_rule*/
	flow_rule->rule->action.num_entries = 0;
	if (flowtable->type->action(net, flow, dir, flow_rule) < 0)
		goto err_flow_match;

	return flow_rule;

err_flow_match:
	kfree(flow_rule->rule);
err_flow_rule:
	kfree(flow_rule);
err_flow:
	return NULL;
}

static void __nf_flow_offload_destroy(struct nf_flow_rule *flow_rule)
{
	struct flow_action_entry *entry;
	int i;

	for (i = 0; i < flow_rule->rule->action.num_entries; i++) {
		entry = &flow_rule->rule->action.entries[i];
		if (entry->id != FLOW_ACTION_REDIRECT)
			continue;

		dev_put(entry->dev);
	}
	kfree(flow_rule->rule);
	kfree(flow_rule);
}

static void nf_flow_offload_destroy(struct nf_flow_rule *flow_rule[])
{
	int i;

	for (i = 0; i < FLOW_OFFLOAD_DIR_MAX; i++)
		__nf_flow_offload_destroy(flow_rule[i]);
}

/*产生待offload work对应的两项flow_rule(源方向，响应方向）*/
static int nf_flow_offload_alloc(const struct flow_offload_work *offload,
				 struct nf_flow_rule *flow_rule[]/*出参，转换为后的flow_rule*/)
{
	struct net *net = read_pnet(&offload->flowtable->net);

	flow_rule[0] = nf_flow_offload_rule_alloc(net, offload,
						  FLOW_OFFLOAD_DIR_ORIGINAL);
	if (!flow_rule[0])
		return -ENOMEM;

	flow_rule[1] = nf_flow_offload_rule_alloc(net, offload,
						  FLOW_OFFLOAD_DIR_REPLY);
	if (!flow_rule[1]) {
		__nf_flow_offload_destroy(flow_rule[0]);
		return -ENOMEM;
	}

	return 0;
}

static void nf_flow_offload_init(struct flow_cls_offload *cls_flow,
				 __be16 proto, int priority,
				 enum flow_cls_command cmd,
				 const struct flow_offload_tuple *tuple,
				 struct netlink_ext_ack *extack)
{
	cls_flow->common.protocol = proto;
	cls_flow->common.prio = priority;
	cls_flow->common.extack = extack;
	cls_flow->command = cmd;
	cls_flow->cookie = (unsigned long)tuple;
}

/*将flow_rule转换为flow_cls_offload,并通过block_cb触发，送到网卡驱动*/
static int nf_flow_offload_tuple(struct nf_flowtable *flowtable,
				 struct flow_offload *flow,
				 struct nf_flow_rule *flow_rule,
				 enum flow_offload_tuple_dir dir/*flow的方向*/,
				 int priority/*规则优先级*/, int cmd,
				 struct flow_stats *stats,
				 struct list_head *block_cb_list)
{
	struct flow_cls_offload cls_flow = {};
	struct flow_block_cb *block_cb;
	struct netlink_ext_ack extack;
	__be16 proto = ETH_P_ALL;
	int err, i = 0;

	nf_flow_offload_init(&cls_flow, proto, priority, cmd,
			     &flow->tuplehash[dir].tuple, &extack);
	if (cmd == FLOW_CLS_REPLACE)
		cls_flow.rule = flow_rule->rule;

	down_read(&flowtable->flow_block_lock);
	/*触发所有block_cb_list回调，如果有错误，则跳过*/
	list_for_each_entry(block_cb, block_cb_list, list) {
		err = block_cb->cb(TC_SETUP_CLSFLOWER, &cls_flow,
				   block_cb->cb_priv);
		if (err < 0)
			continue;

		i++;
	}
	up_read(&flowtable->flow_block_lock);

	if (cmd == FLOW_CLS_STATS)
		memcpy(stats, &cls_flow.stats, sizeof(*stats));

	return i;
}

static int flow_offload_tuple_add(struct flow_offload_work *offload,
				  struct nf_flow_rule *flow_rule,
				  enum flow_offload_tuple_dir dir/*待加入的流方向*/)
{
	return nf_flow_offload_tuple(offload->flowtable, offload->flow,
				     flow_rule, dir,
				     offload->flowtable->priority,
				     FLOW_CLS_REPLACE, NULL,
				     &offload->flowtable->flow_block.cb_list);
}

static void flow_offload_tuple_del(struct flow_offload_work *offload,
				   enum flow_offload_tuple_dir dir)
{
	nf_flow_offload_tuple(offload->flowtable, offload->flow, NULL, dir,
			      offload->flowtable->priority,
			      FLOW_CLS_DESTROY, NULL,
			      &offload->flowtable->flow_block.cb_list);
}

/*向硬件中添加flow_rule*/
static int flow_offload_rule_add(struct flow_offload_work *offload,
				 struct nf_flow_rule *flow_rule[])
{
	int ok_count = 0;

	//分别添加源与响应方向的rule
	ok_count += flow_offload_tuple_add(offload, flow_rule[0],
					   FLOW_OFFLOAD_DIR_ORIGINAL);
	ok_count += flow_offload_tuple_add(offload, flow_rule[1],
					   FLOW_OFFLOAD_DIR_REPLY);
	if (ok_count == 0)
		return -ENOENT;

	return 0;
}

static void flow_offload_work_add(struct flow_offload_work *offload)
{
	struct nf_flow_rule *flow_rule[FLOW_OFFLOAD_DIR_MAX];
	int err;

	err = nf_flow_offload_alloc(offload, flow_rule);
	if (err < 0)
		return;

	err = flow_offload_rule_add(offload, flow_rule);
	if (err < 0)
		goto out;

	/*下发成功，标记此ct在硬件中*/
	set_bit(IPS_HW_OFFLOAD_BIT, &offload->flow->ct->status);

out:
	nf_flow_offload_destroy(flow_rule);
}

static void flow_offload_work_del(struct flow_offload_work *offload)
{
	clear_bit(IPS_HW_OFFLOAD_BIT, &offload->flow->ct->status);
	flow_offload_tuple_del(offload, FLOW_OFFLOAD_DIR_ORIGINAL);
	flow_offload_tuple_del(offload, FLOW_OFFLOAD_DIR_REPLY);
	set_bit(NF_FLOW_HW_DEAD, &offload->flow->flags);
}

static void flow_offload_tuple_stats(struct flow_offload_work *offload,
				     enum flow_offload_tuple_dir dir,
				     struct flow_stats *stats)
{
	nf_flow_offload_tuple(offload->flowtable, offload->flow, NULL, dir,
			      offload->flowtable->priority,
			      FLOW_CLS_STATS, stats,
			      &offload->flowtable->flow_block.cb_list);
}

static void flow_offload_work_stats(struct flow_offload_work *offload)
{
	struct flow_stats stats[FLOW_OFFLOAD_DIR_MAX] = {};
	u64 lastused;

	flow_offload_tuple_stats(offload, FLOW_OFFLOAD_DIR_ORIGINAL, &stats[0]);
	flow_offload_tuple_stats(offload, FLOW_OFFLOAD_DIR_REPLY, &stats[1]);

	lastused = max_t(u64, stats[0].lastused, stats[1].lastused);
	offload->flow->timeout = max_t(u64, offload->flow->timeout,
				       lastused + flow_offload_get_timeout(offload->flow));

	if (offload->flowtable->flags & NF_FLOWTABLE_COUNTER) {
		if (stats[0].pkts)
			nf_ct_acct_add(offload->flow->ct,
				       FLOW_OFFLOAD_DIR_ORIGINAL,
				       stats[0].pkts, stats[0].bytes);
		if (stats[1].pkts)
			nf_ct_acct_add(offload->flow->ct,
				       FLOW_OFFLOAD_DIR_REPLY,
				       stats[1].pkts, stats[1].bytes);
	}
}

/*负责offload ct的worker工作函数*/
static void flow_offload_work_handler(struct work_struct *work)
{
	struct flow_offload_work *offload;
	struct net *net;

	offload = container_of(work, struct flow_offload_work, work);
	net = read_pnet(&offload->flowtable->net);
	switch (offload->cmd) {
		case FLOW_CLS_REPLACE:
		    /*flow替换*/
			flow_offload_work_add(offload);
			NF_FLOW_TABLE_STAT_DEC_ATOMIC(net, count_wq_add);
			break;
		case FLOW_CLS_DESTROY:
		    /*flow的移除*/
			flow_offload_work_del(offload);
			NF_FLOW_TABLE_STAT_DEC_ATOMIC(net, count_wq_del);
			break;
		case FLOW_CLS_STATS:
		    /*flow状态获取*/
			flow_offload_work_stats(offload);
			NF_FLOW_TABLE_STAT_DEC_ATOMIC(net, count_wq_stats);
			break;
		default:
			WARN_ON_ONCE(1);
	}

	clear_bit(NF_FLOW_HW_PENDING, &offload->flow->flags);
	kfree(offload);
}

/*将offload work加入工作队列*/
static void flow_offload_queue_work(struct flow_offload_work *offload)
{
	struct net *net = read_pnet(&offload->flowtable->net);

	if (offload->cmd == FLOW_CLS_REPLACE) {
		NF_FLOW_TABLE_STAT_INC(net, count_wq_add);
		queue_work(nf_flow_offload_add_wq, &offload->work);
	} else if (offload->cmd == FLOW_CLS_DESTROY) {
		NF_FLOW_TABLE_STAT_INC(net, count_wq_del);
		queue_work(nf_flow_offload_del_wq, &offload->work);
	} else {
		NF_FLOW_TABLE_STAT_INC(net, count_wq_stats);
		queue_work(nf_flow_offload_stats_wq, &offload->work);
	}
}

/*利用flow构造offload work*/
static struct flow_offload_work *
nf_flow_offload_work_alloc(struct nf_flowtable *flowtable,
			   struct flow_offload *flow, unsigned int cmd)
{
	struct flow_offload_work *offload;

	if (test_and_set_bit(NF_FLOW_HW_PENDING, &flow->flags))
		return NULL;

	offload = kmalloc(sizeof(struct flow_offload_work), GFP_ATOMIC);
	if (!offload) {
		clear_bit(NF_FLOW_HW_PENDING, &flow->flags);
		return NULL;
	}

	offload->cmd = cmd;
	offload->flow = flow;
	offload->flowtable = flowtable;
	/*指定此work的处理函数，负责向驱动下发flow_offload规则*/
	INIT_WORK(&offload->work, flow_offload_work_handler);

	return offload;
}

/*flow offload添加*/
void nf_flow_offload_add(struct nf_flowtable *flowtable,
			 struct flow_offload *flow)
{
	struct flow_offload_work *offload;

	/*生成flow offload replace命令*/
	offload = nf_flow_offload_work_alloc(flowtable, flow, FLOW_CLS_REPLACE);
	if (!offload)
		return;

	/*将此工作提交给work，由其具体负责处理*/
	flow_offload_queue_work(offload);
}

void nf_flow_offload_del(struct nf_flowtable *flowtable,
			 struct flow_offload *flow)
{
	struct flow_offload_work *offload;

	offload = nf_flow_offload_work_alloc(flowtable, flow, FLOW_CLS_DESTROY);
	if (!offload)
		return;

	set_bit(NF_FLOW_HW_DYING, &flow->flags);
	flow_offload_queue_work(offload);
}

void nf_flow_offload_stats(struct nf_flowtable *flowtable,
			   struct flow_offload *flow)
{
	struct flow_offload_work *offload;
	__s32 delta;

	delta = nf_flow_timeout_delta(flow->timeout);
	if ((delta >= (9 * flow_offload_get_timeout(flow)) / 10))
		return;

	offload = nf_flow_offload_work_alloc(flowtable, flow, FLOW_CLS_STATS);
	if (!offload)
		return;

	flow_offload_queue_work(offload);
}

void nf_flow_table_offload_flush_cleanup(struct nf_flowtable *flowtable)
{
	if (nf_flowtable_hw_offload(flowtable)) {
		flush_workqueue(nf_flow_offload_del_wq);
		nf_flow_table_gc_run(flowtable);
	}
}

void nf_flow_table_offload_flush(struct nf_flowtable *flowtable)
{
	if (nf_flowtable_hw_offload(flowtable)) {
		flush_workqueue(nf_flow_offload_add_wq);
		flush_workqueue(nf_flow_offload_del_wq);
		flush_workqueue(nf_flow_offload_stats_wq);
	}
}

static int nf_flow_table_block_setup(struct nf_flowtable *flowtable,
				     struct flow_block_offload *bo,
				     enum flow_block_command cmd)
{
	struct flow_block_cb *block_cb, *next;
	int err = 0;

	down_write(&flowtable->flow_block_lock);
	switch (cmd) {
	case FLOW_BLOCK_BIND:
	    /*将此bo绑定到指定flowtable，用于处理flowtable的卸载*/
		list_splice(&bo->cb_list, &flowtable->flow_block.cb_list);
		break;
	case FLOW_BLOCK_UNBIND:
		list_for_each_entry_safe(block_cb, next, &bo->cb_list, list) {
			list_del(&block_cb->list);
			flow_block_cb_free(block_cb);
		}
		break;
	default:
		WARN_ON_ONCE(1);
		err = -EOPNOTSUPP;
	}
	up_write(&flowtable->flow_block_lock);

	return err;
}

static void nf_flow_table_block_offload_init(struct flow_block_offload *bo,
					     struct net *net,
					     enum flow_block_command cmd,
					     struct nf_flowtable *flowtable,
					     struct netlink_ext_ack *extack)
{
	memset(bo, 0, sizeof(*bo));
	bo->net		= net;
	bo->block	= &flowtable->flow_block;
	bo->command	= cmd;
	bo->binder_type	= FLOW_BLOCK_BINDER_TYPE_CLSACT_INGRESS;
	bo->extack	= extack;
	bo->cb_list_head = &flowtable->flow_block.cb_list;
	INIT_LIST_HEAD(&bo->cb_list);
}

static void nf_flow_table_indr_cleanup(struct flow_block_cb *block_cb)
{
	struct nf_flowtable *flowtable = block_cb->indr.data;
	struct net_device *dev = block_cb->indr.dev;

	nf_flow_table_gc_cleanup(flowtable, dev);
	down_write(&flowtable->flow_block_lock);
	list_del(&block_cb->list);
	list_del(&block_cb->driver_list);
	flow_block_cb_free(block_cb);
	up_write(&flowtable->flow_block_lock);
}

/*flow table间接卸载触发*/
static int nf_flow_table_indr_offload_cmd(struct flow_block_offload *bo,
					  struct nf_flowtable *flowtable,
					  struct net_device *dev,
					  enum flow_block_command cmd,
					  struct netlink_ext_ack *extack)
{
	nf_flow_table_block_offload_init(bo, dev_net(dev), cmd, flowtable,
					 extack);

	return flow_indr_dev_setup_offload(dev, NULL, TC_SETUP_FT, flowtable, bo,
					   nf_flow_table_indr_cleanup);
}

/*flow table直接卸载*/
static int nf_flow_table_offload_cmd(struct flow_block_offload *bo,
				     struct nf_flowtable *flowtable,
				     struct net_device *dev,
				     enum flow_block_command cmd,
				     struct netlink_ext_ack *extack)
{
	int err;

	nf_flow_table_block_offload_init(bo, dev_net(dev), cmd, flowtable,
					 extack);
<<<<<<< HEAD
	/*触发flow_table卸载*/
=======
	down_write(&flowtable->flow_block_lock);
>>>>>>> 97ee9d1c
	err = dev->netdev_ops->ndo_setup_tc(dev, TC_SETUP_FT, bo);
	up_write(&flowtable->flow_block_lock);
	if (err < 0)
		return err;

	return 0;
}

int nf_flow_table_offload_setup(struct nf_flowtable *flowtable,
				struct net_device *dev,
				enum flow_block_command cmd)
{
	struct netlink_ext_ack extack = {};
	struct flow_block_offload bo;
	int err;

	/*如果flowtable不可offload，则直接返回*/
	if (!nf_flowtable_hw_offload(flowtable))
		return 0;

	/*如果有回调，通过回调触发*/
	if (dev->netdev_ops->ndo_setup_tc)
		err = nf_flow_table_offload_cmd(&bo, flowtable, dev, cmd,
						&extack);
	else
	    /*触发间接flow table offload*/
		err = nf_flow_table_indr_offload_cmd(&bo, flowtable, dev, cmd,
						     &extack);
	if (err < 0)
		return err;

	return nf_flow_table_block_setup(flowtable, &bo, cmd);
}
EXPORT_SYMBOL_GPL(nf_flow_table_offload_setup);

int nf_flow_table_offload_init(void)
{
	nf_flow_offload_add_wq  = alloc_workqueue("nf_ft_offload_add",
						  WQ_UNBOUND | WQ_SYSFS, 0);
	if (!nf_flow_offload_add_wq)
		return -ENOMEM;

	nf_flow_offload_del_wq  = alloc_workqueue("nf_ft_offload_del",
						  WQ_UNBOUND | WQ_SYSFS, 0);
	if (!nf_flow_offload_del_wq)
		goto err_del_wq;

	nf_flow_offload_stats_wq  = alloc_workqueue("nf_ft_offload_stats",
						    WQ_UNBOUND | WQ_SYSFS, 0);
	if (!nf_flow_offload_stats_wq)
		goto err_stats_wq;

	return 0;

err_stats_wq:
	destroy_workqueue(nf_flow_offload_del_wq);
err_del_wq:
	destroy_workqueue(nf_flow_offload_add_wq);
	return -ENOMEM;
}

void nf_flow_table_offload_exit(void)
{
	destroy_workqueue(nf_flow_offload_add_wq);
	destroy_workqueue(nf_flow_offload_del_wq);
	destroy_workqueue(nf_flow_offload_stats_wq);
}<|MERGE_RESOLUTION|>--- conflicted
+++ resolved
@@ -1193,11 +1193,8 @@
 
 	nf_flow_table_block_offload_init(bo, dev_net(dev), cmd, flowtable,
 					 extack);
-<<<<<<< HEAD
+	down_write(&flowtable->flow_block_lock);
 	/*触发flow_table卸载*/
-=======
-	down_write(&flowtable->flow_block_lock);
->>>>>>> 97ee9d1c
 	err = dev->netdev_ops->ndo_setup_tc(dev, TC_SETUP_FT, bo);
 	up_write(&flowtable->flow_block_lock);
 	if (err < 0)
