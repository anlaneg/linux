--- conflicted
+++ resolved
@@ -183,13 +183,9 @@
 		if (!(set->flags & NFT_SET_EVAL))
 			return -EINVAL;
 
-<<<<<<< HEAD
 		//初始化动态表达式
-		priv->expr = nft_expr_init(ctx, tb[NFTA_DYNSET_EXPR]);
-=======
 		priv->expr = nft_set_elem_expr_alloc(ctx, set,
 						     tb[NFTA_DYNSET_EXPR]);
->>>>>>> b032227c
 		if (IS_ERR(priv->expr))
 			return PTR_ERR(priv->expr);
 
