--- conflicted
+++ resolved
@@ -227,13 +227,7 @@
 		goto out_unlock;
 	}
 
-<<<<<<< HEAD
-	if (proto->nlattr_tuple_size)
-		proto->nla_size = 3 * proto->nlattr_tuple_size();
-
 	//注册l3层协议
-=======
->>>>>>> 5cb0512c
 	rcu_assign_pointer(nf_ct_l3protos[proto->l3proto], proto);
 
 out_unlock:
