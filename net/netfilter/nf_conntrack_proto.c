// SPDX-License-Identifier: GPL-2.0

#include <linux/types.h>
#include <linux/netfilter.h>
#include <linux/module.h>
#include <linux/slab.h>
#include <linux/mutex.h>
#include <linux/vmalloc.h>
#include <linux/stddef.h>
#include <linux/err.h>
#include <linux/percpu.h>
#include <linux/notifier.h>
#include <linux/kernel.h>
#include <linux/netdevice.h>

#include <net/netfilter/nf_conntrack.h>
#include <net/netfilter/nf_conntrack_l4proto.h>
#include <net/netfilter/nf_conntrack_core.h>
#include <net/netfilter/nf_conntrack_bridge.h>
#include <net/netfilter/nf_log.h>

#include <linux/ip.h>
#include <linux/icmp.h>
#include <linux/sysctl.h>
#include <net/route.h>
#include <net/ip.h>

#include <linux/netfilter_ipv4.h>
#include <linux/netfilter_ipv6.h>
#include <linux/netfilter_ipv6/ip6_tables.h>
#include <net/netfilter/nf_conntrack_helper.h>
#include <net/netfilter/nf_conntrack_zones.h>
#include <net/netfilter/nf_conntrack_seqadj.h>
#include <net/netfilter/ipv4/nf_conntrack_ipv4.h>
#include <net/netfilter/ipv6/nf_conntrack_ipv6.h>
#include <net/netfilter/nf_nat_helper.h>
#include <net/netfilter/ipv4/nf_defrag_ipv4.h>
#include <net/netfilter/ipv6/nf_defrag_ipv6.h>

#include <linux/ipv6.h>
#include <linux/in6.h>
#include <net/ipv6.h>
#include <net/inet_frag.h>

static DEFINE_MUTEX(nf_ct_proto_mutex);

#ifdef CONFIG_SYSCTL
__printf(4, 5)
void nf_l4proto_log_invalid(const struct sk_buff *skb,
			    const struct nf_hook_state *state,
			    u8 protonum,
			    const char *fmt, ...)
{
	struct net *net = state->net;
	struct va_format vaf;
	va_list args;

	if (net->ct.sysctl_log_invalid != protonum &&
	    net->ct.sysctl_log_invalid != IPPROTO_RAW)
		return;

	va_start(args, fmt);
	vaf.fmt = fmt;
	vaf.va = &args;

	nf_log_packet(net, state->pf, 0, skb, state->in, state->out,
		      NULL, "nf_ct_proto_%d: %pV ", protonum, &vaf);
	va_end(args);
}
EXPORT_SYMBOL_GPL(nf_l4proto_log_invalid);

__printf(4, 5)
void nf_ct_l4proto_log_invalid(const struct sk_buff *skb,
			       const struct nf_conn *ct,
			       const struct nf_hook_state *state,
			       const char *fmt, ...)
{
	struct va_format vaf;
	struct net *net;
	va_list args;

	net = nf_ct_net(ct);
	if (likely(net->ct.sysctl_log_invalid == 0))
		return;

	va_start(args, fmt);
	vaf.fmt = fmt;
	vaf.va = &args;

	nf_l4proto_log_invalid(skb, state,
			       nf_ct_protonum(ct), "%pV", &vaf);
	va_end(args);
}
EXPORT_SYMBOL_GPL(nf_ct_l4proto_log_invalid);
#endif

const struct nf_conntrack_l4proto *nf_ct_l4proto_find(u8 l4proto)
{
	switch (l4proto) {
	case IPPROTO_UDP: return &nf_conntrack_l4proto_udp;
	case IPPROTO_TCP: return &nf_conntrack_l4proto_tcp;
	case IPPROTO_ICMP: return &nf_conntrack_l4proto_icmp;
#ifdef CONFIG_NF_CT_PROTO_DCCP
	case IPPROTO_DCCP: return &nf_conntrack_l4proto_dccp;
#endif
#ifdef CONFIG_NF_CT_PROTO_SCTP
	case IPPROTO_SCTP: return &nf_conntrack_l4proto_sctp;
#endif
#ifdef CONFIG_NF_CT_PROTO_UDPLITE
	case IPPROTO_UDPLITE: return &nf_conntrack_l4proto_udplite;
#endif
#ifdef CONFIG_NF_CT_PROTO_GRE
	case IPPROTO_GRE: return &nf_conntrack_l4proto_gre;
#endif
#if IS_ENABLED(CONFIG_IPV6)
	case IPPROTO_ICMPV6: return &nf_conntrack_l4proto_icmpv6;
#endif /* CONFIG_IPV6 */
	}

	return &nf_conntrack_l4proto_generic;
};
EXPORT_SYMBOL_GPL(nf_ct_l4proto_find);

static bool in_vrf_postrouting(const struct nf_hook_state *state)
{
#if IS_ENABLED(CONFIG_NET_L3_MASTER_DEV)
	if (state->hook == NF_INET_POST_ROUTING &&
	    netif_is_l3_master(state->out))
		return true;
#endif
	return false;
}

unsigned int nf_confirm(void *priv,
			struct sk_buff *skb,
			const struct nf_hook_state *state)
{
	const struct nf_conn_help *help;
	enum ip_conntrack_info ctinfo;
	unsigned int protoff;
	struct nf_conn *ct;
	bool seqadj_needed;
	__be16 frag_off;
	int start;
	u8 pnum;

	ct = nf_ct_get(skb, &ctinfo);
	if (!ct || in_vrf_postrouting(state))
		return NF_ACCEPT;

	help = nfct_help(ct);

	seqadj_needed = test_bit(IPS_SEQ_ADJUST_BIT, &ct->status) && !nf_is_loopback_packet(skb);
	if (!help && !seqadj_needed)
		return nf_conntrack_confirm(skb);

	/* helper->help() do not expect ICMP packets */
	if (ctinfo == IP_CT_RELATED_REPLY)
		return nf_conntrack_confirm(skb);

	switch (nf_ct_l3num(ct)) {
	case NFPROTO_IPV4:
		protoff = skb_network_offset(skb) + ip_hdrlen(skb);
		break;
	case NFPROTO_IPV6:
		pnum = ipv6_hdr(skb)->nexthdr;
		start = ipv6_skip_exthdr(skb, sizeof(struct ipv6hdr), &pnum, &frag_off);
		if (start < 0 || (frag_off & htons(~0x7)) != 0)
			return nf_conntrack_confirm(skb);

		protoff = start;
		break;
	default:
		return nf_conntrack_confirm(skb);
	}

	if (help) {
		const struct nf_conntrack_helper *helper;
		int ret;

		/* rcu_read_lock()ed by nf_hook */
		helper = rcu_dereference(help->helper);
		if (helper) {
			ret = helper->help(skb,
					   protoff,
					   ct, ctinfo);
			if (ret != NF_ACCEPT)
				return ret;
		}
	}

<<<<<<< HEAD
	//如果因为alg需要做seq调整，则执行seq调整
	if (test_bit(IPS_SEQ_ADJUST_BIT, &ct->status) &&
	    !nf_is_loopback_packet(skb)) {
		if (!nf_ct_seq_adjust(skb, ct, ctinfo, protoff)) {
			NF_CT_STAT_INC_ATOMIC(nf_ct_net(ct), drop);
			return NF_DROP;
		}
=======
	if (seqadj_needed &&
	    !nf_ct_seq_adjust(skb, ct, ctinfo, protoff)) {
		NF_CT_STAT_INC_ATOMIC(nf_ct_net(ct), drop);
		return NF_DROP;
>>>>>>> fe15c26e
	}

	/* We've seen it coming out the other side: confirm it */
	return nf_conntrack_confirm(skb);
}
EXPORT_SYMBOL_GPL(nf_confirm);

<<<<<<< HEAD
static bool in_vrf_postrouting(const struct nf_hook_state *state)
{
#if IS_ENABLED(CONFIG_NET_L3_MASTER_DEV)
	if (state->hook == NF_INET_POST_ROUTING &&
	    netif_is_l3_master(state->out))
		return true;
#endif
	return false;
}

//confirm此ct
static unsigned int ipv4_confirm(void *priv,
				 struct sk_buff *skb,
				 const struct nf_hook_state *state)
{
	enum ip_conntrack_info ctinfo;
	struct nf_conn *ct;

	ct = nf_ct_get(skb, &ctinfo);
	if (!ct || ctinfo == IP_CT_RELATED_REPLY)
		return nf_conntrack_confirm(skb);

	if (in_vrf_postrouting(state))
		return NF_ACCEPT;

	//如果有ct即confirm此报文
	return nf_confirm(skb,
			  skb_network_offset(skb) + ip_hdrlen(skb),
			  ct, ctinfo);
}

=======
>>>>>>> fe15c26e
static unsigned int ipv4_conntrack_in(void *priv,
				      struct sk_buff *skb,
				      const struct nf_hook_state *state)
{
	return nf_conntrack_in(skb, state);
}

static unsigned int ipv4_conntrack_local(void *priv,
					 struct sk_buff *skb,
					 const struct nf_hook_state *state)
{
	if (ip_is_fragment(ip_hdr(skb))) { /* IP_NODEFRAG setsockopt set */
		//分片报文不创建
		enum ip_conntrack_info ctinfo;
		struct nf_conn *tmpl;

		tmpl = nf_ct_get(skb, &ctinfo);
		if (tmpl && nf_ct_is_template(tmpl)) {
			/* when skipping ct, clear templates to avoid fooling
			 * later targets/matches
			 */
			skb->_nfct = 0;
			nf_ct_put(tmpl);
		}
		return NF_ACCEPT;
	}

	//非分片报文创建ct
	return nf_conntrack_in(skb, state);
}

/* Connection tracking may drop packets, but never alters them, so
 * make it the first hook.
 */
static const struct nf_hook_ops ipv4_conntrack_ops[] = {
	{
		.hook		= ipv4_conntrack_in,//本机进来的流量做ct
		.pf		= NFPROTO_IPV4,
		.hooknum	= NF_INET_PRE_ROUTING,
		.priority	= NF_IP_PRI_CONNTRACK,
	},
	{
		.hook		= ipv4_conntrack_local,//本机出去的流量做ct
		.pf		= NFPROTO_IPV4,
		.hooknum	= NF_INET_LOCAL_OUT,
		.priority	= NF_IP_PRI_CONNTRACK,
	},
	{
		.hook		= nf_confirm,
		.pf		= NFPROTO_IPV4,
		.hooknum	= NF_INET_POST_ROUTING,
		.priority	= NF_IP_PRI_CONNTRACK_CONFIRM,
	},
	{
<<<<<<< HEAD
		.hook		= ipv4_confirm,//本机上来的流量做ct确认
=======
		.hook		= nf_confirm,
>>>>>>> fe15c26e
		.pf		= NFPROTO_IPV4,
		.hooknum	= NF_INET_LOCAL_IN,
		.priority	= NF_IP_PRI_CONNTRACK_CONFIRM,
	},
};

/* Fast function for those who don't want to parse /proc (and I don't
 * blame them).
 * Reversing the socket's dst/src point of view gives us the reply
 * mapping.
 */
static int
getorigdst(struct sock *sk, int optval, void __user *user, int *len)
{
	const struct inet_sock *inet = inet_sk(sk);
	const struct nf_conntrack_tuple_hash *h;
	struct nf_conntrack_tuple tuple;

	memset(&tuple, 0, sizeof(tuple));

	lock_sock(sk);
	tuple.src.u3.ip = inet->inet_rcv_saddr;
	tuple.src.u.tcp.port = inet->inet_sport;
	tuple.dst.u3.ip = inet->inet_daddr;
	tuple.dst.u.tcp.port = inet->inet_dport;
	tuple.src.l3num = PF_INET;
	tuple.dst.protonum = sk->sk_protocol;
	release_sock(sk);

	/* We only do TCP and SCTP at the moment: is there a better way? */
	if (tuple.dst.protonum != IPPROTO_TCP &&
	    tuple.dst.protonum != IPPROTO_SCTP)
		return -ENOPROTOOPT;

	if ((unsigned int)*len < sizeof(struct sockaddr_in))
		return -EINVAL;

	h = nf_conntrack_find_get(sock_net(sk), &nf_ct_zone_dflt, &tuple);
	if (h) {
		struct sockaddr_in sin;
		struct nf_conn *ct = nf_ct_tuplehash_to_ctrack(h);

		sin.sin_family = AF_INET;
		sin.sin_port = ct->tuplehash[IP_CT_DIR_ORIGINAL]
			.tuple.dst.u.tcp.port;
		sin.sin_addr.s_addr = ct->tuplehash[IP_CT_DIR_ORIGINAL]
			.tuple.dst.u3.ip;
		memset(sin.sin_zero, 0, sizeof(sin.sin_zero));

		nf_ct_put(ct);
		if (copy_to_user(user, &sin, sizeof(sin)) != 0)
			return -EFAULT;
		else
			return 0;
	}
	return -ENOENT;
}

static struct nf_sockopt_ops so_getorigdst = {
	.pf		= PF_INET,
	.get_optmin	= SO_ORIGINAL_DST,
	.get_optmax	= SO_ORIGINAL_DST + 1,
	.get		= getorigdst,
	.owner		= THIS_MODULE,
};

#if IS_ENABLED(CONFIG_IPV6)
static int
ipv6_getorigdst(struct sock *sk, int optval, void __user *user, int *len)
{
	struct nf_conntrack_tuple tuple = { .src.l3num = NFPROTO_IPV6 };
	const struct ipv6_pinfo *inet6 = inet6_sk(sk);
	const struct inet_sock *inet = inet_sk(sk);
	const struct nf_conntrack_tuple_hash *h;
	struct sockaddr_in6 sin6;
	struct nf_conn *ct;
	__be32 flow_label;
	int bound_dev_if;

	lock_sock(sk);
	tuple.src.u3.in6 = sk->sk_v6_rcv_saddr;
	tuple.src.u.tcp.port = inet->inet_sport;
	tuple.dst.u3.in6 = sk->sk_v6_daddr;
	tuple.dst.u.tcp.port = inet->inet_dport;
	tuple.dst.protonum = sk->sk_protocol;
	bound_dev_if = sk->sk_bound_dev_if;
	flow_label = inet6->flow_label;
	release_sock(sk);

	if (tuple.dst.protonum != IPPROTO_TCP &&
	    tuple.dst.protonum != IPPROTO_SCTP)
		return -ENOPROTOOPT;

	if (*len < 0 || (unsigned int)*len < sizeof(sin6))
		return -EINVAL;

	h = nf_conntrack_find_get(sock_net(sk), &nf_ct_zone_dflt, &tuple);
	if (!h)
		return -ENOENT;

	ct = nf_ct_tuplehash_to_ctrack(h);

	sin6.sin6_family = AF_INET6;
	sin6.sin6_port = ct->tuplehash[IP_CT_DIR_ORIGINAL].tuple.dst.u.tcp.port;
	sin6.sin6_flowinfo = flow_label & IPV6_FLOWINFO_MASK;
	memcpy(&sin6.sin6_addr,
	       &ct->tuplehash[IP_CT_DIR_ORIGINAL].tuple.dst.u3.in6,
	       sizeof(sin6.sin6_addr));

	nf_ct_put(ct);
	sin6.sin6_scope_id = ipv6_iface_scope_id(&sin6.sin6_addr, bound_dev_if);
	return copy_to_user(user, &sin6, sizeof(sin6)) ? -EFAULT : 0;
}

static struct nf_sockopt_ops so_getorigdst6 = {
	.pf		= NFPROTO_IPV6,
	.get_optmin	= IP6T_SO_ORIGINAL_DST,
	.get_optmax	= IP6T_SO_ORIGINAL_DST + 1,
	.get		= ipv6_getorigdst,
	.owner		= THIS_MODULE,
};

static unsigned int ipv6_conntrack_in(void *priv,
				      struct sk_buff *skb,
				      const struct nf_hook_state *state)
{
	return nf_conntrack_in(skb, state);
}

static unsigned int ipv6_conntrack_local(void *priv,
					 struct sk_buff *skb,
					 const struct nf_hook_state *state)
{
	return nf_conntrack_in(skb, state);
}

static const struct nf_hook_ops ipv6_conntrack_ops[] = {
	{
		.hook		= ipv6_conntrack_in,
		.pf		= NFPROTO_IPV6,
		.hooknum	= NF_INET_PRE_ROUTING,
		.priority	= NF_IP6_PRI_CONNTRACK,
	},
	{
		.hook		= ipv6_conntrack_local,
		.pf		= NFPROTO_IPV6,
		.hooknum	= NF_INET_LOCAL_OUT,
		.priority	= NF_IP6_PRI_CONNTRACK,
	},
	{
		.hook		= nf_confirm,
		.pf		= NFPROTO_IPV6,
		.hooknum	= NF_INET_POST_ROUTING,
		.priority	= NF_IP6_PRI_LAST,
	},
	{
		.hook		= nf_confirm,
		.pf		= NFPROTO_IPV6,
		.hooknum	= NF_INET_LOCAL_IN,
		.priority	= NF_IP6_PRI_LAST - 1,
	},
};
#endif

static int nf_ct_tcp_fixup(struct nf_conn *ct, void *_nfproto)
{
	u8 nfproto = (unsigned long)_nfproto;

	if (nf_ct_l3num(ct) != nfproto)
		return 0;

	if (nf_ct_protonum(ct) == IPPROTO_TCP &&
	    ct->proto.tcp.state == TCP_CONNTRACK_ESTABLISHED) {
		ct->proto.tcp.seen[0].td_maxwin = 0;
		ct->proto.tcp.seen[1].td_maxwin = 0;
	}

	return 0;
}

static struct nf_ct_bridge_info *nf_ct_bridge_info;

static int nf_ct_netns_do_get(struct net *net, u8 nfproto)
{
	struct nf_conntrack_net *cnet = nf_ct_pernet(net);
	bool fixup_needed = false, retry = true;
	int err = 0;
retry:
	mutex_lock(&nf_ct_proto_mutex);

	switch (nfproto) {
	case NFPROTO_IPV4:
		cnet->users4++;
		if (cnet->users4 > 1)
			goto out_unlock;
		//ct使能前，需要明确分片重组功能开启
		err = nf_defrag_ipv4_enable(net);
		if (err) {
			cnet->users4 = 0;
			goto out_unlock;
		}

		//注册ct的钩子点
		err = nf_register_net_hooks(net, ipv4_conntrack_ops,
					    ARRAY_SIZE(ipv4_conntrack_ops));
		if (err)
			cnet->users4 = 0;
		else
			fixup_needed = true;
		break;
#if IS_ENABLED(CONFIG_IPV6)
	case NFPROTO_IPV6:
		cnet->users6++;
		if (cnet->users6 > 1)
			goto out_unlock;
		err = nf_defrag_ipv6_enable(net);
		if (err < 0) {
			cnet->users6 = 0;
			goto out_unlock;
		}

		err = nf_register_net_hooks(net, ipv6_conntrack_ops,
					    ARRAY_SIZE(ipv6_conntrack_ops));
		if (err)
			cnet->users6 = 0;
		else
			fixup_needed = true;
		break;
#endif
	case NFPROTO_BRIDGE:
		if (!nf_ct_bridge_info) {
			if (!retry) {
				err = -EPROTO;
				goto out_unlock;
			}
			mutex_unlock(&nf_ct_proto_mutex);
			request_module("nf_conntrack_bridge");
			retry = false;
			goto retry;
		}
		if (!try_module_get(nf_ct_bridge_info->me)) {
			err = -EPROTO;
			goto out_unlock;
		}
		cnet->users_bridge++;
		if (cnet->users_bridge > 1)
			goto out_unlock;

		err = nf_register_net_hooks(net, nf_ct_bridge_info->ops,
					    nf_ct_bridge_info->ops_size);
		if (err)
			cnet->users_bridge = 0;
		else
			fixup_needed = true;
		break;
	default:
		err = -EPROTO;
		break;
	}
 out_unlock:
	mutex_unlock(&nf_ct_proto_mutex);

	if (fixup_needed) {
		struct nf_ct_iter_data iter_data = {
			.net	= net,
			.data	= (void *)(unsigned long)nfproto,
		};
		nf_ct_iterate_cleanup_net(nf_ct_tcp_fixup, &iter_data);
	}

	return err;
}

static void nf_ct_netns_do_put(struct net *net, u8 nfproto)
{
	struct nf_conntrack_net *cnet = nf_ct_pernet(net);

	mutex_lock(&nf_ct_proto_mutex);
	switch (nfproto) {
	case NFPROTO_IPV4:
		if (cnet->users4 && (--cnet->users4 == 0)) {
			nf_unregister_net_hooks(net, ipv4_conntrack_ops,
						ARRAY_SIZE(ipv4_conntrack_ops));
			nf_defrag_ipv4_disable(net);
		}
		break;
#if IS_ENABLED(CONFIG_IPV6)
	case NFPROTO_IPV6:
		if (cnet->users6 && (--cnet->users6 == 0)) {
			nf_unregister_net_hooks(net, ipv6_conntrack_ops,
						ARRAY_SIZE(ipv6_conntrack_ops));
			nf_defrag_ipv6_disable(net);
		}
		break;
#endif
	case NFPROTO_BRIDGE:
		if (!nf_ct_bridge_info)
			break;
		if (cnet->users_bridge && (--cnet->users_bridge == 0))
			nf_unregister_net_hooks(net, nf_ct_bridge_info->ops,
						nf_ct_bridge_info->ops_size);

		module_put(nf_ct_bridge_info->me);
		break;
	}
	mutex_unlock(&nf_ct_proto_mutex);
}

static int nf_ct_netns_inet_get(struct net *net)
{
	int err;

	err = nf_ct_netns_do_get(net, NFPROTO_IPV4);
#if IS_ENABLED(CONFIG_IPV6)
	if (err < 0)
		goto err1;
	err = nf_ct_netns_do_get(net, NFPROTO_IPV6);
	if (err < 0)
		goto err2;

	return err;
err2:
	nf_ct_netns_put(net, NFPROTO_IPV4);
err1:
#endif
	return err;
}

int nf_ct_netns_get(struct net *net, u8 nfproto)
{
	int err;

	switch (nfproto) {
	case NFPROTO_INET:
		err = nf_ct_netns_inet_get(net);
		break;
	case NFPROTO_BRIDGE:
		err = nf_ct_netns_do_get(net, NFPROTO_BRIDGE);
		if (err < 0)
			return err;

		err = nf_ct_netns_inet_get(net);
		if (err < 0) {
			nf_ct_netns_put(net, NFPROTO_BRIDGE);
			return err;
		}
		break;
	default:
		err = nf_ct_netns_do_get(net, nfproto);
		break;
	}
	return err;
}
EXPORT_SYMBOL_GPL(nf_ct_netns_get);

void nf_ct_netns_put(struct net *net, uint8_t nfproto)
{
	switch (nfproto) {
	case NFPROTO_BRIDGE:
		nf_ct_netns_do_put(net, NFPROTO_BRIDGE);
		fallthrough;
	case NFPROTO_INET:
		nf_ct_netns_do_put(net, NFPROTO_IPV4);
		nf_ct_netns_do_put(net, NFPROTO_IPV6);
		break;
	default:
		nf_ct_netns_do_put(net, nfproto);
		break;
	}
}
EXPORT_SYMBOL_GPL(nf_ct_netns_put);

void nf_ct_bridge_register(struct nf_ct_bridge_info *info)
{
	WARN_ON(nf_ct_bridge_info);
	mutex_lock(&nf_ct_proto_mutex);
	nf_ct_bridge_info = info;
	mutex_unlock(&nf_ct_proto_mutex);
}
EXPORT_SYMBOL_GPL(nf_ct_bridge_register);

void nf_ct_bridge_unregister(struct nf_ct_bridge_info *info)
{
	WARN_ON(!nf_ct_bridge_info);
	mutex_lock(&nf_ct_proto_mutex);
	nf_ct_bridge_info = NULL;
	mutex_unlock(&nf_ct_proto_mutex);
}
EXPORT_SYMBOL_GPL(nf_ct_bridge_unregister);

int nf_conntrack_proto_init(void)
{
	int ret;

	ret = nf_register_sockopt(&so_getorigdst);
	if (ret < 0)
		return ret;

#if IS_ENABLED(CONFIG_IPV6)
	ret = nf_register_sockopt(&so_getorigdst6);
	if (ret < 0)
		goto cleanup_sockopt;
#endif

	return ret;

#if IS_ENABLED(CONFIG_IPV6)
cleanup_sockopt:
	nf_unregister_sockopt(&so_getorigdst);
#endif
	return ret;
}

void nf_conntrack_proto_fini(void)
{
	nf_unregister_sockopt(&so_getorigdst);
#if IS_ENABLED(CONFIG_IPV6)
	nf_unregister_sockopt(&so_getorigdst6);
#endif
}

void nf_conntrack_proto_pernet_init(struct net *net)
{
	nf_conntrack_generic_init_net(net);
	nf_conntrack_udp_init_net(net);
	nf_conntrack_tcp_init_net(net);
	nf_conntrack_icmp_init_net(net);
#if IS_ENABLED(CONFIG_IPV6)
	nf_conntrack_icmpv6_init_net(net);
#endif
#ifdef CONFIG_NF_CT_PROTO_DCCP
	nf_conntrack_dccp_init_net(net);
#endif
#ifdef CONFIG_NF_CT_PROTO_SCTP
	nf_conntrack_sctp_init_net(net);
#endif
#ifdef CONFIG_NF_CT_PROTO_GRE
	nf_conntrack_gre_init_net(net);
#endif
}

module_param_call(hashsize, nf_conntrack_set_hashsize, param_get_uint,
		  &nf_conntrack_htable_size, 0600);

MODULE_ALIAS("ip_conntrack");
MODULE_ALIAS("nf_conntrack-" __stringify(AF_INET));
MODULE_ALIAS("nf_conntrack-" __stringify(AF_INET6));
MODULE_LICENSE("GPL");<|MERGE_RESOLUTION|>--- conflicted
+++ resolved
@@ -131,6 +131,7 @@
 	return false;
 }
 
+//confirm此ct
 unsigned int nf_confirm(void *priv,
 			struct sk_buff *skb,
 			const struct nf_hook_state *state)
@@ -150,6 +151,7 @@
 
 	help = nfct_help(ct);
 
+	//如果因为alg需要做seq调整，则执行seq调整
 	seqadj_needed = test_bit(IPS_SEQ_ADJUST_BIT, &ct->status) && !nf_is_loopback_packet(skb);
 	if (!help && !seqadj_needed)
 		return nf_conntrack_confirm(skb);
@@ -189,61 +191,18 @@
 		}
 	}
 
-<<<<<<< HEAD
-	//如果因为alg需要做seq调整，则执行seq调整
-	if (test_bit(IPS_SEQ_ADJUST_BIT, &ct->status) &&
-	    !nf_is_loopback_packet(skb)) {
-		if (!nf_ct_seq_adjust(skb, ct, ctinfo, protoff)) {
-			NF_CT_STAT_INC_ATOMIC(nf_ct_net(ct), drop);
-			return NF_DROP;
-		}
-=======
 	if (seqadj_needed &&
 	    !nf_ct_seq_adjust(skb, ct, ctinfo, protoff)) {
 		NF_CT_STAT_INC_ATOMIC(nf_ct_net(ct), drop);
 		return NF_DROP;
->>>>>>> fe15c26e
 	}
 
 	/* We've seen it coming out the other side: confirm it */
+	//如果有ct即confirm此报文
 	return nf_conntrack_confirm(skb);
 }
 EXPORT_SYMBOL_GPL(nf_confirm);
 
-<<<<<<< HEAD
-static bool in_vrf_postrouting(const struct nf_hook_state *state)
-{
-#if IS_ENABLED(CONFIG_NET_L3_MASTER_DEV)
-	if (state->hook == NF_INET_POST_ROUTING &&
-	    netif_is_l3_master(state->out))
-		return true;
-#endif
-	return false;
-}
-
-//confirm此ct
-static unsigned int ipv4_confirm(void *priv,
-				 struct sk_buff *skb,
-				 const struct nf_hook_state *state)
-{
-	enum ip_conntrack_info ctinfo;
-	struct nf_conn *ct;
-
-	ct = nf_ct_get(skb, &ctinfo);
-	if (!ct || ctinfo == IP_CT_RELATED_REPLY)
-		return nf_conntrack_confirm(skb);
-
-	if (in_vrf_postrouting(state))
-		return NF_ACCEPT;
-
-	//如果有ct即confirm此报文
-	return nf_confirm(skb,
-			  skb_network_offset(skb) + ip_hdrlen(skb),
-			  ct, ctinfo);
-}
-
-=======
->>>>>>> fe15c26e
 static unsigned int ipv4_conntrack_in(void *priv,
 				      struct sk_buff *skb,
 				      const struct nf_hook_state *state)
@@ -298,11 +257,7 @@
 		.priority	= NF_IP_PRI_CONNTRACK_CONFIRM,
 	},
 	{
-<<<<<<< HEAD
-		.hook		= ipv4_confirm,//本机上来的流量做ct确认
-=======
-		.hook		= nf_confirm,
->>>>>>> fe15c26e
+		.hook		= nf_confirm,//本机上来的流量做ct确认
 		.pf		= NFPROTO_IPV4,
 		.hooknum	= NF_INET_LOCAL_IN,
 		.priority	= NF_IP_PRI_CONNTRACK_CONFIRM,
