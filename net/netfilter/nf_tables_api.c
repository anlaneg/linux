--- conflicted
+++ resolved
@@ -3111,15 +3111,12 @@
 			memset(&cb->args[1], 0,
 					sizeof(cb->args) - sizeof(cb->args[0]));
 		}
-<<<<<<< HEAD
-		//填充rule到buffer
-=======
 		if (prule)
 			handle = prule->handle;
 		else
 			handle = 0;
 
->>>>>>> ce840177
+		//填充rule到buffer
 		if (nf_tables_fill_rule_info(skb, net, NETLINK_CB(cb->skb).portid,
 					cb->nlh->nlmsg_seq,
 					NFT_MSG_NEWRULE,
