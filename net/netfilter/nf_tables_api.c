--- conflicted
+++ resolved
@@ -2639,14 +2639,9 @@
 	module_put(type->owner);
 }
 
-<<<<<<< HEAD
 //解析nla,并初始化对应的表达式
-struct nft_expr *nft_expr_init(const struct nft_ctx *ctx,
-			       const struct nlattr *nla)
-=======
 static struct nft_expr *nft_expr_init(const struct nft_ctx *ctx,
 				      const struct nlattr *nla)
->>>>>>> b032227c
 {
 	struct nft_expr_info info;
 	struct nft_expr *expr;
@@ -3434,28 +3429,6 @@
 /*
  * Sets
  */
-<<<<<<< HEAD
-
-static LIST_HEAD(nf_tables_set_types);//记录系统中所有set类型
-
-//完成set类型注册
-int nft_register_set(struct nft_set_type *type)
-{
-	nfnl_lock(NFNL_SUBSYS_NFTABLES);
-	list_add_tail_rcu(&type->list, &nf_tables_set_types);
-	nfnl_unlock(NFNL_SUBSYS_NFTABLES);
-	return 0;
-}
-EXPORT_SYMBOL_GPL(nft_register_set);
-
-void nft_unregister_set(struct nft_set_type *type)
-{
-	nfnl_lock(NFNL_SUBSYS_NFTABLES);
-	list_del_rcu(&type->list);
-	nfnl_unlock(NFNL_SUBSYS_NFTABLES);
-}
-EXPORT_SYMBOL_GPL(nft_unregister_set);
-=======
 static const struct nft_set_type *nft_set_types[] = {
 	&nft_set_hash_fast_type,
 	&nft_set_hash_type,
@@ -3467,7 +3440,6 @@
 #endif
 	&nft_set_pipapo_type,
 };
->>>>>>> b032227c
 
 #define NFT_SET_FEATURES	(NFT_SET_INTERVAL | NFT_SET_MAP | \
 				 NFT_SET_TIMEOUT | NFT_SET_OBJECT | \
@@ -3497,17 +3469,6 @@
 
 	lockdep_assert_held(&ctx->net->nft.commit_mutex);
 	lockdep_nfnl_nft_mutex_not_held();
-<<<<<<< HEAD
-#ifdef CONFIG_MODULES
-	if (list_empty(&nf_tables_set_types)) {
-	    /*set types未加载，尝试加载module*/
-		if (nft_request_module(ctx->net, "nft-set") == -EAGAIN)
-			return ERR_PTR(-EAGAIN);
-	}
-#endif
-=======
-
->>>>>>> b032227c
 	if (nla[NFTA_SET_FLAGS] != NULL)
 		flags = ntohl(nla_get_be32(nla[NFTA_SET_FLAGS]));
 
@@ -3516,13 +3477,9 @@
 	best.lookup = ~0;
 	best.space  = ~0;
 
-<<<<<<< HEAD
-	//遍历系统中已注册的所有set类型，选出当前set_ops
-	list_for_each_entry(type, &nf_tables_set_types, list) {
-=======
+	//遍历系统中所有set类型，选出当前set_ops
 	for (i = 0; i < ARRAY_SIZE(nft_set_types); i++) {
 		type = nft_set_types[i];
->>>>>>> b032227c
 		ops = &type->ops;
 
 		if (!nft_set_ops_candidate(type, flags))
@@ -4223,13 +4180,10 @@
 			return err;
 	}
 
-<<<<<<< HEAD
-	//取表
-=======
 	if (nla[NFTA_SET_EXPR])
 		desc.expr = true;
 
->>>>>>> b032227c
+	//取表
 	table = nft_table_lookup(net, nla[NFTA_SET_TABLE], family, genmask);
 	if (IS_ERR(table)) {
 		NL_SET_BAD_ATTR(extack, nla[NFTA_SET_TABLE]);
