--- conflicted
+++ resolved
@@ -2985,9 +2985,6 @@
 	return err;
 }
 
-<<<<<<< HEAD
-//通过info初始化nft_expr(表达式），通过init回调完成
-=======
 int nft_expr_inner_parse(const struct nft_ctx *ctx, const struct nlattr *nla,
 			 struct nft_expr_info *info)
 {
@@ -3025,7 +3022,7 @@
 	return err;
 }
 
->>>>>>> fe15c26e
+//通过info初始化nft_expr(表达式），通过init回调完成
 static int nf_tables_newexpr(const struct nft_ctx *ctx,
 			     const struct nft_expr_info *expr_info,
 			     struct nft_expr *expr/*出参，待初始化的表达式*/)
@@ -3274,12 +3271,8 @@
 				  unsigned int *idx,
 				  struct netlink_callback *cb,
 				  const struct nft_table *table,
-<<<<<<< HEAD
-				  const struct nft_chain *chain/*要dump规则的chain*/)
-=======
-				  const struct nft_chain *chain,
+				  const struct nft_chain *chain/*要dump规则的chain*/,
 				  bool reset)
->>>>>>> fe15c26e
 {
 	struct net *net = sock_net(skb->sk);
 	const struct nft_rule *rule, *prule;
@@ -4563,9 +4556,6 @@
 	return err;
 }
 
-<<<<<<< HEAD
-//负责set创建
-=======
 static int nft_set_expr_alloc(struct nft_ctx *ctx, struct nft_set *set,
 			      const struct nlattr * const *nla,
 			      struct nft_expr **exprs, int *num_exprs,
@@ -4647,7 +4637,7 @@
 	return true;
 }
 
->>>>>>> fe15c26e
+//负责set创建
 static int nf_tables_newset(struct sk_buff *skb, const struct nfnl_info *info,
 			    const struct nlattr * const nla[])
 {
@@ -4821,12 +4811,8 @@
 	if (!(info->nlh->nlmsg_flags & NLM_F_CREATE))
 		return -ENOENT;
 
-<<<<<<< HEAD
 	/*取set对应的ops*/
-	ops = nft_select_set_ops(&ctx, nla, &desc, policy);
-=======
 	ops = nft_select_set_ops(&ctx, nla, &desc);
->>>>>>> fe15c26e
 	if (IS_ERR(ops))
 		return PTR_ERR(ops);
 
