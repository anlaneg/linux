/*
 * Copyright (c) 2007-2009 Patrick McHardy <kaber@trash.net>
 *
 * This program is free software; you can redistribute it and/or modify
 * it under the terms of the GNU General Public License version 2 as
 * published by the Free Software Foundation.
 *
 * Development of this code funded by Astaro AG (http://www.astaro.com/)
 */

#include <linux/module.h>
#include <linux/init.h>
#include <linux/list.h>
#include <linux/skbuff.h>
#include <linux/netlink.h>
#include <linux/vmalloc.h>
#include <linux/rhashtable.h>
#include <linux/netfilter.h>
#include <linux/netfilter/nfnetlink.h>
#include <linux/netfilter/nf_tables.h>
#include <net/netfilter/nf_flow_table.h>
#include <net/netfilter/nf_tables_core.h>
#include <net/netfilter/nf_tables.h>
#include <net/net_namespace.h>
#include <net/sock.h>

static LIST_HEAD(nf_tables_expressions);
static LIST_HEAD(nf_tables_objects);
static LIST_HEAD(nf_tables_flowtables);
static LIST_HEAD(nf_tables_destroy_list);
static DEFINE_SPINLOCK(nf_tables_destroy_list_lock);
static u64 table_handle;

enum {
	NFT_VALIDATE_SKIP	= 0,
	NFT_VALIDATE_NEED,
	NFT_VALIDATE_DO,
};

static u32 nft_chain_hash(const void *data, u32 len, u32 seed);
static u32 nft_chain_hash_obj(const void *data, u32 len, u32 seed);
static int nft_chain_hash_cmp(struct rhashtable_compare_arg *, const void *);

static const struct rhashtable_params nft_chain_ht_params = {
	.head_offset		= offsetof(struct nft_chain, rhlhead),
	.key_offset		= offsetof(struct nft_chain, name),
	.hashfn			= nft_chain_hash,
	.obj_hashfn		= nft_chain_hash_obj,
	.obj_cmpfn		= nft_chain_hash_cmp,
	.locks_mul		= 1,
	.automatic_shrinking	= true,
};

static void nft_validate_state_update(struct net *net, u8 new_validate_state)
{
	switch (net->nft.validate_state) {
	case NFT_VALIDATE_SKIP:
		WARN_ON_ONCE(new_validate_state == NFT_VALIDATE_DO);
		break;
	case NFT_VALIDATE_NEED:
		break;
	case NFT_VALIDATE_DO:
		if (new_validate_state == NFT_VALIDATE_NEED)
			return;
	}

	net->nft.validate_state = new_validate_state;
}
static void nf_tables_trans_destroy_work(struct work_struct *w);
static DECLARE_WORK(trans_destroy_work, nf_tables_trans_destroy_work);

static void nft_ctx_init(struct nft_ctx *ctx,
			 struct net *net,
			 const struct sk_buff *skb,
			 const struct nlmsghdr *nlh,
			 u8 family,
			 struct nft_table *table,
			 struct nft_chain *chain,
			 const struct nlattr * const *nla)
{
	ctx->net	= net;
	ctx->family	= family;
	ctx->level	= 0;
	ctx->table	= table;
	ctx->chain	= chain;
	ctx->nla   	= nla;
	ctx->portid	= NETLINK_CB(skb).portid;
	ctx->report	= nlmsg_report(nlh);
	ctx->seq	= nlh->nlmsg_seq;
}

static struct nft_trans *nft_trans_alloc_gfp(const struct nft_ctx *ctx,
					     int msg_type, u32 size, gfp_t gfp)
{
	struct nft_trans *trans;

	trans = kzalloc(sizeof(struct nft_trans) + size, gfp);
	if (trans == NULL)
		return NULL;

	trans->msg_type = msg_type;
	trans->ctx	= *ctx;

	return trans;
}

static struct nft_trans *nft_trans_alloc(const struct nft_ctx *ctx,
					 int msg_type, u32 size)
{
	return nft_trans_alloc_gfp(ctx, msg_type, size, GFP_KERNEL);
}

static void nft_trans_destroy(struct nft_trans *trans)
{
	list_del(&trans->list);
	kfree(trans);
}

static int nf_tables_register_hook(struct net *net,
				   const struct nft_table *table,
				   struct nft_chain *chain)
{
	const struct nft_base_chain *basechain;
	const struct nf_hook_ops *ops;

	if (table->flags & NFT_TABLE_F_DORMANT ||
	    !nft_is_base_chain(chain))
		return 0;

	basechain = nft_base_chain(chain);
	ops = &basechain->ops;

	if (basechain->type->ops_register)
		return basechain->type->ops_register(net, ops);

	return nf_register_net_hook(net, ops);
}

static void nf_tables_unregister_hook(struct net *net,
				      const struct nft_table *table,
				      struct nft_chain *chain)
{
	const struct nft_base_chain *basechain;
	const struct nf_hook_ops *ops;

	if (table->flags & NFT_TABLE_F_DORMANT ||
	    !nft_is_base_chain(chain))
		return;
	basechain = nft_base_chain(chain);
	ops = &basechain->ops;

	if (basechain->type->ops_unregister)
		return basechain->type->ops_unregister(net, ops);

	nf_unregister_net_hook(net, ops);
}

static int nft_trans_table_add(struct nft_ctx *ctx, int msg_type)
{
	struct nft_trans *trans;

	trans = nft_trans_alloc(ctx, msg_type, sizeof(struct nft_trans_table));
	if (trans == NULL)
		return -ENOMEM;

	if (msg_type == NFT_MSG_NEWTABLE)
		nft_activate_next(ctx->net, ctx->table);

	list_add_tail(&trans->list, &ctx->net->nft.commit_list);
	return 0;
}

static int nft_deltable(struct nft_ctx *ctx)
{
	int err;

	err = nft_trans_table_add(ctx, NFT_MSG_DELTABLE);
	if (err < 0)
		return err;

	nft_deactivate_next(ctx->net, ctx->table);
	return err;
}

static int nft_trans_chain_add(struct nft_ctx *ctx, int msg_type)
{
	struct nft_trans *trans;

	trans = nft_trans_alloc(ctx, msg_type, sizeof(struct nft_trans_chain));
	if (trans == NULL)
		return -ENOMEM;

	if (msg_type == NFT_MSG_NEWCHAIN)
		nft_activate_next(ctx->net, ctx->chain);

	list_add_tail(&trans->list, &ctx->net->nft.commit_list);
	return 0;
}

static int nft_delchain(struct nft_ctx *ctx)
{
	int err;

	err = nft_trans_chain_add(ctx, NFT_MSG_DELCHAIN);
	if (err < 0)
		return err;

	ctx->table->use--;
	nft_deactivate_next(ctx->net, ctx->chain);

	return err;
}

/* either expr ops provide both activate/deactivate, or neither */
static bool nft_expr_check_ops(const struct nft_expr_ops *ops)
{
	if (!ops)
		return true;

	if (WARN_ON_ONCE((!ops->activate ^ !ops->deactivate)))
		return false;

	return true;
}

static void nft_rule_expr_activate(const struct nft_ctx *ctx,
				   struct nft_rule *rule)
{
	struct nft_expr *expr;

	expr = nft_expr_first(rule);
	while (expr != nft_expr_last(rule) && expr->ops) {
		if (expr->ops->activate)
			expr->ops->activate(ctx, expr);

		expr = nft_expr_next(expr);
	}
}

static void nft_rule_expr_deactivate(const struct nft_ctx *ctx,
				     struct nft_rule *rule)
{
	struct nft_expr *expr;

	expr = nft_expr_first(rule);
	while (expr != nft_expr_last(rule) && expr->ops) {
		if (expr->ops->deactivate)
			expr->ops->deactivate(ctx, expr);

		expr = nft_expr_next(expr);
	}
}

static int
nf_tables_delrule_deactivate(struct nft_ctx *ctx, struct nft_rule *rule)
{
	/* You cannot delete the same rule twice */
	if (nft_is_active_next(ctx->net, rule)) {
		nft_deactivate_next(ctx->net, rule);
		ctx->chain->use--;
		return 0;
	}
	return -ENOENT;
}

static struct nft_trans *nft_trans_rule_add(struct nft_ctx *ctx, int msg_type,
					    struct nft_rule *rule)
{
	struct nft_trans *trans;

	trans = nft_trans_alloc(ctx, msg_type, sizeof(struct nft_trans_rule));
	if (trans == NULL)
		return NULL;

	if (msg_type == NFT_MSG_NEWRULE && ctx->nla[NFTA_RULE_ID] != NULL) {
		nft_trans_rule_id(trans) =
			ntohl(nla_get_be32(ctx->nla[NFTA_RULE_ID]));
	}
	nft_trans_rule(trans) = rule;
	list_add_tail(&trans->list, &ctx->net->nft.commit_list);

	return trans;
}

static int nft_delrule(struct nft_ctx *ctx, struct nft_rule *rule)
{
	struct nft_trans *trans;
	int err;

	trans = nft_trans_rule_add(ctx, NFT_MSG_DELRULE, rule);
	if (trans == NULL)
		return -ENOMEM;

	err = nf_tables_delrule_deactivate(ctx, rule);
	if (err < 0) {
		nft_trans_destroy(trans);
		return err;
	}
	nft_rule_expr_deactivate(ctx, rule);

	return 0;
}

static int nft_delrule_by_chain(struct nft_ctx *ctx)
{
	struct nft_rule *rule;
	int err;

	list_for_each_entry(rule, &ctx->chain->rules, list) {
		err = nft_delrule(ctx, rule);
		if (err < 0)
			return err;
	}
	return 0;
}

static int nft_trans_set_add(const struct nft_ctx *ctx, int msg_type,
			     struct nft_set *set)
{
	struct nft_trans *trans;

	trans = nft_trans_alloc(ctx, msg_type, sizeof(struct nft_trans_set));
	if (trans == NULL)
		return -ENOMEM;

	if (msg_type == NFT_MSG_NEWSET && ctx->nla[NFTA_SET_ID] != NULL) {
		nft_trans_set_id(trans) =
			ntohl(nla_get_be32(ctx->nla[NFTA_SET_ID]));
		nft_activate_next(ctx->net, set);
	}
	nft_trans_set(trans) = set;
	list_add_tail(&trans->list, &ctx->net->nft.commit_list);

	return 0;
}

static int nft_delset(const struct nft_ctx *ctx, struct nft_set *set)
{
	int err;

	err = nft_trans_set_add(ctx, NFT_MSG_DELSET, set);
	if (err < 0)
		return err;

	nft_deactivate_next(ctx->net, set);
	ctx->table->use--;

	return err;
}

static int nft_trans_obj_add(struct nft_ctx *ctx, int msg_type,
			     struct nft_object *obj)
{
	struct nft_trans *trans;

	trans = nft_trans_alloc(ctx, msg_type, sizeof(struct nft_trans_obj));
	if (trans == NULL)
		return -ENOMEM;

	if (msg_type == NFT_MSG_NEWOBJ)
		nft_activate_next(ctx->net, obj);

	nft_trans_obj(trans) = obj;
	list_add_tail(&trans->list, &ctx->net->nft.commit_list);

	return 0;
}

static int nft_delobj(struct nft_ctx *ctx, struct nft_object *obj)
{
	int err;

	err = nft_trans_obj_add(ctx, NFT_MSG_DELOBJ, obj);
	if (err < 0)
		return err;

	nft_deactivate_next(ctx->net, obj);
	ctx->table->use--;

	return err;
}

static int nft_trans_flowtable_add(struct nft_ctx *ctx, int msg_type,
				   struct nft_flowtable *flowtable)
{
	struct nft_trans *trans;

	trans = nft_trans_alloc(ctx, msg_type,
				sizeof(struct nft_trans_flowtable));
	if (trans == NULL)
		return -ENOMEM;

	if (msg_type == NFT_MSG_NEWFLOWTABLE)
		nft_activate_next(ctx->net, flowtable);

	nft_trans_flowtable(trans) = flowtable;
	list_add_tail(&trans->list, &ctx->net->nft.commit_list);

	return 0;
}

static int nft_delflowtable(struct nft_ctx *ctx,
			    struct nft_flowtable *flowtable)
{
	int err;

	err = nft_trans_flowtable_add(ctx, NFT_MSG_DELFLOWTABLE, flowtable);
	if (err < 0)
		return err;

	nft_deactivate_next(ctx->net, flowtable);
	ctx->table->use--;

	return err;
}

/*
 * Tables
 */

//在指定namespace中查找相应的table
static struct nft_table *nft_table_lookup(const struct net *net,
					  const struct nlattr *nla,
					  u8 family, u8 genmask)
{
	struct nft_table *table;

	if (nla == NULL)
		return ERR_PTR(-EINVAL);

	list_for_each_entry_rcu(table, &net->nft.tables, list) {
		if (!nla_strcmp(nla, table->name) &&
		    table->family == family &&
		    nft_active_genmask(table, genmask))
			return table;
	}

	return ERR_PTR(-ENOENT);
}

static struct nft_table *nft_table_lookup_byhandle(const struct net *net,
						   const struct nlattr *nla,
						   u8 genmask)
{
	struct nft_table *table;

	list_for_each_entry(table, &net->nft.tables, list) {
		if (be64_to_cpu(nla_get_be64(nla)) == table->handle &&
		    nft_active_genmask(table, genmask))
			return table;
	}

	return ERR_PTR(-ENOENT);
}

static inline u64 nf_tables_alloc_handle(struct nft_table *table)
{
	return ++table->hgenerator;
}

static const struct nft_chain_type *chain_type[NFPROTO_NUMPROTO][NFT_CHAIN_T_MAX];

static const struct nft_chain_type *
__nf_tables_chain_type_lookup(const struct nlattr *nla, u8 family)
{
	int i;

	for (i = 0; i < NFT_CHAIN_T_MAX; i++) {
		if (chain_type[family][i] != NULL &&
		    !nla_strcmp(nla, chain_type[family][i]->name))
			return chain_type[family][i];
	}
	return NULL;
}

/*
 * Loading a module requires dropping mutex that guards the
 * transaction.
 * We first need to abort any pending transactions as once
 * mutex is unlocked a different client could start a new
 * transaction.  It must not see any 'future generation'
 * changes * as these changes will never happen.
 */
#ifdef CONFIG_MODULES
static int __nf_tables_abort(struct net *net);

static void nft_request_module(struct net *net, const char *fmt, ...)
{
	char module_name[MODULE_NAME_LEN];
	va_list args;
	int ret;

	__nf_tables_abort(net);

	va_start(args, fmt);
	ret = vsnprintf(module_name, MODULE_NAME_LEN, fmt, args);
	va_end(args);
	if (WARN(ret >= MODULE_NAME_LEN, "truncated: '%s' (len %d)", module_name, ret))
		return;

	mutex_unlock(&net->nft.commit_mutex);
	request_module("%s", module_name);
	mutex_lock(&net->nft.commit_mutex);
}
#endif

static void lockdep_nfnl_nft_mutex_not_held(void)
{
#ifdef CONFIG_PROVE_LOCKING
	WARN_ON_ONCE(lockdep_nfnl_is_held(NFNL_SUBSYS_NFTABLES));
#endif
}

static const struct nft_chain_type *
nf_tables_chain_type_lookup(struct net *net, const struct nlattr *nla,
			    u8 family, bool autoload)
{
	const struct nft_chain_type *type;

	type = __nf_tables_chain_type_lookup(nla, family);
	if (type != NULL)
		return type;

	lockdep_nfnl_nft_mutex_not_held();
#ifdef CONFIG_MODULES
	if (autoload) {
		nft_request_module(net, "nft-chain-%u-%.*s", family,
				   nla_len(nla), (const char *)nla_data(nla));
		type = __nf_tables_chain_type_lookup(nla, family);
		if (type != NULL)
			return ERR_PTR(-EAGAIN);
	}
#endif
	return ERR_PTR(-ENOENT);
}

static const struct nla_policy nft_table_policy[NFTA_TABLE_MAX + 1] = {
	[NFTA_TABLE_NAME]	= { .type = NLA_STRING,
				    .len = NFT_TABLE_MAXNAMELEN - 1 },
	[NFTA_TABLE_FLAGS]	= { .type = NLA_U32 },
	[NFTA_TABLE_HANDLE]	= { .type = NLA_U64 },
};

static int nf_tables_fill_table_info(struct sk_buff *skb, struct net *net,
				     u32 portid, u32 seq, int event, u32 flags,
				     int family, const struct nft_table *table)
{
	struct nlmsghdr *nlh;
	struct nfgenmsg *nfmsg;

	event = nfnl_msg_type(NFNL_SUBSYS_NFTABLES, event);
	nlh = nlmsg_put(skb, portid, seq, event, sizeof(struct nfgenmsg), flags);
	if (nlh == NULL)
		goto nla_put_failure;

	nfmsg = nlmsg_data(nlh);
	nfmsg->nfgen_family	= family;
	nfmsg->version		= NFNETLINK_V0;
	nfmsg->res_id		= htons(net->nft.base_seq & 0xffff);

	if (nla_put_string(skb, NFTA_TABLE_NAME, table->name) ||
	    nla_put_be32(skb, NFTA_TABLE_FLAGS, htonl(table->flags)) ||
	    nla_put_be32(skb, NFTA_TABLE_USE, htonl(table->use)) ||
	    nla_put_be64(skb, NFTA_TABLE_HANDLE, cpu_to_be64(table->handle),
			 NFTA_TABLE_PAD))
		goto nla_put_failure;

	nlmsg_end(skb, nlh);
	return 0;

nla_put_failure:
	nlmsg_trim(skb, nlh);
	return -1;
}

static void nf_tables_table_notify(const struct nft_ctx *ctx, int event)
{
	struct sk_buff *skb;
	int err;

	if (!ctx->report &&
	    !nfnetlink_has_listeners(ctx->net, NFNLGRP_NFTABLES))
		return;

	skb = nlmsg_new(NLMSG_GOODSIZE, GFP_KERNEL);
	if (skb == NULL)
		goto err;

	err = nf_tables_fill_table_info(skb, ctx->net, ctx->portid, ctx->seq,
					event, 0, ctx->family, ctx->table);
	if (err < 0) {
		kfree_skb(skb);
		goto err;
	}

	nfnetlink_send(skb, ctx->net, ctx->portid, NFNLGRP_NFTABLES,
		       ctx->report, GFP_KERNEL);
	return;
err:
	nfnetlink_set_err(ctx->net, ctx->portid, NFNLGRP_NFTABLES, -ENOBUFS);
}

static int nf_tables_dump_tables(struct sk_buff *skb,
				 struct netlink_callback *cb)
{
	const struct nfgenmsg *nfmsg = nlmsg_data(cb->nlh);
	const struct nft_table *table;
	unsigned int idx = 0, s_idx = cb->args[0];
	struct net *net = sock_net(skb->sk);
	int family = nfmsg->nfgen_family;

	rcu_read_lock();
	cb->seq = net->nft.base_seq;

	list_for_each_entry_rcu(table, &net->nft.tables, list) {
		if (family != NFPROTO_UNSPEC && family != table->family)
			continue;

		if (idx < s_idx)
			goto cont;
		if (idx > s_idx)
			memset(&cb->args[1], 0,
			       sizeof(cb->args) - sizeof(cb->args[0]));
		if (!nft_is_active(net, table))
			continue;
		if (nf_tables_fill_table_info(skb, net,
					      NETLINK_CB(cb->skb).portid,
					      cb->nlh->nlmsg_seq,
					      NFT_MSG_NEWTABLE, NLM_F_MULTI,
					      table->family, table) < 0)
			goto done;

		nl_dump_check_consistent(cb, nlmsg_hdr(skb));
cont:
		idx++;
	}
done:
	rcu_read_unlock();
	cb->args[0] = idx;
	return skb->len;
}

static int nft_netlink_dump_start_rcu(struct sock *nlsk, struct sk_buff *skb,
				      const struct nlmsghdr *nlh,
				      struct netlink_dump_control *c)
{
	int err;

	if (!try_module_get(THIS_MODULE))
		return -EINVAL;

	rcu_read_unlock();
	err = netlink_dump_start(nlsk, skb, nlh, c);
	rcu_read_lock();
	module_put(THIS_MODULE);

	return err;
}

/* called with rcu_read_lock held */
static int nf_tables_gettable(struct net *net, struct sock *nlsk,
			      struct sk_buff *skb, const struct nlmsghdr *nlh,
			      const struct nlattr * const nla[],
			      struct netlink_ext_ack *extack)
{
	const struct nfgenmsg *nfmsg = nlmsg_data(nlh);
	u8 genmask = nft_genmask_cur(net);
	const struct nft_table *table;
	struct sk_buff *skb2;
	int family = nfmsg->nfgen_family;
	int err;

	if (nlh->nlmsg_flags & NLM_F_DUMP) {
		struct netlink_dump_control c = {
			.dump = nf_tables_dump_tables,
			.module = THIS_MODULE,
		};

		return nft_netlink_dump_start_rcu(nlsk, skb, nlh, &c);
	}

	table = nft_table_lookup(net, nla[NFTA_TABLE_NAME], family, genmask);
	if (IS_ERR(table)) {
		NL_SET_BAD_ATTR(extack, nla[NFTA_TABLE_NAME]);
		return PTR_ERR(table);
	}

	skb2 = alloc_skb(NLMSG_GOODSIZE, GFP_ATOMIC);
	if (!skb2)
		return -ENOMEM;

	err = nf_tables_fill_table_info(skb2, net, NETLINK_CB(skb).portid,
					nlh->nlmsg_seq, NFT_MSG_NEWTABLE, 0,
					family, table);
	if (err < 0)
		goto err;

	return nlmsg_unicast(nlsk, skb2, NETLINK_CB(skb).portid);

err:
	kfree_skb(skb2);
	return err;
}

static void nft_table_disable(struct net *net, struct nft_table *table, u32 cnt)
{
	struct nft_chain *chain;
	u32 i = 0;

	list_for_each_entry(chain, &table->chains, list) {
		if (!nft_is_active_next(net, chain))
			continue;
		if (!nft_is_base_chain(chain))
			continue;

		if (cnt && i++ == cnt)
			break;

		nf_unregister_net_hook(net, &nft_base_chain(chain)->ops);
	}
}

static int nf_tables_table_enable(struct net *net, struct nft_table *table)
{
	struct nft_chain *chain;
	int err, i = 0;

	list_for_each_entry(chain, &table->chains, list) {
		if (!nft_is_active_next(net, chain))
			continue;
		if (!nft_is_base_chain(chain))
			continue;

		err = nf_register_net_hook(net, &nft_base_chain(chain)->ops);
		if (err < 0)
			goto err;

		i++;
	}
	return 0;
err:
	if (i)
		nft_table_disable(net, table, i);
	return err;
}

static void nf_tables_table_disable(struct net *net, struct nft_table *table)
{
	nft_table_disable(net, table, 0);
}

static int nf_tables_updtable(struct nft_ctx *ctx)
{
	struct nft_trans *trans;
	u32 flags;
	int ret = 0;

	if (!ctx->nla[NFTA_TABLE_FLAGS])
		return 0;

	flags = ntohl(nla_get_be32(ctx->nla[NFTA_TABLE_FLAGS]));
	if (flags & ~NFT_TABLE_F_DORMANT)
		return -EINVAL;

	if (flags == ctx->table->flags)
		return 0;

	trans = nft_trans_alloc(ctx, NFT_MSG_NEWTABLE,
				sizeof(struct nft_trans_table));
	if (trans == NULL)
		return -ENOMEM;

	if ((flags & NFT_TABLE_F_DORMANT) &&
	    !(ctx->table->flags & NFT_TABLE_F_DORMANT)) {
		nft_trans_table_enable(trans) = false;
	} else if (!(flags & NFT_TABLE_F_DORMANT) &&
		   ctx->table->flags & NFT_TABLE_F_DORMANT) {
		ret = nf_tables_table_enable(ctx->net, ctx->table);
		if (ret >= 0) {
			ctx->table->flags &= ~NFT_TABLE_F_DORMANT;
			nft_trans_table_enable(trans) = true;
		}
	}
	if (ret < 0)
		goto err;

	nft_trans_table_update(trans) = true;
	list_add_tail(&trans->list, &ctx->net->nft.commit_list);
	return 0;
err:
	nft_trans_destroy(trans);
	return ret;
}

static u32 nft_chain_hash(const void *data, u32 len, u32 seed)
{
	const char *name = data;

	return jhash(name, strlen(name), seed);
}

static u32 nft_chain_hash_obj(const void *data, u32 len, u32 seed)
{
	const struct nft_chain *chain = data;

	return nft_chain_hash(chain->name, 0, seed);
}

static int nft_chain_hash_cmp(struct rhashtable_compare_arg *arg,
			      const void *ptr)
{
	const struct nft_chain *chain = ptr;
	const char *name = arg->key;

	return strcmp(chain->name, name);
}

static int nf_tables_newtable(struct net *net, struct sock *nlsk,
			      struct sk_buff *skb, const struct nlmsghdr *nlh,
			      const struct nlattr * const nla[],
			      struct netlink_ext_ack *extack)
{
	const struct nfgenmsg *nfmsg = nlmsg_data(nlh);
	u8 genmask = nft_genmask_next(net);
	int family = nfmsg->nfgen_family;
	const struct nlattr *attr;
	struct nft_table *table;
	u32 flags = 0;
	struct nft_ctx ctx;
	int err;

	lockdep_assert_held(&net->nft.commit_mutex);
	attr = nla[NFTA_TABLE_NAME];
	table = nft_table_lookup(net, attr, family, genmask);
	if (IS_ERR(table)) {
		if (PTR_ERR(table) != -ENOENT)
			return PTR_ERR(table);
	} else {
		if (nlh->nlmsg_flags & NLM_F_EXCL) {
			NL_SET_BAD_ATTR(extack, attr);
			return -EEXIST;
		}
		if (nlh->nlmsg_flags & NLM_F_REPLACE)
			return -EOPNOTSUPP;

		nft_ctx_init(&ctx, net, skb, nlh, family, table, NULL, nla);
		return nf_tables_updtable(&ctx);
	}

	if (nla[NFTA_TABLE_FLAGS]) {
		flags = ntohl(nla_get_be32(nla[NFTA_TABLE_FLAGS]));
		if (flags & ~NFT_TABLE_F_DORMANT)
			return -EINVAL;
	}

	err = -ENOMEM;
	table = kzalloc(sizeof(*table), GFP_KERNEL);
	if (table == NULL)
		goto err_kzalloc;

	table->name = nla_strdup(attr, GFP_KERNEL);
	if (table->name == NULL)
		goto err_strdup;

	err = rhltable_init(&table->chains_ht, &nft_chain_ht_params);
	if (err)
		goto err_chain_ht;

	INIT_LIST_HEAD(&table->chains);
	INIT_LIST_HEAD(&table->sets);
	INIT_LIST_HEAD(&table->objects);
	INIT_LIST_HEAD(&table->flowtables);
	table->family = family;
	table->flags = flags;
	table->handle = ++table_handle;

	nft_ctx_init(&ctx, net, skb, nlh, family, table, NULL, nla);
	err = nft_trans_table_add(&ctx, NFT_MSG_NEWTABLE);
	if (err < 0)
		goto err_trans;

	list_add_tail_rcu(&table->list, &net->nft.tables);
	return 0;
err_trans:
	rhltable_destroy(&table->chains_ht);
err_chain_ht:
	kfree(table->name);
err_strdup:
	kfree(table);
err_kzalloc:
	return err;
}

static int nft_flush_table(struct nft_ctx *ctx)
{
	struct nft_flowtable *flowtable, *nft;
	struct nft_chain *chain, *nc;
	struct nft_object *obj, *ne;
	struct nft_set *set, *ns;
	int err;

	list_for_each_entry(chain, &ctx->table->chains, list) {
		if (!nft_is_active_next(ctx->net, chain))
			continue;

		ctx->chain = chain;

		err = nft_delrule_by_chain(ctx);
		if (err < 0)
			goto out;
	}

	list_for_each_entry_safe(set, ns, &ctx->table->sets, list) {
		if (!nft_is_active_next(ctx->net, set))
			continue;

		if (nft_set_is_anonymous(set) &&
		    !list_empty(&set->bindings))
			continue;

		err = nft_delset(ctx, set);
		if (err < 0)
			goto out;
	}

	list_for_each_entry_safe(flowtable, nft, &ctx->table->flowtables, list) {
		err = nft_delflowtable(ctx, flowtable);
		if (err < 0)
			goto out;
	}

	list_for_each_entry_safe(obj, ne, &ctx->table->objects, list) {
		err = nft_delobj(ctx, obj);
		if (err < 0)
			goto out;
	}

	list_for_each_entry_safe(chain, nc, &ctx->table->chains, list) {
		if (!nft_is_active_next(ctx->net, chain))
			continue;

		ctx->chain = chain;

		err = nft_delchain(ctx);
		if (err < 0)
			goto out;
	}

	err = nft_deltable(ctx);
out:
	return err;
}

static int nft_flush(struct nft_ctx *ctx, int family)
{
	struct nft_table *table, *nt;
	const struct nlattr * const *nla = ctx->nla;
	int err = 0;

	list_for_each_entry_safe(table, nt, &ctx->net->nft.tables, list) {
		if (family != AF_UNSPEC && table->family != family)
			continue;

		ctx->family = table->family;

		if (!nft_is_active_next(ctx->net, table))
			continue;

		if (nla[NFTA_TABLE_NAME] &&
		    nla_strcmp(nla[NFTA_TABLE_NAME], table->name) != 0)
			continue;

		ctx->table = table;

		err = nft_flush_table(ctx);
		if (err < 0)
			goto out;
	}
out:
	return err;
}

static int nf_tables_deltable(struct net *net, struct sock *nlsk,
			      struct sk_buff *skb, const struct nlmsghdr *nlh,
			      const struct nlattr * const nla[],
			      struct netlink_ext_ack *extack)
{
	const struct nfgenmsg *nfmsg = nlmsg_data(nlh);
	u8 genmask = nft_genmask_next(net);
	int family = nfmsg->nfgen_family;
	const struct nlattr *attr;
	struct nft_table *table;
	struct nft_ctx ctx;

	nft_ctx_init(&ctx, net, skb, nlh, 0, NULL, NULL, nla);
	if (family == AF_UNSPEC ||
	    (!nla[NFTA_TABLE_NAME] && !nla[NFTA_TABLE_HANDLE]))
		return nft_flush(&ctx, family);

	if (nla[NFTA_TABLE_HANDLE]) {
		attr = nla[NFTA_TABLE_HANDLE];
		table = nft_table_lookup_byhandle(net, attr, genmask);
	} else {
		attr = nla[NFTA_TABLE_NAME];
		table = nft_table_lookup(net, attr, family, genmask);
	}

	if (IS_ERR(table)) {
		NL_SET_BAD_ATTR(extack, attr);
		return PTR_ERR(table);
	}

	if (nlh->nlmsg_flags & NLM_F_NONREC &&
	    table->use > 0)
		return -EBUSY;

	ctx.family = family;
	ctx.table = table;

	return nft_flush_table(&ctx);
}

static void nf_tables_table_destroy(struct nft_ctx *ctx)
{
	if (WARN_ON(ctx->table->use > 0))
		return;

	rhltable_destroy(&ctx->table->chains_ht);
	kfree(ctx->table->name);
	kfree(ctx->table);
}

//注册链类型
void nft_register_chain_type(const struct nft_chain_type *ctype)
{
	if (WARN_ON(ctype->family >= NFPROTO_NUMPROTO))
		return;

	nfnl_lock(NFNL_SUBSYS_NFTABLES);
	if (WARN_ON(chain_type[ctype->family][ctype->type] != NULL)) {
		nfnl_unlock(NFNL_SUBSYS_NFTABLES);
		return;
	}
	//为指定协议指定类型设置chain_type
	chain_type[ctype->family][ctype->type] = ctype;
	nfnl_unlock(NFNL_SUBSYS_NFTABLES);
}
EXPORT_SYMBOL_GPL(nft_register_chain_type);

void nft_unregister_chain_type(const struct nft_chain_type *ctype)
{
	nfnl_lock(NFNL_SUBSYS_NFTABLES);
	chain_type[ctype->family][ctype->type] = NULL;
	nfnl_unlock(NFNL_SUBSYS_NFTABLES);
}
EXPORT_SYMBOL_GPL(nft_unregister_chain_type);

/*
 * Chains
 */

static struct nft_chain *
nft_chain_lookup_byhandle(const struct nft_table *table, u64 handle, u8 genmask)
{
	struct nft_chain *chain;

	list_for_each_entry(chain, &table->chains, list) {
		if (chain->handle == handle &&
		    nft_active_genmask(chain, genmask))
			return chain;
	}

	return ERR_PTR(-ENOENT);
}

static bool lockdep_commit_lock_is_held(struct net *net)
{
#ifdef CONFIG_PROVE_LOCKING
	return lockdep_is_held(&net->nft.commit_mutex);
#else
	return true;
#endif
}

static struct nft_chain *nft_chain_lookup(struct net *net,
					  struct nft_table *table,
					  const struct nlattr *nla, u8 genmask)
{
	char search[NFT_CHAIN_MAXNAMELEN + 1];
	struct rhlist_head *tmp, *list;
	struct nft_chain *chain;

	if (nla == NULL)
		return ERR_PTR(-EINVAL);

	nla_strlcpy(search, nla, sizeof(search));

	WARN_ON(!rcu_read_lock_held() &&
		!lockdep_commit_lock_is_held(net));

	chain = ERR_PTR(-ENOENT);
	rcu_read_lock();
	list = rhltable_lookup(&table->chains_ht, search, nft_chain_ht_params);
	if (!list)
		goto out_unlock;

	rhl_for_each_entry_rcu(chain, tmp, list, rhlhead) {
		if (nft_active_genmask(chain, genmask))
			goto out_unlock;
	}
	chain = ERR_PTR(-ENOENT);
out_unlock:
	rcu_read_unlock();
	return chain;
}

static const struct nla_policy nft_chain_policy[NFTA_CHAIN_MAX + 1] = {
	[NFTA_CHAIN_TABLE]	= { .type = NLA_STRING,
				    .len = NFT_TABLE_MAXNAMELEN - 1 },
	[NFTA_CHAIN_HANDLE]	= { .type = NLA_U64 },
	[NFTA_CHAIN_NAME]	= { .type = NLA_STRING,
				    .len = NFT_CHAIN_MAXNAMELEN - 1 },
	[NFTA_CHAIN_HOOK]	= { .type = NLA_NESTED },
	[NFTA_CHAIN_POLICY]	= { .type = NLA_U32 },
	[NFTA_CHAIN_TYPE]	= { .type = NLA_STRING },
	[NFTA_CHAIN_COUNTERS]	= { .type = NLA_NESTED },
};

static const struct nla_policy nft_hook_policy[NFTA_HOOK_MAX + 1] = {
	[NFTA_HOOK_HOOKNUM]	= { .type = NLA_U32 },
	[NFTA_HOOK_PRIORITY]	= { .type = NLA_U32 },
	[NFTA_HOOK_DEV]		= { .type = NLA_STRING,
				    .len = IFNAMSIZ - 1 },
};

static int nft_dump_stats(struct sk_buff *skb, struct nft_stats __percpu *stats)
{
	struct nft_stats *cpu_stats, total;
	struct nlattr *nest;
	unsigned int seq;
	u64 pkts, bytes;
	int cpu;

	memset(&total, 0, sizeof(total));
	for_each_possible_cpu(cpu) {
		cpu_stats = per_cpu_ptr(stats, cpu);
		do {
			seq = u64_stats_fetch_begin_irq(&cpu_stats->syncp);
			pkts = cpu_stats->pkts;
			bytes = cpu_stats->bytes;
		} while (u64_stats_fetch_retry_irq(&cpu_stats->syncp, seq));
		total.pkts += pkts;
		total.bytes += bytes;
	}
	nest = nla_nest_start(skb, NFTA_CHAIN_COUNTERS);
	if (nest == NULL)
		goto nla_put_failure;

	if (nla_put_be64(skb, NFTA_COUNTER_PACKETS, cpu_to_be64(total.pkts),
			 NFTA_COUNTER_PAD) ||
	    nla_put_be64(skb, NFTA_COUNTER_BYTES, cpu_to_be64(total.bytes),
			 NFTA_COUNTER_PAD))
		goto nla_put_failure;

	nla_nest_end(skb, nest);
	return 0;

nla_put_failure:
	return -ENOSPC;
}

static int nf_tables_fill_chain_info(struct sk_buff *skb, struct net *net,
				     u32 portid, u32 seq, int event, u32 flags,
				     int family, const struct nft_table *table,
				     const struct nft_chain *chain)
{
	struct nlmsghdr *nlh;
	struct nfgenmsg *nfmsg;

	event = nfnl_msg_type(NFNL_SUBSYS_NFTABLES, event);
	nlh = nlmsg_put(skb, portid, seq, event, sizeof(struct nfgenmsg), flags);
	if (nlh == NULL)
		goto nla_put_failure;

	nfmsg = nlmsg_data(nlh);
	nfmsg->nfgen_family	= family;
	nfmsg->version		= NFNETLINK_V0;
	nfmsg->res_id		= htons(net->nft.base_seq & 0xffff);

	if (nla_put_string(skb, NFTA_CHAIN_TABLE, table->name))
		goto nla_put_failure;
	if (nla_put_be64(skb, NFTA_CHAIN_HANDLE, cpu_to_be64(chain->handle),
			 NFTA_CHAIN_PAD))
		goto nla_put_failure;
	if (nla_put_string(skb, NFTA_CHAIN_NAME, chain->name))
		goto nla_put_failure;

	if (nft_is_base_chain(chain)) {
		const struct nft_base_chain *basechain = nft_base_chain(chain);
		const struct nf_hook_ops *ops = &basechain->ops;
		struct nlattr *nest;

		nest = nla_nest_start(skb, NFTA_CHAIN_HOOK);
		if (nest == NULL)
			goto nla_put_failure;
		if (nla_put_be32(skb, NFTA_HOOK_HOOKNUM, htonl(ops->hooknum)))
			goto nla_put_failure;
		if (nla_put_be32(skb, NFTA_HOOK_PRIORITY, htonl(ops->priority)))
			goto nla_put_failure;
		if (basechain->dev_name[0] &&
		    nla_put_string(skb, NFTA_HOOK_DEV, basechain->dev_name))
			goto nla_put_failure;
		nla_nest_end(skb, nest);

		if (nla_put_be32(skb, NFTA_CHAIN_POLICY,
				 htonl(basechain->policy)))
			goto nla_put_failure;

		if (nla_put_string(skb, NFTA_CHAIN_TYPE, basechain->type->name))
			goto nla_put_failure;

		if (rcu_access_pointer(basechain->stats) &&
		    nft_dump_stats(skb, rcu_dereference(basechain->stats)))
			goto nla_put_failure;
	}

	if (nla_put_be32(skb, NFTA_CHAIN_USE, htonl(chain->use)))
		goto nla_put_failure;

	nlmsg_end(skb, nlh);
	return 0;

nla_put_failure:
	nlmsg_trim(skb, nlh);
	return -1;
}

static void nf_tables_chain_notify(const struct nft_ctx *ctx, int event)
{
	struct sk_buff *skb;
	int err;

	if (!ctx->report &&
	    !nfnetlink_has_listeners(ctx->net, NFNLGRP_NFTABLES))
		return;

	skb = nlmsg_new(NLMSG_GOODSIZE, GFP_KERNEL);
	if (skb == NULL)
		goto err;

	err = nf_tables_fill_chain_info(skb, ctx->net, ctx->portid, ctx->seq,
					event, 0, ctx->family, ctx->table,
					ctx->chain);
	if (err < 0) {
		kfree_skb(skb);
		goto err;
	}

	nfnetlink_send(skb, ctx->net, ctx->portid, NFNLGRP_NFTABLES,
		       ctx->report, GFP_KERNEL);
	return;
err:
	nfnetlink_set_err(ctx->net, ctx->portid, NFNLGRP_NFTABLES, -ENOBUFS);
}

static int nf_tables_dump_chains(struct sk_buff *skb,
				 struct netlink_callback *cb)
{
	const struct nfgenmsg *nfmsg = nlmsg_data(cb->nlh);
	const struct nft_table *table;
	const struct nft_chain *chain;
	unsigned int idx = 0, s_idx = cb->args[0];
	struct net *net = sock_net(skb->sk);
	int family = nfmsg->nfgen_family;

	rcu_read_lock();
	cb->seq = net->nft.base_seq;

	list_for_each_entry_rcu(table, &net->nft.tables, list) {
		if (family != NFPROTO_UNSPEC && family != table->family)
			continue;

		list_for_each_entry_rcu(chain, &table->chains, list) {
			if (idx < s_idx)
				goto cont;
			if (idx > s_idx)
				memset(&cb->args[1], 0,
				       sizeof(cb->args) - sizeof(cb->args[0]));
			if (!nft_is_active(net, chain))
				continue;
			if (nf_tables_fill_chain_info(skb, net,
						      NETLINK_CB(cb->skb).portid,
						      cb->nlh->nlmsg_seq,
						      NFT_MSG_NEWCHAIN,
						      NLM_F_MULTI,
						      table->family, table,
						      chain) < 0)
				goto done;

			nl_dump_check_consistent(cb, nlmsg_hdr(skb));
cont:
			idx++;
		}
	}
done:
	rcu_read_unlock();
	cb->args[0] = idx;
	return skb->len;
}

/* called with rcu_read_lock held */
static int nf_tables_getchain(struct net *net, struct sock *nlsk,
			      struct sk_buff *skb, const struct nlmsghdr *nlh,
			      const struct nlattr * const nla[],
			      struct netlink_ext_ack *extack)
{
	const struct nfgenmsg *nfmsg = nlmsg_data(nlh);
	u8 genmask = nft_genmask_cur(net);
	const struct nft_chain *chain;
	struct nft_table *table;
	struct sk_buff *skb2;
	int family = nfmsg->nfgen_family;
	int err;

	if (nlh->nlmsg_flags & NLM_F_DUMP) {
		struct netlink_dump_control c = {
			.dump = nf_tables_dump_chains,
			.module = THIS_MODULE,
		};

		return nft_netlink_dump_start_rcu(nlsk, skb, nlh, &c);
	}

	table = nft_table_lookup(net, nla[NFTA_CHAIN_TABLE], family, genmask);
	if (IS_ERR(table)) {
		NL_SET_BAD_ATTR(extack, nla[NFTA_CHAIN_TABLE]);
		return PTR_ERR(table);
	}

	chain = nft_chain_lookup(net, table, nla[NFTA_CHAIN_NAME], genmask);
	if (IS_ERR(chain)) {
		NL_SET_BAD_ATTR(extack, nla[NFTA_CHAIN_NAME]);
		return PTR_ERR(chain);
	}

	skb2 = alloc_skb(NLMSG_GOODSIZE, GFP_ATOMIC);
	if (!skb2)
		return -ENOMEM;

	err = nf_tables_fill_chain_info(skb2, net, NETLINK_CB(skb).portid,
					nlh->nlmsg_seq, NFT_MSG_NEWCHAIN, 0,
					family, table, chain);
	if (err < 0)
		goto err;

	return nlmsg_unicast(nlsk, skb2, NETLINK_CB(skb).portid);

err:
	kfree_skb(skb2);
	return err;
}

static const struct nla_policy nft_counter_policy[NFTA_COUNTER_MAX + 1] = {
	[NFTA_COUNTER_PACKETS]	= { .type = NLA_U64 },
	[NFTA_COUNTER_BYTES]	= { .type = NLA_U64 },
};

static struct nft_stats __percpu *nft_stats_alloc(const struct nlattr *attr)
{
	struct nlattr *tb[NFTA_COUNTER_MAX+1];
	struct nft_stats __percpu *newstats;
	struct nft_stats *stats;
	int err;

	err = nla_parse_nested(tb, NFTA_COUNTER_MAX, attr, nft_counter_policy,
			       NULL);
	if (err < 0)
		return ERR_PTR(err);

	if (!tb[NFTA_COUNTER_BYTES] || !tb[NFTA_COUNTER_PACKETS])
		return ERR_PTR(-EINVAL);

	newstats = netdev_alloc_pcpu_stats(struct nft_stats);
	if (newstats == NULL)
		return ERR_PTR(-ENOMEM);

	/* Restore old counters on this cpu, no problem. Per-cpu statistics
	 * are not exposed to userspace.
	 */
	preempt_disable();
	stats = this_cpu_ptr(newstats);
	stats->bytes = be64_to_cpu(nla_get_be64(tb[NFTA_COUNTER_BYTES]));
	stats->pkts = be64_to_cpu(nla_get_be64(tb[NFTA_COUNTER_PACKETS]));
	preempt_enable();

	return newstats;
}

static void nft_chain_stats_replace(struct net *net,
				    struct nft_base_chain *chain,
				    struct nft_stats __percpu *newstats)
{
	struct nft_stats __percpu *oldstats;

	if (newstats == NULL)
		return;

	if (rcu_access_pointer(chain->stats)) {
		oldstats = rcu_dereference_protected(chain->stats,
					lockdep_commit_lock_is_held(net));
		rcu_assign_pointer(chain->stats, newstats);
		synchronize_rcu();
		free_percpu(oldstats);
	} else {
		rcu_assign_pointer(chain->stats, newstats);
		static_branch_inc(&nft_counters_enabled);
	}
}

static void nf_tables_chain_free_chain_rules(struct nft_chain *chain)
{
	struct nft_rule **g0 = rcu_dereference_raw(chain->rules_gen_0);
	struct nft_rule **g1 = rcu_dereference_raw(chain->rules_gen_1);

	if (g0 != g1)
		kvfree(g1);
	kvfree(g0);

	/* should be NULL either via abort or via successful commit */
	WARN_ON_ONCE(chain->rules_next);
	kvfree(chain->rules_next);
}

static void nf_tables_chain_destroy(struct nft_ctx *ctx)
{
	struct nft_chain *chain = ctx->chain;

	if (WARN_ON(chain->use > 0))
		return;

	/* no concurrent access possible anymore */
	nf_tables_chain_free_chain_rules(chain);

	if (nft_is_base_chain(chain)) {
		struct nft_base_chain *basechain = nft_base_chain(chain);

		module_put(basechain->type->owner);
		if (rcu_access_pointer(basechain->stats)) {
			static_branch_dec(&nft_counters_enabled);
			free_percpu(rcu_dereference_raw(basechain->stats));
		}
		kfree(chain->name);
		kfree(basechain);
	} else {
		kfree(chain->name);
		kfree(chain);
	}
}

struct nft_chain_hook {
	u32				num;
	s32				priority;
	const struct nft_chain_type	*type;
	struct net_device		*dev;
};

static int nft_chain_parse_hook(struct net *net,
				const struct nlattr * const nla[],
				struct nft_chain_hook *hook, u8 family,
				bool autoload)
{
	struct nlattr *ha[NFTA_HOOK_MAX + 1];
	const struct nft_chain_type *type;
	struct net_device *dev;
	int err;

	lockdep_assert_held(&net->nft.commit_mutex);
	lockdep_nfnl_nft_mutex_not_held();

	err = nla_parse_nested(ha, NFTA_HOOK_MAX, nla[NFTA_CHAIN_HOOK],
			       nft_hook_policy, NULL);
	if (err < 0)
		return err;

	if (ha[NFTA_HOOK_HOOKNUM] == NULL ||
	    ha[NFTA_HOOK_PRIORITY] == NULL)
		return -EINVAL;

	hook->num = ntohl(nla_get_be32(ha[NFTA_HOOK_HOOKNUM]));
	hook->priority = ntohl(nla_get_be32(ha[NFTA_HOOK_PRIORITY]));

	//提取对应的链类型
	type = chain_type[family][NFT_CHAIN_T_DEFAULT];
	if (nla[NFTA_CHAIN_TYPE]) {
		type = nf_tables_chain_type_lookup(net, nla[NFTA_CHAIN_TYPE],
						   family, autoload);
		if (IS_ERR(type))
			return PTR_ERR(type);
	}
	if (!(type->hook_mask & (1 << hook->num)))
		return -EOPNOTSUPP;

	if (type->type == NFT_CHAIN_T_NAT &&
	    hook->priority <= NF_IP_PRI_CONNTRACK)
		return -EOPNOTSUPP;

	if (!try_module_get(type->owner))
		return -ENOENT;

	hook->type = type;

	hook->dev = NULL;
	if (family == NFPROTO_NETDEV) {
		char ifname[IFNAMSIZ];

		if (!ha[NFTA_HOOK_DEV]) {
			module_put(type->owner);
			return -EOPNOTSUPP;
		}

		nla_strlcpy(ifname, ha[NFTA_HOOK_DEV], IFNAMSIZ);
		dev = __dev_get_by_name(net, ifname);
		if (!dev) {
			module_put(type->owner);
			return -ENOENT;
		}
		hook->dev = dev;
	} else if (ha[NFTA_HOOK_DEV]) {
		module_put(type->owner);
		return -EOPNOTSUPP;
	}

	return 0;
}

static void nft_chain_release_hook(struct nft_chain_hook *hook)
{
	module_put(hook->type->owner);
}

struct nft_rules_old {
	struct rcu_head h;
	struct nft_rule **start;
};

static struct nft_rule **nf_tables_chain_alloc_rules(const struct nft_chain *chain,
						     unsigned int alloc)
{
	if (alloc > INT_MAX)
		return NULL;

	alloc += 1;	/* NULL, ends rules */
	if (sizeof(struct nft_rule *) > INT_MAX / alloc)
		return NULL;

	alloc *= sizeof(struct nft_rule *);
	alloc += sizeof(struct nft_rules_old);

	return kvmalloc(alloc, GFP_KERNEL);
}

static int nf_tables_addchain(struct nft_ctx *ctx, u8 family, u8 genmask,
			      u8 policy)
{
	const struct nlattr * const *nla = ctx->nla;
	struct nft_table *table = ctx->table;
	struct nft_base_chain *basechain;
	struct nft_stats __percpu *stats;
	struct net *net = ctx->net;
	struct nft_chain *chain;
	struct nft_rule **rules;
	int err;

	if (table->use == UINT_MAX)
		return -EOVERFLOW;

	if (nla[NFTA_CHAIN_HOOK]) {
		struct nft_chain_hook hook;
		struct nf_hook_ops *ops;

		err = nft_chain_parse_hook(net, nla, &hook, family, true);
		if (err < 0)
			return err;

		basechain = kzalloc(sizeof(*basechain), GFP_KERNEL);
		if (basechain == NULL) {
			nft_chain_release_hook(&hook);
			return -ENOMEM;
		}

		if (hook.dev != NULL)
			strncpy(basechain->dev_name, hook.dev->name, IFNAMSIZ);

		if (nla[NFTA_CHAIN_COUNTERS]) {
			stats = nft_stats_alloc(nla[NFTA_CHAIN_COUNTERS]);
			if (IS_ERR(stats)) {
				nft_chain_release_hook(&hook);
				kfree(basechain);
				return PTR_ERR(stats);
			}
			rcu_assign_pointer(basechain->stats, stats);
			static_branch_inc(&nft_counters_enabled);
		}

		basechain->type = hook.type;
		chain = &basechain->chain;

		ops		= &basechain->ops;
		ops->pf		= family;
		ops->hooknum	= hook.num;
		ops->priority	= hook.priority;
		ops->priv	= chain;
		ops->hook	= hook.type->hooks[ops->hooknum];
		ops->dev	= hook.dev;

		chain->flags |= NFT_BASE_CHAIN;
		basechain->policy = policy;
	} else {
		chain = kzalloc(sizeof(*chain), GFP_KERNEL);
		if (chain == NULL)
			return -ENOMEM;
	}
	ctx->chain = chain;

	INIT_LIST_HEAD(&chain->rules);
	chain->handle = nf_tables_alloc_handle(table);
	chain->table = table;
	chain->name = nla_strdup(nla[NFTA_CHAIN_NAME], GFP_KERNEL);
	if (!chain->name) {
		err = -ENOMEM;
		goto err1;
	}

	rules = nf_tables_chain_alloc_rules(chain, 0);
	if (!rules) {
		err = -ENOMEM;
		goto err1;
	}

	*rules = NULL;
	rcu_assign_pointer(chain->rules_gen_0, rules);
	rcu_assign_pointer(chain->rules_gen_1, rules);

	err = nf_tables_register_hook(net, table, chain);
	if (err < 0)
		goto err1;

	err = rhltable_insert_key(&table->chains_ht, chain->name,
				  &chain->rhlhead, nft_chain_ht_params);
	if (err)
		goto err2;

	err = nft_trans_chain_add(ctx, NFT_MSG_NEWCHAIN);
	if (err < 0) {
		rhltable_remove(&table->chains_ht, &chain->rhlhead,
				nft_chain_ht_params);
		goto err2;
	}

	table->use++;
	list_add_tail_rcu(&chain->list, &table->chains);

	return 0;
err2:
	nf_tables_unregister_hook(net, table, chain);
err1:
	nf_tables_chain_destroy(ctx);

	return err;
}

static int nf_tables_updchain(struct nft_ctx *ctx, u8 genmask, u8 policy)
{
	const struct nlattr * const *nla = ctx->nla;
	struct nft_table *table = ctx->table;
	struct nft_chain *chain = ctx->chain;
	struct nft_base_chain *basechain;
	struct nft_stats *stats = NULL;
	struct nft_chain_hook hook;
	struct nf_hook_ops *ops;
	struct nft_trans *trans;
	int err;

	if (nla[NFTA_CHAIN_HOOK]) {
		if (!nft_is_base_chain(chain))
			return -EBUSY;

		err = nft_chain_parse_hook(ctx->net, nla, &hook, ctx->family,
					   false);
		if (err < 0)
			return err;

		basechain = nft_base_chain(chain);
		if (basechain->type != hook.type) {
			nft_chain_release_hook(&hook);
			return -EBUSY;
		}

		ops = &basechain->ops;
		if (ops->hooknum != hook.num ||
		    ops->priority != hook.priority ||
		    ops->dev != hook.dev) {
			nft_chain_release_hook(&hook);
			return -EBUSY;
		}
		nft_chain_release_hook(&hook);
	}

	if (nla[NFTA_CHAIN_HANDLE] &&
	    nla[NFTA_CHAIN_NAME]) {
		struct nft_chain *chain2;

		chain2 = nft_chain_lookup(ctx->net, table,
					  nla[NFTA_CHAIN_NAME], genmask);
		if (!IS_ERR(chain2))
			return -EEXIST;
	}

	if (nla[NFTA_CHAIN_COUNTERS]) {
		if (!nft_is_base_chain(chain))
			return -EOPNOTSUPP;

		stats = nft_stats_alloc(nla[NFTA_CHAIN_COUNTERS]);
		if (IS_ERR(stats))
			return PTR_ERR(stats);
	}

	err = -ENOMEM;
	trans = nft_trans_alloc(ctx, NFT_MSG_NEWCHAIN,
				sizeof(struct nft_trans_chain));
	if (trans == NULL)
		goto err;

	nft_trans_chain_stats(trans) = stats;
	nft_trans_chain_update(trans) = true;

	if (nla[NFTA_CHAIN_POLICY])
		nft_trans_chain_policy(trans) = policy;
	else
		nft_trans_chain_policy(trans) = -1;

	if (nla[NFTA_CHAIN_HANDLE] &&
	    nla[NFTA_CHAIN_NAME]) {
		struct nft_trans *tmp;
		char *name;

		err = -ENOMEM;
		name = nla_strdup(nla[NFTA_CHAIN_NAME], GFP_KERNEL);
		if (!name)
			goto err;

		err = -EEXIST;
		list_for_each_entry(tmp, &ctx->net->nft.commit_list, list) {
			if (tmp->msg_type == NFT_MSG_NEWCHAIN &&
			    tmp->ctx.table == table &&
			    nft_trans_chain_update(tmp) &&
			    nft_trans_chain_name(tmp) &&
			    strcmp(name, nft_trans_chain_name(tmp)) == 0) {
				kfree(name);
				goto err;
			}
		}

		nft_trans_chain_name(trans) = name;
	}
	list_add_tail(&trans->list, &ctx->net->nft.commit_list);

	return 0;
err:
	free_percpu(stats);
	kfree(trans);
	return err;
}

static int nf_tables_newchain(struct net *net, struct sock *nlsk,
			      struct sk_buff *skb, const struct nlmsghdr *nlh,
			      const struct nlattr * const nla[],
			      struct netlink_ext_ack *extack)
{
	const struct nfgenmsg *nfmsg = nlmsg_data(nlh);
	u8 genmask = nft_genmask_next(net);
	int family = nfmsg->nfgen_family;
	const struct nlattr *attr;
	struct nft_table *table;
	struct nft_chain *chain;
	u8 policy = NF_ACCEPT;
	struct nft_ctx ctx;
	u64 handle = 0;

	lockdep_assert_held(&net->nft.commit_mutex);

	table = nft_table_lookup(net, nla[NFTA_CHAIN_TABLE], family, genmask);
	if (IS_ERR(table)) {
		NL_SET_BAD_ATTR(extack, nla[NFTA_CHAIN_TABLE]);
		return PTR_ERR(table);//未找到指明的table,报错
	}

	chain = NULL;
	attr = nla[NFTA_CHAIN_NAME];

	if (nla[NFTA_CHAIN_HANDLE]) {
		handle = be64_to_cpu(nla_get_be64(nla[NFTA_CHAIN_HANDLE]));
		chain = nft_chain_lookup_byhandle(table, handle, genmask);
		if (IS_ERR(chain)) {
			NL_SET_BAD_ATTR(extack, nla[NFTA_CHAIN_HANDLE]);
			return PTR_ERR(chain);
		}
		attr = nla[NFTA_CHAIN_HANDLE];
	} else {
		//查找对应的链
		chain = nft_chain_lookup(net, table, attr, genmask);
		if (IS_ERR(chain)) {
			if (PTR_ERR(chain) != -ENOENT) {
				NL_SET_BAD_ATTR(extack, attr);
				return PTR_ERR(chain);
			}
			chain = NULL;
		}
	}

	if (nla[NFTA_CHAIN_POLICY]) {
		if (chain != NULL &&
		    !nft_is_base_chain(chain)) {
			NL_SET_BAD_ATTR(extack, nla[NFTA_CHAIN_POLICY]);
			return -EOPNOTSUPP;
		}

		if (chain == NULL &&
		    nla[NFTA_CHAIN_HOOK] == NULL) {
			NL_SET_BAD_ATTR(extack, nla[NFTA_CHAIN_POLICY]);
			return -EOPNOTSUPP;
		}

		policy = ntohl(nla_get_be32(nla[NFTA_CHAIN_POLICY]));
		switch (policy) {
		case NF_DROP:
		case NF_ACCEPT:
			break;
		default:
			return -EINVAL;
		}
	}

	nft_ctx_init(&ctx, net, skb, nlh, family, table, chain, nla);

	if (chain != NULL) {
		if (nlh->nlmsg_flags & NLM_F_EXCL) {
			NL_SET_BAD_ATTR(extack, attr);
			return -EEXIST;
		}
		if (nlh->nlmsg_flags & NLM_F_REPLACE)
			return -EOPNOTSUPP;

		return nf_tables_updchain(&ctx, genmask, policy);
	}

	//为table添加新的链
	return nf_tables_addchain(&ctx, family, genmask, policy);
}

static int nf_tables_delchain(struct net *net, struct sock *nlsk,
			      struct sk_buff *skb, const struct nlmsghdr *nlh,
			      const struct nlattr * const nla[],
			      struct netlink_ext_ack *extack)
{
	const struct nfgenmsg *nfmsg = nlmsg_data(nlh);
	u8 genmask = nft_genmask_next(net);
	int family = nfmsg->nfgen_family;
	const struct nlattr *attr;
	struct nft_table *table;
	struct nft_chain *chain;
	struct nft_rule *rule;
	struct nft_ctx ctx;
	u64 handle;
	u32 use;
	int err;

	table = nft_table_lookup(net, nla[NFTA_CHAIN_TABLE], family, genmask);
	if (IS_ERR(table)) {
		NL_SET_BAD_ATTR(extack, nla[NFTA_CHAIN_TABLE]);
		return PTR_ERR(table);
	}

	if (nla[NFTA_CHAIN_HANDLE]) {
		attr = nla[NFTA_CHAIN_HANDLE];
		handle = be64_to_cpu(nla_get_be64(attr));
		chain = nft_chain_lookup_byhandle(table, handle, genmask);
	} else {
		attr = nla[NFTA_CHAIN_NAME];
		chain = nft_chain_lookup(net, table, attr, genmask);
	}
	if (IS_ERR(chain)) {
		NL_SET_BAD_ATTR(extack, attr);
		return PTR_ERR(chain);
	}

	if (nlh->nlmsg_flags & NLM_F_NONREC &&
	    chain->use > 0)
		return -EBUSY;

	nft_ctx_init(&ctx, net, skb, nlh, family, table, chain, nla);

	use = chain->use;
	list_for_each_entry(rule, &chain->rules, list) {
		if (!nft_is_active_next(net, rule))
			continue;
		use--;

		err = nft_delrule(&ctx, rule);
		if (err < 0)
			return err;
	}

	/* There are rules and elements that are still holding references to us,
	 * we cannot do a recursive removal in this case.
	 */
	if (use > 0) {
		NL_SET_BAD_ATTR(extack, attr);
		return -EBUSY;
	}

	return nft_delchain(&ctx);
}

/*
 * Expressions
 */

/**
 *	nft_register_expr - register nf_tables expr type
 *	@ops: expr type
 *
 *	Registers the expr type for use with nf_tables. Returns zero on
 *	success or a negative errno code otherwise.
 */
int nft_register_expr(struct nft_expr_type *type)
{
	if (!nft_expr_check_ops(type->ops))
		return -EINVAL;

	nfnl_lock(NFNL_SUBSYS_NFTABLES);
	if (type->family == NFPROTO_UNSPEC)
		list_add_tail_rcu(&type->list, &nf_tables_expressions);
	else
		list_add_rcu(&type->list, &nf_tables_expressions);
	nfnl_unlock(NFNL_SUBSYS_NFTABLES);
	return 0;
}
EXPORT_SYMBOL_GPL(nft_register_expr);

/**
 *	nft_unregister_expr - unregister nf_tables expr type
 *	@ops: expr type
 *
 * 	Unregisters the expr typefor use with nf_tables.
 */
void nft_unregister_expr(struct nft_expr_type *type)
{
	nfnl_lock(NFNL_SUBSYS_NFTABLES);
	list_del_rcu(&type->list);
	nfnl_unlock(NFNL_SUBSYS_NFTABLES);
}
EXPORT_SYMBOL_GPL(nft_unregister_expr);

static const struct nft_expr_type *__nft_expr_type_get(u8 family,
						       struct nlattr *nla)
{
	const struct nft_expr_type *type;

	list_for_each_entry(type, &nf_tables_expressions, list) {
		if (!nla_strcmp(nla, type->name) &&
		    (!type->family || type->family == family))
			return type;
	}
	return NULL;
}

static const struct nft_expr_type *nft_expr_type_get(struct net *net,
						     u8 family,
						     struct nlattr *nla)
{
	const struct nft_expr_type *type;

	if (nla == NULL)
		return ERR_PTR(-EINVAL);

	type = __nft_expr_type_get(family, nla);
	if (type != NULL && try_module_get(type->owner))
		return type;

	lockdep_nfnl_nft_mutex_not_held();
#ifdef CONFIG_MODULES
	if (type == NULL) {
		nft_request_module(net, "nft-expr-%u-%.*s", family,
				   nla_len(nla), (char *)nla_data(nla));
		if (__nft_expr_type_get(family, nla))
			return ERR_PTR(-EAGAIN);

		nft_request_module(net, "nft-expr-%.*s",
				   nla_len(nla), (char *)nla_data(nla));
		if (__nft_expr_type_get(family, nla))
			return ERR_PTR(-EAGAIN);
	}
#endif
	return ERR_PTR(-ENOENT);
}

static const struct nla_policy nft_expr_policy[NFTA_EXPR_MAX + 1] = {
	[NFTA_EXPR_NAME]	= { .type = NLA_STRING },
	[NFTA_EXPR_DATA]	= { .type = NLA_NESTED },
};

static int nf_tables_fill_expr_info(struct sk_buff *skb,
				    const struct nft_expr *expr)
{
	if (nla_put_string(skb, NFTA_EXPR_NAME, expr->ops->type->name))
		goto nla_put_failure;

	if (expr->ops->dump) {
		struct nlattr *data = nla_nest_start(skb, NFTA_EXPR_DATA);
		if (data == NULL)
			goto nla_put_failure;
		if (expr->ops->dump(skb, expr) < 0)
			goto nla_put_failure;
		nla_nest_end(skb, data);
	}

	return skb->len;

nla_put_failure:
	return -1;
};

int nft_expr_dump(struct sk_buff *skb, unsigned int attr,
		  const struct nft_expr *expr)
{
	struct nlattr *nest;

	nest = nla_nest_start(skb, attr);
	if (!nest)
		goto nla_put_failure;
	if (nf_tables_fill_expr_info(skb, expr) < 0)
		goto nla_put_failure;
	nla_nest_end(skb, nest);
	return 0;

nla_put_failure:
	return -1;
}

struct nft_expr_info {
	const struct nft_expr_ops	*ops;
	struct nlattr			*tb[NFT_EXPR_MAXATTR + 1];
};

static int nf_tables_expr_parse(const struct nft_ctx *ctx,
				const struct nlattr *nla,
				struct nft_expr_info *info)
{
	const struct nft_expr_type *type;
	const struct nft_expr_ops *ops;
	struct nlattr *tb[NFTA_EXPR_MAX + 1];
	int err;

	err = nla_parse_nested(tb, NFTA_EXPR_MAX, nla, nft_expr_policy, NULL);
	if (err < 0)
		return err;

	type = nft_expr_type_get(ctx->net, ctx->family, tb[NFTA_EXPR_NAME]);
	if (IS_ERR(type))
		return PTR_ERR(type);

	if (tb[NFTA_EXPR_DATA]) {
		err = nla_parse_nested(info->tb, type->maxattr,
				       tb[NFTA_EXPR_DATA], type->policy, NULL);
		if (err < 0)
			goto err1;
	} else
		memset(info->tb, 0, sizeof(info->tb[0]) * (type->maxattr + 1));

	if (type->select_ops != NULL) {
		ops = type->select_ops(ctx,
				       (const struct nlattr * const *)info->tb);
		if (IS_ERR(ops)) {
			err = PTR_ERR(ops);
			goto err1;
		}
		if (!nft_expr_check_ops(ops)) {
			err = -EINVAL;
			goto err1;
		}
	} else
		ops = type->ops;

	info->ops = ops;
	return 0;

err1:
	module_put(type->owner);
	return err;
}

static int nf_tables_newexpr(const struct nft_ctx *ctx,
			     const struct nft_expr_info *info,
			     struct nft_expr *expr)
{
	const struct nft_expr_ops *ops = info->ops;
	int err;

	expr->ops = ops;
	if (ops->init) {
		err = ops->init(ctx, expr, (const struct nlattr **)info->tb);
		if (err < 0)
			goto err1;
	}

	return 0;
err1:
	expr->ops = NULL;
	return err;
}

static void nf_tables_expr_destroy(const struct nft_ctx *ctx,
				   struct nft_expr *expr)
{
	if (expr->ops->destroy)
		expr->ops->destroy(ctx, expr);
	module_put(expr->ops->type->owner);
}

struct nft_expr *nft_expr_init(const struct nft_ctx *ctx,
			       const struct nlattr *nla)
{
	struct nft_expr_info info;
	struct nft_expr *expr;
	int err;

	err = nf_tables_expr_parse(ctx, nla, &info);
	if (err < 0)
		goto err1;

	err = -ENOMEM;
	expr = kzalloc(info.ops->size, GFP_KERNEL);
	if (expr == NULL)
		goto err2;

	err = nf_tables_newexpr(ctx, &info, expr);
	if (err < 0)
		goto err3;

	return expr;
err3:
	kfree(expr);
err2:
	module_put(info.ops->type->owner);
err1:
	return ERR_PTR(err);
}

void nft_expr_destroy(const struct nft_ctx *ctx, struct nft_expr *expr)
{
	nf_tables_expr_destroy(ctx, expr);
	kfree(expr);
}

/*
 * Rules
 */

static struct nft_rule *__nft_rule_lookup(const struct nft_chain *chain,
					  u64 handle)
{
	struct nft_rule *rule;

	// FIXME: this sucks
	list_for_each_entry_rcu(rule, &chain->rules, list) {
		if (handle == rule->handle)
			return rule;
	}

	return ERR_PTR(-ENOENT);
}

static struct nft_rule *nft_rule_lookup(const struct nft_chain *chain,
					const struct nlattr *nla)
{
	if (nla == NULL)
		return ERR_PTR(-EINVAL);

	return __nft_rule_lookup(chain, be64_to_cpu(nla_get_be64(nla)));
}

static const struct nla_policy nft_rule_policy[NFTA_RULE_MAX + 1] = {
	[NFTA_RULE_TABLE]	= { .type = NLA_STRING,
				    .len = NFT_TABLE_MAXNAMELEN - 1 },
	[NFTA_RULE_CHAIN]	= { .type = NLA_STRING,
				    .len = NFT_CHAIN_MAXNAMELEN - 1 },
	[NFTA_RULE_HANDLE]	= { .type = NLA_U64 },
	[NFTA_RULE_EXPRESSIONS]	= { .type = NLA_NESTED },
	[NFTA_RULE_COMPAT]	= { .type = NLA_NESTED },
	[NFTA_RULE_POSITION]	= { .type = NLA_U64 },
	[NFTA_RULE_USERDATA]	= { .type = NLA_BINARY,
				    .len = NFT_USERDATA_MAXLEN },
	[NFTA_RULE_ID]		= { .type = NLA_U32 },
};

static int nf_tables_fill_rule_info(struct sk_buff *skb, struct net *net,
				    u32 portid, u32 seq, int event,
				    u32 flags, int family,
				    const struct nft_table *table,
				    const struct nft_chain *chain,
				    const struct nft_rule *rule)
{
	struct nlmsghdr *nlh;
	struct nfgenmsg *nfmsg;
	const struct nft_expr *expr, *next;
	struct nlattr *list;
	const struct nft_rule *prule;
	u16 type = nfnl_msg_type(NFNL_SUBSYS_NFTABLES, event);

	nlh = nlmsg_put(skb, portid, seq, type, sizeof(struct nfgenmsg), flags);
	if (nlh == NULL)
		goto nla_put_failure;

	nfmsg = nlmsg_data(nlh);
	nfmsg->nfgen_family	= family;
	nfmsg->version		= NFNETLINK_V0;
	nfmsg->res_id		= htons(net->nft.base_seq & 0xffff);

	if (nla_put_string(skb, NFTA_RULE_TABLE, table->name))
		goto nla_put_failure;
	if (nla_put_string(skb, NFTA_RULE_CHAIN, chain->name))
		goto nla_put_failure;
	if (nla_put_be64(skb, NFTA_RULE_HANDLE, cpu_to_be64(rule->handle),
			 NFTA_RULE_PAD))
		goto nla_put_failure;

	if ((event != NFT_MSG_DELRULE) && (rule->list.prev != &chain->rules)) {
		prule = list_prev_entry(rule, list);
		if (nla_put_be64(skb, NFTA_RULE_POSITION,
				 cpu_to_be64(prule->handle),
				 NFTA_RULE_PAD))
			goto nla_put_failure;
	}

	list = nla_nest_start(skb, NFTA_RULE_EXPRESSIONS);
	if (list == NULL)
		goto nla_put_failure;
	nft_rule_for_each_expr(expr, next, rule) {
		if (nft_expr_dump(skb, NFTA_LIST_ELEM, expr) < 0)
			goto nla_put_failure;
	}
	nla_nest_end(skb, list);

	if (rule->udata) {
		struct nft_userdata *udata = nft_userdata(rule);
		if (nla_put(skb, NFTA_RULE_USERDATA, udata->len + 1,
			    udata->data) < 0)
			goto nla_put_failure;
	}

	nlmsg_end(skb, nlh);
	return 0;

nla_put_failure:
	nlmsg_trim(skb, nlh);
	return -1;
}

static void nf_tables_rule_notify(const struct nft_ctx *ctx,
				  const struct nft_rule *rule, int event)
{
	struct sk_buff *skb;
	int err;

	if (!ctx->report &&
	    !nfnetlink_has_listeners(ctx->net, NFNLGRP_NFTABLES))
		return;

	skb = nlmsg_new(NLMSG_GOODSIZE, GFP_KERNEL);
	if (skb == NULL)
		goto err;

	err = nf_tables_fill_rule_info(skb, ctx->net, ctx->portid, ctx->seq,
				       event, 0, ctx->family, ctx->table,
				       ctx->chain, rule);
	if (err < 0) {
		kfree_skb(skb);
		goto err;
	}

	nfnetlink_send(skb, ctx->net, ctx->portid, NFNLGRP_NFTABLES,
		       ctx->report, GFP_KERNEL);
	return;
err:
	nfnetlink_set_err(ctx->net, ctx->portid, NFNLGRP_NFTABLES, -ENOBUFS);
}

struct nft_rule_dump_ctx {
	char *table;
	char *chain;
};

static int __nf_tables_dump_rules(struct sk_buff *skb,
				  unsigned int *idx,
				  struct netlink_callback *cb,
				  const struct nft_table *table,
				  const struct nft_chain *chain)
{
	struct net *net = sock_net(skb->sk);
	unsigned int s_idx = cb->args[0];
	const struct nft_rule *rule;

	list_for_each_entry_rcu(rule, &chain->rules, list) {
		if (!nft_is_active(net, rule))
			goto cont;
		if (*idx < s_idx)
			goto cont;
		if (*idx > s_idx) {
			memset(&cb->args[1], 0,
					sizeof(cb->args) - sizeof(cb->args[0]));
		}
		if (nf_tables_fill_rule_info(skb, net, NETLINK_CB(cb->skb).portid,
					cb->nlh->nlmsg_seq,
					NFT_MSG_NEWRULE,
					NLM_F_MULTI | NLM_F_APPEND,
					table->family,
					table, chain, rule) < 0)
			return 1;

		nl_dump_check_consistent(cb, nlmsg_hdr(skb));
cont:
		(*idx)++;
	}
	return 0;
}

static int nf_tables_dump_rules(struct sk_buff *skb,
				struct netlink_callback *cb)
{
	const struct nfgenmsg *nfmsg = nlmsg_data(cb->nlh);
	const struct nft_rule_dump_ctx *ctx = cb->data;
	struct nft_table *table;
	const struct nft_chain *chain;
	unsigned int idx = 0;
	struct net *net = sock_net(skb->sk);
	int family = nfmsg->nfgen_family;

	rcu_read_lock();
	cb->seq = net->nft.base_seq;

	list_for_each_entry_rcu(table, &net->nft.tables, list) {
		if (family != NFPROTO_UNSPEC && family != table->family)
			continue;

		if (ctx && ctx->table && strcmp(ctx->table, table->name) != 0)
			continue;

		if (ctx && ctx->table && ctx->chain) {
			struct rhlist_head *list, *tmp;

			list = rhltable_lookup(&table->chains_ht, ctx->chain,
					       nft_chain_ht_params);
			if (!list)
				goto done;

			rhl_for_each_entry_rcu(chain, tmp, list, rhlhead) {
				if (!nft_is_active(net, chain))
					continue;
				__nf_tables_dump_rules(skb, &idx,
						       cb, table, chain);
				break;
			}
			goto done;
		}

		list_for_each_entry_rcu(chain, &table->chains, list) {
			if (__nf_tables_dump_rules(skb, &idx, cb, table, chain))
				goto done;
		}

		if (ctx && ctx->table)
			break;
	}
done:
	rcu_read_unlock();

	cb->args[0] = idx;
	return skb->len;
}

static int nf_tables_dump_rules_start(struct netlink_callback *cb)
{
	const struct nlattr * const *nla = cb->data;
	struct nft_rule_dump_ctx *ctx = NULL;

	if (nla[NFTA_RULE_TABLE] || nla[NFTA_RULE_CHAIN]) {
		ctx = kzalloc(sizeof(*ctx), GFP_ATOMIC);
		if (!ctx)
			return -ENOMEM;

		if (nla[NFTA_RULE_TABLE]) {
			ctx->table = nla_strdup(nla[NFTA_RULE_TABLE],
							GFP_ATOMIC);
			if (!ctx->table) {
				kfree(ctx);
				return -ENOMEM;
			}
		}
		if (nla[NFTA_RULE_CHAIN]) {
			ctx->chain = nla_strdup(nla[NFTA_RULE_CHAIN],
						GFP_ATOMIC);
			if (!ctx->chain) {
				kfree(ctx->table);
				kfree(ctx);
				return -ENOMEM;
			}
		}
	}

	cb->data = ctx;
	return 0;
}

static int nf_tables_dump_rules_done(struct netlink_callback *cb)
{
	struct nft_rule_dump_ctx *ctx = cb->data;

	if (ctx) {
		kfree(ctx->table);
		kfree(ctx->chain);
		kfree(ctx);
	}
	return 0;
}

/* called with rcu_read_lock held */
static int nf_tables_getrule(struct net *net, struct sock *nlsk,
			     struct sk_buff *skb, const struct nlmsghdr *nlh,
			     const struct nlattr * const nla[],
			     struct netlink_ext_ack *extack)
{
	const struct nfgenmsg *nfmsg = nlmsg_data(nlh);
	u8 genmask = nft_genmask_cur(net);
	const struct nft_chain *chain;
	const struct nft_rule *rule;
	struct nft_table *table;
	struct sk_buff *skb2;
	int family = nfmsg->nfgen_family;
	int err;

	if (nlh->nlmsg_flags & NLM_F_DUMP) {
		struct netlink_dump_control c = {
			.start= nf_tables_dump_rules_start,
			.dump = nf_tables_dump_rules,
			.done = nf_tables_dump_rules_done,
			.module = THIS_MODULE,
			.data = (void *)nla,
		};

		return nft_netlink_dump_start_rcu(nlsk, skb, nlh, &c);
	}

	table = nft_table_lookup(net, nla[NFTA_RULE_TABLE], family, genmask);
	if (IS_ERR(table)) {
		NL_SET_BAD_ATTR(extack, nla[NFTA_RULE_TABLE]);
		return PTR_ERR(table);
	}

	chain = nft_chain_lookup(net, table, nla[NFTA_RULE_CHAIN], genmask);
	if (IS_ERR(chain)) {
		NL_SET_BAD_ATTR(extack, nla[NFTA_RULE_CHAIN]);
		return PTR_ERR(chain);
	}

	rule = nft_rule_lookup(chain, nla[NFTA_RULE_HANDLE]);
	if (IS_ERR(rule)) {
		NL_SET_BAD_ATTR(extack, nla[NFTA_RULE_HANDLE]);
		return PTR_ERR(rule);
	}

	skb2 = alloc_skb(NLMSG_GOODSIZE, GFP_ATOMIC);
	if (!skb2)
		return -ENOMEM;

	err = nf_tables_fill_rule_info(skb2, net, NETLINK_CB(skb).portid,
				       nlh->nlmsg_seq, NFT_MSG_NEWRULE, 0,
				       family, table, chain, rule);
	if (err < 0)
		goto err;

	return nlmsg_unicast(nlsk, skb2, NETLINK_CB(skb).portid);

err:
	kfree_skb(skb2);
	return err;
}

static void nf_tables_rule_destroy(const struct nft_ctx *ctx,
				   struct nft_rule *rule)
{
	struct nft_expr *expr, *next;

	/*
	 * Careful: some expressions might not be initialized in case this
	 * is called on error from nf_tables_newrule().
	 */
	expr = nft_expr_first(rule);
	while (expr != nft_expr_last(rule) && expr->ops) {
		next = nft_expr_next(expr);
		nf_tables_expr_destroy(ctx, expr);
		expr = next;
	}
	kfree(rule);
}

static void nf_tables_rule_release(const struct nft_ctx *ctx,
				   struct nft_rule *rule)
{
	nft_rule_expr_deactivate(ctx, rule);
	nf_tables_rule_destroy(ctx, rule);
}

int nft_chain_validate(const struct nft_ctx *ctx, const struct nft_chain *chain)
{
	struct nft_expr *expr, *last;
	const struct nft_data *data;
	struct nft_rule *rule;
	int err;

	if (ctx->level == NFT_JUMP_STACK_SIZE)
		return -EMLINK;

	list_for_each_entry(rule, &chain->rules, list) {
		if (!nft_is_active_next(ctx->net, rule))
			continue;

		nft_rule_for_each_expr(expr, last, rule) {
			if (!expr->ops->validate)
				continue;

			err = expr->ops->validate(ctx, expr, &data);
			if (err < 0)
				return err;
		}
	}

	return 0;
}
EXPORT_SYMBOL_GPL(nft_chain_validate);

static int nft_table_validate(struct net *net, const struct nft_table *table)
{
	struct nft_chain *chain;
	struct nft_ctx ctx = {
		.net	= net,
		.family	= table->family,
	};
	int err;

	list_for_each_entry(chain, &table->chains, list) {
		if (!nft_is_base_chain(chain))
			continue;

		ctx.chain = chain;
		err = nft_chain_validate(&ctx, chain);
		if (err < 0)
			return err;
	}

	return 0;
}

#define NFT_RULE_MAXEXPRS	128

static int nf_tables_newrule(struct net *net, struct sock *nlsk,
			     struct sk_buff *skb, const struct nlmsghdr *nlh,
			     const struct nlattr * const nla[],
			     struct netlink_ext_ack *extack)
{
	const struct nfgenmsg *nfmsg = nlmsg_data(nlh);
	u8 genmask = nft_genmask_next(net);
	struct nft_expr_info *info = NULL;
	int family = nfmsg->nfgen_family;
	struct nft_table *table;
	struct nft_chain *chain;
	struct nft_rule *rule, *old_rule = NULL;
	struct nft_userdata *udata;
	struct nft_trans *trans = NULL;
	struct nft_expr *expr;
	struct nft_ctx ctx;
	struct nlattr *tmp;
	unsigned int size, i, n, ulen = 0, usize = 0;
	int err, rem;
	u64 handle, pos_handle;

	lockdep_assert_held(&net->nft.commit_mutex);

	//找到对应的表
	table = nft_table_lookup(net, nla[NFTA_RULE_TABLE], family, genmask);
	if (IS_ERR(table)) {
		NL_SET_BAD_ATTR(extack, nla[NFTA_RULE_TABLE]);
		return PTR_ERR(table);
	}

	//找到对应的链
	chain = nft_chain_lookup(net, table, nla[NFTA_RULE_CHAIN], genmask);
	if (IS_ERR(chain)) {
		NL_SET_BAD_ATTR(extack, nla[NFTA_RULE_CHAIN]);
		return PTR_ERR(chain);
	}

	if (nla[NFTA_RULE_HANDLE]) {
		handle = be64_to_cpu(nla_get_be64(nla[NFTA_RULE_HANDLE]));
		rule = __nft_rule_lookup(chain, handle);
		if (IS_ERR(rule)) {
			NL_SET_BAD_ATTR(extack, nla[NFTA_RULE_HANDLE]);
			return PTR_ERR(rule);
		}

		if (nlh->nlmsg_flags & NLM_F_EXCL) {
			NL_SET_BAD_ATTR(extack, nla[NFTA_RULE_HANDLE]);
			return -EEXIST;
		}
		if (nlh->nlmsg_flags & NLM_F_REPLACE)
			old_rule = rule;
		else
			return -EOPNOTSUPP;
	} else {
		if (!(nlh->nlmsg_flags & NLM_F_CREATE) ||
		    nlh->nlmsg_flags & NLM_F_REPLACE)
			return -EINVAL;
		handle = nf_tables_alloc_handle(table);

		if (chain->use == UINT_MAX)
			return -EOVERFLOW;

<<<<<<< HEAD
	//位置查询
	if (nla[NFTA_RULE_POSITION]) {
		if (!(nlh->nlmsg_flags & NLM_F_CREATE))
			return -EOPNOTSUPP;

		pos_handle = be64_to_cpu(nla_get_be64(nla[NFTA_RULE_POSITION]));
		old_rule = __nft_rule_lookup(chain, pos_handle);
		if (IS_ERR(old_rule)) {
			NL_SET_BAD_ATTR(extack, nla[NFTA_RULE_POSITION]);
			return PTR_ERR(old_rule);
=======
		if (nla[NFTA_RULE_POSITION]) {
			pos_handle = be64_to_cpu(nla_get_be64(nla[NFTA_RULE_POSITION]));
			old_rule = __nft_rule_lookup(chain, pos_handle);
			if (IS_ERR(old_rule)) {
				NL_SET_BAD_ATTR(extack, nla[NFTA_RULE_POSITION]);
				return PTR_ERR(old_rule);
			}
>>>>>>> f17b5f06
		}
	}

	nft_ctx_init(&ctx, net, skb, nlh, family, table, chain, nla);

	n = 0;
	size = 0;
	if (nla[NFTA_RULE_EXPRESSIONS]) {
		info = kvmalloc_array(NFT_RULE_MAXEXPRS,
				      sizeof(struct nft_expr_info),
				      GFP_KERNEL);
		if (!info)
			return -ENOMEM;

		nla_for_each_nested(tmp, nla[NFTA_RULE_EXPRESSIONS], rem) {
			err = -EINVAL;
			if (nla_type(tmp) != NFTA_LIST_ELEM)
				goto err1;
			if (n == NFT_RULE_MAXEXPRS)
				goto err1;
			err = nf_tables_expr_parse(&ctx, tmp, &info[n]);
			if (err < 0)
				goto err1;
			size += info[n].ops->size;
			n++;
		}
	}
	/* Check for overflow of dlen field */
	err = -EFBIG;
	if (size >= 1 << 12)
		goto err1;

	if (nla[NFTA_RULE_USERDATA]) {
		ulen = nla_len(nla[NFTA_RULE_USERDATA]);
		if (ulen > 0)
			usize = sizeof(struct nft_userdata) + ulen;
	}

	err = -ENOMEM;
	rule = kzalloc(sizeof(*rule) + size + usize, GFP_KERNEL);
	if (rule == NULL)
		goto err1;

	nft_activate_next(net, rule);

	rule->handle = handle;
	rule->dlen   = size;
	rule->udata  = ulen ? 1 : 0;

	if (ulen) {
		udata = nft_userdata(rule);
		udata->len = ulen - 1;
		nla_memcpy(udata->data, nla[NFTA_RULE_USERDATA], ulen);
	}

	expr = nft_expr_first(rule);
	for (i = 0; i < n; i++) {
		err = nf_tables_newexpr(&ctx, &info[i], expr);
		if (err < 0)
			goto err2;

		if (info[i].ops->validate)
			nft_validate_state_update(net, NFT_VALIDATE_NEED);

		info[i].ops = NULL;
		expr = nft_expr_next(expr);
	}

	if (nlh->nlmsg_flags & NLM_F_REPLACE) {
		trans = nft_trans_rule_add(&ctx, NFT_MSG_NEWRULE, rule);
		if (trans == NULL) {
			err = -ENOMEM;
			goto err2;
		}
		err = nft_delrule(&ctx, old_rule);
		if (err < 0) {
			nft_trans_destroy(trans);
			goto err2;
		}

		list_add_tail_rcu(&rule->list, &old_rule->list);
	} else {
		if (nft_trans_rule_add(&ctx, NFT_MSG_NEWRULE, rule) == NULL) {
			err = -ENOMEM;
			goto err2;
		}

		if (nlh->nlmsg_flags & NLM_F_APPEND) {
			if (old_rule)
				list_add_rcu(&rule->list, &old_rule->list);
			else
				list_add_tail_rcu(&rule->list, &chain->rules);
		 } else {
			if (old_rule)
				list_add_tail_rcu(&rule->list, &old_rule->list);
			else
				list_add_rcu(&rule->list, &chain->rules);
		}
	}
	kvfree(info);
	chain->use++;

	if (net->nft.validate_state == NFT_VALIDATE_DO)
		return nft_table_validate(net, table);

	return 0;
err2:
	nf_tables_rule_release(&ctx, rule);
err1:
	for (i = 0; i < n; i++) {
		if (info[i].ops != NULL)
			module_put(info[i].ops->type->owner);
	}
	kvfree(info);
	return err;
}

static struct nft_rule *nft_rule_lookup_byid(const struct net *net,
					     const struct nlattr *nla)
{
	u32 id = ntohl(nla_get_be32(nla));
	struct nft_trans *trans;

	list_for_each_entry(trans, &net->nft.commit_list, list) {
		struct nft_rule *rule = nft_trans_rule(trans);

		if (trans->msg_type == NFT_MSG_NEWRULE &&
		    id == nft_trans_rule_id(trans))
			return rule;
	}
	return ERR_PTR(-ENOENT);
}

static int nf_tables_delrule(struct net *net, struct sock *nlsk,
			     struct sk_buff *skb, const struct nlmsghdr *nlh,
			     const struct nlattr * const nla[],
			     struct netlink_ext_ack *extack)
{
	const struct nfgenmsg *nfmsg = nlmsg_data(nlh);
	u8 genmask = nft_genmask_next(net);
	struct nft_table *table;
	struct nft_chain *chain = NULL;
	struct nft_rule *rule;
	int family = nfmsg->nfgen_family, err = 0;
	struct nft_ctx ctx;

	table = nft_table_lookup(net, nla[NFTA_RULE_TABLE], family, genmask);
	if (IS_ERR(table)) {
		NL_SET_BAD_ATTR(extack, nla[NFTA_RULE_TABLE]);
		return PTR_ERR(table);
	}

	if (nla[NFTA_RULE_CHAIN]) {
		chain = nft_chain_lookup(net, table, nla[NFTA_RULE_CHAIN],
					 genmask);
		if (IS_ERR(chain)) {
			NL_SET_BAD_ATTR(extack, nla[NFTA_RULE_CHAIN]);
			return PTR_ERR(chain);
		}
	}

	nft_ctx_init(&ctx, net, skb, nlh, family, table, chain, nla);

	if (chain) {
		if (nla[NFTA_RULE_HANDLE]) {
			rule = nft_rule_lookup(chain, nla[NFTA_RULE_HANDLE]);
			if (IS_ERR(rule)) {
				NL_SET_BAD_ATTR(extack, nla[NFTA_RULE_HANDLE]);
				return PTR_ERR(rule);
			}

			err = nft_delrule(&ctx, rule);
		} else if (nla[NFTA_RULE_ID]) {
			rule = nft_rule_lookup_byid(net, nla[NFTA_RULE_ID]);
			if (IS_ERR(rule)) {
				NL_SET_BAD_ATTR(extack, nla[NFTA_RULE_ID]);
				return PTR_ERR(rule);
			}

			err = nft_delrule(&ctx, rule);
		} else {
			err = nft_delrule_by_chain(&ctx);
		}
	} else {
		list_for_each_entry(chain, &table->chains, list) {
			if (!nft_is_active_next(net, chain))
				continue;

			ctx.chain = chain;
			err = nft_delrule_by_chain(&ctx);
			if (err < 0)
				break;
		}
	}

	return err;
}

/*
 * Sets
 */

static LIST_HEAD(nf_tables_set_types);

int nft_register_set(struct nft_set_type *type)
{
	nfnl_lock(NFNL_SUBSYS_NFTABLES);
	list_add_tail_rcu(&type->list, &nf_tables_set_types);
	nfnl_unlock(NFNL_SUBSYS_NFTABLES);
	return 0;
}
EXPORT_SYMBOL_GPL(nft_register_set);

void nft_unregister_set(struct nft_set_type *type)
{
	nfnl_lock(NFNL_SUBSYS_NFTABLES);
	list_del_rcu(&type->list);
	nfnl_unlock(NFNL_SUBSYS_NFTABLES);
}
EXPORT_SYMBOL_GPL(nft_unregister_set);

#define NFT_SET_FEATURES	(NFT_SET_INTERVAL | NFT_SET_MAP | \
				 NFT_SET_TIMEOUT | NFT_SET_OBJECT | \
				 NFT_SET_EVAL)

static bool nft_set_ops_candidate(const struct nft_set_type *type, u32 flags)
{
	return (flags & type->features) == (flags & NFT_SET_FEATURES);
}

/*
 * Select a set implementation based on the data characteristics and the
 * given policy. The total memory use might not be known if no size is
 * given, in that case the amount of memory per element is used.
 */
static const struct nft_set_ops *
nft_select_set_ops(const struct nft_ctx *ctx,
		   const struct nlattr * const nla[],
		   const struct nft_set_desc *desc,
		   enum nft_set_policies policy)
{
	const struct nft_set_ops *ops, *bops;
	struct nft_set_estimate est, best;
	const struct nft_set_type *type;
	u32 flags = 0;

	lockdep_assert_held(&ctx->net->nft.commit_mutex);
	lockdep_nfnl_nft_mutex_not_held();
#ifdef CONFIG_MODULES
	if (list_empty(&nf_tables_set_types)) {
		nft_request_module(ctx->net, "nft-set");
		if (!list_empty(&nf_tables_set_types))
			return ERR_PTR(-EAGAIN);
	}
#endif
	if (nla[NFTA_SET_FLAGS] != NULL)
		flags = ntohl(nla_get_be32(nla[NFTA_SET_FLAGS]));

	bops	    = NULL;
	best.size   = ~0;
	best.lookup = ~0;
	best.space  = ~0;

	list_for_each_entry(type, &nf_tables_set_types, list) {
		ops = &type->ops;

		if (!nft_set_ops_candidate(type, flags))
			continue;
		if (!ops->estimate(desc, flags, &est))
			continue;

		switch (policy) {
		case NFT_SET_POL_PERFORMANCE:
			if (est.lookup < best.lookup)
				break;
			if (est.lookup == best.lookup &&
			    est.space < best.space)
				break;
			continue;
		case NFT_SET_POL_MEMORY:
			if (!desc->size) {
				if (est.space < best.space)
					break;
				if (est.space == best.space &&
				    est.lookup < best.lookup)
					break;
			} else if (est.size < best.size || !bops) {
				break;
			}
			continue;
		default:
			break;
		}

		if (!try_module_get(type->owner))
			continue;
		if (bops != NULL)
			module_put(to_set_type(bops)->owner);

		bops = ops;
		best = est;
	}

	if (bops != NULL)
		return bops;

	return ERR_PTR(-EOPNOTSUPP);
}

static const struct nla_policy nft_set_policy[NFTA_SET_MAX + 1] = {
	[NFTA_SET_TABLE]		= { .type = NLA_STRING,
					    .len = NFT_TABLE_MAXNAMELEN - 1 },
	[NFTA_SET_NAME]			= { .type = NLA_STRING,
					    .len = NFT_SET_MAXNAMELEN - 1 },
	[NFTA_SET_FLAGS]		= { .type = NLA_U32 },
	[NFTA_SET_KEY_TYPE]		= { .type = NLA_U32 },
	[NFTA_SET_KEY_LEN]		= { .type = NLA_U32 },
	[NFTA_SET_DATA_TYPE]		= { .type = NLA_U32 },
	[NFTA_SET_DATA_LEN]		= { .type = NLA_U32 },
	[NFTA_SET_POLICY]		= { .type = NLA_U32 },
	[NFTA_SET_DESC]			= { .type = NLA_NESTED },
	[NFTA_SET_ID]			= { .type = NLA_U32 },
	[NFTA_SET_TIMEOUT]		= { .type = NLA_U64 },
	[NFTA_SET_GC_INTERVAL]		= { .type = NLA_U32 },
	[NFTA_SET_USERDATA]		= { .type = NLA_BINARY,
					    .len  = NFT_USERDATA_MAXLEN },
	[NFTA_SET_OBJ_TYPE]		= { .type = NLA_U32 },
	[NFTA_SET_HANDLE]		= { .type = NLA_U64 },
};

static const struct nla_policy nft_set_desc_policy[NFTA_SET_DESC_MAX + 1] = {
	[NFTA_SET_DESC_SIZE]		= { .type = NLA_U32 },
};

static int nft_ctx_init_from_setattr(struct nft_ctx *ctx, struct net *net,
				     const struct sk_buff *skb,
				     const struct nlmsghdr *nlh,
				     const struct nlattr * const nla[],
				     struct netlink_ext_ack *extack,
				     u8 genmask)
{
	const struct nfgenmsg *nfmsg = nlmsg_data(nlh);
	int family = nfmsg->nfgen_family;
	struct nft_table *table = NULL;

	if (nla[NFTA_SET_TABLE] != NULL) {
		table = nft_table_lookup(net, nla[NFTA_SET_TABLE], family,
					 genmask);
		if (IS_ERR(table)) {
			NL_SET_BAD_ATTR(extack, nla[NFTA_SET_TABLE]);
			return PTR_ERR(table);
		}
	}

	nft_ctx_init(ctx, net, skb, nlh, family, table, NULL, nla);
	return 0;
}

static struct nft_set *nft_set_lookup(const struct nft_table *table,
				      const struct nlattr *nla, u8 genmask)
{
	struct nft_set *set;

	if (nla == NULL)
		return ERR_PTR(-EINVAL);

	list_for_each_entry_rcu(set, &table->sets, list) {
		if (!nla_strcmp(nla, set->name) &&
		    nft_active_genmask(set, genmask))
			return set;
	}
	return ERR_PTR(-ENOENT);
}

static struct nft_set *nft_set_lookup_byhandle(const struct nft_table *table,
					       const struct nlattr *nla,
					       u8 genmask)
{
	struct nft_set *set;

	list_for_each_entry(set, &table->sets, list) {
		if (be64_to_cpu(nla_get_be64(nla)) == set->handle &&
		    nft_active_genmask(set, genmask))
			return set;
	}
	return ERR_PTR(-ENOENT);
}

static struct nft_set *nft_set_lookup_byid(const struct net *net,
					   const struct nlattr *nla, u8 genmask)
{
	struct nft_trans *trans;
	u32 id = ntohl(nla_get_be32(nla));

	list_for_each_entry(trans, &net->nft.commit_list, list) {
		if (trans->msg_type == NFT_MSG_NEWSET) {
			struct nft_set *set = nft_trans_set(trans);

			if (id == nft_trans_set_id(trans) &&
			    nft_active_genmask(set, genmask))
				return set;
		}
	}
	return ERR_PTR(-ENOENT);
}

struct nft_set *nft_set_lookup_global(const struct net *net,
				      const struct nft_table *table,
				      const struct nlattr *nla_set_name,
				      const struct nlattr *nla_set_id,
				      u8 genmask)
{
	struct nft_set *set;

	set = nft_set_lookup(table, nla_set_name, genmask);
	if (IS_ERR(set)) {
		if (!nla_set_id)
			return set;

		set = nft_set_lookup_byid(net, nla_set_id, genmask);
	}
	return set;
}
EXPORT_SYMBOL_GPL(nft_set_lookup_global);

static int nf_tables_set_alloc_name(struct nft_ctx *ctx, struct nft_set *set,
				    const char *name)
{
	const struct nft_set *i;
	const char *p;
	unsigned long *inuse;
	unsigned int n = 0, min = 0;

	p = strchr(name, '%');
	if (p != NULL) {
		if (p[1] != 'd' || strchr(p + 2, '%'))
			return -EINVAL;

		inuse = (unsigned long *)get_zeroed_page(GFP_KERNEL);
		if (inuse == NULL)
			return -ENOMEM;
cont:
		list_for_each_entry(i, &ctx->table->sets, list) {
			int tmp;

			if (!nft_is_active_next(ctx->net, set))
				continue;
			if (!sscanf(i->name, name, &tmp))
				continue;
			if (tmp < min || tmp >= min + BITS_PER_BYTE * PAGE_SIZE)
				continue;

			set_bit(tmp - min, inuse);
		}

		n = find_first_zero_bit(inuse, BITS_PER_BYTE * PAGE_SIZE);
		if (n >= BITS_PER_BYTE * PAGE_SIZE) {
			min += BITS_PER_BYTE * PAGE_SIZE;
			memset(inuse, 0, PAGE_SIZE);
			goto cont;
		}
		free_page((unsigned long)inuse);
	}

	set->name = kasprintf(GFP_KERNEL, name, min + n);
	if (!set->name)
		return -ENOMEM;

	list_for_each_entry(i, &ctx->table->sets, list) {
		if (!nft_is_active_next(ctx->net, i))
			continue;
		if (!strcmp(set->name, i->name)) {
			kfree(set->name);
			return -ENFILE;
		}
	}
	return 0;
}

static int nf_msecs_to_jiffies64(const struct nlattr *nla, u64 *result)
{
	u64 ms = be64_to_cpu(nla_get_be64(nla));
	u64 max = (u64)(~((u64)0));

	max = div_u64(max, NSEC_PER_MSEC);
	if (ms >= max)
		return -ERANGE;

	ms *= NSEC_PER_MSEC;
	*result = nsecs_to_jiffies64(ms);
	return 0;
}

static __be64 nf_jiffies64_to_msecs(u64 input)
{
	u64 ms = jiffies64_to_nsecs(input);

	return cpu_to_be64(div_u64(ms, NSEC_PER_MSEC));
}

static int nf_tables_fill_set(struct sk_buff *skb, const struct nft_ctx *ctx,
			      const struct nft_set *set, u16 event, u16 flags)
{
	struct nfgenmsg *nfmsg;
	struct nlmsghdr *nlh;
	struct nlattr *desc;
	u32 portid = ctx->portid;
	u32 seq = ctx->seq;

	event = nfnl_msg_type(NFNL_SUBSYS_NFTABLES, event);
	nlh = nlmsg_put(skb, portid, seq, event, sizeof(struct nfgenmsg),
			flags);
	if (nlh == NULL)
		goto nla_put_failure;

	nfmsg = nlmsg_data(nlh);
	nfmsg->nfgen_family	= ctx->family;
	nfmsg->version		= NFNETLINK_V0;
	nfmsg->res_id		= htons(ctx->net->nft.base_seq & 0xffff);

	if (nla_put_string(skb, NFTA_SET_TABLE, ctx->table->name))
		goto nla_put_failure;
	if (nla_put_string(skb, NFTA_SET_NAME, set->name))
		goto nla_put_failure;
	if (nla_put_be64(skb, NFTA_SET_HANDLE, cpu_to_be64(set->handle),
			 NFTA_SET_PAD))
		goto nla_put_failure;
	if (set->flags != 0)
		if (nla_put_be32(skb, NFTA_SET_FLAGS, htonl(set->flags)))
			goto nla_put_failure;

	if (nla_put_be32(skb, NFTA_SET_KEY_TYPE, htonl(set->ktype)))
		goto nla_put_failure;
	if (nla_put_be32(skb, NFTA_SET_KEY_LEN, htonl(set->klen)))
		goto nla_put_failure;
	if (set->flags & NFT_SET_MAP) {
		if (nla_put_be32(skb, NFTA_SET_DATA_TYPE, htonl(set->dtype)))
			goto nla_put_failure;
		if (nla_put_be32(skb, NFTA_SET_DATA_LEN, htonl(set->dlen)))
			goto nla_put_failure;
	}
	if (set->flags & NFT_SET_OBJECT &&
	    nla_put_be32(skb, NFTA_SET_OBJ_TYPE, htonl(set->objtype)))
		goto nla_put_failure;

	if (set->timeout &&
	    nla_put_be64(skb, NFTA_SET_TIMEOUT,
			 nf_jiffies64_to_msecs(set->timeout),
			 NFTA_SET_PAD))
		goto nla_put_failure;
	if (set->gc_int &&
	    nla_put_be32(skb, NFTA_SET_GC_INTERVAL, htonl(set->gc_int)))
		goto nla_put_failure;

	if (set->policy != NFT_SET_POL_PERFORMANCE) {
		if (nla_put_be32(skb, NFTA_SET_POLICY, htonl(set->policy)))
			goto nla_put_failure;
	}

	if (nla_put(skb, NFTA_SET_USERDATA, set->udlen, set->udata))
		goto nla_put_failure;

	desc = nla_nest_start(skb, NFTA_SET_DESC);
	if (desc == NULL)
		goto nla_put_failure;
	if (set->size &&
	    nla_put_be32(skb, NFTA_SET_DESC_SIZE, htonl(set->size)))
		goto nla_put_failure;
	nla_nest_end(skb, desc);

	nlmsg_end(skb, nlh);
	return 0;

nla_put_failure:
	nlmsg_trim(skb, nlh);
	return -1;
}

static void nf_tables_set_notify(const struct nft_ctx *ctx,
				 const struct nft_set *set, int event,
			         gfp_t gfp_flags)
{
	struct sk_buff *skb;
	u32 portid = ctx->portid;
	int err;

	if (!ctx->report &&
	    !nfnetlink_has_listeners(ctx->net, NFNLGRP_NFTABLES))
		return;

	skb = nlmsg_new(NLMSG_GOODSIZE, gfp_flags);
	if (skb == NULL)
		goto err;

	err = nf_tables_fill_set(skb, ctx, set, event, 0);
	if (err < 0) {
		kfree_skb(skb);
		goto err;
	}

	nfnetlink_send(skb, ctx->net, portid, NFNLGRP_NFTABLES, ctx->report,
		       gfp_flags);
	return;
err:
	nfnetlink_set_err(ctx->net, portid, NFNLGRP_NFTABLES, -ENOBUFS);
}

static int nf_tables_dump_sets(struct sk_buff *skb, struct netlink_callback *cb)
{
	const struct nft_set *set;
	unsigned int idx, s_idx = cb->args[0];
	struct nft_table *table, *cur_table = (struct nft_table *)cb->args[2];
	struct net *net = sock_net(skb->sk);
	struct nft_ctx *ctx = cb->data, ctx_set;

	if (cb->args[1])
		return skb->len;

	rcu_read_lock();
	cb->seq = net->nft.base_seq;

	list_for_each_entry_rcu(table, &net->nft.tables, list) {
		if (ctx->family != NFPROTO_UNSPEC &&
		    ctx->family != table->family)
			continue;

		if (ctx->table && ctx->table != table)
			continue;

		if (cur_table) {
			if (cur_table != table)
				continue;

			cur_table = NULL;
		}
		idx = 0;
		list_for_each_entry_rcu(set, &table->sets, list) {
			if (idx < s_idx)
				goto cont;
			if (!nft_is_active(net, set))
				goto cont;

			ctx_set = *ctx;
			ctx_set.table = table;
			ctx_set.family = table->family;

			if (nf_tables_fill_set(skb, &ctx_set, set,
					       NFT_MSG_NEWSET,
					       NLM_F_MULTI) < 0) {
				cb->args[0] = idx;
				cb->args[2] = (unsigned long) table;
				goto done;
			}
			nl_dump_check_consistent(cb, nlmsg_hdr(skb));
cont:
			idx++;
		}
		if (s_idx)
			s_idx = 0;
	}
	cb->args[1] = 1;
done:
	rcu_read_unlock();
	return skb->len;
}

static int nf_tables_dump_sets_start(struct netlink_callback *cb)
{
	struct nft_ctx *ctx_dump = NULL;

	ctx_dump = kmemdup(cb->data, sizeof(*ctx_dump), GFP_ATOMIC);
	if (ctx_dump == NULL)
		return -ENOMEM;

	cb->data = ctx_dump;
	return 0;
}

static int nf_tables_dump_sets_done(struct netlink_callback *cb)
{
	kfree(cb->data);
	return 0;
}

/* called with rcu_read_lock held */
static int nf_tables_getset(struct net *net, struct sock *nlsk,
			    struct sk_buff *skb, const struct nlmsghdr *nlh,
			    const struct nlattr * const nla[],
			    struct netlink_ext_ack *extack)
{
	u8 genmask = nft_genmask_cur(net);
	const struct nft_set *set;
	struct nft_ctx ctx;
	struct sk_buff *skb2;
	const struct nfgenmsg *nfmsg = nlmsg_data(nlh);
	int err;

	/* Verify existence before starting dump */
	err = nft_ctx_init_from_setattr(&ctx, net, skb, nlh, nla, extack,
					genmask);
	if (err < 0)
		return err;

	if (nlh->nlmsg_flags & NLM_F_DUMP) {
		struct netlink_dump_control c = {
			.start = nf_tables_dump_sets_start,
			.dump = nf_tables_dump_sets,
			.done = nf_tables_dump_sets_done,
			.data = &ctx,
			.module = THIS_MODULE,
		};

		return nft_netlink_dump_start_rcu(nlsk, skb, nlh, &c);
	}

	/* Only accept unspec with dump */
	if (nfmsg->nfgen_family == NFPROTO_UNSPEC)
		return -EAFNOSUPPORT;
	if (!nla[NFTA_SET_TABLE])
		return -EINVAL;

	set = nft_set_lookup(ctx.table, nla[NFTA_SET_NAME], genmask);
	if (IS_ERR(set))
		return PTR_ERR(set);

	skb2 = alloc_skb(NLMSG_GOODSIZE, GFP_ATOMIC);
	if (skb2 == NULL)
		return -ENOMEM;

	err = nf_tables_fill_set(skb2, &ctx, set, NFT_MSG_NEWSET, 0);
	if (err < 0)
		goto err;

	return nlmsg_unicast(nlsk, skb2, NETLINK_CB(skb).portid);

err:
	kfree_skb(skb2);
	return err;
}

static int nf_tables_set_desc_parse(const struct nft_ctx *ctx,
				    struct nft_set_desc *desc,
				    const struct nlattr *nla)
{
	struct nlattr *da[NFTA_SET_DESC_MAX + 1];
	int err;

	err = nla_parse_nested(da, NFTA_SET_DESC_MAX, nla,
			       nft_set_desc_policy, NULL);
	if (err < 0)
		return err;

	if (da[NFTA_SET_DESC_SIZE] != NULL)
		desc->size = ntohl(nla_get_be32(da[NFTA_SET_DESC_SIZE]));

	return 0;
}

static int nf_tables_newset(struct net *net, struct sock *nlsk,
			    struct sk_buff *skb, const struct nlmsghdr *nlh,
			    const struct nlattr * const nla[],
			    struct netlink_ext_ack *extack)
{
	const struct nfgenmsg *nfmsg = nlmsg_data(nlh);
	u8 genmask = nft_genmask_next(net);
	int family = nfmsg->nfgen_family;
	const struct nft_set_ops *ops;
	struct nft_table *table;
	struct nft_set *set;
	struct nft_ctx ctx;
	char *name;
	u64 size;
	u64 timeout;
	u32 ktype, dtype, flags, policy, gc_int, objtype;
	struct nft_set_desc desc;
	unsigned char *udata;
	u16 udlen;
	int err;

	if (nla[NFTA_SET_TABLE] == NULL ||
	    nla[NFTA_SET_NAME] == NULL ||
	    nla[NFTA_SET_KEY_LEN] == NULL ||
	    nla[NFTA_SET_ID] == NULL)
		return -EINVAL;

	memset(&desc, 0, sizeof(desc));

	ktype = NFT_DATA_VALUE;
	if (nla[NFTA_SET_KEY_TYPE] != NULL) {
		ktype = ntohl(nla_get_be32(nla[NFTA_SET_KEY_TYPE]));
		if ((ktype & NFT_DATA_RESERVED_MASK) == NFT_DATA_RESERVED_MASK)
			return -EINVAL;
	}

	desc.klen = ntohl(nla_get_be32(nla[NFTA_SET_KEY_LEN]));
	if (desc.klen == 0 || desc.klen > NFT_DATA_VALUE_MAXLEN)
		return -EINVAL;

	flags = 0;
	if (nla[NFTA_SET_FLAGS] != NULL) {
		flags = ntohl(nla_get_be32(nla[NFTA_SET_FLAGS]));
		if (flags & ~(NFT_SET_ANONYMOUS | NFT_SET_CONSTANT |
			      NFT_SET_INTERVAL | NFT_SET_TIMEOUT |
			      NFT_SET_MAP | NFT_SET_EVAL |
			      NFT_SET_OBJECT))
			return -EINVAL;
		/* Only one of these operations is supported */
		if ((flags & (NFT_SET_MAP | NFT_SET_EVAL | NFT_SET_OBJECT)) ==
			     (NFT_SET_MAP | NFT_SET_EVAL | NFT_SET_OBJECT))
			return -EOPNOTSUPP;
	}

	dtype = 0;
	if (nla[NFTA_SET_DATA_TYPE] != NULL) {
		if (!(flags & NFT_SET_MAP))
			return -EINVAL;

		dtype = ntohl(nla_get_be32(nla[NFTA_SET_DATA_TYPE]));
		if ((dtype & NFT_DATA_RESERVED_MASK) == NFT_DATA_RESERVED_MASK &&
		    dtype != NFT_DATA_VERDICT)
			return -EINVAL;

		if (dtype != NFT_DATA_VERDICT) {
			if (nla[NFTA_SET_DATA_LEN] == NULL)
				return -EINVAL;
			desc.dlen = ntohl(nla_get_be32(nla[NFTA_SET_DATA_LEN]));
			if (desc.dlen == 0 || desc.dlen > NFT_DATA_VALUE_MAXLEN)
				return -EINVAL;
		} else
			desc.dlen = sizeof(struct nft_verdict);
	} else if (flags & NFT_SET_MAP)
		return -EINVAL;

	if (nla[NFTA_SET_OBJ_TYPE] != NULL) {
		if (!(flags & NFT_SET_OBJECT))
			return -EINVAL;

		objtype = ntohl(nla_get_be32(nla[NFTA_SET_OBJ_TYPE]));
		if (objtype == NFT_OBJECT_UNSPEC ||
		    objtype > NFT_OBJECT_MAX)
			return -EINVAL;
	} else if (flags & NFT_SET_OBJECT)
		return -EINVAL;
	else
		objtype = NFT_OBJECT_UNSPEC;

	timeout = 0;
	if (nla[NFTA_SET_TIMEOUT] != NULL) {
		if (!(flags & NFT_SET_TIMEOUT))
			return -EINVAL;

		err = nf_msecs_to_jiffies64(nla[NFTA_SET_TIMEOUT], &timeout);
		if (err)
			return err;
	}
	gc_int = 0;
	if (nla[NFTA_SET_GC_INTERVAL] != NULL) {
		if (!(flags & NFT_SET_TIMEOUT))
			return -EINVAL;
		gc_int = ntohl(nla_get_be32(nla[NFTA_SET_GC_INTERVAL]));
	}

	policy = NFT_SET_POL_PERFORMANCE;
	if (nla[NFTA_SET_POLICY] != NULL)
		policy = ntohl(nla_get_be32(nla[NFTA_SET_POLICY]));

	if (nla[NFTA_SET_DESC] != NULL) {
		err = nf_tables_set_desc_parse(&ctx, &desc, nla[NFTA_SET_DESC]);
		if (err < 0)
			return err;
	}

	table = nft_table_lookup(net, nla[NFTA_SET_TABLE], family, genmask);
	if (IS_ERR(table)) {
		NL_SET_BAD_ATTR(extack, nla[NFTA_SET_TABLE]);
		return PTR_ERR(table);
	}

	nft_ctx_init(&ctx, net, skb, nlh, family, table, NULL, nla);

	set = nft_set_lookup(table, nla[NFTA_SET_NAME], genmask);
	if (IS_ERR(set)) {
		if (PTR_ERR(set) != -ENOENT) {
			NL_SET_BAD_ATTR(extack, nla[NFTA_SET_NAME]);
			return PTR_ERR(set);
		}
	} else {
		if (nlh->nlmsg_flags & NLM_F_EXCL) {
			NL_SET_BAD_ATTR(extack, nla[NFTA_SET_NAME]);
			return -EEXIST;
		}
		if (nlh->nlmsg_flags & NLM_F_REPLACE)
			return -EOPNOTSUPP;

		return 0;
	}

	if (!(nlh->nlmsg_flags & NLM_F_CREATE))
		return -ENOENT;

	ops = nft_select_set_ops(&ctx, nla, &desc, policy);
	if (IS_ERR(ops))
		return PTR_ERR(ops);

	udlen = 0;
	if (nla[NFTA_SET_USERDATA])
		udlen = nla_len(nla[NFTA_SET_USERDATA]);

	size = 0;
	if (ops->privsize != NULL)
		size = ops->privsize(nla, &desc);

	set = kvzalloc(sizeof(*set) + size + udlen, GFP_KERNEL);
	if (!set) {
		err = -ENOMEM;
		goto err1;
	}

	name = nla_strdup(nla[NFTA_SET_NAME], GFP_KERNEL);
	if (!name) {
		err = -ENOMEM;
		goto err2;
	}

	err = nf_tables_set_alloc_name(&ctx, set, name);
	kfree(name);
	if (err < 0)
		goto err2;

	udata = NULL;
	if (udlen) {
		udata = set->data + size;
		nla_memcpy(udata, nla[NFTA_SET_USERDATA], udlen);
	}

	INIT_LIST_HEAD(&set->bindings);
	set->table = table;
	write_pnet(&set->net, net);
	set->ops   = ops;
	set->ktype = ktype;
	set->klen  = desc.klen;
	set->dtype = dtype;
	set->objtype = objtype;
	set->dlen  = desc.dlen;
	set->flags = flags;
	set->size  = desc.size;
	set->policy = policy;
	set->udlen  = udlen;
	set->udata  = udata;
	set->timeout = timeout;
	set->gc_int = gc_int;
	set->handle = nf_tables_alloc_handle(table);

	err = ops->init(set, &desc, nla);
	if (err < 0)
		goto err3;

	err = nft_trans_set_add(&ctx, NFT_MSG_NEWSET, set);
	if (err < 0)
		goto err4;

	list_add_tail_rcu(&set->list, &table->sets);
	table->use++;
	return 0;

err4:
	ops->destroy(set);
err3:
	kfree(set->name);
err2:
	kvfree(set);
err1:
	module_put(to_set_type(ops)->owner);
	return err;
}

static void nft_set_destroy(struct nft_set *set)
{
	set->ops->destroy(set);
	module_put(to_set_type(set->ops)->owner);
	kfree(set->name);
	kvfree(set);
}

static int nf_tables_delset(struct net *net, struct sock *nlsk,
			    struct sk_buff *skb, const struct nlmsghdr *nlh,
			    const struct nlattr * const nla[],
			    struct netlink_ext_ack *extack)
{
	const struct nfgenmsg *nfmsg = nlmsg_data(nlh);
	u8 genmask = nft_genmask_next(net);
	const struct nlattr *attr;
	struct nft_set *set;
	struct nft_ctx ctx;
	int err;

	if (nfmsg->nfgen_family == NFPROTO_UNSPEC)
		return -EAFNOSUPPORT;
	if (nla[NFTA_SET_TABLE] == NULL)
		return -EINVAL;

	err = nft_ctx_init_from_setattr(&ctx, net, skb, nlh, nla, extack,
					genmask);
	if (err < 0)
		return err;

	if (nla[NFTA_SET_HANDLE]) {
		attr = nla[NFTA_SET_HANDLE];
		set = nft_set_lookup_byhandle(ctx.table, attr, genmask);
	} else {
		attr = nla[NFTA_SET_NAME];
		set = nft_set_lookup(ctx.table, attr, genmask);
	}

	if (IS_ERR(set)) {
		NL_SET_BAD_ATTR(extack, attr);
		return PTR_ERR(set);
	}
	if (!list_empty(&set->bindings) ||
	    (nlh->nlmsg_flags & NLM_F_NONREC && atomic_read(&set->nelems) > 0)) {
		NL_SET_BAD_ATTR(extack, attr);
		return -EBUSY;
	}

	return nft_delset(&ctx, set);
}

static int nf_tables_bind_check_setelem(const struct nft_ctx *ctx,
					struct nft_set *set,
					const struct nft_set_iter *iter,
					struct nft_set_elem *elem)
{
	const struct nft_set_ext *ext = nft_set_elem_ext(set, elem->priv);
	enum nft_registers dreg;

	dreg = nft_type_to_reg(set->dtype);
	return nft_validate_register_store(ctx, dreg, nft_set_ext_data(ext),
					   set->dtype == NFT_DATA_VERDICT ?
					   NFT_DATA_VERDICT : NFT_DATA_VALUE,
					   set->dlen);
}

int nf_tables_bind_set(const struct nft_ctx *ctx, struct nft_set *set,
		       struct nft_set_binding *binding)
{
	struct nft_set_binding *i;
	struct nft_set_iter iter;

	if (!list_empty(&set->bindings) && nft_set_is_anonymous(set))
		return -EBUSY;

	if (binding->flags & NFT_SET_MAP) {
		/* If the set is already bound to the same chain all
		 * jumps are already validated for that chain.
		 */
		list_for_each_entry(i, &set->bindings, list) {
			if (i->flags & NFT_SET_MAP &&
			    i->chain == binding->chain)
				goto bind;
		}

		iter.genmask	= nft_genmask_next(ctx->net);
		iter.skip 	= 0;
		iter.count	= 0;
		iter.err	= 0;
		iter.fn		= nf_tables_bind_check_setelem;

		set->ops->walk(ctx, set, &iter);
		if (iter.err < 0)
			return iter.err;
	}
bind:
	binding->chain = ctx->chain;
	list_add_tail_rcu(&binding->list, &set->bindings);
	return 0;
}
EXPORT_SYMBOL_GPL(nf_tables_bind_set);

void nf_tables_rebind_set(const struct nft_ctx *ctx, struct nft_set *set,
			  struct nft_set_binding *binding)
{
	if (list_empty(&set->bindings) && nft_set_is_anonymous(set) &&
	    nft_is_active(ctx->net, set))
		list_add_tail_rcu(&set->list, &ctx->table->sets);

	list_add_tail_rcu(&binding->list, &set->bindings);
}
EXPORT_SYMBOL_GPL(nf_tables_rebind_set);

void nf_tables_unbind_set(const struct nft_ctx *ctx, struct nft_set *set,
		          struct nft_set_binding *binding)
{
	list_del_rcu(&binding->list);

	if (list_empty(&set->bindings) && nft_set_is_anonymous(set) &&
	    nft_is_active(ctx->net, set))
		list_del_rcu(&set->list);
}
EXPORT_SYMBOL_GPL(nf_tables_unbind_set);

void nf_tables_destroy_set(const struct nft_ctx *ctx, struct nft_set *set)
{
	if (list_empty(&set->bindings) && nft_set_is_anonymous(set) &&
	    nft_is_active(ctx->net, set)) {
		nf_tables_set_notify(ctx, set, NFT_MSG_DELSET, GFP_ATOMIC);
		nft_set_destroy(set);
	}
}
EXPORT_SYMBOL_GPL(nf_tables_destroy_set);

const struct nft_set_ext_type nft_set_ext_types[] = {
	[NFT_SET_EXT_KEY]		= {
		.align	= __alignof__(u32),
	},
	[NFT_SET_EXT_DATA]		= {
		.align	= __alignof__(u32),
	},
	[NFT_SET_EXT_EXPR]		= {
		.align	= __alignof__(struct nft_expr),
	},
	[NFT_SET_EXT_OBJREF]		= {
		.len	= sizeof(struct nft_object *),
		.align	= __alignof__(struct nft_object *),
	},
	[NFT_SET_EXT_FLAGS]		= {
		.len	= sizeof(u8),
		.align	= __alignof__(u8),
	},
	[NFT_SET_EXT_TIMEOUT]		= {
		.len	= sizeof(u64),
		.align	= __alignof__(u64),
	},
	[NFT_SET_EXT_EXPIRATION]	= {
		.len	= sizeof(u64),
		.align	= __alignof__(u64),
	},
	[NFT_SET_EXT_USERDATA]		= {
		.len	= sizeof(struct nft_userdata),
		.align	= __alignof__(struct nft_userdata),
	},
};
EXPORT_SYMBOL_GPL(nft_set_ext_types);

/*
 * Set elements
 */

static const struct nla_policy nft_set_elem_policy[NFTA_SET_ELEM_MAX + 1] = {
	[NFTA_SET_ELEM_KEY]		= { .type = NLA_NESTED },
	[NFTA_SET_ELEM_DATA]		= { .type = NLA_NESTED },
	[NFTA_SET_ELEM_FLAGS]		= { .type = NLA_U32 },
	[NFTA_SET_ELEM_TIMEOUT]		= { .type = NLA_U64 },
	[NFTA_SET_ELEM_USERDATA]	= { .type = NLA_BINARY,
					    .len = NFT_USERDATA_MAXLEN },
	[NFTA_SET_ELEM_EXPR]		= { .type = NLA_NESTED },
	[NFTA_SET_ELEM_OBJREF]		= { .type = NLA_STRING },
};

static const struct nla_policy nft_set_elem_list_policy[NFTA_SET_ELEM_LIST_MAX + 1] = {
	[NFTA_SET_ELEM_LIST_TABLE]	= { .type = NLA_STRING,
					    .len = NFT_TABLE_MAXNAMELEN - 1 },
	[NFTA_SET_ELEM_LIST_SET]	= { .type = NLA_STRING,
					    .len = NFT_SET_MAXNAMELEN - 1 },
	[NFTA_SET_ELEM_LIST_ELEMENTS]	= { .type = NLA_NESTED },
	[NFTA_SET_ELEM_LIST_SET_ID]	= { .type = NLA_U32 },
};

static int nft_ctx_init_from_elemattr(struct nft_ctx *ctx, struct net *net,
				      const struct sk_buff *skb,
				      const struct nlmsghdr *nlh,
				      const struct nlattr * const nla[],
				      struct netlink_ext_ack *extack,
				      u8 genmask)
{
	const struct nfgenmsg *nfmsg = nlmsg_data(nlh);
	int family = nfmsg->nfgen_family;
	struct nft_table *table;

	table = nft_table_lookup(net, nla[NFTA_SET_ELEM_LIST_TABLE], family,
				 genmask);
	if (IS_ERR(table)) {
		NL_SET_BAD_ATTR(extack, nla[NFTA_SET_ELEM_LIST_TABLE]);
		return PTR_ERR(table);
	}

	nft_ctx_init(ctx, net, skb, nlh, family, table, NULL, nla);
	return 0;
}

static int nf_tables_fill_setelem(struct sk_buff *skb,
				  const struct nft_set *set,
				  const struct nft_set_elem *elem)
{
	const struct nft_set_ext *ext = nft_set_elem_ext(set, elem->priv);
	unsigned char *b = skb_tail_pointer(skb);
	struct nlattr *nest;

	nest = nla_nest_start(skb, NFTA_LIST_ELEM);
	if (nest == NULL)
		goto nla_put_failure;

	if (nft_data_dump(skb, NFTA_SET_ELEM_KEY, nft_set_ext_key(ext),
			  NFT_DATA_VALUE, set->klen) < 0)
		goto nla_put_failure;

	if (nft_set_ext_exists(ext, NFT_SET_EXT_DATA) &&
	    nft_data_dump(skb, NFTA_SET_ELEM_DATA, nft_set_ext_data(ext),
			  set->dtype == NFT_DATA_VERDICT ? NFT_DATA_VERDICT : NFT_DATA_VALUE,
			  set->dlen) < 0)
		goto nla_put_failure;

	if (nft_set_ext_exists(ext, NFT_SET_EXT_EXPR) &&
	    nft_expr_dump(skb, NFTA_SET_ELEM_EXPR, nft_set_ext_expr(ext)) < 0)
		goto nla_put_failure;

	if (nft_set_ext_exists(ext, NFT_SET_EXT_OBJREF) &&
	    nla_put_string(skb, NFTA_SET_ELEM_OBJREF,
			   (*nft_set_ext_obj(ext))->name) < 0)
		goto nla_put_failure;

	if (nft_set_ext_exists(ext, NFT_SET_EXT_FLAGS) &&
	    nla_put_be32(skb, NFTA_SET_ELEM_FLAGS,
		         htonl(*nft_set_ext_flags(ext))))
		goto nla_put_failure;

	if (nft_set_ext_exists(ext, NFT_SET_EXT_TIMEOUT) &&
	    nla_put_be64(skb, NFTA_SET_ELEM_TIMEOUT,
			 nf_jiffies64_to_msecs(*nft_set_ext_timeout(ext)),
			 NFTA_SET_ELEM_PAD))
		goto nla_put_failure;

	if (nft_set_ext_exists(ext, NFT_SET_EXT_EXPIRATION)) {
		u64 expires, now = get_jiffies_64();

		expires = *nft_set_ext_expiration(ext);
		if (time_before64(now, expires))
			expires -= now;
		else
			expires = 0;

		if (nla_put_be64(skb, NFTA_SET_ELEM_EXPIRATION,
				 nf_jiffies64_to_msecs(expires),
				 NFTA_SET_ELEM_PAD))
			goto nla_put_failure;
	}

	if (nft_set_ext_exists(ext, NFT_SET_EXT_USERDATA)) {
		struct nft_userdata *udata;

		udata = nft_set_ext_userdata(ext);
		if (nla_put(skb, NFTA_SET_ELEM_USERDATA,
			    udata->len + 1, udata->data))
			goto nla_put_failure;
	}

	nla_nest_end(skb, nest);
	return 0;

nla_put_failure:
	nlmsg_trim(skb, b);
	return -EMSGSIZE;
}

struct nft_set_dump_args {
	const struct netlink_callback	*cb;
	struct nft_set_iter		iter;
	struct sk_buff			*skb;
};

static int nf_tables_dump_setelem(const struct nft_ctx *ctx,
				  struct nft_set *set,
				  const struct nft_set_iter *iter,
				  struct nft_set_elem *elem)
{
	struct nft_set_dump_args *args;

	args = container_of(iter, struct nft_set_dump_args, iter);
	return nf_tables_fill_setelem(args->skb, set, elem);
}

struct nft_set_dump_ctx {
	const struct nft_set	*set;
	struct nft_ctx		ctx;
};

static int nf_tables_dump_set(struct sk_buff *skb, struct netlink_callback *cb)
{
	struct nft_set_dump_ctx *dump_ctx = cb->data;
	struct net *net = sock_net(skb->sk);
	struct nft_table *table;
	struct nft_set *set;
	struct nft_set_dump_args args;
	bool set_found = false;
	struct nfgenmsg *nfmsg;
	struct nlmsghdr *nlh;
	struct nlattr *nest;
	u32 portid, seq;
	int event;

	rcu_read_lock();
	list_for_each_entry_rcu(table, &net->nft.tables, list) {
		if (dump_ctx->ctx.family != NFPROTO_UNSPEC &&
		    dump_ctx->ctx.family != table->family)
			continue;

		if (table != dump_ctx->ctx.table)
			continue;

		list_for_each_entry_rcu(set, &table->sets, list) {
			if (set == dump_ctx->set) {
				set_found = true;
				break;
			}
		}
		break;
	}

	if (!set_found) {
		rcu_read_unlock();
		return -ENOENT;
	}

	event  = nfnl_msg_type(NFNL_SUBSYS_NFTABLES, NFT_MSG_NEWSETELEM);
	portid = NETLINK_CB(cb->skb).portid;
	seq    = cb->nlh->nlmsg_seq;

	nlh = nlmsg_put(skb, portid, seq, event, sizeof(struct nfgenmsg),
			NLM_F_MULTI);
	if (nlh == NULL)
		goto nla_put_failure;

	nfmsg = nlmsg_data(nlh);
	nfmsg->nfgen_family = table->family;
	nfmsg->version      = NFNETLINK_V0;
	nfmsg->res_id	    = htons(net->nft.base_seq & 0xffff);

	if (nla_put_string(skb, NFTA_SET_ELEM_LIST_TABLE, table->name))
		goto nla_put_failure;
	if (nla_put_string(skb, NFTA_SET_ELEM_LIST_SET, set->name))
		goto nla_put_failure;

	nest = nla_nest_start(skb, NFTA_SET_ELEM_LIST_ELEMENTS);
	if (nest == NULL)
		goto nla_put_failure;

	args.cb			= cb;
	args.skb		= skb;
	args.iter.genmask	= nft_genmask_cur(net);
	args.iter.skip		= cb->args[0];
	args.iter.count		= 0;
	args.iter.err		= 0;
	args.iter.fn		= nf_tables_dump_setelem;
	set->ops->walk(&dump_ctx->ctx, set, &args.iter);
	rcu_read_unlock();

	nla_nest_end(skb, nest);
	nlmsg_end(skb, nlh);

	if (args.iter.err && args.iter.err != -EMSGSIZE)
		return args.iter.err;
	if (args.iter.count == cb->args[0])
		return 0;

	cb->args[0] = args.iter.count;
	return skb->len;

nla_put_failure:
	rcu_read_unlock();
	return -ENOSPC;
}

static int nf_tables_dump_set_start(struct netlink_callback *cb)
{
	struct nft_set_dump_ctx *dump_ctx = cb->data;

	cb->data = kmemdup(dump_ctx, sizeof(*dump_ctx), GFP_ATOMIC);

	return cb->data ? 0 : -ENOMEM;
}

static int nf_tables_dump_set_done(struct netlink_callback *cb)
{
	kfree(cb->data);
	return 0;
}

static int nf_tables_fill_setelem_info(struct sk_buff *skb,
				       const struct nft_ctx *ctx, u32 seq,
				       u32 portid, int event, u16 flags,
				       const struct nft_set *set,
				       const struct nft_set_elem *elem)
{
	struct nfgenmsg *nfmsg;
	struct nlmsghdr *nlh;
	struct nlattr *nest;
	int err;

	event = nfnl_msg_type(NFNL_SUBSYS_NFTABLES, event);
	nlh = nlmsg_put(skb, portid, seq, event, sizeof(struct nfgenmsg),
			flags);
	if (nlh == NULL)
		goto nla_put_failure;

	nfmsg = nlmsg_data(nlh);
	nfmsg->nfgen_family	= ctx->family;
	nfmsg->version		= NFNETLINK_V0;
	nfmsg->res_id		= htons(ctx->net->nft.base_seq & 0xffff);

	if (nla_put_string(skb, NFTA_SET_TABLE, ctx->table->name))
		goto nla_put_failure;
	if (nla_put_string(skb, NFTA_SET_NAME, set->name))
		goto nla_put_failure;

	nest = nla_nest_start(skb, NFTA_SET_ELEM_LIST_ELEMENTS);
	if (nest == NULL)
		goto nla_put_failure;

	err = nf_tables_fill_setelem(skb, set, elem);
	if (err < 0)
		goto nla_put_failure;

	nla_nest_end(skb, nest);

	nlmsg_end(skb, nlh);
	return 0;

nla_put_failure:
	nlmsg_trim(skb, nlh);
	return -1;
}

static int nft_setelem_parse_flags(const struct nft_set *set,
				   const struct nlattr *attr, u32 *flags)
{
	if (attr == NULL)
		return 0;

	*flags = ntohl(nla_get_be32(attr));
	if (*flags & ~NFT_SET_ELEM_INTERVAL_END)
		return -EINVAL;
	if (!(set->flags & NFT_SET_INTERVAL) &&
	    *flags & NFT_SET_ELEM_INTERVAL_END)
		return -EINVAL;

	return 0;
}

static int nft_get_set_elem(struct nft_ctx *ctx, struct nft_set *set,
			    const struct nlattr *attr)
{
	struct nlattr *nla[NFTA_SET_ELEM_MAX + 1];
	struct nft_data_desc desc;
	struct nft_set_elem elem;
	struct sk_buff *skb;
	uint32_t flags = 0;
	void *priv;
	int err;

	err = nla_parse_nested(nla, NFTA_SET_ELEM_MAX, attr,
			       nft_set_elem_policy, NULL);
	if (err < 0)
		return err;

	if (!nla[NFTA_SET_ELEM_KEY])
		return -EINVAL;

	err = nft_setelem_parse_flags(set, nla[NFTA_SET_ELEM_FLAGS], &flags);
	if (err < 0)
		return err;

	err = nft_data_init(ctx, &elem.key.val, sizeof(elem.key), &desc,
			    nla[NFTA_SET_ELEM_KEY]);
	if (err < 0)
		return err;

	err = -EINVAL;
	if (desc.type != NFT_DATA_VALUE || desc.len != set->klen)
		return err;

	priv = set->ops->get(ctx->net, set, &elem, flags);
	if (IS_ERR(priv))
		return PTR_ERR(priv);

	elem.priv = priv;

	err = -ENOMEM;
	skb = nlmsg_new(NLMSG_GOODSIZE, GFP_ATOMIC);
	if (skb == NULL)
		goto err1;

	err = nf_tables_fill_setelem_info(skb, ctx, ctx->seq, ctx->portid,
					  NFT_MSG_NEWSETELEM, 0, set, &elem);
	if (err < 0)
		goto err2;

	err = nfnetlink_unicast(skb, ctx->net, ctx->portid, MSG_DONTWAIT);
	/* This avoids a loop in nfnetlink. */
	if (err < 0)
		goto err1;

	return 0;
err2:
	kfree_skb(skb);
err1:
	/* this avoids a loop in nfnetlink. */
	return err == -EAGAIN ? -ENOBUFS : err;
}

/* called with rcu_read_lock held */
static int nf_tables_getsetelem(struct net *net, struct sock *nlsk,
				struct sk_buff *skb, const struct nlmsghdr *nlh,
				const struct nlattr * const nla[],
				struct netlink_ext_ack *extack)
{
	u8 genmask = nft_genmask_cur(net);
	struct nft_set *set;
	struct nlattr *attr;
	struct nft_ctx ctx;
	int rem, err = 0;

	err = nft_ctx_init_from_elemattr(&ctx, net, skb, nlh, nla, extack,
					 genmask);
	if (err < 0)
		return err;

	set = nft_set_lookup(ctx.table, nla[NFTA_SET_ELEM_LIST_SET], genmask);
	if (IS_ERR(set))
		return PTR_ERR(set);

	if (nlh->nlmsg_flags & NLM_F_DUMP) {
		struct netlink_dump_control c = {
			.start = nf_tables_dump_set_start,
			.dump = nf_tables_dump_set,
			.done = nf_tables_dump_set_done,
			.module = THIS_MODULE,
		};
		struct nft_set_dump_ctx dump_ctx = {
			.set = set,
			.ctx = ctx,
		};

		c.data = &dump_ctx;
		return nft_netlink_dump_start_rcu(nlsk, skb, nlh, &c);
	}

	if (!nla[NFTA_SET_ELEM_LIST_ELEMENTS])
		return -EINVAL;

	nla_for_each_nested(attr, nla[NFTA_SET_ELEM_LIST_ELEMENTS], rem) {
		err = nft_get_set_elem(&ctx, set, attr);
		if (err < 0)
			break;
	}

	return err;
}

static void nf_tables_setelem_notify(const struct nft_ctx *ctx,
				     const struct nft_set *set,
				     const struct nft_set_elem *elem,
				     int event, u16 flags)
{
	struct net *net = ctx->net;
	u32 portid = ctx->portid;
	struct sk_buff *skb;
	int err;

	if (!ctx->report && !nfnetlink_has_listeners(net, NFNLGRP_NFTABLES))
		return;

	skb = nlmsg_new(NLMSG_GOODSIZE, GFP_KERNEL);
	if (skb == NULL)
		goto err;

	err = nf_tables_fill_setelem_info(skb, ctx, 0, portid, event, flags,
					  set, elem);
	if (err < 0) {
		kfree_skb(skb);
		goto err;
	}

	nfnetlink_send(skb, net, portid, NFNLGRP_NFTABLES, ctx->report,
		       GFP_KERNEL);
	return;
err:
	nfnetlink_set_err(net, portid, NFNLGRP_NFTABLES, -ENOBUFS);
}

static struct nft_trans *nft_trans_elem_alloc(struct nft_ctx *ctx,
					      int msg_type,
					      struct nft_set *set)
{
	struct nft_trans *trans;

	trans = nft_trans_alloc(ctx, msg_type, sizeof(struct nft_trans_elem));
	if (trans == NULL)
		return NULL;

	nft_trans_elem_set(trans) = set;
	return trans;
}

void *nft_set_elem_init(const struct nft_set *set,
			const struct nft_set_ext_tmpl *tmpl,
			const u32 *key, const u32 *data,
			u64 timeout, gfp_t gfp)
{
	struct nft_set_ext *ext;
	void *elem;

	elem = kzalloc(set->ops->elemsize + tmpl->len, gfp);
	if (elem == NULL)
		return NULL;

	ext = nft_set_elem_ext(set, elem);
	nft_set_ext_init(ext, tmpl);

	memcpy(nft_set_ext_key(ext), key, set->klen);
	if (nft_set_ext_exists(ext, NFT_SET_EXT_DATA))
		memcpy(nft_set_ext_data(ext), data, set->dlen);
	if (nft_set_ext_exists(ext, NFT_SET_EXT_EXPIRATION))
		*nft_set_ext_expiration(ext) =
			get_jiffies_64() + timeout;
	if (nft_set_ext_exists(ext, NFT_SET_EXT_TIMEOUT))
		*nft_set_ext_timeout(ext) = timeout;

	return elem;
}

void nft_set_elem_destroy(const struct nft_set *set, void *elem,
			  bool destroy_expr)
{
	struct nft_set_ext *ext = nft_set_elem_ext(set, elem);
	struct nft_ctx ctx = {
		.net	= read_pnet(&set->net),
		.family	= set->table->family,
	};

	nft_data_release(nft_set_ext_key(ext), NFT_DATA_VALUE);
	if (nft_set_ext_exists(ext, NFT_SET_EXT_DATA))
		nft_data_release(nft_set_ext_data(ext), set->dtype);
	if (destroy_expr && nft_set_ext_exists(ext, NFT_SET_EXT_EXPR)) {
		struct nft_expr *expr = nft_set_ext_expr(ext);

		if (expr->ops->destroy_clone) {
			expr->ops->destroy_clone(&ctx, expr);
			module_put(expr->ops->type->owner);
		} else {
			nf_tables_expr_destroy(&ctx, expr);
		}
	}
	if (nft_set_ext_exists(ext, NFT_SET_EXT_OBJREF))
		(*nft_set_ext_obj(ext))->use--;
	kfree(elem);
}
EXPORT_SYMBOL_GPL(nft_set_elem_destroy);

/* Only called from commit path, nft_set_elem_deactivate() already deals with
 * the refcounting from the preparation phase.
 */
static void nf_tables_set_elem_destroy(const struct nft_ctx *ctx,
				       const struct nft_set *set, void *elem)
{
	struct nft_set_ext *ext = nft_set_elem_ext(set, elem);

	if (nft_set_ext_exists(ext, NFT_SET_EXT_EXPR))
		nf_tables_expr_destroy(ctx, nft_set_ext_expr(ext));
	kfree(elem);
}

static int nft_add_set_elem(struct nft_ctx *ctx, struct nft_set *set,
			    const struct nlattr *attr, u32 nlmsg_flags)
{
	struct nlattr *nla[NFTA_SET_ELEM_MAX + 1];
	u8 genmask = nft_genmask_next(ctx->net);
	struct nft_data_desc d1, d2;
	struct nft_set_ext_tmpl tmpl;
	struct nft_set_ext *ext, *ext2;
	struct nft_set_elem elem;
	struct nft_set_binding *binding;
	struct nft_object *obj = NULL;
	struct nft_userdata *udata;
	struct nft_data data;
	enum nft_registers dreg;
	struct nft_trans *trans;
	u32 flags = 0;
	u64 timeout;
	u8 ulen;
	int err;

	err = nla_parse_nested(nla, NFTA_SET_ELEM_MAX, attr,
			       nft_set_elem_policy, NULL);
	if (err < 0)
		return err;

	if (nla[NFTA_SET_ELEM_KEY] == NULL)
		return -EINVAL;

	nft_set_ext_prepare(&tmpl);

	err = nft_setelem_parse_flags(set, nla[NFTA_SET_ELEM_FLAGS], &flags);
	if (err < 0)
		return err;
	if (flags != 0)
		nft_set_ext_add(&tmpl, NFT_SET_EXT_FLAGS);

	if (set->flags & NFT_SET_MAP) {
		if (nla[NFTA_SET_ELEM_DATA] == NULL &&
		    !(flags & NFT_SET_ELEM_INTERVAL_END))
			return -EINVAL;
		if (nla[NFTA_SET_ELEM_DATA] != NULL &&
		    flags & NFT_SET_ELEM_INTERVAL_END)
			return -EINVAL;
	} else {
		if (nla[NFTA_SET_ELEM_DATA] != NULL)
			return -EINVAL;
	}

	timeout = 0;
	if (nla[NFTA_SET_ELEM_TIMEOUT] != NULL) {
		if (!(set->flags & NFT_SET_TIMEOUT))
			return -EINVAL;
		err = nf_msecs_to_jiffies64(nla[NFTA_SET_ELEM_TIMEOUT],
					    &timeout);
		if (err)
			return err;
	} else if (set->flags & NFT_SET_TIMEOUT) {
		timeout = set->timeout;
	}

	err = nft_data_init(ctx, &elem.key.val, sizeof(elem.key), &d1,
			    nla[NFTA_SET_ELEM_KEY]);
	if (err < 0)
		goto err1;
	err = -EINVAL;
	if (d1.type != NFT_DATA_VALUE || d1.len != set->klen)
		goto err2;

	nft_set_ext_add_length(&tmpl, NFT_SET_EXT_KEY, d1.len);
	if (timeout > 0) {
		nft_set_ext_add(&tmpl, NFT_SET_EXT_EXPIRATION);
		if (timeout != set->timeout)
			nft_set_ext_add(&tmpl, NFT_SET_EXT_TIMEOUT);
	}

	if (nla[NFTA_SET_ELEM_OBJREF] != NULL) {
		if (!(set->flags & NFT_SET_OBJECT)) {
			err = -EINVAL;
			goto err2;
		}
		obj = nft_obj_lookup(ctx->table, nla[NFTA_SET_ELEM_OBJREF],
				     set->objtype, genmask);
		if (IS_ERR(obj)) {
			err = PTR_ERR(obj);
			goto err2;
		}
		nft_set_ext_add(&tmpl, NFT_SET_EXT_OBJREF);
	}

	if (nla[NFTA_SET_ELEM_DATA] != NULL) {
		err = nft_data_init(ctx, &data, sizeof(data), &d2,
				    nla[NFTA_SET_ELEM_DATA]);
		if (err < 0)
			goto err2;

		err = -EINVAL;
		if (set->dtype != NFT_DATA_VERDICT && d2.len != set->dlen)
			goto err3;

		dreg = nft_type_to_reg(set->dtype);
		list_for_each_entry(binding, &set->bindings, list) {
			struct nft_ctx bind_ctx = {
				.net	= ctx->net,
				.family	= ctx->family,
				.table	= ctx->table,
				.chain	= (struct nft_chain *)binding->chain,
			};

			if (!(binding->flags & NFT_SET_MAP))
				continue;

			err = nft_validate_register_store(&bind_ctx, dreg,
							  &data,
							  d2.type, d2.len);
			if (err < 0)
				goto err3;

			if (d2.type == NFT_DATA_VERDICT &&
			    (data.verdict.code == NFT_GOTO ||
			     data.verdict.code == NFT_JUMP))
				nft_validate_state_update(ctx->net,
							  NFT_VALIDATE_NEED);
		}

		nft_set_ext_add_length(&tmpl, NFT_SET_EXT_DATA, d2.len);
	}

	/* The full maximum length of userdata can exceed the maximum
	 * offset value (U8_MAX) for following extensions, therefor it
	 * must be the last extension added.
	 */
	ulen = 0;
	if (nla[NFTA_SET_ELEM_USERDATA] != NULL) {
		ulen = nla_len(nla[NFTA_SET_ELEM_USERDATA]);
		if (ulen > 0)
			nft_set_ext_add_length(&tmpl, NFT_SET_EXT_USERDATA,
					       ulen);
	}

	err = -ENOMEM;
	elem.priv = nft_set_elem_init(set, &tmpl, elem.key.val.data, data.data,
				      timeout, GFP_KERNEL);
	if (elem.priv == NULL)
		goto err3;

	ext = nft_set_elem_ext(set, elem.priv);
	if (flags)
		*nft_set_ext_flags(ext) = flags;
	if (ulen > 0) {
		udata = nft_set_ext_userdata(ext);
		udata->len = ulen - 1;
		nla_memcpy(&udata->data, nla[NFTA_SET_ELEM_USERDATA], ulen);
	}
	if (obj) {
		*nft_set_ext_obj(ext) = obj;
		obj->use++;
	}

	trans = nft_trans_elem_alloc(ctx, NFT_MSG_NEWSETELEM, set);
	if (trans == NULL)
		goto err4;

	ext->genmask = nft_genmask_cur(ctx->net) | NFT_SET_ELEM_BUSY_MASK;
	err = set->ops->insert(ctx->net, set, &elem, &ext2);
	if (err) {
		if (err == -EEXIST) {
			if (nft_set_ext_exists(ext, NFT_SET_EXT_DATA) ^
			    nft_set_ext_exists(ext2, NFT_SET_EXT_DATA) ||
			    nft_set_ext_exists(ext, NFT_SET_EXT_OBJREF) ^
			    nft_set_ext_exists(ext2, NFT_SET_EXT_OBJREF)) {
				err = -EBUSY;
				goto err5;
			}
			if ((nft_set_ext_exists(ext, NFT_SET_EXT_DATA) &&
			     nft_set_ext_exists(ext2, NFT_SET_EXT_DATA) &&
			     memcmp(nft_set_ext_data(ext),
				    nft_set_ext_data(ext2), set->dlen) != 0) ||
			    (nft_set_ext_exists(ext, NFT_SET_EXT_OBJREF) &&
			     nft_set_ext_exists(ext2, NFT_SET_EXT_OBJREF) &&
			     *nft_set_ext_obj(ext) != *nft_set_ext_obj(ext2)))
				err = -EBUSY;
			else if (!(nlmsg_flags & NLM_F_EXCL))
				err = 0;
		}
		goto err5;
	}

	if (set->size &&
	    !atomic_add_unless(&set->nelems, 1, set->size + set->ndeact)) {
		err = -ENFILE;
		goto err6;
	}

	nft_trans_elem(trans) = elem;
	list_add_tail(&trans->list, &ctx->net->nft.commit_list);
	return 0;

err6:
	set->ops->remove(ctx->net, set, &elem);
err5:
	kfree(trans);
err4:
	if (obj)
		obj->use--;
	kfree(elem.priv);
err3:
	if (nla[NFTA_SET_ELEM_DATA] != NULL)
		nft_data_release(&data, d2.type);
err2:
	nft_data_release(&elem.key.val, d1.type);
err1:
	return err;
}

static int nf_tables_newsetelem(struct net *net, struct sock *nlsk,
				struct sk_buff *skb, const struct nlmsghdr *nlh,
				const struct nlattr * const nla[],
				struct netlink_ext_ack *extack)
{
	u8 genmask = nft_genmask_next(net);
	const struct nlattr *attr;
	struct nft_set *set;
	struct nft_ctx ctx;
	int rem, err;

	if (nla[NFTA_SET_ELEM_LIST_ELEMENTS] == NULL)
		return -EINVAL;

	err = nft_ctx_init_from_elemattr(&ctx, net, skb, nlh, nla, extack,
					 genmask);
	if (err < 0)
		return err;

	set = nft_set_lookup_global(net, ctx.table, nla[NFTA_SET_ELEM_LIST_SET],
				    nla[NFTA_SET_ELEM_LIST_SET_ID], genmask);
	if (IS_ERR(set))
		return PTR_ERR(set);

	if (!list_empty(&set->bindings) && set->flags & NFT_SET_CONSTANT)
		return -EBUSY;

	nla_for_each_nested(attr, nla[NFTA_SET_ELEM_LIST_ELEMENTS], rem) {
		err = nft_add_set_elem(&ctx, set, attr, nlh->nlmsg_flags);
		if (err < 0)
			return err;
	}

	if (net->nft.validate_state == NFT_VALIDATE_DO)
		return nft_table_validate(net, ctx.table);

	return 0;
}

/**
 *	nft_data_hold - hold a nft_data item
 *
 *	@data: struct nft_data to release
 *	@type: type of data
 *
 *	Hold a nft_data item. NFT_DATA_VALUE types can be silently discarded,
 *	NFT_DATA_VERDICT bumps the reference to chains in case of NFT_JUMP and
 *	NFT_GOTO verdicts. This function must be called on active data objects
 *	from the second phase of the commit protocol.
 */
void nft_data_hold(const struct nft_data *data, enum nft_data_types type)
{
	if (type == NFT_DATA_VERDICT) {
		switch (data->verdict.code) {
		case NFT_JUMP:
		case NFT_GOTO:
			data->verdict.chain->use++;
			break;
		}
	}
}

static void nft_set_elem_activate(const struct net *net,
				  const struct nft_set *set,
				  struct nft_set_elem *elem)
{
	const struct nft_set_ext *ext = nft_set_elem_ext(set, elem->priv);

	if (nft_set_ext_exists(ext, NFT_SET_EXT_DATA))
		nft_data_hold(nft_set_ext_data(ext), set->dtype);
	if (nft_set_ext_exists(ext, NFT_SET_EXT_OBJREF))
		(*nft_set_ext_obj(ext))->use++;
}

static void nft_set_elem_deactivate(const struct net *net,
				    const struct nft_set *set,
				    struct nft_set_elem *elem)
{
	const struct nft_set_ext *ext = nft_set_elem_ext(set, elem->priv);

	if (nft_set_ext_exists(ext, NFT_SET_EXT_DATA))
		nft_data_release(nft_set_ext_data(ext), set->dtype);
	if (nft_set_ext_exists(ext, NFT_SET_EXT_OBJREF))
		(*nft_set_ext_obj(ext))->use--;
}

static int nft_del_setelem(struct nft_ctx *ctx, struct nft_set *set,
			   const struct nlattr *attr)
{
	struct nlattr *nla[NFTA_SET_ELEM_MAX + 1];
	struct nft_set_ext_tmpl tmpl;
	struct nft_data_desc desc;
	struct nft_set_elem elem;
	struct nft_set_ext *ext;
	struct nft_trans *trans;
	u32 flags = 0;
	void *priv;
	int err;

	err = nla_parse_nested(nla, NFTA_SET_ELEM_MAX, attr,
			       nft_set_elem_policy, NULL);
	if (err < 0)
		goto err1;

	err = -EINVAL;
	if (nla[NFTA_SET_ELEM_KEY] == NULL)
		goto err1;

	nft_set_ext_prepare(&tmpl);

	err = nft_setelem_parse_flags(set, nla[NFTA_SET_ELEM_FLAGS], &flags);
	if (err < 0)
		return err;
	if (flags != 0)
		nft_set_ext_add(&tmpl, NFT_SET_EXT_FLAGS);

	err = nft_data_init(ctx, &elem.key.val, sizeof(elem.key), &desc,
			    nla[NFTA_SET_ELEM_KEY]);
	if (err < 0)
		goto err1;

	err = -EINVAL;
	if (desc.type != NFT_DATA_VALUE || desc.len != set->klen)
		goto err2;

	nft_set_ext_add_length(&tmpl, NFT_SET_EXT_KEY, desc.len);

	err = -ENOMEM;
	elem.priv = nft_set_elem_init(set, &tmpl, elem.key.val.data, NULL, 0,
				      GFP_KERNEL);
	if (elem.priv == NULL)
		goto err2;

	ext = nft_set_elem_ext(set, elem.priv);
	if (flags)
		*nft_set_ext_flags(ext) = flags;

	trans = nft_trans_elem_alloc(ctx, NFT_MSG_DELSETELEM, set);
	if (trans == NULL) {
		err = -ENOMEM;
		goto err3;
	}

	priv = set->ops->deactivate(ctx->net, set, &elem);
	if (priv == NULL) {
		err = -ENOENT;
		goto err4;
	}
	kfree(elem.priv);
	elem.priv = priv;

	nft_set_elem_deactivate(ctx->net, set, &elem);

	nft_trans_elem(trans) = elem;
	list_add_tail(&trans->list, &ctx->net->nft.commit_list);
	return 0;

err4:
	kfree(trans);
err3:
	kfree(elem.priv);
err2:
	nft_data_release(&elem.key.val, desc.type);
err1:
	return err;
}

static int nft_flush_set(const struct nft_ctx *ctx,
			 struct nft_set *set,
			 const struct nft_set_iter *iter,
			 struct nft_set_elem *elem)
{
	struct nft_trans *trans;
	int err;

	trans = nft_trans_alloc_gfp(ctx, NFT_MSG_DELSETELEM,
				    sizeof(struct nft_trans_elem), GFP_ATOMIC);
	if (!trans)
		return -ENOMEM;

	if (!set->ops->flush(ctx->net, set, elem->priv)) {
		err = -ENOENT;
		goto err1;
	}
	set->ndeact++;

	nft_set_elem_deactivate(ctx->net, set, elem);
	nft_trans_elem_set(trans) = set;
	nft_trans_elem(trans) = *elem;
	list_add_tail(&trans->list, &ctx->net->nft.commit_list);

	return 0;
err1:
	kfree(trans);
	return err;
}

static int nf_tables_delsetelem(struct net *net, struct sock *nlsk,
				struct sk_buff *skb, const struct nlmsghdr *nlh,
				const struct nlattr * const nla[],
				struct netlink_ext_ack *extack)
{
	u8 genmask = nft_genmask_next(net);
	const struct nlattr *attr;
	struct nft_set *set;
	struct nft_ctx ctx;
	int rem, err = 0;

	err = nft_ctx_init_from_elemattr(&ctx, net, skb, nlh, nla, extack,
					 genmask);
	if (err < 0)
		return err;

	set = nft_set_lookup(ctx.table, nla[NFTA_SET_ELEM_LIST_SET], genmask);
	if (IS_ERR(set))
		return PTR_ERR(set);
	if (!list_empty(&set->bindings) && set->flags & NFT_SET_CONSTANT)
		return -EBUSY;

	if (nla[NFTA_SET_ELEM_LIST_ELEMENTS] == NULL) {
		struct nft_set_iter iter = {
			.genmask	= genmask,
			.fn		= nft_flush_set,
		};
		set->ops->walk(&ctx, set, &iter);

		return iter.err;
	}

	nla_for_each_nested(attr, nla[NFTA_SET_ELEM_LIST_ELEMENTS], rem) {
		err = nft_del_setelem(&ctx, set, attr);
		if (err < 0)
			break;

		set->ndeact++;
	}
	return err;
}

void nft_set_gc_batch_release(struct rcu_head *rcu)
{
	struct nft_set_gc_batch *gcb;
	unsigned int i;

	gcb = container_of(rcu, struct nft_set_gc_batch, head.rcu);
	for (i = 0; i < gcb->head.cnt; i++)
		nft_set_elem_destroy(gcb->head.set, gcb->elems[i], true);
	kfree(gcb);
}
EXPORT_SYMBOL_GPL(nft_set_gc_batch_release);

struct nft_set_gc_batch *nft_set_gc_batch_alloc(const struct nft_set *set,
						gfp_t gfp)
{
	struct nft_set_gc_batch *gcb;

	gcb = kzalloc(sizeof(*gcb), gfp);
	if (gcb == NULL)
		return gcb;
	gcb->head.set = set;
	return gcb;
}
EXPORT_SYMBOL_GPL(nft_set_gc_batch_alloc);

/*
 * Stateful objects
 */

/**
 *	nft_register_obj- register nf_tables stateful object type
 *	@obj: object type
 *
 *	Registers the object type for use with nf_tables. Returns zero on
 *	success or a negative errno code otherwise.
 */
int nft_register_obj(struct nft_object_type *obj_type)
{
	if (obj_type->type == NFT_OBJECT_UNSPEC)
		return -EINVAL;

	nfnl_lock(NFNL_SUBSYS_NFTABLES);
	list_add_rcu(&obj_type->list, &nf_tables_objects);
	nfnl_unlock(NFNL_SUBSYS_NFTABLES);
	return 0;
}
EXPORT_SYMBOL_GPL(nft_register_obj);

/**
 *	nft_unregister_obj - unregister nf_tables object type
 *	@obj: object type
 *
 * 	Unregisters the object type for use with nf_tables.
 */
void nft_unregister_obj(struct nft_object_type *obj_type)
{
	nfnl_lock(NFNL_SUBSYS_NFTABLES);
	list_del_rcu(&obj_type->list);
	nfnl_unlock(NFNL_SUBSYS_NFTABLES);
}
EXPORT_SYMBOL_GPL(nft_unregister_obj);

struct nft_object *nft_obj_lookup(const struct nft_table *table,
				  const struct nlattr *nla, u32 objtype,
				  u8 genmask)
{
	struct nft_object *obj;

	list_for_each_entry_rcu(obj, &table->objects, list) {
		if (!nla_strcmp(nla, obj->name) &&
		    objtype == obj->ops->type->type &&
		    nft_active_genmask(obj, genmask))
			return obj;
	}
	return ERR_PTR(-ENOENT);
}
EXPORT_SYMBOL_GPL(nft_obj_lookup);

static struct nft_object *nft_obj_lookup_byhandle(const struct nft_table *table,
						  const struct nlattr *nla,
						  u32 objtype, u8 genmask)
{
	struct nft_object *obj;

	list_for_each_entry(obj, &table->objects, list) {
		if (be64_to_cpu(nla_get_be64(nla)) == obj->handle &&
		    objtype == obj->ops->type->type &&
		    nft_active_genmask(obj, genmask))
			return obj;
	}
	return ERR_PTR(-ENOENT);
}

static const struct nla_policy nft_obj_policy[NFTA_OBJ_MAX + 1] = {
	[NFTA_OBJ_TABLE]	= { .type = NLA_STRING,
				    .len = NFT_TABLE_MAXNAMELEN - 1 },
	[NFTA_OBJ_NAME]		= { .type = NLA_STRING,
				    .len = NFT_OBJ_MAXNAMELEN - 1 },
	[NFTA_OBJ_TYPE]		= { .type = NLA_U32 },
	[NFTA_OBJ_DATA]		= { .type = NLA_NESTED },
	[NFTA_OBJ_HANDLE]	= { .type = NLA_U64},
};

static struct nft_object *nft_obj_init(const struct nft_ctx *ctx,
				       const struct nft_object_type *type,
				       const struct nlattr *attr)
{
	struct nlattr **tb;
	const struct nft_object_ops *ops;
	struct nft_object *obj;
	int err = -ENOMEM;

	tb = kmalloc_array(type->maxattr + 1, sizeof(*tb), GFP_KERNEL);
	if (!tb)
		goto err1;

	if (attr) {
		err = nla_parse_nested(tb, type->maxattr, attr, type->policy,
				       NULL);
		if (err < 0)
			goto err2;
	} else {
		memset(tb, 0, sizeof(tb[0]) * (type->maxattr + 1));
	}

	if (type->select_ops) {
		ops = type->select_ops(ctx, (const struct nlattr * const *)tb);
		if (IS_ERR(ops)) {
			err = PTR_ERR(ops);
			goto err2;
		}
	} else {
		ops = type->ops;
	}

	err = -ENOMEM;
	obj = kzalloc(sizeof(*obj) + ops->size, GFP_KERNEL);
	if (!obj)
		goto err2;

	err = ops->init(ctx, (const struct nlattr * const *)tb, obj);
	if (err < 0)
		goto err3;

	obj->ops = ops;

	kfree(tb);
	return obj;
err3:
	kfree(obj);
err2:
	kfree(tb);
err1:
	return ERR_PTR(err);
}

static int nft_object_dump(struct sk_buff *skb, unsigned int attr,
			   struct nft_object *obj, bool reset)
{
	struct nlattr *nest;

	nest = nla_nest_start(skb, attr);
	if (!nest)
		goto nla_put_failure;
	if (obj->ops->dump(skb, obj, reset) < 0)
		goto nla_put_failure;
	nla_nest_end(skb, nest);
	return 0;

nla_put_failure:
	return -1;
}

static const struct nft_object_type *__nft_obj_type_get(u32 objtype)
{
	const struct nft_object_type *type;

	list_for_each_entry(type, &nf_tables_objects, list) {
		if (objtype == type->type)
			return type;
	}
	return NULL;
}

static const struct nft_object_type *
nft_obj_type_get(struct net *net, u32 objtype)
{
	const struct nft_object_type *type;

	type = __nft_obj_type_get(objtype);
	if (type != NULL && try_module_get(type->owner))
		return type;

	lockdep_nfnl_nft_mutex_not_held();
#ifdef CONFIG_MODULES
	if (type == NULL) {
		nft_request_module(net, "nft-obj-%u", objtype);
		if (__nft_obj_type_get(objtype))
			return ERR_PTR(-EAGAIN);
	}
#endif
	return ERR_PTR(-ENOENT);
}

static int nf_tables_newobj(struct net *net, struct sock *nlsk,
			    struct sk_buff *skb, const struct nlmsghdr *nlh,
			    const struct nlattr * const nla[],
			    struct netlink_ext_ack *extack)
{
	const struct nfgenmsg *nfmsg = nlmsg_data(nlh);
	const struct nft_object_type *type;
	u8 genmask = nft_genmask_next(net);
	int family = nfmsg->nfgen_family;
	struct nft_table *table;
	struct nft_object *obj;
	struct nft_ctx ctx;
	u32 objtype;
	int err;

	if (!nla[NFTA_OBJ_TYPE] ||
	    !nla[NFTA_OBJ_NAME] ||
	    !nla[NFTA_OBJ_DATA])
		return -EINVAL;

	table = nft_table_lookup(net, nla[NFTA_OBJ_TABLE], family, genmask);
	if (IS_ERR(table)) {
		NL_SET_BAD_ATTR(extack, nla[NFTA_OBJ_TABLE]);
		return PTR_ERR(table);
	}

	objtype = ntohl(nla_get_be32(nla[NFTA_OBJ_TYPE]));
	obj = nft_obj_lookup(table, nla[NFTA_OBJ_NAME], objtype, genmask);
	if (IS_ERR(obj)) {
		err = PTR_ERR(obj);
		if (err != -ENOENT) {
			NL_SET_BAD_ATTR(extack, nla[NFTA_OBJ_NAME]);
			return err;
		}
	} else {
		if (nlh->nlmsg_flags & NLM_F_EXCL) {
			NL_SET_BAD_ATTR(extack, nla[NFTA_OBJ_NAME]);
			return -EEXIST;
		}
		return 0;
	}

	nft_ctx_init(&ctx, net, skb, nlh, family, table, NULL, nla);

	type = nft_obj_type_get(net, objtype);
	if (IS_ERR(type))
		return PTR_ERR(type);

	obj = nft_obj_init(&ctx, type, nla[NFTA_OBJ_DATA]);
	if (IS_ERR(obj)) {
		err = PTR_ERR(obj);
		goto err1;
	}
	obj->table = table;
	obj->handle = nf_tables_alloc_handle(table);

	obj->name = nla_strdup(nla[NFTA_OBJ_NAME], GFP_KERNEL);
	if (!obj->name) {
		err = -ENOMEM;
		goto err2;
	}

	err = nft_trans_obj_add(&ctx, NFT_MSG_NEWOBJ, obj);
	if (err < 0)
		goto err3;

	list_add_tail_rcu(&obj->list, &table->objects);
	table->use++;
	return 0;
err3:
	kfree(obj->name);
err2:
	if (obj->ops->destroy)
		obj->ops->destroy(&ctx, obj);
	kfree(obj);
err1:
	module_put(type->owner);
	return err;
}

static int nf_tables_fill_obj_info(struct sk_buff *skb, struct net *net,
				   u32 portid, u32 seq, int event, u32 flags,
				   int family, const struct nft_table *table,
				   struct nft_object *obj, bool reset)
{
	struct nfgenmsg *nfmsg;
	struct nlmsghdr *nlh;

	event = nfnl_msg_type(NFNL_SUBSYS_NFTABLES, event);
	nlh = nlmsg_put(skb, portid, seq, event, sizeof(struct nfgenmsg), flags);
	if (nlh == NULL)
		goto nla_put_failure;

	nfmsg = nlmsg_data(nlh);
	nfmsg->nfgen_family	= family;
	nfmsg->version		= NFNETLINK_V0;
	nfmsg->res_id		= htons(net->nft.base_seq & 0xffff);

	if (nla_put_string(skb, NFTA_OBJ_TABLE, table->name) ||
	    nla_put_string(skb, NFTA_OBJ_NAME, obj->name) ||
	    nla_put_be32(skb, NFTA_OBJ_TYPE, htonl(obj->ops->type->type)) ||
	    nla_put_be32(skb, NFTA_OBJ_USE, htonl(obj->use)) ||
	    nft_object_dump(skb, NFTA_OBJ_DATA, obj, reset) ||
	    nla_put_be64(skb, NFTA_OBJ_HANDLE, cpu_to_be64(obj->handle),
			 NFTA_OBJ_PAD))
		goto nla_put_failure;

	nlmsg_end(skb, nlh);
	return 0;

nla_put_failure:
	nlmsg_trim(skb, nlh);
	return -1;
}

struct nft_obj_filter {
	char		*table;
	u32		type;
};

static int nf_tables_dump_obj(struct sk_buff *skb, struct netlink_callback *cb)
{
	const struct nfgenmsg *nfmsg = nlmsg_data(cb->nlh);
	const struct nft_table *table;
	unsigned int idx = 0, s_idx = cb->args[0];
	struct nft_obj_filter *filter = cb->data;
	struct net *net = sock_net(skb->sk);
	int family = nfmsg->nfgen_family;
	struct nft_object *obj;
	bool reset = false;

	if (NFNL_MSG_TYPE(cb->nlh->nlmsg_type) == NFT_MSG_GETOBJ_RESET)
		reset = true;

	rcu_read_lock();
	cb->seq = net->nft.base_seq;

	list_for_each_entry_rcu(table, &net->nft.tables, list) {
		if (family != NFPROTO_UNSPEC && family != table->family)
			continue;

		list_for_each_entry_rcu(obj, &table->objects, list) {
			if (!nft_is_active(net, obj))
				goto cont;
			if (idx < s_idx)
				goto cont;
			if (idx > s_idx)
				memset(&cb->args[1], 0,
				       sizeof(cb->args) - sizeof(cb->args[0]));
			if (filter && filter->table &&
			    strcmp(filter->table, table->name))
				goto cont;
			if (filter &&
			    filter->type != NFT_OBJECT_UNSPEC &&
			    obj->ops->type->type != filter->type)
				goto cont;

			if (nf_tables_fill_obj_info(skb, net, NETLINK_CB(cb->skb).portid,
						    cb->nlh->nlmsg_seq,
						    NFT_MSG_NEWOBJ,
						    NLM_F_MULTI | NLM_F_APPEND,
						    table->family, table,
						    obj, reset) < 0)
				goto done;

			nl_dump_check_consistent(cb, nlmsg_hdr(skb));
cont:
			idx++;
		}
	}
done:
	rcu_read_unlock();

	cb->args[0] = idx;
	return skb->len;
}

static int nf_tables_dump_obj_start(struct netlink_callback *cb)
{
	const struct nlattr * const *nla = cb->data;
	struct nft_obj_filter *filter = NULL;

	if (nla[NFTA_OBJ_TABLE] || nla[NFTA_OBJ_TYPE]) {
		filter = kzalloc(sizeof(*filter), GFP_ATOMIC);
		if (!filter)
			return -ENOMEM;

		if (nla[NFTA_OBJ_TABLE]) {
			filter->table = nla_strdup(nla[NFTA_OBJ_TABLE], GFP_ATOMIC);
			if (!filter->table) {
				kfree(filter);
				return -ENOMEM;
			}
		}

		if (nla[NFTA_OBJ_TYPE])
			filter->type = ntohl(nla_get_be32(nla[NFTA_OBJ_TYPE]));
	}

	cb->data = filter;
	return 0;
}

static int nf_tables_dump_obj_done(struct netlink_callback *cb)
{
	struct nft_obj_filter *filter = cb->data;

	if (filter) {
		kfree(filter->table);
		kfree(filter);
	}

	return 0;
}

/* called with rcu_read_lock held */
static int nf_tables_getobj(struct net *net, struct sock *nlsk,
			    struct sk_buff *skb, const struct nlmsghdr *nlh,
			    const struct nlattr * const nla[],
			    struct netlink_ext_ack *extack)
{
	const struct nfgenmsg *nfmsg = nlmsg_data(nlh);
	u8 genmask = nft_genmask_cur(net);
	int family = nfmsg->nfgen_family;
	const struct nft_table *table;
	struct nft_object *obj;
	struct sk_buff *skb2;
	bool reset = false;
	u32 objtype;
	int err;

	if (nlh->nlmsg_flags & NLM_F_DUMP) {
		struct netlink_dump_control c = {
			.start = nf_tables_dump_obj_start,
			.dump = nf_tables_dump_obj,
			.done = nf_tables_dump_obj_done,
			.module = THIS_MODULE,
			.data = (void *)nla,
		};

		return nft_netlink_dump_start_rcu(nlsk, skb, nlh, &c);
	}

	if (!nla[NFTA_OBJ_NAME] ||
	    !nla[NFTA_OBJ_TYPE])
		return -EINVAL;

	table = nft_table_lookup(net, nla[NFTA_OBJ_TABLE], family, genmask);
	if (IS_ERR(table)) {
		NL_SET_BAD_ATTR(extack, nla[NFTA_OBJ_TABLE]);
		return PTR_ERR(table);
	}

	objtype = ntohl(nla_get_be32(nla[NFTA_OBJ_TYPE]));
	obj = nft_obj_lookup(table, nla[NFTA_OBJ_NAME], objtype, genmask);
	if (IS_ERR(obj)) {
		NL_SET_BAD_ATTR(extack, nla[NFTA_OBJ_NAME]);
		return PTR_ERR(obj);
	}

	skb2 = alloc_skb(NLMSG_GOODSIZE, GFP_ATOMIC);
	if (!skb2)
		return -ENOMEM;

	if (NFNL_MSG_TYPE(nlh->nlmsg_type) == NFT_MSG_GETOBJ_RESET)
		reset = true;

	err = nf_tables_fill_obj_info(skb2, net, NETLINK_CB(skb).portid,
				      nlh->nlmsg_seq, NFT_MSG_NEWOBJ, 0,
				      family, table, obj, reset);
	if (err < 0)
		goto err;

	return nlmsg_unicast(nlsk, skb2, NETLINK_CB(skb).portid);
err:
	kfree_skb(skb2);
	return err;
}

static void nft_obj_destroy(const struct nft_ctx *ctx, struct nft_object *obj)
{
	if (obj->ops->destroy)
		obj->ops->destroy(ctx, obj);

	module_put(obj->ops->type->owner);
	kfree(obj->name);
	kfree(obj);
}

static int nf_tables_delobj(struct net *net, struct sock *nlsk,
			    struct sk_buff *skb, const struct nlmsghdr *nlh,
			    const struct nlattr * const nla[],
			    struct netlink_ext_ack *extack)
{
	const struct nfgenmsg *nfmsg = nlmsg_data(nlh);
	u8 genmask = nft_genmask_next(net);
	int family = nfmsg->nfgen_family;
	const struct nlattr *attr;
	struct nft_table *table;
	struct nft_object *obj;
	struct nft_ctx ctx;
	u32 objtype;

	if (!nla[NFTA_OBJ_TYPE] ||
	    (!nla[NFTA_OBJ_NAME] && !nla[NFTA_OBJ_HANDLE]))
		return -EINVAL;

	table = nft_table_lookup(net, nla[NFTA_OBJ_TABLE], family, genmask);
	if (IS_ERR(table)) {
		NL_SET_BAD_ATTR(extack, nla[NFTA_OBJ_TABLE]);
		return PTR_ERR(table);
	}

	objtype = ntohl(nla_get_be32(nla[NFTA_OBJ_TYPE]));
	if (nla[NFTA_OBJ_HANDLE]) {
		attr = nla[NFTA_OBJ_HANDLE];
		obj = nft_obj_lookup_byhandle(table, attr, objtype, genmask);
	} else {
		attr = nla[NFTA_OBJ_NAME];
		obj = nft_obj_lookup(table, attr, objtype, genmask);
	}

	if (IS_ERR(obj)) {
		NL_SET_BAD_ATTR(extack, attr);
		return PTR_ERR(obj);
	}
	if (obj->use > 0) {
		NL_SET_BAD_ATTR(extack, attr);
		return -EBUSY;
	}

	nft_ctx_init(&ctx, net, skb, nlh, family, table, NULL, nla);

	return nft_delobj(&ctx, obj);
}

void nft_obj_notify(struct net *net, struct nft_table *table,
		    struct nft_object *obj, u32 portid, u32 seq, int event,
		    int family, int report, gfp_t gfp)
{
	struct sk_buff *skb;
	int err;

	if (!report &&
	    !nfnetlink_has_listeners(net, NFNLGRP_NFTABLES))
		return;

	skb = nlmsg_new(NLMSG_GOODSIZE, gfp);
	if (skb == NULL)
		goto err;

	err = nf_tables_fill_obj_info(skb, net, portid, seq, event, 0, family,
				      table, obj, false);
	if (err < 0) {
		kfree_skb(skb);
		goto err;
	}

	nfnetlink_send(skb, net, portid, NFNLGRP_NFTABLES, report, gfp);
	return;
err:
	nfnetlink_set_err(net, portid, NFNLGRP_NFTABLES, -ENOBUFS);
}
EXPORT_SYMBOL_GPL(nft_obj_notify);

static void nf_tables_obj_notify(const struct nft_ctx *ctx,
				 struct nft_object *obj, int event)
{
	nft_obj_notify(ctx->net, ctx->table, obj, ctx->portid, ctx->seq, event,
		       ctx->family, ctx->report, GFP_KERNEL);
}

/*
 * Flow tables
 */
void nft_register_flowtable_type(struct nf_flowtable_type *type)
{
	nfnl_lock(NFNL_SUBSYS_NFTABLES);
	list_add_tail_rcu(&type->list, &nf_tables_flowtables);
	nfnl_unlock(NFNL_SUBSYS_NFTABLES);
}
EXPORT_SYMBOL_GPL(nft_register_flowtable_type);

void nft_unregister_flowtable_type(struct nf_flowtable_type *type)
{
	nfnl_lock(NFNL_SUBSYS_NFTABLES);
	list_del_rcu(&type->list);
	nfnl_unlock(NFNL_SUBSYS_NFTABLES);
}
EXPORT_SYMBOL_GPL(nft_unregister_flowtable_type);

static const struct nla_policy nft_flowtable_policy[NFTA_FLOWTABLE_MAX + 1] = {
	[NFTA_FLOWTABLE_TABLE]		= { .type = NLA_STRING,
					    .len = NFT_NAME_MAXLEN - 1 },
	[NFTA_FLOWTABLE_NAME]		= { .type = NLA_STRING,
					    .len = NFT_NAME_MAXLEN - 1 },
	[NFTA_FLOWTABLE_HOOK]		= { .type = NLA_NESTED },
	[NFTA_FLOWTABLE_HANDLE]		= { .type = NLA_U64 },
};

struct nft_flowtable *nft_flowtable_lookup(const struct nft_table *table,
					   const struct nlattr *nla, u8 genmask)
{
	struct nft_flowtable *flowtable;

	list_for_each_entry_rcu(flowtable, &table->flowtables, list) {
		if (!nla_strcmp(nla, flowtable->name) &&
		    nft_active_genmask(flowtable, genmask))
			return flowtable;
	}
	return ERR_PTR(-ENOENT);
}
EXPORT_SYMBOL_GPL(nft_flowtable_lookup);

static struct nft_flowtable *
nft_flowtable_lookup_byhandle(const struct nft_table *table,
			      const struct nlattr *nla, u8 genmask)
{
       struct nft_flowtable *flowtable;

       list_for_each_entry(flowtable, &table->flowtables, list) {
               if (be64_to_cpu(nla_get_be64(nla)) == flowtable->handle &&
                   nft_active_genmask(flowtable, genmask))
                       return flowtable;
       }
       return ERR_PTR(-ENOENT);
}

static int nf_tables_parse_devices(const struct nft_ctx *ctx,
				   const struct nlattr *attr,
				   struct net_device *dev_array[], int *len)
{
	const struct nlattr *tmp;
	struct net_device *dev;
	char ifname[IFNAMSIZ];
	int rem, n = 0, err;

	nla_for_each_nested(tmp, attr, rem) {
		if (nla_type(tmp) != NFTA_DEVICE_NAME) {
			err = -EINVAL;
			goto err1;
		}

		nla_strlcpy(ifname, tmp, IFNAMSIZ);
		dev = __dev_get_by_name(ctx->net, ifname);
		if (!dev) {
			err = -ENOENT;
			goto err1;
		}

		dev_array[n++] = dev;
		if (n == NFT_FLOWTABLE_DEVICE_MAX) {
			err = -EFBIG;
			goto err1;
		}
	}
	if (!len)
		return -EINVAL;

	err = 0;
err1:
	*len = n;
	return err;
}

static const struct nla_policy nft_flowtable_hook_policy[NFTA_FLOWTABLE_HOOK_MAX + 1] = {
	[NFTA_FLOWTABLE_HOOK_NUM]	= { .type = NLA_U32 },
	[NFTA_FLOWTABLE_HOOK_PRIORITY]	= { .type = NLA_U32 },
	[NFTA_FLOWTABLE_HOOK_DEVS]	= { .type = NLA_NESTED },
};

static int nf_tables_flowtable_parse_hook(const struct nft_ctx *ctx,
					  const struct nlattr *attr,
					  struct nft_flowtable *flowtable)
{
	struct net_device *dev_array[NFT_FLOWTABLE_DEVICE_MAX];
	struct nlattr *tb[NFTA_FLOWTABLE_HOOK_MAX + 1];
	struct nf_hook_ops *ops;
	int hooknum, priority;
	int err, n = 0, i;

	err = nla_parse_nested(tb, NFTA_FLOWTABLE_HOOK_MAX, attr,
			       nft_flowtable_hook_policy, NULL);
	if (err < 0)
		return err;

	if (!tb[NFTA_FLOWTABLE_HOOK_NUM] ||
	    !tb[NFTA_FLOWTABLE_HOOK_PRIORITY] ||
	    !tb[NFTA_FLOWTABLE_HOOK_DEVS])
		return -EINVAL;

	hooknum = ntohl(nla_get_be32(tb[NFTA_FLOWTABLE_HOOK_NUM]));
	if (hooknum != NF_NETDEV_INGRESS)
		return -EINVAL;

	priority = ntohl(nla_get_be32(tb[NFTA_FLOWTABLE_HOOK_PRIORITY]));

	err = nf_tables_parse_devices(ctx, tb[NFTA_FLOWTABLE_HOOK_DEVS],
				      dev_array, &n);
	if (err < 0)
		return err;

	ops = kcalloc(n, sizeof(struct nf_hook_ops), GFP_KERNEL);
	if (!ops)
		return -ENOMEM;

	flowtable->hooknum	= hooknum;
	flowtable->priority	= priority;
	flowtable->ops		= ops;
	flowtable->ops_len	= n;

	for (i = 0; i < n; i++) {
		flowtable->ops[i].pf		= NFPROTO_NETDEV;
		flowtable->ops[i].hooknum	= hooknum;
		flowtable->ops[i].priority	= priority;
		flowtable->ops[i].priv		= &flowtable->data;
		flowtable->ops[i].hook		= flowtable->data.type->hook;
		flowtable->ops[i].dev		= dev_array[i];
	}

	return err;
}

static const struct nf_flowtable_type *__nft_flowtable_type_get(u8 family)
{
	const struct nf_flowtable_type *type;

	list_for_each_entry(type, &nf_tables_flowtables, list) {
		if (family == type->family)
			return type;
	}
	return NULL;
}

static const struct nf_flowtable_type *
nft_flowtable_type_get(struct net *net, u8 family)
{
	const struct nf_flowtable_type *type;

	type = __nft_flowtable_type_get(family);
	if (type != NULL && try_module_get(type->owner))
		return type;

	lockdep_nfnl_nft_mutex_not_held();
#ifdef CONFIG_MODULES
	if (type == NULL) {
		nft_request_module(net, "nf-flowtable-%u", family);
		if (__nft_flowtable_type_get(family))
			return ERR_PTR(-EAGAIN);
	}
#endif
	return ERR_PTR(-ENOENT);
}

static void nft_unregister_flowtable_net_hooks(struct net *net,
					       struct nft_flowtable *flowtable)
{
	int i;

	for (i = 0; i < flowtable->ops_len; i++) {
		if (!flowtable->ops[i].dev)
			continue;

		nf_unregister_net_hook(net, &flowtable->ops[i]);
	}
}

static int nf_tables_newflowtable(struct net *net, struct sock *nlsk,
				  struct sk_buff *skb,
				  const struct nlmsghdr *nlh,
				  const struct nlattr * const nla[],
				  struct netlink_ext_ack *extack)
{
	const struct nfgenmsg *nfmsg = nlmsg_data(nlh);
	const struct nf_flowtable_type *type;
	struct nft_flowtable *flowtable, *ft;
	u8 genmask = nft_genmask_next(net);
	int family = nfmsg->nfgen_family;
	struct nft_table *table;
	struct nft_ctx ctx;
	int err, i, k;

	if (!nla[NFTA_FLOWTABLE_TABLE] ||
	    !nla[NFTA_FLOWTABLE_NAME] ||
	    !nla[NFTA_FLOWTABLE_HOOK])
		return -EINVAL;

	table = nft_table_lookup(net, nla[NFTA_FLOWTABLE_TABLE], family,
				 genmask);
	if (IS_ERR(table)) {
		NL_SET_BAD_ATTR(extack, nla[NFTA_FLOWTABLE_TABLE]);
		return PTR_ERR(table);
	}

	flowtable = nft_flowtable_lookup(table, nla[NFTA_FLOWTABLE_NAME],
					 genmask);
	if (IS_ERR(flowtable)) {
		err = PTR_ERR(flowtable);
		if (err != -ENOENT) {
			NL_SET_BAD_ATTR(extack, nla[NFTA_FLOWTABLE_NAME]);
			return err;
		}
	} else {
		if (nlh->nlmsg_flags & NLM_F_EXCL) {
			NL_SET_BAD_ATTR(extack, nla[NFTA_FLOWTABLE_NAME]);
			return -EEXIST;
		}

		return 0;
	}

	nft_ctx_init(&ctx, net, skb, nlh, family, table, NULL, nla);

	flowtable = kzalloc(sizeof(*flowtable), GFP_KERNEL);
	if (!flowtable)
		return -ENOMEM;

	flowtable->table = table;
	flowtable->handle = nf_tables_alloc_handle(table);

	flowtable->name = nla_strdup(nla[NFTA_FLOWTABLE_NAME], GFP_KERNEL);
	if (!flowtable->name) {
		err = -ENOMEM;
		goto err1;
	}

	type = nft_flowtable_type_get(net, family);
	if (IS_ERR(type)) {
		err = PTR_ERR(type);
		goto err2;
	}

	flowtable->data.type = type;
	err = type->init(&flowtable->data);
	if (err < 0)
		goto err3;

	err = nf_tables_flowtable_parse_hook(&ctx, nla[NFTA_FLOWTABLE_HOOK],
					     flowtable);
	if (err < 0)
		goto err4;

	for (i = 0; i < flowtable->ops_len; i++) {
		if (!flowtable->ops[i].dev)
			continue;

		list_for_each_entry(ft, &table->flowtables, list) {
			for (k = 0; k < ft->ops_len; k++) {
				if (!ft->ops[k].dev)
					continue;

				if (flowtable->ops[i].dev == ft->ops[k].dev &&
				    flowtable->ops[i].pf == ft->ops[k].pf) {
					err = -EBUSY;
					goto err5;
				}
			}
		}

		err = nf_register_net_hook(net, &flowtable->ops[i]);
		if (err < 0)
			goto err5;
	}

	err = nft_trans_flowtable_add(&ctx, NFT_MSG_NEWFLOWTABLE, flowtable);
	if (err < 0)
		goto err6;

	list_add_tail_rcu(&flowtable->list, &table->flowtables);
	table->use++;

	return 0;
err6:
	i = flowtable->ops_len;
err5:
	for (k = i - 1; k >= 0; k--)
		nf_unregister_net_hook(net, &flowtable->ops[k]);

	kfree(flowtable->ops);
err4:
	flowtable->data.type->free(&flowtable->data);
err3:
	module_put(type->owner);
err2:
	kfree(flowtable->name);
err1:
	kfree(flowtable);
	return err;
}

static int nf_tables_delflowtable(struct net *net, struct sock *nlsk,
				  struct sk_buff *skb,
				  const struct nlmsghdr *nlh,
				  const struct nlattr * const nla[],
				  struct netlink_ext_ack *extack)
{
	const struct nfgenmsg *nfmsg = nlmsg_data(nlh);
	u8 genmask = nft_genmask_next(net);
	int family = nfmsg->nfgen_family;
	struct nft_flowtable *flowtable;
	const struct nlattr *attr;
	struct nft_table *table;
	struct nft_ctx ctx;

	if (!nla[NFTA_FLOWTABLE_TABLE] ||
	    (!nla[NFTA_FLOWTABLE_NAME] &&
	     !nla[NFTA_FLOWTABLE_HANDLE]))
		return -EINVAL;

	table = nft_table_lookup(net, nla[NFTA_FLOWTABLE_TABLE], family,
				 genmask);
	if (IS_ERR(table)) {
		NL_SET_BAD_ATTR(extack, nla[NFTA_FLOWTABLE_TABLE]);
		return PTR_ERR(table);
	}

	if (nla[NFTA_FLOWTABLE_HANDLE]) {
		attr = nla[NFTA_FLOWTABLE_HANDLE];
		flowtable = nft_flowtable_lookup_byhandle(table, attr, genmask);
	} else {
		attr = nla[NFTA_FLOWTABLE_NAME];
		flowtable = nft_flowtable_lookup(table, attr, genmask);
	}

	if (IS_ERR(flowtable)) {
		NL_SET_BAD_ATTR(extack, attr);
		return PTR_ERR(flowtable);
	}
	if (flowtable->use > 0) {
		NL_SET_BAD_ATTR(extack, attr);
		return -EBUSY;
	}

	nft_ctx_init(&ctx, net, skb, nlh, family, table, NULL, nla);

	return nft_delflowtable(&ctx, flowtable);
}

static int nf_tables_fill_flowtable_info(struct sk_buff *skb, struct net *net,
					 u32 portid, u32 seq, int event,
					 u32 flags, int family,
					 struct nft_flowtable *flowtable)
{
	struct nlattr *nest, *nest_devs;
	struct nfgenmsg *nfmsg;
	struct nlmsghdr *nlh;
	int i;

	event = nfnl_msg_type(NFNL_SUBSYS_NFTABLES, event);
	nlh = nlmsg_put(skb, portid, seq, event, sizeof(struct nfgenmsg), flags);
	if (nlh == NULL)
		goto nla_put_failure;

	nfmsg = nlmsg_data(nlh);
	nfmsg->nfgen_family	= family;
	nfmsg->version		= NFNETLINK_V0;
	nfmsg->res_id		= htons(net->nft.base_seq & 0xffff);

	if (nla_put_string(skb, NFTA_FLOWTABLE_TABLE, flowtable->table->name) ||
	    nla_put_string(skb, NFTA_FLOWTABLE_NAME, flowtable->name) ||
	    nla_put_be32(skb, NFTA_FLOWTABLE_USE, htonl(flowtable->use)) ||
	    nla_put_be64(skb, NFTA_FLOWTABLE_HANDLE, cpu_to_be64(flowtable->handle),
			 NFTA_FLOWTABLE_PAD))
		goto nla_put_failure;

	nest = nla_nest_start(skb, NFTA_FLOWTABLE_HOOK);
	if (!nest)
		goto nla_put_failure;
	if (nla_put_be32(skb, NFTA_FLOWTABLE_HOOK_NUM, htonl(flowtable->hooknum)) ||
	    nla_put_be32(skb, NFTA_FLOWTABLE_HOOK_PRIORITY, htonl(flowtable->priority)))
		goto nla_put_failure;

	nest_devs = nla_nest_start(skb, NFTA_FLOWTABLE_HOOK_DEVS);
	if (!nest_devs)
		goto nla_put_failure;

	for (i = 0; i < flowtable->ops_len; i++) {
		const struct net_device *dev = READ_ONCE(flowtable->ops[i].dev);

		if (dev &&
		    nla_put_string(skb, NFTA_DEVICE_NAME, dev->name))
			goto nla_put_failure;
	}
	nla_nest_end(skb, nest_devs);
	nla_nest_end(skb, nest);

	nlmsg_end(skb, nlh);
	return 0;

nla_put_failure:
	nlmsg_trim(skb, nlh);
	return -1;
}

struct nft_flowtable_filter {
	char		*table;
};

static int nf_tables_dump_flowtable(struct sk_buff *skb,
				    struct netlink_callback *cb)
{
	const struct nfgenmsg *nfmsg = nlmsg_data(cb->nlh);
	struct nft_flowtable_filter *filter = cb->data;
	unsigned int idx = 0, s_idx = cb->args[0];
	struct net *net = sock_net(skb->sk);
	int family = nfmsg->nfgen_family;
	struct nft_flowtable *flowtable;
	const struct nft_table *table;

	rcu_read_lock();
	cb->seq = net->nft.base_seq;

	list_for_each_entry_rcu(table, &net->nft.tables, list) {
		if (family != NFPROTO_UNSPEC && family != table->family)
			continue;

		list_for_each_entry_rcu(flowtable, &table->flowtables, list) {
			if (!nft_is_active(net, flowtable))
				goto cont;
			if (idx < s_idx)
				goto cont;
			if (idx > s_idx)
				memset(&cb->args[1], 0,
				       sizeof(cb->args) - sizeof(cb->args[0]));
			if (filter && filter->table &&
			    strcmp(filter->table, table->name))
				goto cont;

			if (nf_tables_fill_flowtable_info(skb, net, NETLINK_CB(cb->skb).portid,
							  cb->nlh->nlmsg_seq,
							  NFT_MSG_NEWFLOWTABLE,
							  NLM_F_MULTI | NLM_F_APPEND,
							  table->family, flowtable) < 0)
				goto done;

			nl_dump_check_consistent(cb, nlmsg_hdr(skb));
cont:
			idx++;
		}
	}
done:
	rcu_read_unlock();

	cb->args[0] = idx;
	return skb->len;
}

static int nf_tables_dump_flowtable_start(struct netlink_callback *cb)
{
	const struct nlattr * const *nla = cb->data;
	struct nft_flowtable_filter *filter = NULL;

	if (nla[NFTA_FLOWTABLE_TABLE]) {
		filter = kzalloc(sizeof(*filter), GFP_ATOMIC);
		if (!filter)
			return -ENOMEM;

		filter->table = nla_strdup(nla[NFTA_FLOWTABLE_TABLE],
					   GFP_ATOMIC);
		if (!filter->table) {
			kfree(filter);
			return -ENOMEM;
		}
	}

	cb->data = filter;
	return 0;
}

static int nf_tables_dump_flowtable_done(struct netlink_callback *cb)
{
	struct nft_flowtable_filter *filter = cb->data;

	if (!filter)
		return 0;

	kfree(filter->table);
	kfree(filter);

	return 0;
}

/* called with rcu_read_lock held */
static int nf_tables_getflowtable(struct net *net, struct sock *nlsk,
				  struct sk_buff *skb,
				  const struct nlmsghdr *nlh,
				  const struct nlattr * const nla[],
				  struct netlink_ext_ack *extack)
{
	const struct nfgenmsg *nfmsg = nlmsg_data(nlh);
	u8 genmask = nft_genmask_cur(net);
	int family = nfmsg->nfgen_family;
	struct nft_flowtable *flowtable;
	const struct nft_table *table;
	struct sk_buff *skb2;
	int err;

	if (nlh->nlmsg_flags & NLM_F_DUMP) {
		struct netlink_dump_control c = {
			.start = nf_tables_dump_flowtable_start,
			.dump = nf_tables_dump_flowtable,
			.done = nf_tables_dump_flowtable_done,
			.module = THIS_MODULE,
			.data = (void *)nla,
		};

		return nft_netlink_dump_start_rcu(nlsk, skb, nlh, &c);
	}

	if (!nla[NFTA_FLOWTABLE_NAME])
		return -EINVAL;

	table = nft_table_lookup(net, nla[NFTA_FLOWTABLE_TABLE], family,
				 genmask);
	if (IS_ERR(table))
		return PTR_ERR(table);

	flowtable = nft_flowtable_lookup(table, nla[NFTA_FLOWTABLE_NAME],
					 genmask);
	if (IS_ERR(flowtable))
		return PTR_ERR(flowtable);

	skb2 = alloc_skb(NLMSG_GOODSIZE, GFP_ATOMIC);
	if (!skb2)
		return -ENOMEM;

	err = nf_tables_fill_flowtable_info(skb2, net, NETLINK_CB(skb).portid,
					    nlh->nlmsg_seq,
					    NFT_MSG_NEWFLOWTABLE, 0, family,
					    flowtable);
	if (err < 0)
		goto err;

	return nlmsg_unicast(nlsk, skb2, NETLINK_CB(skb).portid);
err:
	kfree_skb(skb2);
	return err;
}

static void nf_tables_flowtable_notify(struct nft_ctx *ctx,
				       struct nft_flowtable *flowtable,
				       int event)
{
	struct sk_buff *skb;
	int err;

	if (ctx->report &&
	    !nfnetlink_has_listeners(ctx->net, NFNLGRP_NFTABLES))
		return;

	skb = nlmsg_new(NLMSG_GOODSIZE, GFP_KERNEL);
	if (skb == NULL)
		goto err;

	err = nf_tables_fill_flowtable_info(skb, ctx->net, ctx->portid,
					    ctx->seq, event, 0,
					    ctx->family, flowtable);
	if (err < 0) {
		kfree_skb(skb);
		goto err;
	}

	nfnetlink_send(skb, ctx->net, ctx->portid, NFNLGRP_NFTABLES,
		       ctx->report, GFP_KERNEL);
	return;
err:
	nfnetlink_set_err(ctx->net, ctx->portid, NFNLGRP_NFTABLES, -ENOBUFS);
}

static void nf_tables_flowtable_destroy(struct nft_flowtable *flowtable)
{
	kfree(flowtable->ops);
	kfree(flowtable->name);
	flowtable->data.type->free(&flowtable->data);
	module_put(flowtable->data.type->owner);
	kfree(flowtable);
}

static int nf_tables_fill_gen_info(struct sk_buff *skb, struct net *net,
				   u32 portid, u32 seq)
{
	struct nlmsghdr *nlh;
	struct nfgenmsg *nfmsg;
	char buf[TASK_COMM_LEN];
	int event = nfnl_msg_type(NFNL_SUBSYS_NFTABLES, NFT_MSG_NEWGEN);

	nlh = nlmsg_put(skb, portid, seq, event, sizeof(struct nfgenmsg), 0);
	if (nlh == NULL)
		goto nla_put_failure;

	nfmsg = nlmsg_data(nlh);
	nfmsg->nfgen_family	= AF_UNSPEC;
	nfmsg->version		= NFNETLINK_V0;
	nfmsg->res_id		= htons(net->nft.base_seq & 0xffff);

	if (nla_put_be32(skb, NFTA_GEN_ID, htonl(net->nft.base_seq)) ||
	    nla_put_be32(skb, NFTA_GEN_PROC_PID, htonl(task_pid_nr(current))) ||
	    nla_put_string(skb, NFTA_GEN_PROC_NAME, get_task_comm(buf, current)))
		goto nla_put_failure;

	nlmsg_end(skb, nlh);
	return 0;

nla_put_failure:
	nlmsg_trim(skb, nlh);
	return -EMSGSIZE;
}

static void nft_flowtable_event(unsigned long event, struct net_device *dev,
				struct nft_flowtable *flowtable)
{
	int i;

	for (i = 0; i < flowtable->ops_len; i++) {
		if (flowtable->ops[i].dev != dev)
			continue;

		nf_unregister_net_hook(dev_net(dev), &flowtable->ops[i]);
		flowtable->ops[i].dev = NULL;
		break;
	}
}

static int nf_tables_flowtable_event(struct notifier_block *this,
				     unsigned long event, void *ptr)
{
	struct net_device *dev = netdev_notifier_info_to_dev(ptr);
	struct nft_flowtable *flowtable;
	struct nft_table *table;
	struct net *net;

	if (event != NETDEV_UNREGISTER)
		return 0;

	net = dev_net(dev);
	mutex_lock(&net->nft.commit_mutex);
	list_for_each_entry(table, &net->nft.tables, list) {
		list_for_each_entry(flowtable, &table->flowtables, list) {
			nft_flowtable_event(event, dev, flowtable);
		}
	}
	mutex_unlock(&net->nft.commit_mutex);

	return NOTIFY_DONE;
}

static struct notifier_block nf_tables_flowtable_notifier = {
	.notifier_call	= nf_tables_flowtable_event,
};

static void nf_tables_gen_notify(struct net *net, struct sk_buff *skb,
				 int event)
{
	struct nlmsghdr *nlh = nlmsg_hdr(skb);
	struct sk_buff *skb2;
	int err;

	if (nlmsg_report(nlh) &&
	    !nfnetlink_has_listeners(net, NFNLGRP_NFTABLES))
		return;

	skb2 = nlmsg_new(NLMSG_GOODSIZE, GFP_KERNEL);
	if (skb2 == NULL)
		goto err;

	err = nf_tables_fill_gen_info(skb2, net, NETLINK_CB(skb).portid,
				      nlh->nlmsg_seq);
	if (err < 0) {
		kfree_skb(skb2);
		goto err;
	}

	nfnetlink_send(skb2, net, NETLINK_CB(skb).portid, NFNLGRP_NFTABLES,
		       nlmsg_report(nlh), GFP_KERNEL);
	return;
err:
	nfnetlink_set_err(net, NETLINK_CB(skb).portid, NFNLGRP_NFTABLES,
			  -ENOBUFS);
}

static int nf_tables_getgen(struct net *net, struct sock *nlsk,
			    struct sk_buff *skb, const struct nlmsghdr *nlh,
			    const struct nlattr * const nla[],
			    struct netlink_ext_ack *extack)
{
	struct sk_buff *skb2;
	int err;

	skb2 = alloc_skb(NLMSG_GOODSIZE, GFP_ATOMIC);
	if (skb2 == NULL)
		return -ENOMEM;

	err = nf_tables_fill_gen_info(skb2, net, NETLINK_CB(skb).portid,
				      nlh->nlmsg_seq);
	if (err < 0)
		goto err;

	return nlmsg_unicast(nlsk, skb2, NETLINK_CB(skb).portid);
err:
	kfree_skb(skb2);
	return err;
}

static const struct nfnl_callback nf_tables_cb[NFT_MSG_MAX] = {
	[NFT_MSG_NEWTABLE] = {
		.call_batch	= nf_tables_newtable,
		.attr_count	= NFTA_TABLE_MAX,
		.policy		= nft_table_policy,
	},
	[NFT_MSG_GETTABLE] = {
		.call_rcu	= nf_tables_gettable,
		.attr_count	= NFTA_TABLE_MAX,
		.policy		= nft_table_policy,
	},
	[NFT_MSG_DELTABLE] = {
		.call_batch	= nf_tables_deltable,
		.attr_count	= NFTA_TABLE_MAX,
		.policy		= nft_table_policy,
	},
	[NFT_MSG_NEWCHAIN] = {
		.call_batch	= nf_tables_newchain,//新建chain
		.attr_count	= NFTA_CHAIN_MAX,
		.policy		= nft_chain_policy,
	},
	[NFT_MSG_GETCHAIN] = {
		.call_rcu	= nf_tables_getchain,
		.attr_count	= NFTA_CHAIN_MAX,
		.policy		= nft_chain_policy,
	},
	[NFT_MSG_DELCHAIN] = {
		.call_batch	= nf_tables_delchain,
		.attr_count	= NFTA_CHAIN_MAX,
		.policy		= nft_chain_policy,
	},
	[NFT_MSG_NEWRULE] = {
		.call_batch	= nf_tables_newrule,//规则新建
		.attr_count	= NFTA_RULE_MAX,
		.policy		= nft_rule_policy,
	},
	[NFT_MSG_GETRULE] = {
		.call_rcu	= nf_tables_getrule,
		.attr_count	= NFTA_RULE_MAX,
		.policy		= nft_rule_policy,
	},
	[NFT_MSG_DELRULE] = {
		.call_batch	= nf_tables_delrule,
		.attr_count	= NFTA_RULE_MAX,
		.policy		= nft_rule_policy,
	},
	[NFT_MSG_NEWSET] = {
		.call_batch	= nf_tables_newset,
		.attr_count	= NFTA_SET_MAX,
		.policy		= nft_set_policy,
	},
	[NFT_MSG_GETSET] = {
		.call_rcu	= nf_tables_getset,
		.attr_count	= NFTA_SET_MAX,
		.policy		= nft_set_policy,
	},
	[NFT_MSG_DELSET] = {
		.call_batch	= nf_tables_delset,
		.attr_count	= NFTA_SET_MAX,
		.policy		= nft_set_policy,
	},
	[NFT_MSG_NEWSETELEM] = {
		.call_batch	= nf_tables_newsetelem,
		.attr_count	= NFTA_SET_ELEM_LIST_MAX,
		.policy		= nft_set_elem_list_policy,
	},
	[NFT_MSG_GETSETELEM] = {
		.call_rcu	= nf_tables_getsetelem,
		.attr_count	= NFTA_SET_ELEM_LIST_MAX,
		.policy		= nft_set_elem_list_policy,
	},
	[NFT_MSG_DELSETELEM] = {
		.call_batch	= nf_tables_delsetelem,
		.attr_count	= NFTA_SET_ELEM_LIST_MAX,
		.policy		= nft_set_elem_list_policy,
	},
	[NFT_MSG_GETGEN] = {
		.call_rcu	= nf_tables_getgen,
	},
	[NFT_MSG_NEWOBJ] = {
		.call_batch	= nf_tables_newobj,
		.attr_count	= NFTA_OBJ_MAX,
		.policy		= nft_obj_policy,
	},
	[NFT_MSG_GETOBJ] = {
		.call_rcu	= nf_tables_getobj,
		.attr_count	= NFTA_OBJ_MAX,
		.policy		= nft_obj_policy,
	},
	[NFT_MSG_DELOBJ] = {
		.call_batch	= nf_tables_delobj,
		.attr_count	= NFTA_OBJ_MAX,
		.policy		= nft_obj_policy,
	},
	[NFT_MSG_GETOBJ_RESET] = {
		.call_rcu	= nf_tables_getobj,
		.attr_count	= NFTA_OBJ_MAX,
		.policy		= nft_obj_policy,
	},
	[NFT_MSG_NEWFLOWTABLE] = {
		.call_batch	= nf_tables_newflowtable,
		.attr_count	= NFTA_FLOWTABLE_MAX,
		.policy		= nft_flowtable_policy,
	},
	[NFT_MSG_GETFLOWTABLE] = {
		.call_rcu	= nf_tables_getflowtable,
		.attr_count	= NFTA_FLOWTABLE_MAX,
		.policy		= nft_flowtable_policy,
	},
	[NFT_MSG_DELFLOWTABLE] = {
		.call_batch	= nf_tables_delflowtable,
		.attr_count	= NFTA_FLOWTABLE_MAX,
		.policy		= nft_flowtable_policy,
	},
};

static int nf_tables_validate(struct net *net)
{
	struct nft_table *table;

	switch (net->nft.validate_state) {
	case NFT_VALIDATE_SKIP:
		break;
	case NFT_VALIDATE_NEED:
		nft_validate_state_update(net, NFT_VALIDATE_DO);
		/* fall through */
	case NFT_VALIDATE_DO:
		list_for_each_entry(table, &net->nft.tables, list) {
			if (nft_table_validate(net, table) < 0)
				return -EAGAIN;
		}
		break;
	}

	return 0;
}

static void nft_chain_commit_update(struct nft_trans *trans)
{
	struct nft_base_chain *basechain;

	if (nft_trans_chain_name(trans)) {
		rhltable_remove(&trans->ctx.table->chains_ht,
				&trans->ctx.chain->rhlhead,
				nft_chain_ht_params);
		swap(trans->ctx.chain->name, nft_trans_chain_name(trans));
		rhltable_insert_key(&trans->ctx.table->chains_ht,
				    trans->ctx.chain->name,
				    &trans->ctx.chain->rhlhead,
				    nft_chain_ht_params);
	}

	if (!nft_is_base_chain(trans->ctx.chain))
		return;

	basechain = nft_base_chain(trans->ctx.chain);
	nft_chain_stats_replace(trans->ctx.net, basechain,
				nft_trans_chain_stats(trans));

	switch (nft_trans_chain_policy(trans)) {
	case NF_DROP:
	case NF_ACCEPT:
		basechain->policy = nft_trans_chain_policy(trans);
		break;
	}
}

static void nft_commit_release(struct nft_trans *trans)
{
	switch (trans->msg_type) {
	case NFT_MSG_DELTABLE:
		nf_tables_table_destroy(&trans->ctx);
		break;
	case NFT_MSG_NEWCHAIN:
		kfree(nft_trans_chain_name(trans));
		break;
	case NFT_MSG_DELCHAIN:
		nf_tables_chain_destroy(&trans->ctx);
		break;
	case NFT_MSG_DELRULE:
		nf_tables_rule_destroy(&trans->ctx, nft_trans_rule(trans));
		break;
	case NFT_MSG_DELSET:
		nft_set_destroy(nft_trans_set(trans));
		break;
	case NFT_MSG_DELSETELEM:
		nf_tables_set_elem_destroy(&trans->ctx,
					   nft_trans_elem_set(trans),
					   nft_trans_elem(trans).priv);
		break;
	case NFT_MSG_DELOBJ:
		nft_obj_destroy(&trans->ctx, nft_trans_obj(trans));
		break;
	case NFT_MSG_DELFLOWTABLE:
		nf_tables_flowtable_destroy(nft_trans_flowtable(trans));
		break;
	}

	if (trans->put_net)
		put_net(trans->ctx.net);

	kfree(trans);
}

static void nf_tables_trans_destroy_work(struct work_struct *w)
{
	struct nft_trans *trans, *next;
	LIST_HEAD(head);

	spin_lock(&nf_tables_destroy_list_lock);
	list_splice_init(&nf_tables_destroy_list, &head);
	spin_unlock(&nf_tables_destroy_list_lock);

	if (list_empty(&head))
		return;

	synchronize_rcu();

	list_for_each_entry_safe(trans, next, &head, list) {
		list_del(&trans->list);
		nft_commit_release(trans);
	}
}

static int nf_tables_commit_chain_prepare(struct net *net, struct nft_chain *chain)
{
	struct nft_rule *rule;
	unsigned int alloc = 0;
	int i;

	/* already handled or inactive chain? */
	if (chain->rules_next || !nft_is_active_next(net, chain))
		return 0;

	rule = list_entry(&chain->rules, struct nft_rule, list);
	i = 0;

	list_for_each_entry_continue(rule, &chain->rules, list) {
		if (nft_is_active_next(net, rule))
			alloc++;
	}

	chain->rules_next = nf_tables_chain_alloc_rules(chain, alloc);
	if (!chain->rules_next)
		return -ENOMEM;

	list_for_each_entry_continue(rule, &chain->rules, list) {
		if (nft_is_active_next(net, rule))
			chain->rules_next[i++] = rule;
	}

	chain->rules_next[i] = NULL;
	return 0;
}

static void nf_tables_commit_chain_prepare_cancel(struct net *net)
{
	struct nft_trans *trans, *next;

	list_for_each_entry_safe(trans, next, &net->nft.commit_list, list) {
		struct nft_chain *chain = trans->ctx.chain;

		if (trans->msg_type == NFT_MSG_NEWRULE ||
		    trans->msg_type == NFT_MSG_DELRULE) {
			kvfree(chain->rules_next);
			chain->rules_next = NULL;
		}
	}
}

static void __nf_tables_commit_chain_free_rules_old(struct rcu_head *h)
{
	struct nft_rules_old *o = container_of(h, struct nft_rules_old, h);

	kvfree(o->start);
}

static void nf_tables_commit_chain_free_rules_old(struct nft_rule **rules)
{
	struct nft_rule **r = rules;
	struct nft_rules_old *old;

	while (*r)
		r++;

	r++;	/* rcu_head is after end marker */
	old = (void *) r;
	old->start = rules;

	call_rcu(&old->h, __nf_tables_commit_chain_free_rules_old);
}

static void nf_tables_commit_chain(struct net *net, struct nft_chain *chain)
{
	struct nft_rule **g0, **g1;
	bool next_genbit;

	next_genbit = nft_gencursor_next(net);

	g0 = rcu_dereference_protected(chain->rules_gen_0,
				       lockdep_commit_lock_is_held(net));
	g1 = rcu_dereference_protected(chain->rules_gen_1,
				       lockdep_commit_lock_is_held(net));

	/* No changes to this chain? */
	if (chain->rules_next == NULL) {
		/* chain had no change in last or next generation */
		if (g0 == g1)
			return;
		/*
		 * chain had no change in this generation; make sure next
		 * one uses same rules as current generation.
		 */
		if (next_genbit) {
			rcu_assign_pointer(chain->rules_gen_1, g0);
			nf_tables_commit_chain_free_rules_old(g1);
		} else {
			rcu_assign_pointer(chain->rules_gen_0, g1);
			nf_tables_commit_chain_free_rules_old(g0);
		}

		return;
	}

	if (next_genbit)
		rcu_assign_pointer(chain->rules_gen_1, chain->rules_next);
	else
		rcu_assign_pointer(chain->rules_gen_0, chain->rules_next);

	chain->rules_next = NULL;

	if (g0 == g1)
		return;

	if (next_genbit)
		nf_tables_commit_chain_free_rules_old(g1);
	else
		nf_tables_commit_chain_free_rules_old(g0);
}

static void nft_chain_del(struct nft_chain *chain)
{
	struct nft_table *table = chain->table;

	WARN_ON_ONCE(rhltable_remove(&table->chains_ht, &chain->rhlhead,
				     nft_chain_ht_params));
	list_del_rcu(&chain->list);
}

static void nf_tables_commit_release(struct net *net)
{
	struct nft_trans *trans;

	/* all side effects have to be made visible.
	 * For example, if a chain named 'foo' has been deleted, a
	 * new transaction must not find it anymore.
	 *
	 * Memory reclaim happens asynchronously from work queue
	 * to prevent expensive synchronize_rcu() in commit phase.
	 */
	if (list_empty(&net->nft.commit_list)) {
		mutex_unlock(&net->nft.commit_mutex);
		return;
	}

	trans = list_last_entry(&net->nft.commit_list,
				struct nft_trans, list);
	get_net(trans->ctx.net);
	WARN_ON_ONCE(trans->put_net);

	trans->put_net = true;
	spin_lock(&nf_tables_destroy_list_lock);
	list_splice_tail_init(&net->nft.commit_list, &nf_tables_destroy_list);
	spin_unlock(&nf_tables_destroy_list_lock);

	mutex_unlock(&net->nft.commit_mutex);

	schedule_work(&trans_destroy_work);
}

static int nf_tables_commit(struct net *net, struct sk_buff *skb)
{
	struct nft_trans *trans, *next;
	struct nft_trans_elem *te;
	struct nft_chain *chain;
	struct nft_table *table;

	/* 0. Validate ruleset, otherwise roll back for error reporting. */
	if (nf_tables_validate(net) < 0)
		return -EAGAIN;

	/* 1.  Allocate space for next generation rules_gen_X[] */
	list_for_each_entry_safe(trans, next, &net->nft.commit_list, list) {
		int ret;

		if (trans->msg_type == NFT_MSG_NEWRULE ||
		    trans->msg_type == NFT_MSG_DELRULE) {
			chain = trans->ctx.chain;

			ret = nf_tables_commit_chain_prepare(net, chain);
			if (ret < 0) {
				nf_tables_commit_chain_prepare_cancel(net);
				return ret;
			}
		}
	}

	/* step 2.  Make rules_gen_X visible to packet path */
	list_for_each_entry(table, &net->nft.tables, list) {
		list_for_each_entry(chain, &table->chains, list)
			nf_tables_commit_chain(net, chain);
	}

	/*
	 * Bump generation counter, invalidate any dump in progress.
	 * Cannot fail after this point.
	 */
	while (++net->nft.base_seq == 0);

	/* step 3. Start new generation, rules_gen_X now in use. */
	net->nft.gencursor = nft_gencursor_next(net);

	list_for_each_entry_safe(trans, next, &net->nft.commit_list, list) {
		switch (trans->msg_type) {
		case NFT_MSG_NEWTABLE:
			if (nft_trans_table_update(trans)) {
				if (!nft_trans_table_enable(trans)) {
					nf_tables_table_disable(net,
								trans->ctx.table);
					trans->ctx.table->flags |= NFT_TABLE_F_DORMANT;
				}
			} else {
				nft_clear(net, trans->ctx.table);
			}
			nf_tables_table_notify(&trans->ctx, NFT_MSG_NEWTABLE);
			nft_trans_destroy(trans);
			break;
		case NFT_MSG_DELTABLE:
			list_del_rcu(&trans->ctx.table->list);
			nf_tables_table_notify(&trans->ctx, NFT_MSG_DELTABLE);
			break;
		case NFT_MSG_NEWCHAIN:
			if (nft_trans_chain_update(trans)) {
				nft_chain_commit_update(trans);
				nf_tables_chain_notify(&trans->ctx, NFT_MSG_NEWCHAIN);
				/* trans destroyed after rcu grace period */
			} else {
				nft_clear(net, trans->ctx.chain);
				nf_tables_chain_notify(&trans->ctx, NFT_MSG_NEWCHAIN);
				nft_trans_destroy(trans);
			}
			break;
		case NFT_MSG_DELCHAIN:
			nft_chain_del(trans->ctx.chain);
			nf_tables_chain_notify(&trans->ctx, NFT_MSG_DELCHAIN);
			nf_tables_unregister_hook(trans->ctx.net,
						  trans->ctx.table,
						  trans->ctx.chain);
			break;
		case NFT_MSG_NEWRULE:
			nft_clear(trans->ctx.net, nft_trans_rule(trans));
			nf_tables_rule_notify(&trans->ctx,
					      nft_trans_rule(trans),
					      NFT_MSG_NEWRULE);
			nft_trans_destroy(trans);
			break;
		case NFT_MSG_DELRULE:
			list_del_rcu(&nft_trans_rule(trans)->list);
			nf_tables_rule_notify(&trans->ctx,
					      nft_trans_rule(trans),
					      NFT_MSG_DELRULE);
			break;
		case NFT_MSG_NEWSET:
			nft_clear(net, nft_trans_set(trans));
			/* This avoids hitting -EBUSY when deleting the table
			 * from the transaction.
			 */
			if (nft_set_is_anonymous(nft_trans_set(trans)) &&
			    !list_empty(&nft_trans_set(trans)->bindings))
				trans->ctx.table->use--;

			nf_tables_set_notify(&trans->ctx, nft_trans_set(trans),
					     NFT_MSG_NEWSET, GFP_KERNEL);
			nft_trans_destroy(trans);
			break;
		case NFT_MSG_DELSET:
			list_del_rcu(&nft_trans_set(trans)->list);
			nf_tables_set_notify(&trans->ctx, nft_trans_set(trans),
					     NFT_MSG_DELSET, GFP_KERNEL);
			break;
		case NFT_MSG_NEWSETELEM:
			te = (struct nft_trans_elem *)trans->data;

			te->set->ops->activate(net, te->set, &te->elem);
			nf_tables_setelem_notify(&trans->ctx, te->set,
						 &te->elem,
						 NFT_MSG_NEWSETELEM, 0);
			nft_trans_destroy(trans);
			break;
		case NFT_MSG_DELSETELEM:
			te = (struct nft_trans_elem *)trans->data;

			nf_tables_setelem_notify(&trans->ctx, te->set,
						 &te->elem,
						 NFT_MSG_DELSETELEM, 0);
			te->set->ops->remove(net, te->set, &te->elem);
			atomic_dec(&te->set->nelems);
			te->set->ndeact--;
			break;
		case NFT_MSG_NEWOBJ:
			nft_clear(net, nft_trans_obj(trans));
			nf_tables_obj_notify(&trans->ctx, nft_trans_obj(trans),
					     NFT_MSG_NEWOBJ);
			nft_trans_destroy(trans);
			break;
		case NFT_MSG_DELOBJ:
			list_del_rcu(&nft_trans_obj(trans)->list);
			nf_tables_obj_notify(&trans->ctx, nft_trans_obj(trans),
					     NFT_MSG_DELOBJ);
			break;
		case NFT_MSG_NEWFLOWTABLE:
			nft_clear(net, nft_trans_flowtable(trans));
			nf_tables_flowtable_notify(&trans->ctx,
						   nft_trans_flowtable(trans),
						   NFT_MSG_NEWFLOWTABLE);
			nft_trans_destroy(trans);
			break;
		case NFT_MSG_DELFLOWTABLE:
			list_del_rcu(&nft_trans_flowtable(trans)->list);
			nf_tables_flowtable_notify(&trans->ctx,
						   nft_trans_flowtable(trans),
						   NFT_MSG_DELFLOWTABLE);
			nft_unregister_flowtable_net_hooks(net,
					nft_trans_flowtable(trans));
			break;
		}
	}

	nf_tables_gen_notify(net, skb, NFT_MSG_NEWGEN);
	nf_tables_commit_release(net);

	return 0;
}

static void nf_tables_abort_release(struct nft_trans *trans)
{
	switch (trans->msg_type) {
	case NFT_MSG_NEWTABLE:
		nf_tables_table_destroy(&trans->ctx);
		break;
	case NFT_MSG_NEWCHAIN:
		nf_tables_chain_destroy(&trans->ctx);
		break;
	case NFT_MSG_NEWRULE:
		nf_tables_rule_destroy(&trans->ctx, nft_trans_rule(trans));
		break;
	case NFT_MSG_NEWSET:
		nft_set_destroy(nft_trans_set(trans));
		break;
	case NFT_MSG_NEWSETELEM:
		nft_set_elem_destroy(nft_trans_elem_set(trans),
				     nft_trans_elem(trans).priv, true);
		break;
	case NFT_MSG_NEWOBJ:
		nft_obj_destroy(&trans->ctx, nft_trans_obj(trans));
		break;
	case NFT_MSG_NEWFLOWTABLE:
		nf_tables_flowtable_destroy(nft_trans_flowtable(trans));
		break;
	}
	kfree(trans);
}

static int __nf_tables_abort(struct net *net)
{
	struct nft_trans *trans, *next;
	struct nft_trans_elem *te;

	list_for_each_entry_safe_reverse(trans, next, &net->nft.commit_list,
					 list) {
		switch (trans->msg_type) {
		case NFT_MSG_NEWTABLE:
			if (nft_trans_table_update(trans)) {
				if (nft_trans_table_enable(trans)) {
					nf_tables_table_disable(net,
								trans->ctx.table);
					trans->ctx.table->flags |= NFT_TABLE_F_DORMANT;
				}
				nft_trans_destroy(trans);
			} else {
				list_del_rcu(&trans->ctx.table->list);
			}
			break;
		case NFT_MSG_DELTABLE:
			nft_clear(trans->ctx.net, trans->ctx.table);
			nft_trans_destroy(trans);
			break;
		case NFT_MSG_NEWCHAIN:
			if (nft_trans_chain_update(trans)) {
				free_percpu(nft_trans_chain_stats(trans));
				kfree(nft_trans_chain_name(trans));
				nft_trans_destroy(trans);
			} else {
				trans->ctx.table->use--;
				nft_chain_del(trans->ctx.chain);
				nf_tables_unregister_hook(trans->ctx.net,
							  trans->ctx.table,
							  trans->ctx.chain);
			}
			break;
		case NFT_MSG_DELCHAIN:
			trans->ctx.table->use++;
			nft_clear(trans->ctx.net, trans->ctx.chain);
			nft_trans_destroy(trans);
			break;
		case NFT_MSG_NEWRULE:
			trans->ctx.chain->use--;
			list_del_rcu(&nft_trans_rule(trans)->list);
			nft_rule_expr_deactivate(&trans->ctx, nft_trans_rule(trans));
			break;
		case NFT_MSG_DELRULE:
			trans->ctx.chain->use++;
			nft_clear(trans->ctx.net, nft_trans_rule(trans));
			nft_rule_expr_activate(&trans->ctx, nft_trans_rule(trans));
			nft_trans_destroy(trans);
			break;
		case NFT_MSG_NEWSET:
			trans->ctx.table->use--;
			list_del_rcu(&nft_trans_set(trans)->list);
			break;
		case NFT_MSG_DELSET:
			trans->ctx.table->use++;
			nft_clear(trans->ctx.net, nft_trans_set(trans));
			nft_trans_destroy(trans);
			break;
		case NFT_MSG_NEWSETELEM:
			te = (struct nft_trans_elem *)trans->data;

			te->set->ops->remove(net, te->set, &te->elem);
			atomic_dec(&te->set->nelems);
			break;
		case NFT_MSG_DELSETELEM:
			te = (struct nft_trans_elem *)trans->data;

			nft_set_elem_activate(net, te->set, &te->elem);
			te->set->ops->activate(net, te->set, &te->elem);
			te->set->ndeact--;

			nft_trans_destroy(trans);
			break;
		case NFT_MSG_NEWOBJ:
			trans->ctx.table->use--;
			list_del_rcu(&nft_trans_obj(trans)->list);
			break;
		case NFT_MSG_DELOBJ:
			trans->ctx.table->use++;
			nft_clear(trans->ctx.net, nft_trans_obj(trans));
			nft_trans_destroy(trans);
			break;
		case NFT_MSG_NEWFLOWTABLE:
			trans->ctx.table->use--;
			list_del_rcu(&nft_trans_flowtable(trans)->list);
			nft_unregister_flowtable_net_hooks(net,
					nft_trans_flowtable(trans));
			break;
		case NFT_MSG_DELFLOWTABLE:
			trans->ctx.table->use++;
			nft_clear(trans->ctx.net, nft_trans_flowtable(trans));
			nft_trans_destroy(trans);
			break;
		}
	}

	synchronize_rcu();

	list_for_each_entry_safe_reverse(trans, next,
					 &net->nft.commit_list, list) {
		list_del(&trans->list);
		nf_tables_abort_release(trans);
	}

	return 0;
}

static void nf_tables_cleanup(struct net *net)
{
	nft_validate_state_update(net, NFT_VALIDATE_SKIP);
}

static int nf_tables_abort(struct net *net, struct sk_buff *skb)
{
	int ret = __nf_tables_abort(net);

	mutex_unlock(&net->nft.commit_mutex);

	return ret;
}

static bool nf_tables_valid_genid(struct net *net, u32 genid)
{
	bool genid_ok;

	mutex_lock(&net->nft.commit_mutex);

	genid_ok = genid == 0 || net->nft.base_seq == genid;
	if (!genid_ok)
		mutex_unlock(&net->nft.commit_mutex);

	/* else, commit mutex has to be released by commit or abort function */
	return genid_ok;
}

static const struct nfnetlink_subsystem nf_tables_subsys = {
	.name		= "nf_tables",
	.subsys_id	= NFNL_SUBSYS_NFTABLES,
	.cb_count	= NFT_MSG_MAX,
	.cb		= nf_tables_cb,
	.commit		= nf_tables_commit,
	.abort		= nf_tables_abort,
	.cleanup	= nf_tables_cleanup,
	.valid_genid	= nf_tables_valid_genid,
	.owner		= THIS_MODULE,
};

int nft_chain_validate_dependency(const struct nft_chain *chain,
				  enum nft_chain_types type)
{
	const struct nft_base_chain *basechain;

	if (nft_is_base_chain(chain)) {
		basechain = nft_base_chain(chain);
		if (basechain->type->type != type)
			return -EOPNOTSUPP;
	}
	return 0;
}
EXPORT_SYMBOL_GPL(nft_chain_validate_dependency);

int nft_chain_validate_hooks(const struct nft_chain *chain,
			     unsigned int hook_flags)
{
	struct nft_base_chain *basechain;

	if (nft_is_base_chain(chain)) {
		basechain = nft_base_chain(chain);

		if ((1 << basechain->ops.hooknum) & hook_flags)
			return 0;

		return -EOPNOTSUPP;
	}

	return 0;
}
EXPORT_SYMBOL_GPL(nft_chain_validate_hooks);

/*
 * Loop detection - walk through the ruleset beginning at the destination chain
 * of a new jump until either the source chain is reached (loop) or all
 * reachable chains have been traversed.
 *
 * The loop check is performed whenever a new jump verdict is added to an
 * expression or verdict map or a verdict map is bound to a new chain.
 */

static int nf_tables_check_loops(const struct nft_ctx *ctx,
				 const struct nft_chain *chain);

static int nf_tables_loop_check_setelem(const struct nft_ctx *ctx,
					struct nft_set *set,
					const struct nft_set_iter *iter,
					struct nft_set_elem *elem)
{
	const struct nft_set_ext *ext = nft_set_elem_ext(set, elem->priv);
	const struct nft_data *data;

	if (nft_set_ext_exists(ext, NFT_SET_EXT_FLAGS) &&
	    *nft_set_ext_flags(ext) & NFT_SET_ELEM_INTERVAL_END)
		return 0;

	data = nft_set_ext_data(ext);
	switch (data->verdict.code) {
	case NFT_JUMP:
	case NFT_GOTO:
		return nf_tables_check_loops(ctx, data->verdict.chain);
	default:
		return 0;
	}
}

static int nf_tables_check_loops(const struct nft_ctx *ctx,
				 const struct nft_chain *chain)
{
	const struct nft_rule *rule;
	const struct nft_expr *expr, *last;
	struct nft_set *set;
	struct nft_set_binding *binding;
	struct nft_set_iter iter;

	if (ctx->chain == chain)
		return -ELOOP;

	list_for_each_entry(rule, &chain->rules, list) {
		nft_rule_for_each_expr(expr, last, rule) {
			struct nft_immediate_expr *priv;
			const struct nft_data *data;
			int err;

			if (strcmp(expr->ops->type->name, "immediate"))
				continue;

			priv = nft_expr_priv(expr);
			if (priv->dreg != NFT_REG_VERDICT)
				continue;

			data = &priv->data;
			switch (data->verdict.code) {
			case NFT_JUMP:
			case NFT_GOTO:
				err = nf_tables_check_loops(ctx,
							data->verdict.chain);
				if (err < 0)
					return err;
			default:
				break;
			}
		}
	}

	list_for_each_entry(set, &ctx->table->sets, list) {
		if (!nft_is_active_next(ctx->net, set))
			continue;
		if (!(set->flags & NFT_SET_MAP) ||
		    set->dtype != NFT_DATA_VERDICT)
			continue;

		list_for_each_entry(binding, &set->bindings, list) {
			if (!(binding->flags & NFT_SET_MAP) ||
			    binding->chain != chain)
				continue;

			iter.genmask	= nft_genmask_next(ctx->net);
			iter.skip 	= 0;
			iter.count	= 0;
			iter.err	= 0;
			iter.fn		= nf_tables_loop_check_setelem;

			set->ops->walk(ctx, set, &iter);
			if (iter.err < 0)
				return iter.err;
		}
	}

	return 0;
}

/**
 *	nft_parse_u32_check - fetch u32 attribute and check for maximum value
 *
 *	@attr: netlink attribute to fetch value from
 *	@max: maximum value to be stored in dest
 *	@dest: pointer to the variable
 *
 *	Parse, check and store a given u32 netlink attribute into variable.
 *	This function returns -ERANGE if the value goes over maximum value.
 *	Otherwise a 0 is returned and the attribute value is stored in the
 *	destination variable.
 */
int nft_parse_u32_check(const struct nlattr *attr, int max, u32 *dest)
{
	u32 val;

	val = ntohl(nla_get_be32(attr));
	if (val > max)
		return -ERANGE;

	*dest = val;
	return 0;
}
EXPORT_SYMBOL_GPL(nft_parse_u32_check);

/**
 *	nft_parse_register - parse a register value from a netlink attribute
 *
 *	@attr: netlink attribute
 *
 *	Parse and translate a register value from a netlink attribute.
 *	Registers used to be 128 bit wide, these register numbers will be
 *	mapped to the corresponding 32 bit register numbers.
 */
unsigned int nft_parse_register(const struct nlattr *attr)
{
	unsigned int reg;

	reg = ntohl(nla_get_be32(attr));
	switch (reg) {
	case NFT_REG_VERDICT...NFT_REG_4:
		return reg * NFT_REG_SIZE / NFT_REG32_SIZE;
	default:
		return reg + NFT_REG_SIZE / NFT_REG32_SIZE - NFT_REG32_00;
	}
}
EXPORT_SYMBOL_GPL(nft_parse_register);

/**
 *	nft_dump_register - dump a register value to a netlink attribute
 *
 *	@skb: socket buffer
 *	@attr: attribute number
 *	@reg: register number
 *
 *	Construct a netlink attribute containing the register number. For
 *	compatibility reasons, register numbers being a multiple of 4 are
 *	translated to the corresponding 128 bit register numbers.
 */
int nft_dump_register(struct sk_buff *skb, unsigned int attr, unsigned int reg)
{
	if (reg % (NFT_REG_SIZE / NFT_REG32_SIZE) == 0)
		reg = reg / (NFT_REG_SIZE / NFT_REG32_SIZE);
	else
		reg = reg - NFT_REG_SIZE / NFT_REG32_SIZE + NFT_REG32_00;

	return nla_put_be32(skb, attr, htonl(reg));
}
EXPORT_SYMBOL_GPL(nft_dump_register);

/**
 *	nft_validate_register_load - validate a load from a register
 *
 *	@reg: the register number
 *	@len: the length of the data
 *
 * 	Validate that the input register is one of the general purpose
 * 	registers and that the length of the load is within the bounds.
 */
int nft_validate_register_load(enum nft_registers reg, unsigned int len)
{
	if (reg < NFT_REG_1 * NFT_REG_SIZE / NFT_REG32_SIZE)
		return -EINVAL;
	if (len == 0)
		return -EINVAL;
	if (reg * NFT_REG32_SIZE + len > FIELD_SIZEOF(struct nft_regs, data))
		return -ERANGE;

	return 0;
}
EXPORT_SYMBOL_GPL(nft_validate_register_load);

/**
 *	nft_validate_register_store - validate an expressions' register store
 *
 *	@ctx: context of the expression performing the load
 * 	@reg: the destination register number
 * 	@data: the data to load
 * 	@type: the data type
 * 	@len: the length of the data
 *
 * 	Validate that a data load uses the appropriate data type for
 * 	the destination register and the length is within the bounds.
 * 	A value of NULL for the data means that its runtime gathered
 * 	data.
 */
int nft_validate_register_store(const struct nft_ctx *ctx,
				enum nft_registers reg,
				const struct nft_data *data,
				enum nft_data_types type, unsigned int len)
{
	int err;

	switch (reg) {
	case NFT_REG_VERDICT:
		if (type != NFT_DATA_VERDICT)
			return -EINVAL;

		if (data != NULL &&
		    (data->verdict.code == NFT_GOTO ||
		     data->verdict.code == NFT_JUMP)) {
			err = nf_tables_check_loops(ctx, data->verdict.chain);
			if (err < 0)
				return err;
		}

		return 0;
	default:
		if (reg < NFT_REG_1 * NFT_REG_SIZE / NFT_REG32_SIZE)
			return -EINVAL;
		if (len == 0)
			return -EINVAL;
		if (reg * NFT_REG32_SIZE + len >
		    FIELD_SIZEOF(struct nft_regs, data))
			return -ERANGE;

		if (data != NULL && type != NFT_DATA_VALUE)
			return -EINVAL;
		return 0;
	}
}
EXPORT_SYMBOL_GPL(nft_validate_register_store);

static const struct nla_policy nft_verdict_policy[NFTA_VERDICT_MAX + 1] = {
	[NFTA_VERDICT_CODE]	= { .type = NLA_U32 },
	[NFTA_VERDICT_CHAIN]	= { .type = NLA_STRING,
				    .len = NFT_CHAIN_MAXNAMELEN - 1 },
};

static int nft_verdict_init(const struct nft_ctx *ctx, struct nft_data *data,
			    struct nft_data_desc *desc, const struct nlattr *nla)
{
	u8 genmask = nft_genmask_next(ctx->net);
	struct nlattr *tb[NFTA_VERDICT_MAX + 1];
	struct nft_chain *chain;
	int err;

	err = nla_parse_nested(tb, NFTA_VERDICT_MAX, nla, nft_verdict_policy,
			       NULL);
	if (err < 0)
		return err;

	if (!tb[NFTA_VERDICT_CODE])
		return -EINVAL;
	data->verdict.code = ntohl(nla_get_be32(tb[NFTA_VERDICT_CODE]));

	switch (data->verdict.code) {
	default:
		switch (data->verdict.code & NF_VERDICT_MASK) {
		case NF_ACCEPT:
		case NF_DROP:
		case NF_QUEUE:
			break;
		default:
			return -EINVAL;
		}
		/* fall through */
	case NFT_CONTINUE:
	case NFT_BREAK:
	case NFT_RETURN:
		break;
	case NFT_JUMP:
	case NFT_GOTO:
		if (!tb[NFTA_VERDICT_CHAIN])
			return -EINVAL;
		chain = nft_chain_lookup(ctx->net, ctx->table,
					 tb[NFTA_VERDICT_CHAIN], genmask);
		if (IS_ERR(chain))
			return PTR_ERR(chain);
		if (nft_is_base_chain(chain))
			return -EOPNOTSUPP;

		chain->use++;
		data->verdict.chain = chain;
		break;
	}

	desc->len = sizeof(data->verdict);
	desc->type = NFT_DATA_VERDICT;
	return 0;
}

static void nft_verdict_uninit(const struct nft_data *data)
{
	switch (data->verdict.code) {
	case NFT_JUMP:
	case NFT_GOTO:
		data->verdict.chain->use--;
		break;
	}
}

int nft_verdict_dump(struct sk_buff *skb, int type, const struct nft_verdict *v)
{
	struct nlattr *nest;

	nest = nla_nest_start(skb, type);
	if (!nest)
		goto nla_put_failure;

	if (nla_put_be32(skb, NFTA_VERDICT_CODE, htonl(v->code)))
		goto nla_put_failure;

	switch (v->code) {
	case NFT_JUMP:
	case NFT_GOTO:
		if (nla_put_string(skb, NFTA_VERDICT_CHAIN,
				   v->chain->name))
			goto nla_put_failure;
	}
	nla_nest_end(skb, nest);
	return 0;

nla_put_failure:
	return -1;
}

static int nft_value_init(const struct nft_ctx *ctx,
			  struct nft_data *data, unsigned int size,
			  struct nft_data_desc *desc, const struct nlattr *nla)
{
	unsigned int len;

	len = nla_len(nla);
	if (len == 0)
		return -EINVAL;
	if (len > size)
		return -EOVERFLOW;

	nla_memcpy(data->data, nla, len);
	desc->type = NFT_DATA_VALUE;
	desc->len  = len;
	return 0;
}

static int nft_value_dump(struct sk_buff *skb, const struct nft_data *data,
			  unsigned int len)
{
	return nla_put(skb, NFTA_DATA_VALUE, len, data->data);
}

static const struct nla_policy nft_data_policy[NFTA_DATA_MAX + 1] = {
	[NFTA_DATA_VALUE]	= { .type = NLA_BINARY },
	[NFTA_DATA_VERDICT]	= { .type = NLA_NESTED },
};

/**
 *	nft_data_init - parse nf_tables data netlink attributes
 *
 *	@ctx: context of the expression using the data
 *	@data: destination struct nft_data
 *	@size: maximum data length
 *	@desc: data description
 *	@nla: netlink attribute containing data
 *
 *	Parse the netlink data attributes and initialize a struct nft_data.
 *	The type and length of data are returned in the data description.
 *
 *	The caller can indicate that it only wants to accept data of type
 *	NFT_DATA_VALUE by passing NULL for the ctx argument.
 */
int nft_data_init(const struct nft_ctx *ctx,
		  struct nft_data *data, unsigned int size,
		  struct nft_data_desc *desc, const struct nlattr *nla)
{
	struct nlattr *tb[NFTA_DATA_MAX + 1];
	int err;

	err = nla_parse_nested(tb, NFTA_DATA_MAX, nla, nft_data_policy, NULL);
	if (err < 0)
		return err;

	if (tb[NFTA_DATA_VALUE])
		return nft_value_init(ctx, data, size, desc,
				      tb[NFTA_DATA_VALUE]);
	if (tb[NFTA_DATA_VERDICT] && ctx != NULL)
		return nft_verdict_init(ctx, data, desc, tb[NFTA_DATA_VERDICT]);
	return -EINVAL;
}
EXPORT_SYMBOL_GPL(nft_data_init);

/**
 *	nft_data_release - release a nft_data item
 *
 *	@data: struct nft_data to release
 *	@type: type of data
 *
 *	Release a nft_data item. NFT_DATA_VALUE types can be silently discarded,
 *	all others need to be released by calling this function.
 */
void nft_data_release(const struct nft_data *data, enum nft_data_types type)
{
	if (type < NFT_DATA_VERDICT)
		return;
	switch (type) {
	case NFT_DATA_VERDICT:
		return nft_verdict_uninit(data);
	default:
		WARN_ON(1);
	}
}
EXPORT_SYMBOL_GPL(nft_data_release);

int nft_data_dump(struct sk_buff *skb, int attr, const struct nft_data *data,
		  enum nft_data_types type, unsigned int len)
{
	struct nlattr *nest;
	int err;

	nest = nla_nest_start(skb, attr);
	if (nest == NULL)
		return -1;

	switch (type) {
	case NFT_DATA_VALUE:
		err = nft_value_dump(skb, data, len);
		break;
	case NFT_DATA_VERDICT:
		err = nft_verdict_dump(skb, NFTA_DATA_VERDICT, &data->verdict);
		break;
	default:
		err = -EINVAL;
		WARN_ON(1);
	}

	nla_nest_end(skb, nest);
	return err;
}
EXPORT_SYMBOL_GPL(nft_data_dump);

int __nft_release_basechain(struct nft_ctx *ctx)
{
	struct nft_rule *rule, *nr;

	if (WARN_ON(!nft_is_base_chain(ctx->chain)))
		return 0;

	nf_tables_unregister_hook(ctx->net, ctx->chain->table, ctx->chain);
	list_for_each_entry_safe(rule, nr, &ctx->chain->rules, list) {
		list_del(&rule->list);
		ctx->chain->use--;
		nf_tables_rule_release(ctx, rule);
	}
	nft_chain_del(ctx->chain);
	ctx->table->use--;
	nf_tables_chain_destroy(ctx);

	return 0;
}
EXPORT_SYMBOL_GPL(__nft_release_basechain);

static void __nft_release_tables(struct net *net)
{
	struct nft_flowtable *flowtable, *nf;
	struct nft_table *table, *nt;
	struct nft_chain *chain, *nc;
	struct nft_object *obj, *ne;
	struct nft_rule *rule, *nr;
	struct nft_set *set, *ns;
	struct nft_ctx ctx = {
		.net	= net,
		.family	= NFPROTO_NETDEV,
	};

	list_for_each_entry_safe(table, nt, &net->nft.tables, list) {
		ctx.family = table->family;

		list_for_each_entry(chain, &table->chains, list)
			nf_tables_unregister_hook(net, table, chain);
		/* No packets are walking on these chains anymore. */
		ctx.table = table;
		list_for_each_entry(chain, &table->chains, list) {
			ctx.chain = chain;
			list_for_each_entry_safe(rule, nr, &chain->rules, list) {
				list_del(&rule->list);
				chain->use--;
				nf_tables_rule_release(&ctx, rule);
			}
		}
		list_for_each_entry_safe(flowtable, nf, &table->flowtables, list) {
			list_del(&flowtable->list);
			table->use--;
			nf_tables_flowtable_destroy(flowtable);
		}
		list_for_each_entry_safe(set, ns, &table->sets, list) {
			list_del(&set->list);
			table->use--;
			nft_set_destroy(set);
		}
		list_for_each_entry_safe(obj, ne, &table->objects, list) {
			list_del(&obj->list);
			table->use--;
			nft_obj_destroy(&ctx, obj);
		}
		list_for_each_entry_safe(chain, nc, &table->chains, list) {
			ctx.chain = chain;
			nft_chain_del(chain);
			table->use--;
			nf_tables_chain_destroy(&ctx);
		}
		list_del(&table->list);
		nf_tables_table_destroy(&ctx);
	}
}

static int __net_init nf_tables_init_net(struct net *net)
{
	INIT_LIST_HEAD(&net->nft.tables);
	INIT_LIST_HEAD(&net->nft.commit_list);
	mutex_init(&net->nft.commit_mutex);
	net->nft.base_seq = 1;
	net->nft.validate_state = NFT_VALIDATE_SKIP;

	return 0;
}

static void __net_exit nf_tables_exit_net(struct net *net)
{
	mutex_lock(&net->nft.commit_mutex);
	if (!list_empty(&net->nft.commit_list))
		__nf_tables_abort(net);
	__nft_release_tables(net);
	mutex_unlock(&net->nft.commit_mutex);
	WARN_ON_ONCE(!list_empty(&net->nft.tables));
}

static struct pernet_operations nf_tables_net_ops = {
	.init	= nf_tables_init_net,
	.exit	= nf_tables_exit_net,
};

static int __init nf_tables_module_init(void)
{
	int err;

	spin_lock_init(&nf_tables_destroy_list_lock);
	err = register_pernet_subsys(&nf_tables_net_ops);
	if (err < 0)
		return err;

	err = nft_chain_filter_init();
	if (err < 0)
		goto err1;

	err = nf_tables_core_module_init();
	if (err < 0)
		goto err2;

	//注册子系统类型为NFNL_SUBSYS_NFTABLES的netlink
	err = register_netdevice_notifier(&nf_tables_flowtable_notifier);
	if (err < 0)
		goto err3;

	/* must be last */
	err = nfnetlink_subsys_register(&nf_tables_subsys);
	if (err < 0)
		goto err4;

	return err;
err4:
	unregister_netdevice_notifier(&nf_tables_flowtable_notifier);
err3:
	nf_tables_core_module_exit();
err2:
	nft_chain_filter_fini();
err1:
	unregister_pernet_subsys(&nf_tables_net_ops);
	return err;
}

static void __exit nf_tables_module_exit(void)
{
	nfnetlink_subsys_unregister(&nf_tables_subsys);
	unregister_netdevice_notifier(&nf_tables_flowtable_notifier);
	nft_chain_filter_fini();
	unregister_pernet_subsys(&nf_tables_net_ops);
	cancel_work_sync(&trans_destroy_work);
	rcu_barrier();
	nf_tables_core_module_exit();
}

module_init(nf_tables_module_init);
module_exit(nf_tables_module_exit);

MODULE_LICENSE("GPL");
MODULE_AUTHOR("Patrick McHardy <kaber@trash.net>");
MODULE_ALIAS_NFNL_SUBSYS(NFNL_SUBSYS_NFTABLES);<|MERGE_RESOLUTION|>--- conflicted
+++ resolved
@@ -2635,18 +2635,7 @@
 		if (chain->use == UINT_MAX)
 			return -EOVERFLOW;
 
-<<<<<<< HEAD
-	//位置查询
-	if (nla[NFTA_RULE_POSITION]) {
-		if (!(nlh->nlmsg_flags & NLM_F_CREATE))
-			return -EOPNOTSUPP;
-
-		pos_handle = be64_to_cpu(nla_get_be64(nla[NFTA_RULE_POSITION]));
-		old_rule = __nft_rule_lookup(chain, pos_handle);
-		if (IS_ERR(old_rule)) {
-			NL_SET_BAD_ATTR(extack, nla[NFTA_RULE_POSITION]);
-			return PTR_ERR(old_rule);
-=======
+		//位置查询
 		if (nla[NFTA_RULE_POSITION]) {
 			pos_handle = be64_to_cpu(nla_get_be64(nla[NFTA_RULE_POSITION]));
 			old_rule = __nft_rule_lookup(chain, pos_handle);
@@ -2654,7 +2643,6 @@
 				NL_SET_BAD_ATTR(extack, nla[NFTA_RULE_POSITION]);
 				return PTR_ERR(old_rule);
 			}
->>>>>>> f17b5f06
 		}
 	}
 
