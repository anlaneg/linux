#include <linux/init.h>
#include <linux/kernel.h>
#include <linux/netdevice.h>
#include <net/net_namespace.h>
#include <net/netfilter/nf_tables.h>
#include <linux/netfilter_ipv4.h>
#include <linux/netfilter_ipv6.h>
#include <linux/netfilter_bridge.h>
#include <linux/netfilter_arp.h>
#include <net/netfilter/nf_tables_ipv4.h>
#include <net/netfilter/nf_tables_ipv6.h>

#ifdef CONFIG_NF_TABLES_IPV4
static unsigned int nft_do_chain_ipv4(void *priv,
				      struct sk_buff *skb,
				      const struct nf_hook_state *state)
{
	struct nft_pktinfo pkt;

	nft_set_pktinfo(&pkt, skb, state);
	nft_set_pktinfo_ipv4(&pkt);

	return nft_do_chain(&pkt, priv);
}

static const struct nft_chain_type nft_chain_filter_ipv4 = {
	.name		= "filter",
	.type		= NFT_CHAIN_T_DEFAULT,
	.family		= NFPROTO_IPV4,
	.hook_mask	= (1 << NF_INET_LOCAL_IN) |
			  (1 << NF_INET_LOCAL_OUT) |
			  (1 << NF_INET_FORWARD) |
			  (1 << NF_INET_PRE_ROUTING) |
			  (1 << NF_INET_POST_ROUTING),
	//各hook点回调函数定义
	.hooks		= {
		[NF_INET_LOCAL_IN]	= nft_do_chain_ipv4,
		[NF_INET_LOCAL_OUT]	= nft_do_chain_ipv4,
		[NF_INET_FORWARD]	= nft_do_chain_ipv4,
		[NF_INET_PRE_ROUTING]	= nft_do_chain_ipv4,
		[NF_INET_POST_ROUTING]	= nft_do_chain_ipv4,
	},
};

static void nft_chain_filter_ipv4_init(void)
{
    //ipv4 filter chain注册
	nft_register_chain_type(&nft_chain_filter_ipv4);
}
static void nft_chain_filter_ipv4_fini(void)
{
	nft_unregister_chain_type(&nft_chain_filter_ipv4);
}

#else
static inline void nft_chain_filter_ipv4_init(void) {}
static inline void nft_chain_filter_ipv4_fini(void) {}
#endif /* CONFIG_NF_TABLES_IPV4 */

#ifdef CONFIG_NF_TABLES_ARP
static unsigned int nft_do_chain_arp(void *priv, struct sk_buff *skb,
				     const struct nf_hook_state *state)
{
	struct nft_pktinfo pkt;

	nft_set_pktinfo(&pkt, skb, state);
	nft_set_pktinfo_unspec(&pkt);

	//执行chain上对应规则
	return nft_do_chain(&pkt, priv);
}

static const struct nft_chain_type nft_chain_filter_arp = {
	.name		= "filter",
	.type		= NFT_CHAIN_T_DEFAULT,
	.family		= NFPROTO_ARP,
	.owner		= THIS_MODULE,
	.hook_mask	= (1 << NF_ARP_IN) |
			  (1 << NF_ARP_OUT),
	.hooks		= {
		[NF_ARP_IN]		= nft_do_chain_arp,
		[NF_ARP_OUT]		= nft_do_chain_arp,
	},
};

static void nft_chain_filter_arp_init(void)
{
	nft_register_chain_type(&nft_chain_filter_arp);
}

static void nft_chain_filter_arp_fini(void)
{
	nft_unregister_chain_type(&nft_chain_filter_arp);
}
#else
static inline void nft_chain_filter_arp_init(void) {}
static inline void nft_chain_filter_arp_fini(void) {}
#endif /* CONFIG_NF_TABLES_ARP */

#ifdef CONFIG_NF_TABLES_IPV6
static unsigned int nft_do_chain_ipv6(void *priv,
				      struct sk_buff *skb,
				      const struct nf_hook_state *state)
{
	struct nft_pktinfo pkt;

	nft_set_pktinfo(&pkt, skb, state);
	nft_set_pktinfo_ipv6(&pkt);

	return nft_do_chain(&pkt, priv);
}

static const struct nft_chain_type nft_chain_filter_ipv6 = {
	.name		= "filter",
	.type		= NFT_CHAIN_T_DEFAULT,
	.family		= NFPROTO_IPV6,
	.hook_mask	= (1 << NF_INET_LOCAL_IN) |
			  (1 << NF_INET_LOCAL_OUT) |
			  (1 << NF_INET_FORWARD) |
			  (1 << NF_INET_PRE_ROUTING) |
			  (1 << NF_INET_POST_ROUTING),
	.hooks		= {
		[NF_INET_LOCAL_IN]	= nft_do_chain_ipv6,
		[NF_INET_LOCAL_OUT]	= nft_do_chain_ipv6,
		[NF_INET_FORWARD]	= nft_do_chain_ipv6,
		[NF_INET_PRE_ROUTING]	= nft_do_chain_ipv6,
		[NF_INET_POST_ROUTING]	= nft_do_chain_ipv6,
	},
};

static void nft_chain_filter_ipv6_init(void)
{
	nft_register_chain_type(&nft_chain_filter_ipv6);
}

static void nft_chain_filter_ipv6_fini(void)
{
	nft_unregister_chain_type(&nft_chain_filter_ipv6);
}
#else
static inline void nft_chain_filter_ipv6_init(void) {}
static inline void nft_chain_filter_ipv6_fini(void) {}
#endif /* CONFIG_NF_TABLES_IPV6 */

#ifdef CONFIG_NF_TABLES_INET
//filter chain hook点入口(inet表）
static unsigned int nft_do_chain_inet(void *priv, struct sk_buff *skb,
				      const struct nf_hook_state *state)
{
	struct nft_pktinfo pkt;

	nft_set_pktinfo(&pkt, skb, state);

	switch (state->pf) {
	case NFPROTO_IPV4:
		nft_set_pktinfo_ipv4(&pkt);
		break;
	case NFPROTO_IPV6:
		nft_set_pktinfo_ipv6(&pkt);
		break;
	default:
		break;
	}

	return nft_do_chain(&pkt, priv);
}

static unsigned int nft_do_chain_inet_ingress(void *priv, struct sk_buff *skb,
					      const struct nf_hook_state *state)
{
	struct nf_hook_state ingress_state = *state;
	struct nft_pktinfo pkt;

	switch (skb->protocol) {
	case htons(ETH_P_IP):
		/* Original hook is NFPROTO_NETDEV and NF_NETDEV_INGRESS. */
		ingress_state.pf = NFPROTO_IPV4;
		ingress_state.hook = NF_INET_INGRESS;
		nft_set_pktinfo(&pkt, skb, &ingress_state);

		if (nft_set_pktinfo_ipv4_ingress(&pkt) < 0)
			return NF_DROP;
		break;
	case htons(ETH_P_IPV6):
		ingress_state.pf = NFPROTO_IPV6;
		ingress_state.hook = NF_INET_INGRESS;
		nft_set_pktinfo(&pkt, skb, &ingress_state);

		if (nft_set_pktinfo_ipv6_ingress(&pkt) < 0)
			return NF_DROP;
		break;
	default:
		return NF_ACCEPT;
	}

	return nft_do_chain(&pkt, priv);
}

//inet filter chain类型
static const struct nft_chain_type nft_chain_filter_inet = {
	.name		= "filter",
	.type		= NFT_CHAIN_T_DEFAULT,
	.family		= NFPROTO_INET,
	.hook_mask	= (1 << NF_INET_INGRESS) |
			  (1 << NF_INET_LOCAL_IN) |
			  (1 << NF_INET_LOCAL_OUT) |
			  (1 << NF_INET_FORWARD) |
			  (1 << NF_INET_PRE_ROUTING) |
			  (1 << NF_INET_POST_ROUTING),
	.hooks		= {
		[NF_INET_INGRESS]	= nft_do_chain_inet_ingress,
		[NF_INET_LOCAL_IN]	= nft_do_chain_inet,
		[NF_INET_LOCAL_OUT]	= nft_do_chain_inet,
		[NF_INET_FORWARD]	= nft_do_chain_inet,
		[NF_INET_PRE_ROUTING]	= nft_do_chain_inet,
		[NF_INET_POST_ROUTING]	= nft_do_chain_inet,
        },
};

static void nft_chain_filter_inet_init(void)
{
    //注册inet的chain filter类型
	nft_register_chain_type(&nft_chain_filter_inet);
}

static void nft_chain_filter_inet_fini(void)
{
	nft_unregister_chain_type(&nft_chain_filter_inet);
}
#else
static inline void nft_chain_filter_inet_init(void) {}
static inline void nft_chain_filter_inet_fini(void) {}
#endif /* CONFIG_NF_TABLES_IPV6 */

#if IS_ENABLED(CONFIG_NF_TABLES_BRIDGE)
static unsigned int
nft_do_chain_bridge(void *priv,
		    struct sk_buff *skb,
		    const struct nf_hook_state *state)
{
	struct nft_pktinfo pkt;

	nft_set_pktinfo(&pkt, skb, state);

	switch (eth_hdr(skb)->h_proto) {
	case htons(ETH_P_IP):
		nft_set_pktinfo_ipv4_validate(&pkt);
		break;
	case htons(ETH_P_IPV6):
		nft_set_pktinfo_ipv6_validate(&pkt);
		break;
	default:
		nft_set_pktinfo_unspec(&pkt);
		break;
	}

	return nft_do_chain(&pkt, priv);
}

static const struct nft_chain_type nft_chain_filter_bridge = {
	.name		= "filter",
	.type		= NFT_CHAIN_T_DEFAULT,
	.family		= NFPROTO_BRIDGE,
	.hook_mask	= (1 << NF_BR_PRE_ROUTING) |
			  (1 << NF_BR_LOCAL_IN) |
			  (1 << NF_BR_FORWARD) |
			  (1 << NF_BR_LOCAL_OUT) |
			  (1 << NF_BR_POST_ROUTING),
	.hooks		= {
		[NF_BR_PRE_ROUTING]	= nft_do_chain_bridge,
		[NF_BR_LOCAL_IN]	= nft_do_chain_bridge,
		[NF_BR_FORWARD]		= nft_do_chain_bridge,
		[NF_BR_LOCAL_OUT]	= nft_do_chain_bridge,
		[NF_BR_POST_ROUTING]	= nft_do_chain_bridge,
	},
};

static void nft_chain_filter_bridge_init(void)
{
	nft_register_chain_type(&nft_chain_filter_bridge);
}

static void nft_chain_filter_bridge_fini(void)
{
	nft_unregister_chain_type(&nft_chain_filter_bridge);
}
#else
static inline void nft_chain_filter_bridge_init(void) {}
static inline void nft_chain_filter_bridge_fini(void) {}
#endif /* CONFIG_NF_TABLES_BRIDGE */

#ifdef CONFIG_NF_TABLES_NETDEV
static unsigned int nft_do_chain_netdev(void *priv, struct sk_buff *skb,
					const struct nf_hook_state *state)
{
	struct nft_pktinfo pkt;

	nft_set_pktinfo(&pkt, skb, state);

	switch (skb->protocol) {
	case htons(ETH_P_IP):
		nft_set_pktinfo_ipv4_validate(&pkt);
		break;
	case htons(ETH_P_IPV6):
		nft_set_pktinfo_ipv6_validate(&pkt);
		break;
	default:
		nft_set_pktinfo_unspec(&pkt);
		break;
	}

	return nft_do_chain(&pkt, priv);
}

static const struct nft_chain_type nft_chain_filter_netdev = {
	.name		= "filter",
	.type		= NFT_CHAIN_T_DEFAULT,
	.family		= NFPROTO_NETDEV,
	.hook_mask	= (1 << NF_NETDEV_INGRESS) |
			  (1 << NF_NETDEV_EGRESS),
	.hooks		= {
		[NF_NETDEV_INGRESS]	= nft_do_chain_netdev,
		[NF_NETDEV_EGRESS]	= nft_do_chain_netdev,
	},
};

<<<<<<< HEAD
//处理netdev_unregister事件，设备解注册时，将设备上注册的hook移除掉
static void nft_netdev_event(unsigned long event, struct net_device *dev,
			     struct nft_ctx *ctx)
=======
static int nft_netdev_event(unsigned long event, struct net_device *dev,
			    struct nft_base_chain *basechain, bool changename)
>>>>>>> 155a3c00
{
	struct nft_table *table = basechain->chain.table;
	struct nf_hook_ops *ops;
	struct nft_hook *hook;
	bool match;

	//检查此设备是否已有hook注册
	list_for_each_entry(hook, &basechain->hook_list, list) {
		ops = nft_hook_find_ops(hook, dev);
		match = !strncmp(hook->ifname, dev->name, hook->ifnamelen);

		switch (event) {
		case NETDEV_UNREGISTER:
			/* NOP if not found or new name still matching */
			if (!ops || (changename && match))
				continue;

			if (!(table->flags & NFT_TABLE_F_DORMANT))
				nf_unregister_net_hook(dev_net(dev), ops);

			list_del_rcu(&ops->list);
			kfree_rcu(ops, rcu);
			break;
		case NETDEV_REGISTER:
			/* NOP if not matching or already registered */
			if (!match || (changename && ops))
				continue;

			ops = kmemdup(&basechain->ops,
				      sizeof(struct nf_hook_ops),
				      GFP_KERNEL_ACCOUNT);
			if (!ops)
				return 1;

			ops->dev = dev;

			if (!(table->flags & NFT_TABLE_F_DORMANT) &&
			    nf_register_net_hook(dev_net(dev), ops)) {
				kfree(ops);
				return 1;
			}
			list_add_tail_rcu(&ops->list, &hook->ops_list);
			break;
		}
		nf_tables_chain_device_notify(&basechain->chain,
					      hook, dev, event);
		break;
	}
	return 0;
}

static int __nf_tables_netdev_event(unsigned long event,
				    struct net_device *dev,
				    bool changename)
{
	struct nft_base_chain *basechain;
	struct nftables_pernet *nft_net;
	struct nft_chain *chain;
	struct nft_table *table;

<<<<<<< HEAD
	//仅关心netdev_changename,netdev_unregister事件
	//但代码并没有对netdev_changename进行处理
	if (event != NETDEV_UNREGISTER &&
	    event != NETDEV_CHANGENAME)
		return NOTIFY_DONE;

	nft_net = nft_pernet(ctx.net);
	mutex_lock(&nft_net->commit_mutex);
=======
	nft_net = nft_pernet(dev_net(dev));
>>>>>>> 155a3c00
	list_for_each_entry(table, &nft_net->tables, list) {
		if (table->family != NFPROTO_NETDEV &&
		    table->family != NFPROTO_INET)
			continue;

		list_for_each_entry(chain, &table->chains, list) {
			if (!nft_is_base_chain(chain))
				continue;

			basechain = nft_base_chain(chain);
			if (table->family == NFPROTO_INET &&
			    basechain->ops.hooknum != NF_INET_INGRESS)
				continue;

			if (nft_netdev_event(event, dev, basechain, changename))
				return 1;
		}
	}
	return 0;
}

static int nf_tables_netdev_event(struct notifier_block *this,
				  unsigned long event, void *ptr)
{
	struct net_device *dev = netdev_notifier_info_to_dev(ptr);
	struct nftables_pernet *nft_net;
	int ret = NOTIFY_DONE;

	if (event != NETDEV_REGISTER &&
	    event != NETDEV_UNREGISTER &&
	    event != NETDEV_CHANGENAME)
		return NOTIFY_DONE;

	nft_net = nft_pernet(dev_net(dev));
	mutex_lock(&nft_net->commit_mutex);

	if (event == NETDEV_CHANGENAME) {
		if (__nf_tables_netdev_event(NETDEV_REGISTER, dev, true)) {
			ret = NOTIFY_BAD;
			goto out_unlock;
		}
		__nf_tables_netdev_event(NETDEV_UNREGISTER, dev, true);
	} else if (__nf_tables_netdev_event(event, dev, false)) {
		ret = NOTIFY_BAD;
	}
out_unlock:
	mutex_unlock(&nft_net->commit_mutex);
	return ret;
}

static struct notifier_block nf_tables_netdev_notifier = {
	.notifier_call	= nf_tables_netdev_event,
};

static int nft_chain_filter_netdev_init(void)
{
	int err;

	//注册netdev对应的chain类型
	nft_register_chain_type(&nft_chain_filter_netdev);

	//注册事件通知，在netdev变更时，对hook进行操作
	err = register_netdevice_notifier(&nf_tables_netdev_notifier);
	if (err)
		goto err_register_netdevice_notifier;

	return 0;

err_register_netdevice_notifier:
	nft_unregister_chain_type(&nft_chain_filter_netdev);

	return err;
}

static void nft_chain_filter_netdev_fini(void)
{
	nft_unregister_chain_type(&nft_chain_filter_netdev);
	unregister_netdevice_notifier(&nf_tables_netdev_notifier);
}
#else
static inline int nft_chain_filter_netdev_init(void) { return 0; }
static inline void nft_chain_filter_netdev_fini(void) {}
#endif /* CONFIG_NF_TABLES_NETDEV */

int __init nft_chain_filter_init(void)
{
	int err;

	err = nft_chain_filter_netdev_init();
	if (err < 0)
		return err;

	//filter chain其础类型注册
	nft_chain_filter_ipv4_init();
	nft_chain_filter_ipv6_init();
	nft_chain_filter_arp_init();
	nft_chain_filter_inet_init();
	nft_chain_filter_bridge_init();

	return 0;
}

void nft_chain_filter_fini(void)
{
	nft_chain_filter_bridge_fini();
	nft_chain_filter_inet_fini();
	nft_chain_filter_arp_fini();
	nft_chain_filter_ipv6_fini();
	nft_chain_filter_ipv4_fini();
	nft_chain_filter_netdev_fini();
}<|MERGE_RESOLUTION|>--- conflicted
+++ resolved
@@ -324,14 +324,9 @@
 	},
 };
 
-<<<<<<< HEAD
 //处理netdev_unregister事件，设备解注册时，将设备上注册的hook移除掉
-static void nft_netdev_event(unsigned long event, struct net_device *dev,
-			     struct nft_ctx *ctx)
-=======
 static int nft_netdev_event(unsigned long event, struct net_device *dev,
 			    struct nft_base_chain *basechain, bool changename)
->>>>>>> 155a3c00
 {
 	struct nft_table *table = basechain->chain.table;
 	struct nf_hook_ops *ops;
@@ -392,18 +387,7 @@
 	struct nft_chain *chain;
 	struct nft_table *table;
 
-<<<<<<< HEAD
-	//仅关心netdev_changename,netdev_unregister事件
-	//但代码并没有对netdev_changename进行处理
-	if (event != NETDEV_UNREGISTER &&
-	    event != NETDEV_CHANGENAME)
-		return NOTIFY_DONE;
-
-	nft_net = nft_pernet(ctx.net);
-	mutex_lock(&nft_net->commit_mutex);
-=======
 	nft_net = nft_pernet(dev_net(dev));
->>>>>>> 155a3c00
 	list_for_each_entry(table, &nft_net->tables, list) {
 		if (table->family != NFPROTO_NETDEV &&
 		    table->family != NFPROTO_INET)
