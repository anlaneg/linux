--- conflicted
+++ resolved
@@ -165,9 +165,6 @@
 	return nft_do_chain(&pkt, priv);
 }
 
-<<<<<<< HEAD
-//inet filter chain类型
-=======
 static unsigned int nft_do_chain_inet_ingress(void *priv, struct sk_buff *skb,
 					      const struct nf_hook_state *state)
 {
@@ -199,7 +196,7 @@
 	return nft_do_chain(&pkt, priv);
 }
 
->>>>>>> c4d6fe73
+//inet filter chain类型
 static const struct nft_chain_type nft_chain_filter_inet = {
 	.name		= "filter",
 	.type		= NFT_CHAIN_T_DEFAULT,
