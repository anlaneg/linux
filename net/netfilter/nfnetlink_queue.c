--- conflicted
+++ resolved
@@ -1513,11 +1513,6 @@
 			&nfqnl_seq_ops, sizeof(struct iter_state)))
 		return -ENOMEM;
 #endif
-<<<<<<< HEAD
-	//注册队列handler
-	nf_register_queue_handler(net, &nfqh);
-=======
->>>>>>> ce840177
 	return 0;
 }
 
