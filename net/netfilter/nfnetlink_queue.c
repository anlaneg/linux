// SPDX-License-Identifier: GPL-2.0-only
/*
 * This is a module which is used for queueing packets and communicating with
 * userspace via nfnetlink.
 *
 * (C) 2005 by Harald Welte <laforge@netfilter.org>
 * (C) 2007 by Patrick McHardy <kaber@trash.net>
 *
 * Based on the old ipv4-only ip_queue.c:
 * (C) 2000-2002 James Morris <jmorris@intercode.com.au>
 * (C) 2003-2005 Netfilter Core Team <coreteam@netfilter.org>
 */

#define pr_fmt(fmt) KBUILD_MODNAME ": " fmt

#include <linux/module.h>
#include <linux/skbuff.h>
#include <linux/init.h>
#include <linux/spinlock.h>
#include <linux/slab.h>
#include <linux/notifier.h>
#include <linux/netdevice.h>
#include <linux/netfilter.h>
#include <linux/proc_fs.h>
#include <linux/netfilter_ipv4.h>
#include <linux/netfilter_ipv6.h>
#include <linux/netfilter_bridge.h>
#include <linux/netfilter/nfnetlink.h>
#include <linux/netfilter/nfnetlink_queue.h>
#include <linux/netfilter/nf_conntrack_common.h>
#include <linux/list.h>
#include <linux/cgroup-defs.h>
#include <net/gso.h>
#include <net/sock.h>
#include <net/tcp_states.h>
#include <net/netfilter/nf_queue.h>
#include <net/netns/generic.h>

#include <linux/atomic.h>

#if IS_ENABLED(CONFIG_BRIDGE_NETFILTER)
#include "../bridge/br_private.h"
#endif

#if IS_ENABLED(CONFIG_NF_CONNTRACK)
#include <net/netfilter/nf_conntrack.h>
#endif

#define NFQNL_QMAX_DEFAULT 1024

/* We're using struct nlattr which has 16bit nla_len. Note that nla_len
 * includes the header length. Thus, the maximum packet length that we
 * support is 65531 bytes. We send truncated packets if the specified length
 * is larger than that.  Userspace can check for presence of NFQA_CAP_LEN
 * attribute to detect truncation.
 */
#define NFQNL_MAX_COPY_RANGE (0xffff - NLA_HDRLEN)

struct nfqnl_instance {
	struct hlist_node hlist;		/* global list of queues */
	struct rcu_head rcu;

	u32 peer_portid;
	unsigned int queue_maxlen;
	unsigned int copy_range;
	unsigned int queue_dropped;
	unsigned int queue_user_dropped;


	u_int16_t queue_num;			/* number of this queue */
	u_int8_t copy_mode;
	u_int32_t flags;			/* Set using NFQA_CFG_FLAGS */
/*
 * Following fields are dirtied for each queued packet,
 * keep them in same cache line if possible.
 */
	spinlock_t	lock	____cacheline_aligned_in_smp;
	unsigned int	queue_total;
	unsigned int	id_sequence;		/* 'sequence' of pkt ids */
	struct list_head queue_list;		/* packets in queue */
};

typedef int (*nfqnl_cmpfn)(struct nf_queue_entry *, unsigned long);

static unsigned int nfnl_queue_net_id __read_mostly;

#define INSTANCE_BUCKETS	16
struct nfnl_queue_net {
	spinlock_t instances_lock;
	/*队列情况*/
	struct hlist_head instance_table[INSTANCE_BUCKETS];
};

static struct nfnl_queue_net *nfnl_queue_pernet(struct net *net)
{
	return net_generic(net, nfnl_queue_net_id);
}

static inline u_int8_t instance_hashfn(u_int16_t queue_num)
{
	return ((queue_num >> 8) ^ queue_num) % INSTANCE_BUCKETS;
}

static struct nfqnl_instance *
instance_lookup(struct nfnl_queue_net *q, u_int16_t queue_num)
{
	struct hlist_head *head;
	struct nfqnl_instance *inst;

	head = &q->instance_table[instance_hashfn(queue_num)];
	hlist_for_each_entry_rcu(inst, head, hlist) {
		if (inst->queue_num == queue_num)
			return inst;/*通过queue_num找到对应的queue*/
	}
	return NULL;
}

static struct nfqnl_instance *
instance_create(struct nfnl_queue_net *q, u_int16_t queue_num, u32 portid)
{
	struct nfqnl_instance *inst;
	unsigned int h;
	int err;

	spin_lock(&q->instances_lock);
	if (instance_lookup(q, queue_num)) {
		err = -EEXIST;
		goto out_unlock;
	}

	inst = kzalloc(sizeof(*inst), GFP_ATOMIC);
	if (!inst) {
		err = -ENOMEM;
		goto out_unlock;
	}

	inst->queue_num = queue_num;/*队列编号*/
	inst->peer_portid = portid;
	inst->queue_maxlen = NFQNL_QMAX_DEFAULT;
	inst->copy_range = NFQNL_MAX_COPY_RANGE;
	inst->copy_mode = NFQNL_COPY_NONE;
	spin_lock_init(&inst->lock);
	INIT_LIST_HEAD(&inst->queue_list);

	if (!try_module_get(THIS_MODULE)) {
		err = -EAGAIN;
		goto out_free;
	}

	h = instance_hashfn(queue_num);
	hlist_add_head_rcu(&inst->hlist, &q->instance_table[h]);/*添加此queue到hash表*/

	spin_unlock(&q->instances_lock);

	return inst;

out_free:
	kfree(inst);
out_unlock:
	spin_unlock(&q->instances_lock);
	return ERR_PTR(err);
}

static void nfqnl_flush(struct nfqnl_instance *queue, nfqnl_cmpfn cmpfn,
			unsigned long data);

static void
instance_destroy_rcu(struct rcu_head *head)
{
	struct nfqnl_instance *inst = container_of(head, struct nfqnl_instance,
						   rcu);

	rcu_read_lock();
	nfqnl_flush(inst, NULL, 0);
	rcu_read_unlock();
	kfree(inst);
	module_put(THIS_MODULE);
}

static void
__instance_destroy(struct nfqnl_instance *inst)
{
	hlist_del_rcu(&inst->hlist);
	call_rcu(&inst->rcu, instance_destroy_rcu);
}

static void
instance_destroy(struct nfnl_queue_net *q, struct nfqnl_instance *inst)
{
	spin_lock(&q->instances_lock);
	__instance_destroy(inst);
	spin_unlock(&q->instances_lock);
}

static inline void
__enqueue_entry(struct nfqnl_instance *queue, struct nf_queue_entry *entry)
{
       list_add_tail(&entry->list, &queue->queue_list);
       queue->queue_total++;
}

static void
__dequeue_entry(struct nfqnl_instance *queue, struct nf_queue_entry *entry)
{
	list_del(&entry->list);
	queue->queue_total--;
}

static struct nf_queue_entry *
find_dequeue_entry(struct nfqnl_instance *queue, unsigned int id)
{
	struct nf_queue_entry *entry = NULL, *i;

	spin_lock_bh(&queue->lock);

	list_for_each_entry(i, &queue->queue_list, list) {
		if (i->id == id) {
			entry = i;/*找到要出队的id*/
			break;
		}
	}

	if (entry)
		__dequeue_entry(queue, entry);/*出队*/

	spin_unlock_bh(&queue->lock);

	return entry;
}

static unsigned int nf_iterate(struct sk_buff *skb,
			       struct nf_hook_state *state,
			       const struct nf_hook_entries *hooks,
			       unsigned int *index)
{
	const struct nf_hook_entry *hook;
	unsigned int verdict, i = *index;

	while (i < hooks->num_hook_entries) {
		hook = &hooks->hooks[i];
repeat:
		verdict = nf_hook_entry_hookfn(hook, skb, state);
		if (verdict != NF_ACCEPT) {
			*index = i;
			if (verdict != NF_REPEAT)
				return verdict;
			goto repeat;
		}
		i++;
	}

	*index = i;
	return NF_ACCEPT;
}

static struct nf_hook_entries *nf_hook_entries_head(const struct net *net, u8 pf, u8 hooknum)
{
	switch (pf) {
#ifdef CONFIG_NETFILTER_FAMILY_BRIDGE
	case NFPROTO_BRIDGE:
		return rcu_dereference(net->nf.hooks_bridge[hooknum]);
#endif
	case NFPROTO_IPV4:
		return rcu_dereference(net->nf.hooks_ipv4[hooknum]);
	case NFPROTO_IPV6:
		return rcu_dereference(net->nf.hooks_ipv6[hooknum]);
	default:
		WARN_ON_ONCE(1);
		return NULL;
	}

	return NULL;
}

static int nf_ip_reroute(struct sk_buff *skb, const struct nf_queue_entry *entry)
{
#ifdef CONFIG_INET
	const struct ip_rt_info *rt_info = nf_queue_entry_reroute(entry);

	if (entry->state.hook == NF_INET_LOCAL_OUT) {
		const struct iphdr *iph = ip_hdr(skb);

		if (!(iph->tos == rt_info->tos &&
		      skb->mark == rt_info->mark &&
		      iph->daddr == rt_info->daddr &&
		      iph->saddr == rt_info->saddr))
			return ip_route_me_harder(entry->state.net, entry->state.sk,
						  skb, RTN_UNSPEC);
	}
#endif
	return 0;
}

static int nf_reroute(struct sk_buff *skb, struct nf_queue_entry *entry)
{
	const struct nf_ipv6_ops *v6ops;
	int ret = 0;

	switch (entry->state.pf) {
	case AF_INET:
		ret = nf_ip_reroute(skb, entry);
		break;
	case AF_INET6:
		v6ops = rcu_dereference(nf_ipv6_ops);
		if (v6ops)
			ret = v6ops->reroute(skb, entry);
		break;
	}
	return ret;
}

/* caller must hold rcu read-side lock */
static void nf_reinject(struct nf_queue_entry *entry, unsigned int verdict)
{
	const struct nf_hook_entry *hook_entry;
	const struct nf_hook_entries *hooks;
	struct sk_buff *skb = entry->skb;
	const struct net *net;
	unsigned int i;
	int err;
	u8 pf;

	net = entry->state.net;
	pf = entry->state.pf;

	hooks = nf_hook_entries_head(net, pf, entry->state.hook);

	i = entry->hook_index;
	if (!hooks || i >= hooks->num_hook_entries) {
		kfree_skb_reason(skb, SKB_DROP_REASON_NETFILTER_DROP);
		nf_queue_entry_free(entry);
		return;
	}

	hook_entry = &hooks->hooks[i];

	/* Continue traversal iff userspace said ok... */
	if (verdict == NF_REPEAT)
		verdict = nf_hook_entry_hookfn(hook_entry, skb, &entry->state);

	if (verdict == NF_ACCEPT) {
		if (nf_reroute(skb, entry) < 0)
			verdict = NF_DROP;
	}

	if (verdict == NF_ACCEPT) {
next_hook:
		++i;
		verdict = nf_iterate(skb, &entry->state, hooks, &i);
	}

	switch (verdict & NF_VERDICT_MASK) {
	case NF_ACCEPT:
	case NF_STOP:
		local_bh_disable();
		entry->state.okfn(entry->state.net, entry->state.sk, skb);
		local_bh_enable();
		break;
	case NF_QUEUE:
		err = nf_queue(skb, &entry->state, i, verdict);
		if (err == 1)
			goto next_hook;
		break;
	case NF_STOLEN:
		break;
	default:
		kfree_skb(skb);
	}

	nf_queue_entry_free(entry);
}

static void nfqnl_reinject(struct nf_queue_entry *entry, unsigned int verdict)
{
	const struct nf_ct_hook *ct_hook;

	if (verdict == NF_ACCEPT ||
	    verdict == NF_REPEAT ||
	    verdict == NF_STOP) {
		unsigned int ct_verdict = verdict;

		rcu_read_lock();
		ct_hook = rcu_dereference(nf_ct_hook);
		if (ct_hook)
<<<<<<< HEAD
			verdict = ct_hook->update(entry->state.net, entry->skb);/*skb查询并关联ct*/
=======
			ct_verdict = ct_hook->update(entry->state.net, entry->skb);
>>>>>>> 155a3c00
		rcu_read_unlock();

		switch (ct_verdict & NF_VERDICT_MASK) {
		case NF_ACCEPT:
			/* follow userspace verdict, could be REPEAT */
			break;
		case NF_STOLEN:
			nf_queue_entry_free(entry);
			return;
		default:
			verdict = ct_verdict & NF_VERDICT_MASK;
			break;
		}
	}
	nf_reinject(entry, verdict);
}

static void
nfqnl_flush(struct nfqnl_instance *queue, nfqnl_cmpfn cmpfn, unsigned long data)
{
	struct nf_queue_entry *entry, *next;

	spin_lock_bh(&queue->lock);
	list_for_each_entry_safe(entry, next, &queue->queue_list, list) {
		if (!cmpfn || cmpfn(entry, data)) {
			list_del(&entry->list);
			queue->queue_total--;
			nfqnl_reinject(entry, NF_DROP);
		}
	}
	spin_unlock_bh(&queue->lock);
}

static int
nfqnl_put_packet_info(struct sk_buff *nlskb, struct sk_buff *packet,
		      bool csum_verify)
{
	__u32 flags = 0;

	if (packet->ip_summed == CHECKSUM_PARTIAL)
		flags = NFQA_SKB_CSUMNOTREADY;
	else if (csum_verify)
		flags = NFQA_SKB_CSUM_NOTVERIFIED;

	if (skb_is_gso(packet))
		flags |= NFQA_SKB_GSO;

	return flags ? nla_put_be32(nlskb, NFQA_SKB_INFO, htonl(flags)) : 0;
}

static int nfqnl_put_sk_uidgid(struct sk_buff *skb, struct sock *sk)
{
	const struct cred *cred;

	if (!sk_fullsock(sk))
		return 0;

	read_lock_bh(&sk->sk_callback_lock);
	if (sk->sk_socket && sk->sk_socket->file) {
		cred = sk->sk_socket->file->f_cred;
		if (nla_put_be32(skb, NFQA_UID,
		    htonl(from_kuid_munged(&init_user_ns, cred->fsuid))))
			goto nla_put_failure;
		if (nla_put_be32(skb, NFQA_GID,
		    htonl(from_kgid_munged(&init_user_ns, cred->fsgid))))
			goto nla_put_failure;
	}
	read_unlock_bh(&sk->sk_callback_lock);
	return 0;

nla_put_failure:
	read_unlock_bh(&sk->sk_callback_lock);
	return -1;
}

static int nfqnl_put_sk_classid(struct sk_buff *skb, struct sock *sk)
{
#if IS_ENABLED(CONFIG_CGROUP_NET_CLASSID)
	if (sk && sk_fullsock(sk)) {
		u32 classid = sock_cgroup_classid(&sk->sk_cgrp_data);

		if (classid && nla_put_be32(skb, NFQA_CGROUP_CLASSID, htonl(classid)))
			return -1;
	}
#endif
	return 0;
}

static int nfqnl_get_sk_secctx(struct sk_buff *skb, struct lsm_context *ctx)
{
	int seclen = 0;
#if IS_ENABLED(CONFIG_NETWORK_SECMARK)

	if (!skb || !sk_fullsock(skb->sk))
		return 0;

	read_lock_bh(&skb->sk->sk_callback_lock);

	if (skb->secmark)
		seclen = security_secid_to_secctx(skb->secmark, ctx);
	read_unlock_bh(&skb->sk->sk_callback_lock);
#endif
	return seclen;
}

static u32 nfqnl_get_bridge_size(struct nf_queue_entry *entry)
{
	struct sk_buff *entskb = entry->skb;
	u32 nlalen = 0;

	if (entry->state.pf != PF_BRIDGE || !skb_mac_header_was_set(entskb))
		return 0;

	if (skb_vlan_tag_present(entskb))
		nlalen += nla_total_size(nla_total_size(sizeof(__be16)) +
					 nla_total_size(sizeof(__be16)));

	if (entskb->network_header > entskb->mac_header)
		nlalen += nla_total_size((entskb->network_header -
					  entskb->mac_header));

	return nlalen;
}

static int nfqnl_put_bridge(struct nf_queue_entry *entry, struct sk_buff *skb)
{
	struct sk_buff *entskb = entry->skb;

	if (entry->state.pf != PF_BRIDGE || !skb_mac_header_was_set(entskb))
		return 0;

	if (skb_vlan_tag_present(entskb)) {
		struct nlattr *nest;

		nest = nla_nest_start(skb, NFQA_VLAN);
		if (!nest)
			goto nla_put_failure;

		if (nla_put_be16(skb, NFQA_VLAN_TCI, htons(entskb->vlan_tci)) ||
		    nla_put_be16(skb, NFQA_VLAN_PROTO, entskb->vlan_proto))
			goto nla_put_failure;

		nla_nest_end(skb, nest);
	}

	if (entskb->mac_header < entskb->network_header) {
		int len = (int)(entskb->network_header - entskb->mac_header);

		if (nla_put(skb, NFQA_L2HDR, len, skb_mac_header(entskb)))
			goto nla_put_failure;
	}

	return 0;

nla_put_failure:
	return -1;
}

static int nf_queue_checksum_help(struct sk_buff *entskb)
{
	if (skb_csum_is_sctp(entskb))
		return skb_crc32c_csum_help(entskb);

	return skb_checksum_help(entskb);
}

static struct sk_buff *
nfqnl_build_packet_message(struct net *net, struct nfqnl_instance *queue,
			   struct nf_queue_entry *entry,
			   __be32 **packet_id_ptr)
{
	size_t size;
	size_t data_len = 0, cap_len = 0;
	unsigned int hlen = 0;
	struct sk_buff *skb;
	struct nlattr *nla;
	struct nfqnl_msg_packet_hdr *pmsg;
	struct nlmsghdr *nlh;
	struct sk_buff *entskb = entry->skb;/*对应的报文*/
	struct net_device *indev;
	struct net_device *outdev;
	struct nf_conn *ct = NULL;
	enum ip_conntrack_info ctinfo = 0;
	const struct nfnl_ct_hook *nfnl_ct;
	bool csum_verify;
	struct lsm_context ctx = { NULL, 0, 0 };
	int seclen = 0;
	ktime_t tstamp;

	size = nlmsg_total_size(sizeof(struct nfgenmsg))
		+ nla_total_size(sizeof(struct nfqnl_msg_packet_hdr))
		+ nla_total_size(sizeof(u_int32_t))	/* ifindex */
		+ nla_total_size(sizeof(u_int32_t))	/* ifindex */
#if IS_ENABLED(CONFIG_BRIDGE_NETFILTER)
		+ nla_total_size(sizeof(u_int32_t))	/* ifindex */
		+ nla_total_size(sizeof(u_int32_t))	/* ifindex */
#endif
		+ nla_total_size(sizeof(u_int32_t))	/* mark */
		+ nla_total_size(sizeof(u_int32_t))	/* priority */
		+ nla_total_size(sizeof(struct nfqnl_msg_packet_hw))
		+ nla_total_size(sizeof(u_int32_t))	/* skbinfo */
#if IS_ENABLED(CONFIG_CGROUP_NET_CLASSID)
		+ nla_total_size(sizeof(u_int32_t))	/* classid */
#endif
		+ nla_total_size(sizeof(u_int32_t));	/* cap_len */

	tstamp = skb_tstamp_cond(entskb, false);
	if (tstamp)
		size += nla_total_size(sizeof(struct nfqnl_msg_packet_timestamp));

	size += nfqnl_get_bridge_size(entry);

	if (entry->state.hook <= NF_INET_FORWARD ||
	   (entry->state.hook == NF_INET_POST_ROUTING && entskb->sk == NULL))
		csum_verify = !skb_csum_unnecessary(entskb);
	else
		csum_verify = false;

	outdev = entry->state.out;

	switch ((enum nfqnl_config_mode)READ_ONCE(queue->copy_mode)) {
	case NFQNL_COPY_META:
	case NFQNL_COPY_NONE:
		break;

	case NFQNL_COPY_PACKET:/*要求copy packet*/
		if (!(queue->flags & NFQA_CFG_F_GSO) &&
		    entskb->ip_summed == CHECKSUM_PARTIAL &&
		    nf_queue_checksum_help(entskb))
			return NULL;

		data_len = READ_ONCE(queue->copy_range);
		if (data_len > entskb->len)
			data_len = entskb->len;

		hlen = skb_zerocopy_headlen(entskb);
		hlen = min_t(unsigned int, hlen, data_len);
		size += sizeof(struct nlattr) + hlen;
		cap_len = entskb->len;
		break;
	}

	nfnl_ct = rcu_dereference(nfnl_ct_hook);

#if IS_ENABLED(CONFIG_NF_CONNTRACK)
	if (queue->flags & NFQA_CFG_F_CONNTRACK) {
		if (nfnl_ct != NULL) {
			ct = nf_ct_get(entskb, &ctinfo);
			if (ct != NULL)
				size += nfnl_ct->build_size(ct);
		}
	}
#endif

	if (queue->flags & NFQA_CFG_F_UID_GID) {
		size += (nla_total_size(sizeof(u_int32_t))	/* uid */
			+ nla_total_size(sizeof(u_int32_t)));	/* gid */
	}

	if ((queue->flags & NFQA_CFG_F_SECCTX) && entskb->sk) {
		seclen = nfqnl_get_sk_secctx(entskb, &ctx);
		if (seclen < 0)
			return NULL;
		if (seclen)
			size += nla_total_size(seclen);
	}

	skb = alloc_skb(size, GFP_ATOMIC);
	if (!skb) {
		skb_tx_error(entskb);
		goto nlmsg_failure;
	}

	nlh = nfnl_msg_put(skb, 0, 0,
			   nfnl_msg_type(NFNL_SUBSYS_QUEUE, NFQNL_MSG_PACKET),
			   0, entry->state.pf, NFNETLINK_V0,
			   htons(queue->queue_num));
	if (!nlh) {
		skb_tx_error(entskb);
		kfree_skb(skb);
		goto nlmsg_failure;
	}

	nla = __nla_reserve(skb, NFQA_PACKET_HDR, sizeof(*pmsg));
	pmsg = nla_data(nla);
	pmsg->hw_protocol	= entskb->protocol;
	pmsg->hook		= entry->state.hook;
	*packet_id_ptr		= &pmsg->packet_id;

	indev = entry->state.in;
	if (indev) {
#if !IS_ENABLED(CONFIG_BRIDGE_NETFILTER)
		if (nla_put_be32(skb, NFQA_IFINDEX_INDEV, htonl(indev->ifindex)))
			goto nla_put_failure;
#else
		if (entry->state.pf == PF_BRIDGE) {
			/* Case 1: indev is physical input device, we need to
			 * look for bridge group (when called from
			 * netfilter_bridge) */
			if (nla_put_be32(skb, NFQA_IFINDEX_PHYSINDEV,
					 htonl(indev->ifindex)) ||
			/* this is the bridge group "brX" */
			/* rcu_read_lock()ed by __nf_queue */
			    nla_put_be32(skb, NFQA_IFINDEX_INDEV,
					 htonl(br_port_get_rcu(indev)->br->dev->ifindex)))
				goto nla_put_failure;
		} else {
			int physinif;

			/* Case 2: indev is bridge group, we need to look for
			 * physical device (when called from ipv4) */
			if (nla_put_be32(skb, NFQA_IFINDEX_INDEV,
					 htonl(indev->ifindex)))
				goto nla_put_failure;

			physinif = nf_bridge_get_physinif(entskb);
			if (physinif &&
			    nla_put_be32(skb, NFQA_IFINDEX_PHYSINDEV,
					 htonl(physinif)))
				goto nla_put_failure;
		}
#endif
	}

	if (outdev) {
#if !IS_ENABLED(CONFIG_BRIDGE_NETFILTER)
		if (nla_put_be32(skb, NFQA_IFINDEX_OUTDEV, htonl(outdev->ifindex)))
			goto nla_put_failure;
#else
		if (entry->state.pf == PF_BRIDGE) {
			/* Case 1: outdev is physical output device, we need to
			 * look for bridge group (when called from
			 * netfilter_bridge) */
			if (nla_put_be32(skb, NFQA_IFINDEX_PHYSOUTDEV,
					 htonl(outdev->ifindex)) ||
			/* this is the bridge group "brX" */
			/* rcu_read_lock()ed by __nf_queue */
			    nla_put_be32(skb, NFQA_IFINDEX_OUTDEV,
					 htonl(br_port_get_rcu(outdev)->br->dev->ifindex)))
				goto nla_put_failure;
		} else {
			int physoutif;

			/* Case 2: outdev is bridge group, we need to look for
			 * physical output device (when called from ipv4) */
			if (nla_put_be32(skb, NFQA_IFINDEX_OUTDEV,
					 htonl(outdev->ifindex)))
				goto nla_put_failure;

			physoutif = nf_bridge_get_physoutif(entskb);
			if (physoutif &&
			    nla_put_be32(skb, NFQA_IFINDEX_PHYSOUTDEV,
					 htonl(physoutif)))
				goto nla_put_failure;
		}
#endif
	}

	if (entskb->mark &&
	    nla_put_be32(skb, NFQA_MARK, htonl(entskb->mark)))
		goto nla_put_failure;

	if (entskb->priority &&
	    nla_put_be32(skb, NFQA_PRIORITY, htonl(entskb->priority)))
		goto nla_put_failure;

	if (indev && entskb->dev &&
	    skb_mac_header_was_set(entskb) &&
	    skb_mac_header_len(entskb) != 0) {
		struct nfqnl_msg_packet_hw phw;
		int len;

		memset(&phw, 0, sizeof(phw));
		len = dev_parse_header(entskb, phw.hw_addr);
		if (len) {
			phw.hw_addrlen = htons(len);
			if (nla_put(skb, NFQA_HWADDR, sizeof(phw), &phw))
				goto nla_put_failure;
		}
	}

	if (nfqnl_put_bridge(entry, skb) < 0)
		goto nla_put_failure;

	if (entry->state.hook <= NF_INET_FORWARD && tstamp) {
		struct nfqnl_msg_packet_timestamp ts;
		struct timespec64 kts = ktime_to_timespec64(tstamp);

		ts.sec = cpu_to_be64(kts.tv_sec);
		ts.usec = cpu_to_be64(kts.tv_nsec / NSEC_PER_USEC);

		if (nla_put(skb, NFQA_TIMESTAMP, sizeof(ts), &ts))
			goto nla_put_failure;
	}

	if ((queue->flags & NFQA_CFG_F_UID_GID) && entskb->sk &&
	    nfqnl_put_sk_uidgid(skb, entskb->sk) < 0)
		goto nla_put_failure;

	if (nfqnl_put_sk_classid(skb, entskb->sk) < 0)
		goto nla_put_failure;

	if (seclen > 0 && nla_put(skb, NFQA_SECCTX, ctx.len, ctx.context))
		goto nla_put_failure;

	if (ct && nfnl_ct->build(skb, ct, ctinfo, NFQA_CT, NFQA_CT_INFO) < 0)
		goto nla_put_failure;

	if (cap_len > data_len &&
	    nla_put_be32(skb, NFQA_CAP_LEN, htonl(cap_len)))/*存放报文长度*/
		goto nla_put_failure;

	if (nfqnl_put_packet_info(skb, entskb, csum_verify))
		goto nla_put_failure;

	if (data_len) {
		struct nlattr *nla;

		if (skb_tailroom(skb) < sizeof(*nla) + hlen)
			goto nla_put_failure;

		nla = skb_put(skb, sizeof(*nla));/*增加tl*/
		nla->nla_type = NFQA_PAYLOAD;
		nla->nla_len = nla_attr_size(data_len);

		/*填充负载内容到skb中*/
		if (skb_zerocopy(skb, entskb, data_len, hlen))
			goto nla_put_failure;
	}

	nlh->nlmsg_len = skb->len;
	if (seclen >= 0)
		security_release_secctx(&ctx);
	return skb;

nla_put_failure:
	skb_tx_error(entskb);
	kfree_skb(skb);
	net_err_ratelimited("nf_queue: error creating packet message\n");
nlmsg_failure:
	if (seclen >= 0)
		security_release_secctx(&ctx);
	return NULL;
}

static bool nf_ct_drop_unconfirmed(const struct nf_queue_entry *entry)
{
#if IS_ENABLED(CONFIG_NF_CONNTRACK)
	static const unsigned long flags = IPS_CONFIRMED | IPS_DYING;
	struct nf_conn *ct = (void *)skb_nfct(entry->skb);
	unsigned long status;
	unsigned int use;

	if (!ct)
		return false;

	status = READ_ONCE(ct->status);
	if ((status & flags) == IPS_DYING)
		return true;

	if (status & IPS_CONFIRMED)
		return false;

	/* in some cases skb_clone() can occur after initial conntrack
	 * pickup, but conntrack assumes exclusive skb->_nfct ownership for
	 * unconfirmed entries.
	 *
	 * This happens for br_netfilter and with ip multicast routing.
	 * We can't be solved with serialization here because one clone could
	 * have been queued for local delivery.
	 */
	use = refcount_read(&ct->ct_general.use);
	if (likely(use == 1))
		return false;

	/* Can't decrement further? Exclusive ownership. */
	if (!refcount_dec_not_one(&ct->ct_general.use))
		return false;

	skb_set_nfct(entry->skb, 0);
	/* No nf_ct_put(): we already decremented .use and it cannot
	 * drop down to 0.
	 */
	return true;
#endif
	return false;
}

static int
__nfqnl_enqueue_packet(struct net *net, struct nfqnl_instance *queue,
			struct nf_queue_entry *entry)
{
	struct sk_buff *nskb;
	int err = -ENOBUFS;
	__be32 *packet_id_ptr;
	int failopen = 0;

	/*构造netlink消息*/
	nskb = nfqnl_build_packet_message(net, queue, entry, &packet_id_ptr);
	if (nskb == NULL) {
		err = -ENOMEM;
		goto err_out;
	}
	spin_lock_bh(&queue->lock);

	if (nf_ct_drop_unconfirmed(entry))
		goto err_out_free_nskb;

	if (queue->queue_total >= queue->queue_maxlen) {
		if (queue->flags & NFQA_CFG_F_FAIL_OPEN) {
			failopen = 1;
			err = 0;
		} else {
			queue->queue_dropped++;
			net_warn_ratelimited("nf_queue: full at %d entries, dropping packets(s)\n",
					     queue->queue_total);
		}
		goto err_out_free_nskb;
	}
	entry->id = ++queue->id_sequence;
	*packet_id_ptr = htonl(entry->id);

	/* nfnetlink_unicast will either free the nskb or add it to a socket */
	err = nfnetlink_unicast(nskb, net, queue->peer_portid);/*发送给对端*/
	if (err < 0) {
		if (queue->flags & NFQA_CFG_F_FAIL_OPEN) {
			failopen = 1;
			err = 0;
		} else {
			queue->queue_user_dropped++;
		}
		goto err_out_unlock;
	}

	__enqueue_entry(queue, entry);

	spin_unlock_bh(&queue->lock);
	return 0;

err_out_free_nskb:
	kfree_skb(nskb);
err_out_unlock:
	spin_unlock_bh(&queue->lock);
	if (failopen)
		nfqnl_reinject(entry, NF_ACCEPT);
err_out:
	return err;
}

static struct nf_queue_entry *
nf_queue_entry_dup(struct nf_queue_entry *e)
{
	struct nf_queue_entry *entry = kmemdup(e, e->size, GFP_ATOMIC);

	if (!entry)
		return NULL;

	if (nf_queue_entry_get_refs(entry))
		return entry;

	kfree(entry);
	return NULL;
}

#if IS_ENABLED(CONFIG_BRIDGE_NETFILTER)
/* When called from bridge netfilter, skb->data must point to MAC header
 * before calling skb_gso_segment(). Else, original MAC header is lost
 * and segmented skbs will be sent to wrong destination.
 */
static void nf_bridge_adjust_skb_data(struct sk_buff *skb)
{
	if (nf_bridge_info_get(skb))
		__skb_push(skb, skb->network_header - skb->mac_header);
}

static void nf_bridge_adjust_segmented_data(struct sk_buff *skb)
{
	if (nf_bridge_info_get(skb))
		__skb_pull(skb, skb->network_header - skb->mac_header);
}
#else
#define nf_bridge_adjust_skb_data(s) do {} while (0)
#define nf_bridge_adjust_segmented_data(s) do {} while (0)
#endif

static int
__nfqnl_enqueue_packet_gso(struct net *net, struct nfqnl_instance *queue,
			   struct sk_buff *skb, struct nf_queue_entry *entry)
{
	int ret = -ENOMEM;
	struct nf_queue_entry *entry_seg;

	nf_bridge_adjust_segmented_data(skb);

	if (skb->next == NULL) { /* last packet, no need to copy entry */
		struct sk_buff *gso_skb = entry->skb;
		entry->skb = skb;
		ret = __nfqnl_enqueue_packet(net, queue, entry);
		if (ret)
			entry->skb = gso_skb;
		return ret;
	}

	skb_mark_not_on_list(skb);

	entry_seg = nf_queue_entry_dup(entry);
	if (entry_seg) {
		entry_seg->skb = skb;
		ret = __nfqnl_enqueue_packet(net, queue, entry_seg);
		if (ret)
			nf_queue_entry_free(entry_seg);
	}
	return ret;
}

static int
nfqnl_enqueue_packet(struct nf_queue_entry *entry, unsigned int queuenum/*队列编号*/)
{
	unsigned int queued;
	struct nfqnl_instance *queue;
	struct sk_buff *skb, *segs, *nskb;
	int err = -ENOBUFS;
	struct net *net = entry->state.net;
	struct nfnl_queue_net *q = nfnl_queue_pernet(net);/*取得此net ns下nfnl_queue_net*/

	/* rcu_read_lock()ed by nf_hook_thresh */
	//查询指定队列
	queue = instance_lookup(q, queuenum);
	if (!queue)
		return -ESRCH;

	if (queue->copy_mode == NFQNL_COPY_NONE)
		return -EINVAL;/*queue模式必须为copy_none*/

	skb = entry->skb;

	switch (entry->state.pf) {
	case NFPROTO_IPV4:
		skb->protocol = htons(ETH_P_IP);
		break;
	case NFPROTO_IPV6:
		skb->protocol = htons(ETH_P_IPV6);
		break;
	}

	if (!skb_is_gso(skb) || ((queue->flags & NFQA_CFG_F_GSO) && !skb_is_gso_sctp(skb)))
		return __nfqnl_enqueue_packet(net, queue, entry);

	nf_bridge_adjust_skb_data(skb);
	segs = skb_gso_segment(skb, 0);
	/* Does not use PTR_ERR to limit the number of error codes that can be
	 * returned by nf_queue.  For instance, callers rely on -ESRCH to
	 * mean 'ignore this hook'.
	 */
	if (IS_ERR_OR_NULL(segs))
		goto out_err;
	queued = 0;
	err = 0;
	skb_list_walk_safe(segs, segs, nskb) {
		if (err == 0)
			err = __nfqnl_enqueue_packet_gso(net, queue,
							segs, entry);
		if (err == 0)
			queued++;
		else
			kfree_skb(segs);
	}

	if (queued) {
		if (err) /* some segments are already queued */
			nf_queue_entry_free(entry);
		kfree_skb(skb);
		return 0;
	}
 out_err:
	nf_bridge_adjust_segmented_data(skb);
	return err;
}

static int
nfqnl_mangle(void *data, unsigned int data_len, struct nf_queue_entry *e, int diff)
{
	struct sk_buff *nskb;

	if (diff < 0) {
		unsigned int min_len = skb_transport_offset(e->skb);

		if (data_len < min_len)
			return -EINVAL;

		if (pskb_trim(e->skb, data_len))
			return -ENOMEM;
	} else if (diff > 0) {
		if (data_len > 0xFFFF)
			return -EINVAL;
		if (diff > skb_tailroom(e->skb)) {
			nskb = skb_copy_expand(e->skb, skb_headroom(e->skb),
					       diff, GFP_ATOMIC);
			if (!nskb)
				return -ENOMEM;
			kfree_skb(e->skb);
			e->skb = nskb;
		}
		skb_put(e->skb, diff);
	}
	if (skb_ensure_writable(e->skb, data_len))
		return -ENOMEM;
	skb_copy_to_linear_data(e->skb, data, data_len);
	e->skb->ip_summed = CHECKSUM_NONE;
	return 0;
}

static int
nfqnl_set_mode(struct nfqnl_instance *queue,
	       unsigned char mode, unsigned int range)
{
	int status = 0;

	spin_lock_bh(&queue->lock);
	switch (mode) {
	case NFQNL_COPY_NONE:
	case NFQNL_COPY_META:
		queue->copy_mode = mode;/*设置队列copy方式*/
		queue->copy_range = 0;
		break;

	case NFQNL_COPY_PACKET:
		queue->copy_mode = mode;
		if (range == 0 || range > NFQNL_MAX_COPY_RANGE)
			queue->copy_range = NFQNL_MAX_COPY_RANGE;
		else
			queue->copy_range = range;
		break;

	default:
		status = -EINVAL;

	}
	spin_unlock_bh(&queue->lock);

	return status;
}

static int
dev_cmp(struct nf_queue_entry *entry, unsigned long ifindex)
{
#if IS_ENABLED(CONFIG_BRIDGE_NETFILTER)
	int physinif, physoutif;

	physinif = nf_bridge_get_physinif(entry->skb);
	physoutif = nf_bridge_get_physoutif(entry->skb);

	if (physinif == ifindex || physoutif == ifindex)
		return 1;
#endif
	if (entry->state.in)
		if (entry->state.in->ifindex == ifindex)
			return 1;
	if (entry->state.out)
		if (entry->state.out->ifindex == ifindex)
			return 1;

	return 0;
}

/* drop all packets with either indev or outdev == ifindex from all queue
 * instances */
static void
nfqnl_dev_drop(struct net *net, int ifindex)
{
	int i;
	struct nfnl_queue_net *q = nfnl_queue_pernet(net);

	rcu_read_lock();

	for (i = 0; i < INSTANCE_BUCKETS; i++) {
		struct nfqnl_instance *inst;
		struct hlist_head *head = &q->instance_table[i];

		hlist_for_each_entry_rcu(inst, head, hlist)
			nfqnl_flush(inst, dev_cmp, ifindex);
	}

	rcu_read_unlock();
}

static int
nfqnl_rcv_dev_event(struct notifier_block *this,
		    unsigned long event, void *ptr)
{
	struct net_device *dev = netdev_notifier_info_to_dev(ptr);

	/* Drop any packets associated with the downed device */
	if (event == NETDEV_DOWN)
		nfqnl_dev_drop(dev_net(dev), dev->ifindex);
	return NOTIFY_DONE;
}

static struct notifier_block nfqnl_dev_notifier = {
	.notifier_call	= nfqnl_rcv_dev_event,
};

static void nfqnl_nf_hook_drop(struct net *net)
{
	struct nfnl_queue_net *q = nfnl_queue_pernet(net);
	int i;

	/* This function is also called on net namespace error unwind,
	 * when pernet_ops->init() failed and ->exit() functions of the
	 * previous pernet_ops gets called.
	 *
	 * This may result in a call to nfqnl_nf_hook_drop() before
	 * struct nfnl_queue_net was allocated.
	 */
	if (!q)
		return;

	for (i = 0; i < INSTANCE_BUCKETS; i++) {
		struct nfqnl_instance *inst;
		struct hlist_head *head = &q->instance_table[i];

		hlist_for_each_entry_rcu(inst, head, hlist)
			nfqnl_flush(inst, NULL, 0);
	}
}

static int
nfqnl_rcv_nl_event(struct notifier_block *this,
		   unsigned long event, void *ptr)
{
	struct netlink_notify *n = ptr;
	struct nfnl_queue_net *q = nfnl_queue_pernet(n->net);

	if (event == NETLINK_URELEASE && n->protocol == NETLINK_NETFILTER) {
		int i;

		/* destroy all instances for this portid */
		spin_lock(&q->instances_lock);
		for (i = 0; i < INSTANCE_BUCKETS; i++) {
			struct hlist_node *t2;
			struct nfqnl_instance *inst;
			struct hlist_head *head = &q->instance_table[i];

			hlist_for_each_entry_safe(inst, t2, head, hlist) {
				if (n->portid == inst->peer_portid)
					__instance_destroy(inst);
			}
		}
		spin_unlock(&q->instances_lock);
	}
	return NOTIFY_DONE;
}

static struct notifier_block nfqnl_rtnl_notifier = {
	.notifier_call	= nfqnl_rcv_nl_event,
};

static const struct nla_policy nfqa_vlan_policy[NFQA_VLAN_MAX + 1] = {
	[NFQA_VLAN_TCI]		= { .type = NLA_U16},
	[NFQA_VLAN_PROTO]	= { .type = NLA_U16},
};

static const struct nla_policy nfqa_verdict_policy[NFQA_MAX+1] = {
	[NFQA_VERDICT_HDR]	= { .len = sizeof(struct nfqnl_msg_verdict_hdr) },
	[NFQA_MARK]		= { .type = NLA_U32 },
	[NFQA_PAYLOAD]		= { .type = NLA_UNSPEC },
	[NFQA_CT]		= { .type = NLA_UNSPEC },
	[NFQA_EXP]		= { .type = NLA_UNSPEC },
	[NFQA_VLAN]		= { .type = NLA_NESTED },
	[NFQA_PRIORITY]		= { .type = NLA_U32 },
};

static const struct nla_policy nfqa_verdict_batch_policy[NFQA_MAX+1] = {
	[NFQA_VERDICT_HDR]	= { .len = sizeof(struct nfqnl_msg_verdict_hdr) },
	[NFQA_MARK]		= { .type = NLA_U32 },
	[NFQA_PRIORITY]		= { .type = NLA_U32 },
};

static struct nfqnl_instance *
verdict_instance_lookup(struct nfnl_queue_net *q, u16 queue_num, u32 nlportid)
{
	struct nfqnl_instance *queue;

	queue = instance_lookup(q, queue_num);
	if (!queue)
		return ERR_PTR(-ENODEV);

	if (queue->peer_portid != nlportid)
		return ERR_PTR(-EPERM);

	return queue;
}

static struct nfqnl_msg_verdict_hdr*
verdicthdr_get(const struct nlattr * const nfqa[])
{
	struct nfqnl_msg_verdict_hdr *vhdr;
	unsigned int verdict;

	if (!nfqa[NFQA_VERDICT_HDR])
		return NULL;

	vhdr = nla_data(nfqa[NFQA_VERDICT_HDR]);
	verdict = ntohl(vhdr->verdict) & NF_VERDICT_MASK;
	if (verdict > NF_MAX_VERDICT || verdict == NF_STOLEN)
		return NULL;
	return vhdr;
}

static int nfq_id_after(unsigned int id, unsigned int max)
{
	return (int)(id - max) > 0;
}

static int nfqnl_recv_verdict_batch(struct sk_buff *skb,
				    const struct nfnl_info *info,
				    const struct nlattr * const nfqa[])
{
	struct nfnl_queue_net *q = nfnl_queue_pernet(info->net);
	u16 queue_num = ntohs(info->nfmsg->res_id);
	struct nf_queue_entry *entry, *tmp;
	struct nfqnl_msg_verdict_hdr *vhdr;
	struct nfqnl_instance *queue;
	unsigned int verdict, maxid;
	LIST_HEAD(batch_list);

	queue = verdict_instance_lookup(q, queue_num,
					NETLINK_CB(skb).portid);
	if (IS_ERR(queue))
		return PTR_ERR(queue);

	vhdr = verdicthdr_get(nfqa);
	if (!vhdr)
		return -EINVAL;

	verdict = ntohl(vhdr->verdict);
	maxid = ntohl(vhdr->id);

	spin_lock_bh(&queue->lock);

	list_for_each_entry_safe(entry, tmp, &queue->queue_list, list) {
		if (nfq_id_after(entry->id, maxid))
			break;
		__dequeue_entry(queue, entry);
		list_add_tail(&entry->list, &batch_list);
	}

	spin_unlock_bh(&queue->lock);

	if (list_empty(&batch_list))
		return -ENOENT;

	list_for_each_entry_safe(entry, tmp, &batch_list, list) {
		if (nfqa[NFQA_MARK])
			entry->skb->mark = ntohl(nla_get_be32(nfqa[NFQA_MARK]));

		if (nfqa[NFQA_PRIORITY])
			entry->skb->priority = ntohl(nla_get_be32(nfqa[NFQA_PRIORITY]));

		nfqnl_reinject(entry, verdict);
	}
	return 0;
}

static struct nf_conn *nfqnl_ct_parse(const struct nfnl_ct_hook *nfnl_ct,
				      const struct nlmsghdr *nlh,
				      const struct nlattr * const nfqa[],
				      struct nf_queue_entry *entry,
				      enum ip_conntrack_info *ctinfo)
{
#if IS_ENABLED(CONFIG_NF_CONNTRACK)
	struct nf_conn *ct;

	ct = nf_ct_get(entry->skb, ctinfo);
	if (ct == NULL)
		return NULL;

	if (nfnl_ct->parse(nfqa[NFQA_CT], ct) < 0)
		return NULL;

	if (nfqa[NFQA_EXP])
		nfnl_ct->attach_expect(nfqa[NFQA_EXP], ct,
				      NETLINK_CB(entry->skb).portid,
				      nlmsg_report(nlh));
	return ct;
#else
	return NULL;
#endif
}

static int nfqa_parse_bridge(struct nf_queue_entry *entry,
			     const struct nlattr * const nfqa[])
{
	if (nfqa[NFQA_VLAN]) {
		struct nlattr *tb[NFQA_VLAN_MAX + 1];
		int err;

		err = nla_parse_nested_deprecated(tb, NFQA_VLAN_MAX,
						  nfqa[NFQA_VLAN],
						  nfqa_vlan_policy, NULL);
		if (err < 0)
			return err;

		if (!tb[NFQA_VLAN_TCI] || !tb[NFQA_VLAN_PROTO])
			return -EINVAL;

		__vlan_hwaccel_put_tag(entry->skb,
			nla_get_be16(tb[NFQA_VLAN_PROTO]),
			ntohs(nla_get_be16(tb[NFQA_VLAN_TCI])));
	}

	if (nfqa[NFQA_L2HDR]) {
		int mac_header_len = entry->skb->network_header -
			entry->skb->mac_header;

		if (mac_header_len != nla_len(nfqa[NFQA_L2HDR]))
			return -EINVAL;
		else if (mac_header_len > 0)
			memcpy(skb_mac_header(entry->skb),
			       nla_data(nfqa[NFQA_L2HDR]),
			       mac_header_len);
	}

	return 0;
}

static int nfqnl_recv_verdict(struct sk_buff *skb, const struct nfnl_info *info,
			      const struct nlattr * const nfqa[])
{
	struct nfnl_queue_net *q = nfnl_queue_pernet(info->net);
	u_int16_t queue_num = ntohs(info->nfmsg->res_id);
	const struct nfnl_ct_hook *nfnl_ct;
	struct nfqnl_msg_verdict_hdr *vhdr;
	enum ip_conntrack_info ctinfo;
	struct nfqnl_instance *queue;
	struct nf_queue_entry *entry;
	struct nf_conn *ct = NULL;
	unsigned int verdict;
	int err;

	queue = verdict_instance_lookup(q, queue_num,
					NETLINK_CB(skb).portid);/*找到队列*/
	if (IS_ERR(queue))
		return PTR_ERR(queue);

	vhdr = verdicthdr_get(nfqa);
	if (!vhdr)
		return -EINVAL;

	verdict = ntohl(vhdr->verdict);

	entry = find_dequeue_entry(queue, ntohl(vhdr->id));/*取队列头内容*/
	if (entry == NULL)
		return -ENOENT;

	/* rcu lock already held from nfnl->call_rcu. */
	nfnl_ct = rcu_dereference(nfnl_ct_hook);

	if (nfqa[NFQA_CT]) {
		if (nfnl_ct != NULL)
			ct = nfqnl_ct_parse(nfnl_ct, info->nlh, nfqa, entry,
					    &ctinfo);
	}

	if (entry->state.pf == PF_BRIDGE) {
		err = nfqa_parse_bridge(entry, nfqa);
		if (err < 0)
			return err;
	}

	if (nfqa[NFQA_PAYLOAD]) {
		u16 payload_len = nla_len(nfqa[NFQA_PAYLOAD]);
		int diff = payload_len - entry->skb->len;

		if (nfqnl_mangle(nla_data(nfqa[NFQA_PAYLOAD]),
				 payload_len, entry, diff) < 0)
			verdict = NF_DROP;

		if (ct && diff)
			nfnl_ct->seq_adjust(entry->skb, ct, ctinfo, diff);
	}

	if (nfqa[NFQA_MARK])
		entry->skb->mark = ntohl(nla_get_be32(nfqa[NFQA_MARK]));

	if (nfqa[NFQA_PRIORITY])
		entry->skb->priority = ntohl(nla_get_be32(nfqa[NFQA_PRIORITY]));

	nfqnl_reinject(entry, verdict);/*将entry注入回流程*/
	return 0;
}

static int nfqnl_recv_unsupp(struct sk_buff *skb, const struct nfnl_info *info,
			     const struct nlattr * const cda[])
{
	return -ENOTSUPP;
}

static const struct nla_policy nfqa_cfg_policy[NFQA_CFG_MAX+1] = {
	[NFQA_CFG_CMD]		= { .len = sizeof(struct nfqnl_msg_config_cmd) },
	[NFQA_CFG_PARAMS]	= { .len = sizeof(struct nfqnl_msg_config_params) },
	[NFQA_CFG_QUEUE_MAXLEN]	= { .type = NLA_U32 },
	[NFQA_CFG_MASK]		= { .type = NLA_U32 },
	[NFQA_CFG_FLAGS]	= { .type = NLA_U32 },
};

static const struct nf_queue_handler nfqh = {
	.outfn		= nfqnl_enqueue_packet,
	.nf_hook_drop	= nfqnl_nf_hook_drop,
};

static int nfqnl_recv_config(struct sk_buff *skb, const struct nfnl_info *info,
			     const struct nlattr * const nfqa[])
{
	struct nfnl_queue_net *q = nfnl_queue_pernet(info->net);
	u_int16_t queue_num = ntohs(info->nfmsg->res_id);
	struct nfqnl_msg_config_cmd *cmd = NULL;
	struct nfqnl_instance *queue;
	__u32 flags = 0, mask = 0;
	int ret = 0;

	if (nfqa[NFQA_CFG_CMD]) {
		cmd = nla_data(nfqa[NFQA_CFG_CMD]);

		/* Obsolete commands without queue context */
		switch (cmd->command) {
		case NFQNL_CFG_CMD_PF_BIND: return 0;
		case NFQNL_CFG_CMD_PF_UNBIND: return 0;
		}
	}

	/* Check if we support these flags in first place, dependencies should
	 * be there too not to break atomicity.
	 */
	if (nfqa[NFQA_CFG_FLAGS]) {
		if (!nfqa[NFQA_CFG_MASK]) {
			/* A mask is needed to specify which flags are being
			 * changed.
			 */
			return -EINVAL;
		}

		flags = ntohl(nla_get_be32(nfqa[NFQA_CFG_FLAGS]));
		mask = ntohl(nla_get_be32(nfqa[NFQA_CFG_MASK]));

		if (flags >= NFQA_CFG_F_MAX)
			return -EOPNOTSUPP;

#if !IS_ENABLED(CONFIG_NETWORK_SECMARK)
		if (flags & mask & NFQA_CFG_F_SECCTX)
			return -EOPNOTSUPP;
#endif
		if ((flags & mask & NFQA_CFG_F_CONNTRACK) &&
		    !rcu_access_pointer(nfnl_ct_hook)) {
#ifdef CONFIG_MODULES
			nfnl_unlock(NFNL_SUBSYS_QUEUE);
			request_module("ip_conntrack_netlink");
			nfnl_lock(NFNL_SUBSYS_QUEUE);
			if (rcu_access_pointer(nfnl_ct_hook))
				return -EAGAIN;
#endif
			return -EOPNOTSUPP;
		}
	}

	rcu_read_lock();
	queue = instance_lookup(q, queue_num);
	if (queue && queue->peer_portid != NETLINK_CB(skb).portid) {
		ret = -EPERM;
		goto err_out_unlock;
	}

	if (cmd != NULL) {
		switch (cmd->command) {
		case NFQNL_CFG_CMD_BIND:
			if (queue) {
				ret = -EBUSY;
				goto err_out_unlock;
			}
			queue = instance_create(q, queue_num,
						NETLINK_CB(skb).portid);
			if (IS_ERR(queue)) {
				ret = PTR_ERR(queue);
				goto err_out_unlock;
			}
			break;
		case NFQNL_CFG_CMD_UNBIND:
			if (!queue) {
				ret = -ENODEV;
				goto err_out_unlock;
			}
			instance_destroy(q, queue);
			goto err_out_unlock;
		case NFQNL_CFG_CMD_PF_BIND:
		case NFQNL_CFG_CMD_PF_UNBIND:
			break;
		default:
			ret = -ENOTSUPP;
			goto err_out_unlock;
		}
	}

	if (!queue) {
		ret = -ENODEV;
		goto err_out_unlock;
	}

	if (nfqa[NFQA_CFG_PARAMS]) {
		struct nfqnl_msg_config_params *params =
			nla_data(nfqa[NFQA_CFG_PARAMS]);

		nfqnl_set_mode(queue, params->copy_mode,
				ntohl(params->copy_range));
	}

	if (nfqa[NFQA_CFG_QUEUE_MAXLEN]) {
		__be32 *queue_maxlen = nla_data(nfqa[NFQA_CFG_QUEUE_MAXLEN]);

		spin_lock_bh(&queue->lock);
		queue->queue_maxlen = ntohl(*queue_maxlen);
		spin_unlock_bh(&queue->lock);
	}

	if (nfqa[NFQA_CFG_FLAGS]) {
		spin_lock_bh(&queue->lock);
		queue->flags &= ~mask;
		queue->flags |= flags & mask;
		spin_unlock_bh(&queue->lock);
	}

err_out_unlock:
	rcu_read_unlock();
	return ret;
}

static const struct nfnl_callback nfqnl_cb[NFQNL_MSG_MAX] = {
	[NFQNL_MSG_PACKET]	= {
		.call		= nfqnl_recv_unsupp,
		.type		= NFNL_CB_RCU,
		.attr_count	= NFQA_MAX,
	},
	[NFQNL_MSG_VERDICT]	= {
		.call		= nfqnl_recv_verdict,
		.type		= NFNL_CB_RCU,
		.attr_count	= NFQA_MAX,
		.policy		= nfqa_verdict_policy
	},
	[NFQNL_MSG_CONFIG]	= {
		.call		= nfqnl_recv_config,/*队列配置消息处理*/
		.type		= NFNL_CB_MUTEX,
		.attr_count	= NFQA_CFG_MAX,
		.policy		= nfqa_cfg_policy
	},
	[NFQNL_MSG_VERDICT_BATCH] = {
		.call		= nfqnl_recv_verdict_batch,
		.type		= NFNL_CB_RCU,
		.attr_count	= NFQA_MAX,
		.policy		= nfqa_verdict_batch_policy
	},
};

static const struct nfnetlink_subsystem nfqnl_subsys = {
	.name		= "nf_queue",
	.subsys_id	= NFNL_SUBSYS_QUEUE,
	.cb_count	= NFQNL_MSG_MAX,
	.cb		= nfqnl_cb,
};

#ifdef CONFIG_PROC_FS
struct iter_state {
	struct seq_net_private p;
	unsigned int bucket;
};

static struct hlist_node *get_first(struct seq_file *seq)
{
	struct iter_state *st = seq->private;
	struct net *net;
	struct nfnl_queue_net *q;

	if (!st)
		return NULL;

	net = seq_file_net(seq);
	q = nfnl_queue_pernet(net);
	for (st->bucket = 0; st->bucket < INSTANCE_BUCKETS; st->bucket++) {
		if (!hlist_empty(&q->instance_table[st->bucket]))
			return q->instance_table[st->bucket].first;
	}
	return NULL;
}

static struct hlist_node *get_next(struct seq_file *seq, struct hlist_node *h)
{
	struct iter_state *st = seq->private;
	struct net *net = seq_file_net(seq);

	h = h->next;
	while (!h) {
		struct nfnl_queue_net *q;

		if (++st->bucket >= INSTANCE_BUCKETS)
			return NULL;

		q = nfnl_queue_pernet(net);
		h = q->instance_table[st->bucket].first;
	}
	return h;
}

static struct hlist_node *get_idx(struct seq_file *seq, loff_t pos)
{
	struct hlist_node *head;
	head = get_first(seq);

	if (head)
		while (pos && (head = get_next(seq, head)))
			pos--;
	return pos ? NULL : head;
}

static void *seq_start(struct seq_file *s, loff_t *pos)
	__acquires(nfnl_queue_pernet(seq_file_net(s))->instances_lock)
{
	spin_lock(&nfnl_queue_pernet(seq_file_net(s))->instances_lock);
	return get_idx(s, *pos);
}

static void *seq_next(struct seq_file *s, void *v, loff_t *pos)
{
	(*pos)++;
	return get_next(s, v);
}

static void seq_stop(struct seq_file *s, void *v)
	__releases(nfnl_queue_pernet(seq_file_net(s))->instances_lock)
{
	spin_unlock(&nfnl_queue_pernet(seq_file_net(s))->instances_lock);
}

static int seq_show(struct seq_file *s, void *v)
{
	const struct nfqnl_instance *inst = v;

	seq_printf(s, "%5u %6u %5u %1u %5u %5u %5u %8u %2d\n",
		   inst->queue_num,
		   inst->peer_portid, inst->queue_total,
		   inst->copy_mode, inst->copy_range,
		   inst->queue_dropped, inst->queue_user_dropped,
		   inst->id_sequence, 1);
	return 0;
}

static const struct seq_operations nfqnl_seq_ops = {
	.start	= seq_start,
	.next	= seq_next,
	.stop	= seq_stop,
	.show	= seq_show,
};
#endif /* PROC_FS */

static int __net_init nfnl_queue_net_init(struct net *net)
{
	unsigned int i;
	struct nfnl_queue_net *q = nfnl_queue_pernet(net);

	for (i = 0; i < INSTANCE_BUCKETS; i++)
		INIT_HLIST_HEAD(&q->instance_table[i]);

	spin_lock_init(&q->instances_lock);

#ifdef CONFIG_PROC_FS
	if (!proc_create_net("nfnetlink_queue", 0440, net->nf.proc_netfilter,
			&nfqnl_seq_ops, sizeof(struct iter_state)))
		return -ENOMEM;
#endif
	return 0;
}

static void __net_exit nfnl_queue_net_exit(struct net *net)
{
	struct nfnl_queue_net *q = nfnl_queue_pernet(net);
	unsigned int i;

#ifdef CONFIG_PROC_FS
	remove_proc_entry("nfnetlink_queue", net->nf.proc_netfilter);
#endif
	for (i = 0; i < INSTANCE_BUCKETS; i++)
		WARN_ON_ONCE(!hlist_empty(&q->instance_table[i]));
}

static struct pernet_operations nfnl_queue_net_ops = {
	.init		= nfnl_queue_net_init,
	.exit		= nfnl_queue_net_exit,
	.id		= &nfnl_queue_net_id,
	.size		= sizeof(struct nfnl_queue_net),
};

static int __init nfnetlink_queue_init(void)
{
	int status;

	status = register_pernet_subsys(&nfnl_queue_net_ops);
	if (status < 0) {
		pr_err("failed to register pernet ops\n");
		goto out;
	}

	netlink_register_notifier(&nfqnl_rtnl_notifier);
	status = nfnetlink_subsys_register(&nfqnl_subsys);
	if (status < 0) {
		pr_err("failed to create netlink socket\n");
		goto cleanup_netlink_notifier;
	}

	status = register_netdevice_notifier(&nfqnl_dev_notifier);
	if (status < 0) {
		pr_err("failed to register netdevice notifier\n");
		goto cleanup_netlink_subsys;
	}

	nf_register_queue_handler(&nfqh);/*注册netlink queue*/

	return status;

cleanup_netlink_subsys:
	nfnetlink_subsys_unregister(&nfqnl_subsys);
cleanup_netlink_notifier:
	netlink_unregister_notifier(&nfqnl_rtnl_notifier);
	unregister_pernet_subsys(&nfnl_queue_net_ops);
out:
	return status;
}

static void __exit nfnetlink_queue_fini(void)
{
	nf_unregister_queue_handler();
	unregister_netdevice_notifier(&nfqnl_dev_notifier);
	nfnetlink_subsys_unregister(&nfqnl_subsys);
	netlink_unregister_notifier(&nfqnl_rtnl_notifier);
	unregister_pernet_subsys(&nfnl_queue_net_ops);

	rcu_barrier(); /* Wait for completion of call_rcu()'s */
}

MODULE_DESCRIPTION("netfilter packet queue handler");
MODULE_AUTHOR("Harald Welte <laforge@netfilter.org>");
MODULE_LICENSE("GPL");
MODULE_ALIAS_NFNL_SUBSYS(NFNL_SUBSYS_QUEUE);

module_init(nfnetlink_queue_init);
module_exit(nfnetlink_queue_fini);<|MERGE_RESOLUTION|>--- conflicted
+++ resolved
@@ -323,20 +323,20 @@
 	net = entry->state.net;
 	pf = entry->state.pf;
 
-	hooks = nf_hook_entries_head(net, pf, entry->state.hook);
+	hooks = nf_hook_entries_head(net, pf, entry->state.hook/*上次的hook点*/);
 
 	i = entry->hook_index;
 	if (!hooks || i >= hooks->num_hook_entries) {
 		kfree_skb_reason(skb, SKB_DROP_REASON_NETFILTER_DROP);
 		nf_queue_entry_free(entry);
-		return;
+		return;/*查不致对应的hook(可能module被移除了，丢包）*/
 	}
 
 	hook_entry = &hooks->hooks[i];
 
 	/* Continue traversal iff userspace said ok... */
 	if (verdict == NF_REPEAT)
-		verdict = nf_hook_entry_hookfn(hook_entry, skb, &entry->state);
+		verdict = nf_hook_entry_hookfn(hook_entry, skb, &entry->state);/*增加hook点编号，继续上次的hook遍历*/
 
 	if (verdict == NF_ACCEPT) {
 		if (nf_reroute(skb, entry) < 0)
@@ -352,11 +352,13 @@
 	switch (verdict & NF_VERDICT_MASK) {
 	case NF_ACCEPT:
 	case NF_STOP:
+		/*accept返回，调用okfn*/
 		local_bh_disable();
 		entry->state.okfn(entry->state.net, entry->state.sk, skb);
 		local_bh_enable();
 		break;
 	case NF_QUEUE:
+		/*入队*/
 		err = nf_queue(skb, &entry->state, i, verdict);
 		if (err == 1)
 			goto next_hook;
@@ -382,11 +384,7 @@
 		rcu_read_lock();
 		ct_hook = rcu_dereference(nf_ct_hook);
 		if (ct_hook)
-<<<<<<< HEAD
-			verdict = ct_hook->update(entry->state.net, entry->skb);/*skb查询并关联ct*/
-=======
-			ct_verdict = ct_hook->update(entry->state.net, entry->skb);
->>>>>>> 155a3c00
+			ct_verdict = ct_hook->update(entry->state.net, entry->skb);/*skb查询并关联ct*/
 		rcu_read_unlock();
 
 		switch (ct_verdict & NF_VERDICT_MASK) {
