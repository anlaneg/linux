// SPDX-License-Identifier: GPL-2.0-only
/* (C) 1999-2001 Paul `Rusty' Russell
 * (C) 2002-2004 Netfilter Core Team <coreteam@netfilter.org>
 * (C) 2002-2013 Jozsef Kadlecsik <kadlec@netfilter.org>
 * (C) 2006-2012 Patrick McHardy <kaber@trash.net>
 */

#include <linux/types.h>
#include <linux/timer.h>
#include <linux/module.h>
#include <linux/in.h>
#include <linux/tcp.h>
#include <linux/spinlock.h>
#include <linux/skbuff.h>
#include <linux/ipv6.h>
#include <net/ip6_checksum.h>
#include <asm/unaligned.h>

#include <net/tcp.h>

#include <linux/netfilter.h>
#include <linux/netfilter_ipv4.h>
#include <linux/netfilter_ipv6.h>
#include <net/netfilter/nf_conntrack.h>
#include <net/netfilter/nf_conntrack_l4proto.h>
#include <net/netfilter/nf_conntrack_ecache.h>
#include <net/netfilter/nf_conntrack_seqadj.h>
#include <net/netfilter/nf_conntrack_synproxy.h>
#include <net/netfilter/nf_conntrack_timeout.h>
#include <net/netfilter/nf_log.h>
#include <net/netfilter/ipv4/nf_conntrack_ipv4.h>
#include <net/netfilter/ipv6/nf_conntrack_ipv6.h>

  /* FIXME: Examine ipfilter's timeouts and conntrack transitions more
     closely.  They're more complex. --RR */

static const char *const tcp_conntrack_names[] = {
	"NONE",
	"SYN_SENT",
	"SYN_RECV",
	"ESTABLISHED",
	"FIN_WAIT",
	"CLOSE_WAIT",
	"LAST_ACK",
	"TIME_WAIT",
	"CLOSE",
	"SYN_SENT2",
};

#define SECS * HZ
#define MINS * 60 SECS
#define HOURS * 60 MINS
#define DAYS * 24 HOURS

static const unsigned int tcp_timeouts[TCP_CONNTRACK_TIMEOUT_MAX] = {
	[TCP_CONNTRACK_SYN_SENT]	= 2 MINS,
	[TCP_CONNTRACK_SYN_RECV]	= 60 SECS,
	[TCP_CONNTRACK_ESTABLISHED]	= 5 DAYS,
	[TCP_CONNTRACK_FIN_WAIT]	= 2 MINS,
	[TCP_CONNTRACK_CLOSE_WAIT]	= 60 SECS,
	[TCP_CONNTRACK_LAST_ACK]	= 30 SECS,
	[TCP_CONNTRACK_TIME_WAIT]	= 2 MINS,
	[TCP_CONNTRACK_CLOSE]		= 10 SECS,
	[TCP_CONNTRACK_SYN_SENT2]	= 2 MINS,
/* RFC1122 says the R2 limit should be at least 100 seconds.
   Linux uses 15 packets as limit, which corresponds
   to ~13-30min depending on RTO. */
	[TCP_CONNTRACK_RETRANS]		= 5 MINS,
	[TCP_CONNTRACK_UNACK]		= 5 MINS,
};

#define sNO TCP_CONNTRACK_NONE
#define sSS TCP_CONNTRACK_SYN_SENT
#define sSR TCP_CONNTRACK_SYN_RECV
#define sES TCP_CONNTRACK_ESTABLISHED
#define sFW TCP_CONNTRACK_FIN_WAIT
#define sCW TCP_CONNTRACK_CLOSE_WAIT
#define sLA TCP_CONNTRACK_LAST_ACK
#define sTW TCP_CONNTRACK_TIME_WAIT
#define sCL TCP_CONNTRACK_CLOSE
#define sS2 TCP_CONNTRACK_SYN_SENT2
#define sIV TCP_CONNTRACK_MAX
#define sIG TCP_CONNTRACK_IGNORE

/* What TCP flags are set from RST/SYN/FIN/ACK. */
enum tcp_bit_set {
	TCP_SYN_SET,//仅包含syn标记
	TCP_SYNACK_SET,//包含syn与ack
	TCP_FIN_SET,//包含fin标记
	TCP_ACK_SET,//仅有ack标记
	TCP_RST_SET,//有rst标记的报文
	TCP_NONE_SET,
};

/*
 * The TCP state transition table needs a few words...
 *
 * We are the man in the middle. All the packets go through us
 * but might get lost in transit to the destination.
 * It is assumed that the destinations can't receive segments
 * we haven't seen.
 *
 * The checked segment is in window, but our windows are *not*
 * equivalent with the ones of the sender/receiver. We always
 * try to guess the state of the current sender.
 *
 * The meaning of the states are:
 *
 * NONE:	initial state
 * SYN_SENT:	SYN-only packet seen
 * SYN_SENT2:	SYN-only packet seen from reply dir, simultaneous open
 * SYN_RECV:	SYN-ACK packet seen
 * ESTABLISHED:	ACK packet seen
 * FIN_WAIT:	FIN packet seen
 * CLOSE_WAIT:	ACK seen (after FIN)
 * LAST_ACK:	FIN seen (after FIN)
 * TIME_WAIT:	last ACK seen
 * CLOSE:	closed connection (RST)
 *
 * Packets marked as IGNORED (sIG):
 *	if they may be either invalid or valid
 *	and the receiver may send back a connection
 *	closing RST or a SYN/ACK.
 *
 * Packets marked as INVALID (sIV):
 *	if we regard them as truly invalid packets
 */
//三维数组，从左到右，第一维指定方向，第二维指定标记位(看get_conntrack_index），第三维对应出相应的状态
//举例说明，tcp_conntracks[0][0][0] 指，
//发起方遇到一个syn标记，则原状态由none转为syn_send状态
//tcp_conntracks[0][0][1]指，
//发起方（tcp_conntracks[0]）遇到一个syn标记（tcp_conntracks[0][0]），则原状态由
//tcp_conntracks[0][0][1]=syn_send转换为syn_send
static const u8 tcp_conntracks[2][6][TCP_CONNTRACK_MAX] = {
	{
/* ORIGINAL */
//正方向状态（注释位于数组下）
/* 	     sNO, sSS, sSR, sES, sFW, sCW, sLA, sTW, sCL, sS2	*/
/*syn*/	   { sSS, sSS, sIG, sIG, sIG, sIG, sIG, sSS, sSS, sS2 },
/*
 *	sNO -> sSS	Initialize a new connection
 *	sSS -> sSS	Retransmitted SYN
 *	sS2 -> sS2	Late retransmitted SYN
 *	sSR -> sIG
 *	sES -> sIG	Error: SYNs in window outside the SYN_SENT state
 *			are errors. Receiver will reply with RST
 *			and close the connection.
 *			Or we are not in sync and hold a dead connection.
 *	sFW -> sIG
 *	sCW -> sIG
 *	sLA -> sIG
 *	sTW -> sSS	Reopened connection (RFC 1122).
 *	sCL -> sSS
 */
/* 	     sNO, sSS, sSR, sES, sFW, sCW, sLA, sTW, sCL, sS2	*/
/*synack*/ { sIV, sIV, sSR, sIV, sIV, sIV, sIV, sIV, sIV, sSR },
/*
 *	sNO -> sIV	Too late and no reason to do anything
 *	sSS -> sIV	Client can't send SYN and then SYN/ACK
 *	sS2 -> sSR	SYN/ACK sent to SYN2 in simultaneous open
 *	sSR -> sSR	Late retransmitted SYN/ACK in simultaneous open
 *	sES -> sIV	Invalid SYN/ACK packets sent by the client
 *	sFW -> sIV
 *	sCW -> sIV
 *	sLA -> sIV
 *	sTW -> sIV
 *	sCL -> sIV
 */
/* 	     sNO, sSS, sSR, sES, sFW, sCW, sLA, sTW, sCL, sS2	*/
/*fin*/    { sIV, sIV, sFW, sFW, sLA, sLA, sLA, sTW, sCL, sIV },
/*
 *	sNO -> sIV	Too late and no reason to do anything...
 *	sSS -> sIV	Client migth not send FIN in this state:
 *			we enforce waiting for a SYN/ACK reply first.
 *	sS2 -> sIV
 *	sSR -> sFW	Close started.
 *	sES -> sFW
 *	sFW -> sLA	FIN seen in both directions, waiting for
 *			the last ACK.
 *			Migth be a retransmitted FIN as well...
 *	sCW -> sLA
 *	sLA -> sLA	Retransmitted FIN. Remain in the same state.
 *	sTW -> sTW
 *	sCL -> sCL
 */
/* 	     sNO, sSS, sSR, sES, sFW, sCW, sLA, sTW, sCL, sS2	*/
/*ack*/	   { sES, sIV, sES, sES, sCW, sCW, sTW, sTW, sCL, sIV },
/*
 *	sNO -> sES	Assumed. 之前状态为None,当前收到源方向的ack（仅含ack)，认为已建立连接
 *	sSS -> sIV	ACK is invalid: we haven't seen a SYN/ACK yet.
 *	sS2 -> sIV
 *	sSR -> sES	Established state is reached.
 *	sES -> sES	:-)
 *	sFW -> sCW	Normal close request answered by ACK.
 *	sCW -> sCW
 *	sLA -> sTW	Last ACK detected (RFC5961 challenged)
 *	sTW -> sTW	Retransmitted last ACK. Remain in the same state.
 *	sCL -> sCL
 */
/* 	     sNO, sSS, sSR, sES, sFW, sCW, sLA, sTW, sCL, sS2	*/
/*rst*/    { sIV, sCL, sCL, sCL, sCL, sCL, sCL, sCL, sCL, sCL },
/*none*/   { sIV, sIV, sIV, sIV, sIV, sIV, sIV, sIV, sIV, sIV }
	},
	//自此开始为反方向状态
	{
/* REPLY */
/* 	     sNO, sSS, sSR, sES, sFW, sCW, sLA, sTW, sCL, sS2	*/
/*syn*/	   { sIV, sS2, sIV, sIV, sIV, sIV, sIV, sSS, sIV, sS2 },
/*
 *	sNO -> sIV	Never reached.
 *	sSS -> sS2	Simultaneous open
 *	sS2 -> sS2	Retransmitted simultaneous SYN
 *	sSR -> sIV	Invalid SYN packets sent by the server
 *	sES -> sIV
 *	sFW -> sIV
 *	sCW -> sIV
 *	sLA -> sIV
 *	sTW -> sSS	Reopened connection, but server may have switched role
 *	sCL -> sIV
 */
/* 	     sNO, sSS, sSR, sES, sFW, sCW, sLA, sTW, sCL, sS2	*/
/*synack*/ { sIV, sSR, sIG, sIG, sIG, sIG, sIG, sIG, sIG, sSR },
/*
 *	sSS -> sSR	Standard open.
 *	sS2 -> sSR	Simultaneous open
 *	sSR -> sIG	Retransmitted SYN/ACK, ignore it.
 *	sES -> sIG	Late retransmitted SYN/ACK?
 *	sFW -> sIG	Might be SYN/ACK answering ignored SYN
 *	sCW -> sIG
 *	sLA -> sIG
 *	sTW -> sIG
 *	sCL -> sIG
 */
/* 	     sNO, sSS, sSR, sES, sFW, sCW, sLA, sTW, sCL, sS2	*/
/*fin*/    { sIV, sIV, sFW, sFW, sLA, sLA, sLA, sTW, sCL, sIV },
/*
 *	sSS -> sIV	Server might not send FIN in this state.
 *	sS2 -> sIV
 *	sSR -> sFW	Close started.
 *	sES -> sFW
 *	sFW -> sLA	FIN seen in both directions.
 *	sCW -> sLA
 *	sLA -> sLA	Retransmitted FIN.
 *	sTW -> sTW
 *	sCL -> sCL
 */
/* 	     sNO, sSS, sSR, sES, sFW, sCW, sLA, sTW, sCL, sS2	*/
/*ack*/	   { sIV, sIG, sSR, sES, sCW, sCW, sTW, sTW, sCL, sIG },
/*
 *	sSS -> sIG	Might be a half-open connection.
 *	sS2 -> sIG
 *	sSR -> sSR	Might answer late resent SYN.
 *	sES -> sES	:-)
 *	sFW -> sCW	Normal close request answered by ACK.
 *	sCW -> sCW
 *	sLA -> sTW	Last ACK detected (RFC5961 challenged)
 *	sTW -> sTW	Retransmitted last ACK.
 *	sCL -> sCL
 */
/* 	     sNO, sSS, sSR, sES, sFW, sCW, sLA, sTW, sCL, sS2	*/
/*rst*/    { sIV, sCL, sCL, sCL, sCL, sCL, sCL, sCL, sCL, sCL },
/*none*/   { sIV, sIV, sIV, sIV, sIV, sIV, sIV, sIV, sIV, sIV }
	}
};

#ifdef CONFIG_NF_CONNTRACK_PROCFS
/* Print out the private part of the conntrack. */
static void tcp_print_conntrack(struct seq_file *s, struct nf_conn *ct)
{
	if (test_bit(IPS_OFFLOAD_BIT, &ct->status))
		return;

	seq_printf(s, "%s ", tcp_conntrack_names[ct->proto.tcp.state]);
}
#endif

static unsigned int get_conntrack_index(const struct tcphdr *tcph)
{
	//有rst标记，返回rst标记
	if (tcph->rst) return TCP_RST_SET;

	//有syn标记，如果有ack，则synack_set,否则仅syn_set
	else if (tcph->syn) return (tcph->ack ? TCP_SYNACK_SET : TCP_SYN_SET);

	//有fin标记，
	else if (tcph->fin) return TCP_FIN_SET;

	//仅有ack标记
	else if (tcph->ack) return TCP_ACK_SET;

	//其它情况
	else return TCP_NONE_SET;
}

/* TCP connection tracking based on 'Real Stateful TCP Packet Filtering
   in IP Filter' by Guido van Rooij.

   http://www.sane.nl/events/sane2000/papers.html
   http://www.darkart.com/mirrors/www.obfuscation.org/ipf/

   The boundaries and the conditions are changed according to RFC793:
   the packet must intersect the window (i.e. segments may be
   after the right or before the left edge) and thus receivers may ACK
   segments after the right edge of the window.

	td_maxend = max(sack + max(win,1)) seen in reply packets
	td_maxwin = max(max(win, 1)) + (sack - ack) seen in sent packets
	td_maxwin += seq + len - sender.td_maxend
			if seq + len > sender.td_maxend
	td_end    = max(seq + len) seen in sent packets

   I.   Upper bound for valid data:	seq <= sender.td_maxend
   II.  Lower bound for valid data:	seq + len >= sender.td_end - receiver.td_maxwin
   III.	Upper bound for valid (s)ack:   sack <= receiver.td_end
   IV.	Lower bound for valid (s)ack:	sack >= receiver.td_end - MAXACKWINDOW

   where sack is the highest right edge of sack block found in the packet
   or ack in the case of packet without SACK option.

   The upper bound limit for a valid (s)ack is not ignored -
   we doesn't have to deal with fragments.
*/

static inline __u32 segment_seq_plus_len(__u32 seq,
					 size_t len,
					 unsigned int dataoff/*到l4层的指针偏移量*/,
					 const struct tcphdr *tcph)
{
	/* XXX Should I use payload length field in IP/IPv6 header ?
	 * - YK */
	//获取本报文被确认时，seq编号（syn,fin均占用1个seq)
	return (seq + len - dataoff - tcph->doff*4
		+ (tcph->syn ? 1 : 0) + (tcph->fin ? 1 : 0));
}

/* Fixme: what about big packets? */
#define MAXACKWINCONST			66000
#define MAXACKWINDOW(sender)						\
	((sender)->td_maxwin > MAXACKWINCONST ? (sender)->td_maxwin	\
					      : MAXACKWINCONST)

/*
 * Simplified tcp_parse_options routine from tcp_input.c
 */
static void tcp_options(const struct sk_buff *skb,
			unsigned int dataoff,
			const struct tcphdr *tcph,
			struct ip_ct_tcp_state *state)
{
	unsigned char buff[(15 * 4) - sizeof(struct tcphdr)];
	const unsigned char *ptr;
	int length = (tcph->doff*4) - sizeof(struct tcphdr);

	if (!length)
		return;

	ptr = skb_header_pointer(skb, dataoff + sizeof(struct tcphdr),
				 length, buff);
	if (!ptr)
		return;

	state->td_scale =
	state->flags = 0;

	while (length > 0) {
		int opcode=*ptr++;
		int opsize;

		switch (opcode) {
		case TCPOPT_EOL:
			return;
		case TCPOPT_NOP:	/* Ref: RFC 793 section 3.1 */
			length--;
			continue;
		default:
			if (length < 2)
				return;
			opsize=*ptr++;
			if (opsize < 2) /* "silly options" */
				return;
			if (opsize > length)
				return;	/* don't parse partial options */

			if (opcode == TCPOPT_SACK_PERM
			    && opsize == TCPOLEN_SACK_PERM)
				state->flags |= IP_CT_TCP_FLAG_SACK_PERM;
			else if (opcode == TCPOPT_WINDOW
				 && opsize == TCPOLEN_WINDOW) {
				state->td_scale = *(u_int8_t *)ptr;

				if (state->td_scale > TCP_MAX_WSCALE)
					state->td_scale = TCP_MAX_WSCALE;

				state->flags |=
					IP_CT_TCP_FLAG_WINDOW_SCALE;
			}
			ptr += opsize - 2;
			length -= opsize;
		}
	}
}

static void tcp_sack(const struct sk_buff *skb, unsigned int dataoff,
                     const struct tcphdr *tcph, __u32 *sack)
{
	unsigned char buff[(15 * 4) - sizeof(struct tcphdr)];
	const unsigned char *ptr;
	int length = (tcph->doff*4) - sizeof(struct tcphdr);
	__u32 tmp;

	if (!length)
		return;

	ptr = skb_header_pointer(skb, dataoff + sizeof(struct tcphdr),
				 length, buff);
	if (!ptr)
		return;

	/* Fast path for timestamp-only option */
	if (length == TCPOLEN_TSTAMP_ALIGNED
	    && *(__be32 *)ptr == htonl((TCPOPT_NOP << 24)
				       | (TCPOPT_NOP << 16)
				       | (TCPOPT_TIMESTAMP << 8)
				       | TCPOLEN_TIMESTAMP))
		return;

	while (length > 0) {
		int opcode = *ptr++;
		int opsize, i;

		switch (opcode) {
		case TCPOPT_EOL:
			return;
		case TCPOPT_NOP:	/* Ref: RFC 793 section 3.1 */
			length--;
			continue;
		default:
			if (length < 2)
				return;
			opsize = *ptr++;
			if (opsize < 2) /* "silly options" */
				return;
			if (opsize > length)
				return;	/* don't parse partial options */

			if (opcode == TCPOPT_SACK
			    && opsize >= (TCPOLEN_SACK_BASE
					  + TCPOLEN_SACK_PERBLOCK)
			    && !((opsize - TCPOLEN_SACK_BASE)
				 % TCPOLEN_SACK_PERBLOCK)) {
				for (i = 0;
				     i < (opsize - TCPOLEN_SACK_BASE);
				     i += TCPOLEN_SACK_PERBLOCK) {
					tmp = get_unaligned_be32((__be32 *)(ptr+i)+1);

					if (after(tmp, *sack))
						*sack = tmp;
				}
				return;
			}
			ptr += opsize - 2;
			length -= opsize;
		}
	}
}

static bool tcp_in_window(struct nf_conn *ct,
			  enum ip_conntrack_dir dir,
			  unsigned int index,
			  const struct sk_buff *skb,
			  unsigned int dataoff,/*到l4层的指针偏移量*/
			  const struct tcphdr *tcph,
			  const struct nf_hook_state *hook_state)
{
	struct ip_ct_tcp *state = &ct->proto.tcp;
	struct net *net = nf_ct_net(ct);
	struct nf_tcp_net *tn = nf_tcp_pernet(net);
	//发送方状态
	struct ip_ct_tcp_state *sender = &state->seen[dir];
	//接收方状态
	struct ip_ct_tcp_state *receiver = &state->seen[!dir];
	//发送方flow
	const struct nf_conntrack_tuple *tuple = &ct->tuplehash[dir].tuple;
	__u32 seq, ack, sack, end, win, swin;
	u16 win_raw;
	s32 receiver_offset;
	bool res, in_recv_win;

	/*
	 * Get the required data from the packet.
	 */
	//自tcp头部获取seq,ack,win
	seq = ntohl(tcph->seq);
	ack = sack = ntohl(tcph->ack_seq);
	win_raw = ntohs(tcph->window);
	win = win_raw;
	//取本报文对应的最大的seq
	end = segment_seq_plus_len(seq, skb->len, dataoff, tcph);

	if (receiver->flags & IP_CT_TCP_FLAG_SACK_PERM)
		tcp_sack(skb, dataoff, tcph, &sack);

	/* Take into account NAT sequence number mangling */
	//做nat的seq调整
	receiver_offset = nf_ct_seq_offset(ct, !dir, ack - 1);
	ack -= receiver_offset;
	sack -= receiver_offset;

	pr_debug("tcp_in_window: START\n");
	pr_debug("tcp_in_window: ");
	nf_ct_dump_tuple(tuple);
	pr_debug("seq=%u ack=%u+(%d) sack=%u+(%d) win=%u end=%u\n",
		 seq, ack, receiver_offset, sack, receiver_offset, win, end);
	pr_debug("tcp_in_window: sender end=%u maxend=%u maxwin=%u scale=%i "
		 "receiver end=%u maxend=%u maxwin=%u scale=%i\n",
		 sender->td_end, sender->td_maxend, sender->td_maxwin,
		 sender->td_scale,
		 receiver->td_end, receiver->td_maxend, receiver->td_maxwin,
		 receiver->td_scale);

	if (sender->td_maxwin == 0) {
		/*
		 * Initialize sender data.
		 */
		if (tcph->syn) {
			/*
			 * SYN-ACK in reply to a SYN
			 * or SYN from reply direction in simultaneous open.
			 */
			sender->td_end =
			sender->td_maxend = end;
			sender->td_maxwin = (win == 0 ? 1 : win);

			tcp_options(skb, dataoff, tcph, sender);
			/*
			 * RFC 1323:
			 * Both sides must send the Window Scale option
			 * to enable window scaling in either direction.
			 */
			if (!(sender->flags & IP_CT_TCP_FLAG_WINDOW_SCALE
			      && receiver->flags & IP_CT_TCP_FLAG_WINDOW_SCALE))
				sender->td_scale =
				receiver->td_scale = 0;
			if (!tcph->ack)
				/* Simultaneous open */
				return true;
		} else {
			/*
			 * We are in the middle of a connection,
			 * its history is lost for us.
			 * Let's try to use the data from the packet.
			 */
			sender->td_end = end;
			swin = win << sender->td_scale;
			sender->td_maxwin = (swin == 0 ? 1 : swin);
			sender->td_maxend = end + sender->td_maxwin;
			if (receiver->td_maxwin == 0) {
				/* We haven't seen traffic in the other
				 * direction yet but we have to tweak window
				 * tracking to pass III and IV until that
				 * happens.
				 */
				receiver->td_end = receiver->td_maxend = sack;
			} else if (sack == receiver->td_end + 1) {
				/* Likely a reply to a keepalive.
				 * Needed for III.
				 */
				receiver->td_end++;
			}

		}
	} else if (((state->state == TCP_CONNTRACK_SYN_SENT
		     && dir == IP_CT_DIR_ORIGINAL)
		   || (state->state == TCP_CONNTRACK_SYN_RECV
		     && dir == IP_CT_DIR_REPLY))
		   && after(end, sender->td_end)) {
		/*
		 * RFC 793: "if a TCP is reinitialized ... then it need
		 * not wait at all; it must only be sure to use sequence
		 * numbers larger than those recently used."
		 */
		sender->td_end =
		sender->td_maxend = end;
		sender->td_maxwin = (win == 0 ? 1 : win);

		tcp_options(skb, dataoff, tcph, sender);
	}

	if (!(tcph->ack)) {
		/*
		 * If there is no ACK, just pretend it was set and OK.
		 */
		ack = sack = receiver->td_end;
	} else if (((tcp_flag_word(tcph) & (TCP_FLAG_ACK|TCP_FLAG_RST)) ==
		    (TCP_FLAG_ACK|TCP_FLAG_RST))
		   && (ack == 0)) {
		/*
		 * Broken TCP stacks, that set ACK in RST packets as well
		 * with zero ack value.
		 */
		ack = sack = receiver->td_end;
	}

	if (tcph->rst && seq == 0 && state->state == TCP_CONNTRACK_SYN_SENT)
		/*
		 * RST sent answering SYN.
		 */
		seq = end = sender->td_end;

	pr_debug("tcp_in_window: ");
	nf_ct_dump_tuple(tuple);
	pr_debug("seq=%u ack=%u+(%d) sack=%u+(%d) win=%u end=%u\n",
		 seq, ack, receiver_offset, sack, receiver_offset, win, end);
	pr_debug("tcp_in_window: sender end=%u maxend=%u maxwin=%u scale=%i "
		 "receiver end=%u maxend=%u maxwin=%u scale=%i\n",
		 sender->td_end, sender->td_maxend, sender->td_maxwin,
		 sender->td_scale,
		 receiver->td_end, receiver->td_maxend, receiver->td_maxwin,
		 receiver->td_scale);

	/* Is the ending sequence in the receive window (if available)? */
	in_recv_win = !receiver->td_maxwin ||
		      after(end, sender->td_end - receiver->td_maxwin - 1);

	pr_debug("tcp_in_window: I=%i II=%i III=%i IV=%i\n",
		 before(seq, sender->td_maxend + 1),
		 (in_recv_win ? 1 : 0),
		 before(sack, receiver->td_end + 1),
		 after(sack, receiver->td_end - MAXACKWINDOW(sender) - 1));

	if (before(seq, sender->td_maxend + 1) &&
	    in_recv_win &&
	    before(sack, receiver->td_end + 1) &&
	    after(sack, receiver->td_end - MAXACKWINDOW(sender) - 1)) {
		/*
		 * Take into account window scaling (RFC 1323).
		 */
		if (!tcph->syn)
			win <<= sender->td_scale;

		/*
		 * Update sender data.
		 */
		swin = win + (sack - ack);
		if (sender->td_maxwin < swin)
			sender->td_maxwin = swin;
		if (after(end, sender->td_end)) {
			sender->td_end = end;
			sender->flags |= IP_CT_TCP_FLAG_DATA_UNACKNOWLEDGED;
		}
		if (tcph->ack) {
			if (!(sender->flags & IP_CT_TCP_FLAG_MAXACK_SET)) {
				sender->td_maxack = ack;
				sender->flags |= IP_CT_TCP_FLAG_MAXACK_SET;
			} else if (after(ack, sender->td_maxack))
				sender->td_maxack = ack;
		}

		/*
		 * Update receiver data.
		 */
		if (receiver->td_maxwin != 0 && after(end, sender->td_maxend))
			receiver->td_maxwin += end - sender->td_maxend;
		if (after(sack + win, receiver->td_maxend - 1)) {
			receiver->td_maxend = sack + win;
			if (win == 0)
				receiver->td_maxend++;
		}
		if (ack == receiver->td_end)
			receiver->flags &= ~IP_CT_TCP_FLAG_DATA_UNACKNOWLEDGED;

		/*
		 * Check retransmissions.
		 */
		if (index == TCP_ACK_SET) {
			if (state->last_dir == dir
			    && state->last_seq == seq
			    && state->last_ack == ack
			    && state->last_end == end
			    && state->last_win == win_raw)
				state->retrans++;
			else {
				state->last_dir = dir;
				state->last_seq = seq;
				state->last_ack = ack;
				state->last_end = end;
				state->last_win = win_raw;
				state->retrans = 0;
			}
		}
		res = true;
	} else {
		res = false;
		//通过配置kernel中的nf_conntrack_tcp_be_liberal，可避免netfilter检查
		//报文是否在window范围内的问题。
		if (sender->flags & IP_CT_TCP_FLAG_BE_LIBERAL ||
		    tn->tcp_be_liberal)
			res = true;
		if (!res) {
			nf_ct_l4proto_log_invalid(skb, ct, hook_state,
			"%s",
			before(seq, sender->td_maxend + 1) ?
			in_recv_win ?
			before(sack, receiver->td_end + 1) ?
			after(sack, receiver->td_end - MAXACKWINDOW(sender) - 1) ? "BUG"
			: "ACK is under the lower bound (possible overly delayed ACK)"
			: "ACK is over the upper bound (ACKed data not seen yet)"
			: "SEQ is under the lower bound (already ACKed data retransmitted)"
			: "SEQ is over the upper bound (over the window of the receiver)");
		}
	}

	pr_debug("tcp_in_window: res=%u sender end=%u maxend=%u maxwin=%u "
		 "receiver end=%u maxend=%u maxwin=%u\n",
		 res, sender->td_end, sender->td_maxend, sender->td_maxwin,
		 receiver->td_end, receiver->td_maxend, receiver->td_maxwin);

	return res;
}

/* table of valid flag combinations - PUSH, ECE and CWR are always valid */
static const u8 tcp_valid_flags[(TCPHDR_FIN|TCPHDR_SYN|TCPHDR_RST|TCPHDR_ACK|
				 TCPHDR_URG) + 1] =
{
	[TCPHDR_SYN]				= 1,
	[TCPHDR_SYN|TCPHDR_URG]			= 1,
	[TCPHDR_SYN|TCPHDR_ACK]			= 1,
	[TCPHDR_RST]				= 1,
	[TCPHDR_RST|TCPHDR_ACK]			= 1,
	[TCPHDR_FIN|TCPHDR_ACK]			= 1,
	[TCPHDR_FIN|TCPHDR_ACK|TCPHDR_URG]	= 1,
	[TCPHDR_ACK]				= 1,
	[TCPHDR_ACK|TCPHDR_URG]			= 1,
};

static void tcp_error_log(const struct sk_buff *skb,
			  const struct nf_hook_state *state,
			  const char *msg)
{
	nf_l4proto_log_invalid(skb, state, IPPROTO_TCP, "%s", msg);
}

/* Protect conntrack agaist broken packets. Code taken from ipt_unclean.c.  */
//tcp报文格式合法性检查
static bool tcp_error(const struct tcphdr *th,
		      struct sk_buff *skb,
		      unsigned int dataoff,
		      const struct nf_hook_state *state)
{
	unsigned int tcplen = skb->len - dataoff;
	u8 tcpflags;

	/* Not whole TCP header or malformed packet */
	//检查报文是否被截短
	if (th->doff*4 < sizeof(struct tcphdr) || tcplen < th->doff*4) {
		tcp_error_log(skb, state, "truncated packet");
		return true;
	}

	/* Checksum invalid? Ignore.
	 * We skip checking packets on the outgoing path
	 * because the checksum is assumed to be correct.
	 */
	/* FIXME: Source route IP option packets --RR */
	//checksum检查
	if (state->net->ct.sysctl_checksum &&
	    state->hook == NF_INET_PRE_ROUTING &&
	    nf_checksum(skb, state->hook, dataoff, IPPROTO_TCP, state->pf)) {
		tcp_error_log(skb, state, "bad checksum");
		return true;
	}

	/* Check TCP flags. */
	//tcp flag不能有错误的组合
	tcpflags = (tcp_flag_byte(th) & ~(TCPHDR_ECE|TCPHDR_CWR|TCPHDR_PSH));
	if (!tcp_valid_flags[tcpflags]) {
		tcp_error_log(skb, state, "invalid tcp flag combination");
		return true;
	}

	return false;
}

static noinline bool tcp_new(struct nf_conn *ct, const struct sk_buff *skb,
			     unsigned int dataoff,
			     const struct tcphdr *th)
{
	enum tcp_conntrack new_state;
	struct net *net = nf_ct_net(ct);
	const struct nf_tcp_net *tn = nf_tcp_pernet(net);

	//分别指向sender，receiver
	const struct ip_ct_tcp_state *sender = &ct->proto.tcp.seen[0];
	const struct ip_ct_tcp_state *receiver = &ct->proto.tcp.seen[1];

	/* Don't need lock here: this conntrack not in circulation yet */
	//源方向在none状态下，收到get_conntrack_index事件，获得转换后状态
	new_state = tcp_conntracks[0][get_conntrack_index(th)][TCP_CONNTRACK_NONE];

	/* Invalid: delete conntrack */
	if (new_state >= TCP_CONNTRACK_MAX) {
		//转为无效状态，返回False
		pr_debug("nf_ct_tcp: invalid new deleting.\n");
		return false;
	}

	if (new_state == TCP_CONNTRACK_SYN_SENT) {
		//转为syn_send状态（清空tcp中记录的信息）
		memset(&ct->proto.tcp, 0, sizeof(ct->proto.tcp));
		/* SYN packet */
		ct->proto.tcp.seen[0].td_end =
			segment_seq_plus_len(ntohl(th->seq), skb->len,
					     dataoff, th);
		ct->proto.tcp.seen[0].td_maxwin = ntohs(th->window);
		if (ct->proto.tcp.seen[0].td_maxwin == 0)
			ct->proto.tcp.seen[0].td_maxwin = 1;
		ct->proto.tcp.seen[0].td_maxend =
			ct->proto.tcp.seen[0].td_end;

		tcp_options(skb, dataoff, th, &ct->proto.tcp.seen[0]);
	} else if (tn->tcp_loose == 0) {
		/* Don't try to pick up connections. */
		return false;
	} else {
		//看状态转换表，认为源方向当前处理None,收到源方向发来的ACK（仅含），则认为
		//之前历史我们不知道，假定为已建立稳定连接
		memset(&ct->proto.tcp, 0, sizeof(ct->proto.tcp));
		/*
		 * We are in the middle of a connection,
		 * its history is lost for us.
		 * Let's try to use the data from the packet.
		 */
		ct->proto.tcp.seen[0].td_end =
			segment_seq_plus_len(ntohl(th->seq), skb->len,
					     dataoff, th);
		ct->proto.tcp.seen[0].td_maxwin = ntohs(th->window);
		if (ct->proto.tcp.seen[0].td_maxwin == 0)
			ct->proto.tcp.seen[0].td_maxwin = 1;
		ct->proto.tcp.seen[0].td_maxend =
			ct->proto.tcp.seen[0].td_end +
			ct->proto.tcp.seen[0].td_maxwin;

		/* We assume SACK and liberal window checking to handle
		 * window scaling */
		ct->proto.tcp.seen[0].flags =
		ct->proto.tcp.seen[1].flags = IP_CT_TCP_FLAG_SACK_PERM |
					      IP_CT_TCP_FLAG_BE_LIBERAL;
	}

	/* tcp_packet will set them */
	ct->proto.tcp.last_index = TCP_NONE_SET;

	pr_debug("%s: sender end=%u maxend=%u maxwin=%u scale=%i "
		 "receiver end=%u maxend=%u maxwin=%u scale=%i\n",
		 __func__,
		 sender->td_end, sender->td_maxend, sender->td_maxwin,
		 sender->td_scale,
		 receiver->td_end, receiver->td_maxend, receiver->td_maxwin,
		 receiver->td_scale);
	return true;
}

static bool tcp_can_early_drop(const struct nf_conn *ct)
{
	switch (ct->proto.tcp.state) {
	case TCP_CONNTRACK_FIN_WAIT:
	case TCP_CONNTRACK_LAST_ACK:
	case TCP_CONNTRACK_TIME_WAIT:
	case TCP_CONNTRACK_CLOSE:
	case TCP_CONNTRACK_CLOSE_WAIT:
		return true;
	default:
		break;
	}

	return false;
}

/* Returns verdict for packet, or -1 for invalid. */
int nf_conntrack_tcp_packet(struct nf_conn *ct,
			    struct sk_buff *skb,
			    unsigned int dataoff/*到l4层的指针偏移量*/,
			    enum ip_conntrack_info ctinfo/*连接状态*/,
			    const struct nf_hook_state *state/*hook状态*/)
{
	struct net *net = nf_ct_net(ct);
	struct nf_tcp_net *tn = nf_tcp_pernet(net);
	struct nf_conntrack_tuple *tuple;
	enum tcp_conntrack new_state, old_state;
	unsigned int index, *timeouts;
	enum ip_conntrack_dir dir;
	const struct tcphdr *th;
	struct tcphdr _tcph;
	unsigned long timeout;

	//取tcp头部
	th = skb_header_pointer(skb, dataoff, sizeof(_tcph), &_tcph);
	if (th == NULL)
		return -NF_ACCEPT;

	//tcp常规检查
	if (tcp_error(th, skb, dataoff, state))
		return -NF_ACCEPT;

	//tcp状态信息初始化
	if (!nf_ct_is_confirmed(ct) && !tcp_new(ct, skb, dataoff, th))
		return -NF_ACCEPT;

	spin_lock_bh(&ct->lock);
	//取旧的状态
	old_state = ct->proto.tcp.state;
	//取ct方向
	dir = CTINFO2DIR(ctinfo);
	//取状态标记
	index = get_conntrack_index(th);
	//获得新的tcp状态
	new_state = tcp_conntracks[dir][index][old_state];
	//本方向flow
	tuple = &ct->tuplehash[dir].tuple;

	switch (new_state) {
	case TCP_CONNTRACK_SYN_SENT:
		if (old_state < TCP_CONNTRACK_TIME_WAIT)
			break;
		/* RFC 1122: "When a connection is closed actively,
		 * it MUST linger in TIME-WAIT state for a time 2xMSL
		 * (Maximum Segment Lifetime). However, it MAY accept
		 * a new SYN from the remote TCP to reopen the connection
		 * directly from TIME-WAIT state, if..."
		 * We ignore the conditions because we are in the
		 * TIME-WAIT state anyway.
		 *
		 * Handle aborted connections: we and the server
		 * think there is an existing connection but the client
		 * aborts it and starts a new one.
		 */
		if (((ct->proto.tcp.seen[dir].flags
		      | ct->proto.tcp.seen[!dir].flags)
		     & IP_CT_TCP_FLAG_CLOSE_INIT)
		    || (ct->proto.tcp.last_dir == dir
		        && ct->proto.tcp.last_index == TCP_RST_SET)) {
			/* Attempt to reopen a closed/aborted connection.
			 * Delete this connection and look up again. */
			spin_unlock_bh(&ct->lock);

			/* Only repeat if we can actually remove the timer.
			 * Destruction may already be in progress in process
			 * context and we must give it a chance to terminate.
			 */
			if (nf_ct_kill(ct))
				return -NF_REPEAT;
			return NF_DROP;
		}
		fallthrough;
	case TCP_CONNTRACK_IGNORE:
		/* Ignored packets:
		 *
		 * Our connection entry may be out of sync, so ignore
		 * packets which may signal the real connection between
		 * the client and the server.
		 *
		 * a) SYN in ORIGINAL
		 * b) SYN/ACK in REPLY
		 * c) ACK in reply direction after initial SYN in original.
		 *
		 * If the ignored packet is invalid, the receiver will send
		 * a RST we'll catch below.
		 */
		if (index == TCP_SYNACK_SET
		    && ct->proto.tcp.last_index == TCP_SYN_SET
		    && ct->proto.tcp.last_dir != dir
		    && ntohl(th->ack_seq) == ct->proto.tcp.last_end) {
			/* b) This SYN/ACK acknowledges a SYN that we earlier
			 * ignored as invalid. This means that the client and
			 * the server are both in sync, while the firewall is
			 * not. We get in sync from the previously annotated
			 * values.
			 */
			old_state = TCP_CONNTRACK_SYN_SENT;
			new_state = TCP_CONNTRACK_SYN_RECV;
			ct->proto.tcp.seen[ct->proto.tcp.last_dir].td_end =
				ct->proto.tcp.last_end;
			ct->proto.tcp.seen[ct->proto.tcp.last_dir].td_maxend =
				ct->proto.tcp.last_end;
			ct->proto.tcp.seen[ct->proto.tcp.last_dir].td_maxwin =
				ct->proto.tcp.last_win == 0 ?
					1 : ct->proto.tcp.last_win;
			ct->proto.tcp.seen[ct->proto.tcp.last_dir].td_scale =
				ct->proto.tcp.last_wscale;
			ct->proto.tcp.last_flags &= ~IP_CT_EXP_CHALLENGE_ACK;
			ct->proto.tcp.seen[ct->proto.tcp.last_dir].flags =
				ct->proto.tcp.last_flags;
			memset(&ct->proto.tcp.seen[dir], 0,
			       sizeof(struct ip_ct_tcp_state));
			break;
		}
		ct->proto.tcp.last_index = index;
		ct->proto.tcp.last_dir = dir;
		ct->proto.tcp.last_seq = ntohl(th->seq);
		ct->proto.tcp.last_end =
		    segment_seq_plus_len(ntohl(th->seq), skb->len, dataoff, th);
		ct->proto.tcp.last_win = ntohs(th->window);

		/* a) This is a SYN in ORIGINAL. The client and the server
		 * may be in sync but we are not. In that case, we annotate
		 * the TCP options and let the packet go through. If it is a
		 * valid SYN packet, the server will reply with a SYN/ACK, and
		 * then we'll get in sync. Otherwise, the server potentially
		 * responds with a challenge ACK if implementing RFC5961.
		 */
		if (index == TCP_SYN_SET && dir == IP_CT_DIR_ORIGINAL) {
			struct ip_ct_tcp_state seen = {};

			ct->proto.tcp.last_flags =
			ct->proto.tcp.last_wscale = 0;
			tcp_options(skb, dataoff, th, &seen);
			if (seen.flags & IP_CT_TCP_FLAG_WINDOW_SCALE) {
				ct->proto.tcp.last_flags |=
					IP_CT_TCP_FLAG_WINDOW_SCALE;
				ct->proto.tcp.last_wscale = seen.td_scale;
			}
			if (seen.flags & IP_CT_TCP_FLAG_SACK_PERM) {
				ct->proto.tcp.last_flags |=
					IP_CT_TCP_FLAG_SACK_PERM;
			}
			/* Mark the potential for RFC5961 challenge ACK,
			 * this pose a special problem for LAST_ACK state
			 * as ACK is intrepretated as ACKing last FIN.
			 */
			if (old_state == TCP_CONNTRACK_LAST_ACK)
				ct->proto.tcp.last_flags |=
					IP_CT_EXP_CHALLENGE_ACK;
		}
		spin_unlock_bh(&ct->lock);
		nf_ct_l4proto_log_invalid(skb, ct, state,
					  "packet (index %d) in dir %d ignored, state %s",
					  index, dir,
					  tcp_conntrack_names[old_state]);
		return NF_ACCEPT;
	case TCP_CONNTRACK_MAX:
		/* Special case for SYN proxy: when the SYN to the server or
		 * the SYN/ACK from the server is lost, the client may transmit
		 * a keep-alive packet while in SYN_SENT state. This needs to
		 * be associated with the original conntrack entry in order to
		 * generate a new SYN with the correct sequence number.
		 */
		if (nfct_synproxy(ct) && old_state == TCP_CONNTRACK_SYN_SENT &&
		    index == TCP_ACK_SET && dir == IP_CT_DIR_ORIGINAL &&
		    ct->proto.tcp.last_dir == IP_CT_DIR_ORIGINAL &&
		    ct->proto.tcp.seen[dir].td_end - 1 == ntohl(th->seq)) {
			pr_debug("nf_ct_tcp: SYN proxy client keep alive\n");
			spin_unlock_bh(&ct->lock);
			return NF_ACCEPT;
		}

		/* Invalid packet */
		pr_debug("nf_ct_tcp: Invalid dir=%i index=%u ostate=%u\n",
			 dir, get_conntrack_index(th), old_state);
		spin_unlock_bh(&ct->lock);
		nf_ct_l4proto_log_invalid(skb, ct, state, "invalid state");
		return -NF_ACCEPT;
	case TCP_CONNTRACK_TIME_WAIT:
		/* RFC5961 compliance cause stack to send "challenge-ACK"
		 * e.g. in response to spurious SYNs.  Conntrack MUST
		 * not believe this ACK is acking last FIN.
		 */
		if (old_state == TCP_CONNTRACK_LAST_ACK &&
		    index == TCP_ACK_SET &&
		    ct->proto.tcp.last_dir != dir &&
		    ct->proto.tcp.last_index == TCP_SYN_SET &&
		    (ct->proto.tcp.last_flags & IP_CT_EXP_CHALLENGE_ACK)) {
			/* Detected RFC5961 challenge ACK */
			ct->proto.tcp.last_flags &= ~IP_CT_EXP_CHALLENGE_ACK;
			spin_unlock_bh(&ct->lock);
			nf_ct_l4proto_log_invalid(skb, ct, state, "challenge-ack ignored");
			return NF_ACCEPT; /* Don't change state */
		}
		break;
	case TCP_CONNTRACK_SYN_SENT2:
		/* tcp_conntracks table is not smart enough to handle
		 * simultaneous open.
		 */
		ct->proto.tcp.last_flags |= IP_CT_TCP_SIMULTANEOUS_OPEN;
		break;
	case TCP_CONNTRACK_SYN_RECV:
		if (dir == IP_CT_DIR_REPLY && index == TCP_ACK_SET &&
		    ct->proto.tcp.last_flags & IP_CT_TCP_SIMULTANEOUS_OPEN)
			new_state = TCP_CONNTRACK_ESTABLISHED;
		break;
	case TCP_CONNTRACK_CLOSE:
		//进入close状态，如果报文不含rst,则跳出
		if (index != TCP_RST_SET)
			break;

<<<<<<< HEAD
		//收到rst,使状态变更为TCP_CONNTRACK_CLOSE
		if (ct->proto.tcp.seen[!dir].flags & IP_CT_TCP_FLAG_MAXACK_SET) {
=======
		/* If we are closing, tuple might have been re-used already.
		 * last_index, last_ack, and all other ct fields used for
		 * sequence/window validation are outdated in that case.
		 *
		 * As the conntrack can already be expired by GC under pressure,
		 * just skip validation checks.
		 */
		if (tcp_can_early_drop(ct))
			goto in_window;

		/* td_maxack might be outdated if we let a SYN through earlier */
		if ((ct->proto.tcp.seen[!dir].flags & IP_CT_TCP_FLAG_MAXACK_SET) &&
		    ct->proto.tcp.last_index != TCP_SYN_SET) {
>>>>>>> ce840177
			u32 seq = ntohl(th->seq);

			/* If we are not in established state and SEQ=0 this is most
			 * likely an answer to a SYN we let go through above (last_index
			 * can be updated due to out-of-order ACKs).
			 */
			if (seq == 0 && !nf_conntrack_tcp_established(ct))
				break;

			if (before(seq, ct->proto.tcp.seen[!dir].td_maxack) &&
			    !tn->tcp_ignore_invalid_rst) {
				/* Invalid RST  */
				spin_unlock_bh(&ct->lock);
				nf_ct_l4proto_log_invalid(skb, ct, state, "invalid rst");
				return -NF_ACCEPT;
			}

			if (!nf_conntrack_tcp_established(ct) ||
			    seq == ct->proto.tcp.seen[!dir].td_maxack)
				break;

			/* Check if rst is part of train, such as
			 *   foo:80 > bar:4379: P, 235946583:235946602(19) ack 42
			 *   foo:80 > bar:4379: R, 235946602:235946602(0)  ack 42
			 */
			if (ct->proto.tcp.last_index == TCP_ACK_SET &&
			    ct->proto.tcp.last_dir == dir &&
			    seq == ct->proto.tcp.last_end)
				break;

			/* ... RST sequence number doesn't match exactly, keep
			 * established state to allow a possible challenge ACK.
			 */
			new_state = old_state;
		}
		if (((test_bit(IPS_SEEN_REPLY_BIT, &ct->status)
			 && ct->proto.tcp.last_index == TCP_SYN_SET)
			|| (!test_bit(IPS_ASSURED_BIT, &ct->status)
			    && ct->proto.tcp.last_index == TCP_ACK_SET))
		    && ntohl(th->ack_seq) == ct->proto.tcp.last_end) {
			/* RST sent to invalid SYN or ACK we had let through
			 * at a) and c) above:
			 *
			 * a) SYN was in window then
			 * c) we hold a half-open connection.
			 *
			 * Delete our connection entry.
			 * We skip window checking, because packet might ACK
			 * segments we ignored. */
			goto in_window;
		}
		break;
	default:
		/* Keep compilers happy. */
		break;
	}

	if (!tcp_in_window(ct, dir, index,
			   skb, dataoff, th, state)) {
		spin_unlock_bh(&ct->lock);
		return -NF_ACCEPT;
	}
     in_window:
	/* From now on we have got in-window packets */
	ct->proto.tcp.last_index = index;
	ct->proto.tcp.last_dir = dir;

	pr_debug("tcp_conntracks: ");
	nf_ct_dump_tuple(tuple);
	pr_debug("syn=%i ack=%i fin=%i rst=%i old=%i new=%i\n",
		 (th->syn ? 1 : 0), (th->ack ? 1 : 0),
		 (th->fin ? 1 : 0), (th->rst ? 1 : 0),
		 old_state, new_state);

	ct->proto.tcp.state = new_state;
	if (old_state != new_state
	    && new_state == TCP_CONNTRACK_FIN_WAIT)
		ct->proto.tcp.seen[dir].flags |= IP_CT_TCP_FLAG_CLOSE_INIT;

	timeouts = nf_ct_timeout_lookup(ct);
	if (!timeouts)
		timeouts = tn->timeouts;

	if (ct->proto.tcp.retrans >= tn->tcp_max_retrans &&
	    timeouts[new_state] > timeouts[TCP_CONNTRACK_RETRANS])
		timeout = timeouts[TCP_CONNTRACK_RETRANS];
	else if (unlikely(index == TCP_RST_SET))
		timeout = timeouts[TCP_CONNTRACK_CLOSE];
	else if ((ct->proto.tcp.seen[0].flags | ct->proto.tcp.seen[1].flags) &
		 IP_CT_TCP_FLAG_DATA_UNACKNOWLEDGED &&
		 timeouts[new_state] > timeouts[TCP_CONNTRACK_UNACK])
		timeout = timeouts[TCP_CONNTRACK_UNACK];
	else if (ct->proto.tcp.last_win == 0 &&
		 timeouts[new_state] > timeouts[TCP_CONNTRACK_RETRANS])
		timeout = timeouts[TCP_CONNTRACK_RETRANS];
	else
		timeout = timeouts[new_state];
	spin_unlock_bh(&ct->lock);

	if (new_state != old_state)
		nf_conntrack_event_cache(IPCT_PROTOINFO, ct);

	if (!test_bit(IPS_SEEN_REPLY_BIT, &ct->status)) {
		/* If only reply is a RST, we can consider ourselves not to
		   have an established connection: this is a fairly common
		   problem case, so we can delete the conntrack
		   immediately.  --RR */
		if (th->rst) {
			nf_ct_kill_acct(ct, ctinfo, skb);
			return NF_ACCEPT;
		}

		if (index == TCP_SYN_SET && old_state == TCP_CONNTRACK_SYN_SENT) {
			/* do not renew timeout on SYN retransmit.
			 *
			 * Else port reuse by client or NAT middlebox can keep
			 * entry alive indefinitely (including nat info).
			 */
			return NF_ACCEPT;
		}

		/* ESTABLISHED without SEEN_REPLY, i.e. mid-connection
		 * pickup with loose=1. Avoid large ESTABLISHED timeout.
		 */
		if (new_state == TCP_CONNTRACK_ESTABLISHED &&
		    timeout > timeouts[TCP_CONNTRACK_UNACK])
			timeout = timeouts[TCP_CONNTRACK_UNACK];
	} else if (!test_bit(IPS_ASSURED_BIT, &ct->status)
		   && (old_state == TCP_CONNTRACK_SYN_RECV
		       || old_state == TCP_CONNTRACK_ESTABLISHED)
		   && new_state == TCP_CONNTRACK_ESTABLISHED) {
		/* Set ASSURED if we see valid ack in ESTABLISHED
		   after SYN_RECV or a valid answer for a picked up
		   connection. */
		set_bit(IPS_ASSURED_BIT, &ct->status);
		nf_conntrack_event_cache(IPCT_ASSURED, ct);
	}
	nf_ct_refresh_acct(ct, ctinfo, skb, timeout);

	return NF_ACCEPT;
}

#if IS_ENABLED(CONFIG_NF_CT_NETLINK)

#include <linux/netfilter/nfnetlink.h>
#include <linux/netfilter/nfnetlink_conntrack.h>

static int tcp_to_nlattr(struct sk_buff *skb, struct nlattr *nla,
			 struct nf_conn *ct, bool destroy)
{
	struct nlattr *nest_parms;
	struct nf_ct_tcp_flags tmp = {};

	spin_lock_bh(&ct->lock);
	nest_parms = nla_nest_start(skb, CTA_PROTOINFO_TCP);
	if (!nest_parms)
		goto nla_put_failure;

	if (nla_put_u8(skb, CTA_PROTOINFO_TCP_STATE, ct->proto.tcp.state))
		goto nla_put_failure;

	if (destroy)
		goto skip_state;

	if (nla_put_u8(skb, CTA_PROTOINFO_TCP_WSCALE_ORIGINAL,
		       ct->proto.tcp.seen[0].td_scale) ||
	    nla_put_u8(skb, CTA_PROTOINFO_TCP_WSCALE_REPLY,
		       ct->proto.tcp.seen[1].td_scale))
		goto nla_put_failure;

	tmp.flags = ct->proto.tcp.seen[0].flags;
	if (nla_put(skb, CTA_PROTOINFO_TCP_FLAGS_ORIGINAL,
		    sizeof(struct nf_ct_tcp_flags), &tmp))
		goto nla_put_failure;

	tmp.flags = ct->proto.tcp.seen[1].flags;
	if (nla_put(skb, CTA_PROTOINFO_TCP_FLAGS_REPLY,
		    sizeof(struct nf_ct_tcp_flags), &tmp))
		goto nla_put_failure;
skip_state:
	spin_unlock_bh(&ct->lock);
	nla_nest_end(skb, nest_parms);

	return 0;

nla_put_failure:
	spin_unlock_bh(&ct->lock);
	return -1;
}

static const struct nla_policy tcp_nla_policy[CTA_PROTOINFO_TCP_MAX+1] = {
	[CTA_PROTOINFO_TCP_STATE]	    = { .type = NLA_U8 },
	[CTA_PROTOINFO_TCP_WSCALE_ORIGINAL] = { .type = NLA_U8 },
	[CTA_PROTOINFO_TCP_WSCALE_REPLY]    = { .type = NLA_U8 },
	[CTA_PROTOINFO_TCP_FLAGS_ORIGINAL]  = { .len = sizeof(struct nf_ct_tcp_flags) },
	[CTA_PROTOINFO_TCP_FLAGS_REPLY]	    = { .len = sizeof(struct nf_ct_tcp_flags) },
};

#define TCP_NLATTR_SIZE	( \
	NLA_ALIGN(NLA_HDRLEN + 1) + \
	NLA_ALIGN(NLA_HDRLEN + 1) + \
	NLA_ALIGN(NLA_HDRLEN + sizeof(struct nf_ct_tcp_flags)) + \
	NLA_ALIGN(NLA_HDRLEN + sizeof(struct nf_ct_tcp_flags)))

static int nlattr_to_tcp(struct nlattr *cda[], struct nf_conn *ct)
{
	struct nlattr *pattr = cda[CTA_PROTOINFO_TCP];
	struct nlattr *tb[CTA_PROTOINFO_TCP_MAX+1];
	int err;

	/* updates could not contain anything about the private
	 * protocol info, in that case skip the parsing */
	if (!pattr)
		return 0;

	err = nla_parse_nested_deprecated(tb, CTA_PROTOINFO_TCP_MAX, pattr,
					  tcp_nla_policy, NULL);
	if (err < 0)
		return err;

	if (tb[CTA_PROTOINFO_TCP_STATE] &&
	    nla_get_u8(tb[CTA_PROTOINFO_TCP_STATE]) >= TCP_CONNTRACK_MAX)
		return -EINVAL;

	spin_lock_bh(&ct->lock);
	if (tb[CTA_PROTOINFO_TCP_STATE])
		ct->proto.tcp.state = nla_get_u8(tb[CTA_PROTOINFO_TCP_STATE]);

	if (tb[CTA_PROTOINFO_TCP_FLAGS_ORIGINAL]) {
		struct nf_ct_tcp_flags *attr =
			nla_data(tb[CTA_PROTOINFO_TCP_FLAGS_ORIGINAL]);
		ct->proto.tcp.seen[0].flags &= ~attr->mask;
		ct->proto.tcp.seen[0].flags |= attr->flags & attr->mask;
	}

	if (tb[CTA_PROTOINFO_TCP_FLAGS_REPLY]) {
		struct nf_ct_tcp_flags *attr =
			nla_data(tb[CTA_PROTOINFO_TCP_FLAGS_REPLY]);
		ct->proto.tcp.seen[1].flags &= ~attr->mask;
		ct->proto.tcp.seen[1].flags |= attr->flags & attr->mask;
	}

	if (tb[CTA_PROTOINFO_TCP_WSCALE_ORIGINAL] &&
	    tb[CTA_PROTOINFO_TCP_WSCALE_REPLY] &&
	    ct->proto.tcp.seen[0].flags & IP_CT_TCP_FLAG_WINDOW_SCALE &&
	    ct->proto.tcp.seen[1].flags & IP_CT_TCP_FLAG_WINDOW_SCALE) {
		ct->proto.tcp.seen[0].td_scale =
			nla_get_u8(tb[CTA_PROTOINFO_TCP_WSCALE_ORIGINAL]);
		ct->proto.tcp.seen[1].td_scale =
			nla_get_u8(tb[CTA_PROTOINFO_TCP_WSCALE_REPLY]);
	}
	spin_unlock_bh(&ct->lock);

	return 0;
}

static unsigned int tcp_nlattr_tuple_size(void)
{
	static unsigned int size __read_mostly;

	if (!size)
		size = nla_policy_len(nf_ct_port_nla_policy, CTA_PROTO_MAX + 1);

	return size;
}
#endif

#ifdef CONFIG_NF_CONNTRACK_TIMEOUT

#include <linux/netfilter/nfnetlink.h>
#include <linux/netfilter/nfnetlink_cttimeout.h>

static int tcp_timeout_nlattr_to_obj(struct nlattr *tb[],
				     struct net *net, void *data)
{
	struct nf_tcp_net *tn = nf_tcp_pernet(net);
	unsigned int *timeouts = data;
	int i;

	if (!timeouts)
		timeouts = tn->timeouts;
	/* set default TCP timeouts. */
	for (i=0; i<TCP_CONNTRACK_TIMEOUT_MAX; i++)
		timeouts[i] = tn->timeouts[i];

	if (tb[CTA_TIMEOUT_TCP_SYN_SENT]) {
		timeouts[TCP_CONNTRACK_SYN_SENT] =
			ntohl(nla_get_be32(tb[CTA_TIMEOUT_TCP_SYN_SENT]))*HZ;
	}

	if (tb[CTA_TIMEOUT_TCP_SYN_RECV]) {
		timeouts[TCP_CONNTRACK_SYN_RECV] =
			ntohl(nla_get_be32(tb[CTA_TIMEOUT_TCP_SYN_RECV]))*HZ;
	}
	if (tb[CTA_TIMEOUT_TCP_ESTABLISHED]) {
		timeouts[TCP_CONNTRACK_ESTABLISHED] =
			ntohl(nla_get_be32(tb[CTA_TIMEOUT_TCP_ESTABLISHED]))*HZ;
	}
	if (tb[CTA_TIMEOUT_TCP_FIN_WAIT]) {
		timeouts[TCP_CONNTRACK_FIN_WAIT] =
			ntohl(nla_get_be32(tb[CTA_TIMEOUT_TCP_FIN_WAIT]))*HZ;
	}
	if (tb[CTA_TIMEOUT_TCP_CLOSE_WAIT]) {
		timeouts[TCP_CONNTRACK_CLOSE_WAIT] =
			ntohl(nla_get_be32(tb[CTA_TIMEOUT_TCP_CLOSE_WAIT]))*HZ;
	}
	if (tb[CTA_TIMEOUT_TCP_LAST_ACK]) {
		timeouts[TCP_CONNTRACK_LAST_ACK] =
			ntohl(nla_get_be32(tb[CTA_TIMEOUT_TCP_LAST_ACK]))*HZ;
	}
	if (tb[CTA_TIMEOUT_TCP_TIME_WAIT]) {
		timeouts[TCP_CONNTRACK_TIME_WAIT] =
			ntohl(nla_get_be32(tb[CTA_TIMEOUT_TCP_TIME_WAIT]))*HZ;
	}
	if (tb[CTA_TIMEOUT_TCP_CLOSE]) {
		timeouts[TCP_CONNTRACK_CLOSE] =
			ntohl(nla_get_be32(tb[CTA_TIMEOUT_TCP_CLOSE]))*HZ;
	}
	if (tb[CTA_TIMEOUT_TCP_SYN_SENT2]) {
		timeouts[TCP_CONNTRACK_SYN_SENT2] =
			ntohl(nla_get_be32(tb[CTA_TIMEOUT_TCP_SYN_SENT2]))*HZ;
	}
	if (tb[CTA_TIMEOUT_TCP_RETRANS]) {
		timeouts[TCP_CONNTRACK_RETRANS] =
			ntohl(nla_get_be32(tb[CTA_TIMEOUT_TCP_RETRANS]))*HZ;
	}
	if (tb[CTA_TIMEOUT_TCP_UNACK]) {
		timeouts[TCP_CONNTRACK_UNACK] =
			ntohl(nla_get_be32(tb[CTA_TIMEOUT_TCP_UNACK]))*HZ;
	}

	timeouts[CTA_TIMEOUT_TCP_UNSPEC] = timeouts[CTA_TIMEOUT_TCP_SYN_SENT];
	return 0;
}

static int
tcp_timeout_obj_to_nlattr(struct sk_buff *skb, const void *data)
{
	const unsigned int *timeouts = data;

	if (nla_put_be32(skb, CTA_TIMEOUT_TCP_SYN_SENT,
			htonl(timeouts[TCP_CONNTRACK_SYN_SENT] / HZ)) ||
	    nla_put_be32(skb, CTA_TIMEOUT_TCP_SYN_RECV,
			 htonl(timeouts[TCP_CONNTRACK_SYN_RECV] / HZ)) ||
	    nla_put_be32(skb, CTA_TIMEOUT_TCP_ESTABLISHED,
			 htonl(timeouts[TCP_CONNTRACK_ESTABLISHED] / HZ)) ||
	    nla_put_be32(skb, CTA_TIMEOUT_TCP_FIN_WAIT,
			 htonl(timeouts[TCP_CONNTRACK_FIN_WAIT] / HZ)) ||
	    nla_put_be32(skb, CTA_TIMEOUT_TCP_CLOSE_WAIT,
			 htonl(timeouts[TCP_CONNTRACK_CLOSE_WAIT] / HZ)) ||
	    nla_put_be32(skb, CTA_TIMEOUT_TCP_LAST_ACK,
			 htonl(timeouts[TCP_CONNTRACK_LAST_ACK] / HZ)) ||
	    nla_put_be32(skb, CTA_TIMEOUT_TCP_TIME_WAIT,
			 htonl(timeouts[TCP_CONNTRACK_TIME_WAIT] / HZ)) ||
	    nla_put_be32(skb, CTA_TIMEOUT_TCP_CLOSE,
			 htonl(timeouts[TCP_CONNTRACK_CLOSE] / HZ)) ||
	    nla_put_be32(skb, CTA_TIMEOUT_TCP_SYN_SENT2,
			 htonl(timeouts[TCP_CONNTRACK_SYN_SENT2] / HZ)) ||
	    nla_put_be32(skb, CTA_TIMEOUT_TCP_RETRANS,
			 htonl(timeouts[TCP_CONNTRACK_RETRANS] / HZ)) ||
	    nla_put_be32(skb, CTA_TIMEOUT_TCP_UNACK,
			 htonl(timeouts[TCP_CONNTRACK_UNACK] / HZ)))
		goto nla_put_failure;
	return 0;

nla_put_failure:
	return -ENOSPC;
}

static const struct nla_policy tcp_timeout_nla_policy[CTA_TIMEOUT_TCP_MAX+1] = {
	[CTA_TIMEOUT_TCP_SYN_SENT]	= { .type = NLA_U32 },
	[CTA_TIMEOUT_TCP_SYN_RECV]	= { .type = NLA_U32 },
	[CTA_TIMEOUT_TCP_ESTABLISHED]	= { .type = NLA_U32 },
	[CTA_TIMEOUT_TCP_FIN_WAIT]	= { .type = NLA_U32 },
	[CTA_TIMEOUT_TCP_CLOSE_WAIT]	= { .type = NLA_U32 },
	[CTA_TIMEOUT_TCP_LAST_ACK]	= { .type = NLA_U32 },
	[CTA_TIMEOUT_TCP_TIME_WAIT]	= { .type = NLA_U32 },
	[CTA_TIMEOUT_TCP_CLOSE]		= { .type = NLA_U32 },
	[CTA_TIMEOUT_TCP_SYN_SENT2]	= { .type = NLA_U32 },
	[CTA_TIMEOUT_TCP_RETRANS]	= { .type = NLA_U32 },
	[CTA_TIMEOUT_TCP_UNACK]		= { .type = NLA_U32 },
};
#endif /* CONFIG_NF_CONNTRACK_TIMEOUT */

void nf_conntrack_tcp_init_net(struct net *net)
{
	struct nf_tcp_net *tn = nf_tcp_pernet(net);
	int i;

	for (i = 0; i < TCP_CONNTRACK_TIMEOUT_MAX; i++)
		tn->timeouts[i] = tcp_timeouts[i];

	/* timeouts[0] is unused, make it same as SYN_SENT so
	 * ->timeouts[0] contains 'new' timeout, like udp or icmp.
	 */
	tn->timeouts[0] = tcp_timeouts[TCP_CONNTRACK_SYN_SENT];

	/* If it is set to zero, we disable picking up already established
	 * connections.
	 */
	tn->tcp_loose = 1;

	/* "Be conservative in what you do,
	 *  be liberal in what you accept from others."
	 * If it's non-zero, we mark only out of window RST segments as INVALID.
	 */
	tn->tcp_be_liberal = 0;

	/* If it's non-zero, we turn off RST sequence number check */
	tn->tcp_ignore_invalid_rst = 0;

	/* Max number of the retransmitted packets without receiving an (acceptable)
	 * ACK from the destination. If this number is reached, a shorter timer
	 * will be started.
	 */
	tn->tcp_max_retrans = 3;

#if IS_ENABLED(CONFIG_NF_FLOW_TABLE)
	tn->offload_timeout = 30 * HZ;
#endif
}

const struct nf_conntrack_l4proto nf_conntrack_l4proto_tcp =
{
	.l4proto 		= IPPROTO_TCP,
#ifdef CONFIG_NF_CONNTRACK_PROCFS
	.print_conntrack 	= tcp_print_conntrack,
#endif
	.can_early_drop		= tcp_can_early_drop,
#if IS_ENABLED(CONFIG_NF_CT_NETLINK)
	.to_nlattr		= tcp_to_nlattr,
	.from_nlattr		= nlattr_to_tcp,
	.tuple_to_nlattr	= nf_ct_port_tuple_to_nlattr,
	.nlattr_to_tuple	= nf_ct_port_nlattr_to_tuple,
	.nlattr_tuple_size	= tcp_nlattr_tuple_size,
	.nlattr_size		= TCP_NLATTR_SIZE,
	.nla_policy		= nf_ct_port_nla_policy,
#endif
#ifdef CONFIG_NF_CONNTRACK_TIMEOUT
	.ctnl_timeout		= {
		.nlattr_to_obj	= tcp_timeout_nlattr_to_obj,
		.obj_to_nlattr	= tcp_timeout_obj_to_nlattr,
		.nlattr_max	= CTA_TIMEOUT_TCP_MAX,
		.obj_size	= sizeof(unsigned int) *
					TCP_CONNTRACK_TIMEOUT_MAX,
		.nla_policy	= tcp_timeout_nla_policy,
	},
#endif /* CONFIG_NF_CONNTRACK_TIMEOUT */
};<|MERGE_RESOLUTION|>--- conflicted
+++ resolved
@@ -1092,10 +1092,6 @@
 		if (index != TCP_RST_SET)
 			break;
 
-<<<<<<< HEAD
-		//收到rst,使状态变更为TCP_CONNTRACK_CLOSE
-		if (ct->proto.tcp.seen[!dir].flags & IP_CT_TCP_FLAG_MAXACK_SET) {
-=======
 		/* If we are closing, tuple might have been re-used already.
 		 * last_index, last_ack, and all other ct fields used for
 		 * sequence/window validation are outdated in that case.
@@ -1107,9 +1103,9 @@
 			goto in_window;
 
 		/* td_maxack might be outdated if we let a SYN through earlier */
+		//收到rst,使状态变更为TCP_CONNTRACK_CLOSE
 		if ((ct->proto.tcp.seen[!dir].flags & IP_CT_TCP_FLAG_MAXACK_SET) &&
 		    ct->proto.tcp.last_index != TCP_SYN_SET) {
->>>>>>> ce840177
 			u32 seq = ntohl(th->seq);
 
 			/* If we are not in established state and SEQ=0 this is most
