--- conflicted
+++ resolved
@@ -277,36 +277,6 @@
 	return &net->ct.nf_ct_proto.tcp;
 }
 
-<<<<<<< HEAD
-static bool tcp_pkt_to_tuple(const struct sk_buff *skb, unsigned int dataoff,
-			     struct net *net, struct nf_conntrack_tuple *tuple)
-{
-	const struct tcphdr *hp;
-	struct tcphdr _hdr;
-
-	/* Actually only need first 4 bytes to get ports. */
-	//取tcp头部
-	hp = skb_header_pointer(skb, dataoff, 4, &_hdr);
-	if (hp == NULL)
-		return false;
-
-	//填充端口号
-	tuple->src.u.tcp.port = hp->source;
-	tuple->dst.u.tcp.port = hp->dest;
-
-	return true;
-}
-
-static bool tcp_invert_tuple(struct nf_conntrack_tuple *tuple,
-			     const struct nf_conntrack_tuple *orig)
-{
-	tuple->src.u.tcp.port = orig->dst.u.tcp.port;
-	tuple->dst.u.tcp.port = orig->src.u.tcp.port;
-	return true;
-}
-
-=======
->>>>>>> 58c3f14f
 #ifdef CONFIG_NF_CONNTRACK_PROCFS
 /* Print out the private part of the conntrack. */
 static void tcp_print_conntrack(struct seq_file *s, struct nf_conn *ct)
@@ -809,15 +779,6 @@
 	return NF_ACCEPT;
 }
 
-<<<<<<< HEAD
-//返回tcp的超时数组
-static unsigned int *tcp_get_timeouts(struct net *net)
-{
-	return tcp_pernet(net)->timeouts;
-}
-
-=======
->>>>>>> 58c3f14f
 /* Returns verdict for packet, or -1 for invalid. */
 static int tcp_packet(struct nf_conn *ct,
 		      const struct sk_buff *skb,
@@ -1587,24 +1548,12 @@
 {
 	.l3proto		= PF_INET,
 	.l4proto 		= IPPROTO_TCP,
-<<<<<<< HEAD
-	.pkt_to_tuple 		= tcp_pkt_to_tuple,//取4层协议元组
-	.invert_tuple 		= tcp_invert_tuple,//颠倒元组来构造反方向
 #ifdef CONFIG_NF_CONNTRACK_PROCFS
 	.print_conntrack 	= tcp_print_conntrack,
 #endif
 	.packet 		= tcp_packet,//报文经过时进行回调
-	.get_timeouts		= tcp_get_timeouts,
 	.new 			= tcp_new,//新建连接时调用
 	.error			= tcp_error,//tcp报文合法性检查
-=======
-#ifdef CONFIG_NF_CONNTRACK_PROCFS
-	.print_conntrack 	= tcp_print_conntrack,
-#endif
-	.packet 		= tcp_packet,
-	.new 			= tcp_new,
-	.error			= tcp_error,
->>>>>>> 58c3f14f
 	.can_early_drop		= tcp_can_early_drop,
 #if IS_ENABLED(CONFIG_NF_CT_NETLINK)
 	.to_nlattr		= tcp_to_nlattr,
