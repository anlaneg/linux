/* (C) 1999-2001 Paul `Rusty' Russell
 * (C) 2002-2004 Netfilter Core Team <coreteam@netfilter.org>
 * (C) 2002-2013 Jozsef Kadlecsik <kadlec@blackhole.kfki.hu>
 * (C) 2006-2012 Patrick McHardy <kaber@trash.net>
 *
 * This program is free software; you can redistribute it and/or modify
 * it under the terms of the GNU General Public License version 2 as
 * published by the Free Software Foundation.
 */

#include <linux/types.h>
#include <linux/timer.h>
#include <linux/module.h>
#include <linux/in.h>
#include <linux/tcp.h>
#include <linux/spinlock.h>
#include <linux/skbuff.h>
#include <linux/ipv6.h>
#include <net/ip6_checksum.h>
#include <asm/unaligned.h>

#include <net/tcp.h>

#include <linux/netfilter.h>
#include <linux/netfilter_ipv4.h>
#include <linux/netfilter_ipv6.h>
#include <net/netfilter/nf_conntrack.h>
#include <net/netfilter/nf_conntrack_l4proto.h>
#include <net/netfilter/nf_conntrack_ecache.h>
#include <net/netfilter/nf_conntrack_seqadj.h>
#include <net/netfilter/nf_conntrack_synproxy.h>
#include <net/netfilter/nf_conntrack_timeout.h>
#include <net/netfilter/nf_log.h>
#include <net/netfilter/ipv4/nf_conntrack_ipv4.h>
#include <net/netfilter/ipv6/nf_conntrack_ipv6.h>

/* "Be conservative in what you do,
    be liberal in what you accept from others."
    If it's non-zero, we mark only out of window RST segments as INVALID. */
static int nf_ct_tcp_be_liberal __read_mostly = 0;

/* If it is set to zero, we disable picking up already established
   connections. */
static int nf_ct_tcp_loose __read_mostly = 1;

/* Max number of the retransmitted packets without receiving an (acceptable)
   ACK from the destination. If this number is reached, a shorter timer
   will be started. */
static int nf_ct_tcp_max_retrans __read_mostly = 3;

  /* FIXME: Examine ipfilter's timeouts and conntrack transitions more
     closely.  They're more complex. --RR */

static const char *const tcp_conntrack_names[] = {
	"NONE",
	"SYN_SENT",
	"SYN_RECV",
	"ESTABLISHED",
	"FIN_WAIT",
	"CLOSE_WAIT",
	"LAST_ACK",
	"TIME_WAIT",
	"CLOSE",
	"SYN_SENT2",
};

#define SECS * HZ
#define MINS * 60 SECS
#define HOURS * 60 MINS
#define DAYS * 24 HOURS

static const unsigned int tcp_timeouts[TCP_CONNTRACK_TIMEOUT_MAX] = {
	[TCP_CONNTRACK_SYN_SENT]	= 2 MINS,
	[TCP_CONNTRACK_SYN_RECV]	= 60 SECS,
	[TCP_CONNTRACK_ESTABLISHED]	= 5 DAYS,
	[TCP_CONNTRACK_FIN_WAIT]	= 2 MINS,
	[TCP_CONNTRACK_CLOSE_WAIT]	= 60 SECS,
	[TCP_CONNTRACK_LAST_ACK]	= 30 SECS,
	[TCP_CONNTRACK_TIME_WAIT]	= 2 MINS,
	[TCP_CONNTRACK_CLOSE]		= 10 SECS,
	[TCP_CONNTRACK_SYN_SENT2]	= 2 MINS,
/* RFC1122 says the R2 limit should be at least 100 seconds.
   Linux uses 15 packets as limit, which corresponds
   to ~13-30min depending on RTO. */
	[TCP_CONNTRACK_RETRANS]		= 5 MINS,
	[TCP_CONNTRACK_UNACK]		= 5 MINS,
};

#define sNO TCP_CONNTRACK_NONE
#define sSS TCP_CONNTRACK_SYN_SENT
#define sSR TCP_CONNTRACK_SYN_RECV
#define sES TCP_CONNTRACK_ESTABLISHED
#define sFW TCP_CONNTRACK_FIN_WAIT
#define sCW TCP_CONNTRACK_CLOSE_WAIT
#define sLA TCP_CONNTRACK_LAST_ACK
#define sTW TCP_CONNTRACK_TIME_WAIT
#define sCL TCP_CONNTRACK_CLOSE
#define sS2 TCP_CONNTRACK_SYN_SENT2
#define sIV TCP_CONNTRACK_MAX
#define sIG TCP_CONNTRACK_IGNORE

/* What TCP flags are set from RST/SYN/FIN/ACK. */
enum tcp_bit_set {
	TCP_SYN_SET,//仅包含syn标记
	TCP_SYNACK_SET,//包含syn与ack
	TCP_FIN_SET,//包含fin标记
	TCP_ACK_SET,//仅有ack标记
	TCP_RST_SET,//有rst标记的报文
	TCP_NONE_SET,
};

/*
 * The TCP state transition table needs a few words...
 *
 * We are the man in the middle. All the packets go through us
 * but might get lost in transit to the destination.
 * It is assumed that the destinations can't receive segments
 * we haven't seen.
 *
 * The checked segment is in window, but our windows are *not*
 * equivalent with the ones of the sender/receiver. We always
 * try to guess the state of the current sender.
 *
 * The meaning of the states are:
 *
 * NONE:	initial state
 * SYN_SENT:	SYN-only packet seen
 * SYN_SENT2:	SYN-only packet seen from reply dir, simultaneous open
 * SYN_RECV:	SYN-ACK packet seen
 * ESTABLISHED:	ACK packet seen
 * FIN_WAIT:	FIN packet seen
 * CLOSE_WAIT:	ACK seen (after FIN)
 * LAST_ACK:	FIN seen (after FIN)
 * TIME_WAIT:	last ACK seen
 * CLOSE:	closed connection (RST)
 *
 * Packets marked as IGNORED (sIG):
 *	if they may be either invalid or valid
 *	and the receiver may send back a connection
 *	closing RST or a SYN/ACK.
 *
 * Packets marked as INVALID (sIV):
 *	if we regard them as truly invalid packets
 */
static const u8 tcp_conntracks[2][6][TCP_CONNTRACK_MAX] = {
	{
/* ORIGINAL */
/* 	     sNO, sSS, sSR, sES, sFW, sCW, sLA, sTW, sCL, sS2	*/
/*syn*/	   { sSS, sSS, sIG, sIG, sIG, sIG, sIG, sSS, sSS, sS2 },
/*
 *	sNO -> sSS	Initialize a new connection
 *	sSS -> sSS	Retransmitted SYN
 *	sS2 -> sS2	Late retransmitted SYN
 *	sSR -> sIG
 *	sES -> sIG	Error: SYNs in window outside the SYN_SENT state
 *			are errors. Receiver will reply with RST
 *			and close the connection.
 *			Or we are not in sync and hold a dead connection.
 *	sFW -> sIG
 *	sCW -> sIG
 *	sLA -> sIG
 *	sTW -> sSS	Reopened connection (RFC 1122).
 *	sCL -> sSS
 */
/* 	     sNO, sSS, sSR, sES, sFW, sCW, sLA, sTW, sCL, sS2	*/
/*synack*/ { sIV, sIV, sSR, sIV, sIV, sIV, sIV, sIV, sIV, sSR },
/*
 *	sNO -> sIV	Too late and no reason to do anything
 *	sSS -> sIV	Client can't send SYN and then SYN/ACK
 *	sS2 -> sSR	SYN/ACK sent to SYN2 in simultaneous open
 *	sSR -> sSR	Late retransmitted SYN/ACK in simultaneous open
 *	sES -> sIV	Invalid SYN/ACK packets sent by the client
 *	sFW -> sIV
 *	sCW -> sIV
 *	sLA -> sIV
 *	sTW -> sIV
 *	sCL -> sIV
 */
/* 	     sNO, sSS, sSR, sES, sFW, sCW, sLA, sTW, sCL, sS2	*/
/*fin*/    { sIV, sIV, sFW, sFW, sLA, sLA, sLA, sTW, sCL, sIV },
/*
 *	sNO -> sIV	Too late and no reason to do anything...
 *	sSS -> sIV	Client migth not send FIN in this state:
 *			we enforce waiting for a SYN/ACK reply first.
 *	sS2 -> sIV
 *	sSR -> sFW	Close started.
 *	sES -> sFW
 *	sFW -> sLA	FIN seen in both directions, waiting for
 *			the last ACK.
 *			Migth be a retransmitted FIN as well...
 *	sCW -> sLA
 *	sLA -> sLA	Retransmitted FIN. Remain in the same state.
 *	sTW -> sTW
 *	sCL -> sCL
 */
/* 	     sNO, sSS, sSR, sES, sFW, sCW, sLA, sTW, sCL, sS2	*/
/*ack*/	   { sES, sIV, sES, sES, sCW, sCW, sTW, sTW, sCL, sIV },
/*
 *	sNO -> sES	Assumed.
 *	sSS -> sIV	ACK is invalid: we haven't seen a SYN/ACK yet.
 *	sS2 -> sIV
 *	sSR -> sES	Established state is reached.
 *	sES -> sES	:-)
 *	sFW -> sCW	Normal close request answered by ACK.
 *	sCW -> sCW
 *	sLA -> sTW	Last ACK detected (RFC5961 challenged)
 *	sTW -> sTW	Retransmitted last ACK. Remain in the same state.
 *	sCL -> sCL
 */
/* 	     sNO, sSS, sSR, sES, sFW, sCW, sLA, sTW, sCL, sS2	*/
/*rst*/    { sIV, sCL, sCL, sCL, sCL, sCL, sCL, sCL, sCL, sCL },
/*none*/   { sIV, sIV, sIV, sIV, sIV, sIV, sIV, sIV, sIV, sIV }
	},
	{
/* REPLY */
/* 	     sNO, sSS, sSR, sES, sFW, sCW, sLA, sTW, sCL, sS2	*/
/*syn*/	   { sIV, sS2, sIV, sIV, sIV, sIV, sIV, sSS, sIV, sS2 },
/*
 *	sNO -> sIV	Never reached.
 *	sSS -> sS2	Simultaneous open
 *	sS2 -> sS2	Retransmitted simultaneous SYN
 *	sSR -> sIV	Invalid SYN packets sent by the server
 *	sES -> sIV
 *	sFW -> sIV
 *	sCW -> sIV
 *	sLA -> sIV
 *	sTW -> sSS	Reopened connection, but server may have switched role
 *	sCL -> sIV
 */
/* 	     sNO, sSS, sSR, sES, sFW, sCW, sLA, sTW, sCL, sS2	*/
/*synack*/ { sIV, sSR, sIG, sIG, sIG, sIG, sIG, sIG, sIG, sSR },
/*
 *	sSS -> sSR	Standard open.
 *	sS2 -> sSR	Simultaneous open
 *	sSR -> sIG	Retransmitted SYN/ACK, ignore it.
 *	sES -> sIG	Late retransmitted SYN/ACK?
 *	sFW -> sIG	Might be SYN/ACK answering ignored SYN
 *	sCW -> sIG
 *	sLA -> sIG
 *	sTW -> sIG
 *	sCL -> sIG
 */
/* 	     sNO, sSS, sSR, sES, sFW, sCW, sLA, sTW, sCL, sS2	*/
/*fin*/    { sIV, sIV, sFW, sFW, sLA, sLA, sLA, sTW, sCL, sIV },
/*
 *	sSS -> sIV	Server might not send FIN in this state.
 *	sS2 -> sIV
 *	sSR -> sFW	Close started.
 *	sES -> sFW
 *	sFW -> sLA	FIN seen in both directions.
 *	sCW -> sLA
 *	sLA -> sLA	Retransmitted FIN.
 *	sTW -> sTW
 *	sCL -> sCL
 */
/* 	     sNO, sSS, sSR, sES, sFW, sCW, sLA, sTW, sCL, sS2	*/
/*ack*/	   { sIV, sIG, sSR, sES, sCW, sCW, sTW, sTW, sCL, sIG },
/*
 *	sSS -> sIG	Might be a half-open connection.
 *	sS2 -> sIG
 *	sSR -> sSR	Might answer late resent SYN.
 *	sES -> sES	:-)
 *	sFW -> sCW	Normal close request answered by ACK.
 *	sCW -> sCW
 *	sLA -> sTW	Last ACK detected (RFC5961 challenged)
 *	sTW -> sTW	Retransmitted last ACK.
 *	sCL -> sCL
 */
/* 	     sNO, sSS, sSR, sES, sFW, sCW, sLA, sTW, sCL, sS2	*/
/*rst*/    { sIV, sCL, sCL, sCL, sCL, sCL, sCL, sCL, sCL, sCL },
/*none*/   { sIV, sIV, sIV, sIV, sIV, sIV, sIV, sIV, sIV, sIV }
	}
};

static inline struct nf_tcp_net *tcp_pernet(struct net *net)
{
	return &net->ct.nf_ct_proto.tcp;
}

#ifdef CONFIG_NF_CONNTRACK_PROCFS
/* Print out the private part of the conntrack. */
static void tcp_print_conntrack(struct seq_file *s, struct nf_conn *ct)
{
	if (test_bit(IPS_OFFLOAD_BIT, &ct->status))
		return;

	seq_printf(s, "%s ", tcp_conntrack_names[ct->proto.tcp.state]);
}
#endif

static unsigned int get_conntrack_index(const struct tcphdr *tcph)
{
	//有rst标记，返回rst标记
	if (tcph->rst) return TCP_RST_SET;
	//有syn标记，如果有ack，则synack_set,否则仅syn_set
	else if (tcph->syn) return (tcph->ack ? TCP_SYNACK_SET : TCP_SYN_SET);
	//有fin标记，
	else if (tcph->fin) return TCP_FIN_SET;
	//仅有ack标记
	else if (tcph->ack) return TCP_ACK_SET;
	//其它情况
	else return TCP_NONE_SET;
}

/* TCP connection tracking based on 'Real Stateful TCP Packet Filtering
   in IP Filter' by Guido van Rooij.

   http://www.sane.nl/events/sane2000/papers.html
   http://www.darkart.com/mirrors/www.obfuscation.org/ipf/

   The boundaries and the conditions are changed according to RFC793:
   the packet must intersect the window (i.e. segments may be
   after the right or before the left edge) and thus receivers may ACK
   segments after the right edge of the window.

	td_maxend = max(sack + max(win,1)) seen in reply packets
	td_maxwin = max(max(win, 1)) + (sack - ack) seen in sent packets
	td_maxwin += seq + len - sender.td_maxend
			if seq + len > sender.td_maxend
	td_end    = max(seq + len) seen in sent packets

   I.   Upper bound for valid data:	seq <= sender.td_maxend
   II.  Lower bound for valid data:	seq + len >= sender.td_end - receiver.td_maxwin
   III.	Upper bound for valid (s)ack:   sack <= receiver.td_end
   IV.	Lower bound for valid (s)ack:	sack >= receiver.td_end - MAXACKWINDOW

   where sack is the highest right edge of sack block found in the packet
   or ack in the case of packet without SACK option.

   The upper bound limit for a valid (s)ack is not ignored -
   we doesn't have to deal with fragments.
*/

static inline __u32 segment_seq_plus_len(__u32 seq,
					 size_t len,
					 unsigned int dataoff,
					 const struct tcphdr *tcph)
{
	/* XXX Should I use payload length field in IP/IPv6 header ?
	 * - YK */
	return (seq + len - dataoff - tcph->doff*4
		+ (tcph->syn ? 1 : 0) + (tcph->fin ? 1 : 0));
}

/* Fixme: what about big packets? */
#define MAXACKWINCONST			66000
#define MAXACKWINDOW(sender)						\
	((sender)->td_maxwin > MAXACKWINCONST ? (sender)->td_maxwin	\
					      : MAXACKWINCONST)

/*
 * Simplified tcp_parse_options routine from tcp_input.c
 */
static void tcp_options(const struct sk_buff *skb,
			unsigned int dataoff,
			const struct tcphdr *tcph,
			struct ip_ct_tcp_state *state)
{
	unsigned char buff[(15 * 4) - sizeof(struct tcphdr)];
	const unsigned char *ptr;
	int length = (tcph->doff*4) - sizeof(struct tcphdr);

	if (!length)
		return;

	ptr = skb_header_pointer(skb, dataoff + sizeof(struct tcphdr),
				 length, buff);
	BUG_ON(ptr == NULL);

	state->td_scale =
	state->flags = 0;

	while (length > 0) {
		int opcode=*ptr++;
		int opsize;

		switch (opcode) {
		case TCPOPT_EOL:
			return;
		case TCPOPT_NOP:	/* Ref: RFC 793 section 3.1 */
			length--;
			continue;
		default:
			if (length < 2)
				return;
			opsize=*ptr++;
			if (opsize < 2) /* "silly options" */
				return;
			if (opsize > length)
				return;	/* don't parse partial options */

			if (opcode == TCPOPT_SACK_PERM
			    && opsize == TCPOLEN_SACK_PERM)
				state->flags |= IP_CT_TCP_FLAG_SACK_PERM;
			else if (opcode == TCPOPT_WINDOW
				 && opsize == TCPOLEN_WINDOW) {
				state->td_scale = *(u_int8_t *)ptr;

				if (state->td_scale > TCP_MAX_WSCALE)
					state->td_scale = TCP_MAX_WSCALE;

				state->flags |=
					IP_CT_TCP_FLAG_WINDOW_SCALE;
			}
			ptr += opsize - 2;
			length -= opsize;
		}
	}
}

static void tcp_sack(const struct sk_buff *skb, unsigned int dataoff,
                     const struct tcphdr *tcph, __u32 *sack)
{
	unsigned char buff[(15 * 4) - sizeof(struct tcphdr)];
	const unsigned char *ptr;
	int length = (tcph->doff*4) - sizeof(struct tcphdr);
	__u32 tmp;

	if (!length)
		return;

	ptr = skb_header_pointer(skb, dataoff + sizeof(struct tcphdr),
				 length, buff);
	BUG_ON(ptr == NULL);

	/* Fast path for timestamp-only option */
	if (length == TCPOLEN_TSTAMP_ALIGNED
	    && *(__be32 *)ptr == htonl((TCPOPT_NOP << 24)
				       | (TCPOPT_NOP << 16)
				       | (TCPOPT_TIMESTAMP << 8)
				       | TCPOLEN_TIMESTAMP))
		return;

	while (length > 0) {
		int opcode = *ptr++;
		int opsize, i;

		switch (opcode) {
		case TCPOPT_EOL:
			return;
		case TCPOPT_NOP:	/* Ref: RFC 793 section 3.1 */
			length--;
			continue;
		default:
			if (length < 2)
				return;
			opsize = *ptr++;
			if (opsize < 2) /* "silly options" */
				return;
			if (opsize > length)
				return;	/* don't parse partial options */

			if (opcode == TCPOPT_SACK
			    && opsize >= (TCPOLEN_SACK_BASE
					  + TCPOLEN_SACK_PERBLOCK)
			    && !((opsize - TCPOLEN_SACK_BASE)
				 % TCPOLEN_SACK_PERBLOCK)) {
				for (i = 0;
				     i < (opsize - TCPOLEN_SACK_BASE);
				     i += TCPOLEN_SACK_PERBLOCK) {
					tmp = get_unaligned_be32((__be32 *)(ptr+i)+1);

					if (after(tmp, *sack))
						*sack = tmp;
				}
				return;
			}
			ptr += opsize - 2;
			length -= opsize;
		}
	}
}

static bool tcp_in_window(const struct nf_conn *ct,
			  struct ip_ct_tcp *state,
			  enum ip_conntrack_dir dir,
			  unsigned int index,
			  const struct sk_buff *skb,
			  unsigned int dataoff,
			  const struct tcphdr *tcph)
{
	struct net *net = nf_ct_net(ct);
	struct nf_tcp_net *tn = tcp_pernet(net);
	struct ip_ct_tcp_state *sender = &state->seen[dir];
	struct ip_ct_tcp_state *receiver = &state->seen[!dir];
	const struct nf_conntrack_tuple *tuple = &ct->tuplehash[dir].tuple;
	__u32 seq, ack, sack, end, win, swin;
	s32 receiver_offset;
	bool res, in_recv_win;

	/*
	 * Get the required data from the packet.
	 */
	seq = ntohl(tcph->seq);
	ack = sack = ntohl(tcph->ack_seq);
	win = ntohs(tcph->window);
	end = segment_seq_plus_len(seq, skb->len, dataoff, tcph);

	if (receiver->flags & IP_CT_TCP_FLAG_SACK_PERM)
		tcp_sack(skb, dataoff, tcph, &sack);

	/* Take into account NAT sequence number mangling */
	receiver_offset = nf_ct_seq_offset(ct, !dir, ack - 1);
	ack -= receiver_offset;
	sack -= receiver_offset;

	pr_debug("tcp_in_window: START\n");
	pr_debug("tcp_in_window: ");
	nf_ct_dump_tuple(tuple);
	pr_debug("seq=%u ack=%u+(%d) sack=%u+(%d) win=%u end=%u\n",
		 seq, ack, receiver_offset, sack, receiver_offset, win, end);
	pr_debug("tcp_in_window: sender end=%u maxend=%u maxwin=%u scale=%i "
		 "receiver end=%u maxend=%u maxwin=%u scale=%i\n",
		 sender->td_end, sender->td_maxend, sender->td_maxwin,
		 sender->td_scale,
		 receiver->td_end, receiver->td_maxend, receiver->td_maxwin,
		 receiver->td_scale);

	if (sender->td_maxwin == 0) {
		/*
		 * Initialize sender data.
		 */
		if (tcph->syn) {
			/*
			 * SYN-ACK in reply to a SYN
			 * or SYN from reply direction in simultaneous open.
			 */
			sender->td_end =
			sender->td_maxend = end;
			sender->td_maxwin = (win == 0 ? 1 : win);

			tcp_options(skb, dataoff, tcph, sender);
			/*
			 * RFC 1323:
			 * Both sides must send the Window Scale option
			 * to enable window scaling in either direction.
			 */
			if (!(sender->flags & IP_CT_TCP_FLAG_WINDOW_SCALE
			      && receiver->flags & IP_CT_TCP_FLAG_WINDOW_SCALE))
				sender->td_scale =
				receiver->td_scale = 0;
			if (!tcph->ack)
				/* Simultaneous open */
				return true;
		} else {
			/*
			 * We are in the middle of a connection,
			 * its history is lost for us.
			 * Let's try to use the data from the packet.
			 */
			sender->td_end = end;
			swin = win << sender->td_scale;
			sender->td_maxwin = (swin == 0 ? 1 : swin);
			sender->td_maxend = end + sender->td_maxwin;
			/*
			 * We haven't seen traffic in the other direction yet
			 * but we have to tweak window tracking to pass III
			 * and IV until that happens.
			 */
			if (receiver->td_maxwin == 0)
				receiver->td_end = receiver->td_maxend = sack;
		}
	} else if (((state->state == TCP_CONNTRACK_SYN_SENT
		     && dir == IP_CT_DIR_ORIGINAL)
		   || (state->state == TCP_CONNTRACK_SYN_RECV
		     && dir == IP_CT_DIR_REPLY))
		   && after(end, sender->td_end)) {
		/*
		 * RFC 793: "if a TCP is reinitialized ... then it need
		 * not wait at all; it must only be sure to use sequence
		 * numbers larger than those recently used."
		 */
		sender->td_end =
		sender->td_maxend = end;
		sender->td_maxwin = (win == 0 ? 1 : win);

		tcp_options(skb, dataoff, tcph, sender);
	}

	if (!(tcph->ack)) {
		/*
		 * If there is no ACK, just pretend it was set and OK.
		 */
		ack = sack = receiver->td_end;
	} else if (((tcp_flag_word(tcph) & (TCP_FLAG_ACK|TCP_FLAG_RST)) ==
		    (TCP_FLAG_ACK|TCP_FLAG_RST))
		   && (ack == 0)) {
		/*
		 * Broken TCP stacks, that set ACK in RST packets as well
		 * with zero ack value.
		 */
		ack = sack = receiver->td_end;
	}

	if (tcph->rst && seq == 0 && state->state == TCP_CONNTRACK_SYN_SENT)
		/*
		 * RST sent answering SYN.
		 */
		seq = end = sender->td_end;

	pr_debug("tcp_in_window: ");
	nf_ct_dump_tuple(tuple);
	pr_debug("seq=%u ack=%u+(%d) sack=%u+(%d) win=%u end=%u\n",
		 seq, ack, receiver_offset, sack, receiver_offset, win, end);
	pr_debug("tcp_in_window: sender end=%u maxend=%u maxwin=%u scale=%i "
		 "receiver end=%u maxend=%u maxwin=%u scale=%i\n",
		 sender->td_end, sender->td_maxend, sender->td_maxwin,
		 sender->td_scale,
		 receiver->td_end, receiver->td_maxend, receiver->td_maxwin,
		 receiver->td_scale);

	/* Is the ending sequence in the receive window (if available)? */
	in_recv_win = !receiver->td_maxwin ||
		      after(end, sender->td_end - receiver->td_maxwin - 1);

	pr_debug("tcp_in_window: I=%i II=%i III=%i IV=%i\n",
		 before(seq, sender->td_maxend + 1),
		 (in_recv_win ? 1 : 0),
		 before(sack, receiver->td_end + 1),
		 after(sack, receiver->td_end - MAXACKWINDOW(sender) - 1));

	if (before(seq, sender->td_maxend + 1) &&
	    in_recv_win &&
	    before(sack, receiver->td_end + 1) &&
	    after(sack, receiver->td_end - MAXACKWINDOW(sender) - 1)) {
		/*
		 * Take into account window scaling (RFC 1323).
		 */
		if (!tcph->syn)
			win <<= sender->td_scale;

		/*
		 * Update sender data.
		 */
		swin = win + (sack - ack);
		if (sender->td_maxwin < swin)
			sender->td_maxwin = swin;
		if (after(end, sender->td_end)) {
			sender->td_end = end;
			sender->flags |= IP_CT_TCP_FLAG_DATA_UNACKNOWLEDGED;
		}
		if (tcph->ack) {
			if (!(sender->flags & IP_CT_TCP_FLAG_MAXACK_SET)) {
				sender->td_maxack = ack;
				sender->flags |= IP_CT_TCP_FLAG_MAXACK_SET;
			} else if (after(ack, sender->td_maxack))
				sender->td_maxack = ack;
		}

		/*
		 * Update receiver data.
		 */
		if (receiver->td_maxwin != 0 && after(end, sender->td_maxend))
			receiver->td_maxwin += end - sender->td_maxend;
		if (after(sack + win, receiver->td_maxend - 1)) {
			receiver->td_maxend = sack + win;
			if (win == 0)
				receiver->td_maxend++;
		}
		if (ack == receiver->td_end)
			receiver->flags &= ~IP_CT_TCP_FLAG_DATA_UNACKNOWLEDGED;

		/*
		 * Check retransmissions.
		 */
		if (index == TCP_ACK_SET) {
			if (state->last_dir == dir
			    && state->last_seq == seq
			    && state->last_ack == ack
			    && state->last_end == end
			    && state->last_win == win)
				state->retrans++;
			else {
				state->last_dir = dir;
				state->last_seq = seq;
				state->last_ack = ack;
				state->last_end = end;
				state->last_win = win;
				state->retrans = 0;
			}
		}
		res = true;
	} else {
		res = false;
		if (sender->flags & IP_CT_TCP_FLAG_BE_LIBERAL ||
		    tn->tcp_be_liberal)
			res = true;
		if (!res) {
			nf_ct_l4proto_log_invalid(skb, ct,
			"%s",
			before(seq, sender->td_maxend + 1) ?
			in_recv_win ?
			before(sack, receiver->td_end + 1) ?
			after(sack, receiver->td_end - MAXACKWINDOW(sender) - 1) ? "BUG"
			: "ACK is under the lower bound (possible overly delayed ACK)"
			: "ACK is over the upper bound (ACKed data not seen yet)"
			: "SEQ is under the lower bound (already ACKed data retransmitted)"
			: "SEQ is over the upper bound (over the window of the receiver)");
		}
	}

	pr_debug("tcp_in_window: res=%u sender end=%u maxend=%u maxwin=%u "
		 "receiver end=%u maxend=%u maxwin=%u\n",
		 res, sender->td_end, sender->td_maxend, sender->td_maxwin,
		 receiver->td_end, receiver->td_maxend, receiver->td_maxwin);

	return res;
}

/* table of valid flag combinations - PUSH, ECE and CWR are always valid */
static const u8 tcp_valid_flags[(TCPHDR_FIN|TCPHDR_SYN|TCPHDR_RST|TCPHDR_ACK|
				 TCPHDR_URG) + 1] =
{
	[TCPHDR_SYN]				= 1,
	[TCPHDR_SYN|TCPHDR_URG]			= 1,
	[TCPHDR_SYN|TCPHDR_ACK]			= 1,
	[TCPHDR_RST]				= 1,
	[TCPHDR_RST|TCPHDR_ACK]			= 1,
	[TCPHDR_FIN|TCPHDR_ACK]			= 1,
	[TCPHDR_FIN|TCPHDR_ACK|TCPHDR_URG]	= 1,
	[TCPHDR_ACK]				= 1,
	[TCPHDR_ACK|TCPHDR_URG]			= 1,
};

static void tcp_error_log(const struct sk_buff *skb,
			  const struct nf_hook_state *state,
			  const char *msg)
{
	nf_l4proto_log_invalid(skb, state->net, state->pf, IPPROTO_TCP, "%s", msg);
}

/* Protect conntrack agaist broken packets. Code taken from ipt_unclean.c.  */
<<<<<<< HEAD
//tcp报文格式合法性检查
static int tcp_error(struct net *net, struct nf_conn *tmpl,
		     struct sk_buff *skb,
		     unsigned int dataoff,
		     u_int8_t pf,
		     unsigned int hooknum)
=======
static bool tcp_error(const struct tcphdr *th,
		      struct sk_buff *skb,
		      unsigned int dataoff,
		      const struct nf_hook_state *state)
>>>>>>> 01aa9d51
{
	unsigned int tcplen = skb->len - dataoff;
<<<<<<< HEAD
	u_int8_t tcpflags;

	/* Smaller that minimal TCP header? */
	//取出tcp头部
	th = skb_header_pointer(skb, dataoff, sizeof(_tcph), &_tcph);
	if (th == NULL) {
		tcp_error_log(skb, net, pf, "short packet");
		return -NF_ACCEPT;
	}
=======
	u8 tcpflags;
>>>>>>> 01aa9d51

	/* Not whole TCP header or malformed packet */
	//检查报文是否被截短
	if (th->doff*4 < sizeof(struct tcphdr) || tcplen < th->doff*4) {
		tcp_error_log(skb, state, "truncated packet");
		return true;
	}

	/* Checksum invalid? Ignore.
	 * We skip checking packets on the outgoing path
	 * because the checksum is assumed to be correct.
	 */
	/* FIXME: Source route IP option packets --RR */
<<<<<<< HEAD
	//checksum检查
	if (net->ct.sysctl_checksum && hooknum == NF_INET_PRE_ROUTING &&
	    nf_checksum(skb, hooknum, dataoff, IPPROTO_TCP, pf)) {
		tcp_error_log(skb, net, pf, "bad checksum");
		return -NF_ACCEPT;
=======
	if (state->net->ct.sysctl_checksum &&
	    state->hook == NF_INET_PRE_ROUTING &&
	    nf_checksum(skb, state->hook, dataoff, IPPROTO_TCP, state->pf)) {
		tcp_error_log(skb, state, "bad checksum");
		return true;
>>>>>>> 01aa9d51
	}

	/* Check TCP flags. */
	//tcp flag不能有错误的组合
	tcpflags = (tcp_flag_byte(th) & ~(TCPHDR_ECE|TCPHDR_CWR|TCPHDR_PSH));
	if (!tcp_valid_flags[tcpflags]) {
		tcp_error_log(skb, state, "invalid tcp flag combination");
		return true;
	}

	return false;
}

static noinline bool tcp_new(struct nf_conn *ct, const struct sk_buff *skb,
			     unsigned int dataoff,
			     const struct tcphdr *th)
{
	enum tcp_conntrack new_state;
	struct net *net = nf_ct_net(ct);
	const struct nf_tcp_net *tn = tcp_pernet(net);
	const struct ip_ct_tcp_state *sender = &ct->proto.tcp.seen[0];
	const struct ip_ct_tcp_state *receiver = &ct->proto.tcp.seen[1];

	/* Don't need lock here: this conntrack not in circulation yet */
	new_state = tcp_conntracks[0][get_conntrack_index(th)][TCP_CONNTRACK_NONE];

	/* Invalid: delete conntrack */
	if (new_state >= TCP_CONNTRACK_MAX) {
		pr_debug("nf_ct_tcp: invalid new deleting.\n");
		return false;
	}

	if (new_state == TCP_CONNTRACK_SYN_SENT) {
		memset(&ct->proto.tcp, 0, sizeof(ct->proto.tcp));
		/* SYN packet */
		ct->proto.tcp.seen[0].td_end =
			segment_seq_plus_len(ntohl(th->seq), skb->len,
					     dataoff, th);
		ct->proto.tcp.seen[0].td_maxwin = ntohs(th->window);
		if (ct->proto.tcp.seen[0].td_maxwin == 0)
			ct->proto.tcp.seen[0].td_maxwin = 1;
		ct->proto.tcp.seen[0].td_maxend =
			ct->proto.tcp.seen[0].td_end;

		tcp_options(skb, dataoff, th, &ct->proto.tcp.seen[0]);
	} else if (tn->tcp_loose == 0) {
		/* Don't try to pick up connections. */
		return false;
	} else {
		memset(&ct->proto.tcp, 0, sizeof(ct->proto.tcp));
		/*
		 * We are in the middle of a connection,
		 * its history is lost for us.
		 * Let's try to use the data from the packet.
		 */
		ct->proto.tcp.seen[0].td_end =
			segment_seq_plus_len(ntohl(th->seq), skb->len,
					     dataoff, th);
		ct->proto.tcp.seen[0].td_maxwin = ntohs(th->window);
		if (ct->proto.tcp.seen[0].td_maxwin == 0)
			ct->proto.tcp.seen[0].td_maxwin = 1;
		ct->proto.tcp.seen[0].td_maxend =
			ct->proto.tcp.seen[0].td_end +
			ct->proto.tcp.seen[0].td_maxwin;

		/* We assume SACK and liberal window checking to handle
		 * window scaling */
		ct->proto.tcp.seen[0].flags =
		ct->proto.tcp.seen[1].flags = IP_CT_TCP_FLAG_SACK_PERM |
					      IP_CT_TCP_FLAG_BE_LIBERAL;
	}

	/* tcp_packet will set them */
	ct->proto.tcp.last_index = TCP_NONE_SET;

	pr_debug("%s: sender end=%u maxend=%u maxwin=%u scale=%i "
		 "receiver end=%u maxend=%u maxwin=%u scale=%i\n",
		 __func__,
		 sender->td_end, sender->td_maxend, sender->td_maxwin,
		 sender->td_scale,
		 receiver->td_end, receiver->td_maxend, receiver->td_maxwin,
		 receiver->td_scale);
	return true;
}

/* Returns verdict for packet, or -1 for invalid. */
static int tcp_packet(struct nf_conn *ct,
		      struct sk_buff *skb,
		      unsigned int dataoff,
		      enum ip_conntrack_info ctinfo,
		      const struct nf_hook_state *state)
{
	struct net *net = nf_ct_net(ct);
	struct nf_tcp_net *tn = tcp_pernet(net);
	struct nf_conntrack_tuple *tuple;
	enum tcp_conntrack new_state, old_state;
	unsigned int index, *timeouts;
	enum ip_conntrack_dir dir;
	const struct tcphdr *th;
	struct tcphdr _tcph;
	unsigned long timeout;

	//取tcp头部
	th = skb_header_pointer(skb, dataoff, sizeof(_tcph), &_tcph);
	if (th == NULL)
		return -NF_ACCEPT;

	if (tcp_error(th, skb, dataoff, state))
		return -NF_ACCEPT;

	if (!nf_ct_is_confirmed(ct) && !tcp_new(ct, skb, dataoff, th))
		return -NF_ACCEPT;

	spin_lock_bh(&ct->lock);
	old_state = ct->proto.tcp.state;
	dir = CTINFO2DIR(ctinfo);
	index = get_conntrack_index(th);
	new_state = tcp_conntracks[dir][index][old_state];//依据方便映射tcp新状态
	tuple = &ct->tuplehash[dir].tuple;

	switch (new_state) {
	case TCP_CONNTRACK_SYN_SENT:
		if (old_state < TCP_CONNTRACK_TIME_WAIT)
			break;
		/* RFC 1122: "When a connection is closed actively,
		 * it MUST linger in TIME-WAIT state for a time 2xMSL
		 * (Maximum Segment Lifetime). However, it MAY accept
		 * a new SYN from the remote TCP to reopen the connection
		 * directly from TIME-WAIT state, if..."
		 * We ignore the conditions because we are in the
		 * TIME-WAIT state anyway.
		 *
		 * Handle aborted connections: we and the server
		 * think there is an existing connection but the client
		 * aborts it and starts a new one.
		 */
		if (((ct->proto.tcp.seen[dir].flags
		      | ct->proto.tcp.seen[!dir].flags)
		     & IP_CT_TCP_FLAG_CLOSE_INIT)
		    || (ct->proto.tcp.last_dir == dir
		        && ct->proto.tcp.last_index == TCP_RST_SET)) {
			/* Attempt to reopen a closed/aborted connection.
			 * Delete this connection and look up again. */
			spin_unlock_bh(&ct->lock);

			/* Only repeat if we can actually remove the timer.
			 * Destruction may already be in progress in process
			 * context and we must give it a chance to terminate.
			 */
			if (nf_ct_kill(ct))
				return -NF_REPEAT;
			return NF_DROP;
		}
		/* Fall through */
	case TCP_CONNTRACK_IGNORE:
		/* Ignored packets:
		 *
		 * Our connection entry may be out of sync, so ignore
		 * packets which may signal the real connection between
		 * the client and the server.
		 *
		 * a) SYN in ORIGINAL
		 * b) SYN/ACK in REPLY
		 * c) ACK in reply direction after initial SYN in original.
		 *
		 * If the ignored packet is invalid, the receiver will send
		 * a RST we'll catch below.
		 */
		if (index == TCP_SYNACK_SET
		    && ct->proto.tcp.last_index == TCP_SYN_SET
		    && ct->proto.tcp.last_dir != dir
		    && ntohl(th->ack_seq) == ct->proto.tcp.last_end) {
			/* b) This SYN/ACK acknowledges a SYN that we earlier
			 * ignored as invalid. This means that the client and
			 * the server are both in sync, while the firewall is
			 * not. We get in sync from the previously annotated
			 * values.
			 */
			old_state = TCP_CONNTRACK_SYN_SENT;
			new_state = TCP_CONNTRACK_SYN_RECV;
			ct->proto.tcp.seen[ct->proto.tcp.last_dir].td_end =
				ct->proto.tcp.last_end;
			ct->proto.tcp.seen[ct->proto.tcp.last_dir].td_maxend =
				ct->proto.tcp.last_end;
			ct->proto.tcp.seen[ct->proto.tcp.last_dir].td_maxwin =
				ct->proto.tcp.last_win == 0 ?
					1 : ct->proto.tcp.last_win;
			ct->proto.tcp.seen[ct->proto.tcp.last_dir].td_scale =
				ct->proto.tcp.last_wscale;
			ct->proto.tcp.last_flags &= ~IP_CT_EXP_CHALLENGE_ACK;
			ct->proto.tcp.seen[ct->proto.tcp.last_dir].flags =
				ct->proto.tcp.last_flags;
			memset(&ct->proto.tcp.seen[dir], 0,
			       sizeof(struct ip_ct_tcp_state));
			break;
		}
		ct->proto.tcp.last_index = index;
		ct->proto.tcp.last_dir = dir;
		ct->proto.tcp.last_seq = ntohl(th->seq);
		ct->proto.tcp.last_end =
		    segment_seq_plus_len(ntohl(th->seq), skb->len, dataoff, th);
		ct->proto.tcp.last_win = ntohs(th->window);

		/* a) This is a SYN in ORIGINAL. The client and the server
		 * may be in sync but we are not. In that case, we annotate
		 * the TCP options and let the packet go through. If it is a
		 * valid SYN packet, the server will reply with a SYN/ACK, and
		 * then we'll get in sync. Otherwise, the server potentially
		 * responds with a challenge ACK if implementing RFC5961.
		 */
		if (index == TCP_SYN_SET && dir == IP_CT_DIR_ORIGINAL) {
			struct ip_ct_tcp_state seen = {};

			ct->proto.tcp.last_flags =
			ct->proto.tcp.last_wscale = 0;
			tcp_options(skb, dataoff, th, &seen);
			if (seen.flags & IP_CT_TCP_FLAG_WINDOW_SCALE) {
				ct->proto.tcp.last_flags |=
					IP_CT_TCP_FLAG_WINDOW_SCALE;
				ct->proto.tcp.last_wscale = seen.td_scale;
			}
			if (seen.flags & IP_CT_TCP_FLAG_SACK_PERM) {
				ct->proto.tcp.last_flags |=
					IP_CT_TCP_FLAG_SACK_PERM;
			}
			/* Mark the potential for RFC5961 challenge ACK,
			 * this pose a special problem for LAST_ACK state
			 * as ACK is intrepretated as ACKing last FIN.
			 */
			if (old_state == TCP_CONNTRACK_LAST_ACK)
				ct->proto.tcp.last_flags |=
					IP_CT_EXP_CHALLENGE_ACK;
		}
		spin_unlock_bh(&ct->lock);
		nf_ct_l4proto_log_invalid(skb, ct, "invalid packet ignored in "
					  "state %s ", tcp_conntrack_names[old_state]);
		return NF_ACCEPT;
	case TCP_CONNTRACK_MAX:
		/* Special case for SYN proxy: when the SYN to the server or
		 * the SYN/ACK from the server is lost, the client may transmit
		 * a keep-alive packet while in SYN_SENT state. This needs to
		 * be associated with the original conntrack entry in order to
		 * generate a new SYN with the correct sequence number.
		 */
		if (nfct_synproxy(ct) && old_state == TCP_CONNTRACK_SYN_SENT &&
		    index == TCP_ACK_SET && dir == IP_CT_DIR_ORIGINAL &&
		    ct->proto.tcp.last_dir == IP_CT_DIR_ORIGINAL &&
		    ct->proto.tcp.seen[dir].td_end - 1 == ntohl(th->seq)) {
			pr_debug("nf_ct_tcp: SYN proxy client keep alive\n");
			spin_unlock_bh(&ct->lock);
			return NF_ACCEPT;
		}

		/* Invalid packet */
		pr_debug("nf_ct_tcp: Invalid dir=%i index=%u ostate=%u\n",
			 dir, get_conntrack_index(th), old_state);
		spin_unlock_bh(&ct->lock);
		nf_ct_l4proto_log_invalid(skb, ct, "invalid state");
		return -NF_ACCEPT;
	case TCP_CONNTRACK_TIME_WAIT:
		/* RFC5961 compliance cause stack to send "challenge-ACK"
		 * e.g. in response to spurious SYNs.  Conntrack MUST
		 * not believe this ACK is acking last FIN.
		 */
		if (old_state == TCP_CONNTRACK_LAST_ACK &&
		    index == TCP_ACK_SET &&
		    ct->proto.tcp.last_dir != dir &&
		    ct->proto.tcp.last_index == TCP_SYN_SET &&
		    (ct->proto.tcp.last_flags & IP_CT_EXP_CHALLENGE_ACK)) {
			/* Detected RFC5961 challenge ACK */
			ct->proto.tcp.last_flags &= ~IP_CT_EXP_CHALLENGE_ACK;
			spin_unlock_bh(&ct->lock);
			nf_ct_l4proto_log_invalid(skb, ct, "challenge-ack ignored");
			return NF_ACCEPT; /* Don't change state */
		}
		break;
	case TCP_CONNTRACK_SYN_SENT2:
		/* tcp_conntracks table is not smart enough to handle
		 * simultaneous open.
		 */
		ct->proto.tcp.last_flags |= IP_CT_TCP_SIMULTANEOUS_OPEN;
		break;
	case TCP_CONNTRACK_SYN_RECV:
		if (dir == IP_CT_DIR_REPLY && index == TCP_ACK_SET &&
		    ct->proto.tcp.last_flags & IP_CT_TCP_SIMULTANEOUS_OPEN)
			new_state = TCP_CONNTRACK_ESTABLISHED;
		break;
	case TCP_CONNTRACK_CLOSE:
		if (index == TCP_RST_SET
		    && (ct->proto.tcp.seen[!dir].flags & IP_CT_TCP_FLAG_MAXACK_SET)
		    && before(ntohl(th->seq), ct->proto.tcp.seen[!dir].td_maxack)) {
			/* Invalid RST  */
			spin_unlock_bh(&ct->lock);
			nf_ct_l4proto_log_invalid(skb, ct, "invalid rst");
			return -NF_ACCEPT;
		}
		if (index == TCP_RST_SET
		    && ((test_bit(IPS_SEEN_REPLY_BIT, &ct->status)
			 && ct->proto.tcp.last_index == TCP_SYN_SET)
			|| (!test_bit(IPS_ASSURED_BIT, &ct->status)
			    && ct->proto.tcp.last_index == TCP_ACK_SET))
		    && ntohl(th->ack_seq) == ct->proto.tcp.last_end) {
			/* RST sent to invalid SYN or ACK we had let through
			 * at a) and c) above:
			 *
			 * a) SYN was in window then
			 * c) we hold a half-open connection.
			 *
			 * Delete our connection entry.
			 * We skip window checking, because packet might ACK
			 * segments we ignored. */
			goto in_window;
		}
		/* Just fall through */
	default:
		/* Keep compilers happy. */
		break;
	}

	if (!tcp_in_window(ct, &ct->proto.tcp, dir, index,
			   skb, dataoff, th)) {
		spin_unlock_bh(&ct->lock);
		return -NF_ACCEPT;
	}
     in_window:
	/* From now on we have got in-window packets */
	ct->proto.tcp.last_index = index;
	ct->proto.tcp.last_dir = dir;

	pr_debug("tcp_conntracks: ");
	nf_ct_dump_tuple(tuple);
	pr_debug("syn=%i ack=%i fin=%i rst=%i old=%i new=%i\n",
		 (th->syn ? 1 : 0), (th->ack ? 1 : 0),
		 (th->fin ? 1 : 0), (th->rst ? 1 : 0),
		 old_state, new_state);

	ct->proto.tcp.state = new_state;
	if (old_state != new_state
	    && new_state == TCP_CONNTRACK_FIN_WAIT)
		ct->proto.tcp.seen[dir].flags |= IP_CT_TCP_FLAG_CLOSE_INIT;

	timeouts = nf_ct_timeout_lookup(ct);
	if (!timeouts)
		timeouts = tn->timeouts;

	if (ct->proto.tcp.retrans >= tn->tcp_max_retrans &&
	    timeouts[new_state] > timeouts[TCP_CONNTRACK_RETRANS])
		timeout = timeouts[TCP_CONNTRACK_RETRANS];
	else if ((ct->proto.tcp.seen[0].flags | ct->proto.tcp.seen[1].flags) &
		 IP_CT_TCP_FLAG_DATA_UNACKNOWLEDGED &&
		 timeouts[new_state] > timeouts[TCP_CONNTRACK_UNACK])
		timeout = timeouts[TCP_CONNTRACK_UNACK];
	else if (ct->proto.tcp.last_win == 0 &&
		 timeouts[new_state] > timeouts[TCP_CONNTRACK_RETRANS])
		timeout = timeouts[TCP_CONNTRACK_RETRANS];
	else
		timeout = timeouts[new_state];
	spin_unlock_bh(&ct->lock);

	if (new_state != old_state)
		nf_conntrack_event_cache(IPCT_PROTOINFO, ct);

	if (!test_bit(IPS_SEEN_REPLY_BIT, &ct->status)) {
		/* If only reply is a RST, we can consider ourselves not to
		   have an established connection: this is a fairly common
		   problem case, so we can delete the conntrack
		   immediately.  --RR */
		if (th->rst) {
			nf_ct_kill_acct(ct, ctinfo, skb);
			return NF_ACCEPT;
		}
		/* ESTABLISHED without SEEN_REPLY, i.e. mid-connection
		 * pickup with loose=1. Avoid large ESTABLISHED timeout.
		 */
		if (new_state == TCP_CONNTRACK_ESTABLISHED &&
		    timeout > timeouts[TCP_CONNTRACK_UNACK])
			timeout = timeouts[TCP_CONNTRACK_UNACK];
	} else if (!test_bit(IPS_ASSURED_BIT, &ct->status)
		   && (old_state == TCP_CONNTRACK_SYN_RECV
		       || old_state == TCP_CONNTRACK_ESTABLISHED)
		   && new_state == TCP_CONNTRACK_ESTABLISHED) {
		/* Set ASSURED if we see see valid ack in ESTABLISHED
		   after SYN_RECV or a valid answer for a picked up
		   connection. */
		set_bit(IPS_ASSURED_BIT, &ct->status);
		nf_conntrack_event_cache(IPCT_ASSURED, ct);
	}
	nf_ct_refresh_acct(ct, ctinfo, skb, timeout);

	return NF_ACCEPT;
}

<<<<<<< HEAD
/* Called when a new connection for this protocol found. */
static bool tcp_new(struct nf_conn *ct, const struct sk_buff *skb,
		    unsigned int dataoff)
{
	enum tcp_conntrack new_state;
	const struct tcphdr *th;
	struct tcphdr _tcph;
	struct net *net = nf_ct_net(ct);
	struct nf_tcp_net *tn = tcp_pernet(net);
	const struct ip_ct_tcp_state *sender = &ct->proto.tcp.seen[0];
	const struct ip_ct_tcp_state *receiver = &ct->proto.tcp.seen[1];

	//取tcp头部
	th = skb_header_pointer(skb, dataoff, sizeof(_tcph), &_tcph);
	BUG_ON(th == NULL);

	/* Don't need lock here: this conntrack not in circulation yet */
	//由于是新创建，故方向是源方向，之前的状态为CONNTRACK_NONE
	new_state = tcp_conntracks[0][get_conntrack_index(th)][TCP_CONNTRACK_NONE];

	/* Invalid: delete conntrack */
	if (new_state >= TCP_CONNTRACK_MAX) {
		pr_debug("nf_ct_tcp: invalid new deleting.\n");
		return false;
	}

	if (new_state == TCP_CONNTRACK_SYN_SENT) {
		memset(&ct->proto.tcp, 0, sizeof(ct->proto.tcp));
		/* SYN packet */
		ct->proto.tcp.seen[0].td_end =
			segment_seq_plus_len(ntohl(th->seq), skb->len,
					     dataoff, th);
		ct->proto.tcp.seen[0].td_maxwin = ntohs(th->window);
		if (ct->proto.tcp.seen[0].td_maxwin == 0)
			ct->proto.tcp.seen[0].td_maxwin = 1;
		ct->proto.tcp.seen[0].td_maxend =
			ct->proto.tcp.seen[0].td_end;

		tcp_options(skb, dataoff, th, &ct->proto.tcp.seen[0]);
	} else if (tn->tcp_loose == 0) {
		/* Don't try to pick up connections. */
		return false;
	} else {
		memset(&ct->proto.tcp, 0, sizeof(ct->proto.tcp));
		/*
		 * We are in the middle of a connection,
		 * its history is lost for us.
		 * Let's try to use the data from the packet.
		 */
		ct->proto.tcp.seen[0].td_end =
			segment_seq_plus_len(ntohl(th->seq), skb->len,
					     dataoff, th);
		ct->proto.tcp.seen[0].td_maxwin = ntohs(th->window);
		if (ct->proto.tcp.seen[0].td_maxwin == 0)
			ct->proto.tcp.seen[0].td_maxwin = 1;
		ct->proto.tcp.seen[0].td_maxend =
			ct->proto.tcp.seen[0].td_end +
			ct->proto.tcp.seen[0].td_maxwin;

		/* We assume SACK and liberal window checking to handle
		 * window scaling */
		ct->proto.tcp.seen[0].flags =
		ct->proto.tcp.seen[1].flags = IP_CT_TCP_FLAG_SACK_PERM |
					      IP_CT_TCP_FLAG_BE_LIBERAL;
	}

	/* tcp_packet will set them */
	ct->proto.tcp.last_index = TCP_NONE_SET;

	pr_debug("tcp_new: sender end=%u maxend=%u maxwin=%u scale=%i "
		 "receiver end=%u maxend=%u maxwin=%u scale=%i\n",
		 sender->td_end, sender->td_maxend, sender->td_maxwin,
		 sender->td_scale,
		 receiver->td_end, receiver->td_maxend, receiver->td_maxwin,
		 receiver->td_scale);
	return true;
}

=======
>>>>>>> 01aa9d51
static bool tcp_can_early_drop(const struct nf_conn *ct)
{
	switch (ct->proto.tcp.state) {
	case TCP_CONNTRACK_FIN_WAIT:
	case TCP_CONNTRACK_LAST_ACK:
	case TCP_CONNTRACK_TIME_WAIT:
	case TCP_CONNTRACK_CLOSE:
	case TCP_CONNTRACK_CLOSE_WAIT:
		return true;
	default:
		break;
	}

	return false;
}

#if IS_ENABLED(CONFIG_NF_CT_NETLINK)

#include <linux/netfilter/nfnetlink.h>
#include <linux/netfilter/nfnetlink_conntrack.h>

static int tcp_to_nlattr(struct sk_buff *skb, struct nlattr *nla,
			 struct nf_conn *ct)
{
	struct nlattr *nest_parms;
	struct nf_ct_tcp_flags tmp = {};

	spin_lock_bh(&ct->lock);
	nest_parms = nla_nest_start(skb, CTA_PROTOINFO_TCP | NLA_F_NESTED);
	if (!nest_parms)
		goto nla_put_failure;

	if (nla_put_u8(skb, CTA_PROTOINFO_TCP_STATE, ct->proto.tcp.state) ||
	    nla_put_u8(skb, CTA_PROTOINFO_TCP_WSCALE_ORIGINAL,
		       ct->proto.tcp.seen[0].td_scale) ||
	    nla_put_u8(skb, CTA_PROTOINFO_TCP_WSCALE_REPLY,
		       ct->proto.tcp.seen[1].td_scale))
		goto nla_put_failure;

	tmp.flags = ct->proto.tcp.seen[0].flags;
	if (nla_put(skb, CTA_PROTOINFO_TCP_FLAGS_ORIGINAL,
		    sizeof(struct nf_ct_tcp_flags), &tmp))
		goto nla_put_failure;

	tmp.flags = ct->proto.tcp.seen[1].flags;
	if (nla_put(skb, CTA_PROTOINFO_TCP_FLAGS_REPLY,
		    sizeof(struct nf_ct_tcp_flags), &tmp))
		goto nla_put_failure;
	spin_unlock_bh(&ct->lock);

	nla_nest_end(skb, nest_parms);

	return 0;

nla_put_failure:
	spin_unlock_bh(&ct->lock);
	return -1;
}

static const struct nla_policy tcp_nla_policy[CTA_PROTOINFO_TCP_MAX+1] = {
	[CTA_PROTOINFO_TCP_STATE]	    = { .type = NLA_U8 },
	[CTA_PROTOINFO_TCP_WSCALE_ORIGINAL] = { .type = NLA_U8 },
	[CTA_PROTOINFO_TCP_WSCALE_REPLY]    = { .type = NLA_U8 },
	[CTA_PROTOINFO_TCP_FLAGS_ORIGINAL]  = { .len = sizeof(struct nf_ct_tcp_flags) },
	[CTA_PROTOINFO_TCP_FLAGS_REPLY]	    = { .len =  sizeof(struct nf_ct_tcp_flags) },
};

#define TCP_NLATTR_SIZE	( \
	NLA_ALIGN(NLA_HDRLEN + 1) + \
	NLA_ALIGN(NLA_HDRLEN + 1) + \
	NLA_ALIGN(NLA_HDRLEN + sizeof(struct nf_ct_tcp_flags)) + \
	NLA_ALIGN(NLA_HDRLEN + sizeof(struct nf_ct_tcp_flags)))

static int nlattr_to_tcp(struct nlattr *cda[], struct nf_conn *ct)
{
	struct nlattr *pattr = cda[CTA_PROTOINFO_TCP];
	struct nlattr *tb[CTA_PROTOINFO_TCP_MAX+1];
	int err;

	/* updates could not contain anything about the private
	 * protocol info, in that case skip the parsing */
	if (!pattr)
		return 0;

	err = nla_parse_nested(tb, CTA_PROTOINFO_TCP_MAX, pattr,
			       tcp_nla_policy, NULL);
	if (err < 0)
		return err;

	if (tb[CTA_PROTOINFO_TCP_STATE] &&
	    nla_get_u8(tb[CTA_PROTOINFO_TCP_STATE]) >= TCP_CONNTRACK_MAX)
		return -EINVAL;

	spin_lock_bh(&ct->lock);
	if (tb[CTA_PROTOINFO_TCP_STATE])
		ct->proto.tcp.state = nla_get_u8(tb[CTA_PROTOINFO_TCP_STATE]);

	if (tb[CTA_PROTOINFO_TCP_FLAGS_ORIGINAL]) {
		struct nf_ct_tcp_flags *attr =
			nla_data(tb[CTA_PROTOINFO_TCP_FLAGS_ORIGINAL]);
		ct->proto.tcp.seen[0].flags &= ~attr->mask;
		ct->proto.tcp.seen[0].flags |= attr->flags & attr->mask;
	}

	if (tb[CTA_PROTOINFO_TCP_FLAGS_REPLY]) {
		struct nf_ct_tcp_flags *attr =
			nla_data(tb[CTA_PROTOINFO_TCP_FLAGS_REPLY]);
		ct->proto.tcp.seen[1].flags &= ~attr->mask;
		ct->proto.tcp.seen[1].flags |= attr->flags & attr->mask;
	}

	if (tb[CTA_PROTOINFO_TCP_WSCALE_ORIGINAL] &&
	    tb[CTA_PROTOINFO_TCP_WSCALE_REPLY] &&
	    ct->proto.tcp.seen[0].flags & IP_CT_TCP_FLAG_WINDOW_SCALE &&
	    ct->proto.tcp.seen[1].flags & IP_CT_TCP_FLAG_WINDOW_SCALE) {
		ct->proto.tcp.seen[0].td_scale =
			nla_get_u8(tb[CTA_PROTOINFO_TCP_WSCALE_ORIGINAL]);
		ct->proto.tcp.seen[1].td_scale =
			nla_get_u8(tb[CTA_PROTOINFO_TCP_WSCALE_REPLY]);
	}
	spin_unlock_bh(&ct->lock);

	return 0;
}

static unsigned int tcp_nlattr_tuple_size(void)
{
	static unsigned int size __read_mostly;

	if (!size)
		size = nla_policy_len(nf_ct_port_nla_policy, CTA_PROTO_MAX + 1);

	return size;
}
#endif

#ifdef CONFIG_NF_CONNTRACK_TIMEOUT

#include <linux/netfilter/nfnetlink.h>
#include <linux/netfilter/nfnetlink_cttimeout.h>

static int tcp_timeout_nlattr_to_obj(struct nlattr *tb[],
				     struct net *net, void *data)
{
	struct nf_tcp_net *tn = tcp_pernet(net);
	unsigned int *timeouts = data;
	int i;

	if (!timeouts)
		timeouts = tn->timeouts;
	/* set default TCP timeouts. */
	for (i=0; i<TCP_CONNTRACK_TIMEOUT_MAX; i++)
		timeouts[i] = tn->timeouts[i];

	if (tb[CTA_TIMEOUT_TCP_SYN_SENT]) {
		timeouts[TCP_CONNTRACK_SYN_SENT] =
			ntohl(nla_get_be32(tb[CTA_TIMEOUT_TCP_SYN_SENT]))*HZ;
	}

	if (tb[CTA_TIMEOUT_TCP_SYN_RECV]) {
		timeouts[TCP_CONNTRACK_SYN_RECV] =
			ntohl(nla_get_be32(tb[CTA_TIMEOUT_TCP_SYN_RECV]))*HZ;
	}
	if (tb[CTA_TIMEOUT_TCP_ESTABLISHED]) {
		timeouts[TCP_CONNTRACK_ESTABLISHED] =
			ntohl(nla_get_be32(tb[CTA_TIMEOUT_TCP_ESTABLISHED]))*HZ;
	}
	if (tb[CTA_TIMEOUT_TCP_FIN_WAIT]) {
		timeouts[TCP_CONNTRACK_FIN_WAIT] =
			ntohl(nla_get_be32(tb[CTA_TIMEOUT_TCP_FIN_WAIT]))*HZ;
	}
	if (tb[CTA_TIMEOUT_TCP_CLOSE_WAIT]) {
		timeouts[TCP_CONNTRACK_CLOSE_WAIT] =
			ntohl(nla_get_be32(tb[CTA_TIMEOUT_TCP_CLOSE_WAIT]))*HZ;
	}
	if (tb[CTA_TIMEOUT_TCP_LAST_ACK]) {
		timeouts[TCP_CONNTRACK_LAST_ACK] =
			ntohl(nla_get_be32(tb[CTA_TIMEOUT_TCP_LAST_ACK]))*HZ;
	}
	if (tb[CTA_TIMEOUT_TCP_TIME_WAIT]) {
		timeouts[TCP_CONNTRACK_TIME_WAIT] =
			ntohl(nla_get_be32(tb[CTA_TIMEOUT_TCP_TIME_WAIT]))*HZ;
	}
	if (tb[CTA_TIMEOUT_TCP_CLOSE]) {
		timeouts[TCP_CONNTRACK_CLOSE] =
			ntohl(nla_get_be32(tb[CTA_TIMEOUT_TCP_CLOSE]))*HZ;
	}
	if (tb[CTA_TIMEOUT_TCP_SYN_SENT2]) {
		timeouts[TCP_CONNTRACK_SYN_SENT2] =
			ntohl(nla_get_be32(tb[CTA_TIMEOUT_TCP_SYN_SENT2]))*HZ;
	}
	if (tb[CTA_TIMEOUT_TCP_RETRANS]) {
		timeouts[TCP_CONNTRACK_RETRANS] =
			ntohl(nla_get_be32(tb[CTA_TIMEOUT_TCP_RETRANS]))*HZ;
	}
	if (tb[CTA_TIMEOUT_TCP_UNACK]) {
		timeouts[TCP_CONNTRACK_UNACK] =
			ntohl(nla_get_be32(tb[CTA_TIMEOUT_TCP_UNACK]))*HZ;
	}

	timeouts[CTA_TIMEOUT_TCP_UNSPEC] = timeouts[CTA_TIMEOUT_TCP_SYN_SENT];
	return 0;
}

static int
tcp_timeout_obj_to_nlattr(struct sk_buff *skb, const void *data)
{
	const unsigned int *timeouts = data;

	if (nla_put_be32(skb, CTA_TIMEOUT_TCP_SYN_SENT,
			htonl(timeouts[TCP_CONNTRACK_SYN_SENT] / HZ)) ||
	    nla_put_be32(skb, CTA_TIMEOUT_TCP_SYN_RECV,
			 htonl(timeouts[TCP_CONNTRACK_SYN_RECV] / HZ)) ||
	    nla_put_be32(skb, CTA_TIMEOUT_TCP_ESTABLISHED,
			 htonl(timeouts[TCP_CONNTRACK_ESTABLISHED] / HZ)) ||
	    nla_put_be32(skb, CTA_TIMEOUT_TCP_FIN_WAIT,
			 htonl(timeouts[TCP_CONNTRACK_FIN_WAIT] / HZ)) ||
	    nla_put_be32(skb, CTA_TIMEOUT_TCP_CLOSE_WAIT,
			 htonl(timeouts[TCP_CONNTRACK_CLOSE_WAIT] / HZ)) ||
	    nla_put_be32(skb, CTA_TIMEOUT_TCP_LAST_ACK,
			 htonl(timeouts[TCP_CONNTRACK_LAST_ACK] / HZ)) ||
	    nla_put_be32(skb, CTA_TIMEOUT_TCP_TIME_WAIT,
			 htonl(timeouts[TCP_CONNTRACK_TIME_WAIT] / HZ)) ||
	    nla_put_be32(skb, CTA_TIMEOUT_TCP_CLOSE,
			 htonl(timeouts[TCP_CONNTRACK_CLOSE] / HZ)) ||
	    nla_put_be32(skb, CTA_TIMEOUT_TCP_SYN_SENT2,
			 htonl(timeouts[TCP_CONNTRACK_SYN_SENT2] / HZ)) ||
	    nla_put_be32(skb, CTA_TIMEOUT_TCP_RETRANS,
			 htonl(timeouts[TCP_CONNTRACK_RETRANS] / HZ)) ||
	    nla_put_be32(skb, CTA_TIMEOUT_TCP_UNACK,
			 htonl(timeouts[TCP_CONNTRACK_UNACK] / HZ)))
		goto nla_put_failure;
	return 0;

nla_put_failure:
	return -ENOSPC;
}

static const struct nla_policy tcp_timeout_nla_policy[CTA_TIMEOUT_TCP_MAX+1] = {
	[CTA_TIMEOUT_TCP_SYN_SENT]	= { .type = NLA_U32 },
	[CTA_TIMEOUT_TCP_SYN_RECV]	= { .type = NLA_U32 },
	[CTA_TIMEOUT_TCP_ESTABLISHED]	= { .type = NLA_U32 },
	[CTA_TIMEOUT_TCP_FIN_WAIT]	= { .type = NLA_U32 },
	[CTA_TIMEOUT_TCP_CLOSE_WAIT]	= { .type = NLA_U32 },
	[CTA_TIMEOUT_TCP_LAST_ACK]	= { .type = NLA_U32 },
	[CTA_TIMEOUT_TCP_TIME_WAIT]	= { .type = NLA_U32 },
	[CTA_TIMEOUT_TCP_CLOSE]		= { .type = NLA_U32 },
	[CTA_TIMEOUT_TCP_SYN_SENT2]	= { .type = NLA_U32 },
	[CTA_TIMEOUT_TCP_RETRANS]	= { .type = NLA_U32 },
	[CTA_TIMEOUT_TCP_UNACK]		= { .type = NLA_U32 },
};
#endif /* CONFIG_NF_CONNTRACK_TIMEOUT */

#ifdef CONFIG_SYSCTL
static struct ctl_table tcp_sysctl_table[] = {
	{
		.procname	= "nf_conntrack_tcp_timeout_syn_sent",
		.maxlen		= sizeof(unsigned int),
		.mode		= 0644,
		.proc_handler	= proc_dointvec_jiffies,
	},
	{
		.procname	= "nf_conntrack_tcp_timeout_syn_recv",
		.maxlen		= sizeof(unsigned int),
		.mode		= 0644,
		.proc_handler	= proc_dointvec_jiffies,
	},
	{
		.procname	= "nf_conntrack_tcp_timeout_established",
		.maxlen		= sizeof(unsigned int),
		.mode		= 0644,
		.proc_handler	= proc_dointvec_jiffies,
	},
	{
		.procname	= "nf_conntrack_tcp_timeout_fin_wait",
		.maxlen		= sizeof(unsigned int),
		.mode		= 0644,
		.proc_handler	= proc_dointvec_jiffies,
	},
	{
		.procname	= "nf_conntrack_tcp_timeout_close_wait",
		.maxlen		= sizeof(unsigned int),
		.mode		= 0644,
		.proc_handler	= proc_dointvec_jiffies,
	},
	{
		.procname	= "nf_conntrack_tcp_timeout_last_ack",
		.maxlen		= sizeof(unsigned int),
		.mode		= 0644,
		.proc_handler	= proc_dointvec_jiffies,
	},
	{
		.procname	= "nf_conntrack_tcp_timeout_time_wait",
		.maxlen		= sizeof(unsigned int),
		.mode		= 0644,
		.proc_handler	= proc_dointvec_jiffies,
	},
	{
		.procname	= "nf_conntrack_tcp_timeout_close",
		.maxlen		= sizeof(unsigned int),
		.mode		= 0644,
		.proc_handler	= proc_dointvec_jiffies,
	},
	{
		.procname	= "nf_conntrack_tcp_timeout_max_retrans",
		.maxlen		= sizeof(unsigned int),
		.mode		= 0644,
		.proc_handler	= proc_dointvec_jiffies,
	},
	{
		.procname	= "nf_conntrack_tcp_timeout_unacknowledged",
		.maxlen		= sizeof(unsigned int),
		.mode		= 0644,
		.proc_handler	= proc_dointvec_jiffies,
	},
	{
		.procname	= "nf_conntrack_tcp_loose",
		.maxlen		= sizeof(unsigned int),
		.mode		= 0644,
		.proc_handler	= proc_dointvec,
	},
	{
		.procname       = "nf_conntrack_tcp_be_liberal",
		.maxlen         = sizeof(unsigned int),
		.mode           = 0644,
		.proc_handler   = proc_dointvec,
	},
	{
		.procname	= "nf_conntrack_tcp_max_retrans",
		.maxlen		= sizeof(unsigned int),
		.mode		= 0644,
		.proc_handler	= proc_dointvec,
	},
	{ }
};
#endif /* CONFIG_SYSCTL */

static int tcp_kmemdup_sysctl_table(struct nf_proto_net *pn,
				    struct nf_tcp_net *tn)
{
#ifdef CONFIG_SYSCTL
	if (pn->ctl_table)
		return 0;

	pn->ctl_table = kmemdup(tcp_sysctl_table,
				sizeof(tcp_sysctl_table),
				GFP_KERNEL);
	if (!pn->ctl_table)
		return -ENOMEM;

	pn->ctl_table[0].data = &tn->timeouts[TCP_CONNTRACK_SYN_SENT];
	pn->ctl_table[1].data = &tn->timeouts[TCP_CONNTRACK_SYN_RECV];
	pn->ctl_table[2].data = &tn->timeouts[TCP_CONNTRACK_ESTABLISHED];
	pn->ctl_table[3].data = &tn->timeouts[TCP_CONNTRACK_FIN_WAIT];
	pn->ctl_table[4].data = &tn->timeouts[TCP_CONNTRACK_CLOSE_WAIT];
	pn->ctl_table[5].data = &tn->timeouts[TCP_CONNTRACK_LAST_ACK];
	pn->ctl_table[6].data = &tn->timeouts[TCP_CONNTRACK_TIME_WAIT];
	pn->ctl_table[7].data = &tn->timeouts[TCP_CONNTRACK_CLOSE];
	pn->ctl_table[8].data = &tn->timeouts[TCP_CONNTRACK_RETRANS];
	pn->ctl_table[9].data = &tn->timeouts[TCP_CONNTRACK_UNACK];
	pn->ctl_table[10].data = &tn->tcp_loose;
	pn->ctl_table[11].data = &tn->tcp_be_liberal;
	pn->ctl_table[12].data = &tn->tcp_max_retrans;
#endif
	return 0;
}

static int tcp_init_net(struct net *net)
{
	struct nf_tcp_net *tn = tcp_pernet(net);
	struct nf_proto_net *pn = &tn->pn;

	if (!pn->users) {
		int i;

		for (i = 0; i < TCP_CONNTRACK_TIMEOUT_MAX; i++)
			tn->timeouts[i] = tcp_timeouts[i];

		/* timeouts[0] is unused, make it same as SYN_SENT so
		 * ->timeouts[0] contains 'new' timeout, like udp or icmp.
		 */
		tn->timeouts[0] = tcp_timeouts[TCP_CONNTRACK_SYN_SENT];
		tn->tcp_loose = nf_ct_tcp_loose;
		tn->tcp_be_liberal = nf_ct_tcp_be_liberal;
		tn->tcp_max_retrans = nf_ct_tcp_max_retrans;
	}

	return tcp_kmemdup_sysctl_table(pn, tn);
}

static struct nf_proto_net *tcp_get_net_proto(struct net *net)
{
	return &net->ct.nf_ct_proto.tcp.pn;
}

const struct nf_conntrack_l4proto nf_conntrack_l4proto_tcp =
{
	.l4proto 		= IPPROTO_TCP,
#ifdef CONFIG_NF_CONNTRACK_PROCFS
	.print_conntrack 	= tcp_print_conntrack,
#endif
<<<<<<< HEAD
	.packet 		= tcp_packet,//报文经过时进行回调
	.new 			= tcp_new,//新建连接时调用
	.error			= tcp_error,//tcp报文合法性检查
=======
	.packet 		= tcp_packet,
>>>>>>> 01aa9d51
	.can_early_drop		= tcp_can_early_drop,
#if IS_ENABLED(CONFIG_NF_CT_NETLINK)
	.to_nlattr		= tcp_to_nlattr,
	.from_nlattr		= nlattr_to_tcp,
	.tuple_to_nlattr	= nf_ct_port_tuple_to_nlattr,
	.nlattr_to_tuple	= nf_ct_port_nlattr_to_tuple,
	.nlattr_tuple_size	= tcp_nlattr_tuple_size,
	.nlattr_size		= TCP_NLATTR_SIZE,
	.nla_policy		= nf_ct_port_nla_policy,
#endif
#ifdef CONFIG_NF_CONNTRACK_TIMEOUT
	.ctnl_timeout		= {
		.nlattr_to_obj	= tcp_timeout_nlattr_to_obj,
		.obj_to_nlattr	= tcp_timeout_obj_to_nlattr,
		.nlattr_max	= CTA_TIMEOUT_TCP_MAX,
		.obj_size	= sizeof(unsigned int) *
					TCP_CONNTRACK_TIMEOUT_MAX,
		.nla_policy	= tcp_timeout_nla_policy,
	},
#endif /* CONFIG_NF_CONNTRACK_TIMEOUT */
	.init_net		= tcp_init_net,
	.get_net_proto		= tcp_get_net_proto,
};<|MERGE_RESOLUTION|>--- conflicted
+++ resolved
@@ -730,34 +730,14 @@
 }
 
 /* Protect conntrack agaist broken packets. Code taken from ipt_unclean.c.  */
-<<<<<<< HEAD
 //tcp报文格式合法性检查
-static int tcp_error(struct net *net, struct nf_conn *tmpl,
-		     struct sk_buff *skb,
-		     unsigned int dataoff,
-		     u_int8_t pf,
-		     unsigned int hooknum)
-=======
 static bool tcp_error(const struct tcphdr *th,
 		      struct sk_buff *skb,
 		      unsigned int dataoff,
 		      const struct nf_hook_state *state)
->>>>>>> 01aa9d51
 {
 	unsigned int tcplen = skb->len - dataoff;
-<<<<<<< HEAD
-	u_int8_t tcpflags;
-
-	/* Smaller that minimal TCP header? */
-	//取出tcp头部
-	th = skb_header_pointer(skb, dataoff, sizeof(_tcph), &_tcph);
-	if (th == NULL) {
-		tcp_error_log(skb, net, pf, "short packet");
-		return -NF_ACCEPT;
-	}
-=======
 	u8 tcpflags;
->>>>>>> 01aa9d51
 
 	/* Not whole TCP header or malformed packet */
 	//检查报文是否被截短
@@ -771,19 +751,12 @@
 	 * because the checksum is assumed to be correct.
 	 */
 	/* FIXME: Source route IP option packets --RR */
-<<<<<<< HEAD
 	//checksum检查
-	if (net->ct.sysctl_checksum && hooknum == NF_INET_PRE_ROUTING &&
-	    nf_checksum(skb, hooknum, dataoff, IPPROTO_TCP, pf)) {
-		tcp_error_log(skb, net, pf, "bad checksum");
-		return -NF_ACCEPT;
-=======
 	if (state->net->ct.sysctl_checksum &&
 	    state->hook == NF_INET_PRE_ROUTING &&
 	    nf_checksum(skb, state->hook, dataoff, IPPROTO_TCP, state->pf)) {
 		tcp_error_log(skb, state, "bad checksum");
 		return true;
->>>>>>> 01aa9d51
 	}
 
 	/* Check TCP flags. */
@@ -1176,87 +1149,6 @@
 	return NF_ACCEPT;
 }
 
-<<<<<<< HEAD
-/* Called when a new connection for this protocol found. */
-static bool tcp_new(struct nf_conn *ct, const struct sk_buff *skb,
-		    unsigned int dataoff)
-{
-	enum tcp_conntrack new_state;
-	const struct tcphdr *th;
-	struct tcphdr _tcph;
-	struct net *net = nf_ct_net(ct);
-	struct nf_tcp_net *tn = tcp_pernet(net);
-	const struct ip_ct_tcp_state *sender = &ct->proto.tcp.seen[0];
-	const struct ip_ct_tcp_state *receiver = &ct->proto.tcp.seen[1];
-
-	//取tcp头部
-	th = skb_header_pointer(skb, dataoff, sizeof(_tcph), &_tcph);
-	BUG_ON(th == NULL);
-
-	/* Don't need lock here: this conntrack not in circulation yet */
-	//由于是新创建，故方向是源方向，之前的状态为CONNTRACK_NONE
-	new_state = tcp_conntracks[0][get_conntrack_index(th)][TCP_CONNTRACK_NONE];
-
-	/* Invalid: delete conntrack */
-	if (new_state >= TCP_CONNTRACK_MAX) {
-		pr_debug("nf_ct_tcp: invalid new deleting.\n");
-		return false;
-	}
-
-	if (new_state == TCP_CONNTRACK_SYN_SENT) {
-		memset(&ct->proto.tcp, 0, sizeof(ct->proto.tcp));
-		/* SYN packet */
-		ct->proto.tcp.seen[0].td_end =
-			segment_seq_plus_len(ntohl(th->seq), skb->len,
-					     dataoff, th);
-		ct->proto.tcp.seen[0].td_maxwin = ntohs(th->window);
-		if (ct->proto.tcp.seen[0].td_maxwin == 0)
-			ct->proto.tcp.seen[0].td_maxwin = 1;
-		ct->proto.tcp.seen[0].td_maxend =
-			ct->proto.tcp.seen[0].td_end;
-
-		tcp_options(skb, dataoff, th, &ct->proto.tcp.seen[0]);
-	} else if (tn->tcp_loose == 0) {
-		/* Don't try to pick up connections. */
-		return false;
-	} else {
-		memset(&ct->proto.tcp, 0, sizeof(ct->proto.tcp));
-		/*
-		 * We are in the middle of a connection,
-		 * its history is lost for us.
-		 * Let's try to use the data from the packet.
-		 */
-		ct->proto.tcp.seen[0].td_end =
-			segment_seq_plus_len(ntohl(th->seq), skb->len,
-					     dataoff, th);
-		ct->proto.tcp.seen[0].td_maxwin = ntohs(th->window);
-		if (ct->proto.tcp.seen[0].td_maxwin == 0)
-			ct->proto.tcp.seen[0].td_maxwin = 1;
-		ct->proto.tcp.seen[0].td_maxend =
-			ct->proto.tcp.seen[0].td_end +
-			ct->proto.tcp.seen[0].td_maxwin;
-
-		/* We assume SACK and liberal window checking to handle
-		 * window scaling */
-		ct->proto.tcp.seen[0].flags =
-		ct->proto.tcp.seen[1].flags = IP_CT_TCP_FLAG_SACK_PERM |
-					      IP_CT_TCP_FLAG_BE_LIBERAL;
-	}
-
-	/* tcp_packet will set them */
-	ct->proto.tcp.last_index = TCP_NONE_SET;
-
-	pr_debug("tcp_new: sender end=%u maxend=%u maxwin=%u scale=%i "
-		 "receiver end=%u maxend=%u maxwin=%u scale=%i\n",
-		 sender->td_end, sender->td_maxend, sender->td_maxwin,
-		 sender->td_scale,
-		 receiver->td_end, receiver->td_maxend, receiver->td_maxwin,
-		 receiver->td_scale);
-	return true;
-}
-
-=======
->>>>>>> 01aa9d51
 static bool tcp_can_early_drop(const struct nf_conn *ct)
 {
 	switch (ct->proto.tcp.state) {
@@ -1658,13 +1550,7 @@
 #ifdef CONFIG_NF_CONNTRACK_PROCFS
 	.print_conntrack 	= tcp_print_conntrack,
 #endif
-<<<<<<< HEAD
 	.packet 		= tcp_packet,//报文经过时进行回调
-	.new 			= tcp_new,//新建连接时调用
-	.error			= tcp_error,//tcp报文合法性检查
-=======
-	.packet 		= tcp_packet,
->>>>>>> 01aa9d51
 	.can_early_drop		= tcp_can_early_drop,
 #if IS_ENABLED(CONFIG_NF_CT_NETLINK)
 	.to_nlattr		= tcp_to_nlattr,
