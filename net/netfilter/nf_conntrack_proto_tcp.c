--- conflicted
+++ resolved
@@ -1450,10 +1450,6 @@
 #ifdef CONFIG_NF_CONNTRACK_PROCFS
 	.print_conntrack 	= tcp_print_conntrack,
 #endif
-<<<<<<< HEAD
-	.packet 		= tcp_packet,//报文经过时进行回调
-=======
->>>>>>> 12ad143e
 	.can_early_drop		= tcp_can_early_drop,
 #if IS_ENABLED(CONFIG_NF_CT_NETLINK)
 	.to_nlattr		= tcp_to_nlattr,
