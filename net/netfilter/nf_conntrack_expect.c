--- conflicted
+++ resolved
@@ -170,12 +170,8 @@
 	struct nf_conntrack_expect *i, *exp = NULL;
 	unsigned int h;
 
-<<<<<<< HEAD
 	//namespace无期待，则退出
-	if (!net->ct.expect_count)
-=======
 	if (!cnet->expect_count)
->>>>>>> 40226a3d
 		return NULL;
 
 	//查找元组是否有匹配的期待
