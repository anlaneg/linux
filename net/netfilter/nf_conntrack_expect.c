--- conflicted
+++ resolved
@@ -224,21 +224,13 @@
 	if (exp->flags & NF_CT_EXPECT_PERMANENT || !unlink) {
 		refcount_inc(&exp->use);
 		return exp;
-<<<<<<< HEAD
 		//停止期待的timer
-	} else if (del_timer(&exp->timeout)) {
-		nf_ct_unlink_expect(exp);
-		return exp;
-	}
-	/* Undo exp->master refcnt increase, if del_timer() failed */
-	//期待已关联到ct,已准备删除，故先删除父连接引用
-=======
 	} else if (timer_delete(&exp->timeout)) {
 		nf_ct_unlink_expect(exp);
 		return exp;
 	}
 	/* Undo exp->master refcnt increase, if timer_delete() failed */
->>>>>>> 155a3c00
+	//期待已关联到ct,已准备删除，故先删除父连接引用
 	nf_ct_put(exp->master);
 
 	return NULL;
