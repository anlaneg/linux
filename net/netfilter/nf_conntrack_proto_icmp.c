--- conflicted
+++ resolved
@@ -245,16 +245,8 @@
 	}
 
 	/* Need to track icmp error message? */
-<<<<<<< HEAD
 	//只处理icmp错误信息，这些信息可以中止一些之前创建的ct
-	if (icmph->type != ICMP_DEST_UNREACH &&
-	    icmph->type != ICMP_SOURCE_QUENCH &&
-	    icmph->type != ICMP_TIME_EXCEEDED &&
-	    icmph->type != ICMP_PARAMETERPROB &&
-	    icmph->type != ICMP_REDIRECT)
-=======
 	if (!icmp_is_err(icmph->type))
->>>>>>> e42617b8
 		return NF_ACCEPT;
 
 	memset(&outer_daddr, 0, sizeof(outer_daddr));
