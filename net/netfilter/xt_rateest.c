--- conflicted
+++ resolved
@@ -126,36 +126,6 @@
 		return 0;
 	}
 
-<<<<<<< HEAD
-	ret = -ENOMEM;
-	est = kzalloc(sizeof(*est), GFP_KERNEL);
-	if (!est)
-		goto err1;
-
-	strlcpy(est->name, info->name, sizeof(est->name));
-	spin_lock_init(&est->lock);
-	est->refcnt		= 1;
-	est->params.interval	= info->interval;
-	est->params.ewma_log	= info->ewma_log;
-
-	cfg.opt.nla_len		= nla_attr_size(sizeof(cfg.est));
-	cfg.opt.nla_type	= TCA_STATS_RATE_EST;
-	cfg.est.interval	= info->interval;
-	cfg.est.ewma_log	= info->ewma_log;
-
-	ret = gen_new_estimator(&est->bstats, NULL, &est->rate_est,
-				&est->lock, NULL, &cfg.opt);
-	if (ret < 0)
-		goto err2;
-
-	info->est = est;
-	xt_rateest_hash_insert(est);
-	mutex_unlock(&xt_rateest_mutex);
-	return 0;
-
-err2:
-	kfree(est);
-=======
 	ret  = -ENOENT;
 	est1 = xt_rateest_lookup(par->net, info->name1);
 	if (!est1)
@@ -174,7 +144,6 @@
 
 err2:
 	xt_rateest_put(par->net, est1);
->>>>>>> 2d618bdf
 err1:
 	mutex_unlock(&xt_rateest_mutex);
 	return ret;
@@ -184,13 +153,9 @@
 {
 	struct xt_rateest_target_info *info = par->targinfo;
 
-<<<<<<< HEAD
-	xt_rateest_put(info->est);
-=======
 	xt_rateest_put(par->net, info->est1);
 	if (info->est2)
 		xt_rateest_put(par->net, info->est2);
->>>>>>> 2d618bdf
 }
 
 static struct xt_target xt_rateest_tg_reg __read_mostly = {
