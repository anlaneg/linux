--- conflicted
+++ resolved
@@ -158,18 +158,11 @@
 	.name       = "RATEEST",
 	.revision   = 0,
 	.family     = NFPROTO_UNSPEC,
-<<<<<<< HEAD
 	.target     = xt_rateest_tg,
 	.checkentry = xt_rateest_tg_checkentry,
 	.destroy    = xt_rateest_tg_destroy,
 	.targetsize = sizeof(struct xt_rateest_target_info),
-=======
-	.match      = xt_rateest_mt,
-	.checkentry = xt_rateest_mt_checkentry,
-	.destroy    = xt_rateest_mt_destroy,
-	.matchsize  = sizeof(struct xt_rateest_match_info),
-	.usersize   = offsetof(struct xt_rateest_match_info, est1),
->>>>>>> 78d91a75
+	.usersize   = offsetof(struct xt_rateest_target_info, est),
 	.me         = THIS_MODULE,
 };
 
