--- conflicted
+++ resolved
@@ -106,62 +106,6 @@
 
 static int xt_rateest_tg_checkentry(const struct xt_tgchk_param *par)
 {
-<<<<<<< HEAD
-    struct xt_rateest_net *xn = net_generic(par->net, xt_rateest_id);
-    struct xt_rateest_target_info *info = par->targinfo;
-    struct xt_rateest *est;
-    struct {
-        struct nlattr       opt;
-        struct gnet_estimator   est;
-    } cfg;
-    int ret;
-
-    net_get_random_once(&jhash_rnd, sizeof(jhash_rnd));
-
-    mutex_lock(&xn->hash_lock);
-    est = __xt_rateest_lookup(xn, info->name);
-    if (est) {
-        mutex_unlock(&xn->hash_lock);
-        /*
-         * If estimator parameters are specified, they must match the
-         * existing estimator.
-         */
-        if ((!info->interval && !info->ewma_log) ||
-            (info->interval != est->params.interval ||
-             info->ewma_log != est->params.ewma_log)) {
-            xt_rateest_put(par->net, est);
-            return -EINVAL;
-        }
-        info->est = est;
-        return 0;
-    }
-
-    ret = -ENOMEM;
-    est = kzalloc(sizeof(*est), GFP_KERNEL);
-    if (!est)
-        goto err1;
-
-    strlcpy(est->name, info->name, sizeof(est->name));
-    spin_lock_init(&est->lock);
-    est->refcnt     = 1;
-    est->params.interval    = info->interval;
-    est->params.ewma_log    = info->ewma_log;
-
-    cfg.opt.nla_len     = nla_attr_size(sizeof(cfg.est));
-    cfg.opt.nla_type    = TCA_STATS_RATE_EST;
-    cfg.est.interval    = info->interval;
-    cfg.est.ewma_log    = info->ewma_log;
-
-    ret = gen_new_estimator(&est->bstats, NULL, &est->rate_est,
-                &est->lock, NULL, &cfg.opt);
-    if (ret < 0)
-        goto err2;
-
-    info->est = est;
-    xt_rateest_hash_insert(xn, est);
-    mutex_unlock(&xn->hash_lock);
-    return 0;
-=======
 	struct xt_rateest_net *xn = net_generic(par->net, xt_rateest_id);
 	struct xt_rateest_target_info *info = par->targinfo;
 	struct xt_rateest *est;
@@ -219,7 +163,6 @@
 	xt_rateest_hash_insert(xn, est);
 	mutex_unlock(&xn->hash_lock);
 	return 0;
->>>>>>> 52e44129
 
 err2:
     kfree(est);
