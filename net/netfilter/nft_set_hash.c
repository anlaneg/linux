--- conflicted
+++ resolved
@@ -694,13 +694,8 @@
 	},
 };
 
-<<<<<<< HEAD
 //提供hash方式的nft_set类型
-struct nft_set_type nft_set_hash_type __read_mostly = {
-	.owner		= THIS_MODULE,
-=======
 const struct nft_set_type nft_set_hash_type = {
->>>>>>> b032227c
 	.features	= NFT_SET_MAP | NFT_SET_OBJECT,
 	.ops		= {
 		.privsize       = nft_hash_privsize,
