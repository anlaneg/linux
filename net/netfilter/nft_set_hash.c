// SPDX-License-Identifier: GPL-2.0-only
/*
 * Copyright (c) 2008-2014 Patrick McHardy <kaber@trash.net>
 *
 * Development of this code funded by Astaro AG (http://www.astaro.com/)
 */

#include <linux/kernel.h>
#include <linux/init.h>
#include <linux/module.h>
#include <linux/list.h>
#include <linux/log2.h>
#include <linux/jhash.h>
#include <linux/netlink.h>
#include <linux/workqueue.h>
#include <linux/rhashtable.h>
#include <linux/netfilter.h>
#include <linux/netfilter/nf_tables.h>
#include <net/netfilter/nf_tables_core.h>

/* We target a hash table size of 4, element hint is 75% of final size */
#define NFT_RHASH_ELEMENT_HINT 3

struct nft_rhash {
	struct rhashtable		ht;
	struct delayed_work		gc_work;
};

struct nft_rhash_elem {
	struct rhash_head		node;
	struct nft_set_ext		ext;
};

struct nft_rhash_cmp_arg {
	const struct nft_set		*set;
	const u32			*key;
	u8				genmask;
};

static inline u32 nft_rhash_key(const void *data, u32 len, u32 seed)
{
	const struct nft_rhash_cmp_arg *arg = data;

	return jhash(arg->key, len, seed);
}

static inline u32 nft_rhash_obj(const void *data, u32 len, u32 seed)
{
	const struct nft_rhash_elem *he = data;

	return jhash(nft_set_ext_key(&he->ext), len, seed);
}

static inline int nft_rhash_cmp(struct rhashtable_compare_arg *arg,
				const void *ptr)
{
	const struct nft_rhash_cmp_arg *x = arg->key;
	const struct nft_rhash_elem *he = ptr;

	if (memcmp(nft_set_ext_key(&he->ext), x->key, x->set->klen))
		return 1;
	if (nft_set_elem_expired(&he->ext))
		return 1;
	if (!nft_set_elem_active(&he->ext, x->genmask))
		return 1;
	return 0;
}

static const struct rhashtable_params nft_rhash_params = {
	.head_offset		= offsetof(struct nft_rhash_elem, node),
	.hashfn			= nft_rhash_key,
	.obj_hashfn		= nft_rhash_obj,
	.obj_cmpfn		= nft_rhash_cmp,
	.automatic_shrinking	= true,
};

INDIRECT_CALLABLE_SCOPE
bool nft_rhash_lookup(const struct net *net, const struct nft_set *set,
		      const u32 *key, const struct nft_set_ext **ext)
{
	struct nft_rhash *priv = nft_set_priv(set);
	const struct nft_rhash_elem *he;
	struct nft_rhash_cmp_arg arg = {
		.genmask = nft_genmask_cur(net),
		.set	 = set,
		.key	 = key,
	};

	he = rhashtable_lookup(&priv->ht, &arg, nft_rhash_params);
	if (he != NULL)
		*ext = &he->ext;

	return !!he;
}

static void *nft_rhash_get(const struct net *net, const struct nft_set *set,
			   const struct nft_set_elem *elem, unsigned int flags)
{
	struct nft_rhash *priv = nft_set_priv(set);
	struct nft_rhash_elem *he;
	struct nft_rhash_cmp_arg arg = {
		.genmask = nft_genmask_cur(net),
		.set	 = set,
		.key	 = elem->key.val.data,
	};

	he = rhashtable_lookup(&priv->ht, &arg, nft_rhash_params);
	if (he != NULL)
		return he;

	return ERR_PTR(-ENOENT);
}

static bool nft_rhash_update(struct nft_set *set, const u32 *key,
			     void *(*new)(struct nft_set *,
					  const struct nft_expr *,
					  struct nft_regs *regs),
			     const struct nft_expr *expr,
			     struct nft_regs *regs,
			     const struct nft_set_ext **ext)
{
	struct nft_rhash *priv = nft_set_priv(set);
	struct nft_rhash_elem *he, *prev;
	struct nft_rhash_cmp_arg arg = {
		.genmask = NFT_GENMASK_ANY,
		.set	 = set,
		.key	 = key,
	};

	he = rhashtable_lookup(&priv->ht, &arg, nft_rhash_params);
	if (he != NULL)
		goto out;

	he = new(set, expr, regs);
	if (he == NULL)
		goto err1;

	prev = rhashtable_lookup_get_insert_key(&priv->ht, &arg, &he->node,
						nft_rhash_params);
	if (IS_ERR(prev))
		goto err2;

	/* Another cpu may race to insert the element with the same key */
	if (prev) {
		nft_set_elem_destroy(set, he, true);
		he = prev;
	}

out:
	*ext = &he->ext;
	return true;

err2:
	nft_set_elem_destroy(set, he, true);
err1:
	return false;
}

static int nft_rhash_insert(const struct net *net, const struct nft_set *set,
			    const struct nft_set_elem *elem,
			    struct nft_set_ext **ext)
{
	struct nft_rhash *priv = nft_set_priv(set);
	struct nft_rhash_elem *he = elem->priv;
	struct nft_rhash_cmp_arg arg = {
		.genmask = nft_genmask_next(net),
		.set	 = set,
		.key	 = elem->key.val.data,
	};
	struct nft_rhash_elem *prev;

	prev = rhashtable_lookup_get_insert_key(&priv->ht, &arg, &he->node,
						nft_rhash_params);
	if (IS_ERR(prev))
		return PTR_ERR(prev);
	if (prev) {
		*ext = &prev->ext;
		return -EEXIST;
	}
	return 0;
}

static void nft_rhash_activate(const struct net *net, const struct nft_set *set,
			       const struct nft_set_elem *elem)
{
	struct nft_rhash_elem *he = elem->priv;

	nft_set_elem_change_active(net, set, &he->ext);
	nft_set_elem_clear_busy(&he->ext);
}

static bool nft_rhash_flush(const struct net *net,
			    const struct nft_set *set, void *priv)
{
	struct nft_rhash_elem *he = priv;

	if (!nft_set_elem_mark_busy(&he->ext) ||
	    !nft_is_active(net, &he->ext)) {
		nft_set_elem_change_active(net, set, &he->ext);
		return true;
	}
	return false;
}

static void *nft_rhash_deactivate(const struct net *net,
				  const struct nft_set *set,
				  const struct nft_set_elem *elem)
{
	struct nft_rhash *priv = nft_set_priv(set);
	struct nft_rhash_elem *he;
	struct nft_rhash_cmp_arg arg = {
		.genmask = nft_genmask_next(net),
		.set	 = set,
		.key	 = elem->key.val.data,
	};

	rcu_read_lock();
	he = rhashtable_lookup(&priv->ht, &arg, nft_rhash_params);
	if (he != NULL &&
	    !nft_rhash_flush(net, set, he))
		he = NULL;

	rcu_read_unlock();

	return he;
}

static void nft_rhash_remove(const struct net *net,
			     const struct nft_set *set,
			     const struct nft_set_elem *elem)
{
	struct nft_rhash *priv = nft_set_priv(set);
	struct nft_rhash_elem *he = elem->priv;

	rhashtable_remove_fast(&priv->ht, &he->node, nft_rhash_params);
}

static bool nft_rhash_delete(const struct nft_set *set,
			     const u32 *key)
{
	struct nft_rhash *priv = nft_set_priv(set);
	struct nft_rhash_cmp_arg arg = {
		.genmask = NFT_GENMASK_ANY,
		.set = set,
		.key = key,
	};
	struct nft_rhash_elem *he;

	he = rhashtable_lookup(&priv->ht, &arg, nft_rhash_params);
	if (he == NULL)
		return false;

	return rhashtable_remove_fast(&priv->ht, &he->node, nft_rhash_params) == 0;
}

static void nft_rhash_walk(const struct nft_ctx *ctx, struct nft_set *set,
			   struct nft_set_iter *iter)
{
	struct nft_rhash *priv = nft_set_priv(set);
	struct nft_rhash_elem *he;
	struct rhashtable_iter hti;
	struct nft_set_elem elem;

	rhashtable_walk_enter(&priv->ht, &hti);
	rhashtable_walk_start(&hti);

	while ((he = rhashtable_walk_next(&hti))) {
		if (IS_ERR(he)) {
			if (PTR_ERR(he) != -EAGAIN) {
				iter->err = PTR_ERR(he);
				break;
			}

			continue;
		}

		if (iter->count < iter->skip)
			goto cont;
		if (nft_set_elem_expired(&he->ext))
			goto cont;
		if (!nft_set_elem_active(&he->ext, iter->genmask))
			goto cont;

		elem.priv = he;

		iter->err = iter->fn(ctx, set, iter, &elem);
		if (iter->err < 0)
			break;

cont:
		iter->count++;
	}
	rhashtable_walk_stop(&hti);
	rhashtable_walk_exit(&hti);
}

static bool nft_rhash_expr_needs_gc_run(const struct nft_set *set,
					struct nft_set_ext *ext)
{
	struct nft_set_elem_expr *elem_expr = nft_set_ext_expr(ext);
	struct nft_expr *expr;
	u32 size;

	nft_setelem_expr_foreach(expr, elem_expr, size) {
		if (expr->ops->gc &&
		    expr->ops->gc(read_pnet(&set->net), expr))
			return true;
	}

	return false;
}

static void nft_rhash_gc(struct work_struct *work)
{
	struct nft_set *set;
	struct nft_rhash_elem *he;
	struct nft_rhash *priv;
	struct nft_set_gc_batch *gcb = NULL;
	struct rhashtable_iter hti;

	priv = container_of(work, struct nft_rhash, gc_work.work);
	set  = nft_set_container_of(priv);

	rhashtable_walk_enter(&priv->ht, &hti);
	rhashtable_walk_start(&hti);

	while ((he = rhashtable_walk_next(&hti))) {
		if (IS_ERR(he)) {
			if (PTR_ERR(he) != -EAGAIN)
				break;
			continue;
		}

		if (nft_set_ext_exists(&he->ext, NFT_SET_EXT_EXPRESSIONS) &&
		    nft_rhash_expr_needs_gc_run(set, &he->ext))
			goto needs_gc_run;

		if (!nft_set_elem_expired(&he->ext))
			continue;
needs_gc_run:
		if (nft_set_elem_mark_busy(&he->ext))
			continue;

		gcb = nft_set_gc_batch_check(set, gcb, GFP_ATOMIC);
		if (gcb == NULL)
			break;
		rhashtable_remove_fast(&priv->ht, &he->node, nft_rhash_params);
		atomic_dec(&set->nelems);
		nft_set_gc_batch_add(gcb, he);
	}
	rhashtable_walk_stop(&hti);
	rhashtable_walk_exit(&hti);

	he = nft_set_catchall_gc(set);
	if (he) {
		gcb = nft_set_gc_batch_check(set, gcb, GFP_ATOMIC);
		if (gcb)
			nft_set_gc_batch_add(gcb, he);
	}
	nft_set_gc_batch_complete(gcb);
	queue_delayed_work(system_power_efficient_wq, &priv->gc_work,
			   nft_set_gc_interval(set));
}

static u64 nft_rhash_privsize(const struct nlattr * const nla[],
			      const struct nft_set_desc *desc)
{
	return sizeof(struct nft_rhash);
}

static void nft_rhash_gc_init(const struct nft_set *set)
{
	struct nft_rhash *priv = nft_set_priv(set);

	queue_delayed_work(system_power_efficient_wq, &priv->gc_work,
			   nft_set_gc_interval(set));
}

static int nft_rhash_init(const struct nft_set *set,
			  const struct nft_set_desc *desc,
			  const struct nlattr * const tb[])
{
	struct nft_rhash *priv = nft_set_priv(set);
	struct rhashtable_params params = nft_rhash_params;
	int err;

	params.nelem_hint = desc->size ?: NFT_RHASH_ELEMENT_HINT;
	params.key_len	  = set->klen;

	err = rhashtable_init(&priv->ht, &params);
	if (err < 0)
		return err;

	INIT_DEFERRABLE_WORK(&priv->gc_work, nft_rhash_gc);
	if (set->flags & NFT_SET_TIMEOUT)
		nft_rhash_gc_init(set);

	return 0;
}

static void nft_rhash_elem_destroy(void *ptr, void *arg)
{
	nft_set_elem_destroy(arg, ptr, true);
}

static void nft_rhash_destroy(const struct nft_set *set)
{
	struct nft_rhash *priv = nft_set_priv(set);

	cancel_delayed_work_sync(&priv->gc_work);
	rcu_barrier();
	rhashtable_free_and_destroy(&priv->ht, nft_rhash_elem_destroy,
				    (void *)set);
}

/* Number of buckets is stored in u32, so cap our result to 1U<<31 */
#define NFT_MAX_BUCKETS (1U << 31)

static u32 nft_hash_buckets(u32 size)
{
	u64 val = div_u64((u64)size * 4, 3);

	if (val >= NFT_MAX_BUCKETS)
		return NFT_MAX_BUCKETS;

	return roundup_pow_of_two(val);
}

static bool nft_rhash_estimate(const struct nft_set_desc *desc, u32 features,
			       struct nft_set_estimate *est)
{
	est->size   = ~0;
	est->lookup = NFT_SET_CLASS_O_1;
	est->space  = NFT_SET_CLASS_O_N;

	return true;
}

struct nft_hash {
	u32				seed;//哈希因子
	u32				buckets;//桶数目
	struct hlist_head		table[];//桶
};

struct nft_hash_elem {
	struct hlist_node		node;//用于串到hash表
	struct nft_set_ext		ext;//set扩展信息
};

<<<<<<< HEAD
//通过key查询set元素
static bool nft_hash_lookup(const struct net *net, const struct nft_set *set,
			    const u32 *key, const struct nft_set_ext **ext/*出参，查询结果*/)
=======
INDIRECT_CALLABLE_SCOPE
bool nft_hash_lookup(const struct net *net, const struct nft_set *set,
		     const u32 *key, const struct nft_set_ext **ext)
>>>>>>> 40226a3d
{
	struct nft_hash *priv = nft_set_priv(set);
	u8 genmask = nft_genmask_cur(net);
	const struct nft_hash_elem *he;
	u32 hash;

	hash = jhash(key, set->klen, priv->seed);
	hash = reciprocal_scale(hash, priv->buckets);
	hlist_for_each_entry_rcu(he, &priv->table[hash], node) {
		if (!memcmp(nft_set_ext_key(&he->ext), key, set->klen) &&
		    nft_set_elem_active(&he->ext, genmask)) {
			*ext = &he->ext;
			/*元素存在，返回true*/
			return true;
		}
	}
	return false;
}

static void *nft_hash_get(const struct net *net, const struct nft_set *set,
			  const struct nft_set_elem *elem, unsigned int flags)
{
	struct nft_hash *priv = nft_set_priv(set);
	u8 genmask = nft_genmask_cur(net);
	struct nft_hash_elem *he;
	u32 hash;

	hash = jhash(elem->key.val.data, set->klen, priv->seed);
	hash = reciprocal_scale(hash, priv->buckets);
	hlist_for_each_entry_rcu(he, &priv->table[hash], node) {
		if (!memcmp(nft_set_ext_key(&he->ext), elem->key.val.data, set->klen) &&
		    nft_set_elem_active(&he->ext, genmask))
			return he;
	}
	return ERR_PTR(-ENOENT);
}

INDIRECT_CALLABLE_SCOPE
bool nft_hash_lookup_fast(const struct net *net,
			  const struct nft_set *set,
			  const u32 *key, const struct nft_set_ext **ext)
{
	struct nft_hash *priv = nft_set_priv(set);
	u8 genmask = nft_genmask_cur(net);
	const struct nft_hash_elem *he;
	u32 hash, k1, k2;

	k1 = *key;
	hash = jhash_1word(k1, priv->seed);
	hash = reciprocal_scale(hash, priv->buckets);
	hlist_for_each_entry_rcu(he, &priv->table[hash], node) {
		k2 = *(u32 *)nft_set_ext_key(&he->ext)->data;
		if (k1 == k2 &&
		    nft_set_elem_active(&he->ext, genmask)) {
			*ext = &he->ext;
			return true;
		}
	}
	return false;
}

static u32 nft_jhash(const struct nft_set *set, const struct nft_hash *priv,
		     const struct nft_set_ext *ext)
{
    //取key
	const struct nft_data *key = nft_set_ext_key(ext);
	u32 hash, k1;

	if (set->klen == 4) {
		k1 = *(u32 *)key;
		hash = jhash_1word(k1, priv->seed);
	} else {
		hash = jhash(key, set->klen, priv->seed);
	}
	hash = reciprocal_scale(hash, priv->buckets);

	return hash;
}

static int nft_hash_insert(const struct net *net, const struct nft_set *set,
			   const struct nft_set_elem *elem,
			   struct nft_set_ext **ext/*取action中的elem*/)
{
	struct nft_hash_elem *this = elem->priv, *he;
	struct nft_hash *priv = nft_set_priv(set);
	u8 genmask = nft_genmask_next(net);
	u32 hash;

	hash = nft_jhash(set, priv, &this->ext);
	hlist_for_each_entry(he, &priv->table[hash], node) {
		if (!memcmp(nft_set_ext_key(&this->ext),
			    nft_set_ext_key(&he->ext), set->klen)/*key比对*/ &&
		    nft_set_elem_active(&he->ext, genmask)) {
		    /*返回已存在的set_ext*/
			*ext = &he->ext;
			return -EEXIST;
		}
	}
	//不存在，直接加入到hash表中
	hlist_add_head_rcu(&this->node, &priv->table[hash]);
	return 0;
}

static void nft_hash_activate(const struct net *net, const struct nft_set *set,
			      const struct nft_set_elem *elem)
{
	struct nft_hash_elem *he = elem->priv;

	nft_set_elem_change_active(net, set, &he->ext);
}

static bool nft_hash_flush(const struct net *net,
			   const struct nft_set *set, void *priv)
{
	struct nft_hash_elem *he = priv;

	nft_set_elem_change_active(net, set, &he->ext);
	return true;
}

static void *nft_hash_deactivate(const struct net *net,
				 const struct nft_set *set,
				 const struct nft_set_elem *elem)
{
	struct nft_hash *priv = nft_set_priv(set);
	struct nft_hash_elem *this = elem->priv, *he;
	u8 genmask = nft_genmask_next(net);
	u32 hash;

	hash = nft_jhash(set, priv, &this->ext);
	hlist_for_each_entry(he, &priv->table[hash], node) {
		if (!memcmp(nft_set_ext_key(&he->ext), &elem->key.val,
			    set->klen) &&
		    nft_set_elem_active(&he->ext, genmask)) {
			nft_set_elem_change_active(net, set, &he->ext);
			return he;
		}
	}
	return NULL;
}

//将elem自set中移除
static void nft_hash_remove(const struct net *net,
			    const struct nft_set *set,
			    const struct nft_set_elem *elem)
{
	struct nft_hash_elem *he = elem->priv;

	hlist_del_rcu(&he->node);
}

static void nft_hash_walk(const struct nft_ctx *ctx, struct nft_set *set,
			  struct nft_set_iter *iter)
{
	struct nft_hash *priv = nft_set_priv(set);
	struct nft_hash_elem *he;
	struct nft_set_elem elem;
	int i;

	for (i = 0; i < priv->buckets; i++) {
		hlist_for_each_entry_rcu(he, &priv->table[i], node) {
			if (iter->count < iter->skip)
				goto cont;
			if (!nft_set_elem_active(&he->ext, iter->genmask))
				goto cont;

			elem.priv = he;

			iter->err = iter->fn(ctx, set, iter, &elem);
			if (iter->err < 0)
				return;
cont:
			iter->count++;
		}
	}
}

static u64 nft_hash_privsize(const struct nlattr * const nla[],
			     const struct nft_set_desc *desc)
{
	return sizeof(struct nft_hash) +
	       (u64)nft_hash_buckets(desc->size) * sizeof(struct hlist_head);
}

//初始化hash set
static int nft_hash_init(const struct nft_set *set,
			 const struct nft_set_desc *desc,
			 const struct nlattr * const tb[])
{
	struct nft_hash *priv = nft_set_priv(set);

	priv->buckets = nft_hash_buckets(desc->size);
	get_random_bytes(&priv->seed, sizeof(priv->seed));

	return 0;
}

//释放hash set
static void nft_hash_destroy(const struct nft_set *set)
{
	struct nft_hash *priv = nft_set_priv(set);
	struct nft_hash_elem *he;
	struct hlist_node *next;
	int i;

	//遍历所有桶，将其中元素移除掉
	for (i = 0; i < priv->buckets; i++) {
		hlist_for_each_entry_safe(he, next, &priv->table[i], node) {
			hlist_del_rcu(&he->node);
			nft_set_elem_destroy(set, he, true);
		}
	}
}

static bool nft_hash_estimate(const struct nft_set_desc *desc, u32 features,
			      struct nft_set_estimate *est)
{
	if (!desc->size)
		return false;

	if (desc->klen == 4)
		return false;

	est->size   = sizeof(struct nft_hash) +
		      (u64)nft_hash_buckets(desc->size) * sizeof(struct hlist_head) +
		      (u64)desc->size * sizeof(struct nft_hash_elem);
	est->lookup = NFT_SET_CLASS_O_1;
	est->space  = NFT_SET_CLASS_O_N;

	return true;
}

static bool nft_hash_fast_estimate(const struct nft_set_desc *desc, u32 features,
				   struct nft_set_estimate *est)
{
	if (!desc->size)
		return false;

	if (desc->klen != 4)
		return false;

	est->size   = sizeof(struct nft_hash) +
		      (u64)nft_hash_buckets(desc->size) * sizeof(struct hlist_head) +
		      (u64)desc->size * sizeof(struct nft_hash_elem);
	est->lookup = NFT_SET_CLASS_O_1;
	est->space  = NFT_SET_CLASS_O_N;

	return true;
}

const struct nft_set_type nft_set_rhash_type = {
	.features	= NFT_SET_MAP | NFT_SET_OBJECT |
			  NFT_SET_TIMEOUT | NFT_SET_EVAL,
	.ops		= {
		.privsize       = nft_rhash_privsize,
		.elemsize	= offsetof(struct nft_rhash_elem, ext),
		.estimate	= nft_rhash_estimate,
		.init		= nft_rhash_init,
		.gc_init	= nft_rhash_gc_init,
		.destroy	= nft_rhash_destroy,
		.insert		= nft_rhash_insert,
		.activate	= nft_rhash_activate,
		.deactivate	= nft_rhash_deactivate,
		.flush		= nft_rhash_flush,
		.remove		= nft_rhash_remove,
		.lookup		= nft_rhash_lookup,
		.update		= nft_rhash_update,
		.delete		= nft_rhash_delete,
		.walk		= nft_rhash_walk,
		.get		= nft_rhash_get,
	},
};

//提供hash方式的nft_set类型
const struct nft_set_type nft_set_hash_type = {
	.features	= NFT_SET_MAP | NFT_SET_OBJECT,
	.ops		= {
		.privsize       = nft_hash_privsize,
		.elemsize	= offsetof(struct nft_hash_elem, ext),
		.estimate	= nft_hash_estimate,
		.init		= nft_hash_init,
		.destroy	= nft_hash_destroy,
		.insert		= nft_hash_insert,
		.activate	= nft_hash_activate,
		.deactivate	= nft_hash_deactivate,
		.flush		= nft_hash_flush,
		.remove		= nft_hash_remove,
		.lookup		= nft_hash_lookup,
		.walk		= nft_hash_walk,
		.get		= nft_hash_get,
	},
};

const struct nft_set_type nft_set_hash_fast_type = {
	.features	= NFT_SET_MAP | NFT_SET_OBJECT,
	.ops		= {
		.privsize       = nft_hash_privsize,
		.elemsize	= offsetof(struct nft_hash_elem, ext),
		.estimate	= nft_hash_fast_estimate,
		.init		= nft_hash_init,
		.destroy	= nft_hash_destroy,
		.insert		= nft_hash_insert,
		.activate	= nft_hash_activate,
		.deactivate	= nft_hash_deactivate,
		.flush		= nft_hash_flush,
		.remove		= nft_hash_remove,
		.lookup		= nft_hash_lookup_fast,
		.walk		= nft_hash_walk,
		.get		= nft_hash_get,
	},
};<|MERGE_RESOLUTION|>--- conflicted
+++ resolved
@@ -447,15 +447,10 @@
 	struct nft_set_ext		ext;//set扩展信息
 };
 
-<<<<<<< HEAD
 //通过key查询set元素
-static bool nft_hash_lookup(const struct net *net, const struct nft_set *set,
-			    const u32 *key, const struct nft_set_ext **ext/*出参，查询结果*/)
-=======
 INDIRECT_CALLABLE_SCOPE
 bool nft_hash_lookup(const struct net *net, const struct nft_set *set,
-		     const u32 *key, const struct nft_set_ext **ext)
->>>>>>> 40226a3d
+		     const u32 *key, const struct nft_set_ext **ext/*出参，查询结果*/)
 {
 	struct nft_hash *priv = nft_set_priv(set);
 	u8 genmask = nft_genmask_cur(net);
