// SPDX-License-Identifier: GPL-2.0-only
/*
 * Copyright (c) 2008-2014 Patrick McHardy <kaber@trash.net>
 *
 * Development of this code funded by Astaro AG (http://www.astaro.com/)
 */

#include <linux/kernel.h>
#include <linux/init.h>
#include <linux/module.h>
#include <linux/list.h>
#include <linux/log2.h>
#include <linux/jhash.h>
#include <linux/netlink.h>
#include <linux/workqueue.h>
#include <linux/rhashtable.h>
#include <linux/netfilter.h>
#include <linux/netfilter/nf_tables.h>
#include <net/netfilter/nf_tables_core.h>

/* We target a hash table size of 4, element hint is 75% of final size */
#define NFT_RHASH_ELEMENT_HINT 3

struct nft_rhash {
	struct rhashtable		ht;
	struct delayed_work		gc_work;
	u32				wq_gc_seq;
};

struct nft_rhash_elem {
	struct nft_elem_priv		priv;
	struct rhash_head		node;
	u32				wq_gc_seq;
	struct nft_set_ext		ext;
};

struct nft_rhash_cmp_arg {
	const struct nft_set		*set;
	const u32			*key;
	u8				genmask;
	u64				tstamp;
};

static inline u32 nft_rhash_key(const void *data, u32 len, u32 seed)
{
	const struct nft_rhash_cmp_arg *arg = data;

	return jhash(arg->key, len, seed);
}

static inline u32 nft_rhash_obj(const void *data, u32 len, u32 seed)
{
	const struct nft_rhash_elem *he = data;

	return jhash(nft_set_ext_key(&he->ext), len, seed);
}

static inline int nft_rhash_cmp(struct rhashtable_compare_arg *arg,
				const void *ptr)
{
	const struct nft_rhash_cmp_arg *x = arg->key;
	const struct nft_rhash_elem *he = ptr;

	if (memcmp(nft_set_ext_key(&he->ext), x->key, x->set->klen))
		return 1;
	if (nft_set_elem_is_dead(&he->ext))
		return 1;
	if (__nft_set_elem_expired(&he->ext, x->tstamp))
		return 1;
	if (!nft_set_elem_active(&he->ext, x->genmask))
		return 1;
	return 0;
}

static const struct rhashtable_params nft_rhash_params = {
	.head_offset		= offsetof(struct nft_rhash_elem, node),
	.hashfn			= nft_rhash_key,
	.obj_hashfn		= nft_rhash_obj,
	.obj_cmpfn		= nft_rhash_cmp,
	.automatic_shrinking	= true,
};

INDIRECT_CALLABLE_SCOPE
const struct nft_set_ext *
nft_rhash_lookup(const struct net *net, const struct nft_set *set,
		 const u32 *key)
{
	struct nft_rhash *priv = nft_set_priv(set);
	const struct nft_rhash_elem *he;
	struct nft_rhash_cmp_arg arg = {
		.genmask = nft_genmask_cur(net),
		.set	 = set,
		.key	 = key,
		.tstamp  = get_jiffies_64(),
	};

	he = rhashtable_lookup(&priv->ht, &arg, nft_rhash_params);
	if (he != NULL)
		return &he->ext;

	return NULL;
}

static struct nft_elem_priv *
nft_rhash_get(const struct net *net, const struct nft_set *set,
	      const struct nft_set_elem *elem, unsigned int flags)
{
	struct nft_rhash *priv = nft_set_priv(set);
	struct nft_rhash_elem *he;
	struct nft_rhash_cmp_arg arg = {
		.genmask = nft_genmask_cur(net),
		.set	 = set,
		.key	 = elem->key.val.data,
		.tstamp  = get_jiffies_64(),
	};

	he = rhashtable_lookup(&priv->ht, &arg, nft_rhash_params);
	if (he != NULL)
		return &he->priv;

	return ERR_PTR(-ENOENT);
}

static const struct nft_set_ext *
nft_rhash_update(struct nft_set *set, const u32 *key,
		 const struct nft_expr *expr, struct nft_regs *regs)
{
	struct nft_rhash *priv = nft_set_priv(set);
	struct nft_rhash_elem *he, *prev;
	struct nft_elem_priv *elem_priv;
	struct nft_rhash_cmp_arg arg = {
		.genmask = NFT_GENMASK_ANY,
		.set	 = set,
		.key	 = key,
		.tstamp  = get_jiffies_64(),
	};

	he = rhashtable_lookup(&priv->ht, &arg, nft_rhash_params);
	if (he != NULL)
		goto out;

	elem_priv = nft_dynset_new(set, expr, regs);
	if (!elem_priv)
		goto err1;

	he = nft_elem_priv_cast(elem_priv);
	prev = rhashtable_lookup_get_insert_key(&priv->ht, &arg, &he->node,
						nft_rhash_params);
	if (IS_ERR(prev))
		goto err2;

	/* Another cpu may race to insert the element with the same key */
	if (prev) {
		nft_set_elem_destroy(set, &he->priv, true);
		atomic_dec(&set->nelems);
		he = prev;
	}

out:
	return &he->ext;

err2:
	nft_set_elem_destroy(set, &he->priv, true);
	atomic_dec(&set->nelems);
err1:
	return NULL;
}

static int nft_rhash_insert(const struct net *net, const struct nft_set *set,
			    const struct nft_set_elem *elem,
			    struct nft_elem_priv **elem_priv)
{
	struct nft_rhash_elem *he = nft_elem_priv_cast(elem->priv);
	struct nft_rhash *priv = nft_set_priv(set);
	struct nft_rhash_cmp_arg arg = {
		.genmask = nft_genmask_next(net),
		.set	 = set,
		.key	 = elem->key.val.data,
		.tstamp	 = nft_net_tstamp(net),
	};
	struct nft_rhash_elem *prev;

	prev = rhashtable_lookup_get_insert_key(&priv->ht, &arg, &he->node,
						nft_rhash_params);
	if (IS_ERR(prev))
		return PTR_ERR(prev);
	if (prev) {
		*elem_priv = &prev->priv;
		return -EEXIST;
	}
	return 0;
}

static void nft_rhash_activate(const struct net *net, const struct nft_set *set,
			       struct nft_elem_priv *elem_priv)
{
	struct nft_rhash_elem *he = nft_elem_priv_cast(elem_priv);

	nft_clear(net, &he->ext);
}

static void nft_rhash_flush(const struct net *net,
			    const struct nft_set *set,
			    struct nft_elem_priv *elem_priv)
{
	struct nft_rhash_elem *he = nft_elem_priv_cast(elem_priv);

	nft_set_elem_change_active(net, set, &he->ext);
}

static struct nft_elem_priv *
nft_rhash_deactivate(const struct net *net, const struct nft_set *set,
		     const struct nft_set_elem *elem)
{
	struct nft_rhash *priv = nft_set_priv(set);
	struct nft_rhash_elem *he;
	struct nft_rhash_cmp_arg arg = {
		.genmask = nft_genmask_next(net),
		.set	 = set,
		.key	 = elem->key.val.data,
		.tstamp	 = nft_net_tstamp(net),
	};

	rcu_read_lock();
	he = rhashtable_lookup(&priv->ht, &arg, nft_rhash_params);
	if (he)
		nft_set_elem_change_active(net, set, &he->ext);

	rcu_read_unlock();

	return &he->priv;
}

static void nft_rhash_remove(const struct net *net,
			     const struct nft_set *set,
			     struct nft_elem_priv *elem_priv)
{
	struct nft_rhash_elem *he = nft_elem_priv_cast(elem_priv);
	struct nft_rhash *priv = nft_set_priv(set);

	rhashtable_remove_fast(&priv->ht, &he->node, nft_rhash_params);
}

static bool nft_rhash_delete(const struct nft_set *set,
			     const u32 *key)
{
	struct nft_rhash *priv = nft_set_priv(set);
	struct nft_rhash_cmp_arg arg = {
		.genmask = NFT_GENMASK_ANY,
		.set = set,
		.key = key,
	};
	struct nft_rhash_elem *he;

	he = rhashtable_lookup(&priv->ht, &arg, nft_rhash_params);
	if (he == NULL)
		return false;

	nft_set_elem_dead(&he->ext);

	return true;
}

static void nft_rhash_walk(const struct nft_ctx *ctx, struct nft_set *set,
			   struct nft_set_iter *iter)
{
	struct nft_rhash *priv = nft_set_priv(set);
	struct nft_rhash_elem *he;
	struct rhashtable_iter hti;

	rhashtable_walk_enter(&priv->ht, &hti);
	rhashtable_walk_start(&hti);

	while ((he = rhashtable_walk_next(&hti))) {
		if (IS_ERR(he)) {
			if (PTR_ERR(he) != -EAGAIN) {
				iter->err = PTR_ERR(he);
				break;
			}

			continue;
		}

		if (iter->count < iter->skip)
			goto cont;

		iter->err = iter->fn(ctx, set, iter, &he->priv);
		if (iter->err < 0)
			break;

cont:
		iter->count++;
	}
	rhashtable_walk_stop(&hti);
	rhashtable_walk_exit(&hti);
}

static bool nft_rhash_expr_needs_gc_run(const struct nft_set *set,
					struct nft_set_ext *ext)
{
	struct nft_set_elem_expr *elem_expr = nft_set_ext_expr(ext);
	struct nft_expr *expr;
	u32 size;

	nft_setelem_expr_foreach(expr, elem_expr, size) {
		if (expr->ops->gc &&
		    expr->ops->gc(read_pnet(&set->net), expr) &&
		    set->flags & NFT_SET_EVAL)
			return true;
	}

	return false;
}

static void nft_rhash_gc(struct work_struct *work)
{
	struct nftables_pernet *nft_net;
	struct nft_set *set;
	struct nft_rhash_elem *he;
	struct nft_rhash *priv;
	struct rhashtable_iter hti;
	struct nft_trans_gc *gc;
	struct net *net;
	u32 gc_seq;

	priv = container_of(work, struct nft_rhash, gc_work.work);
	set  = nft_set_container_of(priv);
	net  = read_pnet(&set->net);
	nft_net = nft_pernet(net);
	gc_seq = READ_ONCE(nft_net->gc_seq);

	if (nft_set_gc_is_pending(set))
		goto done;

	gc = nft_trans_gc_alloc(set, gc_seq, GFP_KERNEL);
	if (!gc)
		goto done;

	/* Elements never collected use a zero gc worker sequence number. */
	if (unlikely(++priv->wq_gc_seq == 0))
		priv->wq_gc_seq++;

	rhashtable_walk_enter(&priv->ht, &hti);
	rhashtable_walk_start(&hti);

	while ((he = rhashtable_walk_next(&hti))) {
		if (IS_ERR(he)) {
			nft_trans_gc_destroy(gc);
			gc = NULL;
			goto try_later;
		}

		/* Ruleset has been updated, try later. */
		if (READ_ONCE(nft_net->gc_seq) != gc_seq) {
			nft_trans_gc_destroy(gc);
			gc = NULL;
			goto try_later;
		}

		/* rhashtable walk is unstable, already seen in this gc run?
		 * Then, skip this element. In case of (unlikely) sequence
		 * wraparound and stale element wq_gc_seq, next gc run will
		 * just find this expired element.
		 */
		if (he->wq_gc_seq == priv->wq_gc_seq)
			continue;

		if (nft_set_elem_is_dead(&he->ext))
			goto dead_elem;

		if (nft_set_ext_exists(&he->ext, NFT_SET_EXT_EXPRESSIONS) &&
		    nft_rhash_expr_needs_gc_run(set, &he->ext))
			goto needs_gc_run;

		if (!nft_set_elem_expired(&he->ext))
			continue;
needs_gc_run:
		nft_set_elem_dead(&he->ext);
dead_elem:
		gc = nft_trans_gc_queue_async(gc, gc_seq, GFP_ATOMIC);
		if (!gc)
			goto try_later;

		/* annotate gc sequence for this attempt. */
		he->wq_gc_seq = priv->wq_gc_seq;
		nft_trans_gc_elem_add(gc, he);
	}

	gc = nft_trans_gc_catchall_async(gc, gc_seq);

try_later:
	/* catchall list iteration requires rcu read side lock. */
	rhashtable_walk_stop(&hti);
	rhashtable_walk_exit(&hti);

	if (gc)
		nft_trans_gc_queue_async_done(gc);

done:
	queue_delayed_work(system_power_efficient_wq, &priv->gc_work,
			   nft_set_gc_interval(set));
}

static u64 nft_rhash_privsize(const struct nlattr * const nla[],
			      const struct nft_set_desc *desc)
{
	return sizeof(struct nft_rhash);
}

static void nft_rhash_gc_init(const struct nft_set *set)
{
	struct nft_rhash *priv = nft_set_priv(set);

	queue_delayed_work(system_power_efficient_wq, &priv->gc_work,
			   nft_set_gc_interval(set));
}

static int nft_rhash_init(const struct nft_set *set,
			  const struct nft_set_desc *desc,
			  const struct nlattr * const tb[])
{
	struct nft_rhash *priv = nft_set_priv(set);
	struct rhashtable_params params = nft_rhash_params;
	int err;

	BUILD_BUG_ON(offsetof(struct nft_rhash_elem, priv) != 0);

	params.nelem_hint = desc->size ?: NFT_RHASH_ELEMENT_HINT;
	params.key_len	  = set->klen;

	err = rhashtable_init(&priv->ht, &params);
	if (err < 0)
		return err;

	INIT_DEFERRABLE_WORK(&priv->gc_work, nft_rhash_gc);
	if (set->flags & (NFT_SET_TIMEOUT | NFT_SET_EVAL))
		nft_rhash_gc_init(set);

	return 0;
}

struct nft_rhash_ctx {
	const struct nft_ctx	ctx;
	const struct nft_set	*set;
};

static void nft_rhash_elem_destroy(void *ptr, void *arg)
{
	struct nft_rhash_ctx *rhash_ctx = arg;
	struct nft_rhash_elem *he = ptr;

	nf_tables_set_elem_destroy(&rhash_ctx->ctx, rhash_ctx->set, &he->priv);
}

static void nft_rhash_destroy(const struct nft_ctx *ctx,
			      const struct nft_set *set)
{
	struct nft_rhash *priv = nft_set_priv(set);
	struct nft_rhash_ctx rhash_ctx = {
		.ctx	= *ctx,
		.set	= set,
	};

	cancel_delayed_work_sync(&priv->gc_work);
	rhashtable_free_and_destroy(&priv->ht, nft_rhash_elem_destroy,
				    (void *)&rhash_ctx);
}

/* Number of buckets is stored in u32, so cap our result to 1U<<31 */
#define NFT_MAX_BUCKETS (1U << 31)

static u32 nft_hash_buckets(u32 size)
{
	u64 val = div_u64((u64)size * 4, 3);

	if (val >= NFT_MAX_BUCKETS)
		return NFT_MAX_BUCKETS;

	return roundup_pow_of_two(val);
}

static bool nft_rhash_estimate(const struct nft_set_desc *desc, u32 features,
			       struct nft_set_estimate *est)
{
	est->size   = ~0;
	est->lookup = NFT_SET_CLASS_O_1;
	est->space  = NFT_SET_CLASS_O_N;

	return true;
}

struct nft_hash {
	u32				seed;//哈希因子
	u32				buckets;//桶数目
	struct hlist_head		table[];//桶
};

struct nft_hash_elem {
	struct nft_elem_priv		priv;
	struct hlist_node		node;//用于串到hash表
	struct nft_set_ext		ext;//set扩展信息
};

//通过key查询set元素
INDIRECT_CALLABLE_SCOPE
<<<<<<< HEAD
bool nft_hash_lookup(const struct net *net, const struct nft_set *set,
		     const u32 *key, const struct nft_set_ext **ext/*出参，查询结果*/)
=======
const struct nft_set_ext *
nft_hash_lookup(const struct net *net, const struct nft_set *set,
		const u32 *key)
>>>>>>> f2d282e1
{
	struct nft_hash *priv = nft_set_priv(set);
	u8 genmask = nft_genmask_cur(net);
	const struct nft_hash_elem *he;
	u32 hash;

	hash = jhash(key, set->klen, priv->seed);
	hash = reciprocal_scale(hash, priv->buckets);
	hlist_for_each_entry_rcu(he, &priv->table[hash], node) {
		if (!memcmp(nft_set_ext_key(&he->ext), key, set->klen) &&
<<<<<<< HEAD
		    nft_set_elem_active(&he->ext, genmask)) {
			*ext = &he->ext;
			/*元素存在，返回true*/
			return true;
		}
=======
		    nft_set_elem_active(&he->ext, genmask))
			return &he->ext;
>>>>>>> f2d282e1
	}
	return NULL;
}

static struct nft_elem_priv *
nft_hash_get(const struct net *net, const struct nft_set *set,
	     const struct nft_set_elem *elem, unsigned int flags)
{
	struct nft_hash *priv = nft_set_priv(set);
	u8 genmask = nft_genmask_cur(net);
	struct nft_hash_elem *he;
	u32 hash;

	hash = jhash(elem->key.val.data, set->klen, priv->seed);
	hash = reciprocal_scale(hash, priv->buckets);
	hlist_for_each_entry_rcu(he, &priv->table[hash], node) {
		if (!memcmp(nft_set_ext_key(&he->ext), elem->key.val.data, set->klen) &&
		    nft_set_elem_active(&he->ext, genmask))
			return &he->priv;
	}
	return ERR_PTR(-ENOENT);
}

INDIRECT_CALLABLE_SCOPE
const struct nft_set_ext *
nft_hash_lookup_fast(const struct net *net, const struct nft_set *set,
		     const u32 *key)
{
	struct nft_hash *priv = nft_set_priv(set);
	u8 genmask = nft_genmask_cur(net);
	const struct nft_hash_elem *he;
	u32 hash, k1, k2;

	k1 = *key;
	hash = jhash_1word(k1, priv->seed);
	hash = reciprocal_scale(hash, priv->buckets);
	hlist_for_each_entry_rcu(he, &priv->table[hash], node) {
		k2 = *(u32 *)nft_set_ext_key(&he->ext)->data;
		if (k1 == k2 &&
		    nft_set_elem_active(&he->ext, genmask))
			return &he->ext;
	}
	return NULL;
}

static u32 nft_jhash(const struct nft_set *set, const struct nft_hash *priv,
		     const struct nft_set_ext *ext)
{
    //取key
	const struct nft_data *key = nft_set_ext_key(ext);
	u32 hash, k1;

	if (set->klen == 4) {
		k1 = *(u32 *)key;
		hash = jhash_1word(k1, priv->seed);
	} else {
		hash = jhash(key, set->klen, priv->seed);
	}
	hash = reciprocal_scale(hash, priv->buckets);

	return hash;
}

static int nft_hash_insert(const struct net *net, const struct nft_set *set,
			   const struct nft_set_elem *elem,
			   struct nft_elem_priv **elem_priv)
{
	struct nft_hash_elem *this = nft_elem_priv_cast(elem->priv), *he;
	struct nft_hash *priv = nft_set_priv(set);
	u8 genmask = nft_genmask_next(net);
	u32 hash;

	hash = nft_jhash(set, priv, &this->ext);
	hlist_for_each_entry(he, &priv->table[hash], node) {
		if (!memcmp(nft_set_ext_key(&this->ext),
			    nft_set_ext_key(&he->ext), set->klen)/*key比对*/ &&
		    nft_set_elem_active(&he->ext, genmask)) {
			*elem_priv = &he->priv;
			return -EEXIST;
		}
	}
	//不存在，直接加入到hash表中
	hlist_add_head_rcu(&this->node, &priv->table[hash]);
	return 0;
}

static void nft_hash_activate(const struct net *net, const struct nft_set *set,
			      struct nft_elem_priv *elem_priv)
{
	struct nft_hash_elem *he = nft_elem_priv_cast(elem_priv);

	nft_clear(net, &he->ext);
}

static void nft_hash_flush(const struct net *net,
			   const struct nft_set *set,
			   struct nft_elem_priv *elem_priv)
{
	struct nft_hash_elem *he = nft_elem_priv_cast(elem_priv);

	nft_set_elem_change_active(net, set, &he->ext);
}

static struct nft_elem_priv *
nft_hash_deactivate(const struct net *net, const struct nft_set *set,
		    const struct nft_set_elem *elem)
{
	struct nft_hash_elem *this = nft_elem_priv_cast(elem->priv), *he;
	struct nft_hash *priv = nft_set_priv(set);
	u8 genmask = nft_genmask_next(net);
	u32 hash;

	hash = nft_jhash(set, priv, &this->ext);
	hlist_for_each_entry(he, &priv->table[hash], node) {
		if (!memcmp(nft_set_ext_key(&he->ext), &elem->key.val,
			    set->klen) &&
		    nft_set_elem_active(&he->ext, genmask)) {
			nft_set_elem_change_active(net, set, &he->ext);
			return &he->priv;
		}
	}
	return NULL;
}

//将elem自set中移除
static void nft_hash_remove(const struct net *net,
			    const struct nft_set *set,
			    struct nft_elem_priv *elem_priv)
{
	struct nft_hash_elem *he = nft_elem_priv_cast(elem_priv);

	hlist_del_rcu(&he->node);
}

static void nft_hash_walk(const struct nft_ctx *ctx, struct nft_set *set,
			  struct nft_set_iter *iter)
{
	struct nft_hash *priv = nft_set_priv(set);
	struct nft_hash_elem *he;
	int i;

	for (i = 0; i < priv->buckets; i++) {
		hlist_for_each_entry_rcu(he, &priv->table[i], node,
					 lockdep_is_held(&nft_pernet(ctx->net)->commit_mutex)) {
			if (iter->count < iter->skip)
				goto cont;

			iter->err = iter->fn(ctx, set, iter, &he->priv);
			if (iter->err < 0)
				return;
cont:
			iter->count++;
		}
	}
}

static u64 nft_hash_privsize(const struct nlattr * const nla[],
			     const struct nft_set_desc *desc)
{
	return sizeof(struct nft_hash) +
	       (u64)nft_hash_buckets(desc->size) * sizeof(struct hlist_head);
}

//初始化hash set
static int nft_hash_init(const struct nft_set *set,
			 const struct nft_set_desc *desc,
			 const struct nlattr * const tb[])
{
	struct nft_hash *priv = nft_set_priv(set);

	priv->buckets = nft_hash_buckets(desc->size);
	get_random_bytes(&priv->seed, sizeof(priv->seed));

	return 0;
}

//释放hash set
static void nft_hash_destroy(const struct nft_ctx *ctx,
			     const struct nft_set *set)
{
	struct nft_hash *priv = nft_set_priv(set);
	struct nft_hash_elem *he;
	struct hlist_node *next;
	int i;

	//遍历所有桶，将其中元素移除掉
	for (i = 0; i < priv->buckets; i++) {
		hlist_for_each_entry_safe(he, next, &priv->table[i], node) {
			hlist_del_rcu(&he->node);
			nf_tables_set_elem_destroy(ctx, set, &he->priv);
		}
	}
}

static bool nft_hash_estimate(const struct nft_set_desc *desc, u32 features,
			      struct nft_set_estimate *est)
{
	if (!desc->size)
		return false;

	if (desc->klen == 4)
		return false;

	est->size   = sizeof(struct nft_hash) +
		      (u64)nft_hash_buckets(desc->size) * sizeof(struct hlist_head) +
		      (u64)desc->size * sizeof(struct nft_hash_elem);
	est->lookup = NFT_SET_CLASS_O_1;
	est->space  = NFT_SET_CLASS_O_N;

	return true;
}

static bool nft_hash_fast_estimate(const struct nft_set_desc *desc, u32 features,
				   struct nft_set_estimate *est)
{
	if (!desc->size)
		return false;

	if (desc->klen != 4)
		return false;

	est->size   = sizeof(struct nft_hash) +
		      (u64)nft_hash_buckets(desc->size) * sizeof(struct hlist_head) +
		      (u64)desc->size * sizeof(struct nft_hash_elem);
	est->lookup = NFT_SET_CLASS_O_1;
	est->space  = NFT_SET_CLASS_O_N;

	return true;
}

const struct nft_set_type nft_set_rhash_type = {
	.features	= NFT_SET_MAP | NFT_SET_OBJECT |
			  NFT_SET_TIMEOUT | NFT_SET_EVAL,
	.ops		= {
		.privsize       = nft_rhash_privsize,
		.elemsize	= offsetof(struct nft_rhash_elem, ext),
		.estimate	= nft_rhash_estimate,
		.init		= nft_rhash_init,
		.gc_init	= nft_rhash_gc_init,
		.destroy	= nft_rhash_destroy,
		.insert		= nft_rhash_insert,
		.activate	= nft_rhash_activate,
		.deactivate	= nft_rhash_deactivate,
		.flush		= nft_rhash_flush,
		.remove		= nft_rhash_remove,
		.lookup		= nft_rhash_lookup,
		.update		= nft_rhash_update,
		.delete		= nft_rhash_delete,
		.walk		= nft_rhash_walk,
		.get		= nft_rhash_get,
	},
};

//提供hash方式的nft_set类型
const struct nft_set_type nft_set_hash_type = {
	.features	= NFT_SET_MAP | NFT_SET_OBJECT,
	.ops		= {
		.privsize       = nft_hash_privsize,
		.elemsize	= offsetof(struct nft_hash_elem, ext),
		.estimate	= nft_hash_estimate,
		.init		= nft_hash_init,
		.destroy	= nft_hash_destroy,
		.insert		= nft_hash_insert,
		.activate	= nft_hash_activate,
		.deactivate	= nft_hash_deactivate,
		.flush		= nft_hash_flush,
		.remove		= nft_hash_remove,
		.lookup		= nft_hash_lookup,
		.walk		= nft_hash_walk,
		.get		= nft_hash_get,
	},
};

const struct nft_set_type nft_set_hash_fast_type = {
	.features	= NFT_SET_MAP | NFT_SET_OBJECT,
	.ops		= {
		.privsize       = nft_hash_privsize,
		.elemsize	= offsetof(struct nft_hash_elem, ext),
		.estimate	= nft_hash_fast_estimate,
		.init		= nft_hash_init,
		.destroy	= nft_hash_destroy,
		.insert		= nft_hash_insert,
		.activate	= nft_hash_activate,
		.deactivate	= nft_hash_deactivate,
		.flush		= nft_hash_flush,
		.remove		= nft_hash_remove,
		.lookup		= nft_hash_lookup_fast,
		.walk		= nft_hash_walk,
		.get		= nft_hash_get,
	},
};<|MERGE_RESOLUTION|>--- conflicted
+++ resolved
@@ -503,14 +503,9 @@
 
 //通过key查询set元素
 INDIRECT_CALLABLE_SCOPE
-<<<<<<< HEAD
-bool nft_hash_lookup(const struct net *net, const struct nft_set *set,
-		     const u32 *key, const struct nft_set_ext **ext/*出参，查询结果*/)
-=======
-const struct nft_set_ext *
+const struct nft_set_ext */*查询结果*/
 nft_hash_lookup(const struct net *net, const struct nft_set *set,
 		const u32 *key)
->>>>>>> f2d282e1
 {
 	struct nft_hash *priv = nft_set_priv(set);
 	u8 genmask = nft_genmask_cur(net);
@@ -521,16 +516,8 @@
 	hash = reciprocal_scale(hash, priv->buckets);
 	hlist_for_each_entry_rcu(he, &priv->table[hash], node) {
 		if (!memcmp(nft_set_ext_key(&he->ext), key, set->klen) &&
-<<<<<<< HEAD
-		    nft_set_elem_active(&he->ext, genmask)) {
-			*ext = &he->ext;
-			/*元素存在，返回true*/
-			return true;
-		}
-=======
 		    nft_set_elem_active(&he->ext, genmask))
 			return &he->ext;
->>>>>>> f2d282e1
 	}
 	return NULL;
 }
