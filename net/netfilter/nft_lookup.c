// SPDX-License-Identifier: GPL-2.0-only
/*
 * Copyright (c) 2009 Patrick McHardy <kaber@trash.net>
 *
 * Development of this code funded by Astaro AG (http://www.astaro.com/)
 */

#include <linux/kernel.h>
#include <linux/init.h>
#include <linux/list.h>
#include <linux/rbtree.h>
#include <linux/netlink.h>
#include <linux/netfilter.h>
#include <linux/netfilter/nf_tables.h>
#include <net/netfilter/nf_tables.h>
#include <net/netfilter/nf_tables_core.h>

struct nft_lookup {
	struct nft_set			*set;/*要查询的集合*/
	u8				sreg;//查询用的源寄存器id
	u8				dreg;//查询存储结果的目的寄存器id
	bool				invert;//是否反向选择
	struct nft_set_binding		binding;
};

<<<<<<< HEAD
//基于set的lookup
=======
#ifdef CONFIG_RETPOLINE
bool nft_set_do_lookup(const struct net *net, const struct nft_set *set,
		       const u32 *key, const struct nft_set_ext **ext)
{
	if (set->ops == &nft_set_hash_fast_type.ops)
		return nft_hash_lookup_fast(net, set, key, ext);
	if (set->ops == &nft_set_hash_type.ops)
		return nft_hash_lookup(net, set, key, ext);

	if (set->ops == &nft_set_rhash_type.ops)
		return nft_rhash_lookup(net, set, key, ext);

	if (set->ops == &nft_set_bitmap_type.ops)
		return nft_bitmap_lookup(net, set, key, ext);

	if (set->ops == &nft_set_pipapo_type.ops)
		return nft_pipapo_lookup(net, set, key, ext);
#if defined(CONFIG_X86_64) && !defined(CONFIG_UML)
	if (set->ops == &nft_set_pipapo_avx2_type.ops)
		return nft_pipapo_avx2_lookup(net, set, key, ext);
#endif

	if (set->ops == &nft_set_rbtree_type.ops)
		return nft_rbtree_lookup(net, set, key, ext);

	WARN_ON_ONCE(1);
	return set->ops->lookup(net, set, key, ext);
}
EXPORT_SYMBOL_GPL(nft_set_do_lookup);
#endif

>>>>>>> 40226a3d
void nft_lookup_eval(const struct nft_expr *expr,
		     struct nft_regs *regs,
		     const struct nft_pktinfo *pkt)
{
	const struct nft_lookup *priv = nft_expr_priv(expr);
	const struct nft_set *set = priv->set;
	const struct nft_set_ext *ext = NULL;
	const struct net *net = nft_net(pkt);
	bool found;

<<<<<<< HEAD
	//在set中执行lookup
	found = set->ops->lookup(nft_net(pkt), set, &regs->data[priv->sreg],
				 &ext) ^ priv->invert;
	if (!found) {
	    //没有查询到就break
		regs->verdict.code = NFT_BREAK;
		return;
=======
	found =	nft_set_do_lookup(net, set, &regs->data[priv->sreg], &ext) ^
				  priv->invert;
	if (!found) {
		ext = nft_set_catchall_lookup(net, set);
		if (!ext) {
			regs->verdict.code = NFT_BREAK;
			return;
		}
>>>>>>> 40226a3d
	}

	if (ext) {
		if (set->flags & NFT_SET_MAP)
			nft_data_copy(&regs->data[priv->dreg],
				      nft_set_ext_data(ext), set->dlen);

		nft_set_elem_update_expr(ext, regs, pkt);
	}
}

static const struct nla_policy nft_lookup_policy[NFTA_LOOKUP_MAX + 1] = {
	[NFTA_LOOKUP_SET]	= { .type = NLA_STRING,
				    .len = NFT_SET_MAXNAMELEN - 1 },
	[NFTA_LOOKUP_SET_ID]	= { .type = NLA_U32 },
	[NFTA_LOOKUP_SREG]	= { .type = NLA_U32 },
	[NFTA_LOOKUP_DREG]	= { .type = NLA_U32 },
	[NFTA_LOOKUP_FLAGS]	= { .type = NLA_U32 },
};

static int nft_lookup_init(const struct nft_ctx *ctx,
			   const struct nft_expr *expr,
			   const struct nlattr * const tb[])
{
	struct nft_lookup *priv = nft_expr_priv(expr);
	u8 genmask = nft_genmask_next(ctx->net);
	struct nft_set *set;
	u32 flags;
	int err;

	if (tb[NFTA_LOOKUP_SET] == NULL ||
	    tb[NFTA_LOOKUP_SREG] == NULL)
		return -EINVAL;

	set = nft_set_lookup_global(ctx->net, ctx->table, tb[NFTA_LOOKUP_SET],
				    tb[NFTA_LOOKUP_SET_ID], genmask);
	if (IS_ERR(set))
		return PTR_ERR(set);

	err = nft_parse_register_load(tb[NFTA_LOOKUP_SREG], &priv->sreg,
				      set->klen);
	if (err < 0)
		return err;

	if (tb[NFTA_LOOKUP_FLAGS]) {
		flags = ntohl(nla_get_be32(tb[NFTA_LOOKUP_FLAGS]));

		if (flags & ~NFT_LOOKUP_F_INV)
			return -EINVAL;

		if (flags & NFT_LOOKUP_F_INV) {
			if (set->flags & NFT_SET_MAP)
				return -EINVAL;
			priv->invert = true;
		}
	}

	if (tb[NFTA_LOOKUP_DREG] != NULL) {
		if (priv->invert)
			return -EINVAL;
		if (!(set->flags & NFT_SET_MAP))
			return -EINVAL;

		err = nft_parse_register_store(ctx, tb[NFTA_LOOKUP_DREG],
					       &priv->dreg, NULL, set->dtype,
					       set->dlen);
		if (err < 0)
			return err;
	} else if (set->flags & NFT_SET_MAP)
		return -EINVAL;

	priv->binding.flags = set->flags & NFT_SET_MAP;

	err = nf_tables_bind_set(ctx, set, &priv->binding);
	if (err < 0)
		return err;

	priv->set = set;
	return 0;
}

static void nft_lookup_deactivate(const struct nft_ctx *ctx,
				  const struct nft_expr *expr,
				  enum nft_trans_phase phase)
{
	struct nft_lookup *priv = nft_expr_priv(expr);

	nf_tables_deactivate_set(ctx, priv->set, &priv->binding, phase);
}

static void nft_lookup_activate(const struct nft_ctx *ctx,
				const struct nft_expr *expr)
{
	struct nft_lookup *priv = nft_expr_priv(expr);

	priv->set->use++;
}

static void nft_lookup_destroy(const struct nft_ctx *ctx,
			       const struct nft_expr *expr)
{
	struct nft_lookup *priv = nft_expr_priv(expr);

	nf_tables_destroy_set(ctx, priv->set);
}

static int nft_lookup_dump(struct sk_buff *skb, const struct nft_expr *expr)
{
	const struct nft_lookup *priv = nft_expr_priv(expr);
	u32 flags = priv->invert ? NFT_LOOKUP_F_INV : 0;

	if (nla_put_string(skb, NFTA_LOOKUP_SET, priv->set->name))
		goto nla_put_failure;
	if (nft_dump_register(skb, NFTA_LOOKUP_SREG, priv->sreg))
		goto nla_put_failure;
	if (priv->set->flags & NFT_SET_MAP)
		if (nft_dump_register(skb, NFTA_LOOKUP_DREG, priv->dreg))
			goto nla_put_failure;
	if (nla_put_be32(skb, NFTA_LOOKUP_FLAGS, htonl(flags)))
		goto nla_put_failure;
	return 0;

nla_put_failure:
	return -1;
}

static int nft_lookup_validate_setelem(const struct nft_ctx *ctx,
				       struct nft_set *set,
				       const struct nft_set_iter *iter,
				       struct nft_set_elem *elem)
{
	const struct nft_set_ext *ext = nft_set_elem_ext(set, elem->priv);
	struct nft_ctx *pctx = (struct nft_ctx *)ctx;
	const struct nft_data *data;
	int err;

	if (nft_set_ext_exists(ext, NFT_SET_EXT_FLAGS) &&
	    *nft_set_ext_flags(ext) & NFT_SET_ELEM_INTERVAL_END)
		return 0;

	data = nft_set_ext_data(ext);
	switch (data->verdict.code) {
	case NFT_JUMP:
	case NFT_GOTO:
		pctx->level++;
		err = nft_chain_validate(ctx, data->verdict.chain);
		if (err < 0)
			return err;
		pctx->level--;
		break;
	default:
		break;
	}

	return 0;
}

static int nft_lookup_validate(const struct nft_ctx *ctx,
			       const struct nft_expr *expr,
			       const struct nft_data **d)
{
	const struct nft_lookup *priv = nft_expr_priv(expr);
	struct nft_set_iter iter;

	if (!(priv->set->flags & NFT_SET_MAP) ||
	    priv->set->dtype != NFT_DATA_VERDICT)
		return 0;

	iter.genmask	= nft_genmask_next(ctx->net);
	iter.skip	= 0;
	iter.count	= 0;
	iter.err	= 0;
	iter.fn		= nft_lookup_validate_setelem;

	priv->set->ops->walk(ctx, priv->set, &iter);
	if (iter.err < 0)
		return iter.err;

	return 0;
}

//提供基于set的lookup
static const struct nft_expr_ops nft_lookup_ops = {
	.type		= &nft_lookup_type,
	.size		= NFT_EXPR_SIZE(sizeof(struct nft_lookup)),
	.eval		= nft_lookup_eval,
	.init		= nft_lookup_init,
	.activate	= nft_lookup_activate,
	.deactivate	= nft_lookup_deactivate,
	.destroy	= nft_lookup_destroy,
	.dump		= nft_lookup_dump,
	.validate	= nft_lookup_validate,
};

struct nft_expr_type nft_lookup_type __read_mostly = {
	.name		= "lookup",
	.ops		= &nft_lookup_ops,
	.policy		= nft_lookup_policy,
	.maxattr	= NFTA_LOOKUP_MAX,
	.owner		= THIS_MODULE,
};<|MERGE_RESOLUTION|>--- conflicted
+++ resolved
@@ -23,9 +23,6 @@
 	struct nft_set_binding		binding;
 };
 
-<<<<<<< HEAD
-//基于set的lookup
-=======
 #ifdef CONFIG_RETPOLINE
 bool nft_set_do_lookup(const struct net *net, const struct nft_set *set,
 		       const u32 *key, const struct nft_set_ext **ext)
@@ -57,7 +54,7 @@
 EXPORT_SYMBOL_GPL(nft_set_do_lookup);
 #endif
 
->>>>>>> 40226a3d
+//基于set的lookup
 void nft_lookup_eval(const struct nft_expr *expr,
 		     struct nft_regs *regs,
 		     const struct nft_pktinfo *pkt)
@@ -68,24 +65,16 @@
 	const struct net *net = nft_net(pkt);
 	bool found;
 
-<<<<<<< HEAD
 	//在set中执行lookup
-	found = set->ops->lookup(nft_net(pkt), set, &regs->data[priv->sreg],
-				 &ext) ^ priv->invert;
-	if (!found) {
-	    //没有查询到就break
-		regs->verdict.code = NFT_BREAK;
-		return;
-=======
 	found =	nft_set_do_lookup(net, set, &regs->data[priv->sreg], &ext) ^
 				  priv->invert;
 	if (!found) {
+	    	//没有查询到就break
 		ext = nft_set_catchall_lookup(net, set);
 		if (!ext) {
 			regs->verdict.code = NFT_BREAK;
 			return;
 		}
->>>>>>> 40226a3d
 	}
 
 	if (ext) {
