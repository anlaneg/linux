--- conflicted
+++ resolved
@@ -283,12 +283,8 @@
 		goto err1;
 	}
 
-<<<<<<< HEAD
 	//数据长度小于4字节且为等于op时，返回fast_ops
-	if (desc.len <= sizeof(u32) && op == NFT_CMP_EQ)
-=======
 	if (desc.len <= sizeof(u32) && (op == NFT_CMP_EQ || op == NFT_CMP_NEQ))
->>>>>>> c4d6fe73
 		return &nft_cmp_fast_ops;
 
 	return &nft_cmp_ops;
