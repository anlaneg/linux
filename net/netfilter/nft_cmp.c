// SPDX-License-Identifier: GPL-2.0-only
/*
 * Copyright (c) 2008-2009 Patrick McHardy <kaber@trash.net>
 *
 * Development of this code funded by Astaro AG (http://www.astaro.com/)
 */

#include <linux/kernel.h>
#include <linux/init.h>
#include <linux/module.h>
#include <linux/netlink.h>
#include <linux/netfilter.h>
#include <linux/if_arp.h>
#include <linux/netfilter/nf_tables.h>
#include <net/netfilter/nf_tables_core.h>
#include <net/netfilter/nf_tables_offload.h>
#include <net/netfilter/nf_tables.h>

struct nft_cmp_expr {
	struct nft_data		data;
	u8			sreg;
	u8			len;
	enum nft_cmp_ops	op:8;
};

//将priv->data中的数据与寄存器中记录的priv->sreg号数据进行比对
void nft_cmp_eval(const struct nft_expr *expr,
		  struct nft_regs *regs,
		  const struct nft_pktinfo *pkt)
{
	const struct nft_cmp_expr *priv = nft_expr_priv(expr);
	int d;

	//采用memcmp进行比对
	d = memcmp(&regs->data[priv->sreg], &priv->data, priv->len);
	switch (priv->op) {
	case NFT_CMP_EQ:
	    /*相等比对*/
		if (d != 0)
			goto mismatch;
		break;
	case NFT_CMP_NEQ:
		if (d == 0)
			goto mismatch;
		break;
	case NFT_CMP_LT:
		if (d == 0)
			goto mismatch;
		fallthrough;
	case NFT_CMP_LTE:
		if (d > 0)
			goto mismatch;
		break;
	case NFT_CMP_GT:
		if (d == 0)
			goto mismatch;
		fallthrough;
	case NFT_CMP_GTE:
		if (d < 0)
			goto mismatch;
		break;
	}
	return;

mismatch:
    /*未匹配上，置为break*/
	regs->verdict.code = NFT_BREAK;
}

static const struct nla_policy nft_cmp_policy[NFTA_CMP_MAX + 1] = {
	[NFTA_CMP_SREG]		= { .type = NLA_U32 },
	[NFTA_CMP_OP]		= { .type = NLA_U32 },
	[NFTA_CMP_DATA]		= { .type = NLA_NESTED },
};

static int nft_cmp_init(const struct nft_ctx *ctx, const struct nft_expr *expr,
			const struct nlattr * const tb[])
{
	struct nft_cmp_expr *priv = nft_expr_priv(expr);
	struct nft_data_desc desc;
	int err;

	err = nft_data_init(NULL, &priv->data, sizeof(priv->data), &desc,
			    tb[NFTA_CMP_DATA]);
	if (err < 0)
		return err;

	if (desc.type != NFT_DATA_VALUE) {
		err = -EINVAL;
		nft_data_release(&priv->data, desc.type);
		return err;
	}

	err = nft_parse_register_load(tb[NFTA_CMP_SREG], &priv->sreg, desc.len);
	if (err < 0)
		return err;

	priv->op  = ntohl(nla_get_be32(tb[NFTA_CMP_OP]));
	priv->len = desc.len;
	return 0;
}

static int nft_cmp_dump(struct sk_buff *skb, const struct nft_expr *expr)
{
	const struct nft_cmp_expr *priv = nft_expr_priv(expr);

	if (nft_dump_register(skb, NFTA_CMP_SREG, priv->sreg))
		goto nla_put_failure;
	if (nla_put_be32(skb, NFTA_CMP_OP, htonl(priv->op)))
		goto nla_put_failure;

	if (nft_data_dump(skb, NFTA_CMP_DATA, &priv->data,
			  NFT_DATA_VALUE, priv->len) < 0)
		goto nla_put_failure;
	return 0;

nla_put_failure:
	return -1;
}

static int __nft_cmp_offload(struct nft_offload_ctx *ctx,
			     struct nft_flow_rule *flow,
			     const struct nft_cmp_expr *priv)
{
	struct nft_offload_reg *reg = &ctx->regs[priv->sreg];
	u8 *mask = (u8 *)&flow->match.mask;
	u8 *key = (u8 *)&flow->match.key;

	if (priv->op != NFT_CMP_EQ || priv->len > reg->len)
		return -EOPNOTSUPP;

	memcpy(key + reg->offset, &priv->data, reg->len);
	memcpy(mask + reg->offset, &reg->mask, reg->len);

	flow->match.dissector.used_keys |= BIT(reg->key);
	flow->match.dissector.offset[reg->key] = reg->base_offset;

	if (reg->key == FLOW_DISSECTOR_KEY_META &&
	    reg->offset == offsetof(struct nft_flow_key, meta.ingress_iftype) &&
	    nft_reg_load16(priv->data.data) != ARPHRD_ETHER)
		return -EOPNOTSUPP;

	nft_offload_update_dependency(ctx, &priv->data, reg->len);

	return 0;
}

static int nft_cmp_offload(struct nft_offload_ctx *ctx,
			   struct nft_flow_rule *flow,
			   const struct nft_expr *expr)
{
	const struct nft_cmp_expr *priv = nft_expr_priv(expr);

	return __nft_cmp_offload(ctx, flow, priv);
}

//用于大于4字节的比对操作
static const struct nft_expr_ops nft_cmp_ops = {
	.type		= &nft_cmp_type,
	.size		= NFT_EXPR_SIZE(sizeof(struct nft_cmp_expr)),
	.eval		= nft_cmp_eval,
	.init		= nft_cmp_init,
	.dump		= nft_cmp_dump,
	.offload	= nft_cmp_offload,
};

static int nft_cmp_fast_init(const struct nft_ctx *ctx,
			     const struct nft_expr *expr,
			     const struct nlattr * const tb[])
{
	struct nft_cmp_fast_expr *priv = nft_expr_priv(expr);
	struct nft_data_desc desc;
	struct nft_data data;
	int err;

	err = nft_data_init(NULL, &data, sizeof(data), &desc,
			    tb[NFTA_CMP_DATA]);
	if (err < 0)
		return err;

	err = nft_parse_register_load(tb[NFTA_CMP_SREG], &priv->sreg, desc.len);
	if (err < 0)
		return err;

	desc.len *= BITS_PER_BYTE;

	priv->mask = nft_cmp_fast_mask(desc.len);
	priv->data = data.data[0] & priv->mask;
	priv->len  = desc.len;
	priv->inv  = ntohl(nla_get_be32(tb[NFTA_CMP_OP])) != NFT_CMP_EQ;
	return 0;
}

static int nft_cmp_fast_offload(struct nft_offload_ctx *ctx,
				struct nft_flow_rule *flow,
				const struct nft_expr *expr)
{
	const struct nft_cmp_fast_expr *priv = nft_expr_priv(expr);
	struct nft_cmp_expr cmp = {
		.data	= {
			.data	= {
				[0] = priv->data,
			},
		},
		.sreg	= priv->sreg,
		.len	= priv->len / BITS_PER_BYTE,
		.op	= priv->inv ? NFT_CMP_NEQ : NFT_CMP_EQ,
	};

	return __nft_cmp_offload(ctx, flow, &cmp);
}

static int nft_cmp_fast_dump(struct sk_buff *skb, const struct nft_expr *expr)
{
	const struct nft_cmp_fast_expr *priv = nft_expr_priv(expr);
	enum nft_cmp_ops op = priv->inv ? NFT_CMP_NEQ : NFT_CMP_EQ;
	struct nft_data data;

	if (nft_dump_register(skb, NFTA_CMP_SREG, priv->sreg))
		goto nla_put_failure;
	if (nla_put_be32(skb, NFTA_CMP_OP, htonl(op)))
		goto nla_put_failure;

	data.data[0] = priv->data;
	if (nft_data_dump(skb, NFTA_CMP_DATA, &data,
			  NFT_DATA_VALUE, priv->len / BITS_PER_BYTE) < 0)
		goto nla_put_failure;
	return 0;

nla_put_failure:
	return -1;
}

//用于支持小于4字节的相等比对
const struct nft_expr_ops nft_cmp_fast_ops = {
	.type		= &nft_cmp_type,
	.size		= NFT_EXPR_SIZE(sizeof(struct nft_cmp_fast_expr)),
	.eval		= NULL,	/* inlined */
	.init		= nft_cmp_fast_init,
	.dump		= nft_cmp_fast_dump,
	.offload	= nft_cmp_fast_offload,
};

static const struct nft_expr_ops *
nft_cmp_select_ops(const struct nft_ctx *ctx, const struct nlattr * const tb[])
{
	struct nft_data_desc desc;
	struct nft_data data;
	enum nft_cmp_ops op;
	int err;

	//三项配置必须均有值
	if (tb[NFTA_CMP_SREG] == NULL ||
	    tb[NFTA_CMP_OP] == NULL ||
	    tb[NFTA_CMP_DATA] == NULL)
		return ERR_PTR(-EINVAL);

	//目前支持 ==,!=,<,<=,>,>=几种操作
	op = ntohl(nla_get_be32(tb[NFTA_CMP_OP]));
	switch (op) {
	case NFT_CMP_EQ:
	case NFT_CMP_NEQ:
	case NFT_CMP_LT:
	case NFT_CMP_LTE:
	case NFT_CMP_GT:
	case NFT_CMP_GTE:
		break;
	default:
		return ERR_PTR(-EINVAL);
	}

	//初始化compare的data
	err = nft_data_init(NULL, &data, sizeof(data), &desc,
			    tb[NFTA_CMP_DATA]);
	if (err < 0)
		return ERR_PTR(err);

<<<<<<< HEAD
	//必须为data_value类型
	if (desc.type != NFT_DATA_VALUE) {
		err = -EINVAL;
=======
	if (desc.type != NFT_DATA_VALUE)
>>>>>>> 52e44129
		goto err1;

	//数据长度小于4字节且为等于op时，返回fast_ops
	if (desc.len <= sizeof(u32) && (op == NFT_CMP_EQ || op == NFT_CMP_NEQ))
		return &nft_cmp_fast_ops;

	return &nft_cmp_ops;
err1:
	nft_data_release(&data, desc.type);
	return ERR_PTR(-EINVAL);
}

//compare表达式
struct nft_expr_type nft_cmp_type __read_mostly = {
	.name		= "cmp",
	.select_ops	= nft_cmp_select_ops,
	.policy		= nft_cmp_policy,
	.maxattr	= NFTA_CMP_MAX,
	.owner		= THIS_MODULE,
};<|MERGE_RESOLUTION|>--- conflicted
+++ resolved
@@ -275,13 +275,8 @@
 	if (err < 0)
 		return ERR_PTR(err);
 
-<<<<<<< HEAD
 	//必须为data_value类型
-	if (desc.type != NFT_DATA_VALUE) {
-		err = -EINVAL;
-=======
 	if (desc.type != NFT_DATA_VALUE)
->>>>>>> 52e44129
 		goto err1;
 
 	//数据长度小于4字节且为等于op时，返回fast_ops
