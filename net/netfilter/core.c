/* netfilter.c: look after the filters for various protocols.
 * Heavily influenced by the old firewall.c by David Bonn and Alan Cox.
 *
 * Thanks to Rob `CmdrTaco' Malda for not influencing this code in any
 * way.
 *
 * This code is GPL.
 */
#include <linux/kernel.h>
#include <linux/netfilter.h>
#include <net/protocol.h>
#include <linux/init.h>
#include <linux/skbuff.h>
#include <linux/wait.h>
#include <linux/module.h>
#include <linux/interrupt.h>
#include <linux/if.h>
#include <linux/netdevice.h>
#include <linux/netfilter_ipv6.h>
#include <linux/inetdevice.h>
#include <linux/proc_fs.h>
#include <linux/mutex.h>
#include <linux/mm.h>
#include <linux/rcupdate.h>
#include <net/net_namespace.h>
#include <net/netfilter/nf_queue.h>
#include <net/sock.h>

#include "nf_internals.h"

const struct nf_ipv6_ops __rcu *nf_ipv6_ops __read_mostly;
EXPORT_SYMBOL_GPL(nf_ipv6_ops);

DEFINE_PER_CPU(bool, nf_skb_duplicated);
EXPORT_SYMBOL_GPL(nf_skb_duplicated);

#ifdef CONFIG_JUMP_LABEL
struct static_key nf_hooks_needed[NFPROTO_NUMPROTO][NF_MAX_HOOKS];
EXPORT_SYMBOL(nf_hooks_needed);
#endif

static DEFINE_MUTEX(nf_hook_mutex);

/* max hooks per family/hooknum */
#define MAX_HOOK_COUNT		1024

#define nf_entry_dereference(e) \
	rcu_dereference_protected(e, lockdep_is_held(&nf_hook_mutex))

static struct nf_hook_entries *allocate_hook_entries_size(u16 num)
{
	struct nf_hook_entries *e;
	size_t alloc = sizeof(*e) +
		       sizeof(struct nf_hook_entry) * num +
		       sizeof(struct nf_hook_ops *) * num +
		       sizeof(struct nf_hook_entries_rcu_head);

	if (num == 0)
		return NULL;

	e = kvzalloc(alloc, GFP_KERNEL);
	if (e)
		e->num_hook_entries = num;
	return e;
}

static void __nf_hook_entries_free(struct rcu_head *h)
{
	struct nf_hook_entries_rcu_head *head;

	head = container_of(h, struct nf_hook_entries_rcu_head, head);
	kvfree(head->allocation);
}

static void nf_hook_entries_free(struct nf_hook_entries *e)
{
	struct nf_hook_entries_rcu_head *head;
	struct nf_hook_ops **ops;
	unsigned int num;

	if (!e)
		return;

	num = e->num_hook_entries;
	ops = nf_hook_entries_get_hook_ops(e);
	head = (void *)&ops[num];
	head->allocation = e;
	call_rcu(&head->head, __nf_hook_entries_free);
}

static unsigned int accept_all(void *priv,
			       struct sk_buff *skb,
			       const struct nf_hook_state *state)
{
	return NF_ACCEPT; /* ACCEPT makes nf_hook_slow call next hook */
}

static const struct nf_hook_ops dummy_ops = {
	.hook = accept_all,
	.priority = INT_MIN,
};

static struct nf_hook_entries *
nf_hook_entries_grow(const struct nf_hook_entries *old,
		     const struct nf_hook_ops *reg)
{
	unsigned int i, alloc_entries, nhooks, old_entries;
	struct nf_hook_ops **orig_ops = NULL;
	struct nf_hook_ops **new_ops;
	struct nf_hook_entries *new;
	bool inserted = false;

	alloc_entries = 1;
	old_entries = old ? old->num_hook_entries : 0;

	if (old) {
		orig_ops = nf_hook_entries_get_hook_ops(old);

		for (i = 0; i < old_entries; i++) {
			if (orig_ops[i] != &dummy_ops)
				alloc_entries++;
		}
	}

	if (alloc_entries > MAX_HOOK_COUNT)
		return ERR_PTR(-E2BIG);

	new = allocate_hook_entries_size(alloc_entries);
	if (!new)
		return ERR_PTR(-ENOMEM);

	new_ops = nf_hook_entries_get_hook_ops(new);

	i = 0;
	nhooks = 0;
	while (i < old_entries) {
		if (orig_ops[i] == &dummy_ops) {
			++i;
			continue;
		}

		//按优先级自小向大排列
		if (inserted || reg->priority > orig_ops[i]->priority) {
			new_ops[nhooks] = (void *)orig_ops[i];
			new->hooks[nhooks] = old->hooks[i];
			i++;
		} else {
			new_ops[nhooks] = (void *)reg;
			new->hooks[nhooks].hook = reg->hook;
			new->hooks[nhooks].priv = reg->priv;
			inserted = true;
		}
		nhooks++;
	}

	if (!inserted) {
		new_ops[nhooks] = (void *)reg;
		new->hooks[nhooks].hook = reg->hook;
		new->hooks[nhooks].priv = reg->priv;
	}

	return new;
}

static void hooks_validate(const struct nf_hook_entries *hooks)
{
#ifdef CONFIG_DEBUG_MISC
	struct nf_hook_ops **orig_ops;
	int prio = INT_MIN;
	size_t i = 0;

	orig_ops = nf_hook_entries_get_hook_ops(hooks);

	for (i = 0; i < hooks->num_hook_entries; i++) {
		if (orig_ops[i] == &dummy_ops)
			continue;

		WARN_ON(orig_ops[i]->priority < prio);

		if (orig_ops[i]->priority > prio)
			prio = orig_ops[i]->priority;
	}
#endif
}

int nf_hook_entries_insert_raw(struct nf_hook_entries __rcu **pp,
				const struct nf_hook_ops *reg)
{
	struct nf_hook_entries *new_hooks;
	struct nf_hook_entries *p;

	p = rcu_dereference_raw(*pp);
	new_hooks = nf_hook_entries_grow(p, reg);
	if (IS_ERR(new_hooks))
		return PTR_ERR(new_hooks);

	hooks_validate(new_hooks);

	rcu_assign_pointer(*pp, new_hooks);

	BUG_ON(p == new_hooks);
	nf_hook_entries_free(p);
	return 0;
}
EXPORT_SYMBOL_GPL(nf_hook_entries_insert_raw);

/*
 * __nf_hook_entries_try_shrink - try to shrink hook array
 *
 * @old -- current hook blob at @pp
 * @pp -- location of hook blob
 *
 * Hook unregistration must always succeed, so to-be-removed hooks
 * are replaced by a dummy one that will just move to next hook.
 *
 * This counts the current dummy hooks, attempts to allocate new blob,
 * copies the live hooks, then replaces and discards old one.
 *
 * return values:
 *
 * Returns address to free, or NULL.
 */
static void *__nf_hook_entries_try_shrink(struct nf_hook_entries *old,
					  struct nf_hook_entries __rcu **pp)
{
	unsigned int i, j, skip = 0, hook_entries;
	struct nf_hook_entries *new = NULL;
	struct nf_hook_ops **orig_ops;
	struct nf_hook_ops **new_ops;

	if (WARN_ON_ONCE(!old))
		return NULL;

	orig_ops = nf_hook_entries_get_hook_ops(old);
	for (i = 0; i < old->num_hook_entries; i++) {
		if (orig_ops[i] == &dummy_ops)
			skip++;
	}

	/* if skip == hook_entries all hooks have been removed */
	hook_entries = old->num_hook_entries;
	if (skip == hook_entries)
		goto out_assign;

	if (skip == 0)
		return NULL;

	hook_entries -= skip;
	new = allocate_hook_entries_size(hook_entries);
	if (!new)
		return NULL;

	new_ops = nf_hook_entries_get_hook_ops(new);
	for (i = 0, j = 0; i < old->num_hook_entries; i++) {
		if (orig_ops[i] == &dummy_ops)
			continue;
		new->hooks[j] = old->hooks[i];
		new_ops[j] = (void *)orig_ops[i];
		j++;
	}
	hooks_validate(new);
out_assign:
	rcu_assign_pointer(*pp, new);
	return old;
}

//取对应的hook链表头指针
static struct nf_hook_entries __rcu **
nf_hook_entry_head(struct net *net, int pf, unsigned int hooknum,
		   struct net_device *dev)
{
	switch (pf) {
	case NFPROTO_NETDEV:
		break;
#ifdef CONFIG_NETFILTER_FAMILY_ARP
	case NFPROTO_ARP:
		if (WARN_ON_ONCE(ARRAY_SIZE(net->nf.hooks_arp) <= hooknum))
			return NULL;
		return net->nf.hooks_arp + hooknum;
#endif
#ifdef CONFIG_NETFILTER_FAMILY_BRIDGE
	case NFPROTO_BRIDGE:
		if (WARN_ON_ONCE(ARRAY_SIZE(net->nf.hooks_bridge) <= hooknum))
			return NULL;
		return net->nf.hooks_bridge + hooknum;
#endif
	case NFPROTO_IPV4:
		if (WARN_ON_ONCE(ARRAY_SIZE(net->nf.hooks_ipv4) <= hooknum))
			return NULL;
		return net->nf.hooks_ipv4 + hooknum;
	case NFPROTO_IPV6:
		if (WARN_ON_ONCE(ARRAY_SIZE(net->nf.hooks_ipv6) <= hooknum))
			return NULL;
		return net->nf.hooks_ipv6 + hooknum;
#if IS_ENABLED(CONFIG_DECNET)
	case NFPROTO_DECNET:
		if (WARN_ON_ONCE(ARRAY_SIZE(net->nf.hooks_decnet) <= hooknum))
			return NULL;
		return net->nf.hooks_decnet + hooknum;
#endif
	default:
		WARN_ON_ONCE(1);
		return NULL;
	}

#ifdef CONFIG_NETFILTER_INGRESS
	//设备的ingress hook链表
	if (hooknum == NF_NETDEV_INGRESS) {
		if (dev && dev_net(dev) == net)
			return &dev->nf_hooks_ingress;
	}
#endif
	WARN_ON_ONCE(1);
	return NULL;
}

static int __nf_register_net_hook(struct net *net, int pf,
				  const struct nf_hook_ops *reg)
{
	struct nf_hook_entries *p, *new_hooks;
	struct nf_hook_entries __rcu **pp;

	if (pf == NFPROTO_NETDEV) {
#ifndef CONFIG_NETFILTER_INGRESS
		if (reg->hooknum == NF_NETDEV_INGRESS)
			return -EOPNOTSUPP;
#endif
		if (reg->hooknum != NF_NETDEV_INGRESS ||
		    !reg->dev || dev_net(reg->dev) != net)
			return -EINVAL;
	}

	pp = nf_hook_entry_head(net, pf, reg->hooknum, reg->dev);
	if (!pp)
		return -EINVAL;

	mutex_lock(&nf_hook_mutex);

	//构造一个hook的副本，并为其添加reg，并返回（按从小到大顺序排列）
	p = nf_entry_dereference(*pp);
	new_hooks = nf_hook_entries_grow(p, reg);

	//设置新的回调
	if (!IS_ERR(new_hooks))
		rcu_assign_pointer(*pp, new_hooks);

	mutex_unlock(&nf_hook_mutex);
	if (IS_ERR(new_hooks))
		return PTR_ERR(new_hooks);

	hooks_validate(new_hooks);
#ifdef CONFIG_NETFILTER_INGRESS
	if (pf == NFPROTO_NETDEV && reg->hooknum == NF_NETDEV_INGRESS)
		net_inc_ingress_queue();
#endif
#ifdef CONFIG_JUMP_LABEL
	static_key_slow_inc(&nf_hooks_needed[pf][reg->hooknum]);
#endif
	BUG_ON(p == new_hooks);
	nf_hook_entries_free(p);
	return 0;
}

/*
 * nf_remove_net_hook - remove a hook from blob
 *
 * @oldp: current address of hook blob
 * @unreg: hook to unregister
 *
 * This cannot fail, hook unregistration must always succeed.
 * Therefore replace the to-be-removed hook with a dummy hook.
 */
static bool nf_remove_net_hook(struct nf_hook_entries *old,
			       const struct nf_hook_ops *unreg)
{
	struct nf_hook_ops **orig_ops;
	unsigned int i;

	orig_ops = nf_hook_entries_get_hook_ops(old);
	for (i = 0; i < old->num_hook_entries; i++) {
		if (orig_ops[i] != unreg)
			continue;
		WRITE_ONCE(old->hooks[i].hook, accept_all);
		WRITE_ONCE(orig_ops[i], &dummy_ops);
		return true;
	}

	return false;
}

static void __nf_unregister_net_hook(struct net *net, int pf,
				     const struct nf_hook_ops *reg)
{
	struct nf_hook_entries __rcu **pp;
	struct nf_hook_entries *p;

	pp = nf_hook_entry_head(net, pf, reg->hooknum, reg->dev);
	if (!pp)
		return;

	mutex_lock(&nf_hook_mutex);

	p = nf_entry_dereference(*pp);
	if (WARN_ON_ONCE(!p)) {
		mutex_unlock(&nf_hook_mutex);
		return;
	}

	if (nf_remove_net_hook(p, reg)) {
#ifdef CONFIG_NETFILTER_INGRESS
		if (pf == NFPROTO_NETDEV && reg->hooknum == NF_NETDEV_INGRESS)
			net_dec_ingress_queue();
#endif
#ifdef CONFIG_JUMP_LABEL
		static_key_slow_dec(&nf_hooks_needed[pf][reg->hooknum]);
#endif
	} else {
		WARN_ONCE(1, "hook not found, pf %d num %d", pf, reg->hooknum);
	}

	p = __nf_hook_entries_try_shrink(p, pp);
	mutex_unlock(&nf_hook_mutex);
	if (!p)
		return;

	nf_queue_nf_hook_drop(net);
	nf_hook_entries_free(p);
}

void nf_unregister_net_hook(struct net *net, const struct nf_hook_ops *reg)
{
	if (reg->pf == NFPROTO_INET) {
		__nf_unregister_net_hook(net, NFPROTO_IPV4, reg);
		__nf_unregister_net_hook(net, NFPROTO_IPV6, reg);
	} else {
		__nf_unregister_net_hook(net, reg->pf, reg);
	}
}
EXPORT_SYMBOL(nf_unregister_net_hook);

void nf_hook_entries_delete_raw(struct nf_hook_entries __rcu **pp,
				const struct nf_hook_ops *reg)
{
	struct nf_hook_entries *p;

	p = rcu_dereference_raw(*pp);
	if (nf_remove_net_hook(p, reg)) {
		p = __nf_hook_entries_try_shrink(p, pp);
		nf_hook_entries_free(p);
	}
}
EXPORT_SYMBOL_GPL(nf_hook_entries_delete_raw);

//网络钩子点注册函数
int nf_register_net_hook(struct net *net, const struct nf_hook_ops *reg)
{
	int err;

	//如果是ip，则分别注册ipv4,ipv6两类hook点
	if (reg->pf == NFPROTO_INET) {
		err = __nf_register_net_hook(net, NFPROTO_IPV4, reg);
		if (err < 0)
			return err;

		err = __nf_register_net_hook(net, NFPROTO_IPV6, reg);
		if (err < 0) {
			//注册ipv6时解注册
			__nf_unregister_net_hook(net, NFPROTO_IPV4, reg);
			return err;
		}
	} else {
		//注册hook中指明的pf
		err = __nf_register_net_hook(net, reg->pf, reg);
		if (err < 0)
			return err;
	}

	return 0;
}
EXPORT_SYMBOL(nf_register_net_hook);

//为net注册一组nf hook钩子
int nf_register_net_hooks(struct net *net, const struct nf_hook_ops *reg,
			  unsigned int n)
{
	unsigned int i;
	int err = 0;

	for (i = 0; i < n; i++) {
		//注册单个hook
		err = nf_register_net_hook(net, &reg[i]);
		if (err)
			goto err;
	}
	return err;

err:
	if (i > 0)
		nf_unregister_net_hooks(net, reg, i);
	return err;
}
EXPORT_SYMBOL(nf_register_net_hooks);

void nf_unregister_net_hooks(struct net *net, const struct nf_hook_ops *reg,
			     unsigned int hookcount)
{
	unsigned int i;

	for (i = 0; i < hookcount; i++)
		nf_unregister_net_hook(net, &reg[i]);
}
EXPORT_SYMBOL(nf_unregister_net_hooks);

/* Returns 1 if okfn() needs to be executed by the caller,
 * -EPERM for NF_DROP, 0 otherwise.  Caller must hold rcu_read_lock. */
int nf_hook_slow(struct sk_buff *skb, struct nf_hook_state *state,
		 const struct nf_hook_entries *e, unsigned int s)
{
	unsigned int verdict;
	int ret;

	//遍历执行e指向的nf_hook点（NF_ACCEPT时将继续执行后续hook，NF_DROP时需要丢包
	//NF_QUEUE时报文将被调用nf_queue进行入队）
	//由于已按优先级顺序排列，故进行hook执行，只需要遍历及可
	for (; s < e->num_hook_entries; s++) {
		//调用hook函数
		verdict = nf_hook_entry_hookfn(&e->hooks[s], skb, state);
		//取action
		switch (verdict & NF_VERDICT_MASK) {
		case NF_ACCEPT:
			break;//容许继续向下走
		case NF_DROP:
			//hook要求丢包
			kfree_skb(skb);
			ret = NF_DROP_GETERR(verdict);
			if (ret == 0)
				ret = -EPERM;
			return ret;
		case NF_QUEUE:
<<<<<<< HEAD
			//hook要求包文入队，按要求入队到verdict指定的队列
			ret = nf_queue(skb, state, e, s, verdict);
=======
			ret = nf_queue(skb, state, s, verdict);
>>>>>>> 5f9e832c
			if (ret == 1)
				continue;
			return ret;
		default:
			//hook点已缓存报文
			/* Implicit handling for NF_STOLEN, as well as any other
			 * non conventional verdicts.
			 */
			return 0;
		}
	}

	return 1;
}
EXPORT_SYMBOL(nf_hook_slow);

/* This needs to be compiled in any case to avoid dependencies between the
 * nfnetlink_queue code and nf_conntrack.
 */
struct nfnl_ct_hook __rcu *nfnl_ct_hook __read_mostly;
EXPORT_SYMBOL_GPL(nfnl_ct_hook);

struct nf_ct_hook __rcu *nf_ct_hook __read_mostly;
EXPORT_SYMBOL_GPL(nf_ct_hook);

#if IS_ENABLED(CONFIG_NF_CONNTRACK)
/* This does not belong here, but locally generated errors need it if connection
   tracking in use: without this, connection may not be in hash table, and hence
   manufactured ICMP or RST packets will not be associated with it. */
void (*ip_ct_attach)(struct sk_buff *, const struct sk_buff *)
		__rcu __read_mostly;
EXPORT_SYMBOL(ip_ct_attach);

struct nf_nat_hook __rcu *nf_nat_hook __read_mostly;
EXPORT_SYMBOL_GPL(nf_nat_hook);

void nf_ct_attach(struct sk_buff *new, const struct sk_buff *skb)
{
	void (*attach)(struct sk_buff *, const struct sk_buff *);

	if (skb->_nfct) {
		rcu_read_lock();
		attach = rcu_dereference(ip_ct_attach);
		if (attach)
			attach(new, skb);
		rcu_read_unlock();
	}
}
EXPORT_SYMBOL(nf_ct_attach);

void nf_conntrack_destroy(struct nf_conntrack *nfct)
{
	struct nf_ct_hook *ct_hook;

	rcu_read_lock();
	ct_hook = rcu_dereference(nf_ct_hook);
	BUG_ON(ct_hook == NULL);
	ct_hook->destroy(nfct);
	rcu_read_unlock();
}
EXPORT_SYMBOL(nf_conntrack_destroy);

bool nf_ct_get_tuple_skb(struct nf_conntrack_tuple *dst_tuple,
			 const struct sk_buff *skb)
{
	struct nf_ct_hook *ct_hook;
	bool ret = false;

	rcu_read_lock();
	ct_hook = rcu_dereference(nf_ct_hook);
	if (ct_hook)
		ret = ct_hook->get_tuple_skb(dst_tuple, skb);
	rcu_read_unlock();
	return ret;
}
EXPORT_SYMBOL(nf_ct_get_tuple_skb);

/* Built-in default zone used e.g. by modules. */
const struct nf_conntrack_zone nf_ct_zone_dflt = {
	.id	= NF_CT_DEFAULT_ZONE_ID,
	.dir	= NF_CT_DEFAULT_ZONE_DIR,
};
EXPORT_SYMBOL_GPL(nf_ct_zone_dflt);
#endif /* CONFIG_NF_CONNTRACK */

static void __net_init
__netfilter_net_init(struct nf_hook_entries __rcu **e, int max)
{
	int h;

	for (h = 0; h < max; h++)
		RCU_INIT_POINTER(e[h], NULL);
}

static int __net_init netfilter_net_init(struct net *net)
{
	//初始化net namespace中的netfilter的hook点为空
	__netfilter_net_init(net->nf.hooks_ipv4, ARRAY_SIZE(net->nf.hooks_ipv4));
	__netfilter_net_init(net->nf.hooks_ipv6, ARRAY_SIZE(net->nf.hooks_ipv6));
#ifdef CONFIG_NETFILTER_FAMILY_ARP
	__netfilter_net_init(net->nf.hooks_arp, ARRAY_SIZE(net->nf.hooks_arp));
#endif
#ifdef CONFIG_NETFILTER_FAMILY_BRIDGE
	__netfilter_net_init(net->nf.hooks_bridge, ARRAY_SIZE(net->nf.hooks_bridge));
#endif
#if IS_ENABLED(CONFIG_DECNET)
	__netfilter_net_init(net->nf.hooks_decnet, ARRAY_SIZE(net->nf.hooks_decnet));
#endif

#ifdef CONFIG_PROC_FS
	net->nf.proc_netfilter = proc_net_mkdir(net, "netfilter",
						net->proc_net);
	if (!net->nf.proc_netfilter) {
		if (!net_eq(net, &init_net))
			pr_err("cannot create netfilter proc entry");

		return -ENOMEM;
	}
#endif

	return 0;
}

static void __net_exit netfilter_net_exit(struct net *net)
{
	remove_proc_entry("netfilter", net->proc_net);
}

static struct pernet_operations netfilter_net_ops = {
	.init = netfilter_net_init,
	.exit = netfilter_net_exit,
};

int __init netfilter_init(void)
{
	int ret;

	//注册各net namespace初始化函数
	ret = register_pernet_subsys(&netfilter_net_ops);
	if (ret < 0)
		goto err;

	ret = netfilter_log_init();
	if (ret < 0)
		goto err_pernet;

	return 0;
err_pernet:
	unregister_pernet_subsys(&netfilter_net_ops);
err:
	return ret;
}<|MERGE_RESOLUTION|>--- conflicted
+++ resolved
@@ -537,12 +537,8 @@
 				ret = -EPERM;
 			return ret;
 		case NF_QUEUE:
-<<<<<<< HEAD
 			//hook要求包文入队，按要求入队到verdict指定的队列
-			ret = nf_queue(skb, state, e, s, verdict);
-=======
 			ret = nf_queue(skb, state, s, verdict);
->>>>>>> 5f9e832c
 			if (ret == 1)
 				continue;
 			return ret;
