/* netfilter.c: look after the filters for various protocols.
 * Heavily influenced by the old firewall.c by David Bonn and Alan Cox.
 *
 * Thanks to Rob `CmdrTaco' Malda for not influencing this code in any
 * way.
 *
 * This code is GPL.
 */
#include <linux/kernel.h>
#include <linux/netfilter.h>
#include <net/protocol.h>
#include <linux/init.h>
#include <linux/skbuff.h>
#include <linux/wait.h>
#include <linux/module.h>
#include <linux/interrupt.h>
#include <linux/if.h>
#include <linux/netdevice.h>
#include <linux/netfilter_ipv6.h>
#include <linux/inetdevice.h>
#include <linux/proc_fs.h>
#include <linux/mutex.h>
#include <linux/mm.h>
#include <linux/rcupdate.h>
#include <net/net_namespace.h>
#include <net/netfilter/nf_queue.h>
#include <net/sock.h>

#include "nf_internals.h"

const struct nf_ipv6_ops __rcu *nf_ipv6_ops __read_mostly;
EXPORT_SYMBOL_GPL(nf_ipv6_ops);

DEFINE_PER_CPU(bool, nf_skb_duplicated);
EXPORT_SYMBOL_GPL(nf_skb_duplicated);

#ifdef CONFIG_JUMP_LABEL
struct static_key nf_hooks_needed[NFPROTO_NUMPROTO][NF_MAX_HOOKS];
EXPORT_SYMBOL(nf_hooks_needed);
#endif

static DEFINE_MUTEX(nf_hook_mutex);

/* max hooks per family/hooknum */
#define MAX_HOOK_COUNT		1024

#define nf_entry_dereference(e) \
	rcu_dereference_protected(e, lockdep_is_held(&nf_hook_mutex))

static struct nf_hook_entries *allocate_hook_entries_size(u16 num)
{
	struct nf_hook_entries *e;
	size_t alloc = sizeof(*e) +
		       sizeof(struct nf_hook_entry) * num +
		       sizeof(struct nf_hook_ops *) * num +
		       sizeof(struct nf_hook_entries_rcu_head);

	if (num == 0)
		return NULL;

	e = kvzalloc(alloc, GFP_KERNEL);
	if (e)
		e->num_hook_entries = num;
	return e;
}

static void __nf_hook_entries_free(struct rcu_head *h)
{
	struct nf_hook_entries_rcu_head *head;

	head = container_of(h, struct nf_hook_entries_rcu_head, head);
	kvfree(head->allocation);
}

static void nf_hook_entries_free(struct nf_hook_entries *e)
{
	struct nf_hook_entries_rcu_head *head;
	struct nf_hook_ops **ops;
	unsigned int num;

	if (!e)
		return;

	num = e->num_hook_entries;
	ops = nf_hook_entries_get_hook_ops(e);
	head = (void *)&ops[num];
	head->allocation = e;
	call_rcu(&head->head, __nf_hook_entries_free);
}

static unsigned int accept_all(void *priv,
			       struct sk_buff *skb,
			       const struct nf_hook_state *state)
{
	return NF_ACCEPT; /* ACCEPT makes nf_hook_slow call next hook */
}

static const struct nf_hook_ops dummy_ops = {
	.hook = accept_all,
	.priority = INT_MIN,
};

static struct nf_hook_entries *
nf_hook_entries_grow(const struct nf_hook_entries *old,
		     const struct nf_hook_ops *reg)
{
	unsigned int i, alloc_entries, nhooks, old_entries;
	struct nf_hook_ops **orig_ops = NULL;
	struct nf_hook_ops **new_ops;
	struct nf_hook_entries *new;
	bool inserted = false;

	alloc_entries = 1;
	old_entries = old ? old->num_hook_entries : 0;

	if (old) {
		orig_ops = nf_hook_entries_get_hook_ops(old);

		for (i = 0; i < old_entries; i++) {
			if (orig_ops[i] != &dummy_ops)
				alloc_entries++;
		}
	}

	if (alloc_entries > MAX_HOOK_COUNT)
		return ERR_PTR(-E2BIG);

	new = allocate_hook_entries_size(alloc_entries);
	if (!new)
		return ERR_PTR(-ENOMEM);

	new_ops = nf_hook_entries_get_hook_ops(new);

	i = 0;
	nhooks = 0;
	while (i < old_entries) {
		if (orig_ops[i] == &dummy_ops) {
			++i;
			continue;
		}

		//按优先级自小向大排列
		if (inserted || reg->priority > orig_ops[i]->priority) {
			new_ops[nhooks] = (void *)orig_ops[i];
			new->hooks[nhooks] = old->hooks[i];
			i++;
		} else {
			new_ops[nhooks] = (void *)reg;
			new->hooks[nhooks].hook = reg->hook;
			new->hooks[nhooks].priv = reg->priv;
			inserted = true;
		}
		nhooks++;
	}

	if (!inserted) {
		new_ops[nhooks] = (void *)reg;
		new->hooks[nhooks].hook = reg->hook;
		new->hooks[nhooks].priv = reg->priv;
	}

	return new;
}

static void hooks_validate(const struct nf_hook_entries *hooks)
{
#ifdef CONFIG_DEBUG_MISC
	struct nf_hook_ops **orig_ops;
	int prio = INT_MIN;
	size_t i = 0;

	orig_ops = nf_hook_entries_get_hook_ops(hooks);

	for (i = 0; i < hooks->num_hook_entries; i++) {
		if (orig_ops[i] == &dummy_ops)
			continue;

		WARN_ON(orig_ops[i]->priority < prio);

		if (orig_ops[i]->priority > prio)
			prio = orig_ops[i]->priority;
	}
#endif
}

int nf_hook_entries_insert_raw(struct nf_hook_entries __rcu **pp,
				const struct nf_hook_ops *reg)
{
	struct nf_hook_entries *new_hooks;
	struct nf_hook_entries *p;

	p = rcu_dereference_raw(*pp);
	new_hooks = nf_hook_entries_grow(p, reg);
	if (IS_ERR(new_hooks))
		return PTR_ERR(new_hooks);

	hooks_validate(new_hooks);

	rcu_assign_pointer(*pp, new_hooks);

	BUG_ON(p == new_hooks);
	nf_hook_entries_free(p);
	return 0;
}
EXPORT_SYMBOL_GPL(nf_hook_entries_insert_raw);

/*
 * __nf_hook_entries_try_shrink - try to shrink hook array
 *
 * @old -- current hook blob at @pp
 * @pp -- location of hook blob
 *
 * Hook unregistration must always succeed, so to-be-removed hooks
 * are replaced by a dummy one that will just move to next hook.
 *
 * This counts the current dummy hooks, attempts to allocate new blob,
 * copies the live hooks, then replaces and discards old one.
 *
 * return values:
 *
 * Returns address to free, or NULL.
 */
static void *__nf_hook_entries_try_shrink(struct nf_hook_entries *old,
					  struct nf_hook_entries __rcu **pp)
{
	unsigned int i, j, skip = 0, hook_entries;
	struct nf_hook_entries *new = NULL;
	struct nf_hook_ops **orig_ops;
	struct nf_hook_ops **new_ops;

	if (WARN_ON_ONCE(!old))
		return NULL;

	orig_ops = nf_hook_entries_get_hook_ops(old);
	for (i = 0; i < old->num_hook_entries; i++) {
		if (orig_ops[i] == &dummy_ops)
			skip++;
	}

	/* if skip == hook_entries all hooks have been removed */
	hook_entries = old->num_hook_entries;
	if (skip == hook_entries)
		goto out_assign;

	if (skip == 0)
		return NULL;

	hook_entries -= skip;
	new = allocate_hook_entries_size(hook_entries);
	if (!new)
		return NULL;

	new_ops = nf_hook_entries_get_hook_ops(new);
	for (i = 0, j = 0; i < old->num_hook_entries; i++) {
		if (orig_ops[i] == &dummy_ops)
			continue;
		new->hooks[j] = old->hooks[i];
		new_ops[j] = (void *)orig_ops[i];
		j++;
	}
	hooks_validate(new);
out_assign:
	rcu_assign_pointer(*pp, new);
	return old;
}

//取对应的hook链表头指针
static struct nf_hook_entries __rcu **
nf_hook_entry_head(struct net *net, int pf, unsigned int hooknum/*hook点编号*/,
		   struct net_device *dev)
{
	switch (pf) {
	case NFPROTO_NETDEV:
		break;
#ifdef CONFIG_NETFILTER_FAMILY_ARP
	case NFPROTO_ARP:
		if (WARN_ON_ONCE(ARRAY_SIZE(net->nf.hooks_arp) <= hooknum))
			return NULL;
		return net->nf.hooks_arp + hooknum;
#endif
#ifdef CONFIG_NETFILTER_FAMILY_BRIDGE
	case NFPROTO_BRIDGE:
		if (WARN_ON_ONCE(ARRAY_SIZE(net->nf.hooks_bridge) <= hooknum))
			return NULL;
		return net->nf.hooks_bridge + hooknum;
#endif
#ifdef CONFIG_NETFILTER_INGRESS
	case NFPROTO_INET:
		if (WARN_ON_ONCE(hooknum != NF_INET_INGRESS))
			return NULL;
		if (!dev || dev_net(dev) != net) {
			WARN_ON_ONCE(1);
			return NULL;
		}
		return &dev->nf_hooks_ingress;
#endif
	case NFPROTO_IPV4:
		if (WARN_ON_ONCE(ARRAY_SIZE(net->nf.hooks_ipv4) <= hooknum))
			return NULL;
		return net->nf.hooks_ipv4 + hooknum;
	case NFPROTO_IPV6:
		if (WARN_ON_ONCE(ARRAY_SIZE(net->nf.hooks_ipv6) <= hooknum))
			return NULL;
		return net->nf.hooks_ipv6 + hooknum;
#if IS_ENABLED(CONFIG_DECNET)
	case NFPROTO_DECNET:
		if (WARN_ON_ONCE(ARRAY_SIZE(net->nf.hooks_decnet) <= hooknum))
			return NULL;
		return net->nf.hooks_decnet + hooknum;
#endif
	default:
		WARN_ON_ONCE(1);
		return NULL;
	}

#ifdef CONFIG_NETFILTER_INGRESS
	//设备的ingress hook链表
	if (hooknum == NF_NETDEV_INGRESS) {
		if (dev && dev_net(dev) == net)
			return &dev->nf_hooks_ingress;
	}
#endif
	WARN_ON_ONCE(1);
	return NULL;
}

static int nf_ingress_check(struct net *net, const struct nf_hook_ops *reg,
			    int hooknum)
{
#ifndef CONFIG_NETFILTER_INGRESS
	if (reg->hooknum == hooknum)
		return -EOPNOTSUPP;
#endif
	if (reg->hooknum != hooknum ||
	    !reg->dev || dev_net(reg->dev) != net)
		return -EINVAL;

	return 0;
}

static inline bool nf_ingress_hook(const struct nf_hook_ops *reg, int pf)
{
	if ((pf == NFPROTO_NETDEV && reg->hooknum == NF_NETDEV_INGRESS) ||
	    (pf == NFPROTO_INET && reg->hooknum == NF_INET_INGRESS))
		return true;

	return false;
}

static void nf_static_key_inc(const struct nf_hook_ops *reg, int pf)
{
#ifdef CONFIG_JUMP_LABEL
	int hooknum;

	if (pf == NFPROTO_INET && reg->hooknum == NF_INET_INGRESS) {
		pf = NFPROTO_NETDEV;
		hooknum = NF_NETDEV_INGRESS;
	} else {
		hooknum = reg->hooknum;
	}
	static_key_slow_inc(&nf_hooks_needed[pf][hooknum]);
#endif
}

static void nf_static_key_dec(const struct nf_hook_ops *reg, int pf)
{
#ifdef CONFIG_JUMP_LABEL
	int hooknum;

	if (pf == NFPROTO_INET && reg->hooknum == NF_INET_INGRESS) {
		pf = NFPROTO_NETDEV;
		hooknum = NF_NETDEV_INGRESS;
	} else {
		hooknum = reg->hooknum;
	}
	static_key_slow_dec(&nf_hooks_needed[pf][hooknum]);
#endif
}

static int __nf_register_net_hook(struct net *net, int pf,
				  const struct nf_hook_ops *reg)
{
	struct nf_hook_entries *p, *new_hooks;
	struct nf_hook_entries __rcu **pp;
	int err;

	switch (pf) {
	case NFPROTO_NETDEV:
		err = nf_ingress_check(net, reg, NF_NETDEV_INGRESS);
		if (err < 0)
			return err;
		break;
	case NFPROTO_INET:
		if (reg->hooknum != NF_INET_INGRESS)
			break;

		err = nf_ingress_check(net, reg, NF_INET_INGRESS);
		if (err < 0)
			return err;
		break;
	}

	pp = nf_hook_entry_head(net, pf, reg->hooknum, reg->dev);
	if (!pp)
		return -EINVAL;

	mutex_lock(&nf_hook_mutex);

	//构造一个hook的副本，并为其添加reg，并返回（按从小到大顺序排列）
	p = nf_entry_dereference(*pp);
	new_hooks = nf_hook_entries_grow(p, reg);

	//设置新的回调
	if (!IS_ERR(new_hooks))
		rcu_assign_pointer(*pp, new_hooks);

	mutex_unlock(&nf_hook_mutex);
	if (IS_ERR(new_hooks))
		return PTR_ERR(new_hooks);

	hooks_validate(new_hooks);
#ifdef CONFIG_NETFILTER_INGRESS
	if (nf_ingress_hook(reg, pf))
		net_inc_ingress_queue();
#endif
	nf_static_key_inc(reg, pf);

	BUG_ON(p == new_hooks);
	nf_hook_entries_free(p);
	return 0;
}

/*
 * nf_remove_net_hook - remove a hook from blob
 *
 * @oldp: current address of hook blob
 * @unreg: hook to unregister
 *
 * This cannot fail, hook unregistration must always succeed.
 * Therefore replace the to-be-removed hook with a dummy hook.
 */
static bool nf_remove_net_hook(struct nf_hook_entries *old,
			       const struct nf_hook_ops *unreg)
{
	struct nf_hook_ops **orig_ops;
	unsigned int i;

	orig_ops = nf_hook_entries_get_hook_ops(old);
	for (i = 0; i < old->num_hook_entries; i++) {
		if (orig_ops[i] != unreg)
			continue;
		WRITE_ONCE(old->hooks[i].hook, accept_all);
		WRITE_ONCE(orig_ops[i], (void *)&dummy_ops);
		return true;
	}

	return false;
}

static void __nf_unregister_net_hook(struct net *net, int pf,
				     const struct nf_hook_ops *reg)
{
	struct nf_hook_entries __rcu **pp;
	struct nf_hook_entries *p;

	pp = nf_hook_entry_head(net, pf, reg->hooknum, reg->dev);
	if (!pp)
		return;

	mutex_lock(&nf_hook_mutex);

	p = nf_entry_dereference(*pp);
	if (WARN_ON_ONCE(!p)) {
		mutex_unlock(&nf_hook_mutex);
		return;
	}

	if (nf_remove_net_hook(p, reg)) {
#ifdef CONFIG_NETFILTER_INGRESS
		if (nf_ingress_hook(reg, pf))
			net_dec_ingress_queue();
#endif
		nf_static_key_dec(reg, pf);
	} else {
		WARN_ONCE(1, "hook not found, pf %d num %d", pf, reg->hooknum);
	}

	p = __nf_hook_entries_try_shrink(p, pp);
	mutex_unlock(&nf_hook_mutex);
	if (!p)
		return;

	nf_queue_nf_hook_drop(net);
	nf_hook_entries_free(p);
}

void nf_unregister_net_hook(struct net *net, const struct nf_hook_ops *reg)
{
	if (reg->pf == NFPROTO_INET) {
		if (reg->hooknum == NF_INET_INGRESS) {
			__nf_unregister_net_hook(net, NFPROTO_INET, reg);
		} else {
			__nf_unregister_net_hook(net, NFPROTO_IPV4, reg);
			__nf_unregister_net_hook(net, NFPROTO_IPV6, reg);
		}
	} else {
		__nf_unregister_net_hook(net, reg->pf, reg);
	}
}
EXPORT_SYMBOL(nf_unregister_net_hook);

void nf_hook_entries_delete_raw(struct nf_hook_entries __rcu **pp,
				const struct nf_hook_ops *reg)
{
	struct nf_hook_entries *p;

	p = rcu_dereference_raw(*pp);
	if (nf_remove_net_hook(p, reg)) {
		p = __nf_hook_entries_try_shrink(p, pp);
		nf_hook_entries_free(p);
	}
}
EXPORT_SYMBOL_GPL(nf_hook_entries_delete_raw);

//网络钩子点注册函数
int nf_register_net_hook(struct net *net, const struct nf_hook_ops *reg)
{
	int err;

	//如果是inet类型，则分别注册ipv4,ipv6两类hook点
	if (reg->pf == NFPROTO_INET) {
<<<<<<< HEAD
		err = __nf_register_net_hook(net, NFPROTO_IPV4, reg);
		if (err < 0)
			return err;

		err = __nf_register_net_hook(net, NFPROTO_IPV6, reg);
		if (err < 0) {
			//注册ipv6时解注册
			__nf_unregister_net_hook(net, NFPROTO_IPV4, reg);
			return err;
=======
		if (reg->hooknum == NF_INET_INGRESS) {
			err = __nf_register_net_hook(net, NFPROTO_INET, reg);
			if (err < 0)
				return err;
		} else {
			err = __nf_register_net_hook(net, NFPROTO_IPV4, reg);
			if (err < 0)
				return err;

			err = __nf_register_net_hook(net, NFPROTO_IPV6, reg);
			if (err < 0) {
				__nf_unregister_net_hook(net, NFPROTO_IPV4, reg);
				return err;
			}
>>>>>>> c4d6fe73
		}
	} else {
		//注册hook中指明的pf
		err = __nf_register_net_hook(net, reg->pf, reg);
		if (err < 0)
			return err;
	}

	return 0;
}
EXPORT_SYMBOL(nf_register_net_hook);

//为net注册一组nf hook钩子
int nf_register_net_hooks(struct net *net, const struct nf_hook_ops *reg,
			  unsigned int n)
{
	unsigned int i;
	int err = 0;

	for (i = 0; i < n; i++) {
		//注册单个hook
		err = nf_register_net_hook(net, &reg[i]);
		if (err)
			goto err;
	}
	return err;

err:
	if (i > 0)
		nf_unregister_net_hooks(net, reg, i);
	return err;
}
EXPORT_SYMBOL(nf_register_net_hooks);

void nf_unregister_net_hooks(struct net *net, const struct nf_hook_ops *reg,
			     unsigned int hookcount)
{
	unsigned int i;

	for (i = 0; i < hookcount; i++)
		nf_unregister_net_hook(net, &reg[i]);
}
EXPORT_SYMBOL(nf_unregister_net_hooks);

/* Returns 1 if okfn() needs to be executed by the caller,
 * -EPERM for NF_DROP, 0 otherwise.  Caller must hold rcu_read_lock. */
int nf_hook_slow(struct sk_buff *skb, struct nf_hook_state *state,
		 const struct nf_hook_entries *e, unsigned int s)
{
	unsigned int verdict;
	int ret;

	//遍历执行e指向的nf_hook点（NF_ACCEPT时将继续执行后续hook，NF_DROP时需要丢包
	//NF_QUEUE时报文将被调用nf_queue进行入队）
	//由于已按优先级顺序排列，故进行hook执行，只需要遍历及可
	for (; s < e->num_hook_entries; s++) {
		//调用hook函数
		verdict = nf_hook_entry_hookfn(&e->hooks[s], skb, state);
		//取action
		switch (verdict & NF_VERDICT_MASK) {
		case NF_ACCEPT:
			break;//容许继续向下走
		case NF_DROP:
			//hook要求丢包
			kfree_skb(skb);
			ret = NF_DROP_GETERR(verdict);
			if (ret == 0)
				ret = -EPERM;
			return ret;
		case NF_QUEUE:
			//hook要求包文入队，按要求入队到verdict指定的队列
			ret = nf_queue(skb, state, s, verdict);
			if (ret == 1)
				continue;
			return ret;
		default:
			//hook点已缓存报文
			/* Implicit handling for NF_STOLEN, as well as any other
			 * non conventional verdicts.
			 */
			return 0;
		}
	}

	return 1;
}
EXPORT_SYMBOL(nf_hook_slow);

void nf_hook_slow_list(struct list_head *head, struct nf_hook_state *state,
		       const struct nf_hook_entries *e)
{
	struct sk_buff *skb, *next;
	struct list_head sublist;
	int ret;

	INIT_LIST_HEAD(&sublist);

	list_for_each_entry_safe(skb, next, head, list) {
		skb_list_del_init(skb);
		ret = nf_hook_slow(skb, state, e, 0);
		if (ret == 1)
			list_add_tail(&skb->list, &sublist);
	}
	/* Put passed packets back on main list */
	list_splice(&sublist, head);
}
EXPORT_SYMBOL(nf_hook_slow_list);

/* This needs to be compiled in any case to avoid dependencies between the
 * nfnetlink_queue code and nf_conntrack.
 */
struct nfnl_ct_hook __rcu *nfnl_ct_hook __read_mostly;
EXPORT_SYMBOL_GPL(nfnl_ct_hook);

struct nf_ct_hook __rcu *nf_ct_hook __read_mostly;
EXPORT_SYMBOL_GPL(nf_ct_hook);

#if IS_ENABLED(CONFIG_NF_CONNTRACK)
/* This does not belong here, but locally generated errors need it if connection
   tracking in use: without this, connection may not be in hash table, and hence
   manufactured ICMP or RST packets will not be associated with it. */
void (*ip_ct_attach)(struct sk_buff *, const struct sk_buff *)
		__rcu __read_mostly;
EXPORT_SYMBOL(ip_ct_attach);

struct nf_nat_hook __rcu *nf_nat_hook __read_mostly;
EXPORT_SYMBOL_GPL(nf_nat_hook);

void nf_ct_attach(struct sk_buff *new, const struct sk_buff *skb)
{
	void (*attach)(struct sk_buff *, const struct sk_buff *);

	if (skb->_nfct) {
		rcu_read_lock();
		attach = rcu_dereference(ip_ct_attach);
		if (attach)
			attach(new, skb);
		rcu_read_unlock();
	}
}
EXPORT_SYMBOL(nf_ct_attach);

void nf_conntrack_destroy(struct nf_conntrack *nfct)
{
	struct nf_ct_hook *ct_hook;

	rcu_read_lock();
	ct_hook = rcu_dereference(nf_ct_hook);
	BUG_ON(ct_hook == NULL);
	//触发ct销毁时的钩子点
	ct_hook->destroy(nfct);
	rcu_read_unlock();
}
EXPORT_SYMBOL(nf_conntrack_destroy);

bool nf_ct_get_tuple_skb(struct nf_conntrack_tuple *dst_tuple,
			 const struct sk_buff *skb)
{
	struct nf_ct_hook *ct_hook;
	bool ret = false;

	rcu_read_lock();
	ct_hook = rcu_dereference(nf_ct_hook);
	if (ct_hook)
		ret = ct_hook->get_tuple_skb(dst_tuple, skb);
	rcu_read_unlock();
	return ret;
}
EXPORT_SYMBOL(nf_ct_get_tuple_skb);

/* Built-in default zone used e.g. by modules. */
const struct nf_conntrack_zone nf_ct_zone_dflt = {
	.id	= NF_CT_DEFAULT_ZONE_ID,
	.dir	= NF_CT_DEFAULT_ZONE_DIR,
};
EXPORT_SYMBOL_GPL(nf_ct_zone_dflt);
#endif /* CONFIG_NF_CONNTRACK */

static void __net_init
__netfilter_net_init(struct nf_hook_entries __rcu **e, int max)
{
	int h;

	for (h = 0; h < max; h++)
		RCU_INIT_POINTER(e[h], NULL);
}

static int __net_init netfilter_net_init(struct net *net)
{
	//初始化net namespace中的netfilter的hook点为空
	__netfilter_net_init(net->nf.hooks_ipv4, ARRAY_SIZE(net->nf.hooks_ipv4));
	__netfilter_net_init(net->nf.hooks_ipv6, ARRAY_SIZE(net->nf.hooks_ipv6));
#ifdef CONFIG_NETFILTER_FAMILY_ARP
	__netfilter_net_init(net->nf.hooks_arp, ARRAY_SIZE(net->nf.hooks_arp));
#endif
#ifdef CONFIG_NETFILTER_FAMILY_BRIDGE
	__netfilter_net_init(net->nf.hooks_bridge, ARRAY_SIZE(net->nf.hooks_bridge));
#endif
#if IS_ENABLED(CONFIG_DECNET)
	__netfilter_net_init(net->nf.hooks_decnet, ARRAY_SIZE(net->nf.hooks_decnet));
#endif

#ifdef CONFIG_PROC_FS
	net->nf.proc_netfilter = proc_net_mkdir(net, "netfilter",
						net->proc_net);
	if (!net->nf.proc_netfilter) {
		if (!net_eq(net, &init_net))
			pr_err("cannot create netfilter proc entry");

		return -ENOMEM;
	}
#endif

	return 0;
}

static void __net_exit netfilter_net_exit(struct net *net)
{
	remove_proc_entry("netfilter", net->proc_net);
}

static struct pernet_operations netfilter_net_ops = {
	.init = netfilter_net_init,
	.exit = netfilter_net_exit,
};

int __init netfilter_init(void)
{
	int ret;

	//注册各net namespace初始化函数
	ret = register_pernet_subsys(&netfilter_net_ops);
	if (ret < 0)
		goto err;

	ret = netfilter_log_init();
	if (ret < 0)
		goto err_pernet;

	return 0;
err_pernet:
	unregister_pernet_subsys(&netfilter_net_ops);
err:
	return ret;
}<|MERGE_RESOLUTION|>--- conflicted
+++ resolved
@@ -529,17 +529,6 @@
 
 	//如果是inet类型，则分别注册ipv4,ipv6两类hook点
 	if (reg->pf == NFPROTO_INET) {
-<<<<<<< HEAD
-		err = __nf_register_net_hook(net, NFPROTO_IPV4, reg);
-		if (err < 0)
-			return err;
-
-		err = __nf_register_net_hook(net, NFPROTO_IPV6, reg);
-		if (err < 0) {
-			//注册ipv6时解注册
-			__nf_unregister_net_hook(net, NFPROTO_IPV4, reg);
-			return err;
-=======
 		if (reg->hooknum == NF_INET_INGRESS) {
 			err = __nf_register_net_hook(net, NFPROTO_INET, reg);
 			if (err < 0)
@@ -551,10 +540,10 @@
 
 			err = __nf_register_net_hook(net, NFPROTO_IPV6, reg);
 			if (err < 0) {
+				//注册ipv6时解注册ipv4
 				__nf_unregister_net_hook(net, NFPROTO_IPV4, reg);
 				return err;
 			}
->>>>>>> c4d6fe73
 		}
 	} else {
 		//注册hook中指明的pf
