/* SPDX-License-Identifier: GPL-2.0 */
/*
 * Today's hack: quantum tunneling in structs
 *
 * 'entries' and 'term' are never anywhere referenced by word in code. In fact,
 * they serve as the hanging-off data accessed through repl.data[].
 */

/* tbl has the following structure equivalent, but is C99 compliant:
 * 通过此宏产生如下所示的结构体
 * struct {
 *	struct type##_replace repl;
 *	struct type##_standard entries[nhooks];
 *	struct type##_error term;
 * } *tbl;
 * 例如看struct ipt_replace ,struct ipt_error结构
 */
//注：宏要求在其可见区有info存在
#define xt_alloc_initial_table(type, typ2) ({ \
	/*要注册的hook mask*/\
	unsigned int hook_mask = info->valid_hooks; \
	/*注册了多少hook,自0开始计*/\
	unsigned int nhooks = hweight32(hook_mask); \
	unsigned int bytes = 0, hooknum = 0, i = 0; \
	struct { \
		struct type##_replace repl; \
		struct type##_standard entries[]; \
	} *tbl; \
	/*指向结构体中term成员*/\
	struct type##_error *term; \
	/*我们将在最后一个待注册的hook位置后存放term,这里获得term成员的offset，考虑typeof(*term）成员对齐*/\
	size_t term_offset = (offsetof(typeof(*tbl), entries[nhooks]) + \
		__alignof__(*term) - 1) & ~(__alignof__(*term) - 1); \
	/*申请对应的结构体{repl,entries[nhooks],term}*/\
	tbl = kzalloc(term_offset + sizeof(*term), GFP_KERNEL); \
	if (tbl == NULL) \
		return NULL; \
	/*使term指向上文term成员的位置（已对齐）*/\
	term = (struct type##_error *)&(((char *)tbl)[term_offset]); \
<<<<<<< HEAD
	/*设置表名*/\
	strncpy(tbl->repl.name, info->name, sizeof(tbl->repl.name)); \
	/*填充term*/                                      \
=======
	strscpy_pad(tbl->repl.name, info->name, sizeof(tbl->repl.name)); \
>>>>>>> 9d1694dc
	*term = (struct type##_error)typ2##_ERROR_INIT;  \
	/*设置需要挂接的hook点掩码*/\
	tbl->repl.valid_hooks = hook_mask; \
	/*nhooks是一个自0开始计的数，故hook的数目为nhooks+1*/\
	tbl->repl.num_entries = nhooks + 1; \
	tbl->repl.size = nhooks * sizeof(struct type##_standard) + \
			 sizeof(struct type##_error); \
	for (; hook_mask != 0; hook_mask >>= 1, ++hooknum) { \
		if (!(hook_mask & 1)) \
			continue; /*跳过未指明的hook*/\
		tbl->repl.hook_entry[hooknum] = bytes; \
		tbl->repl.underflow[hooknum]  = bytes; \
		/*填充entries*/\
		tbl->entries[i++] = (struct type##_standard) \
			typ2##_STANDARD_INIT(NF_ACCEPT); \
		bytes += sizeof(struct type##_standard); \
	} \
	tbl; \
})<|MERGE_RESOLUTION|>--- conflicted
+++ resolved
@@ -37,13 +37,9 @@
 		return NULL; \
 	/*使term指向上文term成员的位置（已对齐）*/\
 	term = (struct type##_error *)&(((char *)tbl)[term_offset]); \
-<<<<<<< HEAD
 	/*设置表名*/\
-	strncpy(tbl->repl.name, info->name, sizeof(tbl->repl.name)); \
+	strscpy_pad(tbl->repl.name, info->name, sizeof(tbl->repl.name)); \
 	/*填充term*/                                      \
-=======
-	strscpy_pad(tbl->repl.name, info->name, sizeof(tbl->repl.name)); \
->>>>>>> 9d1694dc
 	*term = (struct type##_error)typ2##_ERROR_INIT;  \
 	/*设置需要挂接的hook点掩码*/\
 	tbl->repl.valid_hooks = hook_mask; \
