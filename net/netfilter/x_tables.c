/*
 * x_tables core - Backend for {ip,ip6,arp}_tables
 *
 * Copyright (C) 2006-2006 Harald Welte <laforge@netfilter.org>
 * Copyright (C) 2006-2012 Patrick McHardy <kaber@trash.net>
 *
 * Based on existing ip_tables code which is
 *   Copyright (C) 1999 Paul `Rusty' Russell & Michael J. Neuling
 *   Copyright (C) 2000-2005 Netfilter Core Team <coreteam@netfilter.org>
 *
 * This program is free software; you can redistribute it and/or modify
 * it under the terms of the GNU General Public License version 2 as
 * published by the Free Software Foundation.
 *
 */
#define pr_fmt(fmt) KBUILD_MODNAME ": " fmt
#include <linux/kernel.h>
#include <linux/module.h>
#include <linux/socket.h>
#include <linux/net.h>
#include <linux/proc_fs.h>
#include <linux/seq_file.h>
#include <linux/string.h>
#include <linux/vmalloc.h>
#include <linux/mutex.h>
#include <linux/mm.h>
#include <linux/slab.h>
#include <linux/audit.h>
#include <linux/user_namespace.h>
#include <net/net_namespace.h>

#include <linux/netfilter/x_tables.h>
#include <linux/netfilter_arp.h>
#include <linux/netfilter_ipv4/ip_tables.h>
#include <linux/netfilter_ipv6/ip6_tables.h>
#include <linux/netfilter_arp/arp_tables.h>

MODULE_LICENSE("GPL");
MODULE_AUTHOR("Harald Welte <laforge@netfilter.org>");
MODULE_DESCRIPTION("{ip,ip6,arp,eb}_tables backend module");

#define XT_PCPU_BLOCK_SIZE 4096
#define XT_MAX_TABLE_SIZE	(512 * 1024 * 1024)

struct compat_delta {
	unsigned int offset; /* offset in kernel */
	int delta; /* delta in 32bit user land */
};

struct xt_af {
	struct mutex mutex;
	struct list_head match;//记录系统提供的match(例如vlan match)
	struct list_head target;//记录系统提供的target
#ifdef CONFIG_COMPAT
	struct mutex compat_mutex;
	struct compat_delta *compat_tab;
	unsigned int number; /* number of slots in compat_tab[] */
	unsigned int cur; /* number of used slots in compat_tab[] */
#endif
};

static struct xt_af *xt;

static const char *const xt_prefix[NFPROTO_NUMPROTO] = {
	[NFPROTO_UNSPEC] = "x",
	[NFPROTO_IPV4]   = "ip",
	[NFPROTO_ARP]    = "arp",
	[NFPROTO_BRIDGE] = "eb",
	[NFPROTO_IPV6]   = "ip6",
};

/* Registration hooks for targets. */
//注册单个target,将target存放在xt[af].target链表上
//这此target是iptable在用户态填写名称，而kernel通过
//查找注册的信息，确定使用那个回调的过程
int xt_register_target(struct xt_target *target)
{
	u_int8_t af = target->family;

	mutex_lock(&xt[af].mutex);
	list_add(&target->list, &xt[af].target);
	mutex_unlock(&xt[af].mutex);
	return 0;
}
EXPORT_SYMBOL(xt_register_target);

//自xt[af]上移除某个target
void
xt_unregister_target(struct xt_target *target)
{
	u_int8_t af = target->family;

	mutex_lock(&xt[af].mutex);
	list_del(&target->list);
	mutex_unlock(&xt[af].mutex);
}
EXPORT_SYMBOL(xt_unregister_target);

//注册一组target
int
xt_register_targets(struct xt_target *target, unsigned int n)
{
	unsigned int i;
	int err = 0;

	//注册target
	for (i = 0; i < n; i++) {
		err = xt_register_target(&target[i]);
		if (err)
			goto err;
	}
	return err;

err:
	if (i > 0)
		xt_unregister_targets(target, i);
	return err;
}
EXPORT_SYMBOL(xt_register_targets);

void
xt_unregister_targets(struct xt_target *target, unsigned int n)
{
	while (n-- > 0)
		xt_unregister_target(&target[n]);
}
EXPORT_SYMBOL(xt_unregister_targets);

//注册单个match,将match存放在xt[af].match链表上
//这此match是iptable在用户态填写名称，而kernel通过
//查找注册的信息，确定使用那个回调的过程
int xt_register_match(struct xt_match *match)
{
	u_int8_t af = match->family;

	mutex_lock(&xt[af].mutex);
	list_add(&match->list, &xt[af].match);
	mutex_unlock(&xt[af].mutex);
	return 0;
}
EXPORT_SYMBOL(xt_register_match);

void
xt_unregister_match(struct xt_match *match)
{
	u_int8_t af = match->family;

	mutex_lock(&xt[af].mutex);
	list_del(&match->list);
	mutex_unlock(&xt[af].mutex);
}
EXPORT_SYMBOL(xt_unregister_match);

//注册一组matchs
int
xt_register_matches(struct xt_match *match, unsigned int n)
{
	unsigned int i;
	int err = 0;

	for (i = 0; i < n; i++) {
		err = xt_register_match(&match[i]);
		if (err)
			goto err;
	}
	return err;

err:
	if (i > 0)
		xt_unregister_matches(match, i);
	return err;
}
EXPORT_SYMBOL(xt_register_matches);

void
xt_unregister_matches(struct xt_match *match, unsigned int n)
{
	while (n-- > 0)
		xt_unregister_match(&match[n]);
}
EXPORT_SYMBOL(xt_unregister_matches);


/*
 * These are weird, but module loading must not be done with mutex
 * held (since they will register), and we have to have a single
 * function to use.
 */

/* Find match, grabs ref.  Returns ERR_PTR() on error. */
//查找指定名称，revision版本号，指定af的match
struct xt_match *xt_find_match(u8 af, const char *name, u8 revision)
{
	struct xt_match *m;
	int err = -ENOENT;

	if (strnlen(name, XT_EXTENSION_MAXNAMELEN) == XT_EXTENSION_MAXNAMELEN)
		return ERR_PTR(-EINVAL);

	mutex_lock(&xt[af].mutex);
	list_for_each_entry(m, &xt[af].match, list) {
		if (strcmp(m->name, name) == 0) {
			if (m->revision == revision) {
				if (try_module_get(m->me)) {
					mutex_unlock(&xt[af].mutex);
					return m;//名称相等，版本也一致，直接返回m
				}
			} else
				err = -EPROTOTYPE; /* Found something. */
		}
	}
	mutex_unlock(&xt[af].mutex);

	if (af != NFPROTO_UNSPEC)
		/* Try searching again in the family-independent list */
		return xt_find_match(NFPROTO_UNSPEC, name, revision);

	return ERR_PTR(err);
}
EXPORT_SYMBOL(xt_find_match);

//找到给定协议族指定名称的match回调
struct xt_match *
xt_request_find_match(uint8_t nfproto, const char *name, uint8_t revision)
{
	struct xt_match *match;

	//名称检查
	if (strnlen(name, XT_EXTENSION_MAXNAMELEN) == XT_EXTENSION_MAXNAMELEN)
		return ERR_PTR(-EINVAL);

	//查找对应的match
	match = xt_find_match(nfproto, name, revision);
	if (IS_ERR(match)) {
		//未找到，尝试加载模块
		request_module("%st_%s", xt_prefix[nfproto], name);
		match = xt_find_match(nfproto, name, revision);
	}

	return match;
}
EXPORT_SYMBOL_GPL(xt_request_find_match);

/* Find target, grabs ref.  Returns ERR_PTR() on error. */
<<<<<<< HEAD
//给定af,name,revison查找对应的target
struct xt_target *xt_find_target(u8 af, const char *name, u8 revision)
=======
static struct xt_target *xt_find_target(u8 af, const char *name, u8 revision)
>>>>>>> 3ab4436f
{
	struct xt_target *t;
	int err = -ENOENT;

	if (strnlen(name, XT_EXTENSION_MAXNAMELEN) == XT_EXTENSION_MAXNAMELEN)
		return ERR_PTR(-EINVAL);

	mutex_lock(&xt[af].mutex);
	list_for_each_entry(t, &xt[af].target, list) {
		if (strcmp(t->name, name) == 0) {
			if (t->revision == revision) {
				if (try_module_get(t->me)) {
					mutex_unlock(&xt[af].mutex);
					return t;
				}
			} else
				err = -EPROTOTYPE; /* Found something. */
		}
	}
	mutex_unlock(&xt[af].mutex);

	//如果没有找到，且af不为unspecal,则令af为unsepcal继续查询
	if (af != NFPROTO_UNSPEC)
		/* Try searching again in the family-independent list */
		return xt_find_target(NFPROTO_UNSPEC, name, revision);

	return ERR_PTR(err);
}

struct xt_target *xt_request_find_target(u8 af, const char *name, u8 revision)
{
	struct xt_target *target;

	//名称长度检查
	if (strnlen(name, XT_EXTENSION_MAXNAMELEN) == XT_EXTENSION_MAXNAMELEN)
		return ERR_PTR(-EINVAL);

	//查找指定target
	target = xt_find_target(af, name, revision);
	if (IS_ERR(target)) {
		//未找到，请求相应模块
		request_module("%st_%s", xt_prefix[af], name);
		target = xt_find_target(af, name, revision);
	}

	return target;
}
EXPORT_SYMBOL_GPL(xt_request_find_target);


static int xt_obj_to_user(u16 __user *psize, u16 size,
			  void __user *pname, const char *name,
			  u8 __user *prev, u8 rev)
{
	if (put_user(size, psize))
		return -EFAULT;
	if (copy_to_user(pname, name, strlen(name) + 1))
		return -EFAULT;
	if (put_user(rev, prev))
		return -EFAULT;

	return 0;
}

#define XT_OBJ_TO_USER(U, K, TYPE, C_SIZE)				\
	xt_obj_to_user(&U->u.TYPE##_size, C_SIZE ? : K->u.TYPE##_size,	\
		       U->u.user.name, K->u.kernel.TYPE->name,		\
		       &U->u.user.revision, K->u.kernel.TYPE->revision)

int xt_data_to_user(void __user *dst, const void *src,
		    int usersize, int size, int aligned_size)
{
	usersize = usersize ? : size;
	if (copy_to_user(dst, src, usersize))
		return -EFAULT;
	if (usersize != aligned_size &&
	    clear_user(dst + usersize, aligned_size - usersize))
		return -EFAULT;

	return 0;
}
EXPORT_SYMBOL_GPL(xt_data_to_user);

#define XT_DATA_TO_USER(U, K, TYPE)					\
	xt_data_to_user(U->data, K->data,				\
			K->u.kernel.TYPE->usersize,			\
			K->u.kernel.TYPE->TYPE##size,			\
			XT_ALIGN(K->u.kernel.TYPE->TYPE##size))

int xt_match_to_user(const struct xt_entry_match *m,
		     struct xt_entry_match __user *u)
{
	return XT_OBJ_TO_USER(u, m, match, 0) ||
	       XT_DATA_TO_USER(u, m, match);
}
EXPORT_SYMBOL_GPL(xt_match_to_user);

int xt_target_to_user(const struct xt_entry_target *t,
		      struct xt_entry_target __user *u)
{
	return XT_OBJ_TO_USER(u, t, target, 0) ||
	       XT_DATA_TO_USER(u, t, target);
}
EXPORT_SYMBOL_GPL(xt_target_to_user);

static int match_revfn(u8 af, const char *name, u8 revision, int *bestp)
{
	const struct xt_match *m;
	int have_rev = 0;

	list_for_each_entry(m, &xt[af].match, list) {
		if (strcmp(m->name, name) == 0) {
			if (m->revision > *bestp)
				*bestp = m->revision;
			if (m->revision == revision)
				have_rev = 1;
		}
	}

	if (af != NFPROTO_UNSPEC && !have_rev)
		return match_revfn(NFPROTO_UNSPEC, name, revision, bestp);

	return have_rev;
}

static int target_revfn(u8 af, const char *name, u8 revision, int *bestp)
{
	const struct xt_target *t;
	int have_rev = 0;

	list_for_each_entry(t, &xt[af].target, list) {
		if (strcmp(t->name, name) == 0) {
			if (t->revision > *bestp)
				*bestp = t->revision;
			if (t->revision == revision)
				have_rev = 1;
		}
	}

	if (af != NFPROTO_UNSPEC && !have_rev)
		return target_revfn(NFPROTO_UNSPEC, name, revision, bestp);

	return have_rev;
}

/* Returns true or false (if no such extension at all) */
int xt_find_revision(u8 af, const char *name, u8 revision, int target,
		     int *err)
{
	int have_rev, best = -1;

	mutex_lock(&xt[af].mutex);
	if (target == 1)
		have_rev = target_revfn(af, name, revision, &best);
	else
		have_rev = match_revfn(af, name, revision, &best);
	mutex_unlock(&xt[af].mutex);

	/* Nothing at all?  Return 0 to try loading module. */
	if (best == -1) {
		*err = -ENOENT;
		return 0;
	}

	*err = best;
	if (!have_rev)
		*err = -EPROTONOSUPPORT;
	return 1;
}
EXPORT_SYMBOL_GPL(xt_find_revision);

static char *
textify_hooks(char *buf, size_t size, unsigned int mask, uint8_t nfproto)
{
	static const char *const inetbr_names[] = {
		"PREROUTING", "INPUT", "FORWARD",
		"OUTPUT", "POSTROUTING", "BROUTING",
	};
	static const char *const arp_names[] = {
		"INPUT", "FORWARD", "OUTPUT",
	};
	const char *const *names;
	unsigned int i, max;
	char *p = buf;
	bool np = false;
	int res;

	names = (nfproto == NFPROTO_ARP) ? arp_names : inetbr_names;
	max   = (nfproto == NFPROTO_ARP) ? ARRAY_SIZE(arp_names) :
	                                   ARRAY_SIZE(inetbr_names);
	*p = '\0';
	for (i = 0; i < max; ++i) {
		if (!(mask & (1 << i)))
			continue;
		res = snprintf(p, size, "%s%s", np ? "/" : "", names[i]);
		if (res > 0) {
			size -= res;
			p += res;
		}
		np = true;
	}

	return buf;
}

/**
 * xt_check_proc_name - check that name is suitable for /proc file creation
 *
 * @name: file name candidate
 * @size: length of buffer
 *
 * some x_tables modules wish to create a file in /proc.
 * This function makes sure that the name is suitable for this
 * purpose, it checks that name is NUL terminated and isn't a 'special'
 * name, like "..".
 *
 * returns negative number on error or 0 if name is useable.
 */
int xt_check_proc_name(const char *name, unsigned int size)
{
	if (name[0] == '\0')
		return -EINVAL;

	if (strnlen(name, size) == size)
		return -ENAMETOOLONG;

	if (strcmp(name, ".") == 0 ||
	    strcmp(name, "..") == 0 ||
	    strchr(name, '/'))
		return -EINVAL;

	return 0;
}
EXPORT_SYMBOL(xt_check_proc_name);

int xt_check_match(struct xt_mtchk_param *par,
		   unsigned int size, u16 proto, bool inv_proto)
{
	int ret;

	if (XT_ALIGN(par->match->matchsize) != size &&
	    par->match->matchsize != -1) {
		/*
		 * ebt_among is exempt from centralized matchsize checking
		 * because it uses a dynamic-size data set.
		 */
		pr_err_ratelimited("%s_tables: %s.%u match: invalid size %u (kernel) != (user) %u\n",
				   xt_prefix[par->family], par->match->name,
				   par->match->revision,
				   XT_ALIGN(par->match->matchsize), size);
		return -EINVAL;
	}
	if (par->match->table != NULL &&
	    strcmp(par->match->table, par->table) != 0) {
		pr_info_ratelimited("%s_tables: %s match: only valid in %s table, not %s\n",
				    xt_prefix[par->family], par->match->name,
				    par->match->table, par->table);
		return -EINVAL;
	}
	if (par->match->hooks && (par->hook_mask & ~par->match->hooks) != 0) {
		char used[64], allow[64];

		pr_info_ratelimited("%s_tables: %s match: used from hooks %s, but only valid from %s\n",
				    xt_prefix[par->family], par->match->name,
				    textify_hooks(used, sizeof(used),
						  par->hook_mask, par->family),
				    textify_hooks(allow, sizeof(allow),
						  par->match->hooks,
						  par->family));
		return -EINVAL;
	}
	if (par->match->proto && (par->match->proto != proto || inv_proto)) {
		pr_info_ratelimited("%s_tables: %s match: only valid for protocol %u\n",
				    xt_prefix[par->family], par->match->name,
				    par->match->proto);
		return -EINVAL;
	}
	if (par->match->checkentry != NULL) {
		ret = par->match->checkentry(par);
		if (ret < 0)
			return ret;
		else if (ret > 0)
			/* Flag up potential errors. */
			return -EIO;
	}
	return 0;
}
EXPORT_SYMBOL_GPL(xt_check_match);

/** xt_check_entry_match - check that matches end before start of target
 *
 * @match: beginning of xt_entry_match
 * @target: beginning of this rules target (alleged end of matches)
 * @alignment: alignment requirement of match structures
 *
 * Validates that all matches add up to the beginning of the target,
 * and that each match covers at least the base structure size.
 *
 * Return: 0 on success, negative errno on failure.
 */
static int xt_check_entry_match(const char *match, const char *target,
				const size_t alignment)
{
	const struct xt_entry_match *pos;
	int length = target - match;

	if (length == 0) /* no matches */
		return 0;

	//指向首个match
	pos = (struct xt_entry_match *)match;
	do {
		//match均需要以alignment对齐
		if ((unsigned long)pos % alignment)
			return -EINVAL;

		if (length < (int)sizeof(struct xt_entry_match))
			return -EINVAL;

		if (pos->u.match_size < sizeof(struct xt_entry_match))
			return -EINVAL;

		//match的大小必小于等于length
		if (pos->u.match_size > length)
			return -EINVAL;

		length -= pos->u.match_size;
		//切到下一个match
		pos = ((void *)((char *)(pos) + (pos)->u.match_size));
	} while (length > 0);

	return 0;
}

/** xt_check_table_hooks - check hook entry points are sane
 *
 * @info xt_table_info to check
 * @valid_hooks - hook entry points that we can enter from
 *
 * Validates that the hook entry and underflows points are set up.
 *
 * Return: 0 on success, negative errno on failure.
 */
int xt_check_table_hooks(const struct xt_table_info *info, unsigned int valid_hooks)
{
	const char *err = "unsorted underflow";
	unsigned int i, max_uflow, max_entry;
	bool check_hooks = false;

	BUILD_BUG_ON(ARRAY_SIZE(info->hook_entry) != ARRAY_SIZE(info->underflow));

	max_entry = 0;
	max_uflow = 0;

	for (i = 0; i < ARRAY_SIZE(info->hook_entry); i++) {
		if (!(valid_hooks & (1 << i)))
			continue;

		//各hook对应链表的offset必须是已设置过的，否则有误
		if (info->hook_entry[i] == 0xFFFFFFFF)
			return -EINVAL;
		if (info->underflow[i] == 0xFFFFFFFF)
			return -EINVAL;

		//offset内部要求某种顺序关系
		if (check_hooks) {
			if (max_uflow > info->underflow[i])
				goto error;

			if (max_uflow == info->underflow[i]) {
				err = "duplicate underflow";
				goto error;
			}
			if (max_entry > info->hook_entry[i]) {
				err = "unsorted entry";
				goto error;
			}
			if (max_entry == info->hook_entry[i]) {
				err = "duplicate entry";
				goto error;
			}
		}
		max_entry = info->hook_entry[i];
		max_uflow = info->underflow[i];
		check_hooks = true;
	}

	return 0;
error:
	pr_err_ratelimited("%s at hook %d\n", err, i);
	return -EINVAL;
}
EXPORT_SYMBOL(xt_check_table_hooks);

static bool verdict_ok(int verdict)
{
	if (verdict > 0)
		return true;

	if (verdict < 0) {
		int v = -verdict - 1;

		if (verdict == XT_RETURN)
			return true;

		switch (v) {
		case NF_ACCEPT: return true;
		case NF_DROP: return true;
		case NF_QUEUE: return true;
		default:
			break;
		}

		return false;
	}

	return false;
}

static bool error_tg_ok(unsigned int usersize, unsigned int kernsize,
			const char *msg, unsigned int msglen)
{
	return usersize == kernsize && strnlen(msg, msglen) < msglen;
}

#ifdef CONFIG_COMPAT
int xt_compat_add_offset(u_int8_t af, unsigned int offset, int delta)
{
	struct xt_af *xp = &xt[af];

	WARN_ON(!mutex_is_locked(&xt[af].compat_mutex));

	if (WARN_ON(!xp->compat_tab))
		return -ENOMEM;

	if (xp->cur >= xp->number)
		return -EINVAL;

	if (xp->cur)
		delta += xp->compat_tab[xp->cur - 1].delta;
	xp->compat_tab[xp->cur].offset = offset;
	xp->compat_tab[xp->cur].delta = delta;
	xp->cur++;
	return 0;
}
EXPORT_SYMBOL_GPL(xt_compat_add_offset);

void xt_compat_flush_offsets(u_int8_t af)
{
	WARN_ON(!mutex_is_locked(&xt[af].compat_mutex));

	if (xt[af].compat_tab) {
		vfree(xt[af].compat_tab);
		xt[af].compat_tab = NULL;
		xt[af].number = 0;
		xt[af].cur = 0;
	}
}
EXPORT_SYMBOL_GPL(xt_compat_flush_offsets);

int xt_compat_calc_jump(u_int8_t af, unsigned int offset)
{
	struct compat_delta *tmp = xt[af].compat_tab;
	int mid, left = 0, right = xt[af].cur - 1;

	while (left <= right) {
		mid = (left + right) >> 1;
		if (offset > tmp[mid].offset)
			left = mid + 1;
		else if (offset < tmp[mid].offset)
			right = mid - 1;
		else
			return mid ? tmp[mid - 1].delta : 0;
	}
	return left ? tmp[left - 1].delta : 0;
}
EXPORT_SYMBOL_GPL(xt_compat_calc_jump);

int xt_compat_init_offsets(u8 af, unsigned int number)
{
	size_t mem;

	WARN_ON(!mutex_is_locked(&xt[af].compat_mutex));

	if (!number || number > (INT_MAX / sizeof(struct compat_delta)))
		return -EINVAL;

	if (WARN_ON(xt[af].compat_tab))
		return -EINVAL;

	mem = sizeof(struct compat_delta) * number;
	if (mem > XT_MAX_TABLE_SIZE)
		return -ENOMEM;

	xt[af].compat_tab = vmalloc(mem);
	if (!xt[af].compat_tab)
		return -ENOMEM;

	xt[af].number = number;
	xt[af].cur = 0;

	return 0;
}
EXPORT_SYMBOL(xt_compat_init_offsets);

int xt_compat_match_offset(const struct xt_match *match)
{
	u_int16_t csize = match->compatsize ? : match->matchsize;
	return XT_ALIGN(match->matchsize) - COMPAT_XT_ALIGN(csize);
}
EXPORT_SYMBOL_GPL(xt_compat_match_offset);

void xt_compat_match_from_user(struct xt_entry_match *m, void **dstptr,
			       unsigned int *size)
{
	const struct xt_match *match = m->u.kernel.match;
	struct compat_xt_entry_match *cm = (struct compat_xt_entry_match *)m;
	int pad, off = xt_compat_match_offset(match);
	u_int16_t msize = cm->u.user.match_size;
	char name[sizeof(m->u.user.name)];

	m = *dstptr;
	memcpy(m, cm, sizeof(*cm));
	if (match->compat_from_user)
		match->compat_from_user(m->data, cm->data);
	else
		memcpy(m->data, cm->data, msize - sizeof(*cm));
	pad = XT_ALIGN(match->matchsize) - match->matchsize;
	if (pad > 0)
		memset(m->data + match->matchsize, 0, pad);

	msize += off;
	m->u.user.match_size = msize;
	strlcpy(name, match->name, sizeof(name));
	module_put(match->me);
	strncpy(m->u.user.name, name, sizeof(m->u.user.name));

	*size += off;
	*dstptr += msize;
}
EXPORT_SYMBOL_GPL(xt_compat_match_from_user);

#define COMPAT_XT_DATA_TO_USER(U, K, TYPE, C_SIZE)			\
	xt_data_to_user(U->data, K->data,				\
			K->u.kernel.TYPE->usersize,			\
			C_SIZE,						\
			COMPAT_XT_ALIGN(C_SIZE))

int xt_compat_match_to_user(const struct xt_entry_match *m,
			    void __user **dstptr, unsigned int *size)
{
	const struct xt_match *match = m->u.kernel.match;
	struct compat_xt_entry_match __user *cm = *dstptr;
	int off = xt_compat_match_offset(match);
	u_int16_t msize = m->u.user.match_size - off;

	if (XT_OBJ_TO_USER(cm, m, match, msize))
		return -EFAULT;

	if (match->compat_to_user) {
		if (match->compat_to_user((void __user *)cm->data, m->data))
			return -EFAULT;
	} else {
		if (COMPAT_XT_DATA_TO_USER(cm, m, match, msize - sizeof(*cm)))
			return -EFAULT;
	}

	*size -= off;
	*dstptr += msize;
	return 0;
}
EXPORT_SYMBOL_GPL(xt_compat_match_to_user);

/* non-compat version may have padding after verdict */
struct compat_xt_standard_target {
	struct compat_xt_entry_target t;
	compat_uint_t verdict;
};

struct compat_xt_error_target {
	struct compat_xt_entry_target t;
	char errorname[XT_FUNCTION_MAXNAMELEN];
};

int xt_compat_check_entry_offsets(const void *base, const char *elems,
				  unsigned int target_offset,
				  unsigned int next_offset)
{
	long size_of_base_struct = elems - (const char *)base;
	const struct compat_xt_entry_target *t;
	const char *e = base;

	if (target_offset < size_of_base_struct)
		return -EINVAL;

	if (target_offset + sizeof(*t) > next_offset)
		return -EINVAL;

	t = (void *)(e + target_offset);
	if (t->u.target_size < sizeof(*t))
		return -EINVAL;

	if (target_offset + t->u.target_size > next_offset)
		return -EINVAL;

	if (strcmp(t->u.user.name, XT_STANDARD_TARGET) == 0) {
		const struct compat_xt_standard_target *st = (const void *)t;

		if (COMPAT_XT_ALIGN(target_offset + sizeof(*st)) != next_offset)
			return -EINVAL;

		if (!verdict_ok(st->verdict))
			return -EINVAL;
	} else if (strcmp(t->u.user.name, XT_ERROR_TARGET) == 0) {
		const struct compat_xt_error_target *et = (const void *)t;

		if (!error_tg_ok(t->u.target_size, sizeof(*et),
				 et->errorname, sizeof(et->errorname)))
			return -EINVAL;
	}

	/* compat_xt_entry match has less strict alignment requirements,
	 * otherwise they are identical.  In case of padding differences
	 * we need to add compat version of xt_check_entry_match.
	 */
	BUILD_BUG_ON(sizeof(struct compat_xt_entry_match) != sizeof(struct xt_entry_match));

	return xt_check_entry_match(elems, base + target_offset,
				    __alignof__(struct compat_xt_entry_match));
}
EXPORT_SYMBOL(xt_compat_check_entry_offsets);
#endif /* CONFIG_COMPAT */

/**
 * xt_check_entry_offsets - validate arp/ip/ip6t_entry
 *
 * @base: pointer to arp/ip/ip6t_entry
 * @elems: pointer to first xt_entry_match, i.e. ip(6)t_entry->elems
 * @target_offset: the arp/ip/ip6_t->target_offset
 * @next_offset: the arp/ip/ip6_t->next_offset
 *
 * validates that target_offset and next_offset are sane and that all
 * match sizes (if any) align with the target offset.
 *
 * This function does not validate the targets or matches themselves, it
 * only tests that all the offsets and sizes are correct, that all
 * match structures are aligned, and that the last structure ends where
 * the target structure begins.
 *
 * Also see xt_compat_check_entry_offsets for CONFIG_COMPAT version.
 *
 * The arp/ip/ip6t_entry structure @base must have passed following tests:
 * - it must point to a valid memory location
 * - base to base + next_offset must be accessible, i.e. not exceed allocated
 *   length.
 *
 * A well-formed entry looks like this:
 *
 * ip(6)t_entry   match [mtdata]  match [mtdata] target [tgdata] ip(6)t_entry
 * e->elems[]-----'                              |               |
 *                matchsize                      |               |
 *                                matchsize      |               |
 *                                               |               |
 * target_offset---------------------------------'               |
 * next_offset---------------------------------------------------'
 *
 * elems[]: flexible array member at end of ip(6)/arpt_entry struct.
 *          This is where matches (if any) and the target reside.
 * target_offset: beginning of target.
 * next_offset: start of the next rule; also: size of this rule.
 * Since targets have a minimum size, target_offset + minlen <= next_offset.
 *
 * Every match stores its size, sum of sizes must not exceed target_offset.
 *
 * Return: 0 on success, negative errno on failure.
 */
//检查ipt_entry结构体的合法性
int xt_check_entry_offsets(const void *base,
			   const char *elems,
			   unsigned int target_offset,
			   unsigned int next_offset)
{
	long size_of_base_struct = elems - (const char *)base;
	const struct xt_entry_target *t;
	const char *e = base;

	/* target start is within the ip/ip6/arpt_entry struct */
	//target_offset不会出现在struct ipt_entry 结构体中空间内
	if (target_offset < size_of_base_struct)
		return -EINVAL;

	//target_offset指向的是xt_entry_target,它们不会超过next_offset
	if (target_offset + sizeof(*t) > next_offset)
		return -EINVAL;

	//target的大小不会小于xt_entry_target
	t = (void *)(e + target_offset);
	if (t->u.target_size < sizeof(*t))
		return -EINVAL;

	//当前target的大小不会超过next_offset
	if (target_offset + t->u.target_size > next_offset)
		return -EINVAL;

	if (strcmp(t->u.user.name, XT_STANDARD_TARGET) == 0) {
		const struct xt_standard_target *st = (const void *)t;
		//此种情况下，target结束后就是下一个ipt_entry
		if (XT_ALIGN(target_offset + sizeof(*st)) != next_offset)
			return -EINVAL;

		//检查action是否合法
		if (!verdict_ok(st->verdict))
			return -EINVAL;
	} else if (strcmp(t->u.user.name, XT_ERROR_TARGET) == 0) {
		const struct xt_error_target *et = (const void *)t;

		if (!error_tg_ok(t->u.target_size, sizeof(*et),
				 et->errorname, sizeof(et->errorname)))
			return -EINVAL;
	}

	//进行match的检查
	return xt_check_entry_match(elems, base + target_offset,
				    __alignof__(struct xt_entry_match));
}
EXPORT_SYMBOL(xt_check_entry_offsets);

/**
 * xt_alloc_entry_offsets - allocate array to store rule head offsets
 *
 * @size: number of entries
 *
 * Return: NULL or kmalloc'd or vmalloc'd array
 */
unsigned int *xt_alloc_entry_offsets(unsigned int size)
{
	if (size > XT_MAX_TABLE_SIZE / sizeof(unsigned int))
		return NULL;

	return kvmalloc_array(size, sizeof(unsigned int), GFP_KERNEL | __GFP_ZERO);

}
EXPORT_SYMBOL(xt_alloc_entry_offsets);

/**
 * xt_find_jump_offset - check if target is a valid jump offset
 *
 * @offsets: array containing all valid rule start offsets of a rule blob
 * @target: the jump target to search for
 * @size: entries in @offset
 */
//二分法查找要跳转的规则是否合法（即是否在offset数组中,offset指出了所有规则）
bool xt_find_jump_offset(const unsigned int *offsets,
			 unsigned int target, unsigned int size)
{
	int m, low = 0, hi = size;

	while (hi > low) {
		m = (low + hi) / 2u;

		if (offsets[m] > target)
			hi = m;
		else if (offsets[m] < target)
			low = m + 1;
		else
			return true;
	}

	return false;
}
EXPORT_SYMBOL(xt_find_jump_offset);

int xt_check_target(struct xt_tgchk_param *par,
		    unsigned int size, u16 proto, bool inv_proto)
{
	int ret;

	if (XT_ALIGN(par->target->targetsize) != size) {
		pr_err_ratelimited("%s_tables: %s.%u target: invalid size %u (kernel) != (user) %u\n",
				   xt_prefix[par->family], par->target->name,
				   par->target->revision,
				   XT_ALIGN(par->target->targetsize), size);
		return -EINVAL;
	}
	if (par->target->table != NULL &&
	    strcmp(par->target->table, par->table) != 0) {
		pr_info_ratelimited("%s_tables: %s target: only valid in %s table, not %s\n",
				    xt_prefix[par->family], par->target->name,
				    par->target->table, par->table);
		return -EINVAL;
	}
	if (par->target->hooks && (par->hook_mask & ~par->target->hooks) != 0) {
		char used[64], allow[64];

		pr_info_ratelimited("%s_tables: %s target: used from hooks %s, but only usable from %s\n",
				    xt_prefix[par->family], par->target->name,
				    textify_hooks(used, sizeof(used),
						  par->hook_mask, par->family),
				    textify_hooks(allow, sizeof(allow),
						  par->target->hooks,
						  par->family));
		return -EINVAL;
	}
	if (par->target->proto && (par->target->proto != proto || inv_proto)) {
		pr_info_ratelimited("%s_tables: %s target: only valid for protocol %u\n",
				    xt_prefix[par->family], par->target->name,
				    par->target->proto);
		return -EINVAL;
	}
	if (par->target->checkentry != NULL) {
		ret = par->target->checkentry(par);
		if (ret < 0)
			return ret;
		else if (ret > 0)
			/* Flag up potential errors. */
			return -EIO;
	}
	return 0;
}
EXPORT_SYMBOL_GPL(xt_check_target);

/**
 * xt_copy_counters_from_user - copy counters and metadata from userspace
 *
 * @user: src pointer to userspace memory
 * @len: alleged size of userspace memory
 * @info: where to store the xt_counters_info metadata
 * @compat: true if we setsockopt call is done by 32bit task on 64bit kernel
 *
 * Copies counter meta data from @user and stores it in @info.
 *
 * vmallocs memory to hold the counters, then copies the counter data
 * from @user to the new memory and returns a pointer to it.
 *
 * If @compat is true, @info gets converted automatically to the 64bit
 * representation.
 *
 * The metadata associated with the counters is stored in @info.
 *
 * Return: returns pointer that caller has to test via IS_ERR().
 * If IS_ERR is false, caller has to vfree the pointer.
 */
void *xt_copy_counters_from_user(const void __user *user, unsigned int len,
				 struct xt_counters_info *info, bool compat)
{
	void *mem;
	u64 size;

#ifdef CONFIG_COMPAT
	if (compat) {
		/* structures only differ in size due to alignment */
		struct compat_xt_counters_info compat_tmp;

		if (len <= sizeof(compat_tmp))
			return ERR_PTR(-EINVAL);

		len -= sizeof(compat_tmp);
		if (copy_from_user(&compat_tmp, user, sizeof(compat_tmp)) != 0)
			return ERR_PTR(-EFAULT);

		memcpy(info->name, compat_tmp.name, sizeof(info->name) - 1);
		info->num_counters = compat_tmp.num_counters;
		user += sizeof(compat_tmp);
	} else
#endif
	{
		if (len <= sizeof(*info))
			return ERR_PTR(-EINVAL);

		len -= sizeof(*info);
		if (copy_from_user(info, user, sizeof(*info)) != 0)
			return ERR_PTR(-EFAULT);

		user += sizeof(*info);
	}
	info->name[sizeof(info->name) - 1] = '\0';

	size = sizeof(struct xt_counters);
	size *= info->num_counters;

	if (size != (u64)len)
		return ERR_PTR(-EINVAL);

	mem = vmalloc(len);
	if (!mem)
		return ERR_PTR(-ENOMEM);

	if (copy_from_user(mem, user, len) == 0)
		return mem;

	vfree(mem);
	return ERR_PTR(-EFAULT);
}
EXPORT_SYMBOL_GPL(xt_copy_counters_from_user);

#ifdef CONFIG_COMPAT
int xt_compat_target_offset(const struct xt_target *target)
{
	u_int16_t csize = target->compatsize ? : target->targetsize;
	return XT_ALIGN(target->targetsize) - COMPAT_XT_ALIGN(csize);
}
EXPORT_SYMBOL_GPL(xt_compat_target_offset);

void xt_compat_target_from_user(struct xt_entry_target *t, void **dstptr,
				unsigned int *size)
{
	const struct xt_target *target = t->u.kernel.target;
	struct compat_xt_entry_target *ct = (struct compat_xt_entry_target *)t;
	int pad, off = xt_compat_target_offset(target);
	u_int16_t tsize = ct->u.user.target_size;
	char name[sizeof(t->u.user.name)];

	t = *dstptr;
	memcpy(t, ct, sizeof(*ct));
	if (target->compat_from_user)
		target->compat_from_user(t->data, ct->data);
	else
		memcpy(t->data, ct->data, tsize - sizeof(*ct));
	pad = XT_ALIGN(target->targetsize) - target->targetsize;
	if (pad > 0)
		memset(t->data + target->targetsize, 0, pad);

	tsize += off;
	t->u.user.target_size = tsize;
	strlcpy(name, target->name, sizeof(name));
	module_put(target->me);
	strncpy(t->u.user.name, name, sizeof(t->u.user.name));

	*size += off;
	*dstptr += tsize;
}
EXPORT_SYMBOL_GPL(xt_compat_target_from_user);

int xt_compat_target_to_user(const struct xt_entry_target *t,
			     void __user **dstptr, unsigned int *size)
{
	const struct xt_target *target = t->u.kernel.target;
	struct compat_xt_entry_target __user *ct = *dstptr;
	int off = xt_compat_target_offset(target);
	u_int16_t tsize = t->u.user.target_size - off;

	if (XT_OBJ_TO_USER(ct, t, target, tsize))
		return -EFAULT;

	if (target->compat_to_user) {
		if (target->compat_to_user((void __user *)ct->data, t->data))
			return -EFAULT;
	} else {
		if (COMPAT_XT_DATA_TO_USER(ct, t, target, tsize - sizeof(*ct)))
			return -EFAULT;
	}

	*size -= off;
	*dstptr += tsize;
	return 0;
}
EXPORT_SYMBOL_GPL(xt_compat_target_to_user);
#endif

//创建并初始化table_info
struct xt_table_info *xt_alloc_table_info(unsigned int size)
{
	struct xt_table_info *info = NULL;
	size_t sz = sizeof(*info) + size;

	//size最大512M(下面的sz < sizeof(*info)是为了防止overflow）
	if (sz < sizeof(*info) || sz >= XT_MAX_TABLE_SIZE)
		return NULL;

	info = kvmalloc(sz, GFP_KERNEL_ACCOUNT);
	if (!info)
		return NULL;

	memset(info, 0, sizeof(*info));
	info->size = size;
	return info;
}
EXPORT_SYMBOL(xt_alloc_table_info);

void xt_free_table_info(struct xt_table_info *info)
{
	int cpu;

	if (info->jumpstack != NULL) {
		for_each_possible_cpu(cpu)
			kvfree(info->jumpstack[cpu]);
		kvfree(info->jumpstack);
	}

	kvfree(info);
}
EXPORT_SYMBOL(xt_free_table_info);

/* Find table by name, grabs mutex & ref.  Returns ERR_PTR on error. */
struct xt_table *xt_find_table_lock(struct net *net, u_int8_t af,
				    const char *name)
{
	struct xt_table *t, *found = NULL;

	mutex_lock(&xt[af].mutex);
	list_for_each_entry(t, &net->xt.tables[af], list)
		if (strcmp(t->name, name) == 0 && try_module_get(t->me))
			return t;

	if (net == &init_net)
		goto out;

	/* Table doesn't exist in this netns, re-try init */
	list_for_each_entry(t, &init_net.xt.tables[af], list) {
		int err;

		if (strcmp(t->name, name))
			continue;
		if (!try_module_get(t->me))
			goto out;
		mutex_unlock(&xt[af].mutex);
		err = t->table_init(net);
		if (err < 0) {
			module_put(t->me);
			return ERR_PTR(err);
		}

		found = t;

		mutex_lock(&xt[af].mutex);
		break;
	}

	if (!found)
		goto out;

	/* and once again: */
	list_for_each_entry(t, &net->xt.tables[af], list)
		if (strcmp(t->name, name) == 0)
			return t;

	module_put(found->me);
 out:
	mutex_unlock(&xt[af].mutex);
	return ERR_PTR(-ENOENT);
}
EXPORT_SYMBOL_GPL(xt_find_table_lock);

struct xt_table *xt_request_find_table_lock(struct net *net, u_int8_t af,
					    const char *name)
{
	struct xt_table *t = xt_find_table_lock(net, af, name);

#ifdef CONFIG_MODULES
	if (IS_ERR(t)) {
		int err = request_module("%stable_%s", xt_prefix[af], name);
		if (err < 0)
			return ERR_PTR(err);
		t = xt_find_table_lock(net, af, name);
	}
#endif

	return t;
}
EXPORT_SYMBOL_GPL(xt_request_find_table_lock);

void xt_table_unlock(struct xt_table *table)
{
	mutex_unlock(&xt[table->af].mutex);
}
EXPORT_SYMBOL_GPL(xt_table_unlock);

#ifdef CONFIG_COMPAT
void xt_compat_lock(u_int8_t af)
{
	mutex_lock(&xt[af].compat_mutex);
}
EXPORT_SYMBOL_GPL(xt_compat_lock);

void xt_compat_unlock(u_int8_t af)
{
	mutex_unlock(&xt[af].compat_mutex);
}
EXPORT_SYMBOL_GPL(xt_compat_unlock);
#endif

DEFINE_PER_CPU(seqcount_t, xt_recseq);
EXPORT_PER_CPU_SYMBOL_GPL(xt_recseq);

struct static_key xt_tee_enabled __read_mostly;
EXPORT_SYMBOL_GPL(xt_tee_enabled);

static int xt_jumpstack_alloc(struct xt_table_info *i)
{
	unsigned int size;
	int cpu;

	size = sizeof(void **) * nr_cpu_ids;
	if (size > PAGE_SIZE)
		i->jumpstack = kvzalloc(size, GFP_KERNEL);
	else
		i->jumpstack = kzalloc(size, GFP_KERNEL);
	if (i->jumpstack == NULL)
		return -ENOMEM;

	/* ruleset without jumps -- no stack needed */
	if (i->stacksize == 0)
		return 0;

	/* Jumpstack needs to be able to record two full callchains, one
	 * from the first rule set traversal, plus one table reentrancy
	 * via -j TEE without clobbering the callchain that brought us to
	 * TEE target.
	 *
	 * This is done by allocating two jumpstacks per cpu, on reentry
	 * the upper half of the stack is used.
	 *
	 * see the jumpstack setup in ipt_do_table() for more details.
	 */
	size = sizeof(void *) * i->stacksize * 2u;
	for_each_possible_cpu(cpu) {
		i->jumpstack[cpu] = kvmalloc_node(size, GFP_KERNEL,
			cpu_to_node(cpu));
		if (i->jumpstack[cpu] == NULL)
			/*
			 * Freeing will be done later on by the callers. The
			 * chain is: xt_replace_table -> __do_replace ->
			 * do_replace -> xt_free_table_info.
			 */
			return -ENOMEM;
	}

	return 0;
}

struct xt_counters *xt_counters_alloc(unsigned int counters)
{
	struct xt_counters *mem;

	if (counters == 0 || counters > INT_MAX / sizeof(*mem))
		return NULL;

	counters *= sizeof(*mem);
	if (counters > XT_MAX_TABLE_SIZE)
		return NULL;

	return vzalloc(counters);
}
EXPORT_SYMBOL(xt_counters_alloc);

struct xt_table_info *
xt_replace_table(struct xt_table *table,
	      unsigned int num_counters,
	      struct xt_table_info *newinfo,
	      int *error)
{
	struct xt_table_info *private;
	unsigned int cpu;
	int ret;

	ret = xt_jumpstack_alloc(newinfo);
	if (ret < 0) {
		*error = ret;
		return NULL;
	}

	/* Do the substitution. */
	local_bh_disable();
	private = table->private;

	/* Check inside lock: is the old number correct? */
	if (num_counters != private->number) {
		pr_debug("num_counters != table->private->number (%u/%u)\n",
			 num_counters, private->number);
		local_bh_enable();
		*error = -EAGAIN;
		return NULL;
	}

	newinfo->initial_entries = private->initial_entries;
	/*
	 * Ensure contents of newinfo are visible before assigning to
	 * private.
	 */
	smp_wmb();
	table->private = newinfo;//替换新的规则表

	/* make sure all cpus see new ->private value */
	smp_wmb();

	/*
	 * Even though table entries have now been swapped, other CPU's
	 * may still be using the old entries...
	 */
	local_bh_enable();

	/* ... so wait for even xt_recseq on all cpus */
	for_each_possible_cpu(cpu) {
		seqcount_t *s = &per_cpu(xt_recseq, cpu);
		u32 seq = raw_read_seqcount(s);

		if (seq & 1) {
			do {
				cond_resched();
				cpu_relax();
			} while (seq == raw_read_seqcount(s));
		}
	}

#ifdef CONFIG_AUDIT
	if (audit_enabled) {
		audit_log(audit_context(), GFP_KERNEL,
			  AUDIT_NETFILTER_CFG,
			  "table=%s family=%u entries=%u",
			  table->name, table->af, private->number);
	}
#endif

	return private;
}
EXPORT_SYMBOL_GPL(xt_replace_table);

struct xt_table *xt_register_table(struct net *net,
				   const struct xt_table *input_table,
				   struct xt_table_info *bootstrap,
				   struct xt_table_info *newinfo)
{
	int ret;
	struct xt_table_info *private;
	struct xt_table *t, *table;

	/* Don't add one object to multiple lists. */
	table = kmemdup(input_table, sizeof(struct xt_table), GFP_KERNEL);
	if (!table) {
		ret = -ENOMEM;
		goto out;
	}

	mutex_lock(&xt[table->af].mutex);
	/* Don't autoload: we'd eat our tail... */
	//检查表是否已存在
	list_for_each_entry(t, &net->xt.tables[table->af], list) {
		if (strcmp(t->name, table->name) == 0) {
			ret = -EEXIST;
			goto unlock;
		}
	}

	/* Simplifies replace_table code. */
	table->private = bootstrap;

	if (!xt_replace_table(table, 0, newinfo, &ret))
		goto unlock;

	private = table->private;
	pr_debug("table->private->number = %u\n", private->number);

	/* save number of initial entries */
	private->initial_entries = private->number;

	list_add(&table->list, &net->xt.tables[table->af]);
	mutex_unlock(&xt[table->af].mutex);
	return table;

unlock:
	mutex_unlock(&xt[table->af].mutex);
	kfree(table);
out:
	return ERR_PTR(ret);
}
EXPORT_SYMBOL_GPL(xt_register_table);

void *xt_unregister_table(struct xt_table *table)
{
	struct xt_table_info *private;

	mutex_lock(&xt[table->af].mutex);
	private = table->private;
	list_del(&table->list);
	mutex_unlock(&xt[table->af].mutex);
	kfree(table);

	return private;
}
EXPORT_SYMBOL_GPL(xt_unregister_table);

#ifdef CONFIG_PROC_FS
static void *xt_table_seq_start(struct seq_file *seq, loff_t *pos)
{
	struct net *net = seq_file_net(seq);
	u_int8_t af = (unsigned long)PDE_DATA(file_inode(seq->file));

	mutex_lock(&xt[af].mutex);
	return seq_list_start(&net->xt.tables[af], *pos);
}

static void *xt_table_seq_next(struct seq_file *seq, void *v, loff_t *pos)
{
	struct net *net = seq_file_net(seq);
	u_int8_t af = (unsigned long)PDE_DATA(file_inode(seq->file));

	return seq_list_next(v, &net->xt.tables[af], pos);
}

static void xt_table_seq_stop(struct seq_file *seq, void *v)
{
	u_int8_t af = (unsigned long)PDE_DATA(file_inode(seq->file));

	mutex_unlock(&xt[af].mutex);
}

static int xt_table_seq_show(struct seq_file *seq, void *v)
{
	struct xt_table *table = list_entry(v, struct xt_table, list);

	if (*table->name)
		seq_printf(seq, "%s\n", table->name);
	return 0;
}

static const struct seq_operations xt_table_seq_ops = {
	.start	= xt_table_seq_start,
	.next	= xt_table_seq_next,
	.stop	= xt_table_seq_stop,
	.show	= xt_table_seq_show,
};

/*
 * Traverse state for ip{,6}_{tables,matches} for helping crossing
 * the multi-AF mutexes.
 */
struct nf_mttg_trav {
	struct list_head *head, *curr;
	uint8_t class;
};

enum {
	MTTG_TRAV_INIT,
	MTTG_TRAV_NFP_UNSPEC,
	MTTG_TRAV_NFP_SPEC,
	MTTG_TRAV_DONE,
};

static void *xt_mttg_seq_next(struct seq_file *seq, void *v, loff_t *ppos,
    bool is_target)
{
	static const uint8_t next_class[] = {
		[MTTG_TRAV_NFP_UNSPEC] = MTTG_TRAV_NFP_SPEC,
		[MTTG_TRAV_NFP_SPEC]   = MTTG_TRAV_DONE,
	};
	uint8_t nfproto = (unsigned long)PDE_DATA(file_inode(seq->file));
	struct nf_mttg_trav *trav = seq->private;

	switch (trav->class) {
	case MTTG_TRAV_INIT:
		trav->class = MTTG_TRAV_NFP_UNSPEC;
		mutex_lock(&xt[NFPROTO_UNSPEC].mutex);
		trav->head = trav->curr = is_target ?
			&xt[NFPROTO_UNSPEC].target : &xt[NFPROTO_UNSPEC].match;
 		break;
	case MTTG_TRAV_NFP_UNSPEC:
		trav->curr = trav->curr->next;
		if (trav->curr != trav->head)
			break;
		mutex_unlock(&xt[NFPROTO_UNSPEC].mutex);
		mutex_lock(&xt[nfproto].mutex);
		trav->head = trav->curr = is_target ?
			&xt[nfproto].target : &xt[nfproto].match;
		trav->class = next_class[trav->class];
		break;
	case MTTG_TRAV_NFP_SPEC:
		trav->curr = trav->curr->next;
		if (trav->curr != trav->head)
			break;
		/* fall through */
	default:
		return NULL;
	}

	if (ppos != NULL)
		++*ppos;
	return trav;
}

static void *xt_mttg_seq_start(struct seq_file *seq, loff_t *pos,
    bool is_target)
{
	struct nf_mttg_trav *trav = seq->private;
	unsigned int j;

	trav->class = MTTG_TRAV_INIT;
	for (j = 0; j < *pos; ++j)
		if (xt_mttg_seq_next(seq, NULL, NULL, is_target) == NULL)
			return NULL;
	return trav;
}

static void xt_mttg_seq_stop(struct seq_file *seq, void *v)
{
	uint8_t nfproto = (unsigned long)PDE_DATA(file_inode(seq->file));
	struct nf_mttg_trav *trav = seq->private;

	switch (trav->class) {
	case MTTG_TRAV_NFP_UNSPEC:
		mutex_unlock(&xt[NFPROTO_UNSPEC].mutex);
		break;
	case MTTG_TRAV_NFP_SPEC:
		mutex_unlock(&xt[nfproto].mutex);
		break;
	}
}

static void *xt_match_seq_start(struct seq_file *seq, loff_t *pos)
{
	return xt_mttg_seq_start(seq, pos, false);
}

static void *xt_match_seq_next(struct seq_file *seq, void *v, loff_t *ppos)
{
	return xt_mttg_seq_next(seq, v, ppos, false);
}

static int xt_match_seq_show(struct seq_file *seq, void *v)
{
	const struct nf_mttg_trav *trav = seq->private;
	const struct xt_match *match;

	switch (trav->class) {
	case MTTG_TRAV_NFP_UNSPEC:
	case MTTG_TRAV_NFP_SPEC:
		if (trav->curr == trav->head)
			return 0;
		match = list_entry(trav->curr, struct xt_match, list);
		if (*match->name)
			seq_printf(seq, "%s\n", match->name);
	}
	return 0;
}

static const struct seq_operations xt_match_seq_ops = {
	.start	= xt_match_seq_start,
	.next	= xt_match_seq_next,
	.stop	= xt_mttg_seq_stop,
	.show	= xt_match_seq_show,
};

static void *xt_target_seq_start(struct seq_file *seq, loff_t *pos)
{
	return xt_mttg_seq_start(seq, pos, true);
}

static void *xt_target_seq_next(struct seq_file *seq, void *v, loff_t *ppos)
{
	return xt_mttg_seq_next(seq, v, ppos, true);
}

static int xt_target_seq_show(struct seq_file *seq, void *v)
{
	const struct nf_mttg_trav *trav = seq->private;
	const struct xt_target *target;

	switch (trav->class) {
	case MTTG_TRAV_NFP_UNSPEC:
	case MTTG_TRAV_NFP_SPEC:
		if (trav->curr == trav->head)
			return 0;
		target = list_entry(trav->curr, struct xt_target, list);
		if (*target->name)
			seq_printf(seq, "%s\n", target->name);
	}
	return 0;
}

static const struct seq_operations xt_target_seq_ops = {
	.start	= xt_target_seq_start,
	.next	= xt_target_seq_next,
	.stop	= xt_mttg_seq_stop,
	.show	= xt_target_seq_show,
};

#define FORMAT_TABLES	"_tables_names"
#define	FORMAT_MATCHES	"_tables_matches"
#define FORMAT_TARGETS 	"_tables_targets"

#endif /* CONFIG_PROC_FS */

/**
 * xt_hook_ops_alloc - set up hooks for a new table
 * @table:	table with metadata needed to set up hooks
 * @fn:		Hook function
 *
 * This function will create the nf_hook_ops that the x_table needs
 * to hand to xt_hook_link_net().
 */
//通过table构造hooks数组,注册hook点以便执行xt_table规定的策略
struct nf_hook_ops *
xt_hook_ops_alloc(const struct xt_table *table, nf_hookfn *fn)
{
	unsigned int hook_mask = table->valid_hooks;
	//取有多少个hook点
	uint8_t i, num_hooks = hweight32(hook_mask);//计算含多少个的bit '1'
	uint8_t hooknum;
	struct nf_hook_ops *ops;

	if (!num_hooks)
		return ERR_PTR(-EINVAL);//参数有误，没有注册hook

	//申请num_hooks个ops
	ops = kcalloc(num_hooks, sizeof(*ops), GFP_KERNEL);
	if (ops == NULL)
		return ERR_PTR(-ENOMEM);

	//注册所有hook实现函数为fn
	for (i = 0, hooknum = 0; i < num_hooks && hook_mask != 0;
	     hook_mask >>= 1, ++hooknum) {
		if (!(hook_mask & 1))
			continue;
		ops[i].hook     = fn;//填充fn
		ops[i].pf       = table->af;
		ops[i].hooknum  = hooknum;
		ops[i].priority = table->priority;//填充优先级
		++i;
	}

	return ops;
}
EXPORT_SYMBOL_GPL(xt_hook_ops_alloc);

int xt_proto_init(struct net *net, u_int8_t af)
{
#ifdef CONFIG_PROC_FS
	char buf[XT_FUNCTION_MAXNAMELEN];
	struct proc_dir_entry *proc;
	kuid_t root_uid;
	kgid_t root_gid;
#endif

	if (af >= ARRAY_SIZE(xt_prefix))
		return -EINVAL;


#ifdef CONFIG_PROC_FS
	root_uid = make_kuid(net->user_ns, 0);
	root_gid = make_kgid(net->user_ns, 0);

	strlcpy(buf, xt_prefix[af], sizeof(buf));
	strlcat(buf, FORMAT_TABLES, sizeof(buf));
	proc = proc_create_net_data(buf, 0440, net->proc_net, &xt_table_seq_ops,
			sizeof(struct seq_net_private),
			(void *)(unsigned long)af);
	if (!proc)
		goto out;
	if (uid_valid(root_uid) && gid_valid(root_gid))
		proc_set_user(proc, root_uid, root_gid);

	strlcpy(buf, xt_prefix[af], sizeof(buf));
	strlcat(buf, FORMAT_MATCHES, sizeof(buf));
	proc = proc_create_seq_private(buf, 0440, net->proc_net,
			&xt_match_seq_ops, sizeof(struct nf_mttg_trav),
			(void *)(unsigned long)af);
	if (!proc)
		goto out_remove_tables;
	if (uid_valid(root_uid) && gid_valid(root_gid))
		proc_set_user(proc, root_uid, root_gid);

	strlcpy(buf, xt_prefix[af], sizeof(buf));
	strlcat(buf, FORMAT_TARGETS, sizeof(buf));
	proc = proc_create_seq_private(buf, 0440, net->proc_net,
			 &xt_target_seq_ops, sizeof(struct nf_mttg_trav),
			 (void *)(unsigned long)af);
	if (!proc)
		goto out_remove_matches;
	if (uid_valid(root_uid) && gid_valid(root_gid))
		proc_set_user(proc, root_uid, root_gid);
#endif

	return 0;

#ifdef CONFIG_PROC_FS
out_remove_matches:
	strlcpy(buf, xt_prefix[af], sizeof(buf));
	strlcat(buf, FORMAT_MATCHES, sizeof(buf));
	remove_proc_entry(buf, net->proc_net);

out_remove_tables:
	strlcpy(buf, xt_prefix[af], sizeof(buf));
	strlcat(buf, FORMAT_TABLES, sizeof(buf));
	remove_proc_entry(buf, net->proc_net);
out:
	return -1;
#endif
}
EXPORT_SYMBOL_GPL(xt_proto_init);

void xt_proto_fini(struct net *net, u_int8_t af)
{
#ifdef CONFIG_PROC_FS
	char buf[XT_FUNCTION_MAXNAMELEN];

	strlcpy(buf, xt_prefix[af], sizeof(buf));
	strlcat(buf, FORMAT_TABLES, sizeof(buf));
	remove_proc_entry(buf, net->proc_net);

	strlcpy(buf, xt_prefix[af], sizeof(buf));
	strlcat(buf, FORMAT_TARGETS, sizeof(buf));
	remove_proc_entry(buf, net->proc_net);

	strlcpy(buf, xt_prefix[af], sizeof(buf));
	strlcat(buf, FORMAT_MATCHES, sizeof(buf));
	remove_proc_entry(buf, net->proc_net);
#endif /*CONFIG_PROC_FS*/
}
EXPORT_SYMBOL_GPL(xt_proto_fini);

/**
 * xt_percpu_counter_alloc - allocate x_tables rule counter
 *
 * @state: pointer to xt_percpu allocation state
 * @counter: pointer to counter struct inside the ip(6)/arpt_entry struct
 *
 * On SMP, the packet counter [ ip(6)t_entry->counters.pcnt ] will then
 * contain the address of the real (percpu) counter.
 *
 * Rule evaluation needs to use xt_get_this_cpu_counter() helper
 * to fetch the real percpu counter.
 *
 * To speed up allocation and improve data locality, a 4kb block is
 * allocated.  Freeing any counter may free an entire block, so all
 * counters allocated using the same state must be freed at the same
 * time.
 *
 * xt_percpu_counter_alloc_state contains the base address of the
 * allocated page and the current sub-offset.
 *
 * returns false on error.
 */
bool xt_percpu_counter_alloc(struct xt_percpu_counter_alloc_state *state,
			     struct xt_counters *counter)
{
	BUILD_BUG_ON(XT_PCPU_BLOCK_SIZE < (sizeof(*counter) * 2));

	if (nr_cpu_ids <= 1)
		return true;

	if (!state->mem) {
		state->mem = __alloc_percpu(XT_PCPU_BLOCK_SIZE,
					    XT_PCPU_BLOCK_SIZE);
		if (!state->mem)
			return false;
	}
	counter->pcnt = (__force unsigned long)(state->mem + state->off);
	state->off += sizeof(*counter);
	if (state->off > (XT_PCPU_BLOCK_SIZE - sizeof(*counter))) {
		state->mem = NULL;
		state->off = 0;
	}
	return true;
}
EXPORT_SYMBOL_GPL(xt_percpu_counter_alloc);

void xt_percpu_counter_free(struct xt_counters *counters)
{
	unsigned long pcnt = counters->pcnt;

	if (nr_cpu_ids > 1 && (pcnt & (XT_PCPU_BLOCK_SIZE - 1)) == 0)
		free_percpu((void __percpu *)pcnt);
}
EXPORT_SYMBOL_GPL(xt_percpu_counter_free);

static int __net_init xt_net_init(struct net *net)
{
	int i;

	for (i = 0; i < NFPROTO_NUMPROTO; i++)
		INIT_LIST_HEAD(&net->xt.tables[i]);
	return 0;
}

static void __net_exit xt_net_exit(struct net *net)
{
	int i;

	for (i = 0; i < NFPROTO_NUMPROTO; i++)
		WARN_ON_ONCE(!list_empty(&net->xt.tables[i]));
}

static struct pernet_operations xt_net_ops = {
	.init = xt_net_init,
	.exit = xt_net_exit,
};

static int __init xt_init(void)
{
	unsigned int i;
	int rv;

	for_each_possible_cpu(i) {
		seqcount_init(&per_cpu(xt_recseq, i));
	}

	xt = kcalloc(NFPROTO_NUMPROTO, sizeof(struct xt_af), GFP_KERNEL);
	if (!xt)
		return -ENOMEM;

	for (i = 0; i < NFPROTO_NUMPROTO; i++) {
		mutex_init(&xt[i].mutex);
#ifdef CONFIG_COMPAT
		mutex_init(&xt[i].compat_mutex);
		xt[i].compat_tab = NULL;
#endif
		INIT_LIST_HEAD(&xt[i].target);
		INIT_LIST_HEAD(&xt[i].match);
	}
	rv = register_pernet_subsys(&xt_net_ops);
	if (rv < 0)
		kfree(xt);
	return rv;
}

static void __exit xt_fini(void)
{
	unregister_pernet_subsys(&xt_net_ops);
	kfree(xt);
}

module_init(xt_init);
module_exit(xt_fini);
<|MERGE_RESOLUTION|>--- conflicted
+++ resolved
@@ -242,12 +242,8 @@
 EXPORT_SYMBOL_GPL(xt_request_find_match);
 
 /* Find target, grabs ref.  Returns ERR_PTR() on error. */
-<<<<<<< HEAD
 //给定af,name,revison查找对应的target
-struct xt_target *xt_find_target(u8 af, const char *name, u8 revision)
-=======
 static struct xt_target *xt_find_target(u8 af, const char *name, u8 revision)
->>>>>>> 3ab4436f
 {
 	struct xt_target *t;
 	int err = -ENOENT;
