// SPDX-License-Identifier: GPL-2.0-only
/*
 * x_tables core - Backend for {ip,ip6,arp}_tables
 *
 * Copyright (C) 2006-2006 Harald Welte <laforge@netfilter.org>
 * Copyright (C) 2006-2012 Patrick McHardy <kaber@trash.net>
 *
 * Based on existing ip_tables code which is
 *   Copyright (C) 1999 Paul `Rusty' Russell & Michael J. Neuling
 *   Copyright (C) 2000-2005 Netfilter Core Team <coreteam@netfilter.org>
 */
#define pr_fmt(fmt) KBUILD_MODNAME ": " fmt
#include <linux/kernel.h>
#include <linux/module.h>
#include <linux/socket.h>
#include <linux/net.h>
#include <linux/proc_fs.h>
#include <linux/seq_file.h>
#include <linux/string.h>
#include <linux/vmalloc.h>
#include <linux/mutex.h>
#include <linux/mm.h>
#include <linux/slab.h>
#include <linux/audit.h>
#include <linux/user_namespace.h>
#include <net/net_namespace.h>

#include <linux/netfilter/x_tables.h>
#include <linux/netfilter_arp.h>
#include <linux/netfilter_ipv4/ip_tables.h>
#include <linux/netfilter_ipv6/ip6_tables.h>
#include <linux/netfilter_arp/arp_tables.h>

MODULE_LICENSE("GPL");
MODULE_AUTHOR("Harald Welte <laforge@netfilter.org>");
MODULE_DESCRIPTION("{ip,ip6,arp,eb}_tables backend module");

#define XT_PCPU_BLOCK_SIZE 4096
#define XT_MAX_TABLE_SIZE	(512 * 1024 * 1024)

struct compat_delta {
	unsigned int offset; /* offset in kernel */
	int delta; /* delta in 32bit user land */
};

struct xt_af {
	struct mutex mutex;
	struct list_head match;//记录系统提供的match(例如vlan match)
	struct list_head target;//记录系统提供的target
#ifdef CONFIG_COMPAT
	struct mutex compat_mutex;
	struct compat_delta *compat_tab;
	unsigned int number; /* number of slots in compat_tab[] */
	unsigned int cur; /* number of used slots in compat_tab[] */
#endif
};

//每个address family一个xt_af,用于记录某一address family的match,target等信息
static struct xt_af *xt;

static const char *const xt_prefix[NFPROTO_NUMPROTO] = {
	[NFPROTO_UNSPEC] = "x",
	[NFPROTO_IPV4]   = "ip",
	[NFPROTO_ARP]    = "arp",
	[NFPROTO_BRIDGE] = "eb",
	[NFPROTO_IPV6]   = "ip6",
};

/* Registration hooks for targets. */
//注册单个target,将target存放在xt[af].target链表上
//这此target是iptable在用户态填写名称，而kernel通过
//查找注册的信息，确定使用那个回调的过程
int xt_register_target(struct xt_target *target)
{
	u_int8_t af = target->family;

	mutex_lock(&xt[af].mutex);
	list_add(&target->list, &xt[af].target);
	mutex_unlock(&xt[af].mutex);
	return 0;
}
EXPORT_SYMBOL(xt_register_target);

//自xt[af]上移除某个target
void
xt_unregister_target(struct xt_target *target)
{
	u_int8_t af = target->family;

	mutex_lock(&xt[af].mutex);
	list_del(&target->list);
	mutex_unlock(&xt[af].mutex);
}
EXPORT_SYMBOL(xt_unregister_target);

//注册一组target
int
xt_register_targets(struct xt_target *target, unsigned int n)
{
	unsigned int i;
	int err = 0;

	//注册target
	for (i = 0; i < n; i++) {
		err = xt_register_target(&target[i]);
		if (err)
			goto err;
	}
	return err;

err:
	if (i > 0)
		xt_unregister_targets(target, i);
	return err;
}
EXPORT_SYMBOL(xt_register_targets);

void
xt_unregister_targets(struct xt_target *target, unsigned int n)
{
	while (n-- > 0)
		xt_unregister_target(&target[n]);
}
EXPORT_SYMBOL(xt_unregister_targets);

//注册单个match,将match存放在xt[af].match链表上
//这此match是iptable在用户态填写名称，而kernel通过
//查找注册的信息，确定使用那个回调的过程
int xt_register_match(struct xt_match *match)
{
	u_int8_t af = match->family;

	mutex_lock(&xt[af].mutex);
	list_add(&match->list, &xt[af].match);
	mutex_unlock(&xt[af].mutex);
	return 0;
}
EXPORT_SYMBOL(xt_register_match);

void
xt_unregister_match(struct xt_match *match)
{
	u_int8_t af = match->family;

	mutex_lock(&xt[af].mutex);
	list_del(&match->list);
	mutex_unlock(&xt[af].mutex);
}
EXPORT_SYMBOL(xt_unregister_match);

//注册一组xt_match
int
xt_register_matches(struct xt_match *match, unsigned int n/*要注册的数目*/)
{
	unsigned int i;
	int err = 0;

	for (i = 0; i < n; i++) {
		err = xt_register_match(&match[i]);
		if (err)
			goto err;
	}
	return err;

err:
	if (i > 0)
		xt_unregister_matches(match, i);
	return err;
}
EXPORT_SYMBOL(xt_register_matches);

void
xt_unregister_matches(struct xt_match *match, unsigned int n)
{
	while (n-- > 0)
		xt_unregister_match(&match[n]);
}
EXPORT_SYMBOL(xt_unregister_matches);


/*
 * These are weird, but module loading must not be done with mutex
 * held (since they will register), and we have to have a single
 * function to use.
 */

/* Find match, grabs ref.  Returns ERR_PTR() on error. */
//查找指定名称，revision版本号，指定af的match
struct xt_match *xt_find_match(u8 af, const char *name, u8 revision)
{
	struct xt_match *m;
	int err = -ENOENT;

	if (strnlen(name, XT_EXTENSION_MAXNAMELEN) == XT_EXTENSION_MAXNAMELEN)
		return ERR_PTR(-EINVAL);

	mutex_lock(&xt[af].mutex);
	list_for_each_entry(m, &xt[af].match, list) {
		if (strcmp(m->name, name) == 0) {
			if (m->revision == revision) {
				if (try_module_get(m->me)) {
					mutex_unlock(&xt[af].mutex);
					//名称相等，版本也一致，直接返回m
					return m;
				}
			} else
				err = -EPROTOTYPE; /* Found something. */
		}
	}
	mutex_unlock(&xt[af].mutex);

	//未在指定af中找到，通过NFPROTO_UNSPEC再找一遍
	if (af != NFPROTO_UNSPEC)
		/* Try searching again in the family-independent list */
		return xt_find_match(NFPROTO_UNSPEC, name, revision);

	return ERR_PTR(err);
}
EXPORT_SYMBOL(xt_find_match);

//找到给定协议族指定名称的match回调
struct xt_match *
xt_request_find_match(uint8_t nfproto, const char *name, uint8_t revision)
{
	struct xt_match *match;

	//名称检查
	if (strnlen(name, XT_EXTENSION_MAXNAMELEN) == XT_EXTENSION_MAXNAMELEN)
		return ERR_PTR(-EINVAL);

	//查找对应的match
	match = xt_find_match(nfproto, name, revision);
	if (IS_ERR(match)) {
		//未找到，尝试加载模块
		request_module("%st_%s", xt_prefix[nfproto], name);
		match = xt_find_match(nfproto, name, revision);
	}

	return match;
}
EXPORT_SYMBOL_GPL(xt_request_find_match);

/* Find target, grabs ref.  Returns ERR_PTR() on error. */
//给定af,name,revison查找对应的target
static struct xt_target *xt_find_target(u8 af, const char *name, u8 revision)
{
	struct xt_target *t;
	int err = -ENOENT;

	if (strnlen(name, XT_EXTENSION_MAXNAMELEN) == XT_EXTENSION_MAXNAMELEN)
		return ERR_PTR(-EINVAL);

	mutex_lock(&xt[af].mutex);
	list_for_each_entry(t, &xt[af].target, list) {
		if (strcmp(t->name, name) == 0) {
			if (t->revision == revision) {
				if (try_module_get(t->me)) {
					mutex_unlock(&xt[af].mutex);
					return t;
				}
			} else
				err = -EPROTOTYPE; /* Found something. */
		}
	}
	mutex_unlock(&xt[af].mutex);

	//如果没有找到，且af不为unspecal,则令af为unsepcal继续查询
	if (af != NFPROTO_UNSPEC)
		/* Try searching again in the family-independent list */
		return xt_find_target(NFPROTO_UNSPEC, name, revision);

	return ERR_PTR(err);
}

struct xt_target *xt_request_find_target(u8 af, const char *name, u8 revision)
{
	struct xt_target *target;

	//名称长度检查
	if (strnlen(name, XT_EXTENSION_MAXNAMELEN) == XT_EXTENSION_MAXNAMELEN)
		return ERR_PTR(-EINVAL);

	//查找指定target
	target = xt_find_target(af, name, revision);
	if (IS_ERR(target)) {
		//未找到，请求相应模块
		request_module("%st_%s", xt_prefix[af], name);
		target = xt_find_target(af, name, revision);
	}

	return target;
}
EXPORT_SYMBOL_GPL(xt_request_find_target);


static int xt_obj_to_user(u16 __user *psize, u16 size,
			  void __user *pname, const char *name,
			  u8 __user *prev, u8 rev)
{
	if (put_user(size, psize))
		return -EFAULT;
	if (copy_to_user(pname, name, strlen(name) + 1))
		return -EFAULT;
	if (put_user(rev, prev))
		return -EFAULT;

	return 0;
}

#define XT_OBJ_TO_USER(U, K, TYPE, C_SIZE)				\
	xt_obj_to_user(&U->u.TYPE##_size, C_SIZE ? : K->u.TYPE##_size,	\
		       U->u.user.name, K->u.kernel.TYPE->name,		\
		       &U->u.user.revision, K->u.kernel.TYPE->revision)

int xt_data_to_user(void __user *dst, const void *src,
		    int usersize, int size, int aligned_size)
{
	usersize = usersize ? : size;
	if (copy_to_user(dst, src, usersize))
		return -EFAULT;
	if (usersize != aligned_size &&
	    clear_user(dst + usersize, aligned_size - usersize))
		return -EFAULT;

	return 0;
}
EXPORT_SYMBOL_GPL(xt_data_to_user);

#define XT_DATA_TO_USER(U, K, TYPE)					\
	xt_data_to_user(U->data, K->data,				\
			K->u.kernel.TYPE->usersize,			\
			K->u.kernel.TYPE->TYPE##size,			\
			XT_ALIGN(K->u.kernel.TYPE->TYPE##size))

int xt_match_to_user(const struct xt_entry_match *m,
		     struct xt_entry_match __user *u)
{
	return XT_OBJ_TO_USER(u, m, match, 0) ||
	       XT_DATA_TO_USER(u, m, match);
}
EXPORT_SYMBOL_GPL(xt_match_to_user);

int xt_target_to_user(const struct xt_entry_target *t,
		      struct xt_entry_target __user *u)
{
	return XT_OBJ_TO_USER(u, t, target, 0) ||
	       XT_DATA_TO_USER(u, t, target);
}
EXPORT_SYMBOL_GPL(xt_target_to_user);

static int match_revfn(u8 af, const char *name, u8 revision, int *bestp)
{
	const struct xt_match *m;
	int have_rev = 0;

	list_for_each_entry(m, &xt[af].match, list) {
		if (strcmp(m->name, name) == 0) {
			if (m->revision > *bestp)
				*bestp = m->revision;
			if (m->revision == revision)
				have_rev = 1;
		}
	}

	if (af != NFPROTO_UNSPEC && !have_rev)
		return match_revfn(NFPROTO_UNSPEC, name, revision, bestp);

	return have_rev;
}

static int target_revfn(u8 af, const char *name, u8 revision, int *bestp)
{
	const struct xt_target *t;
	int have_rev = 0;

	list_for_each_entry(t, &xt[af].target, list) {
		if (strcmp(t->name, name) == 0) {
			if (t->revision > *bestp)
				*bestp = t->revision;
			if (t->revision == revision)
				have_rev = 1;
		}
	}

	if (af != NFPROTO_UNSPEC && !have_rev)
		return target_revfn(NFPROTO_UNSPEC, name, revision, bestp);

	return have_rev;
}

/* Returns true or false (if no such extension at all) */
int xt_find_revision(u8 af, const char *name, u8 revision, int target,
		     int *err)
{
	int have_rev, best = -1;

	mutex_lock(&xt[af].mutex);
	if (target == 1)
		have_rev = target_revfn(af, name, revision, &best);
	else
		have_rev = match_revfn(af, name, revision, &best);
	mutex_unlock(&xt[af].mutex);

	/* Nothing at all?  Return 0 to try loading module. */
	if (best == -1) {
		*err = -ENOENT;
		return 0;
	}

	*err = best;
	if (!have_rev)
		*err = -EPROTONOSUPPORT;
	return 1;
}
EXPORT_SYMBOL_GPL(xt_find_revision);

static char *
textify_hooks(char *buf, size_t size, unsigned int mask, uint8_t nfproto)
{
	static const char *const inetbr_names[] = {
		"PREROUTING", "INPUT", "FORWARD",
		"OUTPUT", "POSTROUTING", "BROUTING",
	};
	static const char *const arp_names[] = {
		"INPUT", "FORWARD", "OUTPUT",
	};
	const char *const *names;
	unsigned int i, max;
	char *p = buf;
	bool np = false;
	int res;

	names = (nfproto == NFPROTO_ARP) ? arp_names : inetbr_names;
	max   = (nfproto == NFPROTO_ARP) ? ARRAY_SIZE(arp_names) :
	                                   ARRAY_SIZE(inetbr_names);
	*p = '\0';
	for (i = 0; i < max; ++i) {
		if (!(mask & (1 << i)))
			continue;
		res = snprintf(p, size, "%s%s", np ? "/" : "", names[i]);
		if (res > 0) {
			size -= res;
			p += res;
		}
		np = true;
	}

	return buf;
}

/**
 * xt_check_proc_name - check that name is suitable for /proc file creation
 *
 * @name: file name candidate
 * @size: length of buffer
 *
 * some x_tables modules wish to create a file in /proc.
 * This function makes sure that the name is suitable for this
 * purpose, it checks that name is NUL terminated and isn't a 'special'
 * name, like "..".
 *
 * returns negative number on error or 0 if name is useable.
 */
int xt_check_proc_name(const char *name, unsigned int size)
{
	if (name[0] == '\0')
		return -EINVAL;

	if (strnlen(name, size) == size)
		return -ENAMETOOLONG;

	if (strcmp(name, ".") == 0 ||
	    strcmp(name, "..") == 0 ||
	    strchr(name, '/'))
		return -EINVAL;

	return 0;
}
EXPORT_SYMBOL(xt_check_proc_name);

int xt_check_match(struct xt_mtchk_param *par,
		   unsigned int size, u16 proto, bool inv_proto)
{
	int ret;

	if (XT_ALIGN(par->match->matchsize) != size &&
	    par->match->matchsize != -1) {
		/*
		 * ebt_among is exempt from centralized matchsize checking
		 * because it uses a dynamic-size data set.
		 */
		pr_err_ratelimited("%s_tables: %s.%u match: invalid size %u (kernel) != (user) %u\n",
				   xt_prefix[par->family], par->match->name,
				   par->match->revision,
				   XT_ALIGN(par->match->matchsize), size);
		return -EINVAL;
	}
	if (par->match->table != NULL &&
	    strcmp(par->match->table, par->table) != 0) {
		pr_info_ratelimited("%s_tables: %s match: only valid in %s table, not %s\n",
				    xt_prefix[par->family], par->match->name,
				    par->match->table, par->table);
		return -EINVAL;
	}
	if (par->match->hooks && (par->hook_mask & ~par->match->hooks) != 0) {
		char used[64], allow[64];

		pr_info_ratelimited("%s_tables: %s match: used from hooks %s, but only valid from %s\n",
				    xt_prefix[par->family], par->match->name,
				    textify_hooks(used, sizeof(used),
						  par->hook_mask, par->family),
				    textify_hooks(allow, sizeof(allow),
						  par->match->hooks,
						  par->family));
		return -EINVAL;
	}
	if (par->match->proto && (par->match->proto != proto || inv_proto)) {
		pr_info_ratelimited("%s_tables: %s match: only valid for protocol %u\n",
				    xt_prefix[par->family], par->match->name,
				    par->match->proto);
		return -EINVAL;
	}
	if (par->match->checkentry != NULL) {
		ret = par->match->checkentry(par);
		if (ret < 0)
			return ret;
		else if (ret > 0)
			/* Flag up potential errors. */
			return -EIO;
	}
	return 0;
}
EXPORT_SYMBOL_GPL(xt_check_match);

/** xt_check_entry_match - check that matches end before start of target
 *
 * @match: beginning of xt_entry_match
 * @target: beginning of this rules target (alleged end of matches)
 * @alignment: alignment requirement of match structures
 *
 * Validates that all matches add up to the beginning of the target,
 * and that each match covers at least the base structure size.
 *
 * Return: 0 on success, negative errno on failure.
 */
static int xt_check_entry_match(const char *match, const char *target,
				const size_t alignment)
{
	const struct xt_entry_match *pos;
	int length = target - match;

	if (length == 0) /* no matches */
		return 0;

	//指向首个match
	pos = (struct xt_entry_match *)match;
	do {
		//match均需要以alignment对齐
		if ((unsigned long)pos % alignment)
			return -EINVAL;

		if (length < (int)sizeof(struct xt_entry_match))
			return -EINVAL;

		if (pos->u.match_size < sizeof(struct xt_entry_match))
			return -EINVAL;

		//match的大小必小于等于length
		if (pos->u.match_size > length)
			return -EINVAL;

		length -= pos->u.match_size;
		//切到下一个match
		pos = ((void *)((char *)(pos) + (pos)->u.match_size));
	} while (length > 0);

	return 0;
}

/** xt_check_table_hooks - check hook entry points are sane
 *
 * @info xt_table_info to check
 * @valid_hooks - hook entry points that we can enter from
 *
 * Validates that the hook entry and underflows points are set up.
 *
 * Return: 0 on success, negative errno on failure.
 */
int xt_check_table_hooks(const struct xt_table_info *info, unsigned int valid_hooks)
{
	const char *err = "unsorted underflow";
	unsigned int i, max_uflow, max_entry;
	bool check_hooks = false;

	BUILD_BUG_ON(ARRAY_SIZE(info->hook_entry) != ARRAY_SIZE(info->underflow));

	max_entry = 0;
	max_uflow = 0;

	for (i = 0; i < ARRAY_SIZE(info->hook_entry); i++) {
		if (!(valid_hooks & (1 << i)))
			continue;

		//各hook对应链表的offset必须是已设置过的，否则有误
		if (info->hook_entry[i] == 0xFFFFFFFF)
			return -EINVAL;
		if (info->underflow[i] == 0xFFFFFFFF)
			return -EINVAL;

		//offset内部要求某种顺序关系
		if (check_hooks) {
			if (max_uflow > info->underflow[i])
				goto error;

			if (max_uflow == info->underflow[i]) {
				err = "duplicate underflow";
				goto error;
			}
			if (max_entry > info->hook_entry[i]) {
				err = "unsorted entry";
				goto error;
			}
			if (max_entry == info->hook_entry[i]) {
				err = "duplicate entry";
				goto error;
			}
		}
		max_entry = info->hook_entry[i];
		max_uflow = info->underflow[i];
		check_hooks = true;
	}

	return 0;
error:
	pr_err_ratelimited("%s at hook %d\n", err, i);
	return -EINVAL;
}
EXPORT_SYMBOL(xt_check_table_hooks);

static bool verdict_ok(int verdict)
{
	if (verdict > 0)
		return true;

	if (verdict < 0) {
		int v = -verdict - 1;

		if (verdict == XT_RETURN)
			return true;

		switch (v) {
		case NF_ACCEPT: return true;
		case NF_DROP: return true;
		case NF_QUEUE: return true;
		default:
			break;
		}

		return false;
	}

	return false;
}

static bool error_tg_ok(unsigned int usersize, unsigned int kernsize,
			const char *msg, unsigned int msglen)
{
	return usersize == kernsize && strnlen(msg, msglen) < msglen;
}

#ifdef CONFIG_COMPAT
int xt_compat_add_offset(u_int8_t af, unsigned int offset, int delta)
{
	struct xt_af *xp = &xt[af];

	WARN_ON(!mutex_is_locked(&xt[af].compat_mutex));

	if (WARN_ON(!xp->compat_tab))
		return -ENOMEM;

	if (xp->cur >= xp->number)
		return -EINVAL;

	if (xp->cur)
		delta += xp->compat_tab[xp->cur - 1].delta;
	xp->compat_tab[xp->cur].offset = offset;
	xp->compat_tab[xp->cur].delta = delta;
	xp->cur++;
	return 0;
}
EXPORT_SYMBOL_GPL(xt_compat_add_offset);

void xt_compat_flush_offsets(u_int8_t af)
{
	WARN_ON(!mutex_is_locked(&xt[af].compat_mutex));

	if (xt[af].compat_tab) {
		vfree(xt[af].compat_tab);
		xt[af].compat_tab = NULL;
		xt[af].number = 0;
		xt[af].cur = 0;
	}
}
EXPORT_SYMBOL_GPL(xt_compat_flush_offsets);

int xt_compat_calc_jump(u_int8_t af, unsigned int offset)
{
	struct compat_delta *tmp = xt[af].compat_tab;
	int mid, left = 0, right = xt[af].cur - 1;

	while (left <= right) {
		mid = (left + right) >> 1;
		if (offset > tmp[mid].offset)
			left = mid + 1;
		else if (offset < tmp[mid].offset)
			right = mid - 1;
		else
			return mid ? tmp[mid - 1].delta : 0;
	}
	return left ? tmp[left - 1].delta : 0;
}
EXPORT_SYMBOL_GPL(xt_compat_calc_jump);

int xt_compat_init_offsets(u8 af, unsigned int number)
{
	size_t mem;

	WARN_ON(!mutex_is_locked(&xt[af].compat_mutex));

	if (!number || number > (INT_MAX / sizeof(struct compat_delta)))
		return -EINVAL;

	if (WARN_ON(xt[af].compat_tab))
		return -EINVAL;

	mem = sizeof(struct compat_delta) * number;
	if (mem > XT_MAX_TABLE_SIZE)
		return -ENOMEM;

	xt[af].compat_tab = vmalloc(mem);
	if (!xt[af].compat_tab)
		return -ENOMEM;

	xt[af].number = number;
	xt[af].cur = 0;

	return 0;
}
EXPORT_SYMBOL(xt_compat_init_offsets);

int xt_compat_match_offset(const struct xt_match *match)
{
	u_int16_t csize = match->compatsize ? : match->matchsize;
	return XT_ALIGN(match->matchsize) - COMPAT_XT_ALIGN(csize);
}
EXPORT_SYMBOL_GPL(xt_compat_match_offset);

void xt_compat_match_from_user(struct xt_entry_match *m, void **dstptr,
			       unsigned int *size)
{
	const struct xt_match *match = m->u.kernel.match;
	struct compat_xt_entry_match *cm = (struct compat_xt_entry_match *)m;
	int pad, off = xt_compat_match_offset(match);
	u_int16_t msize = cm->u.user.match_size;
	char name[sizeof(m->u.user.name)];

	m = *dstptr;
	memcpy(m, cm, sizeof(*cm));
	if (match->compat_from_user)
		match->compat_from_user(m->data, cm->data);
	else
		memcpy(m->data, cm->data, msize - sizeof(*cm));
	pad = XT_ALIGN(match->matchsize) - match->matchsize;
	if (pad > 0)
		memset(m->data + match->matchsize, 0, pad);

	msize += off;
	m->u.user.match_size = msize;
	strlcpy(name, match->name, sizeof(name));
	module_put(match->me);
	strncpy(m->u.user.name, name, sizeof(m->u.user.name));

	*size += off;
	*dstptr += msize;
}
EXPORT_SYMBOL_GPL(xt_compat_match_from_user);

#define COMPAT_XT_DATA_TO_USER(U, K, TYPE, C_SIZE)			\
	xt_data_to_user(U->data, K->data,				\
			K->u.kernel.TYPE->usersize,			\
			C_SIZE,						\
			COMPAT_XT_ALIGN(C_SIZE))

int xt_compat_match_to_user(const struct xt_entry_match *m,
			    void __user **dstptr, unsigned int *size)
{
	const struct xt_match *match = m->u.kernel.match;
	struct compat_xt_entry_match __user *cm = *dstptr;
	int off = xt_compat_match_offset(match);
	u_int16_t msize = m->u.user.match_size - off;

	if (XT_OBJ_TO_USER(cm, m, match, msize))
		return -EFAULT;

	if (match->compat_to_user) {
		if (match->compat_to_user((void __user *)cm->data, m->data))
			return -EFAULT;
	} else {
		if (COMPAT_XT_DATA_TO_USER(cm, m, match, msize - sizeof(*cm)))
			return -EFAULT;
	}

	*size -= off;
	*dstptr += msize;
	return 0;
}
EXPORT_SYMBOL_GPL(xt_compat_match_to_user);

/* non-compat version may have padding after verdict */
struct compat_xt_standard_target {
	struct compat_xt_entry_target t;
	compat_uint_t verdict;
};

struct compat_xt_error_target {
	struct compat_xt_entry_target t;
	char errorname[XT_FUNCTION_MAXNAMELEN];
};

int xt_compat_check_entry_offsets(const void *base, const char *elems,
				  unsigned int target_offset,
				  unsigned int next_offset)
{
	long size_of_base_struct = elems - (const char *)base;
	const struct compat_xt_entry_target *t;
	const char *e = base;

	if (target_offset < size_of_base_struct)
		return -EINVAL;

	if (target_offset + sizeof(*t) > next_offset)
		return -EINVAL;

	t = (void *)(e + target_offset);
	if (t->u.target_size < sizeof(*t))
		return -EINVAL;

	if (target_offset + t->u.target_size > next_offset)
		return -EINVAL;

	if (strcmp(t->u.user.name, XT_STANDARD_TARGET) == 0) {
		const struct compat_xt_standard_target *st = (const void *)t;

		if (COMPAT_XT_ALIGN(target_offset + sizeof(*st)) != next_offset)
			return -EINVAL;

		if (!verdict_ok(st->verdict))
			return -EINVAL;
	} else if (strcmp(t->u.user.name, XT_ERROR_TARGET) == 0) {
		const struct compat_xt_error_target *et = (const void *)t;

		if (!error_tg_ok(t->u.target_size, sizeof(*et),
				 et->errorname, sizeof(et->errorname)))
			return -EINVAL;
	}

	/* compat_xt_entry match has less strict alignment requirements,
	 * otherwise they are identical.  In case of padding differences
	 * we need to add compat version of xt_check_entry_match.
	 */
	BUILD_BUG_ON(sizeof(struct compat_xt_entry_match) != sizeof(struct xt_entry_match));

	return xt_check_entry_match(elems, base + target_offset,
				    __alignof__(struct compat_xt_entry_match));
}
EXPORT_SYMBOL(xt_compat_check_entry_offsets);
#endif /* CONFIG_COMPAT */

/**
 * xt_check_entry_offsets - validate arp/ip/ip6t_entry
 *
 * @base: pointer to arp/ip/ip6t_entry
 * @elems: pointer to first xt_entry_match, i.e. ip(6)t_entry->elems
 * @target_offset: the arp/ip/ip6_t->target_offset
 * @next_offset: the arp/ip/ip6_t->next_offset
 *
 * validates that target_offset and next_offset are sane and that all
 * match sizes (if any) align with the target offset.
 *
 * This function does not validate the targets or matches themselves, it
 * only tests that all the offsets and sizes are correct, that all
 * match structures are aligned, and that the last structure ends where
 * the target structure begins.
 *
 * Also see xt_compat_check_entry_offsets for CONFIG_COMPAT version.
 *
 * The arp/ip/ip6t_entry structure @base must have passed following tests:
 * - it must point to a valid memory location
 * - base to base + next_offset must be accessible, i.e. not exceed allocated
 *   length.
 *
 * A well-formed entry looks like this:
 *
 * ip(6)t_entry   match [mtdata]  match [mtdata] target [tgdata] ip(6)t_entry
 * e->elems[]-----'                              |               |
 *                matchsize                      |               |
 *                                matchsize      |               |
 *                                               |               |
 * target_offset---------------------------------'               |
 * next_offset---------------------------------------------------'
 *
 * elems[]: flexible array member at end of ip(6)/arpt_entry struct.
 *          This is where matches (if any) and the target reside.
 * target_offset: beginning of target.
 * next_offset: start of the next rule; also: size of this rule.
 * Since targets have a minimum size, target_offset + minlen <= next_offset.
 *
 * Every match stores its size, sum of sizes must not exceed target_offset.
 *
 * Return: 0 on success, negative errno on failure.
 */
//检查ipt_entry结构体的合法性
int xt_check_entry_offsets(const void *base,
			   const char *elems,
			   unsigned int target_offset,
			   unsigned int next_offset)
{
	long size_of_base_struct = elems - (const char *)base;
	const struct xt_entry_target *t;
	const char *e = base;

	/* target start is within the ip/ip6/arpt_entry struct */
	//target_offset不会出现在struct ipt_entry 结构体中空间内
	if (target_offset < size_of_base_struct)
		return -EINVAL;

	//target_offset指向的是xt_entry_target,它们不会超过next_offset
	if (target_offset + sizeof(*t) > next_offset)
		return -EINVAL;

	//target的大小不会小于xt_entry_target
	t = (void *)(e + target_offset);
	if (t->u.target_size < sizeof(*t))
		return -EINVAL;

	//当前target的大小不会超过next_offset
	if (target_offset + t->u.target_size > next_offset)
		return -EINVAL;

	if (strcmp(t->u.user.name, XT_STANDARD_TARGET) == 0) {
		const struct xt_standard_target *st = (const void *)t;
		//此种情况下，target结束后就是下一个ipt_entry
		if (XT_ALIGN(target_offset + sizeof(*st)) != next_offset)
			return -EINVAL;

		//检查action是否合法
		if (!verdict_ok(st->verdict))
			return -EINVAL;
	} else if (strcmp(t->u.user.name, XT_ERROR_TARGET) == 0) {
		const struct xt_error_target *et = (const void *)t;

		if (!error_tg_ok(t->u.target_size, sizeof(*et),
				 et->errorname, sizeof(et->errorname)))
			return -EINVAL;
	}

	//进行match的检查
	return xt_check_entry_match(elems, base + target_offset,
				    __alignof__(struct xt_entry_match));
}
EXPORT_SYMBOL(xt_check_entry_offsets);

/**
 * xt_alloc_entry_offsets - allocate array to store rule head offsets
 *
 * @size: number of entries
 *
 * Return: NULL or zeroed kmalloc'd or vmalloc'd array
 */
unsigned int *xt_alloc_entry_offsets(unsigned int size)
{
	if (size > XT_MAX_TABLE_SIZE / sizeof(unsigned int))
		return NULL;

	return kvcalloc(size, sizeof(unsigned int), GFP_KERNEL);

}
EXPORT_SYMBOL(xt_alloc_entry_offsets);

/**
 * xt_find_jump_offset - check if target is a valid jump offset
 *
 * @offsets: array containing all valid rule start offsets of a rule blob
 * @target: the jump target to search for
 * @size: entries in @offset
 */
//二分法查找要跳转的规则是否合法（即是否在offset数组中,offset指出了所有规则）
bool xt_find_jump_offset(const unsigned int *offsets,
			 unsigned int target, unsigned int size)
{
	int m, low = 0, hi = size;

	while (hi > low) {
		m = (low + hi) / 2u;

		if (offsets[m] > target)
			hi = m;
		else if (offsets[m] < target)
			low = m + 1;
		else
			return true;
	}

	return false;
}
EXPORT_SYMBOL(xt_find_jump_offset);

int xt_check_target(struct xt_tgchk_param *par,
		    unsigned int size, u16 proto, bool inv_proto)
{
	int ret;

	if (XT_ALIGN(par->target->targetsize) != size) {
		pr_err_ratelimited("%s_tables: %s.%u target: invalid size %u (kernel) != (user) %u\n",
				   xt_prefix[par->family], par->target->name,
				   par->target->revision,
				   XT_ALIGN(par->target->targetsize), size);
		return -EINVAL;
	}
	if (par->target->table != NULL &&
	    strcmp(par->target->table, par->table) != 0) {
		pr_info_ratelimited("%s_tables: %s target: only valid in %s table, not %s\n",
				    xt_prefix[par->family], par->target->name,
				    par->target->table, par->table);
		return -EINVAL;
	}
	if (par->target->hooks && (par->hook_mask & ~par->target->hooks) != 0) {
		char used[64], allow[64];

		pr_info_ratelimited("%s_tables: %s target: used from hooks %s, but only usable from %s\n",
				    xt_prefix[par->family], par->target->name,
				    textify_hooks(used, sizeof(used),
						  par->hook_mask, par->family),
				    textify_hooks(allow, sizeof(allow),
						  par->target->hooks,
						  par->family));
		return -EINVAL;
	}
	if (par->target->proto && (par->target->proto != proto || inv_proto)) {
		pr_info_ratelimited("%s_tables: %s target: only valid for protocol %u\n",
				    xt_prefix[par->family], par->target->name,
				    par->target->proto);
		return -EINVAL;
	}
	if (par->target->checkentry != NULL) {
		ret = par->target->checkentry(par);
		if (ret < 0)
			return ret;
		else if (ret > 0)
			/* Flag up potential errors. */
			return -EIO;
	}
	return 0;
}
EXPORT_SYMBOL_GPL(xt_check_target);

/**
 * xt_copy_counters - copy counters and metadata from a sockptr_t
 *
 * @arg: src sockptr
 * @len: alleged size of userspace memory
 * @info: where to store the xt_counters_info metadata
 *
 * Copies counter meta data from @user and stores it in @info.
 *
 * vmallocs memory to hold the counters, then copies the counter data
 * from @user to the new memory and returns a pointer to it.
 *
 * If called from a compat syscall, @info gets converted automatically to the
 * 64bit representation.
 *
 * The metadata associated with the counters is stored in @info.
 *
 * Return: returns pointer that caller has to test via IS_ERR().
 * If IS_ERR is false, caller has to vfree the pointer.
 */
void *xt_copy_counters(sockptr_t arg, unsigned int len,
		       struct xt_counters_info *info)
{
	size_t offset;
	void *mem;
	u64 size;

#ifdef CONFIG_COMPAT
	if (in_compat_syscall()) {
		/* structures only differ in size due to alignment */
		struct compat_xt_counters_info compat_tmp;

		if (len <= sizeof(compat_tmp))
			return ERR_PTR(-EINVAL);

		len -= sizeof(compat_tmp);
		if (copy_from_sockptr(&compat_tmp, arg, sizeof(compat_tmp)) != 0)
			return ERR_PTR(-EFAULT);

		memcpy(info->name, compat_tmp.name, sizeof(info->name) - 1);
		info->num_counters = compat_tmp.num_counters;
		offset = sizeof(compat_tmp);
	} else
#endif
	{
		if (len <= sizeof(*info))
			return ERR_PTR(-EINVAL);

		len -= sizeof(*info);
		if (copy_from_sockptr(info, arg, sizeof(*info)) != 0)
			return ERR_PTR(-EFAULT);

		offset = sizeof(*info);
	}
	info->name[sizeof(info->name) - 1] = '\0';

	size = sizeof(struct xt_counters);
	size *= info->num_counters;

	if (size != (u64)len)
		return ERR_PTR(-EINVAL);

	mem = vmalloc(len);
	if (!mem)
		return ERR_PTR(-ENOMEM);

	if (copy_from_sockptr_offset(mem, arg, offset, len) == 0)
		return mem;

	vfree(mem);
	return ERR_PTR(-EFAULT);
}
EXPORT_SYMBOL_GPL(xt_copy_counters);

#ifdef CONFIG_COMPAT
int xt_compat_target_offset(const struct xt_target *target)
{
	u_int16_t csize = target->compatsize ? : target->targetsize;
	return XT_ALIGN(target->targetsize) - COMPAT_XT_ALIGN(csize);
}
EXPORT_SYMBOL_GPL(xt_compat_target_offset);

void xt_compat_target_from_user(struct xt_entry_target *t, void **dstptr,
				unsigned int *size)
{
	const struct xt_target *target = t->u.kernel.target;
	struct compat_xt_entry_target *ct = (struct compat_xt_entry_target *)t;
	int pad, off = xt_compat_target_offset(target);
	u_int16_t tsize = ct->u.user.target_size;
	char name[sizeof(t->u.user.name)];

	t = *dstptr;
	memcpy(t, ct, sizeof(*ct));
	if (target->compat_from_user)
		target->compat_from_user(t->data, ct->data);
	else
		memcpy(t->data, ct->data, tsize - sizeof(*ct));
	pad = XT_ALIGN(target->targetsize) - target->targetsize;
	if (pad > 0)
		memset(t->data + target->targetsize, 0, pad);

	tsize += off;
	t->u.user.target_size = tsize;
	strlcpy(name, target->name, sizeof(name));
	module_put(target->me);
	strncpy(t->u.user.name, name, sizeof(t->u.user.name));

	*size += off;
	*dstptr += tsize;
}
EXPORT_SYMBOL_GPL(xt_compat_target_from_user);

int xt_compat_target_to_user(const struct xt_entry_target *t,
			     void __user **dstptr, unsigned int *size)
{
	const struct xt_target *target = t->u.kernel.target;
	struct compat_xt_entry_target __user *ct = *dstptr;
	int off = xt_compat_target_offset(target);
	u_int16_t tsize = t->u.user.target_size - off;

	if (XT_OBJ_TO_USER(ct, t, target, tsize))
		return -EFAULT;

	if (target->compat_to_user) {
		if (target->compat_to_user((void __user *)ct->data, t->data))
			return -EFAULT;
	} else {
		if (COMPAT_XT_DATA_TO_USER(ct, t, target, tsize - sizeof(*ct)))
			return -EFAULT;
	}

	*size -= off;
	*dstptr += tsize;
	return 0;
}
EXPORT_SYMBOL_GPL(xt_compat_target_to_user);
#endif

//创建并初始化table_info
struct xt_table_info *xt_alloc_table_info(unsigned int size)
{
	struct xt_table_info *info = NULL;
	size_t sz = sizeof(*info) + size;

	//size最大512M(下面的sz < sizeof(*info)是为了防止overflow）
	if (sz < sizeof(*info) || sz >= XT_MAX_TABLE_SIZE)
		return NULL;

	info = kvmalloc(sz, GFP_KERNEL_ACCOUNT);
	if (!info)
		return NULL;

	memset(info, 0, sizeof(*info));
	info->size = size;
	return info;
}
EXPORT_SYMBOL(xt_alloc_table_info);

void xt_free_table_info(struct xt_table_info *info)
{
	int cpu;

	if (info->jumpstack != NULL) {
		for_each_possible_cpu(cpu)
			kvfree(info->jumpstack[cpu]);
		kvfree(info->jumpstack);
	}

	kvfree(info);
}
EXPORT_SYMBOL(xt_free_table_info);

/* Find table by name, grabs mutex & ref.  Returns ERR_PTR on error. */
struct xt_table *xt_find_table_lock(struct net *net, u_int8_t af,
				    const char *name)
{
	struct xt_table *t, *found = NULL;

	mutex_lock(&xt[af].mutex);
	//如果此表名称已存在，则返回
	list_for_each_entry(t, &net->xt.tables[af], list)
		if (strcmp(t->name, name) == 0 && try_module_get(t->me))
			return t;

	if (net == &init_net)
		goto out;

	/* Table doesn't exist in this netns, re-try init */
	list_for_each_entry(t, &init_net.xt.tables[af], list) {
		int err;

		if (strcmp(t->name, name))
			continue;
		if (!try_module_get(t->me))
			goto out;
		mutex_unlock(&xt[af].mutex);
		//初始化table
		err = t->table_init(net);
		if (err < 0) {
			module_put(t->me);
			return ERR_PTR(err);
		}

		found = t;

		mutex_lock(&xt[af].mutex);
		break;
	}

	if (!found)
		goto out;

	/* and once again: */
	list_for_each_entry(t, &net->xt.tables[af], list)
		if (strcmp(t->name, name) == 0)
			return t;

	module_put(found->me);
 out:
	mutex_unlock(&xt[af].mutex);
	return ERR_PTR(-ENOENT);
}
EXPORT_SYMBOL_GPL(xt_find_table_lock);

struct xt_table *xt_request_find_table_lock(struct net *net, u_int8_t af,
					    const char *name)
{
	struct xt_table *t = xt_find_table_lock(net, af, name);

#ifdef CONFIG_MODULES
	if (IS_ERR(t)) {
		int err = request_module("%stable_%s", xt_prefix[af], name);
		if (err < 0)
			return ERR_PTR(err);
		t = xt_find_table_lock(net, af, name);
	}
#endif

	return t;
}
EXPORT_SYMBOL_GPL(xt_request_find_table_lock);

void xt_table_unlock(struct xt_table *table)
{
	mutex_unlock(&xt[table->af].mutex);
}
EXPORT_SYMBOL_GPL(xt_table_unlock);

#ifdef CONFIG_COMPAT
void xt_compat_lock(u_int8_t af)
{
	mutex_lock(&xt[af].compat_mutex);
}
EXPORT_SYMBOL_GPL(xt_compat_lock);

void xt_compat_unlock(u_int8_t af)
{
	mutex_unlock(&xt[af].compat_mutex);
}
EXPORT_SYMBOL_GPL(xt_compat_unlock);
#endif

DEFINE_PER_CPU(seqcount_t, xt_recseq);
EXPORT_PER_CPU_SYMBOL_GPL(xt_recseq);

struct static_key xt_tee_enabled __read_mostly;
EXPORT_SYMBOL_GPL(xt_tee_enabled);

static int xt_jumpstack_alloc(struct xt_table_info *i)
{
	unsigned int size;
	int cpu;

	size = sizeof(void **) * nr_cpu_ids;
	if (size > PAGE_SIZE)
		i->jumpstack = kvzalloc(size, GFP_KERNEL);
	else
		i->jumpstack = kzalloc(size, GFP_KERNEL);
	if (i->jumpstack == NULL)
		return -ENOMEM;

	/* ruleset without jumps -- no stack needed */
	if (i->stacksize == 0)
		return 0;

	/* Jumpstack needs to be able to record two full callchains, one
	 * from the first rule set traversal, plus one table reentrancy
	 * via -j TEE without clobbering the callchain that brought us to
	 * TEE target.
	 *
	 * This is done by allocating two jumpstacks per cpu, on reentry
	 * the upper half of the stack is used.
	 *
	 * see the jumpstack setup in ipt_do_table() for more details.
	 */
	size = sizeof(void *) * i->stacksize * 2u;
	for_each_possible_cpu(cpu) {
		i->jumpstack[cpu] = kvmalloc_node(size, GFP_KERNEL,
			cpu_to_node(cpu));
		if (i->jumpstack[cpu] == NULL)
			/*
			 * Freeing will be done later on by the callers. The
			 * chain is: xt_replace_table -> __do_replace ->
			 * do_replace -> xt_free_table_info.
			 */
			return -ENOMEM;
	}

	return 0;
}

struct xt_counters *xt_counters_alloc(unsigned int counters)
{
	struct xt_counters *mem;

	if (counters == 0 || counters > INT_MAX / sizeof(*mem))
		return NULL;

	counters *= sizeof(*mem);
	if (counters > XT_MAX_TABLE_SIZE)
		return NULL;

	return vzalloc(counters);
}
EXPORT_SYMBOL(xt_counters_alloc);

struct xt_table_info
*xt_table_get_private_protected(const struct xt_table *table)
{
	return rcu_dereference_protected(table->private,
					 mutex_is_locked(&xt[table->af].mutex));
}
EXPORT_SYMBOL(xt_table_get_private_protected);

struct xt_table_info *
xt_replace_table(struct xt_table *table,
	      unsigned int num_counters,
	      struct xt_table_info *newinfo,
	      int *error)
{
	struct xt_table_info *private;
	int ret;

	ret = xt_jumpstack_alloc(newinfo);
	if (ret < 0) {
		*error = ret;
		return NULL;
	}

	/* Do the substitution. */
	private = xt_table_get_private_protected(table);

	/* Check inside lock: is the old number correct? */
	if (num_counters != private->number) {
		pr_debug("num_counters != table->private->number (%u/%u)\n",
			 num_counters, private->number);
		*error = -EAGAIN;
		return NULL;
	}

	newinfo->initial_entries = private->initial_entries;
<<<<<<< HEAD
	/*
	 * Ensure contents of newinfo are visible before assigning to
	 * private.
	 */
	smp_wmb();
	table->private = newinfo;//替换新的规则表

	/* make sure all cpus see new ->private value */
	smp_wmb();
=======
>>>>>>> e71ba945

	rcu_assign_pointer(table->private, newinfo);
	synchronize_rcu();

	audit_log_nfcfg(table->name, table->af, private->number,
			!private->number ? AUDIT_XT_OP_REGISTER :
					   AUDIT_XT_OP_REPLACE,
			GFP_KERNEL);
	return private;
}
EXPORT_SYMBOL_GPL(xt_replace_table);

struct xt_table *xt_register_table(struct net *net,
				   const struct xt_table *input_table,
				   struct xt_table_info *bootstrap,
				   struct xt_table_info *newinfo)
{
	int ret;
	struct xt_table_info *private;
	struct xt_table *t, *table;

	/* Don't add one object to multiple lists. */
	table = kmemdup(input_table, sizeof(struct xt_table), GFP_KERNEL);
	if (!table) {
		ret = -ENOMEM;
		goto out;
	}

	mutex_lock(&xt[table->af].mutex);
	/* Don't autoload: we'd eat our tail... */
	//检查表是否已存在
	list_for_each_entry(t, &net->xt.tables[table->af], list) {
		if (strcmp(t->name, table->name) == 0) {
			ret = -EEXIST;
			goto unlock;
		}
	}

	/* Simplifies replace_table code. */
	rcu_assign_pointer(table->private, bootstrap);

	if (!xt_replace_table(table, 0, newinfo, &ret))
		goto unlock;

	private = xt_table_get_private_protected(table);
	pr_debug("table->private->number = %u\n", private->number);

	/* save number of initial entries */
	private->initial_entries = private->number;

	//将table加入
	list_add(&table->list, &net->xt.tables[table->af]);
	mutex_unlock(&xt[table->af].mutex);
	return table;

unlock:
	mutex_unlock(&xt[table->af].mutex);
	kfree(table);
out:
	return ERR_PTR(ret);
}
EXPORT_SYMBOL_GPL(xt_register_table);

void *xt_unregister_table(struct xt_table *table)
{
	struct xt_table_info *private;

	mutex_lock(&xt[table->af].mutex);
	private = xt_table_get_private_protected(table);
	RCU_INIT_POINTER(table->private, NULL);
	list_del(&table->list);
	mutex_unlock(&xt[table->af].mutex);
	audit_log_nfcfg(table->name, table->af, private->number,
			AUDIT_XT_OP_UNREGISTER, GFP_KERNEL);
	kfree(table);

	return private;
}
EXPORT_SYMBOL_GPL(xt_unregister_table);

#ifdef CONFIG_PROC_FS
static void *xt_table_seq_start(struct seq_file *seq, loff_t *pos)
{
	struct net *net = seq_file_net(seq);
	u_int8_t af = (unsigned long)PDE_DATA(file_inode(seq->file));

	mutex_lock(&xt[af].mutex);
	return seq_list_start(&net->xt.tables[af], *pos);
}

static void *xt_table_seq_next(struct seq_file *seq, void *v, loff_t *pos)
{
	struct net *net = seq_file_net(seq);
	u_int8_t af = (unsigned long)PDE_DATA(file_inode(seq->file));

	return seq_list_next(v, &net->xt.tables[af], pos);
}

static void xt_table_seq_stop(struct seq_file *seq, void *v)
{
	u_int8_t af = (unsigned long)PDE_DATA(file_inode(seq->file));

	mutex_unlock(&xt[af].mutex);
}

static int xt_table_seq_show(struct seq_file *seq, void *v)
{
	struct xt_table *table = list_entry(v, struct xt_table, list);

	if (*table->name)
		seq_printf(seq, "%s\n", table->name);
	return 0;
}

static const struct seq_operations xt_table_seq_ops = {
	.start	= xt_table_seq_start,
	.next	= xt_table_seq_next,
	.stop	= xt_table_seq_stop,
	.show	= xt_table_seq_show,
};

/*
 * Traverse state for ip{,6}_{tables,matches} for helping crossing
 * the multi-AF mutexes.
 */
struct nf_mttg_trav {
	struct list_head *head, *curr;
	uint8_t class;
};

enum {
	MTTG_TRAV_INIT,
	MTTG_TRAV_NFP_UNSPEC,
	MTTG_TRAV_NFP_SPEC,
	MTTG_TRAV_DONE,
};

static void *xt_mttg_seq_next(struct seq_file *seq, void *v, loff_t *ppos,
    bool is_target)
{
	static const uint8_t next_class[] = {
		[MTTG_TRAV_NFP_UNSPEC] = MTTG_TRAV_NFP_SPEC,
		[MTTG_TRAV_NFP_SPEC]   = MTTG_TRAV_DONE,
	};
	uint8_t nfproto = (unsigned long)PDE_DATA(file_inode(seq->file));
	struct nf_mttg_trav *trav = seq->private;

	if (ppos != NULL)
		++(*ppos);

	switch (trav->class) {
	case MTTG_TRAV_INIT:
		trav->class = MTTG_TRAV_NFP_UNSPEC;
		mutex_lock(&xt[NFPROTO_UNSPEC].mutex);
		trav->head = trav->curr = is_target ?
			&xt[NFPROTO_UNSPEC].target : &xt[NFPROTO_UNSPEC].match;
 		break;
	case MTTG_TRAV_NFP_UNSPEC:
		trav->curr = trav->curr->next;
		if (trav->curr != trav->head)
			break;
		mutex_unlock(&xt[NFPROTO_UNSPEC].mutex);
		mutex_lock(&xt[nfproto].mutex);
		trav->head = trav->curr = is_target ?
			&xt[nfproto].target : &xt[nfproto].match;
		trav->class = next_class[trav->class];
		break;
	case MTTG_TRAV_NFP_SPEC:
		trav->curr = trav->curr->next;
		if (trav->curr != trav->head)
			break;
		fallthrough;
	default:
		return NULL;
	}
	return trav;
}

static void *xt_mttg_seq_start(struct seq_file *seq, loff_t *pos,
    bool is_target)
{
	struct nf_mttg_trav *trav = seq->private;
	unsigned int j;

	trav->class = MTTG_TRAV_INIT;
	for (j = 0; j < *pos; ++j)
		if (xt_mttg_seq_next(seq, NULL, NULL, is_target) == NULL)
			return NULL;
	return trav;
}

static void xt_mttg_seq_stop(struct seq_file *seq, void *v)
{
	uint8_t nfproto = (unsigned long)PDE_DATA(file_inode(seq->file));
	struct nf_mttg_trav *trav = seq->private;

	switch (trav->class) {
	case MTTG_TRAV_NFP_UNSPEC:
		mutex_unlock(&xt[NFPROTO_UNSPEC].mutex);
		break;
	case MTTG_TRAV_NFP_SPEC:
		mutex_unlock(&xt[nfproto].mutex);
		break;
	}
}

static void *xt_match_seq_start(struct seq_file *seq, loff_t *pos)
{
	return xt_mttg_seq_start(seq, pos, false);
}

static void *xt_match_seq_next(struct seq_file *seq, void *v, loff_t *ppos)
{
	return xt_mttg_seq_next(seq, v, ppos, false);
}

static int xt_match_seq_show(struct seq_file *seq, void *v)
{
	const struct nf_mttg_trav *trav = seq->private;
	const struct xt_match *match;

	switch (trav->class) {
	case MTTG_TRAV_NFP_UNSPEC:
	case MTTG_TRAV_NFP_SPEC:
		if (trav->curr == trav->head)
			return 0;
		match = list_entry(trav->curr, struct xt_match, list);
		if (*match->name)
			seq_printf(seq, "%s\n", match->name);
	}
	return 0;
}

static const struct seq_operations xt_match_seq_ops = {
	.start	= xt_match_seq_start,
	.next	= xt_match_seq_next,
	.stop	= xt_mttg_seq_stop,
	.show	= xt_match_seq_show,
};

static void *xt_target_seq_start(struct seq_file *seq, loff_t *pos)
{
	return xt_mttg_seq_start(seq, pos, true);
}

static void *xt_target_seq_next(struct seq_file *seq, void *v, loff_t *ppos)
{
	return xt_mttg_seq_next(seq, v, ppos, true);
}

static int xt_target_seq_show(struct seq_file *seq, void *v)
{
	const struct nf_mttg_trav *trav = seq->private;
	const struct xt_target *target;

	switch (trav->class) {
	case MTTG_TRAV_NFP_UNSPEC:
	case MTTG_TRAV_NFP_SPEC:
		if (trav->curr == trav->head)
			return 0;
		target = list_entry(trav->curr, struct xt_target, list);
		if (*target->name)
			seq_printf(seq, "%s\n", target->name);
	}
	return 0;
}

static const struct seq_operations xt_target_seq_ops = {
	.start	= xt_target_seq_start,
	.next	= xt_target_seq_next,
	.stop	= xt_mttg_seq_stop,
	.show	= xt_target_seq_show,
};

#define FORMAT_TABLES	"_tables_names"
#define	FORMAT_MATCHES	"_tables_matches"
#define FORMAT_TARGETS 	"_tables_targets"

#endif /* CONFIG_PROC_FS */

/**
 * xt_hook_ops_alloc - set up hooks for a new table
 * @table:	table with metadata needed to set up hooks
 * @fn:		Hook function
 *
 * This function will create the nf_hook_ops that the x_table needs
 * to hand to xt_hook_link_net().
 */
//通过table构造hooks数组,注册hook点以便执行xt_table规定的策略
struct nf_hook_ops *
xt_hook_ops_alloc(const struct xt_table *table, nf_hookfn *fn)
{
	unsigned int hook_mask = table->valid_hooks;
	//取有多少个hook点
	uint8_t i, num_hooks = hweight32(hook_mask);//计算含多少个的bit '1'
	uint8_t hooknum;
	struct nf_hook_ops *ops;

	if (!num_hooks)
		return ERR_PTR(-EINVAL);//参数有误，没有注册hook

	//申请num_hooks个ops
	ops = kcalloc(num_hooks, sizeof(*ops), GFP_KERNEL);
	if (ops == NULL)
		return ERR_PTR(-ENOMEM);

	//注册所有hook实现函数为fn
	for (i = 0, hooknum = 0; i < num_hooks && hook_mask != 0;
	     hook_mask >>= 1, ++hooknum) {
		if (!(hook_mask & 1))
			continue;
		ops[i].hook     = fn;//填充hook回调
		ops[i].pf       = table->af;
		ops[i].hooknum  = hooknum;
		ops[i].priority = table->priority;//填充优先级
		++i;
	}

	return ops;
}
EXPORT_SYMBOL_GPL(xt_hook_ops_alloc);

int xt_proto_init(struct net *net, u_int8_t af)
{
#ifdef CONFIG_PROC_FS
	char buf[XT_FUNCTION_MAXNAMELEN];
	struct proc_dir_entry *proc;
	kuid_t root_uid;
	kgid_t root_gid;
#endif

	if (af >= ARRAY_SIZE(xt_prefix))
		return -EINVAL;


#ifdef CONFIG_PROC_FS
	root_uid = make_kuid(net->user_ns, 0);
	root_gid = make_kgid(net->user_ns, 0);

	strlcpy(buf, xt_prefix[af], sizeof(buf));
	strlcat(buf, FORMAT_TABLES, sizeof(buf));
	proc = proc_create_net_data(buf, 0440, net->proc_net, &xt_table_seq_ops,
			sizeof(struct seq_net_private),
			(void *)(unsigned long)af);
	if (!proc)
		goto out;
	if (uid_valid(root_uid) && gid_valid(root_gid))
		proc_set_user(proc, root_uid, root_gid);

	strlcpy(buf, xt_prefix[af], sizeof(buf));
	strlcat(buf, FORMAT_MATCHES, sizeof(buf));
	proc = proc_create_seq_private(buf, 0440, net->proc_net,
			&xt_match_seq_ops, sizeof(struct nf_mttg_trav),
			(void *)(unsigned long)af);
	if (!proc)
		goto out_remove_tables;
	if (uid_valid(root_uid) && gid_valid(root_gid))
		proc_set_user(proc, root_uid, root_gid);

	strlcpy(buf, xt_prefix[af], sizeof(buf));
	strlcat(buf, FORMAT_TARGETS, sizeof(buf));
	proc = proc_create_seq_private(buf, 0440, net->proc_net,
			 &xt_target_seq_ops, sizeof(struct nf_mttg_trav),
			 (void *)(unsigned long)af);
	if (!proc)
		goto out_remove_matches;
	if (uid_valid(root_uid) && gid_valid(root_gid))
		proc_set_user(proc, root_uid, root_gid);
#endif

	return 0;

#ifdef CONFIG_PROC_FS
out_remove_matches:
	strlcpy(buf, xt_prefix[af], sizeof(buf));
	strlcat(buf, FORMAT_MATCHES, sizeof(buf));
	remove_proc_entry(buf, net->proc_net);

out_remove_tables:
	strlcpy(buf, xt_prefix[af], sizeof(buf));
	strlcat(buf, FORMAT_TABLES, sizeof(buf));
	remove_proc_entry(buf, net->proc_net);
out:
	return -1;
#endif
}
EXPORT_SYMBOL_GPL(xt_proto_init);

void xt_proto_fini(struct net *net, u_int8_t af)
{
#ifdef CONFIG_PROC_FS
	char buf[XT_FUNCTION_MAXNAMELEN];

	strlcpy(buf, xt_prefix[af], sizeof(buf));
	strlcat(buf, FORMAT_TABLES, sizeof(buf));
	remove_proc_entry(buf, net->proc_net);

	strlcpy(buf, xt_prefix[af], sizeof(buf));
	strlcat(buf, FORMAT_TARGETS, sizeof(buf));
	remove_proc_entry(buf, net->proc_net);

	strlcpy(buf, xt_prefix[af], sizeof(buf));
	strlcat(buf, FORMAT_MATCHES, sizeof(buf));
	remove_proc_entry(buf, net->proc_net);
#endif /*CONFIG_PROC_FS*/
}
EXPORT_SYMBOL_GPL(xt_proto_fini);

/**
 * xt_percpu_counter_alloc - allocate x_tables rule counter
 *
 * @state: pointer to xt_percpu allocation state
 * @counter: pointer to counter struct inside the ip(6)/arpt_entry struct
 *
 * On SMP, the packet counter [ ip(6)t_entry->counters.pcnt ] will then
 * contain the address of the real (percpu) counter.
 *
 * Rule evaluation needs to use xt_get_this_cpu_counter() helper
 * to fetch the real percpu counter.
 *
 * To speed up allocation and improve data locality, a 4kb block is
 * allocated.  Freeing any counter may free an entire block, so all
 * counters allocated using the same state must be freed at the same
 * time.
 *
 * xt_percpu_counter_alloc_state contains the base address of the
 * allocated page and the current sub-offset.
 *
 * returns false on error.
 */
bool xt_percpu_counter_alloc(struct xt_percpu_counter_alloc_state *state,
			     struct xt_counters *counter)
{
	BUILD_BUG_ON(XT_PCPU_BLOCK_SIZE < (sizeof(*counter) * 2));

	if (nr_cpu_ids <= 1)
		return true;

	if (!state->mem) {
		state->mem = __alloc_percpu(XT_PCPU_BLOCK_SIZE,
					    XT_PCPU_BLOCK_SIZE);
		if (!state->mem)
			return false;
	}
	counter->pcnt = (__force unsigned long)(state->mem + state->off);
	state->off += sizeof(*counter);
	if (state->off > (XT_PCPU_BLOCK_SIZE - sizeof(*counter))) {
		state->mem = NULL;
		state->off = 0;
	}
	return true;
}
EXPORT_SYMBOL_GPL(xt_percpu_counter_alloc);

void xt_percpu_counter_free(struct xt_counters *counters)
{
	unsigned long pcnt = counters->pcnt;

	if (nr_cpu_ids > 1 && (pcnt & (XT_PCPU_BLOCK_SIZE - 1)) == 0)
		free_percpu((void __percpu *)pcnt);
}
EXPORT_SYMBOL_GPL(xt_percpu_counter_free);

static int __net_init xt_net_init(struct net *net)
{
	int i;

	for (i = 0; i < NFPROTO_NUMPROTO; i++)
		INIT_LIST_HEAD(&net->xt.tables[i]);
	return 0;
}

static void __net_exit xt_net_exit(struct net *net)
{
	int i;

	for (i = 0; i < NFPROTO_NUMPROTO; i++)
		WARN_ON_ONCE(!list_empty(&net->xt.tables[i]));
}

static struct pernet_operations xt_net_ops = {
	.init = xt_net_init,
	.exit = xt_net_exit,
};

static int __init xt_init(void)
{
	unsigned int i;
	int rv;

	for_each_possible_cpu(i) {
		seqcount_init(&per_cpu(xt_recseq, i));
	}

	xt = kcalloc(NFPROTO_NUMPROTO, sizeof(struct xt_af), GFP_KERNEL);
	if (!xt)
		return -ENOMEM;

	for (i = 0; i < NFPROTO_NUMPROTO; i++) {
		mutex_init(&xt[i].mutex);
#ifdef CONFIG_COMPAT
		mutex_init(&xt[i].compat_mutex);
		xt[i].compat_tab = NULL;
#endif
		INIT_LIST_HEAD(&xt[i].target);
		INIT_LIST_HEAD(&xt[i].match);
	}
	rv = register_pernet_subsys(&xt_net_ops);
	if (rv < 0)
		kfree(xt);
	return rv;
}

static void __exit xt_fini(void)
{
	unregister_pernet_subsys(&xt_net_ops);
	kfree(xt);
}

module_init(xt_init);
module_exit(xt_fini);
<|MERGE_RESOLUTION|>--- conflicted
+++ resolved
@@ -1425,18 +1425,6 @@
 	}
 
 	newinfo->initial_entries = private->initial_entries;
-<<<<<<< HEAD
-	/*
-	 * Ensure contents of newinfo are visible before assigning to
-	 * private.
-	 */
-	smp_wmb();
-	table->private = newinfo;//替换新的规则表
-
-	/* make sure all cpus see new ->private value */
-	smp_wmb();
-=======
->>>>>>> e71ba945
 
 	rcu_assign_pointer(table->private, newinfo);
 	synchronize_rcu();
