// SPDX-License-Identifier: GPL-2.0-only
/* Helper handling for netfilter. */

/* (C) 1999-2001 Paul `Rusty' Russell
 * (C) 2002-2006 Netfilter Core Team <coreteam@netfilter.org>
 * (C) 2003,2004 USAGI/WIDE Project <http://www.linux-ipv6.org>
 * (C) 2006-2012 Patrick McHardy <kaber@trash.net>
 */

#include <linux/types.h>
#include <linux/netfilter.h>
#include <linux/module.h>
#include <linux/skbuff.h>
#include <linux/vmalloc.h>
#include <linux/stddef.h>
#include <linux/random.h>
#include <linux/err.h>
#include <linux/kernel.h>
#include <linux/netdevice.h>
#include <linux/rculist.h>
#include <linux/rtnetlink.h>

#include <net/netfilter/nf_conntrack.h>
#include <net/netfilter/nf_conntrack_core.h>
#include <net/netfilter/nf_conntrack_ecache.h>
#include <net/netfilter/nf_conntrack_extend.h>
#include <net/netfilter/nf_conntrack_helper.h>
#include <net/netfilter/nf_conntrack_l4proto.h>
#include <net/netfilter/nf_log.h>

static DEFINE_MUTEX(nf_ct_helper_mutex);
//记录系统中已注册的ct helper
struct hlist_head *nf_ct_helper_hash __read_mostly;
EXPORT_SYMBOL_GPL(nf_ct_helper_hash);
unsigned int nf_ct_helper_hsize __read_mostly;
EXPORT_SYMBOL_GPL(nf_ct_helper_hsize);
//记录系统中已注册ct helper的总数
static unsigned int nf_ct_helper_count __read_mostly;

static bool nf_ct_auto_assign_helper __read_mostly = false;
module_param_named(nf_conntrack_helper, nf_ct_auto_assign_helper, bool, 0644);
MODULE_PARM_DESC(nf_conntrack_helper,
		 "Enable automatic conntrack helper assignment (default 0)");

static DEFINE_MUTEX(nf_ct_nat_helpers_mutex);
static struct list_head nf_ct_nat_helpers __read_mostly;

/* Stupid hash, but collision free for the default registrations of the
 * helpers currently in the kernel. */
static unsigned int helper_hash(const struct nf_conntrack_tuple *tuple)
{
	return (((tuple->src.l3num << 8) | tuple->dst.protonum) ^
		(__force __u16)tuple->src.u.all) % nf_ct_helper_hsize;
}

//通过元组找helper（用于找到可分析此协议的helper)
//注，我们总是匹配此方向的源port
static struct nf_conntrack_helper *
__nf_ct_helper_find(const struct nf_conntrack_tuple *tuple)
{
	struct nf_conntrack_helper *helper;
	//仅比对port,其它mask为０
	struct nf_conntrack_tuple_mask mask = { .src.u.all = htons(0xFFFF) };
	unsigned int h;

	if (!nf_ct_helper_count)
		return NULL;

	//查表获得已注册的helper
	h = helper_hash(tuple);
	hlist_for_each_entry_rcu(helper, &nf_ct_helper_hash[h], hnode) {
		if (nf_ct_tuple_src_mask_cmp(tuple, &helper->tuple, &mask))
			return helper;
	}
	return NULL;
}

struct nf_conntrack_helper *
__nf_conntrack_helper_find(const char *name, u16 l3num, u8 protonum)
{
	struct nf_conntrack_helper *h;
	unsigned int i;

	for (i = 0; i < nf_ct_helper_hsize; i++) {
		hlist_for_each_entry_rcu(h, &nf_ct_helper_hash[i], hnode) {
			if (strcmp(h->name, name))
				continue;

			if (h->tuple.src.l3num != NFPROTO_UNSPEC &&
			    h->tuple.src.l3num != l3num)
				continue;

			if (h->tuple.dst.protonum == protonum)
				return h;
		}
	}
	return NULL;
}
EXPORT_SYMBOL_GPL(__nf_conntrack_helper_find);

struct nf_conntrack_helper *
nf_conntrack_helper_try_module_get(const char *name, u16 l3num, u8 protonum)
{
	struct nf_conntrack_helper *h;

	rcu_read_lock();

	h = __nf_conntrack_helper_find(name, l3num, protonum);
#ifdef CONFIG_MODULES
	if (h == NULL) {
		rcu_read_unlock();
		if (request_module("nfct-helper-%s", name) == 0) {
			rcu_read_lock();
			h = __nf_conntrack_helper_find(name, l3num, protonum);
		} else {
			return h;
		}
	}
#endif
	if (h != NULL && !try_module_get(h->me))
		h = NULL;
	if (h != NULL && !refcount_inc_not_zero(&h->refcnt)) {
		module_put(h->me);
		h = NULL;
	}

	rcu_read_unlock();

	return h;
}
EXPORT_SYMBOL_GPL(nf_conntrack_helper_try_module_get);

void nf_conntrack_helper_put(struct nf_conntrack_helper *helper)
{
	refcount_dec(&helper->refcnt);
	module_put(helper->me);
}
EXPORT_SYMBOL_GPL(nf_conntrack_helper_put);

static struct nf_conntrack_nat_helper *
nf_conntrack_nat_helper_find(const char *mod_name)
{
	struct nf_conntrack_nat_helper *cur;
	bool found = false;

	list_for_each_entry_rcu(cur, &nf_ct_nat_helpers, list) {
		if (!strcmp(cur->mod_name, mod_name)) {
			found = true;
			break;
		}
	}
	return found ? cur : NULL;
}

int
nf_nat_helper_try_module_get(const char *name, u16 l3num, u8 protonum)
{
	struct nf_conntrack_helper *h;
	struct nf_conntrack_nat_helper *nat;
	char mod_name[NF_CT_HELPER_NAME_LEN];
	int ret = 0;

	rcu_read_lock();
	h = __nf_conntrack_helper_find(name, l3num, protonum);
	if (!h) {
		rcu_read_unlock();
		return -ENOENT;
	}

	nat = nf_conntrack_nat_helper_find(h->nat_mod_name);
	if (!nat) {
		snprintf(mod_name, sizeof(mod_name), "%s", h->nat_mod_name);
		rcu_read_unlock();
		request_module(mod_name);

		rcu_read_lock();
		nat = nf_conntrack_nat_helper_find(mod_name);
		if (!nat) {
			rcu_read_unlock();
			return -ENOENT;
		}
	}

	if (!try_module_get(nat->module))
		ret = -ENOENT;

	rcu_read_unlock();
	return ret;
}
EXPORT_SYMBOL_GPL(nf_nat_helper_try_module_get);

void nf_nat_helper_put(struct nf_conntrack_helper *helper)
{
	struct nf_conntrack_nat_helper *nat;

	nat = nf_conntrack_nat_helper_find(helper->nat_mod_name);
	if (WARN_ON_ONCE(!nat))
		return;

	module_put(nat->module);
}
EXPORT_SYMBOL_GPL(nf_nat_helper_put);

//在ct上添加期待helper扩展
struct nf_conn_help *
nf_ct_helper_ext_add(struct nf_conn *ct, gfp_t gfp)
{
	struct nf_conn_help *help;

	help = nf_ct_ext_add(ct, NF_CT_EXT_HELPER, gfp);
	if (help)
		INIT_HLIST_HEAD(&help->expectations);
	else
		pr_debug("failed to add helper extension area");
	return help;
}
EXPORT_SYMBOL_GPL(nf_ct_helper_ext_add);

static struct nf_conntrack_helper *
nf_ct_lookup_helper(struct nf_conn *ct, struct net *net)
{
	if (!net->ct.sysctl_auto_assign_helper) {
		if (net->ct.auto_assign_helper_warned)
			return NULL;
		//通过reply方式的元组查询helper
		if (!__nf_ct_helper_find(&ct->tuplehash[IP_CT_DIR_REPLY].tuple))
			return NULL;
		//告警
		pr_info("nf_conntrack: default automatic helper assignment "
			"has been turned off for security reasons and CT-based "
			"firewall rule not found. Use the iptables CT target "
			"to attach helpers instead.\n");
		net->ct.auto_assign_helper_warned = 1;
		return NULL;
	}

	//取反方向的元组，进行匹配，但我们匹配的是src port,故相当于正方向的目的port
	//正方向的目的port可以是做了nat的。
	return __nf_ct_helper_find(&ct->tuplehash[IP_CT_DIR_REPLY].tuple);
}

<<<<<<< HEAD
//尝试着为ct关联合适的helper执行期待分析
=======
>>>>>>> 52e44129
int __nf_ct_try_assign_helper(struct nf_conn *ct, struct nf_conn *tmpl,
			      gfp_t flags)
{
	struct nf_conntrack_helper *helper = NULL;
	struct nf_conn_help *help;
	struct net *net = nf_ct_net(ct);

	/* We already got a helper explicitly attached. The function
	 * nf_conntrack_alter_reply - in case NAT is in use - asks for looking
	 * the helper up again. Since now the user is in full control of
	 * making consistent helper configurations, skip this automatic
	 * re-lookup, otherwise we'll lose the helper.
	 */
	if (test_bit(IPS_HELPER_BIT, &ct->status))
		return 0;

	if (tmpl != NULL) {
		help = nfct_help(tmpl);
		if (help != NULL) {
			helper = help->helper;
			set_bit(IPS_HELPER_BIT, &ct->status);
		}
	}

	help = nfct_help(ct);

	if (helper == NULL) {
		//查找helper
		helper = nf_ct_lookup_helper(ct, net);
		if (helper == NULL) {
			if (help)
				RCU_INIT_POINTER(help->helper, NULL);
			return 0;
		}
	}

	//查询到了helper,但ct上还没有申请help空间，申请help空间，并填充
	if (help == NULL) {
		help = nf_ct_helper_ext_add(ct, flags);
		if (help == NULL)
			return -ENOMEM;
	} else {
		/* We only allow helper re-assignment of the same sort since
		 * we cannot reallocate the helper extension area.
		 */
		struct nf_conntrack_helper *tmp = rcu_dereference(help->helper);

		//之前已有helper，但现在查找到helper与期不同，先删除掉，后面更新上去
		if (tmp && tmp->help != helper->help) {
			RCU_INIT_POINTER(help->helper, NULL);
			return 0;
		}
	}

	//填充helper
	rcu_assign_pointer(help->helper, helper);

	return 0;
}
EXPORT_SYMBOL_GPL(__nf_ct_try_assign_helper);

/* appropriate ct lock protecting must be taken by caller */
static int unhelp(struct nf_conn *ct, void *me)
{
	struct nf_conn_help *help = nfct_help(ct);

	if (help && rcu_dereference_raw(help->helper) == me) {
		nf_conntrack_event(IPCT_HELPER, ct);
		RCU_INIT_POINTER(help->helper, NULL);
	}

	/* We are not intended to delete this conntrack. */
	return 0;
}

void nf_ct_helper_destroy(struct nf_conn *ct)
{
	struct nf_conn_help *help = nfct_help(ct);
	struct nf_conntrack_helper *helper;

	if (help) {
		rcu_read_lock();
		helper = rcu_dereference(help->helper);
		if (helper && helper->destroy)
			helper->destroy(ct);
		rcu_read_unlock();
	}
}

static LIST_HEAD(nf_ct_helper_expectfn_list);

void nf_ct_helper_expectfn_register(struct nf_ct_helper_expectfn *n)
{
	spin_lock_bh(&nf_conntrack_expect_lock);
	list_add_rcu(&n->head, &nf_ct_helper_expectfn_list);
	spin_unlock_bh(&nf_conntrack_expect_lock);
}
EXPORT_SYMBOL_GPL(nf_ct_helper_expectfn_register);

void nf_ct_helper_expectfn_unregister(struct nf_ct_helper_expectfn *n)
{
	spin_lock_bh(&nf_conntrack_expect_lock);
	list_del_rcu(&n->head);
	spin_unlock_bh(&nf_conntrack_expect_lock);
}
EXPORT_SYMBOL_GPL(nf_ct_helper_expectfn_unregister);

/* Caller should hold the rcu lock */
struct nf_ct_helper_expectfn *
nf_ct_helper_expectfn_find_by_name(const char *name)
{
	struct nf_ct_helper_expectfn *cur;
	bool found = false;

	list_for_each_entry_rcu(cur, &nf_ct_helper_expectfn_list, head) {
		if (!strcmp(cur->name, name)) {
			found = true;
			break;
		}
	}
	return found ? cur : NULL;
}
EXPORT_SYMBOL_GPL(nf_ct_helper_expectfn_find_by_name);

/* Caller should hold the rcu lock */
struct nf_ct_helper_expectfn *
nf_ct_helper_expectfn_find_by_symbol(const void *symbol)
{
	struct nf_ct_helper_expectfn *cur;
	bool found = false;

	list_for_each_entry_rcu(cur, &nf_ct_helper_expectfn_list, head) {
		if (cur->expectfn == symbol) {
			found = true;
			break;
		}
	}
	return found ? cur : NULL;
}
EXPORT_SYMBOL_GPL(nf_ct_helper_expectfn_find_by_symbol);

__printf(3, 4)
void nf_ct_helper_log(struct sk_buff *skb, const struct nf_conn *ct,
		      const char *fmt, ...)
{
	const struct nf_conn_help *help;
	const struct nf_conntrack_helper *helper;
	struct va_format vaf;
	va_list args;

	va_start(args, fmt);

	vaf.fmt = fmt;
	vaf.va = &args;

	/* Called from the helper function, this call never fails */
	help = nfct_help(ct);

	/* rcu_read_lock()ed by nf_hook_thresh */
	helper = rcu_dereference(help->helper);

	nf_log_packet(nf_ct_net(ct), nf_ct_l3num(ct), 0, skb, NULL, NULL, NULL,
		      "nf_ct_%s: dropping packet: %pV ", helper->name, &vaf);

	va_end(args);
}
EXPORT_SYMBOL_GPL(nf_ct_helper_log);

//向系统中注册helper
int nf_conntrack_helper_register(struct nf_conntrack_helper *me)
{
	//仅进行端口匹配
	struct nf_conntrack_tuple_mask mask = { .src.u.all = htons(0xFFFF) };
	unsigned int h = helper_hash(&me->tuple);
	struct nf_conntrack_helper *cur;
	int ret = 0, i;

	BUG_ON(me->expect_policy == NULL);
	BUG_ON(me->expect_class_max >= NF_CT_MAX_EXPECT_CLASSES);
	BUG_ON(strlen(me->name) > NF_CT_HELPER_NAME_LEN - 1);

	if (me->expect_policy->max_expected > NF_CT_EXPECT_MAX_CNT)
		return -EINVAL;

	mutex_lock(&nf_ct_helper_mutex);
	//遍历所有hash桶，确保不存在，如果存在就报错
	for (i = 0; i < nf_ct_helper_hsize; i++) {
		hlist_for_each_entry(cur, &nf_ct_helper_hash[i], hnode) {
			if (!strcmp(cur->name, me->name) &&
			    (cur->tuple.src.l3num == NFPROTO_UNSPEC ||
			     cur->tuple.src.l3num == me->tuple.src.l3num) &&
			    cur->tuple.dst.protonum == me->tuple.dst.protonum) {
				ret = -EEXIST;
				goto out;
			}
		}
	}

	/* avoid unpredictable behaviour for auto_assign_helper */
	if (!(me->flags & NF_CT_HELPER_F_USERSPACE)) {
		hlist_for_each_entry(cur, &nf_ct_helper_hash[h], hnode) {
			if (nf_ct_tuple_src_mask_cmp(&cur->tuple, &me->tuple,
						     &mask)) {
				ret = -EEXIST;
				goto out;
			}
		}
	}
	refcount_set(&me->refcnt, 1);
	//添加到hash表
	hlist_add_head_rcu(&me->hnode, &nf_ct_helper_hash[h]);
	nf_ct_helper_count++;
out:
	mutex_unlock(&nf_ct_helper_mutex);
	return ret;
}
EXPORT_SYMBOL_GPL(nf_conntrack_helper_register);

static bool expect_iter_me(struct nf_conntrack_expect *exp, void *data)
{
	struct nf_conn_help *help = nfct_help(exp->master);
	const struct nf_conntrack_helper *me = data;
	const struct nf_conntrack_helper *this;

	if (exp->helper == me)
		return true;

	this = rcu_dereference_protected(help->helper,
					 lockdep_is_held(&nf_conntrack_expect_lock));
	return this == me;
}

void nf_conntrack_helper_unregister(struct nf_conntrack_helper *me)
{
	mutex_lock(&nf_ct_helper_mutex);
	hlist_del_rcu(&me->hnode);
	nf_ct_helper_count--;
	mutex_unlock(&nf_ct_helper_mutex);

	/* Make sure every nothing is still using the helper unless its a
	 * connection in the hash.
	 */
	synchronize_rcu();

	nf_ct_expect_iterate_destroy(expect_iter_me, NULL);
	nf_ct_iterate_destroy(unhelp, me);

	/* Maybe someone has gotten the helper already when unhelp above.
	 * So need to wait it.
	 */
	synchronize_rcu();
}
EXPORT_SYMBOL_GPL(nf_conntrack_helper_unregister);

//初始化helper,为其注册help回调
void nf_ct_helper_init(struct nf_conntrack_helper *helper,
		       u16 l3num, u16 protonum, const char *name,
		       u16 default_port, u16 spec_port, u32 id,
		       const struct nf_conntrack_expect_policy *exp_pol,
		       u32 expect_class_max,
		       int (*help)(struct sk_buff *skb, unsigned int protoff,
				   struct nf_conn *ct,
				   enum ip_conntrack_info ctinfo),
		       int (*from_nlattr)(struct nlattr *attr,
					  struct nf_conn *ct),
		       struct module *module)
{
	helper->tuple.src.l3num = l3num;//３层协议类型
	helper->tuple.dst.protonum = protonum;//4层协议类型
	helper->tuple.src.u.all = htons(spec_port);
	helper->expect_policy = exp_pol;
	helper->expect_class_max = expect_class_max;
	helper->help = help;//注册helper函数
	helper->from_nlattr = from_nlattr;
	helper->me = module;
	snprintf(helper->nat_mod_name, sizeof(helper->nat_mod_name),
		 NF_NAT_HELPER_PREFIX "%s", name);

	//如果与默认port不一致，则名称上进行体现
	if (spec_port == default_port)
		snprintf(helper->name, sizeof(helper->name), "%s", name);
	else
		snprintf(helper->name, sizeof(helper->name), "%s-%u", name, id);
}
EXPORT_SYMBOL_GPL(nf_ct_helper_init);

//注册一组期待helper
int nf_conntrack_helpers_register(struct nf_conntrack_helper *helper,
				  unsigned int n)
{
	unsigned int i;
	int err = 0;

	for (i = 0; i < n; i++) {
		err = nf_conntrack_helper_register(&helper[i]);
		if (err < 0)
			goto err;
	}

	return err;
err:
	if (i > 0)
		nf_conntrack_helpers_unregister(helper, i);
	return err;
}
EXPORT_SYMBOL_GPL(nf_conntrack_helpers_register);

void nf_conntrack_helpers_unregister(struct nf_conntrack_helper *helper,
				unsigned int n)
{
	while (n-- > 0)
		nf_conntrack_helper_unregister(&helper[n]);
}
EXPORT_SYMBOL_GPL(nf_conntrack_helpers_unregister);

void nf_nat_helper_register(struct nf_conntrack_nat_helper *nat)
{
	mutex_lock(&nf_ct_nat_helpers_mutex);
	list_add_rcu(&nat->list, &nf_ct_nat_helpers);
	mutex_unlock(&nf_ct_nat_helpers_mutex);
}
EXPORT_SYMBOL_GPL(nf_nat_helper_register);

void nf_nat_helper_unregister(struct nf_conntrack_nat_helper *nat)
{
	mutex_lock(&nf_ct_nat_helpers_mutex);
	list_del_rcu(&nat->list);
	mutex_unlock(&nf_ct_nat_helpers_mutex);
}
EXPORT_SYMBOL_GPL(nf_nat_helper_unregister);

static const struct nf_ct_ext_type helper_extend = {
	.len	= sizeof(struct nf_conn_help),
	.align	= __alignof__(struct nf_conn_help),
	.id	= NF_CT_EXT_HELPER,
};

void nf_conntrack_helper_pernet_init(struct net *net)
{
	net->ct.auto_assign_helper_warned = false;
	net->ct.sysctl_auto_assign_helper = nf_ct_auto_assign_helper;
}

//连接跟踪的helper表初始化
int nf_conntrack_helper_init(void)
{
	int ret;
	nf_ct_helper_hsize = 1; /* gets rounded up to use one page */
	nf_ct_helper_hash =
		nf_ct_alloc_hashtable(&nf_ct_helper_hsize, 0);
	if (!nf_ct_helper_hash)
		return -ENOMEM;

	ret = nf_ct_extend_register(&helper_extend);
	if (ret < 0) {
		pr_err("nf_ct_helper: Unable to register helper extension.\n");
		goto out_extend;
	}

	INIT_LIST_HEAD(&nf_ct_nat_helpers);
	return 0;
out_extend:
	kvfree(nf_ct_helper_hash);
	return ret;
}

void nf_conntrack_helper_fini(void)
{
	nf_ct_extend_unregister(&helper_extend);
	kvfree(nf_ct_helper_hash);
}<|MERGE_RESOLUTION|>--- conflicted
+++ resolved
@@ -239,10 +239,7 @@
 	return __nf_ct_helper_find(&ct->tuplehash[IP_CT_DIR_REPLY].tuple);
 }
 
-<<<<<<< HEAD
 //尝试着为ct关联合适的helper执行期待分析
-=======
->>>>>>> 52e44129
 int __nf_ct_try_assign_helper(struct nf_conn *ct, struct nf_conn *tmpl,
 			      gfp_t flags)
 {
