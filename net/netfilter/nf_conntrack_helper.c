// SPDX-License-Identifier: GPL-2.0-only
/* Helper handling for netfilter. */

/* (C) 1999-2001 Paul `Rusty' Russell
 * (C) 2002-2006 Netfilter Core Team <coreteam@netfilter.org>
 * (C) 2003,2004 USAGI/WIDE Project <http://www.linux-ipv6.org>
 * (C) 2006-2012 Patrick McHardy <kaber@trash.net>
 */

#include <linux/types.h>
#include <linux/netfilter.h>
#include <linux/module.h>
#include <linux/skbuff.h>
#include <linux/vmalloc.h>
#include <linux/stddef.h>
#include <linux/random.h>
#include <linux/err.h>
#include <linux/kernel.h>
#include <linux/netdevice.h>
#include <linux/rculist.h>
#include <linux/rtnetlink.h>

#include <net/netfilter/nf_conntrack.h>
#include <net/netfilter/nf_conntrack_core.h>
#include <net/netfilter/nf_conntrack_ecache.h>
#include <net/netfilter/nf_conntrack_extend.h>
#include <net/netfilter/nf_conntrack_helper.h>
#include <net/netfilter/nf_conntrack_l4proto.h>
#include <net/netfilter/nf_log.h>

static DEFINE_MUTEX(nf_ct_helper_mutex);
//记录系统中已注册的ct helper
struct hlist_head *nf_ct_helper_hash __read_mostly;
EXPORT_SYMBOL_GPL(nf_ct_helper_hash);
unsigned int nf_ct_helper_hsize __read_mostly;
EXPORT_SYMBOL_GPL(nf_ct_helper_hsize);
//记录系统中已注册ct helper的总数
static unsigned int nf_ct_helper_count __read_mostly;

static DEFINE_MUTEX(nf_ct_nat_helpers_mutex);
static struct list_head nf_ct_nat_helpers __read_mostly;

/* Stupid hash, but collision free for the default registrations of the
 * helpers currently in the kernel. */
static unsigned int helper_hash(const struct nf_conntrack_tuple *tuple)
{
	return (((tuple->src.l3num << 8) | tuple->dst.protonum) ^
		(__force __u16)tuple->src.u.all) % nf_ct_helper_hsize;
}

<<<<<<< HEAD
//通过元组找helper（用于找到可分析此协议的helper)
//注，我们总是匹配此方向的源port
static struct nf_conntrack_helper *
__nf_ct_helper_find(const struct nf_conntrack_tuple *tuple)
{
	struct nf_conntrack_helper *helper;
	//仅比对port,其它mask为０
	struct nf_conntrack_tuple_mask mask = { .src.u.all = htons(0xFFFF) };
	unsigned int h;

	if (!nf_ct_helper_count)
		return NULL;

	//查表获得已注册的helper
	h = helper_hash(tuple);
	hlist_for_each_entry_rcu(helper, &nf_ct_helper_hash[h], hnode) {
		if (nf_ct_tuple_src_mask_cmp(tuple, &helper->tuple, &mask))
			return helper;
	}
	return NULL;
}

=======
>>>>>>> 97ee9d1c
struct nf_conntrack_helper *
__nf_conntrack_helper_find(const char *name, u16 l3num, u8 protonum)
{
	struct nf_conntrack_helper *h;
	unsigned int i;

	for (i = 0; i < nf_ct_helper_hsize; i++) {
		hlist_for_each_entry_rcu(h, &nf_ct_helper_hash[i], hnode) {
			if (strcmp(h->name, name))
				continue;

			if (h->tuple.src.l3num != NFPROTO_UNSPEC &&
			    h->tuple.src.l3num != l3num)
				continue;

			if (h->tuple.dst.protonum == protonum)
				return h;
		}
	}
	return NULL;
}
EXPORT_SYMBOL_GPL(__nf_conntrack_helper_find);

struct nf_conntrack_helper *
nf_conntrack_helper_try_module_get(const char *name, u16 l3num, u8 protonum)
{
	struct nf_conntrack_helper *h;

	rcu_read_lock();

	h = __nf_conntrack_helper_find(name, l3num, protonum);
#ifdef CONFIG_MODULES
	if (h == NULL) {
		rcu_read_unlock();
		if (request_module("nfct-helper-%s", name) == 0) {
			rcu_read_lock();
			h = __nf_conntrack_helper_find(name, l3num, protonum);
		} else {
			return h;
		}
	}
#endif
	if (h != NULL && !try_module_get(h->me))
		h = NULL;
	if (h != NULL && !refcount_inc_not_zero(&h->refcnt)) {
		module_put(h->me);
		h = NULL;
	}

	rcu_read_unlock();

	return h;
}
EXPORT_SYMBOL_GPL(nf_conntrack_helper_try_module_get);

void nf_conntrack_helper_put(struct nf_conntrack_helper *helper)
{
	refcount_dec(&helper->refcnt);
	module_put(helper->me);
}
EXPORT_SYMBOL_GPL(nf_conntrack_helper_put);

static struct nf_conntrack_nat_helper *
nf_conntrack_nat_helper_find(const char *mod_name)
{
	struct nf_conntrack_nat_helper *cur;
	bool found = false;

	list_for_each_entry_rcu(cur, &nf_ct_nat_helpers, list) {
		if (!strcmp(cur->mod_name, mod_name)) {
			found = true;
			break;
		}
	}
	return found ? cur : NULL;
}

int
nf_nat_helper_try_module_get(const char *name, u16 l3num, u8 protonum)
{
	struct nf_conntrack_helper *h;
	struct nf_conntrack_nat_helper *nat;
	char mod_name[NF_CT_HELPER_NAME_LEN];
	int ret = 0;

	rcu_read_lock();
	h = __nf_conntrack_helper_find(name, l3num, protonum);
	if (!h) {
		rcu_read_unlock();
		return -ENOENT;
	}

	nat = nf_conntrack_nat_helper_find(h->nat_mod_name);
	if (!nat) {
		snprintf(mod_name, sizeof(mod_name), "%s", h->nat_mod_name);
		rcu_read_unlock();
		request_module("%s", mod_name);

		rcu_read_lock();
		nat = nf_conntrack_nat_helper_find(mod_name);
		if (!nat) {
			rcu_read_unlock();
			return -ENOENT;
		}
	}

	if (!try_module_get(nat->module))
		ret = -ENOENT;

	rcu_read_unlock();
	return ret;
}
EXPORT_SYMBOL_GPL(nf_nat_helper_try_module_get);

void nf_nat_helper_put(struct nf_conntrack_helper *helper)
{
	struct nf_conntrack_nat_helper *nat;

	nat = nf_conntrack_nat_helper_find(helper->nat_mod_name);
	if (WARN_ON_ONCE(!nat))
		return;

	module_put(nat->module);
}
EXPORT_SYMBOL_GPL(nf_nat_helper_put);

//在ct上添加期待helper扩展
struct nf_conn_help *
nf_ct_helper_ext_add(struct nf_conn *ct, gfp_t gfp)
{
	struct nf_conn_help *help;

	help = nf_ct_ext_add(ct, NF_CT_EXT_HELPER, gfp);
	if (help)
		INIT_HLIST_HEAD(&help->expectations);
	else
		pr_debug("failed to add helper extension area");
	return help;
}
EXPORT_SYMBOL_GPL(nf_ct_helper_ext_add);

<<<<<<< HEAD
static struct nf_conntrack_helper *
nf_ct_lookup_helper(struct nf_conn *ct, struct net *net)
{
	struct nf_conntrack_net *cnet = nf_ct_pernet(net);

	if (!cnet->sysctl_auto_assign_helper) {
		if (cnet->auto_assign_helper_warned)
			return NULL;
		//通过reply方式的元组查询helper
		if (!__nf_ct_helper_find(&ct->tuplehash[IP_CT_DIR_REPLY].tuple))
			return NULL;
		//告警
		pr_info("nf_conntrack: default automatic helper assignment "
			"has been turned off for security reasons and CT-based "
			"firewall rule not found. Use the iptables CT target "
			"to attach helpers instead.\n");
		cnet->auto_assign_helper_warned = true;
		return NULL;
	}

	//取反方向的元组，进行匹配，但我们匹配的是src port,故相当于正方向的目的port
	//正方向的目的port可以是做了nat的。
	return __nf_ct_helper_find(&ct->tuplehash[IP_CT_DIR_REPLY].tuple);
}

//尝试着为ct关联合适的helper执行期待分析
=======
>>>>>>> 97ee9d1c
int __nf_ct_try_assign_helper(struct nf_conn *ct, struct nf_conn *tmpl,
			      gfp_t flags)
{
	struct nf_conntrack_helper *helper = NULL;
	struct nf_conn_help *help;

	/* We already got a helper explicitly attached. The function
	 * nf_conntrack_alter_reply - in case NAT is in use - asks for looking
	 * the helper up again. Since now the user is in full control of
	 * making consistent helper configurations, skip this automatic
	 * re-lookup, otherwise we'll lose the helper.
	 */
	if (test_bit(IPS_HELPER_BIT, &ct->status))
		return 0;

	if (WARN_ON_ONCE(!tmpl))
		return 0;

	help = nfct_help(tmpl);
	if (help != NULL) {
		helper = rcu_dereference(help->helper);
		set_bit(IPS_HELPER_BIT, &ct->status);
	}

	help = nfct_help(ct);

	if (helper == NULL) {
<<<<<<< HEAD
		//查找helper
		helper = nf_ct_lookup_helper(ct, net);
		if (helper == NULL) {
			if (help)
				RCU_INIT_POINTER(help->helper, NULL);
			return 0;
		}
=======
		if (help)
			RCU_INIT_POINTER(help->helper, NULL);
		return 0;
>>>>>>> 97ee9d1c
	}

	//查询到了helper,但ct上还没有申请help空间，申请help空间，并填充
	if (help == NULL) {
		help = nf_ct_helper_ext_add(ct, flags);
		if (help == NULL)
			return -ENOMEM;
	} else {
		/* We only allow helper re-assignment of the same sort since
		 * we cannot reallocate the helper extension area.
		 */
		struct nf_conntrack_helper *tmp = rcu_dereference(help->helper);

		//之前已有helper，但现在查找到helper与期不同，先删除掉，后面更新上去
		if (tmp && tmp->help != helper->help) {
			RCU_INIT_POINTER(help->helper, NULL);
			return 0;
		}
	}

	//填充helper
	rcu_assign_pointer(help->helper, helper);

	return 0;
}
EXPORT_SYMBOL_GPL(__nf_ct_try_assign_helper);

/* appropriate ct lock protecting must be taken by caller */
static int unhelp(struct nf_conn *ct, void *me)
{
	struct nf_conn_help *help = nfct_help(ct);

	if (help && rcu_dereference_raw(help->helper) == me) {
		nf_conntrack_event(IPCT_HELPER, ct);
		RCU_INIT_POINTER(help->helper, NULL);
	}

	/* We are not intended to delete this conntrack. */
	return 0;
}

void nf_ct_helper_destroy(struct nf_conn *ct)
{
	struct nf_conn_help *help = nfct_help(ct);
	struct nf_conntrack_helper *helper;

	if (help) {
		rcu_read_lock();
		helper = rcu_dereference(help->helper);
		if (helper && helper->destroy)
			helper->destroy(ct);
		rcu_read_unlock();
	}
}

static LIST_HEAD(nf_ct_helper_expectfn_list);

void nf_ct_helper_expectfn_register(struct nf_ct_helper_expectfn *n)
{
	spin_lock_bh(&nf_conntrack_expect_lock);
	list_add_rcu(&n->head, &nf_ct_helper_expectfn_list);
	spin_unlock_bh(&nf_conntrack_expect_lock);
}
EXPORT_SYMBOL_GPL(nf_ct_helper_expectfn_register);

void nf_ct_helper_expectfn_unregister(struct nf_ct_helper_expectfn *n)
{
	spin_lock_bh(&nf_conntrack_expect_lock);
	list_del_rcu(&n->head);
	spin_unlock_bh(&nf_conntrack_expect_lock);
}
EXPORT_SYMBOL_GPL(nf_ct_helper_expectfn_unregister);

/* Caller should hold the rcu lock */
struct nf_ct_helper_expectfn *
nf_ct_helper_expectfn_find_by_name(const char *name)
{
	struct nf_ct_helper_expectfn *cur;
	bool found = false;

	list_for_each_entry_rcu(cur, &nf_ct_helper_expectfn_list, head) {
		if (!strcmp(cur->name, name)) {
			found = true;
			break;
		}
	}
	return found ? cur : NULL;
}
EXPORT_SYMBOL_GPL(nf_ct_helper_expectfn_find_by_name);

/* Caller should hold the rcu lock */
struct nf_ct_helper_expectfn *
nf_ct_helper_expectfn_find_by_symbol(const void *symbol)
{
	struct nf_ct_helper_expectfn *cur;
	bool found = false;

	list_for_each_entry_rcu(cur, &nf_ct_helper_expectfn_list, head) {
		if (cur->expectfn == symbol) {
			found = true;
			break;
		}
	}
	return found ? cur : NULL;
}
EXPORT_SYMBOL_GPL(nf_ct_helper_expectfn_find_by_symbol);

__printf(3, 4)
void nf_ct_helper_log(struct sk_buff *skb, const struct nf_conn *ct,
		      const char *fmt, ...)
{
	const struct nf_conn_help *help;
	const struct nf_conntrack_helper *helper;
	struct va_format vaf;
	va_list args;

	va_start(args, fmt);

	vaf.fmt = fmt;
	vaf.va = &args;

	/* Called from the helper function, this call never fails */
	help = nfct_help(ct);

	/* rcu_read_lock()ed by nf_hook_thresh */
	helper = rcu_dereference(help->helper);

	nf_log_packet(nf_ct_net(ct), nf_ct_l3num(ct), 0, skb, NULL, NULL, NULL,
		      "nf_ct_%s: dropping packet: %pV ", helper->name, &vaf);

	va_end(args);
}
EXPORT_SYMBOL_GPL(nf_ct_helper_log);

//向系统中注册helper
int nf_conntrack_helper_register(struct nf_conntrack_helper *me)
{
	//仅进行端口匹配
	struct nf_conntrack_tuple_mask mask = { .src.u.all = htons(0xFFFF) };
	unsigned int h = helper_hash(&me->tuple);
	struct nf_conntrack_helper *cur;
	int ret = 0, i;

	BUG_ON(me->expect_policy == NULL);
	BUG_ON(me->expect_class_max >= NF_CT_MAX_EXPECT_CLASSES);
	BUG_ON(strlen(me->name) > NF_CT_HELPER_NAME_LEN - 1);

	if (me->expect_policy->max_expected > NF_CT_EXPECT_MAX_CNT)
		return -EINVAL;

	mutex_lock(&nf_ct_helper_mutex);
	//遍历所有hash桶，确保不存在，如果存在就报错
	for (i = 0; i < nf_ct_helper_hsize; i++) {
		hlist_for_each_entry(cur, &nf_ct_helper_hash[i], hnode) {
			if (!strcmp(cur->name, me->name) &&
			    (cur->tuple.src.l3num == NFPROTO_UNSPEC ||
			     cur->tuple.src.l3num == me->tuple.src.l3num) &&
			    cur->tuple.dst.protonum == me->tuple.dst.protonum) {
				ret = -EEXIST;
				goto out;
			}
		}
	}

	/* avoid unpredictable behaviour for auto_assign_helper */
	if (!(me->flags & NF_CT_HELPER_F_USERSPACE)) {
		hlist_for_each_entry(cur, &nf_ct_helper_hash[h], hnode) {
			if (nf_ct_tuple_src_mask_cmp(&cur->tuple, &me->tuple,
						     &mask)) {
				ret = -EEXIST;
				goto out;
			}
		}
	}
	refcount_set(&me->refcnt, 1);
	//添加到hash表
	hlist_add_head_rcu(&me->hnode, &nf_ct_helper_hash[h]);
	nf_ct_helper_count++;
out:
	mutex_unlock(&nf_ct_helper_mutex);
	return ret;
}
EXPORT_SYMBOL_GPL(nf_conntrack_helper_register);

static bool expect_iter_me(struct nf_conntrack_expect *exp, void *data)
{
	struct nf_conn_help *help = nfct_help(exp->master);
	const struct nf_conntrack_helper *me = data;
	const struct nf_conntrack_helper *this;

	if (exp->helper == me)
		return true;

	this = rcu_dereference_protected(help->helper,
					 lockdep_is_held(&nf_conntrack_expect_lock));
	return this == me;
}

void nf_conntrack_helper_unregister(struct nf_conntrack_helper *me)
{
	mutex_lock(&nf_ct_helper_mutex);
	hlist_del_rcu(&me->hnode);
	nf_ct_helper_count--;
	mutex_unlock(&nf_ct_helper_mutex);

	/* Make sure every nothing is still using the helper unless its a
	 * connection in the hash.
	 */
	synchronize_rcu();

	nf_ct_expect_iterate_destroy(expect_iter_me, NULL);
	nf_ct_iterate_destroy(unhelp, me);
}
EXPORT_SYMBOL_GPL(nf_conntrack_helper_unregister);

//初始化helper,为其注册help回调
void nf_ct_helper_init(struct nf_conntrack_helper *helper,
		       u16 l3num, u16 protonum, const char *name,
		       u16 default_port, u16 spec_port, u32 id,
		       const struct nf_conntrack_expect_policy *exp_pol,
		       u32 expect_class_max,
		       int (*help)(struct sk_buff *skb, unsigned int protoff,
				   struct nf_conn *ct,
				   enum ip_conntrack_info ctinfo),
		       int (*from_nlattr)(struct nlattr *attr,
					  struct nf_conn *ct),
		       struct module *module)
{
	helper->tuple.src.l3num = l3num;//３层协议类型
	helper->tuple.dst.protonum = protonum;//4层协议类型
	helper->tuple.src.u.all = htons(spec_port);
	helper->expect_policy = exp_pol;
	helper->expect_class_max = expect_class_max;
	helper->help = help;//注册helper函数
	helper->from_nlattr = from_nlattr;
	helper->me = module;
	snprintf(helper->nat_mod_name, sizeof(helper->nat_mod_name),
		 NF_NAT_HELPER_PREFIX "%s", name);

	//如果与默认port不一致，则名称上进行体现
	if (spec_port == default_port)
		snprintf(helper->name, sizeof(helper->name), "%s", name);
	else
		snprintf(helper->name, sizeof(helper->name), "%s-%u", name, id);
}
EXPORT_SYMBOL_GPL(nf_ct_helper_init);

//注册一组期待helper
int nf_conntrack_helpers_register(struct nf_conntrack_helper *helper,
				  unsigned int n)
{
	unsigned int i;
	int err = 0;

	for (i = 0; i < n; i++) {
		err = nf_conntrack_helper_register(&helper[i]);
		if (err < 0)
			goto err;
	}

	return err;
err:
	if (i > 0)
		nf_conntrack_helpers_unregister(helper, i);
	return err;
}
EXPORT_SYMBOL_GPL(nf_conntrack_helpers_register);

void nf_conntrack_helpers_unregister(struct nf_conntrack_helper *helper,
				unsigned int n)
{
	while (n-- > 0)
		nf_conntrack_helper_unregister(&helper[n]);
}
EXPORT_SYMBOL_GPL(nf_conntrack_helpers_unregister);

void nf_nat_helper_register(struct nf_conntrack_nat_helper *nat)
{
	mutex_lock(&nf_ct_nat_helpers_mutex);
	list_add_rcu(&nat->list, &nf_ct_nat_helpers);
	mutex_unlock(&nf_ct_nat_helpers_mutex);
}
EXPORT_SYMBOL_GPL(nf_nat_helper_register);

void nf_nat_helper_unregister(struct nf_conntrack_nat_helper *nat)
{
	mutex_lock(&nf_ct_nat_helpers_mutex);
	list_del_rcu(&nat->list);
	mutex_unlock(&nf_ct_nat_helpers_mutex);
}
EXPORT_SYMBOL_GPL(nf_nat_helper_unregister);

<<<<<<< HEAD
void nf_ct_set_auto_assign_helper_warned(struct net *net)
{
	nf_ct_pernet(net)->auto_assign_helper_warned = true;
}
EXPORT_SYMBOL_GPL(nf_ct_set_auto_assign_helper_warned);

void nf_conntrack_helper_pernet_init(struct net *net)
{
	struct nf_conntrack_net *cnet = nf_ct_pernet(net);

	cnet->sysctl_auto_assign_helper = nf_ct_auto_assign_helper;
}

//连接跟踪的helper表初始化
=======
>>>>>>> 97ee9d1c
int nf_conntrack_helper_init(void)
{
	nf_ct_helper_hsize = 1; /* gets rounded up to use one page */
	nf_ct_helper_hash =
		nf_ct_alloc_hashtable(&nf_ct_helper_hsize, 0);
	if (!nf_ct_helper_hash)
		return -ENOMEM;

	INIT_LIST_HEAD(&nf_ct_nat_helpers);
	return 0;
}

void nf_conntrack_helper_fini(void)
{
	kvfree(nf_ct_helper_hash);
}<|MERGE_RESOLUTION|>--- conflicted
+++ resolved
@@ -48,31 +48,6 @@
 		(__force __u16)tuple->src.u.all) % nf_ct_helper_hsize;
 }
 
-<<<<<<< HEAD
-//通过元组找helper（用于找到可分析此协议的helper)
-//注，我们总是匹配此方向的源port
-static struct nf_conntrack_helper *
-__nf_ct_helper_find(const struct nf_conntrack_tuple *tuple)
-{
-	struct nf_conntrack_helper *helper;
-	//仅比对port,其它mask为０
-	struct nf_conntrack_tuple_mask mask = { .src.u.all = htons(0xFFFF) };
-	unsigned int h;
-
-	if (!nf_ct_helper_count)
-		return NULL;
-
-	//查表获得已注册的helper
-	h = helper_hash(tuple);
-	hlist_for_each_entry_rcu(helper, &nf_ct_helper_hash[h], hnode) {
-		if (nf_ct_tuple_src_mask_cmp(tuple, &helper->tuple, &mask))
-			return helper;
-	}
-	return NULL;
-}
-
-=======
->>>>>>> 97ee9d1c
 struct nf_conntrack_helper *
 __nf_conntrack_helper_find(const char *name, u16 l3num, u8 protonum)
 {
@@ -214,35 +189,7 @@
 }
 EXPORT_SYMBOL_GPL(nf_ct_helper_ext_add);
 
-<<<<<<< HEAD
-static struct nf_conntrack_helper *
-nf_ct_lookup_helper(struct nf_conn *ct, struct net *net)
-{
-	struct nf_conntrack_net *cnet = nf_ct_pernet(net);
-
-	if (!cnet->sysctl_auto_assign_helper) {
-		if (cnet->auto_assign_helper_warned)
-			return NULL;
-		//通过reply方式的元组查询helper
-		if (!__nf_ct_helper_find(&ct->tuplehash[IP_CT_DIR_REPLY].tuple))
-			return NULL;
-		//告警
-		pr_info("nf_conntrack: default automatic helper assignment "
-			"has been turned off for security reasons and CT-based "
-			"firewall rule not found. Use the iptables CT target "
-			"to attach helpers instead.\n");
-		cnet->auto_assign_helper_warned = true;
-		return NULL;
-	}
-
-	//取反方向的元组，进行匹配，但我们匹配的是src port,故相当于正方向的目的port
-	//正方向的目的port可以是做了nat的。
-	return __nf_ct_helper_find(&ct->tuplehash[IP_CT_DIR_REPLY].tuple);
-}
-
 //尝试着为ct关联合适的helper执行期待分析
-=======
->>>>>>> 97ee9d1c
 int __nf_ct_try_assign_helper(struct nf_conn *ct, struct nf_conn *tmpl,
 			      gfp_t flags)
 {
@@ -270,19 +217,9 @@
 	help = nfct_help(ct);
 
 	if (helper == NULL) {
-<<<<<<< HEAD
-		//查找helper
-		helper = nf_ct_lookup_helper(ct, net);
-		if (helper == NULL) {
-			if (help)
-				RCU_INIT_POINTER(help->helper, NULL);
-			return 0;
-		}
-=======
 		if (help)
 			RCU_INIT_POINTER(help->helper, NULL);
 		return 0;
->>>>>>> 97ee9d1c
 	}
 
 	//查询到了helper,但ct上还没有申请help空间，申请help空间，并填充
@@ -575,23 +512,7 @@
 }
 EXPORT_SYMBOL_GPL(nf_nat_helper_unregister);
 
-<<<<<<< HEAD
-void nf_ct_set_auto_assign_helper_warned(struct net *net)
-{
-	nf_ct_pernet(net)->auto_assign_helper_warned = true;
-}
-EXPORT_SYMBOL_GPL(nf_ct_set_auto_assign_helper_warned);
-
-void nf_conntrack_helper_pernet_init(struct net *net)
-{
-	struct nf_conntrack_net *cnet = nf_ct_pernet(net);
-
-	cnet->sysctl_auto_assign_helper = nf_ct_auto_assign_helper;
-}
-
 //连接跟踪的helper表初始化
-=======
->>>>>>> 97ee9d1c
 int nf_conntrack_helper_init(void)
 {
 	nf_ct_helper_hsize = 1; /* gets rounded up to use one page */
