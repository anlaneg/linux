// SPDX-License-Identifier: GPL-2.0-only
/*
 * (C) 1999-2001 Paul `Rusty' Russell
 * (C) 2002-2006 Netfilter Core Team <coreteam@netfilter.org>
 * (C) 2011 Patrick McHardy <kaber@trash.net>
 */

#define pr_fmt(fmt) KBUILD_MODNAME ": " fmt

#include <linux/module.h>
#include <linux/types.h>
#include <linux/timer.h>
#include <linux/skbuff.h>
#include <linux/gfp.h>
#include <net/xfrm.h>
#include <linux/siphash.h>
#include <linux/rtnetlink.h>

#include <net/netfilter/nf_conntrack.h>
#include <net/netfilter/nf_conntrack_core.h>
#include <net/netfilter/nf_conntrack_helper.h>
#include <net/netfilter/nf_conntrack_seqadj.h>
#include <net/netfilter/nf_conntrack_zones.h>
#include <net/netfilter/nf_nat.h>
#include <net/netfilter/nf_nat_helper.h>
#include <uapi/linux/netfilter/nf_nat.h>

#include "nf_internals.h"

static spinlock_t nf_nat_locks[CONNTRACK_LOCKS];

static DEFINE_MUTEX(nf_nat_proto_mutex);
static unsigned int nat_net_id __read_mostly;

static struct hlist_head *nf_nat_bysource __read_mostly;
static unsigned int nf_nat_htable_size __read_mostly;
static siphash_aligned_key_t nf_nat_hash_rnd;

struct nf_nat_lookup_hook_priv {
	struct nf_hook_entries __rcu *entries;

	struct rcu_head rcu_head;
};

struct nf_nat_hooks_net {
	struct nf_hook_ops *nat_hook_ops;
	unsigned int users;
};

struct nat_net {
	struct nf_nat_hooks_net nat_proto_net[NFPROTO_NUMPROTO];
};

#ifdef CONFIG_XFRM
static void nf_nat_ipv4_decode_session(struct sk_buff *skb,
				       const struct nf_conn *ct,
				       enum ip_conntrack_dir dir,
				       unsigned long statusbit,
				       struct flowi *fl)
{
	const struct nf_conntrack_tuple *t = &ct->tuplehash[dir].tuple;
	struct flowi4 *fl4 = &fl->u.ip4;

	if (ct->status & statusbit) {
		fl4->daddr = t->dst.u3.ip;
		if (t->dst.protonum == IPPROTO_TCP ||
		    t->dst.protonum == IPPROTO_UDP ||
		    t->dst.protonum == IPPROTO_UDPLITE ||
		    t->dst.protonum == IPPROTO_DCCP ||
		    t->dst.protonum == IPPROTO_SCTP)
			fl4->fl4_dport = t->dst.u.all;
	}

	statusbit ^= IPS_NAT_MASK;

	if (ct->status & statusbit) {
		fl4->saddr = t->src.u3.ip;
		if (t->dst.protonum == IPPROTO_TCP ||
		    t->dst.protonum == IPPROTO_UDP ||
		    t->dst.protonum == IPPROTO_UDPLITE ||
		    t->dst.protonum == IPPROTO_DCCP ||
		    t->dst.protonum == IPPROTO_SCTP)
			fl4->fl4_sport = t->src.u.all;
	}
}

static void nf_nat_ipv6_decode_session(struct sk_buff *skb,
				       const struct nf_conn *ct,
				       enum ip_conntrack_dir dir,
				       unsigned long statusbit,
				       struct flowi *fl)
{
#if IS_ENABLED(CONFIG_IPV6)
	const struct nf_conntrack_tuple *t = &ct->tuplehash[dir].tuple;
	struct flowi6 *fl6 = &fl->u.ip6;

	if (ct->status & statusbit) {
		fl6->daddr = t->dst.u3.in6;
		if (t->dst.protonum == IPPROTO_TCP ||
		    t->dst.protonum == IPPROTO_UDP ||
		    t->dst.protonum == IPPROTO_UDPLITE ||
		    t->dst.protonum == IPPROTO_DCCP ||
		    t->dst.protonum == IPPROTO_SCTP)
			fl6->fl6_dport = t->dst.u.all;
	}

	statusbit ^= IPS_NAT_MASK;

	if (ct->status & statusbit) {
		fl6->saddr = t->src.u3.in6;
		if (t->dst.protonum == IPPROTO_TCP ||
		    t->dst.protonum == IPPROTO_UDP ||
		    t->dst.protonum == IPPROTO_UDPLITE ||
		    t->dst.protonum == IPPROTO_DCCP ||
		    t->dst.protonum == IPPROTO_SCTP)
			fl6->fl6_sport = t->src.u.all;
	}
#endif
}

static void __nf_nat_decode_session(struct sk_buff *skb, struct flowi *fl)
{
	const struct nf_conn *ct;
	enum ip_conntrack_info ctinfo;
	enum ip_conntrack_dir dir;
	unsigned  long statusbit;
	u8 family;

	ct = nf_ct_get(skb, &ctinfo);
	if (ct == NULL)
		return;

	family = nf_ct_l3num(ct);
	dir = CTINFO2DIR(ctinfo);
	if (dir == IP_CT_DIR_ORIGINAL)
		statusbit = IPS_DST_NAT;
	else
		statusbit = IPS_SRC_NAT;

	switch (family) {
	case NFPROTO_IPV4:
		nf_nat_ipv4_decode_session(skb, ct, dir, statusbit, fl);
		return;
	case NFPROTO_IPV6:
		nf_nat_ipv6_decode_session(skb, ct, dir, statusbit, fl);
		return;
	}
}
#endif /* CONFIG_XFRM */

/* We keep an extra hash for each conntrack, for fast searching. */
static unsigned int
hash_by_src(const struct net *net,
	    const struct nf_conntrack_zone *zone,
	    const struct nf_conntrack_tuple *tuple)
{
	unsigned int hash;
	struct {
		struct nf_conntrack_man src;
		u32 net_mix;
		u32 protonum;
		u32 zone;
	} __aligned(SIPHASH_ALIGNMENT) combined;

	get_random_once(&nf_nat_hash_rnd, sizeof(nf_nat_hash_rnd));

	memset(&combined, 0, sizeof(combined));

	/* Original src, to ensure we map it consistently if poss. */
	combined.src = tuple->src;
	combined.net_mix = net_hash_mix(net);
	combined.protonum = tuple->dst.protonum;

	/* Zone ID can be used provided its valid for both directions */
	if (zone->dir == NF_CT_DEFAULT_ZONE_DIR)
		combined.zone = zone->id;

	hash = siphash(&combined, sizeof(combined), &nf_nat_hash_rnd);

	return reciprocal_scale(hash, nf_nat_htable_size);
}

/* Is this tuple already taken? (not by us) */
static int
nf_nat_used_tuple(const struct nf_conntrack_tuple *tuple,
		  const struct nf_conn *ignored_conntrack)
{
	/* Conntrack tracking doesn't keep track of outgoing tuples; only
	 * incoming ones.  NAT means they don't have a fixed mapping,
	 * so we invert the tuple and look for the incoming reply.
	 *
	 * We could keep a separate hash if this proves too slow.
	 */
	struct nf_conntrack_tuple reply;

	nf_ct_invert_tuple(&reply, tuple);
	return nf_conntrack_tuple_taken(&reply, ignored_conntrack);
}

//检查tuple中的src地址是否在range给定的范围以内
static bool nf_nat_inet_in_range(const struct nf_conntrack_tuple *t,
				 const struct nf_nat_range2 *range)
{
	if (t->src.l3num == NFPROTO_IPV4)
		return ntohl(t->src.u3.ip) >= ntohl(range->min_addr.ip) &&
		       ntohl(t->src.u3.ip) <= ntohl(range->max_addr.ip);

	return ipv6_addr_cmp(&t->src.u3.in6, &range->min_addr.in6) >= 0 &&
	       ipv6_addr_cmp(&t->src.u3.in6, &range->max_addr.in6) <= 0;
}

/* Is the manipable part of the tuple between min and max incl? */
static bool l4proto_in_range(const struct nf_conntrack_tuple *tuple,
			     enum nf_nat_manip_type maniptype,
			     const union nf_conntrack_man_proto *min,
			     const union nf_conntrack_man_proto *max)
{
	__be16 port;

	switch (tuple->dst.protonum) {
	case IPPROTO_ICMP:
	case IPPROTO_ICMPV6:
		return ntohs(tuple->src.u.icmp.id) >= ntohs(min->icmp.id) &&
		       ntohs(tuple->src.u.icmp.id) <= ntohs(max->icmp.id);
	case IPPROTO_GRE: /* all fall though */
	case IPPROTO_TCP:
	case IPPROTO_UDP:
	case IPPROTO_UDPLITE:
	case IPPROTO_DCCP:
	case IPPROTO_SCTP:
		if (maniptype == NF_NAT_MANIP_SRC)
			port = tuple->src.u.all;
		else
			port = tuple->dst.u.all;

		return ntohs(port) >= ntohs(min->all) &&
		       ntohs(port) <= ntohs(max->all);
	default:
		return true;
	}
}

/* If we source map this tuple so reply looks like reply_tuple, will
 * that meet the constraints of range.
 */
static int in_range(const struct nf_conntrack_tuple *tuple,
		    const struct nf_nat_range2 *range)
{
	/* If we are supposed to map IPs, then we must be in the
	 * range specified, otherwise let this drag us onto a new src IP.
	 */
	if (range->flags & NF_NAT_RANGE_MAP_IPS &&
	    !nf_nat_inet_in_range(tuple, range))
		return 0;

	if (!(range->flags & NF_NAT_RANGE_PROTO_SPECIFIED))
		return 1;

	//检查tuple的l4层port是否在range给定的范围以内
	return l4proto_in_range(tuple, NF_NAT_MANIP_SRC,
				&range->min_proto, &range->max_proto);
}

static inline int
same_src(const struct nf_conn *ct,
	 const struct nf_conntrack_tuple *tuple)
{
	const struct nf_conntrack_tuple *t;

	t = &ct->tuplehash[IP_CT_DIR_ORIGINAL].tuple;
	return (t->dst.protonum == tuple->dst.protonum &&
		nf_inet_addr_cmp(&t->src.u3, &tuple->src.u3) &&
		t->src.u.all == tuple->src.u.all);
}

/* Only called for SRC manip */
static int
find_appropriate_src(struct net *net,
		     const struct nf_conntrack_zone *zone,
		     const struct nf_conntrack_tuple *tuple,
		     struct nf_conntrack_tuple *result,
		     const struct nf_nat_range2 *range)
{
	unsigned int h = hash_by_src(net, zone, tuple);
	const struct nf_conn *ct;

	//遍历hash表nf_nat_bysource
	hlist_for_each_entry_rcu(ct, &nf_nat_bysource[h], nat_bysource) {
		if (same_src(ct, tuple) &&
		    net_eq(net, nf_ct_net(ct)) &&
		    nf_ct_zone_equal(ct, zone, IP_CT_DIR_ORIGINAL)) {
			/* Copy source part from reply tuple. */
			nf_ct_invert_tuple(result,
				       &ct->tuplehash[IP_CT_DIR_REPLY].tuple);
			result->dst = tuple->dst;

			if (in_range(result, range))
				return 1;
		}
	}
	return 0;
}

/* For [FUTURE] fragmentation handling, we want the least-used
 * src-ip/dst-ip/proto triple.  Fairness doesn't come into it.  Thus
 * if the range specifies 1.2.3.4 ports 10000-10005 and 1.2.3.5 ports
 * 1-65535, we don't do pro-rata allocation based on ports; we choose
 * the ip with the lowest src-ip/dst-ip/proto usage.
 */
static void
find_best_ips_proto(const struct nf_conntrack_zone *zone,
		    struct nf_conntrack_tuple *tuple,
		    const struct nf_nat_range2 *range,
		    const struct nf_conn *ct,
		    enum nf_nat_manip_type maniptype)
{
	union nf_inet_addr *var_ipp;
	unsigned int i, max;
	/* Host order */
	u32 minip, maxip, j, dist;
	bool full_range;

	/* No IP mapping?  Do nothing. */
	if (!(range->flags & NF_NAT_RANGE_MAP_IPS))
		return;

	//需要设置源ip还是目的ip(依据nat方式来决定）
	if (maniptype == NF_NAT_MANIP_SRC)
		var_ipp = &tuple->src.u3;
	else
		var_ipp = &tuple->dst.u3;

	/* Fast path: only one choice. */
	//是否仅有一个选择（即非ip段）
	if (nf_inet_addr_cmp(&range->min_addr, &range->max_addr)) {
		*var_ipp = range->min_addr;//填充要设置的ip
		return;
	}

	//在多个ip中选择一个（这个算法没看懂，感觉会算重）
	if (nf_ct_l3num(ct) == NFPROTO_IPV4)
		//max=0
		max = sizeof(var_ipp->ip) / sizeof(u32) - 1;
	else
		//max=3
		max = sizeof(var_ipp->ip6) / sizeof(u32) - 1;

	/* Hashing source and destination IPs gives a fairly even
	 * spread in practice (if there are a small number of IPs
	 * involved, there usually aren't that many connections
	 * anyway).  The consistency means that servers see the same
	 * client coming from the same IP (some Internet Banking sites
	 * like this), even across reboots.
	 */
	j = jhash2((u32 *)&tuple->src.u3, sizeof(tuple->src.u3) / sizeof(u32),
		   range->flags & NF_NAT_RANGE_PERSISTENT ?
			0 : (__force u32)tuple->dst.u3.all[max] ^ zone->id);

	full_range = false;
	for (i = 0; i <= max; i++) {
		/* If first bytes of the address are at the maximum, use the
		 * distance. Otherwise use the full range.
		 */
		if (!full_range) {
			minip = ntohl((__force __be32)range->min_addr.all[i]);
			maxip = ntohl((__force __be32)range->max_addr.all[i]);
			dist  = maxip - minip + 1;
		} else {
			minip = 0;
			dist  = ~0;
		}

		var_ipp->all[i] = (__force __u32)
			htonl(minip + reciprocal_scale(j, dist));
		if (var_ipp->all[i] != range->max_addr.all[i])
			full_range = true;

		if (!(range->flags & NF_NAT_RANGE_PERSISTENT))
			j ^= (__force u32)tuple->dst.u3.all[i];
	}
}

/* Alter the per-proto part of the tuple (depending on maniptype), to
 * give a unique tuple in the given range if possible.
 *
 * Per-protocol part of tuple is initialized to the incoming packet.
 */
static void nf_nat_l4proto_unique_tuple(struct nf_conntrack_tuple *tuple,
					const struct nf_nat_range2 *range,
					enum nf_nat_manip_type maniptype,
					const struct nf_conn *ct)
{
	unsigned int range_size, min, max, i, attempts;
	__be16 *keyptr;
	u16 off;
	static const unsigned int max_attempts = 128;

	switch (tuple->dst.protonum) {
	case IPPROTO_ICMP:
	case IPPROTO_ICMPV6:
		/* id is same for either direction... */
		keyptr = &tuple->src.u.icmp.id;
		if (!(range->flags & NF_NAT_RANGE_PROTO_SPECIFIED)) {
			min = 0;
			range_size = 65536;
		} else {
			min = ntohs(range->min_proto.icmp.id);
			range_size = ntohs(range->max_proto.icmp.id) -
				     ntohs(range->min_proto.icmp.id) + 1;
		}
		goto find_free_id;
#if IS_ENABLED(CONFIG_NF_CT_PROTO_GRE)
	case IPPROTO_GRE:
		/* If there is no master conntrack we are not PPTP,
		   do not change tuples */
		if (!ct->master)
			return;

		if (maniptype == NF_NAT_MANIP_SRC)
			keyptr = &tuple->src.u.gre.key;
		else
			keyptr = &tuple->dst.u.gre.key;

		if (!(range->flags & NF_NAT_RANGE_PROTO_SPECIFIED)) {
			min = 1;
			range_size = 65535;
		} else {
			min = ntohs(range->min_proto.gre.key);
			range_size = ntohs(range->max_proto.gre.key) - min + 1;
		}
		goto find_free_id;
#endif
	case IPPROTO_UDP:
	case IPPROTO_UDPLITE:
	case IPPROTO_TCP:
	case IPPROTO_SCTP:
	case IPPROTO_DCCP:
		if (maniptype == NF_NAT_MANIP_SRC)
			keyptr = &tuple->src.u.all;
		else
			keyptr = &tuple->dst.u.all;

		break;
	default:
		return;
	}

	/* If no range specified... */
	if (!(range->flags & NF_NAT_RANGE_PROTO_SPECIFIED)) {
		/* If it's dst rewrite, can't change port */
		if (maniptype == NF_NAT_MANIP_DST)
			return;

		if (ntohs(*keyptr) < 1024) {
			/* Loose convention: >> 512 is credential passing */
			if (ntohs(*keyptr) < 512) {
				min = 1;
				range_size = 511 - min + 1;
			} else {
				min = 600;
				range_size = 1023 - min + 1;
			}
		} else {
			min = 1024;
			range_size = 65535 - 1024 + 1;
		}
	} else {
		min = ntohs(range->min_proto.all);
		max = ntohs(range->max_proto.all);
		if (unlikely(max < min))
			swap(max, min);
		range_size = max - min + 1;
	}

find_free_id:
	if (range->flags & NF_NAT_RANGE_PROTO_OFFSET)
		off = (ntohs(*keyptr) - ntohs(range->base_proto.all));
	else
		off = prandom_u32();

	attempts = range_size;
	if (attempts > max_attempts)
		attempts = max_attempts;

	/* We are in softirq; doing a search of the entire range risks
	 * soft lockup when all tuples are already used.
	 *
	 * If we can't find any free port from first offset, pick a new
	 * one and try again, with ever smaller search window.
	 */
another_round:
	for (i = 0; i < attempts; i++, off++) {
		*keyptr = htons(min + off % range_size);
		if (!nf_nat_used_tuple(tuple, ct))
			return;
	}

	if (attempts >= range_size || attempts < 16)
		return;
	attempts /= 2;
	off = prandom_u32();
	goto another_round;
}

/* Manipulate the tuple into the range given. For NF_INET_POST_ROUTING,
 * we change the source to map into the range. For NF_INET_PRE_ROUTING
 * and NF_INET_LOCAL_OUT, we change the destination to map into the
 * range. It might not be possible to get a unique tuple, but we try.
 * At worst (or if we race), we will end up with a final duplicate in
 * __nf_conntrack_confirm and drop the packet. */
static void
get_unique_tuple(struct nf_conntrack_tuple *tuple/*出参，记录nat后的元组信息*/,
		 const struct nf_conntrack_tuple *orig_tuple,
		 const struct nf_nat_range2 *range,
		 struct nf_conn *ct,
		 enum nf_nat_manip_type maniptype)
{
	const struct nf_conntrack_zone *zone;
	struct net *net = nf_ct_net(ct);

	zone = nf_ct_zone(ct);

	/* 1) If this srcip/proto/src-proto-part is currently mapped,
	 * and that same mapping gives a unique tuple within the given
	 * range, use that.
	 *
	 * This is only required for source (ie. NAT/masq) mappings.
	 * So far, we don't do local source mappings, so multiple
	 * manips not an issue.
	 */
	if (maniptype == NF_NAT_MANIP_SRC &&
	    !(range->flags & NF_NAT_RANGE_PROTO_RANDOM_ALL)) {
		/* try the original tuple first */
		if (in_range(orig_tuple, range)) {
			//orig_tuple在range给定范围以内
			if (!nf_nat_used_tuple(orig_tuple, ct)) {
				*tuple = *orig_tuple;
				return;
			}
		} else if (find_appropriate_src(net, zone,
						orig_tuple, tuple, range)) {
			pr_debug("get_unique_tuple: Found current src map\n");
			//检查此port是否已被占用，如果已占用，则分配失败
			if (!nf_nat_used_tuple(tuple, ct))
				return;
		}
	}

	/* 2) Select the least-used IP/proto combination in the given range */
	*tuple = *orig_tuple;
	find_best_ips_proto(zone, tuple, range, ct, maniptype);//自range中选出一个ip地址

	/* 3) The per-protocol part of the manip is made to map into
	 * the range to make a unique tuple.
	 */

	/* Only bother mapping if it's not already in range and unique */
	//检查port是否在range->min_proto,range->max_proto范围以内
	if (!(range->flags & NF_NAT_RANGE_PROTO_RANDOM_ALL)) {
		if (range->flags & NF_NAT_RANGE_PROTO_SPECIFIED) {
			if (!(range->flags & NF_NAT_RANGE_PROTO_OFFSET) &&
			    l4proto_in_range(tuple, maniptype,
			          &range->min_proto,
			          &range->max_proto) &&
			    (range->min_proto.all == range->max_proto.all ||
			     !nf_nat_used_tuple(tuple, ct)))
				return;
		} else if (!nf_nat_used_tuple(tuple, ct)) {
			return;
		}
	}

	/* Last chance: get protocol to try to obtain unique tuple. */
	//实现分配
	nf_nat_l4proto_unique_tuple(tuple, range, maniptype, ct);
}

//在连接跟踪上创建nat扩展内存
struct nf_conn_nat *nf_ct_nat_ext_add(struct nf_conn *ct)
{
	struct nf_conn_nat *nat = nfct_nat(ct);
	if (nat)
		//此连接上已创建nat扩展内存，直接返回
		return nat;

	//添加nat扩展内存
	if (!nf_ct_is_confirmed(ct))
		nat = nf_ct_ext_add(ct, NF_CT_EXT_NAT, GFP_ATOMIC);

	return nat;
}
EXPORT_SYMBOL_GPL(nf_ct_nat_ext_add);

//标记需要做哪种nat
unsigned int
nf_nat_setup_info(struct nf_conn *ct,
		  const struct nf_nat_range2 *range,
		  enum nf_nat_manip_type maniptype)
{
	//取连接跟踪对应的net
	struct net *net = nf_ct_net(ct);
	struct nf_conntrack_tuple curr_tuple, new_tuple;

	/* Can't setup nat info for confirmed ct. */
	if (nf_ct_is_confirmed(ct))
		return NF_ACCEPT;

	//nat只有两种，源或者目的ip修改
	WARN_ON(maniptype != NF_NAT_MANIP_SRC &&
		maniptype != NF_NAT_MANIP_DST);

	//如果连接跟踪已完成nat,则跳出
	if (WARN_ON(nf_nat_initialized(ct, maniptype)))
		return NF_DROP;

	/* What we've got will look like inverse of reply. Normally
	 * this is what is in the conntrack, except for prior
	 * manipulations (future optimization: if num_manips == 0,
	 * orig_tp = ct->tuplehash[IP_CT_DIR_ORIGINAL].tuple)
	 */
	//取反方向tuple(未转换），当前为正方向
	nf_ct_invert_tuple(&curr_tuple,
			   &ct->tuplehash[IP_CT_DIR_REPLY].tuple);

	//按range分配端口，ip
	get_unique_tuple(&new_tuple, &curr_tuple, range, ct, maniptype);

	if (!nf_ct_tuple_equal(&new_tuple, &curr_tuple)) {
		//当前方向需要做nat
		struct nf_conntrack_tuple reply;

		/* Alter conntrack table so will recognize replies. */
		nf_ct_invert_tuple(&reply, &new_tuple);
		nf_conntrack_alter_reply(ct, &reply);//设置反方向的tuple

		/* Non-atomic: we own this at the moment. */
		if (maniptype == NF_NAT_MANIP_SRC)
			ct->status |= IPS_SRC_NAT;//标记需要做snat
		else
			ct->status |= IPS_DST_NAT;//标记需要做dnat

		//如果ct有helper,且ct上没有seq调整扩展，则添加seq调整扩展
		if (nfct_help(ct) && !nfct_seqadj(ct))
			if (!nfct_seqadj_ext_add(ct))
				return NF_DROP;
	}

	if (maniptype == NF_NAT_MANIP_SRC) {
		unsigned int srchash;
		spinlock_t *lock;

		srchash = hash_by_src(net, nf_ct_zone(ct),
				      &ct->tuplehash[IP_CT_DIR_ORIGINAL].tuple);
		lock = &nf_nat_locks[srchash % CONNTRACK_LOCKS];
		spin_lock_bh(lock);
		hlist_add_head_rcu(&ct->nat_bysource,
				   &nf_nat_bysource[srchash]);
		spin_unlock_bh(lock);
	}

	/* It's done. */
	//标明ct已完成src,dnat资源分配
	if (maniptype == NF_NAT_MANIP_DST)
		ct->status |= IPS_DST_NAT_DONE;
	else
		ct->status |= IPS_SRC_NAT_DONE;

	return NF_ACCEPT;
}
EXPORT_SYMBOL(nf_nat_setup_info);

static unsigned int
__nf_nat_alloc_null_binding(struct nf_conn *ct, enum nf_nat_manip_type manip)
{
	/* Force range to this IP; let proto decide mapping for
	 * per-proto parts (hence not IP_NAT_RANGE_PROTO_SPECIFIED).
	 * Use reply in case it's already been mangled (eg local packet).
	 */
	union nf_inet_addr ip =
		(manip == NF_NAT_MANIP_SRC ?
		ct->tuplehash[IP_CT_DIR_REPLY].tuple.dst.u3 :
		ct->tuplehash[IP_CT_DIR_REPLY].tuple.src.u3);
	struct nf_nat_range2 range = {
		.flags		= NF_NAT_RANGE_MAP_IPS,
		.min_addr	= ip,
		.max_addr	= ip,
	};
	return nf_nat_setup_info(ct, &range, manip);
}

unsigned int
nf_nat_alloc_null_binding(struct nf_conn *ct, unsigned int hooknum/*通过hook决定做哪种nat*/)
{
	return __nf_nat_alloc_null_binding(ct, HOOK2MANIP(hooknum));
}
EXPORT_SYMBOL_GPL(nf_nat_alloc_null_binding);

/* Do packet manipulations according to nf_nat_setup_info. */
//按ct修改报文实现nat
unsigned int nf_nat_packet(struct nf_conn *ct/*nat转换值来源于ct*/,
			   enum ip_conntrack_info ctinfo,
			   unsigned int hooknum,
			   struct sk_buff *skb)
{
	//依据hook点的不同，做不同的nat
	enum nf_nat_manip_type mtype = HOOK2MANIP(hooknum);
	enum ip_conntrack_dir dir = CTINFO2DIR(ctinfo);
	unsigned int verdict = NF_ACCEPT;
	unsigned long statusbit;

	if (mtype == NF_NAT_MANIP_SRC)
		statusbit = IPS_SRC_NAT;
	else
		statusbit = IPS_DST_NAT;

	/* Invert if this is reply dir. */
	//如果是反向方流，则反转相应的mask(snat转dnat,dnat转snat)
	if (dir == IP_CT_DIR_REPLY)
		statusbit ^= IPS_NAT_MASK;

	/* Non-atomic: these bits don't change. */
	if (ct->status & statusbit)
		//如果需要做snat或dnat
		verdict = nf_nat_manip_pkt(skb, ct, mtype, dir);

	return verdict;
}
EXPORT_SYMBOL_GPL(nf_nat_packet);

static bool in_vrf_postrouting(const struct nf_hook_state *state)
{
#if IS_ENABLED(CONFIG_NET_L3_MASTER_DEV)
	if (state->hook == NF_INET_POST_ROUTING &&
	    netif_is_l3_master(state->out))
		return true;
#endif
	return false;
}

unsigned int
nf_nat_inet_fn(void *priv, struct sk_buff *skb,
	       const struct nf_hook_state *state)
{
	struct nf_conn *ct;
	enum ip_conntrack_info ctinfo;
	struct nf_conn_nat *nat;
	/* maniptype == SRC for postrouting. */
	enum nf_nat_manip_type maniptype = HOOK2MANIP(state->hook);

	ct = nf_ct_get(skb, &ctinfo);
	/* Can't track?  It's not due to stress, or conntrack would
	 * have dropped it.  Hence it's the user's responsibilty to
	 * packet filter it out, or implement conntrack/NAT for that
	 * protocol. 8) --RR
	 */
	if (!ct || in_vrf_postrouting(state))
		return NF_ACCEPT;

	nat = nfct_nat(ct);

	switch (ctinfo) {
	case IP_CT_RELATED:
	case IP_CT_RELATED_REPLY:
		/* Only ICMPs can be IP_CT_IS_REPLY.  Fallthrough */
	case IP_CT_NEW:
		/* Seen it before?  This can happen for loopback, retrans,
		 * or local packets.
		 */
		if (!nf_nat_initialized(ct, maniptype)) {
			struct nf_nat_lookup_hook_priv *lpriv = priv;
			struct nf_hook_entries *e = rcu_dereference(lpriv->entries);
			unsigned int ret;
			int i;

			if (!e)
				goto null_bind;

			for (i = 0; i < e->num_hook_entries; i++) {
				ret = e->hooks[i].hook(e->hooks[i].priv, skb,
						       state);
				if (ret != NF_ACCEPT)
					return ret;
				if (nf_nat_initialized(ct, maniptype))
					goto do_nat;
			}
null_bind:
			ret = nf_nat_alloc_null_binding(ct, state->hook);
			if (ret != NF_ACCEPT)
				return ret;
		} else {
			pr_debug("Already setup manip %s for ct %p (status bits 0x%lx)\n",
				 maniptype == NF_NAT_MANIP_SRC ? "SRC" : "DST",
				 ct, ct->status);
			if (nf_nat_oif_changed(state->hook, ctinfo, nat,
					       state->out))
				goto oif_changed;
		}
		break;
	default:
		/* ESTABLISHED */
		WARN_ON(ctinfo != IP_CT_ESTABLISHED &&
			ctinfo != IP_CT_ESTABLISHED_REPLY);
		if (nf_nat_oif_changed(state->hook, ctinfo, nat, state->out))
			goto oif_changed;
	}
do_nat:
	return nf_nat_packet(ct, ctinfo, state->hook, skb);

oif_changed:
	nf_ct_kill_acct(ct, ctinfo, skb);
	return NF_DROP;
}
EXPORT_SYMBOL_GPL(nf_nat_inet_fn);

struct nf_nat_proto_clean {
	u8	l3proto;
	u8	l4proto;
};

/* kill conntracks with affected NAT section */
static int nf_nat_proto_remove(struct nf_conn *i, void *data)
{
	const struct nf_nat_proto_clean *clean = data;

	if ((clean->l3proto && nf_ct_l3num(i) != clean->l3proto) ||
	    (clean->l4proto && nf_ct_protonum(i) != clean->l4proto))
		return 0;

	return i->status & IPS_NAT_MASK ? 1 : 0;
}

static void nf_nat_cleanup_conntrack(struct nf_conn *ct)
{
	unsigned int h;

	h = hash_by_src(nf_ct_net(ct), nf_ct_zone(ct), &ct->tuplehash[IP_CT_DIR_ORIGINAL].tuple);
	spin_lock_bh(&nf_nat_locks[h % CONNTRACK_LOCKS]);
	hlist_del_rcu(&ct->nat_bysource);
	spin_unlock_bh(&nf_nat_locks[h % CONNTRACK_LOCKS]);
}

static int nf_nat_proto_clean(struct nf_conn *ct, void *data)
{
	if (nf_nat_proto_remove(ct, data))
		return 1;

	/* This module is being removed and conntrack has nat null binding.
	 * Remove it from bysource hash, as the table will be freed soon.
	 *
	 * Else, when the conntrack is destoyed, nf_nat_cleanup_conntrack()
	 * will delete entry from already-freed table.
	 */
	if (test_and_clear_bit(IPS_SRC_NAT_DONE_BIT, &ct->status))
		nf_nat_cleanup_conntrack(ct);

	/* don't delete conntrack.  Although that would make things a lot
	 * simpler, we'd end up flushing all conntracks on nat rmmod.
	 */
	return 0;
}

#if IS_ENABLED(CONFIG_NF_CT_NETLINK)

#include <linux/netfilter/nfnetlink.h>
#include <linux/netfilter/nfnetlink_conntrack.h>

static const struct nla_policy protonat_nla_policy[CTA_PROTONAT_MAX+1] = {
	[CTA_PROTONAT_PORT_MIN]	= { .type = NLA_U16 },
	[CTA_PROTONAT_PORT_MAX]	= { .type = NLA_U16 },
};

static int nf_nat_l4proto_nlattr_to_range(struct nlattr *tb[],
					  struct nf_nat_range2 *range)
{
	if (tb[CTA_PROTONAT_PORT_MIN]) {
		range->min_proto.all = nla_get_be16(tb[CTA_PROTONAT_PORT_MIN]);
		range->max_proto.all = range->min_proto.all;
		range->flags |= NF_NAT_RANGE_PROTO_SPECIFIED;
	}
	if (tb[CTA_PROTONAT_PORT_MAX]) {
		range->max_proto.all = nla_get_be16(tb[CTA_PROTONAT_PORT_MAX]);
		range->flags |= NF_NAT_RANGE_PROTO_SPECIFIED;
	}
	return 0;
}

static int nfnetlink_parse_nat_proto(struct nlattr *attr,
				     const struct nf_conn *ct,
				     struct nf_nat_range2 *range)
{
	struct nlattr *tb[CTA_PROTONAT_MAX+1];
	int err;

	err = nla_parse_nested_deprecated(tb, CTA_PROTONAT_MAX, attr,
					  protonat_nla_policy, NULL);
	if (err < 0)
		return err;

	return nf_nat_l4proto_nlattr_to_range(tb, range);
}

static const struct nla_policy nat_nla_policy[CTA_NAT_MAX+1] = {
	[CTA_NAT_V4_MINIP]	= { .type = NLA_U32 },
	[CTA_NAT_V4_MAXIP]	= { .type = NLA_U32 },
	[CTA_NAT_V6_MINIP]	= { .len = sizeof(struct in6_addr) },
	[CTA_NAT_V6_MAXIP]	= { .len = sizeof(struct in6_addr) },
	[CTA_NAT_PROTO]		= { .type = NLA_NESTED },
};

static int nf_nat_ipv4_nlattr_to_range(struct nlattr *tb[],
				       struct nf_nat_range2 *range)
{
	if (tb[CTA_NAT_V4_MINIP]) {
		range->min_addr.ip = nla_get_be32(tb[CTA_NAT_V4_MINIP]);
		range->flags |= NF_NAT_RANGE_MAP_IPS;
	}

	if (tb[CTA_NAT_V4_MAXIP])
		range->max_addr.ip = nla_get_be32(tb[CTA_NAT_V4_MAXIP]);
	else
		range->max_addr.ip = range->min_addr.ip;

	return 0;
}

static int nf_nat_ipv6_nlattr_to_range(struct nlattr *tb[],
				       struct nf_nat_range2 *range)
{
	if (tb[CTA_NAT_V6_MINIP]) {
		nla_memcpy(&range->min_addr.ip6, tb[CTA_NAT_V6_MINIP],
			   sizeof(struct in6_addr));
		range->flags |= NF_NAT_RANGE_MAP_IPS;
	}

	if (tb[CTA_NAT_V6_MAXIP])
		nla_memcpy(&range->max_addr.ip6, tb[CTA_NAT_V6_MAXIP],
			   sizeof(struct in6_addr));
	else
		range->max_addr = range->min_addr;

	return 0;
}

static int
nfnetlink_parse_nat(const struct nlattr *nat,
		    const struct nf_conn *ct, struct nf_nat_range2 *range)
{
	struct nlattr *tb[CTA_NAT_MAX+1];
	int err;

	memset(range, 0, sizeof(*range));

	err = nla_parse_nested_deprecated(tb, CTA_NAT_MAX, nat,
					  nat_nla_policy, NULL);
	if (err < 0)
		return err;

	switch (nf_ct_l3num(ct)) {
	case NFPROTO_IPV4:
		err = nf_nat_ipv4_nlattr_to_range(tb, range);
		break;
	case NFPROTO_IPV6:
		err = nf_nat_ipv6_nlattr_to_range(tb, range);
		break;
	default:
		err = -EPROTONOSUPPORT;
		break;
	}

	if (err)
		return err;

	if (!tb[CTA_NAT_PROTO])
		return 0;

	return nfnetlink_parse_nat_proto(tb[CTA_NAT_PROTO], ct, range);
}

/* This function is called under rcu_read_lock() */
static int
nfnetlink_parse_nat_setup(struct nf_conn *ct,
			  enum nf_nat_manip_type manip,
			  const struct nlattr *attr)
{
	struct nf_nat_range2 range;
	int err;

	/* Should not happen, restricted to creating new conntracks
	 * via ctnetlink.
	 */
	if (WARN_ON_ONCE(nf_nat_initialized(ct, manip)))
		return -EEXIST;

	/* No NAT information has been passed, allocate the null-binding */
	if (attr == NULL)
		return __nf_nat_alloc_null_binding(ct, manip) == NF_DROP ? -ENOMEM : 0;

	err = nfnetlink_parse_nat(attr, ct, &range);
	if (err < 0)
		return err;

	return nf_nat_setup_info(ct, &range, manip) == NF_DROP ? -ENOMEM : 0;
}
#else
static int
nfnetlink_parse_nat_setup(struct nf_conn *ct,
			  enum nf_nat_manip_type manip,
			  const struct nlattr *attr)
{
	return -EOPNOTSUPP;
}
#endif

static struct nf_ct_helper_expectfn follow_master_nat = {
	.name		= "nat-follow-master",
	.expectfn	= nf_nat_follow_master,
};

int nf_nat_register_fn(struct net *net, u8 pf, const struct nf_hook_ops *ops,
		       const struct nf_hook_ops *orig_nat_ops, unsigned int ops_count)
{
	struct nat_net *nat_net = net_generic(net, nat_net_id);
	struct nf_nat_hooks_net *nat_proto_net;
	struct nf_nat_lookup_hook_priv *priv;
	unsigned int hooknum = ops->hooknum;
	struct nf_hook_ops *nat_ops;
	int i, ret;

	if (WARN_ON_ONCE(pf >= ARRAY_SIZE(nat_net->nat_proto_net)))
		return -EINVAL;

	nat_proto_net = &nat_net->nat_proto_net[pf];

	for (i = 0; i < ops_count; i++) {
		if (orig_nat_ops[i].hooknum == hooknum) {
			hooknum = i;
			break;
		}
	}

	if (WARN_ON_ONCE(i == ops_count))
		return -EINVAL;

	mutex_lock(&nf_nat_proto_mutex);
	if (!nat_proto_net->nat_hook_ops) {
		WARN_ON(nat_proto_net->users != 0);

		nat_ops = kmemdup(orig_nat_ops, sizeof(*orig_nat_ops) * ops_count, GFP_KERNEL);
		if (!nat_ops) {
			mutex_unlock(&nf_nat_proto_mutex);
			return -ENOMEM;
		}

		for (i = 0; i < ops_count; i++) {
			priv = kzalloc(sizeof(*priv), GFP_KERNEL);
			if (priv) {
				nat_ops[i].priv = priv;
				continue;
			}
			mutex_unlock(&nf_nat_proto_mutex);
			while (i)
				kfree(nat_ops[--i].priv);
			kfree(nat_ops);
			return -ENOMEM;
		}

		ret = nf_register_net_hooks(net, nat_ops, ops_count);
		if (ret < 0) {
			mutex_unlock(&nf_nat_proto_mutex);
			for (i = 0; i < ops_count; i++)
				kfree(nat_ops[i].priv);
			kfree(nat_ops);
			return ret;
		}

		nat_proto_net->nat_hook_ops = nat_ops;
	}

	nat_ops = nat_proto_net->nat_hook_ops;
	priv = nat_ops[hooknum].priv;
	if (WARN_ON_ONCE(!priv)) {
		mutex_unlock(&nf_nat_proto_mutex);
		return -EOPNOTSUPP;
	}

	ret = nf_hook_entries_insert_raw(&priv->entries, ops);
	if (ret == 0)
		nat_proto_net->users++;

	mutex_unlock(&nf_nat_proto_mutex);
	return ret;
}

void nf_nat_unregister_fn(struct net *net, u8 pf, const struct nf_hook_ops *ops,
			  unsigned int ops_count)
{
	struct nat_net *nat_net = net_generic(net, nat_net_id);
	struct nf_nat_hooks_net *nat_proto_net;
	struct nf_nat_lookup_hook_priv *priv;
	struct nf_hook_ops *nat_ops;
	int hooknum = ops->hooknum;
	int i;

	if (pf >= ARRAY_SIZE(nat_net->nat_proto_net))
		return;

	nat_proto_net = &nat_net->nat_proto_net[pf];

	mutex_lock(&nf_nat_proto_mutex);
	if (WARN_ON(nat_proto_net->users == 0))
		goto unlock;

	nat_proto_net->users--;

	nat_ops = nat_proto_net->nat_hook_ops;
	for (i = 0; i < ops_count; i++) {
		if (nat_ops[i].hooknum == hooknum) {
			hooknum = i;
			break;
		}
	}
	if (WARN_ON_ONCE(i == ops_count))
		goto unlock;
	priv = nat_ops[hooknum].priv;
	nf_hook_entries_delete_raw(&priv->entries, ops);

	if (nat_proto_net->users == 0) {
		nf_unregister_net_hooks(net, nat_ops, ops_count);

		for (i = 0; i < ops_count; i++) {
			priv = nat_ops[i].priv;
			kfree_rcu(priv, rcu_head);
		}

		nat_proto_net->nat_hook_ops = NULL;
		kfree(nat_ops);
	}
unlock:
	mutex_unlock(&nf_nat_proto_mutex);
}

static struct pernet_operations nat_net_ops = {
	.id = &nat_net_id,
	.size = sizeof(struct nat_net),
};

static const struct nf_nat_hook nat_hook = {
	.parse_nat_setup	= nfnetlink_parse_nat_setup,
#ifdef CONFIG_XFRM
	.decode_session		= __nf_nat_decode_session,
#endif
<<<<<<< HEAD
	.manip_pkt		= nf_nat_manip_pkt,//实现连接跟踪建立起来后的报文转换
=======
	.manip_pkt		= nf_nat_manip_pkt,
	.remove_nat_bysrc	= nf_nat_cleanup_conntrack,
>>>>>>> 028192fe
};

static int __init nf_nat_init(void)
{
	int ret, i;

	/* Leave them the same for the moment. */
	nf_nat_htable_size = nf_conntrack_htable_size;
	if (nf_nat_htable_size < CONNTRACK_LOCKS)
		nf_nat_htable_size = CONNTRACK_LOCKS;

	nf_nat_bysource = nf_ct_alloc_hashtable(&nf_nat_htable_size, 0);
	if (!nf_nat_bysource)
		return -ENOMEM;

<<<<<<< HEAD
	//注册nat连接跟踪扩展
	ret = nf_ct_extend_register(&nat_extend);
	if (ret < 0) {
		kvfree(nf_nat_bysource);
		pr_err("Unable to register extension\n");
		return ret;
	}

	//初始化锁
=======
>>>>>>> 028192fe
	for (i = 0; i < CONNTRACK_LOCKS; i++)
		spin_lock_init(&nf_nat_locks[i]);

	ret = register_pernet_subsys(&nat_net_ops);
	if (ret < 0) {
		kvfree(nf_nat_bysource);
		return ret;
	}

	nf_ct_helper_expectfn_register(&follow_master_nat);

	WARN_ON(nf_nat_hook != NULL);
	RCU_INIT_POINTER(nf_nat_hook, &nat_hook);

	return 0;
}

static void __exit nf_nat_cleanup(void)
{
	struct nf_nat_proto_clean clean = {};

	nf_ct_iterate_destroy(nf_nat_proto_clean, &clean);

	nf_ct_helper_expectfn_unregister(&follow_master_nat);
	RCU_INIT_POINTER(nf_nat_hook, NULL);

	synchronize_net();
	kvfree(nf_nat_bysource);
	unregister_pernet_subsys(&nat_net_ops);
}

MODULE_LICENSE("GPL");

module_init(nf_nat_init);
module_exit(nf_nat_cleanup);<|MERGE_RESOLUTION|>--- conflicted
+++ resolved
@@ -1149,12 +1149,8 @@
 #ifdef CONFIG_XFRM
 	.decode_session		= __nf_nat_decode_session,
 #endif
-<<<<<<< HEAD
 	.manip_pkt		= nf_nat_manip_pkt,//实现连接跟踪建立起来后的报文转换
-=======
-	.manip_pkt		= nf_nat_manip_pkt,
 	.remove_nat_bysrc	= nf_nat_cleanup_conntrack,
->>>>>>> 028192fe
 };
 
 static int __init nf_nat_init(void)
@@ -1170,18 +1166,7 @@
 	if (!nf_nat_bysource)
 		return -ENOMEM;
 
-<<<<<<< HEAD
-	//注册nat连接跟踪扩展
-	ret = nf_ct_extend_register(&nat_extend);
-	if (ret < 0) {
-		kvfree(nf_nat_bysource);
-		pr_err("Unable to register extension\n");
-		return ret;
-	}
-
 	//初始化锁
-=======
->>>>>>> 028192fe
 	for (i = 0; i < CONNTRACK_LOCKS; i++)
 		spin_lock_init(&nf_nat_locks[i]);
 
