/*
 * (C) 1999-2001 Paul `Rusty' Russell
 * (C) 2002-2006 Netfilter Core Team <coreteam@netfilter.org>
 * (C) 2011 Patrick McHardy <kaber@trash.net>
 *
 * This program is free software; you can redistribute it and/or modify
 * it under the terms of the GNU General Public License version 2 as
 * published by the Free Software Foundation.
 */

#define pr_fmt(fmt) KBUILD_MODNAME ": " fmt

#include <linux/module.h>
#include <linux/types.h>
#include <linux/timer.h>
#include <linux/skbuff.h>
#include <linux/gfp.h>
#include <net/xfrm.h>
#include <linux/jhash.h>
#include <linux/rtnetlink.h>

#include <net/netfilter/nf_conntrack.h>
#include <net/netfilter/nf_conntrack_core.h>
#include <net/netfilter/nf_nat.h>
#include <net/netfilter/nf_nat_l3proto.h>
#include <net/netfilter/nf_nat_core.h>
#include <net/netfilter/nf_nat_helper.h>
#include <net/netfilter/nf_conntrack_helper.h>
#include <net/netfilter/nf_conntrack_seqadj.h>
#include <net/netfilter/nf_conntrack_zones.h>
#include <linux/netfilter/nf_nat.h>

#include "nf_internals.h"

static spinlock_t nf_nat_locks[CONNTRACK_LOCKS];

static DEFINE_MUTEX(nf_nat_proto_mutex);
//注册的3层协议nat处理回调
static const struct nf_nat_l3proto __rcu *nf_nat_l3protos[NFPROTO_NUMPROTO]
						__read_mostly;
<<<<<<< HEAD
//注册４层协议nat处理回调
static const struct nf_nat_l4proto __rcu **nf_nat_l4protos[NFPROTO_NUMPROTO]
						__read_mostly;
=======
>>>>>>> f17b5f06
static unsigned int nat_net_id __read_mostly;

static struct hlist_head *nf_nat_bysource __read_mostly;
static unsigned int nf_nat_htable_size __read_mostly;
static unsigned int nf_nat_hash_rnd __read_mostly;

struct nf_nat_lookup_hook_priv {
	struct nf_hook_entries __rcu *entries;

	struct rcu_head rcu_head;
};

struct nf_nat_hooks_net {
	struct nf_hook_ops *nat_hook_ops;
	unsigned int users;
};

struct nat_net {
	struct nf_nat_hooks_net nat_proto_net[NFPROTO_NUMPROTO];
};

inline const struct nf_nat_l3proto *
__nf_nat_l3proto_find(u8 family)
{
	return rcu_dereference(nf_nat_l3protos[family]);
}

#ifdef CONFIG_XFRM
static void __nf_nat_decode_session(struct sk_buff *skb, struct flowi *fl)
{
	const struct nf_nat_l3proto *l3proto;
	const struct nf_conn *ct;
	enum ip_conntrack_info ctinfo;
	enum ip_conntrack_dir dir;
	unsigned  long statusbit;
	u8 family;

	ct = nf_ct_get(skb, &ctinfo);
	if (ct == NULL)
		return;

	family = nf_ct_l3num(ct);
	l3proto = __nf_nat_l3proto_find(family);
	if (l3proto == NULL)
		return;

	dir = CTINFO2DIR(ctinfo);
	if (dir == IP_CT_DIR_ORIGINAL)
		statusbit = IPS_DST_NAT;
	else
		statusbit = IPS_SRC_NAT;

	l3proto->decode_session(skb, ct, dir, statusbit, fl);
}

int nf_xfrm_me_harder(struct net *net, struct sk_buff *skb, unsigned int family)
{
	struct flowi fl;
	unsigned int hh_len;
	struct dst_entry *dst;
	struct sock *sk = skb->sk;
	int err;

	err = xfrm_decode_session(skb, &fl, family);
	if (err < 0)
		return err;

	dst = skb_dst(skb);
	if (dst->xfrm)
		dst = ((struct xfrm_dst *)dst)->route;
	if (!dst_hold_safe(dst))
		return -EHOSTUNREACH;

	if (sk && !net_eq(net, sock_net(sk)))
		sk = NULL;

	dst = xfrm_lookup(net, dst, &fl, sk, 0);
	if (IS_ERR(dst))
		return PTR_ERR(dst);

	skb_dst_drop(skb);
	skb_dst_set(skb, dst);

	/* Change in oif may mean change in hh_len. */
	hh_len = skb_dst(skb)->dev->hard_header_len;
	if (skb_headroom(skb) < hh_len &&
	    pskb_expand_head(skb, hh_len - skb_headroom(skb), 0, GFP_ATOMIC))
		return -ENOMEM;
	return 0;
}
EXPORT_SYMBOL(nf_xfrm_me_harder);
#endif /* CONFIG_XFRM */

/* We keep an extra hash for each conntrack, for fast searching. */
static unsigned int
hash_by_src(const struct net *n, const struct nf_conntrack_tuple *tuple)
{
	unsigned int hash;

	get_random_once(&nf_nat_hash_rnd, sizeof(nf_nat_hash_rnd));

	/* Original src, to ensure we map it consistently if poss. */
	hash = jhash2((u32 *)&tuple->src, sizeof(tuple->src) / sizeof(u32),
		      tuple->dst.protonum ^ nf_nat_hash_rnd ^ net_hash_mix(n));

	return reciprocal_scale(hash, nf_nat_htable_size);
}

/* Is this tuple already taken? (not by us) */
int
nf_nat_used_tuple(const struct nf_conntrack_tuple *tuple,
		  const struct nf_conn *ignored_conntrack)
{
	/* Conntrack tracking doesn't keep track of outgoing tuples; only
	 * incoming ones.  NAT means they don't have a fixed mapping,
	 * so we invert the tuple and look for the incoming reply.
	 *
	 * We could keep a separate hash if this proves too slow.
	 */
	struct nf_conntrack_tuple reply;

	nf_ct_invert_tuplepr(&reply, tuple);
	return nf_conntrack_tuple_taken(&reply, ignored_conntrack);
}
EXPORT_SYMBOL(nf_nat_used_tuple);

static bool nf_nat_inet_in_range(const struct nf_conntrack_tuple *t,
				 const struct nf_nat_range2 *range)
{
	if (t->src.l3num == NFPROTO_IPV4)
		return ntohl(t->src.u3.ip) >= ntohl(range->min_addr.ip) &&
		       ntohl(t->src.u3.ip) <= ntohl(range->max_addr.ip);

	return ipv6_addr_cmp(&t->src.u3.in6, &range->min_addr.in6) >= 0 &&
	       ipv6_addr_cmp(&t->src.u3.in6, &range->max_addr.in6) <= 0;
}

/* Is the manipable part of the tuple between min and max incl? */
static bool l4proto_in_range(const struct nf_conntrack_tuple *tuple,
			     enum nf_nat_manip_type maniptype,
			     const union nf_conntrack_man_proto *min,
			     const union nf_conntrack_man_proto *max)
{
	__be16 port;

	switch (tuple->dst.protonum) {
	case IPPROTO_ICMP: /* fallthrough */
	case IPPROTO_ICMPV6:
		return ntohs(tuple->src.u.icmp.id) >= ntohs(min->icmp.id) &&
		       ntohs(tuple->src.u.icmp.id) <= ntohs(max->icmp.id);
	case IPPROTO_GRE: /* all fall though */
	case IPPROTO_TCP:
	case IPPROTO_UDP:
	case IPPROTO_UDPLITE:
	case IPPROTO_DCCP:
	case IPPROTO_SCTP:
		if (maniptype == NF_NAT_MANIP_SRC)
			port = tuple->src.u.all;
		else
			port = tuple->dst.u.all;

		return ntohs(port) >= ntohs(min->all) &&
		       ntohs(port) <= ntohs(max->all);
	default:
		return true;
	}
}

/* If we source map this tuple so reply looks like reply_tuple, will
 * that meet the constraints of range.
 */
static int in_range(const struct nf_conntrack_tuple *tuple,
		    const struct nf_nat_range2 *range)
{
	/* If we are supposed to map IPs, then we must be in the
	 * range specified, otherwise let this drag us onto a new src IP.
	 */
	if (range->flags & NF_NAT_RANGE_MAP_IPS &&
	    !nf_nat_inet_in_range(tuple, range))
		return 0;

	if (!(range->flags & NF_NAT_RANGE_PROTO_SPECIFIED))
		return 1;

	return l4proto_in_range(tuple, NF_NAT_MANIP_SRC,
				&range->min_proto, &range->max_proto);
}

static inline int
same_src(const struct nf_conn *ct,
	 const struct nf_conntrack_tuple *tuple)
{
	const struct nf_conntrack_tuple *t;

	t = &ct->tuplehash[IP_CT_DIR_ORIGINAL].tuple;
	return (t->dst.protonum == tuple->dst.protonum &&
		nf_inet_addr_cmp(&t->src.u3, &tuple->src.u3) &&
		t->src.u.all == tuple->src.u.all);
}

/* Only called for SRC manip */
static int
find_appropriate_src(struct net *net,
		     const struct nf_conntrack_zone *zone,
		     const struct nf_conntrack_tuple *tuple,
		     struct nf_conntrack_tuple *result,
		     const struct nf_nat_range2 *range)
{
	unsigned int h = hash_by_src(net, tuple);
	const struct nf_conn *ct;

	//遍历hash表nf_nat_bysource
	hlist_for_each_entry_rcu(ct, &nf_nat_bysource[h], nat_bysource) {
		if (same_src(ct, tuple) &&
		    net_eq(net, nf_ct_net(ct)) &&
		    nf_ct_zone_equal(ct, zone, IP_CT_DIR_ORIGINAL)) {
			/* Copy source part from reply tuple. */
			nf_ct_invert_tuplepr(result,
				       &ct->tuplehash[IP_CT_DIR_REPLY].tuple);
			result->dst = tuple->dst;

			if (in_range(result, range))
				return 1;
		}
	}
	return 0;
}

/* For [FUTURE] fragmentation handling, we want the least-used
 * src-ip/dst-ip/proto triple.  Fairness doesn't come into it.  Thus
 * if the range specifies 1.2.3.4 ports 10000-10005 and 1.2.3.5 ports
 * 1-65535, we don't do pro-rata allocation based on ports; we choose
 * the ip with the lowest src-ip/dst-ip/proto usage.
 */
static void
find_best_ips_proto(const struct nf_conntrack_zone *zone,
		    struct nf_conntrack_tuple *tuple,
		    const struct nf_nat_range2 *range,
		    const struct nf_conn *ct,
		    enum nf_nat_manip_type maniptype)
{
	union nf_inet_addr *var_ipp;
	unsigned int i, max;
	/* Host order */
	u32 minip, maxip, j, dist;
	bool full_range;

	/* No IP mapping?  Do nothing. */
	if (!(range->flags & NF_NAT_RANGE_MAP_IPS))
		return;

	//需要设置源ip还是目的ip(依据nat方式来决定）
	if (maniptype == NF_NAT_MANIP_SRC)
		var_ipp = &tuple->src.u3;
	else
		var_ipp = &tuple->dst.u3;

	/* Fast path: only one choice. */
	//是否仅有一个选择（即非ip段）
	if (nf_inet_addr_cmp(&range->min_addr, &range->max_addr)) {
		*var_ipp = range->min_addr;//填充要设置的ip
		return;
	}

	//在多个ip中选择一个（这个算法没看懂，感觉会算重）
	if (nf_ct_l3num(ct) == NFPROTO_IPV4)
		max = sizeof(var_ipp->ip) / sizeof(u32) - 1;
	else
		max = sizeof(var_ipp->ip6) / sizeof(u32) - 1;

	/* Hashing source and destination IPs gives a fairly even
	 * spread in practice (if there are a small number of IPs
	 * involved, there usually aren't that many connections
	 * anyway).  The consistency means that servers see the same
	 * client coming from the same IP (some Internet Banking sites
	 * like this), even across reboots.
	 */
	j = jhash2((u32 *)&tuple->src.u3, sizeof(tuple->src.u3) / sizeof(u32),
		   range->flags & NF_NAT_RANGE_PERSISTENT ?
			0 : (__force u32)tuple->dst.u3.all[max] ^ zone->id);

	full_range = false;
	for (i = 0; i <= max; i++) {
		/* If first bytes of the address are at the maximum, use the
		 * distance. Otherwise use the full range.
		 */
		if (!full_range) {
			minip = ntohl((__force __be32)range->min_addr.all[i]);
			maxip = ntohl((__force __be32)range->max_addr.all[i]);
			dist  = maxip - minip + 1;
		} else {
			minip = 0;
			dist  = ~0;
		}

		var_ipp->all[i] = (__force __u32)
			htonl(minip + reciprocal_scale(j, dist));
		if (var_ipp->all[i] != range->max_addr.all[i])
			full_range = true;

		if (!(range->flags & NF_NAT_RANGE_PERSISTENT))
			j ^= (__force u32)tuple->dst.u3.all[i];
	}
}

/* Alter the per-proto part of the tuple (depending on maniptype), to
 * give a unique tuple in the given range if possible.
 *
 * Per-protocol part of tuple is initialized to the incoming packet.
 */
static void nf_nat_l4proto_unique_tuple(struct nf_conntrack_tuple *tuple,
					const struct nf_nat_range2 *range,
					enum nf_nat_manip_type maniptype,
					const struct nf_conn *ct)
{
	unsigned int range_size, min, max, i, attempts;
	__be16 *keyptr;
	u16 off;
	static const unsigned int max_attempts = 128;

	switch (tuple->dst.protonum) {
	case IPPROTO_ICMP: /* fallthrough */
	case IPPROTO_ICMPV6:
		/* id is same for either direction... */
		keyptr = &tuple->src.u.icmp.id;
		min = range->min_proto.icmp.id;
		range_size = ntohs(range->max_proto.icmp.id) -
			     ntohs(range->min_proto.icmp.id) + 1;
		goto find_free_id;
#if IS_ENABLED(CONFIG_NF_CT_PROTO_GRE)
	case IPPROTO_GRE:
		/* If there is no master conntrack we are not PPTP,
		   do not change tuples */
		if (!ct->master)
			return;

		if (maniptype == NF_NAT_MANIP_SRC)
			keyptr = &tuple->src.u.gre.key;
		else
			keyptr = &tuple->dst.u.gre.key;

		if (!(range->flags & NF_NAT_RANGE_PROTO_SPECIFIED)) {
			min = 1;
			range_size = 65535;
		} else {
			min = ntohs(range->min_proto.gre.key);
			range_size = ntohs(range->max_proto.gre.key) - min + 1;
		}
		goto find_free_id;
#endif
	case IPPROTO_UDP:	/* fallthrough */
	case IPPROTO_UDPLITE:	/* fallthrough */
	case IPPROTO_TCP:	/* fallthrough */
	case IPPROTO_SCTP:	/* fallthrough */
	case IPPROTO_DCCP:	/* fallthrough */
		if (maniptype == NF_NAT_MANIP_SRC)
			keyptr = &tuple->src.u.all;
		else
			keyptr = &tuple->dst.u.all;

		break;
	default:
		return;
	}

	/* If no range specified... */
	if (!(range->flags & NF_NAT_RANGE_PROTO_SPECIFIED)) {
		/* If it's dst rewrite, can't change port */
		if (maniptype == NF_NAT_MANIP_DST)
			return;

		if (ntohs(*keyptr) < 1024) {
			/* Loose convention: >> 512 is credential passing */
			if (ntohs(*keyptr) < 512) {
				min = 1;
				range_size = 511 - min + 1;
			} else {
				min = 600;
				range_size = 1023 - min + 1;
			}
		} else {
			min = 1024;
			range_size = 65535 - 1024 + 1;
		}
	} else {
		min = ntohs(range->min_proto.all);
		max = ntohs(range->max_proto.all);
		if (unlikely(max < min))
			swap(max, min);
		range_size = max - min + 1;
	}

find_free_id:
	if (range->flags & NF_NAT_RANGE_PROTO_OFFSET)
		off = (ntohs(*keyptr) - ntohs(range->base_proto.all));
	else
		off = prandom_u32();

	attempts = range_size;
	if (attempts > max_attempts)
		attempts = max_attempts;

	/* We are in softirq; doing a search of the entire range risks
	 * soft lockup when all tuples are already used.
	 *
	 * If we can't find any free port from first offset, pick a new
	 * one and try again, with ever smaller search window.
	 */
another_round:
	for (i = 0; i < attempts; i++, off++) {
		*keyptr = htons(min + off % range_size);
		if (!nf_nat_used_tuple(tuple, ct))
			return;
	}

	if (attempts >= range_size || attempts < 16)
		return;
	attempts /= 2;
	off = prandom_u32();
	goto another_round;
}

/* Manipulate the tuple into the range given. For NF_INET_POST_ROUTING,
 * we change the source to map into the range. For NF_INET_PRE_ROUTING
 * and NF_INET_LOCAL_OUT, we change the destination to map into the
 * range. It might not be possible to get a unique tuple, but we try.
 * At worst (or if we race), we will end up with a final duplicate in
 * __ip_conntrack_confirm and drop the packet. */
static void
get_unique_tuple(struct nf_conntrack_tuple *tuple,
		 const struct nf_conntrack_tuple *orig_tuple,
		 const struct nf_nat_range2 *range,
		 struct nf_conn *ct,
		 enum nf_nat_manip_type maniptype)
{
	const struct nf_conntrack_zone *zone;
	struct net *net = nf_ct_net(ct);

	zone = nf_ct_zone(ct);

	/* 1) If this srcip/proto/src-proto-part is currently mapped,
	 * and that same mapping gives a unique tuple within the given
	 * range, use that.
	 *
	 * This is only required for source (ie. NAT/masq) mappings.
	 * So far, we don't do local source mappings, so multiple
	 * manips not an issue.
	 */
	if (maniptype == NF_NAT_MANIP_SRC &&
	    !(range->flags & NF_NAT_RANGE_PROTO_RANDOM_ALL)) {
		/* try the original tuple first */
		if (in_range(orig_tuple, range)) {
			if (!nf_nat_used_tuple(orig_tuple, ct)) {
				*tuple = *orig_tuple;
				return;
			}
		} else if (find_appropriate_src(net, zone,
						orig_tuple, tuple, range)) {
			pr_debug("get_unique_tuple: Found current src map\n");
			//检查此port是否已被占用，如果已占用，则分配失败
			if (!nf_nat_used_tuple(tuple, ct))
				return;
		}
	}

	/* 2) Select the least-used IP/proto combination in the given range */
	*tuple = *orig_tuple;
	find_best_ips_proto(zone, tuple, range, ct, maniptype);//自range中选出一个ip地址

	/* 3) The per-protocol part of the manip is made to map into
	 * the range to make a unique tuple.
	 */

	/* Only bother mapping if it's not already in range and unique */
	//检查port是否在range->min_proto,range->max_proto范围以内
	if (!(range->flags & NF_NAT_RANGE_PROTO_RANDOM_ALL)) {
		if (range->flags & NF_NAT_RANGE_PROTO_SPECIFIED) {
			if (!(range->flags & NF_NAT_RANGE_PROTO_OFFSET) &&
			    l4proto_in_range(tuple, maniptype,
			          &range->min_proto,
			          &range->max_proto) &&
			    (range->min_proto.all == range->max_proto.all ||
			     !nf_nat_used_tuple(tuple, ct)))
				return;
		} else if (!nf_nat_used_tuple(tuple, ct)) {
<<<<<<< HEAD
			//检查此port是否已被占用，如果已占用，则分配失败
			goto out;
=======
			return;
>>>>>>> f17b5f06
		}
	}

	/* Last chance: get protocol to try to obtain unique tuple. */
<<<<<<< HEAD
	//实现分配
	l4proto->unique_tuple(l3proto, tuple, range, maniptype, ct);
out:
	rcu_read_unlock();
=======
	nf_nat_l4proto_unique_tuple(tuple, range, maniptype, ct);
>>>>>>> f17b5f06
}

//在连接跟踪上创建nat扩展内存
struct nf_conn_nat *nf_ct_nat_ext_add(struct nf_conn *ct)
{
	struct nf_conn_nat *nat = nfct_nat(ct);
	if (nat)
		//此连接上已创建nat扩展内存，直接返回
		return nat;

	//创建
	if (!nf_ct_is_confirmed(ct))
		nat = nf_ct_ext_add(ct, NF_CT_EXT_NAT, GFP_ATOMIC);

	return nat;
}
EXPORT_SYMBOL_GPL(nf_ct_nat_ext_add);

//标记需要做哪种nat
unsigned int
nf_nat_setup_info(struct nf_conn *ct,
		  const struct nf_nat_range2 *range,
		  enum nf_nat_manip_type maniptype)
{
	struct net *net = nf_ct_net(ct);//取连接跟踪对应的net
	struct nf_conntrack_tuple curr_tuple, new_tuple;

	/* Can't setup nat info for confirmed ct. */
	if (nf_ct_is_confirmed(ct))
		return NF_ACCEPT;

	//nat只有两种，源或者目的ip修改
	WARN_ON(maniptype != NF_NAT_MANIP_SRC &&
		maniptype != NF_NAT_MANIP_DST);

	if (WARN_ON(nf_nat_initialized(ct, maniptype)))
		return NF_DROP;//如果连接跟踪已完成nat,则跳出

	/* What we've got will look like inverse of reply. Normally
	 * this is what is in the conntrack, except for prior
	 * manipulations (future optimization: if num_manips == 0,
	 * orig_tp = ct->tuplehash[IP_CT_DIR_ORIGINAL].tuple)
	 */
	//取当前方向tuple(未转换）
	nf_ct_invert_tuplepr(&curr_tuple,
			     &ct->tuplehash[IP_CT_DIR_REPLY].tuple);

	//按range分配端口，ip
	get_unique_tuple(&new_tuple, &curr_tuple, range, ct, maniptype);

	if (!nf_ct_tuple_equal(&new_tuple, &curr_tuple)) {
		//当前方向需要做nat
		struct nf_conntrack_tuple reply;

		/* Alter conntrack table so will recognize replies. */
		nf_ct_invert_tuplepr(&reply, &new_tuple);
		nf_conntrack_alter_reply(ct, &reply);//设置反方向的tuple

		/* Non-atomic: we own this at the moment. */
		if (maniptype == NF_NAT_MANIP_SRC)
			ct->status |= IPS_SRC_NAT;//标记需要做snat
		else
			ct->status |= IPS_DST_NAT;//标记需要做dnat

		if (nfct_help(ct) && !nfct_seqadj(ct))
			if (!nfct_seqadj_ext_add(ct))
				return NF_DROP;
	}

	if (maniptype == NF_NAT_MANIP_SRC) {
		unsigned int srchash;
		spinlock_t *lock;

		srchash = hash_by_src(net,
				      &ct->tuplehash[IP_CT_DIR_ORIGINAL].tuple);
		lock = &nf_nat_locks[srchash % CONNTRACK_LOCKS];
		spin_lock_bh(lock);
		hlist_add_head_rcu(&ct->nat_bysource,
				   &nf_nat_bysource[srchash]);
		spin_unlock_bh(lock);
	}

	/* It's done. */
	if (maniptype == NF_NAT_MANIP_DST)
		ct->status |= IPS_DST_NAT_DONE;
	else
		ct->status |= IPS_SRC_NAT_DONE;

	return NF_ACCEPT;
}
EXPORT_SYMBOL(nf_nat_setup_info);

static unsigned int
__nf_nat_alloc_null_binding(struct nf_conn *ct, enum nf_nat_manip_type manip)
{
	/* Force range to this IP; let proto decide mapping for
	 * per-proto parts (hence not IP_NAT_RANGE_PROTO_SPECIFIED).
	 * Use reply in case it's already been mangled (eg local packet).
	 */
	union nf_inet_addr ip =
		(manip == NF_NAT_MANIP_SRC ?
		ct->tuplehash[IP_CT_DIR_REPLY].tuple.dst.u3 :
		ct->tuplehash[IP_CT_DIR_REPLY].tuple.src.u3);
	struct nf_nat_range2 range = {
		.flags		= NF_NAT_RANGE_MAP_IPS,
		.min_addr	= ip,
		.max_addr	= ip,
	};
	return nf_nat_setup_info(ct, &range, manip);
}

unsigned int
nf_nat_alloc_null_binding(struct nf_conn *ct, unsigned int hooknum)
{
	return __nf_nat_alloc_null_binding(ct, HOOK2MANIP(hooknum));
}
EXPORT_SYMBOL_GPL(nf_nat_alloc_null_binding);

//实现对已建立起连接跟踪的nat转换
static unsigned int nf_nat_manip_pkt(struct sk_buff *skb, struct nf_conn *ct,
				     enum nf_nat_manip_type mtype,
				     enum ip_conntrack_dir dir)
{
	const struct nf_nat_l3proto *l3proto;
	struct nf_conntrack_tuple target;

	/* We are aiming to look like inverse of other direction. */
	//取当前方向的转换结果
	nf_ct_invert_tuplepr(&target, &ct->tuplehash[!dir].tuple);

	l3proto = __nf_nat_l3proto_find(target.src.l3num);
<<<<<<< HEAD
	l4proto = __nf_nat_l4proto_find(target.src.l3num,
					target.dst.protonum);
	//调用l3层进行报文的nat处理，将报文按target中的ip,port进行转换
	if (!l3proto->manip_pkt(skb, 0, l4proto, &target, mtype))
=======
	if (!l3proto->manip_pkt(skb, 0, &target, mtype))
>>>>>>> f17b5f06
		return NF_DROP;

	return NF_ACCEPT;
}

/* Do packet manipulations according to nf_nat_setup_info. */
//按ct修改报文实现nat
unsigned int nf_nat_packet(struct nf_conn *ct,
			   enum ip_conntrack_info ctinfo,
			   unsigned int hooknum,
			   struct sk_buff *skb)
{
	enum nf_nat_manip_type mtype = HOOK2MANIP(hooknum);
	enum ip_conntrack_dir dir = CTINFO2DIR(ctinfo);
	unsigned int verdict = NF_ACCEPT;
	unsigned long statusbit;

	if (mtype == NF_NAT_MANIP_SRC)
		statusbit = IPS_SRC_NAT;
	else
		statusbit = IPS_DST_NAT;

	/* Invert if this is reply dir. */
	if (dir == IP_CT_DIR_REPLY)
		statusbit ^= IPS_NAT_MASK;

	/* Non-atomic: these bits don't change. */
	if (ct->status & statusbit)
		verdict = nf_nat_manip_pkt(skb, ct, mtype, dir);

	return verdict;
}
EXPORT_SYMBOL_GPL(nf_nat_packet);

unsigned int
nf_nat_inet_fn(void *priv, struct sk_buff *skb,
	       const struct nf_hook_state *state)
{
	struct nf_conn *ct;
	enum ip_conntrack_info ctinfo;
	struct nf_conn_nat *nat;
	/* maniptype == SRC for postrouting. */
	enum nf_nat_manip_type maniptype = HOOK2MANIP(state->hook);

	ct = nf_ct_get(skb, &ctinfo);
	/* Can't track?  It's not due to stress, or conntrack would
	 * have dropped it.  Hence it's the user's responsibilty to
	 * packet filter it out, or implement conntrack/NAT for that
	 * protocol. 8) --RR
	 */
	if (!ct)
		return NF_ACCEPT;

	nat = nfct_nat(ct);

	switch (ctinfo) {
	case IP_CT_RELATED:
	case IP_CT_RELATED_REPLY:
		/* Only ICMPs can be IP_CT_IS_REPLY.  Fallthrough */
	case IP_CT_NEW:
		/* Seen it before?  This can happen for loopback, retrans,
		 * or local packets.
		 */
		if (!nf_nat_initialized(ct, maniptype)) {
			struct nf_nat_lookup_hook_priv *lpriv = priv;
			struct nf_hook_entries *e = rcu_dereference(lpriv->entries);
			unsigned int ret;
			int i;

			if (!e)
				goto null_bind;

			for (i = 0; i < e->num_hook_entries; i++) {
				ret = e->hooks[i].hook(e->hooks[i].priv, skb,
						       state);
				if (ret != NF_ACCEPT)
					return ret;
				if (nf_nat_initialized(ct, maniptype))
					goto do_nat;
			}
null_bind:
			ret = nf_nat_alloc_null_binding(ct, state->hook);
			if (ret != NF_ACCEPT)
				return ret;
		} else {
			pr_debug("Already setup manip %s for ct %p (status bits 0x%lx)\n",
				 maniptype == NF_NAT_MANIP_SRC ? "SRC" : "DST",
				 ct, ct->status);
			if (nf_nat_oif_changed(state->hook, ctinfo, nat,
					       state->out))
				goto oif_changed;
		}
		break;
	default:
		/* ESTABLISHED */
		WARN_ON(ctinfo != IP_CT_ESTABLISHED &&
			ctinfo != IP_CT_ESTABLISHED_REPLY);
		if (nf_nat_oif_changed(state->hook, ctinfo, nat, state->out))
			goto oif_changed;
	}
do_nat:
	return nf_nat_packet(ct, ctinfo, state->hook, skb);

oif_changed:
	nf_ct_kill_acct(ct, ctinfo, skb);
	return NF_DROP;
}
EXPORT_SYMBOL_GPL(nf_nat_inet_fn);

struct nf_nat_proto_clean {
	u8	l3proto;
	u8	l4proto;
};

/* kill conntracks with affected NAT section */
static int nf_nat_proto_remove(struct nf_conn *i, void *data)
{
	const struct nf_nat_proto_clean *clean = data;

	if ((clean->l3proto && nf_ct_l3num(i) != clean->l3proto) ||
	    (clean->l4proto && nf_ct_protonum(i) != clean->l4proto))
		return 0;

	return i->status & IPS_NAT_MASK ? 1 : 0;
}

static void __nf_nat_cleanup_conntrack(struct nf_conn *ct)
{
	unsigned int h;

	h = hash_by_src(nf_ct_net(ct), &ct->tuplehash[IP_CT_DIR_ORIGINAL].tuple);
	spin_lock_bh(&nf_nat_locks[h % CONNTRACK_LOCKS]);
	hlist_del_rcu(&ct->nat_bysource);
	spin_unlock_bh(&nf_nat_locks[h % CONNTRACK_LOCKS]);
}

static int nf_nat_proto_clean(struct nf_conn *ct, void *data)
{
	if (nf_nat_proto_remove(ct, data))
		return 1;

	/* This module is being removed and conntrack has nat null binding.
	 * Remove it from bysource hash, as the table will be freed soon.
	 *
	 * Else, when the conntrack is destoyed, nf_nat_cleanup_conntrack()
	 * will delete entry from already-freed table.
	 */
	if (test_and_clear_bit(IPS_SRC_NAT_DONE_BIT, &ct->status))
		__nf_nat_cleanup_conntrack(ct);

	/* don't delete conntrack.  Although that would make things a lot
	 * simpler, we'd end up flushing all conntracks on nat rmmod.
	 */
	return 0;
}

static void nf_nat_l3proto_clean(u8 l3proto)
{
	struct nf_nat_proto_clean clean = {
		.l3proto = l3proto,
	};

	nf_ct_iterate_destroy(nf_nat_proto_remove, &clean);
}

<<<<<<< HEAD
/* Protocol registration. */
int nf_nat_l4proto_register(u8 l3proto, const struct nf_nat_l4proto *l4proto)
{
	const struct nf_nat_l4proto **l4protos;
	unsigned int i;
	int ret = 0;

	mutex_lock(&nf_nat_proto_mutex);
	if (nf_nat_l4protos[l3proto] == NULL) {
		//如果l3层协议没有指定，则创建l3层空间
		l4protos = kmalloc_array(IPPROTO_MAX,
					 sizeof(struct nf_nat_l4proto *),
					 GFP_KERNEL);
		if (l4protos == NULL) {
			ret = -ENOMEM;
			goto out;
		}

		//初始化l4层协议为unkown
		for (i = 0; i < IPPROTO_MAX; i++)
			RCU_INIT_POINTER(l4protos[i], &nf_nat_l4proto_unknown);

		/* Before making proto_array visible to lockless readers,
		 * we must make sure its content is committed to memory.
		 */
		smp_wmb();

		//初始化l3proto对应的空协议表
		nf_nat_l4protos[l3proto] = l4protos;
	}

	//检查l4层协议是否已被注册
	if (rcu_dereference_protected(
			nf_nat_l4protos[l3proto][l4proto->l4proto],
			lockdep_is_held(&nf_nat_proto_mutex)
			) != &nf_nat_l4proto_unknown) {
		ret = -EBUSY;
		goto out;
	}
	//注册l4层协议
	RCU_INIT_POINTER(nf_nat_l4protos[l3proto][l4proto->l4proto], l4proto);
 out:
	mutex_unlock(&nf_nat_proto_mutex);
	return ret;
}
EXPORT_SYMBOL_GPL(nf_nat_l4proto_register);

/* No one stores the protocol anywhere; simply delete it. */
void nf_nat_l4proto_unregister(u8 l3proto, const struct nf_nat_l4proto *l4proto)
{
	mutex_lock(&nf_nat_proto_mutex);
	RCU_INIT_POINTER(nf_nat_l4protos[l3proto][l4proto->l4proto],
			 &nf_nat_l4proto_unknown);
	mutex_unlock(&nf_nat_proto_mutex);
	synchronize_rcu();

	nf_nat_l4proto_clean(l3proto, l4proto->l4proto);
}
EXPORT_SYMBOL_GPL(nf_nat_l4proto_unregister);

//在注册l3协议nat处理时，默认会注册tcp,udp,sctp等l4层协议的nat处理
int nf_nat_l3proto_register(const struct nf_nat_l3proto *l3proto)
{
	mutex_lock(&nf_nat_proto_mutex);
	//在nf_nat_l4protos中，采用l3proto->l3proto中注册tcp,udp协议
	RCU_INIT_POINTER(nf_nat_l4protos[l3proto->l3proto][IPPROTO_TCP],
			 &nf_nat_l4proto_tcp);
	RCU_INIT_POINTER(nf_nat_l4protos[l3proto->l3proto][IPPROTO_UDP],
			 &nf_nat_l4proto_udp);
#ifdef CONFIG_NF_NAT_PROTO_DCCP
	RCU_INIT_POINTER(nf_nat_l4protos[l3proto->l3proto][IPPROTO_DCCP],
			 &nf_nat_l4proto_dccp);
#endif
#ifdef CONFIG_NF_NAT_PROTO_SCTP
	RCU_INIT_POINTER(nf_nat_l4protos[l3proto->l3proto][IPPROTO_SCTP],
			 &nf_nat_l4proto_sctp);
#endif
#ifdef CONFIG_NF_NAT_PROTO_UDPLITE
	RCU_INIT_POINTER(nf_nat_l4protos[l3proto->l3proto][IPPROTO_UDPLITE],
			 &nf_nat_l4proto_udplite);
#endif
	mutex_unlock(&nf_nat_proto_mutex);

	//注册l3协议
=======
int nf_nat_l3proto_register(const struct nf_nat_l3proto *l3proto)
{
>>>>>>> f17b5f06
	RCU_INIT_POINTER(nf_nat_l3protos[l3proto->l3proto], l3proto);
	return 0;
}
EXPORT_SYMBOL_GPL(nf_nat_l3proto_register);

void nf_nat_l3proto_unregister(const struct nf_nat_l3proto *l3proto)
{
	mutex_lock(&nf_nat_proto_mutex);
	RCU_INIT_POINTER(nf_nat_l3protos[l3proto->l3proto], NULL);
	mutex_unlock(&nf_nat_proto_mutex);
	synchronize_rcu();

	nf_nat_l3proto_clean(l3proto->l3proto);
}
EXPORT_SYMBOL_GPL(nf_nat_l3proto_unregister);

/* No one using conntrack by the time this called. */
static void nf_nat_cleanup_conntrack(struct nf_conn *ct)
{
	if (ct->status & IPS_SRC_NAT_DONE)
		__nf_nat_cleanup_conntrack(ct);
}

static struct nf_ct_ext_type nat_extend __read_mostly = {
	.len		= sizeof(struct nf_conn_nat),
	.align		= __alignof__(struct nf_conn_nat),
	.destroy	= nf_nat_cleanup_conntrack,
	.id		= NF_CT_EXT_NAT,
};

#if IS_ENABLED(CONFIG_NF_CT_NETLINK)

#include <linux/netfilter/nfnetlink.h>
#include <linux/netfilter/nfnetlink_conntrack.h>

static const struct nla_policy protonat_nla_policy[CTA_PROTONAT_MAX+1] = {
	[CTA_PROTONAT_PORT_MIN]	= { .type = NLA_U16 },
	[CTA_PROTONAT_PORT_MAX]	= { .type = NLA_U16 },
};

static int nf_nat_l4proto_nlattr_to_range(struct nlattr *tb[],
					  struct nf_nat_range2 *range)
{
	if (tb[CTA_PROTONAT_PORT_MIN]) {
		range->min_proto.all = nla_get_be16(tb[CTA_PROTONAT_PORT_MIN]);
		range->max_proto.all = range->min_proto.all;
		range->flags |= NF_NAT_RANGE_PROTO_SPECIFIED;
	}
	if (tb[CTA_PROTONAT_PORT_MAX]) {
		range->max_proto.all = nla_get_be16(tb[CTA_PROTONAT_PORT_MAX]);
		range->flags |= NF_NAT_RANGE_PROTO_SPECIFIED;
	}
	return 0;
}

static int nfnetlink_parse_nat_proto(struct nlattr *attr,
				     const struct nf_conn *ct,
				     struct nf_nat_range2 *range)
{
	struct nlattr *tb[CTA_PROTONAT_MAX+1];
	int err;

	err = nla_parse_nested(tb, CTA_PROTONAT_MAX, attr,
			       protonat_nla_policy, NULL);
	if (err < 0)
		return err;

	return nf_nat_l4proto_nlattr_to_range(tb, range);
}

static const struct nla_policy nat_nla_policy[CTA_NAT_MAX+1] = {
	[CTA_NAT_V4_MINIP]	= { .type = NLA_U32 },
	[CTA_NAT_V4_MAXIP]	= { .type = NLA_U32 },
	[CTA_NAT_V6_MINIP]	= { .len = sizeof(struct in6_addr) },
	[CTA_NAT_V6_MAXIP]	= { .len = sizeof(struct in6_addr) },
	[CTA_NAT_PROTO]		= { .type = NLA_NESTED },
};

static int
nfnetlink_parse_nat(const struct nlattr *nat,
		    const struct nf_conn *ct, struct nf_nat_range2 *range,
		    const struct nf_nat_l3proto *l3proto)
{
	struct nlattr *tb[CTA_NAT_MAX+1];
	int err;

	memset(range, 0, sizeof(*range));

	err = nla_parse_nested(tb, CTA_NAT_MAX, nat, nat_nla_policy, NULL);
	if (err < 0)
		return err;

	err = l3proto->nlattr_to_range(tb, range);
	if (err < 0)
		return err;

	if (!tb[CTA_NAT_PROTO])
		return 0;

	return nfnetlink_parse_nat_proto(tb[CTA_NAT_PROTO], ct, range);
}

/* This function is called under rcu_read_lock() */
static int
nfnetlink_parse_nat_setup(struct nf_conn *ct,
			  enum nf_nat_manip_type manip,
			  const struct nlattr *attr)
{
	struct nf_nat_range2 range;
	const struct nf_nat_l3proto *l3proto;
	int err;

	/* Should not happen, restricted to creating new conntracks
	 * via ctnetlink.
	 */
	if (WARN_ON_ONCE(nf_nat_initialized(ct, manip)))
		return -EEXIST;

	/* Make sure that L3 NAT is there by when we call nf_nat_setup_info to
	 * attach the null binding, otherwise this may oops.
	 */
	l3proto = __nf_nat_l3proto_find(nf_ct_l3num(ct));
	if (l3proto == NULL)
		return -EAGAIN;

	/* No NAT information has been passed, allocate the null-binding */
	if (attr == NULL)
		return __nf_nat_alloc_null_binding(ct, manip) == NF_DROP ? -ENOMEM : 0;

	err = nfnetlink_parse_nat(attr, ct, &range, l3proto);
	if (err < 0)
		return err;

	return nf_nat_setup_info(ct, &range, manip) == NF_DROP ? -ENOMEM : 0;
}
#else
static int
nfnetlink_parse_nat_setup(struct nf_conn *ct,
			  enum nf_nat_manip_type manip,
			  const struct nlattr *attr)
{
	return -EOPNOTSUPP;
}
#endif

static struct nf_ct_helper_expectfn follow_master_nat = {
	.name		= "nat-follow-master",
	.expectfn	= nf_nat_follow_master,
};

int nf_nat_register_fn(struct net *net, const struct nf_hook_ops *ops,
		       const struct nf_hook_ops *orig_nat_ops, unsigned int ops_count)
{
	struct nat_net *nat_net = net_generic(net, nat_net_id);
	struct nf_nat_hooks_net *nat_proto_net;
	struct nf_nat_lookup_hook_priv *priv;
	unsigned int hooknum = ops->hooknum;
	struct nf_hook_ops *nat_ops;
	int i, ret;

	if (WARN_ON_ONCE(ops->pf >= ARRAY_SIZE(nat_net->nat_proto_net)))
		return -EINVAL;

	nat_proto_net = &nat_net->nat_proto_net[ops->pf];

	for (i = 0; i < ops_count; i++) {
		if (WARN_ON(orig_nat_ops[i].pf != ops->pf))
			return -EINVAL;
		if (orig_nat_ops[i].hooknum == hooknum) {
			hooknum = i;
			break;
		}
	}

	if (WARN_ON_ONCE(i == ops_count))
		return -EINVAL;

	mutex_lock(&nf_nat_proto_mutex);
	if (!nat_proto_net->nat_hook_ops) {
		WARN_ON(nat_proto_net->users != 0);

		nat_ops = kmemdup(orig_nat_ops, sizeof(*orig_nat_ops) * ops_count, GFP_KERNEL);
		if (!nat_ops) {
			mutex_unlock(&nf_nat_proto_mutex);
			return -ENOMEM;
		}

		for (i = 0; i < ops_count; i++) {
			priv = kzalloc(sizeof(*priv), GFP_KERNEL);
			if (priv) {
				nat_ops[i].priv = priv;
				continue;
			}
			mutex_unlock(&nf_nat_proto_mutex);
			while (i)
				kfree(nat_ops[--i].priv);
			kfree(nat_ops);
			return -ENOMEM;
		}

		ret = nf_register_net_hooks(net, nat_ops, ops_count);
		if (ret < 0) {
			mutex_unlock(&nf_nat_proto_mutex);
			for (i = 0; i < ops_count; i++)
				kfree(nat_ops[i].priv);
			kfree(nat_ops);
			return ret;
		}

		nat_proto_net->nat_hook_ops = nat_ops;
	}

	nat_ops = nat_proto_net->nat_hook_ops;
	priv = nat_ops[hooknum].priv;
	if (WARN_ON_ONCE(!priv)) {
		mutex_unlock(&nf_nat_proto_mutex);
		return -EOPNOTSUPP;
	}

	ret = nf_hook_entries_insert_raw(&priv->entries, ops);
	if (ret == 0)
		nat_proto_net->users++;

	mutex_unlock(&nf_nat_proto_mutex);
	return ret;
}
EXPORT_SYMBOL_GPL(nf_nat_register_fn);

void nf_nat_unregister_fn(struct net *net, const struct nf_hook_ops *ops,
		          unsigned int ops_count)
{
	struct nat_net *nat_net = net_generic(net, nat_net_id);
	struct nf_nat_hooks_net *nat_proto_net;
	struct nf_nat_lookup_hook_priv *priv;
	struct nf_hook_ops *nat_ops;
	int hooknum = ops->hooknum;
	int i;

	if (ops->pf >= ARRAY_SIZE(nat_net->nat_proto_net))
		return;

	nat_proto_net = &nat_net->nat_proto_net[ops->pf];

	mutex_lock(&nf_nat_proto_mutex);
	if (WARN_ON(nat_proto_net->users == 0))
		goto unlock;

	nat_proto_net->users--;

	nat_ops = nat_proto_net->nat_hook_ops;
	for (i = 0; i < ops_count; i++) {
		if (nat_ops[i].hooknum == hooknum) {
			hooknum = i;
			break;
		}
	}
	if (WARN_ON_ONCE(i == ops_count))
		goto unlock;
	priv = nat_ops[hooknum].priv;
	nf_hook_entries_delete_raw(&priv->entries, ops);

	if (nat_proto_net->users == 0) {
		nf_unregister_net_hooks(net, nat_ops, ops_count);

		for (i = 0; i < ops_count; i++) {
			priv = nat_ops[i].priv;
			kfree_rcu(priv, rcu_head);
		}

		nat_proto_net->nat_hook_ops = NULL;
		kfree(nat_ops);
	}
unlock:
	mutex_unlock(&nf_nat_proto_mutex);
}
EXPORT_SYMBOL_GPL(nf_nat_unregister_fn);

static struct pernet_operations nat_net_ops = {
	.id = &nat_net_id,
	.size = sizeof(struct nat_net),
};

static struct nf_nat_hook nat_hook = {
	.parse_nat_setup	= nfnetlink_parse_nat_setup,
#ifdef CONFIG_XFRM
	.decode_session		= __nf_nat_decode_session,
#endif
	.manip_pkt		= nf_nat_manip_pkt,//实现连接跟踪建立起来后的报文转换
};

static int __init nf_nat_init(void)
{
	int ret, i;

	/* Leave them the same for the moment. */
	nf_nat_htable_size = nf_conntrack_htable_size;
	if (nf_nat_htable_size < CONNTRACK_LOCKS)
		nf_nat_htable_size = CONNTRACK_LOCKS;

	nf_nat_bysource = nf_ct_alloc_hashtable(&nf_nat_htable_size, 0);
	if (!nf_nat_bysource)
		return -ENOMEM;

	//注册nat连接跟踪扩展
	ret = nf_ct_extend_register(&nat_extend);
	if (ret < 0) {
		kvfree(nf_nat_bysource);
		pr_err("Unable to register extension\n");
		return ret;
	}

	//初始化锁
	for (i = 0; i < CONNTRACK_LOCKS; i++)
		spin_lock_init(&nf_nat_locks[i]);

	ret = register_pernet_subsys(&nat_net_ops);
	if (ret < 0) {
		nf_ct_extend_unregister(&nat_extend);
		return ret;
	}

	nf_ct_helper_expectfn_register(&follow_master_nat);

	WARN_ON(nf_nat_hook != NULL);
	RCU_INIT_POINTER(nf_nat_hook, &nat_hook);

	return 0;
}

static void __exit nf_nat_cleanup(void)
{
	struct nf_nat_proto_clean clean = {};

	nf_ct_iterate_destroy(nf_nat_proto_clean, &clean);

	nf_ct_extend_unregister(&nat_extend);
	nf_ct_helper_expectfn_unregister(&follow_master_nat);
	RCU_INIT_POINTER(nf_nat_hook, NULL);

	synchronize_net();
	kvfree(nf_nat_bysource);
	unregister_pernet_subsys(&nat_net_ops);
}

MODULE_LICENSE("GPL");

module_init(nf_nat_init);
module_exit(nf_nat_cleanup);<|MERGE_RESOLUTION|>--- conflicted
+++ resolved
@@ -38,12 +38,6 @@
 //注册的3层协议nat处理回调
 static const struct nf_nat_l3proto __rcu *nf_nat_l3protos[NFPROTO_NUMPROTO]
 						__read_mostly;
-<<<<<<< HEAD
-//注册４层协议nat处理回调
-static const struct nf_nat_l4proto __rcu **nf_nat_l4protos[NFPROTO_NUMPROTO]
-						__read_mostly;
-=======
->>>>>>> f17b5f06
 static unsigned int nat_net_id __read_mostly;
 
 static struct hlist_head *nf_nat_bysource __read_mostly;
@@ -529,24 +523,13 @@
 			     !nf_nat_used_tuple(tuple, ct)))
 				return;
 		} else if (!nf_nat_used_tuple(tuple, ct)) {
-<<<<<<< HEAD
-			//检查此port是否已被占用，如果已占用，则分配失败
-			goto out;
-=======
 			return;
->>>>>>> f17b5f06
 		}
 	}
 
 	/* Last chance: get protocol to try to obtain unique tuple. */
-<<<<<<< HEAD
 	//实现分配
-	l4proto->unique_tuple(l3proto, tuple, range, maniptype, ct);
-out:
-	rcu_read_unlock();
-=======
 	nf_nat_l4proto_unique_tuple(tuple, range, maniptype, ct);
->>>>>>> f17b5f06
 }
 
 //在连接跟踪上创建nat扩展内存
@@ -678,14 +661,8 @@
 	nf_ct_invert_tuplepr(&target, &ct->tuplehash[!dir].tuple);
 
 	l3proto = __nf_nat_l3proto_find(target.src.l3num);
-<<<<<<< HEAD
-	l4proto = __nf_nat_l4proto_find(target.src.l3num,
-					target.dst.protonum);
 	//调用l3层进行报文的nat处理，将报文按target中的ip,port进行转换
-	if (!l3proto->manip_pkt(skb, 0, l4proto, &target, mtype))
-=======
 	if (!l3proto->manip_pkt(skb, 0, &target, mtype))
->>>>>>> f17b5f06
 		return NF_DROP;
 
 	return NF_ACCEPT;
@@ -851,95 +828,8 @@
 	nf_ct_iterate_destroy(nf_nat_proto_remove, &clean);
 }
 
-<<<<<<< HEAD
-/* Protocol registration. */
-int nf_nat_l4proto_register(u8 l3proto, const struct nf_nat_l4proto *l4proto)
-{
-	const struct nf_nat_l4proto **l4protos;
-	unsigned int i;
-	int ret = 0;
-
-	mutex_lock(&nf_nat_proto_mutex);
-	if (nf_nat_l4protos[l3proto] == NULL) {
-		//如果l3层协议没有指定，则创建l3层空间
-		l4protos = kmalloc_array(IPPROTO_MAX,
-					 sizeof(struct nf_nat_l4proto *),
-					 GFP_KERNEL);
-		if (l4protos == NULL) {
-			ret = -ENOMEM;
-			goto out;
-		}
-
-		//初始化l4层协议为unkown
-		for (i = 0; i < IPPROTO_MAX; i++)
-			RCU_INIT_POINTER(l4protos[i], &nf_nat_l4proto_unknown);
-
-		/* Before making proto_array visible to lockless readers,
-		 * we must make sure its content is committed to memory.
-		 */
-		smp_wmb();
-
-		//初始化l3proto对应的空协议表
-		nf_nat_l4protos[l3proto] = l4protos;
-	}
-
-	//检查l4层协议是否已被注册
-	if (rcu_dereference_protected(
-			nf_nat_l4protos[l3proto][l4proto->l4proto],
-			lockdep_is_held(&nf_nat_proto_mutex)
-			) != &nf_nat_l4proto_unknown) {
-		ret = -EBUSY;
-		goto out;
-	}
-	//注册l4层协议
-	RCU_INIT_POINTER(nf_nat_l4protos[l3proto][l4proto->l4proto], l4proto);
- out:
-	mutex_unlock(&nf_nat_proto_mutex);
-	return ret;
-}
-EXPORT_SYMBOL_GPL(nf_nat_l4proto_register);
-
-/* No one stores the protocol anywhere; simply delete it. */
-void nf_nat_l4proto_unregister(u8 l3proto, const struct nf_nat_l4proto *l4proto)
-{
-	mutex_lock(&nf_nat_proto_mutex);
-	RCU_INIT_POINTER(nf_nat_l4protos[l3proto][l4proto->l4proto],
-			 &nf_nat_l4proto_unknown);
-	mutex_unlock(&nf_nat_proto_mutex);
-	synchronize_rcu();
-
-	nf_nat_l4proto_clean(l3proto, l4proto->l4proto);
-}
-EXPORT_SYMBOL_GPL(nf_nat_l4proto_unregister);
-
-//在注册l3协议nat处理时，默认会注册tcp,udp,sctp等l4层协议的nat处理
 int nf_nat_l3proto_register(const struct nf_nat_l3proto *l3proto)
 {
-	mutex_lock(&nf_nat_proto_mutex);
-	//在nf_nat_l4protos中，采用l3proto->l3proto中注册tcp,udp协议
-	RCU_INIT_POINTER(nf_nat_l4protos[l3proto->l3proto][IPPROTO_TCP],
-			 &nf_nat_l4proto_tcp);
-	RCU_INIT_POINTER(nf_nat_l4protos[l3proto->l3proto][IPPROTO_UDP],
-			 &nf_nat_l4proto_udp);
-#ifdef CONFIG_NF_NAT_PROTO_DCCP
-	RCU_INIT_POINTER(nf_nat_l4protos[l3proto->l3proto][IPPROTO_DCCP],
-			 &nf_nat_l4proto_dccp);
-#endif
-#ifdef CONFIG_NF_NAT_PROTO_SCTP
-	RCU_INIT_POINTER(nf_nat_l4protos[l3proto->l3proto][IPPROTO_SCTP],
-			 &nf_nat_l4proto_sctp);
-#endif
-#ifdef CONFIG_NF_NAT_PROTO_UDPLITE
-	RCU_INIT_POINTER(nf_nat_l4protos[l3proto->l3proto][IPPROTO_UDPLITE],
-			 &nf_nat_l4proto_udplite);
-#endif
-	mutex_unlock(&nf_nat_proto_mutex);
-
-	//注册l3协议
-=======
-int nf_nat_l3proto_register(const struct nf_nat_l3proto *l3proto)
-{
->>>>>>> f17b5f06
 	RCU_INIT_POINTER(nf_nat_l3protos[l3proto->l3proto], l3proto);
 	return 0;
 }
