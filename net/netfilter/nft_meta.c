--- conflicted
+++ resolved
@@ -842,9 +842,6 @@
 	return ERR_PTR(-EINVAL);
 }
 
-<<<<<<< HEAD
-//提取报文meta信息匹配提取
-=======
 static int nft_meta_inner_init(const struct nft_ctx *ctx,
 			       const struct nft_expr *expr,
 			       const struct nlattr * const tb[])
@@ -906,7 +903,7 @@
 	/* direct call to nft_meta_inner_eval(). */
 };
 
->>>>>>> fe15c26e
+//提取报文meta信息匹配提取
 struct nft_expr_type nft_meta_type __read_mostly = {
 	.name		= "meta",
 	.select_ops	= nft_meta_select_ops,
