// SPDX-License-Identifier: GPL-2.0-only
/*
 * Copyright (c) 2008-2009 Patrick McHardy <kaber@trash.net>
 * Copyright (c) 2014 Intel Corporation
 * Author: Tomasz Bursztyka <tomasz.bursztyka@linux.intel.com>
 *
 * Development of this code funded by Astaro AG (http://www.astaro.com/)
 */

#include <linux/kernel.h>
#include <linux/netlink.h>
#include <linux/netfilter.h>
#include <linux/netfilter/nf_tables.h>
#include <linux/in.h>
#include <linux/ip.h>
#include <linux/ipv6.h>
#include <linux/random.h>
#include <linux/smp.h>
#include <linux/static_key.h>
#include <net/dst.h>
#include <net/ip.h>
#include <net/sock.h>
#include <net/tcp_states.h> /* for TCP_TIME_WAIT */
#include <net/netfilter/nf_tables.h>
#include <net/netfilter/nf_tables_core.h>
#include <net/netfilter/nft_meta.h>
#include <net/netfilter/nf_tables_offload.h>

#include <uapi/linux/netfilter_bridge.h> /* NF_BR_PRE_ROUTING */

#define NFT_META_SECS_PER_MINUTE	60
#define NFT_META_SECS_PER_HOUR		3600
#define NFT_META_SECS_PER_DAY		86400
#define NFT_META_DAYS_PER_WEEK		7

static u8 nft_meta_weekday(void)
{
	time64_t secs = ktime_get_real_seconds();
	unsigned int dse;
	u8 wday;

	secs -= NFT_META_SECS_PER_MINUTE * sys_tz.tz_minuteswest;
	dse = div_u64(secs, NFT_META_SECS_PER_DAY);
	wday = (4 + dse) % NFT_META_DAYS_PER_WEEK;

	return wday;
}

static u32 nft_meta_hour(time64_t secs)
{
	struct tm tm;

	time64_to_tm(secs, 0, &tm);

	return tm.tm_hour * NFT_META_SECS_PER_HOUR
		+ tm.tm_min * NFT_META_SECS_PER_MINUTE
		+ tm.tm_sec;
}

static noinline_for_stack void
nft_meta_get_eval_time(enum nft_meta_keys key,
		       u32 *dest)
{
	switch (key) {
	case NFT_META_TIME_NS:
		nft_reg_store64(dest, ktime_get_real_ns());
		break;
	case NFT_META_TIME_DAY:
		nft_reg_store8(dest, nft_meta_weekday());
		break;
	case NFT_META_TIME_HOUR:
		*dest = nft_meta_hour(ktime_get_real_seconds());
		break;
	default:
		break;
	}
}

static noinline bool
nft_meta_get_eval_pkttype_lo(const struct nft_pktinfo *pkt,
			     u32 *dest)
{
	const struct sk_buff *skb = pkt->skb;

	switch (nft_pf(pkt)) {
	case NFPROTO_IPV4:
		if (ipv4_is_multicast(ip_hdr(skb)->daddr))
			nft_reg_store8(dest, PACKET_MULTICAST);
		else
			nft_reg_store8(dest, PACKET_BROADCAST);
		break;
	case NFPROTO_IPV6:
		nft_reg_store8(dest, PACKET_MULTICAST);
		break;
	case NFPROTO_NETDEV:
		switch (skb->protocol) {
		case htons(ETH_P_IP): {
			int noff = skb_network_offset(skb);
			struct iphdr *iph, _iph;

			iph = skb_header_pointer(skb, noff,
						 sizeof(_iph), &_iph);
			if (!iph)
				return false;

			if (ipv4_is_multicast(iph->daddr))
				nft_reg_store8(dest, PACKET_MULTICAST);
			else
				nft_reg_store8(dest, PACKET_BROADCAST);

			break;
		}
		case htons(ETH_P_IPV6):
			nft_reg_store8(dest, PACKET_MULTICAST);
			break;
		default:
			WARN_ON_ONCE(1);
			return false;
		}
		break;
	default:
		WARN_ON_ONCE(1);
		return false;
	}

	return true;
}

static noinline bool
nft_meta_get_eval_skugid(enum nft_meta_keys key,
			 u32 *dest,
			 const struct nft_pktinfo *pkt)
{
	struct sock *sk = skb_to_full_sk(pkt->skb);
	struct socket *sock;

	if (!sk || !sk_fullsock(sk) || !net_eq(nft_net(pkt), sock_net(sk)))
		return false;

	read_lock_bh(&sk->sk_callback_lock);
	sock = sk->sk_socket;
	if (!sock || !sock->file) {
		read_unlock_bh(&sk->sk_callback_lock);
		return false;
	}

	switch (key) {
	case NFT_META_SKUID:
		*dest = from_kuid_munged(sock_net(sk)->user_ns,
					 sock->file->f_cred->fsuid);
		break;
	case NFT_META_SKGID:
		*dest =	from_kgid_munged(sock_net(sk)->user_ns,
					 sock->file->f_cred->fsgid);
		break;
	default:
		break;
	}

	read_unlock_bh(&sk->sk_callback_lock);
	return true;
}

#ifdef CONFIG_CGROUP_NET_CLASSID
static noinline bool
nft_meta_get_eval_cgroup(u32 *dest, const struct nft_pktinfo *pkt)
{
	struct sock *sk = skb_to_full_sk(pkt->skb);

	if (!sk || !sk_fullsock(sk) || !net_eq(nft_net(pkt), sock_net(sk)))
		return false;

	//取此socket对应的classid
	*dest = sock_cgroup_classid(&sk->sk_cgrp_data);
	return true;
}
#endif

static noinline bool nft_meta_get_eval_kind(enum nft_meta_keys key,
					    u32 *dest,
					    const struct nft_pktinfo *pkt)
{
	const struct net_device *in = nft_in(pkt), *out = nft_out(pkt);

	switch (key) {
	case NFT_META_IIFKIND:
		if (!in || !in->rtnl_link_ops)
			return false;
		strncpy((char *)dest, in->rtnl_link_ops->kind, IFNAMSIZ);
		break;
	case NFT_META_OIFKIND:
		if (!out || !out->rtnl_link_ops)
			return false;
		strncpy((char *)dest, out->rtnl_link_ops->kind, IFNAMSIZ);
		break;
	default:
		return false;
	}

	return true;
}

static void nft_meta_store_ifindex(u32 *dest, const struct net_device *dev)
{
	*dest = dev ? dev->ifindex : 0;
}

static void nft_meta_store_ifname(u32 *dest, const struct net_device *dev)
{
	strncpy((char *)dest, dev ? dev->name : "", IFNAMSIZ);
}

static bool nft_meta_store_iftype(u32 *dest, const struct net_device *dev)
{
	if (!dev)
		return false;

	nft_reg_store16(dest, dev->type);
	return true;
}

static bool nft_meta_store_ifgroup(u32 *dest, const struct net_device *dev)
{
	if (!dev)
		return false;

	*dest = dev->group;
	return true;
}

static bool nft_meta_get_eval_ifname(enum nft_meta_keys key, u32 *dest,
				     const struct nft_pktinfo *pkt)
{
	switch (key) {
	case NFT_META_IIFNAME:
		nft_meta_store_ifname(dest, nft_in(pkt));
		break;
	case NFT_META_OIFNAME:
		nft_meta_store_ifname(dest, nft_out(pkt));
		break;
	case NFT_META_IIF:
		nft_meta_store_ifindex(dest, nft_in(pkt));
		break;
	case NFT_META_OIF:
		nft_meta_store_ifindex(dest, nft_out(pkt));
		break;
	case NFT_META_IFTYPE:
		if (!nft_meta_store_iftype(dest, pkt->skb->dev))
			return false;
		break;
	case __NFT_META_IIFTYPE:
		if (!nft_meta_store_iftype(dest, nft_in(pkt)))
			return false;
		break;
	case NFT_META_OIFTYPE:
		if (!nft_meta_store_iftype(dest, nft_out(pkt)))
			return false;
		break;
	case NFT_META_IIFGROUP:
		if (!nft_meta_store_ifgroup(dest, nft_in(pkt)))
			return false;
		break;
	case NFT_META_OIFGROUP:
		if (!nft_meta_store_ifgroup(dest, nft_out(pkt)))
			return false;
		break;
	default:
		return false;
	}

	return true;
}

#ifdef CONFIG_IP_ROUTE_CLASSID
static noinline bool
nft_meta_get_eval_rtclassid(const struct sk_buff *skb, u32 *dest)
{
	const struct dst_entry *dst = skb_dst(skb);

	if (!dst)
		return false;

	*dest = dst->tclassid;
	return true;
}
#endif

static noinline u32 nft_meta_get_eval_sdif(const struct nft_pktinfo *pkt)
{
	switch (nft_pf(pkt)) {
	case NFPROTO_IPV4:
		return inet_sdif(pkt->skb);
	case NFPROTO_IPV6:
		return inet6_sdif(pkt->skb);
	}

	return 0;
}

static noinline void
nft_meta_get_eval_sdifname(u32 *dest, const struct nft_pktinfo *pkt)
{
	u32 sdif = nft_meta_get_eval_sdif(pkt);
	const struct net_device *dev;

	dev = sdif ? dev_get_by_index_rcu(nft_net(pkt), sdif) : NULL;
	nft_meta_store_ifname(dest, dev);
}

void nft_meta_get_eval(const struct nft_expr *expr,
		       struct nft_regs *regs,
		       const struct nft_pktinfo *pkt)
{
	const struct nft_meta *priv = nft_expr_priv(expr);
	const struct sk_buff *skb = pkt->skb;
	u32 *dest = &regs->data[priv->dreg];

	switch (priv->key) {
	case NFT_META_LEN:
	    //取报文长度
		*dest = skb->len;
		break;
	case NFT_META_PROTOCOL:
	    //取报文协议
		nft_reg_store16(dest, (__force u16)skb->protocol);
		break;
	case NFT_META_NFPROTO:
		nft_reg_store8(dest, nft_pf(pkt));
		break;
	case NFT_META_L4PROTO:
		if (!(pkt->flags & NFT_PKTINFO_L4PROTO))
			goto err;
		nft_reg_store8(dest, pkt->tprot);
		break;
	case NFT_META_PRIORITY:
	    //报文priority
		*dest = skb->priority;
		break;
	case NFT_META_MARK:
	    //报文mark
		*dest = skb->mark;
		break;
	case NFT_META_IIF:
	case NFT_META_OIF:
	case NFT_META_IIFNAME:
	case NFT_META_OIFNAME:
	case NFT_META_IIFTYPE:
	case NFT_META_OIFTYPE:
	case NFT_META_IIFGROUP:
	case NFT_META_OIFGROUP:
	    //接口名称获取
		if (!nft_meta_get_eval_ifname(priv->key, dest, pkt))
			goto err;
		break;
	case NFT_META_SKUID:
	case NFT_META_SKGID:
		if (!nft_meta_get_eval_skugid(priv->key, dest, pkt))
			goto err;
		break;
#ifdef CONFIG_IP_ROUTE_CLASSID
	case NFT_META_RTCLASSID:
		if (!nft_meta_get_eval_rtclassid(skb, dest))
			goto err;
		break;
#endif
#ifdef CONFIG_NETWORK_SECMARK
	case NFT_META_SECMARK:
		*dest = skb->secmark;
		break;
#endif
	case NFT_META_PKTTYPE:
		if (skb->pkt_type != PACKET_LOOPBACK) {
			nft_reg_store8(dest, skb->pkt_type);
			break;
		}

		if (!nft_meta_get_eval_pkttype_lo(pkt, dest))
			goto err;
		break;
	case NFT_META_CPU:
		*dest = raw_smp_processor_id();
		break;
#ifdef CONFIG_CGROUP_NET_CLASSID
	case NFT_META_CGROUP:
	    /*取此socket对应的classid*/
		if (!nft_meta_get_eval_cgroup(dest, pkt))
			goto err;
		break;
#endif
	case NFT_META_PRANDOM:
<<<<<<< HEAD
	    /*获取随机数*/
		*dest = nft_prandom_u32();
=======
		*dest = get_random_u32();
>>>>>>> 97ee9d1c
		break;
#ifdef CONFIG_XFRM
	case NFT_META_SECPATH:
		nft_reg_store8(dest, secpath_exists(skb));
		break;
#endif
	case NFT_META_IIFKIND:
	case NFT_META_OIFKIND:
		if (!nft_meta_get_eval_kind(priv->key, dest, pkt))
			goto err;
		break;
	case NFT_META_TIME_NS:
	case NFT_META_TIME_DAY:
	case NFT_META_TIME_HOUR:
	    /*时间获取*/
		nft_meta_get_eval_time(priv->key, dest);
		break;
	case NFT_META_SDIF:
		*dest = nft_meta_get_eval_sdif(pkt);
		break;
	case NFT_META_SDIFNAME:
		nft_meta_get_eval_sdifname(dest, pkt);
		break;
	default:
		WARN_ON(1);
		goto err;
	}
	return;

err:
	regs->verdict.code = NFT_BREAK;
}
EXPORT_SYMBOL_GPL(nft_meta_get_eval);

void nft_meta_set_eval(const struct nft_expr *expr,
		       struct nft_regs *regs,
		       const struct nft_pktinfo *pkt)
{
	const struct nft_meta *meta = nft_expr_priv(expr);
	struct sk_buff *skb = pkt->skb;
	u32 *sreg = &regs->data[meta->sreg];
	u32 value = *sreg;
	u8 value8;

	switch (meta->key) {
	case NFT_META_MARK:
		skb->mark = value;
		break;
	case NFT_META_PRIORITY:
		skb->priority = value;
		break;
	case NFT_META_PKTTYPE:
		value8 = nft_reg_load8(sreg);

		if (skb->pkt_type != value8 &&
		    skb_pkt_type_ok(value8) &&
		    skb_pkt_type_ok(skb->pkt_type))
			skb->pkt_type = value8;
		break;
	case NFT_META_NFTRACE:
	    //为报文设置trace
		value8 = nft_reg_load8(sreg);

		skb->nf_trace = !!value8;
		break;
#ifdef CONFIG_NETWORK_SECMARK
	case NFT_META_SECMARK:
		skb->secmark = value;
		break;
#endif
	default:
		WARN_ON(1);
	}
}
EXPORT_SYMBOL_GPL(nft_meta_set_eval);

const struct nla_policy nft_meta_policy[NFTA_META_MAX + 1] = {
	[NFTA_META_DREG]	= { .type = NLA_U32 },
	[NFTA_META_KEY]		= { .type = NLA_U32 },
	[NFTA_META_SREG]	= { .type = NLA_U32 },
};
EXPORT_SYMBOL_GPL(nft_meta_policy);

int nft_meta_get_init(const struct nft_ctx *ctx,
		      const struct nft_expr *expr,
		      const struct nlattr * const tb[])
{
	struct nft_meta *priv = nft_expr_priv(expr);
	unsigned int len;

	priv->key = ntohl(nla_get_be32(tb[NFTA_META_KEY]));
	switch (priv->key) {
	case NFT_META_PROTOCOL:
	case NFT_META_IIFTYPE:
	case NFT_META_OIFTYPE:
		len = sizeof(u16);
		break;
	case NFT_META_NFPROTO:
	case NFT_META_L4PROTO:
	case NFT_META_LEN:
	case NFT_META_PRIORITY:
	case NFT_META_MARK:
	case NFT_META_IIF:
	case NFT_META_OIF:
	case NFT_META_SDIF:
	case NFT_META_SKUID:
	case NFT_META_SKGID:
#ifdef CONFIG_IP_ROUTE_CLASSID
	case NFT_META_RTCLASSID:
#endif
#ifdef CONFIG_NETWORK_SECMARK
	case NFT_META_SECMARK:
#endif
	case NFT_META_PKTTYPE:
	case NFT_META_CPU:
	case NFT_META_IIFGROUP:
	case NFT_META_OIFGROUP:
#ifdef CONFIG_CGROUP_NET_CLASSID
	case NFT_META_CGROUP:
#endif
		len = sizeof(u32);
		break;
	case NFT_META_IIFNAME:
	case NFT_META_OIFNAME:
	case NFT_META_IIFKIND:
	case NFT_META_OIFKIND:
	case NFT_META_SDIFNAME:
		len = IFNAMSIZ;
		break;
	case NFT_META_PRANDOM:
		len = sizeof(u32);
		break;
#ifdef CONFIG_XFRM
	case NFT_META_SECPATH:
		len = sizeof(u8);
		break;
#endif
	case NFT_META_TIME_NS:
		len = sizeof(u64);
		break;
	case NFT_META_TIME_DAY:
		len = sizeof(u8);
		break;
	case NFT_META_TIME_HOUR:
		len = sizeof(u32);
		break;
	default:
		return -EOPNOTSUPP;
	}

	priv->len = len;
	return nft_parse_register_store(ctx, tb[NFTA_META_DREG], &priv->dreg,
					NULL, NFT_DATA_VALUE, len);
}
EXPORT_SYMBOL_GPL(nft_meta_get_init);

static int nft_meta_get_validate_sdif(const struct nft_ctx *ctx)
{
	unsigned int hooks;

	switch (ctx->family) {
	case NFPROTO_IPV4:
	case NFPROTO_IPV6:
	case NFPROTO_INET:
		hooks = (1 << NF_INET_LOCAL_IN) |
			(1 << NF_INET_FORWARD);
		break;
	default:
		return -EOPNOTSUPP;
	}

	return nft_chain_validate_hooks(ctx->chain, hooks);
}

static int nft_meta_get_validate_xfrm(const struct nft_ctx *ctx)
{
#ifdef CONFIG_XFRM
	unsigned int hooks;

	switch (ctx->family) {
	case NFPROTO_NETDEV:
		hooks = 1 << NF_NETDEV_INGRESS;
		break;
	case NFPROTO_IPV4:
	case NFPROTO_IPV6:
	case NFPROTO_INET:
		hooks = (1 << NF_INET_PRE_ROUTING) |
			(1 << NF_INET_LOCAL_IN) |
			(1 << NF_INET_FORWARD);
		break;
	default:
		return -EOPNOTSUPP;
	}

	return nft_chain_validate_hooks(ctx->chain, hooks);
#else
	return 0;
#endif
}

static int nft_meta_get_validate(const struct nft_ctx *ctx,
				 const struct nft_expr *expr,
				 const struct nft_data **data)
{
	const struct nft_meta *priv = nft_expr_priv(expr);

	switch (priv->key) {
	case NFT_META_SECPATH:
		return nft_meta_get_validate_xfrm(ctx);
	case NFT_META_SDIF:
	case NFT_META_SDIFNAME:
		return nft_meta_get_validate_sdif(ctx);
	default:
		break;
	}

	return 0;
}

int nft_meta_set_validate(const struct nft_ctx *ctx,
			  const struct nft_expr *expr,
			  const struct nft_data **data)
{
	struct nft_meta *priv = nft_expr_priv(expr);
	unsigned int hooks;

	if (priv->key != NFT_META_PKTTYPE)
		return 0;

	switch (ctx->family) {
	case NFPROTO_BRIDGE:
		hooks = 1 << NF_BR_PRE_ROUTING;
		break;
	case NFPROTO_NETDEV:
		hooks = 1 << NF_NETDEV_INGRESS;
		break;
	case NFPROTO_IPV4:
	case NFPROTO_IPV6:
	case NFPROTO_INET:
		hooks = 1 << NF_INET_PRE_ROUTING;
		break;
	default:
		return -EOPNOTSUPP;
	}

	return nft_chain_validate_hooks(ctx->chain, hooks);
}
EXPORT_SYMBOL_GPL(nft_meta_set_validate);

int nft_meta_set_init(const struct nft_ctx *ctx,
		      const struct nft_expr *expr,
		      const struct nlattr * const tb[])
{
	struct nft_meta *priv = nft_expr_priv(expr);
	unsigned int len;
	int err;

	priv->key = ntohl(nla_get_be32(tb[NFTA_META_KEY]));
	switch (priv->key) {
	case NFT_META_MARK:
	case NFT_META_PRIORITY:
#ifdef CONFIG_NETWORK_SECMARK
	case NFT_META_SECMARK:
#endif
		len = sizeof(u32);
		break;
	case NFT_META_NFTRACE:
		len = sizeof(u8);
		break;
	case NFT_META_PKTTYPE:
		len = sizeof(u8);
		break;
	default:
		return -EOPNOTSUPP;
	}

	priv->len = len;
	err = nft_parse_register_load(tb[NFTA_META_SREG], &priv->sreg, len);
	if (err < 0)
		return err;

	if (priv->key == NFT_META_NFTRACE)
		static_branch_inc(&nft_trace_enabled);

	return 0;
}
EXPORT_SYMBOL_GPL(nft_meta_set_init);

int nft_meta_get_dump(struct sk_buff *skb,
		      const struct nft_expr *expr)
{
	const struct nft_meta *priv = nft_expr_priv(expr);

	if (nla_put_be32(skb, NFTA_META_KEY, htonl(priv->key)))
		goto nla_put_failure;
	if (nft_dump_register(skb, NFTA_META_DREG, priv->dreg))
		goto nla_put_failure;
	return 0;

nla_put_failure:
	return -1;
}
EXPORT_SYMBOL_GPL(nft_meta_get_dump);

int nft_meta_set_dump(struct sk_buff *skb, const struct nft_expr *expr)
{
	const struct nft_meta *priv = nft_expr_priv(expr);

	if (nla_put_be32(skb, NFTA_META_KEY, htonl(priv->key)))
		goto nla_put_failure;
	if (nft_dump_register(skb, NFTA_META_SREG, priv->sreg))
		goto nla_put_failure;

	return 0;

nla_put_failure:
	return -1;
}
EXPORT_SYMBOL_GPL(nft_meta_set_dump);

void nft_meta_set_destroy(const struct nft_ctx *ctx,
			  const struct nft_expr *expr)
{
	const struct nft_meta *priv = nft_expr_priv(expr);

	if (priv->key == NFT_META_NFTRACE)
		static_branch_dec(&nft_trace_enabled);
}
EXPORT_SYMBOL_GPL(nft_meta_set_destroy);

static int nft_meta_get_offload(struct nft_offload_ctx *ctx,
				struct nft_flow_rule *flow,
				const struct nft_expr *expr)
{
	const struct nft_meta *priv = nft_expr_priv(expr);
	struct nft_offload_reg *reg = &ctx->regs[priv->dreg];

	switch (priv->key) {
	case NFT_META_PROTOCOL:
		NFT_OFFLOAD_MATCH_EXACT(FLOW_DISSECTOR_KEY_BASIC, basic, n_proto,
					sizeof(__u16), reg);
		nft_offload_set_dependency(ctx, NFT_OFFLOAD_DEP_NETWORK);
		break;
	case NFT_META_L4PROTO:
		NFT_OFFLOAD_MATCH_EXACT(FLOW_DISSECTOR_KEY_BASIC, basic, ip_proto,
					sizeof(__u8), reg);
		nft_offload_set_dependency(ctx, NFT_OFFLOAD_DEP_TRANSPORT);
		break;
	case NFT_META_IIF:
		NFT_OFFLOAD_MATCH_EXACT(FLOW_DISSECTOR_KEY_META, meta,
					ingress_ifindex, sizeof(__u32), reg);
		break;
	case NFT_META_IIFTYPE:
		NFT_OFFLOAD_MATCH_EXACT(FLOW_DISSECTOR_KEY_META, meta,
					ingress_iftype, sizeof(__u16), reg);
		break;
	default:
		return -EOPNOTSUPP;
	}

	return 0;
}

bool nft_meta_get_reduce(struct nft_regs_track *track,
			 const struct nft_expr *expr)
{
	const struct nft_meta *priv = nft_expr_priv(expr);
	const struct nft_meta *meta;

	if (!nft_reg_track_cmp(track, expr, priv->dreg)) {
		nft_reg_track_update(track, expr, priv->dreg, priv->len);
		return false;
	}

	meta = nft_expr_priv(track->regs[priv->dreg].selector);
	if (priv->key != meta->key ||
	    priv->dreg != meta->dreg) {
		nft_reg_track_update(track, expr, priv->dreg, priv->len);
		return false;
	}

	if (!track->regs[priv->dreg].bitwise)
		return true;

	return nft_expr_reduce_bitwise(track, expr);
}
EXPORT_SYMBOL_GPL(nft_meta_get_reduce);

static const struct nft_expr_ops nft_meta_get_ops = {
	.type		= &nft_meta_type,
	.size		= NFT_EXPR_SIZE(sizeof(struct nft_meta)),
	.eval		= nft_meta_get_eval,
	.init		= nft_meta_get_init,
	.dump		= nft_meta_get_dump,
	.reduce		= nft_meta_get_reduce,
	.validate	= nft_meta_get_validate,
	.offload	= nft_meta_get_offload,
};

static bool nft_meta_set_reduce(struct nft_regs_track *track,
				const struct nft_expr *expr)
{
	int i;

	for (i = 0; i < NFT_REG32_NUM; i++) {
		if (!track->regs[i].selector)
			continue;

		if (track->regs[i].selector->ops != &nft_meta_get_ops)
			continue;

		__nft_reg_track_cancel(track, i);
	}

	return false;
}

static const struct nft_expr_ops nft_meta_set_ops = {
	.type		= &nft_meta_type,
	.size		= NFT_EXPR_SIZE(sizeof(struct nft_meta)),
	.eval		= nft_meta_set_eval,
	.init		= nft_meta_set_init,
	.destroy	= nft_meta_set_destroy,
	.dump		= nft_meta_set_dump,
	.reduce		= nft_meta_set_reduce,
	.validate	= nft_meta_set_validate,
};

static const struct nft_expr_ops *
nft_meta_select_ops(const struct nft_ctx *ctx,
		    const struct nlattr * const tb[])
{
	if (tb[NFTA_META_KEY] == NULL)
		return ERR_PTR(-EINVAL);

	if (tb[NFTA_META_DREG] && tb[NFTA_META_SREG])
		return ERR_PTR(-EINVAL);

#if IS_ENABLED(CONFIG_NF_TABLES_BRIDGE) && IS_MODULE(CONFIG_NFT_BRIDGE_META)
	if (ctx->family == NFPROTO_BRIDGE)
		return ERR_PTR(-EAGAIN);
#endif
	if (tb[NFTA_META_DREG])
		return &nft_meta_get_ops;

	if (tb[NFTA_META_SREG])
		return &nft_meta_set_ops;

	return ERR_PTR(-EINVAL);
}

//提取报文meta信息匹配提取
struct nft_expr_type nft_meta_type __read_mostly = {
	.name		= "meta",
	.select_ops	= nft_meta_select_ops,
	.policy		= nft_meta_policy,
	.maxattr	= NFTA_META_MAX,
	.owner		= THIS_MODULE,
};

#ifdef CONFIG_NETWORK_SECMARK
struct nft_secmark {
	u32 secid;
	char *ctx;
};

static const struct nla_policy nft_secmark_policy[NFTA_SECMARK_MAX + 1] = {
	[NFTA_SECMARK_CTX]     = { .type = NLA_STRING, .len = NFT_SECMARK_CTX_MAXLEN },
};

static int nft_secmark_compute_secid(struct nft_secmark *priv)
{
	u32 tmp_secid = 0;
	int err;

	err = security_secctx_to_secid(priv->ctx, strlen(priv->ctx), &tmp_secid);
	if (err)
		return err;

	if (!tmp_secid)
		return -ENOENT;

	err = security_secmark_relabel_packet(tmp_secid);
	if (err)
		return err;

	priv->secid = tmp_secid;
	return 0;
}

static void nft_secmark_obj_eval(struct nft_object *obj, struct nft_regs *regs,
				 const struct nft_pktinfo *pkt)
{
	const struct nft_secmark *priv = nft_obj_data(obj);
	struct sk_buff *skb = pkt->skb;

	skb->secmark = priv->secid;
}

static int nft_secmark_obj_init(const struct nft_ctx *ctx,
				const struct nlattr * const tb[],
				struct nft_object *obj)
{
	struct nft_secmark *priv = nft_obj_data(obj);
	int err;

	if (tb[NFTA_SECMARK_CTX] == NULL)
		return -EINVAL;

	priv->ctx = nla_strdup(tb[NFTA_SECMARK_CTX], GFP_KERNEL);
	if (!priv->ctx)
		return -ENOMEM;

	err = nft_secmark_compute_secid(priv);
	if (err) {
		kfree(priv->ctx);
		return err;
	}

	security_secmark_refcount_inc();

	return 0;
}

static int nft_secmark_obj_dump(struct sk_buff *skb, struct nft_object *obj,
				bool reset)
{
	struct nft_secmark *priv = nft_obj_data(obj);
	int err;

	if (nla_put_string(skb, NFTA_SECMARK_CTX, priv->ctx))
		return -1;

	if (reset) {
		err = nft_secmark_compute_secid(priv);
		if (err)
			return err;
	}

	return 0;
}

static void nft_secmark_obj_destroy(const struct nft_ctx *ctx, struct nft_object *obj)
{
	struct nft_secmark *priv = nft_obj_data(obj);

	security_secmark_refcount_dec();

	kfree(priv->ctx);
}

static const struct nft_object_ops nft_secmark_obj_ops = {
	.type		= &nft_secmark_obj_type,
	.size		= sizeof(struct nft_secmark),
	.init		= nft_secmark_obj_init,
	.eval		= nft_secmark_obj_eval,
	.dump		= nft_secmark_obj_dump,
	.destroy	= nft_secmark_obj_destroy,
};
struct nft_object_type nft_secmark_obj_type __read_mostly = {
	.type		= NFT_OBJECT_SECMARK,
	.ops		= &nft_secmark_obj_ops,
	.maxattr	= NFTA_SECMARK_MAX,
	.policy		= nft_secmark_policy,
	.owner		= THIS_MODULE,
};
#endif /* CONFIG_NETWORK_SECMARK */<|MERGE_RESOLUTION|>--- conflicted
+++ resolved
@@ -388,12 +388,8 @@
 		break;
 #endif
 	case NFT_META_PRANDOM:
-<<<<<<< HEAD
-	    /*获取随机数*/
-		*dest = nft_prandom_u32();
-=======
+		/*获取随机数*/
 		*dest = get_random_u32();
->>>>>>> 97ee9d1c
 		break;
 #ifdef CONFIG_XFRM
 	case NFT_META_SECPATH:
