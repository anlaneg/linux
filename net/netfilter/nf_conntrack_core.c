// SPDX-License-Identifier: GPL-2.0-only
/* Connection state tracking for netfilter.  This is separated from,
   but required by, the NAT layer; it can also be used by an iptables
   extension. */

/* (C) 1999-2001 Paul `Rusty' Russell
 * (C) 2002-2006 Netfilter Core Team <coreteam@netfilter.org>
 * (C) 2003,2004 USAGI/WIDE Project <http://www.linux-ipv6.org>
 * (C) 2005-2012 Patrick McHardy <kaber@trash.net>
 */

#define pr_fmt(fmt) KBUILD_MODNAME ": " fmt

#include <linux/types.h>
#include <linux/netfilter.h>
#include <linux/module.h>
#include <linux/sched.h>
#include <linux/skbuff.h>
#include <linux/proc_fs.h>
#include <linux/vmalloc.h>
#include <linux/stddef.h>
#include <linux/slab.h>
#include <linux/random.h>
#include <linux/jhash.h>
#include <linux/siphash.h>
#include <linux/err.h>
#include <linux/percpu.h>
#include <linux/moduleparam.h>
#include <linux/notifier.h>
#include <linux/kernel.h>
#include <linux/netdevice.h>
#include <linux/socket.h>
#include <linux/mm.h>
#include <linux/nsproxy.h>
#include <linux/rculist_nulls.h>

#include <net/netfilter/nf_conntrack.h>
#include <net/netfilter/nf_conntrack_l4proto.h>
#include <net/netfilter/nf_conntrack_expect.h>
#include <net/netfilter/nf_conntrack_helper.h>
#include <net/netfilter/nf_conntrack_seqadj.h>
#include <net/netfilter/nf_conntrack_core.h>
#include <net/netfilter/nf_conntrack_extend.h>
#include <net/netfilter/nf_conntrack_acct.h>
#include <net/netfilter/nf_conntrack_ecache.h>
#include <net/netfilter/nf_conntrack_zones.h>
#include <net/netfilter/nf_conntrack_timestamp.h>
#include <net/netfilter/nf_conntrack_timeout.h>
#include <net/netfilter/nf_conntrack_labels.h>
#include <net/netfilter/nf_conntrack_synproxy.h>
#include <net/netfilter/nf_nat.h>
#include <net/netfilter/nf_nat_helper.h>
#include <net/netns/hash.h>
#include <net/ip.h>

#include "nf_internals.h"

__cacheline_aligned_in_smp spinlock_t nf_conntrack_locks[CONNTRACK_LOCKS];
EXPORT_SYMBOL_GPL(nf_conntrack_locks);

__cacheline_aligned_in_smp DEFINE_SPINLOCK(nf_conntrack_expect_lock);
EXPORT_SYMBOL_GPL(nf_conntrack_expect_lock);

//保存ct的hashtable（全局的）
struct hlist_nulls_head *nf_conntrack_hash __read_mostly;
EXPORT_SYMBOL_GPL(nf_conntrack_hash);

struct conntrack_gc_work {
	struct delayed_work	dwork;
	u32			last_bucket;
	bool			exiting;
	bool			early_drop;
	long			next_gc_run;
};

//对外提供ct结构体
static __read_mostly struct kmem_cache *nf_conntrack_cachep;
static DEFINE_SPINLOCK(nf_conntrack_locks_all_lock);
static __read_mostly bool nf_conntrack_locks_all;

/* every gc cycle scans at most 1/GC_MAX_BUCKETS_DIV part of table */
#define GC_MAX_BUCKETS_DIV	128u
/* upper bound of full table scan */
#define GC_MAX_SCAN_JIFFIES	(16u * HZ)
/* desired ratio of entries found to be expired */
#define GC_EVICT_RATIO	50u

static struct conntrack_gc_work conntrack_gc_work;

void nf_conntrack_lock(spinlock_t *lock) __acquires(lock)
{
	/* 1) Acquire the lock */
	spin_lock(lock);

	/* 2) read nf_conntrack_locks_all, with ACQUIRE semantics
	 * It pairs with the smp_store_release() in nf_conntrack_all_unlock()
	 */
	if (likely(smp_load_acquire(&nf_conntrack_locks_all) == false))
		return;

	/* fast path failed, unlock */
	spin_unlock(lock);

	/* Slow path 1) get global lock */
	spin_lock(&nf_conntrack_locks_all_lock);

	/* Slow path 2) get the lock we want */
	spin_lock(lock);

	/* Slow path 3) release the global lock */
	spin_unlock(&nf_conntrack_locks_all_lock);
}
EXPORT_SYMBOL_GPL(nf_conntrack_lock);

static void nf_conntrack_double_unlock(unsigned int h1, unsigned int h2)
{
	h1 %= CONNTRACK_LOCKS;
	h2 %= CONNTRACK_LOCKS;
	spin_unlock(&nf_conntrack_locks[h1]);
	if (h1 != h2)
		spin_unlock(&nf_conntrack_locks[h2]);
}

/* return true if we need to recompute hashes (in case hash table was resized) */
static bool nf_conntrack_double_lock(struct net *net, unsigned int h1,
				     unsigned int h2, unsigned int sequence)
{
	h1 %= CONNTRACK_LOCKS;
	h2 %= CONNTRACK_LOCKS;
	//定义加锁顺序，保证小的值先加锁
	if (h1 <= h2) {
		nf_conntrack_lock(&nf_conntrack_locks[h1]);
		if (h1 != h2)
		    /*如果锁相等，则仅加一次*/
			spin_lock_nested(&nf_conntrack_locks[h2],
					 SINGLE_DEPTH_NESTING);
	} else {
		nf_conntrack_lock(&nf_conntrack_locks[h2]);
		spin_lock_nested(&nf_conntrack_locks[h1],
				 SINGLE_DEPTH_NESTING);
	}
	if (read_seqcount_retry(&nf_conntrack_generation, sequence)) {
		nf_conntrack_double_unlock(h1, h2);
		return true;
	}
	return false;
}

static void nf_conntrack_all_lock(void)
	__acquires(&nf_conntrack_locks_all_lock)
{
	int i;

	spin_lock(&nf_conntrack_locks_all_lock);

	nf_conntrack_locks_all = true;

	for (i = 0; i < CONNTRACK_LOCKS; i++) {
		spin_lock(&nf_conntrack_locks[i]);

		/* This spin_unlock provides the "release" to ensure that
		 * nf_conntrack_locks_all==true is visible to everyone that
		 * acquired spin_lock(&nf_conntrack_locks[]).
		 */
		spin_unlock(&nf_conntrack_locks[i]);
	}
}

static void nf_conntrack_all_unlock(void)
	__releases(&nf_conntrack_locks_all_lock)
{
	/* All prior stores must be complete before we clear
	 * 'nf_conntrack_locks_all'. Otherwise nf_conntrack_lock()
	 * might observe the false value but not the entire
	 * critical section.
	 * It pairs with the smp_load_acquire() in nf_conntrack_lock()
	 */
	smp_store_release(&nf_conntrack_locks_all, false);
	spin_unlock(&nf_conntrack_locks_all_lock);
}

//系统连接跟踪表大小
unsigned int nf_conntrack_htable_size __read_mostly;
EXPORT_SYMBOL_GPL(nf_conntrack_htable_size);

//容许创建的ct最大数目
unsigned int nf_conntrack_max __read_mostly;
EXPORT_SYMBOL_GPL(nf_conntrack_max);
seqcount_spinlock_t nf_conntrack_generation __read_mostly;
static unsigned int nf_conntrack_hash_rnd __read_mostly;

//计算元组对应的hashcode
static u32 hash_conntrack_raw(const struct nf_conntrack_tuple *tuple,
			      const struct net *net)
{
	unsigned int n;
	u32 seed;

	get_random_once(&nf_conntrack_hash_rnd, sizeof(nf_conntrack_hash_rnd));

	/* The direction must be ignored, so we hash everything up to the
	 * destination ports (which is a multiple of 4) and treat the last
	 * three bytes manually.
	 */
	seed = nf_conntrack_hash_rnd ^ net_hash_mix(net);
	n = (sizeof(tuple->src) + sizeof(tuple->dst.u3)) / sizeof(u32);
	return jhash2((u32 *)tuple, n, seed ^
		      (((__force __u16)tuple->dst.u.all << 16) |
		      tuple->dst.protonum));
}

static u32 scale_hash(u32 hash)
{
	return reciprocal_scale(hash, nf_conntrack_htable_size);
}

static u32 __hash_conntrack(const struct net *net,
			    const struct nf_conntrack_tuple *tuple,
			    unsigned int size)
{
	return reciprocal_scale(hash_conntrack_raw(tuple, net), size);
}

static u32 hash_conntrack(const struct net *net,
			  const struct nf_conntrack_tuple *tuple)
{
	return scale_hash(hash_conntrack_raw(tuple, net));
}

//提取skb的4层源端口，目的端口
static bool nf_ct_get_tuple_ports(const struct sk_buff *skb,
				  unsigned int dataoff,
				  struct nf_conntrack_tuple *tuple)
{	struct {
		__be16 sport;
		__be16 dport;
	} _inet_hdr, *inet_hdr;

	/* Actually only need first 4 bytes to get ports. */
	inet_hdr = skb_header_pointer(skb, dataoff, sizeof(_inet_hdr), &_inet_hdr);
	if (!inet_hdr)
		return false;

	//设置源目的端口
	tuple->src.u.udp.port = inet_hdr->sport;
	tuple->dst.u.udp.port = inet_hdr->dport;
	return true;
}

//自skb中提取当前方向的3层，4层元组
static bool
nf_ct_get_tuple(const struct sk_buff *skb,
		unsigned int nhoff,//到网络层的offset
		unsigned int dataoff,//到l4层的offset
		u_int16_t l3num,//3层协议号
		u_int8_t protonum,//4层协议号
		struct net *net,
		struct nf_conntrack_tuple *tuple/*出参，待填充的元组信息*/)
{
	unsigned int size;
	const __be32 *ap;
	__be32 _addrs[8];

	memset(tuple, 0, sizeof(*tuple));

	//取三层协议元组信息
	tuple->src.l3num = l3num;
	switch (l3num) {
	case NFPROTO_IPV4:
		nhoff += offsetof(struct iphdr, saddr);
		size = 2 * sizeof(__be32);
		break;
	case NFPROTO_IPV6:
		nhoff += offsetof(struct ipv6hdr, saddr);
		size = sizeof(_addrs);
		break;
	default:
		return true;
	}

	//提取源地址，目的地址至_addrs中
	ap = skb_header_pointer(skb, nhoff, size, _addrs);
	if (!ap)
		return false;

	switch (l3num) {
	case NFPROTO_IPV4:
		tuple->src.u3.ip = ap[0];
		tuple->dst.u3.ip = ap[1];
		break;
	case NFPROTO_IPV6:
		memcpy(tuple->src.u3.ip6, ap, sizeof(tuple->src.u3.ip6));
		memcpy(tuple->dst.u3.ip6, ap + 4, sizeof(tuple->dst.u3.ip6));
		break;
	}

	//填充4层协议
	tuple->dst.protonum = protonum;
	tuple->dst.dir = IP_CT_DIR_ORIGINAL;/*默认为发起方向*/

	//按l4协议号执行解析
	switch (protonum) {
#if IS_ENABLED(CONFIG_IPV6)
	case IPPROTO_ICMPV6:
		return icmpv6_pkt_to_tuple(skb, dataoff, net, tuple);
#endif
	case IPPROTO_ICMP:
		return icmp_pkt_to_tuple(skb, dataoff, net, tuple);
#ifdef CONFIG_NF_CT_PROTO_GRE
	case IPPROTO_GRE:
		return gre_pkt_to_tuple(skb, dataoff, net, tuple);
#endif
	case IPPROTO_TCP:
	case IPPROTO_UDP: /* fallthrough */
		return nf_ct_get_tuple_ports(skb, dataoff, tuple);
#ifdef CONFIG_NF_CT_PROTO_UDPLITE
	case IPPROTO_UDPLITE:
		return nf_ct_get_tuple_ports(skb, dataoff, tuple);
#endif
#ifdef CONFIG_NF_CT_PROTO_SCTP
	case IPPROTO_SCTP:
		return nf_ct_get_tuple_ports(skb, dataoff, tuple);
#endif
#ifdef CONFIG_NF_CT_PROTO_DCCP
	case IPPROTO_DCCP:
		return nf_ct_get_tuple_ports(skb, dataoff, tuple);
#endif
	default:
		break;
	}

	return true;
}

//返回到l4头部的偏移量
static int ipv4_get_l4proto(const struct sk_buff *skb, unsigned int nhoff/*到网络层头部的偏移量*/,
			    u_int8_t *protonum/*出参，l4层协议类型*/)
{
	int dataoff = -1;
	const struct iphdr *iph;
	struct iphdr _iph;

	//指向ipheader
	iph = skb_header_pointer(skb, nhoff, sizeof(_iph), &_iph);
	if (!iph)
		return -1;

	/* Conntrack defragments packets, we might still see fragments
	 * inside ICMP packets though.
	 */
	//非首片，无法完整解析，返回失败
	if (iph->frag_off & htons(IP_OFFSET))
		return -1;

	//到网络层负载的偏移量（即l4层头部起始位置）
	dataoff = nhoff + (iph->ihl << 2);

	*protonum = iph->protocol;//记录l4层协议号

	/* Check bogus IP headers */
	if (dataoff > skb->len) {
		//报文过小
		pr_debug("bogus IPv4 packet: nhoff %u, ihl %u, skblen %u\n",
			 nhoff, iph->ihl << 2, skb->len);
		return -1;
	}
	return dataoff;//返回到l4层的偏移量
}

#if IS_ENABLED(CONFIG_IPV6)
static int ipv6_get_l4proto(const struct sk_buff *skb, unsigned int nhoff,
			    u8 *protonum)
{
	int protoff = -1;
	unsigned int extoff = nhoff + sizeof(struct ipv6hdr);
	__be16 frag_off;
	u8 nexthdr;

	if (skb_copy_bits(skb, nhoff + offsetof(struct ipv6hdr, nexthdr),
			  &nexthdr, sizeof(nexthdr)) != 0) {
		pr_debug("can't get nexthdr\n");
		return -1;
	}
	protoff = ipv6_skip_exthdr(skb, extoff, &nexthdr, &frag_off);
	/*
	 * (protoff == skb->len) means the packet has not data, just
	 * IPv6 and possibly extensions headers, but it is tracked anyway
	 */
	if (protoff < 0 || (frag_off & htons(~0x7)) != 0) {
		pr_debug("can't find proto in pkt\n");
		return -1;
	}

	*protonum = nexthdr;
	return protoff;
}
#endif

//返回到l4层的offset，l4层协议号
static int get_l4proto(const struct sk_buff *skb,
		       unsigned int nhoff, u8 pf, u8 *l4num/*出参,l4层协议号*/)
{
	switch (pf) {
	case NFPROTO_IPV4:
		return ipv4_get_l4proto(skb, nhoff, l4num);
#if IS_ENABLED(CONFIG_IPV6)
	case NFPROTO_IPV6:
		//解析ipv6报文情况
		return ipv6_get_l4proto(skb, nhoff, l4num);
#endif
	default:
		*l4num = 0;
		break;
	}
	return -1;
}

//解析skb，填充tuple
bool nf_ct_get_tuplepr(const struct sk_buff *skb, unsigned int nhoff/*到网络头的偏移量*/,
		       u_int16_t l3num/*l3协议类型*/,
		       struct net *net, struct nf_conntrack_tuple *tuple)
{
	u8 protonum;//记录l4层协议类型
	int protoff;//记录到l4层头部的偏移量

	protoff = get_l4proto(skb, nhoff, l3num, &protonum);
	if (protoff <= 0)
		return false;

	return nf_ct_get_tuple(skb, nhoff, protoff, l3num, protonum, net, tuple);
}
EXPORT_SYMBOL_GPL(nf_ct_get_tuplepr);

//构造orig的反向inverse
bool
nf_ct_invert_tuple(struct nf_conntrack_tuple *inverse,
		   const struct nf_conntrack_tuple *orig)
{
	memset(inverse, 0, sizeof(*inverse));

	//构造3层反向的元组
	inverse->src.l3num = orig->src.l3num;

	switch (orig->src.l3num) {
	case NFPROTO_IPV4:
		inverse->src.u3.ip = orig->dst.u3.ip;
		inverse->dst.u3.ip = orig->src.u3.ip;
		break;
	case NFPROTO_IPV6:
		inverse->src.u3.in6 = orig->dst.u3.in6;
		inverse->dst.u3.in6 = orig->src.u3.in6;
		break;
	default:
		break;
	}

	//方向恰相反
	inverse->dst.dir = !orig->dst.dir;

	//构造4层的反向元组
	inverse->dst.protonum = orig->dst.protonum;

	//对icmp,icmpv6执行特殊处理（举个例子，如echo(8),需要reply(0)来构造反向）
	switch (orig->dst.protonum) {
	case IPPROTO_ICMP:
		return nf_conntrack_invert_icmp_tuple(inverse, orig);
#if IS_ENABLED(CONFIG_IPV6)
	case IPPROTO_ICMPV6:
		return nf_conntrack_invert_icmpv6_tuple(inverse, orig);
#endif
	}

	//其它协议直接反转
	inverse->src.u.all = orig->dst.u.all;
	inverse->dst.u.all = orig->src.u.all;
	return true;
}
EXPORT_SYMBOL_GPL(nf_ct_invert_tuple);

/* Generate a almost-unique pseudo-id for a given conntrack.
 *
 * intentionally doesn't re-use any of the seeds used for hash
 * table location, we assume id gets exposed to userspace.
 *
 * Following nf_conn items do not change throughout lifetime
 * of the nf_conn:
 *
 * 1. nf_conn address
 * 2. nf_conn->master address (normally NULL)
 * 3. the associated net namespace
 * 4. the original direction tuple
 */
u32 nf_ct_get_id(const struct nf_conn *ct)
{
	static __read_mostly siphash_key_t ct_id_seed;
	unsigned long a, b, c, d;

	net_get_random_once(&ct_id_seed, sizeof(ct_id_seed));

	a = (unsigned long)ct;
	b = (unsigned long)ct->master;
	c = (unsigned long)nf_ct_net(ct);
	d = (unsigned long)siphash(&ct->tuplehash[IP_CT_DIR_ORIGINAL].tuple,
				   sizeof(ct->tuplehash[IP_CT_DIR_ORIGINAL].tuple),
				   &ct_id_seed);
#ifdef CONFIG_64BIT
	return siphash_4u64((u64)a, (u64)b, (u64)c, (u64)d, &ct_id_seed);
#else
	return siphash_4u32((u32)a, (u32)b, (u32)c, (u32)d, &ct_id_seed);
#endif
}
EXPORT_SYMBOL_GPL(nf_ct_get_id);

static void
clean_from_lists(struct nf_conn *ct)
{
	pr_debug("clean_from_lists(%p)\n", ct);
	hlist_nulls_del_rcu(&ct->tuplehash[IP_CT_DIR_ORIGINAL].hnnode);
	hlist_nulls_del_rcu(&ct->tuplehash[IP_CT_DIR_REPLY].hnnode);

	/* Destroy all pending expectations */
	nf_ct_remove_expectations(ct);
}

/* must be called with local_bh_disable */
static void nf_ct_add_to_dying_list(struct nf_conn *ct)
{
	struct ct_pcpu *pcpu;

	/* add this conntrack to the (per cpu) dying list */
	ct->cpu = smp_processor_id();
	pcpu = per_cpu_ptr(nf_ct_net(ct)->ct.pcpu_lists, ct->cpu);

	spin_lock(&pcpu->lock);
	hlist_nulls_add_head(&ct->tuplehash[IP_CT_DIR_ORIGINAL].hnnode,
			     &pcpu->dying);
	spin_unlock(&pcpu->lock);
}

/* must be called with local_bh_disable */
//将ct添加到unconfirm链上
static void nf_ct_add_to_unconfirmed_list(struct nf_conn *ct)
{
	struct ct_pcpu *pcpu;

	/* add this conntrack to the (per cpu) unconfirmed list */
	ct->cpu = smp_processor_id();//指定创建ct的cpu
	pcpu = per_cpu_ptr(nf_ct_net(ct)->ct.pcpu_lists, ct->cpu);

	spin_lock(&pcpu->lock);
	//添加到本cpu上未实现双向通信的ct
	hlist_nulls_add_head(&ct->tuplehash[IP_CT_DIR_ORIGINAL].hnnode,
			     &pcpu->unconfirmed);
	spin_unlock(&pcpu->lock);
}

/* must be called with local_bh_disable */
static void nf_ct_del_from_dying_or_unconfirmed_list(struct nf_conn *ct)
{
	struct ct_pcpu *pcpu;

	/* We overload first tuple to link into unconfirmed or dying list.*/
	pcpu = per_cpu_ptr(nf_ct_net(ct)->ct.pcpu_lists, ct->cpu);

	spin_lock(&pcpu->lock);
	BUG_ON(hlist_nulls_unhashed(&ct->tuplehash[IP_CT_DIR_ORIGINAL].hnnode));
	//hnnode有可以挂接在confirmed链表上
	hlist_nulls_del_rcu(&ct->tuplehash[IP_CT_DIR_ORIGINAL].hnnode);
	spin_unlock(&pcpu->lock);
}

#define NFCT_ALIGN(len)	(((len) + NFCT_INFOMASK) & ~NFCT_INFOMASK)

/* Released via destroy_conntrack() */
struct nf_conn *nf_ct_tmpl_alloc(struct net *net,
				 const struct nf_conntrack_zone *zone,
				 gfp_t flags)
{
	struct nf_conn *tmpl, *p;

	if (ARCH_KMALLOC_MINALIGN <= NFCT_INFOMASK) {
	    /*申请结构体nf_conn,考虑对齐问题*/
		tmpl = kzalloc(sizeof(*tmpl) + NFCT_INFOMASK, flags);
		if (!tmpl)
			return NULL;

		p = tmpl;
		tmpl = (struct nf_conn *)NFCT_ALIGN((unsigned long)p);
		if (tmpl != p) {
			tmpl = (struct nf_conn *)NFCT_ALIGN((unsigned long)p);
			tmpl->proto.tmpl_padto = (char *)tmpl - (char *)p;
		}
	} else {
	    /*申请结构体nf_conn*/
		tmpl = kzalloc(sizeof(*tmpl), flags);
		if (!tmpl)
			return NULL;
	}

	tmpl->status = IPS_TEMPLATE;
	/*指定ct所属的net namespace*/
	write_pnet(&tmpl->ct_net, net);
	/*指定ct所属的zone*/
	nf_ct_zone_add(tmpl, zone);
	/*指定此ct引用计数为0*/
	atomic_set(&tmpl->ct_general.use, 0);

	return tmpl;
}
EXPORT_SYMBOL_GPL(nf_ct_tmpl_alloc);

void nf_ct_tmpl_free(struct nf_conn *tmpl)
{
	nf_ct_ext_destroy(tmpl);

	if (ARCH_KMALLOC_MINALIGN <= NFCT_INFOMASK)
		kfree((char *)tmpl - tmpl->proto.tmpl_padto);
	else
		kfree(tmpl);
}
EXPORT_SYMBOL_GPL(nf_ct_tmpl_free);

static void destroy_gre_conntrack(struct nf_conn *ct)
{
#ifdef CONFIG_NF_CT_PROTO_GRE
	struct nf_conn *master = ct->master;

	if (master)
		nf_ct_gre_keymap_destroy(master);
#endif
}

static void
destroy_conntrack(struct nf_conntrack *nfct)
{
	struct nf_conn *ct = (struct nf_conn *)nfct;

	pr_debug("destroy_conntrack(%p)\n", ct);
	WARN_ON(atomic_read(&nfct->use) != 0);

	if (unlikely(nf_ct_is_template(ct))) {
		nf_ct_tmpl_free(ct);
		return;
	}

	if (unlikely(nf_ct_protonum(ct) == IPPROTO_GRE))
		destroy_gre_conntrack(ct);

	local_bh_disable();
	/* Expectations will have been removed in clean_from_lists,
	 * except TFTP can create an expectation on the first packet,
	 * before connection is in the list, so we need to clean here,
	 * too.
	 */
	nf_ct_remove_expectations(ct);

	nf_ct_del_from_dying_or_unconfirmed_list(ct);

	local_bh_enable();

	if (ct->master)
		nf_ct_put(ct->master);

	pr_debug("destroy_conntrack: returning ct=%p to slab\n", ct);
	nf_conntrack_free(ct);
}

static void nf_ct_delete_from_lists(struct nf_conn *ct)
{
	struct net *net = nf_ct_net(ct);
	unsigned int hash, reply_hash;
	unsigned int sequence;

	nf_ct_helper_destroy(ct);

	local_bh_disable();
	/*针对两个方向的hash进行加锁*/
	do {
		sequence = read_seqcount_begin(&nf_conntrack_generation);
		hash = hash_conntrack(net,
				      &ct->tuplehash[IP_CT_DIR_ORIGINAL].tuple);
		reply_hash = hash_conntrack(net,
					   &ct->tuplehash[IP_CT_DIR_REPLY].tuple);
	} while (nf_conntrack_double_lock(net, hash, reply_hash, sequence));

	/*将ct移除掉*/
	clean_from_lists(ct);
	/*执行解锁*/
	nf_conntrack_double_unlock(hash, reply_hash);

	nf_ct_add_to_dying_list(ct);

	local_bh_enable();
}

bool nf_ct_delete(struct nf_conn *ct, u32 portid, int report)
{
	struct nf_conn_tstamp *tstamp;
	struct net *net;

	if (test_and_set_bit(IPS_DYING_BIT, &ct->status))
		return false;

	tstamp = nf_conn_tstamp_find(ct);
	if (tstamp && tstamp->stop == 0)
		tstamp->stop = ktime_get_real_ns();

	if (nf_conntrack_event_report(IPCT_DESTROY, ct,
				    portid, report) < 0) {
		/* destroy event was not delivered. nf_ct_put will
		 * be done by event cache worker on redelivery.
		 */
		nf_ct_delete_from_lists(ct);
		nf_conntrack_ecache_work(nf_ct_net(ct), NFCT_ECACHE_DESTROY_FAIL);
		return false;
	}

	net = nf_ct_net(ct);
	if (nf_conntrack_ecache_dwork_pending(net))
		nf_conntrack_ecache_work(net, NFCT_ECACHE_DESTROY_SENT);
	nf_ct_delete_from_lists(ct);
	nf_ct_put(ct);
	return true;
}
EXPORT_SYMBOL_GPL(nf_ct_delete);

static inline bool
nf_ct_key_equal(struct nf_conntrack_tuple_hash *h,
		const struct nf_conntrack_tuple *tuple,
		const struct nf_conntrack_zone *zone,
		const struct net *net)
{
	struct nf_conn *ct = nf_ct_tuplehash_to_ctrack(h);

	/* A conntrack can be recreated with the equal tuple,
	 * so we need to check that the conntrack is confirmed
	 */
	return nf_ct_tuple_equal(tuple, &h->tuple) &&
	       nf_ct_zone_equal(ct, zone, NF_CT_DIRECTION(h)) &&
	       nf_ct_is_confirmed(ct) && /*必须为confirmed的ct*/
	       net_eq(net, nf_ct_net(ct));
}

static inline bool
nf_ct_match(const struct nf_conn *ct1, const struct nf_conn *ct2)
{
	return nf_ct_tuple_equal(&ct1->tuplehash[IP_CT_DIR_ORIGINAL].tuple,
				 &ct2->tuplehash[IP_CT_DIR_ORIGINAL].tuple) &&
	       nf_ct_tuple_equal(&ct1->tuplehash[IP_CT_DIR_REPLY].tuple,
				 &ct2->tuplehash[IP_CT_DIR_REPLY].tuple) &&
	       nf_ct_zone_equal(ct1, nf_ct_zone(ct2), IP_CT_DIR_ORIGINAL) &&
	       nf_ct_zone_equal(ct1, nf_ct_zone(ct2), IP_CT_DIR_REPLY) &&
	       net_eq(nf_ct_net(ct1), nf_ct_net(ct2));
}

/* caller must hold rcu readlock and none of the nf_conntrack_locks */
static void nf_ct_gc_expired(struct nf_conn *ct)
{
	if (!atomic_inc_not_zero(&ct->ct_general.use))
		return;

	if (nf_ct_should_gc(ct))
		nf_ct_kill(ct);

	nf_ct_put(ct);
}

/*
 * Warning :
 * - Caller must take a reference on returned object
 *   and recheck nf_ct_tuple_equal(tuple, &h->tuple)
 */
static struct nf_conntrack_tuple_hash *
____nf_conntrack_find(struct net *net, const struct nf_conntrack_zone *zone,
		      const struct nf_conntrack_tuple *tuple, u32 hash)
{
	struct nf_conntrack_tuple_hash *h;
	struct hlist_nulls_head *ct_hash;
	struct hlist_nulls_node *n;
	unsigned int bucket, hsize;

begin:
    //取hash表并映射到桶,执行ct查询
	nf_conntrack_get_ht(&ct_hash, &hsize);
	bucket = reciprocal_scale(hash, hsize);

	hlist_nulls_for_each_entry_rcu(h, n, &ct_hash[bucket], hnnode) {
		struct nf_conn *ct;

		ct = nf_ct_tuplehash_to_ctrack(h);
		if (nf_ct_is_expired(ct)) {
			//如果ct已过期，则直接gc,并继续
			nf_ct_gc_expired(ct);
			continue;
		}

		//检查元组是否一致(只考虑confirmed的ct)
		if (nf_ct_key_equal(h, tuple, zone, net))
			return h;
	}
	/*
	 * if the nulls value we got at the end of this lookup is
	 * not the expected one, we must restart lookup.
	 * We probably met an item that was moved to another chain.
	 */
	if (get_nulls_value(n) != bucket) {
		NF_CT_STAT_INC_ATOMIC(net, search_restart);
		goto begin;
	}

	return NULL;
}

/* Find a connection corresponding to a tuple. */
//通过元组tuple查询对应的连接跟踪
static struct nf_conntrack_tuple_hash *
__nf_conntrack_find_get(struct net *net, const struct nf_conntrack_zone *zone,
			const struct nf_conntrack_tuple *tuple, u32 hash)
{
	struct nf_conntrack_tuple_hash *h;
	struct nf_conn *ct;

	rcu_read_lock();

	h = ____nf_conntrack_find(net, zone, tuple, hash);
	if (h) {
		/* We have a candidate that matches the tuple we're interested
		 * in, try to obtain a reference and re-check tuple
		 */
		ct = nf_ct_tuplehash_to_ctrack(h);
		if (likely(atomic_inc_not_zero(&ct->ct_general.use))) {
		    //增加对此ct的引用，再检查一遍（为什么还需要再一遍确认？）
			if (likely(nf_ct_key_equal(h, tuple, zone, net)))
				goto found;

			/* TYPESAFE_BY_RCU recycled the candidate */
			nf_ct_put(ct);
		}

		h = NULL;
	}
found:
	rcu_read_unlock();

	return h;
}

/*在指定的zone中查询tuple对应的连接跟踪hash节点*/
struct nf_conntrack_tuple_hash *
nf_conntrack_find_get(struct net *net, const struct nf_conntrack_zone *zone,
		      const struct nf_conntrack_tuple *tuple)
{
	//查找链接跟踪
	return __nf_conntrack_find_get(net, zone, tuple,
				       hash_conntrack_raw(tuple, net));
}
EXPORT_SYMBOL_GPL(nf_conntrack_find_get);

//将正反两方的flow加入到ct表中
static void __nf_conntrack_hash_insert(struct nf_conn *ct,
				       unsigned int hash,
				       unsigned int reply_hash)
{
	hlist_nulls_add_head_rcu(&ct->tuplehash[IP_CT_DIR_ORIGINAL].hnnode,
			   &nf_conntrack_hash[hash]);
	hlist_nulls_add_head_rcu(&ct->tuplehash[IP_CT_DIR_REPLY].hnnode,
			   &nf_conntrack_hash[reply_hash]);
}

int
nf_conntrack_hash_check_insert(struct nf_conn *ct)
{
	const struct nf_conntrack_zone *zone;
	struct net *net = nf_ct_net(ct);
	unsigned int hash, reply_hash;
	struct nf_conntrack_tuple_hash *h;
	struct hlist_nulls_node *n;
	unsigned int sequence;

	zone = nf_ct_zone(ct);

	local_bh_disable();
	/*针对两个flow进行加锁*/
	do {
		sequence = read_seqcount_begin(&nf_conntrack_generation);
		hash = hash_conntrack(net,
				      &ct->tuplehash[IP_CT_DIR_ORIGINAL].tuple);
		reply_hash = hash_conntrack(net,
					   &ct->tuplehash[IP_CT_DIR_REPLY].tuple);
	} while (nf_conntrack_double_lock(net, hash, reply_hash, sequence));

	/*检查两个方向的tuple是否已在表中*/
	/* See if there's one in the list already, including reverse */
	hlist_nulls_for_each_entry(h, n, &nf_conntrack_hash[hash], hnnode)
		if (nf_ct_key_equal(h, &ct->tuplehash[IP_CT_DIR_ORIGINAL].tuple,
				    zone, net))
			goto out;

	hlist_nulls_for_each_entry(h, n, &nf_conntrack_hash[reply_hash], hnnode)
		if (nf_ct_key_equal(h, &ct->tuplehash[IP_CT_DIR_REPLY].tuple,
				    zone, net))
			goto out;

	smp_wmb();
	/*两个方向不在表中，这里直接插入*/
	/* The caller holds a reference to this object */
	atomic_set(&ct->ct_general.use, 2);
	__nf_conntrack_hash_insert(ct, hash, reply_hash);
	/*双方向解锁*/
	nf_conntrack_double_unlock(hash, reply_hash);
	NF_CT_STAT_INC(net, insert);
	local_bh_enable();
	return 0;

out:
	nf_conntrack_double_unlock(hash, reply_hash);
	local_bh_enable();
	return -EEXIST;
}
EXPORT_SYMBOL_GPL(nf_conntrack_hash_check_insert);

//更新ct的统计计数
void nf_ct_acct_add(struct nf_conn *ct, u32 dir, unsigned int packets,
		    unsigned int bytes)
{
	struct nf_conn_acct *acct;

	acct = nf_conn_acct_find(ct);
	if (acct) {
	    //更新ct上的counter
		struct nf_conn_counter *counter = acct->counter;

		atomic64_add(packets, &counter[dir].packets);
		atomic64_add(bytes, &counter[dir].bytes);
	}
}
EXPORT_SYMBOL_GPL(nf_ct_acct_add);

static void nf_ct_acct_merge(struct nf_conn *ct, enum ip_conntrack_info ctinfo,
			     const struct nf_conn *loser_ct)
{
	struct nf_conn_acct *acct;

	acct = nf_conn_acct_find(loser_ct);
	if (acct) {
		struct nf_conn_counter *counter = acct->counter;
		unsigned int bytes;

		/* u32 should be fine since we must have seen one packet. */
		bytes = atomic64_read(&counter[CTINFO2DIR(ctinfo)].bytes);
		nf_ct_acct_update(ct, CTINFO2DIR(ctinfo), bytes);
	}
}

static void __nf_conntrack_insert_prepare(struct nf_conn *ct)
{
	struct nf_conn_tstamp *tstamp;

	atomic_inc(&ct->ct_general.use);
	ct->status |= IPS_CONFIRMED;

	/* set conntrack timestamp, if enabled. */
	tstamp = nf_conn_tstamp_find(ct);
	if (tstamp)
		tstamp->start = ktime_get_real_ns();
}

/* caller must hold locks to prevent concurrent changes */
static int __nf_ct_resolve_clash(struct sk_buff *skb,
				 struct nf_conntrack_tuple_hash *h)
{
	/* This is the conntrack entry already in hashes that won race. */
	struct nf_conn *ct = nf_ct_tuplehash_to_ctrack(h);
	enum ip_conntrack_info ctinfo;
	struct nf_conn *loser_ct;

	loser_ct = nf_ct_get(skb, &ctinfo);

	if (nf_ct_is_dying(ct))
		return NF_DROP;

	if (((ct->status & IPS_NAT_DONE_MASK) == 0) ||
	    nf_ct_match(ct, loser_ct)) {
		struct net *net = nf_ct_net(ct);

		nf_conntrack_get(&ct->ct_general);

		nf_ct_acct_merge(ct, ctinfo, loser_ct);
		nf_ct_add_to_dying_list(loser_ct);
		nf_conntrack_put(&loser_ct->ct_general);
		nf_ct_set(skb, ct, ctinfo);

		NF_CT_STAT_INC(net, clash_resolve);
		return NF_ACCEPT;
	}

	return NF_DROP;
}

/**
 * nf_ct_resolve_clash_harder - attempt to insert clashing conntrack entry
 *
 * @skb: skb that causes the collision
 * @repl_idx: hash slot for reply direction
 *
 * Called when origin or reply direction had a clash.
 * The skb can be handled without packet drop provided the reply direction
 * is unique or there the existing entry has the identical tuple in both
 * directions.
 *
 * Caller must hold conntrack table locks to prevent concurrent updates.
 *
 * Returns NF_DROP if the clash could not be handled.
 */
static int nf_ct_resolve_clash_harder(struct sk_buff *skb, u32 repl_idx)
{
	struct nf_conn *loser_ct = (struct nf_conn *)skb_nfct(skb);
	const struct nf_conntrack_zone *zone;
	struct nf_conntrack_tuple_hash *h;
	struct hlist_nulls_node *n;
	struct net *net;

	zone = nf_ct_zone(loser_ct);
	net = nf_ct_net(loser_ct);

	/* Reply direction must never result in a clash, unless both origin
	 * and reply tuples are identical.
	 */
	hlist_nulls_for_each_entry(h, n, &nf_conntrack_hash[repl_idx], hnnode) {
		if (nf_ct_key_equal(h,
				    &loser_ct->tuplehash[IP_CT_DIR_REPLY].tuple,
				    zone, net))
			return __nf_ct_resolve_clash(skb, h);
	}

	/* We want the clashing entry to go away real soon: 1 second timeout. */
	loser_ct->timeout = nfct_time_stamp + HZ;

	/* IPS_NAT_CLASH removes the entry automatically on the first
	 * reply.  Also prevents UDP tracker from moving the entry to
	 * ASSURED state, i.e. the entry can always be evicted under
	 * pressure.
	 */
	loser_ct->status |= IPS_FIXED_TIMEOUT | IPS_NAT_CLASH;

	__nf_conntrack_insert_prepare(loser_ct);

	/* fake add for ORIGINAL dir: we want lookups to only find the entry
	 * already in the table.  This also hides the clashing entry from
	 * ctnetlink iteration, i.e. conntrack -L won't show them.
	 */
	hlist_nulls_add_fake(&loser_ct->tuplehash[IP_CT_DIR_ORIGINAL].hnnode);

	hlist_nulls_add_head_rcu(&loser_ct->tuplehash[IP_CT_DIR_REPLY].hnnode,
				 &nf_conntrack_hash[repl_idx]);

	NF_CT_STAT_INC(net, clash_resolve);
	return NF_ACCEPT;
}

/**
 * nf_ct_resolve_clash - attempt to handle clash without packet drop
 *
 * @skb: skb that causes the clash
 * @h: tuplehash of the clashing entry already in table
 * @reply_hash: hash slot for reply direction
 *
 * A conntrack entry can be inserted to the connection tracking table
 * if there is no existing entry with an identical tuple.
 *
 * If there is one, @skb (and the assocated, unconfirmed conntrack) has
 * to be dropped.  In case @skb is retransmitted, next conntrack lookup
 * will find the already-existing entry.
 *
 * The major problem with such packet drop is the extra delay added by
 * the packet loss -- it will take some time for a retransmit to occur
 * (or the sender to time out when waiting for a reply).
 *
 * This function attempts to handle the situation without packet drop.
 *
 * If @skb has no NAT transformation or if the colliding entries are
 * exactly the same, only the to-be-confirmed conntrack entry is discarded
 * and @skb is associated with the conntrack entry already in the table.
 *
 * Failing that, the new, unconfirmed conntrack is still added to the table
 * provided that the collision only occurs in the ORIGINAL direction.
 * The new entry will be added only in the non-clashing REPLY direction,
 * so packets in the ORIGINAL direction will continue to match the existing
 * entry.  The new entry will also have a fixed timeout so it expires --
 * due to the collision, it will only see reply traffic.
 *
 * Returns NF_DROP if the clash could not be resolved.
 */
static __cold noinline int
nf_ct_resolve_clash(struct sk_buff *skb, struct nf_conntrack_tuple_hash *h,
		    u32 reply_hash)
{
	/* This is the conntrack entry already in hashes that won race. */
	struct nf_conn *ct = nf_ct_tuplehash_to_ctrack(h);
	const struct nf_conntrack_l4proto *l4proto;
	enum ip_conntrack_info ctinfo;
	struct nf_conn *loser_ct;
	struct net *net;
	int ret;

	loser_ct = nf_ct_get(skb, &ctinfo);
	net = nf_ct_net(loser_ct);

	l4proto = nf_ct_l4proto_find(nf_ct_protonum(ct));
	if (!l4proto->allow_clash)
		goto drop;

	ret = __nf_ct_resolve_clash(skb, h);
	if (ret == NF_ACCEPT)
		return ret;

	ret = nf_ct_resolve_clash_harder(skb, reply_hash);
	if (ret == NF_ACCEPT)
		return ret;

drop:
	nf_ct_add_to_dying_list(loser_ct);
	NF_CT_STAT_INC(net, drop);
	NF_CT_STAT_INC(net, insert_failed);
	return NF_DROP;
}

/* Confirm a connection given skb; places it in hash table */
/*确认此skb对应的连接跟踪（仅发起方可以confirm连接）*/
int
__nf_conntrack_confirm(struct sk_buff *skb)
{
	const struct nf_conntrack_zone *zone;
	unsigned int hash, reply_hash;
	struct nf_conntrack_tuple_hash *h;
	struct nf_conn *ct;
	struct nf_conn_help *help;
	struct hlist_nulls_node *n;
	enum ip_conntrack_info ctinfo;
	struct net *net;
	unsigned int sequence;
	int ret = NF_DROP;

	ct = nf_ct_get(skb, &ctinfo);
	net = nf_ct_net(ct);

	/* ipt_REJECT uses nf_conntrack_attach to attach related
	   ICMP/TCP RST packets in other direction.  Actual packet
	   which created connection will be IP_CT_NEW or for an
	   expected connection, IP_CT_RELATED. */
	if (CTINFO2DIR(ctinfo) != IP_CT_DIR_ORIGINAL)
		//仅发起方向可以执行confirm
		return NF_ACCEPT;

	zone = nf_ct_zone(ct);
	local_bh_disable();

	/*针对两个方向的hash进行加锁*/
	do {
		sequence = read_seqcount_begin(&nf_conntrack_generation);
		/* reuse the hash saved before */
		hash = *(unsigned long *)&ct->tuplehash[IP_CT_DIR_REPLY].hnnode.pprev;
		hash = scale_hash(hash);
		reply_hash = hash_conntrack(net,
					   &ct->tuplehash[IP_CT_DIR_REPLY].tuple);

	} while (nf_conntrack_double_lock(net, hash, reply_hash, sequence));

	/* We're not in hash table, and we refuse to set up related
	 * connections for unconfirmed conns.  But packet copies and
	 * REJECT will give spurious warnings here.
	 */

	/* Another skb with the same unconfirmed conntrack may
	 * win the race. This may happen for bridge(br_flood)
	 * or broadcast/multicast packets do skb_clone with
	 * unconfirmed conntrack.
	 */
	if (unlikely(nf_ct_is_confirmed(ct))) {
	    //如果已confirm,则直接丢包
		WARN_ON_ONCE(1);
		nf_conntrack_double_unlock(hash, reply_hash);
		local_bh_enable();
		return NF_DROP;
	}

	pr_debug("Confirming conntrack %p\n", ct);
	/* We have to check the DYING flag after unlink to prevent
	 * a race against nf_ct_get_next_corpse() possibly called from
	 * user context, else we insert an already 'dead' hash, blocking
	 * further use of that particular connection -JM.
	 */
	nf_ct_del_from_dying_or_unconfirmed_list(ct);

	if (unlikely(nf_ct_is_dying(ct))) {
		nf_ct_add_to_dying_list(ct);
		NF_CT_STAT_INC(net, insert_failed);
		goto dying;
	}

	/* See if there's one in the list already, including reverse:
	   NAT could have grabbed it without realizing, since we're
	   not in the hash.  If there is, we lost race. */
	hlist_nulls_for_each_entry(h, n, &nf_conntrack_hash[hash/*正方向hash*/], hnnode)
		if (nf_ct_key_equal(h, &ct->tuplehash[IP_CT_DIR_ORIGINAL].tuple,
				    zone, net))
		    /*正方向存在*/
			goto out;

	hlist_nulls_for_each_entry(h, n, &nf_conntrack_hash[reply_hash], hnnode)
		if (nf_ct_key_equal(h, &ct->tuplehash[IP_CT_DIR_REPLY].tuple,
				    zone, net))
		    /*从方向存在*/
			goto out;

	/* Timer relative to confirmation time, not original
	   setting time, otherwise we'd get timer wrap in
	   weird delay cases. */
	ct->timeout += nfct_time_stamp;

	__nf_conntrack_insert_prepare(ct);

	/* Since the lookup is lockless, hash insertion must be done after
	 * starting the timer and setting the CONFIRMED bit. The RCU barriers
	 * guarantee that no other CPU can find the conntrack before the above
	 * stores are visible.
	 */
	/*将两个flow加入*/
	__nf_conntrack_hash_insert(ct, hash, reply_hash);
	nf_conntrack_double_unlock(hash, reply_hash);
	local_bh_enable();

	help = nfct_help(ct);
	if (help && help->helper)
		nf_conntrack_event_cache(IPCT_HELPER, ct);

	nf_conntrack_event_cache(master_ct(ct) ?
				 IPCT_RELATED : IPCT_NEW, ct);
	return NF_ACCEPT;

out:
	ret = nf_ct_resolve_clash(skb, h, reply_hash);
dying:
	nf_conntrack_double_unlock(hash, reply_hash);
	local_bh_enable();
	return ret;
}
EXPORT_SYMBOL_GPL(__nf_conntrack_confirm);

/* Returns true if a connection correspondings to the tuple (required
   for NAT). */
int
nf_conntrack_tuple_taken(const struct nf_conntrack_tuple *tuple,
			 const struct nf_conn *ignored_conntrack)
{
	struct net *net = nf_ct_net(ignored_conntrack);
	const struct nf_conntrack_zone *zone;
	struct nf_conntrack_tuple_hash *h;
	struct hlist_nulls_head *ct_hash;
	unsigned int hash, hsize;
	struct hlist_nulls_node *n;
	struct nf_conn *ct;

	zone = nf_ct_zone(ignored_conntrack);

	rcu_read_lock();
 begin:
	nf_conntrack_get_ht(&ct_hash, &hsize);
	hash = __hash_conntrack(net, tuple, hsize);

	hlist_nulls_for_each_entry_rcu(h, n, &ct_hash[hash], hnnode) {
		ct = nf_ct_tuplehash_to_ctrack(h);

		if (ct == ignored_conntrack)
			continue;

		if (nf_ct_is_expired(ct)) {
			nf_ct_gc_expired(ct);
			continue;
		}

		if (nf_ct_key_equal(h, tuple, zone, net)) {
			/* Tuple is taken already, so caller will need to find
			 * a new source port to use.
			 *
			 * Only exception:
			 * If the *original tuples* are identical, then both
			 * conntracks refer to the same flow.
			 * This is a rare situation, it can occur e.g. when
			 * more than one UDP packet is sent from same socket
			 * in different threads.
			 *
			 * Let nf_ct_resolve_clash() deal with this later.
			 */
			if (nf_ct_tuple_equal(&ignored_conntrack->tuplehash[IP_CT_DIR_ORIGINAL].tuple,
					      &ct->tuplehash[IP_CT_DIR_ORIGINAL].tuple) &&
					      nf_ct_zone_equal(ct, zone, IP_CT_DIR_ORIGINAL))
				continue;

			NF_CT_STAT_INC_ATOMIC(net, found);
			rcu_read_unlock();
			return 1;
		}
	}

	if (get_nulls_value(n) != hash) {
		NF_CT_STAT_INC_ATOMIC(net, search_restart);
		goto begin;
	}

	rcu_read_unlock();

	return 0;
}
EXPORT_SYMBOL_GPL(nf_conntrack_tuple_taken);

#define NF_CT_EVICTION_RANGE	8

/* There's a small race here where we may free a just-assured
   connection.  Too bad: we're in trouble anyway. */
static unsigned int early_drop_list(struct net *net,
				    struct hlist_nulls_head *head)
{
	struct nf_conntrack_tuple_hash *h;
	struct hlist_nulls_node *n;
	unsigned int drops = 0;
	struct nf_conn *tmp;

	hlist_nulls_for_each_entry_rcu(h, n, head, hnnode) {
		tmp = nf_ct_tuplehash_to_ctrack(h);

		if (test_bit(IPS_OFFLOAD_BIT, &tmp->status))
			continue;

		if (nf_ct_is_expired(tmp)) {
			nf_ct_gc_expired(tmp);
			continue;
		}

		if (test_bit(IPS_ASSURED_BIT, &tmp->status) ||
		    !net_eq(nf_ct_net(tmp), net) ||
		    nf_ct_is_dying(tmp))
			continue;

		if (!atomic_inc_not_zero(&tmp->ct_general.use))
			continue;

		/* kill only if still in same netns -- might have moved due to
		 * SLAB_TYPESAFE_BY_RCU rules.
		 *
		 * We steal the timer reference.  If that fails timer has
		 * already fired or someone else deleted it. Just drop ref
		 * and move to next entry.
		 */
		if (net_eq(nf_ct_net(tmp), net) &&
		    nf_ct_is_confirmed(tmp) &&
		    nf_ct_delete(tmp, 0, 0))
			drops++;

		nf_ct_put(tmp);
	}

	return drops;
}

static noinline int early_drop(struct net *net, unsigned int hash)
{
	unsigned int i, bucket;

	for (i = 0; i < NF_CT_EVICTION_RANGE; i++) {
		struct hlist_nulls_head *ct_hash;
		unsigned int hsize, drops;

		rcu_read_lock();
		nf_conntrack_get_ht(&ct_hash, &hsize);
		if (!i)
			bucket = reciprocal_scale(hash, hsize);
		else
			bucket = (bucket + 1) % hsize;

		drops = early_drop_list(net, &ct_hash[bucket]);
		rcu_read_unlock();

		if (drops) {
			NF_CT_STAT_ADD_ATOMIC(net, early_drop, drops);
			return true;
		}
	}

	return false;
}

static bool gc_worker_skip_ct(const struct nf_conn *ct)
{
	return !nf_ct_is_confirmed(ct) || nf_ct_is_dying(ct);
}

static bool gc_worker_can_early_drop(const struct nf_conn *ct)
{
	const struct nf_conntrack_l4proto *l4proto;

	if (!test_bit(IPS_ASSURED_BIT, &ct->status))
		return true;

	l4proto = nf_ct_l4proto_find(nf_ct_protonum(ct));
	if (l4proto->can_early_drop && l4proto->can_early_drop(ct))
		return true;

	return false;
}

static void gc_worker(struct work_struct *work)
{
	unsigned int min_interval = max(HZ / GC_MAX_BUCKETS_DIV, 1u);
	unsigned int i, goal, buckets = 0, expired_count = 0;
	unsigned int nf_conntrack_max95 = 0;
	struct conntrack_gc_work *gc_work;
	unsigned int ratio, scanned = 0;
	unsigned long next_run;

	gc_work = container_of(work, struct conntrack_gc_work, dwork.work);

	goal = nf_conntrack_htable_size / GC_MAX_BUCKETS_DIV;
	i = gc_work->last_bucket;
	if (gc_work->early_drop)
		nf_conntrack_max95 = nf_conntrack_max / 100u * 95u;

	do {
		struct nf_conntrack_tuple_hash *h;
		struct hlist_nulls_head *ct_hash;
		struct hlist_nulls_node *n;
		unsigned int hashsz;
		struct nf_conn *tmp;

		i++;
		rcu_read_lock();

		nf_conntrack_get_ht(&ct_hash, &hashsz);
		if (i >= hashsz)
			i = 0;

		hlist_nulls_for_each_entry_rcu(h, n, &ct_hash[i], hnnode) {
			struct nf_conntrack_net *cnet;
			struct net *net;

			tmp = nf_ct_tuplehash_to_ctrack(h);

			scanned++;
			if (test_bit(IPS_OFFLOAD_BIT, &tmp->status)) {
				nf_ct_offload_timeout(tmp);
				continue;
			}

			if (nf_ct_is_expired(tmp)) {
				nf_ct_gc_expired(tmp);
				expired_count++;
				continue;
			}

			if (nf_conntrack_max95 == 0 || gc_worker_skip_ct(tmp))
				continue;

			net = nf_ct_net(tmp);
			cnet = nf_ct_pernet(net);
			if (atomic_read(&cnet->count) < nf_conntrack_max95)
				continue;

			/* need to take reference to avoid possible races */
			if (!atomic_inc_not_zero(&tmp->ct_general.use))
				continue;

			if (gc_worker_skip_ct(tmp)) {
				nf_ct_put(tmp);
				continue;
			}

			if (gc_worker_can_early_drop(tmp))
				nf_ct_kill(tmp);

			nf_ct_put(tmp);
		}

		/* could check get_nulls_value() here and restart if ct
		 * was moved to another chain.  But given gc is best-effort
		 * we will just continue with next hash slot.
		 */
		rcu_read_unlock();
		cond_resched();
	} while (++buckets < goal);

	if (gc_work->exiting)
		return;

	/*
	 * Eviction will normally happen from the packet path, and not
	 * from this gc worker.
	 *
	 * This worker is only here to reap expired entries when system went
	 * idle after a busy period.
	 *
	 * The heuristics below are supposed to balance conflicting goals:
	 *
	 * 1. Minimize time until we notice a stale entry
	 * 2. Maximize scan intervals to not waste cycles
	 *
	 * Normally, expire ratio will be close to 0.
	 *
	 * As soon as a sizeable fraction of the entries have expired
	 * increase scan frequency.
	 */
	ratio = scanned ? expired_count * 100 / scanned : 0;
	if (ratio > GC_EVICT_RATIO) {
		gc_work->next_gc_run = min_interval;
	} else {
		unsigned int max = GC_MAX_SCAN_JIFFIES / GC_MAX_BUCKETS_DIV;

		BUILD_BUG_ON((GC_MAX_SCAN_JIFFIES / GC_MAX_BUCKETS_DIV) == 0);

		gc_work->next_gc_run += min_interval;
		if (gc_work->next_gc_run > max)
			gc_work->next_gc_run = max;
	}

	next_run = gc_work->next_gc_run;
	gc_work->last_bucket = i;
	gc_work->early_drop = false;
	queue_delayed_work(system_power_efficient_wq, &gc_work->dwork, next_run);
}

static void conntrack_gc_work_init(struct conntrack_gc_work *gc_work)
{
	INIT_DEFERRABLE_WORK(&gc_work->dwork, gc_worker);
	gc_work->next_gc_run = HZ;
	gc_work->exiting = false;
}

//申请元组空间，并填充正反元组信息（填充了反向元组的hnnode.pprev，使其为正向元组的hash值）
static struct nf_conn *
__nf_conntrack_alloc(struct net *net,
		     const struct nf_conntrack_zone *zone,/*ct对应的zone*/
		     const struct nf_conntrack_tuple *orig,/*正方向元组*/
		     const struct nf_conntrack_tuple *repl,/*反方向元组*/
		     gfp_t gfp, u32 hash/*正方向元组对应的hash*/)
{
	struct nf_conntrack_net *cnet = nf_ct_pernet(net);
	unsigned int ct_count;
	struct nf_conn *ct;

	/* We don't want any race condition at early drop stage */
	ct_count = atomic_inc_return(&cnet->count);

<<<<<<< HEAD
	if (nf_conntrack_max &&
	    unlikely(atomic_read(&net->ct.count) > nf_conntrack_max)) {
		//要创建的ct数量超限
=======
	if (nf_conntrack_max && unlikely(ct_count > nf_conntrack_max)) {
>>>>>>> 40226a3d
		if (!early_drop(net, hash)) {
			if (!conntrack_gc_work.early_drop)
				conntrack_gc_work.early_drop = true;
			atomic_dec(&cnet->count);
			net_warn_ratelimited("nf_conntrack: table full, dropping packet\n");
			return ERR_PTR(-ENOMEM);
		}
	}

	/*
	 * Do not use kmem_cache_zalloc(), as this cache uses
	 * SLAB_TYPESAFE_BY_RCU.
	 */
	ct = kmem_cache_alloc(nf_conntrack_cachep, gfp);
	if (ct == NULL)
		goto out;

	spin_lock_init(&ct->lock);
	//设置源方向，反方向的元组
	ct->tuplehash[IP_CT_DIR_ORIGINAL].tuple = *orig;
	ct->tuplehash[IP_CT_DIR_ORIGINAL].hnnode.pprev = NULL;
	ct->tuplehash[IP_CT_DIR_REPLY].tuple = *repl;
	/* save hash for reusing when confirming */
	//在pprev中记录正方向元组对应的hash用于相互找到对端
	*(unsigned long *)(&ct->tuplehash[IP_CT_DIR_REPLY].hnnode.pprev) = hash;
	ct->status = 0;
	ct->timeout = 0;
	write_pnet(&ct->ct_net, net);
	memset(&ct->__nfct_init_offset, 0,
	       offsetof(struct nf_conn, proto) -
	       offsetof(struct nf_conn, __nfct_init_offset));

	nf_ct_zone_add(ct, zone);

	/* Because we use RCU lookups, we set ct_general.use to zero before
	 * this is inserted in any list.
	 */
	atomic_set(&ct->ct_general.use, 0);
	return ct;
out:
	atomic_dec(&cnet->count);
	return ERR_PTR(-ENOMEM);
}

struct nf_conn *nf_conntrack_alloc(struct net *net,
				   const struct nf_conntrack_zone *zone,
				   const struct nf_conntrack_tuple *orig,
				   const struct nf_conntrack_tuple *repl,
				   gfp_t gfp)
{
	return __nf_conntrack_alloc(net, zone, orig, repl, gfp, 0);
}
EXPORT_SYMBOL_GPL(nf_conntrack_alloc);

void nf_conntrack_free(struct nf_conn *ct)
{
	struct net *net = nf_ct_net(ct);
	struct nf_conntrack_net *cnet;

	/* A freed object has refcnt == 0, that's
	 * the golden rule for SLAB_TYPESAFE_BY_RCU
	 */
	WARN_ON(atomic_read(&ct->ct_general.use) != 0);

	nf_ct_ext_destroy(ct);
	kmem_cache_free(nf_conntrack_cachep, ct);
	cnet = nf_ct_pernet(net);

	smp_mb__before_atomic();
	atomic_dec(&cnet->count);
}
EXPORT_SYMBOL_GPL(nf_conntrack_free);


/* Allocate a new conntrack: we return -ENOMEM if classification
   failed due to stress.  Otherwise it really is unclassifiable. */
//创建连接跟踪，并初始化
static noinline struct nf_conntrack_tuple_hash *
init_conntrack(struct net *net, struct nf_conn *tmpl,
	       const struct nf_conntrack_tuple *tuple/*元组信息*/,
	       struct sk_buff *skb,
	       unsigned int dataoff/*到l4层头部的偏移量*/, u32 hash/*元组对应的hash*/)
{
	struct nf_conn *ct;
	struct nf_conn_help *help;
	struct nf_conntrack_tuple repl_tuple;
	struct nf_conntrack_ecache *ecache;
	struct nf_conntrack_expect *exp = NULL;
	const struct nf_conntrack_zone *zone;
	struct nf_conn_timeout *timeout_ext;
	struct nf_conntrack_zone tmp;
	struct nf_conntrack_net *cnet;

	//构造反向的元组repl_tuple
	if (!nf_ct_invert_tuple(&repl_tuple, tuple)) {
		pr_debug("Can't invert tuple.\n");
		return NULL;
	}

	//申请并填充元组
	zone = nf_ct_zone_tmpl(tmpl, skb, &tmp);
	ct = __nf_conntrack_alloc(net, zone, tuple, &repl_tuple, GFP_ATOMIC,
				  hash/*正方向元组对应的hash*/);
	if (IS_ERR(ct))
		return (struct nf_conntrack_tuple_hash *)ct;

	if (!nf_ct_add_synproxy(ct, tmpl)) {
		nf_conntrack_free(ct);
		return ERR_PTR(-ENOMEM);
	}

	//取超时时间列表，如果有ct模板，则取ct模板的，否则使用NULL
	timeout_ext = tmpl ? nf_ct_timeout_find(tmpl) : NULL;

	if (timeout_ext)
		nf_ct_timeout_ext_add(ct, rcu_dereference(timeout_ext->timeout),
				      GFP_ATOMIC);

	nf_ct_acct_ext_add(ct, GFP_ATOMIC);
	nf_ct_tstamp_ext_add(ct, GFP_ATOMIC);
	nf_ct_labels_ext_add(ct);

	ecache = tmpl ? nf_ct_ecache_find(tmpl) : NULL;
	nf_ct_ecache_ext_add(ct, ecache ? ecache->ctmask : 0,
				 ecache ? ecache->expmask : 0,
			     GFP_ATOMIC);

	local_bh_disable();
<<<<<<< HEAD
	if (net->ct.expect_count/*有期待表项*/) {
=======
	cnet = nf_ct_pernet(net);
	if (cnet->expect_count) {
>>>>>>> 40226a3d
		spin_lock(&nf_conntrack_expect_lock);
		//刚刚创建了ct，当前有期待表项，先查找期待
		exp = nf_ct_find_expectation(net, zone, tuple);
		if (exp) {
			//查找了本流对应的期待，按期待创建ct
			pr_debug("expectation arrives ct=%p exp=%p\n",
				 ct, exp);
			/* Welcome, Mr. Bond.  We've been expecting you... */
			//标记此ct依据期待创建
			__set_bit(IPS_EXPECTED_BIT, &ct->status);
			/* exp->master safe, refcnt bumped in nf_ct_find_expectation */
			//指定此ct的父连接
			ct->master = exp->master;

			//如果期待有helper，则为此ct指定helper回调执行期待分析
			if (exp->helper) {
				help = nf_ct_helper_ext_add(ct, GFP_ATOMIC);
				if (help)
					rcu_assign_pointer(help->helper, exp->helper);
			}

#ifdef CONFIG_NF_CONNTRACK_MARK
			ct->mark = exp->master->mark;
#endif
#ifdef CONFIG_NF_CONNTRACK_SECMARK
			ct->secmark = exp->master->secmark;
#endif
			NF_CT_STAT_INC(net, expect_new);
		}
		spin_unlock(&nf_conntrack_expect_lock);
	}
	if (!exp)
		//没有查找到期待，尝试应用识别，设置helper
		__nf_ct_try_assign_helper(ct, tmpl, GFP_ATOMIC);

	//加入到unconfirmed链表上，并增加ct的引用计数
	/* Now it is inserted into the unconfirmed list, bump refcount */
	nf_conntrack_get(&ct->ct_general);
	nf_ct_add_to_unconfirmed_list(ct);

	local_bh_enable();

	if (exp) {
		//命中了期待，给期待一个入口，对ct执行修改
		if (exp->expectfn)
			exp->expectfn(ct, exp);
		nf_ct_expect_put(exp);
	}

	//返回源方向的flow
	return &ct->tuplehash[IP_CT_DIR_ORIGINAL];
}

/* On success, returns 0, sets skb->_nfct | ctinfo */
static int
resolve_normal_ct(struct nf_conn *tmpl,
		  struct sk_buff *skb,
		  unsigned int dataoff/*到l4层的头部偏移量*/,
		  u_int8_t protonum,//4层协议
		  const struct nf_hook_state *state)
{
	const struct nf_conntrack_zone *zone;
	/*报文元组信息（6元组）*/
	struct nf_conntrack_tuple tuple;
	struct nf_conntrack_tuple_hash *h;
	enum ip_conntrack_info ctinfo;
	struct nf_conntrack_zone tmp;
	struct nf_conn *ct;
	u32 hash;

	//提取元组信息准备查询ct
	if (!nf_ct_get_tuple(skb, skb_network_offset(skb),
			     dataoff, state->pf, protonum, state->net,
			     &tuple/*出参,skb对应的元组信息*/)) {
		pr_debug("Can't get tuple\n");
		return 0;
	}

	/* look for tuple match */
	zone = nf_ct_zone_tmpl(tmpl, skb, &tmp);
	hash = hash_conntrack_raw(&tuple, state->net);

	//通过tuple查找是否存在对应的连接跟踪
	h = __nf_conntrack_find_get(state->net, zone/*ct所属的zone*/, &tuple/*元组信息*/, hash/*元组hash*/);
	if (!h) {

		//没有找到对应的连接跟踪，创建它
		h = init_conntrack(state->net, tmpl, &tuple,
				   skb, dataoff, hash);
		if (!h)
			return 0;
		if (IS_ERR(h))
			return PTR_ERR(h);
	}

	//由h获得对应的ct
	ct = nf_ct_tuplehash_to_ctrack(h);

	/* It exists; we have (non-exclusive) reference. */
	if (NF_CT_DIRECTION(h) == IP_CT_DIR_REPLY) {
		//命中的是ct响应方向的元组（回包）
		ctinfo = IP_CT_ESTABLISHED_REPLY;
	} else {
		/* Once we've had two way comms, always ESTABLISHED. */
		if (test_bit(IPS_SEEN_REPLY_BIT, &ct->status)) {
			pr_debug("normal packet for %p\n", ct);
			//双向的包均看到了，得到稳定连接
			ctinfo = IP_CT_ESTABLISHED;
		} else if (test_bit(IPS_EXPECTED_BIT, &ct->status)) {
			pr_debug("related packet for %p\n", ct);
			//本ct是通过期待创建的
			ctinfo = IP_CT_RELATED;
		} else {
			//新创建的ct
			pr_debug("new packet for %p\n", ct);
			ctinfo = IP_CT_NEW;
		}
	}

	//为skb设置上其对应的连接跟踪及状态
	nf_ct_set(skb, ct, ctinfo);
	return 0;
}

/*
 * icmp packets need special treatment to handle error messages that are
 * related to a connection.
 *
 * Callers need to check if skb has a conntrack assigned when this
 * helper returns; in such case skb belongs to an already known connection.
 */
static unsigned int __cold
nf_conntrack_handle_icmp(struct nf_conn *tmpl,
			 struct sk_buff *skb,
			 unsigned int dataoff,
			 u8 protonum,
			 const struct nf_hook_state *state)
{
	int ret;

	if (state->pf == NFPROTO_IPV4 && protonum == IPPROTO_ICMP)
		//icmpv4报文处理
		ret = nf_conntrack_icmpv4_error(tmpl, skb, dataoff, state);
#if IS_ENABLED(CONFIG_IPV6)
	else if (state->pf == NFPROTO_IPV6 && protonum == IPPROTO_ICMPV6)
		ret = nf_conntrack_icmpv6_error(tmpl, skb, dataoff, state);
#endif
	else
		return NF_ACCEPT;

	if (ret <= 0)
		NF_CT_STAT_INC_ATOMIC(state->net, error);

	return ret;
}

static int generic_packet(struct nf_conn *ct, struct sk_buff *skb,
			  enum ip_conntrack_info ctinfo)
{
	const unsigned int *timeout = nf_ct_timeout_lookup(ct);

	if (!timeout)
		timeout = &nf_generic_pernet(nf_ct_net(ct))->timeout;

	nf_ct_refresh_acct(ct, ctinfo, skb, *timeout);
	return NF_ACCEPT;
}

/* Returns verdict for packet, or -1 for invalid. */
static int nf_conntrack_handle_packet(struct nf_conn *ct,
				      struct sk_buff *skb,
				      unsigned int dataoff/*到l4头部的指针偏移量*/,
				      enum ip_conntrack_info ctinfo/*连接状态*/,
				      const struct nf_hook_state *state/*hook上下文*/)
{
	//按协议类型更新状态
	switch (nf_ct_protonum(ct)) {
	case IPPROTO_TCP:
		//连接跟踪tcp状态更新
		return nf_conntrack_tcp_packet(ct, skb, dataoff,
					       ctinfo, state);
	case IPPROTO_UDP:
	    //连接跟踪udp状态更新
		return nf_conntrack_udp_packet(ct, skb, dataoff,
					       ctinfo, state);
	case IPPROTO_ICMP:
		return nf_conntrack_icmp_packet(ct, skb, ctinfo, state);
#if IS_ENABLED(CONFIG_IPV6)
	case IPPROTO_ICMPV6:
		return nf_conntrack_icmpv6_packet(ct, skb, ctinfo, state);
#endif
#ifdef CONFIG_NF_CT_PROTO_UDPLITE
	case IPPROTO_UDPLITE:
		return nf_conntrack_udplite_packet(ct, skb, dataoff,
						   ctinfo, state);
#endif
#ifdef CONFIG_NF_CT_PROTO_SCTP
	case IPPROTO_SCTP:
		return nf_conntrack_sctp_packet(ct, skb, dataoff,
						ctinfo, state);
#endif
#ifdef CONFIG_NF_CT_PROTO_DCCP
	case IPPROTO_DCCP:
		return nf_conntrack_dccp_packet(ct, skb, dataoff,
						ctinfo, state);
#endif
#ifdef CONFIG_NF_CT_PROTO_GRE
	case IPPROTO_GRE:
		return nf_conntrack_gre_packet(ct, skb, dataoff,
					       ctinfo, state);
#endif
	}

	//其它协议状态更新
	return generic_packet(ct, skb, ctinfo);
}

//连接跟踪入口函数（由netfilter hook点进入）
//负责连接跟踪创建及状态维护
unsigned int
nf_conntrack_in(struct sk_buff *skb, const struct nf_hook_state *state)
{
	enum ip_conntrack_info ctinfo;
	struct nf_conn *ct, *tmpl;
	u_int8_t protonum;
	int dataoff, ret;

	/*连接跟踪创建时，存在nfct中的为ct模板*/
	tmpl = nf_ct_get(skb, &ctinfo);
	if (tmpl || ctinfo == IP_CT_UNTRACKED) {
		//防止重复查询或者遇着明确标明不进行跟踪的报文
		/* Previously seen (loopback or untracked)?  Ignore. */
		if ((tmpl && !nf_ct_is_template(tmpl)) ||
		     ctinfo == IP_CT_UNTRACKED)
			return NF_ACCEPT;

		/*拿到模板，将nfct清空*/
		skb->_nfct = 0;
	}

	/* rcu_read_lock()ed by nf_hook_thresh */
	//获取到4层的头部偏移量，获取4层协议号
	dataoff = get_l4proto(skb, skb_network_offset(skb), state->pf, &protonum);
	if (dataoff <= 0) {
		pr_debug("not prepared to track yet or error occurred\n");
		NF_CT_STAT_INC_ATOMIC(state->net, invalid);
		ret = NF_ACCEPT;
		goto out;
	}

	if (protonum == IPPROTO_ICMP || protonum == IPPROTO_ICMPV6) {
		//icmp，icmpv6报文连接跟踪处理（例如端口不可达error报文）
		ret = nf_conntrack_handle_icmp(tmpl, skb, dataoff,
					       protonum, state);
		if (ret <= 0) {
			ret = -ret;
			goto out;
		}
		/* ICMP[v6] protocol trackers may assign one conntrack. */
		if (skb->_nfct)
			goto out;
	}

repeat:
	//如果已存在此skb对应的连接跟踪，则获取，否则创建
	ret = resolve_normal_ct(tmpl, skb, dataoff,
				protonum, state);
	if (ret < 0) {
		/* Too stressed to deal. */
		NF_CT_STAT_INC_ATOMIC(state->net, drop);
		ret = NF_DROP;
		goto out;
	}

	//取出skb对应的ct及连接状态
	ct = nf_ct_get(skb, &ctinfo);
	if (!ct) {
		/* Not valid part of a connection */
		NF_CT_STAT_INC_ATOMIC(state->net, invalid);
		ret = NF_ACCEPT;
		goto out;
	}

	//依据报文更新连接状态信息（函数高能量）
	ret = nf_conntrack_handle_packet(ct, skb, dataoff, ctinfo, state);
	if (ret <= 0) {
		/* Invalid: inverse of the return code tells
		 * the netfilter core what to do */
		pr_debug("nf_conntrack_in: Can't track with proto module\n");
		nf_conntrack_put(&ct->ct_general);
		skb->_nfct = 0;
		NF_CT_STAT_INC_ATOMIC(state->net, invalid);
		if (ret == -NF_DROP)
			NF_CT_STAT_INC_ATOMIC(state->net, drop);
		/* Special case: TCP tracker reports an attempt to reopen a
		 * closed/aborted connection. We have to go back and create a
		 * fresh conntrack.
		 */
		if (ret == -NF_REPEAT)
			goto repeat;
		ret = -ret;
		goto out;
	}

	//反方向的包上来，如果ct状态未加REPLY标记，加reply标记
	if (ctinfo == IP_CT_ESTABLISHED_REPLY &&
	    !test_and_set_bit(IPS_SEEN_REPLY_BIT, &ct->status))
		nf_conntrack_event_cache(IPCT_REPLY, ct);
out:
	if (tmpl)
		nf_ct_put(tmpl);

	return ret;
}
EXPORT_SYMBOL_GPL(nf_conntrack_in);

/* Alter reply tuple (maybe alter helper).  This is for NAT, and is
   implicitly racy: see __nf_conntrack_confirm */
void nf_conntrack_alter_reply(struct nf_conn *ct,
			      const struct nf_conntrack_tuple *newreply)
{
	struct nf_conn_help *help = nfct_help(ct);

	/* Should be unconfirmed, so not in hash table yet */
	WARN_ON(nf_ct_is_confirmed(ct));

	pr_debug("Altering reply tuple of %p to ", ct);
	nf_ct_dump_tuple(newreply);

	//设置新的replay方向的元组（由于做了nat,故反方向与正方向不同）
	ct->tuplehash[IP_CT_DIR_REPLY].tuple = *newreply;
	if (ct->master || (help && !hlist_empty(&help->expectations)))
		return;

	rcu_read_lock();
	//为当前ct尝试关联helper
	__nf_ct_try_assign_helper(ct, NULL, GFP_ATOMIC);
	rcu_read_unlock();
}
EXPORT_SYMBOL_GPL(nf_conntrack_alter_reply);

/* Refresh conntrack for this many jiffies and do accounting if do_acct is 1 */
void __nf_ct_refresh_acct(struct nf_conn *ct,
			  enum ip_conntrack_info ctinfo,
			  const struct sk_buff *skb,
			  u32 extra_jiffies,
			  bool do_acct)
{
	/* Only update if this is not a fixed timeout */
	if (test_bit(IPS_FIXED_TIMEOUT_BIT, &ct->status))
		goto acct;

	/* If not in hash table, timer will not be active yet */
	if (nf_ct_is_confirmed(ct))
		extra_jiffies += nfct_time_stamp;

	if (READ_ONCE(ct->timeout) != extra_jiffies)
		WRITE_ONCE(ct->timeout, extra_jiffies);
acct:
	if (do_acct)
		nf_ct_acct_update(ct, CTINFO2DIR(ctinfo), skb->len);
}
EXPORT_SYMBOL_GPL(__nf_ct_refresh_acct);

bool nf_ct_kill_acct(struct nf_conn *ct,
		     enum ip_conntrack_info ctinfo,
		     const struct sk_buff *skb)
{
	nf_ct_acct_update(ct, CTINFO2DIR(ctinfo), skb->len);

	return nf_ct_delete(ct, 0, 0);
}
EXPORT_SYMBOL_GPL(nf_ct_kill_acct);

#if IS_ENABLED(CONFIG_NF_CT_NETLINK)

#include <linux/netfilter/nfnetlink.h>
#include <linux/netfilter/nfnetlink_conntrack.h>
#include <linux/mutex.h>

/* Generic function for tcp/udp/sctp/dccp and alike. */
int nf_ct_port_tuple_to_nlattr(struct sk_buff *skb,
			       const struct nf_conntrack_tuple *tuple)
{
	if (nla_put_be16(skb, CTA_PROTO_SRC_PORT, tuple->src.u.tcp.port) ||
	    nla_put_be16(skb, CTA_PROTO_DST_PORT, tuple->dst.u.tcp.port))
		goto nla_put_failure;
	return 0;

nla_put_failure:
	return -1;
}
EXPORT_SYMBOL_GPL(nf_ct_port_tuple_to_nlattr);

const struct nla_policy nf_ct_port_nla_policy[CTA_PROTO_MAX+1] = {
	[CTA_PROTO_SRC_PORT]  = { .type = NLA_U16 },
	[CTA_PROTO_DST_PORT]  = { .type = NLA_U16 },
};
EXPORT_SYMBOL_GPL(nf_ct_port_nla_policy);

int nf_ct_port_nlattr_to_tuple(struct nlattr *tb[],
			       struct nf_conntrack_tuple *t,
			       u_int32_t flags)
{
	if (flags & CTA_FILTER_FLAG(CTA_PROTO_SRC_PORT)) {
		if (!tb[CTA_PROTO_SRC_PORT])
			return -EINVAL;

		t->src.u.tcp.port = nla_get_be16(tb[CTA_PROTO_SRC_PORT]);
	}

	if (flags & CTA_FILTER_FLAG(CTA_PROTO_DST_PORT)) {
		if (!tb[CTA_PROTO_DST_PORT])
			return -EINVAL;

		t->dst.u.tcp.port = nla_get_be16(tb[CTA_PROTO_DST_PORT]);
	}

	return 0;
}
EXPORT_SYMBOL_GPL(nf_ct_port_nlattr_to_tuple);

unsigned int nf_ct_port_nlattr_tuple_size(void)
{
	static unsigned int size __read_mostly;

	if (!size)
		size = nla_policy_len(nf_ct_port_nla_policy, CTA_PROTO_MAX + 1);

	return size;
}
EXPORT_SYMBOL_GPL(nf_ct_port_nlattr_tuple_size);
#endif

/* Used by ipt_REJECT and ip6t_REJECT. */
static void nf_conntrack_attach(struct sk_buff *nskb, const struct sk_buff *skb)
{
	struct nf_conn *ct;
	enum ip_conntrack_info ctinfo;

	/* This ICMP is in reverse direction to the packet which caused it */
	ct = nf_ct_get(skb, &ctinfo);
	if (CTINFO2DIR(ctinfo) == IP_CT_DIR_ORIGINAL)
		ctinfo = IP_CT_RELATED_REPLY;
	else
		ctinfo = IP_CT_RELATED;

	/* Attach to new skbuff, and increment count */
	nf_ct_set(nskb, ct, ctinfo);
	nf_conntrack_get(skb_nfct(nskb));
}

//这个函数为什么要更新一遍ct?
static int __nf_conntrack_update(struct net *net, struct sk_buff *skb,
				 struct nf_conn *ct,
				 enum ip_conntrack_info ctinfo)
{
	struct nf_conntrack_tuple_hash *h;
	struct nf_conntrack_tuple tuple;
	struct nf_nat_hook *nat_hook;
	unsigned int status;
	int dataoff;
	u16 l3num;
	u8 l4num;

	l3num = nf_ct_l3num(ct);

	dataoff = get_l4proto(skb, skb_network_offset(skb), l3num, &l4num);
	if (dataoff <= 0)
		return -1;

	if (!nf_ct_get_tuple(skb, skb_network_offset(skb), dataoff, l3num,
			     l4num, net, &tuple/*出参，l3,l4元组信息*/))
		return -1;

	if (ct->status & IPS_SRC_NAT) {
		memcpy(tuple.src.u3.all,
		       ct->tuplehash[IP_CT_DIR_ORIGINAL].tuple.src.u3.all,
		       sizeof(tuple.src.u3.all));
		tuple.src.u.all =
			ct->tuplehash[IP_CT_DIR_ORIGINAL].tuple.src.u.all;
	}

	if (ct->status & IPS_DST_NAT) {
		memcpy(tuple.dst.u3.all,
		       ct->tuplehash[IP_CT_DIR_ORIGINAL].tuple.dst.u3.all,
		       sizeof(tuple.dst.u3.all));
		tuple.dst.u.all =
			ct->tuplehash[IP_CT_DIR_ORIGINAL].tuple.dst.u.all;
	}

	/*通过tuple在zone中查询元组信息*/
	h = nf_conntrack_find_get(net, nf_ct_zone(ct), &tuple);
	if (!h)
	    /*没有查询到ct,退出*/
		return 0;

	/* Store status bits of the conntrack that is clashing to re-do NAT
	 * mangling according to what it has been done already to this packet.
	 */
	status = ct->status;

	/*重新设置skb关联的ct*/
	nf_ct_put(ct);
	ct = nf_ct_tuplehash_to_ctrack(h);
	nf_ct_set(skb, ct, ctinfo);

	/*取nat钩子点*/
	nat_hook = rcu_dereference(nf_nat_hook);
	if (!nat_hook)
		return 0;

	/*做snat*/
	if (status & IPS_SRC_NAT &&
	    nat_hook->manip_pkt(skb, ct, NF_NAT_MANIP_SRC,
				IP_CT_DIR_ORIGINAL) == NF_DROP)
		return -1;

	/*做dnat*/
	if (status & IPS_DST_NAT &&
	    nat_hook->manip_pkt(skb, ct, NF_NAT_MANIP_DST,
				IP_CT_DIR_ORIGINAL) == NF_DROP)
		return -1;

	return 0;
}

/* This packet is coming from userspace via nf_queue, complete the packet
 * processing after the helper invocation in nf_confirm().
 */
static int nf_confirm_cthelper(struct sk_buff *skb, struct nf_conn *ct,
			       enum ip_conntrack_info ctinfo)
{
	const struct nf_conntrack_helper *helper;
	const struct nf_conn_help *help;
	int protoff;

	help = nfct_help(ct);
	if (!help)
		return 0;

	helper = rcu_dereference(help->helper);
	if (!(helper->flags & NF_CT_HELPER_F_USERSPACE))
		return 0;

	//到l4层的偏移量
	switch (nf_ct_l3num(ct)) {
	case NFPROTO_IPV4:
		protoff = skb_network_offset(skb) + ip_hdrlen(skb);
		break;
#if IS_ENABLED(CONFIG_IPV6)
	case NFPROTO_IPV6: {
		__be16 frag_off;
		u8 pnum;

		pnum = ipv6_hdr(skb)->nexthdr;
		protoff = ipv6_skip_exthdr(skb, sizeof(struct ipv6hdr), &pnum,
					   &frag_off);
		if (protoff < 0 || (frag_off & htons(~0x7)) != 0)
			return 0;
		break;
	}
#endif
	default:
		return 0;
	}

	if (test_bit(IPS_SEQ_ADJUST_BIT, &ct->status) &&
	    !nf_is_loopback_packet(skb)) {
	    /*ct指明需要调整seq,且报文不属于loopback设备，执行seq调整*/
		if (!nf_ct_seq_adjust(skb, ct, ctinfo, protoff)) {
			NF_CT_STAT_INC_ATOMIC(nf_ct_net(ct), drop);
			return -1;
		}
	}

	/* We've seen it coming out the other side: confirm it */
	return nf_conntrack_confirm(skb) == NF_DROP ? - 1 : 0;
}

static int nf_conntrack_update(struct net *net, struct sk_buff *skb)
{
	enum ip_conntrack_info ctinfo;
	struct nf_conn *ct;
	int err;

	/*取skb对应的链接跟踪及ct状态*/
	ct = nf_ct_get(skb, &ctinfo);
	if (!ct)
	    /*无ct不处理*/
		return 0;

	if (!nf_ct_is_confirmed(ct)) {
	    /*ct没有confirm,（可能会被更新？另一方向先到？）执行更新*/
		err = __nf_conntrack_update(net, skb, ct, ctinfo);
		if (err < 0)
			return err;

		/*ct可能被变更了，重新获取一遍*/
		ct = nf_ct_get(skb, &ctinfo);
	}

	return nf_confirm_cthelper(skb, ct, ctinfo);
}

static bool nf_conntrack_get_tuple_skb(struct nf_conntrack_tuple *dst_tuple/*出参，记录获取的元组信息*/,
				       const struct sk_buff *skb)
{
	const struct nf_conntrack_tuple *src_tuple;
	const struct nf_conntrack_tuple_hash *hash;
	struct nf_conntrack_tuple srctuple;
	enum ip_conntrack_info ctinfo;
	struct nf_conn *ct;

	ct = nf_ct_get(skb, &ctinfo);
	if (ct) {
	    /*有ct,自ct当前方向中取对应的元组*/
		src_tuple = nf_ct_tuple(ct, CTINFO2DIR(ctinfo));
		memcpy(dst_tuple, src_tuple, sizeof(*dst_tuple));
		return true;
	}

	/*无ct,自skb中提供当前方向对应的元组*/
	if (!nf_ct_get_tuplepr(skb, skb_network_offset(skb),
			       NFPROTO_IPV4, dev_net(skb->dev),
			       &srctuple))
		return false;

	/*在默认的zone中查询元组对应的ct hash节点*/
	hash = nf_conntrack_find_get(dev_net(skb->dev),
				     &nf_ct_zone_dflt,
				     &srctuple);
	if (!hash)
	    /*没有找到对应的ct*/
		return false;

	/*取源方向元组*/
	ct = nf_ct_tuplehash_to_ctrack(hash);
	/*？这里的方向性如何处理？*/
	src_tuple = nf_ct_tuple(ct, !hash->tuple.dst.dir);
	memcpy(dst_tuple, src_tuple, sizeof(*dst_tuple));
	nf_ct_put(ct);

	return true;
}

/* Bring out ya dead! */
static struct nf_conn *
get_next_corpse(int (*iter)(struct nf_conn *i, void *data),
		void *data, unsigned int *bucket)
{
	struct nf_conntrack_tuple_hash *h;
	struct nf_conn *ct;
	struct hlist_nulls_node *n;
	spinlock_t *lockp;

	for (; *bucket < nf_conntrack_htable_size; (*bucket)++) {
		lockp = &nf_conntrack_locks[*bucket % CONNTRACK_LOCKS];
		local_bh_disable();
		nf_conntrack_lock(lockp);
		if (*bucket < nf_conntrack_htable_size) {
			hlist_nulls_for_each_entry(h, n, &nf_conntrack_hash[*bucket], hnnode) {
				if (NF_CT_DIRECTION(h) != IP_CT_DIR_REPLY)
					continue;
				/* All nf_conn objects are added to hash table twice, one
				 * for original direction tuple, once for the reply tuple.
				 *
				 * Exception: In the IPS_NAT_CLASH case, only the reply
				 * tuple is added (the original tuple already existed for
				 * a different object).
				 *
				 * We only need to call the iterator once for each
				 * conntrack, so we just use the 'reply' direction
				 * tuple while iterating.
				 */
				ct = nf_ct_tuplehash_to_ctrack(h);
				if (iter(ct, data))
					goto found;
			}
		}
		spin_unlock(lockp);
		local_bh_enable();
		cond_resched();
	}

	return NULL;
found:
	atomic_inc(&ct->ct_general.use);
	spin_unlock(lockp);
	local_bh_enable();
	return ct;
}

static void nf_ct_iterate_cleanup(int (*iter)(struct nf_conn *i, void *data),
				  void *data, u32 portid, int report)
{
	unsigned int bucket = 0, sequence;
	struct nf_conn *ct;

	might_sleep();

	for (;;) {
		sequence = read_seqcount_begin(&nf_conntrack_generation);

		while ((ct = get_next_corpse(iter, data, &bucket)) != NULL) {
			/* Time to push up daises... */

			nf_ct_delete(ct, portid, report);
			nf_ct_put(ct);
			cond_resched();
		}

		if (!read_seqcount_retry(&nf_conntrack_generation, sequence))
			break;
		bucket = 0;
	}
}

struct iter_data {
	int (*iter)(struct nf_conn *i, void *data);
	void *data;
	struct net *net;
};

static int iter_net_only(struct nf_conn *i, void *data)
{
	struct iter_data *d = data;

	if (!net_eq(d->net, nf_ct_net(i)))
		return 0;

	return d->iter(i, d->data);
}

static void
__nf_ct_unconfirmed_destroy(struct net *net)
{
	int cpu;

	for_each_possible_cpu(cpu) {
		struct nf_conntrack_tuple_hash *h;
		struct hlist_nulls_node *n;
		struct ct_pcpu *pcpu;

		pcpu = per_cpu_ptr(net->ct.pcpu_lists, cpu);

		spin_lock_bh(&pcpu->lock);
		hlist_nulls_for_each_entry(h, n, &pcpu->unconfirmed, hnnode) {
			struct nf_conn *ct;

			ct = nf_ct_tuplehash_to_ctrack(h);

			/* we cannot call iter() on unconfirmed list, the
			 * owning cpu can reallocate ct->ext at any time.
			 */
			set_bit(IPS_DYING_BIT, &ct->status);
		}
		spin_unlock_bh(&pcpu->lock);
		cond_resched();
	}
}

void nf_ct_unconfirmed_destroy(struct net *net)
{
	struct nf_conntrack_net *cnet = nf_ct_pernet(net);

	might_sleep();

	if (atomic_read(&cnet->count) > 0) {
		__nf_ct_unconfirmed_destroy(net);
		nf_queue_nf_hook_drop(net);
		synchronize_net();
	}
}
EXPORT_SYMBOL_GPL(nf_ct_unconfirmed_destroy);

void nf_ct_iterate_cleanup_net(struct net *net,
			       int (*iter)(struct nf_conn *i, void *data),
			       void *data, u32 portid, int report)
{
	struct nf_conntrack_net *cnet = nf_ct_pernet(net);
	struct iter_data d;

	might_sleep();

	if (atomic_read(&cnet->count) == 0)
		return;

	d.iter = iter;
	d.data = data;
	d.net = net;

	nf_ct_iterate_cleanup(iter_net_only, &d, portid, report);
}
EXPORT_SYMBOL_GPL(nf_ct_iterate_cleanup_net);

/**
 * nf_ct_iterate_destroy - destroy unconfirmed conntracks and iterate table
 * @iter: callback to invoke for each conntrack
 * @data: data to pass to @iter
 *
 * Like nf_ct_iterate_cleanup, but first marks conntracks on the
 * unconfirmed list as dying (so they will not be inserted into
 * main table).
 *
 * Can only be called in module exit path.
 */
void
nf_ct_iterate_destroy(int (*iter)(struct nf_conn *i, void *data), void *data)
{
	struct net *net;

	down_read(&net_rwsem);
	for_each_net(net) {
		struct nf_conntrack_net *cnet = nf_ct_pernet(net);

		if (atomic_read(&cnet->count) == 0)
			continue;
		__nf_ct_unconfirmed_destroy(net);
		nf_queue_nf_hook_drop(net);
	}
	up_read(&net_rwsem);

	/* Need to wait for netns cleanup worker to finish, if its
	 * running -- it might have deleted a net namespace from
	 * the global list, so our __nf_ct_unconfirmed_destroy() might
	 * not have affected all namespaces.
	 */
	net_ns_barrier();

	/* a conntrack could have been unlinked from unconfirmed list
	 * before we grabbed pcpu lock in __nf_ct_unconfirmed_destroy().
	 * This makes sure its inserted into conntrack table.
	 */
	synchronize_net();

	nf_ct_iterate_cleanup(iter, data, 0, 0);
}
EXPORT_SYMBOL_GPL(nf_ct_iterate_destroy);

static int kill_all(struct nf_conn *i, void *data)
{
	return net_eq(nf_ct_net(i), data);
}

void nf_conntrack_cleanup_start(void)
{
	conntrack_gc_work.exiting = true;
	RCU_INIT_POINTER(ip_ct_attach, NULL);
}

void nf_conntrack_cleanup_end(void)
{
	RCU_INIT_POINTER(nf_ct_hook, NULL);
	cancel_delayed_work_sync(&conntrack_gc_work.dwork);
	kvfree(nf_conntrack_hash);

	nf_conntrack_proto_fini();
	nf_conntrack_seqadj_fini();
	nf_conntrack_labels_fini();
	nf_conntrack_helper_fini();
	nf_conntrack_timeout_fini();
	nf_conntrack_ecache_fini();
	nf_conntrack_tstamp_fini();
	nf_conntrack_acct_fini();
	nf_conntrack_expect_fini();

	kmem_cache_destroy(nf_conntrack_cachep);
}

/*
 * Mishearing the voices in his head, our hero wonders how he's
 * supposed to kill the mall.
 */
void nf_conntrack_cleanup_net(struct net *net)
{
	LIST_HEAD(single);

	list_add(&net->exit_list, &single);
	nf_conntrack_cleanup_net_list(&single);
}

void nf_conntrack_cleanup_net_list(struct list_head *net_exit_list)
{
	int busy;
	struct net *net;

	/*
	 * This makes sure all current packets have passed through
	 *  netfilter framework.  Roll on, two-stage module
	 *  delete...
	 */
	synchronize_net();
i_see_dead_people:
	busy = 0;
	list_for_each_entry(net, net_exit_list, exit_list) {
		struct nf_conntrack_net *cnet = nf_ct_pernet(net);

		nf_ct_iterate_cleanup(kill_all, net, 0, 0);
		if (atomic_read(&cnet->count) != 0)
			busy = 1;
	}
	if (busy) {
		schedule();
		goto i_see_dead_people;
	}

	list_for_each_entry(net, net_exit_list, exit_list) {
		nf_conntrack_proto_pernet_fini(net);
		nf_conntrack_ecache_pernet_fini(net);
		nf_conntrack_expect_pernet_fini(net);
		free_percpu(net->ct.stat);
		free_percpu(net->ct.pcpu_lists);
	}
}

//申请hash表
void *nf_ct_alloc_hashtable(unsigned int *sizep, int nulls)
{
	struct hlist_nulls_head *hash;
	unsigned int nr_slots, i;

	if (*sizep > (UINT_MAX / sizeof(struct hlist_nulls_head)))
		return NULL;

	BUILD_BUG_ON(sizeof(struct hlist_nulls_head) != sizeof(struct hlist_head));
	nr_slots = *sizep = roundup(*sizep, PAGE_SIZE / sizeof(struct hlist_nulls_head));

	hash = kvcalloc(nr_slots, sizeof(struct hlist_nulls_head), GFP_KERNEL);

	if (hash && nulls)
		for (i = 0; i < nr_slots; i++)
			INIT_HLIST_NULLS_HEAD(&hash[i], i);

	return hash;
}
EXPORT_SYMBOL_GPL(nf_ct_alloc_hashtable);

int nf_conntrack_hash_resize(unsigned int hashsize)
{
	int i, bucket;
	unsigned int old_size;
	struct hlist_nulls_head *hash, *old_hash;
	struct nf_conntrack_tuple_hash *h;
	struct nf_conn *ct;

	if (!hashsize)
		return -EINVAL;

	hash = nf_ct_alloc_hashtable(&hashsize, 1);
	if (!hash)
		return -ENOMEM;

	old_size = nf_conntrack_htable_size;
	if (old_size == hashsize) {
		kvfree(hash);
		return 0;
	}

	local_bh_disable();
	nf_conntrack_all_lock();
	write_seqcount_begin(&nf_conntrack_generation);

	/* Lookups in the old hash might happen in parallel, which means we
	 * might get false negatives during connection lookup. New connections
	 * created because of a false negative won't make it into the hash
	 * though since that required taking the locks.
	 */

	for (i = 0; i < nf_conntrack_htable_size; i++) {
		while (!hlist_nulls_empty(&nf_conntrack_hash[i])) {
			h = hlist_nulls_entry(nf_conntrack_hash[i].first,
					      struct nf_conntrack_tuple_hash, hnnode);
			ct = nf_ct_tuplehash_to_ctrack(h);
			hlist_nulls_del_rcu(&h->hnnode);
			bucket = __hash_conntrack(nf_ct_net(ct),
						  &h->tuple, hashsize);
			hlist_nulls_add_head_rcu(&h->hnnode, &hash[bucket]);
		}
	}
	old_size = nf_conntrack_htable_size;
	old_hash = nf_conntrack_hash;

	nf_conntrack_hash = hash;
	nf_conntrack_htable_size = hashsize;

	write_seqcount_end(&nf_conntrack_generation);
	nf_conntrack_all_unlock();
	local_bh_enable();

	synchronize_net();
	kvfree(old_hash);
	return 0;
}

int nf_conntrack_set_hashsize(const char *val, const struct kernel_param *kp)
{
	unsigned int hashsize;
	int rc;

	if (current->nsproxy->net_ns != &init_net)
		return -EOPNOTSUPP;

	/* On boot, we can set this without any fancy locking. */
	if (!nf_conntrack_hash)
		return param_set_uint(val, kp);

	rc = kstrtouint(val, 0, &hashsize);
	if (rc)
		return rc;

	return nf_conntrack_hash_resize(hashsize);
}

static __always_inline unsigned int total_extension_size(void)
{
	/* remember to add new extensions below */
	BUILD_BUG_ON(NF_CT_EXT_NUM > 9);

	return sizeof(struct nf_ct_ext) +
	       sizeof(struct nf_conn_help)
#if IS_ENABLED(CONFIG_NF_NAT)
		+ sizeof(struct nf_conn_nat)
#endif
		+ sizeof(struct nf_conn_seqadj)
		+ sizeof(struct nf_conn_acct)
#ifdef CONFIG_NF_CONNTRACK_EVENTS
		+ sizeof(struct nf_conntrack_ecache)
#endif
#ifdef CONFIG_NF_CONNTRACK_TIMESTAMP
		+ sizeof(struct nf_conn_tstamp)
#endif
#ifdef CONFIG_NF_CONNTRACK_TIMEOUT
		+ sizeof(struct nf_conn_timeout)
#endif
#ifdef CONFIG_NF_CONNTRACK_LABELS
		+ sizeof(struct nf_conn_labels)
#endif
#if IS_ENABLED(CONFIG_NETFILTER_SYNPROXY)
		+ sizeof(struct nf_conn_synproxy)
#endif
	;
};

int nf_conntrack_init_start(void)
{
	unsigned long nr_pages = totalram_pages();
	int max_factor = 8;
	int ret = -ENOMEM;
	int i;

	/* struct nf_ct_ext uses u8 to store offsets/size */
	BUILD_BUG_ON(total_extension_size() > 255u);

	seqcount_spinlock_init(&nf_conntrack_generation,
			       &nf_conntrack_locks_all_lock);

	for (i = 0; i < CONNTRACK_LOCKS; i++)
		spin_lock_init(&nf_conntrack_locks[i]);

	if (!nf_conntrack_htable_size) {
		/* Idea from tcp.c: use 1/16384 of memory.
		 * On i386: 32MB machine has 512 buckets.
		 * >= 1GB machines have 16384 buckets.
		 * >= 4GB machines have 65536 buckets.
		 */
		nf_conntrack_htable_size
			= (((nr_pages << PAGE_SHIFT) / 16384)
			   / sizeof(struct hlist_head));
		if (nr_pages > (4 * (1024 * 1024 * 1024 / PAGE_SIZE)))
			nf_conntrack_htable_size = 65536;
		else if (nr_pages > (1024 * 1024 * 1024 / PAGE_SIZE))
			nf_conntrack_htable_size = 16384;
		if (nf_conntrack_htable_size < 32)
			nf_conntrack_htable_size = 32;

		/* Use a max. factor of four by default to get the same max as
		 * with the old struct list_heads. When a table size is given
		 * we use the old value of 8 to avoid reducing the max.
		 * entries. */
		max_factor = 4;
	}

	nf_conntrack_hash = nf_ct_alloc_hashtable(&nf_conntrack_htable_size, 1);
	if (!nf_conntrack_hash)
		return -ENOMEM;

	nf_conntrack_max = max_factor * nf_conntrack_htable_size;

	nf_conntrack_cachep = kmem_cache_create("nf_conntrack",
						sizeof(struct nf_conn),
						NFCT_INFOMASK + 1,
						SLAB_TYPESAFE_BY_RCU | SLAB_HWCACHE_ALIGN, NULL);
	if (!nf_conntrack_cachep)
		goto err_cachep;

	ret = nf_conntrack_expect_init();
	if (ret < 0)
		goto err_expect;

	ret = nf_conntrack_acct_init();
	if (ret < 0)
		goto err_acct;

	ret = nf_conntrack_tstamp_init();
	if (ret < 0)
		goto err_tstamp;

	ret = nf_conntrack_ecache_init();
	if (ret < 0)
		goto err_ecache;

	ret = nf_conntrack_timeout_init();
	if (ret < 0)
		goto err_timeout;

	ret = nf_conntrack_helper_init();
	if (ret < 0)
		goto err_helper;

	ret = nf_conntrack_labels_init();
	if (ret < 0)
		goto err_labels;

	ret = nf_conntrack_seqadj_init();
	if (ret < 0)
		goto err_seqadj;

	ret = nf_conntrack_proto_init();
	if (ret < 0)
		goto err_proto;

	conntrack_gc_work_init(&conntrack_gc_work);
	queue_delayed_work(system_power_efficient_wq, &conntrack_gc_work.dwork, HZ);

	return 0;

err_proto:
	nf_conntrack_seqadj_fini();
err_seqadj:
	nf_conntrack_labels_fini();
err_labels:
	nf_conntrack_helper_fini();
err_helper:
	nf_conntrack_timeout_fini();
err_timeout:
	nf_conntrack_ecache_fini();
err_ecache:
	nf_conntrack_tstamp_fini();
err_tstamp:
	nf_conntrack_acct_fini();
err_acct:
	nf_conntrack_expect_fini();
err_expect:
	kmem_cache_destroy(nf_conntrack_cachep);
err_cachep:
	kvfree(nf_conntrack_hash);
	return ret;
}

static struct nf_ct_hook nf_conntrack_hook = {
	.update		= nf_conntrack_update,
	.destroy	= destroy_conntrack,
	.get_tuple_skb  = nf_conntrack_get_tuple_skb,
};

/*设置contrack的回调*/
void nf_conntrack_init_end(void)
{
	/* For use by REJECT target */
	RCU_INIT_POINTER(ip_ct_attach, nf_conntrack_attach);
	RCU_INIT_POINTER(nf_ct_hook, &nf_conntrack_hook);
}

/*
 * We need to use special "null" values, not used in hash table
 */
#define UNCONFIRMED_NULLS_VAL	((1<<30)+0)
#define DYING_NULLS_VAL		((1<<30)+1)

int nf_conntrack_init_net(struct net *net)
{
	struct nf_conntrack_net *cnet = nf_ct_pernet(net);
	int ret = -ENOMEM;
	int cpu;

	BUILD_BUG_ON(IP_CT_UNTRACKED == IP_CT_NUMBER);
	BUILD_BUG_ON_NOT_POWER_OF_2(CONNTRACK_LOCKS);
	atomic_set(&cnet->count, 0);

	net->ct.pcpu_lists = alloc_percpu(struct ct_pcpu);
	if (!net->ct.pcpu_lists)
		goto err_stat;

	for_each_possible_cpu(cpu) {
		struct ct_pcpu *pcpu = per_cpu_ptr(net->ct.pcpu_lists, cpu);

		spin_lock_init(&pcpu->lock);
		//初始化confirm
		INIT_HLIST_NULLS_HEAD(&pcpu->unconfirmed, UNCONFIRMED_NULLS_VAL);
		INIT_HLIST_NULLS_HEAD(&pcpu->dying, DYING_NULLS_VAL);
	}

	net->ct.stat = alloc_percpu(struct ip_conntrack_stat);
	if (!net->ct.stat)
		goto err_pcpu_lists;

	ret = nf_conntrack_expect_pernet_init(net);
	if (ret < 0)
		goto err_expect;

	nf_conntrack_acct_pernet_init(net);
	nf_conntrack_tstamp_pernet_init(net);
	nf_conntrack_ecache_pernet_init(net);
	nf_conntrack_helper_pernet_init(net);
	nf_conntrack_proto_pernet_init(net);

	return 0;

err_expect:
	free_percpu(net->ct.stat);
err_pcpu_lists:
	free_percpu(net->ct.pcpu_lists);
err_stat:
	return ret;
}<|MERGE_RESOLUTION|>--- conflicted
+++ resolved
@@ -1549,13 +1549,8 @@
 	/* We don't want any race condition at early drop stage */
 	ct_count = atomic_inc_return(&cnet->count);
 
-<<<<<<< HEAD
-	if (nf_conntrack_max &&
-	    unlikely(atomic_read(&net->ct.count) > nf_conntrack_max)) {
+	if (nf_conntrack_max && unlikely(ct_count > nf_conntrack_max)) {
 		//要创建的ct数量超限
-=======
-	if (nf_conntrack_max && unlikely(ct_count > nf_conntrack_max)) {
->>>>>>> 40226a3d
 		if (!early_drop(net, hash)) {
 			if (!conntrack_gc_work.early_drop)
 				conntrack_gc_work.early_drop = true;
@@ -1684,12 +1679,8 @@
 			     GFP_ATOMIC);
 
 	local_bh_disable();
-<<<<<<< HEAD
-	if (net->ct.expect_count/*有期待表项*/) {
-=======
 	cnet = nf_ct_pernet(net);
-	if (cnet->expect_count) {
->>>>>>> 40226a3d
+	if (cnet->expect_count/*有期待表项*/) {
 		spin_lock(&nf_conntrack_expect_lock);
 		//刚刚创建了ct，当前有期待表项，先查找期待
 		exp = nf_ct_find_expectation(net, zone, tuple);
