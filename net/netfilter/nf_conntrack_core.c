--- conflicted
+++ resolved
@@ -635,12 +635,8 @@
 	write_pnet(&tmpl->ct_net, net);
 	/*指定ct所属的zone*/
 	nf_ct_zone_add(tmpl, zone);
-<<<<<<< HEAD
 	/*指定此ct引用计数为0*/
-	atomic_set(&tmpl->ct_general.use, 0);
-=======
 	refcount_set(&tmpl->ct_general.use, 1);
->>>>>>> 028192fe
 
 	return tmpl;
 }
@@ -873,12 +869,8 @@
 		 * in, try to obtain a reference and re-check tuple
 		 */
 		ct = nf_ct_tuplehash_to_ctrack(h);
-<<<<<<< HEAD
-		if (likely(atomic_inc_not_zero(&ct->ct_general.use))) {
+		if (likely(refcount_inc_not_zero(&ct->ct_general.use))) {
 		    //增加对此ct的引用，再检查一遍（为什么还需要再一遍确认？）
-=======
-		if (likely(refcount_inc_not_zero(&ct->ct_general.use))) {
->>>>>>> 028192fe
 			if (likely(nf_ct_key_equal(h, tuple, zone, net)))
 				goto found;
 
@@ -1835,14 +1827,9 @@
 		//没有查找到期待，尝试应用识别，设置helper
 		__nf_ct_try_assign_helper(ct, tmpl, GFP_ATOMIC);
 
-<<<<<<< HEAD
 	//加入到unconfirmed链表上，并增加ct的引用计数
-	/* Now it is inserted into the unconfirmed list, bump refcount */
-	nf_conntrack_get(&ct->ct_general);
-=======
 	/* Now it is inserted into the unconfirmed list, set refcount to 1. */
 	refcount_set(&ct->ct_general.use, 1);
->>>>>>> 028192fe
 	nf_ct_add_to_unconfirmed_list(ct);
 
 	local_bh_enable();
