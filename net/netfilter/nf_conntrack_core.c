// SPDX-License-Identifier: GPL-2.0-only
/* Connection state tracking for netfilter.  This is separated from,
   but required by, the NAT layer; it can also be used by an iptables
   extension. */

/* (C) 1999-2001 Paul `Rusty' Russell
 * (C) 2002-2006 Netfilter Core Team <coreteam@netfilter.org>
 * (C) 2003,2004 USAGI/WIDE Project <http://www.linux-ipv6.org>
 * (C) 2005-2012 Patrick McHardy <kaber@trash.net>
 */

#define pr_fmt(fmt) KBUILD_MODNAME ": " fmt

#include <linux/types.h>
#include <linux/netfilter.h>
#include <linux/module.h>
#include <linux/sched.h>
#include <linux/skbuff.h>
#include <linux/proc_fs.h>
#include <linux/vmalloc.h>
#include <linux/stddef.h>
#include <linux/slab.h>
#include <linux/random.h>
#include <linux/jhash.h>
#include <linux/siphash.h>
#include <linux/err.h>
#include <linux/percpu.h>
#include <linux/moduleparam.h>
#include <linux/notifier.h>
#include <linux/kernel.h>
#include <linux/netdevice.h>
#include <linux/socket.h>
#include <linux/mm.h>
#include <linux/nsproxy.h>
#include <linux/rculist_nulls.h>

#include <net/netfilter/nf_conntrack.h>
#include <net/netfilter/nf_conntrack_l4proto.h>
#include <net/netfilter/nf_conntrack_expect.h>
#include <net/netfilter/nf_conntrack_helper.h>
#include <net/netfilter/nf_conntrack_seqadj.h>
#include <net/netfilter/nf_conntrack_core.h>
#include <net/netfilter/nf_conntrack_extend.h>
#include <net/netfilter/nf_conntrack_acct.h>
#include <net/netfilter/nf_conntrack_ecache.h>
#include <net/netfilter/nf_conntrack_zones.h>
#include <net/netfilter/nf_conntrack_timestamp.h>
#include <net/netfilter/nf_conntrack_timeout.h>
#include <net/netfilter/nf_conntrack_labels.h>
#include <net/netfilter/nf_conntrack_synproxy.h>
#include <net/netfilter/nf_nat.h>
#include <net/netfilter/nf_nat_helper.h>
#include <net/netns/hash.h>
#include <net/ip.h>

#include "nf_internals.h"

__cacheline_aligned_in_smp spinlock_t nf_conntrack_locks[CONNTRACK_LOCKS];
EXPORT_SYMBOL_GPL(nf_conntrack_locks);

__cacheline_aligned_in_smp DEFINE_SPINLOCK(nf_conntrack_expect_lock);
EXPORT_SYMBOL_GPL(nf_conntrack_expect_lock);

//保存ct的hashtable
struct hlist_nulls_head *nf_conntrack_hash __read_mostly;
EXPORT_SYMBOL_GPL(nf_conntrack_hash);

struct conntrack_gc_work {
	struct delayed_work	dwork;
	u32			last_bucket;
	bool			exiting;
	bool			early_drop;
	long			next_gc_run;
};

//对外提供ct结构体
static __read_mostly struct kmem_cache *nf_conntrack_cachep;
static __read_mostly spinlock_t nf_conntrack_locks_all_lock;
static __read_mostly DEFINE_SPINLOCK(nf_conntrack_locks_all_lock);
static __read_mostly bool nf_conntrack_locks_all;

/* every gc cycle scans at most 1/GC_MAX_BUCKETS_DIV part of table */
#define GC_MAX_BUCKETS_DIV	128u
/* upper bound of full table scan */
#define GC_MAX_SCAN_JIFFIES	(16u * HZ)
/* desired ratio of entries found to be expired */
#define GC_EVICT_RATIO	50u

static struct conntrack_gc_work conntrack_gc_work;

void nf_conntrack_lock(spinlock_t *lock) __acquires(lock)
{
	/* 1) Acquire the lock */
	spin_lock(lock);

	/* 2) read nf_conntrack_locks_all, with ACQUIRE semantics
	 * It pairs with the smp_store_release() in nf_conntrack_all_unlock()
	 */
	if (likely(smp_load_acquire(&nf_conntrack_locks_all) == false))
		return;

	/* fast path failed, unlock */
	spin_unlock(lock);

	/* Slow path 1) get global lock */
	spin_lock(&nf_conntrack_locks_all_lock);

	/* Slow path 2) get the lock we want */
	spin_lock(lock);

	/* Slow path 3) release the global lock */
	spin_unlock(&nf_conntrack_locks_all_lock);
}
EXPORT_SYMBOL_GPL(nf_conntrack_lock);

static void nf_conntrack_double_unlock(unsigned int h1, unsigned int h2)
{
	h1 %= CONNTRACK_LOCKS;
	h2 %= CONNTRACK_LOCKS;
	spin_unlock(&nf_conntrack_locks[h1]);
	if (h1 != h2)
		spin_unlock(&nf_conntrack_locks[h2]);
}

/* return true if we need to recompute hashes (in case hash table was resized) */
static bool nf_conntrack_double_lock(struct net *net, unsigned int h1,
				     unsigned int h2, unsigned int sequence)
{
	h1 %= CONNTRACK_LOCKS;
	h2 %= CONNTRACK_LOCKS;
	if (h1 <= h2) {
		nf_conntrack_lock(&nf_conntrack_locks[h1]);
		if (h1 != h2)
			spin_lock_nested(&nf_conntrack_locks[h2],
					 SINGLE_DEPTH_NESTING);
	} else {
		nf_conntrack_lock(&nf_conntrack_locks[h2]);
		spin_lock_nested(&nf_conntrack_locks[h1],
				 SINGLE_DEPTH_NESTING);
	}
	if (read_seqcount_retry(&nf_conntrack_generation, sequence)) {
		nf_conntrack_double_unlock(h1, h2);
		return true;
	}
	return false;
}

static void nf_conntrack_all_lock(void)
{
	int i;

	spin_lock(&nf_conntrack_locks_all_lock);

	nf_conntrack_locks_all = true;

	for (i = 0; i < CONNTRACK_LOCKS; i++) {
		spin_lock(&nf_conntrack_locks[i]);

		/* This spin_unlock provides the "release" to ensure that
		 * nf_conntrack_locks_all==true is visible to everyone that
		 * acquired spin_lock(&nf_conntrack_locks[]).
		 */
		spin_unlock(&nf_conntrack_locks[i]);
	}
}

static void nf_conntrack_all_unlock(void)
{
	/* All prior stores must be complete before we clear
	 * 'nf_conntrack_locks_all'. Otherwise nf_conntrack_lock()
	 * might observe the false value but not the entire
	 * critical section.
	 * It pairs with the smp_load_acquire() in nf_conntrack_lock()
	 */
	smp_store_release(&nf_conntrack_locks_all, false);
	spin_unlock(&nf_conntrack_locks_all_lock);
}

unsigned int nf_conntrack_htable_size __read_mostly;
EXPORT_SYMBOL_GPL(nf_conntrack_htable_size);

//容许创建的ct最大数目
unsigned int nf_conntrack_max __read_mostly;
EXPORT_SYMBOL_GPL(nf_conntrack_max);
seqcount_t nf_conntrack_generation __read_mostly;
static unsigned int nf_conntrack_hash_rnd __read_mostly;

//计算元组对应的hashcode
static u32 hash_conntrack_raw(const struct nf_conntrack_tuple *tuple,
			      const struct net *net)
{
	unsigned int n;
	u32 seed;

	get_random_once(&nf_conntrack_hash_rnd, sizeof(nf_conntrack_hash_rnd));

	/* The direction must be ignored, so we hash everything up to the
	 * destination ports (which is a multiple of 4) and treat the last
	 * three bytes manually.
	 */
	seed = nf_conntrack_hash_rnd ^ net_hash_mix(net);
	n = (sizeof(tuple->src) + sizeof(tuple->dst.u3)) / sizeof(u32);
	return jhash2((u32 *)tuple, n, seed ^
		      (((__force __u16)tuple->dst.u.all << 16) |
		      tuple->dst.protonum));
}

static u32 scale_hash(u32 hash)
{
	return reciprocal_scale(hash, nf_conntrack_htable_size);
}

static u32 __hash_conntrack(const struct net *net,
			    const struct nf_conntrack_tuple *tuple,
			    unsigned int size)
{
	return reciprocal_scale(hash_conntrack_raw(tuple, net), size);
}

static u32 hash_conntrack(const struct net *net,
			  const struct nf_conntrack_tuple *tuple)
{
	return scale_hash(hash_conntrack_raw(tuple, net));
}

//提取skb的4层源端口，目的端口
static bool nf_ct_get_tuple_ports(const struct sk_buff *skb,
				  unsigned int dataoff,
				  struct nf_conntrack_tuple *tuple)
{	struct {
		__be16 sport;
		__be16 dport;
	} _inet_hdr, *inet_hdr;

	/* Actually only need first 4 bytes to get ports. */
	inet_hdr = skb_header_pointer(skb, dataoff, sizeof(_inet_hdr), &_inet_hdr);
	if (!inet_hdr)
		return false;

	//设置源目的端口
	tuple->src.u.udp.port = inet_hdr->sport;
	tuple->dst.u.udp.port = inet_hdr->dport;
	return true;
}

//提取3层，4层的元组
static bool
nf_ct_get_tuple(const struct sk_buff *skb,
		unsigned int nhoff,//到网络层的offset
		unsigned int dataoff,//到l4层的offset
		u_int16_t l3num,//3层协议号
		u_int8_t protonum,//4层协议号
		struct net *net,
		struct nf_conntrack_tuple *tuple/*出参，待填充的元组信息*/)
{
	unsigned int size;
	const __be32 *ap;
	__be32 _addrs[8];

	memset(tuple, 0, sizeof(*tuple));

	//取三层协议元组信息
	tuple->src.l3num = l3num;
	switch (l3num) {
	case NFPROTO_IPV4:
		nhoff += offsetof(struct iphdr, saddr);
		size = 2 * sizeof(__be32);
		break;
	case NFPROTO_IPV6:
		nhoff += offsetof(struct ipv6hdr, saddr);
		size = sizeof(_addrs);
		break;
	default:
		return true;
	}

	//提取源地址，目的地址至_addrs中
	ap = skb_header_pointer(skb, nhoff, size, _addrs);
	if (!ap)
		return false;

	switch (l3num) {
	case NFPROTO_IPV4:
		tuple->src.u3.ip = ap[0];
		tuple->dst.u3.ip = ap[1];
		break;
	case NFPROTO_IPV6:
		memcpy(tuple->src.u3.ip6, ap, sizeof(tuple->src.u3.ip6));
		memcpy(tuple->dst.u3.ip6, ap + 4, sizeof(tuple->dst.u3.ip6));
		break;
	}

	tuple->dst.protonum = protonum;
	tuple->dst.dir = IP_CT_DIR_ORIGINAL;

	//按l4协议号执行解析
	switch (protonum) {
#if IS_ENABLED(CONFIG_IPV6)
	case IPPROTO_ICMPV6:
		return icmpv6_pkt_to_tuple(skb, dataoff, net, tuple);
#endif
	case IPPROTO_ICMP:
		return icmp_pkt_to_tuple(skb, dataoff, net, tuple);
#ifdef CONFIG_NF_CT_PROTO_GRE
	case IPPROTO_GRE:
		return gre_pkt_to_tuple(skb, dataoff, net, tuple);
#endif
	case IPPROTO_TCP:
	case IPPROTO_UDP: /* fallthrough */
		return nf_ct_get_tuple_ports(skb, dataoff, tuple);
#ifdef CONFIG_NF_CT_PROTO_UDPLITE
	case IPPROTO_UDPLITE:
		return nf_ct_get_tuple_ports(skb, dataoff, tuple);
#endif
#ifdef CONFIG_NF_CT_PROTO_SCTP
	case IPPROTO_SCTP:
		return nf_ct_get_tuple_ports(skb, dataoff, tuple);
#endif
#ifdef CONFIG_NF_CT_PROTO_DCCP
	case IPPROTO_DCCP:
		return nf_ct_get_tuple_ports(skb, dataoff, tuple);
#endif
	default:
		break;
	}

	return true;
}

//返回到l4头部的偏移量
static int ipv4_get_l4proto(const struct sk_buff *skb, unsigned int nhoff/*到网络层头部的偏移量*/,
			    u_int8_t *protonum/*出参，l4层协议类型*/)
{
	int dataoff = -1;
	const struct iphdr *iph;
	struct iphdr _iph;

	//指向ipheader
	iph = skb_header_pointer(skb, nhoff, sizeof(_iph), &_iph);
	if (!iph)
		return -1;

	/* Conntrack defragments packets, we might still see fragments
	 * inside ICMP packets though.
	 */
	if (iph->frag_off & htons(IP_OFFSET))
		return -1;//非首片，无法完整解析，返回失败

	//到网络层负载的偏移量（即l4层头部起始位置）
	dataoff = nhoff + (iph->ihl << 2);

	*protonum = iph->protocol;//记录l4层协议号

	/* Check bogus IP headers */
	if (dataoff > skb->len) {
		//报文过小
		pr_debug("bogus IPv4 packet: nhoff %u, ihl %u, skblen %u\n",
			 nhoff, iph->ihl << 2, skb->len);
		return -1;
	}
	return dataoff;//返回到l4层的偏移量
}

#if IS_ENABLED(CONFIG_IPV6)
static int ipv6_get_l4proto(const struct sk_buff *skb, unsigned int nhoff,
			    u8 *protonum)
{
	int protoff = -1;
	unsigned int extoff = nhoff + sizeof(struct ipv6hdr);
	__be16 frag_off;
	u8 nexthdr;

	if (skb_copy_bits(skb, nhoff + offsetof(struct ipv6hdr, nexthdr),
			  &nexthdr, sizeof(nexthdr)) != 0) {
		pr_debug("can't get nexthdr\n");
		return -1;
	}
	protoff = ipv6_skip_exthdr(skb, extoff, &nexthdr, &frag_off);
	/*
	 * (protoff == skb->len) means the packet has not data, just
	 * IPv6 and possibly extensions headers, but it is tracked anyway
	 */
	if (protoff < 0 || (frag_off & htons(~0x7)) != 0) {
		pr_debug("can't find proto in pkt\n");
		return -1;
	}

	*protonum = nexthdr;
	return protoff;
}
#endif

//返回到l4层的offset
static int get_l4proto(const struct sk_buff *skb,
		       unsigned int nhoff, u8 pf, u8 *l4num/*出参,l4层协议号*/)
{
	switch (pf) {
	case NFPROTO_IPV4:
		return ipv4_get_l4proto(skb, nhoff, l4num);
#if IS_ENABLED(CONFIG_IPV6)
	case NFPROTO_IPV6:
		//ipv6报文情况
		return ipv6_get_l4proto(skb, nhoff, l4num);
#endif
	default:
		*l4num = 0;
		break;
	}
	return -1;
}

//解析skb，填充tuple
bool nf_ct_get_tuplepr(const struct sk_buff *skb, unsigned int nhoff/*到网络头的偏移量*/,
		       u_int16_t l3num,
		       struct net *net, struct nf_conntrack_tuple *tuple)
{
	u8 protonum;//记录l4层协议类型
	int protoff;//记录到l4层头部的偏移量

	protoff = get_l4proto(skb, nhoff, l3num, &protonum);
	if (protoff <= 0)
		return false;

	return nf_ct_get_tuple(skb, nhoff, protoff, l3num, protonum, net, tuple);
}
EXPORT_SYMBOL_GPL(nf_ct_get_tuplepr);

//构造orig的反向inverse
bool
nf_ct_invert_tuple(struct nf_conntrack_tuple *inverse,
		   const struct nf_conntrack_tuple *orig)
{
	memset(inverse, 0, sizeof(*inverse));

	//构造3层反向的元组
	inverse->src.l3num = orig->src.l3num;

	switch (orig->src.l3num) {
	case NFPROTO_IPV4:
		inverse->src.u3.ip = orig->dst.u3.ip;
		inverse->dst.u3.ip = orig->src.u3.ip;
		break;
	case NFPROTO_IPV6:
		inverse->src.u3.in6 = orig->dst.u3.in6;
		inverse->dst.u3.in6 = orig->src.u3.in6;
		break;
	default:
		break;
	}

	//方向恰相反
	inverse->dst.dir = !orig->dst.dir;

	//构造4层的反向元组
	inverse->dst.protonum = orig->dst.protonum;

	//对icmp,icmpv6执行特殊处理（举个例如echo(8),需要reply(0)来构造反向）
	switch (orig->dst.protonum) {
	case IPPROTO_ICMP:
		return nf_conntrack_invert_icmp_tuple(inverse, orig);
#if IS_ENABLED(CONFIG_IPV6)
	case IPPROTO_ICMPV6:
		return nf_conntrack_invert_icmpv6_tuple(inverse, orig);
#endif
	}

	//其它协议直接反转
	inverse->src.u.all = orig->dst.u.all;
	inverse->dst.u.all = orig->src.u.all;
	return true;
}
EXPORT_SYMBOL_GPL(nf_ct_invert_tuple);

/* Generate a almost-unique pseudo-id for a given conntrack.
 *
 * intentionally doesn't re-use any of the seeds used for hash
 * table location, we assume id gets exposed to userspace.
 *
 * Following nf_conn items do not change throughout lifetime
 * of the nf_conn after it has been committed to main hash table:
 *
 * 1. nf_conn address
 * 2. nf_conn->ext address
 * 3. nf_conn->master address (normally NULL)
 * 4. tuple
 * 5. the associated net namespace
 */
u32 nf_ct_get_id(const struct nf_conn *ct)
{
	static __read_mostly siphash_key_t ct_id_seed;
	unsigned long a, b, c, d;

	net_get_random_once(&ct_id_seed, sizeof(ct_id_seed));

	a = (unsigned long)ct;
	b = (unsigned long)ct->master ^ net_hash_mix(nf_ct_net(ct));
	c = (unsigned long)ct->ext;
	d = (unsigned long)siphash(&ct->tuplehash, sizeof(ct->tuplehash),
				   &ct_id_seed);
#ifdef CONFIG_64BIT
	return siphash_4u64((u64)a, (u64)b, (u64)c, (u64)d, &ct_id_seed);
#else
	return siphash_4u32((u32)a, (u32)b, (u32)c, (u32)d, &ct_id_seed);
#endif
}
EXPORT_SYMBOL_GPL(nf_ct_get_id);

static void
clean_from_lists(struct nf_conn *ct)
{
	pr_debug("clean_from_lists(%p)\n", ct);
	hlist_nulls_del_rcu(&ct->tuplehash[IP_CT_DIR_ORIGINAL].hnnode);
	hlist_nulls_del_rcu(&ct->tuplehash[IP_CT_DIR_REPLY].hnnode);

	/* Destroy all pending expectations */
	nf_ct_remove_expectations(ct);
}

/* must be called with local_bh_disable */
static void nf_ct_add_to_dying_list(struct nf_conn *ct)
{
	struct ct_pcpu *pcpu;

	/* add this conntrack to the (per cpu) dying list */
	ct->cpu = smp_processor_id();
	pcpu = per_cpu_ptr(nf_ct_net(ct)->ct.pcpu_lists, ct->cpu);

	spin_lock(&pcpu->lock);
	hlist_nulls_add_head(&ct->tuplehash[IP_CT_DIR_ORIGINAL].hnnode,
			     &pcpu->dying);
	spin_unlock(&pcpu->lock);
}

/* must be called with local_bh_disable */
static void nf_ct_add_to_unconfirmed_list(struct nf_conn *ct)
{
	struct ct_pcpu *pcpu;

	/* add this conntrack to the (per cpu) unconfirmed list */
	ct->cpu = smp_processor_id();//指定创建ct的cpu
	pcpu = per_cpu_ptr(nf_ct_net(ct)->ct.pcpu_lists, ct->cpu);

	spin_lock(&pcpu->lock);
	//记录本cpu上未双向通信的ct
	hlist_nulls_add_head(&ct->tuplehash[IP_CT_DIR_ORIGINAL].hnnode,
			     &pcpu->unconfirmed);
	spin_unlock(&pcpu->lock);
}

/* must be called with local_bh_disable */
static void nf_ct_del_from_dying_or_unconfirmed_list(struct nf_conn *ct)
{
	struct ct_pcpu *pcpu;

	/* We overload first tuple to link into unconfirmed or dying list.*/
	pcpu = per_cpu_ptr(nf_ct_net(ct)->ct.pcpu_lists, ct->cpu);

	spin_lock(&pcpu->lock);
	BUG_ON(hlist_nulls_unhashed(&ct->tuplehash[IP_CT_DIR_ORIGINAL].hnnode));
	hlist_nulls_del_rcu(&ct->tuplehash[IP_CT_DIR_ORIGINAL].hnnode);
	spin_unlock(&pcpu->lock);
}

#define NFCT_ALIGN(len)	(((len) + NFCT_INFOMASK) & ~NFCT_INFOMASK)

/* Released via destroy_conntrack() */
struct nf_conn *nf_ct_tmpl_alloc(struct net *net,
				 const struct nf_conntrack_zone *zone,
				 gfp_t flags)
{
	struct nf_conn *tmpl, *p;

	if (ARCH_KMALLOC_MINALIGN <= NFCT_INFOMASK) {
		tmpl = kzalloc(sizeof(*tmpl) + NFCT_INFOMASK, flags);
		if (!tmpl)
			return NULL;

		p = tmpl;
		tmpl = (struct nf_conn *)NFCT_ALIGN((unsigned long)p);
		if (tmpl != p) {
			tmpl = (struct nf_conn *)NFCT_ALIGN((unsigned long)p);
			tmpl->proto.tmpl_padto = (char *)tmpl - (char *)p;
		}
	} else {
		tmpl = kzalloc(sizeof(*tmpl), flags);
		if (!tmpl)
			return NULL;
	}

	tmpl->status = IPS_TEMPLATE;
	write_pnet(&tmpl->ct_net, net);
	nf_ct_zone_add(tmpl, zone);
	atomic_set(&tmpl->ct_general.use, 0);

	return tmpl;
}
EXPORT_SYMBOL_GPL(nf_ct_tmpl_alloc);

void nf_ct_tmpl_free(struct nf_conn *tmpl)
{
	nf_ct_ext_destroy(tmpl);
	nf_ct_ext_free(tmpl);

	if (ARCH_KMALLOC_MINALIGN <= NFCT_INFOMASK)
		kfree((char *)tmpl - tmpl->proto.tmpl_padto);
	else
		kfree(tmpl);
}
EXPORT_SYMBOL_GPL(nf_ct_tmpl_free);

static void destroy_gre_conntrack(struct nf_conn *ct)
{
#ifdef CONFIG_NF_CT_PROTO_GRE
	struct nf_conn *master = ct->master;

	if (master)
		nf_ct_gre_keymap_destroy(master);
#endif
}

static void
destroy_conntrack(struct nf_conntrack *nfct)
{
	struct nf_conn *ct = (struct nf_conn *)nfct;

	pr_debug("destroy_conntrack(%p)\n", ct);
	WARN_ON(atomic_read(&nfct->use) != 0);

	if (unlikely(nf_ct_is_template(ct))) {
		nf_ct_tmpl_free(ct);
		return;
	}

	if (unlikely(nf_ct_protonum(ct) == IPPROTO_GRE))
		destroy_gre_conntrack(ct);

	local_bh_disable();
	/* Expectations will have been removed in clean_from_lists,
	 * except TFTP can create an expectation on the first packet,
	 * before connection is in the list, so we need to clean here,
	 * too.
	 */
	nf_ct_remove_expectations(ct);

	nf_ct_del_from_dying_or_unconfirmed_list(ct);

	local_bh_enable();

	if (ct->master)
		nf_ct_put(ct->master);

	pr_debug("destroy_conntrack: returning ct=%p to slab\n", ct);
	nf_conntrack_free(ct);
}

static void nf_ct_delete_from_lists(struct nf_conn *ct)
{
	struct net *net = nf_ct_net(ct);
	unsigned int hash, reply_hash;
	unsigned int sequence;

	nf_ct_helper_destroy(ct);

	local_bh_disable();
	do {
		sequence = read_seqcount_begin(&nf_conntrack_generation);
		hash = hash_conntrack(net,
				      &ct->tuplehash[IP_CT_DIR_ORIGINAL].tuple);
		reply_hash = hash_conntrack(net,
					   &ct->tuplehash[IP_CT_DIR_REPLY].tuple);
	} while (nf_conntrack_double_lock(net, hash, reply_hash, sequence));

	clean_from_lists(ct);
	nf_conntrack_double_unlock(hash, reply_hash);

	nf_ct_add_to_dying_list(ct);

	local_bh_enable();
}

bool nf_ct_delete(struct nf_conn *ct, u32 portid, int report)
{
	struct nf_conn_tstamp *tstamp;

	if (test_and_set_bit(IPS_DYING_BIT, &ct->status))
		return false;

	tstamp = nf_conn_tstamp_find(ct);
	if (tstamp && tstamp->stop == 0)
		tstamp->stop = ktime_get_real_ns();

	if (nf_conntrack_event_report(IPCT_DESTROY, ct,
				    portid, report) < 0) {
		/* destroy event was not delivered. nf_ct_put will
		 * be done by event cache worker on redelivery.
		 */
		nf_ct_delete_from_lists(ct);
		nf_conntrack_ecache_delayed_work(nf_ct_net(ct));
		return false;
	}

	nf_conntrack_ecache_work(nf_ct_net(ct));
	nf_ct_delete_from_lists(ct);
	nf_ct_put(ct);
	return true;
}
EXPORT_SYMBOL_GPL(nf_ct_delete);

static inline bool
nf_ct_key_equal(struct nf_conntrack_tuple_hash *h,
		const struct nf_conntrack_tuple *tuple,
		const struct nf_conntrack_zone *zone,
		const struct net *net)
{
	struct nf_conn *ct = nf_ct_tuplehash_to_ctrack(h);

	/* A conntrack can be recreated with the equal tuple,
	 * so we need to check that the conntrack is confirmed
	 */
	return nf_ct_tuple_equal(tuple, &h->tuple) &&
	       nf_ct_zone_equal(ct, zone, NF_CT_DIRECTION(h)) &&
	       nf_ct_is_confirmed(ct) &&
	       net_eq(net, nf_ct_net(ct));
}

static inline bool
nf_ct_match(const struct nf_conn *ct1, const struct nf_conn *ct2)
{
	return nf_ct_tuple_equal(&ct1->tuplehash[IP_CT_DIR_ORIGINAL].tuple,
				 &ct2->tuplehash[IP_CT_DIR_ORIGINAL].tuple) &&
	       nf_ct_tuple_equal(&ct1->tuplehash[IP_CT_DIR_REPLY].tuple,
				 &ct2->tuplehash[IP_CT_DIR_REPLY].tuple) &&
	       nf_ct_zone_equal(ct1, nf_ct_zone(ct2), IP_CT_DIR_ORIGINAL) &&
	       nf_ct_zone_equal(ct1, nf_ct_zone(ct2), IP_CT_DIR_REPLY) &&
	       net_eq(nf_ct_net(ct1), nf_ct_net(ct2));
}

/* caller must hold rcu readlock and none of the nf_conntrack_locks */
static void nf_ct_gc_expired(struct nf_conn *ct)
{
	if (!atomic_inc_not_zero(&ct->ct_general.use))
		return;

	if (nf_ct_should_gc(ct))
		nf_ct_kill(ct);

	nf_ct_put(ct);
}

/*
 * Warning :
 * - Caller must take a reference on returned object
 *   and recheck nf_ct_tuple_equal(tuple, &h->tuple)
 */
static struct nf_conntrack_tuple_hash *
____nf_conntrack_find(struct net *net, const struct nf_conntrack_zone *zone,
		      const struct nf_conntrack_tuple *tuple, u32 hash)
{
	struct nf_conntrack_tuple_hash *h;
	struct hlist_nulls_head *ct_hash;
	struct hlist_nulls_node *n;
	unsigned int bucket, hsize;

begin:
	nf_conntrack_get_ht(&ct_hash, &hsize);
	bucket = reciprocal_scale(hash, hsize);

	hlist_nulls_for_each_entry_rcu(h, n, &ct_hash[bucket], hnnode) {
		struct nf_conn *ct;

		ct = nf_ct_tuplehash_to_ctrack(h);
		if (nf_ct_is_expired(ct)) {
			//如果ct已过期，则直接gc,并继续
			nf_ct_gc_expired(ct);
			continue;
		}

<<<<<<< HEAD
		if (nf_ct_is_dying(ct))
			continue;

		//检查元组是否一致
=======
>>>>>>> 5f9e832c
		if (nf_ct_key_equal(h, tuple, zone, net))
			return h;
	}
	/*
	 * if the nulls value we got at the end of this lookup is
	 * not the expected one, we must restart lookup.
	 * We probably met an item that was moved to another chain.
	 */
	if (get_nulls_value(n) != bucket) {
		NF_CT_STAT_INC_ATOMIC(net, search_restart);
		goto begin;
	}

	return NULL;
}

/* Find a connection corresponding to a tuple. */
//通过元组tuple查询对应的连接跟踪
static struct nf_conntrack_tuple_hash *
__nf_conntrack_find_get(struct net *net, const struct nf_conntrack_zone *zone,
			const struct nf_conntrack_tuple *tuple, u32 hash)
{
	struct nf_conntrack_tuple_hash *h;
	struct nf_conn *ct;

	rcu_read_lock();

	h = ____nf_conntrack_find(net, zone, tuple, hash);
	if (h) {
		/* We have a candidate that matches the tuple we're interested
		 * in, try to obtain a reference and re-check tuple
		 */
		ct = nf_ct_tuplehash_to_ctrack(h);
		if (likely(atomic_inc_not_zero(&ct->ct_general.use))) {
			if (likely(nf_ct_key_equal(h, tuple, zone, net)))
				goto found;

			/* TYPESAFE_BY_RCU recycled the candidate */
			nf_ct_put(ct);
		}

		h = NULL;
	}
found:
	rcu_read_unlock();

	return h;
}

struct nf_conntrack_tuple_hash *
nf_conntrack_find_get(struct net *net, const struct nf_conntrack_zone *zone,
		      const struct nf_conntrack_tuple *tuple)
{
	//查找链接跟踪
	return __nf_conntrack_find_get(net, zone, tuple,
				       hash_conntrack_raw(tuple, net));
}
EXPORT_SYMBOL_GPL(nf_conntrack_find_get);

//将正反两方的flow加入到ct表中
static void __nf_conntrack_hash_insert(struct nf_conn *ct,
				       unsigned int hash,
				       unsigned int reply_hash)
{
	hlist_nulls_add_head_rcu(&ct->tuplehash[IP_CT_DIR_ORIGINAL].hnnode,
			   &nf_conntrack_hash[hash]);
	hlist_nulls_add_head_rcu(&ct->tuplehash[IP_CT_DIR_REPLY].hnnode,
			   &nf_conntrack_hash[reply_hash]);
}

int
nf_conntrack_hash_check_insert(struct nf_conn *ct)
{
	const struct nf_conntrack_zone *zone;
	struct net *net = nf_ct_net(ct);
	unsigned int hash, reply_hash;
	struct nf_conntrack_tuple_hash *h;
	struct hlist_nulls_node *n;
	unsigned int sequence;

	zone = nf_ct_zone(ct);

	local_bh_disable();
	do {
		sequence = read_seqcount_begin(&nf_conntrack_generation);
		hash = hash_conntrack(net,
				      &ct->tuplehash[IP_CT_DIR_ORIGINAL].tuple);
		reply_hash = hash_conntrack(net,
					   &ct->tuplehash[IP_CT_DIR_REPLY].tuple);
	} while (nf_conntrack_double_lock(net, hash, reply_hash, sequence));

	/* See if there's one in the list already, including reverse */
	hlist_nulls_for_each_entry(h, n, &nf_conntrack_hash[hash], hnnode)
		if (nf_ct_key_equal(h, &ct->tuplehash[IP_CT_DIR_ORIGINAL].tuple,
				    zone, net))
			goto out;

	hlist_nulls_for_each_entry(h, n, &nf_conntrack_hash[reply_hash], hnnode)
		if (nf_ct_key_equal(h, &ct->tuplehash[IP_CT_DIR_REPLY].tuple,
				    zone, net))
			goto out;

	smp_wmb();
	/* The caller holds a reference to this object */
	atomic_set(&ct->ct_general.use, 2);
	__nf_conntrack_hash_insert(ct, hash, reply_hash);
	nf_conntrack_double_unlock(hash, reply_hash);
	NF_CT_STAT_INC(net, insert);
	local_bh_enable();
	return 0;

out:
	nf_conntrack_double_unlock(hash, reply_hash);
	NF_CT_STAT_INC(net, insert_failed);
	local_bh_enable();
	return -EEXIST;
}
EXPORT_SYMBOL_GPL(nf_conntrack_hash_check_insert);

static inline void nf_ct_acct_update(struct nf_conn *ct,
				     enum ip_conntrack_info ctinfo,
				     unsigned int len)
{
	struct nf_conn_acct *acct;

	acct = nf_conn_acct_find(ct);
	if (acct) {
		struct nf_conn_counter *counter = acct->counter;

		atomic64_inc(&counter[CTINFO2DIR(ctinfo)].packets);
		atomic64_add(len, &counter[CTINFO2DIR(ctinfo)].bytes);
	}
}

static void nf_ct_acct_merge(struct nf_conn *ct, enum ip_conntrack_info ctinfo,
			     const struct nf_conn *loser_ct)
{
	struct nf_conn_acct *acct;

	acct = nf_conn_acct_find(loser_ct);
	if (acct) {
		struct nf_conn_counter *counter = acct->counter;
		unsigned int bytes;

		/* u32 should be fine since we must have seen one packet. */
		bytes = atomic64_read(&counter[CTINFO2DIR(ctinfo)].bytes);
		nf_ct_acct_update(ct, ctinfo, bytes);
	}
}

/* Resolve race on insertion if this protocol allows this. */
static int nf_ct_resolve_clash(struct net *net, struct sk_buff *skb,
			       enum ip_conntrack_info ctinfo,
			       struct nf_conntrack_tuple_hash *h)
{
	/* This is the conntrack entry already in hashes that won race. */
	struct nf_conn *ct = nf_ct_tuplehash_to_ctrack(h);
	const struct nf_conntrack_l4proto *l4proto;
	enum ip_conntrack_info oldinfo;
	struct nf_conn *loser_ct = nf_ct_get(skb, &oldinfo);

	l4proto = nf_ct_l4proto_find(nf_ct_protonum(ct));
	if (l4proto->allow_clash &&
	    !nf_ct_is_dying(ct) &&
	    atomic_inc_not_zero(&ct->ct_general.use)) {
		if (((ct->status & IPS_NAT_DONE_MASK) == 0) ||
		    nf_ct_match(ct, loser_ct)) {
			nf_ct_acct_merge(ct, ctinfo, loser_ct);
			nf_conntrack_put(&loser_ct->ct_general);
			nf_ct_set(skb, ct, oldinfo);
			return NF_ACCEPT;
		}
		nf_ct_put(ct);
	}
	NF_CT_STAT_INC(net, drop);
	return NF_DROP;
}

/* Confirm a connection given skb; places it in hash table */
int
__nf_conntrack_confirm(struct sk_buff *skb)
{
	const struct nf_conntrack_zone *zone;
	unsigned int hash, reply_hash;
	struct nf_conntrack_tuple_hash *h;
	struct nf_conn *ct;
	struct nf_conn_help *help;
	struct nf_conn_tstamp *tstamp;
	struct hlist_nulls_node *n;
	enum ip_conntrack_info ctinfo;
	struct net *net;
	unsigned int sequence;
	int ret = NF_DROP;

	ct = nf_ct_get(skb, &ctinfo);
	net = nf_ct_net(ct);

	/* ipt_REJECT uses nf_conntrack_attach to attach related
	   ICMP/TCP RST packets in other direction.  Actual packet
	   which created connection will be IP_CT_NEW or for an
	   expected connection, IP_CT_RELATED. */
	if (CTINFO2DIR(ctinfo) != IP_CT_DIR_ORIGINAL)
		//仅发起方向可以执行confirm
		return NF_ACCEPT;

	zone = nf_ct_zone(ct);
	local_bh_disable();

	do {
		sequence = read_seqcount_begin(&nf_conntrack_generation);
		/* reuse the hash saved before */
		hash = *(unsigned long *)&ct->tuplehash[IP_CT_DIR_REPLY].hnnode.pprev;
		hash = scale_hash(hash);
		reply_hash = hash_conntrack(net,
					   &ct->tuplehash[IP_CT_DIR_REPLY].tuple);

	} while (nf_conntrack_double_lock(net, hash, reply_hash, sequence));

	/* We're not in hash table, and we refuse to set up related
	 * connections for unconfirmed conns.  But packet copies and
	 * REJECT will give spurious warnings here.
	 */

	/* Another skb with the same unconfirmed conntrack may
	 * win the race. This may happen for bridge(br_flood)
	 * or broadcast/multicast packets do skb_clone with
	 * unconfirmed conntrack.
	 */
	if (unlikely(nf_ct_is_confirmed(ct))) {
		WARN_ON_ONCE(1);
		nf_conntrack_double_unlock(hash, reply_hash);
		local_bh_enable();
		return NF_DROP;
	}

	pr_debug("Confirming conntrack %p\n", ct);
	/* We have to check the DYING flag after unlink to prevent
	 * a race against nf_ct_get_next_corpse() possibly called from
	 * user context, else we insert an already 'dead' hash, blocking
	 * further use of that particular connection -JM.
	 */
	nf_ct_del_from_dying_or_unconfirmed_list(ct);

	if (unlikely(nf_ct_is_dying(ct))) {
		nf_ct_add_to_dying_list(ct);
		goto dying;
	}

	/* See if there's one in the list already, including reverse:
	   NAT could have grabbed it without realizing, since we're
	   not in the hash.  If there is, we lost race. */
	hlist_nulls_for_each_entry(h, n, &nf_conntrack_hash[hash], hnnode)
		if (nf_ct_key_equal(h, &ct->tuplehash[IP_CT_DIR_ORIGINAL].tuple,
				    zone, net))
			goto out;

	hlist_nulls_for_each_entry(h, n, &nf_conntrack_hash[reply_hash], hnnode)
		if (nf_ct_key_equal(h, &ct->tuplehash[IP_CT_DIR_REPLY].tuple,
				    zone, net))
			goto out;

	/* Timer relative to confirmation time, not original
	   setting time, otherwise we'd get timer wrap in
	   weird delay cases. */
	ct->timeout += nfct_time_stamp;
	atomic_inc(&ct->ct_general.use);
	//标记ct已被确认
	ct->status |= IPS_CONFIRMED;

	/* set conntrack timestamp, if enabled. */
	tstamp = nf_conn_tstamp_find(ct);
	if (tstamp)
		tstamp->start = ktime_get_real_ns();

	/* Since the lookup is lockless, hash insertion must be done after
	 * starting the timer and setting the CONFIRMED bit. The RCU barriers
	 * guarantee that no other CPU can find the conntrack before the above
	 * stores are visible.
	 */
	__nf_conntrack_hash_insert(ct, hash, reply_hash);
	nf_conntrack_double_unlock(hash, reply_hash);
	local_bh_enable();

	help = nfct_help(ct);
	if (help && help->helper)
		nf_conntrack_event_cache(IPCT_HELPER, ct);

	nf_conntrack_event_cache(master_ct(ct) ?
				 IPCT_RELATED : IPCT_NEW, ct);
	return NF_ACCEPT;

out:
	nf_ct_add_to_dying_list(ct);
	ret = nf_ct_resolve_clash(net, skb, ctinfo, h);
dying:
	nf_conntrack_double_unlock(hash, reply_hash);
	NF_CT_STAT_INC(net, insert_failed);
	local_bh_enable();
	return ret;
}
EXPORT_SYMBOL_GPL(__nf_conntrack_confirm);

/* Returns true if a connection correspondings to the tuple (required
   for NAT). */
int
nf_conntrack_tuple_taken(const struct nf_conntrack_tuple *tuple,
			 const struct nf_conn *ignored_conntrack)
{
	struct net *net = nf_ct_net(ignored_conntrack);
	const struct nf_conntrack_zone *zone;
	struct nf_conntrack_tuple_hash *h;
	struct hlist_nulls_head *ct_hash;
	unsigned int hash, hsize;
	struct hlist_nulls_node *n;
	struct nf_conn *ct;

	zone = nf_ct_zone(ignored_conntrack);

	rcu_read_lock();
 begin:
	nf_conntrack_get_ht(&ct_hash, &hsize);
	hash = __hash_conntrack(net, tuple, hsize);

	hlist_nulls_for_each_entry_rcu(h, n, &ct_hash[hash], hnnode) {
		ct = nf_ct_tuplehash_to_ctrack(h);

		if (ct == ignored_conntrack)
			continue;

		if (nf_ct_is_expired(ct)) {
			nf_ct_gc_expired(ct);
			continue;
		}

		if (nf_ct_key_equal(h, tuple, zone, net)) {
			/* Tuple is taken already, so caller will need to find
			 * a new source port to use.
			 *
			 * Only exception:
			 * If the *original tuples* are identical, then both
			 * conntracks refer to the same flow.
			 * This is a rare situation, it can occur e.g. when
			 * more than one UDP packet is sent from same socket
			 * in different threads.
			 *
			 * Let nf_ct_resolve_clash() deal with this later.
			 */
			if (nf_ct_tuple_equal(&ignored_conntrack->tuplehash[IP_CT_DIR_ORIGINAL].tuple,
					      &ct->tuplehash[IP_CT_DIR_ORIGINAL].tuple))
				continue;

			NF_CT_STAT_INC_ATOMIC(net, found);
			rcu_read_unlock();
			return 1;
		}
	}

	if (get_nulls_value(n) != hash) {
		NF_CT_STAT_INC_ATOMIC(net, search_restart);
		goto begin;
	}

	rcu_read_unlock();

	return 0;
}
EXPORT_SYMBOL_GPL(nf_conntrack_tuple_taken);

#define NF_CT_EVICTION_RANGE	8

/* There's a small race here where we may free a just-assured
   connection.  Too bad: we're in trouble anyway. */
static unsigned int early_drop_list(struct net *net,
				    struct hlist_nulls_head *head)
{
	struct nf_conntrack_tuple_hash *h;
	struct hlist_nulls_node *n;
	unsigned int drops = 0;
	struct nf_conn *tmp;

	hlist_nulls_for_each_entry_rcu(h, n, head, hnnode) {
		tmp = nf_ct_tuplehash_to_ctrack(h);

		if (test_bit(IPS_OFFLOAD_BIT, &tmp->status))
			continue;

		if (nf_ct_is_expired(tmp)) {
			nf_ct_gc_expired(tmp);
			continue;
		}

		if (test_bit(IPS_ASSURED_BIT, &tmp->status) ||
		    !net_eq(nf_ct_net(tmp), net) ||
		    nf_ct_is_dying(tmp))
			continue;

		if (!atomic_inc_not_zero(&tmp->ct_general.use))
			continue;

		/* kill only if still in same netns -- might have moved due to
		 * SLAB_TYPESAFE_BY_RCU rules.
		 *
		 * We steal the timer reference.  If that fails timer has
		 * already fired or someone else deleted it. Just drop ref
		 * and move to next entry.
		 */
		if (net_eq(nf_ct_net(tmp), net) &&
		    nf_ct_is_confirmed(tmp) &&
		    nf_ct_delete(tmp, 0, 0))
			drops++;

		nf_ct_put(tmp);
	}

	return drops;
}

static noinline int early_drop(struct net *net, unsigned int hash)
{
	unsigned int i, bucket;

	for (i = 0; i < NF_CT_EVICTION_RANGE; i++) {
		struct hlist_nulls_head *ct_hash;
		unsigned int hsize, drops;

		rcu_read_lock();
		nf_conntrack_get_ht(&ct_hash, &hsize);
		if (!i)
			bucket = reciprocal_scale(hash, hsize);
		else
			bucket = (bucket + 1) % hsize;

		drops = early_drop_list(net, &ct_hash[bucket]);
		rcu_read_unlock();

		if (drops) {
			NF_CT_STAT_ADD_ATOMIC(net, early_drop, drops);
			return true;
		}
	}

	return false;
}

static bool gc_worker_skip_ct(const struct nf_conn *ct)
{
	return !nf_ct_is_confirmed(ct) || nf_ct_is_dying(ct);
}

static bool gc_worker_can_early_drop(const struct nf_conn *ct)
{
	const struct nf_conntrack_l4proto *l4proto;

	if (!test_bit(IPS_ASSURED_BIT, &ct->status))
		return true;

	l4proto = nf_ct_l4proto_find(nf_ct_protonum(ct));
	if (l4proto->can_early_drop && l4proto->can_early_drop(ct))
		return true;

	return false;
}

#define	DAY	(86400 * HZ)

/* Set an arbitrary timeout large enough not to ever expire, this save
 * us a check for the IPS_OFFLOAD_BIT from the packet path via
 * nf_ct_is_expired().
 */
static void nf_ct_offload_timeout(struct nf_conn *ct)
{
	if (nf_ct_expires(ct) < DAY / 2)
		ct->timeout = nfct_time_stamp + DAY;
}

static void gc_worker(struct work_struct *work)
{
	unsigned int min_interval = max(HZ / GC_MAX_BUCKETS_DIV, 1u);
	unsigned int i, goal, buckets = 0, expired_count = 0;
	unsigned int nf_conntrack_max95 = 0;
	struct conntrack_gc_work *gc_work;
	unsigned int ratio, scanned = 0;
	unsigned long next_run;

	gc_work = container_of(work, struct conntrack_gc_work, dwork.work);

	goal = nf_conntrack_htable_size / GC_MAX_BUCKETS_DIV;
	i = gc_work->last_bucket;
	if (gc_work->early_drop)
		nf_conntrack_max95 = nf_conntrack_max / 100u * 95u;

	do {
		struct nf_conntrack_tuple_hash *h;
		struct hlist_nulls_head *ct_hash;
		struct hlist_nulls_node *n;
		unsigned int hashsz;
		struct nf_conn *tmp;

		i++;
		rcu_read_lock();

		nf_conntrack_get_ht(&ct_hash, &hashsz);
		if (i >= hashsz)
			i = 0;

		hlist_nulls_for_each_entry_rcu(h, n, &ct_hash[i], hnnode) {
			struct net *net;

			tmp = nf_ct_tuplehash_to_ctrack(h);

			scanned++;
			if (test_bit(IPS_OFFLOAD_BIT, &tmp->status)) {
				nf_ct_offload_timeout(tmp);
				continue;
			}

			if (nf_ct_is_expired(tmp)) {
				nf_ct_gc_expired(tmp);
				expired_count++;
				continue;
			}

			if (nf_conntrack_max95 == 0 || gc_worker_skip_ct(tmp))
				continue;

			net = nf_ct_net(tmp);
			if (atomic_read(&net->ct.count) < nf_conntrack_max95)
				continue;

			/* need to take reference to avoid possible races */
			if (!atomic_inc_not_zero(&tmp->ct_general.use))
				continue;

			if (gc_worker_skip_ct(tmp)) {
				nf_ct_put(tmp);
				continue;
			}

			if (gc_worker_can_early_drop(tmp))
				nf_ct_kill(tmp);

			nf_ct_put(tmp);
		}

		/* could check get_nulls_value() here and restart if ct
		 * was moved to another chain.  But given gc is best-effort
		 * we will just continue with next hash slot.
		 */
		rcu_read_unlock();
		cond_resched();
	} while (++buckets < goal);

	if (gc_work->exiting)
		return;

	/*
	 * Eviction will normally happen from the packet path, and not
	 * from this gc worker.
	 *
	 * This worker is only here to reap expired entries when system went
	 * idle after a busy period.
	 *
	 * The heuristics below are supposed to balance conflicting goals:
	 *
	 * 1. Minimize time until we notice a stale entry
	 * 2. Maximize scan intervals to not waste cycles
	 *
	 * Normally, expire ratio will be close to 0.
	 *
	 * As soon as a sizeable fraction of the entries have expired
	 * increase scan frequency.
	 */
	ratio = scanned ? expired_count * 100 / scanned : 0;
	if (ratio > GC_EVICT_RATIO) {
		gc_work->next_gc_run = min_interval;
	} else {
		unsigned int max = GC_MAX_SCAN_JIFFIES / GC_MAX_BUCKETS_DIV;

		BUILD_BUG_ON((GC_MAX_SCAN_JIFFIES / GC_MAX_BUCKETS_DIV) == 0);

		gc_work->next_gc_run += min_interval;
		if (gc_work->next_gc_run > max)
			gc_work->next_gc_run = max;
	}

	next_run = gc_work->next_gc_run;
	gc_work->last_bucket = i;
	gc_work->early_drop = false;
	queue_delayed_work(system_power_efficient_wq, &gc_work->dwork, next_run);
}

static void conntrack_gc_work_init(struct conntrack_gc_work *gc_work)
{
	INIT_DEFERRABLE_WORK(&gc_work->dwork, gc_worker);
	gc_work->next_gc_run = HZ;
	gc_work->exiting = false;
}

//申请元组空间，并填充
static struct nf_conn *
__nf_conntrack_alloc(struct net *net,
		     const struct nf_conntrack_zone *zone,
		     const struct nf_conntrack_tuple *orig,/*正方向元组*/
		     const struct nf_conntrack_tuple *repl,/*反方向元组*/
		     gfp_t gfp, u32 hash/*元组对应的hash*/)
{
	struct nf_conn *ct;

	/* We don't want any race condition at early drop stage */
	atomic_inc(&net->ct.count);

	if (nf_conntrack_max &&
	    unlikely(atomic_read(&net->ct.count) > nf_conntrack_max)) {
		//net namespace情况下ct数量超限
		if (!early_drop(net, hash)) {
			if (!conntrack_gc_work.early_drop)
				conntrack_gc_work.early_drop = true;
			atomic_dec(&net->ct.count);
			net_warn_ratelimited("nf_conntrack: table full, dropping packet\n");
			return ERR_PTR(-ENOMEM);
		}
	}

	/*
	 * Do not use kmem_cache_zalloc(), as this cache uses
	 * SLAB_TYPESAFE_BY_RCU.
	 */
	ct = kmem_cache_alloc(nf_conntrack_cachep, gfp);
	if (ct == NULL)
		goto out;

	spin_lock_init(&ct->lock);
	//设置源方向，反方向的元组
	ct->tuplehash[IP_CT_DIR_ORIGINAL].tuple = *orig;
	ct->tuplehash[IP_CT_DIR_ORIGINAL].hnnode.pprev = NULL;
	ct->tuplehash[IP_CT_DIR_REPLY].tuple = *repl;
	/* save hash for reusing when confirming */
	//在pprev中记录hash用于相互找到对端
	*(unsigned long *)(&ct->tuplehash[IP_CT_DIR_REPLY].hnnode.pprev) = hash;
	ct->status = 0;
	ct->timeout = 0;
	write_pnet(&ct->ct_net, net);
	memset(&ct->__nfct_init_offset[0], 0,
	       offsetof(struct nf_conn, proto) -
	       offsetof(struct nf_conn, __nfct_init_offset[0]));

	nf_ct_zone_add(ct, zone);

	/* Because we use RCU lookups, we set ct_general.use to zero before
	 * this is inserted in any list.
	 */
	atomic_set(&ct->ct_general.use, 0);
	return ct;
out:
	atomic_dec(&net->ct.count);
	return ERR_PTR(-ENOMEM);
}

struct nf_conn *nf_conntrack_alloc(struct net *net,
				   const struct nf_conntrack_zone *zone,
				   const struct nf_conntrack_tuple *orig,
				   const struct nf_conntrack_tuple *repl,
				   gfp_t gfp)
{
	return __nf_conntrack_alloc(net, zone, orig, repl, gfp, 0);
}
EXPORT_SYMBOL_GPL(nf_conntrack_alloc);

void nf_conntrack_free(struct nf_conn *ct)
{
	struct net *net = nf_ct_net(ct);

	/* A freed object has refcnt == 0, that's
	 * the golden rule for SLAB_TYPESAFE_BY_RCU
	 */
	WARN_ON(atomic_read(&ct->ct_general.use) != 0);

	nf_ct_ext_destroy(ct);
	nf_ct_ext_free(ct);
	kmem_cache_free(nf_conntrack_cachep, ct);
	smp_mb__before_atomic();
	atomic_dec(&net->ct.count);
}
EXPORT_SYMBOL_GPL(nf_conntrack_free);


/* Allocate a new conntrack: we return -ENOMEM if classification
   failed due to stress.  Otherwise it really is unclassifiable. */
//创建连接跟踪，并初始化
static noinline struct nf_conntrack_tuple_hash *
init_conntrack(struct net *net, struct nf_conn *tmpl,
	       const struct nf_conntrack_tuple *tuple/*元组信息*/,
	       struct sk_buff *skb,
	       unsigned int dataoff/*到l4层头部的偏移量*/, u32 hash/*元组对应的hash*/)
{
	struct nf_conn *ct;
	struct nf_conn_help *help;
	struct nf_conntrack_tuple repl_tuple;
	struct nf_conntrack_ecache *ecache;
	struct nf_conntrack_expect *exp = NULL;
	const struct nf_conntrack_zone *zone;
	struct nf_conn_timeout *timeout_ext;
	struct nf_conntrack_zone tmp;

	//构造反向的元组repl_tuple
	if (!nf_ct_invert_tuple(&repl_tuple, tuple)) {
		pr_debug("Can't invert tuple.\n");
		return NULL;
	}

	//申请并填充元组
	zone = nf_ct_zone_tmpl(tmpl, skb, &tmp);
	ct = __nf_conntrack_alloc(net, zone, tuple, &repl_tuple, GFP_ATOMIC,
				  hash);
	if (IS_ERR(ct))
		return (struct nf_conntrack_tuple_hash *)ct;

	if (!nf_ct_add_synproxy(ct, tmpl)) {
		nf_conntrack_free(ct);
		return ERR_PTR(-ENOMEM);
	}

	//取超时时间列表
	timeout_ext = tmpl ? nf_ct_timeout_find(tmpl) : NULL;

	if (timeout_ext)
		nf_ct_timeout_ext_add(ct, rcu_dereference(timeout_ext->timeout),
				      GFP_ATOMIC);

	nf_ct_acct_ext_add(ct, GFP_ATOMIC);
	nf_ct_tstamp_ext_add(ct, GFP_ATOMIC);
	nf_ct_labels_ext_add(ct);

	ecache = tmpl ? nf_ct_ecache_find(tmpl) : NULL;
	nf_ct_ecache_ext_add(ct, ecache ? ecache->ctmask : 0,
				 ecache ? ecache->expmask : 0,
			     GFP_ATOMIC);

	local_bh_disable();
	if (net->ct.expect_count) {
		spin_lock(&nf_conntrack_expect_lock);
		//刚刚创建了ct，需要查找期待
		exp = nf_ct_find_expectation(net, zone, tuple);
		if (exp) {
			//查找了本流对应的期待，按期待创建ct
			pr_debug("expectation arrives ct=%p exp=%p\n",
				 ct, exp);
			/* Welcome, Mr. Bond.  We've been expecting you... */
			//标记此ct依据期待创建
			__set_bit(IPS_EXPECTED_BIT, &ct->status);
			/* exp->master safe, refcnt bumped in nf_ct_find_expectation */
			//指定此ct的父连接
			ct->master = exp->master;

			//如果期待有helper，则为此ct指定helper回调执行期待分析
			if (exp->helper) {
				help = nf_ct_helper_ext_add(ct, GFP_ATOMIC);
				if (help)
					rcu_assign_pointer(help->helper, exp->helper);
			}

#ifdef CONFIG_NF_CONNTRACK_MARK
			ct->mark = exp->master->mark;
#endif
#ifdef CONFIG_NF_CONNTRACK_SECMARK
			ct->secmark = exp->master->secmark;
#endif
			NF_CT_STAT_INC(net, expect_new);
		}
		spin_unlock(&nf_conntrack_expect_lock);
	}
	if (!exp)
		//没有查找到期待，尝试应用识别，设置helper
		__nf_ct_try_assign_helper(ct, tmpl, GFP_ATOMIC);

	//加入到unconfirmed链表上，并增加ct的引用计数
	/* Now it is inserted into the unconfirmed list, bump refcount */
	nf_conntrack_get(&ct->ct_general);
	nf_ct_add_to_unconfirmed_list(ct);

	local_bh_enable();

	if (exp) {
		//命中了期待，给期待一个入口，对ct执行修改
		if (exp->expectfn)
			exp->expectfn(ct, exp);
		nf_ct_expect_put(exp);
	}

	//返回源方向的flow
	return &ct->tuplehash[IP_CT_DIR_ORIGINAL];
}

/* On success, returns 0, sets skb->_nfct | ctinfo */
static int
resolve_normal_ct(struct nf_conn *tmpl,
		  struct sk_buff *skb,
		  unsigned int dataoff/*到l4层的头部偏移量*/,
		  u_int8_t protonum,//4层协议
		  const struct nf_hook_state *state)
{
	const struct nf_conntrack_zone *zone;
	struct nf_conntrack_tuple tuple;
	struct nf_conntrack_tuple_hash *h;
	enum ip_conntrack_info ctinfo;
	struct nf_conntrack_zone tmp;
	struct nf_conn *ct;
	u32 hash;

	//提取元组信息
	if (!nf_ct_get_tuple(skb, skb_network_offset(skb),
			     dataoff, state->pf, protonum, state->net,
			     &tuple/*出参*/)) {
		pr_debug("Can't get tuple\n");
		return 0;
	}

	/* look for tuple match */
	zone = nf_ct_zone_tmpl(tmpl, skb, &tmp);
	hash = hash_conntrack_raw(&tuple, state->net);

	//通过tuple查找是否存在对应的连接跟踪
	h = __nf_conntrack_find_get(state->net, zone, &tuple, hash);
	if (!h) {

		//没有找到对应的连接，创建此连接
		h = init_conntrack(state->net, tmpl, &tuple,
				   skb, dataoff, hash);
		if (!h)
			return 0;
		if (IS_ERR(h))
			return PTR_ERR(h);
	}

	//由源方向的flow映射到ct
	ct = nf_ct_tuplehash_to_ctrack(h);

	/* It exists; we have (non-exclusive) reference. */
	if (NF_CT_DIRECTION(h) == IP_CT_DIR_REPLY) {
		//当前flow是响应方回包
		ctinfo = IP_CT_ESTABLISHED_REPLY;
	} else {
		/* Once we've had two way comms, always ESTABLISHED. */
		if (test_bit(IPS_SEEN_REPLY_BIT, &ct->status)) {
			pr_debug("normal packet for %p\n", ct);
			//双向的包均看到了，得到稳定连接
			ctinfo = IP_CT_ESTABLISHED;
		} else if (test_bit(IPS_EXPECTED_BIT, &ct->status)) {
			pr_debug("related packet for %p\n", ct);
			//本ct是通过期待创建的
			ctinfo = IP_CT_RELATED;
		} else {
			//新流
			pr_debug("new packet for %p\n", ct);
			ctinfo = IP_CT_NEW;
		}
	}

	//为skb设置上其对应的连接跟踪及状态
	nf_ct_set(skb, ct, ctinfo);
	return 0;
}

/*
 * icmp packets need special treatment to handle error messages that are
 * related to a connection.
 *
 * Callers need to check if skb has a conntrack assigned when this
 * helper returns; in such case skb belongs to an already known connection.
 */
static unsigned int __cold
nf_conntrack_handle_icmp(struct nf_conn *tmpl,
			 struct sk_buff *skb,
			 unsigned int dataoff,
			 u8 protonum,
			 const struct nf_hook_state *state)
{
	int ret;

	if (state->pf == NFPROTO_IPV4 && protonum == IPPROTO_ICMP)
		//icmpv4报文处理
		ret = nf_conntrack_icmpv4_error(tmpl, skb, dataoff, state);
#if IS_ENABLED(CONFIG_IPV6)
	else if (state->pf == NFPROTO_IPV6 && protonum == IPPROTO_ICMPV6)
		ret = nf_conntrack_icmpv6_error(tmpl, skb, dataoff, state);
#endif
	else
		return NF_ACCEPT;

	if (ret <= 0) {
		NF_CT_STAT_INC_ATOMIC(state->net, error);
		NF_CT_STAT_INC_ATOMIC(state->net, invalid);
	}

	return ret;
}

static int generic_packet(struct nf_conn *ct, struct sk_buff *skb,
			  enum ip_conntrack_info ctinfo)
{
	const unsigned int *timeout = nf_ct_timeout_lookup(ct);

	if (!timeout)
		timeout = &nf_generic_pernet(nf_ct_net(ct))->timeout;

	nf_ct_refresh_acct(ct, ctinfo, skb, *timeout);
	return NF_ACCEPT;
}

/* Returns verdict for packet, or -1 for invalid. */
static int nf_conntrack_handle_packet(struct nf_conn *ct,
				      struct sk_buff *skb,
				      unsigned int dataoff/*到l4头部的指针偏移量*/,
				      enum ip_conntrack_info ctinfo/*连接状态*/,
				      const struct nf_hook_state *state/*hook上下文*/)
{
	//按协议类型更新状态
	switch (nf_ct_protonum(ct)) {
	case IPPROTO_TCP:
		//连接跟踪tcp状态更新
		return nf_conntrack_tcp_packet(ct, skb, dataoff,
					       ctinfo, state);
	case IPPROTO_UDP:
		return nf_conntrack_udp_packet(ct, skb, dataoff,
					       ctinfo, state);
	case IPPROTO_ICMP:
		return nf_conntrack_icmp_packet(ct, skb, ctinfo, state);
#if IS_ENABLED(CONFIG_IPV6)
	case IPPROTO_ICMPV6:
		return nf_conntrack_icmpv6_packet(ct, skb, ctinfo, state);
#endif
#ifdef CONFIG_NF_CT_PROTO_UDPLITE
	case IPPROTO_UDPLITE:
		return nf_conntrack_udplite_packet(ct, skb, dataoff,
						   ctinfo, state);
#endif
#ifdef CONFIG_NF_CT_PROTO_SCTP
	case IPPROTO_SCTP:
		return nf_conntrack_sctp_packet(ct, skb, dataoff,
						ctinfo, state);
#endif
#ifdef CONFIG_NF_CT_PROTO_DCCP
	case IPPROTO_DCCP:
		return nf_conntrack_dccp_packet(ct, skb, dataoff,
						ctinfo, state);
#endif
#ifdef CONFIG_NF_CT_PROTO_GRE
	case IPPROTO_GRE:
		return nf_conntrack_gre_packet(ct, skb, dataoff,
					       ctinfo, state);
#endif
	}

	return generic_packet(ct, skb, ctinfo);
}

//连接跟踪入口函数（由netfilter hook点进入）
//负责连接跟踪创建及状态维护
unsigned int
nf_conntrack_in(struct sk_buff *skb, const struct nf_hook_state *state)
{
	enum ip_conntrack_info ctinfo;
	struct nf_conn *ct, *tmpl;
	u_int8_t protonum;
	int dataoff, ret;

	tmpl = nf_ct_get(skb, &ctinfo);
	if (tmpl || ctinfo == IP_CT_UNTRACKED) {
		//防止重复查询或者遇着明确标明不进行跟踪的报文
		/* Previously seen (loopback or untracked)?  Ignore. */
		if ((tmpl && !nf_ct_is_template(tmpl)) ||
		     ctinfo == IP_CT_UNTRACKED) {
			NF_CT_STAT_INC_ATOMIC(state->net, ignore);
			return NF_ACCEPT;
		}
		skb->_nfct = 0;
	}

	/* rcu_read_lock()ed by nf_hook_thresh */
	//获取到4层的头部偏移量，获取4层协议号
	dataoff = get_l4proto(skb, skb_network_offset(skb), state->pf, &protonum);
	if (dataoff <= 0) {
		pr_debug("not prepared to track yet or error occurred\n");
		NF_CT_STAT_INC_ATOMIC(state->net, error);
		NF_CT_STAT_INC_ATOMIC(state->net, invalid);
		ret = NF_ACCEPT;
		goto out;
	}

	if (protonum == IPPROTO_ICMP || protonum == IPPROTO_ICMPV6) {
		//icmp，icmpv6报文连接跟踪处理（处理error报文）
		ret = nf_conntrack_handle_icmp(tmpl, skb, dataoff,
					       protonum, state);
		if (ret <= 0) {
			ret = -ret;
			goto out;
		}
		/* ICMP[v6] protocol trackers may assign one conntrack. */
		if (skb->_nfct)
			goto out;
	}

repeat:
	//如果已存在此skb对应的连接跟踪，则查询，否则创建
	ret = resolve_normal_ct(tmpl, skb, dataoff,
				protonum, state);
	if (ret < 0) {
		/* Too stressed to deal. */
		NF_CT_STAT_INC_ATOMIC(state->net, drop);
		ret = NF_DROP;
		goto out;
	}

	//取出skb对应的ct及连接状态
	ct = nf_ct_get(skb, &ctinfo);
	if (!ct) {
		/* Not valid part of a connection */
		NF_CT_STAT_INC_ATOMIC(state->net, invalid);
		ret = NF_ACCEPT;
		goto out;
	}

	//依据报文更新连接状态信息（函数高能量）
	ret = nf_conntrack_handle_packet(ct, skb, dataoff, ctinfo, state);
	if (ret <= 0) {
		/* Invalid: inverse of the return code tells
		 * the netfilter core what to do */
		pr_debug("nf_conntrack_in: Can't track with proto module\n");
		nf_conntrack_put(&ct->ct_general);
		skb->_nfct = 0;
		NF_CT_STAT_INC_ATOMIC(state->net, invalid);
		if (ret == -NF_DROP)
			NF_CT_STAT_INC_ATOMIC(state->net, drop);
		/* Special case: TCP tracker reports an attempt to reopen a
		 * closed/aborted connection. We have to go back and create a
		 * fresh conntrack.
		 */
		if (ret == -NF_REPEAT)
			goto repeat;
		ret = -ret;
		goto out;
	}

	if (ctinfo == IP_CT_ESTABLISHED_REPLY &&
	    !test_and_set_bit(IPS_SEEN_REPLY_BIT, &ct->status))
		nf_conntrack_event_cache(IPCT_REPLY, ct);
out:
	if (tmpl)
		nf_ct_put(tmpl);

	return ret;
}
EXPORT_SYMBOL_GPL(nf_conntrack_in);

/* Alter reply tuple (maybe alter helper).  This is for NAT, and is
   implicitly racy: see __nf_conntrack_confirm */
void nf_conntrack_alter_reply(struct nf_conn *ct,
			      const struct nf_conntrack_tuple *newreply)
{
	struct nf_conn_help *help = nfct_help(ct);

	/* Should be unconfirmed, so not in hash table yet */
	WARN_ON(nf_ct_is_confirmed(ct));

	pr_debug("Altering reply tuple of %p to ", ct);
	nf_ct_dump_tuple(newreply);

	//设置新的replay方向的元组（由于做了nat,故反方向与正方向不同）
	ct->tuplehash[IP_CT_DIR_REPLY].tuple = *newreply;
	if (ct->master || (help && !hlist_empty(&help->expectations)))
		return;

	rcu_read_lock();
	//为当前ct尝试关联helper
	__nf_ct_try_assign_helper(ct, NULL, GFP_ATOMIC);
	rcu_read_unlock();
}
EXPORT_SYMBOL_GPL(nf_conntrack_alter_reply);

/* Refresh conntrack for this many jiffies and do accounting if do_acct is 1 */
void __nf_ct_refresh_acct(struct nf_conn *ct,
			  enum ip_conntrack_info ctinfo,
			  const struct sk_buff *skb,
			  u32 extra_jiffies,
			  bool do_acct)
{
	/* Only update if this is not a fixed timeout */
	if (test_bit(IPS_FIXED_TIMEOUT_BIT, &ct->status))
		goto acct;

	/* If not in hash table, timer will not be active yet */
	if (nf_ct_is_confirmed(ct))
		extra_jiffies += nfct_time_stamp;

	if (ct->timeout != extra_jiffies)
		ct->timeout = extra_jiffies;
acct:
	if (do_acct)
		nf_ct_acct_update(ct, ctinfo, skb->len);
}
EXPORT_SYMBOL_GPL(__nf_ct_refresh_acct);

bool nf_ct_kill_acct(struct nf_conn *ct,
		     enum ip_conntrack_info ctinfo,
		     const struct sk_buff *skb)
{
	nf_ct_acct_update(ct, ctinfo, skb->len);

	return nf_ct_delete(ct, 0, 0);
}
EXPORT_SYMBOL_GPL(nf_ct_kill_acct);

#if IS_ENABLED(CONFIG_NF_CT_NETLINK)

#include <linux/netfilter/nfnetlink.h>
#include <linux/netfilter/nfnetlink_conntrack.h>
#include <linux/mutex.h>

/* Generic function for tcp/udp/sctp/dccp and alike. This needs to be
 * in ip_conntrack_core, since we don't want the protocols to autoload
 * or depend on ctnetlink */
int nf_ct_port_tuple_to_nlattr(struct sk_buff *skb,
			       const struct nf_conntrack_tuple *tuple)
{
	if (nla_put_be16(skb, CTA_PROTO_SRC_PORT, tuple->src.u.tcp.port) ||
	    nla_put_be16(skb, CTA_PROTO_DST_PORT, tuple->dst.u.tcp.port))
		goto nla_put_failure;
	return 0;

nla_put_failure:
	return -1;
}
EXPORT_SYMBOL_GPL(nf_ct_port_tuple_to_nlattr);

const struct nla_policy nf_ct_port_nla_policy[CTA_PROTO_MAX+1] = {
	[CTA_PROTO_SRC_PORT]  = { .type = NLA_U16 },
	[CTA_PROTO_DST_PORT]  = { .type = NLA_U16 },
};
EXPORT_SYMBOL_GPL(nf_ct_port_nla_policy);

int nf_ct_port_nlattr_to_tuple(struct nlattr *tb[],
			       struct nf_conntrack_tuple *t)
{
	if (!tb[CTA_PROTO_SRC_PORT] || !tb[CTA_PROTO_DST_PORT])
		return -EINVAL;

	t->src.u.tcp.port = nla_get_be16(tb[CTA_PROTO_SRC_PORT]);
	t->dst.u.tcp.port = nla_get_be16(tb[CTA_PROTO_DST_PORT]);

	return 0;
}
EXPORT_SYMBOL_GPL(nf_ct_port_nlattr_to_tuple);

unsigned int nf_ct_port_nlattr_tuple_size(void)
{
	static unsigned int size __read_mostly;

	if (!size)
		size = nla_policy_len(nf_ct_port_nla_policy, CTA_PROTO_MAX + 1);

	return size;
}
EXPORT_SYMBOL_GPL(nf_ct_port_nlattr_tuple_size);
#endif

/* Used by ipt_REJECT and ip6t_REJECT. */
static void nf_conntrack_attach(struct sk_buff *nskb, const struct sk_buff *skb)
{
	struct nf_conn *ct;
	enum ip_conntrack_info ctinfo;

	/* This ICMP is in reverse direction to the packet which caused it */
	ct = nf_ct_get(skb, &ctinfo);
	if (CTINFO2DIR(ctinfo) == IP_CT_DIR_ORIGINAL)
		ctinfo = IP_CT_RELATED_REPLY;
	else
		ctinfo = IP_CT_RELATED;

	/* Attach to new skbuff, and increment count */
	nf_ct_set(nskb, ct, ctinfo);
	nf_conntrack_get(skb_nfct(nskb));
}

static int nf_conntrack_update(struct net *net, struct sk_buff *skb)
{
	struct nf_conntrack_tuple_hash *h;
	struct nf_conntrack_tuple tuple;
	enum ip_conntrack_info ctinfo;
	struct nf_nat_hook *nat_hook;
	unsigned int status;
	struct nf_conn *ct;
	int dataoff;
	u16 l3num;
	u8 l4num;

	ct = nf_ct_get(skb, &ctinfo);
	if (!ct || nf_ct_is_confirmed(ct))
		return 0;

	l3num = nf_ct_l3num(ct);

	dataoff = get_l4proto(skb, skb_network_offset(skb), l3num, &l4num);
	if (dataoff <= 0)
		return -1;

	if (!nf_ct_get_tuple(skb, skb_network_offset(skb), dataoff, l3num,
			     l4num, net, &tuple))
		return -1;

	if (ct->status & IPS_SRC_NAT) {
		memcpy(tuple.src.u3.all,
		       ct->tuplehash[IP_CT_DIR_ORIGINAL].tuple.src.u3.all,
		       sizeof(tuple.src.u3.all));
		tuple.src.u.all =
			ct->tuplehash[IP_CT_DIR_ORIGINAL].tuple.src.u.all;
	}

	if (ct->status & IPS_DST_NAT) {
		memcpy(tuple.dst.u3.all,
		       ct->tuplehash[IP_CT_DIR_ORIGINAL].tuple.dst.u3.all,
		       sizeof(tuple.dst.u3.all));
		tuple.dst.u.all =
			ct->tuplehash[IP_CT_DIR_ORIGINAL].tuple.dst.u.all;
	}

	h = nf_conntrack_find_get(net, nf_ct_zone(ct), &tuple);
	if (!h)
		return 0;

	/* Store status bits of the conntrack that is clashing to re-do NAT
	 * mangling according to what it has been done already to this packet.
	 */
	status = ct->status;

	nf_ct_put(ct);
	ct = nf_ct_tuplehash_to_ctrack(h);
	nf_ct_set(skb, ct, ctinfo);

	nat_hook = rcu_dereference(nf_nat_hook);
	if (!nat_hook)
		return 0;

	if (status & IPS_SRC_NAT &&
	    nat_hook->manip_pkt(skb, ct, NF_NAT_MANIP_SRC,
				IP_CT_DIR_ORIGINAL) == NF_DROP)
		return -1;

	if (status & IPS_DST_NAT &&
	    nat_hook->manip_pkt(skb, ct, NF_NAT_MANIP_DST,
				IP_CT_DIR_ORIGINAL) == NF_DROP)
		return -1;

	return 0;
}

static bool nf_conntrack_get_tuple_skb(struct nf_conntrack_tuple *dst_tuple,
				       const struct sk_buff *skb)
{
	const struct nf_conntrack_tuple *src_tuple;
	const struct nf_conntrack_tuple_hash *hash;
	struct nf_conntrack_tuple srctuple;
	enum ip_conntrack_info ctinfo;
	struct nf_conn *ct;

	ct = nf_ct_get(skb, &ctinfo);
	if (ct) {
		src_tuple = nf_ct_tuple(ct, CTINFO2DIR(ctinfo));
		memcpy(dst_tuple, src_tuple, sizeof(*dst_tuple));
		return true;
	}

	if (!nf_ct_get_tuplepr(skb, skb_network_offset(skb),
			       NFPROTO_IPV4, dev_net(skb->dev),
			       &srctuple))
		return false;

	hash = nf_conntrack_find_get(dev_net(skb->dev),
				     &nf_ct_zone_dflt,
				     &srctuple);
	if (!hash)
		return false;

	ct = nf_ct_tuplehash_to_ctrack(hash);
	src_tuple = nf_ct_tuple(ct, !hash->tuple.dst.dir);
	memcpy(dst_tuple, src_tuple, sizeof(*dst_tuple));
	nf_ct_put(ct);

	return true;
}

/* Bring out ya dead! */
static struct nf_conn *
get_next_corpse(int (*iter)(struct nf_conn *i, void *data),
		void *data, unsigned int *bucket)
{
	struct nf_conntrack_tuple_hash *h;
	struct nf_conn *ct;
	struct hlist_nulls_node *n;
	spinlock_t *lockp;

	for (; *bucket < nf_conntrack_htable_size; (*bucket)++) {
		lockp = &nf_conntrack_locks[*bucket % CONNTRACK_LOCKS];
		local_bh_disable();
		nf_conntrack_lock(lockp);
		if (*bucket < nf_conntrack_htable_size) {
			hlist_nulls_for_each_entry(h, n, &nf_conntrack_hash[*bucket], hnnode) {
				if (NF_CT_DIRECTION(h) != IP_CT_DIR_ORIGINAL)
					continue;
				ct = nf_ct_tuplehash_to_ctrack(h);
				if (iter(ct, data))
					goto found;
			}
		}
		spin_unlock(lockp);
		local_bh_enable();
		cond_resched();
	}

	return NULL;
found:
	atomic_inc(&ct->ct_general.use);
	spin_unlock(lockp);
	local_bh_enable();
	return ct;
}

static void nf_ct_iterate_cleanup(int (*iter)(struct nf_conn *i, void *data),
				  void *data, u32 portid, int report)
{
	unsigned int bucket = 0, sequence;
	struct nf_conn *ct;

	might_sleep();

	for (;;) {
		sequence = read_seqcount_begin(&nf_conntrack_generation);

		while ((ct = get_next_corpse(iter, data, &bucket)) != NULL) {
			/* Time to push up daises... */

			nf_ct_delete(ct, portid, report);
			nf_ct_put(ct);
			cond_resched();
		}

		if (!read_seqcount_retry(&nf_conntrack_generation, sequence))
			break;
		bucket = 0;
	}
}

struct iter_data {
	int (*iter)(struct nf_conn *i, void *data);
	void *data;
	struct net *net;
};

static int iter_net_only(struct nf_conn *i, void *data)
{
	struct iter_data *d = data;

	if (!net_eq(d->net, nf_ct_net(i)))
		return 0;

	return d->iter(i, d->data);
}

static void
__nf_ct_unconfirmed_destroy(struct net *net)
{
	int cpu;

	for_each_possible_cpu(cpu) {
		struct nf_conntrack_tuple_hash *h;
		struct hlist_nulls_node *n;
		struct ct_pcpu *pcpu;

		pcpu = per_cpu_ptr(net->ct.pcpu_lists, cpu);

		spin_lock_bh(&pcpu->lock);
		hlist_nulls_for_each_entry(h, n, &pcpu->unconfirmed, hnnode) {
			struct nf_conn *ct;

			ct = nf_ct_tuplehash_to_ctrack(h);

			/* we cannot call iter() on unconfirmed list, the
			 * owning cpu can reallocate ct->ext at any time.
			 */
			set_bit(IPS_DYING_BIT, &ct->status);
		}
		spin_unlock_bh(&pcpu->lock);
		cond_resched();
	}
}

void nf_ct_unconfirmed_destroy(struct net *net)
{
	might_sleep();

	if (atomic_read(&net->ct.count) > 0) {
		__nf_ct_unconfirmed_destroy(net);
		nf_queue_nf_hook_drop(net);
		synchronize_net();
	}
}
EXPORT_SYMBOL_GPL(nf_ct_unconfirmed_destroy);

void nf_ct_iterate_cleanup_net(struct net *net,
			       int (*iter)(struct nf_conn *i, void *data),
			       void *data, u32 portid, int report)
{
	struct iter_data d;

	might_sleep();

	if (atomic_read(&net->ct.count) == 0)
		return;

	d.iter = iter;
	d.data = data;
	d.net = net;

	nf_ct_iterate_cleanup(iter_net_only, &d, portid, report);
}
EXPORT_SYMBOL_GPL(nf_ct_iterate_cleanup_net);

/**
 * nf_ct_iterate_destroy - destroy unconfirmed conntracks and iterate table
 * @iter: callback to invoke for each conntrack
 * @data: data to pass to @iter
 *
 * Like nf_ct_iterate_cleanup, but first marks conntracks on the
 * unconfirmed list as dying (so they will not be inserted into
 * main table).
 *
 * Can only be called in module exit path.
 */
void
nf_ct_iterate_destroy(int (*iter)(struct nf_conn *i, void *data), void *data)
{
	struct net *net;

	down_read(&net_rwsem);
	for_each_net(net) {
		if (atomic_read(&net->ct.count) == 0)
			continue;
		__nf_ct_unconfirmed_destroy(net);
		nf_queue_nf_hook_drop(net);
	}
	up_read(&net_rwsem);

	/* Need to wait for netns cleanup worker to finish, if its
	 * running -- it might have deleted a net namespace from
	 * the global list, so our __nf_ct_unconfirmed_destroy() might
	 * not have affected all namespaces.
	 */
	net_ns_barrier();

	/* a conntrack could have been unlinked from unconfirmed list
	 * before we grabbed pcpu lock in __nf_ct_unconfirmed_destroy().
	 * This makes sure its inserted into conntrack table.
	 */
	synchronize_net();

	nf_ct_iterate_cleanup(iter, data, 0, 0);
}
EXPORT_SYMBOL_GPL(nf_ct_iterate_destroy);

static int kill_all(struct nf_conn *i, void *data)
{
	return net_eq(nf_ct_net(i), data);
}

void nf_conntrack_cleanup_start(void)
{
	conntrack_gc_work.exiting = true;
	RCU_INIT_POINTER(ip_ct_attach, NULL);
}

void nf_conntrack_cleanup_end(void)
{
	RCU_INIT_POINTER(nf_ct_hook, NULL);
	cancel_delayed_work_sync(&conntrack_gc_work.dwork);
	kvfree(nf_conntrack_hash);

	nf_conntrack_proto_fini();
	nf_conntrack_seqadj_fini();
	nf_conntrack_labels_fini();
	nf_conntrack_helper_fini();
	nf_conntrack_timeout_fini();
	nf_conntrack_ecache_fini();
	nf_conntrack_tstamp_fini();
	nf_conntrack_acct_fini();
	nf_conntrack_expect_fini();

	kmem_cache_destroy(nf_conntrack_cachep);
}

/*
 * Mishearing the voices in his head, our hero wonders how he's
 * supposed to kill the mall.
 */
void nf_conntrack_cleanup_net(struct net *net)
{
	LIST_HEAD(single);

	list_add(&net->exit_list, &single);
	nf_conntrack_cleanup_net_list(&single);
}

void nf_conntrack_cleanup_net_list(struct list_head *net_exit_list)
{
	int busy;
	struct net *net;

	/*
	 * This makes sure all current packets have passed through
	 *  netfilter framework.  Roll on, two-stage module
	 *  delete...
	 */
	synchronize_net();
i_see_dead_people:
	busy = 0;
	list_for_each_entry(net, net_exit_list, exit_list) {
		nf_ct_iterate_cleanup(kill_all, net, 0, 0);
		if (atomic_read(&net->ct.count) != 0)
			busy = 1;
	}
	if (busy) {
		schedule();
		goto i_see_dead_people;
	}

	list_for_each_entry(net, net_exit_list, exit_list) {
		nf_conntrack_proto_pernet_fini(net);
		nf_conntrack_ecache_pernet_fini(net);
		nf_conntrack_expect_pernet_fini(net);
		free_percpu(net->ct.stat);
		free_percpu(net->ct.pcpu_lists);
	}
}

//申请hash表
void *nf_ct_alloc_hashtable(unsigned int *sizep, int nulls)
{
	struct hlist_nulls_head *hash;
	unsigned int nr_slots, i;

	if (*sizep > (UINT_MAX / sizeof(struct hlist_nulls_head)))
		return NULL;

	BUILD_BUG_ON(sizeof(struct hlist_nulls_head) != sizeof(struct hlist_head));
	nr_slots = *sizep = roundup(*sizep, PAGE_SIZE / sizeof(struct hlist_nulls_head));

	hash = kvmalloc_array(nr_slots, sizeof(struct hlist_nulls_head),
			      GFP_KERNEL | __GFP_ZERO);

	if (hash && nulls)
		for (i = 0; i < nr_slots; i++)
			INIT_HLIST_NULLS_HEAD(&hash[i], i);

	return hash;
}
EXPORT_SYMBOL_GPL(nf_ct_alloc_hashtable);

int nf_conntrack_hash_resize(unsigned int hashsize)
{
	int i, bucket;
	unsigned int old_size;
	struct hlist_nulls_head *hash, *old_hash;
	struct nf_conntrack_tuple_hash *h;
	struct nf_conn *ct;

	if (!hashsize)
		return -EINVAL;

	hash = nf_ct_alloc_hashtable(&hashsize, 1);
	if (!hash)
		return -ENOMEM;

	old_size = nf_conntrack_htable_size;
	if (old_size == hashsize) {
		kvfree(hash);
		return 0;
	}

	local_bh_disable();
	nf_conntrack_all_lock();
	write_seqcount_begin(&nf_conntrack_generation);

	/* Lookups in the old hash might happen in parallel, which means we
	 * might get false negatives during connection lookup. New connections
	 * created because of a false negative won't make it into the hash
	 * though since that required taking the locks.
	 */

	for (i = 0; i < nf_conntrack_htable_size; i++) {
		while (!hlist_nulls_empty(&nf_conntrack_hash[i])) {
			h = hlist_nulls_entry(nf_conntrack_hash[i].first,
					      struct nf_conntrack_tuple_hash, hnnode);
			ct = nf_ct_tuplehash_to_ctrack(h);
			hlist_nulls_del_rcu(&h->hnnode);
			bucket = __hash_conntrack(nf_ct_net(ct),
						  &h->tuple, hashsize);
			hlist_nulls_add_head_rcu(&h->hnnode, &hash[bucket]);
		}
	}
	old_size = nf_conntrack_htable_size;
	old_hash = nf_conntrack_hash;

	nf_conntrack_hash = hash;
	nf_conntrack_htable_size = hashsize;

	write_seqcount_end(&nf_conntrack_generation);
	nf_conntrack_all_unlock();
	local_bh_enable();

	synchronize_net();
	kvfree(old_hash);
	return 0;
}

int nf_conntrack_set_hashsize(const char *val, const struct kernel_param *kp)
{
	unsigned int hashsize;
	int rc;

	if (current->nsproxy->net_ns != &init_net)
		return -EOPNOTSUPP;

	/* On boot, we can set this without any fancy locking. */
	if (!nf_conntrack_hash)
		return param_set_uint(val, kp);

	rc = kstrtouint(val, 0, &hashsize);
	if (rc)
		return rc;

	return nf_conntrack_hash_resize(hashsize);
}
EXPORT_SYMBOL_GPL(nf_conntrack_set_hashsize);

static __always_inline unsigned int total_extension_size(void)
{
	/* remember to add new extensions below */
	BUILD_BUG_ON(NF_CT_EXT_NUM > 9);

	return sizeof(struct nf_ct_ext) +
	       sizeof(struct nf_conn_help)
#if IS_ENABLED(CONFIG_NF_NAT)
		+ sizeof(struct nf_conn_nat)
#endif
		+ sizeof(struct nf_conn_seqadj)
		+ sizeof(struct nf_conn_acct)
#ifdef CONFIG_NF_CONNTRACK_EVENTS
		+ sizeof(struct nf_conntrack_ecache)
#endif
#ifdef CONFIG_NF_CONNTRACK_TIMESTAMP
		+ sizeof(struct nf_conn_tstamp)
#endif
#ifdef CONFIG_NF_CONNTRACK_TIMEOUT
		+ sizeof(struct nf_conn_timeout)
#endif
#ifdef CONFIG_NF_CONNTRACK_LABELS
		+ sizeof(struct nf_conn_labels)
#endif
#if IS_ENABLED(CONFIG_NETFILTER_SYNPROXY)
		+ sizeof(struct nf_conn_synproxy)
#endif
	;
};

int nf_conntrack_init_start(void)
{
	unsigned long nr_pages = totalram_pages();
	int max_factor = 8;
	int ret = -ENOMEM;
	int i;

	/* struct nf_ct_ext uses u8 to store offsets/size */
	BUILD_BUG_ON(total_extension_size() > 255u);

	seqcount_init(&nf_conntrack_generation);

	for (i = 0; i < CONNTRACK_LOCKS; i++)
		spin_lock_init(&nf_conntrack_locks[i]);

	if (!nf_conntrack_htable_size) {
		/* Idea from tcp.c: use 1/16384 of memory.
		 * On i386: 32MB machine has 512 buckets.
		 * >= 1GB machines have 16384 buckets.
		 * >= 4GB machines have 65536 buckets.
		 */
		nf_conntrack_htable_size
			= (((nr_pages << PAGE_SHIFT) / 16384)
			   / sizeof(struct hlist_head));
		if (nr_pages > (4 * (1024 * 1024 * 1024 / PAGE_SIZE)))
			nf_conntrack_htable_size = 65536;
		else if (nr_pages > (1024 * 1024 * 1024 / PAGE_SIZE))
			nf_conntrack_htable_size = 16384;
		if (nf_conntrack_htable_size < 32)
			nf_conntrack_htable_size = 32;

		/* Use a max. factor of four by default to get the same max as
		 * with the old struct list_heads. When a table size is given
		 * we use the old value of 8 to avoid reducing the max.
		 * entries. */
		max_factor = 4;
	}

	nf_conntrack_hash = nf_ct_alloc_hashtable(&nf_conntrack_htable_size, 1);
	if (!nf_conntrack_hash)
		return -ENOMEM;

	nf_conntrack_max = max_factor * nf_conntrack_htable_size;

	nf_conntrack_cachep = kmem_cache_create("nf_conntrack",
						sizeof(struct nf_conn),
						NFCT_INFOMASK + 1,
						SLAB_TYPESAFE_BY_RCU | SLAB_HWCACHE_ALIGN, NULL);
	if (!nf_conntrack_cachep)
		goto err_cachep;

	ret = nf_conntrack_expect_init();
	if (ret < 0)
		goto err_expect;

	ret = nf_conntrack_acct_init();
	if (ret < 0)
		goto err_acct;

	ret = nf_conntrack_tstamp_init();
	if (ret < 0)
		goto err_tstamp;

	ret = nf_conntrack_ecache_init();
	if (ret < 0)
		goto err_ecache;

	ret = nf_conntrack_timeout_init();
	if (ret < 0)
		goto err_timeout;

	ret = nf_conntrack_helper_init();
	if (ret < 0)
		goto err_helper;

	ret = nf_conntrack_labels_init();
	if (ret < 0)
		goto err_labels;

	ret = nf_conntrack_seqadj_init();
	if (ret < 0)
		goto err_seqadj;

	ret = nf_conntrack_proto_init();
	if (ret < 0)
		goto err_proto;

	conntrack_gc_work_init(&conntrack_gc_work);
	queue_delayed_work(system_power_efficient_wq, &conntrack_gc_work.dwork, HZ);

	return 0;

err_proto:
	nf_conntrack_seqadj_fini();
err_seqadj:
	nf_conntrack_labels_fini();
err_labels:
	nf_conntrack_helper_fini();
err_helper:
	nf_conntrack_timeout_fini();
err_timeout:
	nf_conntrack_ecache_fini();
err_ecache:
	nf_conntrack_tstamp_fini();
err_tstamp:
	nf_conntrack_acct_fini();
err_acct:
	nf_conntrack_expect_fini();
err_expect:
	kmem_cache_destroy(nf_conntrack_cachep);
err_cachep:
	kvfree(nf_conntrack_hash);
	return ret;
}

static struct nf_ct_hook nf_conntrack_hook = {
	.update		= nf_conntrack_update,
	.destroy	= destroy_conntrack,
	.get_tuple_skb  = nf_conntrack_get_tuple_skb,
};

void nf_conntrack_init_end(void)
{
	/* For use by REJECT target */
	RCU_INIT_POINTER(ip_ct_attach, nf_conntrack_attach);
	RCU_INIT_POINTER(nf_ct_hook, &nf_conntrack_hook);
}

/*
 * We need to use special "null" values, not used in hash table
 */
#define UNCONFIRMED_NULLS_VAL	((1<<30)+0)
#define DYING_NULLS_VAL		((1<<30)+1)
#define TEMPLATE_NULLS_VAL	((1<<30)+2)

int nf_conntrack_init_net(struct net *net)
{
	int ret = -ENOMEM;
	int cpu;

	BUILD_BUG_ON(IP_CT_UNTRACKED == IP_CT_NUMBER);
	BUILD_BUG_ON_NOT_POWER_OF_2(CONNTRACK_LOCKS);
	atomic_set(&net->ct.count, 0);

	net->ct.pcpu_lists = alloc_percpu(struct ct_pcpu);
	if (!net->ct.pcpu_lists)
		goto err_stat;

	for_each_possible_cpu(cpu) {
		struct ct_pcpu *pcpu = per_cpu_ptr(net->ct.pcpu_lists, cpu);

		spin_lock_init(&pcpu->lock);
		INIT_HLIST_NULLS_HEAD(&pcpu->unconfirmed, UNCONFIRMED_NULLS_VAL);
		INIT_HLIST_NULLS_HEAD(&pcpu->dying, DYING_NULLS_VAL);
	}

	net->ct.stat = alloc_percpu(struct ip_conntrack_stat);
	if (!net->ct.stat)
		goto err_pcpu_lists;

	ret = nf_conntrack_expect_pernet_init(net);
	if (ret < 0)
		goto err_expect;

	nf_conntrack_acct_pernet_init(net);
	nf_conntrack_tstamp_pernet_init(net);
	nf_conntrack_ecache_pernet_init(net);
	nf_conntrack_helper_pernet_init(net);
	nf_conntrack_proto_pernet_init(net);

	return 0;

err_expect:
	free_percpu(net->ct.stat);
err_pcpu_lists:
	free_percpu(net->ct.pcpu_lists);
err_stat:
	return ret;
}<|MERGE_RESOLUTION|>--- conflicted
+++ resolved
@@ -775,13 +775,7 @@
 			continue;
 		}
 
-<<<<<<< HEAD
-		if (nf_ct_is_dying(ct))
-			continue;
-
 		//检查元组是否一致
-=======
->>>>>>> 5f9e832c
 		if (nf_ct_key_equal(h, tuple, zone, net))
 			return h;
 	}
