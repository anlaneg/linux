// SPDX-License-Identifier: GPL-2.0-only
/* Connection state tracking for netfilter.  This is separated from,
   but required by, the NAT layer; it can also be used by an iptables
   extension. */

/* (C) 1999-2001 Paul `Rusty' Russell
 * (C) 2002-2006 Netfilter Core Team <coreteam@netfilter.org>
 * (C) 2003,2004 USAGI/WIDE Project <http://www.linux-ipv6.org>
 * (C) 2005-2012 Patrick McHardy <kaber@trash.net>
 */

#define pr_fmt(fmt) KBUILD_MODNAME ": " fmt

#include <linux/types.h>
#include <linux/netfilter.h>
#include <linux/module.h>
#include <linux/sched.h>
#include <linux/skbuff.h>
#include <linux/proc_fs.h>
#include <linux/vmalloc.h>
#include <linux/stddef.h>
#include <linux/slab.h>
#include <linux/random.h>
#include <linux/siphash.h>
#include <linux/err.h>
#include <linux/percpu.h>
#include <linux/moduleparam.h>
#include <linux/notifier.h>
#include <linux/kernel.h>
#include <linux/netdevice.h>
#include <linux/socket.h>
#include <linux/mm.h>
#include <linux/nsproxy.h>
#include <linux/rculist_nulls.h>

#include <net/netfilter/nf_conntrack.h>
#include <net/netfilter/nf_conntrack_l4proto.h>
#include <net/netfilter/nf_conntrack_expect.h>
#include <net/netfilter/nf_conntrack_helper.h>
#include <net/netfilter/nf_conntrack_seqadj.h>
#include <net/netfilter/nf_conntrack_core.h>
#include <net/netfilter/nf_conntrack_extend.h>
#include <net/netfilter/nf_conntrack_acct.h>
#include <net/netfilter/nf_conntrack_ecache.h>
#include <net/netfilter/nf_conntrack_zones.h>
#include <net/netfilter/nf_conntrack_timestamp.h>
#include <net/netfilter/nf_conntrack_timeout.h>
#include <net/netfilter/nf_conntrack_labels.h>
#include <net/netfilter/nf_conntrack_synproxy.h>
#include <net/netfilter/nf_nat.h>
#include <net/netfilter/nf_nat_helper.h>
#include <net/netns/hash.h>
#include <net/ip.h>

#include "nf_internals.h"

__cacheline_aligned_in_smp spinlock_t nf_conntrack_locks[CONNTRACK_LOCKS];
EXPORT_SYMBOL_GPL(nf_conntrack_locks);

__cacheline_aligned_in_smp DEFINE_SPINLOCK(nf_conntrack_expect_lock);
EXPORT_SYMBOL_GPL(nf_conntrack_expect_lock);

//保存ct的hashtable（全局的）
struct hlist_nulls_head *nf_conntrack_hash __read_mostly;
EXPORT_SYMBOL_GPL(nf_conntrack_hash);

struct conntrack_gc_work {
	struct delayed_work	dwork;
	u32			next_bucket;
	bool			exiting;
	bool			early_drop;
};

//对外提供ct结构体
static __read_mostly struct kmem_cache *nf_conntrack_cachep;
static DEFINE_SPINLOCK(nf_conntrack_locks_all_lock);
static __read_mostly bool nf_conntrack_locks_all;

/* serialize hash resizes and nf_ct_iterate_cleanup */
static DEFINE_MUTEX(nf_conntrack_mutex);

#define GC_SCAN_INTERVAL	(120u * HZ)
#define GC_SCAN_MAX_DURATION	msecs_to_jiffies(10)

#define MIN_CHAINLEN	8u
#define MAX_CHAINLEN	(32u - MIN_CHAINLEN)

static struct conntrack_gc_work conntrack_gc_work;

void nf_conntrack_lock(spinlock_t *lock) __acquires(lock)
{
	/* 1) Acquire the lock */
	spin_lock(lock);

	/* 2) read nf_conntrack_locks_all, with ACQUIRE semantics
	 * It pairs with the smp_store_release() in nf_conntrack_all_unlock()
	 */
	if (likely(smp_load_acquire(&nf_conntrack_locks_all) == false))
		return;

	/* fast path failed, unlock */
	spin_unlock(lock);

	/* Slow path 1) get global lock */
	spin_lock(&nf_conntrack_locks_all_lock);

	/* Slow path 2) get the lock we want */
	spin_lock(lock);

	/* Slow path 3) release the global lock */
	spin_unlock(&nf_conntrack_locks_all_lock);
}
EXPORT_SYMBOL_GPL(nf_conntrack_lock);

static void nf_conntrack_double_unlock(unsigned int h1, unsigned int h2)
{
	h1 %= CONNTRACK_LOCKS;
	h2 %= CONNTRACK_LOCKS;
	spin_unlock(&nf_conntrack_locks[h1]);
	if (h1 != h2)
		spin_unlock(&nf_conntrack_locks[h2]);
}

/* return true if we need to recompute hashes (in case hash table was resized) */
static bool nf_conntrack_double_lock(struct net *net, unsigned int h1,
				     unsigned int h2, unsigned int sequence)
{
	h1 %= CONNTRACK_LOCKS;
	h2 %= CONNTRACK_LOCKS;
	//定义加锁顺序，保证小的值先加锁
	if (h1 <= h2) {
		nf_conntrack_lock(&nf_conntrack_locks[h1]);
		if (h1 != h2)
		    /*如果锁相等，则仅加一次*/
			spin_lock_nested(&nf_conntrack_locks[h2],
					 SINGLE_DEPTH_NESTING);
	} else {
		nf_conntrack_lock(&nf_conntrack_locks[h2]);
		spin_lock_nested(&nf_conntrack_locks[h1],
				 SINGLE_DEPTH_NESTING);
	}
	if (read_seqcount_retry(&nf_conntrack_generation, sequence)) {
		nf_conntrack_double_unlock(h1, h2);
		return true;
	}
	return false;
}

static void nf_conntrack_all_lock(void)
	__acquires(&nf_conntrack_locks_all_lock)
{
	int i;

	spin_lock(&nf_conntrack_locks_all_lock);

	/* For nf_contrack_locks_all, only the latest time when another
	 * CPU will see an update is controlled, by the "release" of the
	 * spin_lock below.
	 * The earliest time is not controlled, an thus KCSAN could detect
	 * a race when nf_conntract_lock() reads the variable.
	 * WRITE_ONCE() is used to ensure the compiler will not
	 * optimize the write.
	 */
	WRITE_ONCE(nf_conntrack_locks_all, true);

	for (i = 0; i < CONNTRACK_LOCKS; i++) {
		spin_lock(&nf_conntrack_locks[i]);

		/* This spin_unlock provides the "release" to ensure that
		 * nf_conntrack_locks_all==true is visible to everyone that
		 * acquired spin_lock(&nf_conntrack_locks[]).
		 */
		spin_unlock(&nf_conntrack_locks[i]);
	}
}

static void nf_conntrack_all_unlock(void)
	__releases(&nf_conntrack_locks_all_lock)
{
	/* All prior stores must be complete before we clear
	 * 'nf_conntrack_locks_all'. Otherwise nf_conntrack_lock()
	 * might observe the false value but not the entire
	 * critical section.
	 * It pairs with the smp_load_acquire() in nf_conntrack_lock()
	 */
	smp_store_release(&nf_conntrack_locks_all, false);
	spin_unlock(&nf_conntrack_locks_all_lock);
}

//系统连接跟踪表大小
unsigned int nf_conntrack_htable_size __read_mostly;
EXPORT_SYMBOL_GPL(nf_conntrack_htable_size);

//容许创建的ct最大数目
unsigned int nf_conntrack_max __read_mostly;
EXPORT_SYMBOL_GPL(nf_conntrack_max);
seqcount_spinlock_t nf_conntrack_generation __read_mostly;
static siphash_key_t nf_conntrack_hash_rnd __read_mostly;

//计算元组对应的hashcode
static u32 hash_conntrack_raw(const struct nf_conntrack_tuple *tuple,
			      unsigned int zoneid,
			      const struct net *net)
{
	struct {
		struct nf_conntrack_man src;
		union nf_inet_addr dst_addr;
		unsigned int zone;
		u32 net_mix;
		u16 dport;
		u16 proto;
	} __aligned(SIPHASH_ALIGNMENT) combined;

	get_random_once(&nf_conntrack_hash_rnd, sizeof(nf_conntrack_hash_rnd));

	memset(&combined, 0, sizeof(combined));

	/* The direction must be ignored, so handle usable members manually. */
	combined.src = tuple->src;
	combined.dst_addr = tuple->dst.u3;
	combined.zone = zoneid;
	combined.net_mix = net_hash_mix(net);
	combined.dport = (__force __u16)tuple->dst.u.all;
	combined.proto = tuple->dst.protonum;

	return (u32)siphash(&combined, sizeof(combined), &nf_conntrack_hash_rnd);
}

static u32 scale_hash(u32 hash)
{
	return reciprocal_scale(hash, nf_conntrack_htable_size);
}

static u32 __hash_conntrack(const struct net *net,
			    const struct nf_conntrack_tuple *tuple,
			    unsigned int zoneid,
			    unsigned int size)
{
	return reciprocal_scale(hash_conntrack_raw(tuple, zoneid, net), size);
}

static u32 hash_conntrack(const struct net *net,
			  const struct nf_conntrack_tuple *tuple,
			  unsigned int zoneid)
{
	return scale_hash(hash_conntrack_raw(tuple, zoneid, net));
}

//提取skb的4层源端口，目的端口
static bool nf_ct_get_tuple_ports(const struct sk_buff *skb,
				  unsigned int dataoff,
				  struct nf_conntrack_tuple *tuple)
{	struct {
		__be16 sport;
		__be16 dport;
	} _inet_hdr, *inet_hdr;

	/* Actually only need first 4 bytes to get ports. */
	inet_hdr = skb_header_pointer(skb, dataoff, sizeof(_inet_hdr), &_inet_hdr);
	if (!inet_hdr)
		return false;

	//设置源目的端口
	tuple->src.u.udp.port = inet_hdr->sport;
	tuple->dst.u.udp.port = inet_hdr->dport;
	return true;
}

//自skb中提取当前方向的3层，4层元组
static bool
nf_ct_get_tuple(const struct sk_buff *skb,
		unsigned int nhoff,//到网络层的offset
		unsigned int dataoff,//到l4层的offset
		u_int16_t l3num,//3层协议号
		u_int8_t protonum,//4层协议号
		struct net *net,
		struct nf_conntrack_tuple *tuple/*出参，待填充的元组信息*/)
{
	unsigned int size;
	const __be32 *ap;
	__be32 _addrs[8];

	memset(tuple, 0, sizeof(*tuple));

	//取三层协议元组信息
	tuple->src.l3num = l3num;
	switch (l3num) {
	case NFPROTO_IPV4:
		nhoff += offsetof(struct iphdr, saddr);
		size = 2 * sizeof(__be32);
		break;
	case NFPROTO_IPV6:
		nhoff += offsetof(struct ipv6hdr, saddr);
		size = sizeof(_addrs);
		break;
	default:
		return true;
	}

	//提取源地址，目的地址至_addrs中
	ap = skb_header_pointer(skb, nhoff, size, _addrs);
	if (!ap)
		return false;

	switch (l3num) {
	case NFPROTO_IPV4:
		tuple->src.u3.ip = ap[0];
		tuple->dst.u3.ip = ap[1];
		break;
	case NFPROTO_IPV6:
		memcpy(tuple->src.u3.ip6, ap, sizeof(tuple->src.u3.ip6));
		memcpy(tuple->dst.u3.ip6, ap + 4, sizeof(tuple->dst.u3.ip6));
		break;
	}

	//填充4层协议
	tuple->dst.protonum = protonum;
	tuple->dst.dir = IP_CT_DIR_ORIGINAL;/*默认为发起方向*/

	//按l4协议号执行解析
	switch (protonum) {
#if IS_ENABLED(CONFIG_IPV6)
	case IPPROTO_ICMPV6:
		return icmpv6_pkt_to_tuple(skb, dataoff, net, tuple);
#endif
	case IPPROTO_ICMP:
		return icmp_pkt_to_tuple(skb, dataoff, net, tuple);
#ifdef CONFIG_NF_CT_PROTO_GRE
	case IPPROTO_GRE:
		return gre_pkt_to_tuple(skb, dataoff, net, tuple);
#endif
	case IPPROTO_TCP:
	case IPPROTO_UDP: /* fallthrough */
		return nf_ct_get_tuple_ports(skb, dataoff, tuple);
#ifdef CONFIG_NF_CT_PROTO_UDPLITE
	case IPPROTO_UDPLITE:
		return nf_ct_get_tuple_ports(skb, dataoff, tuple);
#endif
#ifdef CONFIG_NF_CT_PROTO_SCTP
	case IPPROTO_SCTP:
		return nf_ct_get_tuple_ports(skb, dataoff, tuple);
#endif
#ifdef CONFIG_NF_CT_PROTO_DCCP
	case IPPROTO_DCCP:
		return nf_ct_get_tuple_ports(skb, dataoff, tuple);
#endif
	default:
		break;
	}

	return true;
}

//返回到l4头部的偏移量
static int ipv4_get_l4proto(const struct sk_buff *skb, unsigned int nhoff/*到网络层头部的偏移量*/,
			    u_int8_t *protonum/*出参，l4层协议类型*/)
{
	int dataoff = -1;
	const struct iphdr *iph;
	struct iphdr _iph;

	//指向ipheader
	iph = skb_header_pointer(skb, nhoff, sizeof(_iph), &_iph);
	if (!iph)
		return -1;

	/* Conntrack defragments packets, we might still see fragments
	 * inside ICMP packets though.
	 */
	//非首片，无法完整解析，返回失败
	if (iph->frag_off & htons(IP_OFFSET))
		return -1;

	//到网络层负载的偏移量（即l4层头部起始位置）
	dataoff = nhoff + (iph->ihl << 2);

	*protonum = iph->protocol;//记录l4层协议号

	/* Check bogus IP headers */
	if (dataoff > skb->len) {
		//报文过小
		pr_debug("bogus IPv4 packet: nhoff %u, ihl %u, skblen %u\n",
			 nhoff, iph->ihl << 2, skb->len);
		return -1;
	}
	return dataoff;//返回到l4层的偏移量
}

#if IS_ENABLED(CONFIG_IPV6)
static int ipv6_get_l4proto(const struct sk_buff *skb, unsigned int nhoff,
			    u8 *protonum)
{
	int protoff = -1;
	unsigned int extoff = nhoff + sizeof(struct ipv6hdr);
	__be16 frag_off;
	u8 nexthdr;

	if (skb_copy_bits(skb, nhoff + offsetof(struct ipv6hdr, nexthdr),
			  &nexthdr, sizeof(nexthdr)) != 0) {
		pr_debug("can't get nexthdr\n");
		return -1;
	}
	protoff = ipv6_skip_exthdr(skb, extoff, &nexthdr, &frag_off);
	/*
	 * (protoff == skb->len) means the packet has not data, just
	 * IPv6 and possibly extensions headers, but it is tracked anyway
	 */
	if (protoff < 0 || (frag_off & htons(~0x7)) != 0) {
		pr_debug("can't find proto in pkt\n");
		return -1;
	}

	*protonum = nexthdr;
	return protoff;
}
#endif

//返回到l4层的offset，l4层协议号
static int get_l4proto(const struct sk_buff *skb,
		       unsigned int nhoff, u8 pf, u8 *l4num/*出参,l4层协议号*/)
{
	switch (pf) {
	case NFPROTO_IPV4:
		return ipv4_get_l4proto(skb, nhoff, l4num);
#if IS_ENABLED(CONFIG_IPV6)
	case NFPROTO_IPV6:
		//解析ipv6报文情况
		return ipv6_get_l4proto(skb, nhoff, l4num);
#endif
	default:
		*l4num = 0;
		break;
	}
	return -1;
}

//解析skb，填充tuple
bool nf_ct_get_tuplepr(const struct sk_buff *skb, unsigned int nhoff/*到网络头的偏移量*/,
		       u_int16_t l3num/*l3协议类型*/,
		       struct net *net, struct nf_conntrack_tuple *tuple)
{
	u8 protonum;//记录l4层协议类型
	int protoff;//记录到l4层头部的偏移量

	protoff = get_l4proto(skb, nhoff, l3num, &protonum);
	if (protoff <= 0)
		return false;

	return nf_ct_get_tuple(skb, nhoff, protoff, l3num, protonum, net, tuple);
}
EXPORT_SYMBOL_GPL(nf_ct_get_tuplepr);

//构造orig的反向inverse
bool
nf_ct_invert_tuple(struct nf_conntrack_tuple *inverse,
		   const struct nf_conntrack_tuple *orig)
{
	memset(inverse, 0, sizeof(*inverse));

	//构造3层反向的元组
	inverse->src.l3num = orig->src.l3num;

	switch (orig->src.l3num) {
	case NFPROTO_IPV4:
		inverse->src.u3.ip = orig->dst.u3.ip;
		inverse->dst.u3.ip = orig->src.u3.ip;
		break;
	case NFPROTO_IPV6:
		inverse->src.u3.in6 = orig->dst.u3.in6;
		inverse->dst.u3.in6 = orig->src.u3.in6;
		break;
	default:
		break;
	}

	//方向恰相反
	inverse->dst.dir = !orig->dst.dir;

	//构造4层的反向元组
	inverse->dst.protonum = orig->dst.protonum;

	//对icmp,icmpv6执行特殊处理（举个例子，如echo(8),需要reply(0)来构造反向）
	switch (orig->dst.protonum) {
	case IPPROTO_ICMP:
		return nf_conntrack_invert_icmp_tuple(inverse, orig);
#if IS_ENABLED(CONFIG_IPV6)
	case IPPROTO_ICMPV6:
		return nf_conntrack_invert_icmpv6_tuple(inverse, orig);
#endif
	}

	//其它协议直接反转
	inverse->src.u.all = orig->dst.u.all;
	inverse->dst.u.all = orig->src.u.all;
	return true;
}
EXPORT_SYMBOL_GPL(nf_ct_invert_tuple);

/* Generate a almost-unique pseudo-id for a given conntrack.
 *
 * intentionally doesn't re-use any of the seeds used for hash
 * table location, we assume id gets exposed to userspace.
 *
 * Following nf_conn items do not change throughout lifetime
 * of the nf_conn:
 *
 * 1. nf_conn address
 * 2. nf_conn->master address (normally NULL)
 * 3. the associated net namespace
 * 4. the original direction tuple
 */
u32 nf_ct_get_id(const struct nf_conn *ct)
{
	static __read_mostly siphash_key_t ct_id_seed;
	unsigned long a, b, c, d;

	net_get_random_once(&ct_id_seed, sizeof(ct_id_seed));

	a = (unsigned long)ct;
	b = (unsigned long)ct->master;
	c = (unsigned long)nf_ct_net(ct);
	d = (unsigned long)siphash(&ct->tuplehash[IP_CT_DIR_ORIGINAL].tuple,
				   sizeof(ct->tuplehash[IP_CT_DIR_ORIGINAL].tuple),
				   &ct_id_seed);
#ifdef CONFIG_64BIT
	return siphash_4u64((u64)a, (u64)b, (u64)c, (u64)d, &ct_id_seed);
#else
	return siphash_4u32((u32)a, (u32)b, (u32)c, (u32)d, &ct_id_seed);
#endif
}
EXPORT_SYMBOL_GPL(nf_ct_get_id);

static void
clean_from_lists(struct nf_conn *ct)
{
	pr_debug("clean_from_lists(%p)\n", ct);
	hlist_nulls_del_rcu(&ct->tuplehash[IP_CT_DIR_ORIGINAL].hnnode);
	hlist_nulls_del_rcu(&ct->tuplehash[IP_CT_DIR_REPLY].hnnode);

	/* Destroy all pending expectations */
	nf_ct_remove_expectations(ct);
}

/* must be called with local_bh_disable */
static void nf_ct_add_to_dying_list(struct nf_conn *ct)
{
	struct ct_pcpu *pcpu;

	/* add this conntrack to the (per cpu) dying list */
	ct->cpu = smp_processor_id();
	pcpu = per_cpu_ptr(nf_ct_net(ct)->ct.pcpu_lists, ct->cpu);

	spin_lock(&pcpu->lock);
	hlist_nulls_add_head(&ct->tuplehash[IP_CT_DIR_ORIGINAL].hnnode,
			     &pcpu->dying);
	spin_unlock(&pcpu->lock);
}

/* must be called with local_bh_disable */
//将ct添加到unconfirm链上
static void nf_ct_add_to_unconfirmed_list(struct nf_conn *ct)
{
	struct ct_pcpu *pcpu;

	/* add this conntrack to the (per cpu) unconfirmed list */
	ct->cpu = smp_processor_id();//指定创建ct的cpu
	pcpu = per_cpu_ptr(nf_ct_net(ct)->ct.pcpu_lists, ct->cpu);

	spin_lock(&pcpu->lock);
	//添加到本cpu上未实现双向通信的ct
	hlist_nulls_add_head(&ct->tuplehash[IP_CT_DIR_ORIGINAL].hnnode,
			     &pcpu->unconfirmed);
	spin_unlock(&pcpu->lock);
}

/* must be called with local_bh_disable */
static void nf_ct_del_from_dying_or_unconfirmed_list(struct nf_conn *ct)
{
	struct ct_pcpu *pcpu;

	/* We overload first tuple to link into unconfirmed or dying list.*/
	pcpu = per_cpu_ptr(nf_ct_net(ct)->ct.pcpu_lists, ct->cpu);

	spin_lock(&pcpu->lock);
	BUG_ON(hlist_nulls_unhashed(&ct->tuplehash[IP_CT_DIR_ORIGINAL].hnnode));
	//hnnode有可以挂接在confirmed链表上
	hlist_nulls_del_rcu(&ct->tuplehash[IP_CT_DIR_ORIGINAL].hnnode);
	spin_unlock(&pcpu->lock);
}

#define NFCT_ALIGN(len)	(((len) + NFCT_INFOMASK) & ~NFCT_INFOMASK)

/* Released via destroy_conntrack() */
struct nf_conn *nf_ct_tmpl_alloc(struct net *net,
				 const struct nf_conntrack_zone *zone,
				 gfp_t flags)
{
	struct nf_conn *tmpl, *p;

	if (ARCH_KMALLOC_MINALIGN <= NFCT_INFOMASK) {
	    /*申请结构体nf_conn,考虑对齐问题*/
		tmpl = kzalloc(sizeof(*tmpl) + NFCT_INFOMASK, flags);
		if (!tmpl)
			return NULL;

		p = tmpl;
		tmpl = (struct nf_conn *)NFCT_ALIGN((unsigned long)p);
		if (tmpl != p) {
			tmpl = (struct nf_conn *)NFCT_ALIGN((unsigned long)p);
			tmpl->proto.tmpl_padto = (char *)tmpl - (char *)p;
		}
	} else {
	    /*申请结构体nf_conn*/
		tmpl = kzalloc(sizeof(*tmpl), flags);
		if (!tmpl)
			return NULL;
	}

	tmpl->status = IPS_TEMPLATE;
	/*指定ct所属的net namespace*/
	write_pnet(&tmpl->ct_net, net);
	/*指定ct所属的zone*/
	nf_ct_zone_add(tmpl, zone);
	/*指定此ct引用计数为0*/
	atomic_set(&tmpl->ct_general.use, 0);

	return tmpl;
}
EXPORT_SYMBOL_GPL(nf_ct_tmpl_alloc);

void nf_ct_tmpl_free(struct nf_conn *tmpl)
{
	nf_ct_ext_destroy(tmpl);

	if (ARCH_KMALLOC_MINALIGN <= NFCT_INFOMASK)
		kfree((char *)tmpl - tmpl->proto.tmpl_padto);
	else
		kfree(tmpl);
}
EXPORT_SYMBOL_GPL(nf_ct_tmpl_free);

static void destroy_gre_conntrack(struct nf_conn *ct)
{
#ifdef CONFIG_NF_CT_PROTO_GRE
	struct nf_conn *master = ct->master;

	if (master)
		nf_ct_gre_keymap_destroy(master);
#endif
}

static void
destroy_conntrack(struct nf_conntrack *nfct)
{
	struct nf_conn *ct = (struct nf_conn *)nfct;

	pr_debug("destroy_conntrack(%p)\n", ct);
	WARN_ON(atomic_read(&nfct->use) != 0);

	if (unlikely(nf_ct_is_template(ct))) {
		nf_ct_tmpl_free(ct);
		return;
	}

	if (unlikely(nf_ct_protonum(ct) == IPPROTO_GRE))
		destroy_gre_conntrack(ct);

	local_bh_disable();
	/* Expectations will have been removed in clean_from_lists,
	 * except TFTP can create an expectation on the first packet,
	 * before connection is in the list, so we need to clean here,
	 * too.
	 */
	nf_ct_remove_expectations(ct);

	nf_ct_del_from_dying_or_unconfirmed_list(ct);

	local_bh_enable();

	if (ct->master)
		nf_ct_put(ct->master);

	pr_debug("destroy_conntrack: returning ct=%p to slab\n", ct);
	nf_conntrack_free(ct);
}

static void nf_ct_delete_from_lists(struct nf_conn *ct)
{
	struct net *net = nf_ct_net(ct);
	unsigned int hash, reply_hash;
	unsigned int sequence;

	nf_ct_helper_destroy(ct);

	local_bh_disable();
	/*针对两个方向的hash进行加锁*/
	do {
		sequence = read_seqcount_begin(&nf_conntrack_generation);
		hash = hash_conntrack(net,
				      &ct->tuplehash[IP_CT_DIR_ORIGINAL].tuple,
				      nf_ct_zone_id(nf_ct_zone(ct), IP_CT_DIR_ORIGINAL));
		reply_hash = hash_conntrack(net,
					   &ct->tuplehash[IP_CT_DIR_REPLY].tuple,
					   nf_ct_zone_id(nf_ct_zone(ct), IP_CT_DIR_REPLY));
	} while (nf_conntrack_double_lock(net, hash, reply_hash, sequence));

	/*将ct移除掉*/
	clean_from_lists(ct);
	/*执行解锁*/
	nf_conntrack_double_unlock(hash, reply_hash);

	nf_ct_add_to_dying_list(ct);

	local_bh_enable();
}

bool nf_ct_delete(struct nf_conn *ct, u32 portid, int report)
{
	struct nf_conn_tstamp *tstamp;
	struct net *net;

	if (test_and_set_bit(IPS_DYING_BIT, &ct->status))
		return false;

	tstamp = nf_conn_tstamp_find(ct);
	if (tstamp) {
		s32 timeout = ct->timeout - nfct_time_stamp;

		tstamp->stop = ktime_get_real_ns();
		if (timeout < 0)
			tstamp->stop -= jiffies_to_nsecs(-timeout);
	}

	if (nf_conntrack_event_report(IPCT_DESTROY, ct,
				    portid, report) < 0) {
		/* destroy event was not delivered. nf_ct_put will
		 * be done by event cache worker on redelivery.
		 */
		nf_ct_delete_from_lists(ct);
		nf_conntrack_ecache_work(nf_ct_net(ct), NFCT_ECACHE_DESTROY_FAIL);
		return false;
	}

	net = nf_ct_net(ct);
	if (nf_conntrack_ecache_dwork_pending(net))
		nf_conntrack_ecache_work(net, NFCT_ECACHE_DESTROY_SENT);
	nf_ct_delete_from_lists(ct);
	nf_ct_put(ct);
	return true;
}
EXPORT_SYMBOL_GPL(nf_ct_delete);

static inline bool
nf_ct_key_equal(struct nf_conntrack_tuple_hash *h,
		const struct nf_conntrack_tuple *tuple,
		const struct nf_conntrack_zone *zone,
		const struct net *net)
{
	struct nf_conn *ct = nf_ct_tuplehash_to_ctrack(h);

	/* A conntrack can be recreated with the equal tuple,
	 * so we need to check that the conntrack is confirmed
	 */
	return nf_ct_tuple_equal(tuple, &h->tuple) &&
	       nf_ct_zone_equal(ct, zone, NF_CT_DIRECTION(h)) &&
	       nf_ct_is_confirmed(ct) && /*必须为confirmed的ct*/
	       net_eq(net, nf_ct_net(ct));
}

static inline bool
nf_ct_match(const struct nf_conn *ct1, const struct nf_conn *ct2)
{
	return nf_ct_tuple_equal(&ct1->tuplehash[IP_CT_DIR_ORIGINAL].tuple,
				 &ct2->tuplehash[IP_CT_DIR_ORIGINAL].tuple) &&
	       nf_ct_tuple_equal(&ct1->tuplehash[IP_CT_DIR_REPLY].tuple,
				 &ct2->tuplehash[IP_CT_DIR_REPLY].tuple) &&
	       nf_ct_zone_equal(ct1, nf_ct_zone(ct2), IP_CT_DIR_ORIGINAL) &&
	       nf_ct_zone_equal(ct1, nf_ct_zone(ct2), IP_CT_DIR_REPLY) &&
	       net_eq(nf_ct_net(ct1), nf_ct_net(ct2));
}

/* caller must hold rcu readlock and none of the nf_conntrack_locks */
static void nf_ct_gc_expired(struct nf_conn *ct)
{
	if (!atomic_inc_not_zero(&ct->ct_general.use))
		return;

	if (nf_ct_should_gc(ct))
		nf_ct_kill(ct);

	nf_ct_put(ct);
}

/*
 * Warning :
 * - Caller must take a reference on returned object
 *   and recheck nf_ct_tuple_equal(tuple, &h->tuple)
 */
static struct nf_conntrack_tuple_hash *
____nf_conntrack_find(struct net *net, const struct nf_conntrack_zone *zone,
		      const struct nf_conntrack_tuple *tuple, u32 hash)
{
	struct nf_conntrack_tuple_hash *h;
	struct hlist_nulls_head *ct_hash;
	struct hlist_nulls_node *n;
	unsigned int bucket, hsize;

begin:
    //取hash表并映射到桶,执行ct查询
	nf_conntrack_get_ht(&ct_hash, &hsize);
	bucket = reciprocal_scale(hash, hsize);

	hlist_nulls_for_each_entry_rcu(h, n, &ct_hash[bucket], hnnode) {
		struct nf_conn *ct;

		ct = nf_ct_tuplehash_to_ctrack(h);
		if (nf_ct_is_expired(ct)) {
			//如果ct已过期，则直接gc,并继续
			nf_ct_gc_expired(ct);
			continue;
		}

		//检查元组是否一致(只考虑confirmed的ct)
		if (nf_ct_key_equal(h, tuple, zone, net))
			return h;
	}
	/*
	 * if the nulls value we got at the end of this lookup is
	 * not the expected one, we must restart lookup.
	 * We probably met an item that was moved to another chain.
	 */
	if (get_nulls_value(n) != bucket) {
		NF_CT_STAT_INC_ATOMIC(net, search_restart);
		goto begin;
	}

	return NULL;
}

/* Find a connection corresponding to a tuple. */
//通过元组tuple查询对应的连接跟踪
static struct nf_conntrack_tuple_hash *
__nf_conntrack_find_get(struct net *net, const struct nf_conntrack_zone *zone,
			const struct nf_conntrack_tuple *tuple, u32 hash)
{
	struct nf_conntrack_tuple_hash *h;
	struct nf_conn *ct;

	rcu_read_lock();

	h = ____nf_conntrack_find(net, zone, tuple, hash);
	if (h) {
		/* We have a candidate that matches the tuple we're interested
		 * in, try to obtain a reference and re-check tuple
		 */
		ct = nf_ct_tuplehash_to_ctrack(h);
		if (likely(atomic_inc_not_zero(&ct->ct_general.use))) {
		    //增加对此ct的引用，再检查一遍（为什么还需要再一遍确认？）
			if (likely(nf_ct_key_equal(h, tuple, zone, net)))
				goto found;

			/* TYPESAFE_BY_RCU recycled the candidate */
			nf_ct_put(ct);
		}

		h = NULL;
	}
found:
	rcu_read_unlock();

	return h;
}

/*在指定的zone中查询tuple对应的连接跟踪hash节点*/
struct nf_conntrack_tuple_hash *
nf_conntrack_find_get(struct net *net, const struct nf_conntrack_zone *zone,
		      const struct nf_conntrack_tuple *tuple)
{
<<<<<<< HEAD
	//查找链接跟踪
	return __nf_conntrack_find_get(net, zone, tuple,
				       hash_conntrack_raw(tuple, net));
=======
	unsigned int rid, zone_id = nf_ct_zone_id(zone, IP_CT_DIR_ORIGINAL);
	struct nf_conntrack_tuple_hash *thash;

	thash = __nf_conntrack_find_get(net, zone, tuple,
					hash_conntrack_raw(tuple, zone_id, net));

	if (thash)
		return thash;

	rid = nf_ct_zone_id(zone, IP_CT_DIR_REPLY);
	if (rid != zone_id)
		return __nf_conntrack_find_get(net, zone, tuple,
					       hash_conntrack_raw(tuple, rid, net));
	return thash;
>>>>>>> ce840177
}
EXPORT_SYMBOL_GPL(nf_conntrack_find_get);

//将正反两方的flow加入到ct表中
static void __nf_conntrack_hash_insert(struct nf_conn *ct,
				       unsigned int hash,
				       unsigned int reply_hash)
{
	hlist_nulls_add_head_rcu(&ct->tuplehash[IP_CT_DIR_ORIGINAL].hnnode,
			   &nf_conntrack_hash[hash]);
	hlist_nulls_add_head_rcu(&ct->tuplehash[IP_CT_DIR_REPLY].hnnode,
			   &nf_conntrack_hash[reply_hash]);
}

int
nf_conntrack_hash_check_insert(struct nf_conn *ct)
{
	const struct nf_conntrack_zone *zone;
	struct net *net = nf_ct_net(ct);
	unsigned int hash, reply_hash;
	struct nf_conntrack_tuple_hash *h;
	struct hlist_nulls_node *n;
	unsigned int max_chainlen;
	unsigned int chainlen = 0;
	unsigned int sequence;
	int err = -EEXIST;

	zone = nf_ct_zone(ct);

	local_bh_disable();
	/*针对两个flow进行加锁*/
	do {
		sequence = read_seqcount_begin(&nf_conntrack_generation);
		hash = hash_conntrack(net,
				      &ct->tuplehash[IP_CT_DIR_ORIGINAL].tuple,
				      nf_ct_zone_id(nf_ct_zone(ct), IP_CT_DIR_ORIGINAL));
		reply_hash = hash_conntrack(net,
					   &ct->tuplehash[IP_CT_DIR_REPLY].tuple,
					   nf_ct_zone_id(nf_ct_zone(ct), IP_CT_DIR_REPLY));
	} while (nf_conntrack_double_lock(net, hash, reply_hash, sequence));

<<<<<<< HEAD
	/*检查两个方向的tuple是否已在表中*/
=======
	max_chainlen = MIN_CHAINLEN + prandom_u32_max(MAX_CHAINLEN);

>>>>>>> ce840177
	/* See if there's one in the list already, including reverse */
	hlist_nulls_for_each_entry(h, n, &nf_conntrack_hash[hash], hnnode) {
		if (nf_ct_key_equal(h, &ct->tuplehash[IP_CT_DIR_ORIGINAL].tuple,
				    zone, net))
			goto out;

		if (chainlen++ > max_chainlen)
			goto chaintoolong;
	}

	chainlen = 0;

	hlist_nulls_for_each_entry(h, n, &nf_conntrack_hash[reply_hash], hnnode) {
		if (nf_ct_key_equal(h, &ct->tuplehash[IP_CT_DIR_REPLY].tuple,
				    zone, net))
			goto out;
		if (chainlen++ > max_chainlen)
			goto chaintoolong;
	}

	smp_wmb();
	/*两个方向不在表中，这里直接插入*/
	/* The caller holds a reference to this object */
	atomic_set(&ct->ct_general.use, 2);
	__nf_conntrack_hash_insert(ct, hash, reply_hash);
	/*双方向解锁*/
	nf_conntrack_double_unlock(hash, reply_hash);
	NF_CT_STAT_INC(net, insert);
	local_bh_enable();
	return 0;
chaintoolong:
	NF_CT_STAT_INC(net, chaintoolong);
	err = -ENOSPC;
out:
	nf_conntrack_double_unlock(hash, reply_hash);
	local_bh_enable();
	return err;
}
EXPORT_SYMBOL_GPL(nf_conntrack_hash_check_insert);

//更新ct的统计计数
void nf_ct_acct_add(struct nf_conn *ct, u32 dir, unsigned int packets,
		    unsigned int bytes)
{
	struct nf_conn_acct *acct;

	acct = nf_conn_acct_find(ct);
	if (acct) {
	    //更新ct上的counter
		struct nf_conn_counter *counter = acct->counter;

		atomic64_add(packets, &counter[dir].packets);
		atomic64_add(bytes, &counter[dir].bytes);
	}
}
EXPORT_SYMBOL_GPL(nf_ct_acct_add);

static void nf_ct_acct_merge(struct nf_conn *ct, enum ip_conntrack_info ctinfo,
			     const struct nf_conn *loser_ct)
{
	struct nf_conn_acct *acct;

	acct = nf_conn_acct_find(loser_ct);
	if (acct) {
		struct nf_conn_counter *counter = acct->counter;
		unsigned int bytes;

		/* u32 should be fine since we must have seen one packet. */
		bytes = atomic64_read(&counter[CTINFO2DIR(ctinfo)].bytes);
		nf_ct_acct_update(ct, CTINFO2DIR(ctinfo), bytes);
	}
}

static void __nf_conntrack_insert_prepare(struct nf_conn *ct)
{
	struct nf_conn_tstamp *tstamp;

	atomic_inc(&ct->ct_general.use);
	ct->status |= IPS_CONFIRMED;

	/* set conntrack timestamp, if enabled. */
	tstamp = nf_conn_tstamp_find(ct);
	if (tstamp)
		tstamp->start = ktime_get_real_ns();
}

/* caller must hold locks to prevent concurrent changes */
static int __nf_ct_resolve_clash(struct sk_buff *skb,
				 struct nf_conntrack_tuple_hash *h)
{
	/* This is the conntrack entry already in hashes that won race. */
	struct nf_conn *ct = nf_ct_tuplehash_to_ctrack(h);
	enum ip_conntrack_info ctinfo;
	struct nf_conn *loser_ct;

	loser_ct = nf_ct_get(skb, &ctinfo);

	if (nf_ct_is_dying(ct))
		return NF_DROP;

	if (((ct->status & IPS_NAT_DONE_MASK) == 0) ||
	    nf_ct_match(ct, loser_ct)) {
		struct net *net = nf_ct_net(ct);

		nf_conntrack_get(&ct->ct_general);

		nf_ct_acct_merge(ct, ctinfo, loser_ct);
		nf_ct_add_to_dying_list(loser_ct);
		nf_conntrack_put(&loser_ct->ct_general);
		nf_ct_set(skb, ct, ctinfo);

		NF_CT_STAT_INC(net, clash_resolve);
		return NF_ACCEPT;
	}

	return NF_DROP;
}

/**
 * nf_ct_resolve_clash_harder - attempt to insert clashing conntrack entry
 *
 * @skb: skb that causes the collision
 * @repl_idx: hash slot for reply direction
 *
 * Called when origin or reply direction had a clash.
 * The skb can be handled without packet drop provided the reply direction
 * is unique or there the existing entry has the identical tuple in both
 * directions.
 *
 * Caller must hold conntrack table locks to prevent concurrent updates.
 *
 * Returns NF_DROP if the clash could not be handled.
 */
static int nf_ct_resolve_clash_harder(struct sk_buff *skb, u32 repl_idx)
{
	struct nf_conn *loser_ct = (struct nf_conn *)skb_nfct(skb);
	const struct nf_conntrack_zone *zone;
	struct nf_conntrack_tuple_hash *h;
	struct hlist_nulls_node *n;
	struct net *net;

	zone = nf_ct_zone(loser_ct);
	net = nf_ct_net(loser_ct);

	/* Reply direction must never result in a clash, unless both origin
	 * and reply tuples are identical.
	 */
	hlist_nulls_for_each_entry(h, n, &nf_conntrack_hash[repl_idx], hnnode) {
		if (nf_ct_key_equal(h,
				    &loser_ct->tuplehash[IP_CT_DIR_REPLY].tuple,
				    zone, net))
			return __nf_ct_resolve_clash(skb, h);
	}

	/* We want the clashing entry to go away real soon: 1 second timeout. */
	loser_ct->timeout = nfct_time_stamp + HZ;

	/* IPS_NAT_CLASH removes the entry automatically on the first
	 * reply.  Also prevents UDP tracker from moving the entry to
	 * ASSURED state, i.e. the entry can always be evicted under
	 * pressure.
	 */
	loser_ct->status |= IPS_FIXED_TIMEOUT | IPS_NAT_CLASH;

	__nf_conntrack_insert_prepare(loser_ct);

	/* fake add for ORIGINAL dir: we want lookups to only find the entry
	 * already in the table.  This also hides the clashing entry from
	 * ctnetlink iteration, i.e. conntrack -L won't show them.
	 */
	hlist_nulls_add_fake(&loser_ct->tuplehash[IP_CT_DIR_ORIGINAL].hnnode);

	hlist_nulls_add_head_rcu(&loser_ct->tuplehash[IP_CT_DIR_REPLY].hnnode,
				 &nf_conntrack_hash[repl_idx]);

	NF_CT_STAT_INC(net, clash_resolve);
	return NF_ACCEPT;
}

/**
 * nf_ct_resolve_clash - attempt to handle clash without packet drop
 *
 * @skb: skb that causes the clash
 * @h: tuplehash of the clashing entry already in table
 * @reply_hash: hash slot for reply direction
 *
 * A conntrack entry can be inserted to the connection tracking table
 * if there is no existing entry with an identical tuple.
 *
 * If there is one, @skb (and the assocated, unconfirmed conntrack) has
 * to be dropped.  In case @skb is retransmitted, next conntrack lookup
 * will find the already-existing entry.
 *
 * The major problem with such packet drop is the extra delay added by
 * the packet loss -- it will take some time for a retransmit to occur
 * (or the sender to time out when waiting for a reply).
 *
 * This function attempts to handle the situation without packet drop.
 *
 * If @skb has no NAT transformation or if the colliding entries are
 * exactly the same, only the to-be-confirmed conntrack entry is discarded
 * and @skb is associated with the conntrack entry already in the table.
 *
 * Failing that, the new, unconfirmed conntrack is still added to the table
 * provided that the collision only occurs in the ORIGINAL direction.
 * The new entry will be added only in the non-clashing REPLY direction,
 * so packets in the ORIGINAL direction will continue to match the existing
 * entry.  The new entry will also have a fixed timeout so it expires --
 * due to the collision, it will only see reply traffic.
 *
 * Returns NF_DROP if the clash could not be resolved.
 */
static __cold noinline int
nf_ct_resolve_clash(struct sk_buff *skb, struct nf_conntrack_tuple_hash *h,
		    u32 reply_hash)
{
	/* This is the conntrack entry already in hashes that won race. */
	struct nf_conn *ct = nf_ct_tuplehash_to_ctrack(h);
	const struct nf_conntrack_l4proto *l4proto;
	enum ip_conntrack_info ctinfo;
	struct nf_conn *loser_ct;
	struct net *net;
	int ret;

	loser_ct = nf_ct_get(skb, &ctinfo);
	net = nf_ct_net(loser_ct);

	l4proto = nf_ct_l4proto_find(nf_ct_protonum(ct));
	if (!l4proto->allow_clash)
		goto drop;

	ret = __nf_ct_resolve_clash(skb, h);
	if (ret == NF_ACCEPT)
		return ret;

	ret = nf_ct_resolve_clash_harder(skb, reply_hash);
	if (ret == NF_ACCEPT)
		return ret;

drop:
	nf_ct_add_to_dying_list(loser_ct);
	NF_CT_STAT_INC(net, drop);
	NF_CT_STAT_INC(net, insert_failed);
	return NF_DROP;
}

/* Confirm a connection given skb; places it in hash table */
/*确认此skb对应的连接跟踪（仅发起方可以confirm连接）*/
int
__nf_conntrack_confirm(struct sk_buff *skb)
{
	unsigned int chainlen = 0, sequence, max_chainlen;
	const struct nf_conntrack_zone *zone;
	unsigned int hash, reply_hash;
	struct nf_conntrack_tuple_hash *h;
	struct nf_conn *ct;
	struct nf_conn_help *help;
	struct hlist_nulls_node *n;
	enum ip_conntrack_info ctinfo;
	struct net *net;
	int ret = NF_DROP;

	ct = nf_ct_get(skb, &ctinfo);
	net = nf_ct_net(ct);

	/* ipt_REJECT uses nf_conntrack_attach to attach related
	   ICMP/TCP RST packets in other direction.  Actual packet
	   which created connection will be IP_CT_NEW or for an
	   expected connection, IP_CT_RELATED. */
	if (CTINFO2DIR(ctinfo) != IP_CT_DIR_ORIGINAL)
		//仅发起方向可以执行confirm
		return NF_ACCEPT;

	zone = nf_ct_zone(ct);
	local_bh_disable();

	/*针对两个方向的hash进行加锁*/
	do {
		sequence = read_seqcount_begin(&nf_conntrack_generation);
		/* reuse the hash saved before */
		hash = *(unsigned long *)&ct->tuplehash[IP_CT_DIR_REPLY].hnnode.pprev;
		hash = scale_hash(hash);
		reply_hash = hash_conntrack(net,
					   &ct->tuplehash[IP_CT_DIR_REPLY].tuple,
					   nf_ct_zone_id(nf_ct_zone(ct), IP_CT_DIR_REPLY));
	} while (nf_conntrack_double_lock(net, hash, reply_hash, sequence));

	/* We're not in hash table, and we refuse to set up related
	 * connections for unconfirmed conns.  But packet copies and
	 * REJECT will give spurious warnings here.
	 */

	/* Another skb with the same unconfirmed conntrack may
	 * win the race. This may happen for bridge(br_flood)
	 * or broadcast/multicast packets do skb_clone with
	 * unconfirmed conntrack.
	 */
	if (unlikely(nf_ct_is_confirmed(ct))) {
	    //如果已confirm,则直接丢包
		WARN_ON_ONCE(1);
		nf_conntrack_double_unlock(hash, reply_hash);
		local_bh_enable();
		return NF_DROP;
	}

	pr_debug("Confirming conntrack %p\n", ct);
	/* We have to check the DYING flag after unlink to prevent
	 * a race against nf_ct_get_next_corpse() possibly called from
	 * user context, else we insert an already 'dead' hash, blocking
	 * further use of that particular connection -JM.
	 */
	nf_ct_del_from_dying_or_unconfirmed_list(ct);

	if (unlikely(nf_ct_is_dying(ct))) {
		nf_ct_add_to_dying_list(ct);
		NF_CT_STAT_INC(net, insert_failed);
		goto dying;
	}

	max_chainlen = MIN_CHAINLEN + prandom_u32_max(MAX_CHAINLEN);
	/* See if there's one in the list already, including reverse:
	   NAT could have grabbed it without realizing, since we're
	   not in the hash.  If there is, we lost race. */
<<<<<<< HEAD
	hlist_nulls_for_each_entry(h, n, &nf_conntrack_hash[hash/*正方向hash*/], hnnode)
=======
	hlist_nulls_for_each_entry(h, n, &nf_conntrack_hash[hash], hnnode) {
>>>>>>> ce840177
		if (nf_ct_key_equal(h, &ct->tuplehash[IP_CT_DIR_ORIGINAL].tuple,
				    zone, net))
		    /*正方向存在*/
			goto out;
		if (chainlen++ > max_chainlen)
			goto chaintoolong;
	}

	chainlen = 0;
	hlist_nulls_for_each_entry(h, n, &nf_conntrack_hash[reply_hash], hnnode) {
		if (nf_ct_key_equal(h, &ct->tuplehash[IP_CT_DIR_REPLY].tuple,
				    zone, net))
		    /*从方向存在*/
			goto out;
		if (chainlen++ > max_chainlen) {
chaintoolong:
			nf_ct_add_to_dying_list(ct);
			NF_CT_STAT_INC(net, chaintoolong);
			NF_CT_STAT_INC(net, insert_failed);
			ret = NF_DROP;
			goto dying;
		}
	}

	/* Timer relative to confirmation time, not original
	   setting time, otherwise we'd get timer wrap in
	   weird delay cases. */
	ct->timeout += nfct_time_stamp;

	__nf_conntrack_insert_prepare(ct);

	/* Since the lookup is lockless, hash insertion must be done after
	 * starting the timer and setting the CONFIRMED bit. The RCU barriers
	 * guarantee that no other CPU can find the conntrack before the above
	 * stores are visible.
	 */
	/*将两个flow加入*/
	__nf_conntrack_hash_insert(ct, hash, reply_hash);
	nf_conntrack_double_unlock(hash, reply_hash);
	local_bh_enable();

	help = nfct_help(ct);
	if (help && help->helper)
		nf_conntrack_event_cache(IPCT_HELPER, ct);

	nf_conntrack_event_cache(master_ct(ct) ?
				 IPCT_RELATED : IPCT_NEW, ct);
	return NF_ACCEPT;

out:
	ret = nf_ct_resolve_clash(skb, h, reply_hash);
dying:
	nf_conntrack_double_unlock(hash, reply_hash);
	local_bh_enable();
	return ret;
}
EXPORT_SYMBOL_GPL(__nf_conntrack_confirm);

/* Returns true if a connection correspondings to the tuple (required
   for NAT). */
int
nf_conntrack_tuple_taken(const struct nf_conntrack_tuple *tuple,
			 const struct nf_conn *ignored_conntrack)
{
	struct net *net = nf_ct_net(ignored_conntrack);
	const struct nf_conntrack_zone *zone;
	struct nf_conntrack_tuple_hash *h;
	struct hlist_nulls_head *ct_hash;
	unsigned int hash, hsize;
	struct hlist_nulls_node *n;
	struct nf_conn *ct;

	zone = nf_ct_zone(ignored_conntrack);

	rcu_read_lock();
 begin:
	nf_conntrack_get_ht(&ct_hash, &hsize);
	hash = __hash_conntrack(net, tuple, nf_ct_zone_id(zone, IP_CT_DIR_REPLY), hsize);

	hlist_nulls_for_each_entry_rcu(h, n, &ct_hash[hash], hnnode) {
		ct = nf_ct_tuplehash_to_ctrack(h);

		if (ct == ignored_conntrack)
			continue;

		if (nf_ct_is_expired(ct)) {
			nf_ct_gc_expired(ct);
			continue;
		}

		if (nf_ct_key_equal(h, tuple, zone, net)) {
			/* Tuple is taken already, so caller will need to find
			 * a new source port to use.
			 *
			 * Only exception:
			 * If the *original tuples* are identical, then both
			 * conntracks refer to the same flow.
			 * This is a rare situation, it can occur e.g. when
			 * more than one UDP packet is sent from same socket
			 * in different threads.
			 *
			 * Let nf_ct_resolve_clash() deal with this later.
			 */
			if (nf_ct_tuple_equal(&ignored_conntrack->tuplehash[IP_CT_DIR_ORIGINAL].tuple,
					      &ct->tuplehash[IP_CT_DIR_ORIGINAL].tuple) &&
					      nf_ct_zone_equal(ct, zone, IP_CT_DIR_ORIGINAL))
				continue;

			NF_CT_STAT_INC_ATOMIC(net, found);
			rcu_read_unlock();
			return 1;
		}
	}

	if (get_nulls_value(n) != hash) {
		NF_CT_STAT_INC_ATOMIC(net, search_restart);
		goto begin;
	}

	rcu_read_unlock();

	return 0;
}
EXPORT_SYMBOL_GPL(nf_conntrack_tuple_taken);

#define NF_CT_EVICTION_RANGE	8

/* There's a small race here where we may free a just-assured
   connection.  Too bad: we're in trouble anyway. */
static unsigned int early_drop_list(struct net *net,
				    struct hlist_nulls_head *head)
{
	struct nf_conntrack_tuple_hash *h;
	struct hlist_nulls_node *n;
	unsigned int drops = 0;
	struct nf_conn *tmp;

	hlist_nulls_for_each_entry_rcu(h, n, head, hnnode) {
		tmp = nf_ct_tuplehash_to_ctrack(h);

		if (test_bit(IPS_OFFLOAD_BIT, &tmp->status))
			continue;

		if (nf_ct_is_expired(tmp)) {
			nf_ct_gc_expired(tmp);
			continue;
		}

		if (test_bit(IPS_ASSURED_BIT, &tmp->status) ||
		    !net_eq(nf_ct_net(tmp), net) ||
		    nf_ct_is_dying(tmp))
			continue;

		if (!atomic_inc_not_zero(&tmp->ct_general.use))
			continue;

		/* kill only if still in same netns -- might have moved due to
		 * SLAB_TYPESAFE_BY_RCU rules.
		 *
		 * We steal the timer reference.  If that fails timer has
		 * already fired or someone else deleted it. Just drop ref
		 * and move to next entry.
		 */
		if (net_eq(nf_ct_net(tmp), net) &&
		    nf_ct_is_confirmed(tmp) &&
		    nf_ct_delete(tmp, 0, 0))
			drops++;

		nf_ct_put(tmp);
	}

	return drops;
}

static noinline int early_drop(struct net *net, unsigned int hash)
{
	unsigned int i, bucket;

	for (i = 0; i < NF_CT_EVICTION_RANGE; i++) {
		struct hlist_nulls_head *ct_hash;
		unsigned int hsize, drops;

		rcu_read_lock();
		nf_conntrack_get_ht(&ct_hash, &hsize);
		if (!i)
			bucket = reciprocal_scale(hash, hsize);
		else
			bucket = (bucket + 1) % hsize;

		drops = early_drop_list(net, &ct_hash[bucket]);
		rcu_read_unlock();

		if (drops) {
			NF_CT_STAT_ADD_ATOMIC(net, early_drop, drops);
			return true;
		}
	}

	return false;
}

static bool gc_worker_skip_ct(const struct nf_conn *ct)
{
	return !nf_ct_is_confirmed(ct) || nf_ct_is_dying(ct);
}

static bool gc_worker_can_early_drop(const struct nf_conn *ct)
{
	const struct nf_conntrack_l4proto *l4proto;

	if (!test_bit(IPS_ASSURED_BIT, &ct->status))
		return true;

	l4proto = nf_ct_l4proto_find(nf_ct_protonum(ct));
	if (l4proto->can_early_drop && l4proto->can_early_drop(ct))
		return true;

	return false;
}

static void gc_worker(struct work_struct *work)
{
	unsigned long end_time = jiffies + GC_SCAN_MAX_DURATION;
	unsigned int i, hashsz, nf_conntrack_max95 = 0;
	unsigned long next_run = GC_SCAN_INTERVAL;
	struct conntrack_gc_work *gc_work;
	gc_work = container_of(work, struct conntrack_gc_work, dwork.work);

	i = gc_work->next_bucket;
	if (gc_work->early_drop)
		nf_conntrack_max95 = nf_conntrack_max / 100u * 95u;

	do {
		struct nf_conntrack_tuple_hash *h;
		struct hlist_nulls_head *ct_hash;
		struct hlist_nulls_node *n;
		struct nf_conn *tmp;

		rcu_read_lock();

		nf_conntrack_get_ht(&ct_hash, &hashsz);
		if (i >= hashsz) {
			rcu_read_unlock();
			break;
		}

		hlist_nulls_for_each_entry_rcu(h, n, &ct_hash[i], hnnode) {
			struct nf_conntrack_net *cnet;
			struct net *net;

			tmp = nf_ct_tuplehash_to_ctrack(h);

			if (test_bit(IPS_OFFLOAD_BIT, &tmp->status)) {
				nf_ct_offload_timeout(tmp);
				continue;
			}

			if (nf_ct_is_expired(tmp)) {
				nf_ct_gc_expired(tmp);
				continue;
			}

			if (nf_conntrack_max95 == 0 || gc_worker_skip_ct(tmp))
				continue;

			net = nf_ct_net(tmp);
			cnet = nf_ct_pernet(net);
			if (atomic_read(&cnet->count) < nf_conntrack_max95)
				continue;

			/* need to take reference to avoid possible races */
			if (!atomic_inc_not_zero(&tmp->ct_general.use))
				continue;

			if (gc_worker_skip_ct(tmp)) {
				nf_ct_put(tmp);
				continue;
			}

			if (gc_worker_can_early_drop(tmp))
				nf_ct_kill(tmp);

			nf_ct_put(tmp);
		}

		/* could check get_nulls_value() here and restart if ct
		 * was moved to another chain.  But given gc is best-effort
		 * we will just continue with next hash slot.
		 */
		rcu_read_unlock();
		cond_resched();
		i++;

		if (time_after(jiffies, end_time) && i < hashsz) {
			gc_work->next_bucket = i;
			next_run = 0;
			break;
		}
	} while (i < hashsz);

	if (gc_work->exiting)
		return;

	/*
	 * Eviction will normally happen from the packet path, and not
	 * from this gc worker.
	 *
	 * This worker is only here to reap expired entries when system went
	 * idle after a busy period.
	 */
	if (next_run) {
		gc_work->early_drop = false;
		gc_work->next_bucket = 0;
	}
	queue_delayed_work(system_power_efficient_wq, &gc_work->dwork, next_run);
}

static void conntrack_gc_work_init(struct conntrack_gc_work *gc_work)
{
	INIT_DEFERRABLE_WORK(&gc_work->dwork, gc_worker);
	gc_work->exiting = false;
}

//申请元组空间，并填充正反元组信息（填充了反向元组的hnnode.pprev，使其为正向元组的hash值）
static struct nf_conn *
__nf_conntrack_alloc(struct net *net,
		     const struct nf_conntrack_zone *zone,/*ct对应的zone*/
		     const struct nf_conntrack_tuple *orig,/*正方向元组*/
		     const struct nf_conntrack_tuple *repl,/*反方向元组*/
		     gfp_t gfp, u32 hash/*正方向元组对应的hash*/)
{
	struct nf_conntrack_net *cnet = nf_ct_pernet(net);
	unsigned int ct_count;
	struct nf_conn *ct;

	/* We don't want any race condition at early drop stage */
	ct_count = atomic_inc_return(&cnet->count);

	if (nf_conntrack_max && unlikely(ct_count > nf_conntrack_max)) {
		//要创建的ct数量超限
		if (!early_drop(net, hash)) {
			if (!conntrack_gc_work.early_drop)
				conntrack_gc_work.early_drop = true;
			atomic_dec(&cnet->count);
			net_warn_ratelimited("nf_conntrack: table full, dropping packet\n");
			return ERR_PTR(-ENOMEM);
		}
	}

	/*
	 * Do not use kmem_cache_zalloc(), as this cache uses
	 * SLAB_TYPESAFE_BY_RCU.
	 */
	ct = kmem_cache_alloc(nf_conntrack_cachep, gfp);
	if (ct == NULL)
		goto out;

	spin_lock_init(&ct->lock);
	//设置源方向，反方向的元组
	ct->tuplehash[IP_CT_DIR_ORIGINAL].tuple = *orig;
	ct->tuplehash[IP_CT_DIR_ORIGINAL].hnnode.pprev = NULL;
	ct->tuplehash[IP_CT_DIR_REPLY].tuple = *repl;
	/* save hash for reusing when confirming */
	//在pprev中记录正方向元组对应的hash用于相互找到对端
	*(unsigned long *)(&ct->tuplehash[IP_CT_DIR_REPLY].hnnode.pprev) = hash;
	ct->status = 0;
	ct->timeout = 0;
	write_pnet(&ct->ct_net, net);
	memset(&ct->__nfct_init_offset, 0,
	       offsetof(struct nf_conn, proto) -
	       offsetof(struct nf_conn, __nfct_init_offset));

	nf_ct_zone_add(ct, zone);

	/* Because we use RCU lookups, we set ct_general.use to zero before
	 * this is inserted in any list.
	 */
	atomic_set(&ct->ct_general.use, 0);
	return ct;
out:
	atomic_dec(&cnet->count);
	return ERR_PTR(-ENOMEM);
}

struct nf_conn *nf_conntrack_alloc(struct net *net,
				   const struct nf_conntrack_zone *zone,
				   const struct nf_conntrack_tuple *orig,
				   const struct nf_conntrack_tuple *repl,
				   gfp_t gfp)
{
	return __nf_conntrack_alloc(net, zone, orig, repl, gfp, 0);
}
EXPORT_SYMBOL_GPL(nf_conntrack_alloc);

void nf_conntrack_free(struct nf_conn *ct)
{
	struct net *net = nf_ct_net(ct);
	struct nf_conntrack_net *cnet;

	/* A freed object has refcnt == 0, that's
	 * the golden rule for SLAB_TYPESAFE_BY_RCU
	 */
	WARN_ON(atomic_read(&ct->ct_general.use) != 0);

	nf_ct_ext_destroy(ct);
	kmem_cache_free(nf_conntrack_cachep, ct);
	cnet = nf_ct_pernet(net);

	smp_mb__before_atomic();
	atomic_dec(&cnet->count);
}
EXPORT_SYMBOL_GPL(nf_conntrack_free);


/* Allocate a new conntrack: we return -ENOMEM if classification
   failed due to stress.  Otherwise it really is unclassifiable. */
//创建连接跟踪，并初始化
static noinline struct nf_conntrack_tuple_hash *
init_conntrack(struct net *net, struct nf_conn *tmpl,
	       const struct nf_conntrack_tuple *tuple/*元组信息*/,
	       struct sk_buff *skb,
	       unsigned int dataoff/*到l4层头部的偏移量*/, u32 hash/*元组对应的hash*/)
{
	struct nf_conn *ct;
	struct nf_conn_help *help;
	struct nf_conntrack_tuple repl_tuple;
	struct nf_conntrack_ecache *ecache;
	struct nf_conntrack_expect *exp = NULL;
	const struct nf_conntrack_zone *zone;
	struct nf_conn_timeout *timeout_ext;
	struct nf_conntrack_zone tmp;
	struct nf_conntrack_net *cnet;

	//构造反向的元组repl_tuple
	if (!nf_ct_invert_tuple(&repl_tuple, tuple)) {
		pr_debug("Can't invert tuple.\n");
		return NULL;
	}

	//申请并填充元组
	zone = nf_ct_zone_tmpl(tmpl, skb, &tmp);
	ct = __nf_conntrack_alloc(net, zone, tuple, &repl_tuple, GFP_ATOMIC,
				  hash/*正方向元组对应的hash*/);
	if (IS_ERR(ct))
		return (struct nf_conntrack_tuple_hash *)ct;

	if (!nf_ct_add_synproxy(ct, tmpl)) {
		nf_conntrack_free(ct);
		return ERR_PTR(-ENOMEM);
	}

	//取超时时间列表，如果有ct模板，则取ct模板的，否则使用NULL
	timeout_ext = tmpl ? nf_ct_timeout_find(tmpl) : NULL;

	if (timeout_ext)
		nf_ct_timeout_ext_add(ct, rcu_dereference(timeout_ext->timeout),
				      GFP_ATOMIC);

	nf_ct_acct_ext_add(ct, GFP_ATOMIC);
	nf_ct_tstamp_ext_add(ct, GFP_ATOMIC);
	nf_ct_labels_ext_add(ct);

	ecache = tmpl ? nf_ct_ecache_find(tmpl) : NULL;
	nf_ct_ecache_ext_add(ct, ecache ? ecache->ctmask : 0,
				 ecache ? ecache->expmask : 0,
			     GFP_ATOMIC);

	local_bh_disable();
	cnet = nf_ct_pernet(net);
	if (cnet->expect_count/*有期待表项*/) {
		spin_lock(&nf_conntrack_expect_lock);
		//刚刚创建了ct，当前有期待表项，先查找期待
		exp = nf_ct_find_expectation(net, zone, tuple);
		if (exp) {
			//查找了本流对应的期待，按期待创建ct
			pr_debug("expectation arrives ct=%p exp=%p\n",
				 ct, exp);
			/* Welcome, Mr. Bond.  We've been expecting you... */
			//标记此ct依据期待创建
			__set_bit(IPS_EXPECTED_BIT, &ct->status);
			/* exp->master safe, refcnt bumped in nf_ct_find_expectation */
			//指定此ct的父连接
			ct->master = exp->master;

			//如果期待有helper，则为此ct指定helper回调执行期待分析
			if (exp->helper) {
				help = nf_ct_helper_ext_add(ct, GFP_ATOMIC);
				if (help)
					rcu_assign_pointer(help->helper, exp->helper);
			}

#ifdef CONFIG_NF_CONNTRACK_MARK
			ct->mark = exp->master->mark;
#endif
#ifdef CONFIG_NF_CONNTRACK_SECMARK
			ct->secmark = exp->master->secmark;
#endif
			NF_CT_STAT_INC(net, expect_new);
		}
		spin_unlock(&nf_conntrack_expect_lock);
	}
	if (!exp)
		//没有查找到期待，尝试应用识别，设置helper
		__nf_ct_try_assign_helper(ct, tmpl, GFP_ATOMIC);

	//加入到unconfirmed链表上，并增加ct的引用计数
	/* Now it is inserted into the unconfirmed list, bump refcount */
	nf_conntrack_get(&ct->ct_general);
	nf_ct_add_to_unconfirmed_list(ct);

	local_bh_enable();

	if (exp) {
		//命中了期待，给期待一个入口，对ct执行修改
		if (exp->expectfn)
			exp->expectfn(ct, exp);
		nf_ct_expect_put(exp);
	}

	//返回源方向的flow
	return &ct->tuplehash[IP_CT_DIR_ORIGINAL];
}

/* On success, returns 0, sets skb->_nfct | ctinfo */
static int
resolve_normal_ct(struct nf_conn *tmpl,
		  struct sk_buff *skb,
		  unsigned int dataoff/*到l4层的头部偏移量*/,
		  u_int8_t protonum,//4层协议
		  const struct nf_hook_state *state)
{
	const struct nf_conntrack_zone *zone;
	/*报文元组信息（6元组）*/
	struct nf_conntrack_tuple tuple;
	struct nf_conntrack_tuple_hash *h;
	enum ip_conntrack_info ctinfo;
	struct nf_conntrack_zone tmp;
	u32 hash, zone_id, rid;
	struct nf_conn *ct;

	//提取元组信息准备查询ct
	if (!nf_ct_get_tuple(skb, skb_network_offset(skb),
			     dataoff, state->pf, protonum, state->net,
			     &tuple/*出参,skb对应的元组信息*/)) {
		pr_debug("Can't get tuple\n");
		return 0;
	}

	/* look for tuple match */
	zone = nf_ct_zone_tmpl(tmpl, skb, &tmp);
<<<<<<< HEAD
	hash = hash_conntrack_raw(&tuple, state->net);

	//通过tuple查找是否存在对应的连接跟踪
	h = __nf_conntrack_find_get(state->net, zone/*ct所属的zone*/, &tuple/*元组信息*/, hash/*元组hash*/);
=======

	zone_id = nf_ct_zone_id(zone, IP_CT_DIR_ORIGINAL);
	hash = hash_conntrack_raw(&tuple, zone_id, state->net);
	h = __nf_conntrack_find_get(state->net, zone, &tuple, hash);

	if (!h) {
		rid = nf_ct_zone_id(zone, IP_CT_DIR_REPLY);
		if (zone_id != rid) {
			u32 tmp = hash_conntrack_raw(&tuple, rid, state->net);

			h = __nf_conntrack_find_get(state->net, zone, &tuple, tmp);
		}
	}

>>>>>>> ce840177
	if (!h) {

		//没有找到对应的连接跟踪，创建它
		h = init_conntrack(state->net, tmpl, &tuple,
				   skb, dataoff, hash);
		if (!h)
			return 0;
		if (IS_ERR(h))
			return PTR_ERR(h);
	}

	//由h获得对应的ct
	ct = nf_ct_tuplehash_to_ctrack(h);

	/* It exists; we have (non-exclusive) reference. */
	if (NF_CT_DIRECTION(h) == IP_CT_DIR_REPLY) {
		//命中的是ct响应方向的元组（回包）
		ctinfo = IP_CT_ESTABLISHED_REPLY;
	} else {
		/* Once we've had two way comms, always ESTABLISHED. */
		if (test_bit(IPS_SEEN_REPLY_BIT, &ct->status)) {
			pr_debug("normal packet for %p\n", ct);
			//双向的包均看到了，得到稳定连接
			ctinfo = IP_CT_ESTABLISHED;
		} else if (test_bit(IPS_EXPECTED_BIT, &ct->status)) {
			pr_debug("related packet for %p\n", ct);
			//本ct是通过期待创建的
			ctinfo = IP_CT_RELATED;
		} else {
			//新创建的ct
			pr_debug("new packet for %p\n", ct);
			ctinfo = IP_CT_NEW;
		}
	}

	//为skb设置上其对应的连接跟踪及状态
	nf_ct_set(skb, ct, ctinfo);
	return 0;
}

/*
 * icmp packets need special treatment to handle error messages that are
 * related to a connection.
 *
 * Callers need to check if skb has a conntrack assigned when this
 * helper returns; in such case skb belongs to an already known connection.
 */
static unsigned int __cold
nf_conntrack_handle_icmp(struct nf_conn *tmpl,
			 struct sk_buff *skb,
			 unsigned int dataoff,
			 u8 protonum,
			 const struct nf_hook_state *state)
{
	int ret;

	if (state->pf == NFPROTO_IPV4 && protonum == IPPROTO_ICMP)
		//icmpv4报文处理
		ret = nf_conntrack_icmpv4_error(tmpl, skb, dataoff, state);
#if IS_ENABLED(CONFIG_IPV6)
	else if (state->pf == NFPROTO_IPV6 && protonum == IPPROTO_ICMPV6)
		ret = nf_conntrack_icmpv6_error(tmpl, skb, dataoff, state);
#endif
	else
		return NF_ACCEPT;

	if (ret <= 0)
		NF_CT_STAT_INC_ATOMIC(state->net, error);

	return ret;
}

static int generic_packet(struct nf_conn *ct, struct sk_buff *skb,
			  enum ip_conntrack_info ctinfo)
{
	const unsigned int *timeout = nf_ct_timeout_lookup(ct);

	if (!timeout)
		timeout = &nf_generic_pernet(nf_ct_net(ct))->timeout;

	nf_ct_refresh_acct(ct, ctinfo, skb, *timeout);
	return NF_ACCEPT;
}

/* Returns verdict for packet, or -1 for invalid. */
static int nf_conntrack_handle_packet(struct nf_conn *ct,
				      struct sk_buff *skb,
				      unsigned int dataoff/*到l4头部的指针偏移量*/,
				      enum ip_conntrack_info ctinfo/*连接状态*/,
				      const struct nf_hook_state *state/*hook上下文*/)
{
	//按协议类型更新状态
	switch (nf_ct_protonum(ct)) {
	case IPPROTO_TCP:
		//连接跟踪tcp状态更新
		return nf_conntrack_tcp_packet(ct, skb, dataoff,
					       ctinfo, state);
	case IPPROTO_UDP:
	    //连接跟踪udp状态更新
		return nf_conntrack_udp_packet(ct, skb, dataoff,
					       ctinfo, state);
	case IPPROTO_ICMP:
		return nf_conntrack_icmp_packet(ct, skb, ctinfo, state);
#if IS_ENABLED(CONFIG_IPV6)
	case IPPROTO_ICMPV6:
		return nf_conntrack_icmpv6_packet(ct, skb, ctinfo, state);
#endif
#ifdef CONFIG_NF_CT_PROTO_UDPLITE
	case IPPROTO_UDPLITE:
		return nf_conntrack_udplite_packet(ct, skb, dataoff,
						   ctinfo, state);
#endif
#ifdef CONFIG_NF_CT_PROTO_SCTP
	case IPPROTO_SCTP:
		return nf_conntrack_sctp_packet(ct, skb, dataoff,
						ctinfo, state);
#endif
#ifdef CONFIG_NF_CT_PROTO_DCCP
	case IPPROTO_DCCP:
		return nf_conntrack_dccp_packet(ct, skb, dataoff,
						ctinfo, state);
#endif
#ifdef CONFIG_NF_CT_PROTO_GRE
	case IPPROTO_GRE:
		return nf_conntrack_gre_packet(ct, skb, dataoff,
					       ctinfo, state);
#endif
	}

	//其它协议状态更新
	return generic_packet(ct, skb, ctinfo);
}

//连接跟踪入口函数（由netfilter hook点进入）
//负责连接跟踪创建及状态维护
unsigned int
nf_conntrack_in(struct sk_buff *skb, const struct nf_hook_state *state)
{
	enum ip_conntrack_info ctinfo;
	struct nf_conn *ct, *tmpl;
	u_int8_t protonum;
	int dataoff, ret;

	/*连接跟踪创建时，存在nfct中的为ct模板*/
	tmpl = nf_ct_get(skb, &ctinfo);
	if (tmpl || ctinfo == IP_CT_UNTRACKED) {
		//防止重复查询或者遇着明确标明不进行跟踪的报文
		/* Previously seen (loopback or untracked)?  Ignore. */
		if ((tmpl && !nf_ct_is_template(tmpl)) ||
		     ctinfo == IP_CT_UNTRACKED)
			return NF_ACCEPT;

		/*拿到模板，将nfct清空*/
		skb->_nfct = 0;
	}

	/* rcu_read_lock()ed by nf_hook_thresh */
	//获取到4层的头部偏移量，获取4层协议号
	dataoff = get_l4proto(skb, skb_network_offset(skb), state->pf, &protonum);
	if (dataoff <= 0) {
		pr_debug("not prepared to track yet or error occurred\n");
		NF_CT_STAT_INC_ATOMIC(state->net, invalid);
		ret = NF_ACCEPT;
		goto out;
	}

	if (protonum == IPPROTO_ICMP || protonum == IPPROTO_ICMPV6) {
		//icmp，icmpv6报文连接跟踪处理（例如端口不可达error报文）
		ret = nf_conntrack_handle_icmp(tmpl, skb, dataoff,
					       protonum, state);
		if (ret <= 0) {
			ret = -ret;
			goto out;
		}
		/* ICMP[v6] protocol trackers may assign one conntrack. */
		if (skb->_nfct)
			goto out;
	}

repeat:
	//如果已存在此skb对应的连接跟踪，则获取，否则创建
	ret = resolve_normal_ct(tmpl, skb, dataoff,
				protonum, state);
	if (ret < 0) {
		/* Too stressed to deal. */
		NF_CT_STAT_INC_ATOMIC(state->net, drop);
		ret = NF_DROP;
		goto out;
	}

	//取出skb对应的ct及连接状态
	ct = nf_ct_get(skb, &ctinfo);
	if (!ct) {
		/* Not valid part of a connection */
		NF_CT_STAT_INC_ATOMIC(state->net, invalid);
		ret = NF_ACCEPT;
		goto out;
	}

	//依据报文更新连接状态信息（函数高能量）
	ret = nf_conntrack_handle_packet(ct, skb, dataoff, ctinfo, state);
	if (ret <= 0) {
		/* Invalid: inverse of the return code tells
		 * the netfilter core what to do */
		pr_debug("nf_conntrack_in: Can't track with proto module\n");
		nf_conntrack_put(&ct->ct_general);
		skb->_nfct = 0;
		NF_CT_STAT_INC_ATOMIC(state->net, invalid);
		if (ret == -NF_DROP)
			NF_CT_STAT_INC_ATOMIC(state->net, drop);
		/* Special case: TCP tracker reports an attempt to reopen a
		 * closed/aborted connection. We have to go back and create a
		 * fresh conntrack.
		 */
		if (ret == -NF_REPEAT)
			goto repeat;
		ret = -ret;
		goto out;
	}

	//反方向的包上来，如果ct状态未加REPLY标记，加reply标记
	if (ctinfo == IP_CT_ESTABLISHED_REPLY &&
	    !test_and_set_bit(IPS_SEEN_REPLY_BIT, &ct->status))
		nf_conntrack_event_cache(IPCT_REPLY, ct);
out:
	if (tmpl)
		nf_ct_put(tmpl);

	return ret;
}
EXPORT_SYMBOL_GPL(nf_conntrack_in);

/* Alter reply tuple (maybe alter helper).  This is for NAT, and is
   implicitly racy: see __nf_conntrack_confirm */
void nf_conntrack_alter_reply(struct nf_conn *ct,
			      const struct nf_conntrack_tuple *newreply)
{
	struct nf_conn_help *help = nfct_help(ct);

	/* Should be unconfirmed, so not in hash table yet */
	WARN_ON(nf_ct_is_confirmed(ct));

	pr_debug("Altering reply tuple of %p to ", ct);
	nf_ct_dump_tuple(newreply);

	//设置新的replay方向的元组（由于做了nat,故反方向与正方向不同）
	ct->tuplehash[IP_CT_DIR_REPLY].tuple = *newreply;
	if (ct->master || (help && !hlist_empty(&help->expectations)))
		return;

	rcu_read_lock();
	//为当前ct尝试关联helper
	__nf_ct_try_assign_helper(ct, NULL, GFP_ATOMIC);
	rcu_read_unlock();
}
EXPORT_SYMBOL_GPL(nf_conntrack_alter_reply);

/* Refresh conntrack for this many jiffies and do accounting if do_acct is 1 */
void __nf_ct_refresh_acct(struct nf_conn *ct,
			  enum ip_conntrack_info ctinfo,
			  const struct sk_buff *skb,
			  u32 extra_jiffies,
			  bool do_acct)
{
	/* Only update if this is not a fixed timeout */
	if (test_bit(IPS_FIXED_TIMEOUT_BIT, &ct->status))
		goto acct;

	/* If not in hash table, timer will not be active yet */
	if (nf_ct_is_confirmed(ct))
		extra_jiffies += nfct_time_stamp;

	if (READ_ONCE(ct->timeout) != extra_jiffies)
		WRITE_ONCE(ct->timeout, extra_jiffies);
acct:
	if (do_acct)
		nf_ct_acct_update(ct, CTINFO2DIR(ctinfo), skb->len);
}
EXPORT_SYMBOL_GPL(__nf_ct_refresh_acct);

bool nf_ct_kill_acct(struct nf_conn *ct,
		     enum ip_conntrack_info ctinfo,
		     const struct sk_buff *skb)
{
	nf_ct_acct_update(ct, CTINFO2DIR(ctinfo), skb->len);

	return nf_ct_delete(ct, 0, 0);
}
EXPORT_SYMBOL_GPL(nf_ct_kill_acct);

#if IS_ENABLED(CONFIG_NF_CT_NETLINK)

#include <linux/netfilter/nfnetlink.h>
#include <linux/netfilter/nfnetlink_conntrack.h>
#include <linux/mutex.h>

/* Generic function for tcp/udp/sctp/dccp and alike. */
int nf_ct_port_tuple_to_nlattr(struct sk_buff *skb,
			       const struct nf_conntrack_tuple *tuple)
{
	if (nla_put_be16(skb, CTA_PROTO_SRC_PORT, tuple->src.u.tcp.port) ||
	    nla_put_be16(skb, CTA_PROTO_DST_PORT, tuple->dst.u.tcp.port))
		goto nla_put_failure;
	return 0;

nla_put_failure:
	return -1;
}
EXPORT_SYMBOL_GPL(nf_ct_port_tuple_to_nlattr);

const struct nla_policy nf_ct_port_nla_policy[CTA_PROTO_MAX+1] = {
	[CTA_PROTO_SRC_PORT]  = { .type = NLA_U16 },
	[CTA_PROTO_DST_PORT]  = { .type = NLA_U16 },
};
EXPORT_SYMBOL_GPL(nf_ct_port_nla_policy);

int nf_ct_port_nlattr_to_tuple(struct nlattr *tb[],
			       struct nf_conntrack_tuple *t,
			       u_int32_t flags)
{
	if (flags & CTA_FILTER_FLAG(CTA_PROTO_SRC_PORT)) {
		if (!tb[CTA_PROTO_SRC_PORT])
			return -EINVAL;

		t->src.u.tcp.port = nla_get_be16(tb[CTA_PROTO_SRC_PORT]);
	}

	if (flags & CTA_FILTER_FLAG(CTA_PROTO_DST_PORT)) {
		if (!tb[CTA_PROTO_DST_PORT])
			return -EINVAL;

		t->dst.u.tcp.port = nla_get_be16(tb[CTA_PROTO_DST_PORT]);
	}

	return 0;
}
EXPORT_SYMBOL_GPL(nf_ct_port_nlattr_to_tuple);

unsigned int nf_ct_port_nlattr_tuple_size(void)
{
	static unsigned int size __read_mostly;

	if (!size)
		size = nla_policy_len(nf_ct_port_nla_policy, CTA_PROTO_MAX + 1);

	return size;
}
EXPORT_SYMBOL_GPL(nf_ct_port_nlattr_tuple_size);
#endif

/* Used by ipt_REJECT and ip6t_REJECT. */
static void nf_conntrack_attach(struct sk_buff *nskb, const struct sk_buff *skb)
{
	struct nf_conn *ct;
	enum ip_conntrack_info ctinfo;

	/* This ICMP is in reverse direction to the packet which caused it */
	ct = nf_ct_get(skb, &ctinfo);
	if (CTINFO2DIR(ctinfo) == IP_CT_DIR_ORIGINAL)
		ctinfo = IP_CT_RELATED_REPLY;
	else
		ctinfo = IP_CT_RELATED;

	/* Attach to new skbuff, and increment count */
	nf_ct_set(nskb, ct, ctinfo);
	nf_conntrack_get(skb_nfct(nskb));
}

//这个函数为什么要更新一遍ct?
static int __nf_conntrack_update(struct net *net, struct sk_buff *skb,
				 struct nf_conn *ct,
				 enum ip_conntrack_info ctinfo)
{
	struct nf_conntrack_tuple_hash *h;
	struct nf_conntrack_tuple tuple;
	struct nf_nat_hook *nat_hook;
	unsigned int status;
	int dataoff;
	u16 l3num;
	u8 l4num;

	l3num = nf_ct_l3num(ct);

	dataoff = get_l4proto(skb, skb_network_offset(skb), l3num, &l4num);
	if (dataoff <= 0)
		return -1;

	if (!nf_ct_get_tuple(skb, skb_network_offset(skb), dataoff, l3num,
			     l4num, net, &tuple/*出参，l3,l4元组信息*/))
		return -1;

	if (ct->status & IPS_SRC_NAT) {
		memcpy(tuple.src.u3.all,
		       ct->tuplehash[IP_CT_DIR_ORIGINAL].tuple.src.u3.all,
		       sizeof(tuple.src.u3.all));
		tuple.src.u.all =
			ct->tuplehash[IP_CT_DIR_ORIGINAL].tuple.src.u.all;
	}

	if (ct->status & IPS_DST_NAT) {
		memcpy(tuple.dst.u3.all,
		       ct->tuplehash[IP_CT_DIR_ORIGINAL].tuple.dst.u3.all,
		       sizeof(tuple.dst.u3.all));
		tuple.dst.u.all =
			ct->tuplehash[IP_CT_DIR_ORIGINAL].tuple.dst.u.all;
	}

	/*通过tuple在zone中查询元组信息*/
	h = nf_conntrack_find_get(net, nf_ct_zone(ct), &tuple);
	if (!h)
	    /*没有查询到ct,退出*/
		return 0;

	/* Store status bits of the conntrack that is clashing to re-do NAT
	 * mangling according to what it has been done already to this packet.
	 */
	status = ct->status;

	/*重新设置skb关联的ct*/
	nf_ct_put(ct);
	ct = nf_ct_tuplehash_to_ctrack(h);
	nf_ct_set(skb, ct, ctinfo);

	/*取nat钩子点*/
	nat_hook = rcu_dereference(nf_nat_hook);
	if (!nat_hook)
		return 0;

	/*做snat*/
	if (status & IPS_SRC_NAT &&
	    nat_hook->manip_pkt(skb, ct, NF_NAT_MANIP_SRC,
				IP_CT_DIR_ORIGINAL) == NF_DROP)
		return -1;

	/*做dnat*/
	if (status & IPS_DST_NAT &&
	    nat_hook->manip_pkt(skb, ct, NF_NAT_MANIP_DST,
				IP_CT_DIR_ORIGINAL) == NF_DROP)
		return -1;

	return 0;
}

/* This packet is coming from userspace via nf_queue, complete the packet
 * processing after the helper invocation in nf_confirm().
 */
static int nf_confirm_cthelper(struct sk_buff *skb, struct nf_conn *ct,
			       enum ip_conntrack_info ctinfo)
{
	const struct nf_conntrack_helper *helper;
	const struct nf_conn_help *help;
	int protoff;

	help = nfct_help(ct);
	if (!help)
		return 0;

	helper = rcu_dereference(help->helper);
	if (!(helper->flags & NF_CT_HELPER_F_USERSPACE))
		return 0;

	//到l4层的偏移量
	switch (nf_ct_l3num(ct)) {
	case NFPROTO_IPV4:
		protoff = skb_network_offset(skb) + ip_hdrlen(skb);
		break;
#if IS_ENABLED(CONFIG_IPV6)
	case NFPROTO_IPV6: {
		__be16 frag_off;
		u8 pnum;

		pnum = ipv6_hdr(skb)->nexthdr;
		protoff = ipv6_skip_exthdr(skb, sizeof(struct ipv6hdr), &pnum,
					   &frag_off);
		if (protoff < 0 || (frag_off & htons(~0x7)) != 0)
			return 0;
		break;
	}
#endif
	default:
		return 0;
	}

	if (test_bit(IPS_SEQ_ADJUST_BIT, &ct->status) &&
	    !nf_is_loopback_packet(skb)) {
	    /*ct指明需要调整seq,且报文不属于loopback设备，执行seq调整*/
		if (!nf_ct_seq_adjust(skb, ct, ctinfo, protoff)) {
			NF_CT_STAT_INC_ATOMIC(nf_ct_net(ct), drop);
			return -1;
		}
	}

	/* We've seen it coming out the other side: confirm it */
	return nf_conntrack_confirm(skb) == NF_DROP ? - 1 : 0;
}

static int nf_conntrack_update(struct net *net, struct sk_buff *skb)
{
	enum ip_conntrack_info ctinfo;
	struct nf_conn *ct;
	int err;

	/*取skb对应的链接跟踪及ct状态*/
	ct = nf_ct_get(skb, &ctinfo);
	if (!ct)
	    /*无ct不处理*/
		return 0;

	if (!nf_ct_is_confirmed(ct)) {
	    /*ct没有confirm,（可能会被更新？另一方向先到？）执行更新*/
		err = __nf_conntrack_update(net, skb, ct, ctinfo);
		if (err < 0)
			return err;

		/*ct可能被变更了，重新获取一遍*/
		ct = nf_ct_get(skb, &ctinfo);
	}

	return nf_confirm_cthelper(skb, ct, ctinfo);
}

static bool nf_conntrack_get_tuple_skb(struct nf_conntrack_tuple *dst_tuple/*出参，记录获取的元组信息*/,
				       const struct sk_buff *skb)
{
	const struct nf_conntrack_tuple *src_tuple;
	const struct nf_conntrack_tuple_hash *hash;
	struct nf_conntrack_tuple srctuple;
	enum ip_conntrack_info ctinfo;
	struct nf_conn *ct;

	ct = nf_ct_get(skb, &ctinfo);
	if (ct) {
	    /*有ct,自ct当前方向中取对应的元组*/
		src_tuple = nf_ct_tuple(ct, CTINFO2DIR(ctinfo));
		memcpy(dst_tuple, src_tuple, sizeof(*dst_tuple));
		return true;
	}

	/*无ct,自skb中提供当前方向对应的元组*/
	if (!nf_ct_get_tuplepr(skb, skb_network_offset(skb),
			       NFPROTO_IPV4, dev_net(skb->dev),
			       &srctuple))
		return false;

	/*在默认的zone中查询元组对应的ct hash节点*/
	hash = nf_conntrack_find_get(dev_net(skb->dev),
				     &nf_ct_zone_dflt,
				     &srctuple);
	if (!hash)
	    /*没有找到对应的ct*/
		return false;

	/*取源方向元组*/
	ct = nf_ct_tuplehash_to_ctrack(hash);
	/*？这里的方向性如何处理？*/
	src_tuple = nf_ct_tuple(ct, !hash->tuple.dst.dir);
	memcpy(dst_tuple, src_tuple, sizeof(*dst_tuple));
	nf_ct_put(ct);

	return true;
}

/* Bring out ya dead! */
static struct nf_conn *
get_next_corpse(int (*iter)(struct nf_conn *i, void *data),
		void *data, unsigned int *bucket)
{
	struct nf_conntrack_tuple_hash *h;
	struct nf_conn *ct;
	struct hlist_nulls_node *n;
	spinlock_t *lockp;

	for (; *bucket < nf_conntrack_htable_size; (*bucket)++) {
		struct hlist_nulls_head *hslot = &nf_conntrack_hash[*bucket];

		if (hlist_nulls_empty(hslot))
			continue;

		lockp = &nf_conntrack_locks[*bucket % CONNTRACK_LOCKS];
		local_bh_disable();
		nf_conntrack_lock(lockp);
		hlist_nulls_for_each_entry(h, n, hslot, hnnode) {
			if (NF_CT_DIRECTION(h) != IP_CT_DIR_REPLY)
				continue;
			/* All nf_conn objects are added to hash table twice, one
			 * for original direction tuple, once for the reply tuple.
			 *
			 * Exception: In the IPS_NAT_CLASH case, only the reply
			 * tuple is added (the original tuple already existed for
			 * a different object).
			 *
			 * We only need to call the iterator once for each
			 * conntrack, so we just use the 'reply' direction
			 * tuple while iterating.
			 */
			ct = nf_ct_tuplehash_to_ctrack(h);
			if (iter(ct, data))
				goto found;
		}
		spin_unlock(lockp);
		local_bh_enable();
		cond_resched();
	}

	return NULL;
found:
	atomic_inc(&ct->ct_general.use);
	spin_unlock(lockp);
	local_bh_enable();
	return ct;
}

static void nf_ct_iterate_cleanup(int (*iter)(struct nf_conn *i, void *data),
				  void *data, u32 portid, int report)
{
	unsigned int bucket = 0;
	struct nf_conn *ct;

	might_sleep();

	mutex_lock(&nf_conntrack_mutex);
	while ((ct = get_next_corpse(iter, data, &bucket)) != NULL) {
		/* Time to push up daises... */

		nf_ct_delete(ct, portid, report);
		nf_ct_put(ct);
		cond_resched();
	}
	mutex_unlock(&nf_conntrack_mutex);
}

struct iter_data {
	int (*iter)(struct nf_conn *i, void *data);
	void *data;
	struct net *net;
};

static int iter_net_only(struct nf_conn *i, void *data)
{
	struct iter_data *d = data;

	if (!net_eq(d->net, nf_ct_net(i)))
		return 0;

	return d->iter(i, d->data);
}

static void
__nf_ct_unconfirmed_destroy(struct net *net)
{
	int cpu;

	for_each_possible_cpu(cpu) {
		struct nf_conntrack_tuple_hash *h;
		struct hlist_nulls_node *n;
		struct ct_pcpu *pcpu;

		pcpu = per_cpu_ptr(net->ct.pcpu_lists, cpu);

		spin_lock_bh(&pcpu->lock);
		hlist_nulls_for_each_entry(h, n, &pcpu->unconfirmed, hnnode) {
			struct nf_conn *ct;

			ct = nf_ct_tuplehash_to_ctrack(h);

			/* we cannot call iter() on unconfirmed list, the
			 * owning cpu can reallocate ct->ext at any time.
			 */
			set_bit(IPS_DYING_BIT, &ct->status);
		}
		spin_unlock_bh(&pcpu->lock);
		cond_resched();
	}
}

void nf_ct_unconfirmed_destroy(struct net *net)
{
	struct nf_conntrack_net *cnet = nf_ct_pernet(net);

	might_sleep();

	if (atomic_read(&cnet->count) > 0) {
		__nf_ct_unconfirmed_destroy(net);
		nf_queue_nf_hook_drop(net);
		synchronize_net();
	}
}
EXPORT_SYMBOL_GPL(nf_ct_unconfirmed_destroy);

void nf_ct_iterate_cleanup_net(struct net *net,
			       int (*iter)(struct nf_conn *i, void *data),
			       void *data, u32 portid, int report)
{
	struct nf_conntrack_net *cnet = nf_ct_pernet(net);
	struct iter_data d;

	might_sleep();

	if (atomic_read(&cnet->count) == 0)
		return;

	d.iter = iter;
	d.data = data;
	d.net = net;

	nf_ct_iterate_cleanup(iter_net_only, &d, portid, report);
}
EXPORT_SYMBOL_GPL(nf_ct_iterate_cleanup_net);

/**
 * nf_ct_iterate_destroy - destroy unconfirmed conntracks and iterate table
 * @iter: callback to invoke for each conntrack
 * @data: data to pass to @iter
 *
 * Like nf_ct_iterate_cleanup, but first marks conntracks on the
 * unconfirmed list as dying (so they will not be inserted into
 * main table).
 *
 * Can only be called in module exit path.
 */
void
nf_ct_iterate_destroy(int (*iter)(struct nf_conn *i, void *data), void *data)
{
	struct net *net;

	down_read(&net_rwsem);
	for_each_net(net) {
		struct nf_conntrack_net *cnet = nf_ct_pernet(net);

		if (atomic_read(&cnet->count) == 0)
			continue;
		__nf_ct_unconfirmed_destroy(net);
		nf_queue_nf_hook_drop(net);
	}
	up_read(&net_rwsem);

	/* Need to wait for netns cleanup worker to finish, if its
	 * running -- it might have deleted a net namespace from
	 * the global list, so our __nf_ct_unconfirmed_destroy() might
	 * not have affected all namespaces.
	 */
	net_ns_barrier();

	/* a conntrack could have been unlinked from unconfirmed list
	 * before we grabbed pcpu lock in __nf_ct_unconfirmed_destroy().
	 * This makes sure its inserted into conntrack table.
	 */
	synchronize_net();

	nf_ct_iterate_cleanup(iter, data, 0, 0);
}
EXPORT_SYMBOL_GPL(nf_ct_iterate_destroy);

static int kill_all(struct nf_conn *i, void *data)
{
	return net_eq(nf_ct_net(i), data);
}

void nf_conntrack_cleanup_start(void)
{
	conntrack_gc_work.exiting = true;
	RCU_INIT_POINTER(ip_ct_attach, NULL);
}

void nf_conntrack_cleanup_end(void)
{
	RCU_INIT_POINTER(nf_ct_hook, NULL);
	cancel_delayed_work_sync(&conntrack_gc_work.dwork);
	kvfree(nf_conntrack_hash);

	nf_conntrack_proto_fini();
	nf_conntrack_seqadj_fini();
	nf_conntrack_labels_fini();
	nf_conntrack_helper_fini();
	nf_conntrack_timeout_fini();
	nf_conntrack_ecache_fini();
	nf_conntrack_tstamp_fini();
	nf_conntrack_acct_fini();
	nf_conntrack_expect_fini();

	kmem_cache_destroy(nf_conntrack_cachep);
}

/*
 * Mishearing the voices in his head, our hero wonders how he's
 * supposed to kill the mall.
 */
void nf_conntrack_cleanup_net(struct net *net)
{
	LIST_HEAD(single);

	list_add(&net->exit_list, &single);
	nf_conntrack_cleanup_net_list(&single);
}

void nf_conntrack_cleanup_net_list(struct list_head *net_exit_list)
{
	int busy;
	struct net *net;

	/*
	 * This makes sure all current packets have passed through
	 *  netfilter framework.  Roll on, two-stage module
	 *  delete...
	 */
	synchronize_net();
i_see_dead_people:
	busy = 0;
	list_for_each_entry(net, net_exit_list, exit_list) {
		struct nf_conntrack_net *cnet = nf_ct_pernet(net);

		nf_ct_iterate_cleanup(kill_all, net, 0, 0);
		if (atomic_read(&cnet->count) != 0)
			busy = 1;
	}
	if (busy) {
		schedule();
		goto i_see_dead_people;
	}

	list_for_each_entry(net, net_exit_list, exit_list) {
		nf_conntrack_ecache_pernet_fini(net);
		nf_conntrack_expect_pernet_fini(net);
		free_percpu(net->ct.stat);
		free_percpu(net->ct.pcpu_lists);
	}
}

//申请hash表
void *nf_ct_alloc_hashtable(unsigned int *sizep, int nulls)
{
	struct hlist_nulls_head *hash;
	unsigned int nr_slots, i;

	if (*sizep > (UINT_MAX / sizeof(struct hlist_nulls_head)))
		return NULL;

	BUILD_BUG_ON(sizeof(struct hlist_nulls_head) != sizeof(struct hlist_head));
	nr_slots = *sizep = roundup(*sizep, PAGE_SIZE / sizeof(struct hlist_nulls_head));

	hash = kvcalloc(nr_slots, sizeof(struct hlist_nulls_head), GFP_KERNEL);

	if (hash && nulls)
		for (i = 0; i < nr_slots; i++)
			INIT_HLIST_NULLS_HEAD(&hash[i], i);

	return hash;
}
EXPORT_SYMBOL_GPL(nf_ct_alloc_hashtable);

int nf_conntrack_hash_resize(unsigned int hashsize)
{
	int i, bucket;
	unsigned int old_size;
	struct hlist_nulls_head *hash, *old_hash;
	struct nf_conntrack_tuple_hash *h;
	struct nf_conn *ct;

	if (!hashsize)
		return -EINVAL;

	hash = nf_ct_alloc_hashtable(&hashsize, 1);
	if (!hash)
		return -ENOMEM;

	mutex_lock(&nf_conntrack_mutex);
	old_size = nf_conntrack_htable_size;
	if (old_size == hashsize) {
		mutex_unlock(&nf_conntrack_mutex);
		kvfree(hash);
		return 0;
	}

	local_bh_disable();
	nf_conntrack_all_lock();
	write_seqcount_begin(&nf_conntrack_generation);

	/* Lookups in the old hash might happen in parallel, which means we
	 * might get false negatives during connection lookup. New connections
	 * created because of a false negative won't make it into the hash
	 * though since that required taking the locks.
	 */

	for (i = 0; i < nf_conntrack_htable_size; i++) {
		while (!hlist_nulls_empty(&nf_conntrack_hash[i])) {
			unsigned int zone_id;

			h = hlist_nulls_entry(nf_conntrack_hash[i].first,
					      struct nf_conntrack_tuple_hash, hnnode);
			ct = nf_ct_tuplehash_to_ctrack(h);
			hlist_nulls_del_rcu(&h->hnnode);

			zone_id = nf_ct_zone_id(nf_ct_zone(ct), NF_CT_DIRECTION(h));
			bucket = __hash_conntrack(nf_ct_net(ct),
						  &h->tuple, zone_id, hashsize);
			hlist_nulls_add_head_rcu(&h->hnnode, &hash[bucket]);
		}
	}
	old_size = nf_conntrack_htable_size;
	old_hash = nf_conntrack_hash;

	nf_conntrack_hash = hash;
	nf_conntrack_htable_size = hashsize;

	write_seqcount_end(&nf_conntrack_generation);
	nf_conntrack_all_unlock();
	local_bh_enable();

	mutex_unlock(&nf_conntrack_mutex);

	synchronize_net();
	kvfree(old_hash);
	return 0;
}

int nf_conntrack_set_hashsize(const char *val, const struct kernel_param *kp)
{
	unsigned int hashsize;
	int rc;

	if (current->nsproxy->net_ns != &init_net)
		return -EOPNOTSUPP;

	/* On boot, we can set this without any fancy locking. */
	if (!nf_conntrack_hash)
		return param_set_uint(val, kp);

	rc = kstrtouint(val, 0, &hashsize);
	if (rc)
		return rc;

	return nf_conntrack_hash_resize(hashsize);
}

static __always_inline unsigned int total_extension_size(void)
{
	/* remember to add new extensions below */
	BUILD_BUG_ON(NF_CT_EXT_NUM > 9);

	return sizeof(struct nf_ct_ext) +
	       sizeof(struct nf_conn_help)
#if IS_ENABLED(CONFIG_NF_NAT)
		+ sizeof(struct nf_conn_nat)
#endif
		+ sizeof(struct nf_conn_seqadj)
		+ sizeof(struct nf_conn_acct)
#ifdef CONFIG_NF_CONNTRACK_EVENTS
		+ sizeof(struct nf_conntrack_ecache)
#endif
#ifdef CONFIG_NF_CONNTRACK_TIMESTAMP
		+ sizeof(struct nf_conn_tstamp)
#endif
#ifdef CONFIG_NF_CONNTRACK_TIMEOUT
		+ sizeof(struct nf_conn_timeout)
#endif
#ifdef CONFIG_NF_CONNTRACK_LABELS
		+ sizeof(struct nf_conn_labels)
#endif
#if IS_ENABLED(CONFIG_NETFILTER_SYNPROXY)
		+ sizeof(struct nf_conn_synproxy)
#endif
	;
};

int nf_conntrack_init_start(void)
{
	unsigned long nr_pages = totalram_pages();
	int max_factor = 8;
	int ret = -ENOMEM;
	int i;

	/* struct nf_ct_ext uses u8 to store offsets/size */
	BUILD_BUG_ON(total_extension_size() > 255u);

	seqcount_spinlock_init(&nf_conntrack_generation,
			       &nf_conntrack_locks_all_lock);

	for (i = 0; i < CONNTRACK_LOCKS; i++)
		spin_lock_init(&nf_conntrack_locks[i]);

	if (!nf_conntrack_htable_size) {
		nf_conntrack_htable_size
			= (((nr_pages << PAGE_SHIFT) / 16384)
			   / sizeof(struct hlist_head));
		if (BITS_PER_LONG >= 64 &&
		    nr_pages > (4 * (1024 * 1024 * 1024 / PAGE_SIZE)))
			nf_conntrack_htable_size = 262144;
		else if (nr_pages > (1024 * 1024 * 1024 / PAGE_SIZE))
			nf_conntrack_htable_size = 65536;

		if (nf_conntrack_htable_size < 1024)
			nf_conntrack_htable_size = 1024;
		/* Use a max. factor of one by default to keep the average
		 * hash chain length at 2 entries.  Each entry has to be added
		 * twice (once for original direction, once for reply).
		 * When a table size is given we use the old value of 8 to
		 * avoid implicit reduction of the max entries setting.
		 */
		max_factor = 1;
	}

	nf_conntrack_hash = nf_ct_alloc_hashtable(&nf_conntrack_htable_size, 1);
	if (!nf_conntrack_hash)
		return -ENOMEM;

	nf_conntrack_max = max_factor * nf_conntrack_htable_size;

	nf_conntrack_cachep = kmem_cache_create("nf_conntrack",
						sizeof(struct nf_conn),
						NFCT_INFOMASK + 1,
						SLAB_TYPESAFE_BY_RCU | SLAB_HWCACHE_ALIGN, NULL);
	if (!nf_conntrack_cachep)
		goto err_cachep;

	ret = nf_conntrack_expect_init();
	if (ret < 0)
		goto err_expect;

	ret = nf_conntrack_acct_init();
	if (ret < 0)
		goto err_acct;

	ret = nf_conntrack_tstamp_init();
	if (ret < 0)
		goto err_tstamp;

	ret = nf_conntrack_ecache_init();
	if (ret < 0)
		goto err_ecache;

	ret = nf_conntrack_timeout_init();
	if (ret < 0)
		goto err_timeout;

	ret = nf_conntrack_helper_init();
	if (ret < 0)
		goto err_helper;

	ret = nf_conntrack_labels_init();
	if (ret < 0)
		goto err_labels;

	ret = nf_conntrack_seqadj_init();
	if (ret < 0)
		goto err_seqadj;

	ret = nf_conntrack_proto_init();
	if (ret < 0)
		goto err_proto;

	conntrack_gc_work_init(&conntrack_gc_work);
	queue_delayed_work(system_power_efficient_wq, &conntrack_gc_work.dwork, HZ);

	return 0;

err_proto:
	nf_conntrack_seqadj_fini();
err_seqadj:
	nf_conntrack_labels_fini();
err_labels:
	nf_conntrack_helper_fini();
err_helper:
	nf_conntrack_timeout_fini();
err_timeout:
	nf_conntrack_ecache_fini();
err_ecache:
	nf_conntrack_tstamp_fini();
err_tstamp:
	nf_conntrack_acct_fini();
err_acct:
	nf_conntrack_expect_fini();
err_expect:
	kmem_cache_destroy(nf_conntrack_cachep);
err_cachep:
	kvfree(nf_conntrack_hash);
	return ret;
}

static struct nf_ct_hook nf_conntrack_hook = {
	.update		= nf_conntrack_update,
	.destroy	= destroy_conntrack,
	.get_tuple_skb  = nf_conntrack_get_tuple_skb,
};

/*设置contrack的回调*/
void nf_conntrack_init_end(void)
{
	/* For use by REJECT target */
	RCU_INIT_POINTER(ip_ct_attach, nf_conntrack_attach);
	RCU_INIT_POINTER(nf_ct_hook, &nf_conntrack_hook);
}

/*
 * We need to use special "null" values, not used in hash table
 */
#define UNCONFIRMED_NULLS_VAL	((1<<30)+0)
#define DYING_NULLS_VAL		((1<<30)+1)

int nf_conntrack_init_net(struct net *net)
{
	struct nf_conntrack_net *cnet = nf_ct_pernet(net);
	int ret = -ENOMEM;
	int cpu;

	BUILD_BUG_ON(IP_CT_UNTRACKED == IP_CT_NUMBER);
	BUILD_BUG_ON_NOT_POWER_OF_2(CONNTRACK_LOCKS);
	atomic_set(&cnet->count, 0);

	net->ct.pcpu_lists = alloc_percpu(struct ct_pcpu);
	if (!net->ct.pcpu_lists)
		goto err_stat;

	for_each_possible_cpu(cpu) {
		struct ct_pcpu *pcpu = per_cpu_ptr(net->ct.pcpu_lists, cpu);

		spin_lock_init(&pcpu->lock);
		//初始化confirm
		INIT_HLIST_NULLS_HEAD(&pcpu->unconfirmed, UNCONFIRMED_NULLS_VAL);
		INIT_HLIST_NULLS_HEAD(&pcpu->dying, DYING_NULLS_VAL);
	}

	net->ct.stat = alloc_percpu(struct ip_conntrack_stat);
	if (!net->ct.stat)
		goto err_pcpu_lists;

	ret = nf_conntrack_expect_pernet_init(net);
	if (ret < 0)
		goto err_expect;

	nf_conntrack_acct_pernet_init(net);
	nf_conntrack_tstamp_pernet_init(net);
	nf_conntrack_ecache_pernet_init(net);
	nf_conntrack_helper_pernet_init(net);
	nf_conntrack_proto_pernet_init(net);

	return 0;

err_expect:
	free_percpu(net->ct.stat);
err_pcpu_lists:
	free_percpu(net->ct.pcpu_lists);
err_stat:
	return ret;
}<|MERGE_RESOLUTION|>--- conflicted
+++ resolved
@@ -876,11 +876,7 @@
 nf_conntrack_find_get(struct net *net, const struct nf_conntrack_zone *zone,
 		      const struct nf_conntrack_tuple *tuple)
 {
-<<<<<<< HEAD
 	//查找链接跟踪
-	return __nf_conntrack_find_get(net, zone, tuple,
-				       hash_conntrack_raw(tuple, net));
-=======
 	unsigned int rid, zone_id = nf_ct_zone_id(zone, IP_CT_DIR_ORIGINAL);
 	struct nf_conntrack_tuple_hash *thash;
 
@@ -895,7 +891,6 @@
 		return __nf_conntrack_find_get(net, zone, tuple,
 					       hash_conntrack_raw(tuple, rid, net));
 	return thash;
->>>>>>> ce840177
 }
 EXPORT_SYMBOL_GPL(nf_conntrack_find_get);
 
@@ -937,12 +932,9 @@
 					   nf_ct_zone_id(nf_ct_zone(ct), IP_CT_DIR_REPLY));
 	} while (nf_conntrack_double_lock(net, hash, reply_hash, sequence));
 
-<<<<<<< HEAD
+	max_chainlen = MIN_CHAINLEN + prandom_u32_max(MAX_CHAINLEN);
+
 	/*检查两个方向的tuple是否已在表中*/
-=======
-	max_chainlen = MIN_CHAINLEN + prandom_u32_max(MAX_CHAINLEN);
-
->>>>>>> ce840177
 	/* See if there's one in the list already, including reverse */
 	hlist_nulls_for_each_entry(h, n, &nf_conntrack_hash[hash], hnnode) {
 		if (nf_ct_key_equal(h, &ct->tuplehash[IP_CT_DIR_ORIGINAL].tuple,
@@ -1266,11 +1258,7 @@
 	/* See if there's one in the list already, including reverse:
 	   NAT could have grabbed it without realizing, since we're
 	   not in the hash.  If there is, we lost race. */
-<<<<<<< HEAD
-	hlist_nulls_for_each_entry(h, n, &nf_conntrack_hash[hash/*正方向hash*/], hnnode)
-=======
-	hlist_nulls_for_each_entry(h, n, &nf_conntrack_hash[hash], hnnode) {
->>>>>>> ce840177
+	hlist_nulls_for_each_entry(h, n, &nf_conntrack_hash[hash/*正方向hash*/], hnnode) {
 		if (nf_ct_key_equal(h, &ct->tuplehash[IP_CT_DIR_ORIGINAL].tuple,
 				    zone, net))
 		    /*正方向存在*/
@@ -1821,16 +1809,11 @@
 
 	/* look for tuple match */
 	zone = nf_ct_zone_tmpl(tmpl, skb, &tmp);
-<<<<<<< HEAD
-	hash = hash_conntrack_raw(&tuple, state->net);
-
+
+	zone_id = nf_ct_zone_id(zone, IP_CT_DIR_ORIGINAL);
+	hash = hash_conntrack_raw(&tuple, zone_id, state->net);
 	//通过tuple查找是否存在对应的连接跟踪
 	h = __nf_conntrack_find_get(state->net, zone/*ct所属的zone*/, &tuple/*元组信息*/, hash/*元组hash*/);
-=======
-
-	zone_id = nf_ct_zone_id(zone, IP_CT_DIR_ORIGINAL);
-	hash = hash_conntrack_raw(&tuple, zone_id, state->net);
-	h = __nf_conntrack_find_get(state->net, zone, &tuple, hash);
 
 	if (!h) {
 		rid = nf_ct_zone_id(zone, IP_CT_DIR_REPLY);
@@ -1841,7 +1824,6 @@
 		}
 	}
 
->>>>>>> ce840177
 	if (!h) {
 
 		//没有找到对应的连接跟踪，创建它
