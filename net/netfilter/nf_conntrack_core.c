// SPDX-License-Identifier: GPL-2.0-only
/* Connection state tracking for netfilter.  This is separated from,
   but required by, the NAT layer; it can also be used by an iptables
   extension. */

/* (C) 1999-2001 Paul `Rusty' Russell
 * (C) 2002-2006 Netfilter Core Team <coreteam@netfilter.org>
 * (C) 2003,2004 USAGI/WIDE Project <http://www.linux-ipv6.org>
 * (C) 2005-2012 Patrick McHardy <kaber@trash.net>
 */

#define pr_fmt(fmt) KBUILD_MODNAME ": " fmt

#include <linux/types.h>
#include <linux/netfilter.h>
#include <linux/module.h>
#include <linux/sched.h>
#include <linux/skbuff.h>
#include <linux/proc_fs.h>
#include <linux/vmalloc.h>
#include <linux/stddef.h>
#include <linux/slab.h>
#include <linux/random.h>
#include <linux/siphash.h>
#include <linux/err.h>
#include <linux/percpu.h>
#include <linux/moduleparam.h>
#include <linux/notifier.h>
#include <linux/kernel.h>
#include <linux/netdevice.h>
#include <linux/socket.h>
#include <linux/mm.h>
#include <linux/nsproxy.h>
#include <linux/rculist_nulls.h>

#include <net/netfilter/nf_conntrack.h>
#include <net/netfilter/nf_conntrack_bpf.h>
#include <net/netfilter/nf_conntrack_l4proto.h>
#include <net/netfilter/nf_conntrack_expect.h>
#include <net/netfilter/nf_conntrack_helper.h>
#include <net/netfilter/nf_conntrack_core.h>
#include <net/netfilter/nf_conntrack_extend.h>
#include <net/netfilter/nf_conntrack_acct.h>
#include <net/netfilter/nf_conntrack_ecache.h>
#include <net/netfilter/nf_conntrack_zones.h>
#include <net/netfilter/nf_conntrack_timestamp.h>
#include <net/netfilter/nf_conntrack_timeout.h>
#include <net/netfilter/nf_conntrack_labels.h>
#include <net/netfilter/nf_conntrack_synproxy.h>
#include <net/netfilter/nf_nat.h>
#include <net/netfilter/nf_nat_helper.h>
#include <net/netns/hash.h>
#include <net/ip.h>

#include "nf_internals.h"

__cacheline_aligned_in_smp spinlock_t nf_conntrack_locks[CONNTRACK_LOCKS];
EXPORT_SYMBOL_GPL(nf_conntrack_locks);

__cacheline_aligned_in_smp DEFINE_SPINLOCK(nf_conntrack_expect_lock);
EXPORT_SYMBOL_GPL(nf_conntrack_expect_lock);

//保存ct的hashtable指针（全局的）
struct hlist_nulls_head *nf_conntrack_hash __read_mostly;
EXPORT_SYMBOL_GPL(nf_conntrack_hash);

struct conntrack_gc_work {
	struct delayed_work	dwork;
	u32			next_bucket;
	u32			avg_timeout;
	u32			count;
	u32			start_time;
	bool			exiting;
	bool			early_drop;
};

//对外提供ct结构体
static __read_mostly struct kmem_cache *nf_conntrack_cachep;
static DEFINE_SPINLOCK(nf_conntrack_locks_all_lock);
static __read_mostly bool nf_conntrack_locks_all;

/* serialize hash resizes and nf_ct_iterate_cleanup */
static DEFINE_MUTEX(nf_conntrack_mutex);

#define GC_SCAN_INTERVAL_MAX	(60ul * HZ)
#define GC_SCAN_INTERVAL_MIN	(1ul * HZ)

/* clamp timeouts to this value (TCP unacked) */
#define GC_SCAN_INTERVAL_CLAMP	(300ul * HZ)

/* Initial bias pretending we have 100 entries at the upper bound so we don't
 * wakeup often just because we have three entries with a 1s timeout while still
 * allowing non-idle machines to wakeup more often when needed.
 */
#define GC_SCAN_INITIAL_COUNT	100
#define GC_SCAN_INTERVAL_INIT	GC_SCAN_INTERVAL_MAX

#define GC_SCAN_MAX_DURATION	msecs_to_jiffies(10)
#define GC_SCAN_EXPIRED_MAX	(64000u / HZ)

#define MIN_CHAINLEN	8u
#define MAX_CHAINLEN	(32u - MIN_CHAINLEN)

static struct conntrack_gc_work conntrack_gc_work;

void nf_conntrack_lock(spinlock_t *lock) __acquires(lock)
{
	/* 1) Acquire the lock */
	spin_lock(lock);

	/* 2) read nf_conntrack_locks_all, with ACQUIRE semantics
	 * It pairs with the smp_store_release() in nf_conntrack_all_unlock()
	 */
	if (likely(smp_load_acquire(&nf_conntrack_locks_all) == false))
		return;

	/* fast path failed, unlock */
	spin_unlock(lock);

	/* Slow path 1) get global lock */
	spin_lock(&nf_conntrack_locks_all_lock);

	/* Slow path 2) get the lock we want */
	spin_lock(lock);

	/* Slow path 3) release the global lock */
	spin_unlock(&nf_conntrack_locks_all_lock);
}
EXPORT_SYMBOL_GPL(nf_conntrack_lock);

static void nf_conntrack_double_unlock(unsigned int h1, unsigned int h2)
{
	h1 %= CONNTRACK_LOCKS;
	h2 %= CONNTRACK_LOCKS;
	spin_unlock(&nf_conntrack_locks[h1]);
	if (h1 != h2)
		spin_unlock(&nf_conntrack_locks[h2]);
}

/* return true if we need to recompute hashes (in case hash table was resized) */
static bool nf_conntrack_double_lock(struct net *net, unsigned int h1,
				     unsigned int h2, unsigned int sequence)
{
	h1 %= CONNTRACK_LOCKS;
	h2 %= CONNTRACK_LOCKS;
	//定义加锁顺序，保证小的值先加锁
	if (h1 <= h2) {
		nf_conntrack_lock(&nf_conntrack_locks[h1]);
		if (h1 != h2)
		    /*如果锁相等，则仅加一次*/
			spin_lock_nested(&nf_conntrack_locks[h2],
					 SINGLE_DEPTH_NESTING);
	} else {
		nf_conntrack_lock(&nf_conntrack_locks[h2]);
		spin_lock_nested(&nf_conntrack_locks[h1],
				 SINGLE_DEPTH_NESTING);
	}
	if (read_seqcount_retry(&nf_conntrack_generation, sequence)) {
		nf_conntrack_double_unlock(h1, h2);
		return true;
	}
	return false;
}

static void nf_conntrack_all_lock(void)
	__acquires(&nf_conntrack_locks_all_lock)
{
	int i;

	spin_lock(&nf_conntrack_locks_all_lock);

	/* For nf_contrack_locks_all, only the latest time when another
	 * CPU will see an update is controlled, by the "release" of the
	 * spin_lock below.
	 * The earliest time is not controlled, an thus KCSAN could detect
	 * a race when nf_conntract_lock() reads the variable.
	 * WRITE_ONCE() is used to ensure the compiler will not
	 * optimize the write.
	 */
	WRITE_ONCE(nf_conntrack_locks_all, true);

	for (i = 0; i < CONNTRACK_LOCKS; i++) {
		spin_lock(&nf_conntrack_locks[i]);

		/* This spin_unlock provides the "release" to ensure that
		 * nf_conntrack_locks_all==true is visible to everyone that
		 * acquired spin_lock(&nf_conntrack_locks[]).
		 */
		spin_unlock(&nf_conntrack_locks[i]);
	}
}

static void nf_conntrack_all_unlock(void)
	__releases(&nf_conntrack_locks_all_lock)
{
	/* All prior stores must be complete before we clear
	 * 'nf_conntrack_locks_all'. Otherwise nf_conntrack_lock()
	 * might observe the false value but not the entire
	 * critical section.
	 * It pairs with the smp_load_acquire() in nf_conntrack_lock()
	 */
	smp_store_release(&nf_conntrack_locks_all, false);
	spin_unlock(&nf_conntrack_locks_all_lock);
}

//系统连接跟踪表桶大小
unsigned int nf_conntrack_htable_size __read_mostly;
EXPORT_SYMBOL_GPL(nf_conntrack_htable_size);

//容许创建的ct最大数目
unsigned int nf_conntrack_max __read_mostly;
EXPORT_SYMBOL_GPL(nf_conntrack_max);
seqcount_spinlock_t nf_conntrack_generation __read_mostly;
static siphash_aligned_key_t nf_conntrack_hash_rnd;

//计算元组对应的hashcode
static u32 hash_conntrack_raw(const struct nf_conntrack_tuple *tuple,
			      unsigned int zoneid,
			      const struct net *net)
{
	u64 a, b, c, d;

	get_random_once(&nf_conntrack_hash_rnd, sizeof(nf_conntrack_hash_rnd));

	/* The direction must be ignored, handle usable tuplehash members manually */
	a = (u64)tuple->src.u3.all[0] << 32 | tuple->src.u3.all[3];
	b = (u64)tuple->dst.u3.all[0] << 32 | tuple->dst.u3.all[3];

<<<<<<< HEAD
	/* The direction must be ignored, so handle usable members manually. */
	combined.src = tuple->src;
	combined.dst_addr = tuple->dst.u3;
	combined.zone = zoneid;
	combined.net_mix = net_hash_mix(net);
	/*这里不包含srcport ????*/
	combined.dport = (__force __u16)tuple->dst.u.all;
	combined.proto = tuple->dst.protonum;
=======
	c = (__force u64)tuple->src.u.all << 32 | (__force u64)tuple->dst.u.all << 16;
	c |= tuple->dst.protonum;
>>>>>>> fe15c26e

	d = (u64)zoneid << 32 | net_hash_mix(net);

	/* IPv4: u3.all[1,2,3] == 0 */
	c ^= (u64)tuple->src.u3.all[1] << 32 | tuple->src.u3.all[2];
	d += (u64)tuple->dst.u3.all[1] << 32 | tuple->dst.u3.all[2];

	return (u32)siphash_4u64(a, b, c, d, &nf_conntrack_hash_rnd);
}

static u32 scale_hash(u32 hash)
{
	return reciprocal_scale(hash, nf_conntrack_htable_size);
}

static u32 __hash_conntrack(const struct net *net,
			    const struct nf_conntrack_tuple *tuple,
			    unsigned int zoneid,
			    unsigned int size)
{
	return reciprocal_scale(hash_conntrack_raw(tuple, zoneid, net), size);
}

static u32 hash_conntrack(const struct net *net,
			  const struct nf_conntrack_tuple *tuple,
			  unsigned int zoneid)
{
	return scale_hash(hash_conntrack_raw(tuple, zoneid, net));
}

//提取skb的4层源端口，目的端口
static bool nf_ct_get_tuple_ports(const struct sk_buff *skb,
				  unsigned int dataoff,
				  struct nf_conntrack_tuple *tuple)
{	struct {
		__be16 sport;
		__be16 dport;
	} _inet_hdr, *inet_hdr;

	/* Actually only need first 4 bytes to get ports. */
	inet_hdr = skb_header_pointer(skb, dataoff, sizeof(_inet_hdr), &_inet_hdr);
	if (!inet_hdr)
		return false;

	//设置源目的端口
	tuple->src.u.udp.port = inet_hdr->sport;
	tuple->dst.u.udp.port = inet_hdr->dport;
	return true;
}

//自skb中提取当前方向的3层，4层元组
static bool
nf_ct_get_tuple(const struct sk_buff *skb,
		unsigned int nhoff,//到网络层的offset
		unsigned int dataoff,//到l4层的offset
		u_int16_t l3num,//3层协议号
		u_int8_t protonum,//4层协议号
		struct net *net,
		struct nf_conntrack_tuple *tuple/*出参，待填充的元组信息*/)
{
	unsigned int size;
	const __be32 *ap;
	__be32 _addrs[8];

	memset(tuple, 0, sizeof(*tuple));

	//取三层协议元组信息
	tuple->src.l3num = l3num;
	switch (l3num) {
	case NFPROTO_IPV4:
		nhoff += offsetof(struct iphdr, saddr);
		size = 2 * sizeof(__be32);
		break;
	case NFPROTO_IPV6:
		nhoff += offsetof(struct ipv6hdr, saddr);
		size = sizeof(_addrs);
		break;
	default:
		return true;
	}

	//提取源地址，目的地址至_addrs中
	ap = skb_header_pointer(skb, nhoff, size, _addrs);
	if (!ap)
		return false;

	switch (l3num) {
	case NFPROTO_IPV4:
		tuple->src.u3.ip = ap[0];
		tuple->dst.u3.ip = ap[1];
		break;
	case NFPROTO_IPV6:
		memcpy(tuple->src.u3.ip6, ap, sizeof(tuple->src.u3.ip6));
		memcpy(tuple->dst.u3.ip6, ap + 4, sizeof(tuple->dst.u3.ip6));
		break;
	}

	//填充4层协议
	tuple->dst.protonum = protonum;
	tuple->dst.dir = IP_CT_DIR_ORIGINAL;/*默认为发起方向*/

	//按l4协议号执行解析
	switch (protonum) {
#if IS_ENABLED(CONFIG_IPV6)
	case IPPROTO_ICMPV6:
		return icmpv6_pkt_to_tuple(skb, dataoff, net, tuple);
#endif
	case IPPROTO_ICMP:
		return icmp_pkt_to_tuple(skb, dataoff, net, tuple);
#ifdef CONFIG_NF_CT_PROTO_GRE
	case IPPROTO_GRE:
		return gre_pkt_to_tuple(skb, dataoff, net, tuple);
#endif
	case IPPROTO_TCP:
	case IPPROTO_UDP:
#ifdef CONFIG_NF_CT_PROTO_UDPLITE
	case IPPROTO_UDPLITE:
#endif
#ifdef CONFIG_NF_CT_PROTO_SCTP
	case IPPROTO_SCTP:
#endif
#ifdef CONFIG_NF_CT_PROTO_DCCP
	case IPPROTO_DCCP:
#endif
		/* fallthrough */
		return nf_ct_get_tuple_ports(skb, dataoff, tuple);
	default:
		break;
	}

	return true;
}

//返回到l4头部的偏移量
static int ipv4_get_l4proto(const struct sk_buff *skb, unsigned int nhoff/*到网络层头部的偏移量*/,
			    u_int8_t *protonum/*出参，l4层协议类型*/)
{
	int dataoff = -1;
	const struct iphdr *iph;
	struct iphdr _iph;

	//指向ipheader
	iph = skb_header_pointer(skb, nhoff, sizeof(_iph), &_iph);
	if (!iph)
		return -1;

	/* Conntrack defragments packets, we might still see fragments
	 * inside ICMP packets though.
	 */
	//非首片，无法完整解析，返回失败
	if (iph->frag_off & htons(IP_OFFSET))
		return -1;

	//到网络层负载的偏移量（即l4层头部起始位置）
	dataoff = nhoff + (iph->ihl << 2);

	*protonum = iph->protocol;//记录l4层协议号

	/* Check bogus IP headers */
	if (dataoff > skb->len) {
		//报文过小
		pr_debug("bogus IPv4 packet: nhoff %u, ihl %u, skblen %u\n",
			 nhoff, iph->ihl << 2, skb->len);
		return -1;
	}
	return dataoff;//返回到l4层的偏移量
}

#if IS_ENABLED(CONFIG_IPV6)
static int ipv6_get_l4proto(const struct sk_buff *skb, unsigned int nhoff,
			    u8 *protonum)
{
	int protoff = -1;
	unsigned int extoff = nhoff + sizeof(struct ipv6hdr);
	__be16 frag_off;
	u8 nexthdr;

	if (skb_copy_bits(skb, nhoff + offsetof(struct ipv6hdr, nexthdr),
			  &nexthdr, sizeof(nexthdr)) != 0) {
		pr_debug("can't get nexthdr\n");
		return -1;
	}
	protoff = ipv6_skip_exthdr(skb, extoff, &nexthdr, &frag_off);
	/*
	 * (protoff == skb->len) means the packet has not data, just
	 * IPv6 and possibly extensions headers, but it is tracked anyway
	 */
	if (protoff < 0 || (frag_off & htons(~0x7)) != 0) {
		pr_debug("can't find proto in pkt\n");
		return -1;
	}

	*protonum = nexthdr;
	return protoff;
}
#endif

//返回到l4层的offset，l4层协议号
static int get_l4proto(const struct sk_buff *skb,
		       unsigned int nhoff, u8 pf, u8 *l4num/*出参,l4层协议号*/)
{
	switch (pf) {
	case NFPROTO_IPV4:
		return ipv4_get_l4proto(skb, nhoff, l4num);
#if IS_ENABLED(CONFIG_IPV6)
	case NFPROTO_IPV6:
		//解析ipv6报文情况
		return ipv6_get_l4proto(skb, nhoff, l4num);
#endif
	default:
		*l4num = 0;
		break;
	}
	return -1;
}

//解析skb，填充tuple
bool nf_ct_get_tuplepr(const struct sk_buff *skb, unsigned int nhoff/*到网络头的偏移量*/,
		       u_int16_t l3num/*l3协议类型*/,
		       struct net *net, struct nf_conntrack_tuple *tuple)
{
	u8 protonum;//记录l4层协议类型
	int protoff;//记录到l4层头部的偏移量

	protoff = get_l4proto(skb, nhoff, l3num, &protonum);
	if (protoff <= 0)
		return false;

	return nf_ct_get_tuple(skb, nhoff, protoff, l3num, protonum, net, tuple);
}
EXPORT_SYMBOL_GPL(nf_ct_get_tuplepr);

//构造orig的反向inverse
bool
nf_ct_invert_tuple(struct nf_conntrack_tuple *inverse,
		   const struct nf_conntrack_tuple *orig)
{
	memset(inverse, 0, sizeof(*inverse));

	//构造3层反向的元组
	inverse->src.l3num = orig->src.l3num;

	switch (orig->src.l3num) {
	case NFPROTO_IPV4:
		inverse->src.u3.ip = orig->dst.u3.ip;
		inverse->dst.u3.ip = orig->src.u3.ip;
		break;
	case NFPROTO_IPV6:
		inverse->src.u3.in6 = orig->dst.u3.in6;
		inverse->dst.u3.in6 = orig->src.u3.in6;
		break;
	default:
		break;
	}

	//方向恰相反
	inverse->dst.dir = !orig->dst.dir;

	//构造4层的反向元组
	inverse->dst.protonum = orig->dst.protonum;

	//对icmp,icmpv6执行特殊处理（举个例子，如echo(8),需要reply(0)来构造反向）
	switch (orig->dst.protonum) {
	case IPPROTO_ICMP:
		return nf_conntrack_invert_icmp_tuple(inverse, orig);
#if IS_ENABLED(CONFIG_IPV6)
	case IPPROTO_ICMPV6:
		return nf_conntrack_invert_icmpv6_tuple(inverse, orig);
#endif
	}

	//其它协议直接反转
	inverse->src.u.all = orig->dst.u.all;
	inverse->dst.u.all = orig->src.u.all;
	return true;
}
EXPORT_SYMBOL_GPL(nf_ct_invert_tuple);

/* Generate a almost-unique pseudo-id for a given conntrack.
 *
 * intentionally doesn't re-use any of the seeds used for hash
 * table location, we assume id gets exposed to userspace.
 *
 * Following nf_conn items do not change throughout lifetime
 * of the nf_conn:
 *
 * 1. nf_conn address
 * 2. nf_conn->master address (normally NULL)
 * 3. the associated net namespace
 * 4. the original direction tuple
 */
u32 nf_ct_get_id(const struct nf_conn *ct)
{
	static siphash_aligned_key_t ct_id_seed;
	unsigned long a, b, c, d;

	net_get_random_once(&ct_id_seed, sizeof(ct_id_seed));

	a = (unsigned long)ct;
	b = (unsigned long)ct->master;
	c = (unsigned long)nf_ct_net(ct);
	d = (unsigned long)siphash(&ct->tuplehash[IP_CT_DIR_ORIGINAL].tuple,
				   sizeof(ct->tuplehash[IP_CT_DIR_ORIGINAL].tuple),
				   &ct_id_seed);
#ifdef CONFIG_64BIT
	return siphash_4u64((u64)a, (u64)b, (u64)c, (u64)d, &ct_id_seed);
#else
	return siphash_4u32((u32)a, (u32)b, (u32)c, (u32)d, &ct_id_seed);
#endif
}
EXPORT_SYMBOL_GPL(nf_ct_get_id);

static void
clean_from_lists(struct nf_conn *ct)
{
	hlist_nulls_del_rcu(&ct->tuplehash[IP_CT_DIR_ORIGINAL].hnnode);
	hlist_nulls_del_rcu(&ct->tuplehash[IP_CT_DIR_REPLY].hnnode);

	/* Destroy all pending expectations */
	nf_ct_remove_expectations(ct);
}

#define NFCT_ALIGN(len)	(((len) + NFCT_INFOMASK) & ~NFCT_INFOMASK)

/* Released via nf_ct_destroy() */
struct nf_conn *nf_ct_tmpl_alloc(struct net *net,
				 const struct nf_conntrack_zone *zone,
				 gfp_t flags)
{
	struct nf_conn *tmpl, *p;

	if (ARCH_KMALLOC_MINALIGN <= NFCT_INFOMASK) {
	    /*申请结构体nf_conn,考虑对齐问题*/
		tmpl = kzalloc(sizeof(*tmpl) + NFCT_INFOMASK, flags);
		if (!tmpl)
			return NULL;

		p = tmpl;
		tmpl = (struct nf_conn *)NFCT_ALIGN((unsigned long)p);
		if (tmpl != p) {
			tmpl = (struct nf_conn *)NFCT_ALIGN((unsigned long)p);
			tmpl->proto.tmpl_padto = (char *)tmpl - (char *)p;
		}
	} else {
	    /*申请结构体nf_conn*/
		tmpl = kzalloc(sizeof(*tmpl), flags);
		if (!tmpl)
			return NULL;
	}

	tmpl->status = IPS_TEMPLATE;
	/*指定ct所属的net namespace*/
	write_pnet(&tmpl->ct_net, net);
	/*指定ct所属的zone*/
	nf_ct_zone_add(tmpl, zone);
	/*指定此ct引用计数为0*/
	refcount_set(&tmpl->ct_general.use, 1);

	return tmpl;
}
EXPORT_SYMBOL_GPL(nf_ct_tmpl_alloc);

void nf_ct_tmpl_free(struct nf_conn *tmpl)
{
	kfree(tmpl->ext);

	if (ARCH_KMALLOC_MINALIGN <= NFCT_INFOMASK)
		kfree((char *)tmpl - tmpl->proto.tmpl_padto);
	else
		kfree(tmpl);
}
EXPORT_SYMBOL_GPL(nf_ct_tmpl_free);

static void destroy_gre_conntrack(struct nf_conn *ct)
{
#ifdef CONFIG_NF_CT_PROTO_GRE
	struct nf_conn *master = ct->master;

	if (master)
		nf_ct_gre_keymap_destroy(master);
#endif
}

void nf_ct_destroy(struct nf_conntrack *nfct)
{
	struct nf_conn *ct = (struct nf_conn *)nfct;

	WARN_ON(refcount_read(&nfct->use) != 0);

	if (unlikely(nf_ct_is_template(ct))) {
		nf_ct_tmpl_free(ct);
		return;
	}

	if (unlikely(nf_ct_protonum(ct) == IPPROTO_GRE))
		destroy_gre_conntrack(ct);

	/* Expectations will have been removed in clean_from_lists,
	 * except TFTP can create an expectation on the first packet,
	 * before connection is in the list, so we need to clean here,
	 * too.
	 */
	nf_ct_remove_expectations(ct);

	if (ct->master)
		nf_ct_put(ct->master);

	nf_conntrack_free(ct);
}
EXPORT_SYMBOL(nf_ct_destroy);

static void __nf_ct_delete_from_lists(struct nf_conn *ct)
{
	struct net *net = nf_ct_net(ct);
	unsigned int hash, reply_hash;
	unsigned int sequence;

	/*针对两个方向的hash进行加锁*/
	do {
		sequence = read_seqcount_begin(&nf_conntrack_generation);
		hash = hash_conntrack(net,
				      &ct->tuplehash[IP_CT_DIR_ORIGINAL].tuple,
				      nf_ct_zone_id(nf_ct_zone(ct), IP_CT_DIR_ORIGINAL));
		reply_hash = hash_conntrack(net,
					   &ct->tuplehash[IP_CT_DIR_REPLY].tuple,
					   nf_ct_zone_id(nf_ct_zone(ct), IP_CT_DIR_REPLY));
	} while (nf_conntrack_double_lock(net, hash, reply_hash, sequence));

	/*将ct移除掉*/
	clean_from_lists(ct);
	/*执行解锁*/
	nf_conntrack_double_unlock(hash, reply_hash);
}

static void nf_ct_delete_from_lists(struct nf_conn *ct)
{
	nf_ct_helper_destroy(ct);
	local_bh_disable();

	__nf_ct_delete_from_lists(ct);

	local_bh_enable();
}

static void nf_ct_add_to_ecache_list(struct nf_conn *ct)
{
#ifdef CONFIG_NF_CONNTRACK_EVENTS
	struct nf_conntrack_net *cnet = nf_ct_pernet(nf_ct_net(ct));

	spin_lock(&cnet->ecache.dying_lock);
	hlist_nulls_add_head_rcu(&ct->tuplehash[IP_CT_DIR_ORIGINAL].hnnode,
				 &cnet->ecache.dying_list);
	spin_unlock(&cnet->ecache.dying_lock);
#endif
}

bool nf_ct_delete(struct nf_conn *ct, u32 portid, int report)
{
	struct nf_conn_tstamp *tstamp;
	struct net *net;

	if (test_and_set_bit(IPS_DYING_BIT, &ct->status))
		return false;

	tstamp = nf_conn_tstamp_find(ct);
	if (tstamp) {
		s32 timeout = READ_ONCE(ct->timeout) - nfct_time_stamp;

		tstamp->stop = ktime_get_real_ns();
		if (timeout < 0)
			tstamp->stop -= jiffies_to_nsecs(-timeout);
	}

	if (nf_conntrack_event_report(IPCT_DESTROY, ct,
				    portid, report) < 0) {
		/* destroy event was not delivered. nf_ct_put will
		 * be done by event cache worker on redelivery.
		 */
		nf_ct_helper_destroy(ct);
		local_bh_disable();
		__nf_ct_delete_from_lists(ct);
		nf_ct_add_to_ecache_list(ct);
		local_bh_enable();

		nf_conntrack_ecache_work(nf_ct_net(ct), NFCT_ECACHE_DESTROY_FAIL);
		return false;
	}

	net = nf_ct_net(ct);
	if (nf_conntrack_ecache_dwork_pending(net))
		nf_conntrack_ecache_work(net, NFCT_ECACHE_DESTROY_SENT);
	nf_ct_delete_from_lists(ct);
	nf_ct_put(ct);
	return true;
}
EXPORT_SYMBOL_GPL(nf_ct_delete);

static inline bool
nf_ct_key_equal(struct nf_conntrack_tuple_hash *h,
		const struct nf_conntrack_tuple *tuple,
		const struct nf_conntrack_zone *zone,
		const struct net *net)
{
	struct nf_conn *ct = nf_ct_tuplehash_to_ctrack(h);

	/* A conntrack can be recreated with the equal tuple,
	 * so we need to check that the conntrack is confirmed
	 */
	return nf_ct_tuple_equal(tuple, &h->tuple) &&
	       nf_ct_zone_equal(ct, zone, NF_CT_DIRECTION(h)) &&
	       nf_ct_is_confirmed(ct) &&/*必须为confirmed的ct*/
	       net_eq(net, nf_ct_net(ct));
}

static inline bool
nf_ct_match(const struct nf_conn *ct1, const struct nf_conn *ct2)
{
	return nf_ct_tuple_equal(&ct1->tuplehash[IP_CT_DIR_ORIGINAL].tuple,
				 &ct2->tuplehash[IP_CT_DIR_ORIGINAL].tuple) &&
	       nf_ct_tuple_equal(&ct1->tuplehash[IP_CT_DIR_REPLY].tuple,
				 &ct2->tuplehash[IP_CT_DIR_REPLY].tuple) &&
	       nf_ct_zone_equal(ct1, nf_ct_zone(ct2), IP_CT_DIR_ORIGINAL) &&
	       nf_ct_zone_equal(ct1, nf_ct_zone(ct2), IP_CT_DIR_REPLY) &&
	       net_eq(nf_ct_net(ct1), nf_ct_net(ct2));
}

/* caller must hold rcu readlock and none of the nf_conntrack_locks */
static void nf_ct_gc_expired(struct nf_conn *ct)
{
	if (!refcount_inc_not_zero(&ct->ct_general.use))
		return;

	/* load ->status after refcount increase */
	smp_acquire__after_ctrl_dep();

	if (nf_ct_should_gc(ct))
		nf_ct_kill(ct);

	nf_ct_put(ct);
}

/*
 * Warning :
 * - Caller must take a reference on returned object
 *   and recheck nf_ct_tuple_equal(tuple, &h->tuple)
 */
static struct nf_conntrack_tuple_hash *
____nf_conntrack_find(struct net *net, const struct nf_conntrack_zone *zone,
		      const struct nf_conntrack_tuple *tuple, u32 hash)
{
	struct nf_conntrack_tuple_hash *h;
	struct hlist_nulls_head *ct_hash;
	struct hlist_nulls_node *n;
	unsigned int bucket, hsize;

begin:
    //取hash表并映射到桶,执行ct查询
	nf_conntrack_get_ht(&ct_hash, &hsize);
	bucket = reciprocal_scale(hash, hsize);

	/*在ct表中遍历此bucket*/
	hlist_nulls_for_each_entry_rcu(h, n, &ct_hash[bucket], hnnode) {
		struct nf_conn *ct;

		ct = nf_ct_tuplehash_to_ctrack(h);
		if (nf_ct_is_expired(ct)) {
			//如果ct已过期，则直接gc,并继续
			nf_ct_gc_expired(ct);
			continue;
		}

		//检查元组是否一致(只考虑confirmed的ct)
		if (nf_ct_key_equal(h, tuple, zone, net))
			return h;
	}
	/*
	 * if the nulls value we got at the end of this lookup is
	 * not the expected one, we must restart lookup.
	 * We probably met an item that was moved to another chain.
	 */
	if (get_nulls_value(n) != bucket) {
		NF_CT_STAT_INC_ATOMIC(net, search_restart);
		goto begin;
	}

	return NULL;
}

/* Find a connection corresponding to a tuple. */
//通过元组tuple查询对应的连接跟踪
static struct nf_conntrack_tuple_hash *
__nf_conntrack_find_get(struct net *net, const struct nf_conntrack_zone *zone,
			const struct nf_conntrack_tuple *tuple, u32 hash)
{
	struct nf_conntrack_tuple_hash *h;
	struct nf_conn *ct;

	h = ____nf_conntrack_find(net, zone, tuple, hash);
	if (h) {
		/* We have a candidate that matches the tuple we're interested
		 * in, try to obtain a reference and re-check tuple
		 */
		ct = nf_ct_tuplehash_to_ctrack(h);
		if (likely(refcount_inc_not_zero(&ct->ct_general.use))) {
			/* re-check key after refcount */
			smp_acquire__after_ctrl_dep();

			//增加对此ct的引用，再检查一遍（为什么还需要再一遍确认？）
			if (likely(nf_ct_key_equal(h, tuple, zone, net)))
				return h;

			/* TYPESAFE_BY_RCU recycled the candidate */
			nf_ct_put(ct);
		}

		h = NULL;
	}

	return h;
}

/*在指定的zone中查询tuple对应的连接跟踪hash节点（正反两个方向均会被查询）*/
struct nf_conntrack_tuple_hash *
nf_conntrack_find_get(struct net *net, const struct nf_conntrack_zone *zone,
		      const struct nf_conntrack_tuple *tuple)
{
	/*查找正方向链接跟踪*/
	unsigned int rid, zone_id = nf_ct_zone_id(zone, IP_CT_DIR_ORIGINAL);
	struct nf_conntrack_tuple_hash *thash;

	rcu_read_lock();

	thash = __nf_conntrack_find_get(net, zone, tuple,
					hash_conntrack_raw(tuple, zone_id, net));

	if (thash)
<<<<<<< HEAD
	    /*如果查询到，则返回*/
		return thash;
=======
		goto out_unlock;
>>>>>>> fe15c26e

	/*未查询到，在反方向中查找*/
	rid = nf_ct_zone_id(zone, IP_CT_DIR_REPLY);
	if (rid != zone_id)
		thash = __nf_conntrack_find_get(net, zone, tuple,
						hash_conntrack_raw(tuple, rid, net));

out_unlock:
	rcu_read_unlock();
	return thash;
}
EXPORT_SYMBOL_GPL(nf_conntrack_find_get);

//将正反两方的flow加入到ct表中
static void __nf_conntrack_hash_insert(struct nf_conn *ct,
				       unsigned int hash,
				       unsigned int reply_hash)
{
	hlist_nulls_add_head_rcu(&ct->tuplehash[IP_CT_DIR_ORIGINAL].hnnode,
			   &nf_conntrack_hash[hash]);
	hlist_nulls_add_head_rcu(&ct->tuplehash[IP_CT_DIR_REPLY].hnnode,
			   &nf_conntrack_hash[reply_hash]);
}

static bool nf_ct_ext_valid_pre(const struct nf_ct_ext *ext)
{
	/* if ext->gen_id is not equal to nf_conntrack_ext_genid, some extensions
	 * may contain stale pointers to e.g. helper that has been removed.
	 *
	 * The helper can't clear this because the nf_conn object isn't in
	 * any hash and synchronize_rcu() isn't enough because associated skb
	 * might sit in a queue.
	 */
	return !ext || ext->gen_id == atomic_read(&nf_conntrack_ext_genid);
}

static bool nf_ct_ext_valid_post(struct nf_ct_ext *ext)
{
	if (!ext)
		return true;

	if (ext->gen_id != atomic_read(&nf_conntrack_ext_genid))
		return false;

	/* inserted into conntrack table, nf_ct_iterate_cleanup()
	 * will find it.  Disable nf_ct_ext_find() id check.
	 */
	WRITE_ONCE(ext->gen_id, 0);
	return true;
}

int
nf_conntrack_hash_check_insert(struct nf_conn *ct)
{
	const struct nf_conntrack_zone *zone;
	struct net *net = nf_ct_net(ct);
	unsigned int hash, reply_hash;
	struct nf_conntrack_tuple_hash *h;
	struct hlist_nulls_node *n;
	unsigned int max_chainlen;
	unsigned int chainlen = 0;
	unsigned int sequence;
	int err = -EEXIST;

	zone = nf_ct_zone(ct);

	if (!nf_ct_ext_valid_pre(ct->ext))
		return -EAGAIN;

	local_bh_disable();
	/*针对两个flow进行加锁*/
	do {
		sequence = read_seqcount_begin(&nf_conntrack_generation);
		hash = hash_conntrack(net,
				      &ct->tuplehash[IP_CT_DIR_ORIGINAL].tuple,
				      nf_ct_zone_id(nf_ct_zone(ct), IP_CT_DIR_ORIGINAL));
		reply_hash = hash_conntrack(net,
					   &ct->tuplehash[IP_CT_DIR_REPLY].tuple,
					   nf_ct_zone_id(nf_ct_zone(ct), IP_CT_DIR_REPLY));
	} while (nf_conntrack_double_lock(net, hash, reply_hash, sequence));

	max_chainlen = MIN_CHAINLEN + get_random_u32_below(MAX_CHAINLEN);

	/*检查两个方向的tuple是否已在表中*/
	/* See if there's one in the list already, including reverse */
	hlist_nulls_for_each_entry(h, n, &nf_conntrack_hash[hash], hnnode) {
		if (nf_ct_key_equal(h, &ct->tuplehash[IP_CT_DIR_ORIGINAL].tuple,
				    zone, net))
			goto out;

		if (chainlen++ > max_chainlen)
			goto chaintoolong;
	}

	chainlen = 0;

	hlist_nulls_for_each_entry(h, n, &nf_conntrack_hash[reply_hash], hnnode) {
		if (nf_ct_key_equal(h, &ct->tuplehash[IP_CT_DIR_REPLY].tuple,
				    zone, net))
			goto out;
		if (chainlen++ > max_chainlen)
			goto chaintoolong;
	}

	/* If genid has changed, we can't insert anymore because ct
	 * extensions could have stale pointers and nf_ct_iterate_destroy
	 * might have completed its table scan already.
	 *
	 * Increment of the ext genid right after this check is fine:
	 * nf_ct_iterate_destroy blocks until locks are released.
	 */
	if (!nf_ct_ext_valid_post(ct->ext)) {
		err = -EAGAIN;
		goto out;
	}

	ct->status |= IPS_CONFIRMED;
	smp_wmb();
	/*两个方向不在表中，这里直接插入*/
	/* The caller holds a reference to this object */
	refcount_set(&ct->ct_general.use, 2);
	__nf_conntrack_hash_insert(ct, hash, reply_hash);
	/*双方向解锁*/
	nf_conntrack_double_unlock(hash, reply_hash);
	NF_CT_STAT_INC(net, insert);
	local_bh_enable();

	return 0;
chaintoolong:
	NF_CT_STAT_INC(net, chaintoolong);
	err = -ENOSPC;
out:
	nf_conntrack_double_unlock(hash, reply_hash);
	local_bh_enable();
	return err;
}
EXPORT_SYMBOL_GPL(nf_conntrack_hash_check_insert);

//更新ct的统计计数
void nf_ct_acct_add(struct nf_conn *ct, u32 dir, unsigned int packets,
		    unsigned int bytes)
{
	struct nf_conn_acct *acct;

	acct = nf_conn_acct_find(ct);
	if (acct) {
	    //更新ct上的counter
		struct nf_conn_counter *counter = acct->counter;

		atomic64_add(packets, &counter[dir].packets);
		atomic64_add(bytes, &counter[dir].bytes);
	}
}
EXPORT_SYMBOL_GPL(nf_ct_acct_add);

static void nf_ct_acct_merge(struct nf_conn *ct, enum ip_conntrack_info ctinfo,
			     const struct nf_conn *loser_ct)
{
	struct nf_conn_acct *acct;

	acct = nf_conn_acct_find(loser_ct);
	if (acct) {
		struct nf_conn_counter *counter = acct->counter;
		unsigned int bytes;

		/* u32 should be fine since we must have seen one packet. */
		bytes = atomic64_read(&counter[CTINFO2DIR(ctinfo)].bytes);
		nf_ct_acct_update(ct, CTINFO2DIR(ctinfo), bytes);
	}
}

static void __nf_conntrack_insert_prepare(struct nf_conn *ct)
{
	struct nf_conn_tstamp *tstamp;

	refcount_inc(&ct->ct_general.use);

	/* set conntrack timestamp, if enabled. */
	tstamp = nf_conn_tstamp_find(ct);
	if (tstamp)
		tstamp->start = ktime_get_real_ns();
}

/* caller must hold locks to prevent concurrent changes */
static int __nf_ct_resolve_clash(struct sk_buff *skb,
				 struct nf_conntrack_tuple_hash *h)
{
	/* This is the conntrack entry already in hashes that won race. */
	struct nf_conn *ct = nf_ct_tuplehash_to_ctrack(h);
	enum ip_conntrack_info ctinfo;
	struct nf_conn *loser_ct;

	loser_ct = nf_ct_get(skb, &ctinfo);

	if (nf_ct_is_dying(ct))
		return NF_DROP;

	if (((ct->status & IPS_NAT_DONE_MASK) == 0) ||
	    nf_ct_match(ct, loser_ct)) {
		struct net *net = nf_ct_net(ct);

		nf_conntrack_get(&ct->ct_general);

		nf_ct_acct_merge(ct, ctinfo, loser_ct);
		nf_ct_put(loser_ct);
		nf_ct_set(skb, ct, ctinfo);

		NF_CT_STAT_INC(net, clash_resolve);
		return NF_ACCEPT;
	}

	return NF_DROP;
}

/**
 * nf_ct_resolve_clash_harder - attempt to insert clashing conntrack entry
 *
 * @skb: skb that causes the collision
 * @repl_idx: hash slot for reply direction
 *
 * Called when origin or reply direction had a clash.
 * The skb can be handled without packet drop provided the reply direction
 * is unique or there the existing entry has the identical tuple in both
 * directions.
 *
 * Caller must hold conntrack table locks to prevent concurrent updates.
 *
 * Returns NF_DROP if the clash could not be handled.
 */
static int nf_ct_resolve_clash_harder(struct sk_buff *skb, u32 repl_idx)
{
	struct nf_conn *loser_ct = (struct nf_conn *)skb_nfct(skb);
	const struct nf_conntrack_zone *zone;
	struct nf_conntrack_tuple_hash *h;
	struct hlist_nulls_node *n;
	struct net *net;

	zone = nf_ct_zone(loser_ct);
	net = nf_ct_net(loser_ct);

	/* Reply direction must never result in a clash, unless both origin
	 * and reply tuples are identical.
	 */
	hlist_nulls_for_each_entry(h, n, &nf_conntrack_hash[repl_idx], hnnode) {
		if (nf_ct_key_equal(h,
				    &loser_ct->tuplehash[IP_CT_DIR_REPLY].tuple,
				    zone, net))
			return __nf_ct_resolve_clash(skb, h);
	}

	/* We want the clashing entry to go away real soon: 1 second timeout. */
	WRITE_ONCE(loser_ct->timeout, nfct_time_stamp + HZ);

	/* IPS_NAT_CLASH removes the entry automatically on the first
	 * reply.  Also prevents UDP tracker from moving the entry to
	 * ASSURED state, i.e. the entry can always be evicted under
	 * pressure.
	 */
	loser_ct->status |= IPS_FIXED_TIMEOUT | IPS_NAT_CLASH;

	__nf_conntrack_insert_prepare(loser_ct);

	/* fake add for ORIGINAL dir: we want lookups to only find the entry
	 * already in the table.  This also hides the clashing entry from
	 * ctnetlink iteration, i.e. conntrack -L won't show them.
	 */
	hlist_nulls_add_fake(&loser_ct->tuplehash[IP_CT_DIR_ORIGINAL].hnnode);

	hlist_nulls_add_head_rcu(&loser_ct->tuplehash[IP_CT_DIR_REPLY].hnnode,
				 &nf_conntrack_hash[repl_idx]);

	NF_CT_STAT_INC(net, clash_resolve);
	return NF_ACCEPT;
}

/**
 * nf_ct_resolve_clash - attempt to handle clash without packet drop
 *
 * @skb: skb that causes the clash
 * @h: tuplehash of the clashing entry already in table
 * @reply_hash: hash slot for reply direction
 *
 * A conntrack entry can be inserted to the connection tracking table
 * if there is no existing entry with an identical tuple.
 *
 * If there is one, @skb (and the assocated, unconfirmed conntrack) has
 * to be dropped.  In case @skb is retransmitted, next conntrack lookup
 * will find the already-existing entry.
 *
 * The major problem with such packet drop is the extra delay added by
 * the packet loss -- it will take some time for a retransmit to occur
 * (or the sender to time out when waiting for a reply).
 *
 * This function attempts to handle the situation without packet drop.
 *
 * If @skb has no NAT transformation or if the colliding entries are
 * exactly the same, only the to-be-confirmed conntrack entry is discarded
 * and @skb is associated with the conntrack entry already in the table.
 *
 * Failing that, the new, unconfirmed conntrack is still added to the table
 * provided that the collision only occurs in the ORIGINAL direction.
 * The new entry will be added only in the non-clashing REPLY direction,
 * so packets in the ORIGINAL direction will continue to match the existing
 * entry.  The new entry will also have a fixed timeout so it expires --
 * due to the collision, it will only see reply traffic.
 *
 * Returns NF_DROP if the clash could not be resolved.
 */
static __cold noinline int
nf_ct_resolve_clash(struct sk_buff *skb, struct nf_conntrack_tuple_hash *h,
		    u32 reply_hash)
{
	/* This is the conntrack entry already in hashes that won race. */
	struct nf_conn *ct = nf_ct_tuplehash_to_ctrack(h);
	const struct nf_conntrack_l4proto *l4proto;
	enum ip_conntrack_info ctinfo;
	struct nf_conn *loser_ct;
	struct net *net;
	int ret;

	loser_ct = nf_ct_get(skb, &ctinfo);
	net = nf_ct_net(loser_ct);

	l4proto = nf_ct_l4proto_find(nf_ct_protonum(ct));
	if (!l4proto->allow_clash)
		goto drop;

	ret = __nf_ct_resolve_clash(skb, h);
	if (ret == NF_ACCEPT)
		return ret;

	ret = nf_ct_resolve_clash_harder(skb, reply_hash);
	if (ret == NF_ACCEPT)
		return ret;

drop:
	NF_CT_STAT_INC(net, drop);
	NF_CT_STAT_INC(net, insert_failed);
	return NF_DROP;
}

/* Confirm a connection given skb; places it in hash table */
/*确认此skb对应的连接跟踪（仅发起方可以confirm连接）*/
int
__nf_conntrack_confirm(struct sk_buff *skb)
{
	unsigned int chainlen = 0, sequence, max_chainlen;
	const struct nf_conntrack_zone *zone;
	unsigned int hash, reply_hash;
	struct nf_conntrack_tuple_hash *h;
	struct nf_conn *ct;
	struct nf_conn_help *help;
	struct hlist_nulls_node *n;
	enum ip_conntrack_info ctinfo;
	struct net *net;
	int ret = NF_DROP;

	ct = nf_ct_get(skb, &ctinfo);
	net = nf_ct_net(ct);

	/* ipt_REJECT uses nf_conntrack_attach to attach related
	   ICMP/TCP RST packets in other direction.  Actual packet
	   which created connection will be IP_CT_NEW or for an
	   expected connection, IP_CT_RELATED. */
	if (CTINFO2DIR(ctinfo) != IP_CT_DIR_ORIGINAL)
		//仅发起方向可以执行confirm
		return NF_ACCEPT;

	zone = nf_ct_zone(ct);
	local_bh_disable();

	/*针对两个方向的hash进行加锁*/
	do {
		sequence = read_seqcount_begin(&nf_conntrack_generation);
		/* reuse the hash saved before */
		hash = *(unsigned long *)&ct->tuplehash[IP_CT_DIR_REPLY].hnnode.pprev;
		hash = scale_hash(hash);
		reply_hash = hash_conntrack(net,
					   &ct->tuplehash[IP_CT_DIR_REPLY].tuple,
					   nf_ct_zone_id(nf_ct_zone(ct), IP_CT_DIR_REPLY));
	} while (nf_conntrack_double_lock(net, hash, reply_hash, sequence));

	/* We're not in hash table, and we refuse to set up related
	 * connections for unconfirmed conns.  But packet copies and
	 * REJECT will give spurious warnings here.
	 */

	/* Another skb with the same unconfirmed conntrack may
	 * win the race. This may happen for bridge(br_flood)
	 * or broadcast/multicast packets do skb_clone with
	 * unconfirmed conntrack.
	 */
	if (unlikely(nf_ct_is_confirmed(ct))) {
	    //如果已confirm,则直接丢包
		WARN_ON_ONCE(1);
		nf_conntrack_double_unlock(hash, reply_hash);
		local_bh_enable();
		return NF_DROP;
	}

	if (!nf_ct_ext_valid_pre(ct->ext)) {
		NF_CT_STAT_INC(net, insert_failed);
		goto dying;
	}

	/* We have to check the DYING flag after unlink to prevent
	 * a race against nf_ct_get_next_corpse() possibly called from
	 * user context, else we insert an already 'dead' hash, blocking
	 * further use of that particular connection -JM.
	 */
	ct->status |= IPS_CONFIRMED;

	if (unlikely(nf_ct_is_dying(ct))) {
		NF_CT_STAT_INC(net, insert_failed);
		goto dying;
	}

	max_chainlen = MIN_CHAINLEN + get_random_u32_below(MAX_CHAINLEN);
	/* See if there's one in the list already, including reverse:
	   NAT could have grabbed it without realizing, since we're
	   not in the hash.  If there is, we lost race. */
	hlist_nulls_for_each_entry(h, n, &nf_conntrack_hash[hash/*正方向hash*/], hnnode) {
		if (nf_ct_key_equal(h, &ct->tuplehash[IP_CT_DIR_ORIGINAL].tuple,
				    zone, net))
		    /*正方向存在*/
			goto out;
		if (chainlen++ > max_chainlen)
			goto chaintoolong;
	}

	chainlen = 0;
	hlist_nulls_for_each_entry(h, n, &nf_conntrack_hash[reply_hash], hnnode) {
		if (nf_ct_key_equal(h, &ct->tuplehash[IP_CT_DIR_REPLY].tuple,
				    zone, net))
		    /*从方向存在*/
			goto out;
		if (chainlen++ > max_chainlen) {
chaintoolong:
			NF_CT_STAT_INC(net, chaintoolong);
			NF_CT_STAT_INC(net, insert_failed);
			ret = NF_DROP;
			goto dying;
		}
	}

	/* Timer relative to confirmation time, not original
	   setting time, otherwise we'd get timer wrap in
	   weird delay cases. */
	ct->timeout += nfct_time_stamp;

	__nf_conntrack_insert_prepare(ct);

	/* Since the lookup is lockless, hash insertion must be done after
	 * starting the timer and setting the CONFIRMED bit. The RCU barriers
	 * guarantee that no other CPU can find the conntrack before the above
	 * stores are visible.
	 */
	/*将两个flow加入*/
	__nf_conntrack_hash_insert(ct, hash, reply_hash);
	nf_conntrack_double_unlock(hash, reply_hash);
	local_bh_enable();

	/* ext area is still valid (rcu read lock is held,
	 * but will go out of scope soon, we need to remove
	 * this conntrack again.
	 */
	if (!nf_ct_ext_valid_post(ct->ext)) {
		nf_ct_kill(ct);
		NF_CT_STAT_INC_ATOMIC(net, drop);
		return NF_DROP;
	}

	help = nfct_help(ct);
	if (help && help->helper)
		nf_conntrack_event_cache(IPCT_HELPER, ct);

	nf_conntrack_event_cache(master_ct(ct) ?
				 IPCT_RELATED : IPCT_NEW, ct);
	return NF_ACCEPT;

out:
	ret = nf_ct_resolve_clash(skb, h, reply_hash);
dying:
	nf_conntrack_double_unlock(hash, reply_hash);
	local_bh_enable();
	return ret;
}
EXPORT_SYMBOL_GPL(__nf_conntrack_confirm);

/* Returns true if a connection correspondings to the tuple (required
   for NAT). */
int
nf_conntrack_tuple_taken(const struct nf_conntrack_tuple *tuple,
			 const struct nf_conn *ignored_conntrack)
{
	struct net *net = nf_ct_net(ignored_conntrack);
	const struct nf_conntrack_zone *zone;
	struct nf_conntrack_tuple_hash *h;
	struct hlist_nulls_head *ct_hash;
	unsigned int hash, hsize;
	struct hlist_nulls_node *n;
	struct nf_conn *ct;

	zone = nf_ct_zone(ignored_conntrack);

	rcu_read_lock();
 begin:
	nf_conntrack_get_ht(&ct_hash, &hsize);
	hash = __hash_conntrack(net, tuple, nf_ct_zone_id(zone, IP_CT_DIR_REPLY), hsize);

	hlist_nulls_for_each_entry_rcu(h, n, &ct_hash[hash], hnnode) {
		ct = nf_ct_tuplehash_to_ctrack(h);

		if (ct == ignored_conntrack)
			continue;

		if (nf_ct_is_expired(ct)) {
			nf_ct_gc_expired(ct);
			continue;
		}

		if (nf_ct_key_equal(h, tuple, zone, net)) {
			/* Tuple is taken already, so caller will need to find
			 * a new source port to use.
			 *
			 * Only exception:
			 * If the *original tuples* are identical, then both
			 * conntracks refer to the same flow.
			 * This is a rare situation, it can occur e.g. when
			 * more than one UDP packet is sent from same socket
			 * in different threads.
			 *
			 * Let nf_ct_resolve_clash() deal with this later.
			 */
			if (nf_ct_tuple_equal(&ignored_conntrack->tuplehash[IP_CT_DIR_ORIGINAL].tuple,
					      &ct->tuplehash[IP_CT_DIR_ORIGINAL].tuple) &&
					      nf_ct_zone_equal(ct, zone, IP_CT_DIR_ORIGINAL))
				continue;

			NF_CT_STAT_INC_ATOMIC(net, found);
			rcu_read_unlock();
			return 1;
		}
	}

	if (get_nulls_value(n) != hash) {
		NF_CT_STAT_INC_ATOMIC(net, search_restart);
		goto begin;
	}

	rcu_read_unlock();

	return 0;
}
EXPORT_SYMBOL_GPL(nf_conntrack_tuple_taken);

#define NF_CT_EVICTION_RANGE	8

/* There's a small race here where we may free a just-assured
   connection.  Too bad: we're in trouble anyway. */
static unsigned int early_drop_list(struct net *net,
				    struct hlist_nulls_head *head)
{
	struct nf_conntrack_tuple_hash *h;
	struct hlist_nulls_node *n;
	unsigned int drops = 0;
	struct nf_conn *tmp;

	hlist_nulls_for_each_entry_rcu(h, n, head, hnnode) {
		tmp = nf_ct_tuplehash_to_ctrack(h);

		if (nf_ct_is_expired(tmp)) {
			nf_ct_gc_expired(tmp);
			continue;
		}

		if (test_bit(IPS_ASSURED_BIT, &tmp->status) ||
		    !net_eq(nf_ct_net(tmp), net) ||
		    nf_ct_is_dying(tmp))
			continue;

		if (!refcount_inc_not_zero(&tmp->ct_general.use))
			continue;

		/* load ->ct_net and ->status after refcount increase */
		smp_acquire__after_ctrl_dep();

		/* kill only if still in same netns -- might have moved due to
		 * SLAB_TYPESAFE_BY_RCU rules.
		 *
		 * We steal the timer reference.  If that fails timer has
		 * already fired or someone else deleted it. Just drop ref
		 * and move to next entry.
		 */
		if (net_eq(nf_ct_net(tmp), net) &&
		    nf_ct_is_confirmed(tmp) &&
		    nf_ct_delete(tmp, 0, 0))
			drops++;

		nf_ct_put(tmp);
	}

	return drops;
}

static noinline int early_drop(struct net *net, unsigned int hash)
{
	unsigned int i, bucket;

	for (i = 0; i < NF_CT_EVICTION_RANGE; i++) {
		struct hlist_nulls_head *ct_hash;
		unsigned int hsize, drops;

		rcu_read_lock();
		nf_conntrack_get_ht(&ct_hash, &hsize);
		if (!i)
			bucket = reciprocal_scale(hash, hsize);
		else
			bucket = (bucket + 1) % hsize;

		drops = early_drop_list(net, &ct_hash[bucket]);
		rcu_read_unlock();

		if (drops) {
			NF_CT_STAT_ADD_ATOMIC(net, early_drop, drops);
			return true;
		}
	}

	return false;
}

static bool gc_worker_skip_ct(const struct nf_conn *ct)
{
	return !nf_ct_is_confirmed(ct) || nf_ct_is_dying(ct);
}

static bool gc_worker_can_early_drop(const struct nf_conn *ct)
{
	const struct nf_conntrack_l4proto *l4proto;
	u8 protonum = nf_ct_protonum(ct);

	if (test_bit(IPS_OFFLOAD_BIT, &ct->status) && protonum != IPPROTO_UDP)
		return false;
	if (!test_bit(IPS_ASSURED_BIT, &ct->status))
		return true;

	l4proto = nf_ct_l4proto_find(protonum);
	if (l4proto->can_early_drop && l4proto->can_early_drop(ct))
		return true;

	return false;
}

static void gc_worker(struct work_struct *work)
{
	unsigned int i, hashsz, nf_conntrack_max95 = 0;
	u32 end_time, start_time = nfct_time_stamp;
	struct conntrack_gc_work *gc_work;
	unsigned int expired_count = 0;
	unsigned long next_run;
	s32 delta_time;
	long count;

	gc_work = container_of(work, struct conntrack_gc_work, dwork.work);

	i = gc_work->next_bucket;
	if (gc_work->early_drop)
		nf_conntrack_max95 = nf_conntrack_max / 100u * 95u;

	if (i == 0) {
		gc_work->avg_timeout = GC_SCAN_INTERVAL_INIT;
		gc_work->count = GC_SCAN_INITIAL_COUNT;
		gc_work->start_time = start_time;
	}

	next_run = gc_work->avg_timeout;
	count = gc_work->count;

	end_time = start_time + GC_SCAN_MAX_DURATION;

	do {
		struct nf_conntrack_tuple_hash *h;
		struct hlist_nulls_head *ct_hash;
		struct hlist_nulls_node *n;
		struct nf_conn *tmp;

		rcu_read_lock();

		nf_conntrack_get_ht(&ct_hash, &hashsz);
		if (i >= hashsz) {
			rcu_read_unlock();
			break;
		}

		hlist_nulls_for_each_entry_rcu(h, n, &ct_hash[i], hnnode) {
			struct nf_conntrack_net *cnet;
			struct net *net;
			long expires;

			tmp = nf_ct_tuplehash_to_ctrack(h);

			if (test_bit(IPS_OFFLOAD_BIT, &tmp->status)) {
				nf_ct_offload_timeout(tmp);
				if (!nf_conntrack_max95)
					continue;
			}

			if (expired_count > GC_SCAN_EXPIRED_MAX) {
				rcu_read_unlock();

				gc_work->next_bucket = i;
				gc_work->avg_timeout = next_run;
				gc_work->count = count;

				delta_time = nfct_time_stamp - gc_work->start_time;

				/* re-sched immediately if total cycle time is exceeded */
				next_run = delta_time < (s32)GC_SCAN_INTERVAL_MAX;
				goto early_exit;
			}

			if (nf_ct_is_expired(tmp)) {
				nf_ct_gc_expired(tmp);
				expired_count++;
				continue;
			}

			expires = clamp(nf_ct_expires(tmp), GC_SCAN_INTERVAL_MIN, GC_SCAN_INTERVAL_CLAMP);
			expires = (expires - (long)next_run) / ++count;
			next_run += expires;

			if (nf_conntrack_max95 == 0 || gc_worker_skip_ct(tmp))
				continue;

			net = nf_ct_net(tmp);
			cnet = nf_ct_pernet(net);
			if (atomic_read(&cnet->count) < nf_conntrack_max95)
				continue;

			/* need to take reference to avoid possible races */
			if (!refcount_inc_not_zero(&tmp->ct_general.use))
				continue;

			/* load ->status after refcount increase */
			smp_acquire__after_ctrl_dep();

			if (gc_worker_skip_ct(tmp)) {
				nf_ct_put(tmp);
				continue;
			}

			if (gc_worker_can_early_drop(tmp)) {
				nf_ct_kill(tmp);
				expired_count++;
			}

			nf_ct_put(tmp);
		}

		/* could check get_nulls_value() here and restart if ct
		 * was moved to another chain.  But given gc is best-effort
		 * we will just continue with next hash slot.
		 */
		rcu_read_unlock();
		cond_resched();
		i++;

		delta_time = nfct_time_stamp - end_time;
		if (delta_time > 0 && i < hashsz) {
			gc_work->avg_timeout = next_run;
			gc_work->count = count;
			gc_work->next_bucket = i;
			next_run = 0;
			goto early_exit;
		}
	} while (i < hashsz);

	gc_work->next_bucket = 0;

	next_run = clamp(next_run, GC_SCAN_INTERVAL_MIN, GC_SCAN_INTERVAL_MAX);

	delta_time = max_t(s32, nfct_time_stamp - gc_work->start_time, 1);
	if (next_run > (unsigned long)delta_time)
		next_run -= delta_time;
	else
		next_run = 1;

early_exit:
	if (gc_work->exiting)
		return;

	if (next_run)
		gc_work->early_drop = false;

	queue_delayed_work(system_power_efficient_wq, &gc_work->dwork, next_run);
}

static void conntrack_gc_work_init(struct conntrack_gc_work *gc_work)
{
	INIT_DELAYED_WORK(&gc_work->dwork, gc_worker);
	gc_work->exiting = false;
}

//申请元组空间，并填充正反元组信息（填充了反向元组的hnnode.pprev，使其为正向元组的hash值）
static struct nf_conn *
__nf_conntrack_alloc(struct net *net,
		     const struct nf_conntrack_zone *zone,/*ct对应的zone*/
		     const struct nf_conntrack_tuple *orig,/*正方向元组*/
		     const struct nf_conntrack_tuple *repl,/*反方向元组*/
		     gfp_t gfp, u32 hash/*正方向元组对应的hash*/)
{
	struct nf_conntrack_net *cnet = nf_ct_pernet(net);
	unsigned int ct_count;
	struct nf_conn *ct;

	/* We don't want any race condition at early drop stage */
	ct_count = atomic_inc_return(&cnet->count);

	if (nf_conntrack_max && unlikely(ct_count > nf_conntrack_max)) {
		//要创建的ct数量超限
		if (!early_drop(net, hash)) {
			if (!conntrack_gc_work.early_drop)
				conntrack_gc_work.early_drop = true;
			atomic_dec(&cnet->count);
			net_warn_ratelimited("nf_conntrack: table full, dropping packet\n");
			return ERR_PTR(-ENOMEM);
		}
	}

	/*
	 * Do not use kmem_cache_zalloc(), as this cache uses
	 * SLAB_TYPESAFE_BY_RCU.
	 */
	ct = kmem_cache_alloc(nf_conntrack_cachep, gfp);
	if (ct == NULL)
		goto out;

	spin_lock_init(&ct->lock);
	//设置源方向，反方向的元组
	ct->tuplehash[IP_CT_DIR_ORIGINAL].tuple = *orig;
	ct->tuplehash[IP_CT_DIR_ORIGINAL].hnnode.pprev = NULL;
	ct->tuplehash[IP_CT_DIR_REPLY].tuple = *repl;
	/* save hash for reusing when confirming */
	//在pprev中记录正方向元组对应的hash用于相互找到对端
	*(unsigned long *)(&ct->tuplehash[IP_CT_DIR_REPLY].hnnode.pprev) = hash;
	ct->status = 0;
	WRITE_ONCE(ct->timeout, 0);
	write_pnet(&ct->ct_net, net);
	memset_after(ct, 0, __nfct_init_offset);

	nf_ct_zone_add(ct, zone);

	/* Because we use RCU lookups, we set ct_general.use to zero before
	 * this is inserted in any list.
	 */
	refcount_set(&ct->ct_general.use, 0);
	return ct;
out:
	atomic_dec(&cnet->count);
	return ERR_PTR(-ENOMEM);
}

struct nf_conn *nf_conntrack_alloc(struct net *net,
				   const struct nf_conntrack_zone *zone,
				   const struct nf_conntrack_tuple *orig,
				   const struct nf_conntrack_tuple *repl,
				   gfp_t gfp)
{
	return __nf_conntrack_alloc(net, zone, orig, repl, gfp, 0);
}
EXPORT_SYMBOL_GPL(nf_conntrack_alloc);

void nf_conntrack_free(struct nf_conn *ct)
{
	struct net *net = nf_ct_net(ct);
	struct nf_conntrack_net *cnet;

	/* A freed object has refcnt == 0, that's
	 * the golden rule for SLAB_TYPESAFE_BY_RCU
	 */
	WARN_ON(refcount_read(&ct->ct_general.use) != 0);

	if (ct->status & IPS_SRC_NAT_DONE) {
		const struct nf_nat_hook *nat_hook;

		rcu_read_lock();
		nat_hook = rcu_dereference(nf_nat_hook);
		if (nat_hook)
			nat_hook->remove_nat_bysrc(ct);
		rcu_read_unlock();
	}

	kfree(ct->ext);
	kmem_cache_free(nf_conntrack_cachep, ct);
	cnet = nf_ct_pernet(net);

	smp_mb__before_atomic();
	atomic_dec(&cnet->count);
}
EXPORT_SYMBOL_GPL(nf_conntrack_free);


/* Allocate a new conntrack: we return -ENOMEM if classification
   failed due to stress.  Otherwise it really is unclassifiable. */
//创建连接跟踪，并初始化
static noinline struct nf_conntrack_tuple_hash *
init_conntrack(struct net *net, struct nf_conn *tmpl,
	       const struct nf_conntrack_tuple *tuple/*元组信息*/,
	       struct sk_buff *skb,
	       unsigned int dataoff/*到l4层头部的偏移量*/, u32 hash/*元组对应的hash*/)
{
	struct nf_conn *ct;
	struct nf_conn_help *help;
	struct nf_conntrack_tuple repl_tuple;
#ifdef CONFIG_NF_CONNTRACK_EVENTS
	struct nf_conntrack_ecache *ecache;
#endif
	struct nf_conntrack_expect *exp = NULL;
	const struct nf_conntrack_zone *zone;
	struct nf_conn_timeout *timeout_ext;
	struct nf_conntrack_zone tmp;
	struct nf_conntrack_net *cnet;

<<<<<<< HEAD
	//构造反向的元组repl_tuple
	if (!nf_ct_invert_tuple(&repl_tuple, tuple)) {
		pr_debug("Can't invert tuple.\n");
=======
	if (!nf_ct_invert_tuple(&repl_tuple, tuple))
>>>>>>> fe15c26e
		return NULL;

	//申请并填充元组
	zone = nf_ct_zone_tmpl(tmpl, skb, &tmp);
	ct = __nf_conntrack_alloc(net, zone, tuple, &repl_tuple, GFP_ATOMIC,
				  hash/*正方向元组对应的hash*/);
	if (IS_ERR(ct))
		return (struct nf_conntrack_tuple_hash *)ct;

	if (!nf_ct_add_synproxy(ct, tmpl)) {
		nf_conntrack_free(ct);
		return ERR_PTR(-ENOMEM);
	}

	//取超时时间列表，如果有ct模板，则取ct模板的，否则使用NULL
	timeout_ext = tmpl ? nf_ct_timeout_find(tmpl) : NULL;

	if (timeout_ext)
		nf_ct_timeout_ext_add(ct, rcu_dereference(timeout_ext->timeout),
				      GFP_ATOMIC);

	nf_ct_acct_ext_add(ct, GFP_ATOMIC);
	nf_ct_tstamp_ext_add(ct, GFP_ATOMIC);
	nf_ct_labels_ext_add(ct);

#ifdef CONFIG_NF_CONNTRACK_EVENTS
	ecache = tmpl ? nf_ct_ecache_find(tmpl) : NULL;

	if ((ecache || net->ct.sysctl_events) &&
	    !nf_ct_ecache_ext_add(ct, ecache ? ecache->ctmask : 0,
				  ecache ? ecache->expmask : 0,
				  GFP_ATOMIC)) {
		nf_conntrack_free(ct);
		return ERR_PTR(-ENOMEM);
	}
#endif

	cnet = nf_ct_pernet(net);
	if (cnet->expect_count/*有期待表项*/) {
		spin_lock_bh(&nf_conntrack_expect_lock);
		//刚刚创建了ct，当前有期待表项，先查找期待
		exp = nf_ct_find_expectation(net, zone, tuple);
		if (exp) {
<<<<<<< HEAD
			//查找了本流对应的期待，按期待创建ct
			pr_debug("expectation arrives ct=%p exp=%p\n",
				 ct, exp);
=======
>>>>>>> fe15c26e
			/* Welcome, Mr. Bond.  We've been expecting you... */
			//标记此ct依据期待创建
			__set_bit(IPS_EXPECTED_BIT, &ct->status);
			/* exp->master safe, refcnt bumped in nf_ct_find_expectation */
			//指定此ct的父连接
			ct->master = exp->master;

			//如果期待有helper，则为此ct指定helper回调执行期待分析
			if (exp->helper) {
				help = nf_ct_helper_ext_add(ct, GFP_ATOMIC);
				if (help)
					rcu_assign_pointer(help->helper, exp->helper);
			}

#ifdef CONFIG_NF_CONNTRACK_MARK
			ct->mark = READ_ONCE(exp->master->mark);
#endif
#ifdef CONFIG_NF_CONNTRACK_SECMARK
			ct->secmark = exp->master->secmark;
#endif
			NF_CT_STAT_INC(net, expect_new);
		}
		spin_unlock_bh(&nf_conntrack_expect_lock);
	}
	if (!exp && tmpl)
		//没有查找到期待，尝试应用识别，设置helper
		__nf_ct_try_assign_helper(ct, tmpl, GFP_ATOMIC);

	/* Other CPU might have obtained a pointer to this object before it was
	 * released.  Because refcount is 0, refcount_inc_not_zero() will fail.
	 *
	 * After refcount_set(1) it will succeed; ensure that zeroing of
	 * ct->status and the correct ct->net pointer are visible; else other
	 * core might observe CONFIRMED bit which means the entry is valid and
	 * in the hash table, but its not (anymore).
	 */
	smp_wmb();

	/* Now it is going to be associated with an sk_buff, set refcount to 1. */
	refcount_set(&ct->ct_general.use, 1);

	if (exp) {
		//命中了期待，给期待一个入口，对ct执行修改
		if (exp->expectfn)
			exp->expectfn(ct, exp);
		nf_ct_expect_put(exp);
	}

	//返回源方向的flow
	return &ct->tuplehash[IP_CT_DIR_ORIGINAL];
}

/* On success, returns 0, sets skb->_nfct | ctinfo */
static int
resolve_normal_ct(struct nf_conn *tmpl,
		  struct sk_buff *skb,
		  unsigned int dataoff/*到l4层的头部偏移量*/,
		  u_int8_t protonum,//4层协议
		  const struct nf_hook_state *state)
{
	const struct nf_conntrack_zone *zone;
	/*报文元组信息（6元组）*/
	struct nf_conntrack_tuple tuple;
	struct nf_conntrack_tuple_hash *h;
	enum ip_conntrack_info ctinfo;
	struct nf_conntrack_zone tmp;
	u32 hash, zone_id, rid;
	struct nf_conn *ct;

	//提取元组信息准备查询ct
	if (!nf_ct_get_tuple(skb, skb_network_offset(skb),
			     dataoff, state->pf, protonum, state->net,
<<<<<<< HEAD
			     &tuple/*出参,skb对应的元组信息*/)) {
		pr_debug("Can't get tuple\n");
=======
			     &tuple))
>>>>>>> fe15c26e
		return 0;

	/* look for tuple match */
	zone = nf_ct_zone_tmpl(tmpl, skb, &tmp);

	zone_id = nf_ct_zone_id(zone, IP_CT_DIR_ORIGINAL);
	hash = hash_conntrack_raw(&tuple, zone_id, state->net);
	//通过tuple查找是否存在对应的连接跟踪
	h = __nf_conntrack_find_get(state->net, zone/*ct所属的zone*/, &tuple/*元组信息*/, hash/*元组hash*/);

	if (!h) {
		rid = nf_ct_zone_id(zone, IP_CT_DIR_REPLY);
		if (zone_id != rid) {
			u32 tmp = hash_conntrack_raw(&tuple, rid, state->net);

			h = __nf_conntrack_find_get(state->net, zone, &tuple, tmp);
		}
	}

	if (!h) {

		//没有找到对应的连接跟踪，创建它
		h = init_conntrack(state->net, tmpl, &tuple,
				   skb, dataoff, hash);
		if (!h)
			return 0;
		if (IS_ERR(h))
			return PTR_ERR(h);
	}

	//由h获得对应的ct
	ct = nf_ct_tuplehash_to_ctrack(h);

	/* It exists; we have (non-exclusive) reference. */
	if (NF_CT_DIRECTION(h) == IP_CT_DIR_REPLY) {
		//命中的是ct响应方向的元组（回包）
		ctinfo = IP_CT_ESTABLISHED_REPLY;
	} else {
		unsigned long status = READ_ONCE(ct->status);

		/* Once we've had two way comms, always ESTABLISHED. */
<<<<<<< HEAD
		if (test_bit(IPS_SEEN_REPLY_BIT, &ct->status)) {
			pr_debug("normal packet for %p\n", ct);
			//双向的包均看到了，得到稳定连接
			ctinfo = IP_CT_ESTABLISHED;
		} else if (test_bit(IPS_EXPECTED_BIT, &ct->status)) {
			pr_debug("related packet for %p\n", ct);
			//本ct是通过期待创建的
			ctinfo = IP_CT_RELATED;
		} else {
			//新创建的ct
			pr_debug("new packet for %p\n", ct);
=======
		if (likely(status & IPS_SEEN_REPLY))
			ctinfo = IP_CT_ESTABLISHED;
		else if (status & IPS_EXPECTED)
			ctinfo = IP_CT_RELATED;
		else
>>>>>>> fe15c26e
			ctinfo = IP_CT_NEW;
	}

	//为skb设置上其对应的连接跟踪及状态
	nf_ct_set(skb, ct, ctinfo);
	return 0;
}

/*
 * icmp packets need special treatment to handle error messages that are
 * related to a connection.
 *
 * Callers need to check if skb has a conntrack assigned when this
 * helper returns; in such case skb belongs to an already known connection.
 */
static unsigned int __cold
nf_conntrack_handle_icmp(struct nf_conn *tmpl,
			 struct sk_buff *skb,
			 unsigned int dataoff,
			 u8 protonum,
			 const struct nf_hook_state *state)
{
	int ret;

	if (state->pf == NFPROTO_IPV4 && protonum == IPPROTO_ICMP)
		//icmpv4报文处理
		ret = nf_conntrack_icmpv4_error(tmpl, skb, dataoff, state);
#if IS_ENABLED(CONFIG_IPV6)
	else if (state->pf == NFPROTO_IPV6 && protonum == IPPROTO_ICMPV6)
		ret = nf_conntrack_icmpv6_error(tmpl, skb, dataoff, state);
#endif
	else
		return NF_ACCEPT;

	if (ret <= 0)
		NF_CT_STAT_INC_ATOMIC(state->net, error);

	return ret;
}

static int generic_packet(struct nf_conn *ct, struct sk_buff *skb,
			  enum ip_conntrack_info ctinfo)
{
	const unsigned int *timeout = nf_ct_timeout_lookup(ct);

	if (!timeout)
		timeout = &nf_generic_pernet(nf_ct_net(ct))->timeout;

	nf_ct_refresh_acct(ct, ctinfo, skb, *timeout);
	return NF_ACCEPT;
}

/* Returns verdict for packet, or -1 for invalid. */
static int nf_conntrack_handle_packet(struct nf_conn *ct,
				      struct sk_buff *skb,
				      unsigned int dataoff/*到l4头部的指针偏移量*/,
				      enum ip_conntrack_info ctinfo/*连接状态*/,
				      const struct nf_hook_state *state/*hook上下文*/)
{
	//按协议类型更新状态
	switch (nf_ct_protonum(ct)) {
	case IPPROTO_TCP:
		//连接跟踪tcp状态更新
		return nf_conntrack_tcp_packet(ct, skb, dataoff,
					       ctinfo, state);
	case IPPROTO_UDP:
	    //连接跟踪udp状态更新
		return nf_conntrack_udp_packet(ct, skb, dataoff,
					       ctinfo, state);
	case IPPROTO_ICMP:
		return nf_conntrack_icmp_packet(ct, skb, ctinfo, state);
#if IS_ENABLED(CONFIG_IPV6)
	case IPPROTO_ICMPV6:
		return nf_conntrack_icmpv6_packet(ct, skb, ctinfo, state);
#endif
#ifdef CONFIG_NF_CT_PROTO_UDPLITE
	case IPPROTO_UDPLITE:
		return nf_conntrack_udplite_packet(ct, skb, dataoff,
						   ctinfo, state);
#endif
#ifdef CONFIG_NF_CT_PROTO_SCTP
	case IPPROTO_SCTP:
		return nf_conntrack_sctp_packet(ct, skb, dataoff,
						ctinfo, state);
#endif
#ifdef CONFIG_NF_CT_PROTO_DCCP
	case IPPROTO_DCCP:
		return nf_conntrack_dccp_packet(ct, skb, dataoff,
						ctinfo, state);
#endif
#ifdef CONFIG_NF_CT_PROTO_GRE
	case IPPROTO_GRE:
		return nf_conntrack_gre_packet(ct, skb, dataoff,
					       ctinfo, state);
#endif
	}

	//其它协议状态更新
	return generic_packet(ct, skb, ctinfo);
}

//连接跟踪入口函数（由netfilter hook点进入）
//负责连接跟踪创建及状态维护
unsigned int
nf_conntrack_in(struct sk_buff *skb, const struct nf_hook_state *state)
{
	enum ip_conntrack_info ctinfo;
	struct nf_conn *ct, *tmpl;
	u_int8_t protonum;
	int dataoff, ret;

	/*连接跟踪创建时，存在nfct中的为ct模板*/
	tmpl = nf_ct_get(skb, &ctinfo);
	if (tmpl || ctinfo == IP_CT_UNTRACKED) {
		//防止重复查询或者遇着明确标明不进行跟踪的报文
		/* Previously seen (loopback or untracked)?  Ignore. */
		if ((tmpl && !nf_ct_is_template(tmpl)) ||
		     ctinfo == IP_CT_UNTRACKED)
			return NF_ACCEPT;

		/*拿到模板，将nfct清空*/
		skb->_nfct = 0;
	}

	/* rcu_read_lock()ed by nf_hook_thresh */
	//获取到4层的头部偏移量，获取4层协议号
	dataoff = get_l4proto(skb, skb_network_offset(skb), state->pf, &protonum);
	if (dataoff <= 0) {
		NF_CT_STAT_INC_ATOMIC(state->net, invalid);
		ret = NF_ACCEPT;
		goto out;
	}

	if (protonum == IPPROTO_ICMP || protonum == IPPROTO_ICMPV6) {
		//icmp，icmpv6报文连接跟踪处理（例如端口不可达error报文）
		ret = nf_conntrack_handle_icmp(tmpl, skb, dataoff,
					       protonum, state);
		if (ret <= 0) {
			ret = -ret;
			goto out;
		}
		/* ICMP[v6] protocol trackers may assign one conntrack. */
		if (skb->_nfct)
			goto out;
	}

repeat:
	//如果已存在此skb对应的连接跟踪，则获取，否则创建
	ret = resolve_normal_ct(tmpl, skb, dataoff,
				protonum, state);
	if (ret < 0) {
		/* Too stressed to deal. */
		NF_CT_STAT_INC_ATOMIC(state->net, drop);
		ret = NF_DROP;
		goto out;
	}

	//取出skb对应的ct及连接状态
	ct = nf_ct_get(skb, &ctinfo);
	if (!ct) {
		/* Not valid part of a connection */
		NF_CT_STAT_INC_ATOMIC(state->net, invalid);
		ret = NF_ACCEPT;
		goto out;
	}

	//依据报文更新连接状态信息（函数高能量）
	ret = nf_conntrack_handle_packet(ct, skb, dataoff, ctinfo, state);
	if (ret <= 0) {
		/* Invalid: inverse of the return code tells
		 * the netfilter core what to do */
		nf_ct_put(ct);
		skb->_nfct = 0;
		/* Special case: TCP tracker reports an attempt to reopen a
		 * closed/aborted connection. We have to go back and create a
		 * fresh conntrack.
		 */
		if (ret == -NF_REPEAT)
			goto repeat;

		NF_CT_STAT_INC_ATOMIC(state->net, invalid);
		if (ret == -NF_DROP)
			NF_CT_STAT_INC_ATOMIC(state->net, drop);

		ret = -ret;
		goto out;
	}

	//反方向的包上来，如果ct状态未加REPLY标记，加reply标记
	if (ctinfo == IP_CT_ESTABLISHED_REPLY &&
	    !test_and_set_bit(IPS_SEEN_REPLY_BIT, &ct->status))
		nf_conntrack_event_cache(IPCT_REPLY, ct);
out:
	if (tmpl)
		nf_ct_put(tmpl);

	return ret;
}
EXPORT_SYMBOL_GPL(nf_conntrack_in);

/* Alter reply tuple (maybe alter helper).  This is for NAT, and is
   implicitly racy: see __nf_conntrack_confirm */
void nf_conntrack_alter_reply(struct nf_conn *ct,
			      const struct nf_conntrack_tuple *newreply)
{
	struct nf_conn_help *help = nfct_help(ct);

	/* Should be unconfirmed, so not in hash table yet */
	WARN_ON(nf_ct_is_confirmed(ct));

	nf_ct_dump_tuple(newreply);

	//设置新的replay方向的元组（由于做了nat,故反方向与正方向不同）
	ct->tuplehash[IP_CT_DIR_REPLY].tuple = *newreply;
	if (ct->master || (help && !hlist_empty(&help->expectations)))
		return;
}
EXPORT_SYMBOL_GPL(nf_conntrack_alter_reply);

/* Refresh conntrack for this many jiffies and do accounting if do_acct is 1 */
void __nf_ct_refresh_acct(struct nf_conn *ct,
			  enum ip_conntrack_info ctinfo,
			  const struct sk_buff *skb,
			  u32 extra_jiffies,
			  bool do_acct)
{
	/* Only update if this is not a fixed timeout */
	if (test_bit(IPS_FIXED_TIMEOUT_BIT, &ct->status))
		goto acct;

	/* If not in hash table, timer will not be active yet */
	if (nf_ct_is_confirmed(ct))
		extra_jiffies += nfct_time_stamp;

	if (READ_ONCE(ct->timeout) != extra_jiffies)
		WRITE_ONCE(ct->timeout, extra_jiffies);
acct:
	if (do_acct)
		nf_ct_acct_update(ct, CTINFO2DIR(ctinfo), skb->len);
}
EXPORT_SYMBOL_GPL(__nf_ct_refresh_acct);

bool nf_ct_kill_acct(struct nf_conn *ct,
		     enum ip_conntrack_info ctinfo,
		     const struct sk_buff *skb)
{
	nf_ct_acct_update(ct, CTINFO2DIR(ctinfo), skb->len);

	return nf_ct_delete(ct, 0, 0);
}
EXPORT_SYMBOL_GPL(nf_ct_kill_acct);

#if IS_ENABLED(CONFIG_NF_CT_NETLINK)

#include <linux/netfilter/nfnetlink.h>
#include <linux/netfilter/nfnetlink_conntrack.h>
#include <linux/mutex.h>

/* Generic function for tcp/udp/sctp/dccp and alike. */
int nf_ct_port_tuple_to_nlattr(struct sk_buff *skb,
			       const struct nf_conntrack_tuple *tuple)
{
	if (nla_put_be16(skb, CTA_PROTO_SRC_PORT, tuple->src.u.tcp.port) ||
	    nla_put_be16(skb, CTA_PROTO_DST_PORT, tuple->dst.u.tcp.port))
		goto nla_put_failure;
	return 0;

nla_put_failure:
	return -1;
}
EXPORT_SYMBOL_GPL(nf_ct_port_tuple_to_nlattr);

const struct nla_policy nf_ct_port_nla_policy[CTA_PROTO_MAX+1] = {
	[CTA_PROTO_SRC_PORT]  = { .type = NLA_U16 },
	[CTA_PROTO_DST_PORT]  = { .type = NLA_U16 },
};
EXPORT_SYMBOL_GPL(nf_ct_port_nla_policy);

int nf_ct_port_nlattr_to_tuple(struct nlattr *tb[],
			       struct nf_conntrack_tuple *t,
			       u_int32_t flags)
{
	if (flags & CTA_FILTER_FLAG(CTA_PROTO_SRC_PORT)) {
		if (!tb[CTA_PROTO_SRC_PORT])
			return -EINVAL;

		t->src.u.tcp.port = nla_get_be16(tb[CTA_PROTO_SRC_PORT]);
	}

	if (flags & CTA_FILTER_FLAG(CTA_PROTO_DST_PORT)) {
		if (!tb[CTA_PROTO_DST_PORT])
			return -EINVAL;

		t->dst.u.tcp.port = nla_get_be16(tb[CTA_PROTO_DST_PORT]);
	}

	return 0;
}
EXPORT_SYMBOL_GPL(nf_ct_port_nlattr_to_tuple);

unsigned int nf_ct_port_nlattr_tuple_size(void)
{
	static unsigned int size __read_mostly;

	if (!size)
		size = nla_policy_len(nf_ct_port_nla_policy, CTA_PROTO_MAX + 1);

	return size;
}
EXPORT_SYMBOL_GPL(nf_ct_port_nlattr_tuple_size);
#endif

/* Used by ipt_REJECT and ip6t_REJECT. */
static void nf_conntrack_attach(struct sk_buff *nskb, const struct sk_buff *skb)
{
	struct nf_conn *ct;
	enum ip_conntrack_info ctinfo;

	/* This ICMP is in reverse direction to the packet which caused it */
	ct = nf_ct_get(skb, &ctinfo);
	if (CTINFO2DIR(ctinfo) == IP_CT_DIR_ORIGINAL)
		ctinfo = IP_CT_RELATED_REPLY;
	else
		ctinfo = IP_CT_RELATED;

	/* Attach to new skbuff, and increment count */
	nf_ct_set(nskb, ct, ctinfo);
	nf_conntrack_get(skb_nfct(nskb));
}

//这个函数为什么要更新一遍ct?
static int __nf_conntrack_update(struct net *net, struct sk_buff *skb,
				 struct nf_conn *ct,
				 enum ip_conntrack_info ctinfo)
{
	const struct nf_nat_hook *nat_hook;
	struct nf_conntrack_tuple_hash *h;
	struct nf_conntrack_tuple tuple;
	unsigned int status;
	int dataoff;
	u16 l3num;
	u8 l4num;

	l3num = nf_ct_l3num(ct);

	dataoff = get_l4proto(skb, skb_network_offset(skb), l3num, &l4num);
	if (dataoff <= 0)
		return -1;

	if (!nf_ct_get_tuple(skb, skb_network_offset(skb), dataoff, l3num,
			     l4num, net, &tuple/*出参，l3,l4元组信息*/))
		return -1;

	if (ct->status & IPS_SRC_NAT) {
		memcpy(tuple.src.u3.all,
		       ct->tuplehash[IP_CT_DIR_ORIGINAL].tuple.src.u3.all,
		       sizeof(tuple.src.u3.all));
		tuple.src.u.all =
			ct->tuplehash[IP_CT_DIR_ORIGINAL].tuple.src.u.all;
	}

	if (ct->status & IPS_DST_NAT) {
		memcpy(tuple.dst.u3.all,
		       ct->tuplehash[IP_CT_DIR_ORIGINAL].tuple.dst.u3.all,
		       sizeof(tuple.dst.u3.all));
		tuple.dst.u.all =
			ct->tuplehash[IP_CT_DIR_ORIGINAL].tuple.dst.u.all;
	}

	/*通过tuple在zone中查询元组信息*/
	h = nf_conntrack_find_get(net, nf_ct_zone(ct), &tuple);
	if (!h)
	    /*没有查询到ct,退出*/
		return 0;

	/* Store status bits of the conntrack that is clashing to re-do NAT
	 * mangling according to what it has been done already to this packet.
	 */
	status = ct->status;

	/*重新设置skb关联的ct*/
	nf_ct_put(ct);
	ct = nf_ct_tuplehash_to_ctrack(h);
	nf_ct_set(skb, ct, ctinfo);

	/*取nat钩子点*/
	nat_hook = rcu_dereference(nf_nat_hook);
	if (!nat_hook)
		return 0;

	/*做snat*/
	if (status & IPS_SRC_NAT &&
	    nat_hook->manip_pkt(skb, ct, NF_NAT_MANIP_SRC,
				IP_CT_DIR_ORIGINAL) == NF_DROP)
		return -1;

	/*做dnat*/
	if (status & IPS_DST_NAT &&
	    nat_hook->manip_pkt(skb, ct, NF_NAT_MANIP_DST,
				IP_CT_DIR_ORIGINAL) == NF_DROP)
		return -1;

	return 0;
}

/* This packet is coming from userspace via nf_queue, complete the packet
 * processing after the helper invocation in nf_confirm().
 */
static int nf_confirm_cthelper(struct sk_buff *skb, struct nf_conn *ct,
			       enum ip_conntrack_info ctinfo)
{
	const struct nf_conntrack_helper *helper;
	const struct nf_conn_help *help;
	int protoff;

	help = nfct_help(ct);
	if (!help)
		return 0;

	helper = rcu_dereference(help->helper);
	if (!(helper->flags & NF_CT_HELPER_F_USERSPACE))
		return 0;

	//到l4层的偏移量
	switch (nf_ct_l3num(ct)) {
	case NFPROTO_IPV4:
		protoff = skb_network_offset(skb) + ip_hdrlen(skb);
		break;
#if IS_ENABLED(CONFIG_IPV6)
	case NFPROTO_IPV6: {
		__be16 frag_off;
		u8 pnum;

		pnum = ipv6_hdr(skb)->nexthdr;
		protoff = ipv6_skip_exthdr(skb, sizeof(struct ipv6hdr), &pnum,
					   &frag_off);
		if (protoff < 0 || (frag_off & htons(~0x7)) != 0)
			return 0;
		break;
	}
#endif
	default:
		return 0;
	}

	if (test_bit(IPS_SEQ_ADJUST_BIT, &ct->status) &&
	    !nf_is_loopback_packet(skb)) {
	    /*ct指明需要调整seq,且报文不属于loopback设备，执行seq调整*/
		if (!nf_ct_seq_adjust(skb, ct, ctinfo, protoff)) {
			NF_CT_STAT_INC_ATOMIC(nf_ct_net(ct), drop);
			return -1;
		}
	}

	/* We've seen it coming out the other side: confirm it */
	return nf_conntrack_confirm(skb) == NF_DROP ? - 1 : 0;
}

static int nf_conntrack_update(struct net *net, struct sk_buff *skb)
{
	enum ip_conntrack_info ctinfo;
	struct nf_conn *ct;
	int err;

	/*取skb对应的链接跟踪及ct状态*/
	ct = nf_ct_get(skb, &ctinfo);
	if (!ct)
	    /*无ct不处理*/
		return 0;

	if (!nf_ct_is_confirmed(ct)) {
	    /*ct没有confirm,（可能会被更新？另一方向先到？）执行更新*/
		err = __nf_conntrack_update(net, skb, ct, ctinfo);
		if (err < 0)
			return err;

		/*ct可能被变更了，重新获取一遍*/
		ct = nf_ct_get(skb, &ctinfo);
	}

	return nf_confirm_cthelper(skb, ct, ctinfo);
}

static bool nf_conntrack_get_tuple_skb(struct nf_conntrack_tuple *dst_tuple/*出参，记录获取的元组信息*/,
				       const struct sk_buff *skb)
{
	const struct nf_conntrack_tuple *src_tuple;
	const struct nf_conntrack_tuple_hash *hash;
	struct nf_conntrack_tuple srctuple;
	enum ip_conntrack_info ctinfo;
	struct nf_conn *ct;

	ct = nf_ct_get(skb, &ctinfo);
	if (ct) {
	    /*有ct,自ct当前方向中取对应的元组*/
		src_tuple = nf_ct_tuple(ct, CTINFO2DIR(ctinfo));
		memcpy(dst_tuple, src_tuple, sizeof(*dst_tuple));
		return true;
	}

	/*无ct,自skb中提供当前方向对应的元组*/
	if (!nf_ct_get_tuplepr(skb, skb_network_offset(skb),
			       NFPROTO_IPV4, dev_net(skb->dev),
			       &srctuple))
		return false;

	/*在默认的zone中查询元组对应的ct hash节点*/
	hash = nf_conntrack_find_get(dev_net(skb->dev),
				     &nf_ct_zone_dflt,
				     &srctuple);
	if (!hash)
	    /*没有找到对应的ct*/
		return false;

	/*取源方向元组*/
	ct = nf_ct_tuplehash_to_ctrack(hash);
	/*？这里的方向性如何处理？*/
	src_tuple = nf_ct_tuple(ct, !hash->tuple.dst.dir);
	memcpy(dst_tuple, src_tuple, sizeof(*dst_tuple));
	nf_ct_put(ct);

	return true;
}

/* Bring out ya dead! */
static struct nf_conn *
get_next_corpse(int (*iter)(struct nf_conn *i, void *data),
		const struct nf_ct_iter_data *iter_data, unsigned int *bucket)
{
	struct nf_conntrack_tuple_hash *h;
	struct nf_conn *ct;
	struct hlist_nulls_node *n;
	spinlock_t *lockp;

	for (; *bucket < nf_conntrack_htable_size; (*bucket)++) {
		struct hlist_nulls_head *hslot = &nf_conntrack_hash[*bucket];

		if (hlist_nulls_empty(hslot))
			continue;

		lockp = &nf_conntrack_locks[*bucket % CONNTRACK_LOCKS];
		local_bh_disable();
		nf_conntrack_lock(lockp);
		hlist_nulls_for_each_entry(h, n, hslot, hnnode) {
			if (NF_CT_DIRECTION(h) != IP_CT_DIR_REPLY)
				continue;
			/* All nf_conn objects are added to hash table twice, one
			 * for original direction tuple, once for the reply tuple.
			 *
			 * Exception: In the IPS_NAT_CLASH case, only the reply
			 * tuple is added (the original tuple already existed for
			 * a different object).
			 *
			 * We only need to call the iterator once for each
			 * conntrack, so we just use the 'reply' direction
			 * tuple while iterating.
			 */
			ct = nf_ct_tuplehash_to_ctrack(h);

			if (iter_data->net &&
			    !net_eq(iter_data->net, nf_ct_net(ct)))
				continue;

			if (iter(ct, iter_data->data))
				goto found;
		}
		spin_unlock(lockp);
		local_bh_enable();
		cond_resched();
	}

	return NULL;
found:
	refcount_inc(&ct->ct_general.use);
	spin_unlock(lockp);
	local_bh_enable();
	return ct;
}

static void nf_ct_iterate_cleanup(int (*iter)(struct nf_conn *i, void *data),
				  const struct nf_ct_iter_data *iter_data)
{
	unsigned int bucket = 0;
	struct nf_conn *ct;

	might_sleep();

	mutex_lock(&nf_conntrack_mutex);
	while ((ct = get_next_corpse(iter, iter_data, &bucket)) != NULL) {
		/* Time to push up daises... */

		nf_ct_delete(ct, iter_data->portid, iter_data->report);
		nf_ct_put(ct);
		cond_resched();
	}
	mutex_unlock(&nf_conntrack_mutex);
}

void nf_ct_iterate_cleanup_net(int (*iter)(struct nf_conn *i, void *data),
			       const struct nf_ct_iter_data *iter_data)
{
	struct net *net = iter_data->net;
	struct nf_conntrack_net *cnet = nf_ct_pernet(net);

	might_sleep();

	if (atomic_read(&cnet->count) == 0)
		return;

	nf_ct_iterate_cleanup(iter, iter_data);
}
EXPORT_SYMBOL_GPL(nf_ct_iterate_cleanup_net);

/**
 * nf_ct_iterate_destroy - destroy unconfirmed conntracks and iterate table
 * @iter: callback to invoke for each conntrack
 * @data: data to pass to @iter
 *
 * Like nf_ct_iterate_cleanup, but first marks conntracks on the
 * unconfirmed list as dying (so they will not be inserted into
 * main table).
 *
 * Can only be called in module exit path.
 */
void
nf_ct_iterate_destroy(int (*iter)(struct nf_conn *i, void *data), void *data)
{
	struct nf_ct_iter_data iter_data = {};
	struct net *net;

	down_read(&net_rwsem);
	for_each_net(net) {
		struct nf_conntrack_net *cnet = nf_ct_pernet(net);

		if (atomic_read(&cnet->count) == 0)
			continue;
		nf_queue_nf_hook_drop(net);
	}
	up_read(&net_rwsem);

	/* Need to wait for netns cleanup worker to finish, if its
	 * running -- it might have deleted a net namespace from
	 * the global list, so hook drop above might not have
	 * affected all namespaces.
	 */
	net_ns_barrier();

	/* a skb w. unconfirmed conntrack could have been reinjected just
	 * before we called nf_queue_nf_hook_drop().
	 *
	 * This makes sure its inserted into conntrack table.
	 */
	synchronize_net();

	nf_ct_ext_bump_genid();
	iter_data.data = data;
	nf_ct_iterate_cleanup(iter, &iter_data);

	/* Another cpu might be in a rcu read section with
	 * rcu protected pointer cleared in iter callback
	 * or hidden via nf_ct_ext_bump_genid() above.
	 *
	 * Wait until those are done.
	 */
	synchronize_rcu();
}
EXPORT_SYMBOL_GPL(nf_ct_iterate_destroy);

static int kill_all(struct nf_conn *i, void *data)
{
	return 1;
}

void nf_conntrack_cleanup_start(void)
{
	cleanup_nf_conntrack_bpf();
	conntrack_gc_work.exiting = true;
}

void nf_conntrack_cleanup_end(void)
{
	RCU_INIT_POINTER(nf_ct_hook, NULL);
	cancel_delayed_work_sync(&conntrack_gc_work.dwork);
	kvfree(nf_conntrack_hash);

	nf_conntrack_proto_fini();
	nf_conntrack_helper_fini();
	nf_conntrack_expect_fini();

	kmem_cache_destroy(nf_conntrack_cachep);
}

/*
 * Mishearing the voices in his head, our hero wonders how he's
 * supposed to kill the mall.
 */
void nf_conntrack_cleanup_net(struct net *net)
{
	LIST_HEAD(single);

	list_add(&net->exit_list, &single);
	nf_conntrack_cleanup_net_list(&single);
}

void nf_conntrack_cleanup_net_list(struct list_head *net_exit_list)
{
	struct nf_ct_iter_data iter_data = {};
	struct net *net;
	int busy;

	/*
	 * This makes sure all current packets have passed through
	 *  netfilter framework.  Roll on, two-stage module
	 *  delete...
	 */
	synchronize_net();
i_see_dead_people:
	busy = 0;
	list_for_each_entry(net, net_exit_list, exit_list) {
		struct nf_conntrack_net *cnet = nf_ct_pernet(net);

		iter_data.net = net;
		nf_ct_iterate_cleanup_net(kill_all, &iter_data);
		if (atomic_read(&cnet->count) != 0)
			busy = 1;
	}
	if (busy) {
		schedule();
		goto i_see_dead_people;
	}

	list_for_each_entry(net, net_exit_list, exit_list) {
		nf_conntrack_ecache_pernet_fini(net);
		nf_conntrack_expect_pernet_fini(net);
		free_percpu(net->ct.stat);
	}
}

//申请hash表
void *nf_ct_alloc_hashtable(unsigned int *sizep, int nulls)
{
	struct hlist_nulls_head *hash;
	unsigned int nr_slots, i;

	if (*sizep > (UINT_MAX / sizeof(struct hlist_nulls_head)))
		return NULL;

	BUILD_BUG_ON(sizeof(struct hlist_nulls_head) != sizeof(struct hlist_head));
	nr_slots = *sizep = roundup(*sizep, PAGE_SIZE / sizeof(struct hlist_nulls_head));

	hash = kvcalloc(nr_slots, sizeof(struct hlist_nulls_head), GFP_KERNEL);

	if (hash && nulls)
		for (i = 0; i < nr_slots; i++)
			INIT_HLIST_NULLS_HEAD(&hash[i], i);

	return hash;
}
EXPORT_SYMBOL_GPL(nf_ct_alloc_hashtable);

int nf_conntrack_hash_resize(unsigned int hashsize)
{
	int i, bucket;
	unsigned int old_size;
	struct hlist_nulls_head *hash, *old_hash;
	struct nf_conntrack_tuple_hash *h;
	struct nf_conn *ct;

	if (!hashsize)
		return -EINVAL;

	hash = nf_ct_alloc_hashtable(&hashsize, 1);
	if (!hash)
		return -ENOMEM;

	mutex_lock(&nf_conntrack_mutex);
	old_size = nf_conntrack_htable_size;
	if (old_size == hashsize) {
		mutex_unlock(&nf_conntrack_mutex);
		kvfree(hash);
		return 0;
	}

	local_bh_disable();
	nf_conntrack_all_lock();
	write_seqcount_begin(&nf_conntrack_generation);

	/* Lookups in the old hash might happen in parallel, which means we
	 * might get false negatives during connection lookup. New connections
	 * created because of a false negative won't make it into the hash
	 * though since that required taking the locks.
	 */

	for (i = 0; i < nf_conntrack_htable_size; i++) {
		while (!hlist_nulls_empty(&nf_conntrack_hash[i])) {
			unsigned int zone_id;

			h = hlist_nulls_entry(nf_conntrack_hash[i].first,
					      struct nf_conntrack_tuple_hash, hnnode);
			ct = nf_ct_tuplehash_to_ctrack(h);
			hlist_nulls_del_rcu(&h->hnnode);

			zone_id = nf_ct_zone_id(nf_ct_zone(ct), NF_CT_DIRECTION(h));
			bucket = __hash_conntrack(nf_ct_net(ct),
						  &h->tuple, zone_id, hashsize);
			hlist_nulls_add_head_rcu(&h->hnnode, &hash[bucket]);
		}
	}
	old_hash = nf_conntrack_hash;

	nf_conntrack_hash = hash;
	nf_conntrack_htable_size = hashsize;

	write_seqcount_end(&nf_conntrack_generation);
	nf_conntrack_all_unlock();
	local_bh_enable();

	mutex_unlock(&nf_conntrack_mutex);

	synchronize_net();
	kvfree(old_hash);
	return 0;
}

int nf_conntrack_set_hashsize(const char *val, const struct kernel_param *kp)
{
	unsigned int hashsize;
	int rc;

	if (current->nsproxy->net_ns != &init_net)
		return -EOPNOTSUPP;

	/* On boot, we can set this without any fancy locking. */
	if (!nf_conntrack_hash)
		return param_set_uint(val, kp);

	rc = kstrtouint(val, 0, &hashsize);
	if (rc)
		return rc;

	return nf_conntrack_hash_resize(hashsize);
}

int nf_conntrack_init_start(void)
{
	unsigned long nr_pages = totalram_pages();
	int max_factor = 8;
	int ret = -ENOMEM;
	int i;

	seqcount_spinlock_init(&nf_conntrack_generation,
			       &nf_conntrack_locks_all_lock);

	for (i = 0; i < CONNTRACK_LOCKS; i++)
		spin_lock_init(&nf_conntrack_locks[i]);

	if (!nf_conntrack_htable_size) {
		nf_conntrack_htable_size
			= (((nr_pages << PAGE_SHIFT) / 16384)
			   / sizeof(struct hlist_head));
		if (BITS_PER_LONG >= 64 &&
		    nr_pages > (4 * (1024 * 1024 * 1024 / PAGE_SIZE)))
			nf_conntrack_htable_size = 262144;
		else if (nr_pages > (1024 * 1024 * 1024 / PAGE_SIZE))
			nf_conntrack_htable_size = 65536;

		if (nf_conntrack_htable_size < 1024)
			nf_conntrack_htable_size = 1024;
		/* Use a max. factor of one by default to keep the average
		 * hash chain length at 2 entries.  Each entry has to be added
		 * twice (once for original direction, once for reply).
		 * When a table size is given we use the old value of 8 to
		 * avoid implicit reduction of the max entries setting.
		 */
		max_factor = 1;
	}

	nf_conntrack_hash = nf_ct_alloc_hashtable(&nf_conntrack_htable_size, 1);
	if (!nf_conntrack_hash)
		return -ENOMEM;

	nf_conntrack_max = max_factor * nf_conntrack_htable_size;

	nf_conntrack_cachep = kmem_cache_create("nf_conntrack",
						sizeof(struct nf_conn),
						NFCT_INFOMASK + 1,
						SLAB_TYPESAFE_BY_RCU | SLAB_HWCACHE_ALIGN, NULL);
	if (!nf_conntrack_cachep)
		goto err_cachep;

	ret = nf_conntrack_expect_init();
	if (ret < 0)
		goto err_expect;

	ret = nf_conntrack_helper_init();
	if (ret < 0)
		goto err_helper;

	ret = nf_conntrack_proto_init();
	if (ret < 0)
		goto err_proto;

	conntrack_gc_work_init(&conntrack_gc_work);
	queue_delayed_work(system_power_efficient_wq, &conntrack_gc_work.dwork, HZ);

	ret = register_nf_conntrack_bpf();
	if (ret < 0)
		goto err_kfunc;

	return 0;

err_kfunc:
	cancel_delayed_work_sync(&conntrack_gc_work.dwork);
	nf_conntrack_proto_fini();
err_proto:
	nf_conntrack_helper_fini();
err_helper:
	nf_conntrack_expect_fini();
err_expect:
	kmem_cache_destroy(nf_conntrack_cachep);
err_cachep:
	kvfree(nf_conntrack_hash);
	return ret;
}

static void nf_conntrack_set_closing(struct nf_conntrack *nfct)
{
	struct nf_conn *ct = nf_ct_to_nf_conn(nfct);

	switch (nf_ct_protonum(ct)) {
	case IPPROTO_TCP:
		nf_conntrack_tcp_set_closing(ct);
		break;
	}
}

static const struct nf_ct_hook nf_conntrack_hook = {
	.update		= nf_conntrack_update,
	.destroy	= nf_ct_destroy,
	.get_tuple_skb  = nf_conntrack_get_tuple_skb,
	.attach		= nf_conntrack_attach,
	.set_closing	= nf_conntrack_set_closing,
};

/*设置contrack的回调*/
void nf_conntrack_init_end(void)
{
	RCU_INIT_POINTER(nf_ct_hook, &nf_conntrack_hook);
}

/*
 * We need to use special "null" values, not used in hash table
 */
#define UNCONFIRMED_NULLS_VAL	((1<<30)+0)

int nf_conntrack_init_net(struct net *net)
{
	struct nf_conntrack_net *cnet = nf_ct_pernet(net);
	int ret = -ENOMEM;

	BUILD_BUG_ON(IP_CT_UNTRACKED == IP_CT_NUMBER);
	BUILD_BUG_ON_NOT_POWER_OF_2(CONNTRACK_LOCKS);
	atomic_set(&cnet->count, 0);

	net->ct.stat = alloc_percpu(struct ip_conntrack_stat);
	if (!net->ct.stat)
		return ret;

	ret = nf_conntrack_expect_pernet_init(net);
	if (ret < 0)
		goto err_expect;

	nf_conntrack_acct_pernet_init(net);
	nf_conntrack_tstamp_pernet_init(net);
	nf_conntrack_ecache_pernet_init(net);
	nf_conntrack_proto_pernet_init(net);

	return 0;

err_expect:
	free_percpu(net->ct.stat);
	return ret;
}

/* ctnetlink code shared by both ctnetlink and nf_conntrack_bpf */

int __nf_ct_change_timeout(struct nf_conn *ct, u64 timeout)
{
	if (test_bit(IPS_FIXED_TIMEOUT_BIT, &ct->status))
		return -EPERM;

	__nf_ct_set_timeout(ct, timeout);

	if (test_bit(IPS_DYING_BIT, &ct->status))
		return -ETIME;

	return 0;
}
EXPORT_SYMBOL_GPL(__nf_ct_change_timeout);

void __nf_ct_change_status(struct nf_conn *ct, unsigned long on, unsigned long off)
{
	unsigned int bit;

	/* Ignore these unchangable bits */
	on &= ~IPS_UNCHANGEABLE_MASK;
	off &= ~IPS_UNCHANGEABLE_MASK;

	for (bit = 0; bit < __IPS_MAX_BIT; bit++) {
		if (on & (1 << bit))
			set_bit(bit, &ct->status);
		else if (off & (1 << bit))
			clear_bit(bit, &ct->status);
	}
}
EXPORT_SYMBOL_GPL(__nf_ct_change_status);

int nf_ct_change_status_common(struct nf_conn *ct, unsigned int status)
{
	unsigned long d;

	d = ct->status ^ status;

	if (d & (IPS_EXPECTED|IPS_CONFIRMED|IPS_DYING))
		/* unchangeable */
		return -EBUSY;

	if (d & IPS_SEEN_REPLY && !(status & IPS_SEEN_REPLY))
		/* SEEN_REPLY bit can only be set */
		return -EBUSY;

	if (d & IPS_ASSURED && !(status & IPS_ASSURED))
		/* ASSURED bit can only be set */
		return -EBUSY;

	__nf_ct_change_status(ct, status, 0);
	return 0;
}
EXPORT_SYMBOL_GPL(nf_ct_change_status_common);<|MERGE_RESOLUTION|>--- conflicted
+++ resolved
@@ -226,19 +226,8 @@
 	a = (u64)tuple->src.u3.all[0] << 32 | tuple->src.u3.all[3];
 	b = (u64)tuple->dst.u3.all[0] << 32 | tuple->dst.u3.all[3];
 
-<<<<<<< HEAD
-	/* The direction must be ignored, so handle usable members manually. */
-	combined.src = tuple->src;
-	combined.dst_addr = tuple->dst.u3;
-	combined.zone = zoneid;
-	combined.net_mix = net_hash_mix(net);
-	/*这里不包含srcport ????*/
-	combined.dport = (__force __u16)tuple->dst.u.all;
-	combined.proto = tuple->dst.protonum;
-=======
 	c = (__force u64)tuple->src.u.all << 32 | (__force u64)tuple->dst.u.all << 16;
 	c |= tuple->dst.protonum;
->>>>>>> fe15c26e
 
 	d = (u64)zoneid << 32 | net_hash_mix(net);
 
@@ -875,12 +864,8 @@
 					hash_conntrack_raw(tuple, zone_id, net));
 
 	if (thash)
-<<<<<<< HEAD
-	    /*如果查询到，则返回*/
-		return thash;
-=======
+		/*如果查询到，则返回*/
 		goto out_unlock;
->>>>>>> fe15c26e
 
 	/*未查询到，在反方向中查找*/
 	rid = nf_ct_zone_id(zone, IP_CT_DIR_REPLY);
@@ -1805,13 +1790,8 @@
 	struct nf_conntrack_zone tmp;
 	struct nf_conntrack_net *cnet;
 
-<<<<<<< HEAD
 	//构造反向的元组repl_tuple
-	if (!nf_ct_invert_tuple(&repl_tuple, tuple)) {
-		pr_debug("Can't invert tuple.\n");
-=======
 	if (!nf_ct_invert_tuple(&repl_tuple, tuple))
->>>>>>> fe15c26e
 		return NULL;
 
 	//申请并填充元组
@@ -1855,12 +1835,6 @@
 		//刚刚创建了ct，当前有期待表项，先查找期待
 		exp = nf_ct_find_expectation(net, zone, tuple);
 		if (exp) {
-<<<<<<< HEAD
-			//查找了本流对应的期待，按期待创建ct
-			pr_debug("expectation arrives ct=%p exp=%p\n",
-				 ct, exp);
-=======
->>>>>>> fe15c26e
 			/* Welcome, Mr. Bond.  We've been expecting you... */
 			//标记此ct依据期待创建
 			__set_bit(IPS_EXPECTED_BIT, &ct->status);
@@ -1933,12 +1907,7 @@
 	//提取元组信息准备查询ct
 	if (!nf_ct_get_tuple(skb, skb_network_offset(skb),
 			     dataoff, state->pf, protonum, state->net,
-<<<<<<< HEAD
-			     &tuple/*出参,skb对应的元组信息*/)) {
-		pr_debug("Can't get tuple\n");
-=======
-			     &tuple))
->>>>>>> fe15c26e
+			     &tuple/*出参,skb对应的元组信息*/))
 		return 0;
 
 	/* look for tuple match */
@@ -1980,25 +1949,14 @@
 		unsigned long status = READ_ONCE(ct->status);
 
 		/* Once we've had two way comms, always ESTABLISHED. */
-<<<<<<< HEAD
-		if (test_bit(IPS_SEEN_REPLY_BIT, &ct->status)) {
-			pr_debug("normal packet for %p\n", ct);
+		if (likely(status & IPS_SEEN_REPLY))
 			//双向的包均看到了，得到稳定连接
 			ctinfo = IP_CT_ESTABLISHED;
-		} else if (test_bit(IPS_EXPECTED_BIT, &ct->status)) {
-			pr_debug("related packet for %p\n", ct);
+		else if (status & IPS_EXPECTED)
 			//本ct是通过期待创建的
 			ctinfo = IP_CT_RELATED;
-		} else {
+		else
 			//新创建的ct
-			pr_debug("new packet for %p\n", ct);
-=======
-		if (likely(status & IPS_SEEN_REPLY))
-			ctinfo = IP_CT_ESTABLISHED;
-		else if (status & IPS_EXPECTED)
-			ctinfo = IP_CT_RELATED;
-		else
->>>>>>> fe15c26e
 			ctinfo = IP_CT_NEW;
 	}
 
