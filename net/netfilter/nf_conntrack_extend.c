// SPDX-License-Identifier: GPL-2.0-or-later
/* Structure dynamic extension infrastructure
 * Copyright (C) 2004 Rusty Russell IBM Corporation
 * Copyright (C) 2007 Netfilter Core Team <coreteam@netfilter.org>
 * Copyright (C) 2007 USAGI/WIDE Project <http://www.linux-ipv6.org>
 */
#include <linux/kernel.h>
#include <linux/kmemleak.h>
#include <linux/module.h>
#include <linux/mutex.h>
#include <linux/rcupdate.h>
#include <linux/slab.h>
#include <linux/skbuff.h>
#include <net/netfilter/nf_conntrack_extend.h>

<<<<<<< HEAD
//连接跟踪的扩展类型
static struct nf_ct_ext_type __rcu *nf_ct_ext_types[NF_CT_EXT_NUM];
static DEFINE_MUTEX(nf_ct_ext_type_mutex);
#define NF_CT_EXT_PREALLOC	128u /* conntrack events are on by default */

//连接跟踪销毁时各扩展类型需要销毁（遍历并销毁）
void nf_ct_ext_destroy(struct nf_conn *ct)
=======
#include <net/netfilter/nf_conntrack_helper.h>
#include <net/netfilter/nf_conntrack_acct.h>
#include <net/netfilter/nf_conntrack_seqadj.h>
#include <net/netfilter/nf_conntrack_ecache.h>
#include <net/netfilter/nf_conntrack_zones.h>
#include <net/netfilter/nf_conntrack_timestamp.h>
#include <net/netfilter/nf_conntrack_timeout.h>
#include <net/netfilter/nf_conntrack_labels.h>
#include <net/netfilter/nf_conntrack_synproxy.h>
#include <net/netfilter/nf_conntrack_act_ct.h>
#include <net/netfilter/nf_nat.h>

#define NF_CT_EXT_PREALLOC	128u /* conntrack events are on by default */

static const u8 nf_ct_ext_type_len[NF_CT_EXT_NUM] = {
	[NF_CT_EXT_HELPER] = sizeof(struct nf_conn_help),
#if IS_ENABLED(CONFIG_NF_NAT)
	[NF_CT_EXT_NAT] = sizeof(struct nf_conn_nat),
#endif
	[NF_CT_EXT_SEQADJ] = sizeof(struct nf_conn_seqadj),
	[NF_CT_EXT_ACCT] = sizeof(struct nf_conn_acct),
#ifdef CONFIG_NF_CONNTRACK_EVENTS
	[NF_CT_EXT_ECACHE] = sizeof(struct nf_conntrack_ecache),
#endif
#ifdef CONFIG_NF_CONNTRACK_TIMESTAMP
	[NF_CT_EXT_TSTAMP] = sizeof(struct nf_conn_acct),
#endif
#ifdef CONFIG_NF_CONNTRACK_TIMEOUT
	[NF_CT_EXT_TIMEOUT] = sizeof(struct nf_conn_tstamp),
#endif
#ifdef CONFIG_NF_CONNTRACK_LABELS
	[NF_CT_EXT_LABELS] = sizeof(struct nf_conn_labels),
#endif
#if IS_ENABLED(CONFIG_NETFILTER_SYNPROXY)
	[NF_CT_EXT_SYNPROXY] = sizeof(struct nf_conn_synproxy),
#endif
#if IS_ENABLED(CONFIG_NET_ACT_CT)
	[NF_CT_EXT_ACT_CT] = sizeof(struct nf_conn_act_ct_ext),
#endif
};

static __always_inline unsigned int total_extension_size(void)
>>>>>>> 028192fe
{
	/* remember to add new extensions below */
	BUILD_BUG_ON(NF_CT_EXT_NUM > 10);

	return sizeof(struct nf_ct_ext) +
	       sizeof(struct nf_conn_help)
#if IS_ENABLED(CONFIG_NF_NAT)
		+ sizeof(struct nf_conn_nat)
#endif
		+ sizeof(struct nf_conn_seqadj)
		+ sizeof(struct nf_conn_acct)
#ifdef CONFIG_NF_CONNTRACK_EVENTS
		+ sizeof(struct nf_conntrack_ecache)
#endif
#ifdef CONFIG_NF_CONNTRACK_TIMESTAMP
		+ sizeof(struct nf_conn_tstamp)
#endif
#ifdef CONFIG_NF_CONNTRACK_TIMEOUT
		+ sizeof(struct nf_conn_timeout)
#endif
#ifdef CONFIG_NF_CONNTRACK_LABELS
		+ sizeof(struct nf_conn_labels)
#endif
#if IS_ENABLED(CONFIG_NETFILTER_SYNPROXY)
		+ sizeof(struct nf_conn_synproxy)
#endif
#if IS_ENABLED(CONFIG_NET_ACT_CT)
		+ sizeof(struct nf_conn_act_ct_ext)
#endif
	;
}

//在连接跟踪上创建扩展id需要的内存，并返回创建的内存指针
void *nf_ct_ext_add(struct nf_conn *ct, enum nf_ct_ext_id id, gfp_t gfp)
{
	unsigned int newlen, newoff, oldlen, alloc;
	struct nf_ct_ext *new;

	/* Conntrack must not be confirmed to avoid races on reallocation. */
	WARN_ON(nf_ct_is_confirmed(ct));

	/* struct nf_ct_ext uses u8 to store offsets/size */
	BUILD_BUG_ON(total_extension_size() > 255u);

	if (ct->ext) {
		const struct nf_ct_ext *old = ct->ext;

		//此id已有扩展时直接返回NULL
		if (__nf_ct_ext_exist(old, id))
			return NULL;
		oldlen = old->len;
	} else {
		oldlen = sizeof(*new);
	}

<<<<<<< HEAD
	rcu_read_lock();
	t = rcu_dereference(nf_ct_ext_types[id]);//取此扩展
	if (!t) {
		rcu_read_unlock();
		return NULL;
	}

	//如果oldlen非０，则默认跟在旧的扩展后面，如果旧的扩展不存在，则默认在首位置
	newoff = ALIGN(oldlen, t->align);
	newlen = newoff + t->len;
	rcu_read_unlock();
=======
	newoff = ALIGN(oldlen, __alignof__(struct nf_ct_ext));
	newlen = newoff + nf_ct_ext_type_len[id];
>>>>>>> 028192fe

	alloc = max(newlen, NF_CT_EXT_PREALLOC);
	new = krealloc(ct->ext, alloc, gfp);//扩大内存或者申请内存
	if (!new)
		return NULL;

	if (!ct->ext)
		//首次创建offset全置为０
		memset(new->offset, 0, sizeof(new->offset));

	//记录自已的
	new->offset[id] = newoff;//记录id扩展的内存位置
	new->len = newlen;//记录扩展长度
	memset((void *)new + newoff, 0, newlen - newoff);//初始化id扩展内存

	ct->ext = new;
	return (void *)new + newoff;//返回id扩展内存
}
<<<<<<< HEAD
EXPORT_SYMBOL(nf_ct_ext_add);

/* This MUST be called in process context. */
//连接跟踪扩展注册
int nf_ct_extend_register(const struct nf_ct_ext_type *type)
{
	int ret = 0;

	mutex_lock(&nf_ct_ext_type_mutex);
	if (nf_ct_ext_types[type->id]) {
		//扩展已注册，报错
		ret = -EBUSY;
		goto out;
	}

	rcu_assign_pointer(nf_ct_ext_types[type->id], type);
out:
	mutex_unlock(&nf_ct_ext_type_mutex);
	return ret;
}
EXPORT_SYMBOL_GPL(nf_ct_extend_register);

/* This MUST be called in process context. */
//扩展解注册
void nf_ct_extend_unregister(const struct nf_ct_ext_type *type)
{
	mutex_lock(&nf_ct_ext_type_mutex);
	RCU_INIT_POINTER(nf_ct_ext_types[type->id], NULL);
	mutex_unlock(&nf_ct_ext_type_mutex);
	synchronize_rcu();
}
EXPORT_SYMBOL_GPL(nf_ct_extend_unregister);
=======
EXPORT_SYMBOL(nf_ct_ext_add);
>>>>>>> 028192fe
<|MERGE_RESOLUTION|>--- conflicted
+++ resolved
@@ -13,15 +13,6 @@
 #include <linux/skbuff.h>
 #include <net/netfilter/nf_conntrack_extend.h>
 
-<<<<<<< HEAD
-//连接跟踪的扩展类型
-static struct nf_ct_ext_type __rcu *nf_ct_ext_types[NF_CT_EXT_NUM];
-static DEFINE_MUTEX(nf_ct_ext_type_mutex);
-#define NF_CT_EXT_PREALLOC	128u /* conntrack events are on by default */
-
-//连接跟踪销毁时各扩展类型需要销毁（遍历并销毁）
-void nf_ct_ext_destroy(struct nf_conn *ct)
-=======
 #include <net/netfilter/nf_conntrack_helper.h>
 #include <net/netfilter/nf_conntrack_acct.h>
 #include <net/netfilter/nf_conntrack_seqadj.h>
@@ -64,7 +55,6 @@
 };
 
 static __always_inline unsigned int total_extension_size(void)
->>>>>>> 028192fe
 {
 	/* remember to add new extensions below */
 	BUILD_BUG_ON(NF_CT_EXT_NUM > 10);
@@ -120,22 +110,9 @@
 		oldlen = sizeof(*new);
 	}
 
-<<<<<<< HEAD
-	rcu_read_lock();
-	t = rcu_dereference(nf_ct_ext_types[id]);//取此扩展
-	if (!t) {
-		rcu_read_unlock();
-		return NULL;
-	}
-
 	//如果oldlen非０，则默认跟在旧的扩展后面，如果旧的扩展不存在，则默认在首位置
-	newoff = ALIGN(oldlen, t->align);
-	newlen = newoff + t->len;
-	rcu_read_unlock();
-=======
 	newoff = ALIGN(oldlen, __alignof__(struct nf_ct_ext));
 	newlen = newoff + nf_ct_ext_type_len[id];
->>>>>>> 028192fe
 
 	alloc = max(newlen, NF_CT_EXT_PREALLOC);
 	new = krealloc(ct->ext, alloc, gfp);//扩大内存或者申请内存
@@ -154,39 +131,4 @@
 	ct->ext = new;
 	return (void *)new + newoff;//返回id扩展内存
 }
-<<<<<<< HEAD
-EXPORT_SYMBOL(nf_ct_ext_add);
-
-/* This MUST be called in process context. */
-//连接跟踪扩展注册
-int nf_ct_extend_register(const struct nf_ct_ext_type *type)
-{
-	int ret = 0;
-
-	mutex_lock(&nf_ct_ext_type_mutex);
-	if (nf_ct_ext_types[type->id]) {
-		//扩展已注册，报错
-		ret = -EBUSY;
-		goto out;
-	}
-
-	rcu_assign_pointer(nf_ct_ext_types[type->id], type);
-out:
-	mutex_unlock(&nf_ct_ext_type_mutex);
-	return ret;
-}
-EXPORT_SYMBOL_GPL(nf_ct_extend_register);
-
-/* This MUST be called in process context. */
-//扩展解注册
-void nf_ct_extend_unregister(const struct nf_ct_ext_type *type)
-{
-	mutex_lock(&nf_ct_ext_type_mutex);
-	RCU_INIT_POINTER(nf_ct_ext_types[type->id], NULL);
-	mutex_unlock(&nf_ct_ext_type_mutex);
-	synchronize_rcu();
-}
-EXPORT_SYMBOL_GPL(nf_ct_extend_unregister);
-=======
-EXPORT_SYMBOL(nf_ct_ext_add);
->>>>>>> 028192fe
+EXPORT_SYMBOL(nf_ct_ext_add);