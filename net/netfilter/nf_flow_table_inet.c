// SPDX-License-Identifier: GPL-2.0-only
#include <linux/kernel.h>
#include <linux/init.h>
#include <linux/module.h>
#include <linux/netfilter.h>
#include <linux/rhashtable.h>
#include <net/netfilter/nf_flow_table.h>
#include <net/netfilter/nf_tables.h>
#include <linux/if_vlan.h>

static unsigned int
nf_flow_offload_inet_hook(void *priv, struct sk_buff *skb,
			  const struct nf_hook_state *state)
{
	struct vlan_ethhdr *veth;
	__be16 proto;

	switch (skb->protocol) {
	case htons(ETH_P_8021Q):
		veth = (struct vlan_ethhdr *)skb_mac_header(skb);
		proto = veth->h_vlan_encapsulated_proto;
		break;
	case htons(ETH_P_PPP_SES):
		proto = nf_flow_pppoe_proto(skb);
		break;
	default:
		proto = skb->protocol;
		break;
	}

	switch (proto) {
	case htons(ETH_P_IP):
		return nf_flow_offload_ip_hook(priv, skb, state);
	case htons(ETH_P_IPV6):
		return nf_flow_offload_ipv6_hook(priv, skb, state);
	}

	return NF_ACCEPT;
}

static int nf_flow_rule_route_inet(struct net *net,
				   const struct flow_offload *flow,
				   enum flow_offload_tuple_dir dir,
				   struct nf_flow_rule *flow_rule)
{
	const struct flow_offload_tuple *flow_tuple = &flow->tuplehash[dir].tuple;
	int err;

	switch (flow_tuple->l3proto) {
	case NFPROTO_IPV4:
		err = nf_flow_rule_route_ipv4(net, flow, dir, flow_rule);
		break;
	case NFPROTO_IPV6:
		err = nf_flow_rule_route_ipv6(net, flow, dir, flow_rule);
		break;
	default:
		err = -1;
		break;
	}

	return err;
}

//inet类型的flowtable
static struct nf_flowtable_type flowtable_inet = {
	.family		= NFPROTO_INET,
	.init		= nf_flow_table_init,
	.setup		= nf_flow_table_offload_setup,
	.action		= nf_flow_rule_route_inet,
	.free		= nf_flow_table_free,
	.hook		= nf_flow_offload_inet_hook,
	.owner		= THIS_MODULE,
};

static struct nf_flowtable_type flowtable_ipv4 = {
	.family		= NFPROTO_IPV4,
	.init		= nf_flow_table_init,
	.setup		= nf_flow_table_offload_setup,
	.action		= nf_flow_rule_route_ipv4,
	.free		= nf_flow_table_free,
	.hook		= nf_flow_offload_ip_hook,
	.owner		= THIS_MODULE,
};

static struct nf_flowtable_type flowtable_ipv6 = {
	.family		= NFPROTO_IPV6,
	.init		= nf_flow_table_init,
	.setup		= nf_flow_table_offload_setup,
	.action		= nf_flow_rule_route_ipv6,
	.free		= nf_flow_table_free,
	.hook		= nf_flow_offload_ipv6_hook,
	.owner		= THIS_MODULE,
};

static int __init nf_flow_inet_module_init(void)
{
<<<<<<< HEAD
    //注册inet类型的flowtable
=======
	nft_register_flowtable_type(&flowtable_ipv4);
	nft_register_flowtable_type(&flowtable_ipv6);
>>>>>>> 028192fe
	nft_register_flowtable_type(&flowtable_inet);

	return 0;
}

static void __exit nf_flow_inet_module_exit(void)
{
	nft_unregister_flowtable_type(&flowtable_inet);
	nft_unregister_flowtable_type(&flowtable_ipv6);
	nft_unregister_flowtable_type(&flowtable_ipv4);
}

module_init(nf_flow_inet_module_init);
module_exit(nf_flow_inet_module_exit);

MODULE_LICENSE("GPL");
MODULE_AUTHOR("Pablo Neira Ayuso <pablo@netfilter.org>");
MODULE_ALIAS_NF_FLOWTABLE(AF_INET);
MODULE_ALIAS_NF_FLOWTABLE(AF_INET6);
MODULE_ALIAS_NF_FLOWTABLE(1); /* NFPROTO_INET */
MODULE_DESCRIPTION("Netfilter flow table mixed IPv4/IPv6 module");<|MERGE_RESOLUTION|>--- conflicted
+++ resolved
@@ -94,12 +94,9 @@
 
 static int __init nf_flow_inet_module_init(void)
 {
-<<<<<<< HEAD
-    //注册inet类型的flowtable
-=======
 	nft_register_flowtable_type(&flowtable_ipv4);
 	nft_register_flowtable_type(&flowtable_ipv6);
->>>>>>> 028192fe
+    	//注册inet类型的flowtable
 	nft_register_flowtable_type(&flowtable_inet);
 
 	return 0;
