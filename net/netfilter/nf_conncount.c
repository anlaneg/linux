--- conflicted
+++ resolved
@@ -143,13 +143,10 @@
 	struct nf_conn *found_ct;
 	unsigned int collect = 0;
 
-<<<<<<< HEAD
-	/*当前我们需要添加给定的tuple,在添加之前我们检查下list中保存的ct还在连接跟踪表中存在（这个实现太难受了）*/
-=======
 	if (time_is_after_eq_jiffies((unsigned long)list->last_gc))
 		goto add_new_node;
 
->>>>>>> 97ee9d1c
+	/*当前我们需要添加给定的tuple,在添加之前我们检查下list中保存的ct还在连接跟踪表中存在（这个实现太难受了）*/
 	/* check the saved connections */
 	list_for_each_entry_safe(conn, conn_n, &list->head, node) {
 		if (collect > CONNCOUNT_GC_MAX_NODES)
@@ -202,11 +199,8 @@
 		nf_ct_put(found_ct);
 	}
 
-<<<<<<< HEAD
+add_new_node:
 	/*计数overflow,跳过*/
-=======
-add_new_node:
->>>>>>> 97ee9d1c
 	if (WARN_ON_ONCE(list->count > INT_MAX))
 		return -EOVERFLOW;
 
