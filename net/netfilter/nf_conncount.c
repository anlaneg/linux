// SPDX-License-Identifier: GPL-2.0-only
/*
 * count the number of connections matching an arbitrary key.
 *
 * (C) 2017 Red Hat GmbH
 * Author: Florian Westphal <fw@strlen.de>
 *
 * split from xt_connlimit.c:
 *   (c) 2000 Gerd Knorr <kraxel@bytesex.org>
 *   Nov 2002: Martin Bene <martin.bene@icomedias.com>:
 *		only ignore TIME_WAIT or gone connections
 *   (C) CC Computer Consultants GmbH, 2007
 */
#define pr_fmt(fmt) KBUILD_MODNAME ": " fmt
#include <linux/in.h>
#include <linux/in6.h>
#include <linux/ip.h>
#include <linux/ipv6.h>
#include <linux/jhash.h>
#include <linux/slab.h>
#include <linux/list.h>
#include <linux/rbtree.h>
#include <linux/module.h>
#include <linux/random.h>
#include <linux/skbuff.h>
#include <linux/spinlock.h>
#include <linux/netfilter/nf_conntrack_tcp.h>
#include <linux/netfilter/x_tables.h>
#include <net/netfilter/nf_conntrack.h>
#include <net/netfilter/nf_conntrack_count.h>
#include <net/netfilter/nf_conntrack_core.h>
#include <net/netfilter/nf_conntrack_tuple.h>
#include <net/netfilter/nf_conntrack_zones.h>

#define CONNCOUNT_SLOTS		256U

#define CONNCOUNT_GC_MAX_NODES	8
#define MAX_KEYLEN		5

/* we will save the tuples of all connections we care about */
struct nf_conncount_tuple {
	struct list_head		node;
	struct nf_conntrack_tuple	tuple;
	struct nf_conntrack_zone	zone;
	int				cpu;
	u32				jiffies32;
};

struct nf_conncount_rb {
	struct rb_node node;
	struct nf_conncount_list list;
	u32 key[MAX_KEYLEN];
	struct rcu_head rcu_head;
};

static spinlock_t nf_conncount_locks[CONNCOUNT_SLOTS] __cacheline_aligned_in_smp;

struct nf_conncount_data {
    /*key的长度*/
	unsigned int keylen;
	struct rb_root root[CONNCOUNT_SLOTS];
	/*所属的net namespace*/
	struct net *net;
	/*对应的work函数为tree_gc_worker*/
	struct work_struct gc_work;
	unsigned long pending_trees[BITS_TO_LONGS(CONNCOUNT_SLOTS)];
	unsigned int gc_tree;
};

static u_int32_t conncount_rnd __read_mostly;
static struct kmem_cache *conncount_rb_cachep __read_mostly;
static struct kmem_cache *conncount_conn_cachep __read_mostly;

/*忽略掉tcp的time_wait/close状态*/
static inline bool already_closed(const struct nf_conn *conn)
{
	if (nf_ct_protonum(conn) == IPPROTO_TCP)
		return conn->proto.tcp.state == TCP_CONNTRACK_TIME_WAIT ||
		       conn->proto.tcp.state == TCP_CONNTRACK_CLOSE;
	else
		return false;
}

/*a,b执行内存比对*/
static int key_diff(const u32 *a, const u32 *b, unsigned int klen)
{
	return memcmp(a, b, klen * sizeof(u32));
}

static void conn_free(struct nf_conncount_list *list,
		      struct nf_conncount_tuple *conn)
{
	lockdep_assert_held(&list->list_lock);

	list->count--;/*count数减少*/
	list_del(&conn->node);

	kmem_cache_free(conncount_conn_cachep, conn);
}

/*检查指定的conn是否在连接跟踪表中存在，如存在返回对应的tuple_hash,否则返回err*/
static const struct nf_conntrack_tuple_hash *
find_or_evict(struct net *net, struct nf_conncount_list *list,
	      struct nf_conncount_tuple *conn)
{
	const struct nf_conntrack_tuple_hash *found;
	unsigned long a, b;
	/*取当前cpu*/
	int cpu = raw_smp_processor_id();
	u32 age;

	/*在连接跟踪表中查询指定conn*/
	found = nf_conntrack_find_get(net, &conn->zone, &conn->tuple);
	if (found)
		return found;

	/*连接跟踪表中不再有此conn,释放此conn*/
	b = conn->jiffies32;
	a = (u32)jiffies;

	/* conn might have been added just before by another cpu and
	 * might still be unconfirmed.  In this case, nf_conntrack_find()
	 * returns no result.  Thus only evict if this cpu added the
	 * stale entry or if the entry is older than two jiffies.
	 */
	age = a - b;
	if (conn->cpu == cpu || age >= 2) {
	    /*自链表上移除掉此conn*/
		conn_free(list, conn);
		return ERR_PTR(-ENOENT);
	}

	return ERR_PTR(-EAGAIN);
}

static int __nf_conncount_add(struct net *net,
			      struct nf_conncount_list *list,
			      const struct nf_conntrack_tuple *tuple,
			      const struct nf_conntrack_zone *zone)
{
	const struct nf_conntrack_tuple_hash *found;
	struct nf_conncount_tuple *conn, *conn_n;
	struct nf_conn *found_ct;
	unsigned int collect = 0;

	if ((u32)jiffies == list->last_gc)
		goto add_new_node;

	/*当前我们需要添加给定的tuple,在添加之前我们检查下list中保存的ct还在连接跟踪表中存在（这个实现太难受了）*/
	/* check the saved connections */
	list_for_each_entry_safe(conn, conn_n, &list->head, node) {
		if (collect > CONNCOUNT_GC_MAX_NODES)
		    /*本次维护数量超限，退出（bug:如果这样直接退出，则添加的内容可能会重复）*/
			break;

		found = find_or_evict(net, list, conn);
		if (IS_ERR(found)) {
		    /*conn在连接跟踪表上已不存在*/
			/* Not found, but might be about to be confirmed */
			if (PTR_ERR(found) == -EAGAIN) {
				if (nf_ct_tuple_equal(&conn->tuple, tuple) &&
				    nf_ct_zone_id(&conn->zone, conn->zone.dir) ==
				    nf_ct_zone_id(zone, zone->dir))
				    /*连接表里没有，但我们接下来要填加的恰好是它，故直接返回认为添加成功*/
					return 0; /* already exists */
			} else {
			    /*这种我们已经删除了*/
				collect++;
			}
			continue;
		}

		found_ct = nf_ct_tuplehash_to_ctrack(found);

		if (nf_ct_tuple_equal(&conn->tuple, tuple) &&
		    nf_ct_zone_equal(found_ct, zone, zone->dir)) {
		    /*这种ct已存在，不再重复加入*/
			/*
			 * We should not see tuples twice unless someone hooks
			 * this into a table without "-p tcp --syn".
			 *
			 * Attempt to avoid a re-add in this case.
			 */
			nf_ct_put(found_ct);
			return 0;
		} else if (already_closed(found_ct)) {
		    /*这种ct已关闭，不计入，减少计数，释放found_ct*/
			/*
			 * we do not care about connections which are
			 * closed already -> ditch it
			 */
			nf_ct_put(found_ct);
			/*移除掉此conn*/
			conn_free(list, conn);
			collect++;
			continue;
		}

		nf_ct_put(found_ct);
	}

add_new_node:
	/*计数overflow,跳过*/
	if (WARN_ON_ONCE(list->count > INT_MAX))
		return -EOVERFLOW;

	/*增加此conn，并将其加入到list中*/
	conn = kmem_cache_alloc(conncount_conn_cachep, GFP_ATOMIC);
	if (conn == NULL)
		return -ENOMEM;

	conn->tuple = *tuple;
	conn->zone = *zone;
	conn->cpu = raw_smp_processor_id();
	conn->jiffies32 = (u32)jiffies;
	/*这个ct需要添加进list*/
	list_add_tail(&conn->node, &list->head);
	/*总数增加*/
	list->count++;
	list->last_gc = (u32)jiffies;
	return 0;
}

/*向list添加此tuple*/
int nf_conncount_add(struct net *net,
		     struct nf_conncount_list *list,
		     const struct nf_conntrack_tuple *tuple,
		     const struct nf_conntrack_zone *zone)
{
	int ret;

	/* check the saved connections */
	spin_lock_bh(&list->list_lock);
	/*执行tuple添加*/
	ret = __nf_conncount_add(net, list, tuple, zone);
	spin_unlock_bh(&list->list_lock);

	return ret;
}
EXPORT_SYMBOL_GPL(nf_conncount_add);

void nf_conncount_list_init(struct nf_conncount_list *list)
{
	spin_lock_init(&list->list_lock);
	INIT_LIST_HEAD(&list->head);
	list->count = 0;
	list->last_gc = (u32)jiffies;
}
EXPORT_SYMBOL_GPL(nf_conncount_list_init);

/* Return true if the list is empty. Must be called with BH disabled. */
bool nf_conncount_gc_list(struct net *net,
			  struct nf_conncount_list *list)
{
	const struct nf_conntrack_tuple_hash *found;
	struct nf_conncount_tuple *conn, *conn_n;
	struct nf_conn *found_ct;
	unsigned int collected = 0;
	bool ret = false;

	/* don't bother if we just did GC */
	if ((u32)jiffies == READ_ONCE(list->last_gc))
		return false;

	/* don't bother if other cpu is already doing GC */
	if (!spin_trylock(&list->list_lock))
		return false;

	list_for_each_entry_safe(conn, conn_n, &list->head, node) {
		found = find_or_evict(net, list, conn);
		if (IS_ERR(found)) {
		    /*没有找到此ct,collected增加*/
			if (PTR_ERR(found) == -ENOENT)
				collected++;
			continue;
		}

		found_ct = nf_ct_tuplehash_to_ctrack(found);
		if (already_closed(found_ct)) {
			/*
			 * we do not care about connections which are
			 * closed already -> ditch it
			 */
			nf_ct_put(found_ct);
			/*此ct被关闭，移除它*/
			conn_free(list, conn);
			collected++;
			continue;
		}

		nf_ct_put(found_ct);
		if (collected > CONNCOUNT_GC_MAX_NODES)
		    /*有较多的node需要释放，跳出检查*/
			break;
	}

	if (!list->count)
		ret = true;
	list->last_gc = (u32)jiffies;
	spin_unlock(&list->list_lock);

	return ret;
}
EXPORT_SYMBOL_GPL(nf_conncount_gc_list);

static void __tree_nodes_free(struct rcu_head *h)
{
	struct nf_conncount_rb *rbconn;

	rbconn = container_of(h, struct nf_conncount_rb, rcu_head);
	kmem_cache_free(conncount_rb_cachep, rbconn);
}

/* caller must hold tree nf_conncount_locks[] lock */
static void tree_nodes_free(struct rb_root *root,
			    struct nf_conncount_rb *gc_nodes[],
			    unsigned int gc_count)
{
	struct nf_conncount_rb *rbconn;

	/*移除已经为空的rbconn*/
	while (gc_count) {
		rbconn = gc_nodes[--gc_count];
		spin_lock(&rbconn->list.list_lock);
		if (!rbconn->list.count) {
			rb_erase(&rbconn->node, root);
			call_rcu(&rbconn->rcu_head, __tree_nodes_free);
		}
		spin_unlock(&rbconn->list.list_lock);
	}
}

static void schedule_gc_worker(struct nf_conncount_data *data, int tree)
{
	set_bit(tree, data->pending_trees);
	schedule_work(&data->gc_work);
}

/*向data对应的树上添加指定tuple节点*/
static unsigned int
insert_tree(struct net *net,
	    struct nf_conncount_data *data,
	    struct rb_root *root,/*红黑树根节点*/
	    unsigned int hash,/*key对应的hashcode*/
	    const u32 *key,/*tuple对应的key*/
	    const struct nf_conntrack_tuple *tuple,/*待加入的tuple*/
	    const struct nf_conntrack_zone *zone)
{
	struct nf_conncount_rb *gc_nodes[CONNCOUNT_GC_MAX_NODES];
	struct rb_node **rbnode, *parent;
	struct nf_conncount_rb *rbconn;
	struct nf_conncount_tuple *conn;
	unsigned int count = 0, gc_count = 0;
	bool do_gc = true;

	/*锁此key对应的桶*/
	spin_lock_bh(&nf_conncount_locks[hash]);
restart:
	parent = NULL;
	rbnode = &(root->rb_node);/*取红黑树根节点*/
	while (*rbnode) {
		int diff;
		/*取rbnode对应的rbconn*/
		rbconn = rb_entry(*rbnode, struct nf_conncount_rb, node);

		parent = *rbnode;
		diff = key_diff(key, rbconn->key, data->keylen);
		if (diff < 0) {
			rbnode = &((*rbnode)->rb_left);
		} else if (diff > 0) {
			rbnode = &((*rbnode)->rb_right);
		} else {
		    /*查找到合适的添加位置，将tuple添加到rbconn->list*/
			int ret;

			ret = nf_conncount_add(net, &rbconn->list, tuple, zone);
			if (ret)
			    /*添加失败*/
				count = 0; /* hotdrop */
			else
			    /*添加成功,取当前链表上的count*/
				count = rbconn->list.count;
			tree_nodes_free(root, gc_nodes, gc_count);
			/*处理完成，退出*/
			goto out_unlock;
		}

		if (gc_count >= ARRAY_SIZE(gc_nodes))
			continue;

		if (do_gc && nf_conncount_gc_list(net, &rbconn->list))
		    /*此rbconn->list已为空，需要移除，这里先记录*/
			gc_nodes[gc_count++] = rbconn;
	}

	if (gc_count) {
	    /*移除已经为空的rbconn*/
		tree_nodes_free(root, gc_nodes, gc_count);
		/*触发gc worker*/
		schedule_gc_worker(data, hash);
		gc_count = 0;
		do_gc = false;
		goto restart;
	}

	/*rbnode节点为空，在此位置初始化，并添加首个元素*/
	/* expected case: match, insert new node */
	rbconn = kmem_cache_alloc(conncount_rb_cachep, GFP_ATOMIC);
	if (rbconn == NULL)
		goto out_unlock;

	conn = kmem_cache_alloc(conncount_conn_cachep, GFP_ATOMIC);
	if (conn == NULL) {
		kmem_cache_free(conncount_rb_cachep, rbconn);
		goto out_unlock;
	}

	conn->tuple = *tuple;
	conn->zone = *zone;
	conn->cpu = raw_smp_processor_id();
	conn->jiffies32 = (u32)jiffies;
	memcpy(rbconn->key, key, sizeof(u32) * data->keylen);

	nf_conncount_list_init(&rbconn->list);
	list_add(&conn->node, &rbconn->list.head);
	count = 1;/*首次添加计数为1*/
	rbconn->list.count = count;

	rb_link_node_rcu(&rbconn->node, parent, rbnode);
	rb_insert_color(&rbconn->node, root);
out_unlock:
	spin_unlock_bh(&nf_conncount_locks[hash]);
	return count;
}

/*获取链接跟踪计数*/
static unsigned int
count_tree(struct net *net,
	   struct nf_conncount_data *data,
	   const u32 *key/*查询用的key*/,
	   const struct nf_conntrack_tuple *tuple/*要添加的元组*/,
	   const struct nf_conntrack_zone *zone)
{
	struct rb_root *root;
	struct rb_node *parent;
	struct nf_conncount_rb *rbconn;
	unsigned int hash;
<<<<<<< HEAD
	/*匹配用的key的大小*/
	u8 keylen = data->keylen;
=======
>>>>>>> 155a3c00

	/*计算key的hash*/
	hash = jhash2(key, data->keylen, conncount_rnd) % CONNCOUNT_SLOTS;
	/*确定key对应的根节点*/
	root = &data->root[hash];

	/*取红黑树根节点*/
	parent = rcu_dereference_raw(root->rb_node);
	while (parent) {
		int diff;

		/*取parent节点对应的nf_conncount_rb结构体*/
		rbconn = rb_entry(parent, struct nf_conncount_rb, node);

		diff = key_diff(key, rbconn->key, data->keylen);
		if (diff < 0) {
		    /*key较小，走左分支*/
			parent = rcu_dereference_raw(parent->rb_left);
		} else if (diff > 0) {
			parent = rcu_dereference_raw(parent->rb_right);
		} else {
		    /*遇到与待查询的key相等的情况*/
			int ret;

			if (!tuple) {
			    /*没有指定要匹配的tuple,直接计算count*/
				nf_conncount_gc_list(net, &rbconn->list);
				return rbconn->list.count;
			}

			/*加锁保存此链表*/
			spin_lock_bh(&rbconn->list.list_lock);
			/* Node might be about to be free'd.
			 * We need to defer to insert_tree() in this case.
			 */
			if (rbconn->list.count == 0) {
			    /*此链已为空，跳到insert_tree进行处理*/
				spin_unlock_bh(&rbconn->list.list_lock);
				break;
			}

			/* same source network -> be counted! */
			/*执行加入*/
			ret = __nf_conncount_add(net, &rbconn->list, tuple, zone);
			spin_unlock_bh(&rbconn->list.list_lock);
			if (ret)
				return 0; /* hotdrop */
			else
				return rbconn->list.count;
		}
	}

	if (!tuple)
	    /*没有查找到此key,也未指定tuple,不进行添加，直接返回0*/
		return 0;

	/*没有查询到此key,但指定了tuple,向树上添加此tuple*/
	return insert_tree(net, data, root, hash, key, tuple, zone);
}

/*此work的gc流程*/
static void tree_gc_worker(struct work_struct *work)
{
	struct nf_conncount_data *data = container_of(work, struct nf_conncount_data, gc_work);
	struct nf_conncount_rb *gc_nodes[CONNCOUNT_GC_MAX_NODES], *rbconn;
	struct rb_root *root;
	struct rb_node *node;
	unsigned int tree, next_tree, gc_count = 0;

	tree = data->gc_tree % CONNCOUNT_SLOTS;
	root = &data->root[tree];

	local_bh_disable();
	rcu_read_lock();
	for (node = rb_first(root); node != NULL; node = rb_next(node)) {
		rbconn = rb_entry(node, struct nf_conncount_rb, node);
		if (nf_conncount_gc_list(data->net, &rbconn->list))
			gc_count++;
	}
	rcu_read_unlock();
	local_bh_enable();

	cond_resched();

	spin_lock_bh(&nf_conncount_locks[tree]);
	if (gc_count < ARRAY_SIZE(gc_nodes))
		goto next; /* do not bother */

	gc_count = 0;
	node = rb_first(root);
	while (node != NULL) {
		rbconn = rb_entry(node, struct nf_conncount_rb, node);
		node = rb_next(node);

		if (rbconn->list.count > 0)
			continue;

		gc_nodes[gc_count++] = rbconn;
		if (gc_count >= ARRAY_SIZE(gc_nodes)) {
			tree_nodes_free(root, gc_nodes, gc_count);
			gc_count = 0;
		}
	}

	tree_nodes_free(root, gc_nodes, gc_count);
next:
	clear_bit(tree, data->pending_trees);

	next_tree = (tree + 1) % CONNCOUNT_SLOTS;
	next_tree = find_next_bit(data->pending_trees, CONNCOUNT_SLOTS, next_tree);

	if (next_tree < CONNCOUNT_SLOTS) {
		data->gc_tree = next_tree;
		schedule_work(work);
	}

	spin_unlock_bh(&nf_conncount_locks[tree]);
}

/* Count and return number of conntrack entries in 'net' with particular 'key'.
 * If 'tuple' is not null, insert it into the accounting data structure.
 * Call with RCU read lock.
 */
unsigned int nf_conncount_count(struct net *net,
				struct nf_conncount_data *data,
				const u32 *key/*查询用的Key*/,
				const struct nf_conntrack_tuple *tuple/*匹配用的元组*/,
				const struct nf_conntrack_zone *zone/*匹配用的zone*/)
{
	return count_tree(net, data, key, tuple, zone);
}
EXPORT_SYMBOL_GPL(nf_conncount_count);

struct nf_conncount_data *nf_conncount_init(struct net *net, unsigned int keylen)
{
	struct nf_conncount_data *data;
	int i;

	if (keylen % sizeof(u32) ||
	    keylen / sizeof(u32) > MAX_KEYLEN ||
	    keylen == 0)
	    /*keylen没有4字节对齐 or keylen长度为0 or keylen长度大于32*/
		return ERR_PTR(-EINVAL);

	/*产生随机值*/
	net_get_random_once(&conncount_rnd, sizeof(conncount_rnd));

	/*申请conncount_data空间*/
	data = kmalloc(sizeof(*data), GFP_KERNEL);
	if (!data)
		return ERR_PTR(-ENOMEM);

<<<<<<< HEAD
	ret = nf_ct_netns_get(net, family);
	if (ret < 0) {
		kfree(data);
		return ERR_PTR(ret);
	}

	/*初始化data->root结构*/
=======
>>>>>>> 155a3c00
	for (i = 0; i < ARRAY_SIZE(data->root); ++i)
		data->root[i] = RB_ROOT;

	data->keylen = keylen / sizeof(u32);
	data->net = net;
	INIT_WORK(&data->gc_work, tree_gc_worker);

	return data;
}
EXPORT_SYMBOL_GPL(nf_conncount_init);

void nf_conncount_cache_free(struct nf_conncount_list *list)
{
	struct nf_conncount_tuple *conn, *conn_n;

	list_for_each_entry_safe(conn, conn_n, &list->head, node)
		kmem_cache_free(conncount_conn_cachep, conn);
}
EXPORT_SYMBOL_GPL(nf_conncount_cache_free);

static void destroy_tree(struct rb_root *r)
{
	struct nf_conncount_rb *rbconn;
	struct rb_node *node;

	while ((node = rb_first(r)) != NULL) {
		rbconn = rb_entry(node, struct nf_conncount_rb, node);

		rb_erase(node, r);

		nf_conncount_cache_free(&rbconn->list);

		kmem_cache_free(conncount_rb_cachep, rbconn);
	}
}

void nf_conncount_destroy(struct net *net, struct nf_conncount_data *data)
{
	unsigned int i;

	cancel_work_sync(&data->gc_work);

	for (i = 0; i < ARRAY_SIZE(data->root); ++i)
		destroy_tree(&data->root[i]);

	kfree(data);
}
EXPORT_SYMBOL_GPL(nf_conncount_destroy);

static int __init nf_conncount_modinit(void)
{
	int i;

	for (i = 0; i < CONNCOUNT_SLOTS; ++i)
		spin_lock_init(&nf_conncount_locks[i]);

	conncount_conn_cachep = KMEM_CACHE(nf_conncount_tuple, 0);
	if (!conncount_conn_cachep)
		return -ENOMEM;

	conncount_rb_cachep = KMEM_CACHE(nf_conncount_rb, 0);
	if (!conncount_rb_cachep) {
		kmem_cache_destroy(conncount_conn_cachep);
		return -ENOMEM;
	}

	return 0;
}

static void __exit nf_conncount_modexit(void)
{
	kmem_cache_destroy(conncount_conn_cachep);
	kmem_cache_destroy(conncount_rb_cachep);
}

module_init(nf_conncount_modinit);
module_exit(nf_conncount_modexit);
MODULE_AUTHOR("Jan Engelhardt <jengelh@medozas.de>");
MODULE_AUTHOR("Florian Westphal <fw@strlen.de>");
MODULE_DESCRIPTION("netfilter: count number of connections matching a key");
MODULE_LICENSE("GPL");<|MERGE_RESOLUTION|>--- conflicted
+++ resolved
@@ -445,11 +445,6 @@
 	struct rb_node *parent;
 	struct nf_conncount_rb *rbconn;
 	unsigned int hash;
-<<<<<<< HEAD
-	/*匹配用的key的大小*/
-	u8 keylen = data->keylen;
-=======
->>>>>>> 155a3c00
 
 	/*计算key的hash*/
 	hash = jhash2(key, data->keylen, conncount_rnd) % CONNCOUNT_SLOTS;
@@ -602,16 +597,7 @@
 	if (!data)
 		return ERR_PTR(-ENOMEM);
 
-<<<<<<< HEAD
-	ret = nf_ct_netns_get(net, family);
-	if (ret < 0) {
-		kfree(data);
-		return ERR_PTR(ret);
-	}
-
 	/*初始化data->root结构*/
-=======
->>>>>>> 155a3c00
 	for (i = 0; i < ARRAY_SIZE(data->root); ++i)
 		data->root[i] = RB_ROOT;
 
