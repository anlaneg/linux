/* x_tables module for setting the IPv4/IPv6 DSCP field, Version 1.8
 *
 * (C) 2002 by Harald Welte <laforge@netfilter.org>
 * based on ipt_FTOS.c (C) 2000 by Matthew G. Marsh <mgm@paktronix.com>
 *
 * This program is free software; you can redistribute it and/or modify
 * it under the terms of the GNU General Public License version 2 as
 * published by the Free Software Foundation.
 *
 * See RFC2474 for a description of the DSCP field within the IP Header.
*/
#define pr_fmt(fmt) KBUILD_MODNAME ": " fmt
#include <linux/module.h>
#include <linux/skbuff.h>
#include <linux/ip.h>
#include <linux/ipv6.h>
#include <net/dsfield.h>

#include <linux/netfilter/x_tables.h>
#include <linux/netfilter/xt_DSCP.h>

MODULE_AUTHOR("Harald Welte <laforge@netfilter.org>");
MODULE_DESCRIPTION("Xtables: DSCP/TOS field modification");
MODULE_LICENSE("GPL");
MODULE_ALIAS("ipt_DSCP");
MODULE_ALIAS("ip6t_DSCP");
MODULE_ALIAS("ipt_TOS");
MODULE_ALIAS("ip6t_TOS");

static unsigned int
dscp_tg(struct sk_buff *skb, const struct xt_action_param *par)
{
	const struct xt_DSCP_info *dinfo = par->targinfo;
	u_int8_t dscp = ipv4_get_dsfield(ip_hdr(skb)) >> XT_DSCP_SHIFT;

	if (dscp != dinfo->dscp) {
		if (!skb_make_writable(skb, sizeof(struct iphdr)))
			return NF_DROP;

		ipv4_change_dsfield(ip_hdr(skb),
				    (__force __u8)(~XT_DSCP_MASK),
				    dinfo->dscp << XT_DSCP_SHIFT);

	}
	return XT_CONTINUE;
}

static unsigned int
dscp_tg6(struct sk_buff *skb, const struct xt_action_param *par)
{
	const struct xt_DSCP_info *dinfo = par->targinfo;
	u_int8_t dscp = ipv6_get_dsfield(ipv6_hdr(skb)) >> XT_DSCP_SHIFT;

	if (dscp != dinfo->dscp) {
		if (!skb_make_writable(skb, sizeof(struct ipv6hdr)))
			return NF_DROP;

		ipv6_change_dsfield(ipv6_hdr(skb),
				    (__force __u8)(~XT_DSCP_MASK),
				    dinfo->dscp << XT_DSCP_SHIFT);
	}
	return XT_CONTINUE;
}

static int dscp_tg_check(const struct xt_tgchk_param *par)
{
	const struct xt_DSCP_info *info = par->targinfo;

	if (info->dscp > XT_DSCP_MAX)
		return -EDOM;
<<<<<<< HEAD
	}
=======

>>>>>>> 094b58e1
	return 0;
}

static unsigned int
tos_tg(struct sk_buff *skb, const struct xt_action_param *par)
{
	const struct xt_tos_target_info *info = par->targinfo;
	struct iphdr *iph = ip_hdr(skb);
	u_int8_t orig, nv;

	orig = ipv4_get_dsfield(iph);
	nv   = (orig & ~info->tos_mask) ^ info->tos_value;

	if (orig != nv) {
		if (!skb_make_writable(skb, sizeof(struct iphdr)))
			return NF_DROP;
		iph = ip_hdr(skb);
		ipv4_change_dsfield(iph, 0, nv);
	}

	return XT_CONTINUE;
}

static unsigned int
tos_tg6(struct sk_buff *skb, const struct xt_action_param *par)
{
	const struct xt_tos_target_info *info = par->targinfo;
	struct ipv6hdr *iph = ipv6_hdr(skb);
	u_int8_t orig, nv;

	orig = ipv6_get_dsfield(iph);
	nv   = (orig & ~info->tos_mask) ^ info->tos_value;

	if (orig != nv) {
		if (!skb_make_writable(skb, sizeof(struct iphdr)))
			return NF_DROP;
		iph = ipv6_hdr(skb);
		ipv6_change_dsfield(iph, 0, nv);
	}

	return XT_CONTINUE;
}

static struct xt_target dscp_tg_reg[] __read_mostly = {
	{
		.name		= "DSCP",
		.family		= NFPROTO_IPV4,
		.checkentry	= dscp_tg_check,
		.target		= dscp_tg,
		.targetsize	= sizeof(struct xt_DSCP_info),
		.table		= "mangle",
		.me		= THIS_MODULE,
	},
	{
		.name		= "DSCP",
		.family		= NFPROTO_IPV6,
		.checkentry	= dscp_tg_check,
		.target		= dscp_tg6,
		.targetsize	= sizeof(struct xt_DSCP_info),
		.table		= "mangle",
		.me		= THIS_MODULE,
	},
	{
		.name		= "TOS",
		.revision	= 1,
		.family		= NFPROTO_IPV4,
		.table		= "mangle",
		.target		= tos_tg,
		.targetsize	= sizeof(struct xt_tos_target_info),
		.me		= THIS_MODULE,
	},
	{
		.name		= "TOS",
		.revision	= 1,
		.family		= NFPROTO_IPV6,
		.table		= "mangle",
		.target		= tos_tg6,
		.targetsize	= sizeof(struct xt_tos_target_info),
		.me		= THIS_MODULE,
	},
};

static int __init dscp_tg_init(void)
{
	return xt_register_targets(dscp_tg_reg, ARRAY_SIZE(dscp_tg_reg));
}

static void __exit dscp_tg_exit(void)
{
	xt_unregister_targets(dscp_tg_reg, ARRAY_SIZE(dscp_tg_reg));
}

module_init(dscp_tg_init);
module_exit(dscp_tg_exit);<|MERGE_RESOLUTION|>--- conflicted
+++ resolved
@@ -68,11 +68,6 @@
 
 	if (info->dscp > XT_DSCP_MAX)
 		return -EDOM;
-<<<<<<< HEAD
-	}
-=======
-
->>>>>>> 094b58e1
 	return 0;
 }
 
