--- conflicted
+++ resolved
@@ -1347,9 +1347,6 @@
 	}
 #endif
 
-<<<<<<< HEAD
-	//创建service
-=======
 	if ((u->af == AF_INET && !ipvs->num_services) ||
 	    (u->af == AF_INET6 && !ipvs->num_services6)) {
 		ret = ip_vs_register_hooks(ipvs, u->af);
@@ -1358,7 +1355,7 @@
 		ret_hooks = ret;
 	}
 
->>>>>>> 00e4db51
+	//创建service
 	svc = kzalloc(sizeof(struct ip_vs_service), GFP_KERNEL);
 	if (svc == NULL) {
 		IP_VS_DBG(1, "%s(): no memory\n", __func__);
