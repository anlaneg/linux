--- conflicted
+++ resolved
@@ -667,12 +667,9 @@
 
 	if (!local) {
 		skb_forward_csum(skb);
-<<<<<<< HEAD
-		//调用local_out钩子点，返回stolen
-=======
 		if (skb->dev)
 			skb->tstamp = 0;
->>>>>>> c4d6fe73
+		//调用local_out钩子点，返回stolen
 		NF_HOOK(pf, NF_INET_LOCAL_OUT, cp->ipvs->net, NULL, skb,
 			NULL, skb_dst(skb)->dev, dst_output);
 	} else
@@ -693,12 +690,9 @@
 	if (!local) {
 		ip_vs_drop_early_demux_sk(skb);
 		skb_forward_csum(skb);
-<<<<<<< HEAD
-		//执行本机报文外送流程
-=======
 		if (skb->dev)
 			skb->tstamp = 0;
->>>>>>> c4d6fe73
+		//执行本机报文外送流程
 		NF_HOOK(pf, NF_INET_LOCAL_OUT, cp->ipvs->net, NULL, skb,
 			NULL, skb_dst(skb)->dev, dst_output);
 	} else
