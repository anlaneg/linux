// SPDX-License-Identifier: GPL-2.0-or-later
/*
 * ip_vs_xmit.c: various packet transmitters for IPVS
 *
 * Authors:     Wensong Zhang <wensong@linuxvirtualserver.org>
 *              Julian Anastasov <ja@ssi.bg>
 *
 * Changes:
 *
 * Description of forwarding methods:
 * - all transmitters are called from LOCAL_IN (remote clients) and
 * LOCAL_OUT (local clients) but for ICMP can be called from FORWARD
 * - not all connections have destination server, for example,
 * connections in backup server when fwmark is used
 * - bypass connections use daddr from packet
 * - we can use dst without ref while sending in RCU section, we use
 * ref when returning NF_ACCEPT for NAT-ed packet via loopback
 * LOCAL_OUT rules:
 * - skb->dev is NULL, skb->protocol is not set (both are set in POST_ROUTING)
 * - skb->pkt_type is not set yet
 * - the only place where we can see skb->sk != NULL
 */

#define KMSG_COMPONENT "IPVS"
#define pr_fmt(fmt) KMSG_COMPONENT ": " fmt

#include <linux/kernel.h>
#include <linux/slab.h>
#include <linux/tcp.h>                  /* for tcphdr */
#include <net/ip.h>
#include <net/gue.h>
#include <net/gre.h>
#include <net/tcp.h>                    /* for csum_tcpudp_magic */
#include <net/udp.h>
#include <net/icmp.h>                   /* for icmp_send */
#include <net/route.h>                  /* for ip_route_output */
#include <net/ipv6.h>
#include <net/ip6_route.h>
#include <net/ip_tunnels.h>
#include <net/ip6_checksum.h>
#include <net/addrconf.h>
#include <linux/icmpv6.h>
#include <linux/netfilter.h>
#include <linux/netfilter_ipv4.h>

#include <net/ip_vs.h>

enum {
	IP_VS_RT_MODE_LOCAL	= 1, /* Allow local dest */
	IP_VS_RT_MODE_NON_LOCAL	= 2, /* Allow non-local dest */
	IP_VS_RT_MODE_RDR	= 4, /* Allow redirect from remote daddr to
				      * local
				      */
	IP_VS_RT_MODE_CONNECT	= 8, /* Always bind route to saddr */
	IP_VS_RT_MODE_KNOWN_NH	= 16,/* Route via remote addr */
	IP_VS_RT_MODE_TUNNEL	= 32,/* Tunnel mode */
};

static inline struct ip_vs_dest_dst *ip_vs_dest_dst_alloc(void)
{
	return kmalloc(sizeof(struct ip_vs_dest_dst), GFP_ATOMIC);
}

static inline void ip_vs_dest_dst_free(struct ip_vs_dest_dst *dest_dst)
{
	kfree(dest_dst);
}

/*
 *      Destination cache to speed up outgoing route lookup
 */
static inline void
__ip_vs_dst_set(struct ip_vs_dest *dest, struct ip_vs_dest_dst *dest_dst,
		struct dst_entry *dst, u32 dst_cookie)
{
	struct ip_vs_dest_dst *old;

	old = rcu_dereference_protected(dest->dest_dst,
					lockdep_is_held(&dest->dst_lock));

	if (dest_dst) {
		dest_dst->dst_cache = dst;
		dest_dst->dst_cookie = dst_cookie;
	}
	rcu_assign_pointer(dest->dest_dst, dest_dst);

	if (old)
		call_rcu(&old->rcu_head, ip_vs_dest_dst_rcu_free);
}

static inline struct ip_vs_dest_dst *
__ip_vs_dst_check(struct ip_vs_dest *dest)
{
	struct ip_vs_dest_dst *dest_dst = rcu_dereference(dest->dest_dst);
	struct dst_entry *dst;

	if (!dest_dst)
		return NULL;
	dst = dest_dst->dst_cache;
	if (dst->obsolete &&
	    dst->ops->check(dst, dest_dst->dst_cookie) == NULL)
		return NULL;
	return dest_dst;
}

static inline bool
__mtu_check_toobig_v6(const struct sk_buff *skb, u32 mtu)
{
	if (IP6CB(skb)->frag_max_size) {
		/* frag_max_size tell us that, this packet have been
		 * defragmented by netfilter IPv6 conntrack module.
		 */
		if (IP6CB(skb)->frag_max_size > mtu)
			return true; /* largest fragment violate MTU */
	}
	else if (skb->len > mtu && !skb_is_gso(skb)) {
		return true; /* Packet size violate MTU size */
	}
	return false;
}

/* Get route to daddr, optionally bind route to saddr */
static struct rtable *do_output_route4(struct net *net, __be32 daddr,
<<<<<<< HEAD
				       int rt_mode, __be32 *saddr/*出参，到目的需使用的源ip*/)
=======
				       int rt_mode, __be32 *ret_saddr)
>>>>>>> 155a3c00
{
	struct flowi4 fl4;
	struct rtable *rt;

	//仅填充目的ip地址，及falgs执行路由查询
	memset(&fl4, 0, sizeof(fl4));
	fl4.daddr = daddr;
	fl4.flowi4_flags = (rt_mode & IP_VS_RT_MODE_KNOWN_NH) ?
			   FLOWI_FLAG_KNOWN_NH : 0;

retry:
	rt = ip_route_output_key(net, &fl4);
	if (IS_ERR(rt)) {
		IP_VS_DBG_RL("ip_route_output error, dest: %pI4\n", &daddr);
		return NULL;
	}
	if (rt_mode & IP_VS_RT_MODE_CONNECT && fl4.saddr) {
		ip_rt_put(rt);
		flowi4_update_output(&fl4, 0, daddr, fl4.saddr);
		rt_mode = 0;
		goto retry;
	}
	if (ret_saddr)
		*ret_saddr = fl4.saddr;
	return rt;
}

#ifdef CONFIG_IP_VS_IPV6
static inline int __ip_vs_is_local_route6(struct rt6_info *rt)
{
	return rt->dst.dev && rt->dst.dev->flags & IFF_LOOPBACK;
}
#endif

static inline bool crosses_local_route_boundary(int skb_af, struct sk_buff *skb,
						int rt_mode,
						bool new_rt_is_local)
{
	bool rt_mode_allow_local = !!(rt_mode & IP_VS_RT_MODE_LOCAL);
	bool rt_mode_allow_non_local = !!(rt_mode & IP_VS_RT_MODE_NON_LOCAL);
	bool rt_mode_allow_redirect = !!(rt_mode & IP_VS_RT_MODE_RDR);
	bool source_is_loopback;
	bool old_rt_is_local;

#ifdef CONFIG_IP_VS_IPV6
	if (skb_af == AF_INET6) {
		int addr_type = ipv6_addr_type(&ipv6_hdr(skb)->saddr);

		source_is_loopback =
			(!skb->dev || skb->dev->flags & IFF_LOOPBACK) &&
			(addr_type & IPV6_ADDR_LOOPBACK);
		old_rt_is_local = __ip_vs_is_local_route6(
			dst_rt6_info(skb_dst(skb)));
	} else
#endif
	{
		source_is_loopback = ipv4_is_loopback(ip_hdr(skb)->saddr);
		old_rt_is_local = skb_rtable(skb)->rt_flags & RTCF_LOCAL;
	}

	if (unlikely(new_rt_is_local)) {
		if (!rt_mode_allow_local)
			return true;
		if (!rt_mode_allow_redirect && !old_rt_is_local)
			return true;
	} else {
		if (!rt_mode_allow_non_local)
			return true;
		if (source_is_loopback)
			return true;
	}
	return false;
}

static inline void maybe_update_pmtu(int skb_af, struct sk_buff *skb, int mtu)
{
	struct sock *sk = skb->sk;
	struct rtable *ort = skb_rtable(skb);

	if (!skb->dev && sk && sk_fullsock(sk))
		ort->dst.ops->update_pmtu(&ort->dst, sk, NULL, mtu, true);
}

static inline bool ensure_mtu_is_adequate(struct netns_ipvs *ipvs, int skb_af,
					  int rt_mode,
					  struct ip_vs_iphdr *ipvsh,
					  struct sk_buff *skb, int mtu)
{
#ifdef CONFIG_IP_VS_IPV6
	if (skb_af == AF_INET6) {
		struct net *net = ipvs->net;

		if (unlikely(__mtu_check_toobig_v6(skb, mtu))) {
			if (!skb->dev)
				skb->dev = net->loopback_dev;
			/* only send ICMP too big on first fragment */
			if (!ipvsh->fragoffs && !ip_vs_iph_icmp(ipvsh))
				icmpv6_send(skb, ICMPV6_PKT_TOOBIG, 0, mtu);
			IP_VS_DBG(1, "frag needed for %pI6c\n",
				  &ipv6_hdr(skb)->saddr);
			return false;
		}
	} else
#endif
	{
		/* If we're going to tunnel the packet and pmtu discovery
		 * is disabled, we'll just fragment it anyway
		 */
		if ((rt_mode & IP_VS_RT_MODE_TUNNEL) && !sysctl_pmtu_disc(ipvs))
			return true;

		if (unlikely(ip_hdr(skb)->frag_off & htons(IP_DF) &&
			     skb->len > mtu && !skb_is_gso(skb) &&
			     !ip_vs_iph_icmp(ipvsh))) {
			icmp_send(skb, ICMP_DEST_UNREACH, ICMP_FRAG_NEEDED,
				  htonl(mtu));
			IP_VS_DBG(1, "frag needed for %pI4\n",
				  &ip_hdr(skb)->saddr);
			return false;
		}
	}

	return true;
}

//执行ttl减一操作
static inline bool decrement_ttl(struct netns_ipvs *ipvs,
				 int skb_af,
				 struct sk_buff *skb)
{
	struct net *net = ipvs->net;

#ifdef CONFIG_IP_VS_IPV6
	if (skb_af == AF_INET6) {
		struct dst_entry *dst = skb_dst(skb);

		/* check and decrement ttl */
		if (ipv6_hdr(skb)->hop_limit <= 1) {
			struct inet6_dev *idev = __in6_dev_get_safely(skb->dev);

			/* Force OUTPUT device used as source address */
			skb->dev = dst->dev;
			icmpv6_send(skb, ICMPV6_TIME_EXCEED,
				    ICMPV6_EXC_HOPLIMIT, 0);
			IP6_INC_STATS(net, idev, IPSTATS_MIB_INHDRERRORS);

			return false;
		}

		/* don't propagate ttl change to cloned packets */
		if (skb_ensure_writable(skb, sizeof(struct ipv6hdr)))
			return false;

		ipv6_hdr(skb)->hop_limit--;
	} else
#endif
	{
		if (ip_hdr(skb)->ttl <= 1) {
			//ttl过小，发送ttl不足
			/* Tell the sender its packet died... */
			IP_INC_STATS(net, IPSTATS_MIB_INHDRERRORS);
			icmp_send(skb, ICMP_TIME_EXCEEDED, ICMP_EXC_TTL, 0);
			return false;
		}

		/* don't propagate ttl change to cloned packets */
		if (skb_ensure_writable(skb, sizeof(struct iphdr)))
			return false;

		/* Decrease ttl */
		ip_decrease_ttl(ip_hdr(skb));
	}

	return true;
}

/* Get route to destination or remote server */
static int
__ip_vs_get_out_rt(struct netns_ipvs *ipvs, int skb_af, struct sk_buff *skb,
		   struct ip_vs_dest *dest/*选出的real server*/,
		   __be32 daddr/*连接的目的地址*/, int rt_mode, __be32 *ret_saddr/*到目的地址时使用的源地址*/,
		   struct ip_vs_iphdr *ipvsh)
{
	struct net *net = ipvs->net;
	struct ip_vs_dest_dst *dest_dst;
	struct rtable *rt;			/* Route to the other host */
	int mtu;
	int local, noref = 1;

	if (dest) {
		dest_dst = __ip_vs_dst_check(dest);
		if (likely(dest_dst))
<<<<<<< HEAD
		    //已有有效的路由项，取缓存的路由项
			rt = (struct rtable *) dest_dst->dst_cache;
=======
			rt = dst_rtable(dest_dst->dst_cache);
>>>>>>> 155a3c00
		else {
		    //生成路由项缓存

		    //1。申请缓存项内存
			dest_dst = ip_vs_dest_dst_alloc();
			spin_lock_bh(&dest->dst_lock);
			if (!dest_dst) {
			    //申请内存失败，置缓存路由项为NULL
				__ip_vs_dst_set(dest, NULL, NULL, 0);
				spin_unlock_bh(&dest->dst_lock);
				goto err_unreach;
			}
			rt = do_output_route4(net, dest->addr.ip, rt_mode,
					      &dest_dst->dst_saddr.ip);
			if (!rt) {
			    //路由不可达
				__ip_vs_dst_set(dest, NULL, NULL, 0);
				spin_unlock_bh(&dest->dst_lock);
				ip_vs_dest_dst_free(dest_dst);
				goto err_unreach;
			}

			//路由可达，设置路由项缓存
			__ip_vs_dst_set(dest, dest_dst/*目标缓存*/, &rt->dst/*路由项*/, 0);
			spin_unlock_bh(&dest->dst_lock);
			IP_VS_DBG(10, "new dst %pI4, src %pI4, refcnt=%d\n",
				  &dest->addr.ip, &dest_dst->dst_saddr.ip,
				  rcuref_read(&rt->dst.__rcuref));
		}

		//填充到目的地的源ip
		if (ret_saddr)
			*ret_saddr = dest_dst->dst_saddr.ip;
	} else {
<<<<<<< HEAD
	    /*没有选择出来real server,使用daddr直接路由*/
		__be32 saddr = htonl(INADDR_ANY);

=======
>>>>>>> 155a3c00
		noref = 0;

		/* For such unconfigured boxes avoid many route lookups
		 * for performance reasons because we do not remember saddr
		 */
		rt_mode &= ~IP_VS_RT_MODE_CONNECT;
		rt = do_output_route4(net, daddr, rt_mode, ret_saddr);
		if (!rt)
			goto err_unreach;
	}

	local = (rt->rt_flags & RTCF_LOCAL) ? 1 : 0;
	if (unlikely(crosses_local_route_boundary(skb_af, skb, rt_mode,
						  local))) {
		IP_VS_DBG_RL("We are crossing local and non-local addresses"
			     " daddr=%pI4\n", &daddr);
		goto err_put;
	}

	//送本机
	if (unlikely(local)) {
		/* skb to local stack, preserve old route */
		if (!noref)
			ip_rt_put(rt);
		return local;
	}

	//报文需要转发，执行ttl减一
	if (!decrement_ttl(ipvs, skb_af, skb))
		goto err_put;

	if (likely(!(rt_mode & IP_VS_RT_MODE_TUNNEL))) {
		mtu = dst_mtu(&rt->dst);
	} else {
		mtu = dst_mtu(&rt->dst) - sizeof(struct iphdr);
		if (!dest)
			goto err_put;
		if (dest->tun_type == IP_VS_CONN_F_TUNNEL_TYPE_GUE) {
			mtu -= sizeof(struct udphdr) + sizeof(struct guehdr);
			if ((dest->tun_flags &
			     IP_VS_TUNNEL_ENCAP_FLAG_REMCSUM) &&
			    skb->ip_summed == CHECKSUM_PARTIAL)
				mtu -= GUE_PLEN_REMCSUM + GUE_LEN_PRIV;
		} else if (dest->tun_type == IP_VS_CONN_F_TUNNEL_TYPE_GRE) {
			IP_TUNNEL_DECLARE_FLAGS(tflags) = { };

			if (dest->tun_flags & IP_VS_TUNNEL_ENCAP_FLAG_CSUM)
				__set_bit(IP_TUNNEL_CSUM_BIT, tflags);
			mtu -= gre_calc_hlen(tflags);
		}
		if (mtu < 68) {
			IP_VS_DBG_RL("%s(): mtu less than 68\n", __func__);
			goto err_put;
		}
		maybe_update_pmtu(skb_af, skb, mtu);
	}

	if (!ensure_mtu_is_adequate(ipvs, skb_af, rt_mode, ipvsh, skb, mtu))
		goto err_put;

	skb_dst_drop(skb);
	if (noref)
		skb_dst_set_noref(skb, &rt->dst);
	else
		skb_dst_set(skb, &rt->dst);

	return local;

err_put:
	if (!noref)
		ip_rt_put(rt);
	return -1;

err_unreach:
	dst_link_failure(skb);
	return -1;
}

#ifdef CONFIG_IP_VS_IPV6
static struct dst_entry *
__ip_vs_route_output_v6(struct net *net, struct in6_addr *daddr,
			struct in6_addr *ret_saddr, int do_xfrm, int rt_mode)
{
	struct dst_entry *dst;
	struct flowi6 fl6 = {
		.daddr = *daddr,
	};

	if (rt_mode & IP_VS_RT_MODE_KNOWN_NH)
		fl6.flowi6_flags = FLOWI_FLAG_KNOWN_NH;

	dst = ip6_route_output(net, NULL, &fl6);
	if (dst->error)
		goto out_err;
	if (!ret_saddr)
		return dst;
	if (ipv6_addr_any(&fl6.saddr) &&
	    ipv6_dev_get_saddr(net, ip6_dst_idev(dst)->dev,
			       &fl6.daddr, 0, &fl6.saddr) < 0)
		goto out_err;
	if (do_xfrm) {
		dst = xfrm_lookup(net, dst, flowi6_to_flowi(&fl6), NULL, 0);
		if (IS_ERR(dst)) {
			dst = NULL;
			goto out_err;
		}
	}
	*ret_saddr = fl6.saddr;
	return dst;

out_err:
	dst_release(dst);
	IP_VS_DBG_RL("ip6_route_output error, dest: %pI6\n", daddr);
	return NULL;
}

/*
 * Get route to destination or remote server
 */
static int
__ip_vs_get_out_rt_v6(struct netns_ipvs *ipvs, int skb_af, struct sk_buff *skb,
		      struct ip_vs_dest *dest,
		      struct in6_addr *daddr, struct in6_addr *ret_saddr,
		      struct ip_vs_iphdr *ipvsh, int do_xfrm, int rt_mode)
{
	struct net *net = ipvs->net;
	struct ip_vs_dest_dst *dest_dst;
	struct rt6_info *rt;			/* Route to the other host */
	struct dst_entry *dst;
	int mtu;
	int local, noref = 1;

	if (dest) {
		dest_dst = __ip_vs_dst_check(dest);
		if (likely(dest_dst))
			rt = dst_rt6_info(dest_dst->dst_cache);
		else {
			u32 cookie;

			dest_dst = ip_vs_dest_dst_alloc();
			spin_lock_bh(&dest->dst_lock);
			if (!dest_dst) {
				__ip_vs_dst_set(dest, NULL, NULL, 0);
				spin_unlock_bh(&dest->dst_lock);
				goto err_unreach;
			}
			dst = __ip_vs_route_output_v6(net, &dest->addr.in6,
						      &dest_dst->dst_saddr.in6,
						      do_xfrm, rt_mode);
			if (!dst) {
				__ip_vs_dst_set(dest, NULL, NULL, 0);
				spin_unlock_bh(&dest->dst_lock);
				ip_vs_dest_dst_free(dest_dst);
				goto err_unreach;
			}
			rt = dst_rt6_info(dst);
			cookie = rt6_get_cookie(rt);
			__ip_vs_dst_set(dest, dest_dst, &rt->dst, cookie);
			spin_unlock_bh(&dest->dst_lock);
			IP_VS_DBG(10, "new dst %pI6, src %pI6, refcnt=%d\n",
				  &dest->addr.in6, &dest_dst->dst_saddr.in6,
				  rcuref_read(&rt->dst.__rcuref));
		}
		if (ret_saddr)
			*ret_saddr = dest_dst->dst_saddr.in6;
	} else {
		noref = 0;
		dst = __ip_vs_route_output_v6(net, daddr, ret_saddr, do_xfrm,
					      rt_mode);
		if (!dst)
			goto err_unreach;
		rt = dst_rt6_info(dst);
	}

	local = __ip_vs_is_local_route6(rt);

	if (unlikely(crosses_local_route_boundary(skb_af, skb, rt_mode,
						  local))) {
		IP_VS_DBG_RL("We are crossing local and non-local addresses"
			     " daddr=%pI6\n", daddr);
		goto err_put;
	}

	if (unlikely(local)) {
		/* skb to local stack, preserve old route */
		if (!noref)
			dst_release(&rt->dst);
		return local;
	}

	if (!decrement_ttl(ipvs, skb_af, skb))
		goto err_put;

	/* MTU checking */
	if (likely(!(rt_mode & IP_VS_RT_MODE_TUNNEL)))
		mtu = dst_mtu(&rt->dst);
	else {
		mtu = dst_mtu(&rt->dst) - sizeof(struct ipv6hdr);
		if (!dest)
			goto err_put;
		if (dest->tun_type == IP_VS_CONN_F_TUNNEL_TYPE_GUE) {
			mtu -= sizeof(struct udphdr) + sizeof(struct guehdr);
			if ((dest->tun_flags &
			     IP_VS_TUNNEL_ENCAP_FLAG_REMCSUM) &&
			    skb->ip_summed == CHECKSUM_PARTIAL)
				mtu -= GUE_PLEN_REMCSUM + GUE_LEN_PRIV;
		} else if (dest->tun_type == IP_VS_CONN_F_TUNNEL_TYPE_GRE) {
			IP_TUNNEL_DECLARE_FLAGS(tflags) = { };

			if (dest->tun_flags & IP_VS_TUNNEL_ENCAP_FLAG_CSUM)
				__set_bit(IP_TUNNEL_CSUM_BIT, tflags);
			mtu -= gre_calc_hlen(tflags);
		}
		if (mtu < IPV6_MIN_MTU) {
			IP_VS_DBG_RL("%s(): mtu less than %d\n", __func__,
				     IPV6_MIN_MTU);
			goto err_put;
		}
		maybe_update_pmtu(skb_af, skb, mtu);
	}

	if (!ensure_mtu_is_adequate(ipvs, skb_af, rt_mode, ipvsh, skb, mtu))
		goto err_put;

	skb_dst_drop(skb);
	if (noref)
		skb_dst_set_noref(skb, &rt->dst);
	else
		skb_dst_set(skb, &rt->dst);

	return local;

err_put:
	if (!noref)
		dst_release(&rt->dst);
	return -1;

err_unreach:
	/* The ip6_link_failure function requires the dev field to be set
	 * in order to get the net (further for the sake of fwmark
	 * reflection).
	 */
	if (!skb->dev)
		skb->dev = skb_dst(skb)->dev;

	dst_link_failure(skb);
	return -1;
}
#endif


/* return NF_ACCEPT to allow forwarding or other NF_xxx on error */
static inline int ip_vs_tunnel_xmit_prepare(struct sk_buff *skb,
					    struct ip_vs_conn *cp)
{
	int ret = NF_ACCEPT;

	skb->ipvs_property = 1;
	if (unlikely(cp->flags & IP_VS_CONN_F_NFCT))
		ret = ip_vs_confirm_conntrack(skb);
	if (ret == NF_ACCEPT) {
		nf_reset_ct(skb);
		skb_forward_csum(skb);
		if (skb->dev)
			skb_clear_tstamp(skb);
	}
	return ret;
}

/* In the event of a remote destination, it's possible that we would have
 * matches against an old socket (particularly a TIME-WAIT socket). This
 * causes havoc down the line (ip_local_out et. al. expect regular sockets
 * and invalid memory accesses will happen) so simply drop the association
 * in this case.
*/
static inline void ip_vs_drop_early_demux_sk(struct sk_buff *skb)
{
	/* If dev is set, the packet came from the LOCAL_IN callback and
	 * not from a local TCP socket.
	 */
	if (skb->dev)
		skb_orphan(skb);
}

/* return NF_STOLEN (sent) or NF_ACCEPT if local=1 (not sent) */
static inline int ip_vs_nat_send_or_cont(int pf, struct sk_buff *skb,
					 struct ip_vs_conn *cp, int local)
{
	int ret = NF_STOLEN;

	skb->ipvs_property = 1;
	if (likely(!(cp->flags & IP_VS_CONN_F_NFCT)))
		ip_vs_notrack(skb);
	else
		ip_vs_update_conntrack(skb, cp, 1);

	/* Remove the early_demux association unless it's bound for the
	 * exact same port and address on this host after translation.
	 */
	if (!local || cp->vport != cp->dport ||
	    !ip_vs_addr_equal(cp->af, &cp->vaddr, &cp->daddr))
		ip_vs_drop_early_demux_sk(skb);

	if (!local) {
		skb_forward_csum(skb);
		if (skb->dev)
			skb_clear_tstamp(skb);
		//调用local_out钩子点，返回stolen
		NF_HOOK(pf, NF_INET_LOCAL_OUT, cp->ipvs->net, NULL, skb,
			NULL, skb_dst(skb)->dev, dst_output);
	} else
		ret = NF_ACCEPT;

	return ret;
}

/* return NF_STOLEN (sent) or NF_ACCEPT if local=1 (not sent) */
static inline int ip_vs_send_or_cont(int pf, struct sk_buff *skb,
				     struct ip_vs_conn *cp, int local/*送本机的报文*/)
{
	int ret = NF_STOLEN;

	skb->ipvs_property = 1;
	if (likely(!(cp->flags & IP_VS_CONN_F_NFCT)))
		ip_vs_notrack(skb);
	if (!local) {
		ip_vs_drop_early_demux_sk(skb);
		skb_forward_csum(skb);
		if (skb->dev)
			skb_clear_tstamp(skb);
		//执行本机报文外送流程
		NF_HOOK(pf, NF_INET_LOCAL_OUT, cp->ipvs->net, NULL, skb,
			NULL, skb_dst(skb)->dev, dst_output);
	} else
		ret = NF_ACCEPT;
	return ret;
}


/*
 *      NULL transmitter (do nothing except return NF_ACCEPT)
 */
int
ip_vs_null_xmit(struct sk_buff *skb, struct ip_vs_conn *cp,
		struct ip_vs_protocol *pp, struct ip_vs_iphdr *ipvsh)
{
	/* we do not touch skb and do not need pskb ptr */
	return ip_vs_send_or_cont(NFPROTO_IPV4, skb, cp, 1);
}


/*
 *      Bypass transmitter
 *      Let packets bypass the destination when the destination is not
 *      available, it may be only used in transparent cache cluster.
 */
int
ip_vs_bypass_xmit(struct sk_buff *skb, struct ip_vs_conn *cp,
		  struct ip_vs_protocol *pp, struct ip_vs_iphdr *ipvsh)
{
	struct iphdr  *iph = ip_hdr(skb);

	if (__ip_vs_get_out_rt(cp->ipvs, cp->af, skb, NULL, iph->daddr,
			       IP_VS_RT_MODE_NON_LOCAL, NULL, ipvsh) < 0)
		goto tx_error;

	ip_send_check(iph);

	/* Another hack: avoid icmp_send in ip_fragment */
	skb->ignore_df = 1;

	ip_vs_send_or_cont(NFPROTO_IPV4, skb, cp, 0);

	return NF_STOLEN;

 tx_error:
	kfree_skb(skb);
	return NF_STOLEN;
}

#ifdef CONFIG_IP_VS_IPV6
int
ip_vs_bypass_xmit_v6(struct sk_buff *skb, struct ip_vs_conn *cp,
		     struct ip_vs_protocol *pp, struct ip_vs_iphdr *ipvsh)
{
	struct ipv6hdr *iph = ipv6_hdr(skb);

	if (__ip_vs_get_out_rt_v6(cp->ipvs, cp->af, skb, NULL,
				  &iph->daddr, NULL,
				  ipvsh, 0, IP_VS_RT_MODE_NON_LOCAL) < 0)
		goto tx_error;

	/* Another hack: avoid icmp_send in ip_fragment */
	skb->ignore_df = 1;

	ip_vs_send_or_cont(NFPROTO_IPV6, skb, cp, 0);

	return NF_STOLEN;

 tx_error:
	kfree_skb(skb);
	return NF_STOLEN;
}
#endif

/*
 *      NAT transmitter (only for outside-to-inside nat forwarding)
 *      Not used for related ICMP
 */
//对报文做dnat处理
int
ip_vs_nat_xmit(struct sk_buff *skb, struct ip_vs_conn *cp,
	       struct ip_vs_protocol *pp, struct ip_vs_iphdr *ipvsh)
{
	struct rtable *rt;		/* Route to the other host */
	int local, rc, was_input;

	/* check if it is a connection of no-client-port */
	if (unlikely(cp->flags & IP_VS_CONN_F_NO_CPORT)) {
		__be16 _pt, *p;

		p = skb_header_pointer(skb, ipvsh->len, sizeof(_pt), &_pt);
		if (p == NULL)
			goto tx_error;
		ip_vs_conn_fill_cport(cp, *p);
		IP_VS_DBG(10, "filled cport=%d\n", ntohs(*p));
	}

	was_input = rt_is_input_route(skb_rtable(skb));
	local = __ip_vs_get_out_rt(cp->ipvs, cp->af, skb, cp->dest, cp->daddr.ip,
				   IP_VS_RT_MODE_LOCAL |
				   IP_VS_RT_MODE_NON_LOCAL |
				   IP_VS_RT_MODE_RDR, NULL, ipvsh);
	if (local < 0)
		goto tx_error;
	rt = skb_rtable(skb);
	/*
	 * Avoid duplicate tuple in reply direction for NAT traffic
	 * to local address when connection is sync-ed
	 */
#if IS_ENABLED(CONFIG_NF_CONNTRACK)
	if (cp->flags & IP_VS_CONN_F_SYNC && local) {
		enum ip_conntrack_info ctinfo;
		struct nf_conn *ct = nf_ct_get(skb, &ctinfo);

		if (ct) {
			IP_VS_DBG_RL_PKT(10, AF_INET, pp, skb, ipvsh->off,
					 "ip_vs_nat_xmit(): "
					 "stopping DNAT to local address");
			goto tx_error;
		}
	}
#endif

	/* From world but DNAT to loopback address? */
	if (local && ipv4_is_loopback(cp->daddr.ip) && was_input) {
		IP_VS_DBG_RL_PKT(1, AF_INET, pp, skb, ipvsh->off,
				 "ip_vs_nat_xmit(): stopping DNAT to loopback "
				 "address");
		goto tx_error;
	}

	/* copy-on-write the packet before mangling it */
	if (skb_ensure_writable(skb, sizeof(struct iphdr)))
		goto tx_error;

	if (skb_cow(skb, rt->dst.dev->hard_header_len))
		goto tx_error;

	/* mangle the packet */
	//对报文做l4层的dnat
	if (pp->dnat_handler && !pp->dnat_handler(skb, pp, cp, ipvsh))
		goto tx_error;
	//对l3层做dnat
	ip_hdr(skb)->daddr = cp->daddr.ip;
	//更正l3层的checksum
	ip_send_check(ip_hdr(skb));

	IP_VS_DBG_PKT(10, AF_INET, pp, skb, ipvsh->off, "After DNAT");

	/* FIXME: when application helper enlarges the packet and the length
	   is larger than the MTU of outgoing device, there will be still
	   MTU problem. */

	/* Another hack: avoid icmp_send in ip_fragment */
	skb->ignore_df = 1;

	rc = ip_vs_nat_send_or_cont(NFPROTO_IPV4, skb, cp, local);

	return rc;

  tx_error:
	kfree_skb(skb);
	return NF_STOLEN;
}

#ifdef CONFIG_IP_VS_IPV6
int
ip_vs_nat_xmit_v6(struct sk_buff *skb, struct ip_vs_conn *cp,
		  struct ip_vs_protocol *pp, struct ip_vs_iphdr *ipvsh)
{
	struct rt6_info *rt;		/* Route to the other host */
	int local, rc;

	/* check if it is a connection of no-client-port */
	if (unlikely(cp->flags & IP_VS_CONN_F_NO_CPORT && !ipvsh->fragoffs)) {
		__be16 _pt, *p;
		p = skb_header_pointer(skb, ipvsh->len, sizeof(_pt), &_pt);
		if (p == NULL)
			goto tx_error;
		ip_vs_conn_fill_cport(cp, *p);
		IP_VS_DBG(10, "filled cport=%d\n", ntohs(*p));
	}

	local = __ip_vs_get_out_rt_v6(cp->ipvs, cp->af, skb, cp->dest,
				      &cp->daddr.in6,
				      NULL, ipvsh, 0,
				      IP_VS_RT_MODE_LOCAL |
				      IP_VS_RT_MODE_NON_LOCAL |
				      IP_VS_RT_MODE_RDR);
	if (local < 0)
		goto tx_error;
	rt = dst_rt6_info(skb_dst(skb));
	/*
	 * Avoid duplicate tuple in reply direction for NAT traffic
	 * to local address when connection is sync-ed
	 */
#if IS_ENABLED(CONFIG_NF_CONNTRACK)
	if (cp->flags & IP_VS_CONN_F_SYNC && local) {
		enum ip_conntrack_info ctinfo;
		struct nf_conn *ct = nf_ct_get(skb, &ctinfo);

		if (ct) {
			IP_VS_DBG_RL_PKT(10, AF_INET6, pp, skb, ipvsh->off,
					 "ip_vs_nat_xmit_v6(): "
					 "stopping DNAT to local address");
			goto tx_error;
		}
	}
#endif

	/* From world but DNAT to loopback address? */
	if (local && skb->dev && !(skb->dev->flags & IFF_LOOPBACK) &&
	    ipv6_addr_type(&cp->daddr.in6) & IPV6_ADDR_LOOPBACK) {
		IP_VS_DBG_RL_PKT(1, AF_INET6, pp, skb, ipvsh->off,
				 "ip_vs_nat_xmit_v6(): "
				 "stopping DNAT to loopback address");
		goto tx_error;
	}

	/* copy-on-write the packet before mangling it */
	if (skb_ensure_writable(skb, sizeof(struct ipv6hdr)))
		goto tx_error;

	if (skb_cow(skb, rt->dst.dev->hard_header_len))
		goto tx_error;

	/* mangle the packet */
	if (pp->dnat_handler && !pp->dnat_handler(skb, pp, cp, ipvsh))
		goto tx_error;
	ipv6_hdr(skb)->daddr = cp->daddr.in6;

	IP_VS_DBG_PKT(10, AF_INET6, pp, skb, ipvsh->off, "After DNAT");

	/* FIXME: when application helper enlarges the packet and the length
	   is larger than the MTU of outgoing device, there will be still
	   MTU problem. */

	/* Another hack: avoid icmp_send in ip_fragment */
	skb->ignore_df = 1;

	rc = ip_vs_nat_send_or_cont(NFPROTO_IPV6, skb, cp, local);

	return rc;

tx_error:
	kfree_skb(skb);
	return NF_STOLEN;
}
#endif

/* When forwarding a packet, we must ensure that we've got enough headroom
 * for the encapsulation packet in the skb.  This also gives us an
 * opportunity to figure out what the payload_len, dsfield, ttl, and df
 * values should be, so that we won't need to look at the old ip header
 * again
 */
static struct sk_buff *
ip_vs_prepare_tunneled_skb(struct sk_buff *skb, int skb_af,
			   unsigned int max_headroom, __u8 *next_protocol/*内层协议类型*/,
			   __u32 *payload_len/*隧道负载长度*/, __u8 *dsfield/*隧道ip头中的tos字段*/, __u8 *ttl/*隧道封装后的ttl*/,
			   __be16 *df/*是否有不容许分片标记*/)
{
	struct sk_buff *new_skb = NULL;
	struct iphdr *old_iph = NULL;
	__u8 old_dsfield;
#ifdef CONFIG_IP_VS_IPV6
	struct ipv6hdr *old_ipv6h = NULL;
#endif

	ip_vs_drop_early_demux_sk(skb);

	//headroom空间不足
	if (skb_headroom(skb) < max_headroom || skb_cloned(skb)) {
		new_skb = skb_realloc_headroom(skb, max_headroom);
		if (!new_skb)
			goto error;
		if (skb->sk)
			skb_set_owner_w(new_skb, skb->sk);
		consume_skb(skb);
		skb = new_skb;
	}

#ifdef CONFIG_IP_VS_IPV6
	if (skb_af == AF_INET6) {
		old_ipv6h = ipv6_hdr(skb);
		*next_protocol = IPPROTO_IPV6;
		if (payload_len)
			*payload_len =
				ntohs(old_ipv6h->payload_len) +
				sizeof(*old_ipv6h);
		old_dsfield = ipv6_get_dsfield(old_ipv6h);
		*ttl = old_ipv6h->hop_limit;
		if (df)
			*df = 0;
	} else
#endif
	{
		old_iph = ip_hdr(skb);
		/* Copy DF, reset fragment offset and MF */
		if (df)
			*df = (old_iph->frag_off & htons(IP_DF));
		*next_protocol = IPPROTO_IPIP;

		/* fix old IP header checksum */
		ip_send_check(old_iph);
		old_dsfield = ipv4_get_dsfield(old_iph);
		//取隧道封装后的ttl
		*ttl = old_iph->ttl;
		if (payload_len)
			*payload_len = skb_ip_totlen(skb);
	}

	/* Implement full-functionality option for ECN encapsulation */
	*dsfield = INET_ECN_encapsulate(old_dsfield, old_dsfield);

	return skb;
error:
	kfree_skb(skb);
	return ERR_PTR(-ENOMEM);
}

static inline int __tun_gso_type_mask(int encaps_af, int orig_af)
{
	switch (encaps_af) {
	case AF_INET:
		return SKB_GSO_IPXIP4;
	case AF_INET6:
		return SKB_GSO_IPXIP6;
	default:
		return 0;
	}
}

static int
ipvs_gue_encap(struct net *net, struct sk_buff *skb,
	       struct ip_vs_conn *cp, __u8 *next_protocol)
{
	__be16 dport;
	__be16 sport = udp_flow_src_port(net, skb, 0, 0, false);
	struct udphdr  *udph;	/* Our new UDP header */
	struct guehdr  *gueh;	/* Our new GUE header */
	size_t hdrlen, optlen = 0;
	void *data;
	bool need_priv = false;

	if ((cp->dest->tun_flags & IP_VS_TUNNEL_ENCAP_FLAG_REMCSUM) &&
	    skb->ip_summed == CHECKSUM_PARTIAL) {
		optlen += GUE_PLEN_REMCSUM + GUE_LEN_PRIV;
		need_priv = true;
	}

	hdrlen = sizeof(struct guehdr) + optlen;

	skb_push(skb, hdrlen);

	gueh = (struct guehdr *)skb->data;

	gueh->control = 0;
	gueh->version = 0;
	gueh->hlen = optlen >> 2;
	gueh->flags = 0;
	gueh->proto_ctype = *next_protocol;

	data = &gueh[1];

	if (need_priv) {
		__be32 *flags = data;
		u16 csum_start = skb_checksum_start_offset(skb);
		__be16 *pd;

		gueh->flags |= GUE_FLAG_PRIV;
		*flags = 0;
		data += GUE_LEN_PRIV;

		if (csum_start < hdrlen)
			return -EINVAL;

		csum_start -= hdrlen;
		pd = data;
		pd[0] = htons(csum_start);
		pd[1] = htons(csum_start + skb->csum_offset);

		if (!skb_is_gso(skb)) {
			skb->ip_summed = CHECKSUM_NONE;
			skb->encapsulation = 0;
		}

		*flags |= GUE_PFLAG_REMCSUM;
		data += GUE_PLEN_REMCSUM;
	}

	skb_push(skb, sizeof(struct udphdr));
	skb_reset_transport_header(skb);

	udph = udp_hdr(skb);

	dport = cp->dest->tun_port;
	udph->dest = dport;
	udph->source = sport;
	udph->len = htons(skb->len);
	udph->check = 0;

	*next_protocol = IPPROTO_UDP;

	return 0;
}

static void
ipvs_gre_encap(struct net *net, struct sk_buff *skb,
	       struct ip_vs_conn *cp, __u8 *next_protocol)
{
	__be16 proto = *next_protocol == IPPROTO_IPIP ?
				htons(ETH_P_IP) : htons(ETH_P_IPV6);
	IP_TUNNEL_DECLARE_FLAGS(tflags) = { };
	size_t hdrlen;

	if (cp->dest->tun_flags & IP_VS_TUNNEL_ENCAP_FLAG_CSUM)
		__set_bit(IP_TUNNEL_CSUM_BIT, tflags);

	hdrlen = gre_calc_hlen(tflags);
	//构造gre头
	gre_build_header(skb, hdrlen, tflags, proto/*gre上层协议号*/, 0, 0);

	*next_protocol = IPPROTO_GRE;
}

/*
 *   IP Tunneling transmitter
 *
 *   This function encapsulates the packet in a new IP packet, its
 *   destination will be set to cp->daddr. Most code of this function
 *   is taken from ipip.c.
 *
 *   It is used in VS/TUN cluster. The load balancer selects a real
 *   server from a cluster based on a scheduling algorithm,
 *   encapsulates the request packet and forwards it to the selected
 *   server. For example, all real servers are configured with
 *   "ifconfig tunl0 <Virtual IP Address> up". When the server receives
 *   the encapsulated packet, it will decapsulate the packet, processe
 *   the request and return the response packets directly to the client
 *   without passing the load balancer. This can greatly increase the
 *   scalability of virtual server.
 *
 *   Used for ANY protocol
 */
//隧道方式封装
int
ip_vs_tunnel_xmit(struct sk_buff *skb, struct ip_vs_conn *cp,
		  struct ip_vs_protocol *pp, struct ip_vs_iphdr *ipvsh)
{
	struct netns_ipvs *ipvs = cp->ipvs;
	struct net *net = ipvs->net;
	struct rtable *rt;			/* Route to the other host */
	__be32 saddr;				/* Source for tunnel */
	struct net_device *tdev;		/* Device to other host */
	__u8 next_protocol = 0;
	__u8 dsfield = 0;
	__u8 ttl = 0;
	__be16 df = 0;
	__be16 *dfp = NULL;
	struct iphdr  *iph;			/* Our new IP header */
	unsigned int max_headroom;		/* The extra header space needed */
	int ret, local;
	int tun_type, gso_type;
	int tun_flags;

	local = __ip_vs_get_out_rt(ipvs, cp->af, skb, cp->dest, cp->daddr.ip,
				   IP_VS_RT_MODE_LOCAL |
				   IP_VS_RT_MODE_NON_LOCAL |
				   IP_VS_RT_MODE_CONNECT |
				   IP_VS_RT_MODE_TUNNEL, &saddr, ipvsh);
	if (local < 0)
		goto tx_error;
	if (local)
		return ip_vs_send_or_cont(NFPROTO_IPV4, skb, cp, 1);

	rt = skb_rtable(skb);
	tdev = rt->dst.dev;

	/*
	 * Okay, now see if we can stuff it in the buffer as-is.
	 */
	max_headroom = LL_RESERVED_SPACE(tdev) + sizeof(struct iphdr);

	tun_type = cp->dest->tun_type;
	tun_flags = cp->dest->tun_flags;

	if (tun_type == IP_VS_CONN_F_TUNNEL_TYPE_GUE) {
		size_t gue_hdrlen, gue_optlen = 0;

		if ((tun_flags & IP_VS_TUNNEL_ENCAP_FLAG_REMCSUM) &&
		    skb->ip_summed == CHECKSUM_PARTIAL) {
			gue_optlen += GUE_PLEN_REMCSUM + GUE_LEN_PRIV;
		}
		gue_hdrlen = sizeof(struct guehdr) + gue_optlen;

		max_headroom += sizeof(struct udphdr) + gue_hdrlen;
	} else if (tun_type == IP_VS_CONN_F_TUNNEL_TYPE_GRE) {
		IP_TUNNEL_DECLARE_FLAGS(tflags) = { };
		size_t gre_hdrlen;

		//获得gre封装后大小
		if (tun_flags & IP_VS_TUNNEL_ENCAP_FLAG_CSUM)
			__set_bit(IP_TUNNEL_CSUM_BIT, tflags);
		gre_hdrlen = gre_calc_hlen(tflags);

		max_headroom += gre_hdrlen;
	}

	/* We only care about the df field if sysctl_pmtu_disc(ipvs) is set */
	dfp = sysctl_pmtu_disc(ipvs) ? &df : NULL;
	skb = ip_vs_prepare_tunneled_skb(skb, cp->af, max_headroom,
					 &next_protocol, NULL, &dsfield,
					 &ttl, dfp);
	if (IS_ERR(skb))
		return NF_STOLEN;

	//gso参数指定
	gso_type = __tun_gso_type_mask(AF_INET, cp->af);
	if (tun_type == IP_VS_CONN_F_TUNNEL_TYPE_GUE) {
		if ((tun_flags & IP_VS_TUNNEL_ENCAP_FLAG_CSUM) ||
		    (tun_flags & IP_VS_TUNNEL_ENCAP_FLAG_REMCSUM))
			gso_type |= SKB_GSO_UDP_TUNNEL_CSUM;
		else
			gso_type |= SKB_GSO_UDP_TUNNEL;
		if ((tun_flags & IP_VS_TUNNEL_ENCAP_FLAG_REMCSUM) &&
		    skb->ip_summed == CHECKSUM_PARTIAL) {
			gso_type |= SKB_GSO_TUNNEL_REMCSUM;
		}
	} else if (tun_type == IP_VS_CONN_F_TUNNEL_TYPE_GRE) {
		if (tun_flags & IP_VS_TUNNEL_ENCAP_FLAG_CSUM)
			gso_type |= SKB_GSO_GRE_CSUM;
		else
			gso_type |= SKB_GSO_GRE;
	}

	if (iptunnel_handle_offloads(skb, gso_type))
		goto tx_error;

	skb->transport_header = skb->network_header;

	skb_set_inner_ipproto(skb, next_protocol);
	skb_set_inner_mac_header(skb, skb_inner_network_offset(skb));

	if (tun_type == IP_VS_CONN_F_TUNNEL_TYPE_GUE) {
		bool check = false;

		if (ipvs_gue_encap(net, skb, cp, &next_protocol))
			goto tx_error;

		if ((tun_flags & IP_VS_TUNNEL_ENCAP_FLAG_CSUM) ||
		    (tun_flags & IP_VS_TUNNEL_ENCAP_FLAG_REMCSUM))
			check = true;

		udp_set_csum(!check, skb, saddr, cp->daddr.ip, skb->len);
	} else if (tun_type == IP_VS_CONN_F_TUNNEL_TYPE_GRE)
	    //完成gre封装
		ipvs_gre_encap(net, skb, cp, &next_protocol);

	//添加外层ip头部
	skb_push(skb, sizeof(struct iphdr));
	skb_reset_network_header(skb);
	memset(&(IPCB(skb)->opt), 0, sizeof(IPCB(skb)->opt));

	/*
	 *	Push down and install the IPIP header.
	 */
	iph			=	ip_hdr(skb);
	iph->version		=	4;
	iph->ihl		=	sizeof(struct iphdr)>>2;
	iph->frag_off		=	df;
	iph->protocol		=	next_protocol;
	iph->tos		=	dsfield;
	iph->daddr		=	cp->daddr.ip;
	iph->saddr		=	saddr;
	iph->ttl		=	ttl;
	ip_select_ident(net, skb, NULL);

	/* Another hack: avoid icmp_send in ip_fragment */
	skb->ignore_df = 1;

	ret = ip_vs_tunnel_xmit_prepare(skb, cp);
	if (ret == NF_ACCEPT)
	    //报文向外发送
		ip_local_out(net, skb->sk, skb);
	else if (ret == NF_DROP)
		kfree_skb(skb);

	return NF_STOLEN;

  tx_error:
	kfree_skb(skb);
	return NF_STOLEN;
}

#ifdef CONFIG_IP_VS_IPV6
int
ip_vs_tunnel_xmit_v6(struct sk_buff *skb, struct ip_vs_conn *cp,
		     struct ip_vs_protocol *pp, struct ip_vs_iphdr *ipvsh)
{
	struct netns_ipvs *ipvs = cp->ipvs;
	struct net *net = ipvs->net;
	struct rt6_info *rt;		/* Route to the other host */
	struct in6_addr saddr;		/* Source for tunnel */
	struct net_device *tdev;	/* Device to other host */
	__u8 next_protocol = 0;
	__u32 payload_len = 0;
	__u8 dsfield = 0;
	__u8 ttl = 0;
	struct ipv6hdr  *iph;		/* Our new IP header */
	unsigned int max_headroom;	/* The extra header space needed */
	int ret, local;
	int tun_type, gso_type;
	int tun_flags;

	local = __ip_vs_get_out_rt_v6(ipvs, cp->af, skb, cp->dest,
				      &cp->daddr.in6,
				      &saddr, ipvsh, 1,
				      IP_VS_RT_MODE_LOCAL |
				      IP_VS_RT_MODE_NON_LOCAL |
				      IP_VS_RT_MODE_TUNNEL);
	if (local < 0)
		goto tx_error;
	if (local)
		return ip_vs_send_or_cont(NFPROTO_IPV6, skb, cp, 1);

	rt = dst_rt6_info(skb_dst(skb));
	tdev = rt->dst.dev;

	/*
	 * Okay, now see if we can stuff it in the buffer as-is.
	 */
	max_headroom = LL_RESERVED_SPACE(tdev) + sizeof(struct ipv6hdr);

	tun_type = cp->dest->tun_type;
	tun_flags = cp->dest->tun_flags;

	if (tun_type == IP_VS_CONN_F_TUNNEL_TYPE_GUE) {
		size_t gue_hdrlen, gue_optlen = 0;

		if ((tun_flags & IP_VS_TUNNEL_ENCAP_FLAG_REMCSUM) &&
		    skb->ip_summed == CHECKSUM_PARTIAL) {
			gue_optlen += GUE_PLEN_REMCSUM + GUE_LEN_PRIV;
		}
		gue_hdrlen = sizeof(struct guehdr) + gue_optlen;

		max_headroom += sizeof(struct udphdr) + gue_hdrlen;
	} else if (tun_type == IP_VS_CONN_F_TUNNEL_TYPE_GRE) {
		IP_TUNNEL_DECLARE_FLAGS(tflags) = { };
		size_t gre_hdrlen;

		if (tun_flags & IP_VS_TUNNEL_ENCAP_FLAG_CSUM)
			__set_bit(IP_TUNNEL_CSUM_BIT, tflags);
		gre_hdrlen = gre_calc_hlen(tflags);

		max_headroom += gre_hdrlen;
	}

	skb = ip_vs_prepare_tunneled_skb(skb, cp->af, max_headroom,
					 &next_protocol, &payload_len,
					 &dsfield, &ttl, NULL);
	if (IS_ERR(skb))
		return NF_STOLEN;

	gso_type = __tun_gso_type_mask(AF_INET6, cp->af);
	if (tun_type == IP_VS_CONN_F_TUNNEL_TYPE_GUE) {
		if ((tun_flags & IP_VS_TUNNEL_ENCAP_FLAG_CSUM) ||
		    (tun_flags & IP_VS_TUNNEL_ENCAP_FLAG_REMCSUM))
			gso_type |= SKB_GSO_UDP_TUNNEL_CSUM;
		else
			gso_type |= SKB_GSO_UDP_TUNNEL;
		if ((tun_flags & IP_VS_TUNNEL_ENCAP_FLAG_REMCSUM) &&
		    skb->ip_summed == CHECKSUM_PARTIAL) {
			gso_type |= SKB_GSO_TUNNEL_REMCSUM;
		}
	} else if (tun_type == IP_VS_CONN_F_TUNNEL_TYPE_GRE) {
		if (tun_flags & IP_VS_TUNNEL_ENCAP_FLAG_CSUM)
			gso_type |= SKB_GSO_GRE_CSUM;
		else
			gso_type |= SKB_GSO_GRE;
	}

	if (iptunnel_handle_offloads(skb, gso_type))
		goto tx_error;

	skb->transport_header = skb->network_header;

	skb_set_inner_ipproto(skb, next_protocol);
	skb_set_inner_mac_header(skb, skb_inner_network_offset(skb));

	if (tun_type == IP_VS_CONN_F_TUNNEL_TYPE_GUE) {
		bool check = false;

		if (ipvs_gue_encap(net, skb, cp, &next_protocol))
			goto tx_error;

		if ((tun_flags & IP_VS_TUNNEL_ENCAP_FLAG_CSUM) ||
		    (tun_flags & IP_VS_TUNNEL_ENCAP_FLAG_REMCSUM))
			check = true;

		udp6_set_csum(!check, skb, &saddr, &cp->daddr.in6, skb->len);
	} else if (tun_type == IP_VS_CONN_F_TUNNEL_TYPE_GRE)
		ipvs_gre_encap(net, skb, cp, &next_protocol);

	skb_push(skb, sizeof(struct ipv6hdr));
	skb_reset_network_header(skb);
	memset(&(IPCB(skb)->opt), 0, sizeof(IPCB(skb)->opt));

	/*
	 *	Push down and install the IPIP header.
	 */
	iph			=	ipv6_hdr(skb);
	iph->version		=	6;
	iph->nexthdr		=	next_protocol;
	iph->payload_len	=	htons(payload_len);
	memset(&iph->flow_lbl, 0, sizeof(iph->flow_lbl));
	ipv6_change_dsfield(iph, 0, dsfield);
	iph->daddr = cp->daddr.in6;
	iph->saddr = saddr;
	iph->hop_limit		=	ttl;

	/* Another hack: avoid icmp_send in ip_fragment */
	skb->ignore_df = 1;

	ret = ip_vs_tunnel_xmit_prepare(skb, cp);
	if (ret == NF_ACCEPT)
		ip6_local_out(net, skb->sk, skb);
	else if (ret == NF_DROP)
		kfree_skb(skb);

	return NF_STOLEN;

tx_error:
	kfree_skb(skb);
	return NF_STOLEN;
}
#endif


/*
 *      Direct Routing transmitter
 *      Used for ANY protocol
 */
int
ip_vs_dr_xmit(struct sk_buff *skb, struct ip_vs_conn *cp,
	      struct ip_vs_protocol *pp, struct ip_vs_iphdr *ipvsh)
{
	int local;

	local = __ip_vs_get_out_rt(cp->ipvs, cp->af, skb, cp->dest, cp->daddr.ip,
				   IP_VS_RT_MODE_LOCAL |
				   IP_VS_RT_MODE_NON_LOCAL |
				   IP_VS_RT_MODE_KNOWN_NH, NULL, ipvsh);
	if (local < 0)
		goto tx_error;
	if (local)
	    /*报文需要送本机，执行相应的hook点*/
		return ip_vs_send_or_cont(NFPROTO_IPV4, skb, cp, 1);

	ip_send_check(ip_hdr(skb));

	/* Another hack: avoid icmp_send in ip_fragment */
	skb->ignore_df = 1;

	//报文需要送出去
	ip_vs_send_or_cont(NFPROTO_IPV4, skb, cp, 0);

	return NF_STOLEN;

  tx_error:
	kfree_skb(skb);
	return NF_STOLEN;
}

#ifdef CONFIG_IP_VS_IPV6
int
ip_vs_dr_xmit_v6(struct sk_buff *skb, struct ip_vs_conn *cp,
		 struct ip_vs_protocol *pp, struct ip_vs_iphdr *ipvsh)
{
	int local;

	local = __ip_vs_get_out_rt_v6(cp->ipvs, cp->af, skb, cp->dest,
				      &cp->daddr.in6,
				      NULL, ipvsh, 0,
				      IP_VS_RT_MODE_LOCAL |
				      IP_VS_RT_MODE_NON_LOCAL |
				      IP_VS_RT_MODE_KNOWN_NH);
	if (local < 0)
		goto tx_error;
	if (local)
		return ip_vs_send_or_cont(NFPROTO_IPV6, skb, cp, 1);

	/* Another hack: avoid icmp_send in ip_fragment */
	skb->ignore_df = 1;

	ip_vs_send_or_cont(NFPROTO_IPV6, skb, cp, 0);

	return NF_STOLEN;

tx_error:
	kfree_skb(skb);
	return NF_STOLEN;
}
#endif


/*
 *	ICMP packet transmitter
 *	called by the ip_vs_in_icmp
 */
int
ip_vs_icmp_xmit(struct sk_buff *skb, struct ip_vs_conn *cp,
		struct ip_vs_protocol *pp, int offset, unsigned int hooknum,
		struct ip_vs_iphdr *iph)
{
	struct rtable	*rt;	/* Route to the other host */
	int rc;
	int local;
	int rt_mode, was_input;

	/* The ICMP packet for VS/TUN, VS/DR and LOCALNODE will be
	   forwarded directly here, because there is no need to
	   translate address/port back */
	if (IP_VS_FWD_METHOD(cp) != IP_VS_CONN_F_MASQ) {
		if (cp->packet_xmit)
			rc = cp->packet_xmit(skb, cp, pp, iph);
		else
			rc = NF_ACCEPT;
		/* do not touch skb anymore */
		atomic_inc(&cp->in_pkts);
		return rc;
	}

	/*
	 * mangle and send the packet here (only for VS/NAT)
	 */
	was_input = rt_is_input_route(skb_rtable(skb));

	/* LOCALNODE from FORWARD hook is not supported */
	rt_mode = (hooknum != NF_INET_FORWARD) ?
		  IP_VS_RT_MODE_LOCAL | IP_VS_RT_MODE_NON_LOCAL |
		  IP_VS_RT_MODE_RDR : IP_VS_RT_MODE_NON_LOCAL;
	local = __ip_vs_get_out_rt(cp->ipvs, cp->af, skb, cp->dest, cp->daddr.ip, rt_mode,
				   NULL, iph);
	if (local < 0)
		goto tx_error;
	rt = skb_rtable(skb);

	/*
	 * Avoid duplicate tuple in reply direction for NAT traffic
	 * to local address when connection is sync-ed
	 */
#if IS_ENABLED(CONFIG_NF_CONNTRACK)
	if (cp->flags & IP_VS_CONN_F_SYNC && local) {
		enum ip_conntrack_info ctinfo;
		struct nf_conn *ct = nf_ct_get(skb, &ctinfo);

		if (ct) {
			IP_VS_DBG(10, "%s(): "
				  "stopping DNAT to local address %pI4\n",
				  __func__, &cp->daddr.ip);
			goto tx_error;
		}
	}
#endif

	/* From world but DNAT to loopback address? */
	if (local && ipv4_is_loopback(cp->daddr.ip) && was_input) {
		IP_VS_DBG(1, "%s(): "
			  "stopping DNAT to loopback %pI4\n",
			  __func__, &cp->daddr.ip);
		goto tx_error;
	}

	/* copy-on-write the packet before mangling it */
	if (skb_ensure_writable(skb, offset))
		goto tx_error;

	if (skb_cow(skb, rt->dst.dev->hard_header_len))
		goto tx_error;

	ip_vs_nat_icmp(skb, pp, cp, 0);

	/* Another hack: avoid icmp_send in ip_fragment */
	skb->ignore_df = 1;

	return ip_vs_nat_send_or_cont(NFPROTO_IPV4, skb, cp, local);

  tx_error:
	kfree_skb(skb);
	rc = NF_STOLEN;
	return rc;
}

#ifdef CONFIG_IP_VS_IPV6
int
ip_vs_icmp_xmit_v6(struct sk_buff *skb, struct ip_vs_conn *cp,
		struct ip_vs_protocol *pp, int offset, unsigned int hooknum,
		struct ip_vs_iphdr *ipvsh)
{
	struct rt6_info	*rt;	/* Route to the other host */
	int rc;
	int local;
	int rt_mode;

	/* The ICMP packet for VS/TUN, VS/DR and LOCALNODE will be
	   forwarded directly here, because there is no need to
	   translate address/port back */
	if (IP_VS_FWD_METHOD(cp) != IP_VS_CONN_F_MASQ) {
		if (cp->packet_xmit)
			rc = cp->packet_xmit(skb, cp, pp, ipvsh);
		else
			rc = NF_ACCEPT;
		/* do not touch skb anymore */
		atomic_inc(&cp->in_pkts);
		return rc;
	}

	/*
	 * mangle and send the packet here (only for VS/NAT)
	 */

	/* LOCALNODE from FORWARD hook is not supported */
	rt_mode = (hooknum != NF_INET_FORWARD) ?
		  IP_VS_RT_MODE_LOCAL | IP_VS_RT_MODE_NON_LOCAL |
		  IP_VS_RT_MODE_RDR : IP_VS_RT_MODE_NON_LOCAL;
	local = __ip_vs_get_out_rt_v6(cp->ipvs, cp->af, skb, cp->dest,
				      &cp->daddr.in6, NULL, ipvsh, 0, rt_mode);
	if (local < 0)
		goto tx_error;
	rt = dst_rt6_info(skb_dst(skb));
	/*
	 * Avoid duplicate tuple in reply direction for NAT traffic
	 * to local address when connection is sync-ed
	 */
#if IS_ENABLED(CONFIG_NF_CONNTRACK)
	if (cp->flags & IP_VS_CONN_F_SYNC && local) {
		enum ip_conntrack_info ctinfo;
		struct nf_conn *ct = nf_ct_get(skb, &ctinfo);

		if (ct) {
			IP_VS_DBG(10, "%s(): "
				  "stopping DNAT to local address %pI6\n",
				  __func__, &cp->daddr.in6);
			goto tx_error;
		}
	}
#endif

	/* From world but DNAT to loopback address? */
	if (local && skb->dev && !(skb->dev->flags & IFF_LOOPBACK) &&
	    ipv6_addr_type(&cp->daddr.in6) & IPV6_ADDR_LOOPBACK) {
		IP_VS_DBG(1, "%s(): "
			  "stopping DNAT to loopback %pI6\n",
			  __func__, &cp->daddr.in6);
		goto tx_error;
	}

	/* copy-on-write the packet before mangling it */
	if (skb_ensure_writable(skb, offset))
		goto tx_error;

	if (skb_cow(skb, rt->dst.dev->hard_header_len))
		goto tx_error;

	ip_vs_nat_icmp_v6(skb, pp, cp, 0);

	/* Another hack: avoid icmp_send in ip_fragment */
	skb->ignore_df = 1;

	return ip_vs_nat_send_or_cont(NFPROTO_IPV6, skb, cp, local);

tx_error:
	kfree_skb(skb);
	rc = NF_STOLEN;
	return rc;
}
#endif<|MERGE_RESOLUTION|>--- conflicted
+++ resolved
@@ -121,11 +121,7 @@
 
 /* Get route to daddr, optionally bind route to saddr */
 static struct rtable *do_output_route4(struct net *net, __be32 daddr,
-<<<<<<< HEAD
-				       int rt_mode, __be32 *saddr/*出参，到目的需使用的源ip*/)
-=======
-				       int rt_mode, __be32 *ret_saddr)
->>>>>>> 155a3c00
+				       int rt_mode, __be32 *ret_saddr/*出参，到目的需使用的源ip*/)
 {
 	struct flowi4 fl4;
 	struct rtable *rt;
@@ -318,12 +314,8 @@
 	if (dest) {
 		dest_dst = __ip_vs_dst_check(dest);
 		if (likely(dest_dst))
-<<<<<<< HEAD
-		    //已有有效的路由项，取缓存的路由项
-			rt = (struct rtable *) dest_dst->dst_cache;
-=======
+		    	//已有有效的路由项，取缓存的路由项
 			rt = dst_rtable(dest_dst->dst_cache);
->>>>>>> 155a3c00
 		else {
 		    //生成路由项缓存
 
@@ -358,12 +350,6 @@
 		if (ret_saddr)
 			*ret_saddr = dest_dst->dst_saddr.ip;
 	} else {
-<<<<<<< HEAD
-	    /*没有选择出来real server,使用daddr直接路由*/
-		__be32 saddr = htonl(INADDR_ANY);
-
-=======
->>>>>>> 155a3c00
 		noref = 0;
 
 		/* For such unconfigured boxes avoid many route lookups
