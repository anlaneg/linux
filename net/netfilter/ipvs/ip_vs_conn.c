// SPDX-License-Identifier: GPL-2.0-or-later
/*
 * IPVS         An implementation of the IP virtual server support for the
 *              LINUX operating system.  IPVS is now implemented as a module
 *              over the Netfilter framework. IPVS can be used to build a
 *              high-performance and highly available server based on a
 *              cluster of servers.
 *
 * Authors:     Wensong Zhang <wensong@linuxvirtualserver.org>
 *              Peter Kese <peter.kese@ijs.si>
 *              Julian Anastasov <ja@ssi.bg>
 *
 * The IPVS code for kernel 2.2 was done by Wensong Zhang and Peter Kese,
 * with changes/fixes from Julian Anastasov, Lars Marowsky-Bree, Horms
 * and others. Many code here is taken from IP MASQ code of kernel 2.2.
 *
 * Changes:
 */

#define KMSG_COMPONENT "IPVS"
#define pr_fmt(fmt) KMSG_COMPONENT ": " fmt

#include <linux/interrupt.h>
#include <linux/in.h>
#include <linux/inet.h>
#include <linux/net.h>
#include <linux/kernel.h>
#include <linux/module.h>
#include <linux/vmalloc.h>
#include <linux/proc_fs.h>		/* for proc_net_* */
#include <linux/slab.h>
#include <linux/seq_file.h>
#include <linux/jhash.h>
#include <linux/random.h>

#include <net/net_namespace.h>
#include <net/ip_vs.h>


#ifndef CONFIG_IP_VS_TAB_BITS
#define CONFIG_IP_VS_TAB_BITS	12
#endif

/*
 * Connection hash size. Default is what was selected at compile time.
*/
static int ip_vs_conn_tab_bits = CONFIG_IP_VS_TAB_BITS;
module_param_named(conn_tab_bits, ip_vs_conn_tab_bits, int, 0444);
MODULE_PARM_DESC(conn_tab_bits, "Set connections' hash size");

/* size and mask values */
int ip_vs_conn_tab_size __read_mostly;
static int ip_vs_conn_tab_mask __read_mostly;

/*
 *  Connection hash table: for input and output packets lookups of IPVS
 */
static struct hlist_head *ip_vs_conn_tab __read_mostly;//ip_vs连接表

/*  SLAB cache for IPVS connections */
static struct kmem_cache *ip_vs_conn_cachep __read_mostly;

/*  counter for no client port connections */
static atomic_t ip_vs_conn_no_cport_cnt = ATOMIC_INIT(0);

/* random value for IPVS connection hash */
static unsigned int ip_vs_conn_rnd __read_mostly;

/*
 *  Fine locking granularity for big connection hash table
 */
#define CT_LOCKARRAY_BITS  5
#define CT_LOCKARRAY_SIZE  (1<<CT_LOCKARRAY_BITS)
#define CT_LOCKARRAY_MASK  (CT_LOCKARRAY_SIZE-1)

/* We need an addrstrlen that works with or without v6 */
#ifdef CONFIG_IP_VS_IPV6
#define IP_VS_ADDRSTRLEN INET6_ADDRSTRLEN
#else
#define IP_VS_ADDRSTRLEN (8+1)
#endif

struct ip_vs_aligned_lock
{
	spinlock_t	l;
} __attribute__((__aligned__(SMP_CACHE_BYTES)));

/* lock array for conn table */
static struct ip_vs_aligned_lock
__ip_vs_conntbl_lock_array[CT_LOCKARRAY_SIZE] __cacheline_aligned;

static inline void ct_write_lock_bh(unsigned int key)
{
	spin_lock_bh(&__ip_vs_conntbl_lock_array[key&CT_LOCKARRAY_MASK].l);
}

static inline void ct_write_unlock_bh(unsigned int key)
{
	spin_unlock_bh(&__ip_vs_conntbl_lock_array[key&CT_LOCKARRAY_MASK].l);
}

static void ip_vs_conn_expire(struct timer_list *t);

/*
 *	Returns hash value for IPVS connection entry
 */
static unsigned int ip_vs_conn_hashkey(struct netns_ipvs *ipvs, int af, unsigned int proto,
				       const union nf_inet_addr *addr,
				       __be16 port)
{
#ifdef CONFIG_IP_VS_IPV6
	if (af == AF_INET6)
		return (jhash_3words(jhash(addr, 16, ip_vs_conn_rnd),
				    (__force u32)port, proto, ip_vs_conn_rnd) ^
			((size_t)ipvs>>8)) & ip_vs_conn_tab_mask;
#endif
	return (jhash_3words((__force u32)addr->ip, (__force u32)port, proto,
			    ip_vs_conn_rnd) ^
		((size_t)ipvs>>8)) & ip_vs_conn_tab_mask;
}

static unsigned int ip_vs_conn_hashkey_param(const struct ip_vs_conn_param *p,
					     bool inverse)
{
	const union nf_inet_addr *addr;
	__be16 port;

	if (p->pe_data && p->pe->hashkey_raw)
		return p->pe->hashkey_raw(p, ip_vs_conn_rnd, inverse) &
			ip_vs_conn_tab_mask;

	if (likely(!inverse)) {
	    //利用客户端地址查询
		addr = p->caddr;
		port = p->cport;
	} else {
		addr = p->vaddr;
		port = p->vport;
	}

	return ip_vs_conn_hashkey(p->ipvs, p->af, p->protocol, addr, port);
}

static unsigned int ip_vs_conn_hashkey_conn(const struct ip_vs_conn *cp)
{
	struct ip_vs_conn_param p;

	ip_vs_conn_fill_param(cp->ipvs, cp->af, cp->protocol,
			      &cp->caddr, cp->cport, NULL, 0, &p);

	if (cp->pe) {
		p.pe = cp->pe;
		p.pe_data = cp->pe_data;
		p.pe_data_len = cp->pe_data_len;
	}

	return ip_vs_conn_hashkey_param(&p, false);
}

/*
 *	Hashes ip_vs_conn in ip_vs_conn_tab by netns,proto,addr,port.
 *	returns bool success.
 */
static inline int ip_vs_conn_hash(struct ip_vs_conn *cp)
{
	unsigned int hash;
	int ret;

	if (cp->flags & IP_VS_CONN_F_ONE_PACKET)
		return 0;

	/* Hash by protocol, client address and port */
	hash = ip_vs_conn_hashkey_conn(cp);

	ct_write_lock_bh(hash);
	spin_lock(&cp->lock);

	if (!(cp->flags & IP_VS_CONN_F_HASHED)) {
		cp->flags |= IP_VS_CONN_F_HASHED;
		refcount_inc(&cp->refcnt);
		hlist_add_head_rcu(&cp->c_list, &ip_vs_conn_tab[hash]);
		ret = 1;
	} else {
		pr_err("%s(): request for already hashed, called from %pS\n",
		       __func__, __builtin_return_address(0));
		ret = 0;
	}

	spin_unlock(&cp->lock);
	ct_write_unlock_bh(hash);

	return ret;
}


/*
 *	UNhashes ip_vs_conn from ip_vs_conn_tab.
 *	returns bool success. Caller should hold conn reference.
 */
static inline int ip_vs_conn_unhash(struct ip_vs_conn *cp)
{
	unsigned int hash;
	int ret;

	/* unhash it and decrease its reference counter */
	hash = ip_vs_conn_hashkey_conn(cp);

	ct_write_lock_bh(hash);
	spin_lock(&cp->lock);

	if (cp->flags & IP_VS_CONN_F_HASHED) {
		hlist_del_rcu(&cp->c_list);
		cp->flags &= ~IP_VS_CONN_F_HASHED;
		refcount_dec(&cp->refcnt);
		ret = 1;
	} else
		ret = 0;

	spin_unlock(&cp->lock);
	ct_write_unlock_bh(hash);

	return ret;
}

/* Try to unlink ip_vs_conn from ip_vs_conn_tab.
 * returns bool success.
 */
static inline bool ip_vs_conn_unlink(struct ip_vs_conn *cp)
{
	unsigned int hash;
	bool ret = false;

	if (cp->flags & IP_VS_CONN_F_ONE_PACKET)
		return refcount_dec_if_one(&cp->refcnt);

	hash = ip_vs_conn_hashkey_conn(cp);

	ct_write_lock_bh(hash);
	spin_lock(&cp->lock);

	if (cp->flags & IP_VS_CONN_F_HASHED) {
		/* Decrease refcnt and unlink conn only if we are last user */
		if (refcount_dec_if_one(&cp->refcnt)) {
			hlist_del_rcu(&cp->c_list);
			cp->flags &= ~IP_VS_CONN_F_HASHED;
			ret = true;
		}
	}

	spin_unlock(&cp->lock);
	ct_write_unlock_bh(hash);

	return ret;
}


/*
 *  Gets ip_vs_conn associated with supplied parameters in the ip_vs_conn_tab.
 *  Called for pkts coming from OUTside-to-INside.
 *	p->caddr, p->cport: pkt source address (foreign host)
 *	p->vaddr, p->vport: pkt dest address (load balancer)
 */
static inline struct ip_vs_conn *
__ip_vs_conn_in_get(const struct ip_vs_conn_param *p)
{
	unsigned int hash;
	struct ip_vs_conn *cp;

	//通过param执行正向查询
	hash = ip_vs_conn_hashkey_param(p, false);

	rcu_read_lock();

	hlist_for_each_entry_rcu(cp, &ip_vs_conn_tab[hash], c_list) {
	    //cport,vport,caddr,vaddr,protocol相等认为匹配
		if (p->cport == cp->cport && p->vport == cp->vport &&
		    cp->af == p->af &&
		    ip_vs_addr_equal(p->af, p->caddr, &cp->caddr) &&
		    ip_vs_addr_equal(p->af, p->vaddr, &cp->vaddr) &&
		    ((!p->cport) ^ (!(cp->flags & IP_VS_CONN_F_NO_CPORT))) &&
		    p->protocol == cp->protocol &&
		    cp->ipvs == p->ipvs) {
			if (!__ip_vs_conn_get(cp))
			    //get cp失败，继续匹配
				continue;
			//匹配命令，直接返回cp
			/* HIT */
			rcu_read_unlock();
			return cp;
		}
	}

	rcu_read_unlock();

	return NULL;
}

struct ip_vs_conn *ip_vs_conn_in_get(const struct ip_vs_conn_param *p)
{
	struct ip_vs_conn *cp;

	cp = __ip_vs_conn_in_get(p);
	if (!cp && atomic_read(&ip_vs_conn_no_cport_cnt)) {
	    //没有查询到，系统存在no_cport的情况，我们将cport赋为0，再查询一遍
		struct ip_vs_conn_param cport_zero_p = *p;
		cport_zero_p.cport = 0;
		cp = __ip_vs_conn_in_get(&cport_zero_p);
	}

	IP_VS_DBG_BUF(9, "lookup/in %s %s:%d->%s:%d %s\n",
		      ip_vs_proto_name(p->protocol),
		      IP_VS_DBG_ADDR(p->af, p->caddr), ntohs(p->cport),
		      IP_VS_DBG_ADDR(p->af, p->vaddr), ntohs(p->vport),
		      cp ? "hit" : "not hit");

	return cp;
}

static int
ip_vs_conn_fill_param_proto(struct netns_ipvs *ipvs,
			    int af, const struct sk_buff *skb,
			    const struct ip_vs_iphdr *iph,
			    struct ip_vs_conn_param *p)
{
	__be16 _ports[2], *pptr;

	//取l4层前4个字节（srcport,dstport/type,code)
	pptr = frag_safe_skb_hp(skb, iph->len, sizeof(_ports), _ports);
	if (pptr == NULL)
		return 1;

	//填充conn_param
	if (likely(!ip_vs_iph_inverse(iph)))
	    //使用目的addr
		ip_vs_conn_fill_param(ipvs, af, iph->protocol, &iph->saddr,
				      pptr[0], &iph->daddr, pptr[1], p);
	else
		ip_vs_conn_fill_param(ipvs, af, iph->protocol, &iph->daddr,
				      pptr[1], &iph->saddr, pptr[0], p);
	return 0;
}

struct ip_vs_conn *
ip_vs_conn_in_get_proto(struct netns_ipvs *ipvs, int af,
			const struct sk_buff *skb,
			const struct ip_vs_iphdr *iph)
{
	struct ip_vs_conn_param p;

	if (ip_vs_conn_fill_param_proto(ipvs, af, skb, iph, &p))
		return NULL;

	return ip_vs_conn_in_get(&p);
}
EXPORT_SYMBOL_GPL(ip_vs_conn_in_get_proto);

/* Get reference to connection template */
struct ip_vs_conn *ip_vs_ct_in_get(const struct ip_vs_conn_param *p)
{
	unsigned int hash;
	struct ip_vs_conn *cp;

	hash = ip_vs_conn_hashkey_param(p, false);

	rcu_read_lock();

	hlist_for_each_entry_rcu(cp, &ip_vs_conn_tab[hash], c_list) {
		if (unlikely(p->pe_data && p->pe->ct_match)) {
			if (cp->ipvs != p->ipvs)
				continue;
			if (p->pe == cp->pe && p->pe->ct_match(p, cp)) {
				if (__ip_vs_conn_get(cp))
					goto out;
			}
			continue;
		}

		if (cp->af == p->af &&
		    ip_vs_addr_equal(p->af, p->caddr, &cp->caddr) &&
		    /* protocol should only be IPPROTO_IP if
		     * p->vaddr is a fwmark */
		    ip_vs_addr_equal(p->protocol == IPPROTO_IP ? AF_UNSPEC :
				     p->af, p->vaddr, &cp->vaddr) &&
		    p->vport == cp->vport && p->cport == cp->cport &&
		    cp->flags & IP_VS_CONN_F_TEMPLATE &&
		    p->protocol == cp->protocol &&
		    cp->ipvs == p->ipvs) {
			if (__ip_vs_conn_get(cp))
				goto out;
		}
	}
	cp = NULL;

  out:
	rcu_read_unlock();

	IP_VS_DBG_BUF(9, "template lookup/in %s %s:%d->%s:%d %s\n",
		      ip_vs_proto_name(p->protocol),
		      IP_VS_DBG_ADDR(p->af, p->caddr), ntohs(p->cport),
		      IP_VS_DBG_ADDR(p->af, p->vaddr), ntohs(p->vport),
		      cp ? "hit" : "not hit");

	return cp;
}

/* Gets ip_vs_conn associated with supplied parameters in the ip_vs_conn_tab.
 * Called for pkts coming from inside-to-OUTside.
 *	p->caddr, p->cport: pkt source address (inside host)
 *	p->vaddr, p->vport: pkt dest address (foreign host) */
struct ip_vs_conn *ip_vs_conn_out_get(const struct ip_vs_conn_param *p)
{
	unsigned int hash;
	struct ip_vs_conn *cp, *ret=NULL;

	/*
	 *	Check for "full" addressed entries
	 */
	hash = ip_vs_conn_hashkey_param(p, true/*用反方向查询，即vip,vport查询*/);

	rcu_read_lock();

	hlist_for_each_entry_rcu(cp, &ip_vs_conn_tab[hash], c_list) {
		if (p->vport == cp->cport && p->cport == cp->dport &&
		    cp->af == p->af &&
		    ip_vs_addr_equal(p->af, p->vaddr, &cp->caddr) &&
		    ip_vs_addr_equal(p->af, p->caddr, &cp->daddr) &&
		    p->protocol == cp->protocol &&
		    cp->ipvs == p->ipvs) {
			//确认连接匹配，如果增加引用失败，则continue
			if (!__ip_vs_conn_get(cp))
				continue;
			/* HIT */
			ret = cp;
			break;
		}
	}

	rcu_read_unlock();

	IP_VS_DBG_BUF(9, "lookup/out %s %s:%d->%s:%d %s\n",
		      ip_vs_proto_name(p->protocol),
		      IP_VS_DBG_ADDR(p->af, p->caddr), ntohs(p->cport),
		      IP_VS_DBG_ADDR(p->af, p->vaddr), ntohs(p->vport),
		      ret ? "hit" : "not hit");

	return ret;
}

struct ip_vs_conn *
ip_vs_conn_out_get_proto(struct netns_ipvs *ipvs, int af,
			 const struct sk_buff *skb,
			 const struct ip_vs_iphdr *iph)
{
	struct ip_vs_conn_param p;

	//解析l4层，填充conn_param
	if (ip_vs_conn_fill_param_proto(ipvs, af, skb, iph, &p))
		return NULL;

	return ip_vs_conn_out_get(&p);
}
EXPORT_SYMBOL_GPL(ip_vs_conn_out_get_proto);

/*
 *      Put back the conn and restart its timer with its timeout
 */
static void __ip_vs_conn_put_timer(struct ip_vs_conn *cp)
{
	unsigned long t = (cp->flags & IP_VS_CONN_F_ONE_PACKET) ?
		0 : cp->timeout;
	mod_timer(&cp->timer, jiffies+t);

	__ip_vs_conn_put(cp);
}

void ip_vs_conn_put(struct ip_vs_conn *cp)
{
	if ((cp->flags & IP_VS_CONN_F_ONE_PACKET) &&
	    (refcount_read(&cp->refcnt) == 1) &&
	    !timer_pending(&cp->timer))
		/* expire connection immediately */
		ip_vs_conn_expire(&cp->timer);
	else
		__ip_vs_conn_put_timer(cp);
}

/*
 *	Fill a no_client_port connection with a client port number
 */
void ip_vs_conn_fill_cport(struct ip_vs_conn *cp, __be16 cport)
{
	if (ip_vs_conn_unhash(cp)) {
		spin_lock_bh(&cp->lock);
		if (cp->flags & IP_VS_CONN_F_NO_CPORT) {
			atomic_dec(&ip_vs_conn_no_cport_cnt);
			cp->flags &= ~IP_VS_CONN_F_NO_CPORT;
			cp->cport = cport;
		}
		spin_unlock_bh(&cp->lock);

		/* hash on new dport */
		ip_vs_conn_hash(cp);
	}
}


/*
 *	Bind a connection entry with the corresponding packet_xmit.
 *	Called by ip_vs_conn_new.
 */
static inline void ip_vs_bind_xmit(struct ip_vs_conn *cp)
{
	//按不同类型执行报文发送
	switch (IP_VS_FWD_METHOD(cp)) {
	case IP_VS_CONN_F_MASQ:
		//对报文做dnat转换
		cp->packet_xmit = ip_vs_nat_xmit;
		break;

	case IP_VS_CONN_F_TUNNEL:
#ifdef CONFIG_IP_VS_IPV6
		if (cp->daf == AF_INET6)
			cp->packet_xmit = ip_vs_tunnel_xmit_v6;
		else
#endif
			//隧道模式，执行隧道封装
			cp->packet_xmit = ip_vs_tunnel_xmit;
		break;

	case IP_VS_CONN_F_DROUTE:
		//dr模式时，选出来的目的均是到real server下一跳ip,而
		//real server本身的ip在各主机上均有配置，故不需要做特别处理，仅需要发送出去即可
		cp->packet_xmit = ip_vs_dr_xmit;
		break;

	case IP_VS_CONN_F_LOCALNODE:
		cp->packet_xmit = ip_vs_null_xmit;
		break;

	case IP_VS_CONN_F_BYPASS:
		cp->packet_xmit = ip_vs_bypass_xmit;
		break;
	}
}

#ifdef CONFIG_IP_VS_IPV6
static inline void ip_vs_bind_xmit_v6(struct ip_vs_conn *cp)
{
	switch (IP_VS_FWD_METHOD(cp)) {
	case IP_VS_CONN_F_MASQ:
		cp->packet_xmit = ip_vs_nat_xmit_v6;
		break;

	case IP_VS_CONN_F_TUNNEL:
		if (cp->daf == AF_INET6)
			cp->packet_xmit = ip_vs_tunnel_xmit_v6;
		else
			cp->packet_xmit = ip_vs_tunnel_xmit;
		break;

	case IP_VS_CONN_F_DROUTE:
		cp->packet_xmit = ip_vs_dr_xmit_v6;
		break;

	case IP_VS_CONN_F_LOCALNODE:
		cp->packet_xmit = ip_vs_null_xmit;
		break;

	case IP_VS_CONN_F_BYPASS:
		cp->packet_xmit = ip_vs_bypass_xmit_v6;
		break;
	}
}
#endif


static inline int ip_vs_dest_totalconns(struct ip_vs_dest *dest)
{
	return atomic_read(&dest->activeconns)
		+ atomic_read(&dest->inactconns);
}

/*
 *	Bind a connection entry with a virtual service destination
 *	Called just after a new connection entry is created.
 */
static inline void
ip_vs_bind_dest(struct ip_vs_conn *cp, struct ip_vs_dest *dest)
{
	unsigned int conn_flags;
	__u32 flags;

	/* if dest is NULL, then return directly */
	if (!dest)
		return;

	/* Increase the refcnt counter of the dest */
	ip_vs_dest_hold(dest);

	conn_flags = atomic_read(&dest->conn_flags);
	if (cp->protocol != IPPROTO_UDP)
		conn_flags &= ~IP_VS_CONN_F_ONE_PACKET;
	flags = cp->flags;
	/* Bind with the destination and its corresponding transmitter */
	if (flags & IP_VS_CONN_F_SYNC) {
		/* if the connection is not template and is created
		 * by sync, preserve the activity flag.
		 */
		if (!(flags & IP_VS_CONN_F_TEMPLATE))
			conn_flags &= ~IP_VS_CONN_F_INACTIVE;
		/* connections inherit forwarding method from dest */
		flags &= ~(IP_VS_CONN_F_FWD_MASK | IP_VS_CONN_F_NOOUTPUT);
	}
	flags |= conn_flags;
	cp->flags = flags;
	cp->dest = dest;

	IP_VS_DBG_BUF(7, "Bind-dest %s c:%s:%d v:%s:%d "
		      "d:%s:%d fwd:%c s:%u conn->flags:%X conn->refcnt:%d "
		      "dest->refcnt:%d\n",
		      ip_vs_proto_name(cp->protocol),
		      IP_VS_DBG_ADDR(cp->af, &cp->caddr), ntohs(cp->cport),
		      IP_VS_DBG_ADDR(cp->af, &cp->vaddr), ntohs(cp->vport),
		      IP_VS_DBG_ADDR(cp->daf, &cp->daddr), ntohs(cp->dport),
		      ip_vs_fwd_tag(cp), cp->state,
		      cp->flags, refcount_read(&cp->refcnt),
		      refcount_read(&dest->refcnt));

	/* Update the connection counters */
	if (!(flags & IP_VS_CONN_F_TEMPLATE)) {
		/* It is a normal connection, so modify the counters
		 * according to the flags, later the protocol can
		 * update them on state change
		 */
		if (!(flags & IP_VS_CONN_F_INACTIVE))
			atomic_inc(&dest->activeconns);
		else
			atomic_inc(&dest->inactconns);
	} else {
		/* It is a persistent connection/template, so increase
		   the persistent connection counter */
		atomic_inc(&dest->persistconns);
	}

	if (dest->u_threshold != 0 &&
	    ip_vs_dest_totalconns(dest) >= dest->u_threshold)
		dest->flags |= IP_VS_DEST_F_OVERLOAD;
}


/*
 * Check if there is a destination for the connection, if so
 * bind the connection to the destination.
 */
void ip_vs_try_bind_dest(struct ip_vs_conn *cp)
{
	struct ip_vs_dest *dest;

	rcu_read_lock();

	/* This function is only invoked by the synchronization code. We do
	 * not currently support heterogeneous pools with synchronization,
	 * so we can make the assumption that the svc_af is the same as the
	 * dest_af
	 */
	dest = ip_vs_find_dest(cp->ipvs, cp->af, cp->af, &cp->daddr,
			       cp->dport, &cp->vaddr, cp->vport,
			       cp->protocol, cp->fwmark, cp->flags);
	if (dest) {
		struct ip_vs_proto_data *pd;

		spin_lock_bh(&cp->lock);
		if (cp->dest) {
			spin_unlock_bh(&cp->lock);
			rcu_read_unlock();
			return;
		}

		/* Applications work depending on the forwarding method
		 * but better to reassign them always when binding dest */
		if (cp->app)
			ip_vs_unbind_app(cp);

		ip_vs_bind_dest(cp, dest);
		spin_unlock_bh(&cp->lock);

		/* Update its packet transmitter */
		cp->packet_xmit = NULL;
#ifdef CONFIG_IP_VS_IPV6
		if (cp->af == AF_INET6)
			ip_vs_bind_xmit_v6(cp);
		else
#endif
			ip_vs_bind_xmit(cp);

		pd = ip_vs_proto_data_get(cp->ipvs, cp->protocol);
		if (pd && atomic_read(&pd->appcnt))
			ip_vs_bind_app(cp, pd->pp);
	}
	rcu_read_unlock();
}


/*
 *	Unbind a connection entry with its VS destination
 *	Called by the ip_vs_conn_expire function.
 */
static inline void ip_vs_unbind_dest(struct ip_vs_conn *cp)
{
	struct ip_vs_dest *dest = cp->dest;

	if (!dest)
		return;

	IP_VS_DBG_BUF(7, "Unbind-dest %s c:%s:%d v:%s:%d "
		      "d:%s:%d fwd:%c s:%u conn->flags:%X conn->refcnt:%d "
		      "dest->refcnt:%d\n",
		      ip_vs_proto_name(cp->protocol),
		      IP_VS_DBG_ADDR(cp->af, &cp->caddr), ntohs(cp->cport),
		      IP_VS_DBG_ADDR(cp->af, &cp->vaddr), ntohs(cp->vport),
		      IP_VS_DBG_ADDR(cp->daf, &cp->daddr), ntohs(cp->dport),
		      ip_vs_fwd_tag(cp), cp->state,
		      cp->flags, refcount_read(&cp->refcnt),
		      refcount_read(&dest->refcnt));

	/* Update the connection counters */
	if (!(cp->flags & IP_VS_CONN_F_TEMPLATE)) {
		/* It is a normal connection, so decrease the inactconns
		   or activeconns counter */
		if (cp->flags & IP_VS_CONN_F_INACTIVE) {
			atomic_dec(&dest->inactconns);
		} else {
			atomic_dec(&dest->activeconns);
		}
	} else {
		/* It is a persistent connection/template, so decrease
		   the persistent connection counter */
		atomic_dec(&dest->persistconns);
	}

	if (dest->l_threshold != 0) {
		if (ip_vs_dest_totalconns(dest) < dest->l_threshold)
			dest->flags &= ~IP_VS_DEST_F_OVERLOAD;
	} else if (dest->u_threshold != 0) {
		if (ip_vs_dest_totalconns(dest) * 4 < dest->u_threshold * 3)
			dest->flags &= ~IP_VS_DEST_F_OVERLOAD;
	} else {
		if (dest->flags & IP_VS_DEST_F_OVERLOAD)
			dest->flags &= ~IP_VS_DEST_F_OVERLOAD;
	}

	ip_vs_dest_put(dest);
}

static int expire_quiescent_template(struct netns_ipvs *ipvs,
				     struct ip_vs_dest *dest)
{
#ifdef CONFIG_SYSCTL
	return ipvs->sysctl_expire_quiescent_template &&
		(atomic_read(&dest->weight) == 0);
#else
	return 0;
#endif
}

/*
 *	Checking if the destination of a connection template is available.
 *	If available, return 1, otherwise invalidate this connection
 *	template and return 0.
 */
int ip_vs_check_template(struct ip_vs_conn *ct, struct ip_vs_dest *cdest)
{
	struct ip_vs_dest *dest = ct->dest;
	struct netns_ipvs *ipvs = ct->ipvs;

	/*
	 * Checking the dest server status.
	 */
	if ((dest == NULL) ||
	    !(dest->flags & IP_VS_DEST_F_AVAILABLE) ||
	    expire_quiescent_template(ipvs, dest) ||
	    (cdest && (dest != cdest))) {
		IP_VS_DBG_BUF(9, "check_template: dest not available for "
			      "protocol %s s:%s:%d v:%s:%d "
			      "-> d:%s:%d\n",
			      ip_vs_proto_name(ct->protocol),
			      IP_VS_DBG_ADDR(ct->af, &ct->caddr),
			      ntohs(ct->cport),
			      IP_VS_DBG_ADDR(ct->af, &ct->vaddr),
			      ntohs(ct->vport),
			      IP_VS_DBG_ADDR(ct->daf, &ct->daddr),
			      ntohs(ct->dport));

		/*
		 * Invalidate the connection template
		 */
		if (ct->vport != htons(0xffff)) {
			if (ip_vs_conn_unhash(ct)) {
				ct->dport = htons(0xffff);
				ct->vport = htons(0xffff);
				ct->cport = 0;
				ip_vs_conn_hash(ct);
			}
		}

		/*
		 * Simply decrease the refcnt of the template,
		 * don't restart its timer.
		 */
		__ip_vs_conn_put(ct);
		return 0;
	}
	return 1;
}

static void ip_vs_conn_rcu_free(struct rcu_head *head)
{
	struct ip_vs_conn *cp = container_of(head, struct ip_vs_conn,
					     rcu_head);

	ip_vs_pe_put(cp->pe);
	kfree(cp->pe_data);
	kmem_cache_free(ip_vs_conn_cachep, cp);
}

<<<<<<< HEAD
//连接过期回调
=======
/* Try to delete connection while not holding reference */
static void ip_vs_conn_del(struct ip_vs_conn *cp)
{
	if (del_timer(&cp->timer)) {
		/* Drop cp->control chain too */
		if (cp->control)
			cp->timeout = 0;
		ip_vs_conn_expire(&cp->timer);
	}
}

/* Try to delete connection while holding reference */
static void ip_vs_conn_del_put(struct ip_vs_conn *cp)
{
	if (del_timer(&cp->timer)) {
		/* Drop cp->control chain too */
		if (cp->control)
			cp->timeout = 0;
		__ip_vs_conn_put(cp);
		ip_vs_conn_expire(&cp->timer);
	} else {
		__ip_vs_conn_put(cp);
	}
}

>>>>>>> 00e4db51
static void ip_vs_conn_expire(struct timer_list *t)
{
	struct ip_vs_conn *cp = from_timer(cp, t, timer);
	struct netns_ipvs *ipvs = cp->ipvs;

	/*
	 *	do I control anybody?
	 */
	if (atomic_read(&cp->n_control))
		goto expire_later;

	/* Unlink conn if not referenced anymore */
	if (likely(ip_vs_conn_unlink(cp))) {
		struct ip_vs_conn *ct = cp->control;

		/* delete the timer if it is activated by other users */
		del_timer(&cp->timer);

		/* does anybody control me? */
		if (ct) {
			bool has_ref = !cp->timeout && __ip_vs_conn_get(ct);

			ip_vs_control_del(cp);
			/* Drop CTL or non-assured TPL if not used anymore */
			if (has_ref && !atomic_read(&ct->n_control) &&
			    (!(ct->flags & IP_VS_CONN_F_TEMPLATE) ||
			     !(ct->state & IP_VS_CTPL_S_ASSURED))) {
				IP_VS_DBG(4, "drop controlling connection\n");
				ip_vs_conn_del_put(ct);
			} else if (has_ref) {
				__ip_vs_conn_put(ct);
			}
		}

		if ((cp->flags & IP_VS_CONN_F_NFCT) &&
		    !(cp->flags & IP_VS_CONN_F_ONE_PACKET)) {
			/* Do not access conntracks during subsys cleanup
			 * because nf_conntrack_find_get can not be used after
			 * conntrack cleanup for the net.
			 */
			smp_rmb();
			if (ipvs->enable)
				ip_vs_conn_drop_conntrack(cp);
		}

		if (unlikely(cp->app != NULL))
			ip_vs_unbind_app(cp);
		ip_vs_unbind_dest(cp);
		if (cp->flags & IP_VS_CONN_F_NO_CPORT)
			atomic_dec(&ip_vs_conn_no_cport_cnt);
		if (cp->flags & IP_VS_CONN_F_ONE_PACKET)
			ip_vs_conn_rcu_free(&cp->rcu_head);
		else
			call_rcu(&cp->rcu_head, ip_vs_conn_rcu_free);
		atomic_dec(&ipvs->conn_count);
		return;
	}

  expire_later:
	IP_VS_DBG(7, "delayed: conn->refcnt=%d conn->n_control=%d\n",
		  refcount_read(&cp->refcnt),
		  atomic_read(&cp->n_control));

	refcount_inc(&cp->refcnt);
	cp->timeout = 60*HZ;

	if (ipvs->sync_state & IP_VS_STATE_MASTER)
		ip_vs_sync_conn(ipvs, cp, sysctl_sync_threshold(ipvs));

	__ip_vs_conn_put_timer(cp);
}

/* Modify timer, so that it expires as soon as possible.
 * Can be called without reference only if under RCU lock.
 * We can have such chain of conns linked with ->control: DATA->CTL->TPL
 * - DATA (eg. FTP) and TPL (persistence) can be present depending on setup
 * - cp->timeout=0 indicates all conns from chain should be dropped but
 * TPL is not dropped if in assured state
 */
void ip_vs_conn_expire_now(struct ip_vs_conn *cp)
{
	/* Using mod_timer_pending will ensure the timer is not
	 * modified after the final del_timer in ip_vs_conn_expire.
	 */
	if (timer_pending(&cp->timer) &&
	    time_after(cp->timer.expires, jiffies))
		mod_timer_pending(&cp->timer, jiffies);
}


/*
 *	Create a new connection entry and hash it into the ip_vs_conn_tab
 */
struct ip_vs_conn *
ip_vs_conn_new(const struct ip_vs_conn_param *p, int dest_af,
	       const union nf_inet_addr *daddr, __be16 dport, unsigned int flags,
	       struct ip_vs_dest *dest, __u32 fwmark)
{
	struct ip_vs_conn *cp;
	struct netns_ipvs *ipvs = p->ipvs;
	struct ip_vs_proto_data *pd = ip_vs_proto_data_get(p->ipvs,
							   p->protocol);

	//申请connect
	cp = kmem_cache_alloc(ip_vs_conn_cachep, GFP_ATOMIC);
	if (cp == NULL) {
		IP_VS_ERR_RL("%s(): no memory\n", __func__);
		return NULL;
	}

	INIT_HLIST_NODE(&cp->c_list);
	timer_setup(&cp->timer, ip_vs_conn_expire, 0);
	cp->ipvs	   = ipvs;
	cp->af		   = p->af;
	cp->daf		   = dest_af;
	cp->protocol	   = p->protocol;
	//设置caddr
	ip_vs_addr_set(p->af, &cp->caddr, p->caddr);
	cp->cport	   = p->cport;
	/* proto should only be IPPROTO_IP if p->vaddr is a fwmark */
	ip_vs_addr_set(p->protocol == IPPROTO_IP ? AF_UNSPEC : p->af,
		       &cp->vaddr, p->vaddr);
	cp->vport	   = p->vport;
	//设置daddr
	ip_vs_addr_set(cp->daf, &cp->daddr, daddr);
	cp->dport          = dport;
	cp->flags	   = flags;
	//设置的skb mark
	cp->fwmark         = fwmark;
	if (flags & IP_VS_CONN_F_TEMPLATE && p->pe) {
		ip_vs_pe_get(p->pe);
		cp->pe = p->pe;
		cp->pe_data = p->pe_data;
		cp->pe_data_len = p->pe_data_len;
	} else {
		cp->pe = NULL;
		cp->pe_data = NULL;
		cp->pe_data_len = 0;
	}
	spin_lock_init(&cp->lock);

	/*
	 * Set the entry is referenced by the current thread before hashing
	 * it in the table, so that other thread run ip_vs_random_dropentry
	 * but cannot drop this entry.
	 */
	refcount_set(&cp->refcnt, 1);

	cp->control = NULL;
	atomic_set(&cp->n_control, 0);
	atomic_set(&cp->in_pkts, 0);

	cp->packet_xmit = NULL;
	cp->app = NULL;
	cp->app_data = NULL;
	/* reset struct ip_vs_seq */
	cp->in_seq.delta = 0;
	cp->out_seq.delta = 0;

	atomic_inc(&ipvs->conn_count);
	if (flags & IP_VS_CONN_F_NO_CPORT)
		atomic_inc(&ip_vs_conn_no_cport_cnt);

	/* Bind the connection with a destination server */
	cp->dest = NULL;
	ip_vs_bind_dest(cp, dest);

	/* Set its state and timeout */
	cp->state = 0;
	cp->old_state = 0;
	cp->timeout = 3*HZ;
	cp->sync_endtime = jiffies & ~3UL;

	/* Bind its packet transmitter */
#ifdef CONFIG_IP_VS_IPV6
	if (p->af == AF_INET6)
		ip_vs_bind_xmit_v6(cp);
	else
#endif
		//为连接绑定xmit函数
		ip_vs_bind_xmit(cp);

	if (unlikely(pd && atomic_read(&pd->appcnt)))
		ip_vs_bind_app(cp, pd->pp);

	/*
	 * Allow conntrack to be preserved. By default, conntrack
	 * is created and destroyed for every packet.
	 * Sometimes keeping conntrack can be useful for
	 * IP_VS_CONN_F_ONE_PACKET too.
	 */

	if (ip_vs_conntrack_enabled(ipvs))
		cp->flags |= IP_VS_CONN_F_NFCT;

	/* Hash it in the ip_vs_conn_tab finally */
	ip_vs_conn_hash(cp);

	return cp;
}

/*
 *	/proc/net/ip_vs_conn entries
 */
#ifdef CONFIG_PROC_FS
struct ip_vs_iter_state {
	struct seq_net_private	p;
	struct hlist_head	*l;
};

static void *ip_vs_conn_array(struct seq_file *seq, loff_t pos)
{
	int idx;
	struct ip_vs_conn *cp;
	struct ip_vs_iter_state *iter = seq->private;

	for (idx = 0; idx < ip_vs_conn_tab_size; idx++) {
		hlist_for_each_entry_rcu(cp, &ip_vs_conn_tab[idx], c_list) {
			/* __ip_vs_conn_get() is not needed by
			 * ip_vs_conn_seq_show and ip_vs_conn_sync_seq_show
			 */
			if (pos-- == 0) {
				iter->l = &ip_vs_conn_tab[idx];
				return cp;
			}
		}
		cond_resched_rcu();
	}

	return NULL;
}

static void *ip_vs_conn_seq_start(struct seq_file *seq, loff_t *pos)
	__acquires(RCU)
{
	struct ip_vs_iter_state *iter = seq->private;

	iter->l = NULL;
	rcu_read_lock();
	return *pos ? ip_vs_conn_array(seq, *pos - 1) :SEQ_START_TOKEN;
}

static void *ip_vs_conn_seq_next(struct seq_file *seq, void *v, loff_t *pos)
{
	struct ip_vs_conn *cp = v;
	struct ip_vs_iter_state *iter = seq->private;
	struct hlist_node *e;
	struct hlist_head *l = iter->l;
	int idx;

	++*pos;
	if (v == SEQ_START_TOKEN)
		return ip_vs_conn_array(seq, 0);

	/* more on same hash chain? */
	e = rcu_dereference(hlist_next_rcu(&cp->c_list));
	if (e)
		return hlist_entry(e, struct ip_vs_conn, c_list);

	idx = l - ip_vs_conn_tab;
	while (++idx < ip_vs_conn_tab_size) {
		hlist_for_each_entry_rcu(cp, &ip_vs_conn_tab[idx], c_list) {
			iter->l = &ip_vs_conn_tab[idx];
			return cp;
		}
		cond_resched_rcu();
	}
	iter->l = NULL;
	return NULL;
}

static void ip_vs_conn_seq_stop(struct seq_file *seq, void *v)
	__releases(RCU)
{
	rcu_read_unlock();
}

static int ip_vs_conn_seq_show(struct seq_file *seq, void *v)
{

	if (v == SEQ_START_TOKEN)
		seq_puts(seq,
   "Pro FromIP   FPrt ToIP     TPrt DestIP   DPrt State       Expires PEName PEData\n");
	else {
		const struct ip_vs_conn *cp = v;
		struct net *net = seq_file_net(seq);
		char pe_data[IP_VS_PENAME_MAXLEN + IP_VS_PEDATA_MAXLEN + 3];
		size_t len = 0;
		char dbuf[IP_VS_ADDRSTRLEN];

		if (!net_eq(cp->ipvs->net, net))
			return 0;
		if (cp->pe_data) {
			pe_data[0] = ' ';
			len = strlen(cp->pe->name);
			memcpy(pe_data + 1, cp->pe->name, len);
			pe_data[len + 1] = ' ';
			len += 2;
			len += cp->pe->show_pe_data(cp, pe_data + len);
		}
		pe_data[len] = '\0';

#ifdef CONFIG_IP_VS_IPV6
		if (cp->daf == AF_INET6)
			snprintf(dbuf, sizeof(dbuf), "%pI6", &cp->daddr.in6);
		else
#endif
			snprintf(dbuf, sizeof(dbuf), "%08X",
				 ntohl(cp->daddr.ip));

#ifdef CONFIG_IP_VS_IPV6
		if (cp->af == AF_INET6)
			seq_printf(seq, "%-3s %pI6 %04X %pI6 %04X "
				"%s %04X %-11s %7u%s\n",
				ip_vs_proto_name(cp->protocol),
				&cp->caddr.in6, ntohs(cp->cport),
				&cp->vaddr.in6, ntohs(cp->vport),
				dbuf, ntohs(cp->dport),
				ip_vs_state_name(cp),
				jiffies_delta_to_msecs(cp->timer.expires -
						       jiffies) / 1000,
				pe_data);
		else
#endif
			seq_printf(seq,
				"%-3s %08X %04X %08X %04X"
				" %s %04X %-11s %7u%s\n",
				ip_vs_proto_name(cp->protocol),
				ntohl(cp->caddr.ip), ntohs(cp->cport),
				ntohl(cp->vaddr.ip), ntohs(cp->vport),
				dbuf, ntohs(cp->dport),
				ip_vs_state_name(cp),
				jiffies_delta_to_msecs(cp->timer.expires -
						       jiffies) / 1000,
				pe_data);
	}
	return 0;
}

static const struct seq_operations ip_vs_conn_seq_ops = {
	.start = ip_vs_conn_seq_start,
	.next  = ip_vs_conn_seq_next,
	.stop  = ip_vs_conn_seq_stop,
	.show  = ip_vs_conn_seq_show,
};

static const char *ip_vs_origin_name(unsigned int flags)
{
	if (flags & IP_VS_CONN_F_SYNC)
		return "SYNC";
	else
		return "LOCAL";
}

static int ip_vs_conn_sync_seq_show(struct seq_file *seq, void *v)
{
	char dbuf[IP_VS_ADDRSTRLEN];

	if (v == SEQ_START_TOKEN)
		seq_puts(seq,
   "Pro FromIP   FPrt ToIP     TPrt DestIP   DPrt State       Origin Expires\n");
	else {
		const struct ip_vs_conn *cp = v;
		struct net *net = seq_file_net(seq);

		if (!net_eq(cp->ipvs->net, net))
			return 0;

#ifdef CONFIG_IP_VS_IPV6
		if (cp->daf == AF_INET6)
			snprintf(dbuf, sizeof(dbuf), "%pI6", &cp->daddr.in6);
		else
#endif
			snprintf(dbuf, sizeof(dbuf), "%08X",
				 ntohl(cp->daddr.ip));

#ifdef CONFIG_IP_VS_IPV6
		if (cp->af == AF_INET6)
			seq_printf(seq, "%-3s %pI6 %04X %pI6 %04X "
				"%s %04X %-11s %-6s %7u\n",
				ip_vs_proto_name(cp->protocol),
				&cp->caddr.in6, ntohs(cp->cport),
				&cp->vaddr.in6, ntohs(cp->vport),
				dbuf, ntohs(cp->dport),
				ip_vs_state_name(cp),
				ip_vs_origin_name(cp->flags),
				jiffies_delta_to_msecs(cp->timer.expires -
						       jiffies) / 1000);
		else
#endif
			seq_printf(seq,
				"%-3s %08X %04X %08X %04X "
				"%s %04X %-11s %-6s %7u\n",
				ip_vs_proto_name(cp->protocol),
				ntohl(cp->caddr.ip), ntohs(cp->cport),
				ntohl(cp->vaddr.ip), ntohs(cp->vport),
				dbuf, ntohs(cp->dport),
				ip_vs_state_name(cp),
				ip_vs_origin_name(cp->flags),
				jiffies_delta_to_msecs(cp->timer.expires -
						       jiffies) / 1000);
	}
	return 0;
}

static const struct seq_operations ip_vs_conn_sync_seq_ops = {
	.start = ip_vs_conn_seq_start,
	.next  = ip_vs_conn_seq_next,
	.stop  = ip_vs_conn_seq_stop,
	.show  = ip_vs_conn_sync_seq_show,
};
#endif


/* Randomly drop connection entries before running out of memory
 * Can be used for DATA and CTL conns. For TPL conns there are exceptions:
 * - traffic for services in OPS mode increases ct->in_pkts, so it is supported
 * - traffic for services not in OPS mode does not increase ct->in_pkts in
 * all cases, so it is not supported
 */
static inline int todrop_entry(struct ip_vs_conn *cp)
{
	/*
	 * The drop rate array needs tuning for real environments.
	 * Called from timer bh only => no locking
	 */
	static const char todrop_rate[9] = {0, 1, 2, 3, 4, 5, 6, 7, 8};
	static char todrop_counter[9] = {0};
	int i;

	/* if the conn entry hasn't lasted for 60 seconds, don't drop it.
	   This will leave enough time for normal connection to get
	   through. */
	if (time_before(cp->timeout + jiffies, cp->timer.expires + 60*HZ))
		return 0;

	/* Don't drop the entry if its number of incoming packets is not
	   located in [0, 8] */
	i = atomic_read(&cp->in_pkts);
	if (i > 8 || i < 0) return 0;

	if (!todrop_rate[i]) return 0;
	if (--todrop_counter[i] > 0) return 0;

	todrop_counter[i] = todrop_rate[i];
	return 1;
}

static inline bool ip_vs_conn_ops_mode(struct ip_vs_conn *cp)
{
	struct ip_vs_service *svc;

	if (!cp->dest)
		return false;
	svc = rcu_dereference(cp->dest->svc);
	return svc && (svc->flags & IP_VS_SVC_F_ONEPACKET);
}

/* Called from keventd and must protect itself from softirqs */
void ip_vs_random_dropentry(struct netns_ipvs *ipvs)
{
	int idx;
	struct ip_vs_conn *cp;

	rcu_read_lock();
	/*
	 * Randomly scan 1/32 of the whole table every second
	 */
	for (idx = 0; idx < (ip_vs_conn_tab_size>>5); idx++) {
		unsigned int hash = prandom_u32() & ip_vs_conn_tab_mask;

		hlist_for_each_entry_rcu(cp, &ip_vs_conn_tab[hash], c_list) {
			if (cp->ipvs != ipvs)
				continue;
			if (atomic_read(&cp->n_control))
				continue;
			if (cp->flags & IP_VS_CONN_F_TEMPLATE) {
				/* connection template of OPS */
				if (ip_vs_conn_ops_mode(cp))
					goto try_drop;
				if (!(cp->state & IP_VS_CTPL_S_ASSURED))
					goto drop;
				continue;
			}
			if (cp->protocol == IPPROTO_TCP) {
				switch(cp->state) {
				case IP_VS_TCP_S_SYN_RECV:
				case IP_VS_TCP_S_SYNACK:
					break;

				case IP_VS_TCP_S_ESTABLISHED:
					if (todrop_entry(cp))
						break;
					continue;

				default:
					continue;
				}
			} else if (cp->protocol == IPPROTO_SCTP) {
				switch (cp->state) {
				case IP_VS_SCTP_S_INIT1:
				case IP_VS_SCTP_S_INIT:
					break;
				case IP_VS_SCTP_S_ESTABLISHED:
					if (todrop_entry(cp))
						break;
					continue;
				default:
					continue;
				}
			} else {
try_drop:
				if (!todrop_entry(cp))
					continue;
			}

drop:
			IP_VS_DBG(4, "drop connection\n");
			ip_vs_conn_del(cp);
		}
		cond_resched_rcu();
	}
	rcu_read_unlock();
}


/*
 *      Flush all the connection entries in the ip_vs_conn_tab
 */
static void ip_vs_conn_flush(struct netns_ipvs *ipvs)
{
	int idx;
	struct ip_vs_conn *cp, *cp_c;

flush_again:
	rcu_read_lock();
	for (idx = 0; idx < ip_vs_conn_tab_size; idx++) {

		hlist_for_each_entry_rcu(cp, &ip_vs_conn_tab[idx], c_list) {
			if (cp->ipvs != ipvs)
				continue;
			if (atomic_read(&cp->n_control))
				continue;
			cp_c = cp->control;
			IP_VS_DBG(4, "del connection\n");
			ip_vs_conn_del(cp);
			if (cp_c && !atomic_read(&cp_c->n_control)) {
				IP_VS_DBG(4, "del controlling connection\n");
				ip_vs_conn_del(cp_c);
			}
		}
		cond_resched_rcu();
	}
	rcu_read_unlock();

	/* the counter may be not NULL, because maybe some conn entries
	   are run by slow timer handler or unhashed but still referred */
	if (atomic_read(&ipvs->conn_count) != 0) {
		schedule();
		goto flush_again;
	}
}

#ifdef CONFIG_SYSCTL
void ip_vs_expire_nodest_conn_flush(struct netns_ipvs *ipvs)
{
	int idx;
	struct ip_vs_conn *cp, *cp_c;
	struct ip_vs_dest *dest;

	rcu_read_lock();
	for (idx = 0; idx < ip_vs_conn_tab_size; idx++) {
		hlist_for_each_entry_rcu(cp, &ip_vs_conn_tab[idx], c_list) {
			if (cp->ipvs != ipvs)
				continue;

			dest = cp->dest;
			if (!dest || (dest->flags & IP_VS_DEST_F_AVAILABLE))
				continue;

			if (atomic_read(&cp->n_control))
				continue;

			cp_c = cp->control;
			IP_VS_DBG(4, "del connection\n");
			ip_vs_conn_del(cp);
			if (cp_c && !atomic_read(&cp_c->n_control)) {
				IP_VS_DBG(4, "del controlling connection\n");
				ip_vs_conn_del(cp_c);
			}
		}
		cond_resched_rcu();

		/* netns clean up started, abort delayed work */
		if (!ipvs->enable)
			break;
	}
	rcu_read_unlock();
}
#endif

/*
 * per netns init and exit
 */
int __net_init ip_vs_conn_net_init(struct netns_ipvs *ipvs)
{
	atomic_set(&ipvs->conn_count, 0);

	proc_create_net("ip_vs_conn", 0, ipvs->net->proc_net,
			&ip_vs_conn_seq_ops, sizeof(struct ip_vs_iter_state));
	proc_create_net("ip_vs_conn_sync", 0, ipvs->net->proc_net,
			&ip_vs_conn_sync_seq_ops,
			sizeof(struct ip_vs_iter_state));
	return 0;
}

void __net_exit ip_vs_conn_net_cleanup(struct netns_ipvs *ipvs)
{
	/* flush all the connection entries first */
	ip_vs_conn_flush(ipvs);
	remove_proc_entry("ip_vs_conn", ipvs->net->proc_net);
	remove_proc_entry("ip_vs_conn_sync", ipvs->net->proc_net);
}

int __init ip_vs_conn_init(void)
{
	int idx;

	/* Compute size and mask */
	ip_vs_conn_tab_size = 1 << ip_vs_conn_tab_bits;
	ip_vs_conn_tab_mask = ip_vs_conn_tab_size - 1;

	/*
	 * Allocate the connection hash table and initialize its list heads
	 */
	ip_vs_conn_tab = vmalloc(array_size(ip_vs_conn_tab_size,
					    sizeof(*ip_vs_conn_tab)));
	if (!ip_vs_conn_tab)
		return -ENOMEM;

	/* Allocate ip_vs_conn slab cache */
	ip_vs_conn_cachep = kmem_cache_create("ip_vs_conn",
					      sizeof(struct ip_vs_conn), 0,
					      SLAB_HWCACHE_ALIGN, NULL);
	if (!ip_vs_conn_cachep) {
		vfree(ip_vs_conn_tab);
		return -ENOMEM;
	}

	pr_info("Connection hash table configured "
		"(size=%d, memory=%ldKbytes)\n",
		ip_vs_conn_tab_size,
		(long)(ip_vs_conn_tab_size*sizeof(struct list_head))/1024);
	IP_VS_DBG(0, "Each connection entry needs %zd bytes at least\n",
		  sizeof(struct ip_vs_conn));

	for (idx = 0; idx < ip_vs_conn_tab_size; idx++)
		INIT_HLIST_HEAD(&ip_vs_conn_tab[idx]);

	for (idx = 0; idx < CT_LOCKARRAY_SIZE; idx++)  {
		spin_lock_init(&__ip_vs_conntbl_lock_array[idx].l);
	}

	/* calculate the random value for connection hash */
	get_random_bytes(&ip_vs_conn_rnd, sizeof(ip_vs_conn_rnd));

	return 0;
}

void ip_vs_conn_cleanup(void)
{
	/* Wait all ip_vs_conn_rcu_free() callbacks to complete */
	rcu_barrier();
	/* Release the empty cache */
	kmem_cache_destroy(ip_vs_conn_cachep);
	vfree(ip_vs_conn_tab);
}<|MERGE_RESOLUTION|>--- conflicted
+++ resolved
@@ -823,9 +823,6 @@
 	kmem_cache_free(ip_vs_conn_cachep, cp);
 }
 
-<<<<<<< HEAD
-//连接过期回调
-=======
 /* Try to delete connection while not holding reference */
 static void ip_vs_conn_del(struct ip_vs_conn *cp)
 {
@@ -851,7 +848,7 @@
 	}
 }
 
->>>>>>> 00e4db51
+//连接过期回调
 static void ip_vs_conn_expire(struct timer_list *t)
 {
 	struct ip_vs_conn *cp = from_timer(cp, t, timer);
