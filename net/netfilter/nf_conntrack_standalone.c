// SPDX-License-Identifier: GPL-2.0
#include <linux/types.h>
#include <linux/netfilter.h>
#include <linux/slab.h>
#include <linux/module.h>
#include <linux/skbuff.h>
#include <linux/proc_fs.h>
#include <linux/seq_file.h>
#include <linux/percpu.h>
#include <linux/netdevice.h>
#include <linux/security.h>
#include <net/net_namespace.h>
#ifdef CONFIG_SYSCTL
#include <linux/sysctl.h>
#endif

#include <net/netfilter/nf_conntrack.h>
#include <net/netfilter/nf_conntrack_core.h>
#include <net/netfilter/nf_conntrack_l4proto.h>
#include <net/netfilter/nf_conntrack_expect.h>
#include <net/netfilter/nf_conntrack_helper.h>
#include <net/netfilter/nf_conntrack_acct.h>
#include <net/netfilter/nf_conntrack_zones.h>
#include <net/netfilter/nf_conntrack_timestamp.h>
#include <linux/rculist_nulls.h>

static bool enable_hooks __read_mostly;
MODULE_PARM_DESC(enable_hooks, "Always enable conntrack hooks");
module_param(enable_hooks, bool, 0000);

unsigned int nf_conntrack_net_id __read_mostly;

#ifdef CONFIG_NF_CONNTRACK_PROCFS
void
print_tuple(struct seq_file *s, const struct nf_conntrack_tuple *tuple,
            const struct nf_conntrack_l4proto *l4proto)
{
	switch (tuple->src.l3num) {
	case NFPROTO_IPV4:
		seq_printf(s, "src=%pI4 dst=%pI4 ",
			   &tuple->src.u3.ip, &tuple->dst.u3.ip);
		break;
	case NFPROTO_IPV6:
		seq_printf(s, "src=%pI6 dst=%pI6 ",
			   tuple->src.u3.ip6, tuple->dst.u3.ip6);
		break;
	default:
		break;
	}

	switch (l4proto->l4proto) {
	case IPPROTO_ICMP:
		seq_printf(s, "type=%u code=%u id=%u ",
			   tuple->dst.u.icmp.type,
			   tuple->dst.u.icmp.code,
			   ntohs(tuple->src.u.icmp.id));
		break;
	case IPPROTO_TCP:
		seq_printf(s, "sport=%hu dport=%hu ",
			   ntohs(tuple->src.u.tcp.port),
			   ntohs(tuple->dst.u.tcp.port));
		break;
	case IPPROTO_UDPLITE:
	case IPPROTO_UDP:
		seq_printf(s, "sport=%hu dport=%hu ",
			   ntohs(tuple->src.u.udp.port),
			   ntohs(tuple->dst.u.udp.port));

		break;
	case IPPROTO_DCCP:
		seq_printf(s, "sport=%hu dport=%hu ",
			   ntohs(tuple->src.u.dccp.port),
			   ntohs(tuple->dst.u.dccp.port));
		break;
	case IPPROTO_SCTP:
		seq_printf(s, "sport=%hu dport=%hu ",
			   ntohs(tuple->src.u.sctp.port),
			   ntohs(tuple->dst.u.sctp.port));
		break;
	case IPPROTO_ICMPV6:
		seq_printf(s, "type=%u code=%u id=%u ",
			   tuple->dst.u.icmp.type,
			   tuple->dst.u.icmp.code,
			   ntohs(tuple->src.u.icmp.id));
		break;
	case IPPROTO_GRE:
		seq_printf(s, "srckey=0x%x dstkey=0x%x ",
			   ntohs(tuple->src.u.gre.key),
			   ntohs(tuple->dst.u.gre.key));
		break;
	default:
		break;
	}
}
EXPORT_SYMBOL_GPL(print_tuple);

struct ct_iter_state {
	struct seq_net_private p;
	struct hlist_nulls_head *hash;
	unsigned int htable_size;
	unsigned int skip_elems;
	unsigned int bucket;
	u_int64_t time_now;
};

static struct nf_conntrack_tuple_hash *ct_get_next(const struct net *net,
						   struct ct_iter_state *st)
{
	struct nf_conntrack_tuple_hash *h;
	struct hlist_nulls_node *n;
	unsigned int i;

	for (i = st->bucket; i < st->htable_size; i++) {
		unsigned int skip = 0;

restart:
		hlist_nulls_for_each_entry_rcu(h, n, &st->hash[i], hnnode) {
			struct nf_conn *ct = nf_ct_tuplehash_to_ctrack(h);
			struct hlist_nulls_node *tmp = n;

			if (!net_eq(net, nf_ct_net(ct)))
				continue;

			if (++skip <= st->skip_elems)
				continue;

			/* h should be returned, skip to nulls marker. */
			while (!is_a_nulls(tmp))
				tmp = rcu_dereference(hlist_nulls_next_rcu(tmp));

			/* check if h is still linked to hash[i] */
			if (get_nulls_value(tmp) != i) {
				skip = 0;
				goto restart;
			}

			st->skip_elems = skip;
			st->bucket = i;
			return h;
		}

		skip = 0;
		if (get_nulls_value(n) != i)
			goto restart;

		st->skip_elems = 0;
	}

	st->bucket = i;
	return NULL;
}

static void *ct_seq_start(struct seq_file *seq, loff_t *pos)
	__acquires(RCU)
{
	struct ct_iter_state *st = seq->private;
	struct net *net = seq_file_net(seq);

	st->time_now = ktime_get_real_ns();
	rcu_read_lock();

	nf_conntrack_get_ht(&st->hash, &st->htable_size);

	if (*pos == 0) {
		st->skip_elems = 0;
		st->bucket = 0;
	} else if (st->skip_elems) {
		/* resume from last dumped entry */
		st->skip_elems--;
	}

	return ct_get_next(net, st);
}

static void *ct_seq_next(struct seq_file *s, void *v, loff_t *pos)
{
	struct ct_iter_state *st = s->private;
	struct net *net = seq_file_net(s);

	(*pos)++;
	return ct_get_next(net, st);
}

static void ct_seq_stop(struct seq_file *s, void *v)
	__releases(RCU)
{
	rcu_read_unlock();
}

#ifdef CONFIG_NF_CONNTRACK_SECMARK
static void ct_show_secctx(struct seq_file *s, const struct nf_conn *ct)
{
	struct lsm_context ctx;
	int ret;

	ret = security_secid_to_secctx(ct->secmark, &ctx);
	if (ret < 0)
		return;

	seq_printf(s, "secctx=%s ", ctx.context);

	security_release_secctx(&ctx);
}
#else
static inline void ct_show_secctx(struct seq_file *s, const struct nf_conn *ct)
{
}
#endif

#ifdef CONFIG_NF_CONNTRACK_ZONES
static void ct_show_zone(struct seq_file *s, const struct nf_conn *ct,
			 int dir)
{
	const struct nf_conntrack_zone *zone = nf_ct_zone(ct);

	if (zone->dir != dir)
		return;
	switch (zone->dir) {
	case NF_CT_DEFAULT_ZONE_DIR:
		seq_printf(s, "zone=%u ", zone->id);
		break;
	case NF_CT_ZONE_DIR_ORIG:
		seq_printf(s, "zone-orig=%u ", zone->id);
		break;
	case NF_CT_ZONE_DIR_REPL:
		seq_printf(s, "zone-reply=%u ", zone->id);
		break;
	default:
		break;
	}
}
#else
static inline void ct_show_zone(struct seq_file *s, const struct nf_conn *ct,
				int dir)
{
}
#endif

#ifdef CONFIG_NF_CONNTRACK_TIMESTAMP
static void ct_show_delta_time(struct seq_file *s, const struct nf_conn *ct)
{
	struct ct_iter_state *st = s->private;
	struct nf_conn_tstamp *tstamp;
	s64 delta_time;

	tstamp = nf_conn_tstamp_find(ct);
	if (tstamp) {
		delta_time = st->time_now - tstamp->start;
		if (delta_time > 0)
			delta_time = div_s64(delta_time, NSEC_PER_SEC);
		else
			delta_time = 0;

		seq_printf(s, "delta-time=%llu ",
			   (unsigned long long)delta_time);
	}
	return;
}
#else
static inline void
ct_show_delta_time(struct seq_file *s, const struct nf_conn *ct)
{
}
#endif

static const char* l3proto_name(u16 proto)
{
	switch (proto) {
	case AF_INET: return "ipv4";
	case AF_INET6: return "ipv6";
	}

	return "unknown";
}

static const char* l4proto_name(u16 proto)
{
	switch (proto) {
	case IPPROTO_ICMP: return "icmp";
	case IPPROTO_TCP: return "tcp";
	case IPPROTO_UDP: return "udp";
	case IPPROTO_DCCP: return "dccp";
	case IPPROTO_GRE: return "gre";
	case IPPROTO_SCTP: return "sctp";
	case IPPROTO_UDPLITE: return "udplite";
	case IPPROTO_ICMPV6: return "icmpv6";
	}

	return "unknown";
}

static void
seq_print_acct(struct seq_file *s, const struct nf_conn *ct, int dir)
{
	struct nf_conn_acct *acct;
	struct nf_conn_counter *counter;

	acct = nf_conn_acct_find(ct);
	if (!acct)
		return;

	counter = acct->counter;
	seq_printf(s, "packets=%llu bytes=%llu ",
		   (unsigned long long)atomic64_read(&counter[dir].packets),
		   (unsigned long long)atomic64_read(&counter[dir].bytes));
}

/* return 0 on success, 1 in case of error */
static int ct_seq_show(struct seq_file *s, void *v)
{
	struct nf_conntrack_tuple_hash *hash = v;
	struct nf_conn *ct = nf_ct_tuplehash_to_ctrack(hash);
	const struct nf_conntrack_l4proto *l4proto;
	struct net *net = seq_file_net(s);
	int ret = 0;

	WARN_ON(!ct);
	if (unlikely(!refcount_inc_not_zero(&ct->ct_general.use)))
		return 0;

	/* load ->status after refcount increase */
	smp_acquire__after_ctrl_dep();

	if (nf_ct_should_gc(ct)) {
		nf_ct_kill(ct);
		goto release;
	}

	/* we only want to print DIR_ORIGINAL */
	if (NF_CT_DIRECTION(hash))
		goto release;

	if (!net_eq(nf_ct_net(ct), net))
		goto release;

	l4proto = nf_ct_l4proto_find(nf_ct_protonum(ct));

	ret = -ENOSPC;
	seq_printf(s, "%-8s %u %-8s %u ",
		   l3proto_name(nf_ct_l3num(ct)), nf_ct_l3num(ct),
		   l4proto_name(l4proto->l4proto), nf_ct_protonum(ct));

	if (!test_bit(IPS_OFFLOAD_BIT, &ct->status))
		seq_printf(s, "%ld ", nf_ct_expires(ct)  / HZ);

	if (l4proto->print_conntrack)
		l4proto->print_conntrack(s, ct);

	print_tuple(s, &ct->tuplehash[IP_CT_DIR_ORIGINAL].tuple,
		    l4proto);

	ct_show_zone(s, ct, NF_CT_ZONE_DIR_ORIG);

	if (seq_has_overflowed(s))
		goto release;

	seq_print_acct(s, ct, IP_CT_DIR_ORIGINAL);

	if (!(test_bit(IPS_SEEN_REPLY_BIT, &ct->status)))
		seq_puts(s, "[UNREPLIED] ");

	print_tuple(s, &ct->tuplehash[IP_CT_DIR_REPLY].tuple, l4proto);

	ct_show_zone(s, ct, NF_CT_ZONE_DIR_REPL);

	seq_print_acct(s, ct, IP_CT_DIR_REPLY);

	if (test_bit(IPS_HW_OFFLOAD_BIT, &ct->status))
		seq_puts(s, "[HW_OFFLOAD] ");
	else if (test_bit(IPS_OFFLOAD_BIT, &ct->status))
		seq_puts(s, "[OFFLOAD] ");
	else if (test_bit(IPS_ASSURED_BIT, &ct->status))
		seq_puts(s, "[ASSURED] ");

	if (seq_has_overflowed(s))
		goto release;

#if defined(CONFIG_NF_CONNTRACK_MARK)
	seq_printf(s, "mark=%u ", READ_ONCE(ct->mark));
#endif

	ct_show_secctx(s, ct);
	ct_show_zone(s, ct, NF_CT_DEFAULT_ZONE_DIR);
	ct_show_delta_time(s, ct);

	seq_printf(s, "use=%u\n", refcount_read(&ct->ct_general.use));

	if (seq_has_overflowed(s))
		goto release;

	ret = 0;
release:
	nf_ct_put(ct);
	return ret;
}

static const struct seq_operations ct_seq_ops = {
	.start = ct_seq_start,
	.next  = ct_seq_next,
	.stop  = ct_seq_stop,
	.show  = ct_seq_show
};

static void *ct_cpu_seq_start(struct seq_file *seq, loff_t *pos)
{
	struct net *net = seq_file_net(seq);
	int cpu;

	if (*pos == 0)
		return SEQ_START_TOKEN;

	for (cpu = *pos-1; cpu < nr_cpu_ids; ++cpu) {
		if (!cpu_possible(cpu))
			continue;
		*pos = cpu + 1;
		return per_cpu_ptr(net->ct.stat, cpu);
	}

	return NULL;
}

static void *ct_cpu_seq_next(struct seq_file *seq, void *v, loff_t *pos)
{
	struct net *net = seq_file_net(seq);
	int cpu;

	for (cpu = *pos; cpu < nr_cpu_ids; ++cpu) {
		if (!cpu_possible(cpu))
			continue;
		*pos = cpu + 1;
		return per_cpu_ptr(net->ct.stat, cpu);
	}
	(*pos)++;
	return NULL;
}

static void ct_cpu_seq_stop(struct seq_file *seq, void *v)
{
}

static int ct_cpu_seq_show(struct seq_file *seq, void *v)
{
	struct net *net = seq_file_net(seq);
	const struct ip_conntrack_stat *st = v;
	unsigned int nr_conntracks;

	if (v == SEQ_START_TOKEN) {
		seq_puts(seq, "entries  clashres found new invalid ignore delete chainlength insert insert_failed drop early_drop icmp_error  expect_new expect_create expect_delete search_restart\n");
		return 0;
	}

	nr_conntracks = nf_conntrack_count(net);

	seq_printf(seq, "%08x  %08x %08x %08x %08x %08x %08x %08x "
			"%08x %08x %08x %08x %08x  %08x %08x %08x %08x\n",
		   nr_conntracks,
		   st->clash_resolve,
		   st->found,
		   0,
		   st->invalid,
		   0,
		   0,
		   st->chaintoolong,
		   st->insert,
		   st->insert_failed,
		   st->drop,
		   st->early_drop,
		   st->error,

		   st->expect_new,
		   st->expect_create,
		   st->expect_delete,
		   st->search_restart
		);
	return 0;
}

static const struct seq_operations ct_cpu_seq_ops = {
	.start	= ct_cpu_seq_start,
	.next	= ct_cpu_seq_next,
	.stop	= ct_cpu_seq_stop,
	.show	= ct_cpu_seq_show,
};

static int nf_conntrack_standalone_init_proc(struct net *net)
{
	struct proc_dir_entry *pde;
	kuid_t root_uid;
	kgid_t root_gid;

	pde = proc_create_net("nf_conntrack", 0440, net->proc_net, &ct_seq_ops,
			sizeof(struct ct_iter_state));
	if (!pde)
		goto out_nf_conntrack;

	root_uid = make_kuid(net->user_ns, 0);
	root_gid = make_kgid(net->user_ns, 0);
	if (uid_valid(root_uid) && gid_valid(root_gid))
		proc_set_user(pde, root_uid, root_gid);

	pde = proc_create_net("nf_conntrack", 0444, net->proc_net_stat,
			&ct_cpu_seq_ops, sizeof(struct seq_net_private));
	if (!pde)
		goto out_stat_nf_conntrack;
	return 0;

out_stat_nf_conntrack:
	remove_proc_entry("nf_conntrack", net->proc_net);
out_nf_conntrack:
	return -ENOMEM;
}

static void nf_conntrack_standalone_fini_proc(struct net *net)
{
	remove_proc_entry("nf_conntrack", net->proc_net_stat);
	remove_proc_entry("nf_conntrack", net->proc_net);
}
#else
static int nf_conntrack_standalone_init_proc(struct net *net)
{
	return 0;
}

static void nf_conntrack_standalone_fini_proc(struct net *net)
{
}
#endif /* CONFIG_NF_CONNTRACK_PROCFS */

u32 nf_conntrack_count(const struct net *net)
{
	const struct nf_conntrack_net *cnet = nf_ct_pernet(net);

	return atomic_read(&cnet->count);
}
EXPORT_SYMBOL_GPL(nf_conntrack_count);

/* Sysctl support */

#ifdef CONFIG_SYSCTL
/* size the user *wants to set */
static unsigned int nf_conntrack_htable_size_user __read_mostly;

static int
nf_conntrack_hash_sysctl(const struct ctl_table *table, int write,
			 void *buffer, size_t *lenp, loff_t *ppos)
{
	int ret;

	/* module_param hashsize could have changed value */
	nf_conntrack_htable_size_user = nf_conntrack_htable_size;

	ret = proc_dointvec(table, write, buffer, lenp, ppos);
	if (ret < 0 || !write)
		return ret;

	/* update ret, we might not be able to satisfy request */
	ret = nf_conntrack_hash_resize(nf_conntrack_htable_size_user);

	/* update it to the actual value used by conntrack */
	nf_conntrack_htable_size_user = nf_conntrack_htable_size;
	return ret;
}

static struct ctl_table_header *nf_ct_netfilter_header;

enum nf_ct_sysctl_index {
	NF_SYSCTL_CT_MAX,
	NF_SYSCTL_CT_COUNT,
	NF_SYSCTL_CT_BUCKETS,
	NF_SYSCTL_CT_CHECKSUM,
	NF_SYSCTL_CT_LOG_INVALID,
	NF_SYSCTL_CT_EXPECT_MAX,
	NF_SYSCTL_CT_ACCT,
#ifdef CONFIG_NF_CONNTRACK_EVENTS
	NF_SYSCTL_CT_EVENTS,
#endif
#ifdef CONFIG_NF_CONNTRACK_TIMESTAMP
	NF_SYSCTL_CT_TIMESTAMP,
#endif
	NF_SYSCTL_CT_PROTO_TIMEOUT_GENERIC,
	NF_SYSCTL_CT_PROTO_TIMEOUT_TCP_SYN_SENT,
	NF_SYSCTL_CT_PROTO_TIMEOUT_TCP_SYN_RECV,
	NF_SYSCTL_CT_PROTO_TIMEOUT_TCP_ESTABLISHED,
	NF_SYSCTL_CT_PROTO_TIMEOUT_TCP_FIN_WAIT,
	NF_SYSCTL_CT_PROTO_TIMEOUT_TCP_CLOSE_WAIT,
	NF_SYSCTL_CT_PROTO_TIMEOUT_TCP_LAST_ACK,
	NF_SYSCTL_CT_PROTO_TIMEOUT_TCP_TIME_WAIT,
	NF_SYSCTL_CT_PROTO_TIMEOUT_TCP_CLOSE,
	NF_SYSCTL_CT_PROTO_TIMEOUT_TCP_RETRANS,
	NF_SYSCTL_CT_PROTO_TIMEOUT_TCP_UNACK,
#if IS_ENABLED(CONFIG_NF_FLOW_TABLE)
	NF_SYSCTL_CT_PROTO_TIMEOUT_TCP_OFFLOAD,
#endif
	NF_SYSCTL_CT_PROTO_TCP_LOOSE,
	NF_SYSCTL_CT_PROTO_TCP_LIBERAL,
	NF_SYSCTL_CT_PROTO_TCP_IGNORE_INVALID_RST,
	NF_SYSCTL_CT_PROTO_TCP_MAX_RETRANS,
	NF_SYSCTL_CT_PROTO_TIMEOUT_UDP,
	NF_SYSCTL_CT_PROTO_TIMEOUT_UDP_STREAM,
#if IS_ENABLED(CONFIG_NF_FLOW_TABLE)
	NF_SYSCTL_CT_PROTO_TIMEOUT_UDP_OFFLOAD,
#endif
	NF_SYSCTL_CT_PROTO_TIMEOUT_ICMP,
	NF_SYSCTL_CT_PROTO_TIMEOUT_ICMPV6,
#ifdef CONFIG_NF_CT_PROTO_SCTP
	NF_SYSCTL_CT_PROTO_TIMEOUT_SCTP_CLOSED,
	NF_SYSCTL_CT_PROTO_TIMEOUT_SCTP_COOKIE_WAIT,
	NF_SYSCTL_CT_PROTO_TIMEOUT_SCTP_COOKIE_ECHOED,
	NF_SYSCTL_CT_PROTO_TIMEOUT_SCTP_ESTABLISHED,
	NF_SYSCTL_CT_PROTO_TIMEOUT_SCTP_SHUTDOWN_SENT,
	NF_SYSCTL_CT_PROTO_TIMEOUT_SCTP_SHUTDOWN_RECD,
	NF_SYSCTL_CT_PROTO_TIMEOUT_SCTP_SHUTDOWN_ACK_SENT,
	NF_SYSCTL_CT_PROTO_TIMEOUT_SCTP_HEARTBEAT_SENT,
#endif
#ifdef CONFIG_NF_CT_PROTO_DCCP
	NF_SYSCTL_CT_PROTO_TIMEOUT_DCCP_REQUEST,
	NF_SYSCTL_CT_PROTO_TIMEOUT_DCCP_RESPOND,
	NF_SYSCTL_CT_PROTO_TIMEOUT_DCCP_PARTOPEN,
	NF_SYSCTL_CT_PROTO_TIMEOUT_DCCP_OPEN,
	NF_SYSCTL_CT_PROTO_TIMEOUT_DCCP_CLOSEREQ,
	NF_SYSCTL_CT_PROTO_TIMEOUT_DCCP_CLOSING,
	NF_SYSCTL_CT_PROTO_TIMEOUT_DCCP_TIMEWAIT,
	NF_SYSCTL_CT_PROTO_DCCP_LOOSE,
#endif
#ifdef CONFIG_NF_CT_PROTO_GRE
	NF_SYSCTL_CT_PROTO_TIMEOUT_GRE,
	NF_SYSCTL_CT_PROTO_TIMEOUT_GRE_STREAM,
#endif

	NF_SYSCTL_CT_LAST_SYSCTL,
};

static struct ctl_table nf_ct_sysctl_table[] = {
	[NF_SYSCTL_CT_MAX] = {
		.procname	= "nf_conntrack_max",
		.data		= &nf_conntrack_max,
		.maxlen		= sizeof(int),
		.mode		= 0644,
		.proc_handler	= proc_dointvec_minmax,
		.extra1		= SYSCTL_ZERO,
		.extra2		= SYSCTL_INT_MAX,
	},
	[NF_SYSCTL_CT_COUNT] = {
		.procname	= "nf_conntrack_count",
		.maxlen		= sizeof(int),
		.mode		= 0444,
		.proc_handler	= proc_dointvec,
	},
	[NF_SYSCTL_CT_BUCKETS] = {
		.procname       = "nf_conntrack_buckets",
		.data           = &nf_conntrack_htable_size_user,
		.maxlen         = sizeof(unsigned int),
		.mode           = 0644,
		.proc_handler   = nf_conntrack_hash_sysctl,
	},
	[NF_SYSCTL_CT_CHECKSUM] = {
		.procname	= "nf_conntrack_checksum",
		.data		= &init_net.ct.sysctl_checksum,
		.maxlen		= sizeof(u8),
		.mode		= 0644,
		.proc_handler	= proc_dou8vec_minmax,
		.extra1 	= SYSCTL_ZERO,
		.extra2 	= SYSCTL_ONE,
	},
	[NF_SYSCTL_CT_LOG_INVALID] = {
		.procname	= "nf_conntrack_log_invalid",
		.data		= &init_net.ct.sysctl_log_invalid,
		.maxlen		= sizeof(u8),
		.mode		= 0644,
		.proc_handler	= proc_dou8vec_minmax,
	},
	[NF_SYSCTL_CT_EXPECT_MAX] = {
		.procname	= "nf_conntrack_expect_max",
		.data		= &nf_ct_expect_max,
		.maxlen		= sizeof(int),
		.mode		= 0644,
		.proc_handler	= proc_dointvec_minmax,
		.extra1		= SYSCTL_ONE,
		.extra2		= SYSCTL_INT_MAX,
	},
	[NF_SYSCTL_CT_ACCT] = {
		.procname	= "nf_conntrack_acct",
		.data		= &init_net.ct.sysctl_acct,
		.maxlen		= sizeof(u8),
		.mode		= 0644,
		.proc_handler	= proc_dou8vec_minmax,
		.extra1 	= SYSCTL_ZERO,
		.extra2 	= SYSCTL_ONE,
	},
#ifdef CONFIG_NF_CONNTRACK_EVENTS
	[NF_SYSCTL_CT_EVENTS] = {
		.procname	= "nf_conntrack_events",
		.data		= &init_net.ct.sysctl_events,
		.maxlen		= sizeof(u8),
		.mode		= 0644,
		.proc_handler	= proc_dou8vec_minmax,
		.extra1 	= SYSCTL_ZERO,
		.extra2		= SYSCTL_TWO,
	},
#endif
#ifdef CONFIG_NF_CONNTRACK_TIMESTAMP
	[NF_SYSCTL_CT_TIMESTAMP] = {
		.procname	= "nf_conntrack_timestamp",
		.data		= &init_net.ct.sysctl_tstamp,
		.maxlen		= sizeof(u8),
		.mode		= 0644,
		.proc_handler	= proc_dou8vec_minmax,
		.extra1 	= SYSCTL_ZERO,
		.extra2 	= SYSCTL_ONE,
	},
#endif
	[NF_SYSCTL_CT_PROTO_TIMEOUT_GENERIC] = {
		.procname	= "nf_conntrack_generic_timeout",
		.maxlen		= sizeof(unsigned int),
		.mode		= 0644,
		.proc_handler	= proc_dointvec_jiffies,
	},
	[NF_SYSCTL_CT_PROTO_TIMEOUT_TCP_SYN_SENT] = {
		.procname	= "nf_conntrack_tcp_timeout_syn_sent",
		.maxlen		= sizeof(unsigned int),
		.mode		= 0644,
		.proc_handler	= proc_dointvec_jiffies,
	},
	[NF_SYSCTL_CT_PROTO_TIMEOUT_TCP_SYN_RECV] = {
		.procname	= "nf_conntrack_tcp_timeout_syn_recv",
		.maxlen		= sizeof(unsigned int),
		.mode		= 0644,
		.proc_handler	= proc_dointvec_jiffies,
	},
	[NF_SYSCTL_CT_PROTO_TIMEOUT_TCP_ESTABLISHED] = {
		.procname	= "nf_conntrack_tcp_timeout_established",
		.maxlen		= sizeof(unsigned int),
		.mode		= 0644,
		.proc_handler	= proc_dointvec_jiffies,
	},
	[NF_SYSCTL_CT_PROTO_TIMEOUT_TCP_FIN_WAIT] = {
		.procname	= "nf_conntrack_tcp_timeout_fin_wait",
		.maxlen		= sizeof(unsigned int),
		.mode		= 0644,
		.proc_handler	= proc_dointvec_jiffies,
	},
	[NF_SYSCTL_CT_PROTO_TIMEOUT_TCP_CLOSE_WAIT] = {
		.procname	= "nf_conntrack_tcp_timeout_close_wait",
		.maxlen		= sizeof(unsigned int),
		.mode		= 0644,
		.proc_handler	= proc_dointvec_jiffies,
	},
	[NF_SYSCTL_CT_PROTO_TIMEOUT_TCP_LAST_ACK] = {
		.procname	= "nf_conntrack_tcp_timeout_last_ack",
		.maxlen		= sizeof(unsigned int),
		.mode		= 0644,
		.proc_handler	= proc_dointvec_jiffies,
	},
	[NF_SYSCTL_CT_PROTO_TIMEOUT_TCP_TIME_WAIT] = {
		.procname	= "nf_conntrack_tcp_timeout_time_wait",
		.maxlen		= sizeof(unsigned int),
		.mode		= 0644,
		.proc_handler	= proc_dointvec_jiffies,
	},
	[NF_SYSCTL_CT_PROTO_TIMEOUT_TCP_CLOSE] = {
		.procname	= "nf_conntrack_tcp_timeout_close",
		.maxlen		= sizeof(unsigned int),
		.mode		= 0644,
		.proc_handler	= proc_dointvec_jiffies,
	},
	[NF_SYSCTL_CT_PROTO_TIMEOUT_TCP_RETRANS] = {
		.procname	= "nf_conntrack_tcp_timeout_max_retrans",
		.maxlen		= sizeof(unsigned int),
		.mode		= 0644,
		.proc_handler	= proc_dointvec_jiffies,
	},
	[NF_SYSCTL_CT_PROTO_TIMEOUT_TCP_UNACK] = {
		.procname	= "nf_conntrack_tcp_timeout_unacknowledged",
		.maxlen		= sizeof(unsigned int),
		.mode		= 0644,
		.proc_handler	= proc_dointvec_jiffies,
	},
#if IS_ENABLED(CONFIG_NF_FLOW_TABLE)
	[NF_SYSCTL_CT_PROTO_TIMEOUT_TCP_OFFLOAD] = {
		.procname	= "nf_flowtable_tcp_timeout",
		.maxlen		= sizeof(unsigned int),
		.mode		= 0644,
		.proc_handler	= proc_dointvec_jiffies,
	},
#endif
	[NF_SYSCTL_CT_PROTO_TCP_LOOSE] = {
		.procname	= "nf_conntrack_tcp_loose",
		.maxlen		= sizeof(u8),
		.mode		= 0644,
		.proc_handler	= proc_dou8vec_minmax,
		.extra1 	= SYSCTL_ZERO,
		.extra2 	= SYSCTL_ONE,
	},
	[NF_SYSCTL_CT_PROTO_TCP_LIBERAL] = {
		.procname       = "nf_conntrack_tcp_be_liberal",
		.maxlen		= sizeof(u8),
		.mode           = 0644,
		.proc_handler	= proc_dou8vec_minmax,
		.extra1 	= SYSCTL_ZERO,
		.extra2 	= SYSCTL_ONE,
	},
	[NF_SYSCTL_CT_PROTO_TCP_IGNORE_INVALID_RST] = {
		.procname	= "nf_conntrack_tcp_ignore_invalid_rst",
		.maxlen		= sizeof(u8),
		.mode		= 0644,
		.proc_handler	= proc_dou8vec_minmax,
		.extra1		= SYSCTL_ZERO,
		.extra2		= SYSCTL_ONE,
	},
	[NF_SYSCTL_CT_PROTO_TCP_MAX_RETRANS] = {
		.procname	= "nf_conntrack_tcp_max_retrans",
		.maxlen		= sizeof(u8),
		.mode		= 0644,
		.proc_handler	= proc_dou8vec_minmax,
	},
	[NF_SYSCTL_CT_PROTO_TIMEOUT_UDP] = {
		.procname	= "nf_conntrack_udp_timeout",
		.maxlen		= sizeof(unsigned int),
		.mode		= 0644,
		.proc_handler	= proc_dointvec_jiffies,
	},
	[NF_SYSCTL_CT_PROTO_TIMEOUT_UDP_STREAM] = {
		.procname	= "nf_conntrack_udp_timeout_stream",
		.maxlen		= sizeof(unsigned int),
		.mode		= 0644,
		.proc_handler	= proc_dointvec_jiffies,
	},
#if IS_ENABLED(CONFIG_NF_FLOW_TABLE)
	[NF_SYSCTL_CT_PROTO_TIMEOUT_UDP_OFFLOAD] = {
		.procname	= "nf_flowtable_udp_timeout",
		.maxlen		= sizeof(unsigned int),
		.mode		= 0644,
		.proc_handler	= proc_dointvec_jiffies,
	},
#endif
	[NF_SYSCTL_CT_PROTO_TIMEOUT_ICMP] = {
		.procname	= "nf_conntrack_icmp_timeout",
		.maxlen		= sizeof(unsigned int),
		.mode		= 0644,
		.proc_handler	= proc_dointvec_jiffies,
	},
	[NF_SYSCTL_CT_PROTO_TIMEOUT_ICMPV6] = {
		.procname	= "nf_conntrack_icmpv6_timeout",
		.maxlen		= sizeof(unsigned int),
		.mode		= 0644,
		.proc_handler	= proc_dointvec_jiffies,
	},
#ifdef CONFIG_NF_CT_PROTO_SCTP
	[NF_SYSCTL_CT_PROTO_TIMEOUT_SCTP_CLOSED] = {
		.procname	= "nf_conntrack_sctp_timeout_closed",
		.maxlen		= sizeof(unsigned int),
		.mode		= 0644,
		.proc_handler	= proc_dointvec_jiffies,
	},
	[NF_SYSCTL_CT_PROTO_TIMEOUT_SCTP_COOKIE_WAIT] = {
		.procname	= "nf_conntrack_sctp_timeout_cookie_wait",
		.maxlen		= sizeof(unsigned int),
		.mode		= 0644,
		.proc_handler	= proc_dointvec_jiffies,
	},
	[NF_SYSCTL_CT_PROTO_TIMEOUT_SCTP_COOKIE_ECHOED] = {
		.procname	= "nf_conntrack_sctp_timeout_cookie_echoed",
		.maxlen		= sizeof(unsigned int),
		.mode		= 0644,
		.proc_handler	= proc_dointvec_jiffies,
	},
	[NF_SYSCTL_CT_PROTO_TIMEOUT_SCTP_ESTABLISHED] = {
		.procname	= "nf_conntrack_sctp_timeout_established",
		.maxlen		= sizeof(unsigned int),
		.mode		= 0644,
		.proc_handler	= proc_dointvec_jiffies,
	},
	[NF_SYSCTL_CT_PROTO_TIMEOUT_SCTP_SHUTDOWN_SENT] = {
		.procname	= "nf_conntrack_sctp_timeout_shutdown_sent",
		.maxlen		= sizeof(unsigned int),
		.mode		= 0644,
		.proc_handler	= proc_dointvec_jiffies,
	},
	[NF_SYSCTL_CT_PROTO_TIMEOUT_SCTP_SHUTDOWN_RECD] = {
		.procname	= "nf_conntrack_sctp_timeout_shutdown_recd",
		.maxlen		= sizeof(unsigned int),
		.mode		= 0644,
		.proc_handler	= proc_dointvec_jiffies,
	},
	[NF_SYSCTL_CT_PROTO_TIMEOUT_SCTP_SHUTDOWN_ACK_SENT] = {
		.procname	= "nf_conntrack_sctp_timeout_shutdown_ack_sent",
		.maxlen		= sizeof(unsigned int),
		.mode		= 0644,
		.proc_handler	= proc_dointvec_jiffies,
	},
	[NF_SYSCTL_CT_PROTO_TIMEOUT_SCTP_HEARTBEAT_SENT] = {
		.procname	= "nf_conntrack_sctp_timeout_heartbeat_sent",
		.maxlen		= sizeof(unsigned int),
		.mode		= 0644,
		.proc_handler	= proc_dointvec_jiffies,
	},
#endif
#ifdef CONFIG_NF_CT_PROTO_DCCP
	[NF_SYSCTL_CT_PROTO_TIMEOUT_DCCP_REQUEST] = {
		.procname	= "nf_conntrack_dccp_timeout_request",
		.maxlen		= sizeof(unsigned int),
		.mode		= 0644,
		.proc_handler	= proc_dointvec_jiffies,
	},
	[NF_SYSCTL_CT_PROTO_TIMEOUT_DCCP_RESPOND] = {
		.procname	= "nf_conntrack_dccp_timeout_respond",
		.maxlen		= sizeof(unsigned int),
		.mode		= 0644,
		.proc_handler	= proc_dointvec_jiffies,
	},
	[NF_SYSCTL_CT_PROTO_TIMEOUT_DCCP_PARTOPEN] = {
		.procname	= "nf_conntrack_dccp_timeout_partopen",
		.maxlen		= sizeof(unsigned int),
		.mode		= 0644,
		.proc_handler	= proc_dointvec_jiffies,
	},
	[NF_SYSCTL_CT_PROTO_TIMEOUT_DCCP_OPEN] = {
		.procname	= "nf_conntrack_dccp_timeout_open",
		.maxlen		= sizeof(unsigned int),
		.mode		= 0644,
		.proc_handler	= proc_dointvec_jiffies,
	},
	[NF_SYSCTL_CT_PROTO_TIMEOUT_DCCP_CLOSEREQ] = {
		.procname	= "nf_conntrack_dccp_timeout_closereq",
		.maxlen		= sizeof(unsigned int),
		.mode		= 0644,
		.proc_handler	= proc_dointvec_jiffies,
	},
	[NF_SYSCTL_CT_PROTO_TIMEOUT_DCCP_CLOSING] = {
		.procname	= "nf_conntrack_dccp_timeout_closing",
		.maxlen		= sizeof(unsigned int),
		.mode		= 0644,
		.proc_handler	= proc_dointvec_jiffies,
	},
	[NF_SYSCTL_CT_PROTO_TIMEOUT_DCCP_TIMEWAIT] = {
		.procname	= "nf_conntrack_dccp_timeout_timewait",
		.maxlen		= sizeof(unsigned int),
		.mode		= 0644,
		.proc_handler	= proc_dointvec_jiffies,
	},
	[NF_SYSCTL_CT_PROTO_DCCP_LOOSE] = {
		.procname	= "nf_conntrack_dccp_loose",
		.maxlen		= sizeof(u8),
		.mode		= 0644,
		.proc_handler	= proc_dou8vec_minmax,
		.extra1 	= SYSCTL_ZERO,
		.extra2 	= SYSCTL_ONE,
	},
#endif
#ifdef CONFIG_NF_CT_PROTO_GRE
	[NF_SYSCTL_CT_PROTO_TIMEOUT_GRE] = {
		.procname       = "nf_conntrack_gre_timeout",
		.maxlen         = sizeof(unsigned int),
		.mode           = 0644,
		.proc_handler   = proc_dointvec_jiffies,
	},
	[NF_SYSCTL_CT_PROTO_TIMEOUT_GRE_STREAM] = {
		.procname       = "nf_conntrack_gre_timeout_stream",
		.maxlen         = sizeof(unsigned int),
		.mode           = 0644,
		.proc_handler   = proc_dointvec_jiffies,
	},
#endif
<<<<<<< HEAD
#ifdef CONFIG_LWTUNNEL
	[NF_SYSCTL_CT_LWTUNNEL] = {
	    /*默认关闭，可以开启，但开启后不可关闭。开启后轻量隧道的netfilter钩子将被开启*/
		.procname	= "nf_hooks_lwtunnel",
		.data		= NULL,
		.maxlen		= sizeof(int),
		.mode		= 0644,
		.proc_handler	= nf_hooks_lwtunnel_sysctl_handler,/*控制lwtunnel*/
	},
#endif
	{}
=======
>>>>>>> 155a3c00
};

static struct ctl_table nf_ct_netfilter_table[] = {
	{
		.procname	= "nf_conntrack_max",
		.data		= &nf_conntrack_max,
		.maxlen		= sizeof(int),
		.mode		= 0644,
		.proc_handler	= proc_dointvec_minmax,
		.extra1		= SYSCTL_ZERO,
		.extra2		= SYSCTL_INT_MAX,
	},
};

static void nf_conntrack_standalone_init_tcp_sysctl(struct net *net,
						    struct ctl_table *table)
{
	struct nf_tcp_net *tn = nf_tcp_pernet(net);

#define XASSIGN(XNAME, tn) \
	table[NF_SYSCTL_CT_PROTO_TIMEOUT_TCP_ ## XNAME].data = \
			&(tn)->timeouts[TCP_CONNTRACK_ ## XNAME]

	XASSIGN(SYN_SENT, tn);
	XASSIGN(SYN_RECV, tn);
	XASSIGN(ESTABLISHED, tn);
	XASSIGN(FIN_WAIT, tn);
	XASSIGN(CLOSE_WAIT, tn);
	XASSIGN(LAST_ACK, tn);
	XASSIGN(TIME_WAIT, tn);
	XASSIGN(CLOSE, tn);
	XASSIGN(RETRANS, tn);
	XASSIGN(UNACK, tn);
#undef XASSIGN
#define XASSIGN(XNAME, rval) \
	table[NF_SYSCTL_CT_PROTO_TCP_ ## XNAME].data = (rval)

	XASSIGN(LOOSE, &tn->tcp_loose);
	//设置tcp_be_liberal变量地址
	XASSIGN(LIBERAL, &tn->tcp_be_liberal);
	XASSIGN(MAX_RETRANS, &tn->tcp_max_retrans);
	XASSIGN(IGNORE_INVALID_RST, &tn->tcp_ignore_invalid_rst);
#undef XASSIGN

#if IS_ENABLED(CONFIG_NF_FLOW_TABLE)
	table[NF_SYSCTL_CT_PROTO_TIMEOUT_TCP_OFFLOAD].data = &tn->offload_timeout;
#endif

}

static void nf_conntrack_standalone_init_sctp_sysctl(struct net *net,
						     struct ctl_table *table)
{
#ifdef CONFIG_NF_CT_PROTO_SCTP
	struct nf_sctp_net *sn = nf_sctp_pernet(net);

#define XASSIGN(XNAME, sn) \
	table[NF_SYSCTL_CT_PROTO_TIMEOUT_SCTP_ ## XNAME].data = \
			&(sn)->timeouts[SCTP_CONNTRACK_ ## XNAME]

	XASSIGN(CLOSED, sn);
	XASSIGN(COOKIE_WAIT, sn);
	XASSIGN(COOKIE_ECHOED, sn);
	XASSIGN(ESTABLISHED, sn);
	XASSIGN(SHUTDOWN_SENT, sn);
	XASSIGN(SHUTDOWN_RECD, sn);
	XASSIGN(SHUTDOWN_ACK_SENT, sn);
	XASSIGN(HEARTBEAT_SENT, sn);
#undef XASSIGN
#endif
}

static void nf_conntrack_standalone_init_dccp_sysctl(struct net *net,
						     struct ctl_table *table)
{
#ifdef CONFIG_NF_CT_PROTO_DCCP
	struct nf_dccp_net *dn = nf_dccp_pernet(net);

#define XASSIGN(XNAME, dn) \
	table[NF_SYSCTL_CT_PROTO_TIMEOUT_DCCP_ ## XNAME].data = \
			&(dn)->dccp_timeout[CT_DCCP_ ## XNAME]

	XASSIGN(REQUEST, dn);
	XASSIGN(RESPOND, dn);
	XASSIGN(PARTOPEN, dn);
	XASSIGN(OPEN, dn);
	XASSIGN(CLOSEREQ, dn);
	XASSIGN(CLOSING, dn);
	XASSIGN(TIMEWAIT, dn);
#undef XASSIGN

	table[NF_SYSCTL_CT_PROTO_DCCP_LOOSE].data = &dn->dccp_loose;
#endif
}

static void nf_conntrack_standalone_init_gre_sysctl(struct net *net,
						    struct ctl_table *table)
{
#ifdef CONFIG_NF_CT_PROTO_GRE
	struct nf_gre_net *gn = nf_gre_pernet(net);

	table[NF_SYSCTL_CT_PROTO_TIMEOUT_GRE].data = &gn->timeouts[GRE_CT_UNREPLIED];
	table[NF_SYSCTL_CT_PROTO_TIMEOUT_GRE_STREAM].data = &gn->timeouts[GRE_CT_REPLIED];
#endif
}

static int nf_conntrack_standalone_init_sysctl(struct net *net)
{
	struct nf_conntrack_net *cnet = nf_ct_pernet(net);
	struct nf_udp_net *un = nf_udp_pernet(net);
	struct ctl_table *table;

	BUILD_BUG_ON(ARRAY_SIZE(nf_ct_sysctl_table) != NF_SYSCTL_CT_LAST_SYSCTL);

	table = kmemdup(nf_ct_sysctl_table, sizeof(nf_ct_sysctl_table),
			GFP_KERNEL);
	if (!table)
		return -ENOMEM;

	table[NF_SYSCTL_CT_COUNT].data = &cnet->count;
	table[NF_SYSCTL_CT_CHECKSUM].data = &net->ct.sysctl_checksum;
	table[NF_SYSCTL_CT_LOG_INVALID].data = &net->ct.sysctl_log_invalid;
	table[NF_SYSCTL_CT_ACCT].data = &net->ct.sysctl_acct;
#ifdef CONFIG_NF_CONNTRACK_EVENTS
	table[NF_SYSCTL_CT_EVENTS].data = &net->ct.sysctl_events;
#endif
#ifdef CONFIG_NF_CONNTRACK_TIMESTAMP
	table[NF_SYSCTL_CT_TIMESTAMP].data = &net->ct.sysctl_tstamp;
#endif
	table[NF_SYSCTL_CT_PROTO_TIMEOUT_GENERIC].data = &nf_generic_pernet(net)->timeout;
	table[NF_SYSCTL_CT_PROTO_TIMEOUT_ICMP].data = &nf_icmp_pernet(net)->timeout;
	table[NF_SYSCTL_CT_PROTO_TIMEOUT_ICMPV6].data = &nf_icmpv6_pernet(net)->timeout;
	table[NF_SYSCTL_CT_PROTO_TIMEOUT_UDP].data = &un->timeouts[UDP_CT_UNREPLIED];
	table[NF_SYSCTL_CT_PROTO_TIMEOUT_UDP_STREAM].data = &un->timeouts[UDP_CT_REPLIED];
#if IS_ENABLED(CONFIG_NF_FLOW_TABLE)
	table[NF_SYSCTL_CT_PROTO_TIMEOUT_UDP_OFFLOAD].data = &un->offload_timeout;
#endif

	nf_conntrack_standalone_init_tcp_sysctl(net, table);
	nf_conntrack_standalone_init_sctp_sysctl(net, table);
	nf_conntrack_standalone_init_dccp_sysctl(net, table);
	nf_conntrack_standalone_init_gre_sysctl(net, table);

	/* Don't allow non-init_net ns to alter global sysctls */
	if (!net_eq(&init_net, net)) {
		table[NF_SYSCTL_CT_MAX].mode = 0444;
		table[NF_SYSCTL_CT_EXPECT_MAX].mode = 0444;
		table[NF_SYSCTL_CT_BUCKETS].mode = 0444;
	}

	//注册net/netfilter配置目录
	cnet->sysctl_header = register_net_sysctl_sz(net, "net/netfilter",
						     table,
						     ARRAY_SIZE(nf_ct_sysctl_table));
	if (!cnet->sysctl_header)
		goto out_unregister_netfilter;

	return 0;

out_unregister_netfilter:
	kfree(table);
	return -ENOMEM;
}

static void nf_conntrack_standalone_fini_sysctl(struct net *net)
{
	struct nf_conntrack_net *cnet = nf_ct_pernet(net);
	const struct ctl_table *table;

	table = cnet->sysctl_header->ctl_table_arg;
	unregister_net_sysctl_table(cnet->sysctl_header);
	kfree(table);
}
#else
static int nf_conntrack_standalone_init_sysctl(struct net *net)
{
	return 0;
}

static void nf_conntrack_standalone_fini_sysctl(struct net *net)
{
}
#endif /* CONFIG_SYSCTL */

static void nf_conntrack_fini_net(struct net *net)
{
	if (enable_hooks)
		nf_ct_netns_put(net, NFPROTO_INET);

	nf_conntrack_standalone_fini_proc(net);
	nf_conntrack_standalone_fini_sysctl(net);
}

static int nf_conntrack_pernet_init(struct net *net)
{
	int ret;

	net->ct.sysctl_checksum = 1;

	ret = nf_conntrack_standalone_init_sysctl(net);
	if (ret < 0)
		return ret;

	ret = nf_conntrack_standalone_init_proc(net);
	if (ret < 0)
		goto out_proc;

	ret = nf_conntrack_init_net(net);
	if (ret < 0)
		goto out_init_net;

	if (enable_hooks) {
		ret = nf_ct_netns_get(net, NFPROTO_INET);
		if (ret < 0)
			goto out_hooks;
	}

	return 0;

out_hooks:
	nf_conntrack_cleanup_net(net);
out_init_net:
	nf_conntrack_standalone_fini_proc(net);
out_proc:
	nf_conntrack_standalone_fini_sysctl(net);
	return ret;
}

static void nf_conntrack_pernet_exit(struct list_head *net_exit_list)
{
	struct net *net;

	list_for_each_entry(net, net_exit_list, exit_list)
		nf_conntrack_fini_net(net);

	nf_conntrack_cleanup_net_list(net_exit_list);
}

static struct pernet_operations nf_conntrack_net_ops = {
	.init		= nf_conntrack_pernet_init,
	.exit_batch	= nf_conntrack_pernet_exit,
	.id		= &nf_conntrack_net_id,
	.size = sizeof(struct nf_conntrack_net),
};

static int __init nf_conntrack_standalone_init(void)
{
	int ret = nf_conntrack_init_start();
	if (ret < 0)
		goto out_start;

	BUILD_BUG_ON(NFCT_INFOMASK <= IP_CT_NUMBER);

#ifdef CONFIG_SYSCTL
	nf_ct_netfilter_header =
		register_net_sysctl(&init_net, "net", nf_ct_netfilter_table);
	if (!nf_ct_netfilter_header) {
		pr_err("nf_conntrack: can't register to sysctl.\n");
		ret = -ENOMEM;
		goto out_sysctl;
	}

	nf_conntrack_htable_size_user = nf_conntrack_htable_size;
#endif

	nf_conntrack_init_end();

	ret = register_pernet_subsys(&nf_conntrack_net_ops);
	if (ret < 0)
		goto out_pernet;

	return 0;

out_pernet:
#ifdef CONFIG_SYSCTL
	unregister_net_sysctl_table(nf_ct_netfilter_header);
out_sysctl:
#endif
	nf_conntrack_cleanup_end();
out_start:
	return ret;
}

static void __exit nf_conntrack_standalone_fini(void)
{
	nf_conntrack_cleanup_start();
	unregister_pernet_subsys(&nf_conntrack_net_ops);
#ifdef CONFIG_SYSCTL
	unregister_net_sysctl_table(nf_ct_netfilter_header);
#endif
	nf_conntrack_cleanup_end();
}

module_init(nf_conntrack_standalone_init);
module_exit(nf_conntrack_standalone_fini);<|MERGE_RESOLUTION|>--- conflicted
+++ resolved
@@ -961,20 +961,6 @@
 		.proc_handler   = proc_dointvec_jiffies,
 	},
 #endif
-<<<<<<< HEAD
-#ifdef CONFIG_LWTUNNEL
-	[NF_SYSCTL_CT_LWTUNNEL] = {
-	    /*默认关闭，可以开启，但开启后不可关闭。开启后轻量隧道的netfilter钩子将被开启*/
-		.procname	= "nf_hooks_lwtunnel",
-		.data		= NULL,
-		.maxlen		= sizeof(int),
-		.mode		= 0644,
-		.proc_handler	= nf_hooks_lwtunnel_sysctl_handler,/*控制lwtunnel*/
-	},
-#endif
-	{}
-=======
->>>>>>> 155a3c00
 };
 
 static struct ctl_table nf_ct_netfilter_table[] = {
