--- conflicted
+++ resolved
@@ -24,12 +24,8 @@
 		return XT_CONTINUE;
 
 	if (ct) {
-<<<<<<< HEAD
 		//有ct,将其设置在skb中，置为NEW状态
-		atomic_inc(&ct->ct_general.use);
-=======
 		refcount_inc(&ct->ct_general.use);
->>>>>>> 028192fe
 		nf_ct_set(skb, ct, IP_CT_NEW);
 	} else {
 		nf_ct_set(skb, ct, IP_CT_UNTRACKED);
