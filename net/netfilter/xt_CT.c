// SPDX-License-Identifier: GPL-2.0-only
/*
 * Copyright (c) 2010 Patrick McHardy <kaber@trash.net>
 */
#define pr_fmt(fmt) KBUILD_MODNAME ": " fmt
#include <linux/module.h>
#include <linux/gfp.h>
#include <linux/skbuff.h>
#include <linux/netfilter_ipv4/ip_tables.h>
#include <linux/netfilter_ipv6/ip6_tables.h>
#include <linux/netfilter/x_tables.h>
#include <linux/netfilter/xt_CT.h>
#include <net/netfilter/nf_conntrack.h>
#include <net/netfilter/nf_conntrack_l4proto.h>
#include <net/netfilter/nf_conntrack_helper.h>
#include <net/netfilter/nf_conntrack_ecache.h>
#include <net/netfilter/nf_conntrack_timeout.h>
#include <net/netfilter/nf_conntrack_zones.h>

static inline int xt_ct_target(struct sk_buff *skb, struct nf_conn *ct)
{
	/* Previously seen (loopback)? Ignore. */
	if (skb->_nfct != 0)
		return XT_CONTINUE;

	if (ct) {
		//有ct,将其设置在skb中，置为NEW状态
		atomic_inc(&ct->ct_general.use);
		nf_ct_set(skb, ct, IP_CT_NEW);
	} else {
		nf_ct_set(skb, ct, IP_CT_UNTRACKED);
	}

	return XT_CONTINUE;
}

static unsigned int xt_ct_target_v0(struct sk_buff *skb,
				    const struct xt_action_param *par)
{
	const struct xt_ct_target_info *info = par->targinfo;
	struct nf_conn *ct = info->ct;

	return xt_ct_target(skb, ct);
}

static unsigned int xt_ct_target_v1(struct sk_buff *skb,
				    const struct xt_action_param *par)
{
	const struct xt_ct_target_info_v1 *info = par->targinfo;
	struct nf_conn *ct = info->ct;

	return xt_ct_target(skb, ct);
}

static u8 xt_ct_find_proto(const struct xt_tgchk_param *par)
{
	if (par->family == NFPROTO_IPV4) {
		const struct ipt_entry *e = par->entryinfo;

		if (e->ip.invflags & IPT_INV_PROTO)
			return 0;
		return e->ip.proto;
	} else if (par->family == NFPROTO_IPV6) {
		const struct ip6t_entry *e = par->entryinfo;

		if (e->ipv6.invflags & IP6T_INV_PROTO)
			return 0;
		return e->ipv6.proto;
	} else
		return 0;
}

static int
xt_ct_set_helper(struct nf_conn *ct, const char *helper_name,
		 const struct xt_tgchk_param *par)
{
	struct nf_conntrack_helper *helper;
	struct nf_conn_help *help;
	u8 proto;

	proto = xt_ct_find_proto(par);
	if (!proto) {
		pr_info_ratelimited("You must specify a L4 protocol and not use inversions on it\n");
		return -ENOENT;
	}

	helper = nf_conntrack_helper_try_module_get(helper_name, par->family,
						    proto);
	if (helper == NULL) {
		pr_info_ratelimited("No such helper \"%s\"\n", helper_name);
		return -ENOENT;
	}

	help = nf_ct_helper_ext_add(ct, GFP_KERNEL);
	if (help == NULL) {
		nf_conntrack_helper_put(helper);
		return -ENOMEM;
	}

	help->helper = helper;
	return 0;
}

static int
xt_ct_set_timeout(struct nf_conn *ct, const struct xt_tgchk_param *par,
		  const char *timeout_name)
{
#ifdef CONFIG_NF_CONNTRACK_TIMEOUT
	const struct nf_conntrack_l4proto *l4proto;
	u8 proto;

	proto = xt_ct_find_proto(par);
	if (!proto) {
		pr_info_ratelimited("You must specify a L4 protocol and not "
				    "use inversions on it");
		return -EINVAL;
	}
	l4proto = nf_ct_l4proto_find(proto);
	return nf_ct_set_timeout(par->net, ct, par->family, l4proto->l4proto,
				 timeout_name);

#else
	return -EOPNOTSUPP;
#endif
}

static u16 xt_ct_flags_to_dir(const struct xt_ct_target_info_v1 *info)
{
	switch (info->flags & (XT_CT_ZONE_DIR_ORIG |
			       XT_CT_ZONE_DIR_REPL)) {
	case XT_CT_ZONE_DIR_ORIG:
		return NF_CT_ZONE_DIR_ORIG;
	case XT_CT_ZONE_DIR_REPL:
		return NF_CT_ZONE_DIR_REPL;
	default:
		return NF_CT_DEFAULT_ZONE_DIR;
	}
}

static int xt_ct_tg_check(const struct xt_tgchk_param *par,
			  struct xt_ct_target_info_v1 *info)
{
	struct nf_conntrack_zone zone;
	struct nf_conn_help *help;
	struct nf_conn *ct;
	int ret = -EOPNOTSUPP;

	if (info->flags & XT_CT_NOTRACK) {
		ct = NULL;
		goto out;
	}

#ifndef CONFIG_NF_CONNTRACK_ZONES
	if (info->zone || info->flags & (XT_CT_ZONE_DIR_ORIG |
					 XT_CT_ZONE_DIR_REPL |
					 XT_CT_ZONE_MARK))
		goto err1;
#endif

	ret = nf_ct_netns_get(par->net, par->family);
	if (ret < 0)
		goto err1;

	memset(&zone, 0, sizeof(zone));
	zone.id = info->zone;
	zone.dir = xt_ct_flags_to_dir(info);
	if (info->flags & XT_CT_ZONE_MARK)
		zone.flags |= NF_CT_FLAG_MARK;

	ct = nf_ct_tmpl_alloc(par->net, &zone, GFP_KERNEL);
	if (!ct) {
		ret = -ENOMEM;
		goto err2;
	}

	if ((info->ct_events || info->exp_events) &&
	    !nf_ct_ecache_ext_add(ct, info->ct_events, info->exp_events,
				  GFP_KERNEL)) {
		ret = -EINVAL;
		goto err3;
	}

	if (info->helper[0]) {
		if (strnlen(info->helper, sizeof(info->helper)) == sizeof(info->helper)) {
			ret = -ENAMETOOLONG;
			goto err3;
		}

		ret = xt_ct_set_helper(ct, info->helper, par);
		if (ret < 0)
			goto err3;
	}

	if (info->timeout[0]) {
		if (strnlen(info->timeout, sizeof(info->timeout)) == sizeof(info->timeout)) {
			ret = -ENAMETOOLONG;
			goto err4;
		}

		ret = xt_ct_set_timeout(ct, par, info->timeout);
		if (ret < 0)
			goto err4;
	}
	__set_bit(IPS_CONFIRMED_BIT, &ct->status);
	nf_conntrack_get(&ct->ct_general);
out:
	info->ct = ct;
	return 0;

err4:
	help = nfct_help(ct);
	if (help)
		nf_conntrack_helper_put(help->helper);
err3:
	nf_ct_tmpl_free(ct);
err2:
	nf_ct_netns_put(par->net, par->family);
err1:
	return ret;
}

static int xt_ct_tg_check_v0(const struct xt_tgchk_param *par)
{
	struct xt_ct_target_info *info = par->targinfo;
	struct xt_ct_target_info_v1 info_v1 = {
		.flags 		= info->flags,
		.zone		= info->zone,
		.ct_events	= info->ct_events,
		.exp_events	= info->exp_events,
	};
	int ret;

	if (info->flags & ~XT_CT_NOTRACK)
		return -EINVAL;

	memcpy(info_v1.helper, info->helper, sizeof(info->helper));

	ret = xt_ct_tg_check(par, &info_v1);
	if (ret < 0)
		return ret;

	info->ct = info_v1.ct;

	return ret;
}

static int xt_ct_tg_check_v1(const struct xt_tgchk_param *par)
{
	struct xt_ct_target_info_v1 *info = par->targinfo;

	if (info->flags & ~XT_CT_NOTRACK)
		return -EINVAL;

	return xt_ct_tg_check(par, par->targinfo);
}

static int xt_ct_tg_check_v2(const struct xt_tgchk_param *par)
{
	struct xt_ct_target_info_v1 *info = par->targinfo;

	if (info->flags & ~XT_CT_MASK)
		return -EINVAL;

	return xt_ct_tg_check(par, par->targinfo);
}

static void xt_ct_tg_destroy(const struct xt_tgdtor_param *par,
			     struct xt_ct_target_info_v1 *info)
{
	struct nf_conn *ct = info->ct;
	struct nf_conn_help *help;

	if (ct) {
		help = nfct_help(ct);
		if (help)
			nf_conntrack_helper_put(help->helper);

		nf_ct_netns_put(par->net, par->family);

		nf_ct_destroy_timeout(ct);
		nf_ct_put(info->ct);
	}
}

static void xt_ct_tg_destroy_v0(const struct xt_tgdtor_param *par)
{
	struct xt_ct_target_info *info = par->targinfo;
	struct xt_ct_target_info_v1 info_v1 = {
		.flags 		= info->flags,
		.zone		= info->zone,
		.ct_events	= info->ct_events,
		.exp_events	= info->exp_events,
		.ct		= info->ct,
	};
	memcpy(info_v1.helper, info->helper, sizeof(info->helper));

	xt_ct_tg_destroy(par, &info_v1);
}

static void xt_ct_tg_destroy_v1(const struct xt_tgdtor_param *par)
{
	xt_ct_tg_destroy(par, par->targinfo);
}

static struct xt_target xt_ct_tg_reg[] __read_mostly = {
	{
		.name		= "CT",
		.family		= NFPROTO_UNSPEC,
		.targetsize	= sizeof(struct xt_ct_target_info),
		.usersize	= offsetof(struct xt_ct_target_info, ct),
		.checkentry	= xt_ct_tg_check_v0,
		.destroy	= xt_ct_tg_destroy_v0,
		.target		= xt_ct_target_v0,
		.table		= "raw",
		.me		= THIS_MODULE,
	},
	{
		.name		= "CT",
		.family		= NFPROTO_UNSPEC,
		.revision	= 1,
		.targetsize	= sizeof(struct xt_ct_target_info_v1),
		.usersize	= offsetof(struct xt_ct_target_info, ct),
		.checkentry	= xt_ct_tg_check_v1,
		.destroy	= xt_ct_tg_destroy_v1,
		.target		= xt_ct_target_v1,
		.table		= "raw",
		.me		= THIS_MODULE,
	},
	{
		.name		= "CT",
		.family		= NFPROTO_UNSPEC,
		.revision	= 2,
		.targetsize	= sizeof(struct xt_ct_target_info_v1),
		.usersize	= offsetof(struct xt_ct_target_info, ct),
		.checkentry	= xt_ct_tg_check_v2,
		.destroy	= xt_ct_tg_destroy_v1,
		.target		= xt_ct_target_v1,
		.table		= "raw",
		.me		= THIS_MODULE,
	},
};

//置为不进行连接跟踪
static unsigned int
notrack_tg(struct sk_buff *skb, const struct xt_action_param *par)
{
	/* Previously seen (loopback)? Ignore. */
	if (skb->_nfct != 0)
		return XT_CONTINUE;

	nf_ct_set(skb, NULL, IP_CT_UNTRACKED);

	return XT_CONTINUE;
}

static struct xt_target notrack_tg_reg __read_mostly = {
	.name		= "NOTRACK",
	.revision	= 0,
	.family		= NFPROTO_UNSPEC,
<<<<<<< HEAD
	.checkentry	= notrack_chk,
	.target		= notrack_tg,//不进行连接跟踪
=======
	.target		= notrack_tg,
>>>>>>> ce840177
	.table		= "raw",
	.me		= THIS_MODULE,
};

static int __init xt_ct_tg_init(void)
{
	int ret;

	ret = xt_register_target(&notrack_tg_reg);
	if (ret < 0)
		return ret;

	ret = xt_register_targets(xt_ct_tg_reg, ARRAY_SIZE(xt_ct_tg_reg));
	if (ret < 0) {
		xt_unregister_target(&notrack_tg_reg);
		return ret;
	}
	return 0;
}

static void __exit xt_ct_tg_exit(void)
{
	xt_unregister_targets(xt_ct_tg_reg, ARRAY_SIZE(xt_ct_tg_reg));
	xt_unregister_target(&notrack_tg_reg);
}

module_init(xt_ct_tg_init);
module_exit(xt_ct_tg_exit);

MODULE_LICENSE("GPL");
MODULE_DESCRIPTION("Xtables: connection tracking target");
MODULE_ALIAS("ipt_CT");
MODULE_ALIAS("ip6t_CT");
MODULE_ALIAS("ipt_NOTRACK");
MODULE_ALIAS("ip6t_NOTRACK");<|MERGE_RESOLUTION|>--- conflicted
+++ resolved
@@ -357,12 +357,7 @@
 	.name		= "NOTRACK",
 	.revision	= 0,
 	.family		= NFPROTO_UNSPEC,
-<<<<<<< HEAD
-	.checkentry	= notrack_chk,
 	.target		= notrack_tg,//不进行连接跟踪
-=======
-	.target		= notrack_tg,
->>>>>>> ce840177
 	.table		= "raw",
 	.me		= THIS_MODULE,
 };
