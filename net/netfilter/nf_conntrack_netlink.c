/* Connection tracking via netlink socket. Allows for user space
 * protocol helpers and general trouble making from userspace.
 *
 * (C) 2001 by Jay Schulist <jschlst@samba.org>
 * (C) 2002-2006 by Harald Welte <laforge@gnumonks.org>
 * (C) 2003 by Patrick Mchardy <kaber@trash.net>
 * (C) 2005-2012 by Pablo Neira Ayuso <pablo@netfilter.org>
 *
 * Initial connection tracking via netlink development funded and
 * generally made possible by Network Robots, Inc. (www.networkrobots.com)
 *
 * Further development of this code funded by Astaro AG (http://www.astaro.com)
 *
 * This software may be used and distributed according to the terms
 * of the GNU General Public License, incorporated herein by reference.
 */

#include <linux/init.h>
#include <linux/module.h>
#include <linux/kernel.h>
#include <linux/rculist.h>
#include <linux/rculist_nulls.h>
#include <linux/types.h>
#include <linux/timer.h>
#include <linux/security.h>
#include <linux/skbuff.h>
#include <linux/errno.h>
#include <linux/netlink.h>
#include <linux/spinlock.h>
#include <linux/interrupt.h>
#include <linux/slab.h>
#include <linux/siphash.h>

#include <linux/netfilter.h>
#include <net/netlink.h>
#include <net/sock.h>
#include <net/netfilter/nf_conntrack.h>
#include <net/netfilter/nf_conntrack_core.h>
#include <net/netfilter/nf_conntrack_expect.h>
#include <net/netfilter/nf_conntrack_helper.h>
#include <net/netfilter/nf_conntrack_seqadj.h>
#include <net/netfilter/nf_conntrack_l4proto.h>
#include <net/netfilter/nf_conntrack_tuple.h>
#include <net/netfilter/nf_conntrack_acct.h>
#include <net/netfilter/nf_conntrack_zones.h>
#include <net/netfilter/nf_conntrack_timestamp.h>
#include <net/netfilter/nf_conntrack_labels.h>
#include <net/netfilter/nf_conntrack_synproxy.h>
#if IS_ENABLED(CONFIG_NF_NAT)
#include <net/netfilter/nf_nat.h>
#include <net/netfilter/nf_nat_helper.h>
#endif

#include <linux/netfilter/nfnetlink.h>
#include <linux/netfilter/nfnetlink_conntrack.h>

#include "nf_internals.h"

MODULE_LICENSE("GPL");

struct ctnetlink_list_dump_ctx {
	struct nf_conn *last;
	unsigned int cpu;
	bool done;
};

static int ctnetlink_dump_tuples_proto(struct sk_buff *skb,
				const struct nf_conntrack_tuple *tuple,
				const struct nf_conntrack_l4proto *l4proto)
{
	int ret = 0;
	struct nlattr *nest_parms;

	nest_parms = nla_nest_start(skb, CTA_TUPLE_PROTO);
	if (!nest_parms)
		goto nla_put_failure;
	if (nla_put_u8(skb, CTA_PROTO_NUM, tuple->dst.protonum))
		goto nla_put_failure;

	if (likely(l4proto->tuple_to_nlattr))
		ret = l4proto->tuple_to_nlattr(skb, tuple);

	nla_nest_end(skb, nest_parms);

	return ret;

nla_put_failure:
	return -1;
}

static int ipv4_tuple_to_nlattr(struct sk_buff *skb,
				const struct nf_conntrack_tuple *tuple)
{
	if (nla_put_in_addr(skb, CTA_IP_V4_SRC, tuple->src.u3.ip) ||
	    nla_put_in_addr(skb, CTA_IP_V4_DST, tuple->dst.u3.ip))
		return -EMSGSIZE;
	return 0;
}

static int ipv6_tuple_to_nlattr(struct sk_buff *skb,
				const struct nf_conntrack_tuple *tuple)
{
	if (nla_put_in6_addr(skb, CTA_IP_V6_SRC, &tuple->src.u3.in6) ||
	    nla_put_in6_addr(skb, CTA_IP_V6_DST, &tuple->dst.u3.in6))
		return -EMSGSIZE;
	return 0;
}

static int ctnetlink_dump_tuples_ip(struct sk_buff *skb,
				    const struct nf_conntrack_tuple *tuple)
{
	int ret = 0;
	struct nlattr *nest_parms;

	nest_parms = nla_nest_start(skb, CTA_TUPLE_IP);
	if (!nest_parms)
		goto nla_put_failure;

	switch (tuple->src.l3num) {
	case NFPROTO_IPV4:
		ret = ipv4_tuple_to_nlattr(skb, tuple);
		break;
	case NFPROTO_IPV6:
		ret = ipv6_tuple_to_nlattr(skb, tuple);
		break;
	}

	nla_nest_end(skb, nest_parms);

	return ret;

nla_put_failure:
	return -1;
}

static int ctnetlink_dump_tuples(struct sk_buff *skb,
				 const struct nf_conntrack_tuple *tuple)
{
	const struct nf_conntrack_l4proto *l4proto;
	int ret;

	rcu_read_lock();
	ret = ctnetlink_dump_tuples_ip(skb, tuple);

	if (ret >= 0) {
		l4proto = nf_ct_l4proto_find(tuple->dst.protonum);
		ret = ctnetlink_dump_tuples_proto(skb, tuple, l4proto);
	}
	rcu_read_unlock();
	return ret;
}

static int ctnetlink_dump_zone_id(struct sk_buff *skb, int attrtype,
				  const struct nf_conntrack_zone *zone, int dir)
{
	if (zone->id == NF_CT_DEFAULT_ZONE_ID || zone->dir != dir)
		return 0;
	if (nla_put_be16(skb, attrtype, htons(zone->id)))
		goto nla_put_failure;
	return 0;

nla_put_failure:
	return -1;
}

static int ctnetlink_dump_status(struct sk_buff *skb, const struct nf_conn *ct)
{
	if (nla_put_be32(skb, CTA_STATUS, htonl(ct->status)))
		goto nla_put_failure;
	return 0;

nla_put_failure:
	return -1;
}

static int ctnetlink_dump_timeout(struct sk_buff *skb, const struct nf_conn *ct,
				  bool skip_zero)
{
	long timeout = nf_ct_expires(ct) / HZ;

	if (skip_zero && timeout == 0)
		return 0;

	if (nla_put_be32(skb, CTA_TIMEOUT, htonl(timeout)))
		goto nla_put_failure;
	return 0;

nla_put_failure:
	return -1;
}

static int ctnetlink_dump_protoinfo(struct sk_buff *skb, struct nf_conn *ct,
				    bool destroy)
{
	const struct nf_conntrack_l4proto *l4proto;
	struct nlattr *nest_proto;
	int ret;

	l4proto = nf_ct_l4proto_find(nf_ct_protonum(ct));
	if (!l4proto->to_nlattr)
		return 0;

	nest_proto = nla_nest_start(skb, CTA_PROTOINFO);
	if (!nest_proto)
		goto nla_put_failure;

	ret = l4proto->to_nlattr(skb, nest_proto, ct, destroy);

	nla_nest_end(skb, nest_proto);

	return ret;

nla_put_failure:
	return -1;
}

static int ctnetlink_dump_helpinfo(struct sk_buff *skb,
				   const struct nf_conn *ct)
{
	struct nlattr *nest_helper;
	const struct nf_conn_help *help = nfct_help(ct);
	struct nf_conntrack_helper *helper;

	if (!help)
		return 0;

	rcu_read_lock();
	helper = rcu_dereference(help->helper);
	if (!helper)
		goto out;

	nest_helper = nla_nest_start(skb, CTA_HELP);
	if (!nest_helper)
		goto nla_put_failure;
	if (nla_put_string(skb, CTA_HELP_NAME, helper->name))
		goto nla_put_failure;

	if (helper->to_nlattr)
		helper->to_nlattr(skb, ct);

	nla_nest_end(skb, nest_helper);
out:
	rcu_read_unlock();
	return 0;

nla_put_failure:
	rcu_read_unlock();
	return -1;
}

static int
dump_counters(struct sk_buff *skb, struct nf_conn_acct *acct,
	      enum ip_conntrack_dir dir, int type)
{
	enum ctattr_type attr = dir ? CTA_COUNTERS_REPLY: CTA_COUNTERS_ORIG;
	struct nf_conn_counter *counter = acct->counter;
	struct nlattr *nest_count;
	u64 pkts, bytes;

	if (type == IPCTNL_MSG_CT_GET_CTRZERO) {
		pkts = atomic64_xchg(&counter[dir].packets, 0);
		bytes = atomic64_xchg(&counter[dir].bytes, 0);
	} else {
		pkts = atomic64_read(&counter[dir].packets);
		bytes = atomic64_read(&counter[dir].bytes);
	}

	nest_count = nla_nest_start(skb, attr);
	if (!nest_count)
		goto nla_put_failure;

	if (nla_put_be64(skb, CTA_COUNTERS_PACKETS, cpu_to_be64(pkts),
			 CTA_COUNTERS_PAD) ||
	    nla_put_be64(skb, CTA_COUNTERS_BYTES, cpu_to_be64(bytes),
			 CTA_COUNTERS_PAD))
		goto nla_put_failure;

	nla_nest_end(skb, nest_count);

	return 0;

nla_put_failure:
	return -1;
}

static int
ctnetlink_dump_acct(struct sk_buff *skb, const struct nf_conn *ct, int type)
{
	struct nf_conn_acct *acct = nf_conn_acct_find(ct);

	if (!acct)
		return 0;

	if (dump_counters(skb, acct, IP_CT_DIR_ORIGINAL, type) < 0)
		return -1;
	if (dump_counters(skb, acct, IP_CT_DIR_REPLY, type) < 0)
		return -1;

	return 0;
}

static int
ctnetlink_dump_timestamp(struct sk_buff *skb, const struct nf_conn *ct)
{
	struct nlattr *nest_count;
	const struct nf_conn_tstamp *tstamp;

	tstamp = nf_conn_tstamp_find(ct);
	if (!tstamp)
		return 0;

	nest_count = nla_nest_start(skb, CTA_TIMESTAMP);
	if (!nest_count)
		goto nla_put_failure;

	if (nla_put_be64(skb, CTA_TIMESTAMP_START, cpu_to_be64(tstamp->start),
			 CTA_TIMESTAMP_PAD) ||
	    (tstamp->stop != 0 && nla_put_be64(skb, CTA_TIMESTAMP_STOP,
					       cpu_to_be64(tstamp->stop),
					       CTA_TIMESTAMP_PAD)))
		goto nla_put_failure;
	nla_nest_end(skb, nest_count);

	return 0;

nla_put_failure:
	return -1;
}

#ifdef CONFIG_NF_CONNTRACK_MARK
static int ctnetlink_dump_mark(struct sk_buff *skb, const struct nf_conn *ct)
{
	if (nla_put_be32(skb, CTA_MARK, htonl(ct->mark)))
		goto nla_put_failure;
	return 0;

nla_put_failure:
	return -1;
}
#else
#define ctnetlink_dump_mark(a, b) (0)
#endif

#ifdef CONFIG_NF_CONNTRACK_SECMARK
static int ctnetlink_dump_secctx(struct sk_buff *skb, const struct nf_conn *ct)
{
	struct nlattr *nest_secctx;
	int len, ret;
	char *secctx;

	ret = security_secid_to_secctx(ct->secmark, &secctx, &len);
	if (ret)
		return 0;

	ret = -1;
	nest_secctx = nla_nest_start(skb, CTA_SECCTX);
	if (!nest_secctx)
		goto nla_put_failure;

	if (nla_put_string(skb, CTA_SECCTX_NAME, secctx))
		goto nla_put_failure;
	nla_nest_end(skb, nest_secctx);

	ret = 0;
nla_put_failure:
	security_release_secctx(secctx, len);
	return ret;
}
#else
#define ctnetlink_dump_secctx(a, b) (0)
#endif

#ifdef CONFIG_NF_CONNTRACK_LABELS
static inline int ctnetlink_label_size(const struct nf_conn *ct)
{
	struct nf_conn_labels *labels = nf_ct_labels_find(ct);

	if (!labels)
		return 0;
	return nla_total_size(sizeof(labels->bits));
}

static int
ctnetlink_dump_labels(struct sk_buff *skb, const struct nf_conn *ct)
{
	struct nf_conn_labels *labels = nf_ct_labels_find(ct);
	unsigned int i;

	if (!labels)
		return 0;

	i = 0;
	do {
		if (labels->bits[i] != 0)
			return nla_put(skb, CTA_LABELS, sizeof(labels->bits),
				       labels->bits);
		i++;
	} while (i < ARRAY_SIZE(labels->bits));

	return 0;
}
#else
#define ctnetlink_dump_labels(a, b) (0)
#define ctnetlink_label_size(a)	(0)
#endif

#define master_tuple(ct) &(ct->master->tuplehash[IP_CT_DIR_ORIGINAL].tuple)

static int ctnetlink_dump_master(struct sk_buff *skb, const struct nf_conn *ct)
{
	struct nlattr *nest_parms;

	if (!(ct->status & IPS_EXPECTED))
		return 0;

	nest_parms = nla_nest_start(skb, CTA_TUPLE_MASTER);
	if (!nest_parms)
		goto nla_put_failure;
	if (ctnetlink_dump_tuples(skb, master_tuple(ct)) < 0)
		goto nla_put_failure;
	nla_nest_end(skb, nest_parms);

	return 0;

nla_put_failure:
	return -1;
}

static int
dump_ct_seq_adj(struct sk_buff *skb, const struct nf_ct_seqadj *seq, int type)
{
	struct nlattr *nest_parms;

	nest_parms = nla_nest_start(skb, type);
	if (!nest_parms)
		goto nla_put_failure;

	if (nla_put_be32(skb, CTA_SEQADJ_CORRECTION_POS,
			 htonl(seq->correction_pos)) ||
	    nla_put_be32(skb, CTA_SEQADJ_OFFSET_BEFORE,
			 htonl(seq->offset_before)) ||
	    nla_put_be32(skb, CTA_SEQADJ_OFFSET_AFTER,
			 htonl(seq->offset_after)))
		goto nla_put_failure;

	nla_nest_end(skb, nest_parms);

	return 0;

nla_put_failure:
	return -1;
}

static int ctnetlink_dump_ct_seq_adj(struct sk_buff *skb, struct nf_conn *ct)
{
	struct nf_conn_seqadj *seqadj = nfct_seqadj(ct);
	struct nf_ct_seqadj *seq;

	if (!(ct->status & IPS_SEQ_ADJUST) || !seqadj)
		return 0;

	spin_lock_bh(&ct->lock);
	seq = &seqadj->seq[IP_CT_DIR_ORIGINAL];
	if (dump_ct_seq_adj(skb, seq, CTA_SEQ_ADJ_ORIG) == -1)
		goto err;

	seq = &seqadj->seq[IP_CT_DIR_REPLY];
	if (dump_ct_seq_adj(skb, seq, CTA_SEQ_ADJ_REPLY) == -1)
		goto err;

	spin_unlock_bh(&ct->lock);
	return 0;
err:
	spin_unlock_bh(&ct->lock);
	return -1;
}

static int ctnetlink_dump_ct_synproxy(struct sk_buff *skb, struct nf_conn *ct)
{
	struct nf_conn_synproxy *synproxy = nfct_synproxy(ct);
	struct nlattr *nest_parms;

	if (!synproxy)
		return 0;

	nest_parms = nla_nest_start(skb, CTA_SYNPROXY);
	if (!nest_parms)
		goto nla_put_failure;

	if (nla_put_be32(skb, CTA_SYNPROXY_ISN, htonl(synproxy->isn)) ||
	    nla_put_be32(skb, CTA_SYNPROXY_ITS, htonl(synproxy->its)) ||
	    nla_put_be32(skb, CTA_SYNPROXY_TSOFF, htonl(synproxy->tsoff)))
		goto nla_put_failure;

	nla_nest_end(skb, nest_parms);

	return 0;

nla_put_failure:
	return -1;
}

static int ctnetlink_dump_id(struct sk_buff *skb, const struct nf_conn *ct)
{
	__be32 id = (__force __be32)nf_ct_get_id(ct);

	if (nla_put_be32(skb, CTA_ID, id))
		goto nla_put_failure;
	return 0;

nla_put_failure:
	return -1;
}

static int ctnetlink_dump_use(struct sk_buff *skb, const struct nf_conn *ct)
{
	if (nla_put_be32(skb, CTA_USE, htonl(refcount_read(&ct->ct_general.use))))
		goto nla_put_failure;
	return 0;

nla_put_failure:
	return -1;
}

/* all these functions access ct->ext. Caller must either hold a reference
 * on ct or prevent its deletion by holding either the bucket spinlock or
 * pcpu dying list lock.
 */
static int ctnetlink_dump_extinfo(struct sk_buff *skb,
				  struct nf_conn *ct, u32 type)
{
	if (ctnetlink_dump_acct(skb, ct, type) < 0 ||
	    ctnetlink_dump_timestamp(skb, ct) < 0 ||
	    ctnetlink_dump_helpinfo(skb, ct) < 0 ||
	    ctnetlink_dump_labels(skb, ct) < 0 ||
	    ctnetlink_dump_ct_seq_adj(skb, ct) < 0 ||
	    ctnetlink_dump_ct_synproxy(skb, ct) < 0)
		return -1;

	return 0;
}

static int ctnetlink_dump_info(struct sk_buff *skb, struct nf_conn *ct)
{
	if (ctnetlink_dump_status(skb, ct) < 0 ||
	    ctnetlink_dump_mark(skb, ct) < 0 ||
	    ctnetlink_dump_secctx(skb, ct) < 0 ||
	    ctnetlink_dump_id(skb, ct) < 0 ||
	    ctnetlink_dump_use(skb, ct) < 0 ||
	    ctnetlink_dump_master(skb, ct) < 0)
		return -1;

	if (!test_bit(IPS_OFFLOAD_BIT, &ct->status) &&
	    (ctnetlink_dump_timeout(skb, ct, false) < 0 ||
	     ctnetlink_dump_protoinfo(skb, ct, false) < 0))
		return -1;

	return 0;
}

/*将ct格式化到skb中*/
static int
ctnetlink_fill_info(struct sk_buff *skb, u32 portid, u32 seq, u32 type,
		    struct nf_conn *ct/*待格式化的ct*/, bool extinfo, unsigned int flags)
{
	const struct nf_conntrack_zone *zone;
	struct nlmsghdr *nlh;
	struct nlattr *nest_parms;
	unsigned int event;

	if (portid)
		flags |= NLM_F_MULTI;
	event = nfnl_msg_type(NFNL_SUBSYS_CTNETLINK, IPCTNL_MSG_CT_NEW);
	nlh = nfnl_msg_put(skb, portid, seq, event, flags, nf_ct_l3num(ct),
			   NFNETLINK_V0, 0);
	if (!nlh)
		goto nlmsg_failure;

	zone = nf_ct_zone(ct);

	nest_parms = nla_nest_start(skb, CTA_TUPLE_ORIG);
	if (!nest_parms)
		goto nla_put_failure;
	if (ctnetlink_dump_tuples(skb, nf_ct_tuple(ct, IP_CT_DIR_ORIGINAL)) < 0)
		goto nla_put_failure;
	if (ctnetlink_dump_zone_id(skb, CTA_TUPLE_ZONE, zone,
				   NF_CT_ZONE_DIR_ORIG) < 0)
		goto nla_put_failure;
	nla_nest_end(skb, nest_parms);

	nest_parms = nla_nest_start(skb, CTA_TUPLE_REPLY);
	if (!nest_parms)
		goto nla_put_failure;
	if (ctnetlink_dump_tuples(skb, nf_ct_tuple(ct, IP_CT_DIR_REPLY)) < 0)
		goto nla_put_failure;
	if (ctnetlink_dump_zone_id(skb, CTA_TUPLE_ZONE, zone,
				   NF_CT_ZONE_DIR_REPL) < 0)
		goto nla_put_failure;
	nla_nest_end(skb, nest_parms);

	if (ctnetlink_dump_zone_id(skb, CTA_ZONE, zone,
				   NF_CT_DEFAULT_ZONE_DIR) < 0)
		goto nla_put_failure;

	if (ctnetlink_dump_info(skb, ct) < 0)
		goto nla_put_failure;
	if (extinfo && ctnetlink_dump_extinfo(skb, ct, type) < 0)
		goto nla_put_failure;

	nlmsg_end(skb, nlh);
	return skb->len;

nlmsg_failure:
nla_put_failure:
	nlmsg_cancel(skb, nlh);
	return -1;
}

static const struct nla_policy cta_ip_nla_policy[CTA_IP_MAX + 1] = {
	[CTA_IP_V4_SRC]	= { .type = NLA_U32 },
	[CTA_IP_V4_DST]	= { .type = NLA_U32 },
	[CTA_IP_V6_SRC]	= { .len = sizeof(__be32) * 4 },
	[CTA_IP_V6_DST]	= { .len = sizeof(__be32) * 4 },
};

#if defined(CONFIG_NETFILTER_NETLINK_GLUE_CT) || defined(CONFIG_NF_CONNTRACK_EVENTS)
static size_t ctnetlink_proto_size(const struct nf_conn *ct)
{
	const struct nf_conntrack_l4proto *l4proto;
	size_t len, len4 = 0;

	len = nla_policy_len(cta_ip_nla_policy, CTA_IP_MAX + 1);
	len *= 3u; /* ORIG, REPLY, MASTER */

	l4proto = nf_ct_l4proto_find(nf_ct_protonum(ct));
	len += l4proto->nlattr_size;
	if (l4proto->nlattr_tuple_size) {
		len4 = l4proto->nlattr_tuple_size();
		len4 *= 3u; /* ORIG, REPLY, MASTER */
	}

	return len + len4;
}
#endif

static inline size_t ctnetlink_acct_size(const struct nf_conn *ct)
{
	if (!nf_ct_ext_exist(ct, NF_CT_EXT_ACCT))
		return 0;
	return 2 * nla_total_size(0) /* CTA_COUNTERS_ORIG|REPL */
	       + 2 * nla_total_size_64bit(sizeof(uint64_t)) /* CTA_COUNTERS_PACKETS */
	       + 2 * nla_total_size_64bit(sizeof(uint64_t)) /* CTA_COUNTERS_BYTES */
	       ;
}

static inline int ctnetlink_secctx_size(const struct nf_conn *ct)
{
#ifdef CONFIG_NF_CONNTRACK_SECMARK
	int len, ret;

	ret = security_secid_to_secctx(ct->secmark, NULL, &len);
	if (ret)
		return 0;

	return nla_total_size(0) /* CTA_SECCTX */
	       + nla_total_size(sizeof(char) * len); /* CTA_SECCTX_NAME */
#else
	return 0;
#endif
}

static inline size_t ctnetlink_timestamp_size(const struct nf_conn *ct)
{
#ifdef CONFIG_NF_CONNTRACK_TIMESTAMP
	if (!nf_ct_ext_exist(ct, NF_CT_EXT_TSTAMP))
		return 0;
	return nla_total_size(0) + 2 * nla_total_size_64bit(sizeof(uint64_t));
#else
	return 0;
#endif
}

#ifdef CONFIG_NF_CONNTRACK_EVENTS
static size_t ctnetlink_nlmsg_size(const struct nf_conn *ct)
{
	return NLMSG_ALIGN(sizeof(struct nfgenmsg))
	       + 3 * nla_total_size(0) /* CTA_TUPLE_ORIG|REPL|MASTER */
	       + 3 * nla_total_size(0) /* CTA_TUPLE_IP */
	       + 3 * nla_total_size(0) /* CTA_TUPLE_PROTO */
	       + 3 * nla_total_size(sizeof(u_int8_t)) /* CTA_PROTO_NUM */
	       + nla_total_size(sizeof(u_int32_t)) /* CTA_ID */
	       + nla_total_size(sizeof(u_int32_t)) /* CTA_STATUS */
	       + ctnetlink_acct_size(ct)
	       + ctnetlink_timestamp_size(ct)
	       + nla_total_size(sizeof(u_int32_t)) /* CTA_TIMEOUT */
	       + nla_total_size(0) /* CTA_PROTOINFO */
	       + nla_total_size(0) /* CTA_HELP */
	       + nla_total_size(NF_CT_HELPER_NAME_LEN) /* CTA_HELP_NAME */
	       + ctnetlink_secctx_size(ct)
#if IS_ENABLED(CONFIG_NF_NAT)
	       + 2 * nla_total_size(0) /* CTA_NAT_SEQ_ADJ_ORIG|REPL */
	       + 6 * nla_total_size(sizeof(u_int32_t)) /* CTA_NAT_SEQ_OFFSET */
#endif
#ifdef CONFIG_NF_CONNTRACK_MARK
	       + nla_total_size(sizeof(u_int32_t)) /* CTA_MARK */
#endif
#ifdef CONFIG_NF_CONNTRACK_ZONES
	       + nla_total_size(sizeof(u_int16_t)) /* CTA_ZONE|CTA_TUPLE_ZONE */
#endif
	       + ctnetlink_proto_size(ct)
	       + ctnetlink_label_size(ct)
	       ;
}

static int
ctnetlink_conntrack_event(unsigned int events, const struct nf_ct_event *item)
{
	const struct nf_conntrack_zone *zone;
	struct net *net;
	struct nlmsghdr *nlh;
	struct nlattr *nest_parms;
	struct nf_conn *ct = item->ct;
	struct sk_buff *skb;
	unsigned int type;
	unsigned int flags = 0, group;
	int err;

	if (events & (1 << IPCT_DESTROY)) {
		type = IPCTNL_MSG_CT_DELETE;
		group = NFNLGRP_CONNTRACK_DESTROY;
	} else if (events & ((1 << IPCT_NEW) | (1 << IPCT_RELATED))) {
		type = IPCTNL_MSG_CT_NEW;
		flags = NLM_F_CREATE|NLM_F_EXCL;
		group = NFNLGRP_CONNTRACK_NEW;
	} else if (events) {
		type = IPCTNL_MSG_CT_NEW;
		group = NFNLGRP_CONNTRACK_UPDATE;
	} else
		return 0;

	net = nf_ct_net(ct);
	if (!item->report && !nfnetlink_has_listeners(net, group))
		return 0;

	skb = nlmsg_new(ctnetlink_nlmsg_size(ct), GFP_ATOMIC);
	if (skb == NULL)
		goto errout;

	type = nfnl_msg_type(NFNL_SUBSYS_CTNETLINK, type);
	nlh = nfnl_msg_put(skb, item->portid, 0, type, flags, nf_ct_l3num(ct),
			   NFNETLINK_V0, 0);
	if (!nlh)
		goto nlmsg_failure;

	zone = nf_ct_zone(ct);

	nest_parms = nla_nest_start(skb, CTA_TUPLE_ORIG);
	if (!nest_parms)
		goto nla_put_failure;
	if (ctnetlink_dump_tuples(skb, nf_ct_tuple(ct, IP_CT_DIR_ORIGINAL)) < 0)
		goto nla_put_failure;
	if (ctnetlink_dump_zone_id(skb, CTA_TUPLE_ZONE, zone,
				   NF_CT_ZONE_DIR_ORIG) < 0)
		goto nla_put_failure;
	nla_nest_end(skb, nest_parms);

	nest_parms = nla_nest_start(skb, CTA_TUPLE_REPLY);
	if (!nest_parms)
		goto nla_put_failure;
	if (ctnetlink_dump_tuples(skb, nf_ct_tuple(ct, IP_CT_DIR_REPLY)) < 0)
		goto nla_put_failure;
	if (ctnetlink_dump_zone_id(skb, CTA_TUPLE_ZONE, zone,
				   NF_CT_ZONE_DIR_REPL) < 0)
		goto nla_put_failure;
	nla_nest_end(skb, nest_parms);

	if (ctnetlink_dump_zone_id(skb, CTA_ZONE, zone,
				   NF_CT_DEFAULT_ZONE_DIR) < 0)
		goto nla_put_failure;

	if (ctnetlink_dump_id(skb, ct) < 0)
		goto nla_put_failure;

	if (ctnetlink_dump_status(skb, ct) < 0)
		goto nla_put_failure;

	if (events & (1 << IPCT_DESTROY)) {
		if (ctnetlink_dump_timeout(skb, ct, true) < 0)
			goto nla_put_failure;

		if (ctnetlink_dump_acct(skb, ct, type) < 0 ||
		    ctnetlink_dump_timestamp(skb, ct) < 0 ||
		    ctnetlink_dump_protoinfo(skb, ct, true) < 0)
			goto nla_put_failure;
	} else {
		if (ctnetlink_dump_timeout(skb, ct, false) < 0)
			goto nla_put_failure;

		if (events & (1 << IPCT_PROTOINFO) &&
		    ctnetlink_dump_protoinfo(skb, ct, false) < 0)
			goto nla_put_failure;

		if ((events & (1 << IPCT_HELPER) || nfct_help(ct))
		    && ctnetlink_dump_helpinfo(skb, ct) < 0)
			goto nla_put_failure;

#ifdef CONFIG_NF_CONNTRACK_SECMARK
		if ((events & (1 << IPCT_SECMARK) || ct->secmark)
		    && ctnetlink_dump_secctx(skb, ct) < 0)
			goto nla_put_failure;
#endif
		if (events & (1 << IPCT_LABEL) &&
		     ctnetlink_dump_labels(skb, ct) < 0)
			goto nla_put_failure;

		if (events & (1 << IPCT_RELATED) &&
		    ctnetlink_dump_master(skb, ct) < 0)
			goto nla_put_failure;

		if (events & (1 << IPCT_SEQADJ) &&
		    ctnetlink_dump_ct_seq_adj(skb, ct) < 0)
			goto nla_put_failure;

		if (events & (1 << IPCT_SYNPROXY) &&
		    ctnetlink_dump_ct_synproxy(skb, ct) < 0)
			goto nla_put_failure;
	}

#ifdef CONFIG_NF_CONNTRACK_MARK
	if ((events & (1 << IPCT_MARK) || ct->mark)
	    && ctnetlink_dump_mark(skb, ct) < 0)
		goto nla_put_failure;
#endif
	nlmsg_end(skb, nlh);
	err = nfnetlink_send(skb, net, item->portid, group, item->report,
			     GFP_ATOMIC);
	if (err == -ENOBUFS || err == -EAGAIN)
		return -ENOBUFS;

	return 0;

nla_put_failure:
	nlmsg_cancel(skb, nlh);
nlmsg_failure:
	kfree_skb(skb);
errout:
	if (nfnetlink_set_err(net, 0, group, -ENOBUFS) > 0)
		return -ENOBUFS;

	return 0;
}
#endif /* CONFIG_NF_CONNTRACK_EVENTS */

static int ctnetlink_done(struct netlink_callback *cb)
{
	if (cb->args[1])
		nf_ct_put((struct nf_conn *)cb->args[1]);
	kfree(cb->data);
	return 0;
}

struct ctnetlink_filter_u32 {
	u32 val;
	u32 mask;
};

struct ctnetlink_filter {
	u8 family;

	u_int32_t orig_flags;
	u_int32_t reply_flags;

	struct nf_conntrack_tuple orig;
	struct nf_conntrack_tuple reply;
	struct nf_conntrack_zone zone;

	struct ctnetlink_filter_u32 mark;
	struct ctnetlink_filter_u32 status;
};

static const struct nla_policy cta_filter_nla_policy[CTA_FILTER_MAX + 1] = {
	[CTA_FILTER_ORIG_FLAGS]		= { .type = NLA_U32 },
	[CTA_FILTER_REPLY_FLAGS]	= { .type = NLA_U32 },
};

static int ctnetlink_parse_filter(const struct nlattr *attr,
				  struct ctnetlink_filter *filter)
{
	struct nlattr *tb[CTA_FILTER_MAX + 1];
	int ret = 0;

	ret = nla_parse_nested(tb, CTA_FILTER_MAX, attr, cta_filter_nla_policy,
			       NULL);
	if (ret)
		return ret;

	if (tb[CTA_FILTER_ORIG_FLAGS]) {
		filter->orig_flags = nla_get_u32(tb[CTA_FILTER_ORIG_FLAGS]);
		if (filter->orig_flags & ~CTA_FILTER_F_ALL)
			return -EOPNOTSUPP;
	}

	if (tb[CTA_FILTER_REPLY_FLAGS]) {
		filter->reply_flags = nla_get_u32(tb[CTA_FILTER_REPLY_FLAGS]);
		if (filter->reply_flags & ~CTA_FILTER_F_ALL)
			return -EOPNOTSUPP;
	}

	return 0;
}

static int ctnetlink_parse_zone(const struct nlattr *attr,
				struct nf_conntrack_zone *zone);
static int ctnetlink_parse_tuple_filter(const struct nlattr * const cda[],
					 struct nf_conntrack_tuple *tuple,
					 u32 type, u_int8_t l3num,
					 struct nf_conntrack_zone *zone,
					 u_int32_t flags);

static int ctnetlink_filter_parse_mark(struct ctnetlink_filter_u32 *mark,
				       const struct nlattr * const cda[])
{
#ifdef CONFIG_NF_CONNTRACK_MARK
	if (cda[CTA_MARK]) {
		mark->val = ntohl(nla_get_be32(cda[CTA_MARK]));

		if (cda[CTA_MARK_MASK])
			mark->mask = ntohl(nla_get_be32(cda[CTA_MARK_MASK]));
		else
			mark->mask = 0xffffffff;
	} else if (cda[CTA_MARK_MASK]) {
		return -EINVAL;
	}
#endif
	return 0;
}

static int ctnetlink_filter_parse_status(struct ctnetlink_filter_u32 *status,
					 const struct nlattr * const cda[])
{
	if (cda[CTA_STATUS]) {
		status->val = ntohl(nla_get_be32(cda[CTA_STATUS]));
		if (cda[CTA_STATUS_MASK])
			status->mask = ntohl(nla_get_be32(cda[CTA_STATUS_MASK]));
		else
			status->mask = status->val;

		/* status->val == 0? always true, else always false. */
		if (status->mask == 0)
			return -EINVAL;
	} else if (cda[CTA_STATUS_MASK]) {
		return -EINVAL;
	}

	/* CTA_STATUS is NLA_U32, if this fires UAPI needs to be extended */
	BUILD_BUG_ON(__IPS_MAX_BIT >= 32);
	return 0;
}

static struct ctnetlink_filter *
ctnetlink_alloc_filter(const struct nlattr * const cda[], u8 family)
{
	struct ctnetlink_filter *filter;
	int err;

#ifndef CONFIG_NF_CONNTRACK_MARK
	if (cda[CTA_MARK] || cda[CTA_MARK_MASK])
		return ERR_PTR(-EOPNOTSUPP);
#endif

	filter = kzalloc(sizeof(*filter), GFP_KERNEL);
	if (filter == NULL)
		return ERR_PTR(-ENOMEM);

	filter->family = family;

	err = ctnetlink_filter_parse_mark(&filter->mark, cda);
	if (err)
		goto err_filter;

	err = ctnetlink_filter_parse_status(&filter->status, cda);
	if (err)
		goto err_filter;

	if (!cda[CTA_FILTER])
		return filter;

	err = ctnetlink_parse_zone(cda[CTA_ZONE], &filter->zone);
	if (err < 0)
		goto err_filter;

	err = ctnetlink_parse_filter(cda[CTA_FILTER], filter);
	if (err < 0)
		goto err_filter;

	if (filter->orig_flags) {
		if (!cda[CTA_TUPLE_ORIG]) {
			err = -EINVAL;
			goto err_filter;
		}

		err = ctnetlink_parse_tuple_filter(cda, &filter->orig,
						   CTA_TUPLE_ORIG,
						   filter->family,
						   &filter->zone,
						   filter->orig_flags);
		if (err < 0)
			goto err_filter;
	}

	if (filter->reply_flags) {
		if (!cda[CTA_TUPLE_REPLY]) {
			err = -EINVAL;
			goto err_filter;
		}

		err = ctnetlink_parse_tuple_filter(cda, &filter->reply,
						   CTA_TUPLE_REPLY,
						   filter->family,
						   &filter->zone,
						   filter->reply_flags);
		if (err < 0)
			goto err_filter;
	}

	return filter;

err_filter:
	kfree(filter);

	return ERR_PTR(err);
}

static bool ctnetlink_needs_filter(u8 family, const struct nlattr * const *cda)
{
	return family || cda[CTA_MARK] || cda[CTA_FILTER] || cda[CTA_STATUS];
}

static int ctnetlink_start(struct netlink_callback *cb)
{
	const struct nlattr * const *cda = cb->data;
	struct ctnetlink_filter *filter = NULL;
	struct nfgenmsg *nfmsg = nlmsg_data(cb->nlh);
	u8 family = nfmsg->nfgen_family;

	if (ctnetlink_needs_filter(family, cda)) {
		filter = ctnetlink_alloc_filter(cda, family);
		if (IS_ERR(filter))
			return PTR_ERR(filter);
	}

	cb->data = filter;
	return 0;
}

/*flags指定了要参与匹配的字段，如果ct_tuple中的字段与filter_tuple的字段不匹配，则返回0*/
static int ctnetlink_filter_match_tuple(struct nf_conntrack_tuple *filter_tuple,
					struct nf_conntrack_tuple *ct_tuple,
					u_int32_t flags, int family)
{
	switch (family) {
	case NFPROTO_IPV4:
		if ((flags & CTA_FILTER_FLAG(CTA_IP_SRC)) &&
		    filter_tuple->src.u3.ip != ct_tuple->src.u3.ip)
			return  0;

		if ((flags & CTA_FILTER_FLAG(CTA_IP_DST)) &&
		    filter_tuple->dst.u3.ip != ct_tuple->dst.u3.ip)
			return  0;
		break;
	case NFPROTO_IPV6:
		if ((flags & CTA_FILTER_FLAG(CTA_IP_SRC)) &&
		    !ipv6_addr_cmp(&filter_tuple->src.u3.in6,
				   &ct_tuple->src.u3.in6))
			return 0;

		if ((flags & CTA_FILTER_FLAG(CTA_IP_DST)) &&
		    !ipv6_addr_cmp(&filter_tuple->dst.u3.in6,
				   &ct_tuple->dst.u3.in6))
			return 0;
		break;
	}

	if ((flags & CTA_FILTER_FLAG(CTA_PROTO_NUM)) &&
	    filter_tuple->dst.protonum != ct_tuple->dst.protonum)
		return 0;

	switch (ct_tuple->dst.protonum) {
	case IPPROTO_TCP:
	case IPPROTO_UDP:
		if ((flags & CTA_FILTER_FLAG(CTA_PROTO_SRC_PORT)) &&
		    filter_tuple->src.u.tcp.port != ct_tuple->src.u.tcp.port)
			return 0;

		if ((flags & CTA_FILTER_FLAG(CTA_PROTO_DST_PORT)) &&
		    filter_tuple->dst.u.tcp.port != ct_tuple->dst.u.tcp.port)
			return 0;
		break;
	case IPPROTO_ICMP:
		if ((flags & CTA_FILTER_FLAG(CTA_PROTO_ICMP_TYPE)) &&
		    filter_tuple->dst.u.icmp.type != ct_tuple->dst.u.icmp.type)
			return 0;
		if ((flags & CTA_FILTER_FLAG(CTA_PROTO_ICMP_CODE)) &&
		    filter_tuple->dst.u.icmp.code != ct_tuple->dst.u.icmp.code)
			return 0;
		if ((flags & CTA_FILTER_FLAG(CTA_PROTO_ICMP_ID)) &&
		    filter_tuple->src.u.icmp.id != ct_tuple->src.u.icmp.id)
			return 0;
		break;
	case IPPROTO_ICMPV6:
		if ((flags & CTA_FILTER_FLAG(CTA_PROTO_ICMPV6_TYPE)) &&
		    filter_tuple->dst.u.icmp.type != ct_tuple->dst.u.icmp.type)
			return 0;
		if ((flags & CTA_FILTER_FLAG(CTA_PROTO_ICMPV6_CODE)) &&
		    filter_tuple->dst.u.icmp.code != ct_tuple->dst.u.icmp.code)
			return 0;
		if ((flags & CTA_FILTER_FLAG(CTA_PROTO_ICMPV6_ID)) &&
		    filter_tuple->src.u.icmp.id != ct_tuple->src.u.icmp.id)
			return 0;
		break;
	}

	return 1;
}

/*检查给定的ct与（struct ctnetlink_filter*)data 是否匹配*/
static int ctnetlink_filter_match(struct nf_conn *ct, void *data)
{
	struct ctnetlink_filter *filter = data;
	struct nf_conntrack_tuple *tuple;
	u32 status;

	/*没有filter,认为匹配*/
	if (filter == NULL)
		goto out;

	/* Match entries of a given L3 protocol number.
	 * If it is not specified, ie. l3proto == 0,
	 * then match everything.
	 */
	if (filter->family && nf_ct_l3num(ct) != filter->family)
	    /*协议族不匹配*/
		goto ignore_entry;

	/*检查orig方向字段匹配情况*/
	if (filter->orig_flags) {
		tuple = nf_ct_tuple(ct, IP_CT_DIR_ORIGINAL);
		if (!ctnetlink_filter_match_tuple(&filter->orig, tuple,
						  filter->orig_flags,
						  filter->family))
			goto ignore_entry;
	}

	/*检查reply方向字段匹配情况*/
	if (filter->reply_flags) {
		tuple = nf_ct_tuple(ct, IP_CT_DIR_REPLY);
		if (!ctnetlink_filter_match_tuple(&filter->reply, tuple,
						  filter->reply_flags,
						  filter->family))
			goto ignore_entry;
	}

#ifdef CONFIG_NF_CONNTRACK_MARK
	/*检查ct->mark中是否有filter要求的bit*/
	if ((ct->mark & filter->mark.mask) != filter->mark.val)
		goto ignore_entry;
#endif

	/*检查ct->status中是否有status要求的字段*/
	status = (u32)READ_ONCE(ct->status);
	if ((status & filter->status.mask) != filter->status.val)
		goto ignore_entry;

out:
	return 1;

ignore_entry:
	return 0;
}

/*dump全局的连接跟踪表（支持字段匹配）*/
static int
ctnetlink_dump_table(struct sk_buff *skb, struct netlink_callback *cb)
{
	unsigned int flags = cb->data ? NLM_F_DUMP_FILTERED : 0;
	struct net *net = sock_net(skb->sk);
	struct nf_conn *ct, *last;
	struct nf_conntrack_tuple_hash *h;
	struct hlist_nulls_node *n;
	struct nf_conn *nf_ct_evict[8];
	int res, i;
	spinlock_t *lockp;

	last = (struct nf_conn *)cb->args[1];
	i = 0;

	local_bh_disable();

	/*遍历全局conntrack hash表的所有桶*/
	for (; cb->args[0] < nf_conntrack_htable_size; cb->args[0]++) {
restart:
		while (i) {
			i--;
			if (nf_ct_should_gc(nf_ct_evict[i]))
				nf_ct_kill(nf_ct_evict[i]);
			nf_ct_put(nf_ct_evict[i]);
		}

		lockp = &nf_conntrack_locks[cb->args[0] % CONNTRACK_LOCKS];
		nf_conntrack_lock(lockp);
		if (cb->args[0] >= nf_conntrack_htable_size) {
			spin_unlock(lockp);
			goto out;
		}

		/*遍历全局conntrack hash表的cb->args[0]号桶*/
		hlist_nulls_for_each_entry(h, n, &nf_conntrack_hash[cb->args[0]],
					   hnnode) {
<<<<<<< HEAD
			if (NF_CT_DIRECTION(h) != IP_CT_DIR_ORIGINAL)
			    /*跳过非源方向的ct*/
				continue;

			/*取h对应的ct*/
=======
>>>>>>> 028192fe
			ct = nf_ct_tuplehash_to_ctrack(h);
			if (nf_ct_is_expired(ct)) {
				if (i < ARRAY_SIZE(nf_ct_evict) &&
				    refcount_inc_not_zero(&ct->ct_general.use))
					nf_ct_evict[i++] = ct;
				continue;
			}

			/*跳过非此net namespace下的ct*/
			if (!net_eq(net, nf_ct_net(ct)))
				continue;

<<<<<<< HEAD
			/*跳到上次dump的位置*/
=======
			if (NF_CT_DIRECTION(h) != IP_CT_DIR_ORIGINAL)
				continue;

>>>>>>> 028192fe
			if (cb->args[1]) {
				if (ct != last)
					continue;
				cb->args[1] = 0;
			}

			/*跳过与filter不匹配的ct*/
			if (!ctnetlink_filter_match(ct, cb->data))
				continue;

			/*填充此ct并返回*/
			res =
			ctnetlink_fill_info(skb, NETLINK_CB(cb->skb).portid,
					    cb->nlh->nlmsg_seq,
					    NFNL_MSG_TYPE(cb->nlh->nlmsg_type),
					    ct, true, flags);
			if (res < 0) {
				nf_conntrack_get(&ct->ct_general);
				cb->args[1] = (unsigned long)ct;
				spin_unlock(lockp);
				goto out;
			}
		}
		spin_unlock(lockp);

		/*当前桶遍历完成，准备切换到下一个桶，cb->args[1]回归到零*/
		if (cb->args[1]) {
			cb->args[1] = 0;
			goto restart;
		}
	}
out:
	local_bh_enable();
	if (last) {
		/* nf ct hash resize happened, now clear the leftover. */
		if ((struct nf_conn *)cb->args[1] == last)
			cb->args[1] = 0;

		nf_ct_put(last);
	}

	while (i) {
		i--;
		if (nf_ct_should_gc(nf_ct_evict[i]))
			nf_ct_kill(nf_ct_evict[i]);
		nf_ct_put(nf_ct_evict[i]);
	}

	return skb->len;
}

static int ipv4_nlattr_to_tuple(struct nlattr *tb[],
				struct nf_conntrack_tuple *t,
				u_int32_t flags)
{
	if (flags & CTA_FILTER_FLAG(CTA_IP_SRC)) {
		if (!tb[CTA_IP_V4_SRC])
			return -EINVAL;

		t->src.u3.ip = nla_get_in_addr(tb[CTA_IP_V4_SRC]);
	}

	if (flags & CTA_FILTER_FLAG(CTA_IP_DST)) {
		if (!tb[CTA_IP_V4_DST])
			return -EINVAL;

		t->dst.u3.ip = nla_get_in_addr(tb[CTA_IP_V4_DST]);
	}

	return 0;
}

static int ipv6_nlattr_to_tuple(struct nlattr *tb[],
				struct nf_conntrack_tuple *t,
				u_int32_t flags)
{
	if (flags & CTA_FILTER_FLAG(CTA_IP_SRC)) {
		if (!tb[CTA_IP_V6_SRC])
			return -EINVAL;

		t->src.u3.in6 = nla_get_in6_addr(tb[CTA_IP_V6_SRC]);
	}

	if (flags & CTA_FILTER_FLAG(CTA_IP_DST)) {
		if (!tb[CTA_IP_V6_DST])
			return -EINVAL;

		t->dst.u3.in6 = nla_get_in6_addr(tb[CTA_IP_V6_DST]);
	}

	return 0;
}

static int ctnetlink_parse_tuple_ip(struct nlattr *attr,
				    struct nf_conntrack_tuple *tuple,
				    u_int32_t flags)
{
	struct nlattr *tb[CTA_IP_MAX+1];
	int ret = 0;

	ret = nla_parse_nested_deprecated(tb, CTA_IP_MAX, attr, NULL, NULL);
	if (ret < 0)
		return ret;

	ret = nla_validate_nested_deprecated(attr, CTA_IP_MAX,
					     cta_ip_nla_policy, NULL);
	if (ret)
		return ret;

	switch (tuple->src.l3num) {
	case NFPROTO_IPV4:
		ret = ipv4_nlattr_to_tuple(tb, tuple, flags);
		break;
	case NFPROTO_IPV6:
		ret = ipv6_nlattr_to_tuple(tb, tuple, flags);
		break;
	}

	return ret;
}

static const struct nla_policy proto_nla_policy[CTA_PROTO_MAX+1] = {
	[CTA_PROTO_NUM]	= { .type = NLA_U8 },
};

static int ctnetlink_parse_tuple_proto(struct nlattr *attr,
				       struct nf_conntrack_tuple *tuple,
				       u_int32_t flags)
{
	const struct nf_conntrack_l4proto *l4proto;
	struct nlattr *tb[CTA_PROTO_MAX+1];
	int ret = 0;

	ret = nla_parse_nested_deprecated(tb, CTA_PROTO_MAX, attr,
					  proto_nla_policy, NULL);
	if (ret < 0)
		return ret;

	if (!(flags & CTA_FILTER_FLAG(CTA_PROTO_NUM)))
		return 0;

	if (!tb[CTA_PROTO_NUM])
		return -EINVAL;

	tuple->dst.protonum = nla_get_u8(tb[CTA_PROTO_NUM]);

	rcu_read_lock();
	l4proto = nf_ct_l4proto_find(tuple->dst.protonum);

	if (likely(l4proto->nlattr_to_tuple)) {
		ret = nla_validate_nested_deprecated(attr, CTA_PROTO_MAX,
						     l4proto->nla_policy,
						     NULL);
		if (ret == 0)
			ret = l4proto->nlattr_to_tuple(tb, tuple, flags);
	}

	rcu_read_unlock();

	return ret;
}

/*通过配置创建指定的zone*/
static int
ctnetlink_parse_zone(const struct nlattr *attr,
		     struct nf_conntrack_zone *zone)
{
	nf_ct_zone_init(zone, NF_CT_DEFAULT_ZONE_ID,
			NF_CT_DEFAULT_ZONE_DIR, 0);
#ifdef CONFIG_NF_CONNTRACK_ZONES
	if (attr)
		zone->id = ntohs(nla_get_be16(attr));
#else
	if (attr)
		return -EOPNOTSUPP;
#endif
	return 0;
}

static int
ctnetlink_parse_tuple_zone(struct nlattr *attr, enum ctattr_type type,
			   struct nf_conntrack_zone *zone)
{
	int ret;

	if (zone->id != NF_CT_DEFAULT_ZONE_ID)
		return -EINVAL;

	ret = ctnetlink_parse_zone(attr, zone);
	if (ret < 0)
		return ret;

	if (type == CTA_TUPLE_REPLY)
		zone->dir = NF_CT_ZONE_DIR_REPL;
	else
		zone->dir = NF_CT_ZONE_DIR_ORIG;

	return 0;
}

static const struct nla_policy tuple_nla_policy[CTA_TUPLE_MAX+1] = {
	[CTA_TUPLE_IP]		= { .type = NLA_NESTED },
	[CTA_TUPLE_PROTO]	= { .type = NLA_NESTED },
	[CTA_TUPLE_ZONE]	= { .type = NLA_U16 },
};

#define CTA_FILTER_F_ALL_CTA_PROTO \
  (CTA_FILTER_F_CTA_PROTO_SRC_PORT | \
   CTA_FILTER_F_CTA_PROTO_DST_PORT | \
   CTA_FILTER_F_CTA_PROTO_ICMP_TYPE | \
   CTA_FILTER_F_CTA_PROTO_ICMP_CODE | \
   CTA_FILTER_F_CTA_PROTO_ICMP_ID | \
   CTA_FILTER_F_CTA_PROTO_ICMPV6_TYPE | \
   CTA_FILTER_F_CTA_PROTO_ICMPV6_CODE | \
   CTA_FILTER_F_CTA_PROTO_ICMPV6_ID)

static int
ctnetlink_parse_tuple_filter(const struct nlattr * const cda[],
			      struct nf_conntrack_tuple *tuple, u32 type,
			      u_int8_t l3num, struct nf_conntrack_zone *zone,
			      u_int32_t flags)
{
	struct nlattr *tb[CTA_TUPLE_MAX+1];
	int err;

	memset(tuple, 0, sizeof(*tuple));

	err = nla_parse_nested_deprecated(tb, CTA_TUPLE_MAX, cda[type],
					  tuple_nla_policy, NULL);
	if (err < 0)
		return err;

	if (l3num != NFPROTO_IPV4 && l3num != NFPROTO_IPV6)
		return -EOPNOTSUPP;
	tuple->src.l3num = l3num;

	if (flags & CTA_FILTER_FLAG(CTA_IP_DST) ||
	    flags & CTA_FILTER_FLAG(CTA_IP_SRC)) {
		if (!tb[CTA_TUPLE_IP])
			return -EINVAL;

		err = ctnetlink_parse_tuple_ip(tb[CTA_TUPLE_IP], tuple, flags);
		if (err < 0)
			return err;
	}

	if (flags & CTA_FILTER_FLAG(CTA_PROTO_NUM)) {
		if (!tb[CTA_TUPLE_PROTO])
			return -EINVAL;

		err = ctnetlink_parse_tuple_proto(tb[CTA_TUPLE_PROTO], tuple, flags);
		if (err < 0)
			return err;
	} else if (flags & CTA_FILTER_FLAG(ALL_CTA_PROTO)) {
		/* Can't manage proto flags without a protonum  */
		return -EINVAL;
	}

	if ((flags & CTA_FILTER_FLAG(CTA_TUPLE_ZONE)) && tb[CTA_TUPLE_ZONE]) {
		if (!zone)
			return -EINVAL;

		err = ctnetlink_parse_tuple_zone(tb[CTA_TUPLE_ZONE],
						 type, zone);
		if (err < 0)
			return err;
	}

	/* orig and expect tuples get DIR_ORIGINAL */
	if (type == CTA_TUPLE_REPLY)
		tuple->dst.dir = IP_CT_DIR_REPLY;
	else
		tuple->dst.dir = IP_CT_DIR_ORIGINAL;

	return 0;
}

/*通过netlink创始指定的tuple*/
static int
ctnetlink_parse_tuple(const struct nlattr * const cda[],
		      struct nf_conntrack_tuple *tuple, u32 type,
		      u_int8_t l3num, struct nf_conntrack_zone *zone)
{
	return ctnetlink_parse_tuple_filter(cda, tuple, type, l3num, zone,
					    CTA_FILTER_FLAG(ALL));
}

static const struct nla_policy help_nla_policy[CTA_HELP_MAX+1] = {
	[CTA_HELP_NAME]		= { .type = NLA_NUL_STRING,
				    .len = NF_CT_HELPER_NAME_LEN - 1 },
};

static int ctnetlink_parse_help(const struct nlattr *attr, char **helper_name,
				struct nlattr **helpinfo)
{
	int err;
	struct nlattr *tb[CTA_HELP_MAX+1];

	err = nla_parse_nested_deprecated(tb, CTA_HELP_MAX, attr,
					  help_nla_policy, NULL);
	if (err < 0)
		return err;

	if (!tb[CTA_HELP_NAME])
		return -EINVAL;

	*helper_name = nla_data(tb[CTA_HELP_NAME]);

	if (tb[CTA_HELP_INFO])
		*helpinfo = tb[CTA_HELP_INFO];

	return 0;
}

static const struct nla_policy ct_nla_policy[CTA_MAX+1] = {
	[CTA_TUPLE_ORIG]	= { .type = NLA_NESTED },
	[CTA_TUPLE_REPLY]	= { .type = NLA_NESTED },
	[CTA_STATUS] 		= { .type = NLA_U32 },
	[CTA_PROTOINFO]		= { .type = NLA_NESTED },
	[CTA_HELP]		= { .type = NLA_NESTED },
	[CTA_NAT_SRC]		= { .type = NLA_NESTED },
	[CTA_TIMEOUT] 		= { .type = NLA_U32 },
	[CTA_MARK]		= { .type = NLA_U32 },
	[CTA_ID]		= { .type = NLA_U32 },
	[CTA_NAT_DST]		= { .type = NLA_NESTED },
	[CTA_TUPLE_MASTER]	= { .type = NLA_NESTED },
	[CTA_NAT_SEQ_ADJ_ORIG]  = { .type = NLA_NESTED },
	[CTA_NAT_SEQ_ADJ_REPLY] = { .type = NLA_NESTED },
	[CTA_ZONE]		= { .type = NLA_U16 },
	[CTA_MARK_MASK]		= { .type = NLA_U32 },
	[CTA_LABELS]		= { .type = NLA_BINARY,
				    .len = NF_CT_LABELS_MAX_SIZE },
	[CTA_LABELS_MASK]	= { .type = NLA_BINARY,
				    .len = NF_CT_LABELS_MAX_SIZE },
	[CTA_FILTER]		= { .type = NLA_NESTED },
	[CTA_STATUS_MASK]	= { .type = NLA_U32 },
};

static int ctnetlink_flush_iterate(struct nf_conn *ct, void *data)
{
	if (test_bit(IPS_OFFLOAD_BIT, &ct->status))
		return 0;

	return ctnetlink_filter_match(ct, data);
}

static int ctnetlink_flush_conntrack(struct net *net,
				     const struct nlattr * const cda[],
				     u32 portid, int report, u8 family)
{
	struct ctnetlink_filter *filter = NULL;

	if (ctnetlink_needs_filter(family, cda)) {
		if (cda[CTA_FILTER])
			return -EOPNOTSUPP;

		filter = ctnetlink_alloc_filter(cda, family);
		if (IS_ERR(filter))
			return PTR_ERR(filter);
	}

	nf_ct_iterate_cleanup_net(net, ctnetlink_flush_iterate, filter,
				  portid, report);
	kfree(filter);

	return 0;
}

/*通过netlink消息删除contrack*/
static int ctnetlink_del_conntrack(struct sk_buff *skb,
				   const struct nfnl_info *info,
				   const struct nlattr * const cda[])
{
	u8 family = info->nfmsg->nfgen_family;
	struct nf_conntrack_tuple_hash *h;
	struct nf_conntrack_tuple tuple;
	struct nf_conntrack_zone zone;
	struct nf_conn *ct;
	int err;

	err = ctnetlink_parse_zone(cda[CTA_ZONE], &zone);
	if (err < 0)
		return err;

	if (cda[CTA_TUPLE_ORIG])
		err = ctnetlink_parse_tuple(cda, &tuple, CTA_TUPLE_ORIG,
					    family, &zone);
	else if (cda[CTA_TUPLE_REPLY])
		err = ctnetlink_parse_tuple(cda, &tuple, CTA_TUPLE_REPLY,
					    family, &zone);
	else {
		u_int8_t u3 = info->nfmsg->version ? family : AF_UNSPEC;

		return ctnetlink_flush_conntrack(info->net, cda,
						 NETLINK_CB(skb).portid,
						 nlmsg_report(info->nlh), u3);
	}

	if (err < 0)
		return err;

	/*通过tuple获取conntrack*/
	h = nf_conntrack_find_get(info->net, &zone, &tuple);
	if (!h)
		return -ENOENT;

	ct = nf_ct_tuplehash_to_ctrack(h);

	/*跳过已经卸载的ct，此处的处理不合理，应触发offload规则移除*/
	if (test_bit(IPS_OFFLOAD_BIT, &ct->status)) {
		nf_ct_put(ct);
		return -EBUSY;
	}

	if (cda[CTA_ID]) {
		__be32 id = nla_get_be32(cda[CTA_ID]);

		if (id != (__force __be32)nf_ct_get_id(ct)) {
			nf_ct_put(ct);
			return -ENOENT;
		}
	}

	/*执行ct的删除*/
	nf_ct_delete(ct, NETLINK_CB(skb).portid, nlmsg_report(info->nlh));
	nf_ct_put(ct);

	return 0;
}

/*给定zone,元组返回ct*/
static int ctnetlink_get_conntrack(struct sk_buff *skb,
				   const struct nfnl_info *info,
				   const struct nlattr * const cda[])
{
	u_int8_t u3 = info->nfmsg->nfgen_family;
	struct nf_conntrack_tuple_hash *h;
	struct nf_conntrack_tuple tuple;
	struct nf_conntrack_zone zone;
	struct sk_buff *skb2;
	struct nf_conn *ct;
	int err;

	if (info->nlh->nlmsg_flags & NLM_F_DUMP) {
	    /*dump全局连接跟踪表*/
		struct netlink_dump_control c = {
			.start = ctnetlink_start,
			.dump = ctnetlink_dump_table,
			.done = ctnetlink_done,
			.data = (void *)cda,
		};

		/*执行ct的dump*/
		return netlink_dump_start(info->sk, skb, info->nlh, &c);
	}

	/*按给定参数，查找指定ct*/
	err = ctnetlink_parse_zone(cda[CTA_ZONE], &zone);
	if (err < 0)
		return err;

	if (cda[CTA_TUPLE_ORIG])
		err = ctnetlink_parse_tuple(cda, &tuple, CTA_TUPLE_ORIG,
					    u3, &zone);
	else if (cda[CTA_TUPLE_REPLY])
		err = ctnetlink_parse_tuple(cda, &tuple, CTA_TUPLE_REPLY,
					    u3, &zone);
	else
		return -EINVAL;

	if (err < 0)
		return err;

	h = nf_conntrack_find_get(info->net, &zone, &tuple);
	if (!h)
		return -ENOENT;

	ct = nf_ct_tuplehash_to_ctrack(h);

	skb2 = nlmsg_new(NLMSG_DEFAULT_SIZE, GFP_KERNEL);
	if (!skb2) {
		nf_ct_put(ct);
		return -ENOMEM;
	}

	err = ctnetlink_fill_info(skb2, NETLINK_CB(skb).portid,
				  info->nlh->nlmsg_seq,
				  NFNL_MSG_TYPE(info->nlh->nlmsg_type), ct,
				  true, 0);
	nf_ct_put(ct);
	if (err <= 0) {
		kfree_skb(skb2);
		return -ENOMEM;
	}

	return nfnetlink_unicast(skb2, info->net, NETLINK_CB(skb).portid);
}

static int ctnetlink_done_list(struct netlink_callback *cb)
{
	struct ctnetlink_list_dump_ctx *ctx = (void *)cb->ctx;

	if (ctx->last)
		nf_ct_put(ctx->last);

	return 0;
}

/*通过dying控制dump当前net namespace中的dying/unconfirmed链*/
static int
ctnetlink_dump_list(struct sk_buff *skb, struct netlink_callback *cb, bool dying)
{
	struct ctnetlink_list_dump_ctx *ctx = (void *)cb->ctx;
	struct nf_conn *ct, *last;
	struct nf_conntrack_tuple_hash *h;
	struct hlist_nulls_node *n;
	struct nfgenmsg *nfmsg = nlmsg_data(cb->nlh);
	u_int8_t l3proto = nfmsg->nfgen_family;
	int res;
	int cpu;
	struct hlist_nulls_head *list;
	struct net *net = sock_net(skb->sk);

	if (ctx->done)
		return 0;

	last = ctx->last;

<<<<<<< HEAD
	/*遍历每个cpu上的list进行ct dump*/
	for (cpu = cb->args[0]; cpu < nr_cpu_ids; cpu++) {
=======
	for (cpu = ctx->cpu; cpu < nr_cpu_ids; cpu++) {
>>>>>>> 028192fe
		struct ct_pcpu *pcpu;

		if (!cpu_possible(cpu))
			continue;

		pcpu = per_cpu_ptr(net->ct.pcpu_lists, cpu);
		spin_lock_bh(&pcpu->lock);
		/*确定是否需要选择dying链表*/
		list = dying ? &pcpu->dying : &pcpu->unconfirmed;
restart:
        /*遍历list，取list上每个ct元素*/
		hlist_nulls_for_each_entry(h, n, list, hnnode) {
			ct = nf_ct_tuplehash_to_ctrack(h);
			if (l3proto && nf_ct_l3num(ct) != l3proto)
			    /*忽略掉l3协议不相等的ct*/
				continue;
<<<<<<< HEAD

			/*跳转到上次遍历位置*/
			if (cb->args[1]) {
=======
			if (ctx->last) {
>>>>>>> 028192fe
				if (ct != last)
					continue;
				ctx->last = NULL;
			}

			/* We can't dump extension info for the unconfirmed
			 * list because unconfirmed conntracks can have
			 * ct->ext reallocated (and thus freed).
			 *
			 * In the dying list case ct->ext can't be free'd
			 * until after we drop pcpu->lock.
			 */
			res = ctnetlink_fill_info(skb, NETLINK_CB(cb->skb).portid,
						  cb->nlh->nlmsg_seq,
						  NFNL_MSG_TYPE(cb->nlh->nlmsg_type),
						  ct, dying, 0);
			if (res < 0) {
				if (!refcount_inc_not_zero(&ct->ct_general.use))
					continue;
				ctx->cpu = cpu;
				ctx->last = ct;
				spin_unlock_bh(&pcpu->lock);
				goto out;
			}
		}
		if (ctx->last) {
			ctx->last = NULL;
			goto restart;
		}
		spin_unlock_bh(&pcpu->lock);
	}
	ctx->done = true;
out:
	if (last)
		nf_ct_put(last);

	return skb->len;
}

/*dump ct dring链表*/
static int
ctnetlink_dump_dying(struct sk_buff *skb, struct netlink_callback *cb)
{
	return ctnetlink_dump_list(skb, cb, true);
}

/*遍历dump ct dying list*/
static int ctnetlink_get_ct_dying(struct sk_buff *skb,
				  const struct nfnl_info *info,
				  const struct nlattr * const cda[])
{
	if (info->nlh->nlmsg_flags & NLM_F_DUMP) {
		struct netlink_dump_control c = {
			.dump = ctnetlink_dump_dying,
			.done = ctnetlink_done_list,
		};
		return netlink_dump_start(info->sk, skb, info->nlh, &c);
	}

	return -EOPNOTSUPP;
}

/*dump ct unconfirmed链表*/
static int
ctnetlink_dump_unconfirmed(struct sk_buff *skb, struct netlink_callback *cb)
{
	return ctnetlink_dump_list(skb, cb, false);
}

/*遍历dump ct unconfirmed list*/
static int ctnetlink_get_ct_unconfirmed(struct sk_buff *skb,
					const struct nfnl_info *info,
					const struct nlattr * const cda[])
{
	if (info->nlh->nlmsg_flags & NLM_F_DUMP) {
		struct netlink_dump_control c = {
			.dump = ctnetlink_dump_unconfirmed,
			.done = ctnetlink_done_list,
		};
		return netlink_dump_start(info->sk, skb, info->nlh, &c);
	}

	return -EOPNOTSUPP;
}

#if IS_ENABLED(CONFIG_NF_NAT)
static int
ctnetlink_parse_nat_setup(struct nf_conn *ct,
			  enum nf_nat_manip_type manip,
			  const struct nlattr *attr)
	__must_hold(RCU)
{
	const struct nf_nat_hook *nat_hook;
	int err;

	nat_hook = rcu_dereference(nf_nat_hook);
	if (!nat_hook) {
#ifdef CONFIG_MODULES
		rcu_read_unlock();
		nfnl_unlock(NFNL_SUBSYS_CTNETLINK);
		if (request_module("nf-nat") < 0) {
			nfnl_lock(NFNL_SUBSYS_CTNETLINK);
			rcu_read_lock();
			return -EOPNOTSUPP;
		}
		nfnl_lock(NFNL_SUBSYS_CTNETLINK);
		rcu_read_lock();
		nat_hook = rcu_dereference(nf_nat_hook);
		if (nat_hook)
			return -EAGAIN;
#endif
		return -EOPNOTSUPP;
	}

	err = nat_hook->parse_nat_setup(ct, manip, attr);
	if (err == -EAGAIN) {
#ifdef CONFIG_MODULES
		rcu_read_unlock();
		nfnl_unlock(NFNL_SUBSYS_CTNETLINK);
		if (request_module("nf-nat-%u", nf_ct_l3num(ct)) < 0) {
			nfnl_lock(NFNL_SUBSYS_CTNETLINK);
			rcu_read_lock();
			return -EOPNOTSUPP;
		}
		nfnl_lock(NFNL_SUBSYS_CTNETLINK);
		rcu_read_lock();
#else
		err = -EOPNOTSUPP;
#endif
	}
	return err;
}
#endif

static void
__ctnetlink_change_status(struct nf_conn *ct, unsigned long on,
			  unsigned long off)
{
	unsigned int bit;

	/* Ignore these unchangable bits */
	on &= ~IPS_UNCHANGEABLE_MASK;
	off &= ~IPS_UNCHANGEABLE_MASK;

	for (bit = 0; bit < __IPS_MAX_BIT; bit++) {
		if (on & (1 << bit))
			set_bit(bit, &ct->status);
		else if (off & (1 << bit))
			clear_bit(bit, &ct->status);
	}
}

static int
ctnetlink_change_status(struct nf_conn *ct, const struct nlattr * const cda[])
{
	unsigned long d;
	unsigned int status = ntohl(nla_get_be32(cda[CTA_STATUS]));
	d = ct->status ^ status;

	if (d & (IPS_EXPECTED|IPS_CONFIRMED|IPS_DYING))
		/* unchangeable */
		return -EBUSY;

	if (d & IPS_SEEN_REPLY && !(status & IPS_SEEN_REPLY))
		/* SEEN_REPLY bit can only be set */
		return -EBUSY;

	if (d & IPS_ASSURED && !(status & IPS_ASSURED))
		/* ASSURED bit can only be set */
		return -EBUSY;

	__ctnetlink_change_status(ct, status, 0);
	return 0;
}

static int
ctnetlink_setup_nat(struct nf_conn *ct, const struct nlattr * const cda[])
{
#if IS_ENABLED(CONFIG_NF_NAT)
	int ret;

	if (!cda[CTA_NAT_DST] && !cda[CTA_NAT_SRC])
		return 0;

	ret = ctnetlink_parse_nat_setup(ct, NF_NAT_MANIP_DST,
					cda[CTA_NAT_DST]);
	if (ret < 0)
		return ret;

	return ctnetlink_parse_nat_setup(ct, NF_NAT_MANIP_SRC,
					 cda[CTA_NAT_SRC]);
#else
	if (!cda[CTA_NAT_DST] && !cda[CTA_NAT_SRC])
		return 0;
	return -EOPNOTSUPP;
#endif
}

static int ctnetlink_change_helper(struct nf_conn *ct,
				   const struct nlattr * const cda[])
{
	struct nf_conntrack_helper *helper;
	struct nf_conn_help *help = nfct_help(ct);
	char *helpname = NULL;
	struct nlattr *helpinfo = NULL;
	int err;

	err = ctnetlink_parse_help(cda[CTA_HELP], &helpname, &helpinfo);
	if (err < 0)
		return err;

	/* don't change helper of sibling connections */
	if (ct->master) {
		/* If we try to change the helper to the same thing twice,
		 * treat the second attempt as a no-op instead of returning
		 * an error.
		 */
		err = -EBUSY;
		if (help) {
			rcu_read_lock();
			helper = rcu_dereference(help->helper);
			if (helper && !strcmp(helper->name, helpname))
				err = 0;
			rcu_read_unlock();
		}

		return err;
	}

	if (!strcmp(helpname, "")) {
		if (help && help->helper) {
			/* we had a helper before ... */
			nf_ct_remove_expectations(ct);
			RCU_INIT_POINTER(help->helper, NULL);
		}

		return 0;
	}

	rcu_read_lock();
	helper = __nf_conntrack_helper_find(helpname, nf_ct_l3num(ct),
					    nf_ct_protonum(ct));
	if (helper == NULL) {
		rcu_read_unlock();
		return -EOPNOTSUPP;
	}

	if (help) {
		if (help->helper == helper) {
			/* update private helper data if allowed. */
			if (helper->from_nlattr)
				helper->from_nlattr(helpinfo, ct);
			err = 0;
		} else
			err = -EBUSY;
	} else {
		/* we cannot set a helper for an existing conntrack */
		err = -EOPNOTSUPP;
	}

	rcu_read_unlock();
	return err;
}

static int ctnetlink_change_timeout(struct nf_conn *ct,
				    const struct nlattr * const cda[])
{
	u64 timeout = (u64)ntohl(nla_get_be32(cda[CTA_TIMEOUT])) * HZ;

	if (timeout > INT_MAX)
		timeout = INT_MAX;
	WRITE_ONCE(ct->timeout, nfct_time_stamp + (u32)timeout);

	if (test_bit(IPS_DYING_BIT, &ct->status))
		return -ETIME;

	return 0;
}

#if defined(CONFIG_NF_CONNTRACK_MARK)
static void ctnetlink_change_mark(struct nf_conn *ct,
				    const struct nlattr * const cda[])
{
	u32 mark, newmark, mask = 0;

	if (cda[CTA_MARK_MASK])
		mask = ~ntohl(nla_get_be32(cda[CTA_MARK_MASK]));

	mark = ntohl(nla_get_be32(cda[CTA_MARK]));
	newmark = (ct->mark & mask) ^ mark;
	if (newmark != ct->mark)
		ct->mark = newmark;
}
#endif

static const struct nla_policy protoinfo_policy[CTA_PROTOINFO_MAX+1] = {
	[CTA_PROTOINFO_TCP]	= { .type = NLA_NESTED },
	[CTA_PROTOINFO_DCCP]	= { .type = NLA_NESTED },
	[CTA_PROTOINFO_SCTP]	= { .type = NLA_NESTED },
};

static int ctnetlink_change_protoinfo(struct nf_conn *ct,
				      const struct nlattr * const cda[])
{
	const struct nlattr *attr = cda[CTA_PROTOINFO];
	const struct nf_conntrack_l4proto *l4proto;
	struct nlattr *tb[CTA_PROTOINFO_MAX+1];
	int err = 0;

	err = nla_parse_nested_deprecated(tb, CTA_PROTOINFO_MAX, attr,
					  protoinfo_policy, NULL);
	if (err < 0)
		return err;

	l4proto = nf_ct_l4proto_find(nf_ct_protonum(ct));
	if (l4proto->from_nlattr)
		err = l4proto->from_nlattr(tb, ct);

	return err;
}

static const struct nla_policy seqadj_policy[CTA_SEQADJ_MAX+1] = {
	[CTA_SEQADJ_CORRECTION_POS]	= { .type = NLA_U32 },
	[CTA_SEQADJ_OFFSET_BEFORE]	= { .type = NLA_U32 },
	[CTA_SEQADJ_OFFSET_AFTER]	= { .type = NLA_U32 },
};

static int change_seq_adj(struct nf_ct_seqadj *seq,
			  const struct nlattr * const attr)
{
	int err;
	struct nlattr *cda[CTA_SEQADJ_MAX+1];

	err = nla_parse_nested_deprecated(cda, CTA_SEQADJ_MAX, attr,
					  seqadj_policy, NULL);
	if (err < 0)
		return err;

	if (!cda[CTA_SEQADJ_CORRECTION_POS])
		return -EINVAL;

	seq->correction_pos =
		ntohl(nla_get_be32(cda[CTA_SEQADJ_CORRECTION_POS]));

	if (!cda[CTA_SEQADJ_OFFSET_BEFORE])
		return -EINVAL;

	seq->offset_before =
		ntohl(nla_get_be32(cda[CTA_SEQADJ_OFFSET_BEFORE]));

	if (!cda[CTA_SEQADJ_OFFSET_AFTER])
		return -EINVAL;

	seq->offset_after =
		ntohl(nla_get_be32(cda[CTA_SEQADJ_OFFSET_AFTER]));

	return 0;
}

static int
ctnetlink_change_seq_adj(struct nf_conn *ct,
			 const struct nlattr * const cda[])
{
	struct nf_conn_seqadj *seqadj = nfct_seqadj(ct);
	int ret = 0;

	if (!seqadj)
		return 0;

	spin_lock_bh(&ct->lock);
	if (cda[CTA_SEQ_ADJ_ORIG]) {
		ret = change_seq_adj(&seqadj->seq[IP_CT_DIR_ORIGINAL],
				     cda[CTA_SEQ_ADJ_ORIG]);
		if (ret < 0)
			goto err;

		set_bit(IPS_SEQ_ADJUST_BIT, &ct->status);
	}

	if (cda[CTA_SEQ_ADJ_REPLY]) {
		ret = change_seq_adj(&seqadj->seq[IP_CT_DIR_REPLY],
				     cda[CTA_SEQ_ADJ_REPLY]);
		if (ret < 0)
			goto err;

		set_bit(IPS_SEQ_ADJUST_BIT, &ct->status);
	}

	spin_unlock_bh(&ct->lock);
	return 0;
err:
	spin_unlock_bh(&ct->lock);
	return ret;
}

static const struct nla_policy synproxy_policy[CTA_SYNPROXY_MAX + 1] = {
	[CTA_SYNPROXY_ISN]	= { .type = NLA_U32 },
	[CTA_SYNPROXY_ITS]	= { .type = NLA_U32 },
	[CTA_SYNPROXY_TSOFF]	= { .type = NLA_U32 },
};

static int ctnetlink_change_synproxy(struct nf_conn *ct,
				     const struct nlattr * const cda[])
{
	struct nf_conn_synproxy *synproxy = nfct_synproxy(ct);
	struct nlattr *tb[CTA_SYNPROXY_MAX + 1];
	int err;

	if (!synproxy)
		return 0;

	err = nla_parse_nested_deprecated(tb, CTA_SYNPROXY_MAX,
					  cda[CTA_SYNPROXY], synproxy_policy,
					  NULL);
	if (err < 0)
		return err;

	if (!tb[CTA_SYNPROXY_ISN] ||
	    !tb[CTA_SYNPROXY_ITS] ||
	    !tb[CTA_SYNPROXY_TSOFF])
		return -EINVAL;

	synproxy->isn = ntohl(nla_get_be32(tb[CTA_SYNPROXY_ISN]));
	synproxy->its = ntohl(nla_get_be32(tb[CTA_SYNPROXY_ITS]));
	synproxy->tsoff = ntohl(nla_get_be32(tb[CTA_SYNPROXY_TSOFF]));

	return 0;
}

static int
ctnetlink_attach_labels(struct nf_conn *ct, const struct nlattr * const cda[])
{
#ifdef CONFIG_NF_CONNTRACK_LABELS
	size_t len = nla_len(cda[CTA_LABELS]);
	const void *mask = cda[CTA_LABELS_MASK];

	if (len & (sizeof(u32)-1)) /* must be multiple of u32 */
		return -EINVAL;

	if (mask) {
		if (nla_len(cda[CTA_LABELS_MASK]) == 0 ||
		    nla_len(cda[CTA_LABELS_MASK]) != len)
			return -EINVAL;
		mask = nla_data(cda[CTA_LABELS_MASK]);
	}

	len /= sizeof(u32);

	return nf_connlabels_replace(ct, nla_data(cda[CTA_LABELS]), mask, len);
#else
	return -EOPNOTSUPP;
#endif
}

static int
ctnetlink_change_conntrack(struct nf_conn *ct,
			   const struct nlattr * const cda[])
{
	int err;

	/* only allow NAT changes and master assignation for new conntracks */
	if (cda[CTA_NAT_SRC] || cda[CTA_NAT_DST] || cda[CTA_TUPLE_MASTER])
		return -EOPNOTSUPP;

	if (cda[CTA_HELP]) {
		err = ctnetlink_change_helper(ct, cda);
		if (err < 0)
			return err;
	}

	if (cda[CTA_TIMEOUT]) {
		err = ctnetlink_change_timeout(ct, cda);
		if (err < 0)
			return err;
	}

	if (cda[CTA_STATUS]) {
		err = ctnetlink_change_status(ct, cda);
		if (err < 0)
			return err;
	}

	if (cda[CTA_PROTOINFO]) {
		err = ctnetlink_change_protoinfo(ct, cda);
		if (err < 0)
			return err;
	}

#if defined(CONFIG_NF_CONNTRACK_MARK)
	if (cda[CTA_MARK])
		ctnetlink_change_mark(ct, cda);
#endif

	if (cda[CTA_SEQ_ADJ_ORIG] || cda[CTA_SEQ_ADJ_REPLY]) {
		err = ctnetlink_change_seq_adj(ct, cda);
		if (err < 0)
			return err;
	}

	if (cda[CTA_SYNPROXY]) {
		err = ctnetlink_change_synproxy(ct, cda);
		if (err < 0)
			return err;
	}

	if (cda[CTA_LABELS]) {
		err = ctnetlink_attach_labels(ct, cda);
		if (err < 0)
			return err;
	}

	return 0;
}

static struct nf_conn *
ctnetlink_create_conntrack(struct net *net,
			   const struct nf_conntrack_zone *zone,
			   const struct nlattr * const cda[],
			   struct nf_conntrack_tuple *otuple,
			   struct nf_conntrack_tuple *rtuple,
			   u8 u3)
{
	struct nf_conn *ct;
	int err = -EINVAL;
	struct nf_conntrack_helper *helper;
	struct nf_conn_tstamp *tstamp;
	u64 timeout;

	ct = nf_conntrack_alloc(net, zone, otuple, rtuple, GFP_ATOMIC);
	if (IS_ERR(ct))
		return ERR_PTR(-ENOMEM);

	if (!cda[CTA_TIMEOUT])
		goto err1;

	timeout = (u64)ntohl(nla_get_be32(cda[CTA_TIMEOUT])) * HZ;
	if (timeout > INT_MAX)
		timeout = INT_MAX;
	ct->timeout = (u32)timeout + nfct_time_stamp;

	rcu_read_lock();
 	if (cda[CTA_HELP]) {
		char *helpname = NULL;
		struct nlattr *helpinfo = NULL;

		err = ctnetlink_parse_help(cda[CTA_HELP], &helpname, &helpinfo);
 		if (err < 0)
			goto err2;

		helper = __nf_conntrack_helper_find(helpname, nf_ct_l3num(ct),
						    nf_ct_protonum(ct));
		if (helper == NULL) {
			rcu_read_unlock();
#ifdef CONFIG_MODULES
			if (request_module("nfct-helper-%s", helpname) < 0) {
				err = -EOPNOTSUPP;
				goto err1;
			}

			rcu_read_lock();
			helper = __nf_conntrack_helper_find(helpname,
							    nf_ct_l3num(ct),
							    nf_ct_protonum(ct));
			if (helper) {
				err = -EAGAIN;
				goto err2;
			}
			rcu_read_unlock();
#endif
			err = -EOPNOTSUPP;
			goto err1;
		} else {
			struct nf_conn_help *help;

			help = nf_ct_helper_ext_add(ct, GFP_ATOMIC);
			if (help == NULL) {
				err = -ENOMEM;
				goto err2;
			}
			/* set private helper data if allowed. */
			if (helper->from_nlattr)
				helper->from_nlattr(helpinfo, ct);

			/* disable helper auto-assignment for this entry */
			ct->status |= IPS_HELPER;
			RCU_INIT_POINTER(help->helper, helper);
		}
	} else {
		/* try an implicit helper assignation */
		err = __nf_ct_try_assign_helper(ct, NULL, GFP_ATOMIC);
		if (err < 0)
			goto err2;
	}

	err = ctnetlink_setup_nat(ct, cda);
	if (err < 0)
		goto err2;

	nf_ct_acct_ext_add(ct, GFP_ATOMIC);
	nf_ct_tstamp_ext_add(ct, GFP_ATOMIC);
	nf_ct_ecache_ext_add(ct, 0, 0, GFP_ATOMIC);
	nf_ct_labels_ext_add(ct);
	nfct_seqadj_ext_add(ct);
	nfct_synproxy_ext_add(ct);

	/* we must add conntrack extensions before confirmation. */
	ct->status |= IPS_CONFIRMED;

	if (cda[CTA_STATUS]) {
		err = ctnetlink_change_status(ct, cda);
		if (err < 0)
			goto err2;
	}

	if (cda[CTA_SEQ_ADJ_ORIG] || cda[CTA_SEQ_ADJ_REPLY]) {
		err = ctnetlink_change_seq_adj(ct, cda);
		if (err < 0)
			goto err2;
	}

	memset(&ct->proto, 0, sizeof(ct->proto));
	if (cda[CTA_PROTOINFO]) {
		err = ctnetlink_change_protoinfo(ct, cda);
		if (err < 0)
			goto err2;
	}

	if (cda[CTA_SYNPROXY]) {
		err = ctnetlink_change_synproxy(ct, cda);
		if (err < 0)
			goto err2;
	}

#if defined(CONFIG_NF_CONNTRACK_MARK)
	if (cda[CTA_MARK])
		ctnetlink_change_mark(ct, cda);
#endif

	/* setup master conntrack: this is a confirmed expectation */
	if (cda[CTA_TUPLE_MASTER]) {
		struct nf_conntrack_tuple master;
		struct nf_conntrack_tuple_hash *master_h;
		struct nf_conn *master_ct;

		err = ctnetlink_parse_tuple(cda, &master, CTA_TUPLE_MASTER,
					    u3, NULL);
		if (err < 0)
			goto err2;

		master_h = nf_conntrack_find_get(net, zone, &master);
		if (master_h == NULL) {
			err = -ENOENT;
			goto err2;
		}
		master_ct = nf_ct_tuplehash_to_ctrack(master_h);
		__set_bit(IPS_EXPECTED_BIT, &ct->status);
		ct->master = master_ct;
	}
	tstamp = nf_conn_tstamp_find(ct);
	if (tstamp)
		tstamp->start = ktime_get_real_ns();

	err = nf_conntrack_hash_check_insert(ct);
	if (err < 0)
		goto err2;

	rcu_read_unlock();

	return ct;

err2:
	rcu_read_unlock();
err1:
	nf_conntrack_free(ct);
	return ERR_PTR(err);
}

static int ctnetlink_new_conntrack(struct sk_buff *skb,
				   const struct nfnl_info *info,
				   const struct nlattr * const cda[])
{
	struct nf_conntrack_tuple otuple, rtuple;
	struct nf_conntrack_tuple_hash *h = NULL;
	u_int8_t u3 = info->nfmsg->nfgen_family;
	struct nf_conntrack_zone zone;
	struct nf_conn *ct;
	int err;

	err = ctnetlink_parse_zone(cda[CTA_ZONE], &zone);
	if (err < 0)
		return err;

	if (cda[CTA_TUPLE_ORIG]) {
		err = ctnetlink_parse_tuple(cda, &otuple, CTA_TUPLE_ORIG,
					    u3, &zone);
		if (err < 0)
			return err;
	}

	if (cda[CTA_TUPLE_REPLY]) {
		err = ctnetlink_parse_tuple(cda, &rtuple, CTA_TUPLE_REPLY,
					    u3, &zone);
		if (err < 0)
			return err;
	}

	if (cda[CTA_TUPLE_ORIG])
		h = nf_conntrack_find_get(info->net, &zone, &otuple);
	else if (cda[CTA_TUPLE_REPLY])
		h = nf_conntrack_find_get(info->net, &zone, &rtuple);

	if (h == NULL) {
		err = -ENOENT;
		if (info->nlh->nlmsg_flags & NLM_F_CREATE) {
			enum ip_conntrack_events events;

			if (!cda[CTA_TUPLE_ORIG] || !cda[CTA_TUPLE_REPLY])
				return -EINVAL;
			if (otuple.dst.protonum != rtuple.dst.protonum)
				return -EINVAL;

			ct = ctnetlink_create_conntrack(info->net, &zone, cda,
							&otuple, &rtuple, u3);
			if (IS_ERR(ct))
				return PTR_ERR(ct);

			err = 0;
			if (test_bit(IPS_EXPECTED_BIT, &ct->status))
				events = 1 << IPCT_RELATED;
			else
				events = 1 << IPCT_NEW;

			if (cda[CTA_LABELS] &&
			    ctnetlink_attach_labels(ct, cda) == 0)
				events |= (1 << IPCT_LABEL);

			nf_conntrack_eventmask_report((1 << IPCT_REPLY) |
						      (1 << IPCT_ASSURED) |
						      (1 << IPCT_HELPER) |
						      (1 << IPCT_PROTOINFO) |
						      (1 << IPCT_SEQADJ) |
						      (1 << IPCT_MARK) |
						      (1 << IPCT_SYNPROXY) |
						      events,
						      ct, NETLINK_CB(skb).portid,
						      nlmsg_report(info->nlh));
			nf_ct_put(ct);
		}

		return err;
	}
	/* implicit 'else' */

	err = -EEXIST;
	ct = nf_ct_tuplehash_to_ctrack(h);
	if (!(info->nlh->nlmsg_flags & NLM_F_EXCL)) {
		err = ctnetlink_change_conntrack(ct, cda);
		if (err == 0) {
			nf_conntrack_eventmask_report((1 << IPCT_REPLY) |
						      (1 << IPCT_ASSURED) |
						      (1 << IPCT_HELPER) |
						      (1 << IPCT_LABEL) |
						      (1 << IPCT_PROTOINFO) |
						      (1 << IPCT_SEQADJ) |
						      (1 << IPCT_MARK) |
						      (1 << IPCT_SYNPROXY),
						      ct, NETLINK_CB(skb).portid,
						      nlmsg_report(info->nlh));
		}
	}

	nf_ct_put(ct);
	return err;
}

static int
ctnetlink_ct_stat_cpu_fill_info(struct sk_buff *skb, u32 portid, u32 seq,
				__u16 cpu, const struct ip_conntrack_stat *st)
{
	struct nlmsghdr *nlh;
	unsigned int flags = portid ? NLM_F_MULTI : 0, event;

	event = nfnl_msg_type(NFNL_SUBSYS_CTNETLINK,
			      IPCTNL_MSG_CT_GET_STATS_CPU);
	nlh = nfnl_msg_put(skb, portid, seq, event, flags, AF_UNSPEC,
			   NFNETLINK_V0, htons(cpu));
	if (!nlh)
		goto nlmsg_failure;

	if (nla_put_be32(skb, CTA_STATS_FOUND, htonl(st->found)) ||
	    nla_put_be32(skb, CTA_STATS_INVALID, htonl(st->invalid)) ||
	    nla_put_be32(skb, CTA_STATS_INSERT, htonl(st->insert)) ||
	    nla_put_be32(skb, CTA_STATS_INSERT_FAILED,
				htonl(st->insert_failed)) ||
	    nla_put_be32(skb, CTA_STATS_DROP, htonl(st->drop)) ||
	    nla_put_be32(skb, CTA_STATS_EARLY_DROP, htonl(st->early_drop)) ||
	    nla_put_be32(skb, CTA_STATS_ERROR, htonl(st->error)) ||
	    nla_put_be32(skb, CTA_STATS_SEARCH_RESTART,
				htonl(st->search_restart)) ||
	    nla_put_be32(skb, CTA_STATS_CLASH_RESOLVE,
				htonl(st->clash_resolve)) ||
	    nla_put_be32(skb, CTA_STATS_CHAIN_TOOLONG,
			 htonl(st->chaintoolong)))
		goto nla_put_failure;

	nlmsg_end(skb, nlh);
	return skb->len;

nla_put_failure:
nlmsg_failure:
	nlmsg_cancel(skb, nlh);
	return -1;
}

static int
ctnetlink_ct_stat_cpu_dump(struct sk_buff *skb, struct netlink_callback *cb)
{
	int cpu;
	struct net *net = sock_net(skb->sk);

	if (cb->args[0] == nr_cpu_ids)
		return 0;

	for (cpu = cb->args[0]; cpu < nr_cpu_ids; cpu++) {
		const struct ip_conntrack_stat *st;

		if (!cpu_possible(cpu))
			continue;

		st = per_cpu_ptr(net->ct.stat, cpu);
		if (ctnetlink_ct_stat_cpu_fill_info(skb,
						    NETLINK_CB(cb->skb).portid,
						    cb->nlh->nlmsg_seq,
						    cpu, st) < 0)
				break;
	}
	cb->args[0] = cpu;

	return skb->len;
}

static int ctnetlink_stat_ct_cpu(struct sk_buff *skb,
				 const struct nfnl_info *info,
				 const struct nlattr * const cda[])
{
	if (info->nlh->nlmsg_flags & NLM_F_DUMP) {
		struct netlink_dump_control c = {
			.dump = ctnetlink_ct_stat_cpu_dump,
		};
		return netlink_dump_start(info->sk, skb, info->nlh, &c);
	}

	return 0;
}

static int
ctnetlink_stat_ct_fill_info(struct sk_buff *skb, u32 portid, u32 seq, u32 type,
			    struct net *net)
{
	unsigned int flags = portid ? NLM_F_MULTI : 0, event;
	unsigned int nr_conntracks;
	struct nlmsghdr *nlh;

	event = nfnl_msg_type(NFNL_SUBSYS_CTNETLINK, IPCTNL_MSG_CT_GET_STATS);
	nlh = nfnl_msg_put(skb, portid, seq, event, flags, AF_UNSPEC,
			   NFNETLINK_V0, 0);
	if (!nlh)
		goto nlmsg_failure;

	nr_conntracks = nf_conntrack_count(net);
	if (nla_put_be32(skb, CTA_STATS_GLOBAL_ENTRIES, htonl(nr_conntracks)))
		goto nla_put_failure;

	if (nla_put_be32(skb, CTA_STATS_GLOBAL_MAX_ENTRIES, htonl(nf_conntrack_max)))
		goto nla_put_failure;

	nlmsg_end(skb, nlh);
	return skb->len;

nla_put_failure:
nlmsg_failure:
	nlmsg_cancel(skb, nlh);
	return -1;
}

static int ctnetlink_stat_ct(struct sk_buff *skb, const struct nfnl_info *info,
			     const struct nlattr * const cda[])
{
	struct sk_buff *skb2;
	int err;

	skb2 = nlmsg_new(NLMSG_DEFAULT_SIZE, GFP_KERNEL);
	if (skb2 == NULL)
		return -ENOMEM;

	err = ctnetlink_stat_ct_fill_info(skb2, NETLINK_CB(skb).portid,
					  info->nlh->nlmsg_seq,
					  NFNL_MSG_TYPE(info->nlh->nlmsg_type),
					  sock_net(skb->sk));
	if (err <= 0) {
		kfree_skb(skb2);
		return -ENOMEM;
	}

	return nfnetlink_unicast(skb2, info->net, NETLINK_CB(skb).portid);
}

static const struct nla_policy exp_nla_policy[CTA_EXPECT_MAX+1] = {
	[CTA_EXPECT_MASTER]	= { .type = NLA_NESTED },
	[CTA_EXPECT_TUPLE]	= { .type = NLA_NESTED },
	[CTA_EXPECT_MASK]	= { .type = NLA_NESTED },
	[CTA_EXPECT_TIMEOUT]	= { .type = NLA_U32 },
	[CTA_EXPECT_ID]		= { .type = NLA_U32 },
	[CTA_EXPECT_HELP_NAME]	= { .type = NLA_NUL_STRING,
				    .len = NF_CT_HELPER_NAME_LEN - 1 },
	[CTA_EXPECT_ZONE]	= { .type = NLA_U16 },
	[CTA_EXPECT_FLAGS]	= { .type = NLA_U32 },
	[CTA_EXPECT_CLASS]	= { .type = NLA_U32 },
	[CTA_EXPECT_NAT]	= { .type = NLA_NESTED },
	[CTA_EXPECT_FN]		= { .type = NLA_NUL_STRING },
};

static struct nf_conntrack_expect *
ctnetlink_alloc_expect(const struct nlattr *const cda[], struct nf_conn *ct,
		       struct nf_conntrack_helper *helper,
		       struct nf_conntrack_tuple *tuple,
		       struct nf_conntrack_tuple *mask);

#ifdef CONFIG_NETFILTER_NETLINK_GLUE_CT
static size_t
ctnetlink_glue_build_size(const struct nf_conn *ct)
{
	return 3 * nla_total_size(0) /* CTA_TUPLE_ORIG|REPL|MASTER */
	       + 3 * nla_total_size(0) /* CTA_TUPLE_IP */
	       + 3 * nla_total_size(0) /* CTA_TUPLE_PROTO */
	       + 3 * nla_total_size(sizeof(u_int8_t)) /* CTA_PROTO_NUM */
	       + nla_total_size(sizeof(u_int32_t)) /* CTA_ID */
	       + nla_total_size(sizeof(u_int32_t)) /* CTA_STATUS */
	       + nla_total_size(sizeof(u_int32_t)) /* CTA_TIMEOUT */
	       + nla_total_size(0) /* CTA_PROTOINFO */
	       + nla_total_size(0) /* CTA_HELP */
	       + nla_total_size(NF_CT_HELPER_NAME_LEN) /* CTA_HELP_NAME */
	       + ctnetlink_secctx_size(ct)
	       + ctnetlink_acct_size(ct)
	       + ctnetlink_timestamp_size(ct)
#if IS_ENABLED(CONFIG_NF_NAT)
	       + 2 * nla_total_size(0) /* CTA_NAT_SEQ_ADJ_ORIG|REPL */
	       + 6 * nla_total_size(sizeof(u_int32_t)) /* CTA_NAT_SEQ_OFFSET */
#endif
#ifdef CONFIG_NF_CONNTRACK_MARK
	       + nla_total_size(sizeof(u_int32_t)) /* CTA_MARK */
#endif
#ifdef CONFIG_NF_CONNTRACK_ZONES
	       + nla_total_size(sizeof(u_int16_t)) /* CTA_ZONE|CTA_TUPLE_ZONE */
#endif
	       + ctnetlink_proto_size(ct)
	       ;
}

static int __ctnetlink_glue_build(struct sk_buff *skb, struct nf_conn *ct)
{
	const struct nf_conntrack_zone *zone;
	struct nlattr *nest_parms;

	zone = nf_ct_zone(ct);

	nest_parms = nla_nest_start(skb, CTA_TUPLE_ORIG);
	if (!nest_parms)
		goto nla_put_failure;
	if (ctnetlink_dump_tuples(skb, nf_ct_tuple(ct, IP_CT_DIR_ORIGINAL)) < 0)
		goto nla_put_failure;
	if (ctnetlink_dump_zone_id(skb, CTA_TUPLE_ZONE, zone,
				   NF_CT_ZONE_DIR_ORIG) < 0)
		goto nla_put_failure;
	nla_nest_end(skb, nest_parms);

	nest_parms = nla_nest_start(skb, CTA_TUPLE_REPLY);
	if (!nest_parms)
		goto nla_put_failure;
	if (ctnetlink_dump_tuples(skb, nf_ct_tuple(ct, IP_CT_DIR_REPLY)) < 0)
		goto nla_put_failure;
	if (ctnetlink_dump_zone_id(skb, CTA_TUPLE_ZONE, zone,
				   NF_CT_ZONE_DIR_REPL) < 0)
		goto nla_put_failure;
	nla_nest_end(skb, nest_parms);

	if (ctnetlink_dump_zone_id(skb, CTA_ZONE, zone,
				   NF_CT_DEFAULT_ZONE_DIR) < 0)
		goto nla_put_failure;

	if (ctnetlink_dump_id(skb, ct) < 0)
		goto nla_put_failure;

	if (ctnetlink_dump_status(skb, ct) < 0)
		goto nla_put_failure;

	if (ctnetlink_dump_timeout(skb, ct, false) < 0)
		goto nla_put_failure;

	if (ctnetlink_dump_protoinfo(skb, ct, false) < 0)
		goto nla_put_failure;

	if (ctnetlink_dump_acct(skb, ct, IPCTNL_MSG_CT_GET) < 0 ||
	    ctnetlink_dump_timestamp(skb, ct) < 0)
		goto nla_put_failure;

	if (ctnetlink_dump_helpinfo(skb, ct) < 0)
		goto nla_put_failure;

#ifdef CONFIG_NF_CONNTRACK_SECMARK
	if (ct->secmark && ctnetlink_dump_secctx(skb, ct) < 0)
		goto nla_put_failure;
#endif
	if (ct->master && ctnetlink_dump_master(skb, ct) < 0)
		goto nla_put_failure;

	if ((ct->status & IPS_SEQ_ADJUST) &&
	    ctnetlink_dump_ct_seq_adj(skb, ct) < 0)
		goto nla_put_failure;

	if (ctnetlink_dump_ct_synproxy(skb, ct) < 0)
		goto nla_put_failure;

#ifdef CONFIG_NF_CONNTRACK_MARK
	if (ct->mark && ctnetlink_dump_mark(skb, ct) < 0)
		goto nla_put_failure;
#endif
	if (ctnetlink_dump_labels(skb, ct) < 0)
		goto nla_put_failure;
	return 0;

nla_put_failure:
	return -ENOSPC;
}

static int
ctnetlink_glue_build(struct sk_buff *skb, struct nf_conn *ct,
		     enum ip_conntrack_info ctinfo,
		     u_int16_t ct_attr, u_int16_t ct_info_attr)
{
	struct nlattr *nest_parms;

	nest_parms = nla_nest_start(skb, ct_attr);
	if (!nest_parms)
		goto nla_put_failure;

	if (__ctnetlink_glue_build(skb, ct) < 0)
		goto nla_put_failure;

	nla_nest_end(skb, nest_parms);

	if (nla_put_be32(skb, ct_info_attr, htonl(ctinfo)))
		goto nla_put_failure;

	return 0;

nla_put_failure:
	return -ENOSPC;
}

static int
ctnetlink_update_status(struct nf_conn *ct, const struct nlattr * const cda[])
{
	unsigned int status = ntohl(nla_get_be32(cda[CTA_STATUS]));
	unsigned long d = ct->status ^ status;

	if (d & IPS_SEEN_REPLY && !(status & IPS_SEEN_REPLY))
		/* SEEN_REPLY bit can only be set */
		return -EBUSY;

	if (d & IPS_ASSURED && !(status & IPS_ASSURED))
		/* ASSURED bit can only be set */
		return -EBUSY;

	/* This check is less strict than ctnetlink_change_status()
	 * because callers often flip IPS_EXPECTED bits when sending
	 * an NFQA_CT attribute to the kernel.  So ignore the
	 * unchangeable bits but do not error out. Also user programs
	 * are allowed to clear the bits that they are allowed to change.
	 */
	__ctnetlink_change_status(ct, status, ~status);
	return 0;
}

static int
ctnetlink_glue_parse_ct(const struct nlattr *cda[], struct nf_conn *ct)
{
	int err;

	if (cda[CTA_TIMEOUT]) {
		err = ctnetlink_change_timeout(ct, cda);
		if (err < 0)
			return err;
	}
	if (cda[CTA_STATUS]) {
		err = ctnetlink_update_status(ct, cda);
		if (err < 0)
			return err;
	}
	if (cda[CTA_HELP]) {
		err = ctnetlink_change_helper(ct, cda);
		if (err < 0)
			return err;
	}
	if (cda[CTA_LABELS]) {
		err = ctnetlink_attach_labels(ct, cda);
		if (err < 0)
			return err;
	}
#if defined(CONFIG_NF_CONNTRACK_MARK)
	if (cda[CTA_MARK]) {
		ctnetlink_change_mark(ct, cda);
	}
#endif
	return 0;
}

static int
ctnetlink_glue_parse(const struct nlattr *attr, struct nf_conn *ct)
{
	struct nlattr *cda[CTA_MAX+1];
	int ret;

	ret = nla_parse_nested_deprecated(cda, CTA_MAX, attr, ct_nla_policy,
					  NULL);
	if (ret < 0)
		return ret;

	return ctnetlink_glue_parse_ct((const struct nlattr **)cda, ct);
}

static int ctnetlink_glue_exp_parse(const struct nlattr * const *cda,
				    const struct nf_conn *ct,
				    struct nf_conntrack_tuple *tuple,
				    struct nf_conntrack_tuple *mask)
{
	int err;

	err = ctnetlink_parse_tuple(cda, tuple, CTA_EXPECT_TUPLE,
				    nf_ct_l3num(ct), NULL);
	if (err < 0)
		return err;

	return ctnetlink_parse_tuple(cda, mask, CTA_EXPECT_MASK,
				     nf_ct_l3num(ct), NULL);
}

static int
ctnetlink_glue_attach_expect(const struct nlattr *attr, struct nf_conn *ct,
			     u32 portid, u32 report)
{
	struct nlattr *cda[CTA_EXPECT_MAX+1];
	struct nf_conntrack_tuple tuple, mask;
	struct nf_conntrack_helper *helper = NULL;
	struct nf_conntrack_expect *exp;
	int err;

	err = nla_parse_nested_deprecated(cda, CTA_EXPECT_MAX, attr,
					  exp_nla_policy, NULL);
	if (err < 0)
		return err;

	err = ctnetlink_glue_exp_parse((const struct nlattr * const *)cda,
				       ct, &tuple, &mask);
	if (err < 0)
		return err;

	if (cda[CTA_EXPECT_HELP_NAME]) {
		const char *helpname = nla_data(cda[CTA_EXPECT_HELP_NAME]);

		helper = __nf_conntrack_helper_find(helpname, nf_ct_l3num(ct),
						    nf_ct_protonum(ct));
		if (helper == NULL)
			return -EOPNOTSUPP;
	}

	exp = ctnetlink_alloc_expect((const struct nlattr * const *)cda, ct,
				     helper, &tuple, &mask);
	if (IS_ERR(exp))
		return PTR_ERR(exp);

	err = nf_ct_expect_related_report(exp, portid, report, 0);
	nf_ct_expect_put(exp);
	return err;
}

static void ctnetlink_glue_seqadj(struct sk_buff *skb, struct nf_conn *ct,
				  enum ip_conntrack_info ctinfo, int diff)
{
	if (!(ct->status & IPS_NAT_MASK))
		return;

	nf_ct_tcp_seqadj_set(skb, ct, ctinfo, diff);
}

static const struct nfnl_ct_hook ctnetlink_glue_hook = {
	.build_size	= ctnetlink_glue_build_size,
	.build		= ctnetlink_glue_build,
	.parse		= ctnetlink_glue_parse,
	.attach_expect	= ctnetlink_glue_attach_expect,
	.seq_adjust	= ctnetlink_glue_seqadj,
};
#endif /* CONFIG_NETFILTER_NETLINK_GLUE_CT */

/***********************************************************************
 * EXPECT
 ***********************************************************************/

static int ctnetlink_exp_dump_tuple(struct sk_buff *skb,
				    const struct nf_conntrack_tuple *tuple,
				    u32 type)
{
	struct nlattr *nest_parms;

	nest_parms = nla_nest_start(skb, type);
	if (!nest_parms)
		goto nla_put_failure;
	if (ctnetlink_dump_tuples(skb, tuple) < 0)
		goto nla_put_failure;
	nla_nest_end(skb, nest_parms);

	return 0;

nla_put_failure:
	return -1;
}

static int ctnetlink_exp_dump_mask(struct sk_buff *skb,
				   const struct nf_conntrack_tuple *tuple,
				   const struct nf_conntrack_tuple_mask *mask)
{
	const struct nf_conntrack_l4proto *l4proto;
	struct nf_conntrack_tuple m;
	struct nlattr *nest_parms;
	int ret;

	memset(&m, 0xFF, sizeof(m));
	memcpy(&m.src.u3, &mask->src.u3, sizeof(m.src.u3));
	m.src.u.all = mask->src.u.all;
	m.src.l3num = tuple->src.l3num;
	m.dst.protonum = tuple->dst.protonum;

	nest_parms = nla_nest_start(skb, CTA_EXPECT_MASK);
	if (!nest_parms)
		goto nla_put_failure;

	rcu_read_lock();
	ret = ctnetlink_dump_tuples_ip(skb, &m);
	if (ret >= 0) {
		l4proto = nf_ct_l4proto_find(tuple->dst.protonum);
		ret = ctnetlink_dump_tuples_proto(skb, &m, l4proto);
	}
	rcu_read_unlock();

	if (unlikely(ret < 0))
		goto nla_put_failure;

	nla_nest_end(skb, nest_parms);

	return 0;

nla_put_failure:
	return -1;
}

static const union nf_inet_addr any_addr;

static __be32 nf_expect_get_id(const struct nf_conntrack_expect *exp)
{
	static siphash_aligned_key_t exp_id_seed;
	unsigned long a, b, c, d;

	net_get_random_once(&exp_id_seed, sizeof(exp_id_seed));

	a = (unsigned long)exp;
	b = (unsigned long)exp->helper;
	c = (unsigned long)exp->master;
	d = (unsigned long)siphash(&exp->tuple, sizeof(exp->tuple), &exp_id_seed);

#ifdef CONFIG_64BIT
	return (__force __be32)siphash_4u64((u64)a, (u64)b, (u64)c, (u64)d, &exp_id_seed);
#else
	return (__force __be32)siphash_4u32((u32)a, (u32)b, (u32)c, (u32)d, &exp_id_seed);
#endif
}

static int
ctnetlink_exp_dump_expect(struct sk_buff *skb,
			  const struct nf_conntrack_expect *exp)
{
	struct nf_conn *master = exp->master;
	long timeout = ((long)exp->timeout.expires - (long)jiffies) / HZ;
	struct nf_conn_help *help;
#if IS_ENABLED(CONFIG_NF_NAT)
	struct nlattr *nest_parms;
	struct nf_conntrack_tuple nat_tuple = {};
#endif
	struct nf_ct_helper_expectfn *expfn;

	if (timeout < 0)
		timeout = 0;

	if (ctnetlink_exp_dump_tuple(skb, &exp->tuple, CTA_EXPECT_TUPLE) < 0)
		goto nla_put_failure;
	if (ctnetlink_exp_dump_mask(skb, &exp->tuple, &exp->mask) < 0)
		goto nla_put_failure;
	if (ctnetlink_exp_dump_tuple(skb,
				 &master->tuplehash[IP_CT_DIR_ORIGINAL].tuple,
				 CTA_EXPECT_MASTER) < 0)
		goto nla_put_failure;

#if IS_ENABLED(CONFIG_NF_NAT)
	if (!nf_inet_addr_cmp(&exp->saved_addr, &any_addr) ||
	    exp->saved_proto.all) {
		nest_parms = nla_nest_start(skb, CTA_EXPECT_NAT);
		if (!nest_parms)
			goto nla_put_failure;

		if (nla_put_be32(skb, CTA_EXPECT_NAT_DIR, htonl(exp->dir)))
			goto nla_put_failure;

		nat_tuple.src.l3num = nf_ct_l3num(master);
		nat_tuple.src.u3 = exp->saved_addr;
		nat_tuple.dst.protonum = nf_ct_protonum(master);
		nat_tuple.src.u = exp->saved_proto;

		if (ctnetlink_exp_dump_tuple(skb, &nat_tuple,
						CTA_EXPECT_NAT_TUPLE) < 0)
	                goto nla_put_failure;
	        nla_nest_end(skb, nest_parms);
	}
#endif
	if (nla_put_be32(skb, CTA_EXPECT_TIMEOUT, htonl(timeout)) ||
	    nla_put_be32(skb, CTA_EXPECT_ID, nf_expect_get_id(exp)) ||
	    nla_put_be32(skb, CTA_EXPECT_FLAGS, htonl(exp->flags)) ||
	    nla_put_be32(skb, CTA_EXPECT_CLASS, htonl(exp->class)))
		goto nla_put_failure;
	help = nfct_help(master);
	if (help) {
		struct nf_conntrack_helper *helper;

		helper = rcu_dereference(help->helper);
		if (helper &&
		    nla_put_string(skb, CTA_EXPECT_HELP_NAME, helper->name))
			goto nla_put_failure;
	}
	expfn = nf_ct_helper_expectfn_find_by_symbol(exp->expectfn);
	if (expfn != NULL &&
	    nla_put_string(skb, CTA_EXPECT_FN, expfn->name))
		goto nla_put_failure;

	return 0;

nla_put_failure:
	return -1;
}

static int
ctnetlink_exp_fill_info(struct sk_buff *skb, u32 portid, u32 seq,
			int event, const struct nf_conntrack_expect *exp)
{
	struct nlmsghdr *nlh;
	unsigned int flags = portid ? NLM_F_MULTI : 0;

	event = nfnl_msg_type(NFNL_SUBSYS_CTNETLINK_EXP, event);
	nlh = nfnl_msg_put(skb, portid, seq, event, flags,
			   exp->tuple.src.l3num, NFNETLINK_V0, 0);
	if (!nlh)
		goto nlmsg_failure;

	if (ctnetlink_exp_dump_expect(skb, exp) < 0)
		goto nla_put_failure;

	nlmsg_end(skb, nlh);
	return skb->len;

nlmsg_failure:
nla_put_failure:
	nlmsg_cancel(skb, nlh);
	return -1;
}

#ifdef CONFIG_NF_CONNTRACK_EVENTS
static int
ctnetlink_expect_event(unsigned int events, const struct nf_exp_event *item)
{
	struct nf_conntrack_expect *exp = item->exp;
	struct net *net = nf_ct_exp_net(exp);
	struct nlmsghdr *nlh;
	struct sk_buff *skb;
	unsigned int type, group;
	int flags = 0;

	if (events & (1 << IPEXP_DESTROY)) {
		type = IPCTNL_MSG_EXP_DELETE;
		group = NFNLGRP_CONNTRACK_EXP_DESTROY;
	} else if (events & (1 << IPEXP_NEW)) {
		type = IPCTNL_MSG_EXP_NEW;
		flags = NLM_F_CREATE|NLM_F_EXCL;
		group = NFNLGRP_CONNTRACK_EXP_NEW;
	} else
		return 0;

	if (!item->report && !nfnetlink_has_listeners(net, group))
		return 0;

	skb = nlmsg_new(NLMSG_DEFAULT_SIZE, GFP_ATOMIC);
	if (skb == NULL)
		goto errout;

	type = nfnl_msg_type(NFNL_SUBSYS_CTNETLINK_EXP, type);
	nlh = nfnl_msg_put(skb, item->portid, 0, type, flags,
			   exp->tuple.src.l3num, NFNETLINK_V0, 0);
	if (!nlh)
		goto nlmsg_failure;

	if (ctnetlink_exp_dump_expect(skb, exp) < 0)
		goto nla_put_failure;

	nlmsg_end(skb, nlh);
	nfnetlink_send(skb, net, item->portid, group, item->report, GFP_ATOMIC);
	return 0;

nla_put_failure:
	nlmsg_cancel(skb, nlh);
nlmsg_failure:
	kfree_skb(skb);
errout:
	nfnetlink_set_err(net, 0, 0, -ENOBUFS);
	return 0;
}
#endif
static int ctnetlink_exp_done(struct netlink_callback *cb)
{
	if (cb->args[1])
		nf_ct_expect_put((struct nf_conntrack_expect *)cb->args[1]);
	return 0;
}

static int
ctnetlink_exp_dump_table(struct sk_buff *skb, struct netlink_callback *cb)
{
	struct net *net = sock_net(skb->sk);
	struct nf_conntrack_expect *exp, *last;
	struct nfgenmsg *nfmsg = nlmsg_data(cb->nlh);
	u_int8_t l3proto = nfmsg->nfgen_family;

	rcu_read_lock();
	last = (struct nf_conntrack_expect *)cb->args[1];
	for (; cb->args[0] < nf_ct_expect_hsize; cb->args[0]++) {
restart:
		hlist_for_each_entry_rcu(exp, &nf_ct_expect_hash[cb->args[0]],
					 hnode) {
			if (l3proto && exp->tuple.src.l3num != l3proto)
				continue;

			if (!net_eq(nf_ct_net(exp->master), net))
				continue;

			if (cb->args[1]) {
				if (exp != last)
					continue;
				cb->args[1] = 0;
			}
			if (ctnetlink_exp_fill_info(skb,
						    NETLINK_CB(cb->skb).portid,
						    cb->nlh->nlmsg_seq,
						    IPCTNL_MSG_EXP_NEW,
						    exp) < 0) {
				if (!refcount_inc_not_zero(&exp->use))
					continue;
				cb->args[1] = (unsigned long)exp;
				goto out;
			}
		}
		if (cb->args[1]) {
			cb->args[1] = 0;
			goto restart;
		}
	}
out:
	rcu_read_unlock();
	if (last)
		nf_ct_expect_put(last);

	return skb->len;
}

static int
ctnetlink_exp_ct_dump_table(struct sk_buff *skb, struct netlink_callback *cb)
{
	struct nf_conntrack_expect *exp, *last;
	struct nfgenmsg *nfmsg = nlmsg_data(cb->nlh);
	struct nf_conn *ct = cb->data;
	struct nf_conn_help *help = nfct_help(ct);
	u_int8_t l3proto = nfmsg->nfgen_family;

	if (cb->args[0])
		return 0;

	rcu_read_lock();
	last = (struct nf_conntrack_expect *)cb->args[1];
restart:
	hlist_for_each_entry_rcu(exp, &help->expectations, lnode) {
		if (l3proto && exp->tuple.src.l3num != l3proto)
			continue;
		if (cb->args[1]) {
			if (exp != last)
				continue;
			cb->args[1] = 0;
		}
		if (ctnetlink_exp_fill_info(skb, NETLINK_CB(cb->skb).portid,
					    cb->nlh->nlmsg_seq,
					    IPCTNL_MSG_EXP_NEW,
					    exp) < 0) {
			if (!refcount_inc_not_zero(&exp->use))
				continue;
			cb->args[1] = (unsigned long)exp;
			goto out;
		}
	}
	if (cb->args[1]) {
		cb->args[1] = 0;
		goto restart;
	}
	cb->args[0] = 1;
out:
	rcu_read_unlock();
	if (last)
		nf_ct_expect_put(last);

	return skb->len;
}

static int ctnetlink_dump_exp_ct(struct net *net, struct sock *ctnl,
				 struct sk_buff *skb,
				 const struct nlmsghdr *nlh,
				 const struct nlattr * const cda[],
				 struct netlink_ext_ack *extack)
{
	int err;
	struct nfgenmsg *nfmsg = nlmsg_data(nlh);
	u_int8_t u3 = nfmsg->nfgen_family;
	struct nf_conntrack_tuple tuple;
	struct nf_conntrack_tuple_hash *h;
	struct nf_conn *ct;
	struct nf_conntrack_zone zone;
	struct netlink_dump_control c = {
		.dump = ctnetlink_exp_ct_dump_table,
		.done = ctnetlink_exp_done,
	};

	err = ctnetlink_parse_tuple(cda, &tuple, CTA_EXPECT_MASTER,
				    u3, NULL);
	if (err < 0)
		return err;

	err = ctnetlink_parse_zone(cda[CTA_EXPECT_ZONE], &zone);
	if (err < 0)
		return err;

	h = nf_conntrack_find_get(net, &zone, &tuple);
	if (!h)
		return -ENOENT;

	ct = nf_ct_tuplehash_to_ctrack(h);
	/* No expectation linked to this connection tracking. */
	if (!nfct_help(ct)) {
		nf_ct_put(ct);
		return 0;
	}

	c.data = ct;

	err = netlink_dump_start(ctnl, skb, nlh, &c);
	nf_ct_put(ct);

	return err;
}

static int ctnetlink_get_expect(struct sk_buff *skb,
				const struct nfnl_info *info,
				const struct nlattr * const cda[])
{
	u_int8_t u3 = info->nfmsg->nfgen_family;
	struct nf_conntrack_tuple tuple;
	struct nf_conntrack_expect *exp;
	struct nf_conntrack_zone zone;
	struct sk_buff *skb2;
	int err;

	if (info->nlh->nlmsg_flags & NLM_F_DUMP) {
		if (cda[CTA_EXPECT_MASTER])
			return ctnetlink_dump_exp_ct(info->net, info->sk, skb,
						     info->nlh, cda,
						     info->extack);
		else {
			struct netlink_dump_control c = {
				.dump = ctnetlink_exp_dump_table,
				.done = ctnetlink_exp_done,
			};
			return netlink_dump_start(info->sk, skb, info->nlh, &c);
		}
	}

	err = ctnetlink_parse_zone(cda[CTA_EXPECT_ZONE], &zone);
	if (err < 0)
		return err;

	if (cda[CTA_EXPECT_TUPLE])
		err = ctnetlink_parse_tuple(cda, &tuple, CTA_EXPECT_TUPLE,
					    u3, NULL);
	else if (cda[CTA_EXPECT_MASTER])
		err = ctnetlink_parse_tuple(cda, &tuple, CTA_EXPECT_MASTER,
					    u3, NULL);
	else
		return -EINVAL;

	if (err < 0)
		return err;

	exp = nf_ct_expect_find_get(info->net, &zone, &tuple);
	if (!exp)
		return -ENOENT;

	if (cda[CTA_EXPECT_ID]) {
		__be32 id = nla_get_be32(cda[CTA_EXPECT_ID]);

		if (id != nf_expect_get_id(exp)) {
			nf_ct_expect_put(exp);
			return -ENOENT;
		}
	}

	skb2 = nlmsg_new(NLMSG_DEFAULT_SIZE, GFP_KERNEL);
	if (!skb2) {
		nf_ct_expect_put(exp);
		return -ENOMEM;
	}

	rcu_read_lock();
	err = ctnetlink_exp_fill_info(skb2, NETLINK_CB(skb).portid,
				      info->nlh->nlmsg_seq, IPCTNL_MSG_EXP_NEW,
				      exp);
	rcu_read_unlock();
	nf_ct_expect_put(exp);
	if (err <= 0) {
		kfree_skb(skb2);
		return -ENOMEM;
	}

	return nfnetlink_unicast(skb2, info->net, NETLINK_CB(skb).portid);
}

static bool expect_iter_name(struct nf_conntrack_expect *exp, void *data)
{
	const struct nf_conn_help *m_help;
	const char *name = data;

	m_help = nfct_help(exp->master);

	return strcmp(m_help->helper->name, name) == 0;
}

static bool expect_iter_all(struct nf_conntrack_expect *exp, void *data)
{
	return true;
}

/*期待删除*/
static int ctnetlink_del_expect(struct sk_buff *skb,
				const struct nfnl_info *info,
				const struct nlattr * const cda[])
{
	u_int8_t u3 = info->nfmsg->nfgen_family;
	struct nf_conntrack_expect *exp;
	struct nf_conntrack_tuple tuple;
	struct nf_conntrack_zone zone;
	int err;

	if (cda[CTA_EXPECT_TUPLE]) {
		/* delete a single expect by tuple */
		err = ctnetlink_parse_zone(cda[CTA_EXPECT_ZONE], &zone);
		if (err < 0)
			return err;

		err = ctnetlink_parse_tuple(cda, &tuple, CTA_EXPECT_TUPLE,
					    u3, NULL);
		if (err < 0)
			return err;

		/* bump usage count to 2 */
		/*通过zone,tuple查找指定的期待*/
		exp = nf_ct_expect_find_get(info->net, &zone, &tuple);
		if (!exp)
			return -ENOENT;

		/*如指明期待id,且id不相等，则返回删除失败*/
		if (cda[CTA_EXPECT_ID]) {
			__be32 id = nla_get_be32(cda[CTA_EXPECT_ID]);
			if (ntohl(id) != (u32)(unsigned long)exp) {
				nf_ct_expect_put(exp);
				return -ENOENT;
			}
		}

		/* after list removal, usage count == 1 */
		spin_lock_bh(&nf_conntrack_expect_lock);
		if (del_timer(&exp->timeout)) {
			nf_ct_unlink_expect_report(exp, NETLINK_CB(skb).portid,
						   nlmsg_report(info->nlh));
			nf_ct_expect_put(exp);
		}
		spin_unlock_bh(&nf_conntrack_expect_lock);
		/* have to put what we 'get' above.
		 * after this line usage count == 0 */
		nf_ct_expect_put(exp);
	} else if (cda[CTA_EXPECT_HELP_NAME]) {
		char *name = nla_data(cda[CTA_EXPECT_HELP_NAME]);

		nf_ct_expect_iterate_net(info->net, expect_iter_name, name,
					 NETLINK_CB(skb).portid,
					 nlmsg_report(info->nlh));
	} else {
		/* This basically means we have to flush everything*/
		nf_ct_expect_iterate_net(info->net, expect_iter_all, NULL,
					 NETLINK_CB(skb).portid,
					 nlmsg_report(info->nlh));
	}

	return 0;
}
static int
ctnetlink_change_expect(struct nf_conntrack_expect *x,
			const struct nlattr * const cda[])
{
	if (cda[CTA_EXPECT_TIMEOUT]) {
		if (!del_timer(&x->timeout))
			return -ETIME;

		x->timeout.expires = jiffies +
			ntohl(nla_get_be32(cda[CTA_EXPECT_TIMEOUT])) * HZ;
		add_timer(&x->timeout);
	}
	return 0;
}

static const struct nla_policy exp_nat_nla_policy[CTA_EXPECT_NAT_MAX+1] = {
	[CTA_EXPECT_NAT_DIR]	= { .type = NLA_U32 },
	[CTA_EXPECT_NAT_TUPLE]	= { .type = NLA_NESTED },
};

static int
ctnetlink_parse_expect_nat(const struct nlattr *attr,
			   struct nf_conntrack_expect *exp,
			   u_int8_t u3)
{
#if IS_ENABLED(CONFIG_NF_NAT)
	struct nlattr *tb[CTA_EXPECT_NAT_MAX+1];
	struct nf_conntrack_tuple nat_tuple = {};
	int err;

	err = nla_parse_nested_deprecated(tb, CTA_EXPECT_NAT_MAX, attr,
					  exp_nat_nla_policy, NULL);
	if (err < 0)
		return err;

	if (!tb[CTA_EXPECT_NAT_DIR] || !tb[CTA_EXPECT_NAT_TUPLE])
		return -EINVAL;

	err = ctnetlink_parse_tuple((const struct nlattr * const *)tb,
				    &nat_tuple, CTA_EXPECT_NAT_TUPLE,
				    u3, NULL);
	if (err < 0)
		return err;

	exp->saved_addr = nat_tuple.src.u3;
	exp->saved_proto = nat_tuple.src.u;
	exp->dir = ntohl(nla_get_be32(tb[CTA_EXPECT_NAT_DIR]));

	return 0;
#else
	return -EOPNOTSUPP;
#endif
}

static struct nf_conntrack_expect *
ctnetlink_alloc_expect(const struct nlattr * const cda[], struct nf_conn *ct,
		       struct nf_conntrack_helper *helper,
		       struct nf_conntrack_tuple *tuple,
		       struct nf_conntrack_tuple *mask)
{
	u_int32_t class = 0;
	struct nf_conntrack_expect *exp;
	struct nf_conn_help *help;
	int err;

	help = nfct_help(ct);
	if (!help)
		return ERR_PTR(-EOPNOTSUPP);

	if (cda[CTA_EXPECT_CLASS] && helper) {
		class = ntohl(nla_get_be32(cda[CTA_EXPECT_CLASS]));
		if (class > helper->expect_class_max)
			return ERR_PTR(-EINVAL);
	}
	exp = nf_ct_expect_alloc(ct);
	if (!exp)
		return ERR_PTR(-ENOMEM);

	if (cda[CTA_EXPECT_FLAGS]) {
		exp->flags = ntohl(nla_get_be32(cda[CTA_EXPECT_FLAGS]));
		exp->flags &= ~NF_CT_EXPECT_USERSPACE;
	} else {
		exp->flags = 0;
	}
	if (cda[CTA_EXPECT_FN]) {
		const char *name = nla_data(cda[CTA_EXPECT_FN]);
		struct nf_ct_helper_expectfn *expfn;

		expfn = nf_ct_helper_expectfn_find_by_name(name);
		if (expfn == NULL) {
			err = -EINVAL;
			goto err_out;
		}
		exp->expectfn = expfn->expectfn;
	} else
		exp->expectfn = NULL;

	exp->class = class;
	exp->master = ct;
	exp->helper = helper;
	exp->tuple = *tuple;
	exp->mask.src.u3 = mask->src.u3;
	exp->mask.src.u.all = mask->src.u.all;

	if (cda[CTA_EXPECT_NAT]) {
		err = ctnetlink_parse_expect_nat(cda[CTA_EXPECT_NAT],
						 exp, nf_ct_l3num(ct));
		if (err < 0)
			goto err_out;
	}
	return exp;
err_out:
	nf_ct_expect_put(exp);
	return ERR_PTR(err);
}

static int
ctnetlink_create_expect(struct net *net,
			const struct nf_conntrack_zone *zone,
			const struct nlattr * const cda[],
			u_int8_t u3, u32 portid, int report)
{
	struct nf_conntrack_tuple tuple, mask, master_tuple;
	struct nf_conntrack_tuple_hash *h = NULL;
	struct nf_conntrack_helper *helper = NULL;
	struct nf_conntrack_expect *exp;
	struct nf_conn *ct;
	int err;

	/* caller guarantees that those three CTA_EXPECT_* exist */
	err = ctnetlink_parse_tuple(cda, &tuple, CTA_EXPECT_TUPLE,
				    u3, NULL);
	if (err < 0)
		return err;
	err = ctnetlink_parse_tuple(cda, &mask, CTA_EXPECT_MASK,
				    u3, NULL);
	if (err < 0)
		return err;
	err = ctnetlink_parse_tuple(cda, &master_tuple, CTA_EXPECT_MASTER,
				    u3, NULL);
	if (err < 0)
		return err;

	/* Look for master conntrack of this expectation */
	h = nf_conntrack_find_get(net, zone, &master_tuple);
	if (!h)
		return -ENOENT;
	ct = nf_ct_tuplehash_to_ctrack(h);

	rcu_read_lock();
	if (cda[CTA_EXPECT_HELP_NAME]) {
		const char *helpname = nla_data(cda[CTA_EXPECT_HELP_NAME]);

		helper = __nf_conntrack_helper_find(helpname, u3,
						    nf_ct_protonum(ct));
		if (helper == NULL) {
			rcu_read_unlock();
#ifdef CONFIG_MODULES
			if (request_module("nfct-helper-%s", helpname) < 0) {
				err = -EOPNOTSUPP;
				goto err_ct;
			}
			rcu_read_lock();
			helper = __nf_conntrack_helper_find(helpname, u3,
							    nf_ct_protonum(ct));
			if (helper) {
				err = -EAGAIN;
				goto err_rcu;
			}
			rcu_read_unlock();
#endif
			err = -EOPNOTSUPP;
			goto err_ct;
		}
	}

	exp = ctnetlink_alloc_expect(cda, ct, helper, &tuple, &mask);
	if (IS_ERR(exp)) {
		err = PTR_ERR(exp);
		goto err_rcu;
	}

	err = nf_ct_expect_related_report(exp, portid, report, 0);
	nf_ct_expect_put(exp);
err_rcu:
	rcu_read_unlock();
err_ct:
	nf_ct_put(ct);
	return err;
}

static int ctnetlink_new_expect(struct sk_buff *skb,
				const struct nfnl_info *info,
				const struct nlattr * const cda[])
{
	u_int8_t u3 = info->nfmsg->nfgen_family;
	struct nf_conntrack_tuple tuple;
	struct nf_conntrack_expect *exp;
	struct nf_conntrack_zone zone;
	int err;

	if (!cda[CTA_EXPECT_TUPLE]
	    || !cda[CTA_EXPECT_MASK]
	    || !cda[CTA_EXPECT_MASTER])
		return -EINVAL;

	err = ctnetlink_parse_zone(cda[CTA_EXPECT_ZONE], &zone);
	if (err < 0)
		return err;

	err = ctnetlink_parse_tuple(cda, &tuple, CTA_EXPECT_TUPLE,
				    u3, NULL);
	if (err < 0)
		return err;

	spin_lock_bh(&nf_conntrack_expect_lock);
	exp = __nf_ct_expect_find(info->net, &zone, &tuple);
	if (!exp) {
	    /*指定的期待不存在，这里创建它*/
		spin_unlock_bh(&nf_conntrack_expect_lock);
		err = -ENOENT;
		if (info->nlh->nlmsg_flags & NLM_F_CREATE) {
			err = ctnetlink_create_expect(info->net, &zone, cda, u3,
						      NETLINK_CB(skb).portid,
						      nlmsg_report(info->nlh));
		}
		return err;
	}

	err = -EEXIST;
	if (!(info->nlh->nlmsg_flags & NLM_F_EXCL))
		err = ctnetlink_change_expect(exp, cda);
	spin_unlock_bh(&nf_conntrack_expect_lock);

	return err;
}

static int
ctnetlink_exp_stat_fill_info(struct sk_buff *skb, u32 portid, u32 seq, int cpu,
			     const struct ip_conntrack_stat *st)
{
	struct nlmsghdr *nlh;
	unsigned int flags = portid ? NLM_F_MULTI : 0, event;

	event = nfnl_msg_type(NFNL_SUBSYS_CTNETLINK,
			      IPCTNL_MSG_EXP_GET_STATS_CPU);
	nlh = nfnl_msg_put(skb, portid, seq, event, flags, AF_UNSPEC,
			   NFNETLINK_V0, htons(cpu));
	if (!nlh)
		goto nlmsg_failure;

	if (nla_put_be32(skb, CTA_STATS_EXP_NEW, htonl(st->expect_new)) ||
	    nla_put_be32(skb, CTA_STATS_EXP_CREATE, htonl(st->expect_create)) ||
	    nla_put_be32(skb, CTA_STATS_EXP_DELETE, htonl(st->expect_delete)))
		goto nla_put_failure;

	nlmsg_end(skb, nlh);
	return skb->len;

nla_put_failure:
nlmsg_failure:
	nlmsg_cancel(skb, nlh);
	return -1;
}

static int
ctnetlink_exp_stat_cpu_dump(struct sk_buff *skb, struct netlink_callback *cb)
{
	int cpu;
	struct net *net = sock_net(skb->sk);

	if (cb->args[0] == nr_cpu_ids)
		return 0;

	for (cpu = cb->args[0]; cpu < nr_cpu_ids; cpu++) {
		const struct ip_conntrack_stat *st;

		if (!cpu_possible(cpu))
			continue;

		st = per_cpu_ptr(net->ct.stat, cpu);
		if (ctnetlink_exp_stat_fill_info(skb, NETLINK_CB(cb->skb).portid,
						 cb->nlh->nlmsg_seq,
						 cpu, st) < 0)
			break;
	}
	cb->args[0] = cpu;

	return skb->len;
}

static int ctnetlink_stat_exp_cpu(struct sk_buff *skb,
				  const struct nfnl_info *info,
				  const struct nlattr * const cda[])
{
	if (info->nlh->nlmsg_flags & NLM_F_DUMP) {
		struct netlink_dump_control c = {
			.dump = ctnetlink_exp_stat_cpu_dump,
		};
		return netlink_dump_start(info->sk, skb, info->nlh, &c);
	}

	return 0;
}

#ifdef CONFIG_NF_CONNTRACK_EVENTS
static struct nf_ct_event_notifier ctnl_notifier = {
	.ct_event = ctnetlink_conntrack_event,
	.exp_event = ctnetlink_expect_event,
};
#endif

static const struct nfnl_callback ctnl_cb[IPCTNL_MSG_MAX] = {
	[IPCTNL_MSG_CT_NEW]	= {
		.call		= ctnetlink_new_conntrack,
		.type		= NFNL_CB_MUTEX,
		.attr_count	= CTA_MAX,
		.policy		= ct_nla_policy
	},
	/*显示指定ct/dump满足要求的ct*/
	[IPCTNL_MSG_CT_GET]	= {
		.call		= ctnetlink_get_conntrack,
		.type		= NFNL_CB_MUTEX,
		.attr_count	= CTA_MAX,
		.policy		= ct_nla_policy
	},
	[IPCTNL_MSG_CT_DELETE]	= {
		.call		= ctnetlink_del_conntrack,
		.type		= NFNL_CB_MUTEX,
		.attr_count	= CTA_MAX,
		.policy		= ct_nla_policy
	},
	[IPCTNL_MSG_CT_GET_CTRZERO] = {
		.call		= ctnetlink_get_conntrack,
		.type		= NFNL_CB_MUTEX,
		.attr_count	= CTA_MAX,
		.policy		= ct_nla_policy
	},
	[IPCTNL_MSG_CT_GET_STATS_CPU] = {
		.call		= ctnetlink_stat_ct_cpu,
		.type		= NFNL_CB_MUTEX,
	},
	[IPCTNL_MSG_CT_GET_STATS] = {
		.call		= ctnetlink_stat_ct,
		.type		= NFNL_CB_MUTEX,
	},
	/*dump ct的dying链表*/
	[IPCTNL_MSG_CT_GET_DYING] = {
		.call		= ctnetlink_get_ct_dying,
		.type		= NFNL_CB_MUTEX,
	},
	/*dump ct的unconfirmed链表*/
	[IPCTNL_MSG_CT_GET_UNCONFIRMED]	= {
		.call		= ctnetlink_get_ct_unconfirmed,
		.type		= NFNL_CB_MUTEX,
	},
};

static const struct nfnl_callback ctnl_exp_cb[IPCTNL_MSG_EXP_MAX] = {
	[IPCTNL_MSG_EXP_GET] = {
		.call		= ctnetlink_get_expect,
		.type		= NFNL_CB_MUTEX,
		.attr_count	= CTA_EXPECT_MAX,
		.policy		= exp_nla_policy
	},
	[IPCTNL_MSG_EXP_NEW] = {
		.call		= ctnetlink_new_expect,
		.type		= NFNL_CB_MUTEX,
		.attr_count	= CTA_EXPECT_MAX,
		.policy		= exp_nla_policy
	},
	[IPCTNL_MSG_EXP_DELETE] = {
		.call		= ctnetlink_del_expect,
		.type		= NFNL_CB_MUTEX,
		.attr_count	= CTA_EXPECT_MAX,
		.policy		= exp_nla_policy
	},
	[IPCTNL_MSG_EXP_GET_STATS_CPU] = {
		.call		= ctnetlink_stat_exp_cpu,
		.type		= NFNL_CB_MUTEX,
	},
};

/*conntrack子系统*/
static const struct nfnetlink_subsystem ctnl_subsys = {
	.name				= "conntrack",
	.subsys_id			= NFNL_SUBSYS_CTNETLINK,
	.cb_count			= IPCTNL_MSG_MAX,
	.cb				= ctnl_cb,
};

static const struct nfnetlink_subsystem ctnl_exp_subsys = {
	.name				= "conntrack_expect",
	.subsys_id			= NFNL_SUBSYS_CTNETLINK_EXP,
	.cb_count			= IPCTNL_MSG_EXP_MAX,
	.cb				= ctnl_exp_cb,
};

MODULE_ALIAS("ip_conntrack_netlink");
MODULE_ALIAS_NFNL_SUBSYS(NFNL_SUBSYS_CTNETLINK);
MODULE_ALIAS_NFNL_SUBSYS(NFNL_SUBSYS_CTNETLINK_EXP);

static int __net_init ctnetlink_net_init(struct net *net)
{
#ifdef CONFIG_NF_CONNTRACK_EVENTS
	nf_conntrack_register_notifier(net, &ctnl_notifier);
#endif
	return 0;
}

static void ctnetlink_net_pre_exit(struct net *net)
{
#ifdef CONFIG_NF_CONNTRACK_EVENTS
	nf_conntrack_unregister_notifier(net);
#endif
}

static struct pernet_operations ctnetlink_net_ops = {
	.init		= ctnetlink_net_init,
	.pre_exit	= ctnetlink_net_pre_exit,
};

static int __init ctnetlink_init(void)
{
	int ret;

<<<<<<< HEAD
	//注册ct子系统
=======
	BUILD_BUG_ON(sizeof(struct ctnetlink_list_dump_ctx) > sizeof_field(struct netlink_callback, ctx));

>>>>>>> 028192fe
	ret = nfnetlink_subsys_register(&ctnl_subsys);
	if (ret < 0) {
		pr_err("ctnetlink_init: cannot register with nfnetlink.\n");
		goto err_out;
	}

	//注册ct 期待子系统
	ret = nfnetlink_subsys_register(&ctnl_exp_subsys);
	if (ret < 0) {
		pr_err("ctnetlink_init: cannot register exp with nfnetlink.\n");
		goto err_unreg_subsys;
	}

	ret = register_pernet_subsys(&ctnetlink_net_ops);
	if (ret < 0) {
		pr_err("ctnetlink_init: cannot register pernet operations\n");
		goto err_unreg_exp_subsys;
	}
#ifdef CONFIG_NETFILTER_NETLINK_GLUE_CT
	/* setup interaction between nf_queue and nf_conntrack_netlink. */
	RCU_INIT_POINTER(nfnl_ct_hook, &ctnetlink_glue_hook);
#endif
	return 0;

err_unreg_exp_subsys:
	nfnetlink_subsys_unregister(&ctnl_exp_subsys);
err_unreg_subsys:
	nfnetlink_subsys_unregister(&ctnl_subsys);
err_out:
	return ret;
}

static void __exit ctnetlink_exit(void)
{
	unregister_pernet_subsys(&ctnetlink_net_ops);
	nfnetlink_subsys_unregister(&ctnl_exp_subsys);
	nfnetlink_subsys_unregister(&ctnl_subsys);
#ifdef CONFIG_NETFILTER_NETLINK_GLUE_CT
	RCU_INIT_POINTER(nfnl_ct_hook, NULL);
#endif
	synchronize_rcu();
}

module_init(ctnetlink_init);
module_exit(ctnetlink_exit);<|MERGE_RESOLUTION|>--- conflicted
+++ resolved
@@ -1216,14 +1216,7 @@
 		/*遍历全局conntrack hash表的cb->args[0]号桶*/
 		hlist_nulls_for_each_entry(h, n, &nf_conntrack_hash[cb->args[0]],
 					   hnnode) {
-<<<<<<< HEAD
-			if (NF_CT_DIRECTION(h) != IP_CT_DIR_ORIGINAL)
-			    /*跳过非源方向的ct*/
-				continue;
-
 			/*取h对应的ct*/
-=======
->>>>>>> 028192fe
 			ct = nf_ct_tuplehash_to_ctrack(h);
 			if (nf_ct_is_expired(ct)) {
 				if (i < ARRAY_SIZE(nf_ct_evict) &&
@@ -1236,13 +1229,10 @@
 			if (!net_eq(net, nf_ct_net(ct)))
 				continue;
 
-<<<<<<< HEAD
-			/*跳到上次dump的位置*/
-=======
 			if (NF_CT_DIRECTION(h) != IP_CT_DIR_ORIGINAL)
 				continue;
 
->>>>>>> 028192fe
+			/*跳到上次dump的位置*/
 			if (cb->args[1]) {
 				if (ct != last)
 					continue;
@@ -1771,12 +1761,8 @@
 
 	last = ctx->last;
 
-<<<<<<< HEAD
 	/*遍历每个cpu上的list进行ct dump*/
-	for (cpu = cb->args[0]; cpu < nr_cpu_ids; cpu++) {
-=======
 	for (cpu = ctx->cpu; cpu < nr_cpu_ids; cpu++) {
->>>>>>> 028192fe
 		struct ct_pcpu *pcpu;
 
 		if (!cpu_possible(cpu))
@@ -1793,13 +1779,8 @@
 			if (l3proto && nf_ct_l3num(ct) != l3proto)
 			    /*忽略掉l3协议不相等的ct*/
 				continue;
-<<<<<<< HEAD
-
 			/*跳转到上次遍历位置*/
-			if (cb->args[1]) {
-=======
 			if (ctx->last) {
->>>>>>> 028192fe
 				if (ct != last)
 					continue;
 				ctx->last = NULL;
@@ -3958,12 +3939,9 @@
 {
 	int ret;
 
-<<<<<<< HEAD
+	BUILD_BUG_ON(sizeof(struct ctnetlink_list_dump_ctx) > sizeof_field(struct netlink_callback, ctx));
+
 	//注册ct子系统
-=======
-	BUILD_BUG_ON(sizeof(struct ctnetlink_list_dump_ctx) > sizeof_field(struct netlink_callback, ctx));
-
->>>>>>> 028192fe
 	ret = nfnetlink_subsys_register(&ctnl_subsys);
 	if (ret < 0) {
 		pr_err("ctnetlink_init: cannot register with nfnetlink.\n");
