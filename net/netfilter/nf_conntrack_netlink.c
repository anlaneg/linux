--- conflicted
+++ resolved
@@ -1163,12 +1163,8 @@
 	}
 
 #ifdef CONFIG_NF_CONNTRACK_MARK
-<<<<<<< HEAD
 	/*检查ct->mark中是否有filter要求的bit*/
-	if ((ct->mark & filter->mark.mask) != filter->mark.val)
-=======
 	if ((READ_ONCE(ct->mark) & filter->mark.mask) != filter->mark.val)
->>>>>>> 97ee9d1c
 		goto ignore_entry;
 #endif
 
@@ -1754,9 +1750,6 @@
 	return 0;
 }
 
-<<<<<<< HEAD
-/*通过dying控制dump当前net namespace中的dying/unconfirmed链*/
-=======
 #ifdef CONFIG_NF_CONNTRACK_EVENTS
 static int ctnetlink_dump_one_entry(struct sk_buff *skb,
 				    struct netlink_callback *cb,
@@ -1800,13 +1793,14 @@
 }
 #endif
 
+/*dump ct unconfirmed链表*/
 static int
 ctnetlink_dump_unconfirmed(struct sk_buff *skb, struct netlink_callback *cb)
 {
 	return 0;
 }
 
->>>>>>> 97ee9d1c
+/*通过dying控制dump当前net namespace中的dying/unconfirmed链*/
 static int
 ctnetlink_dump_dying(struct sk_buff *skb, struct netlink_callback *cb)
 {
@@ -1824,43 +1818,17 @@
 
 	ctx->last = NULL;
 
-<<<<<<< HEAD
-	/*遍历每个cpu上的list进行ct dump*/
-	for (cpu = ctx->cpu; cpu < nr_cpu_ids; cpu++) {
-		struct ct_pcpu *pcpu;
-=======
 #ifdef CONFIG_NF_CONNTRACK_EVENTS
 	ecache_net = nf_conn_pernet_ecache(net);
 	spin_lock_bh(&ecache_net->dying_lock);
->>>>>>> 97ee9d1c
 
 	hlist_nulls_for_each_entry(h, n, &ecache_net->dying_list, hnnode) {
 		struct nf_conn *ct;
 		int res;
 
-<<<<<<< HEAD
-		pcpu = per_cpu_ptr(net->ct.pcpu_lists, cpu);
-		spin_lock_bh(&pcpu->lock);
-		/*确定是否需要选择dying链表*/
-		list = dying ? &pcpu->dying : &pcpu->unconfirmed;
-restart:
-        /*遍历list，取list上每个ct元素*/
-		hlist_nulls_for_each_entry(h, n, list, hnnode) {
-			ct = nf_ct_tuplehash_to_ctrack(h);
-			if (l3proto && nf_ct_l3num(ct) != l3proto)
-			    /*忽略掉l3协议不相等的ct*/
-				continue;
-			/*跳转到上次遍历位置*/
-			if (ctx->last) {
-				if (ct != last)
-					continue;
-				ctx->last = NULL;
-			}
-=======
 		ct = nf_ct_tuplehash_to_ctrack(h);
 		if (last && last != ct)
 			continue;
->>>>>>> 97ee9d1c
 
 		res = ctnetlink_dump_one_entry(skb, cb, ct, true);
 		if (res < 0) {
@@ -1881,17 +1849,7 @@
 	return skb->len;
 }
 
-<<<<<<< HEAD
-/*dump ct dring链表*/
-static int
-ctnetlink_dump_dying(struct sk_buff *skb, struct netlink_callback *cb)
-{
-	return ctnetlink_dump_list(skb, cb, true);
-}
-
 /*遍历dump ct dying list*/
-=======
->>>>>>> 97ee9d1c
 static int ctnetlink_get_ct_dying(struct sk_buff *skb,
 				  const struct nfnl_info *info,
 				  const struct nlattr * const cda[])
@@ -1907,17 +1865,7 @@
 	return -EOPNOTSUPP;
 }
 
-<<<<<<< HEAD
-/*dump ct unconfirmed链表*/
-static int
-ctnetlink_dump_unconfirmed(struct sk_buff *skb, struct netlink_callback *cb)
-{
-	return ctnetlink_dump_list(skb, cb, false);
-}
-
 /*遍历dump ct unconfirmed list*/
-=======
->>>>>>> 97ee9d1c
 static int ctnetlink_get_ct_unconfirmed(struct sk_buff *skb,
 					const struct nfnl_info *info,
 					const struct nlattr * const cda[])
