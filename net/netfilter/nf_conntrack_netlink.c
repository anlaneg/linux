--- conflicted
+++ resolved
@@ -1527,18 +1527,10 @@
 	return 0;
 }
 
-<<<<<<< HEAD
 /*通过netlink消息删除contrack*/
-static int ctnetlink_del_conntrack(struct net *net, struct sock *ctnl,
-				   struct sk_buff *skb,
-				   const struct nlmsghdr *nlh,
-				   const struct nlattr * const cda[],
-				   struct netlink_ext_ack *extack)
-=======
 static int ctnetlink_del_conntrack(struct sk_buff *skb,
 				   const struct nfnl_info *info,
 				   const struct nlattr * const cda[])
->>>>>>> 40226a3d
 {
 	u8 family = info->nfmsg->nfgen_family;
 	struct nf_conntrack_tuple_hash *h;
@@ -1568,12 +1560,8 @@
 	if (err < 0)
 		return err;
 
-<<<<<<< HEAD
 	/*通过tuple获取conntrack*/
-	h = nf_conntrack_find_get(net, &zone, &tuple);
-=======
 	h = nf_conntrack_find_get(info->net, &zone, &tuple);
->>>>>>> 40226a3d
 	if (!h)
 		return -ENOENT;
 
@@ -1594,29 +1582,17 @@
 		}
 	}
 
-<<<<<<< HEAD
 	/*执行ct的删除*/
-	nf_ct_delete(ct, NETLINK_CB(skb).portid, nlmsg_report(nlh));
-=======
 	nf_ct_delete(ct, NETLINK_CB(skb).portid, nlmsg_report(info->nlh));
->>>>>>> 40226a3d
 	nf_ct_put(ct);
 
 	return 0;
 }
 
-<<<<<<< HEAD
 /*给定zone,元组返回ct*/
-static int ctnetlink_get_conntrack(struct net *net, struct sock *ctnl,
-				   struct sk_buff *skb,
-				   const struct nlmsghdr *nlh,
-				   const struct nlattr * const cda[],
-				   struct netlink_ext_ack *extack)
-=======
 static int ctnetlink_get_conntrack(struct sk_buff *skb,
 				   const struct nfnl_info *info,
 				   const struct nlattr * const cda[])
->>>>>>> 40226a3d
 {
 	u_int8_t u3 = info->nfmsg->nfgen_family;
 	struct nf_conntrack_tuple_hash *h;
@@ -1634,12 +1610,8 @@
 			.data = (void *)cda,
 		};
 
-<<<<<<< HEAD
 		/*执行ct的dump*/
-		return netlink_dump_start(ctnl, skb, nlh, &c);
-=======
 		return netlink_dump_start(info->sk, skb, info->nlh, &c);
->>>>>>> 40226a3d
 	}
 
 	/*按给定参数，查找指定ct*/
@@ -3380,17 +3352,10 @@
 	return true;
 }
 
-<<<<<<< HEAD
 /*期待删除*/
-static int ctnetlink_del_expect(struct net *net, struct sock *ctnl,
-				struct sk_buff *skb, const struct nlmsghdr *nlh,
-				const struct nlattr * const cda[],
-				struct netlink_ext_ack *extack)
-=======
 static int ctnetlink_del_expect(struct sk_buff *skb,
 				const struct nfnl_info *info,
 				const struct nlattr * const cda[])
->>>>>>> 40226a3d
 {
 	u_int8_t u3 = info->nfmsg->nfgen_family;
 	struct nf_conntrack_expect *exp;
@@ -3410,12 +3375,8 @@
 			return err;
 
 		/* bump usage count to 2 */
-<<<<<<< HEAD
 		/*通过zone,tuple查找指定的期待*/
-		exp = nf_ct_expect_find_get(net, &zone, &tuple);
-=======
 		exp = nf_ct_expect_find_get(info->net, &zone, &tuple);
->>>>>>> 40226a3d
 		if (!exp)
 			return -ENOENT;
 
