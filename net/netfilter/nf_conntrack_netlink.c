--- conflicted
+++ resolved
@@ -1153,14 +1153,11 @@
 	    /*协议族不匹配*/
 		goto ignore_entry;
 
-<<<<<<< HEAD
-	/*检查orig方向字段匹配情况*/
-=======
 	if (filter->zone.id != NF_CT_DEFAULT_ZONE_ID &&
 	    !nf_ct_zone_equal_any(ct, &filter->zone))
 		goto ignore_entry;
 
->>>>>>> 9d1694dc
+	/*检查orig方向字段匹配情况*/
 	if (filter->orig_flags) {
 		tuple = nf_ct_tuple(ct, IP_CT_DIR_ORIGINAL);
 		if (!ctnetlink_filter_match_tuple(&filter->orig, tuple,
@@ -1659,15 +1656,6 @@
 
 	ct = nf_ct_tuplehash_to_ctrack(h);
 
-<<<<<<< HEAD
-	/*跳过已经卸载的ct，此处的处理不合理，应触发offload规则移除*/
-	if (test_bit(IPS_OFFLOAD_BIT, &ct->status)) {
-		nf_ct_put(ct);
-		return -EBUSY;
-	}
-
-=======
->>>>>>> 9d1694dc
 	if (cda[CTA_ID]) {
 		__be32 id = nla_get_be32(cda[CTA_ID]);
 
