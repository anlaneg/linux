// SPDX-License-Identifier: GPL-2.0-only
/*
 * (C) 2012-2013 by Pablo Neira Ayuso <pablo@netfilter.org>
 *
 * This software has been sponsored by Sophos Astaro <http://www.sophos.com>
 */

#include <linux/kernel.h>
#include <linux/init.h>
#include <linux/module.h>
#include <linux/netlink.h>
#include <linux/netfilter.h>
#include <linux/netfilter/nfnetlink.h>
#include <linux/netfilter/nf_tables.h>
#include <linux/netfilter/nf_tables_compat.h>
#include <linux/netfilter/x_tables.h>
#include <linux/netfilter_ipv4/ip_tables.h>
#include <linux/netfilter_ipv6/ip6_tables.h>
#include <linux/netfilter_bridge/ebtables.h>
#include <linux/netfilter_arp/arp_tables.h>
#include <net/netfilter/nf_tables.h>

/* Used for matches where *info is larger than X byte */
#define NFT_MATCH_LARGE_THRESH	192

struct nft_xt_match_priv {
	void *info;
};

static int nft_compat_chain_validate_dependency(const struct nft_ctx *ctx,
						const char *tablename)
{
	enum nft_chain_types type = NFT_CHAIN_T_DEFAULT;
	const struct nft_chain *chain = ctx->chain;
	const struct nft_base_chain *basechain;

	if (!tablename ||
	    !nft_is_base_chain(chain))
		return 0;

	basechain = nft_base_chain(chain);
	if (strcmp(tablename, "nat") == 0) {
		if (ctx->family != NFPROTO_BRIDGE)
			type = NFT_CHAIN_T_NAT;
		if (basechain->type->type != type)
			return -EINVAL;
	}

	return 0;
}

union nft_entry {
	struct ipt_entry e4;
	struct ip6t_entry e6;
	struct ebt_entry ebt;
	struct arpt_entry arp;
};

static inline void
nft_compat_set_par(struct xt_action_param *par,
		   const struct nft_pktinfo *pkt,
		   const void *xt, const void *xt_info)
{
	par->state	= pkt->state;
	par->thoff	= nft_thoff(pkt);
	par->fragoff	= pkt->fragoff;
	par->target	= xt;
	par->targinfo	= xt_info;
	par->hotdrop	= false;
}

static void nft_target_eval_xt(const struct nft_expr *expr,
			       struct nft_regs *regs,
			       const struct nft_pktinfo *pkt)
{
	void *info = nft_expr_priv(expr);
	struct xt_target *target = expr->ops->data;
	struct sk_buff *skb = pkt->skb;
	struct xt_action_param xt;
	int ret;

	nft_compat_set_par(&xt, pkt, target, info);

	ret = target->target(skb, &xt);

	if (xt.hotdrop)
		ret = NF_DROP;

	switch (ret) {
	case XT_CONTINUE:
		regs->verdict.code = NFT_CONTINUE;
		break;
	default:
		regs->verdict.code = ret;
		break;
	}
}

static void nft_target_eval_bridge(const struct nft_expr *expr,
				   struct nft_regs *regs,
				   const struct nft_pktinfo *pkt)
{
	void *info = nft_expr_priv(expr);
	struct xt_target *target = expr->ops->data;
	struct sk_buff *skb = pkt->skb;
	struct xt_action_param xt;
	int ret;

	nft_compat_set_par(&xt, pkt, target, info);

	ret = target->target(skb, &xt);

	if (xt.hotdrop)
		ret = NF_DROP;

	switch (ret) {
	case EBT_ACCEPT:
		regs->verdict.code = NF_ACCEPT;
		break;
	case EBT_DROP:
		regs->verdict.code = NF_DROP;
		break;
	case EBT_CONTINUE:
		regs->verdict.code = NFT_CONTINUE;
		break;
	case EBT_RETURN:
		regs->verdict.code = NFT_RETURN;
		break;
	default:
		regs->verdict.code = ret;
		break;
	}
}

static const struct nla_policy nft_target_policy[NFTA_TARGET_MAX + 1] = {
	[NFTA_TARGET_NAME]	= { .type = NLA_NUL_STRING },
	[NFTA_TARGET_REV]	= { .type = NLA_U32 },
	[NFTA_TARGET_INFO]	= { .type = NLA_BINARY },
};

static void
nft_target_set_tgchk_param(struct xt_tgchk_param *par,
			   const struct nft_ctx *ctx,
			   struct xt_target *target, void *info,
			   union nft_entry *entry, u16 proto, bool inv)
{
	par->net	= ctx->net;
	par->table	= ctx->table->name;
	switch (ctx->family) {
	case AF_INET:
		entry->e4.ip.proto = proto;
		entry->e4.ip.invflags = inv ? IPT_INV_PROTO : 0;
		break;
	case AF_INET6:
		if (proto)
			entry->e6.ipv6.flags |= IP6T_F_PROTO;

		entry->e6.ipv6.proto = proto;
		entry->e6.ipv6.invflags = inv ? IP6T_INV_PROTO : 0;
		break;
	case NFPROTO_BRIDGE:
		entry->ebt.ethproto = (__force __be16)proto;
		entry->ebt.invflags = inv ? EBT_IPROTO : 0;
		break;
	case NFPROTO_ARP:
		break;
	}
	par->entryinfo	= entry;
	par->target	= target;
	par->targinfo	= info;
	if (nft_is_base_chain(ctx->chain)) {
		const struct nft_base_chain *basechain =
						nft_base_chain(ctx->chain);
		const struct nf_hook_ops *ops = &basechain->ops;

		par->hook_mask = 1 << ops->hooknum;
	} else {
		par->hook_mask = 0;
	}
	par->family	= ctx->family;
	par->nft_compat = true;
}

static void target_compat_from_user(struct xt_target *t, void *in, void *out)
{
	int pad;

	memcpy(out, in, t->targetsize);
	pad = XT_ALIGN(t->targetsize) - t->targetsize;
	if (pad > 0)
		memset(out + t->targetsize, 0, pad);
}

static const struct nla_policy nft_rule_compat_policy[NFTA_RULE_COMPAT_MAX + 1] = {
	[NFTA_RULE_COMPAT_PROTO]	= { .type = NLA_U32 },
	[NFTA_RULE_COMPAT_FLAGS]	= { .type = NLA_U32 },
};

static int nft_parse_compat(const struct nlattr *attr, u16 *proto, bool *inv)
{
	struct nlattr *tb[NFTA_RULE_COMPAT_MAX+1];
	u32 flags;
	int err;

	err = nla_parse_nested_deprecated(tb, NFTA_RULE_COMPAT_MAX, attr,
					  nft_rule_compat_policy, NULL);
	if (err < 0)
		return err;

	if (!tb[NFTA_RULE_COMPAT_PROTO] || !tb[NFTA_RULE_COMPAT_FLAGS])
		return -EINVAL;

	flags = ntohl(nla_get_be32(tb[NFTA_RULE_COMPAT_FLAGS]));
	if (flags & ~NFT_RULE_COMPAT_F_MASK)
		return -EINVAL;
	if (flags & NFT_RULE_COMPAT_F_INV)
		*inv = true;

	*proto = ntohl(nla_get_be32(tb[NFTA_RULE_COMPAT_PROTO]));
	return 0;
}

static void nft_compat_wait_for_destructors(void)
{
	/* xtables matches or targets can have side effects, e.g.
	 * creation/destruction of /proc files.
	 * The xt ->destroy functions are run asynchronously from
	 * work queue.  If we have pending invocations we thus
	 * need to wait for those to finish.
	 */
	nf_tables_trans_destroy_flush_work();
}

static int
nft_target_init(const struct nft_ctx *ctx, const struct nft_expr *expr,
		const struct nlattr * const tb[])
{
	void *info = nft_expr_priv(expr);
	struct xt_target *target = expr->ops->data;
	struct xt_tgchk_param par;
	size_t size = XT_ALIGN(nla_len(tb[NFTA_TARGET_INFO]));
	u16 proto = 0;
	bool inv = false;
	union nft_entry e = {};
	int ret;

	target_compat_from_user(target, nla_data(tb[NFTA_TARGET_INFO]), info);

	if (ctx->nla[NFTA_RULE_COMPAT]) {
		ret = nft_parse_compat(ctx->nla[NFTA_RULE_COMPAT], &proto, &inv);
		if (ret < 0)
			return ret;
	}

	nft_target_set_tgchk_param(&par, ctx, target, info, &e, proto, inv);

	nft_compat_wait_for_destructors();

	ret = xt_check_target(&par, size, proto, inv);
	if (ret < 0)
		return ret;

	/* The standard target cannot be used */
	if (!target->target)
		return -EINVAL;

	return 0;
}

static void __nft_mt_tg_destroy(struct module *me, const struct nft_expr *expr)
{
	module_put(me);
	kfree(expr->ops);
}

static void
nft_target_destroy(const struct nft_ctx *ctx, const struct nft_expr *expr)
{
	struct xt_target *target = expr->ops->data;
	void *info = nft_expr_priv(expr);
	struct module *me = target->me;
	struct xt_tgdtor_param par;

	par.net = ctx->net;
	par.target = target;
	par.targinfo = info;
	par.family = ctx->family;
	if (par.target->destroy != NULL)
		par.target->destroy(&par);

	__nft_mt_tg_destroy(me, expr);
}

static int nft_extension_dump_info(struct sk_buff *skb, int attr,
				   const void *info,
				   unsigned int size, unsigned int user_size)
{
	unsigned int info_size, aligned_size = XT_ALIGN(size);
	struct nlattr *nla;

	nla = nla_reserve(skb, attr, aligned_size);
	if (!nla)
		return -1;

	info_size = user_size ? : size;
	memcpy(nla_data(nla), info, info_size);
	memset(nla_data(nla) + info_size, 0, aligned_size - info_size);

	return 0;
}

static int nft_target_dump(struct sk_buff *skb, const struct nft_expr *expr)
{
	const struct xt_target *target = expr->ops->data;
	void *info = nft_expr_priv(expr);

	if (nla_put_string(skb, NFTA_TARGET_NAME, target->name) ||
	    nla_put_be32(skb, NFTA_TARGET_REV, htonl(target->revision)) ||
	    nft_extension_dump_info(skb, NFTA_TARGET_INFO, info,
				    target->targetsize, target->usersize))
		goto nla_put_failure;

	return 0;

nla_put_failure:
	return -1;
}

static int nft_target_validate(const struct nft_ctx *ctx,
			       const struct nft_expr *expr,
			       const struct nft_data **data)
{
	struct xt_target *target = expr->ops->data;
	unsigned int hook_mask = 0;
	int ret;

	if (nft_is_base_chain(ctx->chain)) {
		const struct nft_base_chain *basechain =
						nft_base_chain(ctx->chain);
		const struct nf_hook_ops *ops = &basechain->ops;

		hook_mask = 1 << ops->hooknum;
		if (target->hooks && !(hook_mask & target->hooks))
			return -EINVAL;

		ret = nft_compat_chain_validate_dependency(ctx, target->table);
		if (ret < 0)
			return ret;
	}
	return 0;
}

static void __nft_match_eval(const struct nft_expr *expr,
			     struct nft_regs *regs,
			     const struct nft_pktinfo *pkt,
			     void *info)
{
    //具体的表达式xt_match
	struct xt_match *match = expr->ops->data;
	struct sk_buff *skb = pkt->skb;
	struct xt_action_param xt;
	bool ret;

	nft_compat_set_par(&xt, pkt, match, info);

<<<<<<< HEAD
	//执行match的匹配回调，填充regs->verdict对应的返回值
	ret = match->match(skb, (struct xt_action_param *)&pkt->xt);
=======
	ret = match->match(skb, &xt);
>>>>>>> 40226a3d

	if (xt.hotdrop) {
		regs->verdict.code = NF_DROP;
		return;
	}

	switch (ret ? 1 : 0) {
	case 1:
		regs->verdict.code = NFT_CONTINUE;
		break;
	case 0:
		regs->verdict.code = NFT_BREAK;
		break;
	}
}

static void nft_match_large_eval(const struct nft_expr *expr,
				 struct nft_regs *regs,
				 const struct nft_pktinfo *pkt)
{
	struct nft_xt_match_priv *priv = nft_expr_priv(expr);

	//通过expr->ops->data指出的xt_match完成match执行
	__nft_match_eval(expr, regs, pkt, priv->info);
}

//通过expr->ops->data指出的xt_match完成match执行
static void nft_match_eval(const struct nft_expr *expr,
			   struct nft_regs *regs,
			   const struct nft_pktinfo *pkt)
{
	__nft_match_eval(expr, regs, pkt, nft_expr_priv(expr));
}

static const struct nla_policy nft_match_policy[NFTA_MATCH_MAX + 1] = {
	[NFTA_MATCH_NAME]	= { .type = NLA_NUL_STRING },
	[NFTA_MATCH_REV]	= { .type = NLA_U32 },
	[NFTA_MATCH_INFO]	= { .type = NLA_BINARY },
};

/* struct xt_mtchk_param and xt_tgchk_param look very similar */
static void
nft_match_set_mtchk_param(struct xt_mtchk_param *par, const struct nft_ctx *ctx,
			  struct xt_match *match, void *info,
			  union nft_entry *entry, u16 proto, bool inv)
{
	par->net	= ctx->net;
	par->table	= ctx->table->name;
	switch (ctx->family) {
	case AF_INET:
		entry->e4.ip.proto = proto;
		entry->e4.ip.invflags = inv ? IPT_INV_PROTO : 0;
		break;
	case AF_INET6:
		if (proto)
			entry->e6.ipv6.flags |= IP6T_F_PROTO;

		entry->e6.ipv6.proto = proto;
		entry->e6.ipv6.invflags = inv ? IP6T_INV_PROTO : 0;
		break;
	case NFPROTO_BRIDGE:
		entry->ebt.ethproto = (__force __be16)proto;
		entry->ebt.invflags = inv ? EBT_IPROTO : 0;
		break;
	case NFPROTO_ARP:
		break;
	}
	par->entryinfo	= entry;
	par->match	= match;
	par->matchinfo	= info;
	if (nft_is_base_chain(ctx->chain)) {
		const struct nft_base_chain *basechain =
						nft_base_chain(ctx->chain);
		const struct nf_hook_ops *ops = &basechain->ops;

		par->hook_mask = 1 << ops->hooknum;
	} else {
		par->hook_mask = 0;
	}
	par->family	= ctx->family;
	par->nft_compat = true;
}

static void match_compat_from_user(struct xt_match *m, void *in, void *out)
{
	int pad;

	//填matchsize要求的大小
	memcpy(out, in, m->matchsize);
	//如果有pad,则填充pad
	pad = XT_ALIGN(m->matchsize) - m->matchsize;
	if (pad > 0)
		memset(out + m->matchsize, 0, pad);
}

static int
__nft_match_init(const struct nft_ctx *ctx, const struct nft_expr *expr,
		 const struct nlattr * const tb[],
		 void *info)
{
	struct xt_match *match = expr->ops->data;
	struct xt_mtchk_param par;
	size_t size = XT_ALIGN(nla_len(tb[NFTA_MATCH_INFO]));
	u16 proto = 0;
	bool inv = false;
	union nft_entry e = {};
	int ret;

	//将match_info填充到info中
	match_compat_from_user(match, nla_data(tb[NFTA_MATCH_INFO]), info);

	if (ctx->nla[NFTA_RULE_COMPAT]) {
		ret = nft_parse_compat(ctx->nla[NFTA_RULE_COMPAT], &proto, &inv);
		if (ret < 0)
			return ret;
	}

	nft_match_set_mtchk_param(&par, ctx, match, info, &e, proto, inv);

	nft_compat_wait_for_destructors();

	return xt_check_match(&par, size, proto, inv);
}

static int
nft_match_init(const struct nft_ctx *ctx, const struct nft_expr *expr,
	       const struct nlattr * const tb[])
{
	return __nft_match_init(ctx, expr, tb, nft_expr_priv(expr));
}

static int
nft_match_large_init(const struct nft_ctx *ctx, const struct nft_expr *expr,
		     const struct nlattr * const tb[])
{
	struct nft_xt_match_priv *priv = nft_expr_priv(expr);
	struct xt_match *m = expr->ops->data;
	int ret;

	priv->info = kmalloc(XT_ALIGN(m->matchsize), GFP_KERNEL);
	if (!priv->info)
		return -ENOMEM;

	ret = __nft_match_init(ctx, expr, tb, priv->info);
	if (ret)
		kfree(priv->info);
	return ret;
}

static void
__nft_match_destroy(const struct nft_ctx *ctx, const struct nft_expr *expr,
		    void *info)
{
	struct xt_match *match = expr->ops->data;
	struct module *me = match->me;
	struct xt_mtdtor_param par;

	par.net = ctx->net;
	par.match = match;
	par.matchinfo = info;
	par.family = ctx->family;
	if (par.match->destroy != NULL)
		par.match->destroy(&par);

	__nft_mt_tg_destroy(me, expr);
}

static void
nft_match_destroy(const struct nft_ctx *ctx, const struct nft_expr *expr)
{
	__nft_match_destroy(ctx, expr, nft_expr_priv(expr));
}

static void
nft_match_large_destroy(const struct nft_ctx *ctx, const struct nft_expr *expr)
{
	struct nft_xt_match_priv *priv = nft_expr_priv(expr);

	__nft_match_destroy(ctx, expr, priv->info);
	kfree(priv->info);
}

static int __nft_match_dump(struct sk_buff *skb, const struct nft_expr *expr,
			    void *info)
{
	struct xt_match *match = expr->ops->data;

	if (nla_put_string(skb, NFTA_MATCH_NAME, match->name) ||
	    nla_put_be32(skb, NFTA_MATCH_REV, htonl(match->revision)) ||
	    nft_extension_dump_info(skb, NFTA_MATCH_INFO, info,
				    match->matchsize, match->usersize))
		goto nla_put_failure;

	return 0;

nla_put_failure:
	return -1;
}

static int nft_match_dump(struct sk_buff *skb, const struct nft_expr *expr)
{
	return __nft_match_dump(skb, expr, nft_expr_priv(expr));
}

static int nft_match_large_dump(struct sk_buff *skb, const struct nft_expr *e)
{
	struct nft_xt_match_priv *priv = nft_expr_priv(e);

	return __nft_match_dump(skb, e, priv->info);
}

static int nft_match_validate(const struct nft_ctx *ctx,
			      const struct nft_expr *expr,
			      const struct nft_data **data)
{
	struct xt_match *match = expr->ops->data;
	unsigned int hook_mask = 0;
	int ret;

	if (nft_is_base_chain(ctx->chain)) {
		const struct nft_base_chain *basechain =
						nft_base_chain(ctx->chain);
		const struct nf_hook_ops *ops = &basechain->ops;

		hook_mask = 1 << ops->hooknum;
		if (match->hooks && !(hook_mask & match->hooks))
			return -EINVAL;

		ret = nft_compat_chain_validate_dependency(ctx, match->table);
		if (ret < 0)
			return ret;
	}
	return 0;
}

static int
nfnl_compat_fill_info(struct sk_buff *skb, u32 portid, u32 seq, u32 type,
		      int event, u16 family, const char *name,
		      int rev, int target)
{
	struct nlmsghdr *nlh;
	unsigned int flags = portid ? NLM_F_MULTI : 0;

	event = nfnl_msg_type(NFNL_SUBSYS_NFT_COMPAT, event);
	nlh = nfnl_msg_put(skb, portid, seq, event, flags, family,
			   NFNETLINK_V0, 0);
	if (!nlh)
		goto nlmsg_failure;

	if (nla_put_string(skb, NFTA_COMPAT_NAME, name) ||
	    nla_put_be32(skb, NFTA_COMPAT_REV, htonl(rev)) ||
	    nla_put_be32(skb, NFTA_COMPAT_TYPE, htonl(target)))
		goto nla_put_failure;

	nlmsg_end(skb, nlh);
	return skb->len;

nlmsg_failure:
nla_put_failure:
	nlmsg_cancel(skb, nlh);
	return -1;
}

static int nfnl_compat_get_rcu(struct sk_buff *skb,
			       const struct nfnl_info *info,
			       const struct nlattr * const tb[])
{
	u8 family = info->nfmsg->nfgen_family;
	const char *name, *fmt;
	struct sk_buff *skb2;
	int ret = 0, target;
	u32 rev;

	if (tb[NFTA_COMPAT_NAME] == NULL ||
	    tb[NFTA_COMPAT_REV] == NULL ||
	    tb[NFTA_COMPAT_TYPE] == NULL)
		return -EINVAL;

	name = nla_data(tb[NFTA_COMPAT_NAME]);
	rev = ntohl(nla_get_be32(tb[NFTA_COMPAT_REV]));
	target = ntohl(nla_get_be32(tb[NFTA_COMPAT_TYPE]));

	switch(family) {
	case AF_INET:
		fmt = "ipt_%s";
		break;
	case AF_INET6:
		fmt = "ip6t_%s";
		break;
	case NFPROTO_BRIDGE:
		fmt = "ebt_%s";
		break;
	case NFPROTO_ARP:
		fmt = "arpt_%s";
		break;
	default:
		pr_err("nft_compat: unsupported protocol %d\n", family);
		return -EINVAL;
	}

	if (!try_module_get(THIS_MODULE))
		return -EINVAL;

	rcu_read_unlock();
	try_then_request_module(xt_find_revision(family, name, rev, target, &ret),
				fmt, name);
	if (ret < 0)
		goto out_put;

	skb2 = nlmsg_new(NLMSG_DEFAULT_SIZE, GFP_KERNEL);
	if (skb2 == NULL) {
		ret = -ENOMEM;
		goto out_put;
	}

	/* include the best revision for this extension in the message */
	if (nfnl_compat_fill_info(skb2, NETLINK_CB(skb).portid,
				  info->nlh->nlmsg_seq,
				  NFNL_MSG_TYPE(info->nlh->nlmsg_type),
				  NFNL_MSG_COMPAT_GET,
				  family, name, ret, target) <= 0) {
		kfree_skb(skb2);
		goto out_put;
	}

	ret = netlink_unicast(info->sk, skb2, NETLINK_CB(skb).portid,
			      MSG_DONTWAIT);
	if (ret > 0)
		ret = 0;
out_put:
	rcu_read_lock();
	module_put(THIS_MODULE);
	return ret == -EAGAIN ? -ENOBUFS : ret;
}

static const struct nla_policy nfnl_compat_policy_get[NFTA_COMPAT_MAX+1] = {
	[NFTA_COMPAT_NAME]	= { .type = NLA_NUL_STRING,
				    .len = NFT_COMPAT_NAME_MAX-1 },
	[NFTA_COMPAT_REV]	= { .type = NLA_U32 },
	[NFTA_COMPAT_TYPE]	= { .type = NLA_U32 },
};

static const struct nfnl_callback nfnl_nft_compat_cb[NFNL_MSG_COMPAT_MAX] = {
	[NFNL_MSG_COMPAT_GET]	= {
		.call		= nfnl_compat_get_rcu,
		.type		= NFNL_CB_RCU,
		.attr_count	= NFTA_COMPAT_MAX,
		.policy		= nfnl_compat_policy_get
	},
};

static const struct nfnetlink_subsystem nfnl_compat_subsys = {
	.name		= "nft-compat",
	.subsys_id	= NFNL_SUBSYS_NFT_COMPAT,
	.cb_count	= NFNL_MSG_COMPAT_MAX,
	.cb		= nfnl_nft_compat_cb,
};

static struct nft_expr_type nft_match_type;

static const struct nft_expr_ops *
nft_match_select_ops(const struct nft_ctx *ctx,
		     const struct nlattr * const tb[])
{
	struct nft_expr_ops *ops;
	struct xt_match *match;
	unsigned int matchsize;
	char *mt_name;
	u32 rev, family;
	int err;

	if (tb[NFTA_MATCH_NAME] == NULL ||
	    tb[NFTA_MATCH_REV] == NULL ||
	    tb[NFTA_MATCH_INFO] == NULL)
		return ERR_PTR(-EINVAL);

	//取具体的match名称
	mt_name = nla_data(tb[NFTA_MATCH_NAME]);
	//取match的版本号
	rev = ntohl(nla_get_be32(tb[NFTA_MATCH_REV]));
	family = ctx->family;

	//确定具体的xt_match
	match = xt_request_find_match(family, mt_name, rev);
	if (IS_ERR(match))
		return ERR_PTR(-ENOENT);

	if (match->matchsize > nla_len(tb[NFTA_MATCH_INFO])) {
		err = -EINVAL;
		goto err;
	}

	//构造具体的match表达式
	ops = kzalloc(sizeof(struct nft_expr_ops), GFP_KERNEL);
	if (!ops) {
		err = -ENOMEM;
		goto err;
	}

	ops->type = &nft_match_type;
	ops->eval = nft_match_eval;
	ops->init = nft_match_init;
	ops->destroy = nft_match_destroy;
	ops->dump = nft_match_dump;
	ops->validate = nft_match_validate;
	ops->data = match;

	matchsize = NFT_EXPR_SIZE(XT_ALIGN(match->matchsize));
	if (matchsize > NFT_MATCH_LARGE_THRESH) {
		matchsize = NFT_EXPR_SIZE(sizeof(struct nft_xt_match_priv));

		ops->eval = nft_match_large_eval;
		ops->init = nft_match_large_init;
		ops->destroy = nft_match_large_destroy;
		ops->dump = nft_match_large_dump;
	}

	ops->size = matchsize;

	return ops;
err:
	module_put(match->me);
	return ERR_PTR(err);
}

static void nft_match_release_ops(const struct nft_expr_ops *ops)
{
	struct xt_match *match = ops->data;

	module_put(match->me);
	kfree(ops);
}

static struct nft_expr_type nft_match_type __read_mostly = {
	.name		= "match",
	.select_ops	= nft_match_select_ops,
	.release_ops	= nft_match_release_ops,
	.policy		= nft_match_policy,
	.maxattr	= NFTA_MATCH_MAX,
	.owner		= THIS_MODULE,
};

static struct nft_expr_type nft_target_type;

static const struct nft_expr_ops *
nft_target_select_ops(const struct nft_ctx *ctx,
		      const struct nlattr * const tb[])
{
	struct nft_expr_ops *ops;
	struct xt_target *target;
	char *tg_name;
	u32 rev, family;
	int err;

	if (tb[NFTA_TARGET_NAME] == NULL ||
	    tb[NFTA_TARGET_REV] == NULL ||
	    tb[NFTA_TARGET_INFO] == NULL)
		return ERR_PTR(-EINVAL);

	tg_name = nla_data(tb[NFTA_TARGET_NAME]);
	rev = ntohl(nla_get_be32(tb[NFTA_TARGET_REV]));
	family = ctx->family;

	if (strcmp(tg_name, XT_ERROR_TARGET) == 0 ||
	    strcmp(tg_name, XT_STANDARD_TARGET) == 0 ||
	    strcmp(tg_name, "standard") == 0)
		return ERR_PTR(-EINVAL);

	target = xt_request_find_target(family, tg_name, rev);
	if (IS_ERR(target))
		return ERR_PTR(-ENOENT);

	if (!target->target) {
		err = -EINVAL;
		goto err;
	}

	if (target->targetsize > nla_len(tb[NFTA_TARGET_INFO])) {
		err = -EINVAL;
		goto err;
	}

	ops = kzalloc(sizeof(struct nft_expr_ops), GFP_KERNEL);
	if (!ops) {
		err = -ENOMEM;
		goto err;
	}

	ops->type = &nft_target_type;
	ops->size = NFT_EXPR_SIZE(XT_ALIGN(target->targetsize));
	ops->init = nft_target_init;
	ops->destroy = nft_target_destroy;
	ops->dump = nft_target_dump;
	ops->validate = nft_target_validate;
	ops->data = target;

	if (family == NFPROTO_BRIDGE)
		ops->eval = nft_target_eval_bridge;
	else
		ops->eval = nft_target_eval_xt;

	return ops;
err:
	module_put(target->me);
	return ERR_PTR(err);
}

static void nft_target_release_ops(const struct nft_expr_ops *ops)
{
	struct xt_target *target = ops->data;

	module_put(target->me);
	kfree(ops);
}

//target表达式
static struct nft_expr_type nft_target_type __read_mostly = {
	.name		= "target",
	//为target表达式选择ops
	.select_ops	= nft_target_select_ops,
	.release_ops	= nft_target_release_ops,
	.policy		= nft_target_policy,
	.maxattr	= NFTA_TARGET_MAX,
	.owner		= THIS_MODULE,
};

static int __init nft_compat_module_init(void)
{
	int ret;

	//注册match表达式
	ret = nft_register_expr(&nft_match_type);
	if (ret < 0)
		return ret;

	//注册target表达式
	ret = nft_register_expr(&nft_target_type);
	if (ret < 0)
		goto err_match;

	ret = nfnetlink_subsys_register(&nfnl_compat_subsys);
	if (ret < 0) {
		pr_err("nft_compat: cannot register with nfnetlink.\n");
		goto err_target;
	}

	return ret;
err_target:
	nft_unregister_expr(&nft_target_type);
err_match:
	nft_unregister_expr(&nft_match_type);
	return ret;
}

static void __exit nft_compat_module_exit(void)
{
	nfnetlink_subsys_unregister(&nfnl_compat_subsys);
	nft_unregister_expr(&nft_target_type);
	nft_unregister_expr(&nft_match_type);
}

MODULE_ALIAS_NFNL_SUBSYS(NFNL_SUBSYS_NFT_COMPAT);

module_init(nft_compat_module_init);
module_exit(nft_compat_module_exit);

MODULE_LICENSE("GPL");
MODULE_AUTHOR("Pablo Neira Ayuso <pablo@netfilter.org>");
MODULE_ALIAS_NFT_EXPR("match");
MODULE_ALIAS_NFT_EXPR("target");
MODULE_DESCRIPTION("x_tables over nftables support");<|MERGE_RESOLUTION|>--- conflicted
+++ resolved
@@ -363,12 +363,8 @@
 
 	nft_compat_set_par(&xt, pkt, match, info);
 
-<<<<<<< HEAD
 	//执行match的匹配回调，填充regs->verdict对应的返回值
-	ret = match->match(skb, (struct xt_action_param *)&pkt->xt);
-=======
 	ret = match->match(skb, &xt);
->>>>>>> 40226a3d
 
 	if (xt.hotdrop) {
 		regs->verdict.code = NF_DROP;
