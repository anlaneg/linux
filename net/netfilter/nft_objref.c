--- conflicted
+++ resolved
@@ -13,16 +13,10 @@
 
 #define nft_objref_priv(expr)	*((struct nft_object **)nft_expr_priv(expr))
 
-<<<<<<< HEAD
 //调用nft_object对应的eval函数
-static void nft_objref_eval(const struct nft_expr *expr,
-			    struct nft_regs *regs,
-			    const struct nft_pktinfo *pkt)
-=======
 void nft_objref_eval(const struct nft_expr *expr,
 		     struct nft_regs *regs,
 		     const struct nft_pktinfo *pkt)
->>>>>>> fe15c26e
 {
 	struct nft_object *obj = nft_objref_priv(expr);
 
@@ -90,11 +84,6 @@
 	obj->use++;
 }
 
-<<<<<<< HEAD
-//定义objref类表达式
-static struct nft_expr_type nft_objref_type;
-=======
->>>>>>> fe15c26e
 static const struct nft_expr_ops nft_objref_ops = {
 	.type		= &nft_objref_type,
 	.size		= NFT_EXPR_SIZE(sizeof(struct nft_object *)),
@@ -245,38 +234,11 @@
 	[NFTA_OBJREF_SET_ID]	= { .type = NLA_U32 },
 };
 
-<<<<<<< HEAD
 //定义objref表达式，完成object的执行
-static struct nft_expr_type nft_objref_type __read_mostly = {
-=======
 struct nft_expr_type nft_objref_type __read_mostly = {
->>>>>>> fe15c26e
 	.name		= "objref",
 	.select_ops	= nft_objref_select_ops,
 	.policy		= nft_objref_policy,
 	.maxattr	= NFTA_OBJREF_MAX,
 	.owner		= THIS_MODULE,
-<<<<<<< HEAD
-};
-
-static int __init nft_objref_module_init(void)
-{
-    //注册objref表达式，此表达式完成object的执行
-	return nft_register_expr(&nft_objref_type);
-}
-
-static void __exit nft_objref_module_exit(void)
-{
-	nft_unregister_expr(&nft_objref_type);
-}
-
-module_init(nft_objref_module_init);
-module_exit(nft_objref_module_exit);
-
-MODULE_LICENSE("GPL");
-MODULE_AUTHOR("Pablo Neira Ayuso <pablo@netfilter.org>");
-MODULE_ALIAS_NFT_EXPR("objref");
-MODULE_DESCRIPTION("nftables stateful object reference module");
-=======
-};
->>>>>>> fe15c26e
+};