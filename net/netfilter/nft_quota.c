// SPDX-License-Identifier: GPL-2.0-only
/*
 * Copyright (c) 2016 Pablo Neira Ayuso <pablo@netfilter.org>
 */

#include <linux/kernel.h>
#include <linux/init.h>
#include <linux/module.h>
#include <linux/atomic.h>
#include <linux/netlink.h>
#include <linux/netfilter.h>
#include <linux/netfilter/nf_tables.h>
#include <net/netfilter/nf_tables.h>

struct nft_quota {
	atomic64_t	quota;
	unsigned long	flags;
	atomic64_t	*consumed;
};

//检查quota是否足够
static inline bool nft_overquota(struct nft_quota *priv,
				 const struct sk_buff *skb,
				 bool *report)
{
	u64 consumed = atomic64_add_return(skb->len, priv->consumed);
	u64 quota = atomic64_read(&priv->quota);

	if (report)
		*report = consumed >= quota;

	return consumed > quota;
}

static inline bool nft_quota_invert(struct nft_quota *priv)
{
	return priv->flags & NFT_QUOTA_F_INV;
}

static inline void nft_quota_do_eval(struct nft_quota *priv,
				     struct nft_regs *regs,
				     const struct nft_pktinfo *pkt)
{
<<<<<<< HEAD
	if (nft_overquota(priv, pkt->skb) ^ nft_quota_invert(priv))
	    /*quota区配成功*/
=======
	if (nft_overquota(priv, pkt->skb, NULL) ^ nft_quota_invert(priv))
>>>>>>> 155a3c00
		regs->verdict.code = NFT_BREAK;
}

static const struct nla_policy nft_quota_policy[NFTA_QUOTA_MAX + 1] = {
	[NFTA_QUOTA_BYTES]	= { .type = NLA_U64 },
	[NFTA_QUOTA_FLAGS]	= { .type = NLA_U32 },
	[NFTA_QUOTA_CONSUMED]	= { .type = NLA_U64 },
};

#define NFT_QUOTA_DEPLETED_BIT	1	/* From NFT_QUOTA_F_DEPLETED. */

static void nft_quota_obj_eval(struct nft_object *obj,
			       struct nft_regs *regs,
			       const struct nft_pktinfo *pkt)
{
	struct nft_quota *priv = nft_obj_data(obj);
	bool overquota, report;

	overquota = nft_overquota(priv, pkt->skb, &report);
	if (overquota ^ nft_quota_invert(priv))
		regs->verdict.code = NFT_BREAK;

	if (report &&
	    !test_and_set_bit(NFT_QUOTA_DEPLETED_BIT, &priv->flags))
		nft_obj_notify(nft_net(pkt), obj->key.table, obj, 0, 0,
			       NFT_MSG_NEWOBJ, 0, nft_pf(pkt), 0, GFP_ATOMIC);
}

static int nft_quota_do_init(const struct nlattr * const tb[],
			     struct nft_quota *priv)
{
	unsigned long flags = 0;
	u64 quota, consumed = 0;

	if (!tb[NFTA_QUOTA_BYTES])
		return -EINVAL;

	quota = be64_to_cpu(nla_get_be64(tb[NFTA_QUOTA_BYTES]));
	if (quota > S64_MAX)
		return -EOVERFLOW;

	if (tb[NFTA_QUOTA_CONSUMED]) {
		consumed = be64_to_cpu(nla_get_be64(tb[NFTA_QUOTA_CONSUMED]));
		if (consumed > quota)
			return -EINVAL;
	}

	if (tb[NFTA_QUOTA_FLAGS]) {
		flags = ntohl(nla_get_be32(tb[NFTA_QUOTA_FLAGS]));
		if (flags & ~NFT_QUOTA_F_INV)
			return -EINVAL;
		if (flags & NFT_QUOTA_F_DEPLETED)
			return -EOPNOTSUPP;
	}

	priv->consumed = kmalloc(sizeof(*priv->consumed), GFP_KERNEL_ACCOUNT);
	if (!priv->consumed)
		return -ENOMEM;

	atomic64_set(&priv->quota, quota);
	priv->flags = flags;
	atomic64_set(priv->consumed, consumed);

	return 0;
}

static void nft_quota_do_destroy(const struct nft_ctx *ctx,
				 struct nft_quota *priv)
{
	kfree(priv->consumed);
}

static int nft_quota_obj_init(const struct nft_ctx *ctx,
			      const struct nlattr * const tb[],
			      struct nft_object *obj)
{
	struct nft_quota *priv = nft_obj_data(obj);

	return nft_quota_do_init(tb, priv);
}

static void nft_quota_obj_update(struct nft_object *obj,
				 struct nft_object *newobj)
{
	struct nft_quota *newpriv = nft_obj_data(newobj);
	struct nft_quota *priv = nft_obj_data(obj);
	u64 newquota;

	newquota = atomic64_read(&newpriv->quota);
	atomic64_set(&priv->quota, newquota);
	priv->flags = newpriv->flags;
}

static int nft_quota_do_dump(struct sk_buff *skb, struct nft_quota *priv,
			     bool reset)
{
	u64 consumed, consumed_cap, quota;
	u32 flags = priv->flags;

	/* Since we inconditionally increment consumed quota for each packet
	 * that we see, don't go over the quota boundary in what we send to
	 * userspace.
	 */
	consumed = atomic64_read(priv->consumed);
	quota = atomic64_read(&priv->quota);
	if (consumed >= quota) {
		consumed_cap = quota;
		flags |= NFT_QUOTA_F_DEPLETED;
	} else {
		consumed_cap = consumed;
	}

	if (nla_put_be64(skb, NFTA_QUOTA_BYTES, cpu_to_be64(quota),
			 NFTA_QUOTA_PAD) ||
	    nla_put_be64(skb, NFTA_QUOTA_CONSUMED, cpu_to_be64(consumed_cap),
			 NFTA_QUOTA_PAD) ||
	    nla_put_be32(skb, NFTA_QUOTA_FLAGS, htonl(flags)))
		goto nla_put_failure;

	if (reset) {
		atomic64_sub(consumed, priv->consumed);
		clear_bit(NFT_QUOTA_DEPLETED_BIT, &priv->flags);
	}
	return 0;

nla_put_failure:
	return -1;
}

static int nft_quota_obj_dump(struct sk_buff *skb, struct nft_object *obj,
			      bool reset)
{
	struct nft_quota *priv = nft_obj_data(obj);

	return nft_quota_do_dump(skb, priv, reset);
}

static void nft_quota_obj_destroy(const struct nft_ctx *ctx,
				  struct nft_object *obj)
{
	struct nft_quota *priv = nft_obj_data(obj);

	return nft_quota_do_destroy(ctx, priv);
}

static struct nft_object_type nft_quota_obj_type;
static const struct nft_object_ops nft_quota_obj_ops = {
	.type		= &nft_quota_obj_type,
	.size		= sizeof(struct nft_quota),
	.init		= nft_quota_obj_init,
	.destroy	= nft_quota_obj_destroy,
	.eval		= nft_quota_obj_eval,
	.dump		= nft_quota_obj_dump,
	.update		= nft_quota_obj_update,
};

static struct nft_object_type nft_quota_obj_type __read_mostly = {
	.type		= NFT_OBJECT_QUOTA,
	.ops		= &nft_quota_obj_ops,
	.maxattr	= NFTA_QUOTA_MAX,
	.policy		= nft_quota_policy,
	.owner		= THIS_MODULE,
};

static void nft_quota_eval(const struct nft_expr *expr,
			   struct nft_regs *regs,
			   const struct nft_pktinfo *pkt)
{
	struct nft_quota *priv = nft_expr_priv(expr);

	nft_quota_do_eval(priv, regs, pkt);
}

static int nft_quota_init(const struct nft_ctx *ctx,
			  const struct nft_expr *expr,
			  const struct nlattr * const tb[])
{
	struct nft_quota *priv = nft_expr_priv(expr);

	return nft_quota_do_init(tb, priv);
}

static int nft_quota_dump(struct sk_buff *skb,
			  const struct nft_expr *expr, bool reset)
{
	struct nft_quota *priv = nft_expr_priv(expr);

	return nft_quota_do_dump(skb, priv, reset);
}

static void nft_quota_destroy(const struct nft_ctx *ctx,
			      const struct nft_expr *expr)
{
	struct nft_quota *priv = nft_expr_priv(expr);

	return nft_quota_do_destroy(ctx, priv);
}

static int nft_quota_clone(struct nft_expr *dst, const struct nft_expr *src, gfp_t gfp)
{
	struct nft_quota *priv_dst = nft_expr_priv(dst);
	struct nft_quota *priv_src = nft_expr_priv(src);

	priv_dst->quota = priv_src->quota;
	priv_dst->flags = priv_src->flags;

	priv_dst->consumed = kmalloc(sizeof(*priv_dst->consumed), gfp);
	if (!priv_dst->consumed)
		return -ENOMEM;

	*priv_dst->consumed = *priv_src->consumed;

	return 0;
}

static struct nft_expr_type nft_quota_type;
static const struct nft_expr_ops nft_quota_ops = {
	.type		= &nft_quota_type,
	.size		= NFT_EXPR_SIZE(sizeof(struct nft_quota)),
	.eval		= nft_quota_eval,
	.init		= nft_quota_init,
	.destroy	= nft_quota_destroy,
	.clone		= nft_quota_clone,
	.dump		= nft_quota_dump,
	.reduce		= NFT_REDUCE_READONLY,
};

static struct nft_expr_type nft_quota_type __read_mostly = {
	.name		= "quota",
	.ops		= &nft_quota_ops,
	.policy		= nft_quota_policy,
	.maxattr	= NFTA_QUOTA_MAX,
	.flags		= NFT_EXPR_STATEFUL,
	.owner		= THIS_MODULE,
};

static int __init nft_quota_module_init(void)
{
	int err;

	err = nft_register_obj(&nft_quota_obj_type);
	if (err < 0)
		return err;

	//注册quota表达式
	err = nft_register_expr(&nft_quota_type);
	if (err < 0)
		goto err1;

	return 0;
err1:
	nft_unregister_obj(&nft_quota_obj_type);
	return err;
}

static void __exit nft_quota_module_exit(void)
{
	nft_unregister_expr(&nft_quota_type);
	nft_unregister_obj(&nft_quota_obj_type);
}

module_init(nft_quota_module_init);
module_exit(nft_quota_module_exit);

MODULE_LICENSE("GPL");
MODULE_AUTHOR("Pablo Neira Ayuso <pablo@netfilter.org>");
MODULE_ALIAS_NFT_EXPR("quota");
MODULE_ALIAS_NFT_OBJ(NFT_OBJECT_QUOTA);
MODULE_DESCRIPTION("Netfilter nftables quota module");<|MERGE_RESOLUTION|>--- conflicted
+++ resolved
@@ -41,12 +41,8 @@
 				     struct nft_regs *regs,
 				     const struct nft_pktinfo *pkt)
 {
-<<<<<<< HEAD
-	if (nft_overquota(priv, pkt->skb) ^ nft_quota_invert(priv))
-	    /*quota区配成功*/
-=======
 	if (nft_overquota(priv, pkt->skb, NULL) ^ nft_quota_invert(priv))
->>>>>>> 155a3c00
+		/*quota区配成功*/
 		regs->verdict.code = NFT_BREAK;
 }
 
