--- conflicted
+++ resolved
@@ -453,12 +453,8 @@
 
 		flow = container_of(tuplehash, struct flow_offload, tuplehash[0]);
 
-<<<<<<< HEAD
 		//针对单个flow,调用iter回调
-		iter(flow, data);
-=======
 		iter(flow_table, flow, data);
->>>>>>> 028192fe
 	}
 	rhashtable_walk_stop(&hti);
 	rhashtable_walk_exit(&hti);
