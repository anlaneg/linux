// SPDX-License-Identifier: GPL-2.0-only
#include <linux/kernel.h>
#include <linux/init.h>
#include <linux/module.h>
#include <linux/netfilter.h>
#include <linux/rhashtable.h>
#include <linux/netdevice.h>
#include <net/ip.h>
#include <net/ip6_route.h>
#include <net/netfilter/nf_tables.h>
#include <net/netfilter/nf_flow_table.h>
#include <net/netfilter/nf_conntrack.h>
#include <net/netfilter/nf_conntrack_core.h>
#include <net/netfilter/nf_conntrack_l4proto.h>
#include <net/netfilter/nf_conntrack_tuple.h>

static DEFINE_MUTEX(flowtable_lock);
/*用于串连所有的flowtables*/
static LIST_HEAD(flowtables);

static void
flow_offload_fill_dir(struct flow_offload *flow,
		      enum flow_offload_tuple_dir dir)
{
	struct flow_offload_tuple *ft = &flow->tuplehash[dir].tuple;
	struct nf_conntrack_tuple *ctt = &flow->ct->tuplehash[dir].tuple;

	ft->dir = dir;

	switch (ctt->src.l3num) {
	case NFPROTO_IPV4:
		ft->src_v4 = ctt->src.u3.in;
		ft->dst_v4 = ctt->dst.u3.in;
		break;
	case NFPROTO_IPV6:
		ft->src_v6 = ctt->src.u3.in6;
		ft->dst_v6 = ctt->dst.u3.in6;
		break;
	}

	ft->l3proto = ctt->src.l3num;
	ft->l4proto = ctt->dst.protonum;
	ft->src_port = ctt->src.u.tcp.port;
	ft->dst_port = ctt->dst.u.tcp.port;
}

struct flow_offload *flow_offload_alloc(struct nf_conn *ct)
{
	struct flow_offload *flow;

	if (unlikely(nf_ct_is_dying(ct) ||
	    !atomic_inc_not_zero(&ct->ct_general.use)))
		return NULL;

	flow = kzalloc(sizeof(*flow), GFP_ATOMIC);
	if (!flow)
		goto err_ct_refcnt;

	flow->ct = ct;

	//填充flow待卸载的五元组
	flow_offload_fill_dir(flow, FLOW_OFFLOAD_DIR_ORIGINAL);
	flow_offload_fill_dir(flow, FLOW_OFFLOAD_DIR_REPLY);

	//填充flow flag
	if (ct->status & IPS_SRC_NAT)
		__set_bit(NF_FLOW_SNAT, &flow->flags);
	if (ct->status & IPS_DST_NAT)
		__set_bit(NF_FLOW_DNAT, &flow->flags);

	return flow;

err_ct_refcnt:
	nf_ct_put(ct);

	return NULL;
}
EXPORT_SYMBOL_GPL(flow_offload_alloc);

static u32 flow_offload_dst_cookie(struct flow_offload_tuple *flow_tuple)
{
	const struct rt6_info *rt;

	if (flow_tuple->l3proto == NFPROTO_IPV6) {
		rt = (const struct rt6_info *)flow_tuple->dst_cache;
		return rt6_get_cookie(rt);
	}

	return 0;
}

static int flow_offload_fill_route(struct flow_offload *flow,
				   const struct nf_flow_route *route,
				   enum flow_offload_tuple_dir dir)
{
	struct flow_offload_tuple *flow_tuple = &flow->tuplehash[dir].tuple;
	struct dst_entry *dst = route->tuple[dir].dst;
	int i, j = 0;

	switch (flow_tuple->l3proto) {
	case NFPROTO_IPV4:
		flow_tuple->mtu = ip_dst_mtu_maybe_forward(dst, true);
		break;
	case NFPROTO_IPV6:
		flow_tuple->mtu = ip6_dst_mtu_forward(dst);
		break;
	}

	flow_tuple->iifidx = route->tuple[dir].in.ifindex;
	for (i = route->tuple[dir].in.num_encaps - 1; i >= 0; i--) {
		flow_tuple->encap[j].id = route->tuple[dir].in.encap[i].id;
		flow_tuple->encap[j].proto = route->tuple[dir].in.encap[i].proto;
		if (route->tuple[dir].in.ingress_vlans & BIT(i))
			flow_tuple->in_vlan_ingress |= BIT(j);
		j++;
	}
	flow_tuple->encap_num = route->tuple[dir].in.num_encaps;

	switch (route->tuple[dir].xmit_type) {
	case FLOW_OFFLOAD_XMIT_DIRECT:
		memcpy(flow_tuple->out.h_dest, route->tuple[dir].out.h_dest,
		       ETH_ALEN);
		memcpy(flow_tuple->out.h_source, route->tuple[dir].out.h_source,
		       ETH_ALEN);
		flow_tuple->out.ifidx = route->tuple[dir].out.ifindex;
		flow_tuple->out.hw_ifidx = route->tuple[dir].out.hw_ifindex;
		break;
	case FLOW_OFFLOAD_XMIT_XFRM:
	case FLOW_OFFLOAD_XMIT_NEIGH:
		if (!dst_hold_safe(route->tuple[dir].dst))
			return -1;

		flow_tuple->dst_cache = dst;
		flow_tuple->dst_cookie = flow_offload_dst_cookie(flow_tuple);
		break;
	default:
		WARN_ON_ONCE(1);
		break;
	}
	flow_tuple->xmit_type = route->tuple[dir].xmit_type;

	return 0;
}

static void nft_flow_dst_release(struct flow_offload *flow,
				 enum flow_offload_tuple_dir dir)
{
	if (flow->tuplehash[dir].tuple.xmit_type == FLOW_OFFLOAD_XMIT_NEIGH ||
	    flow->tuplehash[dir].tuple.xmit_type == FLOW_OFFLOAD_XMIT_XFRM)
		dst_release(flow->tuplehash[dir].tuple.dst_cache);
}

int flow_offload_route_init(struct flow_offload *flow,
			    const struct nf_flow_route *route)
{
	int err;

	err = flow_offload_fill_route(flow, route, FLOW_OFFLOAD_DIR_ORIGINAL);
	if (err < 0)
		return err;

	err = flow_offload_fill_route(flow, route, FLOW_OFFLOAD_DIR_REPLY);
	if (err < 0)
		goto err_route_reply;

	flow->type = NF_FLOW_OFFLOAD_ROUTE;

	return 0;

err_route_reply:
	nft_flow_dst_release(flow, FLOW_OFFLOAD_DIR_ORIGINAL);

	return err;
}
EXPORT_SYMBOL_GPL(flow_offload_route_init);

static void flow_offload_fixup_tcp(struct ip_ct_tcp *tcp)
{
	tcp->state = TCP_CONNTRACK_ESTABLISHED;
	tcp->seen[0].td_maxwin = 0;
	tcp->seen[1].td_maxwin = 0;
}

static void flow_offload_fixup_ct_timeout(struct nf_conn *ct)
{
	const struct nf_conntrack_l4proto *l4proto;
	struct net *net = nf_ct_net(ct);
	int l4num = nf_ct_protonum(ct);
	unsigned int timeout;

	l4proto = nf_ct_l4proto_find(l4num);
	if (!l4proto)
		return;

	if (l4num == IPPROTO_TCP) {
		struct nf_tcp_net *tn = nf_tcp_pernet(net);

		timeout = tn->offload_pickup;
	} else if (l4num == IPPROTO_UDP) {
		struct nf_udp_net *tn = nf_udp_pernet(net);

		timeout = tn->offload_pickup;
	} else {
		return;
	}

	if (nf_flow_timeout_delta(ct->timeout) > (__s32)timeout)
		ct->timeout = nfct_time_stamp + timeout;
}

static void flow_offload_fixup_ct_state(struct nf_conn *ct)
{
    /*如为tcp协议，修正est状态，且最大窗口大小为0*/
	if (nf_ct_protonum(ct) == IPPROTO_TCP)
		flow_offload_fixup_tcp(&ct->proto.tcp);
}

static void flow_offload_fixup_ct(struct nf_conn *ct)
{
	flow_offload_fixup_ct_state(ct);
	flow_offload_fixup_ct_timeout(ct);
}

static void flow_offload_route_release(struct flow_offload *flow)
{
	nft_flow_dst_release(flow, FLOW_OFFLOAD_DIR_ORIGINAL);
	nft_flow_dst_release(flow, FLOW_OFFLOAD_DIR_REPLY);
}

void flow_offload_free(struct flow_offload *flow)
{
	switch (flow->type) {
	case NF_FLOW_OFFLOAD_ROUTE:
		flow_offload_route_release(flow);
		break;
	default:
		break;
	}
	nf_ct_put(flow->ct);
	kfree_rcu(flow, rcu_head);
}
EXPORT_SYMBOL_GPL(flow_offload_free);

/*计算flow_offload_tuple的hashcode*/
static u32 flow_offload_hash(const void *data, u32 len, u32 seed)
{
	const struct flow_offload_tuple *tuple = data;

	return jhash(tuple, offsetof(struct flow_offload_tuple, __hash), seed);
}

/*计算flow_offload_tuple_rhash的hashcode*/
static u32 flow_offload_hash_obj(const void *data, u32 len, u32 seed)
{
	const struct flow_offload_tuple_rhash *tuplehash = data;

	return jhash(&tuplehash->tuple, offsetof(struct flow_offload_tuple, __hash), seed);
}

/*tuple匹配*/
static int flow_offload_hash_cmp(struct rhashtable_compare_arg *arg,
					const void *ptr)
{
	const struct flow_offload_tuple *tuple = arg->key;
	const struct flow_offload_tuple_rhash *x = ptr;

	if (memcmp(&x->tuple, tuple, offsetof(struct flow_offload_tuple, __hash)))
		return 1;

	return 0;
}

static const struct rhashtable_params nf_flow_offload_rhash_params = {
	.head_offset		= offsetof(struct flow_offload_tuple_rhash, node),
	.hashfn			= flow_offload_hash,
	.obj_hashfn		= flow_offload_hash_obj,
	.obj_cmpfn		= flow_offload_hash_cmp,
	.automatic_shrinking	= true,
};

<<<<<<< HEAD
/*向flow_table中添加flow_offload_entry*/
=======
unsigned long flow_offload_get_timeout(struct flow_offload *flow)
{
	const struct nf_conntrack_l4proto *l4proto;
	unsigned long timeout = NF_FLOW_TIMEOUT;
	struct net *net = nf_ct_net(flow->ct);
	int l4num = nf_ct_protonum(flow->ct);

	l4proto = nf_ct_l4proto_find(l4num);
	if (!l4proto)
		return timeout;

	if (l4num == IPPROTO_TCP) {
		struct nf_tcp_net *tn = nf_tcp_pernet(net);

		timeout = tn->offload_timeout;
	} else if (l4num == IPPROTO_UDP) {
		struct nf_udp_net *tn = nf_udp_pernet(net);

		timeout = tn->offload_timeout;
	}

	return timeout;
}

>>>>>>> 40226a3d
int flow_offload_add(struct nf_flowtable *flow_table, struct flow_offload *flow)
{
	int err;

<<<<<<< HEAD
	/*flow超时时间为30S*/
	flow->timeout = nf_flowtable_time_stamp + NF_FLOW_TIMEOUT;
=======
	flow->timeout = nf_flowtable_time_stamp + flow_offload_get_timeout(flow);
>>>>>>> 40226a3d

	/*将正反方向两个flow均加入到flow_table中*/
	err = rhashtable_insert_fast(&flow_table->rhashtable,
				     &flow->tuplehash[0].node,
				     nf_flow_offload_rhash_params);
	if (err < 0)
		return err;

	err = rhashtable_insert_fast(&flow_table->rhashtable,
				     &flow->tuplehash[1].node,
				     nf_flow_offload_rhash_params);
	if (err < 0) {
	    /*加入失败，需要将第一个tuple自flowtable中移除*/
		rhashtable_remove_fast(&flow_table->rhashtable,
				       &flow->tuplehash[0].node,
				       nf_flow_offload_rhash_params);
		return err;
	}

	/*更新ct的超时时间*/
	nf_ct_offload_timeout(flow->ct);

	/*如果此flow_table是可硬件卸载的，则将flow添加到驱动*/
	if (nf_flowtable_hw_offload(flow_table)) {
		__set_bit(NF_FLOW_HW, &flow->flags);
		nf_flow_offload_add(flow_table, flow);
	}

	return 0;
}
EXPORT_SYMBOL_GPL(flow_offload_add);

void flow_offload_refresh(struct nf_flowtable *flow_table,
			  struct flow_offload *flow)
{
<<<<<<< HEAD
    //flow超时时间为30S后
	flow->timeout = nf_flowtable_time_stamp + NF_FLOW_TIMEOUT;
=======
	flow->timeout = nf_flowtable_time_stamp + flow_offload_get_timeout(flow);
>>>>>>> 40226a3d

	if (likely(!nf_flowtable_hw_offload(flow_table)))
		return;

	nf_flow_offload_add(flow_table, flow);
}
EXPORT_SYMBOL_GPL(flow_offload_refresh);

static inline bool nf_flow_has_expired(const struct flow_offload *flow)
{
	return nf_flow_timeout_delta(flow->timeout) <= 0;
}

static void flow_offload_del(struct nf_flowtable *flow_table,
			     struct flow_offload *flow)
{
	rhashtable_remove_fast(&flow_table->rhashtable,
			       &flow->tuplehash[FLOW_OFFLOAD_DIR_ORIGINAL].node,
			       nf_flow_offload_rhash_params);
	rhashtable_remove_fast(&flow_table->rhashtable,
			       &flow->tuplehash[FLOW_OFFLOAD_DIR_REPLY].node,
			       nf_flow_offload_rhash_params);

	clear_bit(IPS_OFFLOAD_BIT, &flow->ct->status);

	if (nf_flow_has_expired(flow))
		flow_offload_fixup_ct(flow->ct);
	else
		flow_offload_fixup_ct_timeout(flow->ct);

	flow_offload_free(flow);
}

/*flow teardown设置*/
void flow_offload_teardown(struct flow_offload *flow)
{
	set_bit(NF_FLOW_TEARDOWN, &flow->flags);

	flow_offload_fixup_ct_state(flow->ct);
}
EXPORT_SYMBOL_GPL(flow_offload_teardown);

/*通过tuple查询flow_offload_tuple_rhash*/
struct flow_offload_tuple_rhash *
flow_offload_lookup(struct nf_flowtable *flow_table,
		    struct flow_offload_tuple *tuple)
{
	struct flow_offload_tuple_rhash *tuplehash;
	struct flow_offload *flow;
	int dir;

	/*通过tuple查询flow_table->rhashtable表*/
	tuplehash = rhashtable_lookup(&flow_table->rhashtable, tuple,
				      nf_flow_offload_rhash_params);
	if (!tuplehash)
	    /*无记录，返回NULL*/
		return NULL;

	/*由tuplehash换算flow_offload对象*/
	dir = tuplehash->tuple.dir;
	flow = container_of(tuplehash, struct flow_offload, tuplehash[dir]);

	//如flow为teardown标记，返回NULL？
	if (test_bit(NF_FLOW_TEARDOWN, &flow->flags))
		return NULL;

	//如flow->ct有dying标记，返回NULL？
	if (unlikely(nf_ct_is_dying(flow->ct)))
		return NULL;

	return tuplehash;
}
EXPORT_SYMBOL_GPL(flow_offload_lookup);

//遍历nf_flowtable 针对其每一个元素，调用iter回调
static int
nf_flow_table_iterate(struct nf_flowtable *flow_table,
		      void (*iter)(struct flow_offload *flow, void *data),
		      void *data)
{
	struct flow_offload_tuple_rhash *tuplehash;
	struct rhashtable_iter hti;
	struct flow_offload *flow;
	int err = 0;

	rhashtable_walk_enter(&flow_table->rhashtable, &hti);
	rhashtable_walk_start(&hti);

	while ((tuplehash = rhashtable_walk_next(&hti))) {
		if (IS_ERR(tuplehash)) {
			if (PTR_ERR(tuplehash) != -EAGAIN) {
				err = PTR_ERR(tuplehash);
				break;
			}
			continue;
		}
		if (tuplehash->tuple.dir)
			continue;

		flow = container_of(tuplehash, struct flow_offload, tuplehash[0]);

		//针对单个flow,调用iter回调
		iter(flow, data);
	}
	rhashtable_walk_stop(&hti);
	rhashtable_walk_exit(&hti);

	return err;
}

static bool flow_offload_stale_dst(struct flow_offload_tuple *tuple)
{
	struct dst_entry *dst;

	if (tuple->xmit_type == FLOW_OFFLOAD_XMIT_NEIGH ||
	    tuple->xmit_type == FLOW_OFFLOAD_XMIT_XFRM) {
		dst = tuple->dst_cache;
		if (!dst_check(dst, tuple->dst_cookie))
			return true;
	}

	return false;
}

static bool nf_flow_has_stale_dst(struct flow_offload *flow)
{
	return flow_offload_stale_dst(&flow->tuplehash[FLOW_OFFLOAD_DIR_ORIGINAL].tuple) ||
	       flow_offload_stale_dst(&flow->tuplehash[FLOW_OFFLOAD_DIR_REPLY].tuple);
}

static void nf_flow_offload_gc_step(struct flow_offload *flow, void *data)
{
	struct nf_flowtable *flow_table = data;

	if (nf_flow_has_expired(flow) ||
	    nf_ct_is_dying(flow->ct) ||
	    nf_flow_has_stale_dst(flow))
		set_bit(NF_FLOW_TEARDOWN, &flow->flags);

	if (test_bit(NF_FLOW_TEARDOWN, &flow->flags)) {
		if (test_bit(NF_FLOW_HW, &flow->flags)) {
			if (!test_bit(NF_FLOW_HW_DYING, &flow->flags))
				nf_flow_offload_del(flow_table, flow);
			else if (test_bit(NF_FLOW_HW_DEAD, &flow->flags))
				flow_offload_del(flow_table, flow);
		} else {
			flow_offload_del(flow_table, flow);
		}
	} else if (test_bit(NF_FLOW_HW, &flow->flags)) {
		nf_flow_offload_stats(flow_table, flow);
	}
}

static void nf_flow_offload_work_gc(struct work_struct *work)
{
	struct nf_flowtable *flow_table;

	flow_table = container_of(work, struct nf_flowtable, gc_work.work);
	nf_flow_table_iterate(flow_table, nf_flow_offload_gc_step, flow_table);
	queue_delayed_work(system_power_efficient_wq, &flow_table->gc_work, HZ);
}

static void nf_flow_nat_port_tcp(struct sk_buff *skb, unsigned int thoff,
				 __be16 port, __be16 new_port)
{
	struct tcphdr *tcph;

	tcph = (void *)(skb_network_header(skb) + thoff);
	inet_proto_csum_replace2(&tcph->check, skb, port, new_port, false);
}

static void nf_flow_nat_port_udp(struct sk_buff *skb, unsigned int thoff,
				 __be16 port, __be16 new_port)
{
	struct udphdr *udph;

	udph = (void *)(skb_network_header(skb) + thoff);
	if (udph->check || skb->ip_summed == CHECKSUM_PARTIAL) {
		inet_proto_csum_replace2(&udph->check, skb, port,
					 new_port, false);
		if (!udph->check)
			udph->check = CSUM_MANGLED_0;
	}
}

static void nf_flow_nat_port(struct sk_buff *skb, unsigned int thoff,
			     u8 protocol, __be16 port, __be16 new_port)
{
	switch (protocol) {
	case IPPROTO_TCP:
		nf_flow_nat_port_tcp(skb, thoff, port, new_port);
		break;
	case IPPROTO_UDP:
		nf_flow_nat_port_udp(skb, thoff, port, new_port);
		break;
	}
}

void nf_flow_snat_port(const struct flow_offload *flow,
		       struct sk_buff *skb, unsigned int thoff,
		       u8 protocol, enum flow_offload_tuple_dir dir)
{
	struct flow_ports *hdr;
	__be16 port, new_port;

	hdr = (void *)(skb_network_header(skb) + thoff);

	switch (dir) {
	case FLOW_OFFLOAD_DIR_ORIGINAL:
		port = hdr->source;
		new_port = flow->tuplehash[FLOW_OFFLOAD_DIR_REPLY].tuple.dst_port;
		hdr->source = new_port;
		break;
	case FLOW_OFFLOAD_DIR_REPLY:
		port = hdr->dest;
		new_port = flow->tuplehash[FLOW_OFFLOAD_DIR_ORIGINAL].tuple.src_port;
		hdr->dest = new_port;
		break;
	}

	nf_flow_nat_port(skb, thoff, protocol, port, new_port);
}
EXPORT_SYMBOL_GPL(nf_flow_snat_port);

void nf_flow_dnat_port(const struct flow_offload *flow, struct sk_buff *skb,
		       unsigned int thoff, u8 protocol,
		       enum flow_offload_tuple_dir dir)
{
	struct flow_ports *hdr;
	__be16 port, new_port;

	hdr = (void *)(skb_network_header(skb) + thoff);

	switch (dir) {
	case FLOW_OFFLOAD_DIR_ORIGINAL:
		port = hdr->dest;
		new_port = flow->tuplehash[FLOW_OFFLOAD_DIR_REPLY].tuple.src_port;
		hdr->dest = new_port;
		break;
	case FLOW_OFFLOAD_DIR_REPLY:
		port = hdr->source;
		new_port = flow->tuplehash[FLOW_OFFLOAD_DIR_ORIGINAL].tuple.dst_port;
		hdr->source = new_port;
		break;
	}

	nf_flow_nat_port(skb, thoff, protocol, port, new_port);
}
EXPORT_SYMBOL_GPL(nf_flow_dnat_port);

int nf_flow_table_init(struct nf_flowtable *flowtable)
{
	int err;

	/*flowtable的gc work*/
	INIT_DELAYED_WORK(&flowtable->gc_work, nf_flow_offload_work_gc);
	flow_block_init(&flowtable->flow_block);
	init_rwsem(&flowtable->flow_block_lock);

	/*初始化flowtable中用于存放flow的hash表*/
	err = rhashtable_init(&flowtable->rhashtable,
			      &nf_flow_offload_rhash_params);
	if (err < 0)
		return err;

	queue_delayed_work(system_power_efficient_wq,
			   &flowtable->gc_work, HZ);

	mutex_lock(&flowtable_lock);
	/*将当前flowtable加入到flowtables链表中*/
	list_add(&flowtable->list, &flowtables);
	mutex_unlock(&flowtable_lock);

	return 0;
}
EXPORT_SYMBOL_GPL(nf_flow_table_init);

static void nf_flow_table_do_cleanup(struct flow_offload *flow, void *data)
{
	struct net_device *dev = data;

	if (!dev) {
		flow_offload_teardown(flow);
		return;
	}

	//存在流涉及到此dev,则dead流
	if (net_eq(nf_ct_net(flow->ct), dev_net(dev)) &&
	    (flow->tuplehash[0].tuple.iifidx == dev->ifindex ||
	     flow->tuplehash[1].tuple.iifidx == dev->ifindex))
		flow_offload_teardown(flow);
}

void nf_flow_table_gc_cleanup(struct nf_flowtable *flowtable,
			      struct net_device *dev)
{
	//针对flowtable，遍历每个元素，并调用nf_flow_table_do_cleanup
	nf_flow_table_iterate(flowtable, nf_flow_table_do_cleanup, dev);
	flush_delayed_work(&flowtable->gc_work);
	nf_flow_table_offload_flush(flowtable);
}

void nf_flow_table_cleanup(struct net_device *dev)
{
	struct nf_flowtable *flowtable;

	mutex_lock(&flowtable_lock);
	//遍历所有flowtables表，
	list_for_each_entry(flowtable, &flowtables, list)
		nf_flow_table_gc_cleanup(flowtable, dev);
	mutex_unlock(&flowtable_lock);
}
EXPORT_SYMBOL_GPL(nf_flow_table_cleanup);

void nf_flow_table_free(struct nf_flowtable *flow_table)
{
	mutex_lock(&flowtable_lock);
	list_del(&flow_table->list);
	mutex_unlock(&flowtable_lock);

	cancel_delayed_work_sync(&flow_table->gc_work);
	nf_flow_table_iterate(flow_table, nf_flow_table_do_cleanup, NULL);
	nf_flow_table_iterate(flow_table, nf_flow_offload_gc_step, flow_table);
	nf_flow_table_offload_flush(flow_table);
	if (nf_flowtable_hw_offload(flow_table))
		nf_flow_table_iterate(flow_table, nf_flow_offload_gc_step,
				      flow_table);
	rhashtable_destroy(&flow_table->rhashtable);
}
EXPORT_SYMBOL_GPL(nf_flow_table_free);

static int __init nf_flow_table_module_init(void)
{
	return nf_flow_table_offload_init();
}

static void __exit nf_flow_table_module_exit(void)
{
	nf_flow_table_offload_exit();
}

module_init(nf_flow_table_module_init);
module_exit(nf_flow_table_module_exit);

MODULE_LICENSE("GPL");
MODULE_AUTHOR("Pablo Neira Ayuso <pablo@netfilter.org>");
MODULE_DESCRIPTION("Netfilter flow table module");<|MERGE_RESOLUTION|>--- conflicted
+++ resolved
@@ -278,9 +278,6 @@
 	.automatic_shrinking	= true,
 };
 
-<<<<<<< HEAD
-/*向flow_table中添加flow_offload_entry*/
-=======
 unsigned long flow_offload_get_timeout(struct flow_offload *flow)
 {
 	const struct nf_conntrack_l4proto *l4proto;
@@ -305,17 +302,13 @@
 	return timeout;
 }
 
->>>>>>> 40226a3d
+/*向flow_table中添加flow_offload_entry*/
 int flow_offload_add(struct nf_flowtable *flow_table, struct flow_offload *flow)
 {
 	int err;
 
-<<<<<<< HEAD
 	/*flow超时时间为30S*/
-	flow->timeout = nf_flowtable_time_stamp + NF_FLOW_TIMEOUT;
-=======
 	flow->timeout = nf_flowtable_time_stamp + flow_offload_get_timeout(flow);
->>>>>>> 40226a3d
 
 	/*将正反方向两个flow均加入到flow_table中*/
 	err = rhashtable_insert_fast(&flow_table->rhashtable,
@@ -351,12 +344,8 @@
 void flow_offload_refresh(struct nf_flowtable *flow_table,
 			  struct flow_offload *flow)
 {
-<<<<<<< HEAD
-    //flow超时时间为30S后
-	flow->timeout = nf_flowtable_time_stamp + NF_FLOW_TIMEOUT;
-=======
+	//flow超时时间为30S后
 	flow->timeout = nf_flowtable_time_stamp + flow_offload_get_timeout(flow);
->>>>>>> 40226a3d
 
 	if (likely(!nf_flowtable_hw_offload(flow_table)))
 		return;
