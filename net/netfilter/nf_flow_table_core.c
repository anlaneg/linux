// SPDX-License-Identifier: GPL-2.0-only
#include <linux/kernel.h>
#include <linux/init.h>
#include <linux/module.h>
#include <linux/netfilter.h>
#include <linux/rhashtable.h>
#include <linux/netdevice.h>
#include <net/ip.h>
#include <net/ip6_route.h>
#include <net/netfilter/nf_tables.h>
#include <net/netfilter/nf_flow_table.h>
#include <net/netfilter/nf_conntrack.h>
#include <net/netfilter/nf_conntrack_core.h>
#include <net/netfilter/nf_conntrack_l4proto.h>
#include <net/netfilter/nf_conntrack_tuple.h>

static DEFINE_MUTEX(flowtable_lock);
/*用于串连所有的flowtables*/
static LIST_HEAD(flowtables);

static void
flow_offload_fill_dir(struct flow_offload *flow,
		      enum flow_offload_tuple_dir dir)
{
	struct flow_offload_tuple *ft = &flow->tuplehash[dir].tuple;
	struct nf_conntrack_tuple *ctt = &flow->ct->tuplehash[dir].tuple;

	ft->dir = dir;

	switch (ctt->src.l3num) {
	case NFPROTO_IPV4:
		ft->src_v4 = ctt->src.u3.in;
		ft->dst_v4 = ctt->dst.u3.in;
		break;
	case NFPROTO_IPV6:
		ft->src_v6 = ctt->src.u3.in6;
		ft->dst_v6 = ctt->dst.u3.in6;
		break;
	}

	ft->l3proto = ctt->src.l3num;
	ft->l4proto = ctt->dst.protonum;

	switch (ctt->dst.protonum) {
	case IPPROTO_TCP:
	case IPPROTO_UDP:
		ft->src_port = ctt->src.u.tcp.port;
		ft->dst_port = ctt->dst.u.tcp.port;
		break;
	}
}

struct flow_offload *flow_offload_alloc(struct nf_conn *ct)
{
	struct flow_offload *flow;

	if (unlikely(nf_ct_is_dying(ct)))
		return NULL;

	flow = kzalloc(sizeof(*flow), GFP_ATOMIC);
	if (!flow)
		return NULL;

	refcount_inc(&ct->ct_general.use);
	flow->ct = ct;

	//填充flow待卸载的五元组
	flow_offload_fill_dir(flow, FLOW_OFFLOAD_DIR_ORIGINAL);
	flow_offload_fill_dir(flow, FLOW_OFFLOAD_DIR_REPLY);

	//填充flow flag
	if (ct->status & IPS_SRC_NAT)
		__set_bit(NF_FLOW_SNAT, &flow->flags);
	if (ct->status & IPS_DST_NAT)
		__set_bit(NF_FLOW_DNAT, &flow->flags);

	return flow;
}
EXPORT_SYMBOL_GPL(flow_offload_alloc);

static u32 flow_offload_dst_cookie(struct flow_offload_tuple *flow_tuple)
{
	if (flow_tuple->l3proto == NFPROTO_IPV6)
		return rt6_get_cookie(dst_rt6_info(flow_tuple->dst_cache));

	return 0;
}

static struct dst_entry *nft_route_dst_fetch(struct nf_flow_route *route,
					     enum flow_offload_tuple_dir dir)
{
	struct dst_entry *dst = route->tuple[dir].dst;

	route->tuple[dir].dst = NULL;

	return dst;
}

static int flow_offload_fill_route(struct flow_offload *flow,
				   struct nf_flow_route *route,
				   enum flow_offload_tuple_dir dir)
{
	struct flow_offload_tuple *flow_tuple = &flow->tuplehash[dir].tuple;
	struct dst_entry *dst = nft_route_dst_fetch(route, dir);
	int i, j = 0;

	switch (flow_tuple->l3proto) {
	case NFPROTO_IPV4:
		flow_tuple->mtu = ip_dst_mtu_maybe_forward(dst, true);
		break;
	case NFPROTO_IPV6:
		flow_tuple->mtu = ip6_dst_mtu_maybe_forward(dst, true);
		break;
	}

	flow_tuple->iifidx = route->tuple[dir].in.ifindex;
	for (i = route->tuple[dir].in.num_encaps - 1; i >= 0; i--) {
		flow_tuple->encap[j].id = route->tuple[dir].in.encap[i].id;
		flow_tuple->encap[j].proto = route->tuple[dir].in.encap[i].proto;
		if (route->tuple[dir].in.ingress_vlans & BIT(i))
			flow_tuple->in_vlan_ingress |= BIT(j);
		j++;
	}
	flow_tuple->encap_num = route->tuple[dir].in.num_encaps;

	switch (route->tuple[dir].xmit_type) {
	case FLOW_OFFLOAD_XMIT_DIRECT:
		memcpy(flow_tuple->out.h_dest, route->tuple[dir].out.h_dest,
		       ETH_ALEN);
		memcpy(flow_tuple->out.h_source, route->tuple[dir].out.h_source,
		       ETH_ALEN);
		flow_tuple->out.ifidx = route->tuple[dir].out.ifindex;
		flow_tuple->out.hw_ifidx = route->tuple[dir].out.hw_ifindex;
		dst_release(dst);
		break;
	case FLOW_OFFLOAD_XMIT_XFRM:
	case FLOW_OFFLOAD_XMIT_NEIGH:
		flow_tuple->dst_cache = dst;
		flow_tuple->dst_cookie = flow_offload_dst_cookie(flow_tuple);
		break;
	default:
		WARN_ON_ONCE(1);
		break;
	}
	flow_tuple->xmit_type = route->tuple[dir].xmit_type;

	return 0;
}

static void nft_flow_dst_release(struct flow_offload *flow,
				 enum flow_offload_tuple_dir dir)
{
	if (flow->tuplehash[dir].tuple.xmit_type == FLOW_OFFLOAD_XMIT_NEIGH ||
	    flow->tuplehash[dir].tuple.xmit_type == FLOW_OFFLOAD_XMIT_XFRM)
		dst_release(flow->tuplehash[dir].tuple.dst_cache);
}

void flow_offload_route_init(struct flow_offload *flow,
			     struct nf_flow_route *route)
{
	flow_offload_fill_route(flow, route, FLOW_OFFLOAD_DIR_ORIGINAL);
	flow_offload_fill_route(flow, route, FLOW_OFFLOAD_DIR_REPLY);
	flow->type = NF_FLOW_OFFLOAD_ROUTE;
}
EXPORT_SYMBOL_GPL(flow_offload_route_init);

static inline bool nf_flow_has_expired(const struct flow_offload *flow)
{
	return nf_flow_timeout_delta(flow->timeout) <= 0;
}

static void flow_offload_fixup_tcp(struct nf_conn *ct, u8 tcp_state)
{
	struct ip_ct_tcp *tcp = &ct->proto.tcp;

	spin_lock_bh(&ct->lock);
	if (tcp->state != tcp_state)
		tcp->state = tcp_state;

	/* syn packet triggers the TCP reopen case from conntrack. */
	if (tcp->state == TCP_CONNTRACK_CLOSE)
		ct->proto.tcp.seen[0].flags |= IP_CT_TCP_FLAG_CLOSE_INIT;

	/* Conntrack state is outdated due to offload bypass.
	 * Clear IP_CT_TCP_FLAG_MAXACK_SET, otherwise conntracks
	 * TCP reset validation will fail.
	 */
	tcp->seen[0].td_maxwin = 0;
	tcp->seen[0].flags &= ~IP_CT_TCP_FLAG_MAXACK_SET;
	tcp->seen[1].td_maxwin = 0;
	tcp->seen[1].flags &= ~IP_CT_TCP_FLAG_MAXACK_SET;
	spin_unlock_bh(&ct->lock);
}

static void flow_offload_fixup_ct(struct flow_offload *flow)
{
	struct nf_conn *ct = flow->ct;
	struct net *net = nf_ct_net(ct);
	int l4num = nf_ct_protonum(ct);
	bool expired, closing = false;
	u32 offload_timeout = 0;
	s32 timeout;

	if (l4num == IPPROTO_TCP) {
		const struct nf_tcp_net *tn = nf_tcp_pernet(net);
		u8 tcp_state;

		/* Enter CLOSE state if fin/rst packet has been seen, this
		 * allows TCP reopen from conntrack. Otherwise, pick up from
		 * the last seen TCP state.
		 */
		closing = test_bit(NF_FLOW_CLOSING, &flow->flags);
		if (closing) {
			flow_offload_fixup_tcp(ct, TCP_CONNTRACK_CLOSE);
			timeout = READ_ONCE(tn->timeouts[TCP_CONNTRACK_CLOSE]);
			expired = false;
		} else {
			tcp_state = READ_ONCE(ct->proto.tcp.state);
			flow_offload_fixup_tcp(ct, tcp_state);
			timeout = READ_ONCE(tn->timeouts[tcp_state]);
			expired = nf_flow_has_expired(flow);
		}
		offload_timeout = READ_ONCE(tn->offload_timeout);

	} else if (l4num == IPPROTO_UDP) {
		const struct nf_udp_net *tn = nf_udp_pernet(net);
		enum udp_conntrack state =
			test_bit(IPS_SEEN_REPLY_BIT, &ct->status) ?
			UDP_CT_REPLIED : UDP_CT_UNREPLIED;

		timeout = READ_ONCE(tn->timeouts[state]);
		expired = nf_flow_has_expired(flow);
		offload_timeout = READ_ONCE(tn->offload_timeout);
	} else {
		return;
	}

	if (expired)
		timeout -= offload_timeout;

	if (timeout < 0)
		timeout = 0;

	if (closing ||
	    nf_flow_timeout_delta(READ_ONCE(ct->timeout)) > (__s32)timeout)
		nf_ct_refresh(ct, timeout);
}

static void flow_offload_route_release(struct flow_offload *flow)
{
	nft_flow_dst_release(flow, FLOW_OFFLOAD_DIR_ORIGINAL);
	nft_flow_dst_release(flow, FLOW_OFFLOAD_DIR_REPLY);
}

void flow_offload_free(struct flow_offload *flow)
{
	switch (flow->type) {
	case NF_FLOW_OFFLOAD_ROUTE:
		flow_offload_route_release(flow);
		break;
	default:
		break;
	}
	nf_ct_put(flow->ct);
	kfree_rcu(flow, rcu_head);
}
EXPORT_SYMBOL_GPL(flow_offload_free);

/*计算flow_offload_tuple的hashcode*/
static u32 flow_offload_hash(const void *data, u32 len, u32 seed)
{
	const struct flow_offload_tuple *tuple = data;

	return jhash(tuple, offsetof(struct flow_offload_tuple, __hash), seed);
}

/*计算flow_offload_tuple_rhash的hashcode*/
static u32 flow_offload_hash_obj(const void *data, u32 len, u32 seed)
{
	const struct flow_offload_tuple_rhash *tuplehash = data;

	return jhash(&tuplehash->tuple, offsetof(struct flow_offload_tuple, __hash), seed);
}

/*tuple匹配*/
static int flow_offload_hash_cmp(struct rhashtable_compare_arg *arg,
					const void *ptr)
{
	const struct flow_offload_tuple *tuple = arg->key;
	const struct flow_offload_tuple_rhash *x = ptr;

	if (memcmp(&x->tuple, tuple, offsetof(struct flow_offload_tuple, __hash)))
		return 1;

	return 0;
}

static const struct rhashtable_params nf_flow_offload_rhash_params = {
	.head_offset		= offsetof(struct flow_offload_tuple_rhash, node),
	.hashfn			= flow_offload_hash,
	.obj_hashfn		= flow_offload_hash_obj,
	.obj_cmpfn		= flow_offload_hash_cmp,
	.automatic_shrinking	= true,
};

unsigned long flow_offload_get_timeout(struct flow_offload *flow)
{
	unsigned long timeout = NF_FLOW_TIMEOUT;
	struct net *net = nf_ct_net(flow->ct);
	int l4num = nf_ct_protonum(flow->ct);

	if (l4num == IPPROTO_TCP) {
		struct nf_tcp_net *tn = nf_tcp_pernet(net);

		timeout = tn->offload_timeout;
	} else if (l4num == IPPROTO_UDP) {
		struct nf_udp_net *tn = nf_udp_pernet(net);

		timeout = tn->offload_timeout;
	}

	return timeout;
}

/*向flow_table中添加flow_offload_entry*/
int flow_offload_add(struct nf_flowtable *flow_table, struct flow_offload *flow)
{
	int err;

	/*flow超时时间为30S*/
	flow->timeout = nf_flowtable_time_stamp + flow_offload_get_timeout(flow);

	/*将正反方向两个flow均加入到flow_table中*/
	err = rhashtable_insert_fast(&flow_table->rhashtable,
				     &flow->tuplehash[0].node,
				     nf_flow_offload_rhash_params);
	if (err < 0)
		return err;

	err = rhashtable_insert_fast(&flow_table->rhashtable,
				     &flow->tuplehash[1].node,
				     nf_flow_offload_rhash_params);
	if (err < 0) {
	    /*加入失败，需要将第一个tuple自flowtable中移除*/
		rhashtable_remove_fast(&flow_table->rhashtable,
				       &flow->tuplehash[0].node,
				       nf_flow_offload_rhash_params);
		return err;
	}

<<<<<<< HEAD
	/*更新ct的超时时间*/
	nf_ct_offload_timeout(flow->ct);
=======
	nf_ct_refresh(flow->ct, NF_CT_DAY);
>>>>>>> 155a3c00

	/*如果此flow_table是可硬件卸载的，则将flow添加到驱动*/
	if (nf_flowtable_hw_offload(flow_table)) {
		__set_bit(NF_FLOW_HW, &flow->flags);
		nf_flow_offload_add(flow_table, flow);
	}

	return 0;
}
EXPORT_SYMBOL_GPL(flow_offload_add);

void flow_offload_refresh(struct nf_flowtable *flow_table,
			  struct flow_offload *flow, bool force)
{
	u32 timeout;

	//flow超时时间为30S后
	timeout = nf_flowtable_time_stamp + flow_offload_get_timeout(flow);
	if (force || timeout - READ_ONCE(flow->timeout) > HZ)
		WRITE_ONCE(flow->timeout, timeout);
	else
		return;

	if (likely(!nf_flowtable_hw_offload(flow_table)) ||
	    test_bit(NF_FLOW_CLOSING, &flow->flags))
		return;

	nf_flow_offload_add(flow_table, flow);
}
EXPORT_SYMBOL_GPL(flow_offload_refresh);

static void flow_offload_del(struct nf_flowtable *flow_table,
			     struct flow_offload *flow)
{
	rhashtable_remove_fast(&flow_table->rhashtable,
			       &flow->tuplehash[FLOW_OFFLOAD_DIR_ORIGINAL].node,
			       nf_flow_offload_rhash_params);
	rhashtable_remove_fast(&flow_table->rhashtable,
			       &flow->tuplehash[FLOW_OFFLOAD_DIR_REPLY].node,
			       nf_flow_offload_rhash_params);
	flow_offload_free(flow);
}

/*flow teardown设置*/
void flow_offload_teardown(struct flow_offload *flow)
{
	clear_bit(IPS_OFFLOAD_BIT, &flow->ct->status);
	if (!test_and_set_bit(NF_FLOW_TEARDOWN, &flow->flags))
		flow_offload_fixup_ct(flow);
}
EXPORT_SYMBOL_GPL(flow_offload_teardown);

/*通过tuple查询flow_offload_tuple_rhash*/
struct flow_offload_tuple_rhash *
flow_offload_lookup(struct nf_flowtable *flow_table,
		    struct flow_offload_tuple *tuple)
{
	struct flow_offload_tuple_rhash *tuplehash;
	struct flow_offload *flow;
	int dir;

	/*通过tuple查询flow_table->rhashtable表*/
	tuplehash = rhashtable_lookup(&flow_table->rhashtable, tuple,
				      nf_flow_offload_rhash_params);
	if (!tuplehash)
	    /*无记录，返回NULL*/
		return NULL;

	/*由tuplehash换算flow_offload对象*/
	dir = tuplehash->tuple.dir;
	flow = container_of(tuplehash, struct flow_offload, tuplehash[dir]);

	//如flow为teardown标记，返回NULL？
	if (test_bit(NF_FLOW_TEARDOWN, &flow->flags))
		return NULL;

	//如flow->ct有dying标记，返回NULL？
	if (unlikely(nf_ct_is_dying(flow->ct)))
		return NULL;

	return tuplehash;
}
EXPORT_SYMBOL_GPL(flow_offload_lookup);

//遍历nf_flowtable 针对其每一个元素，调用iter回调
static int
nf_flow_table_iterate(struct nf_flowtable *flow_table,
		      void (*iter)(struct nf_flowtable *flowtable,
				   struct flow_offload *flow, void *data),
		      void *data)
{
	struct flow_offload_tuple_rhash *tuplehash;
	struct rhashtable_iter hti;
	struct flow_offload *flow;
	int err = 0;

	rhashtable_walk_enter(&flow_table->rhashtable, &hti);
	rhashtable_walk_start(&hti);

	while ((tuplehash = rhashtable_walk_next(&hti))) {
		if (IS_ERR(tuplehash)) {
			if (PTR_ERR(tuplehash) != -EAGAIN) {
				err = PTR_ERR(tuplehash);
				break;
			}
			continue;
		}
		if (tuplehash->tuple.dir)
			continue;

		flow = container_of(tuplehash, struct flow_offload, tuplehash[0]);

		//针对单个flow,调用iter回调
		iter(flow_table, flow, data);
	}
	rhashtable_walk_stop(&hti);
	rhashtable_walk_exit(&hti);

	return err;
}

static bool nf_flow_custom_gc(struct nf_flowtable *flow_table,
			      const struct flow_offload *flow)
{
	return flow_table->type->gc && flow_table->type->gc(flow);
}

/**
 * nf_flow_table_tcp_timeout() - new timeout of offloaded tcp entry
 * @ct:		Flowtable offloaded tcp ct
 *
 * Return: number of seconds when ct entry should expire.
 */
static u32 nf_flow_table_tcp_timeout(const struct nf_conn *ct)
{
	u8 state = READ_ONCE(ct->proto.tcp.state);

	switch (state) {
	case TCP_CONNTRACK_SYN_SENT:
	case TCP_CONNTRACK_SYN_RECV:
		return 0;
	case TCP_CONNTRACK_ESTABLISHED:
		return NF_CT_DAY;
	case TCP_CONNTRACK_FIN_WAIT:
	case TCP_CONNTRACK_CLOSE_WAIT:
	case TCP_CONNTRACK_LAST_ACK:
	case TCP_CONNTRACK_TIME_WAIT:
		return 5 * 60 * HZ;
	case TCP_CONNTRACK_CLOSE:
		return 0;
	}

	return 0;
}

/**
 * nf_flow_table_extend_ct_timeout() - Extend ct timeout of offloaded conntrack entry
 * @ct:		Flowtable offloaded ct
 *
 * Datapath lookups in the conntrack table will evict nf_conn entries
 * if they have expired.
 *
 * Once nf_conn entries have been offloaded, nf_conntrack might not see any
 * packets anymore.  Thus ct->timeout is no longer refreshed and ct can
 * be evicted.
 *
 * To avoid the need for an additional check on the offload bit for every
 * packet processed via nf_conntrack_in(), set an arbitrary timeout large
 * enough not to ever expire, this save us a check for the IPS_OFFLOAD_BIT
 * from the packet path via nf_ct_is_expired().
 */
static void nf_flow_table_extend_ct_timeout(struct nf_conn *ct)
{
	static const u32 min_timeout = 5 * 60 * HZ;
	u32 expires = nf_ct_expires(ct);

	/* normal case: large enough timeout, nothing to do. */
	if (likely(expires >= min_timeout))
		return;

	/* must check offload bit after this, we do not hold any locks.
	 * flowtable and ct entries could have been removed on another CPU.
	 */
	if (!refcount_inc_not_zero(&ct->ct_general.use))
		return;

	/* load ct->status after refcount increase */
	smp_acquire__after_ctrl_dep();

	if (nf_ct_is_confirmed(ct) &&
	    test_bit(IPS_OFFLOAD_BIT, &ct->status)) {
		u8 l4proto = nf_ct_protonum(ct);
		u32 new_timeout = true;

		switch (l4proto) {
		case IPPROTO_UDP:
			new_timeout = NF_CT_DAY;
			break;
		case IPPROTO_TCP:
			new_timeout = nf_flow_table_tcp_timeout(ct);
			break;
		default:
			WARN_ON_ONCE(1);
			break;
		}

		/* Update to ct->timeout from nf_conntrack happens
		 * without holding ct->lock.
		 *
		 * Use cmpxchg to ensure timeout extension doesn't
		 * happen when we race with conntrack datapath.
		 *
		 * The inverse -- datapath updating ->timeout right
		 * after this -- is fine, datapath is authoritative.
		 */
		if (new_timeout) {
			new_timeout += nfct_time_stamp;
			cmpxchg(&ct->timeout, expires, new_timeout);
		}
	}

	nf_ct_put(ct);
}

static void nf_flow_offload_gc_step(struct nf_flowtable *flow_table,
				    struct flow_offload *flow, void *data)
{
	bool teardown = test_bit(NF_FLOW_TEARDOWN, &flow->flags);

	if (nf_flow_has_expired(flow) ||
	    nf_ct_is_dying(flow->ct) ||
	    nf_flow_custom_gc(flow_table, flow)) {
		flow_offload_teardown(flow);
		teardown = true;
	} else if (!teardown) {
		nf_flow_table_extend_ct_timeout(flow->ct);
	}

	if (teardown) {
		if (test_bit(NF_FLOW_HW, &flow->flags)) {
			if (!test_bit(NF_FLOW_HW_DYING, &flow->flags))
				nf_flow_offload_del(flow_table, flow);
			else if (test_bit(NF_FLOW_HW_DEAD, &flow->flags))
				flow_offload_del(flow_table, flow);
		} else {
			flow_offload_del(flow_table, flow);
		}
	} else if (test_bit(NF_FLOW_CLOSING, &flow->flags) &&
		   test_bit(NF_FLOW_HW, &flow->flags) &&
		   !test_bit(NF_FLOW_HW_DYING, &flow->flags)) {
		nf_flow_offload_del(flow_table, flow);
	} else if (test_bit(NF_FLOW_HW, &flow->flags)) {
		nf_flow_offload_stats(flow_table, flow);
	}
}

void nf_flow_table_gc_run(struct nf_flowtable *flow_table)
{
	nf_flow_table_iterate(flow_table, nf_flow_offload_gc_step, NULL);
}

static void nf_flow_offload_work_gc(struct work_struct *work)
{
	struct nf_flowtable *flow_table;

	flow_table = container_of(work, struct nf_flowtable, gc_work.work);
	nf_flow_table_gc_run(flow_table);
	queue_delayed_work(system_power_efficient_wq, &flow_table->gc_work, HZ);
}

static void nf_flow_nat_port_tcp(struct sk_buff *skb, unsigned int thoff,
				 __be16 port, __be16 new_port)
{
	struct tcphdr *tcph;

	tcph = (void *)(skb_network_header(skb) + thoff);
	inet_proto_csum_replace2(&tcph->check, skb, port, new_port, false);
}

static void nf_flow_nat_port_udp(struct sk_buff *skb, unsigned int thoff,
				 __be16 port, __be16 new_port)
{
	struct udphdr *udph;

	udph = (void *)(skb_network_header(skb) + thoff);
	if (udph->check || skb->ip_summed == CHECKSUM_PARTIAL) {
		inet_proto_csum_replace2(&udph->check, skb, port,
					 new_port, false);
		if (!udph->check)
			udph->check = CSUM_MANGLED_0;
	}
}

static void nf_flow_nat_port(struct sk_buff *skb, unsigned int thoff,
			     u8 protocol, __be16 port, __be16 new_port)
{
	switch (protocol) {
	case IPPROTO_TCP:
		nf_flow_nat_port_tcp(skb, thoff, port, new_port);
		break;
	case IPPROTO_UDP:
		nf_flow_nat_port_udp(skb, thoff, port, new_port);
		break;
	}
}

void nf_flow_snat_port(const struct flow_offload *flow,
		       struct sk_buff *skb, unsigned int thoff,
		       u8 protocol, enum flow_offload_tuple_dir dir)
{
	struct flow_ports *hdr;
	__be16 port, new_port;

	hdr = (void *)(skb_network_header(skb) + thoff);

	switch (dir) {
	case FLOW_OFFLOAD_DIR_ORIGINAL:
		port = hdr->source;
		new_port = flow->tuplehash[FLOW_OFFLOAD_DIR_REPLY].tuple.dst_port;
		hdr->source = new_port;
		break;
	case FLOW_OFFLOAD_DIR_REPLY:
		port = hdr->dest;
		new_port = flow->tuplehash[FLOW_OFFLOAD_DIR_ORIGINAL].tuple.src_port;
		hdr->dest = new_port;
		break;
	}

	nf_flow_nat_port(skb, thoff, protocol, port, new_port);
}
EXPORT_SYMBOL_GPL(nf_flow_snat_port);

void nf_flow_dnat_port(const struct flow_offload *flow, struct sk_buff *skb,
		       unsigned int thoff, u8 protocol,
		       enum flow_offload_tuple_dir dir)
{
	struct flow_ports *hdr;
	__be16 port, new_port;

	hdr = (void *)(skb_network_header(skb) + thoff);

	switch (dir) {
	case FLOW_OFFLOAD_DIR_ORIGINAL:
		port = hdr->dest;
		new_port = flow->tuplehash[FLOW_OFFLOAD_DIR_REPLY].tuple.src_port;
		hdr->dest = new_port;
		break;
	case FLOW_OFFLOAD_DIR_REPLY:
		port = hdr->source;
		new_port = flow->tuplehash[FLOW_OFFLOAD_DIR_ORIGINAL].tuple.dst_port;
		hdr->source = new_port;
		break;
	}

	nf_flow_nat_port(skb, thoff, protocol, port, new_port);
}
EXPORT_SYMBOL_GPL(nf_flow_dnat_port);

int nf_flow_table_init(struct nf_flowtable *flowtable)
{
	int err;

	/*flowtable的gc work*/
	INIT_DELAYED_WORK(&flowtable->gc_work, nf_flow_offload_work_gc);
	flow_block_init(&flowtable->flow_block);
	init_rwsem(&flowtable->flow_block_lock);

	/*初始化flowtable中用于存放flow的hash表*/
	err = rhashtable_init(&flowtable->rhashtable,
			      &nf_flow_offload_rhash_params);
	if (err < 0)
		return err;

	queue_delayed_work(system_power_efficient_wq,
			   &flowtable->gc_work, HZ);

	mutex_lock(&flowtable_lock);
	/*将当前flowtable加入到flowtables链表中*/
	list_add(&flowtable->list, &flowtables);
	mutex_unlock(&flowtable_lock);

	return 0;
}
EXPORT_SYMBOL_GPL(nf_flow_table_init);

static void nf_flow_table_do_cleanup(struct nf_flowtable *flow_table,
				     struct flow_offload *flow, void *data)
{
	struct net_device *dev = data;

	if (!dev) {
		flow_offload_teardown(flow);
		return;
	}

	//存在流涉及到此dev,则dead流
	if (net_eq(nf_ct_net(flow->ct), dev_net(dev)) &&
	    (flow->tuplehash[0].tuple.iifidx == dev->ifindex ||
	     flow->tuplehash[1].tuple.iifidx == dev->ifindex))
		flow_offload_teardown(flow);
}

void nf_flow_table_gc_cleanup(struct nf_flowtable *flowtable,
			      struct net_device *dev)
{
	//针对flowtable，遍历每个元素，并调用nf_flow_table_do_cleanup
	nf_flow_table_iterate(flowtable, nf_flow_table_do_cleanup, dev);
	flush_delayed_work(&flowtable->gc_work);
	nf_flow_table_offload_flush(flowtable);
}

void nf_flow_table_cleanup(struct net_device *dev)
{
	struct nf_flowtable *flowtable;

	mutex_lock(&flowtable_lock);
	//遍历所有flowtables表，
	list_for_each_entry(flowtable, &flowtables, list)
		nf_flow_table_gc_cleanup(flowtable, dev);
	mutex_unlock(&flowtable_lock);
}
EXPORT_SYMBOL_GPL(nf_flow_table_cleanup);

void nf_flow_table_free(struct nf_flowtable *flow_table)
{
	mutex_lock(&flowtable_lock);
	list_del(&flow_table->list);
	mutex_unlock(&flowtable_lock);

	cancel_delayed_work_sync(&flow_table->gc_work);
	nf_flow_table_offload_flush(flow_table);
	/* ... no more pending work after this stage ... */
	nf_flow_table_iterate(flow_table, nf_flow_table_do_cleanup, NULL);
	nf_flow_table_gc_run(flow_table);
	nf_flow_table_offload_flush_cleanup(flow_table);
	rhashtable_destroy(&flow_table->rhashtable);
}
EXPORT_SYMBOL_GPL(nf_flow_table_free);

static int nf_flow_table_init_net(struct net *net)
{
	net->ft.stat = alloc_percpu(struct nf_flow_table_stat);
	return net->ft.stat ? 0 : -ENOMEM;
}

static void nf_flow_table_fini_net(struct net *net)
{
	free_percpu(net->ft.stat);
}

static int nf_flow_table_pernet_init(struct net *net)
{
	int ret;

	ret = nf_flow_table_init_net(net);
	if (ret < 0)
		return ret;

	ret = nf_flow_table_init_proc(net);
	if (ret < 0)
		goto out_proc;

	return 0;

out_proc:
	nf_flow_table_fini_net(net);
	return ret;
}

static void nf_flow_table_pernet_exit(struct list_head *net_exit_list)
{
	struct net *net;

	list_for_each_entry(net, net_exit_list, exit_list) {
		nf_flow_table_fini_proc(net);
		nf_flow_table_fini_net(net);
	}
}

static struct pernet_operations nf_flow_table_net_ops = {
	.init = nf_flow_table_pernet_init,
	.exit_batch = nf_flow_table_pernet_exit,
};

static int __init nf_flow_table_module_init(void)
{
	int ret;

	ret = register_pernet_subsys(&nf_flow_table_net_ops);
	if (ret < 0)
		return ret;

	ret = nf_flow_table_offload_init();
	if (ret)
		goto out_offload;

	ret = nf_flow_register_bpf();
	if (ret)
		goto out_bpf;

	return 0;

out_bpf:
	nf_flow_table_offload_exit();
out_offload:
	unregister_pernet_subsys(&nf_flow_table_net_ops);
	return ret;
}

static void __exit nf_flow_table_module_exit(void)
{
	nf_flow_table_offload_exit();
	unregister_pernet_subsys(&nf_flow_table_net_ops);
}

module_init(nf_flow_table_module_init);
module_exit(nf_flow_table_module_exit);

MODULE_LICENSE("GPL");
MODULE_AUTHOR("Pablo Neira Ayuso <pablo@netfilter.org>");
MODULE_DESCRIPTION("Netfilter flow table module");<|MERGE_RESOLUTION|>--- conflicted
+++ resolved
@@ -348,12 +348,8 @@
 		return err;
 	}
 
-<<<<<<< HEAD
 	/*更新ct的超时时间*/
-	nf_ct_offload_timeout(flow->ct);
-=======
 	nf_ct_refresh(flow->ct, NF_CT_DAY);
->>>>>>> 155a3c00
 
 	/*如果此flow_table是可硬件卸载的，则将flow添加到驱动*/
 	if (nf_flowtable_hw_offload(flow_table)) {
