--- conflicted
+++ resolved
@@ -339,16 +339,12 @@
 void flow_offload_refresh(struct nf_flowtable *flow_table,
 			  struct flow_offload *flow)
 {
-<<<<<<< HEAD
+	u32 timeout;
+
 	//flow超时时间为30S后
-	flow->timeout = nf_flowtable_time_stamp + flow_offload_get_timeout(flow);
-=======
-	u32 timeout;
-
 	timeout = nf_flowtable_time_stamp + flow_offload_get_timeout(flow);
 	if (READ_ONCE(flow->timeout) != timeout)
 		WRITE_ONCE(flow->timeout, timeout);
->>>>>>> ce840177
 
 	if (likely(!nf_flowtable_hw_offload(flow_table)))
 		return;
