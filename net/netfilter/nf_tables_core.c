// SPDX-License-Identifier: GPL-2.0-only
/*
 * Copyright (c) 2008 Patrick McHardy <kaber@trash.net>
 *
 * Development of this code funded by Astaro AG (http://www.astaro.com/)
 */

#include <linux/kernel.h>
#include <linux/module.h>
#include <linux/init.h>
#include <linux/list.h>
#include <linux/rculist.h>
#include <linux/skbuff.h>
#include <linux/netlink.h>
#include <linux/netfilter.h>
#include <linux/static_key.h>
#include <linux/netfilter/nfnetlink.h>
#include <linux/netfilter/nf_tables.h>
#include <net/netfilter/nf_tables_core.h>
#include <net/netfilter/nf_tables.h>
#include <net/netfilter/nf_log.h>
#include <net/netfilter/nft_meta.h>

//有trace标记的报文，将被记录
static noinline void __nft_trace_packet(struct nft_traceinfo *info,
					const struct nft_chain *chain,
					enum nft_trace_types type)
{
	if (!info->trace || !info->nf_trace)
		return;

	info->chain = chain;
	info->type = type;

	nft_trace_notify(info);
}

static inline void nft_trace_packet(const struct nft_pktinfo *pkt,
				    struct nft_traceinfo *info,
				    const struct nft_chain *chain,
				    const struct nft_rule_dp *rule,
				    enum nft_trace_types type)
{
	if (static_branch_unlikely(&nft_trace_enabled)) {
		info->nf_trace = pkt->skb->nf_trace;
		info->rule = rule;
		__nft_trace_packet(info, chain, type);
	}
}

static inline void nft_trace_copy_nftrace(const struct nft_pktinfo *pkt,
					  struct nft_traceinfo *info)
{
	if (static_branch_unlikely(&nft_trace_enabled)) {
		if (info->trace)
			info->nf_trace = pkt->skb->nf_trace;
	}
}

static void nft_bitwise_fast_eval(const struct nft_expr *expr,
				  struct nft_regs *regs)
{
	const struct nft_bitwise_fast_expr *priv = nft_expr_priv(expr);
	u32 *src = &regs->data[priv->sreg];
	u32 *dst = &regs->data[priv->dreg];

	*dst = (*src & priv->mask) ^ priv->xor;
}

//如果regs->data中的值与priv->data相等，则返回，否则置为nft_break
static void nft_cmp_fast_eval(const struct nft_expr *expr,
			      struct nft_regs *regs)
{
	const struct nft_cmp_fast_expr *priv = nft_expr_priv(expr);

	if (((regs->data[priv->sreg] & priv->mask) == priv->data) ^ priv->inv)
		return;
	regs->verdict.code = NFT_BREAK;
}

static void nft_cmp16_fast_eval(const struct nft_expr *expr,
				struct nft_regs *regs)
{
	const struct nft_cmp16_fast_expr *priv = nft_expr_priv(expr);
	const u64 *reg_data = (const u64 *)&regs->data[priv->sreg];
	const u64 *mask = (const u64 *)&priv->mask;
	const u64 *data = (const u64 *)&priv->data;

	if (((reg_data[0] & mask[0]) == data[0] &&
	    ((reg_data[1] & mask[1]) == data[1])) ^ priv->inv)
		return;
	regs->verdict.code = NFT_BREAK;
}

static noinline void __nft_trace_verdict(struct nft_traceinfo *info,
					 const struct nft_chain *chain,
					 const struct nft_regs *regs)
{
	enum nft_trace_types type;

	switch (regs->verdict.code) {
	case NFT_CONTINUE:
	case NFT_RETURN:
		type = NFT_TRACETYPE_RETURN;
		break;
	case NF_STOLEN:
		type = NFT_TRACETYPE_RULE;
		/* can't access skb->nf_trace; use copy */
		break;
	default:
		type = NFT_TRACETYPE_RULE;

		if (info->trace)
			info->nf_trace = info->pkt->skb->nf_trace;
		break;
	}

	__nft_trace_packet(info, chain, type);
}

static inline void nft_trace_verdict(struct nft_traceinfo *info,
				     const struct nft_chain *chain,
				     const struct nft_rule_dp *rule,
				     const struct nft_regs *regs)
{
	if (static_branch_unlikely(&nft_trace_enabled)) {
		info->rule = rule;
		__nft_trace_verdict(info, chain, regs);
	}
}

static bool nft_payload_fast_eval(const struct nft_expr *expr,
				  struct nft_regs *regs,
				  const struct nft_pktinfo *pkt)
{
	const struct nft_payload *priv = nft_expr_priv(expr);
	const struct sk_buff *skb = pkt->skb;
	u32 *dest = &regs->data[priv->dreg];
	unsigned char *ptr;

	if (priv->base == NFT_PAYLOAD_NETWORK_HEADER)
		ptr = skb_network_header(skb);
	else {
		if (!(pkt->flags & NFT_PKTINFO_L4PROTO))
			return false;
		ptr = skb_network_header(skb) + nft_thoff(pkt);
	}

	ptr += priv->offset;

	if (unlikely(ptr + priv->len > skb_tail_pointer(skb)))
		return false;

	*dest = 0;
	if (priv->len == 2)
		*(u16 *)dest = *(u16 *)ptr;
	else if (priv->len == 4)
		*(u32 *)dest = *(u32 *)ptr;
	else
		*(u8 *)dest = *(u8 *)ptr;
	return true;
}

DEFINE_STATIC_KEY_FALSE(nft_counters_enabled);

static noinline void nft_update_chain_stats(const struct nft_chain *chain,
					    const struct nft_pktinfo *pkt)
{
	struct nft_base_chain *base_chain;
	struct nft_stats __percpu *pstats;
	struct nft_stats *stats;

	base_chain = nft_base_chain(chain);

	pstats = READ_ONCE(base_chain->stats);
	if (pstats) {
		local_bh_disable();
		stats = this_cpu_ptr(pstats);
		u64_stats_update_begin(&stats->syncp);
		stats->pkts++;
		stats->bytes += pkt->skb->len;
		u64_stats_update_end(&stats->syncp);
		local_bh_enable();
	}
}

struct nft_jumpstack {
	const struct nft_chain *chain;
	const struct nft_rule_dp *rule;
	const struct nft_rule_dp *last_rule;
};

//执行表达式
static void expr_call_ops_eval(const struct nft_expr *expr,
			       struct nft_regs *regs,
			       struct nft_pktinfo *pkt)
{
#ifdef CONFIG_RETPOLINE
    //取ops的执行函数
	unsigned long e = (unsigned long)expr->ops->eval;
#define X(e, fun) \
    /*如果e是指定的回调函数，则直接调用此函数，用于优化*/\
	do { if ((e) == (unsigned long)(fun)) \
		return fun(expr, regs, pkt); } while (0)

	X(e, nft_payload_eval);
	X(e, nft_cmp_eval);
	X(e, nft_counter_eval);
	X(e, nft_meta_get_eval);
	X(e, nft_lookup_eval);
	X(e, nft_range_eval);
	X(e, nft_immediate_eval);
	X(e, nft_byteorder_eval);
	X(e, nft_dynset_eval);
	X(e, nft_rt_get_eval);
	X(e, nft_bitwise_eval);
#undef  X
#endif /* CONFIG_RETPOLINE */
	//通过ops的eval回调完成表达式执行
	expr->ops->eval(expr, regs, pkt);
}

#define nft_rule_expr_first(rule)	(struct nft_expr *)&rule->data[0]
#define nft_rule_expr_next(expr)	((void *)expr) + expr->ops->size
#define nft_rule_expr_last(rule)	(struct nft_expr *)&rule->data[rule->dlen]
#define nft_rule_next(rule)		(void *)rule + sizeof(*rule) + rule->dlen

#define nft_rule_dp_for_each_expr(expr, last, rule) \
        for ((expr) = nft_rule_expr_first(rule), (last) = nft_rule_expr_last(rule); \
             (expr) != (last); \
             (expr) = nft_rule_expr_next(expr))

//进行chain的查询
unsigned int
nft_do_chain(struct nft_pktinfo *pkt, void *priv/*要执行规则的chain*/)
{
	const struct nft_chain *chain = priv, *basechain = chain;
	const struct nft_rule_dp *rule, *last_rule;
	const struct net *net = nft_net(pkt);
	const struct nft_expr *expr, *last;
	struct nft_regs regs = {};
	unsigned int stackptr = 0;
	struct nft_jumpstack jumpstack[NFT_JUMP_STACK_SIZE];
	bool genbit = READ_ONCE(net->nft.gencursor);
	struct nft_rule_blob *blob;
	struct nft_traceinfo info;

	info.trace = false;
	if (static_branch_unlikely(&nft_trace_enabled))
		nft_trace_init(&info, pkt, &regs.verdict, basechain);
do_chain:
	if (genbit)
		blob = rcu_dereference(chain->blob_gen_1);
	else
		blob = rcu_dereference(chain->blob_gen_0);

	rule = (struct nft_rule_dp *)blob->data;
	last_rule = (void *)blob->data + blob->size;
next_rule:
	regs.verdict.code = NFT_CONTINUE;
	//遍历rules数组，针对每个rule的表达式进行执行
	for (; rule < last_rule; rule = nft_rule_next(rule)) {
		/*遍历rule中的所有表达式*/
		nft_rule_dp_for_each_expr(expr, last, rule) {
			if (expr->ops == &nft_cmp_fast_ops)
			    /*小于4字节的相等比对处理*/
				nft_cmp_fast_eval(expr, &regs);
			else if (expr->ops == &nft_cmp16_fast_ops)
				nft_cmp16_fast_eval(expr, &regs);
			else if (expr->ops == &nft_bitwise_fast_ops)
				nft_bitwise_fast_eval(expr, &regs);
			else if (expr->ops != &nft_payload_fast_ops ||
				 !nft_payload_fast_eval(expr, &regs, pkt))
			    /*执行表达式*/
				expr_call_ops_eval(expr, &regs, pkt);

			/*匹配结果不是continue,则直接break,停止规则匹配*/
			if (regs.verdict.code != NFT_CONTINUE)
				break;
		}

		//此规则所有表达式均执行完成，如果为break或者continue,
		//则认为规则未匹配，继续遍历rule
		switch (regs.verdict.code) {
		case NFT_BREAK:
			regs.verdict.code = NFT_CONTINUE;
			nft_trace_copy_nftrace(pkt, &info);
			continue;
		case NFT_CONTINUE:
<<<<<<< HEAD
		    //跟踪报文的命中情况
			nft_trace_packet(&info, chain, rule,
=======
			nft_trace_packet(pkt, &info, chain, rule,
>>>>>>> 97ee9d1c
					 NFT_TRACETYPE_RULE);
			continue;
		}

		//与规则匹配
		break;
	}

	nft_trace_verdict(&info, chain, rule, &regs);

	//检查对报文的结果
	switch (regs.verdict.code & NF_VERDICT_MASK) {
	case NF_ACCEPT:
	case NF_DROP:
	case NF_QUEUE:
	case NF_STOLEN:
		return regs.verdict.code;
	}

	switch (regs.verdict.code) {
	case NFT_JUMP:
		if (WARN_ON_ONCE(stackptr >= NFT_JUMP_STACK_SIZE))
		    //栈超限
			return NF_DROP;
		//将当前chain及rule压栈
		jumpstack[stackptr].chain = chain;
		jumpstack[stackptr].rule = nft_rule_next(rule);
		jumpstack[stackptr].last_rule = last_rule;
		stackptr++;
		fallthrough;
	case NFT_GOTO:
	    	//跳到指定chcain上运行
		chain = regs.verdict.chain;
		goto do_chain;
	case NFT_CONTINUE:
	case NFT_RETURN:
	    	//退出匹配
		break;
	default:
		WARN_ON_ONCE(1);
	}

	//弹出堆栈后，继续匹配
	if (stackptr > 0) {
		stackptr--;
		chain = jumpstack[stackptr].chain;
		rule = jumpstack[stackptr].rule;
		last_rule = jumpstack[stackptr].last_rule;
		goto next_rule;
	}

	nft_trace_packet(pkt, &info, basechain, NULL, NFT_TRACETYPE_POLICY);

	if (static_branch_unlikely(&nft_counters_enabled))
		nft_update_chain_stats(basechain, pkt);

	//如果整个链都没有规则匹配，则使用链的policy做为结果
	return nft_base_chain(basechain)->policy;
}
EXPORT_SYMBOL_GPL(nft_do_chain);

//netfilter支持的基本表达式类型
static struct nft_expr_type *nft_basic_types[] = {
	&nft_imm_type,
	&nft_cmp_type,
	&nft_lookup_type,
	&nft_bitwise_type,
	&nft_byteorder_type,
	&nft_payload_type,
	&nft_dynset_type,
	&nft_range_type,
	&nft_meta_type,
	&nft_rt_type,
	&nft_exthdr_type,
	&nft_last_type,
	&nft_counter_type,
};

static struct nft_object_type *nft_basic_objects[] = {
#ifdef CONFIG_NETWORK_SECMARK
	&nft_secmark_obj_type,
#endif
	&nft_counter_obj_type,
};

int __init nf_tables_core_module_init(void)
{
	int err, i, j = 0;

	nft_counter_init_seqcount();

	//注册netfilter object基础类型
	for (i = 0; i < ARRAY_SIZE(nft_basic_objects); i++) {
		err = nft_register_obj(nft_basic_objects[i]);
		if (err)
			goto err;
	}

	//注册netfilter的基本表达式type
	for (j = 0; j < ARRAY_SIZE(nft_basic_types); j++) {
		err = nft_register_expr(nft_basic_types[j]);
		if (err)
			goto err;
	}

	return 0;

err:
	while (j-- > 0)
		nft_unregister_expr(nft_basic_types[j]);

	while (i-- > 0)
		nft_unregister_obj(nft_basic_objects[i]);

	return err;
}

void nf_tables_core_module_exit(void)
{
	int i;

	i = ARRAY_SIZE(nft_basic_types);
	while (i-- > 0)
		nft_unregister_expr(nft_basic_types[i]);

	i = ARRAY_SIZE(nft_basic_objects);
	while (i-- > 0)
		nft_unregister_obj(nft_basic_objects[i]);
}<|MERGE_RESOLUTION|>--- conflicted
+++ resolved
@@ -287,12 +287,8 @@
 			nft_trace_copy_nftrace(pkt, &info);
 			continue;
 		case NFT_CONTINUE:
-<<<<<<< HEAD
-		    //跟踪报文的命中情况
-			nft_trace_packet(&info, chain, rule,
-=======
+			//跟踪报文的命中情况
 			nft_trace_packet(pkt, &info, chain, rule,
->>>>>>> 97ee9d1c
 					 NFT_TRACETYPE_RULE);
 			continue;
 		}
