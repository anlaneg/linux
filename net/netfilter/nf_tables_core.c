// SPDX-License-Identifier: GPL-2.0-only
/*
 * Copyright (c) 2008 Patrick McHardy <kaber@trash.net>
 *
 * Development of this code funded by Astaro AG (http://www.astaro.com/)
 */

#include <linux/kernel.h>
#include <linux/module.h>
#include <linux/init.h>
#include <linux/list.h>
#include <linux/rculist.h>
#include <linux/skbuff.h>
#include <linux/netlink.h>
#include <linux/netfilter.h>
#include <linux/static_key.h>
#include <linux/netfilter/nfnetlink.h>
#include <linux/netfilter/nf_tables.h>
#include <net/netfilter/nf_tables_core.h>
#include <net/netfilter/nf_tables.h>
#include <net/netfilter/nf_log.h>
#include <net/netfilter/nft_meta.h>

//有trace标记的报文，将被记录
static noinline void __nft_trace_packet(struct nft_traceinfo *info,
					const struct nft_chain *chain,
					enum nft_trace_types type)
{
	const struct nft_pktinfo *pkt = info->pkt;

	if (!info->trace || !pkt->skb->nf_trace)
		return;

	info->chain = chain;
	info->type = type;

	nft_trace_notify(info);
}

static inline void nft_trace_packet(struct nft_traceinfo *info,
				    const struct nft_chain *chain,
				    const struct nft_rule *rule,
				    enum nft_trace_types type)
{
	if (static_branch_unlikely(&nft_trace_enabled)) {
		info->rule = rule;
		__nft_trace_packet(info, chain, type);
	}
}

<<<<<<< HEAD
//如果regs->data中的值与priv->data相等，则返回，否则置为nft_break
=======
static void nft_bitwise_fast_eval(const struct nft_expr *expr,
				  struct nft_regs *regs)
{
	const struct nft_bitwise_fast_expr *priv = nft_expr_priv(expr);
	u32 *src = &regs->data[priv->sreg];
	u32 *dst = &regs->data[priv->dreg];

	*dst = (*src & priv->mask) ^ priv->xor;
}

>>>>>>> c4d6fe73
static void nft_cmp_fast_eval(const struct nft_expr *expr,
			      struct nft_regs *regs)
{
	const struct nft_cmp_fast_expr *priv = nft_expr_priv(expr);

	if (((regs->data[priv->sreg] & priv->mask) == priv->data) ^ priv->inv)
		return;
	regs->verdict.code = NFT_BREAK;
}

static bool nft_payload_fast_eval(const struct nft_expr *expr,
				  struct nft_regs *regs,
				  const struct nft_pktinfo *pkt)
{
	const struct nft_payload *priv = nft_expr_priv(expr);
	const struct sk_buff *skb = pkt->skb;
	u32 *dest = &regs->data[priv->dreg];
	unsigned char *ptr;

	if (priv->base == NFT_PAYLOAD_NETWORK_HEADER)
		ptr = skb_network_header(skb);
	else {
		if (!pkt->tprot_set)
			return false;
		ptr = skb_network_header(skb) + pkt->xt.thoff;
	}

	ptr += priv->offset;

	if (unlikely(ptr + priv->len > skb_tail_pointer(skb)))
		return false;

	*dest = 0;
	if (priv->len == 2)
		*(u16 *)dest = *(u16 *)ptr;
	else if (priv->len == 4)
		*(u32 *)dest = *(u32 *)ptr;
	else
		*(u8 *)dest = *(u8 *)ptr;
	return true;
}

DEFINE_STATIC_KEY_FALSE(nft_counters_enabled);

static noinline void nft_update_chain_stats(const struct nft_chain *chain,
					    const struct nft_pktinfo *pkt)
{
	struct nft_base_chain *base_chain;
	struct nft_stats __percpu *pstats;
	struct nft_stats *stats;

	base_chain = nft_base_chain(chain);

	rcu_read_lock();
	pstats = READ_ONCE(base_chain->stats);
	if (pstats) {
		local_bh_disable();
		stats = this_cpu_ptr(pstats);
		u64_stats_update_begin(&stats->syncp);
		stats->pkts++;
		stats->bytes += pkt->skb->len;
		u64_stats_update_end(&stats->syncp);
		local_bh_enable();
	}
	rcu_read_unlock();
}

struct nft_jumpstack {
	const struct nft_chain	*chain;
	struct nft_rule	*const *rules;
};

//执行表达式
static void expr_call_ops_eval(const struct nft_expr *expr,
			       struct nft_regs *regs,
			       struct nft_pktinfo *pkt)
{
#ifdef CONFIG_RETPOLINE
    //取ops的执行函数
	unsigned long e = (unsigned long)expr->ops->eval;
#define X(e, fun) \
    /*如果e是指定的回调函数，则直接调用此函数，用于优化*/\
	do { if ((e) == (unsigned long)(fun)) \
		return fun(expr, regs, pkt); } while (0)

	X(e, nft_payload_eval);
	X(e, nft_cmp_eval);
	X(e, nft_meta_get_eval);
	X(e, nft_lookup_eval);
	X(e, nft_range_eval);
	X(e, nft_immediate_eval);
	X(e, nft_byteorder_eval);
	X(e, nft_dynset_eval);
	X(e, nft_rt_get_eval);
	X(e, nft_bitwise_eval);
#undef  X
#endif /* CONFIG_RETPOLINE */
	//通过ops的eval回调完成表达式执行
	expr->ops->eval(expr, regs, pkt);
}

//进行chain的查询
unsigned int
nft_do_chain(struct nft_pktinfo *pkt, void *priv/*要执行规则的chain*/)
{
	const struct nft_chain *chain = priv, *basechain = chain;
	const struct net *net = nft_net(pkt);
	struct nft_rule *const *rules;
	const struct nft_rule *rule;
	const struct nft_expr *expr, *last;
	struct nft_regs regs;
	unsigned int stackptr = 0;
	struct nft_jumpstack jumpstack[NFT_JUMP_STACK_SIZE];
	bool genbit = READ_ONCE(net->nft.gencursor);
	struct nft_traceinfo info;

	info.trace = false;
	if (static_branch_unlikely(&nft_trace_enabled))
		nft_trace_init(&info, pkt, &regs.verdict, basechain);
do_chain:
	if (genbit)
		rules = rcu_dereference(chain->rules_gen_1);
	else
		rules = rcu_dereference(chain->rules_gen_0);

next_rule:
	rule = *rules;
	regs.verdict.code = NFT_CONTINUE;
	//遍历rules数组，针对每个rule的表达式进行执行
	for (; *rules ; rules++) {
		rule = *rules;
		/*遍历rule中的所有表达式*/
		nft_rule_for_each_expr(expr, last, rule) {
			if (expr->ops == &nft_cmp_fast_ops)
			    /*小于4字节的相等比对处理*/
				nft_cmp_fast_eval(expr, &regs);
			else if (expr->ops == &nft_bitwise_fast_ops)
				nft_bitwise_fast_eval(expr, &regs);
			else if (expr->ops != &nft_payload_fast_ops ||
				 !nft_payload_fast_eval(expr, &regs, pkt))
			    /*执行表达式*/
				expr_call_ops_eval(expr, &regs, pkt);

			/*匹配结果不是continue,则直接break,停止规则匹配*/
			if (regs.verdict.code != NFT_CONTINUE)
				break;
		}

		//此规则所有表达式均执行完成，如果为break或者continue,
		//则认为规则未匹配，继续遍历rule
		switch (regs.verdict.code) {
		case NFT_BREAK:
			regs.verdict.code = NFT_CONTINUE;
			continue;
		case NFT_CONTINUE:
		    //跟踪报文的命中情况
			nft_trace_packet(&info, chain, rule,
					 NFT_TRACETYPE_RULE);
			continue;
		}

		//与规则匹配
		break;
	}

	//检查对报文的结果
	switch (regs.verdict.code & NF_VERDICT_MASK) {
	case NF_ACCEPT:
	case NF_DROP:
	case NF_QUEUE:
	case NF_STOLEN:
	    //返回规则结果（入队，接受，丢包...)
		nft_trace_packet(&info, chain, rule,
				 NFT_TRACETYPE_RULE);
		return regs.verdict.code;
	}

	switch (regs.verdict.code) {
	case NFT_JUMP:
		if (WARN_ON_ONCE(stackptr >= NFT_JUMP_STACK_SIZE))
		    //栈超限
			return NF_DROP;
		//将当前chain及rule压栈
		jumpstack[stackptr].chain = chain;
		jumpstack[stackptr].rules = rules + 1;
		stackptr++;
		fallthrough;
	case NFT_GOTO:
	    //跳到指定chcain上运行
		nft_trace_packet(&info, chain, rule,
				 NFT_TRACETYPE_RULE);

		chain = regs.verdict.chain;
		goto do_chain;
	case NFT_CONTINUE:
	case NFT_RETURN:
	    //退出匹配
		nft_trace_packet(&info, chain, rule,
				 NFT_TRACETYPE_RETURN);
		break;
	default:
		WARN_ON(1);
	}

	//弹出堆栈后，继续匹配
	if (stackptr > 0) {
		stackptr--;
		chain = jumpstack[stackptr].chain;
		rules = jumpstack[stackptr].rules;
		goto next_rule;
	}

	nft_trace_packet(&info, basechain, NULL, NFT_TRACETYPE_POLICY);

	if (static_branch_unlikely(&nft_counters_enabled))
		nft_update_chain_stats(basechain, pkt);

	//如果整个链都没有规则匹配，则使用链的policy做为结果
	return nft_base_chain(basechain)->policy;
}
EXPORT_SYMBOL_GPL(nft_do_chain);

//netfilter支持的基本表达式类型
static struct nft_expr_type *nft_basic_types[] = {
	&nft_imm_type,
	&nft_cmp_type,
	&nft_lookup_type,
	&nft_bitwise_type,
	&nft_byteorder_type,
	&nft_payload_type,
	&nft_dynset_type,
	&nft_range_type,
	&nft_meta_type,
	&nft_rt_type,
	&nft_exthdr_type,
};

static struct nft_object_type *nft_basic_objects[] = {
#ifdef CONFIG_NETWORK_SECMARK
	&nft_secmark_obj_type,
#endif
};

int __init nf_tables_core_module_init(void)
{
	int err, i, j = 0;

	//注册netfilter object基础类型
	for (i = 0; i < ARRAY_SIZE(nft_basic_objects); i++) {
		err = nft_register_obj(nft_basic_objects[i]);
		if (err)
			goto err;
	}

	//注册netfilter的基本表达式type
	for (j = 0; j < ARRAY_SIZE(nft_basic_types); j++) {
		err = nft_register_expr(nft_basic_types[j]);
		if (err)
			goto err;
	}

	return 0;

err:
	while (j-- > 0)
		nft_unregister_expr(nft_basic_types[j]);

	while (i-- > 0)
		nft_unregister_obj(nft_basic_objects[i]);

	return err;
}

void nf_tables_core_module_exit(void)
{
	int i;

	i = ARRAY_SIZE(nft_basic_types);
	while (i-- > 0)
		nft_unregister_expr(nft_basic_types[i]);

	i = ARRAY_SIZE(nft_basic_objects);
	while (i-- > 0)
		nft_unregister_obj(nft_basic_objects[i]);
}<|MERGE_RESOLUTION|>--- conflicted
+++ resolved
@@ -48,9 +48,6 @@
 	}
 }
 
-<<<<<<< HEAD
-//如果regs->data中的值与priv->data相等，则返回，否则置为nft_break
-=======
 static void nft_bitwise_fast_eval(const struct nft_expr *expr,
 				  struct nft_regs *regs)
 {
@@ -61,7 +58,7 @@
 	*dst = (*src & priv->mask) ^ priv->xor;
 }
 
->>>>>>> c4d6fe73
+//如果regs->data中的值与priv->data相等，则返回，否则置为nft_break
 static void nft_cmp_fast_eval(const struct nft_expr *expr,
 			      struct nft_regs *regs)
 {
