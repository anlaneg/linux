--- conflicted
+++ resolved
@@ -228,21 +228,12 @@
 
 /* Packets leaving via this function must come back through nf_reinject(). */
 int nf_queue(struct sk_buff *skb, struct nf_hook_state *state,
-<<<<<<< HEAD
-	     const struct nf_hook_entries *entries, unsigned int index,//index,hook索引号
-	     unsigned int verdict)
+	     unsigned int index/*index,hook索引号*/, unsigned int verdict)
 {
 	int ret;
 
 	//将报文入队列指定队列
-	ret = __nf_queue(skb, state, entries, index, verdict >> NF_VERDICT_QBITS);
-=======
-	     unsigned int index, unsigned int verdict)
-{
-	int ret;
-
 	ret = __nf_queue(skb, state, index, verdict >> NF_VERDICT_QBITS);
->>>>>>> 5f9e832c
 	if (ret < 0) {
 		if (ret == -ESRCH &&
 		    (verdict & NF_VERDICT_FLAG_QUEUE_BYPASS))
