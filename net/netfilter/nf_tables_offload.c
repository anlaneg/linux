--- conflicted
+++ resolved
@@ -210,12 +210,8 @@
 	return 0;
 }
 
-<<<<<<< HEAD
 //可offload白chain优先级合法性检查
-int nft_chain_offload_priority(struct nft_base_chain *basechain)
-=======
 static int nft_chain_offload_priority(const struct nft_base_chain *basechain)
->>>>>>> 97ee9d1c
 {
 	if (basechain->ops.priority <= 0 ||
 	    basechain->ops.priority > USHRT_MAX)
