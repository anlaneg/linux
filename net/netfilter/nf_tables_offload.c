/* SPDX-License-Identifier: GPL-2.0 */
#include <linux/init.h>
#include <linux/module.h>
#include <linux/netfilter.h>
#include <net/flow_offload.h>
#include <net/netfilter/nf_tables.h>
#include <net/netfilter/nf_tables_offload.h>
#include <net/pkt_cls.h>

static struct nft_flow_rule *nft_flow_rule_alloc(int num_actions)
{
	struct nft_flow_rule *flow;

	flow = kzalloc(sizeof(struct nft_flow_rule), GFP_KERNEL);
	if (!flow)
		return NULL;

	flow->rule = flow_rule_alloc(num_actions);
	if (!flow->rule) {
		kfree(flow);
		return NULL;
	}

	flow->rule->match.dissector	= &flow->match.dissector;
	flow->rule->match.mask		= &flow->match.mask;
	flow->rule->match.key		= &flow->match.key;

	return flow;
}

void nft_flow_rule_set_addr_type(struct nft_flow_rule *flow,
				 enum flow_dissector_key_id addr_type)
{
	struct nft_flow_match *match = &flow->match;
	struct nft_flow_key *mask = &match->mask;
	struct nft_flow_key *key = &match->key;

	if (match->dissector.used_keys & BIT_ULL(FLOW_DISSECTOR_KEY_CONTROL))
		return;

	key->control.addr_type = addr_type;
	mask->control.addr_type = 0xffff;
	match->dissector.used_keys |= BIT_ULL(FLOW_DISSECTOR_KEY_CONTROL);
	match->dissector.offset[FLOW_DISSECTOR_KEY_CONTROL] =
		offsetof(struct nft_flow_key, control);
}

struct nft_offload_ethertype {
	__be16 value;
	__be16 mask;
};

static void nft_flow_rule_transfer_vlan(struct nft_offload_ctx *ctx,
					struct nft_flow_rule *flow)
{
	struct nft_flow_match *match = &flow->match;
	struct nft_offload_ethertype ethertype = {
		.value	= match->key.basic.n_proto,
		.mask	= match->mask.basic.n_proto,
	};

	if (match->dissector.used_keys & BIT_ULL(FLOW_DISSECTOR_KEY_VLAN) &&
	    (match->key.vlan.vlan_tpid == htons(ETH_P_8021Q) ||
	     match->key.vlan.vlan_tpid == htons(ETH_P_8021AD))) {
		match->key.basic.n_proto = match->key.cvlan.vlan_tpid;
		match->mask.basic.n_proto = match->mask.cvlan.vlan_tpid;
		match->key.cvlan.vlan_tpid = match->key.vlan.vlan_tpid;
		match->mask.cvlan.vlan_tpid = match->mask.vlan.vlan_tpid;
		match->key.vlan.vlan_tpid = ethertype.value;
		match->mask.vlan.vlan_tpid = ethertype.mask;
		match->dissector.offset[FLOW_DISSECTOR_KEY_CVLAN] =
			offsetof(struct nft_flow_key, cvlan);
		match->dissector.used_keys |= BIT_ULL(FLOW_DISSECTOR_KEY_CVLAN);
	} else if (match->dissector.used_keys &
		   BIT_ULL(FLOW_DISSECTOR_KEY_BASIC) &&
		   (match->key.basic.n_proto == htons(ETH_P_8021Q) ||
		    match->key.basic.n_proto == htons(ETH_P_8021AD))) {
		match->key.basic.n_proto = match->key.vlan.vlan_tpid;
		match->mask.basic.n_proto = match->mask.vlan.vlan_tpid;
		match->key.vlan.vlan_tpid = ethertype.value;
		match->mask.vlan.vlan_tpid = ethertype.mask;
		match->dissector.offset[FLOW_DISSECTOR_KEY_VLAN] =
			offsetof(struct nft_flow_key, vlan);
		match->dissector.used_keys |= BIT_ULL(FLOW_DISSECTOR_KEY_VLAN);
	}
}

struct nft_flow_rule *nft_flow_rule_create(struct net *net,
					   const struct nft_rule *rule)
{
	struct nft_offload_ctx *ctx;
	struct nft_flow_rule *flow;
	int num_actions = 0, err;
	struct nft_expr *expr;

	expr = nft_expr_first(rule);
	while (nft_expr_more(rule, expr)) {
		if (expr->ops->offload_action &&
		    expr->ops->offload_action(expr))
			num_actions++;

		expr = nft_expr_next(expr);
	}

	if (num_actions == 0)
		return ERR_PTR(-EOPNOTSUPP);

	flow = nft_flow_rule_alloc(num_actions);
	if (!flow)
		return ERR_PTR(-ENOMEM);

	expr = nft_expr_first(rule);

	ctx = kzalloc(sizeof(struct nft_offload_ctx), GFP_KERNEL);
	if (!ctx) {
		err = -ENOMEM;
		goto err_out;
	}
	ctx->net = net;
	ctx->dep.type = NFT_OFFLOAD_DEP_UNSPEC;

	while (nft_expr_more(rule, expr)) {
		if (!expr->ops->offload) {
			err = -EOPNOTSUPP;
			goto err_out;
		}
		//用expr匹配字段填充flow的match及action
		err = expr->ops->offload(ctx, flow, expr);
		if (err < 0)
			goto err_out;

		expr = nft_expr_next(expr);
	}
	nft_flow_rule_transfer_vlan(ctx, flow);

	flow->proto = ctx->dep.l3num;
	kfree(ctx);

	return flow;
err_out:
	kfree(ctx);
	nft_flow_rule_destroy(flow);

	return ERR_PTR(err);
}

void nft_flow_rule_destroy(struct nft_flow_rule *flow)
{
	struct flow_action_entry *entry;
	int i;

	flow_action_for_each(i, entry, &flow->rule->action) {
		switch (entry->id) {
		case FLOW_ACTION_REDIRECT:
		case FLOW_ACTION_MIRRED:
			dev_put(entry->dev);
			break;
		default:
			break;
		}
	}
	kfree(flow->rule);
	kfree(flow);
}

void nft_offload_set_dependency(struct nft_offload_ctx *ctx,
				enum nft_offload_dep_type type)
{
	ctx->dep.type = type;
}

void nft_offload_update_dependency(struct nft_offload_ctx *ctx,
				   const void *data, u32 len)
{
	switch (ctx->dep.type) {
	case NFT_OFFLOAD_DEP_NETWORK:
		WARN_ON(len != sizeof(__u16));
		memcpy(&ctx->dep.l3num, data, sizeof(__u16));
		break;
	case NFT_OFFLOAD_DEP_TRANSPORT:
		WARN_ON(len != sizeof(__u8));
		memcpy(&ctx->dep.protonum, data, sizeof(__u8));
		break;
	default:
		break;
	}
	ctx->dep.type = NFT_OFFLOAD_DEP_UNSPEC;
}

static void nft_flow_offload_common_init(struct flow_cls_common_offload *common,
					 __be16 proto, int priority,
					 struct netlink_ext_ack *extack)
{
	common->protocol = proto;
	common->prio = priority;
	common->extack = extack;
}

static int nft_setup_cb_call(enum tc_setup_type type, void *type_data,
			     struct list_head *cb_list)
{
	struct flow_block_cb *block_cb;
	int err;

	//遍历注册在此chain上的cb
	list_for_each_entry(block_cb, cb_list, list) {
		err = block_cb->cb(type, type_data, block_cb->cb_priv);
		if (err < 0)
			return err;
	}
	return 0;
}

//可offload白chain优先级合法性检查
static int nft_chain_offload_priority(const struct nft_base_chain *basechain)
{
	if (basechain->ops.priority <= 0 ||
	    basechain->ops.priority > USHRT_MAX)
		return -1;

	return 0;
}

bool nft_chain_offload_support(const struct nft_base_chain *basechain)
{
	struct nf_hook_ops *ops;
	struct net_device *dev;
	struct nft_hook *hook;

	if (nft_chain_offload_priority(basechain) < 0)
		return false;

	list_for_each_entry(hook, &basechain->hook_list, list) {
		list_for_each_entry(ops, &hook->ops_list, list) {
			if (ops->pf != NFPROTO_NETDEV ||
			    ops->hooknum != NF_NETDEV_INGRESS)
				return false;

			dev = ops->dev;
			if (!dev->netdev_ops->ndo_setup_tc &&
			    !flow_indr_dev_exists())
				return false;
		}
	}

	return true;
}

static void nft_flow_cls_offload_setup(struct flow_cls_offload *cls_flow,
				       const struct nft_base_chain *basechain,
				       const struct nft_rule *rule,
				       const struct nft_flow_rule *flow,
				       struct netlink_ext_ack *extack,
				       enum flow_cls_command command)
{
	__be16 proto = ETH_P_ALL;

	memset(cls_flow, 0, sizeof(*cls_flow));

	if (flow)
		proto = flow->proto;

	nft_flow_offload_common_init(&cls_flow->common, proto,
				     basechain->ops.priority, extack);
	cls_flow->command = command;
	cls_flow->cookie = (unsigned long) rule;
	if (flow)
		cls_flow->rule = flow->rule;
}

static int nft_flow_offload_cmd(const struct nft_chain *chain,
				const struct nft_rule *rule,
				struct nft_flow_rule *flow,
				enum flow_cls_command command,
				struct flow_cls_offload *cls_flow)
{
	struct netlink_ext_ack extack = {};
	struct nft_base_chain *basechain;

	if (!nft_is_base_chain(chain))
		return -EOPNOTSUPP;

	basechain = nft_base_chain(chain);
	nft_flow_cls_offload_setup(cls_flow, basechain, rule, flow, &extack,
				   command);

	return nft_setup_cb_call(TC_SETUP_CLSFLOWER, cls_flow,
				 &basechain->flow_block.cb_list);
}

static int nft_flow_offload_rule(const struct nft_chain *chain,
				 struct nft_rule *rule,
				 struct nft_flow_rule *flow,
				 enum flow_cls_command command)
{
	struct flow_cls_offload cls_flow;

	return nft_flow_offload_cmd(chain, rule, flow, command, &cls_flow);
}

int nft_flow_rule_stats(const struct nft_chain *chain,
			const struct nft_rule *rule)
{
	struct flow_cls_offload cls_flow = {};
	struct nft_expr *expr, *next;
	int err;

	err = nft_flow_offload_cmd(chain, rule, NULL, FLOW_CLS_STATS,
				   &cls_flow);
	if (err < 0)
		return err;

	nft_rule_for_each_expr(expr, next, rule) {
		if (expr->ops->offload_stats)
			expr->ops->offload_stats(expr, &cls_flow.stats);
	}

	return 0;
}

static int nft_flow_offload_bind(struct flow_block_offload *bo,
				 struct nft_base_chain *basechain)
{
	list_splice(&bo->cb_list, &basechain->flow_block.cb_list);
	return 0;
}

static int nft_flow_offload_unbind(struct flow_block_offload *bo,
				   struct nft_base_chain *basechain)
{
	struct flow_block_cb *block_cb, *next;
	struct flow_cls_offload cls_flow;
	struct netlink_ext_ack extack;
	struct nft_chain *chain;
	struct nft_rule *rule;

	chain = &basechain->chain;
	list_for_each_entry(rule, &chain->rules, list) {
		memset(&extack, 0, sizeof(extack));
		nft_flow_cls_offload_setup(&cls_flow, basechain, rule, NULL,
					   &extack, FLOW_CLS_DESTROY);
		nft_setup_cb_call(TC_SETUP_CLSFLOWER, &cls_flow, &bo->cb_list);
	}

	list_for_each_entry_safe(block_cb, next, &bo->cb_list, list) {
		list_del(&block_cb->list);
		flow_block_cb_free(block_cb);
	}

	return 0;
}

static int nft_block_setup(struct nft_base_chain *basechain,
			   struct flow_block_offload *bo,
			   enum flow_block_command cmd)
{
	int err;

	switch (cmd) {
	case FLOW_BLOCK_BIND:
		err = nft_flow_offload_bind(bo, basechain);
		break;
	case FLOW_BLOCK_UNBIND:
		err = nft_flow_offload_unbind(bo, basechain);
		break;
	default:
		WARN_ON_ONCE(1);
		err = -EOPNOTSUPP;
	}

	return err;
}

static void nft_flow_block_offload_init(struct flow_block_offload *bo,
					struct net *net,
					enum flow_block_command cmd,
					struct nft_base_chain *basechain,
					struct netlink_ext_ack *extack)
{
	memset(bo, 0, sizeof(*bo));
	bo->net		= net;
	bo->block	= &basechain->flow_block;
	bo->command	= cmd;
	bo->binder_type	= FLOW_BLOCK_BINDER_TYPE_CLSACT_INGRESS;
	bo->extack	= extack;
	bo->cb_list_head = &basechain->flow_block.cb_list;
	INIT_LIST_HEAD(&bo->cb_list);
}

static int nft_block_offload_cmd(struct nft_base_chain *chain,
				 struct net_device *dev,
				 enum flow_block_command cmd)
{
	struct netlink_ext_ack extack = {};
	struct flow_block_offload bo;
	int err;

	nft_flow_block_offload_init(&bo, dev_net(dev), cmd, chain, &extack);

	err = dev->netdev_ops->ndo_setup_tc(dev, TC_SETUP_BLOCK, &bo);
	if (err < 0)
		return err;

	return nft_block_setup(chain, &bo, cmd);
}

static void nft_indr_block_cleanup(struct flow_block_cb *block_cb)
{
	struct nft_base_chain *basechain = block_cb->indr.data;
	struct net_device *dev = block_cb->indr.dev;
	struct netlink_ext_ack extack = {};
	struct nftables_pernet *nft_net;
	struct net *net = dev_net(dev);
	struct flow_block_offload bo;

	nft_flow_block_offload_init(&bo, dev_net(dev), FLOW_BLOCK_UNBIND,
				    basechain, &extack);
	nft_net = nft_pernet(net);
	mutex_lock(&nft_net->commit_mutex);
	list_del(&block_cb->driver_list);
	list_move(&block_cb->list, &bo.cb_list);
	nft_flow_offload_unbind(&bo, basechain);
	mutex_unlock(&nft_net->commit_mutex);
}

static int nft_indr_block_offload_cmd(struct nft_base_chain *basechain,
				      struct net_device *dev,
				      enum flow_block_command cmd)
{
	struct netlink_ext_ack extack = {};
	struct flow_block_offload bo;
	int err;

	nft_flow_block_offload_init(&bo, dev_net(dev), cmd, basechain, &extack);

	/*间接block offload解发tc_setup_block*/
	err = flow_indr_dev_setup_offload(dev, NULL, TC_SETUP_BLOCK, basechain, &bo,
					  nft_indr_block_cleanup);
	if (err < 0)
		return err;

	if (list_empty(&bo.cb_list))
		return -EOPNOTSUPP;

	return nft_block_setup(basechain, &bo, cmd);
}

static int nft_chain_offload_cmd(struct nft_base_chain *basechain,
				 struct net_device *dev,
				 enum flow_block_command cmd)
{
	int err;

	if (dev->netdev_ops->ndo_setup_tc)
		err = nft_block_offload_cmd(basechain, dev, cmd);
	else
	    /*设备没有ndo_setup_tc回调，间接触发cmd命令的offload*/
		err = nft_indr_block_offload_cmd(basechain, dev, cmd);

	return err;
}

static int nft_flow_block_chain(struct nft_base_chain *basechain,
				const struct net_device *this_dev,
				enum flow_block_command cmd)
{
	struct nf_hook_ops *ops;
	struct nft_hook *hook;
	int err, i = 0;

	list_for_each_entry(hook, &basechain->hook_list, list) {
		list_for_each_entry(ops, &hook->ops_list, list) {
			if (this_dev && this_dev != ops->dev)
				continue;

			err = nft_chain_offload_cmd(basechain, ops->dev, cmd);
			if (err < 0 && cmd == FLOW_BLOCK_BIND) {
				if (!this_dev)
					goto err_flow_block;

				return err;
			}
			i++;
		}
	}

	return 0;

err_flow_block:
	list_for_each_entry(hook, &basechain->hook_list, list) {
		list_for_each_entry(ops, &hook->ops_list, list) {
			if (i-- <= 0)
				break;

			nft_chain_offload_cmd(basechain, ops->dev,
					      FLOW_BLOCK_UNBIND);
		}
	}
	return err;
}

static int nft_flow_offload_chain(struct nft_chain *chain, u8 *ppolicy,
				  enum flow_block_command cmd)
{
	struct nft_base_chain *basechain;
	u8 policy;

	if (!nft_is_base_chain(chain))
		return -EOPNOTSUPP;

	basechain = nft_base_chain(chain);
	policy = ppolicy ? *ppolicy : basechain->policy;

	/* Only default policy to accept is supported for now. */
	if (cmd == FLOW_BLOCK_BIND && policy == NF_DROP)
		return -EOPNOTSUPP;

	return nft_flow_block_chain(basechain, NULL, cmd);
}

static void nft_flow_rule_offload_abort(struct net *net,
					struct nft_trans *trans)
{
	struct nftables_pernet *nft_net = nft_pernet(net);
	int err = 0;

	list_for_each_entry_continue_reverse(trans, &nft_net->commit_list, list) {
		if (trans->table->family != NFPROTO_NETDEV)
			continue;

		switch (trans->msg_type) {
		case NFT_MSG_NEWCHAIN:
			if (!(nft_trans_chain(trans)->flags & NFT_CHAIN_HW_OFFLOAD) ||
			    nft_trans_chain_update(trans))
				continue;

			err = nft_flow_offload_chain(nft_trans_chain(trans), NULL,
						     FLOW_BLOCK_UNBIND);
			break;
		case NFT_MSG_DELCHAIN:
			if (!(nft_trans_chain(trans)->flags & NFT_CHAIN_HW_OFFLOAD))
				continue;

			err = nft_flow_offload_chain(nft_trans_chain(trans), NULL,
						     FLOW_BLOCK_BIND);
			break;
		case NFT_MSG_NEWRULE:
			if (!(nft_trans_rule_chain(trans)->flags & NFT_CHAIN_HW_OFFLOAD))
				continue;

			err = nft_flow_offload_rule(nft_trans_rule_chain(trans),
						    nft_trans_rule(trans),
						    NULL, FLOW_CLS_DESTROY);
			break;
		case NFT_MSG_DELRULE:
			if (!(nft_trans_rule_chain(trans)->flags & NFT_CHAIN_HW_OFFLOAD))
				continue;

			err = nft_flow_offload_rule(nft_trans_rule_chain(trans),
						    nft_trans_rule(trans),
						    nft_trans_flow_rule(trans),
						    FLOW_CLS_REPLACE);
			break;
		}

		if (WARN_ON_ONCE(err))
			break;
	}
}

//offload规则提交
int nft_flow_rule_offload_commit(struct net *net)
{
	struct nftables_pernet *nft_net = nft_pernet(net);
	struct nft_trans *trans;
	int err = 0;
	u8 policy;

	list_for_each_entry(trans, &nft_net->commit_list, list) {
<<<<<<< HEAD
		//仅处理nfproto_netdev类型的family
		if (trans->ctx.family != NFPROTO_NETDEV)
=======
		if (trans->table->family != NFPROTO_NETDEV)
>>>>>>> 155a3c00
			continue;

		switch (trans->msg_type) {
		case NFT_MSG_NEWCHAIN:
			if (!(nft_trans_chain(trans)->flags & NFT_CHAIN_HW_OFFLOAD) ||
			    nft_trans_chain_update(trans))
				continue;

			policy = nft_trans_chain_policy(trans);
<<<<<<< HEAD
			//创建offload chain
			err = nft_flow_offload_chain(trans->ctx.chain, &policy,
=======
			err = nft_flow_offload_chain(nft_trans_chain(trans), &policy,
>>>>>>> 155a3c00
						     FLOW_BLOCK_BIND);
			break;
		case NFT_MSG_DELCHAIN:
			if (!(nft_trans_chain(trans)->flags & NFT_CHAIN_HW_OFFLOAD))
				continue;

			policy = nft_trans_chain_policy(trans);
<<<<<<< HEAD
			//删除offload chain
			err = nft_flow_offload_chain(trans->ctx.chain, &policy,
=======
			err = nft_flow_offload_chain(nft_trans_chain(trans), &policy,
>>>>>>> 155a3c00
						     FLOW_BLOCK_UNBIND);
			break;
		case NFT_MSG_NEWRULE:
			if (!(nft_trans_rule_chain(trans)->flags & NFT_CHAIN_HW_OFFLOAD))
				continue;

			if (trans->flags & NLM_F_REPLACE ||
			    !(trans->flags & NLM_F_APPEND)) {
				err = -EOPNOTSUPP;
				break;
			}
<<<<<<< HEAD
			//下发offload flow规则
			err = nft_flow_offload_rule(trans->ctx.chain,
=======
			err = nft_flow_offload_rule(nft_trans_rule_chain(trans),
>>>>>>> 155a3c00
						    nft_trans_rule(trans),
						    nft_trans_flow_rule(trans),
						    FLOW_CLS_REPLACE);
			break;
		case NFT_MSG_DELRULE:
			if (!(nft_trans_rule_chain(trans)->flags & NFT_CHAIN_HW_OFFLOAD))
				continue;
<<<<<<< HEAD
			//删除 offload的flow
			err = nft_flow_offload_rule(trans->ctx.chain,
=======

			err = nft_flow_offload_rule(nft_trans_rule_chain(trans),
>>>>>>> 155a3c00
						    nft_trans_rule(trans),
						    NULL, FLOW_CLS_DESTROY);
			break;
		}

		if (err) {
			nft_flow_rule_offload_abort(net, trans);
			break;
		}
	}

	return err;
}

static struct nft_chain *__nft_offload_get_chain(const struct nftables_pernet *nft_net,
						 struct net_device *dev)
{
	struct nft_base_chain *basechain;
	struct nft_hook *hook, *found;
	const struct nft_table *table;
	struct nft_chain *chain;

	list_for_each_entry(table, &nft_net->tables, list) {
		//仅处理netdev类型的table
		if (table->family != NFPROTO_NETDEV)
			continue;

		list_for_each_entry(chain, &table->chains, list) {
			if (!nft_is_base_chain(chain) ||
			    !(chain->flags & NFT_CHAIN_HW_OFFLOAD))
				continue;

			found = NULL;
			basechain = nft_base_chain(chain);
			list_for_each_entry(hook, &basechain->hook_list, list) {
				if (!nft_hook_find_ops(hook, dev))
					continue;

				found = hook;
				break;
			}
			if (!found)
				continue;

			return chain;
		}
	}

	return NULL;
}

static int nft_offload_netdev_event(struct notifier_block *this,
				    unsigned long event, void *ptr)
{
	struct net_device *dev = netdev_notifier_info_to_dev(ptr);
	struct nftables_pernet *nft_net;
	struct net *net = dev_net(dev);
	struct nft_chain *chain;

	if (event != NETDEV_UNREGISTER)
		return NOTIFY_DONE;

	nft_net = nft_pernet(net);
	mutex_lock(&nft_net->commit_mutex);
	chain = __nft_offload_get_chain(nft_net, dev);
	if (chain)
		nft_flow_block_chain(nft_base_chain(chain), dev,
				     FLOW_BLOCK_UNBIND);

	mutex_unlock(&nft_net->commit_mutex);

	return NOTIFY_DONE;
}

static struct notifier_block nft_offload_netdev_notifier = {
	.notifier_call	= nft_offload_netdev_event,
};

//实现将netfilter table offload
int nft_offload_init(void)
{
	return register_netdevice_notifier(&nft_offload_netdev_notifier);
}

void nft_offload_exit(void)
{
	unregister_netdevice_notifier(&nft_offload_netdev_notifier);
}<|MERGE_RESOLUTION|>--- conflicted
+++ resolved
@@ -577,12 +577,8 @@
 	u8 policy;
 
 	list_for_each_entry(trans, &nft_net->commit_list, list) {
-<<<<<<< HEAD
 		//仅处理nfproto_netdev类型的family
-		if (trans->ctx.family != NFPROTO_NETDEV)
-=======
 		if (trans->table->family != NFPROTO_NETDEV)
->>>>>>> 155a3c00
 			continue;
 
 		switch (trans->msg_type) {
@@ -592,12 +588,8 @@
 				continue;
 
 			policy = nft_trans_chain_policy(trans);
-<<<<<<< HEAD
 			//创建offload chain
-			err = nft_flow_offload_chain(trans->ctx.chain, &policy,
-=======
 			err = nft_flow_offload_chain(nft_trans_chain(trans), &policy,
->>>>>>> 155a3c00
 						     FLOW_BLOCK_BIND);
 			break;
 		case NFT_MSG_DELCHAIN:
@@ -605,12 +597,8 @@
 				continue;
 
 			policy = nft_trans_chain_policy(trans);
-<<<<<<< HEAD
 			//删除offload chain
-			err = nft_flow_offload_chain(trans->ctx.chain, &policy,
-=======
 			err = nft_flow_offload_chain(nft_trans_chain(trans), &policy,
->>>>>>> 155a3c00
 						     FLOW_BLOCK_UNBIND);
 			break;
 		case NFT_MSG_NEWRULE:
@@ -622,12 +610,8 @@
 				err = -EOPNOTSUPP;
 				break;
 			}
-<<<<<<< HEAD
 			//下发offload flow规则
-			err = nft_flow_offload_rule(trans->ctx.chain,
-=======
 			err = nft_flow_offload_rule(nft_trans_rule_chain(trans),
->>>>>>> 155a3c00
 						    nft_trans_rule(trans),
 						    nft_trans_flow_rule(trans),
 						    FLOW_CLS_REPLACE);
@@ -635,13 +619,8 @@
 		case NFT_MSG_DELRULE:
 			if (!(nft_trans_rule_chain(trans)->flags & NFT_CHAIN_HW_OFFLOAD))
 				continue;
-<<<<<<< HEAD
 			//删除 offload的flow
-			err = nft_flow_offload_rule(trans->ctx.chain,
-=======
-
 			err = nft_flow_offload_rule(nft_trans_rule_chain(trans),
->>>>>>> 155a3c00
 						    nft_trans_rule(trans),
 						    NULL, FLOW_CLS_DESTROY);
 			break;
