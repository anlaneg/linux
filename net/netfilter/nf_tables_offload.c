--- conflicted
+++ resolved
@@ -543,12 +543,8 @@
 	int err = 0;
 	u8 policy;
 
-<<<<<<< HEAD
-	list_for_each_entry(trans, &net->nft.commit_list, list) {
-	    //仅处理nfproto_netdev类型的family
-=======
 	list_for_each_entry(trans, &nft_net->commit_list, list) {
->>>>>>> 40226a3d
+		//仅处理nfproto_netdev类型的family
 		if (trans->ctx.family != NFPROTO_NETDEV)
 			continue;
 
@@ -614,12 +610,8 @@
 	const struct nft_table *table;
 	struct nft_chain *chain;
 
-<<<<<<< HEAD
-	list_for_each_entry(table, &net->nft.tables, list) {
-	    //仅处理netdev类型的table
-=======
 	list_for_each_entry(table, &nft_net->tables, list) {
->>>>>>> 40226a3d
+		//仅处理netdev类型的table
 		if (table->family != NFPROTO_NETDEV)
 			continue;
 
