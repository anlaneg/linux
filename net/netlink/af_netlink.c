// SPDX-License-Identifier: GPL-2.0-or-later
/*
 * NETLINK      Kernel-user communication protocol.
 *
 * 		Authors:	Alan Cox <alan@lxorguk.ukuu.org.uk>
 * 				Alexey Kuznetsov <kuznet@ms2.inr.ac.ru>
 * 				Patrick McHardy <kaber@trash.net>
 *
 * Tue Jun 26 14:36:48 MEST 2001 Herbert "herp" Rosmanith
 *                               added netlink_proto_exit
 * Tue Jan 22 18:32:44 BRST 2002 Arnaldo C. de Melo <acme@conectiva.com.br>
 * 				 use nlk_sk, as sk->protinfo is on a diet 8)
 * Fri Jul 22 19:51:12 MEST 2005 Harald Welte <laforge@gnumonks.org>
 * 				 - inc module use count of module that owns
 * 				   the kernel socket in case userspace opens
 * 				   socket of same protocol
 * 				 - remove all module support, since netlink is
 * 				   mandatory if CONFIG_NET=y these days
 */

#include <linux/module.h>

#include <linux/bpf.h>
#include <linux/capability.h>
#include <linux/kernel.h>
#include <linux/filter.h>
#include <linux/init.h>
#include <linux/signal.h>
#include <linux/sched.h>
#include <linux/errno.h>
#include <linux/string.h>
#include <linux/stat.h>
#include <linux/socket.h>
#include <linux/un.h>
#include <linux/fcntl.h>
#include <linux/termios.h>
#include <linux/sockios.h>
#include <linux/net.h>
#include <linux/fs.h>
#include <linux/slab.h>
#include <linux/uaccess.h>
#include <linux/skbuff.h>
#include <linux/netdevice.h>
#include <linux/rtnetlink.h>
#include <linux/proc_fs.h>
#include <linux/seq_file.h>
#include <linux/notifier.h>
#include <linux/security.h>
#include <linux/jhash.h>
#include <linux/jiffies.h>
#include <linux/random.h>
#include <linux/bitops.h>
#include <linux/mm.h>
#include <linux/types.h>
#include <linux/audit.h>
#include <linux/mutex.h>
#include <linux/vmalloc.h>
#include <linux/if_arp.h>
#include <linux/rhashtable.h>
#include <asm/cacheflush.h>
#include <linux/hash.h>
#include <linux/genetlink.h>
#include <linux/net_namespace.h>
#include <linux/nospec.h>
#include <linux/btf_ids.h>

#include <net/net_namespace.h>
#include <net/netns/generic.h>
#include <net/sock.h>
#include <net/scm.h>
#include <net/netlink.h>
#define CREATE_TRACE_POINTS
#include <trace/events/netlink.h>

#include "af_netlink.h"

struct listeners {
	struct rcu_head		rcu;
	unsigned long		masks[];
};

/* state bits */
#define NETLINK_S_CONGESTED		0x0

//检查此socket是否从属于kernel
static inline int netlink_is_kernel(struct sock *sk)
{
	return nlk_test_bit(KERNEL_SOCKET, sk);
}

//此数组用于注册netlink的所有protocol
//例如NETLINK_ROUTE
//函数__netlink_kernel_create负责添加各protocol
struct netlink_table *nl_table __read_mostly;
EXPORT_SYMBOL_GPL(nl_table);

static DECLARE_WAIT_QUEUE_HEAD(nl_table_wait);

static struct lock_class_key nlk_cb_mutex_keys[MAX_LINKS];

static const char *const nlk_cb_mutex_key_strings[MAX_LINKS + 1] = {
	"nlk_cb_mutex-ROUTE",
	"nlk_cb_mutex-1",
	"nlk_cb_mutex-USERSOCK",
	"nlk_cb_mutex-FIREWALL",
	"nlk_cb_mutex-SOCK_DIAG",
	"nlk_cb_mutex-NFLOG",
	"nlk_cb_mutex-XFRM",
	"nlk_cb_mutex-SELINUX",
	"nlk_cb_mutex-ISCSI",
	"nlk_cb_mutex-AUDIT",
	"nlk_cb_mutex-FIB_LOOKUP",
	"nlk_cb_mutex-CONNECTOR",
	"nlk_cb_mutex-NETFILTER",
	"nlk_cb_mutex-IP6_FW",
	"nlk_cb_mutex-DNRTMSG",
	"nlk_cb_mutex-KOBJECT_UEVENT",
	"nlk_cb_mutex-GENERIC",
	"nlk_cb_mutex-17",
	"nlk_cb_mutex-SCSITRANSPORT",
	"nlk_cb_mutex-ECRYPTFS",
	"nlk_cb_mutex-RDMA",
	"nlk_cb_mutex-CRYPTO",
	"nlk_cb_mutex-SMC",
	"nlk_cb_mutex-23",
	"nlk_cb_mutex-24",
	"nlk_cb_mutex-25",
	"nlk_cb_mutex-26",
	"nlk_cb_mutex-27",
	"nlk_cb_mutex-28",
	"nlk_cb_mutex-29",
	"nlk_cb_mutex-30",
	"nlk_cb_mutex-31",
	"nlk_cb_mutex-MAX_LINKS"
};

static int netlink_dump(struct sock *sk);

/* nl_table locking explained:
 * Lookup and traversal are protected with an RCU read-side lock. Insertion
 * and removal are protected with per bucket lock while using RCU list
 * modification primitives and may run in parallel to RCU protected lookups.
 * Destruction of the Netlink socket may only occur *after* nl_table_lock has
 * been acquired * either during or after the socket has been removed from
 * the list and after an RCU grace period.
 */
DEFINE_RWLOCK(nl_table_lock);
EXPORT_SYMBOL_GPL(nl_table_lock);
static atomic_t nl_table_users = ATOMIC_INIT(0);

#define nl_deref_protected(X) rcu_dereference_protected(X, lockdep_is_held(&nl_table_lock));

static BLOCKING_NOTIFIER_HEAD(netlink_chain);


static const struct rhashtable_params netlink_rhashtable_params;

void do_trace_netlink_extack(const char *msg)
{
	trace_netlink_extack(msg);
}
EXPORT_SYMBOL(do_trace_netlink_extack);

static inline u32 netlink_group_mask(u32 group)
{
	if (group > 32)
		return 0;
	return group ? 1 << (group - 1) : 0;
}

static struct sk_buff *netlink_to_full_skb(const struct sk_buff *skb,
					   gfp_t gfp_mask)
{
	unsigned int len = skb_end_offset(skb);
	struct sk_buff *new;

	new = alloc_skb(len, gfp_mask);
	if (new == NULL)
		return NULL;

	NETLINK_CB(new).portid = NETLINK_CB(skb).portid;
	NETLINK_CB(new).dst_group = NETLINK_CB(skb).dst_group;
	NETLINK_CB(new).creds = NETLINK_CB(skb).creds;

	skb_put_data(new, skb->data, len);
	return new;
}

static unsigned int netlink_tap_net_id;

struct netlink_tap_net {
	struct list_head netlink_tap_all;
	struct mutex netlink_tap_lock;
};

int netlink_add_tap(struct netlink_tap *nt)
{
	struct net *net = dev_net(nt->dev);
	struct netlink_tap_net *nn = net_generic(net, netlink_tap_net_id);

	if (unlikely(nt->dev->type != ARPHRD_NETLINK))
		return -EINVAL;

	mutex_lock(&nn->netlink_tap_lock);
	list_add_rcu(&nt->list, &nn->netlink_tap_all);
	mutex_unlock(&nn->netlink_tap_lock);

	__module_get(nt->module);

	return 0;
}
EXPORT_SYMBOL_GPL(netlink_add_tap);

static int __netlink_remove_tap(struct netlink_tap *nt)
{
	struct net *net = dev_net(nt->dev);
	struct netlink_tap_net *nn = net_generic(net, netlink_tap_net_id);
	bool found = false;
	struct netlink_tap *tmp;

	mutex_lock(&nn->netlink_tap_lock);

	list_for_each_entry(tmp, &nn->netlink_tap_all, list) {
		if (nt == tmp) {
			list_del_rcu(&nt->list);
			found = true;
			goto out;
		}
	}

	pr_warn("__netlink_remove_tap: %p not found\n", nt);
out:
	mutex_unlock(&nn->netlink_tap_lock);

	if (found)
		module_put(nt->module);

	return found ? 0 : -ENODEV;
}

int netlink_remove_tap(struct netlink_tap *nt)
{
	int ret;

	ret = __netlink_remove_tap(nt);
	synchronize_net();

	return ret;
}
EXPORT_SYMBOL_GPL(netlink_remove_tap);

static __net_init int netlink_tap_init_net(struct net *net)
{
	struct netlink_tap_net *nn = net_generic(net, netlink_tap_net_id);

	INIT_LIST_HEAD(&nn->netlink_tap_all);
	mutex_init(&nn->netlink_tap_lock);
	return 0;
}

static struct pernet_operations netlink_tap_net_ops = {
	.init = netlink_tap_init_net,
	.id   = &netlink_tap_net_id,
	.size = sizeof(struct netlink_tap_net),
};

//检查skb能否不被filter，返回false表示会被filter
static bool netlink_filter_tap(const struct sk_buff *skb)
{
	struct sock *sk = skb->sk;

	/* We take the more conservative approach and
	 * whitelist socket protocols that may pass.
	 */
	switch (sk->sk_protocol) {
	case NETLINK_ROUTE:
	case NETLINK_USERSOCK:
	case NETLINK_SOCK_DIAG:
	case NETLINK_NFLOG:
	case NETLINK_XFRM:
	case NETLINK_FIB_LOOKUP:
	case NETLINK_NETFILTER:
	case NETLINK_GENERIC:
		return true;
	}

	return false;
}

static int __netlink_deliver_tap_skb(struct sk_buff *skb,
				     struct net_device *dev)
{
	struct sk_buff *nskb;
	struct sock *sk = skb->sk;
	int ret = -ENOMEM;

	if (!net_eq(dev_net(dev), sock_net(sk)))
		return 0;

	dev_hold(dev);

	if (is_vmalloc_addr(skb->head))
		nskb = netlink_to_full_skb(skb, GFP_ATOMIC);
	else
		nskb = skb_clone(skb, GFP_ATOMIC);
	if (nskb) {
		nskb->dev = dev;
		nskb->protocol = htons((u16) sk->sk_protocol);
		nskb->pkt_type = netlink_is_kernel(sk) ?
				 PACKET_KERNEL : PACKET_USER;
		skb_reset_network_header(nskb);
		ret = dev_queue_xmit(nskb);
		if (unlikely(ret > 0))
			ret = net_xmit_errno(ret);
	}

	dev_put(dev);
	return ret;
}

static void __netlink_deliver_tap(struct sk_buff *skb, struct netlink_tap_net *nn)
{
	int ret;
	struct netlink_tap *tmp;

	//执行filter检查，如果被filter，则直接返回
	if (!netlink_filter_tap(skb))
		return;

	//将此skb给每个nn->netlink_tap_all上的dev给一份
	list_for_each_entry_rcu(tmp, &nn->netlink_tap_all, list) {
		ret = __netlink_deliver_tap_skb(skb, tmp->dev);
		if (unlikely(ret))
			break;
	}
}

static void netlink_deliver_tap(struct net *net, struct sk_buff *skb)
{
    //取此net namespace中的netlink_tap_net私有数据
	struct netlink_tap_net *nn = net_generic(net, netlink_tap_net_id);

	rcu_read_lock();

	if (unlikely(!list_empty(&nn->netlink_tap_all)))
		__netlink_deliver_tap(skb, nn);

	rcu_read_unlock();
}

static void netlink_deliver_tap_kernel(struct sock *dst, struct sock *src,
				       struct sk_buff *skb)
{
	if (!(netlink_is_kernel(dst) && netlink_is_kernel(src)))
		netlink_deliver_tap(sock_net(dst), skb);
}

static void netlink_overrun(struct sock *sk)
{
	if (!nlk_test_bit(RECV_NO_ENOBUFS, sk)) {
		if (!test_and_set_bit(NETLINK_S_CONGESTED,
				      &nlk_sk(sk)->state)) {
			WRITE_ONCE(sk->sk_err, ENOBUFS);
			sk_error_report(sk);
		}
	}
	atomic_inc(&sk->sk_drops);
}

static void netlink_rcv_wake(struct sock *sk)
{
	struct netlink_sock *nlk = nlk_sk(sk);

	if (skb_queue_empty_lockless(&sk->sk_receive_queue))
		clear_bit(NETLINK_S_CONGESTED, &nlk->state);
	if (!test_bit(NETLINK_S_CONGESTED, &nlk->state))
		wake_up_interruptible(&nlk->wait);
}

static void netlink_skb_destructor(struct sk_buff *skb)
{
	if (is_vmalloc_addr(skb->head)) {
		if (!skb->cloned ||
		    !atomic_dec_return(&(skb_shinfo(skb)->dataref)))
			vfree(skb->head);

		skb->head = NULL;
	}
	if (skb->sk != NULL)
		sock_rfree(skb);
}

static void netlink_skb_set_owner_r(struct sk_buff *skb, struct sock *sk)
{
	WARN_ON(skb->sk != NULL);
	skb->sk = sk;
	skb->destructor = netlink_skb_destructor;
	atomic_add(skb->truesize, &sk->sk_rmem_alloc);
	sk_mem_charge(sk, skb->truesize);
}

static void netlink_sock_destruct(struct sock *sk)
{
	struct netlink_sock *nlk = nlk_sk(sk);

	if (nlk->cb_running) {
		if (nlk->cb.done)
			nlk->cb.done(&nlk->cb);
		module_put(nlk->cb.module);
		kfree_skb(nlk->cb.skb);
	}

	skb_queue_purge(&sk->sk_receive_queue);

	if (!sock_flag(sk, SOCK_DEAD)) {
		printk(KERN_ERR "Freeing alive netlink socket %p\n", sk);
		return;
	}

	WARN_ON(atomic_read(&sk->sk_rmem_alloc));
	WARN_ON(refcount_read(&sk->sk_wmem_alloc));
	WARN_ON(nlk_sk(sk)->groups);
}

static void netlink_sock_destruct_work(struct work_struct *work)
{
	struct netlink_sock *nlk = container_of(work, struct netlink_sock,
						work);

	sk_free(&nlk->sk);
}

/* This lock without WQ_FLAG_EXCLUSIVE is good on UP and it is _very_ bad on
 * SMP. Look, when several writers sleep and reader wakes them up, all but one
 * immediately hit write lock and grab all the cpus. Exclusive sleep solves
 * this, _but_ remember, it adds useless work on UP machines.
 */

void netlink_table_grab(void)
	__acquires(nl_table_lock)
{
	might_sleep();

	write_lock_irq(&nl_table_lock);

	if (atomic_read(&nl_table_users)) {
		DECLARE_WAITQUEUE(wait, current);

		add_wait_queue_exclusive(&nl_table_wait, &wait);
		for (;;) {
			set_current_state(TASK_UNINTERRUPTIBLE);
			if (atomic_read(&nl_table_users) == 0)
				break;
			write_unlock_irq(&nl_table_lock);
			schedule();
			write_lock_irq(&nl_table_lock);
		}

		__set_current_state(TASK_RUNNING);
		remove_wait_queue(&nl_table_wait, &wait);
	}
}

void netlink_table_ungrab(void)
	__releases(nl_table_lock)
{
	write_unlock_irq(&nl_table_lock);
	wake_up(&nl_table_wait);
}

static inline void
netlink_lock_table(void)
{
	unsigned long flags;

	/* read_lock() synchronizes us to netlink_table_grab */

	read_lock_irqsave(&nl_table_lock, flags);
	atomic_inc(&nl_table_users);
	read_unlock_irqrestore(&nl_table_lock, flags);
}

static inline void
netlink_unlock_table(void)
{
	if (atomic_dec_and_test(&nl_table_users))
		wake_up(&nl_table_wait);
}

struct netlink_compare_arg
{
	possible_net_t pnet;
	u32 portid;
};

/* Doing sizeof directly may yield 4 extra bytes on 64-bit. */
#define netlink_compare_arg_len \
	(offsetof(struct netlink_compare_arg, portid) + sizeof(u32))

static inline int netlink_compare(struct rhashtable_compare_arg *arg,
				  const void *ptr)
{
	const struct netlink_compare_arg *x = arg->key;
	const struct netlink_sock *nlk = ptr;

	return nlk->portid != x->portid ||
	       !net_eq(sock_net(&nlk->sk), read_pnet(&x->pnet));
}

static void netlink_compare_arg_init(struct netlink_compare_arg *arg,
				     struct net *net, u32 portid)
{
	memset(arg, 0, sizeof(*arg));
	write_pnet(&arg->pnet, net);
	arg->portid = portid;
}

static struct sock *__netlink_lookup(struct netlink_table *table, u32 portid,
				     struct net *net)
{
	struct netlink_compare_arg arg;

	netlink_compare_arg_init(&arg, net, portid);
	return rhashtable_lookup_fast(&table->hash, &arg,
				      netlink_rhashtable_params);
}

static int __netlink_insert(struct netlink_table *table, struct sock *sk)
{
	struct netlink_compare_arg arg;

	netlink_compare_arg_init(&arg, sock_net(sk), nlk_sk(sk)->portid);
	return rhashtable_lookup_insert_key(&table->hash, &arg,
					    &nlk_sk(sk)->node,
					    netlink_rhashtable_params);
}

static struct sock *netlink_lookup(struct net *net, int protocol, u32 portid)
{
	//取出对应protocol对应的table信息
	struct netlink_table *table = &nl_table[protocol];
	struct sock *sk;

	rcu_read_lock();
	//自hash表中取出注册时创建的sk
	sk = __netlink_lookup(table, portid, net);
	if (sk)
		sock_hold(sk);
	rcu_read_unlock();

	return sk;
}

static const struct proto_ops netlink_ops;

static void
netlink_update_listeners(struct sock *sk)
{
	struct netlink_table *tbl = &nl_table[sk->sk_protocol];
	unsigned long mask;
	unsigned int i;
	struct listeners *listeners;

	listeners = nl_deref_protected(tbl->listeners);
	if (!listeners)
		return;

	for (i = 0; i < NLGRPLONGS(tbl->groups); i++) {
		mask = 0;
		sk_for_each_bound(sk, &tbl->mc_list) {
			if (i < NLGRPLONGS(nlk_sk(sk)->ngroups))
				mask |= nlk_sk(sk)->groups[i];
		}
		listeners->masks[i] = mask;
	}
	/* this function is only called with the netlink table "grabbed", which
	 * makes sure updates are visible before bind or setsockopt return. */
}

static int netlink_insert(struct sock *sk, u32 portid)
{
	struct netlink_table *table = &nl_table[sk->sk_protocol];
	int err;

	lock_sock(sk);

	err = nlk_sk(sk)->portid == portid ? 0 : -EBUSY;
	if (nlk_sk(sk)->bound)
		goto err;

	/* portid can be read locklessly from netlink_getname(). */
	WRITE_ONCE(nlk_sk(sk)->portid, portid);

	sock_hold(sk);

	err = __netlink_insert(table, sk);
	if (err) {
		/* In case the hashtable backend returns with -EBUSY
		 * from here, it must not escape to the caller.
		 */
		if (unlikely(err == -EBUSY))
			err = -EOVERFLOW;
		if (err == -EEXIST)
			err = -EADDRINUSE;
		sock_put(sk);
		goto err;
	}

	/* We need to ensure that the socket is hashed and visible. */
	smp_wmb();
	/* Paired with lockless reads from netlink_bind(),
	 * netlink_connect() and netlink_sendmsg().
	 */
	WRITE_ONCE(nlk_sk(sk)->bound, portid);

err:
	release_sock(sk);
	return err;
}

static void netlink_remove(struct sock *sk)
{
	struct netlink_table *table;

	table = &nl_table[sk->sk_protocol];
	if (!rhashtable_remove_fast(&table->hash, &nlk_sk(sk)->node,
				    netlink_rhashtable_params)) {
		WARN_ON(refcount_read(&sk->sk_refcnt) == 1);
		__sock_put(sk);
	}

	netlink_table_grab();
	if (nlk_sk(sk)->subscriptions) {
		__sk_del_bind_node(sk);
		netlink_update_listeners(sk);
	}
	if (sk->sk_protocol == NETLINK_GENERIC)
		atomic_inc(&genl_sk_destructing_cnt);
	netlink_table_ungrab();
}

static struct proto netlink_proto = {
	.name	  = "NETLINK",
	.owner	  = THIS_MODULE,
	.obj_size = sizeof(struct netlink_sock),
};

static int __netlink_create(struct net *net, struct socket *sock,
			    struct mutex *cb_mutex, int protocol,
			    int kern)
{
	struct sock *sk;
	struct netlink_sock *nlk;

	//设置netlink的sock操作集
	sock->ops = &netlink_ops;

	//申请netlink的sock私有数据
	sk = sk_alloc(net, PF_NETLINK, GFP_KERNEL, &netlink_proto, kern);
	if (!sk)
		return -ENOMEM;

	//私有数据公共部分初始化
	sock_init_data(sock, sk);

	//私有部分初始化
	nlk = nlk_sk(sk);
	if (cb_mutex) {
		nlk->cb_mutex = cb_mutex;
	} else {
		nlk->cb_mutex = &nlk->cb_def_mutex;
		mutex_init(nlk->cb_mutex);
		lockdep_set_class_and_name(nlk->cb_mutex,
					   nlk_cb_mutex_keys + protocol,
					   nlk_cb_mutex_key_strings[protocol]);
	}
	init_waitqueue_head(&nlk->wait);

	sk->sk_destruct = netlink_sock_destruct;
	sk->sk_protocol = protocol;
	return 0;
}

//netlink socket的创建
static int netlink_create(struct net *net, struct socket *sock, int protocol,
			  int kern)
{
	struct module *module = NULL;
	struct mutex *cb_mutex;
	struct netlink_sock *nlk;
	int (*bind)(struct net *net, int group);
	void (*unbind)(struct net *net, int group);
	void (*release)(struct sock *sock, unsigned long *groups);
	int err = 0;

	sock->state = SS_UNCONNECTED;

	//当前netlink仅支持sock_raw,sock_dgram两种类型
	if (sock->type != SOCK_RAW && sock->type != SOCK_DGRAM)
		return -ESOCKTNOSUPPORT;

	//protocol检查
	if (protocol < 0 || protocol >= MAX_LINKS)
		return -EPROTONOSUPPORT;
	protocol = array_index_nospec(protocol, MAX_LINKS);

	netlink_lock_table();
#ifdef CONFIG_MODULES
	if (!nl_table[protocol].registered) {
		//如果对应的protocol未注册，则请求加载相应module
		netlink_unlock_table();
		request_module("net-pf-%d-proto-%d", PF_NETLINK, protocol);
		netlink_lock_table();
	}
#endif
	//如果指定protocol已注册，则引用相应module
	if (nl_table[protocol].registered &&
	    try_module_get(nl_table[protocol].module))
		module = nl_table[protocol].module;
	else
		//要求的协议未注册，返回不支持
		err = -EPROTONOSUPPORT;

	cb_mutex = nl_table[protocol].cb_mutex;
	bind = nl_table[protocol].bind;
	unbind = nl_table[protocol].unbind;
	release = nl_table[protocol].release;
	netlink_unlock_table();

	if (err < 0)
		goto out;

	err = __netlink_create(net, sock, cb_mutex, protocol, kern);
	if (err < 0)
		goto out_module;

	sock_prot_inuse_add(net, &netlink_proto, 1);

	nlk = nlk_sk(sock->sk);
	nlk->module = module;
	nlk->netlink_bind = bind;
	nlk->netlink_unbind = unbind;
	nlk->netlink_release = release;
out:
	return err;

out_module:
	module_put(module);
	goto out;
}

static void deferred_put_nlk_sk(struct rcu_head *head)
{
	struct netlink_sock *nlk = container_of(head, struct netlink_sock, rcu);
	struct sock *sk = &nlk->sk;

	kfree(nlk->groups);
	nlk->groups = NULL;

	if (!refcount_dec_and_test(&sk->sk_refcnt))
		return;

	if (nlk->cb_running && nlk->cb.done) {
		INIT_WORK(&nlk->work, netlink_sock_destruct_work);
		schedule_work(&nlk->work);
		return;
	}

	sk_free(sk);
}

static int netlink_release(struct socket *sock)
{
	struct sock *sk = sock->sk;
	struct netlink_sock *nlk;

	if (!sk)
		return 0;

	netlink_remove(sk);
	sock_orphan(sk);
	nlk = nlk_sk(sk);

	/*
	 * OK. Socket is unlinked, any packets that arrive now
	 * will be purged.
	 */
	if (nlk->netlink_release)
		nlk->netlink_release(sk, nlk->groups);

	/* must not acquire netlink_table_lock in any way again before unbind
	 * and notifying genetlink is done as otherwise it might deadlock
	 */
	if (nlk->netlink_unbind) {
		int i;

		for (i = 0; i < nlk->ngroups; i++)
			if (test_bit(i, nlk->groups))
				nlk->netlink_unbind(sock_net(sk), i + 1);
	}
	if (sk->sk_protocol == NETLINK_GENERIC &&
	    atomic_dec_return(&genl_sk_destructing_cnt) == 0)
		wake_up(&genl_sk_destructing_waitq);

	sock->sk = NULL;
	wake_up_interruptible_all(&nlk->wait);

	skb_queue_purge(&sk->sk_write_queue);

	if (nlk->portid && nlk->bound) {
		struct netlink_notify n = {
						.net = sock_net(sk),
						.protocol = sk->sk_protocol,
						.portid = nlk->portid,
					  };
		blocking_notifier_call_chain(&netlink_chain,
				NETLINK_URELEASE, &n);
	}

	module_put(nlk->module);

	if (netlink_is_kernel(sk)) {
		netlink_table_grab();
		BUG_ON(nl_table[sk->sk_protocol].registered == 0);
		if (--nl_table[sk->sk_protocol].registered == 0) {
			struct listeners *old;

			old = nl_deref_protected(nl_table[sk->sk_protocol].listeners);
			RCU_INIT_POINTER(nl_table[sk->sk_protocol].listeners, NULL);
			kfree_rcu(old, rcu);
			nl_table[sk->sk_protocol].module = NULL;
			nl_table[sk->sk_protocol].bind = NULL;
			nl_table[sk->sk_protocol].unbind = NULL;
			nl_table[sk->sk_protocol].flags = 0;
			nl_table[sk->sk_protocol].registered = 0;
		}
		netlink_table_ungrab();
	}

	sock_prot_inuse_add(sock_net(sk), &netlink_proto, -1);

	/* Because struct net might disappear soon, do not keep a pointer. */
	if (!sk->sk_net_refcnt && sock_net(sk) != &init_net) {
		__netns_tracker_free(sock_net(sk), &sk->ns_tracker, false);
		/* Because of deferred_put_nlk_sk and use of work queue,
		 * it is possible  netns will be freed before this socket.
		 */
		sock_net_set(sk, &init_net);
		__netns_tracker_alloc(&init_net, &sk->ns_tracker,
				      false, GFP_KERNEL);
	}
	call_rcu(&nlk->rcu, deferred_put_nlk_sk);
	return 0;
}

static int netlink_autobind(struct socket *sock)
{
	struct sock *sk = sock->sk;
	struct net *net = sock_net(sk);
	struct netlink_table *table = &nl_table[sk->sk_protocol];
	s32 portid = task_tgid_vnr(current);
	int err;
	s32 rover = -4096;
	bool ok;

retry:
	cond_resched();
	rcu_read_lock();
	ok = !__netlink_lookup(table, portid, net);
	rcu_read_unlock();
	if (!ok) {
		/* Bind collision, search negative portid values. */
		if (rover == -4096)
			/* rover will be in range [S32_MIN, -4097] */
			rover = S32_MIN + get_random_u32_below(-4096 - S32_MIN);
		else if (rover >= -4096)
			rover = -4097;
		portid = rover--;
		goto retry;
	}

	err = netlink_insert(sk, portid);
	if (err == -EADDRINUSE)
		goto retry;

	/* If 2 threads race to autobind, that is fine.  */
	if (err == -EBUSY)
		err = 0;

	return err;
}

/**
 * __netlink_ns_capable - General netlink message capability test
 * @nsp: NETLINK_CB of the socket buffer holding a netlink command from userspace.
 * @user_ns: The user namespace of the capability to use
 * @cap: The capability to use
 *
 * Test to see if the opener of the socket we received the message
 * from had when the netlink socket was created and the sender of the
 * message has the capability @cap in the user namespace @user_ns.
 */
bool __netlink_ns_capable(const struct netlink_skb_parms *nsp,
			struct user_namespace *user_ns, int cap)
{
	return ((nsp->flags & NETLINK_SKB_DST) ||
		file_ns_capable(nsp->sk->sk_socket->file, user_ns, cap)) &&
		ns_capable(user_ns, cap);
}
EXPORT_SYMBOL(__netlink_ns_capable);

/**
 * netlink_ns_capable - General netlink message capability test
 * @skb: socket buffer holding a netlink command from userspace
 * @user_ns: The user namespace of the capability to use
 * @cap: The capability to use
 *
 * Test to see if the opener of the socket we received the message
 * from had when the netlink socket was created and the sender of the
 * message has the capability @cap in the user namespace @user_ns.
 */
bool netlink_ns_capable(const struct sk_buff *skb,
			struct user_namespace *user_ns, int cap)
{
	return __netlink_ns_capable(&NETLINK_CB(skb), user_ns, cap);
}
EXPORT_SYMBOL(netlink_ns_capable);

/**
 * netlink_capable - Netlink global message capability test
 * @skb: socket buffer holding a netlink command from userspace
 * @cap: The capability to use
 *
 * Test to see if the opener of the socket we received the message
 * from had when the netlink socket was created and the sender of the
 * message has the capability @cap in all user namespaces.
 */
bool netlink_capable(const struct sk_buff *skb, int cap)
{
	return netlink_ns_capable(skb, &init_user_ns, cap);
}
EXPORT_SYMBOL(netlink_capable);

/**
 * netlink_net_capable - Netlink network namespace message capability test
 * @skb: socket buffer holding a netlink command from userspace
 * @cap: The capability to use
 *
 * Test to see if the opener of the socket we received the message
 * from had when the netlink socket was created and the sender of the
 * message has the capability @cap over the network namespace of
 * the socket we received the message from.
 */
bool netlink_net_capable(const struct sk_buff *skb, int cap)
{
	return netlink_ns_capable(skb, sock_net(skb->sk)->user_ns, cap);
}
EXPORT_SYMBOL(netlink_net_capable);

static inline int netlink_allowed(const struct socket *sock, unsigned int flag)
{
	return (nl_table[sock->sk->sk_protocol].flags & flag) ||
		ns_capable(sock_net(sock->sk)->user_ns, CAP_NET_ADMIN);
}

static void
netlink_update_subscriptions(struct sock *sk, unsigned int subscriptions)
{
	struct netlink_sock *nlk = nlk_sk(sk);

	if (nlk->subscriptions && !subscriptions)
		__sk_del_bind_node(sk);
	else if (!nlk->subscriptions && subscriptions)
		sk_add_bind_node(sk, &nl_table[sk->sk_protocol].mc_list);
	nlk->subscriptions = subscriptions;
}

static int netlink_realloc_groups(struct sock *sk)
{
	struct netlink_sock *nlk = nlk_sk(sk);
	unsigned int groups;
	unsigned long *new_groups;
	int err = 0;

	netlink_table_grab();

	groups = nl_table[sk->sk_protocol].groups;
	if (!nl_table[sk->sk_protocol].registered) {
		err = -ENOENT;
		goto out_unlock;
	}

	if (nlk->ngroups >= groups)
		goto out_unlock;

	new_groups = krealloc(nlk->groups, NLGRPSZ(groups), GFP_ATOMIC);
	if (new_groups == NULL) {
		err = -ENOMEM;
		goto out_unlock;
	}
	memset((char *)new_groups + NLGRPSZ(nlk->ngroups), 0,
	       NLGRPSZ(groups) - NLGRPSZ(nlk->ngroups));

	nlk->groups = new_groups;
	nlk->ngroups = groups;
 out_unlock:
	netlink_table_ungrab();
	return err;
}

static void netlink_undo_bind(int group, long unsigned int groups,
			      struct sock *sk)
{
	struct netlink_sock *nlk = nlk_sk(sk);
	int undo;

	if (!nlk->netlink_unbind)
		return;

	for (undo = 0; undo < group; undo++)
		if (test_bit(undo, &groups))
			nlk->netlink_unbind(sock_net(sk), undo + 1);
}

static int netlink_bind(struct socket *sock, struct sockaddr *addr,
			int addr_len)
{
	struct sock *sk = sock->sk;
	struct net *net = sock_net(sk);
	struct netlink_sock *nlk = nlk_sk(sk);
	struct sockaddr_nl *nladdr = (struct sockaddr_nl *)addr;
	int err = 0;
	unsigned long groups;
	bool bound;

	if (addr_len < sizeof(struct sockaddr_nl))
		return -EINVAL;

	if (nladdr->nl_family != AF_NETLINK)
		return -EINVAL;
	groups = nladdr->nl_groups;

	/* Only superuser is allowed to listen multicasts */
	if (groups) {
		if (!netlink_allowed(sock, NL_CFG_F_NONROOT_RECV))
			return -EPERM;
		err = netlink_realloc_groups(sk);
		if (err)
			return err;
	}

	if (nlk->ngroups < BITS_PER_LONG)
		groups &= (1UL << nlk->ngroups) - 1;

	/* Paired with WRITE_ONCE() in netlink_insert() */
	bound = READ_ONCE(nlk->bound);
	if (bound) {
		/* Ensure nlk->portid is up-to-date. */
		smp_rmb();

		if (nladdr->nl_pid != nlk->portid)
			return -EINVAL;
	}

	if (nlk->netlink_bind && groups) {
		//有netlink_bind回调时
		int group;

		/* nl_groups is a u32, so cap the maximum groups we can bind */
		for (group = 0; group < BITS_PER_TYPE(u32); group++) {
			if (!test_bit(group, &groups))
				continue;
			err = nlk->netlink_bind(net, group + 1);
			if (!err)
				continue;
			netlink_undo_bind(group, groups, sk);
			return err;
		}
	}

	/* No need for barriers here as we return to user-space without
	 * using any of the bound attributes.
	 */
	netlink_lock_table();
	if (!bound) {
		err = nladdr->nl_pid ?
			netlink_insert(sk, nladdr->nl_pid) :
			netlink_autobind(sock);
		if (err) {
			netlink_undo_bind(BITS_PER_TYPE(u32), groups, sk);
			goto unlock;
		}
	}

	if (!groups && (nlk->groups == NULL || !(u32)nlk->groups[0]))
		goto unlock;
	netlink_unlock_table();

	netlink_table_grab();
	netlink_update_subscriptions(sk, nlk->subscriptions +
					 hweight32(groups) -
					 hweight32(nlk->groups[0]));
	nlk->groups[0] = (nlk->groups[0] & ~0xffffffffUL) | groups;
	netlink_update_listeners(sk);
	netlink_table_ungrab();

	return 0;

unlock:
	netlink_unlock_table();
	return err;
}

static int netlink_connect(struct socket *sock, struct sockaddr *addr,
			   int alen, int flags)
{
	int err = 0;
	struct sock *sk = sock->sk;
	struct netlink_sock *nlk = nlk_sk(sk);
	struct sockaddr_nl *nladdr = (struct sockaddr_nl *)addr;

	if (alen < sizeof(addr->sa_family))
		return -EINVAL;

	if (addr->sa_family == AF_UNSPEC) {
		/* paired with READ_ONCE() in netlink_getsockbyportid() */
		WRITE_ONCE(sk->sk_state, NETLINK_UNCONNECTED);
		/* dst_portid and dst_group can be read locklessly */
		WRITE_ONCE(nlk->dst_portid, 0);
		WRITE_ONCE(nlk->dst_group, 0);
		return 0;
	}
	if (addr->sa_family != AF_NETLINK)
		return -EINVAL;

	if (alen < sizeof(struct sockaddr_nl))
		return -EINVAL;

	if ((nladdr->nl_groups || nladdr->nl_pid) &&
	    !netlink_allowed(sock, NL_CFG_F_NONROOT_SEND))
		return -EPERM;

	/* No need for barriers here as we return to user-space without
	 * using any of the bound attributes.
	 * Paired with WRITE_ONCE() in netlink_insert().
	 */
	if (!READ_ONCE(nlk->bound))
		err = netlink_autobind(sock);

	if (err == 0) {
		//状态变更为已连接
		/* paired with READ_ONCE() in netlink_getsockbyportid() */
		WRITE_ONCE(sk->sk_state, NETLINK_CONNECTED);
		/* dst_portid and dst_group can be read locklessly */
		WRITE_ONCE(nlk->dst_portid, nladdr->nl_pid);
		WRITE_ONCE(nlk->dst_group, ffs(nladdr->nl_groups));
	}

	return err;
}

static int netlink_getname(struct socket *sock, struct sockaddr *addr,
			   int peer)
{
	struct sock *sk = sock->sk;
	struct netlink_sock *nlk = nlk_sk(sk);
	DECLARE_SOCKADDR(struct sockaddr_nl *, nladdr, addr);

	nladdr->nl_family = AF_NETLINK;
	nladdr->nl_pad = 0;

	if (peer) {
		/* Paired with WRITE_ONCE() in netlink_connect() */
		nladdr->nl_pid = READ_ONCE(nlk->dst_portid);
		nladdr->nl_groups = netlink_group_mask(READ_ONCE(nlk->dst_group));
	} else {
		/* Paired with WRITE_ONCE() in netlink_insert() */
		nladdr->nl_pid = READ_ONCE(nlk->portid);
		netlink_lock_table();
		nladdr->nl_groups = nlk->groups ? nlk->groups[0] : 0;
		netlink_unlock_table();
	}
	return sizeof(*nladdr);
}

static int netlink_ioctl(struct socket *sock, unsigned int cmd,
			 unsigned long arg)
{
	/* try to hand this ioctl down to the NIC drivers.
	 */
	return -ENOIOCTLCMD;
}

//通过portid找对应的netlink sock
static struct sock *netlink_getsockbyportid(struct sock *ssk, u32 portid)
{
	struct sock *sock;
	struct netlink_sock *nlk;

	sock = netlink_lookup(sock_net(ssk), ssk->sk_protocol, portid);
	if (!sock)
		return ERR_PTR(-ECONNREFUSED);

	/* Don't bother queuing skb if kernel socket has no input function */
	nlk = nlk_sk(sock);
	/* dst_portid and sk_state can be changed in netlink_connect() */
	if (READ_ONCE(sock->sk_state) == NETLINK_CONNECTED &&
	    READ_ONCE(nlk->dst_portid) != nlk_sk(ssk)->portid) {
		sock_put(sock);
		return ERR_PTR(-ECONNREFUSED);
	}
	return sock;
}

struct sock *netlink_getsockbyfilp(struct file *filp)
{
	struct inode *inode = file_inode(filp);
	struct sock *sock;

	if (!S_ISSOCK(inode->i_mode))
		return ERR_PTR(-ENOTSOCK);

	sock = SOCKET_I(inode)->sk;
	if (sock->sk_family != AF_NETLINK)
		return ERR_PTR(-EINVAL);

	sock_hold(sock);
	return sock;
}

struct sk_buff *netlink_alloc_large_skb(unsigned int size, int broadcast)
{
	struct sk_buff *skb;
	void *data;

	if (size <= NLMSG_GOODSIZE || broadcast)
		return alloc_skb(size, GFP_KERNEL);

	size = SKB_DATA_ALIGN(size) +
	       SKB_DATA_ALIGN(sizeof(struct skb_shared_info));

	data = vmalloc(size);
	if (data == NULL)
		return NULL;

	skb = __build_skb(data, size);
	if (skb == NULL)
		vfree(data);
	else
		skb->destructor = netlink_skb_destructor;

	return skb;
}

/*
 * Attach a skb to a netlink socket.
 * The caller must hold a reference to the destination socket. On error, the
 * reference is dropped. The skb is not send to the destination, just all
 * all error checks are performed and memory in the queue is reserved.
 * Return values:
 * < 0: error. skb freed, reference to sock dropped.
 * 0: continue
 * 1: repeat lookup - reference dropped while waiting for socket memory.
 */
int netlink_attachskb(struct sock *sk, struct sk_buff *skb,
		      long *timeo, struct sock *ssk)
{
	struct netlink_sock *nlk;

	nlk = nlk_sk(sk);

	if ((atomic_read(&sk->sk_rmem_alloc) > sk->sk_rcvbuf ||
	     test_bit(NETLINK_S_CONGESTED, &nlk->state))) {
		DECLARE_WAITQUEUE(wait, current);
		if (!*timeo) {
			if (!ssk || netlink_is_kernel(ssk))
				netlink_overrun(sk);
			sock_put(sk);
			kfree_skb(skb);
			return -EAGAIN;
		}

		__set_current_state(TASK_INTERRUPTIBLE);
		add_wait_queue(&nlk->wait, &wait);

		if ((atomic_read(&sk->sk_rmem_alloc) > sk->sk_rcvbuf ||
		     test_bit(NETLINK_S_CONGESTED, &nlk->state)) &&
		    !sock_flag(sk, SOCK_DEAD))
			*timeo = schedule_timeout(*timeo);

		__set_current_state(TASK_RUNNING);
		remove_wait_queue(&nlk->wait, &wait);
		sock_put(sk);

		if (signal_pending(current)) {
			kfree_skb(skb);
			return sock_intr_errno(*timeo);
		}
		return 1;
	}
	netlink_skb_set_owner_r(skb, sk);
	return 0;
}

//将skb报文送入到netlink socket的sk_receive_queue中，等待用户态收取
static int __netlink_sendskb(struct sock *sk, struct sk_buff *skb)
{
	int len = skb->len;

	netlink_deliver_tap(sock_net(sk), skb);

	//将报文存入接收队列，知会sk数据ready
	skb_queue_tail(&sk->sk_receive_queue, skb);
	sk->sk_data_ready(sk);
	return len;
}

int netlink_sendskb(struct sock *sk, struct sk_buff *skb)
{
	int len = __netlink_sendskb(sk, skb);

	sock_put(sk);
	return len;
}

void netlink_detachskb(struct sock *sk, struct sk_buff *skb)
{
	kfree_skb(skb);
	sock_put(sk);
}

static struct sk_buff *netlink_trim(struct sk_buff *skb, gfp_t allocation)
{
	int delta;

	WARN_ON(skb->sk != NULL);
	delta = skb->end - skb->tail;
	if (is_vmalloc_addr(skb->head) || delta * 2 < skb->truesize)
		return skb;

	if (skb_shared(skb)) {
		struct sk_buff *nskb = skb_clone(skb, allocation);
		if (!nskb)
			return skb;
		consume_skb(skb);
		skb = nskb;
	}

	pskb_expand_head(skb, 0, -delta,
			 (allocation & ~__GFP_DIRECT_RECLAIM) |
			 __GFP_NOWARN | __GFP_NORETRY);
	return skb;
}

//sk属于kernel,ssk发送了报文，kernel处理此报文
static int netlink_unicast_kernel(struct sock *sk/*接收方sock*/, struct sk_buff *skb,
				  struct sock *ssk/*发送方sock*/)
{
	int ret;
	//由注册时产生的sk,获取对应的netlink_sock
	struct netlink_sock *nlk = nlk_sk(sk);

	ret = -ECONNREFUSED;
	if (nlk->netlink_rcv != NULL) {
		ret = skb->len;
		netlink_skb_set_owner_r(skb, sk);
		NETLINK_CB(skb).sk = ssk;
		netlink_deliver_tap_kernel(sk, ssk, skb);
		//回调接收方的netlink_rcv回调，交给对应的netlink子系统去处理消息
		nlk->netlink_rcv(skb);
		consume_skb(skb);
	} else {
		//无netlink_rcv回调，丢包(可能正在移除）
		kfree_skb(skb);
	}
	sock_put(sk);
	return ret;
}

int netlink_unicast(struct sock *ssk, struct sk_buff *skb,
		    u32 portid, int nonblock)
{
	struct sock *sk;
	int err;
	long timeo;

	skb = netlink_trim(skb, gfp_any());

	timeo = sock_sndtimeo(ssk, nonblock);
retry:
	//通过portid找到需要知会哪个sk
	sk = netlink_getsockbyportid(ssk, portid);
	if (IS_ERR(sk)) {
		kfree_skb(skb);
		return PTR_ERR(sk);
	}
	if (netlink_is_kernel(sk))
		//目标sk属于kernel,此报文被kernel接收,送给kernel进行处理
		return netlink_unicast_kernel(sk, skb, ssk);

	//其它需要中转的报文

	if (sk_filter(sk, skb)) {
		err = skb->len;
		kfree_skb(skb);
		sock_put(sk);
		return err;
	}

	err = netlink_attachskb(sk, skb, &timeo, ssk);
	if (err == 1)
		goto retry;
	if (err)
		return err;

	return netlink_sendskb(sk, skb);
}
EXPORT_SYMBOL(netlink_unicast);

//group参数用于表示组播号，校验此group是否有监听者
int netlink_has_listeners(struct sock *sk, unsigned int group)
{
	int res = 0;
	struct listeners *listeners;

	BUG_ON(!netlink_is_kernel(sk));

	rcu_read_lock();
	listeners = rcu_dereference(nl_table[sk->sk_protocol].listeners);

	if (listeners && group - 1 < nl_table[sk->sk_protocol].groups)
		res = test_bit(group - 1, listeners->masks);

	rcu_read_unlock();

	return res;
}
EXPORT_SYMBOL_GPL(netlink_has_listeners);

bool netlink_strict_get_check(struct sk_buff *skb)
{
	return nlk_test_bit(STRICT_CHK, NETLINK_CB(skb).sk);
}
EXPORT_SYMBOL_GPL(netlink_strict_get_check);

static int netlink_broadcast_deliver(struct sock *sk, struct sk_buff *skb)
{
	struct netlink_sock *nlk = nlk_sk(sk);

	if (atomic_read(&sk->sk_rmem_alloc) <= sk->sk_rcvbuf &&
	    !test_bit(NETLINK_S_CONGESTED, &nlk->state)) {
		netlink_skb_set_owner_r(skb, sk);
		__netlink_sendskb(sk, skb);
		return atomic_read(&sk->sk_rmem_alloc) > (sk->sk_rcvbuf >> 1);
	}
	return -1;
}

struct netlink_broadcast_data {
	struct sock *exclude_sk;
	struct net *net;
	u32 portid;
	u32 group;
	int failure;
	int delivery_failure;
	int congested;
	int delivered;
	gfp_t allocation;
	struct sk_buff *skb, *skb2;
	int (*tx_filter)(struct sock *dsk, struct sk_buff *skb, void *data);
	void *tx_data;
};

static void do_one_broadcast(struct sock *sk,
				    struct netlink_broadcast_data *p)
{
	struct netlink_sock *nlk = nlk_sk(sk);
	int val;

	if (p->exclude_sk == sk)
		return;

	if (nlk->portid == p->portid || p->group - 1 >= nlk->ngroups ||
	    !test_bit(p->group - 1, nlk->groups))
		return;

	if (!net_eq(sock_net(sk), p->net)) {
		if (!nlk_test_bit(LISTEN_ALL_NSID, sk))
			return;

		if (!peernet_has_id(sock_net(sk), p->net))
			return;

		if (!file_ns_capable(sk->sk_socket->file, p->net->user_ns,
				     CAP_NET_BROADCAST))
			return;
	}

	if (p->failure) {
		netlink_overrun(sk);
		return;
	}

	sock_hold(sk);
	if (p->skb2 == NULL) {
		if (skb_shared(p->skb)) {
			p->skb2 = skb_clone(p->skb, p->allocation);
		} else {
			p->skb2 = skb_get(p->skb);
			/*
			 * skb ownership may have been set when
			 * delivered to a previous socket.
			 */
			skb_orphan(p->skb2);
		}
	}
	if (p->skb2 == NULL) {
		netlink_overrun(sk);
		/* Clone failed. Notify ALL listeners. */
		p->failure = 1;
		if (nlk_test_bit(BROADCAST_SEND_ERROR, sk))
			p->delivery_failure = 1;
		goto out;
	}

	if (p->tx_filter && p->tx_filter(sk, p->skb2, p->tx_data)) {
		kfree_skb(p->skb2);
		p->skb2 = NULL;
		goto out;
	}

	if (sk_filter(sk, p->skb2)) {
		kfree_skb(p->skb2);
		p->skb2 = NULL;
		goto out;
	}
	NETLINK_CB(p->skb2).nsid = peernet2id(sock_net(sk), p->net);
	if (NETLINK_CB(p->skb2).nsid != NETNSA_NSID_NOT_ASSIGNED)
		NETLINK_CB(p->skb2).nsid_is_set = true;
	val = netlink_broadcast_deliver(sk, p->skb2);
	if (val < 0) {
		netlink_overrun(sk);
		if (nlk_test_bit(BROADCAST_SEND_ERROR, sk))
			p->delivery_failure = 1;
	} else {
		p->congested |= val;
		p->delivered = 1;
		p->skb2 = NULL;
	}
out:
	sock_put(sk);
}

int netlink_broadcast_filtered(struct sock *ssk, struct sk_buff *skb,
			       u32 portid,
			       u32 group, gfp_t allocation,
			       netlink_filter_fn filter,
			       void *filter_data)
{
	struct net *net = sock_net(ssk);
	struct netlink_broadcast_data info;
	struct sock *sk;

	skb = netlink_trim(skb, allocation);

	info.exclude_sk = ssk;
	info.net = net;
	info.portid = portid;
	info.group = group;
	info.failure = 0;
	info.delivery_failure = 0;
	info.congested = 0;
	info.delivered = 0;
	info.allocation = allocation;
	info.skb = skb;
	info.skb2 = NULL;
	info.tx_filter = filter;
	info.tx_data = filter_data;

	/* While we sleep in clone, do not allow to change socket list */

	netlink_lock_table();

	/*向每个组播组关心者，进行知会*/
	sk_for_each_bound(sk, &nl_table[ssk->sk_protocol].mc_list)
		do_one_broadcast(sk, &info);

	consume_skb(skb);

	netlink_unlock_table();

	if (info.delivery_failure) {
		kfree_skb(info.skb2);
		return -ENOBUFS;
	}
	consume_skb(info.skb2);

	if (info.delivered) {
		if (info.congested && gfpflags_allow_blocking(allocation))
			yield();
		return 0;
	}
	return -ESRCH;
}
EXPORT_SYMBOL(netlink_broadcast_filtered);

int netlink_broadcast(struct sock *ssk, struct sk_buff *skb, u32 portid,
		      u32 group, gfp_t allocation)
{
	return netlink_broadcast_filtered(ssk, skb, portid, group, allocation,
					  NULL, NULL);
}
EXPORT_SYMBOL(netlink_broadcast);

struct netlink_set_err_data {
	struct sock *exclude_sk;
	u32 portid;
	u32 group;
	int code;
};

static int do_one_set_err(struct sock *sk, struct netlink_set_err_data *p)
{
	struct netlink_sock *nlk = nlk_sk(sk);
	int ret = 0;

	if (sk == p->exclude_sk)
		goto out;

	if (!net_eq(sock_net(sk), sock_net(p->exclude_sk)))
		goto out;

	if (nlk->portid == p->portid || p->group - 1 >= nlk->ngroups ||
	    !test_bit(p->group - 1, nlk->groups))
		goto out;

	if (p->code == ENOBUFS && nlk_test_bit(RECV_NO_ENOBUFS, sk)) {
		ret = 1;
		goto out;
	}

	WRITE_ONCE(sk->sk_err, p->code);
	sk_error_report(sk);
out:
	return ret;
}

/**
 * netlink_set_err - report error to broadcast listeners
 * @ssk: the kernel netlink socket, as returned by netlink_kernel_create()
 * @portid: the PORTID of a process that we want to skip (if any)
 * @group: the broadcast group that will notice the error
 * @code: error code, must be negative (as usual in kernelspace)
 *
 * This function returns the number of broadcast listeners that have set the
 * NETLINK_NO_ENOBUFS socket option.
 */
int netlink_set_err(struct sock *ssk, u32 portid, u32 group, int code)
{
	struct netlink_set_err_data info;
	unsigned long flags;
	struct sock *sk;
	int ret = 0;

	info.exclude_sk = ssk;
	info.portid = portid;
	info.group = group;
	/* sk->sk_err wants a positive error value */
	info.code = -code;

	read_lock_irqsave(&nl_table_lock, flags);

	sk_for_each_bound(sk, &nl_table[ssk->sk_protocol].mc_list)
		ret += do_one_set_err(sk, &info);

	read_unlock_irqrestore(&nl_table_lock, flags);
	return ret;
}
EXPORT_SYMBOL(netlink_set_err);

/* must be called with netlink table grabbed */
static void netlink_update_socket_mc(struct netlink_sock *nlk,
				     unsigned int group,
				     int is_new)
{
	int old, new = !!is_new, subscriptions;

	old = test_bit(group - 1, nlk->groups);
	subscriptions = nlk->subscriptions - old + new;
	__assign_bit(group - 1, nlk->groups, new);
	netlink_update_subscriptions(&nlk->sk, subscriptions);
	netlink_update_listeners(&nlk->sk);
}

static int netlink_setsockopt(struct socket *sock, int level, int optname,
			      sockptr_t optval, unsigned int optlen)
{
	struct sock *sk = sock->sk;
	struct netlink_sock *nlk = nlk_sk(sk);
	unsigned int val = 0;
	int nr = -1;

	if (level != SOL_NETLINK)
		return -ENOPROTOOPT;

	if (optlen >= sizeof(int) &&
	    copy_from_sockptr(&val, optval, sizeof(val)))
		return -EFAULT;

	switch (optname) {
	case NETLINK_PKTINFO:
		nr = NETLINK_F_RECV_PKTINFO;
		break;
	case NETLINK_ADD_MEMBERSHIP:
	case NETLINK_DROP_MEMBERSHIP: {
		int err;

		if (!netlink_allowed(sock, NL_CFG_F_NONROOT_RECV))
			return -EPERM;
		err = netlink_realloc_groups(sk);
		if (err)
			return err;
		if (!val || val - 1 >= nlk->ngroups)
			return -EINVAL;
		if (optname == NETLINK_ADD_MEMBERSHIP && nlk->netlink_bind) {
			err = nlk->netlink_bind(sock_net(sk), val);
			if (err)
				return err;
		}
		netlink_table_grab();
		netlink_update_socket_mc(nlk, val,
					 optname == NETLINK_ADD_MEMBERSHIP);
		netlink_table_ungrab();
		if (optname == NETLINK_DROP_MEMBERSHIP && nlk->netlink_unbind)
			nlk->netlink_unbind(sock_net(sk), val);

		break;
	}
	case NETLINK_BROADCAST_ERROR:
		nr = NETLINK_F_BROADCAST_SEND_ERROR;
		break;
	case NETLINK_NO_ENOBUFS:
		assign_bit(NETLINK_F_RECV_NO_ENOBUFS, &nlk->flags, val);
		if (val) {
			clear_bit(NETLINK_S_CONGESTED, &nlk->state);
			wake_up_interruptible(&nlk->wait);
		}
		break;
	case NETLINK_LISTEN_ALL_NSID:
		if (!ns_capable(sock_net(sk)->user_ns, CAP_NET_BROADCAST))
			return -EPERM;
		nr = NETLINK_F_LISTEN_ALL_NSID;
		break;
	case NETLINK_CAP_ACK:
		nr = NETLINK_F_CAP_ACK;
		break;
	case NETLINK_EXT_ACK:
		nr = NETLINK_F_EXT_ACK;
		break;
	case NETLINK_GET_STRICT_CHK:
		nr = NETLINK_F_STRICT_CHK;
		break;
	default:
		return -ENOPROTOOPT;
	}
	if (nr >= 0)
		assign_bit(nr, &nlk->flags, val);
	return 0;
}

static int netlink_getsockopt(struct socket *sock, int level, int optname,
			      char __user *optval, int __user *optlen)
{
	struct sock *sk = sock->sk;
	struct netlink_sock *nlk = nlk_sk(sk);
	unsigned int flag;
	int len, val;

	if (level != SOL_NETLINK)
		return -ENOPROTOOPT;

	if (get_user(len, optlen))
		return -EFAULT;
	if (len < 0)
		return -EINVAL;

	switch (optname) {
	case NETLINK_PKTINFO:
		flag = NETLINK_F_RECV_PKTINFO;
		break;
	case NETLINK_BROADCAST_ERROR:
		flag = NETLINK_F_BROADCAST_SEND_ERROR;
		break;
	case NETLINK_NO_ENOBUFS:
		flag = NETLINK_F_RECV_NO_ENOBUFS;
		break;
	case NETLINK_LIST_MEMBERSHIPS: {
		int pos, idx, shift, err = 0;

		netlink_lock_table();
		for (pos = 0; pos * 8 < nlk->ngroups; pos += sizeof(u32)) {
			if (len - pos < sizeof(u32))
				break;

			idx = pos / sizeof(unsigned long);
			shift = (pos % sizeof(unsigned long)) * 8;
			if (put_user((u32)(nlk->groups[idx] >> shift),
				     (u32 __user *)(optval + pos))) {
				err = -EFAULT;
				break;
			}
		}
		if (put_user(ALIGN(BITS_TO_BYTES(nlk->ngroups), sizeof(u32)), optlen))
			err = -EFAULT;
		netlink_unlock_table();
		return err;
	}
	case NETLINK_CAP_ACK:
		flag = NETLINK_F_CAP_ACK;
		break;
	case NETLINK_EXT_ACK:
		flag = NETLINK_F_EXT_ACK;
		break;
	case NETLINK_GET_STRICT_CHK:
		flag = NETLINK_F_STRICT_CHK;
		break;
	default:
		return -ENOPROTOOPT;
	}

	if (len < sizeof(int))
		return -EINVAL;

	len = sizeof(int);
	val = test_bit(flag, &nlk->flags);

	if (put_user(len, optlen) ||
	    copy_to_user(optval, &val, len))
		return -EFAULT;

	return 0;
}

static void netlink_cmsg_recv_pktinfo(struct msghdr *msg, struct sk_buff *skb)
{
	struct nl_pktinfo info;

	info.group = NETLINK_CB(skb).dst_group;
	put_cmsg(msg, SOL_NETLINK, NETLINK_PKTINFO, sizeof(info), &info);
}

static void netlink_cmsg_listen_all_nsid(struct sock *sk, struct msghdr *msg,
					 struct sk_buff *skb)
{
	if (!NETLINK_CB(skb).nsid_is_set)
		return;

	put_cmsg(msg, SOL_NETLINK, NETLINK_LISTEN_ALL_NSID, sizeof(int),
		 &NETLINK_CB(skb).nsid);
}

//用户态请求kernel处理msg数据
static int netlink_sendmsg(struct socket *sock, struct msghdr *msg, size_t len)
{
    //取sock对应的netlink socket
	struct sock *sk = sock->sk;
	struct netlink_sock *nlk = nlk_sk(sk);

	//取netlink目的地址
	DECLARE_SOCKADDR(struct sockaddr_nl *, addr, msg->msg_name);
	u32 dst_portid;
	u32 dst_group;
	struct sk_buff *skb;
	int err;
	struct scm_cookie scm;
	u32 netlink_skb_flags = 0;

	if (msg->msg_flags & MSG_OOB)
		return -EOPNOTSUPP;

	if (len == 0) {
		pr_warn_once("Zero length message leads to an empty skb\n");
		return -ENODATA;
	}

	err = scm_send(sock, msg, &scm, true);
	if (err < 0)
		return err;

	if (msg->msg_namelen) {
		err = -EINVAL;
		if (msg->msg_namelen < sizeof(struct sockaddr_nl))
			goto out;

		//必须为netlink地址
		if (addr->nl_family != AF_NETLINK)
			goto out;

		//取目的进程pid,做为dst_port_id
		dst_portid = addr->nl_pid;
		dst_group = ffs(addr->nl_groups);
		err =  -EPERM;
		if ((dst_group || dst_portid) &&
		    !netlink_allowed(sock, NL_CFG_F_NONROOT_SEND))
			goto out;
		netlink_skb_flags |= NETLINK_SKB_DST;
	} else {
		/* Paired with WRITE_ONCE() in netlink_connect() */
		dst_portid = READ_ONCE(nlk->dst_portid);
		dst_group = READ_ONCE(nlk->dst_group);
	}

	/* Paired with WRITE_ONCE() in netlink_insert() */
	if (!READ_ONCE(nlk->bound)) {
		err = netlink_autobind(sock);
		if (err)
			goto out;
	} else {
		/* Ensure nlk is hashed and visible. */
		smp_rmb();
	}

	err = -EMSGSIZE;
	if (len > sk->sk_sndbuf - 32)
		goto out;
	/*申请可存放len长度的netlink消息buffer*/
	err = -ENOBUFS;
	skb = netlink_alloc_large_skb(len, dst_group);
	if (skb == NULL)
		goto out;

	NETLINK_CB(skb).portid	= nlk->portid;
	NETLINK_CB(skb).dst_group = dst_group;
	NETLINK_CB(skb).creds	= scm.creds;
	NETLINK_CB(skb).flags	= netlink_skb_flags;

	//完成buffer复制
	err = -EFAULT;
	if (memcpy_from_msg(skb_put(skb, len), msg, len)) {
		kfree_skb(skb);
		goto out;
	}

	err = security_netlink_send(sk, skb);
	if (err) {
		kfree_skb(skb);
		goto out;
	}

	if (dst_group) {
		//采用组播转发
		refcount_inc(&skb->users);
		netlink_broadcast(sk, skb, dst_portid, dst_group, GFP_KERNEL);
	}
	//采用单播转发
	err = netlink_unicast(sk, skb, dst_portid, msg->msg_flags & MSG_DONTWAIT);

out:
	scm_destroy(&scm);
	return err;
}

//系统调用通过recvmsg/read触发netlink消息的收取函数
//具体收取时，会自sk->sk_receive_queue上摘取已获得的skb
static int netlink_recvmsg(struct socket *sock, struct msghdr *msg, size_t len,
			   int flags)
{
	struct scm_cookie scm;
	struct sock *sk = sock->sk;
	struct netlink_sock *nlk = nlk_sk(sk);
	size_t copied, max_recvmsg_len;
	struct sk_buff *skb, *data_skb;
	int err, ret;

	if (flags & MSG_OOB)
		return -EOPNOTSUPP;

	copied = 0;

	//自sk->sk_receive_queue上收取报文
	skb = skb_recv_datagram(sk, flags, &err);
	if (skb == NULL)
	    /*没有收到报文内容，跳出*/
		goto out;

	//socket上有合适的数据，准备返回
	data_skb = skb;

#ifdef CONFIG_COMPAT_NETLINK_MESSAGES
	if (unlikely(skb_shinfo(skb)->frag_list)) {
		/*
		 * If this skb has a frag_list, then here that means that we
		 * will have to use the frag_list skb's data for compat tasks
		 * and the regular skb's data for normal (non-compat) tasks.
		 *
		 * If we need to send the compat skb, assign it to the
		 * 'data_skb' variable so that it will be used below for data
		 * copying. We keep 'skb' for everything else, including
		 * freeing both later.
		 */
		if (flags & MSG_CMSG_COMPAT)
			data_skb = skb_shinfo(skb)->frag_list;
	}
#endif

	/* Record the max length of recvmsg() calls for future allocations */
	max_recvmsg_len = max(READ_ONCE(nlk->max_recvmsg_len), len);
	max_recvmsg_len = min_t(size_t, max_recvmsg_len,
				SKB_WITH_OVERHEAD(32768));
	WRITE_ONCE(nlk->max_recvmsg_len, max_recvmsg_len);

	copied = data_skb->len;
	if (len < copied) {
		msg->msg_flags |= MSG_TRUNC;
		copied = len;
	}

	err = skb_copy_datagram_msg(data_skb, 0, msg, copied);

	if (msg->msg_name) {
		DECLARE_SOCKADDR(struct sockaddr_nl *, addr, msg->msg_name);
		addr->nl_family = AF_NETLINK;
		addr->nl_pad    = 0;
		addr->nl_pid	= NETLINK_CB(skb).portid;
		addr->nl_groups	= netlink_group_mask(NETLINK_CB(skb).dst_group);
		msg->msg_namelen = sizeof(*addr);
	}

	if (nlk_test_bit(RECV_PKTINFO, sk))
		netlink_cmsg_recv_pktinfo(msg, skb);
	if (nlk_test_bit(LISTEN_ALL_NSID, sk))
		netlink_cmsg_listen_all_nsid(sk, msg, skb);

	memset(&scm, 0, sizeof(scm));
	scm.creds = *NETLINK_CREDS(skb);
	if (flags & MSG_TRUNC)
		copied = data_skb->len;

	skb_free_datagram(sk, skb);

<<<<<<< HEAD
	/*之前已有callback在运行，本次收取了一些数据，继续dump此socket,进行上一次的收取*/
	if (nlk->cb_running &&
=======
	if (READ_ONCE(nlk->cb_running) &&
>>>>>>> 9d1694dc
	    atomic_read(&sk->sk_rmem_alloc) <= sk->sk_rcvbuf / 2) {
	    //再收取下一块skb
		ret = netlink_dump(sk);
		if (ret) {
			WRITE_ONCE(sk->sk_err, -ret);
			sk_error_report(sk);
		}
	}

	scm_recv(sock, msg, &scm, flags);
out:
	netlink_rcv_wake(sk);
	/*返回错误码或者收取到的报文长度*/
	return err ? : copied;
}

//提供告警的data_ready函数
static void netlink_data_ready(struct sock *sk)
{
	BUG();
}

/*
 *	We export these functions to other modules. They provide a
 *	complete set of kernel non-blocking support for message
 *	queueing.
 */
//注册netlink支持的protocol（参数中叫unit)
//注：nlk->flag均被打上了kernel标记，故用于注册kernel可处理的netlink消息
struct sock *
__netlink_kernel_create(struct net *net, int unit, struct module *module,
			struct netlink_kernel_cfg *cfg)
{
	struct socket *sock;
	struct sock *sk;
	struct netlink_sock *nlk;
	struct listeners *listeners = NULL;
	struct mutex *cb_mutex = cfg ? cfg->cb_mutex : NULL;
	unsigned int groups;

	BUG_ON(!nl_table);

	if (unit < 0 || unit >= MAX_LINKS)
		return NULL;//参数校验

	//创建sock(仅指明type=SOCK_DGRAM)
	if (sock_create_lite(PF_NETLINK, SOCK_DGRAM, unit, &sock))
		return NULL;

	//创建socket,并指明此socket属于kernel
	if (__netlink_create(net, sock, cb_mutex, unit, 1) < 0)
		goto out_sock_release_nosk;

	sk = sock->sk;

	//最多支持多少组
	if (!cfg || cfg->groups < 32)
		groups = 32;
	else
		groups = cfg->groups;

	listeners = kzalloc(sizeof(*listeners) + NLGRPSZ(groups), GFP_KERNEL);
	if (!listeners)
		goto out_sock_release;

	//提供默认的data_ready通知回调，此回调会告警
	sk->sk_data_ready = netlink_data_ready;
	if (cfg && cfg->input)
		//如果cfg拥有input回调，则将其命名为netlink_rcv的回调函数
		nlk_sk(sk)->netlink_rcv = cfg->input;

	if (netlink_insert(sk, 0))
		goto out_sock_release;

	nlk = nlk_sk(sk);
	set_bit(NETLINK_F_KERNEL_SOCKET, &nlk->flags);

	netlink_table_grab();
	if (!nl_table[unit].registered) {
		//此协议未注册，在此注册此议
		nl_table[unit].groups = groups;
		rcu_assign_pointer(nl_table[unit].listeners, listeners);
		nl_table[unit].cb_mutex = cb_mutex;
		nl_table[unit].module = module;
		if (cfg) {
			nl_table[unit].bind = cfg->bind;
			nl_table[unit].unbind = cfg->unbind;
			nl_table[unit].release = cfg->release;
			nl_table[unit].flags = cfg->flags;
		}
		nl_table[unit].registered = 1;
	} else {
		//重复注册
		kfree(listeners);
		nl_table[unit].registered++;
	}
	netlink_table_ungrab();
	return sk;

out_sock_release:
	kfree(listeners);
	netlink_kernel_release(sk);
	return NULL;

out_sock_release_nosk:
	sock_release(sock);
	return NULL;
}
EXPORT_SYMBOL(__netlink_kernel_create);

void
netlink_kernel_release(struct sock *sk)
{
	if (sk == NULL || sk->sk_socket == NULL)
		return;

	sock_release(sk->sk_socket);
}
EXPORT_SYMBOL(netlink_kernel_release);

int __netlink_change_ngroups(struct sock *sk, unsigned int groups)
{
	struct listeners *new, *old;
	struct netlink_table *tbl = &nl_table[sk->sk_protocol];

	if (groups < 32)
		groups = 32;

	if (NLGRPSZ(tbl->groups) < NLGRPSZ(groups)) {
		new = kzalloc(sizeof(*new) + NLGRPSZ(groups), GFP_ATOMIC);
		if (!new)
			return -ENOMEM;
		old = nl_deref_protected(tbl->listeners);
		/*复制旧的内容，填充到new*/
		memcpy(new->masks, old->masks, NLGRPSZ(tbl->groups));
		/*更新到new*/
		rcu_assign_pointer(tbl->listeners, new);

		kfree_rcu(old, rcu);
	}
	tbl->groups = groups;

	return 0;
}

/**
 * netlink_change_ngroups - change number of multicast groups
 *
 * This changes the number of multicast groups that are available
 * on a certain netlink family. Note that it is not possible to
 * change the number of groups to below 32. Also note that it does
 * not implicitly call netlink_clear_multicast_users() when the
 * number of groups is reduced.
 *
 * @sk: The kernel netlink socket, as returned by netlink_kernel_create().
 * @groups: The new number of groups.
 */
int netlink_change_ngroups(struct sock *sk, unsigned int groups)
{
	int err;

	netlink_table_grab();
	err = __netlink_change_ngroups(sk, groups);
	netlink_table_ungrab();

	return err;
}

void __netlink_clear_multicast_users(struct sock *ksk, unsigned int group)
{
	struct sock *sk;
	struct netlink_table *tbl = &nl_table[ksk->sk_protocol];

	sk_for_each_bound(sk, &tbl->mc_list)
		netlink_update_socket_mc(nlk_sk(sk), group, 0);
}

/*添加一个长度为size的nlh*/
struct nlmsghdr *
__nlmsg_put(struct sk_buff *skb, u32 portid/*指定nlmsg_pid*/, u32 seq/*指定nlmsg_seq*/, int type/*消息类型*/, int len/*payload长度*/, int flags)
{
	struct nlmsghdr *nlh;
	int size = nlmsg_msg_size(len);

	/*填充nlmsghdr*/
	nlh = skb_put(skb, NLMSG_ALIGN(size));
	nlh->nlmsg_type = type;
	nlh->nlmsg_len = size;
	nlh->nlmsg_flags = flags;
	nlh->nlmsg_pid = portid;
	nlh->nlmsg_seq = seq;
	/*初始化data为0*/
	if (!__builtin_constant_p(size) || NLMSG_ALIGN(size) - size != 0)
		memset(nlmsg_data(nlh) + len, 0, NLMSG_ALIGN(size) - size);
	return nlh;
}
EXPORT_SYMBOL(__nlmsg_put);

/*
 * It looks a bit ugly.
 * It would be better to create kernel thread.
 */

static int netlink_dump_done(struct netlink_sock *nlk, struct sk_buff *skb,
			     struct netlink_callback *cb,
			     struct netlink_ext_ack *extack)
{
	struct nlmsghdr *nlh;

	nlh = nlmsg_put_answer(skb, cb, NLMSG_DONE, sizeof(nlk->dump_done_errno),
			       NLM_F_MULTI | cb->answer_flags);
	if (WARN_ON(!nlh))
		return -ENOBUFS;

	nl_dump_check_consistent(cb, nlh);
	memcpy(nlmsg_data(nlh), &nlk->dump_done_errno, sizeof(nlk->dump_done_errno));

	if (extack->_msg && test_bit(NETLINK_F_EXT_ACK, &nlk->flags)) {
		nlh->nlmsg_flags |= NLM_F_ACK_TLVS;
		if (!nla_put_string(skb, NLMSGERR_ATTR_MSG, extack->_msg))
			nlmsg_end(skb, nlh);
	}

	return 0;
}

/*netlink处理dump请求*/
static int netlink_dump(struct sock *sk)
{
	struct netlink_sock *nlk = nlk_sk(sk);
	/*出错信息*/
	struct netlink_ext_ack extack = {};
	struct netlink_callback *cb;
	struct sk_buff *skb = NULL;
	size_t max_recvmsg_len;
	struct module *module;
	int err = -ENOBUFS;
	int alloc_min_size;
	int alloc_size;

	mutex_lock(nlk->cb_mutex);
	if (!nlk->cb_running) {
		err = -EINVAL;
		goto errout_skb;
	}

	if (atomic_read(&sk->sk_rmem_alloc) >= sk->sk_rcvbuf)
		goto errout_skb;

	/* NLMSG_GOODSIZE is small to avoid high order allocations being
	 * required, but it makes sense to _attempt_ a 16K bytes allocation
	 * to reduce number of system calls on dump operations, if user
	 * ever provided a big enough buffer.
	 */
	cb = &nlk->cb;
	alloc_min_size = max_t(int, cb->min_dump_alloc, NLMSG_GOODSIZE);

<<<<<<< HEAD
	if (alloc_min_size < nlk->max_recvmsg_len) {
	    /*按netlink max_recvmsg_len申请buffer*/
		alloc_size = nlk->max_recvmsg_len;
=======
	max_recvmsg_len = READ_ONCE(nlk->max_recvmsg_len);
	if (alloc_min_size < max_recvmsg_len) {
		alloc_size = max_recvmsg_len;
>>>>>>> 9d1694dc
		skb = alloc_skb(alloc_size,
				(GFP_KERNEL & ~__GFP_DIRECT_RECLAIM) |
				__GFP_NOWARN | __GFP_NORETRY);
	}
	if (!skb) {
	    /*按一般的min_size进行申请*/
		alloc_size = alloc_min_size;
		skb = alloc_skb(alloc_size, GFP_KERNEL);
	}
	if (!skb)
		goto errout_skb;

	/* Trim skb to allocated size. User is expected to provide buffer as
	 * large as max(min_dump_alloc, 16KiB (mac_recvmsg_len capped at
	 * netlink_recvmsg())). dump will pack as many smaller messages as
	 * could fit within the allocated skb. skb is typically allocated
	 * with larger space than required (could be as much as near 2x the
	 * requested size with align to next power of 2 approach). Allowing
	 * dump to use the excess space makes it difficult for a user to have a
	 * reasonable static buffer based on the expected largest dump of a
	 * single netdev. The outcome is MSG_TRUNC error.
	 */
	skb_reserve(skb, skb_tailroom(skb) - alloc_size);

	/* Make sure malicious BPF programs can not read unitialized memory
	 * from skb->head -> skb->data
	 */
	skb_reset_network_header(skb);
	skb_reset_mac_header(skb);

	netlink_skb_set_owner_r(skb, sk);

	if (nlk->dump_done_errno > 0) {
		cb->extack = &extack;
		/*将内容dump到skb中，返回errno*/
		nlk->dump_done_errno = cb->dump(skb, cb);
		cb->extack = NULL;
	}

	/*dump到了内容，或者dump buffer剩余长度不足以存放size*/
	if (nlk->dump_done_errno > 0 ||
	    skb_tailroom(skb) < nlmsg_total_size(sizeof(nlk->dump_done_errno))) {
		mutex_unlock(nlk->cb_mutex);

		/*buffer dump内容大于0，向socket发送skb*/
		if (sk_filter(sk, skb))
			kfree_skb(skb);
		else
			__netlink_sendskb(sk, skb);
		return 0;
	}

	/*无dump到内容，添加done标记*/
	if (netlink_dump_done(nlk, skb, cb, &extack))
		goto errout_skb;

#ifdef CONFIG_COMPAT_NETLINK_MESSAGES
	/* frag_list skb's data is used for compat tasks
	 * and the regular skb's data for normal (non-compat) tasks.
	 * See netlink_recvmsg().
	 */
	if (unlikely(skb_shinfo(skb)->frag_list)) {
		if (netlink_dump_done(nlk, skb_shinfo(skb)->frag_list, cb, &extack))
			goto errout_skb;
	}
#endif

	if (sk_filter(sk, skb))
		kfree_skb(skb);
	else
	    /*将skb送给socket sk*/
		__netlink_sendskb(sk, skb);

	/*dump完成，执行done回调*/
	if (cb->done)
		cb->done(cb);

<<<<<<< HEAD
	//标记，cb运行结束
	nlk->cb_running = false;
=======
	WRITE_ONCE(nlk->cb_running, false);
>>>>>>> 9d1694dc
	module = cb->module;
	skb = cb->skb;
	mutex_unlock(nlk->cb_mutex);
	module_put(module);
	//减少skb引用
	consume_skb(skb);
	return 0;

errout_skb:
	mutex_unlock(nlk->cb_mutex);
	kfree_skb(skb);
	return err;
}

int __netlink_dump_start(struct sock *ssk/*发送端socket*/, struct sk_buff *skb,
			 const struct nlmsghdr *nlh,
			 struct netlink_dump_control *control)
{
	struct netlink_callback *cb;
	struct netlink_sock *nlk;
	struct sock *sk;
	int ret;

	refcount_inc(&skb->users);

	//查找到接收端socket
	sk = netlink_lookup(sock_net(ssk), ssk->sk_protocol, NETLINK_CB(skb).portid);
	if (sk == NULL) {
		ret = -ECONNREFUSED;
		goto error_free;
	}

	//将接收端socket转换为netlink socket
	nlk = nlk_sk(sk);

	/*添加socket对应的锁*/
	mutex_lock(nlk->cb_mutex);
	/* A dump is in progress... */
	if (nlk->cb_running) {
		ret = -EBUSY;
		goto error_unlock;
	}
	/* add reference of module which cb->dump belongs to */
	if (!try_module_get(control->module)) {
		ret = -EPROTONOSUPPORT;
		goto error_unlock;
	}

	//初始化netlink对应的控制块
	cb = &nlk->cb;
	memset(cb, 0, sizeof(*cb));
	cb->dump = control->dump;
	cb->done = control->done;
	cb->nlh = nlh;
	cb->data = control->data;
	cb->module = control->module;
	cb->min_dump_alloc = control->min_dump_alloc;
	cb->skb = skb;

	cb->strict_check = nlk_test_bit(STRICT_CHK, NETLINK_CB(skb).sk);

	//如有必要，执行start函数
	if (control->start) {
		cb->extack = control->extack;
		ret = control->start(cb);
		cb->extack = NULL;
		if (ret)
			goto error_put;
	}

	WRITE_ONCE(nlk->cb_running, true);
	nlk->dump_done_errno = INT_MAX;

	mutex_unlock(nlk->cb_mutex);

	//执行dump
	ret = netlink_dump(sk);

	sock_put(sk);

	if (ret)
		return ret;

	/* We successfully started a dump, by returning -EINTR we
	 * signal not to send ACK even if it was requested.
	 */
	return -EINTR;

error_put:
	module_put(control->module);
error_unlock:
	sock_put(sk);
	mutex_unlock(nlk->cb_mutex);
error_free:
	kfree_skb(skb);
	return ret;
}
EXPORT_SYMBOL(__netlink_dump_start);

//完成netlink消息应答
static size_t
netlink_ack_tlv_len(struct netlink_sock *nlk, int err/*错误编码*/,
		    const struct netlink_ext_ack *extack/*应答的出错信息*/)
{
	size_t tlvlen;

	if (!extack || !test_bit(NETLINK_F_EXT_ACK, &nlk->flags))
		return 0;

	tlvlen = 0;
	if (extack->_msg)
		tlvlen += nla_total_size(strlen(extack->_msg) + 1);
	if (extack->cookie_len)
		tlvlen += nla_total_size(extack->cookie_len);

	/* Following attributes are only reported as error (not warning) */
	if (!err)
		return tlvlen;

	if (extack->bad_attr)
		tlvlen += nla_total_size(sizeof(u32));
	if (extack->policy)
		tlvlen += netlink_policy_dump_attr_size_estimate(extack->policy);
	if (extack->miss_type)
		tlvlen += nla_total_size(sizeof(u32));
	if (extack->miss_nest)
		tlvlen += nla_total_size(sizeof(u32));

	return tlvlen;
}

static void
netlink_ack_tlv_fill(struct sk_buff *in_skb, struct sk_buff *skb,
		     struct nlmsghdr *nlh, int err,
		     const struct netlink_ext_ack *extack)
{
	if (extack->_msg)
		WARN_ON(nla_put_string(skb, NLMSGERR_ATTR_MSG, extack->_msg));
	if (extack->cookie_len)
		WARN_ON(nla_put(skb, NLMSGERR_ATTR_COOKIE,
				extack->cookie_len, extack->cookie));

	if (!err)
		return;

	if (extack->bad_attr &&
	    !WARN_ON((u8 *)extack->bad_attr < in_skb->data ||
		     (u8 *)extack->bad_attr >= in_skb->data + in_skb->len))
		WARN_ON(nla_put_u32(skb, NLMSGERR_ATTR_OFFS,
				    (u8 *)extack->bad_attr - (u8 *)nlh));
	if (extack->policy)
		netlink_policy_dump_write_attr(skb, extack->policy,
					       NLMSGERR_ATTR_POLICY);
	if (extack->miss_type)
		WARN_ON(nla_put_u32(skb, NLMSGERR_ATTR_MISS_TYPE,
				    extack->miss_type));
	if (extack->miss_nest &&
	    !WARN_ON((u8 *)extack->miss_nest < in_skb->data ||
		     (u8 *)extack->miss_nest > in_skb->data + in_skb->len))
		WARN_ON(nla_put_u32(skb, NLMSGERR_ATTR_MISS_NEST,
				    (u8 *)extack->miss_nest - (u8 *)nlh));
}

void netlink_ack(struct sk_buff *in_skb, struct nlmsghdr *nlh, int err,
		 const struct netlink_ext_ack *extack)
{
	struct sk_buff *skb;
	struct nlmsghdr *rep;
	struct nlmsgerr *errmsg;
	size_t payload = sizeof(*errmsg);
	struct netlink_sock *nlk = nlk_sk(NETLINK_CB(in_skb).sk);
	unsigned int flags = 0;
	size_t tlvlen;

	/* Error messages get the original request appened, unless the user
	 * requests to cap the error message, and get extra error data if
	 * requested.
	 */
	if (err && !test_bit(NETLINK_F_CAP_ACK, &nlk->flags))
		payload += nlmsg_len(nlh);
	else
		flags |= NLM_F_CAPPED;

	tlvlen = netlink_ack_tlv_len(nlk, err, extack);
	if (tlvlen)
		flags |= NLM_F_ACK_TLVS;

	skb = nlmsg_new(payload + tlvlen, GFP_KERNEL);
	if (!skb)
		goto err_skb;

	/*存入NLMSG_ERROR*/
	rep = nlmsg_put(skb, NETLINK_CB(in_skb).portid, nlh->nlmsg_seq,
			NLMSG_ERROR, sizeof(*errmsg), flags);
	if (!rep)
		goto err_bad_put;
	errmsg = nlmsg_data(rep);
	errmsg->error = err;/*设置error number*/
	errmsg->msg = *nlh;

	if (!(flags & NLM_F_CAPPED)) {
		if (!nlmsg_append(skb, nlmsg_len(nlh)))
			goto err_bad_put;

		memcpy(nlmsg_data(&errmsg->msg), nlmsg_data(nlh),
		       nlmsg_len(nlh));
	}

	if (tlvlen)
		netlink_ack_tlv_fill(in_skb, skb, nlh, err, extack);

	nlmsg_end(skb, rep);

	nlmsg_unicast(in_skb->sk, skb, NETLINK_CB(in_skb).portid);

	return;

err_bad_put:
	nlmsg_free(skb);
err_skb:
	WRITE_ONCE(NETLINK_CB(in_skb).sk->sk_err, ENOBUFS);
	sk_error_report(NETLINK_CB(in_skb).sk);
}
EXPORT_SYMBOL(netlink_ack);

//简单解析并校验skb的netlink头部信息，调用cb处理message(支持一个skb中包含多个message)
int netlink_rcv_skb(struct sk_buff *skb, int (*cb)(struct sk_buff *,
						   struct nlmsghdr *,
						   struct netlink_ext_ack *))
{
	struct netlink_ext_ack extack;
	struct nlmsghdr *nlh;
	int err;

	while (skb->len >= nlmsg_total_size(0)) {
		int msglen;

		memset(&extack, 0, sizeof(extack));

		//取netlink消息头
		nlh = nlmsg_hdr(skb);
		err = 0;

		//消息长度有误，1。消息头部过小，2。消息头部大于skb，直接忽略
		if (nlh->nlmsg_len < NLMSG_HDRLEN || skb->len < nlh->nlmsg_len)
			return 0;

		/* Only requests are handled by the kernel */
		//kernel仅处理request类型消息
		if (!(nlh->nlmsg_flags & NLM_F_REQUEST))
			goto ack;

		/* Skip control messages */
		//跳过控制类消息，直接ack
		if (nlh->nlmsg_type < NLMSG_MIN_TYPE)
			goto ack;

		//调用回调处理消息
		err = cb(skb, nlh/*此netlink消息对应的头部*/, &extack);
		if (err == -EINTR)
			goto skip;

ack:
		//如果cb返回错误，或者消息有ack响应标记,则对请求进行响应
		if (nlh->nlmsg_flags & NLM_F_ACK || err)
			netlink_ack(skb, nlh, err, &extack);

skip:
		//跳过此消息（容许一个skb中包含多个message)
		msglen = NLMSG_ALIGN(nlh->nlmsg_len);
		if (msglen > skb->len)
			msglen = skb->len;
		skb_pull(skb, msglen);
	}

	return 0;
}
EXPORT_SYMBOL(netlink_rcv_skb);

/**
 * nlmsg_notify - send a notification netlink message
 * @sk: netlink socket to use
 * @skb: notification message
 * @portid: destination netlink portid for reports or 0
 * @group: destination multicast group or 0
 * @report: 1 to report back, 0 to disable
 * @flags: allocation flags
 */
int nlmsg_notify(struct sock *sk, struct sk_buff *skb, u32 portid,
		 unsigned int group, int report, gfp_t flags)
{
	int err = 0;

	if (group) {
		int exclude_portid = 0;

		if (report) {
			refcount_inc(&skb->users);
			exclude_portid = portid;
		}

		/* errors reported via destination sk->sk_err, but propagate
		 * delivery errors if NETLINK_BROADCAST_ERROR flag is set */
		err = nlmsg_multicast(sk, skb, exclude_portid, group, flags);
		if (err == -ESRCH)
			err = 0;
	}

	if (report) {
		int err2;

		err2 = nlmsg_unicast(sk, skb, portid);
		if (!err)
			err = err2;
	}

	return err;
}
EXPORT_SYMBOL(nlmsg_notify);

#ifdef CONFIG_PROC_FS
struct nl_seq_iter {
	struct seq_net_private p;
	struct rhashtable_iter hti;
	int link;
};

static void netlink_walk_start(struct nl_seq_iter *iter)
{
	//遍历nl_table下的sk 哈希表
	rhashtable_walk_enter(&nl_table[iter->link].hash, &iter->hti);
	rhashtable_walk_start(&iter->hti);
}

static void netlink_walk_stop(struct nl_seq_iter *iter)
{
	rhashtable_walk_stop(&iter->hti);
	rhashtable_walk_exit(&iter->hti);
}

static void *__netlink_seq_next(struct seq_file *seq)
{
	struct nl_seq_iter *iter = seq->private;
	struct netlink_sock *nlk;

	do {
		for (;;) {
			nlk = rhashtable_walk_next(&iter->hti);

			if (IS_ERR(nlk)) {
				if (PTR_ERR(nlk) == -EAGAIN)
					continue;

				return nlk;
			}

			if (nlk)
				break;

			netlink_walk_stop(iter);
			if (++iter->link >= MAX_LINKS)
				return NULL;

			netlink_walk_start(iter);
		}
	} while (sock_net(&nlk->sk) != seq_file_net(seq));

	return nlk;
}

static void *netlink_seq_start(struct seq_file *seq, loff_t *posp)
	__acquires(RCU)
{
	struct nl_seq_iter *iter = seq->private;
	void *obj = SEQ_START_TOKEN;
	loff_t pos;

	iter->link = 0;

	netlink_walk_start(iter);

	for (pos = *posp; pos && obj && !IS_ERR(obj); pos--)
		obj = __netlink_seq_next(seq);

	return obj;
}

static void *netlink_seq_next(struct seq_file *seq, void *v, loff_t *pos)
{
	++*pos;
	return __netlink_seq_next(seq);
}

static void netlink_native_seq_stop(struct seq_file *seq, void *v)
{
	struct nl_seq_iter *iter = seq->private;

	if (iter->link >= MAX_LINKS)
		return;

	netlink_walk_stop(iter);
}


static int netlink_native_seq_show(struct seq_file *seq, void *v)
{
	if (v == SEQ_START_TOKEN) {
		seq_puts(seq,
			 "sk               Eth Pid        Groups   "
			 "Rmem     Wmem     Dump  Locks    Drops    Inode\n");
	} else {
		struct sock *s = v;
		struct netlink_sock *nlk = nlk_sk(s);

		seq_printf(seq, "%pK %-3d %-10u %08x %-8d %-8d %-5d %-8d %-8u %-8lu\n",
			   s,
			   s->sk_protocol,
			   nlk->portid,
			   nlk->groups ? (u32)nlk->groups[0] : 0,
			   sk_rmem_alloc_get(s),
			   sk_wmem_alloc_get(s),
			   READ_ONCE(nlk->cb_running),
			   refcount_read(&s->sk_refcnt),
			   atomic_read(&s->sk_drops),
			   sock_i_ino(s)
			);

	}
	return 0;
}

#ifdef CONFIG_BPF_SYSCALL
struct bpf_iter__netlink {
	__bpf_md_ptr(struct bpf_iter_meta *, meta);
	__bpf_md_ptr(struct netlink_sock *, sk);
};

DEFINE_BPF_ITER_FUNC(netlink, struct bpf_iter_meta *meta, struct netlink_sock *sk)

static int netlink_prog_seq_show(struct bpf_prog *prog,
				  struct bpf_iter_meta *meta,
				  void *v)
{
	struct bpf_iter__netlink ctx;

	meta->seq_num--;  /* skip SEQ_START_TOKEN */
	ctx.meta = meta;
	ctx.sk = nlk_sk((struct sock *)v);
	return bpf_iter_run_prog(prog, &ctx);
}

static int netlink_seq_show(struct seq_file *seq, void *v)
{
	struct bpf_iter_meta meta;
	struct bpf_prog *prog;

	meta.seq = seq;
	prog = bpf_iter_get_info(&meta, false);
	if (!prog)
		return netlink_native_seq_show(seq, v);

	if (v != SEQ_START_TOKEN)
		return netlink_prog_seq_show(prog, &meta, v);

	return 0;
}

static void netlink_seq_stop(struct seq_file *seq, void *v)
{
	struct bpf_iter_meta meta;
	struct bpf_prog *prog;

	if (!v) {
		meta.seq = seq;
		prog = bpf_iter_get_info(&meta, true);
		if (prog)
			(void)netlink_prog_seq_show(prog, &meta, v);
	}

	netlink_native_seq_stop(seq, v);
}
#else
static int netlink_seq_show(struct seq_file *seq, void *v)
{
	return netlink_native_seq_show(seq, v);
}

static void netlink_seq_stop(struct seq_file *seq, void *v)
{
	netlink_native_seq_stop(seq, v);
}
#endif

static const struct seq_operations netlink_seq_ops = {
	.start  = netlink_seq_start,//开始遍历
	.next   = netlink_seq_next,
	.stop   = netlink_seq_stop,
	.show   = netlink_seq_show,//显示结果
};
#endif

int netlink_register_notifier(struct notifier_block *nb)
{
	return blocking_notifier_chain_register(&netlink_chain, nb);
}
EXPORT_SYMBOL(netlink_register_notifier);

int netlink_unregister_notifier(struct notifier_block *nb)
{
	return blocking_notifier_chain_unregister(&netlink_chain, nb);
}
EXPORT_SYMBOL(netlink_unregister_notifier);

//netlink socket操作集
static const struct proto_ops netlink_ops = {
	.family =	PF_NETLINK,
	.owner =	THIS_MODULE,
	.release =	netlink_release,
	.bind =		netlink_bind,//对应系统调用bind
	.connect =	netlink_connect,
	.socketpair =	sock_no_socketpair,
	.accept =	sock_no_accept,
	.getname =	netlink_getname,
	.poll =		datagram_poll,
	.ioctl =	netlink_ioctl,
	.listen =	sock_no_listen,
	.shutdown =	sock_no_shutdown,
	.setsockopt =	netlink_setsockopt,
	.getsockopt =	netlink_getsockopt,
	//对应系统调用sendmsg/write
	.sendmsg =	netlink_sendmsg,
	//对应系统调用recvmsg/read
	.recvmsg =	netlink_recvmsg,
	.mmap =		sock_no_mmap,
};

static const struct net_proto_family netlink_family_ops = {
	.family = PF_NETLINK,
	.create = netlink_create,//负责构造netlink的socket
	.owner	= THIS_MODULE,	/* for consistency 8) */
};

static int __net_init netlink_net_init(struct net *net)
{
#ifdef CONFIG_PROC_FS
	//注册/proc/net/netlink文件，用于显示当前系统注册的所有netlink协议sock
	if (!proc_create_net("netlink", 0, net->proc_net, &netlink_seq_ops,
			sizeof(struct nl_seq_iter)))
		return -ENOMEM;
#endif
	return 0;
}

static void __net_exit netlink_net_exit(struct net *net)
{
#ifdef CONFIG_PROC_FS
	remove_proc_entry("netlink", net->proc_net);
#endif
}

static void __init netlink_add_usersock_entry(void)
{
	struct listeners *listeners;
	int groups = 32;

	listeners = kzalloc(sizeof(*listeners) + NLGRPSZ(groups), GFP_KERNEL);
	if (!listeners)
		panic("netlink_add_usersock_entry: Cannot allocate listeners\n");

	netlink_table_grab();

	nl_table[NETLINK_USERSOCK].groups = groups;
	rcu_assign_pointer(nl_table[NETLINK_USERSOCK].listeners, listeners);
	nl_table[NETLINK_USERSOCK].module = THIS_MODULE;
	nl_table[NETLINK_USERSOCK].registered = 1;
	nl_table[NETLINK_USERSOCK].flags = NL_CFG_F_NONROOT_SEND;

	netlink_table_ungrab();
}

static struct pernet_operations __net_initdata netlink_net_ops = {
	.init = netlink_net_init,
	.exit = netlink_net_exit,
};

static inline u32 netlink_hash(const void *data, u32 len, u32 seed)
{
	const struct netlink_sock *nlk = data;
	struct netlink_compare_arg arg;

	netlink_compare_arg_init(&arg, sock_net(&nlk->sk), nlk->portid);
	return jhash2((u32 *)&arg, netlink_compare_arg_len / sizeof(u32), seed);
}

static const struct rhashtable_params netlink_rhashtable_params = {
	.head_offset = offsetof(struct netlink_sock, node),
	.key_len = netlink_compare_arg_len,
	.obj_hashfn = netlink_hash,
	.obj_cmpfn = netlink_compare,
	.automatic_shrinking = true,
};

#if defined(CONFIG_BPF_SYSCALL) && defined(CONFIG_PROC_FS)
BTF_ID_LIST(btf_netlink_sock_id)
BTF_ID(struct, netlink_sock)

static const struct bpf_iter_seq_info netlink_seq_info = {
	.seq_ops		= &netlink_seq_ops,
	.init_seq_private	= bpf_iter_init_seq_net,
	.fini_seq_private	= bpf_iter_fini_seq_net,
	.seq_priv_size		= sizeof(struct nl_seq_iter),
};

static struct bpf_iter_reg netlink_reg_info = {
	.target			= "netlink",
	.ctx_arg_info_size	= 1,
	.ctx_arg_info		= {
		{ offsetof(struct bpf_iter__netlink, sk),
		  PTR_TO_BTF_ID_OR_NULL },
	},
	.seq_info		= &netlink_seq_info,
};

static int __init bpf_iter_register(void)
{
	netlink_reg_info.ctx_arg_info[0].btf_id = *btf_netlink_sock_id;
	return bpf_iter_reg_target(&netlink_reg_info);
}
#endif

static int __init netlink_proto_init(void)
{
	int i;
	//注册netlink协议（这个目前主要是给/proc/protocols文件显示用）
	int err = proto_register(&netlink_proto, 0);

	if (err != 0)
		goto out;

#if defined(CONFIG_BPF_SYSCALL) && defined(CONFIG_PROC_FS)
	err = bpf_iter_register();
	if (err)
		goto out;
#endif

	//skb中的cb空间必须大于struct netlink_skb_parms结构
	BUILD_BUG_ON(sizeof(struct netlink_skb_parms) > sizeof_field(struct sk_buff, cb));

	//申请nl_table，用于存放netlink支持的子protocol
	nl_table = kcalloc(MAX_LINKS, sizeof(*nl_table), GFP_KERNEL);
	if (!nl_table)
		goto panic;

	//初始化所有nl_table表中的hash
	for (i = 0; i < MAX_LINKS; i++) {
		if (rhashtable_init(&nl_table[i].hash,
				    &netlink_rhashtable_params) < 0) {
			while (--i > 0)
				rhashtable_destroy(&nl_table[i].hash);
			kfree(nl_table);
			goto panic;
		}
	}

	netlink_add_usersock_entry();

	//注册netlink协议创建socket时使用的ops
	sock_register(&netlink_family_ops);
	register_pernet_subsys(&netlink_net_ops);
	register_pernet_subsys(&netlink_tap_net_ops);

	/* The netlink device handler may be needed early. */
	//rtnetlink相关消息回调注册
	rtnetlink_init();
out:
	return err;
panic:
	panic("netlink_init: Cannot allocate nl_table\n");
}

//定义变量指向netlink_proto_init
core_initcall(netlink_proto_init);<|MERGE_RESOLUTION|>--- conflicted
+++ resolved
@@ -2038,12 +2038,8 @@
 
 	skb_free_datagram(sk, skb);
 
-<<<<<<< HEAD
 	/*之前已有callback在运行，本次收取了一些数据，继续dump此socket,进行上一次的收取*/
-	if (nlk->cb_running &&
-=======
 	if (READ_ONCE(nlk->cb_running) &&
->>>>>>> 9d1694dc
 	    atomic_read(&sk->sk_rmem_alloc) <= sk->sk_rcvbuf / 2) {
 	    //再收取下一块skb
 		ret = netlink_dump(sk);
@@ -2301,15 +2297,10 @@
 	cb = &nlk->cb;
 	alloc_min_size = max_t(int, cb->min_dump_alloc, NLMSG_GOODSIZE);
 
-<<<<<<< HEAD
-	if (alloc_min_size < nlk->max_recvmsg_len) {
-	    /*按netlink max_recvmsg_len申请buffer*/
-		alloc_size = nlk->max_recvmsg_len;
-=======
 	max_recvmsg_len = READ_ONCE(nlk->max_recvmsg_len);
 	if (alloc_min_size < max_recvmsg_len) {
+		/*按netlink max_recvmsg_len申请buffer*/
 		alloc_size = max_recvmsg_len;
->>>>>>> 9d1694dc
 		skb = alloc_skb(alloc_size,
 				(GFP_KERNEL & ~__GFP_DIRECT_RECLAIM) |
 				__GFP_NOWARN | __GFP_NORETRY);
@@ -2387,12 +2378,8 @@
 	if (cb->done)
 		cb->done(cb);
 
-<<<<<<< HEAD
 	//标记，cb运行结束
-	nlk->cb_running = false;
-=======
 	WRITE_ONCE(nlk->cb_running, false);
->>>>>>> 9d1694dc
 	module = cb->module;
 	skb = cb->skb;
 	mutex_unlock(nlk->cb_mutex);
