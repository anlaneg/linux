// SPDX-License-Identifier: GPL-2.0-or-later
/*
 * NETLINK      Kernel-user communication protocol.
 *
 * 		Authors:	Alan Cox <alan@lxorguk.ukuu.org.uk>
 * 				Alexey Kuznetsov <kuznet@ms2.inr.ac.ru>
 * 				Patrick McHardy <kaber@trash.net>
 *
 * Tue Jun 26 14:36:48 MEST 2001 Herbert "herp" Rosmanith
 *                               added netlink_proto_exit
 * Tue Jan 22 18:32:44 BRST 2002 Arnaldo C. de Melo <acme@conectiva.com.br>
 * 				 use nlk_sk, as sk->protinfo is on a diet 8)
 * Fri Jul 22 19:51:12 MEST 2005 Harald Welte <laforge@gnumonks.org>
 * 				 - inc module use count of module that owns
 * 				   the kernel socket in case userspace opens
 * 				   socket of same protocol
 * 				 - remove all module support, since netlink is
 * 				   mandatory if CONFIG_NET=y these days
 */

#include <linux/module.h>

#include <linux/bpf.h>
#include <linux/capability.h>
#include <linux/kernel.h>
#include <linux/filter.h>
#include <linux/init.h>
#include <linux/signal.h>
#include <linux/sched.h>
#include <linux/errno.h>
#include <linux/string.h>
#include <linux/stat.h>
#include <linux/socket.h>
#include <linux/un.h>
#include <linux/fcntl.h>
#include <linux/termios.h>
#include <linux/sockios.h>
#include <linux/net.h>
#include <linux/fs.h>
#include <linux/slab.h>
#include <linux/uaccess.h>
#include <linux/skbuff.h>
#include <linux/netdevice.h>
#include <linux/rtnetlink.h>
#include <linux/proc_fs.h>
#include <linux/seq_file.h>
#include <linux/notifier.h>
#include <linux/security.h>
#include <linux/jhash.h>
#include <linux/jiffies.h>
#include <linux/random.h>
#include <linux/bitops.h>
#include <linux/mm.h>
#include <linux/types.h>
#include <linux/audit.h>
#include <linux/mutex.h>
#include <linux/vmalloc.h>
#include <linux/if_arp.h>
#include <linux/rhashtable.h>
#include <asm/cacheflush.h>
#include <linux/hash.h>
#include <linux/genetlink.h>
#include <linux/net_namespace.h>
#include <linux/nospec.h>
#include <linux/btf_ids.h>

#include <net/net_namespace.h>
#include <net/netns/generic.h>
#include <net/sock.h>
#include <net/scm.h>
#include <net/netlink.h>
#define CREATE_TRACE_POINTS
#include <trace/events/netlink.h>

#include "af_netlink.h"

struct listeners {
	struct rcu_head		rcu;
	unsigned long		masks[];
};

/* state bits */
#define NETLINK_S_CONGESTED		0x0

//检查此socket是否从属于kernel
static inline int netlink_is_kernel(struct sock *sk)
{
	return nlk_sk(sk)->flags & NETLINK_F_KERNEL_SOCKET;
}

//此数组用于注册netlink的所有protocol
//例如NETLINK_ROUTE
//函数__netlink_kernel_create负责添加各protocol
struct netlink_table *nl_table __read_mostly;
EXPORT_SYMBOL_GPL(nl_table);

static DECLARE_WAIT_QUEUE_HEAD(nl_table_wait);

static struct lock_class_key nlk_cb_mutex_keys[MAX_LINKS];

static const char *const nlk_cb_mutex_key_strings[MAX_LINKS + 1] = {
	"nlk_cb_mutex-ROUTE",
	"nlk_cb_mutex-1",
	"nlk_cb_mutex-USERSOCK",
	"nlk_cb_mutex-FIREWALL",
	"nlk_cb_mutex-SOCK_DIAG",
	"nlk_cb_mutex-NFLOG",
	"nlk_cb_mutex-XFRM",
	"nlk_cb_mutex-SELINUX",
	"nlk_cb_mutex-ISCSI",
	"nlk_cb_mutex-AUDIT",
	"nlk_cb_mutex-FIB_LOOKUP",
	"nlk_cb_mutex-CONNECTOR",
	"nlk_cb_mutex-NETFILTER",
	"nlk_cb_mutex-IP6_FW",
	"nlk_cb_mutex-DNRTMSG",
	"nlk_cb_mutex-KOBJECT_UEVENT",
	"nlk_cb_mutex-GENERIC",
	"nlk_cb_mutex-17",
	"nlk_cb_mutex-SCSITRANSPORT",
	"nlk_cb_mutex-ECRYPTFS",
	"nlk_cb_mutex-RDMA",
	"nlk_cb_mutex-CRYPTO",
	"nlk_cb_mutex-SMC",
	"nlk_cb_mutex-23",
	"nlk_cb_mutex-24",
	"nlk_cb_mutex-25",
	"nlk_cb_mutex-26",
	"nlk_cb_mutex-27",
	"nlk_cb_mutex-28",
	"nlk_cb_mutex-29",
	"nlk_cb_mutex-30",
	"nlk_cb_mutex-31",
	"nlk_cb_mutex-MAX_LINKS"
};

static int netlink_dump(struct sock *sk);

/* nl_table locking explained:
 * Lookup and traversal are protected with an RCU read-side lock. Insertion
 * and removal are protected with per bucket lock while using RCU list
 * modification primitives and may run in parallel to RCU protected lookups.
 * Destruction of the Netlink socket may only occur *after* nl_table_lock has
 * been acquired * either during or after the socket has been removed from
 * the list and after an RCU grace period.
 */
DEFINE_RWLOCK(nl_table_lock);
EXPORT_SYMBOL_GPL(nl_table_lock);
static atomic_t nl_table_users = ATOMIC_INIT(0);

#define nl_deref_protected(X) rcu_dereference_protected(X, lockdep_is_held(&nl_table_lock));

static BLOCKING_NOTIFIER_HEAD(netlink_chain);


static const struct rhashtable_params netlink_rhashtable_params;

void do_trace_netlink_extack(const char *msg)
{
	trace_netlink_extack(msg);
}
EXPORT_SYMBOL(do_trace_netlink_extack);

static inline u32 netlink_group_mask(u32 group)
{
	if (group > 32)
		return 0;
	return group ? 1 << (group - 1) : 0;
}

static struct sk_buff *netlink_to_full_skb(const struct sk_buff *skb,
					   gfp_t gfp_mask)
{
	unsigned int len = skb_end_offset(skb);
	struct sk_buff *new;

	new = alloc_skb(len, gfp_mask);
	if (new == NULL)
		return NULL;

	NETLINK_CB(new).portid = NETLINK_CB(skb).portid;
	NETLINK_CB(new).dst_group = NETLINK_CB(skb).dst_group;
	NETLINK_CB(new).creds = NETLINK_CB(skb).creds;

	skb_put_data(new, skb->data, len);
	return new;
}

static unsigned int netlink_tap_net_id;

struct netlink_tap_net {
	struct list_head netlink_tap_all;
	struct mutex netlink_tap_lock;
};

int netlink_add_tap(struct netlink_tap *nt)
{
	struct net *net = dev_net(nt->dev);
	struct netlink_tap_net *nn = net_generic(net, netlink_tap_net_id);

	if (unlikely(nt->dev->type != ARPHRD_NETLINK))
		return -EINVAL;

	mutex_lock(&nn->netlink_tap_lock);
	list_add_rcu(&nt->list, &nn->netlink_tap_all);
	mutex_unlock(&nn->netlink_tap_lock);

	__module_get(nt->module);

	return 0;
}
EXPORT_SYMBOL_GPL(netlink_add_tap);

static int __netlink_remove_tap(struct netlink_tap *nt)
{
	struct net *net = dev_net(nt->dev);
	struct netlink_tap_net *nn = net_generic(net, netlink_tap_net_id);
	bool found = false;
	struct netlink_tap *tmp;

	mutex_lock(&nn->netlink_tap_lock);

	list_for_each_entry(tmp, &nn->netlink_tap_all, list) {
		if (nt == tmp) {
			list_del_rcu(&nt->list);
			found = true;
			goto out;
		}
	}

	pr_warn("__netlink_remove_tap: %p not found\n", nt);
out:
	mutex_unlock(&nn->netlink_tap_lock);

	if (found)
		module_put(nt->module);

	return found ? 0 : -ENODEV;
}

int netlink_remove_tap(struct netlink_tap *nt)
{
	int ret;

	ret = __netlink_remove_tap(nt);
	synchronize_net();

	return ret;
}
EXPORT_SYMBOL_GPL(netlink_remove_tap);

static __net_init int netlink_tap_init_net(struct net *net)
{
	struct netlink_tap_net *nn = net_generic(net, netlink_tap_net_id);

	INIT_LIST_HEAD(&nn->netlink_tap_all);
	mutex_init(&nn->netlink_tap_lock);
	return 0;
}

static struct pernet_operations netlink_tap_net_ops = {
	.init = netlink_tap_init_net,
	.id   = &netlink_tap_net_id,
	.size = sizeof(struct netlink_tap_net),
};

//检查skb能否不被filter，返回false表示会被filter
static bool netlink_filter_tap(const struct sk_buff *skb)
{
	struct sock *sk = skb->sk;

	/* We take the more conservative approach and
	 * whitelist socket protocols that may pass.
	 */
	switch (sk->sk_protocol) {
	case NETLINK_ROUTE:
	case NETLINK_USERSOCK:
	case NETLINK_SOCK_DIAG:
	case NETLINK_NFLOG:
	case NETLINK_XFRM:
	case NETLINK_FIB_LOOKUP:
	case NETLINK_NETFILTER:
	case NETLINK_GENERIC:
		return true;
	}

	return false;
}

static int __netlink_deliver_tap_skb(struct sk_buff *skb,
				     struct net_device *dev)
{
	struct sk_buff *nskb;
	struct sock *sk = skb->sk;
	int ret = -ENOMEM;

	if (!net_eq(dev_net(dev), sock_net(sk)))
		return 0;

	dev_hold(dev);

	if (is_vmalloc_addr(skb->head))
		nskb = netlink_to_full_skb(skb, GFP_ATOMIC);
	else
		nskb = skb_clone(skb, GFP_ATOMIC);
	if (nskb) {
		nskb->dev = dev;
		nskb->protocol = htons((u16) sk->sk_protocol);
		nskb->pkt_type = netlink_is_kernel(sk) ?
				 PACKET_KERNEL : PACKET_USER;
		skb_reset_network_header(nskb);
		ret = dev_queue_xmit(nskb);
		if (unlikely(ret > 0))
			ret = net_xmit_errno(ret);
	}

	dev_put(dev);
	return ret;
}

static void __netlink_deliver_tap(struct sk_buff *skb, struct netlink_tap_net *nn)
{
	int ret;
	struct netlink_tap *tmp;

	//执行filter检查，如果被filter，则直接返回
	if (!netlink_filter_tap(skb))
		return;

	//将此skb给每个nn->netlink_tap_all上的dev给一份
	list_for_each_entry_rcu(tmp, &nn->netlink_tap_all, list) {
		ret = __netlink_deliver_tap_skb(skb, tmp->dev);
		if (unlikely(ret))
			break;
	}
}

static void netlink_deliver_tap(struct net *net, struct sk_buff *skb)
{
    //取此net namespace中的netlink_tap_net私有数据
	struct netlink_tap_net *nn = net_generic(net, netlink_tap_net_id);

	rcu_read_lock();

	if (unlikely(!list_empty(&nn->netlink_tap_all)))
		__netlink_deliver_tap(skb, nn);

	rcu_read_unlock();
}

static void netlink_deliver_tap_kernel(struct sock *dst, struct sock *src,
				       struct sk_buff *skb)
{
	if (!(netlink_is_kernel(dst) && netlink_is_kernel(src)))
		netlink_deliver_tap(sock_net(dst), skb);
}

static void netlink_overrun(struct sock *sk)
{
	struct netlink_sock *nlk = nlk_sk(sk);

	if (!(nlk->flags & NETLINK_F_RECV_NO_ENOBUFS)) {
		if (!test_and_set_bit(NETLINK_S_CONGESTED,
				      &nlk_sk(sk)->state)) {
			sk->sk_err = ENOBUFS;
			sk_error_report(sk);
		}
	}
	atomic_inc(&sk->sk_drops);
}

static void netlink_rcv_wake(struct sock *sk)
{
	struct netlink_sock *nlk = nlk_sk(sk);

	if (skb_queue_empty_lockless(&sk->sk_receive_queue))
		clear_bit(NETLINK_S_CONGESTED, &nlk->state);
	if (!test_bit(NETLINK_S_CONGESTED, &nlk->state))
		wake_up_interruptible(&nlk->wait);
}

static void netlink_skb_destructor(struct sk_buff *skb)
{
	if (is_vmalloc_addr(skb->head)) {
		if (!skb->cloned ||
		    !atomic_dec_return(&(skb_shinfo(skb)->dataref)))
			vfree(skb->head);

		skb->head = NULL;
	}
	if (skb->sk != NULL)
		sock_rfree(skb);
}

static void netlink_skb_set_owner_r(struct sk_buff *skb, struct sock *sk)
{
	WARN_ON(skb->sk != NULL);
	skb->sk = sk;
	skb->destructor = netlink_skb_destructor;
	atomic_add(skb->truesize, &sk->sk_rmem_alloc);
	sk_mem_charge(sk, skb->truesize);
}

static void netlink_sock_destruct(struct sock *sk)
{
	struct netlink_sock *nlk = nlk_sk(sk);

	if (nlk->cb_running) {
		if (nlk->cb.done)
			nlk->cb.done(&nlk->cb);
		module_put(nlk->cb.module);
		kfree_skb(nlk->cb.skb);
	}

	skb_queue_purge(&sk->sk_receive_queue);

	if (!sock_flag(sk, SOCK_DEAD)) {
		printk(KERN_ERR "Freeing alive netlink socket %p\n", sk);
		return;
	}

	WARN_ON(atomic_read(&sk->sk_rmem_alloc));
	WARN_ON(refcount_read(&sk->sk_wmem_alloc));
	WARN_ON(nlk_sk(sk)->groups);
}

static void netlink_sock_destruct_work(struct work_struct *work)
{
	struct netlink_sock *nlk = container_of(work, struct netlink_sock,
						work);

	sk_free(&nlk->sk);
}

/* This lock without WQ_FLAG_EXCLUSIVE is good on UP and it is _very_ bad on
 * SMP. Look, when several writers sleep and reader wakes them up, all but one
 * immediately hit write lock and grab all the cpus. Exclusive sleep solves
 * this, _but_ remember, it adds useless work on UP machines.
 */

void netlink_table_grab(void)
	__acquires(nl_table_lock)
{
	might_sleep();

	write_lock_irq(&nl_table_lock);

	if (atomic_read(&nl_table_users)) {
		DECLARE_WAITQUEUE(wait, current);

		add_wait_queue_exclusive(&nl_table_wait, &wait);
		for (;;) {
			set_current_state(TASK_UNINTERRUPTIBLE);
			if (atomic_read(&nl_table_users) == 0)
				break;
			write_unlock_irq(&nl_table_lock);
			schedule();
			write_lock_irq(&nl_table_lock);
		}

		__set_current_state(TASK_RUNNING);
		remove_wait_queue(&nl_table_wait, &wait);
	}
}

void netlink_table_ungrab(void)
	__releases(nl_table_lock)
{
	write_unlock_irq(&nl_table_lock);
	wake_up(&nl_table_wait);
}

static inline void
netlink_lock_table(void)
{
	unsigned long flags;

	/* read_lock() synchronizes us to netlink_table_grab */

	read_lock_irqsave(&nl_table_lock, flags);
	atomic_inc(&nl_table_users);
	read_unlock_irqrestore(&nl_table_lock, flags);
}

static inline void
netlink_unlock_table(void)
{
	if (atomic_dec_and_test(&nl_table_users))
		wake_up(&nl_table_wait);
}

struct netlink_compare_arg
{
	possible_net_t pnet;
	u32 portid;
};

/* Doing sizeof directly may yield 4 extra bytes on 64-bit. */
#define netlink_compare_arg_len \
	(offsetof(struct netlink_compare_arg, portid) + sizeof(u32))

static inline int netlink_compare(struct rhashtable_compare_arg *arg,
				  const void *ptr)
{
	const struct netlink_compare_arg *x = arg->key;
	const struct netlink_sock *nlk = ptr;

	return nlk->portid != x->portid ||
	       !net_eq(sock_net(&nlk->sk), read_pnet(&x->pnet));
}

static void netlink_compare_arg_init(struct netlink_compare_arg *arg,
				     struct net *net, u32 portid)
{
	memset(arg, 0, sizeof(*arg));
	write_pnet(&arg->pnet, net);
	arg->portid = portid;
}

static struct sock *__netlink_lookup(struct netlink_table *table, u32 portid,
				     struct net *net)
{
	struct netlink_compare_arg arg;

	netlink_compare_arg_init(&arg, net, portid);
	return rhashtable_lookup_fast(&table->hash, &arg,
				      netlink_rhashtable_params);
}

static int __netlink_insert(struct netlink_table *table, struct sock *sk)
{
	struct netlink_compare_arg arg;

	netlink_compare_arg_init(&arg, sock_net(sk), nlk_sk(sk)->portid);
	return rhashtable_lookup_insert_key(&table->hash, &arg,
					    &nlk_sk(sk)->node,
					    netlink_rhashtable_params);
}

static struct sock *netlink_lookup(struct net *net, int protocol, u32 portid)
{
	//取出对应protocol对应的table信息
	struct netlink_table *table = &nl_table[protocol];
	struct sock *sk;

	rcu_read_lock();
	//自hash表中取出注册时创建的sk
	sk = __netlink_lookup(table, portid, net);
	if (sk)
		sock_hold(sk);
	rcu_read_unlock();

	return sk;
}

static const struct proto_ops netlink_ops;

static void
netlink_update_listeners(struct sock *sk)
{
	struct netlink_table *tbl = &nl_table[sk->sk_protocol];
	unsigned long mask;
	unsigned int i;
	struct listeners *listeners;

	listeners = nl_deref_protected(tbl->listeners);
	if (!listeners)
		return;

	for (i = 0; i < NLGRPLONGS(tbl->groups); i++) {
		mask = 0;
		sk_for_each_bound(sk, &tbl->mc_list) {
			if (i < NLGRPLONGS(nlk_sk(sk)->ngroups))
				mask |= nlk_sk(sk)->groups[i];
		}
		listeners->masks[i] = mask;
	}
	/* this function is only called with the netlink table "grabbed", which
	 * makes sure updates are visible before bind or setsockopt return. */
}

static int netlink_insert(struct sock *sk, u32 portid)
{
	struct netlink_table *table = &nl_table[sk->sk_protocol];
	int err;

	lock_sock(sk);

	err = nlk_sk(sk)->portid == portid ? 0 : -EBUSY;
	if (nlk_sk(sk)->bound)
		goto err;

	/* portid can be read locklessly from netlink_getname(). */
	WRITE_ONCE(nlk_sk(sk)->portid, portid);

	sock_hold(sk);

	err = __netlink_insert(table, sk);
	if (err) {
		/* In case the hashtable backend returns with -EBUSY
		 * from here, it must not escape to the caller.
		 */
		if (unlikely(err == -EBUSY))
			err = -EOVERFLOW;
		if (err == -EEXIST)
			err = -EADDRINUSE;
		sock_put(sk);
		goto err;
	}

	/* We need to ensure that the socket is hashed and visible. */
	smp_wmb();
	/* Paired with lockless reads from netlink_bind(),
	 * netlink_connect() and netlink_sendmsg().
	 */
	WRITE_ONCE(nlk_sk(sk)->bound, portid);

err:
	release_sock(sk);
	return err;
}

static void netlink_remove(struct sock *sk)
{
	struct netlink_table *table;

	table = &nl_table[sk->sk_protocol];
	if (!rhashtable_remove_fast(&table->hash, &nlk_sk(sk)->node,
				    netlink_rhashtable_params)) {
		WARN_ON(refcount_read(&sk->sk_refcnt) == 1);
		__sock_put(sk);
	}

	netlink_table_grab();
	if (nlk_sk(sk)->subscriptions) {
		__sk_del_bind_node(sk);
		netlink_update_listeners(sk);
	}
	if (sk->sk_protocol == NETLINK_GENERIC)
		atomic_inc(&genl_sk_destructing_cnt);
	netlink_table_ungrab();
}

static struct proto netlink_proto = {
	.name	  = "NETLINK",
	.owner	  = THIS_MODULE,
	.obj_size = sizeof(struct netlink_sock),
};

static int __netlink_create(struct net *net, struct socket *sock,
			    struct mutex *cb_mutex, int protocol,
			    int kern)
{
	struct sock *sk;
	struct netlink_sock *nlk;

	//设置netlink的sock操作集
	sock->ops = &netlink_ops;

	//申请netlink的sock私有数据
	sk = sk_alloc(net, PF_NETLINK, GFP_KERNEL, &netlink_proto, kern);
	if (!sk)
		return -ENOMEM;

	//私有数据公共部分初始化
	sock_init_data(sock, sk);

	//私有部分初始化
	nlk = nlk_sk(sk);
	if (cb_mutex) {
		nlk->cb_mutex = cb_mutex;
	} else {
		nlk->cb_mutex = &nlk->cb_def_mutex;
		mutex_init(nlk->cb_mutex);
		lockdep_set_class_and_name(nlk->cb_mutex,
					   nlk_cb_mutex_keys + protocol,
					   nlk_cb_mutex_key_strings[protocol]);
	}
	init_waitqueue_head(&nlk->wait);

	sk->sk_destruct = netlink_sock_destruct;
	sk->sk_protocol = protocol;
	return 0;
}

//netlink socket的创建
static int netlink_create(struct net *net, struct socket *sock, int protocol,
			  int kern)
{
	struct module *module = NULL;
	struct mutex *cb_mutex;
	struct netlink_sock *nlk;
	int (*bind)(struct net *net, int group);
	void (*unbind)(struct net *net, int group);
	int err = 0;

	sock->state = SS_UNCONNECTED;

	//当前netlink仅支持sock_raw,sock_dgram两种类型
	if (sock->type != SOCK_RAW && sock->type != SOCK_DGRAM)
		return -ESOCKTNOSUPPORT;

	//protocol检查
	if (protocol < 0 || protocol >= MAX_LINKS)
		return -EPROTONOSUPPORT;
	protocol = array_index_nospec(protocol, MAX_LINKS);

	netlink_lock_table();
#ifdef CONFIG_MODULES
	if (!nl_table[protocol].registered) {
		//如果对应的protocol未注册，则请求加载相应module
		netlink_unlock_table();
		request_module("net-pf-%d-proto-%d", PF_NETLINK, protocol);
		netlink_lock_table();
	}
#endif
	//如果指定protocol已注册，则引用相应module
	if (nl_table[protocol].registered &&
	    try_module_get(nl_table[protocol].module))
		module = nl_table[protocol].module;
	else
		//要求的协议未注册，返回不支持
		err = -EPROTONOSUPPORT;

	cb_mutex = nl_table[protocol].cb_mutex;
	bind = nl_table[protocol].bind;
	unbind = nl_table[protocol].unbind;
	netlink_unlock_table();

	if (err < 0)
		goto out;

	err = __netlink_create(net, sock, cb_mutex, protocol, kern);
	if (err < 0)
		goto out_module;

	sock_prot_inuse_add(net, &netlink_proto, 1);

	nlk = nlk_sk(sock->sk);
	nlk->module = module;
	nlk->netlink_bind = bind;
	nlk->netlink_unbind = unbind;
out:
	return err;

out_module:
	module_put(module);
	goto out;
}

static void deferred_put_nlk_sk(struct rcu_head *head)
{
	struct netlink_sock *nlk = container_of(head, struct netlink_sock, rcu);
	struct sock *sk = &nlk->sk;

	kfree(nlk->groups);
	nlk->groups = NULL;

	if (!refcount_dec_and_test(&sk->sk_refcnt))
		return;

	if (nlk->cb_running && nlk->cb.done) {
		INIT_WORK(&nlk->work, netlink_sock_destruct_work);
		schedule_work(&nlk->work);
		return;
	}

	sk_free(sk);
}

static int netlink_release(struct socket *sock)
{
	struct sock *sk = sock->sk;
	struct netlink_sock *nlk;

	if (!sk)
		return 0;

	netlink_remove(sk);
	sock_orphan(sk);
	nlk = nlk_sk(sk);

	/*
	 * OK. Socket is unlinked, any packets that arrive now
	 * will be purged.
	 */

	/* must not acquire netlink_table_lock in any way again before unbind
	 * and notifying genetlink is done as otherwise it might deadlock
	 */
	if (nlk->netlink_unbind) {
		int i;

		for (i = 0; i < nlk->ngroups; i++)
			if (test_bit(i, nlk->groups))
				nlk->netlink_unbind(sock_net(sk), i + 1);
	}
	if (sk->sk_protocol == NETLINK_GENERIC &&
	    atomic_dec_return(&genl_sk_destructing_cnt) == 0)
		wake_up(&genl_sk_destructing_waitq);

	sock->sk = NULL;
	wake_up_interruptible_all(&nlk->wait);

	skb_queue_purge(&sk->sk_write_queue);

	if (nlk->portid && nlk->bound) {
		struct netlink_notify n = {
						.net = sock_net(sk),
						.protocol = sk->sk_protocol,
						.portid = nlk->portid,
					  };
		blocking_notifier_call_chain(&netlink_chain,
				NETLINK_URELEASE, &n);
	}

	module_put(nlk->module);

	if (netlink_is_kernel(sk)) {
		netlink_table_grab();
		BUG_ON(nl_table[sk->sk_protocol].registered == 0);
		if (--nl_table[sk->sk_protocol].registered == 0) {
			struct listeners *old;

			old = nl_deref_protected(nl_table[sk->sk_protocol].listeners);
			RCU_INIT_POINTER(nl_table[sk->sk_protocol].listeners, NULL);
			kfree_rcu(old, rcu);
			nl_table[sk->sk_protocol].module = NULL;
			nl_table[sk->sk_protocol].bind = NULL;
			nl_table[sk->sk_protocol].unbind = NULL;
			nl_table[sk->sk_protocol].flags = 0;
			nl_table[sk->sk_protocol].registered = 0;
		}
		netlink_table_ungrab();
	}

	sock_prot_inuse_add(sock_net(sk), &netlink_proto, -1);

	/* Because struct net might disappear soon, do not keep a pointer. */
	if (!sk->sk_net_refcnt && sock_net(sk) != &init_net) {
		__netns_tracker_free(sock_net(sk), &sk->ns_tracker, false);
		/* Because of deferred_put_nlk_sk and use of work queue,
		 * it is possible  netns will be freed before this socket.
		 */
		sock_net_set(sk, &init_net);
		__netns_tracker_alloc(&init_net, &sk->ns_tracker,
				      false, GFP_KERNEL);
	}
	call_rcu(&nlk->rcu, deferred_put_nlk_sk);
	return 0;
}

static int netlink_autobind(struct socket *sock)
{
	struct sock *sk = sock->sk;
	struct net *net = sock_net(sk);
	struct netlink_table *table = &nl_table[sk->sk_protocol];
	s32 portid = task_tgid_vnr(current);
	int err;
	s32 rover = -4096;
	bool ok;

retry:
	cond_resched();
	rcu_read_lock();
	ok = !__netlink_lookup(table, portid, net);
	rcu_read_unlock();
	if (!ok) {
		/* Bind collision, search negative portid values. */
		if (rover == -4096)
			/* rover will be in range [S32_MIN, -4097] */
			rover = S32_MIN + get_random_u32_below(-4096 - S32_MIN);
		else if (rover >= -4096)
			rover = -4097;
		portid = rover--;
		goto retry;
	}

	err = netlink_insert(sk, portid);
	if (err == -EADDRINUSE)
		goto retry;

	/* If 2 threads race to autobind, that is fine.  */
	if (err == -EBUSY)
		err = 0;

	return err;
}

/**
 * __netlink_ns_capable - General netlink message capability test
 * @nsp: NETLINK_CB of the socket buffer holding a netlink command from userspace.
 * @user_ns: The user namespace of the capability to use
 * @cap: The capability to use
 *
 * Test to see if the opener of the socket we received the message
 * from had when the netlink socket was created and the sender of the
 * message has the capability @cap in the user namespace @user_ns.
 */
bool __netlink_ns_capable(const struct netlink_skb_parms *nsp,
			struct user_namespace *user_ns, int cap)
{
	return ((nsp->flags & NETLINK_SKB_DST) ||
		file_ns_capable(nsp->sk->sk_socket->file, user_ns, cap)) &&
		ns_capable(user_ns, cap);
}
EXPORT_SYMBOL(__netlink_ns_capable);

/**
 * netlink_ns_capable - General netlink message capability test
 * @skb: socket buffer holding a netlink command from userspace
 * @user_ns: The user namespace of the capability to use
 * @cap: The capability to use
 *
 * Test to see if the opener of the socket we received the message
 * from had when the netlink socket was created and the sender of the
 * message has the capability @cap in the user namespace @user_ns.
 */
bool netlink_ns_capable(const struct sk_buff *skb,
			struct user_namespace *user_ns, int cap)
{
	return __netlink_ns_capable(&NETLINK_CB(skb), user_ns, cap);
}
EXPORT_SYMBOL(netlink_ns_capable);

/**
 * netlink_capable - Netlink global message capability test
 * @skb: socket buffer holding a netlink command from userspace
 * @cap: The capability to use
 *
 * Test to see if the opener of the socket we received the message
 * from had when the netlink socket was created and the sender of the
 * message has the capability @cap in all user namespaces.
 */
bool netlink_capable(const struct sk_buff *skb, int cap)
{
	return netlink_ns_capable(skb, &init_user_ns, cap);
}
EXPORT_SYMBOL(netlink_capable);

/**
 * netlink_net_capable - Netlink network namespace message capability test
 * @skb: socket buffer holding a netlink command from userspace
 * @cap: The capability to use
 *
 * Test to see if the opener of the socket we received the message
 * from had when the netlink socket was created and the sender of the
 * message has the capability @cap over the network namespace of
 * the socket we received the message from.
 */
bool netlink_net_capable(const struct sk_buff *skb, int cap)
{
	return netlink_ns_capable(skb, sock_net(skb->sk)->user_ns, cap);
}
EXPORT_SYMBOL(netlink_net_capable);

static inline int netlink_allowed(const struct socket *sock, unsigned int flag)
{
	return (nl_table[sock->sk->sk_protocol].flags & flag) ||
		ns_capable(sock_net(sock->sk)->user_ns, CAP_NET_ADMIN);
}

static void
netlink_update_subscriptions(struct sock *sk, unsigned int subscriptions)
{
	struct netlink_sock *nlk = nlk_sk(sk);

	if (nlk->subscriptions && !subscriptions)
		__sk_del_bind_node(sk);
	else if (!nlk->subscriptions && subscriptions)
		sk_add_bind_node(sk, &nl_table[sk->sk_protocol].mc_list);
	nlk->subscriptions = subscriptions;
}

static int netlink_realloc_groups(struct sock *sk)
{
	struct netlink_sock *nlk = nlk_sk(sk);
	unsigned int groups;
	unsigned long *new_groups;
	int err = 0;

	netlink_table_grab();

	groups = nl_table[sk->sk_protocol].groups;
	if (!nl_table[sk->sk_protocol].registered) {
		err = -ENOENT;
		goto out_unlock;
	}

	if (nlk->ngroups >= groups)
		goto out_unlock;

	new_groups = krealloc(nlk->groups, NLGRPSZ(groups), GFP_ATOMIC);
	if (new_groups == NULL) {
		err = -ENOMEM;
		goto out_unlock;
	}
	memset((char *)new_groups + NLGRPSZ(nlk->ngroups), 0,
	       NLGRPSZ(groups) - NLGRPSZ(nlk->ngroups));

	nlk->groups = new_groups;
	nlk->ngroups = groups;
 out_unlock:
	netlink_table_ungrab();
	return err;
}

static void netlink_undo_bind(int group, long unsigned int groups,
			      struct sock *sk)
{
	struct netlink_sock *nlk = nlk_sk(sk);
	int undo;

	if (!nlk->netlink_unbind)
		return;

	for (undo = 0; undo < group; undo++)
		if (test_bit(undo, &groups))
			nlk->netlink_unbind(sock_net(sk), undo + 1);
}

static int netlink_bind(struct socket *sock, struct sockaddr *addr,
			int addr_len)
{
	struct sock *sk = sock->sk;
	struct net *net = sock_net(sk);
	struct netlink_sock *nlk = nlk_sk(sk);
	struct sockaddr_nl *nladdr = (struct sockaddr_nl *)addr;
	int err = 0;
	unsigned long groups;
	bool bound;

	if (addr_len < sizeof(struct sockaddr_nl))
		return -EINVAL;

	if (nladdr->nl_family != AF_NETLINK)
		return -EINVAL;
	groups = nladdr->nl_groups;

	/* Only superuser is allowed to listen multicasts */
	if (groups) {
		if (!netlink_allowed(sock, NL_CFG_F_NONROOT_RECV))
			return -EPERM;
		err = netlink_realloc_groups(sk);
		if (err)
			return err;
	}

	if (nlk->ngroups < BITS_PER_LONG)
		groups &= (1UL << nlk->ngroups) - 1;

	/* Paired with WRITE_ONCE() in netlink_insert() */
	bound = READ_ONCE(nlk->bound);
	if (bound) {
		/* Ensure nlk->portid is up-to-date. */
		smp_rmb();

		if (nladdr->nl_pid != nlk->portid)
			return -EINVAL;
	}

	if (nlk->netlink_bind && groups) {
		//有netlink_bind回调时
		int group;

		/* nl_groups is a u32, so cap the maximum groups we can bind */
		for (group = 0; group < BITS_PER_TYPE(u32); group++) {
			if (!test_bit(group, &groups))
				continue;
			err = nlk->netlink_bind(net, group + 1);
			if (!err)
				continue;
			netlink_undo_bind(group, groups, sk);
			return err;
		}
	}

	/* No need for barriers here as we return to user-space without
	 * using any of the bound attributes.
	 */
	netlink_lock_table();
	if (!bound) {
		err = nladdr->nl_pid ?
			netlink_insert(sk, nladdr->nl_pid) :
			netlink_autobind(sock);
		if (err) {
			netlink_undo_bind(BITS_PER_TYPE(u32), groups, sk);
			goto unlock;
		}
	}

	if (!groups && (nlk->groups == NULL || !(u32)nlk->groups[0]))
		goto unlock;
	netlink_unlock_table();

	netlink_table_grab();
	netlink_update_subscriptions(sk, nlk->subscriptions +
					 hweight32(groups) -
					 hweight32(nlk->groups[0]));
	nlk->groups[0] = (nlk->groups[0] & ~0xffffffffUL) | groups;
	netlink_update_listeners(sk);
	netlink_table_ungrab();

	return 0;

unlock:
	netlink_unlock_table();
	return err;
}

static int netlink_connect(struct socket *sock, struct sockaddr *addr,
			   int alen, int flags)
{
	int err = 0;
	struct sock *sk = sock->sk;
	struct netlink_sock *nlk = nlk_sk(sk);
	struct sockaddr_nl *nladdr = (struct sockaddr_nl *)addr;

	if (alen < sizeof(addr->sa_family))
		return -EINVAL;

	if (addr->sa_family == AF_UNSPEC) {
		/* paired with READ_ONCE() in netlink_getsockbyportid() */
		WRITE_ONCE(sk->sk_state, NETLINK_UNCONNECTED);
		/* dst_portid and dst_group can be read locklessly */
		WRITE_ONCE(nlk->dst_portid, 0);
		WRITE_ONCE(nlk->dst_group, 0);
		return 0;
	}
	if (addr->sa_family != AF_NETLINK)
		return -EINVAL;

	if (alen < sizeof(struct sockaddr_nl))
		return -EINVAL;

	if ((nladdr->nl_groups || nladdr->nl_pid) &&
	    !netlink_allowed(sock, NL_CFG_F_NONROOT_SEND))
		return -EPERM;

	/* No need for barriers here as we return to user-space without
	 * using any of the bound attributes.
	 * Paired with WRITE_ONCE() in netlink_insert().
	 */
	if (!READ_ONCE(nlk->bound))
		err = netlink_autobind(sock);

	if (err == 0) {
<<<<<<< HEAD
		//状态变更为已连接
		sk->sk_state	= NETLINK_CONNECTED;
		nlk->dst_portid = nladdr->nl_pid;
		nlk->dst_group  = ffs(nladdr->nl_groups);
=======
		/* paired with READ_ONCE() in netlink_getsockbyportid() */
		WRITE_ONCE(sk->sk_state, NETLINK_CONNECTED);
		/* dst_portid and dst_group can be read locklessly */
		WRITE_ONCE(nlk->dst_portid, nladdr->nl_pid);
		WRITE_ONCE(nlk->dst_group, ffs(nladdr->nl_groups));
>>>>>>> fe15c26e
	}

	return err;
}

static int netlink_getname(struct socket *sock, struct sockaddr *addr,
			   int peer)
{
	struct sock *sk = sock->sk;
	struct netlink_sock *nlk = nlk_sk(sk);
	DECLARE_SOCKADDR(struct sockaddr_nl *, nladdr, addr);

	nladdr->nl_family = AF_NETLINK;
	nladdr->nl_pad = 0;

	if (peer) {
		/* Paired with WRITE_ONCE() in netlink_connect() */
		nladdr->nl_pid = READ_ONCE(nlk->dst_portid);
		nladdr->nl_groups = netlink_group_mask(READ_ONCE(nlk->dst_group));
	} else {
		/* Paired with WRITE_ONCE() in netlink_insert() */
		nladdr->nl_pid = READ_ONCE(nlk->portid);
		netlink_lock_table();
		nladdr->nl_groups = nlk->groups ? nlk->groups[0] : 0;
		netlink_unlock_table();
	}
	return sizeof(*nladdr);
}

static int netlink_ioctl(struct socket *sock, unsigned int cmd,
			 unsigned long arg)
{
	/* try to hand this ioctl down to the NIC drivers.
	 */
	return -ENOIOCTLCMD;
}

//通过portid找对应的netlink sock
static struct sock *netlink_getsockbyportid(struct sock *ssk, u32 portid)
{
	struct sock *sock;
	struct netlink_sock *nlk;

	sock = netlink_lookup(sock_net(ssk), ssk->sk_protocol, portid);
	if (!sock)
		return ERR_PTR(-ECONNREFUSED);

	/* Don't bother queuing skb if kernel socket has no input function */
	nlk = nlk_sk(sock);
	/* dst_portid and sk_state can be changed in netlink_connect() */
	if (READ_ONCE(sock->sk_state) == NETLINK_CONNECTED &&
	    READ_ONCE(nlk->dst_portid) != nlk_sk(ssk)->portid) {
		sock_put(sock);
		return ERR_PTR(-ECONNREFUSED);
	}
	return sock;
}

struct sock *netlink_getsockbyfilp(struct file *filp)
{
	struct inode *inode = file_inode(filp);
	struct sock *sock;

	if (!S_ISSOCK(inode->i_mode))
		return ERR_PTR(-ENOTSOCK);

	sock = SOCKET_I(inode)->sk;
	if (sock->sk_family != AF_NETLINK)
		return ERR_PTR(-EINVAL);

	sock_hold(sock);
	return sock;
}

static struct sk_buff *netlink_alloc_large_skb(unsigned int size,
					       int broadcast)
{
	struct sk_buff *skb;
	void *data;

	if (size <= NLMSG_GOODSIZE || broadcast)
		return alloc_skb(size, GFP_KERNEL);

	size = SKB_DATA_ALIGN(size) +
	       SKB_DATA_ALIGN(sizeof(struct skb_shared_info));

	data = vmalloc(size);
	if (data == NULL)
		return NULL;

	skb = __build_skb(data, size);
	if (skb == NULL)
		vfree(data);
	else
		skb->destructor = netlink_skb_destructor;

	return skb;
}

/*
 * Attach a skb to a netlink socket.
 * The caller must hold a reference to the destination socket. On error, the
 * reference is dropped. The skb is not send to the destination, just all
 * all error checks are performed and memory in the queue is reserved.
 * Return values:
 * < 0: error. skb freed, reference to sock dropped.
 * 0: continue
 * 1: repeat lookup - reference dropped while waiting for socket memory.
 */
int netlink_attachskb(struct sock *sk, struct sk_buff *skb,
		      long *timeo, struct sock *ssk)
{
	struct netlink_sock *nlk;

	nlk = nlk_sk(sk);

	if ((atomic_read(&sk->sk_rmem_alloc) > sk->sk_rcvbuf ||
	     test_bit(NETLINK_S_CONGESTED, &nlk->state))) {
		DECLARE_WAITQUEUE(wait, current);
		if (!*timeo) {
			if (!ssk || netlink_is_kernel(ssk))
				netlink_overrun(sk);
			sock_put(sk);
			kfree_skb(skb);
			return -EAGAIN;
		}

		__set_current_state(TASK_INTERRUPTIBLE);
		add_wait_queue(&nlk->wait, &wait);

		if ((atomic_read(&sk->sk_rmem_alloc) > sk->sk_rcvbuf ||
		     test_bit(NETLINK_S_CONGESTED, &nlk->state)) &&
		    !sock_flag(sk, SOCK_DEAD))
			*timeo = schedule_timeout(*timeo);

		__set_current_state(TASK_RUNNING);
		remove_wait_queue(&nlk->wait, &wait);
		sock_put(sk);

		if (signal_pending(current)) {
			kfree_skb(skb);
			return sock_intr_errno(*timeo);
		}
		return 1;
	}
	netlink_skb_set_owner_r(skb, sk);
	return 0;
}

//将skb报文送入到netlink socket的sk_receive_queue中，等待用户态收取
static int __netlink_sendskb(struct sock *sk, struct sk_buff *skb)
{
	int len = skb->len;

	netlink_deliver_tap(sock_net(sk), skb);

	//将报文存入接收队列，知会sk数据ready
	skb_queue_tail(&sk->sk_receive_queue, skb);
	sk->sk_data_ready(sk);
	return len;
}

int netlink_sendskb(struct sock *sk, struct sk_buff *skb)
{
	int len = __netlink_sendskb(sk, skb);

	sock_put(sk);
	return len;
}

void netlink_detachskb(struct sock *sk, struct sk_buff *skb)
{
	kfree_skb(skb);
	sock_put(sk);
}

static struct sk_buff *netlink_trim(struct sk_buff *skb, gfp_t allocation)
{
	int delta;

	WARN_ON(skb->sk != NULL);
	delta = skb->end - skb->tail;
	if (is_vmalloc_addr(skb->head) || delta * 2 < skb->truesize)
		return skb;

	if (skb_shared(skb)) {
		struct sk_buff *nskb = skb_clone(skb, allocation);
		if (!nskb)
			return skb;
		consume_skb(skb);
		skb = nskb;
	}

	pskb_expand_head(skb, 0, -delta,
			 (allocation & ~__GFP_DIRECT_RECLAIM) |
			 __GFP_NOWARN | __GFP_NORETRY);
	return skb;
}

//sk属于kernel,ssk发送了报文，kernel处理此报文
static int netlink_unicast_kernel(struct sock *sk/*接收方sock*/, struct sk_buff *skb,
				  struct sock *ssk/*发送方sock*/)
{
	int ret;
	//由注册时产生的sk,获取对应的netlink_sock
	struct netlink_sock *nlk = nlk_sk(sk);

	ret = -ECONNREFUSED;
	if (nlk->netlink_rcv != NULL) {
		ret = skb->len;
		netlink_skb_set_owner_r(skb, sk);
		NETLINK_CB(skb).sk = ssk;
		netlink_deliver_tap_kernel(sk, ssk, skb);
		//回调接收方的netlink_rcv回调，交给对应的netlink子系统去处理消息
		nlk->netlink_rcv(skb);
		consume_skb(skb);
	} else {
		//无netlink_rcv回调，丢包(可能正在移除）
		kfree_skb(skb);
	}
	sock_put(sk);
	return ret;
}

int netlink_unicast(struct sock *ssk, struct sk_buff *skb,
		    u32 portid, int nonblock)
{
	struct sock *sk;
	int err;
	long timeo;

	skb = netlink_trim(skb, gfp_any());

	timeo = sock_sndtimeo(ssk, nonblock);
retry:
	//通过portid找到需要知会哪个sk
	sk = netlink_getsockbyportid(ssk, portid);
	if (IS_ERR(sk)) {
		kfree_skb(skb);
		return PTR_ERR(sk);
	}
	if (netlink_is_kernel(sk))
		//目标sk属于kernel,此报文被kernel接收,送给kernel进行处理
		return netlink_unicast_kernel(sk, skb, ssk);

	//其它需要中转的报文

	if (sk_filter(sk, skb)) {
		err = skb->len;
		kfree_skb(skb);
		sock_put(sk);
		return err;
	}

	err = netlink_attachskb(sk, skb, &timeo, ssk);
	if (err == 1)
		goto retry;
	if (err)
		return err;

	return netlink_sendskb(sk, skb);
}
EXPORT_SYMBOL(netlink_unicast);

//group参数用于表示组播号，校验此group是否有监听者
int netlink_has_listeners(struct sock *sk, unsigned int group)
{
	int res = 0;
	struct listeners *listeners;

	BUG_ON(!netlink_is_kernel(sk));

	rcu_read_lock();
	listeners = rcu_dereference(nl_table[sk->sk_protocol].listeners);

	if (listeners && group - 1 < nl_table[sk->sk_protocol].groups)
		res = test_bit(group - 1, listeners->masks);

	rcu_read_unlock();

	return res;
}
EXPORT_SYMBOL_GPL(netlink_has_listeners);

bool netlink_strict_get_check(struct sk_buff *skb)
{
	const struct netlink_sock *nlk = nlk_sk(NETLINK_CB(skb).sk);

	return nlk->flags & NETLINK_F_STRICT_CHK;
}
EXPORT_SYMBOL_GPL(netlink_strict_get_check);

static int netlink_broadcast_deliver(struct sock *sk, struct sk_buff *skb)
{
	struct netlink_sock *nlk = nlk_sk(sk);

	if (atomic_read(&sk->sk_rmem_alloc) <= sk->sk_rcvbuf &&
	    !test_bit(NETLINK_S_CONGESTED, &nlk->state)) {
		netlink_skb_set_owner_r(skb, sk);
		__netlink_sendskb(sk, skb);
		return atomic_read(&sk->sk_rmem_alloc) > (sk->sk_rcvbuf >> 1);
	}
	return -1;
}

struct netlink_broadcast_data {
	struct sock *exclude_sk;
	struct net *net;
	u32 portid;
	u32 group;
	int failure;
	int delivery_failure;
	int congested;
	int delivered;
	gfp_t allocation;
	struct sk_buff *skb, *skb2;
};

static void do_one_broadcast(struct sock *sk,
				    struct netlink_broadcast_data *p)
{
	struct netlink_sock *nlk = nlk_sk(sk);
	int val;

	if (p->exclude_sk == sk)
		return;

	if (nlk->portid == p->portid || p->group - 1 >= nlk->ngroups ||
	    !test_bit(p->group - 1, nlk->groups))
		return;

	if (!net_eq(sock_net(sk), p->net)) {
		if (!(nlk->flags & NETLINK_F_LISTEN_ALL_NSID))
			return;

		if (!peernet_has_id(sock_net(sk), p->net))
			return;

		if (!file_ns_capable(sk->sk_socket->file, p->net->user_ns,
				     CAP_NET_BROADCAST))
			return;
	}

	if (p->failure) {
		netlink_overrun(sk);
		return;
	}

	sock_hold(sk);
	if (p->skb2 == NULL) {
		if (skb_shared(p->skb)) {
			p->skb2 = skb_clone(p->skb, p->allocation);
		} else {
			p->skb2 = skb_get(p->skb);
			/*
			 * skb ownership may have been set when
			 * delivered to a previous socket.
			 */
			skb_orphan(p->skb2);
		}
	}
	if (p->skb2 == NULL) {
		netlink_overrun(sk);
		/* Clone failed. Notify ALL listeners. */
		p->failure = 1;
		if (nlk->flags & NETLINK_F_BROADCAST_SEND_ERROR)
			p->delivery_failure = 1;
		goto out;
	}
	if (sk_filter(sk, p->skb2)) {
		kfree_skb(p->skb2);
		p->skb2 = NULL;
		goto out;
	}
	NETLINK_CB(p->skb2).nsid = peernet2id(sock_net(sk), p->net);
	if (NETLINK_CB(p->skb2).nsid != NETNSA_NSID_NOT_ASSIGNED)
		NETLINK_CB(p->skb2).nsid_is_set = true;
	val = netlink_broadcast_deliver(sk, p->skb2);
	if (val < 0) {
		netlink_overrun(sk);
		if (nlk->flags & NETLINK_F_BROADCAST_SEND_ERROR)
			p->delivery_failure = 1;
	} else {
		p->congested |= val;
		p->delivered = 1;
		p->skb2 = NULL;
	}
out:
	sock_put(sk);
}

int netlink_broadcast(struct sock *ssk, struct sk_buff *skb, u32 portid,
		      u32 group, gfp_t allocation)
{
	struct net *net = sock_net(ssk);
	struct netlink_broadcast_data info;
	struct sock *sk;

	skb = netlink_trim(skb, allocation);

	info.exclude_sk = ssk;
	info.net = net;
	info.portid = portid;
	info.group = group;
	info.failure = 0;
	info.delivery_failure = 0;
	info.congested = 0;
	info.delivered = 0;
	info.allocation = allocation;
	info.skb = skb;
	info.skb2 = NULL;

	/* While we sleep in clone, do not allow to change socket list */

	netlink_lock_table();

	/*向每个组播组关心者，进行知会*/
	sk_for_each_bound(sk, &nl_table[ssk->sk_protocol].mc_list)
		do_one_broadcast(sk, &info);

	consume_skb(skb);

	netlink_unlock_table();

	if (info.delivery_failure) {
		kfree_skb(info.skb2);
		return -ENOBUFS;
	}
	consume_skb(info.skb2);

	if (info.delivered) {
		if (info.congested && gfpflags_allow_blocking(allocation))
			yield();
		return 0;
	}
	return -ESRCH;
}
EXPORT_SYMBOL(netlink_broadcast);

struct netlink_set_err_data {
	struct sock *exclude_sk;
	u32 portid;
	u32 group;
	int code;
};

static int do_one_set_err(struct sock *sk, struct netlink_set_err_data *p)
{
	struct netlink_sock *nlk = nlk_sk(sk);
	int ret = 0;

	if (sk == p->exclude_sk)
		goto out;

	if (!net_eq(sock_net(sk), sock_net(p->exclude_sk)))
		goto out;

	if (nlk->portid == p->portid || p->group - 1 >= nlk->ngroups ||
	    !test_bit(p->group - 1, nlk->groups))
		goto out;

	if (p->code == ENOBUFS && nlk->flags & NETLINK_F_RECV_NO_ENOBUFS) {
		ret = 1;
		goto out;
	}

	sk->sk_err = p->code;
	sk_error_report(sk);
out:
	return ret;
}

/**
 * netlink_set_err - report error to broadcast listeners
 * @ssk: the kernel netlink socket, as returned by netlink_kernel_create()
 * @portid: the PORTID of a process that we want to skip (if any)
 * @group: the broadcast group that will notice the error
 * @code: error code, must be negative (as usual in kernelspace)
 *
 * This function returns the number of broadcast listeners that have set the
 * NETLINK_NO_ENOBUFS socket option.
 */
int netlink_set_err(struct sock *ssk, u32 portid, u32 group, int code)
{
	struct netlink_set_err_data info;
	struct sock *sk;
	int ret = 0;

	info.exclude_sk = ssk;
	info.portid = portid;
	info.group = group;
	/* sk->sk_err wants a positive error value */
	info.code = -code;

	read_lock(&nl_table_lock);

	sk_for_each_bound(sk, &nl_table[ssk->sk_protocol].mc_list)
		ret += do_one_set_err(sk, &info);

	read_unlock(&nl_table_lock);
	return ret;
}
EXPORT_SYMBOL(netlink_set_err);

/* must be called with netlink table grabbed */
static void netlink_update_socket_mc(struct netlink_sock *nlk,
				     unsigned int group,
				     int is_new)
{
	int old, new = !!is_new, subscriptions;

	old = test_bit(group - 1, nlk->groups);
	subscriptions = nlk->subscriptions - old + new;
	if (new)
		__set_bit(group - 1, nlk->groups);
	else
		__clear_bit(group - 1, nlk->groups);
	netlink_update_subscriptions(&nlk->sk, subscriptions);
	netlink_update_listeners(&nlk->sk);
}

static int netlink_setsockopt(struct socket *sock, int level, int optname,
			      sockptr_t optval, unsigned int optlen)
{
	struct sock *sk = sock->sk;
	struct netlink_sock *nlk = nlk_sk(sk);
	unsigned int val = 0;
	int err;

	if (level != SOL_NETLINK)
		return -ENOPROTOOPT;

	if (optlen >= sizeof(int) &&
	    copy_from_sockptr(&val, optval, sizeof(val)))
		return -EFAULT;

	switch (optname) {
	case NETLINK_PKTINFO:
		if (val)
			nlk->flags |= NETLINK_F_RECV_PKTINFO;
		else
			nlk->flags &= ~NETLINK_F_RECV_PKTINFO;
		err = 0;
		break;
	case NETLINK_ADD_MEMBERSHIP:
	case NETLINK_DROP_MEMBERSHIP: {
		if (!netlink_allowed(sock, NL_CFG_F_NONROOT_RECV))
			return -EPERM;
		err = netlink_realloc_groups(sk);
		if (err)
			return err;
		if (!val || val - 1 >= nlk->ngroups)
			return -EINVAL;
		if (optname == NETLINK_ADD_MEMBERSHIP && nlk->netlink_bind) {
			err = nlk->netlink_bind(sock_net(sk), val);
			if (err)
				return err;
		}
		netlink_table_grab();
		netlink_update_socket_mc(nlk, val,
					 optname == NETLINK_ADD_MEMBERSHIP);
		netlink_table_ungrab();
		if (optname == NETLINK_DROP_MEMBERSHIP && nlk->netlink_unbind)
			nlk->netlink_unbind(sock_net(sk), val);

		err = 0;
		break;
	}
	case NETLINK_BROADCAST_ERROR:
		if (val)
			nlk->flags |= NETLINK_F_BROADCAST_SEND_ERROR;
		else
			nlk->flags &= ~NETLINK_F_BROADCAST_SEND_ERROR;
		err = 0;
		break;
	case NETLINK_NO_ENOBUFS:
		if (val) {
			nlk->flags |= NETLINK_F_RECV_NO_ENOBUFS;
			clear_bit(NETLINK_S_CONGESTED, &nlk->state);
			wake_up_interruptible(&nlk->wait);
		} else {
			nlk->flags &= ~NETLINK_F_RECV_NO_ENOBUFS;
		}
		err = 0;
		break;
	case NETLINK_LISTEN_ALL_NSID:
		if (!ns_capable(sock_net(sk)->user_ns, CAP_NET_BROADCAST))
			return -EPERM;

		if (val)
			nlk->flags |= NETLINK_F_LISTEN_ALL_NSID;
		else
			nlk->flags &= ~NETLINK_F_LISTEN_ALL_NSID;
		err = 0;
		break;
	case NETLINK_CAP_ACK:
		if (val)
			nlk->flags |= NETLINK_F_CAP_ACK;
		else
			nlk->flags &= ~NETLINK_F_CAP_ACK;
		err = 0;
		break;
	case NETLINK_EXT_ACK:
		if (val)
			nlk->flags |= NETLINK_F_EXT_ACK;
		else
			nlk->flags &= ~NETLINK_F_EXT_ACK;
		err = 0;
		break;
	case NETLINK_GET_STRICT_CHK:
		if (val)
			nlk->flags |= NETLINK_F_STRICT_CHK;
		else
			nlk->flags &= ~NETLINK_F_STRICT_CHK;
		err = 0;
		break;
	default:
		err = -ENOPROTOOPT;
	}
	return err;
}

static int netlink_getsockopt(struct socket *sock, int level, int optname,
			      char __user *optval, int __user *optlen)
{
	struct sock *sk = sock->sk;
	struct netlink_sock *nlk = nlk_sk(sk);
	int len, val, err;

	if (level != SOL_NETLINK)
		return -ENOPROTOOPT;

	if (get_user(len, optlen))
		return -EFAULT;
	if (len < 0)
		return -EINVAL;

	switch (optname) {
	case NETLINK_PKTINFO:
		if (len < sizeof(int))
			return -EINVAL;
		len = sizeof(int);
		val = nlk->flags & NETLINK_F_RECV_PKTINFO ? 1 : 0;
		if (put_user(len, optlen) ||
		    put_user(val, optval))
			return -EFAULT;
		err = 0;
		break;
	case NETLINK_BROADCAST_ERROR:
		if (len < sizeof(int))
			return -EINVAL;
		len = sizeof(int);
		val = nlk->flags & NETLINK_F_BROADCAST_SEND_ERROR ? 1 : 0;
		if (put_user(len, optlen) ||
		    put_user(val, optval))
			return -EFAULT;
		err = 0;
		break;
	case NETLINK_NO_ENOBUFS:
		if (len < sizeof(int))
			return -EINVAL;
		len = sizeof(int);
		val = nlk->flags & NETLINK_F_RECV_NO_ENOBUFS ? 1 : 0;
		if (put_user(len, optlen) ||
		    put_user(val, optval))
			return -EFAULT;
		err = 0;
		break;
	case NETLINK_LIST_MEMBERSHIPS: {
		int pos, idx, shift;

		err = 0;
		netlink_lock_table();
		for (pos = 0; pos * 8 < nlk->ngroups; pos += sizeof(u32)) {
			if (len - pos < sizeof(u32))
				break;

			idx = pos / sizeof(unsigned long);
			shift = (pos % sizeof(unsigned long)) * 8;
			if (put_user((u32)(nlk->groups[idx] >> shift),
				     (u32 __user *)(optval + pos))) {
				err = -EFAULT;
				break;
			}
		}
		if (put_user(ALIGN(nlk->ngroups / 8, sizeof(u32)), optlen))
			err = -EFAULT;
		netlink_unlock_table();
		break;
	}
	case NETLINK_CAP_ACK:
		if (len < sizeof(int))
			return -EINVAL;
		len = sizeof(int);
		val = nlk->flags & NETLINK_F_CAP_ACK ? 1 : 0;
		if (put_user(len, optlen) ||
		    put_user(val, optval))
			return -EFAULT;
		err = 0;
		break;
	case NETLINK_EXT_ACK:
		if (len < sizeof(int))
			return -EINVAL;
		len = sizeof(int);
		val = nlk->flags & NETLINK_F_EXT_ACK ? 1 : 0;
		if (put_user(len, optlen) || put_user(val, optval))
			return -EFAULT;
		err = 0;
		break;
	case NETLINK_GET_STRICT_CHK:
		if (len < sizeof(int))
			return -EINVAL;
		len = sizeof(int);
		val = nlk->flags & NETLINK_F_STRICT_CHK ? 1 : 0;
		if (put_user(len, optlen) || put_user(val, optval))
			return -EFAULT;
		err = 0;
		break;
	default:
		err = -ENOPROTOOPT;
	}
	return err;
}

static void netlink_cmsg_recv_pktinfo(struct msghdr *msg, struct sk_buff *skb)
{
	struct nl_pktinfo info;

	info.group = NETLINK_CB(skb).dst_group;
	put_cmsg(msg, SOL_NETLINK, NETLINK_PKTINFO, sizeof(info), &info);
}

static void netlink_cmsg_listen_all_nsid(struct sock *sk, struct msghdr *msg,
					 struct sk_buff *skb)
{
	if (!NETLINK_CB(skb).nsid_is_set)
		return;

	put_cmsg(msg, SOL_NETLINK, NETLINK_LISTEN_ALL_NSID, sizeof(int),
		 &NETLINK_CB(skb).nsid);
}

//用户态请求kernel处理msg数据
static int netlink_sendmsg(struct socket *sock, struct msghdr *msg, size_t len)
{
    //取sock对应的netlink socket
	struct sock *sk = sock->sk;
	struct netlink_sock *nlk = nlk_sk(sk);

	//取netlink目的地址
	DECLARE_SOCKADDR(struct sockaddr_nl *, addr, msg->msg_name);
	u32 dst_portid;
	u32 dst_group;
	struct sk_buff *skb;
	int err;
	struct scm_cookie scm;
	u32 netlink_skb_flags = 0;

	if (msg->msg_flags & MSG_OOB)
		return -EOPNOTSUPP;

	if (len == 0) {
		pr_warn_once("Zero length message leads to an empty skb\n");
		return -ENODATA;
	}

	err = scm_send(sock, msg, &scm, true);
	if (err < 0)
		return err;

	if (msg->msg_namelen) {
		err = -EINVAL;
		if (msg->msg_namelen < sizeof(struct sockaddr_nl))
			goto out;

		//必须为netlink地址
		if (addr->nl_family != AF_NETLINK)
			goto out;

		//取目的进程pid,做为dst_port_id
		dst_portid = addr->nl_pid;
		dst_group = ffs(addr->nl_groups);
		err =  -EPERM;
		if ((dst_group || dst_portid) &&
		    !netlink_allowed(sock, NL_CFG_F_NONROOT_SEND))
			goto out;
		netlink_skb_flags |= NETLINK_SKB_DST;
	} else {
		/* Paired with WRITE_ONCE() in netlink_connect() */
		dst_portid = READ_ONCE(nlk->dst_portid);
		dst_group = READ_ONCE(nlk->dst_group);
	}

	/* Paired with WRITE_ONCE() in netlink_insert() */
	if (!READ_ONCE(nlk->bound)) {
		err = netlink_autobind(sock);
		if (err)
			goto out;
	} else {
		/* Ensure nlk is hashed and visible. */
		smp_rmb();
	}

	err = -EMSGSIZE;
	if (len > sk->sk_sndbuf - 32)
		goto out;
	/*申请可存放len长度的netlink消息buffer*/
	err = -ENOBUFS;
	skb = netlink_alloc_large_skb(len, dst_group);
	if (skb == NULL)
		goto out;

	NETLINK_CB(skb).portid	= nlk->portid;
	NETLINK_CB(skb).dst_group = dst_group;
	NETLINK_CB(skb).creds	= scm.creds;
	NETLINK_CB(skb).flags	= netlink_skb_flags;

	//完成buffer复制
	err = -EFAULT;
	if (memcpy_from_msg(skb_put(skb, len), msg, len)) {
		kfree_skb(skb);
		goto out;
	}

	err = security_netlink_send(sk, skb);
	if (err) {
		kfree_skb(skb);
		goto out;
	}

	if (dst_group) {
		//采用组播转发
		refcount_inc(&skb->users);
		netlink_broadcast(sk, skb, dst_portid, dst_group, GFP_KERNEL);
	}
	//采用单播转发
	err = netlink_unicast(sk, skb, dst_portid, msg->msg_flags & MSG_DONTWAIT);

out:
	scm_destroy(&scm);
	return err;
}

//系统调用通过recvmsg/read触发netlink消息的收取函数
//具体收取时，会自sk->sk_receive_queue上摘取已获得的skb
static int netlink_recvmsg(struct socket *sock, struct msghdr *msg, size_t len,
			   int flags)
{
	struct scm_cookie scm;
	struct sock *sk = sock->sk;
	struct netlink_sock *nlk = nlk_sk(sk);
	size_t copied;
	struct sk_buff *skb, *data_skb;
	int err, ret;

	if (flags & MSG_OOB)
		return -EOPNOTSUPP;

	copied = 0;

	//自sk->sk_receive_queue上收取报文
	skb = skb_recv_datagram(sk, flags, &err);
	if (skb == NULL)
	    /*没有收到报文内容，跳出*/
		goto out;

	//socket上有合适的数据，准备返回
	data_skb = skb;

#ifdef CONFIG_COMPAT_NETLINK_MESSAGES
	if (unlikely(skb_shinfo(skb)->frag_list)) {
		/*
		 * If this skb has a frag_list, then here that means that we
		 * will have to use the frag_list skb's data for compat tasks
		 * and the regular skb's data for normal (non-compat) tasks.
		 *
		 * If we need to send the compat skb, assign it to the
		 * 'data_skb' variable so that it will be used below for data
		 * copying. We keep 'skb' for everything else, including
		 * freeing both later.
		 */
		if (flags & MSG_CMSG_COMPAT)
			data_skb = skb_shinfo(skb)->frag_list;
	}
#endif

	/* Record the max length of recvmsg() calls for future allocations */
	nlk->max_recvmsg_len = max(nlk->max_recvmsg_len, len);
	nlk->max_recvmsg_len = min_t(size_t, nlk->max_recvmsg_len,
				     SKB_WITH_OVERHEAD(32768));

	copied = data_skb->len;
	if (len < copied) {
		msg->msg_flags |= MSG_TRUNC;
		copied = len;
	}

	err = skb_copy_datagram_msg(data_skb, 0, msg, copied);

	if (msg->msg_name) {
		DECLARE_SOCKADDR(struct sockaddr_nl *, addr, msg->msg_name);
		addr->nl_family = AF_NETLINK;
		addr->nl_pad    = 0;
		addr->nl_pid	= NETLINK_CB(skb).portid;
		addr->nl_groups	= netlink_group_mask(NETLINK_CB(skb).dst_group);
		msg->msg_namelen = sizeof(*addr);
	}

	if (nlk->flags & NETLINK_F_RECV_PKTINFO)
		netlink_cmsg_recv_pktinfo(msg, skb);
	if (nlk->flags & NETLINK_F_LISTEN_ALL_NSID)
		netlink_cmsg_listen_all_nsid(sk, msg, skb);

	memset(&scm, 0, sizeof(scm));
	scm.creds = *NETLINK_CREDS(skb);
	if (flags & MSG_TRUNC)
		copied = data_skb->len;

	skb_free_datagram(sk, skb);

	/*之前已有callback在运行，本次收取了一些数据，继续dump此socket,进行上一次的收取*/
	if (nlk->cb_running &&
	    atomic_read(&sk->sk_rmem_alloc) <= sk->sk_rcvbuf / 2) {
	    //再收取下一块skb
		ret = netlink_dump(sk);
		if (ret) {
			sk->sk_err = -ret;
			sk_error_report(sk);
		}
	}

	scm_recv(sock, msg, &scm, flags);
out:
	netlink_rcv_wake(sk);
	/*返回错误码或者收取到的报文长度*/
	return err ? : copied;
}

//提供告警的data_ready函数
static void netlink_data_ready(struct sock *sk)
{
	BUG();
}

/*
 *	We export these functions to other modules. They provide a
 *	complete set of kernel non-blocking support for message
 *	queueing.
 */
//注册netlink支持的protocol（参数中叫unit)
//注：nlk->flag均被打上了kernel标记，故用于注册kernel可处理的netlink消息
struct sock *
__netlink_kernel_create(struct net *net, int unit, struct module *module,
			struct netlink_kernel_cfg *cfg)
{
	struct socket *sock;
	struct sock *sk;
	struct netlink_sock *nlk;
	struct listeners *listeners = NULL;
	struct mutex *cb_mutex = cfg ? cfg->cb_mutex : NULL;
	unsigned int groups;

	BUG_ON(!nl_table);

	if (unit < 0 || unit >= MAX_LINKS)
		return NULL;//参数校验

	//创建sock(仅指明type=SOCK_DGRAM)
	if (sock_create_lite(PF_NETLINK, SOCK_DGRAM, unit, &sock))
		return NULL;

	//创建socket,并指明此socket属于kernel
	if (__netlink_create(net, sock, cb_mutex, unit, 1) < 0)
		goto out_sock_release_nosk;

	sk = sock->sk;

	//最多支持多少组
	if (!cfg || cfg->groups < 32)
		groups = 32;
	else
		groups = cfg->groups;

	listeners = kzalloc(sizeof(*listeners) + NLGRPSZ(groups), GFP_KERNEL);
	if (!listeners)
		goto out_sock_release;

	//提供默认的data_ready通知回调，此回调会告警
	sk->sk_data_ready = netlink_data_ready;
	if (cfg && cfg->input)
		//如果cfg拥有input回调，则将其命名为netlink_rcv的回调函数
		nlk_sk(sk)->netlink_rcv = cfg->input;

	if (netlink_insert(sk, 0))
		goto out_sock_release;

	nlk = nlk_sk(sk);
	nlk->flags |= NETLINK_F_KERNEL_SOCKET;

	netlink_table_grab();
	if (!nl_table[unit].registered) {
		//此协议未注册，在此注册此议
		nl_table[unit].groups = groups;
		rcu_assign_pointer(nl_table[unit].listeners, listeners);
		nl_table[unit].cb_mutex = cb_mutex;
		nl_table[unit].module = module;
		if (cfg) {
			nl_table[unit].bind = cfg->bind;
			nl_table[unit].unbind = cfg->unbind;
			nl_table[unit].flags = cfg->flags;
			if (cfg->compare)
				nl_table[unit].compare = cfg->compare;
		}
		nl_table[unit].registered = 1;
	} else {
		//重复注册
		kfree(listeners);
		nl_table[unit].registered++;
	}
	netlink_table_ungrab();
	return sk;

out_sock_release:
	kfree(listeners);
	netlink_kernel_release(sk);
	return NULL;

out_sock_release_nosk:
	sock_release(sock);
	return NULL;
}
EXPORT_SYMBOL(__netlink_kernel_create);

void
netlink_kernel_release(struct sock *sk)
{
	if (sk == NULL || sk->sk_socket == NULL)
		return;

	sock_release(sk->sk_socket);
}
EXPORT_SYMBOL(netlink_kernel_release);

int __netlink_change_ngroups(struct sock *sk, unsigned int groups)
{
	struct listeners *new, *old;
	struct netlink_table *tbl = &nl_table[sk->sk_protocol];

	if (groups < 32)
		groups = 32;

	if (NLGRPSZ(tbl->groups) < NLGRPSZ(groups)) {
		new = kzalloc(sizeof(*new) + NLGRPSZ(groups), GFP_ATOMIC);
		if (!new)
			return -ENOMEM;
		old = nl_deref_protected(tbl->listeners);
		/*复制旧的内容，填充到new*/
		memcpy(new->masks, old->masks, NLGRPSZ(tbl->groups));
		/*更新到new*/
		rcu_assign_pointer(tbl->listeners, new);

		kfree_rcu(old, rcu);
	}
	tbl->groups = groups;

	return 0;
}

/**
 * netlink_change_ngroups - change number of multicast groups
 *
 * This changes the number of multicast groups that are available
 * on a certain netlink family. Note that it is not possible to
 * change the number of groups to below 32. Also note that it does
 * not implicitly call netlink_clear_multicast_users() when the
 * number of groups is reduced.
 *
 * @sk: The kernel netlink socket, as returned by netlink_kernel_create().
 * @groups: The new number of groups.
 */
int netlink_change_ngroups(struct sock *sk, unsigned int groups)
{
	int err;

	netlink_table_grab();
	err = __netlink_change_ngroups(sk, groups);
	netlink_table_ungrab();

	return err;
}

void __netlink_clear_multicast_users(struct sock *ksk, unsigned int group)
{
	struct sock *sk;
	struct netlink_table *tbl = &nl_table[ksk->sk_protocol];

	sk_for_each_bound(sk, &tbl->mc_list)
		netlink_update_socket_mc(nlk_sk(sk), group, 0);
}

/*添加一个长度为size的nlh*/
struct nlmsghdr *
__nlmsg_put(struct sk_buff *skb, u32 portid/*指定nlmsg_pid*/, u32 seq/*指定nlmsg_seq*/, int type/*消息类型*/, int len/*payload长度*/, int flags)
{
	struct nlmsghdr *nlh;
	int size = nlmsg_msg_size(len);

	/*填充nlmsghdr*/
	nlh = skb_put(skb, NLMSG_ALIGN(size));
	nlh->nlmsg_type = type;
	nlh->nlmsg_len = size;
	nlh->nlmsg_flags = flags;
	nlh->nlmsg_pid = portid;
	nlh->nlmsg_seq = seq;
	/*初始化data为0*/
	if (!__builtin_constant_p(size) || NLMSG_ALIGN(size) - size != 0)
		memset(nlmsg_data(nlh) + len, 0, NLMSG_ALIGN(size) - size);
	return nlh;
}
EXPORT_SYMBOL(__nlmsg_put);

/*
 * It looks a bit ugly.
 * It would be better to create kernel thread.
 */

static int netlink_dump_done(struct netlink_sock *nlk, struct sk_buff *skb,
			     struct netlink_callback *cb,
			     struct netlink_ext_ack *extack)
{
	struct nlmsghdr *nlh;

	nlh = nlmsg_put_answer(skb, cb, NLMSG_DONE, sizeof(nlk->dump_done_errno),
			       NLM_F_MULTI | cb->answer_flags);
	if (WARN_ON(!nlh))
		return -ENOBUFS;

	nl_dump_check_consistent(cb, nlh);
	memcpy(nlmsg_data(nlh), &nlk->dump_done_errno, sizeof(nlk->dump_done_errno));

	if (extack->_msg && nlk->flags & NETLINK_F_EXT_ACK) {
		nlh->nlmsg_flags |= NLM_F_ACK_TLVS;
		if (!nla_put_string(skb, NLMSGERR_ATTR_MSG, extack->_msg))
			nlmsg_end(skb, nlh);
	}

	return 0;
}

/*netlink处理dump请求*/
static int netlink_dump(struct sock *sk)
{
	struct netlink_sock *nlk = nlk_sk(sk);
	/*出错信息*/
	struct netlink_ext_ack extack = {};
	struct netlink_callback *cb;
	struct sk_buff *skb = NULL;
	struct module *module;
	int err = -ENOBUFS;
	int alloc_min_size;
	int alloc_size;

	mutex_lock(nlk->cb_mutex);
	if (!nlk->cb_running) {
		err = -EINVAL;
		goto errout_skb;
	}

	if (atomic_read(&sk->sk_rmem_alloc) >= sk->sk_rcvbuf)
		goto errout_skb;

	/* NLMSG_GOODSIZE is small to avoid high order allocations being
	 * required, but it makes sense to _attempt_ a 16K bytes allocation
	 * to reduce number of system calls on dump operations, if user
	 * ever provided a big enough buffer.
	 */
	cb = &nlk->cb;
	alloc_min_size = max_t(int, cb->min_dump_alloc, NLMSG_GOODSIZE);

	if (alloc_min_size < nlk->max_recvmsg_len) {
	    /*按netlink max_recvmsg_len申请buffer*/
		alloc_size = nlk->max_recvmsg_len;
		skb = alloc_skb(alloc_size,
				(GFP_KERNEL & ~__GFP_DIRECT_RECLAIM) |
				__GFP_NOWARN | __GFP_NORETRY);
	}
	if (!skb) {
	    /*按一般的min_size进行申请*/
		alloc_size = alloc_min_size;
		skb = alloc_skb(alloc_size, GFP_KERNEL);
	}
	if (!skb)
		goto errout_skb;

	/* Trim skb to allocated size. User is expected to provide buffer as
	 * large as max(min_dump_alloc, 16KiB (mac_recvmsg_len capped at
	 * netlink_recvmsg())). dump will pack as many smaller messages as
	 * could fit within the allocated skb. skb is typically allocated
	 * with larger space than required (could be as much as near 2x the
	 * requested size with align to next power of 2 approach). Allowing
	 * dump to use the excess space makes it difficult for a user to have a
	 * reasonable static buffer based on the expected largest dump of a
	 * single netdev. The outcome is MSG_TRUNC error.
	 */
	skb_reserve(skb, skb_tailroom(skb) - alloc_size);

	/* Make sure malicious BPF programs can not read unitialized memory
	 * from skb->head -> skb->data
	 */
	skb_reset_network_header(skb);
	skb_reset_mac_header(skb);

	netlink_skb_set_owner_r(skb, sk);

	if (nlk->dump_done_errno > 0) {
		cb->extack = &extack;
		/*将内容dump到skb中，返回errno*/
		nlk->dump_done_errno = cb->dump(skb, cb);
		cb->extack = NULL;
	}

	/*dump到了内容，或者dump buffer剩余长度不足以存放size*/
	if (nlk->dump_done_errno > 0 ||
	    skb_tailroom(skb) < nlmsg_total_size(sizeof(nlk->dump_done_errno))) {
		mutex_unlock(nlk->cb_mutex);

		/*buffer dump内容大于0，向socket发送skb*/
		if (sk_filter(sk, skb))
			kfree_skb(skb);
		else
			__netlink_sendskb(sk, skb);
		return 0;
	}

	/*无dump到内容，添加done标记*/
	if (netlink_dump_done(nlk, skb, cb, &extack))
		goto errout_skb;

#ifdef CONFIG_COMPAT_NETLINK_MESSAGES
	/* frag_list skb's data is used for compat tasks
	 * and the regular skb's data for normal (non-compat) tasks.
	 * See netlink_recvmsg().
	 */
	if (unlikely(skb_shinfo(skb)->frag_list)) {
		if (netlink_dump_done(nlk, skb_shinfo(skb)->frag_list, cb, &extack))
			goto errout_skb;
	}
#endif

	if (sk_filter(sk, skb))
		kfree_skb(skb);
	else
	    /*将skb送给socket sk*/
		__netlink_sendskb(sk, skb);

	/*dump完成，执行done回调*/
	if (cb->done)
		cb->done(cb);

	//标记，cb运行结束
	nlk->cb_running = false;
	module = cb->module;
	skb = cb->skb;
	mutex_unlock(nlk->cb_mutex);
	module_put(module);
	//减少skb引用
	consume_skb(skb);
	return 0;

errout_skb:
	mutex_unlock(nlk->cb_mutex);
	kfree_skb(skb);
	return err;
}

int __netlink_dump_start(struct sock *ssk/*发送端socket*/, struct sk_buff *skb,
			 const struct nlmsghdr *nlh,
			 struct netlink_dump_control *control)
{
	struct netlink_sock *nlk, *nlk2;
	struct netlink_callback *cb;
	struct sock *sk;
	int ret;

	refcount_inc(&skb->users);

	//查找到接收端socket
	sk = netlink_lookup(sock_net(ssk), ssk->sk_protocol, NETLINK_CB(skb).portid);
	if (sk == NULL) {
		ret = -ECONNREFUSED;
		goto error_free;
	}

	//将接收端socket转换为netlink socket
	nlk = nlk_sk(sk);

	/*添加socket对应的锁*/
	mutex_lock(nlk->cb_mutex);
	/* A dump is in progress... */
	if (nlk->cb_running) {
		ret = -EBUSY;
		goto error_unlock;
	}
	/* add reference of module which cb->dump belongs to */
	if (!try_module_get(control->module)) {
		ret = -EPROTONOSUPPORT;
		goto error_unlock;
	}

	//初始化netlink对应的控制块
	cb = &nlk->cb;
	memset(cb, 0, sizeof(*cb));
	cb->dump = control->dump;
	cb->done = control->done;
	cb->nlh = nlh;
	cb->data = control->data;
	cb->module = control->module;
	cb->min_dump_alloc = control->min_dump_alloc;
	cb->skb = skb;

	nlk2 = nlk_sk(NETLINK_CB(skb).sk);
	cb->strict_check = !!(nlk2->flags & NETLINK_F_STRICT_CHK);

	//如有必要，执行start函数
	if (control->start) {
		ret = control->start(cb);
		if (ret)
			goto error_put;
	}

	nlk->cb_running = true;
	nlk->dump_done_errno = INT_MAX;

	mutex_unlock(nlk->cb_mutex);

	//执行dump
	ret = netlink_dump(sk);

	sock_put(sk);

	if (ret)
		return ret;

	/* We successfully started a dump, by returning -EINTR we
	 * signal not to send ACK even if it was requested.
	 */
	return -EINTR;

error_put:
	module_put(control->module);
error_unlock:
	sock_put(sk);
	mutex_unlock(nlk->cb_mutex);
error_free:
	kfree_skb(skb);
	return ret;
}
EXPORT_SYMBOL(__netlink_dump_start);

//完成netlink消息应答
static size_t
netlink_ack_tlv_len(struct netlink_sock *nlk, int err/*错误编码*/,
		    const struct netlink_ext_ack *extack/*应答的出错信息*/)
{
	size_t tlvlen;

	if (!extack || !(nlk->flags & NETLINK_F_EXT_ACK))
		return 0;

	tlvlen = 0;
	if (extack->_msg)
		tlvlen += nla_total_size(strlen(extack->_msg) + 1);
	if (extack->cookie_len)
		tlvlen += nla_total_size(extack->cookie_len);

	/* Following attributes are only reported as error (not warning) */
	if (!err)
		return tlvlen;

	if (extack->bad_attr)
		tlvlen += nla_total_size(sizeof(u32));
	if (extack->policy)
		tlvlen += netlink_policy_dump_attr_size_estimate(extack->policy);
	if (extack->miss_type)
		tlvlen += nla_total_size(sizeof(u32));
	if (extack->miss_nest)
		tlvlen += nla_total_size(sizeof(u32));

	return tlvlen;
}

static void
netlink_ack_tlv_fill(struct sk_buff *in_skb, struct sk_buff *skb,
		     struct nlmsghdr *nlh, int err,
		     const struct netlink_ext_ack *extack)
{
	if (extack->_msg)
		WARN_ON(nla_put_string(skb, NLMSGERR_ATTR_MSG, extack->_msg));
	if (extack->cookie_len)
		WARN_ON(nla_put(skb, NLMSGERR_ATTR_COOKIE,
				extack->cookie_len, extack->cookie));

	if (!err)
		return;

	if (extack->bad_attr &&
	    !WARN_ON((u8 *)extack->bad_attr < in_skb->data ||
		     (u8 *)extack->bad_attr >= in_skb->data + in_skb->len))
		WARN_ON(nla_put_u32(skb, NLMSGERR_ATTR_OFFS,
				    (u8 *)extack->bad_attr - (u8 *)nlh));
	if (extack->policy)
		netlink_policy_dump_write_attr(skb, extack->policy,
					       NLMSGERR_ATTR_POLICY);
	if (extack->miss_type)
		WARN_ON(nla_put_u32(skb, NLMSGERR_ATTR_MISS_TYPE,
				    extack->miss_type));
	if (extack->miss_nest &&
	    !WARN_ON((u8 *)extack->miss_nest < in_skb->data ||
		     (u8 *)extack->miss_nest > in_skb->data + in_skb->len))
		WARN_ON(nla_put_u32(skb, NLMSGERR_ATTR_MISS_NEST,
				    (u8 *)extack->miss_nest - (u8 *)nlh));
}

void netlink_ack(struct sk_buff *in_skb, struct nlmsghdr *nlh, int err,
		 const struct netlink_ext_ack *extack)
{
	struct sk_buff *skb;
	struct nlmsghdr *rep;
	struct nlmsgerr *errmsg;
	size_t payload = sizeof(*errmsg);
	struct netlink_sock *nlk = nlk_sk(NETLINK_CB(in_skb).sk);
	unsigned int flags = 0;
	size_t tlvlen;

	/* Error messages get the original request appened, unless the user
	 * requests to cap the error message, and get extra error data if
	 * requested.
	 */
	if (err && !(nlk->flags & NETLINK_F_CAP_ACK))
		payload += nlmsg_len(nlh);
	else
		flags |= NLM_F_CAPPED;

	tlvlen = netlink_ack_tlv_len(nlk, err, extack);
	if (tlvlen)
		flags |= NLM_F_ACK_TLVS;

	skb = nlmsg_new(payload + tlvlen, GFP_KERNEL);
	if (!skb)
		goto err_skb;

	/*存入NLMSG_ERROR*/
	rep = nlmsg_put(skb, NETLINK_CB(in_skb).portid, nlh->nlmsg_seq,
			NLMSG_ERROR, sizeof(*errmsg), flags);
	if (!rep)
		goto err_bad_put;
	errmsg = nlmsg_data(rep);
<<<<<<< HEAD
	errmsg->error = err;/*设置error number*/
	unsafe_memcpy(&errmsg->msg, nlh, payload > sizeof(*errmsg)
					 ? nlh->nlmsg_len : sizeof(*nlh),
		      /* Bounds checked by the skb layer. */);
=======
	errmsg->error = err;
	errmsg->msg = *nlh;

	if (!(flags & NLM_F_CAPPED)) {
		if (!nlmsg_append(skb, nlmsg_len(nlh)))
			goto err_bad_put;

		memcpy(nlmsg_data(&errmsg->msg), nlmsg_data(nlh),
		       nlmsg_len(nlh));
	}
>>>>>>> fe15c26e

	if (tlvlen)
		netlink_ack_tlv_fill(in_skb, skb, nlh, err, extack);

	nlmsg_end(skb, rep);

	nlmsg_unicast(in_skb->sk, skb, NETLINK_CB(in_skb).portid);

	return;

err_bad_put:
	nlmsg_free(skb);
err_skb:
	NETLINK_CB(in_skb).sk->sk_err = ENOBUFS;
	sk_error_report(NETLINK_CB(in_skb).sk);
}
EXPORT_SYMBOL(netlink_ack);

//简单解析并校验skb的netlink头部信息，调用cb处理message(支持一个skb中包含多个message)
int netlink_rcv_skb(struct sk_buff *skb, int (*cb)(struct sk_buff *,
						   struct nlmsghdr *,
						   struct netlink_ext_ack *))
{
	struct netlink_ext_ack extack;
	struct nlmsghdr *nlh;
	int err;

	while (skb->len >= nlmsg_total_size(0)) {
		int msglen;

		memset(&extack, 0, sizeof(extack));

		//取netlink消息头
		nlh = nlmsg_hdr(skb);
		err = 0;

		//消息长度有误，1。消息头部过小，2。消息头部大于skb，直接忽略
		if (nlh->nlmsg_len < NLMSG_HDRLEN || skb->len < nlh->nlmsg_len)
			return 0;

		/* Only requests are handled by the kernel */
		//kernel仅处理request类型消息
		if (!(nlh->nlmsg_flags & NLM_F_REQUEST))
			goto ack;

		/* Skip control messages */
		//跳过控制类消息，直接ack
		if (nlh->nlmsg_type < NLMSG_MIN_TYPE)
			goto ack;

		//调用回调处理消息
		err = cb(skb, nlh/*此netlink消息对应的头部*/, &extack);
		if (err == -EINTR)
			goto skip;

ack:
		//如果cb返回错误，或者消息有ack响应标记,则对请求进行响应
		if (nlh->nlmsg_flags & NLM_F_ACK || err)
			netlink_ack(skb, nlh, err, &extack);

skip:
		//跳过此消息（容许一个skb中包含多个message)
		msglen = NLMSG_ALIGN(nlh->nlmsg_len);
		if (msglen > skb->len)
			msglen = skb->len;
		skb_pull(skb, msglen);
	}

	return 0;
}
EXPORT_SYMBOL(netlink_rcv_skb);

/**
 * nlmsg_notify - send a notification netlink message
 * @sk: netlink socket to use
 * @skb: notification message
 * @portid: destination netlink portid for reports or 0
 * @group: destination multicast group or 0
 * @report: 1 to report back, 0 to disable
 * @flags: allocation flags
 */
int nlmsg_notify(struct sock *sk, struct sk_buff *skb, u32 portid,
		 unsigned int group, int report, gfp_t flags)
{
	int err = 0;

	if (group) {
		int exclude_portid = 0;

		if (report) {
			refcount_inc(&skb->users);
			exclude_portid = portid;
		}

		/* errors reported via destination sk->sk_err, but propagate
		 * delivery errors if NETLINK_BROADCAST_ERROR flag is set */
		err = nlmsg_multicast(sk, skb, exclude_portid, group, flags);
		if (err == -ESRCH)
			err = 0;
	}

	if (report) {
		int err2;

		err2 = nlmsg_unicast(sk, skb, portid);
		if (!err)
			err = err2;
	}

	return err;
}
EXPORT_SYMBOL(nlmsg_notify);

#ifdef CONFIG_PROC_FS
struct nl_seq_iter {
	struct seq_net_private p;
	struct rhashtable_iter hti;
	int link;
};

static void netlink_walk_start(struct nl_seq_iter *iter)
{
	//遍历nl_table下的sk 哈希表
	rhashtable_walk_enter(&nl_table[iter->link].hash, &iter->hti);
	rhashtable_walk_start(&iter->hti);
}

static void netlink_walk_stop(struct nl_seq_iter *iter)
{
	rhashtable_walk_stop(&iter->hti);
	rhashtable_walk_exit(&iter->hti);
}

static void *__netlink_seq_next(struct seq_file *seq)
{
	struct nl_seq_iter *iter = seq->private;
	struct netlink_sock *nlk;

	do {
		for (;;) {
			nlk = rhashtable_walk_next(&iter->hti);

			if (IS_ERR(nlk)) {
				if (PTR_ERR(nlk) == -EAGAIN)
					continue;

				return nlk;
			}

			if (nlk)
				break;

			netlink_walk_stop(iter);
			if (++iter->link >= MAX_LINKS)
				return NULL;

			netlink_walk_start(iter);
		}
	} while (sock_net(&nlk->sk) != seq_file_net(seq));

	return nlk;
}

static void *netlink_seq_start(struct seq_file *seq, loff_t *posp)
	__acquires(RCU)
{
	struct nl_seq_iter *iter = seq->private;
	void *obj = SEQ_START_TOKEN;
	loff_t pos;

	iter->link = 0;

	netlink_walk_start(iter);

	for (pos = *posp; pos && obj && !IS_ERR(obj); pos--)
		obj = __netlink_seq_next(seq);

	return obj;
}

static void *netlink_seq_next(struct seq_file *seq, void *v, loff_t *pos)
{
	++*pos;
	return __netlink_seq_next(seq);
}

static void netlink_native_seq_stop(struct seq_file *seq, void *v)
{
	struct nl_seq_iter *iter = seq->private;

	if (iter->link >= MAX_LINKS)
		return;

	netlink_walk_stop(iter);
}


static int netlink_native_seq_show(struct seq_file *seq, void *v)
{
	if (v == SEQ_START_TOKEN) {
		seq_puts(seq,
			 "sk               Eth Pid        Groups   "
			 "Rmem     Wmem     Dump  Locks    Drops    Inode\n");
	} else {
		struct sock *s = v;
		struct netlink_sock *nlk = nlk_sk(s);

		seq_printf(seq, "%pK %-3d %-10u %08x %-8d %-8d %-5d %-8d %-8u %-8lu\n",
			   s,
			   s->sk_protocol,
			   nlk->portid,
			   nlk->groups ? (u32)nlk->groups[0] : 0,
			   sk_rmem_alloc_get(s),
			   sk_wmem_alloc_get(s),
			   nlk->cb_running,
			   refcount_read(&s->sk_refcnt),
			   atomic_read(&s->sk_drops),
			   sock_i_ino(s)
			);

	}
	return 0;
}

#ifdef CONFIG_BPF_SYSCALL
struct bpf_iter__netlink {
	__bpf_md_ptr(struct bpf_iter_meta *, meta);
	__bpf_md_ptr(struct netlink_sock *, sk);
};

DEFINE_BPF_ITER_FUNC(netlink, struct bpf_iter_meta *meta, struct netlink_sock *sk)

static int netlink_prog_seq_show(struct bpf_prog *prog,
				  struct bpf_iter_meta *meta,
				  void *v)
{
	struct bpf_iter__netlink ctx;

	meta->seq_num--;  /* skip SEQ_START_TOKEN */
	ctx.meta = meta;
	ctx.sk = nlk_sk((struct sock *)v);
	return bpf_iter_run_prog(prog, &ctx);
}

static int netlink_seq_show(struct seq_file *seq, void *v)
{
	struct bpf_iter_meta meta;
	struct bpf_prog *prog;

	meta.seq = seq;
	prog = bpf_iter_get_info(&meta, false);
	if (!prog)
		return netlink_native_seq_show(seq, v);

	if (v != SEQ_START_TOKEN)
		return netlink_prog_seq_show(prog, &meta, v);

	return 0;
}

static void netlink_seq_stop(struct seq_file *seq, void *v)
{
	struct bpf_iter_meta meta;
	struct bpf_prog *prog;

	if (!v) {
		meta.seq = seq;
		prog = bpf_iter_get_info(&meta, true);
		if (prog)
			(void)netlink_prog_seq_show(prog, &meta, v);
	}

	netlink_native_seq_stop(seq, v);
}
#else
static int netlink_seq_show(struct seq_file *seq, void *v)
{
	return netlink_native_seq_show(seq, v);
}

static void netlink_seq_stop(struct seq_file *seq, void *v)
{
	netlink_native_seq_stop(seq, v);
}
#endif

static const struct seq_operations netlink_seq_ops = {
	.start  = netlink_seq_start,//开始遍历
	.next   = netlink_seq_next,
	.stop   = netlink_seq_stop,
	.show   = netlink_seq_show,//显示结果
};
#endif

int netlink_register_notifier(struct notifier_block *nb)
{
	return blocking_notifier_chain_register(&netlink_chain, nb);
}
EXPORT_SYMBOL(netlink_register_notifier);

int netlink_unregister_notifier(struct notifier_block *nb)
{
	return blocking_notifier_chain_unregister(&netlink_chain, nb);
}
EXPORT_SYMBOL(netlink_unregister_notifier);

//netlink socket操作集
static const struct proto_ops netlink_ops = {
	.family =	PF_NETLINK,
	.owner =	THIS_MODULE,
	.release =	netlink_release,
	.bind =		netlink_bind,//对应系统调用bind
	.connect =	netlink_connect,
	.socketpair =	sock_no_socketpair,
	.accept =	sock_no_accept,
	.getname =	netlink_getname,
	.poll =		datagram_poll,
	.ioctl =	netlink_ioctl,
	.listen =	sock_no_listen,
	.shutdown =	sock_no_shutdown,
	.setsockopt =	netlink_setsockopt,
	.getsockopt =	netlink_getsockopt,
	//对应系统调用sendmsg/write
	.sendmsg =	netlink_sendmsg,
	//对应系统调用recvmsg/read
	.recvmsg =	netlink_recvmsg,
	.mmap =		sock_no_mmap,
	.sendpage =	sock_no_sendpage,
};

static const struct net_proto_family netlink_family_ops = {
	.family = PF_NETLINK,
	.create = netlink_create,//负责构造netlink的socket
	.owner	= THIS_MODULE,	/* for consistency 8) */
};

static int __net_init netlink_net_init(struct net *net)
{
#ifdef CONFIG_PROC_FS
	//注册/proc/net/netlink文件，用于显示当前系统注册的所有netlink协议sock
	if (!proc_create_net("netlink", 0, net->proc_net, &netlink_seq_ops,
			sizeof(struct nl_seq_iter)))
		return -ENOMEM;
#endif
	return 0;
}

static void __net_exit netlink_net_exit(struct net *net)
{
#ifdef CONFIG_PROC_FS
	remove_proc_entry("netlink", net->proc_net);
#endif
}

static void __init netlink_add_usersock_entry(void)
{
	struct listeners *listeners;
	int groups = 32;

	listeners = kzalloc(sizeof(*listeners) + NLGRPSZ(groups), GFP_KERNEL);
	if (!listeners)
		panic("netlink_add_usersock_entry: Cannot allocate listeners\n");

	netlink_table_grab();

	nl_table[NETLINK_USERSOCK].groups = groups;
	rcu_assign_pointer(nl_table[NETLINK_USERSOCK].listeners, listeners);
	nl_table[NETLINK_USERSOCK].module = THIS_MODULE;
	nl_table[NETLINK_USERSOCK].registered = 1;
	nl_table[NETLINK_USERSOCK].flags = NL_CFG_F_NONROOT_SEND;

	netlink_table_ungrab();
}

static struct pernet_operations __net_initdata netlink_net_ops = {
	.init = netlink_net_init,
	.exit = netlink_net_exit,
};

static inline u32 netlink_hash(const void *data, u32 len, u32 seed)
{
	const struct netlink_sock *nlk = data;
	struct netlink_compare_arg arg;

	netlink_compare_arg_init(&arg, sock_net(&nlk->sk), nlk->portid);
	return jhash2((u32 *)&arg, netlink_compare_arg_len / sizeof(u32), seed);
}

static const struct rhashtable_params netlink_rhashtable_params = {
	.head_offset = offsetof(struct netlink_sock, node),
	.key_len = netlink_compare_arg_len,
	.obj_hashfn = netlink_hash,
	.obj_cmpfn = netlink_compare,
	.automatic_shrinking = true,
};

#if defined(CONFIG_BPF_SYSCALL) && defined(CONFIG_PROC_FS)
BTF_ID_LIST(btf_netlink_sock_id)
BTF_ID(struct, netlink_sock)

static const struct bpf_iter_seq_info netlink_seq_info = {
	.seq_ops		= &netlink_seq_ops,
	.init_seq_private	= bpf_iter_init_seq_net,
	.fini_seq_private	= bpf_iter_fini_seq_net,
	.seq_priv_size		= sizeof(struct nl_seq_iter),
};

static struct bpf_iter_reg netlink_reg_info = {
	.target			= "netlink",
	.ctx_arg_info_size	= 1,
	.ctx_arg_info		= {
		{ offsetof(struct bpf_iter__netlink, sk),
		  PTR_TO_BTF_ID_OR_NULL },
	},
	.seq_info		= &netlink_seq_info,
};

static int __init bpf_iter_register(void)
{
	netlink_reg_info.ctx_arg_info[0].btf_id = *btf_netlink_sock_id;
	return bpf_iter_reg_target(&netlink_reg_info);
}
#endif

static int __init netlink_proto_init(void)
{
	int i;
	//注册netlink协议（这个目前主要是给/proc/protocols文件显示用）
	int err = proto_register(&netlink_proto, 0);

	if (err != 0)
		goto out;

#if defined(CONFIG_BPF_SYSCALL) && defined(CONFIG_PROC_FS)
	err = bpf_iter_register();
	if (err)
		goto out;
#endif

	//skb中的cb空间必须大于struct netlink_skb_parms结构
	BUILD_BUG_ON(sizeof(struct netlink_skb_parms) > sizeof_field(struct sk_buff, cb));

	//申请nl_table，用于存放netlink支持的子protocol
	nl_table = kcalloc(MAX_LINKS, sizeof(*nl_table), GFP_KERNEL);
	if (!nl_table)
		goto panic;

	//初始化所有nl_table表中的hash
	for (i = 0; i < MAX_LINKS; i++) {
		if (rhashtable_init(&nl_table[i].hash,
				    &netlink_rhashtable_params) < 0) {
			while (--i > 0)
				rhashtable_destroy(&nl_table[i].hash);
			kfree(nl_table);
			goto panic;
		}
	}

	netlink_add_usersock_entry();

	//注册netlink协议创建socket时使用的ops
	sock_register(&netlink_family_ops);
	register_pernet_subsys(&netlink_net_ops);
	register_pernet_subsys(&netlink_tap_net_ops);

	/* The netlink device handler may be needed early. */
	//rtnetlink相关消息回调注册
	rtnetlink_init();
out:
	return err;
panic:
	panic("netlink_init: Cannot allocate nl_table\n");
}

//定义变量指向netlink_proto_init
core_initcall(netlink_proto_init);<|MERGE_RESOLUTION|>--- conflicted
+++ resolved
@@ -1145,18 +1145,12 @@
 		err = netlink_autobind(sock);
 
 	if (err == 0) {
-<<<<<<< HEAD
 		//状态变更为已连接
-		sk->sk_state	= NETLINK_CONNECTED;
-		nlk->dst_portid = nladdr->nl_pid;
-		nlk->dst_group  = ffs(nladdr->nl_groups);
-=======
 		/* paired with READ_ONCE() in netlink_getsockbyportid() */
 		WRITE_ONCE(sk->sk_state, NETLINK_CONNECTED);
 		/* dst_portid and dst_group can be read locklessly */
 		WRITE_ONCE(nlk->dst_portid, nladdr->nl_pid);
 		WRITE_ONCE(nlk->dst_group, ffs(nladdr->nl_groups));
->>>>>>> fe15c26e
 	}
 
 	return err;
@@ -2614,13 +2608,7 @@
 	if (!rep)
 		goto err_bad_put;
 	errmsg = nlmsg_data(rep);
-<<<<<<< HEAD
 	errmsg->error = err;/*设置error number*/
-	unsafe_memcpy(&errmsg->msg, nlh, payload > sizeof(*errmsg)
-					 ? nlh->nlmsg_len : sizeof(*nlh),
-		      /* Bounds checked by the skb layer. */);
-=======
-	errmsg->error = err;
 	errmsg->msg = *nlh;
 
 	if (!(flags & NLM_F_CAPPED)) {
@@ -2630,7 +2618,6 @@
 		memcpy(nlmsg_data(&errmsg->msg), nlmsg_data(nlh),
 		       nlmsg_len(nlh));
 	}
->>>>>>> fe15c26e
 
 	if (tlvlen)
 		netlink_ack_tlv_fill(in_skb, skb, nlh, err, extack);
