/*
 * NETLINK      Kernel-user communication protocol.
 *
 * 		Authors:	Alan Cox <alan@lxorguk.ukuu.org.uk>
 * 				Alexey Kuznetsov <kuznet@ms2.inr.ac.ru>
 * 				Patrick McHardy <kaber@trash.net>
 *
 *		This program is free software; you can redistribute it and/or
 *		modify it under the terms of the GNU General Public License
 *		as published by the Free Software Foundation; either version
 *		2 of the License, or (at your option) any later version.
 *
 * Tue Jun 26 14:36:48 MEST 2001 Herbert "herp" Rosmanith
 *                               added netlink_proto_exit
 * Tue Jan 22 18:32:44 BRST 2002 Arnaldo C. de Melo <acme@conectiva.com.br>
 * 				 use nlk_sk, as sk->protinfo is on a diet 8)
 * Fri Jul 22 19:51:12 MEST 2005 Harald Welte <laforge@gnumonks.org>
 * 				 - inc module use count of module that owns
 * 				   the kernel socket in case userspace opens
 * 				   socket of same protocol
 * 				 - remove all module support, since netlink is
 * 				   mandatory if CONFIG_NET=y these days
 */

#include <linux/module.h>

#include <linux/capability.h>
#include <linux/kernel.h>
#include <linux/init.h>
#include <linux/signal.h>
#include <linux/sched.h>
#include <linux/errno.h>
#include <linux/string.h>
#include <linux/stat.h>
#include <linux/socket.h>
#include <linux/un.h>
#include <linux/fcntl.h>
#include <linux/termios.h>
#include <linux/sockios.h>
#include <linux/net.h>
#include <linux/fs.h>
#include <linux/slab.h>
#include <linux/uaccess.h>
#include <linux/skbuff.h>
#include <linux/netdevice.h>
#include <linux/rtnetlink.h>
#include <linux/proc_fs.h>
#include <linux/seq_file.h>
#include <linux/notifier.h>
#include <linux/security.h>
#include <linux/jhash.h>
#include <linux/jiffies.h>
#include <linux/random.h>
#include <linux/bitops.h>
#include <linux/mm.h>
#include <linux/types.h>
#include <linux/audit.h>
#include <linux/mutex.h>
#include <linux/vmalloc.h>
#include <linux/if_arp.h>
#include <linux/rhashtable.h>
#include <asm/cacheflush.h>
#include <linux/hash.h>
#include <linux/genetlink.h>
#include <linux/net_namespace.h>
#include <linux/nospec.h>

#include <net/net_namespace.h>
#include <net/netns/generic.h>
#include <net/sock.h>
#include <net/scm.h>
#include <net/netlink.h>

#include "af_netlink.h"

struct listeners {
	struct rcu_head		rcu;
	unsigned long		masks[0];
};

/* state bits */
#define NETLINK_S_CONGESTED		0x0

static inline int netlink_is_kernel(struct sock *sk)
{
	return nlk_sk(sk)->flags & NETLINK_F_KERNEL_SOCKET;
}

struct netlink_table *nl_table __read_mostly;
EXPORT_SYMBOL_GPL(nl_table);

static DECLARE_WAIT_QUEUE_HEAD(nl_table_wait);

static struct lock_class_key nlk_cb_mutex_keys[MAX_LINKS];

static const char *const nlk_cb_mutex_key_strings[MAX_LINKS + 1] = {
	"nlk_cb_mutex-ROUTE",
	"nlk_cb_mutex-1",
	"nlk_cb_mutex-USERSOCK",
	"nlk_cb_mutex-FIREWALL",
	"nlk_cb_mutex-SOCK_DIAG",
	"nlk_cb_mutex-NFLOG",
	"nlk_cb_mutex-XFRM",
	"nlk_cb_mutex-SELINUX",
	"nlk_cb_mutex-ISCSI",
	"nlk_cb_mutex-AUDIT",
	"nlk_cb_mutex-FIB_LOOKUP",
	"nlk_cb_mutex-CONNECTOR",
	"nlk_cb_mutex-NETFILTER",
	"nlk_cb_mutex-IP6_FW",
	"nlk_cb_mutex-DNRTMSG",
	"nlk_cb_mutex-KOBJECT_UEVENT",
	"nlk_cb_mutex-GENERIC",
	"nlk_cb_mutex-17",
	"nlk_cb_mutex-SCSITRANSPORT",
	"nlk_cb_mutex-ECRYPTFS",
	"nlk_cb_mutex-RDMA",
	"nlk_cb_mutex-CRYPTO",
	"nlk_cb_mutex-SMC",
	"nlk_cb_mutex-23",
	"nlk_cb_mutex-24",
	"nlk_cb_mutex-25",
	"nlk_cb_mutex-26",
	"nlk_cb_mutex-27",
	"nlk_cb_mutex-28",
	"nlk_cb_mutex-29",
	"nlk_cb_mutex-30",
	"nlk_cb_mutex-31",
	"nlk_cb_mutex-MAX_LINKS"
};

static int netlink_dump(struct sock *sk);

/* nl_table locking explained:
 * Lookup and traversal are protected with an RCU read-side lock. Insertion
 * and removal are protected with per bucket lock while using RCU list
 * modification primitives and may run in parallel to RCU protected lookups.
 * Destruction of the Netlink socket may only occur *after* nl_table_lock has
 * been acquired * either during or after the socket has been removed from
 * the list and after an RCU grace period.
 */
DEFINE_RWLOCK(nl_table_lock);
EXPORT_SYMBOL_GPL(nl_table_lock);
static atomic_t nl_table_users = ATOMIC_INIT(0);

#define nl_deref_protected(X) rcu_dereference_protected(X, lockdep_is_held(&nl_table_lock));

static BLOCKING_NOTIFIER_HEAD(netlink_chain);


static const struct rhashtable_params netlink_rhashtable_params;

static inline u32 netlink_group_mask(u32 group)
{
	return group ? 1 << (group - 1) : 0;
}

static struct sk_buff *netlink_to_full_skb(const struct sk_buff *skb,
					   gfp_t gfp_mask)
{
	unsigned int len = skb_end_offset(skb);
	struct sk_buff *new;

	new = alloc_skb(len, gfp_mask);
	if (new == NULL)
		return NULL;

	NETLINK_CB(new).portid = NETLINK_CB(skb).portid;
	NETLINK_CB(new).dst_group = NETLINK_CB(skb).dst_group;
	NETLINK_CB(new).creds = NETLINK_CB(skb).creds;

	skb_put_data(new, skb->data, len);
	return new;
}

static unsigned int netlink_tap_net_id;

struct netlink_tap_net {
	struct list_head netlink_tap_all;
	struct mutex netlink_tap_lock;
};

int netlink_add_tap(struct netlink_tap *nt)
{
	struct net *net = dev_net(nt->dev);
	struct netlink_tap_net *nn = net_generic(net, netlink_tap_net_id);

	if (unlikely(nt->dev->type != ARPHRD_NETLINK))
		return -EINVAL;

	mutex_lock(&nn->netlink_tap_lock);
	list_add_rcu(&nt->list, &nn->netlink_tap_all);
	mutex_unlock(&nn->netlink_tap_lock);

	__module_get(nt->module);

	return 0;
}
EXPORT_SYMBOL_GPL(netlink_add_tap);

static int __netlink_remove_tap(struct netlink_tap *nt)
{
	struct net *net = dev_net(nt->dev);
	struct netlink_tap_net *nn = net_generic(net, netlink_tap_net_id);
	bool found = false;
	struct netlink_tap *tmp;

	mutex_lock(&nn->netlink_tap_lock);

	list_for_each_entry(tmp, &nn->netlink_tap_all, list) {
		if (nt == tmp) {
			list_del_rcu(&nt->list);
			found = true;
			goto out;
		}
	}

	pr_warn("__netlink_remove_tap: %p not found\n", nt);
out:
	mutex_unlock(&nn->netlink_tap_lock);

	if (found)
		module_put(nt->module);

	return found ? 0 : -ENODEV;
}

int netlink_remove_tap(struct netlink_tap *nt)
{
	int ret;

	ret = __netlink_remove_tap(nt);
	synchronize_net();

	return ret;
}
EXPORT_SYMBOL_GPL(netlink_remove_tap);

static __net_init int netlink_tap_init_net(struct net *net)
{
	struct netlink_tap_net *nn = net_generic(net, netlink_tap_net_id);

	INIT_LIST_HEAD(&nn->netlink_tap_all);
	mutex_init(&nn->netlink_tap_lock);
	return 0;
}

static void __net_exit netlink_tap_exit_net(struct net *net)
{
}

static struct pernet_operations netlink_tap_net_ops = {
	.init = netlink_tap_init_net,
	.exit = netlink_tap_exit_net,
	.id   = &netlink_tap_net_id,
	.size = sizeof(struct netlink_tap_net),
};

static bool netlink_filter_tap(const struct sk_buff *skb)
{
	struct sock *sk = skb->sk;

	/* We take the more conservative approach and
	 * whitelist socket protocols that may pass.
	 */
	switch (sk->sk_protocol) {
	case NETLINK_ROUTE:
	case NETLINK_USERSOCK:
	case NETLINK_SOCK_DIAG:
	case NETLINK_NFLOG:
	case NETLINK_XFRM:
	case NETLINK_FIB_LOOKUP:
	case NETLINK_NETFILTER:
	case NETLINK_GENERIC:
		return true;
	}

	return false;
}

static int __netlink_deliver_tap_skb(struct sk_buff *skb,
				     struct net_device *dev)
{
	struct sk_buff *nskb;
	struct sock *sk = skb->sk;
	int ret = -ENOMEM;

	if (!net_eq(dev_net(dev), sock_net(sk)))
		return 0;

	dev_hold(dev);

	if (is_vmalloc_addr(skb->head))
		nskb = netlink_to_full_skb(skb, GFP_ATOMIC);
	else
		nskb = skb_clone(skb, GFP_ATOMIC);
	if (nskb) {
		nskb->dev = dev;
		nskb->protocol = htons((u16) sk->sk_protocol);
		nskb->pkt_type = netlink_is_kernel(sk) ?
				 PACKET_KERNEL : PACKET_USER;
		skb_reset_network_header(nskb);
		ret = dev_queue_xmit(nskb);
		if (unlikely(ret > 0))
			ret = net_xmit_errno(ret);
	}

	dev_put(dev);
	return ret;
}

static void __netlink_deliver_tap(struct sk_buff *skb, struct netlink_tap_net *nn)
{
	int ret;
	struct netlink_tap *tmp;

	if (!netlink_filter_tap(skb))
		return;

	list_for_each_entry_rcu(tmp, &nn->netlink_tap_all, list) {
		ret = __netlink_deliver_tap_skb(skb, tmp->dev);
		if (unlikely(ret))
			break;
	}
}

static void netlink_deliver_tap(struct net *net, struct sk_buff *skb)
{
	struct netlink_tap_net *nn = net_generic(net, netlink_tap_net_id);

	rcu_read_lock();

	if (unlikely(!list_empty(&nn->netlink_tap_all)))
		__netlink_deliver_tap(skb, nn);

	rcu_read_unlock();
}

static void netlink_deliver_tap_kernel(struct sock *dst, struct sock *src,
				       struct sk_buff *skb)
{
	if (!(netlink_is_kernel(dst) && netlink_is_kernel(src)))
		netlink_deliver_tap(sock_net(dst), skb);
}

static void netlink_overrun(struct sock *sk)
{
	struct netlink_sock *nlk = nlk_sk(sk);

	if (!(nlk->flags & NETLINK_F_RECV_NO_ENOBUFS)) {
		if (!test_and_set_bit(NETLINK_S_CONGESTED,
				      &nlk_sk(sk)->state)) {
			sk->sk_err = ENOBUFS;
			sk->sk_error_report(sk);
		}
	}
	atomic_inc(&sk->sk_drops);
}

static void netlink_rcv_wake(struct sock *sk)
{
	struct netlink_sock *nlk = nlk_sk(sk);

	if (skb_queue_empty(&sk->sk_receive_queue))
		clear_bit(NETLINK_S_CONGESTED, &nlk->state);
	if (!test_bit(NETLINK_S_CONGESTED, &nlk->state))
		wake_up_interruptible(&nlk->wait);
}

static void netlink_skb_destructor(struct sk_buff *skb)
{
	if (is_vmalloc_addr(skb->head)) {
		if (!skb->cloned ||
		    !atomic_dec_return(&(skb_shinfo(skb)->dataref)))
			vfree(skb->head);

		skb->head = NULL;
	}
	if (skb->sk != NULL)
		sock_rfree(skb);
}

static void netlink_skb_set_owner_r(struct sk_buff *skb, struct sock *sk)
{
	WARN_ON(skb->sk != NULL);
	skb->sk = sk;
	skb->destructor = netlink_skb_destructor;
	atomic_add(skb->truesize, &sk->sk_rmem_alloc);
	sk_mem_charge(sk, skb->truesize);
}

static void netlink_sock_destruct(struct sock *sk)
{
	struct netlink_sock *nlk = nlk_sk(sk);

	if (nlk->cb_running) {
		if (nlk->cb.done)
			nlk->cb.done(&nlk->cb);
		module_put(nlk->cb.module);
		kfree_skb(nlk->cb.skb);
	}

	skb_queue_purge(&sk->sk_receive_queue);

	if (!sock_flag(sk, SOCK_DEAD)) {
		printk(KERN_ERR "Freeing alive netlink socket %p\n", sk);
		return;
	}

	WARN_ON(atomic_read(&sk->sk_rmem_alloc));
	WARN_ON(refcount_read(&sk->sk_wmem_alloc));
	WARN_ON(nlk_sk(sk)->groups);
}

static void netlink_sock_destruct_work(struct work_struct *work)
{
	struct netlink_sock *nlk = container_of(work, struct netlink_sock,
						work);

	sk_free(&nlk->sk);
}

/* This lock without WQ_FLAG_EXCLUSIVE is good on UP and it is _very_ bad on
 * SMP. Look, when several writers sleep and reader wakes them up, all but one
 * immediately hit write lock and grab all the cpus. Exclusive sleep solves
 * this, _but_ remember, it adds useless work on UP machines.
 */

void netlink_table_grab(void)
	__acquires(nl_table_lock)
{
	might_sleep();

	write_lock_irq(&nl_table_lock);

	if (atomic_read(&nl_table_users)) {
		DECLARE_WAITQUEUE(wait, current);

		add_wait_queue_exclusive(&nl_table_wait, &wait);
		for (;;) {
			set_current_state(TASK_UNINTERRUPTIBLE);
			if (atomic_read(&nl_table_users) == 0)
				break;
			write_unlock_irq(&nl_table_lock);
			schedule();
			write_lock_irq(&nl_table_lock);
		}

		__set_current_state(TASK_RUNNING);
		remove_wait_queue(&nl_table_wait, &wait);
	}
}

void netlink_table_ungrab(void)
	__releases(nl_table_lock)
{
	write_unlock_irq(&nl_table_lock);
	wake_up(&nl_table_wait);
}

static inline void
netlink_lock_table(void)
{
	/* read_lock() synchronizes us to netlink_table_grab */

	read_lock(&nl_table_lock);
	atomic_inc(&nl_table_users);
	read_unlock(&nl_table_lock);
}

static inline void
netlink_unlock_table(void)
{
	if (atomic_dec_and_test(&nl_table_users))
		wake_up(&nl_table_wait);
}

struct netlink_compare_arg
{
	possible_net_t pnet;
	u32 portid;
};

/* Doing sizeof directly may yield 4 extra bytes on 64-bit. */
#define netlink_compare_arg_len \
	(offsetof(struct netlink_compare_arg, portid) + sizeof(u32))

static inline int netlink_compare(struct rhashtable_compare_arg *arg,
				  const void *ptr)
{
	const struct netlink_compare_arg *x = arg->key;
	const struct netlink_sock *nlk = ptr;

	return nlk->portid != x->portid ||
	       !net_eq(sock_net(&nlk->sk), read_pnet(&x->pnet));
}

static void netlink_compare_arg_init(struct netlink_compare_arg *arg,
				     struct net *net, u32 portid)
{
	memset(arg, 0, sizeof(*arg));
	write_pnet(&arg->pnet, net);
	arg->portid = portid;
}

static struct sock *__netlink_lookup(struct netlink_table *table, u32 portid,
				     struct net *net)
{
	struct netlink_compare_arg arg;

	netlink_compare_arg_init(&arg, net, portid);
	return rhashtable_lookup_fast(&table->hash, &arg,
				      netlink_rhashtable_params);
}

static int __netlink_insert(struct netlink_table *table, struct sock *sk)
{
	struct netlink_compare_arg arg;

	netlink_compare_arg_init(&arg, sock_net(sk), nlk_sk(sk)->portid);
	return rhashtable_lookup_insert_key(&table->hash, &arg,
					    &nlk_sk(sk)->node,
					    netlink_rhashtable_params);
}

static struct sock *netlink_lookup(struct net *net, int protocol, u32 portid)
{
	//取出对应protocol对应的table信息
	struct netlink_table *table = &nl_table[protocol];
	struct sock *sk;

	rcu_read_lock();
	//自hash表中取出注册时创建的sk
	sk = __netlink_lookup(table, portid, net);
	if (sk)
		sock_hold(sk);
	rcu_read_unlock();

	return sk;
}

static const struct proto_ops netlink_ops;

static void
netlink_update_listeners(struct sock *sk)
{
	struct netlink_table *tbl = &nl_table[sk->sk_protocol];
	unsigned long mask;
	unsigned int i;
	struct listeners *listeners;

	listeners = nl_deref_protected(tbl->listeners);
	if (!listeners)
		return;

	for (i = 0; i < NLGRPLONGS(tbl->groups); i++) {
		mask = 0;
		sk_for_each_bound(sk, &tbl->mc_list) {
			if (i < NLGRPLONGS(nlk_sk(sk)->ngroups))
				mask |= nlk_sk(sk)->groups[i];
		}
		listeners->masks[i] = mask;
	}
	/* this function is only called with the netlink table "grabbed", which
	 * makes sure updates are visible before bind or setsockopt return. */
}

static int netlink_insert(struct sock *sk, u32 portid)
{
	struct netlink_table *table = &nl_table[sk->sk_protocol];
	int err;

	lock_sock(sk);

	err = nlk_sk(sk)->portid == portid ? 0 : -EBUSY;
	if (nlk_sk(sk)->bound)
		goto err;

	nlk_sk(sk)->portid = portid;
	sock_hold(sk);

	err = __netlink_insert(table, sk);
	if (err) {
		/* In case the hashtable backend returns with -EBUSY
		 * from here, it must not escape to the caller.
		 */
		if (unlikely(err == -EBUSY))
			err = -EOVERFLOW;
		if (err == -EEXIST)
			err = -EADDRINUSE;
		sock_put(sk);
		goto err;
	}

	/* We need to ensure that the socket is hashed and visible. */
	smp_wmb();
	nlk_sk(sk)->bound = portid;

err:
	release_sock(sk);
	return err;
}

static void netlink_remove(struct sock *sk)
{
	struct netlink_table *table;

	table = &nl_table[sk->sk_protocol];
	if (!rhashtable_remove_fast(&table->hash, &nlk_sk(sk)->node,
				    netlink_rhashtable_params)) {
		WARN_ON(refcount_read(&sk->sk_refcnt) == 1);
		__sock_put(sk);
	}

	netlink_table_grab();
	if (nlk_sk(sk)->subscriptions) {
		__sk_del_bind_node(sk);
		netlink_update_listeners(sk);
	}
	if (sk->sk_protocol == NETLINK_GENERIC)
		atomic_inc(&genl_sk_destructing_cnt);
	netlink_table_ungrab();
}

static struct proto netlink_proto = {
	.name	  = "NETLINK",
	.owner	  = THIS_MODULE,
	.obj_size = sizeof(struct netlink_sock),
};

static int __netlink_create(struct net *net, struct socket *sock,
			    struct mutex *cb_mutex, int protocol,
			    int kern)
{
	struct sock *sk;
	struct netlink_sock *nlk;

	//设置netlink的sock操作集
	sock->ops = &netlink_ops;

	//申请netlink的sock私有数据
	sk = sk_alloc(net, PF_NETLINK, GFP_KERNEL, &netlink_proto, kern);
	if (!sk)
		return -ENOMEM;

	//私有数据公共部分初始化
	sock_init_data(sock, sk);

	//私有部分初始化
	nlk = nlk_sk(sk);
	if (cb_mutex) {
		nlk->cb_mutex = cb_mutex;
	} else {
		nlk->cb_mutex = &nlk->cb_def_mutex;
		mutex_init(nlk->cb_mutex);
		lockdep_set_class_and_name(nlk->cb_mutex,
					   nlk_cb_mutex_keys + protocol,
					   nlk_cb_mutex_key_strings[protocol]);
	}
	init_waitqueue_head(&nlk->wait);

	sk->sk_destruct = netlink_sock_destruct;
	sk->sk_protocol = protocol;
	return 0;
}

//通过填充sock完成netlink socket的构造
static int netlink_create(struct net *net, struct socket *sock, int protocol,
			  int kern)
{
	struct module *module = NULL;
	struct mutex *cb_mutex;
	struct netlink_sock *nlk;
	int (*bind)(struct net *net, int group);
	void (*unbind)(struct net *net, int group);
	int err = 0;

	sock->state = SS_UNCONNECTED;

	//当前netlink仅支持sock_raw,sock_dgram两种类型
	if (sock->type != SOCK_RAW && sock->type != SOCK_DGRAM)
		return -ESOCKTNOSUPPORT;

	//protocol检查
	if (protocol < 0 || protocol >= MAX_LINKS)
		return -EPROTONOSUPPORT;
	protocol = array_index_nospec(protocol, MAX_LINKS);

	netlink_lock_table();
#ifdef CONFIG_MODULES
	if (!nl_table[protocol].registered) {
		//如果对应的protocol未注册，则请求加载相应module
		netlink_unlock_table();
		request_module("net-pf-%d-proto-%d", PF_NETLINK, protocol);
		netlink_lock_table();
	}
#endif
	if (nl_table[protocol].registered &&
	    try_module_get(nl_table[protocol].module))
		//此协议已注册，依赖模块module
		module = nl_table[protocol].module;
	else
		//要求的协议未注册，返回不支持
		err = -EPROTONOSUPPORT;
	cb_mutex = nl_table[protocol].cb_mutex;
	bind = nl_table[protocol].bind;
	unbind = nl_table[protocol].unbind;
	netlink_unlock_table();

	if (err < 0)
		goto out;

	err = __netlink_create(net, sock, cb_mutex, protocol, kern);
	if (err < 0)
		goto out_module;

	local_bh_disable();
	sock_prot_inuse_add(net, &netlink_proto, 1);
	local_bh_enable();

	nlk = nlk_sk(sock->sk);
	nlk->module = module;
	nlk->netlink_bind = bind;
	nlk->netlink_unbind = unbind;
out:
	return err;

out_module:
	module_put(module);
	goto out;
}

static void deferred_put_nlk_sk(struct rcu_head *head)
{
	struct netlink_sock *nlk = container_of(head, struct netlink_sock, rcu);
	struct sock *sk = &nlk->sk;

	kfree(nlk->groups);
	nlk->groups = NULL;

	if (!refcount_dec_and_test(&sk->sk_refcnt))
		return;

	if (nlk->cb_running && nlk->cb.done) {
		INIT_WORK(&nlk->work, netlink_sock_destruct_work);
		schedule_work(&nlk->work);
		return;
	}

	sk_free(sk);
}

static int netlink_release(struct socket *sock)
{
	struct sock *sk = sock->sk;
	struct netlink_sock *nlk;

	if (!sk)
		return 0;

	netlink_remove(sk);
	sock_orphan(sk);
	nlk = nlk_sk(sk);

	/*
	 * OK. Socket is unlinked, any packets that arrive now
	 * will be purged.
	 */

	/* must not acquire netlink_table_lock in any way again before unbind
	 * and notifying genetlink is done as otherwise it might deadlock
	 */
	if (nlk->netlink_unbind) {
		int i;

		for (i = 0; i < nlk->ngroups; i++)
			if (test_bit(i, nlk->groups))
				nlk->netlink_unbind(sock_net(sk), i + 1);
	}
	if (sk->sk_protocol == NETLINK_GENERIC &&
	    atomic_dec_return(&genl_sk_destructing_cnt) == 0)
		wake_up(&genl_sk_destructing_waitq);

	sock->sk = NULL;
	wake_up_interruptible_all(&nlk->wait);

	skb_queue_purge(&sk->sk_write_queue);

	if (nlk->portid && nlk->bound) {
		struct netlink_notify n = {
						.net = sock_net(sk),
						.protocol = sk->sk_protocol,
						.portid = nlk->portid,
					  };
		blocking_notifier_call_chain(&netlink_chain,
				NETLINK_URELEASE, &n);
	}

	module_put(nlk->module);

	if (netlink_is_kernel(sk)) {
		netlink_table_grab();
		BUG_ON(nl_table[sk->sk_protocol].registered == 0);
		if (--nl_table[sk->sk_protocol].registered == 0) {
			struct listeners *old;

			old = nl_deref_protected(nl_table[sk->sk_protocol].listeners);
			RCU_INIT_POINTER(nl_table[sk->sk_protocol].listeners, NULL);
			kfree_rcu(old, rcu);
			nl_table[sk->sk_protocol].module = NULL;
			nl_table[sk->sk_protocol].bind = NULL;
			nl_table[sk->sk_protocol].unbind = NULL;
			nl_table[sk->sk_protocol].flags = 0;
			nl_table[sk->sk_protocol].registered = 0;
		}
		netlink_table_ungrab();
	}

	local_bh_disable();
	sock_prot_inuse_add(sock_net(sk), &netlink_proto, -1);
	local_bh_enable();
	call_rcu(&nlk->rcu, deferred_put_nlk_sk);
	return 0;
}

static int netlink_autobind(struct socket *sock)
{
	struct sock *sk = sock->sk;
	struct net *net = sock_net(sk);
	struct netlink_table *table = &nl_table[sk->sk_protocol];
	s32 portid = task_tgid_vnr(current);
	int err;
	s32 rover = -4096;
	bool ok;

retry:
	cond_resched();
	rcu_read_lock();
	ok = !__netlink_lookup(table, portid, net);
	rcu_read_unlock();
	if (!ok) {
		/* Bind collision, search negative portid values. */
		if (rover == -4096)
			/* rover will be in range [S32_MIN, -4097] */
			rover = S32_MIN + prandom_u32_max(-4096 - S32_MIN);
		else if (rover >= -4096)
			rover = -4097;
		portid = rover--;
		goto retry;
	}

	err = netlink_insert(sk, portid);
	if (err == -EADDRINUSE)
		goto retry;

	/* If 2 threads race to autobind, that is fine.  */
	if (err == -EBUSY)
		err = 0;

	return err;
}

/**
 * __netlink_ns_capable - General netlink message capability test
 * @nsp: NETLINK_CB of the socket buffer holding a netlink command from userspace.
 * @user_ns: The user namespace of the capability to use
 * @cap: The capability to use
 *
 * Test to see if the opener of the socket we received the message
 * from had when the netlink socket was created and the sender of the
 * message has has the capability @cap in the user namespace @user_ns.
 */
bool __netlink_ns_capable(const struct netlink_skb_parms *nsp,
			struct user_namespace *user_ns, int cap)
{
	return ((nsp->flags & NETLINK_SKB_DST) ||
		file_ns_capable(nsp->sk->sk_socket->file, user_ns, cap)) &&
		ns_capable(user_ns, cap);
}
EXPORT_SYMBOL(__netlink_ns_capable);

/**
 * netlink_ns_capable - General netlink message capability test
 * @skb: socket buffer holding a netlink command from userspace
 * @user_ns: The user namespace of the capability to use
 * @cap: The capability to use
 *
 * Test to see if the opener of the socket we received the message
 * from had when the netlink socket was created and the sender of the
 * message has has the capability @cap in the user namespace @user_ns.
 */
bool netlink_ns_capable(const struct sk_buff *skb,
			struct user_namespace *user_ns, int cap)
{
	return __netlink_ns_capable(&NETLINK_CB(skb), user_ns, cap);
}
EXPORT_SYMBOL(netlink_ns_capable);

/**
 * netlink_capable - Netlink global message capability test
 * @skb: socket buffer holding a netlink command from userspace
 * @cap: The capability to use
 *
 * Test to see if the opener of the socket we received the message
 * from had when the netlink socket was created and the sender of the
 * message has has the capability @cap in all user namespaces.
 */
bool netlink_capable(const struct sk_buff *skb, int cap)
{
	return netlink_ns_capable(skb, &init_user_ns, cap);
}
EXPORT_SYMBOL(netlink_capable);

/**
 * netlink_net_capable - Netlink network namespace message capability test
 * @skb: socket buffer holding a netlink command from userspace
 * @cap: The capability to use
 *
 * Test to see if the opener of the socket we received the message
 * from had when the netlink socket was created and the sender of the
 * message has has the capability @cap over the network namespace of
 * the socket we received the message from.
 */
bool netlink_net_capable(const struct sk_buff *skb, int cap)
{
	return netlink_ns_capable(skb, sock_net(skb->sk)->user_ns, cap);
}
EXPORT_SYMBOL(netlink_net_capable);

static inline int netlink_allowed(const struct socket *sock, unsigned int flag)
{
	return (nl_table[sock->sk->sk_protocol].flags & flag) ||
		ns_capable(sock_net(sock->sk)->user_ns, CAP_NET_ADMIN);
}

static void
netlink_update_subscriptions(struct sock *sk, unsigned int subscriptions)
{
	struct netlink_sock *nlk = nlk_sk(sk);

	if (nlk->subscriptions && !subscriptions)
		__sk_del_bind_node(sk);
	else if (!nlk->subscriptions && subscriptions)
		sk_add_bind_node(sk, &nl_table[sk->sk_protocol].mc_list);
	nlk->subscriptions = subscriptions;
}

static int netlink_realloc_groups(struct sock *sk)
{
	struct netlink_sock *nlk = nlk_sk(sk);
	unsigned int groups;
	unsigned long *new_groups;
	int err = 0;

	netlink_table_grab();

	groups = nl_table[sk->sk_protocol].groups;
	if (!nl_table[sk->sk_protocol].registered) {
		err = -ENOENT;
		goto out_unlock;
	}

	if (nlk->ngroups >= groups)
		goto out_unlock;

	new_groups = krealloc(nlk->groups, NLGRPSZ(groups), GFP_ATOMIC);
	if (new_groups == NULL) {
		err = -ENOMEM;
		goto out_unlock;
	}
	memset((char *)new_groups + NLGRPSZ(nlk->ngroups), 0,
	       NLGRPSZ(groups) - NLGRPSZ(nlk->ngroups));

	nlk->groups = new_groups;
	nlk->ngroups = groups;
 out_unlock:
	netlink_table_ungrab();
	return err;
}

static void netlink_undo_bind(int group, long unsigned int groups,
			      struct sock *sk)
{
	struct netlink_sock *nlk = nlk_sk(sk);
	int undo;

	if (!nlk->netlink_unbind)
		return;

	for (undo = 0; undo < group; undo++)
		if (test_bit(undo, &groups))
			nlk->netlink_unbind(sock_net(sk), undo + 1);
}

static int netlink_bind(struct socket *sock, struct sockaddr *addr,
			int addr_len)
{
	struct sock *sk = sock->sk;
	struct net *net = sock_net(sk);
	struct netlink_sock *nlk = nlk_sk(sk);
	struct sockaddr_nl *nladdr = (struct sockaddr_nl *)addr;
	int err = 0;
	unsigned long groups = nladdr->nl_groups;
	bool bound;

	if (addr_len < sizeof(struct sockaddr_nl))
		return -EINVAL;

	if (nladdr->nl_family != AF_NETLINK)
		return -EINVAL;

	/* Only superuser is allowed to listen multicasts */
	if (groups) {
		if (!netlink_allowed(sock, NL_CFG_F_NONROOT_RECV))
			return -EPERM;
		err = netlink_realloc_groups(sk);
		if (err)
			return err;
	}

	if (nlk->ngroups < BITS_PER_LONG)
		groups &= (1UL << nlk->ngroups) - 1;

	bound = nlk->bound;
	if (bound) {
		/* Ensure nlk->portid is up-to-date. */
		smp_rmb();

		if (nladdr->nl_pid != nlk->portid)
			return -EINVAL;
	}

	netlink_lock_table();
	if (nlk->netlink_bind && groups) {
		//有netlink_bind回调时
		int group;

		for (group = 0; group < nlk->ngroups; group++) {
			if (!test_bit(group, &groups))
				continue;
			err = nlk->netlink_bind(net, group + 1);
			if (!err)
				continue;
			netlink_undo_bind(group, groups, sk);
			goto unlock;
		}
	}

	/* No need for barriers here as we return to user-space without
	 * using any of the bound attributes.
	 */
	if (!bound) {
		err = nladdr->nl_pid ?
			netlink_insert(sk, nladdr->nl_pid) :
			netlink_autobind(sock);
		if (err) {
			netlink_undo_bind(nlk->ngroups, groups, sk);
			goto unlock;
		}
	}

	if (!groups && (nlk->groups == NULL || !(u32)nlk->groups[0]))
		goto unlock;
	netlink_unlock_table();

	netlink_table_grab();
	netlink_update_subscriptions(sk, nlk->subscriptions +
					 hweight32(groups) -
					 hweight32(nlk->groups[0]));
	nlk->groups[0] = (nlk->groups[0] & ~0xffffffffUL) | groups;
	netlink_update_listeners(sk);
	netlink_table_ungrab();

	return 0;

unlock:
	netlink_unlock_table();
	return err;
}

static int netlink_connect(struct socket *sock, struct sockaddr *addr,
			   int alen, int flags)
{
	int err = 0;
	struct sock *sk = sock->sk;
	struct netlink_sock *nlk = nlk_sk(sk);
	struct sockaddr_nl *nladdr = (struct sockaddr_nl *)addr;

	if (alen < sizeof(addr->sa_family))
		return -EINVAL;

	if (addr->sa_family == AF_UNSPEC) {
		sk->sk_state	= NETLINK_UNCONNECTED;
		nlk->dst_portid	= 0;
		nlk->dst_group  = 0;
		return 0;
	}
	if (addr->sa_family != AF_NETLINK)
		return -EINVAL;

	if (alen < sizeof(struct sockaddr_nl))
		return -EINVAL;

	if ((nladdr->nl_groups || nladdr->nl_pid) &&
	    !netlink_allowed(sock, NL_CFG_F_NONROOT_SEND))
		return -EPERM;

	/* No need for barriers here as we return to user-space without
	 * using any of the bound attributes.
	 */
	if (!nlk->bound)
		err = netlink_autobind(sock);

	if (err == 0) {
		//状态变更为已连接
		sk->sk_state	= NETLINK_CONNECTED;
		nlk->dst_portid = nladdr->nl_pid;
		nlk->dst_group  = ffs(nladdr->nl_groups);
	}

	return err;
}

static int netlink_getname(struct socket *sock, struct sockaddr *addr,
			   int peer)
{
	struct sock *sk = sock->sk;
	struct netlink_sock *nlk = nlk_sk(sk);
	DECLARE_SOCKADDR(struct sockaddr_nl *, nladdr, addr);

	nladdr->nl_family = AF_NETLINK;
	nladdr->nl_pad = 0;

	if (peer) {
		nladdr->nl_pid = nlk->dst_portid;
		nladdr->nl_groups = netlink_group_mask(nlk->dst_group);
	} else {
		nladdr->nl_pid = nlk->portid;
		netlink_lock_table();
		nladdr->nl_groups = nlk->groups ? nlk->groups[0] : 0;
		netlink_unlock_table();
	}
	return sizeof(*nladdr);
}

static int netlink_ioctl(struct socket *sock, unsigned int cmd,
			 unsigned long arg)
{
	/* try to hand this ioctl down to the NIC drivers.
	 */
	return -ENOIOCTLCMD;
}

//通过portid找对应的sock
static struct sock *netlink_getsockbyportid(struct sock *ssk, u32 portid)
{
	struct sock *sock;
	struct netlink_sock *nlk;

	sock = netlink_lookup(sock_net(ssk), ssk->sk_protocol, portid);
	if (!sock)
		return ERR_PTR(-ECONNREFUSED);

	/* Don't bother queuing skb if kernel socket has no input function */
	nlk = nlk_sk(sock);
	if (sock->sk_state == NETLINK_CONNECTED &&
	    nlk->dst_portid != nlk_sk(ssk)->portid) {
		sock_put(sock);
		return ERR_PTR(-ECONNREFUSED);
	}
	return sock;
}

struct sock *netlink_getsockbyfilp(struct file *filp)
{
	struct inode *inode = file_inode(filp);
	struct sock *sock;

	if (!S_ISSOCK(inode->i_mode))
		return ERR_PTR(-ENOTSOCK);

	sock = SOCKET_I(inode)->sk;
	if (sock->sk_family != AF_NETLINK)
		return ERR_PTR(-EINVAL);

	sock_hold(sock);
	return sock;
}

static struct sk_buff *netlink_alloc_large_skb(unsigned int size,
					       int broadcast)
{
	struct sk_buff *skb;
	void *data;

	if (size <= NLMSG_GOODSIZE || broadcast)
		return alloc_skb(size, GFP_KERNEL);

	size = SKB_DATA_ALIGN(size) +
	       SKB_DATA_ALIGN(sizeof(struct skb_shared_info));

	data = vmalloc(size);
	if (data == NULL)
		return NULL;

	skb = __build_skb(data, size);
	if (skb == NULL)
		vfree(data);
	else
		skb->destructor = netlink_skb_destructor;

	return skb;
}

/*
 * Attach a skb to a netlink socket.
 * The caller must hold a reference to the destination socket. On error, the
 * reference is dropped. The skb is not send to the destination, just all
 * all error checks are performed and memory in the queue is reserved.
 * Return values:
 * < 0: error. skb freed, reference to sock dropped.
 * 0: continue
 * 1: repeat lookup - reference dropped while waiting for socket memory.
 */
int netlink_attachskb(struct sock *sk, struct sk_buff *skb,
		      long *timeo, struct sock *ssk)
{
	struct netlink_sock *nlk;

	nlk = nlk_sk(sk);

	if ((atomic_read(&sk->sk_rmem_alloc) > sk->sk_rcvbuf ||
	     test_bit(NETLINK_S_CONGESTED, &nlk->state))) {
		DECLARE_WAITQUEUE(wait, current);
		if (!*timeo) {
			if (!ssk || netlink_is_kernel(ssk))
				netlink_overrun(sk);
			sock_put(sk);
			kfree_skb(skb);
			return -EAGAIN;
		}

		__set_current_state(TASK_INTERRUPTIBLE);
		add_wait_queue(&nlk->wait, &wait);

		if ((atomic_read(&sk->sk_rmem_alloc) > sk->sk_rcvbuf ||
		     test_bit(NETLINK_S_CONGESTED, &nlk->state)) &&
		    !sock_flag(sk, SOCK_DEAD))
			*timeo = schedule_timeout(*timeo);

		__set_current_state(TASK_RUNNING);
		remove_wait_queue(&nlk->wait, &wait);
		sock_put(sk);

		if (signal_pending(current)) {
			kfree_skb(skb);
			return sock_intr_errno(*timeo);
		}
		return 1;
	}
	netlink_skb_set_owner_r(skb, sk);
	return 0;
}

static int __netlink_sendskb(struct sock *sk, struct sk_buff *skb)
{
	int len = skb->len;

	netlink_deliver_tap(sock_net(sk), skb);

	//将报文存入接收队列，知会sk数据ready
	skb_queue_tail(&sk->sk_receive_queue, skb);
	sk->sk_data_ready(sk);
	return len;
}

int netlink_sendskb(struct sock *sk, struct sk_buff *skb)
{
	int len = __netlink_sendskb(sk, skb);

	sock_put(sk);
	return len;
}

void netlink_detachskb(struct sock *sk, struct sk_buff *skb)
{
	kfree_skb(skb);
	sock_put(sk);
}

static struct sk_buff *netlink_trim(struct sk_buff *skb, gfp_t allocation)
{
	int delta;

	WARN_ON(skb->sk != NULL);
	delta = skb->end - skb->tail;
	if (is_vmalloc_addr(skb->head) || delta * 2 < skb->truesize)
		return skb;

	if (skb_shared(skb)) {
		struct sk_buff *nskb = skb_clone(skb, allocation);
		if (!nskb)
			return skb;
		consume_skb(skb);
		skb = nskb;
	}

	pskb_expand_head(skb, 0, -delta,
			 (allocation & ~__GFP_DIRECT_RECLAIM) |
			 __GFP_NOWARN | __GFP_NORETRY);
	return skb;
}

static int netlink_unicast_kernel(struct sock *sk, struct sk_buff *skb,
				  struct sock *ssk)
{
	int ret;
	//由注册时产生的sk,获取对应的netlink_sock
	struct netlink_sock *nlk = nlk_sk(sk);

	ret = -ECONNREFUSED;
	if (nlk->netlink_rcv != NULL) {
		ret = skb->len;
		netlink_skb_set_owner_r(skb, sk);
		NETLINK_CB(skb).sk = ssk;
		netlink_deliver_tap_kernel(sk, ssk, skb);
		//交给对应的netlink子系统去处理消息
		nlk->netlink_rcv(skb);
		consume_skb(skb);
	} else {
		//无netlink_rcv回调，丢包(可能正在移除）
		kfree_skb(skb);
	}
	sock_put(sk);
	return ret;
}

int netlink_unicast(struct sock *ssk, struct sk_buff *skb,
		    u32 portid, int nonblock)
{
	struct sock *sk;
	int err;
	long timeo;

	skb = netlink_trim(skb, gfp_any());

	timeo = sock_sndtimeo(ssk, nonblock);
retry:
	//通过portid找到需要知会哪个sk
	sk = netlink_getsockbyportid(ssk, portid);
	if (IS_ERR(sk)) {
		kfree_skb(skb);
		return PTR_ERR(sk);
	}
	if (netlink_is_kernel(sk))
		//目标sk属于kernel,报文将被kernel接受,送给kernel
		return netlink_unicast_kernel(sk, skb, ssk);

	if (sk_filter(sk, skb)) {
		err = skb->len;
		kfree_skb(skb);
		sock_put(sk);
		return err;
	}

	err = netlink_attachskb(sk, skb, &timeo, ssk);
	if (err == 1)
		goto retry;
	if (err)
		return err;

	return netlink_sendskb(sk, skb);
}
EXPORT_SYMBOL(netlink_unicast);

//group参数用于表示，是否校验是否存在group
//是否有监听者
int netlink_has_listeners(struct sock *sk, unsigned int group)
{
	int res = 0;
	struct listeners *listeners;

	BUG_ON(!netlink_is_kernel(sk));

	rcu_read_lock();
	listeners = rcu_dereference(nl_table[sk->sk_protocol].listeners);

	if (listeners && group - 1 < nl_table[sk->sk_protocol].groups)
		res = test_bit(group - 1, listeners->masks);

	rcu_read_unlock();

	return res;
}
EXPORT_SYMBOL_GPL(netlink_has_listeners);

bool netlink_strict_get_check(struct sk_buff *skb)
{
	const struct netlink_sock *nlk = nlk_sk(NETLINK_CB(skb).sk);

	return nlk->flags & NETLINK_F_STRICT_CHK;
}
EXPORT_SYMBOL_GPL(netlink_strict_get_check);

static int netlink_broadcast_deliver(struct sock *sk, struct sk_buff *skb)
{
	struct netlink_sock *nlk = nlk_sk(sk);

	if (atomic_read(&sk->sk_rmem_alloc) <= sk->sk_rcvbuf &&
	    !test_bit(NETLINK_S_CONGESTED, &nlk->state)) {
		netlink_skb_set_owner_r(skb, sk);
		__netlink_sendskb(sk, skb);
		return atomic_read(&sk->sk_rmem_alloc) > (sk->sk_rcvbuf >> 1);
	}
	return -1;
}

struct netlink_broadcast_data {
	struct sock *exclude_sk;
	struct net *net;
	u32 portid;
	u32 group;
	int failure;
	int delivery_failure;
	int congested;
	int delivered;
	gfp_t allocation;
	struct sk_buff *skb, *skb2;
	int (*tx_filter)(struct sock *dsk, struct sk_buff *skb, void *data);
	void *tx_data;
};

static void do_one_broadcast(struct sock *sk,
				    struct netlink_broadcast_data *p)
{
	struct netlink_sock *nlk = nlk_sk(sk);
	int val;

	if (p->exclude_sk == sk)
		return;

	if (nlk->portid == p->portid || p->group - 1 >= nlk->ngroups ||
	    !test_bit(p->group - 1, nlk->groups))
		return;

	if (!net_eq(sock_net(sk), p->net)) {
		if (!(nlk->flags & NETLINK_F_LISTEN_ALL_NSID))
			return;

		if (!peernet_has_id(sock_net(sk), p->net))
			return;

		if (!file_ns_capable(sk->sk_socket->file, p->net->user_ns,
				     CAP_NET_BROADCAST))
			return;
	}

	if (p->failure) {
		netlink_overrun(sk);
		return;
	}

	sock_hold(sk);
	if (p->skb2 == NULL) {
		if (skb_shared(p->skb)) {
			p->skb2 = skb_clone(p->skb, p->allocation);
		} else {
			p->skb2 = skb_get(p->skb);
			/*
			 * skb ownership may have been set when
			 * delivered to a previous socket.
			 */
			skb_orphan(p->skb2);
		}
	}
	if (p->skb2 == NULL) {
		netlink_overrun(sk);
		/* Clone failed. Notify ALL listeners. */
		p->failure = 1;
		if (nlk->flags & NETLINK_F_BROADCAST_SEND_ERROR)
			p->delivery_failure = 1;
		goto out;
	}
	if (p->tx_filter && p->tx_filter(sk, p->skb2, p->tx_data)) {
		kfree_skb(p->skb2);
		p->skb2 = NULL;
		goto out;
	}
	if (sk_filter(sk, p->skb2)) {
		kfree_skb(p->skb2);
		p->skb2 = NULL;
		goto out;
	}
	NETLINK_CB(p->skb2).nsid = peernet2id(sock_net(sk), p->net);
	if (NETLINK_CB(p->skb2).nsid != NETNSA_NSID_NOT_ASSIGNED)
		NETLINK_CB(p->skb2).nsid_is_set = true;
	val = netlink_broadcast_deliver(sk, p->skb2);
	if (val < 0) {
		netlink_overrun(sk);
		if (nlk->flags & NETLINK_F_BROADCAST_SEND_ERROR)
			p->delivery_failure = 1;
	} else {
		p->congested |= val;
		p->delivered = 1;
		p->skb2 = NULL;
	}
out:
	sock_put(sk);
}

int netlink_broadcast_filtered(struct sock *ssk, struct sk_buff *skb, u32 portid,
	u32 group, gfp_t allocation,
	int (*filter)(struct sock *dsk, struct sk_buff *skb, void *data),
	void *filter_data)
{
	struct net *net = sock_net(ssk);
	struct netlink_broadcast_data info;
	struct sock *sk;

	skb = netlink_trim(skb, allocation);

	info.exclude_sk = ssk;
	info.net = net;
	info.portid = portid;
	info.group = group;
	info.failure = 0;
	info.delivery_failure = 0;
	info.congested = 0;
	info.delivered = 0;
	info.allocation = allocation;
	info.skb = skb;
	info.skb2 = NULL;
	info.tx_filter = filter;
	info.tx_data = filter_data;

	/* While we sleep in clone, do not allow to change socket list */

	netlink_lock_table();

	sk_for_each_bound(sk, &nl_table[ssk->sk_protocol].mc_list)
		do_one_broadcast(sk, &info);

	consume_skb(skb);

	netlink_unlock_table();

	if (info.delivery_failure) {
		kfree_skb(info.skb2);
		return -ENOBUFS;
	}
	consume_skb(info.skb2);

	if (info.delivered) {
		if (info.congested && gfpflags_allow_blocking(allocation))
			yield();
		return 0;
	}
	return -ESRCH;
}
EXPORT_SYMBOL(netlink_broadcast_filtered);

int netlink_broadcast(struct sock *ssk, struct sk_buff *skb, u32 portid,
		      u32 group, gfp_t allocation)
{
	return netlink_broadcast_filtered(ssk, skb, portid, group, allocation,
		NULL, NULL);
}
EXPORT_SYMBOL(netlink_broadcast);

struct netlink_set_err_data {
	struct sock *exclude_sk;
	u32 portid;
	u32 group;
	int code;
};

static int do_one_set_err(struct sock *sk, struct netlink_set_err_data *p)
{
	struct netlink_sock *nlk = nlk_sk(sk);
	int ret = 0;

	if (sk == p->exclude_sk)
		goto out;

	if (!net_eq(sock_net(sk), sock_net(p->exclude_sk)))
		goto out;

	if (nlk->portid == p->portid || p->group - 1 >= nlk->ngroups ||
	    !test_bit(p->group - 1, nlk->groups))
		goto out;

	if (p->code == ENOBUFS && nlk->flags & NETLINK_F_RECV_NO_ENOBUFS) {
		ret = 1;
		goto out;
	}

	sk->sk_err = p->code;
	sk->sk_error_report(sk);
out:
	return ret;
}

/**
 * netlink_set_err - report error to broadcast listeners
 * @ssk: the kernel netlink socket, as returned by netlink_kernel_create()
 * @portid: the PORTID of a process that we want to skip (if any)
 * @group: the broadcast group that will notice the error
 * @code: error code, must be negative (as usual in kernelspace)
 *
 * This function returns the number of broadcast listeners that have set the
 * NETLINK_NO_ENOBUFS socket option.
 */
int netlink_set_err(struct sock *ssk, u32 portid, u32 group, int code)
{
	struct netlink_set_err_data info;
	struct sock *sk;
	int ret = 0;

	info.exclude_sk = ssk;
	info.portid = portid;
	info.group = group;
	/* sk->sk_err wants a positive error value */
	info.code = -code;

	read_lock(&nl_table_lock);

	sk_for_each_bound(sk, &nl_table[ssk->sk_protocol].mc_list)
		ret += do_one_set_err(sk, &info);

	read_unlock(&nl_table_lock);
	return ret;
}
EXPORT_SYMBOL(netlink_set_err);

/* must be called with netlink table grabbed */
static void netlink_update_socket_mc(struct netlink_sock *nlk,
				     unsigned int group,
				     int is_new)
{
	int old, new = !!is_new, subscriptions;

	old = test_bit(group - 1, nlk->groups);
	subscriptions = nlk->subscriptions - old + new;
	if (new)
		__set_bit(group - 1, nlk->groups);
	else
		__clear_bit(group - 1, nlk->groups);
	netlink_update_subscriptions(&nlk->sk, subscriptions);
	netlink_update_listeners(&nlk->sk);
}

static int netlink_setsockopt(struct socket *sock, int level, int optname,
			      char __user *optval, unsigned int optlen)
{
	struct sock *sk = sock->sk;
	struct netlink_sock *nlk = nlk_sk(sk);
	unsigned int val = 0;
	int err;

	if (level != SOL_NETLINK)
		return -ENOPROTOOPT;

	if (optlen >= sizeof(int) &&
	    get_user(val, (unsigned int __user *)optval))
		return -EFAULT;

	switch (optname) {
	case NETLINK_PKTINFO:
		if (val)
			nlk->flags |= NETLINK_F_RECV_PKTINFO;
		else
			nlk->flags &= ~NETLINK_F_RECV_PKTINFO;
		err = 0;
		break;
	case NETLINK_ADD_MEMBERSHIP:
	case NETLINK_DROP_MEMBERSHIP: {
		if (!netlink_allowed(sock, NL_CFG_F_NONROOT_RECV))
			return -EPERM;
		err = netlink_realloc_groups(sk);
		if (err)
			return err;
		if (!val || val - 1 >= nlk->ngroups)
			return -EINVAL;
		if (optname == NETLINK_ADD_MEMBERSHIP && nlk->netlink_bind) {
			err = nlk->netlink_bind(sock_net(sk), val);
			if (err)
				return err;
		}
		netlink_table_grab();
		netlink_update_socket_mc(nlk, val,
					 optname == NETLINK_ADD_MEMBERSHIP);
		netlink_table_ungrab();
		if (optname == NETLINK_DROP_MEMBERSHIP && nlk->netlink_unbind)
			nlk->netlink_unbind(sock_net(sk), val);

		err = 0;
		break;
	}
	case NETLINK_BROADCAST_ERROR:
		if (val)
			nlk->flags |= NETLINK_F_BROADCAST_SEND_ERROR;
		else
			nlk->flags &= ~NETLINK_F_BROADCAST_SEND_ERROR;
		err = 0;
		break;
	case NETLINK_NO_ENOBUFS:
		if (val) {
			nlk->flags |= NETLINK_F_RECV_NO_ENOBUFS;
			clear_bit(NETLINK_S_CONGESTED, &nlk->state);
			wake_up_interruptible(&nlk->wait);
		} else {
			nlk->flags &= ~NETLINK_F_RECV_NO_ENOBUFS;
		}
		err = 0;
		break;
	case NETLINK_LISTEN_ALL_NSID:
		if (!ns_capable(sock_net(sk)->user_ns, CAP_NET_BROADCAST))
			return -EPERM;

		if (val)
			nlk->flags |= NETLINK_F_LISTEN_ALL_NSID;
		else
			nlk->flags &= ~NETLINK_F_LISTEN_ALL_NSID;
		err = 0;
		break;
	case NETLINK_CAP_ACK:
		if (val)
			nlk->flags |= NETLINK_F_CAP_ACK;
		else
			nlk->flags &= ~NETLINK_F_CAP_ACK;
		err = 0;
		break;
	case NETLINK_EXT_ACK:
		if (val)
			nlk->flags |= NETLINK_F_EXT_ACK;
		else
			nlk->flags &= ~NETLINK_F_EXT_ACK;
		err = 0;
		break;
	case NETLINK_GET_STRICT_CHK:
		if (val)
			nlk->flags |= NETLINK_F_STRICT_CHK;
		else
			nlk->flags &= ~NETLINK_F_STRICT_CHK;
		err = 0;
		break;
	default:
		err = -ENOPROTOOPT;
	}
	return err;
}

static int netlink_getsockopt(struct socket *sock, int level, int optname,
			      char __user *optval, int __user *optlen)
{
	struct sock *sk = sock->sk;
	struct netlink_sock *nlk = nlk_sk(sk);
	int len, val, err;

	if (level != SOL_NETLINK)
		return -ENOPROTOOPT;

	if (get_user(len, optlen))
		return -EFAULT;
	if (len < 0)
		return -EINVAL;

	switch (optname) {
	case NETLINK_PKTINFO:
		if (len < sizeof(int))
			return -EINVAL;
		len = sizeof(int);
		val = nlk->flags & NETLINK_F_RECV_PKTINFO ? 1 : 0;
		if (put_user(len, optlen) ||
		    put_user(val, optval))
			return -EFAULT;
		err = 0;
		break;
	case NETLINK_BROADCAST_ERROR:
		if (len < sizeof(int))
			return -EINVAL;
		len = sizeof(int);
		val = nlk->flags & NETLINK_F_BROADCAST_SEND_ERROR ? 1 : 0;
		if (put_user(len, optlen) ||
		    put_user(val, optval))
			return -EFAULT;
		err = 0;
		break;
	case NETLINK_NO_ENOBUFS:
		if (len < sizeof(int))
			return -EINVAL;
		len = sizeof(int);
		val = nlk->flags & NETLINK_F_RECV_NO_ENOBUFS ? 1 : 0;
		if (put_user(len, optlen) ||
		    put_user(val, optval))
			return -EFAULT;
		err = 0;
		break;
	case NETLINK_LIST_MEMBERSHIPS: {
		int pos, idx, shift;

		err = 0;
		netlink_lock_table();
		for (pos = 0; pos * 8 < nlk->ngroups; pos += sizeof(u32)) {
			if (len - pos < sizeof(u32))
				break;

			idx = pos / sizeof(unsigned long);
			shift = (pos % sizeof(unsigned long)) * 8;
			if (put_user((u32)(nlk->groups[idx] >> shift),
				     (u32 __user *)(optval + pos))) {
				err = -EFAULT;
				break;
			}
		}
		if (put_user(ALIGN(nlk->ngroups / 8, sizeof(u32)), optlen))
			err = -EFAULT;
		netlink_unlock_table();
		break;
	}
	case NETLINK_CAP_ACK:
		if (len < sizeof(int))
			return -EINVAL;
		len = sizeof(int);
		val = nlk->flags & NETLINK_F_CAP_ACK ? 1 : 0;
		if (put_user(len, optlen) ||
		    put_user(val, optval))
			return -EFAULT;
		err = 0;
		break;
	case NETLINK_EXT_ACK:
		if (len < sizeof(int))
			return -EINVAL;
		len = sizeof(int);
		val = nlk->flags & NETLINK_F_EXT_ACK ? 1 : 0;
		if (put_user(len, optlen) || put_user(val, optval))
			return -EFAULT;
		err = 0;
		break;
	case NETLINK_GET_STRICT_CHK:
		if (len < sizeof(int))
			return -EINVAL;
		len = sizeof(int);
		val = nlk->flags & NETLINK_F_STRICT_CHK ? 1 : 0;
		if (put_user(len, optlen) || put_user(val, optval))
			return -EFAULT;
		err = 0;
		break;
	default:
		err = -ENOPROTOOPT;
	}
	return err;
}

static void netlink_cmsg_recv_pktinfo(struct msghdr *msg, struct sk_buff *skb)
{
	struct nl_pktinfo info;

	info.group = NETLINK_CB(skb).dst_group;
	put_cmsg(msg, SOL_NETLINK, NETLINK_PKTINFO, sizeof(info), &info);
}

static void netlink_cmsg_listen_all_nsid(struct sock *sk, struct msghdr *msg,
					 struct sk_buff *skb)
{
	if (!NETLINK_CB(skb).nsid_is_set)
		return;

	put_cmsg(msg, SOL_NETLINK, NETLINK_LISTEN_ALL_NSID, sizeof(int),
		 &NETLINK_CB(skb).nsid);
}

//用户态请求kernel转发msg数据
static int netlink_sendmsg(struct socket *sock, struct msghdr *msg, size_t len)
{
	struct sock *sk = sock->sk;
	struct netlink_sock *nlk = nlk_sk(sk);
	DECLARE_SOCKADDR(struct sockaddr_nl *, addr, msg->msg_name);
	u32 dst_portid;
	u32 dst_group;
	struct sk_buff *skb;
	int err;
	struct scm_cookie scm;
	u32 netlink_skb_flags = 0;

	if (msg->msg_flags&MSG_OOB)
		return -EOPNOTSUPP;

	err = scm_send(sock, msg, &scm, true);
	if (err < 0)
		return err;

	if (msg->msg_namelen) {
		err = -EINVAL;
		if (msg->msg_namelen < sizeof(struct sockaddr_nl))
			goto out;
		if (addr->nl_family != AF_NETLINK)
			goto out;
		dst_portid = addr->nl_pid;//取目的进程pid,做为dst_port_id
		dst_group = ffs(addr->nl_groups);
		err =  -EPERM;
		if ((dst_group || dst_portid) &&
		    !netlink_allowed(sock, NL_CFG_F_NONROOT_SEND))
			goto out;
		netlink_skb_flags |= NETLINK_SKB_DST;
	} else {
		dst_portid = nlk->dst_portid;
		dst_group = nlk->dst_group;
	}

	if (!nlk->bound) {
		err = netlink_autobind(sock);
		if (err)
			goto out;
	} else {
		/* Ensure nlk is hashed and visible. */
		smp_rmb();
	}

	err = -EMSGSIZE;
	if (len > sk->sk_sndbuf - 32)
		goto out;
	err = -ENOBUFS;
	skb = netlink_alloc_large_skb(len, dst_group);
	if (skb == NULL)
		goto out;

	NETLINK_CB(skb).portid	= nlk->portid;
	NETLINK_CB(skb).dst_group = dst_group;
	NETLINK_CB(skb).creds	= scm.creds;
	NETLINK_CB(skb).flags	= netlink_skb_flags;

	err = -EFAULT;
	if (memcpy_from_msg(skb_put(skb, len), msg, len)) {
		kfree_skb(skb);
		goto out;
	}

	err = security_netlink_send(sk, skb);
	if (err) {
		kfree_skb(skb);
		goto out;
	}

	if (dst_group) {
		//采用组播转发
		refcount_inc(&skb->users);
		netlink_broadcast(sk, skb, dst_portid, dst_group, GFP_KERNEL);
	}
	//采用单播转发
	err = netlink_unicast(sk, skb, dst_portid, msg->msg_flags&MSG_DONTWAIT);

out:
	scm_destroy(&scm);
	return err;
}

static int netlink_recvmsg(struct socket *sock, struct msghdr *msg, size_t len,
			   int flags)
{
	struct scm_cookie scm;
	struct sock *sk = sock->sk;
	struct netlink_sock *nlk = nlk_sk(sk);
	int noblock = flags&MSG_DONTWAIT;
	size_t copied;
	struct sk_buff *skb, *data_skb;
	int err, ret;

	if (flags&MSG_OOB)
		return -EOPNOTSUPP;

	copied = 0;

	skb = skb_recv_datagram(sk, flags, noblock, &err);
	if (skb == NULL)
		goto out;

	data_skb = skb;

#ifdef CONFIG_COMPAT_NETLINK_MESSAGES
	if (unlikely(skb_shinfo(skb)->frag_list)) {
		/*
		 * If this skb has a frag_list, then here that means that we
		 * will have to use the frag_list skb's data for compat tasks
		 * and the regular skb's data for normal (non-compat) tasks.
		 *
		 * If we need to send the compat skb, assign it to the
		 * 'data_skb' variable so that it will be used below for data
		 * copying. We keep 'skb' for everything else, including
		 * freeing both later.
		 */
		if (flags & MSG_CMSG_COMPAT)
			data_skb = skb_shinfo(skb)->frag_list;
	}
#endif

	/* Record the max length of recvmsg() calls for future allocations */
	nlk->max_recvmsg_len = max(nlk->max_recvmsg_len, len);
	nlk->max_recvmsg_len = min_t(size_t, nlk->max_recvmsg_len,
				     SKB_WITH_OVERHEAD(32768));

	copied = data_skb->len;
	if (len < copied) {
		msg->msg_flags |= MSG_TRUNC;
		copied = len;
	}

	skb_reset_transport_header(data_skb);
	err = skb_copy_datagram_msg(data_skb, 0, msg, copied);

	if (msg->msg_name) {
		DECLARE_SOCKADDR(struct sockaddr_nl *, addr, msg->msg_name);
		addr->nl_family = AF_NETLINK;
		addr->nl_pad    = 0;
		addr->nl_pid	= NETLINK_CB(skb).portid;
		addr->nl_groups	= netlink_group_mask(NETLINK_CB(skb).dst_group);
		msg->msg_namelen = sizeof(*addr);
	}

	if (nlk->flags & NETLINK_F_RECV_PKTINFO)
		netlink_cmsg_recv_pktinfo(msg, skb);
	if (nlk->flags & NETLINK_F_LISTEN_ALL_NSID)
		netlink_cmsg_listen_all_nsid(sk, msg, skb);

	memset(&scm, 0, sizeof(scm));
	scm.creds = *NETLINK_CREDS(skb);
	if (flags & MSG_TRUNC)
		copied = data_skb->len;

	skb_free_datagram(sk, skb);

	if (nlk->cb_running &&
	    atomic_read(&sk->sk_rmem_alloc) <= sk->sk_rcvbuf / 2) {
		ret = netlink_dump(sk);
		if (ret) {
			sk->sk_err = -ret;
			sk->sk_error_report(sk);
		}
	}

	scm_recv(sock, msg, &scm, flags);
out:
	netlink_rcv_wake(sk);
	return err ? : copied;
}

static void netlink_data_ready(struct sock *sk)
{
	BUG();
}

/*
 *	We export these functions to other modules. They provide a
 *	complete set of kernel non-blocking support for message
 *	queueing.
 */
//注册netlink支持的protocol（参数中叫unit)
//注：nlk->flag均被打上了kernel标记，故用于注册kernel可处理的netlink消息
struct sock *
__netlink_kernel_create(struct net *net, int unit, struct module *module,
			struct netlink_kernel_cfg *cfg)
{
	struct socket *sock;
	struct sock *sk;
	struct netlink_sock *nlk;
	struct listeners *listeners = NULL;
	struct mutex *cb_mutex = cfg ? cfg->cb_mutex : NULL;
	unsigned int groups;

	BUG_ON(!nl_table);

	if (unit < 0 || unit >= MAX_LINKS)
		return NULL;//参数校验

	//创建sock(仅指明type=SOCK_DGRAM)
	if (sock_create_lite(PF_NETLINK, SOCK_DGRAM, unit, &sock))
		return NULL;

	if (__netlink_create(net, sock, cb_mutex, unit, 1) < 0)
		goto out_sock_release_nosk;

	sk = sock->sk;

	//最多支持多少组
	if (!cfg || cfg->groups < 32)
		groups = 32;
	else
		groups = cfg->groups;

	listeners = kzalloc(sizeof(*listeners) + NLGRPSZ(groups), GFP_KERNEL);
	if (!listeners)
		goto out_sock_release;

	sk->sk_data_ready = netlink_data_ready;
	if (cfg && cfg->input)
		//如果cfg拥有input回调，则将其命名为netlink_rcv的回调函数
		nlk_sk(sk)->netlink_rcv = cfg->input;

	if (netlink_insert(sk, 0))
		goto out_sock_release;

	nlk = nlk_sk(sk);
	nlk->flags |= NETLINK_F_KERNEL_SOCKET;

	netlink_table_grab();
	if (!nl_table[unit].registered) {
		//此协议未注册，在此注册此议
		nl_table[unit].groups = groups;
		rcu_assign_pointer(nl_table[unit].listeners, listeners);
		nl_table[unit].cb_mutex = cb_mutex;
		nl_table[unit].module = module;
		if (cfg) {
			nl_table[unit].bind = cfg->bind;
			nl_table[unit].unbind = cfg->unbind;
			nl_table[unit].flags = cfg->flags;
			if (cfg->compare)
				nl_table[unit].compare = cfg->compare;
		}
		nl_table[unit].registered = 1;
	} else {
		//重复注册
		kfree(listeners);
		nl_table[unit].registered++;
	}
	netlink_table_ungrab();
	return sk;

out_sock_release:
	kfree(listeners);
	netlink_kernel_release(sk);
	return NULL;

out_sock_release_nosk:
	sock_release(sock);
	return NULL;
}
EXPORT_SYMBOL(__netlink_kernel_create);

void
netlink_kernel_release(struct sock *sk)
{
	if (sk == NULL || sk->sk_socket == NULL)
		return;

	sock_release(sk->sk_socket);
}
EXPORT_SYMBOL(netlink_kernel_release);

int __netlink_change_ngroups(struct sock *sk, unsigned int groups)
{
	struct listeners *new, *old;
	struct netlink_table *tbl = &nl_table[sk->sk_protocol];

	if (groups < 32)
		groups = 32;

	if (NLGRPSZ(tbl->groups) < NLGRPSZ(groups)) {
		new = kzalloc(sizeof(*new) + NLGRPSZ(groups), GFP_ATOMIC);
		if (!new)
			return -ENOMEM;
		old = nl_deref_protected(tbl->listeners);
		memcpy(new->masks, old->masks, NLGRPSZ(tbl->groups));
		rcu_assign_pointer(tbl->listeners, new);

		kfree_rcu(old, rcu);
	}
	tbl->groups = groups;

	return 0;
}

/**
 * netlink_change_ngroups - change number of multicast groups
 *
 * This changes the number of multicast groups that are available
 * on a certain netlink family. Note that it is not possible to
 * change the number of groups to below 32. Also note that it does
 * not implicitly call netlink_clear_multicast_users() when the
 * number of groups is reduced.
 *
 * @sk: The kernel netlink socket, as returned by netlink_kernel_create().
 * @groups: The new number of groups.
 */
int netlink_change_ngroups(struct sock *sk, unsigned int groups)
{
	int err;

	netlink_table_grab();
	err = __netlink_change_ngroups(sk, groups);
	netlink_table_ungrab();

	return err;
}

void __netlink_clear_multicast_users(struct sock *ksk, unsigned int group)
{
	struct sock *sk;
	struct netlink_table *tbl = &nl_table[ksk->sk_protocol];

	sk_for_each_bound(sk, &tbl->mc_list)
		netlink_update_socket_mc(nlk_sk(sk), group, 0);
}

struct nlmsghdr *
__nlmsg_put(struct sk_buff *skb, u32 portid, u32 seq, int type, int len, int flags)
{
	struct nlmsghdr *nlh;
	int size = nlmsg_msg_size(len);

	nlh = skb_put(skb, NLMSG_ALIGN(size));
	nlh->nlmsg_type = type;
	nlh->nlmsg_len = size;
	nlh->nlmsg_flags = flags;
	nlh->nlmsg_pid = portid;
	nlh->nlmsg_seq = seq;
	if (!__builtin_constant_p(size) || NLMSG_ALIGN(size) - size != 0)
		memset(nlmsg_data(nlh) + len, 0, NLMSG_ALIGN(size) - size);
	return nlh;
}
EXPORT_SYMBOL(__nlmsg_put);

/*
 * It looks a bit ugly.
 * It would be better to create kernel thread.
 */

static int netlink_dump(struct sock *sk)
{
	struct netlink_sock *nlk = nlk_sk(sk);
	struct netlink_ext_ack extack = {};
	struct netlink_callback *cb;
	struct sk_buff *skb = NULL;
	struct nlmsghdr *nlh;
	struct module *module;
	int err = -ENOBUFS;
	int alloc_min_size;
	int alloc_size;

	mutex_lock(nlk->cb_mutex);
	if (!nlk->cb_running) {
		err = -EINVAL;
		goto errout_skb;
	}

	if (atomic_read(&sk->sk_rmem_alloc) >= sk->sk_rcvbuf)
		goto errout_skb;

	/* NLMSG_GOODSIZE is small to avoid high order allocations being
	 * required, but it makes sense to _attempt_ a 16K bytes allocation
	 * to reduce number of system calls on dump operations, if user
	 * ever provided a big enough buffer.
	 */
	cb = &nlk->cb;
	alloc_min_size = max_t(int, cb->min_dump_alloc, NLMSG_GOODSIZE);

	if (alloc_min_size < nlk->max_recvmsg_len) {
		alloc_size = nlk->max_recvmsg_len;
		skb = alloc_skb(alloc_size,
				(GFP_KERNEL & ~__GFP_DIRECT_RECLAIM) |
				__GFP_NOWARN | __GFP_NORETRY);
	}
	if (!skb) {
		alloc_size = alloc_min_size;
		skb = alloc_skb(alloc_size, GFP_KERNEL);
	}
	if (!skb)
		goto errout_skb;

	/* Trim skb to allocated size. User is expected to provide buffer as
	 * large as max(min_dump_alloc, 16KiB (mac_recvmsg_len capped at
	 * netlink_recvmsg())). dump will pack as many smaller messages as
	 * could fit within the allocated skb. skb is typically allocated
	 * with larger space than required (could be as much as near 2x the
	 * requested size with align to next power of 2 approach). Allowing
	 * dump to use the excess space makes it difficult for a user to have a
	 * reasonable static buffer based on the expected largest dump of a
	 * single netdev. The outcome is MSG_TRUNC error.
	 */
	skb_reserve(skb, skb_tailroom(skb) - alloc_size);
	netlink_skb_set_owner_r(skb, sk);

	if (nlk->dump_done_errno > 0) {
		cb->extack = &extack;
		nlk->dump_done_errno = cb->dump(skb, cb);
		cb->extack = NULL;
	}

	if (nlk->dump_done_errno > 0 ||
	    skb_tailroom(skb) < nlmsg_total_size(sizeof(nlk->dump_done_errno))) {
		mutex_unlock(nlk->cb_mutex);

		if (sk_filter(sk, skb))
			kfree_skb(skb);
		else
			__netlink_sendskb(sk, skb);
		return 0;
	}

	nlh = nlmsg_put_answer(skb, cb, NLMSG_DONE,
			       sizeof(nlk->dump_done_errno),
			       NLM_F_MULTI | cb->answer_flags);
	if (WARN_ON(!nlh))
		goto errout_skb;

	nl_dump_check_consistent(cb, nlh);

	memcpy(nlmsg_data(nlh), &nlk->dump_done_errno,
	       sizeof(nlk->dump_done_errno));

	if (extack._msg && nlk->flags & NETLINK_F_EXT_ACK) {
		nlh->nlmsg_flags |= NLM_F_ACK_TLVS;
		if (!nla_put_string(skb, NLMSGERR_ATTR_MSG, extack._msg))
			nlmsg_end(skb, nlh);
	}

	if (sk_filter(sk, skb))
		kfree_skb(skb);
	else
		__netlink_sendskb(sk, skb);

	if (cb->done)
		cb->done(cb);

	nlk->cb_running = false;
	module = cb->module;
	skb = cb->skb;
	mutex_unlock(nlk->cb_mutex);
	module_put(module);
	consume_skb(skb);
	return 0;

errout_skb:
	mutex_unlock(nlk->cb_mutex);
	kfree_skb(skb);
	return err;
}

int __netlink_dump_start(struct sock *ssk, struct sk_buff *skb,
			 const struct nlmsghdr *nlh,
			 struct netlink_dump_control *control)
{
	struct netlink_sock *nlk, *nlk2;
	struct netlink_callback *cb;
	struct sock *sk;
	int ret;

	refcount_inc(&skb->users);

	sk = netlink_lookup(sock_net(ssk), ssk->sk_protocol, NETLINK_CB(skb).portid);
	if (sk == NULL) {
		ret = -ECONNREFUSED;
		goto error_free;
	}

	nlk = nlk_sk(sk);
	mutex_lock(nlk->cb_mutex);
	/* A dump is in progress... */
	if (nlk->cb_running) {
		ret = -EBUSY;
		goto error_unlock;
	}
	/* add reference of module which cb->dump belongs to */
	if (!try_module_get(control->module)) {
		ret = -EPROTONOSUPPORT;
		goto error_unlock;
	}

	cb = &nlk->cb;
	memset(cb, 0, sizeof(*cb));
	cb->dump = control->dump;
	cb->done = control->done;
	cb->nlh = nlh;
	cb->data = control->data;
	cb->module = control->module;
	cb->min_dump_alloc = control->min_dump_alloc;
	cb->skb = skb;

	nlk2 = nlk_sk(NETLINK_CB(skb).sk);
	cb->strict_check = !!(nlk2->flags & NETLINK_F_STRICT_CHK);

	if (control->start) {
		ret = control->start(cb);
		if (ret)
			goto error_put;
	}

	nlk->cb_running = true;
	nlk->dump_done_errno = INT_MAX;

	mutex_unlock(nlk->cb_mutex);

	ret = netlink_dump(sk);

	sock_put(sk);

	if (ret)
		return ret;

	/* We successfully started a dump, by returning -EINTR we
	 * signal not to send ACK even if it was requested.
	 */
	return -EINTR;

error_put:
	module_put(control->module);
error_unlock:
	sock_put(sk);
	mutex_unlock(nlk->cb_mutex);
error_free:
	kfree_skb(skb);
	return ret;
}
EXPORT_SYMBOL(__netlink_dump_start);

void netlink_ack(struct sk_buff *in_skb, struct nlmsghdr *nlh, int err,
		 const struct netlink_ext_ack *extack)
{
	struct sk_buff *skb;
	struct nlmsghdr *rep;
	struct nlmsgerr *errmsg;
	size_t payload = sizeof(*errmsg);
	size_t tlvlen = 0;
	struct netlink_sock *nlk = nlk_sk(NETLINK_CB(in_skb).sk);
	unsigned int flags = 0;
	bool nlk_has_extack = nlk->flags & NETLINK_F_EXT_ACK;

	/* Error messages get the original request appened, unless the user
	 * requests to cap the error message, and get extra error data if
	 * requested.
	 */
	if (nlk_has_extack && extack && extack->_msg)
		tlvlen += nla_total_size(strlen(extack->_msg) + 1);

	if (err) {
		if (!(nlk->flags & NETLINK_F_CAP_ACK))
			payload += nlmsg_len(nlh);
		else
			flags |= NLM_F_CAPPED;
		if (nlk_has_extack && extack && extack->bad_attr)
			tlvlen += nla_total_size(sizeof(u32));
	} else {
		flags |= NLM_F_CAPPED;

		if (nlk_has_extack && extack && extack->cookie_len)
			tlvlen += nla_total_size(extack->cookie_len);
	}

	if (tlvlen)
		flags |= NLM_F_ACK_TLVS;

	skb = nlmsg_new(payload + tlvlen, GFP_KERNEL);
	if (!skb) {
		NETLINK_CB(in_skb).sk->sk_err = ENOBUFS;
		NETLINK_CB(in_skb).sk->sk_error_report(NETLINK_CB(in_skb).sk);
		return;
	}

	rep = __nlmsg_put(skb, NETLINK_CB(in_skb).portid, nlh->nlmsg_seq,
			  NLMSG_ERROR, payload, flags);
	errmsg = nlmsg_data(rep);
	errmsg->error = err;
	memcpy(&errmsg->msg, nlh, payload > sizeof(*errmsg) ? nlh->nlmsg_len : sizeof(*nlh));

	if (nlk_has_extack && extack) {
		if (extack->_msg) {
			WARN_ON(nla_put_string(skb, NLMSGERR_ATTR_MSG,
					       extack->_msg));
		}
		if (err) {
			if (extack->bad_attr &&
			    !WARN_ON((u8 *)extack->bad_attr < in_skb->data ||
				     (u8 *)extack->bad_attr >= in_skb->data +
							       in_skb->len))
				WARN_ON(nla_put_u32(skb, NLMSGERR_ATTR_OFFS,
						    (u8 *)extack->bad_attr -
						    in_skb->data));
		} else {
			if (extack->cookie_len)
				WARN_ON(nla_put(skb, NLMSGERR_ATTR_COOKIE,
						extack->cookie_len,
						extack->cookie));
		}
	}

	nlmsg_end(skb, rep);

	netlink_unicast(in_skb->sk, skb, NETLINK_CB(in_skb).portid, MSG_DONTWAIT);
}
EXPORT_SYMBOL(netlink_ack);

//netlink收取消息并处理
int netlink_rcv_skb(struct sk_buff *skb, int (*cb)(struct sk_buff *,
						   struct nlmsghdr *,
						   struct netlink_ext_ack *))
{
	struct netlink_ext_ack extack;
	struct nlmsghdr *nlh;
	int err;

	while (skb->len >= nlmsg_total_size(0)) {
		int msglen;

		memset(&extack, 0, sizeof(extack));
		nlh = nlmsg_hdr(skb);//取netlink消息头
		err = 0;

		if (nlh->nlmsg_len < NLMSG_HDRLEN || skb->len < nlh->nlmsg_len)
			return 0;//错误的消息，直接忽略

		/* Only requests are handled by the kernel */
		if (!(nlh->nlmsg_flags & NLM_F_REQUEST))
			goto ack;//kernel仅处理request

		/* Skip control messages */
		if (nlh->nlmsg_type < NLMSG_MIN_TYPE)
			goto ack;
		//调用回调处理消息
		err = cb(skb, nlh, &extack);
		if (err == -EINTR)
			goto skip;

ack:
		if (nlh->nlmsg_flags & NLM_F_ACK || err)
			netlink_ack(skb, nlh, err, &extack);

skip:
		msglen = NLMSG_ALIGN(nlh->nlmsg_len);
		if (msglen > skb->len)
			msglen = skb->len;
		skb_pull(skb, msglen);
	}

	return 0;
}
EXPORT_SYMBOL(netlink_rcv_skb);

/**
 * nlmsg_notify - send a notification netlink message
 * @sk: netlink socket to use
 * @skb: notification message
 * @portid: destination netlink portid for reports or 0
 * @group: destination multicast group or 0
 * @report: 1 to report back, 0 to disable
 * @flags: allocation flags
 */
int nlmsg_notify(struct sock *sk, struct sk_buff *skb, u32 portid,
		 unsigned int group, int report, gfp_t flags)
{
	int err = 0;

	if (group) {
		int exclude_portid = 0;

		if (report) {
			refcount_inc(&skb->users);
			exclude_portid = portid;
		}

		/* errors reported via destination sk->sk_err, but propagate
		 * delivery errors if NETLINK_BROADCAST_ERROR flag is set */
		err = nlmsg_multicast(sk, skb, exclude_portid, group, flags);
	}

	if (report) {
		int err2;

		err2 = nlmsg_unicast(sk, skb, portid);
		if (!err || err == -ESRCH)
			err = err2;
	}

	return err;
}
EXPORT_SYMBOL(nlmsg_notify);

#ifdef CONFIG_PROC_FS
struct nl_seq_iter {
	struct seq_net_private p;
	struct rhashtable_iter hti;
	int link;
};

static int netlink_walk_start(struct nl_seq_iter *iter)
{
<<<<<<< HEAD
	int err;

	//遍历nl_table下的sk 哈希表
	err = rhashtable_walk_init(&nl_table[iter->link].hash, &iter->hti,
				   GFP_KERNEL);
	if (err) {
		iter->link = MAX_LINKS;
		return err;
	}

=======
	rhashtable_walk_enter(&nl_table[iter->link].hash, &iter->hti);
>>>>>>> 12ad143e
	rhashtable_walk_start(&iter->hti);

	return 0;
}

static void netlink_walk_stop(struct nl_seq_iter *iter)
{
	rhashtable_walk_stop(&iter->hti);
	rhashtable_walk_exit(&iter->hti);
}

static void *__netlink_seq_next(struct seq_file *seq)
{
	struct nl_seq_iter *iter = seq->private;
	struct netlink_sock *nlk;

	do {
		for (;;) {
			int err;

			nlk = rhashtable_walk_next(&iter->hti);

			if (IS_ERR(nlk)) {
				if (PTR_ERR(nlk) == -EAGAIN)
					continue;

				return nlk;
			}

			if (nlk)
				break;

			netlink_walk_stop(iter);
			if (++iter->link >= MAX_LINKS)
				return NULL;

			err = netlink_walk_start(iter);
			if (err)
				return ERR_PTR(err);
		}
	} while (sock_net(&nlk->sk) != seq_file_net(seq));

	return nlk;
}

static void *netlink_seq_start(struct seq_file *seq, loff_t *posp)
{
	struct nl_seq_iter *iter = seq->private;
	void *obj = SEQ_START_TOKEN;
	loff_t pos;
	int err;

	iter->link = 0;

	err = netlink_walk_start(iter);
	if (err)
		return ERR_PTR(err);

	for (pos = *posp; pos && obj && !IS_ERR(obj); pos--)
		obj = __netlink_seq_next(seq);

	return obj;
}

static void *netlink_seq_next(struct seq_file *seq, void *v, loff_t *pos)
{
	++*pos;
	return __netlink_seq_next(seq);
}

static void netlink_seq_stop(struct seq_file *seq, void *v)
{
	struct nl_seq_iter *iter = seq->private;

	if (iter->link >= MAX_LINKS)
		return;

	netlink_walk_stop(iter);
}


static int netlink_seq_show(struct seq_file *seq, void *v)
{
	if (v == SEQ_START_TOKEN) {
		seq_puts(seq,
			 "sk               Eth Pid        Groups   "
			 "Rmem     Wmem     Dump  Locks    Drops    Inode\n");
	} else {
		struct sock *s = v;
		struct netlink_sock *nlk = nlk_sk(s);

		seq_printf(seq, "%pK %-3d %-10u %08x %-8d %-8d %-5d %-8d %-8d %-8lu\n",
			   s,
			   s->sk_protocol,
			   nlk->portid,
			   nlk->groups ? (u32)nlk->groups[0] : 0,
			   sk_rmem_alloc_get(s),
			   sk_wmem_alloc_get(s),
			   nlk->cb_running,
			   refcount_read(&s->sk_refcnt),
			   atomic_read(&s->sk_drops),
			   sock_i_ino(s)
			);

	}
	return 0;
}

static const struct seq_operations netlink_seq_ops = {
	.start  = netlink_seq_start,//开始遍历
	.next   = netlink_seq_next,
	.stop   = netlink_seq_stop,
	.show   = netlink_seq_show,//显示结果
};
#endif

int netlink_register_notifier(struct notifier_block *nb)
{
	return blocking_notifier_chain_register(&netlink_chain, nb);
}
EXPORT_SYMBOL(netlink_register_notifier);

int netlink_unregister_notifier(struct notifier_block *nb)
{
	return blocking_notifier_chain_unregister(&netlink_chain, nb);
}
EXPORT_SYMBOL(netlink_unregister_notifier);

//netlink socket操作集
static const struct proto_ops netlink_ops = {
	.family =	PF_NETLINK,
	.owner =	THIS_MODULE,
	.release =	netlink_release,
	.bind =		netlink_bind,//对应系统调用bind
	.connect =	netlink_connect,
	.socketpair =	sock_no_socketpair,
	.accept =	sock_no_accept,
	.getname =	netlink_getname,
	.poll =		datagram_poll,
	.ioctl =	netlink_ioctl,
	.listen =	sock_no_listen,
	.shutdown =	sock_no_shutdown,
	.setsockopt =	netlink_setsockopt,
	.getsockopt =	netlink_getsockopt,
	.sendmsg =	netlink_sendmsg,//对应系统调用sendmsg
	.recvmsg =	netlink_recvmsg,//对应系统调用recvmsg
	.mmap =		sock_no_mmap,
	.sendpage =	sock_no_sendpage,
};

static const struct net_proto_family netlink_family_ops = {
	.family = PF_NETLINK,
	.create = netlink_create,//负责构造netlink的socket
	.owner	= THIS_MODULE,	/* for consistency 8) */
};

static int __net_init netlink_net_init(struct net *net)
{
#ifdef CONFIG_PROC_FS
	//注册/proc/net/netlink文件，用于显示当前系统注册的所有netlink协议sock
	if (!proc_create_net("netlink", 0, net->proc_net, &netlink_seq_ops,
			sizeof(struct nl_seq_iter)))
		return -ENOMEM;
#endif
	return 0;
}

static void __net_exit netlink_net_exit(struct net *net)
{
#ifdef CONFIG_PROC_FS
	remove_proc_entry("netlink", net->proc_net);
#endif
}

static void __init netlink_add_usersock_entry(void)
{
	struct listeners *listeners;
	int groups = 32;

	listeners = kzalloc(sizeof(*listeners) + NLGRPSZ(groups), GFP_KERNEL);
	if (!listeners)
		panic("netlink_add_usersock_entry: Cannot allocate listeners\n");

	netlink_table_grab();

	nl_table[NETLINK_USERSOCK].groups = groups;
	rcu_assign_pointer(nl_table[NETLINK_USERSOCK].listeners, listeners);
	nl_table[NETLINK_USERSOCK].module = THIS_MODULE;
	nl_table[NETLINK_USERSOCK].registered = 1;
	nl_table[NETLINK_USERSOCK].flags = NL_CFG_F_NONROOT_SEND;

	netlink_table_ungrab();
}

static struct pernet_operations __net_initdata netlink_net_ops = {
	.init = netlink_net_init,
	.exit = netlink_net_exit,
};

static inline u32 netlink_hash(const void *data, u32 len, u32 seed)
{
	const struct netlink_sock *nlk = data;
	struct netlink_compare_arg arg;

	netlink_compare_arg_init(&arg, sock_net(&nlk->sk), nlk->portid);
	return jhash2((u32 *)&arg, netlink_compare_arg_len / sizeof(u32), seed);
}

static const struct rhashtable_params netlink_rhashtable_params = {
	.head_offset = offsetof(struct netlink_sock, node),
	.key_len = netlink_compare_arg_len,
	.obj_hashfn = netlink_hash,
	.obj_cmpfn = netlink_compare,
	.automatic_shrinking = true,
};

static int __init netlink_proto_init(void)
{
	int i;
	//注册netlink协议（这个目前主要是给/proc/protocols文件显示用）
	int err = proto_register(&netlink_proto, 0);

	if (err != 0)
		goto out;

	BUILD_BUG_ON(sizeof(struct netlink_skb_parms) > FIELD_SIZEOF(struct sk_buff, cb));

	//申请nl_table
	nl_table = kcalloc(MAX_LINKS, sizeof(*nl_table), GFP_KERNEL);
	if (!nl_table)
		goto panic;

	//初始化所有nl_table表中的hash
	for (i = 0; i < MAX_LINKS; i++) {
		if (rhashtable_init(&nl_table[i].hash,
				    &netlink_rhashtable_params) < 0) {
			while (--i > 0)
				rhashtable_destroy(&nl_table[i].hash);
			kfree(nl_table);
			goto panic;
		}
	}

	netlink_add_usersock_entry();

	//注册netlink协议的socket创建ops
	sock_register(&netlink_family_ops);
	register_pernet_subsys(&netlink_net_ops);
	register_pernet_subsys(&netlink_tap_net_ops);
	/* The netlink device handler may be needed early. */
	rtnetlink_init();
out:
	return err;
panic:
	panic("netlink_init: Cannot allocate nl_table\n");
}

//定义变量指向netlink_proto_init
core_initcall(netlink_proto_init);<|MERGE_RESOLUTION|>--- conflicted
+++ resolved
@@ -2582,20 +2582,8 @@
 
 static int netlink_walk_start(struct nl_seq_iter *iter)
 {
-<<<<<<< HEAD
-	int err;
-
 	//遍历nl_table下的sk 哈希表
-	err = rhashtable_walk_init(&nl_table[iter->link].hash, &iter->hti,
-				   GFP_KERNEL);
-	if (err) {
-		iter->link = MAX_LINKS;
-		return err;
-	}
-
-=======
 	rhashtable_walk_enter(&nl_table[iter->link].hash, &iter->hti);
->>>>>>> 12ad143e
 	rhashtable_walk_start(&iter->hti);
 
 	return 0;
