--- conflicted
+++ resolved
@@ -1963,12 +1963,8 @@
 		refcount_inc(&skb->users);
 		netlink_broadcast(sk, skb, dst_portid, dst_group, GFP_KERNEL);
 	}
-<<<<<<< HEAD
 	//采用单播转发
-	err = netlink_unicast(sk, skb, dst_portid, msg->msg_flags&MSG_DONTWAIT);
-=======
 	err = netlink_unicast(sk, skb, dst_portid, msg->msg_flags & MSG_DONTWAIT);
->>>>>>> c4d6fe73
 
 out:
 	scm_destroy(&scm);
@@ -2256,9 +2252,6 @@
  * It looks a bit ugly.
  * It would be better to create kernel thread.
  */
-<<<<<<< HEAD
-/*netlink处理dump请求*/
-=======
 
 static int netlink_dump_done(struct netlink_sock *nlk, struct sk_buff *skb,
 			     struct netlink_callback *cb,
@@ -2283,7 +2276,7 @@
 	return 0;
 }
 
->>>>>>> c4d6fe73
+/*netlink处理dump请求*/
 static int netlink_dump(struct sock *sk)
 {
 	struct netlink_sock *nlk = nlk_sk(sk);
@@ -2361,15 +2354,8 @@
 		return 0;
 	}
 
-<<<<<<< HEAD
 	/*无dump到内容，添加done标记*/
-	nlh = nlmsg_put_answer(skb, cb, NLMSG_DONE,
-			       sizeof(nlk->dump_done_errno),
-			       NLM_F_MULTI | cb->answer_flags);
-	if (WARN_ON(!nlh))
-=======
 	if (netlink_dump_done(nlk, skb, cb, &extack))
->>>>>>> c4d6fe73
 		goto errout_skb;
 
 #ifdef CONFIG_COMPAT_NETLINK_MESSAGES
