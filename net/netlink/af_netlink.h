/* SPDX-License-Identifier: GPL-2.0 */
#ifndef _AF_NETLINK_H
#define _AF_NETLINK_H

#include <linux/rhashtable.h>
#include <linux/atomic.h>
#include <linux/workqueue.h>
#include <net/sock.h>

/* flags */
<<<<<<< HEAD
//标记netlink socket属于kernel socket
#define NETLINK_F_KERNEL_SOCKET		0x1
#define NETLINK_F_RECV_PKTINFO		0x2
#define NETLINK_F_BROADCAST_SEND_ERROR	0x4
#define NETLINK_F_RECV_NO_ENOBUFS	0x8
#define NETLINK_F_LISTEN_ALL_NSID	0x10
#define NETLINK_F_CAP_ACK		0x20
#define NETLINK_F_EXT_ACK		0x40
#define NETLINK_F_STRICT_CHK		0x80
=======
enum {
	NETLINK_F_KERNEL_SOCKET,
	NETLINK_F_RECV_PKTINFO,
	NETLINK_F_BROADCAST_SEND_ERROR,
	NETLINK_F_RECV_NO_ENOBUFS,
	NETLINK_F_LISTEN_ALL_NSID,
	NETLINK_F_CAP_ACK,
	NETLINK_F_EXT_ACK,
	NETLINK_F_STRICT_CHK,
};
>>>>>>> 9d1694dc

#define NLGRPSZ(x)	(ALIGN(x, sizeof(unsigned long) * 8) / 8)
#define NLGRPLONGS(x)	(NLGRPSZ(x)/sizeof(unsigned long))

struct netlink_sock {
	/* struct sock has to be the first member of netlink_sock */
	struct sock		sk;
	unsigned long		flags;
	u32			portid;
	u32			dst_portid;
	u32			dst_group;
	u32			subscriptions;
	u32			ngroups;
	unsigned long		*groups;
	unsigned long		state;
	size_t			max_recvmsg_len;
	wait_queue_head_t	wait;
	bool			bound;
	//如果此值为true,则收取时需要再dump一次
	bool			cb_running;
	int			dump_done_errno;
	//netlink socket回调上下文
	struct netlink_callback	cb;
	struct mutex		*cb_mutex;
	struct mutex		cb_def_mutex;
	//负责收取netlink消息（每个protocol一个对应的netlink_rcv)
	//所有发向kernel的netlink消息均均会调用此函数
	void			(*netlink_rcv)(struct sk_buff *skb);
	int			(*netlink_bind)(struct net *net, int group);
	void			(*netlink_unbind)(struct net *net, int group);
	void			(*netlink_release)(struct sock *sk,
						   unsigned long *groups);
	struct module		*module;

	struct rhash_head	node;
	struct rcu_head		rcu;
	struct work_struct	work;
};

static inline struct netlink_sock *nlk_sk(struct sock *sk)
{
	return container_of(sk, struct netlink_sock, sk);
}

#define nlk_test_bit(nr, sk) test_bit(NETLINK_F_##nr, &nlk_sk(sk)->flags)

struct netlink_table {
	struct rhashtable	hash;
	struct hlist_head	mc_list;
	struct listeners __rcu	*listeners;
	unsigned int		flags;
	unsigned int		groups;
	struct mutex		*cb_mutex;
	struct module		*module;//协议属于那个模块
	int			(*bind)(struct net *net, int group);
	void			(*unbind)(struct net *net, int group);
<<<<<<< HEAD
	bool			(*compare)(struct net *net, struct sock *sock);
	int			registered;//此协议是否被注册（多次注册表示注册次数）
=======
	void                    (*release)(struct sock *sk,
					   unsigned long *groups);
	int			registered;
>>>>>>> 9d1694dc
};

extern struct netlink_table *nl_table;
extern rwlock_t nl_table_lock;

#endif<|MERGE_RESOLUTION|>--- conflicted
+++ resolved
@@ -8,18 +8,8 @@
 #include <net/sock.h>
 
 /* flags */
-<<<<<<< HEAD
-//标记netlink socket属于kernel socket
-#define NETLINK_F_KERNEL_SOCKET		0x1
-#define NETLINK_F_RECV_PKTINFO		0x2
-#define NETLINK_F_BROADCAST_SEND_ERROR	0x4
-#define NETLINK_F_RECV_NO_ENOBUFS	0x8
-#define NETLINK_F_LISTEN_ALL_NSID	0x10
-#define NETLINK_F_CAP_ACK		0x20
-#define NETLINK_F_EXT_ACK		0x40
-#define NETLINK_F_STRICT_CHK		0x80
-=======
 enum {
+	//标记netlink socket属于kernel socket
 	NETLINK_F_KERNEL_SOCKET,
 	NETLINK_F_RECV_PKTINFO,
 	NETLINK_F_BROADCAST_SEND_ERROR,
@@ -29,7 +19,6 @@
 	NETLINK_F_EXT_ACK,
 	NETLINK_F_STRICT_CHK,
 };
->>>>>>> 9d1694dc
 
 #define NLGRPSZ(x)	(ALIGN(x, sizeof(unsigned long) * 8) / 8)
 #define NLGRPLONGS(x)	(NLGRPSZ(x)/sizeof(unsigned long))
@@ -86,14 +75,9 @@
 	struct module		*module;//协议属于那个模块
 	int			(*bind)(struct net *net, int group);
 	void			(*unbind)(struct net *net, int group);
-<<<<<<< HEAD
-	bool			(*compare)(struct net *net, struct sock *sock);
-	int			registered;//此协议是否被注册（多次注册表示注册次数）
-=======
 	void                    (*release)(struct sock *sk,
 					   unsigned long *groups);
-	int			registered;
->>>>>>> 9d1694dc
+	int			registered;//此协议是否被注册（多次注册表示注册次数）
 };
 
 extern struct netlink_table *nl_table;
