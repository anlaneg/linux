/* SPDX-License-Identifier: GPL-2.0 */
#ifndef _AF_NETLINK_H
#define _AF_NETLINK_H

#include <linux/rhashtable.h>
#include <linux/atomic.h>
#include <net/sock.h>

/* flags */
enum {
	//标记netlink socket属于kernel socket
	NETLINK_F_KERNEL_SOCKET,
	NETLINK_F_RECV_PKTINFO,
	NETLINK_F_BROADCAST_SEND_ERROR,
	NETLINK_F_RECV_NO_ENOBUFS,
	NETLINK_F_LISTEN_ALL_NSID,
	NETLINK_F_CAP_ACK,
	NETLINK_F_EXT_ACK,
	NETLINK_F_STRICT_CHK,
};

#define NLGRPSZ(x)	(ALIGN(x, sizeof(unsigned long) * 8) / 8)
#define NLGRPLONGS(x)	(NLGRPSZ(x)/sizeof(unsigned long))

struct netlink_sock {
	/* struct sock has to be the first member of netlink_sock */
	struct sock		sk;
	unsigned long		flags;
	u32			portid;
	u32			dst_portid;
	u32			dst_group;
	u32			subscriptions;
	u32			ngroups;
	unsigned long		*groups;
	unsigned long		state;
	size_t			max_recvmsg_len;
	wait_queue_head_t	wait;
	bool			bound;
	//如果此值为true,则收取时需要再dump一次
	bool			cb_running;
	int			dump_done_errno;
	//netlink socket回调上下文
	struct netlink_callback	cb;
<<<<<<< HEAD
	struct mutex		*cb_mutex;
	struct mutex		cb_def_mutex;
	//负责收取netlink消息（每个protocol一个对应的netlink_rcv)
	//所有发向kernel的netlink消息均均会调用此函数
=======
	struct mutex		nl_cb_mutex;

>>>>>>> 155a3c00
	void			(*netlink_rcv)(struct sk_buff *skb);
	int			(*netlink_bind)(struct net *net, int group);
	void			(*netlink_unbind)(struct net *net, int group);
	void			(*netlink_release)(struct sock *sk,
						   unsigned long *groups);
	struct module		*module;

	struct rhash_head	node;
	struct rcu_head		rcu;
};

static inline struct netlink_sock *nlk_sk(struct sock *sk)
{
	return container_of(sk, struct netlink_sock, sk);
}

#define nlk_test_bit(nr, sk) test_bit(NETLINK_F_##nr, &nlk_sk(sk)->flags)

struct netlink_table {
	struct rhashtable	hash;
	struct hlist_head	mc_list;
	struct listeners __rcu	*listeners;
	unsigned int		flags;
	unsigned int		groups;
	struct mutex		*cb_mutex;
	struct module		*module;//协议属于那个模块
	int			(*bind)(struct net *net, int group);
	void			(*unbind)(struct net *net, int group);
	void                    (*release)(struct sock *sk,
					   unsigned long *groups);
	int			registered;//此协议是否被注册（多次注册表示注册次数）
};

extern struct netlink_table *nl_table;
extern rwlock_t nl_table_lock;

#endif<|MERGE_RESOLUTION|>--- conflicted
+++ resolved
@@ -41,15 +41,10 @@
 	int			dump_done_errno;
 	//netlink socket回调上下文
 	struct netlink_callback	cb;
-<<<<<<< HEAD
-	struct mutex		*cb_mutex;
-	struct mutex		cb_def_mutex;
 	//负责收取netlink消息（每个protocol一个对应的netlink_rcv)
 	//所有发向kernel的netlink消息均均会调用此函数
-=======
 	struct mutex		nl_cb_mutex;
 
->>>>>>> 155a3c00
 	void			(*netlink_rcv)(struct sk_buff *skb);
 	int			(*netlink_bind)(struct net *net, int group);
 	void			(*netlink_unbind)(struct net *net, int group);
