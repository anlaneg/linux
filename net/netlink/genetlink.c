// SPDX-License-Identifier: GPL-2.0
/*
 * NETLINK      Generic Netlink Family
 *
 * 		Authors:	Jamal Hadi Salim
 * 				Thomas Graf <tgraf@suug.ch>
 *				Johannes Berg <johannes@sipsolutions.net>
 */

#include <linux/module.h>
#include <linux/kernel.h>
#include <linux/slab.h>
#include <linux/errno.h>
#include <linux/types.h>
#include <linux/socket.h>
#include <linux/string.h>
#include <linux/skbuff.h>
#include <linux/mutex.h>
#include <linux/bitmap.h>
#include <linux/rwsem.h>
#include <linux/idr.h>
#include <net/sock.h>
#include <net/genetlink.h>

static DEFINE_MUTEX(genl_mutex); /* serialization of message processing */
static DECLARE_RWSEM(cb_lock);

atomic_t genl_sk_destructing_cnt = ATOMIC_INIT(0);
DECLARE_WAIT_QUEUE_HEAD(genl_sk_destructing_waitq);

void genl_lock(void)
{
	mutex_lock(&genl_mutex);
}
EXPORT_SYMBOL(genl_lock);

void genl_unlock(void)
{
	mutex_unlock(&genl_mutex);
}
EXPORT_SYMBOL(genl_unlock);

#ifdef CONFIG_LOCKDEP
bool lockdep_genl_is_held(void)
{
	return lockdep_is_held(&genl_mutex);
}
EXPORT_SYMBOL(lockdep_genl_is_held);
#endif

static void genl_lock_all(void)
{
	down_write(&cb_lock);
	genl_lock();
}

static void genl_unlock_all(void)
{
	genl_unlock();
	up_write(&cb_lock);
}

static DEFINE_IDR(genl_fam_idr);

/*
 * Bitmap of multicast groups that are currently in use.
 *
 * To avoid an allocation at boot of just one unsigned long,
 * declare it global instead.
 * Bit 0 is marked as already used since group 0 is invalid.
 * Bit 1 is marked as already used since the drop-monitor code
 * abuses the API and thinks it can statically use group 1.
 * That group will typically conflict with other groups that
 * any proper users use.
 * Bit 16 is marked as used since it's used for generic netlink
 * and the code no longer marks pre-reserved IDs as used.
 * Bit 17 is marked as already used since the VFS quota code
 * also abused this API and relied on family == group ID, we
 * cater to that by giving it a static family and group ID.
 * Bit 18 is marked as already used since the PMCRAID driver
 * did the same thing as the VFS quota code (maybe copied?)
 */
static unsigned long mc_group_start = 0x3 | BIT(GENL_ID_CTRL) |
				      BIT(GENL_ID_VFS_DQUOT) |
				      BIT(GENL_ID_PMCRAID);
static unsigned long *mc_groups = &mc_group_start;
static unsigned long mc_groups_longs = 1;

static int genl_ctrl_event(int event, const struct genl_family *family,
			   const struct genl_multicast_group *grp,
			   int grp_id);

static const struct genl_family *genl_family_find_byid(unsigned int id)
{
	return idr_find(&genl_fam_idr, id);
}

//通过name查找对应的genl_family
static const struct genl_family *genl_family_find_byname(char *name)
{
	const struct genl_family *family;
	unsigned int id;

	idr_for_each_entry(&genl_fam_idr, family, id)
		if (strcmp(family->name, name) == 0)
			return family;

	return NULL;
}

static const struct genl_ops *genl_get_cmd(u8 cmd,
					   const struct genl_family *family)
{
	int i;

	for (i = 0; i < family->n_ops; i++)
		if (family->ops[i].cmd == cmd)
			return &family->ops[i];

	return NULL;
}

static int genl_allocate_reserve_groups(int n_groups, int *first_id)
{
	unsigned long *new_groups;
	int start = 0;
	int i;
	int id;
	bool fits;

	do {
		if (start == 0)
			id = find_first_zero_bit(mc_groups,
						 mc_groups_longs *
						 BITS_PER_LONG);
		else
			id = find_next_zero_bit(mc_groups,
						mc_groups_longs * BITS_PER_LONG,
						start);

		fits = true;
		for (i = id;
		     i < min_t(int, id + n_groups,
			       mc_groups_longs * BITS_PER_LONG);
		     i++) {
			if (test_bit(i, mc_groups)) {
				start = i;
				fits = false;
				break;
			}
		}

		if (id + n_groups > mc_groups_longs * BITS_PER_LONG) {
			unsigned long new_longs = mc_groups_longs +
						  BITS_TO_LONGS(n_groups);
			size_t nlen = new_longs * sizeof(unsigned long);

			if (mc_groups == &mc_group_start) {
				new_groups = kzalloc(nlen, GFP_KERNEL);
				if (!new_groups)
					return -ENOMEM;
				mc_groups = new_groups;
				*mc_groups = mc_group_start;
			} else {
				new_groups = krealloc(mc_groups, nlen,
						      GFP_KERNEL);
				if (!new_groups)
					return -ENOMEM;
				mc_groups = new_groups;
				for (i = 0; i < BITS_TO_LONGS(n_groups); i++)
					mc_groups[mc_groups_longs + i] = 0;
			}
			mc_groups_longs = new_longs;
		}
	} while (!fits);

	for (i = id; i < id + n_groups; i++)
		set_bit(i, mc_groups);
	*first_id = id;
	return 0;
}

static struct genl_family genl_ctrl;

static int genl_validate_assign_mc_groups(struct genl_family *family)
{
	int first_id;
	int n_groups = family->n_mcgrps;
	int err = 0, i;
	bool groups_allocated = false;

	if (!n_groups)
		return 0;

	for (i = 0; i < n_groups; i++) {
		const struct genl_multicast_group *grp = &family->mcgrps[i];

		if (WARN_ON(grp->name[0] == '\0'))
			return -EINVAL;
		if (WARN_ON(memchr(grp->name, '\0', GENL_NAMSIZ) == NULL))
			return -EINVAL;
	}

	/* special-case our own group and hacks */
	if (family == &genl_ctrl) {
		first_id = GENL_ID_CTRL;
		BUG_ON(n_groups != 1);
	} else if (strcmp(family->name, "NET_DM") == 0) {
		first_id = 1;
		BUG_ON(n_groups != 1);
	} else if (family->id == GENL_ID_VFS_DQUOT) {
		first_id = GENL_ID_VFS_DQUOT;
		BUG_ON(n_groups != 1);
	} else if (family->id == GENL_ID_PMCRAID) {
		first_id = GENL_ID_PMCRAID;
		BUG_ON(n_groups != 1);
	} else {
		groups_allocated = true;
		err = genl_allocate_reserve_groups(n_groups, &first_id);
		if (err)
			return err;
	}

	family->mcgrp_offset = first_id;

	/* if still initializing, can't and don't need to to realloc bitmaps */
	if (!init_net.genl_sock)
		return 0;

	if (family->netnsok) {
		struct net *net;

		netlink_table_grab();
		rcu_read_lock();
		for_each_net_rcu(net) {
			err = __netlink_change_ngroups(net->genl_sock,
					mc_groups_longs * BITS_PER_LONG);
			if (err) {
				/*
				 * No need to roll back, can only fail if
				 * memory allocation fails and then the
				 * number of _possible_ groups has been
				 * increased on some sockets which is ok.
				 */
				break;
			}
		}
		rcu_read_unlock();
		netlink_table_ungrab();
	} else {
		err = netlink_change_ngroups(init_net.genl_sock,
					     mc_groups_longs * BITS_PER_LONG);
	}

	if (groups_allocated && err) {
		for (i = 0; i < family->n_mcgrps; i++)
			clear_bit(family->mcgrp_offset + i, mc_groups);
	}

	return err;
}

static void genl_unregister_mc_groups(const struct genl_family *family)
{
	struct net *net;
	int i;

	netlink_table_grab();
	rcu_read_lock();
	for_each_net_rcu(net) {
		for (i = 0; i < family->n_mcgrps; i++)
			__netlink_clear_multicast_users(
				net->genl_sock, family->mcgrp_offset + i);
	}
	rcu_read_unlock();
	netlink_table_ungrab();

	for (i = 0; i < family->n_mcgrps; i++) {
		int grp_id = family->mcgrp_offset + i;

		if (grp_id != 1)
			clear_bit(grp_id, mc_groups);
		genl_ctrl_event(CTRL_CMD_DELMCAST_GRP, family,
				&family->mcgrps[i], grp_id);
	}
}

static int genl_validate_ops(const struct genl_family *family)
{
	const struct genl_ops *ops = family->ops;
	unsigned int n_ops = family->n_ops;
	int i, j;

	if (WARN_ON(n_ops && !ops))
		return -EINVAL;//参数有误，有ops计数，但无ops指针

	if (!n_ops)
		return 0;//如果无ops，则不再校验

	for (i = 0; i < n_ops; i++) {
		if (ops[i].dumpit == NULL && ops[i].doit == NULL)
			return -EINVAL;
		for (j = i + 1; j < n_ops; j++)
			if (ops[i].cmd == ops[j].cmd)
				return -EINVAL;
	}

	return 0;
}

/**
 * genl_register_family - register a generic netlink family
 * @family: generic netlink family
 *
 * Registers the specified family after validating it first. Only one
 * family may be registered with the same family name or identifier.
 *
 * The family's ops, multicast groups and module pointer must already
 * be assigned.
 *
 * Return 0 on success or a negative error code.
 */
int genl_register_family(struct genl_family *family)
{
	int err, i;
	int start = GENL_START_ALLOC, end = GENL_MAX_ID;

	//参数校验
	err = genl_validate_ops(family);
	if (err)
		return err;

	genl_lock_all();

	//检查是否已存在
	if (genl_family_find_byname(family->name)) {
		err = -EEXIST;
		goto errout_locked;
	}

	/*
	 * Sadly, a few cases need to be special-cased
	 * due to them having previously abused the API
	 * and having used their family ID also as their
	 * multicast group ID, so we use reserved IDs
	 * for both to be sure we can do that mapping.
	 */
	if (family == &genl_ctrl) {
		/* and this needs to be special for initial family lookups */
		start = end = GENL_ID_CTRL;
	} else if (strcmp(family->name, "pmcraid") == 0) {
		start = end = GENL_ID_PMCRAID;
	} else if (strcmp(family->name, "VFS_DQUOT") == 0) {
		start = end = GENL_ID_VFS_DQUOT;
	}

	if (family->maxattr && !family->parallel_ops) {
		family->attrbuf = kmalloc_array(family->maxattr + 1,
						sizeof(struct nlattr *),
						GFP_KERNEL);
		if (family->attrbuf == NULL) {
			err = -ENOMEM;
			goto errout_locked;
		}
	} else
		family->attrbuf = NULL;

	family->id = idr_alloc(&genl_fam_idr, family,
			       start, end + 1, GFP_KERNEL);
	if (family->id < 0) {
		err = family->id;
		goto errout_locked;
	}

	err = genl_validate_assign_mc_groups(family);
	if (err)
		goto errout_remove;

	genl_unlock_all();

	/* send all events */
	genl_ctrl_event(CTRL_CMD_NEWFAMILY, family, NULL, 0);
	for (i = 0; i < family->n_mcgrps; i++)
		genl_ctrl_event(CTRL_CMD_NEWMCAST_GRP, family,
				&family->mcgrps[i], family->mcgrp_offset + i);

	return 0;

errout_remove:
	idr_remove(&genl_fam_idr, family->id);
	kfree(family->attrbuf);
errout_locked:
	genl_unlock_all();
	return err;
}
EXPORT_SYMBOL(genl_register_family);

/**
 * genl_unregister_family - unregister generic netlink family
 * @family: generic netlink family
 *
 * Unregisters the specified family.
 *
 * Returns 0 on success or a negative error code.
 */
int genl_unregister_family(const struct genl_family *family)
{
	genl_lock_all();

	if (!genl_family_find_byid(family->id)) {
		genl_unlock_all();
		return -ENOENT;
	}

	genl_unregister_mc_groups(family);

	idr_remove(&genl_fam_idr, family->id);

	up_write(&cb_lock);
	wait_event(genl_sk_destructing_waitq,
		   atomic_read(&genl_sk_destructing_cnt) == 0);
	genl_unlock();

	kfree(family->attrbuf);

	genl_ctrl_event(CTRL_CMD_DELFAMILY, family, NULL, 0);

	return 0;
}
EXPORT_SYMBOL(genl_unregister_family);

/**
 * genlmsg_put - Add generic netlink header to netlink message
 * @skb: socket buffer holding the message
 * @portid: netlink portid the message is addressed to
 * @seq: sequence number (usually the one of the sender)
 * @family: generic netlink family
 * @flags: netlink message flags
 * @cmd: generic netlink command
 *
 * Returns pointer to user specific header
 */
void *genlmsg_put(struct sk_buff *skb, u32 portid, u32 seq,
		  const struct genl_family *family, int flags, u8 cmd)
{
	struct nlmsghdr *nlh;
	struct genlmsghdr *hdr;

	nlh = nlmsg_put(skb, portid, seq, family->id, GENL_HDRLEN +
			family->hdrsize, flags);
	if (nlh == NULL)
		return NULL;

	hdr = nlmsg_data(nlh);
	hdr->cmd = cmd;
	hdr->version = family->version;
	hdr->reserved = 0;

	return (char *) hdr + GENL_HDRLEN;
}
EXPORT_SYMBOL(genlmsg_put);

static int genl_lock_start(struct netlink_callback *cb)
{
	/* our ops are always const - netlink API doesn't propagate that */
	const struct genl_ops *ops = cb->data;
	int rc = 0;

	if (ops->start) {
		genl_lock();
		rc = ops->start(cb);
		genl_unlock();
	}
	return rc;
}

static int genl_lock_dumpit(struct sk_buff *skb, struct netlink_callback *cb)
{
	/* our ops are always const - netlink API doesn't propagate that */
	const struct genl_ops *ops = cb->data;
	int rc;

	genl_lock();
	rc = ops->dumpit(skb, cb);
	genl_unlock();
	return rc;
}

static int genl_lock_done(struct netlink_callback *cb)
{
	/* our ops are always const - netlink API doesn't propagate that */
	const struct genl_ops *ops = cb->data;
	int rc = 0;

	if (ops->done) {
		genl_lock();
		rc = ops->done(cb);
		genl_unlock();
	}
	return rc;
}

//采用指定的family来解析此msg
static int genl_family_rcv_msg(const struct genl_family *family,
			       struct sk_buff *skb,
			       struct nlmsghdr *nlh,//netlink消息头
			       struct netlink_ext_ack *extack)
{
	const struct genl_ops *ops;
	struct net *net = sock_net(skb->sk);
	struct genl_info info;
	struct genlmsghdr *hdr = nlmsg_data(nlh);//指向netlink消息头后
	struct nlattr **attrbuf;
	int hdrlen, err;

	/* this family doesn't exist in this netns */
	if (!family->netnsok && !net_eq(net, &init_net))
		return -ENOENT;

	hdrlen = GENL_HDRLEN + family->hdrsize;
	if (nlh->nlmsg_len < nlmsg_msg_size(hdrlen))
		return -EINVAL;

	//根据头部的cmd查找family中对应的ops
	ops = genl_get_cmd(hdr->cmd, family);
	if (ops == NULL)
		return -EOPNOTSUPP;

	if ((ops->flags & GENL_ADMIN_PERM) &&
	    !netlink_capable(skb, CAP_NET_ADMIN))
		return -EPERM;

	if ((ops->flags & GENL_UNS_ADMIN_PERM) &&
	    !netlink_ns_capable(skb, net->user_ns, CAP_NET_ADMIN))
		return -EPERM;

	if ((nlh->nlmsg_flags & NLM_F_DUMP) == NLM_F_DUMP) {
		int rc;

		if (ops->dumpit == NULL)
			return -EOPNOTSUPP;

		if (!family->parallel_ops) {
			struct netlink_dump_control c = {
				.module = family->module,
				/* we have const, but the netlink API doesn't */
				.data = (void *)ops,
				.start = genl_lock_start,
				.dump = genl_lock_dumpit,
				.done = genl_lock_done,
			};

			genl_unlock();
			rc = __netlink_dump_start(net->genl_sock, skb, nlh, &c);
			genl_lock();

		} else {
			struct netlink_dump_control c = {
				.module = family->module,
				.start = ops->start,
				.dump = ops->dumpit,
				.done = ops->done,
			};

			rc = __netlink_dump_start(net->genl_sock, skb, nlh, &c);
		}

		return rc;
	}

	if (ops->doit == NULL)
		return -EOPNOTSUPP;

	if (family->maxattr && family->parallel_ops) {
<<<<<<< HEAD
		//申请属性buffer
		attrbuf = kmalloc((family->maxattr+1) *
					sizeof(struct nlattr *), GFP_KERNEL);
=======
		attrbuf = kmalloc_array(family->maxattr + 1,
					sizeof(struct nlattr *),
					GFP_KERNEL);
>>>>>>> ce397d21
		if (attrbuf == NULL)
			return -ENOMEM;
	} else
		//使用family对应的属性buffer
		attrbuf = family->attrbuf;

	if (attrbuf) {
		err = nlmsg_parse(nlh, hdrlen, attrbuf, family->maxattr,
				  ops->policy, extack);
		if (err < 0)
			goto out;
	}

	info.snd_seq = nlh->nlmsg_seq;
	info.snd_portid = NETLINK_CB(skb).portid;
	info.nlhdr = nlh;
	info.genlhdr = nlmsg_data(nlh);
	info.userhdr = nlmsg_data(nlh) + GENL_HDRLEN;
	info.attrs = attrbuf;
	info.extack = extack;
	genl_info_net_set(&info, net);
	memset(&info.user_ptr, 0, sizeof(info.user_ptr));

	//如果有pre_doit回调，则调用
	if (family->pre_doit) {
		err = family->pre_doit(ops, skb, &info);
		if (err)
			goto out;
	}

	//直接采用ops的回调处理此消息
	err = ops->doit(skb, &info);

	//如果有post_doit回调，则调用
	if (family->post_doit)
		family->post_doit(ops, skb, &info);

out:
	if (family->parallel_ops)
		kfree(attrbuf);

	return err;
}

static int genl_rcv_msg(struct sk_buff *skb, struct nlmsghdr *nlh,
			struct netlink_ext_ack *extack)
{
	const struct genl_family *family;
	int err;

	//通过id找到family
	family = genl_family_find_byid(nlh->nlmsg_type);
	if (family == NULL)
		return -ENOENT;

	if (!family->parallel_ops)
		genl_lock();

	err = genl_family_rcv_msg(family, skb, nlh, extack);

	if (!family->parallel_ops)
		genl_unlock();

	return err;
}

static void genl_rcv(struct sk_buff *skb)
{
	down_read(&cb_lock);
	netlink_rcv_skb(skb, &genl_rcv_msg);
	up_read(&cb_lock);
}

/**************************************************************************
 * Controller
 **************************************************************************/

static struct genl_family genl_ctrl;

static int ctrl_fill_info(const struct genl_family *family, u32 portid, u32 seq,
			  u32 flags, struct sk_buff *skb, u8 cmd)
{
	void *hdr;

	hdr = genlmsg_put(skb, portid, seq, &genl_ctrl, flags, cmd);
	if (hdr == NULL)
		return -1;

	if (nla_put_string(skb, CTRL_ATTR_FAMILY_NAME, family->name) ||
	    nla_put_u16(skb, CTRL_ATTR_FAMILY_ID, family->id) ||
	    nla_put_u32(skb, CTRL_ATTR_VERSION, family->version) ||
	    nla_put_u32(skb, CTRL_ATTR_HDRSIZE, family->hdrsize) ||
	    nla_put_u32(skb, CTRL_ATTR_MAXATTR, family->maxattr))
		goto nla_put_failure;

	if (family->n_ops) {
		struct nlattr *nla_ops;
		int i;

		nla_ops = nla_nest_start(skb, CTRL_ATTR_OPS);
		if (nla_ops == NULL)
			goto nla_put_failure;

		for (i = 0; i < family->n_ops; i++) {
			struct nlattr *nest;
			const struct genl_ops *ops = &family->ops[i];
			u32 op_flags = ops->flags;

			if (ops->dumpit)
				op_flags |= GENL_CMD_CAP_DUMP;
			if (ops->doit)
				op_flags |= GENL_CMD_CAP_DO;
			if (ops->policy)
				op_flags |= GENL_CMD_CAP_HASPOL;

			nest = nla_nest_start(skb, i + 1);
			if (nest == NULL)
				goto nla_put_failure;

			if (nla_put_u32(skb, CTRL_ATTR_OP_ID, ops->cmd) ||
			    nla_put_u32(skb, CTRL_ATTR_OP_FLAGS, op_flags))
				goto nla_put_failure;

			nla_nest_end(skb, nest);
		}

		nla_nest_end(skb, nla_ops);
	}

	if (family->n_mcgrps) {
		struct nlattr *nla_grps;
		int i;

		nla_grps = nla_nest_start(skb, CTRL_ATTR_MCAST_GROUPS);
		if (nla_grps == NULL)
			goto nla_put_failure;

		for (i = 0; i < family->n_mcgrps; i++) {
			struct nlattr *nest;
			const struct genl_multicast_group *grp;

			grp = &family->mcgrps[i];

			nest = nla_nest_start(skb, i + 1);
			if (nest == NULL)
				goto nla_put_failure;

			if (nla_put_u32(skb, CTRL_ATTR_MCAST_GRP_ID,
					family->mcgrp_offset + i) ||
			    nla_put_string(skb, CTRL_ATTR_MCAST_GRP_NAME,
					   grp->name))
				goto nla_put_failure;

			nla_nest_end(skb, nest);
		}
		nla_nest_end(skb, nla_grps);
	}

	genlmsg_end(skb, hdr);
	return 0;

nla_put_failure:
	genlmsg_cancel(skb, hdr);
	return -EMSGSIZE;
}

static int ctrl_fill_mcgrp_info(const struct genl_family *family,
				const struct genl_multicast_group *grp,
				int grp_id, u32 portid, u32 seq, u32 flags,
				struct sk_buff *skb, u8 cmd)
{
	void *hdr;
	struct nlattr *nla_grps;
	struct nlattr *nest;

	hdr = genlmsg_put(skb, portid, seq, &genl_ctrl, flags, cmd);
	if (hdr == NULL)
		return -1;

	if (nla_put_string(skb, CTRL_ATTR_FAMILY_NAME, family->name) ||
	    nla_put_u16(skb, CTRL_ATTR_FAMILY_ID, family->id))
		goto nla_put_failure;

	nla_grps = nla_nest_start(skb, CTRL_ATTR_MCAST_GROUPS);
	if (nla_grps == NULL)
		goto nla_put_failure;

	nest = nla_nest_start(skb, 1);
	if (nest == NULL)
		goto nla_put_failure;

	if (nla_put_u32(skb, CTRL_ATTR_MCAST_GRP_ID, grp_id) ||
	    nla_put_string(skb, CTRL_ATTR_MCAST_GRP_NAME,
			   grp->name))
		goto nla_put_failure;

	nla_nest_end(skb, nest);
	nla_nest_end(skb, nla_grps);

	genlmsg_end(skb, hdr);
	return 0;

nla_put_failure:
	genlmsg_cancel(skb, hdr);
	return -EMSGSIZE;
}

static int ctrl_dumpfamily(struct sk_buff *skb, struct netlink_callback *cb)
{
	int n = 0;
	struct genl_family *rt;
	struct net *net = sock_net(skb->sk);
	int fams_to_skip = cb->args[0];
	unsigned int id;

	idr_for_each_entry(&genl_fam_idr, rt, id) {
		if (!rt->netnsok && !net_eq(net, &init_net))
			continue;

		if (n++ < fams_to_skip)
			continue;

		if (ctrl_fill_info(rt, NETLINK_CB(cb->skb).portid,
				   cb->nlh->nlmsg_seq, NLM_F_MULTI,
				   skb, CTRL_CMD_NEWFAMILY) < 0) {
			n--;
			break;
		}
	}

	cb->args[0] = n;
	return skb->len;
}

static struct sk_buff *ctrl_build_family_msg(const struct genl_family *family,
					     u32 portid, int seq, u8 cmd)
{
	struct sk_buff *skb;
	int err;

	skb = nlmsg_new(NLMSG_DEFAULT_SIZE, GFP_KERNEL);
	if (skb == NULL)
		return ERR_PTR(-ENOBUFS);

	err = ctrl_fill_info(family, portid, seq, 0, skb, cmd);
	if (err < 0) {
		nlmsg_free(skb);
		return ERR_PTR(err);
	}

	return skb;
}

static struct sk_buff *
ctrl_build_mcgrp_msg(const struct genl_family *family,
		     const struct genl_multicast_group *grp,
		     int grp_id, u32 portid, int seq, u8 cmd)
{
	struct sk_buff *skb;
	int err;

	skb = nlmsg_new(NLMSG_DEFAULT_SIZE, GFP_KERNEL);
	if (skb == NULL)
		return ERR_PTR(-ENOBUFS);

	err = ctrl_fill_mcgrp_info(family, grp, grp_id, portid,
				   seq, 0, skb, cmd);
	if (err < 0) {
		nlmsg_free(skb);
		return ERR_PTR(err);
	}

	return skb;
}

static const struct nla_policy ctrl_policy[CTRL_ATTR_MAX+1] = {
	[CTRL_ATTR_FAMILY_ID]	= { .type = NLA_U16 },
	[CTRL_ATTR_FAMILY_NAME]	= { .type = NLA_NUL_STRING,
				    .len = GENL_NAMSIZ - 1 },
};

static int ctrl_getfamily(struct sk_buff *skb, struct genl_info *info)
{
	struct sk_buff *msg;
	const struct genl_family *res = NULL;
	int err = -EINVAL;

	//如果指出了family_id，则采用id查询family
	if (info->attrs[CTRL_ATTR_FAMILY_ID]) {
		u16 id = nla_get_u16(info->attrs[CTRL_ATTR_FAMILY_ID]);
		res = genl_family_find_byid(id);
		err = -ENOENT;
	}

	//如果指出了family_name,则采用name查询family
	if (info->attrs[CTRL_ATTR_FAMILY_NAME]) {
		char *name;

		name = nla_data(info->attrs[CTRL_ATTR_FAMILY_NAME]);
		res = genl_family_find_byname(name);
#ifdef CONFIG_MODULES
		if (res == NULL) {
			//如果仍未查询到，则采用名称请求module
			genl_unlock();
			up_read(&cb_lock);
			request_module("net-pf-%d-proto-%d-family-%s",
				       PF_NETLINK, NETLINK_GENERIC, name);
			down_read(&cb_lock);
			genl_lock();
			res = genl_family_find_byname(name);
		}
#endif
		err = -ENOENT;
	}

	if (res == NULL)
		return err;

	if (!res->netnsok && !net_eq(genl_info_net(info), &init_net)) {
		/* family doesn't exist here */
		return -ENOENT;
	}

	msg = ctrl_build_family_msg(res, info->snd_portid, info->snd_seq,
				    CTRL_CMD_NEWFAMILY);
	if (IS_ERR(msg))
		return PTR_ERR(msg);

	return genlmsg_reply(msg, info);
}

static int genl_ctrl_event(int event, const struct genl_family *family,
			   const struct genl_multicast_group *grp,
			   int grp_id)
{
	struct sk_buff *msg;

	/* genl is still initialising */
	if (!init_net.genl_sock)
		return 0;

	//按event构造netlink消息
	switch (event) {
	case CTRL_CMD_NEWFAMILY:
	case CTRL_CMD_DELFAMILY:
		WARN_ON(grp);
		msg = ctrl_build_family_msg(family, 0, 0, event);
		break;
	case CTRL_CMD_NEWMCAST_GRP:
	case CTRL_CMD_DELMCAST_GRP:
		BUG_ON(!grp);
		msg = ctrl_build_mcgrp_msg(family, grp, grp_id, 0, 0, event);
		break;
	default:
		return -EINVAL;
	}

	if (IS_ERR(msg))
		return PTR_ERR(msg);

	if (!family->netnsok) {
		genlmsg_multicast_netns(&genl_ctrl, &init_net, msg, 0,
					0, GFP_KERNEL);
	} else {
		rcu_read_lock();
		genlmsg_multicast_allns(&genl_ctrl, msg, 0,
					0, GFP_ATOMIC);
		rcu_read_unlock();
	}

	return 0;
}

static const struct genl_ops genl_ctrl_ops[] = {
	{
		.cmd		= CTRL_CMD_GETFAMILY,
		.doit		= ctrl_getfamily,
		.dumpit		= ctrl_dumpfamily,
		.policy		= ctrl_policy,
	},
};

static const struct genl_multicast_group genl_ctrl_groups[] = {
	{ .name = "notify", },
};

static struct genl_family genl_ctrl __ro_after_init = {
	.module = THIS_MODULE,
	.ops = genl_ctrl_ops,
	.n_ops = ARRAY_SIZE(genl_ctrl_ops),
	.mcgrps = genl_ctrl_groups,
	.n_mcgrps = ARRAY_SIZE(genl_ctrl_groups),
	.id = GENL_ID_CTRL,
	.name = "nlctrl",
	.version = 0x2,
	.maxattr = CTRL_ATTR_MAX,
	.netnsok = true,
};

static int genl_bind(struct net *net, int group)
{
	struct genl_family *f;
	int err = -ENOENT;
	unsigned int id;

	down_read(&cb_lock);

	idr_for_each_entry(&genl_fam_idr, f, id) {
		if (group >= f->mcgrp_offset &&
		    group < f->mcgrp_offset + f->n_mcgrps) {
			int fam_grp = group - f->mcgrp_offset;

			if (!f->netnsok && net != &init_net)
				err = -ENOENT;
			else if (f->mcast_bind)
				err = f->mcast_bind(net, fam_grp);
			else
				err = 0;
			break;
		}
	}
	up_read(&cb_lock);

	return err;
}

static void genl_unbind(struct net *net, int group)
{
	struct genl_family *f;
	unsigned int id;

	down_read(&cb_lock);

	idr_for_each_entry(&genl_fam_idr, f, id) {
		if (group >= f->mcgrp_offset &&
		    group < f->mcgrp_offset + f->n_mcgrps) {
			int fam_grp = group - f->mcgrp_offset;

			if (f->mcast_unbind)
				f->mcast_unbind(net, fam_grp);
			break;
		}
	}
	up_read(&cb_lock);
}

static int __net_init genl_pernet_init(struct net *net)
{
	struct netlink_kernel_cfg cfg = {
		.input		= genl_rcv,//Generic netlink类消息处理
		.flags		= NL_CFG_F_NONROOT_RECV,
		.bind		= genl_bind,
		.unbind		= genl_unbind,
	};

	/* we'll bump the group number right afterwards */
	net->genl_sock = netlink_kernel_create(net, NETLINK_GENERIC, &cfg);

	if (!net->genl_sock && net_eq(net, &init_net))
		panic("GENL: Cannot initialize generic netlink\n");

	if (!net->genl_sock)
		return -ENOMEM;

	return 0;
}

static void __net_exit genl_pernet_exit(struct net *net)
{
	netlink_kernel_release(net->genl_sock);
	net->genl_sock = NULL;
}

static struct pernet_operations genl_pernet_ops = {
	.init = genl_pernet_init,
	.exit = genl_pernet_exit,
};

static int __init genl_init(void)
{
	int err;

	err = genl_register_family(&genl_ctrl);
	if (err < 0)
		goto problem;

	err = register_pernet_subsys(&genl_pernet_ops);
	if (err)
		goto problem;

	return 0;

problem:
	panic("GENL: Cannot register controller: %d\n", err);
}

subsys_initcall(genl_init);

/**
 * genl_family_attrbuf - return family's attrbuf
 * @family: the family
 *
 * Return the family's attrbuf, while validating that it's
 * actually valid to access it.
 *
 * You cannot use this function with a family that has parallel_ops
 * and you can only use it within (pre/post) doit/dumpit callbacks.
 */
struct nlattr **genl_family_attrbuf(const struct genl_family *family)
{
	if (!WARN_ON(family->parallel_ops))
		lockdep_assert_held(&genl_mutex);

	return family->attrbuf;
}
EXPORT_SYMBOL(genl_family_attrbuf);

static int genlmsg_mcast(struct sk_buff *skb, u32 portid, unsigned long group,
			 gfp_t flags)
{
	struct sk_buff *tmp;
	struct net *net, *prev = NULL;
	bool delivered = false;
	int err;

	for_each_net_rcu(net) {
		if (prev) {
			tmp = skb_clone(skb, flags);
			if (!tmp) {
				err = -ENOMEM;
				goto error;
			}
			err = nlmsg_multicast(prev->genl_sock, tmp,
					      portid, group, flags);
			if (!err)
				delivered = true;
			else if (err != -ESRCH)
				goto error;
		}

		prev = net;
	}

	err = nlmsg_multicast(prev->genl_sock, skb, portid, group, flags);
	if (!err)
		delivered = true;
	else if (err != -ESRCH)
		return err;
	return delivered ? 0 : -ESRCH;
 error:
	kfree_skb(skb);
	return err;
}

int genlmsg_multicast_allns(const struct genl_family *family,
			    struct sk_buff *skb, u32 portid,
			    unsigned int group, gfp_t flags)
{
	if (WARN_ON_ONCE(group >= family->n_mcgrps))
		return -EINVAL;
	group = family->mcgrp_offset + group;
	return genlmsg_mcast(skb, portid, group, flags);
}
EXPORT_SYMBOL(genlmsg_multicast_allns);

void genl_notify(const struct genl_family *family, struct sk_buff *skb,
		 struct genl_info *info, u32 group, gfp_t flags)
{
	struct net *net = genl_info_net(info);
	struct sock *sk = net->genl_sock;
	int report = 0;

	if (info->nlhdr)
		report = nlmsg_report(info->nlhdr);

	if (WARN_ON_ONCE(group >= family->n_mcgrps))
		return;
	group = family->mcgrp_offset + group;
	nlmsg_notify(sk, skb, info->snd_portid, group, report, flags);
}
EXPORT_SYMBOL(genl_notify);<|MERGE_RESOLUTION|>--- conflicted
+++ resolved
@@ -572,15 +572,10 @@
 		return -EOPNOTSUPP;
 
 	if (family->maxattr && family->parallel_ops) {
-<<<<<<< HEAD
 		//申请属性buffer
-		attrbuf = kmalloc((family->maxattr+1) *
-					sizeof(struct nlattr *), GFP_KERNEL);
-=======
 		attrbuf = kmalloc_array(family->maxattr + 1,
 					sizeof(struct nlattr *),
 					GFP_KERNEL);
->>>>>>> ce397d21
 		if (attrbuf == NULL)
 			return -ENOMEM;
 	} else
