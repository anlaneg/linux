--- conflicted
+++ resolved
@@ -90,9 +90,6 @@
 			   const struct genl_multicast_group *grp,
 			   int grp_id);
 
-<<<<<<< HEAD
-//给定id,获得genl_family
-=======
 static void
 genl_op_fill_in_reject_policy(const struct genl_family *family,
 			      struct genl_ops *op)
@@ -106,7 +103,7 @@
 	op->maxattr = 1;
 }
 
->>>>>>> 97ee9d1c
+//给定id,获得genl_family
 static const struct genl_family *genl_family_find_byid(unsigned int id)
 {
 	return idr_find(&genl_fam_idr, id);
@@ -415,13 +412,9 @@
 		/*dumpit与doit必须至少提供一个*/
 		if (op.dumpit == NULL && op.doit == NULL)
 			return -EINVAL;
-<<<<<<< HEAD
-
-		/*ops间的cmd不能重复*/
-=======
 		if (WARN_ON(op.cmd >= family->resv_start_op && op.validate))
 			return -EINVAL;
->>>>>>> 97ee9d1c
+		/*ops间的cmd不能重复*/
 		for (j = i + 1; j < genl_get_cmd_cnt(family); j++) {
 			struct genl_ops op2;
 
@@ -817,9 +810,6 @@
 	return err;
 }
 
-<<<<<<< HEAD
-//采用指定的family来解析处理general netlink消息
-=======
 static int genl_header_check(const struct genl_family *family,
 			     struct nlmsghdr *nlh, struct genlmsghdr *hdr,
 			     struct netlink_ext_ack *extack)
@@ -850,7 +840,7 @@
 	return 0;
 }
 
->>>>>>> 97ee9d1c
+//采用指定的family来解析处理general netlink消息
 static int genl_family_rcv_msg(const struct genl_family *family,
 			       struct sk_buff *skb,
 			       struct nlmsghdr *nlh,//netlink消息头
@@ -871,13 +861,10 @@
 	if (nlh->nlmsg_len < nlmsg_msg_size(hdrlen))
 		return -EINVAL;
 
-<<<<<<< HEAD
-	//根据头部的cmd查找family中对应的ops
-=======
 	if (genl_header_check(family, nlh, hdr, extack))
 		return -EINVAL;
 
->>>>>>> 97ee9d1c
+	//根据头部的cmd查找family中对应的ops
 	if (genl_get_cmd(hdr->cmd, family, &op))
 		return -EOPNOTSUPP;
 
