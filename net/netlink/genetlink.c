// SPDX-License-Identifier: GPL-2.0
/*
 * NETLINK      Generic Netlink Family
 *
 * 		Authors:	Jamal Hadi Salim
 * 				Thomas Graf <tgraf@suug.ch>
 *				Johannes Berg <johannes@sipsolutions.net>
 */

#include <linux/module.h>
#include <linux/kernel.h>
#include <linux/slab.h>
#include <linux/errno.h>
#include <linux/types.h>
#include <linux/socket.h>
#include <linux/string_helpers.h>
#include <linux/skbuff.h>
#include <linux/mutex.h>
#include <linux/bitmap.h>
#include <linux/rwsem.h>
#include <linux/idr.h>
#include <net/sock.h>
#include <net/genetlink.h>

#include "genetlink.h"

static DEFINE_MUTEX(genl_mutex); /* serialization of message processing */
static DECLARE_RWSEM(cb_lock);

atomic_t genl_sk_destructing_cnt = ATOMIC_INIT(0);
DECLARE_WAIT_QUEUE_HEAD(genl_sk_destructing_waitq);

/*gneral netlink socket锁*/
void genl_lock(void)
{
	mutex_lock(&genl_mutex);
}
EXPORT_SYMBOL(genl_lock);

void genl_unlock(void)
{
	mutex_unlock(&genl_mutex);
}
EXPORT_SYMBOL(genl_unlock);

static void genl_lock_all(void)
{
	down_write(&cb_lock);
	genl_lock();
}

static void genl_unlock_all(void)
{
	genl_unlock();
	up_write(&cb_lock);
}

static void genl_op_lock(const struct genl_family *family)
{
	if (!family->parallel_ops)
		genl_lock();
}

static void genl_op_unlock(const struct genl_family *family)
{
	if (!family->parallel_ops)
		genl_unlock();
}

/*负责分配netlink gernal family id*/
static DEFINE_IDR(genl_fam_idr);

/*
 * Bitmap of multicast groups that are currently in use.
 *
 * To avoid an allocation at boot of just one unsigned long,
 * declare it global instead.
 * Bit 0 is marked as already used since group 0 is invalid.
 * Bit 1 is marked as already used since the drop-monitor code
 * abuses the API and thinks it can statically use group 1.
 * That group will typically conflict with other groups that
 * any proper users use.
 * Bit 16 is marked as used since it's used for generic netlink
 * and the code no longer marks pre-reserved IDs as used.
 * Bit 17 is marked as already used since the VFS quota code
 * also abused this API and relied on family == group ID, we
 * cater to that by giving it a static family and group ID.
 * Bit 18 is marked as already used since the PMCRAID driver
 * did the same thing as the VFS quota code (maybe copied?)
 */
static unsigned long mc_group_start = 0x3 | BIT(GENL_ID_CTRL) |
				      BIT(GENL_ID_VFS_DQUOT) |
				      BIT(GENL_ID_PMCRAID);
static unsigned long *mc_groups = &mc_group_start;
static unsigned long mc_groups_longs = 1;

/* We need the last attribute with non-zero ID therefore a 2-entry array */
static struct nla_policy genl_policy_reject_all[] = {
	{ .type = NLA_REJECT },
	{ .type = NLA_REJECT },
};

static int genl_ctrl_event(int event, const struct genl_family *family,
			   const struct genl_multicast_group *grp,
			   int grp_id);

static void
genl_op_fill_in_reject_policy(const struct genl_family *family,
			      struct genl_ops *op)
{
	BUILD_BUG_ON(ARRAY_SIZE(genl_policy_reject_all) - 1 != 1);

	if (op->policy || op->cmd < family->resv_start_op)
		return;

	op->policy = genl_policy_reject_all;
	op->maxattr = 1;
}

static void
genl_op_fill_in_reject_policy_split(const struct genl_family *family,
				    struct genl_split_ops *op)
{
	if (op->policy)
		return;

	op->policy = genl_policy_reject_all;
	op->maxattr = 1;
}

//给定id,获得genl_family
static const struct genl_family *genl_family_find_byid(unsigned int id)
{
	return idr_find(&genl_fam_idr, id);
}

//通过name查找对应的genl_family
static const struct genl_family *genl_family_find_byname(char *name)
{
	const struct genl_family *family;
	unsigned int id;

	idr_for_each_entry(&genl_fam_idr, family, id)
		if (strcmp(family->name, name) == 0)
			return family;

	return NULL;
}

struct genl_op_iter {
	const struct genl_family *family;
	struct genl_split_ops doit;
	struct genl_split_ops dumpit;
	int cmd_idx;
	int entry_idx;
	u32 cmd;
	u8 flags;
};

static void genl_op_from_full(const struct genl_family *family,
			      unsigned int i, struct genl_ops *op)
{
	*op = family->ops[i];

	/*使用family中提供的maxattr,policy成员*/
	if (!op->maxattr)
		op->maxattr = family->maxattr;
	if (!op->policy)
		op->policy = family->policy;

	genl_op_fill_in_reject_policy(family, op);
}

/*在family->ops中查询cmd*/
static int genl_get_cmd_full(u32 cmd, const struct genl_family *family,
			     struct genl_ops *op)
{
	int i;

	for (i = 0; i < family->n_ops; i++)
		if (family->ops[i].cmd == cmd) {
			genl_op_from_full(family, i, op);
			return 0;
		}

	return -ENOENT;
}

/*利用family中的i号small_ops，填充op*/
static void genl_op_from_small(const struct genl_family *family,
			       unsigned int i, struct genl_ops *op)
{
	memset(op, 0, sizeof(*op));
	op->doit	= family->small_ops[i].doit;/*取small_ops指明的doit*/
	op->dumpit	= family->small_ops[i].dumpit;
	op->cmd		= family->small_ops[i].cmd;
	op->internal_flags = family->small_ops[i].internal_flags;
	op->flags	= family->small_ops[i].flags;
	op->validate	= family->small_ops[i].validate;

	op->maxattr = family->maxattr;
	op->policy = family->policy;

	genl_op_fill_in_reject_policy(family, op);
}

/*在family->n_small_ops中查询cmd*/
static int genl_get_cmd_small(u32 cmd, const struct genl_family *family,
			      struct genl_ops *op)
{
	int i;

	for (i = 0; i < family->n_small_ops; i++)
		if (family->small_ops[i].cmd == cmd) {
			genl_op_from_small(family, i, op);
			return 0;
		}

	return -ENOENT;
}

static void genl_op_from_split(struct genl_op_iter *iter)
{
	const struct genl_family *family = iter->family;
	int i, cnt = 0;

	i = iter->entry_idx - family->n_ops - family->n_small_ops;

	if (family->split_ops[i + cnt].flags & GENL_CMD_CAP_DO) {
		iter->doit = family->split_ops[i + cnt];
		genl_op_fill_in_reject_policy_split(family, &iter->doit);
		cnt++;
	} else {
		memset(&iter->doit, 0, sizeof(iter->doit));
	}

	if (i + cnt < family->n_split_ops &&
	    family->split_ops[i + cnt].flags & GENL_CMD_CAP_DUMP &&
	    (!cnt || family->split_ops[i + cnt].cmd == iter->doit.cmd)) {
		iter->dumpit = family->split_ops[i + cnt];
		genl_op_fill_in_reject_policy_split(family, &iter->dumpit);
		cnt++;
	} else {
		memset(&iter->dumpit, 0, sizeof(iter->dumpit));
	}

	WARN_ON(!cnt);
	iter->entry_idx += cnt;
}

/*在fmaily->split_ops中查询此cmd*/
static int
genl_get_cmd_split(u32 cmd, u8 flag, const struct genl_family *family,
		   struct genl_split_ops *op)
{
	int i;

	for (i = 0; i < family->n_split_ops; i++)
		if (family->split_ops[i].cmd == cmd &&
		    family->split_ops[i].flags & flag) {
			*op = family->split_ops[i];
			return 0;
		}

	return -ENOENT;
}

static int
genl_cmd_full_to_split(struct genl_split_ops *op,
		       const struct genl_family *family,
		       const struct genl_ops *full, u8 flags)
{
	if ((flags & GENL_CMD_CAP_DO && !full->doit) ||
	    (flags & GENL_CMD_CAP_DUMP && !full->dumpit)) {
		memset(op, 0, sizeof(*op));
		/*指明了do,但没有提供doit回调，指明了dump，但没有提供dumpit*/
		return -ENOENT;
	}

	if (flags & GENL_CMD_CAP_DUMP) {
		/*如果有dump标记，则设置start,done*/
		op->start	= full->start;
		op->dumpit	= full->dumpit;
		op->done	= full->done;
	} else {
		/*如无dump标记，则设置pre_doit,post_doit*/
		op->pre_doit	= family->pre_doit;
		op->doit	= full->doit;
		op->post_doit	= family->post_doit;
	}

	if (flags & GENL_CMD_CAP_DUMP &&
	    full->validate & GENL_DONT_VALIDATE_DUMP) {
		op->policy	= NULL;
		op->maxattr	= 0;
	} else {
		op->policy	= full->policy;
		op->maxattr	= full->maxattr;
	}

	op->cmd			= full->cmd;
	op->internal_flags	= full->internal_flags;
	op->flags		= full->flags;
	op->validate		= full->validate;

	/* Make sure flags include the GENL_CMD_CAP_DO / GENL_CMD_CAP_DUMP */
	op->flags		|= flags;

	return 0;
}

/* Must make sure that op is initialized to 0 on failure */
static int
genl_get_cmd(u32 cmd, u8 flags, const struct genl_family *family,
	     struct genl_split_ops *op)
{
	struct genl_ops full;
	int err;

	/*先在family->ops中查询*/
	err = genl_get_cmd_full(cmd, family, &full);
	if (err == -ENOENT)
		/*再在family->n_small_ops中查询*/
		err = genl_get_cmd_small(cmd, family, &full);
	/* Found one of legacy forms */
	if (err == 0)
		return genl_cmd_full_to_split(op, family, &full, flags);

	/*最后在family->n_split_ops中查询*/
	err = genl_get_cmd_split(cmd, flags, family, op);
	if (err)
		memset(op, 0, sizeof(*op));
	return err;
}

/* For policy dumping only, get ops of both do and dump.
 * Fail if both are missing, genl_get_cmd() will zero-init in case of failure.
 */
static int
genl_get_cmd_both(u32 cmd, const struct genl_family *family,
		  struct genl_split_ops *doit, struct genl_split_ops *dumpit)
{
	int err1, err2;

	err1 = genl_get_cmd(cmd, GENL_CMD_CAP_DO, family, doit);
	err2 = genl_get_cmd(cmd, GENL_CMD_CAP_DUMP, family, dumpit);

	return err1 && err2 ? -ENOENT : 0;
}

static bool
genl_op_iter_init(const struct genl_family *family, struct genl_op_iter *iter)
{
	iter->family = family;
	iter->cmd_idx = 0;
	iter->entry_idx = 0;

	iter->flags = 0;

	return iter->family->n_ops +
		iter->family->n_small_ops +
		iter->family->n_split_ops;
}

static bool genl_op_iter_next(struct genl_op_iter *iter)
{
	const struct genl_family *family = iter->family;
	bool legacy_op = true;
	struct genl_ops op;

	if (iter->entry_idx < family->n_ops) {
	    	/*i索引小于n_ops,此时读取family->ops[i]并填充op*/
		genl_op_from_full(family, iter->entry_idx, &op);
	} else if (iter->entry_idx < family->n_ops + family->n_small_ops) {
	    	/*自small_ops提取信息，填充op*/
		genl_op_from_small(family, iter->entry_idx - family->n_ops,
				   &op);
	} else if (iter->entry_idx <
		   family->n_ops + family->n_small_ops + family->n_split_ops) {
		legacy_op = false;
		/* updates entry_idx */
		genl_op_from_split(iter);
	} else {
		return false;
	}

	iter->cmd_idx++;

	if (legacy_op) {
		iter->entry_idx++;

		genl_cmd_full_to_split(&iter->doit, family,
				       &op, GENL_CMD_CAP_DO);
		genl_cmd_full_to_split(&iter->dumpit, family,
				       &op, GENL_CMD_CAP_DUMP);
	}

	iter->cmd = iter->doit.cmd | iter->dumpit.cmd;
	iter->flags = iter->doit.flags | iter->dumpit.flags;

	return true;
}

static void
genl_op_iter_copy(struct genl_op_iter *dst, struct genl_op_iter *src)
{
	*dst = *src;
}

static unsigned int genl_op_iter_idx(struct genl_op_iter *iter)
{
	return iter->cmd_idx;
}

/*申请n_groups个可连续分配groups*/
static int genl_allocate_reserve_groups(int n_groups, int *first_id/*返回首个可分配groups*/)
{
	unsigned long *new_groups;
	int start = 0;
	int i;
	int id;
	bool fits;

	do {
	    /*在mc_groups中找一个为0的bit位*/
		if (start == 0)
			id = find_first_zero_bit(mc_groups,
						 mc_groups_longs *
						 BITS_PER_LONG);
		else
			id = find_next_zero_bit(mc_groups,
						mc_groups_longs * BITS_PER_LONG,
						start);

		fits = true;
		/*自id开始找一块连续的可用bits*/
		for (i = id;
		     i < min_t(int, id + n_groups,
			       mc_groups_longs * BITS_PER_LONG);
		     i++) {
			if (test_bit(i, mc_groups)) {
			    /*自id开始，不能找到连续的可用bits，退出*/
				start = i;
				fits = false;
				break;
			}
		}

		/*需要开辟新的空间来进行mc_groups存放*/
		if (id + n_groups > mc_groups_longs * BITS_PER_LONG) {
		    /*新的长度*/
			unsigned long new_longs = mc_groups_longs +
						  BITS_TO_LONGS(n_groups);
			size_t nlen = new_longs * sizeof(unsigned long);

			if (mc_groups == &mc_group_start) {
				new_groups = kzalloc(nlen, GFP_KERNEL);
				if (!new_groups)
					return -ENOMEM;
				mc_groups = new_groups;
				*mc_groups = mc_group_start;
			} else {
			    /*增大空间*/
				new_groups = krealloc(mc_groups, nlen,
						      GFP_KERNEL);
				if (!new_groups)
					return -ENOMEM;
				mc_groups = new_groups;
				/*使新申请的空间均初始化为0*/
				for (i = 0; i < BITS_TO_LONGS(n_groups); i++)
					mc_groups[mc_groups_longs + i] = 0;
			}
			mc_groups_longs = new_longs;
		}
	} while (!fits);/*没找到id开始可用的n_groups，则继续循环*/

	/*自id开始，分配n_groups个bits*/
	for (i = id; i < id + n_groups; i++)
		set_bit(i, mc_groups);
	*first_id = id;
	return 0;
}

static struct genl_family genl_ctrl;

static int genl_validate_assign_mc_groups(struct genl_family *family)
{
	int first_id;
	int n_groups = family->n_mcgrps;
	int err = 0, i;
	bool groups_allocated = false;

	if (!n_groups)
	    /*组播组数量为0，直接退出*/
		return 0;

	/*组播组名称校验处理*/
	for (i = 0; i < n_groups; i++) {
		const struct genl_multicast_group *grp = &family->mcgrps[i];

		if (WARN_ON(grp->name[0] == '\0'))
		    /*用称为空，报错*/
			return -EINVAL;
		/*group名称中必须包含'\0'*/
		if (WARN_ON(!string_is_terminated(grp->name, GENL_NAMSIZ)))
			return -EINVAL;
	}

	/* special-case our own group and hacks */
	if (family == &genl_ctrl) {
		first_id = GENL_ID_CTRL;
		BUG_ON(n_groups != 1);
	} else if (strcmp(family->name, "NET_DM") == 0) {
		first_id = 1;
		BUG_ON(n_groups != 1);
	} else if (family->id == GENL_ID_VFS_DQUOT) {
		first_id = GENL_ID_VFS_DQUOT;
		BUG_ON(n_groups != 1);
	} else if (family->id == GENL_ID_PMCRAID) {
		first_id = GENL_ID_PMCRAID;
		BUG_ON(n_groups != 1);
	} else {
	    /*申请一组id（n_groups个)*/
		groups_allocated = true;
		err = genl_allocate_reserve_groups(n_groups, &first_id);
		if (err)
			return err;
	}

	/*记录此family的起始id*/
	family->mcgrp_offset = first_id;

	/* if still initializing, can't and don't need to realloc bitmaps */
	if (!init_net.genl_sock)
		return 0;

	if (family->netnsok) {
	    /*此family支持netns,遍历已存在所有net ns*/
		struct net *net;

		netlink_table_grab();
		rcu_read_lock();
		/*遍历每个net namespace,针对每个ns,检查是否需要调整group*/
		for_each_net_rcu(net) {
			err = __netlink_change_ngroups(net->genl_sock,
					mc_groups_longs * BITS_PER_LONG);
			if (err) {
				/*
				 * No need to roll back, can only fail if
				 * memory allocation fails and then the
				 * number of _possible_ groups has been
				 * increased on some sockets which is ok.
				 */
				break;
			}
		}
		rcu_read_unlock();
		netlink_table_ungrab();
	} else {
	    /*更改init_net的group大小*/
		err = netlink_change_ngroups(init_net.genl_sock,
					     mc_groups_longs * BITS_PER_LONG);
	}

	if (groups_allocated && err) {
		for (i = 0; i < family->n_mcgrps; i++)
			clear_bit(family->mcgrp_offset + i, mc_groups);
	}

	return err;
}

static void genl_unregister_mc_groups(const struct genl_family *family)
{
	struct net *net;
	int i;

	netlink_table_grab();
	rcu_read_lock();
	for_each_net_rcu(net) {
		for (i = 0; i < family->n_mcgrps; i++)
			__netlink_clear_multicast_users(
				net->genl_sock, family->mcgrp_offset + i);
	}
	rcu_read_unlock();
	netlink_table_ungrab();

	for (i = 0; i < family->n_mcgrps; i++) {
		int grp_id = family->mcgrp_offset + i;

		if (grp_id != 1)
			clear_bit(grp_id, mc_groups);
		genl_ctrl_event(CTRL_CMD_DELMCAST_GRP, family,
				&family->mcgrps[i], grp_id);
	}
}

static bool genl_split_op_check(const struct genl_split_ops *op)
{
	if (WARN_ON(hweight8(op->flags & (GENL_CMD_CAP_DO |
					  GENL_CMD_CAP_DUMP)) != 1))
		return true;
	return false;
}

/*family ops校验*/
static int genl_validate_ops(const struct genl_family *family)
{
	struct genl_op_iter i, j;
	unsigned int s;

	if (WARN_ON(family->n_ops && !family->ops) ||
	    //参数有误，有ops计数，但无ops指针
	    WARN_ON(family->n_small_ops && !family->small_ops) ||
	    WARN_ON(family->n_split_ops && !family->split_ops))
		return -EINVAL;

	for (genl_op_iter_init(family, &i); genl_op_iter_next(&i); ) {
		if (!(i.flags & (GENL_CMD_CAP_DO | GENL_CMD_CAP_DUMP)))
			return -EINVAL;

		if (WARN_ON(i.cmd >= family->resv_start_op &&
			    (i.doit.validate || i.dumpit.validate)))
			return -EINVAL;

		genl_op_iter_copy(&j, &i);
		while (genl_op_iter_next(&j)) {
			if (i.cmd == j.cmd)
				return -EINVAL;
		}
	}

	if (family->n_split_ops) {
		if (genl_split_op_check(&family->split_ops[0]))
			return -EINVAL;
	}

	for (s = 1; s < family->n_split_ops; s++) {
		const struct genl_split_ops *a, *b;

		a = &family->split_ops[s - 1];
		b = &family->split_ops[s];

		if (genl_split_op_check(b))
			return -EINVAL;

		/* Check sort order */
		if (a->cmd < b->cmd) {
			continue;
		} else if (a->cmd > b->cmd) {
			WARN_ON(1);
			return -EINVAL;
		}

		if (a->internal_flags != b->internal_flags ||
		    ((a->flags ^ b->flags) & ~(GENL_CMD_CAP_DO |
					       GENL_CMD_CAP_DUMP))) {
			WARN_ON(1);
			return -EINVAL;
		}

		if ((a->flags & GENL_CMD_CAP_DO) &&
		    (b->flags & GENL_CMD_CAP_DUMP))
			continue;

		WARN_ON(1);
		return -EINVAL;
	}

	return 0;
}

static void *genl_sk_priv_alloc(struct genl_family *family)
{
	void *priv;

	priv = kzalloc(family->sock_priv_size, GFP_KERNEL);
	if (!priv)
		return ERR_PTR(-ENOMEM);

	if (family->sock_priv_init)
		family->sock_priv_init(priv);

	return priv;
}

static void genl_sk_priv_free(const struct genl_family *family, void *priv)
{
	if (family->sock_priv_destroy)
		family->sock_priv_destroy(priv);
	kfree(priv);
}

static int genl_sk_privs_alloc(struct genl_family *family)
{
	if (!family->sock_priv_size)
		return 0;

	family->sock_privs = kzalloc(sizeof(*family->sock_privs), GFP_KERNEL);
	if (!family->sock_privs)
		return -ENOMEM;
	xa_init(family->sock_privs);
	return 0;
}

static void genl_sk_privs_free(const struct genl_family *family)
{
	unsigned long id;
	void *priv;

	if (!family->sock_priv_size)
		return;

	xa_for_each(family->sock_privs, id, priv)
		genl_sk_priv_free(family, priv);

	xa_destroy(family->sock_privs);
	kfree(family->sock_privs);
}

static void genl_sk_priv_free_by_sock(struct genl_family *family,
				      struct sock *sk)
{
	void *priv;

	if (!family->sock_priv_size)
		return;
	priv = xa_erase(family->sock_privs, (unsigned long) sk);
	if (!priv)
		return;
	genl_sk_priv_free(family, priv);
}

static void genl_release(struct sock *sk, unsigned long *groups)
{
	struct genl_family *family;
	unsigned int id;

	down_read(&cb_lock);

	idr_for_each_entry(&genl_fam_idr, family, id)
		genl_sk_priv_free_by_sock(family, sk);

	up_read(&cb_lock);
}

/**
 * __genl_sk_priv_get - Get family private pointer for socket, if exists
 *
 * @family: family
 * @sk: socket
 *
 * Lookup a private memory for a Generic netlink family and specified socket.
 *
 * Caller should make sure this is called in RCU read locked section.
 *
 * Return: valid pointer on success, otherwise negative error value
 * encoded by ERR_PTR(), NULL in case priv does not exist.
 */
void *__genl_sk_priv_get(struct genl_family *family, struct sock *sk)
{
	if (WARN_ON_ONCE(!family->sock_privs))
		return ERR_PTR(-EINVAL);
	return xa_load(family->sock_privs, (unsigned long) sk);
}

/**
 * genl_sk_priv_get - Get family private pointer for socket
 *
 * @family: family
 * @sk: socket
 *
 * Lookup a private memory for a Generic netlink family and specified socket.
 * Allocate the private memory in case it was not already done.
 *
 * Return: valid pointer on success, otherwise negative error value
 * encoded by ERR_PTR().
 */
void *genl_sk_priv_get(struct genl_family *family, struct sock *sk)
{
	void *priv, *old_priv;

	priv = __genl_sk_priv_get(family, sk);
	if (priv)
		return priv;

	/* priv for the family does not exist so far, create it. */

	priv = genl_sk_priv_alloc(family);
	if (IS_ERR(priv))
		return ERR_CAST(priv);

	old_priv = xa_cmpxchg(family->sock_privs, (unsigned long) sk, NULL,
			      priv, GFP_KERNEL);
	if (old_priv) {
		genl_sk_priv_free(family, priv);
		if (xa_is_err(old_priv))
			return ERR_PTR(xa_err(old_priv));
		/* Race happened, priv for the socket was already inserted. */
		return old_priv;
	}
	return priv;
}

/**
 * genl_register_family - register a generic netlink family
 * @family: generic netlink family
 *
 * Registers the specified family after validating it first. Only one
 * family may be registered with the same family name or identifier.
 *
 * The family's ops, multicast groups and module pointer must already
 * be assigned.
 *
 * Return 0 on success or a negative error code.
 */
int genl_register_family(struct genl_family *family)
{
    //注册一个netlink generic family
	int err, i;
	int start = GENL_START_ALLOC, end = GENL_MAX_ID;

	//参数校验
	err = genl_validate_ops(family);
	if (err)
		return err;

	genl_lock_all();

	//检查此family是否已存在
	if (genl_family_find_byname(family->name)) {
		err = -EEXIST;
		goto errout_locked;
	}

	err = genl_sk_privs_alloc(family);
	if (err)
		goto errout_locked;

	/*
	 * Sadly, a few cases need to be special-cased
	 * due to them having previously abused the API
	 * and having used their family ID also as their
	 * multicast group ID, so we use reserved IDs
	 * for both to be sure we can do that mapping.
	 */
	if (family == &genl_ctrl) {
		/* and this needs to be special for initial family lookups */
		start = end = GENL_ID_CTRL;
	} else if (strcmp(family->name, "pmcraid") == 0) {
		start = end = GENL_ID_PMCRAID;
	} else if (strcmp(family->name, "VFS_DQUOT") == 0) {
		start = end = GENL_ID_VFS_DQUOT;
	}

	/*申请family id号*/
	family->id = idr_alloc_cyclic(&genl_fam_idr, family,
				      start, end + 1, GFP_KERNEL);
	if (family->id < 0) {
	    /*申请失败，报错*/
		err = family->id;
		goto errout_sk_privs_free;
	}

	err = genl_validate_assign_mc_groups(family);
	if (err)
		goto errout_remove;

	genl_unlock_all();

	/* send all events */
	genl_ctrl_event(CTRL_CMD_NEWFAMILY, family, NULL, 0);
	for (i = 0; i < family->n_mcgrps; i++)
		genl_ctrl_event(CTRL_CMD_NEWMCAST_GRP, family,
				&family->mcgrps[i], family->mcgrp_offset + i);

	return 0;

errout_remove:
	idr_remove(&genl_fam_idr, family->id);
errout_sk_privs_free:
	genl_sk_privs_free(family);
errout_locked:
	genl_unlock_all();
	return err;
}
EXPORT_SYMBOL(genl_register_family);

/**
 * genl_unregister_family - unregister generic netlink family
 * @family: generic netlink family
 *
 * Unregisters the specified family.
 *
 * Returns 0 on success or a negative error code.
 */
int genl_unregister_family(const struct genl_family *family)
{
	genl_lock_all();

	if (!genl_family_find_byid(family->id)) {
		genl_unlock_all();
		return -ENOENT;
	}

	genl_unregister_mc_groups(family);

	idr_remove(&genl_fam_idr, family->id);

	up_write(&cb_lock);
	wait_event(genl_sk_destructing_waitq,
		   atomic_read(&genl_sk_destructing_cnt) == 0);

	genl_sk_privs_free(family);

	genl_unlock();

	genl_ctrl_event(CTRL_CMD_DELFAMILY, family, NULL, 0);

	return 0;
}
EXPORT_SYMBOL(genl_unregister_family);

/**
 * genlmsg_put - Add generic netlink header to netlink message
 * @skb: socket buffer holding the message
 * @portid: netlink portid the message is addressed to
 * @seq: sequence number (usually the one of the sender)
 * @family: generic netlink family
 * @flags: netlink message flags
 * @cmd: generic netlink command
 *
 * Returns pointer to user specific header
 */
void *genlmsg_put(struct sk_buff *skb, u32 portid, u32 seq,
		  const struct genl_family *family, int flags, u8 cmd/*消息cmd*/)
{
	struct nlmsghdr *nlh;
	struct genlmsghdr *hdr;

	nlh = nlmsg_put(skb, portid, seq, family->id/*用family id号做为消息type*/, GENL_HDRLEN +
			family->hdrsize, flags);
	if (nlh == NULL)
		return NULL;

	/*填充genlmsghdr*/
	hdr = nlmsg_data(nlh);
	hdr->cmd = cmd;
	hdr->version = family->version;
	hdr->reserved = 0;

	return (char *) hdr + GENL_HDRLEN;/*跳到genlmsghdr尾部*/
}
EXPORT_SYMBOL(genlmsg_put);

static struct genl_dumpit_info *genl_dumpit_info_alloc(void)
{
	return kmalloc(sizeof(struct genl_dumpit_info), GFP_KERNEL);
}

static void genl_dumpit_info_free(const struct genl_dumpit_info *info)
{
	kfree(info);
}

static struct nlattr **
genl_family_rcv_msg_attrs_parse(const struct genl_family *family,
				struct nlmsghdr *nlh,
				struct netlink_ext_ack *extack,
				const struct genl_split_ops *ops,
				int hdrlen,
				enum genl_validate_flags no_strict_flag)
{
	enum netlink_validation validate = ops->validate & no_strict_flag ?
					   NL_VALIDATE_LIBERAL :
					   NL_VALIDATE_STRICT;
	struct nlattr **attrbuf;
	int err;

	if (!ops->maxattr)
		return NULL;

	attrbuf = kmalloc_array(ops->maxattr + 1,
				sizeof(struct nlattr *), GFP_KERNEL);
	if (!attrbuf)
		return ERR_PTR(-ENOMEM);

	err = __nlmsg_parse(nlh, hdrlen, attrbuf, ops->maxattr, ops->policy,
			    validate, extack);
	if (err) {
		kfree(attrbuf);
		return ERR_PTR(err);
	}
	return attrbuf;
}

static void genl_family_rcv_msg_attrs_free(struct nlattr **attrbuf)
{
	kfree(attrbuf);
}

struct genl_start_context {
	const struct genl_family *family;
	struct nlmsghdr *nlh;
	struct netlink_ext_ack *extack;
	const struct genl_split_ops *ops;
	int hdrlen;
};

static int genl_start(struct netlink_callback *cb)
{
	struct genl_start_context *ctx = cb->data;
	const struct genl_split_ops *ops;
	struct genl_dumpit_info *info;
	struct nlattr **attrs = NULL;
	int rc = 0;

	ops = ctx->ops;
	if (!(ops->validate & GENL_DONT_VALIDATE_DUMP) &&
	    ctx->nlh->nlmsg_len < nlmsg_msg_size(ctx->hdrlen))
		return -EINVAL;

	attrs = genl_family_rcv_msg_attrs_parse(ctx->family, ctx->nlh, ctx->extack,
						ops, ctx->hdrlen,
						GENL_DONT_VALIDATE_DUMP_STRICT);
	if (IS_ERR(attrs))
		return PTR_ERR(attrs);

	info = genl_dumpit_info_alloc();
	if (!info) {
		genl_family_rcv_msg_attrs_free(attrs);
		return -ENOMEM;
	}
	info->op = *ops;
	info->info.family	= ctx->family;
	info->info.snd_seq	= cb->nlh->nlmsg_seq;
	info->info.snd_portid	= NETLINK_CB(cb->skb).portid;
	info->info.nlhdr	= cb->nlh;
	info->info.genlhdr	= nlmsg_data(cb->nlh);
	info->info.attrs	= attrs;
	genl_info_net_set(&info->info, sock_net(cb->skb->sk));
	info->info.extack	= cb->extack;
	memset(&info->info.ctx, 0, sizeof(info->info.ctx));

	cb->data = info;
	if (ops->start) {
		/*不支持并行ops,加锁*/
		genl_op_lock(ctx->family);
		rc = ops->start(cb);
		genl_op_unlock(ctx->family);
	}

	if (rc) {
		genl_family_rcv_msg_attrs_free(info->info.attrs);
		genl_dumpit_info_free(info);
		cb->data = NULL;
	}
	return rc;
}

static int genl_dumpit(struct sk_buff *skb, struct netlink_callback *cb)
{
	struct genl_dumpit_info *dump_info = cb->data;
	const struct genl_split_ops *ops = &dump_info->op;
	struct genl_info *info = &dump_info->info;
	int rc;

	info->extack = cb->extack;

	genl_op_lock(info->family);
	rc = ops->dumpit(skb, cb);
	genl_op_unlock(info->family);
	return rc;
}

static int genl_done(struct netlink_callback *cb)
{
	struct genl_dumpit_info *dump_info = cb->data;
	const struct genl_split_ops *ops = &dump_info->op;
	struct genl_info *info = &dump_info->info;
	int rc = 0;

	info->extack = cb->extack;

	if (ops->done) {
		genl_op_lock(info->family);
		rc = ops->done(cb);
		genl_op_unlock(info->family);
	}
	genl_family_rcv_msg_attrs_free(info->attrs);
	genl_dumpit_info_free(dump_info);
	return rc;
}

static int genl_family_rcv_msg_dumpit(const struct genl_family *family,
				      struct sk_buff *skb,
				      struct nlmsghdr *nlh,
				      struct netlink_ext_ack *extack,
				      const struct genl_split_ops *ops,
				      int hdrlen, struct net *net)
{
	struct genl_start_context ctx;
	struct netlink_dump_control c = {
		.module = family->module,
		.data = &ctx,
		.start = genl_start,
		.dump = genl_dumpit,
		.done = genl_done,
		.extack = extack,
	};
	int err;

	ctx.family = family;
	ctx.nlh = nlh;
	ctx.extack = extack;
	ctx.ops = ops;
	ctx.hdrlen = hdrlen;

	//不支持并行操作，针对genl进行加锁
	genl_op_unlock(family);
	err = __netlink_dump_start(net->genl_sock, skb, nlh, &c);
	genl_op_lock(family);

	return err;
}

static int genl_family_rcv_msg_doit(const struct genl_family *family,
				    struct sk_buff *skb,
				    struct nlmsghdr *nlh,
				    struct netlink_ext_ack *extack,
				    const struct genl_split_ops *ops,
				    int hdrlen, struct net *net)
{
	struct nlattr **attrbuf;
	struct genl_info info;
	int err;

	attrbuf = genl_family_rcv_msg_attrs_parse(family, nlh, extack,
						  ops, hdrlen,
						  GENL_DONT_VALIDATE_STRICT);
	if (IS_ERR(attrbuf))
		return PTR_ERR(attrbuf);

	info.snd_seq = nlh->nlmsg_seq;
	info.snd_portid = NETLINK_CB(skb).portid;
	info.family = family;
	info.nlhdr = nlh;
	info.genlhdr = nlmsg_data(nlh);
	info.attrs = attrbuf;
	info.extack = extack;
	genl_info_net_set(&info, net);
<<<<<<< HEAD
	//默认将user_ptr初始化0
	memset(&info.user_ptr, 0, sizeof(info.user_ptr));
=======
	memset(&info.ctx, 0, sizeof(info.ctx));
>>>>>>> 155a3c00

	//如果有fmaily->pre_doit回调，则调用,例如可提前做一些对info的准备工作
	if (ops->pre_doit) {
		err = ops->pre_doit(ops, skb, &info);
		if (err)
			goto out;
	}

	//直接采用ops的回调处理此消息
	err = ops->doit(skb, &info);

	//如果有post_doit回调，则调用
	if (ops->post_doit)
		ops->post_doit(ops, skb, &info);

out:
	genl_family_rcv_msg_attrs_free(attrbuf);

	return err;
}

static int genl_header_check(const struct genl_family *family,
			     struct nlmsghdr *nlh, struct genlmsghdr *hdr,
			     struct netlink_ext_ack *extack)
{
	u16 flags;

	/* Only for commands added after we started validating */
	if (hdr->cmd < family->resv_start_op)
		return 0;

	if (hdr->reserved) {
		NL_SET_ERR_MSG(extack, "genlmsghdr.reserved field is not 0");
		return -EINVAL;
	}

	/* Old netlink flags have pretty loose semantics, allow only the flags
	 * consumed by the core where we can enforce the meaning.
	 */
	flags = nlh->nlmsg_flags;
	if ((flags & NLM_F_DUMP) == NLM_F_DUMP) /* DUMP is 2 bits */
		flags &= ~NLM_F_DUMP;
	if (flags & ~(NLM_F_REQUEST | NLM_F_ACK | NLM_F_ECHO)) {
		NL_SET_ERR_MSG(extack,
			       "ambiguous or reserved bits set in nlmsg_flags");
		return -EINVAL;
	}

	return 0;
}

//采用指定的family来解析处理general netlink消息
static int genl_family_rcv_msg(const struct genl_family *family,
			       struct sk_buff *skb,
			       struct nlmsghdr *nlh,//netlink消息头
			       struct netlink_ext_ack *extack)
{
	struct net *net = sock_net(skb->sk);
	//指向netlink消息头后
	struct genlmsghdr *hdr = nlmsg_data(nlh);
	struct genl_split_ops op;
	int hdrlen;
	u8 flags;

	/* this family doesn't exist in this netns */
	if (!family->netnsok && !net_eq(net, &init_net))
	    /*此family不支持netns,且当前net不是init_net,报错*/
		return -ENOENT;

	hdrlen = GENL_HDRLEN + family->hdrsize;
	if (nlh->nlmsg_len < nlmsg_msg_size(hdrlen))
		return -EINVAL;

	if (genl_header_check(family, nlh, hdr, extack))
		return -EINVAL;

	//根据头部的cmd查找family中对应的ops
	flags = (nlh->nlmsg_flags & NLM_F_DUMP) == NLM_F_DUMP ?
		GENL_CMD_CAP_DUMP : GENL_CMD_CAP_DO;
	if (genl_get_cmd(hdr->cmd, flags, family, &op/*出参，cmd对应的ops*/))
		return -EOPNOTSUPP;

	/*权限检查*/
	if ((op.flags & GENL_ADMIN_PERM) &&
	    !netlink_capable(skb, CAP_NET_ADMIN))
		return -EPERM;

	if ((op.flags & GENL_UNS_ADMIN_PERM) &&
	    !netlink_ns_capable(skb, net->user_ns, CAP_NET_ADMIN))
		return -EPERM;

	if (flags & GENL_CMD_CAP_DUMP)
	    /*如果有dump标记，则回调dumpit*/
		return genl_family_rcv_msg_dumpit(family, skb, nlh, extack,
						  &op, hdrlen, net);
	else
	    /*如果有doit标记，则回调doit*/
		return genl_family_rcv_msg_doit(family, skb, nlh, extack,
						&op, hdrlen, net);
}

//Generic netlink消息接收
static int genl_rcv_msg(struct sk_buff *skb, struct nlmsghdr *nlh,
			struct netlink_ext_ack *extack)
{
	const struct genl_family *family;
	int err;

	//通过id找到family
	family = genl_family_find_byid(nlh->nlmsg_type);
	if (family == NULL)
		return -ENOENT;

	genl_op_lock(family);
	err = genl_family_rcv_msg(family, skb, nlh, extack);
	genl_op_unlock(family);

	return err;
}

//Generic netlink类消息按收函数
static void genl_rcv(struct sk_buff *skb)
{
	down_read(&cb_lock);
	netlink_rcv_skb(skb, &genl_rcv_msg);
	up_read(&cb_lock);
}

/**************************************************************************
 * Controller
 **************************************************************************/

static struct genl_family genl_ctrl;

static int ctrl_fill_info(const struct genl_family *family, u32 portid, u32 seq,
			  u32 flags, struct sk_buff *skb, u8 cmd)
{
	struct genl_op_iter i;
	void *hdr;

	hdr = genlmsg_put(skb, portid, seq, &genl_ctrl, flags, cmd);
	if (hdr == NULL)
		return -EMSGSIZE;

	if (nla_put_string(skb, CTRL_ATTR_FAMILY_NAME, family->name) ||
	    nla_put_u16(skb, CTRL_ATTR_FAMILY_ID, family->id) ||
	    nla_put_u32(skb, CTRL_ATTR_VERSION, family->version) ||
	    nla_put_u32(skb, CTRL_ATTR_HDRSIZE, family->hdrsize) ||
	    nla_put_u32(skb, CTRL_ATTR_MAXATTR, family->maxattr))
		goto nla_put_failure;

	if (genl_op_iter_init(family, &i)) {
		struct nlattr *nla_ops;

		nla_ops = nla_nest_start_noflag(skb, CTRL_ATTR_OPS);
		if (nla_ops == NULL)
			goto nla_put_failure;

		while (genl_op_iter_next(&i)) {
			struct nlattr *nest;
			u32 op_flags;

			op_flags = i.flags;
			if (i.doit.policy || i.dumpit.policy)
				op_flags |= GENL_CMD_CAP_HASPOL;

			nest = nla_nest_start_noflag(skb, genl_op_iter_idx(&i));
			if (nest == NULL)
				goto nla_put_failure;

			if (nla_put_u32(skb, CTRL_ATTR_OP_ID, i.cmd) ||
			    nla_put_u32(skb, CTRL_ATTR_OP_FLAGS, op_flags))
				goto nla_put_failure;

			nla_nest_end(skb, nest);
		}

		nla_nest_end(skb, nla_ops);
	}

	if (family->n_mcgrps) {
		struct nlattr *nla_grps;
		int i;

		nla_grps = nla_nest_start_noflag(skb, CTRL_ATTR_MCAST_GROUPS);
		if (nla_grps == NULL)
			goto nla_put_failure;

		for (i = 0; i < family->n_mcgrps; i++) {
			struct nlattr *nest;
			const struct genl_multicast_group *grp;

			grp = &family->mcgrps[i];

			nest = nla_nest_start_noflag(skb, i + 1);
			if (nest == NULL)
				goto nla_put_failure;

			if (nla_put_u32(skb, CTRL_ATTR_MCAST_GRP_ID,
					family->mcgrp_offset + i) ||
			    nla_put_string(skb, CTRL_ATTR_MCAST_GRP_NAME,
					   grp->name))
				goto nla_put_failure;

			nla_nest_end(skb, nest);
		}
		nla_nest_end(skb, nla_grps);
	}

	genlmsg_end(skb, hdr);
	return 0;

nla_put_failure:
	genlmsg_cancel(skb, hdr);
	return -EMSGSIZE;
}

static int ctrl_fill_mcgrp_info(const struct genl_family *family,
				const struct genl_multicast_group *grp,
				int grp_id, u32 portid, u32 seq, u32 flags,
				struct sk_buff *skb, u8 cmd)
{
	void *hdr;
	struct nlattr *nla_grps;
	struct nlattr *nest;

	hdr = genlmsg_put(skb, portid, seq, &genl_ctrl, flags, cmd);
	if (hdr == NULL)
		return -1;

	if (nla_put_string(skb, CTRL_ATTR_FAMILY_NAME, family->name) ||
	    nla_put_u16(skb, CTRL_ATTR_FAMILY_ID, family->id))
		goto nla_put_failure;

	nla_grps = nla_nest_start_noflag(skb, CTRL_ATTR_MCAST_GROUPS);
	if (nla_grps == NULL)
		goto nla_put_failure;

	nest = nla_nest_start_noflag(skb, 1);
	if (nest == NULL)
		goto nla_put_failure;

	if (nla_put_u32(skb, CTRL_ATTR_MCAST_GRP_ID, grp_id) ||
	    nla_put_string(skb, CTRL_ATTR_MCAST_GRP_NAME,
			   grp->name))
		goto nla_put_failure;

	nla_nest_end(skb, nest);
	nla_nest_end(skb, nla_grps);

	genlmsg_end(skb, hdr);
	return 0;

nla_put_failure:
	genlmsg_cancel(skb, hdr);
	return -EMSGSIZE;
}

/*dump所有的family*/
static int ctrl_dumpfamily(struct sk_buff *skb, struct netlink_callback *cb)
{
	int n = 0;
	struct genl_family *rt;
	struct net *net = sock_net(skb->sk);
	int fams_to_skip = cb->args[0];
	unsigned int id;
	int err = 0;

	/*遍历genl_fam_idr，获得每个family信息*/
	idr_for_each_entry(&genl_fam_idr, rt, id) {
		if (!rt->netnsok && !net_eq(net, &init_net))
			continue;

		if (n++ < fams_to_skip)
			continue;

		err = ctrl_fill_info(rt, NETLINK_CB(cb->skb).portid,
				     cb->nlh->nlmsg_seq, NLM_F_MULTI,
				     skb, CTRL_CMD_NEWFAMILY);
		if (err) {
			n--;
			break;
		}
	}

	cb->args[0] = n;
	return err;
}

static struct sk_buff *ctrl_build_family_msg(const struct genl_family *family,
					     u32 portid, int seq, u8 cmd)
{
	struct sk_buff *skb;
	int err;

	skb = nlmsg_new(NLMSG_DEFAULT_SIZE, GFP_KERNEL);
	if (skb == NULL)
		return ERR_PTR(-ENOBUFS);

	err = ctrl_fill_info(family, portid, seq, 0, skb, cmd);
	if (err < 0) {
		nlmsg_free(skb);
		return ERR_PTR(err);
	}

	return skb;
}

static struct sk_buff *
ctrl_build_mcgrp_msg(const struct genl_family *family,
		     const struct genl_multicast_group *grp,
		     int grp_id, u32 portid, int seq, u8 cmd)
{
	struct sk_buff *skb;
	int err;

	skb = nlmsg_new(NLMSG_DEFAULT_SIZE, GFP_KERNEL);
	if (skb == NULL)
		return ERR_PTR(-ENOBUFS);

	err = ctrl_fill_mcgrp_info(family, grp, grp_id, portid,
				   seq, 0, skb, cmd);
	if (err < 0) {
		nlmsg_free(skb);
		return ERR_PTR(err);
	}

	return skb;
}

static const struct nla_policy ctrl_policy_family[] = {
	[CTRL_ATTR_FAMILY_ID]	= { .type = NLA_U16 },
	[CTRL_ATTR_FAMILY_NAME]	= { .type = NLA_NUL_STRING,
				    .len = GENL_NAMSIZ - 1 },
};

/*给定名称，获取名称对应的family*/
static int ctrl_getfamily(struct sk_buff *skb, struct genl_info *info)
{
	struct sk_buff *msg;
	const struct genl_family *res = NULL;
	int err = -EINVAL;

	//如果指出了family_id，则采用id查询family
	if (info->attrs[CTRL_ATTR_FAMILY_ID]) {
		u16 id = nla_get_u16(info->attrs[CTRL_ATTR_FAMILY_ID]);
		res = genl_family_find_byid(id);
		err = -ENOENT;
	}

	//如果指出了family_name,则采用name查询family
	if (info->attrs[CTRL_ATTR_FAMILY_NAME]) {
		char *name;

		name = nla_data(info->attrs[CTRL_ATTR_FAMILY_NAME]);
		res = genl_family_find_byname(name);
#ifdef CONFIG_MODULES
		if (res == NULL) {
			//如果仍未查询到，则采用名称请求module
			genl_unlock();
			up_read(&cb_lock);
			request_module("net-pf-%d-proto-%d-family-%s",
				       PF_NETLINK, NETLINK_GENERIC, name);
			down_read(&cb_lock);
			genl_lock();
			res = genl_family_find_byname(name);
		}
#endif
		err = -ENOENT;
	}

	if (res == NULL)
		return err;

	if (!res->netnsok && !net_eq(genl_info_net(info), &init_net)) {
		/* family doesn't exist here */
		return -ENOENT;
	}

	msg = ctrl_build_family_msg(res, info->snd_portid, info->snd_seq,
				    CTRL_CMD_NEWFAMILY);
	if (IS_ERR(msg))
		return PTR_ERR(msg);

	return genlmsg_reply(msg, info);
}

static int genl_ctrl_event(int event, const struct genl_family *family,
			   const struct genl_multicast_group *grp,
			   int grp_id)
{
	struct sk_buff *msg;

	/* genl is still initialising */
	if (!init_net.genl_sock)
		return 0;

	//按event构造netlink消息
	switch (event) {
	case CTRL_CMD_NEWFAMILY:
	case CTRL_CMD_DELFAMILY:
		WARN_ON(grp);
		msg = ctrl_build_family_msg(family, 0, 0, event);
		break;
	case CTRL_CMD_NEWMCAST_GRP:
	case CTRL_CMD_DELMCAST_GRP:
		BUG_ON(!grp);
		msg = ctrl_build_mcgrp_msg(family, grp, grp_id, 0, 0, event);
		break;
	default:
		return -EINVAL;
	}

	if (IS_ERR(msg))
		return PTR_ERR(msg);

	if (!family->netnsok)
		genlmsg_multicast_netns(&genl_ctrl, &init_net, msg, 0,
					0, GFP_KERNEL);
	else
		genlmsg_multicast_allns(&genl_ctrl, msg, 0, 0);

	return 0;
}

struct ctrl_dump_policy_ctx {
	struct netlink_policy_dump_state *state;
	const struct genl_family *rt;
	struct genl_op_iter *op_iter;
	u32 op;
	u16 fam_id;
	u8 dump_map:1,
	   single_op:1;
};

static const struct nla_policy ctrl_policy_policy[] = {
	[CTRL_ATTR_FAMILY_ID]	= { .type = NLA_U16 },
	[CTRL_ATTR_FAMILY_NAME]	= { .type = NLA_NUL_STRING,
				    .len = GENL_NAMSIZ - 1 },
	[CTRL_ATTR_OP]		= { .type = NLA_U32 },
};

static int ctrl_dumppolicy_start(struct netlink_callback *cb)
{
	const struct genl_dumpit_info *info = genl_dumpit_info(cb);
	struct ctrl_dump_policy_ctx *ctx = (void *)cb->ctx;
	struct nlattr **tb = info->info.attrs;
	const struct genl_family *rt;
	struct genl_op_iter i;
	int err;

	BUILD_BUG_ON(sizeof(*ctx) > sizeof(cb->ctx));

	if (!tb[CTRL_ATTR_FAMILY_ID] && !tb[CTRL_ATTR_FAMILY_NAME])
		return -EINVAL;

	if (tb[CTRL_ATTR_FAMILY_ID]) {
		ctx->fam_id = nla_get_u16(tb[CTRL_ATTR_FAMILY_ID]);
	} else {
		rt = genl_family_find_byname(
			nla_data(tb[CTRL_ATTR_FAMILY_NAME]));
		if (!rt)
			return -ENOENT;
		ctx->fam_id = rt->id;
	}

	rt = genl_family_find_byid(ctx->fam_id);
	if (!rt)
		return -ENOENT;

	ctx->rt = rt;

	if (tb[CTRL_ATTR_OP]) {
		struct genl_split_ops doit, dump;

		ctx->single_op = true;
		ctx->op = nla_get_u32(tb[CTRL_ATTR_OP]);

		err = genl_get_cmd_both(ctx->op, rt, &doit, &dump);
		if (err) {
			NL_SET_BAD_ATTR(cb->extack, tb[CTRL_ATTR_OP]);
			return err;
		}

		if (doit.policy) {
			err = netlink_policy_dump_add_policy(&ctx->state,
							     doit.policy,
							     doit.maxattr);
			if (err)
				goto err_free_state;
		}
		if (dump.policy) {
			err = netlink_policy_dump_add_policy(&ctx->state,
							     dump.policy,
							     dump.maxattr);
			if (err)
				goto err_free_state;
		}

		if (!ctx->state)
			return -ENODATA;

		ctx->dump_map = 1;
		return 0;
	}

	ctx->op_iter = kmalloc(sizeof(*ctx->op_iter), GFP_KERNEL);
	if (!ctx->op_iter)
		return -ENOMEM;

	genl_op_iter_init(rt, ctx->op_iter);
	ctx->dump_map = genl_op_iter_next(ctx->op_iter);

	for (genl_op_iter_init(rt, &i); genl_op_iter_next(&i); ) {
		if (i.doit.policy) {
			err = netlink_policy_dump_add_policy(&ctx->state,
							     i.doit.policy,
							     i.doit.maxattr);
			if (err)
				goto err_free_state;
		}
		if (i.dumpit.policy) {
			err = netlink_policy_dump_add_policy(&ctx->state,
							     i.dumpit.policy,
							     i.dumpit.maxattr);
			if (err)
				goto err_free_state;
		}
	}

	if (!ctx->state) {
		err = -ENODATA;
		goto err_free_op_iter;
	}
	return 0;

err_free_state:
	netlink_policy_dump_free(ctx->state);
err_free_op_iter:
	kfree(ctx->op_iter);
	return err;
}

static void *ctrl_dumppolicy_prep(struct sk_buff *skb,
				  struct netlink_callback *cb)
{
	struct ctrl_dump_policy_ctx *ctx = (void *)cb->ctx;
	void *hdr;

	hdr = genlmsg_put(skb, NETLINK_CB(cb->skb).portid,
			  cb->nlh->nlmsg_seq, &genl_ctrl,
			  NLM_F_MULTI, CTRL_CMD_GETPOLICY);
	if (!hdr)
		return NULL;

	if (nla_put_u16(skb, CTRL_ATTR_FAMILY_ID, ctx->fam_id))
		return NULL;

	return hdr;
}

static int ctrl_dumppolicy_put_op(struct sk_buff *skb,
				  struct netlink_callback *cb,
				  struct genl_split_ops *doit,
				  struct genl_split_ops *dumpit)
{
	struct ctrl_dump_policy_ctx *ctx = (void *)cb->ctx;
	struct nlattr *nest_pol, *nest_op;
	void *hdr;
	int idx;

	/* skip if we have nothing to show */
	if (!doit->policy && !dumpit->policy)
		return 0;

	hdr = ctrl_dumppolicy_prep(skb, cb);
	if (!hdr)
		return -ENOBUFS;

	nest_pol = nla_nest_start(skb, CTRL_ATTR_OP_POLICY);
	if (!nest_pol)
		goto err;

	nest_op = nla_nest_start(skb, doit->cmd);
	if (!nest_op)
		goto err;

	if (doit->policy) {
		idx = netlink_policy_dump_get_policy_idx(ctx->state,
							 doit->policy,
							 doit->maxattr);

		if (nla_put_u32(skb, CTRL_ATTR_POLICY_DO, idx))
			goto err;
	}
	if (dumpit->policy) {
		idx = netlink_policy_dump_get_policy_idx(ctx->state,
							 dumpit->policy,
							 dumpit->maxattr);

		if (nla_put_u32(skb, CTRL_ATTR_POLICY_DUMP, idx))
			goto err;
	}

	nla_nest_end(skb, nest_op);
	nla_nest_end(skb, nest_pol);
	genlmsg_end(skb, hdr);

	return 0;
err:
	genlmsg_cancel(skb, hdr);
	return -ENOBUFS;
}

static int ctrl_dumppolicy(struct sk_buff *skb, struct netlink_callback *cb)
{
	struct ctrl_dump_policy_ctx *ctx = (void *)cb->ctx;
	void *hdr;

	if (ctx->dump_map) {
		if (ctx->single_op) {
			struct genl_split_ops doit, dumpit;

			if (WARN_ON(genl_get_cmd_both(ctx->op, ctx->rt,
						      &doit, &dumpit)))
				return -ENOENT;

			if (ctrl_dumppolicy_put_op(skb, cb, &doit, &dumpit))
				return skb->len;

			/* done with the per-op policy index list */
			ctx->dump_map = 0;
		}

		while (ctx->dump_map) {
			if (ctrl_dumppolicy_put_op(skb, cb,
						   &ctx->op_iter->doit,
						   &ctx->op_iter->dumpit))
				return skb->len;

			ctx->dump_map = genl_op_iter_next(ctx->op_iter);
		}
	}

	while (netlink_policy_dump_loop(ctx->state)) {
		struct nlattr *nest;

		hdr = ctrl_dumppolicy_prep(skb, cb);
		if (!hdr)
			goto nla_put_failure;

		nest = nla_nest_start(skb, CTRL_ATTR_POLICY);
		if (!nest)
			goto nla_put_failure;

		if (netlink_policy_dump_write(skb, ctx->state))
			goto nla_put_failure;

		nla_nest_end(skb, nest);

		genlmsg_end(skb, hdr);
	}

	return skb->len;

nla_put_failure:
	genlmsg_cancel(skb, hdr);
	return skb->len;
}

static int ctrl_dumppolicy_done(struct netlink_callback *cb)
{
	struct ctrl_dump_policy_ctx *ctx = (void *)cb->ctx;

	kfree(ctx->op_iter);
	netlink_policy_dump_free(ctx->state);
	return 0;
}

static const struct genl_split_ops genl_ctrl_ops[] = {
	{
	    /*给定名称，获取名称对应的family_id*/
		.cmd		= CTRL_CMD_GETFAMILY,
		.validate	= GENL_DONT_VALIDATE_STRICT,
		.policy		= ctrl_policy_family,
		.maxattr	= ARRAY_SIZE(ctrl_policy_family) - 1,
		.doit		= ctrl_getfamily,
		.flags		= GENL_CMD_CAP_DO,
	},
	{
		.cmd		= CTRL_CMD_GETFAMILY,
		.validate	= GENL_DONT_VALIDATE_DUMP,
		.policy		= ctrl_policy_family,
		.maxattr	= ARRAY_SIZE(ctrl_policy_family) - 1,
		.dumpit		= ctrl_dumpfamily,
		.flags		= GENL_CMD_CAP_DUMP,
	},
	{
		.cmd		= CTRL_CMD_GETPOLICY,
		.policy		= ctrl_policy_policy,
		.maxattr	= ARRAY_SIZE(ctrl_policy_policy) - 1,
		.start		= ctrl_dumppolicy_start,
		.dumpit		= ctrl_dumppolicy,
		.done		= ctrl_dumppolicy_done,
		.flags		= GENL_CMD_CAP_DUMP,
	},
};

static const struct genl_multicast_group genl_ctrl_groups[] = {
	{ .name = "notify", },
};

/*netlink ctrl对应的family*/
static struct genl_family genl_ctrl __ro_after_init = {
	.module = THIS_MODULE,
	.split_ops = genl_ctrl_ops,
	.n_split_ops = ARRAY_SIZE(genl_ctrl_ops),
	.resv_start_op = CTRL_CMD_GETPOLICY + 1,
	.mcgrps = genl_ctrl_groups,
	.n_mcgrps = ARRAY_SIZE(genl_ctrl_groups),
	.id = GENL_ID_CTRL,
	.name = "nlctrl",
	.version = 0x2,
	.netnsok = true,
};

static int genl_bind(struct net *net, int group)
{
	const struct genl_family *family;
	unsigned int id;
	int ret = 0;

	down_read(&cb_lock);

	idr_for_each_entry(&genl_fam_idr, family, id) {
		const struct genl_multicast_group *grp;
		int i;

		if (family->n_mcgrps == 0)
			continue;

		i = group - family->mcgrp_offset;
		if (i < 0 || i >= family->n_mcgrps)
			continue;

		grp = &family->mcgrps[i];
		if ((grp->flags & GENL_MCAST_CAP_NET_ADMIN) &&
		    !ns_capable(net->user_ns, CAP_NET_ADMIN))
			ret = -EPERM;
		if ((grp->flags & GENL_MCAST_CAP_SYS_ADMIN) &&
		    !ns_capable(net->user_ns, CAP_SYS_ADMIN))
			ret = -EPERM;

		if (family->bind)
			family->bind(i);

		break;
	}

	up_read(&cb_lock);
	return ret;
}

<<<<<<< HEAD
//generic netlink消息注册
=======
static void genl_unbind(struct net *net, int group)
{
	const struct genl_family *family;
	unsigned int id;

	down_read(&cb_lock);

	idr_for_each_entry(&genl_fam_idr, family, id) {
		int i;

		if (family->n_mcgrps == 0)
			continue;

		i = group - family->mcgrp_offset;
		if (i < 0 || i >= family->n_mcgrps)
			continue;

		if (family->unbind)
			family->unbind(i);

		break;
	}

	up_read(&cb_lock);
}

>>>>>>> 155a3c00
static int __net_init genl_pernet_init(struct net *net)
{
	struct netlink_kernel_cfg cfg = {
		//Generic 类netlink消息按收函数
		.input		= genl_rcv,
		.flags		= NL_CFG_F_NONROOT_RECV,
		.bind		= genl_bind,
		.unbind		= genl_unbind,
		.release	= genl_release,
	};

	//创建kernel处理的netlink generic类netlink socket
	/* we'll bump the group number right afterwards */
	net->genl_sock = netlink_kernel_create(net, NETLINK_GENERIC/*协议为generic*/, &cfg);

	if (!net->genl_sock && net_eq(net, &init_net))
		panic("GENL: Cannot initialize generic netlink\n");

	if (!net->genl_sock)
		return -ENOMEM;

	return 0;
}

static void __net_exit genl_pernet_exit(struct net *net)
{
	netlink_kernel_release(net->genl_sock);
	net->genl_sock = NULL;
}

static struct pernet_operations genl_pernet_ops = {
	.init = genl_pernet_init,
	.exit = genl_pernet_exit,
};

static int __init genl_init(void)
{
	int err;

	err = genl_register_family(&genl_ctrl);
	if (err < 0)
		goto problem;

	err = register_pernet_subsys(&genl_pernet_ops);
	if (err)
		goto problem;

	return 0;

problem:
	panic("GENL: Cannot register controller: %d\n", err);
}

core_initcall(genl_init);

static int genlmsg_mcast(struct sk_buff *skb, u32 portid, unsigned long group)
{
	struct sk_buff *tmp;
	struct net *net, *prev = NULL;
	bool delivered = false;
	int err;

	rcu_read_lock();
	for_each_net_rcu(net) {
		if (prev) {
			tmp = skb_clone(skb, GFP_ATOMIC);
			if (!tmp) {
				err = -ENOMEM;
				goto error;
			}
			err = nlmsg_multicast(prev->genl_sock, tmp,
					      portid, group, GFP_ATOMIC);
			if (!err)
				delivered = true;
			else if (err != -ESRCH)
				goto error;
		}

		prev = net;
	}
	err = nlmsg_multicast(prev->genl_sock, skb, portid, group, GFP_ATOMIC);

	rcu_read_unlock();

	if (!err)
		delivered = true;
	else if (err != -ESRCH)
		return err;
	return delivered ? 0 : -ESRCH;
 error:
	rcu_read_unlock();

	kfree_skb(skb);
	return err;
}

int genlmsg_multicast_allns(const struct genl_family *family,
			    struct sk_buff *skb, u32 portid,
			    unsigned int group)
{
	if (WARN_ON_ONCE(group >= family->n_mcgrps))
		return -EINVAL;

	group = family->mcgrp_offset + group;
	return genlmsg_mcast(skb, portid, group);
}
EXPORT_SYMBOL(genlmsg_multicast_allns);

/*genetlink组播通知*/
void genl_notify(const struct genl_family *family, struct sk_buff *skb,
		 struct genl_info *info, u32 group/*指定组播通知*/, gfp_t flags)
{
	struct net *net = genl_info_net(info);
	struct sock *sk = net->genl_sock;

	if (WARN_ON_ONCE(group >= family->n_mcgrps))
		return;

	group = family->mcgrp_offset + group;
	nlmsg_notify(sk, skb, info->snd_portid, group,
		     nlmsg_report(info->nlhdr), flags);
}
EXPORT_SYMBOL(genl_notify);<|MERGE_RESOLUTION|>--- conflicted
+++ resolved
@@ -1149,12 +1149,8 @@
 	info.attrs = attrbuf;
 	info.extack = extack;
 	genl_info_net_set(&info, net);
-<<<<<<< HEAD
 	//默认将user_ptr初始化0
-	memset(&info.user_ptr, 0, sizeof(info.user_ptr));
-=======
 	memset(&info.ctx, 0, sizeof(info.ctx));
->>>>>>> 155a3c00
 
 	//如果有fmaily->pre_doit回调，则调用,例如可提前做一些对info的准备工作
 	if (ops->pre_doit) {
@@ -1918,9 +1914,6 @@
 	return ret;
 }
 
-<<<<<<< HEAD
-//generic netlink消息注册
-=======
 static void genl_unbind(struct net *net, int group)
 {
 	const struct genl_family *family;
@@ -1947,7 +1940,7 @@
 	up_read(&cb_lock);
 }
 
->>>>>>> 155a3c00
+//generic netlink消息注册
 static int __net_init genl_pernet_init(struct net *net)
 {
 	struct netlink_kernel_cfg cfg = {
