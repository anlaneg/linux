--- conflicted
+++ resolved
@@ -373,39 +373,24 @@
 {
 	int i, j;
 
-<<<<<<< HEAD
-	if (WARN_ON(n_ops && !ops))
-	    //参数有误，有ops计数，但无ops指针
+	if (WARN_ON(family->n_ops && !family->ops) ||
+	    WARN_ON(family->n_small_ops && !family->small_ops))
+	    	//参数有误，有ops计数，但无ops指针
 		return -EINVAL;
 
-	if (!n_ops)
-	    //如果无ops，则不再校验
-		return 0;
-
-	for (i = 0; i < n_ops; i++) {
-		if (ops[i].dumpit == NULL && ops[i].doit == NULL)
-		    /*dumpit与doit必须至少提供一个*/
+	for (i = 0; i < genl_get_cmd_cnt(family); i++) {
+		struct genl_ops op;
+
+		genl_get_cmd_by_index(i, family, &op);
+		/*dumpit与doit必须至少提供一个*/
+		if (op.dumpit == NULL && op.doit == NULL)
 			return -EINVAL;
 		/*ops间的cmd不能重复*/
-		for (j = i + 1; j < n_ops; j++)
-			if (ops[i].cmd == ops[j].cmd)
-=======
-	if (WARN_ON(family->n_ops && !family->ops) ||
-	    WARN_ON(family->n_small_ops && !family->small_ops))
-		return -EINVAL;
-
-	for (i = 0; i < genl_get_cmd_cnt(family); i++) {
-		struct genl_ops op;
-
-		genl_get_cmd_by_index(i, family, &op);
-		if (op.dumpit == NULL && op.doit == NULL)
-			return -EINVAL;
 		for (j = i + 1; j < genl_get_cmd_cnt(family); j++) {
 			struct genl_ops op2;
 
 			genl_get_cmd_by_index(j, family, &op2);
 			if (op.cmd == op2.cmd)
->>>>>>> c4d6fe73
 				return -EINVAL;
 		}
 	}
@@ -814,13 +799,8 @@
 	if (nlh->nlmsg_len < nlmsg_msg_size(hdrlen))
 		return -EINVAL;
 
-<<<<<<< HEAD
 	//根据头部的cmd查找family中对应的ops
-	ops = genl_get_cmd(hdr->cmd, family);
-	if (ops == NULL)
-=======
 	if (genl_get_cmd(hdr->cmd, family, &op))
->>>>>>> c4d6fe73
 		return -EOPNOTSUPP;
 
 	if ((op.flags & GENL_ADMIN_PERM) &&
