// SPDX-License-Identifier: GPL-2.0
/*
 * NETLINK      Generic Netlink Family
 *
 * 		Authors:	Jamal Hadi Salim
 * 				Thomas Graf <tgraf@suug.ch>
 *				Johannes Berg <johannes@sipsolutions.net>
 */

#include <linux/module.h>
#include <linux/kernel.h>
#include <linux/slab.h>
#include <linux/errno.h>
#include <linux/types.h>
#include <linux/socket.h>
#include <linux/string_helpers.h>
#include <linux/skbuff.h>
#include <linux/mutex.h>
#include <linux/bitmap.h>
#include <linux/rwsem.h>
#include <linux/idr.h>
#include <net/sock.h>
#include <net/genetlink.h>

static DEFINE_MUTEX(genl_mutex); /* serialization of message processing */
static DECLARE_RWSEM(cb_lock);

atomic_t genl_sk_destructing_cnt = ATOMIC_INIT(0);
DECLARE_WAIT_QUEUE_HEAD(genl_sk_destructing_waitq);

/*gneral netlink socket锁*/
void genl_lock(void)
{
	mutex_lock(&genl_mutex);
}
EXPORT_SYMBOL(genl_lock);

void genl_unlock(void)
{
	mutex_unlock(&genl_mutex);
}
EXPORT_SYMBOL(genl_unlock);

static void genl_lock_all(void)
{
	down_write(&cb_lock);
	genl_lock();
}

static void genl_unlock_all(void)
{
	genl_unlock();
	up_write(&cb_lock);
}

/*负责分配netlink gernal family id*/
static DEFINE_IDR(genl_fam_idr);

/*
 * Bitmap of multicast groups that are currently in use.
 *
 * To avoid an allocation at boot of just one unsigned long,
 * declare it global instead.
 * Bit 0 is marked as already used since group 0 is invalid.
 * Bit 1 is marked as already used since the drop-monitor code
 * abuses the API and thinks it can statically use group 1.
 * That group will typically conflict with other groups that
 * any proper users use.
 * Bit 16 is marked as used since it's used for generic netlink
 * and the code no longer marks pre-reserved IDs as used.
 * Bit 17 is marked as already used since the VFS quota code
 * also abused this API and relied on family == group ID, we
 * cater to that by giving it a static family and group ID.
 * Bit 18 is marked as already used since the PMCRAID driver
 * did the same thing as the VFS quota code (maybe copied?)
 */
static unsigned long mc_group_start = 0x3 | BIT(GENL_ID_CTRL) |
				      BIT(GENL_ID_VFS_DQUOT) |
				      BIT(GENL_ID_PMCRAID);
static unsigned long *mc_groups = &mc_group_start;
static unsigned long mc_groups_longs = 1;

/* We need the last attribute with non-zero ID therefore a 2-entry array */
static struct nla_policy genl_policy_reject_all[] = {
	{ .type = NLA_REJECT },
	{ .type = NLA_REJECT },
};

static int genl_ctrl_event(int event, const struct genl_family *family,
			   const struct genl_multicast_group *grp,
			   int grp_id);

static void
genl_op_fill_in_reject_policy(const struct genl_family *family,
			      struct genl_ops *op)
{
	BUILD_BUG_ON(ARRAY_SIZE(genl_policy_reject_all) - 1 != 1);

	if (op->policy || op->cmd < family->resv_start_op)
		return;

	op->policy = genl_policy_reject_all;
	op->maxattr = 1;
}

<<<<<<< HEAD
//给定id,获得genl_family
=======
static void
genl_op_fill_in_reject_policy_split(const struct genl_family *family,
				    struct genl_split_ops *op)
{
	if (op->policy)
		return;

	op->policy = genl_policy_reject_all;
	op->maxattr = 1;
}

>>>>>>> fe15c26e
static const struct genl_family *genl_family_find_byid(unsigned int id)
{
	return idr_find(&genl_fam_idr, id);
}

//通过name查找对应的genl_family
static const struct genl_family *genl_family_find_byname(char *name)
{
	const struct genl_family *family;
	unsigned int id;

	idr_for_each_entry(&genl_fam_idr, family, id)
		if (strcmp(family->name, name) == 0)
			return family;

	return NULL;
}

<<<<<<< HEAD
/*返回cmd数量*/
static int genl_get_cmd_cnt(const struct genl_family *family)
{
	return family->n_ops + family->n_small_ops;
}
=======
struct genl_op_iter {
	const struct genl_family *family;
	struct genl_split_ops doit;
	struct genl_split_ops dumpit;
	int cmd_idx;
	int entry_idx;
	u32 cmd;
	u8 flags;
};
>>>>>>> fe15c26e

static void genl_op_from_full(const struct genl_family *family,
			      unsigned int i, struct genl_ops *op)
{
	*op = family->ops[i];

	/*使用family中提供的maxattr,policy成员*/
	if (!op->maxattr)
		op->maxattr = family->maxattr;
	if (!op->policy)
		op->policy = family->policy;

	genl_op_fill_in_reject_policy(family, op);
}

static int genl_get_cmd_full(u32 cmd, const struct genl_family *family,
			     struct genl_ops *op)
{
	int i;

	for (i = 0; i < family->n_ops; i++)
		if (family->ops[i].cmd == cmd) {
			genl_op_from_full(family, i, op);
			return 0;
		}

	return -ENOENT;
}

/*利用family中的i号，填充op*/
static void genl_op_from_small(const struct genl_family *family,
			       unsigned int i, struct genl_ops *op)
{
	memset(op, 0, sizeof(*op));
	op->doit	= family->small_ops[i].doit;
	op->dumpit	= family->small_ops[i].dumpit;
	op->cmd		= family->small_ops[i].cmd;
	op->internal_flags = family->small_ops[i].internal_flags;
	op->flags	= family->small_ops[i].flags;
	op->validate	= family->small_ops[i].validate;

	op->maxattr = family->maxattr;
	op->policy = family->policy;

	genl_op_fill_in_reject_policy(family, op);
}

static int genl_get_cmd_small(u32 cmd, const struct genl_family *family,
			      struct genl_ops *op)
{
	int i;

	for (i = 0; i < family->n_small_ops; i++)
		if (family->small_ops[i].cmd == cmd) {
			genl_op_from_small(family, i, op);
			return 0;
		}

	return -ENOENT;
}

static void genl_op_from_split(struct genl_op_iter *iter)
{
	const struct genl_family *family = iter->family;
	int i, cnt = 0;

	i = iter->entry_idx - family->n_ops - family->n_small_ops;

	if (family->split_ops[i + cnt].flags & GENL_CMD_CAP_DO) {
		iter->doit = family->split_ops[i + cnt];
		genl_op_fill_in_reject_policy_split(family, &iter->doit);
		cnt++;
	} else {
		memset(&iter->doit, 0, sizeof(iter->doit));
	}

	if (i + cnt < family->n_split_ops &&
	    family->split_ops[i + cnt].flags & GENL_CMD_CAP_DUMP) {
		iter->dumpit = family->split_ops[i + cnt];
		genl_op_fill_in_reject_policy_split(family, &iter->dumpit);
		cnt++;
	} else {
		memset(&iter->dumpit, 0, sizeof(iter->dumpit));
	}

	WARN_ON(!cnt);
	iter->entry_idx += cnt;
}

<<<<<<< HEAD
static void genl_get_cmd_by_index(unsigned int i/*cmd索引*/,
				  const struct genl_family *family,
				  struct genl_ops *op/*出参*/)
{
	if (i < family->n_ops)
	    /*i索引小于n_ops,此时读取family->ops[i]并填充op*/
		genl_op_from_full(family, i, op);
	else if (i < family->n_ops + family->n_small_ops)
	    /*自small_ops提取信息，填充op*/
		genl_op_from_small(family, i - family->n_ops, op);
	else
		WARN_ON_ONCE(1);
=======
static int
genl_get_cmd_split(u32 cmd, u8 flag, const struct genl_family *family,
		   struct genl_split_ops *op)
{
	int i;

	for (i = 0; i < family->n_split_ops; i++)
		if (family->split_ops[i].cmd == cmd &&
		    family->split_ops[i].flags & flag) {
			*op = family->split_ops[i];
			return 0;
		}

	return -ENOENT;
}

static int
genl_cmd_full_to_split(struct genl_split_ops *op,
		       const struct genl_family *family,
		       const struct genl_ops *full, u8 flags)
{
	if ((flags & GENL_CMD_CAP_DO && !full->doit) ||
	    (flags & GENL_CMD_CAP_DUMP && !full->dumpit)) {
		memset(op, 0, sizeof(*op));
		return -ENOENT;
	}

	if (flags & GENL_CMD_CAP_DUMP) {
		op->start	= full->start;
		op->dumpit	= full->dumpit;
		op->done	= full->done;
	} else {
		op->pre_doit	= family->pre_doit;
		op->doit	= full->doit;
		op->post_doit	= family->post_doit;
	}

	if (flags & GENL_CMD_CAP_DUMP &&
	    full->validate & GENL_DONT_VALIDATE_DUMP) {
		op->policy	= NULL;
		op->maxattr	= 0;
	} else {
		op->policy	= full->policy;
		op->maxattr	= full->maxattr;
	}

	op->cmd			= full->cmd;
	op->internal_flags	= full->internal_flags;
	op->flags		= full->flags;
	op->validate		= full->validate;

	/* Make sure flags include the GENL_CMD_CAP_DO / GENL_CMD_CAP_DUMP */
	op->flags		|= flags;

	return 0;
}

/* Must make sure that op is initialized to 0 on failure */
static int
genl_get_cmd(u32 cmd, u8 flags, const struct genl_family *family,
	     struct genl_split_ops *op)
{
	struct genl_ops full;
	int err;

	err = genl_get_cmd_full(cmd, family, &full);
	if (err == -ENOENT)
		err = genl_get_cmd_small(cmd, family, &full);
	/* Found one of legacy forms */
	if (err == 0)
		return genl_cmd_full_to_split(op, family, &full, flags);

	err = genl_get_cmd_split(cmd, flags, family, op);
	if (err)
		memset(op, 0, sizeof(*op));
	return err;
}

/* For policy dumping only, get ops of both do and dump.
 * Fail if both are missing, genl_get_cmd() will zero-init in case of failure.
 */
static int
genl_get_cmd_both(u32 cmd, const struct genl_family *family,
		  struct genl_split_ops *doit, struct genl_split_ops *dumpit)
{
	int err1, err2;

	err1 = genl_get_cmd(cmd, GENL_CMD_CAP_DO, family, doit);
	err2 = genl_get_cmd(cmd, GENL_CMD_CAP_DUMP, family, dumpit);

	return err1 && err2 ? -ENOENT : 0;
}

static bool
genl_op_iter_init(const struct genl_family *family, struct genl_op_iter *iter)
{
	iter->family = family;
	iter->cmd_idx = 0;
	iter->entry_idx = 0;

	iter->flags = 0;

	return iter->family->n_ops +
		iter->family->n_small_ops +
		iter->family->n_split_ops;
}

static bool genl_op_iter_next(struct genl_op_iter *iter)
{
	const struct genl_family *family = iter->family;
	bool legacy_op = true;
	struct genl_ops op;

	if (iter->entry_idx < family->n_ops) {
		genl_op_from_full(family, iter->entry_idx, &op);
	} else if (iter->entry_idx < family->n_ops + family->n_small_ops) {
		genl_op_from_small(family, iter->entry_idx - family->n_ops,
				   &op);
	} else if (iter->entry_idx <
		   family->n_ops + family->n_small_ops + family->n_split_ops) {
		legacy_op = false;
		/* updates entry_idx */
		genl_op_from_split(iter);
	} else {
		return false;
	}

	iter->cmd_idx++;

	if (legacy_op) {
		iter->entry_idx++;

		genl_cmd_full_to_split(&iter->doit, family,
				       &op, GENL_CMD_CAP_DO);
		genl_cmd_full_to_split(&iter->dumpit, family,
				       &op, GENL_CMD_CAP_DUMP);
	}

	iter->cmd = iter->doit.cmd | iter->dumpit.cmd;
	iter->flags = iter->doit.flags | iter->dumpit.flags;

	return true;
}

static void
genl_op_iter_copy(struct genl_op_iter *dst, struct genl_op_iter *src)
{
	*dst = *src;
}

static unsigned int genl_op_iter_idx(struct genl_op_iter *iter)
{
	return iter->cmd_idx;
>>>>>>> fe15c26e
}

/*申请n_groups个可连续分配groups*/
static int genl_allocate_reserve_groups(int n_groups, int *first_id/*返回首个可分配groups*/)
{
	unsigned long *new_groups;
	int start = 0;
	int i;
	int id;
	bool fits;

	do {
	    /*在mc_groups中找一个为0的bit位*/
		if (start == 0)
			id = find_first_zero_bit(mc_groups,
						 mc_groups_longs *
						 BITS_PER_LONG);
		else
			id = find_next_zero_bit(mc_groups,
						mc_groups_longs * BITS_PER_LONG,
						start);

		fits = true;
		/*自id开始找一块连续的可用bits*/
		for (i = id;
		     i < min_t(int, id + n_groups,
			       mc_groups_longs * BITS_PER_LONG);
		     i++) {
			if (test_bit(i, mc_groups)) {
			    /*自id开始，不能找到连续的可用bits，退出*/
				start = i;
				fits = false;
				break;
			}
		}

		/*需要开辟新的空间来进行mc_groups存放*/
		if (id + n_groups > mc_groups_longs * BITS_PER_LONG) {
		    /*新的长度*/
			unsigned long new_longs = mc_groups_longs +
						  BITS_TO_LONGS(n_groups);
			size_t nlen = new_longs * sizeof(unsigned long);

			if (mc_groups == &mc_group_start) {
				new_groups = kzalloc(nlen, GFP_KERNEL);
				if (!new_groups)
					return -ENOMEM;
				mc_groups = new_groups;
				*mc_groups = mc_group_start;
			} else {
			    /*增大空间*/
				new_groups = krealloc(mc_groups, nlen,
						      GFP_KERNEL);
				if (!new_groups)
					return -ENOMEM;
				mc_groups = new_groups;
				/*使新申请的空间均初始化为0*/
				for (i = 0; i < BITS_TO_LONGS(n_groups); i++)
					mc_groups[mc_groups_longs + i] = 0;
			}
			mc_groups_longs = new_longs;
		}
	} while (!fits);/*没找到id开始可用的n_groups，则继续循环*/

	/*自id开始，分配n_groups个bits*/
	for (i = id; i < id + n_groups; i++)
		set_bit(i, mc_groups);
	*first_id = id;
	return 0;
}

static struct genl_family genl_ctrl;

static int genl_validate_assign_mc_groups(struct genl_family *family)
{
	int first_id;
	int n_groups = family->n_mcgrps;
	int err = 0, i;
	bool groups_allocated = false;

	if (!n_groups)
	    /*组播组数量为0，直接退出*/
		return 0;

	/*组播组名称校验处理*/
	for (i = 0; i < n_groups; i++) {
		const struct genl_multicast_group *grp = &family->mcgrps[i];

		if (WARN_ON(grp->name[0] == '\0'))
		    /*用称为空，报错*/
			return -EINVAL;
<<<<<<< HEAD

		/*group名称中必须包含'\0'*/
		if (WARN_ON(memchr(grp->name, '\0', GENL_NAMSIZ) == NULL))
=======
		if (WARN_ON(!string_is_terminated(grp->name, GENL_NAMSIZ)))
>>>>>>> fe15c26e
			return -EINVAL;
	}

	/* special-case our own group and hacks */
	if (family == &genl_ctrl) {
		first_id = GENL_ID_CTRL;
		BUG_ON(n_groups != 1);
	} else if (strcmp(family->name, "NET_DM") == 0) {
		first_id = 1;
		BUG_ON(n_groups != 1);
	} else if (family->id == GENL_ID_VFS_DQUOT) {
		first_id = GENL_ID_VFS_DQUOT;
		BUG_ON(n_groups != 1);
	} else if (family->id == GENL_ID_PMCRAID) {
		first_id = GENL_ID_PMCRAID;
		BUG_ON(n_groups != 1);
	} else {
	    /*申请一组id（n_groups个)*/
		groups_allocated = true;
		err = genl_allocate_reserve_groups(n_groups, &first_id);
		if (err)
			return err;
	}

	/*记录此family的起始id*/
	family->mcgrp_offset = first_id;

	/* if still initializing, can't and don't need to realloc bitmaps */
	if (!init_net.genl_sock)
		return 0;

	if (family->netnsok) {
	    /*此family支持netns,遍历已存在所有net ns*/
		struct net *net;

		netlink_table_grab();
		rcu_read_lock();
		/*遍历每个net namespace,针对每个ns,检查是否需要调整group*/
		for_each_net_rcu(net) {
			err = __netlink_change_ngroups(net->genl_sock,
					mc_groups_longs * BITS_PER_LONG);
			if (err) {
				/*
				 * No need to roll back, can only fail if
				 * memory allocation fails and then the
				 * number of _possible_ groups has been
				 * increased on some sockets which is ok.
				 */
				break;
			}
		}
		rcu_read_unlock();
		netlink_table_ungrab();
	} else {
	    /*更改init_net的group大小*/
		err = netlink_change_ngroups(init_net.genl_sock,
					     mc_groups_longs * BITS_PER_LONG);
	}

	if (groups_allocated && err) {
		for (i = 0; i < family->n_mcgrps; i++)
			clear_bit(family->mcgrp_offset + i, mc_groups);
	}

	return err;
}

static void genl_unregister_mc_groups(const struct genl_family *family)
{
	struct net *net;
	int i;

	netlink_table_grab();
	rcu_read_lock();
	for_each_net_rcu(net) {
		for (i = 0; i < family->n_mcgrps; i++)
			__netlink_clear_multicast_users(
				net->genl_sock, family->mcgrp_offset + i);
	}
	rcu_read_unlock();
	netlink_table_ungrab();

	for (i = 0; i < family->n_mcgrps; i++) {
		int grp_id = family->mcgrp_offset + i;

		if (grp_id != 1)
			clear_bit(grp_id, mc_groups);
		genl_ctrl_event(CTRL_CMD_DELMCAST_GRP, family,
				&family->mcgrps[i], grp_id);
	}
}

<<<<<<< HEAD
/*family ops校验*/
=======
static bool genl_split_op_check(const struct genl_split_ops *op)
{
	if (WARN_ON(hweight8(op->flags & (GENL_CMD_CAP_DO |
					  GENL_CMD_CAP_DUMP)) != 1))
		return true;
	return false;
}

>>>>>>> fe15c26e
static int genl_validate_ops(const struct genl_family *family)
{
	struct genl_op_iter i, j;
	unsigned int s;

	if (WARN_ON(family->n_ops && !family->ops) ||
<<<<<<< HEAD
	    WARN_ON(family->n_small_ops && !family->small_ops))
	    //参数有误，有ops计数，但无ops指针
		return -EINVAL;

	/*校验family下所有cmd*/
	for (i = 0; i < genl_get_cmd_cnt(family); i++) {
		struct genl_ops op;

		genl_get_cmd_by_index(i, family, &op);
		/*dumpit与doit必须至少提供一个*/
		if (op.dumpit == NULL && op.doit == NULL)
=======
	    WARN_ON(family->n_small_ops && !family->small_ops) ||
	    WARN_ON(family->n_split_ops && !family->split_ops))
		return -EINVAL;

	for (genl_op_iter_init(family, &i); genl_op_iter_next(&i); ) {
		if (!(i.flags & (GENL_CMD_CAP_DO | GENL_CMD_CAP_DUMP)))
>>>>>>> fe15c26e
			return -EINVAL;

		if (WARN_ON(i.cmd >= family->resv_start_op &&
			    (i.doit.validate || i.dumpit.validate)))
			return -EINVAL;
<<<<<<< HEAD
		/*ops间的cmd不能重复*/
		for (j = i + 1; j < genl_get_cmd_cnt(family); j++) {
			struct genl_ops op2;
=======
>>>>>>> fe15c26e

		genl_op_iter_copy(&j, &i);
		while (genl_op_iter_next(&j)) {
			if (i.cmd == j.cmd)
				return -EINVAL;
		}
	}

	if (family->n_split_ops) {
		if (genl_split_op_check(&family->split_ops[0]))
			return -EINVAL;
	}

	for (s = 1; s < family->n_split_ops; s++) {
		const struct genl_split_ops *a, *b;

		a = &family->split_ops[s - 1];
		b = &family->split_ops[s];

		if (genl_split_op_check(b))
			return -EINVAL;

		/* Check sort order */
		if (a->cmd < b->cmd)
			continue;

		if (a->internal_flags != b->internal_flags ||
		    ((a->flags ^ b->flags) & ~(GENL_CMD_CAP_DO |
					       GENL_CMD_CAP_DUMP))) {
			WARN_ON(1);
			return -EINVAL;
		}

		if ((a->flags & GENL_CMD_CAP_DO) &&
		    (b->flags & GENL_CMD_CAP_DUMP))
			continue;

		WARN_ON(1);
		return -EINVAL;
	}

	return 0;
}

/**
 * genl_register_family - register a generic netlink family
 * @family: generic netlink family
 *
 * Registers the specified family after validating it first. Only one
 * family may be registered with the same family name or identifier.
 *
 * The family's ops, multicast groups and module pointer must already
 * be assigned.
 *
 * Return 0 on success or a negative error code.
 */
int genl_register_family(struct genl_family *family)
{
    //注册一个netlink generic family
	int err, i;
	int start = GENL_START_ALLOC, end = GENL_MAX_ID;

	//参数校验
	err = genl_validate_ops(family);
	if (err)
		return err;

	genl_lock_all();

	//检查此family是否已存在
	if (genl_family_find_byname(family->name)) {
		err = -EEXIST;
		goto errout_locked;
	}

	/*
	 * Sadly, a few cases need to be special-cased
	 * due to them having previously abused the API
	 * and having used their family ID also as their
	 * multicast group ID, so we use reserved IDs
	 * for both to be sure we can do that mapping.
	 */
	if (family == &genl_ctrl) {
		/* and this needs to be special for initial family lookups */
		start = end = GENL_ID_CTRL;
	} else if (strcmp(family->name, "pmcraid") == 0) {
		start = end = GENL_ID_PMCRAID;
	} else if (strcmp(family->name, "VFS_DQUOT") == 0) {
		start = end = GENL_ID_VFS_DQUOT;
	}

	/*申请family id号*/
	family->id = idr_alloc_cyclic(&genl_fam_idr, family,
				      start, end + 1, GFP_KERNEL);
	if (family->id < 0) {
	    /*申请失败，报错*/
		err = family->id;
		goto errout_locked;
	}

	err = genl_validate_assign_mc_groups(family);
	if (err)
		goto errout_remove;

	genl_unlock_all();

	/* send all events */
	genl_ctrl_event(CTRL_CMD_NEWFAMILY, family, NULL, 0);
	for (i = 0; i < family->n_mcgrps; i++)
		genl_ctrl_event(CTRL_CMD_NEWMCAST_GRP, family,
				&family->mcgrps[i], family->mcgrp_offset + i);

	return 0;

errout_remove:
	idr_remove(&genl_fam_idr, family->id);
errout_locked:
	genl_unlock_all();
	return err;
}
EXPORT_SYMBOL(genl_register_family);

/**
 * genl_unregister_family - unregister generic netlink family
 * @family: generic netlink family
 *
 * Unregisters the specified family.
 *
 * Returns 0 on success or a negative error code.
 */
int genl_unregister_family(const struct genl_family *family)
{
	genl_lock_all();

	if (!genl_family_find_byid(family->id)) {
		genl_unlock_all();
		return -ENOENT;
	}

	genl_unregister_mc_groups(family);

	idr_remove(&genl_fam_idr, family->id);

	up_write(&cb_lock);
	wait_event(genl_sk_destructing_waitq,
		   atomic_read(&genl_sk_destructing_cnt) == 0);
	genl_unlock();

	genl_ctrl_event(CTRL_CMD_DELFAMILY, family, NULL, 0);

	return 0;
}
EXPORT_SYMBOL(genl_unregister_family);

/**
 * genlmsg_put - Add generic netlink header to netlink message
 * @skb: socket buffer holding the message
 * @portid: netlink portid the message is addressed to
 * @seq: sequence number (usually the one of the sender)
 * @family: generic netlink family
 * @flags: netlink message flags
 * @cmd: generic netlink command
 *
 * Returns pointer to user specific header
 */
void *genlmsg_put(struct sk_buff *skb, u32 portid, u32 seq,
		  const struct genl_family *family, int flags, u8 cmd)
{
	struct nlmsghdr *nlh;
	struct genlmsghdr *hdr;

	nlh = nlmsg_put(skb, portid, seq, family->id/*用family id号做为消息type*/, GENL_HDRLEN +
			family->hdrsize, flags);
	if (nlh == NULL)
		return NULL;

	/*填充genlmsghdr*/
	hdr = nlmsg_data(nlh);
	hdr->cmd = cmd;
	hdr->version = family->version;
	hdr->reserved = 0;

	return (char *) hdr + GENL_HDRLEN;/*跳到genlmsghdr尾部*/
}
EXPORT_SYMBOL(genlmsg_put);

static struct genl_dumpit_info *genl_dumpit_info_alloc(void)
{
	return kmalloc(sizeof(struct genl_dumpit_info), GFP_KERNEL);
}

static void genl_dumpit_info_free(const struct genl_dumpit_info *info)
{
	kfree(info);
}

static struct nlattr **
genl_family_rcv_msg_attrs_parse(const struct genl_family *family,
				struct nlmsghdr *nlh,
				struct netlink_ext_ack *extack,
				const struct genl_split_ops *ops,
				int hdrlen,
				enum genl_validate_flags no_strict_flag)
{
	enum netlink_validation validate = ops->validate & no_strict_flag ?
					   NL_VALIDATE_LIBERAL :
					   NL_VALIDATE_STRICT;
	struct nlattr **attrbuf;
	int err;

	if (!ops->maxattr)
		return NULL;

	attrbuf = kmalloc_array(ops->maxattr + 1,
				sizeof(struct nlattr *), GFP_KERNEL);
	if (!attrbuf)
		return ERR_PTR(-ENOMEM);

	err = __nlmsg_parse(nlh, hdrlen, attrbuf, ops->maxattr, ops->policy,
			    validate, extack);
	if (err) {
		kfree(attrbuf);
		return ERR_PTR(err);
	}
	return attrbuf;
}

static void genl_family_rcv_msg_attrs_free(struct nlattr **attrbuf)
{
	kfree(attrbuf);
}

struct genl_start_context {
	const struct genl_family *family;
	struct nlmsghdr *nlh;
	struct netlink_ext_ack *extack;
	const struct genl_split_ops *ops;
	int hdrlen;
};

static int genl_start(struct netlink_callback *cb)
{
	struct genl_start_context *ctx = cb->data;
	const struct genl_split_ops *ops;
	struct genl_dumpit_info *info;
	struct nlattr **attrs = NULL;
	int rc = 0;

	ops = ctx->ops;
	if (!(ops->validate & GENL_DONT_VALIDATE_DUMP) &&
	    ctx->nlh->nlmsg_len < nlmsg_msg_size(ctx->hdrlen))
		return -EINVAL;

	attrs = genl_family_rcv_msg_attrs_parse(ctx->family, ctx->nlh, ctx->extack,
						ops, ctx->hdrlen,
						GENL_DONT_VALIDATE_DUMP_STRICT);
	if (IS_ERR(attrs))
		return PTR_ERR(attrs);

	info = genl_dumpit_info_alloc();
	if (!info) {
		genl_family_rcv_msg_attrs_free(attrs);
		return -ENOMEM;
	}
	info->family = ctx->family;
	info->op = *ops;
	info->attrs = attrs;

	cb->data = info;
	if (ops->start) {
		if (!ctx->family->parallel_ops)
		    /*不支持并行ops,加锁*/
			genl_lock();
		rc = ops->start(cb);
		if (!ctx->family->parallel_ops)
			genl_unlock();
	}

	if (rc) {
		genl_family_rcv_msg_attrs_free(info->attrs);
		genl_dumpit_info_free(info);
		cb->data = NULL;
	}
	return rc;
}

static int genl_lock_dumpit(struct sk_buff *skb, struct netlink_callback *cb)
{
	const struct genl_split_ops *ops = &genl_dumpit_info(cb)->op;
	int rc;

	genl_lock();
	rc = ops->dumpit(skb, cb);
	genl_unlock();
	return rc;
}

static int genl_lock_done(struct netlink_callback *cb)
{
	const struct genl_dumpit_info *info = genl_dumpit_info(cb);
	const struct genl_split_ops *ops = &info->op;
	int rc = 0;

	if (ops->done) {
		genl_lock();
		rc = ops->done(cb);
		genl_unlock();
	}
	genl_family_rcv_msg_attrs_free(info->attrs);
	genl_dumpit_info_free(info);
	return rc;
}

static int genl_parallel_done(struct netlink_callback *cb)
{
	const struct genl_dumpit_info *info = genl_dumpit_info(cb);
	const struct genl_split_ops *ops = &info->op;
	int rc = 0;

	if (ops->done)
		rc = ops->done(cb);
	genl_family_rcv_msg_attrs_free(info->attrs);
	genl_dumpit_info_free(info);
	return rc;
}

static int genl_family_rcv_msg_dumpit(const struct genl_family *family,
				      struct sk_buff *skb,
				      struct nlmsghdr *nlh,
				      struct netlink_ext_ack *extack,
				      const struct genl_split_ops *ops,
				      int hdrlen, struct net *net)
{
	struct genl_start_context ctx;
	int err;

	ctx.family = family;
	ctx.nlh = nlh;
	ctx.extack = extack;
	ctx.ops = ops;
	ctx.hdrlen = hdrlen;

	if (!family->parallel_ops) {
		struct netlink_dump_control c = {
			.module = family->module,
			.data = &ctx,
			.start = genl_start,
			.dump = genl_lock_dumpit,
			.done = genl_lock_done,
		};

		//不支持并行操作，针对genl进行加锁
		genl_unlock();
		err = __netlink_dump_start(net->genl_sock, skb, nlh, &c);
		genl_lock();
	} else {
		struct netlink_dump_control c = {
			.module = family->module,
			.data = &ctx,
			.start = genl_start,
			.dump = ops->dumpit,
			.done = genl_parallel_done,
		};

		//支持并行操作
		err = __netlink_dump_start(net->genl_sock, skb, nlh, &c);
	}

	return err;
}

static int genl_family_rcv_msg_doit(const struct genl_family *family,
				    struct sk_buff *skb,
				    struct nlmsghdr *nlh,
				    struct netlink_ext_ack *extack,
				    const struct genl_split_ops *ops,
				    int hdrlen, struct net *net)
{
	struct nlattr **attrbuf;
	struct genl_info info;
	int err;

	attrbuf = genl_family_rcv_msg_attrs_parse(family, nlh, extack,
						  ops, hdrlen,
						  GENL_DONT_VALIDATE_STRICT);
	if (IS_ERR(attrbuf))
		return PTR_ERR(attrbuf);

	info.snd_seq = nlh->nlmsg_seq;
	info.snd_portid = NETLINK_CB(skb).portid;
	info.nlhdr = nlh;
	info.genlhdr = nlmsg_data(nlh);
	info.userhdr = nlmsg_data(nlh) + GENL_HDRLEN;
	info.attrs = attrbuf;
	info.extack = extack;
	genl_info_net_set(&info, net);
	//默认将user_ptr初始化0
	memset(&info.user_ptr, 0, sizeof(info.user_ptr));

<<<<<<< HEAD
	//如果有fmaily->pre_doit回调，则调用,例如可提前做一些对info的准备工作
	if (family->pre_doit) {
		err = family->pre_doit(ops, skb, &info);
=======
	if (ops->pre_doit) {
		err = ops->pre_doit(ops, skb, &info);
>>>>>>> fe15c26e
		if (err)
			goto out;
	}

	//直接采用ops的回调处理此消息
	err = ops->doit(skb, &info);

<<<<<<< HEAD
	//如果有post_doit回调，则调用
	if (family->post_doit)
		family->post_doit(ops, skb, &info);
=======
	if (ops->post_doit)
		ops->post_doit(ops, skb, &info);
>>>>>>> fe15c26e

out:
	genl_family_rcv_msg_attrs_free(attrbuf);

	return err;
}

static int genl_header_check(const struct genl_family *family,
			     struct nlmsghdr *nlh, struct genlmsghdr *hdr,
			     struct netlink_ext_ack *extack)
{
	u16 flags;

	/* Only for commands added after we started validating */
	if (hdr->cmd < family->resv_start_op)
		return 0;

	if (hdr->reserved) {
		NL_SET_ERR_MSG(extack, "genlmsghdr.reserved field is not 0");
		return -EINVAL;
	}

	/* Old netlink flags have pretty loose semantics, allow only the flags
	 * consumed by the core where we can enforce the meaning.
	 */
	flags = nlh->nlmsg_flags;
	if ((flags & NLM_F_DUMP) == NLM_F_DUMP) /* DUMP is 2 bits */
		flags &= ~NLM_F_DUMP;
	if (flags & ~(NLM_F_REQUEST | NLM_F_ACK | NLM_F_ECHO)) {
		NL_SET_ERR_MSG(extack,
			       "ambiguous or reserved bits set in nlmsg_flags");
		return -EINVAL;
	}

	return 0;
}

//采用指定的family来解析处理general netlink消息
static int genl_family_rcv_msg(const struct genl_family *family,
			       struct sk_buff *skb,
			       struct nlmsghdr *nlh,//netlink消息头
			       struct netlink_ext_ack *extack)
{
	struct net *net = sock_net(skb->sk);
	//指向netlink消息头后
	struct genlmsghdr *hdr = nlmsg_data(nlh);
	struct genl_split_ops op;
	int hdrlen;
	u8 flags;

	/* this family doesn't exist in this netns */
	if (!family->netnsok && !net_eq(net, &init_net))
	    /*此family不支持netns,且当前net不是init_net,报错*/
		return -ENOENT;

	hdrlen = GENL_HDRLEN + family->hdrsize;
	if (nlh->nlmsg_len < nlmsg_msg_size(hdrlen))
		return -EINVAL;

	if (genl_header_check(family, nlh, hdr, extack))
		return -EINVAL;

<<<<<<< HEAD
	//根据头部的cmd查找family中对应的ops
	if (genl_get_cmd(hdr->cmd, family, &op))
=======
	flags = (nlh->nlmsg_flags & NLM_F_DUMP) == NLM_F_DUMP ?
		GENL_CMD_CAP_DUMP : GENL_CMD_CAP_DO;
	if (genl_get_cmd(hdr->cmd, flags, family, &op))
>>>>>>> fe15c26e
		return -EOPNOTSUPP;

	/*权限检查*/
	if ((op.flags & GENL_ADMIN_PERM) &&
	    !netlink_capable(skb, CAP_NET_ADMIN))
		return -EPERM;

	if ((op.flags & GENL_UNS_ADMIN_PERM) &&
	    !netlink_ns_capable(skb, net->user_ns, CAP_NET_ADMIN))
		return -EPERM;

<<<<<<< HEAD
	if ((nlh->nlmsg_flags & NLM_F_DUMP) == NLM_F_DUMP)
	    /*如果有dump标记，则回调dumpit*/
=======
	if (flags & GENL_CMD_CAP_DUMP)
>>>>>>> fe15c26e
		return genl_family_rcv_msg_dumpit(family, skb, nlh, extack,
						  &op, hdrlen, net);
	else
	    /*如果有doit标记，则回调doit*/
		return genl_family_rcv_msg_doit(family, skb, nlh, extack,
						&op, hdrlen, net);
}

//Generic netlink消息接收
static int genl_rcv_msg(struct sk_buff *skb, struct nlmsghdr *nlh,
			struct netlink_ext_ack *extack)
{
	const struct genl_family *family;
	int err;

	//通过id找到family
	family = genl_family_find_byid(nlh->nlmsg_type);
	if (family == NULL)
		return -ENOENT;

	//如果有parallel_ops，则不需要添加genl lock
	if (!family->parallel_ops)
		genl_lock();

	err = genl_family_rcv_msg(family, skb, nlh, extack);

	if (!family->parallel_ops)
		genl_unlock();

	return err;
}

//Generic netlink类消息按收函数
static void genl_rcv(struct sk_buff *skb)
{
	down_read(&cb_lock);
	netlink_rcv_skb(skb, &genl_rcv_msg);
	up_read(&cb_lock);
}

/**************************************************************************
 * Controller
 **************************************************************************/

static struct genl_family genl_ctrl;

static int ctrl_fill_info(const struct genl_family *family, u32 portid, u32 seq,
			  u32 flags, struct sk_buff *skb, u8 cmd)
{
	struct genl_op_iter i;
	void *hdr;

	hdr = genlmsg_put(skb, portid, seq, &genl_ctrl, flags, cmd);
	if (hdr == NULL)
		return -1;

	if (nla_put_string(skb, CTRL_ATTR_FAMILY_NAME, family->name) ||
	    nla_put_u16(skb, CTRL_ATTR_FAMILY_ID, family->id) ||
	    nla_put_u32(skb, CTRL_ATTR_VERSION, family->version) ||
	    nla_put_u32(skb, CTRL_ATTR_HDRSIZE, family->hdrsize) ||
	    nla_put_u32(skb, CTRL_ATTR_MAXATTR, family->maxattr))
		goto nla_put_failure;

	if (genl_op_iter_init(family, &i)) {
		struct nlattr *nla_ops;

		nla_ops = nla_nest_start_noflag(skb, CTRL_ATTR_OPS);
		if (nla_ops == NULL)
			goto nla_put_failure;

		while (genl_op_iter_next(&i)) {
			struct nlattr *nest;
			u32 op_flags;

			op_flags = i.flags;
			if (i.doit.policy || i.dumpit.policy)
				op_flags |= GENL_CMD_CAP_HASPOL;

			nest = nla_nest_start_noflag(skb, genl_op_iter_idx(&i));
			if (nest == NULL)
				goto nla_put_failure;

			if (nla_put_u32(skb, CTRL_ATTR_OP_ID, i.cmd) ||
			    nla_put_u32(skb, CTRL_ATTR_OP_FLAGS, op_flags))
				goto nla_put_failure;

			nla_nest_end(skb, nest);
		}

		nla_nest_end(skb, nla_ops);
	}

	if (family->n_mcgrps) {
		struct nlattr *nla_grps;
		int i;

		nla_grps = nla_nest_start_noflag(skb, CTRL_ATTR_MCAST_GROUPS);
		if (nla_grps == NULL)
			goto nla_put_failure;

		for (i = 0; i < family->n_mcgrps; i++) {
			struct nlattr *nest;
			const struct genl_multicast_group *grp;

			grp = &family->mcgrps[i];

			nest = nla_nest_start_noflag(skb, i + 1);
			if (nest == NULL)
				goto nla_put_failure;

			if (nla_put_u32(skb, CTRL_ATTR_MCAST_GRP_ID,
					family->mcgrp_offset + i) ||
			    nla_put_string(skb, CTRL_ATTR_MCAST_GRP_NAME,
					   grp->name))
				goto nla_put_failure;

			nla_nest_end(skb, nest);
		}
		nla_nest_end(skb, nla_grps);
	}

	genlmsg_end(skb, hdr);
	return 0;

nla_put_failure:
	genlmsg_cancel(skb, hdr);
	return -EMSGSIZE;
}

static int ctrl_fill_mcgrp_info(const struct genl_family *family,
				const struct genl_multicast_group *grp,
				int grp_id, u32 portid, u32 seq, u32 flags,
				struct sk_buff *skb, u8 cmd)
{
	void *hdr;
	struct nlattr *nla_grps;
	struct nlattr *nest;

	hdr = genlmsg_put(skb, portid, seq, &genl_ctrl, flags, cmd);
	if (hdr == NULL)
		return -1;

	if (nla_put_string(skb, CTRL_ATTR_FAMILY_NAME, family->name) ||
	    nla_put_u16(skb, CTRL_ATTR_FAMILY_ID, family->id))
		goto nla_put_failure;

	nla_grps = nla_nest_start_noflag(skb, CTRL_ATTR_MCAST_GROUPS);
	if (nla_grps == NULL)
		goto nla_put_failure;

	nest = nla_nest_start_noflag(skb, 1);
	if (nest == NULL)
		goto nla_put_failure;

	if (nla_put_u32(skb, CTRL_ATTR_MCAST_GRP_ID, grp_id) ||
	    nla_put_string(skb, CTRL_ATTR_MCAST_GRP_NAME,
			   grp->name))
		goto nla_put_failure;

	nla_nest_end(skb, nest);
	nla_nest_end(skb, nla_grps);

	genlmsg_end(skb, hdr);
	return 0;

nla_put_failure:
	genlmsg_cancel(skb, hdr);
	return -EMSGSIZE;
}

/*dump所有的family*/
static int ctrl_dumpfamily(struct sk_buff *skb, struct netlink_callback *cb)
{
	int n = 0;
	struct genl_family *rt;
	struct net *net = sock_net(skb->sk);
	int fams_to_skip = cb->args[0];
	unsigned int id;

	/*遍历genl_fam_idr，获得每个family信息*/
	idr_for_each_entry(&genl_fam_idr, rt, id) {
		if (!rt->netnsok && !net_eq(net, &init_net))
			continue;

		if (n++ < fams_to_skip)
			continue;

		if (ctrl_fill_info(rt, NETLINK_CB(cb->skb).portid,
				   cb->nlh->nlmsg_seq, NLM_F_MULTI,
				   skb, CTRL_CMD_NEWFAMILY) < 0) {
			n--;
			break;
		}
	}

	cb->args[0] = n;
	return skb->len;
}

static struct sk_buff *ctrl_build_family_msg(const struct genl_family *family,
					     u32 portid, int seq, u8 cmd)
{
	struct sk_buff *skb;
	int err;

	skb = nlmsg_new(NLMSG_DEFAULT_SIZE, GFP_KERNEL);
	if (skb == NULL)
		return ERR_PTR(-ENOBUFS);

	err = ctrl_fill_info(family, portid, seq, 0, skb, cmd);
	if (err < 0) {
		nlmsg_free(skb);
		return ERR_PTR(err);
	}

	return skb;
}

static struct sk_buff *
ctrl_build_mcgrp_msg(const struct genl_family *family,
		     const struct genl_multicast_group *grp,
		     int grp_id, u32 portid, int seq, u8 cmd)
{
	struct sk_buff *skb;
	int err;

	skb = nlmsg_new(NLMSG_DEFAULT_SIZE, GFP_KERNEL);
	if (skb == NULL)
		return ERR_PTR(-ENOBUFS);

	err = ctrl_fill_mcgrp_info(family, grp, grp_id, portid,
				   seq, 0, skb, cmd);
	if (err < 0) {
		nlmsg_free(skb);
		return ERR_PTR(err);
	}

	return skb;
}

static const struct nla_policy ctrl_policy_family[] = {
	[CTRL_ATTR_FAMILY_ID]	= { .type = NLA_U16 },
	[CTRL_ATTR_FAMILY_NAME]	= { .type = NLA_NUL_STRING,
				    .len = GENL_NAMSIZ - 1 },
};

/*给定名称，获取名称对应的family*/
static int ctrl_getfamily(struct sk_buff *skb, struct genl_info *info)
{
	struct sk_buff *msg;
	const struct genl_family *res = NULL;
	int err = -EINVAL;

	//如果指出了family_id，则采用id查询family
	if (info->attrs[CTRL_ATTR_FAMILY_ID]) {
		u16 id = nla_get_u16(info->attrs[CTRL_ATTR_FAMILY_ID]);
		res = genl_family_find_byid(id);
		err = -ENOENT;
	}

	//如果指出了family_name,则采用name查询family
	if (info->attrs[CTRL_ATTR_FAMILY_NAME]) {
		char *name;

		name = nla_data(info->attrs[CTRL_ATTR_FAMILY_NAME]);
		res = genl_family_find_byname(name);
#ifdef CONFIG_MODULES
		if (res == NULL) {
			//如果仍未查询到，则采用名称请求module
			genl_unlock();
			up_read(&cb_lock);
			request_module("net-pf-%d-proto-%d-family-%s",
				       PF_NETLINK, NETLINK_GENERIC, name);
			down_read(&cb_lock);
			genl_lock();
			res = genl_family_find_byname(name);
		}
#endif
		err = -ENOENT;
	}

	if (res == NULL)
		return err;

	if (!res->netnsok && !net_eq(genl_info_net(info), &init_net)) {
		/* family doesn't exist here */
		return -ENOENT;
	}

	msg = ctrl_build_family_msg(res, info->snd_portid, info->snd_seq,
				    CTRL_CMD_NEWFAMILY);
	if (IS_ERR(msg))
		return PTR_ERR(msg);

	return genlmsg_reply(msg, info);
}

static int genl_ctrl_event(int event, const struct genl_family *family,
			   const struct genl_multicast_group *grp,
			   int grp_id)
{
	struct sk_buff *msg;

	/* genl is still initialising */
	if (!init_net.genl_sock)
		return 0;

	//按event构造netlink消息
	switch (event) {
	case CTRL_CMD_NEWFAMILY:
	case CTRL_CMD_DELFAMILY:
		WARN_ON(grp);
		msg = ctrl_build_family_msg(family, 0, 0, event);
		break;
	case CTRL_CMD_NEWMCAST_GRP:
	case CTRL_CMD_DELMCAST_GRP:
		BUG_ON(!grp);
		msg = ctrl_build_mcgrp_msg(family, grp, grp_id, 0, 0, event);
		break;
	default:
		return -EINVAL;
	}

	if (IS_ERR(msg))
		return PTR_ERR(msg);

	if (!family->netnsok) {
		genlmsg_multicast_netns(&genl_ctrl, &init_net, msg, 0,
					0, GFP_KERNEL);
	} else {
		rcu_read_lock();
		genlmsg_multicast_allns(&genl_ctrl, msg, 0,
					0, GFP_ATOMIC);
		rcu_read_unlock();
	}

	return 0;
}

struct ctrl_dump_policy_ctx {
	struct netlink_policy_dump_state *state;
	const struct genl_family *rt;
	struct genl_op_iter *op_iter;
	u32 op;
	u16 fam_id;
	u8 dump_map:1,
	   single_op:1;
};

static const struct nla_policy ctrl_policy_policy[] = {
	[CTRL_ATTR_FAMILY_ID]	= { .type = NLA_U16 },
	[CTRL_ATTR_FAMILY_NAME]	= { .type = NLA_NUL_STRING,
				    .len = GENL_NAMSIZ - 1 },
	[CTRL_ATTR_OP]		= { .type = NLA_U32 },
};

static int ctrl_dumppolicy_start(struct netlink_callback *cb)
{
	const struct genl_dumpit_info *info = genl_dumpit_info(cb);
	struct ctrl_dump_policy_ctx *ctx = (void *)cb->ctx;
	struct nlattr **tb = info->attrs;
	const struct genl_family *rt;
	struct genl_op_iter i;
	int err;

	BUILD_BUG_ON(sizeof(*ctx) > sizeof(cb->ctx));

	if (!tb[CTRL_ATTR_FAMILY_ID] && !tb[CTRL_ATTR_FAMILY_NAME])
		return -EINVAL;

	if (tb[CTRL_ATTR_FAMILY_ID]) {
		ctx->fam_id = nla_get_u16(tb[CTRL_ATTR_FAMILY_ID]);
	} else {
		rt = genl_family_find_byname(
			nla_data(tb[CTRL_ATTR_FAMILY_NAME]));
		if (!rt)
			return -ENOENT;
		ctx->fam_id = rt->id;
	}

	rt = genl_family_find_byid(ctx->fam_id);
	if (!rt)
		return -ENOENT;

	ctx->rt = rt;

	if (tb[CTRL_ATTR_OP]) {
		struct genl_split_ops doit, dump;

		ctx->single_op = true;
		ctx->op = nla_get_u32(tb[CTRL_ATTR_OP]);

		err = genl_get_cmd_both(ctx->op, rt, &doit, &dump);
		if (err) {
			NL_SET_BAD_ATTR(cb->extack, tb[CTRL_ATTR_OP]);
			return err;
		}

		if (doit.policy) {
			err = netlink_policy_dump_add_policy(&ctx->state,
							     doit.policy,
							     doit.maxattr);
			if (err)
				goto err_free_state;
		}
		if (dump.policy) {
			err = netlink_policy_dump_add_policy(&ctx->state,
							     dump.policy,
							     dump.maxattr);
			if (err)
				goto err_free_state;
		}

		if (!ctx->state)
			return -ENODATA;

		ctx->dump_map = 1;
		return 0;
	}

	ctx->op_iter = kmalloc(sizeof(*ctx->op_iter), GFP_KERNEL);
	if (!ctx->op_iter)
		return -ENOMEM;

	genl_op_iter_init(rt, ctx->op_iter);
	ctx->dump_map = genl_op_iter_next(ctx->op_iter);

	for (genl_op_iter_init(rt, &i); genl_op_iter_next(&i); ) {
		if (i.doit.policy) {
			err = netlink_policy_dump_add_policy(&ctx->state,
							     i.doit.policy,
							     i.doit.maxattr);
			if (err)
				goto err_free_state;
		}
		if (i.dumpit.policy) {
			err = netlink_policy_dump_add_policy(&ctx->state,
							     i.dumpit.policy,
							     i.dumpit.maxattr);
			if (err)
				goto err_free_state;
		}
	}

	if (!ctx->state) {
		err = -ENODATA;
		goto err_free_op_iter;
	}
	return 0;

err_free_state:
	netlink_policy_dump_free(ctx->state);
err_free_op_iter:
	kfree(ctx->op_iter);
	return err;
}

static void *ctrl_dumppolicy_prep(struct sk_buff *skb,
				  struct netlink_callback *cb)
{
	struct ctrl_dump_policy_ctx *ctx = (void *)cb->ctx;
	void *hdr;

	hdr = genlmsg_put(skb, NETLINK_CB(cb->skb).portid,
			  cb->nlh->nlmsg_seq, &genl_ctrl,
			  NLM_F_MULTI, CTRL_CMD_GETPOLICY);
	if (!hdr)
		return NULL;

	if (nla_put_u16(skb, CTRL_ATTR_FAMILY_ID, ctx->fam_id))
		return NULL;

	return hdr;
}

static int ctrl_dumppolicy_put_op(struct sk_buff *skb,
				  struct netlink_callback *cb,
				  struct genl_split_ops *doit,
				  struct genl_split_ops *dumpit)
{
	struct ctrl_dump_policy_ctx *ctx = (void *)cb->ctx;
	struct nlattr *nest_pol, *nest_op;
	void *hdr;
	int idx;

	/* skip if we have nothing to show */
	if (!doit->policy && !dumpit->policy)
		return 0;

	hdr = ctrl_dumppolicy_prep(skb, cb);
	if (!hdr)
		return -ENOBUFS;

	nest_pol = nla_nest_start(skb, CTRL_ATTR_OP_POLICY);
	if (!nest_pol)
		goto err;

	nest_op = nla_nest_start(skb, doit->cmd);
	if (!nest_op)
		goto err;

	if (doit->policy) {
		idx = netlink_policy_dump_get_policy_idx(ctx->state,
							 doit->policy,
							 doit->maxattr);

		if (nla_put_u32(skb, CTRL_ATTR_POLICY_DO, idx))
			goto err;
	}
	if (dumpit->policy) {
		idx = netlink_policy_dump_get_policy_idx(ctx->state,
							 dumpit->policy,
							 dumpit->maxattr);

		if (nla_put_u32(skb, CTRL_ATTR_POLICY_DUMP, idx))
			goto err;
	}

	nla_nest_end(skb, nest_op);
	nla_nest_end(skb, nest_pol);
	genlmsg_end(skb, hdr);

	return 0;
err:
	genlmsg_cancel(skb, hdr);
	return -ENOBUFS;
}

static int ctrl_dumppolicy(struct sk_buff *skb, struct netlink_callback *cb)
{
	struct ctrl_dump_policy_ctx *ctx = (void *)cb->ctx;
	void *hdr;

	if (ctx->dump_map) {
		if (ctx->single_op) {
			struct genl_split_ops doit, dumpit;

			if (WARN_ON(genl_get_cmd_both(ctx->op, ctx->rt,
						      &doit, &dumpit)))
				return -ENOENT;

			if (ctrl_dumppolicy_put_op(skb, cb, &doit, &dumpit))
				return skb->len;

			/* done with the per-op policy index list */
			ctx->dump_map = 0;
		}

		while (ctx->dump_map) {
			if (ctrl_dumppolicy_put_op(skb, cb,
						   &ctx->op_iter->doit,
						   &ctx->op_iter->dumpit))
				return skb->len;

			ctx->dump_map = genl_op_iter_next(ctx->op_iter);
		}
	}

	while (netlink_policy_dump_loop(ctx->state)) {
		struct nlattr *nest;

		hdr = ctrl_dumppolicy_prep(skb, cb);
		if (!hdr)
			goto nla_put_failure;

		nest = nla_nest_start(skb, CTRL_ATTR_POLICY);
		if (!nest)
			goto nla_put_failure;

		if (netlink_policy_dump_write(skb, ctx->state))
			goto nla_put_failure;

		nla_nest_end(skb, nest);

		genlmsg_end(skb, hdr);
	}

	return skb->len;

nla_put_failure:
	genlmsg_cancel(skb, hdr);
	return skb->len;
}

static int ctrl_dumppolicy_done(struct netlink_callback *cb)
{
	struct ctrl_dump_policy_ctx *ctx = (void *)cb->ctx;

	kfree(ctx->op_iter);
	netlink_policy_dump_free(ctx->state);
	return 0;
}

static const struct genl_split_ops genl_ctrl_ops[] = {
	{
	    /*给定名称，获取名称对应的family_id*/
		.cmd		= CTRL_CMD_GETFAMILY,
		.validate	= GENL_DONT_VALIDATE_STRICT,
		.policy		= ctrl_policy_family,
		.maxattr	= ARRAY_SIZE(ctrl_policy_family) - 1,
		.doit		= ctrl_getfamily,
		.flags		= GENL_CMD_CAP_DO,
	},
	{
		.cmd		= CTRL_CMD_GETFAMILY,
		.validate	= GENL_DONT_VALIDATE_DUMP,
		.policy		= ctrl_policy_family,
		.maxattr	= ARRAY_SIZE(ctrl_policy_family) - 1,
		.dumpit		= ctrl_dumpfamily,
		.flags		= GENL_CMD_CAP_DUMP,
	},
	{
		.cmd		= CTRL_CMD_GETPOLICY,
		.policy		= ctrl_policy_policy,
		.maxattr	= ARRAY_SIZE(ctrl_policy_policy) - 1,
		.start		= ctrl_dumppolicy_start,
		.dumpit		= ctrl_dumppolicy,
		.done		= ctrl_dumppolicy_done,
		.flags		= GENL_CMD_CAP_DUMP,
	},
};

static const struct genl_multicast_group genl_ctrl_groups[] = {
	{ .name = "notify", },
};

/*netlink ctrl对应的family*/
static struct genl_family genl_ctrl __ro_after_init = {
	.module = THIS_MODULE,
	.split_ops = genl_ctrl_ops,
	.n_split_ops = ARRAY_SIZE(genl_ctrl_ops),
	.resv_start_op = CTRL_CMD_GETPOLICY + 1,
	.mcgrps = genl_ctrl_groups,
	.n_mcgrps = ARRAY_SIZE(genl_ctrl_groups),
	.id = GENL_ID_CTRL,
	.name = "nlctrl",
	.version = 0x2,
	.netnsok = true,
};

static int genl_bind(struct net *net, int group)
{
	const struct genl_family *family;
	unsigned int id;
	int ret = 0;

	down_read(&cb_lock);

	idr_for_each_entry(&genl_fam_idr, family, id) {
		const struct genl_multicast_group *grp;
		int i;

		if (family->n_mcgrps == 0)
			continue;

		i = group - family->mcgrp_offset;
		if (i < 0 || i >= family->n_mcgrps)
			continue;

		grp = &family->mcgrps[i];
		if ((grp->flags & GENL_UNS_ADMIN_PERM) &&
		    !ns_capable(net->user_ns, CAP_NET_ADMIN))
			ret = -EPERM;

		break;
	}

	up_read(&cb_lock);
	return ret;
}

//generic netlink消息注册
static int __net_init genl_pernet_init(struct net *net)
{
	struct netlink_kernel_cfg cfg = {
		//Generic 类netlink消息按收函数
		.input		= genl_rcv,
		.flags		= NL_CFG_F_NONROOT_RECV,
		.bind		= genl_bind,
	};

	//创建kernel处理的netlink generic类netlink socket
	/* we'll bump the group number right afterwards */
	net->genl_sock = netlink_kernel_create(net, NETLINK_GENERIC/*协议为generic*/, &cfg);

	if (!net->genl_sock && net_eq(net, &init_net))
		panic("GENL: Cannot initialize generic netlink\n");

	if (!net->genl_sock)
		return -ENOMEM;

	return 0;
}

static void __net_exit genl_pernet_exit(struct net *net)
{
	netlink_kernel_release(net->genl_sock);
	net->genl_sock = NULL;
}

static struct pernet_operations genl_pernet_ops = {
	.init = genl_pernet_init,
	.exit = genl_pernet_exit,
};

static int __init genl_init(void)
{
	int err;

	err = genl_register_family(&genl_ctrl);
	if (err < 0)
		goto problem;

	err = register_pernet_subsys(&genl_pernet_ops);
	if (err)
		goto problem;

	return 0;

problem:
	panic("GENL: Cannot register controller: %d\n", err);
}

core_initcall(genl_init);

static int genlmsg_mcast(struct sk_buff *skb, u32 portid, unsigned long group,
			 gfp_t flags)
{
	struct sk_buff *tmp;
	struct net *net, *prev = NULL;
	bool delivered = false;
	int err;

	for_each_net_rcu(net) {
		if (prev) {
			tmp = skb_clone(skb, flags);
			if (!tmp) {
				err = -ENOMEM;
				goto error;
			}
			err = nlmsg_multicast(prev->genl_sock, tmp,
					      portid, group, flags);
			if (!err)
				delivered = true;
			else if (err != -ESRCH)
				goto error;
		}

		prev = net;
	}

	err = nlmsg_multicast(prev->genl_sock, skb, portid, group, flags);
	if (!err)
		delivered = true;
	else if (err != -ESRCH)
		return err;
	return delivered ? 0 : -ESRCH;
 error:
	kfree_skb(skb);
	return err;
}

int genlmsg_multicast_allns(const struct genl_family *family,
			    struct sk_buff *skb, u32 portid,
			    unsigned int group, gfp_t flags)
{
	if (WARN_ON_ONCE(group >= family->n_mcgrps))
		return -EINVAL;

	group = family->mcgrp_offset + group;
	return genlmsg_mcast(skb, portid, group, flags);
}
EXPORT_SYMBOL(genlmsg_multicast_allns);

/*genetlink组播通知*/
void genl_notify(const struct genl_family *family, struct sk_buff *skb,
		 struct genl_info *info, u32 group/*指定组播通知*/, gfp_t flags)
{
	struct net *net = genl_info_net(info);
	struct sock *sk = net->genl_sock;

	if (WARN_ON_ONCE(group >= family->n_mcgrps))
		return;

	group = family->mcgrp_offset + group;
	nlmsg_notify(sk, skb, info->snd_portid, group,
		     nlmsg_report(info->nlhdr), flags);
}
EXPORT_SYMBOL(genl_notify);<|MERGE_RESOLUTION|>--- conflicted
+++ resolved
@@ -103,9 +103,6 @@
 	op->maxattr = 1;
 }
 
-<<<<<<< HEAD
-//给定id,获得genl_family
-=======
 static void
 genl_op_fill_in_reject_policy_split(const struct genl_family *family,
 				    struct genl_split_ops *op)
@@ -117,7 +114,7 @@
 	op->maxattr = 1;
 }
 
->>>>>>> fe15c26e
+//给定id,获得genl_family
 static const struct genl_family *genl_family_find_byid(unsigned int id)
 {
 	return idr_find(&genl_fam_idr, id);
@@ -136,13 +133,6 @@
 	return NULL;
 }
 
-<<<<<<< HEAD
-/*返回cmd数量*/
-static int genl_get_cmd_cnt(const struct genl_family *family)
-{
-	return family->n_ops + family->n_small_ops;
-}
-=======
 struct genl_op_iter {
 	const struct genl_family *family;
 	struct genl_split_ops doit;
@@ -152,7 +142,6 @@
 	u32 cmd;
 	u8 flags;
 };
->>>>>>> fe15c26e
 
 static void genl_op_from_full(const struct genl_family *family,
 			      unsigned int i, struct genl_ops *op)
@@ -242,20 +231,6 @@
 	iter->entry_idx += cnt;
 }
 
-<<<<<<< HEAD
-static void genl_get_cmd_by_index(unsigned int i/*cmd索引*/,
-				  const struct genl_family *family,
-				  struct genl_ops *op/*出参*/)
-{
-	if (i < family->n_ops)
-	    /*i索引小于n_ops,此时读取family->ops[i]并填充op*/
-		genl_op_from_full(family, i, op);
-	else if (i < family->n_ops + family->n_small_ops)
-	    /*自small_ops提取信息，填充op*/
-		genl_op_from_small(family, i - family->n_ops, op);
-	else
-		WARN_ON_ONCE(1);
-=======
 static int
 genl_get_cmd_split(u32 cmd, u8 flag, const struct genl_family *family,
 		   struct genl_split_ops *op)
@@ -370,8 +345,10 @@
 	struct genl_ops op;
 
 	if (iter->entry_idx < family->n_ops) {
+	    	/*i索引小于n_ops,此时读取family->ops[i]并填充op*/
 		genl_op_from_full(family, iter->entry_idx, &op);
 	} else if (iter->entry_idx < family->n_ops + family->n_small_ops) {
+	    	/*自small_ops提取信息，填充op*/
 		genl_op_from_small(family, iter->entry_idx - family->n_ops,
 				   &op);
 	} else if (iter->entry_idx <
@@ -409,7 +386,6 @@
 static unsigned int genl_op_iter_idx(struct genl_op_iter *iter)
 {
 	return iter->cmd_idx;
->>>>>>> fe15c26e
 }
 
 /*申请n_groups个可连续分配groups*/
@@ -501,13 +477,8 @@
 		if (WARN_ON(grp->name[0] == '\0'))
 		    /*用称为空，报错*/
 			return -EINVAL;
-<<<<<<< HEAD
-
 		/*group名称中必须包含'\0'*/
-		if (WARN_ON(memchr(grp->name, '\0', GENL_NAMSIZ) == NULL))
-=======
 		if (WARN_ON(!string_is_terminated(grp->name, GENL_NAMSIZ)))
->>>>>>> fe15c26e
 			return -EINVAL;
 	}
 
@@ -600,9 +571,6 @@
 	}
 }
 
-<<<<<<< HEAD
-/*family ops校验*/
-=======
 static bool genl_split_op_check(const struct genl_split_ops *op)
 {
 	if (WARN_ON(hweight8(op->flags & (GENL_CMD_CAP_DO |
@@ -611,44 +579,25 @@
 	return false;
 }
 
->>>>>>> fe15c26e
+/*family ops校验*/
 static int genl_validate_ops(const struct genl_family *family)
 {
 	struct genl_op_iter i, j;
 	unsigned int s;
 
 	if (WARN_ON(family->n_ops && !family->ops) ||
-<<<<<<< HEAD
-	    WARN_ON(family->n_small_ops && !family->small_ops))
 	    //参数有误，有ops计数，但无ops指针
-		return -EINVAL;
-
-	/*校验family下所有cmd*/
-	for (i = 0; i < genl_get_cmd_cnt(family); i++) {
-		struct genl_ops op;
-
-		genl_get_cmd_by_index(i, family, &op);
-		/*dumpit与doit必须至少提供一个*/
-		if (op.dumpit == NULL && op.doit == NULL)
-=======
 	    WARN_ON(family->n_small_ops && !family->small_ops) ||
 	    WARN_ON(family->n_split_ops && !family->split_ops))
 		return -EINVAL;
 
 	for (genl_op_iter_init(family, &i); genl_op_iter_next(&i); ) {
 		if (!(i.flags & (GENL_CMD_CAP_DO | GENL_CMD_CAP_DUMP)))
->>>>>>> fe15c26e
 			return -EINVAL;
 
 		if (WARN_ON(i.cmd >= family->resv_start_op &&
 			    (i.doit.validate || i.dumpit.validate)))
 			return -EINVAL;
-<<<<<<< HEAD
-		/*ops间的cmd不能重复*/
-		for (j = i + 1; j < genl_get_cmd_cnt(family); j++) {
-			struct genl_ops op2;
-=======
->>>>>>> fe15c26e
 
 		genl_op_iter_copy(&j, &i);
 		while (genl_op_iter_next(&j)) {
@@ -1048,14 +997,9 @@
 	//默认将user_ptr初始化0
 	memset(&info.user_ptr, 0, sizeof(info.user_ptr));
 
-<<<<<<< HEAD
 	//如果有fmaily->pre_doit回调，则调用,例如可提前做一些对info的准备工作
-	if (family->pre_doit) {
-		err = family->pre_doit(ops, skb, &info);
-=======
 	if (ops->pre_doit) {
 		err = ops->pre_doit(ops, skb, &info);
->>>>>>> fe15c26e
 		if (err)
 			goto out;
 	}
@@ -1063,14 +1007,9 @@
 	//直接采用ops的回调处理此消息
 	err = ops->doit(skb, &info);
 
-<<<<<<< HEAD
 	//如果有post_doit回调，则调用
-	if (family->post_doit)
-		family->post_doit(ops, skb, &info);
-=======
 	if (ops->post_doit)
 		ops->post_doit(ops, skb, &info);
->>>>>>> fe15c26e
 
 out:
 	genl_family_rcv_msg_attrs_free(attrbuf);
@@ -1133,14 +1072,10 @@
 	if (genl_header_check(family, nlh, hdr, extack))
 		return -EINVAL;
 
-<<<<<<< HEAD
 	//根据头部的cmd查找family中对应的ops
-	if (genl_get_cmd(hdr->cmd, family, &op))
-=======
 	flags = (nlh->nlmsg_flags & NLM_F_DUMP) == NLM_F_DUMP ?
 		GENL_CMD_CAP_DUMP : GENL_CMD_CAP_DO;
 	if (genl_get_cmd(hdr->cmd, flags, family, &op))
->>>>>>> fe15c26e
 		return -EOPNOTSUPP;
 
 	/*权限检查*/
@@ -1152,12 +1087,8 @@
 	    !netlink_ns_capable(skb, net->user_ns, CAP_NET_ADMIN))
 		return -EPERM;
 
-<<<<<<< HEAD
-	if ((nlh->nlmsg_flags & NLM_F_DUMP) == NLM_F_DUMP)
-	    /*如果有dump标记，则回调dumpit*/
-=======
 	if (flags & GENL_CMD_CAP_DUMP)
->>>>>>> fe15c26e
+	    	/*如果有dump标记，则回调dumpit*/
 		return genl_family_rcv_msg_dumpit(family, skb, nlh, extack,
 						  &op, hdrlen, net);
 	else
