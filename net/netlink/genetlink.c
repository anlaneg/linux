// SPDX-License-Identifier: GPL-2.0
/*
 * NETLINK      Generic Netlink Family
 *
 * 		Authors:	Jamal Hadi Salim
 * 				Thomas Graf <tgraf@suug.ch>
 *				Johannes Berg <johannes@sipsolutions.net>
 */

#include <linux/module.h>
#include <linux/kernel.h>
#include <linux/slab.h>
#include <linux/errno.h>
#include <linux/types.h>
#include <linux/socket.h>
#include <linux/string_helpers.h>
#include <linux/skbuff.h>
#include <linux/mutex.h>
#include <linux/bitmap.h>
#include <linux/rwsem.h>
#include <linux/idr.h>
#include <net/sock.h>
#include <net/genetlink.h>

static DEFINE_MUTEX(genl_mutex); /* serialization of message processing */
static DECLARE_RWSEM(cb_lock);

atomic_t genl_sk_destructing_cnt = ATOMIC_INIT(0);
DECLARE_WAIT_QUEUE_HEAD(genl_sk_destructing_waitq);

/*gneral netlink socket锁*/
void genl_lock(void)
{
	mutex_lock(&genl_mutex);
}
EXPORT_SYMBOL(genl_lock);

void genl_unlock(void)
{
	mutex_unlock(&genl_mutex);
}
EXPORT_SYMBOL(genl_unlock);

static void genl_lock_all(void)
{
	down_write(&cb_lock);
	genl_lock();
}

static void genl_unlock_all(void)
{
	genl_unlock();
	up_write(&cb_lock);
}

<<<<<<< HEAD
/*负责分配netlink gernal family id*/
=======
static void genl_op_lock(const struct genl_family *family)
{
	if (!family->parallel_ops)
		genl_lock();
}

static void genl_op_unlock(const struct genl_family *family)
{
	if (!family->parallel_ops)
		genl_unlock();
}

>>>>>>> 9d1694dc
static DEFINE_IDR(genl_fam_idr);

/*
 * Bitmap of multicast groups that are currently in use.
 *
 * To avoid an allocation at boot of just one unsigned long,
 * declare it global instead.
 * Bit 0 is marked as already used since group 0 is invalid.
 * Bit 1 is marked as already used since the drop-monitor code
 * abuses the API and thinks it can statically use group 1.
 * That group will typically conflict with other groups that
 * any proper users use.
 * Bit 16 is marked as used since it's used for generic netlink
 * and the code no longer marks pre-reserved IDs as used.
 * Bit 17 is marked as already used since the VFS quota code
 * also abused this API and relied on family == group ID, we
 * cater to that by giving it a static family and group ID.
 * Bit 18 is marked as already used since the PMCRAID driver
 * did the same thing as the VFS quota code (maybe copied?)
 */
static unsigned long mc_group_start = 0x3 | BIT(GENL_ID_CTRL) |
				      BIT(GENL_ID_VFS_DQUOT) |
				      BIT(GENL_ID_PMCRAID);
static unsigned long *mc_groups = &mc_group_start;
static unsigned long mc_groups_longs = 1;

/* We need the last attribute with non-zero ID therefore a 2-entry array */
static struct nla_policy genl_policy_reject_all[] = {
	{ .type = NLA_REJECT },
	{ .type = NLA_REJECT },
};

static int genl_ctrl_event(int event, const struct genl_family *family,
			   const struct genl_multicast_group *grp,
			   int grp_id);

static void
genl_op_fill_in_reject_policy(const struct genl_family *family,
			      struct genl_ops *op)
{
	BUILD_BUG_ON(ARRAY_SIZE(genl_policy_reject_all) - 1 != 1);

	if (op->policy || op->cmd < family->resv_start_op)
		return;

	op->policy = genl_policy_reject_all;
	op->maxattr = 1;
}

static void
genl_op_fill_in_reject_policy_split(const struct genl_family *family,
				    struct genl_split_ops *op)
{
	if (op->policy)
		return;

	op->policy = genl_policy_reject_all;
	op->maxattr = 1;
}

//给定id,获得genl_family
static const struct genl_family *genl_family_find_byid(unsigned int id)
{
	return idr_find(&genl_fam_idr, id);
}

//通过name查找对应的genl_family
static const struct genl_family *genl_family_find_byname(char *name)
{
	const struct genl_family *family;
	unsigned int id;

	idr_for_each_entry(&genl_fam_idr, family, id)
		if (strcmp(family->name, name) == 0)
			return family;

	return NULL;
}

struct genl_op_iter {
	const struct genl_family *family;
	struct genl_split_ops doit;
	struct genl_split_ops dumpit;
	int cmd_idx;
	int entry_idx;
	u32 cmd;
	u8 flags;
};

static void genl_op_from_full(const struct genl_family *family,
			      unsigned int i, struct genl_ops *op)
{
	*op = family->ops[i];

	/*使用family中提供的maxattr,policy成员*/
	if (!op->maxattr)
		op->maxattr = family->maxattr;
	if (!op->policy)
		op->policy = family->policy;

	genl_op_fill_in_reject_policy(family, op);
}

static int genl_get_cmd_full(u32 cmd, const struct genl_family *family,
			     struct genl_ops *op)
{
	int i;

	for (i = 0; i < family->n_ops; i++)
		if (family->ops[i].cmd == cmd) {
			genl_op_from_full(family, i, op);
			return 0;
		}

	return -ENOENT;
}

/*利用family中的i号，填充op*/
static void genl_op_from_small(const struct genl_family *family,
			       unsigned int i, struct genl_ops *op)
{
	memset(op, 0, sizeof(*op));
	op->doit	= family->small_ops[i].doit;
	op->dumpit	= family->small_ops[i].dumpit;
	op->cmd		= family->small_ops[i].cmd;
	op->internal_flags = family->small_ops[i].internal_flags;
	op->flags	= family->small_ops[i].flags;
	op->validate	= family->small_ops[i].validate;

	op->maxattr = family->maxattr;
	op->policy = family->policy;

	genl_op_fill_in_reject_policy(family, op);
}

static int genl_get_cmd_small(u32 cmd, const struct genl_family *family,
			      struct genl_ops *op)
{
	int i;

	for (i = 0; i < family->n_small_ops; i++)
		if (family->small_ops[i].cmd == cmd) {
			genl_op_from_small(family, i, op);
			return 0;
		}

	return -ENOENT;
}

static void genl_op_from_split(struct genl_op_iter *iter)
{
	const struct genl_family *family = iter->family;
	int i, cnt = 0;

	i = iter->entry_idx - family->n_ops - family->n_small_ops;

	if (family->split_ops[i + cnt].flags & GENL_CMD_CAP_DO) {
		iter->doit = family->split_ops[i + cnt];
		genl_op_fill_in_reject_policy_split(family, &iter->doit);
		cnt++;
	} else {
		memset(&iter->doit, 0, sizeof(iter->doit));
	}

	if (i + cnt < family->n_split_ops &&
	    family->split_ops[i + cnt].flags & GENL_CMD_CAP_DUMP &&
	    (!cnt || family->split_ops[i + cnt].cmd == iter->doit.cmd)) {
		iter->dumpit = family->split_ops[i + cnt];
		genl_op_fill_in_reject_policy_split(family, &iter->dumpit);
		cnt++;
	} else {
		memset(&iter->dumpit, 0, sizeof(iter->dumpit));
	}

	WARN_ON(!cnt);
	iter->entry_idx += cnt;
}

static int
genl_get_cmd_split(u32 cmd, u8 flag, const struct genl_family *family,
		   struct genl_split_ops *op)
{
	int i;

	for (i = 0; i < family->n_split_ops; i++)
		if (family->split_ops[i].cmd == cmd &&
		    family->split_ops[i].flags & flag) {
			*op = family->split_ops[i];
			return 0;
		}

	return -ENOENT;
}

static int
genl_cmd_full_to_split(struct genl_split_ops *op,
		       const struct genl_family *family,
		       const struct genl_ops *full, u8 flags)
{
	if ((flags & GENL_CMD_CAP_DO && !full->doit) ||
	    (flags & GENL_CMD_CAP_DUMP && !full->dumpit)) {
		memset(op, 0, sizeof(*op));
		return -ENOENT;
	}

	if (flags & GENL_CMD_CAP_DUMP) {
		op->start	= full->start;
		op->dumpit	= full->dumpit;
		op->done	= full->done;
	} else {
		op->pre_doit	= family->pre_doit;
		op->doit	= full->doit;
		op->post_doit	= family->post_doit;
	}

	if (flags & GENL_CMD_CAP_DUMP &&
	    full->validate & GENL_DONT_VALIDATE_DUMP) {
		op->policy	= NULL;
		op->maxattr	= 0;
	} else {
		op->policy	= full->policy;
		op->maxattr	= full->maxattr;
	}

	op->cmd			= full->cmd;
	op->internal_flags	= full->internal_flags;
	op->flags		= full->flags;
	op->validate		= full->validate;

	/* Make sure flags include the GENL_CMD_CAP_DO / GENL_CMD_CAP_DUMP */
	op->flags		|= flags;

	return 0;
}

/* Must make sure that op is initialized to 0 on failure */
static int
genl_get_cmd(u32 cmd, u8 flags, const struct genl_family *family,
	     struct genl_split_ops *op)
{
	struct genl_ops full;
	int err;

	err = genl_get_cmd_full(cmd, family, &full);
	if (err == -ENOENT)
		err = genl_get_cmd_small(cmd, family, &full);
	/* Found one of legacy forms */
	if (err == 0)
		return genl_cmd_full_to_split(op, family, &full, flags);

	err = genl_get_cmd_split(cmd, flags, family, op);
	if (err)
		memset(op, 0, sizeof(*op));
	return err;
}

/* For policy dumping only, get ops of both do and dump.
 * Fail if both are missing, genl_get_cmd() will zero-init in case of failure.
 */
static int
genl_get_cmd_both(u32 cmd, const struct genl_family *family,
		  struct genl_split_ops *doit, struct genl_split_ops *dumpit)
{
	int err1, err2;

	err1 = genl_get_cmd(cmd, GENL_CMD_CAP_DO, family, doit);
	err2 = genl_get_cmd(cmd, GENL_CMD_CAP_DUMP, family, dumpit);

	return err1 && err2 ? -ENOENT : 0;
}

static bool
genl_op_iter_init(const struct genl_family *family, struct genl_op_iter *iter)
{
	iter->family = family;
	iter->cmd_idx = 0;
	iter->entry_idx = 0;

	iter->flags = 0;

	return iter->family->n_ops +
		iter->family->n_small_ops +
		iter->family->n_split_ops;
}

static bool genl_op_iter_next(struct genl_op_iter *iter)
{
	const struct genl_family *family = iter->family;
	bool legacy_op = true;
	struct genl_ops op;

	if (iter->entry_idx < family->n_ops) {
	    	/*i索引小于n_ops,此时读取family->ops[i]并填充op*/
		genl_op_from_full(family, iter->entry_idx, &op);
	} else if (iter->entry_idx < family->n_ops + family->n_small_ops) {
	    	/*自small_ops提取信息，填充op*/
		genl_op_from_small(family, iter->entry_idx - family->n_ops,
				   &op);
	} else if (iter->entry_idx <
		   family->n_ops + family->n_small_ops + family->n_split_ops) {
		legacy_op = false;
		/* updates entry_idx */
		genl_op_from_split(iter);
	} else {
		return false;
	}

	iter->cmd_idx++;

	if (legacy_op) {
		iter->entry_idx++;

		genl_cmd_full_to_split(&iter->doit, family,
				       &op, GENL_CMD_CAP_DO);
		genl_cmd_full_to_split(&iter->dumpit, family,
				       &op, GENL_CMD_CAP_DUMP);
	}

	iter->cmd = iter->doit.cmd | iter->dumpit.cmd;
	iter->flags = iter->doit.flags | iter->dumpit.flags;

	return true;
}

static void
genl_op_iter_copy(struct genl_op_iter *dst, struct genl_op_iter *src)
{
	*dst = *src;
}

static unsigned int genl_op_iter_idx(struct genl_op_iter *iter)
{
	return iter->cmd_idx;
}

/*申请n_groups个可连续分配groups*/
static int genl_allocate_reserve_groups(int n_groups, int *first_id/*返回首个可分配groups*/)
{
	unsigned long *new_groups;
	int start = 0;
	int i;
	int id;
	bool fits;

	do {
	    /*在mc_groups中找一个为0的bit位*/
		if (start == 0)
			id = find_first_zero_bit(mc_groups,
						 mc_groups_longs *
						 BITS_PER_LONG);
		else
			id = find_next_zero_bit(mc_groups,
						mc_groups_longs * BITS_PER_LONG,
						start);

		fits = true;
		/*自id开始找一块连续的可用bits*/
		for (i = id;
		     i < min_t(int, id + n_groups,
			       mc_groups_longs * BITS_PER_LONG);
		     i++) {
			if (test_bit(i, mc_groups)) {
			    /*自id开始，不能找到连续的可用bits，退出*/
				start = i;
				fits = false;
				break;
			}
		}

		/*需要开辟新的空间来进行mc_groups存放*/
		if (id + n_groups > mc_groups_longs * BITS_PER_LONG) {
		    /*新的长度*/
			unsigned long new_longs = mc_groups_longs +
						  BITS_TO_LONGS(n_groups);
			size_t nlen = new_longs * sizeof(unsigned long);

			if (mc_groups == &mc_group_start) {
				new_groups = kzalloc(nlen, GFP_KERNEL);
				if (!new_groups)
					return -ENOMEM;
				mc_groups = new_groups;
				*mc_groups = mc_group_start;
			} else {
			    /*增大空间*/
				new_groups = krealloc(mc_groups, nlen,
						      GFP_KERNEL);
				if (!new_groups)
					return -ENOMEM;
				mc_groups = new_groups;
				/*使新申请的空间均初始化为0*/
				for (i = 0; i < BITS_TO_LONGS(n_groups); i++)
					mc_groups[mc_groups_longs + i] = 0;
			}
			mc_groups_longs = new_longs;
		}
	} while (!fits);/*没找到id开始可用的n_groups，则继续循环*/

	/*自id开始，分配n_groups个bits*/
	for (i = id; i < id + n_groups; i++)
		set_bit(i, mc_groups);
	*first_id = id;
	return 0;
}

static struct genl_family genl_ctrl;

static int genl_validate_assign_mc_groups(struct genl_family *family)
{
	int first_id;
	int n_groups = family->n_mcgrps;
	int err = 0, i;
	bool groups_allocated = false;

	if (!n_groups)
	    /*组播组数量为0，直接退出*/
		return 0;

	/*组播组名称校验处理*/
	for (i = 0; i < n_groups; i++) {
		const struct genl_multicast_group *grp = &family->mcgrps[i];

		if (WARN_ON(grp->name[0] == '\0'))
		    /*用称为空，报错*/
			return -EINVAL;
		/*group名称中必须包含'\0'*/
		if (WARN_ON(!string_is_terminated(grp->name, GENL_NAMSIZ)))
			return -EINVAL;
	}

	/* special-case our own group and hacks */
	if (family == &genl_ctrl) {
		first_id = GENL_ID_CTRL;
		BUG_ON(n_groups != 1);
	} else if (strcmp(family->name, "NET_DM") == 0) {
		first_id = 1;
		BUG_ON(n_groups != 1);
	} else if (family->id == GENL_ID_VFS_DQUOT) {
		first_id = GENL_ID_VFS_DQUOT;
		BUG_ON(n_groups != 1);
	} else if (family->id == GENL_ID_PMCRAID) {
		first_id = GENL_ID_PMCRAID;
		BUG_ON(n_groups != 1);
	} else {
	    /*申请一组id（n_groups个)*/
		groups_allocated = true;
		err = genl_allocate_reserve_groups(n_groups, &first_id);
		if (err)
			return err;
	}

	/*记录此family的起始id*/
	family->mcgrp_offset = first_id;

	/* if still initializing, can't and don't need to realloc bitmaps */
	if (!init_net.genl_sock)
		return 0;

	if (family->netnsok) {
	    /*此family支持netns,遍历已存在所有net ns*/
		struct net *net;

		netlink_table_grab();
		rcu_read_lock();
		/*遍历每个net namespace,针对每个ns,检查是否需要调整group*/
		for_each_net_rcu(net) {
			err = __netlink_change_ngroups(net->genl_sock,
					mc_groups_longs * BITS_PER_LONG);
			if (err) {
				/*
				 * No need to roll back, can only fail if
				 * memory allocation fails and then the
				 * number of _possible_ groups has been
				 * increased on some sockets which is ok.
				 */
				break;
			}
		}
		rcu_read_unlock();
		netlink_table_ungrab();
	} else {
	    /*更改init_net的group大小*/
		err = netlink_change_ngroups(init_net.genl_sock,
					     mc_groups_longs * BITS_PER_LONG);
	}

	if (groups_allocated && err) {
		for (i = 0; i < family->n_mcgrps; i++)
			clear_bit(family->mcgrp_offset + i, mc_groups);
	}

	return err;
}

static void genl_unregister_mc_groups(const struct genl_family *family)
{
	struct net *net;
	int i;

	netlink_table_grab();
	rcu_read_lock();
	for_each_net_rcu(net) {
		for (i = 0; i < family->n_mcgrps; i++)
			__netlink_clear_multicast_users(
				net->genl_sock, family->mcgrp_offset + i);
	}
	rcu_read_unlock();
	netlink_table_ungrab();

	for (i = 0; i < family->n_mcgrps; i++) {
		int grp_id = family->mcgrp_offset + i;

		if (grp_id != 1)
			clear_bit(grp_id, mc_groups);
		genl_ctrl_event(CTRL_CMD_DELMCAST_GRP, family,
				&family->mcgrps[i], grp_id);
	}
}

static bool genl_split_op_check(const struct genl_split_ops *op)
{
	if (WARN_ON(hweight8(op->flags & (GENL_CMD_CAP_DO |
					  GENL_CMD_CAP_DUMP)) != 1))
		return true;
	return false;
}

/*family ops校验*/
static int genl_validate_ops(const struct genl_family *family)
{
	struct genl_op_iter i, j;
	unsigned int s;

	if (WARN_ON(family->n_ops && !family->ops) ||
	    //参数有误，有ops计数，但无ops指针
	    WARN_ON(family->n_small_ops && !family->small_ops) ||
	    WARN_ON(family->n_split_ops && !family->split_ops))
		return -EINVAL;

	for (genl_op_iter_init(family, &i); genl_op_iter_next(&i); ) {
		if (!(i.flags & (GENL_CMD_CAP_DO | GENL_CMD_CAP_DUMP)))
			return -EINVAL;

		if (WARN_ON(i.cmd >= family->resv_start_op &&
			    (i.doit.validate || i.dumpit.validate)))
			return -EINVAL;

		genl_op_iter_copy(&j, &i);
		while (genl_op_iter_next(&j)) {
			if (i.cmd == j.cmd)
				return -EINVAL;
		}
	}

	if (family->n_split_ops) {
		if (genl_split_op_check(&family->split_ops[0]))
			return -EINVAL;
	}

	for (s = 1; s < family->n_split_ops; s++) {
		const struct genl_split_ops *a, *b;

		a = &family->split_ops[s - 1];
		b = &family->split_ops[s];

		if (genl_split_op_check(b))
			return -EINVAL;

		/* Check sort order */
		if (a->cmd < b->cmd) {
			continue;
		} else if (a->cmd > b->cmd) {
			WARN_ON(1);
			return -EINVAL;
		}

		if (a->internal_flags != b->internal_flags ||
		    ((a->flags ^ b->flags) & ~(GENL_CMD_CAP_DO |
					       GENL_CMD_CAP_DUMP))) {
			WARN_ON(1);
			return -EINVAL;
		}

		if ((a->flags & GENL_CMD_CAP_DO) &&
		    (b->flags & GENL_CMD_CAP_DUMP))
			continue;

		WARN_ON(1);
		return -EINVAL;
	}

	return 0;
}

static void *genl_sk_priv_alloc(struct genl_family *family)
{
	void *priv;

	priv = kzalloc(family->sock_priv_size, GFP_KERNEL);
	if (!priv)
		return ERR_PTR(-ENOMEM);

	if (family->sock_priv_init)
		family->sock_priv_init(priv);

	return priv;
}

static void genl_sk_priv_free(const struct genl_family *family, void *priv)
{
	if (family->sock_priv_destroy)
		family->sock_priv_destroy(priv);
	kfree(priv);
}

static int genl_sk_privs_alloc(struct genl_family *family)
{
	if (!family->sock_priv_size)
		return 0;

	family->sock_privs = kzalloc(sizeof(*family->sock_privs), GFP_KERNEL);
	if (!family->sock_privs)
		return -ENOMEM;
	xa_init(family->sock_privs);
	return 0;
}

static void genl_sk_privs_free(const struct genl_family *family)
{
	unsigned long id;
	void *priv;

	if (!family->sock_priv_size)
		return;

	xa_for_each(family->sock_privs, id, priv)
		genl_sk_priv_free(family, priv);

	xa_destroy(family->sock_privs);
	kfree(family->sock_privs);
}

static void genl_sk_priv_free_by_sock(struct genl_family *family,
				      struct sock *sk)
{
	void *priv;

	if (!family->sock_priv_size)
		return;
	priv = xa_erase(family->sock_privs, (unsigned long) sk);
	if (!priv)
		return;
	genl_sk_priv_free(family, priv);
}

static void genl_release(struct sock *sk, unsigned long *groups)
{
	struct genl_family *family;
	unsigned int id;

	down_read(&cb_lock);

	idr_for_each_entry(&genl_fam_idr, family, id)
		genl_sk_priv_free_by_sock(family, sk);

	up_read(&cb_lock);
}

/**
 * __genl_sk_priv_get - Get family private pointer for socket, if exists
 *
 * @family: family
 * @sk: socket
 *
 * Lookup a private memory for a Generic netlink family and specified socket.
 *
 * Caller should make sure this is called in RCU read locked section.
 *
 * Return: valid pointer on success, otherwise negative error value
 * encoded by ERR_PTR(), NULL in case priv does not exist.
 */
void *__genl_sk_priv_get(struct genl_family *family, struct sock *sk)
{
	if (WARN_ON_ONCE(!family->sock_privs))
		return ERR_PTR(-EINVAL);
	return xa_load(family->sock_privs, (unsigned long) sk);
}

/**
 * genl_sk_priv_get - Get family private pointer for socket
 *
 * @family: family
 * @sk: socket
 *
 * Lookup a private memory for a Generic netlink family and specified socket.
 * Allocate the private memory in case it was not already done.
 *
 * Return: valid pointer on success, otherwise negative error value
 * encoded by ERR_PTR().
 */
void *genl_sk_priv_get(struct genl_family *family, struct sock *sk)
{
	void *priv, *old_priv;

	priv = __genl_sk_priv_get(family, sk);
	if (priv)
		return priv;

	/* priv for the family does not exist so far, create it. */

	priv = genl_sk_priv_alloc(family);
	if (IS_ERR(priv))
		return ERR_CAST(priv);

	old_priv = xa_cmpxchg(family->sock_privs, (unsigned long) sk, NULL,
			      priv, GFP_KERNEL);
	if (old_priv) {
		genl_sk_priv_free(family, priv);
		if (xa_is_err(old_priv))
			return ERR_PTR(xa_err(old_priv));
		/* Race happened, priv for the socket was already inserted. */
		return old_priv;
	}
	return priv;
}

/**
 * genl_register_family - register a generic netlink family
 * @family: generic netlink family
 *
 * Registers the specified family after validating it first. Only one
 * family may be registered with the same family name or identifier.
 *
 * The family's ops, multicast groups and module pointer must already
 * be assigned.
 *
 * Return 0 on success or a negative error code.
 */
int genl_register_family(struct genl_family *family)
{
    //注册一个netlink generic family
	int err, i;
	int start = GENL_START_ALLOC, end = GENL_MAX_ID;

	//参数校验
	err = genl_validate_ops(family);
	if (err)
		return err;

	genl_lock_all();

	//检查此family是否已存在
	if (genl_family_find_byname(family->name)) {
		err = -EEXIST;
		goto errout_locked;
	}

	err = genl_sk_privs_alloc(family);
	if (err)
		goto errout_locked;

	/*
	 * Sadly, a few cases need to be special-cased
	 * due to them having previously abused the API
	 * and having used their family ID also as their
	 * multicast group ID, so we use reserved IDs
	 * for both to be sure we can do that mapping.
	 */
	if (family == &genl_ctrl) {
		/* and this needs to be special for initial family lookups */
		start = end = GENL_ID_CTRL;
	} else if (strcmp(family->name, "pmcraid") == 0) {
		start = end = GENL_ID_PMCRAID;
	} else if (strcmp(family->name, "VFS_DQUOT") == 0) {
		start = end = GENL_ID_VFS_DQUOT;
	}

	/*申请family id号*/
	family->id = idr_alloc_cyclic(&genl_fam_idr, family,
				      start, end + 1, GFP_KERNEL);
	if (family->id < 0) {
	    /*申请失败，报错*/
		err = family->id;
		goto errout_sk_privs_free;
	}

	err = genl_validate_assign_mc_groups(family);
	if (err)
		goto errout_remove;

	genl_unlock_all();

	/* send all events */
	genl_ctrl_event(CTRL_CMD_NEWFAMILY, family, NULL, 0);
	for (i = 0; i < family->n_mcgrps; i++)
		genl_ctrl_event(CTRL_CMD_NEWMCAST_GRP, family,
				&family->mcgrps[i], family->mcgrp_offset + i);

	return 0;

errout_remove:
	idr_remove(&genl_fam_idr, family->id);
errout_sk_privs_free:
	genl_sk_privs_free(family);
errout_locked:
	genl_unlock_all();
	return err;
}
EXPORT_SYMBOL(genl_register_family);

/**
 * genl_unregister_family - unregister generic netlink family
 * @family: generic netlink family
 *
 * Unregisters the specified family.
 *
 * Returns 0 on success or a negative error code.
 */
int genl_unregister_family(const struct genl_family *family)
{
	genl_lock_all();

	if (!genl_family_find_byid(family->id)) {
		genl_unlock_all();
		return -ENOENT;
	}

	genl_unregister_mc_groups(family);

	idr_remove(&genl_fam_idr, family->id);

	up_write(&cb_lock);
	wait_event(genl_sk_destructing_waitq,
		   atomic_read(&genl_sk_destructing_cnt) == 0);

	genl_sk_privs_free(family);

	genl_unlock();

	genl_ctrl_event(CTRL_CMD_DELFAMILY, family, NULL, 0);

	return 0;
}
EXPORT_SYMBOL(genl_unregister_family);

/**
 * genlmsg_put - Add generic netlink header to netlink message
 * @skb: socket buffer holding the message
 * @portid: netlink portid the message is addressed to
 * @seq: sequence number (usually the one of the sender)
 * @family: generic netlink family
 * @flags: netlink message flags
 * @cmd: generic netlink command
 *
 * Returns pointer to user specific header
 */
void *genlmsg_put(struct sk_buff *skb, u32 portid, u32 seq,
		  const struct genl_family *family, int flags, u8 cmd)
{
	struct nlmsghdr *nlh;
	struct genlmsghdr *hdr;

	nlh = nlmsg_put(skb, portid, seq, family->id/*用family id号做为消息type*/, GENL_HDRLEN +
			family->hdrsize, flags);
	if (nlh == NULL)
		return NULL;

	/*填充genlmsghdr*/
	hdr = nlmsg_data(nlh);
	hdr->cmd = cmd;
	hdr->version = family->version;
	hdr->reserved = 0;

	return (char *) hdr + GENL_HDRLEN;/*跳到genlmsghdr尾部*/
}
EXPORT_SYMBOL(genlmsg_put);

static struct genl_dumpit_info *genl_dumpit_info_alloc(void)
{
	return kmalloc(sizeof(struct genl_dumpit_info), GFP_KERNEL);
}

static void genl_dumpit_info_free(const struct genl_dumpit_info *info)
{
	kfree(info);
}

static struct nlattr **
genl_family_rcv_msg_attrs_parse(const struct genl_family *family,
				struct nlmsghdr *nlh,
				struct netlink_ext_ack *extack,
				const struct genl_split_ops *ops,
				int hdrlen,
				enum genl_validate_flags no_strict_flag)
{
	enum netlink_validation validate = ops->validate & no_strict_flag ?
					   NL_VALIDATE_LIBERAL :
					   NL_VALIDATE_STRICT;
	struct nlattr **attrbuf;
	int err;

	if (!ops->maxattr)
		return NULL;

	attrbuf = kmalloc_array(ops->maxattr + 1,
				sizeof(struct nlattr *), GFP_KERNEL);
	if (!attrbuf)
		return ERR_PTR(-ENOMEM);

	err = __nlmsg_parse(nlh, hdrlen, attrbuf, ops->maxattr, ops->policy,
			    validate, extack);
	if (err) {
		kfree(attrbuf);
		return ERR_PTR(err);
	}
	return attrbuf;
}

static void genl_family_rcv_msg_attrs_free(struct nlattr **attrbuf)
{
	kfree(attrbuf);
}

struct genl_start_context {
	const struct genl_family *family;
	struct nlmsghdr *nlh;
	struct netlink_ext_ack *extack;
	const struct genl_split_ops *ops;
	int hdrlen;
};

static int genl_start(struct netlink_callback *cb)
{
	struct genl_start_context *ctx = cb->data;
	const struct genl_split_ops *ops;
	struct genl_dumpit_info *info;
	struct nlattr **attrs = NULL;
	int rc = 0;

	ops = ctx->ops;
	if (!(ops->validate & GENL_DONT_VALIDATE_DUMP) &&
	    ctx->nlh->nlmsg_len < nlmsg_msg_size(ctx->hdrlen))
		return -EINVAL;

	attrs = genl_family_rcv_msg_attrs_parse(ctx->family, ctx->nlh, ctx->extack,
						ops, ctx->hdrlen,
						GENL_DONT_VALIDATE_DUMP_STRICT);
	if (IS_ERR(attrs))
		return PTR_ERR(attrs);

	info = genl_dumpit_info_alloc();
	if (!info) {
		genl_family_rcv_msg_attrs_free(attrs);
		return -ENOMEM;
	}
	info->op = *ops;
	info->info.family	= ctx->family;
	info->info.snd_seq	= cb->nlh->nlmsg_seq;
	info->info.snd_portid	= NETLINK_CB(cb->skb).portid;
	info->info.nlhdr	= cb->nlh;
	info->info.genlhdr	= nlmsg_data(cb->nlh);
	info->info.attrs	= attrs;
	genl_info_net_set(&info->info, sock_net(cb->skb->sk));
	info->info.extack	= cb->extack;
	memset(&info->info.user_ptr, 0, sizeof(info->info.user_ptr));

	cb->data = info;
	if (ops->start) {
<<<<<<< HEAD
		if (!ctx->family->parallel_ops)
		    /*不支持并行ops,加锁*/
			genl_lock();
=======
		genl_op_lock(ctx->family);
>>>>>>> 9d1694dc
		rc = ops->start(cb);
		genl_op_unlock(ctx->family);
	}

	if (rc) {
		genl_family_rcv_msg_attrs_free(info->info.attrs);
		genl_dumpit_info_free(info);
		cb->data = NULL;
	}
	return rc;
}

static int genl_dumpit(struct sk_buff *skb, struct netlink_callback *cb)
{
	struct genl_dumpit_info *dump_info = cb->data;
	const struct genl_split_ops *ops = &dump_info->op;
	struct genl_info *info = &dump_info->info;
	int rc;

	info->extack = cb->extack;

	genl_op_lock(info->family);
	rc = ops->dumpit(skb, cb);
	genl_op_unlock(info->family);
	return rc;
}

static int genl_done(struct netlink_callback *cb)
{
	struct genl_dumpit_info *dump_info = cb->data;
	const struct genl_split_ops *ops = &dump_info->op;
	struct genl_info *info = &dump_info->info;
	int rc = 0;

	info->extack = cb->extack;

	if (ops->done) {
		genl_op_lock(info->family);
		rc = ops->done(cb);
		genl_op_unlock(info->family);
	}
	genl_family_rcv_msg_attrs_free(info->attrs);
	genl_dumpit_info_free(dump_info);
	return rc;
}

static int genl_family_rcv_msg_dumpit(const struct genl_family *family,
				      struct sk_buff *skb,
				      struct nlmsghdr *nlh,
				      struct netlink_ext_ack *extack,
				      const struct genl_split_ops *ops,
				      int hdrlen, struct net *net)
{
	struct genl_start_context ctx;
	struct netlink_dump_control c = {
		.module = family->module,
		.data = &ctx,
		.start = genl_start,
		.dump = genl_dumpit,
		.done = genl_done,
		.extack = extack,
	};
	int err;

	ctx.family = family;
	ctx.nlh = nlh;
	ctx.extack = extack;
	ctx.ops = ops;
	ctx.hdrlen = hdrlen;

<<<<<<< HEAD
	if (!family->parallel_ops) {
		struct netlink_dump_control c = {
			.module = family->module,
			.data = &ctx,
			.start = genl_start,
			.dump = genl_lock_dumpit,
			.done = genl_lock_done,
		};

		//不支持并行操作，针对genl进行加锁
		genl_unlock();
		err = __netlink_dump_start(net->genl_sock, skb, nlh, &c);
		genl_lock();
	} else {
		struct netlink_dump_control c = {
			.module = family->module,
			.data = &ctx,
			.start = genl_start,
			.dump = ops->dumpit,
			.done = genl_parallel_done,
		};

		//支持并行操作
		err = __netlink_dump_start(net->genl_sock, skb, nlh, &c);
	}
=======
	genl_op_unlock(family);
	err = __netlink_dump_start(net->genl_sock, skb, nlh, &c);
	genl_op_lock(family);
>>>>>>> 9d1694dc

	return err;
}

static int genl_family_rcv_msg_doit(const struct genl_family *family,
				    struct sk_buff *skb,
				    struct nlmsghdr *nlh,
				    struct netlink_ext_ack *extack,
				    const struct genl_split_ops *ops,
				    int hdrlen, struct net *net)
{
	struct nlattr **attrbuf;
	struct genl_info info;
	int err;

	attrbuf = genl_family_rcv_msg_attrs_parse(family, nlh, extack,
						  ops, hdrlen,
						  GENL_DONT_VALIDATE_STRICT);
	if (IS_ERR(attrbuf))
		return PTR_ERR(attrbuf);

	info.snd_seq = nlh->nlmsg_seq;
	info.snd_portid = NETLINK_CB(skb).portid;
	info.family = family;
	info.nlhdr = nlh;
	info.genlhdr = nlmsg_data(nlh);
	info.attrs = attrbuf;
	info.extack = extack;
	genl_info_net_set(&info, net);
	//默认将user_ptr初始化0
	memset(&info.user_ptr, 0, sizeof(info.user_ptr));

	//如果有fmaily->pre_doit回调，则调用,例如可提前做一些对info的准备工作
	if (ops->pre_doit) {
		err = ops->pre_doit(ops, skb, &info);
		if (err)
			goto out;
	}

	//直接采用ops的回调处理此消息
	err = ops->doit(skb, &info);

	//如果有post_doit回调，则调用
	if (ops->post_doit)
		ops->post_doit(ops, skb, &info);

out:
	genl_family_rcv_msg_attrs_free(attrbuf);

	return err;
}

static int genl_header_check(const struct genl_family *family,
			     struct nlmsghdr *nlh, struct genlmsghdr *hdr,
			     struct netlink_ext_ack *extack)
{
	u16 flags;

	/* Only for commands added after we started validating */
	if (hdr->cmd < family->resv_start_op)
		return 0;

	if (hdr->reserved) {
		NL_SET_ERR_MSG(extack, "genlmsghdr.reserved field is not 0");
		return -EINVAL;
	}

	/* Old netlink flags have pretty loose semantics, allow only the flags
	 * consumed by the core where we can enforce the meaning.
	 */
	flags = nlh->nlmsg_flags;
	if ((flags & NLM_F_DUMP) == NLM_F_DUMP) /* DUMP is 2 bits */
		flags &= ~NLM_F_DUMP;
	if (flags & ~(NLM_F_REQUEST | NLM_F_ACK | NLM_F_ECHO)) {
		NL_SET_ERR_MSG(extack,
			       "ambiguous or reserved bits set in nlmsg_flags");
		return -EINVAL;
	}

	return 0;
}

//采用指定的family来解析处理general netlink消息
static int genl_family_rcv_msg(const struct genl_family *family,
			       struct sk_buff *skb,
			       struct nlmsghdr *nlh,//netlink消息头
			       struct netlink_ext_ack *extack)
{
	struct net *net = sock_net(skb->sk);
	//指向netlink消息头后
	struct genlmsghdr *hdr = nlmsg_data(nlh);
	struct genl_split_ops op;
	int hdrlen;
	u8 flags;

	/* this family doesn't exist in this netns */
	if (!family->netnsok && !net_eq(net, &init_net))
	    /*此family不支持netns,且当前net不是init_net,报错*/
		return -ENOENT;

	hdrlen = GENL_HDRLEN + family->hdrsize;
	if (nlh->nlmsg_len < nlmsg_msg_size(hdrlen))
		return -EINVAL;

	if (genl_header_check(family, nlh, hdr, extack))
		return -EINVAL;

	//根据头部的cmd查找family中对应的ops
	flags = (nlh->nlmsg_flags & NLM_F_DUMP) == NLM_F_DUMP ?
		GENL_CMD_CAP_DUMP : GENL_CMD_CAP_DO;
	if (genl_get_cmd(hdr->cmd, flags, family, &op))
		return -EOPNOTSUPP;

	/*权限检查*/
	if ((op.flags & GENL_ADMIN_PERM) &&
	    !netlink_capable(skb, CAP_NET_ADMIN))
		return -EPERM;

	if ((op.flags & GENL_UNS_ADMIN_PERM) &&
	    !netlink_ns_capable(skb, net->user_ns, CAP_NET_ADMIN))
		return -EPERM;

	if (flags & GENL_CMD_CAP_DUMP)
	    	/*如果有dump标记，则回调dumpit*/
		return genl_family_rcv_msg_dumpit(family, skb, nlh, extack,
						  &op, hdrlen, net);
	else
	    /*如果有doit标记，则回调doit*/
		return genl_family_rcv_msg_doit(family, skb, nlh, extack,
						&op, hdrlen, net);
}

//Generic netlink消息接收
static int genl_rcv_msg(struct sk_buff *skb, struct nlmsghdr *nlh,
			struct netlink_ext_ack *extack)
{
	const struct genl_family *family;
	int err;

	//通过id找到family
	family = genl_family_find_byid(nlh->nlmsg_type);
	if (family == NULL)
		return -ENOENT;

<<<<<<< HEAD
	//如果有parallel_ops，则不需要添加genl lock
	if (!family->parallel_ops)
		genl_lock();

=======
	genl_op_lock(family);
>>>>>>> 9d1694dc
	err = genl_family_rcv_msg(family, skb, nlh, extack);
	genl_op_unlock(family);

	return err;
}

//Generic netlink类消息按收函数
static void genl_rcv(struct sk_buff *skb)
{
	down_read(&cb_lock);
	netlink_rcv_skb(skb, &genl_rcv_msg);
	up_read(&cb_lock);
}

/**************************************************************************
 * Controller
 **************************************************************************/

static struct genl_family genl_ctrl;

static int ctrl_fill_info(const struct genl_family *family, u32 portid, u32 seq,
			  u32 flags, struct sk_buff *skb, u8 cmd)
{
	struct genl_op_iter i;
	void *hdr;

	hdr = genlmsg_put(skb, portid, seq, &genl_ctrl, flags, cmd);
	if (hdr == NULL)
		return -1;

	if (nla_put_string(skb, CTRL_ATTR_FAMILY_NAME, family->name) ||
	    nla_put_u16(skb, CTRL_ATTR_FAMILY_ID, family->id) ||
	    nla_put_u32(skb, CTRL_ATTR_VERSION, family->version) ||
	    nla_put_u32(skb, CTRL_ATTR_HDRSIZE, family->hdrsize) ||
	    nla_put_u32(skb, CTRL_ATTR_MAXATTR, family->maxattr))
		goto nla_put_failure;

	if (genl_op_iter_init(family, &i)) {
		struct nlattr *nla_ops;

		nla_ops = nla_nest_start_noflag(skb, CTRL_ATTR_OPS);
		if (nla_ops == NULL)
			goto nla_put_failure;

		while (genl_op_iter_next(&i)) {
			struct nlattr *nest;
			u32 op_flags;

			op_flags = i.flags;
			if (i.doit.policy || i.dumpit.policy)
				op_flags |= GENL_CMD_CAP_HASPOL;

			nest = nla_nest_start_noflag(skb, genl_op_iter_idx(&i));
			if (nest == NULL)
				goto nla_put_failure;

			if (nla_put_u32(skb, CTRL_ATTR_OP_ID, i.cmd) ||
			    nla_put_u32(skb, CTRL_ATTR_OP_FLAGS, op_flags))
				goto nla_put_failure;

			nla_nest_end(skb, nest);
		}

		nla_nest_end(skb, nla_ops);
	}

	if (family->n_mcgrps) {
		struct nlattr *nla_grps;
		int i;

		nla_grps = nla_nest_start_noflag(skb, CTRL_ATTR_MCAST_GROUPS);
		if (nla_grps == NULL)
			goto nla_put_failure;

		for (i = 0; i < family->n_mcgrps; i++) {
			struct nlattr *nest;
			const struct genl_multicast_group *grp;

			grp = &family->mcgrps[i];

			nest = nla_nest_start_noflag(skb, i + 1);
			if (nest == NULL)
				goto nla_put_failure;

			if (nla_put_u32(skb, CTRL_ATTR_MCAST_GRP_ID,
					family->mcgrp_offset + i) ||
			    nla_put_string(skb, CTRL_ATTR_MCAST_GRP_NAME,
					   grp->name))
				goto nla_put_failure;

			nla_nest_end(skb, nest);
		}
		nla_nest_end(skb, nla_grps);
	}

	genlmsg_end(skb, hdr);
	return 0;

nla_put_failure:
	genlmsg_cancel(skb, hdr);
	return -EMSGSIZE;
}

static int ctrl_fill_mcgrp_info(const struct genl_family *family,
				const struct genl_multicast_group *grp,
				int grp_id, u32 portid, u32 seq, u32 flags,
				struct sk_buff *skb, u8 cmd)
{
	void *hdr;
	struct nlattr *nla_grps;
	struct nlattr *nest;

	hdr = genlmsg_put(skb, portid, seq, &genl_ctrl, flags, cmd);
	if (hdr == NULL)
		return -1;

	if (nla_put_string(skb, CTRL_ATTR_FAMILY_NAME, family->name) ||
	    nla_put_u16(skb, CTRL_ATTR_FAMILY_ID, family->id))
		goto nla_put_failure;

	nla_grps = nla_nest_start_noflag(skb, CTRL_ATTR_MCAST_GROUPS);
	if (nla_grps == NULL)
		goto nla_put_failure;

	nest = nla_nest_start_noflag(skb, 1);
	if (nest == NULL)
		goto nla_put_failure;

	if (nla_put_u32(skb, CTRL_ATTR_MCAST_GRP_ID, grp_id) ||
	    nla_put_string(skb, CTRL_ATTR_MCAST_GRP_NAME,
			   grp->name))
		goto nla_put_failure;

	nla_nest_end(skb, nest);
	nla_nest_end(skb, nla_grps);

	genlmsg_end(skb, hdr);
	return 0;

nla_put_failure:
	genlmsg_cancel(skb, hdr);
	return -EMSGSIZE;
}

/*dump所有的family*/
static int ctrl_dumpfamily(struct sk_buff *skb, struct netlink_callback *cb)
{
	int n = 0;
	struct genl_family *rt;
	struct net *net = sock_net(skb->sk);
	int fams_to_skip = cb->args[0];
	unsigned int id;

	/*遍历genl_fam_idr，获得每个family信息*/
	idr_for_each_entry(&genl_fam_idr, rt, id) {
		if (!rt->netnsok && !net_eq(net, &init_net))
			continue;

		if (n++ < fams_to_skip)
			continue;

		if (ctrl_fill_info(rt, NETLINK_CB(cb->skb).portid,
				   cb->nlh->nlmsg_seq, NLM_F_MULTI,
				   skb, CTRL_CMD_NEWFAMILY) < 0) {
			n--;
			break;
		}
	}

	cb->args[0] = n;
	return skb->len;
}

static struct sk_buff *ctrl_build_family_msg(const struct genl_family *family,
					     u32 portid, int seq, u8 cmd)
{
	struct sk_buff *skb;
	int err;

	skb = nlmsg_new(NLMSG_DEFAULT_SIZE, GFP_KERNEL);
	if (skb == NULL)
		return ERR_PTR(-ENOBUFS);

	err = ctrl_fill_info(family, portid, seq, 0, skb, cmd);
	if (err < 0) {
		nlmsg_free(skb);
		return ERR_PTR(err);
	}

	return skb;
}

static struct sk_buff *
ctrl_build_mcgrp_msg(const struct genl_family *family,
		     const struct genl_multicast_group *grp,
		     int grp_id, u32 portid, int seq, u8 cmd)
{
	struct sk_buff *skb;
	int err;

	skb = nlmsg_new(NLMSG_DEFAULT_SIZE, GFP_KERNEL);
	if (skb == NULL)
		return ERR_PTR(-ENOBUFS);

	err = ctrl_fill_mcgrp_info(family, grp, grp_id, portid,
				   seq, 0, skb, cmd);
	if (err < 0) {
		nlmsg_free(skb);
		return ERR_PTR(err);
	}

	return skb;
}

static const struct nla_policy ctrl_policy_family[] = {
	[CTRL_ATTR_FAMILY_ID]	= { .type = NLA_U16 },
	[CTRL_ATTR_FAMILY_NAME]	= { .type = NLA_NUL_STRING,
				    .len = GENL_NAMSIZ - 1 },
};

/*给定名称，获取名称对应的family*/
static int ctrl_getfamily(struct sk_buff *skb, struct genl_info *info)
{
	struct sk_buff *msg;
	const struct genl_family *res = NULL;
	int err = -EINVAL;

	//如果指出了family_id，则采用id查询family
	if (info->attrs[CTRL_ATTR_FAMILY_ID]) {
		u16 id = nla_get_u16(info->attrs[CTRL_ATTR_FAMILY_ID]);
		res = genl_family_find_byid(id);
		err = -ENOENT;
	}

	//如果指出了family_name,则采用name查询family
	if (info->attrs[CTRL_ATTR_FAMILY_NAME]) {
		char *name;

		name = nla_data(info->attrs[CTRL_ATTR_FAMILY_NAME]);
		res = genl_family_find_byname(name);
#ifdef CONFIG_MODULES
		if (res == NULL) {
			//如果仍未查询到，则采用名称请求module
			genl_unlock();
			up_read(&cb_lock);
			request_module("net-pf-%d-proto-%d-family-%s",
				       PF_NETLINK, NETLINK_GENERIC, name);
			down_read(&cb_lock);
			genl_lock();
			res = genl_family_find_byname(name);
		}
#endif
		err = -ENOENT;
	}

	if (res == NULL)
		return err;

	if (!res->netnsok && !net_eq(genl_info_net(info), &init_net)) {
		/* family doesn't exist here */
		return -ENOENT;
	}

	msg = ctrl_build_family_msg(res, info->snd_portid, info->snd_seq,
				    CTRL_CMD_NEWFAMILY);
	if (IS_ERR(msg))
		return PTR_ERR(msg);

	return genlmsg_reply(msg, info);
}

static int genl_ctrl_event(int event, const struct genl_family *family,
			   const struct genl_multicast_group *grp,
			   int grp_id)
{
	struct sk_buff *msg;

	/* genl is still initialising */
	if (!init_net.genl_sock)
		return 0;

	//按event构造netlink消息
	switch (event) {
	case CTRL_CMD_NEWFAMILY:
	case CTRL_CMD_DELFAMILY:
		WARN_ON(grp);
		msg = ctrl_build_family_msg(family, 0, 0, event);
		break;
	case CTRL_CMD_NEWMCAST_GRP:
	case CTRL_CMD_DELMCAST_GRP:
		BUG_ON(!grp);
		msg = ctrl_build_mcgrp_msg(family, grp, grp_id, 0, 0, event);
		break;
	default:
		return -EINVAL;
	}

	if (IS_ERR(msg))
		return PTR_ERR(msg);

	if (!family->netnsok) {
		genlmsg_multicast_netns(&genl_ctrl, &init_net, msg, 0,
					0, GFP_KERNEL);
	} else {
		rcu_read_lock();
		genlmsg_multicast_allns(&genl_ctrl, msg, 0,
					0, GFP_ATOMIC);
		rcu_read_unlock();
	}

	return 0;
}

struct ctrl_dump_policy_ctx {
	struct netlink_policy_dump_state *state;
	const struct genl_family *rt;
	struct genl_op_iter *op_iter;
	u32 op;
	u16 fam_id;
	u8 dump_map:1,
	   single_op:1;
};

static const struct nla_policy ctrl_policy_policy[] = {
	[CTRL_ATTR_FAMILY_ID]	= { .type = NLA_U16 },
	[CTRL_ATTR_FAMILY_NAME]	= { .type = NLA_NUL_STRING,
				    .len = GENL_NAMSIZ - 1 },
	[CTRL_ATTR_OP]		= { .type = NLA_U32 },
};

static int ctrl_dumppolicy_start(struct netlink_callback *cb)
{
	const struct genl_dumpit_info *info = genl_dumpit_info(cb);
	struct ctrl_dump_policy_ctx *ctx = (void *)cb->ctx;
	struct nlattr **tb = info->info.attrs;
	const struct genl_family *rt;
	struct genl_op_iter i;
	int err;

	BUILD_BUG_ON(sizeof(*ctx) > sizeof(cb->ctx));

	if (!tb[CTRL_ATTR_FAMILY_ID] && !tb[CTRL_ATTR_FAMILY_NAME])
		return -EINVAL;

	if (tb[CTRL_ATTR_FAMILY_ID]) {
		ctx->fam_id = nla_get_u16(tb[CTRL_ATTR_FAMILY_ID]);
	} else {
		rt = genl_family_find_byname(
			nla_data(tb[CTRL_ATTR_FAMILY_NAME]));
		if (!rt)
			return -ENOENT;
		ctx->fam_id = rt->id;
	}

	rt = genl_family_find_byid(ctx->fam_id);
	if (!rt)
		return -ENOENT;

	ctx->rt = rt;

	if (tb[CTRL_ATTR_OP]) {
		struct genl_split_ops doit, dump;

		ctx->single_op = true;
		ctx->op = nla_get_u32(tb[CTRL_ATTR_OP]);

		err = genl_get_cmd_both(ctx->op, rt, &doit, &dump);
		if (err) {
			NL_SET_BAD_ATTR(cb->extack, tb[CTRL_ATTR_OP]);
			return err;
		}

		if (doit.policy) {
			err = netlink_policy_dump_add_policy(&ctx->state,
							     doit.policy,
							     doit.maxattr);
			if (err)
				goto err_free_state;
		}
		if (dump.policy) {
			err = netlink_policy_dump_add_policy(&ctx->state,
							     dump.policy,
							     dump.maxattr);
			if (err)
				goto err_free_state;
		}

		if (!ctx->state)
			return -ENODATA;

		ctx->dump_map = 1;
		return 0;
	}

	ctx->op_iter = kmalloc(sizeof(*ctx->op_iter), GFP_KERNEL);
	if (!ctx->op_iter)
		return -ENOMEM;

	genl_op_iter_init(rt, ctx->op_iter);
	ctx->dump_map = genl_op_iter_next(ctx->op_iter);

	for (genl_op_iter_init(rt, &i); genl_op_iter_next(&i); ) {
		if (i.doit.policy) {
			err = netlink_policy_dump_add_policy(&ctx->state,
							     i.doit.policy,
							     i.doit.maxattr);
			if (err)
				goto err_free_state;
		}
		if (i.dumpit.policy) {
			err = netlink_policy_dump_add_policy(&ctx->state,
							     i.dumpit.policy,
							     i.dumpit.maxattr);
			if (err)
				goto err_free_state;
		}
	}

	if (!ctx->state) {
		err = -ENODATA;
		goto err_free_op_iter;
	}
	return 0;

err_free_state:
	netlink_policy_dump_free(ctx->state);
err_free_op_iter:
	kfree(ctx->op_iter);
	return err;
}

static void *ctrl_dumppolicy_prep(struct sk_buff *skb,
				  struct netlink_callback *cb)
{
	struct ctrl_dump_policy_ctx *ctx = (void *)cb->ctx;
	void *hdr;

	hdr = genlmsg_put(skb, NETLINK_CB(cb->skb).portid,
			  cb->nlh->nlmsg_seq, &genl_ctrl,
			  NLM_F_MULTI, CTRL_CMD_GETPOLICY);
	if (!hdr)
		return NULL;

	if (nla_put_u16(skb, CTRL_ATTR_FAMILY_ID, ctx->fam_id))
		return NULL;

	return hdr;
}

static int ctrl_dumppolicy_put_op(struct sk_buff *skb,
				  struct netlink_callback *cb,
				  struct genl_split_ops *doit,
				  struct genl_split_ops *dumpit)
{
	struct ctrl_dump_policy_ctx *ctx = (void *)cb->ctx;
	struct nlattr *nest_pol, *nest_op;
	void *hdr;
	int idx;

	/* skip if we have nothing to show */
	if (!doit->policy && !dumpit->policy)
		return 0;

	hdr = ctrl_dumppolicy_prep(skb, cb);
	if (!hdr)
		return -ENOBUFS;

	nest_pol = nla_nest_start(skb, CTRL_ATTR_OP_POLICY);
	if (!nest_pol)
		goto err;

	nest_op = nla_nest_start(skb, doit->cmd);
	if (!nest_op)
		goto err;

	if (doit->policy) {
		idx = netlink_policy_dump_get_policy_idx(ctx->state,
							 doit->policy,
							 doit->maxattr);

		if (nla_put_u32(skb, CTRL_ATTR_POLICY_DO, idx))
			goto err;
	}
	if (dumpit->policy) {
		idx = netlink_policy_dump_get_policy_idx(ctx->state,
							 dumpit->policy,
							 dumpit->maxattr);

		if (nla_put_u32(skb, CTRL_ATTR_POLICY_DUMP, idx))
			goto err;
	}

	nla_nest_end(skb, nest_op);
	nla_nest_end(skb, nest_pol);
	genlmsg_end(skb, hdr);

	return 0;
err:
	genlmsg_cancel(skb, hdr);
	return -ENOBUFS;
}

static int ctrl_dumppolicy(struct sk_buff *skb, struct netlink_callback *cb)
{
	struct ctrl_dump_policy_ctx *ctx = (void *)cb->ctx;
	void *hdr;

	if (ctx->dump_map) {
		if (ctx->single_op) {
			struct genl_split_ops doit, dumpit;

			if (WARN_ON(genl_get_cmd_both(ctx->op, ctx->rt,
						      &doit, &dumpit)))
				return -ENOENT;

			if (ctrl_dumppolicy_put_op(skb, cb, &doit, &dumpit))
				return skb->len;

			/* done with the per-op policy index list */
			ctx->dump_map = 0;
		}

		while (ctx->dump_map) {
			if (ctrl_dumppolicy_put_op(skb, cb,
						   &ctx->op_iter->doit,
						   &ctx->op_iter->dumpit))
				return skb->len;

			ctx->dump_map = genl_op_iter_next(ctx->op_iter);
		}
	}

	while (netlink_policy_dump_loop(ctx->state)) {
		struct nlattr *nest;

		hdr = ctrl_dumppolicy_prep(skb, cb);
		if (!hdr)
			goto nla_put_failure;

		nest = nla_nest_start(skb, CTRL_ATTR_POLICY);
		if (!nest)
			goto nla_put_failure;

		if (netlink_policy_dump_write(skb, ctx->state))
			goto nla_put_failure;

		nla_nest_end(skb, nest);

		genlmsg_end(skb, hdr);
	}

	return skb->len;

nla_put_failure:
	genlmsg_cancel(skb, hdr);
	return skb->len;
}

static int ctrl_dumppolicy_done(struct netlink_callback *cb)
{
	struct ctrl_dump_policy_ctx *ctx = (void *)cb->ctx;

	kfree(ctx->op_iter);
	netlink_policy_dump_free(ctx->state);
	return 0;
}

static const struct genl_split_ops genl_ctrl_ops[] = {
	{
	    /*给定名称，获取名称对应的family_id*/
		.cmd		= CTRL_CMD_GETFAMILY,
		.validate	= GENL_DONT_VALIDATE_STRICT,
		.policy		= ctrl_policy_family,
		.maxattr	= ARRAY_SIZE(ctrl_policy_family) - 1,
		.doit		= ctrl_getfamily,
		.flags		= GENL_CMD_CAP_DO,
	},
	{
		.cmd		= CTRL_CMD_GETFAMILY,
		.validate	= GENL_DONT_VALIDATE_DUMP,
		.policy		= ctrl_policy_family,
		.maxattr	= ARRAY_SIZE(ctrl_policy_family) - 1,
		.dumpit		= ctrl_dumpfamily,
		.flags		= GENL_CMD_CAP_DUMP,
	},
	{
		.cmd		= CTRL_CMD_GETPOLICY,
		.policy		= ctrl_policy_policy,
		.maxattr	= ARRAY_SIZE(ctrl_policy_policy) - 1,
		.start		= ctrl_dumppolicy_start,
		.dumpit		= ctrl_dumppolicy,
		.done		= ctrl_dumppolicy_done,
		.flags		= GENL_CMD_CAP_DUMP,
	},
};

static const struct genl_multicast_group genl_ctrl_groups[] = {
	{ .name = "notify", },
};

/*netlink ctrl对应的family*/
static struct genl_family genl_ctrl __ro_after_init = {
	.module = THIS_MODULE,
	.split_ops = genl_ctrl_ops,
	.n_split_ops = ARRAY_SIZE(genl_ctrl_ops),
	.resv_start_op = CTRL_CMD_GETPOLICY + 1,
	.mcgrps = genl_ctrl_groups,
	.n_mcgrps = ARRAY_SIZE(genl_ctrl_groups),
	.id = GENL_ID_CTRL,
	.name = "nlctrl",
	.version = 0x2,
	.netnsok = true,
};

static int genl_bind(struct net *net, int group)
{
	const struct genl_family *family;
	unsigned int id;
	int ret = 0;

	down_read(&cb_lock);

	idr_for_each_entry(&genl_fam_idr, family, id) {
		const struct genl_multicast_group *grp;
		int i;

		if (family->n_mcgrps == 0)
			continue;

		i = group - family->mcgrp_offset;
		if (i < 0 || i >= family->n_mcgrps)
			continue;

		grp = &family->mcgrps[i];
		if ((grp->flags & GENL_MCAST_CAP_NET_ADMIN) &&
		    !ns_capable(net->user_ns, CAP_NET_ADMIN))
			ret = -EPERM;
		if ((grp->flags & GENL_MCAST_CAP_SYS_ADMIN) &&
		    !ns_capable(net->user_ns, CAP_SYS_ADMIN))
			ret = -EPERM;

		break;
	}

	up_read(&cb_lock);
	return ret;
}

//generic netlink消息注册
static int __net_init genl_pernet_init(struct net *net)
{
	struct netlink_kernel_cfg cfg = {
		//Generic 类netlink消息按收函数
		.input		= genl_rcv,
		.flags		= NL_CFG_F_NONROOT_RECV,
		.bind		= genl_bind,
		.release	= genl_release,
	};

	//创建kernel处理的netlink generic类netlink socket
	/* we'll bump the group number right afterwards */
	net->genl_sock = netlink_kernel_create(net, NETLINK_GENERIC/*协议为generic*/, &cfg);

	if (!net->genl_sock && net_eq(net, &init_net))
		panic("GENL: Cannot initialize generic netlink\n");

	if (!net->genl_sock)
		return -ENOMEM;

	return 0;
}

static void __net_exit genl_pernet_exit(struct net *net)
{
	netlink_kernel_release(net->genl_sock);
	net->genl_sock = NULL;
}

static struct pernet_operations genl_pernet_ops = {
	.init = genl_pernet_init,
	.exit = genl_pernet_exit,
};

static int __init genl_init(void)
{
	int err;

	err = genl_register_family(&genl_ctrl);
	if (err < 0)
		goto problem;

	err = register_pernet_subsys(&genl_pernet_ops);
	if (err)
		goto problem;

	return 0;

problem:
	panic("GENL: Cannot register controller: %d\n", err);
}

core_initcall(genl_init);

static int genlmsg_mcast(struct sk_buff *skb, u32 portid, unsigned long group,
			 gfp_t flags)
{
	struct sk_buff *tmp;
	struct net *net, *prev = NULL;
	bool delivered = false;
	int err;

	for_each_net_rcu(net) {
		if (prev) {
			tmp = skb_clone(skb, flags);
			if (!tmp) {
				err = -ENOMEM;
				goto error;
			}
			err = nlmsg_multicast(prev->genl_sock, tmp,
					      portid, group, flags);
			if (!err)
				delivered = true;
			else if (err != -ESRCH)
				goto error;
		}

		prev = net;
	}

	err = nlmsg_multicast(prev->genl_sock, skb, portid, group, flags);
	if (!err)
		delivered = true;
	else if (err != -ESRCH)
		return err;
	return delivered ? 0 : -ESRCH;
 error:
	kfree_skb(skb);
	return err;
}

int genlmsg_multicast_allns(const struct genl_family *family,
			    struct sk_buff *skb, u32 portid,
			    unsigned int group, gfp_t flags)
{
	if (WARN_ON_ONCE(group >= family->n_mcgrps))
		return -EINVAL;

	group = family->mcgrp_offset + group;
	return genlmsg_mcast(skb, portid, group, flags);
}
EXPORT_SYMBOL(genlmsg_multicast_allns);

/*genetlink组播通知*/
void genl_notify(const struct genl_family *family, struct sk_buff *skb,
		 struct genl_info *info, u32 group/*指定组播通知*/, gfp_t flags)
{
	struct net *net = genl_info_net(info);
	struct sock *sk = net->genl_sock;

	if (WARN_ON_ONCE(group >= family->n_mcgrps))
		return;

	group = family->mcgrp_offset + group;
	nlmsg_notify(sk, skb, info->snd_portid, group,
		     nlmsg_report(info->nlhdr), flags);
}
EXPORT_SYMBOL(genl_notify);<|MERGE_RESOLUTION|>--- conflicted
+++ resolved
@@ -53,9 +53,6 @@
 	up_write(&cb_lock);
 }
 
-<<<<<<< HEAD
-/*负责分配netlink gernal family id*/
-=======
 static void genl_op_lock(const struct genl_family *family)
 {
 	if (!family->parallel_ops)
@@ -68,7 +65,7 @@
 		genl_unlock();
 }
 
->>>>>>> 9d1694dc
+/*负责分配netlink gernal family id*/
 static DEFINE_IDR(genl_fam_idr);
 
 /*
@@ -1036,13 +1033,8 @@
 
 	cb->data = info;
 	if (ops->start) {
-<<<<<<< HEAD
-		if (!ctx->family->parallel_ops)
-		    /*不支持并行ops,加锁*/
-			genl_lock();
-=======
+		/*不支持并行ops,加锁*/
 		genl_op_lock(ctx->family);
->>>>>>> 9d1694dc
 		rc = ops->start(cb);
 		genl_op_unlock(ctx->family);
 	}
@@ -1113,37 +1105,10 @@
 	ctx.ops = ops;
 	ctx.hdrlen = hdrlen;
 
-<<<<<<< HEAD
-	if (!family->parallel_ops) {
-		struct netlink_dump_control c = {
-			.module = family->module,
-			.data = &ctx,
-			.start = genl_start,
-			.dump = genl_lock_dumpit,
-			.done = genl_lock_done,
-		};
-
-		//不支持并行操作，针对genl进行加锁
-		genl_unlock();
-		err = __netlink_dump_start(net->genl_sock, skb, nlh, &c);
-		genl_lock();
-	} else {
-		struct netlink_dump_control c = {
-			.module = family->module,
-			.data = &ctx,
-			.start = genl_start,
-			.dump = ops->dumpit,
-			.done = genl_parallel_done,
-		};
-
-		//支持并行操作
-		err = __netlink_dump_start(net->genl_sock, skb, nlh, &c);
-	}
-=======
+	//不支持并行操作，针对genl进行加锁
 	genl_op_unlock(family);
 	err = __netlink_dump_start(net->genl_sock, skb, nlh, &c);
 	genl_op_lock(family);
->>>>>>> 9d1694dc
 
 	return err;
 }
@@ -1288,14 +1253,7 @@
 	if (family == NULL)
 		return -ENOENT;
 
-<<<<<<< HEAD
-	//如果有parallel_ops，则不需要添加genl lock
-	if (!family->parallel_ops)
-		genl_lock();
-
-=======
 	genl_op_lock(family);
->>>>>>> 9d1694dc
 	err = genl_family_rcv_msg(family, skb, nlh, extack);
 	genl_op_unlock(family);
 
