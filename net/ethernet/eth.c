// SPDX-License-Identifier: GPL-2.0-or-later
/*
 * INET		An implementation of the TCP/IP protocol suite for the LINUX
 *		operating system.  INET is implemented using the  BSD Socket
 *		interface as the means of communication with the user level.
 *
 *		Ethernet-type device handling.
 *
 * Version:	@(#)eth.c	1.0.7	05/25/93
 *
 * Authors:	Ross Biro
 *		Fred N. van Kempen, <waltje@uWalt.NL.Mugnet.ORG>
 *		Mark Evans, <evansmp@uhura.aston.ac.uk>
 *		Florian  La Roche, <rzsfl@rz.uni-sb.de>
 *		Alan Cox, <gw4pts@gw4pts.ampr.org>
 *
 * Fixes:
 *		Mr Linux	: Arp problems
 *		Alan Cox	: Generic queue tidyup (very tiny here)
 *		Alan Cox	: eth_header ntohs should be htons
 *		Alan Cox	: eth_rebuild_header missing an htons and
 *				  minor other things.
 *		Tegge		: Arp bug fixes.
 *		Florian		: Removed many unnecessary functions, code cleanup
 *				  and changes for new arp and skbuff.
 *		Alan Cox	: Redid header building to reflect new format.
 *		Alan Cox	: ARP only when compiled with CONFIG_INET
 *		Greg Page	: 802.2 and SNAP stuff.
 *		Alan Cox	: MAC layer pointers/new format.
 *		Paul Gortmaker	: eth_copy_and_sum shouldn't csum padding.
 *		Alan Cox	: Protect against forwarding explosions with
 *				  older network drivers and IFF_ALLMULTI.
 *	Christer Weinigel	: Better rebuild header message.
 *             Andrew Morton    : 26Feb01: kill ether_setup() - use netdev_boot_setup().
 */
#include <linux/module.h>
#include <linux/types.h>
#include <linux/kernel.h>
#include <linux/string.h>
#include <linux/mm.h>
#include <linux/socket.h>
#include <linux/in.h>
#include <linux/inet.h>
#include <linux/ip.h>
#include <linux/netdevice.h>
#include <linux/nvmem-consumer.h>
#include <linux/etherdevice.h>
#include <linux/skbuff.h>
#include <linux/errno.h>
#include <linux/init.h>
#include <linux/if_ether.h>
#include <linux/of_net.h>
#include <linux/pci.h>
#include <linux/property.h>
#include <net/dst.h>
#include <net/arp.h>
#include <net/sock.h>
#include <net/ipv6.h>
#include <net/ip.h>
#include <net/dsa.h>
#include <net/flow_dissector.h>
#include <net/gro.h>
#include <linux/uaccess.h>
#include <net/pkt_sched.h>

/**
 * eth_header - create the Ethernet header
 * @skb:	buffer to alter
 * @dev:	source device
 * @type:	Ethernet type field
 * @daddr: destination address (NULL leave destination address)
 * @saddr: source address (NULL use device source address)
 * @len:   packet length (<= skb->len)
 *
 *
 * Set the protocol type. For a packet of type ETH_P_802_3/2 we put the length
 * in here instead.
 */
//创建以太头，在skb->data处向前插入一层struct ethhdr
int eth_header(struct sk_buff *skb, struct net_device *dev,
	       unsigned short type/*帧类型*/,
	       const void *daddr/*目的地址*/, const void *saddr/*源地址*/, unsigned int len/*帧长度*/)
{
	struct ethhdr *eth = skb_push(skb, ETH_HLEN);

	//802.3,802.2帧的协议字段指出的是报文长度
	if (type != ETH_P_802_3 && type != ETH_P_802_2)
		eth->h_proto = htons(type);
	else
		eth->h_proto = htons(len);

	/*
	 *      Set the source hardware address.
	 */

	//如果未指定saddr，则直接用dev的mac地址
	if (!saddr)
		saddr = dev->dev_addr;
	memcpy(eth->h_source, saddr, ETH_ALEN);

	//如果指定了daddr,则填充h_dest并直接返回
	if (daddr) {
		memcpy(eth->h_dest, daddr, ETH_ALEN);
		return ETH_HLEN;
	}

	/*
	 *      Anyway, the loopback-device should never use this function...
	 */

	//针对loopback及noarp类型接口，直接设置目的mac为0
	if (dev->flags & (IFF_LOOPBACK | IFF_NOARP)) {
		eth_zero_addr(eth->h_dest);
		return ETH_HLEN;
	}

	return -ETH_HLEN;
}
EXPORT_SYMBOL(eth_header);

/**
 * eth_get_headlen - determine the length of header for an ethernet frame
 * @dev: pointer to network device
 * @data: pointer to start of frame
 * @len: total length of frame
 *
 * Make a best effort attempt to pull the length for all of the headers for
 * a given frame in a linear buffer.
 */
u32 eth_get_headlen(const struct net_device *dev, const void *data, u32 len)
{
	const unsigned int flags = FLOW_DISSECTOR_F_PARSE_1ST_FRAG;
	const struct ethhdr *eth = (const struct ethhdr *)data;
	struct flow_keys_basic keys;

	/* this should never happen, but better safe than sorry */
	if (unlikely(len < sizeof(*eth)))
		return len;

	/* parse any remaining L2/L3 headers, check for L4 */
	if (!skb_flow_dissect_flow_keys_basic(dev_net(dev), NULL, &keys, data,
					      eth->h_proto, sizeof(*eth),
					      len, flags))
		return max_t(u32, keys.control.thoff, sizeof(*eth));

	/* parse for any L4 headers */
	return min_t(u32, __skb_get_poff(NULL, data, &keys, len), len);
}
EXPORT_SYMBOL(eth_get_headlen);

/**
 * eth_type_trans - determine the packet's protocol ID.
 * @skb: received socket data
 * @dev: receiving network device
 *
 * The rule here is that we
 * assume 802.3 if the type field is short enough to be a length.
 * This is normal practice and works for any 'now in use' protocol.
 */
//区分pkt_type,并获知上层proto
__be16 eth_type_trans(struct sk_buff *skb, struct net_device *dev)
{
	unsigned short _service_access_point;
	const unsigned short *sap;
	const struct ethhdr *eth;

	//设置skb所属的设备
	skb->dev = dev;
	skb_reset_mac_header(skb);//定义当前data位置为以太头位置

<<<<<<< HEAD
	eth = (struct ethhdr *)skb->data;
	//使data移动到以太头之后
	skb_pull_inline(skb, ETH_HLEN);

	if (unlikely(!ether_addr_equal_64bits(eth->h_dest,
					      dev->dev_addr))) {
		//目的mac地址为广播mac或者组播mac
		if (unlikely(is_multicast_ether_addr_64bits(eth->h_dest))) {
			if (ether_addr_equal_64bits(eth->h_dest, dev->broadcast))
				//如果是广播报文，指明类型为广播报文
				skb->pkt_type = PACKET_BROADCAST;
			else
				//组播报文
				skb->pkt_type = PACKET_MULTICAST;
		} else {
			//目的mac地址与当前设备mac地址不同
			skb->pkt_type = PACKET_OTHERHOST;
		}
	}
=======
	eth = eth_skb_pull_mac(skb);
	eth_skb_pkt_type(skb, dev);
>>>>>>> 155a3c00

	/*
	 * Some variants of DSA tagging don't have an ethertype field
	 * at all, so we check here whether one of those tagging
	 * variants has been configured on the receiving interface,
	 * and if so, set skb->protocol without looking at the packet.
	 */
	if (unlikely(netdev_uses_dsa(dev)))
		return htons(ETH_P_XDSA);

	//如果是802.3以太帧，则返回以太头的proto
	if (likely(eth_proto_is_802_3(eth->h_proto)))
		return eth->h_proto;

	/*
	 *      This is a magic hack to spot IPX packets. Older Novell breaks
	 *      the protocol design and runs IPX over 802.3 without an 802.2 LLC
	 *      layer. We look for FFFF which isn't a used 802.2 SSAP/DSAP. This
	 *      won't work for fault tolerant netware but does for the rest.
	 */
	sap = skb_header_pointer(skb, 0, sizeof(*sap), &_service_access_point);
	if (sap && *sap == 0xFFFF)
		return htons(ETH_P_802_3);

	/*
	 *      Real 802.2 LLC
	 */
	return htons(ETH_P_802_2);
}
EXPORT_SYMBOL(eth_type_trans);

/**
 * eth_header_parse - extract hardware address from packet
 * @skb: packet to extract header from
 * @haddr: destination buffer
 */
//自skb->data指向的ethhdr处提取srcmac
int eth_header_parse(const struct sk_buff *skb, unsigned char *haddr)
{
	const struct ethhdr *eth = eth_hdr(skb);
	memcpy(haddr, eth->h_source, ETH_ALEN);
	return ETH_ALEN;
}
EXPORT_SYMBOL(eth_header_parse);

/**
 * eth_header_cache - fill cache entry from neighbour
 * @neigh: source neighbour
 * @hh: destination cache entry
 * @type: Ethernet type field
 *
 * Create an Ethernet header template from the neighbour.
 */
//缓存以太头信息到hh中
int eth_header_cache(const struct neighbour *neigh, struct hh_cache *hh, __be16 type)
{
	struct ethhdr *eth;
	const struct net_device *dev = neigh->dev;

	//填充hh->hh_data(保证16字节对齐）
	eth = (struct ethhdr *)
	    (((u8 *) hh->hh_data) + (HH_DATA_OFF(sizeof(*eth))));

	if (type == htons(ETH_P_802_3))
		return -1;

	//设置协议，源mac,dstmac
	eth->h_proto = type;
	memcpy(eth->h_source, dev->dev_addr, ETH_ALEN);//srcmac表项为设备mac
	memcpy(eth->h_dest, neigh->ha, ETH_ALEN);//dstmac表项来源于邻居表项的硬件地址

	/* Pairs with READ_ONCE() in neigh_resolve_output(),
	 * neigh_hh_output() and neigh_update_hhs().
	 */
	smp_store_release(&hh->hh_len, ETH_HLEN);

	return 0;
}
EXPORT_SYMBOL(eth_header_cache);

/**
 * eth_header_cache_update - update cache entry
 * @hh: destination cache entry
 * @dev: network device
 * @haddr: new hardware address
 *
 * Called by Address Resolution module to notify changes in address.
 */
//更新缓冲的以太头目的mac
void eth_header_cache_update(struct hh_cache *hh,
			     const struct net_device *dev,
			     const unsigned char *haddr)
{
	memcpy(((u8 *) hh->hh_data) + HH_DATA_OFF(sizeof(struct ethhdr)),
	       haddr, ETH_ALEN);
}
EXPORT_SYMBOL(eth_header_cache_update);

/**
 * eth_header_parse_protocol - extract protocol from L2 header
 * @skb: packet to extract protocol from
 */
__be16 eth_header_parse_protocol(const struct sk_buff *skb)
{
	const struct ethhdr *eth = eth_hdr(skb);

	return eth->h_proto;
}
EXPORT_SYMBOL(eth_header_parse_protocol);

/**
 * eth_prepare_mac_addr_change - prepare for mac change
 * @dev: network device
 * @p: socket address
 */
int eth_prepare_mac_addr_change(struct net_device *dev, void *p)
{
	struct sockaddr *addr = p;

	if (!(dev->priv_flags & IFF_LIVE_ADDR_CHANGE) && netif_running(dev))
		/*没有live标记并且设备running，则报错*/
		return -EBUSY;
	if (!is_valid_ether_addr(addr->sa_data))
		/*提供的mac地址不合法，报错*/
		return -EADDRNOTAVAIL;
	return 0;
}
EXPORT_SYMBOL(eth_prepare_mac_addr_change);

/**
 * eth_commit_mac_addr_change - commit mac change
 * @dev: network device
 * @p: socket address
 */
void eth_commit_mac_addr_change(struct net_device *dev, void *p)
{
	struct sockaddr *addr = p;

	eth_hw_addr_set(dev, addr->sa_data);
}
EXPORT_SYMBOL(eth_commit_mac_addr_change);

/**
 * eth_mac_addr - set new Ethernet hardware address
 * @dev: network device
 * @p: socket address
 *
 * Change hardware address of device.
 *
 * This doesn't change hardware matching, so needs to be overridden
 * for most real devices.
 */
int eth_mac_addr(struct net_device *dev, void *p)
{
	int ret;

	/*mac变更前校验*/
	ret = eth_prepare_mac_addr_change(dev, p);
	if (ret < 0)
		return ret;
	/*变更设备的mac地址*/
	eth_commit_mac_addr_change(dev, p);
	return 0;
}
EXPORT_SYMBOL(eth_mac_addr);

//检查设备配置的地址是否为合法的mac地址
int eth_validate_addr(struct net_device *dev)
{
	if (!is_valid_ether_addr(dev->dev_addr))
		return -EADDRNOTAVAIL;

	return 0;
}
EXPORT_SYMBOL(eth_validate_addr);

const struct header_ops eth_header_ops ____cacheline_aligned = {
	//为skb增加以太头
	.create		= eth_header,
	//提取以太头中的srcmac
	.parse		= eth_header_parse,
	//缓存以太头
	.cache		= eth_header_cache,
	//更新缓存（这里是更件目的mac)
	.cache_update	= eth_header_cache_update,
	//解析帧类型
	.parse_protocol	= eth_header_parse_protocol,
};

/**
 * ether_setup - setup Ethernet network device
 * @dev: network device
 *
 * Fill in the fields of the device structure with Ethernet-generic values.
 */
void ether_setup(struct net_device *dev)
{
    //初始化以太网络设备
	dev->header_ops		= &eth_header_ops;
	dev->type		= ARPHRD_ETHER;
	dev->hard_header_len 	= ETH_HLEN;
	dev->min_header_len	= ETH_HLEN;
	dev->mtu		= ETH_DATA_LEN;//设置mtu为1500
	dev->min_mtu		= ETH_MIN_MTU;
	dev->max_mtu		= ETH_DATA_LEN;
	dev->addr_len		= ETH_ALEN;
	dev->tx_queue_len	= DEFAULT_TX_QUEUE_LEN;
	dev->flags		= IFF_BROADCAST|IFF_MULTICAST;//支持广播，组播
	dev->priv_flags		|= IFF_TX_SKB_SHARING;

	//设置广播地址
	eth_broadcast_addr(dev->broadcast);

}
EXPORT_SYMBOL(ether_setup);

/**
 * alloc_etherdev_mqs - Allocates and sets up an Ethernet device
 * @sizeof_priv: Size of additional driver-private structure to be allocated
 *	for this Ethernet device
 * @txqs: The number of TX queues this device has.
 * @rxqs: The number of RX queues this device has.
 *
 * Fill in the fields of the device structure with Ethernet-generic
 * values. Basically does everything except registering the device.
 *
 * Constructs a new net device, complete with a private data area of
 * size (sizeof_priv).  A 32-byte (not bit) alignment is enforced for
 * this private data area.
 */
//sizeof_priv为私有数据的大小，txqs为发送队列数，rxqs为收取队列数
//申请以太网设备
struct net_device *alloc_etherdev_mqs(int sizeof_priv, unsigned int txqs,
				      unsigned int rxqs)
{
	//规定设备名称格式为eth%d
	return alloc_netdev_mqs(sizeof_priv, "eth%d", NET_NAME_ENUM,
				ether_setup/*以太设备setup函数*/, txqs, rxqs);
}
EXPORT_SYMBOL(alloc_etherdev_mqs);

ssize_t sysfs_format_mac(char *buf, const unsigned char *addr, int len)
{
	return sysfs_emit(buf, "%*phC\n", len, addr);
}
EXPORT_SYMBOL(sysfs_format_mac);

struct sk_buff *eth_gro_receive(struct list_head *head, struct sk_buff *skb)
{
	const struct packet_offload *ptype;
	unsigned int hlen, off_eth;
	struct sk_buff *pp = NULL;
	struct ethhdr *eh, *eh2;
	struct sk_buff *p;
	__be16 type;
	int flush = 1;

	off_eth = skb_gro_offset(skb);
	hlen = off_eth + sizeof(*eh);//获得以太头负载部分
	eh = skb_gro_header(skb, hlen, off_eth);//取skb的以太头指针
	if (unlikely(!eh))
		goto out;

	flush = 0;

	//修改same_flow,如果不是同一条流，则设置为0
	list_for_each_entry(p, head, list) {
		if (!NAPI_GRO_CB(p)->same_flow)
			continue;//不是同一条流，则忽略

		eh2 = (struct ethhdr *)(p->data + off_eth);
		if (compare_ether_header(eh, eh2)) {
			//比较两者以太头，发现不相等，忽略，指定为非同一条流
			NAPI_GRO_CB(p)->same_flow = 0;
			continue;
		}
	}

	//取skb的上层协议号（例如arp,ip 等)
	type = eh->h_proto;

	ptype = gro_find_receive_by_type(type);
	if (ptype == NULL) {
		flush = 1;
		goto out;
	}

	skb_gro_pull(skb, sizeof(*eh));
	skb_gro_postpull_rcsum(skb, eh, sizeof(*eh));
	//触发上层协议的gro_receive
	pp = indirect_call_gro_receive_inet(ptype->callbacks.gro_receive,
					    ipv6_gro_receive, inet_gro_receive,
					    head, skb);

out:
	skb_gro_flush_final(skb, pp, flush);

	return pp;
}
EXPORT_SYMBOL(eth_gro_receive);

int eth_gro_complete(struct sk_buff *skb, int nhoff)
{
	struct ethhdr *eh = (struct ethhdr *)(skb->data + nhoff);
	__be16 type = eh->h_proto;
	struct packet_offload *ptype;
	int err = -ENOSYS;

	if (skb->encapsulation)
		skb_set_inner_mac_header(skb, nhoff);

	ptype = gro_find_complete_by_type(type);
	if (ptype != NULL)
		err = INDIRECT_CALL_INET(ptype->callbacks.gro_complete,
					 ipv6_gro_complete, inet_gro_complete,
					 skb, nhoff + sizeof(*eh));

	return err;
}
EXPORT_SYMBOL(eth_gro_complete);

static struct packet_offload eth_packet_offload __read_mostly = {
	.type = cpu_to_be16(ETH_P_TEB),
	.priority = 10,
	.callbacks = {
		.gro_receive = eth_gro_receive,
		.gro_complete = eth_gro_complete,
	},
};

//注册ether对应的gro
static int __init eth_offload_init(void)
{
	dev_add_offload(&eth_packet_offload);

	return 0;
}

fs_initcall(eth_offload_init);

unsigned char * __weak arch_get_platform_mac_address(void)
{
	return NULL;
}

int eth_platform_get_mac_address(struct device *dev, u8 *mac_addr)
{
	unsigned char *addr;
	int ret;

	ret = of_get_mac_address(dev->of_node, mac_addr);
	if (!ret)
		return 0;

	addr = arch_get_platform_mac_address();
	if (!addr)
		return -ENODEV;

	ether_addr_copy(mac_addr, addr);

	return 0;
}
EXPORT_SYMBOL(eth_platform_get_mac_address);

/**
 * platform_get_ethdev_address - Set netdev's MAC address from a given device
 * @dev:	Pointer to the device
 * @netdev:	Pointer to netdev to write the address to
 *
 * Wrapper around eth_platform_get_mac_address() which writes the address
 * directly to netdev->dev_addr.
 */
int platform_get_ethdev_address(struct device *dev, struct net_device *netdev)
{
	u8 addr[ETH_ALEN] __aligned(2);
	int ret;

	ret = eth_platform_get_mac_address(dev, addr);
	if (!ret)
		eth_hw_addr_set(netdev, addr);
	return ret;
}
EXPORT_SYMBOL(platform_get_ethdev_address);

/**
 * nvmem_get_mac_address - Obtain the MAC address from an nvmem cell named
 * 'mac-address' associated with given device.
 *
 * @dev:	Device with which the mac-address cell is associated.
 * @addrbuf:	Buffer to which the MAC address will be copied on success.
 *
 * Returns 0 on success or a negative error number on failure.
 */
int nvmem_get_mac_address(struct device *dev, void *addrbuf)
{
	struct nvmem_cell *cell;
	const void *mac;
	size_t len;

	cell = nvmem_cell_get(dev, "mac-address");
	if (IS_ERR(cell))
		return PTR_ERR(cell);

	mac = nvmem_cell_read(cell, &len);
	nvmem_cell_put(cell);

	if (IS_ERR(mac))
		return PTR_ERR(mac);

	if (len != ETH_ALEN || !is_valid_ether_addr(mac)) {
		kfree(mac);
		return -EINVAL;
	}

	ether_addr_copy(addrbuf, mac);
	kfree(mac);

	return 0;
}

static int fwnode_get_mac_addr(struct fwnode_handle *fwnode,
			       const char *name, char *addr)
{
	int ret;

	ret = fwnode_property_read_u8_array(fwnode, name, addr, ETH_ALEN);
	if (ret)
		return ret;

	if (!is_valid_ether_addr(addr))
		return -EINVAL;
	return 0;
}

/**
 * fwnode_get_mac_address - Get the MAC from the firmware node
 * @fwnode:	Pointer to the firmware node
 * @addr:	Address of buffer to store the MAC in
 *
 * Search the firmware node for the best MAC address to use.  'mac-address' is
 * checked first, because that is supposed to contain to "most recent" MAC
 * address. If that isn't set, then 'local-mac-address' is checked next,
 * because that is the default address.  If that isn't set, then the obsolete
 * 'address' is checked, just in case we're using an old device tree.
 *
 * Note that the 'address' property is supposed to contain a virtual address of
 * the register set, but some DTS files have redefined that property to be the
 * MAC address.
 *
 * All-zero MAC addresses are rejected, because those could be properties that
 * exist in the firmware tables, but were not updated by the firmware.  For
 * example, the DTS could define 'mac-address' and 'local-mac-address', with
 * zero MAC addresses.  Some older U-Boots only initialized 'local-mac-address'.
 * In this case, the real MAC is in 'local-mac-address', and 'mac-address'
 * exists but is all zeros.
 */
int fwnode_get_mac_address(struct fwnode_handle *fwnode, char *addr)
{
	if (!fwnode_get_mac_addr(fwnode, "mac-address", addr) ||
	    !fwnode_get_mac_addr(fwnode, "local-mac-address", addr) ||
	    !fwnode_get_mac_addr(fwnode, "address", addr))
		return 0;

	return -ENOENT;
}
EXPORT_SYMBOL(fwnode_get_mac_address);

/**
 * device_get_mac_address - Get the MAC for a given device
 * @dev:	Pointer to the device
 * @addr:	Address of buffer to store the MAC in
 */
int device_get_mac_address(struct device *dev, char *addr)
{
	return fwnode_get_mac_address(dev_fwnode(dev), addr);
}
EXPORT_SYMBOL(device_get_mac_address);

/**
 * device_get_ethdev_address - Set netdev's MAC address from a given device
 * @dev:	Pointer to the device
 * @netdev:	Pointer to netdev to write the address to
 *
 * Wrapper around device_get_mac_address() which writes the address
 * directly to netdev->dev_addr.
 */
int device_get_ethdev_address(struct device *dev, struct net_device *netdev)
{
	u8 addr[ETH_ALEN];
	int ret;

	ret = device_get_mac_address(dev, addr);
	if (!ret)
		eth_hw_addr_set(netdev, addr);
	return ret;
}
EXPORT_SYMBOL(device_get_ethdev_address);<|MERGE_RESOLUTION|>--- conflicted
+++ resolved
@@ -168,30 +168,8 @@
 	skb->dev = dev;
 	skb_reset_mac_header(skb);//定义当前data位置为以太头位置
 
-<<<<<<< HEAD
-	eth = (struct ethhdr *)skb->data;
-	//使data移动到以太头之后
-	skb_pull_inline(skb, ETH_HLEN);
-
-	if (unlikely(!ether_addr_equal_64bits(eth->h_dest,
-					      dev->dev_addr))) {
-		//目的mac地址为广播mac或者组播mac
-		if (unlikely(is_multicast_ether_addr_64bits(eth->h_dest))) {
-			if (ether_addr_equal_64bits(eth->h_dest, dev->broadcast))
-				//如果是广播报文，指明类型为广播报文
-				skb->pkt_type = PACKET_BROADCAST;
-			else
-				//组播报文
-				skb->pkt_type = PACKET_MULTICAST;
-		} else {
-			//目的mac地址与当前设备mac地址不同
-			skb->pkt_type = PACKET_OTHERHOST;
-		}
-	}
-=======
 	eth = eth_skb_pull_mac(skb);
 	eth_skb_pkt_type(skb, dev);
->>>>>>> 155a3c00
 
 	/*
 	 * Some variants of DSA tagging don't have an ethertype field
