// SPDX-License-Identifier: GPL-2.0-or-later
/*
 * INET		An implementation of the TCP/IP protocol suite for the LINUX
 *		operating system.  INET is implemented using the  BSD Socket
 *		interface as the means of communication with the user level.
 *
 *		Ethernet-type device handling.
 *
 * Version:	@(#)eth.c	1.0.7	05/25/93
 *
 * Authors:	Ross Biro
 *		Fred N. van Kempen, <waltje@uWalt.NL.Mugnet.ORG>
 *		Mark Evans, <evansmp@uhura.aston.ac.uk>
 *		Florian  La Roche, <rzsfl@rz.uni-sb.de>
 *		Alan Cox, <gw4pts@gw4pts.ampr.org>
 *
 * Fixes:
 *		Mr Linux	: Arp problems
 *		Alan Cox	: Generic queue tidyup (very tiny here)
 *		Alan Cox	: eth_header ntohs should be htons
 *		Alan Cox	: eth_rebuild_header missing an htons and
 *				  minor other things.
 *		Tegge		: Arp bug fixes.
 *		Florian		: Removed many unnecessary functions, code cleanup
 *				  and changes for new arp and skbuff.
 *		Alan Cox	: Redid header building to reflect new format.
 *		Alan Cox	: ARP only when compiled with CONFIG_INET
 *		Greg Page	: 802.2 and SNAP stuff.
 *		Alan Cox	: MAC layer pointers/new format.
 *		Paul Gortmaker	: eth_copy_and_sum shouldn't csum padding.
 *		Alan Cox	: Protect against forwarding explosions with
 *				  older network drivers and IFF_ALLMULTI.
 *	Christer Weinigel	: Better rebuild header message.
 *             Andrew Morton    : 26Feb01: kill ether_setup() - use netdev_boot_setup().
 */
#include <linux/module.h>
#include <linux/types.h>
#include <linux/kernel.h>
#include <linux/string.h>
#include <linux/mm.h>
#include <linux/socket.h>
#include <linux/in.h>
#include <linux/inet.h>
#include <linux/ip.h>
#include <linux/netdevice.h>
#include <linux/nvmem-consumer.h>
#include <linux/etherdevice.h>
#include <linux/skbuff.h>
#include <linux/errno.h>
#include <linux/init.h>
#include <linux/if_ether.h>
#include <linux/of_net.h>
#include <linux/pci.h>
#include <net/dst.h>
#include <net/arp.h>
#include <net/sock.h>
#include <net/ipv6.h>
#include <net/ip.h>
#include <net/dsa.h>
#include <net/flow_dissector.h>
#include <linux/uaccess.h>
#include <net/pkt_sched.h>

__setup("ether=", netdev_boot_setup);

/**
 * eth_header - create the Ethernet header
 * @skb:	buffer to alter
 * @dev:	source device
 * @type:	Ethernet type field
 * @daddr: destination address (NULL leave destination address)
 * @saddr: source address (NULL use device source address)
 * @len:   packet length (<= skb->len)
 *
 *
 * Set the protocol type. For a packet of type ETH_P_802_3/2 we put the length
 * in here instead.
 */
//创建以太头，在skb->data处向前插入一层struct ethhdr
int eth_header(struct sk_buff *skb, struct net_device *dev,
	       unsigned short type/*帧类型*/,
	       const void *daddr/*目的地址*/, const void *saddr/*源地址*/, unsigned int len/*帧长度*/)
{
	struct ethhdr *eth = skb_push(skb, ETH_HLEN);

	//802.3,802.2帧的协议字段指出的是报文长度
	if (type != ETH_P_802_3 && type != ETH_P_802_2)
		eth->h_proto = htons(type);
	else
		eth->h_proto = htons(len);

	/*
	 *      Set the source hardware address.
	 */

	//如果未指定saddr，则直接用dev的mac地址
	if (!saddr)
		saddr = dev->dev_addr;
	memcpy(eth->h_source, saddr, ETH_ALEN);

	//如果指定了daddr,则填充h_dest并直接返回
	if (daddr) {
		memcpy(eth->h_dest, daddr, ETH_ALEN);
		return ETH_HLEN;
	}

	/*
	 *      Anyway, the loopback-device should never use this function...
	 */

	//针对loopback及noarp类型接口，直接设置目的mac为0
	if (dev->flags & (IFF_LOOPBACK | IFF_NOARP)) {
		eth_zero_addr(eth->h_dest);
		return ETH_HLEN;
	}

	return -ETH_HLEN;
}
EXPORT_SYMBOL(eth_header);

/**
 * eth_get_headlen - determine the length of header for an ethernet frame
 * @dev: pointer to network device
 * @data: pointer to start of frame
 * @len: total length of frame
 *
 * Make a best effort attempt to pull the length for all of the headers for
 * a given frame in a linear buffer.
 */
u32 eth_get_headlen(const struct net_device *dev, void *data, unsigned int len)
{
	const unsigned int flags = FLOW_DISSECTOR_F_PARSE_1ST_FRAG;
	const struct ethhdr *eth = (const struct ethhdr *)data;
	struct flow_keys_basic keys;

	/* this should never happen, but better safe than sorry */
	if (unlikely(len < sizeof(*eth)))
		return len;

	/* parse any remaining L2/L3 headers, check for L4 */
	if (!skb_flow_dissect_flow_keys_basic(dev_net(dev), NULL, &keys, data,
					      eth->h_proto, sizeof(*eth),
					      len, flags))
		return max_t(u32, keys.control.thoff, sizeof(*eth));

	/* parse for any L4 headers */
	return min_t(u32, __skb_get_poff(NULL, data, &keys, len), len);
}
EXPORT_SYMBOL(eth_get_headlen);

/**
 * eth_type_trans - determine the packet's protocol ID.
 * @skb: received socket data
 * @dev: receiving network device
 *
 * The rule here is that we
 * assume 802.3 if the type field is short enough to be a length.
 * This is normal practice and works for any 'now in use' protocol.
 */
//区分pkt_type,并获知上层proto
__be16 eth_type_trans(struct sk_buff *skb, struct net_device *dev)
{
	unsigned short _service_access_point;
	const unsigned short *sap;
	const struct ethhdr *eth;

	//设置skb所属的设备
	skb->dev = dev;
	skb_reset_mac_header(skb);//定义当前data位置为以太头位置

	eth = (struct ethhdr *)skb->data;
	//使data移动到以太头之后
	skb_pull_inline(skb, ETH_HLEN);

	if (unlikely(!ether_addr_equal_64bits(eth->h_dest,
					      dev->dev_addr))) {
		//目的mac地址为广播mac或者组播mac
		if (unlikely(is_multicast_ether_addr_64bits(eth->h_dest))) {
			if (ether_addr_equal_64bits(eth->h_dest, dev->broadcast))
				//如果是广播报文，指明类型为广播报文
				skb->pkt_type = PACKET_BROADCAST;
			else
				//组播报文
				skb->pkt_type = PACKET_MULTICAST;
		} else {
			//目的mac地址与当前设备mac地址不同
			skb->pkt_type = PACKET_OTHERHOST;
		}
	}

	/*
	 * Some variants of DSA tagging don't have an ethertype field
	 * at all, so we check here whether one of those tagging
	 * variants has been configured on the receiving interface,
	 * and if so, set skb->protocol without looking at the packet.
	 * The DSA tagging protocol may be able to decode some but not all
	 * traffic (for example only for management). In that case give it the
	 * option to filter the packets from which it can decode source port
	 * information.
	 */
	if (unlikely(netdev_uses_dsa(dev)) && dsa_can_decode(skb, dev))
		return htons(ETH_P_XDSA);

	//如果是802.3以太帧，则返回以太头的proto
	if (likely(eth_proto_is_802_3(eth->h_proto)))
		return eth->h_proto;

	/*
	 *      This is a magic hack to spot IPX packets. Older Novell breaks
	 *      the protocol design and runs IPX over 802.3 without an 802.2 LLC
	 *      layer. We look for FFFF which isn't a used 802.2 SSAP/DSAP. This
	 *      won't work for fault tolerant netware but does for the rest.
	 */
	sap = skb_header_pointer(skb, 0, sizeof(*sap), &_service_access_point);
	if (sap && *sap == 0xFFFF)
		return htons(ETH_P_802_3);

	/*
	 *      Real 802.2 LLC
	 */
	return htons(ETH_P_802_2);
}
EXPORT_SYMBOL(eth_type_trans);

/**
 * eth_header_parse - extract hardware address from packet
 * @skb: packet to extract header from
 * @haddr: destination buffer
 */
//自skb->data指向的ethhdr处提取srcmac
int eth_header_parse(const struct sk_buff *skb, unsigned char *haddr)
{
	const struct ethhdr *eth = eth_hdr(skb);
	memcpy(haddr, eth->h_source, ETH_ALEN);
	return ETH_ALEN;
}
EXPORT_SYMBOL(eth_header_parse);

/**
 * eth_header_cache - fill cache entry from neighbour
 * @neigh: source neighbour
 * @hh: destination cache entry
 * @type: Ethernet type field
 *
 * Create an Ethernet header template from the neighbour.
 */
//缓存以太头信息到hh中
int eth_header_cache(const struct neighbour *neigh, struct hh_cache *hh, __be16 type)
{
	struct ethhdr *eth;
	const struct net_device *dev = neigh->dev;

	//填充hh->hh_data(保证16字节对齐）
	eth = (struct ethhdr *)
	    (((u8 *) hh->hh_data) + (HH_DATA_OFF(sizeof(*eth))));

	if (type == htons(ETH_P_802_3))
		return -1;

	//设置协议，源mac,dstmac
	eth->h_proto = type;
	memcpy(eth->h_source, dev->dev_addr, ETH_ALEN);//srcmac表项为设备mac
	memcpy(eth->h_dest, neigh->ha, ETH_ALEN);//dstmac表项来源于邻居表项的硬件地址

	/* Pairs with READ_ONCE() in neigh_resolve_output(),
	 * neigh_hh_output() and neigh_update_hhs().
	 */
	smp_store_release(&hh->hh_len, ETH_HLEN);

	return 0;
}
EXPORT_SYMBOL(eth_header_cache);

/**
 * eth_header_cache_update - update cache entry
 * @hh: destination cache entry
 * @dev: network device
 * @haddr: new hardware address
 *
 * Called by Address Resolution module to notify changes in address.
 */
//更新缓冲的以太头目的mac
void eth_header_cache_update(struct hh_cache *hh,
			     const struct net_device *dev,
			     const unsigned char *haddr)
{
	memcpy(((u8 *) hh->hh_data) + HH_DATA_OFF(sizeof(struct ethhdr)),
	       haddr, ETH_ALEN);
}
EXPORT_SYMBOL(eth_header_cache_update);

/**
 * eth_header_parser_protocol - extract protocol from L2 header
 * @skb: packet to extract protocol from
 */
__be16 eth_header_parse_protocol(const struct sk_buff *skb)
{
	const struct ethhdr *eth = eth_hdr(skb);

	return eth->h_proto;
}
EXPORT_SYMBOL(eth_header_parse_protocol);

/**
 * eth_prepare_mac_addr_change - prepare for mac change
 * @dev: network device
 * @p: socket address
 */
int eth_prepare_mac_addr_change(struct net_device *dev, void *p)
{
	struct sockaddr *addr = p;

	if (!(dev->priv_flags & IFF_LIVE_ADDR_CHANGE) && netif_running(dev))
		return -EBUSY;
	if (!is_valid_ether_addr(addr->sa_data))
		return -EADDRNOTAVAIL;
	return 0;
}
EXPORT_SYMBOL(eth_prepare_mac_addr_change);

/**
 * eth_commit_mac_addr_change - commit mac change
 * @dev: network device
 * @p: socket address
 */
void eth_commit_mac_addr_change(struct net_device *dev, void *p)
{
	struct sockaddr *addr = p;

	memcpy(dev->dev_addr, addr->sa_data, ETH_ALEN);
}
EXPORT_SYMBOL(eth_commit_mac_addr_change);

/**
 * eth_mac_addr - set new Ethernet hardware address
 * @dev: network device
 * @p: socket address
 *
 * Change hardware address of device.
 *
 * This doesn't change hardware matching, so needs to be overridden
 * for most real devices.
 */
int eth_mac_addr(struct net_device *dev, void *p)
{
	int ret;

	ret = eth_prepare_mac_addr_change(dev, p);
	if (ret < 0)
		return ret;
	eth_commit_mac_addr_change(dev, p);
	return 0;
}
EXPORT_SYMBOL(eth_mac_addr);

<<<<<<< HEAD
/**
 * eth_change_mtu - set new MTU size
 * @dev: network device
 * @new_mtu: new Maximum Transfer Unit
 *
 * Allow changing MTU size. Needs to be overridden for devices
 * supporting jumbo frames.
 */
int eth_change_mtu(struct net_device *dev, int new_mtu)
{
	netdev_warn(dev, "%s is deprecated\n", __func__);
	dev->mtu = new_mtu;
	return 0;
}
EXPORT_SYMBOL(eth_change_mtu);

//检查设备配置的地址是否为合法的mac地址
=======
>>>>>>> ccaaaf6f
int eth_validate_addr(struct net_device *dev)
{
	if (!is_valid_ether_addr(dev->dev_addr))
		return -EADDRNOTAVAIL;

	return 0;
}
EXPORT_SYMBOL(eth_validate_addr);

const struct header_ops eth_header_ops ____cacheline_aligned = {
	//为skb增加以太头
	.create		= eth_header,
	//提取以太头中的srcmac
	.parse		= eth_header_parse,
	//缓存以太头
	.cache		= eth_header_cache,
	//更新缓存（这里是更件目的mac)
	.cache_update	= eth_header_cache_update,
	.parse_protocol	= eth_header_parse_protocol,
};

/**
 * ether_setup - setup Ethernet network device
 * @dev: network device
 *
 * Fill in the fields of the device structure with Ethernet-generic values.
 */
void ether_setup(struct net_device *dev)
{
	dev->header_ops		= &eth_header_ops;
	dev->type		= ARPHRD_ETHER;
	dev->hard_header_len 	= ETH_HLEN;
	dev->min_header_len	= ETH_HLEN;
	dev->mtu		= ETH_DATA_LEN;//设置mtu为1500
	dev->min_mtu		= ETH_MIN_MTU;
	dev->max_mtu		= ETH_DATA_LEN;
	dev->addr_len		= ETH_ALEN;
	dev->tx_queue_len	= DEFAULT_TX_QUEUE_LEN;
	dev->flags		= IFF_BROADCAST|IFF_MULTICAST;//支持广播，组播
	dev->priv_flags		|= IFF_TX_SKB_SHARING;

	//设置广播地址
	eth_broadcast_addr(dev->broadcast);

}
EXPORT_SYMBOL(ether_setup);

/**
 * alloc_etherdev_mqs - Allocates and sets up an Ethernet device
 * @sizeof_priv: Size of additional driver-private structure to be allocated
 *	for this Ethernet device
 * @txqs: The number of TX queues this device has.
 * @rxqs: The number of RX queues this device has.
 *
 * Fill in the fields of the device structure with Ethernet-generic
 * values. Basically does everything except registering the device.
 *
 * Constructs a new net device, complete with a private data area of
 * size (sizeof_priv).  A 32-byte (not bit) alignment is enforced for
 * this private data area.
 */
//sizeof_priv为私有数据的大小，txqs为发送队列数，rxqs为收取队列数
//申请以太网设备
struct net_device *alloc_etherdev_mqs(int sizeof_priv, unsigned int txqs,
				      unsigned int rxqs)
{
	//规定设备名称为eth%d
	return alloc_netdev_mqs(sizeof_priv, "eth%d", NET_NAME_UNKNOWN,
				ether_setup/*以太设备setup函数*/, txqs, rxqs);
}
EXPORT_SYMBOL(alloc_etherdev_mqs);

static void devm_free_netdev(struct device *dev, void *res)
{
	free_netdev(*(struct net_device **)res);
}

struct net_device *devm_alloc_etherdev_mqs(struct device *dev, int sizeof_priv,
					   unsigned int txqs, unsigned int rxqs)
{
	struct net_device **dr;
	struct net_device *netdev;

	dr = devres_alloc(devm_free_netdev, sizeof(*dr), GFP_KERNEL);
	if (!dr)
		return NULL;

	netdev = alloc_etherdev_mqs(sizeof_priv, txqs, rxqs);
	if (!netdev) {
		devres_free(dr);
		return NULL;
	}

	*dr = netdev;
	devres_add(dev, dr);

	return netdev;
}
EXPORT_SYMBOL(devm_alloc_etherdev_mqs);

ssize_t sysfs_format_mac(char *buf, const unsigned char *addr, int len)
{
	return scnprintf(buf, PAGE_SIZE, "%*phC\n", len, addr);
}
EXPORT_SYMBOL(sysfs_format_mac);

struct sk_buff *eth_gro_receive(struct list_head *head, struct sk_buff *skb)
{
	const struct packet_offload *ptype;
	unsigned int hlen, off_eth;
	struct sk_buff *pp = NULL;
	struct ethhdr *eh, *eh2;
	struct sk_buff *p;
	__be16 type;
	int flush = 1;

	off_eth = skb_gro_offset(skb);
	hlen = off_eth + sizeof(*eh);//获得以太头负载部分
	eh = skb_gro_header_fast(skb, off_eth);//取skb的以太头指针
	if (skb_gro_header_hard(skb, hlen)) {
		eh = skb_gro_header_slow(skb, hlen, off_eth);
		if (unlikely(!eh))
			goto out;
	}

	flush = 0;

	//修改same_flow,如果不是同一条流，则设置为0
	list_for_each_entry(p, head, list) {
		if (!NAPI_GRO_CB(p)->same_flow)
			continue;//不是同一条流，则忽略

		eh2 = (struct ethhdr *)(p->data + off_eth);
		if (compare_ether_header(eh, eh2)) {
			//比较两者以太头，发现不相等，忽略，指定为非同一条流
			NAPI_GRO_CB(p)->same_flow = 0;
			continue;
		}
	}

	//取skb的上层协议号（例如arp,ip 等)
	type = eh->h_proto;

	rcu_read_lock();
	ptype = gro_find_receive_by_type(type);
	if (ptype == NULL) {
		flush = 1;
		goto out_unlock;
	}

	skb_gro_pull(skb, sizeof(*eh));
	skb_gro_postpull_rcsum(skb, eh, sizeof(*eh));
	//触发上层协议的gro_receive
	pp = call_gro_receive(ptype->callbacks.gro_receive, head, skb);

out_unlock:
	rcu_read_unlock();
out:
	skb_gro_flush_final(skb, pp, flush);

	return pp;
}
EXPORT_SYMBOL(eth_gro_receive);

int eth_gro_complete(struct sk_buff *skb, int nhoff)
{
	struct ethhdr *eh = (struct ethhdr *)(skb->data + nhoff);
	__be16 type = eh->h_proto;
	struct packet_offload *ptype;
	int err = -ENOSYS;

	if (skb->encapsulation)
		skb_set_inner_mac_header(skb, nhoff);

	rcu_read_lock();
	ptype = gro_find_complete_by_type(type);
	if (ptype != NULL)
		err = ptype->callbacks.gro_complete(skb, nhoff +
						    sizeof(struct ethhdr));

	rcu_read_unlock();
	return err;
}
EXPORT_SYMBOL(eth_gro_complete);

static struct packet_offload eth_packet_offload __read_mostly = {
	.type = cpu_to_be16(ETH_P_TEB),
	.priority = 10,
	.callbacks = {
		.gro_receive = eth_gro_receive,
		.gro_complete = eth_gro_complete,
	},
};

//注册ether对应的gro
static int __init eth_offload_init(void)
{
	dev_add_offload(&eth_packet_offload);

	return 0;
}

fs_initcall(eth_offload_init);

unsigned char * __weak arch_get_platform_mac_address(void)
{
	return NULL;
}

int eth_platform_get_mac_address(struct device *dev, u8 *mac_addr)
{
	const unsigned char *addr = NULL;

	if (dev->of_node)
		addr = of_get_mac_address(dev->of_node);
	if (IS_ERR_OR_NULL(addr))
		addr = arch_get_platform_mac_address();

	if (!addr)
		return -ENODEV;

	ether_addr_copy(mac_addr, addr);

	return 0;
}
EXPORT_SYMBOL(eth_platform_get_mac_address);

/**
 * Obtain the MAC address from an nvmem cell named 'mac-address' associated
 * with given device.
 *
 * @dev:	Device with which the mac-address cell is associated.
 * @addrbuf:	Buffer to which the MAC address will be copied on success.
 *
 * Returns 0 on success or a negative error number on failure.
 */
int nvmem_get_mac_address(struct device *dev, void *addrbuf)
{
	struct nvmem_cell *cell;
	const void *mac;
	size_t len;

	cell = nvmem_cell_get(dev, "mac-address");
	if (IS_ERR(cell))
		return PTR_ERR(cell);

	mac = nvmem_cell_read(cell, &len);
	nvmem_cell_put(cell);

	if (IS_ERR(mac))
		return PTR_ERR(mac);

	if (len != ETH_ALEN || !is_valid_ether_addr(mac)) {
		kfree(mac);
		return -EINVAL;
	}

	ether_addr_copy(addrbuf, mac);
	kfree(mac);

	return 0;
}
EXPORT_SYMBOL(nvmem_get_mac_address);<|MERGE_RESOLUTION|>--- conflicted
+++ resolved
@@ -353,26 +353,7 @@
 }
 EXPORT_SYMBOL(eth_mac_addr);
 
-<<<<<<< HEAD
-/**
- * eth_change_mtu - set new MTU size
- * @dev: network device
- * @new_mtu: new Maximum Transfer Unit
- *
- * Allow changing MTU size. Needs to be overridden for devices
- * supporting jumbo frames.
- */
-int eth_change_mtu(struct net_device *dev, int new_mtu)
-{
-	netdev_warn(dev, "%s is deprecated\n", __func__);
-	dev->mtu = new_mtu;
-	return 0;
-}
-EXPORT_SYMBOL(eth_change_mtu);
-
 //检查设备配置的地址是否为合法的mac地址
-=======
->>>>>>> ccaaaf6f
 int eth_validate_addr(struct net_device *dev)
 {
 	if (!is_valid_ether_addr(dev->dev_addr))
