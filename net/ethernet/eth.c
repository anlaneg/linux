--- conflicted
+++ resolved
@@ -473,12 +473,8 @@
 
 	flush = 0;
 
-<<<<<<< HEAD
 	//修改same_flow,如果不是同一条流，则设置为0
-	for (p = *head; p; p = p->next) {
-=======
 	list_for_each_entry(p, head, list) {
->>>>>>> 58c3f14f
 		if (!NAPI_GRO_CB(p)->same_flow)
 			continue;//不是同一条流，则忽略
 
