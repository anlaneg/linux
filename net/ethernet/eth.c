--- conflicted
+++ resolved
@@ -173,33 +173,21 @@
 	//使data移动到以太头之后
 	skb_pull_inline(skb, ETH_HLEN);
 
-<<<<<<< HEAD
-	if (unlikely(is_multicast_ether_addr_64bits(eth->h_dest))) {
-		//目的mac地址为广播mac或者组播mac
-		if (ether_addr_equal_64bits(eth->h_dest, dev->broadcast))
-			//如果是广播报文，指明类型为广播报文
-			skb->pkt_type = PACKET_BROADCAST;
-		else
-			//组播报文
-			skb->pkt_type = PACKET_MULTICAST;
-	}
-	else if (unlikely(!ether_addr_equal_64bits(eth->h_dest,
-						   dev->dev_addr)))
-		//目的mac地址与当前设备mac地址不同
-		skb->pkt_type = PACKET_OTHERHOST;
-=======
 	if (unlikely(!ether_addr_equal_64bits(eth->h_dest,
 					      dev->dev_addr))) {
+		//目的mac地址为广播mac或者组播mac
 		if (unlikely(is_multicast_ether_addr_64bits(eth->h_dest))) {
 			if (ether_addr_equal_64bits(eth->h_dest, dev->broadcast))
+				//如果是广播报文，指明类型为广播报文
 				skb->pkt_type = PACKET_BROADCAST;
 			else
+				//组播报文
 				skb->pkt_type = PACKET_MULTICAST;
 		} else {
+			//目的mac地址与当前设备mac地址不同
 			skb->pkt_type = PACKET_OTHERHOST;
 		}
 	}
->>>>>>> f17b5f06
 
 	/*
 	 * Some variants of DSA tagging don't have an ethertype field
