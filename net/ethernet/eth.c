--- conflicted
+++ resolved
@@ -479,12 +479,7 @@
 	pp = indirect_call_gro_receive_inet(ptype->callbacks.gro_receive,
 					    ipv6_gro_receive, inet_gro_receive,
 					    head, skb);
-<<<<<<< HEAD
-out_unlock:
-	rcu_read_unlock();
-=======
-
->>>>>>> 028192fe
+
 out:
 	skb_gro_flush_final(skb, pp, flush);
 
