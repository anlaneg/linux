// SPDX-License-Identifier: GPL-2.0
/* Multipath TCP
 *
 * Copyright (c) 2019, Tessares SA.
 */

#ifdef CONFIG_SYSCTL
#include <linux/sysctl.h>
#endif

#include <net/net_namespace.h>
#include <net/netns/generic.h>

#include "protocol.h"
#include "mib.h"

#define MPTCP_SYSCTL_PATH "net/mptcp"

static int mptcp_pernet_id;

#ifdef CONFIG_SYSCTL
static int mptcp_pm_type_max = __MPTCP_PM_TYPE_MAX;
#endif

struct mptcp_pernet {
#ifdef CONFIG_SYSCTL
	struct ctl_table_header *ctl_table_hdr;
#endif

	/*sysctl控制的本netns中的控制变量*/
	unsigned int add_addr_timeout;
	unsigned int blackhole_timeout;
	unsigned int close_timeout;
	unsigned int stale_loss_cnt;
<<<<<<< HEAD
	u8 mptcp_enabled;/*是否开启mptcp*/
=======
	atomic_t active_disable_times;
	u8 syn_retrans_before_tcp_fallback;
	unsigned long active_disable_stamp;
	u8 mptcp_enabled;
>>>>>>> 155a3c00
	u8 checksum_enabled;
	u8 allow_join_initial_addr_port;
	u8 pm_type;
	char scheduler[MPTCP_SCHED_NAME_MAX];
	char path_manager[MPTCP_PM_NAME_MAX];
};

static struct mptcp_pernet *mptcp_get_pernet(const struct net *net)
{
	return net_generic(net, mptcp_pernet_id);
}

int mptcp_is_enabled(const struct net *net)
{
	/*当前netns是否开启mptcp*/
	return mptcp_get_pernet(net)->mptcp_enabled;
}

unsigned int mptcp_get_add_addr_timeout(const struct net *net)
{
	return mptcp_get_pernet(net)->add_addr_timeout;
}

int mptcp_is_checksum_enabled(const struct net *net)
{
	/*当前netns是否开启checksum*/
	return mptcp_get_pernet(net)->checksum_enabled;
}

int mptcp_allow_join_id0(const struct net *net)
{
	return mptcp_get_pernet(net)->allow_join_initial_addr_port;
}

unsigned int mptcp_stale_loss_cnt(const struct net *net)
{
	return mptcp_get_pernet(net)->stale_loss_cnt;
}

unsigned int mptcp_close_timeout(const struct sock *sk)
{
	if (sock_flag(sk, SOCK_DEAD))
		return TCP_TIMEWAIT_LEN;
	return mptcp_get_pernet(sock_net(sk))->close_timeout;
}

int mptcp_get_pm_type(const struct net *net)
{
	return mptcp_get_pernet(net)->pm_type;
}

const char *mptcp_get_path_manager(const struct net *net)
{
	return mptcp_get_pernet(net)->path_manager;
}

const char *mptcp_get_scheduler(const struct net *net)
{
	return mptcp_get_pernet(net)->scheduler;
}

/*默认值*/
static void mptcp_pernet_set_defaults(struct mptcp_pernet *pernet)
{
	pernet->mptcp_enabled = 1;
	pernet->add_addr_timeout = TCP_RTO_MAX;
	pernet->blackhole_timeout = 3600;
	pernet->syn_retrans_before_tcp_fallback = 2;
	atomic_set(&pernet->active_disable_times, 0);
	pernet->close_timeout = TCP_TIMEWAIT_LEN;
	pernet->checksum_enabled = 0;
	pernet->allow_join_initial_addr_port = 1;
	pernet->stale_loss_cnt = 4;
	pernet->pm_type = MPTCP_PM_TYPE_KERNEL;
	strscpy(pernet->scheduler, "default", sizeof(pernet->scheduler));
	strscpy(pernet->path_manager, "kernel", sizeof(pernet->path_manager));
}

#ifdef CONFIG_SYSCTL
<<<<<<< HEAD
/*注：以下ctl_table项均没有设置data,原因是每个net ns需要有不同的data,故均在初始化时设置*/
=======
static int mptcp_set_scheduler(char *scheduler, const char *name)
{
	struct mptcp_sched_ops *sched;
	int ret = 0;

	rcu_read_lock();
	sched = mptcp_sched_find(name);
	if (sched)
		strscpy(scheduler, name, MPTCP_SCHED_NAME_MAX);
	else
		ret = -ENOENT;
	rcu_read_unlock();

	return ret;
}

static int proc_scheduler(const struct ctl_table *ctl, int write,
			  void *buffer, size_t *lenp, loff_t *ppos)
{
	char (*scheduler)[MPTCP_SCHED_NAME_MAX] = ctl->data;
	char val[MPTCP_SCHED_NAME_MAX];
	struct ctl_table tbl = {
		.data = val,
		.maxlen = MPTCP_SCHED_NAME_MAX,
	};
	int ret;

	strscpy(val, *scheduler, MPTCP_SCHED_NAME_MAX);

	ret = proc_dostring(&tbl, write, buffer, lenp, ppos);
	if (write && ret == 0)
		ret = mptcp_set_scheduler(*scheduler, val);

	return ret;
}

static int proc_available_schedulers(const struct ctl_table *ctl,
				     int write, void *buffer,
				     size_t *lenp, loff_t *ppos)
{
	struct ctl_table tbl = { .maxlen = MPTCP_SCHED_BUF_MAX, };
	int ret;

	tbl.data = kmalloc(tbl.maxlen, GFP_USER);
	if (!tbl.data)
		return -ENOMEM;

	mptcp_get_available_schedulers(tbl.data, MPTCP_SCHED_BUF_MAX);
	ret = proc_dostring(&tbl, write, buffer, lenp, ppos);
	kfree(tbl.data);

	return ret;
}

static int proc_blackhole_detect_timeout(const struct ctl_table *table,
					 int write, void *buffer, size_t *lenp,
					 loff_t *ppos)
{
	struct mptcp_pernet *pernet = container_of(table->data,
						   struct mptcp_pernet,
						   blackhole_timeout);
	int ret;

	ret = proc_dointvec_minmax(table, write, buffer, lenp, ppos);
	if (write && ret == 0)
		atomic_set(&pernet->active_disable_times, 0);

	return ret;
}

static int mptcp_set_path_manager(char *path_manager, const char *name)
{
	struct mptcp_pm_ops *pm_ops;
	int ret = 0;

	rcu_read_lock();
	pm_ops = mptcp_pm_find(name);
	if (pm_ops)
		strscpy(path_manager, name, MPTCP_PM_NAME_MAX);
	else
		ret = -ENOENT;
	rcu_read_unlock();

	return ret;
}

static int proc_path_manager(const struct ctl_table *ctl, int write,
			     void *buffer, size_t *lenp, loff_t *ppos)
{
	struct mptcp_pernet *pernet = container_of(ctl->data,
						   struct mptcp_pernet,
						   path_manager);
	char (*path_manager)[MPTCP_PM_NAME_MAX] = ctl->data;
	char pm_name[MPTCP_PM_NAME_MAX];
	const struct ctl_table tbl = {
		.data = pm_name,
		.maxlen = MPTCP_PM_NAME_MAX,
	};
	int ret;

	strscpy(pm_name, *path_manager, MPTCP_PM_NAME_MAX);

	ret = proc_dostring(&tbl, write, buffer, lenp, ppos);
	if (write && ret == 0) {
		ret = mptcp_set_path_manager(*path_manager, pm_name);
		if (ret == 0) {
			u8 pm_type = __MPTCP_PM_TYPE_NR;

			if (strncmp(pm_name, "kernel", MPTCP_PM_NAME_MAX) == 0)
				pm_type = MPTCP_PM_TYPE_KERNEL;
			else if (strncmp(pm_name, "userspace", MPTCP_PM_NAME_MAX) == 0)
				pm_type = MPTCP_PM_TYPE_USERSPACE;
			pernet->pm_type = pm_type;
		}
	}

	return ret;
}

static int proc_pm_type(const struct ctl_table *ctl, int write,
			void *buffer, size_t *lenp, loff_t *ppos)
{
	struct mptcp_pernet *pernet = container_of(ctl->data,
						   struct mptcp_pernet,
						   pm_type);
	int ret;

	ret = proc_dou8vec_minmax(ctl, write, buffer, lenp, ppos);
	if (write && ret == 0) {
		u8 pm_type = READ_ONCE(*(u8 *)ctl->data);
		char *pm_name = "";

		if (pm_type == MPTCP_PM_TYPE_KERNEL)
			pm_name = "kernel";
		else if (pm_type == MPTCP_PM_TYPE_USERSPACE)
			pm_name = "userspace";
		mptcp_set_path_manager(pernet->path_manager, pm_name);
	}

	return ret;
}

static int proc_available_path_managers(const struct ctl_table *ctl,
					int write, void *buffer,
					size_t *lenp, loff_t *ppos)
{
	struct ctl_table tbl = { .maxlen = MPTCP_PM_BUF_MAX, };
	int ret;

	tbl.data = kmalloc(tbl.maxlen, GFP_USER);
	if (!tbl.data)
		return -ENOMEM;

	mptcp_pm_get_available(tbl.data, MPTCP_PM_BUF_MAX);
	ret = proc_dostring(&tbl, write, buffer, lenp, ppos);
	kfree(tbl.data);

	return ret;
}

>>>>>>> 155a3c00
static struct ctl_table mptcp_sysctl_table[] = {
	{
		.procname = "enabled",/*开启mptcp*/
		.maxlen = sizeof(u8),
		.mode = 0644,
		/* users with CAP_NET_ADMIN or root (not and) can change this
		 * value, same as other sysctl or the 'net' tree.
		 */
		.proc_handler = proc_dou8vec_minmax,
		.extra1       = SYSCTL_ZERO,
		.extra2       = SYSCTL_ONE
	},
	{
		.procname = "add_addr_timeout",
		.maxlen = sizeof(unsigned int),
		.mode = 0644,
		.proc_handler = proc_dointvec_jiffies,
	},
	{
		.procname = "checksum_enabled",
		.maxlen = sizeof(u8),
		.mode = 0644,
		.proc_handler = proc_dou8vec_minmax,
		.extra1       = SYSCTL_ZERO,
		.extra2       = SYSCTL_ONE
	},
	{
		.procname = "allow_join_initial_addr_port",
		.maxlen = sizeof(u8),
		.mode = 0644,
		.proc_handler = proc_dou8vec_minmax,
		.extra1       = SYSCTL_ZERO,
		.extra2       = SYSCTL_ONE
	},
	{
		.procname = "stale_loss_cnt",
		.maxlen = sizeof(unsigned int),
		.mode = 0644,
		.proc_handler = proc_douintvec_minmax,
	},
	{
		.procname = "pm_type",
		.maxlen = sizeof(u8),
		.mode = 0644,
		.proc_handler = proc_pm_type,
		.extra1       = SYSCTL_ZERO,
		.extra2       = &mptcp_pm_type_max
	},
	{
		.procname = "scheduler",
		.maxlen	= MPTCP_SCHED_NAME_MAX,
		.mode = 0644,
		.proc_handler = proc_scheduler,
	},
	{
		.procname = "available_schedulers",
		.maxlen	= MPTCP_SCHED_BUF_MAX,
		.mode = 0444,
		.proc_handler = proc_available_schedulers,
	},
	{
		.procname = "close_timeout",
		.maxlen = sizeof(unsigned int),
		.mode = 0644,
		.proc_handler = proc_dointvec_jiffies,
	},
	{
		.procname = "blackhole_timeout",
		.maxlen = sizeof(unsigned int),
		.mode = 0644,
		.proc_handler = proc_blackhole_detect_timeout,
		.extra1 = SYSCTL_ZERO,
	},
	{
		.procname = "syn_retrans_before_tcp_fallback",
		.maxlen = sizeof(u8),
		.mode = 0644,
		.proc_handler = proc_dou8vec_minmax,
	},
	{
		.procname = "path_manager",
		.maxlen	= MPTCP_PM_NAME_MAX,
		.mode = 0644,
		.proc_handler = proc_path_manager,
	},
	{
		.procname = "available_path_managers",
		.maxlen	= MPTCP_PM_BUF_MAX,
		.mode = 0444,
		.proc_handler = proc_available_path_managers,
	},
};

static int mptcp_pernet_new_table(struct net *net, struct mptcp_pernet *pernet)
{
	struct ctl_table_header *hdr;
	struct ctl_table *table;

	table = mptcp_sysctl_table;
	if (!net_eq(net, &init_net)) {
		/*非init_net，则需要复制一份table*/
		table = kmemdup(table, sizeof(mptcp_sysctl_table), GFP_KERNEL);
		if (!table)
			goto err_alloc;
	}

	/*设置当前net ns的sysctl data*/
	table[0].data = &pernet->mptcp_enabled;
	table[1].data = &pernet->add_addr_timeout;
	table[2].data = &pernet->checksum_enabled;
	table[3].data = &pernet->allow_join_initial_addr_port;
	table[4].data = &pernet->stale_loss_cnt;
	table[5].data = &pernet->pm_type;
	table[6].data = &pernet->scheduler;
	/* table[7] is for available_schedulers which is read-only info */
	table[8].data = &pernet->close_timeout;
	table[9].data = &pernet->blackhole_timeout;
	table[10].data = &pernet->syn_retrans_before_tcp_fallback;
	table[11].data = &pernet->path_manager;
	/* table[12] is for available_path_managers which is read-only info */

	/*net注册sysctl路径（同样的路径，由哪个netns发起，即配置哪个netns)*/
	hdr = register_net_sysctl_sz(net, MPTCP_SYSCTL_PATH, table,
				     ARRAY_SIZE(mptcp_sysctl_table));
	if (!hdr)
		goto err_reg;

	pernet->ctl_table_hdr = hdr;

	return 0;

err_reg:
	if (!net_eq(net, &init_net))
		kfree(table);
err_alloc:
	return -ENOMEM;
}

static void mptcp_pernet_del_table(struct mptcp_pernet *pernet)
{
	const struct ctl_table *table = pernet->ctl_table_hdr->ctl_table_arg;

	unregister_net_sysctl_table(pernet->ctl_table_hdr);

	kfree(table);
}

#else

static int mptcp_pernet_new_table(struct net *net, struct mptcp_pernet *pernet)
{
	return 0;
}

static void mptcp_pernet_del_table(struct mptcp_pernet *pernet) {}

#endif /* CONFIG_SYSCTL */

/* The following code block is to deal with middle box issues with MPTCP,
 * similar to what is done with TFO.
 * The proposed solution is to disable active MPTCP globally when SYN+MPC are
 * dropped, while SYN without MPC aren't. In this case, active side MPTCP is
 * disabled globally for 1hr at first. Then if it happens again, it is disabled
 * for 2h, then 4h, 8h, ...
 * The timeout is reset back to 1hr when a successful active MPTCP connection is
 * fully established.
 */

/* Disable active MPTCP and record current jiffies and active_disable_times */
void mptcp_active_disable(struct sock *sk)
{
	struct net *net = sock_net(sk);
	struct mptcp_pernet *pernet;

	pernet = mptcp_get_pernet(net);

	if (!READ_ONCE(pernet->blackhole_timeout))
		return;

	/* Paired with READ_ONCE() in mptcp_active_should_disable() */
	WRITE_ONCE(pernet->active_disable_stamp, jiffies);

	/* Paired with smp_rmb() in mptcp_active_should_disable().
	 * We want pernet->active_disable_stamp to be updated first.
	 */
	smp_mb__before_atomic();
	atomic_inc(&pernet->active_disable_times);

	MPTCP_INC_STATS(net, MPTCP_MIB_BLACKHOLE);
}

/* Calculate timeout for MPTCP active disable
 * Return true if we are still in the active MPTCP disable period
 * Return false if timeout already expired and we should use active MPTCP
 */
bool mptcp_active_should_disable(struct sock *ssk)
{
	struct net *net = sock_net(ssk);
	unsigned int blackhole_timeout;
	struct mptcp_pernet *pernet;
	unsigned long timeout;
	int disable_times;
	int multiplier;

	pernet = mptcp_get_pernet(net);
	blackhole_timeout = READ_ONCE(pernet->blackhole_timeout);

	if (!blackhole_timeout)
		return false;

	disable_times = atomic_read(&pernet->active_disable_times);
	if (!disable_times)
		return false;

	/* Paired with smp_mb__before_atomic() in mptcp_active_disable() */
	smp_rmb();

	/* Limit timeout to max: 2^6 * initial timeout */
	multiplier = 1 << min(disable_times - 1, 6);

	/* Paired with the WRITE_ONCE() in mptcp_active_disable(). */
	timeout = READ_ONCE(pernet->active_disable_stamp) +
		  multiplier * blackhole_timeout * HZ;

	return time_before(jiffies, timeout);
}

/* Enable active MPTCP and reset active_disable_times if needed */
void mptcp_active_enable(struct sock *sk)
{
	struct mptcp_pernet *pernet = mptcp_get_pernet(sock_net(sk));

	if (atomic_read(&pernet->active_disable_times)) {
		struct dst_entry *dst = sk_dst_get(sk);

		if (dst && dst->dev && (dst->dev->flags & IFF_LOOPBACK))
			atomic_set(&pernet->active_disable_times, 0);
	}
}

/* Check the number of retransmissions, and fallback to TCP if needed */
void mptcp_active_detect_blackhole(struct sock *ssk, bool expired)
{
	struct mptcp_subflow_context *subflow;
	u8 timeouts, to_max;
	struct net *net;

	/* Only check MPTCP SYN ... */
	if (likely(!sk_is_mptcp(ssk) || ssk->sk_state != TCP_SYN_SENT))
		return;

	subflow = mptcp_subflow_ctx(ssk);

	/* ... + MP_CAPABLE */
	if (!subflow->request_mptcp) {
		/* Mark as blackhole iif the 1st non-MPTCP SYN is accepted */
		subflow->mpc_drop = 0;
		return;
	}

	net = sock_net(ssk);
	timeouts = inet_csk(ssk)->icsk_retransmits;
	to_max = mptcp_get_pernet(net)->syn_retrans_before_tcp_fallback;

	if (timeouts == to_max || (timeouts < to_max && expired)) {
		MPTCP_INC_STATS(net, MPTCP_MIB_MPCAPABLEACTIVEDROP);
		subflow->mpc_drop = 1;
		mptcp_subflow_early_fallback(mptcp_sk(subflow->conn), subflow);
	}
}

static int __net_init mptcp_net_init(struct net *net)
{
	struct mptcp_pernet *pernet = mptcp_get_pernet(net);

	mptcp_pernet_set_defaults(pernet);

	return mptcp_pernet_new_table(net, pernet);/*初始化此netns下的mptcp sysctl变量*/
}

/* Note: the callback will only be called per extra netns */
static void __net_exit mptcp_net_exit(struct net *net)
{
	struct mptcp_pernet *pernet = mptcp_get_pernet(net);

	mptcp_pernet_del_table(pernet);
}

static struct pernet_operations mptcp_pernet_ops = {
	.init = mptcp_net_init,
	.exit = mptcp_net_exit,
	.id = &mptcp_pernet_id,
	.size = sizeof(struct mptcp_pernet),
};

void __init mptcp_init(void)
{
	mptcp_join_cookie_init();
	mptcp_proto_init();

	/*针对每个netns提供相应初始化处理*/
	if (register_pernet_subsys(&mptcp_pernet_ops) < 0)
		panic("Failed to register MPTCP pernet subsystem.\n");
}

#if IS_ENABLED(CONFIG_MPTCP_IPV6)
int __init mptcpv6_init(void)
{
	int err;

	err = mptcp_proto_v6_init();

	return err;
}
#endif<|MERGE_RESOLUTION|>--- conflicted
+++ resolved
@@ -32,14 +32,10 @@
 	unsigned int blackhole_timeout;
 	unsigned int close_timeout;
 	unsigned int stale_loss_cnt;
-<<<<<<< HEAD
-	u8 mptcp_enabled;/*是否开启mptcp*/
-=======
 	atomic_t active_disable_times;
 	u8 syn_retrans_before_tcp_fallback;
 	unsigned long active_disable_stamp;
-	u8 mptcp_enabled;
->>>>>>> 155a3c00
+	u8 mptcp_enabled;/*是否开启mptcp*/
 	u8 checksum_enabled;
 	u8 allow_join_initial_addr_port;
 	u8 pm_type;
@@ -119,9 +115,6 @@
 }
 
 #ifdef CONFIG_SYSCTL
-<<<<<<< HEAD
-/*注：以下ctl_table项均没有设置data,原因是每个net ns需要有不同的data,故均在初始化时设置*/
-=======
 static int mptcp_set_scheduler(char *scheduler, const char *name)
 {
 	struct mptcp_sched_ops *sched;
@@ -282,7 +275,7 @@
 	return ret;
 }
 
->>>>>>> 155a3c00
+/*注：以下ctl_table项均没有设置data,原因是每个net ns需要有不同的data,故均在初始化时设置*/
 static struct ctl_table mptcp_sysctl_table[] = {
 	{
 		.procname = "enabled",/*开启mptcp*/
