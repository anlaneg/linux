--- conflicted
+++ resolved
@@ -1663,14 +1663,9 @@
 	sf->sk->sk_net_refcnt = 1;
 	get_net_track(net, &sf->sk->ns_tracker, GFP_KERNEL);
 	sock_inuse_add(net, 1);
-<<<<<<< HEAD
 	err = tcp_set_ulp(sf->sk, "mptcp");/*将socket更新为mptcp*/
-	release_sock(sf->sk);
-=======
-	err = tcp_set_ulp(sf->sk, "mptcp");
 	if (err)
 		goto err_free;
->>>>>>> 9d1694dc
 
 	mptcp_sockopt_sync_locked(mptcp_sk(sk), sf->sk);
 	release_sock(sf->sk);
