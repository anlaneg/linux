// SPDX-License-Identifier: GPL-2.0
/* Multipath TCP
 *
 * Copyright (c) 2017 - 2019, Intel Corporation.
 */

#define pr_fmt(fmt) "MPTCP: " fmt

#include <linux/kernel.h>
#include <linux/module.h>
#include <linux/netdevice.h>
#include <linux/sched/signal.h>
#include <linux/atomic.h>
#include <net/sock.h>
#include <net/inet_common.h>
#include <net/inet_hashtables.h>
#include <net/protocol.h>
#include <net/tcp_states.h>
#if IS_ENABLED(CONFIG_MPTCP_IPV6)
#include <net/transp_v6.h>
#endif
#include <net/mptcp.h>
#include <net/hotdata.h>
#include <net/xfrm.h>
#include <asm/ioctls.h>
#include "protocol.h"
#include "mib.h"

#define CREATE_TRACE_POINTS
#include <trace/events/mptcp.h>

#if IS_ENABLED(CONFIG_MPTCP_IPV6)
struct mptcp6_sock {
	struct mptcp_sock msk;
	struct ipv6_pinfo np;
};
#endif

enum {
	MPTCP_CMSG_TS = BIT(0),
	MPTCP_CMSG_INQ = BIT(1),
};

static struct percpu_counter mptcp_sockets_allocated ____cacheline_aligned_in_smp;

static void __mptcp_destroy_sock(struct sock *sk);
static void mptcp_check_send_data_fin(struct sock *sk);

DEFINE_PER_CPU(struct mptcp_delegated_action, mptcp_delegated_actions) = {
	.bh_lock = INIT_LOCAL_LOCK(bh_lock),
};
static struct net_device *mptcp_napi_dev;

/* Returns end sequence number of the receiver's advertised window */
static u64 mptcp_wnd_end(const struct mptcp_sock *msk)
{
	return READ_ONCE(msk->wnd_end);
}

static const struct proto_ops *mptcp_fallback_tcp_ops(const struct sock *sk)
{
#if IS_ENABLED(CONFIG_MPTCP_IPV6)
	if (sk->sk_prot == &tcpv6_prot)
		return &inet6_stream_ops;
#endif
	WARN_ON_ONCE(sk->sk_prot != &tcp_prot);
	return &inet_stream_ops;
}

static int __mptcp_socket_create(struct mptcp_sock *msk)
{
	struct mptcp_subflow_context *subflow;
	struct sock *sk = (struct sock *)msk;
	struct socket *ssock;
	int err;

	err = mptcp_subflow_create_socket(sk, sk->sk_family, &ssock);
	if (err)
		return err;

	msk->scaling_ratio = tcp_sk(ssock->sk)->scaling_ratio;
	WRITE_ONCE(msk->first, ssock->sk);
	subflow = mptcp_subflow_ctx(ssock->sk);
	list_add(&subflow->node, &msk->conn_list);
	sock_hold(ssock->sk);
	subflow->request_mptcp = 1;
	subflow->subflow_id = msk->subflow_id++;

	/* This is the first subflow, always with id 0 */
	WRITE_ONCE(subflow->local_id, 0);
	mptcp_sock_graft(msk->first, sk->sk_socket);
	iput(SOCK_INODE(ssock));

	return 0;
}

/* If the MPC handshake is not started, returns the first subflow,
 * eventually allocating it.
 */
struct sock *__mptcp_nmpc_sk(struct mptcp_sock *msk)
{
	struct sock *sk = (struct sock *)msk;
	int ret;

	if (!((1 << sk->sk_state) & (TCPF_CLOSE | TCPF_LISTEN)))
		return ERR_PTR(-EINVAL);

	if (!msk->first) {
		ret = __mptcp_socket_create(msk);
		if (ret)
			return ERR_PTR(ret);
	}

	return msk->first;
}

static void mptcp_drop(struct sock *sk, struct sk_buff *skb)
{
	sk_drops_add(sk, skb);
	__kfree_skb(skb);
}

static bool mptcp_try_coalesce(struct sock *sk, struct sk_buff *to,
			       struct sk_buff *from)
{
	bool fragstolen;
	int delta;

	if (unlikely(MPTCP_SKB_CB(to)->cant_coalesce) ||
	    MPTCP_SKB_CB(from)->offset ||
	    ((to->len + from->len) > (sk->sk_rcvbuf >> 3)) ||
	    !skb_try_coalesce(to, from, &fragstolen, &delta))
		return false;

	pr_debug("colesced seq %llx into %llx new len %d new end seq %llx\n",
		 MPTCP_SKB_CB(from)->map_seq, MPTCP_SKB_CB(to)->map_seq,
		 to->len, MPTCP_SKB_CB(from)->end_seq);
	MPTCP_SKB_CB(to)->end_seq = MPTCP_SKB_CB(from)->end_seq;

	/* note the fwd memory can reach a negative value after accounting
	 * for the delta, but the later skb free will restore a non
	 * negative one
	 */
	atomic_add(delta, &sk->sk_rmem_alloc);
	sk_mem_charge(sk, delta);
	kfree_skb_partial(from, fragstolen);

	return true;
}

static bool mptcp_ooo_try_coalesce(struct mptcp_sock *msk, struct sk_buff *to,
				   struct sk_buff *from)
{
	if (MPTCP_SKB_CB(from)->map_seq != MPTCP_SKB_CB(to)->end_seq)
		return false;

	return mptcp_try_coalesce((struct sock *)msk, to, from);
}

/* "inspired" by tcp_data_queue_ofo(), main differences:
 * - use mptcp seqs
 * - don't cope with sacks
 */
static void mptcp_data_queue_ofo(struct mptcp_sock *msk, struct sk_buff *skb)
{
	struct sock *sk = (struct sock *)msk;
	struct rb_node **p, *parent;
	u64 seq, end_seq, max_seq;
	struct sk_buff *skb1;

	seq = MPTCP_SKB_CB(skb)->map_seq;
	end_seq = MPTCP_SKB_CB(skb)->end_seq;
	max_seq = atomic64_read(&msk->rcv_wnd_sent);

	pr_debug("msk=%p seq=%llx limit=%llx empty=%d\n", msk, seq, max_seq,
		 RB_EMPTY_ROOT(&msk->out_of_order_queue));
	if (after64(end_seq, max_seq)) {
		/* out of window */
		mptcp_drop(sk, skb);
		pr_debug("oow by %lld, rcv_wnd_sent %llu\n",
			 (unsigned long long)end_seq - (unsigned long)max_seq,
			 (unsigned long long)atomic64_read(&msk->rcv_wnd_sent));
		MPTCP_INC_STATS(sock_net(sk), MPTCP_MIB_NODSSWINDOW);
		return;
	}

	p = &msk->out_of_order_queue.rb_node;
	MPTCP_INC_STATS(sock_net(sk), MPTCP_MIB_OFOQUEUE);
	if (RB_EMPTY_ROOT(&msk->out_of_order_queue)) {
		rb_link_node(&skb->rbnode, NULL, p);
		rb_insert_color(&skb->rbnode, &msk->out_of_order_queue);
		msk->ooo_last_skb = skb;
		goto end;
	}

	/* with 2 subflows, adding at end of ooo queue is quite likely
	 * Use of ooo_last_skb avoids the O(Log(N)) rbtree lookup.
	 */
	if (mptcp_ooo_try_coalesce(msk, msk->ooo_last_skb, skb)) {
		MPTCP_INC_STATS(sock_net(sk), MPTCP_MIB_OFOMERGE);
		MPTCP_INC_STATS(sock_net(sk), MPTCP_MIB_OFOQUEUETAIL);
		return;
	}

	/* Can avoid an rbtree lookup if we are adding skb after ooo_last_skb */
	if (!before64(seq, MPTCP_SKB_CB(msk->ooo_last_skb)->end_seq)) {
		MPTCP_INC_STATS(sock_net(sk), MPTCP_MIB_OFOQUEUETAIL);
		parent = &msk->ooo_last_skb->rbnode;
		p = &parent->rb_right;
		goto insert;
	}

	/* Find place to insert this segment. Handle overlaps on the way. */
	parent = NULL;
	while (*p) {
		parent = *p;
		skb1 = rb_to_skb(parent);
		if (before64(seq, MPTCP_SKB_CB(skb1)->map_seq)) {
			p = &parent->rb_left;
			continue;
		}
		if (before64(seq, MPTCP_SKB_CB(skb1)->end_seq)) {
			if (!after64(end_seq, MPTCP_SKB_CB(skb1)->end_seq)) {
				/* All the bits are present. Drop. */
				mptcp_drop(sk, skb);
				MPTCP_INC_STATS(sock_net(sk), MPTCP_MIB_DUPDATA);
				return;
			}
			if (after64(seq, MPTCP_SKB_CB(skb1)->map_seq)) {
				/* partial overlap:
				 *     |     skb      |
				 *  |     skb1    |
				 * continue traversing
				 */
			} else {
				/* skb's seq == skb1's seq and skb covers skb1.
				 * Replace skb1 with skb.
				 */
				rb_replace_node(&skb1->rbnode, &skb->rbnode,
						&msk->out_of_order_queue);
				mptcp_drop(sk, skb1);
				MPTCP_INC_STATS(sock_net(sk), MPTCP_MIB_DUPDATA);
				goto merge_right;
			}
		} else if (mptcp_ooo_try_coalesce(msk, skb1, skb)) {
			MPTCP_INC_STATS(sock_net(sk), MPTCP_MIB_OFOMERGE);
			return;
		}
		p = &parent->rb_right;
	}

insert:
	/* Insert segment into RB tree. */
	rb_link_node(&skb->rbnode, parent, p);
	rb_insert_color(&skb->rbnode, &msk->out_of_order_queue);

merge_right:
	/* Remove other segments covered by skb. */
	while ((skb1 = skb_rb_next(skb)) != NULL) {
		if (before64(end_seq, MPTCP_SKB_CB(skb1)->end_seq))
			break;
		rb_erase(&skb1->rbnode, &msk->out_of_order_queue);
		mptcp_drop(sk, skb1);
		MPTCP_INC_STATS(sock_net(sk), MPTCP_MIB_DUPDATA);
	}
	/* If there is no skb after us, we are the last_skb ! */
	if (!skb1)
		msk->ooo_last_skb = skb;

end:
	skb_condense(skb);
	skb_set_owner_r(skb, sk);
}

static bool __mptcp_move_skb(struct mptcp_sock *msk, struct sock *ssk,
			     struct sk_buff *skb, unsigned int offset,
			     size_t copy_len)
{
	struct mptcp_subflow_context *subflow = mptcp_subflow_ctx(ssk);
	struct sock *sk = (struct sock *)msk;
	struct sk_buff *tail;
	bool has_rxtstamp;

	__skb_unlink(skb, &ssk->sk_receive_queue);

	skb_ext_reset(skb);
	skb_orphan(skb);

	/* try to fetch required memory from subflow */
	if (!sk_rmem_schedule(sk, skb, skb->truesize)) {
		MPTCP_INC_STATS(sock_net(sk), MPTCP_MIB_RCVPRUNED);
		goto drop;
	}

	has_rxtstamp = TCP_SKB_CB(skb)->has_rxtstamp;

	/* the skb map_seq accounts for the skb offset:
	 * mptcp_subflow_get_mapped_dsn() is based on the current tp->copied_seq
	 * value
	 */
	MPTCP_SKB_CB(skb)->map_seq = mptcp_subflow_get_mapped_dsn(subflow);
	MPTCP_SKB_CB(skb)->end_seq = MPTCP_SKB_CB(skb)->map_seq + copy_len;
	MPTCP_SKB_CB(skb)->offset = offset;
	MPTCP_SKB_CB(skb)->has_rxtstamp = has_rxtstamp;
	MPTCP_SKB_CB(skb)->cant_coalesce = 0;

	if (MPTCP_SKB_CB(skb)->map_seq == msk->ack_seq) {
		/* in sequence */
		msk->bytes_received += copy_len;
		WRITE_ONCE(msk->ack_seq, msk->ack_seq + copy_len);
		tail = skb_peek_tail(&sk->sk_receive_queue);
		if (tail && mptcp_try_coalesce(sk, tail, skb))
			return true;

		skb_set_owner_r(skb, sk);
		__skb_queue_tail(&sk->sk_receive_queue, skb);
		return true;
	} else if (after64(MPTCP_SKB_CB(skb)->map_seq, msk->ack_seq)) {
		mptcp_data_queue_ofo(msk, skb);
		return false;
	}

	/* old data, keep it simple and drop the whole pkt, sender
	 * will retransmit as needed, if needed.
	 */
	MPTCP_INC_STATS(sock_net(sk), MPTCP_MIB_DUPDATA);
drop:
	mptcp_drop(sk, skb);
	return false;
}

static void mptcp_stop_rtx_timer(struct sock *sk)
{
	struct inet_connection_sock *icsk = inet_csk(sk);

	sk_stop_timer(sk, &icsk->icsk_retransmit_timer);
	mptcp_sk(sk)->timer_ival = 0;
}

static void mptcp_close_wake_up(struct sock *sk)
{
	if (sock_flag(sk, SOCK_DEAD))
		return;

	sk->sk_state_change(sk);
	if (sk->sk_shutdown == SHUTDOWN_MASK ||
	    sk->sk_state == TCP_CLOSE)
		sk_wake_async(sk, SOCK_WAKE_WAITD, POLL_HUP);
	else
		sk_wake_async(sk, SOCK_WAKE_WAITD, POLL_IN);
}

/* called under the msk socket lock */
static bool mptcp_pending_data_fin_ack(struct sock *sk)
{
	struct mptcp_sock *msk = mptcp_sk(sk);

	return ((1 << sk->sk_state) &
		(TCPF_FIN_WAIT1 | TCPF_CLOSING | TCPF_LAST_ACK)) &&
	       msk->write_seq == READ_ONCE(msk->snd_una);
}

static void mptcp_check_data_fin_ack(struct sock *sk)
{
	struct mptcp_sock *msk = mptcp_sk(sk);

	/* Look for an acknowledged DATA_FIN */
	if (mptcp_pending_data_fin_ack(sk)) {
		WRITE_ONCE(msk->snd_data_fin_enable, 0);

		switch (sk->sk_state) {
		case TCP_FIN_WAIT1:
			mptcp_set_state(sk, TCP_FIN_WAIT2);
			break;
		case TCP_CLOSING:
		case TCP_LAST_ACK:
			mptcp_set_state(sk, TCP_CLOSE);
			break;
		}

		mptcp_close_wake_up(sk);
	}
}

/* can be called with no lock acquired */
static bool mptcp_pending_data_fin(struct sock *sk, u64 *seq)
{
	struct mptcp_sock *msk = mptcp_sk(sk);

	if (READ_ONCE(msk->rcv_data_fin) &&
	    ((1 << inet_sk_state_load(sk)) &
	     (TCPF_ESTABLISHED | TCPF_FIN_WAIT1 | TCPF_FIN_WAIT2))) {
		u64 rcv_data_fin_seq = READ_ONCE(msk->rcv_data_fin_seq);

		if (READ_ONCE(msk->ack_seq) == rcv_data_fin_seq) {
			if (seq)
				*seq = rcv_data_fin_seq;

			return true;
		}
	}

	return false;
}

static void mptcp_set_datafin_timeout(struct sock *sk)
{
	struct inet_connection_sock *icsk = inet_csk(sk);
	u32 retransmits;

	retransmits = min_t(u32, icsk->icsk_retransmits,
			    ilog2(TCP_RTO_MAX / TCP_RTO_MIN));

	mptcp_sk(sk)->timer_ival = TCP_RTO_MIN << retransmits;
}

static void __mptcp_set_timeout(struct sock *sk, long tout)
{
	mptcp_sk(sk)->timer_ival = tout > 0 ? tout : TCP_RTO_MIN;
}

static long mptcp_timeout_from_subflow(const struct mptcp_subflow_context *subflow)
{
	const struct sock *ssk = mptcp_subflow_tcp_sock(subflow);

	return inet_csk(ssk)->icsk_pending && !subflow->stale_count ?
	       icsk_timeout(inet_csk(ssk)) - jiffies : 0;
}

static void mptcp_set_timeout(struct sock *sk)
{
	struct mptcp_subflow_context *subflow;
	long tout = 0;

	mptcp_for_each_subflow(mptcp_sk(sk), subflow)
		tout = max(tout, mptcp_timeout_from_subflow(subflow));
	__mptcp_set_timeout(sk, tout);
}

static inline bool tcp_can_send_ack(const struct sock *ssk)
{
	return !((1 << inet_sk_state_load(ssk)) &
	       (TCPF_SYN_SENT | TCPF_SYN_RECV | TCPF_TIME_WAIT | TCPF_CLOSE | TCPF_LISTEN));
}

void __mptcp_subflow_send_ack(struct sock *ssk)
{
	if (tcp_can_send_ack(ssk))
		tcp_send_ack(ssk);
}

static void mptcp_subflow_send_ack(struct sock *ssk)
{
	bool slow;

	slow = lock_sock_fast(ssk);
	__mptcp_subflow_send_ack(ssk);
	unlock_sock_fast(ssk, slow);
}

static void mptcp_send_ack(struct mptcp_sock *msk)
{
	struct mptcp_subflow_context *subflow;

	mptcp_for_each_subflow(msk, subflow)
		mptcp_subflow_send_ack(mptcp_subflow_tcp_sock(subflow));
}

static void mptcp_subflow_cleanup_rbuf(struct sock *ssk, int copied)
{
	bool slow;

	slow = lock_sock_fast(ssk);
	if (tcp_can_send_ack(ssk))
		tcp_cleanup_rbuf(ssk, copied);
	unlock_sock_fast(ssk, slow);
}

static bool mptcp_subflow_could_cleanup(const struct sock *ssk, bool rx_empty)
{
	const struct inet_connection_sock *icsk = inet_csk(ssk);
	u8 ack_pending = READ_ONCE(icsk->icsk_ack.pending);
	const struct tcp_sock *tp = tcp_sk(ssk);

	return (ack_pending & ICSK_ACK_SCHED) &&
		((READ_ONCE(tp->rcv_nxt) - READ_ONCE(tp->rcv_wup) >
		  READ_ONCE(icsk->icsk_ack.rcv_mss)) ||
		 (rx_empty && ack_pending &
			      (ICSK_ACK_PUSHED2 | ICSK_ACK_PUSHED)));
}

static void mptcp_cleanup_rbuf(struct mptcp_sock *msk, int copied)
{
	int old_space = READ_ONCE(msk->old_wspace);
	struct mptcp_subflow_context *subflow;
	struct sock *sk = (struct sock *)msk;
	int space =  __mptcp_space(sk);
	bool cleanup, rx_empty;

	cleanup = (space > 0) && (space >= (old_space << 1)) && copied;
	rx_empty = !sk_rmem_alloc_get(sk) && copied;

	mptcp_for_each_subflow(msk, subflow) {
		struct sock *ssk = mptcp_subflow_tcp_sock(subflow);

		if (cleanup || mptcp_subflow_could_cleanup(ssk, rx_empty))
			mptcp_subflow_cleanup_rbuf(ssk, copied);
	}
}

static bool mptcp_check_data_fin(struct sock *sk)
{
	struct mptcp_sock *msk = mptcp_sk(sk);
	u64 rcv_data_fin_seq;
	bool ret = false;

	/* Need to ack a DATA_FIN received from a peer while this side
	 * of the connection is in ESTABLISHED, FIN_WAIT1, or FIN_WAIT2.
	 * msk->rcv_data_fin was set when parsing the incoming options
	 * at the subflow level and the msk lock was not held, so this
	 * is the first opportunity to act on the DATA_FIN and change
	 * the msk state.
	 *
	 * If we are caught up to the sequence number of the incoming
	 * DATA_FIN, send the DATA_ACK now and do state transition.  If
	 * not caught up, do nothing and let the recv code send DATA_ACK
	 * when catching up.
	 */

	if (mptcp_pending_data_fin(sk, &rcv_data_fin_seq)) {
		WRITE_ONCE(msk->ack_seq, msk->ack_seq + 1);
		WRITE_ONCE(msk->rcv_data_fin, 0);

		WRITE_ONCE(sk->sk_shutdown, sk->sk_shutdown | RCV_SHUTDOWN);
		smp_mb__before_atomic(); /* SHUTDOWN must be visible first */

		switch (sk->sk_state) {
		case TCP_ESTABLISHED:
			mptcp_set_state(sk, TCP_CLOSE_WAIT);
			break;
		case TCP_FIN_WAIT1:
			mptcp_set_state(sk, TCP_CLOSING);
			break;
		case TCP_FIN_WAIT2:
			mptcp_set_state(sk, TCP_CLOSE);
			break;
		default:
			/* Other states not expected */
			WARN_ON_ONCE(1);
			break;
		}

		ret = true;
		if (!__mptcp_check_fallback(msk))
			mptcp_send_ack(msk);
		mptcp_close_wake_up(sk);
	}
	return ret;
}

static void mptcp_dss_corruption(struct mptcp_sock *msk, struct sock *ssk)
{
	if (READ_ONCE(msk->allow_infinite_fallback)) {
		MPTCP_INC_STATS(sock_net(ssk),
				MPTCP_MIB_DSSCORRUPTIONFALLBACK);
		mptcp_do_fallback(ssk);
	} else {
		MPTCP_INC_STATS(sock_net(ssk), MPTCP_MIB_DSSCORRUPTIONRESET);
		mptcp_subflow_reset(ssk);
	}
}

static bool __mptcp_move_skbs_from_subflow(struct mptcp_sock *msk,
					   struct sock *ssk)
{
	struct mptcp_subflow_context *subflow = mptcp_subflow_ctx(ssk);
	struct sock *sk = (struct sock *)msk;
	bool more_data_avail;
	struct tcp_sock *tp;
	bool ret = false;

	pr_debug("msk=%p ssk=%p\n", msk, ssk);
	tp = tcp_sk(ssk);
	do {
		u32 map_remaining, offset;
		u32 seq = tp->copied_seq;
		struct sk_buff *skb;
		bool fin;

		if (sk_rmem_alloc_get(sk) > sk->sk_rcvbuf)
			break;

		/* try to move as much data as available */
		map_remaining = subflow->map_data_len -
				mptcp_subflow_get_map_offset(subflow);

		skb = skb_peek(&ssk->sk_receive_queue);
		if (unlikely(!skb))
			break;

		if (__mptcp_check_fallback(msk)) {
			/* Under fallback skbs have no MPTCP extension and TCP could
			 * collapse them between the dummy map creation and the
			 * current dequeue. Be sure to adjust the map size.
			 */
			map_remaining = skb->len;
			subflow->map_data_len = skb->len;
		}

		offset = seq - TCP_SKB_CB(skb)->seq;
		fin = TCP_SKB_CB(skb)->tcp_flags & TCPHDR_FIN;
		if (fin)
			seq++;

		if (offset < skb->len) {
			size_t len = skb->len - offset;

			ret = __mptcp_move_skb(msk, ssk, skb, offset, len) || ret;
			seq += len;

			if (unlikely(map_remaining < len)) {
				DEBUG_NET_WARN_ON_ONCE(1);
				mptcp_dss_corruption(msk, ssk);
			}
		} else {
			if (unlikely(!fin)) {
				DEBUG_NET_WARN_ON_ONCE(1);
				mptcp_dss_corruption(msk, ssk);
			}

			sk_eat_skb(ssk, skb);
		}

		WRITE_ONCE(tp->copied_seq, seq);
		more_data_avail = mptcp_subflow_data_available(ssk);

	} while (more_data_avail);

	if (ret)
		msk->last_data_recv = tcp_jiffies32;
	return ret;
}

static bool __mptcp_ofo_queue(struct mptcp_sock *msk)
{
	struct sock *sk = (struct sock *)msk;
	struct sk_buff *skb, *tail;
	bool moved = false;
	struct rb_node *p;
	u64 end_seq;

	p = rb_first(&msk->out_of_order_queue);
	pr_debug("msk=%p empty=%d\n", msk, RB_EMPTY_ROOT(&msk->out_of_order_queue));
	while (p) {
		skb = rb_to_skb(p);
		if (after64(MPTCP_SKB_CB(skb)->map_seq, msk->ack_seq))
			break;

		p = rb_next(p);
		rb_erase(&skb->rbnode, &msk->out_of_order_queue);

		if (unlikely(!after64(MPTCP_SKB_CB(skb)->end_seq,
				      msk->ack_seq))) {
			mptcp_drop(sk, skb);
			MPTCP_INC_STATS(sock_net(sk), MPTCP_MIB_DUPDATA);
			continue;
		}

		end_seq = MPTCP_SKB_CB(skb)->end_seq;
		tail = skb_peek_tail(&sk->sk_receive_queue);
		if (!tail || !mptcp_ooo_try_coalesce(msk, tail, skb)) {
			int delta = msk->ack_seq - MPTCP_SKB_CB(skb)->map_seq;

			/* skip overlapping data, if any */
			pr_debug("uncoalesced seq=%llx ack seq=%llx delta=%d\n",
				 MPTCP_SKB_CB(skb)->map_seq, msk->ack_seq,
				 delta);
			MPTCP_SKB_CB(skb)->offset += delta;
			MPTCP_SKB_CB(skb)->map_seq += delta;
			__skb_queue_tail(&sk->sk_receive_queue, skb);
		}
		msk->bytes_received += end_seq - msk->ack_seq;
		WRITE_ONCE(msk->ack_seq, end_seq);
		moved = true;
	}
	return moved;
}

static bool __mptcp_subflow_error_report(struct sock *sk, struct sock *ssk)
{
	int err = sock_error(ssk);
	int ssk_state;

	if (!err)
		return false;

	/* only propagate errors on fallen-back sockets or
	 * on MPC connect
	 */
	if (sk->sk_state != TCP_SYN_SENT && !__mptcp_check_fallback(mptcp_sk(sk)))
		return false;

	/* We need to propagate only transition to CLOSE state.
	 * Orphaned socket will see such state change via
	 * subflow_sched_work_if_closed() and that path will properly
	 * destroy the msk as needed.
	 */
	ssk_state = inet_sk_state_load(ssk);
	if (ssk_state == TCP_CLOSE && !sock_flag(sk, SOCK_DEAD))
		mptcp_set_state(sk, ssk_state);
	WRITE_ONCE(sk->sk_err, -err);

	/* This barrier is coupled with smp_rmb() in mptcp_poll() */
	smp_wmb();
	sk_error_report(sk);
	return true;
}

void __mptcp_error_report(struct sock *sk)
{
	struct mptcp_subflow_context *subflow;
	struct mptcp_sock *msk = mptcp_sk(sk);

	mptcp_for_each_subflow(msk, subflow)
		if (__mptcp_subflow_error_report(sk, mptcp_subflow_tcp_sock(subflow)))
			break;
}

/* In most cases we will be able to lock the mptcp socket.  If its already
 * owned, we need to defer to the work queue to avoid ABBA deadlock.
 */
static bool move_skbs_to_msk(struct mptcp_sock *msk, struct sock *ssk)
{
	struct sock *sk = (struct sock *)msk;
	bool moved;

	moved = __mptcp_move_skbs_from_subflow(msk, ssk);
	__mptcp_ofo_queue(msk);
	if (unlikely(ssk->sk_err)) {
		if (!sock_owned_by_user(sk))
			__mptcp_error_report(sk);
		else
			__set_bit(MPTCP_ERROR_REPORT,  &msk->cb_flags);
	}

	/* If the moves have caught up with the DATA_FIN sequence number
	 * it's time to ack the DATA_FIN and change socket state, but
	 * this is not a good place to change state. Let the workqueue
	 * do it.
	 */
	if (mptcp_pending_data_fin(sk, NULL))
		mptcp_schedule_work(sk);
	return moved;
}

static void __mptcp_rcvbuf_update(struct sock *sk, struct sock *ssk)
{
	if (unlikely(ssk->sk_rcvbuf > sk->sk_rcvbuf))
		WRITE_ONCE(sk->sk_rcvbuf, ssk->sk_rcvbuf);
}

static void __mptcp_data_ready(struct sock *sk, struct sock *ssk)
{
	struct mptcp_sock *msk = mptcp_sk(sk);

	__mptcp_rcvbuf_update(sk, ssk);

	/* Wake-up the reader only for in-sequence data */
	if (move_skbs_to_msk(msk, ssk) && mptcp_epollin_ready(sk))
		sk->sk_data_ready(sk);
}

void mptcp_data_ready(struct sock *sk, struct sock *ssk)
{
	struct mptcp_subflow_context *subflow = mptcp_subflow_ctx(ssk);

	/* The peer can send data while we are shutting down this
	 * subflow at msk destruction time, but we must avoid enqueuing
	 * more data to the msk receive queue
	 */
	if (unlikely(subflow->disposable))
		return;

	mptcp_data_lock(sk);
	if (!sock_owned_by_user(sk))
		__mptcp_data_ready(sk, ssk);
	else
		__set_bit(MPTCP_DEQUEUE, &mptcp_sk(sk)->cb_flags);
	mptcp_data_unlock(sk);
}

static void mptcp_subflow_joined(struct mptcp_sock *msk, struct sock *ssk)
{
	mptcp_subflow_ctx(ssk)->map_seq = READ_ONCE(msk->ack_seq);
	WRITE_ONCE(msk->allow_infinite_fallback, false);
	mptcp_event(MPTCP_EVENT_SUB_ESTABLISHED, msk, ssk, GFP_ATOMIC);
}

static bool __mptcp_finish_join(struct mptcp_sock *msk, struct sock *ssk)
{
	struct sock *sk = (struct sock *)msk;

	if (sk->sk_state != TCP_ESTABLISHED)
		return false;

	/* attach to msk socket only after we are sure we will deal with it
	 * at close time
	 */
	if (sk->sk_socket && !ssk->sk_socket)
		mptcp_sock_graft(ssk, sk->sk_socket);

	mptcp_subflow_ctx(ssk)->subflow_id = msk->subflow_id++;
	mptcp_sockopt_sync_locked(msk, ssk);
	mptcp_subflow_joined(msk, ssk);
	mptcp_stop_tout_timer(sk);
	__mptcp_propagate_sndbuf(sk, ssk);
	return true;
}

static void __mptcp_flush_join_list(struct sock *sk, struct list_head *join_list)
{
	struct mptcp_subflow_context *tmp, *subflow;
	struct mptcp_sock *msk = mptcp_sk(sk);

	list_for_each_entry_safe(subflow, tmp, join_list, node) {
		struct sock *ssk = mptcp_subflow_tcp_sock(subflow);
		bool slow = lock_sock_fast(ssk);

		list_move_tail(&subflow->node, &msk->conn_list);
		if (!__mptcp_finish_join(msk, ssk))
			mptcp_subflow_reset(ssk);
		unlock_sock_fast(ssk, slow);
	}
}

static bool mptcp_rtx_timer_pending(struct sock *sk)
{
	return timer_pending(&inet_csk(sk)->icsk_retransmit_timer);
}

static void mptcp_reset_rtx_timer(struct sock *sk)
{
	struct inet_connection_sock *icsk = inet_csk(sk);
	unsigned long tout;

	/* prevent rescheduling on close */
	if (unlikely(inet_sk_state_load(sk) == TCP_CLOSE))
		return;

	tout = mptcp_sk(sk)->timer_ival;
	sk_reset_timer(sk, &icsk->icsk_retransmit_timer, jiffies + tout);
}

bool mptcp_schedule_work(struct sock *sk)
{
	if (inet_sk_state_load(sk) != TCP_CLOSE &&
	    schedule_work(&mptcp_sk(sk)->work)) {
		/* each subflow already holds a reference to the sk, and the
		 * workqueue is invoked by a subflow, so sk can't go away here.
		 */
		sock_hold(sk);
		return true;
	}
	return false;
}

static bool mptcp_skb_can_collapse_to(u64 write_seq,
				      const struct sk_buff *skb,
				      const struct mptcp_ext *mpext)
{
	if (!tcp_skb_can_collapse_to(skb))
		return false;

	/* can collapse only if MPTCP level sequence is in order and this
	 * mapping has not been xmitted yet
	 */
	return mpext && mpext->data_seq + mpext->data_len == write_seq &&
	       !mpext->frozen;
}

/* we can append data to the given data frag if:
 * - there is space available in the backing page_frag
 * - the data frag tail matches the current page_frag free offset
 * - the data frag end sequence number matches the current write seq
 */
static bool mptcp_frag_can_collapse_to(const struct mptcp_sock *msk,
				       const struct page_frag *pfrag,
				       const struct mptcp_data_frag *df)
{
	return df && pfrag->page == df->page &&
		pfrag->size - pfrag->offset > 0 &&
		pfrag->offset == (df->offset + df->data_len) &&
		df->data_seq + df->data_len == msk->write_seq;
}

static void dfrag_uncharge(struct sock *sk, int len)
{
	sk_mem_uncharge(sk, len);
	sk_wmem_queued_add(sk, -len);
}

static void dfrag_clear(struct sock *sk, struct mptcp_data_frag *dfrag)
{
	int len = dfrag->data_len + dfrag->overhead;

	list_del(&dfrag->list);
	dfrag_uncharge(sk, len);
	put_page(dfrag->page);
}

/* called under both the msk socket lock and the data lock */
static void __mptcp_clean_una(struct sock *sk)
{
	struct mptcp_sock *msk = mptcp_sk(sk);
	struct mptcp_data_frag *dtmp, *dfrag;
	u64 snd_una;

	snd_una = msk->snd_una;
	list_for_each_entry_safe(dfrag, dtmp, &msk->rtx_queue, list) {
		if (after64(dfrag->data_seq + dfrag->data_len, snd_una))
			break;

		if (unlikely(dfrag == msk->first_pending)) {
			/* in recovery mode can see ack after the current snd head */
			if (WARN_ON_ONCE(!msk->recovery))
				break;

			WRITE_ONCE(msk->first_pending, mptcp_send_next(sk));
		}

		dfrag_clear(sk, dfrag);
	}

	dfrag = mptcp_rtx_head(sk);
	if (dfrag && after64(snd_una, dfrag->data_seq)) {
		u64 delta = snd_una - dfrag->data_seq;

		/* prevent wrap around in recovery mode */
		if (unlikely(delta > dfrag->already_sent)) {
			if (WARN_ON_ONCE(!msk->recovery))
				goto out;
			if (WARN_ON_ONCE(delta > dfrag->data_len))
				goto out;
			dfrag->already_sent += delta - dfrag->already_sent;
		}

		dfrag->data_seq += delta;
		dfrag->offset += delta;
		dfrag->data_len -= delta;
		dfrag->already_sent -= delta;

		dfrag_uncharge(sk, delta);
	}

	/* all retransmitted data acked, recovery completed */
	if (unlikely(msk->recovery) && after64(msk->snd_una, msk->recovery_snd_nxt))
		msk->recovery = false;

out:
	if (snd_una == msk->snd_nxt && snd_una == msk->write_seq) {
		if (mptcp_rtx_timer_pending(sk) && !mptcp_data_fin_enabled(msk))
			mptcp_stop_rtx_timer(sk);
	} else {
		mptcp_reset_rtx_timer(sk);
	}

	if (mptcp_pending_data_fin_ack(sk))
		mptcp_schedule_work(sk);
}

static void __mptcp_clean_una_wakeup(struct sock *sk)
{
	lockdep_assert_held_once(&sk->sk_lock.slock);

	__mptcp_clean_una(sk);
	mptcp_write_space(sk);
}

static void mptcp_clean_una_wakeup(struct sock *sk)
{
	mptcp_data_lock(sk);
	__mptcp_clean_una_wakeup(sk);
	mptcp_data_unlock(sk);
}

static void mptcp_enter_memory_pressure(struct sock *sk)
{
	struct mptcp_subflow_context *subflow;
	struct mptcp_sock *msk = mptcp_sk(sk);
	bool first = true;

	mptcp_for_each_subflow(msk, subflow) {
		struct sock *ssk = mptcp_subflow_tcp_sock(subflow);

		if (first)
			tcp_enter_memory_pressure(ssk);
		sk_stream_moderate_sndbuf(ssk);

		first = false;
	}
	__mptcp_sync_sndbuf(sk);
}

/* ensure we get enough memory for the frag hdr, beyond some minimal amount of
 * data
 */
static bool mptcp_page_frag_refill(struct sock *sk, struct page_frag *pfrag)
{
	if (likely(skb_page_frag_refill(32U + sizeof(struct mptcp_data_frag),
					pfrag, sk->sk_allocation)))
		return true;

	mptcp_enter_memory_pressure(sk);
	return false;
}

static struct mptcp_data_frag *
mptcp_carve_data_frag(const struct mptcp_sock *msk, struct page_frag *pfrag,
		      int orig_offset)
{
	int offset = ALIGN(orig_offset, sizeof(long));
	struct mptcp_data_frag *dfrag;

	dfrag = (struct mptcp_data_frag *)(page_to_virt(pfrag->page) + offset);
	dfrag->data_len = 0;
	dfrag->data_seq = msk->write_seq;
	dfrag->overhead = offset - orig_offset + sizeof(struct mptcp_data_frag);
	dfrag->offset = offset + sizeof(struct mptcp_data_frag);
	dfrag->already_sent = 0;
	dfrag->page = pfrag->page;

	return dfrag;
}

struct mptcp_sendmsg_info {
	int mss_now;
	int size_goal;
	u16 limit;
	u16 sent;
	unsigned int flags;
	bool data_lock_held;
};

static int mptcp_check_allowed_size(const struct mptcp_sock *msk, struct sock *ssk,
				    u64 data_seq, int avail_size)
{
	u64 window_end = mptcp_wnd_end(msk);
	u64 mptcp_snd_wnd;

	if (__mptcp_check_fallback(msk))
		return avail_size;

	mptcp_snd_wnd = window_end - data_seq;
	avail_size = min_t(unsigned int, mptcp_snd_wnd, avail_size);

	if (unlikely(tcp_sk(ssk)->snd_wnd < mptcp_snd_wnd)) {
		tcp_sk(ssk)->snd_wnd = min_t(u64, U32_MAX, mptcp_snd_wnd);
		MPTCP_INC_STATS(sock_net(ssk), MPTCP_MIB_SNDWNDSHARED);
	}

	return avail_size;
}

static bool __mptcp_add_ext(struct sk_buff *skb, gfp_t gfp)
{
	struct skb_ext *mpext = __skb_ext_alloc(gfp);

	if (!mpext)
		return false;
	__skb_ext_set(skb, SKB_EXT_MPTCP, mpext);
	return true;
}

static struct sk_buff *__mptcp_do_alloc_tx_skb(struct sock *sk, gfp_t gfp)
{
	struct sk_buff *skb;

	skb = alloc_skb_fclone(MAX_TCP_HEADER, gfp);
	if (likely(skb)) {
		if (likely(__mptcp_add_ext(skb, gfp))) {
			skb_reserve(skb, MAX_TCP_HEADER);
			skb->ip_summed = CHECKSUM_PARTIAL;
			INIT_LIST_HEAD(&skb->tcp_tsorted_anchor);
			return skb;
		}
		__kfree_skb(skb);
	} else {
		mptcp_enter_memory_pressure(sk);
	}
	return NULL;
}

static struct sk_buff *__mptcp_alloc_tx_skb(struct sock *sk, struct sock *ssk, gfp_t gfp)
{
	struct sk_buff *skb;

	skb = __mptcp_do_alloc_tx_skb(sk, gfp);
	if (!skb)
		return NULL;

	if (likely(sk_wmem_schedule(ssk, skb->truesize))) {
		tcp_skb_entail(ssk, skb);
		return skb;
	}
	tcp_skb_tsorted_anchor_cleanup(skb);
	kfree_skb(skb);
	return NULL;
}

static struct sk_buff *mptcp_alloc_tx_skb(struct sock *sk, struct sock *ssk, bool data_lock_held)
{
	gfp_t gfp = data_lock_held ? GFP_ATOMIC : sk->sk_allocation;

	return __mptcp_alloc_tx_skb(sk, ssk, gfp);
}

/* note: this always recompute the csum on the whole skb, even
 * if we just appended a single frag. More status info needed
 */
static void mptcp_update_data_checksum(struct sk_buff *skb, int added)
{
	struct mptcp_ext *mpext = mptcp_get_ext(skb);
	__wsum csum = ~csum_unfold(mpext->csum);
	int offset = skb->len - added;

	mpext->csum = csum_fold(csum_block_add(csum, skb_checksum(skb, offset, added, 0), offset));
}

static void mptcp_update_infinite_map(struct mptcp_sock *msk,
				      struct sock *ssk,
				      struct mptcp_ext *mpext)
{
	if (!mpext)
		return;

	mpext->infinite_map = 1;
	mpext->data_len = 0;

	MPTCP_INC_STATS(sock_net(ssk), MPTCP_MIB_INFINITEMAPTX);
	mptcp_subflow_ctx(ssk)->send_infinite_map = 0;
	pr_fallback(msk);
	mptcp_do_fallback(ssk);
}

#define MPTCP_MAX_GSO_SIZE (GSO_LEGACY_MAX_SIZE - (MAX_TCP_HEADER + 1))

static int mptcp_sendmsg_frag(struct sock *sk, struct sock *ssk,
			      struct mptcp_data_frag *dfrag,
			      struct mptcp_sendmsg_info *info)
{
	u64 data_seq = dfrag->data_seq + info->sent;
	int offset = dfrag->offset + info->sent;
	struct mptcp_sock *msk = mptcp_sk(sk);
	bool zero_window_probe = false;
	struct mptcp_ext *mpext = NULL;
	bool can_coalesce = false;
	bool reuse_skb = true;
	struct sk_buff *skb;
	size_t copy;
	int i;

	pr_debug("msk=%p ssk=%p sending dfrag at seq=%llu len=%u already sent=%u\n",
		 msk, ssk, dfrag->data_seq, dfrag->data_len, info->sent);

	if (WARN_ON_ONCE(info->sent > info->limit ||
			 info->limit > dfrag->data_len))
		return 0;

	if (unlikely(!__tcp_can_send(ssk)))
		return -EAGAIN;

	/* compute send limit */
	if (unlikely(ssk->sk_gso_max_size > MPTCP_MAX_GSO_SIZE))
		ssk->sk_gso_max_size = MPTCP_MAX_GSO_SIZE;
	info->mss_now = tcp_send_mss(ssk, &info->size_goal, info->flags);
	copy = info->size_goal;

	skb = tcp_write_queue_tail(ssk);
	if (skb && copy > skb->len) {
		/* Limit the write to the size available in the
		 * current skb, if any, so that we create at most a new skb.
		 * Explicitly tells TCP internals to avoid collapsing on later
		 * queue management operation, to avoid breaking the ext <->
		 * SSN association set here
		 */
		mpext = mptcp_get_ext(skb);
		if (!mptcp_skb_can_collapse_to(data_seq, skb, mpext)) {
			TCP_SKB_CB(skb)->eor = 1;
			tcp_mark_push(tcp_sk(ssk), skb);
			goto alloc_skb;
		}

		i = skb_shinfo(skb)->nr_frags;
		can_coalesce = skb_can_coalesce(skb, i, dfrag->page, offset);
		if (!can_coalesce && i >= READ_ONCE(net_hotdata.sysctl_max_skb_frags)) {
			tcp_mark_push(tcp_sk(ssk), skb);
			goto alloc_skb;
		}

		copy -= skb->len;
	} else {
alloc_skb:
		skb = mptcp_alloc_tx_skb(sk, ssk, info->data_lock_held);
		if (!skb)
			return -ENOMEM;

		i = skb_shinfo(skb)->nr_frags;
		reuse_skb = false;
		mpext = mptcp_get_ext(skb);
	}

	/* Zero window and all data acked? Probe. */
	copy = mptcp_check_allowed_size(msk, ssk, data_seq, copy);
	if (copy == 0) {
		u64 snd_una = READ_ONCE(msk->snd_una);

		if (snd_una != msk->snd_nxt || tcp_write_queue_tail(ssk)) {
			tcp_remove_empty_skb(ssk);
			return 0;
		}

		zero_window_probe = true;
		data_seq = snd_una - 1;
		copy = 1;
	}

	copy = min_t(size_t, copy, info->limit - info->sent);
	if (!sk_wmem_schedule(ssk, copy)) {
		tcp_remove_empty_skb(ssk);
		return -ENOMEM;
	}

	if (can_coalesce) {
		skb_frag_size_add(&skb_shinfo(skb)->frags[i - 1], copy);
	} else {
		get_page(dfrag->page);
		skb_fill_page_desc(skb, i, dfrag->page, offset, copy);
	}

	skb->len += copy;
	skb->data_len += copy;
	skb->truesize += copy;
	sk_wmem_queued_add(ssk, copy);
	sk_mem_charge(ssk, copy);
	WRITE_ONCE(tcp_sk(ssk)->write_seq, tcp_sk(ssk)->write_seq + copy);
	TCP_SKB_CB(skb)->end_seq += copy;
	tcp_skb_pcount_set(skb, 0);

	/* on skb reuse we just need to update the DSS len */
	if (reuse_skb) {
		TCP_SKB_CB(skb)->tcp_flags &= ~TCPHDR_PSH;
		mpext->data_len += copy;
		goto out;
	}

	memset(mpext, 0, sizeof(*mpext));
	mpext->data_seq = data_seq;
	mpext->subflow_seq = mptcp_subflow_ctx(ssk)->rel_write_seq;
	mpext->data_len = copy;
	mpext->use_map = 1;
	mpext->dsn64 = 1;

	pr_debug("data_seq=%llu subflow_seq=%u data_len=%u dsn64=%d\n",
		 mpext->data_seq, mpext->subflow_seq, mpext->data_len,
		 mpext->dsn64);

	if (zero_window_probe) {
		mptcp_subflow_ctx(ssk)->rel_write_seq += copy;
		mpext->frozen = 1;
		if (READ_ONCE(msk->csum_enabled))
			mptcp_update_data_checksum(skb, copy);
		tcp_push_pending_frames(ssk);
		return 0;
	}
out:
	if (READ_ONCE(msk->csum_enabled))
		mptcp_update_data_checksum(skb, copy);
	if (mptcp_subflow_ctx(ssk)->send_infinite_map)
		mptcp_update_infinite_map(msk, ssk, mpext);
	trace_mptcp_sendmsg_frag(mpext);
	mptcp_subflow_ctx(ssk)->rel_write_seq += copy;
	return copy;
}

#define MPTCP_SEND_BURST_SIZE		((1 << 16) - \
					 sizeof(struct tcphdr) - \
					 MAX_TCP_OPTION_SPACE - \
					 sizeof(struct ipv6hdr) - \
					 sizeof(struct frag_hdr))

struct subflow_send_info {
	struct sock *ssk;
	u64 linger_time;
};

void mptcp_subflow_set_active(struct mptcp_subflow_context *subflow)
{
	if (!subflow->stale)
		return;

	subflow->stale = 0;
	MPTCP_INC_STATS(sock_net(mptcp_subflow_tcp_sock(subflow)), MPTCP_MIB_SUBFLOWRECOVER);
}

bool mptcp_subflow_active(struct mptcp_subflow_context *subflow)
{
	if (unlikely(subflow->stale)) {
		u32 rcv_tstamp = READ_ONCE(tcp_sk(mptcp_subflow_tcp_sock(subflow))->rcv_tstamp);

		if (subflow->stale_rcv_tstamp == rcv_tstamp)
			return false;

		mptcp_subflow_set_active(subflow);
	}
	return __mptcp_subflow_active(subflow);
}

#define SSK_MODE_ACTIVE	0
#define SSK_MODE_BACKUP	1
#define SSK_MODE_MAX	2

/* implement the mptcp packet scheduler;
 * returns the subflow that will transmit the next DSS
 * additionally updates the rtx timeout
 */
struct sock *mptcp_subflow_get_send(struct mptcp_sock *msk)
{
	struct subflow_send_info send_info[SSK_MODE_MAX];
	struct mptcp_subflow_context *subflow;
	struct sock *sk = (struct sock *)msk;
	u32 pace, burst, wmem;
	int i, nr_active = 0;
	struct sock *ssk;
	u64 linger_time;
	long tout = 0;

	/* pick the subflow with the lower wmem/wspace ratio */
	for (i = 0; i < SSK_MODE_MAX; ++i) {
		send_info[i].ssk = NULL;
		send_info[i].linger_time = -1;
	}

	mptcp_for_each_subflow(msk, subflow) {
		bool backup = subflow->backup || subflow->request_bkup;

		trace_mptcp_subflow_get_send(subflow);
		ssk =  mptcp_subflow_tcp_sock(subflow);
		if (!mptcp_subflow_active(subflow))
			continue;

		tout = max(tout, mptcp_timeout_from_subflow(subflow));
		nr_active += !backup;
		pace = subflow->avg_pacing_rate;
		if (unlikely(!pace)) {
			/* init pacing rate from socket */
			subflow->avg_pacing_rate = READ_ONCE(ssk->sk_pacing_rate);
			pace = subflow->avg_pacing_rate;
			if (!pace)
				continue;
		}

		linger_time = div_u64((u64)READ_ONCE(ssk->sk_wmem_queued) << 32, pace);
		if (linger_time < send_info[backup].linger_time) {
			send_info[backup].ssk = ssk;
			send_info[backup].linger_time = linger_time;
		}
	}
	__mptcp_set_timeout(sk, tout);

	/* pick the best backup if no other subflow is active */
	if (!nr_active)
		send_info[SSK_MODE_ACTIVE].ssk = send_info[SSK_MODE_BACKUP].ssk;

	/* According to the blest algorithm, to avoid HoL blocking for the
	 * faster flow, we need to:
	 * - estimate the faster flow linger time
	 * - use the above to estimate the amount of byte transferred
	 *   by the faster flow
	 * - check that the amount of queued data is greter than the above,
	 *   otherwise do not use the picked, slower, subflow
	 * We select the subflow with the shorter estimated time to flush
	 * the queued mem, which basically ensure the above. We just need
	 * to check that subflow has a non empty cwin.
	 */
	ssk = send_info[SSK_MODE_ACTIVE].ssk;
	if (!ssk || !sk_stream_memory_free(ssk))
		return NULL;

	burst = min_t(int, MPTCP_SEND_BURST_SIZE, mptcp_wnd_end(msk) - msk->snd_nxt);
	wmem = READ_ONCE(ssk->sk_wmem_queued);
	if (!burst)
		return ssk;

	subflow = mptcp_subflow_ctx(ssk);
	subflow->avg_pacing_rate = div_u64((u64)subflow->avg_pacing_rate * wmem +
					   READ_ONCE(ssk->sk_pacing_rate) * burst,
					   burst + wmem);
	msk->snd_burst = burst;
	return ssk;
}

static void mptcp_push_release(struct sock *ssk, struct mptcp_sendmsg_info *info)
{
	tcp_push(ssk, 0, info->mss_now, tcp_sk(ssk)->nonagle, info->size_goal);
	release_sock(ssk);
}

static void mptcp_update_post_push(struct mptcp_sock *msk,
				   struct mptcp_data_frag *dfrag,
				   u32 sent)
{
	u64 snd_nxt_new = dfrag->data_seq;

	dfrag->already_sent += sent;

	msk->snd_burst -= sent;

	snd_nxt_new += dfrag->already_sent;

	/* snd_nxt_new can be smaller than snd_nxt in case mptcp
	 * is recovering after a failover. In that event, this re-sends
	 * old segments.
	 *
	 * Thus compute snd_nxt_new candidate based on
	 * the dfrag->data_seq that was sent and the data
	 * that has been handed to the subflow for transmission
	 * and skip update in case it was old dfrag.
	 */
	if (likely(after64(snd_nxt_new, msk->snd_nxt))) {
		msk->bytes_sent += snd_nxt_new - msk->snd_nxt;
		WRITE_ONCE(msk->snd_nxt, snd_nxt_new);
	}
}

void mptcp_check_and_set_pending(struct sock *sk)
{
	if (mptcp_send_head(sk)) {
		mptcp_data_lock(sk);
		mptcp_sk(sk)->cb_flags |= BIT(MPTCP_PUSH_PENDING);
		mptcp_data_unlock(sk);
	}
}

static int __subflow_push_pending(struct sock *sk, struct sock *ssk,
				  struct mptcp_sendmsg_info *info)
{
	struct mptcp_sock *msk = mptcp_sk(sk);
	struct mptcp_data_frag *dfrag;
	int len, copied = 0, err = 0;

	while ((dfrag = mptcp_send_head(sk))) {
		info->sent = dfrag->already_sent;
		info->limit = dfrag->data_len;
		len = dfrag->data_len - dfrag->already_sent;
		while (len > 0) {
			int ret = 0;

			ret = mptcp_sendmsg_frag(sk, ssk, dfrag, info);
			if (ret <= 0) {
				err = copied ? : ret;
				goto out;
			}

			info->sent += ret;
			copied += ret;
			len -= ret;

			mptcp_update_post_push(msk, dfrag, ret);
		}
		WRITE_ONCE(msk->first_pending, mptcp_send_next(sk));

		if (msk->snd_burst <= 0 ||
		    !sk_stream_memory_free(ssk) ||
		    !mptcp_subflow_active(mptcp_subflow_ctx(ssk))) {
			err = copied;
			goto out;
		}
		mptcp_set_timeout(sk);
	}
	err = copied;

out:
	if (err > 0)
		msk->last_data_sent = tcp_jiffies32;
	return err;
}

void __mptcp_push_pending(struct sock *sk, unsigned int flags)
{
	struct sock *prev_ssk = NULL, *ssk = NULL;
	struct mptcp_sock *msk = mptcp_sk(sk);
	struct mptcp_sendmsg_info info = {
				.flags = flags,
	};
	bool do_check_data_fin = false;
	int push_count = 1;

	while (mptcp_send_head(sk) && (push_count > 0)) {
		struct mptcp_subflow_context *subflow;
		int ret = 0;

		if (mptcp_sched_get_send(msk))
			break;

		push_count = 0;

		mptcp_for_each_subflow(msk, subflow) {
			if (READ_ONCE(subflow->scheduled)) {
				mptcp_subflow_set_scheduled(subflow, false);

				prev_ssk = ssk;
				ssk = mptcp_subflow_tcp_sock(subflow);
				if (ssk != prev_ssk) {
					/* First check. If the ssk has changed since
					 * the last round, release prev_ssk
					 */
					if (prev_ssk)
						mptcp_push_release(prev_ssk, &info);

					/* Need to lock the new subflow only if different
					 * from the previous one, otherwise we are still
					 * helding the relevant lock
					 */
					lock_sock(ssk);
				}

				push_count++;

				ret = __subflow_push_pending(sk, ssk, &info);
				if (ret <= 0) {
					if (ret != -EAGAIN ||
					    (1 << ssk->sk_state) &
					     (TCPF_FIN_WAIT1 | TCPF_FIN_WAIT2 | TCPF_CLOSE))
						push_count--;
					continue;
				}
				do_check_data_fin = true;
			}
		}
	}

	/* at this point we held the socket lock for the last subflow we used */
	if (ssk)
		mptcp_push_release(ssk, &info);

	/* ensure the rtx timer is running */
	if (!mptcp_rtx_timer_pending(sk))
		mptcp_reset_rtx_timer(sk);
	if (do_check_data_fin)
		mptcp_check_send_data_fin(sk);
}

static void __mptcp_subflow_push_pending(struct sock *sk, struct sock *ssk, bool first)
{
	struct mptcp_sock *msk = mptcp_sk(sk);
	struct mptcp_sendmsg_info info = {
		.data_lock_held = true,
	};
	bool keep_pushing = true;
	struct sock *xmit_ssk;
	int copied = 0;

	info.flags = 0;
	while (mptcp_send_head(sk) && keep_pushing) {
		struct mptcp_subflow_context *subflow = mptcp_subflow_ctx(ssk);
		int ret = 0;

		/* check for a different subflow usage only after
		 * spooling the first chunk of data
		 */
		if (first) {
			mptcp_subflow_set_scheduled(subflow, false);
			ret = __subflow_push_pending(sk, ssk, &info);
			first = false;
			if (ret <= 0)
				break;
			copied += ret;
			continue;
		}

		if (mptcp_sched_get_send(msk))
			goto out;

		if (READ_ONCE(subflow->scheduled)) {
			mptcp_subflow_set_scheduled(subflow, false);
			ret = __subflow_push_pending(sk, ssk, &info);
			if (ret <= 0)
				keep_pushing = false;
			copied += ret;
		}

		mptcp_for_each_subflow(msk, subflow) {
			if (READ_ONCE(subflow->scheduled)) {
				xmit_ssk = mptcp_subflow_tcp_sock(subflow);
				if (xmit_ssk != ssk) {
					mptcp_subflow_delegate(subflow,
							       MPTCP_DELEGATE_SEND);
					keep_pushing = false;
				}
			}
		}
	}

out:
	/* __mptcp_alloc_tx_skb could have released some wmem and we are
	 * not going to flush it via release_sock()
	 */
	if (copied) {
		tcp_push(ssk, 0, info.mss_now, tcp_sk(ssk)->nonagle,
			 info.size_goal);
		if (!mptcp_rtx_timer_pending(sk))
			mptcp_reset_rtx_timer(sk);

		if (msk->snd_data_fin_enable &&
		    msk->snd_nxt + 1 == msk->write_seq)
			mptcp_schedule_work(sk);
	}
}

static int mptcp_disconnect(struct sock *sk, int flags);

static int mptcp_sendmsg_fastopen(struct sock *sk, struct msghdr *msg,
				  size_t len, int *copied_syn)
{
	unsigned int saved_flags = msg->msg_flags;
	struct mptcp_sock *msk = mptcp_sk(sk);
	struct sock *ssk;
	int ret;

	/* on flags based fastopen the mptcp is supposed to create the
	 * first subflow right now. Otherwise we are in the defer_connect
	 * path, and the first subflow must be already present.
	 * Since the defer_connect flag is cleared after the first succsful
	 * fastopen attempt, no need to check for additional subflow status.
	 */
	if (msg->msg_flags & MSG_FASTOPEN) {
		ssk = __mptcp_nmpc_sk(msk);
		if (IS_ERR(ssk))
			return PTR_ERR(ssk);
	}
	if (!msk->first)
		return -EINVAL;

	ssk = msk->first;

	lock_sock(ssk);
	msg->msg_flags |= MSG_DONTWAIT;
	msk->fastopening = 1;
	ret = tcp_sendmsg_fastopen(ssk, msg, copied_syn, len, NULL);
	msk->fastopening = 0;
	msg->msg_flags = saved_flags;
	release_sock(ssk);

	/* do the blocking bits of inet_stream_connect outside the ssk socket lock */
	if (ret == -EINPROGRESS && !(msg->msg_flags & MSG_DONTWAIT)) {
		ret = __inet_stream_connect(sk->sk_socket, msg->msg_name,
					    msg->msg_namelen, msg->msg_flags, 1);

		/* Keep the same behaviour of plain TCP: zero the copied bytes in
		 * case of any error, except timeout or signal
		 */
		if (ret && ret != -EINPROGRESS && ret != -ERESTARTSYS && ret != -EINTR)
			*copied_syn = 0;
	} else if (ret && ret != -EINPROGRESS) {
		/* The disconnect() op called by tcp_sendmsg_fastopen()/
		 * __inet_stream_connect() can fail, due to looking check,
		 * see mptcp_disconnect().
		 * Attempt it again outside the problematic scope.
		 */
		if (!mptcp_disconnect(sk, 0)) {
			sk->sk_disconnects++;
			sk->sk_socket->state = SS_UNCONNECTED;
		}
	}
	inet_clear_bit(DEFER_CONNECT, sk);

	return ret;
}

static int do_copy_data_nocache(struct sock *sk, int copy,
				struct iov_iter *from, char *to)
{
	if (sk->sk_route_caps & NETIF_F_NOCACHE_COPY) {
		if (!copy_from_iter_full_nocache(to, copy, from))
			return -EFAULT;
	} else if (!copy_from_iter_full(to, copy, from)) {
		return -EFAULT;
	}
	return 0;
}

/* open-code sk_stream_memory_free() plus sent limit computation to
 * avoid indirect calls in fast-path.
 * Called under the msk socket lock, so we can avoid a bunch of ONCE
 * annotations.
 */
static u32 mptcp_send_limit(const struct sock *sk)
{
	const struct mptcp_sock *msk = mptcp_sk(sk);
	u32 limit, not_sent;

	if (sk->sk_wmem_queued >= READ_ONCE(sk->sk_sndbuf))
		return 0;

	limit = mptcp_notsent_lowat(sk);
	if (limit == UINT_MAX)
		return UINT_MAX;

	not_sent = msk->write_seq - msk->snd_nxt;
	if (not_sent >= limit)
		return 0;

	return limit - not_sent;
}

static int mptcp_sendmsg(struct sock *sk, struct msghdr *msg, size_t len)
{
	struct mptcp_sock *msk = mptcp_sk(sk);
	struct page_frag *pfrag;
	size_t copied = 0;
	int ret = 0;
	long timeo;

	/* silently ignore everything else */
	msg->msg_flags &= MSG_MORE | MSG_DONTWAIT | MSG_NOSIGNAL | MSG_FASTOPEN;

	lock_sock(sk);

	if (unlikely(inet_test_bit(DEFER_CONNECT, sk) ||
		     msg->msg_flags & MSG_FASTOPEN)) {
		int copied_syn = 0;

		ret = mptcp_sendmsg_fastopen(sk, msg, len, &copied_syn);
		copied += copied_syn;
		if (ret == -EINPROGRESS && copied_syn > 0)
			goto out;
		else if (ret)
			goto do_error;
	}

	timeo = sock_sndtimeo(sk, msg->msg_flags & MSG_DONTWAIT);

	if ((1 << sk->sk_state) & ~(TCPF_ESTABLISHED | TCPF_CLOSE_WAIT)) {
		ret = sk_stream_wait_connect(sk, &timeo);
		if (ret)
			goto do_error;
	}

	ret = -EPIPE;
	if (unlikely(sk->sk_err || (sk->sk_shutdown & SEND_SHUTDOWN)))
		goto do_error;

	pfrag = sk_page_frag(sk);

	while (msg_data_left(msg)) {
		int total_ts, frag_truesize = 0;
		struct mptcp_data_frag *dfrag;
		bool dfrag_collapsed;
		size_t psize, offset;
		u32 copy_limit;

		/* ensure fitting the notsent_lowat() constraint */
		copy_limit = mptcp_send_limit(sk);
		if (!copy_limit)
			goto wait_for_memory;

		/* reuse tail pfrag, if possible, or carve a new one from the
		 * page allocator
		 */
		dfrag = mptcp_pending_tail(sk);
		dfrag_collapsed = mptcp_frag_can_collapse_to(msk, pfrag, dfrag);
		if (!dfrag_collapsed) {
			if (!mptcp_page_frag_refill(sk, pfrag))
				goto wait_for_memory;

			dfrag = mptcp_carve_data_frag(msk, pfrag, pfrag->offset);
			frag_truesize = dfrag->overhead;
		}

		/* we do not bound vs wspace, to allow a single packet.
		 * memory accounting will prevent execessive memory usage
		 * anyway
		 */
		offset = dfrag->offset + dfrag->data_len;
		psize = pfrag->size - offset;
		psize = min_t(size_t, psize, msg_data_left(msg));
		psize = min_t(size_t, psize, copy_limit);
		total_ts = psize + frag_truesize;

		if (!sk_wmem_schedule(sk, total_ts))
			goto wait_for_memory;

		ret = do_copy_data_nocache(sk, psize, &msg->msg_iter,
					   page_address(dfrag->page) + offset);
		if (ret)
			goto do_error;

		/* data successfully copied into the write queue */
		sk_forward_alloc_add(sk, -total_ts);
		copied += psize;
		dfrag->data_len += psize;
		frag_truesize += psize;
		pfrag->offset += frag_truesize;
		WRITE_ONCE(msk->write_seq, msk->write_seq + psize);

		/* charge data on mptcp pending queue to the msk socket
		 * Note: we charge such data both to sk and ssk
		 */
		sk_wmem_queued_add(sk, frag_truesize);
		if (!dfrag_collapsed) {
			get_page(dfrag->page);
			list_add_tail(&dfrag->list, &msk->rtx_queue);
			if (!msk->first_pending)
				WRITE_ONCE(msk->first_pending, dfrag);
		}
		pr_debug("msk=%p dfrag at seq=%llu len=%u sent=%u new=%d\n", msk,
			 dfrag->data_seq, dfrag->data_len, dfrag->already_sent,
			 !dfrag_collapsed);

		continue;

wait_for_memory:
		set_bit(SOCK_NOSPACE, &sk->sk_socket->flags);
		__mptcp_push_pending(sk, msg->msg_flags);
		ret = sk_stream_wait_memory(sk, &timeo);
		if (ret)
			goto do_error;
	}

	if (copied)
		__mptcp_push_pending(sk, msg->msg_flags);

out:
	release_sock(sk);
	return copied;

do_error:
	if (copied)
		goto out;

	copied = sk_stream_error(sk, msg->msg_flags, ret);
	goto out;
}

static void mptcp_rcv_space_adjust(struct mptcp_sock *msk, int copied);

static int __mptcp_recvmsg_mskq(struct sock *sk,
				struct msghdr *msg,
				size_t len, int flags,
				struct scm_timestamping_internal *tss,
				int *cmsg_flags)
{
	struct mptcp_sock *msk = mptcp_sk(sk);
	struct sk_buff *skb, *tmp;
	int copied = 0;

	skb_queue_walk_safe(&sk->sk_receive_queue, skb, tmp) {
		u32 offset = MPTCP_SKB_CB(skb)->offset;
		u32 data_len = skb->len - offset;
		u32 count = min_t(size_t, len - copied, data_len);
		int err;

		if (!(flags & MSG_TRUNC)) {
			err = skb_copy_datagram_msg(skb, offset, msg, count);
			if (unlikely(err < 0)) {
				if (!copied)
					return err;
				break;
			}
		}

		if (MPTCP_SKB_CB(skb)->has_rxtstamp) {
			tcp_update_recv_tstamps(skb, tss);
			*cmsg_flags |= MPTCP_CMSG_TS;
		}

		copied += count;

		if (count < data_len) {
			if (!(flags & MSG_PEEK)) {
				MPTCP_SKB_CB(skb)->offset += count;
				MPTCP_SKB_CB(skb)->map_seq += count;
				msk->bytes_consumed += count;
			}
			break;
		}

		if (!(flags & MSG_PEEK)) {
			/* avoid the indirect call, we know the destructor is sock_wfree */
			skb->destructor = NULL;
			atomic_sub(skb->truesize, &sk->sk_rmem_alloc);
			sk_mem_uncharge(sk, skb->truesize);
			__skb_unlink(skb, &sk->sk_receive_queue);
			__kfree_skb(skb);
			msk->bytes_consumed += count;
		}

		if (copied >= len)
			break;
	}

	mptcp_rcv_space_adjust(msk, copied);
	return copied;
}

/* receive buffer autotuning.  See tcp_rcv_space_adjust for more information.
 *
 * Only difference: Use highest rtt estimate of the subflows in use.
 */
static void mptcp_rcv_space_adjust(struct mptcp_sock *msk, int copied)
{
	struct mptcp_subflow_context *subflow;
	struct sock *sk = (struct sock *)msk;
	u8 scaling_ratio = U8_MAX;
	u32 time, advmss = 1;
	u64 rtt_us, mstamp;

	msk_owned_by_me(msk);

	if (copied <= 0)
		return;

	if (!msk->rcvspace_init)
		mptcp_rcv_space_init(msk, msk->first);

	msk->rcvq_space.copied += copied;

	mstamp = div_u64(tcp_clock_ns(), NSEC_PER_USEC);
	time = tcp_stamp_us_delta(mstamp, msk->rcvq_space.time);

	rtt_us = msk->rcvq_space.rtt_us;
	if (rtt_us && time < (rtt_us >> 3))
		return;

	rtt_us = 0;
	mptcp_for_each_subflow(msk, subflow) {
		const struct tcp_sock *tp;
		u64 sf_rtt_us;
		u32 sf_advmss;

		tp = tcp_sk(mptcp_subflow_tcp_sock(subflow));

		sf_rtt_us = READ_ONCE(tp->rcv_rtt_est.rtt_us);
		sf_advmss = READ_ONCE(tp->advmss);

		rtt_us = max(sf_rtt_us, rtt_us);
		advmss = max(sf_advmss, advmss);
		scaling_ratio = min(tp->scaling_ratio, scaling_ratio);
	}

	msk->rcvq_space.rtt_us = rtt_us;
	msk->scaling_ratio = scaling_ratio;
	if (time < (rtt_us >> 3) || rtt_us == 0)
		return;

	if (msk->rcvq_space.copied <= msk->rcvq_space.space)
		goto new_measure;

	if (READ_ONCE(sock_net(sk)->ipv4.sysctl_tcp_moderate_rcvbuf) &&
	    !(sk->sk_userlocks & SOCK_RCVBUF_LOCK)) {
		u64 rcvwin, grow;
		int rcvbuf;

		rcvwin = ((u64)msk->rcvq_space.copied << 1) + 16 * advmss;

		grow = rcvwin * (msk->rcvq_space.copied - msk->rcvq_space.space);

		do_div(grow, msk->rcvq_space.space);
		rcvwin += (grow << 1);

		rcvbuf = min_t(u64, mptcp_space_from_win(sk, rcvwin),
			       READ_ONCE(sock_net(sk)->ipv4.sysctl_tcp_rmem[2]));

		if (rcvbuf > sk->sk_rcvbuf) {
			u32 window_clamp;

			window_clamp = mptcp_win_from_space(sk, rcvbuf);
			WRITE_ONCE(sk->sk_rcvbuf, rcvbuf);

			/* Make subflows follow along.  If we do not do this, we
			 * get drops at subflow level if skbs can't be moved to
			 * the mptcp rx queue fast enough (announced rcv_win can
			 * exceed ssk->sk_rcvbuf).
			 */
			mptcp_for_each_subflow(msk, subflow) {
				struct sock *ssk;
				bool slow;

				ssk = mptcp_subflow_tcp_sock(subflow);
				slow = lock_sock_fast(ssk);
				WRITE_ONCE(ssk->sk_rcvbuf, rcvbuf);
				WRITE_ONCE(tcp_sk(ssk)->window_clamp, window_clamp);
				if (tcp_can_send_ack(ssk))
					tcp_cleanup_rbuf(ssk, 1);
				unlock_sock_fast(ssk, slow);
			}
		}
	}

	msk->rcvq_space.space = msk->rcvq_space.copied;
new_measure:
	msk->rcvq_space.copied = 0;
	msk->rcvq_space.time = mstamp;
}

static struct mptcp_subflow_context *
__mptcp_first_ready_from(struct mptcp_sock *msk,
			 struct mptcp_subflow_context *subflow)
{
	struct mptcp_subflow_context *start_subflow = subflow;

	while (!READ_ONCE(subflow->data_avail)) {
		subflow = mptcp_next_subflow(msk, subflow);
		if (subflow == start_subflow)
			return NULL;
	}
	return subflow;
}

static bool __mptcp_move_skbs(struct sock *sk)
{
	struct mptcp_subflow_context *subflow;
	struct mptcp_sock *msk = mptcp_sk(sk);
	bool ret = false;

	if (list_empty(&msk->conn_list))
		return false;

	/* verify we can move any data from the subflow, eventually updating */
	if (!(sk->sk_userlocks & SOCK_RCVBUF_LOCK))
		mptcp_for_each_subflow(msk, subflow)
			__mptcp_rcvbuf_update(sk, subflow->tcp_sock);

	subflow = list_first_entry(&msk->conn_list,
				   struct mptcp_subflow_context, node);
	for (;;) {
		struct sock *ssk;
		bool slowpath;

		/*
		 * As an optimization avoid traversing the subflows list
		 * and ev. acquiring the subflow socket lock before baling out
		 */
		if (sk_rmem_alloc_get(sk) > sk->sk_rcvbuf)
			break;

		subflow = __mptcp_first_ready_from(msk, subflow);
		if (!subflow)
			break;

		ssk = mptcp_subflow_tcp_sock(subflow);
		slowpath = lock_sock_fast(ssk);
		ret = __mptcp_move_skbs_from_subflow(msk, ssk) || ret;
		if (unlikely(ssk->sk_err))
			__mptcp_error_report(sk);
		unlock_sock_fast(ssk, slowpath);

		subflow = mptcp_next_subflow(msk, subflow);
	}

	__mptcp_ofo_queue(msk);
	if (ret)
		mptcp_check_data_fin((struct sock *)msk);
	return ret;
}

static unsigned int mptcp_inq_hint(const struct sock *sk)
{
	const struct mptcp_sock *msk = mptcp_sk(sk);
	const struct sk_buff *skb;

	skb = skb_peek(&sk->sk_receive_queue);
	if (skb) {
		u64 hint_val = READ_ONCE(msk->ack_seq) - MPTCP_SKB_CB(skb)->map_seq;

		if (hint_val >= INT_MAX)
			return INT_MAX;

		return (unsigned int)hint_val;
	}

	if (sk->sk_state == TCP_CLOSE || (sk->sk_shutdown & RCV_SHUTDOWN))
		return 1;

	return 0;
}

static int mptcp_recvmsg(struct sock *sk, struct msghdr *msg, size_t len,
			 int flags, int *addr_len)
{
	struct mptcp_sock *msk = mptcp_sk(sk);
	struct scm_timestamping_internal tss;
	int copied = 0, cmsg_flags = 0;
	int target;
	long timeo;

	/* MSG_ERRQUEUE is really a no-op till we support IP_RECVERR */
	if (unlikely(flags & MSG_ERRQUEUE))
		return inet_recv_error(sk, msg, len, addr_len);

	lock_sock(sk);
	if (unlikely(sk->sk_state == TCP_LISTEN)) {
		copied = -ENOTCONN;
		goto out_err;
	}

	timeo = sock_rcvtimeo(sk, flags & MSG_DONTWAIT);

	len = min_t(size_t, len, INT_MAX);
	target = sock_rcvlowat(sk, flags & MSG_WAITALL, len);

	if (unlikely(msk->recvmsg_inq))
		cmsg_flags = MPTCP_CMSG_INQ;

	while (copied < len) {
		int err, bytes_read;

		bytes_read = __mptcp_recvmsg_mskq(sk, msg, len - copied, flags, &tss, &cmsg_flags);
		if (unlikely(bytes_read < 0)) {
			if (!copied)
				copied = bytes_read;
			goto out_err;
		}

		copied += bytes_read;

		if (skb_queue_empty(&sk->sk_receive_queue) && __mptcp_move_skbs(sk))
			continue;

		/* only the MPTCP socket status is relevant here. The exit
		 * conditions mirror closely tcp_recvmsg()
		 */
		if (copied >= target)
			break;

		if (copied) {
			if (sk->sk_err ||
			    sk->sk_state == TCP_CLOSE ||
			    (sk->sk_shutdown & RCV_SHUTDOWN) ||
			    !timeo ||
			    signal_pending(current))
				break;
		} else {
			if (sk->sk_err) {
				copied = sock_error(sk);
				break;
			}

			if (sk->sk_shutdown & RCV_SHUTDOWN) {
				/* race breaker: the shutdown could be after the
				 * previous receive queue check
				 */
				if (__mptcp_move_skbs(sk))
					continue;
				break;
			}

			if (sk->sk_state == TCP_CLOSE) {
				copied = -ENOTCONN;
				break;
			}

			if (!timeo) {
				copied = -EAGAIN;
				break;
			}

			if (signal_pending(current)) {
				copied = sock_intr_errno(timeo);
				break;
			}
		}

		pr_debug("block timeout %ld\n", timeo);
		mptcp_cleanup_rbuf(msk, copied);
		err = sk_wait_data(sk, &timeo, NULL);
		if (err < 0) {
			err = copied ? : err;
			goto out_err;
		}
	}

	mptcp_cleanup_rbuf(msk, copied);

out_err:
	if (cmsg_flags && copied >= 0) {
		if (cmsg_flags & MPTCP_CMSG_TS)
			tcp_recv_timestamp(msg, sk, &tss);

		if (cmsg_flags & MPTCP_CMSG_INQ) {
			unsigned int inq = mptcp_inq_hint(sk);

			put_cmsg(msg, SOL_TCP, TCP_CM_INQ, sizeof(inq), &inq);
		}
	}

	pr_debug("msk=%p rx queue empty=%d copied=%d\n",
		 msk, skb_queue_empty(&sk->sk_receive_queue), copied);

	release_sock(sk);
	return copied;
}

static void mptcp_retransmit_timer(struct timer_list *t)
{
	struct inet_connection_sock *icsk = timer_container_of(icsk, t,
							       icsk_retransmit_timer);
	struct sock *sk = &icsk->icsk_inet.sk;
	struct mptcp_sock *msk = mptcp_sk(sk);

	bh_lock_sock(sk);
	if (!sock_owned_by_user(sk)) {
		/* we need a process context to retransmit */
		if (!test_and_set_bit(MPTCP_WORK_RTX, &msk->flags))
			mptcp_schedule_work(sk);
	} else {
		/* delegate our work to tcp_release_cb() */
		__set_bit(MPTCP_RETRANSMIT, &msk->cb_flags);
	}
	bh_unlock_sock(sk);
	sock_put(sk);
}

static void mptcp_tout_timer(struct timer_list *t)
{
	struct sock *sk = timer_container_of(sk, t, sk_timer);

	mptcp_schedule_work(sk);
	sock_put(sk);
}

/* Find an idle subflow.  Return NULL if there is unacked data at tcp
 * level.
 *
 * A backup subflow is returned only if that is the only kind available.
 */
struct sock *mptcp_subflow_get_retrans(struct mptcp_sock *msk)
{
	struct sock *backup = NULL, *pick = NULL;
	struct mptcp_subflow_context *subflow;
	int min_stale_count = INT_MAX;

	mptcp_for_each_subflow(msk, subflow) {
		struct sock *ssk = mptcp_subflow_tcp_sock(subflow);

		if (!__mptcp_subflow_active(subflow))
			continue;

		/* still data outstanding at TCP level? skip this */
		if (!tcp_rtx_and_write_queues_empty(ssk)) {
			mptcp_pm_subflow_chk_stale(msk, ssk);
			min_stale_count = min_t(int, min_stale_count, subflow->stale_count);
			continue;
		}

		if (subflow->backup || subflow->request_bkup) {
			if (!backup)
				backup = ssk;
			continue;
		}

		if (!pick)
			pick = ssk;
	}

	if (pick)
		return pick;

	/* use backup only if there are no progresses anywhere */
	return min_stale_count > 1 ? backup : NULL;
}

bool __mptcp_retransmit_pending_data(struct sock *sk)
{
	struct mptcp_data_frag *cur, *rtx_head;
	struct mptcp_sock *msk = mptcp_sk(sk);

	if (__mptcp_check_fallback(msk))
		return false;

	/* the closing socket has some data untransmitted and/or unacked:
	 * some data in the mptcp rtx queue has not really xmitted yet.
	 * keep it simple and re-inject the whole mptcp level rtx queue
	 */
	mptcp_data_lock(sk);
	__mptcp_clean_una_wakeup(sk);
	rtx_head = mptcp_rtx_head(sk);
	if (!rtx_head) {
		mptcp_data_unlock(sk);
		return false;
	}

	msk->recovery_snd_nxt = msk->snd_nxt;
	msk->recovery = true;
	mptcp_data_unlock(sk);

	msk->first_pending = rtx_head;
	msk->snd_burst = 0;

	/* be sure to clear the "sent status" on all re-injected fragments */
	list_for_each_entry(cur, &msk->rtx_queue, list) {
		if (!cur->already_sent)
			break;
		cur->already_sent = 0;
	}

	return true;
}

/* flags for __mptcp_close_ssk() */
#define MPTCP_CF_PUSH		BIT(1)
#define MPTCP_CF_FASTCLOSE	BIT(2)

/* be sure to send a reset only if the caller asked for it, also
 * clean completely the subflow status when the subflow reaches
 * TCP_CLOSE state
 */
static void __mptcp_subflow_disconnect(struct sock *ssk,
				       struct mptcp_subflow_context *subflow,
				       unsigned int flags)
{
	if (((1 << ssk->sk_state) & (TCPF_CLOSE | TCPF_LISTEN)) ||
	    (flags & MPTCP_CF_FASTCLOSE)) {
		/* The MPTCP code never wait on the subflow sockets, TCP-level
		 * disconnect should never fail
		 */
		WARN_ON_ONCE(tcp_disconnect(ssk, 0));
		mptcp_subflow_ctx_reset(subflow);
	} else {
		tcp_shutdown(ssk, SEND_SHUTDOWN);
	}
}

/* subflow sockets can be either outgoing (connect) or incoming
 * (accept).
 *
 * Outgoing subflows use in-kernel sockets.
 * Incoming subflows do not have their own 'struct socket' allocated,
 * so we need to use tcp_close() after detaching them from the mptcp
 * parent socket.
 */
static void __mptcp_close_ssk(struct sock *sk, struct sock *ssk,
			      struct mptcp_subflow_context *subflow,
			      unsigned int flags)
{
	struct mptcp_sock *msk = mptcp_sk(sk);
	bool dispose_it, need_push = false;

	/* If the first subflow moved to a close state before accept, e.g. due
	 * to an incoming reset or listener shutdown, the subflow socket is
	 * already deleted by inet_child_forget() and the mptcp socket can't
	 * survive too.
	 */
	if (msk->in_accept_queue && msk->first == ssk &&
	    (sock_flag(sk, SOCK_DEAD) || sock_flag(ssk, SOCK_DEAD))) {
		/* ensure later check in mptcp_worker() will dispose the msk */
		sock_set_flag(sk, SOCK_DEAD);
		mptcp_set_close_tout(sk, tcp_jiffies32 - (mptcp_close_timeout(sk) + 1));
		lock_sock_nested(ssk, SINGLE_DEPTH_NESTING);
		mptcp_subflow_drop_ctx(ssk);
		goto out_release;
	}

	dispose_it = msk->free_first || ssk != msk->first;
	if (dispose_it)
		list_del(&subflow->node);

	lock_sock_nested(ssk, SINGLE_DEPTH_NESTING);

	if ((flags & MPTCP_CF_FASTCLOSE) && !__mptcp_check_fallback(msk)) {
		/* be sure to force the tcp_close path
		 * to generate the egress reset
		 */
		ssk->sk_lingertime = 0;
		sock_set_flag(ssk, SOCK_LINGER);
		subflow->send_fastclose = 1;
	}

	need_push = (flags & MPTCP_CF_PUSH) && __mptcp_retransmit_pending_data(sk);
	if (!dispose_it) {
		__mptcp_subflow_disconnect(ssk, subflow, flags);
		release_sock(ssk);

		goto out;
	}

	subflow->disposable = 1;

	/* if ssk hit tcp_done(), tcp_cleanup_ulp() cleared the related ops
	 * the ssk has been already destroyed, we just need to release the
	 * reference owned by msk;
	 */
	if (!inet_csk(ssk)->icsk_ulp_ops) {
		WARN_ON_ONCE(!sock_flag(ssk, SOCK_DEAD));
		kfree_rcu(subflow, rcu);
	} else {
		/* otherwise tcp will dispose of the ssk and subflow ctx */
		__tcp_close(ssk, 0);

		/* close acquired an extra ref */
		__sock_put(ssk);
	}

out_release:
	__mptcp_subflow_error_report(sk, ssk);
	release_sock(ssk);

	sock_put(ssk);

	if (ssk == msk->first)
		WRITE_ONCE(msk->first, NULL);

out:
	__mptcp_sync_sndbuf(sk);
	if (need_push)
		__mptcp_push_pending(sk, 0);

	/* Catch every 'all subflows closed' scenario, including peers silently
	 * closing them, e.g. due to timeout.
	 * For established sockets, allow an additional timeout before closing,
	 * as the protocol can still create more subflows.
	 */
	if (list_is_singular(&msk->conn_list) && msk->first &&
	    inet_sk_state_load(msk->first) == TCP_CLOSE) {
		if (sk->sk_state != TCP_ESTABLISHED ||
		    msk->in_accept_queue || sock_flag(sk, SOCK_DEAD)) {
			mptcp_set_state(sk, TCP_CLOSE);
			mptcp_close_wake_up(sk);
		} else {
			mptcp_start_tout_timer(sk);
		}
	}
}

void mptcp_close_ssk(struct sock *sk, struct sock *ssk,
		     struct mptcp_subflow_context *subflow)
{
	/* The first subflow can already be closed and still in the list */
	if (subflow->close_event_done)
		return;

	subflow->close_event_done = true;

	if (sk->sk_state == TCP_ESTABLISHED)
		mptcp_event(MPTCP_EVENT_SUB_CLOSED, mptcp_sk(sk), ssk, GFP_KERNEL);

	/* subflow aborted before reaching the fully_established status
	 * attempt the creation of the next subflow
	 */
	mptcp_pm_subflow_check_next(mptcp_sk(sk), subflow);

	__mptcp_close_ssk(sk, ssk, subflow, MPTCP_CF_PUSH);
}

static unsigned int mptcp_sync_mss(struct sock *sk, u32 pmtu)
{
	return 0;
}

static void __mptcp_close_subflow(struct sock *sk)
{
	struct mptcp_subflow_context *subflow, *tmp;
	struct mptcp_sock *msk = mptcp_sk(sk);

	might_sleep();

	mptcp_for_each_subflow_safe(msk, subflow, tmp) {
		struct sock *ssk = mptcp_subflow_tcp_sock(subflow);
		int ssk_state = inet_sk_state_load(ssk);

		if (ssk_state != TCP_CLOSE &&
		    (ssk_state != TCP_CLOSE_WAIT ||
		     inet_sk_state_load(sk) != TCP_ESTABLISHED))
			continue;

		/* 'subflow_data_ready' will re-sched once rx queue is empty */
		if (!skb_queue_empty_lockless(&ssk->sk_receive_queue))
			continue;

		mptcp_close_ssk(sk, ssk, subflow);
	}

}

static bool mptcp_close_tout_expired(const struct sock *sk)
{
	if (!inet_csk(sk)->icsk_mtup.probe_timestamp ||
	    sk->sk_state == TCP_CLOSE)
		return false;

	return time_after32(tcp_jiffies32,
		  inet_csk(sk)->icsk_mtup.probe_timestamp + mptcp_close_timeout(sk));
}

static void mptcp_check_fastclose(struct mptcp_sock *msk)
{
	struct mptcp_subflow_context *subflow, *tmp;
	struct sock *sk = (struct sock *)msk;

	if (likely(!READ_ONCE(msk->rcv_fastclose)))
		return;

	mptcp_token_destroy(msk);

	mptcp_for_each_subflow_safe(msk, subflow, tmp) {
		struct sock *tcp_sk = mptcp_subflow_tcp_sock(subflow);
		bool slow;

		slow = lock_sock_fast(tcp_sk);
		if (tcp_sk->sk_state != TCP_CLOSE) {
			mptcp_send_active_reset_reason(tcp_sk);
			tcp_set_state(tcp_sk, TCP_CLOSE);
		}
		unlock_sock_fast(tcp_sk, slow);
	}

	/* Mirror the tcp_reset() error propagation */
	switch (sk->sk_state) {
	case TCP_SYN_SENT:
		WRITE_ONCE(sk->sk_err, ECONNREFUSED);
		break;
	case TCP_CLOSE_WAIT:
		WRITE_ONCE(sk->sk_err, EPIPE);
		break;
	case TCP_CLOSE:
		return;
	default:
		WRITE_ONCE(sk->sk_err, ECONNRESET);
	}

	mptcp_set_state(sk, TCP_CLOSE);
	WRITE_ONCE(sk->sk_shutdown, SHUTDOWN_MASK);
	smp_mb__before_atomic(); /* SHUTDOWN must be visible first */
	set_bit(MPTCP_WORK_CLOSE_SUBFLOW, &msk->flags);

	/* the calling mptcp_worker will properly destroy the socket */
	if (sock_flag(sk, SOCK_DEAD))
		return;

	sk->sk_state_change(sk);
	sk_error_report(sk);
}

static void __mptcp_retrans(struct sock *sk)
{
	struct mptcp_sock *msk = mptcp_sk(sk);
	struct mptcp_subflow_context *subflow;
	struct mptcp_sendmsg_info info = {};
	struct mptcp_data_frag *dfrag;
	struct sock *ssk;
	int ret, err;
	u16 len = 0;

	mptcp_clean_una_wakeup(sk);

	/* first check ssk: need to kick "stale" logic */
	err = mptcp_sched_get_retrans(msk);
	dfrag = mptcp_rtx_head(sk);
	if (!dfrag) {
		if (mptcp_data_fin_enabled(msk)) {
			struct inet_connection_sock *icsk = inet_csk(sk);

			icsk->icsk_retransmits++;
			mptcp_set_datafin_timeout(sk);
			mptcp_send_ack(msk);

			goto reset_timer;
		}

		if (!mptcp_send_head(sk))
			return;

		goto reset_timer;
	}

	if (err)
		goto reset_timer;

	mptcp_for_each_subflow(msk, subflow) {
		if (READ_ONCE(subflow->scheduled)) {
			u16 copied = 0;

			mptcp_subflow_set_scheduled(subflow, false);

			ssk = mptcp_subflow_tcp_sock(subflow);

			lock_sock(ssk);

			/* limit retransmission to the bytes already sent on some subflows */
			info.sent = 0;
			info.limit = READ_ONCE(msk->csum_enabled) ? dfrag->data_len :
								    dfrag->already_sent;
			while (info.sent < info.limit) {
				ret = mptcp_sendmsg_frag(sk, ssk, dfrag, &info);
				if (ret <= 0)
					break;

				MPTCP_INC_STATS(sock_net(sk), MPTCP_MIB_RETRANSSEGS);
				copied += ret;
				info.sent += ret;
			}
			if (copied) {
				len = max(copied, len);
				tcp_push(ssk, 0, info.mss_now, tcp_sk(ssk)->nonagle,
					 info.size_goal);
				WRITE_ONCE(msk->allow_infinite_fallback, false);
			}

			release_sock(ssk);
		}
	}

	msk->bytes_retrans += len;
	dfrag->already_sent = max(dfrag->already_sent, len);

reset_timer:
	mptcp_check_and_set_pending(sk);

	if (!mptcp_rtx_timer_pending(sk))
		mptcp_reset_rtx_timer(sk);
}

/* schedule the timeout timer for the relevant event: either close timeout
 * or mp_fail timeout. The close timeout takes precedence on the mp_fail one
 */
void mptcp_reset_tout_timer(struct mptcp_sock *msk, unsigned long fail_tout)
{
	struct sock *sk = (struct sock *)msk;
	unsigned long timeout, close_timeout;

	if (!fail_tout && !inet_csk(sk)->icsk_mtup.probe_timestamp)
		return;

	close_timeout = (unsigned long)inet_csk(sk)->icsk_mtup.probe_timestamp -
			tcp_jiffies32 + jiffies + mptcp_close_timeout(sk);

	/* the close timeout takes precedence on the fail one, and here at least one of
	 * them is active
	 */
	timeout = inet_csk(sk)->icsk_mtup.probe_timestamp ? close_timeout : fail_tout;

	sk_reset_timer(sk, &sk->sk_timer, timeout);
}

static void mptcp_mp_fail_no_response(struct mptcp_sock *msk)
{
	struct sock *ssk = msk->first;
	bool slow;

	if (!ssk)
		return;

	pr_debug("MP_FAIL doesn't respond, reset the subflow\n");

	slow = lock_sock_fast(ssk);
	mptcp_subflow_reset(ssk);
	WRITE_ONCE(mptcp_subflow_ctx(ssk)->fail_tout, 0);
	unlock_sock_fast(ssk, slow);
}

static void mptcp_do_fastclose(struct sock *sk)
{
	struct mptcp_subflow_context *subflow, *tmp;
	struct mptcp_sock *msk = mptcp_sk(sk);

	mptcp_set_state(sk, TCP_CLOSE);
	mptcp_for_each_subflow_safe(msk, subflow, tmp)
		__mptcp_close_ssk(sk, mptcp_subflow_tcp_sock(subflow),
				  subflow, MPTCP_CF_FASTCLOSE);
}

static void mptcp_worker(struct work_struct *work)
{
	struct mptcp_sock *msk = container_of(work, struct mptcp_sock, work);
	struct sock *sk = (struct sock *)msk;
	unsigned long fail_tout;
	int state;

	lock_sock(sk);
	state = sk->sk_state;
	if (unlikely((1 << state) & (TCPF_CLOSE | TCPF_LISTEN)))
		goto unlock;

	mptcp_check_fastclose(msk);

	mptcp_pm_worker(msk);

	mptcp_check_send_data_fin(sk);
	mptcp_check_data_fin_ack(sk);
	mptcp_check_data_fin(sk);

	if (test_and_clear_bit(MPTCP_WORK_CLOSE_SUBFLOW, &msk->flags))
		__mptcp_close_subflow(sk);

	if (mptcp_close_tout_expired(sk)) {
		mptcp_do_fastclose(sk);
		mptcp_close_wake_up(sk);
	}

	if (sock_flag(sk, SOCK_DEAD) && sk->sk_state == TCP_CLOSE) {
		__mptcp_destroy_sock(sk);
		goto unlock;
	}

	if (test_and_clear_bit(MPTCP_WORK_RTX, &msk->flags))
		__mptcp_retrans(sk);

	fail_tout = msk->first ? READ_ONCE(mptcp_subflow_ctx(msk->first)->fail_tout) : 0;
	if (fail_tout && time_after(jiffies, fail_tout))
		mptcp_mp_fail_no_response(msk);

unlock:
	release_sock(sk);
	sock_put(sk);
}

static void __mptcp_init_sock(struct sock *sk)
{
	struct mptcp_sock *msk = mptcp_sk(sk);

	INIT_LIST_HEAD(&msk->conn_list);
	INIT_LIST_HEAD(&msk->join_list);
	INIT_LIST_HEAD(&msk->rtx_queue);
	INIT_WORK(&msk->work, mptcp_worker);
	msk->out_of_order_queue = RB_ROOT;
	msk->first_pending = NULL;
	msk->timer_ival = TCP_RTO_MIN;
	msk->scaling_ratio = TCP_DEFAULT_SCALING_RATIO;

	WRITE_ONCE(msk->first, NULL);
	inet_csk(sk)->icsk_sync_mss = mptcp_sync_mss;
	WRITE_ONCE(msk->csum_enabled, mptcp_is_checksum_enabled(sock_net(sk)));
	WRITE_ONCE(msk->allow_infinite_fallback, true);
	msk->recovery = false;
	msk->subflow_id = 1;
	msk->last_data_sent = tcp_jiffies32;
	msk->last_data_recv = tcp_jiffies32;
	msk->last_ack_recv = tcp_jiffies32;

	mptcp_pm_data_init(msk);

	/* re-use the csk retrans timer for MPTCP-level retrans */
	timer_setup(&msk->sk.icsk_retransmit_timer, mptcp_retransmit_timer, 0);
	timer_setup(&sk->sk_timer, mptcp_tout_timer, 0);
}

static void mptcp_ca_reset(struct sock *sk)
{
	struct inet_connection_sock *icsk = inet_csk(sk);

	tcp_assign_congestion_control(sk);
	strscpy(mptcp_sk(sk)->ca_name, icsk->icsk_ca_ops->name,
		sizeof(mptcp_sk(sk)->ca_name));

	/* no need to keep a reference to the ops, the name will suffice */
	tcp_cleanup_congestion_control(sk);
	icsk->icsk_ca_ops = NULL;
}

static int mptcp_init_sock(struct sock *sk)
{
	struct net *net = sock_net(sk);
	int ret;

	__mptcp_init_sock(sk);

	if (!mptcp_is_enabled(net))
		return -ENOPROTOOPT;

	if (unlikely(!net->mib.mptcp_statistics) && !mptcp_mib_alloc(net))
		return -ENOMEM;

	rcu_read_lock();
	ret = mptcp_init_sched(mptcp_sk(sk),
			       mptcp_sched_find(mptcp_get_scheduler(net)));
	rcu_read_unlock();
	if (ret)
		return ret;

	set_bit(SOCK_CUSTOM_SOCKOPT, &sk->sk_socket->flags);

	/* fetch the ca name; do it outside __mptcp_init_sock(), so that clone will
	 * propagate the correct value
	 */
	mptcp_ca_reset(sk);

	sk_sockets_allocated_inc(sk);
	sk->sk_rcvbuf = READ_ONCE(net->ipv4.sysctl_tcp_rmem[1]);
	sk->sk_sndbuf = READ_ONCE(net->ipv4.sysctl_tcp_wmem[1]);

	return 0;
}

static void __mptcp_clear_xmit(struct sock *sk)
{
	struct mptcp_sock *msk = mptcp_sk(sk);
	struct mptcp_data_frag *dtmp, *dfrag;

	WRITE_ONCE(msk->first_pending, NULL);
	list_for_each_entry_safe(dfrag, dtmp, &msk->rtx_queue, list)
		dfrag_clear(sk, dfrag);
}

void mptcp_cancel_work(struct sock *sk)
{
	struct mptcp_sock *msk = mptcp_sk(sk);

	if (cancel_work_sync(&msk->work))
		__sock_put(sk);
}

void mptcp_subflow_shutdown(struct sock *sk, struct sock *ssk, int how)
{
	lock_sock(ssk);

	switch (ssk->sk_state) {
	case TCP_LISTEN:
		if (!(how & RCV_SHUTDOWN))
			break;
		fallthrough;
	case TCP_SYN_SENT:
		WARN_ON_ONCE(tcp_disconnect(ssk, O_NONBLOCK));
		break;
	default:
		if (__mptcp_check_fallback(mptcp_sk(sk))) {
			pr_debug("Fallback\n");
			ssk->sk_shutdown |= how;
			tcp_shutdown(ssk, how);

			/* simulate the data_fin ack reception to let the state
			 * machine move forward
			 */
			WRITE_ONCE(mptcp_sk(sk)->snd_una, mptcp_sk(sk)->snd_nxt);
			mptcp_schedule_work(sk);
		} else {
			pr_debug("Sending DATA_FIN on subflow %p\n", ssk);
			tcp_send_ack(ssk);
			if (!mptcp_rtx_timer_pending(sk))
				mptcp_reset_rtx_timer(sk);
		}
		break;
	}

	release_sock(ssk);
}

void mptcp_set_state(struct sock *sk, int state)
{
	int oldstate = sk->sk_state;

	switch (state) {
	case TCP_ESTABLISHED:
		if (oldstate != TCP_ESTABLISHED)
			MPTCP_INC_STATS(sock_net(sk), MPTCP_MIB_CURRESTAB);
		break;
	case TCP_CLOSE_WAIT:
		/* Unlike TCP, MPTCP sk would not have the TCP_SYN_RECV state:
		 * MPTCP "accepted" sockets will be created later on. So no
		 * transition from TCP_SYN_RECV to TCP_CLOSE_WAIT.
		 */
		break;
	default:
		if (oldstate == TCP_ESTABLISHED || oldstate == TCP_CLOSE_WAIT)
			MPTCP_DEC_STATS(sock_net(sk), MPTCP_MIB_CURRESTAB);
	}

	inet_sk_state_store(sk, state);
}

static const unsigned char new_state[16] = {
	/* current state:     new state:      action:	*/
	[0 /* (Invalid) */] = TCP_CLOSE,
	[TCP_ESTABLISHED]   = TCP_FIN_WAIT1 | TCP_ACTION_FIN,
	[TCP_SYN_SENT]      = TCP_CLOSE,
	[TCP_SYN_RECV]      = TCP_FIN_WAIT1 | TCP_ACTION_FIN,
	[TCP_FIN_WAIT1]     = TCP_FIN_WAIT1,
	[TCP_FIN_WAIT2]     = TCP_FIN_WAIT2,
	[TCP_TIME_WAIT]     = TCP_CLOSE,	/* should not happen ! */
	[TCP_CLOSE]         = TCP_CLOSE,
	[TCP_CLOSE_WAIT]    = TCP_LAST_ACK  | TCP_ACTION_FIN,
	[TCP_LAST_ACK]      = TCP_LAST_ACK,
	[TCP_LISTEN]        = TCP_CLOSE,
	[TCP_CLOSING]       = TCP_CLOSING,
	[TCP_NEW_SYN_RECV]  = TCP_CLOSE,	/* should not happen ! */
};

static int mptcp_close_state(struct sock *sk)
{
	int next = (int)new_state[sk->sk_state];
	int ns = next & TCP_STATE_MASK;

	mptcp_set_state(sk, ns);

	return next & TCP_ACTION_FIN;
}

static void mptcp_check_send_data_fin(struct sock *sk)
{
	struct mptcp_subflow_context *subflow;
	struct mptcp_sock *msk = mptcp_sk(sk);

	pr_debug("msk=%p snd_data_fin_enable=%d pending=%d snd_nxt=%llu write_seq=%llu\n",
		 msk, msk->snd_data_fin_enable, !!mptcp_send_head(sk),
		 msk->snd_nxt, msk->write_seq);

	/* we still need to enqueue subflows or not really shutting down,
	 * skip this
	 */
	if (!msk->snd_data_fin_enable || msk->snd_nxt + 1 != msk->write_seq ||
	    mptcp_send_head(sk))
		return;

	WRITE_ONCE(msk->snd_nxt, msk->write_seq);

	mptcp_for_each_subflow(msk, subflow) {
		struct sock *tcp_sk = mptcp_subflow_tcp_sock(subflow);

		mptcp_subflow_shutdown(sk, tcp_sk, SEND_SHUTDOWN);
	}
}

static void __mptcp_wr_shutdown(struct sock *sk)
{
	struct mptcp_sock *msk = mptcp_sk(sk);

	pr_debug("msk=%p snd_data_fin_enable=%d shutdown=%x state=%d pending=%d\n",
		 msk, msk->snd_data_fin_enable, sk->sk_shutdown, sk->sk_state,
		 !!mptcp_send_head(sk));

	/* will be ignored by fallback sockets */
	WRITE_ONCE(msk->write_seq, msk->write_seq + 1);
	WRITE_ONCE(msk->snd_data_fin_enable, 1);

	mptcp_check_send_data_fin(sk);
}

static void __mptcp_destroy_sock(struct sock *sk)
{
	struct mptcp_sock *msk = mptcp_sk(sk);

	pr_debug("msk=%p\n", msk);

	might_sleep();

	mptcp_stop_rtx_timer(sk);
	sk_stop_timer(sk, &sk->sk_timer);
	msk->pm.status = 0;
	mptcp_release_sched(msk);

	sk->sk_prot->destroy(sk);

	sk_stream_kill_queues(sk);
	xfrm_sk_free_policy(sk);

	sock_put(sk);
}

void __mptcp_unaccepted_force_close(struct sock *sk)
{
	sock_set_flag(sk, SOCK_DEAD);
	mptcp_do_fastclose(sk);
	__mptcp_destroy_sock(sk);
}

static __poll_t mptcp_check_readable(struct sock *sk)
{
	return mptcp_epollin_ready(sk) ? EPOLLIN | EPOLLRDNORM : 0;
}

static void mptcp_check_listen_stop(struct sock *sk)
{
	struct sock *ssk;

	if (inet_sk_state_load(sk) != TCP_LISTEN)
		return;

	sock_prot_inuse_add(sock_net(sk), sk->sk_prot, -1);
	ssk = mptcp_sk(sk)->first;
	if (WARN_ON_ONCE(!ssk || inet_sk_state_load(ssk) != TCP_LISTEN))
		return;

	lock_sock_nested(ssk, SINGLE_DEPTH_NESTING);
	tcp_set_state(ssk, TCP_CLOSE);
	mptcp_subflow_queue_clean(sk, ssk);
	inet_csk_listen_stop(ssk);
	mptcp_event_pm_listener(ssk, MPTCP_EVENT_LISTENER_CLOSED);
	release_sock(ssk);
}

bool __mptcp_close(struct sock *sk, long timeout)
{
	struct mptcp_subflow_context *subflow;
	struct mptcp_sock *msk = mptcp_sk(sk);
	bool do_cancel_work = false;
	int subflows_alive = 0;

	WRITE_ONCE(sk->sk_shutdown, SHUTDOWN_MASK);

	if ((1 << sk->sk_state) & (TCPF_LISTEN | TCPF_CLOSE)) {
		mptcp_check_listen_stop(sk);
		mptcp_set_state(sk, TCP_CLOSE);
		goto cleanup;
	}

	if (mptcp_data_avail(msk) || timeout < 0) {
		/* If the msk has read data, or the caller explicitly ask it,
		 * do the MPTCP equivalent of TCP reset, aka MPTCP fastclose
		 */
		mptcp_do_fastclose(sk);
		timeout = 0;
	} else if (mptcp_close_state(sk)) {
		__mptcp_wr_shutdown(sk);
	}

	sk_stream_wait_close(sk, timeout);

cleanup:
	/* orphan all the subflows */
	mptcp_for_each_subflow(msk, subflow) {
		struct sock *ssk = mptcp_subflow_tcp_sock(subflow);
		bool slow = lock_sock_fast_nested(ssk);

		subflows_alive += ssk->sk_state != TCP_CLOSE;

		/* since the close timeout takes precedence on the fail one,
		 * cancel the latter
		 */
		if (ssk == msk->first)
			subflow->fail_tout = 0;

		/* detach from the parent socket, but allow data_ready to
		 * push incoming data into the mptcp stack, to properly ack it
		 */
		ssk->sk_socket = NULL;
		ssk->sk_wq = NULL;
		unlock_sock_fast(ssk, slow);
	}
	sock_orphan(sk);

	/* all the subflows are closed, only timeout can change the msk
	 * state, let's not keep resources busy for no reasons
	 */
	if (subflows_alive == 0)
		mptcp_set_state(sk, TCP_CLOSE);

	sock_hold(sk);
	pr_debug("msk=%p state=%d\n", sk, sk->sk_state);
	mptcp_pm_connection_closed(msk);

	if (sk->sk_state == TCP_CLOSE) {
		__mptcp_destroy_sock(sk);
		do_cancel_work = true;
	} else {
		mptcp_start_tout_timer(sk);
	}

	return do_cancel_work;
}

static void mptcp_close(struct sock *sk, long timeout)
{
	bool do_cancel_work;

	lock_sock(sk);

	do_cancel_work = __mptcp_close(sk, timeout);
	release_sock(sk);
	if (do_cancel_work)
		mptcp_cancel_work(sk);

	sock_put(sk);
}

static void mptcp_copy_inaddrs(struct sock *msk, const struct sock *ssk)
{
#if IS_ENABLED(CONFIG_MPTCP_IPV6)
	const struct ipv6_pinfo *ssk6 = inet6_sk(ssk);
	struct ipv6_pinfo *msk6 = inet6_sk(msk);

	msk->sk_v6_daddr = ssk->sk_v6_daddr;
	msk->sk_v6_rcv_saddr = ssk->sk_v6_rcv_saddr;

	if (msk6 && ssk6) {
		msk6->saddr = ssk6->saddr;
		msk6->flow_label = ssk6->flow_label;
	}
#endif

	inet_sk(msk)->inet_num = inet_sk(ssk)->inet_num;
	inet_sk(msk)->inet_dport = inet_sk(ssk)->inet_dport;
	inet_sk(msk)->inet_sport = inet_sk(ssk)->inet_sport;
	inet_sk(msk)->inet_daddr = inet_sk(ssk)->inet_daddr;
	inet_sk(msk)->inet_saddr = inet_sk(ssk)->inet_saddr;
	inet_sk(msk)->inet_rcv_saddr = inet_sk(ssk)->inet_rcv_saddr;
}

static int mptcp_disconnect(struct sock *sk, int flags)
{
	struct mptcp_sock *msk = mptcp_sk(sk);

	/* We are on the fastopen error path. We can't call straight into the
	 * subflows cleanup code due to lock nesting (we are already under
	 * msk->firstsocket lock).
	 */
	if (msk->fastopening)
		return -EBUSY;

	mptcp_check_listen_stop(sk);
	mptcp_set_state(sk, TCP_CLOSE);

	mptcp_stop_rtx_timer(sk);
	mptcp_stop_tout_timer(sk);

	mptcp_pm_connection_closed(msk);

	/* msk->subflow is still intact, the following will not free the first
	 * subflow
	 */
	mptcp_destroy_common(msk, MPTCP_CF_FASTCLOSE);
	WRITE_ONCE(msk->flags, 0);
	msk->cb_flags = 0;
	msk->recovery = false;
	WRITE_ONCE(msk->can_ack, false);
	WRITE_ONCE(msk->fully_established, false);
	WRITE_ONCE(msk->rcv_data_fin, false);
	WRITE_ONCE(msk->snd_data_fin_enable, false);
	WRITE_ONCE(msk->rcv_fastclose, false);
	WRITE_ONCE(msk->use_64bit_ack, false);
	WRITE_ONCE(msk->csum_enabled, mptcp_is_checksum_enabled(sock_net(sk)));
	mptcp_pm_data_reset(msk);
	mptcp_ca_reset(sk);
	msk->bytes_consumed = 0;
	msk->bytes_acked = 0;
	msk->bytes_received = 0;
	msk->bytes_sent = 0;
	msk->bytes_retrans = 0;
	msk->rcvspace_init = 0;

	WRITE_ONCE(sk->sk_shutdown, 0);
	sk_error_report(sk);
	return 0;
}

#if IS_ENABLED(CONFIG_MPTCP_IPV6)
static struct ipv6_pinfo *mptcp_inet6_sk(const struct sock *sk)
{
	struct mptcp6_sock *msk6 = container_of(mptcp_sk(sk), struct mptcp6_sock, msk);

	return &msk6->np;
}

static void mptcp_copy_ip6_options(struct sock *newsk, const struct sock *sk)
{
	const struct ipv6_pinfo *np = inet6_sk(sk);
	struct ipv6_txoptions *opt;
	struct ipv6_pinfo *newnp;

	newnp = inet6_sk(newsk);

	rcu_read_lock();
	opt = rcu_dereference(np->opt);
	if (opt) {
		opt = ipv6_dup_options(newsk, opt);
		if (!opt)
			net_warn_ratelimited("%s: Failed to copy ip6 options\n", __func__);
	}
	RCU_INIT_POINTER(newnp->opt, opt);
	rcu_read_unlock();
}
#endif

static void mptcp_copy_ip_options(struct sock *newsk, const struct sock *sk)
{
	struct ip_options_rcu *inet_opt, *newopt = NULL;
	const struct inet_sock *inet = inet_sk(sk);
	struct inet_sock *newinet;

	newinet = inet_sk(newsk);

	rcu_read_lock();
	inet_opt = rcu_dereference(inet->inet_opt);
	if (inet_opt) {
		newopt = sock_kmemdup(newsk, inet_opt, sizeof(*inet_opt) +
				      inet_opt->opt.optlen, GFP_ATOMIC);
		if (!newopt)
			net_warn_ratelimited("%s: Failed to copy ip options\n", __func__);
	}
	RCU_INIT_POINTER(newinet->inet_opt, newopt);
	rcu_read_unlock();
}

struct sock *mptcp_sk_clone_init(const struct sock *sk,
				 const struct mptcp_options_received *mp_opt,
				 struct sock *ssk,
				 struct request_sock *req)
{
	struct mptcp_subflow_request_sock *subflow_req = mptcp_subflow_rsk(req);
	struct sock *nsk = sk_clone_lock(sk, GFP_ATOMIC);
	struct mptcp_subflow_context *subflow;
	struct mptcp_sock *msk;

	if (!nsk)
		return NULL;

#if IS_ENABLED(CONFIG_MPTCP_IPV6)
	if (nsk->sk_family == AF_INET6)
		inet_sk(nsk)->pinet6 = mptcp_inet6_sk(nsk);
#endif

	__mptcp_init_sock(nsk);

#if IS_ENABLED(CONFIG_MPTCP_IPV6)
	if (nsk->sk_family == AF_INET6)
		mptcp_copy_ip6_options(nsk, sk);
	else
#endif
		mptcp_copy_ip_options(nsk, sk);

	msk = mptcp_sk(nsk);
	WRITE_ONCE(msk->local_key, subflow_req->local_key);
	WRITE_ONCE(msk->token, subflow_req->token);
	msk->in_accept_queue = 1;
	WRITE_ONCE(msk->fully_established, false);
	if (mp_opt->suboptions & OPTION_MPTCP_CSUMREQD)
		WRITE_ONCE(msk->csum_enabled, true);

	WRITE_ONCE(msk->write_seq, subflow_req->idsn + 1);
	WRITE_ONCE(msk->snd_nxt, msk->write_seq);
	WRITE_ONCE(msk->snd_una, msk->write_seq);
	WRITE_ONCE(msk->wnd_end, msk->snd_nxt + tcp_sk(ssk)->snd_wnd);
	msk->setsockopt_seq = mptcp_sk(sk)->setsockopt_seq;
	mptcp_init_sched(msk, mptcp_sk(sk)->sched);

	/* passive msk is created after the first/MPC subflow */
	msk->subflow_id = 2;

	sock_reset_flag(nsk, SOCK_RCU_FREE);
	security_inet_csk_clone(nsk, req);

	/* this can't race with mptcp_close(), as the msk is
	 * not yet exposted to user-space
	 */
	mptcp_set_state(nsk, TCP_ESTABLISHED);

	/* The msk maintain a ref to each subflow in the connections list */
	WRITE_ONCE(msk->first, ssk);
	subflow = mptcp_subflow_ctx(ssk);
	list_add(&subflow->node, &msk->conn_list);
	sock_hold(ssk);

	/* new mpc subflow takes ownership of the newly
	 * created mptcp socket
	 */
	mptcp_token_accept(subflow_req, msk);

	/* set msk addresses early to ensure mptcp_pm_get_local_id()
	 * uses the correct data
	 */
	mptcp_copy_inaddrs(nsk, ssk);
	__mptcp_propagate_sndbuf(nsk, ssk);

	mptcp_rcv_space_init(msk, ssk);

	if (mp_opt->suboptions & OPTION_MPTCP_MPC_ACK)
		__mptcp_subflow_fully_established(msk, subflow, mp_opt);
	bh_unlock_sock(nsk);

	/* note: the newly allocated socket refcount is 2 now */
	return nsk;
}

void mptcp_rcv_space_init(struct mptcp_sock *msk, const struct sock *ssk)
{
	const struct tcp_sock *tp = tcp_sk(ssk);

	msk->rcvspace_init = 1;
	msk->rcvq_space.copied = 0;
	msk->rcvq_space.rtt_us = 0;

	msk->rcvq_space.time = tp->tcp_mstamp;

	/* initial rcv_space offering made to peer */
	msk->rcvq_space.space = min_t(u32, tp->rcv_wnd,
				      TCP_INIT_CWND * tp->advmss);
	if (msk->rcvq_space.space == 0)
		msk->rcvq_space.space = TCP_INIT_CWND * TCP_MSS_DEFAULT;
}

void mptcp_destroy_common(struct mptcp_sock *msk, unsigned int flags)
{
	struct mptcp_subflow_context *subflow, *tmp;
	struct sock *sk = (struct sock *)msk;

	__mptcp_clear_xmit(sk);

	/* join list will be eventually flushed (with rst) at sock lock release time */
	mptcp_for_each_subflow_safe(msk, subflow, tmp)
		__mptcp_close_ssk(sk, mptcp_subflow_tcp_sock(subflow), subflow, flags);

	__skb_queue_purge(&sk->sk_receive_queue);
	skb_rbtree_purge(&msk->out_of_order_queue);

	/* move all the rx fwd alloc into the sk_mem_reclaim_final in
	 * inet_sock_destruct() will dispose it
	 */
	mptcp_token_destroy(msk);
	mptcp_pm_destroy(msk);
}

static void mptcp_destroy(struct sock *sk)
{
	struct mptcp_sock *msk = mptcp_sk(sk);

	/* allow the following to close even the initial subflow */
	msk->free_first = 1;
	mptcp_destroy_common(msk, 0);
	sk_sockets_allocated_dec(sk);
}

void __mptcp_data_acked(struct sock *sk)
{
	if (!sock_owned_by_user(sk))
		__mptcp_clean_una(sk);
	else
		__set_bit(MPTCP_CLEAN_UNA, &mptcp_sk(sk)->cb_flags);
}

void __mptcp_check_push(struct sock *sk, struct sock *ssk)
{
	if (!mptcp_send_head(sk))
		return;

	if (!sock_owned_by_user(sk))
		__mptcp_subflow_push_pending(sk, ssk, false);
	else
		__set_bit(MPTCP_PUSH_PENDING, &mptcp_sk(sk)->cb_flags);
}

#define MPTCP_FLAGS_PROCESS_CTX_NEED (BIT(MPTCP_PUSH_PENDING) | \
				      BIT(MPTCP_RETRANSMIT) | \
				      BIT(MPTCP_FLUSH_JOIN_LIST) | \
				      BIT(MPTCP_DEQUEUE))

/* processes deferred events and flush wmem */
static void mptcp_release_cb(struct sock *sk)
	__must_hold(&sk->sk_lock.slock)
{
	struct mptcp_sock *msk = mptcp_sk(sk);

	for (;;) {
		unsigned long flags = (msk->cb_flags & MPTCP_FLAGS_PROCESS_CTX_NEED);
		struct list_head join_list;

		if (!flags)
			break;

		INIT_LIST_HEAD(&join_list);
		list_splice_init(&msk->join_list, &join_list);

		/* the following actions acquire the subflow socket lock
		 *
		 * 1) can't be invoked in atomic scope
		 * 2) must avoid ABBA deadlock with msk socket spinlock: the RX
		 *    datapath acquires the msk socket spinlock while helding
		 *    the subflow socket lock
		 */
		msk->cb_flags &= ~flags;
		spin_unlock_bh(&sk->sk_lock.slock);

		if (flags & BIT(MPTCP_FLUSH_JOIN_LIST))
			__mptcp_flush_join_list(sk, &join_list);
		if (flags & BIT(MPTCP_PUSH_PENDING))
			__mptcp_push_pending(sk, 0);
		if (flags & BIT(MPTCP_RETRANSMIT))
			__mptcp_retrans(sk);
		if ((flags & BIT(MPTCP_DEQUEUE)) && __mptcp_move_skbs(sk)) {
			/* notify ack seq update */
			mptcp_cleanup_rbuf(msk, 0);
			sk->sk_data_ready(sk);
		}

		cond_resched();
		spin_lock_bh(&sk->sk_lock.slock);
	}

	if (__test_and_clear_bit(MPTCP_CLEAN_UNA, &msk->cb_flags))
		__mptcp_clean_una_wakeup(sk);
	if (unlikely(msk->cb_flags)) {
		/* be sure to sync the msk state before taking actions
		 * depending on sk_state (MPTCP_ERROR_REPORT)
		 * On sk release avoid actions depending on the first subflow
		 */
		if (__test_and_clear_bit(MPTCP_SYNC_STATE, &msk->cb_flags) && msk->first)
			__mptcp_sync_state(sk, msk->pending_state);
		if (__test_and_clear_bit(MPTCP_ERROR_REPORT, &msk->cb_flags))
			__mptcp_error_report(sk);
		if (__test_and_clear_bit(MPTCP_SYNC_SNDBUF, &msk->cb_flags))
			__mptcp_sync_sndbuf(sk);
	}
}

/* MP_JOIN client subflow must wait for 4th ack before sending any data:
 * TCP can't schedule delack timer before the subflow is fully established.
 * MPTCP uses the delack timer to do 3rd ack retransmissions
 */
static void schedule_3rdack_retransmission(struct sock *ssk)
{
	struct inet_connection_sock *icsk = inet_csk(ssk);
	struct tcp_sock *tp = tcp_sk(ssk);
	unsigned long timeout;

	if (READ_ONCE(mptcp_subflow_ctx(ssk)->fully_established))
		return;

	/* reschedule with a timeout above RTT, as we must look only for drop */
	if (tp->srtt_us)
		timeout = usecs_to_jiffies(tp->srtt_us >> (3 - 1));
	else
		timeout = TCP_TIMEOUT_INIT;
	timeout += jiffies;

	WARN_ON_ONCE(icsk->icsk_ack.pending & ICSK_ACK_TIMER);
	smp_store_release(&icsk->icsk_ack.pending,
			  icsk->icsk_ack.pending | ICSK_ACK_SCHED | ICSK_ACK_TIMER);
	sk_reset_timer(ssk, &icsk->icsk_delack_timer, timeout);
}

void mptcp_subflow_process_delegated(struct sock *ssk, long status)
{
	struct mptcp_subflow_context *subflow = mptcp_subflow_ctx(ssk);
	struct sock *sk = subflow->conn;

	if (status & BIT(MPTCP_DELEGATE_SEND)) {
		mptcp_data_lock(sk);
		if (!sock_owned_by_user(sk))
			__mptcp_subflow_push_pending(sk, ssk, true);
		else
			__set_bit(MPTCP_PUSH_PENDING, &mptcp_sk(sk)->cb_flags);
		mptcp_data_unlock(sk);
	}
	if (status & BIT(MPTCP_DELEGATE_SNDBUF)) {
		mptcp_data_lock(sk);
		if (!sock_owned_by_user(sk))
			__mptcp_sync_sndbuf(sk);
		else
			__set_bit(MPTCP_SYNC_SNDBUF, &mptcp_sk(sk)->cb_flags);
		mptcp_data_unlock(sk);
	}
	if (status & BIT(MPTCP_DELEGATE_ACK))
		schedule_3rdack_retransmission(ssk);
}

static int mptcp_hash(struct sock *sk)
{
	/* should never be called,
	 * we hash the TCP subflows not the MPTCP socket
	 */
	WARN_ON_ONCE(1);
	return 0;
}

static void mptcp_unhash(struct sock *sk)
{
	/* called from sk_common_release(), but nothing to do here */
}

static int mptcp_get_port(struct sock *sk, unsigned short snum)
{
	struct mptcp_sock *msk = mptcp_sk(sk);

	pr_debug("msk=%p, ssk=%p\n", msk, msk->first);
	if (WARN_ON_ONCE(!msk->first))
		return -EINVAL;

	return inet_csk_get_port(msk->first, snum);
}

void mptcp_finish_connect(struct sock *ssk)
{
	struct mptcp_subflow_context *subflow;
	struct mptcp_sock *msk;
	struct sock *sk;

	subflow = mptcp_subflow_ctx(ssk);
	sk = subflow->conn;
	msk = mptcp_sk(sk);

	pr_debug("msk=%p, token=%u\n", sk, subflow->token);

	subflow->map_seq = subflow->iasn;
	subflow->map_subflow_seq = 1;

	/* the socket is not connected yet, no msk/subflow ops can access/race
	 * accessing the field below
	 */
	WRITE_ONCE(msk->local_key, subflow->local_key);

	mptcp_pm_new_connection(msk, ssk, 0);
}

void mptcp_sock_graft(struct sock *sk, struct socket *parent)
{
	write_lock_bh(&sk->sk_callback_lock);
	rcu_assign_pointer(sk->sk_wq, &parent->wq);
	sk_set_socket(sk, parent);
	sk->sk_uid = SOCK_INODE(parent)->i_uid;
	write_unlock_bh(&sk->sk_callback_lock);
}

bool mptcp_finish_join(struct sock *ssk)
{
	struct mptcp_subflow_context *subflow = mptcp_subflow_ctx(ssk);
	struct mptcp_sock *msk = mptcp_sk(subflow->conn);
	struct sock *parent = (void *)msk;
	bool ret = true;

	pr_debug("msk=%p, subflow=%p\n", msk, subflow);

	/* mptcp socket already closing? */
	if (!mptcp_is_fully_established(parent)) {
		subflow->reset_reason = MPTCP_RST_EMPTCP;
		return false;
	}

	/* active subflow, already present inside the conn_list */
	if (!list_empty(&subflow->node)) {
		mptcp_subflow_joined(msk, ssk);
		mptcp_propagate_sndbuf(parent, ssk);
		return true;
	}

	if (!mptcp_pm_allow_new_subflow(msk)) {
		MPTCP_INC_STATS(sock_net(ssk), MPTCP_MIB_JOINREJECTED);
		goto err_prohibited;
	}

	/* If we can't acquire msk socket lock here, let the release callback
	 * handle it
	 */
	mptcp_data_lock(parent);
	if (!sock_owned_by_user(parent)) {
		ret = __mptcp_finish_join(msk, ssk);
		if (ret) {
			sock_hold(ssk);
			list_add_tail(&subflow->node, &msk->conn_list);
		}
	} else {
		sock_hold(ssk);
		list_add_tail(&subflow->node, &msk->join_list);
		__set_bit(MPTCP_FLUSH_JOIN_LIST, &msk->cb_flags);
	}
	mptcp_data_unlock(parent);

	if (!ret) {
err_prohibited:
		subflow->reset_reason = MPTCP_RST_EPROHIBIT;
		return false;
	}

	return true;
}

static void mptcp_shutdown(struct sock *sk, int how)
{
	pr_debug("sk=%p, how=%d\n", sk, how);

	if ((how & SEND_SHUTDOWN) && mptcp_close_state(sk))
		__mptcp_wr_shutdown(sk);
}

static int mptcp_ioctl_outq(const struct mptcp_sock *msk, u64 v)
{
	const struct sock *sk = (void *)msk;
	u64 delta;

	if (sk->sk_state == TCP_LISTEN)
		return -EINVAL;

	if ((1 << sk->sk_state) & (TCPF_SYN_SENT | TCPF_SYN_RECV))
		return 0;

	delta = msk->write_seq - v;
	if (__mptcp_check_fallback(msk) && msk->first) {
		struct tcp_sock *tp = tcp_sk(msk->first);

		/* the first subflow is disconnected after close - see
		 * __mptcp_close_ssk(). tcp_disconnect() moves the write_seq
		 * so ignore that status, too.
		 */
		if (!((1 << msk->first->sk_state) &
		      (TCPF_SYN_SENT | TCPF_SYN_RECV | TCPF_CLOSE)))
			delta += READ_ONCE(tp->write_seq) - tp->snd_una;
	}
	if (delta > INT_MAX)
		delta = INT_MAX;

	return (int)delta;
}

static int mptcp_ioctl(struct sock *sk, int cmd, int *karg)
{
	struct mptcp_sock *msk = mptcp_sk(sk);
	bool slow;

	switch (cmd) {
	case SIOCINQ:
		if (sk->sk_state == TCP_LISTEN)
			return -EINVAL;

		lock_sock(sk);
		if (__mptcp_move_skbs(sk))
			mptcp_cleanup_rbuf(msk, 0);
		*karg = mptcp_inq_hint(sk);
		release_sock(sk);
		break;
	case SIOCOUTQ:
		slow = lock_sock_fast(sk);
		*karg = mptcp_ioctl_outq(msk, READ_ONCE(msk->snd_una));
		unlock_sock_fast(sk, slow);
		break;
	case SIOCOUTQNSD:
		slow = lock_sock_fast(sk);
		*karg = mptcp_ioctl_outq(msk, msk->snd_nxt);
		unlock_sock_fast(sk, slow);
		break;
	default:
		return -ENOIOCTLCMD;
	}

	return 0;
}

static int mptcp_connect(struct sock *sk, struct sockaddr *uaddr, int addr_len)
{
	struct mptcp_subflow_context *subflow;
	struct mptcp_sock *msk = mptcp_sk(sk);
	int err = -EINVAL;
	struct sock *ssk;

	ssk = __mptcp_nmpc_sk(msk);
	if (IS_ERR(ssk))
		return PTR_ERR(ssk);

	mptcp_set_state(sk, TCP_SYN_SENT);
	subflow = mptcp_subflow_ctx(ssk);
#ifdef CONFIG_TCP_MD5SIG
	/* no MPTCP if MD5SIG is enabled on this socket or we may run out of
	 * TCP option space.
	 */
	if (rcu_access_pointer(tcp_sk(ssk)->md5sig_info))
		mptcp_subflow_early_fallback(msk, subflow);
#endif
	if (subflow->request_mptcp) {
		if (mptcp_active_should_disable(sk)) {
			MPTCP_INC_STATS(sock_net(ssk), MPTCP_MIB_MPCAPABLEACTIVEDISABLED);
			mptcp_subflow_early_fallback(msk, subflow);
		} else if (mptcp_token_new_connect(ssk) < 0) {
			MPTCP_INC_STATS(sock_net(ssk), MPTCP_MIB_TOKENFALLBACKINIT);
			mptcp_subflow_early_fallback(msk, subflow);
		}
	}

	WRITE_ONCE(msk->write_seq, subflow->idsn);
	WRITE_ONCE(msk->snd_nxt, subflow->idsn);
	WRITE_ONCE(msk->snd_una, subflow->idsn);
	if (likely(!__mptcp_check_fallback(msk)))
		MPTCP_INC_STATS(sock_net(sk), MPTCP_MIB_MPCAPABLEACTIVE);

	/* if reaching here via the fastopen/sendmsg path, the caller already
	 * acquired the subflow socket lock, too.
	 */
	if (!msk->fastopening)
		lock_sock(ssk);

	/* the following mirrors closely a very small chunk of code from
	 * __inet_stream_connect()
	 */
	if (ssk->sk_state != TCP_CLOSE)
		goto out;

	if (BPF_CGROUP_PRE_CONNECT_ENABLED(ssk)) {
		err = ssk->sk_prot->pre_connect(ssk, uaddr, addr_len);
		if (err)
			goto out;
	}

	err = ssk->sk_prot->connect(ssk, uaddr, addr_len);
	if (err < 0)
		goto out;

	inet_assign_bit(DEFER_CONNECT, sk, inet_test_bit(DEFER_CONNECT, ssk));

out:
	if (!msk->fastopening)
		release_sock(ssk);

	/* on successful connect, the msk state will be moved to established by
	 * subflow_finish_connect()
	 */
	if (unlikely(err)) {
		/* avoid leaving a dangling token in an unconnected socket */
		mptcp_token_destroy(msk);
		mptcp_set_state(sk, TCP_CLOSE);
		return err;
	}

	mptcp_copy_inaddrs(sk, ssk);
	return 0;
}

static struct proto mptcp_prot = {
	.name		= "MPTCP",
	.owner		= THIS_MODULE,
	.init		= mptcp_init_sock,
	.connect	= mptcp_connect,
	.disconnect	= mptcp_disconnect,
	.close		= mptcp_close,
	.setsockopt	= mptcp_setsockopt,
	.getsockopt	= mptcp_getsockopt,
	.shutdown	= mptcp_shutdown,
	.destroy	= mptcp_destroy,
	.sendmsg	= mptcp_sendmsg,
	.ioctl		= mptcp_ioctl,
	.recvmsg	= mptcp_recvmsg,
	.release_cb	= mptcp_release_cb,
	//注册socket
	.hash		= mptcp_hash,
	.unhash		= mptcp_unhash,
	.get_port	= mptcp_get_port,
	.stream_memory_free	= mptcp_stream_memory_free,
	.sockets_allocated	= &mptcp_sockets_allocated,

	.memory_allocated	= &tcp_memory_allocated,
	.per_cpu_fw_alloc	= &tcp_memory_per_cpu_fw_alloc,

	.memory_pressure	= &tcp_memory_pressure,
	.sysctl_wmem_offset	= offsetof(struct net, ipv4.sysctl_tcp_wmem),
	.sysctl_rmem_offset	= offsetof(struct net, ipv4.sysctl_tcp_rmem),
	.sysctl_mem	= sysctl_tcp_mem,
	.obj_size	= sizeof(struct mptcp_sock),
	.slab_flags	= SLAB_TYPESAFE_BY_RCU,
	.no_autobind	= true,
};

static int mptcp_bind(struct socket *sock, struct sockaddr *uaddr, int addr_len)
{
	struct mptcp_sock *msk = mptcp_sk(sock->sk);
	struct sock *ssk, *sk = sock->sk;
	int err = -EINVAL;

	lock_sock(sk);
	ssk = __mptcp_nmpc_sk(msk);
	if (IS_ERR(ssk)) {
		err = PTR_ERR(ssk);
		goto unlock;
	}

	if (sk->sk_family == AF_INET)
		err = inet_bind_sk(ssk, uaddr, addr_len);
#if IS_ENABLED(CONFIG_MPTCP_IPV6)
	else if (sk->sk_family == AF_INET6)
		err = inet6_bind_sk(ssk, uaddr, addr_len);
#endif
	if (!err)
		mptcp_copy_inaddrs(sk, ssk);

unlock:
	release_sock(sk);
	return err;
}

static int mptcp_listen(struct socket *sock, int backlog)
{
	struct mptcp_sock *msk = mptcp_sk(sock->sk);
	struct sock *sk = sock->sk;
	struct sock *ssk;
	int err;

	pr_debug("msk=%p\n", msk);

	lock_sock(sk);

	err = -EINVAL;
	if (sock->state != SS_UNCONNECTED || sock->type != SOCK_STREAM)
		goto unlock;

	ssk = __mptcp_nmpc_sk(msk);
	if (IS_ERR(ssk)) {
		err = PTR_ERR(ssk);
		goto unlock;
	}

	mptcp_set_state(sk, TCP_LISTEN);
	sock_set_flag(sk, SOCK_RCU_FREE);

	lock_sock(ssk);
	err = __inet_listen_sk(ssk, backlog);
	release_sock(ssk);
	mptcp_set_state(sk, inet_sk_state_load(ssk));

	if (!err) {
		sock_prot_inuse_add(sock_net(sk), sk->sk_prot, 1);
		mptcp_copy_inaddrs(sk, ssk);
		mptcp_event_pm_listener(ssk, MPTCP_EVENT_LISTENER_CREATED);
	}

unlock:
	release_sock(sk);
	return err;
}

static int mptcp_stream_accept(struct socket *sock, struct socket *newsock,
			       struct proto_accept_arg *arg)
{
	struct mptcp_sock *msk = mptcp_sk(sock->sk);
	struct sock *ssk, *newsk;

	pr_debug("msk=%p\n", msk);

	/* Buggy applications can call accept on socket states other then LISTEN
	 * but no need to allocate the first subflow just to error out.
	 */
	ssk = READ_ONCE(msk->first);
	if (!ssk)
		return -EINVAL;

	pr_debug("ssk=%p, listener=%p\n", ssk, mptcp_subflow_ctx(ssk));
	newsk = inet_csk_accept(ssk, arg);
	if (!newsk)
		return arg->err;

	pr_debug("newsk=%p, subflow is mptcp=%d\n", newsk, sk_is_mptcp(newsk));
	if (sk_is_mptcp(newsk)) {
		struct mptcp_subflow_context *subflow;
		struct sock *new_mptcp_sock;

		subflow = mptcp_subflow_ctx(newsk);
		new_mptcp_sock = subflow->conn;

		/* is_mptcp should be false if subflow->conn is missing, see
		 * subflow_syn_recv_sock()
		 */
		if (WARN_ON_ONCE(!new_mptcp_sock)) {
			tcp_sk(newsk)->is_mptcp = 0;
			goto tcpfallback;
		}

		newsk = new_mptcp_sock;
		MPTCP_INC_STATS(sock_net(ssk), MPTCP_MIB_MPCAPABLEPASSIVEACK);

		newsk->sk_kern_sock = arg->kern;
		lock_sock(newsk);
		__inet_accept(sock, newsock, newsk);

		set_bit(SOCK_CUSTOM_SOCKOPT, &newsock->flags);
		msk = mptcp_sk(newsk);
		msk->in_accept_queue = 0;

		/* set ssk->sk_socket of accept()ed flows to mptcp socket.
		 * This is needed so NOSPACE flag can be set from tcp stack.
		 */
		mptcp_for_each_subflow(msk, subflow) {
			struct sock *ssk = mptcp_subflow_tcp_sock(subflow);

			if (!ssk->sk_socket)
				mptcp_sock_graft(ssk, newsock);
		}

		/* Do late cleanup for the first subflow as necessary. Also
		 * deal with bad peers not doing a complete shutdown.
		 */
		if (unlikely(inet_sk_state_load(msk->first) == TCP_CLOSE)) {
			__mptcp_close_ssk(newsk, msk->first,
					  mptcp_subflow_ctx(msk->first), 0);
			if (unlikely(list_is_singular(&msk->conn_list)))
				mptcp_set_state(newsk, TCP_CLOSE);
		}
	} else {
tcpfallback:
		newsk->sk_kern_sock = arg->kern;
		lock_sock(newsk);
		__inet_accept(sock, newsock, newsk);
		/* we are being invoked after accepting a non-mp-capable
		 * flow: sk is a tcp_sk, not an mptcp one.
		 *
		 * Hand the socket over to tcp so all further socket ops
		 * bypass mptcp.
		 */
		WRITE_ONCE(newsock->sk->sk_socket->ops,
			   mptcp_fallback_tcp_ops(newsock->sk));
	}
	release_sock(newsk);

	return 0;
}

static __poll_t mptcp_check_writeable(struct mptcp_sock *msk)
{
	struct sock *sk = (struct sock *)msk;

	if (__mptcp_stream_is_writeable(sk, 1))
		return EPOLLOUT | EPOLLWRNORM;

	set_bit(SOCK_NOSPACE, &sk->sk_socket->flags);
	smp_mb__after_atomic(); /* NOSPACE is changed by mptcp_write_space() */
	if (__mptcp_stream_is_writeable(sk, 1))
		return EPOLLOUT | EPOLLWRNORM;

	return 0;
}

static __poll_t mptcp_poll(struct file *file, struct socket *sock,
			   struct poll_table_struct *wait)
{
	struct sock *sk = sock->sk;
	struct mptcp_sock *msk;
	__poll_t mask = 0;
	u8 shutdown;
	int state;

	msk = mptcp_sk(sk);
	sock_poll_wait(file, sock, wait);

	state = inet_sk_state_load(sk);
	pr_debug("msk=%p state=%d flags=%lx\n", msk, state, msk->flags);
	if (state == TCP_LISTEN) {
		struct sock *ssk = READ_ONCE(msk->first);

		if (WARN_ON_ONCE(!ssk))
			return 0;

		return inet_csk_listen_poll(ssk);
	}

	shutdown = READ_ONCE(sk->sk_shutdown);
	if (shutdown == SHUTDOWN_MASK || state == TCP_CLOSE)
		mask |= EPOLLHUP;
	if (shutdown & RCV_SHUTDOWN)
		mask |= EPOLLIN | EPOLLRDNORM | EPOLLRDHUP;

	if (state != TCP_SYN_SENT && state != TCP_SYN_RECV) {
		mask |= mptcp_check_readable(sk);
		if (shutdown & SEND_SHUTDOWN)
			mask |= EPOLLOUT | EPOLLWRNORM;
		else
			mask |= mptcp_check_writeable(msk);
	} else if (state == TCP_SYN_SENT &&
		   inet_test_bit(DEFER_CONNECT, sk)) {
		/* cf tcp_poll() note about TFO */
		mask |= EPOLLOUT | EPOLLWRNORM;
	}

	/* This barrier is coupled with smp_wmb() in __mptcp_error_report() */
	smp_rmb();
	if (READ_ONCE(sk->sk_err))
		mask |= EPOLLERR;

	return mask;
}

static const struct proto_ops mptcp_stream_ops = {
	.family		   = PF_INET,
	.owner		   = THIS_MODULE,
	.release	   = inet_release,
	.bind		   = mptcp_bind,
	.connect	   = inet_stream_connect,
	.socketpair	   = sock_no_socketpair,
	.accept		   = mptcp_stream_accept,
	.getname	   = inet_getname,
	.poll		   = mptcp_poll,
	.ioctl		   = inet_ioctl,
	.gettstamp	   = sock_gettstamp,
	.listen		   = mptcp_listen,
	.shutdown	   = inet_shutdown,
	.setsockopt	   = sock_common_setsockopt,
	.getsockopt	   = sock_common_getsockopt,
	.sendmsg	   = inet_sendmsg,
	.recvmsg	   = inet_recvmsg,
	.mmap		   = sock_no_mmap,
	.set_rcvlowat	   = mptcp_set_rcvlowat,
};

static struct inet_protosw mptcp_protosw = {
	.type		= SOCK_STREAM,
	.protocol	= IPPROTO_MPTCP,/*使用专门的协议类型（这样应用就需要改）*/
	.prot		= &mptcp_prot,
	.ops		= &mptcp_stream_ops,
	.flags		= INET_PROTOSW_ICSK,
};

static int mptcp_napi_poll(struct napi_struct *napi, int budget)
{
	struct mptcp_delegated_action *delegated;
	struct mptcp_subflow_context *subflow;
	int work_done = 0;

	delegated = container_of(napi, struct mptcp_delegated_action, napi);
	while ((subflow = mptcp_subflow_delegated_next(delegated)) != NULL) {
		struct sock *ssk = mptcp_subflow_tcp_sock(subflow);

		bh_lock_sock_nested(ssk);
		if (!sock_owned_by_user(ssk)) {
			mptcp_subflow_process_delegated(ssk, xchg(&subflow->delegated_status, 0));
		} else {
			/* tcp_release_cb_override already processed
			 * the action or will do at next release_sock().
			 * In both case must dequeue the subflow here - on the same
			 * CPU that scheduled it.
			 */
			smp_wmb();
			clear_bit(MPTCP_DELEGATE_SCHEDULED, &subflow->delegated_status);
		}
		bh_unlock_sock(ssk);
		sock_put(ssk);

		if (++work_done == budget)
			return budget;
	}

	/* always provide a 0 'work_done' argument, so that napi_complete_done
	 * will not try accessing the NULL napi->dev ptr
	 */
	napi_complete_done(napi, 0);
	return work_done;
}

void __init mptcp_proto_init(void)
{
	struct mptcp_delegated_action *delegated;
	int cpu;

	mptcp_prot.h.hashinfo = tcp_prot.h.hashinfo;

	if (percpu_counter_init(&mptcp_sockets_allocated, 0, GFP_KERNEL))
		panic("Failed to allocate MPTCP pcpu counter\n");

<<<<<<< HEAD
	init_dummy_netdev(&mptcp_napi_dev);/*初始化一个假的netdev设备*/
	for_each_possible_cpu(cpu) {
		delegated = per_cpu_ptr(&mptcp_delegated_actions, cpu);
		INIT_LIST_HEAD(&delegated->head);
		/*针对假的netdev设备初始化poll*/
		netif_napi_add_tx(&mptcp_napi_dev, &delegated->napi,
=======
	mptcp_napi_dev = alloc_netdev_dummy(0);
	if (!mptcp_napi_dev)
		panic("Failed to allocate MPTCP dummy netdev\n");
	for_each_possible_cpu(cpu) {
		delegated = per_cpu_ptr(&mptcp_delegated_actions, cpu);
		INIT_LIST_HEAD(&delegated->head);
		netif_napi_add_tx(mptcp_napi_dev, &delegated->napi,
>>>>>>> 155a3c00
				  mptcp_napi_poll);
		napi_enable(&delegated->napi);
	}

	mptcp_subflow_init();
	mptcp_pm_init();
	mptcp_sched_init();
	mptcp_token_init();

	/*注册mptcp协议*/
	if (proto_register(&mptcp_prot, 1) != 0)
		panic("Failed to register MPTCP proto.\n");

	inet_register_protosw(&mptcp_protosw);

	BUILD_BUG_ON(sizeof(struct mptcp_skb_cb) > sizeof_field(struct sk_buff, cb));
}

#if IS_ENABLED(CONFIG_MPTCP_IPV6)
static const struct proto_ops mptcp_v6_stream_ops = {
	.family		   = PF_INET6,
	.owner		   = THIS_MODULE,
	.release	   = inet6_release,
	.bind		   = mptcp_bind,
	.connect	   = inet_stream_connect,
	.socketpair	   = sock_no_socketpair,
	.accept		   = mptcp_stream_accept,
	.getname	   = inet6_getname,
	.poll		   = mptcp_poll,
	.ioctl		   = inet6_ioctl,
	.gettstamp	   = sock_gettstamp,
	.listen		   = mptcp_listen,
	.shutdown	   = inet_shutdown,
	.setsockopt	   = sock_common_setsockopt,
	.getsockopt	   = sock_common_getsockopt,
	.sendmsg	   = inet6_sendmsg,
	.recvmsg	   = inet6_recvmsg,
	.mmap		   = sock_no_mmap,
#ifdef CONFIG_COMPAT
	.compat_ioctl	   = inet6_compat_ioctl,
#endif
	.set_rcvlowat	   = mptcp_set_rcvlowat,
};

static struct proto mptcp_v6_prot;

static struct inet_protosw mptcp_v6_protosw = {
	.type		= SOCK_STREAM,
	.protocol	= IPPROTO_MPTCP,
	.prot		= &mptcp_v6_prot,
	.ops		= &mptcp_v6_stream_ops,
	.flags		= INET_PROTOSW_ICSK,
};

int __init mptcp_proto_v6_init(void)
{
	int err;

	mptcp_v6_prot = mptcp_prot;
	strscpy(mptcp_v6_prot.name, "MPTCPv6", sizeof(mptcp_v6_prot.name));
	mptcp_v6_prot.slab = NULL;
	mptcp_v6_prot.obj_size = sizeof(struct mptcp6_sock);
	mptcp_v6_prot.ipv6_pinfo_offset = offsetof(struct mptcp6_sock, np);

	err = proto_register(&mptcp_v6_prot, 1);
	if (err)
		return err;

	err = inet6_register_protosw(&mptcp_v6_protosw);
	if (err)
		proto_unregister(&mptcp_v6_prot);

	return err;
}
#endif<|MERGE_RESOLUTION|>--- conflicted
+++ resolved
@@ -4034,22 +4034,14 @@
 	if (percpu_counter_init(&mptcp_sockets_allocated, 0, GFP_KERNEL))
 		panic("Failed to allocate MPTCP pcpu counter\n");
 
-<<<<<<< HEAD
-	init_dummy_netdev(&mptcp_napi_dev);/*初始化一个假的netdev设备*/
-	for_each_possible_cpu(cpu) {
-		delegated = per_cpu_ptr(&mptcp_delegated_actions, cpu);
-		INIT_LIST_HEAD(&delegated->head);
-		/*针对假的netdev设备初始化poll*/
-		netif_napi_add_tx(&mptcp_napi_dev, &delegated->napi,
-=======
-	mptcp_napi_dev = alloc_netdev_dummy(0);
+	mptcp_napi_dev = alloc_netdev_dummy(0);/*初始化一个假的netdev设备*/
 	if (!mptcp_napi_dev)
 		panic("Failed to allocate MPTCP dummy netdev\n");
 	for_each_possible_cpu(cpu) {
 		delegated = per_cpu_ptr(&mptcp_delegated_actions, cpu);
 		INIT_LIST_HEAD(&delegated->head);
+		/*针对假的netdev设备初始化poll*/
 		netif_napi_add_tx(mptcp_napi_dev, &delegated->napi,
->>>>>>> 155a3c00
 				  mptcp_napi_poll);
 		napi_enable(&delegated->napi);
 	}
