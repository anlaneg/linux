/*
 * llc_core.c - Minimum needed routines for sap handling and module init/exit
 *
 * Copyright (c) 1997 by Procom Technology, Inc.
 * 		 2001-2003 by Arnaldo Carvalho de Melo <acme@conectiva.com.br>
 *
 * This program can be redistributed or modified under the terms of the
 * GNU General Public License as published by the Free Software Foundation.
 * This program is distributed without any warranty or implied warranty
 * of merchantability or fitness for a particular purpose.
 *
 * See the GNU General Public License for more details.
 */

#include <linux/module.h>
#include <linux/interrupt.h>
#include <linux/if_ether.h>
#include <linux/netdevice.h>
#include <linux/slab.h>
#include <linux/string.h>
#include <linux/init.h>
#include <net/net_namespace.h>
#include <net/llc.h>

LIST_HEAD(llc_sap_list);
static DEFINE_SPINLOCK(llc_sap_list_lock);

/**
 *	llc_sap_alloc - allocates and initializes sap.
 *
 *	Allocates and initializes sap.
 */
static struct llc_sap *llc_sap_alloc(void)
{
	struct llc_sap *sap = kzalloc(sizeof(*sap), GFP_ATOMIC);
	int i;

	if (sap) {
		/* sap->laddr.mac - leave as a null, it's filled by bind */
		sap->state = LLC_SAP_STATE_ACTIVE;
		spin_lock_init(&sap->sk_lock);
		for (i = 0; i < LLC_SK_LADDR_HASH_ENTRIES; i++)
			INIT_HLIST_NULLS_HEAD(&sap->sk_laddr_hash[i], i);
		refcount_set(&sap->refcnt, 1);
	}
	return sap;
}

static struct llc_sap *__llc_sap_find(unsigned char sap_value)
{
	struct llc_sap *sap;

	list_for_each_entry(sap, &llc_sap_list, node)
		if (sap->laddr.lsap == sap_value)
			goto out;
	sap = NULL;
out:
	return sap;
}

/**
 *	llc_sap_find - searches a SAP in station
 *	@sap_value: sap to be found
 *
 *	Searches for a sap in the sap list of the LLC's station upon the sap ID.
 *	If the sap is found it will be refcounted and the user will have to do
 *	a llc_sap_put after use.
 *	Returns the sap or %NULL if not found.
 */
//给定sap_value查找对应的sap处理函数
struct llc_sap *llc_sap_find(unsigned char sap_value)
{
	struct llc_sap *sap;

	rcu_read_lock_bh();
	sap = __llc_sap_find(sap_value);
	if (!sap || !llc_sap_hold_safe(sap))
		sap = NULL;
	rcu_read_unlock_bh();
	return sap;
}

/**
 *	llc_sap_open - open interface to the upper layers.
 *	@lsap: SAP number.
 *	@func: rcv func for datalink protos
 *
 *	Interface function to upper layer. Each one who wants to get a SAP
 *	(for example NetBEUI) should call this function. Returns the opened
 *	SAP for success, NULL for failure.
 */
struct llc_sap *llc_sap_open(unsigned char lsap,
			     int (*func)(struct sk_buff *skb,
					 struct net_device *dev,
					 struct packet_type *pt,
					 struct net_device *orig_dev))
{
	struct llc_sap *sap = NULL;

	spin_lock_bh(&llc_sap_list_lock);
	if (__llc_sap_find(lsap)) /* SAP already exists */
		goto out;
	//申请并填充节点
	sap = llc_sap_alloc();
	if (!sap)
		goto out;
	sap->laddr.lsap = lsap;
	sap->rcv_func	= func;//注册报文处理函数
	//将节点挂接在llc_sap_list上
	list_add_tail_rcu(&sap->node, &llc_sap_list);
out:
	spin_unlock_bh(&llc_sap_list_lock);
	return sap;
}

/**
 *	llc_sap_close - close interface for upper layers.
 *	@sap: SAP to be closed.
 *
 *	Close interface function to upper layer. Each one who wants to
 *	close an open SAP (for example NetBEUI) should call this function.
 * 	Removes this sap from the list of saps in the station and then
 * 	frees the memory for this sap.
 */
void llc_sap_close(struct llc_sap *sap)
{
	WARN_ON(sap->sk_count);

	spin_lock_bh(&llc_sap_list_lock);
	list_del_rcu(&sap->node);
	spin_unlock_bh(&llc_sap_list_lock);

	kfree_rcu(sap, rcu);
}

//注册802.2协议处理函数
static struct packet_type llc_packet_type __read_mostly = {
	.type = cpu_to_be16(ETH_P_802_2),
	.func = llc_rcv,
};

static int __init llc_init(void)
{
<<<<<<< HEAD
	dev_add_pack(&llc_packet_type);//802.2类型帧注册
	dev_add_pack(&llc_tr_packet_type);
=======
	dev_add_pack(&llc_packet_type);
>>>>>>> 1bbb19b6
	return 0;
}

static void __exit llc_exit(void)
{
	dev_remove_pack(&llc_packet_type);
}

module_init(llc_init);
module_exit(llc_exit);

EXPORT_SYMBOL(llc_sap_list);
EXPORT_SYMBOL(llc_sap_find);
EXPORT_SYMBOL(llc_sap_open);
EXPORT_SYMBOL(llc_sap_close);

MODULE_LICENSE("GPL");
MODULE_AUTHOR("Procom 1997, Jay Schullist 2001, Arnaldo C. Melo 2001-2003");
MODULE_DESCRIPTION("LLC IEEE 802.2 core support");<|MERGE_RESOLUTION|>--- conflicted
+++ resolved
@@ -141,12 +141,7 @@
 
 static int __init llc_init(void)
 {
-<<<<<<< HEAD
 	dev_add_pack(&llc_packet_type);//802.2类型帧注册
-	dev_add_pack(&llc_tr_packet_type);
-=======
-	dev_add_pack(&llc_packet_type);
->>>>>>> 1bbb19b6
 	return 0;
 }
 
