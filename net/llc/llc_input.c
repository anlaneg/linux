/*
 * llc_input.c - Minimal input path for LLC
 *
 * Copyright (c) 1997 by Procom Technology, Inc.
 * 		 2001-2003 by Arnaldo Carvalho de Melo <acme@conectiva.com.br>
 *
 * This program can be redistributed or modified under the terms of the
 * GNU General Public License as published by the Free Software Foundation.
 * This program is distributed without any warranty or implied warranty
 * of merchantability or fitness for a particular purpose.
 *
 * See the GNU General Public License for more details.
 */
#include <linux/netdevice.h>
#include <linux/slab.h>
#include <linux/export.h>
#include <net/net_namespace.h>
#include <net/llc.h>
#include <net/llc_pdu.h>
#include <net/llc_sap.h>

#if 0
#define dprintk(args...) printk(KERN_DEBUG args)
#else
#define dprintk(args...)
#endif

/*
 * Packet handler for the station, registerable because in the minimal
 * LLC core that is taking shape only the very minimal subset of LLC that
 * is needed for things like IPX, Appletalk, etc will stay, with all the
 * rest in the llc1 and llc2 modules.
 */
static void (*llc_station_handler)(struct sk_buff *skb);

/*
 * Packet handlers for LLC_DEST_SAP and LLC_DEST_CONN.
 */
static void (*llc_type_handlers[2])(struct llc_sap *sap,
				    struct sk_buff *skb);

void llc_add_pack(int type, void (*handler)(struct llc_sap *sap,
					    struct sk_buff *skb))
{
	smp_wmb(); /* ensure initialisation is complete before it's called */
	if (type == LLC_DEST_SAP || type == LLC_DEST_CONN)
		llc_type_handlers[type - 1] = handler;
}

void llc_remove_pack(int type)
{
	if (type == LLC_DEST_SAP || type == LLC_DEST_CONN)
		llc_type_handlers[type - 1] = NULL;
	synchronize_net();
}

void llc_set_station_handler(void (*handler)(struct sk_buff *skb))
{
	/* Ensure initialisation is complete before it's called */
	if (handler)
		smp_wmb();

	llc_station_handler = handler;

	if (!handler)
		synchronize_net();
}

/**
 *	llc_pdu_type - returns which LLC component must handle for PDU
 *	@skb: input skb
 *
 *	This function returns which LLC component must handle this PDU.
 */
static __inline__ int llc_pdu_type(struct sk_buff *skb)
{
	int type = LLC_DEST_CONN; /* I-PDU or S-PDU type */
	struct llc_pdu_sn *pdu = llc_pdu_sn_hdr(skb);

	if ((pdu->ctrl_1 & LLC_PDU_TYPE_MASK) != LLC_PDU_TYPE_U)
		goto out;
	switch (LLC_U_PDU_CMD(pdu)) {
	case LLC_1_PDU_CMD_XID:
	case LLC_1_PDU_CMD_UI:
	case LLC_1_PDU_CMD_TEST:
		type = LLC_DEST_SAP;
		break;
	case LLC_2_PDU_CMD_SABME:
	case LLC_2_PDU_CMD_DISC:
	case LLC_2_PDU_RSP_UA:
	case LLC_2_PDU_RSP_DM:
	case LLC_2_PDU_RSP_FRMR:
		break;
	default:
		type = LLC_DEST_INVALID;
		break;
	}
out:
	return type;
}

/**
 *	llc_fixup_skb - initializes skb pointers
 *	@skb: This argument points to incoming skb
 *
 *	Initializes internal skb pointer to start of network layer by deriving
 *	length of LLC header; finds length of LLC control field in LLC header
 *	by looking at the two lowest-order bits of the first control field
 *	byte; field is either 3 or 4 bytes long.
 */
//使llc帧平坦，使data指向传输层
static inline int llc_fixup_skb(struct sk_buff *skb)
{
	u8 llc_len = 2;
	struct llc_pdu_un *pdu;//llc最小大为dasa,ssap,control共计３字节

	if (unlikely(!pskb_may_pull(skb, sizeof(*pdu))))
		return 0;

	pdu = (struct llc_pdu_un *)skb->data;
	if ((pdu->ctrl_1 & LLC_PDU_TYPE_MASK) == LLC_PDU_TYPE_U)
		llc_len = 1;//U型帧仅有一个ctrl
	llc_len += 2;//其它两型还存在一个ctrl

	if (unlikely(!pskb_may_pull(skb, llc_len)))
		return 0;

	//增加到传输层的偏移
	skb->transport_header += llc_len;
	//使data跳到传输层
	skb_pull(skb, llc_len);

	if (skb->protocol == htons(ETH_P_802_2)) {
<<<<<<< HEAD
		//此时为802.2帧，故h_proto表示的为长度
		__be16 pdulen = eth_hdr(skb)->h_proto;
		//计算出负载长度（h_proto中包含llc_len长度）
		s32 data_size = ntohs(pdulen) - llc_len;
=======
		__be16 pdulen;
		s32 data_size;

		if (skb->mac_len < ETH_HLEN)
			return 0;

		pdulen = eth_hdr(skb)->h_proto;
		data_size = ntohs(pdulen) - llc_len;
>>>>>>> 9d1694dc

		if (data_size < 0 ||
		    !pskb_may_pull(skb, data_size))
			return 0;
		if (unlikely(pskb_trim_rcsum(skb, data_size)))
			return 0;
	}
	return 1;
}

/**
 *	llc_rcv - 802.2 entry point from net lower layers
 *	@skb: received pdu
 *	@dev: device that receive pdu
 *	@pt: packet type
 *	@orig_dev: the original receive net device
 *
 *	When the system receives a 802.2 frame this function is called. It
 *	checks SAP and connection of received pdu and passes frame to
 *	llc_{station,sap,conn}_rcv for sending to proper state machine. If
 *	the frame is related to a busy connection (a connection is sending
 *	data now), it queues this frame in the connection's backlog.
 */
//802.2数据帧接受处理处理
//802.2帧格式：
//[dstmac 6b,srcmac 6b,length 2b,LLC,data,FCS 4b]
//LLC格式：[dsap 1b,ssap 1b,control-field 1b or 2b, information-field Nb]
int llc_rcv(struct sk_buff *skb, struct net_device *dev,
	    struct packet_type *pt, struct net_device *orig_dev)
{
	struct llc_sap *sap;
	struct llc_pdu_sn *pdu;
	int dest;
	int (*rcv)(struct sk_buff *, struct net_device *,
		   struct packet_type *, struct net_device *);
	void (*sta_handler)(struct sk_buff *skb);
	void (*sap_handler)(struct llc_sap *sap, struct sk_buff *skb);

	/*
	 * When the interface is in promisc. mode, drop all the crap that it
	 * receives, do not try to analyse it.
	 */
	//丢掉非本接口的帧
	if (unlikely(skb->pkt_type == PACKET_OTHERHOST)) {
		dprintk("%s: PACKET_OTHERHOST\n", __func__);
		goto drop;
	}
	skb = skb_share_check(skb, GFP_ATOMIC);
	if (unlikely(!skb))
		goto out;
	//使data指向运输层，使报文平坦
	if (unlikely(!llc_fixup_skb(skb)))
		goto drop;

	//取llc协议头
	pdu = llc_pdu_sn_hdr(skb);
	if (unlikely(!pdu->dsap)) /* NULL DSAP, refer to station */
	       goto handle_station;

	//依据目的sap，取其对应的报文处理函数
	sap = llc_sap_find(pdu->dsap);
	if (unlikely(!sap)) {/* unknown SAP */
		dprintk("%s: llc_sap_find(%02X) failed!\n", __func__,
			pdu->dsap);
		goto drop;
	}
	/*
	 * First the upper layer protocols that don't need the full
	 * LLC functionality
	 */
	//使用收包函数处理llc报文(例如stp)
	rcv = rcu_dereference(sap->rcv_func);
	dest = llc_pdu_type(skb);
	sap_handler = dest ? READ_ONCE(llc_type_handlers[dest - 1]) : NULL;
	if (unlikely(!sap_handler)) {
		if (rcv)
			rcv(skb, dev, pt, orig_dev);
		else
			kfree_skb(skb);
	} else {
		if (rcv) {
			struct sk_buff *cskb = skb_clone(skb, GFP_ATOMIC);
			if (cskb)
				rcv(cskb, dev, pt, orig_dev);
		}

		//通过type获得llc对应的type的handler，并在此处调用
		sap_handler(sap, skb);
	}
	llc_sap_put(sap);
out:
	return 0;
drop:
	kfree_skb(skb);
	goto out;
handle_station:
	sta_handler = READ_ONCE(llc_station_handler);
	if (!sta_handler)
		goto drop;
	sta_handler(skb);
	goto out;
}

EXPORT_SYMBOL(llc_add_pack);
EXPORT_SYMBOL(llc_remove_pack);
EXPORT_SYMBOL(llc_set_station_handler);<|MERGE_RESOLUTION|>--- conflicted
+++ resolved
@@ -131,21 +131,16 @@
 	skb_pull(skb, llc_len);
 
 	if (skb->protocol == htons(ETH_P_802_2)) {
-<<<<<<< HEAD
-		//此时为802.2帧，故h_proto表示的为长度
-		__be16 pdulen = eth_hdr(skb)->h_proto;
-		//计算出负载长度（h_proto中包含llc_len长度）
-		s32 data_size = ntohs(pdulen) - llc_len;
-=======
 		__be16 pdulen;
 		s32 data_size;
 
 		if (skb->mac_len < ETH_HLEN)
 			return 0;
 
+		//此时为802.2帧，故h_proto表示的为长度
 		pdulen = eth_hdr(skb)->h_proto;
+		//计算出负载长度（h_proto中包含llc_len长度）
 		data_size = ntohs(pdulen) - llc_len;
->>>>>>> 9d1694dc
 
 		if (data_size < 0 ||
 		    !pskb_may_pull(skb, data_size))
