--- conflicted
+++ resolved
@@ -133,14 +133,11 @@
 
 	/*逐个处理报文*/
 	while ((skb = __skb_dequeue(&pkts))) {
-<<<<<<< HEAD
-		/*交付tap处理（当前用于dump)*/
-=======
 		/* Decrement the bytes_unsent counter without deallocating skb
 		 * It is freed by the receiver.
 		 */
 		virtio_transport_consume_skb_sent(skb, false);
->>>>>>> 155a3c00
+		/*交付tap处理（当前用于dump)*/
 		virtio_transport_deliver_tap_pkt(skb);
 		/*查找并交给socket*/
 		virtio_transport_recv_pkt(&loopback_transport, skb);
