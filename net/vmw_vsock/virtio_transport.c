// SPDX-License-Identifier: GPL-2.0-only
/*
 * virtio transport for vsock
 *
 * Copyright (C) 2013-2015 Red Hat, Inc.
 * Author: Asias He <asias@redhat.com>
 *         Stefan Hajnoczi <stefanha@redhat.com>
 *
 * Some of the code is take from Gerd Hoffmann <kraxel@redhat.com>'s
 * early virtio-vsock proof-of-concept bits.
 */
#include <linux/spinlock.h>
#include <linux/module.h>
#include <linux/list.h>
#include <linux/atomic.h>
#include <linux/virtio.h>
#include <linux/virtio_ids.h>
#include <linux/virtio_config.h>
#include <linux/virtio_vsock.h>
#include <net/sock.h>
#include <linux/mutex.h>
#include <net/af_vsock.h>

static struct workqueue_struct *virtio_vsock_workqueue;
static struct virtio_vsock __rcu *the_virtio_vsock;
static DEFINE_MUTEX(the_virtio_vsock_mutex); /* protects the_virtio_vsock */
static struct virtio_transport virtio_transport; /* forward declaration */

struct virtio_vsock {
	struct virtio_device *vdev;
	struct virtqueue *vqs[VSOCK_VQ_MAX];

	/* Virtqueue processing is deferred to a workqueue */
	struct work_struct tx_work;
	struct work_struct rx_work;
	struct work_struct event_work;

	/* The following fields are protected by tx_lock.  vqs[VSOCK_VQ_TX]
	 * must be accessed with tx_lock held.
	 */
	struct mutex tx_lock;
	bool tx_run;

	struct work_struct send_pkt_work;
	struct sk_buff_head send_pkt_queue;

	atomic_t queued_replies;

	/* The following fields are protected by rx_lock.  vqs[VSOCK_VQ_RX]
	 * must be accessed with rx_lock held.
	 */
	struct mutex rx_lock;
	bool rx_run;
	int rx_buf_nr;
	int rx_buf_max_nr;

	/* The following fields are protected by event_lock.
	 * vqs[VSOCK_VQ_EVENT] must be accessed with event_lock held.
	 */
	struct mutex event_lock;
	bool event_run;
	struct virtio_vsock_event event_list[8];

	u32 guest_cid;
	bool seqpacket_allow;

	/* These fields are used only in tx path in function
	 * 'virtio_transport_send_pkt_work()', so to save
	 * stack space in it, place both of them here. Each
	 * pointer from 'out_sgs' points to the corresponding
	 * element in 'out_bufs' - this is initialized in
	 * 'virtio_vsock_probe()'. Both fields are protected
	 * by 'tx_lock'. +1 is needed for packet header.
	 */
	struct scatterlist *out_sgs[MAX_SKB_FRAGS + 1];
	struct scatterlist out_bufs[MAX_SKB_FRAGS + 1];
};

static u32 virtio_transport_get_local_cid(void)
{
	struct virtio_vsock *vsock;
	u32 ret;

	rcu_read_lock();
	vsock = rcu_dereference(the_virtio_vsock);
	if (!vsock) {
		ret = VMADDR_CID_ANY;
		goto out_rcu;
	}

	ret = vsock->guest_cid;
out_rcu:
	rcu_read_unlock();
	return ret;
}

<<<<<<< HEAD
/*尽可能多的自vsock->send_pkt_queue出包到vsock->vqs[VSOCK_VQ_TX]队列*/
=======
/* Caller need to hold vsock->tx_lock on vq */
static int virtio_transport_send_skb(struct sk_buff *skb, struct virtqueue *vq,
				     struct virtio_vsock *vsock, gfp_t gfp)
{
	int ret, in_sg = 0, out_sg = 0;
	struct scatterlist **sgs;

	sgs = vsock->out_sgs;
	sg_init_one(sgs[out_sg], virtio_vsock_hdr(skb),
		    sizeof(*virtio_vsock_hdr(skb)));
	out_sg++;

	if (!skb_is_nonlinear(skb)) {
		if (skb->len > 0) {
			sg_init_one(sgs[out_sg], skb->data, skb->len);
			out_sg++;
		}
	} else {
		struct skb_shared_info *si;
		int i;

		/* If skb is nonlinear, then its buffer must contain
		 * only header and nothing more. Data is stored in
		 * the fragged part.
		 */
		WARN_ON_ONCE(skb_headroom(skb) != sizeof(*virtio_vsock_hdr(skb)));

		si = skb_shinfo(skb);

		for (i = 0; i < si->nr_frags; i++) {
			skb_frag_t *skb_frag = &si->frags[i];
			void *va;

			/* We will use 'page_to_virt()' for the userspace page
			 * here, because virtio or dma-mapping layers will call
			 * 'virt_to_phys()' later to fill the buffer descriptor.
			 * We don't touch memory at "virtual" address of this page.
			 */
			va = page_to_virt(skb_frag_page(skb_frag));
			sg_init_one(sgs[out_sg],
				    va + skb_frag_off(skb_frag),
				    skb_frag_size(skb_frag));
			out_sg++;
		}
	}

	ret = virtqueue_add_sgs(vq, sgs, out_sg, in_sg, skb, gfp);
	/* Usually this means that there is no more space available in
	 * the vq
	 */
	if (ret < 0)
		return ret;

	virtio_transport_deliver_tap_pkt(skb);
	return 0;
}

>>>>>>> 155a3c00
static void
virtio_transport_send_pkt_work(struct work_struct *work)
{
	struct virtio_vsock *vsock =
		container_of(work, struct virtio_vsock, send_pkt_work);
	struct virtqueue *vq;
	bool added = false;
	bool restart_rx = false;

	mutex_lock(&vsock->tx_lock);

	if (!vsock->tx_run)
		goto out;

	vq = vsock->vqs[VSOCK_VQ_TX];/*取tx queue*/

	for (;;) {
		struct sk_buff *skb;
		bool reply;
		int ret;

		/*自发包对队出一个包*/
		skb = virtio_vsock_skb_dequeue(&vsock->send_pkt_queue);
		if (!skb)
			break;

		reply = virtio_vsock_skb_reply(skb);

<<<<<<< HEAD
			si = skb_shinfo(skb);

			for (i = 0; i < si->nr_frags; i++) {
				skb_frag_t *skb_frag = &si->frags[i];
				void *va;

				/* We will use 'page_to_virt()' for the userspace page
				 * here, because virtio or dma-mapping layers will call
				 * 'virt_to_phys()' later to fill the buffer descriptor.
				 * We don't touch memory at "virtual" address of this page.
				 */
				va = page_to_virt(skb_frag_page(skb_frag));
				sg_init_one(sgs[out_sg],
					    va + skb_frag_off(skb_frag),
					    skb_frag_size(skb_frag));
				out_sg++;
			}
		}

		/*报文入tx queue*/
		ret = virtqueue_add_sgs(vq, sgs, out_sg, in_sg, skb, GFP_KERNEL);
		/* Usually this means that there is no more space available in
		 * the vq
		 */
=======
		ret = virtio_transport_send_skb(skb, vq, vsock, GFP_KERNEL);
>>>>>>> 155a3c00
		if (ret < 0) {
			/*入队失败，报文归还*/
			virtio_vsock_skb_queue_head(&vsock->send_pkt_queue, skb);
			break;
		}

		if (reply) {
			struct virtqueue *rx_vq = vsock->vqs[VSOCK_VQ_RX];
			int val;

			val = atomic_dec_return(&vsock->queued_replies);

			/* Do we now have resources to resume rx processing? */
			if (val + 1 == virtqueue_get_vring_size(rx_vq))
				restart_rx = true;
		}

		/*标记报文被成功入队*/
		added = true;
	}

	if (added)
		virtqueue_kick(vq);

out:
	mutex_unlock(&vsock->tx_lock);

	if (restart_rx)
		queue_work(virtio_vsock_workqueue, &vsock->rx_work);
}

/* Caller need to hold RCU for vsock.
 * Returns 0 if the packet is successfully put on the vq.
 */
static int virtio_transport_send_skb_fast_path(struct virtio_vsock *vsock, struct sk_buff *skb)
{
	struct virtqueue *vq = vsock->vqs[VSOCK_VQ_TX];
	int ret;

	/* Inside RCU, can't sleep! */
	ret = mutex_trylock(&vsock->tx_lock);
	if (unlikely(ret == 0))
		return -EBUSY;

	ret = virtio_transport_send_skb(skb, vq, vsock, GFP_ATOMIC);
	if (ret == 0)
		virtqueue_kick(vq);

	mutex_unlock(&vsock->tx_lock);

	return ret;
}

static int
virtio_transport_send_pkt(struct sk_buff *skb)
{
	struct virtio_vsock_hdr *hdr;
	struct virtio_vsock *vsock;
	int len = skb->len;

	hdr = virtio_vsock_hdr(skb);

	rcu_read_lock();
	vsock = rcu_dereference(the_virtio_vsock);
	if (!vsock) {
		kfree_skb(skb);
		len = -ENODEV;
		goto out_rcu;
	}

	if (le64_to_cpu(hdr->dst_cid) == vsock->guest_cid) {
		kfree_skb(skb);
		len = -ENODEV;
		goto out_rcu;
	}

	/* If send_pkt_queue is empty, we can safely bypass this queue
	 * because packet order is maintained and (try) to put the packet
	 * on the virtqueue using virtio_transport_send_skb_fast_path.
	 * If this fails we simply put the packet on the intermediate
	 * queue and schedule the worker.
	 */
	if (!skb_queue_empty_lockless(&vsock->send_pkt_queue) ||
	    virtio_transport_send_skb_fast_path(vsock, skb)) {
		if (virtio_vsock_skb_reply(skb))
			atomic_inc(&vsock->queued_replies);

<<<<<<< HEAD
	/*报文进send_pkt_queue*/
	virtio_vsock_skb_queue_tail(&vsock->send_pkt_queue, skb);
	/*触发send_pkt_work入工作队列*/
	queue_work(virtio_vsock_workqueue, &vsock->send_pkt_work);
=======
		virtio_vsock_skb_queue_tail(&vsock->send_pkt_queue, skb);
		queue_work(virtio_vsock_workqueue, &vsock->send_pkt_work);
	}
>>>>>>> 155a3c00

out_rcu:
	rcu_read_unlock();
	return len;
}

static int
virtio_transport_cancel_pkt(struct vsock_sock *vsk)
{
	struct virtio_vsock *vsock;
	int cnt = 0, ret;

	rcu_read_lock();
	vsock = rcu_dereference(the_virtio_vsock);
	if (!vsock) {
		ret = -ENODEV;
		goto out_rcu;
	}

	cnt = virtio_transport_purge_skbs(vsk, &vsock->send_pkt_queue);

	if (cnt) {
		struct virtqueue *rx_vq = vsock->vqs[VSOCK_VQ_RX];
		int new_cnt;

		new_cnt = atomic_sub_return(cnt, &vsock->queued_replies);
		if (new_cnt + cnt >= virtqueue_get_vring_size(rx_vq) &&
		    new_cnt < virtqueue_get_vring_size(rx_vq))
			queue_work(virtio_vsock_workqueue, &vsock->rx_work);
	}

	ret = 0;

out_rcu:
	rcu_read_unlock();
	return ret;
}

static void virtio_vsock_rx_fill(struct virtio_vsock *vsock)
{
	int total_len = VIRTIO_VSOCK_DEFAULT_RX_BUF_SIZE + VIRTIO_VSOCK_SKB_HEADROOM;
	struct scatterlist pkt, *p;
	struct virtqueue *vq;
	struct sk_buff *skb;
	int ret;

	vq = vsock->vqs[VSOCK_VQ_RX];

	do {
		skb = virtio_vsock_alloc_skb(total_len, GFP_KERNEL);
		if (!skb)
			break;

		memset(skb->head, 0, VIRTIO_VSOCK_SKB_HEADROOM);
		sg_init_one(&pkt, virtio_vsock_hdr(skb), total_len);
		p = &pkt;
		ret = virtqueue_add_sgs(vq, &p, 0, 1, skb, GFP_KERNEL);
		if (ret < 0) {
			kfree_skb(skb);
			break;
		}

		vsock->rx_buf_nr++;
	} while (vq->num_free);
	if (vsock->rx_buf_nr > vsock->rx_buf_max_nr)
		vsock->rx_buf_max_nr = vsock->rx_buf_nr;
	virtqueue_kick(vq);
}

static void virtio_transport_tx_work(struct work_struct *work)
{
	struct virtio_vsock *vsock =
		container_of(work, struct virtio_vsock, tx_work);
	struct virtqueue *vq;
	bool added = false;

	vq = vsock->vqs[VSOCK_VQ_TX];
	mutex_lock(&vsock->tx_lock);

	if (!vsock->tx_run)
		goto out;

	do {
		struct sk_buff *skb;
		unsigned int len;

		virtqueue_disable_cb(vq);
		/*释放vq中的报文*/
		while ((skb = virtqueue_get_buf(vq, &len)) != NULL) {
			virtio_transport_consume_skb_sent(skb, true);
			added = true;
		}
	} while (!virtqueue_enable_cb(vq));

out:
	mutex_unlock(&vsock->tx_lock);

	if (added)
		queue_work(virtio_vsock_workqueue, &vsock->send_pkt_work);
}

/* Is there space left for replies to rx packets? */
static bool virtio_transport_more_replies(struct virtio_vsock *vsock)
{
	struct virtqueue *vq = vsock->vqs[VSOCK_VQ_RX];
	int val;

	smp_rmb(); /* paired with atomic_inc() and atomic_dec_return() */
	val = atomic_read(&vsock->queued_replies);

	return val < virtqueue_get_vring_size(vq);
}

/* event_lock must be held */
static int virtio_vsock_event_fill_one(struct virtio_vsock *vsock,
				       struct virtio_vsock_event *event)
{
	struct scatterlist sg;
	struct virtqueue *vq;

	vq = vsock->vqs[VSOCK_VQ_EVENT];

	sg_init_one(&sg, event, sizeof(*event));

	return virtqueue_add_inbuf(vq, &sg, 1, event, GFP_KERNEL);
}

/* event_lock must be held */
static void virtio_vsock_event_fill(struct virtio_vsock *vsock)
{
	size_t i;

	for (i = 0; i < ARRAY_SIZE(vsock->event_list); i++) {
		struct virtio_vsock_event *event = &vsock->event_list[i];

		virtio_vsock_event_fill_one(vsock, event);
	}

	virtqueue_kick(vsock->vqs[VSOCK_VQ_EVENT]);
}

static void virtio_vsock_reset_sock(struct sock *sk)
{
	/* vmci_transport.c doesn't take sk_lock here either.  At least we're
	 * under vsock_table_lock so the sock cannot disappear while we're
	 * executing.
	 */

	sk->sk_state = TCP_CLOSE;
	sk->sk_err = ECONNRESET;
	sk_error_report(sk);
}

static void virtio_vsock_update_guest_cid(struct virtio_vsock *vsock)
{
	struct virtio_device *vdev = vsock->vdev;
	__le64 guest_cid;

	vdev->config->get(vdev, offsetof(struct virtio_vsock_config, guest_cid),
			  &guest_cid, sizeof(guest_cid));
	vsock->guest_cid = le64_to_cpu(guest_cid);
}

/* event_lock must be held */
static void virtio_vsock_event_handle(struct virtio_vsock *vsock,
				      struct virtio_vsock_event *event)
{
	switch (le32_to_cpu(event->id)) {
	case VIRTIO_VSOCK_EVENT_TRANSPORT_RESET:
		virtio_vsock_update_guest_cid(vsock);
		vsock_for_each_connected_socket(&virtio_transport.transport,
						virtio_vsock_reset_sock);
		break;
	}
}

static void virtio_transport_event_work(struct work_struct *work)
{
	struct virtio_vsock *vsock =
		container_of(work, struct virtio_vsock, event_work);
	struct virtqueue *vq;

	vq = vsock->vqs[VSOCK_VQ_EVENT];

	mutex_lock(&vsock->event_lock);

	if (!vsock->event_run)
		goto out;

	do {
		struct virtio_vsock_event *event;
		unsigned int len;

		virtqueue_disable_cb(vq);
		while ((event = virtqueue_get_buf(vq, &len)) != NULL) {
			if (len == sizeof(*event))
				virtio_vsock_event_handle(vsock, event);

			virtio_vsock_event_fill_one(vsock, event);
		}
	} while (!virtqueue_enable_cb(vq));

	virtqueue_kick(vsock->vqs[VSOCK_VQ_EVENT]);
out:
	mutex_unlock(&vsock->event_lock);
}

static void virtio_vsock_event_done(struct virtqueue *vq)
{
	struct virtio_vsock *vsock = vq->vdev->priv;

	if (!vsock)
		return;
	/*执行event_work入队，处理事件*/
	queue_work(virtio_vsock_workqueue, &vsock->event_work);
}

static void virtio_vsock_tx_done(struct virtqueue *vq)
{
	struct virtio_vsock *vsock = vq->vdev->priv;

	if (!vsock)
		return;
	/*执行tx_work入队，处理发送*/
	queue_work(virtio_vsock_workqueue, &vsock->tx_work);
}

static void virtio_vsock_rx_done(struct virtqueue *vq)
{
	struct virtio_vsock *vsock = vq->vdev->priv;

	if (!vsock)
		return;
	/*执行rx_work入队，处理接收*/
	queue_work(virtio_vsock_workqueue, &vsock->rx_work);
}

static bool virtio_transport_can_msgzerocopy(int bufs_num)
{
	struct virtio_vsock *vsock;
	bool res = false;

	rcu_read_lock();

	vsock = rcu_dereference(the_virtio_vsock);
	if (vsock) {
		struct virtqueue *vq = vsock->vqs[VSOCK_VQ_TX];

		/* Check that tx queue is large enough to keep whole
		 * data to send. This is needed, because when there is
		 * not enough free space in the queue, current skb to
		 * send will be reinserted to the head of tx list of
		 * the socket to retry transmission later, so if skb
		 * is bigger than whole queue, it will be reinserted
		 * again and again, thus blocking other skbs to be sent.
		 * Each page of the user provided buffer will be added
		 * as a single buffer to the tx virtqueue, so compare
		 * number of pages against maximum capacity of the queue.
		 */
		if (bufs_num <= vq->num_max)
			res = true;
	}

	rcu_read_unlock();

	return res;
}

static bool virtio_transport_msgzerocopy_allow(void)
{
	return true;
}

static bool virtio_transport_seqpacket_allow(u32 remote_cid);

static struct virtio_transport virtio_transport = {
	.transport = {
		.module                   = THIS_MODULE,

		.get_local_cid            = virtio_transport_get_local_cid,

		.init                     = virtio_transport_do_socket_init,
		.destruct                 = virtio_transport_destruct,
		.release                  = virtio_transport_release,
		.connect                  = virtio_transport_connect,
		.shutdown                 = virtio_transport_shutdown,
		.cancel_pkt               = virtio_transport_cancel_pkt,

		.dgram_bind               = virtio_transport_dgram_bind,
		.dgram_dequeue            = virtio_transport_dgram_dequeue,
		.dgram_enqueue            = virtio_transport_dgram_enqueue,
		.dgram_allow              = virtio_transport_dgram_allow,

		.stream_dequeue           = virtio_transport_stream_dequeue,
		.stream_enqueue           = virtio_transport_stream_enqueue,
		.stream_has_data          = virtio_transport_stream_has_data,
		.stream_has_space         = virtio_transport_stream_has_space,
		.stream_rcvhiwat          = virtio_transport_stream_rcvhiwat,
		.stream_is_active         = virtio_transport_stream_is_active,
		.stream_allow             = virtio_transport_stream_allow,

		.seqpacket_dequeue        = virtio_transport_seqpacket_dequeue,
		.seqpacket_enqueue        = virtio_transport_seqpacket_enqueue,
		.seqpacket_allow          = virtio_transport_seqpacket_allow,
		.seqpacket_has_data       = virtio_transport_seqpacket_has_data,

		.msgzerocopy_allow        = virtio_transport_msgzerocopy_allow,

		.notify_poll_in           = virtio_transport_notify_poll_in,
		.notify_poll_out          = virtio_transport_notify_poll_out,
		.notify_recv_init         = virtio_transport_notify_recv_init,
		.notify_recv_pre_block    = virtio_transport_notify_recv_pre_block,
		.notify_recv_pre_dequeue  = virtio_transport_notify_recv_pre_dequeue,
		.notify_recv_post_dequeue = virtio_transport_notify_recv_post_dequeue,
		.notify_send_init         = virtio_transport_notify_send_init,
		.notify_send_pre_block    = virtio_transport_notify_send_pre_block,
		.notify_send_pre_enqueue  = virtio_transport_notify_send_pre_enqueue,
		.notify_send_post_enqueue = virtio_transport_notify_send_post_enqueue,
		.notify_buffer_size       = virtio_transport_notify_buffer_size,
		.notify_set_rcvlowat      = virtio_transport_notify_set_rcvlowat,

		.unsent_bytes             = virtio_transport_unsent_bytes,

		.read_skb = virtio_transport_read_skb,
	},

	.send_pkt = virtio_transport_send_pkt,
	.can_msgzerocopy = virtio_transport_can_msgzerocopy,
};

static bool virtio_transport_seqpacket_allow(u32 remote_cid)
{
	struct virtio_vsock *vsock;
	bool seqpacket_allow;

	seqpacket_allow = false;
	rcu_read_lock();
	vsock = rcu_dereference(the_virtio_vsock);
	if (vsock)
		seqpacket_allow = vsock->seqpacket_allow;
	rcu_read_unlock();

	return seqpacket_allow;
}

static void virtio_transport_rx_work(struct work_struct *work)
{
	struct virtio_vsock *vsock =
		container_of(work, struct virtio_vsock, rx_work);
	struct virtqueue *vq;

	vq = vsock->vqs[VSOCK_VQ_RX];

	mutex_lock(&vsock->rx_lock);

	if (!vsock->rx_run)
		goto out;

	do {
		virtqueue_disable_cb(vq);
		for (;;) {
			struct sk_buff *skb;
			unsigned int len;

			if (!virtio_transport_more_replies(vsock)) {
				/* Stop rx until the device processes already
				 * pending replies.  Leave rx virtqueue
				 * callbacks disabled.
				 */
				goto out;
			}

			skb = virtqueue_get_buf(vq, &len);
			if (!skb)
				break;

			vsock->rx_buf_nr--;

			/* Drop short/long packets */
			if (unlikely(len < sizeof(struct virtio_vsock_hdr) ||
				     len > virtio_vsock_skb_len(skb))) {
				kfree_skb(skb);
				continue;
			}

			virtio_vsock_skb_rx_put(skb);
			virtio_transport_deliver_tap_pkt(skb);
			virtio_transport_recv_pkt(&virtio_transport, skb);
		}
	} while (!virtqueue_enable_cb(vq));

out:
	if (vsock->rx_buf_nr < vsock->rx_buf_max_nr / 2)
		virtio_vsock_rx_fill(vsock);
	mutex_unlock(&vsock->rx_lock);
}

static int virtio_vsock_vqs_init(struct virtio_vsock *vsock)
{
	struct virtio_device *vdev = vsock->vdev;
	struct virtqueue_info vqs_info[] = {
		{ "rx", virtio_vsock_rx_done },
		{ "tx", virtio_vsock_tx_done },
		{ "event", virtio_vsock_event_done },
	};
	int ret;

	mutex_lock(&vsock->rx_lock);
	vsock->rx_buf_nr = 0;
	vsock->rx_buf_max_nr = 0;
	mutex_unlock(&vsock->rx_lock);

	atomic_set(&vsock->queued_replies, 0);

	ret = virtio_find_vqs(vdev, VSOCK_VQ_MAX, vsock->vqs, vqs_info, NULL);
	if (ret < 0)
		return ret;

	virtio_vsock_update_guest_cid(vsock);

	virtio_device_ready(vdev);

	return 0;
}

static void virtio_vsock_vqs_start(struct virtio_vsock *vsock)
{
	mutex_lock(&vsock->tx_lock);
	vsock->tx_run = true;
	mutex_unlock(&vsock->tx_lock);

	mutex_lock(&vsock->rx_lock);
	virtio_vsock_rx_fill(vsock);
	vsock->rx_run = true;
	mutex_unlock(&vsock->rx_lock);

	mutex_lock(&vsock->event_lock);
	virtio_vsock_event_fill(vsock);
	vsock->event_run = true;
	mutex_unlock(&vsock->event_lock);

	/* virtio_transport_send_pkt() can queue packets once
	 * the_virtio_vsock is set, but they won't be processed until
	 * vsock->tx_run is set to true. We queue vsock->send_pkt_work
	 * when initialization finishes to send those packets queued
	 * earlier.
	 * We don't need to queue the other workers (rx, event) because
	 * as long as we don't fill the queues with empty buffers, the
	 * host can't send us any notification.
	 */
	queue_work(virtio_vsock_workqueue, &vsock->send_pkt_work);
}

static void virtio_vsock_vqs_del(struct virtio_vsock *vsock)
{
	struct virtio_device *vdev = vsock->vdev;
	struct sk_buff *skb;

	/* Reset all connected sockets when the VQs disappear */
	vsock_for_each_connected_socket(&virtio_transport.transport,
					virtio_vsock_reset_sock);

	/* Stop all work handlers to make sure no one is accessing the device,
	 * so we can safely call virtio_reset_device().
	 */
	mutex_lock(&vsock->rx_lock);
	vsock->rx_run = false;
	mutex_unlock(&vsock->rx_lock);

	mutex_lock(&vsock->tx_lock);
	vsock->tx_run = false;
	mutex_unlock(&vsock->tx_lock);

	mutex_lock(&vsock->event_lock);
	vsock->event_run = false;
	mutex_unlock(&vsock->event_lock);

	/* Flush all device writes and interrupts, device will not use any
	 * more buffers.
	 */
	virtio_reset_device(vdev);

	mutex_lock(&vsock->rx_lock);
	while ((skb = virtqueue_detach_unused_buf(vsock->vqs[VSOCK_VQ_RX])))
		kfree_skb(skb);
	mutex_unlock(&vsock->rx_lock);

	mutex_lock(&vsock->tx_lock);
	while ((skb = virtqueue_detach_unused_buf(vsock->vqs[VSOCK_VQ_TX])))
		kfree_skb(skb);
	mutex_unlock(&vsock->tx_lock);

	virtio_vsock_skb_queue_purge(&vsock->send_pkt_queue);

	/* Delete virtqueues and flush outstanding callbacks if any */
	vdev->config->del_vqs(vdev);
}

static int virtio_vsock_probe(struct virtio_device *vdev)
{
	struct virtio_vsock *vsock = NULL;
	int ret;
	int i;

	ret = mutex_lock_interruptible(&the_virtio_vsock_mutex);
	if (ret)
		return ret;

	/* Only one virtio-vsock device per guest is supported */
	if (rcu_dereference_protected(the_virtio_vsock,
				lockdep_is_held(&the_virtio_vsock_mutex))) {
		ret = -EBUSY;
		goto out;
	}

	vsock = kzalloc(sizeof(*vsock), GFP_KERNEL);
	if (!vsock) {
		ret = -ENOMEM;
		goto out;
	}

	vsock->vdev = vdev;/*设置vsock对应的vdev*/


	mutex_init(&vsock->tx_lock);
	mutex_init(&vsock->rx_lock);
	mutex_init(&vsock->event_lock);
	skb_queue_head_init(&vsock->send_pkt_queue);
	INIT_WORK(&vsock->rx_work, virtio_transport_rx_work);
	INIT_WORK(&vsock->tx_work, virtio_transport_tx_work);
	INIT_WORK(&vsock->event_work, virtio_transport_event_work);
	/*指明guest2host发包处理函数*/
	INIT_WORK(&vsock->send_pkt_work, virtio_transport_send_pkt_work);

	if (virtio_has_feature(vdev, VIRTIO_VSOCK_F_SEQPACKET))
		vsock->seqpacket_allow = true;

	vdev->priv = vsock;

	ret = virtio_vsock_vqs_init(vsock);
	if (ret < 0)
		goto out;

	for (i = 0; i < ARRAY_SIZE(vsock->out_sgs); i++)
		vsock->out_sgs[i] = &vsock->out_bufs[i];

	rcu_assign_pointer(the_virtio_vsock, vsock);
	virtio_vsock_vqs_start(vsock);

	mutex_unlock(&the_virtio_vsock_mutex);

	return 0;

out:
	kfree(vsock);
	mutex_unlock(&the_virtio_vsock_mutex);
	return ret;
}

static void virtio_vsock_remove(struct virtio_device *vdev)
{
	struct virtio_vsock *vsock = vdev->priv;

	mutex_lock(&the_virtio_vsock_mutex);

	vdev->priv = NULL;
	rcu_assign_pointer(the_virtio_vsock, NULL);
	synchronize_rcu();

	virtio_vsock_vqs_del(vsock);

	/* Other works can be queued before 'config->del_vqs()', so we flush
	 * all works before to free the vsock object to avoid use after free.
	 */
	flush_work(&vsock->rx_work);
	flush_work(&vsock->tx_work);
	flush_work(&vsock->event_work);
	flush_work(&vsock->send_pkt_work);

	mutex_unlock(&the_virtio_vsock_mutex);

	kfree(vsock);
}

#ifdef CONFIG_PM_SLEEP
static int virtio_vsock_freeze(struct virtio_device *vdev)
{
	struct virtio_vsock *vsock = vdev->priv;

	mutex_lock(&the_virtio_vsock_mutex);

	rcu_assign_pointer(the_virtio_vsock, NULL);
	synchronize_rcu();

	virtio_vsock_vqs_del(vsock);

	mutex_unlock(&the_virtio_vsock_mutex);

	return 0;
}

static int virtio_vsock_restore(struct virtio_device *vdev)
{
	struct virtio_vsock *vsock = vdev->priv;
	int ret;

	mutex_lock(&the_virtio_vsock_mutex);

	/* Only one virtio-vsock device per guest is supported */
	if (rcu_dereference_protected(the_virtio_vsock,
				lockdep_is_held(&the_virtio_vsock_mutex))) {
		ret = -EBUSY;
		goto out;
	}

	ret = virtio_vsock_vqs_init(vsock);
	if (ret < 0)
		goto out;

	rcu_assign_pointer(the_virtio_vsock, vsock);
	virtio_vsock_vqs_start(vsock);

out:
	mutex_unlock(&the_virtio_vsock_mutex);
	return ret;
}
#endif /* CONFIG_PM_SLEEP */

static struct virtio_device_id id_table[] = {
	{ VIRTIO_ID_VSOCK, VIRTIO_DEV_ANY_ID },
	{ 0 },
};

static unsigned int features[] = {
	VIRTIO_VSOCK_F_SEQPACKET
};

/*提供virtio-vsock驱动*/
static struct virtio_driver virtio_vsock_driver = {
	.feature_table = features,
	.feature_table_size = ARRAY_SIZE(features),
	.driver.name = KBUILD_MODNAME,
<<<<<<< HEAD
	.driver.owner = THIS_MODULE,
	.id_table = id_table,/*需要匹配指定设备*/
=======
	.id_table = id_table,
>>>>>>> 155a3c00
	.probe = virtio_vsock_probe,
	.remove = virtio_vsock_remove,
#ifdef CONFIG_PM_SLEEP
	.freeze = virtio_vsock_freeze,
	.restore = virtio_vsock_restore,
#endif
};

static int __init virtio_vsock_init(void)
{
	int ret;

	virtio_vsock_workqueue = alloc_workqueue("virtio_vsock", 0, 0);
	if (!virtio_vsock_workqueue)
		return -ENOMEM;

	//注册guest to host传输方式
	ret = vsock_core_register(&virtio_transport.transport,
				  VSOCK_TRANSPORT_F_G2H);
	if (ret)
		goto out_wq;

	/*注册virtio vsock driver*/
	ret = register_virtio_driver(&virtio_vsock_driver);
	if (ret)
		goto out_vci;

	return 0;

out_vci:
	vsock_core_unregister(&virtio_transport.transport);
out_wq:
	destroy_workqueue(virtio_vsock_workqueue);
	return ret;
}

static void __exit virtio_vsock_exit(void)
{
	unregister_virtio_driver(&virtio_vsock_driver);
	vsock_core_unregister(&virtio_transport.transport);
	destroy_workqueue(virtio_vsock_workqueue);
}

module_init(virtio_vsock_init);
module_exit(virtio_vsock_exit);
MODULE_LICENSE("GPL v2");
MODULE_AUTHOR("Asias He");
MODULE_DESCRIPTION("virtio transport for vsock");
MODULE_DEVICE_TABLE(virtio, id_table);<|MERGE_RESOLUTION|>--- conflicted
+++ resolved
@@ -94,9 +94,6 @@
 	return ret;
 }
 
-<<<<<<< HEAD
-/*尽可能多的自vsock->send_pkt_queue出包到vsock->vqs[VSOCK_VQ_TX]队列*/
-=======
 /* Caller need to hold vsock->tx_lock on vq */
 static int virtio_transport_send_skb(struct sk_buff *skb, struct virtqueue *vq,
 				     struct virtio_vsock *vsock, gfp_t gfp)
@@ -154,7 +151,7 @@
 	return 0;
 }
 
->>>>>>> 155a3c00
+/*尽可能多的自vsock->send_pkt_queue出包到vsock->vqs[VSOCK_VQ_TX]队列*/
 static void
 virtio_transport_send_pkt_work(struct work_struct *work)
 {
@@ -183,34 +180,8 @@
 
 		reply = virtio_vsock_skb_reply(skb);
 
-<<<<<<< HEAD
-			si = skb_shinfo(skb);
-
-			for (i = 0; i < si->nr_frags; i++) {
-				skb_frag_t *skb_frag = &si->frags[i];
-				void *va;
-
-				/* We will use 'page_to_virt()' for the userspace page
-				 * here, because virtio or dma-mapping layers will call
-				 * 'virt_to_phys()' later to fill the buffer descriptor.
-				 * We don't touch memory at "virtual" address of this page.
-				 */
-				va = page_to_virt(skb_frag_page(skb_frag));
-				sg_init_one(sgs[out_sg],
-					    va + skb_frag_off(skb_frag),
-					    skb_frag_size(skb_frag));
-				out_sg++;
-			}
-		}
-
 		/*报文入tx queue*/
-		ret = virtqueue_add_sgs(vq, sgs, out_sg, in_sg, skb, GFP_KERNEL);
-		/* Usually this means that there is no more space available in
-		 * the vq
-		 */
-=======
 		ret = virtio_transport_send_skb(skb, vq, vsock, GFP_KERNEL);
->>>>>>> 155a3c00
 		if (ret < 0) {
 			/*入队失败，报文归还*/
 			virtio_vsock_skb_queue_head(&vsock->send_pkt_queue, skb);
@@ -298,16 +269,11 @@
 		if (virtio_vsock_skb_reply(skb))
 			atomic_inc(&vsock->queued_replies);
 
-<<<<<<< HEAD
-	/*报文进send_pkt_queue*/
-	virtio_vsock_skb_queue_tail(&vsock->send_pkt_queue, skb);
-	/*触发send_pkt_work入工作队列*/
-	queue_work(virtio_vsock_workqueue, &vsock->send_pkt_work);
-=======
+		/*报文进send_pkt_queue*/
 		virtio_vsock_skb_queue_tail(&vsock->send_pkt_queue, skb);
+		/*触发send_pkt_work入工作队列*/
 		queue_work(virtio_vsock_workqueue, &vsock->send_pkt_work);
 	}
->>>>>>> 155a3c00
 
 out_rcu:
 	rcu_read_unlock();
@@ -950,12 +916,7 @@
 	.feature_table = features,
 	.feature_table_size = ARRAY_SIZE(features),
 	.driver.name = KBUILD_MODNAME,
-<<<<<<< HEAD
-	.driver.owner = THIS_MODULE,
 	.id_table = id_table,/*需要匹配指定设备*/
-=======
-	.id_table = id_table,
->>>>>>> 155a3c00
 	.probe = virtio_vsock_probe,
 	.remove = virtio_vsock_remove,
 #ifdef CONFIG_PM_SLEEP
