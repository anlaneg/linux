--- conflicted
+++ resolved
@@ -129,25 +129,10 @@
 	hdr->src_port	= cpu_to_le32(src_port);
 	hdr->dst_port	= cpu_to_le32(dst_port);
 	hdr->flags	= cpu_to_le32(info->flags);
-<<<<<<< HEAD
-	hdr->len	= cpu_to_le32(len);
-
-	if (info->msg && len > 0) {
-		/*填充payload*/
-		payload = skb_put(skb, len);
-		err = memcpy_from_msg(payload, info->msg, len);
-		if (err)
-			goto out;
-
-		if (msg_data_left(info->msg) == 0 &&
-		    info->type == VIRTIO_VSOCK_TYPE_SEQPACKET) {
-			hdr->flags |= cpu_to_le32(VIRTIO_VSOCK_SEQ_EOM);
-=======
 	hdr->len	= cpu_to_le32(payload_len);
 	hdr->buf_alloc	= cpu_to_le32(0);
 	hdr->fwd_cnt	= cpu_to_le32(0);
 }
->>>>>>> 9d1694dc
 
 static void virtio_transport_copy_nonlinear_skb(const struct sk_buff *skb,
 						void *dst,
@@ -185,12 +170,7 @@
 	 * care of the offset in the original packet.
 	 */
 	pkt_hdr = virtio_vsock_hdr(pkt);
-<<<<<<< HEAD
 	payload_len = pkt->len;/*报文负载长度*/
-	payload_buf = pkt->data;/*报文起始地址*/
-=======
-	payload_len = pkt->len;
->>>>>>> 9d1694dc
 
 	/*申请可容纳此报文的skb*/
 	skb = alloc_skb(sizeof(*hdr) + sizeof(*pkt_hdr) + payload_len,
@@ -392,15 +372,6 @@
 	if (pkt_len == 0 && info->op == VIRTIO_VSOCK_OP_RW)
 		return pkt_len;
 
-<<<<<<< HEAD
-	//构造要发送给dst_cid的报文
-	skb = virtio_transport_alloc_skb(info, pkt_len,
-					 src_cid, src_port,
-					 dst_cid, dst_port);
-	if (!skb) {
-		virtio_transport_put_credit(vvs, pkt_len);
-		return -ENOMEM;
-=======
 	if (info->msg) {
 		/* If zerocopy is not enabled by 'setsockopt()', we behave as
 		 * there is no MSG_ZEROCOPY flag set.
@@ -414,7 +385,6 @@
 		if (can_zcopy)
 			max_skb_len = min_t(u32, VIRTIO_VSOCK_MAX_PKT_BUF_SIZE,
 					    (MAX_SKB_FRAGS * PAGE_SIZE));
->>>>>>> 9d1694dc
 	}
 
 	rest_len = pkt_len;
@@ -450,6 +420,7 @@
 
 		virtio_transport_inc_tx_pkt(vvs, skb);
 
+		//向dst_cid发送此报文
 		ret = t_ops->send_pkt(skb);
 		if (ret < 0)
 			break;
@@ -474,12 +445,7 @@
 	if (rest_len != pkt_len)
 		ret = pkt_len - rest_len;
 
-<<<<<<< HEAD
-	//向dst_cid发送此报文
-	return t_ops->send_pkt(skb);
-=======
 	return ret;
->>>>>>> 9d1694dc
 }
 
 static bool virtio_transport_inc_rx_pkt(struct virtio_vsock_sock *vvs,
