--- conflicted
+++ resolved
@@ -558,13 +558,6 @@
 }
 EXPORT_SYMBOL_GPL(vsock_assign_transport);
 
-<<<<<<< HEAD
-/*检查当前给定的cid是否已存在*/
-bool vsock_find_cid(unsigned int cid)
-{
-    /*g2h通信时，检查cid是否为local cid*/
-	if (transport_g2h && cid == transport_g2h->get_local_cid())
-=======
 /*
  * Provide safe access to static transport_{h2g,g2h,dgram,local} callbacks.
  * Otherwise we may race with module removal. Do not use on `vsk->transport`.
@@ -581,12 +574,13 @@
 	return cid;
 }
 
+/*检查当前给定的cid是否已存在*/
 bool vsock_find_cid(unsigned int cid)
 {
 	if (cid == vsock_registered_transport_cid(&transport_g2h))
->>>>>>> 155a3c00
 		return true;
 
+    	/*g2h通信时，检查cid是否为local cid*/
 	if (transport_h2g && cid == VMADDR_CID_HOST)
 		return true;
 
