--- conflicted
+++ resolved
@@ -2383,16 +2383,13 @@
 		}
 	}
 
-<<<<<<< HEAD
-	/*添加进unbound链表*/
-=======
 	/* SOCK_DGRAM doesn't have 'setsockopt' callback set in its
 	 * proto_ops, so there is no handler for custom logic.
 	 */
 	if (sock_type_connectible(sock->type))
 		set_bit(SOCK_CUSTOM_SOCKOPT, &sk->sk_socket->flags);
 
->>>>>>> 9d1694dc
+	/*添加进unbound链表*/
 	vsock_insert_unbound(vsk);
 
 	return 0;
